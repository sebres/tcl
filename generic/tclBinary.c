/*
 * tclBinary.c --
 *
 *	This file contains the implementation of the "binary" Tcl built-in
 *	command and the Tcl binary data object.
 *
 * Copyright © 1997 Sun Microsystems, Inc.
 * Copyright © 1998-1999 Scriptics Corporation.
 *
 * See the file "license.terms" for information on usage and redistribution of
 * this file, and for a DISCLAIMER OF ALL WARRANTIES.
 */

#include "tclInt.h"
#include "tclTomMath.h"

#include <math.h>
#include <assert.h>

/*
 * The following constants are used by GetFormatSpec to indicate various
 * special conditions in the parsing of a format specifier.
 */

#define BINARY_ALL ((size_t)-1)		/* Use all elements in the argument. */
#define BINARY_NOCOUNT ((size_t)-2)	/* No count was specified in format. */

/*
 * The following flags may be ORed together and returned by GetFormatSpec
 */

#define BINARY_SIGNED 0		/* Field to be read as signed data */
#define BINARY_UNSIGNED 1	/* Field to be read as unsigned data */

/*
 * The following defines the maximum number of different (integer) numbers
 * placed in the object cache by 'binary scan' before it bails out and
 * switches back to Plan A (creating a new object for each value.)
 * Theoretically, it would be possible to keep the cache about for the values
 * that are already in it, but that makes the code slower in practise when
 * overflow happens, and makes little odds the rest of the time (as measured
 * on my machine.) It is also slower (on the sample I tried at least) to grow
 * the cache to hold all items we might want to put in it; presumably the
 * extra cost of managing the memory for the enlarged table outweighs the
 * benefit from allocating fewer objects. This is probably because as the
 * number of objects increases, the likelihood of reuse of any particular one
 * drops, and there is very little gain from larger maximum cache sizes (the
 * value below is chosen to allow caching to work in full with conversion of
 * bytes.) - DKF
 */

#define BINARY_SCAN_MAX_CACHE	260

/*
 * Prototypes for local procedures defined in this file:
 */

static void		DupByteArrayInternalRep(Tcl_Obj *srcPtr,
			    Tcl_Obj *copyPtr);
static void		DupProperByteArrayInternalRep(Tcl_Obj *srcPtr,
			    Tcl_Obj *copyPtr);
static int		FormatNumber(Tcl_Interp *interp, int type,
			    Tcl_Obj *src, unsigned char **cursorPtr);
static void		FreeByteArrayInternalRep(Tcl_Obj *objPtr);
static void		FreeProperByteArrayInternalRep(Tcl_Obj *objPtr);
static int		GetFormatSpec(const char **formatPtr, char *cmdPtr,
			    size_t *countPtr, int *flagsPtr);
static Tcl_Obj *	ScanNumber(unsigned char *buffer, int type,
			    int flags, Tcl_HashTable **numberCachePtr);
static int		SetByteArrayFromAny(Tcl_Interp *interp,
			    Tcl_Obj *objPtr);
static void		UpdateStringOfByteArray(Tcl_Obj *listPtr);
static void		DeleteScanNumberCache(Tcl_HashTable *numberCachePtr);
static int		NeedReversing(int format);
static void		CopyNumber(const void *from, void *to,
			    size_t length, int type);
/* Binary ensemble commands */
static int		BinaryFormatCmd(ClientData clientData,
			    Tcl_Interp *interp,
			    int objc, Tcl_Obj *const objv[]);
static int		BinaryScanCmd(ClientData clientData,
			    Tcl_Interp *interp,
			    int objc, Tcl_Obj *const objv[]);
/* Binary encoding sub-ensemble commands */
static int		BinaryEncodeHex(ClientData clientData,
			    Tcl_Interp *interp,
			    int objc, Tcl_Obj *const objv[]);
static int		BinaryDecodeHex(ClientData clientData,
			    Tcl_Interp *interp,
			    int objc, Tcl_Obj *const objv[]);
static int		BinaryEncode64(ClientData clientData,
			    Tcl_Interp *interp,
			    int objc, Tcl_Obj *const objv[]);
static int		BinaryDecode64(ClientData clientData,
			    Tcl_Interp *interp,
			    int objc, Tcl_Obj *const objv[]);
static int		BinaryEncodeUu(ClientData clientData,
			    Tcl_Interp *interp, int objc,
			    Tcl_Obj *const objv[]);
static int		BinaryDecodeUu(ClientData clientData,
			    Tcl_Interp *interp,
			    int objc, Tcl_Obj *const objv[]);

/*
 * The following tables are used by the binary encoders
 */

static const char HexDigits[16] = {
    '0', '1', '2', '3', '4', '5', '6', '7',
    '8', '9', 'a', 'b', 'c', 'd', 'e', 'f'
};

static const char UueDigits[65] = {
    '`', '!', '"', '#', '$', '%', '&', '\'',
    '(', ')', '*', '+', ',', '-', '.', '/',
    '0', '1', '2', '3', '4', '5', '6', '7',
    '8', '9', ':', ';', '<', '=', '>', '?',
    '@', 'A', 'B', 'C', 'D', 'E', 'F', 'G',
    'H', 'I', 'J', 'K', 'L', 'M', 'N', 'O',
    'P', 'Q', 'R', 'S', 'T', 'U', 'V', 'W',
    'X', 'Y', 'Z', '[', '\\',']', '^', '_',
    '`'
};

static const char B64Digits[65] = {
    'A', 'B', 'C', 'D', 'E', 'F', 'G', 'H',
    'I', 'J', 'K', 'L', 'M', 'N', 'O', 'P',
    'Q', 'R', 'S', 'T', 'U', 'V', 'W', 'X',
    'Y', 'Z', 'a', 'b', 'c', 'd', 'e', 'f',
    'g', 'h', 'i', 'j', 'k', 'l', 'm', 'n',
    'o', 'p', 'q', 'r', 's', 't', 'u', 'v',
    'w', 'x', 'y', 'z', '0', '1', '2', '3',
    '4', '5', '6', '7', '8', '9', '+', '/',
    '='
};

/*
 * How to construct the ensembles.
 */

static const EnsembleImplMap binaryMap[] = {
    { "format", BinaryFormatCmd, TclCompileBasicMin1ArgCmd, NULL, NULL, 0 },
    { "scan",   BinaryScanCmd, TclCompileBasicMin2ArgCmd, NULL, NULL, 0 },
    { "encode", NULL, NULL, NULL, NULL, 0 },
    { "decode", NULL, NULL, NULL, NULL, 0 },
    { NULL, NULL, NULL, NULL, NULL, 0 }
};
static const EnsembleImplMap encodeMap[] = {
    { "hex",      BinaryEncodeHex, TclCompileBasic1ArgCmd, NULL, NULL, 0 },
    { "uuencode", BinaryEncodeUu,  NULL, NULL, NULL, 0 },
    { "base64",   BinaryEncode64,  NULL, NULL, NULL, 0 },
    { NULL, NULL, NULL, NULL, NULL, 0 }
};
static const EnsembleImplMap decodeMap[] = {
    { "hex",      BinaryDecodeHex, TclCompileBasic1Or2ArgCmd, NULL, NULL, 0 },
    { "uuencode", BinaryDecodeUu,  TclCompileBasic1Or2ArgCmd, NULL, NULL, 0 },
    { "base64",   BinaryDecode64,  TclCompileBasic1Or2ArgCmd, NULL, NULL, 0 },
    { NULL, NULL, NULL, NULL, NULL, 0 }
};

/*
 * The following object types represent an array of bytes. The intent is to
 * allow arbitrary binary data to pass through Tcl as a Tcl value without loss
 * or damage. Such values are useful for things like encoded strings or Tk
 * images to name just two.
 *
 * It's strange to have two Tcl_ObjTypes in place for this task when one would
 * do, so a bit of detail and history how we got to this point and where we
 * might go from here.
 *
 * A bytearray is an ordered sequence of bytes. Each byte is an integer value
 * in the range [0-255].  To be a Tcl value type, we need a way to encode each
 * value in the value set as a Tcl string.  The simplest encoding is to
 * represent each byte value as the same codepoint value.  A bytearray of N
 * bytes is encoded into a Tcl string of N characters where the codepoint of
 * each character is the value of corresponding byte.  This approach creates a
 * one-to-one map between all bytearray values and a subset of Tcl string
 * values.
 *
 * When converting a Tcl string value to the bytearray internal rep, the
 * question arises what to do with strings outside that subset?  That is,
 * those Tcl strings containing at least one codepoint greater than 255?  The
 * obviously correct answer is to raise an error!  That string value does not
 * represent any valid bytearray value. Full Stop.  The setFromAnyProc
 * signature has a completion code return value for just this reason, to
 * reject invalid inputs.
 *
 * Unfortunately this was not the path taken by the authors of the original
 * tclByteArrayType.  They chose to accept all Tcl string values as acceptable
 * string encodings of the bytearray values that result from masking away the
 * high bits of any codepoint value at all. This meant that every bytearray
 * value had multiple accepted string representations.
 *
 * The implications of this choice are truly ugly.  When a Tcl value has a
 * string representation, we are required to accept that as the true value.
 * Bytearray values that possess a string representation cannot be processed
 * as bytearrays because we cannot know which true value that bytearray
 * represents.  The consequence is that we drag around an internal rep that we
 * cannot make any use of.  This painful price is extracted at any point after
 * a string rep happens to be generated for the value.  This happens even when
 * the troublesome codepoints outside the byte range never show up.  This
 * happens rather routinely in normal Tcl operations unless we burden the
 * script writer with the cognitive burden of avoiding it.  The price is also
 * paid by callers of the C interface.  The routine
 *
 *	unsigned char *Tcl_GetByteArrayFromObj(objPtr, lenPtr)
 *
 * has a guarantee to always return a non-NULL value, but that value points to
 * a byte sequence that cannot be used by the caller to process the Tcl value
 * absent some sideband testing that objPtr is "pure".  Tcl offers no public
 * interface to perform this test, so callers either break encapsulation or
 * are unavoidably buggy.  Tcl has defined a public interface that cannot be
 * used correctly. The Tcl source code itself suffers the same problem, and
 * has been buggy, but progressively less so as more and more portions of the
 * code have been retrofitted with the required "purity testing".  The set of
 * values able to pass the purity test can be increased via the introduction
 * of a "canonical" flag marker, but the only way the broken interface itself
 * can be discarded is to start over and define the Tcl_ObjType properly.
 * Bytearrays should simply be usable as bytearrays without a kabuki dance of
 * testing.
 *
 * The Tcl_ObjType "properByteArrayType" is (nearly) a correct implementation
 * of bytearrays.  Any Tcl value with the type properByteArrayType can have
 * its bytearray value fetched and used with confidence that acting on that
 * value is equivalent to acting on the true Tcl string value.  This still
 * implies a side testing burden -- past mistakes will not let us avoid that
 * immediately, but it is at least a conventional test of type, and can be
 * implemented entirely by examining the objPtr fields, with no need to query
 * the internalrep, as a canonical flag would require.
 *
 * Until Tcl_GetByteArrayFromObj() and Tcl_SetByteArrayLength() can be revised
 * to admit the possibility of returning NULL when the true value is not a
 * valid bytearray, we need a mechanism to retain compatibility with the
 * deployed callers of the broken interface.  That's what the retained
 * "tclByteArrayType" provides.  In those unusual circumstances where we
 * convert an invalid bytearray value to a bytearray type, it is to this
 * legacy type.  Essentially any time this legacy type gets used, it's a
 * signal of a bug being ignored.  A TIP should be drafted to remove this
 * connection to the broken past so that Tcl 9 will no longer have any trace
 * of it.  Prescribing a migration path will be the key element of that work.
 * The internal changes now in place are the limit of what can be done short
 * of interface repair.  They provide a great expansion of the histories over
 * which bytearray values can be useful in the meanwhile.
 */

static const Tcl_ObjType properByteArrayType = {
    "bytearray",
    FreeProperByteArrayInternalRep,
    DupProperByteArrayInternalRep,
    UpdateStringOfByteArray,
    NULL
};

const Tcl_ObjType tclByteArrayType = {
    "bytearray",
    FreeByteArrayInternalRep,
    DupByteArrayInternalRep,
    NULL,
    SetByteArrayFromAny
};

/*
 * The following structure is the internal rep for a ByteArray object. Keeps
 * track of how much memory has been used and how much has been allocated for
 * the byte array to enable growing and shrinking of the ByteArray object with
 * fewer mallocs.
 */

typedef struct {
    size_t bad;			/* Index of the character that is a nonbyte.
				 * If all characters are bytes, bad = used,
				 * though then we should never read it. */
    size_t used;		/* The number of bytes used in the byte
				 * array. */
    size_t allocated;		/* The amount of space actually allocated
				 * minus 1 byte. */
    unsigned char bytes[TCLFLEXARRAY];	/* The array of bytes. The actual size of this
				 * field depends on the 'allocated' field
				 * above. */
} ByteArray;

#define BYTEARRAY_SIZE(len) \
		(offsetof(ByteArray, bytes) + (len))
#define GET_BYTEARRAY(irPtr) ((ByteArray *) (irPtr)->twoPtrValue.ptr1)
#define SET_BYTEARRAY(irPtr, baPtr) \
		(irPtr)->twoPtrValue.ptr1 = (baPtr)

int
TclIsPureByteArray(
    Tcl_Obj * objPtr)
{
    return TclHasInternalRep(objPtr, &properByteArrayType);
}

/*
 *----------------------------------------------------------------------
 *
 * Tcl_NewByteArrayObj --
 *
 *	This procedure is creates a new ByteArray object and initializes it
 *	from the given array of bytes.
 *
 * Results:
 *	The newly create object is returned. This object will have no initial
 *	string representation. The returned object has a ref count of 0.
 *
 * Side effects:
 *	Memory allocated for new object and copy of byte array argument.
 *
 *----------------------------------------------------------------------
 */

#undef Tcl_NewByteArrayObj

Tcl_Obj *
Tcl_NewByteArrayObj(
    const unsigned char *bytes,	/* The array of bytes used to initialize the
				 * new object. */
    size_t length)		/* Length of the array of bytes */
{
#ifdef TCL_MEM_DEBUG
    return Tcl_DbNewByteArrayObj(bytes, length, "unknown", 0);
#else /* if not TCL_MEM_DEBUG */
    Tcl_Obj *objPtr;

    TclNewObj(objPtr);
    Tcl_SetByteArrayObj(objPtr, bytes, length);
    return objPtr;
#endif /* TCL_MEM_DEBUG */
}

/*
 *----------------------------------------------------------------------
 *
 * Tcl_DbNewByteArrayObj --
 *
 *	This procedure is normally called when debugging: i.e., when
 *	TCL_MEM_DEBUG is defined. It is the same as the Tcl_NewByteArrayObj
 *	above except that it calls Tcl_DbCkalloc directly with the file name
 *	and line number from its caller. This simplifies debugging since then
 *	the [memory active] command will report the correct file name and line
 *	number when reporting objects that haven't been freed.
 *
 *	When TCL_MEM_DEBUG is not defined, this procedure just returns the
 *	result of calling Tcl_NewByteArrayObj.
 *
 * Results:
 *	The newly create object is returned. This object will have no initial
 *	string representation. The returned object has a ref count of 0.
 *
 * Side effects:
 *	Memory allocated for new object and copy of byte array argument.
 *
 *----------------------------------------------------------------------
 */

#ifdef TCL_MEM_DEBUG
Tcl_Obj *
Tcl_DbNewByteArrayObj(
    const unsigned char *bytes,	/* The array of bytes used to initialize the
				 * new object. */
    size_t length,		/* Length of the array of bytes. */
    const char *file,		/* The name of the source file calling this
				 * procedure; used for debugging. */
    int line)			/* Line number in the source file; used for
				 * debugging. */
{
    Tcl_Obj *objPtr;

    TclDbNewObj(objPtr, file, line);
    Tcl_SetByteArrayObj(objPtr, bytes, length);
    return objPtr;
}
#else /* if not TCL_MEM_DEBUG */
Tcl_Obj *
Tcl_DbNewByteArrayObj(
    const unsigned char *bytes,	/* The array of bytes used to initialize the
				 * new object. */
    size_t length,		/* Length of the array of bytes, which must be
				 * >= 0. */
    TCL_UNUSED(const char *) /*file*/,
    TCL_UNUSED(int) /*line*/)
{
    return Tcl_NewByteArrayObj(bytes, length);
}
#endif /* TCL_MEM_DEBUG */

/*
 *---------------------------------------------------------------------------
 *
 * Tcl_SetByteArrayObj --
 *
 *	Modify an object to be a ByteArray object and to have the specified
 *	array of bytes as its value.
 *
 * Results:
 *	None.
 *
 * Side effects:
 *	The object's old string rep and internal rep is freed. Memory
 *	allocated for copy of byte array argument.
 *
 *----------------------------------------------------------------------
 */

void
Tcl_SetByteArrayObj(
    Tcl_Obj *objPtr,		/* Object to initialize as a ByteArray. */
    const unsigned char *bytes,	/* The array of bytes to use as the new value.
				 * May be NULL even if length > 0. */
    size_t length)			/* Length of the array of bytes, which must
				 * be >= 0. */
{
    ByteArray *byteArrayPtr;
    Tcl_ObjInternalRep ir;

    if (Tcl_IsShared(objPtr)) {
	Tcl_Panic("%s called with shared object", "Tcl_SetByteArrayObj");
    }
    TclInvalidateStringRep(objPtr);

    byteArrayPtr = (ByteArray *)Tcl_Alloc(BYTEARRAY_SIZE(length));
    byteArrayPtr->bad = length;
    byteArrayPtr->used = length;
    byteArrayPtr->allocated = length;

    if ((bytes != NULL) && (length > 0)) {
	memcpy(byteArrayPtr->bytes, bytes, length);
    }
    SET_BYTEARRAY(&ir, byteArrayPtr);

    Tcl_StoreInternalRep(objPtr, &properByteArrayType, &ir);
}

/*
 *----------------------------------------------------------------------
 *
 * TclGetBytesFromObj --
 *
 *	Attempt to extract the value from objPtr in the representation
 *	of a byte sequence. On success return the extracted byte sequence.
 *	On failures, return NULL and record error message and code in
 *	interp (if not NULL).
 *
 * Results:
 *	Pointer to array of bytes, or NULL. representing the ByteArray object.
 *	Writes number of bytes in array to *lengthPtr.
 *
 *----------------------------------------------------------------------
 */

unsigned char *
TclGetBytesFromObj(
    Tcl_Interp *interp,		/* For error reporting */
    Tcl_Obj *objPtr,		/* Value to extract from */
    size_t *lengthPtr)		/* If non-NULL, filled with length of the
				 * array of bytes in the ByteArray object. */
{
    ByteArray *baPtr;
    const Tcl_ObjInternalRep *irPtr = TclFetchInternalRep(objPtr, &properByteArrayType);

    if (irPtr == NULL) {
	SetByteArrayFromAny(NULL, objPtr);
	irPtr = TclFetchInternalRep(objPtr, &properByteArrayType);
	if (irPtr == NULL) {
	    if (interp) {
		const char *nonbyte;
		int ucs4;

		irPtr = TclFetchInternalRep(objPtr, &tclByteArrayType);
		baPtr = GET_BYTEARRAY(irPtr);
		nonbyte = Tcl_UtfAtIndex(Tcl_GetString(objPtr), baPtr->bad);
		TclUtfToUCS4(nonbyte, &ucs4);

		Tcl_SetObjResult(interp, Tcl_ObjPrintf(
			"expected byte sequence but character %" TCL_Z_MODIFIER "u "
			"was '%1s' (U+%06X)", baPtr->bad, nonbyte, ucs4));
		Tcl_SetErrorCode(interp, "TCL", "VALUE", "BYTES", NULL);
	    }
	    return NULL;
	}
    }
    baPtr = GET_BYTEARRAY(irPtr);

    if (lengthPtr != NULL) {
	*lengthPtr = baPtr->used;
    }
    return baPtr->bytes;
}

/*
 *----------------------------------------------------------------------
 *
 * Tcl_GetByteArrayFromObj/TclGetByteArrayFromObj --
 *
 *	Attempt to get the array of bytes from the Tcl object. If the object
 *	is not already a ByteArray object, an attempt will be made to convert
 *	it to one.
 *
 * Results:
 *	Pointer to array of bytes representing the ByteArray object.
 *
 * Side effects:
 *	Frees old internal rep. Allocates memory for new internal rep.
 *
 *----------------------------------------------------------------------
 */

#undef Tcl_GetByteArrayFromObj
unsigned char *
TclGetByteArrayFromObj(
    Tcl_Obj *objPtr,		/* The ByteArray object. */
    int *lengthPtr)		/* If non-NULL, filled with length of the
				 * array of bytes in the ByteArray object. */
{
<<<<<<< HEAD
    size_t numBytes = 0;
    unsigned char *bytes = TclGetBytesFromObj(NULL, objPtr, &numBytes);
=======
    ByteArray *baPtr;
    const Tcl_ObjInternalRep *irPtr;
    unsigned char *result = TclGetBytesFromObj(NULL, objPtr, lengthPtr);
>>>>>>> 52a64e3e

    if (bytes == NULL) {
	ByteArray *baPtr;
	const Tcl_ObjIntRep *irPtr = TclFetchIntRep(objPtr, &tclByteArrayType);

<<<<<<< HEAD
	assert(irPtr != NULL);
=======
    irPtr = TclFetchInternalRep(objPtr, &tclByteArrayType);
    assert(irPtr != NULL);
>>>>>>> 52a64e3e

	baPtr = GET_BYTEARRAY(irPtr);
	bytes = baPtr->bytes;
	numBytes = baPtr->used;
    }

    /* Macro TclGetByteArrayFromObj passes NULL for lengthPtr as
     * a trick to get around changing size. */
    if (lengthPtr) {
	if (numBytes > INT_MAX) {
	    /* Caller asked for an int length, but true length is outside
	     * the int range. */
	    *lengthPtr = 0;
	    return NULL;
	} else {
	    *lengthPtr = (int) numBytes;
	}
    }
    return bytes;
}

unsigned char *
Tcl_GetByteArrayFromObj(
    Tcl_Obj *objPtr,		/* The ByteArray object. */
    size_t *lengthPtr)		/* If non-NULL, filled with length of the
				 * array of bytes in the ByteArray object. */
{
<<<<<<< HEAD
    size_t numBytes = 0;
    unsigned char *bytes = TclGetBytesFromObj(NULL, objPtr, &numBytes);
=======
    ByteArray *baPtr;
    const Tcl_ObjInternalRep *irPtr;
    unsigned char *result = TclGetBytesFromObj(NULL, objPtr, (int *)NULL);
>>>>>>> 52a64e3e

    if (bytes == NULL) {
	ByteArray *baPtr;
	const Tcl_ObjIntRep *irPtr = TclFetchIntRep(objPtr, &tclByteArrayType);

<<<<<<< HEAD
	assert(irPtr != NULL);
=======
    irPtr = TclFetchInternalRep(objPtr, &tclByteArrayType);
    assert(irPtr != NULL);
>>>>>>> 52a64e3e

	baPtr = GET_BYTEARRAY(irPtr);
	bytes = baPtr->bytes;
	numBytes = baPtr->used;
    }

    if (lengthPtr) {
	*lengthPtr = numBytes;
    }
    return bytes;
}

/*
 *----------------------------------------------------------------------
 *
 * Tcl_SetByteArrayLength --
 *
 *	This procedure changes the length of the byte array for this object.
 *	Once the caller has set the length of the array, it is acceptable to
 *	directly modify the bytes in the array up until Tcl_GetStringFromObj()
 *	has been called on this object.
 *
 * Results:
 *	The new byte array of the specified length.
 *
 * Side effects:
 *	Allocates enough memory for an array of bytes of the requested size.
 *	When growing the array, the old array is copied to the new array; new
 *	bytes are undefined. When shrinking, the old array is truncated to the
 *	specified length.
 *
 *----------------------------------------------------------------------
 */

unsigned char *
Tcl_SetByteArrayLength(
    Tcl_Obj *objPtr,		/* The ByteArray object. */
    size_t length)		/* New length for internal byte array. */
{
    ByteArray *byteArrayPtr;
<<<<<<< HEAD
    Tcl_ObjIntRep *irPtr;
=======
    unsigned newLength;
    Tcl_ObjInternalRep *irPtr;
>>>>>>> 52a64e3e

    if (Tcl_IsShared(objPtr)) {
	Tcl_Panic("%s called with shared object", "Tcl_SetByteArrayLength");
    }

    irPtr = TclFetchInternalRep(objPtr, &properByteArrayType);
    if (irPtr == NULL) {
	irPtr = TclFetchInternalRep(objPtr, &tclByteArrayType);
	if (irPtr == NULL) {
	    SetByteArrayFromAny(NULL, objPtr);
	    irPtr = TclFetchInternalRep(objPtr, &properByteArrayType);
	    if (irPtr == NULL) {
		irPtr = TclFetchInternalRep(objPtr, &tclByteArrayType);
	    }
	}
    }

    byteArrayPtr = GET_BYTEARRAY(irPtr);
    if (length > byteArrayPtr->allocated) {
	byteArrayPtr = (ByteArray *)Tcl_Realloc(byteArrayPtr, BYTEARRAY_SIZE(length));
	byteArrayPtr->allocated = length;
	SET_BYTEARRAY(irPtr, byteArrayPtr);
    }
    TclInvalidateStringRep(objPtr);
    objPtr->typePtr = &properByteArrayType;
    byteArrayPtr->bad = length;
    byteArrayPtr->used = length;
    return byteArrayPtr->bytes;
}

/*
 *----------------------------------------------------------------------
 *
 * SetByteArrayFromAny --
 *
 *	Generate the ByteArray internal rep from the string rep.
 *
 * Results:
 *	The return value is always TCL_OK.
 *
 * Side effects:
 *	A ByteArray object is stored as the internal rep of objPtr.
 *
 *----------------------------------------------------------------------
 */

static int
SetByteArrayFromAny(
    TCL_UNUSED(Tcl_Interp *),
    Tcl_Obj *objPtr)		/* The object to convert to type ByteArray. */
{
    size_t length, bad;
    const char *src, *srcEnd;
    unsigned char *dst;
    Tcl_UniChar ch = 0;
    ByteArray *byteArrayPtr;
    Tcl_ObjInternalRep ir;

    if (TclHasInternalRep(objPtr, &properByteArrayType)) {
	return TCL_OK;
    }
    if (TclHasInternalRep(objPtr, &tclByteArrayType)) {
	return TCL_OK;
    }

    src = Tcl_GetStringFromObj(objPtr, &length);
    bad = length;
    srcEnd = src + length;

    byteArrayPtr = (ByteArray *)Tcl_Alloc(BYTEARRAY_SIZE(length));
    for (dst = byteArrayPtr->bytes; src < srcEnd; ) {
	src += TclUtfToUniChar(src, &ch);
	if ((bad == length) && (ch > 255)) {
	    bad = dst - byteArrayPtr->bytes;
	}
	*dst++ = UCHAR(ch);
    }

    SET_BYTEARRAY(&ir, byteArrayPtr);
    byteArrayPtr->allocated = length;
    byteArrayPtr->used = dst - byteArrayPtr->bytes;

    if (bad == length) {
	byteArrayPtr->bad = byteArrayPtr->used;
	Tcl_StoreInternalRep(objPtr, &properByteArrayType, &ir);
    } else {
	byteArrayPtr->bad = bad;
	Tcl_StoreInternalRep(objPtr, &tclByteArrayType, &ir);
    }

    return TCL_OK;
}

/*
 *----------------------------------------------------------------------
 *
 * FreeByteArrayInternalRep --
 *
 *	Deallocate the storage associated with a ByteArray data object's
 *	internal representation.
 *
 * Results:
 *	None.
 *
 * Side effects:
 *	Frees memory.
 *
 *----------------------------------------------------------------------
 */

static void
FreeByteArrayInternalRep(
    Tcl_Obj *objPtr)		/* Object with internal rep to free. */
{
<<<<<<< HEAD
    Tcl_Free(GET_BYTEARRAY(TclFetchIntRep(objPtr, &tclByteArrayType)));
=======
    ckfree(GET_BYTEARRAY(TclFetchInternalRep(objPtr, &tclByteArrayType)));
>>>>>>> 52a64e3e
}

static void
FreeProperByteArrayInternalRep(
    Tcl_Obj *objPtr)		/* Object with internal rep to free. */
{
<<<<<<< HEAD
    Tcl_Free(GET_BYTEARRAY(TclFetchIntRep(objPtr, &properByteArrayType)));
=======
    ckfree(GET_BYTEARRAY(TclFetchInternalRep(objPtr, &properByteArrayType)));
>>>>>>> 52a64e3e
}

/*
 *----------------------------------------------------------------------
 *
 * DupByteArrayInternalRep --
 *
 *	Initialize the internal representation of a ByteArray Tcl_Obj to a
 *	copy of the internal representation of an existing ByteArray object.
 *
 * Results:
 *	None.
 *
 * Side effects:
 *	Allocates memory.
 *
 *----------------------------------------------------------------------
 */

static void
DupByteArrayInternalRep(
    Tcl_Obj *srcPtr,		/* Object with internal rep to copy. */
    Tcl_Obj *copyPtr)		/* Object with internal rep to set. */
{
    size_t length;
    ByteArray *srcArrayPtr, *copyArrayPtr;
    Tcl_ObjInternalRep ir;

    srcArrayPtr = GET_BYTEARRAY(TclFetchInternalRep(srcPtr, &tclByteArrayType));
    length = srcArrayPtr->used;

    copyArrayPtr = (ByteArray *)Tcl_Alloc(BYTEARRAY_SIZE(length));
    copyArrayPtr->bad = srcArrayPtr->bad;
    copyArrayPtr->used = length;
    copyArrayPtr->allocated = length;
    memcpy(copyArrayPtr->bytes, srcArrayPtr->bytes, length);

    SET_BYTEARRAY(&ir, copyArrayPtr);
    Tcl_StoreInternalRep(copyPtr, &tclByteArrayType, &ir);
}

static void
DupProperByteArrayInternalRep(
    Tcl_Obj *srcPtr,		/* Object with internal rep to copy. */
    Tcl_Obj *copyPtr)		/* Object with internal rep to set. */
{
    unsigned int length;
    ByteArray *srcArrayPtr, *copyArrayPtr;
    Tcl_ObjInternalRep ir;

    srcArrayPtr = GET_BYTEARRAY(TclFetchInternalRep(srcPtr, &properByteArrayType));
    length = srcArrayPtr->used;

    copyArrayPtr = (ByteArray *)Tcl_Alloc(BYTEARRAY_SIZE(length));
    copyArrayPtr->bad = length;
    copyArrayPtr->used = length;
    copyArrayPtr->allocated = length;
    memcpy(copyArrayPtr->bytes, srcArrayPtr->bytes, length);

    SET_BYTEARRAY(&ir, copyArrayPtr);
    Tcl_StoreInternalRep(copyPtr, &properByteArrayType, &ir);
}

/*
 *----------------------------------------------------------------------
 *
 * UpdateStringOfByteArray --
 *
 *	Update the string representation for a ByteArray data object.
 *
 * Results:
 *	None.
 *
 * Side effects:
 *	The object's string is set to a valid string that results from the
 *	ByteArray-to-string conversion.
 *
 *----------------------------------------------------------------------
 */

static void
UpdateStringOfByteArray(
    Tcl_Obj *objPtr)		/* ByteArray object whose string rep to
				 * update. */
{
    const Tcl_ObjInternalRep *irPtr = TclFetchInternalRep(objPtr, &properByteArrayType);
    ByteArray *byteArrayPtr = GET_BYTEARRAY(irPtr);
    unsigned char *src = byteArrayPtr->bytes;
    size_t i, length = byteArrayPtr->used;
    size_t size = length;

    /*
     * How much space will string rep need?
     */

    for (i = 0; i < length; i++) {
	if ((src[i] == 0) || (src[i] > 127)) {
	    size++;
	}
    }

    if (size == length) {
	char *dst = Tcl_InitStringRep(objPtr, (char *)src, size);

	TclOOM(dst, size);
    } else {
	char *dst = Tcl_InitStringRep(objPtr, NULL, size);

	TclOOM(dst, size);
	for (i = 0; i < length; i++) {
	    dst += Tcl_UniCharToUtf(src[i], dst);
	}
	(void) Tcl_InitStringRep(objPtr, NULL, size);
    }
}

/*
 *----------------------------------------------------------------------
 *
 * TclAppendBytesToByteArray --
 *
 *	This function appends an array of bytes to a byte array object. Note
 *	that the object *must* be unshared, and the array of bytes *must not*
 *	refer to the object being appended to.
 *
 * Results:
 *	None.
 *
 * Side effects:
 *	Allocates enough memory for an array of bytes of the requested total
 *	size, or possibly larger. [Bug 2992970]
 *
 *----------------------------------------------------------------------
 */

void
TclAppendBytesToByteArray(
    Tcl_Obj *objPtr,
    const unsigned char *bytes,
    size_t len)
{
    ByteArray *byteArrayPtr;
<<<<<<< HEAD
    size_t needed;
    Tcl_ObjIntRep *irPtr;
=======
    unsigned int length, needed;
    Tcl_ObjInternalRep *irPtr;
>>>>>>> 52a64e3e

    if (Tcl_IsShared(objPtr)) {
	Tcl_Panic("%s called with shared object","TclAppendBytesToByteArray");
    }
    if (len == TCL_INDEX_NONE) {
	Tcl_Panic("%s must be called with definite number of bytes to append",
		"TclAppendBytesToByteArray");
    }
    if (len == 0) {
	/*
	 * Append zero bytes is a no-op.
	 */

	return;
    }

<<<<<<< HEAD
    irPtr = TclFetchIntRep(objPtr, &properByteArrayType);
=======
    length = (unsigned int) len;

    irPtr = TclFetchInternalRep(objPtr, &properByteArrayType);
>>>>>>> 52a64e3e
    if (irPtr == NULL) {
	irPtr = TclFetchInternalRep(objPtr, &tclByteArrayType);
	if (irPtr == NULL) {
	    SetByteArrayFromAny(NULL, objPtr);
	    irPtr = TclFetchInternalRep(objPtr, &properByteArrayType);
	    if (irPtr == NULL) {
		irPtr = TclFetchInternalRep(objPtr, &tclByteArrayType);
	    }
	}
    }
    byteArrayPtr = GET_BYTEARRAY(irPtr);

    if (len > UINT_MAX - byteArrayPtr->used) {
	Tcl_Panic("max size for a Tcl value (%u bytes) exceeded", UINT_MAX);
    }

    needed = byteArrayPtr->used + len;
    /*
     * If we need to, resize the allocated space in the byte array.
     */

    if (needed > byteArrayPtr->allocated) {
	ByteArray *ptr = NULL;
	size_t attempt;

	if (needed <= INT_MAX/2) {
	    /*
	     * Try to allocate double the total space that is needed.
	     */

	    attempt = 2 * needed;
	    ptr = (ByteArray *)Tcl_AttemptRealloc(byteArrayPtr, BYTEARRAY_SIZE(attempt));
	}
	if (ptr == NULL) {
	    /*
	     * Try to allocate double the increment that is needed (plus).
	     */

	    size_t limit = UINT_MAX - needed;
	    size_t extra = len + TCL_MIN_GROWTH;
	    size_t growth = (extra > limit) ? limit : extra;

	    attempt = needed + growth;
	    ptr = (ByteArray *)Tcl_AttemptRealloc(byteArrayPtr, BYTEARRAY_SIZE(attempt));
	}
	if (ptr == NULL) {
	    /*
	     * Last chance: Try to allocate exactly what is needed.
	     */

	    attempt = needed;
	    ptr = (ByteArray *)Tcl_Realloc(byteArrayPtr, BYTEARRAY_SIZE(attempt));
	}
	byteArrayPtr = ptr;
	byteArrayPtr->allocated = attempt;
	SET_BYTEARRAY(irPtr, byteArrayPtr);
    }

    if (bytes) {
	memcpy(byteArrayPtr->bytes + byteArrayPtr->used, bytes, len);
    }
    byteArrayPtr->used += len;
    TclInvalidateStringRep(objPtr);
    objPtr->typePtr = &properByteArrayType;
}

/*
 *----------------------------------------------------------------------
 *
 * TclInitBinaryCmd --
 *
 *	This function is called to create the "binary" Tcl command. See the
 *	user documentation for details on what it does.
 *
 * Results:
 *	A command token for the new command.
 *
 * Side effects:
 *	Creates a new binary command as a mapped ensemble.
 *
 *----------------------------------------------------------------------
 */

Tcl_Command
TclInitBinaryCmd(
    Tcl_Interp *interp)
{
    Tcl_Command binaryEnsemble;

    binaryEnsemble = TclMakeEnsemble(interp, "binary", binaryMap);
    TclMakeEnsemble(interp, "binary encode", encodeMap);
    TclMakeEnsemble(interp, "binary decode", decodeMap);
    return binaryEnsemble;
}

/*
 *----------------------------------------------------------------------
 *
 * BinaryFormatCmd --
 *
 *	This procedure implements the "binary format" Tcl command.
 *
 * Results:
 *	A standard Tcl result.
 *
 * Side effects:
 *	See the user documentation.
 *
 *----------------------------------------------------------------------
 */

static int
BinaryFormatCmd(
    TCL_UNUSED(ClientData),
    Tcl_Interp *interp,		/* Current interpreter. */
    int objc,			/* Number of arguments. */
    Tcl_Obj *const objv[])	/* Argument objects. */
{
    int arg;			/* Index of next argument to consume. */
    int value = 0;		/* Current integer value to be packed.
				 * Initialized to avoid compiler warning. */
    char cmd;			/* Current format character. */
    size_t count;			/* Count associated with current format
				 * character. */
    int flags;			/* Format field flags */
    const char *format;		/* Pointer to current position in format
				 * string. */
    Tcl_Obj *resultPtr = NULL;	/* Object holding result buffer. */
    unsigned char *buffer;	/* Start of result buffer. */
    unsigned char *cursor;	/* Current position within result buffer. */
    unsigned char *maxPos;	/* Greatest position within result buffer that
				 * cursor has visited.*/
    const char *errorString;
    const char *errorValue, *str;
    int offset, size;
    size_t length;

    if (objc < 2) {
	Tcl_WrongNumArgs(interp, 1, objv, "formatString ?arg ...?");
	return TCL_ERROR;
    }

    /*
     * To avoid copying the data, we format the string in two passes. The
     * first pass computes the size of the output buffer. The second pass
     * places the formatted data into the buffer.
     */

    format = TclGetString(objv[1]);
    arg = 2;
    offset = 0;
    length = 0;
    while (*format != '\0') {
	str = format;
	flags = 0;
	if (!GetFormatSpec(&format, &cmd, &count, &flags)) {
	    break;
	}
	switch (cmd) {
	case 'a':
	case 'A':
	case 'b':
	case 'B':
	case 'h':
	case 'H':
	    /*
	     * For string-type specifiers, the count corresponds to the number
	     * of bytes in a single argument.
	     */

	    if (arg >= objc) {
		goto badIndex;
	    }
	    if (count == BINARY_ALL) {
		(void)Tcl_GetByteArrayFromObj(objv[arg], &count);
	    } else if (count == BINARY_NOCOUNT) {
		count = 1;
	    }
	    arg++;
	    if (cmd == 'a' || cmd == 'A') {
		offset += count;
	    } else if (cmd == 'b' || cmd == 'B') {
		offset += (count + 7) / 8;
	    } else {
		offset += (count + 1) / 2;
	    }
	    break;
	case 'c':
	    size = 1;
	    goto doNumbers;
	case 't':
	case 's':
	case 'S':
	    size = 2;
	    goto doNumbers;
	case 'n':
	case 'i':
	case 'I':
	    size = 4;
	    goto doNumbers;
	case 'm':
	case 'w':
	case 'W':
	    size = 8;
	    goto doNumbers;
	case 'r':
	case 'R':
	case 'f':
	    size = sizeof(float);
	    goto doNumbers;
	case 'q':
	case 'Q':
	case 'd':
	    size = sizeof(double);

	doNumbers:
	    if (arg >= objc) {
		goto badIndex;
	    }

	    /*
	     * For number-type specifiers, the count corresponds to the number
	     * of elements in the list stored in a single argument. If no
	     * count is specified, then the argument is taken as a single
	     * non-list value.
	     */

	    if (count == BINARY_NOCOUNT) {
		arg++;
		count = 1;
	    } else {
		int listc;
		Tcl_Obj **listv;

		/*
		 * The macro evals its args more than once: avoid arg++
		 */

		if (TclListObjGetElements(interp, objv[arg], &listc,
			&listv) != TCL_OK) {
		    return TCL_ERROR;
		}
		arg++;

		if (count == BINARY_ALL) {
		    count = listc;
		} else if (count > (size_t)listc) {
		    Tcl_SetObjResult(interp, Tcl_NewStringObj(
			    "number of elements in list does not match count",
			    -1));
		    return TCL_ERROR;
		}
	    }
	    offset += count*size;
	    break;

	case 'x':
	    if (count == BINARY_ALL) {
		Tcl_SetObjResult(interp, Tcl_NewStringObj(
			"cannot use \"*\" in format string with \"x\"", -1));
		return TCL_ERROR;
	    } else if (count == BINARY_NOCOUNT) {
		count = 1;
	    }
	    offset += count;
	    break;
	case 'X':
	    if (count == BINARY_NOCOUNT) {
		count = 1;
	    }
	    if ((count > (size_t)offset) || (count == BINARY_ALL)) {
		count = offset;
	    }
	    if (offset > (int)length) {
		length = offset;
	    }
	    offset -= count;
	    break;
	case '@':
	    if (offset > (int)length) {
		length = offset;
	    }
	    if (count == BINARY_ALL) {
		offset = length;
	    } else if (count == BINARY_NOCOUNT) {
		goto badCount;
	    } else {
		offset = count;
	    }
	    break;
	default:
	    errorString = str;
	    goto badField;
	}
    }
    if (offset > (int)length) {
	length = offset;
    }
    if (length == 0) {
	return TCL_OK;
    }

    /*
     * Prepare the result object by preallocating the caclulated number of
     * bytes and filling with nulls.
     */

    TclNewObj(resultPtr);
    buffer = Tcl_SetByteArrayLength(resultPtr, length);
    memset(buffer, 0, length);

    /*
     * Pack the data into the result object. Note that we can skip the error
     * checking during this pass, since we have already parsed the string
     * once.
     */

    arg = 2;
    format = TclGetString(objv[1]);
    cursor = buffer;
    maxPos = cursor;
    while (*format != 0) {
	flags = 0;
	if (!GetFormatSpec(&format, &cmd, &count, &flags)) {
	    break;
	}
	if ((count == 0) && (cmd != '@')) {
	    if (cmd != 'x') {
		arg++;
	    }
	    continue;
	}
	switch (cmd) {
	case 'a':
	case 'A': {
	    char pad = (char) (cmd == 'a' ? '\0' : ' ');
	    unsigned char *bytes;

	    bytes = Tcl_GetByteArrayFromObj(objv[arg], &length);
	    arg++;
	    if (count == BINARY_ALL) {
		count = length;
	    } else if (count == BINARY_NOCOUNT) {
		count = 1;
	    }
	    if (length >= count) {
		memcpy(cursor, bytes, count);
	    } else {
		memcpy(cursor, bytes, length);
		memset(cursor + length, pad, count - length);
	    }
	    cursor += count;
	    break;
	}
	case 'b':
	case 'B': {
	    unsigned char *last;

	    str = Tcl_GetStringFromObj(objv[arg], &length);
	    arg++;
	    if (count == BINARY_ALL) {
		count = length;
	    } else if (count == BINARY_NOCOUNT) {
		count = 1;
	    }
	    last = cursor + ((count + 7) / 8);
	    if (count > length) {
		count = length;
	    }
	    value = 0;
	    errorString = "binary";
	    if (cmd == 'B') {
		for (offset = 0; (size_t)offset < count; offset++) {
		    value <<= 1;
		    if (str[offset] == '1') {
			value |= 1;
		    } else if (str[offset] != '0') {
			errorValue = str;
			Tcl_DecrRefCount(resultPtr);
			goto badValue;
		    }
		    if (((offset + 1) % 8) == 0) {
			*cursor++ = UCHAR(value);
			value = 0;
		    }
		}
	    } else {
		for (offset = 0; (size_t)offset < count; offset++) {
		    value >>= 1;
		    if (str[offset] == '1') {
			value |= 128;
		    } else if (str[offset] != '0') {
			errorValue = str;
			Tcl_DecrRefCount(resultPtr);
			goto badValue;
		    }
		    if (!((offset + 1) % 8)) {
			*cursor++ = UCHAR(value);
			value = 0;
		    }
		}
	    }
	    if ((offset % 8) != 0) {
		if (cmd == 'B') {
		    value <<= 8 - (offset % 8);
		} else {
		    value >>= 8 - (offset % 8);
		}
		*cursor++ = UCHAR(value);
	    }
	    while (cursor < last) {
		*cursor++ = '\0';
	    }
	    break;
	}
	case 'h':
	case 'H': {
	    unsigned char *last;
	    int c;

	    str = Tcl_GetStringFromObj(objv[arg], &length);
	    arg++;
	    if (count == BINARY_ALL) {
		count = length;
	    } else if (count == BINARY_NOCOUNT) {
		count = 1;
	    }
	    last = cursor + ((count + 1) / 2);
	    if (count > length) {
		count = length;
	    }
	    value = 0;
	    errorString = "hexadecimal";
	    if (cmd == 'H') {
		for (offset = 0; (size_t)offset < count; offset++) {
		    value <<= 4;
		    if (!isxdigit(UCHAR(str[offset]))) {     /* INTL: digit */
			errorValue = str;
			Tcl_DecrRefCount(resultPtr);
			goto badValue;
		    }
		    c = str[offset] - '0';
		    if (c > 9) {
			c += ('0' - 'A') + 10;
		    }
		    if (c > 16) {
			c += ('A' - 'a');
		    }
		    value |= (c & 0xF);
		    if (offset % 2) {
			*cursor++ = (char) value;
			value = 0;
		    }
		}
	    } else {
		for (offset = 0; (size_t)offset < count; offset++) {
		    value >>= 4;

		    if (!isxdigit(UCHAR(str[offset]))) {     /* INTL: digit */
			errorValue = str;
			Tcl_DecrRefCount(resultPtr);
			goto badValue;
		    }
		    c = str[offset] - '0';
		    if (c > 9) {
			c += ('0' - 'A') + 10;
		    }
		    if (c > 16) {
			c += ('A' - 'a');
		    }
		    value |= ((c << 4) & 0xF0);
		    if (offset % 2) {
			*cursor++ = UCHAR(value & 0xFF);
			value = 0;
		    }
		}
	    }
	    if (offset % 2) {
		if (cmd == 'H') {
		    value <<= 4;
		} else {
		    value >>= 4;
		}
		*cursor++ = UCHAR(value);
	    }

	    while (cursor < last) {
		*cursor++ = '\0';
	    }
	    break;
	}
	case 'c':
	case 't':
	case 's':
	case 'S':
	case 'n':
	case 'i':
	case 'I':
	case 'm':
	case 'w':
	case 'W':
	case 'r':
	case 'R':
	case 'd':
	case 'q':
	case 'Q':
	case 'f': {
	    int listc, i;
	    Tcl_Obj **listv;

	    if (count == BINARY_NOCOUNT) {
		/*
		 * Note that we are casting away the const-ness of objv, but
		 * this is safe since we aren't going to modify the array.
		 */

		listv = (Tcl_Obj **) (objv + arg);
		listc = 1;
		count = 1;
	    } else {
		TclListObjGetElements(interp, objv[arg], &listc, &listv);
		if (count == BINARY_ALL) {
		    count = listc;
		}
	    }
	    arg++;
	    for (i = 0; (size_t)i < count; i++) {
		if (FormatNumber(interp, cmd, listv[i], &cursor) != TCL_OK) {
		    Tcl_DecrRefCount(resultPtr);
		    return TCL_ERROR;
		}
	    }
	    break;
	}
	case 'x':
	    if (count == BINARY_NOCOUNT) {
		count = 1;
	    }
	    memset(cursor, 0, count);
	    cursor += count;
	    break;
	case 'X':
	    if (cursor > maxPos) {
		maxPos = cursor;
	    }
	    if (count == BINARY_NOCOUNT) {
		count = 1;
	    }
	    if ((count == BINARY_ALL) || (count > (size_t)(cursor - buffer))) {
		cursor = buffer;
	    } else {
		cursor -= count;
	    }
	    break;
	case '@':
	    if (cursor > maxPos) {
		maxPos = cursor;
	    }
	    if (count == BINARY_ALL) {
		cursor = maxPos;
	    } else {
		cursor = buffer + count;
	    }
	    break;
	}
    }
    Tcl_SetObjResult(interp, resultPtr);
    return TCL_OK;

 badValue:
    Tcl_ResetResult(interp);
    Tcl_SetObjResult(interp, Tcl_ObjPrintf(
	    "expected %s string but got \"%s\" instead",
	    errorString, errorValue));
    return TCL_ERROR;

 badCount:
    errorString = "missing count for \"@\" field specifier";
    goto error;

 badIndex:
    errorString = "not enough arguments for all format specifiers";
    goto error;

 badField:
    {
	Tcl_UniChar ch = 0;
	char buf[5] = "";

	TclUtfToUniChar(errorString, &ch);
	buf[Tcl_UniCharToUtf(ch, buf)] = '\0';
	Tcl_SetObjResult(interp, Tcl_ObjPrintf(
		"bad field specifier \"%s\"", buf));
	return TCL_ERROR;
    }

 error:
    Tcl_SetObjResult(interp, Tcl_NewStringObj(errorString, -1));
    return TCL_ERROR;
}

/*
 *----------------------------------------------------------------------
 *
 * BinaryScanCmd --
 *
 *	This procedure implements the "binary scan" Tcl command.
 *
 * Results:
 *	A standard Tcl result.
 *
 * Side effects:
 *	See the user documentation.
 *
 *----------------------------------------------------------------------
 */

int
BinaryScanCmd(
    TCL_UNUSED(ClientData),
    Tcl_Interp *interp,		/* Current interpreter. */
    int objc,			/* Number of arguments. */
    Tcl_Obj *const objv[])	/* Argument objects. */
{
    int arg;			/* Index of next argument to consume. */
    int value = 0;		/* Current integer value to be packed.
				 * Initialized to avoid compiler warning. */
    char cmd;			/* Current format character. */
    size_t count;			/* Count associated with current format
				 * character. */
    int flags;			/* Format field flags */
    const char *format;		/* Pointer to current position in format
				 * string. */
    Tcl_Obj *resultPtr = NULL;	/* Object holding result buffer. */
    unsigned char *buffer;	/* Start of result buffer. */
    const char *errorString;
    const char *str;
    int offset, size, i;
    size_t length = 0;

    Tcl_Obj *valuePtr, *elementPtr;
    Tcl_HashTable numberCacheHash;
    Tcl_HashTable *numberCachePtr;

    if (objc < 3) {
	Tcl_WrongNumArgs(interp, 1, objv,
		"value formatString ?varName ...?");
	return TCL_ERROR;
    }
    numberCachePtr = &numberCacheHash;
    Tcl_InitHashTable(numberCachePtr, TCL_ONE_WORD_KEYS);
    buffer = Tcl_GetByteArrayFromObj(objv[1], &length);
    format = TclGetString(objv[2]);
    arg = 3;
    offset = 0;
    while (*format != '\0') {
	str = format;
	flags = 0;
	if (!GetFormatSpec(&format, &cmd, &count, &flags)) {
	    goto done;
	}
	switch (cmd) {
	case 'a':
	case 'A':
	case 'C': {
	    unsigned char *src;

	    if (arg >= objc) {
		DeleteScanNumberCache(numberCachePtr);
		goto badIndex;
	    }
	    if (count == BINARY_ALL) {
		count = length - offset;
	    } else {
		if (count == BINARY_NOCOUNT) {
		    count = 1;
		}
		if (count > length - offset) {
		    goto done;
		}
	    }

	    src = buffer + offset;
	    size = count;

	    /*
	     * Apply C string semantics or trim trailing
	     * nulls and spaces, if necessary.
	     */

	    if (cmd == 'C') {
		for (i = 0; i < size; i++) {
		    if (src[i] == '\0') {
			size = i;
			break;
		    }
		}
	    } else if (cmd == 'A') {
		while (size > 0) {
		    if (src[size - 1] != '\0' && src[size - 1] != ' ') {
			break;
		    }
		    size--;
		}
	    }

	    /*
	     * Have to do this #ifdef-fery because (as part of defining
	     * Tcl_NewByteArrayObj) we removed the #def that hides this stuff
	     * normally. If this code ever gets copied to another file, it
	     * should be changed back to the simpler version.
	     */

#ifdef TCL_MEM_DEBUG
	    valuePtr = Tcl_DbNewByteArrayObj(src, size, __FILE__, __LINE__);
#else
	    valuePtr = Tcl_NewByteArrayObj(src, size);
#endif /* TCL_MEM_DEBUG */

	    resultPtr = Tcl_ObjSetVar2(interp, objv[arg], NULL, valuePtr,
		    TCL_LEAVE_ERR_MSG);
	    arg++;
	    if (resultPtr == NULL) {
		DeleteScanNumberCache(numberCachePtr);
		return TCL_ERROR;
	    }
	    offset += count;
	    break;
	}
	case 'b':
	case 'B': {
	    unsigned char *src;
	    char *dest;

	    if (arg >= objc) {
		DeleteScanNumberCache(numberCachePtr);
		goto badIndex;
	    }
	    if (count == BINARY_ALL) {
		count = (length - offset) * 8;
	    } else {
		if (count == BINARY_NOCOUNT) {
		    count = 1;
		}
		if (count > (size_t)(length - offset) * 8) {
		    goto done;
		}
	    }
	    src = buffer + offset;
	    TclNewObj(valuePtr);
	    Tcl_SetObjLength(valuePtr, count);
	    dest = TclGetString(valuePtr);

	    if (cmd == 'b') {
		for (i = 0; (size_t)i < count; i++) {
		    if (i % 8) {
			value >>= 1;
		    } else {
			value = *src++;
		    }
		    *dest++ = (char) ((value & 1) ? '1' : '0');
		}
	    } else {
		for (i = 0; (size_t)i < count; i++) {
		    if (i % 8) {
			value <<= 1;
		    } else {
			value = *src++;
		    }
		    *dest++ = (char) ((value & 0x80) ? '1' : '0');
		}
	    }

	    resultPtr = Tcl_ObjSetVar2(interp, objv[arg], NULL, valuePtr,
		    TCL_LEAVE_ERR_MSG);
	    arg++;
	    if (resultPtr == NULL) {
		DeleteScanNumberCache(numberCachePtr);
		return TCL_ERROR;
	    }
	    offset += (count + 7) / 8;
	    break;
	}
	case 'h':
	case 'H': {
	    char *dest;
	    unsigned char *src;
	    static const char hexdigit[] = "0123456789abcdef";

	    if (arg >= objc) {
		DeleteScanNumberCache(numberCachePtr);
		goto badIndex;
	    }
	    if (count == BINARY_ALL) {
		count = (length - offset)*2;
	    } else {
		if (count == BINARY_NOCOUNT) {
		    count = 1;
		}
		if (count > (length - offset)*2) {
		    goto done;
		}
	    }
	    src = buffer + offset;
	    TclNewObj(valuePtr);
	    Tcl_SetObjLength(valuePtr, count);
	    dest = TclGetString(valuePtr);

	    if (cmd == 'h') {
		for (i = 0; (size_t)i < count; i++) {
		    if (i % 2) {
			value >>= 4;
		    } else {
			value = *src++;
		    }
		    *dest++ = hexdigit[value & 0xF];
		}
	    } else {
		for (i = 0; (size_t)i < count; i++) {
		    if (i % 2) {
			value <<= 4;
		    } else {
			value = *src++;
		    }
		    *dest++ = hexdigit[(value >> 4) & 0xF];
		}
	    }

	    resultPtr = Tcl_ObjSetVar2(interp, objv[arg], NULL, valuePtr,
		    TCL_LEAVE_ERR_MSG);
	    arg++;
	    if (resultPtr == NULL) {
		DeleteScanNumberCache(numberCachePtr);
		return TCL_ERROR;
	    }
	    offset += (count + 1) / 2;
	    break;
	}
	case 'c':
	    size = 1;
	    goto scanNumber;
	case 't':
	case 's':
	case 'S':
	    size = 2;
	    goto scanNumber;
	case 'n':
	case 'i':
	case 'I':
	    size = 4;
	    goto scanNumber;
	case 'm':
	case 'w':
	case 'W':
	    size = 8;
	    goto scanNumber;
	case 'r':
	case 'R':
	case 'f':
	    size = sizeof(float);
	    goto scanNumber;
	case 'q':
	case 'Q':
	case 'd': {
	    unsigned char *src;

	    size = sizeof(double);
	    /* fall through */

	scanNumber:
	    if (arg >= objc) {
		DeleteScanNumberCache(numberCachePtr);
		goto badIndex;
	    }
	    if (count == BINARY_NOCOUNT) {
		if ((length - offset) < (size_t)size) {
		    goto done;
		}
		valuePtr = ScanNumber(buffer+offset, cmd, flags,
			&numberCachePtr);
		offset += size;
	    } else {
		if (count == BINARY_ALL) {
		    count = (length - offset) / size;
		}
		if ((length - offset) < (count * size)) {
		    goto done;
		}
		TclNewObj(valuePtr);
		src = buffer + offset;
		for (i = 0; (size_t)i < count; i++) {
		    elementPtr = ScanNumber(src, cmd, flags, &numberCachePtr);
		    src += size;
		    Tcl_ListObjAppendElement(NULL, valuePtr, elementPtr);
		}
		offset += count * size;
	    }

	    resultPtr = Tcl_ObjSetVar2(interp, objv[arg], NULL, valuePtr,
		    TCL_LEAVE_ERR_MSG);
	    arg++;
	    if (resultPtr == NULL) {
		DeleteScanNumberCache(numberCachePtr);
		return TCL_ERROR;
	    }
	    break;
	}
	case 'x':
	    if (count == BINARY_NOCOUNT) {
		count = 1;
	    }
	    if ((count == BINARY_ALL) || (count > length - offset)) {
		offset = length;
	    } else {
		offset += count;
	    }
	    break;
	case 'X':
	    if (count == BINARY_NOCOUNT) {
		count = 1;
	    }
	    if ((count == BINARY_ALL) || (count > (size_t)offset)) {
		offset = 0;
	    } else {
		offset -= count;
	    }
	    break;
	case '@':
	    if (count == BINARY_NOCOUNT) {
		DeleteScanNumberCache(numberCachePtr);
		goto badCount;
	    }
	    if ((count == BINARY_ALL) || (count > length)) {
		offset = length;
	    } else {
		offset = count;
	    }
	    break;
	default:
	    DeleteScanNumberCache(numberCachePtr);
	    errorString = str;
	    goto badField;
	}
    }

    /*
     * Set the result to the last position of the cursor.
     */

 done:
    Tcl_SetObjResult(interp, Tcl_NewWideIntObj(arg - 3));
    DeleteScanNumberCache(numberCachePtr);

    return TCL_OK;

 badCount:
    errorString = "missing count for \"@\" field specifier";
    goto error;

 badIndex:
    errorString = "not enough arguments for all format specifiers";
    goto error;

 badField:
    {
	Tcl_UniChar ch = 0;
	char buf[5] = "";

	TclUtfToUniChar(errorString, &ch);
	buf[Tcl_UniCharToUtf(ch, buf)] = '\0';
	Tcl_SetObjResult(interp, Tcl_ObjPrintf(
		"bad field specifier \"%s\"", buf));
	return TCL_ERROR;
    }

 error:
    Tcl_SetObjResult(interp, Tcl_NewStringObj(errorString, -1));
    return TCL_ERROR;
}

/*
 *----------------------------------------------------------------------
 *
 * GetFormatSpec --
 *
 *	This function parses the format strings used in the binary format and
 *	scan commands.
 *
 * Results:
 *	Moves the formatPtr to the start of the next command. Returns the
 *	current command character and count in cmdPtr and countPtr. The count
 *	is set to BINARY_ALL if the count character was '*' or BINARY_NOCOUNT
 *	if no count was specified. Returns 1 on success, or 0 if the string
 *	did not have a format specifier.
 *
 * Side effects:
 *	None.
 *
 *----------------------------------------------------------------------
 */

static int
GetFormatSpec(
    const char **formatPtr,	/* Pointer to format string. */
    char *cmdPtr,		/* Pointer to location of command char. */
    size_t *countPtr,		/* Pointer to repeat count value. */
    int *flagsPtr)		/* Pointer to field flags */
{
    /*
     * Skip any leading blanks.
     */

    while (**formatPtr == ' ') {
	(*formatPtr)++;
    }

    /*
     * The string was empty, except for whitespace, so fail.
     */

    if (!(**formatPtr)) {
	return 0;
    }

    /*
     * Extract the command character and any trailing digits or '*'.
     */

    *cmdPtr = **formatPtr;
    (*formatPtr)++;
    if (**formatPtr == 'u') {
	(*formatPtr)++;
	*flagsPtr |= BINARY_UNSIGNED;
    }
    if (**formatPtr == '*') {
	(*formatPtr)++;
	*countPtr = BINARY_ALL;
    } else if (isdigit(UCHAR(**formatPtr))) { /* INTL: digit */
	unsigned long int count;

	errno = 0;
	count = strtoul(*formatPtr, (char **) formatPtr, 10);
	if (errno || (count > (unsigned long) INT_MAX)) {
	    *countPtr = INT_MAX;
	} else {
	    *countPtr = (int) count;
	}
    } else {
	*countPtr = BINARY_NOCOUNT;
    }
    return 1;
}

/*
 *----------------------------------------------------------------------
 *
 * NeedReversing --
 *
 *	This routine determines, if bytes of a number need to be re-ordered,
 *	and returns a numeric code indicating the re-ordering to be done.
 *	This depends on the endiannes of the machine and the desired format.
 *	It is in effect a table (whose contents depend on the endianness of
 *	the system) describing whether a value needs reversing or not. Anyone
 *	porting the code to a big-endian platform should take care to make
 *	sure that they define WORDS_BIGENDIAN though this is already done by
 *	configure for the Unix build; little-endian platforms (including
 *	Windows) don't need to do anything.
 *
 * Results:
 *	0	No re-ordering needed.
 *	1	Reverse the bytes:	01234567 <-> 76543210 (little to big)
 *	2	Apply this re-ordering: 01234567 <-> 45670123 (Nokia to little)
 *	3	Apply this re-ordering: 01234567 <-> 32107654 (Nokia to big)
 *
 * Side effects:
 *	None
 *
 *----------------------------------------------------------------------
 */

static int
NeedReversing(
    int format)
{
    switch (format) {
	/* native floats and doubles: never reverse */
    case 'd':
    case 'f':
	/* big endian ints: never reverse */
    case 'I':
    case 'S':
    case 'W':
#ifdef WORDS_BIGENDIAN
	/* native ints: reverse if we're little-endian */
    case 'n':
    case 't':
    case 'm':
	/* f: reverse if we're little-endian */
    case 'Q':
    case 'R':
#else /* !WORDS_BIGENDIAN */
	/* small endian floats: reverse if we're big-endian */
    case 'r':
#endif /* WORDS_BIGENDIAN */
	return 0;

#ifdef WORDS_BIGENDIAN
	/* small endian floats: reverse if we're big-endian */
    case 'q':
    case 'r':
#else /* !WORDS_BIGENDIAN */
	/* native ints: reverse if we're little-endian */
    case 'n':
    case 't':
    case 'm':
	/* f: reverse if we're little-endian */
    case 'R':
#endif /* WORDS_BIGENDIAN */
	/* small endian ints: always reverse */
    case 'i':
    case 's':
    case 'w':
	return 1;

#ifndef WORDS_BIGENDIAN
    /*
     * The Q and q formats need special handling to account for the unusual
     * byte ordering of 8-byte floats on Nokia 770 systems, which claim to be
     * little-endian, but also reverse word order.
     */

    case 'Q':
	if (TclNokia770Doubles()) {
	    return 3;
	}
	return 1;
    case 'q':
	if (TclNokia770Doubles()) {
	    return 2;
	}
	return 0;
#endif
    }

    Tcl_Panic("unexpected fallthrough");
    return 0;
}

/*
 *----------------------------------------------------------------------
 *
 * CopyNumber --
 *
 *	This routine is called by FormatNumber and ScanNumber to copy a
 *	floating-point number. If required, bytes are reversed while copying.
 *	The behaviour is only fully defined when used with IEEE float and
 *	double values (guaranteed to be 4 and 8 bytes long, respectively.)
 *
 * Results:
 *	None
 *
 * Side effects:
 *	Copies length bytes
 *
 *----------------------------------------------------------------------
 */

static void
CopyNumber(
    const void *from,		/* source */
    void *to,			/* destination */
    size_t length,		/* Number of bytes to copy */
    int type)			/* What type of thing are we copying? */
{
    switch (NeedReversing(type)) {
    case 0:
	memcpy(to, from, length);
	break;
    case 1: {
	const unsigned char *fromPtr = (const unsigned char *)from;
	unsigned char *toPtr = (unsigned char *)to;

	switch (length) {
	case 4:
	    toPtr[0] = fromPtr[3];
	    toPtr[1] = fromPtr[2];
	    toPtr[2] = fromPtr[1];
	    toPtr[3] = fromPtr[0];
	    break;
	case 8:
	    toPtr[0] = fromPtr[7];
	    toPtr[1] = fromPtr[6];
	    toPtr[2] = fromPtr[5];
	    toPtr[3] = fromPtr[4];
	    toPtr[4] = fromPtr[3];
	    toPtr[5] = fromPtr[2];
	    toPtr[6] = fromPtr[1];
	    toPtr[7] = fromPtr[0];
	    break;
	}
	break;
    }
    case 2: {
	const unsigned char *fromPtr = (const unsigned char *)from;
	unsigned char *toPtr = (unsigned char *)to;

	toPtr[0] = fromPtr[4];
	toPtr[1] = fromPtr[5];
	toPtr[2] = fromPtr[6];
	toPtr[3] = fromPtr[7];
	toPtr[4] = fromPtr[0];
	toPtr[5] = fromPtr[1];
	toPtr[6] = fromPtr[2];
	toPtr[7] = fromPtr[3];
	break;
    }
    case 3: {
	const unsigned char *fromPtr = (const unsigned char *)from;
	unsigned char *toPtr = (unsigned char *)to;

	toPtr[0] = fromPtr[3];
	toPtr[1] = fromPtr[2];
	toPtr[2] = fromPtr[1];
	toPtr[3] = fromPtr[0];
	toPtr[4] = fromPtr[7];
	toPtr[5] = fromPtr[6];
	toPtr[6] = fromPtr[5];
	toPtr[7] = fromPtr[4];
	break;
    }
    }
}

/*
 *----------------------------------------------------------------------
 *
 * FormatNumber --
 *
 *	This routine is called by Tcl_BinaryObjCmd to format a number into a
 *	location pointed at by cursor.
 *
 * Results:
 *	A standard Tcl result.
 *
 * Side effects:
 *	Moves the cursor to the next location to be written into.
 *
 *----------------------------------------------------------------------
 */

static int
FormatNumber(
    Tcl_Interp *interp,		/* Current interpreter, used to report
				 * errors. */
    int type,			/* Type of number to format. */
    Tcl_Obj *src,		/* Number to format. */
    unsigned char **cursorPtr)	/* Pointer to index into destination buffer. */
{
    double dvalue;
    Tcl_WideInt wvalue;
    float fvalue;

    switch (type) {
    case 'd':
    case 'q':
    case 'Q':
	/*
	 * Double-precision floating point values. Tcl_GetDoubleFromObj
	 * returns TCL_ERROR for NaN, but we can check by comparing the
	 * object's type pointer.
	 */

	if (Tcl_GetDoubleFromObj(interp, src, &dvalue) != TCL_OK) {
	    const Tcl_ObjInternalRep *irPtr = TclFetchInternalRep(src, &tclDoubleType);
	    if (irPtr == NULL) {
		return TCL_ERROR;
	    }
	    dvalue = irPtr->doubleValue;
	}
	CopyNumber(&dvalue, *cursorPtr, sizeof(double), type);
	*cursorPtr += sizeof(double);
	return TCL_OK;

    case 'f':
    case 'r':
    case 'R':
	/*
	 * Single-precision floating point values. Tcl_GetDoubleFromObj
	 * returns TCL_ERROR for NaN, but we can check by comparing the
	 * object's type pointer.
	 */

	if (Tcl_GetDoubleFromObj(interp, src, &dvalue) != TCL_OK) {
	    const Tcl_ObjInternalRep *irPtr = TclFetchInternalRep(src, &tclDoubleType);

	    if (irPtr == NULL) {
		return TCL_ERROR;
	    }
	    dvalue = irPtr->doubleValue;
	}

	/*
	 * Because some compilers will generate floating point exceptions on
	 * an overflow cast (e.g. Borland), we restrict the values to the
	 * valid range for float.
	 */

	if (fabs(dvalue) > (double) FLT_MAX) {
	    fvalue = (dvalue >= 0.0) ? FLT_MAX : -FLT_MAX;
	} else {
	    fvalue = (float) dvalue;
	}
	CopyNumber(&fvalue, *cursorPtr, sizeof(float), type);
	*cursorPtr += sizeof(float);
	return TCL_OK;

	/*
	 * 64-bit integer values.
	 */
    case 'w':
    case 'W':
    case 'm':
	if (TclGetWideBitsFromObj(interp, src, &wvalue) != TCL_OK) {
	    return TCL_ERROR;
	}
	if (NeedReversing(type)) {
	    *(*cursorPtr)++ = UCHAR(wvalue);
	    *(*cursorPtr)++ = UCHAR(wvalue >> 8);
	    *(*cursorPtr)++ = UCHAR(wvalue >> 16);
	    *(*cursorPtr)++ = UCHAR(wvalue >> 24);
	    *(*cursorPtr)++ = UCHAR(wvalue >> 32);
	    *(*cursorPtr)++ = UCHAR(wvalue >> 40);
	    *(*cursorPtr)++ = UCHAR(wvalue >> 48);
	    *(*cursorPtr)++ = UCHAR(wvalue >> 56);
	} else {
	    *(*cursorPtr)++ = UCHAR(wvalue >> 56);
	    *(*cursorPtr)++ = UCHAR(wvalue >> 48);
	    *(*cursorPtr)++ = UCHAR(wvalue >> 40);
	    *(*cursorPtr)++ = UCHAR(wvalue >> 32);
	    *(*cursorPtr)++ = UCHAR(wvalue >> 24);
	    *(*cursorPtr)++ = UCHAR(wvalue >> 16);
	    *(*cursorPtr)++ = UCHAR(wvalue >> 8);
	    *(*cursorPtr)++ = UCHAR(wvalue);
	}
	return TCL_OK;

	/*
	 * 32-bit integer values.
	 */
    case 'i':
    case 'I':
    case 'n':
	if (TclGetWideBitsFromObj(interp, src, &wvalue) != TCL_OK) {
	    return TCL_ERROR;
	}
	if (NeedReversing(type)) {
	    *(*cursorPtr)++ = UCHAR(wvalue);
	    *(*cursorPtr)++ = UCHAR(wvalue >> 8);
	    *(*cursorPtr)++ = UCHAR(wvalue >> 16);
	    *(*cursorPtr)++ = UCHAR(wvalue >> 24);
	} else {
	    *(*cursorPtr)++ = UCHAR(wvalue >> 24);
	    *(*cursorPtr)++ = UCHAR(wvalue >> 16);
	    *(*cursorPtr)++ = UCHAR(wvalue >> 8);
	    *(*cursorPtr)++ = UCHAR(wvalue);
	}
	return TCL_OK;

	/*
	 * 16-bit integer values.
	 */
    case 's':
    case 'S':
    case 't':
	if (TclGetWideBitsFromObj(interp, src, &wvalue) != TCL_OK) {
	    return TCL_ERROR;
	}
	if (NeedReversing(type)) {
	    *(*cursorPtr)++ = UCHAR(wvalue);
	    *(*cursorPtr)++ = UCHAR(wvalue >> 8);
	} else {
	    *(*cursorPtr)++ = UCHAR(wvalue >> 8);
	    *(*cursorPtr)++ = UCHAR(wvalue);
	}
	return TCL_OK;

	/*
	 * 8-bit integer values.
	 */
    case 'c':
	if (TclGetWideBitsFromObj(interp, src, &wvalue) != TCL_OK) {
	    return TCL_ERROR;
	}
	*(*cursorPtr)++ = UCHAR(wvalue);
	return TCL_OK;

    default:
	Tcl_Panic("unexpected fallthrough");
	return TCL_ERROR;
    }
}

/*
 *----------------------------------------------------------------------
 *
 * ScanNumber --
 *
 *	This routine is called by Tcl_BinaryObjCmd to scan a number out of a
 *	buffer.
 *
 * Results:
 *	Returns a newly created object containing the scanned number. This
 *	object has a ref count of zero.
 *
 * Side effects:
 *	Might reuse an object in the number cache, place a new object in the
 *	cache, or delete the cache and set the reference to it (itself passed
 *	in by reference) to NULL.
 *
 *----------------------------------------------------------------------
 */

static Tcl_Obj *
ScanNumber(
    unsigned char *buffer,	/* Buffer to scan number from. */
    int type,			/* Format character from "binary scan" */
    int flags,			/* Format field flags */
    Tcl_HashTable **numberCachePtrPtr)
				/* Place to look for cache of scanned value
				 * objects, or NULL if too many different
				 * numbers have been scanned. */
{
    long value;
    float fvalue;
    double dvalue;
    Tcl_WideUInt uwvalue;

    /*
     * We cannot rely on the compiler to properly sign extend integer values
     * when we cast from smaller values to larger values because we don't know
     * the exact size of the integer types. So, we have to handle sign
     * extension explicitly by checking the high bit and padding with 1's as
     * needed. This practice is disabled if the BINARY_UNSIGNED flag is set.
     */

    switch (type) {
    case 'c':
	/*
	 * Characters need special handling. We want to produce a signed
	 * result, but on some platforms (such as AIX) chars are unsigned. To
	 * deal with this, check for a value that should be negative but
	 * isn't.
	 */

	value = buffer[0];
	if (!(flags & BINARY_UNSIGNED)) {
	    if (value & 0x80) {
		value |= -0x100;
	    }
	}
	goto returnNumericObject;

	/*
	 * 16-bit numeric values. We need the sign extension trick (see above)
	 * here as well.
	 */

    case 's':
    case 'S':
    case 't':
	if (NeedReversing(type)) {
	    value = (long) (buffer[0] + (buffer[1] << 8));
	} else {
	    value = (long) (buffer[1] + (buffer[0] << 8));
	}
	if (!(flags & BINARY_UNSIGNED)) {
	    if (value & 0x8000) {
		value |= -0x10000;
	    }
	}
	goto returnNumericObject;

	/*
	 * 32-bit numeric values.
	 */

    case 'i':
    case 'I':
    case 'n':
	if (NeedReversing(type)) {
	    value = (long) (buffer[0]
		    + (buffer[1] << 8)
		    + (buffer[2] << 16)
		    + (((long)buffer[3]) << 24));
	} else {
	    value = (long) (buffer[3]
		    + (buffer[2] << 8)
		    + (buffer[1] << 16)
		    + (((long) buffer[0]) << 24));
	}

	/*
	 * Check to see if the value was sign extended properly on systems
	 * where an int is more than 32-bits.
	 *
	 * We avoid caching unsigned integers as we cannot distinguish between
	 * 32bit signed and unsigned in the hash (short and char are ok).
	 */

	if (flags & BINARY_UNSIGNED) {
	    return Tcl_NewWideIntObj((Tcl_WideInt)(unsigned long)value);
	}
	if ((value & (((unsigned) 1) << 31)) && (value > 0)) {
	    value -= (((unsigned) 1) << 31);
	    value -= (((unsigned) 1) << 31);
	}

    returnNumericObject:
	if (*numberCachePtrPtr == NULL) {
	    return Tcl_NewWideIntObj(value);
	} else {
	    Tcl_HashTable *tablePtr = *numberCachePtrPtr;
	    Tcl_HashEntry *hPtr;
	    int isNew;

	    hPtr = Tcl_CreateHashEntry(tablePtr, INT2PTR(value), &isNew);
	    if (!isNew) {
		return (Tcl_Obj *)Tcl_GetHashValue(hPtr);
	    }
	    if (tablePtr->numEntries <= BINARY_SCAN_MAX_CACHE) {
		Tcl_Obj *objPtr;

		TclNewIntObj(objPtr, value);
		Tcl_IncrRefCount(objPtr);
		Tcl_SetHashValue(hPtr, objPtr);
		return objPtr;
	    }

	    /*
	     * We've overflowed the cache! Someone's parsing a LOT of varied
	     * binary data in a single call! Bail out by switching back to the
	     * old behaviour for the rest of the scan.
	     *
	     * Note that anyone just using the 'c' conversion (for bytes)
	     * cannot trigger this.
	     */

	    DeleteScanNumberCache(tablePtr);
	    *numberCachePtrPtr = NULL;
	    return Tcl_NewWideIntObj(value);
	}

	/*
	 * Do not cache wide (64-bit) values; they are already too large to
	 * use as keys.
	 */

    case 'w':
    case 'W':
    case 'm':
	if (NeedReversing(type)) {
	    uwvalue = ((Tcl_WideUInt) buffer[0])
		    | (((Tcl_WideUInt) buffer[1]) << 8)
		    | (((Tcl_WideUInt) buffer[2]) << 16)
		    | (((Tcl_WideUInt) buffer[3]) << 24)
		    | (((Tcl_WideUInt) buffer[4]) << 32)
		    | (((Tcl_WideUInt) buffer[5]) << 40)
		    | (((Tcl_WideUInt) buffer[6]) << 48)
		    | (((Tcl_WideUInt) buffer[7]) << 56);
	} else {
	    uwvalue = ((Tcl_WideUInt) buffer[7])
		    | (((Tcl_WideUInt) buffer[6]) << 8)
		    | (((Tcl_WideUInt) buffer[5]) << 16)
		    | (((Tcl_WideUInt) buffer[4]) << 24)
		    | (((Tcl_WideUInt) buffer[3]) << 32)
		    | (((Tcl_WideUInt) buffer[2]) << 40)
		    | (((Tcl_WideUInt) buffer[1]) << 48)
		    | (((Tcl_WideUInt) buffer[0]) << 56);
	}
	if (flags & BINARY_UNSIGNED) {
	    Tcl_Obj *bigObj = NULL;
	    mp_int big;

	    if (mp_init_u64(&big, uwvalue) == MP_OKAY) {
		bigObj = Tcl_NewBignumObj(&big);
	    }
	    return bigObj;
	}
	return Tcl_NewWideIntObj((Tcl_WideInt) uwvalue);

	/*
	 * Do not cache double values; they are already too large to use as
	 * keys and the values stored are utterly incompatible with the
	 * integer part of the cache.
	 */

	/*
	 * 32-bit IEEE single-precision floating point.
	 */

    case 'f':
    case 'R':
    case 'r':
	CopyNumber(buffer, &fvalue, sizeof(float), type);
	return Tcl_NewDoubleObj(fvalue);

	/*
	 * 64-bit IEEE double-precision floating point.
	 */

    case 'd':
    case 'Q':
    case 'q':
	CopyNumber(buffer, &dvalue, sizeof(double), type);
	return Tcl_NewDoubleObj(dvalue);
    }
    return NULL;
}

/*
 *----------------------------------------------------------------------
 *
 * DeleteScanNumberCache --
 *
 *	Deletes the hash table acting as a scan number cache.
 *
 * Results:
 *	None
 *
 * Side effects:
 *	Decrements the reference counts of the objects in the cache.
 *
 *----------------------------------------------------------------------
 */

static void
DeleteScanNumberCache(
    Tcl_HashTable *numberCachePtr)
				/* Pointer to the hash table, or NULL (when
				 * the cache has already been deleted due to
				 * overflow.) */
{
    Tcl_HashEntry *hEntry;
    Tcl_HashSearch search;

    if (numberCachePtr == NULL) {
	return;
    }

    hEntry = Tcl_FirstHashEntry(numberCachePtr, &search);
    while (hEntry != NULL) {
	Tcl_Obj *value = (Tcl_Obj *)Tcl_GetHashValue(hEntry);

	if (value != NULL) {
	    Tcl_DecrRefCount(value);
	}
	hEntry = Tcl_NextHashEntry(&search);
    }
    Tcl_DeleteHashTable(numberCachePtr);
}

/*
 * ----------------------------------------------------------------------
 *
 * NOTES --
 *
 *	Some measurements show that it is faster to use a table to to perform
 *	uuencode and base64 value encoding than to calculate the output (at
 *	least on intel P4 arch).
 *
 *	Conversely using a lookup table for the decoding is slower than just
 *	calculating the values. We therefore use the fastest of each method.
 *
 *	Presumably this has to do with the size of the tables. The base64
 *	decode table is 255 bytes while the encode table is only 65 bytes. The
 *	choice likely depends on CPU memory cache sizes.
 */

/*
 *----------------------------------------------------------------------
 *
 * BinaryEncodeHex --
 *
 *	Implement the [binary encode hex] binary encoding. clientData must be
 *	a table to convert values to hexadecimal digits.
 *
 * Results:
 *	Interp result set to an encoded byte array object
 *
 * Side effects:
 *	None
 *
 *----------------------------------------------------------------------
 */

static int
BinaryEncodeHex(
    TCL_UNUSED(ClientData),
    Tcl_Interp *interp,
    int objc,
    Tcl_Obj *const objv[])
{
    Tcl_Obj *resultObj = NULL;
    unsigned char *data = NULL;
    unsigned char *cursor = NULL;
    size_t offset = 0, count = 0;

    if (objc != 2) {
	Tcl_WrongNumArgs(interp, 1, objv, "data");
	return TCL_ERROR;
    }

    TclNewObj(resultObj);
    data = Tcl_GetByteArrayFromObj(objv[1], &count);
    cursor = Tcl_SetByteArrayLength(resultObj, count * 2);
    for (offset = 0; offset < count; ++offset) {
	*cursor++ = HexDigits[(data[offset] >> 4) & 0x0F];
	*cursor++ = HexDigits[data[offset] & 0x0F];
    }
    Tcl_SetObjResult(interp, resultObj);
    return TCL_OK;
}

/*
 *----------------------------------------------------------------------
 *
 * BinaryDecodeHex --
 *
 *	Implement the [binary decode hex] binary encoding.
 *
 * Results:
 *	Interp result set to an decoded byte array object
 *
 * Side effects:
 *	None
 *
 *----------------------------------------------------------------------
 */

static int
BinaryDecodeHex(
    TCL_UNUSED(ClientData),
    Tcl_Interp *interp,
    int objc,
    Tcl_Obj *const objv[])
{
    Tcl_Obj *resultObj = NULL;
    unsigned char *data, *datastart, *dataend;
    unsigned char *begin, *cursor, c;
    int i, index, value, pure = 1, strict = 0;
    size_t size, cut = 0, count = 0;
    int ucs4;
    enum {OPT_STRICT };
    static const char *const optStrings[] = { "-strict", NULL };

    if (objc < 2 || objc > 3) {
	Tcl_WrongNumArgs(interp, 1, objv, "?options? data");
	return TCL_ERROR;
    }
    for (i = 1; i < objc - 1; ++i) {
	if (Tcl_GetIndexFromObj(interp, objv[i], optStrings, "option",
		TCL_EXACT, &index) != TCL_OK) {
	    return TCL_ERROR;
	}
	switch (index) {
	case OPT_STRICT:
	    strict = 1;
	    break;
	}
    }

    TclNewObj(resultObj);
    data = TclGetBytesFromObj(NULL, objv[objc - 1], &count);
    if (data == NULL) {
	pure = 0;
	data = (unsigned char *) Tcl_GetStringFromObj(objv[objc - 1], &count);
    }
    datastart = data;
    dataend = data + count;
    size = (count + 1) / 2;
    begin = cursor = Tcl_SetByteArrayLength(resultObj, size);
    while (data < dataend) {
	value = 0;
	for (i = 0 ; i < 2 ; i++) {
	    if (data >= dataend) {
		value <<= 4;
		break;
	    }

	    c = *data++;
	    if (!isxdigit(UCHAR(c))) {
		if (strict || !TclIsSpaceProc(c)) {
		    goto badChar;
		}
		i--;
		continue;
	    }

	    value <<= 4;
	    c -= '0';
	    if (c > 9) {
		c += ('0' - 'A') + 10;
	    }
	    if (c > 16) {
		c += ('A' - 'a');
	    }
	    value |= c & 0xF;
	}
	if (i < 2) {
	    cut++;
	}
	*cursor++ = UCHAR(value);
	value = 0;
    }
    if (cut > size) {
	cut = size;
    }
    Tcl_SetByteArrayLength(resultObj, cursor - begin - cut);
    Tcl_SetObjResult(interp, resultObj);
    return TCL_OK;

  badChar:
    if (pure) {
	ucs4 = c;
    } else {
	TclUtfToUCS4((const char *)(data - 1), &ucs4);
    }
    TclDecrRefCount(resultObj);
    Tcl_SetObjResult(interp, Tcl_ObjPrintf(
	    "invalid hexadecimal digit \"%c\" (U+%06X) at position %"
	    TCL_Z_MODIFIER "u", ucs4, ucs4, data - datastart - 1));
    Tcl_SetErrorCode(interp, "TCL", "BINARY", "DECODE", "INVALID", NULL);
    return TCL_ERROR;
}

/*
 *----------------------------------------------------------------------
 *
 * BinaryEncode64 --
 *
 *	This procedure implements the "binary encode base64" Tcl command.
 *
 * Results:
 *	The base64 encoded value prescribed by the input arguments.
 *
 *----------------------------------------------------------------------
 */

#define OUTPUT(c) \
    do {						\
	*cursor++ = (c);				\
	outindex++;					\
	if (maxlen > 0 && cursor != limit) {		\
	    if (outindex == maxlen) {			\
		memcpy(cursor, wrapchar, wrapcharlen);	\
		cursor += wrapcharlen;			\
		outindex = 0;				\
	    }						\
	}						\
	if (cursor > limit) {				\
	    Tcl_Panic("limit hit");			\
	}						\
    } while (0)

static int
BinaryEncode64(
    TCL_UNUSED(ClientData),
    Tcl_Interp *interp,
    int objc,
    Tcl_Obj *const objv[])
{
    Tcl_Obj *resultObj;
    unsigned char *data, *limit;
    int maxlen = 0;
    const char *wrapchar = "\n";
    size_t wrapcharlen = 1;
    int i, index, size, outindex = 0, purewrap = 1;
    size_t offset, count = 0;
    enum { OPT_MAXLEN, OPT_WRAPCHAR };
    static const char *const optStrings[] = { "-maxlen", "-wrapchar", NULL };

    if (objc < 2 || objc % 2 != 0) {
	Tcl_WrongNumArgs(interp, 1, objv,
		"?-maxlen len? ?-wrapchar char? data");
	return TCL_ERROR;
    }
    for (i = 1; i < objc - 1; i += 2) {
	if (Tcl_GetIndexFromObj(interp, objv[i], optStrings, "option",
		TCL_EXACT, &index) != TCL_OK) {
	    return TCL_ERROR;
	}
	switch (index) {
	case OPT_MAXLEN:
	    if (Tcl_GetIntFromObj(interp, objv[i + 1], &maxlen) != TCL_OK) {
		return TCL_ERROR;
	    }
	    if (maxlen < 0) {
		Tcl_SetObjResult(interp, Tcl_NewStringObj(
			"line length out of range", -1));
		Tcl_SetErrorCode(interp, "TCL", "BINARY", "ENCODE",
			"LINE_LENGTH", NULL);
		return TCL_ERROR;
	    }
	    break;
	case OPT_WRAPCHAR:
	    wrapchar = (const char *)TclGetBytesFromObj(NULL,
		    objv[i + 1], &wrapcharlen);
	    if (wrapchar == NULL) {
		purewrap = 0;
		wrapchar = Tcl_GetStringFromObj(objv[i + 1], &wrapcharlen);
	    }
	    break;
	}
    }
    if (wrapcharlen == 0) {
	maxlen = 0;
    }

    TclNewObj(resultObj);
    data = Tcl_GetByteArrayFromObj(objv[objc - 1], &count);
    if (count > 0) {
	unsigned char *cursor = NULL;

	size = (((count * 4) / 3) + 3) & ~3;	/* ensure 4 byte chunks */
	if (maxlen > 0 && size > maxlen) {
	    int adjusted = size + (wrapcharlen * (size / maxlen));

	    if (size % maxlen == 0) {
		adjusted -= wrapcharlen;
	    }
	    size = adjusted;

	    if (purewrap == 0) {
		/* Wrapchar is (possibly) non-byte, so build result as
		 * general string, not bytearray */
		Tcl_SetObjLength(resultObj, size);
		cursor = (unsigned char *) TclGetString(resultObj);
	    }
	}
	if (cursor == NULL) {
	    cursor = Tcl_SetByteArrayLength(resultObj, size);
	}
	limit = cursor + size;
	for (offset = 0; offset < count; offset += 3) {
	    unsigned char d[3] = {0, 0, 0};

	    for (i = 0; i < 3 && offset + i < count; ++i) {
		d[i] = data[offset + i];
	    }
	    OUTPUT(B64Digits[d[0] >> 2]);
	    OUTPUT(B64Digits[((d[0] & 0x03) << 4) | (d[1] >> 4)]);
	    if (offset + 1 < count) {
		OUTPUT(B64Digits[((d[1] & 0x0F) << 2) | (d[2] >> 6)]);
	    } else {
		OUTPUT(B64Digits[64]);
	    }
	    if (offset+2 < count) {
		OUTPUT(B64Digits[d[2] & 0x3F]);
	    } else {
		OUTPUT(B64Digits[64]);
	    }
	}
    }
    Tcl_SetObjResult(interp, resultObj);
    return TCL_OK;
}
#undef OUTPUT

/*
 *----------------------------------------------------------------------
 *
 * BinaryEncodeUu --
 *
 *	This implements the uuencode binary encoding. Input is broken into 6
 *	bit chunks and a lookup table is used to turn these values into output
 *	characters. This differs from the generic code above in that line
 *	lengths are also encoded.
 *
 * Results:
 *	Interp result set to an encoded byte array object
 *
 * Side effects:
 *	None
 *
 *----------------------------------------------------------------------
 */

static int
BinaryEncodeUu(
    TCL_UNUSED(ClientData),
    Tcl_Interp *interp,
    int objc,
    Tcl_Obj *const objv[])
{
    Tcl_Obj *resultObj;
    unsigned char *data, *start, *cursor;
    int rawLength, n, i, bits, index;
    int lineLength = 61;
    const unsigned char SingleNewline[] = { UCHAR('\n') };
    const unsigned char *wrapchar = SingleNewline;
    size_t j, offset, count = 0, wrapcharlen = sizeof(SingleNewline);
    enum { OPT_MAXLEN, OPT_WRAPCHAR };
    static const char *const optStrings[] = { "-maxlen", "-wrapchar", NULL };

    if (objc < 2 || objc % 2 != 0) {
	Tcl_WrongNumArgs(interp, 1, objv,
		"?-maxlen len? ?-wrapchar char? data");
	return TCL_ERROR;
    }
    for (i = 1; i < objc - 1; i += 2) {
	if (Tcl_GetIndexFromObj(interp, objv[i], optStrings, "option",
		TCL_EXACT, &index) != TCL_OK) {
	    return TCL_ERROR;
	}
	switch (index) {
	case OPT_MAXLEN:
	    if (Tcl_GetIntFromObj(interp, objv[i + 1],
		    &lineLength) != TCL_OK) {
		return TCL_ERROR;
	    }
	    if (lineLength < 5 || lineLength > 85) {
		Tcl_SetObjResult(interp, Tcl_NewStringObj(
			"line length out of range", -1));
		Tcl_SetErrorCode(interp, "TCL", "BINARY", "ENCODE",
			"LINE_LENGTH", NULL);
		return TCL_ERROR;
	    }
	    lineLength = ((lineLength - 1) & -4) + 1; /* 5, 9, 13 ... */
	    break;
	case OPT_WRAPCHAR:
	    wrapchar = (const unsigned char *) Tcl_GetStringFromObj(
		    objv[i + 1], &wrapcharlen);
	    {
		const unsigned char *p = wrapchar;
		size_t numBytes = wrapcharlen;

		while (numBytes) {
		    switch (*p) {
			case '\t':
			case '\v':
			case '\f':
			case '\r':
			    p++; numBytes--;
			    continue;
			case '\n':
			    numBytes--;
			    break;
			default:
			badwrap:
			    Tcl_SetObjResult(interp, Tcl_NewStringObj(
				    "invalid wrapchar; will defeat decoding",
				    -1));
			    Tcl_SetErrorCode(interp, "TCL", "BINARY",
				    "ENCODE", "WRAPCHAR", NULL);
			    return TCL_ERROR;
		    }
		}
		if (numBytes) {
		    goto badwrap;
		}
	    }
	    break;
	}
    }

    /*
     * Allocate the buffer. This is a little bit too long, but is "good
     * enough".
     */

    TclNewObj(resultObj);
    offset = 0;
    data = Tcl_GetByteArrayFromObj(objv[objc - 1], &count);
    rawLength = (lineLength - 1) * 3 / 4;
    start = cursor = Tcl_SetByteArrayLength(resultObj,
	    (lineLength + wrapcharlen) *
	    ((count + (rawLength - 1)) / rawLength));
    n = bits = 0;

    /*
     * Encode the data. Each output line first has the length of raw data
     * encoded by the output line described in it by one encoded byte, then
     * the encoded data follows (encoding each 6 bits as one character).
     * Encoded lines are always terminated by a newline.
     */

    while (offset < count) {
	int lineLen = count - offset;

	if (lineLen > rawLength) {
	    lineLen = rawLength;
	}
	*cursor++ = UueDigits[lineLen];
	for (i = 0 ; i < lineLen ; i++) {
	    n <<= 8;
	    n |= data[offset++];
	    for (bits += 8; bits > 6 ; bits -= 6) {
		*cursor++ = UueDigits[(n >> (bits - 6)) & 0x3F];
	    }
	}
	if (bits > 0) {
	    n <<= 8;
	    *cursor++ = UueDigits[(n >> (bits + 2)) & 0x3F];
	    bits = 0;
	}
	for (j = 0 ; j < wrapcharlen ; ++j) {
	    *cursor++ = wrapchar[j];
	}
    }

    /*
     * Fix the length of the output bytearray.
     */

    Tcl_SetByteArrayLength(resultObj, cursor - start);
    Tcl_SetObjResult(interp, resultObj);
    return TCL_OK;
}

/*
 *----------------------------------------------------------------------
 *
 * BinaryDecodeUu --
 *
 *	Decode a uuencoded string.
 *
 * Results:
 *	Interp result set to an byte array object
 *
 * Side effects:
 *	None
 *
 *----------------------------------------------------------------------
 */

static int
BinaryDecodeUu(
    TCL_UNUSED(ClientData),
    Tcl_Interp *interp,
    int objc,
    Tcl_Obj *const objv[])
{
    Tcl_Obj *resultObj = NULL;
    unsigned char *data, *datastart, *dataend;
    unsigned char *begin, *cursor;
    int i, index, pure = 1, strict = 0, lineLen;
    size_t size, count = 0;
    unsigned char c;
    int ucs4;
    enum { OPT_STRICT };
    static const char *const optStrings[] = { "-strict", NULL };

    if (objc < 2 || objc > 3) {
	Tcl_WrongNumArgs(interp, 1, objv, "?options? data");
	return TCL_ERROR;
    }
    for (i = 1; i < objc - 1; ++i) {
	if (Tcl_GetIndexFromObj(interp, objv[i], optStrings, "option",
		TCL_EXACT, &index) != TCL_OK) {
	    return TCL_ERROR;
	}
	switch (index) {
	case OPT_STRICT:
	    strict = 1;
	    break;
	}
    }

    TclNewObj(resultObj);
    data = TclGetBytesFromObj(NULL, objv[objc - 1], &count);
    if (data == NULL) {
	pure = 0;
	data = (unsigned char *) Tcl_GetStringFromObj(objv[objc - 1], &count);
    }
    datastart = data;
    dataend = data + count;
    size = ((count + 3) & ~3) * 3 / 4;
    begin = cursor = Tcl_SetByteArrayLength(resultObj, size);
    lineLen = -1;

    /*
     * The decoding loop. First, we get the length of line (strictly, the
     * number of data bytes we expect to generate from the line) we're
     * processing this time round if it is not already known (i.e., when the
     * lineLen variable is set to the magic value, -1).
     */

    while (data < dataend) {
	char d[4] = {0, 0, 0, 0};

	if (lineLen < 0) {
	    c = *data++;
	    if (c < 32 || c > 96) {
		if (strict || !TclIsSpaceProc(c)) {
		    goto badUu;
		}
		i--;
		continue;
	    }
	    lineLen = (c - 32) & 0x3F;
	}

	/*
	 * Now we read a four-character grouping.
	 */

	for (i = 0 ; i < 4 ; i++) {
	    if (data < dataend) {
		d[i] = c = *data++;
		if (c < 32 || c > 96) {
		    if (strict) {
			if (!TclIsSpaceProc(c)) {
			    goto badUu;
			} else if (c == '\n') {
			    goto shortUu;
			}
		    }
		    i--;
		    continue;
		}
	    }
	}

	/*
	 * Translate that grouping into (up to) three binary bytes output.
	 */

	if (lineLen > 0) {
	    *cursor++ = (((d[0] - 0x20) & 0x3F) << 2)
		    | (((d[1] - 0x20) & 0x3F) >> 4);
	    if (--lineLen > 0) {
		*cursor++ = (((d[1] - 0x20) & 0x3F) << 4)
			| (((d[2] - 0x20) & 0x3F) >> 2);
		if (--lineLen > 0) {
		    *cursor++ = (((d[2] - 0x20) & 0x3F) << 6)
			    | (((d[3] - 0x20) & 0x3F));
		    lineLen--;
		}
	    }
	}

	/*
	 * If we've reached the end of the line, skip until we process a
	 * newline.
	 */

	if (lineLen == 0 && data < dataend) {
	    lineLen = -1;
	    do {
		c = *data++;
		if (c == '\n') {
		    break;
		} else if (c >= 32 && c <= 96) {
		    data--;
		    break;
		} else if (strict || !TclIsSpaceProc(c)) {
		    goto badUu;
		}
	    } while (data < dataend);
	}
    }

    /*
     * Sanity check, clean up and finish.
     */

    if (lineLen > 0 && strict) {
	goto shortUu;
    }
    Tcl_SetByteArrayLength(resultObj, cursor - begin);
    Tcl_SetObjResult(interp, resultObj);
    return TCL_OK;

  shortUu:
    Tcl_SetObjResult(interp, Tcl_ObjPrintf("short uuencode data"));
    Tcl_SetErrorCode(interp, "TCL", "BINARY", "DECODE", "SHORT", NULL);
    TclDecrRefCount(resultObj);
    return TCL_ERROR;

  badUu:
    if (pure) {
	ucs4 = c;
    } else {
	TclUtfToUCS4((const char *)(data - 1), &ucs4);
    }
    Tcl_SetObjResult(interp, Tcl_ObjPrintf(
	    "invalid uuencode character \"%c\" (U+%06X) at position %"
	    TCL_Z_MODIFIER "u", ucs4, ucs4, data - datastart - 1));
    Tcl_SetErrorCode(interp, "TCL", "BINARY", "DECODE", "INVALID", NULL);
    TclDecrRefCount(resultObj);
    return TCL_ERROR;
}

/*
 *----------------------------------------------------------------------
 *
 * BinaryDecode64 --
 *
 *	Decode a base64 encoded string.
 *
 * Results:
 *	Interp result set to an byte array object
 *
 * Side effects:
 *	None
 *
 *----------------------------------------------------------------------
 */

static int
BinaryDecode64(
    TCL_UNUSED(ClientData),
    Tcl_Interp *interp,
    int objc,
    Tcl_Obj *const objv[])
{
    Tcl_Obj *resultObj = NULL;
    unsigned char *data, *datastart, *dataend, c = '\0';
    unsigned char *begin = NULL;
    unsigned char *cursor = NULL;
    int pure = 1, strict = 0;
    int i, index, cut = 0;
    size_t size, count = 0;
    int ucs4;
    enum { OPT_STRICT };
    static const char *const optStrings[] = { "-strict", NULL };

    if (objc < 2 || objc > 3) {
	Tcl_WrongNumArgs(interp, 1, objv, "?options? data");
	return TCL_ERROR;
    }
    for (i = 1; i < objc - 1; ++i) {
	if (Tcl_GetIndexFromObj(interp, objv[i], optStrings, "option",
		TCL_EXACT, &index) != TCL_OK) {
	    return TCL_ERROR;
	}
	switch (index) {
	case OPT_STRICT:
	    strict = 1;
	    break;
	}
    }

    TclNewObj(resultObj);
    data = TclGetBytesFromObj(NULL, objv[objc - 1], &count);
    if (data == NULL) {
	pure = 0;
	data = (unsigned char *) Tcl_GetStringFromObj(objv[objc - 1], &count);
    }
    datastart = data;
    dataend = data + count;
    size = ((count + 3) & ~3) * 3 / 4;
    begin = cursor = Tcl_SetByteArrayLength(resultObj, size);
    while (data < dataend) {
	unsigned long value = 0;

	/*
	 * Decode the current block. Each base64 block consists of four input
	 * characters A-Z, a-z, 0-9, +, or /. Each character supplies six bits
	 * of output data, so each block's output is 24 bits (three bytes) in
	 * length. The final block can be shorter by one or two bytes, denoted
	 * by the input ending with one or two ='s, respectively.
	 */

	for (i = 0; i < 4; i++) {
	    /*
	     * Get the next input character. At end of input, pad with at most
	     * two ='s. If more than two ='s would be needed, instead discard
	     * the block read thus far.
	     */

	    if (data < dataend) {
		c = *data++;
	    } else if (i > 1) {
		c = '=';
	    } else {
		if (strict && i <= 1) {
		    /*
		     * Single resp. unfulfilled char (each 4th next single
		     * char) is rather bad64 error case in strict mode.
		     */

		    goto bad64;
		}
		cut += 3;
		break;
	    }

	    /*
	     * Load the character into the block value. Handle ='s specially
	     * because they're only valid as the last character or two of the
	     * final block of input. Unless strict mode is enabled, skip any
	     * input whitespace characters.
	     */

	    if (cut) {
		if (c == '=' && i > 1) {
		    value <<= 6;
		    cut++;
		} else if (!strict) {
		    i--;
		} else {
		    goto bad64;
		}
	    } else if (c >= 'A' && c <= 'Z') {
		value = (value << 6) | ((c - 'A') & 0x3F);
	    } else if (c >= 'a' && c <= 'z') {
		value = (value << 6) | ((c - 'a' + 26) & 0x3F);
	    } else if (c >= '0' && c <= '9') {
		value = (value << 6) | ((c - '0' + 52) & 0x3F);
	    } else if (c == '+') {
		value = (value << 6) | 0x3E;
	    } else if (c == '/') {
		value = (value << 6) | 0x3F;
	    } else if (c == '=' && (!strict || i > 1)) {
		/*
		 * "=" and "a=" is rather bad64 error case in strict mode.
		 */

		value <<= 6;
		if (i) {
		    cut++;
		}
	    } else if (strict) {
		goto bad64;
	    } else {
		i--;
	    }
	}
	*cursor++ = UCHAR((value >> 16) & 0xFF);
	*cursor++ = UCHAR((value >> 8) & 0xFF);
	*cursor++ = UCHAR(value & 0xFF);

	/*
	 * Since = is only valid within the final block, if it was encountered
	 * but there are still more input characters, confirm that strict mode
	 * is off and all subsequent characters are whitespace.
	 */

	if (cut && data < dataend) {
	    if (strict) {
		goto bad64;
	    }
	}
    }
    Tcl_SetByteArrayLength(resultObj, cursor - begin - cut);
    Tcl_SetObjResult(interp, resultObj);
    return TCL_OK;

  bad64:
    if (pure) {
	ucs4 = c;
    } else {
	/* The decoder is byte-oriented. If we saw a byte that's not a
	 * valid member of the base64 alphabet, it could be the lead byte
	 * of a multi-byte character. */

	/* Safe because we know data is NUL-terminated */
	TclUtfToUCS4((const char *)(data - 1), &ucs4);
    }

    Tcl_SetObjResult(interp, Tcl_ObjPrintf(
	    "invalid base64 character \"%c\" (U+%06X) at position %"
	    TCL_Z_MODIFIER "u", ucs4, ucs4, data - datastart - 1));
    Tcl_SetErrorCode(interp, "TCL", "BINARY", "DECODE", "INVALID", NULL);
    TclDecrRefCount(resultObj);
    return TCL_ERROR;
}

/*
 * Local Variables:
 * mode: c
 * c-basic-offset: 4
 * fill-column: 78
 * End:
 */<|MERGE_RESOLUTION|>--- conflicted
+++ resolved
@@ -75,29 +75,29 @@
 static void		CopyNumber(const void *from, void *to,
 			    size_t length, int type);
 /* Binary ensemble commands */
-static int		BinaryFormatCmd(ClientData clientData,
+static int		BinaryFormatCmd(void *clientData,
 			    Tcl_Interp *interp,
 			    int objc, Tcl_Obj *const objv[]);
-static int		BinaryScanCmd(ClientData clientData,
+static int		BinaryScanCmd(void *clientData,
 			    Tcl_Interp *interp,
 			    int objc, Tcl_Obj *const objv[]);
 /* Binary encoding sub-ensemble commands */
-static int		BinaryEncodeHex(ClientData clientData,
+static int		BinaryEncodeHex(void *clientData,
 			    Tcl_Interp *interp,
 			    int objc, Tcl_Obj *const objv[]);
-static int		BinaryDecodeHex(ClientData clientData,
+static int		BinaryDecodeHex(void *clientData,
 			    Tcl_Interp *interp,
 			    int objc, Tcl_Obj *const objv[]);
-static int		BinaryEncode64(ClientData clientData,
+static int		BinaryEncode64(void *clientData,
 			    Tcl_Interp *interp,
 			    int objc, Tcl_Obj *const objv[]);
-static int		BinaryDecode64(ClientData clientData,
+static int		BinaryDecode64(void *clientData,
 			    Tcl_Interp *interp,
 			    int objc, Tcl_Obj *const objv[]);
-static int		BinaryEncodeUu(ClientData clientData,
+static int		BinaryEncodeUu(void *clientData,
 			    Tcl_Interp *interp, int objc,
 			    Tcl_Obj *const objv[]);
-static int		BinaryDecodeUu(ClientData clientData,
+static int		BinaryDecodeUu(void *clientData,
 			    Tcl_Interp *interp,
 			    int objc, Tcl_Obj *const objv[]);
 
@@ -519,25 +519,14 @@
     int *lengthPtr)		/* If non-NULL, filled with length of the
 				 * array of bytes in the ByteArray object. */
 {
-<<<<<<< HEAD
     size_t numBytes = 0;
     unsigned char *bytes = TclGetBytesFromObj(NULL, objPtr, &numBytes);
-=======
-    ByteArray *baPtr;
-    const Tcl_ObjInternalRep *irPtr;
-    unsigned char *result = TclGetBytesFromObj(NULL, objPtr, lengthPtr);
->>>>>>> 52a64e3e
 
     if (bytes == NULL) {
 	ByteArray *baPtr;
-	const Tcl_ObjIntRep *irPtr = TclFetchIntRep(objPtr, &tclByteArrayType);
-
-<<<<<<< HEAD
+	const Tcl_ObjInternalRep *irPtr = TclFetchInternalRep(objPtr, &tclByteArrayType);
+
 	assert(irPtr != NULL);
-=======
-    irPtr = TclFetchInternalRep(objPtr, &tclByteArrayType);
-    assert(irPtr != NULL);
->>>>>>> 52a64e3e
 
 	baPtr = GET_BYTEARRAY(irPtr);
 	bytes = baPtr->bytes;
@@ -565,25 +554,14 @@
     size_t *lengthPtr)		/* If non-NULL, filled with length of the
 				 * array of bytes in the ByteArray object. */
 {
-<<<<<<< HEAD
     size_t numBytes = 0;
     unsigned char *bytes = TclGetBytesFromObj(NULL, objPtr, &numBytes);
-=======
-    ByteArray *baPtr;
-    const Tcl_ObjInternalRep *irPtr;
-    unsigned char *result = TclGetBytesFromObj(NULL, objPtr, (int *)NULL);
->>>>>>> 52a64e3e
 
     if (bytes == NULL) {
 	ByteArray *baPtr;
-	const Tcl_ObjIntRep *irPtr = TclFetchIntRep(objPtr, &tclByteArrayType);
-
-<<<<<<< HEAD
+	const Tcl_ObjInternalRep *irPtr = TclFetchInternalRep(objPtr, &tclByteArrayType);
+
 	assert(irPtr != NULL);
-=======
-    irPtr = TclFetchInternalRep(objPtr, &tclByteArrayType);
-    assert(irPtr != NULL);
->>>>>>> 52a64e3e
 
 	baPtr = GET_BYTEARRAY(irPtr);
 	bytes = baPtr->bytes;
@@ -625,12 +603,7 @@
     size_t length)		/* New length for internal byte array. */
 {
     ByteArray *byteArrayPtr;
-<<<<<<< HEAD
-    Tcl_ObjIntRep *irPtr;
-=======
-    unsigned newLength;
     Tcl_ObjInternalRep *irPtr;
->>>>>>> 52a64e3e
 
     if (Tcl_IsShared(objPtr)) {
 	Tcl_Panic("%s called with shared object", "Tcl_SetByteArrayLength");
@@ -747,22 +720,14 @@
 FreeByteArrayInternalRep(
     Tcl_Obj *objPtr)		/* Object with internal rep to free. */
 {
-<<<<<<< HEAD
-    Tcl_Free(GET_BYTEARRAY(TclFetchIntRep(objPtr, &tclByteArrayType)));
-=======
-    ckfree(GET_BYTEARRAY(TclFetchInternalRep(objPtr, &tclByteArrayType)));
->>>>>>> 52a64e3e
+    Tcl_Free(GET_BYTEARRAY(TclFetchInternalRep(objPtr, &tclByteArrayType)));
 }
 
 static void
 FreeProperByteArrayInternalRep(
     Tcl_Obj *objPtr)		/* Object with internal rep to free. */
 {
-<<<<<<< HEAD
-    Tcl_Free(GET_BYTEARRAY(TclFetchIntRep(objPtr, &properByteArrayType)));
-=======
-    ckfree(GET_BYTEARRAY(TclFetchInternalRep(objPtr, &properByteArrayType)));
->>>>>>> 52a64e3e
+    Tcl_Free(GET_BYTEARRAY(TclFetchInternalRep(objPtr, &properByteArrayType)));
 }
  
@@ -908,13 +873,8 @@
     size_t len)
 {
     ByteArray *byteArrayPtr;
-<<<<<<< HEAD
     size_t needed;
-    Tcl_ObjIntRep *irPtr;
-=======
-    unsigned int length, needed;
     Tcl_ObjInternalRep *irPtr;
->>>>>>> 52a64e3e
 
     if (Tcl_IsShared(objPtr)) {
 	Tcl_Panic("%s called with shared object","TclAppendBytesToByteArray");
@@ -931,13 +891,7 @@
 	return;
     }
 
-<<<<<<< HEAD
-    irPtr = TclFetchIntRep(objPtr, &properByteArrayType);
-=======
-    length = (unsigned int) len;
-
     irPtr = TclFetchInternalRep(objPtr, &properByteArrayType);
->>>>>>> 52a64e3e
     if (irPtr == NULL) {
 	irPtr = TclFetchInternalRep(objPtr, &tclByteArrayType);
 	if (irPtr == NULL) {
@@ -1053,7 +1007,7 @@
 
 static int
 BinaryFormatCmd(
-    TCL_UNUSED(ClientData),
+    TCL_UNUSED(void *),
     Tcl_Interp *interp,		/* Current interpreter. */
     int objc,			/* Number of arguments. */
     Tcl_Obj *const objv[])	/* Argument objects. */
@@ -1560,7 +1514,7 @@
 
 int
 BinaryScanCmd(
-    TCL_UNUSED(ClientData),
+    TCL_UNUSED(void *),
     Tcl_Interp *interp,		/* Current interpreter. */
     int objc,			/* Number of arguments. */
     Tcl_Obj *const objv[])	/* Argument objects. */
@@ -2645,7 +2599,7 @@
 
 static int
 BinaryEncodeHex(
-    TCL_UNUSED(ClientData),
+    TCL_UNUSED(void *),
     Tcl_Interp *interp,
     int objc,
     Tcl_Obj *const objv[])
@@ -2690,7 +2644,7 @@
 
 static int
 BinaryDecodeHex(
-    TCL_UNUSED(ClientData),
+    TCL_UNUSED(void *),
     Tcl_Interp *interp,
     int objc,
     Tcl_Obj *const objv[])
@@ -2816,7 +2770,7 @@
 
 static int
 BinaryEncode64(
-    TCL_UNUSED(ClientData),
+    TCL_UNUSED(void *),
     Tcl_Interp *interp,
     int objc,
     Tcl_Obj *const objv[])
@@ -2940,7 +2894,7 @@
 
 static int
 BinaryEncodeUu(
-    TCL_UNUSED(ClientData),
+    TCL_UNUSED(void *),
     Tcl_Interp *interp,
     int objc,
     Tcl_Obj *const objv[])
@@ -3089,7 +3043,7 @@
 
 static int
 BinaryDecodeUu(
-    TCL_UNUSED(ClientData),
+    TCL_UNUSED(void *),
     Tcl_Interp *interp,
     int objc,
     Tcl_Obj *const objv[])
@@ -3264,7 +3218,7 @@
 
 static int
 BinaryDecode64(
-    TCL_UNUSED(ClientData),
+    TCL_UNUSED(void *),
     Tcl_Interp *interp,
     int objc,
     Tcl_Obj *const objv[])
