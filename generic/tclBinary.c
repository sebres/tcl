/*
 * tclBinary.c --
 *
 *	This file contains the implementation of the "binary" Tcl built-in
 *	command and the Tcl binary data object.
 *
 * Copyright (c) 1997 by Sun Microsystems, Inc.
 * Copyright (c) 1998-1999 by Scriptics Corporation.
 *
 * See the file "license.terms" for information on usage and redistribution of
 * this file, and for a DISCLAIMER OF ALL WARRANTIES.
 */

#include "tclInt.h"
#include "tclTomMath.h"

#include <math.h>
#include <assert.h>

/*
 * The following constants are used by GetFormatSpec to indicate various
 * special conditions in the parsing of a format specifier.
 */

#define BINARY_ALL ((size_t)-1)		/* Use all elements in the argument. */
#define BINARY_NOCOUNT ((size_t)-2)	/* No count was specified in format. */

/*
 * The following flags may be ORed together and returned by GetFormatSpec
 */

#define BINARY_SIGNED 0		/* Field to be read as signed data */
#define BINARY_UNSIGNED 1	/* Field to be read as unsigned data */

/*
 * The following defines the maximum number of different (integer) numbers
 * placed in the object cache by 'binary scan' before it bails out and
 * switches back to Plan A (creating a new object for each value.)
 * Theoretically, it would be possible to keep the cache about for the values
 * that are already in it, but that makes the code slower in practise when
 * overflow happens, and makes little odds the rest of the time (as measured
 * on my machine.) It is also slower (on the sample I tried at least) to grow
 * the cache to hold all items we might want to put in it; presumably the
 * extra cost of managing the memory for the enlarged table outweighs the
 * benefit from allocating fewer objects. This is probably because as the
 * number of objects increases, the likelihood of reuse of any particular one
 * drops, and there is very little gain from larger maximum cache sizes (the
 * value below is chosen to allow caching to work in full with conversion of
 * bytes.) - DKF
 */

#define BINARY_SCAN_MAX_CACHE	260

/*
 * Prototypes for local procedures defined in this file:
 */

static void		DupByteArrayInternalRep(Tcl_Obj *srcPtr,
			    Tcl_Obj *copyPtr);
static void		DupProperByteArrayInternalRep(Tcl_Obj *srcPtr,
			    Tcl_Obj *copyPtr);
static int		FormatNumber(Tcl_Interp *interp, int type,
			    Tcl_Obj *src, unsigned char **cursorPtr);
static void		FreeByteArrayInternalRep(Tcl_Obj *objPtr);
static void		FreeProperByteArrayInternalRep(Tcl_Obj *objPtr);
static int		GetFormatSpec(const char **formatPtr, char *cmdPtr,
			    size_t *countPtr, int *flagsPtr);
static Tcl_Obj *	ScanNumber(unsigned char *buffer, int type,
			    int flags, Tcl_HashTable **numberCachePtr);
static int		SetByteArrayFromAny(Tcl_Interp *interp,
			    Tcl_Obj *objPtr);
static void		UpdateStringOfByteArray(Tcl_Obj *listPtr);
static void		DeleteScanNumberCache(Tcl_HashTable *numberCachePtr);
static int		NeedReversing(int format);
static void		CopyNumber(const void *from, void *to,
			    size_t length, int type);
/* Binary ensemble commands */
static int		BinaryFormatCmd(ClientData clientData,
			    Tcl_Interp *interp,
			    int objc, Tcl_Obj *const objv[]);
static int		BinaryScanCmd(ClientData clientData,
			    Tcl_Interp *interp,
			    int objc, Tcl_Obj *const objv[]);
/* Binary encoding sub-ensemble commands */
static int		BinaryEncodeHex(ClientData clientData,
			    Tcl_Interp *interp,
			    int objc, Tcl_Obj *const objv[]);
static int		BinaryDecodeHex(ClientData clientData,
			    Tcl_Interp *interp,
			    int objc, Tcl_Obj *const objv[]);
static int		BinaryEncode64(ClientData clientData,
			    Tcl_Interp *interp,
			    int objc, Tcl_Obj *const objv[]);
static int		BinaryDecode64(ClientData clientData,
			    Tcl_Interp *interp,
			    int objc, Tcl_Obj *const objv[]);
static int		BinaryEncodeUu(ClientData clientData,
			    Tcl_Interp *interp, int objc,
			    Tcl_Obj *const objv[]);
static int		BinaryDecodeUu(ClientData clientData,
			    Tcl_Interp *interp,
			    int objc, Tcl_Obj *const objv[]);

/*
 * The following tables are used by the binary encoders
 */

static const char HexDigits[16] = {
    '0', '1', '2', '3', '4', '5', '6', '7',
    '8', '9', 'a', 'b', 'c', 'd', 'e', 'f'
};

static const char UueDigits[65] = {
    '`', '!', '"', '#', '$', '%', '&', '\'',
    '(', ')', '*', '+', ',', '-', '.', '/',
    '0', '1', '2', '3', '4', '5', '6', '7',
    '8', '9', ':', ';', '<', '=', '>', '?',
    '@', 'A', 'B', 'C', 'D', 'E', 'F', 'G',
    'H', 'I', 'J', 'K', 'L', 'M', 'N', 'O',
    'P', 'Q', 'R', 'S', 'T', 'U', 'V', 'W',
    'X', 'Y', 'Z', '[', '\\',']', '^', '_',
    '`'
};

static const char B64Digits[65] = {
    'A', 'B', 'C', 'D', 'E', 'F', 'G', 'H',
    'I', 'J', 'K', 'L', 'M', 'N', 'O', 'P',
    'Q', 'R', 'S', 'T', 'U', 'V', 'W', 'X',
    'Y', 'Z', 'a', 'b', 'c', 'd', 'e', 'f',
    'g', 'h', 'i', 'j', 'k', 'l', 'm', 'n',
    'o', 'p', 'q', 'r', 's', 't', 'u', 'v',
    'w', 'x', 'y', 'z', '0', '1', '2', '3',
    '4', '5', '6', '7', '8', '9', '+', '/',
    '='
};

/*
 * How to construct the ensembles.
 */

static const EnsembleImplMap binaryMap[] = {
    { "format", BinaryFormatCmd, TclCompileBasicMin1ArgCmd, NULL, NULL, 0 },
    { "scan",   BinaryScanCmd, TclCompileBasicMin2ArgCmd, NULL, NULL, 0 },
    { "encode", NULL, NULL, NULL, NULL, 0 },
    { "decode", NULL, NULL, NULL, NULL, 0 },
    { NULL, NULL, NULL, NULL, NULL, 0 }
};
static const EnsembleImplMap encodeMap[] = {
    { "hex",      BinaryEncodeHex, TclCompileBasic1ArgCmd, NULL, NULL, 0 },
    { "uuencode", BinaryEncodeUu,  NULL, NULL, NULL, 0 },
    { "base64",   BinaryEncode64,  NULL, NULL, NULL, 0 },
    { NULL, NULL, NULL, NULL, NULL, 0 }
};
static const EnsembleImplMap decodeMap[] = {
    { "hex",      BinaryDecodeHex, TclCompileBasic1Or2ArgCmd, NULL, NULL, 0 },
    { "uuencode", BinaryDecodeUu,  TclCompileBasic1Or2ArgCmd, NULL, NULL, 0 },
    { "base64",   BinaryDecode64,  TclCompileBasic1Or2ArgCmd, NULL, NULL, 0 },
    { NULL, NULL, NULL, NULL, NULL, 0 }
};

/*
 * The following object types represent an array of bytes. The intent is to
 * allow arbitrary binary data to pass through Tcl as a Tcl value without loss
 * or damage. Such values are useful for things like encoded strings or Tk
 * images to name just two.
 *
 * It's strange to have two Tcl_ObjTypes in place for this task when one would
 * do, so a bit of detail and history how we got to this point and where we
 * might go from here.
 *
 * A bytearray is an ordered sequence of bytes. Each byte is an integer value
 * in the range [0-255].  To be a Tcl value type, we need a way to encode each
 * value in the value set as a Tcl string.  The simplest encoding is to
 * represent each byte value as the same codepoint value.  A bytearray of N
 * bytes is encoded into a Tcl string of N characters where the codepoint of
 * each character is the value of corresponding byte.  This approach creates a
 * one-to-one map between all bytearray values and a subset of Tcl string
 * values.
 *
 * When converting a Tcl string value to the bytearray internal rep, the
 * question arises what to do with strings outside that subset?  That is,
 * those Tcl strings containing at least one codepoint greater than 255?  The
 * obviously correct answer is to raise an error!  That string value does not
 * represent any valid bytearray value. Full Stop.  The setFromAnyProc
 * signature has a completion code return value for just this reason, to
 * reject invalid inputs.
 *
 * Unfortunately this was not the path taken by the authors of the original
 * tclByteArrayType.  They chose to accept all Tcl string values as acceptable
 * string encodings of the bytearray values that result from masking away the
 * high bits of any codepoint value at all. This meant that every bytearray
 * value had multiple accepted string representations.
 *
 * The implications of this choice are truly ugly.  When a Tcl value has a
 * string representation, we are required to accept that as the true value.
 * Bytearray values that possess a string representation cannot be processed
 * as bytearrays because we cannot know which true value that bytearray
 * represents.  The consequence is that we drag around an internal rep that we
 * cannot make any use of.  This painful price is extracted at any point after
 * a string rep happens to be generated for the value.  This happens even when
 * the troublesome codepoints outside the byte range never show up.  This
 * happens rather routinely in normal Tcl operations unless we burden the
 * script writer with the cognitive burden of avoiding it.  The price is also
 * paid by callers of the C interface.  The routine
 *
 *	unsigned char *Tcl_GetByteArrayFromObj(objPtr, lenPtr)
 *
 * has a guarantee to always return a non-NULL value, but that value points to
 * a byte sequence that cannot be used by the caller to process the Tcl value
 * absent some sideband testing that objPtr is "pure".  Tcl offers no public
 * interface to perform this test, so callers either break encapsulation or
 * are unavoidably buggy.  Tcl has defined a public interface that cannot be
 * used correctly. The Tcl source code itself suffers the same problem, and
 * has been buggy, but progressively less so as more and more portions of the
 * code have been retrofitted with the required "purity testing".  The set of
 * values able to pass the purity test can be increased via the introduction
 * of a "canonical" flag marker, but the only way the broken interface itself
 * can be discarded is to start over and define the Tcl_ObjType properly.
 * Bytearrays should simply be usable as bytearrays without a kabuki dance of
 * testing.
 *
 * The Tcl_ObjType "properByteArrayType" is (nearly) a correct implementation
 * of bytearrays.  Any Tcl value with the type properByteArrayType can have
 * its bytearray value fetched and used with confidence that acting on that
 * value is equivalent to acting on the true Tcl string value.  This still
 * implies a side testing burden -- past mistakes will not let us avoid that
 * immediately, but it is at least a conventional test of type, and can be
 * implemented entirely by examining the objPtr fields, with no need to query
 * the intrep, as a canonical flag would require.
 *
 * Until Tcl_GetByteArrayFromObj() and Tcl_SetByteArrayLength() can be revised
 * to admit the possibility of returning NULL when the true value is not a
 * valid bytearray, we need a mechanism to retain compatibility with the
 * deployed callers of the broken interface.  That's what the retained
 * "tclByteArrayType" provides.  In those unusual circumstances where we
 * convert an invalid bytearray value to a bytearray type, it is to this
 * legacy type.  Essentially any time this legacy type gets used, it's a
 * signal of a bug being ignored.  A TIP should be drafted to remove this
 * connection to the broken past so that Tcl 9 will no longer have any trace
 * of it.  Prescribing a migration path will be the key element of that work.
 * The internal changes now in place are the limit of what can be done short
 * of interface repair.  They provide a great expansion of the histories over
 * which bytearray values can be useful in the meanwhile.
 */

static const Tcl_ObjType properByteArrayType = {
    "bytearray",
    FreeProperByteArrayInternalRep,
    DupProperByteArrayInternalRep,
    UpdateStringOfByteArray,
    NULL
};

const Tcl_ObjType tclByteArrayType = {
    "bytearray",
    FreeByteArrayInternalRep,
    DupByteArrayInternalRep,
    NULL,
    SetByteArrayFromAny
};

/*
 * The following structure is the internal rep for a ByteArray object. Keeps
 * track of how much memory has been used and how much has been allocated for
 * the byte array to enable growing and shrinking of the ByteArray object with
 * fewer mallocs.
 */

typedef struct {
    size_t bad;			/* Index of the character that is a nonbyte.
				 * If all characters are bytes, bad = used,
				 * though then we should never read it. */
    size_t used;		/* The number of bytes used in the byte
				 * array. */
    size_t allocated;		/* The amount of space actually allocated
				 * minus 1 byte. */
    unsigned char bytes[1];	/* The array of bytes. The actual size of this
				 * field depends on the 'allocated' field
				 * above. */
} ByteArray;

#define BYTEARRAY_SIZE(len) \
		(offsetof(ByteArray, bytes) + (len))
#define GET_BYTEARRAY(irPtr) ((ByteArray *) (irPtr)->twoPtrValue.ptr1)
#define SET_BYTEARRAY(irPtr, baPtr) \
		(irPtr)->twoPtrValue.ptr1 = (baPtr)

int
TclIsPureByteArray(
    Tcl_Obj * objPtr)
{
    return TclHasIntRep(objPtr, &properByteArrayType);
}

/*
 *----------------------------------------------------------------------
 *
 * Tcl_NewByteArrayObj --
 *
 *	This procedure is creates a new ByteArray object and initializes it
 *	from the given array of bytes.
 *
 * Results:
 *	The newly create object is returned. This object will have no initial
 *	string representation. The returned object has a ref count of 0.
 *
 * Side effects:
 *	Memory allocated for new object and copy of byte array argument.
 *
 *----------------------------------------------------------------------
 */

#undef Tcl_NewByteArrayObj

Tcl_Obj *
Tcl_NewByteArrayObj(
    const unsigned char *bytes,	/* The array of bytes used to initialize the
				 * new object. */
    size_t length)		/* Length of the array of bytes */
{
#ifdef TCL_MEM_DEBUG
    return Tcl_DbNewByteArrayObj(bytes, length, "unknown", 0);
#else /* if not TCL_MEM_DEBUG */
    Tcl_Obj *objPtr;

    TclNewObj(objPtr);
    Tcl_SetByteArrayObj(objPtr, bytes, length);
    return objPtr;
#endif /* TCL_MEM_DEBUG */
}

/*
 *----------------------------------------------------------------------
 *
 * Tcl_DbNewByteArrayObj --
 *
 *	This procedure is normally called when debugging: i.e., when
 *	TCL_MEM_DEBUG is defined. It is the same as the Tcl_NewByteArrayObj
 *	above except that it calls Tcl_DbCkalloc directly with the file name
 *	and line number from its caller. This simplifies debugging since then
 *	the [memory active] command will report the correct file name and line
 *	number when reporting objects that haven't been freed.
 *
 *	When TCL_MEM_DEBUG is not defined, this procedure just returns the
 *	result of calling Tcl_NewByteArrayObj.
 *
 * Results:
 *	The newly create object is returned. This object will have no initial
 *	string representation. The returned object has a ref count of 0.
 *
 * Side effects:
 *	Memory allocated for new object and copy of byte array argument.
 *
 *----------------------------------------------------------------------
 */

#ifdef TCL_MEM_DEBUG
Tcl_Obj *
Tcl_DbNewByteArrayObj(
    const unsigned char *bytes,	/* The array of bytes used to initialize the
				 * new object. */
    size_t length,		/* Length of the array of bytes. */
    const char *file,		/* The name of the source file calling this
				 * procedure; used for debugging. */
    int line)			/* Line number in the source file; used for
				 * debugging. */
{
    Tcl_Obj *objPtr;

    TclDbNewObj(objPtr, file, line);
    Tcl_SetByteArrayObj(objPtr, bytes, length);
    return objPtr;
}
#else /* if not TCL_MEM_DEBUG */
Tcl_Obj *
Tcl_DbNewByteArrayObj(
    const unsigned char *bytes,	/* The array of bytes used to initialize the
				 * new object. */
    size_t length,		/* Length of the array of bytes, which must be
				 * >= 0. */
    TCL_UNUSED(const char *) /*file*/,
    TCL_UNUSED(int) /*line*/)
{
    return Tcl_NewByteArrayObj(bytes, length);
}
#endif /* TCL_MEM_DEBUG */

/*
 *---------------------------------------------------------------------------
 *
 * Tcl_SetByteArrayObj --
 *
 *	Modify an object to be a ByteArray object and to have the specified
 *	array of bytes as its value.
 *
 * Results:
 *	None.
 *
 * Side effects:
 *	The object's old string rep and internal rep is freed. Memory
 *	allocated for copy of byte array argument.
 *
 *----------------------------------------------------------------------
 */

void
Tcl_SetByteArrayObj(
    Tcl_Obj *objPtr,		/* Object to initialize as a ByteArray. */
    const unsigned char *bytes,	/* The array of bytes to use as the new value.
				 * May be NULL even if length > 0. */
    size_t length)			/* Length of the array of bytes, which must
				 * be >= 0. */
{
    ByteArray *byteArrayPtr;
    Tcl_ObjIntRep ir;

    if (Tcl_IsShared(objPtr)) {
	Tcl_Panic("%s called with shared object", "Tcl_SetByteArrayObj");
    }
    TclInvalidateStringRep(objPtr);

    byteArrayPtr = (ByteArray *)Tcl_Alloc(BYTEARRAY_SIZE(length));
    byteArrayPtr->bad = length;
    byteArrayPtr->used = length;
    byteArrayPtr->allocated = length;

    if ((bytes != NULL) && (length > 0)) {
	memcpy(byteArrayPtr->bytes, bytes, length);
    }
    SET_BYTEARRAY(&ir, byteArrayPtr);

    Tcl_StoreIntRep(objPtr, &properByteArrayType, &ir);
}

/*
 *----------------------------------------------------------------------
 *
 * TclGetBytesFromObj --
 *
 *	Attempt to extract the value from objPtr in the representation
 *	of a byte sequence. On success return the extracted byte sequence.
 *	On failures, return NULL and record error message and code in
 *	interp (if not NULL).
 *
 * Results:
 *	Pointer to array of bytes, or NULL. representing the ByteArray object.
 *	Writes number of bytes in array to *lengthPtr.
 *
 *----------------------------------------------------------------------
 */

unsigned char *
TclGetBytesFromObj(
    Tcl_Interp *interp,		/* For error reporting */
    Tcl_Obj *objPtr,		/* Value to extract from */
    int *lengthPtr)		/* If non-NULL, filled with length of the
				 * array of bytes in the ByteArray object. */
{
    ByteArray *baPtr;
    const Tcl_ObjIntRep *irPtr = TclFetchIntRep(objPtr, &properByteArrayType);

    if (irPtr == NULL) {
	SetByteArrayFromAny(NULL, objPtr);
	irPtr = TclFetchIntRep(objPtr, &properByteArrayType);
	if (irPtr == NULL) {
	    if (interp) {
		const char *nonbyte;
		Tcl_UniChar ch;

		irPtr = TclFetchIntRep(objPtr, &tclByteArrayType);
		baPtr = GET_BYTEARRAY(irPtr);
		nonbyte = Tcl_UtfAtIndex(Tcl_GetString(objPtr), baPtr->bad);
		Tcl_UtfToUniChar(nonbyte, &ch);

		Tcl_SetObjResult(interp, Tcl_ObjPrintf(
			"expected byte sequence but character %" TCL_Z_MODIFIER "u "
			"was '%1s' (U+%04X)", baPtr->bad, nonbyte, ch));
		Tcl_SetErrorCode(interp, "TCL", "VALUE", "BYTES", NULL);
	    }
	    return NULL;
	}
    }
    baPtr = GET_BYTEARRAY(irPtr);

    if (lengthPtr != NULL) {
	*lengthPtr = baPtr->used;
    }
    return baPtr->bytes;
}

/*
 *----------------------------------------------------------------------
 *
 * Tcl_GetByteArrayFromObj --
 *
 *	Attempt to get the array of bytes from the Tcl object. If the object
 *	is not already a ByteArray object, an attempt will be made to convert
 *	it to one.
 *
 * Results:
 *	Pointer to array of bytes representing the ByteArray object.
 *
 * Side effects:
 *	Frees old internal rep. Allocates memory for new internal rep.
 *
 *----------------------------------------------------------------------
 */

unsigned char *
Tcl_GetByteArrayFromObj(
    Tcl_Obj *objPtr,		/* The ByteArray object. */
    int *lengthPtr)		/* If non-NULL, filled with length of the
				 * array of bytes in the ByteArray object. */
{
    ByteArray *baPtr;
    const Tcl_ObjIntRep *irPtr;
    unsigned char *result = TclGetBytesFromObj(NULL, objPtr, lengthPtr);

    if (result) {
	return result;
    }

    irPtr = TclFetchIntRep(objPtr, &tclByteArrayType);
    assert(irPtr != NULL);

    baPtr = GET_BYTEARRAY(irPtr);

    if (lengthPtr != NULL) {
	*lengthPtr = baPtr->used;
    }
    return baPtr->bytes;
}

/*
 *----------------------------------------------------------------------
 *
 * Tcl_SetByteArrayLength --
 *
 *	This procedure changes the length of the byte array for this object.
 *	Once the caller has set the length of the array, it is acceptable to
 *	directly modify the bytes in the array up until Tcl_GetStringFromObj()
 *	has been called on this object.
 *
 * Results:
 *	The new byte array of the specified length.
 *
 * Side effects:
 *	Allocates enough memory for an array of bytes of the requested size.
 *	When growing the array, the old array is copied to the new array; new
 *	bytes are undefined. When shrinking, the old array is truncated to the
 *	specified length.
 *
 *----------------------------------------------------------------------
 */

unsigned char *
Tcl_SetByteArrayLength(
    Tcl_Obj *objPtr,		/* The ByteArray object. */
    size_t length)			/* New length for internal byte array. */
{
    ByteArray *byteArrayPtr;
    Tcl_ObjIntRep *irPtr;

    if (Tcl_IsShared(objPtr)) {
	Tcl_Panic("%s called with shared object", "Tcl_SetByteArrayLength");
    }

    irPtr = TclFetchIntRep(objPtr, &properByteArrayType);
    if (irPtr == NULL) {
	irPtr = TclFetchIntRep(objPtr, &tclByteArrayType);
	if (irPtr == NULL) {
	    SetByteArrayFromAny(NULL, objPtr);
	    irPtr = TclFetchIntRep(objPtr, &properByteArrayType);
	    if (irPtr == NULL) {
		irPtr = TclFetchIntRep(objPtr, &tclByteArrayType);
	    }
	}
    }

    byteArrayPtr = GET_BYTEARRAY(irPtr);
    if (length > byteArrayPtr->allocated) {
	byteArrayPtr = (ByteArray *)Tcl_Realloc(byteArrayPtr, BYTEARRAY_SIZE(length));
	byteArrayPtr->allocated = length;
	SET_BYTEARRAY(irPtr, byteArrayPtr);
    }
    TclInvalidateStringRep(objPtr);
    objPtr->typePtr = &properByteArrayType;
    byteArrayPtr->bad = length;
    byteArrayPtr->used = length;
    return byteArrayPtr->bytes;
}

/*
 *----------------------------------------------------------------------
 *
 * SetByteArrayFromAny --
 *
 *	Generate the ByteArray internal rep from the string rep.
 *
 * Results:
 *	The return value is always TCL_OK.
 *
 * Side effects:
 *	A ByteArray object is stored as the internal rep of objPtr.
 *
 *----------------------------------------------------------------------
 */

static int
SetByteArrayFromAny(
    TCL_UNUSED(Tcl_Interp *),
    Tcl_Obj *objPtr)		/* The object to convert to type ByteArray. */
{
    size_t length, bad;
    const char *src, *srcEnd;
    unsigned char *dst;
    Tcl_UniChar ch = 0;
    ByteArray *byteArrayPtr;
    Tcl_ObjIntRep ir;

    if (TclHasIntRep(objPtr, &properByteArrayType)) {
	return TCL_OK;
    }
    if (TclHasIntRep(objPtr, &tclByteArrayType)) {
	return TCL_OK;
    }

    src = TclGetStringFromObj(objPtr, &length);
    bad = length;
    srcEnd = src + length;

    byteArrayPtr = (ByteArray *)Tcl_Alloc(BYTEARRAY_SIZE(length));
    for (dst = byteArrayPtr->bytes; src < srcEnd; ) {
	src += TclUtfToUniChar(src, &ch);
	if ((bad == length) && (ch > 255)) {
	    bad = dst - byteArrayPtr->bytes;
	}
	*dst++ = UCHAR(ch);
    }

    SET_BYTEARRAY(&ir, byteArrayPtr);
    byteArrayPtr->allocated = length;
    byteArrayPtr->used = dst - byteArrayPtr->bytes;

    if (bad == length) {
	byteArrayPtr->bad = byteArrayPtr->used;
	Tcl_StoreIntRep(objPtr, &properByteArrayType, &ir);
    } else {
	byteArrayPtr->bad = bad;
	Tcl_StoreIntRep(objPtr, &tclByteArrayType, &ir);
    }

    return TCL_OK;
}

/*
 *----------------------------------------------------------------------
 *
 * FreeByteArrayInternalRep --
 *
 *	Deallocate the storage associated with a ByteArray data object's
 *	internal representation.
 *
 * Results:
 *	None.
 *
 * Side effects:
 *	Frees memory.
 *
 *----------------------------------------------------------------------
 */

static void
FreeByteArrayInternalRep(
    Tcl_Obj *objPtr)		/* Object with internal rep to free. */
{
    Tcl_Free(GET_BYTEARRAY(TclFetchIntRep(objPtr, &tclByteArrayType)));
}

static void
FreeProperByteArrayInternalRep(
    Tcl_Obj *objPtr)		/* Object with internal rep to free. */
{
    Tcl_Free(GET_BYTEARRAY(TclFetchIntRep(objPtr, &properByteArrayType)));
}

/*
 *----------------------------------------------------------------------
 *
 * DupByteArrayInternalRep --
 *
 *	Initialize the internal representation of a ByteArray Tcl_Obj to a
 *	copy of the internal representation of an existing ByteArray object.
 *
 * Results:
 *	None.
 *
 * Side effects:
 *	Allocates memory.
 *
 *----------------------------------------------------------------------
 */

static void
DupByteArrayInternalRep(
    Tcl_Obj *srcPtr,		/* Object with internal rep to copy. */
    Tcl_Obj *copyPtr)		/* Object with internal rep to set. */
{
    size_t length;
    ByteArray *srcArrayPtr, *copyArrayPtr;
    Tcl_ObjIntRep ir;

    srcArrayPtr = GET_BYTEARRAY(TclFetchIntRep(srcPtr, &tclByteArrayType));
    length = srcArrayPtr->used;

    copyArrayPtr = (ByteArray *)Tcl_Alloc(BYTEARRAY_SIZE(length));
    copyArrayPtr->bad = srcArrayPtr->bad;
    copyArrayPtr->used = length;
    copyArrayPtr->allocated = length;
    memcpy(copyArrayPtr->bytes, srcArrayPtr->bytes, length);

    SET_BYTEARRAY(&ir, copyArrayPtr);
    Tcl_StoreIntRep(copyPtr, &tclByteArrayType, &ir);
}

static void
DupProperByteArrayInternalRep(
    Tcl_Obj *srcPtr,		/* Object with internal rep to copy. */
    Tcl_Obj *copyPtr)		/* Object with internal rep to set. */
{
    unsigned int length;
    ByteArray *srcArrayPtr, *copyArrayPtr;
    Tcl_ObjIntRep ir;

    srcArrayPtr = GET_BYTEARRAY(TclFetchIntRep(srcPtr, &properByteArrayType));
    length = srcArrayPtr->used;

    copyArrayPtr = (ByteArray *)Tcl_Alloc(BYTEARRAY_SIZE(length));
    copyArrayPtr->bad = length;
    copyArrayPtr->used = length;
    copyArrayPtr->allocated = length;
    memcpy(copyArrayPtr->bytes, srcArrayPtr->bytes, length);

    SET_BYTEARRAY(&ir, copyArrayPtr);
    Tcl_StoreIntRep(copyPtr, &properByteArrayType, &ir);
}

/*
 *----------------------------------------------------------------------
 *
 * UpdateStringOfByteArray --
 *
 *	Update the string representation for a ByteArray data object.
 *
 * Results:
 *	None.
 *
 * Side effects:
 *	The object's string is set to a valid string that results from the
 *	ByteArray-to-string conversion.
 *
 *----------------------------------------------------------------------
 */

static void
UpdateStringOfByteArray(
    Tcl_Obj *objPtr)		/* ByteArray object whose string rep to
				 * update. */
{
    const Tcl_ObjIntRep *irPtr = TclFetchIntRep(objPtr, &properByteArrayType);
    ByteArray *byteArrayPtr = GET_BYTEARRAY(irPtr);
    unsigned char *src = byteArrayPtr->bytes;
    size_t i, length = byteArrayPtr->used;
    size_t size = length;

    /*
     * How much space will string rep need?
     */

    for (i = 0; i < length; i++) {
	if ((src[i] == 0) || (src[i] > 127)) {
	    size++;
	}
    }

    if (size == length) {
	char *dst = Tcl_InitStringRep(objPtr, (char *)src, size);

	TclOOM(dst, size);
    } else {
	char *dst = Tcl_InitStringRep(objPtr, NULL, size);

	TclOOM(dst, size);
	for (i = 0; i < length; i++) {
	    dst += Tcl_UniCharToUtf(src[i], dst);
	}
	(void) Tcl_InitStringRep(objPtr, NULL, size);
    }
}

/*
 *----------------------------------------------------------------------
 *
 * TclAppendBytesToByteArray --
 *
 *	This function appends an array of bytes to a byte array object. Note
 *	that the object *must* be unshared, and the array of bytes *must not*
 *	refer to the object being appended to.
 *
 * Results:
 *	None.
 *
 * Side effects:
 *	Allocates enough memory for an array of bytes of the requested total
 *	size, or possibly larger. [Bug 2992970]
 *
 *----------------------------------------------------------------------
 */

void
TclAppendBytesToByteArray(
    Tcl_Obj *objPtr,
    const unsigned char *bytes,
    size_t len)
{
    ByteArray *byteArrayPtr;
    size_t needed;
    Tcl_ObjIntRep *irPtr;

    if (Tcl_IsShared(objPtr)) {
	Tcl_Panic("%s called with shared object","TclAppendBytesToByteArray");
    }
    if (len == TCL_AUTO_LENGTH) {
	Tcl_Panic("%s must be called with definite number of bytes to append",
		"TclAppendBytesToByteArray");
    }
    if (len == 0) {
	/*
	 * Append zero bytes is a no-op.
	 */

	return;
    }

    irPtr = TclFetchIntRep(objPtr, &properByteArrayType);
    if (irPtr == NULL) {
	irPtr = TclFetchIntRep(objPtr, &tclByteArrayType);
	if (irPtr == NULL) {
	    SetByteArrayFromAny(NULL, objPtr);
	    irPtr = TclFetchIntRep(objPtr, &properByteArrayType);
	    if (irPtr == NULL) {
		irPtr = TclFetchIntRep(objPtr, &tclByteArrayType);
	    }
	}
    }
    byteArrayPtr = GET_BYTEARRAY(irPtr);

    if (len > UINT_MAX - byteArrayPtr->used) {
	Tcl_Panic("max size for a Tcl value (%u bytes) exceeded", UINT_MAX);
    }

    needed = byteArrayPtr->used + len;
    /*
     * If we need to, resize the allocated space in the byte array.
     */

    if (needed > byteArrayPtr->allocated) {
	ByteArray *ptr = NULL;
	size_t attempt;

	if (needed <= INT_MAX/2) {
	    /*
	     * Try to allocate double the total space that is needed.
	     */

	    attempt = 2 * needed;
	    ptr = (ByteArray *)Tcl_AttemptRealloc(byteArrayPtr, BYTEARRAY_SIZE(attempt));
	}
	if (ptr == NULL) {
	    /*
	     * Try to allocate double the increment that is needed (plus).
	     */

	    size_t limit = UINT_MAX - needed;
	    size_t extra = len + TCL_MIN_GROWTH;
	    size_t growth = (extra > limit) ? limit : extra;

	    attempt = needed + growth;
	    ptr = (ByteArray *)Tcl_AttemptRealloc(byteArrayPtr, BYTEARRAY_SIZE(attempt));
	}
	if (ptr == NULL) {
	    /*
	     * Last chance: Try to allocate exactly what is needed.
	     */

	    attempt = needed;
	    ptr = (ByteArray *)Tcl_Realloc(byteArrayPtr, BYTEARRAY_SIZE(attempt));
	}
	byteArrayPtr = ptr;
	byteArrayPtr->allocated = attempt;
	SET_BYTEARRAY(irPtr, byteArrayPtr);
    }

    if (bytes) {
	memcpy(byteArrayPtr->bytes + byteArrayPtr->used, bytes, len);
    }
    byteArrayPtr->used += len;
    TclInvalidateStringRep(objPtr);
    objPtr->typePtr = &properByteArrayType;
}

/*
 *----------------------------------------------------------------------
 *
 * TclInitBinaryCmd --
 *
 *	This function is called to create the "binary" Tcl command. See the
 *	user documentation for details on what it does.
 *
 * Results:
 *	A command token for the new command.
 *
 * Side effects:
 *	Creates a new binary command as a mapped ensemble.
 *
 *----------------------------------------------------------------------
 */

Tcl_Command
TclInitBinaryCmd(
    Tcl_Interp *interp)
{
    Tcl_Command binaryEnsemble;

    binaryEnsemble = TclMakeEnsemble(interp, "binary", binaryMap);
    TclMakeEnsemble(interp, "binary encode", encodeMap);
    TclMakeEnsemble(interp, "binary decode", decodeMap);
    return binaryEnsemble;
}

/*
 *----------------------------------------------------------------------
 *
 * BinaryFormatCmd --
 *
 *	This procedure implements the "binary format" Tcl command.
 *
 * Results:
 *	A standard Tcl result.
 *
 * Side effects:
 *	See the user documentation.
 *
 *----------------------------------------------------------------------
 */

static int
BinaryFormatCmd(
    TCL_UNUSED(ClientData),
    Tcl_Interp *interp,		/* Current interpreter. */
    int objc,			/* Number of arguments. */
    Tcl_Obj *const objv[])	/* Argument objects. */
{
    int arg;			/* Index of next argument to consume. */
    int value = 0;		/* Current integer value to be packed.
				 * Initialized to avoid compiler warning. */
    char cmd;			/* Current format character. */
    size_t count;			/* Count associated with current format
				 * character. */
    int flags;			/* Format field flags */
    const char *format;		/* Pointer to current position in format
				 * string. */
    Tcl_Obj *resultPtr = NULL;	/* Object holding result buffer. */
    unsigned char *buffer;	/* Start of result buffer. */
    unsigned char *cursor;	/* Current position within result buffer. */
    unsigned char *maxPos;	/* Greatest position within result buffer that
				 * cursor has visited.*/
    const char *errorString;
    const char *errorValue, *str;
    int offset, size;
    size_t length;

    if (objc < 2) {
	Tcl_WrongNumArgs(interp, 1, objv, "formatString ?arg ...?");
	return TCL_ERROR;
    }

    /*
     * To avoid copying the data, we format the string in two passes. The
     * first pass computes the size of the output buffer. The second pass
     * places the formatted data into the buffer.
     */

    format = TclGetString(objv[1]);
    arg = 2;
    offset = 0;
    length = 0;
    while (*format != '\0') {
	str = format;
	flags = 0;
	if (!GetFormatSpec(&format, &cmd, &count, &flags)) {
	    break;
	}
	switch (cmd) {
	case 'a':
	case 'A':
	case 'b':
	case 'B':
	case 'h':
	case 'H':
	    /*
	     * For string-type specifiers, the count corresponds to the number
	     * of bytes in a single argument.
	     */

	    if (arg >= objc) {
		goto badIndex;
	    }
	    if (count == BINARY_ALL) {
		(void)TclGetByteArrayFromObj(objv[arg], &count);
	    } else if (count == BINARY_NOCOUNT) {
		count = 1;
	    }
	    arg++;
	    if (cmd == 'a' || cmd == 'A') {
		offset += count;
	    } else if (cmd == 'b' || cmd == 'B') {
		offset += (count + 7) / 8;
	    } else {
		offset += (count + 1) / 2;
	    }
	    break;
	case 'c':
	    size = 1;
	    goto doNumbers;
	case 't':
	case 's':
	case 'S':
	    size = 2;
	    goto doNumbers;
	case 'n':
	case 'i':
	case 'I':
	    size = 4;
	    goto doNumbers;
	case 'm':
	case 'w':
	case 'W':
	    size = 8;
	    goto doNumbers;
	case 'r':
	case 'R':
	case 'f':
	    size = sizeof(float);
	    goto doNumbers;
	case 'q':
	case 'Q':
	case 'd':
	    size = sizeof(double);

	doNumbers:
	    if (arg >= objc) {
		goto badIndex;
	    }

	    /*
	     * For number-type specifiers, the count corresponds to the number
	     * of elements in the list stored in a single argument. If no
	     * count is specified, then the argument is taken as a single
	     * non-list value.
	     */

	    if (count == BINARY_NOCOUNT) {
		arg++;
		count = 1;
	    } else {
		int listc;
		Tcl_Obj **listv;

		/*
		 * The macro evals its args more than once: avoid arg++
		 */

		if (TclListObjGetElements(interp, objv[arg], &listc,
			&listv) != TCL_OK) {
		    return TCL_ERROR;
		}
		arg++;

		if (count == BINARY_ALL) {
		    count = listc;
		} else if (count > (size_t)listc) {
		    Tcl_SetObjResult(interp, Tcl_NewStringObj(
			    "number of elements in list does not match count",
			    -1));
		    return TCL_ERROR;
		}
	    }
	    offset += count*size;
	    break;

	case 'x':
	    if (count == BINARY_ALL) {
		Tcl_SetObjResult(interp, Tcl_NewStringObj(
			"cannot use \"*\" in format string with \"x\"", -1));
		return TCL_ERROR;
	    } else if (count == BINARY_NOCOUNT) {
		count = 1;
	    }
	    offset += count;
	    break;
	case 'X':
	    if (count == BINARY_NOCOUNT) {
		count = 1;
	    }
	    if ((count > (size_t)offset) || (count == BINARY_ALL)) {
		count = offset;
	    }
	    if (offset > (int)length) {
		length = offset;
	    }
	    offset -= count;
	    break;
	case '@':
	    if (offset > (int)length) {
		length = offset;
	    }
	    if (count == BINARY_ALL) {
		offset = length;
	    } else if (count == BINARY_NOCOUNT) {
		goto badCount;
	    } else {
		offset = count;
	    }
	    break;
	default:
	    errorString = str;
	    goto badField;
	}
    }
    if (offset > (int)length) {
	length = offset;
    }
    if (length == 0) {
	return TCL_OK;
    }

    /*
     * Prepare the result object by preallocating the caclulated number of
     * bytes and filling with nulls.
     */

    resultPtr = Tcl_NewObj();
    buffer = Tcl_SetByteArrayLength(resultPtr, length);
    memset(buffer, 0, length);

    /*
     * Pack the data into the result object. Note that we can skip the error
     * checking during this pass, since we have already parsed the string
     * once.
     */

    arg = 2;
    format = TclGetString(objv[1]);
    cursor = buffer;
    maxPos = cursor;
    while (*format != 0) {
	flags = 0;
	if (!GetFormatSpec(&format, &cmd, &count, &flags)) {
	    break;
	}
	if ((count == 0) && (cmd != '@')) {
	    if (cmd != 'x') {
		arg++;
	    }
	    continue;
	}
	switch (cmd) {
	case 'a':
	case 'A': {
	    char pad = (char) (cmd == 'a' ? '\0' : ' ');
	    unsigned char *bytes;

	    bytes = TclGetByteArrayFromObj(objv[arg], &length);
	    arg++;
	    if (count == BINARY_ALL) {
		count = length;
	    } else if (count == BINARY_NOCOUNT) {
		count = 1;
	    }
	    if (length >= count) {
		memcpy(cursor, bytes, count);
	    } else {
		memcpy(cursor, bytes, length);
		memset(cursor + length, pad, count - length);
	    }
	    cursor += count;
	    break;
	}
	case 'b':
	case 'B': {
	    unsigned char *last;

	    str = TclGetStringFromObj(objv[arg], &length);
	    arg++;
	    if (count == BINARY_ALL) {
		count = length;
	    } else if (count == BINARY_NOCOUNT) {
		count = 1;
	    }
	    last = cursor + ((count + 7) / 8);
	    if (count > length) {
		count = length;
	    }
	    value = 0;
	    errorString = "binary";
	    if (cmd == 'B') {
		for (offset = 0; (size_t)offset < count; offset++) {
		    value <<= 1;
		    if (str[offset] == '1') {
			value |= 1;
		    } else if (str[offset] != '0') {
			errorValue = str;
			Tcl_DecrRefCount(resultPtr);
			goto badValue;
		    }
		    if (((offset + 1) % 8) == 0) {
			*cursor++ = UCHAR(value);
			value = 0;
		    }
		}
	    } else {
		for (offset = 0; (size_t)offset < count; offset++) {
		    value >>= 1;
		    if (str[offset] == '1') {
			value |= 128;
		    } else if (str[offset] != '0') {
			errorValue = str;
			Tcl_DecrRefCount(resultPtr);
			goto badValue;
		    }
		    if (!((offset + 1) % 8)) {
			*cursor++ = UCHAR(value);
			value = 0;
		    }
		}
	    }
	    if ((offset % 8) != 0) {
		if (cmd == 'B') {
		    value <<= 8 - (offset % 8);
		} else {
		    value >>= 8 - (offset % 8);
		}
		*cursor++ = UCHAR(value);
	    }
	    while (cursor < last) {
		*cursor++ = '\0';
	    }
	    break;
	}
	case 'h':
	case 'H': {
	    unsigned char *last;
	    int c;

	    str = TclGetStringFromObj(objv[arg], &length);
	    arg++;
	    if (count == BINARY_ALL) {
		count = length;
	    } else if (count == BINARY_NOCOUNT) {
		count = 1;
	    }
	    last = cursor + ((count + 1) / 2);
	    if (count > length) {
		count = length;
	    }
	    value = 0;
	    errorString = "hexadecimal";
	    if (cmd == 'H') {
		for (offset = 0; (size_t)offset < count; offset++) {
		    value <<= 4;
		    if (!isxdigit(UCHAR(str[offset]))) {     /* INTL: digit */
			errorValue = str;
			Tcl_DecrRefCount(resultPtr);
			goto badValue;
		    }
		    c = str[offset] - '0';
		    if (c > 9) {
			c += ('0' - 'A') + 10;
		    }
		    if (c > 16) {
			c += ('A' - 'a');
		    }
		    value |= (c & 0xF);
		    if (offset % 2) {
			*cursor++ = (char) value;
			value = 0;
		    }
		}
	    } else {
		for (offset = 0; (size_t)offset < count; offset++) {
		    value >>= 4;

		    if (!isxdigit(UCHAR(str[offset]))) {     /* INTL: digit */
			errorValue = str;
			Tcl_DecrRefCount(resultPtr);
			goto badValue;
		    }
		    c = str[offset] - '0';
		    if (c > 9) {
			c += ('0' - 'A') + 10;
		    }
		    if (c > 16) {
			c += ('A' - 'a');
		    }
		    value |= ((c << 4) & 0xF0);
		    if (offset % 2) {
			*cursor++ = UCHAR(value & 0xFF);
			value = 0;
		    }
		}
	    }
	    if (offset % 2) {
		if (cmd == 'H') {
		    value <<= 4;
		} else {
		    value >>= 4;
		}
		*cursor++ = UCHAR(value);
	    }

	    while (cursor < last) {
		*cursor++ = '\0';
	    }
	    break;
	}
	case 'c':
	case 't':
	case 's':
	case 'S':
	case 'n':
	case 'i':
	case 'I':
	case 'm':
	case 'w':
	case 'W':
	case 'r':
	case 'R':
	case 'd':
	case 'q':
	case 'Q':
	case 'f': {
	    int listc, i;
	    Tcl_Obj **listv;

	    if (count == BINARY_NOCOUNT) {
		/*
		 * Note that we are casting away the const-ness of objv, but
		 * this is safe since we aren't going to modify the array.
		 */

		listv = (Tcl_Obj **) (objv + arg);
		listc = 1;
		count = 1;
	    } else {
		TclListObjGetElements(interp, objv[arg], &listc, &listv);
		if (count == BINARY_ALL) {
		    count = listc;
		}
	    }
	    arg++;
	    for (i = 0; (size_t)i < count; i++) {
		if (FormatNumber(interp, cmd, listv[i], &cursor) != TCL_OK) {
		    Tcl_DecrRefCount(resultPtr);
		    return TCL_ERROR;
		}
	    }
	    break;
	}
	case 'x':
	    if (count == BINARY_NOCOUNT) {
		count = 1;
	    }
	    memset(cursor, 0, count);
	    cursor += count;
	    break;
	case 'X':
	    if (cursor > maxPos) {
		maxPos = cursor;
	    }
	    if (count == BINARY_NOCOUNT) {
		count = 1;
	    }
	    if ((count == BINARY_ALL) || (count > (size_t)(cursor - buffer))) {
		cursor = buffer;
	    } else {
		cursor -= count;
	    }
	    break;
	case '@':
	    if (cursor > maxPos) {
		maxPos = cursor;
	    }
	    if (count == BINARY_ALL) {
		cursor = maxPos;
	    } else {
		cursor = buffer + count;
	    }
	    break;
	}
    }
    Tcl_SetObjResult(interp, resultPtr);
    return TCL_OK;

 badValue:
    Tcl_ResetResult(interp);
    Tcl_SetObjResult(interp, Tcl_ObjPrintf(
	    "expected %s string but got \"%s\" instead",
	    errorString, errorValue));
    return TCL_ERROR;

 badCount:
    errorString = "missing count for \"@\" field specifier";
    goto error;

 badIndex:
    errorString = "not enough arguments for all format specifiers";
    goto error;

 badField:
    {
	Tcl_UniChar ch = 0;
	char buf[5] = "";

	TclUtfToUniChar(errorString, &ch);
	buf[Tcl_UniCharToUtf(ch, buf)] = '\0';
	Tcl_SetObjResult(interp, Tcl_ObjPrintf(
		"bad field specifier \"%s\"", buf));
	return TCL_ERROR;
    }

 error:
    Tcl_SetObjResult(interp, Tcl_NewStringObj(errorString, -1));
    return TCL_ERROR;
}

/*
 *----------------------------------------------------------------------
 *
 * BinaryScanCmd --
 *
 *	This procedure implements the "binary scan" Tcl command.
 *
 * Results:
 *	A standard Tcl result.
 *
 * Side effects:
 *	See the user documentation.
 *
 *----------------------------------------------------------------------
 */

int
BinaryScanCmd(
    TCL_UNUSED(ClientData),
    Tcl_Interp *interp,		/* Current interpreter. */
    int objc,			/* Number of arguments. */
    Tcl_Obj *const objv[])	/* Argument objects. */
{
    int arg;			/* Index of next argument to consume. */
    int value = 0;		/* Current integer value to be packed.
				 * Initialized to avoid compiler warning. */
    char cmd;			/* Current format character. */
    size_t count;			/* Count associated with current format
				 * character. */
    int flags;			/* Format field flags */
    const char *format;		/* Pointer to current position in format
				 * string. */
    Tcl_Obj *resultPtr = NULL;	/* Object holding result buffer. */
    unsigned char *buffer;	/* Start of result buffer. */
    const char *errorString;
    const char *str;
    int offset, size, i;
    size_t length = 0;

    Tcl_Obj *valuePtr, *elementPtr;
    Tcl_HashTable numberCacheHash;
    Tcl_HashTable *numberCachePtr;

    if (objc < 3) {
	Tcl_WrongNumArgs(interp, 1, objv,
		"value formatString ?varName ...?");
	return TCL_ERROR;
    }
    numberCachePtr = &numberCacheHash;
    Tcl_InitHashTable(numberCachePtr, TCL_ONE_WORD_KEYS);
    buffer = TclGetByteArrayFromObj(objv[1], &length);
    format = TclGetString(objv[2]);
    arg = 3;
    offset = 0;
    while (*format != '\0') {
	str = format;
	flags = 0;
	if (!GetFormatSpec(&format, &cmd, &count, &flags)) {
	    goto done;
	}
	switch (cmd) {
	case 'a':
	case 'A': {
	    unsigned char *src;

	    if (arg >= objc) {
		DeleteScanNumberCache(numberCachePtr);
		goto badIndex;
	    }
	    if (count == BINARY_ALL) {
		count = length - offset;
	    } else {
		if (count == BINARY_NOCOUNT) {
		    count = 1;
		}
		if (count > length - offset) {
		    goto done;
		}
	    }

	    src = buffer + offset;
	    size = count;

	    /*
	     * Trim trailing nulls and spaces, if necessary.
	     */

	    if (cmd == 'A') {
		while (size > 0) {
		    if (src[size - 1] != '\0' && src[size - 1] != ' ') {
			break;
		    }
		    size--;
		}
	    }

	    /*
	     * Have to do this #ifdef-fery because (as part of defining
	     * Tcl_NewByteArrayObj) we removed the #def that hides this stuff
	     * normally. If this code ever gets copied to another file, it
	     * should be changed back to the simpler version.
	     */

#ifdef TCL_MEM_DEBUG
	    valuePtr = Tcl_DbNewByteArrayObj(src, size, __FILE__, __LINE__);
#else
	    valuePtr = Tcl_NewByteArrayObj(src, size);
#endif /* TCL_MEM_DEBUG */

	    resultPtr = Tcl_ObjSetVar2(interp, objv[arg], NULL, valuePtr,
		    TCL_LEAVE_ERR_MSG);
	    arg++;
	    if (resultPtr == NULL) {
		DeleteScanNumberCache(numberCachePtr);
		return TCL_ERROR;
	    }
	    offset += count;
	    break;
	}
	case 'b':
	case 'B': {
	    unsigned char *src;
	    char *dest;

	    if (arg >= objc) {
		DeleteScanNumberCache(numberCachePtr);
		goto badIndex;
	    }
	    if (count == BINARY_ALL) {
		count = (length - offset) * 8;
	    } else {
		if (count == BINARY_NOCOUNT) {
		    count = 1;
		}
		if (count > (size_t)(length - offset) * 8) {
		    goto done;
		}
	    }
	    src = buffer + offset;
	    valuePtr = Tcl_NewObj();
	    Tcl_SetObjLength(valuePtr, count);
	    dest = TclGetString(valuePtr);

	    if (cmd == 'b') {
		for (i = 0; (size_t)i < count; i++) {
		    if (i % 8) {
			value >>= 1;
		    } else {
			value = *src++;
		    }
		    *dest++ = (char) ((value & 1) ? '1' : '0');
		}
	    } else {
		for (i = 0; (size_t)i < count; i++) {
		    if (i % 8) {
			value <<= 1;
		    } else {
			value = *src++;
		    }
		    *dest++ = (char) ((value & 0x80) ? '1' : '0');
		}
	    }

	    resultPtr = Tcl_ObjSetVar2(interp, objv[arg], NULL, valuePtr,
		    TCL_LEAVE_ERR_MSG);
	    arg++;
	    if (resultPtr == NULL) {
		DeleteScanNumberCache(numberCachePtr);
		return TCL_ERROR;
	    }
	    offset += (count + 7) / 8;
	    break;
	}
	case 'h':
	case 'H': {
	    char *dest;
	    unsigned char *src;
	    static const char hexdigit[] = "0123456789abcdef";

	    if (arg >= objc) {
		DeleteScanNumberCache(numberCachePtr);
		goto badIndex;
	    }
	    if (count == BINARY_ALL) {
		count = (length - offset)*2;
	    } else {
		if (count == BINARY_NOCOUNT) {
		    count = 1;
		}
		if (count > (length - offset)*2) {
		    goto done;
		}
	    }
	    src = buffer + offset;
	    valuePtr = Tcl_NewObj();
	    Tcl_SetObjLength(valuePtr, count);
	    dest = TclGetString(valuePtr);

	    if (cmd == 'h') {
		for (i = 0; (size_t)i < count; i++) {
		    if (i % 2) {
			value >>= 4;
		    } else {
			value = *src++;
		    }
		    *dest++ = hexdigit[value & 0xF];
		}
	    } else {
		for (i = 0; (size_t)i < count; i++) {
		    if (i % 2) {
			value <<= 4;
		    } else {
			value = *src++;
		    }
		    *dest++ = hexdigit[(value >> 4) & 0xF];
		}
	    }

	    resultPtr = Tcl_ObjSetVar2(interp, objv[arg], NULL, valuePtr,
		    TCL_LEAVE_ERR_MSG);
	    arg++;
	    if (resultPtr == NULL) {
		DeleteScanNumberCache(numberCachePtr);
		return TCL_ERROR;
	    }
	    offset += (count + 1) / 2;
	    break;
	}
	case 'c':
	    size = 1;
	    goto scanNumber;
	case 't':
	case 's':
	case 'S':
	    size = 2;
	    goto scanNumber;
	case 'n':
	case 'i':
	case 'I':
	    size = 4;
	    goto scanNumber;
	case 'm':
	case 'w':
	case 'W':
	    size = 8;
	    goto scanNumber;
	case 'r':
	case 'R':
	case 'f':
	    size = sizeof(float);
	    goto scanNumber;
	case 'q':
	case 'Q':
	case 'd': {
	    unsigned char *src;

	    size = sizeof(double);
	    /* fall through */

	scanNumber:
	    if (arg >= objc) {
		DeleteScanNumberCache(numberCachePtr);
		goto badIndex;
	    }
	    if (count == BINARY_NOCOUNT) {
		if ((length - offset) < (size_t)size) {
		    goto done;
		}
		valuePtr = ScanNumber(buffer+offset, cmd, flags,
			&numberCachePtr);
		offset += size;
	    } else {
		if (count == BINARY_ALL) {
		    count = (length - offset) / size;
		}
		if ((length - offset) < (count * size)) {
		    goto done;
		}
		valuePtr = Tcl_NewObj();
		src = buffer + offset;
		for (i = 0; (size_t)i < count; i++) {
		    elementPtr = ScanNumber(src, cmd, flags, &numberCachePtr);
		    src += size;
		    Tcl_ListObjAppendElement(NULL, valuePtr, elementPtr);
		}
		offset += count * size;
	    }

	    resultPtr = Tcl_ObjSetVar2(interp, objv[arg], NULL, valuePtr,
		    TCL_LEAVE_ERR_MSG);
	    arg++;
	    if (resultPtr == NULL) {
		DeleteScanNumberCache(numberCachePtr);
		return TCL_ERROR;
	    }
	    break;
	}
	case 'x':
	    if (count == BINARY_NOCOUNT) {
		count = 1;
	    }
	    if ((count == BINARY_ALL) || (count > length - offset)) {
		offset = length;
	    } else {
		offset += count;
	    }
	    break;
	case 'X':
	    if (count == BINARY_NOCOUNT) {
		count = 1;
	    }
	    if ((count == BINARY_ALL) || (count > (size_t)offset)) {
		offset = 0;
	    } else {
		offset -= count;
	    }
	    break;
	case '@':
	    if (count == BINARY_NOCOUNT) {
		DeleteScanNumberCache(numberCachePtr);
		goto badCount;
	    }
	    if ((count == BINARY_ALL) || (count > length)) {
		offset = length;
	    } else {
		offset = count;
	    }
	    break;
	default:
	    DeleteScanNumberCache(numberCachePtr);
	    errorString = str;
	    goto badField;
	}
    }

    /*
     * Set the result to the last position of the cursor.
     */

 done:
    Tcl_SetObjResult(interp, Tcl_NewWideIntObj(arg - 3));
    DeleteScanNumberCache(numberCachePtr);

    return TCL_OK;

 badCount:
    errorString = "missing count for \"@\" field specifier";
    goto error;

 badIndex:
    errorString = "not enough arguments for all format specifiers";
    goto error;

 badField:
    {
	Tcl_UniChar ch = 0;
	char buf[5] = "";

	TclUtfToUniChar(errorString, &ch);
	buf[Tcl_UniCharToUtf(ch, buf)] = '\0';
	Tcl_SetObjResult(interp, Tcl_ObjPrintf(
		"bad field specifier \"%s\"", buf));
	return TCL_ERROR;
    }

 error:
    Tcl_SetObjResult(interp, Tcl_NewStringObj(errorString, -1));
    return TCL_ERROR;
}

/*
 *----------------------------------------------------------------------
 *
 * GetFormatSpec --
 *
 *	This function parses the format strings used in the binary format and
 *	scan commands.
 *
 * Results:
 *	Moves the formatPtr to the start of the next command. Returns the
 *	current command character and count in cmdPtr and countPtr. The count
 *	is set to BINARY_ALL if the count character was '*' or BINARY_NOCOUNT
 *	if no count was specified. Returns 1 on success, or 0 if the string
 *	did not have a format specifier.
 *
 * Side effects:
 *	None.
 *
 *----------------------------------------------------------------------
 */

static int
GetFormatSpec(
    const char **formatPtr,	/* Pointer to format string. */
    char *cmdPtr,		/* Pointer to location of command char. */
    size_t *countPtr,		/* Pointer to repeat count value. */
    int *flagsPtr)		/* Pointer to field flags */
{
    /*
     * Skip any leading blanks.
     */

    while (**formatPtr == ' ') {
	(*formatPtr)++;
    }

    /*
     * The string was empty, except for whitespace, so fail.
     */

    if (!(**formatPtr)) {
	return 0;
    }

    /*
     * Extract the command character and any trailing digits or '*'.
     */

    *cmdPtr = **formatPtr;
    (*formatPtr)++;
    if (**formatPtr == 'u') {
	(*formatPtr)++;
	*flagsPtr |= BINARY_UNSIGNED;
    }
    if (**formatPtr == '*') {
	(*formatPtr)++;
	*countPtr = BINARY_ALL;
    } else if (isdigit(UCHAR(**formatPtr))) { /* INTL: digit */
	unsigned long int count;

	errno = 0;
	count = strtoul(*formatPtr, (char **) formatPtr, 10);
	if (errno || (count > (unsigned long) INT_MAX)) {
	    *countPtr = INT_MAX;
	} else {
	    *countPtr = (int) count;
	}
    } else {
	*countPtr = BINARY_NOCOUNT;
    }
    return 1;
}

/*
 *----------------------------------------------------------------------
 *
 * NeedReversing --
 *
 *	This routine determines, if bytes of a number need to be re-ordered,
 *	and returns a numeric code indicating the re-ordering to be done.
 *	This depends on the endiannes of the machine and the desired format.
 *	It is in effect a table (whose contents depend on the endianness of
 *	the system) describing whether a value needs reversing or not. Anyone
 *	porting the code to a big-endian platform should take care to make
 *	sure that they define WORDS_BIGENDIAN though this is already done by
 *	configure for the Unix build; little-endian platforms (including
 *	Windows) don't need to do anything.
 *
 * Results:
 *	0	No re-ordering needed.
 *	1	Reverse the bytes:	01234567 <-> 76543210 (little to big)
 *	2	Apply this re-ordering: 01234567 <-> 45670123 (Nokia to little)
 *	3	Apply this re-ordering: 01234567 <-> 32107654 (Nokia to big)
 *
 * Side effects:
 *	None
 *
 *----------------------------------------------------------------------
 */

static int
NeedReversing(
    int format)
{
    switch (format) {
	/* native floats and doubles: never reverse */
    case 'd':
    case 'f':
	/* big endian ints: never reverse */
    case 'I':
    case 'S':
    case 'W':
#ifdef WORDS_BIGENDIAN
	/* native ints: reverse if we're little-endian */
    case 'n':
    case 't':
    case 'm':
	/* f: reverse if we're little-endian */
    case 'Q':
    case 'R':
#else /* !WORDS_BIGENDIAN */
	/* small endian floats: reverse if we're big-endian */
    case 'r':
#endif /* WORDS_BIGENDIAN */
	return 0;

#ifdef WORDS_BIGENDIAN
	/* small endian floats: reverse if we're big-endian */
    case 'q':
    case 'r':
#else /* !WORDS_BIGENDIAN */
	/* native ints: reverse if we're little-endian */
    case 'n':
    case 't':
    case 'm':
	/* f: reverse if we're little-endian */
    case 'R':
#endif /* WORDS_BIGENDIAN */
	/* small endian ints: always reverse */
    case 'i':
    case 's':
    case 'w':
	return 1;

#ifndef WORDS_BIGENDIAN
    /*
     * The Q and q formats need special handling to account for the unusual
     * byte ordering of 8-byte floats on Nokia 770 systems, which claim to be
     * little-endian, but also reverse word order.
     */

    case 'Q':
	if (TclNokia770Doubles()) {
	    return 3;
	}
	return 1;
    case 'q':
	if (TclNokia770Doubles()) {
	    return 2;
	}
	return 0;
#endif
    }

    Tcl_Panic("unexpected fallthrough");
    return 0;
}

/*
 *----------------------------------------------------------------------
 *
 * CopyNumber --
 *
 *	This routine is called by FormatNumber and ScanNumber to copy a
 *	floating-point number. If required, bytes are reversed while copying.
 *	The behaviour is only fully defined when used with IEEE float and
 *	double values (guaranteed to be 4 and 8 bytes long, respectively.)
 *
 * Results:
 *	None
 *
 * Side effects:
 *	Copies length bytes
 *
 *----------------------------------------------------------------------
 */

static void
CopyNumber(
    const void *from,		/* source */
    void *to,			/* destination */
    size_t length,		/* Number of bytes to copy */
    int type)			/* What type of thing are we copying? */
{
    switch (NeedReversing(type)) {
    case 0:
	memcpy(to, from, length);
	break;
    case 1: {
	const unsigned char *fromPtr = (const unsigned char *)from;
	unsigned char *toPtr = (unsigned char *)to;

	switch (length) {
	case 4:
	    toPtr[0] = fromPtr[3];
	    toPtr[1] = fromPtr[2];
	    toPtr[2] = fromPtr[1];
	    toPtr[3] = fromPtr[0];
	    break;
	case 8:
	    toPtr[0] = fromPtr[7];
	    toPtr[1] = fromPtr[6];
	    toPtr[2] = fromPtr[5];
	    toPtr[3] = fromPtr[4];
	    toPtr[4] = fromPtr[3];
	    toPtr[5] = fromPtr[2];
	    toPtr[6] = fromPtr[1];
	    toPtr[7] = fromPtr[0];
	    break;
	}
	break;
    }
    case 2: {
	const unsigned char *fromPtr = (const unsigned char *)from;
	unsigned char *toPtr = (unsigned char *)to;

	toPtr[0] = fromPtr[4];
	toPtr[1] = fromPtr[5];
	toPtr[2] = fromPtr[6];
	toPtr[3] = fromPtr[7];
	toPtr[4] = fromPtr[0];
	toPtr[5] = fromPtr[1];
	toPtr[6] = fromPtr[2];
	toPtr[7] = fromPtr[3];
	break;
    }
    case 3: {
	const unsigned char *fromPtr = (const unsigned char *)from;
	unsigned char *toPtr = (unsigned char *)to;

	toPtr[0] = fromPtr[3];
	toPtr[1] = fromPtr[2];
	toPtr[2] = fromPtr[1];
	toPtr[3] = fromPtr[0];
	toPtr[4] = fromPtr[7];
	toPtr[5] = fromPtr[6];
	toPtr[6] = fromPtr[5];
	toPtr[7] = fromPtr[4];
	break;
    }
    }
}

/*
 *----------------------------------------------------------------------
 *
 * FormatNumber --
 *
 *	This routine is called by Tcl_BinaryObjCmd to format a number into a
 *	location pointed at by cursor.
 *
 * Results:
 *	A standard Tcl result.
 *
 * Side effects:
 *	Moves the cursor to the next location to be written into.
 *
 *----------------------------------------------------------------------
 */

static int
FormatNumber(
    Tcl_Interp *interp,		/* Current interpreter, used to report
				 * errors. */
    int type,			/* Type of number to format. */
    Tcl_Obj *src,		/* Number to format. */
    unsigned char **cursorPtr)	/* Pointer to index into destination buffer. */
{
    double dvalue;
    Tcl_WideInt wvalue;
    float fvalue;

    switch (type) {
    case 'd':
    case 'q':
    case 'Q':
	/*
	 * Double-precision floating point values. Tcl_GetDoubleFromObj
	 * returns TCL_ERROR for NaN, but we can check by comparing the
	 * object's type pointer.
	 */

	if (Tcl_GetDoubleFromObj(interp, src, &dvalue) != TCL_OK) {
	    const Tcl_ObjIntRep *irPtr = TclFetchIntRep(src, &tclDoubleType);
	    if (irPtr == NULL) {
		return TCL_ERROR;
	    }
	    dvalue = irPtr->doubleValue;
	}
	CopyNumber(&dvalue, *cursorPtr, sizeof(double), type);
	*cursorPtr += sizeof(double);
	return TCL_OK;

    case 'f':
    case 'r':
    case 'R':
	/*
	 * Single-precision floating point values. Tcl_GetDoubleFromObj
	 * returns TCL_ERROR for NaN, but we can check by comparing the
	 * object's type pointer.
	 */

	if (Tcl_GetDoubleFromObj(interp, src, &dvalue) != TCL_OK) {
	    const Tcl_ObjIntRep *irPtr = TclFetchIntRep(src, &tclDoubleType);

	    if (irPtr == NULL) {
		return TCL_ERROR;
	    }
	    dvalue = irPtr->doubleValue;
	}

	/*
	 * Because some compilers will generate floating point exceptions on
	 * an overflow cast (e.g. Borland), we restrict the values to the
	 * valid range for float.
	 */

	if (fabs(dvalue) > (double) FLT_MAX) {
	    fvalue = (dvalue >= 0.0) ? FLT_MAX : -FLT_MAX;
	} else {
	    fvalue = (float) dvalue;
	}
	CopyNumber(&fvalue, *cursorPtr, sizeof(float), type);
	*cursorPtr += sizeof(float);
	return TCL_OK;

	/*
	 * 64-bit integer values.
	 */
    case 'w':
    case 'W':
    case 'm':
	if (TclGetWideBitsFromObj(interp, src, &wvalue) != TCL_OK) {
	    return TCL_ERROR;
	}
	if (NeedReversing(type)) {
	    *(*cursorPtr)++ = UCHAR(wvalue);
	    *(*cursorPtr)++ = UCHAR(wvalue >> 8);
	    *(*cursorPtr)++ = UCHAR(wvalue >> 16);
	    *(*cursorPtr)++ = UCHAR(wvalue >> 24);
	    *(*cursorPtr)++ = UCHAR(wvalue >> 32);
	    *(*cursorPtr)++ = UCHAR(wvalue >> 40);
	    *(*cursorPtr)++ = UCHAR(wvalue >> 48);
	    *(*cursorPtr)++ = UCHAR(wvalue >> 56);
	} else {
	    *(*cursorPtr)++ = UCHAR(wvalue >> 56);
	    *(*cursorPtr)++ = UCHAR(wvalue >> 48);
	    *(*cursorPtr)++ = UCHAR(wvalue >> 40);
	    *(*cursorPtr)++ = UCHAR(wvalue >> 32);
	    *(*cursorPtr)++ = UCHAR(wvalue >> 24);
	    *(*cursorPtr)++ = UCHAR(wvalue >> 16);
	    *(*cursorPtr)++ = UCHAR(wvalue >> 8);
	    *(*cursorPtr)++ = UCHAR(wvalue);
	}
	return TCL_OK;

	/*
	 * 32-bit integer values.
	 */
    case 'i':
    case 'I':
    case 'n':
	if (TclGetWideBitsFromObj(interp, src, &wvalue) != TCL_OK) {
	    return TCL_ERROR;
	}
	if (NeedReversing(type)) {
	    *(*cursorPtr)++ = UCHAR(wvalue);
	    *(*cursorPtr)++ = UCHAR(wvalue >> 8);
	    *(*cursorPtr)++ = UCHAR(wvalue >> 16);
	    *(*cursorPtr)++ = UCHAR(wvalue >> 24);
	} else {
	    *(*cursorPtr)++ = UCHAR(wvalue >> 24);
	    *(*cursorPtr)++ = UCHAR(wvalue >> 16);
	    *(*cursorPtr)++ = UCHAR(wvalue >> 8);
	    *(*cursorPtr)++ = UCHAR(wvalue);
	}
	return TCL_OK;

	/*
	 * 16-bit integer values.
	 */
    case 's':
    case 'S':
    case 't':
	if (TclGetWideBitsFromObj(interp, src, &wvalue) != TCL_OK) {
	    return TCL_ERROR;
	}
	if (NeedReversing(type)) {
	    *(*cursorPtr)++ = UCHAR(wvalue);
	    *(*cursorPtr)++ = UCHAR(wvalue >> 8);
	} else {
	    *(*cursorPtr)++ = UCHAR(wvalue >> 8);
	    *(*cursorPtr)++ = UCHAR(wvalue);
	}
	return TCL_OK;

	/*
	 * 8-bit integer values.
	 */
    case 'c':
	if (TclGetWideBitsFromObj(interp, src, &wvalue) != TCL_OK) {
	    return TCL_ERROR;
	}
	*(*cursorPtr)++ = UCHAR(wvalue);
	return TCL_OK;

    default:
	Tcl_Panic("unexpected fallthrough");
	return TCL_ERROR;
    }
}

/*
 *----------------------------------------------------------------------
 *
 * ScanNumber --
 *
 *	This routine is called by Tcl_BinaryObjCmd to scan a number out of a
 *	buffer.
 *
 * Results:
 *	Returns a newly created object containing the scanned number. This
 *	object has a ref count of zero.
 *
 * Side effects:
 *	Might reuse an object in the number cache, place a new object in the
 *	cache, or delete the cache and set the reference to it (itself passed
 *	in by reference) to NULL.
 *
 *----------------------------------------------------------------------
 */

static Tcl_Obj *
ScanNumber(
    unsigned char *buffer,	/* Buffer to scan number from. */
    int type,			/* Format character from "binary scan" */
    int flags,			/* Format field flags */
    Tcl_HashTable **numberCachePtrPtr)
				/* Place to look for cache of scanned value
				 * objects, or NULL if too many different
				 * numbers have been scanned. */
{
    long value;
    float fvalue;
    double dvalue;
    Tcl_WideUInt uwvalue;

    /*
     * We cannot rely on the compiler to properly sign extend integer values
     * when we cast from smaller values to larger values because we don't know
     * the exact size of the integer types. So, we have to handle sign
     * extension explicitly by checking the high bit and padding with 1's as
     * needed. This practice is disabled if the BINARY_UNSIGNED flag is set.
     */

    switch (type) {
    case 'c':
	/*
	 * Characters need special handling. We want to produce a signed
	 * result, but on some platforms (such as AIX) chars are unsigned. To
	 * deal with this, check for a value that should be negative but
	 * isn't.
	 */

	value = buffer[0];
	if (!(flags & BINARY_UNSIGNED)) {
	    if (value & 0x80) {
		value |= -0x100;
	    }
	}
	goto returnNumericObject;

	/*
	 * 16-bit numeric values. We need the sign extension trick (see above)
	 * here as well.
	 */

    case 's':
    case 'S':
    case 't':
	if (NeedReversing(type)) {
	    value = (long) (buffer[0] + (buffer[1] << 8));
	} else {
	    value = (long) (buffer[1] + (buffer[0] << 8));
	}
	if (!(flags & BINARY_UNSIGNED)) {
	    if (value & 0x8000) {
		value |= -0x10000;
	    }
	}
	goto returnNumericObject;

	/*
	 * 32-bit numeric values.
	 */

    case 'i':
    case 'I':
    case 'n':
	if (NeedReversing(type)) {
	    value = (long) (buffer[0]
		    + (buffer[1] << 8)
		    + (buffer[2] << 16)
		    + (((long)buffer[3]) << 24));
	} else {
	    value = (long) (buffer[3]
		    + (buffer[2] << 8)
		    + (buffer[1] << 16)
		    + (((long) buffer[0]) << 24));
	}

	/*
	 * Check to see if the value was sign extended properly on systems
	 * where an int is more than 32-bits.
	 *
	 * We avoid caching unsigned integers as we cannot distinguish between
	 * 32bit signed and unsigned in the hash (short and char are ok).
	 */

	if (flags & BINARY_UNSIGNED) {
	    return Tcl_NewWideIntObj((Tcl_WideInt)(unsigned long)value);
	}
	if ((value & (((unsigned) 1) << 31)) && (value > 0)) {
	    value -= (((unsigned) 1) << 31);
	    value -= (((unsigned) 1) << 31);
	}

    returnNumericObject:
	if (*numberCachePtrPtr == NULL) {
	    return Tcl_NewWideIntObj(value);
	} else {
	    Tcl_HashTable *tablePtr = *numberCachePtrPtr;
	    Tcl_HashEntry *hPtr;
	    int isNew;

	    hPtr = Tcl_CreateHashEntry(tablePtr, INT2PTR(value), &isNew);
	    if (!isNew) {
		return (Tcl_Obj *)Tcl_GetHashValue(hPtr);
	    }
	    if (tablePtr->numEntries <= BINARY_SCAN_MAX_CACHE) {
		Tcl_Obj *objPtr = Tcl_NewWideIntObj(value);

		Tcl_IncrRefCount(objPtr);
		Tcl_SetHashValue(hPtr, objPtr);
		return objPtr;
	    }

	    /*
	     * We've overflowed the cache! Someone's parsing a LOT of varied
	     * binary data in a single call! Bail out by switching back to the
	     * old behaviour for the rest of the scan.
	     *
	     * Note that anyone just using the 'c' conversion (for bytes)
	     * cannot trigger this.
	     */

	    DeleteScanNumberCache(tablePtr);
	    *numberCachePtrPtr = NULL;
	    return Tcl_NewWideIntObj(value);
	}

	/*
	 * Do not cache wide (64-bit) values; they are already too large to
	 * use as keys.
	 */

    case 'w':
    case 'W':
    case 'm':
	if (NeedReversing(type)) {
	    uwvalue = ((Tcl_WideUInt) buffer[0])
		    | (((Tcl_WideUInt) buffer[1]) << 8)
		    | (((Tcl_WideUInt) buffer[2]) << 16)
		    | (((Tcl_WideUInt) buffer[3]) << 24)
		    | (((Tcl_WideUInt) buffer[4]) << 32)
		    | (((Tcl_WideUInt) buffer[5]) << 40)
		    | (((Tcl_WideUInt) buffer[6]) << 48)
		    | (((Tcl_WideUInt) buffer[7]) << 56);
	} else {
	    uwvalue = ((Tcl_WideUInt) buffer[7])
		    | (((Tcl_WideUInt) buffer[6]) << 8)
		    | (((Tcl_WideUInt) buffer[5]) << 16)
		    | (((Tcl_WideUInt) buffer[4]) << 24)
		    | (((Tcl_WideUInt) buffer[3]) << 32)
		    | (((Tcl_WideUInt) buffer[2]) << 40)
		    | (((Tcl_WideUInt) buffer[1]) << 48)
		    | (((Tcl_WideUInt) buffer[0]) << 56);
	}
	if (flags & BINARY_UNSIGNED) {
	    Tcl_Obj *bigObj = NULL;
	    mp_int big;

	    if (mp_init_u64(&big, uwvalue) == MP_OKAY) {
		bigObj = Tcl_NewBignumObj(&big);
	    }
	    return bigObj;
	}
	return Tcl_NewWideIntObj((Tcl_WideInt) uwvalue);

	/*
	 * Do not cache double values; they are already too large to use as
	 * keys and the values stored are utterly incompatible with the
	 * integer part of the cache.
	 */

	/*
	 * 32-bit IEEE single-precision floating point.
	 */

    case 'f':
    case 'R':
    case 'r':
	CopyNumber(buffer, &fvalue, sizeof(float), type);
	return Tcl_NewDoubleObj(fvalue);

	/*
	 * 64-bit IEEE double-precision floating point.
	 */

    case 'd':
    case 'Q':
    case 'q':
	CopyNumber(buffer, &dvalue, sizeof(double), type);
	return Tcl_NewDoubleObj(dvalue);
    }
    return NULL;
}

/*
 *----------------------------------------------------------------------
 *
 * DeleteScanNumberCache --
 *
 *	Deletes the hash table acting as a scan number cache.
 *
 * Results:
 *	None
 *
 * Side effects:
 *	Decrements the reference counts of the objects in the cache.
 *
 *----------------------------------------------------------------------
 */

static void
DeleteScanNumberCache(
    Tcl_HashTable *numberCachePtr)
				/* Pointer to the hash table, or NULL (when
				 * the cache has already been deleted due to
				 * overflow.) */
{
    Tcl_HashEntry *hEntry;
    Tcl_HashSearch search;

    if (numberCachePtr == NULL) {
	return;
    }

    hEntry = Tcl_FirstHashEntry(numberCachePtr, &search);
    while (hEntry != NULL) {
	Tcl_Obj *value = (Tcl_Obj *)Tcl_GetHashValue(hEntry);

	if (value != NULL) {
	    Tcl_DecrRefCount(value);
	}
	hEntry = Tcl_NextHashEntry(&search);
    }
    Tcl_DeleteHashTable(numberCachePtr);
}

/*
 * ----------------------------------------------------------------------
 *
 * NOTES --
 *
 *	Some measurements show that it is faster to use a table to to perform
 *	uuencode and base64 value encoding than to calculate the output (at
 *	least on intel P4 arch).
 *
 *	Conversely using a lookup table for the decoding is slower than just
 *	calculating the values. We therefore use the fastest of each method.
 *
 *	Presumably this has to do with the size of the tables. The base64
 *	decode table is 255 bytes while the encode table is only 65 bytes. The
 *	choice likely depends on CPU memory cache sizes.
 */

/*
 *----------------------------------------------------------------------
 *
 * BinaryEncodeHex --
 *
 *	Implement the [binary encode hex] binary encoding. clientData must be
 *	a table to convert values to hexadecimal digits.
 *
 * Results:
 *	Interp result set to an encoded byte array object
 *
 * Side effects:
 *	None
 *
 *----------------------------------------------------------------------
 */

static int
BinaryEncodeHex(
    TCL_UNUSED(ClientData),
    Tcl_Interp *interp,
    int objc,
    Tcl_Obj *const objv[])
{
    Tcl_Obj *resultObj = NULL;
    unsigned char *data = NULL;
    unsigned char *cursor = NULL;
    size_t offset = 0, count = 0;

    if (objc != 2) {
	Tcl_WrongNumArgs(interp, 1, objv, "data");
	return TCL_ERROR;
    }

    TclNewObj(resultObj);
    data = TclGetByteArrayFromObj(objv[1], &count);
    cursor = Tcl_SetByteArrayLength(resultObj, count * 2);
    for (offset = 0; offset < count; ++offset) {
	*cursor++ = HexDigits[(data[offset] >> 4) & 0x0F];
	*cursor++ = HexDigits[data[offset] & 0x0F];
    }
    Tcl_SetObjResult(interp, resultObj);
    return TCL_OK;
}

/*
 *----------------------------------------------------------------------
 *
 * BinaryDecodeHex --
 *
 *	Implement the [binary decode hex] binary encoding.
 *
 * Results:
 *	Interp result set to an decoded byte array object
 *
 * Side effects:
 *	None
 *
 *----------------------------------------------------------------------
 */

static int
BinaryDecodeHex(
    TCL_UNUSED(ClientData),
    Tcl_Interp *interp,
    int objc,
    Tcl_Obj *const objv[])
{
    Tcl_Obj *resultObj = NULL;
    unsigned char *data, *datastart, *dataend;
    unsigned char *begin, *cursor, c;
    int i, index, value, size, cut = 0, strict = 0;
    size_t count = 0;
    enum {OPT_STRICT };
    static const char *const optStrings[] = { "-strict", NULL };

    if (objc < 2 || objc > 3) {
	Tcl_WrongNumArgs(interp, 1, objv, "?options? data");
	return TCL_ERROR;
    }
    for (i = 1; i < objc - 1; ++i) {
	if (Tcl_GetIndexFromObj(interp, objv[i], optStrings, "option",
		TCL_EXACT, &index) != TCL_OK) {
	    return TCL_ERROR;
	}
	switch (index) {
	case OPT_STRICT:
	    strict = 1;
	    break;
	}
    }

    TclNewObj(resultObj);
    datastart = data = (unsigned char *)
	    TclGetStringFromObj(objv[objc - 1], &count);
    dataend = data + count;
    size = (count + 1) / 2;
    begin = cursor = Tcl_SetByteArrayLength(resultObj, size);
    while (data < dataend) {
	value = 0;
	for (i = 0 ; i < 2 ; i++) {
	    if (data >= dataend) {
		value <<= 4;
		break;
	    }

	    c = *data++;
	    if (!isxdigit(UCHAR(c))) {
		if (strict || !TclIsSpaceProc(c)) {
		    goto badChar;
		}
		i--;
		continue;
	    }

	    value <<= 4;
	    c -= '0';
	    if (c > 9) {
		c += ('0' - 'A') + 10;
	    }
	    if (c > 16) {
		c += ('A' - 'a');
	    }
	    value |= c & 0xF;
	}
	if (i < 2) {
	    cut++;
	}
	*cursor++ = UCHAR(value);
	value = 0;
    }
    if (cut > size) {
	cut = size;
    }
    Tcl_SetByteArrayLength(resultObj, cursor - begin - cut);
    Tcl_SetObjResult(interp, resultObj);
    return TCL_OK;

  badChar:
    TclDecrRefCount(resultObj);
    Tcl_SetObjResult(interp, Tcl_ObjPrintf(
<<<<<<< HEAD
	    "invalid hexadecimal digit \"%c\" at position %" TCL_Z_MODIFIER "u",
	    c, data - datastart - 1));
=======
	    "invalid hexadecimal digit \"%c\" at position %d",
	    c, (int) (data - datastart - 1)));
    Tcl_SetErrorCode(interp, "TCL", "BINARY", "DECODE", "INVALID", NULL);
>>>>>>> 1a655fb6
    return TCL_ERROR;
}

/*
 *----------------------------------------------------------------------
 *
 * BinaryEncode64 --
 *
 *	This procedure implements the "binary encode base64" Tcl command.
 *
 * Results:
 *	The base64 encoded value prescribed by the input arguments.
 *
 *----------------------------------------------------------------------
 */

#define OUTPUT(c) \
    do {						\
	*cursor++ = (c);				\
	outindex++;					\
	if (maxlen > 0 && cursor != limit) {		\
	    if (outindex == maxlen) {			\
		memcpy(cursor, wrapchar, wrapcharlen);	\
		cursor += wrapcharlen;			\
		outindex = 0;				\
	    }						\
	}						\
	if (cursor > limit) {				\
	    Tcl_Panic("limit hit");			\
	}						\
    } while (0)

static int
BinaryEncode64(
    TCL_UNUSED(ClientData),
    Tcl_Interp *interp,
    int objc,
    Tcl_Obj *const objv[])
{
    Tcl_Obj *resultObj;
    unsigned char *data, *limit;
    int maxlen = 0;
    const char *wrapchar = "\n";
<<<<<<< HEAD
    size_t wrapcharlen = 1;
    int i, index, size, outindex = 0;
    size_t offset, count = 0;
=======
    int wrapcharlen = 1;
    int offset, i, index, size, outindex = 0, count = 0, purewrap = 1;
>>>>>>> 1a655fb6
    enum { OPT_MAXLEN, OPT_WRAPCHAR };
    static const char *const optStrings[] = { "-maxlen", "-wrapchar", NULL };

    if (objc < 2 || objc % 2 != 0) {
	Tcl_WrongNumArgs(interp, 1, objv,
		"?-maxlen len? ?-wrapchar char? data");
	return TCL_ERROR;
    }
    for (i = 1; i < objc - 1; i += 2) {
	if (Tcl_GetIndexFromObj(interp, objv[i], optStrings, "option",
		TCL_EXACT, &index) != TCL_OK) {
	    return TCL_ERROR;
	}
	switch (index) {
	case OPT_MAXLEN:
	    if (Tcl_GetIntFromObj(interp, objv[i + 1], &maxlen) != TCL_OK) {
		return TCL_ERROR;
	    }
	    if (maxlen < 0) {
		Tcl_SetObjResult(interp, Tcl_NewStringObj(
			"line length out of range", -1));
		Tcl_SetErrorCode(interp, "TCL", "BINARY", "ENCODE",
			"LINE_LENGTH", NULL);
		return TCL_ERROR;
	    }
	    break;
	case OPT_WRAPCHAR:
	    wrapchar = (const char *)TclGetBytesFromObj(NULL,
		    objv[i + 1], &wrapcharlen);
	    if (wrapchar == NULL) {
		purewrap = 0;
		wrapchar = TclGetStringFromObj(objv[i + 1], &wrapcharlen);
	    }
	    break;
	}
    }
    if (wrapcharlen == 0) {
	maxlen = 0;
    }

    resultObj = Tcl_NewObj();
    data = TclGetByteArrayFromObj(objv[objc - 1], &count);
    if (count > 0) {
	unsigned char *cursor = NULL;

	size = (((count * 4) / 3) + 3) & ~3;	/* ensure 4 byte chunks */
	if (maxlen > 0 && size > maxlen) {
	    int adjusted = size + (wrapcharlen * (size / maxlen));

	    if (size % maxlen == 0) {
		adjusted -= wrapcharlen;
	    }
	    size = adjusted;

	    if (purewrap == 0) {
		/* Wrapchar is (possibly) non-byte, so build result as
		 * general string, not bytearray */
		Tcl_SetObjLength(resultObj, size);
		cursor = (unsigned char *) TclGetString(resultObj);
	    }
	}
	if (cursor == NULL) {
	    cursor = Tcl_SetByteArrayLength(resultObj, size);
	}
	limit = cursor + size;
	for (offset = 0; offset < count; offset += 3) {
	    unsigned char d[3] = {0, 0, 0};

	    for (i = 0; i < 3 && offset + i < count; ++i) {
		d[i] = data[offset + i];
	    }
	    OUTPUT(B64Digits[d[0] >> 2]);
	    OUTPUT(B64Digits[((d[0] & 0x03) << 4) | (d[1] >> 4)]);
	    if (offset + 1 < count) {
		OUTPUT(B64Digits[((d[1] & 0x0F) << 2) | (d[2] >> 6)]);
	    } else {
		OUTPUT(B64Digits[64]);
	    }
	    if (offset+2 < count) {
		OUTPUT(B64Digits[d[2] & 0x3F]);
	    } else {
		OUTPUT(B64Digits[64]);
	    }
	}
    }
    Tcl_SetObjResult(interp, resultObj);
    return TCL_OK;
}
#undef OUTPUT

/*
 *----------------------------------------------------------------------
 *
 * BinaryEncodeUu --
 *
 *	This implements the uuencode binary encoding. Input is broken into 6
 *	bit chunks and a lookup table is used to turn these values into output
 *	characters. This differs from the generic code above in that line
 *	lengths are also encoded.
 *
 * Results:
 *	Interp result set to an encoded byte array object
 *
 * Side effects:
 *	None
 *
 *----------------------------------------------------------------------
 */

static int
BinaryEncodeUu(
    TCL_UNUSED(ClientData),
    Tcl_Interp *interp,
    int objc,
    Tcl_Obj *const objv[])
{
    Tcl_Obj *resultObj;
    unsigned char *data, *start, *cursor;
    int rawLength, n, i, bits, index;
    int lineLength = 61;
    const unsigned char SingleNewline[] = { (unsigned char) '\n' };
    const unsigned char *wrapchar = SingleNewline;
    size_t j, offset, count = 0, wrapcharlen = sizeof(SingleNewline);
    enum { OPT_MAXLEN, OPT_WRAPCHAR };
    static const char *const optStrings[] = { "-maxlen", "-wrapchar", NULL };

    if (objc < 2 || objc % 2 != 0) {
	Tcl_WrongNumArgs(interp, 1, objv,
		"?-maxlen len? ?-wrapchar char? data");
	return TCL_ERROR;
    }
    for (i = 1; i < objc - 1; i += 2) {
	if (Tcl_GetIndexFromObj(interp, objv[i], optStrings, "option",
		TCL_EXACT, &index) != TCL_OK) {
	    return TCL_ERROR;
	}
	switch (index) {
	case OPT_MAXLEN:
	    if (Tcl_GetIntFromObj(interp, objv[i + 1],
		    &lineLength) != TCL_OK) {
		return TCL_ERROR;
	    }
	    if (lineLength < 3 || lineLength > 85) {
		Tcl_SetObjResult(interp, Tcl_NewStringObj(
			"line length out of range", -1));
		Tcl_SetErrorCode(interp, "TCL", "BINARY", "ENCODE",
			"LINE_LENGTH", NULL);
		return TCL_ERROR;
	    }
	    break;
	case OPT_WRAPCHAR:
	    wrapchar = TclGetByteArrayFromObj(objv[i + 1], &wrapcharlen);
	    break;
	}
    }

    /*
     * Allocate the buffer. This is a little bit too long, but is "good
     * enough".
     */

    resultObj = Tcl_NewObj();
    offset = 0;
    data = TclGetByteArrayFromObj(objv[objc - 1], &count);
    rawLength = (lineLength - 1) * 3 / 4;
    start = cursor = Tcl_SetByteArrayLength(resultObj,
	    (lineLength + wrapcharlen) *
	    ((count + (rawLength - 1)) / rawLength));
    n = bits = 0;

    /*
     * Encode the data. Each output line first has the length of raw data
     * encoded by the output line described in it by one encoded byte, then
     * the encoded data follows (encoding each 6 bits as one character).
     * Encoded lines are always terminated by a newline.
     */

    while (offset < count) {
	int lineLen = count - offset;

	if (lineLen > rawLength) {
	    lineLen = rawLength;
	}
	*cursor++ = UueDigits[lineLen];
	for (i = 0 ; i < lineLen ; i++) {
	    n <<= 8;
	    n |= data[offset++];
	    for (bits += 8; bits > 6 ; bits -= 6) {
		*cursor++ = UueDigits[(n >> (bits - 6)) & 0x3F];
	    }
	}
	if (bits > 0) {
	    n <<= 8;
	    *cursor++ = UueDigits[(n >> (bits + 2)) & 0x3F];
	    bits = 0;
	}
	for (j = 0 ; j < wrapcharlen ; ++j) {
	    *cursor++ = wrapchar[j];
	}
    }

    /*
     * Fix the length of the output bytearray.
     */

    Tcl_SetByteArrayLength(resultObj, cursor - start);
    Tcl_SetObjResult(interp, resultObj);
    return TCL_OK;
}

/*
 *----------------------------------------------------------------------
 *
 * BinaryDecodeUu --
 *
 *	Decode a uuencoded string.
 *
 * Results:
 *	Interp result set to an byte array object
 *
 * Side effects:
 *	None
 *
 *----------------------------------------------------------------------
 */

static int
BinaryDecodeUu(
    TCL_UNUSED(ClientData),
    Tcl_Interp *interp,
    int objc,
    Tcl_Obj *const objv[])
{
    Tcl_Obj *resultObj = NULL;
    unsigned char *data, *datastart, *dataend;
    unsigned char *begin, *cursor;
    int i, index, size, strict = 0, lineLen;
    size_t count = 0;
    unsigned char c;
    enum { OPT_STRICT };
    static const char *const optStrings[] = { "-strict", NULL };

    if (objc < 2 || objc > 3) {
	Tcl_WrongNumArgs(interp, 1, objv, "?options? data");
	return TCL_ERROR;
    }
    for (i = 1; i < objc - 1; ++i) {
	if (Tcl_GetIndexFromObj(interp, objv[i], optStrings, "option",
		TCL_EXACT, &index) != TCL_OK) {
	    return TCL_ERROR;
	}
	switch (index) {
	case OPT_STRICT:
	    strict = 1;
	    break;
	}
    }

    TclNewObj(resultObj);
    datastart = data = (unsigned char *)
	    TclGetStringFromObj(objv[objc - 1], &count);
    dataend = data + count;
    size = ((count + 3) & ~3) * 3 / 4;
    begin = cursor = Tcl_SetByteArrayLength(resultObj, size);
    lineLen = -1;

    /*
     * The decoding loop. First, we get the length of line (strictly, the
     * number of data bytes we expect to generate from the line) we're
     * processing this time round if it is not already known (i.e., when the
     * lineLen variable is set to the magic value, -1).
     */

    while (data < dataend) {
	char d[4] = {0, 0, 0, 0};

	if (lineLen < 0) {
	    c = *data++;
	    if (c < 32 || c > 96) {
		if (strict || !TclIsSpaceProc(c)) {
		    goto badUu;
		}
		i--;
		continue;
	    }
	    lineLen = (c - 32) & 0x3F;
	}

	/*
	 * Now we read a four-character grouping.
	 */

	for (i = 0 ; i < 4 ; i++) {
	    if (data < dataend) {
		d[i] = c = *data++;
		if (c < 32 || c > 96) {
		    if (strict) {
			if (!TclIsSpaceProc(c)) {
			    goto badUu;
			} else if (c == '\n') {
			    goto shortUu;
			}
		    }
		    i--;
		    continue;
		}
	    }
	}

	/*
	 * Translate that grouping into (up to) three binary bytes output.
	 */

	if (lineLen > 0) {
	    *cursor++ = (((d[0] - 0x20) & 0x3F) << 2)
		    | (((d[1] - 0x20) & 0x3F) >> 4);
	    if (--lineLen > 0) {
		*cursor++ = (((d[1] - 0x20) & 0x3F) << 4)
			| (((d[2] - 0x20) & 0x3F) >> 2);
		if (--lineLen > 0) {
		    *cursor++ = (((d[2] - 0x20) & 0x3F) << 6)
			    | (((d[3] - 0x20) & 0x3F));
		    lineLen--;
		}
	    }
	}

	/*
	 * If we've reached the end of the line, skip until we process a
	 * newline.
	 */

	if (lineLen == 0 && data < dataend) {
	    lineLen = -1;
	    do {
		c = *data++;
		if (c == '\n') {
		    break;
		} else if (c >= 32 && c <= 96) {
		    data--;
		    break;
		} else if (strict || !TclIsSpaceProc(c)) {
		    goto badUu;
		}
	    } while (data < dataend);
	}
    }

    /*
     * Sanity check, clean up and finish.
     */

    if (lineLen > 0 && strict) {
	goto shortUu;
    }
    Tcl_SetByteArrayLength(resultObj, cursor - begin);
    Tcl_SetObjResult(interp, resultObj);
    return TCL_OK;

  shortUu:
    Tcl_SetObjResult(interp, Tcl_ObjPrintf("short uuencode data"));
    Tcl_SetErrorCode(interp, "TCL", "BINARY", "DECODE", "SHORT", NULL);
    TclDecrRefCount(resultObj);
    return TCL_ERROR;

  badUu:
    Tcl_SetObjResult(interp, Tcl_ObjPrintf(
	    "invalid uuencode character \"%c\" at position %" TCL_Z_MODIFIER "u",
	    c, data - datastart - 1));
    Tcl_SetErrorCode(interp, "TCL", "BINARY", "DECODE", "INVALID", NULL);
    TclDecrRefCount(resultObj);
    return TCL_ERROR;
}

/*
 *----------------------------------------------------------------------
 *
 * BinaryDecode64 --
 *
 *	Decode a base64 encoded string.
 *
 * Results:
 *	Interp result set to an byte array object
 *
 * Side effects:
 *	None
 *
 *----------------------------------------------------------------------
 */

static int
BinaryDecode64(
    TCL_UNUSED(ClientData),
    Tcl_Interp *interp,
    int objc,
    Tcl_Obj *const objv[])
{
    Tcl_Obj *resultObj = NULL;
    unsigned char *data, *datastart, *dataend, c = '\0';
    unsigned char *begin = NULL;
    unsigned char *cursor = NULL;
<<<<<<< HEAD
    int strict = 0;
    int i, index, size, cut = 0;
    size_t count = 0;
=======
    int pure = 1, strict = 0;
    int i, index, size, cut = 0, count = 0;
    Tcl_UniChar ch;
>>>>>>> 1a655fb6
    enum { OPT_STRICT };
    static const char *const optStrings[] = { "-strict", NULL };

    if (objc < 2 || objc > 3) {
	Tcl_WrongNumArgs(interp, 1, objv, "?options? data");
	return TCL_ERROR;
    }
    for (i = 1; i < objc - 1; ++i) {
	if (Tcl_GetIndexFromObj(interp, objv[i], optStrings, "option",
		TCL_EXACT, &index) != TCL_OK) {
	    return TCL_ERROR;
	}
	switch (index) {
	case OPT_STRICT:
	    strict = 1;
	    break;
	}
    }

    TclNewObj(resultObj);
    data = TclGetBytesFromObj(NULL, objv[objc - 1], &count);
    if (data == NULL) {
	pure = 0;
	data = (unsigned char *) TclGetStringFromObj(objv[objc - 1], &count);
    }
    datastart = data;
    dataend = data + count;
    size = ((count + 3) & ~3) * 3 / 4;
    begin = cursor = Tcl_SetByteArrayLength(resultObj, size);
    while (data < dataend) {
	unsigned long value = 0;

	/*
	 * Decode the current block. Each base64 block consists of four input
	 * characters A-Z, a-z, 0-9, +, or /. Each character supplies six bits
	 * of output data, so each block's output is 24 bits (three bytes) in
	 * length. The final block can be shorter by one or two bytes, denoted
	 * by the input ending with one or two ='s, respectively.
	 */

	for (i = 0; i < 4; i++) {
	    /*
	     * Get the next input character. At end of input, pad with at most
	     * two ='s. If more than two ='s would be needed, instead discard
	     * the block read thus far.
	     */

	    if (data < dataend) {
		c = *data++;
	    } else if (i > 1) {
		c = '=';
	    } else {
		if (strict && i <= 1) {
		    /*
		     * Single resp. unfulfilled char (each 4th next single
		     * char) is rather bad64 error case in strict mode.
		     */

		    goto bad64;
		}
		cut += 3;
		break;
	    }

	    /*
	     * Load the character into the block value. Handle ='s specially
	     * because they're only valid as the last character or two of the
	     * final block of input. Unless strict mode is enabled, skip any
	     * input whitespace characters.
	     */

	    if (cut) {
		if (c == '=' && i > 1) {
		    value <<= 6;
		    cut++;
		} else if (!strict) {
		    i--;
		} else {
		    goto bad64;
		}
	    } else if (c >= 'A' && c <= 'Z') {
		value = (value << 6) | ((c - 'A') & 0x3F);
	    } else if (c >= 'a' && c <= 'z') {
		value = (value << 6) | ((c - 'a' + 26) & 0x3F);
	    } else if (c >= '0' && c <= '9') {
		value = (value << 6) | ((c - '0' + 52) & 0x3F);
	    } else if (c == '+') {
		value = (value << 6) | 0x3E;
	    } else if (c == '/') {
		value = (value << 6) | 0x3F;
	    } else if (c == '=' && (!strict || i > 1)) {
		/*
		 * "=" and "a=" is rather bad64 error case in strict mode.
		 */

		value <<= 6;
		if (i) {
		    cut++;
		}
	    } else if (strict) {
		goto bad64;
	    } else {
		i--;
	    }
	}
	*cursor++ = UCHAR((value >> 16) & 0xFF);
	*cursor++ = UCHAR((value >> 8) & 0xFF);
	*cursor++ = UCHAR(value & 0xFF);

	/*
	 * Since = is only valid within the final block, if it was encountered
	 * but there are still more input characters, confirm that strict mode
	 * is off and all subsequent characters are whitespace.
	 */

	if (cut && data < dataend) {
	    if (strict) {
		goto bad64;
	    }
	}
    }
    Tcl_SetByteArrayLength(resultObj, cursor - begin - cut);
    Tcl_SetObjResult(interp, resultObj);
    return TCL_OK;

  bad64:
    if (pure) {
	ch = c;
    } else {
	/* The decoder is byte-oriented. If we saw a byte that's not a
	 * valid member of the base64 alphabet, it could be the lead byte
	 * of a multi-byte character. */

	/* Safe because we know data is NUL-terminated */
	TclUtfToUniChar((const char *)(data - 1), &ch);
<<<<<<< HEAD

	Tcl_SetObjResult(interp, Tcl_ObjPrintf(
		"invalid base64 character \"%c\" at position %"
		TCL_Z_MODIFIER "u", ch, data - datastart - 1));
	TclDecrRefCount(resultObj);
	return TCL_ERROR;
=======
>>>>>>> 1a655fb6
    }

    Tcl_SetObjResult(interp, Tcl_ObjPrintf(
	    "invalid base64 character \"%c\" at position %d", ch,
	    (int) (data - datastart - 1)));
    Tcl_SetErrorCode(interp, "TCL", "BINARY", "DECODE", "INVALID", NULL);
    TclDecrRefCount(resultObj);
    return TCL_ERROR;
}

/*
 * Local Variables:
 * mode: c
 * c-basic-offset: 4
 * fill-column: 78
 * End:
 */<|MERGE_RESOLUTION|>--- conflicted
+++ resolved
@@ -2675,14 +2675,9 @@
   badChar:
     TclDecrRefCount(resultObj);
     Tcl_SetObjResult(interp, Tcl_ObjPrintf(
-<<<<<<< HEAD
 	    "invalid hexadecimal digit \"%c\" at position %" TCL_Z_MODIFIER "u",
 	    c, data - datastart - 1));
-=======
-	    "invalid hexadecimal digit \"%c\" at position %d",
-	    c, (int) (data - datastart - 1)));
     Tcl_SetErrorCode(interp, "TCL", "BINARY", "DECODE", "INVALID", NULL);
->>>>>>> 1a655fb6
     return TCL_ERROR;
 }
 @@ -2727,14 +2722,9 @@
     unsigned char *data, *limit;
     int maxlen = 0;
     const char *wrapchar = "\n";
-<<<<<<< HEAD
-    size_t wrapcharlen = 1;
-    int i, index, size, outindex = 0;
+    int wrapcharlen = 1;
+    int i, index, size, outindex = 0, purewrap = 1;
     size_t offset, count = 0;
-=======
-    int wrapcharlen = 1;
-    int offset, i, index, size, outindex = 0, count = 0, purewrap = 1;
->>>>>>> 1a655fb6
     enum { OPT_MAXLEN, OPT_WRAPCHAR };
     static const char *const optStrings[] = { "-maxlen", "-wrapchar", NULL };
 
@@ -3139,15 +3129,10 @@
     unsigned char *data, *datastart, *dataend, c = '\0';
     unsigned char *begin = NULL;
     unsigned char *cursor = NULL;
-<<<<<<< HEAD
-    int strict = 0;
+    int pure = 1, strict = 0;
     int i, index, size, cut = 0;
-    size_t count = 0;
-=======
-    int pure = 1, strict = 0;
-    int i, index, size, cut = 0, count = 0;
+    int count = 0;
     Tcl_UniChar ch;
->>>>>>> 1a655fb6
     enum { OPT_STRICT };
     static const char *const optStrings[] = { "-strict", NULL };
 
@@ -3283,20 +3268,11 @@
 
 	/* Safe because we know data is NUL-terminated */
 	TclUtfToUniChar((const char *)(data - 1), &ch);
-<<<<<<< HEAD
-
-	Tcl_SetObjResult(interp, Tcl_ObjPrintf(
-		"invalid base64 character \"%c\" at position %"
-		TCL_Z_MODIFIER "u", ch, data - datastart - 1));
-	TclDecrRefCount(resultObj);
-	return TCL_ERROR;
-=======
->>>>>>> 1a655fb6
     }
 
     Tcl_SetObjResult(interp, Tcl_ObjPrintf(
-	    "invalid base64 character \"%c\" at position %d", ch,
-	    (int) (data - datastart - 1)));
+	    "invalid base64 character \"%c\" at position %"
+	    TCL_Z_MODIFIER "u", ch, data - datastart - 1));
     Tcl_SetErrorCode(interp, "TCL", "BINARY", "DECODE", "INVALID", NULL);
     TclDecrRefCount(resultObj);
     return TCL_ERROR;
