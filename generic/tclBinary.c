--- conflicted
+++ resolved
@@ -834,20 +834,13 @@
 
     for (i = 0; i < length && size <= INT_MAX; i++) {
 	if ((src[i] == 0) || (src[i] > 127)) {
-	    size = (int)((unsigned int)size + 1U);
+	    size += 1U;
 	}
     }
     if (size > INT_MAX) {
 	Tcl_Panic("max size for a Tcl value (%d bytes) exceeded", INT_MAX);
     }
 
-<<<<<<< HEAD
-=======
-    dst = (char *)ckalloc((unsigned int)size + 1U);
-    objPtr->bytes = dst;
-    objPtr->length = size;
-
->>>>>>> 6b606110
     if (size == length) {
 	char *dst = Tcl_InitStringRep(objPtr, (char *)src, size);
 
