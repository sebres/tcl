/*
 * tclBinary.c --
 *
 *	This file contains the implementation of the "binary" Tcl built-in
 *	command and the Tcl binary data object.
 *
 * Copyright (c) 1997 by Sun Microsystems, Inc.
 * Copyright (c) 1998-1999 by Scriptics Corporation.
 *
 * See the file "license.terms" for information on usage and redistribution of
 * this file, and for a DISCLAIMER OF ALL WARRANTIES.
 */

#include "tclInt.h"
#include "tommath.h"

#include <math.h>
#include <assert.h>

/*
 * The following constants are used by GetFormatSpec to indicate various
 * special conditions in the parsing of a format specifier.
 */

#define BINARY_ALL ((size_t)-1)		/* Use all elements in the argument. */
#define BINARY_NOCOUNT ((size_t)-2)	/* No count was specified in format. */

/*
 * The following flags may be ORed together and returned by GetFormatSpec
 */

#define BINARY_SIGNED 0		/* Field to be read as signed data */
#define BINARY_UNSIGNED 1	/* Field to be read as unsigned data */

/*
 * The following defines the maximum number of different (integer) numbers
 * placed in the object cache by 'binary scan' before it bails out and
 * switches back to Plan A (creating a new object for each value.)
 * Theoretically, it would be possible to keep the cache about for the values
 * that are already in it, but that makes the code slower in practise when
 * overflow happens, and makes little odds the rest of the time (as measured
 * on my machine.) It is also slower (on the sample I tried at least) to grow
 * the cache to hold all items we might want to put in it; presumably the
 * extra cost of managing the memory for the enlarged table outweighs the
 * benefit from allocating fewer objects. This is probably because as the
 * number of objects increases, the likelihood of reuse of any particular one
 * drops, and there is very little gain from larger maximum cache sizes (the
 * value below is chosen to allow caching to work in full with conversion of
 * bytes.) - DKF
 */

#define BINARY_SCAN_MAX_CACHE	260

/*
 * Prototypes for local procedures defined in this file:
 */

static void		DupProperByteArrayInternalRep(Tcl_Obj *srcPtr,
			    Tcl_Obj *copyPtr);
static int		FormatNumber(Tcl_Interp *interp, int type,
			    Tcl_Obj *src, unsigned char **cursorPtr);
static void		FreeProperByteArrayInternalRep(Tcl_Obj *objPtr);
static int		GetFormatSpec(const char **formatPtr, char *cmdPtr,
			    size_t *countPtr, int *flagsPtr);
static Tcl_Obj *	ScanNumber(unsigned char *buffer, int type,
			    int flags, Tcl_HashTable **numberCachePtr);
static int		SetByteArrayFromAny(Tcl_Interp *interp,
			    Tcl_Obj *objPtr);
static void		UpdateStringOfByteArray(Tcl_Obj *listPtr);
static void		DeleteScanNumberCache(Tcl_HashTable *numberCachePtr);
static int		NeedReversing(int format);
static void		CopyNumber(const void *from, void *to,
			    size_t length, int type);
/* Binary ensemble commands */
static int		BinaryFormatCmd(ClientData clientData,
			    Tcl_Interp *interp,
			    int objc, Tcl_Obj *const objv[]);
static int		BinaryScanCmd(ClientData clientData,
			    Tcl_Interp *interp,
			    int objc, Tcl_Obj *const objv[]);
/* Binary encoding sub-ensemble commands */
static int		BinaryEncodeHex(ClientData clientData,
			    Tcl_Interp *interp,
			    int objc, Tcl_Obj *const objv[]);
static int		BinaryDecodeHex(ClientData clientData,
			    Tcl_Interp *interp,
			    int objc, Tcl_Obj *const objv[]);
static int		BinaryEncode64(ClientData clientData,
			    Tcl_Interp *interp,
			    int objc, Tcl_Obj *const objv[]);
static int		BinaryDecode64(ClientData clientData,
			    Tcl_Interp *interp,
			    int objc, Tcl_Obj *const objv[]);
static int		BinaryEncodeUu(ClientData clientData,
			    Tcl_Interp *interp, int objc,
			    Tcl_Obj *const objv[]);
static int		BinaryDecodeUu(ClientData clientData,
			    Tcl_Interp *interp,
			    int objc, Tcl_Obj *const objv[]);

/*
 * The following tables are used by the binary encoders
 */

static const char HexDigits[16] = {
    '0', '1', '2', '3', '4', '5', '6', '7',
    '8', '9', 'a', 'b', 'c', 'd', 'e', 'f'
};

static const char UueDigits[65] = {
    '`', '!', '"', '#', '$', '%', '&', '\'',
    '(', ')', '*', '+', ',', '-', '.', '/',
    '0', '1', '2', '3', '4', '5', '6', '7',
    '8', '9', ':', ';', '<', '=', '>', '?',
    '@', 'A', 'B', 'C', 'D', 'E', 'F', 'G',
    'H', 'I', 'J', 'K', 'L', 'M', 'N', 'O',
    'P', 'Q', 'R', 'S', 'T', 'U', 'V', 'W',
    'X', 'Y', 'Z', '[', '\\',']', '^', '_',
    '`'
};

static const char B64Digits[65] = {
    'A', 'B', 'C', 'D', 'E', 'F', 'G', 'H',
    'I', 'J', 'K', 'L', 'M', 'N', 'O', 'P',
    'Q', 'R', 'S', 'T', 'U', 'V', 'W', 'X',
    'Y', 'Z', 'a', 'b', 'c', 'd', 'e', 'f',
    'g', 'h', 'i', 'j', 'k', 'l', 'm', 'n',
    'o', 'p', 'q', 'r', 's', 't', 'u', 'v',
    'w', 'x', 'y', 'z', '0', '1', '2', '3',
    '4', '5', '6', '7', '8', '9', '+', '/',
    '='
};

/*
 * How to construct the ensembles.
 */

static const EnsembleImplMap binaryMap[] = {
    { "format", BinaryFormatCmd, TclCompileBasicMin1ArgCmd, NULL, NULL, 0 },
    { "scan",   BinaryScanCmd, TclCompileBasicMin2ArgCmd, NULL, NULL, 0 },
    { "encode", NULL, NULL, NULL, NULL, 0 },
    { "decode", NULL, NULL, NULL, NULL, 0 },
    { NULL, NULL, NULL, NULL, NULL, 0 }
};
static const EnsembleImplMap encodeMap[] = {
    { "hex",      BinaryEncodeHex, TclCompileBasic1ArgCmd, NULL, NULL, 0 },
    { "uuencode", BinaryEncodeUu,  NULL, NULL, NULL, 0 },
    { "base64",   BinaryEncode64,  NULL, NULL, NULL, 0 },
    { NULL, NULL, NULL, NULL, NULL, 0 }
};
static const EnsembleImplMap decodeMap[] = {
    { "hex",      BinaryDecodeHex, TclCompileBasic1Or2ArgCmd, NULL, NULL, 0 },
    { "uuencode", BinaryDecodeUu,  TclCompileBasic1Or2ArgCmd, NULL, NULL, 0 },
    { "base64",   BinaryDecode64,  TclCompileBasic1Or2ArgCmd, NULL, NULL, 0 },
    { NULL, NULL, NULL, NULL, NULL, 0 }
};

/*
 * The following object types represent an array of bytes. The intent is
 * to allow arbitrary binary data to pass through Tcl as a Tcl value
 * without loss or damage. Such values are useful for things like
 * encoded strings or Tk images to name just two.
 *
 * A bytearray is an ordered sequence of bytes. Each byte is an integer
 * value in the range [0-255].  To be a Tcl value type, we need a way to
 * encode each value in the value set as a Tcl string.  The simplest
 * encoding is to represent each byte value as the same codepoint value.
 * A bytearray of N bytes is encoded into a Tcl string of N characters
 * where the codepoint of each character is the value of corresponding byte.
 * This approach creates a one-to-one map between all bytearray values
 * and a subset of Tcl string values.
 *
 * When converting a Tcl string value to the bytearray internal rep, the
 * question arises what to do with strings outside that subset?  That is,
 * those Tcl strings containing at least one codepoint greater than 255?
 * The obviously correct answer is to raise an error!  That string value
 * does not represent any valid bytearray value. Full Stop.  The
 * setFromAnyProc signature has a completion code return value for just
 * this reason, to reject invalid inputs.
 *
 * Unfortunately this was not the path taken by the authors of the
 * original tclByteArrayType.  They chose to accept all Tcl string values
 * as acceptable string encodings of the bytearray values that result
 * from masking away the high bits of any codepoint value at all. This
 * meant that every bytearray value had multiple accepted string
 * representations.
 *
 * The implications of this choice are truly ugly.  When a Tcl value has
 * a string representation, we are required to accept that as the true
 * value.  Bytearray values that possess a string representation cannot
 * be processed as bytearrays because we cannot know which true value
 * that bytearray represents.  The consequence is that we drag around
 * an internal rep that we cannot make any use of.  This painful price
 * is extracted at any point after a string rep happens to be generated
 * for the value.  This happens even when the troublesome codepoints
 * outside the byte range never show up.  This happens rather routinely
 * in normal Tcl operations unless we burden the script writer with the
 * cognitive burden of avoiding it.  The price is also paid by callers
 * of the C interface.  The routine
 *
 *	unsigned char *Tcl_GetByteArrayFromObj(objPtr, lenPtr)
 *
 * has a guarantee to always return a non-NULL value, but that value
 * points to a byte sequence that cannot be used by the caller to
 * process the Tcl value absent some sideband testing that objPtr
 * is "pure".  Tcl offers no public interface to perform this test,
 * so callers either break encapsulation or are unavoidably buggy.  Tcl
 * has defined a public interface that cannot be used correctly. The
 * Tcl source code itself suffers the same problem, and has been buggy,
 * but progressively less so as more and more portions of the code have
 * been retrofitted with the required "purity testing".  The set of values
 * able to pass the purity test can be increased via the introduction of
 * a "canonical" flag marker, but the only way the broken interface itself
 * can be discarded is to start over and define the Tcl_ObjType properly.
 * Bytearrays should simply be usable as bytearrays without a kabuki
 * dance of testing.
 *
 * The "Pure" ByteArray type is (nearly) a correct
 * implementation of bytearrays.  Any Tcl value with the type
 * properByteArrayType can have its bytearray value fetched and
 * used with confidence that acting on that value is equivalent to
 * acting on the true Tcl string value.  This still implies a side
 * testing burden -- past mistakes will not let us avoid that
 * immediately, but it is at least a conventional test of type, and
 * can be implemented entirely by examining the objPtr fields, with
 * no need to query the intrep, as a canonical flag would require.
 *
 * Until Tcl_GetByteArrayFromObj() and Tcl_SetByteArrayLength() can
 * be revised to admit the possibility of returning NULL when the true
 * value is not a valid bytearray, we need a mechanism to retain
 * compatibility with the deployed callers of the broken interface.
 * That's what the retained "tclByteArrayType" provides.  In those
 * unusual circumstances where we convert an invalid bytearray value
 * to a bytearray type, it is to this legacy type.  Essentially any
 * time this legacy type gets used, it's a signal of a bug being ignored.
 * A TIP should be drafted to remove this connection to the broken past
 * so that Tcl 9 will no longer have any trace of it.  Prescribing a
 * migration path will be the key element of that work.  The internal
 * changes now in place are the limit of what can be done short of
 * interface repair.  They provide a great expansion of the histories
 * over which bytearray values can be useful in the meanwhile.
 */

static const Tcl_ObjType properByteArrayType = {
    "bytearray",
    FreeProperByteArrayInternalRep,
    DupProperByteArrayInternalRep,
    UpdateStringOfByteArray,
    NULL
};

/*
 * The following structure is the internal rep for a ByteArray object. Keeps
 * track of how much memory has been used and how much has been allocated for
 * the byte array to enable growing and shrinking of the ByteArray object with
 * fewer mallocs.
 */

typedef struct {
    size_t used;		/* The number of bytes used in the byte
				 * array. */
    size_t allocated;		/* The amount of space actually allocated
				 * minus 1 byte. */
    unsigned char bytes[1];	/* The array of bytes. The actual size of this
				 * field depends on the 'allocated' field
				 * above. */
} ByteArray;

#define BYTEARRAY_SIZE(len) \
		((TclOffset(ByteArray, bytes) + (len)))
#define GET_BYTEARRAY(irPtr) ((ByteArray *) (irPtr)->twoPtrValue.ptr1)
#define SET_BYTEARRAY(irPtr, baPtr) \
		(irPtr)->twoPtrValue.ptr1 = (baPtr)

int
TclIsPureByteArray(
    Tcl_Obj * objPtr)
{
    return TclHasIntRep(objPtr, &properByteArrayType);
}

/*
 *----------------------------------------------------------------------
 *
 * Tcl_NewByteArrayObj --
 *
 *	This procedure is creates a new ByteArray object and initializes it
 *	from the given array of bytes.
 *
 * Results:
 *	The newly create object is returned. This object will have no initial
 *	string representation. The returned object has a ref count of 0.
 *
 * Side effects:
 *	Memory allocated for new object and copy of byte array argument.
 *
 *----------------------------------------------------------------------
 */

#undef Tcl_NewByteArrayObj

Tcl_Obj *
Tcl_NewByteArrayObj(
    const unsigned char *bytes,	/* The array of bytes used to initialize the
				 * new object. */
    size_t length)		/* Length of the array of bytes */
{
#ifdef TCL_MEM_DEBUG
    return Tcl_DbNewByteArrayObj(bytes, length, "unknown", 0);
#else /* if not TCL_MEM_DEBUG */
    Tcl_Obj *objPtr;

    TclNewObj(objPtr);
    Tcl_SetByteArrayObj(objPtr, bytes, length);
    return objPtr;
#endif /* TCL_MEM_DEBUG */
}

/*
 *----------------------------------------------------------------------
 *
 * Tcl_DbNewByteArrayObj --
 *
 *	This procedure is normally called when debugging: i.e., when
 *	TCL_MEM_DEBUG is defined. It is the same as the Tcl_NewByteArrayObj
 *	above except that it calls Tcl_DbCkalloc directly with the file name
 *	and line number from its caller. This simplifies debugging since then
 *	the [memory active] command will report the correct file name and line
 *	number when reporting objects that haven't been freed.
 *
 *	When TCL_MEM_DEBUG is not defined, this procedure just returns the
 *	result of calling Tcl_NewByteArrayObj.
 *
 * Results:
 *	The newly create object is returned. This object will have no initial
 *	string representation. The returned object has a ref count of 0.
 *
 * Side effects:
 *	Memory allocated for new object and copy of byte array argument.
 *
 *----------------------------------------------------------------------
 */

Tcl_Obj *
Tcl_DbNewByteArrayObj(
    const unsigned char *bytes,	/* The array of bytes used to initialize the
				 * new object. */
    size_t length,		/* Length of the array of bytes. */
    const char *file,		/* The name of the source file calling this
				 * procedure; used for debugging. */
    int line)			/* Line number in the source file; used for
				 * debugging. */
{
#ifdef TCL_MEM_DEBUG
    Tcl_Obj *objPtr;

    TclDbNewObj(objPtr, file, line);
    Tcl_SetByteArrayObj(objPtr, bytes, length);
    return objPtr;
#else /* if not TCL_MEM_DEBUG */
    return Tcl_NewByteArrayObj(bytes, length);
#endif /* TCL_MEM_DEBUG */
}

/*
 *---------------------------------------------------------------------------
 *
 * Tcl_SetByteArrayObj --
 *
 *	Modify an object to be a ByteArray object and to have the specified
 *	array of bytes as its value.
 *
 * Results:
 *	None.
 *
 * Side effects:
 *	The object's old string rep and internal rep is freed. Memory
 *	allocated for copy of byte array argument.
 *
 *----------------------------------------------------------------------
 */

void
Tcl_SetByteArrayObj(
    Tcl_Obj *objPtr,		/* Object to initialize as a ByteArray. */
    const unsigned char *bytes,	/* The array of bytes to use as the new
				   value. May be NULL even if length > 0. */
    size_t length)			/* Length of the array of bytes, which must
				   be >= 0. */
{
    ByteArray *byteArrayPtr;
    Tcl_ObjIntRep ir;

    if (Tcl_IsShared(objPtr)) {
	Tcl_Panic("%s called with shared object", "Tcl_SetByteArrayObj");
    }
    TclInvalidateStringRep(objPtr);

    byteArrayPtr = Tcl_Alloc(BYTEARRAY_SIZE(length));
    byteArrayPtr->used = length;
    byteArrayPtr->allocated = length;

    if ((bytes != NULL) && (length > 0)) {
	memcpy(byteArrayPtr->bytes, bytes, length);
    }
    SET_BYTEARRAY(&ir, byteArrayPtr);

    Tcl_StoreIntRep(objPtr, &properByteArrayType, &ir);
}

/*
 *----------------------------------------------------------------------
 *
 * Tcl_GetByteArrayFromObj --
 *
 *	Attempt to get the array of bytes from the Tcl object. If the object
 *	is not already a ByteArray object, an attempt will be made to convert
 *	it to one.
 *
 * Results:
 *	Pointer to array of bytes representing the ByteArray object.
 *
 * Side effects:
 *	Frees old internal rep. Allocates memory for new internal rep.
 *
 *----------------------------------------------------------------------
 */

unsigned char *
Tcl_GetByteArrayFromObj(
    Tcl_Obj *objPtr,		/* The ByteArray object. */
    int *lengthPtr)		/* If non-NULL, filled with length of the
				 * array of bytes in the ByteArray object. */
{
    ByteArray *baPtr;
    const Tcl_ObjIntRep *irPtr = TclFetchIntRep(objPtr, &properByteArrayType);

    if (irPtr == NULL) {
	if (TCL_ERROR == SetByteArrayFromAny(NULL, objPtr)) {
	    if (lengthPtr != NULL) {
		*lengthPtr = 0;
	    }
	    return NULL;
	}
	irPtr = TclFetchIntRep(objPtr, &properByteArrayType);
    }
    baPtr = GET_BYTEARRAY(irPtr);

    if (lengthPtr != NULL) {
	*lengthPtr = baPtr->used;
    }
    return baPtr->bytes;
}

/*
 *----------------------------------------------------------------------
 *
 * Tcl_SetByteArrayLength --
 *
 *	This procedure changes the length of the byte array for this object.
 *	Once the caller has set the length of the array, it is acceptable to
 *	directly modify the bytes in the array up until Tcl_GetStringFromObj()
 *	has been called on this object.
 *
 * Results:
 *	The new byte array of the specified length.
 *
 * Side effects:
 *	Allocates enough memory for an array of bytes of the requested size.
 *	When growing the array, the old array is copied to the new array; new
 *	bytes are undefined. When shrinking, the old array is truncated to the
 *	specified length.
 *
 *----------------------------------------------------------------------
 */

unsigned char *
Tcl_SetByteArrayLength(
    Tcl_Obj *objPtr,		/* The ByteArray object. */
    size_t length)		/* New length for internal byte array. */
{
    ByteArray *byteArrayPtr;
    Tcl_ObjIntRep *irPtr;

    if (Tcl_IsShared(objPtr)) {
	Tcl_Panic("%s called with shared object", "Tcl_SetByteArrayLength");
    }

    irPtr = TclFetchIntRep(objPtr, &properByteArrayType);
    if (irPtr == NULL) {
	if (length == 0) {
	    Tcl_SetByteArrayObj(objPtr, NULL, 0);
	} else if (TCL_ERROR == SetByteArrayFromAny(NULL, objPtr)) {
	    return NULL;
	}
	irPtr = TclFetchIntRep(objPtr, &properByteArrayType);
    }

    byteArrayPtr = GET_BYTEARRAY(irPtr);
    if (length > byteArrayPtr->allocated) {
	byteArrayPtr = Tcl_Realloc(byteArrayPtr, BYTEARRAY_SIZE(length));
	byteArrayPtr->allocated = length;
	SET_BYTEARRAY(irPtr, byteArrayPtr);
    }
    TclInvalidateStringRep(objPtr);
    byteArrayPtr->used = length;
    return byteArrayPtr->bytes;
}

/*
 *----------------------------------------------------------------------
 *
 * SetByteArrayFromAny --
 *
 *	Generate the ByteArray internal rep from the string rep.
 *
 * Results:
 *	The return value is always TCL_OK.
 *
 * Side effects:
 *	A ByteArray object is stored as the internal rep of objPtr.
 *
 *----------------------------------------------------------------------
 */

static int
MakeByteArray(
    Tcl_Obj *objPtr,
    int earlyOut,
    ByteArray **byteArrayPtrPtr) 
{
    int length, proper = 1;
    unsigned char *dst;
    const char *src = TclGetStringFromObj(objPtr, &length);
    ByteArray *byteArrayPtr = Tcl_Alloc(BYTEARRAY_SIZE(length));
    const char *srcEnd = src + length;
    Tcl_UniChar ch = 0;

    for (dst = byteArrayPtr->bytes; src < srcEnd; ) {
	src += TclUtfToUniChar(src, &ch);
	if (ch > 255) {
	  proper = 0;
	  if (earlyOut) {
	    ckfree(byteArrayPtr);
	    *byteArrayPtrPtr = NULL;
	    return proper;
	  }
	}
	*dst++ = UCHAR(ch);
    }
    byteArrayPtr->used = dst - byteArrayPtr->bytes;
    byteArrayPtr->allocated = length;

    *byteArrayPtrPtr = byteArrayPtr;
    return proper;
}

Tcl_Obj *
TclNarrowToBytes(
    Tcl_Obj *objPtr)
{
    if (NULL == TclFetchIntRep(objPtr, &properByteArrayType)) {
	Tcl_ObjIntRep ir;
	ByteArray *byteArrayPtr;

	if (0 == MakeByteArray(objPtr, 0, &byteArrayPtr)) {
	    objPtr = Tcl_NewObj();
	    TclInvalidateStringRep(objPtr);
	}
	SET_BYTEARRAY(&ir, byteArrayPtr);
	Tcl_StoreIntRep(objPtr, &properByteArrayType, &ir);
    }
    Tcl_IncrRefCount(objPtr);
    return objPtr;
}

static int
SetByteArrayFromAny(
    Tcl_Interp *interp,		/* Not used. */
    Tcl_Obj *objPtr)		/* The object to convert to type ByteArray. */
{
    ByteArray *byteArrayPtr;
    Tcl_ObjIntRep ir;

    if (TclHasIntRep(objPtr, &properByteArrayType)) {
	return TCL_OK;
    }
<<<<<<< HEAD
=======
    if (TclHasIntRep(objPtr, &tclByteArrayType)) {
	return TCL_OK;
    }

    src = TclGetStringFromObj(objPtr, &length);
    srcEnd = src + length;
>>>>>>> 2c7c0431

    if (0 == MakeByteArray(objPtr, 1, &byteArrayPtr)) {
	return TCL_ERROR;
    }

    SET_BYTEARRAY(&ir, byteArrayPtr);
    Tcl_StoreIntRep(objPtr, &properByteArrayType, &ir);
    return TCL_OK;
}

/*
 *----------------------------------------------------------------------
 *
 * FreeByteArrayInternalRep --
 *
 *	Deallocate the storage associated with a ByteArray data object's
 *	internal representation.
 *
 * Results:
 *	None.
 *
 * Side effects:
 *	Frees memory.
 *
 *----------------------------------------------------------------------
 */

static void
FreeProperByteArrayInternalRep(
    Tcl_Obj *objPtr)		/* Object with internal rep to free. */
{
    Tcl_Free(GET_BYTEARRAY(TclFetchIntRep(objPtr, &properByteArrayType)));
}

/*
 *----------------------------------------------------------------------
 *
 * DupByteArrayInternalRep --
 *
 *	Initialize the internal representation of a ByteArray Tcl_Obj to a
 *	copy of the internal representation of an existing ByteArray object.
 *
 * Results:
 *	None.
 *
 * Side effects:
 *	Allocates memory.
 *
 *----------------------------------------------------------------------
 */

static void
<<<<<<< HEAD
=======
DupByteArrayInternalRep(
    Tcl_Obj *srcPtr,		/* Object with internal rep to copy. */
    Tcl_Obj *copyPtr)		/* Object with internal rep to set. */
{
    size_t length;
    ByteArray *srcArrayPtr, *copyArrayPtr;
    Tcl_ObjIntRep ir;

    srcArrayPtr = GET_BYTEARRAY(TclFetchIntRep(srcPtr, &tclByteArrayType));
    length = srcArrayPtr->used;

    copyArrayPtr = ckalloc(BYTEARRAY_SIZE(length));
    copyArrayPtr->used = length;
    copyArrayPtr->allocated = length;
    memcpy(copyArrayPtr->bytes, srcArrayPtr->bytes, length);

    SET_BYTEARRAY(&ir, copyArrayPtr);
    Tcl_StoreIntRep(copyPtr, &tclByteArrayType, &ir);
}

static void
>>>>>>> 2c7c0431
DupProperByteArrayInternalRep(
    Tcl_Obj *srcPtr,		/* Object with internal rep to copy. */
    Tcl_Obj *copyPtr)		/* Object with internal rep to set. */
{
    size_t length;
    ByteArray *srcArrayPtr, *copyArrayPtr;
    Tcl_ObjIntRep ir;

    srcArrayPtr = GET_BYTEARRAY(TclFetchIntRep(srcPtr, &properByteArrayType));
    length = srcArrayPtr->used;

    copyArrayPtr = Tcl_Alloc(BYTEARRAY_SIZE(length));
    copyArrayPtr->used = length;
    copyArrayPtr->allocated = length;
    memcpy(copyArrayPtr->bytes, srcArrayPtr->bytes, length);

    SET_BYTEARRAY(&ir, copyArrayPtr);
    Tcl_StoreIntRep(copyPtr, &properByteArrayType, &ir);
}

/*
 *----------------------------------------------------------------------
 *
 * UpdateStringOfByteArray --
 *
 *	Update the string representation for a ByteArray data object.
 *
 * Results:
 *	None.
 *
 * Side effects:
 *	The object's string is set to a valid string that results from the
 *	ByteArray-to-string conversion.
 *
 *----------------------------------------------------------------------
 */

static void
UpdateStringOfByteArray(
    Tcl_Obj *objPtr)		/* ByteArray object whose string rep to
				 * update. */
{
    const Tcl_ObjIntRep *irPtr = TclFetchIntRep(objPtr, &properByteArrayType);
    ByteArray *byteArrayPtr = GET_BYTEARRAY(irPtr);
    unsigned char *src = byteArrayPtr->bytes;
    size_t i, length = byteArrayPtr->used;
    size_t size = length;

    /*
     * How much space will string rep need?
     */

    for (i = 0; i < length; i++) {
	if ((src[i] == 0) || (src[i] > 127)) {
	    size++;
	}
    }

    if (size == length) {
	char *dst = Tcl_InitStringRep(objPtr, (char *)src, size);
	TclOOM(dst, size);
    } else {
	char *dst = Tcl_InitStringRep(objPtr, NULL, size);
	TclOOM(dst, size);
	for (i = 0; i < length; i++) {
	    dst += Tcl_UniCharToUtf(src[i], dst);
	}
	(void)Tcl_InitStringRep(objPtr, NULL, size);
    }
}

/*
 *----------------------------------------------------------------------
 *
 * TclAppendBytesToByteArray --
 *
 *	This function appends an array of bytes to a byte array object. Note
 *	that the object *must* be unshared, and the array of bytes *must not*
 *	refer to the object being appended to.
 *
 * Results:
 *	None.
 *
 * Side effects:
 *	Allocates enough memory for an array of bytes of the requested total
 *	size, or possibly larger. [Bug 2992970]
 *
 *----------------------------------------------------------------------
 */

void
TclAppendBytesToByteArray(
    Tcl_Obj *objPtr,
    const unsigned char *bytes,
    size_t len)
{
    ByteArray *byteArrayPtr;
    size_t needed;
    Tcl_ObjIntRep *irPtr;

    if (Tcl_IsShared(objPtr)) {
	Tcl_Panic("%s called with shared object","TclAppendBytesToByteArray");
    }
    if (len == TCL_AUTO_LENGTH) {
	Tcl_Panic("%s must be called with definite number of bytes to append",
		"TclAppendBytesToByteArray");
    }
    if (len == 0) {
	/* Append zero bytes is a no-op. */
	return;
    }

    irPtr = TclFetchIntRep(objPtr, &properByteArrayType);
    if (irPtr == NULL) {
	if (TCL_ERROR == SetByteArrayFromAny(NULL, objPtr)) {
	    Tcl_Panic("attempt to append bytes to non-bytearray");
	}
	irPtr = TclFetchIntRep(objPtr, &properByteArrayType);
    }
    byteArrayPtr = GET_BYTEARRAY(irPtr);

    if (len > UINT_MAX - byteArrayPtr->used) {
	Tcl_Panic("max size for a Tcl value (%u bytes) exceeded", UINT_MAX);
    }

    needed = byteArrayPtr->used + len;
    /*
     * If we need to, resize the allocated space in the byte array.
     */

    if (needed > byteArrayPtr->allocated) {
	ByteArray *ptr = NULL;
	size_t attempt;

	if (needed <= INT_MAX/2) {
	    /* Try to allocate double the total space that is needed. */
	    attempt = 2 * needed;
	    ptr = Tcl_AttemptRealloc(byteArrayPtr, BYTEARRAY_SIZE(attempt));
	}
	if (ptr == NULL) {
	    /* Try to allocate double the increment that is needed (plus). */
	    size_t limit = UINT_MAX - needed;
	    size_t extra = len + TCL_MIN_GROWTH;
	    size_t growth = (extra > limit) ? limit : extra;

	    attempt = needed + growth;
	    ptr = Tcl_AttemptRealloc(byteArrayPtr, BYTEARRAY_SIZE(attempt));
	}
	if (ptr == NULL) {
	    /* Last chance: Try to allocate exactly what is needed. */
	    attempt = needed;
	    ptr = Tcl_Realloc(byteArrayPtr, BYTEARRAY_SIZE(attempt));
	}
	byteArrayPtr = ptr;
	byteArrayPtr->allocated = attempt;
	SET_BYTEARRAY(irPtr, byteArrayPtr);
    }

    if (bytes) {
	memcpy(byteArrayPtr->bytes + byteArrayPtr->used, bytes, len);
    }
    byteArrayPtr->used += len;
    TclInvalidateStringRep(objPtr);
}

/*
 *----------------------------------------------------------------------
 *
 * TclInitBinaryCmd --
 *
 *	This function is called to create the "binary" Tcl command. See the
 *	user documentation for details on what it does.
 *
 * Results:
 *	A command token for the new command.
 *
 * Side effects:
 *	Creates a new binary command as a mapped ensemble.
 *
 *----------------------------------------------------------------------
 */

Tcl_Command
TclInitBinaryCmd(
    Tcl_Interp *interp)
{
    Tcl_Command binaryEnsemble;

    binaryEnsemble = TclMakeEnsemble(interp, "binary", binaryMap);
    TclMakeEnsemble(interp, "binary encode", encodeMap);
    TclMakeEnsemble(interp, "binary decode", decodeMap);
    return binaryEnsemble;
}

/*
 *----------------------------------------------------------------------
 *
 * BinaryFormatCmd --
 *
 *	This procedure implements the "binary format" Tcl command.
 *
 * Results:
 *	A standard Tcl result.
 *
 * Side effects:
 *	See the user documentation.
 *
 *----------------------------------------------------------------------
 */

static int
BinaryFormatCmd(
    ClientData dummy,		/* Not used. */
    Tcl_Interp *interp,		/* Current interpreter. */
    int objc,			/* Number of arguments. */
    Tcl_Obj *const objv[])	/* Argument objects. */
{
    int arg;			/* Index of next argument to consume. */
    int value = 0;		/* Current integer value to be packed.
				 * Initialized to avoid compiler warning. */
    char cmd;			/* Current format character. */
    size_t count;			/* Count associated with current format
				 * character. */
    int flags;			/* Format field flags */
    const char *format;	/* Pointer to current position in format
				 * string. */
    Tcl_Obj *resultPtr = NULL;	/* Object holding result buffer. */
    unsigned char *buffer;	/* Start of result buffer. */
    unsigned char *cursor;	/* Current position within result buffer. */
    unsigned char *maxPos;	/* Greatest position within result buffer that
				 * cursor has visited.*/
    const char *errorString;
    const char *errorValue, *str;
    int offset, size;
    size_t length;

    if (objc < 2) {
	Tcl_WrongNumArgs(interp, 1, objv, "formatString ?arg ...?");
	return TCL_ERROR;
    }

    /*
     * To avoid copying the data, we format the string in two passes. The
     * first pass computes the size of the output buffer. The second pass
     * places the formatted data into the buffer.
     */

    format = TclGetString(objv[1]);
    arg = 2;
    offset = 0;
    length = 0;
    while (*format != '\0') {
	str = format;
	flags = 0;
	if (!GetFormatSpec(&format, &cmd, &count, &flags)) {
	    break;
	}
	switch (cmd) {
	case 'a':
	case 'A':
	case 'b':
	case 'B':
	case 'h':
	case 'H':
	    /*
	     * For string-type specifiers, the count corresponds to the number
	     * of bytes in a single argument.
	     */

	    if (arg >= objc) {
		goto badIndex;
	    }
	    if (count == BINARY_ALL) {
		Tcl_Obj *copy = TclNarrowToBytes(objv[arg]);
		(void)TclGetByteArrayFromObj(copy, &count);
		Tcl_DecrRefCount(copy);
	    } else if (count == BINARY_NOCOUNT) {
		count = 1;
	    }
	    arg++;
	    if (cmd == 'a' || cmd == 'A') {
		offset += count;
	    } else if (cmd == 'b' || cmd == 'B') {
		offset += (count + 7) / 8;
	    } else {
		offset += (count + 1) / 2;
	    }
	    break;
	case 'c':
	    size = 1;
	    goto doNumbers;
	case 't':
	case 's':
	case 'S':
	    size = 2;
	    goto doNumbers;
	case 'n':
	case 'i':
	case 'I':
	    size = 4;
	    goto doNumbers;
	case 'm':
	case 'w':
	case 'W':
	    size = 8;
	    goto doNumbers;
	case 'r':
	case 'R':
	case 'f':
	    size = sizeof(float);
	    goto doNumbers;
	case 'q':
	case 'Q':
	case 'd':
	    size = sizeof(double);

	doNumbers:
	    if (arg >= objc) {
		goto badIndex;
	    }

	    /*
	     * For number-type specifiers, the count corresponds to the number
	     * of elements in the list stored in a single argument. If no
	     * count is specified, then the argument is taken as a single
	     * non-list value.
	     */

	    if (count == BINARY_NOCOUNT) {
		arg++;
		count = 1;
	    } else {
		int listc;
		Tcl_Obj **listv;

		/*
		 * The macro evals its args more than once: avoid arg++
		 */

		if (TclListObjGetElements(interp, objv[arg], &listc,
			&listv) != TCL_OK) {
		    return TCL_ERROR;
		}
		arg++;

		if (count == BINARY_ALL) {
		    count = listc;
		} else if (count > (size_t)listc) {
		    Tcl_SetObjResult(interp, Tcl_NewStringObj(
			    "number of elements in list does not match count",
			    -1));
		    return TCL_ERROR;
		}
	    }
	    offset += count*size;
	    break;

	case 'x':
	    if (count == BINARY_ALL) {
		Tcl_SetObjResult(interp, Tcl_NewStringObj(
			"cannot use \"*\" in format string with \"x\"", -1));
		return TCL_ERROR;
	    } else if (count == BINARY_NOCOUNT) {
		count = 1;
	    }
	    offset += count;
	    break;
	case 'X':
	    if (count == BINARY_NOCOUNT) {
		count = 1;
	    }
	    if ((count > (size_t)offset) || (count == BINARY_ALL)) {
		count = offset;
	    }
	    if (offset > (int)length) {
		length = offset;
	    }
	    offset -= count;
	    break;
	case '@':
	    if (offset > (int)length) {
		length = offset;
	    }
	    if (count == BINARY_ALL) {
		offset = length;
	    } else if (count == BINARY_NOCOUNT) {
		goto badCount;
	    } else {
		offset = count;
	    }
	    break;
	default:
	    errorString = str;
	    goto badField;
	}
    }
    if (offset > (int)length) {
	length = offset;
    }
    if (length == 0) {
	return TCL_OK;
    }

    /*
     * Prepare the result object by preallocating the caclulated number of
     * bytes and filling with nulls.
     */

    resultPtr = Tcl_NewObj();
    buffer = Tcl_SetByteArrayLength(resultPtr, length);
    memset(buffer, 0, length);

    /*
     * Pack the data into the result object. Note that we can skip the
     * error checking during this pass, since we have already parsed the
     * string once.
     */

    arg = 2;
    format = TclGetString(objv[1]);
    cursor = buffer;
    maxPos = cursor;
    while (*format != 0) {
	flags = 0;
	if (!GetFormatSpec(&format, &cmd, &count, &flags)) {
	    break;
	}
	if ((count == 0) && (cmd != '@')) {
	    if (cmd != 'x') {
		arg++;
	    }
	    continue;
	}
	switch (cmd) {
	case 'a':
	case 'A': {
	    char pad = (char) (cmd == 'a' ? '\0' : ' ');
	    unsigned char *bytes;
	    Tcl_Obj *copy = TclNarrowToBytes(objv[arg++]);

	    bytes = TclGetByteArrayFromObj(copy, &length);

	    if (count == BINARY_ALL) {
		count = length;
	    } else if (count == BINARY_NOCOUNT) {
		count = 1;
	    }
	    if (length >= count) {
		memcpy(cursor, bytes, count);
	    } else {
		memcpy(cursor, bytes, length);
		memset(cursor + length, pad, count - length);
	    }
	    cursor += count;
	    Tcl_DecrRefCount(copy);
	    break;
	}
	case 'b':
	case 'B': {
	    unsigned char *last;

	    str = TclGetStringFromObj(objv[arg], &length);
	    arg++;
	    if (count == BINARY_ALL) {
		count = length;
	    } else if (count == BINARY_NOCOUNT) {
		count = 1;
	    }
	    last = cursor + ((count + 7) / 8);
	    if (count > length) {
		count = length;
	    }
	    value = 0;
	    errorString = "binary";
	    if (cmd == 'B') {
		for (offset = 0; (size_t)offset < count; offset++) {
		    value <<= 1;
		    if (str[offset] == '1') {
			value |= 1;
		    } else if (str[offset] != '0') {
			errorValue = str;
			Tcl_DecrRefCount(resultPtr);
			goto badValue;
		    }
		    if (((offset + 1) % 8) == 0) {
			*cursor++ = UCHAR(value);
			value = 0;
		    }
		}
	    } else {
		for (offset = 0; (size_t)offset < count; offset++) {
		    value >>= 1;
		    if (str[offset] == '1') {
			value |= 128;
		    } else if (str[offset] != '0') {
			errorValue = str;
			Tcl_DecrRefCount(resultPtr);
			goto badValue;
		    }
		    if (!((offset + 1) % 8)) {
			*cursor++ = UCHAR(value);
			value = 0;
		    }
		}
	    }
	    if ((offset % 8) != 0) {
		if (cmd == 'B') {
		    value <<= 8 - (offset % 8);
		} else {
		    value >>= 8 - (offset % 8);
		}
		*cursor++ = UCHAR(value);
	    }
	    while (cursor < last) {
		*cursor++ = '\0';
	    }
	    break;
	}
	case 'h':
	case 'H': {
	    unsigned char *last;
	    int c;

	    str = TclGetStringFromObj(objv[arg], &length);
	    arg++;
	    if (count == BINARY_ALL) {
		count = length;
	    } else if (count == BINARY_NOCOUNT) {
		count = 1;
	    }
	    last = cursor + ((count + 1) / 2);
	    if (count > length) {
		count = length;
	    }
	    value = 0;
	    errorString = "hexadecimal";
	    if (cmd == 'H') {
		for (offset = 0; (size_t)offset < count; offset++) {
		    value <<= 4;
		    if (!isxdigit(UCHAR(str[offset]))) {     /* INTL: digit */
			errorValue = str;
			Tcl_DecrRefCount(resultPtr);
			goto badValue;
		    }
		    c = str[offset] - '0';
		    if (c > 9) {
			c += ('0' - 'A') + 10;
		    }
		    if (c > 16) {
			c += ('A' - 'a');
		    }
		    value |= (c & 0xf);
		    if (offset % 2) {
			*cursor++ = (char) value;
			value = 0;
		    }
		}
	    } else {
		for (offset = 0; (size_t)offset < count; offset++) {
		    value >>= 4;

		    if (!isxdigit(UCHAR(str[offset]))) {     /* INTL: digit */
			errorValue = str;
			Tcl_DecrRefCount(resultPtr);
			goto badValue;
		    }
		    c = str[offset] - '0';
		    if (c > 9) {
			c += ('0' - 'A') + 10;
		    }
		    if (c > 16) {
			c += ('A' - 'a');
		    }
		    value |= ((c << 4) & 0xf0);
		    if (offset % 2) {
			*cursor++ = UCHAR(value & 0xff);
			value = 0;
		    }
		}
	    }
	    if (offset % 2) {
		if (cmd == 'H') {
		    value <<= 4;
		} else {
		    value >>= 4;
		}
		*cursor++ = UCHAR(value);
	    }

	    while (cursor < last) {
		*cursor++ = '\0';
	    }
	    break;
	}
	case 'c':
	case 't':
	case 's':
	case 'S':
	case 'n':
	case 'i':
	case 'I':
	case 'm':
	case 'w':
	case 'W':
	case 'r':
	case 'R':
	case 'd':
	case 'q':
	case 'Q':
	case 'f': {
	    int listc, i;
	    Tcl_Obj **listv;

	    if (count == BINARY_NOCOUNT) {
		/*
		 * Note that we are casting away the const-ness of objv, but
		 * this is safe since we aren't going to modify the array.
		 */

		listv = (Tcl_Obj **) (objv + arg);
		listc = 1;
		count = 1;
	    } else {
		TclListObjGetElements(interp, objv[arg], &listc, &listv);
		if (count == BINARY_ALL) {
		    count = listc;
		}
	    }
	    arg++;
	    for (i = 0; (size_t)i < count; i++) {
		if (FormatNumber(interp, cmd, listv[i], &cursor)!=TCL_OK) {
		    Tcl_DecrRefCount(resultPtr);
		    return TCL_ERROR;
		}
	    }
	    break;
	}
	case 'x':
	    if (count == BINARY_NOCOUNT) {
		count = 1;
	    }
	    memset(cursor, 0, count);
	    cursor += count;
	    break;
	case 'X':
	    if (cursor > maxPos) {
		maxPos = cursor;
	    }
	    if (count == BINARY_NOCOUNT) {
		count = 1;
	    }
	    if ((count == BINARY_ALL) || (count > (size_t)(cursor - buffer))) {
		cursor = buffer;
	    } else {
		cursor -= count;
	    }
	    break;
	case '@':
	    if (cursor > maxPos) {
		maxPos = cursor;
	    }
	    if (count == BINARY_ALL) {
		cursor = maxPos;
	    } else {
		cursor = buffer + count;
	    }
	    break;
	}
    }
    Tcl_SetObjResult(interp, resultPtr);
    return TCL_OK;

 badValue:
    Tcl_ResetResult(interp);
    Tcl_SetObjResult(interp, Tcl_ObjPrintf(
	    "expected %s string but got \"%s\" instead",
	    errorString, errorValue));
    return TCL_ERROR;

 badCount:
    errorString = "missing count for \"@\" field specifier";
    goto error;

 badIndex:
    errorString = "not enough arguments for all format specifiers";
    goto error;

 badField:
    {
	Tcl_UniChar ch = 0;
	char buf[TCL_UTF_MAX + 1] = "";

	TclUtfToUniChar(errorString, &ch);
	buf[Tcl_UniCharToUtf(ch, buf)] = '\0';
	Tcl_SetObjResult(interp, Tcl_ObjPrintf(
		"bad field specifier \"%s\"", buf));
	return TCL_ERROR;
    }

 error:
    Tcl_SetObjResult(interp, Tcl_NewStringObj(errorString, -1));
    return TCL_ERROR;
}

/*
 *----------------------------------------------------------------------
 *
 * BinaryScanCmd --
 *
 *	This procedure implements the "binary scan" Tcl command.
 *
 * Results:
 *	A standard Tcl result.
 *
 * Side effects:
 *	See the user documentation.
 *
 *----------------------------------------------------------------------
 */

int
BinaryScanCmd(
    ClientData dummy,		/* Not used. */
    Tcl_Interp *interp,		/* Current interpreter. */
    int objc,			/* Number of arguments. */
    Tcl_Obj *const objv[])	/* Argument objects. */
{
    int arg;			/* Index of next argument to consume. */
    int value = 0;		/* Current integer value to be packed.
				 * Initialized to avoid compiler warning. */
    char cmd;			/* Current format character. */
    size_t count;			/* Count associated with current format
				 * character. */
    int flags;			/* Format field flags */
    const char *format;	/* Pointer to current position in format
				 * string. */
    Tcl_Obj *resultPtr = NULL;	/* Object holding result buffer. */
    unsigned char *buffer;	/* Start of result buffer. */
    const char *errorString;
    const char *str;
    int offset, size;
    size_t length;

    int i;
    Tcl_Obj *valuePtr, *elementPtr;
    Tcl_HashTable numberCacheHash;
    Tcl_HashTable *numberCachePtr;

    if (objc < 3) {
	Tcl_WrongNumArgs(interp, 1, objv,
		"value formatString ?varName ...?");
	return TCL_ERROR;
    }
    buffer = TclGetByteArrayFromObj(objv[1], &length);
    if (buffer == NULL) {
	Tcl_AppendResult(interp, "binary scan expects bytes", NULL);
	return TCL_ERROR;
    }
    numberCachePtr = &numberCacheHash;
    Tcl_InitHashTable(numberCachePtr, TCL_ONE_WORD_KEYS);
    format = TclGetString(objv[2]);
    arg = 3;
    offset = 0;
    while (*format != '\0') {
	str = format;
	flags = 0;
	if (!GetFormatSpec(&format, &cmd, &count, &flags)) {
	    goto done;
	}
	switch (cmd) {
	case 'a':
	case 'A': {
	    unsigned char *src;

	    if (arg >= objc) {
		DeleteScanNumberCache(numberCachePtr);
		goto badIndex;
	    }
	    if (count == BINARY_ALL) {
		count = length - offset;
	    } else {
		if (count == BINARY_NOCOUNT) {
		    count = 1;
		}
		if (count > length - offset) {
		    goto done;
		}
	    }

	    src = buffer + offset;
	    size = count;

	    /*
	     * Trim trailing nulls and spaces, if necessary.
	     */

	    if (cmd == 'A') {
		while (size > 0) {
		    if (src[size-1] != '\0' && src[size-1] != ' ') {
			break;
		    }
		    size--;
		}
	    }

	    /*
	     * Have to do this #ifdef-fery because (as part of defining
	     * Tcl_NewByteArrayObj) we removed the #def that hides this stuff
	     * normally. If this code ever gets copied to another file, it
	     * should be changed back to the simpler version.
	     */

#ifdef TCL_MEM_DEBUG
	    valuePtr = Tcl_DbNewByteArrayObj(src, size, __FILE__, __LINE__);
#else
	    valuePtr = Tcl_NewByteArrayObj(src, size);
#endif /* TCL_MEM_DEBUG */

	    resultPtr = Tcl_ObjSetVar2(interp, objv[arg], NULL, valuePtr,
		    TCL_LEAVE_ERR_MSG);
	    arg++;
	    if (resultPtr == NULL) {
		DeleteScanNumberCache(numberCachePtr);
		return TCL_ERROR;
	    }
	    offset += count;
	    break;
	}
	case 'b':
	case 'B': {
	    unsigned char *src;
	    char *dest;

	    if (arg >= objc) {
		DeleteScanNumberCache(numberCachePtr);
		goto badIndex;
	    }
	    if (count == BINARY_ALL) {
		count = (length - offset) * 8;
	    } else {
		if (count == BINARY_NOCOUNT) {
		    count = 1;
		}
		if (count > (size_t)(length - offset) * 8) {
		    goto done;
		}
	    }
	    src = buffer + offset;
	    valuePtr = Tcl_NewObj();
	    Tcl_SetObjLength(valuePtr, count);
	    dest = TclGetString(valuePtr);

	    if (cmd == 'b') {
		for (i = 0; (size_t)i < count; i++) {
		    if (i % 8) {
			value >>= 1;
		    } else {
			value = *src++;
		    }
		    *dest++ = (char) ((value & 1) ? '1' : '0');
		}
	    } else {
		for (i = 0; (size_t)i < count; i++) {
		    if (i % 8) {
			value <<= 1;
		    } else {
			value = *src++;
		    }
		    *dest++ = (char) ((value & 0x80) ? '1' : '0');
		}
	    }

	    resultPtr = Tcl_ObjSetVar2(interp, objv[arg], NULL, valuePtr,
		    TCL_LEAVE_ERR_MSG);
	    arg++;
	    if (resultPtr == NULL) {
		DeleteScanNumberCache(numberCachePtr);
		return TCL_ERROR;
	    }
	    offset += (count + 7) / 8;
	    break;
	}
	case 'h':
	case 'H': {
	    char *dest;
	    unsigned char *src;
	    static const char hexdigit[] = "0123456789abcdef";

	    if (arg >= objc) {
		DeleteScanNumberCache(numberCachePtr);
		goto badIndex;
	    }
	    if (count == BINARY_ALL) {
		count = (length - offset)*2;
	    } else {
		if (count == BINARY_NOCOUNT) {
		    count = 1;
		}
		if (count > (length - offset)*2) {
		    goto done;
		}
	    }
	    src = buffer + offset;
	    valuePtr = Tcl_NewObj();
	    Tcl_SetObjLength(valuePtr, count);
	    dest = TclGetString(valuePtr);

	    if (cmd == 'h') {
		for (i = 0; (size_t)i < count; i++) {
		    if (i % 2) {
			value >>= 4;
		    } else {
			value = *src++;
		    }
		    *dest++ = hexdigit[value & 0xf];
		}
	    } else {
		for (i = 0; (size_t)i < count; i++) {
		    if (i % 2) {
			value <<= 4;
		    } else {
			value = *src++;
		    }
		    *dest++ = hexdigit[(value >> 4) & 0xf];
		}
	    }

	    resultPtr = Tcl_ObjSetVar2(interp, objv[arg], NULL, valuePtr,
		    TCL_LEAVE_ERR_MSG);
	    arg++;
	    if (resultPtr == NULL) {
		DeleteScanNumberCache(numberCachePtr);
		return TCL_ERROR;
	    }
	    offset += (count + 1) / 2;
	    break;
	}
	case 'c':
	    size = 1;
	    goto scanNumber;
	case 't':
	case 's':
	case 'S':
	    size = 2;
	    goto scanNumber;
	case 'n':
	case 'i':
	case 'I':
	    size = 4;
	    goto scanNumber;
	case 'm':
	case 'w':
	case 'W':
	    size = 8;
	    goto scanNumber;
	case 'r':
	case 'R':
	case 'f':
	    size = sizeof(float);
	    goto scanNumber;
	case 'q':
	case 'Q':
	case 'd': {
	    unsigned char *src;

	    size = sizeof(double);
	    /* fall through */

	scanNumber:
	    if (arg >= objc) {
		DeleteScanNumberCache(numberCachePtr);
		goto badIndex;
	    }
	    if (count == BINARY_NOCOUNT) {
		if ((length - offset) < (size_t)size) {
		    goto done;
		}
		valuePtr = ScanNumber(buffer+offset, cmd, flags,
			&numberCachePtr);
		offset += size;
	    } else {
		if (count == BINARY_ALL) {
		    count = (length - offset) / size;
		}
		if ((length - offset) < (count * size)) {
		    goto done;
		}
		valuePtr = Tcl_NewObj();
		src = buffer + offset;
		for (i = 0; (size_t)i < count; i++) {
		    elementPtr = ScanNumber(src, cmd, flags, &numberCachePtr);
		    src += size;
		    Tcl_ListObjAppendElement(NULL, valuePtr, elementPtr);
		}
		offset += count * size;
	    }

	    resultPtr = Tcl_ObjSetVar2(interp, objv[arg], NULL, valuePtr,
		    TCL_LEAVE_ERR_MSG);
	    arg++;
	    if (resultPtr == NULL) {
		DeleteScanNumberCache(numberCachePtr);
		return TCL_ERROR;
	    }
	    break;
	}
	case 'x':
	    if (count == BINARY_NOCOUNT) {
		count = 1;
	    }
	    if ((count == BINARY_ALL) || (count > length - offset)) {
		offset = length;
	    } else {
		offset += count;
	    }
	    break;
	case 'X':
	    if (count == BINARY_NOCOUNT) {
		count = 1;
	    }
	    if ((count == BINARY_ALL) || (count > (size_t)offset)) {
		offset = 0;
	    } else {
		offset -= count;
	    }
	    break;
	case '@':
	    if (count == BINARY_NOCOUNT) {
		DeleteScanNumberCache(numberCachePtr);
		goto badCount;
	    }
	    if ((count == BINARY_ALL) || (count > length)) {
		offset = length;
	    } else {
		offset = count;
	    }
	    break;
	default:
	    DeleteScanNumberCache(numberCachePtr);
	    errorString = str;
	    goto badField;
	}
    }

    /*
     * Set the result to the last position of the cursor.
     */

 done:
    Tcl_SetObjResult(interp, Tcl_NewWideIntObj(arg - 3));
    DeleteScanNumberCache(numberCachePtr);

    return TCL_OK;

 badCount:
    errorString = "missing count for \"@\" field specifier";
    goto error;

 badIndex:
    errorString = "not enough arguments for all format specifiers";
    goto error;

 badField:
    {
	Tcl_UniChar ch = 0;
	char buf[TCL_UTF_MAX + 1] = "";

	TclUtfToUniChar(errorString, &ch);
	buf[Tcl_UniCharToUtf(ch, buf)] = '\0';
	Tcl_SetObjResult(interp, Tcl_ObjPrintf(
		"bad field specifier \"%s\"", buf));
	return TCL_ERROR;
    }

 error:
    Tcl_SetObjResult(interp, Tcl_NewStringObj(errorString, -1));
    return TCL_ERROR;
}

/*
 *----------------------------------------------------------------------
 *
 * GetFormatSpec --
 *
 *	This function parses the format strings used in the binary format and
 *	scan commands.
 *
 * Results:
 *	Moves the formatPtr to the start of the next command. Returns the
 *	current command character and count in cmdPtr and countPtr. The count
 *	is set to BINARY_ALL if the count character was '*' or BINARY_NOCOUNT
 *	if no count was specified. Returns 1 on success, or 0 if the string
 *	did not have a format specifier.
 *
 * Side effects:
 *	None.
 *
 *----------------------------------------------------------------------
 */

static int
GetFormatSpec(
    const char **formatPtr,	/* Pointer to format string. */
    char *cmdPtr,		/* Pointer to location of command char. */
    size_t *countPtr,		/* Pointer to repeat count value. */
    int *flagsPtr)		/* Pointer to field flags */
{
    /*
     * Skip any leading blanks.
     */

    while (**formatPtr == ' ') {
	(*formatPtr)++;
    }

    /*
     * The string was empty, except for whitespace, so fail.
     */

    if (!(**formatPtr)) {
	return 0;
    }

    /*
     * Extract the command character and any trailing digits or '*'.
     */

    *cmdPtr = **formatPtr;
    (*formatPtr)++;
    if (**formatPtr == 'u') {
	(*formatPtr)++;
	*flagsPtr |= BINARY_UNSIGNED;
    }
    if (**formatPtr == '*') {
	(*formatPtr)++;
	*countPtr = BINARY_ALL;
    } else if (isdigit(UCHAR(**formatPtr))) { /* INTL: digit */
	unsigned long int count;

	errno = 0;
	count = strtoul(*formatPtr, (char **) formatPtr, 10);
	if (errno || (count > (unsigned long) INT_MAX)) {
	    *countPtr = INT_MAX;
	} else {
	    *countPtr = (int) count;
	}
    } else {
	*countPtr = BINARY_NOCOUNT;
    }
    return 1;
}

/*
 *----------------------------------------------------------------------
 *
 * NeedReversing --
 *
 *	This routine determines, if bytes of a number need to be re-ordered,
 *	and returns a numeric code indicating the re-ordering to be done.
 *	This depends on the endiannes of the machine and the desired format.
 *	It is in effect a table (whose contents depend on the endianness of
 *	the system) describing whether a value needs reversing or not. Anyone
 *	porting the code to a big-endian platform should take care to make
 *	sure that they define WORDS_BIGENDIAN though this is already done by
 *	configure for the Unix build; little-endian platforms (including
 *	Windows) don't need to do anything.
 *
 * Results:
 *	0	No re-ordering needed.
 *	1	Reverse the bytes:	01234567 <-> 76543210 (little to big)
 *	2	Apply this re-ordering: 01234567 <-> 45670123 (Nokia to little)
 *	3	Apply this re-ordering: 01234567 <-> 32107654 (Nokia to big)
 *
 * Side effects:
 *	None
 *
 *----------------------------------------------------------------------
 */

static int
NeedReversing(
    int format)
{
    switch (format) {
	/* native floats and doubles: never reverse */
    case 'd':
    case 'f':
	/* big endian ints: never reverse */
    case 'I':
    case 'S':
    case 'W':
#ifdef WORDS_BIGENDIAN
	/* native ints: reverse if we're little-endian */
    case 'n':
    case 't':
    case 'm':
	/* f: reverse if we're little-endian */
    case 'Q':
    case 'R':
#else /* !WORDS_BIGENDIAN */
	/* small endian floats: reverse if we're big-endian */
    case 'r':
#endif /* WORDS_BIGENDIAN */
	return 0;

#ifdef WORDS_BIGENDIAN
	/* small endian floats: reverse if we're big-endian */
    case 'q':
    case 'r':
#else /* !WORDS_BIGENDIAN */
	/* native ints: reverse if we're little-endian */
    case 'n':
    case 't':
    case 'm':
	/* f: reverse if we're little-endian */
    case 'R':
#endif /* WORDS_BIGENDIAN */
	/* small endian ints: always reverse */
    case 'i':
    case 's':
    case 'w':
	return 1;

#ifndef WORDS_BIGENDIAN
    /*
     * The Q and q formats need special handling to account for the unusual
     * byte ordering of 8-byte floats on Nokia 770 systems, which claim to be
     * little-endian, but also reverse word order.
     */

    case 'Q':
	if (TclNokia770Doubles()) {
	    return 3;
	}
	return 1;
    case 'q':
	if (TclNokia770Doubles()) {
	    return 2;
	}
	return 0;
#endif
    }

    Tcl_Panic("unexpected fallthrough");
    return 0;
}

/*
 *----------------------------------------------------------------------
 *
 * CopyNumber --
 *
 *	This routine is called by FormatNumber and ScanNumber to copy a
 *	floating-point number. If required, bytes are reversed while copying.
 *	The behaviour is only fully defined when used with IEEE float and
 *	double values (guaranteed to be 4 and 8 bytes long, respectively.)
 *
 * Results:
 *	None
 *
 * Side effects:
 *	Copies length bytes
 *
 *----------------------------------------------------------------------
 */

static void
CopyNumber(
    const void *from,		/* source */
    void *to,			/* destination */
    size_t length,		/* Number of bytes to copy */
    int type)			/* What type of thing are we copying? */
{
    switch (NeedReversing(type)) {
    case 0:
	memcpy(to, from, length);
	break;
    case 1: {
	const unsigned char *fromPtr = from;
	unsigned char *toPtr = to;

	switch (length) {
	case 4:
	    toPtr[0] = fromPtr[3];
	    toPtr[1] = fromPtr[2];
	    toPtr[2] = fromPtr[1];
	    toPtr[3] = fromPtr[0];
	    break;
	case 8:
	    toPtr[0] = fromPtr[7];
	    toPtr[1] = fromPtr[6];
	    toPtr[2] = fromPtr[5];
	    toPtr[3] = fromPtr[4];
	    toPtr[4] = fromPtr[3];
	    toPtr[5] = fromPtr[2];
	    toPtr[6] = fromPtr[1];
	    toPtr[7] = fromPtr[0];
	    break;
	}
	break;
    }
    case 2: {
	const unsigned char *fromPtr = from;
	unsigned char *toPtr = to;

	toPtr[0] = fromPtr[4];
	toPtr[1] = fromPtr[5];
	toPtr[2] = fromPtr[6];
	toPtr[3] = fromPtr[7];
	toPtr[4] = fromPtr[0];
	toPtr[5] = fromPtr[1];
	toPtr[6] = fromPtr[2];
	toPtr[7] = fromPtr[3];
	break;
    }
    case 3: {
	const unsigned char *fromPtr = from;
	unsigned char *toPtr = to;

	toPtr[0] = fromPtr[3];
	toPtr[1] = fromPtr[2];
	toPtr[2] = fromPtr[1];
	toPtr[3] = fromPtr[0];
	toPtr[4] = fromPtr[7];
	toPtr[5] = fromPtr[6];
	toPtr[6] = fromPtr[5];
	toPtr[7] = fromPtr[4];
	break;
    }
    }
}

/*
 *----------------------------------------------------------------------
 *
 * FormatNumber --
 *
 *	This routine is called by Tcl_BinaryObjCmd to format a number into a
 *	location pointed at by cursor.
 *
 * Results:
 *	A standard Tcl result.
 *
 * Side effects:
 *	Moves the cursor to the next location to be written into.
 *
 *----------------------------------------------------------------------
 */

static int
FormatNumber(
    Tcl_Interp *interp,		/* Current interpreter, used to report
				 * errors. */
    int type,			/* Type of number to format. */
    Tcl_Obj *src,		/* Number to format. */
    unsigned char **cursorPtr)	/* Pointer to index into destination buffer. */
{
    double dvalue;
    Tcl_WideInt wvalue;
    float fvalue;

    switch (type) {
    case 'd':
    case 'q':
    case 'Q':
	/*
	 * Double-precision floating point values. Tcl_GetDoubleFromObj
	 * returns TCL_ERROR for NaN, but we can check by comparing the
	 * object's type pointer.
	 */

	if (Tcl_GetDoubleFromObj(interp, src, &dvalue) != TCL_OK) {
	    const Tcl_ObjIntRep *irPtr = TclFetchIntRep(src, &tclDoubleType);
	    if (irPtr == NULL) {
		return TCL_ERROR;
	    }
	    dvalue = irPtr->doubleValue;
	}
	CopyNumber(&dvalue, *cursorPtr, sizeof(double), type);
	*cursorPtr += sizeof(double);
	return TCL_OK;

    case 'f':
    case 'r':
    case 'R':
	/*
	 * Single-precision floating point values. Tcl_GetDoubleFromObj
	 * returns TCL_ERROR for NaN, but we can check by comparing the
	 * object's type pointer.
	 */

	if (Tcl_GetDoubleFromObj(interp, src, &dvalue) != TCL_OK) {
	    const Tcl_ObjIntRep *irPtr = TclFetchIntRep(src, &tclDoubleType);
	    if (irPtr == NULL) {
		return TCL_ERROR;
	    }
	    dvalue = irPtr->doubleValue;
	}

	/*
	 * Because some compilers will generate floating point exceptions on
	 * an overflow cast (e.g. Borland), we restrict the values to the
	 * valid range for float.
	 */

	if (fabs(dvalue) > (double)FLT_MAX) {
	    fvalue = (dvalue >= 0.0) ? FLT_MAX : -FLT_MAX;
	} else {
	    fvalue = (float) dvalue;
	}
	CopyNumber(&fvalue, *cursorPtr, sizeof(float), type);
	*cursorPtr += sizeof(float);
	return TCL_OK;

	/*
	 * 64-bit integer values.
	 */
    case 'w':
    case 'W':
    case 'm':
	if (TclGetWideBitsFromObj(interp, src, &wvalue) != TCL_OK) {
	    return TCL_ERROR;
	}
	if (NeedReversing(type)) {
	    *(*cursorPtr)++ = UCHAR(wvalue);
	    *(*cursorPtr)++ = UCHAR(wvalue >> 8);
	    *(*cursorPtr)++ = UCHAR(wvalue >> 16);
	    *(*cursorPtr)++ = UCHAR(wvalue >> 24);
	    *(*cursorPtr)++ = UCHAR(wvalue >> 32);
	    *(*cursorPtr)++ = UCHAR(wvalue >> 40);
	    *(*cursorPtr)++ = UCHAR(wvalue >> 48);
	    *(*cursorPtr)++ = UCHAR(wvalue >> 56);
	} else {
	    *(*cursorPtr)++ = UCHAR(wvalue >> 56);
	    *(*cursorPtr)++ = UCHAR(wvalue >> 48);
	    *(*cursorPtr)++ = UCHAR(wvalue >> 40);
	    *(*cursorPtr)++ = UCHAR(wvalue >> 32);
	    *(*cursorPtr)++ = UCHAR(wvalue >> 24);
	    *(*cursorPtr)++ = UCHAR(wvalue >> 16);
	    *(*cursorPtr)++ = UCHAR(wvalue >> 8);
	    *(*cursorPtr)++ = UCHAR(wvalue);
	}
	return TCL_OK;

	/*
	 * 32-bit integer values.
	 */
    case 'i':
    case 'I':
    case 'n':
	if (TclGetWideBitsFromObj(interp, src, &wvalue) != TCL_OK) {
	    return TCL_ERROR;
	}
	if (NeedReversing(type)) {
	    *(*cursorPtr)++ = UCHAR(wvalue);
	    *(*cursorPtr)++ = UCHAR(wvalue >> 8);
	    *(*cursorPtr)++ = UCHAR(wvalue >> 16);
	    *(*cursorPtr)++ = UCHAR(wvalue >> 24);
	} else {
	    *(*cursorPtr)++ = UCHAR(wvalue >> 24);
	    *(*cursorPtr)++ = UCHAR(wvalue >> 16);
	    *(*cursorPtr)++ = UCHAR(wvalue >> 8);
	    *(*cursorPtr)++ = UCHAR(wvalue);
	}
	return TCL_OK;

	/*
	 * 16-bit integer values.
	 */
    case 's':
    case 'S':
    case 't':
	if (TclGetWideBitsFromObj(interp, src, &wvalue) != TCL_OK) {
	    return TCL_ERROR;
	}
	if (NeedReversing(type)) {
	    *(*cursorPtr)++ = UCHAR(wvalue);
	    *(*cursorPtr)++ = UCHAR(wvalue >> 8);
	} else {
	    *(*cursorPtr)++ = UCHAR(wvalue >> 8);
	    *(*cursorPtr)++ = UCHAR(wvalue);
	}
	return TCL_OK;

	/*
	 * 8-bit integer values.
	 */
    case 'c':
	if (TclGetWideBitsFromObj(interp, src, &wvalue) != TCL_OK) {
	    return TCL_ERROR;
	}
	*(*cursorPtr)++ = UCHAR(wvalue);
	return TCL_OK;

    default:
	Tcl_Panic("unexpected fallthrough");
	return TCL_ERROR;
    }
}

/*
 *----------------------------------------------------------------------
 *
 * ScanNumber --
 *
 *	This routine is called by Tcl_BinaryObjCmd to scan a number out of a
 *	buffer.
 *
 * Results:
 *	Returns a newly created object containing the scanned number. This
 *	object has a ref count of zero.
 *
 * Side effects:
 *	Might reuse an object in the number cache, place a new object in the
 *	cache, or delete the cache and set the reference to it (itself passed
 *	in by reference) to NULL.
 *
 *----------------------------------------------------------------------
 */

static Tcl_Obj *
ScanNumber(
    unsigned char *buffer,	/* Buffer to scan number from. */
    int type,			/* Format character from "binary scan" */
    int flags,			/* Format field flags */
    Tcl_HashTable **numberCachePtrPtr)
				/* Place to look for cache of scanned
				 * value objects, or NULL if too many
				 * different numbers have been scanned. */
{
    long value;
    float fvalue;
    double dvalue;
    Tcl_WideUInt uwvalue;

    /*
     * We cannot rely on the compiler to properly sign extend integer values
     * when we cast from smaller values to larger values because we don't know
     * the exact size of the integer types. So, we have to handle sign
     * extension explicitly by checking the high bit and padding with 1's as
     * needed. This practice is disabled if the BINARY_UNSIGNED flag is set.
     */

    switch (type) {
    case 'c':
	/*
	 * Characters need special handling. We want to produce a signed
	 * result, but on some platforms (such as AIX) chars are unsigned. To
	 * deal with this, check for a value that should be negative but
	 * isn't.
	 */

	value = buffer[0];
	if (!(flags & BINARY_UNSIGNED)) {
	    if (value & 0x80) {
		value |= -0x100;
	    }
	}
	goto returnNumericObject;

	/*
	 * 16-bit numeric values. We need the sign extension trick (see above)
	 * here as well.
	 */

    case 's':
    case 'S':
    case 't':
	if (NeedReversing(type)) {
	    value = (long) (buffer[0] + (buffer[1] << 8));
	} else {
	    value = (long) (buffer[1] + (buffer[0] << 8));
	}
	if (!(flags & BINARY_UNSIGNED)) {
	    if (value & 0x8000) {
		value |= -0x10000;
	    }
	}
	goto returnNumericObject;

	/*
	 * 32-bit numeric values.
	 */

    case 'i':
    case 'I':
    case 'n':
	if (NeedReversing(type)) {
	    value = (long) (buffer[0]
		    + (buffer[1] << 8)
		    + (buffer[2] << 16)
		    + (((long)buffer[3]) << 24));
	} else {
	    value = (long) (buffer[3]
		    + (buffer[2] << 8)
		    + (buffer[1] << 16)
		    + (((long) buffer[0]) << 24));
	}

	/*
	 * Check to see if the value was sign extended properly on systems
	 * where an int is more than 32-bits.
	 * We avoid caching unsigned integers as we cannot distinguish between
	 * 32bit signed and unsigned in the hash (short and char are ok).
	 */

	if (flags & BINARY_UNSIGNED) {
	    return Tcl_NewWideIntObj((Tcl_WideInt)(unsigned long)value);
	}
	if ((value & (((unsigned) 1)<<31)) && (value > 0)) {
	    value -= (((unsigned) 1)<<31);
	    value -= (((unsigned) 1)<<31);
	}

    returnNumericObject:
	if (*numberCachePtrPtr == NULL) {
	    return Tcl_NewWideIntObj(value);
	} else {
	    register Tcl_HashTable *tablePtr = *numberCachePtrPtr;
	    register Tcl_HashEntry *hPtr;
	    int isNew;

	    hPtr = Tcl_CreateHashEntry(tablePtr, INT2PTR(value), &isNew);
	    if (!isNew) {
		return Tcl_GetHashValue(hPtr);
	    }
	    if (tablePtr->numEntries <= BINARY_SCAN_MAX_CACHE) {
		register Tcl_Obj *objPtr = Tcl_NewWideIntObj(value);

		Tcl_IncrRefCount(objPtr);
		Tcl_SetHashValue(hPtr, objPtr);
		return objPtr;
	    }

	    /*
	     * We've overflowed the cache! Someone's parsing a LOT of varied
	     * binary data in a single call! Bail out by switching back to the
	     * old behaviour for the rest of the scan.
	     *
	     * Note that anyone just using the 'c' conversion (for bytes)
	     * cannot trigger this.
	     */

	    DeleteScanNumberCache(tablePtr);
	    *numberCachePtrPtr = NULL;
	    return Tcl_NewWideIntObj(value);
	}

	/*
	 * Do not cache wide (64-bit) values; they are already too large to
	 * use as keys.
	 */

    case 'w':
    case 'W':
    case 'm':
	if (NeedReversing(type)) {
	    uwvalue = ((Tcl_WideUInt) buffer[0])
		    | (((Tcl_WideUInt) buffer[1]) << 8)
		    | (((Tcl_WideUInt) buffer[2]) << 16)
		    | (((Tcl_WideUInt) buffer[3]) << 24)
		    | (((Tcl_WideUInt) buffer[4]) << 32)
		    | (((Tcl_WideUInt) buffer[5]) << 40)
		    | (((Tcl_WideUInt) buffer[6]) << 48)
		    | (((Tcl_WideUInt) buffer[7]) << 56);
	} else {
	    uwvalue = ((Tcl_WideUInt) buffer[7])
		    | (((Tcl_WideUInt) buffer[6]) << 8)
		    | (((Tcl_WideUInt) buffer[5]) << 16)
		    | (((Tcl_WideUInt) buffer[4]) << 24)
		    | (((Tcl_WideUInt) buffer[3]) << 32)
		    | (((Tcl_WideUInt) buffer[2]) << 40)
		    | (((Tcl_WideUInt) buffer[1]) << 48)
		    | (((Tcl_WideUInt) buffer[0]) << 56);
	}
	if (flags & BINARY_UNSIGNED) {
	    Tcl_Obj *bigObj = NULL;
	    mp_int big;

	    TclInitBignumFromWideUInt(&big, uwvalue);
	    bigObj = Tcl_NewBignumObj(&big);
	    return bigObj;
	}
	return Tcl_NewWideIntObj((Tcl_WideInt) uwvalue);

	/*
	 * Do not cache double values; they are already too large to use as
	 * keys and the values stored are utterly incompatible with the
	 * integer part of the cache.
	 */

	/*
	 * 32-bit IEEE single-precision floating point.
	 */

    case 'f':
    case 'R':
    case 'r':
	CopyNumber(buffer, &fvalue, sizeof(float), type);
	return Tcl_NewDoubleObj(fvalue);

	/*
	 * 64-bit IEEE double-precision floating point.
	 */

    case 'd':
    case 'Q':
    case 'q':
	CopyNumber(buffer, &dvalue, sizeof(double), type);
	return Tcl_NewDoubleObj(dvalue);
    }
    return NULL;
}

/*
 *----------------------------------------------------------------------
 *
 * DeleteScanNumberCache --
 *
 *	Deletes the hash table acting as a scan number cache.
 *
 * Results:
 *	None
 *
 * Side effects:
 *	Decrements the reference counts of the objects in the cache.
 *
 *----------------------------------------------------------------------
 */

static void
DeleteScanNumberCache(
    Tcl_HashTable *numberCachePtr)
				/* Pointer to the hash table, or NULL (when
				 * the cache has already been deleted due to
				 * overflow.) */
{
    Tcl_HashEntry *hEntry;
    Tcl_HashSearch search;

    if (numberCachePtr == NULL) {
	return;
    }

    hEntry = Tcl_FirstHashEntry(numberCachePtr, &search);
    while (hEntry != NULL) {
	register Tcl_Obj *value = Tcl_GetHashValue(hEntry);

	if (value != NULL) {
	    Tcl_DecrRefCount(value);
	}
	hEntry = Tcl_NextHashEntry(&search);
    }
    Tcl_DeleteHashTable(numberCachePtr);
}

/*
 * ----------------------------------------------------------------------
 *
 * NOTES --
 *
 *	Some measurements show that it is faster to use a table to to perform
 *	uuencode and base64 value encoding than to calculate the output (at
 *	least on intel P4 arch).
 *
 *	Conversely using a lookup table for the decoding is slower than just
 *	calculating the values. We therefore use the fastest of each method.
 *
 *	Presumably this has to do with the size of the tables. The base64
 *	decode table is 255 bytes while the encode table is only 65 bytes. The
 *	choice likely depends on CPU memory cache sizes.
 */

/*
 *----------------------------------------------------------------------
 *
 * BinaryEncodeHex --
 *
 *	Implement the [binary encode hex] binary encoding. clientData must be
 *	a table to convert values to hexadecimal digits.
 *
 * Results:
 *	Interp result set to an encoded byte array object
 *
 * Side effects:
 *	None
 *
 *----------------------------------------------------------------------
 */

static int
BinaryEncodeHex(
    ClientData clientData,
    Tcl_Interp *interp,
    int objc,
    Tcl_Obj *const objv[])
{
    Tcl_Obj *resultObj = NULL;
    unsigned char *data = NULL;
    unsigned char *cursor = NULL;
    size_t offset = 0, count = 0;

    if (objc != 2) {
	Tcl_WrongNumArgs(interp, 1, objv, "data");
	return TCL_ERROR;
    }

    data = TclGetByteArrayFromObj(objv[1], &count);
    if (data == NULL) {
	Tcl_AppendResult(interp, "binary encode expects bytes", NULL);
	return TCL_ERROR;
    }

    TclNewObj(resultObj);
    cursor = Tcl_SetByteArrayLength(resultObj, count * 2);
    for (offset = 0; offset < count; ++offset) {
	*cursor++ = HexDigits[((data[offset] >> 4) & 0x0f)];
	*cursor++ = HexDigits[(data[offset] & 0x0f)];
    }
    Tcl_SetObjResult(interp, resultObj);
    return TCL_OK;
}

/*
 *----------------------------------------------------------------------
 *
 * BinaryDecodeHex --
 *
 *	Implement the [binary decode hex] binary encoding.
 *
 * Results:
 *	Interp result set to an decoded byte array object
 *
 * Side effects:
 *	None
 *
 *----------------------------------------------------------------------
 */

static int
BinaryDecodeHex(
    ClientData clientData,
    Tcl_Interp *interp,
    int objc,
    Tcl_Obj *const objv[])
{
    Tcl_Obj *resultObj = NULL;
    unsigned char *data, *datastart, *dataend;
    unsigned char *begin, *cursor, c;
    int i, index, value, size, cut = 0, strict = 0;
    size_t count = 0;
    enum {OPT_STRICT };
    static const char *const optStrings[] = { "-strict", NULL };

    if (objc < 2 || objc > 3) {
	Tcl_WrongNumArgs(interp, 1, objv, "?options? data");
	return TCL_ERROR;
    }
    for (i = 1; i < objc-1; ++i) {
	if (Tcl_GetIndexFromObj(interp, objv[i], optStrings, "option",
		TCL_EXACT, &index) != TCL_OK) {
	    return TCL_ERROR;
	}
	switch (index) {
	case OPT_STRICT:
	    strict = 1;
	    break;
	}
    }

    TclNewObj(resultObj);
    datastart = data = (unsigned char *)
	    TclGetStringFromObj(objv[objc-1], &count);
    dataend = data + count;
    size = (count + 1) / 2;
    begin = cursor = Tcl_SetByteArrayLength(resultObj, size);
    while (data < dataend) {
	value = 0;
	for (i=0 ; i<2 ; i++) {
	    if (data >= dataend) {
		value <<= 4;
		break;
	    }

	    c = *data++;
	    if (!isxdigit(UCHAR(c))) {
		if (strict || !TclIsSpaceProc(c)) {
		    goto badChar;
		}
		i--;
		continue;
	    }

	    value <<= 4;
	    c -= '0';
	    if (c > 9) {
		c += ('0' - 'A') + 10;
	    }
	    if (c > 16) {
		c += ('A' - 'a');
	    }
	    value |= (c & 0xf);
	}
	if (i < 2) {
	    cut++;
	}
	*cursor++ = UCHAR(value);
	value = 0;
    }
    if (cut > size) {
	cut = size;
    }
    Tcl_SetByteArrayLength(resultObj, cursor - begin - cut);
    Tcl_SetObjResult(interp, resultObj);
    return TCL_OK;

  badChar:
    TclDecrRefCount(resultObj);
    Tcl_SetObjResult(interp, Tcl_ObjPrintf(
	    "invalid hexadecimal digit \"%c\" at position %" TCL_Z_MODIFIER "u",
	    c, data - datastart - 1));
    return TCL_ERROR;
}

/*
 *----------------------------------------------------------------------
 *
 * BinaryEncode64 --
 *
 *	This implements a generic 6 bit binary encoding. Input is broken into
 *	6 bit chunks and a lookup table passed in via clientData is used to
 *	turn these values into output characters. This is used to implement
 *	base64 binary encodings.
 *
 * Results:
 *	Interp result set to an encoded byte array object
 *
 * Side effects:
 *	None
 *
 *----------------------------------------------------------------------
 */

#define OUTPUT(c) \
    do {						\
	*cursor++ = (c);				\
	outindex++;					\
	if (maxlen > 0 && cursor != limit) {		\
	    if (outindex == maxlen) {			\
		memcpy(cursor, wrapchar, wrapcharlen);	\
		cursor += wrapcharlen;			\
		outindex = 0;				\
	    }						\
	}						\
	if (cursor > limit) {				\
	    Tcl_Panic("limit hit");			\
	}						\
    } while (0)

static int
BinaryEncode64(
    ClientData clientData,
    Tcl_Interp *interp,
    int objc,
    Tcl_Obj *const objv[])
{
    Tcl_Obj *resultObj;
    unsigned char *data, *cursor, *limit;
    int maxlen = 0;
    const char *wrapchar = "\n";
    size_t wrapcharlen = 1;
    int i, index, size, outindex = 0;
    size_t offset, count = 0;
    enum {OPT_MAXLEN, OPT_WRAPCHAR };
    static const char *const optStrings[] = { "-maxlen", "-wrapchar", NULL };

    if (objc < 2 || objc%2 != 0) {
	Tcl_WrongNumArgs(interp, 1, objv,
		"?-maxlen len? ?-wrapchar char? data");
	return TCL_ERROR;
    }
    for (i = 1; i < objc-1; i += 2) {
	if (Tcl_GetIndexFromObj(interp, objv[i], optStrings, "option",
		TCL_EXACT, &index) != TCL_OK) {
	    return TCL_ERROR;
	}
	switch (index) {
	case OPT_MAXLEN:
	    if (Tcl_GetIntFromObj(interp, objv[i+1], &maxlen) != TCL_OK) {
		return TCL_ERROR;
	    }
	    if (maxlen < 0) {
		Tcl_SetObjResult(interp, Tcl_NewStringObj(
			"line length out of range", -1));
		Tcl_SetErrorCode(interp, "TCL", "BINARY", "ENCODE",
			"LINE_LENGTH", NULL);
		return TCL_ERROR;
	    }
	    break;
	case OPT_WRAPCHAR:
	    wrapchar = TclGetStringFromObj(objv[i+1], &wrapcharlen);
	    if (wrapcharlen == 0) {
		maxlen = 0;
	    }
	    break;
	}
    }

    data = TclGetByteArrayFromObj(objv[objc-1], &count);
    if (data == NULL) {
	Tcl_AppendResult(interp, "binary encode expects bytes", NULL);
	return TCL_ERROR;
    }
    resultObj = Tcl_NewObj();
    if (count > 0) {
	size = (((count * 4) / 3) + 3) & ~3; /* ensure 4 byte chunks */
	if (maxlen > 0 && size > maxlen) {
	    int adjusted = size + (wrapcharlen * (size / maxlen));

	    if (size % maxlen == 0) {
		adjusted -= wrapcharlen;
	    }
	    size = adjusted;
	}
	cursor = Tcl_SetByteArrayLength(resultObj, size);
	limit = cursor + size;
	for (offset = 0; offset < count; offset+=3) {
	    unsigned char d[3] = {0, 0, 0};

	    for (i = 0; i < 3 && offset+i < count; ++i) {
		d[i] = data[offset + i];
	    }
	    OUTPUT(B64Digits[d[0] >> 2]);
	    OUTPUT(B64Digits[((d[0] & 0x03) << 4) | (d[1] >> 4)]);
	    if (offset+1 < count) {
		OUTPUT(B64Digits[((d[1] & 0x0f) << 2) | (d[2] >> 6)]);
	    } else {
		OUTPUT(B64Digits[64]);
	    }
	    if (offset+2 < count) {
		OUTPUT(B64Digits[d[2] & 0x3f]);
	    } else {
		OUTPUT(B64Digits[64]);
	    }
	}
    }
    Tcl_SetObjResult(interp, resultObj);
    return TCL_OK;
}
#undef OUTPUT

/*
 *----------------------------------------------------------------------
 *
 * BinaryEncodeUu --
 *
 *	This implements the uuencode binary encoding. Input is broken into 6
 *	bit chunks and a lookup table is used to turn these values into output
 *	characters. This differs from the generic code above in that line
 *	lengths are also encoded.
 *
 * Results:
 *	Interp result set to an encoded byte array object
 *
 * Side effects:
 *	None
 *
 *----------------------------------------------------------------------
 */

static int
BinaryEncodeUu(
    ClientData clientData,
    Tcl_Interp *interp,
    int objc,
    Tcl_Obj *const objv[])
{
    Tcl_Obj *resultObj;
    unsigned char *data, *start, *cursor;
    int rawLength, n, i, bits, index;
    int lineLength = 61;
    const unsigned char SingleNewline[] = { (unsigned char) '\n' };
    const unsigned char *wrapchar = SingleNewline;
    size_t j, offset, count, wrapcharlen = sizeof(SingleNewline);
    enum { OPT_MAXLEN, OPT_WRAPCHAR };
    static const char *const optStrings[] = { "-maxlen", "-wrapchar", NULL };

    if (objc < 2 || objc%2 != 0) {
	Tcl_WrongNumArgs(interp, 1, objv,
		"?-maxlen len? ?-wrapchar char? data");
	return TCL_ERROR;
    }
    for (i = 1; i < objc-1; i += 2) {
	if (Tcl_GetIndexFromObj(interp, objv[i], optStrings, "option",
		TCL_EXACT, &index) != TCL_OK) {
	    return TCL_ERROR;
	}
	switch (index) {
	case OPT_MAXLEN:
	    if (Tcl_GetIntFromObj(interp, objv[i+1], &lineLength) != TCL_OK) {
		return TCL_ERROR;
	    }
	    if (lineLength < 3 || lineLength > 85) {
		Tcl_SetObjResult(interp, Tcl_NewStringObj(
			"line length out of range", -1));
		Tcl_SetErrorCode(interp, "TCL", "BINARY", "ENCODE",
			"LINE_LENGTH", NULL);
		return TCL_ERROR;
	    }
	    break;
	case OPT_WRAPCHAR:
	    wrapchar = TclGetByteArrayFromObj(objv[i+1], &wrapcharlen);
	    if (wrapchar == NULL) {
		Tcl_AppendResult(interp,
			"binary encode -wrapchar expects bytes", NULL);
		return TCL_ERROR;
	    }
	    break;
	}
    }

    /*
     * Allocate the buffer. This is a little bit too long, but is "good
     * enough".
     */

    offset = 0;
    data = TclGetByteArrayFromObj(objv[objc-1], &count);
    if (data == NULL) {
	Tcl_AppendResult(interp, "binary encode expects bytes", NULL);
	return TCL_ERROR;
    }
    resultObj = Tcl_NewObj();
    rawLength = (lineLength - 1) * 3 / 4;
    start = cursor = Tcl_SetByteArrayLength(resultObj,
	    (lineLength + wrapcharlen) *
	    ((count + (rawLength - 1)) / rawLength));
    n = bits = 0;

    /*
     * Encode the data. Each output line first has the length of raw data
     * encoded by the output line described in it by one encoded byte, then
     * the encoded data follows (encoding each 6 bits as one character).
     * Encoded lines are always terminated by a newline.
     */

    while (offset < count) {
	int lineLen = count - offset;

	if (lineLen > rawLength) {
	    lineLen = rawLength;
	}
	*cursor++ = UueDigits[lineLen];
	for (i=0 ; i<lineLen ; i++) {
	    n <<= 8;
	    n |= data[offset++];
	    for (bits += 8; bits > 6 ; bits -= 6) {
		*cursor++ = UueDigits[(n >> (bits-6)) & 0x3f];
	    }
	}
	if (bits > 0) {
	    n <<= 8;
	    *cursor++ = UueDigits[(n >> (bits + 2)) & 0x3f];
	    bits = 0;
	}
	for (j=0 ; j<wrapcharlen ; ++j) {
	    *cursor++ = wrapchar[j];
	}
    }

    /*
     * Fix the length of the output bytearray.
     */

    Tcl_SetByteArrayLength(resultObj, cursor-start);
    Tcl_SetObjResult(interp, resultObj);
    return TCL_OK;
}

/*
 *----------------------------------------------------------------------
 *
 * BinaryDecodeUu --
 *
 *	Decode a uuencoded string.
 *
 * Results:
 *	Interp result set to an byte array object
 *
 * Side effects:
 *	None
 *
 *----------------------------------------------------------------------
 */

static int
BinaryDecodeUu(
    ClientData clientData,
    Tcl_Interp *interp,
    int objc,
    Tcl_Obj *const objv[])
{
    Tcl_Obj *resultObj = NULL;
    unsigned char *data, *datastart, *dataend;
    unsigned char *begin, *cursor;
    int i, index, size, strict = 0, lineLen;
    size_t count = 0;
    unsigned char c;
    enum {OPT_STRICT };
    static const char *const optStrings[] = { "-strict", NULL };

    if (objc < 2 || objc > 3) {
	Tcl_WrongNumArgs(interp, 1, objv, "?options? data");
	return TCL_ERROR;
    }
    for (i = 1; i < objc-1; ++i) {
	if (Tcl_GetIndexFromObj(interp, objv[i], optStrings, "option",
		TCL_EXACT, &index) != TCL_OK) {
	    return TCL_ERROR;
	}
	switch (index) {
	case OPT_STRICT:
	    strict = 1;
	    break;
	}
    }

    TclNewObj(resultObj);
    datastart = data = (unsigned char *)
	    TclGetStringFromObj(objv[objc-1], &count);
    dataend = data + count;
    size = ((count + 3) & ~3) * 3 / 4;
    begin = cursor = Tcl_SetByteArrayLength(resultObj, size);
    lineLen = -1;

    /*
     * The decoding loop. First, we get the length of line (strictly, the
     * number of data bytes we expect to generate from the line) we're
     * processing this time round if it is not already known (i.e., when the
     * lineLen variable is set to the magic value, -1).
     */

    while (data < dataend) {
	char d[4] = {0, 0, 0, 0};

	if (lineLen < 0) {
	    c = *data++;
	    if (c < 32 || c > 96) {
		if (strict || !TclIsSpaceProc(c)) {
		    goto badUu;
		}
		i--;
		continue;
	    }
	    lineLen = (c - 32) & 0x3f;
	}

	/*
	 * Now we read a four-character grouping.
	 */

	for (i=0 ; i<4 ; i++) {
	    if (data < dataend) {
		d[i] = c = *data++;
		if (c < 32 || c > 96) {
		    if (strict) {
			if (!TclIsSpaceProc(c)) {
			    goto badUu;
			} else if (c == '\n') {
			    goto shortUu;
			}
		    }
		    i--;
		    continue;
		}
	    }
	}

	/*
	 * Translate that grouping into (up to) three binary bytes output.
	 */

	if (lineLen > 0) {
	    *cursor++ = (((d[0] - 0x20) & 0x3f) << 2)
		    | (((d[1] - 0x20) & 0x3f) >> 4);
	    if (--lineLen > 0) {
		*cursor++ = (((d[1] - 0x20) & 0x3f) << 4)
			| (((d[2] - 0x20) & 0x3f) >> 2);
		if (--lineLen > 0) {
		    *cursor++ = (((d[2] - 0x20) & 0x3f) << 6)
			    | (((d[3] - 0x20) & 0x3f));
		    lineLen--;
		}
	    }
	}

	/*
	 * If we've reached the end of the line, skip until we process a
	 * newline.
	 */

	if (lineLen == 0 && data < dataend) {
	    lineLen = -1;
	    do {
		c = *data++;
		if (c == '\n') {
		    break;
		} else if (c >= 32 && c <= 96) {
		    data--;
		    break;
		} else if (strict || !TclIsSpaceProc(c)) {
		    goto badUu;
		}
	    } while (data < dataend);
	}
    }

    /*
     * Sanity check, clean up and finish.
     */

    if (lineLen > 0 && strict) {
	goto shortUu;
    }
    Tcl_SetByteArrayLength(resultObj, cursor - begin);
    Tcl_SetObjResult(interp, resultObj);
    return TCL_OK;

  shortUu:
    Tcl_SetObjResult(interp, Tcl_ObjPrintf("short uuencode data"));
    Tcl_SetErrorCode(interp, "TCL", "BINARY", "DECODE", "SHORT", NULL);
    TclDecrRefCount(resultObj);
    return TCL_ERROR;

  badUu:
    Tcl_SetObjResult(interp, Tcl_ObjPrintf(
	    "invalid uuencode character \"%c\" at position %" TCL_Z_MODIFIER "u",
	    c, data - datastart - 1));
    Tcl_SetErrorCode(interp, "TCL", "BINARY", "DECODE", "INVALID", NULL);
    TclDecrRefCount(resultObj);
    return TCL_ERROR;
}

/*
 *----------------------------------------------------------------------
 *
 * BinaryDecode64 --
 *
 *	Decode a base64 encoded string.
 *
 * Results:
 *	Interp result set to an byte array object
 *
 * Side effects:
 *	None
 *
 *----------------------------------------------------------------------
 */

static int
BinaryDecode64(
    ClientData clientData,
    Tcl_Interp *interp,
    int objc,
    Tcl_Obj *const objv[])
{
    Tcl_Obj *resultObj = NULL;
    unsigned char *data, *datastart, *dataend, c = '\0';
    unsigned char *begin = NULL;
    unsigned char *cursor = NULL;
    int strict = 0;
    int i, index, size, cut = 0;
    size_t count = 0;
    enum { OPT_STRICT };
    static const char *const optStrings[] = { "-strict", NULL };

    if (objc < 2 || objc > 3) {
	Tcl_WrongNumArgs(interp, 1, objv, "?options? data");
	return TCL_ERROR;
    }
    for (i = 1; i < objc-1; ++i) {
	if (Tcl_GetIndexFromObj(interp, objv[i], optStrings, "option",
		TCL_EXACT, &index) != TCL_OK) {
	    return TCL_ERROR;
	}
	switch (index) {
	case OPT_STRICT:
	    strict = 1;
	    break;
	}
    }

    TclNewObj(resultObj);
    datastart = data = (unsigned char *)
	    TclGetStringFromObj(objv[objc-1], &count);
    dataend = data + count;
    size = ((count + 3) & ~3) * 3 / 4;
    begin = cursor = Tcl_SetByteArrayLength(resultObj, size);
    while (data < dataend) {
	unsigned long value = 0;

	/*
	 * Decode the current block. Each base64 block consists of four input
	 * characters A-Z, a-z, 0-9, +, or /. Each character supplies six bits
	 * of output data, so each block's output is 24 bits (three bytes) in
	 * length. The final block can be shorter by one or two bytes, denoted
	 * by the input ending with one or two ='s, respectively.
	 */

	for (i = 0; i < 4; i++) {
	    /*
	     * Get the next input character. At end of input, pad with at most
	     * two ='s. If more than two ='s would be needed, instead discard
	     * the block read thus far.
	     */

	    if (data < dataend) {
		c = *data++;
	    } else if (i > 1) {
		c = '=';
	    } else {
		if (strict && i <= 1) {
		    /* single resp. unfulfilled char (each 4th next single char)
		     * is rather bad64 error case in strict mode */
		    goto bad64;
		}
		cut += 3;
		break;
	    }

	    /*
	     * Load the character into the block value. Handle ='s specially
	     * because they're only valid as the last character or two of the
	     * final block of input. Unless strict mode is enabled, skip any
	     * input whitespace characters.
	     */

	    if (cut) {
		if (c == '=' && i > 1) {
		     value <<= 6;
		     cut++;
		} else if (!strict && TclIsSpaceProc(c)) {
		     i--;
		} else {
		    goto bad64;
		}
	    } else if (c >= 'A' && c <= 'Z') {
		value = (value << 6) | ((c - 'A') & 0x3f);
	    } else if (c >= 'a' && c <= 'z') {
		value = (value << 6) | ((c - 'a' + 26) & 0x3f);
	    } else if (c >= '0' && c <= '9') {
		value = (value << 6) | ((c - '0' + 52) & 0x3f);
	    } else if (c == '+') {
		value = (value << 6) | 0x3e;
	    } else if (c == '/') {
		value = (value << 6) | 0x3f;
	    } else if (c == '=' && (
		!strict || i > 1) /* "=" and "a=" is rather bad64 error case in strict mode */
	    ) {
		value <<= 6;
		if (i) cut++;
	    } else if (strict || !TclIsSpaceProc(c)) {
		goto bad64;
	    } else {
		i--;
	    }
	}
	*cursor++ = UCHAR((value >> 16) & 0xff);
	*cursor++ = UCHAR((value >> 8) & 0xff);
	*cursor++ = UCHAR(value & 0xff);

	/*
	 * Since = is only valid within the final block, if it was encountered
	 * but there are still more input characters, confirm that strict mode
	 * is off and all subsequent characters are whitespace.
	 */

	if (cut && data < dataend) {
	    if (strict) {
		goto bad64;
	    }
	    for (; data < dataend; data++) {
		if (!TclIsSpaceProc(*data)) {
		    goto bad64;
		}
	    }
	}
    }
    Tcl_SetByteArrayLength(resultObj, cursor - begin - cut);
    Tcl_SetObjResult(interp, resultObj);
    return TCL_OK;

  bad64:
    Tcl_SetObjResult(interp, Tcl_ObjPrintf(
	    "invalid base64 character \"%c\" at position %" TCL_Z_MODIFIER "u",
	    (char) c, data - datastart - 1));
    TclDecrRefCount(resultObj);
    return TCL_ERROR;
}

/*
 * Local Variables:
 * mode: c
 * c-basic-offset: 4
 * fill-column: 78
 * End:
 */
<|MERGE_RESOLUTION|>--- conflicted
+++ resolved
@@ -592,15 +592,6 @@
     if (TclHasIntRep(objPtr, &properByteArrayType)) {
 	return TCL_OK;
     }
-<<<<<<< HEAD
-=======
-    if (TclHasIntRep(objPtr, &tclByteArrayType)) {
-	return TCL_OK;
-    }
-
-    src = TclGetStringFromObj(objPtr, &length);
-    srcEnd = src + length;
->>>>>>> 2c7c0431
 
     if (0 == MakeByteArray(objPtr, 1, &byteArrayPtr)) {
 	return TCL_ERROR;
@@ -655,30 +646,6 @@
  */
 
 static void
-<<<<<<< HEAD
-=======
-DupByteArrayInternalRep(
-    Tcl_Obj *srcPtr,		/* Object with internal rep to copy. */
-    Tcl_Obj *copyPtr)		/* Object with internal rep to set. */
-{
-    size_t length;
-    ByteArray *srcArrayPtr, *copyArrayPtr;
-    Tcl_ObjIntRep ir;
-
-    srcArrayPtr = GET_BYTEARRAY(TclFetchIntRep(srcPtr, &tclByteArrayType));
-    length = srcArrayPtr->used;
-
-    copyArrayPtr = ckalloc(BYTEARRAY_SIZE(length));
-    copyArrayPtr->used = length;
-    copyArrayPtr->allocated = length;
-    memcpy(copyArrayPtr->bytes, srcArrayPtr->bytes, length);
-
-    SET_BYTEARRAY(&ir, copyArrayPtr);
-    Tcl_StoreIntRep(copyPtr, &tclByteArrayType, &ir);
-}
-
-static void
->>>>>>> 2c7c0431
 DupProperByteArrayInternalRep(
     Tcl_Obj *srcPtr,		/* Object with internal rep to copy. */
     Tcl_Obj *copyPtr)		/* Object with internal rep to set. */
