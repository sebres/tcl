/*
 * tclBinary.c --
 *
 *	This file contains the implementation of the "binary" Tcl built-in
 *	command and the Tcl binary data object.
 *
 * Copyright (c) 1997 by Sun Microsystems, Inc.
 * Copyright (c) 1998-1999 by Scriptics Corporation.
 *
 * See the file "license.terms" for information on usage and redistribution of
 * this file, and for a DISCLAIMER OF ALL WARRANTIES.
 */

#include "tclInt.h"
#include "tclTomMath.h"

#include <math.h>
#include <assert.h>

/*
 * The following constants are used by GetFormatSpec to indicate various
 * special conditions in the parsing of a format specifier.
 */

#define BINARY_ALL ((size_t)-1)		/* Use all elements in the argument. */
#define BINARY_NOCOUNT ((size_t)-2)	/* No count was specified in format. */

/*
 * The following flags may be ORed together and returned by GetFormatSpec
 */

#define BINARY_SIGNED 0		/* Field to be read as signed data */
#define BINARY_UNSIGNED 1	/* Field to be read as unsigned data */

/*
 * The following defines the maximum number of different (integer) numbers
 * placed in the object cache by 'binary scan' before it bails out and
 * switches back to Plan A (creating a new object for each value.)
 * Theoretically, it would be possible to keep the cache about for the values
 * that are already in it, but that makes the code slower in practise when
 * overflow happens, and makes little odds the rest of the time (as measured
 * on my machine.) It is also slower (on the sample I tried at least) to grow
 * the cache to hold all items we might want to put in it; presumably the
 * extra cost of managing the memory for the enlarged table outweighs the
 * benefit from allocating fewer objects. This is probably because as the
 * number of objects increases, the likelihood of reuse of any particular one
 * drops, and there is very little gain from larger maximum cache sizes (the
 * value below is chosen to allow caching to work in full with conversion of
 * bytes.) - DKF
 */

#define BINARY_SCAN_MAX_CACHE	260

/*
 * Prototypes for local procedures defined in this file:
 */

static void		DupProperByteArrayInternalRep(Tcl_Obj *srcPtr,
			    Tcl_Obj *copyPtr);
static int		FormatNumber(Tcl_Interp *interp, int type,
			    Tcl_Obj *src, unsigned char **cursorPtr);
static void		FreeProperByteArrayInternalRep(Tcl_Obj *objPtr);
static int		GetFormatSpec(const char **formatPtr, char *cmdPtr,
			    size_t *countPtr, int *flagsPtr);
static Tcl_Obj *	ScanNumber(unsigned char *buffer, int type,
			    int flags, Tcl_HashTable **numberCachePtr);
static int		SetByteArrayFromAny(Tcl_Interp *interp,
			    Tcl_Obj *objPtr);
static void		UpdateStringOfByteArray(Tcl_Obj *listPtr);
static void		DeleteScanNumberCache(Tcl_HashTable *numberCachePtr);
static int		NeedReversing(int format);
static void		CopyNumber(const void *from, void *to,
			    size_t length, int type);
/* Binary ensemble commands */
static int		BinaryFormatCmd(ClientData clientData,
			    Tcl_Interp *interp,
			    int objc, Tcl_Obj *const objv[]);
static int		BinaryScanCmd(ClientData clientData,
			    Tcl_Interp *interp,
			    int objc, Tcl_Obj *const objv[]);
/* Binary encoding sub-ensemble commands */
static int		BinaryEncodeHex(ClientData clientData,
			    Tcl_Interp *interp,
			    int objc, Tcl_Obj *const objv[]);
static int		BinaryDecodeHex(ClientData clientData,
			    Tcl_Interp *interp,
			    int objc, Tcl_Obj *const objv[]);
static int		BinaryEncode64(ClientData clientData,
			    Tcl_Interp *interp,
			    int objc, Tcl_Obj *const objv[]);
static int		BinaryDecode64(ClientData clientData,
			    Tcl_Interp *interp,
			    int objc, Tcl_Obj *const objv[]);
static int		BinaryEncodeUu(ClientData clientData,
			    Tcl_Interp *interp, int objc,
			    Tcl_Obj *const objv[]);
static int		BinaryDecodeUu(ClientData clientData,
			    Tcl_Interp *interp,
			    int objc, Tcl_Obj *const objv[]);

/*
 * The following tables are used by the binary encoders
 */

static const char HexDigits[16] = {
    '0', '1', '2', '3', '4', '5', '6', '7',
    '8', '9', 'a', 'b', 'c', 'd', 'e', 'f'
};

static const char UueDigits[65] = {
    '`', '!', '"', '#', '$', '%', '&', '\'',
    '(', ')', '*', '+', ',', '-', '.', '/',
    '0', '1', '2', '3', '4', '5', '6', '7',
    '8', '9', ':', ';', '<', '=', '>', '?',
    '@', 'A', 'B', 'C', 'D', 'E', 'F', 'G',
    'H', 'I', 'J', 'K', 'L', 'M', 'N', 'O',
    'P', 'Q', 'R', 'S', 'T', 'U', 'V', 'W',
    'X', 'Y', 'Z', '[', '\\',']', '^', '_',
    '`'
};

static const char B64Digits[65] = {
    'A', 'B', 'C', 'D', 'E', 'F', 'G', 'H',
    'I', 'J', 'K', 'L', 'M', 'N', 'O', 'P',
    'Q', 'R', 'S', 'T', 'U', 'V', 'W', 'X',
    'Y', 'Z', 'a', 'b', 'c', 'd', 'e', 'f',
    'g', 'h', 'i', 'j', 'k', 'l', 'm', 'n',
    'o', 'p', 'q', 'r', 's', 't', 'u', 'v',
    'w', 'x', 'y', 'z', '0', '1', '2', '3',
    '4', '5', '6', '7', '8', '9', '+', '/',
    '='
};

/*
 * How to construct the ensembles.
 */

static const EnsembleImplMap binaryMap[] = {
    { "format", BinaryFormatCmd, TclCompileBasicMin1ArgCmd, NULL, NULL, 0 },
    { "scan",   BinaryScanCmd, TclCompileBasicMin2ArgCmd, NULL, NULL, 0 },
    { "encode", NULL, NULL, NULL, NULL, 0 },
    { "decode", NULL, NULL, NULL, NULL, 0 },
    { NULL, NULL, NULL, NULL, NULL, 0 }
};
static const EnsembleImplMap encodeMap[] = {
    { "hex",      BinaryEncodeHex, TclCompileBasic1ArgCmd, NULL, NULL, 0 },
    { "uuencode", BinaryEncodeUu,  NULL, NULL, NULL, 0 },
    { "base64",   BinaryEncode64,  NULL, NULL, NULL, 0 },
    { NULL, NULL, NULL, NULL, NULL, 0 }
};
static const EnsembleImplMap decodeMap[] = {
    { "hex",      BinaryDecodeHex, TclCompileBasic1Or2ArgCmd, NULL, NULL, 0 },
    { "uuencode", BinaryDecodeUu,  TclCompileBasic1Or2ArgCmd, NULL, NULL, 0 },
    { "base64",   BinaryDecode64,  TclCompileBasic1Or2ArgCmd, NULL, NULL, 0 },
    { NULL, NULL, NULL, NULL, NULL, 0 }
};

/*
 * The following object types represent an array of bytes. The intent is to
 * allow arbitrary binary data to pass through Tcl as a Tcl value without loss
 * or damage. Such values are useful for things like encoded strings or Tk
 * images to name just two.
 *
 * A bytearray is an ordered sequence of bytes. Each byte is an integer value
 * in the range [0-255].  To be a Tcl value type, we need a way to encode each
 * value in the value set as a Tcl string.  The simplest encoding is to
 * represent each byte value as the same codepoint value.  A bytearray of N
 * bytes is encoded into a Tcl string of N characters where the codepoint of
 * each character is the value of corresponding byte.  This approach creates a
 * one-to-one map between all bytearray values and a subset of Tcl string
 * values.
 *
 * When converting a Tcl string value to the bytearray internal rep, the
 * question arises what to do with strings outside that subset?  That is,
 * those Tcl strings containing at least one codepoint greater than 255?  The
 * obviously correct answer is to raise an error!  That string value does not
 * represent any valid bytearray value. Full Stop.  The setFromAnyProc
 * signature has a completion code return value for just this reason, to
 * reject invalid inputs.
 *
 * Unfortunately this was not the path taken by the authors of the original
 * tclByteArrayType.  They chose to accept all Tcl string values as acceptable
 * string encodings of the bytearray values that result from masking away the
 * high bits of any codepoint value at all. This meant that every bytearray
 * value had multiple accepted string representations.
 *
 * The implications of this choice are truly ugly.  When a Tcl value has a
 * string representation, we are required to accept that as the true value.
 * Bytearray values that possess a string representation cannot be processed
 * as bytearrays because we cannot know which true value that bytearray
 * represents.  The consequence is that we drag around an internal rep that we
 * cannot make any use of.  This painful price is extracted at any point after
 * a string rep happens to be generated for the value.  This happens even when
 * the troublesome codepoints outside the byte range never show up.  This
 * happens rather routinely in normal Tcl operations unless we burden the
 * script writer with the cognitive burden of avoiding it.  The price is also
 * paid by callers of the C interface.  The routine
 *
 *	unsigned char *Tcl_GetByteArrayFromObj(objPtr, lenPtr)
 *
 * has a guarantee to always return a non-NULL value, but that value points to
 * a byte sequence that cannot be used by the caller to process the Tcl value
 * absent some sideband testing that objPtr is "pure".  Tcl offers no public
 * interface to perform this test, so callers either break encapsulation or
 * are unavoidably buggy.  Tcl has defined a public interface that cannot be
 * used correctly. The Tcl source code itself suffers the same problem, and
 * has been buggy, but progressively less so as more and more portions of the
 * code have been retrofitted with the required "purity testing".  The set of
 * values able to pass the purity test can be increased via the introduction
 * of a "canonical" flag marker, but the only way the broken interface itself
 * can be discarded is to start over and define the Tcl_ObjType properly.
 * Bytearrays should simply be usable as bytearrays without a kabuki dance of
 * testing.
 *
 * The Tcl_ObjType "properByteArrayType" is (nearly) a correct implementation
 * of bytearrays.  Any Tcl value with the type properByteArrayType can have
 * its bytearray value fetched and used with confidence that acting on that
 * value is equivalent to acting on the true Tcl string value.  This still
 * implies a side testing burden -- past mistakes will not let us avoid that
 * immediately, but it is at least a conventional test of type, and can be
 * implemented entirely by examining the objPtr fields, with no need to query
 * the intrep, as a canonical flag would require.
 *
 * Until Tcl_GetByteArrayFromObj() and Tcl_SetByteArrayLength() can be revised
 * to admit the possibility of returning NULL when the true value is not a
 * valid bytearray, we need a mechanism to retain compatibility with the
 * deployed callers of the broken interface.  That's what the retained
 * "tclByteArrayType" provides.  In those unusual circumstances where we
 * convert an invalid bytearray value to a bytearray type, it is to this
 * legacy type.  Essentially any time this legacy type gets used, it's a
 * signal of a bug being ignored.  A TIP should be drafted to remove this
 * connection to the broken past so that Tcl 9 will no longer have any trace
 * of it.  Prescribing a migration path will be the key element of that work.
 * The internal changes now in place are the limit of what can be done short
 * of interface repair.  They provide a great expansion of the histories over
 * which bytearray values can be useful in the meanwhile.
 */

static const Tcl_ObjType properByteArrayType = {
    "bytearray",
    FreeProperByteArrayInternalRep,
    DupProperByteArrayInternalRep,
    UpdateStringOfByteArray,
    NULL
};

/*
 * The following structure is the internal rep for a ByteArray object. Keeps
 * track of how much memory has been used and how much has been allocated for
 * the byte array to enable growing and shrinking of the ByteArray object with
 * fewer mallocs.
 */

typedef struct {
    size_t used;		/* The number of bytes used in the byte
				 * array. */
    size_t allocated;		/* The amount of space actually allocated
				 * minus 1 byte. */
    unsigned char bytes[1];	/* The array of bytes. The actual size of this
				 * field depends on the 'allocated' field
				 * above. */
} ByteArray;

#define BYTEARRAY_SIZE(len) \
		(offsetof(ByteArray, bytes) + (len))
#define GET_BYTEARRAY(irPtr) ((ByteArray *) (irPtr)->twoPtrValue.ptr1)
#define SET_BYTEARRAY(irPtr, baPtr) \
		(irPtr)->twoPtrValue.ptr1 = (baPtr)

int
TclIsPureByteArray(
    Tcl_Obj * objPtr)
{
    return TclHasIntRep(objPtr, &properByteArrayType);
}

/*
 *----------------------------------------------------------------------
 *
 * Tcl_NewByteArrayObj --
 *
 *	This procedure is creates a new ByteArray object and initializes it
 *	from the given array of bytes.
 *
 * Results:
 *	The newly create object is returned. This object will have no initial
 *	string representation. The returned object has a ref count of 0.
 *
 * Side effects:
 *	Memory allocated for new object and copy of byte array argument.
 *
 *----------------------------------------------------------------------
 */

#undef Tcl_NewByteArrayObj

Tcl_Obj *
Tcl_NewByteArrayObj(
    const unsigned char *bytes,	/* The array of bytes used to initialize the
				 * new object. */
    size_t length)		/* Length of the array of bytes */
{
#ifdef TCL_MEM_DEBUG
    return Tcl_DbNewByteArrayObj(bytes, length, "unknown", 0);
#else /* if not TCL_MEM_DEBUG */
    Tcl_Obj *objPtr;

    TclNewObj(objPtr);
    Tcl_SetByteArrayObj(objPtr, bytes, length);
    return objPtr;
#endif /* TCL_MEM_DEBUG */
}

/*
 *----------------------------------------------------------------------
 *
 * Tcl_DbNewByteArrayObj --
 *
 *	This procedure is normally called when debugging: i.e., when
 *	TCL_MEM_DEBUG is defined. It is the same as the Tcl_NewByteArrayObj
 *	above except that it calls Tcl_DbCkalloc directly with the file name
 *	and line number from its caller. This simplifies debugging since then
 *	the [memory active] command will report the correct file name and line
 *	number when reporting objects that haven't been freed.
 *
 *	When TCL_MEM_DEBUG is not defined, this procedure just returns the
 *	result of calling Tcl_NewByteArrayObj.
 *
 * Results:
 *	The newly create object is returned. This object will have no initial
 *	string representation. The returned object has a ref count of 0.
 *
 * Side effects:
 *	Memory allocated for new object and copy of byte array argument.
 *
 *----------------------------------------------------------------------
 */

Tcl_Obj *
Tcl_DbNewByteArrayObj(
    const unsigned char *bytes,	/* The array of bytes used to initialize the
				 * new object. */
    size_t length,		/* Length of the array of bytes. */
    const char *file,		/* The name of the source file calling this
				 * procedure; used for debugging. */
    int line)			/* Line number in the source file; used for
				 * debugging. */
{
#ifdef TCL_MEM_DEBUG
    Tcl_Obj *objPtr;

    TclDbNewObj(objPtr, file, line);
    Tcl_SetByteArrayObj(objPtr, bytes, length);
    return objPtr;
#else /* if not TCL_MEM_DEBUG */
    (void)file;
    (void)line;
    return Tcl_NewByteArrayObj(bytes, length);
#endif /* TCL_MEM_DEBUG */
}

/*
 *---------------------------------------------------------------------------
 *
 * Tcl_SetByteArrayObj --
 *
 *	Modify an object to be a ByteArray object and to have the specified
 *	array of bytes as its value.
 *
 * Results:
 *	None.
 *
 * Side effects:
 *	The object's old string rep and internal rep is freed. Memory
 *	allocated for copy of byte array argument.
 *
 *----------------------------------------------------------------------
 */

void
Tcl_SetByteArrayObj(
    Tcl_Obj *objPtr,		/* Object to initialize as a ByteArray. */
    const unsigned char *bytes,	/* The array of bytes to use as the new value.
				 * May be NULL even if length > 0. */
    size_t length)			/* Length of the array of bytes, which must
				 * be >= 0. */
{
    ByteArray *byteArrayPtr;
    Tcl_ObjIntRep ir;

    if (Tcl_IsShared(objPtr)) {
	Tcl_Panic("%s called with shared object", "Tcl_SetByteArrayObj");
    }
    TclInvalidateStringRep(objPtr);

    byteArrayPtr = (ByteArray *)Tcl_Alloc(BYTEARRAY_SIZE(length));
    byteArrayPtr->used = length;
    byteArrayPtr->allocated = length;

    if ((bytes != NULL) && (length > 0)) {
	memcpy(byteArrayPtr->bytes, bytes, length);
    }
    SET_BYTEARRAY(&ir, byteArrayPtr);

    Tcl_StoreIntRep(objPtr, &properByteArrayType, &ir);
}

/*
 *----------------------------------------------------------------------
 *
 * Tcl_GetByteArrayFromObj --
 *
 *	Attempt to get the array of bytes from the Tcl object. If the object
 *	is not already a ByteArray object, an attempt will be made to convert
 *	it to one.
 *
 * Results:
 *	Pointer to array of bytes representing the ByteArray object.
 *
 * Side effects:
 *	Frees old internal rep. Allocates memory for new internal rep.
 *
 *----------------------------------------------------------------------
 */

unsigned char *
Tcl_GetByteArrayFromObj(
    Tcl_Obj *objPtr,		/* The ByteArray object. */
    int *lengthPtr)		/* If non-NULL, filled with length of the
				 * array of bytes in the ByteArray object. */
{
    ByteArray *baPtr;
    const Tcl_ObjIntRep *irPtr = TclFetchIntRep(objPtr, &properByteArrayType);

    if (irPtr == NULL) {
	if (TCL_ERROR == SetByteArrayFromAny(NULL, objPtr)) {
	    if (lengthPtr != NULL) {
		*lengthPtr = 0;
	    }
	    return NULL;
	}
	irPtr = TclFetchIntRep(objPtr, &properByteArrayType);
    }
    baPtr = GET_BYTEARRAY(irPtr);

    if (lengthPtr != NULL) {
	*lengthPtr = baPtr->used;
    }
    return baPtr->bytes;
}

/*
 *----------------------------------------------------------------------
 *
 * Tcl_SetByteArrayLength --
 *
 *	This procedure changes the length of the byte array for this object.
 *	Once the caller has set the length of the array, it is acceptable to
 *	directly modify the bytes in the array up until Tcl_GetStringFromObj()
 *	has been called on this object.
 *
 * Results:
 *	The new byte array of the specified length.
 *
 * Side effects:
 *	Allocates enough memory for an array of bytes of the requested size.
 *	When growing the array, the old array is copied to the new array; new
 *	bytes are undefined. When shrinking, the old array is truncated to the
 *	specified length.
 *
 *----------------------------------------------------------------------
 */

unsigned char *
Tcl_SetByteArrayLength(
    Tcl_Obj *objPtr,		/* The ByteArray object. */
    size_t length)		/* New length for internal byte array. */
{
    ByteArray *byteArrayPtr;
    Tcl_ObjIntRep *irPtr;

    if (Tcl_IsShared(objPtr)) {
	Tcl_Panic("%s called with shared object", "Tcl_SetByteArrayLength");
    }

    irPtr = TclFetchIntRep(objPtr, &properByteArrayType);
    if (irPtr == NULL) {
	if (length == 0) {
	    Tcl_SetByteArrayObj(objPtr, NULL, 0);
	} else if (TCL_ERROR == SetByteArrayFromAny(NULL, objPtr)) {
	    return NULL;
	}
	irPtr = TclFetchIntRep(objPtr, &properByteArrayType);
    }

    byteArrayPtr = GET_BYTEARRAY(irPtr);
    if (length > byteArrayPtr->allocated) {
	byteArrayPtr = (ByteArray *)Tcl_Realloc(byteArrayPtr, BYTEARRAY_SIZE(length));
	byteArrayPtr->allocated = length;
	SET_BYTEARRAY(irPtr, byteArrayPtr);
    }
    TclInvalidateStringRep(objPtr);
    byteArrayPtr->used = length;
    return byteArrayPtr->bytes;
}

/*
 *----------------------------------------------------------------------
 *
 * SetByteArrayFromAny --
 *
 *	Generate the ByteArray internal rep from the string rep.
 *
 * Results:
 *	The return value is always TCL_OK.
 *
 * Side effects:
 *	A ByteArray object is stored as the internal rep of objPtr.
 *
 *----------------------------------------------------------------------
 */

static int
MakeByteArray(
    Tcl_Obj *objPtr,
    int earlyOut,
    ByteArray **byteArrayPtrPtr) 
{
    int length, proper = 1;
    unsigned char *dst;
    const char *src = TclGetStringFromObj(objPtr, &length);
    ByteArray *byteArrayPtr = Tcl_Alloc(BYTEARRAY_SIZE(length));
    const char *srcEnd = src + length;
    Tcl_UniChar ch = 0;

    for (dst = byteArrayPtr->bytes; src < srcEnd; ) {
	src += TclUtfToUniChar(src, &ch);
	if (ch > 255) {
	  proper = 0;
	  if (earlyOut) {
	    Tcl_Free(byteArrayPtr);
	    *byteArrayPtrPtr = NULL;
	    return proper;
	  }
	}
	*dst++ = UCHAR(ch);
    }
    byteArrayPtr->used = dst - byteArrayPtr->bytes;
    byteArrayPtr->allocated = length;

    *byteArrayPtrPtr = byteArrayPtr;
    return proper;
}

Tcl_Obj *
TclNarrowToBytes(
    Tcl_Obj *objPtr)
{
    if (NULL == TclFetchIntRep(objPtr, &properByteArrayType)) {
	Tcl_ObjIntRep ir;
	ByteArray *byteArrayPtr;

	if (0 == MakeByteArray(objPtr, 0, &byteArrayPtr)) {
	    objPtr = Tcl_NewObj();
	    TclInvalidateStringRep(objPtr);
	}
	SET_BYTEARRAY(&ir, byteArrayPtr);
	Tcl_StoreIntRep(objPtr, &properByteArrayType, &ir);
    }
    Tcl_IncrRefCount(objPtr);
    return objPtr;
}

static int
SetByteArrayFromAny(
    Tcl_Interp *dummy,		/* Not used. */
    Tcl_Obj *objPtr)		/* The object to convert to type ByteArray. */
{
    ByteArray *byteArrayPtr;
    Tcl_ObjIntRep ir;
    (void)dummy;

    if (TclHasIntRep(objPtr, &properByteArrayType)) {
	return TCL_OK;
    }

<<<<<<< HEAD
    if (0 == MakeByteArray(objPtr, 1, &byteArrayPtr)) {
	return TCL_ERROR;
=======
    byteArrayPtr = (ByteArray *)Tcl_Alloc(BYTEARRAY_SIZE(length));
    for (dst = byteArrayPtr->bytes; src < srcEnd; ) {
	src += TclUtfToUniChar(src, &ch);
	improper = improper || (ch > 255);
	*dst++ = UCHAR(ch);
>>>>>>> 19551b03
    }

    SET_BYTEARRAY(&ir, byteArrayPtr);
    Tcl_StoreIntRep(objPtr, &properByteArrayType, &ir);
    return TCL_OK;
}

/*
 *----------------------------------------------------------------------
 *
 * FreeByteArrayInternalRep --
 *
 *	Deallocate the storage associated with a ByteArray data object's
 *	internal representation.
 *
 * Results:
 *	None.
 *
 * Side effects:
 *	Frees memory.
 *
 *----------------------------------------------------------------------
 */

static void
FreeProperByteArrayInternalRep(
    Tcl_Obj *objPtr)		/* Object with internal rep to free. */
{
    Tcl_Free(GET_BYTEARRAY(TclFetchIntRep(objPtr, &properByteArrayType)));
}

/*
 *----------------------------------------------------------------------
 *
 * DupByteArrayInternalRep --
 *
 *	Initialize the internal representation of a ByteArray Tcl_Obj to a
 *	copy of the internal representation of an existing ByteArray object.
 *
 * Results:
 *	None.
 *
 * Side effects:
 *	Allocates memory.
 *
 *----------------------------------------------------------------------
 */

static void
<<<<<<< HEAD
=======
DupByteArrayInternalRep(
    Tcl_Obj *srcPtr,		/* Object with internal rep to copy. */
    Tcl_Obj *copyPtr)		/* Object with internal rep to set. */
{
    size_t length;
    ByteArray *srcArrayPtr, *copyArrayPtr;
    Tcl_ObjIntRep ir;

    srcArrayPtr = GET_BYTEARRAY(TclFetchIntRep(srcPtr, &tclByteArrayType));
    length = srcArrayPtr->used;

    copyArrayPtr = (ByteArray *)Tcl_Alloc(BYTEARRAY_SIZE(length));
    copyArrayPtr->used = length;
    copyArrayPtr->allocated = length;
    memcpy(copyArrayPtr->bytes, srcArrayPtr->bytes, length);

    SET_BYTEARRAY(&ir, copyArrayPtr);
    Tcl_StoreIntRep(copyPtr, &tclByteArrayType, &ir);
}

static void
>>>>>>> 19551b03
DupProperByteArrayInternalRep(
    Tcl_Obj *srcPtr,		/* Object with internal rep to copy. */
    Tcl_Obj *copyPtr)		/* Object with internal rep to set. */
{
    size_t length;
    ByteArray *srcArrayPtr, *copyArrayPtr;
    Tcl_ObjIntRep ir;

    srcArrayPtr = GET_BYTEARRAY(TclFetchIntRep(srcPtr, &properByteArrayType));
    length = srcArrayPtr->used;

    copyArrayPtr = (ByteArray *)Tcl_Alloc(BYTEARRAY_SIZE(length));
    copyArrayPtr->used = length;
    copyArrayPtr->allocated = length;
    memcpy(copyArrayPtr->bytes, srcArrayPtr->bytes, length);

    SET_BYTEARRAY(&ir, copyArrayPtr);
    Tcl_StoreIntRep(copyPtr, &properByteArrayType, &ir);
}

/*
 *----------------------------------------------------------------------
 *
 * UpdateStringOfByteArray --
 *
 *	Update the string representation for a ByteArray data object.
 *
 * Results:
 *	None.
 *
 * Side effects:
 *	The object's string is set to a valid string that results from the
 *	ByteArray-to-string conversion.
 *
 *----------------------------------------------------------------------
 */

static void
UpdateStringOfByteArray(
    Tcl_Obj *objPtr)		/* ByteArray object whose string rep to
				 * update. */
{
    const Tcl_ObjIntRep *irPtr = TclFetchIntRep(objPtr, &properByteArrayType);
    ByteArray *byteArrayPtr = GET_BYTEARRAY(irPtr);
    unsigned char *src = byteArrayPtr->bytes;
    size_t i, length = byteArrayPtr->used;
    size_t size = length;

    /*
     * How much space will string rep need?
     */

    for (i = 0; i < length; i++) {
	if ((src[i] == 0) || (src[i] > 127)) {
	    size++;
	}
    }

    if (size == length) {
	char *dst = Tcl_InitStringRep(objPtr, (char *)src, size);

	TclOOM(dst, size);
    } else {
	char *dst = Tcl_InitStringRep(objPtr, NULL, size);

	TclOOM(dst, size);
	for (i = 0; i < length; i++) {
	    dst += Tcl_UniCharToUtf(src[i], dst);
	}
	(void) Tcl_InitStringRep(objPtr, NULL, size);
    }
}

/*
 *----------------------------------------------------------------------
 *
 * TclAppendBytesToByteArray --
 *
 *	This function appends an array of bytes to a byte array object. Note
 *	that the object *must* be unshared, and the array of bytes *must not*
 *	refer to the object being appended to.
 *
 * Results:
 *	None.
 *
 * Side effects:
 *	Allocates enough memory for an array of bytes of the requested total
 *	size, or possibly larger. [Bug 2992970]
 *
 *----------------------------------------------------------------------
 */

void
TclAppendBytesToByteArray(
    Tcl_Obj *objPtr,
    const unsigned char *bytes,
    size_t len)
{
    ByteArray *byteArrayPtr;
    size_t needed;
    Tcl_ObjIntRep *irPtr;

    if (Tcl_IsShared(objPtr)) {
	Tcl_Panic("%s called with shared object","TclAppendBytesToByteArray");
    }
    if (len == TCL_AUTO_LENGTH) {
	Tcl_Panic("%s must be called with definite number of bytes to append",
		"TclAppendBytesToByteArray");
    }
    if (len == 0) {
	/*
	 * Append zero bytes is a no-op.
	 */

	return;
    }

    irPtr = TclFetchIntRep(objPtr, &properByteArrayType);
    if (irPtr == NULL) {
	if (TCL_ERROR == SetByteArrayFromAny(NULL, objPtr)) {
	    Tcl_Panic("attempt to append bytes to non-bytearray");
	}
	irPtr = TclFetchIntRep(objPtr, &properByteArrayType);
    }
    byteArrayPtr = GET_BYTEARRAY(irPtr);

    if (len > UINT_MAX - byteArrayPtr->used) {
	Tcl_Panic("max size for a Tcl value (%u bytes) exceeded", UINT_MAX);
    }

    needed = byteArrayPtr->used + len;
    /*
     * If we need to, resize the allocated space in the byte array.
     */

    if (needed > byteArrayPtr->allocated) {
	ByteArray *ptr = NULL;
	size_t attempt;

	if (needed <= INT_MAX/2) {
	    /*
	     * Try to allocate double the total space that is needed.
	     */

	    attempt = 2 * needed;
	    ptr = (ByteArray *)Tcl_AttemptRealloc(byteArrayPtr, BYTEARRAY_SIZE(attempt));
	}
	if (ptr == NULL) {
	    /*
	     * Try to allocate double the increment that is needed (plus).
	     */

	    size_t limit = UINT_MAX - needed;
	    size_t extra = len + TCL_MIN_GROWTH;
	    size_t growth = (extra > limit) ? limit : extra;

	    attempt = needed + growth;
	    ptr = (ByteArray *)Tcl_AttemptRealloc(byteArrayPtr, BYTEARRAY_SIZE(attempt));
	}
	if (ptr == NULL) {
	    /*
	     * Last chance: Try to allocate exactly what is needed.
	     */

	    attempt = needed;
	    ptr = (ByteArray *)Tcl_Realloc(byteArrayPtr, BYTEARRAY_SIZE(attempt));
	}
	byteArrayPtr = ptr;
	byteArrayPtr->allocated = attempt;
	SET_BYTEARRAY(irPtr, byteArrayPtr);
    }

    if (bytes) {
	memcpy(byteArrayPtr->bytes + byteArrayPtr->used, bytes, len);
    }
    byteArrayPtr->used += len;
    TclInvalidateStringRep(objPtr);
}

/*
 *----------------------------------------------------------------------
 *
 * TclInitBinaryCmd --
 *
 *	This function is called to create the "binary" Tcl command. See the
 *	user documentation for details on what it does.
 *
 * Results:
 *	A command token for the new command.
 *
 * Side effects:
 *	Creates a new binary command as a mapped ensemble.
 *
 *----------------------------------------------------------------------
 */

Tcl_Command
TclInitBinaryCmd(
    Tcl_Interp *interp)
{
    Tcl_Command binaryEnsemble;

    binaryEnsemble = TclMakeEnsemble(interp, "binary", binaryMap);
    TclMakeEnsemble(interp, "binary encode", encodeMap);
    TclMakeEnsemble(interp, "binary decode", decodeMap);
    return binaryEnsemble;
}

/*
 *----------------------------------------------------------------------
 *
 * BinaryFormatCmd --
 *
 *	This procedure implements the "binary format" Tcl command.
 *
 * Results:
 *	A standard Tcl result.
 *
 * Side effects:
 *	See the user documentation.
 *
 *----------------------------------------------------------------------
 */

static int
BinaryFormatCmd(
    ClientData dummy,		/* Not used. */
    Tcl_Interp *interp,		/* Current interpreter. */
    int objc,			/* Number of arguments. */
    Tcl_Obj *const objv[])	/* Argument objects. */
{
    int arg;			/* Index of next argument to consume. */
    int value = 0;		/* Current integer value to be packed.
				 * Initialized to avoid compiler warning. */
    char cmd;			/* Current format character. */
    size_t count;			/* Count associated with current format
				 * character. */
    int flags;			/* Format field flags */
    const char *format;		/* Pointer to current position in format
				 * string. */
    Tcl_Obj *resultPtr = NULL;	/* Object holding result buffer. */
    unsigned char *buffer;	/* Start of result buffer. */
    unsigned char *cursor;	/* Current position within result buffer. */
    unsigned char *maxPos;	/* Greatest position within result buffer that
				 * cursor has visited.*/
    const char *errorString;
    const char *errorValue, *str;
    int offset, size;
    size_t length;
    (void)dummy;

    if (objc < 2) {
	Tcl_WrongNumArgs(interp, 1, objv, "formatString ?arg ...?");
	return TCL_ERROR;
    }

    /*
     * To avoid copying the data, we format the string in two passes. The
     * first pass computes the size of the output buffer. The second pass
     * places the formatted data into the buffer.
     */

    format = TclGetString(objv[1]);
    arg = 2;
    offset = 0;
    length = 0;
    while (*format != '\0') {
	str = format;
	flags = 0;
	if (!GetFormatSpec(&format, &cmd, &count, &flags)) {
	    break;
	}
	switch (cmd) {
	case 'a':
	case 'A':
	case 'b':
	case 'B':
	case 'h':
	case 'H':
	    /*
	     * For string-type specifiers, the count corresponds to the number
	     * of bytes in a single argument.
	     */

	    if (arg >= objc) {
		goto badIndex;
	    }
	    if (count == BINARY_ALL) {
		Tcl_Obj *copy = TclNarrowToBytes(objv[arg]);
		(void)TclGetByteArrayFromObj(copy, &count);
		Tcl_DecrRefCount(copy);
	    } else if (count == BINARY_NOCOUNT) {
		count = 1;
	    }
	    arg++;
	    if (cmd == 'a' || cmd == 'A') {
		offset += count;
	    } else if (cmd == 'b' || cmd == 'B') {
		offset += (count + 7) / 8;
	    } else {
		offset += (count + 1) / 2;
	    }
	    break;
	case 'c':
	    size = 1;
	    goto doNumbers;
	case 't':
	case 's':
	case 'S':
	    size = 2;
	    goto doNumbers;
	case 'n':
	case 'i':
	case 'I':
	    size = 4;
	    goto doNumbers;
	case 'm':
	case 'w':
	case 'W':
	    size = 8;
	    goto doNumbers;
	case 'r':
	case 'R':
	case 'f':
	    size = sizeof(float);
	    goto doNumbers;
	case 'q':
	case 'Q':
	case 'd':
	    size = sizeof(double);

	doNumbers:
	    if (arg >= objc) {
		goto badIndex;
	    }

	    /*
	     * For number-type specifiers, the count corresponds to the number
	     * of elements in the list stored in a single argument. If no
	     * count is specified, then the argument is taken as a single
	     * non-list value.
	     */

	    if (count == BINARY_NOCOUNT) {
		arg++;
		count = 1;
	    } else {
		int listc;
		Tcl_Obj **listv;

		/*
		 * The macro evals its args more than once: avoid arg++
		 */

		if (TclListObjGetElements(interp, objv[arg], &listc,
			&listv) != TCL_OK) {
		    return TCL_ERROR;
		}
		arg++;

		if (count == BINARY_ALL) {
		    count = listc;
		} else if (count > (size_t)listc) {
		    Tcl_SetObjResult(interp, Tcl_NewStringObj(
			    "number of elements in list does not match count",
			    -1));
		    return TCL_ERROR;
		}
	    }
	    offset += count*size;
	    break;

	case 'x':
	    if (count == BINARY_ALL) {
		Tcl_SetObjResult(interp, Tcl_NewStringObj(
			"cannot use \"*\" in format string with \"x\"", -1));
		return TCL_ERROR;
	    } else if (count == BINARY_NOCOUNT) {
		count = 1;
	    }
	    offset += count;
	    break;
	case 'X':
	    if (count == BINARY_NOCOUNT) {
		count = 1;
	    }
	    if ((count > (size_t)offset) || (count == BINARY_ALL)) {
		count = offset;
	    }
	    if (offset > (int)length) {
		length = offset;
	    }
	    offset -= count;
	    break;
	case '@':
	    if (offset > (int)length) {
		length = offset;
	    }
	    if (count == BINARY_ALL) {
		offset = length;
	    } else if (count == BINARY_NOCOUNT) {
		goto badCount;
	    } else {
		offset = count;
	    }
	    break;
	default:
	    errorString = str;
	    goto badField;
	}
    }
    if (offset > (int)length) {
	length = offset;
    }
    if (length == 0) {
	return TCL_OK;
    }

    /*
     * Prepare the result object by preallocating the caclulated number of
     * bytes and filling with nulls.
     */

    resultPtr = Tcl_NewObj();
    buffer = Tcl_SetByteArrayLength(resultPtr, length);
    memset(buffer, 0, length);

    /*
     * Pack the data into the result object. Note that we can skip the error
     * checking during this pass, since we have already parsed the string
     * once.
     */

    arg = 2;
    format = TclGetString(objv[1]);
    cursor = buffer;
    maxPos = cursor;
    while (*format != 0) {
	flags = 0;
	if (!GetFormatSpec(&format, &cmd, &count, &flags)) {
	    break;
	}
	if ((count == 0) && (cmd != '@')) {
	    if (cmd != 'x') {
		arg++;
	    }
	    continue;
	}
	switch (cmd) {
	case 'a':
	case 'A': {
	    char pad = (char) (cmd == 'a' ? '\0' : ' ');
	    unsigned char *bytes;
	    Tcl_Obj *copy = TclNarrowToBytes(objv[arg++]);

	    bytes = TclGetByteArrayFromObj(copy, &length);

	    if (count == BINARY_ALL) {
		count = length;
	    } else if (count == BINARY_NOCOUNT) {
		count = 1;
	    }
	    if (length >= count) {
		memcpy(cursor, bytes, count);
	    } else {
		memcpy(cursor, bytes, length);
		memset(cursor + length, pad, count - length);
	    }
	    cursor += count;
	    Tcl_DecrRefCount(copy);
	    break;
	}
	case 'b':
	case 'B': {
	    unsigned char *last;

	    str = TclGetStringFromObj(objv[arg], &length);
	    arg++;
	    if (count == BINARY_ALL) {
		count = length;
	    } else if (count == BINARY_NOCOUNT) {
		count = 1;
	    }
	    last = cursor + ((count + 7) / 8);
	    if (count > length) {
		count = length;
	    }
	    value = 0;
	    errorString = "binary";
	    if (cmd == 'B') {
		for (offset = 0; (size_t)offset < count; offset++) {
		    value <<= 1;
		    if (str[offset] == '1') {
			value |= 1;
		    } else if (str[offset] != '0') {
			errorValue = str;
			Tcl_DecrRefCount(resultPtr);
			goto badValue;
		    }
		    if (((offset + 1) % 8) == 0) {
			*cursor++ = UCHAR(value);
			value = 0;
		    }
		}
	    } else {
		for (offset = 0; (size_t)offset < count; offset++) {
		    value >>= 1;
		    if (str[offset] == '1') {
			value |= 128;
		    } else if (str[offset] != '0') {
			errorValue = str;
			Tcl_DecrRefCount(resultPtr);
			goto badValue;
		    }
		    if (!((offset + 1) % 8)) {
			*cursor++ = UCHAR(value);
			value = 0;
		    }
		}
	    }
	    if ((offset % 8) != 0) {
		if (cmd == 'B') {
		    value <<= 8 - (offset % 8);
		} else {
		    value >>= 8 - (offset % 8);
		}
		*cursor++ = UCHAR(value);
	    }
	    while (cursor < last) {
		*cursor++ = '\0';
	    }
	    break;
	}
	case 'h':
	case 'H': {
	    unsigned char *last;
	    int c;

	    str = TclGetStringFromObj(objv[arg], &length);
	    arg++;
	    if (count == BINARY_ALL) {
		count = length;
	    } else if (count == BINARY_NOCOUNT) {
		count = 1;
	    }
	    last = cursor + ((count + 1) / 2);
	    if (count > length) {
		count = length;
	    }
	    value = 0;
	    errorString = "hexadecimal";
	    if (cmd == 'H') {
		for (offset = 0; (size_t)offset < count; offset++) {
		    value <<= 4;
		    if (!isxdigit(UCHAR(str[offset]))) {     /* INTL: digit */
			errorValue = str;
			Tcl_DecrRefCount(resultPtr);
			goto badValue;
		    }
		    c = str[offset] - '0';
		    if (c > 9) {
			c += ('0' - 'A') + 10;
		    }
		    if (c > 16) {
			c += ('A' - 'a');
		    }
		    value |= (c & 0xf);
		    if (offset % 2) {
			*cursor++ = (char) value;
			value = 0;
		    }
		}
	    } else {
		for (offset = 0; (size_t)offset < count; offset++) {
		    value >>= 4;

		    if (!isxdigit(UCHAR(str[offset]))) {     /* INTL: digit */
			errorValue = str;
			Tcl_DecrRefCount(resultPtr);
			goto badValue;
		    }
		    c = str[offset] - '0';
		    if (c > 9) {
			c += ('0' - 'A') + 10;
		    }
		    if (c > 16) {
			c += ('A' - 'a');
		    }
		    value |= ((c << 4) & 0xf0);
		    if (offset % 2) {
			*cursor++ = UCHAR(value & 0xff);
			value = 0;
		    }
		}
	    }
	    if (offset % 2) {
		if (cmd == 'H') {
		    value <<= 4;
		} else {
		    value >>= 4;
		}
		*cursor++ = UCHAR(value);
	    }

	    while (cursor < last) {
		*cursor++ = '\0';
	    }
	    break;
	}
	case 'c':
	case 't':
	case 's':
	case 'S':
	case 'n':
	case 'i':
	case 'I':
	case 'm':
	case 'w':
	case 'W':
	case 'r':
	case 'R':
	case 'd':
	case 'q':
	case 'Q':
	case 'f': {
	    int listc, i;
	    Tcl_Obj **listv;

	    if (count == BINARY_NOCOUNT) {
		/*
		 * Note that we are casting away the const-ness of objv, but
		 * this is safe since we aren't going to modify the array.
		 */

		listv = (Tcl_Obj **) (objv + arg);
		listc = 1;
		count = 1;
	    } else {
		TclListObjGetElements(interp, objv[arg], &listc, &listv);
		if (count == BINARY_ALL) {
		    count = listc;
		}
	    }
	    arg++;
	    for (i = 0; (size_t)i < count; i++) {
		if (FormatNumber(interp, cmd, listv[i], &cursor) != TCL_OK) {
		    Tcl_DecrRefCount(resultPtr);
		    return TCL_ERROR;
		}
	    }
	    break;
	}
	case 'x':
	    if (count == BINARY_NOCOUNT) {
		count = 1;
	    }
	    memset(cursor, 0, count);
	    cursor += count;
	    break;
	case 'X':
	    if (cursor > maxPos) {
		maxPos = cursor;
	    }
	    if (count == BINARY_NOCOUNT) {
		count = 1;
	    }
	    if ((count == BINARY_ALL) || (count > (size_t)(cursor - buffer))) {
		cursor = buffer;
	    } else {
		cursor -= count;
	    }
	    break;
	case '@':
	    if (cursor > maxPos) {
		maxPos = cursor;
	    }
	    if (count == BINARY_ALL) {
		cursor = maxPos;
	    } else {
		cursor = buffer + count;
	    }
	    break;
	}
    }
    Tcl_SetObjResult(interp, resultPtr);
    return TCL_OK;

 badValue:
    Tcl_ResetResult(interp);
    Tcl_SetObjResult(interp, Tcl_ObjPrintf(
	    "expected %s string but got \"%s\" instead",
	    errorString, errorValue));
    return TCL_ERROR;

 badCount:
    errorString = "missing count for \"@\" field specifier";
    goto error;

 badIndex:
    errorString = "not enough arguments for all format specifiers";
    goto error;

 badField:
    {
	Tcl_UniChar ch = 0;
	char buf[5] = "";

	TclUtfToUniChar(errorString, &ch);
	buf[Tcl_UniCharToUtf(ch, buf)] = '\0';
	Tcl_SetObjResult(interp, Tcl_ObjPrintf(
		"bad field specifier \"%s\"", buf));
	return TCL_ERROR;
    }

 error:
    Tcl_SetObjResult(interp, Tcl_NewStringObj(errorString, -1));
    return TCL_ERROR;
}

/*
 *----------------------------------------------------------------------
 *
 * BinaryScanCmd --
 *
 *	This procedure implements the "binary scan" Tcl command.
 *
 * Results:
 *	A standard Tcl result.
 *
 * Side effects:
 *	See the user documentation.
 *
 *----------------------------------------------------------------------
 */

int
BinaryScanCmd(
    ClientData dummy,		/* Not used. */
    Tcl_Interp *interp,		/* Current interpreter. */
    int objc,			/* Number of arguments. */
    Tcl_Obj *const objv[])	/* Argument objects. */
{
    int arg;			/* Index of next argument to consume. */
    int value = 0;		/* Current integer value to be packed.
				 * Initialized to avoid compiler warning. */
    char cmd;			/* Current format character. */
    size_t count;			/* Count associated with current format
				 * character. */
    int flags;			/* Format field flags */
    const char *format;		/* Pointer to current position in format
				 * string. */
    Tcl_Obj *resultPtr = NULL;	/* Object holding result buffer. */
    unsigned char *buffer;	/* Start of result buffer. */
    const char *errorString;
    const char *str;
    int offset, size, i;
    size_t length = 0;

    Tcl_Obj *valuePtr, *elementPtr;
    Tcl_HashTable numberCacheHash;
    Tcl_HashTable *numberCachePtr;
    (void)dummy;

    if (objc < 3) {
	Tcl_WrongNumArgs(interp, 1, objv,
		"value formatString ?varName ...?");
	return TCL_ERROR;
    }
    buffer = TclGetByteArrayFromObj(objv[1], &length);
    if (buffer == NULL) {
	Tcl_AppendResult(interp, "binary scan expects bytes", NULL);
	return TCL_ERROR;
    }
    numberCachePtr = &numberCacheHash;
    Tcl_InitHashTable(numberCachePtr, TCL_ONE_WORD_KEYS);
    format = TclGetString(objv[2]);
    arg = 3;
    offset = 0;
    while (*format != '\0') {
	str = format;
	flags = 0;
	if (!GetFormatSpec(&format, &cmd, &count, &flags)) {
	    goto done;
	}
	switch (cmd) {
	case 'a':
	case 'A': {
	    unsigned char *src;

	    if (arg >= objc) {
		DeleteScanNumberCache(numberCachePtr);
		goto badIndex;
	    }
	    if (count == BINARY_ALL) {
		count = length - offset;
	    } else {
		if (count == BINARY_NOCOUNT) {
		    count = 1;
		}
		if (count > length - offset) {
		    goto done;
		}
	    }

	    src = buffer + offset;
	    size = count;

	    /*
	     * Trim trailing nulls and spaces, if necessary.
	     */

	    if (cmd == 'A') {
		while (size > 0) {
		    if (src[size - 1] != '\0' && src[size - 1] != ' ') {
			break;
		    }
		    size--;
		}
	    }

	    /*
	     * Have to do this #ifdef-fery because (as part of defining
	     * Tcl_NewByteArrayObj) we removed the #def that hides this stuff
	     * normally. If this code ever gets copied to another file, it
	     * should be changed back to the simpler version.
	     */

#ifdef TCL_MEM_DEBUG
	    valuePtr = Tcl_DbNewByteArrayObj(src, size, __FILE__, __LINE__);
#else
	    valuePtr = Tcl_NewByteArrayObj(src, size);
#endif /* TCL_MEM_DEBUG */

	    resultPtr = Tcl_ObjSetVar2(interp, objv[arg], NULL, valuePtr,
		    TCL_LEAVE_ERR_MSG);
	    arg++;
	    if (resultPtr == NULL) {
		DeleteScanNumberCache(numberCachePtr);
		return TCL_ERROR;
	    }
	    offset += count;
	    break;
	}
	case 'b':
	case 'B': {
	    unsigned char *src;
	    char *dest;

	    if (arg >= objc) {
		DeleteScanNumberCache(numberCachePtr);
		goto badIndex;
	    }
	    if (count == BINARY_ALL) {
		count = (length - offset) * 8;
	    } else {
		if (count == BINARY_NOCOUNT) {
		    count = 1;
		}
		if (count > (size_t)(length - offset) * 8) {
		    goto done;
		}
	    }
	    src = buffer + offset;
	    valuePtr = Tcl_NewObj();
	    Tcl_SetObjLength(valuePtr, count);
	    dest = TclGetString(valuePtr);

	    if (cmd == 'b') {
		for (i = 0; (size_t)i < count; i++) {
		    if (i % 8) {
			value >>= 1;
		    } else {
			value = *src++;
		    }
		    *dest++ = (char) ((value & 1) ? '1' : '0');
		}
	    } else {
		for (i = 0; (size_t)i < count; i++) {
		    if (i % 8) {
			value <<= 1;
		    } else {
			value = *src++;
		    }
		    *dest++ = (char) ((value & 0x80) ? '1' : '0');
		}
	    }

	    resultPtr = Tcl_ObjSetVar2(interp, objv[arg], NULL, valuePtr,
		    TCL_LEAVE_ERR_MSG);
	    arg++;
	    if (resultPtr == NULL) {
		DeleteScanNumberCache(numberCachePtr);
		return TCL_ERROR;
	    }
	    offset += (count + 7) / 8;
	    break;
	}
	case 'h':
	case 'H': {
	    char *dest;
	    unsigned char *src;
	    static const char hexdigit[] = "0123456789abcdef";

	    if (arg >= objc) {
		DeleteScanNumberCache(numberCachePtr);
		goto badIndex;
	    }
	    if (count == BINARY_ALL) {
		count = (length - offset)*2;
	    } else {
		if (count == BINARY_NOCOUNT) {
		    count = 1;
		}
		if (count > (length - offset)*2) {
		    goto done;
		}
	    }
	    src = buffer + offset;
	    valuePtr = Tcl_NewObj();
	    Tcl_SetObjLength(valuePtr, count);
	    dest = TclGetString(valuePtr);

	    if (cmd == 'h') {
		for (i = 0; (size_t)i < count; i++) {
		    if (i % 2) {
			value >>= 4;
		    } else {
			value = *src++;
		    }
		    *dest++ = hexdigit[value & 0xf];
		}
	    } else {
		for (i = 0; (size_t)i < count; i++) {
		    if (i % 2) {
			value <<= 4;
		    } else {
			value = *src++;
		    }
		    *dest++ = hexdigit[(value >> 4) & 0xf];
		}
	    }

	    resultPtr = Tcl_ObjSetVar2(interp, objv[arg], NULL, valuePtr,
		    TCL_LEAVE_ERR_MSG);
	    arg++;
	    if (resultPtr == NULL) {
		DeleteScanNumberCache(numberCachePtr);
		return TCL_ERROR;
	    }
	    offset += (count + 1) / 2;
	    break;
	}
	case 'c':
	    size = 1;
	    goto scanNumber;
	case 't':
	case 's':
	case 'S':
	    size = 2;
	    goto scanNumber;
	case 'n':
	case 'i':
	case 'I':
	    size = 4;
	    goto scanNumber;
	case 'm':
	case 'w':
	case 'W':
	    size = 8;
	    goto scanNumber;
	case 'r':
	case 'R':
	case 'f':
	    size = sizeof(float);
	    goto scanNumber;
	case 'q':
	case 'Q':
	case 'd': {
	    unsigned char *src;

	    size = sizeof(double);
	    /* fall through */

	scanNumber:
	    if (arg >= objc) {
		DeleteScanNumberCache(numberCachePtr);
		goto badIndex;
	    }
	    if (count == BINARY_NOCOUNT) {
		if ((length - offset) < (size_t)size) {
		    goto done;
		}
		valuePtr = ScanNumber(buffer+offset, cmd, flags,
			&numberCachePtr);
		offset += size;
	    } else {
		if (count == BINARY_ALL) {
		    count = (length - offset) / size;
		}
		if ((length - offset) < (count * size)) {
		    goto done;
		}
		valuePtr = Tcl_NewObj();
		src = buffer + offset;
		for (i = 0; (size_t)i < count; i++) {
		    elementPtr = ScanNumber(src, cmd, flags, &numberCachePtr);
		    src += size;
		    Tcl_ListObjAppendElement(NULL, valuePtr, elementPtr);
		}
		offset += count * size;
	    }

	    resultPtr = Tcl_ObjSetVar2(interp, objv[arg], NULL, valuePtr,
		    TCL_LEAVE_ERR_MSG);
	    arg++;
	    if (resultPtr == NULL) {
		DeleteScanNumberCache(numberCachePtr);
		return TCL_ERROR;
	    }
	    break;
	}
	case 'x':
	    if (count == BINARY_NOCOUNT) {
		count = 1;
	    }
	    if ((count == BINARY_ALL) || (count > length - offset)) {
		offset = length;
	    } else {
		offset += count;
	    }
	    break;
	case 'X':
	    if (count == BINARY_NOCOUNT) {
		count = 1;
	    }
	    if ((count == BINARY_ALL) || (count > (size_t)offset)) {
		offset = 0;
	    } else {
		offset -= count;
	    }
	    break;
	case '@':
	    if (count == BINARY_NOCOUNT) {
		DeleteScanNumberCache(numberCachePtr);
		goto badCount;
	    }
	    if ((count == BINARY_ALL) || (count > length)) {
		offset = length;
	    } else {
		offset = count;
	    }
	    break;
	default:
	    DeleteScanNumberCache(numberCachePtr);
	    errorString = str;
	    goto badField;
	}
    }

    /*
     * Set the result to the last position of the cursor.
     */

 done:
    Tcl_SetObjResult(interp, Tcl_NewWideIntObj(arg - 3));
    DeleteScanNumberCache(numberCachePtr);

    return TCL_OK;

 badCount:
    errorString = "missing count for \"@\" field specifier";
    goto error;

 badIndex:
    errorString = "not enough arguments for all format specifiers";
    goto error;

 badField:
    {
	Tcl_UniChar ch = 0;
	char buf[5] = "";

	TclUtfToUniChar(errorString, &ch);
	buf[Tcl_UniCharToUtf(ch, buf)] = '\0';
	Tcl_SetObjResult(interp, Tcl_ObjPrintf(
		"bad field specifier \"%s\"", buf));
	return TCL_ERROR;
    }

 error:
    Tcl_SetObjResult(interp, Tcl_NewStringObj(errorString, -1));
    return TCL_ERROR;
}

/*
 *----------------------------------------------------------------------
 *
 * GetFormatSpec --
 *
 *	This function parses the format strings used in the binary format and
 *	scan commands.
 *
 * Results:
 *	Moves the formatPtr to the start of the next command. Returns the
 *	current command character and count in cmdPtr and countPtr. The count
 *	is set to BINARY_ALL if the count character was '*' or BINARY_NOCOUNT
 *	if no count was specified. Returns 1 on success, or 0 if the string
 *	did not have a format specifier.
 *
 * Side effects:
 *	None.
 *
 *----------------------------------------------------------------------
 */

static int
GetFormatSpec(
    const char **formatPtr,	/* Pointer to format string. */
    char *cmdPtr,		/* Pointer to location of command char. */
    size_t *countPtr,		/* Pointer to repeat count value. */
    int *flagsPtr)		/* Pointer to field flags */
{
    /*
     * Skip any leading blanks.
     */

    while (**formatPtr == ' ') {
	(*formatPtr)++;
    }

    /*
     * The string was empty, except for whitespace, so fail.
     */

    if (!(**formatPtr)) {
	return 0;
    }

    /*
     * Extract the command character and any trailing digits or '*'.
     */

    *cmdPtr = **formatPtr;
    (*formatPtr)++;
    if (**formatPtr == 'u') {
	(*formatPtr)++;
	*flagsPtr |= BINARY_UNSIGNED;
    }
    if (**formatPtr == '*') {
	(*formatPtr)++;
	*countPtr = BINARY_ALL;
    } else if (isdigit(UCHAR(**formatPtr))) { /* INTL: digit */
	unsigned long int count;

	errno = 0;
	count = strtoul(*formatPtr, (char **) formatPtr, 10);
	if (errno || (count > (unsigned long) INT_MAX)) {
	    *countPtr = INT_MAX;
	} else {
	    *countPtr = (int) count;
	}
    } else {
	*countPtr = BINARY_NOCOUNT;
    }
    return 1;
}

/*
 *----------------------------------------------------------------------
 *
 * NeedReversing --
 *
 *	This routine determines, if bytes of a number need to be re-ordered,
 *	and returns a numeric code indicating the re-ordering to be done.
 *	This depends on the endiannes of the machine and the desired format.
 *	It is in effect a table (whose contents depend on the endianness of
 *	the system) describing whether a value needs reversing or not. Anyone
 *	porting the code to a big-endian platform should take care to make
 *	sure that they define WORDS_BIGENDIAN though this is already done by
 *	configure for the Unix build; little-endian platforms (including
 *	Windows) don't need to do anything.
 *
 * Results:
 *	0	No re-ordering needed.
 *	1	Reverse the bytes:	01234567 <-> 76543210 (little to big)
 *	2	Apply this re-ordering: 01234567 <-> 45670123 (Nokia to little)
 *	3	Apply this re-ordering: 01234567 <-> 32107654 (Nokia to big)
 *
 * Side effects:
 *	None
 *
 *----------------------------------------------------------------------
 */

static int
NeedReversing(
    int format)
{
    switch (format) {
	/* native floats and doubles: never reverse */
    case 'd':
    case 'f':
	/* big endian ints: never reverse */
    case 'I':
    case 'S':
    case 'W':
#ifdef WORDS_BIGENDIAN
	/* native ints: reverse if we're little-endian */
    case 'n':
    case 't':
    case 'm':
	/* f: reverse if we're little-endian */
    case 'Q':
    case 'R':
#else /* !WORDS_BIGENDIAN */
	/* small endian floats: reverse if we're big-endian */
    case 'r':
#endif /* WORDS_BIGENDIAN */
	return 0;

#ifdef WORDS_BIGENDIAN
	/* small endian floats: reverse if we're big-endian */
    case 'q':
    case 'r':
#else /* !WORDS_BIGENDIAN */
	/* native ints: reverse if we're little-endian */
    case 'n':
    case 't':
    case 'm':
	/* f: reverse if we're little-endian */
    case 'R':
#endif /* WORDS_BIGENDIAN */
	/* small endian ints: always reverse */
    case 'i':
    case 's':
    case 'w':
	return 1;

#ifndef WORDS_BIGENDIAN
    /*
     * The Q and q formats need special handling to account for the unusual
     * byte ordering of 8-byte floats on Nokia 770 systems, which claim to be
     * little-endian, but also reverse word order.
     */

    case 'Q':
	if (TclNokia770Doubles()) {
	    return 3;
	}
	return 1;
    case 'q':
	if (TclNokia770Doubles()) {
	    return 2;
	}
	return 0;
#endif
    }

    Tcl_Panic("unexpected fallthrough");
    return 0;
}

/*
 *----------------------------------------------------------------------
 *
 * CopyNumber --
 *
 *	This routine is called by FormatNumber and ScanNumber to copy a
 *	floating-point number. If required, bytes are reversed while copying.
 *	The behaviour is only fully defined when used with IEEE float and
 *	double values (guaranteed to be 4 and 8 bytes long, respectively.)
 *
 * Results:
 *	None
 *
 * Side effects:
 *	Copies length bytes
 *
 *----------------------------------------------------------------------
 */

static void
CopyNumber(
    const void *from,		/* source */
    void *to,			/* destination */
    size_t length,		/* Number of bytes to copy */
    int type)			/* What type of thing are we copying? */
{
    switch (NeedReversing(type)) {
    case 0:
	memcpy(to, from, length);
	break;
    case 1: {
	const unsigned char *fromPtr = (const unsigned char *)from;
	unsigned char *toPtr = (unsigned char *)to;

	switch (length) {
	case 4:
	    toPtr[0] = fromPtr[3];
	    toPtr[1] = fromPtr[2];
	    toPtr[2] = fromPtr[1];
	    toPtr[3] = fromPtr[0];
	    break;
	case 8:
	    toPtr[0] = fromPtr[7];
	    toPtr[1] = fromPtr[6];
	    toPtr[2] = fromPtr[5];
	    toPtr[3] = fromPtr[4];
	    toPtr[4] = fromPtr[3];
	    toPtr[5] = fromPtr[2];
	    toPtr[6] = fromPtr[1];
	    toPtr[7] = fromPtr[0];
	    break;
	}
	break;
    }
    case 2: {
	const unsigned char *fromPtr = (const unsigned char *)from;
	unsigned char *toPtr = (unsigned char *)to;

	toPtr[0] = fromPtr[4];
	toPtr[1] = fromPtr[5];
	toPtr[2] = fromPtr[6];
	toPtr[3] = fromPtr[7];
	toPtr[4] = fromPtr[0];
	toPtr[5] = fromPtr[1];
	toPtr[6] = fromPtr[2];
	toPtr[7] = fromPtr[3];
	break;
    }
    case 3: {
	const unsigned char *fromPtr = (const unsigned char *)from;
	unsigned char *toPtr = (unsigned char *)to;

	toPtr[0] = fromPtr[3];
	toPtr[1] = fromPtr[2];
	toPtr[2] = fromPtr[1];
	toPtr[3] = fromPtr[0];
	toPtr[4] = fromPtr[7];
	toPtr[5] = fromPtr[6];
	toPtr[6] = fromPtr[5];
	toPtr[7] = fromPtr[4];
	break;
    }
    }
}

/*
 *----------------------------------------------------------------------
 *
 * FormatNumber --
 *
 *	This routine is called by Tcl_BinaryObjCmd to format a number into a
 *	location pointed at by cursor.
 *
 * Results:
 *	A standard Tcl result.
 *
 * Side effects:
 *	Moves the cursor to the next location to be written into.
 *
 *----------------------------------------------------------------------
 */

static int
FormatNumber(
    Tcl_Interp *interp,		/* Current interpreter, used to report
				 * errors. */
    int type,			/* Type of number to format. */
    Tcl_Obj *src,		/* Number to format. */
    unsigned char **cursorPtr)	/* Pointer to index into destination buffer. */
{
    double dvalue;
    Tcl_WideInt wvalue;
    float fvalue;

    switch (type) {
    case 'd':
    case 'q':
    case 'Q':
	/*
	 * Double-precision floating point values. Tcl_GetDoubleFromObj
	 * returns TCL_ERROR for NaN, but we can check by comparing the
	 * object's type pointer.
	 */

	if (Tcl_GetDoubleFromObj(interp, src, &dvalue) != TCL_OK) {
	    const Tcl_ObjIntRep *irPtr = TclFetchIntRep(src, &tclDoubleType);
	    if (irPtr == NULL) {
		return TCL_ERROR;
	    }
	    dvalue = irPtr->doubleValue;
	}
	CopyNumber(&dvalue, *cursorPtr, sizeof(double), type);
	*cursorPtr += sizeof(double);
	return TCL_OK;

    case 'f':
    case 'r':
    case 'R':
	/*
	 * Single-precision floating point values. Tcl_GetDoubleFromObj
	 * returns TCL_ERROR for NaN, but we can check by comparing the
	 * object's type pointer.
	 */

	if (Tcl_GetDoubleFromObj(interp, src, &dvalue) != TCL_OK) {
	    const Tcl_ObjIntRep *irPtr = TclFetchIntRep(src, &tclDoubleType);

	    if (irPtr == NULL) {
		return TCL_ERROR;
	    }
	    dvalue = irPtr->doubleValue;
	}

	/*
	 * Because some compilers will generate floating point exceptions on
	 * an overflow cast (e.g. Borland), we restrict the values to the
	 * valid range for float.
	 */

	if (fabs(dvalue) > (double) FLT_MAX) {
	    fvalue = (dvalue >= 0.0) ? FLT_MAX : -FLT_MAX;
	} else {
	    fvalue = (float) dvalue;
	}
	CopyNumber(&fvalue, *cursorPtr, sizeof(float), type);
	*cursorPtr += sizeof(float);
	return TCL_OK;

	/*
	 * 64-bit integer values.
	 */
    case 'w':
    case 'W':
    case 'm':
	if (TclGetWideBitsFromObj(interp, src, &wvalue) != TCL_OK) {
	    return TCL_ERROR;
	}
	if (NeedReversing(type)) {
	    *(*cursorPtr)++ = UCHAR(wvalue);
	    *(*cursorPtr)++ = UCHAR(wvalue >> 8);
	    *(*cursorPtr)++ = UCHAR(wvalue >> 16);
	    *(*cursorPtr)++ = UCHAR(wvalue >> 24);
	    *(*cursorPtr)++ = UCHAR(wvalue >> 32);
	    *(*cursorPtr)++ = UCHAR(wvalue >> 40);
	    *(*cursorPtr)++ = UCHAR(wvalue >> 48);
	    *(*cursorPtr)++ = UCHAR(wvalue >> 56);
	} else {
	    *(*cursorPtr)++ = UCHAR(wvalue >> 56);
	    *(*cursorPtr)++ = UCHAR(wvalue >> 48);
	    *(*cursorPtr)++ = UCHAR(wvalue >> 40);
	    *(*cursorPtr)++ = UCHAR(wvalue >> 32);
	    *(*cursorPtr)++ = UCHAR(wvalue >> 24);
	    *(*cursorPtr)++ = UCHAR(wvalue >> 16);
	    *(*cursorPtr)++ = UCHAR(wvalue >> 8);
	    *(*cursorPtr)++ = UCHAR(wvalue);
	}
	return TCL_OK;

	/*
	 * 32-bit integer values.
	 */
    case 'i':
    case 'I':
    case 'n':
	if (TclGetWideBitsFromObj(interp, src, &wvalue) != TCL_OK) {
	    return TCL_ERROR;
	}
	if (NeedReversing(type)) {
	    *(*cursorPtr)++ = UCHAR(wvalue);
	    *(*cursorPtr)++ = UCHAR(wvalue >> 8);
	    *(*cursorPtr)++ = UCHAR(wvalue >> 16);
	    *(*cursorPtr)++ = UCHAR(wvalue >> 24);
	} else {
	    *(*cursorPtr)++ = UCHAR(wvalue >> 24);
	    *(*cursorPtr)++ = UCHAR(wvalue >> 16);
	    *(*cursorPtr)++ = UCHAR(wvalue >> 8);
	    *(*cursorPtr)++ = UCHAR(wvalue);
	}
	return TCL_OK;

	/*
	 * 16-bit integer values.
	 */
    case 's':
    case 'S':
    case 't':
	if (TclGetWideBitsFromObj(interp, src, &wvalue) != TCL_OK) {
	    return TCL_ERROR;
	}
	if (NeedReversing(type)) {
	    *(*cursorPtr)++ = UCHAR(wvalue);
	    *(*cursorPtr)++ = UCHAR(wvalue >> 8);
	} else {
	    *(*cursorPtr)++ = UCHAR(wvalue >> 8);
	    *(*cursorPtr)++ = UCHAR(wvalue);
	}
	return TCL_OK;

	/*
	 * 8-bit integer values.
	 */
    case 'c':
	if (TclGetWideBitsFromObj(interp, src, &wvalue) != TCL_OK) {
	    return TCL_ERROR;
	}
	*(*cursorPtr)++ = UCHAR(wvalue);
	return TCL_OK;

    default:
	Tcl_Panic("unexpected fallthrough");
	return TCL_ERROR;
    }
}

/*
 *----------------------------------------------------------------------
 *
 * ScanNumber --
 *
 *	This routine is called by Tcl_BinaryObjCmd to scan a number out of a
 *	buffer.
 *
 * Results:
 *	Returns a newly created object containing the scanned number. This
 *	object has a ref count of zero.
 *
 * Side effects:
 *	Might reuse an object in the number cache, place a new object in the
 *	cache, or delete the cache and set the reference to it (itself passed
 *	in by reference) to NULL.
 *
 *----------------------------------------------------------------------
 */

static Tcl_Obj *
ScanNumber(
    unsigned char *buffer,	/* Buffer to scan number from. */
    int type,			/* Format character from "binary scan" */
    int flags,			/* Format field flags */
    Tcl_HashTable **numberCachePtrPtr)
				/* Place to look for cache of scanned value
				 * objects, or NULL if too many different
				 * numbers have been scanned. */
{
    long value;
    float fvalue;
    double dvalue;
    Tcl_WideUInt uwvalue;

    /*
     * We cannot rely on the compiler to properly sign extend integer values
     * when we cast from smaller values to larger values because we don't know
     * the exact size of the integer types. So, we have to handle sign
     * extension explicitly by checking the high bit and padding with 1's as
     * needed. This practice is disabled if the BINARY_UNSIGNED flag is set.
     */

    switch (type) {
    case 'c':
	/*
	 * Characters need special handling. We want to produce a signed
	 * result, but on some platforms (such as AIX) chars are unsigned. To
	 * deal with this, check for a value that should be negative but
	 * isn't.
	 */

	value = buffer[0];
	if (!(flags & BINARY_UNSIGNED)) {
	    if (value & 0x80) {
		value |= -0x100;
	    }
	}
	goto returnNumericObject;

	/*
	 * 16-bit numeric values. We need the sign extension trick (see above)
	 * here as well.
	 */

    case 's':
    case 'S':
    case 't':
	if (NeedReversing(type)) {
	    value = (long) (buffer[0] + (buffer[1] << 8));
	} else {
	    value = (long) (buffer[1] + (buffer[0] << 8));
	}
	if (!(flags & BINARY_UNSIGNED)) {
	    if (value & 0x8000) {
		value |= -0x10000;
	    }
	}
	goto returnNumericObject;

	/*
	 * 32-bit numeric values.
	 */

    case 'i':
    case 'I':
    case 'n':
	if (NeedReversing(type)) {
	    value = (long) (buffer[0]
		    + (buffer[1] << 8)
		    + (buffer[2] << 16)
		    + (((long)buffer[3]) << 24));
	} else {
	    value = (long) (buffer[3]
		    + (buffer[2] << 8)
		    + (buffer[1] << 16)
		    + (((long) buffer[0]) << 24));
	}

	/*
	 * Check to see if the value was sign extended properly on systems
	 * where an int is more than 32-bits.
	 *
	 * We avoid caching unsigned integers as we cannot distinguish between
	 * 32bit signed and unsigned in the hash (short and char are ok).
	 */

	if (flags & BINARY_UNSIGNED) {
	    return Tcl_NewWideIntObj((Tcl_WideInt)(unsigned long)value);
	}
	if ((value & (((unsigned) 1) << 31)) && (value > 0)) {
	    value -= (((unsigned) 1) << 31);
	    value -= (((unsigned) 1) << 31);
	}

    returnNumericObject:
	if (*numberCachePtrPtr == NULL) {
	    return Tcl_NewWideIntObj(value);
	} else {
	    Tcl_HashTable *tablePtr = *numberCachePtrPtr;
	    Tcl_HashEntry *hPtr;
	    int isNew;

	    hPtr = Tcl_CreateHashEntry(tablePtr, INT2PTR(value), &isNew);
	    if (!isNew) {
		return (Tcl_Obj *)Tcl_GetHashValue(hPtr);
	    }
	    if (tablePtr->numEntries <= BINARY_SCAN_MAX_CACHE) {
		Tcl_Obj *objPtr = Tcl_NewWideIntObj(value);

		Tcl_IncrRefCount(objPtr);
		Tcl_SetHashValue(hPtr, objPtr);
		return objPtr;
	    }

	    /*
	     * We've overflowed the cache! Someone's parsing a LOT of varied
	     * binary data in a single call! Bail out by switching back to the
	     * old behaviour for the rest of the scan.
	     *
	     * Note that anyone just using the 'c' conversion (for bytes)
	     * cannot trigger this.
	     */

	    DeleteScanNumberCache(tablePtr);
	    *numberCachePtrPtr = NULL;
	    return Tcl_NewWideIntObj(value);
	}

	/*
	 * Do not cache wide (64-bit) values; they are already too large to
	 * use as keys.
	 */

    case 'w':
    case 'W':
    case 'm':
	if (NeedReversing(type)) {
	    uwvalue = ((Tcl_WideUInt) buffer[0])
		    | (((Tcl_WideUInt) buffer[1]) << 8)
		    | (((Tcl_WideUInt) buffer[2]) << 16)
		    | (((Tcl_WideUInt) buffer[3]) << 24)
		    | (((Tcl_WideUInt) buffer[4]) << 32)
		    | (((Tcl_WideUInt) buffer[5]) << 40)
		    | (((Tcl_WideUInt) buffer[6]) << 48)
		    | (((Tcl_WideUInt) buffer[7]) << 56);
	} else {
	    uwvalue = ((Tcl_WideUInt) buffer[7])
		    | (((Tcl_WideUInt) buffer[6]) << 8)
		    | (((Tcl_WideUInt) buffer[5]) << 16)
		    | (((Tcl_WideUInt) buffer[4]) << 24)
		    | (((Tcl_WideUInt) buffer[3]) << 32)
		    | (((Tcl_WideUInt) buffer[2]) << 40)
		    | (((Tcl_WideUInt) buffer[1]) << 48)
		    | (((Tcl_WideUInt) buffer[0]) << 56);
	}
	if (flags & BINARY_UNSIGNED) {
	    Tcl_Obj *bigObj = NULL;
	    mp_int big;

	    if (mp_init_u64(&big, uwvalue) == MP_OKAY) {
		bigObj = Tcl_NewBignumObj(&big);
	    }
	    return bigObj;
	}
	return Tcl_NewWideIntObj((Tcl_WideInt) uwvalue);

	/*
	 * Do not cache double values; they are already too large to use as
	 * keys and the values stored are utterly incompatible with the
	 * integer part of the cache.
	 */

	/*
	 * 32-bit IEEE single-precision floating point.
	 */

    case 'f':
    case 'R':
    case 'r':
	CopyNumber(buffer, &fvalue, sizeof(float), type);
	return Tcl_NewDoubleObj(fvalue);

	/*
	 * 64-bit IEEE double-precision floating point.
	 */

    case 'd':
    case 'Q':
    case 'q':
	CopyNumber(buffer, &dvalue, sizeof(double), type);
	return Tcl_NewDoubleObj(dvalue);
    }
    return NULL;
}

/*
 *----------------------------------------------------------------------
 *
 * DeleteScanNumberCache --
 *
 *	Deletes the hash table acting as a scan number cache.
 *
 * Results:
 *	None
 *
 * Side effects:
 *	Decrements the reference counts of the objects in the cache.
 *
 *----------------------------------------------------------------------
 */

static void
DeleteScanNumberCache(
    Tcl_HashTable *numberCachePtr)
				/* Pointer to the hash table, or NULL (when
				 * the cache has already been deleted due to
				 * overflow.) */
{
    Tcl_HashEntry *hEntry;
    Tcl_HashSearch search;

    if (numberCachePtr == NULL) {
	return;
    }

    hEntry = Tcl_FirstHashEntry(numberCachePtr, &search);
    while (hEntry != NULL) {
	Tcl_Obj *value = (Tcl_Obj *)Tcl_GetHashValue(hEntry);

	if (value != NULL) {
	    Tcl_DecrRefCount(value);
	}
	hEntry = Tcl_NextHashEntry(&search);
    }
    Tcl_DeleteHashTable(numberCachePtr);
}

/*
 * ----------------------------------------------------------------------
 *
 * NOTES --
 *
 *	Some measurements show that it is faster to use a table to to perform
 *	uuencode and base64 value encoding than to calculate the output (at
 *	least on intel P4 arch).
 *
 *	Conversely using a lookup table for the decoding is slower than just
 *	calculating the values. We therefore use the fastest of each method.
 *
 *	Presumably this has to do with the size of the tables. The base64
 *	decode table is 255 bytes while the encode table is only 65 bytes. The
 *	choice likely depends on CPU memory cache sizes.
 */

/*
 *----------------------------------------------------------------------
 *
 * BinaryEncodeHex --
 *
 *	Implement the [binary encode hex] binary encoding. clientData must be
 *	a table to convert values to hexadecimal digits.
 *
 * Results:
 *	Interp result set to an encoded byte array object
 *
 * Side effects:
 *	None
 *
 *----------------------------------------------------------------------
 */

static int
BinaryEncodeHex(
    ClientData dummy,
    Tcl_Interp *interp,
    int objc,
    Tcl_Obj *const objv[])
{
    Tcl_Obj *resultObj = NULL;
    unsigned char *data = NULL;
    unsigned char *cursor = NULL;
    size_t offset = 0, count = 0;
    (void)dummy;

    if (objc != 2) {
	Tcl_WrongNumArgs(interp, 1, objv, "data");
	return TCL_ERROR;
    }

    data = TclGetByteArrayFromObj(objv[1], &count);
    if (data == NULL) {
	Tcl_AppendResult(interp, "binary encode expects bytes", NULL);
	return TCL_ERROR;
    }

    TclNewObj(resultObj);
    cursor = Tcl_SetByteArrayLength(resultObj, count * 2);
    for (offset = 0; offset < count; ++offset) {
	*cursor++ = HexDigits[(data[offset] >> 4) & 0x0f];
	*cursor++ = HexDigits[data[offset] & 0x0f];
    }
    Tcl_SetObjResult(interp, resultObj);
    return TCL_OK;
}

/*
 *----------------------------------------------------------------------
 *
 * BinaryDecodeHex --
 *
 *	Implement the [binary decode hex] binary encoding.
 *
 * Results:
 *	Interp result set to an decoded byte array object
 *
 * Side effects:
 *	None
 *
 *----------------------------------------------------------------------
 */

static int
BinaryDecodeHex(
    ClientData dummy,
    Tcl_Interp *interp,
    int objc,
    Tcl_Obj *const objv[])
{
    Tcl_Obj *resultObj = NULL;
    unsigned char *data, *datastart, *dataend;
    unsigned char *begin, *cursor, c;
    int i, index, value, size, cut = 0, strict = 0;
    size_t count = 0;
    enum {OPT_STRICT };
    static const char *const optStrings[] = { "-strict", NULL };
    (void)dummy;

    if (objc < 2 || objc > 3) {
	Tcl_WrongNumArgs(interp, 1, objv, "?options? data");
	return TCL_ERROR;
    }
    for (i = 1; i < objc - 1; ++i) {
	if (Tcl_GetIndexFromObj(interp, objv[i], optStrings, "option",
		TCL_EXACT, &index) != TCL_OK) {
	    return TCL_ERROR;
	}
	switch (index) {
	case OPT_STRICT:
	    strict = 1;
	    break;
	}
    }

    TclNewObj(resultObj);
    datastart = data = (unsigned char *)
	    TclGetStringFromObj(objv[objc - 1], &count);
    dataend = data + count;
    size = (count + 1) / 2;
    begin = cursor = Tcl_SetByteArrayLength(resultObj, size);
    while (data < dataend) {
	value = 0;
	for (i = 0 ; i < 2 ; i++) {
	    if (data >= dataend) {
		value <<= 4;
		break;
	    }

	    c = *data++;
	    if (!isxdigit(UCHAR(c))) {
		if (strict || !TclIsSpaceProc(c)) {
		    goto badChar;
		}
		i--;
		continue;
	    }

	    value <<= 4;
	    c -= '0';
	    if (c > 9) {
		c += ('0' - 'A') + 10;
	    }
	    if (c > 16) {
		c += ('A' - 'a');
	    }
	    value |= c & 0xf;
	}
	if (i < 2) {
	    cut++;
	}
	*cursor++ = UCHAR(value);
	value = 0;
    }
    if (cut > size) {
	cut = size;
    }
    Tcl_SetByteArrayLength(resultObj, cursor - begin - cut);
    Tcl_SetObjResult(interp, resultObj);
    return TCL_OK;

  badChar:
    TclDecrRefCount(resultObj);
    Tcl_SetObjResult(interp, Tcl_ObjPrintf(
	    "invalid hexadecimal digit \"%c\" at position %" TCL_Z_MODIFIER "u",
	    c, data - datastart - 1));
    return TCL_ERROR;
}

/*
 *----------------------------------------------------------------------
 *
 * BinaryEncode64 --
 *
 *	This implements a generic 6 bit binary encoding. Input is broken into
 *	6 bit chunks and a lookup table passed in via clientData is used to
 *	turn these values into output characters. This is used to implement
 *	base64 binary encodings.
 *
 * Results:
 *	Interp result set to an encoded byte array object
 *
 * Side effects:
 *	None
 *
 *----------------------------------------------------------------------
 */

#define OUTPUT(c) \
    do {						\
	*cursor++ = (c);				\
	outindex++;					\
	if (maxlen > 0 && cursor != limit) {		\
	    if (outindex == maxlen) {			\
		memcpy(cursor, wrapchar, wrapcharlen);	\
		cursor += wrapcharlen;			\
		outindex = 0;				\
	    }						\
	}						\
	if (cursor > limit) {				\
	    Tcl_Panic("limit hit");			\
	}						\
    } while (0)

static int
BinaryEncode64(
    ClientData dummy,
    Tcl_Interp *interp,
    int objc,
    Tcl_Obj *const objv[])
{
    Tcl_Obj *resultObj;
    unsigned char *data, *cursor, *limit;
    int maxlen = 0;
    const char *wrapchar = "\n";
    size_t wrapcharlen = 1;
    int i, index, size, outindex = 0;
    size_t offset, count = 0;
    enum { OPT_MAXLEN, OPT_WRAPCHAR };
    static const char *const optStrings[] = { "-maxlen", "-wrapchar", NULL };
    (void)dummy;

    if (objc < 2 || objc % 2 != 0) {
	Tcl_WrongNumArgs(interp, 1, objv,
		"?-maxlen len? ?-wrapchar char? data");
	return TCL_ERROR;
    }
    for (i = 1; i < objc - 1; i += 2) {
	if (Tcl_GetIndexFromObj(interp, objv[i], optStrings, "option",
		TCL_EXACT, &index) != TCL_OK) {
	    return TCL_ERROR;
	}
	switch (index) {
	case OPT_MAXLEN:
	    if (Tcl_GetIntFromObj(interp, objv[i + 1], &maxlen) != TCL_OK) {
		return TCL_ERROR;
	    }
	    if (maxlen < 0) {
		Tcl_SetObjResult(interp, Tcl_NewStringObj(
			"line length out of range", -1));
		Tcl_SetErrorCode(interp, "TCL", "BINARY", "ENCODE",
			"LINE_LENGTH", NULL);
		return TCL_ERROR;
	    }
	    break;
	case OPT_WRAPCHAR:
	    wrapchar = TclGetStringFromObj(objv[i + 1], &wrapcharlen);
	    if (wrapcharlen == 0) {
		maxlen = 0;
	    }
	    break;
	}
    }

    data = TclGetByteArrayFromObj(objv[objc - 1], &count);
    if (data == NULL) {
	Tcl_AppendResult(interp, "binary encode expects bytes", NULL);
	return TCL_ERROR;
    }
    resultObj = Tcl_NewObj();
    if (count > 0) {
	size = (((count * 4) / 3) + 3) & ~3;	/* ensure 4 byte chunks */
	if (maxlen > 0 && size > maxlen) {
	    int adjusted = size + (wrapcharlen * (size / maxlen));

	    if (size % maxlen == 0) {
		adjusted -= wrapcharlen;
	    }
	    size = adjusted;
	}
	cursor = Tcl_SetByteArrayLength(resultObj, size);
	limit = cursor + size;
	for (offset = 0; offset < count; offset += 3) {
	    unsigned char d[3] = {0, 0, 0};

	    for (i = 0; i < 3 && offset + i < count; ++i) {
		d[i] = data[offset + i];
	    }
	    OUTPUT(B64Digits[d[0] >> 2]);
	    OUTPUT(B64Digits[((d[0] & 0x03) << 4) | (d[1] >> 4)]);
	    if (offset + 1 < count) {
		OUTPUT(B64Digits[((d[1] & 0x0f) << 2) | (d[2] >> 6)]);
	    } else {
		OUTPUT(B64Digits[64]);
	    }
	    if (offset+2 < count) {
		OUTPUT(B64Digits[d[2] & 0x3f]);
	    } else {
		OUTPUT(B64Digits[64]);
	    }
	}
    }
    Tcl_SetObjResult(interp, resultObj);
    return TCL_OK;
}
#undef OUTPUT

/*
 *----------------------------------------------------------------------
 *
 * BinaryEncodeUu --
 *
 *	This implements the uuencode binary encoding. Input is broken into 6
 *	bit chunks and a lookup table is used to turn these values into output
 *	characters. This differs from the generic code above in that line
 *	lengths are also encoded.
 *
 * Results:
 *	Interp result set to an encoded byte array object
 *
 * Side effects:
 *	None
 *
 *----------------------------------------------------------------------
 */

static int
BinaryEncodeUu(
    ClientData dummy,
    Tcl_Interp *interp,
    int objc,
    Tcl_Obj *const objv[])
{
    Tcl_Obj *resultObj;
    unsigned char *data, *start, *cursor;
    int rawLength, n, i, bits, index;
    int lineLength = 61;
    const unsigned char SingleNewline[] = { (unsigned char) '\n' };
    const unsigned char *wrapchar = SingleNewline;
    size_t j, offset, count = 0, wrapcharlen = sizeof(SingleNewline);
    enum { OPT_MAXLEN, OPT_WRAPCHAR };
    static const char *const optStrings[] = { "-maxlen", "-wrapchar", NULL };
    (void)dummy;

    if (objc < 2 || objc % 2 != 0) {
	Tcl_WrongNumArgs(interp, 1, objv,
		"?-maxlen len? ?-wrapchar char? data");
	return TCL_ERROR;
    }
    for (i = 1; i < objc - 1; i += 2) {
	if (Tcl_GetIndexFromObj(interp, objv[i], optStrings, "option",
		TCL_EXACT, &index) != TCL_OK) {
	    return TCL_ERROR;
	}
	switch (index) {
	case OPT_MAXLEN:
	    if (Tcl_GetIntFromObj(interp, objv[i + 1],
		    &lineLength) != TCL_OK) {
		return TCL_ERROR;
	    }
	    if (lineLength < 3 || lineLength > 85) {
		Tcl_SetObjResult(interp, Tcl_NewStringObj(
			"line length out of range", -1));
		Tcl_SetErrorCode(interp, "TCL", "BINARY", "ENCODE",
			"LINE_LENGTH", NULL);
		return TCL_ERROR;
	    }
	    break;
	case OPT_WRAPCHAR:
	    wrapchar = TclGetByteArrayFromObj(objv[i + 1], &wrapcharlen);
	    if (wrapchar == NULL) {
		Tcl_AppendResult(interp,
			"binary encode -wrapchar expects bytes", NULL);
		return TCL_ERROR;
	    }
	    break;
	}
    }

    /*
     * Allocate the buffer. This is a little bit too long, but is "good
     * enough".
     */

    offset = 0;
    data = TclGetByteArrayFromObj(objv[objc - 1], &count);
    if (data == NULL) {
	Tcl_AppendResult(interp, "binary encode expects bytes", NULL);
	return TCL_ERROR;
    }
    resultObj = Tcl_NewObj();
    rawLength = (lineLength - 1) * 3 / 4;
    start = cursor = Tcl_SetByteArrayLength(resultObj,
	    (lineLength + wrapcharlen) *
	    ((count + (rawLength - 1)) / rawLength));
    n = bits = 0;

    /*
     * Encode the data. Each output line first has the length of raw data
     * encoded by the output line described in it by one encoded byte, then
     * the encoded data follows (encoding each 6 bits as one character).
     * Encoded lines are always terminated by a newline.
     */

    while (offset < count) {
	int lineLen = count - offset;

	if (lineLen > rawLength) {
	    lineLen = rawLength;
	}
	*cursor++ = UueDigits[lineLen];
	for (i = 0 ; i < lineLen ; i++) {
	    n <<= 8;
	    n |= data[offset++];
	    for (bits += 8; bits > 6 ; bits -= 6) {
		*cursor++ = UueDigits[(n >> (bits - 6)) & 0x3f];
	    }
	}
	if (bits > 0) {
	    n <<= 8;
	    *cursor++ = UueDigits[(n >> (bits + 2)) & 0x3f];
	    bits = 0;
	}
	for (j = 0 ; j < wrapcharlen ; ++j) {
	    *cursor++ = wrapchar[j];
	}
    }

    /*
     * Fix the length of the output bytearray.
     */

    Tcl_SetByteArrayLength(resultObj, cursor - start);
    Tcl_SetObjResult(interp, resultObj);
    return TCL_OK;
}

/*
 *----------------------------------------------------------------------
 *
 * BinaryDecodeUu --
 *
 *	Decode a uuencoded string.
 *
 * Results:
 *	Interp result set to an byte array object
 *
 * Side effects:
 *	None
 *
 *----------------------------------------------------------------------
 */

static int
BinaryDecodeUu(
    ClientData dummy,
    Tcl_Interp *interp,
    int objc,
    Tcl_Obj *const objv[])
{
    Tcl_Obj *resultObj = NULL;
    unsigned char *data, *datastart, *dataend;
    unsigned char *begin, *cursor;
    int i, index, size, strict = 0, lineLen;
    size_t count = 0;
    unsigned char c;
    enum { OPT_STRICT };
    static const char *const optStrings[] = { "-strict", NULL };
    (void)dummy;

    if (objc < 2 || objc > 3) {
	Tcl_WrongNumArgs(interp, 1, objv, "?options? data");
	return TCL_ERROR;
    }
    for (i = 1; i < objc - 1; ++i) {
	if (Tcl_GetIndexFromObj(interp, objv[i], optStrings, "option",
		TCL_EXACT, &index) != TCL_OK) {
	    return TCL_ERROR;
	}
	switch (index) {
	case OPT_STRICT:
	    strict = 1;
	    break;
	}
    }

    TclNewObj(resultObj);
    datastart = data = (unsigned char *)
	    TclGetStringFromObj(objv[objc - 1], &count);
    dataend = data + count;
    size = ((count + 3) & ~3) * 3 / 4;
    begin = cursor = Tcl_SetByteArrayLength(resultObj, size);
    lineLen = -1;

    /*
     * The decoding loop. First, we get the length of line (strictly, the
     * number of data bytes we expect to generate from the line) we're
     * processing this time round if it is not already known (i.e., when the
     * lineLen variable is set to the magic value, -1).
     */

    while (data < dataend) {
	char d[4] = {0, 0, 0, 0};

	if (lineLen < 0) {
	    c = *data++;
	    if (c < 32 || c > 96) {
		if (strict || !TclIsSpaceProc(c)) {
		    goto badUu;
		}
		i--;
		continue;
	    }
	    lineLen = (c - 32) & 0x3f;
	}

	/*
	 * Now we read a four-character grouping.
	 */

	for (i = 0 ; i < 4 ; i++) {
	    if (data < dataend) {
		d[i] = c = *data++;
		if (c < 32 || c > 96) {
		    if (strict) {
			if (!TclIsSpaceProc(c)) {
			    goto badUu;
			} else if (c == '\n') {
			    goto shortUu;
			}
		    }
		    i--;
		    continue;
		}
	    }
	}

	/*
	 * Translate that grouping into (up to) three binary bytes output.
	 */

	if (lineLen > 0) {
	    *cursor++ = (((d[0] - 0x20) & 0x3f) << 2)
		    | (((d[1] - 0x20) & 0x3f) >> 4);
	    if (--lineLen > 0) {
		*cursor++ = (((d[1] - 0x20) & 0x3f) << 4)
			| (((d[2] - 0x20) & 0x3f) >> 2);
		if (--lineLen > 0) {
		    *cursor++ = (((d[2] - 0x20) & 0x3f) << 6)
			    | (((d[3] - 0x20) & 0x3f));
		    lineLen--;
		}
	    }
	}

	/*
	 * If we've reached the end of the line, skip until we process a
	 * newline.
	 */

	if (lineLen == 0 && data < dataend) {
	    lineLen = -1;
	    do {
		c = *data++;
		if (c == '\n') {
		    break;
		} else if (c >= 32 && c <= 96) {
		    data--;
		    break;
		} else if (strict || !TclIsSpaceProc(c)) {
		    goto badUu;
		}
	    } while (data < dataend);
	}
    }

    /*
     * Sanity check, clean up and finish.
     */

    if (lineLen > 0 && strict) {
	goto shortUu;
    }
    Tcl_SetByteArrayLength(resultObj, cursor - begin);
    Tcl_SetObjResult(interp, resultObj);
    return TCL_OK;

  shortUu:
    Tcl_SetObjResult(interp, Tcl_ObjPrintf("short uuencode data"));
    Tcl_SetErrorCode(interp, "TCL", "BINARY", "DECODE", "SHORT", NULL);
    TclDecrRefCount(resultObj);
    return TCL_ERROR;

  badUu:
    Tcl_SetObjResult(interp, Tcl_ObjPrintf(
	    "invalid uuencode character \"%c\" at position %" TCL_Z_MODIFIER "u",
	    c, data - datastart - 1));
    Tcl_SetErrorCode(interp, "TCL", "BINARY", "DECODE", "INVALID", NULL);
    TclDecrRefCount(resultObj);
    return TCL_ERROR;
}

/*
 *----------------------------------------------------------------------
 *
 * BinaryDecode64 --
 *
 *	Decode a base64 encoded string.
 *
 * Results:
 *	Interp result set to an byte array object
 *
 * Side effects:
 *	None
 *
 *----------------------------------------------------------------------
 */

static int
BinaryDecode64(
    ClientData dummy,
    Tcl_Interp *interp,
    int objc,
    Tcl_Obj *const objv[])
{
    Tcl_Obj *resultObj = NULL;
    unsigned char *data, *datastart, *dataend, c = '\0';
    unsigned char *begin = NULL;
    unsigned char *cursor = NULL;
    int strict = 0;
    int i, index, size, cut = 0;
    size_t count = 0;
    enum { OPT_STRICT };
    static const char *const optStrings[] = { "-strict", NULL };
    (void)dummy;

    if (objc < 2 || objc > 3) {
	Tcl_WrongNumArgs(interp, 1, objv, "?options? data");
	return TCL_ERROR;
    }
    for (i = 1; i < objc - 1; ++i) {
	if (Tcl_GetIndexFromObj(interp, objv[i], optStrings, "option",
		TCL_EXACT, &index) != TCL_OK) {
	    return TCL_ERROR;
	}
	switch (index) {
	case OPT_STRICT:
	    strict = 1;
	    break;
	}
    }

    TclNewObj(resultObj);
    datastart = data = (unsigned char *)
	    TclGetStringFromObj(objv[objc - 1], &count);
    dataend = data + count;
    size = ((count + 3) & ~3) * 3 / 4;
    begin = cursor = Tcl_SetByteArrayLength(resultObj, size);
    while (data < dataend) {
	unsigned long value = 0;

	/*
	 * Decode the current block. Each base64 block consists of four input
	 * characters A-Z, a-z, 0-9, +, or /. Each character supplies six bits
	 * of output data, so each block's output is 24 bits (three bytes) in
	 * length. The final block can be shorter by one or two bytes, denoted
	 * by the input ending with one or two ='s, respectively.
	 */

	for (i = 0; i < 4; i++) {
	    /*
	     * Get the next input character. At end of input, pad with at most
	     * two ='s. If more than two ='s would be needed, instead discard
	     * the block read thus far.
	     */

	    if (data < dataend) {
		c = *data++;
	    } else if (i > 1) {
		c = '=';
	    } else {
		if (strict && i <= 1) {
		    /*
		     * Single resp. unfulfilled char (each 4th next single
		     * char) is rather bad64 error case in strict mode.
		     */

		    goto bad64;
		}
		cut += 3;
		break;
	    }

	    /*
	     * Load the character into the block value. Handle ='s specially
	     * because they're only valid as the last character or two of the
	     * final block of input. Unless strict mode is enabled, skip any
	     * input whitespace characters.
	     */

	    if (cut) {
		if (c == '=' && i > 1) {
		    value <<= 6;
		    cut++;
		} else if (!strict && TclIsSpaceProc(c)) {
		    i--;
		} else {
		    goto bad64;
		}
	    } else if (c >= 'A' && c <= 'Z') {
		value = (value << 6) | ((c - 'A') & 0x3f);
	    } else if (c >= 'a' && c <= 'z') {
		value = (value << 6) | ((c - 'a' + 26) & 0x3f);
	    } else if (c >= '0' && c <= '9') {
		value = (value << 6) | ((c - '0' + 52) & 0x3f);
	    } else if (c == '+') {
		value = (value << 6) | 0x3e;
	    } else if (c == '/') {
		value = (value << 6) | 0x3f;
	    } else if (c == '=' && (!strict || i > 1)) {
		/*
		 * "=" and "a=" is rather bad64 error case in strict mode.
		 */

		value <<= 6;
		if (i) {
		    cut++;
		}
	    } else if (strict || !TclIsSpaceProc(c)) {
		goto bad64;
	    } else {
		i--;
	    }
	}
	*cursor++ = UCHAR((value >> 16) & 0xff);
	*cursor++ = UCHAR((value >> 8) & 0xff);
	*cursor++ = UCHAR(value & 0xff);

	/*
	 * Since = is only valid within the final block, if it was encountered
	 * but there are still more input characters, confirm that strict mode
	 * is off and all subsequent characters are whitespace.
	 */

	if (cut && data < dataend) {
	    if (strict) {
		goto bad64;
	    }
	    for (; data < dataend; data++) {
		if (!TclIsSpaceProc(*data)) {
		    goto bad64;
		}
	    }
	}
    }
    Tcl_SetByteArrayLength(resultObj, cursor - begin - cut);
    Tcl_SetObjResult(interp, resultObj);
    return TCL_OK;

  bad64:
    Tcl_SetObjResult(interp, Tcl_ObjPrintf(
	    "invalid base64 character \"%c\" at position %" TCL_Z_MODIFIER "u",
	    (char) c, data - datastart - 1));
    TclDecrRefCount(resultObj);
    return TCL_ERROR;
}

/*
 * Local Variables:
 * mode: c
 * c-basic-offset: 4
 * fill-column: 78
 * End:
 */<|MERGE_RESOLUTION|>--- conflicted
+++ resolved
@@ -536,7 +536,7 @@
     int length, proper = 1;
     unsigned char *dst;
     const char *src = TclGetStringFromObj(objPtr, &length);
-    ByteArray *byteArrayPtr = Tcl_Alloc(BYTEARRAY_SIZE(length));
+    ByteArray *byteArrayPtr = (ByteArray *)Tcl_Alloc(BYTEARRAY_SIZE(length));
     const char *srcEnd = src + length;
     Tcl_UniChar ch = 0;
 
@@ -591,16 +591,8 @@
 	return TCL_OK;
     }
 
-<<<<<<< HEAD
     if (0 == MakeByteArray(objPtr, 1, &byteArrayPtr)) {
 	return TCL_ERROR;
-=======
-    byteArrayPtr = (ByteArray *)Tcl_Alloc(BYTEARRAY_SIZE(length));
-    for (dst = byteArrayPtr->bytes; src < srcEnd; ) {
-	src += TclUtfToUniChar(src, &ch);
-	improper = improper || (ch > 255);
-	*dst++ = UCHAR(ch);
->>>>>>> 19551b03
     }
 
     SET_BYTEARRAY(&ir, byteArrayPtr);
@@ -652,30 +644,6 @@
  */
 
 static void
-<<<<<<< HEAD
-=======
-DupByteArrayInternalRep(
-    Tcl_Obj *srcPtr,		/* Object with internal rep to copy. */
-    Tcl_Obj *copyPtr)		/* Object with internal rep to set. */
-{
-    size_t length;
-    ByteArray *srcArrayPtr, *copyArrayPtr;
-    Tcl_ObjIntRep ir;
-
-    srcArrayPtr = GET_BYTEARRAY(TclFetchIntRep(srcPtr, &tclByteArrayType));
-    length = srcArrayPtr->used;
-
-    copyArrayPtr = (ByteArray *)Tcl_Alloc(BYTEARRAY_SIZE(length));
-    copyArrayPtr->used = length;
-    copyArrayPtr->allocated = length;
-    memcpy(copyArrayPtr->bytes, srcArrayPtr->bytes, length);
-
-    SET_BYTEARRAY(&ir, copyArrayPtr);
-    Tcl_StoreIntRep(copyPtr, &tclByteArrayType, &ir);
-}
-
-static void
->>>>>>> 19551b03
 DupProperByteArrayInternalRep(
     Tcl_Obj *srcPtr,		/* Object with internal rep to copy. */
     Tcl_Obj *copyPtr)		/* Object with internal rep to set. */
