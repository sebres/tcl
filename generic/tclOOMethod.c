/*
 * tclOOMethod.c --
 *
 *	This file contains code to create and manage methods.
 *
 * Copyright (c) 2005-2011 by Donal K. Fellows
 *
 * See the file "license.terms" for information on usage and redistribution of
 * this file, and for a DISCLAIMER OF ALL WARRANTIES.
 */

#ifdef HAVE_CONFIG_H
#include "config.h"
#endif
#include "tclInt.h"
#include "tclOOInt.h"
#include "tclCompile.h"

/*
 * Structure used to help delay computing names of objects or classes for
 * [info frame] until needed, making invokation faster in the normal case.
 */

struct PNI {
    Tcl_Interp *interp;		/* Interpreter in which to compute the name of
				 * a method. */
    Tcl_Method method;		/* Method to compute the name of. */
};

/*
 * Structure used to contain all the information needed about a call frame
 * used in a procedure-like method.
 */

typedef struct {
    CallFrame *framePtr;	/* Reference to the call frame itself (it's
				 * actually allocated on the Tcl stack). */
    ProcErrorProc *errProc;	/* The error handler for the body. */
    Tcl_Obj *nameObj;		/* The "name" of the command. */
    Command cmd;		/* The command structure. Mostly bogus. */
    ExtraFrameInfo efi;		/* Extra information used for [info frame]. */
    Command *oldCmdPtr;		/* Saved cmdPtr so that we can be safe after a
				 * recursive call returns. */
    struct PNI pni;		/* Specialist information used in the efi
				 * field for this type of call. */
} PMFrameData;

/*
 * Structure used to pass information about variable resolution to the
 * on-the-ground resolvers used when working with resolved compiled variables.
 */

typedef struct {
    Tcl_ResolvedVarInfo info;	/* "Type" information so that the compiled
				 * variable can be linked to the namespace
				 * variable at the right time. */
    Tcl_Obj *variableObj;	/* The name of the variable. */
    Tcl_Var cachedObjectVar;	/* TODO: When to flush this cache? Can class
				 * variables be cached? */
} OOResVarInfo;

/*
 * Function declarations for things defined in this file.
 */

static Tcl_Obj **	InitEnsembleRewrite(Tcl_Interp *interp, int objc,
			    Tcl_Obj *const *objv, int toRewrite,
			    int rewriteLength, Tcl_Obj *const *rewriteObjs,
			    int *lengthPtr);
static int		InvokeProcedureMethod(void *clientData,
			    Tcl_Interp *interp, Tcl_ObjectContext context,
			    int objc, Tcl_Obj *const *objv);
static Tcl_NRPostProc	FinalizeForwardCall;
static Tcl_NRPostProc	FinalizePMCall;
static int		PushMethodCallFrame(Tcl_Interp *interp,
			    CallContext *contextPtr, ProcedureMethod *pmPtr,
			    int objc, Tcl_Obj *const *objv,
			    PMFrameData *fdPtr);
static void		DeleteProcedureMethodRecord(ProcedureMethod *pmPtr);
static void		DeleteProcedureMethod(void *clientData);
static int		CloneProcedureMethod(Tcl_Interp *interp,
			    void *clientData, void **newClientData);
static void		MethodErrorHandler(Tcl_Interp *interp,
			    Tcl_Obj *procNameObj);
static void		ConstructorErrorHandler(Tcl_Interp *interp,
			    Tcl_Obj *procNameObj);
static void		DestructorErrorHandler(Tcl_Interp *interp,
			    Tcl_Obj *procNameObj);
static Tcl_Obj *	RenderDeclarerName(void *clientData);
static int		InvokeForwardMethod(void *clientData,
			    Tcl_Interp *interp, Tcl_ObjectContext context,
			    int objc, Tcl_Obj *const *objv);
static void		DeleteForwardMethod(void *clientData);
static int		CloneForwardMethod(Tcl_Interp *interp,
			    void *clientData, void **newClientData);
static int		ProcedureMethodVarResolver(Tcl_Interp *interp,
			    const char *varName, Tcl_Namespace *contextNs,
			    int flags, Tcl_Var *varPtr);
static int		ProcedureMethodCompiledVarResolver(Tcl_Interp *interp,
			    const char *varName, int length,
			    Tcl_Namespace *contextNs,
			    Tcl_ResolvedVarInfo **rPtrPtr);

/*
 * The types of methods defined by the core OO system.
 */

static const Tcl_MethodType procMethodType = {
    TCL_OO_METHOD_VERSION_CURRENT, "method",
    InvokeProcedureMethod, DeleteProcedureMethod, CloneProcedureMethod
};
static const Tcl_MethodType fwdMethodType = {
    TCL_OO_METHOD_VERSION_CURRENT, "forward",
    InvokeForwardMethod, DeleteForwardMethod, CloneForwardMethod
};

/*
 * Helper macros (derived from things private to tclVar.c)
 */

#define TclVarTable(contextNs) \
    ((Tcl_HashTable *) (&((Namespace *) (contextNs))->varTable))
#define TclVarHashGetValue(hPtr) \
    ((Tcl_Var) ((char *)hPtr - offsetof(VarInHash, entry)))

/*
 * ----------------------------------------------------------------------
 *
 * Tcl_NewInstanceMethod --
 *
 *	Attach a method to an object instance.
 *
 * ----------------------------------------------------------------------
 */

Tcl_Method
Tcl_NewInstanceMethod(
    Tcl_Interp *dummy,		/* Unused. */
    Tcl_Object object,		/* The object that has the method attached to
				 * it. */
    Tcl_Obj *nameObj,		/* The name of the method. May be NULL; if so,
				 * up to caller to manage storage (e.g., when
				 * it is a constructor or destructor). */
    int flags,			/* Whether this is a public method. */
    const Tcl_MethodType *typePtr,
				/* The type of method this is, which defines
				 * how to invoke, delete and clone the
				 * method. */
    void *clientData)	/* Some data associated with the particular
				 * method to be created. */
{
    Object *oPtr = (Object *) object;
    Method *mPtr;
    Tcl_HashEntry *hPtr;
    int isNew;
    (void)dummy;

    if (nameObj == NULL) {
<<<<<<< HEAD
	mPtr = Tcl_Alloc(sizeof(Method));
=======
	mPtr = (Method *)ckalloc(sizeof(Method));
>>>>>>> 075589bf
	mPtr->namePtr = NULL;
	mPtr->refCount = 1;
	goto populate;
    }
    if (!oPtr->methodsPtr) {
<<<<<<< HEAD
	oPtr->methodsPtr = Tcl_Alloc(sizeof(Tcl_HashTable));
=======
	oPtr->methodsPtr = (Tcl_HashTable *)ckalloc(sizeof(Tcl_HashTable));
>>>>>>> 075589bf
	Tcl_InitObjHashTable(oPtr->methodsPtr);
	oPtr->flags &= ~USE_CLASS_CACHE;
    }
    hPtr = Tcl_CreateHashEntry(oPtr->methodsPtr, (char *) nameObj, &isNew);
    if (isNew) {
<<<<<<< HEAD
	mPtr = Tcl_Alloc(sizeof(Method));
=======
	mPtr = (Method *)ckalloc(sizeof(Method));
>>>>>>> 075589bf
	mPtr->namePtr = nameObj;
	mPtr->refCount = 1;
	Tcl_IncrRefCount(nameObj);
	Tcl_SetHashValue(hPtr, mPtr);
    } else {
	mPtr = (Method *)Tcl_GetHashValue(hPtr);
	if (mPtr->typePtr != NULL && mPtr->typePtr->deleteProc != NULL) {
	    mPtr->typePtr->deleteProc(mPtr->clientData);
	}
    }

  populate:
    mPtr->typePtr = typePtr;
    mPtr->clientData = clientData;
    mPtr->flags = 0;
    mPtr->declaringObjectPtr = oPtr;
    mPtr->declaringClassPtr = NULL;
    if (flags) {
	mPtr->flags |= flags &
		(PUBLIC_METHOD | PRIVATE_METHOD | TRUE_PRIVATE_METHOD);
	if (flags & TRUE_PRIVATE_METHOD) {
	    oPtr->flags |= HAS_PRIVATE_METHODS;
	}
    }
    oPtr->epoch++;
    return (Tcl_Method) mPtr;
}

/*
 * ----------------------------------------------------------------------
 *
 * Tcl_NewMethod --
 *
 *	Attach a method to a class.
 *
 * ----------------------------------------------------------------------
 */

Tcl_Method
Tcl_NewMethod(
    Tcl_Interp *dummy,		/* The interpreter containing the class. */
    Tcl_Class cls,		/* The class to attach the method to. */
    Tcl_Obj *nameObj,		/* The name of the object. May be NULL (e.g.,
				 * for constructors or destructors); if so, up
				 * to caller to manage storage. */
    int flags,			/* Whether this is a public method. */
    const Tcl_MethodType *typePtr,
				/* The type of method this is, which defines
				 * how to invoke, delete and clone the
				 * method. */
    void *clientData)	/* Some data associated with the particular
				 * method to be created. */
{
    Class *clsPtr = (Class *) cls;
    Method *mPtr;
    Tcl_HashEntry *hPtr;
    int isNew;
    (void)dummy;

    if (nameObj == NULL) {
<<<<<<< HEAD
	mPtr = Tcl_Alloc(sizeof(Method));
=======
	mPtr = (Method *)ckalloc(sizeof(Method));
>>>>>>> 075589bf
	mPtr->namePtr = NULL;
	mPtr->refCount = 1;
	goto populate;
    }
    hPtr = Tcl_CreateHashEntry(&clsPtr->classMethods, (char *)nameObj,&isNew);
    if (isNew) {
<<<<<<< HEAD
	mPtr = Tcl_Alloc(sizeof(Method));
=======
	mPtr = (Method *)ckalloc(sizeof(Method));
>>>>>>> 075589bf
	mPtr->refCount = 1;
	mPtr->namePtr = nameObj;
	Tcl_IncrRefCount(nameObj);
	Tcl_SetHashValue(hPtr, mPtr);
    } else {
	mPtr = (Method *)Tcl_GetHashValue(hPtr);
	if (mPtr->typePtr != NULL && mPtr->typePtr->deleteProc != NULL) {
	    mPtr->typePtr->deleteProc(mPtr->clientData);
	}
    }

  populate:
    clsPtr->thisPtr->fPtr->epoch++;
    mPtr->typePtr = typePtr;
    mPtr->clientData = clientData;
    mPtr->flags = 0;
    mPtr->declaringObjectPtr = NULL;
    mPtr->declaringClassPtr = clsPtr;
    if (flags) {
	mPtr->flags |= flags &
		(PUBLIC_METHOD | PRIVATE_METHOD | TRUE_PRIVATE_METHOD);
	if (flags & TRUE_PRIVATE_METHOD) {
	    clsPtr->flags |= HAS_PRIVATE_METHODS;
	}
    }

    return (Tcl_Method) mPtr;
}

/*
 * ----------------------------------------------------------------------
 *
 * TclOODelMethodRef --
 *
 *	How to delete a method.
 *
 * ----------------------------------------------------------------------
 */

void
TclOODelMethodRef(
    Method *mPtr)
{
    if ((mPtr != NULL) && (mPtr->refCount-- <= 1)) {
	if (mPtr->typePtr != NULL && mPtr->typePtr->deleteProc != NULL) {
	    mPtr->typePtr->deleteProc(mPtr->clientData);
	}
	if (mPtr->namePtr != NULL) {
	    Tcl_DecrRefCount(mPtr->namePtr);
	}

	Tcl_Free(mPtr);
    }
}

/*
 * ----------------------------------------------------------------------
 *
 * TclOONewBasicMethod --
 *
 *	Helper that makes it cleaner to create very simple methods during
 *	basic system initialization. Not suitable for general use.
 *
 * ----------------------------------------------------------------------
 */

void
TclOONewBasicMethod(
    Tcl_Interp *interp,
    Class *clsPtr,		/* Class to attach the method to. */
    const DeclaredClassMethod *dcm)
				/* Name of the method, whether it is public,
				 * and the function to implement it. */
{
    Tcl_Obj *namePtr = Tcl_NewStringObj(dcm->name, -1);

    Tcl_IncrRefCount(namePtr);
    Tcl_NewMethod(interp, (Tcl_Class) clsPtr, namePtr,
	    (dcm->isPublic ? PUBLIC_METHOD : 0), &dcm->definition, NULL);
    Tcl_DecrRefCount(namePtr);
}

/*
 * ----------------------------------------------------------------------
 *
 * TclOONewProcInstanceMethod --
 *
 *	Create a new procedure-like method for an object.
 *
 * ----------------------------------------------------------------------
 */

Method *
TclOONewProcInstanceMethod(
    Tcl_Interp *interp,		/* The interpreter containing the object. */
    Object *oPtr,		/* The object to modify. */
    int flags,			/* Whether this is a public method. */
    Tcl_Obj *nameObj,		/* The name of the method, which must not be
				 * NULL. */
    Tcl_Obj *argsObj,		/* The formal argument list for the method,
				 * which must not be NULL. */
    Tcl_Obj *bodyObj,		/* The body of the method, which must not be
				 * NULL. */
    ProcedureMethod **pmPtrPtr)	/* Place to write pointer to procedure method
				 * structure to allow for deeper tuning of the
				 * structure's contents. NULL if caller is not
				 * interested. */
{
    int argsLen;
    ProcedureMethod *pmPtr;
    Tcl_Method method;

    if (Tcl_ListObjLength(interp, argsObj, &argsLen) != TCL_OK) {
	return NULL;
    }
<<<<<<< HEAD
    pmPtr = Tcl_Alloc(sizeof(ProcedureMethod));
=======
    pmPtr = (ProcedureMethod *)ckalloc(sizeof(ProcedureMethod));
>>>>>>> 075589bf
    memset(pmPtr, 0, sizeof(ProcedureMethod));
    pmPtr->version = TCLOO_PROCEDURE_METHOD_VERSION;
    pmPtr->flags = flags & USE_DECLARER_NS;
    pmPtr->refCount = 1;

    method = TclOOMakeProcInstanceMethod(interp, oPtr, flags, nameObj,
	    argsObj, bodyObj, &procMethodType, pmPtr, &pmPtr->procPtr);
    if (method == NULL) {
	Tcl_Free(pmPtr);
    } else if (pmPtrPtr != NULL) {
	*pmPtrPtr = pmPtr;
    }
    return (Method *) method;
}

/*
 * ----------------------------------------------------------------------
 *
 * TclOONewProcMethod --
 *
 *	Create a new procedure-like method for a class.
 *
 * ----------------------------------------------------------------------
 */

Method *
TclOONewProcMethod(
    Tcl_Interp *interp,		/* The interpreter containing the class. */
    Class *clsPtr,		/* The class to modify. */
    int flags,			/* Whether this is a public method. */
    Tcl_Obj *nameObj,		/* The name of the method, which may be NULL;
				 * if so, up to caller to manage storage
				 * (e.g., because it is a constructor or
				 * destructor). */
    Tcl_Obj *argsObj,		/* The formal argument list for the method,
				 * which may be NULL; if so, it is equivalent
				 * to an empty list. */
    Tcl_Obj *bodyObj,		/* The body of the method, which must not be
				 * NULL. */
    ProcedureMethod **pmPtrPtr)	/* Place to write pointer to procedure method
				 * structure to allow for deeper tuning of the
				 * structure's contents. NULL if caller is not
				 * interested. */
{
    int argsLen;		/* -1 => delete argsObj before exit */
    ProcedureMethod *pmPtr;
    const char *procName;
    Tcl_Method method;

    if (argsObj == NULL) {
	argsLen = -1;
	argsObj = Tcl_NewObj();
	Tcl_IncrRefCount(argsObj);
	procName = "<destructor>";
    } else if (Tcl_ListObjLength(interp, argsObj, &argsLen) != TCL_OK) {
	return NULL;
    } else {
	procName = (nameObj==NULL ? "<constructor>" : TclGetString(nameObj));
    }

<<<<<<< HEAD
    pmPtr = Tcl_Alloc(sizeof(ProcedureMethod));
=======
    pmPtr = (ProcedureMethod *)ckalloc(sizeof(ProcedureMethod));
>>>>>>> 075589bf
    memset(pmPtr, 0, sizeof(ProcedureMethod));
    pmPtr->version = TCLOO_PROCEDURE_METHOD_VERSION;
    pmPtr->flags = flags & USE_DECLARER_NS;
    pmPtr->refCount = 1;

    method = TclOOMakeProcMethod(interp, clsPtr, flags, nameObj, procName,
	    argsObj, bodyObj, &procMethodType, pmPtr, &pmPtr->procPtr);

    if (argsLen == -1) {
	Tcl_DecrRefCount(argsObj);
    }
    if (method == NULL) {
	Tcl_Free(pmPtr);
    } else if (pmPtrPtr != NULL) {
	*pmPtrPtr = pmPtr;
    }

    return (Method *) method;
}

/*
 * ----------------------------------------------------------------------
 *
 * TclOOMakeProcInstanceMethod --
 *
 *	The guts of the code to make a procedure-like method for an object.
 *	Split apart so that it is easier for other extensions to reuse (in
 *	particular, it frees them from having to pry so deeply into Tcl's
 *	guts).
 *
 * ----------------------------------------------------------------------
 */

Tcl_Method
TclOOMakeProcInstanceMethod(
    Tcl_Interp *interp,		/* The interpreter containing the object. */
    Object *oPtr,		/* The object to modify. */
    int flags,			/* Whether this is a public method. */
    Tcl_Obj *nameObj,		/* The name of the method, which _must not_ be
				 * NULL. */
    Tcl_Obj *argsObj,		/* The formal argument list for the method,
				 * which _must not_ be NULL. */
    Tcl_Obj *bodyObj,		/* The body of the method, which _must not_ be
				 * NULL. */
    const Tcl_MethodType *typePtr,
				/* The type of the method to create. */
    void *clientData,	/* The per-method type-specific data. */
    Proc **procPtrPtr)		/* A pointer to the variable in which to write
				 * the procedure record reference. Presumably
				 * inside the structure indicated by the
				 * pointer in clientData. */
{
    Interp *iPtr = (Interp *) interp;
    Proc *procPtr;

    if (TclCreateProc(interp, NULL, TclGetString(nameObj), argsObj, bodyObj,
	    procPtrPtr) != TCL_OK) {
	return NULL;
    }
    procPtr = *procPtrPtr;
    procPtr->cmdPtr = NULL;

    if (iPtr->cmdFramePtr) {
	CmdFrame context = *iPtr->cmdFramePtr;

	if (context.type == TCL_LOCATION_BC) {
	    /*
	     * Retrieve source information from the bytecode, if possible. If
	     * the information is retrieved successfully, context.type will be
	     * TCL_LOCATION_SOURCE and the reference held by
	     * context.data.eval.path will be counted.
	     */

	    TclGetSrcInfoForPc(&context);
	} else if (context.type == TCL_LOCATION_SOURCE) {
	    /*
	     * The copy into 'context' up above has created another reference
	     * to 'context.data.eval.path'; account for it.
	     */

	    Tcl_IncrRefCount(context.data.eval.path);
	}

	if (context.type == TCL_LOCATION_SOURCE) {
	    /*
	     * We can account for source location within a proc only if the
	     * proc body was not created by substitution.
	     * (FIXME: check that this is sane and correct!)
	     */

	    if (context.line
		    && (context.nline >= 4) && (context.line[3] >= 0)) {
		int isNew;
<<<<<<< HEAD
		CmdFrame *cfPtr = Tcl_Alloc(sizeof(CmdFrame));
=======
		CmdFrame *cfPtr = (CmdFrame *)ckalloc(sizeof(CmdFrame));
>>>>>>> 075589bf
		Tcl_HashEntry *hPtr;

		cfPtr->level = -1;
		cfPtr->type = context.type;
<<<<<<< HEAD
		cfPtr->line = Tcl_Alloc(sizeof(int));
=======
		cfPtr->line = (int *)ckalloc(sizeof(int));
>>>>>>> 075589bf
		cfPtr->line[0] = context.line[3];
		cfPtr->nline = 1;
		cfPtr->framePtr = NULL;
		cfPtr->nextPtr = NULL;

		cfPtr->data.eval.path = context.data.eval.path;
		Tcl_IncrRefCount(cfPtr->data.eval.path);

		cfPtr->cmd = NULL;
		cfPtr->len = 0;

		hPtr = Tcl_CreateHashEntry(iPtr->linePBodyPtr,
			(char *) procPtr, &isNew);
		Tcl_SetHashValue(hPtr, cfPtr);
	    }

	    /*
	     * 'context' is going out of scope; account for the reference that
	     * it's holding to the path name.
	     */

	    Tcl_DecrRefCount(context.data.eval.path);
	    context.data.eval.path = NULL;
	}
    }

    return Tcl_NewInstanceMethod(interp, (Tcl_Object) oPtr, nameObj, flags,
	    typePtr, clientData);
}

/*
 * ----------------------------------------------------------------------
 *
 * TclOOMakeProcMethod --
 *
 *	The guts of the code to make a procedure-like method for a class.
 *	Split apart so that it is easier for other extensions to reuse (in
 *	particular, it frees them from having to pry so deeply into Tcl's
 *	guts).
 *
 * ----------------------------------------------------------------------
 */

Tcl_Method
TclOOMakeProcMethod(
    Tcl_Interp *interp,		/* The interpreter containing the class. */
    Class *clsPtr,		/* The class to modify. */
    int flags,			/* Whether this is a public method. */
    Tcl_Obj *nameObj,		/* The name of the method, which may be NULL;
				 * if so, up to caller to manage storage
				 * (e.g., because it is a constructor or
				 * destructor). */
    const char *namePtr,	/* The name of the method as a string, which
				 * _must not_ be NULL. */
    Tcl_Obj *argsObj,		/* The formal argument list for the method,
				 * which _must not_ be NULL. */
    Tcl_Obj *bodyObj,		/* The body of the method, which _must not_ be
				 * NULL. */
    const Tcl_MethodType *typePtr,
				/* The type of the method to create. */
    void *clientData,	/* The per-method type-specific data. */
    Proc **procPtrPtr)		/* A pointer to the variable in which to write
				 * the procedure record reference. Presumably
				 * inside the structure indicated by the
				 * pointer in clientData. */
{
    Interp *iPtr = (Interp *) interp;
    Proc *procPtr;

    if (TclCreateProc(interp, NULL, namePtr, argsObj, bodyObj,
	    procPtrPtr) != TCL_OK) {
	return NULL;
    }
    procPtr = *procPtrPtr;
    procPtr->cmdPtr = NULL;

    if (iPtr->cmdFramePtr) {
	CmdFrame context = *iPtr->cmdFramePtr;

	if (context.type == TCL_LOCATION_BC) {
	    /*
	     * Retrieve source information from the bytecode, if possible. If
	     * the information is retrieved successfully, context.type will be
	     * TCL_LOCATION_SOURCE and the reference held by
	     * context.data.eval.path will be counted.
	     */

	    TclGetSrcInfoForPc(&context);
	} else if (context.type == TCL_LOCATION_SOURCE) {
	    /*
	     * The copy into 'context' up above has created another reference
	     * to 'context.data.eval.path'; account for it.
	     */

	    Tcl_IncrRefCount(context.data.eval.path);
	}

	if (context.type == TCL_LOCATION_SOURCE) {
	    /*
	     * We can account for source location within a proc only if the
	     * proc body was not created by substitution.
	     * (FIXME: check that this is sane and correct!)
	     */

	    if (context.line
		    && (context.nline >= 4) && (context.line[3] >= 0)) {
		int isNew;
<<<<<<< HEAD
		CmdFrame *cfPtr = Tcl_Alloc(sizeof(CmdFrame));
=======
		CmdFrame *cfPtr = (CmdFrame *)ckalloc(sizeof(CmdFrame));
>>>>>>> 075589bf
		Tcl_HashEntry *hPtr;

		cfPtr->level = -1;
		cfPtr->type = context.type;
<<<<<<< HEAD
		cfPtr->line = Tcl_Alloc(sizeof(int));
=======
		cfPtr->line = (int *)ckalloc(sizeof(int));
>>>>>>> 075589bf
		cfPtr->line[0] = context.line[3];
		cfPtr->nline = 1;
		cfPtr->framePtr = NULL;
		cfPtr->nextPtr = NULL;

		cfPtr->data.eval.path = context.data.eval.path;
		Tcl_IncrRefCount(cfPtr->data.eval.path);

		cfPtr->cmd = NULL;
		cfPtr->len = 0;

		hPtr = Tcl_CreateHashEntry(iPtr->linePBodyPtr,
			(char *) procPtr, &isNew);
		Tcl_SetHashValue(hPtr, cfPtr);
	    }

	    /*
	     * 'context' is going out of scope; account for the reference that
	     * it's holding to the path name.
	     */

	    Tcl_DecrRefCount(context.data.eval.path);
	    context.data.eval.path = NULL;
	}
    }

    return Tcl_NewMethod(interp, (Tcl_Class) clsPtr, nameObj, flags, typePtr,
	    clientData);
}

/*
 * ----------------------------------------------------------------------
 *
 * InvokeProcedureMethod, PushMethodCallFrame --
 *
 *	How to invoke a procedure-like method.
 *
 * ----------------------------------------------------------------------
 */

static int
InvokeProcedureMethod(
    void *clientData,	/* Pointer to some per-method context. */
    Tcl_Interp *interp,
    Tcl_ObjectContext context,	/* The method calling context. */
    int objc,			/* Number of arguments. */
    Tcl_Obj *const *objv)	/* Arguments as actually seen. */
{
    ProcedureMethod *pmPtr = (ProcedureMethod *)clientData;
    int result;
    PMFrameData *fdPtr;		/* Important data that has to have a lifetime
				 * matched by this function (or rather, by the
				 * call frame's lifetime). */

    /*
     * If the object namespace (or interpreter) were deleted, we just skip to
     * the next thing in the chain.
     */

    if (TclOOObjectDestroyed(((CallContext *)context)->oPtr) ||
	Tcl_InterpDeleted(interp)
    ) {
	return TclNRObjectContextInvokeNext(interp, context, objc, objv,
		Tcl_ObjectContextSkippedArgs(context));
    }

    /*
     * Allocate the special frame data.
     */

    fdPtr = (PMFrameData *)TclStackAlloc(interp, sizeof(PMFrameData));

    /*
     * Create a call frame for this method.
     */

    result = PushMethodCallFrame(interp, (CallContext *) context, pmPtr,
	    objc, objv, fdPtr);
    if (result != TCL_OK) {
	TclStackFree(interp, fdPtr);
	return result;
    }
    pmPtr->refCount++;

    /*
     * Give the pre-call callback a chance to do some setup and, possibly,
     * veto the call.
     */

    if (pmPtr->preCallProc != NULL) {
	int isFinished;

	result = pmPtr->preCallProc(pmPtr->clientData, interp, context,
		(Tcl_CallFrame *) fdPtr->framePtr, &isFinished);
	if (isFinished || result != TCL_OK) {
	    /*
	     * Restore the old cmdPtr so that a subsequent use of [info frame]
	     * won't crash on us. [Bug 3001438]
	     */

	    pmPtr->procPtr->cmdPtr = fdPtr->oldCmdPtr;

	    Tcl_PopCallFrame(interp);
	    TclStackFree(interp, fdPtr->framePtr);
	    if (pmPtr->refCount-- <= 1) {
		DeleteProcedureMethodRecord(pmPtr);
	    }
	    TclStackFree(interp, fdPtr);
	    return result;
	}
    }

    /*
     * Now invoke the body of the method.
     */

    TclNRAddCallback(interp, FinalizePMCall, pmPtr, context, fdPtr, NULL);
    return TclNRInterpProcCore(interp, fdPtr->nameObj,
	    Tcl_ObjectContextSkippedArgs(context), fdPtr->errProc);
}

static int
FinalizePMCall(
    void *data[],
    Tcl_Interp *interp,
    int result)
{
    ProcedureMethod *pmPtr = (ProcedureMethod *)data[0];
    Tcl_ObjectContext context = (Tcl_ObjectContext)data[1];
    PMFrameData *fdPtr = (PMFrameData *)data[2];

    /*
     * Give the post-call callback a chance to do some cleanup. Note that at
     * this point the call frame itself is invalid; it's already been popped.
     */

    if (pmPtr->postCallProc) {
	result = pmPtr->postCallProc(pmPtr->clientData, interp, context,
		Tcl_GetObjectNamespace(Tcl_ObjectContextObject(context)),
		result);
    }

    /*
     * Restore the old cmdPtr so that a subsequent use of [info frame] won't
     * crash on us. [Bug 3001438]
     */

    pmPtr->procPtr->cmdPtr = fdPtr->oldCmdPtr;

    /*
     * Scrap the special frame data now that we're done with it. Note that we
     * are inlining DeleteProcedureMethod() here; this location is highly
     * sensitive when it comes to performance!
     */

    if (pmPtr->refCount-- <= 1) {
	DeleteProcedureMethodRecord(pmPtr);
    }
    TclStackFree(interp, fdPtr);
    return result;
}

static int
PushMethodCallFrame(
    Tcl_Interp *interp,		/* Current interpreter. */
    CallContext *contextPtr,	/* Current method call context. */
    ProcedureMethod *pmPtr,	/* Information about this procedure-like
				 * method. */
    int objc,			/* Number of arguments. */
    Tcl_Obj *const *objv,	/* Array of arguments. */
    PMFrameData *fdPtr)		/* Place to store information about the call
				 * frame. */
{
    Namespace *nsPtr = (Namespace *) contextPtr->oPtr->namespacePtr;
    int result;
    const char *namePtr;
    CallFrame **framePtrPtr = &fdPtr->framePtr;
    ByteCode *codePtr;

    /*
     * Compute basic information on the basis of the type of method it is.
     */

    if (contextPtr->callPtr->flags & CONSTRUCTOR) {
	namePtr = "<constructor>";
	fdPtr->nameObj = contextPtr->oPtr->fPtr->constructorName;
	fdPtr->errProc = ConstructorErrorHandler;
    } else if (contextPtr->callPtr->flags & DESTRUCTOR) {
	namePtr = "<destructor>";
	fdPtr->nameObj = contextPtr->oPtr->fPtr->destructorName;
	fdPtr->errProc = DestructorErrorHandler;
    } else {
	fdPtr->nameObj = Tcl_MethodName(
		Tcl_ObjectContextMethod((Tcl_ObjectContext) contextPtr));
	namePtr = TclGetString(fdPtr->nameObj);
	fdPtr->errProc = MethodErrorHandler;
    }
    if (pmPtr->errProc != NULL) {
	fdPtr->errProc = pmPtr->errProc;
    }

    /*
     * Magic to enable things like [incr Tcl], which wants methods to run in
     * their class's namespace.
     */

    if (pmPtr->flags & USE_DECLARER_NS) {
	Method *mPtr =
		contextPtr->callPtr->chain[contextPtr->index].mPtr;

	if (mPtr->declaringClassPtr != NULL) {
	    nsPtr = (Namespace *)
		    mPtr->declaringClassPtr->thisPtr->namespacePtr;
	} else {
	    nsPtr = (Namespace *) mPtr->declaringObjectPtr->namespacePtr;
	}
    }

    /*
     * Save the old cmdPtr so that when this recursive call returns, we can
     * restore it. To do otherwise causes crashes in [info frame] after we
     * return from a recursive call. [Bug 3001438]
     */

    fdPtr->oldCmdPtr = pmPtr->procPtr->cmdPtr;

    /*
     * Compile the body. This operation may fail.
     */

    fdPtr->efi.length = 2;
    memset(&fdPtr->cmd, 0, sizeof(Command));
    fdPtr->cmd.nsPtr = nsPtr;
    fdPtr->cmd.clientData = &fdPtr->efi;
    pmPtr->procPtr->cmdPtr = &fdPtr->cmd;

    /*
     * [Bug 2037727] Always call TclProcCompileProc so that we check not only
     * that we have bytecode, but also that it remains valid. Note that we set
     * the namespace of the code here directly; this is a hack, but the
     * alternative is *so* slow...
     */

    ByteCodeGetIntRep(pmPtr->procPtr->bodyPtr, &tclByteCodeType, codePtr);
    if (codePtr) {
	codePtr->nsPtr = nsPtr;
    }
    result = TclProcCompileProc(interp, pmPtr->procPtr,
	    pmPtr->procPtr->bodyPtr, nsPtr, "body of method", namePtr);
    if (result != TCL_OK) {
	goto failureReturn;
    }

    /*
     * Make the stack frame and fill it out with information about this call.
     * This operation may fail.
     */

    (void) TclPushStackFrame(interp, (Tcl_CallFrame **) framePtrPtr,
	    (Tcl_Namespace *) nsPtr, FRAME_IS_PROC|FRAME_IS_METHOD);

    fdPtr->framePtr->clientData = contextPtr;
    fdPtr->framePtr->objc = objc;
    fdPtr->framePtr->objv = objv;
    fdPtr->framePtr->procPtr = pmPtr->procPtr;

    /*
     * Finish filling out the extra frame info so that [info frame] works.
     */

    fdPtr->efi.fields[0].name = "method";
    fdPtr->efi.fields[0].proc = NULL;
    fdPtr->efi.fields[0].clientData = fdPtr->nameObj;
    if (pmPtr->gfivProc != NULL) {
	fdPtr->efi.fields[1].name = "";
	fdPtr->efi.fields[1].proc = pmPtr->gfivProc;
	fdPtr->efi.fields[1].clientData = pmPtr;
    } else {
	Tcl_Method method =
		Tcl_ObjectContextMethod((Tcl_ObjectContext) contextPtr);

	if (Tcl_MethodDeclarerObject(method) != NULL) {
	    fdPtr->efi.fields[1].name = "object";
	} else {
	    fdPtr->efi.fields[1].name = "class";
	}
	fdPtr->efi.fields[1].proc = RenderDeclarerName;
	fdPtr->efi.fields[1].clientData = &fdPtr->pni;
	fdPtr->pni.interp = interp;
	fdPtr->pni.method = method;
    }

    return TCL_OK;

    /*
     * Restore the old cmdPtr so that a subsequent use of [info frame] won't
     * crash on us. [Bug 3001438]
     */

  failureReturn:
    pmPtr->procPtr->cmdPtr = fdPtr->oldCmdPtr;
    return result;
}

/*
 * ----------------------------------------------------------------------
 *
 * TclOOSetupVariableResolver, etc. --
 *
 *	Variable resolution engine used to connect declared variables to local
 *	variables used in methods. The compiled variable resolver is more
 *	important, but both are needed as it is possible to have a variable
 *	that is only referred to in ways that aren't compilable and we can't
 *	force LVT presence. [TIP #320, #500]
 *
 * ----------------------------------------------------------------------
 */

void
TclOOSetupVariableResolver(
    Tcl_Namespace *nsPtr)
{
    Tcl_ResolverInfo info;

    Tcl_GetNamespaceResolvers(nsPtr, &info);
    if (info.compiledVarResProc == NULL) {
	Tcl_SetNamespaceResolvers(nsPtr, NULL, ProcedureMethodVarResolver,
		ProcedureMethodCompiledVarResolver);
    }
}

static int
ProcedureMethodVarResolver(
    Tcl_Interp *interp,
    const char *varName,
    Tcl_Namespace *contextNs,
    int flags,
    Tcl_Var *varPtr)
{
    int result;
    Tcl_ResolvedVarInfo *rPtr = NULL;
    (void)flags;

    result = ProcedureMethodCompiledVarResolver(interp, varName,
	    strlen(varName), contextNs, &rPtr);

    if (result != TCL_OK) {
	return result;
    }

    *varPtr = rPtr->fetchProc(interp, rPtr);

    /*
     * Must not retain reference to resolved information. [Bug 3105999]
     */

    rPtr->deleteProc(rPtr);
    return (*varPtr ? TCL_OK : TCL_CONTINUE);
}

static Tcl_Var
ProcedureMethodCompiledVarConnect(
    Tcl_Interp *interp,
    Tcl_ResolvedVarInfo *rPtr)
{
    OOResVarInfo *infoPtr = (OOResVarInfo *) rPtr;
    Interp *iPtr = (Interp *) interp;
    CallFrame *framePtr = iPtr->varFramePtr;
    CallContext *contextPtr;
    Tcl_Obj *variableObj;
    PrivateVariableMapping *privateVar;
    Tcl_HashEntry *hPtr;
    int i, isNew, cacheIt;
    size_t varLen, len;
    const char *match, *varName;

    /*
     * Check that the variable is being requested in a context that is also a
     * method call; if not (i.e. we're evaluating in the object's namespace or
     * in a procedure of that namespace) then we do nothing.
     */

    if (framePtr == NULL || !(framePtr->isProcCallFrame & FRAME_IS_METHOD)) {
	return NULL;
    }
    contextPtr = (CallContext *)framePtr->clientData;

    /*
     * If we've done the work before (in a comparable context) then reuse that
     * rather than performing resolution ourselves.
     */

    if (infoPtr->cachedObjectVar) {
	return infoPtr->cachedObjectVar;
    }

    /*
     * Check if the variable is one we want to resolve at all (i.e. whether it
     * is in the list provided by the user). If not, we mustn't do anything
     * either.
     */

    varName = TclGetStringFromObj(infoPtr->variableObj, &varLen);
    if (contextPtr->callPtr->chain[contextPtr->index]
	    .mPtr->declaringClassPtr != NULL) {
	FOREACH_STRUCT(privateVar, contextPtr->callPtr->chain[contextPtr->index]
		.mPtr->declaringClassPtr->privateVariables) {
	    match = TclGetStringFromObj(privateVar->variableObj, &len);
	    if ((len == varLen) && !memcmp(match, varName, len)) {
		variableObj = privateVar->fullNameObj;
		cacheIt = 0;
		goto gotMatch;
	    }
	}
	FOREACH(variableObj, contextPtr->callPtr->chain[contextPtr->index]
		.mPtr->declaringClassPtr->variables) {
	    match = TclGetStringFromObj(variableObj, &len);
	    if ((len == varLen) && !memcmp(match, varName, len)) {
		cacheIt = 0;
		goto gotMatch;
	    }
	}
    } else {
	FOREACH_STRUCT(privateVar, contextPtr->oPtr->privateVariables) {
	    match = TclGetStringFromObj(privateVar->variableObj, &len);
	    if ((len == varLen) && !memcmp(match, varName, len)) {
		variableObj = privateVar->fullNameObj;
		cacheIt = 1;
		goto gotMatch;
	    }
	}
	FOREACH(variableObj, contextPtr->oPtr->variables) {
	    match = TclGetStringFromObj(variableObj, &len);
	    if ((len == varLen) && !memcmp(match, varName, len)) {
		cacheIt = 1;
		goto gotMatch;
	    }
	}
    }
    return NULL;

    /*
     * It is a variable we want to resolve, so resolve it.
     */

  gotMatch:
    hPtr = Tcl_CreateHashEntry(TclVarTable(contextPtr->oPtr->namespacePtr),
	    (char *) variableObj, &isNew);
    if (isNew) {
	TclSetVarNamespaceVar((Var *) TclVarHashGetValue(hPtr));
    }
    if (cacheIt) {
	infoPtr->cachedObjectVar = TclVarHashGetValue(hPtr);

	/*
	 * We must keep a reference to the variable so everything will
	 * continue to work correctly even if it is unset; being unset does
	 * not end the life of the variable at this level. [Bug 3185009]
	 */

	VarHashRefCount(infoPtr->cachedObjectVar)++;
    }
    return TclVarHashGetValue(hPtr);
}

static void
ProcedureMethodCompiledVarDelete(
    Tcl_ResolvedVarInfo *rPtr)
{
    OOResVarInfo *infoPtr = (OOResVarInfo *) rPtr;

    /*
     * Release the reference to the variable if we were holding it.
     */

    if (infoPtr->cachedObjectVar) {
	VarHashRefCount(infoPtr->cachedObjectVar)--;
	TclCleanupVar((Var *) infoPtr->cachedObjectVar, NULL);
    }
    Tcl_DecrRefCount(infoPtr->variableObj);
    Tcl_Free(infoPtr);
}

static int
ProcedureMethodCompiledVarResolver(
    Tcl_Interp *dummy,
    const char *varName,
    int length,
    Tcl_Namespace *contextNs,
    Tcl_ResolvedVarInfo **rPtrPtr)
{
    OOResVarInfo *infoPtr;
    Tcl_Obj *variableObj = Tcl_NewStringObj(varName, length);
    (void)dummy;
    (void)contextNs;

    /*
     * Do not create resolvers for cases that contain namespace separators or
     * which look like array accesses. Both will lead us astray.
     */

    if (strstr(TclGetString(variableObj), "::") != NULL ||
	    Tcl_StringMatch(TclGetString(variableObj), "*(*)")) {
	Tcl_DecrRefCount(variableObj);
	return TCL_CONTINUE;
    }

<<<<<<< HEAD
    infoPtr = Tcl_Alloc(sizeof(OOResVarInfo));
=======
    infoPtr = (OOResVarInfo *)ckalloc(sizeof(OOResVarInfo));
>>>>>>> 075589bf
    infoPtr->info.fetchProc = ProcedureMethodCompiledVarConnect;
    infoPtr->info.deleteProc = ProcedureMethodCompiledVarDelete;
    infoPtr->cachedObjectVar = NULL;
    infoPtr->variableObj = variableObj;
    Tcl_IncrRefCount(variableObj);
    *rPtrPtr = &infoPtr->info;
    return TCL_OK;
}

/*
 * ----------------------------------------------------------------------
 *
 * RenderDeclarerName --
 *
 *	Returns the name of the entity (object or class) which declared a
 *	method. Used for producing information for [info frame] in such a way
 *	that the expensive part of this (generating the object or class name
 *	itself) isn't done until it is needed.
 *
 * ----------------------------------------------------------------------
 */

static Tcl_Obj *
RenderDeclarerName(
    void *clientData)
{
    struct PNI *pni = (struct PNI *)clientData;
    Tcl_Object object = Tcl_MethodDeclarerObject(pni->method);

    if (object == NULL) {
	object = Tcl_GetClassAsObject(Tcl_MethodDeclarerClass(pni->method));
    }
    return TclOOObjectName(pni->interp, (Object *) object);
}

/*
 * ----------------------------------------------------------------------
 *
 * MethodErrorHandler, ConstructorErrorHandler, DestructorErrorHandler --
 *
 *	How to fill in the stack trace correctly upon error in various forms
 *	of procedure-like methods. LIMIT is how long the inserted strings in
 *	the error traces should get before being converted to have ellipses,
 *	and ELLIPSIFY is a macro to do the conversion (with the help of a
 *	%.*s%s format field). Note that ELLIPSIFY is only safe for use in
 *	suitable formatting contexts.
 *
 * ----------------------------------------------------------------------
 */

#define LIMIT 60
#define ELLIPSIFY(str,len) \
	((len) > LIMIT ? LIMIT : (int)(len)), (str), ((len) > LIMIT ? "..." : "")

static void
MethodErrorHandler(
    Tcl_Interp *interp,
    Tcl_Obj *methodNameObj)
{
<<<<<<< HEAD
    size_t nameLen, objectNameLen;
    CallContext *contextPtr = ((Interp *) interp)->varFramePtr->clientData;
=======
    int nameLen, objectNameLen;
    CallContext *contextPtr = (CallContext *)((Interp *) interp)->varFramePtr->clientData;
>>>>>>> 075589bf
    Method *mPtr = contextPtr->callPtr->chain[contextPtr->index].mPtr;
    const char *objectName, *kindName, *methodName =
	    TclGetStringFromObj(mPtr->namePtr, &nameLen);
    Object *declarerPtr;
    (void)methodNameObj;

    if (mPtr->declaringObjectPtr != NULL) {
	declarerPtr = mPtr->declaringObjectPtr;
	kindName = "object";
    } else {
	if (mPtr->declaringClassPtr == NULL) {
	    Tcl_Panic("method not declared in class or object");
	}
	declarerPtr = mPtr->declaringClassPtr->thisPtr;
	kindName = "class";
    }

    objectName = TclGetStringFromObj(TclOOObjectName(interp, declarerPtr),
	    &objectNameLen);
    Tcl_AppendObjToErrorInfo(interp, Tcl_ObjPrintf(
	    "\n    (%s \"%.*s%s\" method \"%.*s%s\" line %d)",
	    kindName, ELLIPSIFY(objectName, objectNameLen),
	    ELLIPSIFY(methodName, nameLen), Tcl_GetErrorLine(interp)));
}

static void
ConstructorErrorHandler(
    Tcl_Interp *interp,
    Tcl_Obj *methodNameObj)
{
    CallContext *contextPtr = (CallContext *)((Interp *) interp)->varFramePtr->clientData;
    Method *mPtr = contextPtr->callPtr->chain[contextPtr->index].mPtr;
    Object *declarerPtr;
    const char *objectName, *kindName;
<<<<<<< HEAD
    size_t objectNameLen;
=======
    int objectNameLen;
    (void)methodNameObj;
>>>>>>> 075589bf

    if (mPtr->declaringObjectPtr != NULL) {
	declarerPtr = mPtr->declaringObjectPtr;
	kindName = "object";
    } else {
	if (mPtr->declaringClassPtr == NULL) {
	    Tcl_Panic("method not declared in class or object");
	}
	declarerPtr = mPtr->declaringClassPtr->thisPtr;
	kindName = "class";
    }

    objectName = TclGetStringFromObj(TclOOObjectName(interp, declarerPtr),
	    &objectNameLen);
    Tcl_AppendObjToErrorInfo(interp, Tcl_ObjPrintf(
	    "\n    (%s \"%.*s%s\" constructor line %d)", kindName,
	    ELLIPSIFY(objectName, objectNameLen), Tcl_GetErrorLine(interp)));
}

static void
DestructorErrorHandler(
    Tcl_Interp *interp,
    Tcl_Obj *methodNameObj)
{
    CallContext *contextPtr = (CallContext *)((Interp *) interp)->varFramePtr->clientData;
    Method *mPtr = contextPtr->callPtr->chain[contextPtr->index].mPtr;
    Object *declarerPtr;
    const char *objectName, *kindName;
<<<<<<< HEAD
    size_t objectNameLen;
=======
    int objectNameLen;
    (void)methodNameObj;
>>>>>>> 075589bf

    if (mPtr->declaringObjectPtr != NULL) {
	declarerPtr = mPtr->declaringObjectPtr;
	kindName = "object";
    } else {
	if (mPtr->declaringClassPtr == NULL) {
	    Tcl_Panic("method not declared in class or object");
	}
	declarerPtr = mPtr->declaringClassPtr->thisPtr;
	kindName = "class";
    }

    objectName = TclGetStringFromObj(TclOOObjectName(interp, declarerPtr),
	    &objectNameLen);
    Tcl_AppendObjToErrorInfo(interp, Tcl_ObjPrintf(
	    "\n    (%s \"%.*s%s\" destructor line %d)", kindName,
	    ELLIPSIFY(objectName, objectNameLen), Tcl_GetErrorLine(interp)));
}

/*
 * ----------------------------------------------------------------------
 *
 * DeleteProcedureMethod, CloneProcedureMethod --
 *
 *	How to delete and clone procedure-like methods.
 *
 * ----------------------------------------------------------------------
 */

static void
DeleteProcedureMethodRecord(
    ProcedureMethod *pmPtr)
{
    TclProcDeleteProc(pmPtr->procPtr);
    if (pmPtr->deleteClientdataProc) {
	pmPtr->deleteClientdataProc(pmPtr->clientData);
    }
    Tcl_Free(pmPtr);
}

static void
DeleteProcedureMethod(
    void *clientData)
{
    ProcedureMethod *pmPtr = (ProcedureMethod *)clientData;

    if (pmPtr->refCount-- <= 1) {
	DeleteProcedureMethodRecord(pmPtr);
    }
}

static int
CloneProcedureMethod(
    Tcl_Interp *interp,
    void *clientData,
    void **newClientData)
{
    ProcedureMethod *pmPtr = (ProcedureMethod *)clientData;
    ProcedureMethod *pm2Ptr;
    Tcl_Obj *bodyObj, *argsObj;
    CompiledLocal *localPtr;

    /*
     * Copy the argument list.
     */

    argsObj = Tcl_NewObj();
    for (localPtr=pmPtr->procPtr->firstLocalPtr; localPtr!=NULL;
	    localPtr=localPtr->nextPtr) {
	if (TclIsVarArgument(localPtr)) {
	    Tcl_Obj *argObj = Tcl_NewObj();

	    Tcl_ListObjAppendElement(NULL, argObj,
		    Tcl_NewStringObj(localPtr->name, -1));
	    if (localPtr->defValuePtr != NULL) {
		Tcl_ListObjAppendElement(NULL, argObj, localPtr->defValuePtr);
	    }
	    Tcl_ListObjAppendElement(NULL, argsObj, argObj);
	}
    }

    /*
     * Must strip the internal representation in order to ensure that any
     * bound references to instance variables are removed. [Bug 3609693]
     */

    bodyObj = Tcl_DuplicateObj(pmPtr->procPtr->bodyPtr);
    TclGetString(bodyObj);
    Tcl_StoreIntRep(pmPtr->procPtr->bodyPtr, &tclByteCodeType, NULL);

    /*
     * Create the actual copy of the method record, manufacturing a new proc
     * record.
     */

<<<<<<< HEAD
    pm2Ptr = Tcl_Alloc(sizeof(ProcedureMethod));
=======
    pm2Ptr = (ProcedureMethod *)ckalloc(sizeof(ProcedureMethod));
>>>>>>> 075589bf
    memcpy(pm2Ptr, pmPtr, sizeof(ProcedureMethod));
    pm2Ptr->refCount = 1;
    Tcl_IncrRefCount(argsObj);
    Tcl_IncrRefCount(bodyObj);
    if (TclCreateProc(interp, NULL, "", argsObj, bodyObj,
	    &pm2Ptr->procPtr) != TCL_OK) {
	Tcl_DecrRefCount(argsObj);
	Tcl_DecrRefCount(bodyObj);
	Tcl_Free(pm2Ptr);
	return TCL_ERROR;
    }
    Tcl_DecrRefCount(argsObj);
    Tcl_DecrRefCount(bodyObj);

    if (pmPtr->cloneClientdataProc) {
	pm2Ptr->clientData = pmPtr->cloneClientdataProc(pmPtr->clientData);
    }
    *newClientData = pm2Ptr;
    return TCL_OK;
}

/*
 * ----------------------------------------------------------------------
 *
 * TclOONewForwardInstanceMethod --
 *
 *	Create a forwarded method for an object.
 *
 * ----------------------------------------------------------------------
 */

Method *
TclOONewForwardInstanceMethod(
    Tcl_Interp *interp,		/* Interpreter for error reporting. */
    Object *oPtr,		/* The object to attach the method to. */
    int flags,			/* Whether the method is public or not. */
    Tcl_Obj *nameObj,		/* The name of the method. */
    Tcl_Obj *prefixObj)		/* List of arguments that form the command
				 * prefix to forward to. */
{
    int prefixLen;
    ForwardMethod *fmPtr;

    if (Tcl_ListObjLength(interp, prefixObj, &prefixLen) != TCL_OK) {
	return NULL;
    }
    if (prefixLen < 1) {
	Tcl_SetObjResult(interp, Tcl_NewStringObj(
		"method forward prefix must be non-empty", -1));
	Tcl_SetErrorCode(interp, "TCL", "OO", "BAD_FORWARD", NULL);
	return NULL;
    }

<<<<<<< HEAD
    fmPtr = Tcl_Alloc(sizeof(ForwardMethod));
=======
    fmPtr = (ForwardMethod *)ckalloc(sizeof(ForwardMethod));
>>>>>>> 075589bf
    fmPtr->prefixObj = prefixObj;
    Tcl_IncrRefCount(prefixObj);
    return (Method *) Tcl_NewInstanceMethod(interp, (Tcl_Object) oPtr,
	    nameObj, flags, &fwdMethodType, fmPtr);
}

/*
 * ----------------------------------------------------------------------
 *
 * TclOONewForwardMethod --
 *
 *	Create a new forwarded method for a class.
 *
 * ----------------------------------------------------------------------
 */

Method *
TclOONewForwardMethod(
    Tcl_Interp *interp,		/* Interpreter for error reporting. */
    Class *clsPtr,		/* The class to attach the method to. */
    int flags,			/* Whether the method is public or not. */
    Tcl_Obj *nameObj,		/* The name of the method. */
    Tcl_Obj *prefixObj)		/* List of arguments that form the command
				 * prefix to forward to. */
{
    int prefixLen;
    ForwardMethod *fmPtr;

    if (Tcl_ListObjLength(interp, prefixObj, &prefixLen) != TCL_OK) {
	return NULL;
    }
    if (prefixLen < 1) {
	Tcl_SetObjResult(interp, Tcl_NewStringObj(
		"method forward prefix must be non-empty", -1));
	Tcl_SetErrorCode(interp, "TCL", "OO", "BAD_FORWARD", NULL);
	return NULL;
    }

<<<<<<< HEAD
    fmPtr = Tcl_Alloc(sizeof(ForwardMethod));
=======
    fmPtr = (ForwardMethod *)ckalloc(sizeof(ForwardMethod));
>>>>>>> 075589bf
    fmPtr->prefixObj = prefixObj;
    Tcl_IncrRefCount(prefixObj);
    return (Method *) Tcl_NewMethod(interp, (Tcl_Class) clsPtr, nameObj,
	    flags, &fwdMethodType, fmPtr);
}

/*
 * ----------------------------------------------------------------------
 *
 * InvokeForwardMethod --
 *
 *	How to invoke a forwarded method. Works by doing some ensemble-like
 *	command rearranging and then invokes some other Tcl command.
 *
 * ----------------------------------------------------------------------
 */

static int
InvokeForwardMethod(
    void *clientData,	/* Pointer to some per-method context. */
    Tcl_Interp *interp,
    Tcl_ObjectContext context,	/* The method calling context. */
    int objc,			/* Number of arguments. */
    Tcl_Obj *const *objv)	/* Arguments as actually seen. */
{
    CallContext *contextPtr = (CallContext *) context;
    ForwardMethod *fmPtr = (ForwardMethod *)clientData;
    Tcl_Obj **argObjs, **prefixObjs;
    int numPrefixes, len, skip = contextPtr->skip;

    /*
     * Build the real list of arguments to use. Note that we know that the
     * prefixObj field of the ForwardMethod structure holds a reference to a
     * non-empty list, so there's a whole class of failures ("not a list") we
     * can ignore here.
     */

    Tcl_ListObjGetElements(NULL, fmPtr->prefixObj, &numPrefixes, &prefixObjs);
    argObjs = InitEnsembleRewrite(interp, objc, objv, skip,
	    numPrefixes, prefixObjs, &len);
    Tcl_NRAddCallback(interp, FinalizeForwardCall, argObjs, NULL, NULL, NULL);
    /*
     * NOTE: The combination of direct set of iPtr->lookupNsPtr and the use
     * of the TCL_EVAL_NOERR flag results in an evaluation configuration
     * very much like TCL_EVAL_INVOKE.
     */
    ((Interp *)interp)->lookupNsPtr
	    = (Namespace *) contextPtr->oPtr->namespacePtr;
    return TclNREvalObjv(interp, len, argObjs, TCL_EVAL_NOERR, NULL);
}

static int
FinalizeForwardCall(
    void *data[],
    Tcl_Interp *interp,
    int result)
{
    Tcl_Obj **argObjs = (Tcl_Obj **)data[0];

    TclStackFree(interp, argObjs);
    return result;
}

/*
 * ----------------------------------------------------------------------
 *
 * DeleteForwardMethod, CloneForwardMethod --
 *
 *	How to delete and clone forwarded methods.
 *
 * ----------------------------------------------------------------------
 */

static void
DeleteForwardMethod(
    void *clientData)
{
    ForwardMethod *fmPtr = (ForwardMethod *)clientData;

    Tcl_DecrRefCount(fmPtr->prefixObj);
    Tcl_Free(fmPtr);
}

static int
CloneForwardMethod(
    Tcl_Interp *dummy,
    void *clientData,
    void **newClientData)
{
<<<<<<< HEAD
    ForwardMethod *fmPtr = clientData;
    ForwardMethod *fm2Ptr = Tcl_Alloc(sizeof(ForwardMethod));
=======
    ForwardMethod *fmPtr = (ForwardMethod *)clientData;
    ForwardMethod *fm2Ptr = (ForwardMethod *)ckalloc(sizeof(ForwardMethod));
    (void)dummy;
>>>>>>> 075589bf

    fm2Ptr->prefixObj = fmPtr->prefixObj;
    Tcl_IncrRefCount(fm2Ptr->prefixObj);
    *newClientData = fm2Ptr;
    return TCL_OK;
}

/*
 * ----------------------------------------------------------------------
 *
 * TclOOGetProcFromMethod, TclOOGetFwdFromMethod --
 *
 *	Utility functions used for procedure-like and forwarding method
 *	introspection.
 *
 * ----------------------------------------------------------------------
 */

Proc *
TclOOGetProcFromMethod(
    Method *mPtr)
{
    if (mPtr->typePtr == &procMethodType) {
	ProcedureMethod *pmPtr = (ProcedureMethod *)mPtr->clientData;

	return pmPtr->procPtr;
    }
    return NULL;
}

Tcl_Obj *
TclOOGetMethodBody(
    Method *mPtr)
{
    if (mPtr->typePtr == &procMethodType) {
	ProcedureMethod *pmPtr = (ProcedureMethod *)mPtr->clientData;

	(void) TclGetString(pmPtr->procPtr->bodyPtr);
	return pmPtr->procPtr->bodyPtr;
    }
    return NULL;
}

Tcl_Obj *
TclOOGetFwdFromMethod(
    Method *mPtr)
{
    if (mPtr->typePtr == &fwdMethodType) {
	ForwardMethod *fwPtr = (ForwardMethod *)mPtr->clientData;

	return fwPtr->prefixObj;
    }
    return NULL;
}

/*
 * ----------------------------------------------------------------------
 *
 * InitEnsembleRewrite --
 *
 *	Utility function that wraps up a lot of the complexity involved in
 *	doing ensemble-like command forwarding. Here is a picture of memory
 *	management plan:
 *
 *                    <-----------------objc---------------------->
 *      objv:        |=============|===============================|
 *                    <-toRewrite->           |
 *                                             \
 *                    <-rewriteLength->         \
 *      rewriteObjs: |=================|         \
 *                           |                    |
 *                           V                    V
 *      argObjs:     |=================|===============================|
 *                    <------------------*lengthPtr------------------->
 *
 * ----------------------------------------------------------------------
 */

static Tcl_Obj **
InitEnsembleRewrite(
    Tcl_Interp *interp,		/* Place to log the rewrite info. */
    int objc,			/* Number of real arguments. */
    Tcl_Obj *const *objv,	/* The real arguments. */
    int toRewrite,		/* Number of real arguments to replace. */
    int rewriteLength,		/* Number of arguments to insert instead. */
    Tcl_Obj *const *rewriteObjs,/* Arguments to insert instead. */
    int *lengthPtr)		/* Where to write the resulting length of the
				 * array of rewritten arguments. */
{
    unsigned len = rewriteLength + objc - toRewrite;
    Tcl_Obj **argObjs = (Tcl_Obj **)TclStackAlloc(interp, sizeof(Tcl_Obj *) * len);

    memcpy(argObjs, rewriteObjs, rewriteLength * sizeof(Tcl_Obj *));
    memcpy(argObjs + rewriteLength, objv + toRewrite,
	    sizeof(Tcl_Obj *) * (objc - toRewrite));

    /*
     * Now plumb this into the core ensemble rewrite logging system so that
     * Tcl_WrongNumArgs() can rewrite its result appropriately. The rules for
     * how to store the rewrite rules get complex solely because of the case
     * where an ensemble rewrites itself out of the picture; when that
     * happens, the quality of the error message rewrite falls drastically
     * (and unavoidably).
     */

    if (TclInitRewriteEnsemble(interp, toRewrite, rewriteLength, objv)) {
	TclNRAddCallback(interp, TclClearRootEnsemble, NULL, NULL, NULL, NULL);
    }
    *lengthPtr = len;
    return argObjs;
}

/*
 * ----------------------------------------------------------------------
 *
 * assorted trivial 'getter' functions
 *
 * ----------------------------------------------------------------------
 */

Tcl_Object
Tcl_MethodDeclarerObject(
    Tcl_Method method)
{
    return (Tcl_Object) ((Method *) method)->declaringObjectPtr;
}

Tcl_Class
Tcl_MethodDeclarerClass(
    Tcl_Method method)
{
    return (Tcl_Class) ((Method *) method)->declaringClassPtr;
}

Tcl_Obj *
Tcl_MethodName(
    Tcl_Method method)
{
    return ((Method *) method)->namePtr;
}

int
Tcl_MethodIsType(
    Tcl_Method method,
    const Tcl_MethodType *typePtr,
    void **clientDataPtr)
{
    Method *mPtr = (Method *) method;

    if (mPtr->typePtr == typePtr) {
	if (clientDataPtr != NULL) {
	    *clientDataPtr = mPtr->clientData;
	}
	return 1;
    }
    return 0;
}

int
Tcl_MethodIsPublic(
    Tcl_Method method)
{
    return (((Method *)method)->flags & PUBLIC_METHOD) ? 1 : 0;
}

int
Tcl_MethodIsPrivate(
    Tcl_Method method)
{
    return (((Method *)method)->flags & TRUE_PRIVATE_METHOD) ? 1 : 0;
}

/*
 * Extended method construction for itcl-ng.
 */

Tcl_Method
TclOONewProcInstanceMethodEx(
    Tcl_Interp *interp,		/* The interpreter containing the object. */
    Tcl_Object oPtr,		/* The object to modify. */
    TclOO_PreCallProc *preCallPtr,
    TclOO_PostCallProc *postCallPtr,
    ProcErrorProc *errProc,
    void *clientData,
    Tcl_Obj *nameObj,		/* The name of the method, which must not be
				 * NULL. */
    Tcl_Obj *argsObj,		/* The formal argument list for the method,
				 * which must not be NULL. */
    Tcl_Obj *bodyObj,		/* The body of the method, which must not be
				 * NULL. */
    int flags,			/* Whether this is a public method. */
    void **internalTokenPtr)	/* If non-NULL, points to a variable that gets
				 * the reference to the ProcedureMethod
				 * structure. */
{
    ProcedureMethod *pmPtr;
    Tcl_Method method = (Tcl_Method) TclOONewProcInstanceMethod(interp,
	    (Object *) oPtr, flags, nameObj, argsObj, bodyObj, &pmPtr);

    if (method == NULL) {
	return NULL;
    }
    pmPtr->flags = flags & USE_DECLARER_NS;
    pmPtr->preCallProc = preCallPtr;
    pmPtr->postCallProc = postCallPtr;
    pmPtr->errProc = errProc;
    pmPtr->clientData = clientData;
    if (internalTokenPtr != NULL) {
	*internalTokenPtr = pmPtr;
    }
    return method;
}

Tcl_Method
TclOONewProcMethodEx(
    Tcl_Interp *interp,		/* The interpreter containing the class. */
    Tcl_Class clsPtr,		/* The class to modify. */
    TclOO_PreCallProc *preCallPtr,
    TclOO_PostCallProc *postCallPtr,
    ProcErrorProc *errProc,
    void *clientData,
    Tcl_Obj *nameObj,		/* The name of the method, which may be NULL;
				 * if so, up to caller to manage storage
				 * (e.g., because it is a constructor or
				 * destructor). */
    Tcl_Obj *argsObj,		/* The formal argument list for the method,
				 * which may be NULL; if so, it is equivalent
				 * to an empty list. */
    Tcl_Obj *bodyObj,		/* The body of the method, which must not be
				 * NULL. */
    int flags,			/* Whether this is a public method. */
    void **internalTokenPtr)	/* If non-NULL, points to a variable that gets
				 * the reference to the ProcedureMethod
				 * structure. */
{
    ProcedureMethod *pmPtr;
    Tcl_Method method = (Tcl_Method) TclOONewProcMethod(interp,
	    (Class *) clsPtr, flags, nameObj, argsObj, bodyObj, &pmPtr);

    if (method == NULL) {
	return NULL;
    }
    pmPtr->flags = flags & USE_DECLARER_NS;
    pmPtr->preCallProc = preCallPtr;
    pmPtr->postCallProc = postCallPtr;
    pmPtr->errProc = errProc;
    pmPtr->clientData = clientData;
    if (internalTokenPtr != NULL) {
	*internalTokenPtr = pmPtr;
    }
    return method;
}

/*
 * Local Variables:
 * mode: c
 * c-basic-offset: 4
 * fill-column: 78
 * End:
 */<|MERGE_RESOLUTION|>--- conflicted
+++ resolved
@@ -157,31 +157,19 @@
     (void)dummy;
 
     if (nameObj == NULL) {
-<<<<<<< HEAD
-	mPtr = Tcl_Alloc(sizeof(Method));
-=======
-	mPtr = (Method *)ckalloc(sizeof(Method));
->>>>>>> 075589bf
+	mPtr = (Method *)Tcl_Alloc(sizeof(Method));
 	mPtr->namePtr = NULL;
 	mPtr->refCount = 1;
 	goto populate;
     }
     if (!oPtr->methodsPtr) {
-<<<<<<< HEAD
-	oPtr->methodsPtr = Tcl_Alloc(sizeof(Tcl_HashTable));
-=======
-	oPtr->methodsPtr = (Tcl_HashTable *)ckalloc(sizeof(Tcl_HashTable));
->>>>>>> 075589bf
+	oPtr->methodsPtr = (Tcl_HashTable *)Tcl_Alloc(sizeof(Tcl_HashTable));
 	Tcl_InitObjHashTable(oPtr->methodsPtr);
 	oPtr->flags &= ~USE_CLASS_CACHE;
     }
     hPtr = Tcl_CreateHashEntry(oPtr->methodsPtr, (char *) nameObj, &isNew);
     if (isNew) {
-<<<<<<< HEAD
-	mPtr = Tcl_Alloc(sizeof(Method));
-=======
-	mPtr = (Method *)ckalloc(sizeof(Method));
->>>>>>> 075589bf
+	mPtr = (Method *)Tcl_Alloc(sizeof(Method));
 	mPtr->namePtr = nameObj;
 	mPtr->refCount = 1;
 	Tcl_IncrRefCount(nameObj);
@@ -243,22 +231,14 @@
     (void)dummy;
 
     if (nameObj == NULL) {
-<<<<<<< HEAD
-	mPtr = Tcl_Alloc(sizeof(Method));
-=======
-	mPtr = (Method *)ckalloc(sizeof(Method));
->>>>>>> 075589bf
+	mPtr = (Method *)Tcl_Alloc(sizeof(Method));
 	mPtr->namePtr = NULL;
 	mPtr->refCount = 1;
 	goto populate;
     }
     hPtr = Tcl_CreateHashEntry(&clsPtr->classMethods, (char *)nameObj,&isNew);
     if (isNew) {
-<<<<<<< HEAD
-	mPtr = Tcl_Alloc(sizeof(Method));
-=======
-	mPtr = (Method *)ckalloc(sizeof(Method));
->>>>>>> 075589bf
+	mPtr = (Method *)Tcl_Alloc(sizeof(Method));
 	mPtr->refCount = 1;
 	mPtr->namePtr = nameObj;
 	Tcl_IncrRefCount(nameObj);
@@ -377,11 +357,7 @@
     if (Tcl_ListObjLength(interp, argsObj, &argsLen) != TCL_OK) {
 	return NULL;
     }
-<<<<<<< HEAD
-    pmPtr = Tcl_Alloc(sizeof(ProcedureMethod));
-=======
-    pmPtr = (ProcedureMethod *)ckalloc(sizeof(ProcedureMethod));
->>>>>>> 075589bf
+    pmPtr = (ProcedureMethod *)Tcl_Alloc(sizeof(ProcedureMethod));
     memset(pmPtr, 0, sizeof(ProcedureMethod));
     pmPtr->version = TCLOO_PROCEDURE_METHOD_VERSION;
     pmPtr->flags = flags & USE_DECLARER_NS;
@@ -443,11 +419,7 @@
 	procName = (nameObj==NULL ? "<constructor>" : TclGetString(nameObj));
     }
 
-<<<<<<< HEAD
-    pmPtr = Tcl_Alloc(sizeof(ProcedureMethod));
-=======
-    pmPtr = (ProcedureMethod *)ckalloc(sizeof(ProcedureMethod));
->>>>>>> 075589bf
+    pmPtr = (ProcedureMethod *)Tcl_Alloc(sizeof(ProcedureMethod));
     memset(pmPtr, 0, sizeof(ProcedureMethod));
     pmPtr->version = TCLOO_PROCEDURE_METHOD_VERSION;
     pmPtr->flags = flags & USE_DECLARER_NS;
@@ -542,20 +514,12 @@
 	    if (context.line
 		    && (context.nline >= 4) && (context.line[3] >= 0)) {
 		int isNew;
-<<<<<<< HEAD
-		CmdFrame *cfPtr = Tcl_Alloc(sizeof(CmdFrame));
-=======
-		CmdFrame *cfPtr = (CmdFrame *)ckalloc(sizeof(CmdFrame));
->>>>>>> 075589bf
+		CmdFrame *cfPtr = (CmdFrame *)Tcl_Alloc(sizeof(CmdFrame));
 		Tcl_HashEntry *hPtr;
 
 		cfPtr->level = -1;
 		cfPtr->type = context.type;
-<<<<<<< HEAD
-		cfPtr->line = Tcl_Alloc(sizeof(int));
-=======
-		cfPtr->line = (int *)ckalloc(sizeof(int));
->>>>>>> 075589bf
+		cfPtr->line = (int *)Tcl_Alloc(sizeof(int));
 		cfPtr->line[0] = context.line[3];
 		cfPtr->nline = 1;
 		cfPtr->framePtr = NULL;
@@ -664,20 +628,12 @@
 	    if (context.line
 		    && (context.nline >= 4) && (context.line[3] >= 0)) {
 		int isNew;
-<<<<<<< HEAD
-		CmdFrame *cfPtr = Tcl_Alloc(sizeof(CmdFrame));
-=======
-		CmdFrame *cfPtr = (CmdFrame *)ckalloc(sizeof(CmdFrame));
->>>>>>> 075589bf
+		CmdFrame *cfPtr = (CmdFrame *)Tcl_Alloc(sizeof(CmdFrame));
 		Tcl_HashEntry *hPtr;
 
 		cfPtr->level = -1;
 		cfPtr->type = context.type;
-<<<<<<< HEAD
-		cfPtr->line = Tcl_Alloc(sizeof(int));
-=======
-		cfPtr->line = (int *)ckalloc(sizeof(int));
->>>>>>> 075589bf
+		cfPtr->line = (int *)Tcl_Alloc(sizeof(int));
 		cfPtr->line[0] = context.line[3];
 		cfPtr->nline = 1;
 		cfPtr->framePtr = NULL;
@@ -1187,11 +1143,7 @@
 	return TCL_CONTINUE;
     }
 
-<<<<<<< HEAD
-    infoPtr = Tcl_Alloc(sizeof(OOResVarInfo));
-=======
-    infoPtr = (OOResVarInfo *)ckalloc(sizeof(OOResVarInfo));
->>>>>>> 075589bf
+    infoPtr = (OOResVarInfo *)Tcl_Alloc(sizeof(OOResVarInfo));
     infoPtr->info.fetchProc = ProcedureMethodCompiledVarConnect;
     infoPtr->info.deleteProc = ProcedureMethodCompiledVarDelete;
     infoPtr->cachedObjectVar = NULL;
@@ -1253,13 +1205,8 @@
     Tcl_Interp *interp,
     Tcl_Obj *methodNameObj)
 {
-<<<<<<< HEAD
     size_t nameLen, objectNameLen;
-    CallContext *contextPtr = ((Interp *) interp)->varFramePtr->clientData;
-=======
-    int nameLen, objectNameLen;
     CallContext *contextPtr = (CallContext *)((Interp *) interp)->varFramePtr->clientData;
->>>>>>> 075589bf
     Method *mPtr = contextPtr->callPtr->chain[contextPtr->index].mPtr;
     const char *objectName, *kindName, *methodName =
 	    TclGetStringFromObj(mPtr->namePtr, &nameLen);
@@ -1294,12 +1241,8 @@
     Method *mPtr = contextPtr->callPtr->chain[contextPtr->index].mPtr;
     Object *declarerPtr;
     const char *objectName, *kindName;
-<<<<<<< HEAD
     size_t objectNameLen;
-=======
-    int objectNameLen;
     (void)methodNameObj;
->>>>>>> 075589bf
 
     if (mPtr->declaringObjectPtr != NULL) {
 	declarerPtr = mPtr->declaringObjectPtr;
@@ -1328,12 +1271,8 @@
     Method *mPtr = contextPtr->callPtr->chain[contextPtr->index].mPtr;
     Object *declarerPtr;
     const char *objectName, *kindName;
-<<<<<<< HEAD
     size_t objectNameLen;
-=======
-    int objectNameLen;
     (void)methodNameObj;
->>>>>>> 075589bf
 
     if (mPtr->declaringObjectPtr != NULL) {
 	declarerPtr = mPtr->declaringObjectPtr;
@@ -1430,11 +1369,7 @@
      * record.
      */
 
-<<<<<<< HEAD
-    pm2Ptr = Tcl_Alloc(sizeof(ProcedureMethod));
-=======
-    pm2Ptr = (ProcedureMethod *)ckalloc(sizeof(ProcedureMethod));
->>>>>>> 075589bf
+    pm2Ptr = (ProcedureMethod *)Tcl_Alloc(sizeof(ProcedureMethod));
     memcpy(pm2Ptr, pmPtr, sizeof(ProcedureMethod));
     pm2Ptr->refCount = 1;
     Tcl_IncrRefCount(argsObj);
@@ -1489,11 +1424,7 @@
 	return NULL;
     }
 
-<<<<<<< HEAD
-    fmPtr = Tcl_Alloc(sizeof(ForwardMethod));
-=======
-    fmPtr = (ForwardMethod *)ckalloc(sizeof(ForwardMethod));
->>>>>>> 075589bf
+    fmPtr = (ForwardMethod *)Tcl_Alloc(sizeof(ForwardMethod));
     fmPtr->prefixObj = prefixObj;
     Tcl_IncrRefCount(prefixObj);
     return (Method *) Tcl_NewInstanceMethod(interp, (Tcl_Object) oPtr,
@@ -1533,11 +1464,7 @@
 	return NULL;
     }
 
-<<<<<<< HEAD
-    fmPtr = Tcl_Alloc(sizeof(ForwardMethod));
-=======
-    fmPtr = (ForwardMethod *)ckalloc(sizeof(ForwardMethod));
->>>>>>> 075589bf
+    fmPtr = (ForwardMethod *)Tcl_Alloc(sizeof(ForwardMethod));
     fmPtr->prefixObj = prefixObj;
     Tcl_IncrRefCount(prefixObj);
     return (Method *) Tcl_NewMethod(interp, (Tcl_Class) clsPtr, nameObj,
@@ -1629,14 +1556,9 @@
     void *clientData,
     void **newClientData)
 {
-<<<<<<< HEAD
-    ForwardMethod *fmPtr = clientData;
-    ForwardMethod *fm2Ptr = Tcl_Alloc(sizeof(ForwardMethod));
-=======
     ForwardMethod *fmPtr = (ForwardMethod *)clientData;
-    ForwardMethod *fm2Ptr = (ForwardMethod *)ckalloc(sizeof(ForwardMethod));
+    ForwardMethod *fm2Ptr = (ForwardMethod *)Tcl_Alloc(sizeof(ForwardMethod));
     (void)dummy;
->>>>>>> 075589bf
 
     fm2Ptr->prefixObj = fmPtr->prefixObj;
     Tcl_IncrRefCount(fm2Ptr->prefixObj);
