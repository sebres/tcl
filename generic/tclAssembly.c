/*
 * tclAssembly.c --
 *
 *	Assembler for Tcl bytecodes.
 *
 * This file contains the procedures that convert Tcl Assembly Language (TAL)
 * to a sequence of bytecode instructions for the Tcl execution engine.
 *
 * Copyright © 2010 Ozgur Dogan Ugurlu.
 * Copyright © 2010 Kevin B. Kenny.
 *
 * See the file "license.terms" for information on usage and redistribution of
 * this file, and for a DISCLAIMER OF ALL WARRANTIES.
 */

/*-
 *- THINGS TO DO:
 *- More instructions:
 *-   done - alternate exit point (affects stack and exception range checking)
 *-   break and continue - if exception ranges can be sorted out.
 *-   foreach_start4, foreach_step4
 *-   returnImm, returnStk
 *-   expandStart, expandStkTop, invokeExpanded, expandDrop
 *-   dictFirst, dictNext, dictDone
 *-   dictUpdateStart, dictUpdateEnd
 *-   jumpTable testing
 *-   syntax (?)
 *-   returnCodeBranch
 *-   tclooNext, tclooNextClass
 */

#include "tclInt.h"
#include "tclCompile.h"
#include "tclOOInt.h"
#include <assert.h>

/*
 * Structure that represents a range of instructions in the bytecode.
 */

typedef struct CodeRange {
    int startOffset;		/* Start offset in the bytecode array */
    int endOffset;		/* End offset in the bytecode array */
} CodeRange;

/*
 * State identified for a basic block's catch context.
 */

typedef enum BasicBlockCatchState {
    BBCS_UNKNOWN = 0,		/* Catch context has not yet been identified */
    BBCS_NONE,			/* Block is outside of any catch */
    BBCS_INCATCH,		/* Block is within a catch context */
    BBCS_CAUGHT 		/* Block is within a catch context and
				 * may be executed after an exception fires */
} BasicBlockCatchState;

/*
 * Structure that defines a basic block - a linear sequence of bytecode
 * instructions with no jumps in or out (including not changing the
 * state of any exception range).
 */

typedef struct BasicBlock {
    int originalStartOffset;	/* Instruction offset before JUMP1s were
				 * substituted with JUMP4's */
    int startOffset;		/* Instruction offset of the start of the
				 * block */
    int startLine;		/* Line number in the input script of the
				 * instruction at the start of the block */
    int jumpOffset;		/* Bytecode offset of the 'jump' instruction
				 * that ends the block, or -1 if there is no
				 * jump. */
    int jumpLine;		/* Line number in the input script of the
				 * 'jump' instruction that ends the block, or
				 * -1 if there is no jump */
    struct BasicBlock* prevPtr;	/* Immediate predecessor of this block */
    struct BasicBlock* predecessor;
				/* Predecessor of this block in the spanning
				 * tree */
    struct BasicBlock* successor1;
				/* BasicBlock structure of the following
				 * block: NULL at the end of the bytecode
				 * sequence. */
    Tcl_Obj* jumpTarget;	/* Jump target label if the jump target is
				 * unresolved */
    int initialStackDepth;	/* Absolute stack depth on entry */
    int minStackDepth;		/* Low-water relative stack depth */
    int maxStackDepth;		/* High-water relative stack depth */
    int finalStackDepth;	/* Relative stack depth on exit */
    enum BasicBlockCatchState catchState;
				/* State of the block for 'catch' analysis */
    int catchDepth;		/* Number of nested catches in which the basic
				 * block appears */
    struct BasicBlock* enclosingCatch;
				/* BasicBlock structure of the last startCatch
				 * executed on a path to this block, or NULL
				 * if there is no enclosing catch */
    int foreignExceptionBase;	/* Base index of foreign exceptions */
    int foreignExceptionCount;	/* Count of foreign exceptions */
    ExceptionRange* foreignExceptions;
				/* ExceptionRange structures for exception
				 * ranges belonging to embedded scripts and
				 * expressions in this block */
    JumptableInfo* jtPtr;	/* Jump table at the end of this basic block */
    int flags;			/* Boolean flags */
} BasicBlock;

/*
 * Flags that pertain to a basic block.
 */

enum BasicBlockFlags {
    BB_VISITED = (1 << 0),	/* Block has been visited in the current
				 * traversal */
    BB_FALLTHRU = (1 << 1),	/* Control may pass from this block to a
				 * successor */
    BB_JUMP1 = (1 << 2),	/* Basic block ends with a 1-byte-offset jump
				 * and may need expansion */
    BB_JUMPTABLE = (1 << 3),	/* Basic block ends with a jump table */
    BB_BEGINCATCH = (1 << 4),	/* Block ends with a 'beginCatch' instruction,
				 * marking it as the start of a 'catch'
				 * sequence. The 'jumpTarget' is the exception
				 * exit from the catch block. */
    BB_ENDCATCH = (1 << 5)	/* Block ends with an 'endCatch' instruction,
				 * unwinding the catch from the exception
				 * stack. */
};

/*
 * Source instruction type recognized by the assembler.
 */

typedef enum {
    ASSEM_1BYTE,		/* Fixed arity, 1-byte instruction */
    ASSEM_BEGIN_CATCH,		/* Begin catch: one 4-byte jump offset to be
				 * converted to appropriate exception
				 * ranges */
    ASSEM_BOOL,			/* One Boolean operand */
    ASSEM_BOOL_LVT4,		/* One Boolean, one 4-byte LVT ref. */
    ASSEM_CLOCK_READ,		/* 1-byte unsigned-integer case number, in the
				 * range 0-3 */
    ASSEM_CONCAT1,		/* 1-byte unsigned-integer operand count, must
				 * be strictly positive, consumes N, produces
				 * 1 */
    ASSEM_DICT_GET,		/* 'dict get' and related - consumes N+1
				 * operands, produces 1, N > 0 */
    ASSEM_DICT_SET,		/* specifies key count and LVT index, consumes
				 * N+1 operands, produces 1, N > 0 */
    ASSEM_DICT_UNSET,		/* specifies key count and LVT index, consumes
				 * N operands, produces 1, N > 0 */
    ASSEM_END_CATCH,		/* End catch. No args. Exception range popped
				 * from stack and stack pointer restored. */
    ASSEM_EVAL,			/* 'eval' - evaluate a constant script (by
				 * compiling it in line with the assembly
				 * code! I love Tcl!) */
    ASSEM_INDEX,		/* 4 byte operand, integer or end-integer */
    ASSEM_INVOKE,		/* 1- or 4-byte operand count, must be
				 * strictly positive, consumes N, produces
				 * 1. */
    ASSEM_JUMP,			/* Jump instructions */
    ASSEM_JUMP4,		/* Jump instructions forcing a 4-byte offset */
    ASSEM_JUMPTABLE,		/* Jumptable (switch -exact) */
    ASSEM_LABEL,		/* The assembly directive that defines a
				 * label */
    ASSEM_LINDEX_MULTI,		/* 4-byte operand count, must be strictly
				 * positive, consumes N, produces 1 */
    ASSEM_LIST,			/* 4-byte operand count, must be nonnegative,
				 * consumses N, produces 1 */
    ASSEM_LSET_FLAT,		/* 4-byte operand count, must be >= 3,
				 * consumes N, produces 1 */
    ASSEM_LVT,			/* One operand that references a local
				 * variable */
    ASSEM_LVT1,			/* One 1-byte operand that references a local
				 * variable */
    ASSEM_LVT1_SINT1,		/* One 1-byte operand that references a local
				 * variable, one signed-integer 1-byte
				 * operand */
    ASSEM_LVT4,			/* One 4-byte operand that references a local
				 * variable */
    ASSEM_OVER,			/* OVER: 4-byte operand count, consumes N+1,
				 * produces N+2 */
    ASSEM_PUSH,			/* one literal operand */
    ASSEM_REGEXP,		/* One Boolean operand, but weird mapping to
				 * call flags */
    ASSEM_REVERSE,		/* REVERSE: 4-byte operand count, consumes N,
				 * produces N */
    ASSEM_SINT1,		/* One 1-byte signed-integer operand
				 * (INCR_STK_IMM) */
    ASSEM_SINT4_LVT4,		/* Signed 4-byte integer operand followed by
				 * LVT entry.  Fixed arity */
    ASSEM_DICT_GET_DEF		/* 'dict getwithdefault' - consumes N+2
				 * operands, produces 1, N > 0 */
} TalInstType;

/*
 * Description of an instruction recognized by the assembler.
 */

typedef struct TalInstDesc {
    const char *name;		/* Name of instruction. */
    TalInstType instType;	/* The type of instruction */
    int tclInstCode;		/* Instruction code. For instructions having
				 * 1- and 4-byte variables, tclInstCode is
				 * ((1byte)<<8) || (4byte) */
    int operandsConsumed;	/* Number of operands consumed by the
				 * operation, or INT_MIN if the operation is
				 * variadic */
    int operandsProduced;	/* Number of operands produced by the
				 * operation. If negative, the operation has a
				 * net stack effect of -1-operandsProduced */
} TalInstDesc;

/*
 * Structure that holds the state of the assembler while generating code.
 */

typedef struct AssemblyEnv {
    CompileEnv* envPtr;		/* Compilation environment being used for code
				 * generation */
    Tcl_Parse* parsePtr;	/* Parse of the current line of source */
    Tcl_HashTable labelHash;	/* Hash table whose keys are labels and whose
				 * values are 'label' objects storing the code
				 * offsets of the labels. */
    int cmdLine;		/* Current line number within the assembly
				 * code */
    int* clNext;		/* Invisible continuation line for
				 * [info frame] */
    BasicBlock* head_bb;	/* First basic block in the code */
    BasicBlock* curr_bb;	/* Current basic block */
    int maxDepth;		/* Maximum stack depth encountered */
    int curCatchDepth;		/* Current depth of catches */
    int maxCatchDepth;		/* Maximum depth of catches encountered */
    int flags;			/* Compilation flags (TCL_EVAL_DIRECT) */
} AssemblyEnv;

/*
 * Static functions defined in this file.
 */

static void		AddBasicBlockRangeToErrorInfo(AssemblyEnv*,
			    BasicBlock*);
static BasicBlock *	AllocBB(AssemblyEnv*);
static int		AssembleOneLine(AssemblyEnv* envPtr);
static void		BBAdjustStackDepth(BasicBlock* bbPtr, int consumed,
			    int produced);
static void		BBUpdateStackReqs(BasicBlock* bbPtr, int tblIdx,
			    int count);
static void		BBEmitInstInt1(AssemblyEnv* assemEnvPtr, int tblIdx,
			    int opnd, int count);
static void		BBEmitInstInt4(AssemblyEnv* assemEnvPtr, int tblIdx,
			    int opnd, int count);
static void		BBEmitInst1or4(AssemblyEnv* assemEnvPtr, int tblIdx,
			    int param, int count);
static void		BBEmitOpcode(AssemblyEnv* assemEnvPtr, int tblIdx,
			    int count);
static int		BuildExceptionRanges(AssemblyEnv* assemEnvPtr);
static int		CalculateJumpRelocations(AssemblyEnv*, int*);
static int		CheckForUnclosedCatches(AssemblyEnv*);
static int		CheckForThrowInWrongContext(AssemblyEnv*);
static int		CheckNonThrowingBlock(AssemblyEnv*, BasicBlock*);
static int		BytecodeMightThrow(unsigned char);
static int		CheckJumpTableLabels(AssemblyEnv*, BasicBlock*);
static int		CheckNamespaceQualifiers(Tcl_Interp*, const char*,
			    int);
static int		CheckNonNegative(Tcl_Interp*, int);
static int		CheckOneByte(Tcl_Interp*, int);
static int		CheckSignedOneByte(Tcl_Interp*, int);
static int		CheckStack(AssemblyEnv*);
static int		CheckStrictlyPositive(Tcl_Interp*, int);
static ByteCode *	CompileAssembleObj(Tcl_Interp *interp,
			    Tcl_Obj *objPtr);
static void		CompileEmbeddedScript(AssemblyEnv*, Tcl_Token*,
			    const TalInstDesc*);
static int		DefineLabel(AssemblyEnv* envPtr, const char* label);
static void		DeleteMirrorJumpTable(JumptableInfo* jtPtr);
static void		FillInJumpOffsets(AssemblyEnv*);
static int		CreateMirrorJumpTable(AssemblyEnv* assemEnvPtr,
			    Tcl_Obj* jumpTable);
static int		FindLocalVar(AssemblyEnv* envPtr,
			    Tcl_Token** tokenPtrPtr);
static int		FinishAssembly(AssemblyEnv*);
static void		FreeAssemblyEnv(AssemblyEnv*);
static int		GetBooleanOperand(AssemblyEnv*, Tcl_Token**, int*);
static int		GetListIndexOperand(AssemblyEnv*, Tcl_Token**, int*);
static int		GetIntegerOperand(AssemblyEnv*, Tcl_Token**, int*);
static int		GetNextOperand(AssemblyEnv*, Tcl_Token**, Tcl_Obj**);
static void		LookForFreshCatches(BasicBlock*, BasicBlock**);
static void		MoveCodeForJumps(AssemblyEnv*, int);
static void		MoveExceptionRangesToBasicBlock(AssemblyEnv*, int);
static AssemblyEnv*	NewAssemblyEnv(CompileEnv*, int);
static int		ProcessCatches(AssemblyEnv*);
static int		ProcessCatchesInBasicBlock(AssemblyEnv*, BasicBlock*,
			    BasicBlock*, enum BasicBlockCatchState, int);
static void		ResetVisitedBasicBlocks(AssemblyEnv*);
static void		ResolveJumpTableTargets(AssemblyEnv*, BasicBlock*);
static void		ReportUndefinedLabel(AssemblyEnv*, BasicBlock*,
			    Tcl_Obj*);
static void		RestoreEmbeddedExceptionRanges(AssemblyEnv*);
static int		StackCheckBasicBlock(AssemblyEnv*, BasicBlock *,
			    BasicBlock *, int);
static BasicBlock*	StartBasicBlock(AssemblyEnv*, int fallthrough,
			    Tcl_Obj* jumpLabel);
/* static int		AdvanceIp(const unsigned char *pc); */
static int		StackCheckBasicBlock(AssemblyEnv*, BasicBlock *,
			    BasicBlock *, int);
static int		StackCheckExit(AssemblyEnv*);
static void		StackFreshCatches(AssemblyEnv*, BasicBlock*, int,
			    BasicBlock**, int*);
static void		SyncStackDepth(AssemblyEnv*);
static int		TclAssembleCode(CompileEnv* envPtr, const char* code,
			    int codeLen, int flags);
static void		UnstackExpiredCatches(CompileEnv*, BasicBlock*, int,
			    BasicBlock**, int*);

/*
 * Tcl_ObjType that describes bytecode emitted by the assembler.
 */

static Tcl_FreeInternalRepProc	FreeAssembleCodeInternalRep;
static Tcl_DupInternalRepProc	DupAssembleCodeInternalRep;

static const Tcl_ObjType assembleCodeType = {
    "assemblecode",
    FreeAssembleCodeInternalRep, /* freeIntRepProc */
    DupAssembleCodeInternalRep,	 /* dupIntRepProc */
    NULL,			 /* updateStringProc */
    NULL			 /* setFromAnyProc */
};

/*
 * Source instructions recognized in the Tcl Assembly Language (TAL)
 */

static const TalInstDesc TalInstructionTable[] = {
    /* PUSH must be first, see the code near the end of TclAssembleCode */
    {"push",		ASSEM_PUSH,	(INST_PUSH1<<8
					 | INST_PUSH4),		0,	1},

    {"add",		ASSEM_1BYTE,	INST_ADD,		2,	1},
    {"append",		ASSEM_LVT,	(INST_APPEND_SCALAR1<<8
					 | INST_APPEND_SCALAR4),1,	1},
    {"appendArray",	ASSEM_LVT,	(INST_APPEND_ARRAY1<<8
					 | INST_APPEND_ARRAY4),	2,	1},
    {"appendArrayStk",	ASSEM_1BYTE,	INST_APPEND_ARRAY_STK,	3,	1},
    {"appendStk",	ASSEM_1BYTE,	INST_APPEND_STK,	2,	1},
    {"arrayExistsImm",	ASSEM_LVT4,	INST_ARRAY_EXISTS_IMM,	0,	1},
    {"arrayExistsStk",	ASSEM_1BYTE,	INST_ARRAY_EXISTS_STK,	1,	1},
    {"arrayMakeImm",	ASSEM_LVT4,	INST_ARRAY_MAKE_IMM,	0,	0},
    {"arrayMakeStk",	ASSEM_1BYTE,	INST_ARRAY_MAKE_STK,	1,	0},
    {"beginCatch",	ASSEM_BEGIN_CATCH,
					INST_BEGIN_CATCH4,	0,	0},
    {"bitand",		ASSEM_1BYTE,	INST_BITAND,		2,	1},
    {"bitnot",		ASSEM_1BYTE,	INST_BITNOT,		1,	1},
    {"bitor",		ASSEM_1BYTE,	INST_BITOR,		2,	1},
    {"bitxor",		ASSEM_1BYTE,	INST_BITXOR,		2,	1},
    {"clockRead",	ASSEM_CLOCK_READ, INST_CLOCK_READ,	0,	1},
    {"concat",		ASSEM_CONCAT1,	INST_STR_CONCAT1,	INT_MIN,1},
    {"concatStk",	ASSEM_LIST,	INST_CONCAT_STK,	INT_MIN,1},
    {"coroName",	ASSEM_1BYTE,	INST_COROUTINE_NAME,	0,	1},
    {"currentNamespace",ASSEM_1BYTE,	INST_NS_CURRENT,	0,	1},
    {"dictAppend",	ASSEM_LVT4,	INST_DICT_APPEND,	2,	1},
    {"dictExists",	ASSEM_DICT_GET, INST_DICT_EXISTS,	INT_MIN,1},
    {"dictExpand",	ASSEM_1BYTE,	INST_DICT_EXPAND,	3,	1},
    {"dictGet",		ASSEM_DICT_GET, INST_DICT_GET,		INT_MIN,1},
    {"dictGetDef",	ASSEM_DICT_GET_DEF, INST_DICT_GET_DEF,	INT_MIN,1},
    {"dictIncrImm",	ASSEM_SINT4_LVT4,
					INST_DICT_INCR_IMM,	1,	1},
    {"dictLappend",	ASSEM_LVT4,	INST_DICT_LAPPEND,	2,	1},
    {"dictRecombineStk",ASSEM_1BYTE,	INST_DICT_RECOMBINE_STK,3,	0},
    {"dictRecombineImm",ASSEM_LVT4,	INST_DICT_RECOMBINE_IMM,2,	0},
    {"dictSet",		ASSEM_DICT_SET, INST_DICT_SET,		INT_MIN,1},
    {"dictUnset",	ASSEM_DICT_UNSET,
					INST_DICT_UNSET,	INT_MIN,1},
    {"div",		ASSEM_1BYTE,	INST_DIV,		2,	1},
    {"dup",		ASSEM_1BYTE,	INST_DUP,		1,	2},
    {"endCatch",	ASSEM_END_CATCH,INST_END_CATCH,		0,	0},
    {"eq",		ASSEM_1BYTE,	INST_EQ,		2,	1},
    {"eval",		ASSEM_EVAL,	INST_EVAL_STK,		1,	1},
    {"evalStk",		ASSEM_1BYTE,	INST_EVAL_STK,		1,	1},
    {"exist",		ASSEM_LVT4,	INST_EXIST_SCALAR,	0,	1},
    {"existArray",	ASSEM_LVT4,	INST_EXIST_ARRAY,	1,	1},
    {"existArrayStk",	ASSEM_1BYTE,	INST_EXIST_ARRAY_STK,	2,	1},
    {"existStk",	ASSEM_1BYTE,	INST_EXIST_STK,		1,	1},
    {"expon",		ASSEM_1BYTE,	INST_EXPON,		2,	1},
    {"expr",		ASSEM_EVAL,	INST_EXPR_STK,		1,	1},
    {"exprStk",		ASSEM_1BYTE,	INST_EXPR_STK,		1,	1},
    {"ge",		ASSEM_1BYTE,	INST_GE,		2,	1},
    {"gt",		ASSEM_1BYTE,	INST_GT,		2,	1},
    {"incr",		ASSEM_LVT1,	INST_INCR_SCALAR1,	1,	1},
    {"incrArray",	ASSEM_LVT1,	INST_INCR_ARRAY1,	2,	1},
    {"incrArrayImm",	ASSEM_LVT1_SINT1,
					INST_INCR_ARRAY1_IMM,	1,	1},
    {"incrArrayStk",	ASSEM_1BYTE,	INST_INCR_ARRAY_STK,	3,	1},
    {"incrArrayStkImm", ASSEM_SINT1,	INST_INCR_ARRAY_STK_IMM,2,	1},
    {"incrImm",		ASSEM_LVT1_SINT1,
					INST_INCR_SCALAR1_IMM,	0,	1},
    {"incrStk",		ASSEM_1BYTE,	INST_INCR_STK,		2,	1},
    {"incrStkImm",	ASSEM_SINT1,	INST_INCR_STK_IMM,	1,	1},
    {"infoLevelArgs",	ASSEM_1BYTE,	INST_INFO_LEVEL_ARGS,	1,	1},
    {"infoLevelNumber",	ASSEM_1BYTE,	INST_INFO_LEVEL_NUM,	0,	1},
    {"invokeStk",	ASSEM_INVOKE,	(INST_INVOKE_STK1 << 8
					 | INST_INVOKE_STK4),	INT_MIN,1},
    {"jump",		ASSEM_JUMP,	INST_JUMP1,		0,	0},
    {"jump4",		ASSEM_JUMP4,	INST_JUMP4,		0,	0},
    {"jumpFalse",	ASSEM_JUMP,	INST_JUMP_FALSE1,	1,	0},
    {"jumpFalse4",	ASSEM_JUMP4,	INST_JUMP_FALSE4,	1,	0},
    {"jumpTable",	ASSEM_JUMPTABLE,INST_JUMP_TABLE,	1,	0},
    {"jumpTrue",	ASSEM_JUMP,	INST_JUMP_TRUE1,	1,	0},
    {"jumpTrue4",	ASSEM_JUMP4,	INST_JUMP_TRUE4,	1,	0},
    {"label",		ASSEM_LABEL,	0,			0,	0},
    {"land",		ASSEM_1BYTE,	INST_LAND,		2,	1},
    {"lappend",		ASSEM_LVT,	(INST_LAPPEND_SCALAR1<<8
					 | INST_LAPPEND_SCALAR4),
								1,	1},
    {"lappendArray",	ASSEM_LVT,	(INST_LAPPEND_ARRAY1<<8
					 | INST_LAPPEND_ARRAY4),2,	1},
    {"lappendArrayStk", ASSEM_1BYTE,	INST_LAPPEND_ARRAY_STK,	3,	1},
    {"lappendList",	ASSEM_LVT4,	INST_LAPPEND_LIST,	1,	1},
    {"lappendListArray",ASSEM_LVT4,	INST_LAPPEND_LIST_ARRAY,2,	1},
    {"lappendListArrayStk", ASSEM_1BYTE,INST_LAPPEND_LIST_ARRAY_STK, 3,	1},
    {"lappendListStk",	ASSEM_1BYTE,	INST_LAPPEND_LIST_STK,	2,	1},
    {"lappendStk",	ASSEM_1BYTE,	INST_LAPPEND_STK,	2,	1},
    {"le",		ASSEM_1BYTE,	INST_LE,		2,	1},
    {"lindexMulti",	ASSEM_LINDEX_MULTI,
					INST_LIST_INDEX_MULTI,	INT_MIN,1},
    {"list",		ASSEM_LIST,	INST_LIST,		INT_MIN,1},
    {"listConcat",	ASSEM_1BYTE,	INST_LIST_CONCAT,	2,	1},
    {"listIn",		ASSEM_1BYTE,	INST_LIST_IN,		2,	1},
    {"listIndex",	ASSEM_1BYTE,	INST_LIST_INDEX,	2,	1},
    {"listIndexImm",	ASSEM_INDEX,	INST_LIST_INDEX_IMM,	1,	1},
    {"listLength",	ASSEM_1BYTE,	INST_LIST_LENGTH,	1,	1},
    {"listNotIn",	ASSEM_1BYTE,	INST_LIST_NOT_IN,	2,	1},
    {"load",		ASSEM_LVT,	(INST_LOAD_SCALAR1 << 8
					 | INST_LOAD_SCALAR4),	0,	1},
    {"loadArray",	ASSEM_LVT,	(INST_LOAD_ARRAY1<<8
					 | INST_LOAD_ARRAY4),	1,	1},
    {"loadArrayStk",	ASSEM_1BYTE,	INST_LOAD_ARRAY_STK,	2,	1},
    {"loadStk",		ASSEM_1BYTE,	INST_LOAD_STK,		1,	1},
    {"lor",		ASSEM_1BYTE,	INST_LOR,		2,	1},
    {"lsetFlat",	ASSEM_LSET_FLAT,INST_LSET_FLAT,		INT_MIN,1},
    {"lsetList",	ASSEM_1BYTE,	INST_LSET_LIST,		3,	1},
    {"lshift",		ASSEM_1BYTE,	INST_LSHIFT,		2,	1},
    {"lt",		ASSEM_1BYTE,	INST_LT,		2,	1},
    {"mod",		ASSEM_1BYTE,	INST_MOD,		2,	1},
    {"mult",		ASSEM_1BYTE,	INST_MULT,		2,	1},
    {"neq",		ASSEM_1BYTE,	INST_NEQ,		2,	1},
    {"nop",		ASSEM_1BYTE,	INST_NOP,		0,	0},
    {"not",		ASSEM_1BYTE,	INST_LNOT,		1,	1},
    {"nsupvar",		ASSEM_LVT4,	INST_NSUPVAR,		2,	1},
    {"numericType",	ASSEM_1BYTE,	INST_NUM_TYPE,		1,	1},
    {"originCmd",	ASSEM_1BYTE,	INST_ORIGIN_COMMAND,	1,	1},
    {"over",		ASSEM_OVER,	INST_OVER,		INT_MIN,-1-1},
    {"pop",		ASSEM_1BYTE,	INST_POP,		1,	0},
    {"pushReturnCode",	ASSEM_1BYTE,	INST_PUSH_RETURN_CODE,	0,	1},
    {"pushReturnOpts",	ASSEM_1BYTE,	INST_PUSH_RETURN_OPTIONS,
								0,	1},
    {"pushResult",	ASSEM_1BYTE,	INST_PUSH_RESULT,	0,	1},
    {"regexp",		ASSEM_REGEXP,	INST_REGEXP,		2,	1},
    {"resolveCmd",	ASSEM_1BYTE,	INST_RESOLVE_COMMAND,	1,	1},
    {"reverse",		ASSEM_REVERSE,	INST_REVERSE,		INT_MIN,-1-0},
    {"rshift",		ASSEM_1BYTE,	INST_RSHIFT,		2,	1},
    {"store",		ASSEM_LVT,	(INST_STORE_SCALAR1<<8
					 | INST_STORE_SCALAR4),	1,	1},
    {"storeArray",	ASSEM_LVT,	(INST_STORE_ARRAY1<<8
					 | INST_STORE_ARRAY4),	2,	1},
    {"storeArrayStk",	ASSEM_1BYTE,	INST_STORE_ARRAY_STK,	3,	1},
    {"storeStk",	ASSEM_1BYTE,	INST_STORE_STK,		2,	1},
    {"strcaseLower",	ASSEM_1BYTE,	INST_STR_LOWER,		1,	1},
    {"strcaseTitle",	ASSEM_1BYTE,	INST_STR_TITLE,		1,	1},
    {"strcaseUpper",	ASSEM_1BYTE,	INST_STR_UPPER,		1,	1},
    {"strcmp",		ASSEM_1BYTE,	INST_STR_CMP,		2,	1},
    {"strcat",		ASSEM_CONCAT1,	INST_STR_CONCAT1,	INT_MIN,1},
    {"streq",		ASSEM_1BYTE,	INST_STR_EQ,		2,	1},
    {"strfind",		ASSEM_1BYTE,	INST_STR_FIND,		2,	1},
    {"strge",		ASSEM_1BYTE,	INST_STR_GE,		2,	1},
    {"strgt",		ASSEM_1BYTE,	INST_STR_GT,		2,	1},
    {"strindex",	ASSEM_1BYTE,	INST_STR_INDEX,		2,	1},
    {"strle",		ASSEM_1BYTE,	INST_STR_LE,		2,	1},
    {"strlen",		ASSEM_1BYTE,	INST_STR_LEN,		1,	1},
    {"strlt",		ASSEM_1BYTE,	INST_STR_LT,		2,	1},
    {"strmap",		ASSEM_1BYTE,	INST_STR_MAP,		3,	1},
    {"strmatch",	ASSEM_BOOL,	INST_STR_MATCH,		2,	1},
    {"strneq",		ASSEM_1BYTE,	INST_STR_NEQ,		2,	1},
    {"strrange",	ASSEM_1BYTE,	INST_STR_RANGE,		3,	1},
    {"strreplace",	ASSEM_1BYTE,	INST_STR_REPLACE,	4,	1},
    {"strrfind",	ASSEM_1BYTE,	INST_STR_FIND_LAST,	2,	1},
    {"strtrim",		ASSEM_1BYTE,	INST_STR_TRIM,		2,	1},
    {"strtrimLeft",	ASSEM_1BYTE,	INST_STR_TRIM_LEFT,	2,	1},
    {"strtrimRight",	ASSEM_1BYTE,	INST_STR_TRIM_RIGHT,	2,	1},
    {"sub",		ASSEM_1BYTE,	INST_SUB,		2,	1},
    {"tclooClass",	ASSEM_1BYTE,	INST_TCLOO_CLASS,	1,	1},
    {"tclooIsObject",	ASSEM_1BYTE,	INST_TCLOO_IS_OBJECT,	1,	1},
    {"tclooNamespace",	ASSEM_1BYTE,	INST_TCLOO_NS,		1,	1},
    {"tclooSelf",	ASSEM_1BYTE,	INST_TCLOO_SELF,	0,	1},
    {"tryCvtToBoolean",	ASSEM_1BYTE,	INST_TRY_CVT_TO_BOOLEAN,1,	2},
    {"tryCvtToNumeric",	ASSEM_1BYTE,	INST_TRY_CVT_TO_NUMERIC,1,	1},
    {"uminus",		ASSEM_1BYTE,	INST_UMINUS,		1,	1},
    {"unset",		ASSEM_BOOL_LVT4,INST_UNSET_SCALAR,	0,	0},
    {"unsetArray",	ASSEM_BOOL_LVT4,INST_UNSET_ARRAY,	1,	0},
    {"unsetArrayStk",	ASSEM_BOOL,	INST_UNSET_ARRAY_STK,	2,	0},
    {"unsetStk",	ASSEM_BOOL,	INST_UNSET_STK,		1,	0},
    {"uplus",		ASSEM_1BYTE,	INST_UPLUS,		1,	1},
    {"upvar",		ASSEM_LVT4,	INST_UPVAR,		2,	1},
    {"variable",	ASSEM_LVT4,	INST_VARIABLE,		1,	0},
    {"verifyDict",	ASSEM_1BYTE,	INST_DICT_VERIFY,	1,	0},
    {"yield",		ASSEM_1BYTE,	INST_YIELD,		1,	1},
    {NULL,		ASSEM_1BYTE,		0,			0,	0}
};

/*
 * List of instructions that cannot throw an exception under any
 * circumstances.  These instructions are the ones that are permissible after
 * an exception is caught but before the corresponding exception range is
 * popped from the stack.
 * The instructions must be in ascending order by numeric operation code.
 */

static const unsigned char NonThrowingByteCodes[] = {
    INST_PUSH1, INST_PUSH4, INST_POP, INST_DUP,			/* 1-4 */
    INST_JUMP1, INST_JUMP4,					/* 34-35 */
    INST_END_CATCH, INST_PUSH_RESULT, INST_PUSH_RETURN_CODE,	/* 70-72 */
    INST_STR_EQ, INST_STR_NEQ, INST_STR_CMP, INST_STR_LEN,	/* 73-76 */
    INST_LIST,							/* 79 */
    INST_OVER,							/* 95 */
    INST_PUSH_RETURN_OPTIONS,					/* 108 */
    INST_REVERSE,						/* 126 */
    INST_NOP,							/* 132 */
    INST_STR_MAP,						/* 143 */
    INST_STR_FIND,						/* 144 */
    INST_COROUTINE_NAME,					/* 149 */
    INST_NS_CURRENT,						/* 151 */
    INST_INFO_LEVEL_NUM,					/* 152 */
    INST_RESOLVE_COMMAND,					/* 154 */
    INST_STR_TRIM, INST_STR_TRIM_LEFT, INST_STR_TRIM_RIGHT,	/* 166-168 */
    INST_CONCAT_STK,						/* 169 */
    INST_STR_UPPER, INST_STR_LOWER, INST_STR_TITLE,		/* 170-172 */
    INST_NUM_TYPE,						/* 180 */
    INST_STR_LT, INST_STR_GT, INST_STR_LE, INST_STR_GE		/* 191-194 */
};

/*
 * Helper macros.
 */

#if defined(TCL_DEBUG_ASSEMBLY) && defined(__GNUC__) && __GNUC__ > 2
#define DEBUG_PRINT(...)	fprintf(stderr, ##__VA_ARGS__);fflush(stderr)
#elif defined(__GNUC__) && __GNUC__ > 2
#define DEBUG_PRINT(...)	/* nothing */
#else
#define DEBUG_PRINT		/* nothing */
#endif

/*
 *-----------------------------------------------------------------------------
 *
 * BBAdjustStackDepth --
 *
 *	When an opcode is emitted, adjusts the stack information in the basic
 *	block to reflect the number of operands produced and consumed.
 *
 * Results:
 *	None.
 *
 * Side effects:
 *	Updates minimum, maximum and final stack requirements in the basic
 *	block.
 *
 *-----------------------------------------------------------------------------
 */

static void
BBAdjustStackDepth(
    BasicBlock *bbPtr,		/* Structure describing the basic block */
    int consumed,		/* Count of operands consumed by the
				 * operation */
    int produced)		/* Count of operands produced by the
				 * operation */
{
    int depth = bbPtr->finalStackDepth;

    depth -= consumed;
    if (depth < bbPtr->minStackDepth) {
	bbPtr->minStackDepth = depth;
    }
    depth += produced;
    if (depth > bbPtr->maxStackDepth) {
	bbPtr->maxStackDepth = depth;
    }
    bbPtr->finalStackDepth = depth;
}

/*
 *-----------------------------------------------------------------------------
 *
 * BBUpdateStackReqs --
 *
 *	Updates the stack requirements of a basic block, given the opcode
 *	being emitted and an operand count.
 *
 * Results:
 *	None.
 *
 * Side effects:
 *	Updates min, max and final stack requirements in the basic block.
 *
 * Notes:
 *	This function must not be called for instructions such as REVERSE and
 *	OVER that are variadic but do not consume all their operands. Instead,
 *	BBAdjustStackDepth should be called directly.
 *
 *	count should be provided only for variadic operations. For operations
 *	with known arity, count should be 0.
 *
 *-----------------------------------------------------------------------------
 */

static void
BBUpdateStackReqs(
    BasicBlock* bbPtr,		/* Structure describing the basic block */
    int tblIdx,			/* Index in TalInstructionTable of the
				 * operation being assembled */
    int count)			/* Count of operands for variadic insts */
{
    int consumed = TalInstructionTable[tblIdx].operandsConsumed;
    int produced = TalInstructionTable[tblIdx].operandsProduced;

    if (consumed == INT_MIN) {
	/*
	 * The instruction is variadic; it consumes 'count' operands, or
	 * 'count+1' for ASSEM_DICT_GET_DEF.
	 */

	consumed = count;
	if (TalInstructionTable[tblIdx].instType == ASSEM_DICT_GET_DEF) {
	    consumed++;
	}
    }
    if (produced < 0) {
	/*
	 * The instruction leaves some of its variadic operands on the stack,
	 * with net stack effect of '-1-produced'
	 */

	produced = consumed - produced - 1;
    }
    BBAdjustStackDepth(bbPtr, consumed, produced);
}

/*
 *-----------------------------------------------------------------------------
 *
 * BBEmitOpcode, BBEmitInstInt1, BBEmitInstInt4 --
 *
 *	Emit the opcode part of an instruction, or the entirety of an
 *	instruction with a 1- or 4-byte operand, and adjust stack
 *	requirements.
 *
 * Results:
 *	None.
 *
 * Side effects:
 *	Stores instruction and operand in the operand stream, and adjusts the
 *	stack.
 *
 *-----------------------------------------------------------------------------
 */

static void
BBEmitOpcode(
    AssemblyEnv* assemEnvPtr,	/* Assembly environment */
    int tblIdx,			/* Table index in TalInstructionTable of op */
    int count)			/* Operand count for variadic ops */
{
    CompileEnv* envPtr = assemEnvPtr->envPtr;
				/* Compilation environment */
    BasicBlock* bbPtr = assemEnvPtr->curr_bb;
				/* Current basic block */
    int op = TalInstructionTable[tblIdx].tclInstCode & 0xFF;

    /*
     * If this is the first instruction in a basic block, record its line
     * number.
     */

    if (bbPtr->startOffset == envPtr->codeNext - envPtr->codeStart) {
	bbPtr->startLine = assemEnvPtr->cmdLine;
    }

    TclEmitInt1(op, envPtr);
    TclUpdateAtCmdStart(op, envPtr);
    BBUpdateStackReqs(bbPtr, tblIdx, count);
}

static void
BBEmitInstInt1(
    AssemblyEnv* assemEnvPtr,	/* Assembly environment */
    int tblIdx,			/* Index in TalInstructionTable of op */
    int opnd,			/* 1-byte operand */
    int count)			/* Operand count for variadic ops */
{
    BBEmitOpcode(assemEnvPtr, tblIdx, count);
    TclEmitInt1(opnd, assemEnvPtr->envPtr);
}

static void
BBEmitInstInt4(
    AssemblyEnv* assemEnvPtr,	/* Assembly environment */
    int tblIdx,			/* Index in TalInstructionTable of op */
    int opnd,			/* 4-byte operand */
    int count)			/* Operand count for variadic ops */
{
    BBEmitOpcode(assemEnvPtr, tblIdx, count);
    TclEmitInt4(opnd, assemEnvPtr->envPtr);
}

/*
 *-----------------------------------------------------------------------------
 *
 * BBEmitInst1or4 --
 *
 *	Emits a 1- or 4-byte operation according to the magnitude of the
 *	operand.
 *
 *-----------------------------------------------------------------------------
 */

static void
BBEmitInst1or4(
    AssemblyEnv* assemEnvPtr,	/* Assembly environment */
    int tblIdx,			/* Index in TalInstructionTable of op */
    int param,			/* Variable-length parameter */
    int count)			/* Arity if variadic */
{
    CompileEnv* envPtr = assemEnvPtr->envPtr;
				/* Compilation environment */
    BasicBlock* bbPtr = assemEnvPtr->curr_bb;
				/* Current basic block */
    int op = TalInstructionTable[tblIdx].tclInstCode;

    if (param <= 0xFF) {
	op >>= 8;
    } else {
	op &= 0xFF;
    }
    TclEmitInt1(op, envPtr);
    if (param <= 0xFF) {
	TclEmitInt1(param, envPtr);
    } else {
	TclEmitInt4(param, envPtr);
    }
    TclUpdateAtCmdStart(op, envPtr);
    BBUpdateStackReqs(bbPtr, tblIdx, count);
}

/*
 *-----------------------------------------------------------------------------
 *
 * Tcl_AssembleObjCmd, TclNRAssembleObjCmd --
 *
 *	Direct evaluation path for tcl::unsupported::assemble
 *
 * Results:
 *	Returns a standard Tcl result.
 *
 * Side effects:
 *	Assembles the code in objv[1], and executes it, so side effects
 *	include whatever the code does.
 *
 *-----------------------------------------------------------------------------
 */

int
Tcl_AssembleObjCmd(
    ClientData clientData,		/* clientData */
    Tcl_Interp *interp,		/* Current interpreter. */
    int objc,			/* Number of arguments. */
    Tcl_Obj *const objv[])	/* Argument objects. */
{
    /*
     * Boilerplate - make sure that there is an NRE trampoline on the C stack
     * because there needs to be one in place to execute bytecode.
     */

    return Tcl_NRCallObjProc(interp, TclNRAssembleObjCmd, clientData, objc, objv);
}

int
TclNRAssembleObjCmd(
    TCL_UNUSED(ClientData),
    Tcl_Interp *interp,		/* Current interpreter. */
    int objc,			/* Number of arguments. */
    Tcl_Obj *const objv[])	/* Argument objects. */
{
    ByteCode *codePtr;		/* Pointer to the bytecode to execute */
    Tcl_Obj* backtrace;		/* Object where extra error information is
				 * constructed. */

    if (objc != 2) {
	Tcl_WrongNumArgs(interp, 1, objv, "bytecodeList");
	return TCL_ERROR;
    }

    /*
     * Assemble the source to bytecode.
     */

    codePtr = CompileAssembleObj(interp, objv[1]);

    /*
     * On failure, report error line.
     */

    if (codePtr == NULL) {
	Tcl_AddErrorInfo(interp, "\n    (\"");
	Tcl_AppendObjToErrorInfo(interp, objv[0]);
	Tcl_AddErrorInfo(interp, "\" body, line ");
	TclNewIntObj(backtrace, Tcl_GetErrorLine(interp));
	Tcl_AppendObjToErrorInfo(interp, backtrace);
	Tcl_AddErrorInfo(interp, ")");
	return TCL_ERROR;
    }

    /*
     * Use NRE to evaluate the bytecode from the trampoline.
     */

    return TclNRExecuteByteCode(interp, codePtr);
}

/*
 *-----------------------------------------------------------------------------
 *
 * CompileAssembleObj --
 *
 *	Sets up and assembles Tcl bytecode for the direct-execution path in
 *	the Tcl bytecode assembler.
 *
 * Results:
 *	Returns a pointer to the assembled code. Returns NULL if the assembly
 *	fails for any reason, with an appropriate error message in the
 *	interpreter.
 *
 *-----------------------------------------------------------------------------
 */

static ByteCode *
CompileAssembleObj(
    Tcl_Interp *interp,		/* Tcl interpreter */
    Tcl_Obj *objPtr)		/* Source code to assemble */
{
    Interp *iPtr = (Interp *) interp;
				/* Internals of the interpreter */
    CompileEnv compEnv;		/* Compilation environment structure */
    ByteCode *codePtr = NULL;
				/* Bytecode resulting from the assembly */
    Namespace* namespacePtr;	/* Namespace in which variable and command
				 * names in the bytecode resolve */
    int status;			/* Status return from Tcl_AssembleCode */
    const char* source;		/* String representation of the source code */
    int sourceLen;		/* Length of the source code in bytes */

    /*
     * Get the expression ByteCode from the object. If it exists, make sure it
     * is valid in the current context.
     */

    ByteCodeGetInternalRep(objPtr, &assembleCodeType, codePtr);

    if (codePtr) {
	namespacePtr = iPtr->varFramePtr->nsPtr;
	if (((Interp *) *codePtr->interpHandle == iPtr)
		&& (codePtr->compileEpoch == iPtr->compileEpoch)
		&& (codePtr->nsPtr == namespacePtr)
		&& (codePtr->nsEpoch == namespacePtr->resolverEpoch)
		&& (codePtr->localCachePtr
			== iPtr->varFramePtr->localCachePtr)) {
	    return codePtr;
	}

	/*
	 * Not valid, so free it and regenerate.
	 */

	Tcl_StoreInternalRep(objPtr, &assembleCodeType, NULL);
    }

    /*
     * Set up the compilation environment, and assemble the code.
     */

    source = TclGetStringFromObj(objPtr, &sourceLen);
    TclInitCompileEnv(interp, &compEnv, source, sourceLen, NULL, 0);
    status = TclAssembleCode(&compEnv, source, sourceLen, TCL_EVAL_DIRECT);
    if (status != TCL_OK) {
	/*
	 * Assembly failed. Clean up and report the error.
	 */
	TclFreeCompileEnv(&compEnv);
	return NULL;
    }

    /*
     * Add a "done" instruction as the last instruction and change the object
     * into a ByteCode object. Ownership of the literal objects and aux data
     * items is given to the ByteCode object.
     */

    TclEmitOpcode(INST_DONE, &compEnv);
    codePtr = TclInitByteCodeObj(objPtr, &assembleCodeType, &compEnv);
    TclFreeCompileEnv(&compEnv);

    /*
     * Record the local variable context to which the bytecode pertains
     */

    if (iPtr->varFramePtr->localCachePtr) {
	codePtr->localCachePtr = iPtr->varFramePtr->localCachePtr;
	codePtr->localCachePtr->refCount++;
    }

    /*
     * Report on what the assembler did.
     */

#ifdef TCL_COMPILE_DEBUG
    if (tclTraceCompile >= 2) {
	TclPrintByteCodeObj(interp, objPtr);
	fflush(stdout);
    }
#endif /* TCL_COMPILE_DEBUG */

    return codePtr;
}

/*
 *-----------------------------------------------------------------------------
 *
 * TclCompileAssembleCmd --
 *
 *	Compilation procedure for the '::tcl::unsupported::assemble' command.
 *
 * Results:
 *	Returns a standard Tcl result.
 *
 * Side effects:
 *	Puts the result of assembling the code into the bytecode stream in
 *	'compileEnv'.
 *
 * This procedure makes sure that the command has a single arg, which is
 * constant. If that condition is met, the procedure calls TclAssembleCode to
 * produce bytecode for the given assembly code, and returns any error
 * resulting from the assembly.
 *
 *-----------------------------------------------------------------------------
 */

int
TclCompileAssembleCmd(
    Tcl_Interp *interp,		/* Used for error reporting. */
    Tcl_Parse *parsePtr,	/* Points to a parse structure for the command
				 * created by Tcl_ParseCommand. */
    TCL_UNUSED(Command *),
    CompileEnv *envPtr)		/* Holds resulting instructions. */
{
    Tcl_Token *tokenPtr;	/* Token in the input script */

    int numCommands = envPtr->numCommands;
    int offset = envPtr->codeNext - envPtr->codeStart;
    int depth = envPtr->currStackDepth;
    /*
     * Make sure that the command has a single arg that is a simple word.
     */

    if (parsePtr->numWords != 2) {
	return TCL_ERROR;
    }
    tokenPtr = TokenAfter(parsePtr->tokenPtr);
    if (tokenPtr->type != TCL_TOKEN_SIMPLE_WORD) {
	return TCL_ERROR;
    }

    /*
     * Compile the code and convert any error from the compilation into
     * bytecode reporting the error;
     */

    if (TCL_ERROR == TclAssembleCode(envPtr, tokenPtr[1].start,
	    tokenPtr[1].size, TCL_EVAL_DIRECT)) {

	Tcl_AppendObjToErrorInfo(interp, Tcl_ObjPrintf(
		"\n    (\"%.*s\" body, line %d)",
		parsePtr->tokenPtr->size, parsePtr->tokenPtr->start,
		Tcl_GetErrorLine(interp)));
	envPtr->numCommands = numCommands;
	envPtr->codeNext = envPtr->codeStart + offset;
	envPtr->currStackDepth = depth;
	TclCompileSyntaxError(interp, envPtr);
    }
    return TCL_OK;
}

/*
 *-----------------------------------------------------------------------------
 *
 * TclAssembleCode --
 *
 *	Take a list of instructions in a Tcl_Obj, and assemble them to Tcl
 *	bytecodes
 *
 * Results:
 *	Returns TCL_OK on success, TCL_ERROR on failure.  If 'flags' includes
 *	TCL_EVAL_DIRECT, places an error message in the interpreter result.
 *
 * Side effects:
 *	Adds byte codes to the compile environment, and updates the
 *	environment's stack depth.
 *
 *-----------------------------------------------------------------------------
 */

static int
TclAssembleCode(
    CompileEnv *envPtr,		/* Compilation environment that is to receive
				 * the generated bytecode */
    const char* codePtr,	/* Assembly-language code to be processed */
    int codeLen,		/* Length of the code */
    int flags)			/* OR'ed combination of flags */
{
    Tcl_Interp* interp = (Tcl_Interp*) envPtr->iPtr;
				/* Tcl interpreter */
    /*
     * Walk through the assembly script using the Tcl parser.  Each 'command'
     * will be an instruction or assembly directive.
     */

    const char* instPtr = codePtr;
				/* Where to start looking for a line of code */
    const char* nextPtr;	/* Pointer to the end of the line of code */
    int bytesLeft = codeLen;	/* Number of bytes of source code remaining to
				 * be parsed */
    int status;			/* Tcl status return */
    AssemblyEnv* assemEnvPtr = NewAssemblyEnv(envPtr, flags);
    Tcl_Parse* parsePtr = assemEnvPtr->parsePtr;

    do {
	/*
	 * Parse out one command line from the assembly script.
	 */

	status = Tcl_ParseCommand(interp, instPtr, bytesLeft, 0, parsePtr);

	/*
	 * Report errors in the parse.
	 */

	if (status != TCL_OK) {
	    if (flags & TCL_EVAL_DIRECT) {
		Tcl_LogCommandInfo(interp, codePtr, parsePtr->commandStart,
			parsePtr->term + 1 - parsePtr->commandStart);
	    }
	    FreeAssemblyEnv(assemEnvPtr);
	    return TCL_ERROR;
	}

	/*
	 * Advance the pointers around any leading commentary.
	 */

	TclAdvanceLines(&assemEnvPtr->cmdLine, instPtr,
		parsePtr->commandStart);
	TclAdvanceContinuations(&assemEnvPtr->cmdLine, &assemEnvPtr->clNext,
		parsePtr->commandStart - envPtr->source);

	/*
	 * Process the line of code.
	 */

	if (parsePtr->numWords > 0) {
	    int instLen = parsePtr->commandSize;
		    /* Length in bytes of the current command */

	    if (parsePtr->term == parsePtr->commandStart + instLen - 1) {
		--instLen;
	    }

	    /*
	     * If tracing, show each line assembled as it happens.
	     */

#ifdef TCL_COMPILE_DEBUG
	    if ((tclTraceCompile >= 2) && (envPtr->procPtr == NULL)) {
		printf("  %4" TCL_Z_MODIFIER "d Assembling: ",
			(size_t)(envPtr->codeNext - envPtr->codeStart));
		TclPrintSource(stdout, parsePtr->commandStart,
			TclMin(instLen, 55));
		printf("\n");
	    }
#endif
	    if (AssembleOneLine(assemEnvPtr) != TCL_OK) {
		if (flags & TCL_EVAL_DIRECT) {
		    Tcl_LogCommandInfo(interp, codePtr,
			    parsePtr->commandStart, instLen);
		}
		Tcl_FreeParse(parsePtr);
		FreeAssemblyEnv(assemEnvPtr);
		return TCL_ERROR;
	    }
	}

	/*
	 * Advance to the next line of code.
	 */

	nextPtr = parsePtr->commandStart + parsePtr->commandSize;
	bytesLeft -= (nextPtr - instPtr);
	instPtr = nextPtr;
	TclAdvanceLines(&assemEnvPtr->cmdLine, parsePtr->commandStart,
		instPtr);
	TclAdvanceContinuations(&assemEnvPtr->cmdLine, &assemEnvPtr->clNext,
		instPtr - envPtr->source);
	Tcl_FreeParse(parsePtr);
    } while (bytesLeft > 0);

    /*
     * Done with parsing the code.
     */

    status = FinishAssembly(assemEnvPtr);
    FreeAssemblyEnv(assemEnvPtr);
    return status;
}

/*
 *-----------------------------------------------------------------------------
 *
 * NewAssemblyEnv --
 *
 *	Creates an environment for the assembler to run in.
 *
 * Results:
 *	Allocates, initialises and returns an assembler environment
 *
 *-----------------------------------------------------------------------------
 */

static AssemblyEnv*
NewAssemblyEnv(
    CompileEnv* envPtr,		/* Compilation environment being used for code
				 * generation*/
    int flags)			/* Compilation flags (TCL_EVAL_DIRECT) */
{
    Tcl_Interp* interp = (Tcl_Interp*) envPtr->iPtr;
				/* Tcl interpreter */
    AssemblyEnv* assemEnvPtr = (AssemblyEnv*)TclStackAlloc(interp, sizeof(AssemblyEnv));
				/* Assembler environment under construction */
    Tcl_Parse* parsePtr = (Tcl_Parse*)TclStackAlloc(interp, sizeof(Tcl_Parse));
				/* Parse of one line of assembly code */

    assemEnvPtr->envPtr = envPtr;
    assemEnvPtr->parsePtr = parsePtr;
    assemEnvPtr->cmdLine = 1;
    assemEnvPtr->clNext = envPtr->clNext;

    /*
     * Make the hashtables that store symbol resolution.
     */

    Tcl_InitHashTable(&assemEnvPtr->labelHash, TCL_STRING_KEYS);

    /*
     * Start the first basic block.
     */

    assemEnvPtr->curr_bb = NULL;
    assemEnvPtr->head_bb = AllocBB(assemEnvPtr);
    assemEnvPtr->curr_bb = assemEnvPtr->head_bb;
    assemEnvPtr->head_bb->startLine = 1;

    /*
     * Stash compilation flags.
     */

    assemEnvPtr->flags = flags;
    return assemEnvPtr;
}

/*
 *-----------------------------------------------------------------------------
 *
 * FreeAssemblyEnv --
 *
 *	Cleans up the assembler environment when assembly is complete.
 *
 *-----------------------------------------------------------------------------
 */

static void
FreeAssemblyEnv(
    AssemblyEnv* assemEnvPtr)	/* Environment to free */
{
    CompileEnv* envPtr = assemEnvPtr->envPtr;
				/* Compilation environment being used for code
				 * generation */
    Tcl_Interp* interp = (Tcl_Interp*) envPtr->iPtr;
				/* Tcl interpreter */
    BasicBlock* thisBB;		/* Pointer to a basic block being deleted */
    BasicBlock* nextBB;		/* Pointer to a deleted basic block's
				 * successor */

    /*
     * Free all the basic block structures.
     */

    for (thisBB = assemEnvPtr->head_bb; thisBB != NULL; thisBB = nextBB) {
	if (thisBB->jumpTarget != NULL) {
	    Tcl_DecrRefCount(thisBB->jumpTarget);
	}
	if (thisBB->foreignExceptions != NULL) {
	    ckfree(thisBB->foreignExceptions);
	}
	nextBB = thisBB->successor1;
	if (thisBB->jtPtr != NULL) {
	    DeleteMirrorJumpTable(thisBB->jtPtr);
	    thisBB->jtPtr = NULL;
	}
	ckfree(thisBB);
    }

    /*
     * Dispose what's left.
     */

    Tcl_DeleteHashTable(&assemEnvPtr->labelHash);
    TclStackFree(interp, assemEnvPtr->parsePtr);
    TclStackFree(interp, assemEnvPtr);
}

/*
 *-----------------------------------------------------------------------------
 *
 * AssembleOneLine --
 *
 *	Assembles a single command from an assembly language source.
 *
 * Results:
 *	Returns TCL_ERROR with an appropriate error message if the assembly
 *	fails. Returns TCL_OK if the assembly succeeds. Updates the assembly
 *	environment with the state of the assembly.
 *
 *-----------------------------------------------------------------------------
 */

static int
AssembleOneLine(
    AssemblyEnv* assemEnvPtr)	/* State of the assembly */
{
    CompileEnv* envPtr = assemEnvPtr->envPtr;
				/* Compilation environment being used for code
				 * gen */
    Tcl_Interp* interp = (Tcl_Interp*) envPtr->iPtr;
				/* Tcl interpreter */
    Tcl_Parse* parsePtr = assemEnvPtr->parsePtr;
				/* Parse of the line of code */
    Tcl_Token* tokenPtr;	/* Current token within the line of code */
    Tcl_Obj* instNameObj;	/* Name of the instruction */
    int tblIdx;			/* Index in TalInstructionTable of the
				 * instruction */
    TalInstType instType;	/* Type of the instruction */
    Tcl_Obj* operand1Obj = NULL;
				/* First operand to the instruction */
    const char* operand1;	/* String rep of the operand */
    int operand1Len;		/* String length of the operand */
    int opnd;			/* Integer representation of an operand */
    int litIndex;		/* Literal pool index of a constant */
    int localVar;		/* LVT index of a local variable */
    int flags;			/* Flags for a basic block */
    JumptableInfo* jtPtr;	/* Pointer to a jumptable */
    int infoIndex;		/* Index of the jumptable in auxdata */
    int status = TCL_ERROR;	/* Return value from this function */

    /*
     * Make sure that the instruction name is known at compile time.
     */

    tokenPtr = parsePtr->tokenPtr;
    if (GetNextOperand(assemEnvPtr, &tokenPtr, &instNameObj) != TCL_OK) {
	return TCL_ERROR;
    }

    /*
     * Look up the instruction name.
     */

    if (Tcl_GetIndexFromObjStruct(interp, instNameObj,
	    &TalInstructionTable[0].name, sizeof(TalInstDesc), "instruction",
	    TCL_EXACT, &tblIdx) != TCL_OK) {
	goto cleanup;
    }

    /*
     * Vector on the type of instruction being processed.
     */

    instType = TalInstructionTable[tblIdx].instType;
    switch (instType) {

    case ASSEM_PUSH:
	if (parsePtr->numWords != 2) {
	    Tcl_WrongNumArgs(interp, 1, &instNameObj, "value");
	    goto cleanup;
	}
	if (GetNextOperand(assemEnvPtr, &tokenPtr, &operand1Obj) != TCL_OK) {
	    goto cleanup;
	}
	operand1 = TclGetStringFromObj(operand1Obj, &operand1Len);
	litIndex = TclRegisterLiteral(envPtr, operand1, operand1Len, 0);
	BBEmitInst1or4(assemEnvPtr, tblIdx, litIndex, 0);
	break;

    case ASSEM_1BYTE:
	if (parsePtr->numWords != 1) {
	    Tcl_WrongNumArgs(interp, 1, &instNameObj, "");
	    goto cleanup;
	}
	BBEmitOpcode(assemEnvPtr, tblIdx, 0);
	break;

    case ASSEM_BEGIN_CATCH:
	/*
	 * Emit the BEGIN_CATCH instruction with the code offset of the
	 * exception branch target instead of the exception range index. The
	 * correct index will be generated and inserted later, when catches
	 * are being resolved.
	 */

	if (parsePtr->numWords != 2) {
	    Tcl_WrongNumArgs(interp, 1, &instNameObj, "label");
	    goto cleanup;
	}
	if (GetNextOperand(assemEnvPtr, &tokenPtr, &operand1Obj) != TCL_OK) {
	    goto cleanup;
	}
	assemEnvPtr->curr_bb->jumpLine = assemEnvPtr->cmdLine;
	assemEnvPtr->curr_bb->jumpOffset = envPtr->codeNext-envPtr->codeStart;
	BBEmitInstInt4(assemEnvPtr, tblIdx, 0, 0);
	assemEnvPtr->curr_bb->flags |= BB_BEGINCATCH;
	StartBasicBlock(assemEnvPtr, BB_FALLTHRU, operand1Obj);
	break;

    case ASSEM_BOOL:
	if (parsePtr->numWords != 2) {
	    Tcl_WrongNumArgs(interp, 1, &instNameObj, "boolean");
	    goto cleanup;
	}
	if (GetBooleanOperand(assemEnvPtr, &tokenPtr, &opnd) != TCL_OK) {
	    goto cleanup;
	}
	BBEmitInstInt1(assemEnvPtr, tblIdx, opnd, 0);
	break;

    case ASSEM_BOOL_LVT4:
	if (parsePtr->numWords != 3) {
	    Tcl_WrongNumArgs(interp, 1, &instNameObj, "boolean varName");
	    goto cleanup;
	}
	if (GetBooleanOperand(assemEnvPtr, &tokenPtr, &opnd) != TCL_OK) {
	    goto cleanup;
	}
	localVar = FindLocalVar(assemEnvPtr, &tokenPtr);
	if (localVar < 0) {
	    goto cleanup;
	}
	BBEmitInstInt1(assemEnvPtr, tblIdx, opnd, 0);
	TclEmitInt4(localVar, envPtr);
	break;

    case ASSEM_CLOCK_READ:
	if (parsePtr->numWords != 2) {
	    Tcl_WrongNumArgs(interp, 1, &instNameObj, "imm8");
	    goto cleanup;
	}
	if (GetIntegerOperand(assemEnvPtr, &tokenPtr, &opnd) != TCL_OK) {
	    goto cleanup;
	}
	if (opnd < 0 || opnd > 3) {
	    Tcl_SetObjResult(interp,
			     Tcl_NewStringObj("operand must be [0..3]", -1));
	    Tcl_SetErrorCode(interp, "TCL", "ASSEM", "OPERAND<0,>3", NULL);
	    goto cleanup;
	}
	BBEmitInstInt1(assemEnvPtr, tblIdx, opnd, opnd);
	break;

    case ASSEM_CONCAT1:
	if (parsePtr->numWords != 2) {
	    Tcl_WrongNumArgs(interp, 1, &instNameObj, "imm8");
	    goto cleanup;
	}
	if (GetIntegerOperand(assemEnvPtr, &tokenPtr, &opnd) != TCL_OK
		|| CheckOneByte(interp, opnd) != TCL_OK
		|| CheckStrictlyPositive(interp, opnd) != TCL_OK) {
	    goto cleanup;
	}
	BBEmitInstInt1(assemEnvPtr, tblIdx, opnd, opnd);
	break;

    case ASSEM_DICT_GET:
    case ASSEM_DICT_GET_DEF:
	if (parsePtr->numWords != 2) {
	    Tcl_WrongNumArgs(interp, 1, &instNameObj, "count");
	    goto cleanup;
	}
	if (GetIntegerOperand(assemEnvPtr, &tokenPtr, &opnd) != TCL_OK
		|| CheckStrictlyPositive(interp, opnd) != TCL_OK) {
	    goto cleanup;
	}
	BBEmitInstInt4(assemEnvPtr, tblIdx, opnd, opnd+1);
	break;

    case ASSEM_DICT_SET:
	if (parsePtr->numWords != 3) {
	    Tcl_WrongNumArgs(interp, 1, &instNameObj, "count varName");
	    goto cleanup;
	}
	if (GetIntegerOperand(assemEnvPtr, &tokenPtr, &opnd) != TCL_OK
		|| CheckStrictlyPositive(interp, opnd) != TCL_OK) {
	    goto cleanup;
	}
	localVar = FindLocalVar(assemEnvPtr, &tokenPtr);
	if (localVar < 0) {
	    goto cleanup;
	}
	BBEmitInstInt4(assemEnvPtr, tblIdx, opnd, opnd+1);
	TclEmitInt4(localVar, envPtr);
	break;

    case ASSEM_DICT_UNSET:
	if (parsePtr->numWords != 3) {
	    Tcl_WrongNumArgs(interp, 1, &instNameObj, "count varName");
	    goto cleanup;
	}
	if (GetIntegerOperand(assemEnvPtr, &tokenPtr, &opnd) != TCL_OK
		|| CheckStrictlyPositive(interp, opnd) != TCL_OK) {
	    goto cleanup;
	}
	localVar = FindLocalVar(assemEnvPtr, &tokenPtr);
	if (localVar < 0) {
	    goto cleanup;
	}
	BBEmitInstInt4(assemEnvPtr, tblIdx, opnd, opnd);
	TclEmitInt4(localVar, envPtr);
	break;

    case ASSEM_END_CATCH:
	if (parsePtr->numWords != 1) {
	    Tcl_WrongNumArgs(interp, 1, &instNameObj, "");
	    goto cleanup;
	}
	assemEnvPtr->curr_bb->flags |= BB_ENDCATCH;
	BBEmitOpcode(assemEnvPtr, tblIdx, 0);
	StartBasicBlock(assemEnvPtr, BB_FALLTHRU, NULL);
	break;

    case ASSEM_EVAL:
	/* TODO - Refactor this stuff into a subroutine that takes the inst
	 * code, the message ("script" or "expression") and an evaluator
	 * callback that calls TclCompileScript or TclCompileExpr. */

	if (parsePtr->numWords != 2) {
	    Tcl_WrongNumArgs(interp, 1, &instNameObj,
		    ((TalInstructionTable[tblIdx].tclInstCode
		    == INST_EVAL_STK) ? "script" : "expression"));
	    goto cleanup;
	}
	if (tokenPtr->type == TCL_TOKEN_SIMPLE_WORD) {
	    CompileEmbeddedScript(assemEnvPtr, tokenPtr+1,
		    TalInstructionTable+tblIdx);
	} else if (GetNextOperand(assemEnvPtr, &tokenPtr,
		&operand1Obj) != TCL_OK) {
	    goto cleanup;
	} else {
	    operand1 = TclGetStringFromObj(operand1Obj, &operand1Len);
	    litIndex = TclRegisterLiteral(envPtr, operand1, operand1Len, 0);

	    /*
	     * Assumes that PUSH is the first slot!
	     */

	    BBEmitInst1or4(assemEnvPtr, 0, litIndex, 0);
	    BBEmitOpcode(assemEnvPtr, tblIdx, 0);
	}
	break;

    case ASSEM_INVOKE:
	if (parsePtr->numWords != 2) {
	    Tcl_WrongNumArgs(interp, 1, &instNameObj, "count");
	    goto cleanup;
	}
	if (GetIntegerOperand(assemEnvPtr, &tokenPtr, &opnd) != TCL_OK
		|| CheckStrictlyPositive(interp, opnd) != TCL_OK) {
	    goto cleanup;
	}

	BBEmitInst1or4(assemEnvPtr, tblIdx, opnd, opnd);
	break;

    case ASSEM_JUMP:
    case ASSEM_JUMP4:
	if (parsePtr->numWords != 2) {
	    Tcl_WrongNumArgs(interp, 1, &instNameObj, "label");
	    goto cleanup;
	}
	if (GetNextOperand(assemEnvPtr, &tokenPtr, &operand1Obj) != TCL_OK) {
	    goto cleanup;
	}
	assemEnvPtr->curr_bb->jumpOffset = envPtr->codeNext-envPtr->codeStart;
	if (instType == ASSEM_JUMP) {
	    flags = BB_JUMP1;
	    BBEmitInstInt1(assemEnvPtr, tblIdx, 0, 0);
	} else {
	    flags = 0;
	    BBEmitInstInt4(assemEnvPtr, tblIdx, 0, 0);
	}

	/*
	 * Start a new basic block at the instruction following the jump.
	 */

	assemEnvPtr->curr_bb->jumpLine = assemEnvPtr->cmdLine;
	if (TalInstructionTable[tblIdx].operandsConsumed != 0) {
	    flags |= BB_FALLTHRU;
	}
	StartBasicBlock(assemEnvPtr, flags, operand1Obj);
	break;

    case ASSEM_JUMPTABLE:
	if (parsePtr->numWords != 2) {
	    Tcl_WrongNumArgs(interp, 1, &instNameObj, "table");
	    goto cleanup;
	}
	if (GetNextOperand(assemEnvPtr, &tokenPtr, &operand1Obj) != TCL_OK) {
	    goto cleanup;
	}

	jtPtr = (JumptableInfo*)ckalloc(sizeof(JumptableInfo));

	Tcl_InitHashTable(&jtPtr->hashTable, TCL_STRING_KEYS);
	assemEnvPtr->curr_bb->jumpLine = assemEnvPtr->cmdLine;
	assemEnvPtr->curr_bb->jumpOffset = envPtr->codeNext-envPtr->codeStart;
	DEBUG_PRINT("bb %p jumpLine %d jumpOffset %d\n",
		assemEnvPtr->curr_bb, assemEnvPtr->cmdLine,
		envPtr->codeNext - envPtr->codeStart);

	infoIndex = TclCreateAuxData(jtPtr, &tclJumptableInfoType, envPtr);
	DEBUG_PRINT("auxdata index=%d\n", infoIndex);

	BBEmitInstInt4(assemEnvPtr, tblIdx, infoIndex, 0);
	if (CreateMirrorJumpTable(assemEnvPtr, operand1Obj) != TCL_OK) {
	    goto cleanup;
	}
	StartBasicBlock(assemEnvPtr, BB_JUMPTABLE|BB_FALLTHRU, NULL);
	break;

    case ASSEM_LABEL:
	if (parsePtr->numWords != 2) {
	    Tcl_WrongNumArgs(interp, 1, &instNameObj, "name");
	    goto cleanup;
	}
	if (GetNextOperand(assemEnvPtr, &tokenPtr, &operand1Obj) != TCL_OK) {
	    goto cleanup;
	}

	/*
	 * Add the (label_name, address) pair to the hash table.
	 */

	if (DefineLabel(assemEnvPtr, TclGetString(operand1Obj)) != TCL_OK) {
	    goto cleanup;
	}
	break;

    case ASSEM_LINDEX_MULTI:
	if (parsePtr->numWords != 2) {
	    Tcl_WrongNumArgs(interp, 1, &instNameObj, "count");
	    goto cleanup;
	}
	if (GetIntegerOperand(assemEnvPtr, &tokenPtr, &opnd) != TCL_OK
		|| CheckStrictlyPositive(interp, opnd) != TCL_OK) {
	    goto cleanup;
	}
	BBEmitInstInt4(assemEnvPtr, tblIdx, opnd, opnd);
	break;

    case ASSEM_LIST:
	if (parsePtr->numWords != 2) {
	    Tcl_WrongNumArgs(interp, 1, &instNameObj, "count");
	    goto cleanup;
	}
	if (GetIntegerOperand(assemEnvPtr, &tokenPtr, &opnd) != TCL_OK
		|| CheckNonNegative(interp, opnd) != TCL_OK) {
	    goto cleanup;
	}
	BBEmitInstInt4(assemEnvPtr, tblIdx, opnd, opnd);
	break;

    case ASSEM_INDEX:
	if (parsePtr->numWords != 2) {
	    Tcl_WrongNumArgs(interp, 1, &instNameObj, "count");
	    goto cleanup;
	}
	if (GetListIndexOperand(assemEnvPtr, &tokenPtr, &opnd) != TCL_OK) {
	    goto cleanup;
	}
	BBEmitInstInt4(assemEnvPtr, tblIdx, opnd, opnd);
	break;

    case ASSEM_LSET_FLAT:
	if (parsePtr->numWords != 2) {
	    Tcl_WrongNumArgs(interp, 1, &instNameObj, "count");
	    goto cleanup;
	}
	if (GetIntegerOperand(assemEnvPtr, &tokenPtr, &opnd) != TCL_OK) {
	    goto cleanup;
	}
	if (opnd < 2) {
	    if (assemEnvPtr->flags & TCL_EVAL_DIRECT) {
		Tcl_SetObjResult(interp,
			Tcl_NewStringObj("operand must be >=2", -1));
		Tcl_SetErrorCode(interp, "TCL", "ASSEM", "OPERAND>=2", NULL);
	    }
	    goto cleanup;
	}
	BBEmitInstInt4(assemEnvPtr, tblIdx, opnd, opnd);
	break;

    case ASSEM_LVT:
	if (parsePtr->numWords != 2) {
	    Tcl_WrongNumArgs(interp, 1, &instNameObj, "varname");
	    goto cleanup;
	}
	localVar = FindLocalVar(assemEnvPtr, &tokenPtr);
	if (localVar < 0) {
	    goto cleanup;
	}
	BBEmitInst1or4(assemEnvPtr, tblIdx, localVar, 0);
	break;

    case ASSEM_LVT1:
	if (parsePtr->numWords != 2) {
	    Tcl_WrongNumArgs(interp, 1, &instNameObj, "varname");
	    goto cleanup;
	}
	localVar = FindLocalVar(assemEnvPtr, &tokenPtr);
	if (localVar < 0 || CheckOneByte(interp, localVar)) {
	    goto cleanup;
	}
	BBEmitInstInt1(assemEnvPtr, tblIdx, localVar, 0);
	break;

    case ASSEM_LVT1_SINT1:
	if (parsePtr->numWords != 3) {
	    Tcl_WrongNumArgs(interp, 1, &instNameObj, "varName imm8");
	    goto cleanup;
	}
	localVar = FindLocalVar(assemEnvPtr, &tokenPtr);
	if (localVar < 0 || CheckOneByte(interp, localVar)
		|| GetIntegerOperand(assemEnvPtr, &tokenPtr, &opnd) != TCL_OK
		|| CheckSignedOneByte(interp, opnd)) {
	    goto cleanup;
	}
	BBEmitInstInt1(assemEnvPtr, tblIdx, localVar, 0);
	TclEmitInt1(opnd, envPtr);
	break;

    case ASSEM_LVT4:
	if (parsePtr->numWords != 2) {
	    Tcl_WrongNumArgs(interp, 1, &instNameObj, "varname");
	    goto cleanup;
	}
	localVar = FindLocalVar(assemEnvPtr, &tokenPtr);
	if (localVar < 0) {
	    goto cleanup;
	}
	BBEmitInstInt4(assemEnvPtr, tblIdx, localVar, 0);
	break;

    case ASSEM_OVER:
	if (parsePtr->numWords != 2) {
	    Tcl_WrongNumArgs(interp, 1, &instNameObj, "count");
	    goto cleanup;
	}
	if (GetIntegerOperand(assemEnvPtr, &tokenPtr, &opnd) != TCL_OK
		|| CheckNonNegative(interp, opnd) != TCL_OK) {
	    goto cleanup;
	}
	BBEmitInstInt4(assemEnvPtr, tblIdx, opnd, opnd+1);
	break;

    case ASSEM_REGEXP:
	if (parsePtr->numWords != 2) {
	    Tcl_WrongNumArgs(interp, 1, &instNameObj, "boolean");
	    goto cleanup;
	}
	if (GetBooleanOperand(assemEnvPtr, &tokenPtr, &opnd) != TCL_OK) {
	    goto cleanup;
	}
	{
	    BBEmitInstInt1(assemEnvPtr, tblIdx, TCL_REG_ADVANCED | (opnd ? TCL_REG_NOCASE : 0), 0);
	}
	break;

    case ASSEM_REVERSE:
	if (parsePtr->numWords != 2) {
	    Tcl_WrongNumArgs(interp, 1, &instNameObj, "count");
	    goto cleanup;
	}
	if (GetIntegerOperand(assemEnvPtr, &tokenPtr, &opnd) != TCL_OK
		|| CheckNonNegative(interp, opnd) != TCL_OK) {
	    goto cleanup;
	}
	BBEmitInstInt4(assemEnvPtr, tblIdx, opnd, opnd);
	break;

    case ASSEM_SINT1:
	if (parsePtr->numWords != 2) {
	    Tcl_WrongNumArgs(interp, 1, &instNameObj, "imm8");
	    goto cleanup;
	}
	if (GetIntegerOperand(assemEnvPtr, &tokenPtr, &opnd) != TCL_OK
		|| CheckSignedOneByte(interp, opnd) != TCL_OK) {
	    goto cleanup;
	}
	BBEmitInstInt1(assemEnvPtr, tblIdx, opnd, 0);
	break;

    case ASSEM_SINT4_LVT4:
	if (parsePtr->numWords != 3) {
	    Tcl_WrongNumArgs(interp, 1, &instNameObj, "count varName");
	    goto cleanup;
	}
	if (GetIntegerOperand(assemEnvPtr, &tokenPtr, &opnd) != TCL_OK) {
	    goto cleanup;
	}
	localVar = FindLocalVar(assemEnvPtr, &tokenPtr);
	if (localVar < 0) {
	    goto cleanup;
	}
	BBEmitInstInt4(assemEnvPtr, tblIdx, opnd, 0);
	TclEmitInt4(localVar, envPtr);
	break;

    default:
	Tcl_Panic("Instruction \"%s\" could not be found, can't happen\n",
		TclGetString(instNameObj));
    }

    status = TCL_OK;
 cleanup:
    Tcl_DecrRefCount(instNameObj);
    if (operand1Obj) {
	Tcl_DecrRefCount(operand1Obj);
    }
    return status;
}

/*
 *-----------------------------------------------------------------------------
 *
 * CompileEmbeddedScript --
 *
 *	Compile an embedded 'eval' or 'expr' that appears in assembly code.
 *
 * This procedure is called when the 'eval' or 'expr' assembly directive is
 * encountered, and the argument to the directive is a simple word that
 * requires no substitution. The appropriate compiler (TclCompileScript or
 * TclCompileExpr) is invoked recursively, and emits bytecode.
 *
 * Before the compiler is invoked, the compilation environment's stack
 * consumption is reset to zero. Upon return from the compilation, the net
 * stack effect of the compilation is in the compiler env, and this stack
 * effect is posted to the assembler environment. The compile environment's
 * stack consumption is then restored to what it was before (which is actually
 * the state of the stack on entry to the block of assembly code).
 *
 * Any exception ranges pushed by the compilation are copied to the basic
 * block and removed from the compiler environment. They will be rebuilt at
 * the end of assembly, when the exception stack depth is actually known.
 *
 *-----------------------------------------------------------------------------
 */

static void
CompileEmbeddedScript(
    AssemblyEnv* assemEnvPtr,	/* Assembly environment */
    Tcl_Token* tokenPtr,	/* Tcl_Token containing the script */
    const TalInstDesc* instPtr)	/* Instruction that determines whether
				 * the script is 'expr' or 'eval' */
{
    CompileEnv* envPtr = assemEnvPtr->envPtr;
				/* Compilation environment */
    Tcl_Interp* interp = (Tcl_Interp*) envPtr->iPtr;
				/* Tcl interpreter */

    /*
     * The expression or script is not only known at compile time, but
     * actually a "simple word". It can be compiled inline by invoking the
     * compiler recursively.
     *
     * Save away the stack depth and reset it before compiling the script.
     * We'll record the stack usage of the script in the BasicBlock, and
     * accumulate it together with the stack usage of the enclosing assembly
     * code.
     */

    int savedStackDepth = envPtr->currStackDepth;
    int savedMaxStackDepth = envPtr->maxStackDepth;
    int savedExceptArrayNext = envPtr->exceptArrayNext;

    envPtr->currStackDepth = 0;
    envPtr->maxStackDepth = 0;

    StartBasicBlock(assemEnvPtr, BB_FALLTHRU, NULL);
    switch(instPtr->tclInstCode) {
    case INST_EVAL_STK:
	TclCompileScript(interp, tokenPtr->start, tokenPtr->size, envPtr);
	break;
    case INST_EXPR_STK:
	TclCompileExpr(interp, tokenPtr->start, tokenPtr->size, envPtr, 1);
	break;
    default:
	Tcl_Panic("no ASSEM_EVAL case for %s (%d), can't happen",
		instPtr->name, instPtr->tclInstCode);
    }

    /*
     * Roll up the stack usage of the embedded block into the assembler
     * environment.
     */

    SyncStackDepth(assemEnvPtr);
    envPtr->currStackDepth = savedStackDepth;
    envPtr->maxStackDepth = savedMaxStackDepth;

    /*
     * Save any exception ranges that were pushed by the compiler; they will
     * need to be fixed up once the stack depth is known.
     */

    MoveExceptionRangesToBasicBlock(assemEnvPtr, savedExceptArrayNext);

    /*
     * Flush the current basic block.
     */

    StartBasicBlock(assemEnvPtr, BB_FALLTHRU, NULL);
}

/*
 *-----------------------------------------------------------------------------
 *
 * SyncStackDepth --
 *
 *	Copies the stack depth from the compile environment to a basic block.
 *
 * Side effects:
 *	Current and max stack depth in the current basic block are adjusted.
 *
 * This procedure is called on return from invoking the compiler for the
 * 'eval' and 'expr' operations. It adjusts the stack depth of the current
 * basic block to reflect the stack required by the just-compiled code.
 *
 *-----------------------------------------------------------------------------
 */

static void
SyncStackDepth(
    AssemblyEnv* assemEnvPtr)	/* Assembly environment */
{
    CompileEnv* envPtr = assemEnvPtr->envPtr;
				/* Compilation environment */
    BasicBlock* curr_bb = assemEnvPtr->curr_bb;
				/* Current basic block */
    int maxStackDepth = curr_bb->finalStackDepth + envPtr->maxStackDepth;
				/* Max stack depth in the basic block */

    if (maxStackDepth > curr_bb->maxStackDepth) {
	curr_bb->maxStackDepth = maxStackDepth;
    }
    curr_bb->finalStackDepth += envPtr->currStackDepth;
}

/*
 *-----------------------------------------------------------------------------
 *
 * MoveExceptionRangesToBasicBlock --
 *
 *	Removes exception ranges that were created by compiling an embedded
 *	script from the CompileEnv, and stores them in the BasicBlock. They
 *	will be reinstalled, at the correct stack depth, after control flow
 *	analysis is complete on the assembly code.
 *
 *-----------------------------------------------------------------------------
 */

static void
MoveExceptionRangesToBasicBlock(
    AssemblyEnv* assemEnvPtr,	/* Assembly environment */
    int savedExceptArrayNext)	/* Saved index of the end of the exception
				 * range array */
{
    CompileEnv* envPtr = assemEnvPtr->envPtr;
				/* Compilation environment */
    BasicBlock* curr_bb = assemEnvPtr->curr_bb;
				/* Current basic block */
    int exceptionCount = envPtr->exceptArrayNext - savedExceptArrayNext;
				/* Number of ranges that must be moved */
    int i;

    if (exceptionCount == 0) {
	/* Nothing to do */
	return;
    }

    /*
     * Save the exception ranges in the basic block. They will be re-added at
     * the conclusion of assembly; at this time, the INST_BEGIN_CATCH
     * instructions in the block will be adjusted from whatever range indices
     * they have [savedExceptArrayNext .. envPtr->exceptArrayNext) to the
     * indices that the exceptions acquire. The saved exception ranges are
     * converted to a relative nesting depth. The depth will be recomputed
     * once flow analysis has determined the actual stack depth of the block.
     */

    DEBUG_PRINT("basic block %p has %d exceptions starting at %d\n",
	    curr_bb, exceptionCount, savedExceptArrayNext);
    curr_bb->foreignExceptionBase = savedExceptArrayNext;
    curr_bb->foreignExceptionCount = exceptionCount;
    curr_bb->foreignExceptions =
    		(ExceptionRange*)ckalloc(exceptionCount * sizeof(ExceptionRange));
    memcpy(curr_bb->foreignExceptions,
	    envPtr->exceptArrayPtr + savedExceptArrayNext,
	    exceptionCount * sizeof(ExceptionRange));
    for (i = 0; i < exceptionCount; ++i) {
	curr_bb->foreignExceptions[i].nestingLevel -= envPtr->exceptDepth;
    }
    envPtr->exceptArrayNext = savedExceptArrayNext;
}

/*
 *-----------------------------------------------------------------------------
 *
 * CreateMirrorJumpTable --
 *
 *	Makes a jump table with comparison values and assembly code labels.
 *
 * Results:
 *	Returns a standard Tcl status, with an error message in the
 *	interpreter on error.
 *
 * Side effects:
 *	Initializes the jump table pointer in the current basic block to a
 *	JumptableInfo. The keys in the JumptableInfo are the comparison
 *	strings. The values, instead of being jump displacements, are
 *	Tcl_Obj's with the code labels.
 */

static int
CreateMirrorJumpTable(
    AssemblyEnv* assemEnvPtr,	/* Assembly environment */
    Tcl_Obj* jumps)		/* List of alternating keywords and labels */
{
    int objc;			/* Number of elements in the 'jumps' list */
    Tcl_Obj** objv;		/* Pointers to the elements in the list */
    CompileEnv* envPtr = assemEnvPtr->envPtr;
				/* Compilation environment */
    Tcl_Interp* interp = (Tcl_Interp*) envPtr->iPtr;
				/* Tcl interpreter */
    BasicBlock* bbPtr = assemEnvPtr->curr_bb;
				/* Current basic block */
    JumptableInfo* jtPtr;
    Tcl_HashTable* jtHashPtr;	/* Hashtable in the JumptableInfo */
    Tcl_HashEntry* hashEntry;	/* Entry for a key in the hashtable */
    int isNew;			/* Flag==1 if the key is not yet in the
				 * table. */
    int i;

    if (TclListObjLengthM(interp, jumps, &objc) != TCL_OK) {
	return TCL_ERROR;
    }
    if (objc % 2 != 0) {
	if (assemEnvPtr->flags & TCL_EVAL_DIRECT) {
	    Tcl_SetObjResult(interp, Tcl_NewStringObj(
		    "jump table must have an even number of list elements",
		    -1));
	    Tcl_SetErrorCode(interp, "TCL", "ASSEM", "BADJUMPTABLE", NULL);
	}
	return TCL_ERROR;
    }
    if (TclListObjGetElementsM(interp, jumps, &objc, &objv) != TCL_OK) {
	return TCL_ERROR;
    }

    /*
     * Allocate the jumptable.
     */

    jtPtr = (JumptableInfo*)ckalloc(sizeof(JumptableInfo));
    jtHashPtr = &jtPtr->hashTable;
    Tcl_InitHashTable(jtHashPtr, TCL_STRING_KEYS);

    /*
     * Fill the keys and labels into the table.
     */

    DEBUG_PRINT("jump table {\n");
    for (i = 0; i < objc; i+=2) {
	DEBUG_PRINT("  %s -> %s\n", TclGetString(objv[i]),
		TclGetString(objv[i+1]));
	hashEntry = Tcl_CreateHashEntry(jtHashPtr, TclGetString(objv[i]),
		&isNew);
	if (!isNew) {
	    if (assemEnvPtr->flags & TCL_EVAL_DIRECT) {
		Tcl_SetObjResult(interp, Tcl_ObjPrintf(
			"duplicate entry in jump table for \"%s\"",
<<<<<<< HEAD
			TclGetString(objv[i])));
		Tcl_SetErrorCode(interp, "TCL", "ASSEM", "DUPJUMPTABLEENTRY");
=======
			Tcl_GetString(objv[i])));
		Tcl_SetErrorCode(interp, "TCL", "ASSEM", "DUPJUMPTABLEENTRY", NULL);
>>>>>>> e8b8c2d2
		DeleteMirrorJumpTable(jtPtr);
		return TCL_ERROR;
	    }
	}
	Tcl_SetHashValue(hashEntry, objv[i+1]);
	Tcl_IncrRefCount(objv[i+1]);
    }
    DEBUG_PRINT("}\n");

    /*
     * Put the mirror jumptable in the basic block struct.
     */

    bbPtr->jtPtr = jtPtr;
    return TCL_OK;
}

/*
 *-----------------------------------------------------------------------------
 *
 * DeleteMirrorJumpTable --
 *
 *	Cleans up a jump table when the basic block is deleted.
 *
 *-----------------------------------------------------------------------------
 */

static void
DeleteMirrorJumpTable(
    JumptableInfo* jtPtr)
{
    Tcl_HashTable* jtHashPtr = &jtPtr->hashTable;
				/* Hash table pointer */
    Tcl_HashSearch search;	/* Hash search control */
    Tcl_HashEntry* entry;	/* Hash table entry containing a jump label */
    Tcl_Obj* label;		/* Jump label from the hash table */

    for (entry = Tcl_FirstHashEntry(jtHashPtr, &search);
	    entry != NULL;
	    entry = Tcl_NextHashEntry(&search)) {
	label = (Tcl_Obj*)Tcl_GetHashValue(entry);
	Tcl_DecrRefCount(label);
	Tcl_SetHashValue(entry, NULL);
    }
    Tcl_DeleteHashTable(jtHashPtr);
    ckfree(jtPtr);
}

/*
 *-----------------------------------------------------------------------------
 *
 * GetNextOperand --
 *
 *	Retrieves the next operand in sequence from an assembly instruction,
 *	and makes sure that its value is known at compile time.
 *
 * Results:
 *	If successful, returns TCL_OK and leaves a Tcl_Obj with the operand
 *	text in *operandObjPtr. In case of failure, returns TCL_ERROR and
 *	leaves *operandObjPtr untouched.
 *
 * Side effects:
 *	Advances *tokenPtrPtr around the token just processed.
 *
 *-----------------------------------------------------------------------------
 */

static int
GetNextOperand(
    AssemblyEnv* assemEnvPtr,	/* Assembly environment */
    Tcl_Token** tokenPtrPtr,	/* INPUT/OUTPUT: Pointer to the token holding
				 * the operand */
    Tcl_Obj** operandObjPtr)	/* OUTPUT: Tcl object holding the operand text
				 * with \-substitutions done. */
{
    Tcl_Interp* interp = (Tcl_Interp*) assemEnvPtr->envPtr->iPtr;
    Tcl_Obj* operandObj;

    TclNewObj(operandObj);
    if (!TclWordKnownAtCompileTime(*tokenPtrPtr, operandObj)) {
	Tcl_DecrRefCount(operandObj);
	if (assemEnvPtr->flags & TCL_EVAL_DIRECT) {
	    Tcl_SetObjResult(interp, Tcl_NewStringObj(
		    "assembly code may not contain substitutions", -1));
	    Tcl_SetErrorCode(interp, "TCL", "ASSEM", "NOSUBST", NULL);
	}
	return TCL_ERROR;
    }
    *tokenPtrPtr = TokenAfter(*tokenPtrPtr);
    Tcl_IncrRefCount(operandObj);
    *operandObjPtr = operandObj;
    return TCL_OK;
}

/*
 *-----------------------------------------------------------------------------
 *
 * GetBooleanOperand --
 *
 *	Retrieves a Boolean operand from the input stream and advances
 *	the token pointer.
 *
 * Results:
 *	Returns a standard Tcl result (with an error message in the
 *	interpreter on failure).
 *
 * Side effects:
 *	Stores the Boolean value in (*result) and advances (*tokenPtrPtr)
 *	to the next token.
 *
 *-----------------------------------------------------------------------------
 */

static int
GetBooleanOperand(
    AssemblyEnv* assemEnvPtr,	/* Assembly environment */
    Tcl_Token** tokenPtrPtr,	/* Current token from the parser */
    int* result)		/* OUTPUT: Integer extracted from the token */
{
    CompileEnv* envPtr = assemEnvPtr->envPtr;
				/* Compilation environment */
    Tcl_Interp* interp = (Tcl_Interp*) envPtr->iPtr;
				/* Tcl interpreter */
    Tcl_Token* tokenPtr = *tokenPtrPtr;
				/* INOUT: Pointer to the next token in the
				 * source code */
    Tcl_Obj* intObj;		/* Integer from the source code */
    int status;			/* Tcl status return */

    /*
     * Extract the next token as a string.
     */

    if (GetNextOperand(assemEnvPtr, tokenPtrPtr, &intObj) != TCL_OK) {
	return TCL_ERROR;
    }

    /*
     * Convert to an integer, advance to the next token and return.
     */

    status = Tcl_GetBooleanFromObj(interp, intObj, result);
    Tcl_DecrRefCount(intObj);
    *tokenPtrPtr = TokenAfter(tokenPtr);
    return status;
}

/*
 *-----------------------------------------------------------------------------
 *
 * GetIntegerOperand --
 *
 *	Retrieves an integer operand from the input stream and advances the
 *	token pointer.
 *
 * Results:
 *	Returns a standard Tcl result (with an error message in the
 *	interpreter on failure).
 *
 * Side effects:
 *	Stores the integer value in (*result) and advances (*tokenPtrPtr) to
 *	the next token.
 *
 *-----------------------------------------------------------------------------
 */

static int
GetIntegerOperand(
    AssemblyEnv* assemEnvPtr,	/* Assembly environment */
    Tcl_Token** tokenPtrPtr,	/* Current token from the parser */
    int* result)		/* OUTPUT: Integer extracted from the token */
{
    CompileEnv* envPtr = assemEnvPtr->envPtr;
				/* Compilation environment */
    Tcl_Interp* interp = (Tcl_Interp*) envPtr->iPtr;
				/* Tcl interpreter */
    Tcl_Token* tokenPtr = *tokenPtrPtr;
				/* INOUT: Pointer to the next token in the
				 * source code */
    Tcl_Obj* intObj;		/* Integer from the source code */
    int status;			/* Tcl status return */

    /*
     * Extract the next token as a string.
     */

    if (GetNextOperand(assemEnvPtr, tokenPtrPtr, &intObj) != TCL_OK) {
	return TCL_ERROR;
    }

    /*
     * Convert to an integer, advance to the next token and return.
     */

    status = Tcl_GetIntFromObj(interp, intObj, result);
    Tcl_DecrRefCount(intObj);
    *tokenPtrPtr = TokenAfter(tokenPtr);
    return status;
}

/*
 *-----------------------------------------------------------------------------
 *
 * GetListIndexOperand --
 *
 *	Gets the value of an operand intended to serve as a list index.
 *
 * Results:
 *	Returns a standard Tcl result: TCL_OK if the parse is successful and
 *	TCL_ERROR (with an appropriate error message) if the parse fails.
 *
 * Side effects:
 *	Stores the list index at '*index'. Values between -1 and 0x7FFFFFFF
 *	have their natural meaning; values between -2 and -0x80000000
 *	represent 'end-2-N'.
 *
 *-----------------------------------------------------------------------------
 */

static int
GetListIndexOperand(
    AssemblyEnv* assemEnvPtr,	/* Assembly environment */
    Tcl_Token** tokenPtrPtr,	/* Current token from the parser */
    int* result)		/* OUTPUT: Integer extracted from the token */
{
    CompileEnv* envPtr = assemEnvPtr->envPtr;
				/* Compilation environment */
    Tcl_Interp* interp = (Tcl_Interp*) envPtr->iPtr;
				/* Tcl interpreter */
    Tcl_Token* tokenPtr = *tokenPtrPtr;
				/* INOUT: Pointer to the next token in the
				 * source code */
    Tcl_Obj *value;
    int status;

    /* General operand validity check */
    if (GetNextOperand(assemEnvPtr, tokenPtrPtr, &value) != TCL_OK) {
	return TCL_ERROR;
    }

    /* Convert to an integer, advance to the next token and return. */
    /*
     * NOTE: Indexing a list with an index before it yields the
     * same result as indexing after it, and might be more easily portable
     * when list size limits grow.
     */
    status = TclIndexEncode(interp, value,
	    TCL_INDEX_NONE,TCL_INDEX_NONE, result);

    Tcl_DecrRefCount(value);
    *tokenPtrPtr = TokenAfter(tokenPtr);
    return status;
}

/*
 *-----------------------------------------------------------------------------
 *
 * FindLocalVar --
 *
 *	Gets the name of a local variable from the input stream and advances
 *	the token pointer.
 *
 * Results:
 *	Returns the LVT index of the local variable.  Returns -1 if the
 *	variable is non-local, not known at compile time, or cannot be
 *	installed in the LVT (leaving an error message in the interpreter
 *	result if necessary).
 *
 * Side effects:
 *	Advances the token pointer.  May define a new LVT slot if the variable
 *	has not yet been seen and the execution context allows for it.
 *
 *-----------------------------------------------------------------------------
 */

static int
FindLocalVar(
    AssemblyEnv* assemEnvPtr,	/* Assembly environment */
    Tcl_Token** tokenPtrPtr)
{
    CompileEnv* envPtr = assemEnvPtr->envPtr;
				/* Compilation environment */
    Tcl_Interp* interp = (Tcl_Interp*) envPtr->iPtr;
				/* Tcl interpreter */
    Tcl_Token* tokenPtr = *tokenPtrPtr;
				/* INOUT: Pointer to the next token in the
				 * source code. */
    Tcl_Obj* varNameObj;	/* Name of the variable */
    const char* varNameStr;
    int varNameLen;
    int localVar;		/* Index of the variable in the LVT */

    if (GetNextOperand(assemEnvPtr, tokenPtrPtr, &varNameObj) != TCL_OK) {
	return -1;
    }
    varNameStr = TclGetStringFromObj(varNameObj, &varNameLen);
    if (CheckNamespaceQualifiers(interp, varNameStr, varNameLen)) {
	Tcl_DecrRefCount(varNameObj);
	return -1;
    }
    localVar = TclFindCompiledLocal(varNameStr, varNameLen, 1, envPtr);
    Tcl_DecrRefCount(varNameObj);
    if (localVar == -1) {
	if (assemEnvPtr->flags & TCL_EVAL_DIRECT) {
	    Tcl_SetObjResult(interp, Tcl_NewStringObj(
		    "cannot use this instruction to create a variable"
		    " in a non-proc context", -1));
	    Tcl_SetErrorCode(interp, "TCL", "ASSEM", "LVT", NULL);
	}
	return -1;
    }
    *tokenPtrPtr = TokenAfter(tokenPtr);
    return localVar;
}

/*
 *-----------------------------------------------------------------------------
 *
 * CheckNamespaceQualifiers --
 *
 *	Verify that a variable name has no namespace qualifiers before
 *	attempting to install it in the LVT.
 *
 * Results:
 *	On success, returns TCL_OK. On failure, returns TCL_ERROR and stores
 *	an error message in the interpreter result.
 *
 *-----------------------------------------------------------------------------
 */

static int
CheckNamespaceQualifiers(
    Tcl_Interp* interp,		/* Tcl interpreter for error reporting */
    const char* name,		/* Variable name to check */
    int nameLen)		/* Length of the variable */
{
    const char* p;

    for (p = name; p+2 < name+nameLen;  p++) {
	if ((*p == ':') && (p[1] == ':')) {
	    Tcl_SetObjResult(interp, Tcl_ObjPrintf(
		    "variable \"%s\" is not local", name));
	    Tcl_SetErrorCode(interp, "TCL", "ASSEM", "NONLOCAL", name, NULL);
	    return TCL_ERROR;
	}
    }
    return TCL_OK;
}

/*
 *-----------------------------------------------------------------------------
 *
 * CheckOneByte --
 *
 *	Verify that a constant fits in a single byte in the instruction
 *	stream.
 *
 * Results:
 *	On success, returns TCL_OK. On failure, returns TCL_ERROR and stores
 *	an error message in the interpreter result.
 *
 * This code is here primarily to verify that instructions like INCR_SCALAR1
 * are possible on a given local variable. The fact that there is no
 * INCR_SCALAR4 is puzzling.
 *
 *-----------------------------------------------------------------------------
 */

static int
CheckOneByte(
    Tcl_Interp* interp,		/* Tcl interpreter for error reporting */
    int value)			/* Value to check */
{
    Tcl_Obj* result;		/* Error message */

    if (value < 0 || value > 0xFF) {
	result = Tcl_NewStringObj("operand does not fit in one byte", -1);
	Tcl_SetObjResult(interp, result);
	Tcl_SetErrorCode(interp, "TCL", "ASSEM", "1BYTE", NULL);
	return TCL_ERROR;
    }
    return TCL_OK;
}

/*
 *-----------------------------------------------------------------------------
 *
 * CheckSignedOneByte --
 *
 *	Verify that a constant fits in a single signed byte in the instruction
 *	stream.
 *
 * Results:
 *	On success, returns TCL_OK. On failure, returns TCL_ERROR and stores
 *	an error message in the interpreter result.
 *
 * This code is here primarily to verify that instructions like INCR_SCALAR1
 * are possible on a given local variable. The fact that there is no
 * INCR_SCALAR4 is puzzling.
 *
 *-----------------------------------------------------------------------------
 */

static int
CheckSignedOneByte(
    Tcl_Interp* interp,		/* Tcl interpreter for error reporting */
    int value)			/* Value to check */
{
    Tcl_Obj* result;		/* Error message */

    if (value > 0x7F || value < -0x80) {
	result = Tcl_NewStringObj("operand does not fit in one byte", -1);
	Tcl_SetObjResult(interp, result);
	Tcl_SetErrorCode(interp, "TCL", "ASSEM", "1BYTE", NULL);
	return TCL_ERROR;
    }
    return TCL_OK;
}

/*
 *-----------------------------------------------------------------------------
 *
 * CheckNonNegative --
 *
 *	Verify that a constant is nonnegative
 *
 * Results:
 *	On success, returns TCL_OK. On failure, returns TCL_ERROR and stores
 *	an error message in the interpreter result.
 *
 * This code is here primarily to verify that instructions like INCR_INVOKE
 * are consuming a positive number of operands
 *
 *-----------------------------------------------------------------------------
 */

static int
CheckNonNegative(
    Tcl_Interp* interp,		/* Tcl interpreter for error reporting */
    int value)			/* Value to check */
{
    Tcl_Obj* result;		/* Error message */

    if (value < 0) {
	result = Tcl_NewStringObj("operand must be nonnegative", -1);
	Tcl_SetObjResult(interp, result);
	Tcl_SetErrorCode(interp, "TCL", "ASSEM", "NONNEGATIVE", NULL);
	return TCL_ERROR;
    }
    return TCL_OK;
}

/*
 *-----------------------------------------------------------------------------
 *
 * CheckStrictlyPositive --
 *
 *	Verify that a constant is positive
 *
 * Results:
 *	On success, returns TCL_OK. On failure, returns TCL_ERROR and
 *	stores an error message in the interpreter result.
 *
 * This code is here primarily to verify that instructions like INCR_INVOKE
 * are consuming a positive number of operands
 *
 *-----------------------------------------------------------------------------
 */

static int
CheckStrictlyPositive(
    Tcl_Interp* interp,		/* Tcl interpreter for error reporting */
    int value)			/* Value to check */
{
    Tcl_Obj* result;		/* Error message */

    if (value <= 0) {
	result = Tcl_NewStringObj("operand must be positive", -1);
	Tcl_SetObjResult(interp, result);
	Tcl_SetErrorCode(interp, "TCL", "ASSEM", "POSITIVE", NULL);
	return TCL_ERROR;
    }
    return TCL_OK;
}

/*
 *-----------------------------------------------------------------------------
 *
 * DefineLabel --
 *
 *	Defines a label appearing in the assembly sequence.
 *
 * Results:
 *	Returns a standard Tcl result. Returns TCL_OK and an empty result if
 *	the definition succeeds; returns TCL_ERROR and an appropriate message
 *	if a duplicate definition is found.
 *
 *-----------------------------------------------------------------------------
 */

static int
DefineLabel(
    AssemblyEnv* assemEnvPtr,	/* Assembly environment */
    const char* labelName)	/* Label being defined */
{
    CompileEnv* envPtr = assemEnvPtr->envPtr;
				/* Compilation environment */
    Tcl_Interp* interp = (Tcl_Interp*) envPtr->iPtr;
				/* Tcl interpreter */
    Tcl_HashEntry* entry;	/* Label's entry in the symbol table */
    int isNew;			/* Flag == 1 iff the label was previously
				 * undefined */

    /* TODO - This can now be simplified! */

    StartBasicBlock(assemEnvPtr, BB_FALLTHRU, NULL);

    /*
     * Look up the newly-defined label in the symbol table.
     */

    entry = Tcl_CreateHashEntry(&assemEnvPtr->labelHash, labelName, &isNew);
    if (!isNew) {
	/*
	 * This is a duplicate label.
	 */

	if (assemEnvPtr->flags & TCL_EVAL_DIRECT) {
	    Tcl_SetObjResult(interp, Tcl_ObjPrintf(
		    "duplicate definition of label \"%s\"", labelName));
	    Tcl_SetErrorCode(interp, "TCL", "ASSEM", "DUPLABEL", labelName,
		    NULL);
	}
	return TCL_ERROR;
    }

    /*
     * This is the first appearance of the label in the code.
     */

    Tcl_SetHashValue(entry, assemEnvPtr->curr_bb);
    return TCL_OK;
}

/*
 *-----------------------------------------------------------------------------
 *
 * StartBasicBlock --
 *
 *	Starts a new basic block when a label or jump is encountered.
 *
 * Results:
 *	Returns a pointer to the BasicBlock structure of the new
 *	basic block.
 *
 *-----------------------------------------------------------------------------
 */

static BasicBlock*
StartBasicBlock(
    AssemblyEnv* assemEnvPtr,	/* Assembly environment */
    int flags,			/* Flags to apply to the basic block being
				 * closed, if there is one. */
    Tcl_Obj* jumpLabel)		/* Label of the location that the block jumps
				 * to, or NULL if the block does not jump */
{
    CompileEnv* envPtr = assemEnvPtr->envPtr;
				/* Compilation environment */
    BasicBlock* newBB;		/* BasicBlock structure for the new block */
    BasicBlock* currBB = assemEnvPtr->curr_bb;

    /*
     * Coalesce zero-length blocks.
     */

    if (currBB->startOffset == envPtr->codeNext - envPtr->codeStart) {
	currBB->startLine = assemEnvPtr->cmdLine;
	return currBB;
    }

    /*
     * Make the new basic block.
     */

    newBB = AllocBB(assemEnvPtr);

    /*
     * Record the jump target if there is one.
     */

    currBB->jumpTarget = jumpLabel;
    if (jumpLabel != NULL) {
	Tcl_IncrRefCount(currBB->jumpTarget);
    }

    /*
     * Record the fallthrough if there is one.
     */

    currBB->flags |= flags;

    /*
     * Record the successor block.
     */

    currBB->successor1 = newBB;
    assemEnvPtr->curr_bb = newBB;
    return newBB;
}

/*
 *-----------------------------------------------------------------------------
 *
 * AllocBB --
 *
 *	Allocates a new basic block
 *
 * Results:
 *	Returns a pointer to the newly allocated block, which is initialized
 *	to contain no code and begin at the current instruction pointer.
 *
 *-----------------------------------------------------------------------------
 */

static BasicBlock *
AllocBB(
    AssemblyEnv* assemEnvPtr)	/* Assembly environment */
{
    CompileEnv* envPtr = assemEnvPtr->envPtr;
    BasicBlock *bb = (BasicBlock*)ckalloc(sizeof(BasicBlock));

    bb->originalStartOffset =
	    bb->startOffset = envPtr->codeNext - envPtr->codeStart;
    bb->startLine = assemEnvPtr->cmdLine + 1;
    bb->jumpOffset = -1;
    bb->jumpLine = -1;
    bb->prevPtr = assemEnvPtr->curr_bb;
    bb->predecessor = NULL;
    bb->successor1 = NULL;
    bb->jumpTarget = NULL;
    bb->initialStackDepth = 0;
    bb->minStackDepth = 0;
    bb->maxStackDepth = 0;
    bb->finalStackDepth = 0;
    bb->catchDepth = 0;
    bb->enclosingCatch = NULL;
    bb->foreignExceptionBase = -1;
    bb->foreignExceptionCount = 0;
    bb->foreignExceptions = NULL;
    bb->jtPtr = NULL;
    bb->flags = 0;

    return bb;
}

/*
 *-----------------------------------------------------------------------------
 *
 * FinishAssembly --
 *
 *	Postprocessing after all bytecode has been generated for a block of
 *	assembly code.
 *
 * Results:
 *	Returns a standard Tcl result, with an error message left in the
 *	interpreter if appropriate.
 *
 * Side effects:
 *	The program is checked to see if any undefined labels remain.  The
 *	initial stack depth of all the basic blocks in the flow graph is
 *	calculated and saved.  The stack balance on exit is computed, checked
 *	and saved.
 *
 *-----------------------------------------------------------------------------
 */

static int
FinishAssembly(
    AssemblyEnv* assemEnvPtr)	/* Assembly environment */
{
    int mustMove;		/* Amount by which the code needs to be grown
				 * because of expanding jumps */

    /*
     * Resolve the targets of all jumps and determine whether code needs to be
     * moved around.
     */

    if (CalculateJumpRelocations(assemEnvPtr, &mustMove)) {
	return TCL_ERROR;
    }

    /*
     * Move the code if necessary.
     */

    if (mustMove) {
	MoveCodeForJumps(assemEnvPtr, mustMove);
    }

    /*
     * Resolve jump target labels to bytecode offsets.
     */

    FillInJumpOffsets(assemEnvPtr);

    /*
     * Label each basic block with its catch context. Quit on inconsistency.
     */

    if (ProcessCatches(assemEnvPtr) != TCL_OK) {
	return TCL_ERROR;
    }

    /*
     * Make sure that no block accessible from a catch's error exit that hasn't
     * popped the exception stack can throw an exception.
     */

    if (CheckForThrowInWrongContext(assemEnvPtr) != TCL_OK) {
	return TCL_ERROR;
    }

    /*
     * Compute stack balance throughout the program.
     */

    if (CheckStack(assemEnvPtr) != TCL_OK) {
	return TCL_ERROR;
    }

    /*
     * TODO - Check for unreachable code. Or maybe not; unreachable code is
     * Mostly Harmless.
     */

    return TCL_OK;
}

/*
 *-----------------------------------------------------------------------------
 *
 * CalculateJumpRelocations --
 *
 *	Calculate any movement that has to be done in the assembly code to
 *	expand JUMP1 instructions to JUMP4 (because they jump more than a
 *	1-byte range).
 *
 * Results:
 *	Returns a standard Tcl result, with an appropriate error message if
 *	anything fails.
 *
 * Side effects:
 *	Sets the 'startOffset' pointer in every basic block to the new origin
 *	of the block, and turns off JUMP1 flags on instructions that must be
 *	expanded (and adjusts them to the corresponding JUMP4's).  Does *not*
 *	store the jump offsets at this point.
 *
 *	Sets *mustMove to 1 if and only if at least one instruction changed
 *	size so the code must be moved.
 *
 *	As a side effect, also checks for undefined labels and reports them.
 *
 *-----------------------------------------------------------------------------
 */

static int
CalculateJumpRelocations(
    AssemblyEnv* assemEnvPtr,	/* Assembly environment */
    int* mustMove)		/* OUTPUT: Number of bytes that have been
				 * added to the code */
{
    CompileEnv* envPtr = assemEnvPtr->envPtr;
				/* Compilation environment */
    BasicBlock* bbPtr;		/* Pointer to a basic block being checked */
    Tcl_HashEntry* entry;	/* Exit label's entry in the symbol table */
    BasicBlock* jumpTarget;	/* Basic block where the jump goes */
    int motion;			/* Amount by which the code has expanded */
    int offset;			/* Offset in the bytecode from a jump
				 * instruction to its target */
    unsigned opcode;		/* Opcode in the bytecode being adjusted */

    /*
     * Iterate through basic blocks as long as a change results in code
     * expansion.
     */

    *mustMove = 0;
    do {
	motion = 0;
	for (bbPtr = assemEnvPtr->head_bb;
		bbPtr != NULL;
		bbPtr = bbPtr->successor1) {
	    /*
	     * Advance the basic block start offset by however many bytes we
	     * have inserted in the code up to this point
	     */

	    bbPtr->startOffset += motion;

	    /*
	     * If the basic block references a label (and hence performs a
	     * jump), find the location of the label. Report an error if the
	     * label is missing.
	     */

	    if (bbPtr->jumpTarget != NULL) {
		entry = Tcl_FindHashEntry(&assemEnvPtr->labelHash,
			TclGetString(bbPtr->jumpTarget));
		if (entry == NULL) {
		    ReportUndefinedLabel(assemEnvPtr, bbPtr,
			    bbPtr->jumpTarget);
		    return TCL_ERROR;
		}

		/*
		 * If the instruction is a JUMP1, turn it into a JUMP4 if its
		 * target is out of range.
		 */

		jumpTarget = (BasicBlock*)Tcl_GetHashValue(entry);
		if (bbPtr->flags & BB_JUMP1) {
		    offset = jumpTarget->startOffset
			    - (bbPtr->jumpOffset + motion);
		    if (offset < -0x80 || offset > 0x7F) {
			opcode = TclGetUInt1AtPtr(envPtr->codeStart
				+ bbPtr->jumpOffset);
			++opcode;
			TclStoreInt1AtPtr(opcode,
				envPtr->codeStart + bbPtr->jumpOffset);
			motion += 3;
			bbPtr->flags &= ~BB_JUMP1;
		    }
		}
	    }

	    /*
	     * If the basic block references a jump table, that doesn't affect
	     * the code locations, but resolve the labels now, and store basic
	     * block pointers in the jumptable hash.
	     */

	    if (bbPtr->flags & BB_JUMPTABLE) {
		if (CheckJumpTableLabels(assemEnvPtr, bbPtr) != TCL_OK) {
		    return TCL_ERROR;
		}
	    }
	}
	*mustMove += motion;
    } while (motion != 0);

    return TCL_OK;
}

/*
 *-----------------------------------------------------------------------------
 *
 * CheckJumpTableLabels --
 *
 *	Make sure that all the labels in a jump table are defined.
 *
 * Results:
 *	Returns TCL_OK if they are, TCL_ERROR if they aren't.
 *
 *-----------------------------------------------------------------------------
 */

static int
CheckJumpTableLabels(
    AssemblyEnv* assemEnvPtr,	/* Assembly environment */
    BasicBlock* bbPtr)		/* Basic block that ends in a jump table */
{
    Tcl_HashTable* symHash = &bbPtr->jtPtr->hashTable;
				/* Hash table with the symbols */
    Tcl_HashSearch search;	/* Hash table iterator */
    Tcl_HashEntry* symEntryPtr;	/* Hash entry for the symbols */
    Tcl_Obj* symbolObj;		/* Jump target */
    Tcl_HashEntry* valEntryPtr;	/* Hash entry for the resolutions */

    /*
     * Look up every jump target in the jump hash.
     */

    DEBUG_PRINT("check jump table labels %p {\n", bbPtr);
    for (symEntryPtr = Tcl_FirstHashEntry(symHash, &search);
	    symEntryPtr != NULL;
	    symEntryPtr = Tcl_NextHashEntry(&search)) {
	symbolObj = (Tcl_Obj*)Tcl_GetHashValue(symEntryPtr);
	valEntryPtr = Tcl_FindHashEntry(&assemEnvPtr->labelHash,
		TclGetString(symbolObj));
	DEBUG_PRINT("  %s -> %s (%d)\n",
		(char*) Tcl_GetHashKey(symHash, symEntryPtr),
		TclGetString(symbolObj), (valEntryPtr != NULL));
	if (valEntryPtr == NULL) {
	    ReportUndefinedLabel(assemEnvPtr, bbPtr, symbolObj);
	    return TCL_ERROR;
	}
    }
    DEBUG_PRINT("}\n");
    return TCL_OK;
}

/*
 *-----------------------------------------------------------------------------
 *
 * ReportUndefinedLabel --
 *
 *	Report that a basic block refers to an undefined jump label
 *
 * Side effects:
 *	Stores an error message, error code, and line number information in
 *	the assembler's Tcl interpreter.
 *
 *-----------------------------------------------------------------------------
 */

static void
ReportUndefinedLabel(
    AssemblyEnv* assemEnvPtr,	/* Assembly environment */
    BasicBlock* bbPtr,		/* Basic block that contains the undefined
				 * label */
    Tcl_Obj* jumpTarget)	/* Label of a jump target */
{
    CompileEnv* envPtr = assemEnvPtr->envPtr;
				/* Compilation environment */
    Tcl_Interp* interp = (Tcl_Interp*) envPtr->iPtr;
				/* Tcl interpreter */

    if (assemEnvPtr->flags & TCL_EVAL_DIRECT) {
	Tcl_SetObjResult(interp, Tcl_ObjPrintf(
		"undefined label \"%s\"", TclGetString(jumpTarget)));
	Tcl_SetErrorCode(interp, "TCL", "ASSEM", "NOLABEL",
		TclGetString(jumpTarget), NULL);
	Tcl_SetErrorLine(interp, bbPtr->jumpLine);
    }
}

/*
 *-----------------------------------------------------------------------------
 *
 * MoveCodeForJumps --
 *
 *	Move bytecodes in memory to accommodate JUMP1 instructions that have
 *	expanded to become JUMP4's.
 *
 *-----------------------------------------------------------------------------
 */

static void
MoveCodeForJumps(
    AssemblyEnv* assemEnvPtr,	/* Assembler environment */
    int mustMove)		/* Number of bytes of added code */
{
    CompileEnv* envPtr = assemEnvPtr->envPtr;
				/* Compilation environment */
    BasicBlock* bbPtr;		/* Pointer to a basic block being checked */
    int topOffset;		/* Bytecode offset of the following basic
				 * block before code motion */

    /*
     * Make sure that there is enough space in the bytecode array to
     * accommodate the expanded code.
     */

    while (envPtr->codeEnd < envPtr->codeNext + mustMove) {
	TclExpandCodeArray(envPtr);
    }

    /*
     * Iterate through the bytecodes in reverse order, and move them upward to
     * their new homes.
     */

    topOffset = envPtr->codeNext - envPtr->codeStart;
    for (bbPtr = assemEnvPtr->curr_bb; bbPtr != NULL; bbPtr = bbPtr->prevPtr) {
	DEBUG_PRINT("move code from %d to %d\n",
		bbPtr->originalStartOffset, bbPtr->startOffset);
	memmove(envPtr->codeStart + bbPtr->startOffset,
		envPtr->codeStart + bbPtr->originalStartOffset,
		topOffset - bbPtr->originalStartOffset);
	topOffset = bbPtr->originalStartOffset;
	bbPtr->jumpOffset += (bbPtr->startOffset - bbPtr->originalStartOffset);
    }
    envPtr->codeNext += mustMove;
}

/*
 *-----------------------------------------------------------------------------
 *
 * FillInJumpOffsets --
 *
 *	Fill in the final offsets of all jump instructions once bytecode
 *	locations have been completely determined.
 *
 *-----------------------------------------------------------------------------
 */

static void
FillInJumpOffsets(
    AssemblyEnv* assemEnvPtr)	/* Assembly environment */
{
    CompileEnv* envPtr = assemEnvPtr->envPtr;
				/* Compilation environment */
    BasicBlock* bbPtr;		/* Pointer to a basic block being checked */
    Tcl_HashEntry* entry;	/* Hashtable entry for a jump target label */
    BasicBlock* jumpTarget;	/* Basic block where a jump goes */
    int fromOffset;		/* Bytecode location of a jump instruction */
    int targetOffset;		/* Bytecode location of a jump instruction's
				 * target */

    for (bbPtr = assemEnvPtr->head_bb;
	    bbPtr != NULL;
	    bbPtr = bbPtr->successor1) {
	if (bbPtr->jumpTarget != NULL) {
	    entry = Tcl_FindHashEntry(&assemEnvPtr->labelHash,
		    TclGetString(bbPtr->jumpTarget));
	    jumpTarget = (BasicBlock*)Tcl_GetHashValue(entry);
	    fromOffset = bbPtr->jumpOffset;
	    targetOffset = jumpTarget->startOffset;
	    if (bbPtr->flags & BB_JUMP1) {
		TclStoreInt1AtPtr(targetOffset - fromOffset,
			envPtr->codeStart + fromOffset + 1);
	    } else {
		TclStoreInt4AtPtr(targetOffset - fromOffset,
			envPtr->codeStart + fromOffset + 1);
	    }
	}
	if (bbPtr->flags & BB_JUMPTABLE) {
	    ResolveJumpTableTargets(assemEnvPtr, bbPtr);
	}
    }
}

/*
 *-----------------------------------------------------------------------------
 *
 * ResolveJumpTableTargets --
 *
 *	Puts bytecode addresses for the targets of a jumptable into the
 *	table
 *
 * Results:
 *	Returns TCL_OK if they are, TCL_ERROR if they aren't.
 *
 *-----------------------------------------------------------------------------
 */

static void
ResolveJumpTableTargets(
    AssemblyEnv* assemEnvPtr,	/* Assembly environment */
    BasicBlock* bbPtr)		/* Basic block that ends in a jump table */
{
    CompileEnv* envPtr = assemEnvPtr->envPtr;
				/* Compilation environment */
    Tcl_HashTable* symHash = &bbPtr->jtPtr->hashTable;
				/* Hash table with the symbols */
    Tcl_HashSearch search;	/* Hash table iterator */
    Tcl_HashEntry* symEntryPtr;	/* Hash entry for the symbols */
    Tcl_Obj* symbolObj;		/* Jump target */
    Tcl_HashEntry* valEntryPtr;	/* Hash entry for the resolutions */
    int auxDataIndex;		/* Index of the auxdata */
    JumptableInfo* realJumpTablePtr;
				/* Jump table in the actual code */
    Tcl_HashTable* realJumpHashPtr;
				/* Jump table hash in the actual code */
    Tcl_HashEntry* realJumpEntryPtr;
				/* Entry in the jump table hash in
				 * the actual code */
    BasicBlock* jumpTargetBBPtr;
				/* Basic block that the jump proceeds to */
    int junk;

    auxDataIndex = TclGetInt4AtPtr(envPtr->codeStart + bbPtr->jumpOffset + 1);
    DEBUG_PRINT("bbPtr = %p jumpOffset = %d auxDataIndex = %d\n",
	    bbPtr, bbPtr->jumpOffset, auxDataIndex);
    realJumpTablePtr = (JumptableInfo*)TclFetchAuxData(envPtr, auxDataIndex);
    realJumpHashPtr = &realJumpTablePtr->hashTable;

    /*
     * Look up every jump target in the jump hash.
     */

    DEBUG_PRINT("resolve jump table {\n");
    for (symEntryPtr = Tcl_FirstHashEntry(symHash, &search);
	    symEntryPtr != NULL;
	    symEntryPtr = Tcl_NextHashEntry(&search)) {
	symbolObj = (Tcl_Obj*)Tcl_GetHashValue(symEntryPtr);
	DEBUG_PRINT("     symbol %s\n", TclGetString(symbolObj));

	valEntryPtr = Tcl_FindHashEntry(&assemEnvPtr->labelHash,
		TclGetString(symbolObj));
	jumpTargetBBPtr = (BasicBlock*)Tcl_GetHashValue(valEntryPtr);

	realJumpEntryPtr = Tcl_CreateHashEntry(realJumpHashPtr,
		Tcl_GetHashKey(symHash, symEntryPtr), &junk);
	DEBUG_PRINT("  %s -> %s -> bb %p (pc %d)    hash entry %p\n",
		(char*) Tcl_GetHashKey(symHash, symEntryPtr),
		TclGetString(symbolObj), jumpTargetBBPtr,
		jumpTargetBBPtr->startOffset, realJumpEntryPtr);

	Tcl_SetHashValue(realJumpEntryPtr,
		INT2PTR(jumpTargetBBPtr->startOffset - bbPtr->jumpOffset));
    }
    DEBUG_PRINT("}\n");
}

/*
 *-----------------------------------------------------------------------------
 *
 * CheckForThrowInWrongContext --
 *
 *	Verify that no beginCatch/endCatch sequence can throw an exception
 *	after an original exception is caught and before its exception context
 *	is removed from the stack.
 *
 * Results:
 *	Returns a standard Tcl result.
 *
 * Side effects:
 *	Stores an appropriate error message in the interpreter as needed.
 *
 *-----------------------------------------------------------------------------
 */

static int
CheckForThrowInWrongContext(
    AssemblyEnv* assemEnvPtr)	/* Assembly environment */
{
    BasicBlock* blockPtr;	/* Current basic block */

    /*
     * Walk through the basic blocks in turn, checking all the ones that have
     * caught an exception and not disposed of it properly.
     */

    for (blockPtr = assemEnvPtr->head_bb;
	    blockPtr != NULL;
	    blockPtr = blockPtr->successor1) {
	if (blockPtr->catchState == BBCS_CAUGHT) {
	    /*
	     * Walk through the instructions in the basic block.
	     */

	    if (CheckNonThrowingBlock(assemEnvPtr, blockPtr) != TCL_OK) {
		return TCL_ERROR;
	    }
	}
    }
    return TCL_OK;
}

/*
 *-----------------------------------------------------------------------------
 *
 * CheckNonThrowingBlock --
 *
 *	Check that a basic block cannot throw an exception.
 *
 * Results:
 *	Returns TCL_ERROR if the block cannot be proven to be nonthrowing.
 *
 * Side effects:
 *	Stashes an error message in the interpreter result.
 *
 *-----------------------------------------------------------------------------
 */

static int
CheckNonThrowingBlock(
    AssemblyEnv* assemEnvPtr,	/* Assembly environment */
    BasicBlock* blockPtr)	/* Basic block where exceptions are not
				 * allowed */
{
    CompileEnv* envPtr = assemEnvPtr->envPtr;
				/* Compilation environment */
    Tcl_Interp* interp = (Tcl_Interp*) envPtr->iPtr;
				/* Tcl interpreter */
    BasicBlock* nextPtr;	/* Pointer to the succeeding basic block */
    int offset;			/* Bytecode offset of the current
				 * instruction */
    int bound;			/* Bytecode offset following the last
				 * instruction of the block. */
    unsigned char opcode;	/* Current bytecode instruction */

    /*
     * Determine where in the code array the basic block ends.
     */

    nextPtr = blockPtr->successor1;
    if (nextPtr == NULL) {
	bound = envPtr->codeNext - envPtr->codeStart;
    } else {
	bound = nextPtr->startOffset;
    }

    /*
     * Walk through the instructions of the block.
     */

    offset = blockPtr->startOffset;
    while (offset < bound) {
	/*
	 * Determine whether an instruction is nonthrowing.
	 */

	opcode = (envPtr->codeStart)[offset];
	if (BytecodeMightThrow(opcode)) {
	    /*
	     * Report an error for a throw in the wrong context.
	     */

	    if (assemEnvPtr->flags & TCL_EVAL_DIRECT) {
		Tcl_SetObjResult(interp, Tcl_ObjPrintf(
			"\"%s\" instruction may not appear in "
			"a context where an exception has been "
			"caught and not disposed of.",
			tclInstructionTable[opcode].name));
		Tcl_SetErrorCode(interp, "TCL", "ASSEM", "BADTHROW", NULL);
		AddBasicBlockRangeToErrorInfo(assemEnvPtr, blockPtr);
	    }
	    return TCL_ERROR;
	}
	offset += tclInstructionTable[opcode].numBytes;
    }
    return TCL_OK;
}

/*
 *-----------------------------------------------------------------------------
 *
 * BytecodeMightThrow --
 *
 *	Tests if a given bytecode instruction might throw an exception.
 *
 * Results:
 *	Returns 1 if the bytecode might throw an exception, 0 if the
 *	instruction is known never to throw.
 *
 *-----------------------------------------------------------------------------
 */

static int
BytecodeMightThrow(
    unsigned char opcode)
{
    /*
     * Binary search on the non-throwing bytecode list.
     */

    int min = 0;
    int max = sizeof(NonThrowingByteCodes) - 1;
    int mid;
    unsigned char c;

    while (max >= min) {
	mid = (min + max) / 2;
	c = NonThrowingByteCodes[mid];
	if (opcode < c) {
	    max = mid-1;
	} else if (opcode > c) {
	    min = mid+1;
	} else {
	    /*
	     * Opcode is nonthrowing.
	     */

	    return 0;
	}
    }

    return 1;
}

/*
 *-----------------------------------------------------------------------------
 *
 * CheckStack --
 *
 *	Audit stack usage in a block of assembly code.
 *
 * Results:
 *	Returns a standard Tcl result.
 *
 * Side effects:
 *	Updates stack depth on entry for all basic blocks in the flowgraph.
 *	Calculates the max stack depth used in the program, and updates the
 *	compilation environment to reflect it.
 *
 *-----------------------------------------------------------------------------
 */

static int
CheckStack(
    AssemblyEnv* assemEnvPtr)	/* Assembly environment */
{
    CompileEnv* envPtr = assemEnvPtr->envPtr;
				/* Compilation environment */
    int maxDepth;		/* Maximum stack depth overall */

    /*
     * Checking the head block will check all the other blocks recursively.
     */

    assemEnvPtr->maxDepth = 0;
    if (StackCheckBasicBlock(assemEnvPtr, assemEnvPtr->head_bb, NULL,
	    0) == TCL_ERROR) {
	return TCL_ERROR;
    }

    /*
     * Post the max stack depth back to the compilation environment.
     */

    maxDepth = assemEnvPtr->maxDepth + envPtr->currStackDepth;
    if (maxDepth > envPtr->maxStackDepth) {
	envPtr->maxStackDepth = maxDepth;
    }

    /*
     * If the exit is reachable, make sure that the program exits with 1
     * operand on the stack.
     */

    if (StackCheckExit(assemEnvPtr) != TCL_OK) {
	return TCL_ERROR;
    }

    /*
     * Reset the visited state on all basic blocks.
     */

    ResetVisitedBasicBlocks(assemEnvPtr);
    return TCL_OK;
}

/*
 *-----------------------------------------------------------------------------
 *
 * StackCheckBasicBlock --
 *
 *	Checks stack consumption for a basic block (and recursively for its
 *	successors).
 *
 * Results:
 *	Returns a standard Tcl result.
 *
 * Side effects:
 *	Updates initial stack depth for the basic block and its successors.
 *	(Final and maximum stack depth are relative to initial, and are not
 *	touched).
 *
 * This procedure eventually checks, for the entire flow graph, whether stack
 * balance is consistent.  It is an error for a given basic block to be
 * reachable along multiple flow paths with different stack depths.
 *
 *-----------------------------------------------------------------------------
 */

static int
StackCheckBasicBlock(
    AssemblyEnv* assemEnvPtr,	/* Assembly environment */
    BasicBlock* blockPtr,	/* Pointer to the basic block being checked */
    BasicBlock* predecessor,	/* Pointer to the block that passed control to
				 * this one. */
    int initialStackDepth)	/* Stack depth on entry to the block */
{
    CompileEnv* envPtr = assemEnvPtr->envPtr;
				/* Compilation environment */
    Tcl_Interp* interp = (Tcl_Interp*) envPtr->iPtr;
				/* Tcl interpreter */
    BasicBlock* jumpTarget;	/* Basic block where a jump goes */
    int stackDepth;		/* Current stack depth */
    int maxDepth;		/* Maximum stack depth so far */
    int result;			/* Tcl status return */
    Tcl_HashSearch jtSearch;	/* Search structure for the jump table */
    Tcl_HashEntry* jtEntry;	/* Hash entry in the jump table */
    Tcl_Obj* targetLabel;	/* Target label from the jump table */
    Tcl_HashEntry* entry;	/* Hash entry in the label table */

    if (blockPtr->flags & BB_VISITED) {
	/*
	 * If the block is already visited, check stack depth for consistency
	 * among the paths that reach it.
	 */

	if (blockPtr->initialStackDepth == initialStackDepth) {
	    return TCL_OK;
	}
	if (assemEnvPtr->flags & TCL_EVAL_DIRECT) {
	    Tcl_SetObjResult(interp, Tcl_NewStringObj(
		    "inconsistent stack depths on two execution paths", -1));

	    /*
	     * TODO - add execution trace of both paths
	     */

	    Tcl_SetErrorLine(interp, blockPtr->startLine);
	    Tcl_SetErrorCode(interp, "TCL", "ASSEM", "BADSTACK", NULL);
	}
	return TCL_ERROR;
    }

    /*
     * If the block is not already visited, set the 'predecessor' link to
     * indicate how control got to it. Set the initial stack depth to the
     * current stack depth in the flow of control.
     */

    blockPtr->flags |= BB_VISITED;
    blockPtr->predecessor = predecessor;
    blockPtr->initialStackDepth = initialStackDepth;

    /*
     * Calculate minimum stack depth, and flag an error if the block
     * underflows the stack.
     */

    if (initialStackDepth + blockPtr->minStackDepth < 0) {
	if (assemEnvPtr->flags & TCL_EVAL_DIRECT) {
	    Tcl_SetObjResult(interp, Tcl_NewStringObj("stack underflow", -1));
	    Tcl_SetErrorCode(interp, "TCL", "ASSEM", "BADSTACK", NULL);
	    AddBasicBlockRangeToErrorInfo(assemEnvPtr, blockPtr);
	    Tcl_SetErrorLine(interp, blockPtr->startLine);
	}
	return TCL_ERROR;
    }

    /*
     * Make sure that the block doesn't try to pop below the stack level of an
     * enclosing catch.
     */

    if (blockPtr->enclosingCatch != 0 &&
	    initialStackDepth + blockPtr->minStackDepth
	    < (blockPtr->enclosingCatch->initialStackDepth
		+ blockPtr->enclosingCatch->finalStackDepth)) {
	if (assemEnvPtr->flags & TCL_EVAL_DIRECT) {
	    Tcl_SetObjResult(interp, Tcl_NewStringObj(
		    "code pops stack below level of enclosing catch", -1));
	    Tcl_SetErrorCode(interp, "TCL", "ASSEM", "BADSTACKINCATCH", NULL);
	    AddBasicBlockRangeToErrorInfo(assemEnvPtr, blockPtr);
	    Tcl_SetErrorLine(interp, blockPtr->startLine);
	}
	return TCL_ERROR;
    }

    /*
     * Update maximum stgack depth.
     */

    maxDepth = initialStackDepth + blockPtr->maxStackDepth;
    if (maxDepth > assemEnvPtr->maxDepth) {
	assemEnvPtr->maxDepth = maxDepth;
    }

    /*
     * Calculate stack depth on exit from the block, and invoke this procedure
     * recursively to check successor blocks.
     */

    stackDepth = initialStackDepth + blockPtr->finalStackDepth;
    result = TCL_OK;
    if (blockPtr->flags & BB_FALLTHRU) {
	result = StackCheckBasicBlock(assemEnvPtr, blockPtr->successor1,
		blockPtr, stackDepth);
    }

    if (result == TCL_OK && blockPtr->jumpTarget != NULL) {
	entry = Tcl_FindHashEntry(&assemEnvPtr->labelHash,
		TclGetString(blockPtr->jumpTarget));
	jumpTarget = (BasicBlock*)Tcl_GetHashValue(entry);
	result = StackCheckBasicBlock(assemEnvPtr, jumpTarget, blockPtr,
		stackDepth);
    }

    /*
     * All blocks referenced in a jump table are successors.
     */

    if (blockPtr->flags & BB_JUMPTABLE) {
	for (jtEntry = Tcl_FirstHashEntry(&blockPtr->jtPtr->hashTable,
		    &jtSearch);
		result == TCL_OK && jtEntry != NULL;
		jtEntry = Tcl_NextHashEntry(&jtSearch)) {
	    targetLabel = (Tcl_Obj*)Tcl_GetHashValue(jtEntry);
	    entry = Tcl_FindHashEntry(&assemEnvPtr->labelHash,
		    TclGetString(targetLabel));
	    jumpTarget = (BasicBlock*)Tcl_GetHashValue(entry);
	    result = StackCheckBasicBlock(assemEnvPtr, jumpTarget,
		    blockPtr, stackDepth);
	}
    }

    return result;
}

/*
 *-----------------------------------------------------------------------------
 *
 * StackCheckExit --
 *
 *	Makes sure that the net stack effect of an entire assembly language
 *	script is to push 1 result.
 *
 * Results:
 *	Returns a standard Tcl result, with an error message in the
 *	interpreter result if the stack is wrong.
 *
 * Side effects:
 *	If the assembly code had a net stack effect of zero, emits code to the
 *	concluding block to push a null result. In any case, updates the stack
 *	depth in the compile environment to reflect the net effect of the
 *	assembly code.
 *
 *-----------------------------------------------------------------------------
 */

static int
StackCheckExit(
    AssemblyEnv* assemEnvPtr)	/* Assembly environment */
{
    CompileEnv* envPtr = assemEnvPtr->envPtr;
				/* Compilation environment */
    Tcl_Interp* interp = (Tcl_Interp*) envPtr->iPtr;
				/* Tcl interpreter */
    int depth;			/* Net stack effect */
    int litIndex;		/* Index in the literal pool of the empty
				 * string */
    BasicBlock* curr_bb = assemEnvPtr->curr_bb;
				/* Final basic block in the assembly */

    /*
     * Don't perform these checks if execution doesn't reach the exit (either
     * because of an infinite loop or because the only return is from the
     * middle.
     */

    if (curr_bb->flags & BB_VISITED) {
	/*
	 * Exit with no operands; push an empty one.
	 */

	depth = curr_bb->finalStackDepth + curr_bb->initialStackDepth;
	if (depth == 0) {
	    /*
	     * Emit a 'push' of the empty literal.
	     */

	    litIndex = TclRegisterLiteral(envPtr, "", 0, 0);

	    /*
	     * Assumes that 'push' is at slot 0 in TalInstructionTable.
	     */

	    BBEmitInst1or4(assemEnvPtr, 0, litIndex, 0);
	    ++depth;
	}

	/*
	 * Exit with unbalanced stack.
	 */

	if (depth != 1) {
	    if (assemEnvPtr->flags & TCL_EVAL_DIRECT) {
		Tcl_SetObjResult(interp, Tcl_ObjPrintf(
			"stack is unbalanced on exit from the code (depth=%d)",
			depth));
		Tcl_SetErrorCode(interp, "TCL", "ASSEM", "BADSTACK", NULL);
	    }
	    return TCL_ERROR;
	}

	/*
	 * Record stack usage.
	 */

	envPtr->currStackDepth += depth;
    }

    return TCL_OK;
}

/*
 *-----------------------------------------------------------------------------
 *
 * ProcessCatches --
 *
 *	First pass of 'catch' processing.
 *
 * Results:
 *	Returns a standard Tcl result, with an appropriate error message if
 *	the result is TCL_ERROR.
 *
 * Side effects:
 *	Labels all basic blocks with their enclosing catches.
 *
 *-----------------------------------------------------------------------------
 */

static int
ProcessCatches(
    AssemblyEnv* assemEnvPtr)	/* Assembly environment */
{
    BasicBlock* blockPtr;	/* Pointer to a basic block */

    /*
     * Clear the catch state of all basic blocks.
     */

    for (blockPtr = assemEnvPtr->head_bb;
	    blockPtr != NULL;
	    blockPtr = blockPtr->successor1) {
	blockPtr->catchState = BBCS_UNKNOWN;
	blockPtr->enclosingCatch = NULL;
    }

    /*
     * Start the check recursively from the first basic block, which is
     * outside any exception context
     */

    if (ProcessCatchesInBasicBlock(assemEnvPtr, assemEnvPtr->head_bb,
	    NULL, BBCS_NONE, 0) != TCL_OK) {
	return TCL_ERROR;
    }

    /*
     * Check for unclosed catch on exit.
     */

    if (CheckForUnclosedCatches(assemEnvPtr) != TCL_OK) {
	return TCL_ERROR;
    }

    /*
     * Now there's enough information to build the exception ranges.
     */

    if (BuildExceptionRanges(assemEnvPtr) != TCL_OK) {
	return TCL_ERROR;
    }

    /*
     * Finally, restore any exception ranges from embedded scripts.
     */

    RestoreEmbeddedExceptionRanges(assemEnvPtr);
    return TCL_OK;
}

/*
 *-----------------------------------------------------------------------------
 *
 * ProcessCatchesInBasicBlock --
 *
 *	First-pass catch processing for one basic block.
 *
 * Results:
 *	Returns a standard Tcl result, with error message in the interpreter
 *	result if an error occurs.
 *
 * This procedure checks consistency of the exception context through the
 * assembler program, and records the enclosing 'catch' for every basic block.
 *
 *-----------------------------------------------------------------------------
 */

static int
ProcessCatchesInBasicBlock(
    AssemblyEnv* assemEnvPtr,	/* Assembly environment */
    BasicBlock* bbPtr,		/* Basic block being processed */
    BasicBlock* enclosing,	/* Start basic block of the enclosing catch */
    enum BasicBlockCatchState state,
				/* BBCS_NONE, BBCS_INCATCH, or BBCS_CAUGHT */
    int catchDepth)		/* Depth of nesting of catches */
{
    CompileEnv* envPtr = assemEnvPtr->envPtr;
				/* Compilation environment */
    Tcl_Interp* interp = (Tcl_Interp*) envPtr->iPtr;
				/* Tcl interpreter */
    int result;			/* Return value from this procedure */
    BasicBlock* fallThruEnclosing;
				/* Enclosing catch if execution falls thru */
    enum BasicBlockCatchState fallThruState;
				/* Catch state of the successor block */
    BasicBlock* jumpEnclosing;	/* Enclosing catch if execution goes to jump
				 * target */
    enum BasicBlockCatchState jumpState;
				/* Catch state of the jump target */
    int changed = 0;		/* Flag == 1 iff successor blocks need to be
				 * checked because the state of this block has
				 * changed. */
    BasicBlock* jumpTarget;	/* Basic block where a jump goes */
    Tcl_HashSearch jtSearch;	/* Hash search control for a jumptable */
    Tcl_HashEntry* jtEntry;	/* Entry in a jumptable */
    Tcl_Obj* targetLabel;	/* Target label from a jumptable */
    Tcl_HashEntry* entry;	/* Entry from the label table */

    /*
     * Update the state of the current block, checking for consistency.  Set
     * 'changed' to 1 if the state changes and successor blocks need to be
     * rechecked.
     */

    if (bbPtr->catchState == BBCS_UNKNOWN) {
	bbPtr->enclosingCatch = enclosing;
    } else if (bbPtr->enclosingCatch != enclosing) {
	if (assemEnvPtr->flags & TCL_EVAL_DIRECT) {
	    Tcl_SetObjResult(interp, Tcl_NewStringObj(
		    "execution reaches an instruction in inconsistent "
		    "exception contexts", -1));
	    Tcl_SetErrorLine(interp, bbPtr->startLine);
	    Tcl_SetErrorCode(interp, "TCL", "ASSEM", "BADCATCH", NULL);
	}
	return TCL_ERROR;
    }
    if (state > bbPtr->catchState) {
	bbPtr->catchState = state;
	changed = 1;
    }

    /*
     * If this block has been visited before, and its state hasn't changed,
     * we're done with it for now.
     */

    if (!changed) {
	return TCL_OK;
    }
    bbPtr->catchDepth = catchDepth;

    /*
     * Determine enclosing catch and 'caught' state for the fallthrough and
     * the jump target. Default for both is the state of the current block.
     */

    fallThruEnclosing = enclosing;
    fallThruState = state;
    jumpEnclosing = enclosing;
    jumpState = state;

    /*
     * TODO: Make sure that the test cases include validating that a natural
     * loop can't include 'beginCatch' or 'endCatch'
     */

    if (bbPtr->flags & BB_BEGINCATCH) {
	/*
	 * If the block begins a catch, the state for the successor is 'in
	 * catch'. The jump target is the exception exit, and the state of the
	 * jump target is 'caught.'
	 */

	fallThruEnclosing = bbPtr;
	fallThruState = BBCS_INCATCH;
	jumpEnclosing = bbPtr;
	jumpState = BBCS_CAUGHT;
	++catchDepth;
    }

    if (bbPtr->flags & BB_ENDCATCH) {
	/*
	 * If the block ends a catch, the state for the successor is whatever
	 * the state was on entry to the catch.
	 */

	if (enclosing == NULL) {
	    if (assemEnvPtr->flags & TCL_EVAL_DIRECT) {
		Tcl_SetObjResult(interp, Tcl_NewStringObj(
			"endCatch without a corresponding beginCatch", -1));
		Tcl_SetErrorLine(interp, bbPtr->startLine);
		Tcl_SetErrorCode(interp, "TCL", "ASSEM", "BADENDCATCH", NULL);
	    }
	    return TCL_ERROR;
	}
	fallThruEnclosing = enclosing->enclosingCatch;
	fallThruState = enclosing->catchState;
	--catchDepth;
    }

    /*
     * Visit any successor blocks with the appropriate exception context
     */

    result = TCL_OK;
    if (bbPtr->flags & BB_FALLTHRU) {
	result = ProcessCatchesInBasicBlock(assemEnvPtr, bbPtr->successor1,
		fallThruEnclosing, fallThruState, catchDepth);
    }
    if (result == TCL_OK && bbPtr->jumpTarget != NULL) {
	entry = Tcl_FindHashEntry(&assemEnvPtr->labelHash,
		TclGetString(bbPtr->jumpTarget));
	jumpTarget = (BasicBlock*)Tcl_GetHashValue(entry);
	result = ProcessCatchesInBasicBlock(assemEnvPtr, jumpTarget,
		jumpEnclosing, jumpState, catchDepth);
    }

    /*
     * All blocks referenced in a jump table are successors.
     */

    if (bbPtr->flags & BB_JUMPTABLE) {
	for (jtEntry = Tcl_FirstHashEntry(&bbPtr->jtPtr->hashTable,&jtSearch);
		result == TCL_OK && jtEntry != NULL;
		jtEntry = Tcl_NextHashEntry(&jtSearch)) {
	    targetLabel = (Tcl_Obj*)Tcl_GetHashValue(jtEntry);
	    entry = Tcl_FindHashEntry(&assemEnvPtr->labelHash,
		    TclGetString(targetLabel));
	    jumpTarget = (BasicBlock*)Tcl_GetHashValue(entry);
	    result = ProcessCatchesInBasicBlock(assemEnvPtr, jumpTarget,
		    jumpEnclosing, jumpState, catchDepth);
	}
    }

    return result;
}

/*
 *-----------------------------------------------------------------------------
 *
 * CheckForUnclosedCatches --
 *
 *	Checks that a sequence of assembly code has no unclosed catches on
 *	exit.
 *
 * Results:
 *	Returns a standard Tcl result, with an error message for unclosed
 *	catches.
 *
 *-----------------------------------------------------------------------------
 */

static int
CheckForUnclosedCatches(
    AssemblyEnv* assemEnvPtr)	/* Assembly environment */
{
    CompileEnv* envPtr = assemEnvPtr->envPtr;
				/* Compilation environment */
    Tcl_Interp* interp = (Tcl_Interp*) envPtr->iPtr;
				/* Tcl interpreter */

    if (assemEnvPtr->curr_bb->catchState >= BBCS_INCATCH) {
	if (assemEnvPtr->flags & TCL_EVAL_DIRECT) {
	    Tcl_SetObjResult(interp, Tcl_NewStringObj(
		    "catch still active on exit from assembly code", -1));
	    Tcl_SetErrorLine(interp,
		    assemEnvPtr->curr_bb->enclosingCatch->startLine);
	    Tcl_SetErrorCode(interp, "TCL", "ASSEM", "UNCLOSEDCATCH", NULL);
	}
	return TCL_ERROR;
    }
    return TCL_OK;
}

/*
 *-----------------------------------------------------------------------------
 *
 * BuildExceptionRanges --
 *
 *	Walks through the assembly code and builds exception ranges for the
 *	catches embedded therein.
 *
 * Results:
 *	Returns a standard Tcl result with an error message in the interpreter
 *	if anything is unsuccessful.
 *
 * Side effects:
 *	Each contiguous block of code with a given catch exit is assigned an
 *	exception range at the appropriate level.
 *	Exception ranges in embedded blocks have their levels corrected and
 *	collated into the table.
 *	Blocks that end with 'beginCatch' are associated with the innermost
 *	exception range of the following block.
 *
 *-----------------------------------------------------------------------------
 */

static int
BuildExceptionRanges(
    AssemblyEnv* assemEnvPtr)	/* Assembly environment */
{
    CompileEnv* envPtr = assemEnvPtr->envPtr;
				/* Compilation environment */
    BasicBlock* bbPtr;		/* Current basic block */
    BasicBlock* prevPtr = NULL;	/* Previous basic block */
    int catchDepth = 0;		/* Current catch depth */
    int maxCatchDepth = 0;	/* Maximum catch depth in the program */
    BasicBlock** catches;	/* Stack of catches in progress */
    int* catchIndices;		/* Indices of the exception ranges of catches
				 * in progress */
    int i;

    /*
     * Determine the max catch depth for the entire assembly script
     * (excluding embedded eval's and expr's, which will be handled later).
     */

    for (bbPtr=assemEnvPtr->head_bb; bbPtr != NULL; bbPtr=bbPtr->successor1) {
	if (bbPtr->catchDepth > maxCatchDepth) {
	    maxCatchDepth = bbPtr->catchDepth;
	}
    }

    /*
     * Allocate memory for a stack of active catches.
     */

    catches = (BasicBlock**)ckalloc(maxCatchDepth * sizeof(BasicBlock*));
    catchIndices = (int *)ckalloc(maxCatchDepth * sizeof(int));
    for (i = 0; i < maxCatchDepth; ++i) {
	catches[i] = NULL;
	catchIndices[i] = -1;
    }

    /*
     * Walk through the basic blocks and manage exception ranges.
     */

    for (bbPtr=assemEnvPtr->head_bb; bbPtr != NULL; bbPtr=bbPtr->successor1) {
	UnstackExpiredCatches(envPtr, bbPtr, catchDepth, catches,
		catchIndices);
	LookForFreshCatches(bbPtr, catches);
	StackFreshCatches(assemEnvPtr, bbPtr, catchDepth, catches,
		catchIndices);

	/*
	 * If the last block was a 'begin catch', fill in the exception range.
	 */

	catchDepth = bbPtr->catchDepth;
	if (prevPtr != NULL && (prevPtr->flags & BB_BEGINCATCH)) {
	    TclStoreInt4AtPtr(catchIndices[catchDepth-1],
		    envPtr->codeStart + bbPtr->startOffset - 4);
	}

	prevPtr = bbPtr;
    }

    /* Make sure that all catches are closed */

    if (catchDepth != 0) {
	Tcl_Panic("unclosed catch at end of code in "
		"tclAssembly.c:BuildExceptionRanges, can't happen");
    }

    /* Free temp storage */

    ckfree(catchIndices);
    ckfree(catches);

    return TCL_OK;
}

/*
 *-----------------------------------------------------------------------------
 *
 * UnstackExpiredCatches --
 *
 *	Unstacks and closes the exception ranges for any catch contexts that
 *	were active in the previous basic block but are inactive in the
 *	current one.
 *
 *-----------------------------------------------------------------------------
 */

static void
UnstackExpiredCatches(
    CompileEnv* envPtr,		/* Compilation environment */
    BasicBlock* bbPtr,		/* Basic block being processed */
    int catchDepth,		/* Depth of nesting of catches prior to entry
				 * to this block */
    BasicBlock** catches,	/* Array of catch contexts */
    int* catchIndices)		/* Indices of the exception ranges
				 * corresponding to the catch contexts */
{
    ExceptionRange* range;	/* Exception range for a specific catch */
    BasicBlock* block;		/* Catch block being examined */
    BasicBlockCatchState catchState;
				/* State of the code relative to the catch
				 * block being examined ("in catch" or
				 * "caught"). */

    /*
     * Unstack any catches that are deeper than the nesting level of the basic
     * block being entered.
     */

    while (catchDepth > bbPtr->catchDepth) {
	--catchDepth;
	if (catches[catchDepth] != NULL) {
	    range = envPtr->exceptArrayPtr + catchIndices[catchDepth];
	    range->numCodeBytes = bbPtr->startOffset - range->codeOffset;
	    catches[catchDepth] = NULL;
	    catchIndices[catchDepth] = -1;
	}
    }

    /*
     * Unstack any catches that don't match the basic block being entered,
     * either because they are no longer part of the context, or because the
     * context has changed from INCATCH to CAUGHT.
     */

    catchState = bbPtr->catchState;
    block = bbPtr->enclosingCatch;
    while (catchDepth > 0) {
	--catchDepth;
	if (catches[catchDepth] != NULL) {
	    if (catches[catchDepth] != block || catchState >= BBCS_CAUGHT) {
		range = envPtr->exceptArrayPtr + catchIndices[catchDepth];
		range->numCodeBytes = bbPtr->startOffset - range->codeOffset;
		catches[catchDepth] = NULL;
		catchIndices[catchDepth] = -1;
	    }
	    catchState = block->catchState;
	    block = block->enclosingCatch;
	}
    }
}

/*
 *-----------------------------------------------------------------------------
 *
 * LookForFreshCatches --
 *
 *	Determines whether a basic block being entered needs any exception
 *	ranges that are not already stacked.
 *
 * Does not create the ranges: this procedure iterates from the innermost
 * catch outward, but exception ranges must be created from the outermost
 * catch inward.
 *
 *-----------------------------------------------------------------------------
 */

static void
LookForFreshCatches(
    BasicBlock* bbPtr,		/* Basic block being entered */
    BasicBlock** catches)	/* Array of catch contexts that are already
				 * entered */
{
    BasicBlockCatchState catchState;
				/* State ("in catch" or "caught") of the
				 * current catch. */
    BasicBlock* block;		/* Current enclosing catch */
    int catchDepth;		/* Nesting depth of the current catch */

    catchState = bbPtr->catchState;
    block = bbPtr->enclosingCatch;
    catchDepth = bbPtr->catchDepth;
    while (catchDepth > 0) {
	--catchDepth;
	if (catches[catchDepth] != block && catchState < BBCS_CAUGHT) {
	    catches[catchDepth] = block;
	}
	catchState = block->catchState;
	block = block->enclosingCatch;
    }
}

/*
 *-----------------------------------------------------------------------------
 *
 * StackFreshCatches --
 *
 *	Make ExceptionRange records for any catches that are in the basic
 *	block being entered and were not in the previous basic block.
 *
 *-----------------------------------------------------------------------------
 */

static void
StackFreshCatches(
    AssemblyEnv* assemEnvPtr,	/* Assembly environment */
    BasicBlock* bbPtr,		/* Basic block being processed */
    int catchDepth,		/* Depth of nesting of catches prior to entry
				 * to this block */
    BasicBlock** catches,	/* Array of catch contexts */
    int* catchIndices)		/* Indices of the exception ranges
				 * corresponding to the catch contexts */
{
    CompileEnv* envPtr = assemEnvPtr->envPtr;
				/* Compilation environment */
    ExceptionRange* range;	/* Exception range for a specific catch */
    BasicBlock* block;		/* Catch block being examined */
    BasicBlock* errorExit;	/* Error exit from the catch block */
    Tcl_HashEntry* entryPtr;

    catchDepth = 0;

    /*
     * Iterate through the enclosing catch blocks from the outside in,
     * looking for ones that don't have exception ranges (and are uncaught)
     */

    for (catchDepth = 0; catchDepth < bbPtr->catchDepth; ++catchDepth) {
	if (catchIndices[catchDepth] == -1 && catches[catchDepth] != NULL) {
	    /*
	     * Create an exception range for a block that needs one.
	     */

	    block = catches[catchDepth];
	    catchIndices[catchDepth] =
		    TclCreateExceptRange(CATCH_EXCEPTION_RANGE, envPtr);
	    range = envPtr->exceptArrayPtr + catchIndices[catchDepth];
	    range->nestingLevel = envPtr->exceptDepth + catchDepth;
	    envPtr->maxExceptDepth =
		    TclMax(range->nestingLevel + 1, envPtr->maxExceptDepth);
	    range->codeOffset = bbPtr->startOffset;

	    entryPtr = Tcl_FindHashEntry(&assemEnvPtr->labelHash,
		    TclGetString(block->jumpTarget));
	    if (entryPtr == NULL) {
		Tcl_Panic("undefined label in tclAssembly.c:"
			"BuildExceptionRanges, can't happen");
	    }

	    errorExit = (BasicBlock*)Tcl_GetHashValue(entryPtr);
	    range->catchOffset = errorExit->startOffset;
	}
    }
}

/*
 *-----------------------------------------------------------------------------
 *
 * RestoreEmbeddedExceptionRanges --
 *
 *	Processes an assembly script, replacing any exception ranges that
 *	were present in embedded code.
 *
 *-----------------------------------------------------------------------------
 */

static void
RestoreEmbeddedExceptionRanges(
    AssemblyEnv* assemEnvPtr)	/* Assembly environment */
{
    CompileEnv* envPtr = assemEnvPtr->envPtr;
				/* Compilation environment */
    BasicBlock* bbPtr;		/* Current basic block */
    int rangeBase;		/* Base of the foreign exception ranges when
				 * they are reinstalled */
    int rangeIndex;		/* Index of the current foreign exception
				 * range as reinstalled */
    ExceptionRange* range;	/* Current foreign exception range */
    unsigned char opcode;	/* Current instruction's opcode */
    int catchIndex;		/* Index of the exception range to which the
				 * current instruction refers */
    int i;

    /*
     * Walk the basic blocks looking for exceptions in embedded scripts.
     */

    for (bbPtr = assemEnvPtr->head_bb;
	    bbPtr != NULL;
	    bbPtr = bbPtr->successor1) {
	if (bbPtr->foreignExceptionCount != 0) {
	    /*
	     * Reinstall the embedded exceptions and track their nesting level
	     */

	    rangeBase = envPtr->exceptArrayNext;
	    for (i = 0; i < bbPtr->foreignExceptionCount; ++i) {
		range = bbPtr->foreignExceptions + i;
		rangeIndex = TclCreateExceptRange(range->type, envPtr);
		range->nestingLevel += envPtr->exceptDepth + bbPtr->catchDepth;
		memcpy(envPtr->exceptArrayPtr + rangeIndex, range,
			sizeof(ExceptionRange));
		if (range->nestingLevel >= envPtr->maxExceptDepth) {
		    envPtr->maxExceptDepth = range->nestingLevel + 1;
		}
	    }

	    /*
	     * Walk through the bytecode of the basic block, and relocate
	     * INST_BEGIN_CATCH4 instructions to the new locations
	     */

	    i = bbPtr->startOffset;
	    while (i < bbPtr->successor1->startOffset) {
		opcode = envPtr->codeStart[i];
		if (opcode == INST_BEGIN_CATCH4) {
		    catchIndex = TclGetUInt4AtPtr(envPtr->codeStart + i + 1);
		    if (catchIndex >= bbPtr->foreignExceptionBase
			    && catchIndex < (bbPtr->foreignExceptionBase +
			    bbPtr->foreignExceptionCount)) {
			catchIndex -= bbPtr->foreignExceptionBase;
			catchIndex += rangeBase;
			TclStoreInt4AtPtr(catchIndex, envPtr->codeStart+i+1);
		    }
		}
		i += tclInstructionTable[opcode].numBytes;
	    }
	}
    }
}

/*
 *-----------------------------------------------------------------------------
 *
 * ResetVisitedBasicBlocks --
 *
 *	Turns off the 'visited' flag in all basic blocks at the conclusion
 *	of a pass.
 *
 *-----------------------------------------------------------------------------
 */

static void
ResetVisitedBasicBlocks(
    AssemblyEnv* assemEnvPtr)	/* Assembly environment */
{
    BasicBlock* block;

    for (block = assemEnvPtr->head_bb; block != NULL;
	    block = block->successor1) {
	block->flags &= ~BB_VISITED;
    }
}

/*
 *-----------------------------------------------------------------------------
 *
 * AddBasicBlockRangeToErrorInfo --
 *
 *	Updates the error info of the Tcl interpreter to show a given basic
 *	block in the code.
 *
 * This procedure is used to label the callstack with source location
 * information when reporting an error in stack checking.
 *
 *-----------------------------------------------------------------------------
 */

static void
AddBasicBlockRangeToErrorInfo(
    AssemblyEnv* assemEnvPtr,	/* Assembly environment */
    BasicBlock* bbPtr)		/* Basic block in which the error is found */
{
    CompileEnv* envPtr = assemEnvPtr->envPtr;
				/* Compilation environment */
    Tcl_Interp* interp = (Tcl_Interp*) envPtr->iPtr;
				/* Tcl interpreter */
    Tcl_Obj* lineNo;		/* Line number in the source */

    Tcl_AddErrorInfo(interp, "\n    in assembly code between lines ");
    TclNewIntObj(lineNo, bbPtr->startLine);
    Tcl_IncrRefCount(lineNo);
    Tcl_AppendObjToErrorInfo(interp, lineNo);
    Tcl_AddErrorInfo(interp, " and ");
    if (bbPtr->successor1 != NULL) {
	TclSetIntObj(lineNo, bbPtr->successor1->startLine);
	Tcl_AppendObjToErrorInfo(interp, lineNo);
    } else {
	Tcl_AddErrorInfo(interp, "end of assembly code");
    }
    Tcl_DecrRefCount(lineNo);
}

/*
 *-----------------------------------------------------------------------------
 *
 * DupAssembleCodeInternalRep --
 *
 *	Part of the Tcl object type implementation for Tcl assembly language
 *	bytecode. We do not copy the bytecode internalrep. Instead, we return
 *	without setting copyPtr->typePtr, so the copy is a plain string copy
 *	of the assembly source, and if it is to be used as a compiled
 *	expression, it will need to be reprocessed.
 *
 *	This makes sense, because with Tcl's copy-on-write practices, the
 *	usual (only?) time Tcl_DuplicateObj() will be called is when the copy
 *	is about to be modified, which would invalidate any copied bytecode
 *	anyway. The only reason it might make sense to copy the bytecode is if
 *	we had some modifying routines that operated directly on the internalrep,
 *	as we do for lists and dicts.
 *
 * Results:
 *	None.
 *
 * Side effects:
 *	None.
 *
 *-----------------------------------------------------------------------------
 */

static void
DupAssembleCodeInternalRep(
    TCL_UNUSED(Tcl_Obj *),
    TCL_UNUSED(Tcl_Obj *))
{
    return;
}

/*
 *-----------------------------------------------------------------------------
 *
 * FreeAssembleCodeInternalRep --
 *
 *	Part of the Tcl object type implementation for Tcl expression
 *	bytecode. Frees the storage allocated to hold the internal rep, unless
 *	ref counts indicate bytecode execution is still in progress.
 *
 * Results:
 *	None.
 *
 * Side effects:
 *	May free allocated memory. Leaves objPtr untyped.
 *
 *-----------------------------------------------------------------------------
 */

static void
FreeAssembleCodeInternalRep(
    Tcl_Obj *objPtr)
{
    ByteCode *codePtr;

    ByteCodeGetInternalRep(objPtr, &assembleCodeType, codePtr);
    assert(codePtr != NULL);

    TclReleaseByteCode(codePtr);
}

/*
 * Local Variables:
 * mode: c
 * c-basic-offset: 4
 * fill-column: 78
 * End:
 */<|MERGE_RESOLUTION|>--- conflicted
+++ resolved
@@ -1397,7 +1397,7 @@
 	if (opnd < 0 || opnd > 3) {
 	    Tcl_SetObjResult(interp,
 			     Tcl_NewStringObj("operand must be [0..3]", -1));
-	    Tcl_SetErrorCode(interp, "TCL", "ASSEM", "OPERAND<0,>3", NULL);
+	    Tcl_SetErrorCode(interp, "TCL", "ASSEM", "OPERAND<0,>3", (void *)NULL);
 	    goto cleanup;
 	}
 	BBEmitInstInt1(assemEnvPtr, tblIdx, opnd, opnd);
@@ -1638,7 +1638,7 @@
 	    if (assemEnvPtr->flags & TCL_EVAL_DIRECT) {
 		Tcl_SetObjResult(interp,
 			Tcl_NewStringObj("operand must be >=2", -1));
-		Tcl_SetErrorCode(interp, "TCL", "ASSEM", "OPERAND>=2", NULL);
+		Tcl_SetErrorCode(interp, "TCL", "ASSEM", "OPERAND>=2", (void *)NULL);
 	    }
 	    goto cleanup;
 	}
@@ -2008,7 +2008,7 @@
 	    Tcl_SetObjResult(interp, Tcl_NewStringObj(
 		    "jump table must have an even number of list elements",
 		    -1));
-	    Tcl_SetErrorCode(interp, "TCL", "ASSEM", "BADJUMPTABLE", NULL);
+	    Tcl_SetErrorCode(interp, "TCL", "ASSEM", "BADJUMPTABLE", (void *)NULL);
 	}
 	return TCL_ERROR;
     }
@@ -2038,13 +2038,8 @@
 	    if (assemEnvPtr->flags & TCL_EVAL_DIRECT) {
 		Tcl_SetObjResult(interp, Tcl_ObjPrintf(
 			"duplicate entry in jump table for \"%s\"",
-<<<<<<< HEAD
 			TclGetString(objv[i])));
-		Tcl_SetErrorCode(interp, "TCL", "ASSEM", "DUPJUMPTABLEENTRY");
-=======
-			Tcl_GetString(objv[i])));
-		Tcl_SetErrorCode(interp, "TCL", "ASSEM", "DUPJUMPTABLEENTRY", NULL);
->>>>>>> e8b8c2d2
+		Tcl_SetErrorCode(interp, "TCL", "ASSEM", "DUPJUMPTABLEENTRY", (void *)NULL);
 		DeleteMirrorJumpTable(jtPtr);
 		return TCL_ERROR;
 	    }
@@ -2131,7 +2126,7 @@
 	if (assemEnvPtr->flags & TCL_EVAL_DIRECT) {
 	    Tcl_SetObjResult(interp, Tcl_NewStringObj(
 		    "assembly code may not contain substitutions", -1));
-	    Tcl_SetErrorCode(interp, "TCL", "ASSEM", "NOSUBST", NULL);
+	    Tcl_SetErrorCode(interp, "TCL", "ASSEM", "NOSUBST", (void *)NULL);
 	}
 	return TCL_ERROR;
     }
@@ -2358,7 +2353,7 @@
 	    Tcl_SetObjResult(interp, Tcl_NewStringObj(
 		    "cannot use this instruction to create a variable"
 		    " in a non-proc context", -1));
-	    Tcl_SetErrorCode(interp, "TCL", "ASSEM", "LVT", NULL);
+	    Tcl_SetErrorCode(interp, "TCL", "ASSEM", "LVT", (void *)NULL);
 	}
 	return -1;
     }
@@ -2394,7 +2389,7 @@
 	if ((*p == ':') && (p[1] == ':')) {
 	    Tcl_SetObjResult(interp, Tcl_ObjPrintf(
 		    "variable \"%s\" is not local", name));
-	    Tcl_SetErrorCode(interp, "TCL", "ASSEM", "NONLOCAL", name, NULL);
+	    Tcl_SetErrorCode(interp, "TCL", "ASSEM", "NONLOCAL", name, (void *)NULL);
 	    return TCL_ERROR;
 	}
     }
@@ -2431,7 +2426,7 @@
     if (value < 0 || value > 0xFF) {
 	result = Tcl_NewStringObj("operand does not fit in one byte", -1);
 	Tcl_SetObjResult(interp, result);
-	Tcl_SetErrorCode(interp, "TCL", "ASSEM", "1BYTE", NULL);
+	Tcl_SetErrorCode(interp, "TCL", "ASSEM", "1BYTE", (void *)NULL);
 	return TCL_ERROR;
     }
     return TCL_OK;
@@ -2467,7 +2462,7 @@
     if (value > 0x7F || value < -0x80) {
 	result = Tcl_NewStringObj("operand does not fit in one byte", -1);
 	Tcl_SetObjResult(interp, result);
-	Tcl_SetErrorCode(interp, "TCL", "ASSEM", "1BYTE", NULL);
+	Tcl_SetErrorCode(interp, "TCL", "ASSEM", "1BYTE", (void *)NULL);
 	return TCL_ERROR;
     }
     return TCL_OK;
@@ -2501,7 +2496,7 @@
     if (value < 0) {
 	result = Tcl_NewStringObj("operand must be nonnegative", -1);
 	Tcl_SetObjResult(interp, result);
-	Tcl_SetErrorCode(interp, "TCL", "ASSEM", "NONNEGATIVE", NULL);
+	Tcl_SetErrorCode(interp, "TCL", "ASSEM", "NONNEGATIVE", (void *)NULL);
 	return TCL_ERROR;
     }
     return TCL_OK;
@@ -2535,7 +2530,7 @@
     if (value <= 0) {
 	result = Tcl_NewStringObj("operand must be positive", -1);
 	Tcl_SetObjResult(interp, result);
-	Tcl_SetErrorCode(interp, "TCL", "ASSEM", "POSITIVE", NULL);
+	Tcl_SetErrorCode(interp, "TCL", "ASSEM", "POSITIVE", (void *)NULL);
 	return TCL_ERROR;
     }
     return TCL_OK;
@@ -2588,7 +2583,7 @@
 	    Tcl_SetObjResult(interp, Tcl_ObjPrintf(
 		    "duplicate definition of label \"%s\"", labelName));
 	    Tcl_SetErrorCode(interp, "TCL", "ASSEM", "DUPLABEL", labelName,
-		    NULL);
+		    (void *)NULL);
 	}
 	return TCL_ERROR;
     }
@@ -2995,7 +2990,7 @@
 	Tcl_SetObjResult(interp, Tcl_ObjPrintf(
 		"undefined label \"%s\"", TclGetString(jumpTarget)));
 	Tcl_SetErrorCode(interp, "TCL", "ASSEM", "NOLABEL",
-		TclGetString(jumpTarget), NULL);
+		TclGetString(jumpTarget), (void *)NULL);
 	Tcl_SetErrorLine(interp, bbPtr->jumpLine);
     }
 }
@@ -3285,7 +3280,7 @@
 			"a context where an exception has been "
 			"caught and not disposed of.",
 			tclInstructionTable[opcode].name));
-		Tcl_SetErrorCode(interp, "TCL", "ASSEM", "BADTHROW", NULL);
+		Tcl_SetErrorCode(interp, "TCL", "ASSEM", "BADTHROW", (void *)NULL);
 		AddBasicBlockRangeToErrorInfo(assemEnvPtr, blockPtr);
 	    }
 	    return TCL_ERROR;
@@ -3468,7 +3463,7 @@
 	     */
 
 	    Tcl_SetErrorLine(interp, blockPtr->startLine);
-	    Tcl_SetErrorCode(interp, "TCL", "ASSEM", "BADSTACK", NULL);
+	    Tcl_SetErrorCode(interp, "TCL", "ASSEM", "BADSTACK", (void *)NULL);
 	}
 	return TCL_ERROR;
     }
@@ -3491,7 +3486,7 @@
     if (initialStackDepth + blockPtr->minStackDepth < 0) {
 	if (assemEnvPtr->flags & TCL_EVAL_DIRECT) {
 	    Tcl_SetObjResult(interp, Tcl_NewStringObj("stack underflow", -1));
-	    Tcl_SetErrorCode(interp, "TCL", "ASSEM", "BADSTACK", NULL);
+	    Tcl_SetErrorCode(interp, "TCL", "ASSEM", "BADSTACK", (void *)NULL);
 	    AddBasicBlockRangeToErrorInfo(assemEnvPtr, blockPtr);
 	    Tcl_SetErrorLine(interp, blockPtr->startLine);
 	}
@@ -3510,7 +3505,7 @@
 	if (assemEnvPtr->flags & TCL_EVAL_DIRECT) {
 	    Tcl_SetObjResult(interp, Tcl_NewStringObj(
 		    "code pops stack below level of enclosing catch", -1));
-	    Tcl_SetErrorCode(interp, "TCL", "ASSEM", "BADSTACKINCATCH", NULL);
+	    Tcl_SetErrorCode(interp, "TCL", "ASSEM", "BADSTACKINCATCH", (void *)NULL);
 	    AddBasicBlockRangeToErrorInfo(assemEnvPtr, blockPtr);
 	    Tcl_SetErrorLine(interp, blockPtr->startLine);
 	}
@@ -3639,7 +3634,7 @@
 		Tcl_SetObjResult(interp, Tcl_ObjPrintf(
 			"stack is unbalanced on exit from the code (depth=%d)",
 			depth));
-		Tcl_SetErrorCode(interp, "TCL", "ASSEM", "BADSTACK", NULL);
+		Tcl_SetErrorCode(interp, "TCL", "ASSEM", "BADSTACK", (void *)NULL);
 	    }
 	    return TCL_ERROR;
 	}
@@ -3786,7 +3781,7 @@
 		    "execution reaches an instruction in inconsistent "
 		    "exception contexts", -1));
 	    Tcl_SetErrorLine(interp, bbPtr->startLine);
-	    Tcl_SetErrorCode(interp, "TCL", "ASSEM", "BADCATCH", NULL);
+	    Tcl_SetErrorCode(interp, "TCL", "ASSEM", "BADCATCH", (void *)NULL);
 	}
 	return TCL_ERROR;
     }
@@ -3845,7 +3840,7 @@
 		Tcl_SetObjResult(interp, Tcl_NewStringObj(
 			"endCatch without a corresponding beginCatch", -1));
 		Tcl_SetErrorLine(interp, bbPtr->startLine);
-		Tcl_SetErrorCode(interp, "TCL", "ASSEM", "BADENDCATCH", NULL);
+		Tcl_SetErrorCode(interp, "TCL", "ASSEM", "BADENDCATCH", (void *)NULL);
 	    }
 	    return TCL_ERROR;
 	}
@@ -3922,7 +3917,7 @@
 		    "catch still active on exit from assembly code", -1));
 	    Tcl_SetErrorLine(interp,
 		    assemEnvPtr->curr_bb->enclosingCatch->startLine);
-	    Tcl_SetErrorCode(interp, "TCL", "ASSEM", "UNCLOSEDCATCH", NULL);
+	    Tcl_SetErrorCode(interp, "TCL", "ASSEM", "UNCLOSEDCATCH", (void *)NULL);
 	}
 	return TCL_ERROR;
     }
