/*
 * tclAssembly.c --
 *
 *	Assembler for Tcl bytecodes.
 *
 * This file contains the procedures that convert Tcl Assembly Language (TAL)
 * to a sequence of bytecode instructions for the Tcl execution engine.
 *
 * Copyright (c) 2010 by Ozgur Dogan Ugurlu.
 * Copyright (c) 2010 by Kevin B. Kenny.
 *
 * See the file "license.terms" for information on usage and redistribution of
 * this file, and for a DISCLAIMER OF ALL WARRANTIES.
 */

/*-
 *- THINGS TO DO:
 *- More instructions:
 *-   done - alternate exit point (affects stack and exception range checking)
 *-   break and continue - if exception ranges can be sorted out.
 *-   foreach_start4, foreach_step4
 *-   returnImm, returnStk
 *-   expandStart, expandStkTop, invokeExpanded, expandDrop
 *-   dictFirst, dictNext, dictDone
 *-   dictUpdateStart, dictUpdateEnd
 *-   jumpTable testing
 *-   syntax (?)
 *-   returnCodeBranch
 *-   tclooNext, tclooNextClass
 */

#include "tclInt.h"
#include "tclCompile.h"
#include "tclOOInt.h"
#include <assert.h>

/*
 * Structure that represents a range of instructions in the bytecode.
 */

typedef struct CodeRange {
    int startOffset;		/* Start offset in the bytecode array */
    int endOffset;		/* End offset in the bytecode array */
} CodeRange;

/*
 * State identified for a basic block's catch context.
 */

typedef enum BasicBlockCatchState {
    BBCS_UNKNOWN = 0,		/* Catch context has not yet been identified */
    BBCS_NONE,			/* Block is outside of any catch */
    BBCS_INCATCH,		/* Block is within a catch context */
    BBCS_CAUGHT 		/* Block is within a catch context and
				 * may be executed after an exception fires */
} BasicBlockCatchState;

/*
 * Structure that defines a basic block - a linear sequence of bytecode
 * instructions with no jumps in or out (including not changing the
 * state of any exception range).
 */

typedef struct BasicBlock {
    int originalStartOffset;	/* Instruction offset before JUMP1s were
				 * substituted with JUMP4's */
    int startOffset;		/* Instruction offset of the start of the
				 * block */
    int startLine;		/* Line number in the input script of the
				 * instruction at the start of the block */
    int jumpOffset;		/* Bytecode offset of the 'jump' instruction
				 * that ends the block, or -1 if there is no
				 * jump. */
    int jumpLine;		/* Line number in the input script of the
				 * 'jump' instruction that ends the block, or
				 * -1 if there is no jump */
    struct BasicBlock* prevPtr;	/* Immediate predecessor of this block */
    struct BasicBlock* predecessor;
				/* Predecessor of this block in the spanning
				 * tree */
    struct BasicBlock* successor1;
				/* BasicBlock structure of the following
				 * block: NULL at the end of the bytecode
				 * sequence. */
    Tcl_Obj* jumpTarget;	/* Jump target label if the jump target is
				 * unresolved */
    int initialStackDepth;	/* Absolute stack depth on entry */
    int minStackDepth;		/* Low-water relative stack depth */
    int maxStackDepth;		/* High-water relative stack depth */
    int finalStackDepth;	/* Relative stack depth on exit */
    enum BasicBlockCatchState catchState;
				/* State of the block for 'catch' analysis */
    int catchDepth;		/* Number of nested catches in which the basic
				 * block appears */
    struct BasicBlock* enclosingCatch;
				/* BasicBlock structure of the last startCatch
				 * executed on a path to this block, or NULL
				 * if there is no enclosing catch */
    int foreignExceptionBase;	/* Base index of foreign exceptions */
    int foreignExceptionCount;	/* Count of foreign exceptions */
    ExceptionRange* foreignExceptions;
				/* ExceptionRange structures for exception
				 * ranges belonging to embedded scripts and
				 * expressions in this block */
    JumptableInfo* jtPtr;	/* Jump table at the end of this basic block */
    int flags;			/* Boolean flags */
} BasicBlock;

/*
 * Flags that pertain to a basic block.
 */

enum BasicBlockFlags {
    BB_VISITED = (1 << 0),	/* Block has been visited in the current
				 * traversal */
    BB_FALLTHRU = (1 << 1),	/* Control may pass from this block to a
				 * successor */
    BB_JUMP1 = (1 << 2),	/* Basic block ends with a 1-byte-offset jump
				 * and may need expansion */
    BB_JUMPTABLE = (1 << 3),	/* Basic block ends with a jump table */
    BB_BEGINCATCH = (1 << 4),	/* Block ends with a 'beginCatch' instruction,
				 * marking it as the start of a 'catch'
				 * sequence. The 'jumpTarget' is the exception
				 * exit from the catch block. */
    BB_ENDCATCH = (1 << 5)	/* Block ends with an 'endCatch' instruction,
				 * unwinding the catch from the exception
				 * stack. */
};

/*
 * Source instruction type recognized by the assembler.
 */

typedef enum TalInstType {
    ASSEM_1BYTE,		/* Fixed arity, 1-byte instruction */
    ASSEM_BEGIN_CATCH,		/* Begin catch: one 4-byte jump offset to be
				 * converted to appropriate exception
				 * ranges */
    ASSEM_BOOL,			/* One Boolean operand */
    ASSEM_BOOL_LVT4,		/* One Boolean, one 4-byte LVT ref. */
    ASSEM_CLOCK_READ,		/* 1-byte unsigned-integer case number, in the
				 * range 0-3 */
    ASSEM_CONCAT1,		/* 1-byte unsigned-integer operand count, must
				 * be strictly positive, consumes N, produces
				 * 1 */
    ASSEM_DICT_GET,		/* 'dict get' and related - consumes N+1
				 * operands, produces 1, N > 0 */
    ASSEM_DICT_GET_DEF,		/* 'dict getwithdefault' - consumes N+2
				 * operands, produces 1, N > 0 */
    ASSEM_DICT_SET,		/* specifies key count and LVT index, consumes
				 * N+1 operands, produces 1, N > 0 */
    ASSEM_DICT_UNSET,		/* specifies key count and LVT index, consumes
				 * N operands, produces 1, N > 0 */
    ASSEM_END_CATCH,		/* End catch. No args. Exception range popped
				 * from stack and stack pointer restored. */
    ASSEM_EVAL,			/* 'eval' - evaluate a constant script (by
				 * compiling it in line with the assembly
				 * code! I love Tcl!) */
    ASSEM_INDEX,		/* 4 byte operand, integer or end-integer */
    ASSEM_INVOKE,		/* 1- or 4-byte operand count, must be
				 * strictly positive, consumes N, produces
				 * 1. */
    ASSEM_JUMP,			/* Jump instructions */
    ASSEM_JUMP4,		/* Jump instructions forcing a 4-byte offset */
    ASSEM_JUMPTABLE,		/* Jumptable (switch -exact) */
    ASSEM_LABEL,		/* The assembly directive that defines a
				 * label */
    ASSEM_LINDEX_MULTI,		/* 4-byte operand count, must be strictly
				 * positive, consumes N, produces 1 */
    ASSEM_LIST,			/* 4-byte operand count, must be nonnegative,
				 * consumses N, produces 1 */
    ASSEM_LSET_FLAT,		/* 4-byte operand count, must be >= 3,
				 * consumes N, produces 1 */
    ASSEM_LVT,			/* One operand that references a local
				 * variable */
    ASSEM_LVT1,			/* One 1-byte operand that references a local
				 * variable */
    ASSEM_LVT1_SINT1,		/* One 1-byte operand that references a local
				 * variable, one signed-integer 1-byte
				 * operand */
    ASSEM_LVT4,			/* One 4-byte operand that references a local
				 * variable */
    ASSEM_OVER,			/* OVER: 4-byte operand count, consumes N+1,
				 * produces N+2 */
    ASSEM_PUSH,			/* one literal operand */
    ASSEM_REGEXP,		/* One Boolean operand, but weird mapping to
				 * call flags */
    ASSEM_REVERSE,		/* REVERSE: 4-byte operand count, consumes N,
				 * produces N */
    ASSEM_SINT1,		/* One 1-byte signed-integer operand
				 * (INCR_STK_IMM) */
    ASSEM_SINT4_LVT4		/* Signed 4-byte integer operand followed by
				 * LVT entry.  Fixed arity */
} TalInstType;

/*
 * Description of an instruction recognized by the assembler.
 */

typedef struct TalInstDesc {
    const char *name;		/* Name of instruction. */
    TalInstType instType;	/* The type of instruction */
    int tclInstCode;		/* Instruction code. For instructions having
				 * 1- and 4-byte variables, tclInstCode is
				 * ((1byte)<<8) || (4byte) */
    int operandsConsumed;	/* Number of operands consumed by the
				 * operation, or INT_MIN if the operation is
				 * variadic */
    int operandsProduced;	/* Number of operands produced by the
				 * operation. If negative, the operation has a
				 * net stack effect of -1-operandsProduced */
} TalInstDesc;

/*
 * Structure that holds the state of the assembler while generating code.
 */

typedef struct AssemblyEnv {
    CompileEnv* envPtr;		/* Compilation environment being used for code
				 * generation */
    Tcl_Parse* parsePtr;	/* Parse of the current line of source */
    Tcl_HashTable labelHash;	/* Hash table whose keys are labels and whose
				 * values are 'label' objects storing the code
				 * offsets of the labels. */
    int cmdLine;		/* Current line number within the assembly
				 * code */
    int* clNext;		/* Invisible continuation line for
				 * [info frame] */
    BasicBlock* head_bb;	/* First basic block in the code */
    BasicBlock* curr_bb;	/* Current basic block */
    int maxDepth;		/* Maximum stack depth encountered */
    int curCatchDepth;		/* Current depth of catches */
    int maxCatchDepth;		/* Maximum depth of catches encountered */
    int flags;			/* Compilation flags (TCL_EVAL_DIRECT) */
} AssemblyEnv;

/*
 * Static functions defined in this file.
 */

static void		AddBasicBlockRangeToErrorInfo(AssemblyEnv*,
			    BasicBlock*);
static BasicBlock *	AllocBB(AssemblyEnv*);
static int		AssembleOneLine(AssemblyEnv* envPtr);
static void		BBAdjustStackDepth(BasicBlock* bbPtr, int consumed,
			    int produced);
static void		BBUpdateStackReqs(BasicBlock* bbPtr, int tblIdx,
			    int count);
static void		BBEmitInstInt1(AssemblyEnv* assemEnvPtr, int tblIdx,
			    int opnd, int count);
static void		BBEmitInstInt4(AssemblyEnv* assemEnvPtr, int tblIdx,
			    int opnd, int count);
static void		BBEmitInst1or4(AssemblyEnv* assemEnvPtr, int tblIdx,
			    int param, int count);
static void		BBEmitOpcode(AssemblyEnv* assemEnvPtr, int tblIdx,
			    int count);
static int		BuildExceptionRanges(AssemblyEnv* assemEnvPtr);
static int		CalculateJumpRelocations(AssemblyEnv*, int*);
static int		CheckForUnclosedCatches(AssemblyEnv*);
static int		CheckForThrowInWrongContext(AssemblyEnv*);
static int		CheckNonThrowingBlock(AssemblyEnv*, BasicBlock*);
static int		BytecodeMightThrow(unsigned char);
static int		CheckJumpTableLabels(AssemblyEnv*, BasicBlock*);
static int		CheckNamespaceQualifiers(Tcl_Interp*, const char*,
			    int);
static int		CheckNonNegative(Tcl_Interp*, int);
static int		CheckOneByte(Tcl_Interp*, int);
static int		CheckSignedOneByte(Tcl_Interp*, int);
static int		CheckStack(AssemblyEnv*);
static int		CheckStrictlyPositive(Tcl_Interp*, int);
static ByteCode *	CompileAssembleObj(Tcl_Interp *interp,
			    Tcl_Obj *objPtr);
static void		CompileEmbeddedScript(AssemblyEnv*, Tcl_Token*,
			    const TalInstDesc*);
static int		DefineLabel(AssemblyEnv* envPtr, const char* label);
static void		DeleteMirrorJumpTable(JumptableInfo* jtPtr);
static void		FillInJumpOffsets(AssemblyEnv*);
static int		CreateMirrorJumpTable(AssemblyEnv* assemEnvPtr,
			    Tcl_Obj* jumpTable);
static int		FindLocalVar(AssemblyEnv* envPtr,
			    Tcl_Token** tokenPtrPtr);
static int		FinishAssembly(AssemblyEnv*);
static void		FreeAssemblyEnv(AssemblyEnv*);
static int		GetBooleanOperand(AssemblyEnv*, Tcl_Token**, int*);
static int		GetListIndexOperand(AssemblyEnv*, Tcl_Token**, int*);
static int		GetIntegerOperand(AssemblyEnv*, Tcl_Token**, int*);
static int		GetNextOperand(AssemblyEnv*, Tcl_Token**, Tcl_Obj**);
static void		LookForFreshCatches(BasicBlock*, BasicBlock**);
static void		MoveCodeForJumps(AssemblyEnv*, int);
static void		MoveExceptionRangesToBasicBlock(AssemblyEnv*, int,
			    int);
static AssemblyEnv*	NewAssemblyEnv(CompileEnv*, int);
static int		ProcessCatches(AssemblyEnv*);
static int		ProcessCatchesInBasicBlock(AssemblyEnv*, BasicBlock*,
			    BasicBlock*, enum BasicBlockCatchState, int);
static void		ResetVisitedBasicBlocks(AssemblyEnv*);
static void		ResolveJumpTableTargets(AssemblyEnv*, BasicBlock*);
static void		ReportUndefinedLabel(AssemblyEnv*, BasicBlock*,
			    Tcl_Obj*);
static void		RestoreEmbeddedExceptionRanges(AssemblyEnv*);
static int		StackCheckBasicBlock(AssemblyEnv*, BasicBlock *,
			    BasicBlock *, int);
static BasicBlock*	StartBasicBlock(AssemblyEnv*, int fallthrough,
			    Tcl_Obj* jumpLabel);
/* static int		AdvanceIp(const unsigned char *pc); */
static int		StackCheckBasicBlock(AssemblyEnv*, BasicBlock *,
			    BasicBlock *, int);
static int		StackCheckExit(AssemblyEnv*);
static void		StackFreshCatches(AssemblyEnv*, BasicBlock*, int,
			    BasicBlock**, int*);
static void		SyncStackDepth(AssemblyEnv*);
static int		TclAssembleCode(CompileEnv* envPtr, const char* code,
			    int codeLen, int flags);
static void		UnstackExpiredCatches(CompileEnv*, BasicBlock*, int,
			    BasicBlock**, int*);

/*
 * Tcl_ObjType that describes bytecode emitted by the assembler.
 */

static Tcl_FreeInternalRepProc	FreeAssembleCodeInternalRep;
static Tcl_DupInternalRepProc	DupAssembleCodeInternalRep;

static const Tcl_ObjType assembleCodeType = {
    "assemblecode",
    FreeAssembleCodeInternalRep, /* freeIntRepProc */
    DupAssembleCodeInternalRep,	 /* dupIntRepProc */
    NULL,			 /* updateStringProc */
    NULL			 /* setFromAnyProc */
};

/*
 * Source instructions recognized in the Tcl Assembly Language (TAL)
 */

static const TalInstDesc TalInstructionTable[] = {
    /* PUSH must be first, see the code near the end of TclAssembleCode */
    {"push",		ASSEM_PUSH,	(INST_PUSH1<<8
					 | INST_PUSH4),		0,	1},

    {"add",		ASSEM_1BYTE,	INST_ADD,		2,	1},
    {"append",		ASSEM_LVT,	(INST_APPEND_SCALAR1<<8
					 | INST_APPEND_SCALAR4),1,	1},
    {"appendArray",	ASSEM_LVT,	(INST_APPEND_ARRAY1<<8
					 | INST_APPEND_ARRAY4),	2,	1},
    {"appendArrayStk",	ASSEM_1BYTE,	INST_APPEND_ARRAY_STK,	3,	1},
    {"appendStk",	ASSEM_1BYTE,	INST_APPEND_STK,	2,	1},
    {"arrayExistsImm",	ASSEM_LVT4,	INST_ARRAY_EXISTS_IMM,	0,	1},
    {"arrayExistsStk",	ASSEM_1BYTE,	INST_ARRAY_EXISTS_STK,	1,	1},
    {"arrayMakeImm",	ASSEM_LVT4,	INST_ARRAY_MAKE_IMM,	0,	0},
    {"arrayMakeStk",	ASSEM_1BYTE,	INST_ARRAY_MAKE_STK,	1,	0},
    {"beginCatch",	ASSEM_BEGIN_CATCH,
					INST_BEGIN_CATCH4,	0,	0},
    {"bitand",		ASSEM_1BYTE,	INST_BITAND,		2,	1},
    {"bitnot",		ASSEM_1BYTE,	INST_BITNOT,		1,	1},
    {"bitor",		ASSEM_1BYTE,	INST_BITOR,		2,	1},
    {"bitxor",		ASSEM_1BYTE,	INST_BITXOR,		2,	1},
    {"clockRead",	ASSEM_CLOCK_READ, INST_CLOCK_READ,	0,	1},
    {"concat",		ASSEM_CONCAT1,	INST_STR_CONCAT1,	INT_MIN,1},
    {"concatStk",	ASSEM_LIST,	INST_CONCAT_STK,	INT_MIN,1},
    {"coroName",	ASSEM_1BYTE,	INST_COROUTINE_NAME,	0,	1},
    {"currentNamespace",ASSEM_1BYTE,	INST_NS_CURRENT,	0,	1},
    {"dictAppend",	ASSEM_LVT4,	INST_DICT_APPEND,	2,	1},
    {"dictExists",	ASSEM_DICT_GET, INST_DICT_EXISTS,	INT_MIN,1},
    {"dictExpand",	ASSEM_1BYTE,	INST_DICT_EXPAND,	3,	1},
    {"dictGet",		ASSEM_DICT_GET, INST_DICT_GET,		INT_MIN,1},
    {"dictGetDef",	ASSEM_DICT_GET_DEF, INST_DICT_GET_DEF,	INT_MIN,1},
    {"dictIncrImm",	ASSEM_SINT4_LVT4,
					INST_DICT_INCR_IMM,	1,	1},
    {"dictLappend",	ASSEM_LVT4,	INST_DICT_LAPPEND,	2,	1},
    {"dictRecombineStk",ASSEM_1BYTE,	INST_DICT_RECOMBINE_STK,3,	0},
    {"dictRecombineImm",ASSEM_LVT4,	INST_DICT_RECOMBINE_IMM,2,	0},
    {"dictSet",		ASSEM_DICT_SET, INST_DICT_SET,		INT_MIN,1},
    {"dictUnset",	ASSEM_DICT_UNSET,
					INST_DICT_UNSET,	INT_MIN,1},
    {"div",		ASSEM_1BYTE,	INST_DIV,		2,	1},
    {"dup",		ASSEM_1BYTE,	INST_DUP,		1,	2},
    {"endCatch",	ASSEM_END_CATCH,INST_END_CATCH,		0,	0},
    {"eq",		ASSEM_1BYTE,	INST_EQ,		2,	1},
    {"eval",		ASSEM_EVAL,	INST_EVAL_STK,		1,	1},
    {"evalStk",		ASSEM_1BYTE,	INST_EVAL_STK,		1,	1},
    {"exist",		ASSEM_LVT4,	INST_EXIST_SCALAR,	0,	1},
    {"existArray",	ASSEM_LVT4,	INST_EXIST_ARRAY,	1,	1},
    {"existArrayStk",	ASSEM_1BYTE,	INST_EXIST_ARRAY_STK,	2,	1},
    {"existStk",	ASSEM_1BYTE,	INST_EXIST_STK,		1,	1},
    {"expon",		ASSEM_1BYTE,	INST_EXPON,		2,	1},
    {"expr",		ASSEM_EVAL,	INST_EXPR_STK,		1,	1},
    {"exprStk",		ASSEM_1BYTE,	INST_EXPR_STK,		1,	1},
    {"ge",		ASSEM_1BYTE,	INST_GE,		2,	1},
    {"gt",		ASSEM_1BYTE,	INST_GT,		2,	1},
    {"incr",		ASSEM_LVT1,	INST_INCR_SCALAR1,	1,	1},
    {"incrArray",	ASSEM_LVT1,	INST_INCR_ARRAY1,	2,	1},
    {"incrArrayImm",	ASSEM_LVT1_SINT1,
					INST_INCR_ARRAY1_IMM,	1,	1},
    {"incrArrayStk",	ASSEM_1BYTE,	INST_INCR_ARRAY_STK,	3,	1},
    {"incrArrayStkImm", ASSEM_SINT1,	INST_INCR_ARRAY_STK_IMM,2,	1},
    {"incrImm",		ASSEM_LVT1_SINT1,
					INST_INCR_SCALAR1_IMM,	0,	1},
    {"incrStk",		ASSEM_1BYTE,	INST_INCR_STK,		2,	1},
    {"incrStkImm",	ASSEM_SINT1,	INST_INCR_STK_IMM,	1,	1},
    {"infoLevelArgs",	ASSEM_1BYTE,	INST_INFO_LEVEL_ARGS,	1,	1},
    {"infoLevelNumber",	ASSEM_1BYTE,	INST_INFO_LEVEL_NUM,	0,	1},
    {"invokeStk",	ASSEM_INVOKE,	(INST_INVOKE_STK1 << 8
					 | INST_INVOKE_STK4),	INT_MIN,1},
    {"jump",		ASSEM_JUMP,	INST_JUMP1,		0,	0},
    {"jump4",		ASSEM_JUMP4,	INST_JUMP4,		0,	0},
    {"jumpFalse",	ASSEM_JUMP,	INST_JUMP_FALSE1,	1,	0},
    {"jumpFalse4",	ASSEM_JUMP4,	INST_JUMP_FALSE4,	1,	0},
    {"jumpTable",	ASSEM_JUMPTABLE,INST_JUMP_TABLE,	1,	0},
    {"jumpTrue",	ASSEM_JUMP,	INST_JUMP_TRUE1,	1,	0},
    {"jumpTrue4",	ASSEM_JUMP4,	INST_JUMP_TRUE4,	1,	0},
    {"label",		ASSEM_LABEL,	0,			0,	0},
    {"lappend",		ASSEM_LVT,	(INST_LAPPEND_SCALAR1<<8
					 | INST_LAPPEND_SCALAR4),
								1,	1},
    {"lappendArray",	ASSEM_LVT,	(INST_LAPPEND_ARRAY1<<8
					 | INST_LAPPEND_ARRAY4),2,	1},
    {"lappendArrayStk", ASSEM_1BYTE,	INST_LAPPEND_ARRAY_STK,	3,	1},
    {"lappendList",	ASSEM_LVT4,	INST_LAPPEND_LIST,	1,	1},
    {"lappendListArray",ASSEM_LVT4,	INST_LAPPEND_LIST_ARRAY,2,	1},
    {"lappendListArrayStk", ASSEM_1BYTE,INST_LAPPEND_LIST_ARRAY_STK, 3,	1},
    {"lappendListStk",	ASSEM_1BYTE,	INST_LAPPEND_LIST_STK,	2,	1},
    {"lappendStk",	ASSEM_1BYTE,	INST_LAPPEND_STK,	2,	1},
    {"le",		ASSEM_1BYTE,	INST_LE,		2,	1},
    {"lindexMulti",	ASSEM_LINDEX_MULTI,
					INST_LIST_INDEX_MULTI,	INT_MIN,1},
    {"list",		ASSEM_LIST,	INST_LIST,		INT_MIN,1},
    {"listConcat",	ASSEM_1BYTE,	INST_LIST_CONCAT,	2,	1},
    {"listIn",		ASSEM_1BYTE,	INST_LIST_IN,		2,	1},
    {"listIndex",	ASSEM_1BYTE,	INST_LIST_INDEX,	2,	1},
    {"listIndexImm",	ASSEM_INDEX,	INST_LIST_INDEX_IMM,	1,	1},
    {"listLength",	ASSEM_1BYTE,	INST_LIST_LENGTH,	1,	1},
    {"listNotIn",	ASSEM_1BYTE,	INST_LIST_NOT_IN,	2,	1},
    {"load",		ASSEM_LVT,	(INST_LOAD_SCALAR1 << 8
					 | INST_LOAD_SCALAR4),	0,	1},
    {"loadArray",	ASSEM_LVT,	(INST_LOAD_ARRAY1<<8
					 | INST_LOAD_ARRAY4),	1,	1},
    {"loadArrayStk",	ASSEM_1BYTE,	INST_LOAD_ARRAY_STK,	2,	1},
    {"loadStk",		ASSEM_1BYTE,	INST_LOAD_STK,		1,	1},
    {"lsetFlat",	ASSEM_LSET_FLAT,INST_LSET_FLAT,		INT_MIN,1},
    {"lsetList",	ASSEM_1BYTE,	INST_LSET_LIST,		3,	1},
    {"lshift",		ASSEM_1BYTE,	INST_LSHIFT,		2,	1},
    {"lt",		ASSEM_1BYTE,	INST_LT,		2,	1},
    {"mod",		ASSEM_1BYTE,	INST_MOD,		2,	1},
    {"mult",		ASSEM_1BYTE,	INST_MULT,		2,	1},
    {"neq",		ASSEM_1BYTE,	INST_NEQ,		2,	1},
    {"nop",		ASSEM_1BYTE,	INST_NOP,		0,	0},
    {"not",		ASSEM_1BYTE,	INST_LNOT,		1,	1},
    {"nsupvar",		ASSEM_LVT4,	INST_NSUPVAR,		2,	1},
    {"numericType",	ASSEM_1BYTE,	INST_NUM_TYPE,		1,	1},
    {"originCmd",	ASSEM_1BYTE,	INST_ORIGIN_COMMAND,	1,	1},
    {"over",		ASSEM_OVER,	INST_OVER,		INT_MIN,-1-1},
    {"pop",		ASSEM_1BYTE,	INST_POP,		1,	0},
    {"pushReturnCode",	ASSEM_1BYTE,	INST_PUSH_RETURN_CODE,	0,	1},
    {"pushReturnOpts",	ASSEM_1BYTE,	INST_PUSH_RETURN_OPTIONS,
								0,	1},
    {"pushResult",	ASSEM_1BYTE,	INST_PUSH_RESULT,	0,	1},
    {"regexp",		ASSEM_REGEXP,	INST_REGEXP,		2,	1},
    {"resolveCmd",	ASSEM_1BYTE,	INST_RESOLVE_COMMAND,	1,	1},
    {"reverse",		ASSEM_REVERSE,	INST_REVERSE,		INT_MIN,-1-0},
    {"rshift",		ASSEM_1BYTE,	INST_RSHIFT,		2,	1},
    {"store",		ASSEM_LVT,	(INST_STORE_SCALAR1<<8
					 | INST_STORE_SCALAR4),	1,	1},
    {"storeArray",	ASSEM_LVT,	(INST_STORE_ARRAY1<<8
					 | INST_STORE_ARRAY4),	2,	1},
    {"storeArrayStk",	ASSEM_1BYTE,	INST_STORE_ARRAY_STK,	3,	1},
    {"storeStk",	ASSEM_1BYTE,	INST_STORE_STK,		2,	1},
    {"strcaseLower",	ASSEM_1BYTE,	INST_STR_LOWER,		1,	1},
    {"strcaseTitle",	ASSEM_1BYTE,	INST_STR_TITLE,		1,	1},
    {"strcaseUpper",	ASSEM_1BYTE,	INST_STR_UPPER,		1,	1},
    {"strcmp",		ASSEM_1BYTE,	INST_STR_CMP,		2,	1},
    {"strcat",		ASSEM_CONCAT1,	INST_STR_CONCAT1,	INT_MIN,1},
    {"streq",		ASSEM_1BYTE,	INST_STR_EQ,		2,	1},
    {"strfind",		ASSEM_1BYTE,	INST_STR_FIND,		2,	1},
    {"strge",		ASSEM_1BYTE,	INST_STR_GE,		2,	1},
    {"strgt",		ASSEM_1BYTE,	INST_STR_GT,		2,	1},
    {"strindex",	ASSEM_1BYTE,	INST_STR_INDEX,		2,	1},
    {"strle",		ASSEM_1BYTE,	INST_STR_LE,		2,	1},
    {"strlen",		ASSEM_1BYTE,	INST_STR_LEN,		1,	1},
    {"strlt",		ASSEM_1BYTE,	INST_STR_LT,		2,	1},
    {"strmap",		ASSEM_1BYTE,	INST_STR_MAP,		3,	1},
    {"strmatch",	ASSEM_BOOL,	INST_STR_MATCH,		2,	1},
    {"strneq",		ASSEM_1BYTE,	INST_STR_NEQ,		2,	1},
    {"strrange",	ASSEM_1BYTE,	INST_STR_RANGE,		3,	1},
    {"strreplace",	ASSEM_1BYTE,	INST_STR_REPLACE,	4,	1},
    {"strrfind",	ASSEM_1BYTE,	INST_STR_FIND_LAST,	2,	1},
    {"strtrim",		ASSEM_1BYTE,	INST_STR_TRIM,		2,	1},
    {"strtrimLeft",	ASSEM_1BYTE,	INST_STR_TRIM_LEFT,	2,	1},
    {"strtrimRight",	ASSEM_1BYTE,	INST_STR_TRIM_RIGHT,	2,	1},
    {"sub",		ASSEM_1BYTE,	INST_SUB,		2,	1},
    {"tclooClass",	ASSEM_1BYTE,	INST_TCLOO_CLASS,	1,	1},
    {"tclooIsObject",	ASSEM_1BYTE,	INST_TCLOO_IS_OBJECT,	1,	1},
    {"tclooNamespace",	ASSEM_1BYTE,	INST_TCLOO_NS,		1,	1},
    {"tclooSelf",	ASSEM_1BYTE,	INST_TCLOO_SELF,	0,	1},
    {"tryCvtToBoolean",	ASSEM_1BYTE,	INST_TRY_CVT_TO_BOOLEAN,1,	2},
    {"tryCvtToNumeric",	ASSEM_1BYTE,	INST_TRY_CVT_TO_NUMERIC,1,	1},
    {"uminus",		ASSEM_1BYTE,	INST_UMINUS,		1,	1},
    {"unset",		ASSEM_BOOL_LVT4,INST_UNSET_SCALAR,	0,	0},
    {"unsetArray",	ASSEM_BOOL_LVT4,INST_UNSET_ARRAY,	1,	0},
    {"unsetArrayStk",	ASSEM_BOOL,	INST_UNSET_ARRAY_STK,	2,	0},
    {"unsetStk",	ASSEM_BOOL,	INST_UNSET_STK,		1,	0},
    {"uplus",		ASSEM_1BYTE,	INST_UPLUS,		1,	1},
    {"upvar",		ASSEM_LVT4,	INST_UPVAR,		2,	1},
    {"variable",	ASSEM_LVT4,	INST_VARIABLE,		1,	0},
    {"verifyDict",	ASSEM_1BYTE,	INST_DICT_VERIFY,	1,	0},
    {"yield",		ASSEM_1BYTE,	INST_YIELD,		1,	1},
    {NULL,		ASSEM_1BYTE,		0,			0,	0}
};

/*
 * List of instructions that cannot throw an exception under any
 * circumstances.  These instructions are the ones that are permissible after
 * an exception is caught but before the corresponding exception range is
 * popped from the stack.
 * The instructions must be in ascending order by numeric operation code.
 */

static const unsigned char NonThrowingByteCodes[] = {
    INST_PUSH1, INST_PUSH4, INST_POP, INST_DUP,			/* 1-4 */
    INST_JUMP1, INST_JUMP4,					/* 34-35 */
    INST_END_CATCH, INST_PUSH_RESULT, INST_PUSH_RETURN_CODE,	/* 70-72 */
    INST_STR_EQ, INST_STR_NEQ, INST_STR_CMP, INST_STR_LEN,	/* 73-76 */
    INST_LIST,							/* 79 */
    INST_OVER,							/* 95 */
    INST_PUSH_RETURN_OPTIONS,					/* 108 */
    INST_REVERSE,						/* 126 */
    INST_NOP,							/* 132 */
    INST_STR_MAP,						/* 143 */
    INST_STR_FIND,						/* 144 */
    INST_COROUTINE_NAME,					/* 149 */
    INST_NS_CURRENT,						/* 151 */
    INST_INFO_LEVEL_NUM,					/* 152 */
    INST_RESOLVE_COMMAND,					/* 154 */
    INST_STR_TRIM, INST_STR_TRIM_LEFT, INST_STR_TRIM_RIGHT,	/* 166-168 */
    INST_CONCAT_STK,						/* 169 */
    INST_STR_UPPER, INST_STR_LOWER, INST_STR_TITLE,		/* 170-172 */
    INST_NUM_TYPE,						/* 180 */
    INST_STR_LT, INST_STR_GT, INST_STR_LE, INST_STR_GE		/* 191-194 */
};

/*
 * Helper macros.
 */

#if defined(TCL_DEBUG_ASSEMBLY) && defined(__GNUC__) && __GNUC__ > 2
#define DEBUG_PRINT(...)	fprintf(stderr, ##__VA_ARGS__);fflush(stderr)
#elif defined(__GNUC__) && __GNUC__ > 2
#define DEBUG_PRINT(...)	/* nothing */
#else
#define DEBUG_PRINT		/* nothing */
#endif

/*
 *-----------------------------------------------------------------------------
 *
 * BBAdjustStackDepth --
 *
 *	When an opcode is emitted, adjusts the stack information in the basic
 *	block to reflect the number of operands produced and consumed.
 *
 * Results:
 *	None.
 *
 * Side effects:
 *	Updates minimum, maximum and final stack requirements in the basic
 *	block.
 *
 *-----------------------------------------------------------------------------
 */

static void
BBAdjustStackDepth(
    BasicBlock *bbPtr,		/* Structure describing the basic block */
    int consumed,		/* Count of operands consumed by the
				 * operation */
    int produced)		/* Count of operands produced by the
				 * operation */
{
    int depth = bbPtr->finalStackDepth;

    depth -= consumed;
    if (depth < bbPtr->minStackDepth) {
	bbPtr->minStackDepth = depth;
    }
    depth += produced;
    if (depth > bbPtr->maxStackDepth) {
	bbPtr->maxStackDepth = depth;
    }
    bbPtr->finalStackDepth = depth;
}

/*
 *-----------------------------------------------------------------------------
 *
 * BBUpdateStackReqs --
 *
 *	Updates the stack requirements of a basic block, given the opcode
 *	being emitted and an operand count.
 *
 * Results:
 *	None.
 *
 * Side effects:
 *	Updates min, max and final stack requirements in the basic block.
 *
 * Notes:
 *	This function must not be called for instructions such as REVERSE and
 *	OVER that are variadic but do not consume all their operands. Instead,
 *	BBAdjustStackDepth should be called directly.
 *
 *	count should be provided only for variadic operations. For operations
 *	with known arity, count should be 0.
 *
 *-----------------------------------------------------------------------------
 */

static void
BBUpdateStackReqs(
    BasicBlock* bbPtr,		/* Structure describing the basic block */
    int tblIdx,			/* Index in TalInstructionTable of the
				 * operation being assembled */
    int count)			/* Count of operands for variadic insts */
{
    int consumed = TalInstructionTable[tblIdx].operandsConsumed;
    int produced = TalInstructionTable[tblIdx].operandsProduced;

    if (consumed == INT_MIN) {
	/*
	 * The instruction is variadic; it consumes 'count' operands, or
	 * 'count+1' for ASSEM_DICT_GET_DEF.
	 */

	consumed = count;
	if (TalInstructionTable[tblIdx].instType == ASSEM_DICT_GET_DEF) {
	    consumed++;
	}
    }
    if (produced < 0) {
	/*
	 * The instruction leaves some of its variadic operands on the stack,
	 * with net stack effect of '-1-produced'
	 */

	produced = consumed - produced - 1;
    }
    BBAdjustStackDepth(bbPtr, consumed, produced);
}

/*
 *-----------------------------------------------------------------------------
 *
 * BBEmitOpcode, BBEmitInstInt1, BBEmitInstInt4 --
 *
 *	Emit the opcode part of an instruction, or the entirety of an
 *	instruction with a 1- or 4-byte operand, and adjust stack
 *	requirements.
 *
 * Results:
 *	None.
 *
 * Side effects:
 *	Stores instruction and operand in the operand stream, and adjusts the
 *	stack.
 *
 *-----------------------------------------------------------------------------
 */

static void
BBEmitOpcode(
    AssemblyEnv* assemEnvPtr,	/* Assembly environment */
    int tblIdx,			/* Table index in TalInstructionTable of op */
    int count)			/* Operand count for variadic ops */
{
    CompileEnv* envPtr = assemEnvPtr->envPtr;
				/* Compilation environment */
    BasicBlock* bbPtr = assemEnvPtr->curr_bb;
				/* Current basic block */
    int op = TalInstructionTable[tblIdx].tclInstCode & 0xff;

    /*
     * If this is the first instruction in a basic block, record its line
     * number.
     */

    if (bbPtr->startOffset == envPtr->codeNext - envPtr->codeStart) {
	bbPtr->startLine = assemEnvPtr->cmdLine;
    }

    TclEmitInt1(op, envPtr);
    TclUpdateAtCmdStart(op, envPtr);
    BBUpdateStackReqs(bbPtr, tblIdx, count);
}

static void
BBEmitInstInt1(
    AssemblyEnv* assemEnvPtr,	/* Assembly environment */
    int tblIdx,			/* Index in TalInstructionTable of op */
    int opnd,			/* 1-byte operand */
    int count)			/* Operand count for variadic ops */
{
    BBEmitOpcode(assemEnvPtr, tblIdx, count);
    TclEmitInt1(opnd, assemEnvPtr->envPtr);
}

static void
BBEmitInstInt4(
    AssemblyEnv* assemEnvPtr,	/* Assembly environment */
    int tblIdx,			/* Index in TalInstructionTable of op */
    int opnd,			/* 4-byte operand */
    int count)			/* Operand count for variadic ops */
{
    BBEmitOpcode(assemEnvPtr, tblIdx, count);
    TclEmitInt4(opnd, assemEnvPtr->envPtr);
}

/*
 *-----------------------------------------------------------------------------
 *
 * BBEmitInst1or4 --
 *
 *	Emits a 1- or 4-byte operation according to the magnitude of the
 *	operand.
 *
 *-----------------------------------------------------------------------------
 */

static void
BBEmitInst1or4(
    AssemblyEnv* assemEnvPtr,	/* Assembly environment */
    int tblIdx,			/* Index in TalInstructionTable of op */
    int param,			/* Variable-length parameter */
    int count)			/* Arity if variadic */
{
    CompileEnv* envPtr = assemEnvPtr->envPtr;
				/* Compilation environment */
    BasicBlock* bbPtr = assemEnvPtr->curr_bb;
				/* Current basic block */
    int op = TalInstructionTable[tblIdx].tclInstCode;

    if (param <= 0xff) {
	op >>= 8;
    } else {
	op &= 0xff;
    }
    TclEmitInt1(op, envPtr);
    if (param <= 0xff) {
	TclEmitInt1(param, envPtr);
    } else {
	TclEmitInt4(param, envPtr);
    }
    TclUpdateAtCmdStart(op, envPtr);
    BBUpdateStackReqs(bbPtr, tblIdx, count);
}

/*
 *-----------------------------------------------------------------------------
 *
 * Tcl_AssembleObjCmd, TclNRAssembleObjCmd --
 *
 *	Direct evaluation path for tcl::unsupported::assemble
 *
 * Results:
 *	Returns a standard Tcl result.
 *
 * Side effects:
 *	Assembles the code in objv[1], and executes it, so side effects
 *	include whatever the code does.
 *
 *-----------------------------------------------------------------------------
 */

int
Tcl_AssembleObjCmd(
    ClientData dummy,		/* Not used. */
    Tcl_Interp *interp,		/* Current interpreter. */
    int objc,			/* Number of arguments. */
    Tcl_Obj *const objv[])	/* Argument objects. */
{
    /*
     * Boilerplate - make sure that there is an NRE trampoline on the C stack
     * because there needs to be one in place to execute bytecode.
     */

    return Tcl_NRCallObjProc(interp, TclNRAssembleObjCmd, dummy, objc, objv);
}

int
TclNRAssembleObjCmd(
    ClientData dummy,		/* Not used. */
    Tcl_Interp *interp,		/* Current interpreter. */
    int objc,			/* Number of arguments. */
    Tcl_Obj *const objv[])	/* Argument objects. */
{
    ByteCode *codePtr;		/* Pointer to the bytecode to execute */
    Tcl_Obj* backtrace;		/* Object where extra error information is
				 * constructed. */

    if (objc != 2) {
	Tcl_WrongNumArgs(interp, 1, objv, "bytecodeList");
	return TCL_ERROR;
    }

    /*
     * Assemble the source to bytecode.
     */

    codePtr = CompileAssembleObj(interp, objv[1]);

    /*
     * On failure, report error line.
     */

    if (codePtr == NULL) {
	Tcl_AddErrorInfo(interp, "\n    (\"");
	Tcl_AppendObjToErrorInfo(interp, objv[0]);
	Tcl_AddErrorInfo(interp, "\" body, line ");
	backtrace = Tcl_NewWideIntObj(Tcl_GetErrorLine(interp));
	Tcl_AppendObjToErrorInfo(interp, backtrace);
	Tcl_AddErrorInfo(interp, ")");
	return TCL_ERROR;
    }

    /*
     * Use NRE to evaluate the bytecode from the trampoline.
     */

    return TclNRExecuteByteCode(interp, codePtr);
}

/*
 *-----------------------------------------------------------------------------
 *
 * CompileAssembleObj --
 *
 *	Sets up and assembles Tcl bytecode for the direct-execution path in
 *	the Tcl bytecode assembler.
 *
 * Results:
 *	Returns a pointer to the assembled code. Returns NULL if the assembly
 *	fails for any reason, with an appropriate error message in the
 *	interpreter.
 *
 *-----------------------------------------------------------------------------
 */

static ByteCode *
CompileAssembleObj(
    Tcl_Interp *interp,		/* Tcl interpreter */
    Tcl_Obj *objPtr)		/* Source code to assemble */
{
    Interp *iPtr = (Interp *) interp;
				/* Internals of the interpreter */
    CompileEnv compEnv;		/* Compilation environment structure */
    register ByteCode *codePtr = NULL;
				/* Bytecode resulting from the assembly */
    Namespace* namespacePtr;	/* Namespace in which variable and command
				 * names in the bytecode resolve */
    int status;			/* Status return from Tcl_AssembleCode */
    const char* source;		/* String representation of the source code */
    size_t sourceLen;		/* Length of the source code in bytes */

    /*
     * Get the expression ByteCode from the object. If it exists, make sure it
     * is valid in the current context.
     */

    ByteCodeGetIntRep(objPtr, &assembleCodeType, codePtr);

    if (codePtr) {
	namespacePtr = iPtr->varFramePtr->nsPtr;
	if (((Interp *) *codePtr->interpHandle == iPtr)
		&& (codePtr->compileEpoch == iPtr->compileEpoch)
		&& (codePtr->nsPtr == namespacePtr)
		&& (codePtr->nsEpoch == namespacePtr->resolverEpoch)
		&& (codePtr->localCachePtr
			== iPtr->varFramePtr->localCachePtr)) {
	    return codePtr;
	}

	/*
	 * Not valid, so free it and regenerate.
	 */

	Tcl_StoreIntRep(objPtr, &assembleCodeType, NULL);
    }

    /*
     * Set up the compilation environment, and assemble the code.
     */

    source = TclGetStringFromObj(objPtr, &sourceLen);
    TclInitCompileEnv(interp, &compEnv, source, sourceLen, NULL, 0);
    status = TclAssembleCode(&compEnv, source, sourceLen, TCL_EVAL_DIRECT);
    if (status != TCL_OK) {
	/*
	 * Assembly failed. Clean up and report the error.
	 */
	TclFreeCompileEnv(&compEnv);
	return NULL;
    }

    /*
     * Add a "done" instruction as the last instruction and change the object
     * into a ByteCode object. Ownership of the literal objects and aux data
     * items is given to the ByteCode object.
     */

    TclEmitOpcode(INST_DONE, &compEnv);
    codePtr = TclInitByteCodeObj(objPtr, &assembleCodeType, &compEnv);
    TclFreeCompileEnv(&compEnv);

    /*
     * Record the local variable context to which the bytecode pertains
     */

    if (iPtr->varFramePtr->localCachePtr) {
	codePtr->localCachePtr = iPtr->varFramePtr->localCachePtr;
	codePtr->localCachePtr->refCount++;
    }

    /*
     * Report on what the assembler did.
     */

#ifdef TCL_COMPILE_DEBUG
    if (tclTraceCompile >= 2) {
	TclPrintByteCodeObj(interp, objPtr);
	fflush(stdout);
    }
#endif /* TCL_COMPILE_DEBUG */

    return codePtr;
}

/*
 *-----------------------------------------------------------------------------
 *
 * TclCompileAssembleCmd --
 *
 *	Compilation procedure for the '::tcl::unsupported::assemble' command.
 *
 * Results:
 *	Returns a standard Tcl result.
 *
 * Side effects:
 *	Puts the result of assembling the code into the bytecode stream in
 *	'compileEnv'.
 *
 * This procedure makes sure that the command has a single arg, which is
 * constant. If that condition is met, the procedure calls TclAssembleCode to
 * produce bytecode for the given assembly code, and returns any error
 * resulting from the assembly.
 *
 *-----------------------------------------------------------------------------
 */

int
TclCompileAssembleCmd(
    Tcl_Interp *interp,		/* Used for error reporting. */
    Tcl_Parse *parsePtr,	/* Points to a parse structure for the command
				 * created by Tcl_ParseCommand. */
    Command *cmdPtr,		/* Points to defintion of command being
				 * compiled. */
    CompileEnv *envPtr)		/* Holds resulting instructions. */
{
    Tcl_Token *tokenPtr;	/* Token in the input script */

    int numCommands = envPtr->numCommands;
    int offset = envPtr->codeNext - envPtr->codeStart;
    int depth = envPtr->currStackDepth;

    /*
     * Make sure that the command has a single arg that is a simple word.
     */

    if (parsePtr->numWords != 2) {
	return TCL_ERROR;
    }
    tokenPtr = TokenAfter(parsePtr->tokenPtr);
    if (tokenPtr->type != TCL_TOKEN_SIMPLE_WORD) {
	return TCL_ERROR;
    }

    /*
     * Compile the code and convert any error from the compilation into
     * bytecode reporting the error;
     */

    if (TCL_ERROR == TclAssembleCode(envPtr, tokenPtr[1].start,
	    tokenPtr[1].size, TCL_EVAL_DIRECT)) {

	Tcl_AppendObjToErrorInfo(interp, Tcl_ObjPrintf(
		"\n    (\"%.*s\" body, line %d)",
		(int)parsePtr->tokenPtr->size, parsePtr->tokenPtr->start,
		Tcl_GetErrorLine(interp)));
	envPtr->numCommands = numCommands;
	envPtr->codeNext = envPtr->codeStart + offset;
	envPtr->currStackDepth = depth;
	TclCompileSyntaxError(interp, envPtr);
    }
    return TCL_OK;
}

/*
 *-----------------------------------------------------------------------------
 *
 * TclAssembleCode --
 *
 *	Take a list of instructions in a Tcl_Obj, and assemble them to Tcl
 *	bytecodes
 *
 * Results:
 *	Returns TCL_OK on success, TCL_ERROR on failure.  If 'flags' includes
 *	TCL_EVAL_DIRECT, places an error message in the interpreter result.
 *
 * Side effects:
 *	Adds byte codes to the compile environment, and updates the
 *	environment's stack depth.
 *
 *-----------------------------------------------------------------------------
 */

static int
TclAssembleCode(
    CompileEnv *envPtr,		/* Compilation environment that is to receive
				 * the generated bytecode */
    const char* codePtr,	/* Assembly-language code to be processed */
    int codeLen,		/* Length of the code */
    int flags)			/* OR'ed combination of flags */
{
    Tcl_Interp* interp = (Tcl_Interp*) envPtr->iPtr;
				/* Tcl interpreter */
    /*
     * Walk through the assembly script using the Tcl parser.  Each 'command'
     * will be an instruction or assembly directive.
     */

    const char* instPtr = codePtr;
				/* Where to start looking for a line of code */
    const char* nextPtr;	/* Pointer to the end of the line of code */
    int bytesLeft = codeLen;	/* Number of bytes of source code remaining to
				 * be parsed */
    int status;			/* Tcl status return */
    AssemblyEnv* assemEnvPtr = NewAssemblyEnv(envPtr, flags);
    Tcl_Parse* parsePtr = assemEnvPtr->parsePtr;

    do {
	/*
	 * Parse out one command line from the assembly script.
	 */

	status = Tcl_ParseCommand(interp, instPtr, bytesLeft, 0, parsePtr);

	/*
	 * Report errors in the parse.
	 */

	if (status != TCL_OK) {
	    if (flags & TCL_EVAL_DIRECT) {
		Tcl_LogCommandInfo(interp, codePtr, parsePtr->commandStart,
			parsePtr->term + 1 - parsePtr->commandStart);
	    }
	    FreeAssemblyEnv(assemEnvPtr);
	    return TCL_ERROR;
	}

	/*
	 * Advance the pointers around any leading commentary.
	 */

	TclAdvanceLines(&assemEnvPtr->cmdLine, instPtr,
		parsePtr->commandStart);
	TclAdvanceContinuations(&assemEnvPtr->cmdLine, &assemEnvPtr->clNext,
		parsePtr->commandStart - envPtr->source);

	/*
	 * Process the line of code.
	 */

	if (parsePtr->numWords > 0) {
	    size_t instLen = parsePtr->commandSize;
		    /* Length in bytes of the current command */

	    if (parsePtr->term == parsePtr->commandStart + instLen - 1) {
		--instLen;
	    }

	    /*
	     * If tracing, show each line assembled as it happens.
	     */

#ifdef TCL_COMPILE_DEBUG
	    if ((tclTraceCompile >= 2) && (envPtr->procPtr == NULL)) {
		printf("  %4" TCL_Z_MODIFIER "d Assembling: ",
			envPtr->codeNext - envPtr->codeStart);
		TclPrintSource(stdout, parsePtr->commandStart,
			TclMin(instLen, 55));
		printf("\n");
	    }
#endif
	    if (AssembleOneLine(assemEnvPtr) != TCL_OK) {
		if (flags & TCL_EVAL_DIRECT) {
		    Tcl_LogCommandInfo(interp, codePtr,
			    parsePtr->commandStart, instLen);
		}
		Tcl_FreeParse(parsePtr);
		FreeAssemblyEnv(assemEnvPtr);
		return TCL_ERROR;
	    }
	}

	/*
	 * Advance to the next line of code.
	 */

	nextPtr = parsePtr->commandStart + parsePtr->commandSize;
	bytesLeft -= (nextPtr - instPtr);
	instPtr = nextPtr;
	TclAdvanceLines(&assemEnvPtr->cmdLine, parsePtr->commandStart,
		instPtr);
	TclAdvanceContinuations(&assemEnvPtr->cmdLine, &assemEnvPtr->clNext,
		instPtr - envPtr->source);
	Tcl_FreeParse(parsePtr);
    } while (bytesLeft > 0);

    /*
     * Done with parsing the code.
     */

    status = FinishAssembly(assemEnvPtr);
    FreeAssemblyEnv(assemEnvPtr);
    return status;
}

/*
 *-----------------------------------------------------------------------------
 *
 * NewAssemblyEnv --
 *
 *	Creates an environment for the assembler to run in.
 *
 * Results:
 *	Allocates, initialises and returns an assembler environment
 *
 *-----------------------------------------------------------------------------
 */

static AssemblyEnv*
NewAssemblyEnv(
    CompileEnv* envPtr,		/* Compilation environment being used for code
				 * generation*/
    int flags)			/* Compilation flags (TCL_EVAL_DIRECT) */
{
    Tcl_Interp* interp = (Tcl_Interp*) envPtr->iPtr;
				/* Tcl interpreter */
    AssemblyEnv* assemEnvPtr = (AssemblyEnv*)TclStackAlloc(interp, sizeof(AssemblyEnv));
				/* Assembler environment under construction */
    Tcl_Parse* parsePtr = (Tcl_Parse*)TclStackAlloc(interp, sizeof(Tcl_Parse));
				/* Parse of one line of assembly code */

    assemEnvPtr->envPtr = envPtr;
    assemEnvPtr->parsePtr = parsePtr;
    assemEnvPtr->cmdLine = 1;
    assemEnvPtr->clNext = envPtr->clNext;

    /*
     * Make the hashtables that store symbol resolution.
     */

    Tcl_InitHashTable(&assemEnvPtr->labelHash, TCL_STRING_KEYS);

    /*
     * Start the first basic block.
     */

    assemEnvPtr->curr_bb = NULL;
    assemEnvPtr->head_bb = AllocBB(assemEnvPtr);
    assemEnvPtr->curr_bb = assemEnvPtr->head_bb;
    assemEnvPtr->head_bb->startLine = 1;

    /*
     * Stash compilation flags.
     */

    assemEnvPtr->flags = flags;
    return assemEnvPtr;
}

/*
 *-----------------------------------------------------------------------------
 *
 * FreeAssemblyEnv --
 *
 *	Cleans up the assembler environment when assembly is complete.
 *
 *-----------------------------------------------------------------------------
 */

static void
FreeAssemblyEnv(
    AssemblyEnv* assemEnvPtr)	/* Environment to free */
{
    CompileEnv* envPtr = assemEnvPtr->envPtr;
				/* Compilation environment being used for code
				 * generation */
    Tcl_Interp* interp = (Tcl_Interp*) envPtr->iPtr;
				/* Tcl interpreter */
    BasicBlock* thisBB;		/* Pointer to a basic block being deleted */
    BasicBlock* nextBB;		/* Pointer to a deleted basic block's
				 * successor */

    /*
     * Free all the basic block structures.
     */

    for (thisBB = assemEnvPtr->head_bb; thisBB != NULL; thisBB = nextBB) {
	if (thisBB->jumpTarget != NULL) {
	    Tcl_DecrRefCount(thisBB->jumpTarget);
	}
	if (thisBB->foreignExceptions != NULL) {
	    Tcl_Free(thisBB->foreignExceptions);
	}
	nextBB = thisBB->successor1;
	if (thisBB->jtPtr != NULL) {
	    DeleteMirrorJumpTable(thisBB->jtPtr);
	    thisBB->jtPtr = NULL;
	}
	Tcl_Free(thisBB);
    }

    /*
     * Dispose what's left.
     */

    Tcl_DeleteHashTable(&assemEnvPtr->labelHash);
    TclStackFree(interp, assemEnvPtr->parsePtr);
    TclStackFree(interp, assemEnvPtr);
}

/*
 *-----------------------------------------------------------------------------
 *
 * AssembleOneLine --
 *
 *	Assembles a single command from an assembly language source.
 *
 * Results:
 *	Returns TCL_ERROR with an appropriate error message if the assembly
 *	fails. Returns TCL_OK if the assembly succeeds. Updates the assembly
 *	environment with the state of the assembly.
 *
 *-----------------------------------------------------------------------------
 */

static int
AssembleOneLine(
    AssemblyEnv* assemEnvPtr)	/* State of the assembly */
{
    CompileEnv* envPtr = assemEnvPtr->envPtr;
				/* Compilation environment being used for code
				 * gen */
    Tcl_Interp* interp = (Tcl_Interp*) envPtr->iPtr;
				/* Tcl interpreter */
    Tcl_Parse* parsePtr = assemEnvPtr->parsePtr;
				/* Parse of the line of code */
    Tcl_Token* tokenPtr;	/* Current token within the line of code */
    Tcl_Obj* instNameObj;	/* Name of the instruction */
    int tblIdx;			/* Index in TalInstructionTable of the
				 * instruction */
    enum TalInstType instType;	/* Type of the instruction */
    Tcl_Obj* operand1Obj = NULL;
				/* First operand to the instruction */
    const char* operand1;	/* String rep of the operand */
    size_t operand1Len;		/* String length of the operand */
    int opnd;			/* Integer representation of an operand */
    int litIndex;		/* Literal pool index of a constant */
    int localVar;		/* LVT index of a local variable */
    int flags;			/* Flags for a basic block */
    JumptableInfo* jtPtr;	/* Pointer to a jumptable */
    int infoIndex;		/* Index of the jumptable in auxdata */
    int status = TCL_ERROR;	/* Return value from this function */

    /*
     * Make sure that the instruction name is known at compile time.
     */

    tokenPtr = parsePtr->tokenPtr;
    if (GetNextOperand(assemEnvPtr, &tokenPtr, &instNameObj) != TCL_OK) {
	return TCL_ERROR;
    }

    /*
     * Look up the instruction name.
     */

    if (Tcl_GetIndexFromObjStruct(interp, instNameObj,
	    &TalInstructionTable[0].name, sizeof(TalInstDesc), "instruction",
	    TCL_EXACT, &tblIdx) != TCL_OK) {
	goto cleanup;
    }

    /*
     * Vector on the type of instruction being processed.
     */

    instType = TalInstructionTable[tblIdx].instType;
    switch (instType) {

    case ASSEM_PUSH:
	if (parsePtr->numWords != 2) {
	    Tcl_WrongNumArgs(interp, 1, &instNameObj, "value");
	    goto cleanup;
	}
	if (GetNextOperand(assemEnvPtr, &tokenPtr, &operand1Obj) != TCL_OK) {
	    goto cleanup;
	}
	operand1 = TclGetStringFromObj(operand1Obj, &operand1Len);
	litIndex = TclRegisterLiteral(envPtr, operand1, operand1Len, 0);
	BBEmitInst1or4(assemEnvPtr, tblIdx, litIndex, 0);
	break;

    case ASSEM_1BYTE:
	if (parsePtr->numWords != 1) {
	    Tcl_WrongNumArgs(interp, 1, &instNameObj, "");
	    goto cleanup;
	}
	BBEmitOpcode(assemEnvPtr, tblIdx, 0);
	break;

    case ASSEM_BEGIN_CATCH:
	/*
	 * Emit the BEGIN_CATCH instruction with the code offset of the
	 * exception branch target instead of the exception range index. The
	 * correct index will be generated and inserted later, when catches
	 * are being resolved.
	 */

	if (parsePtr->numWords != 2) {
	    Tcl_WrongNumArgs(interp, 1, &instNameObj, "label");
	    goto cleanup;
	}
	if (GetNextOperand(assemEnvPtr, &tokenPtr, &operand1Obj) != TCL_OK) {
	    goto cleanup;
	}
	assemEnvPtr->curr_bb->jumpLine = assemEnvPtr->cmdLine;
	assemEnvPtr->curr_bb->jumpOffset = envPtr->codeNext-envPtr->codeStart;
	BBEmitInstInt4(assemEnvPtr, tblIdx, 0, 0);
	assemEnvPtr->curr_bb->flags |= BB_BEGINCATCH;
	StartBasicBlock(assemEnvPtr, BB_FALLTHRU, operand1Obj);
	break;

    case ASSEM_BOOL:
	if (parsePtr->numWords != 2) {
	    Tcl_WrongNumArgs(interp, 1, &instNameObj, "boolean");
	    goto cleanup;
	}
	if (GetBooleanOperand(assemEnvPtr, &tokenPtr, &opnd) != TCL_OK) {
	    goto cleanup;
	}
	BBEmitInstInt1(assemEnvPtr, tblIdx, opnd, 0);
	break;

    case ASSEM_BOOL_LVT4:
	if (parsePtr->numWords != 3) {
	    Tcl_WrongNumArgs(interp, 1, &instNameObj, "boolean varName");
	    goto cleanup;
	}
	if (GetBooleanOperand(assemEnvPtr, &tokenPtr, &opnd) != TCL_OK) {
	    goto cleanup;
	}
	localVar = FindLocalVar(assemEnvPtr, &tokenPtr);
	if (localVar < 0) {
	    goto cleanup;
	}
	BBEmitInstInt1(assemEnvPtr, tblIdx, opnd, 0);
	TclEmitInt4(localVar, envPtr);
	break;

    case ASSEM_CLOCK_READ:
	if (parsePtr->numWords != 2) {
	    Tcl_WrongNumArgs(interp, 1, &instNameObj, "imm8");
	    goto cleanup;
	}
	if (GetIntegerOperand(assemEnvPtr, &tokenPtr, &opnd) != TCL_OK) {
	    goto cleanup;
	}
	if (opnd < 0 || opnd > 3) {
	    Tcl_SetObjResult(interp,
			     Tcl_NewStringObj("operand must be [0..3]", -1));
	    Tcl_SetErrorCode(interp, "TCL", "ASSEM", "OPERAND<0,>3", NULL);
	    goto cleanup;
	}
	BBEmitInstInt1(assemEnvPtr, tblIdx, opnd, opnd);
	break;

    case ASSEM_CONCAT1:
	if (parsePtr->numWords != 2) {
	    Tcl_WrongNumArgs(interp, 1, &instNameObj, "imm8");
	    goto cleanup;
	}
	if (GetIntegerOperand(assemEnvPtr, &tokenPtr, &opnd) != TCL_OK
		|| CheckOneByte(interp, opnd) != TCL_OK
		|| CheckStrictlyPositive(interp, opnd) != TCL_OK) {
	    goto cleanup;
	}
	BBEmitInstInt1(assemEnvPtr, tblIdx, opnd, opnd);
	break;

    case ASSEM_DICT_GET:
    case ASSEM_DICT_GET_DEF:
	if (parsePtr->numWords != 2) {
	    Tcl_WrongNumArgs(interp, 1, &instNameObj, "count");
	    goto cleanup;
	}
	if (GetIntegerOperand(assemEnvPtr, &tokenPtr, &opnd) != TCL_OK
		|| CheckStrictlyPositive(interp, opnd) != TCL_OK) {
	    goto cleanup;
	}
	BBEmitInstInt4(assemEnvPtr, tblIdx, opnd, opnd+1);
	break;

    case ASSEM_DICT_SET:
	if (parsePtr->numWords != 3) {
	    Tcl_WrongNumArgs(interp, 1, &instNameObj, "count varName");
	    goto cleanup;
	}
	if (GetIntegerOperand(assemEnvPtr, &tokenPtr, &opnd) != TCL_OK
		|| CheckStrictlyPositive(interp, opnd) != TCL_OK) {
	    goto cleanup;
	}
	localVar = FindLocalVar(assemEnvPtr, &tokenPtr);
	if (localVar < 0) {
	    goto cleanup;
	}
	BBEmitInstInt4(assemEnvPtr, tblIdx, opnd, opnd+1);
	TclEmitInt4(localVar, envPtr);
	break;

    case ASSEM_DICT_UNSET:
	if (parsePtr->numWords != 3) {
	    Tcl_WrongNumArgs(interp, 1, &instNameObj, "count varName");
	    goto cleanup;
	}
	if (GetIntegerOperand(assemEnvPtr, &tokenPtr, &opnd) != TCL_OK
		|| CheckStrictlyPositive(interp, opnd) != TCL_OK) {
	    goto cleanup;
	}
	localVar = FindLocalVar(assemEnvPtr, &tokenPtr);
	if (localVar < 0) {
	    goto cleanup;
	}
	BBEmitInstInt4(assemEnvPtr, tblIdx, opnd, opnd);
	TclEmitInt4(localVar, envPtr);
	break;

    case ASSEM_END_CATCH:
	if (parsePtr->numWords != 1) {
	    Tcl_WrongNumArgs(interp, 1, &instNameObj, "");
	    goto cleanup;
	}
	assemEnvPtr->curr_bb->flags |= BB_ENDCATCH;
	BBEmitOpcode(assemEnvPtr, tblIdx, 0);
	StartBasicBlock(assemEnvPtr, BB_FALLTHRU, NULL);
	break;

    case ASSEM_EVAL:
	/* TODO - Refactor this stuff into a subroutine that takes the inst
	 * code, the message ("script" or "expression") and an evaluator
	 * callback that calls TclCompileScript or TclCompileExpr. */

	if (parsePtr->numWords != 2) {
	    Tcl_WrongNumArgs(interp, 1, &instNameObj,
		    ((TalInstructionTable[tblIdx].tclInstCode
		    == INST_EVAL_STK) ? "script" : "expression"));
	    goto cleanup;
	}
	if (tokenPtr->type == TCL_TOKEN_SIMPLE_WORD) {
	    CompileEmbeddedScript(assemEnvPtr, tokenPtr+1,
		    TalInstructionTable+tblIdx);
	} else if (GetNextOperand(assemEnvPtr, &tokenPtr,
		&operand1Obj) != TCL_OK) {
	    goto cleanup;
	} else {
	    operand1 = TclGetStringFromObj(operand1Obj, &operand1Len);
	    litIndex = TclRegisterLiteral(envPtr, operand1, operand1Len, 0);

	    /*
	     * Assumes that PUSH is the first slot!
	     */

	    BBEmitInst1or4(assemEnvPtr, 0, litIndex, 0);
	    BBEmitOpcode(assemEnvPtr, tblIdx, 0);
	}
	break;

    case ASSEM_INVOKE:
	if (parsePtr->numWords != 2) {
	    Tcl_WrongNumArgs(interp, 1, &instNameObj, "count");
	    goto cleanup;
	}
	if (GetIntegerOperand(assemEnvPtr, &tokenPtr, &opnd) != TCL_OK
		|| CheckStrictlyPositive(interp, opnd) != TCL_OK) {
	    goto cleanup;
	}

	BBEmitInst1or4(assemEnvPtr, tblIdx, opnd, opnd);
	break;

    case ASSEM_JUMP:
    case ASSEM_JUMP4:
	if (parsePtr->numWords != 2) {
	    Tcl_WrongNumArgs(interp, 1, &instNameObj, "label");
	    goto cleanup;
	}
	if (GetNextOperand(assemEnvPtr, &tokenPtr, &operand1Obj) != TCL_OK) {
	    goto cleanup;
	}
	assemEnvPtr->curr_bb->jumpOffset = envPtr->codeNext-envPtr->codeStart;
	if (instType == ASSEM_JUMP) {
	    flags = BB_JUMP1;
	    BBEmitInstInt1(assemEnvPtr, tblIdx, 0, 0);
	} else {
	    flags = 0;
	    BBEmitInstInt4(assemEnvPtr, tblIdx, 0, 0);
	}

	/*
	 * Start a new basic block at the instruction following the jump.
	 */

	assemEnvPtr->curr_bb->jumpLine = assemEnvPtr->cmdLine;
	if (TalInstructionTable[tblIdx].operandsConsumed != 0) {
	    flags |= BB_FALLTHRU;
	}
	StartBasicBlock(assemEnvPtr, flags, operand1Obj);
	break;

    case ASSEM_JUMPTABLE:
	if (parsePtr->numWords != 2) {
	    Tcl_WrongNumArgs(interp, 1, &instNameObj, "table");
	    goto cleanup;
	}
	if (GetNextOperand(assemEnvPtr, &tokenPtr, &operand1Obj) != TCL_OK) {
	    goto cleanup;
	}

<<<<<<< HEAD
	jtPtr = Tcl_Alloc(sizeof(JumptableInfo));
=======
	jtPtr = (JumptableInfo*)ckalloc(sizeof(JumptableInfo));
>>>>>>> 9cd158a7

	Tcl_InitHashTable(&jtPtr->hashTable, TCL_STRING_KEYS);
	assemEnvPtr->curr_bb->jumpLine = assemEnvPtr->cmdLine;
	assemEnvPtr->curr_bb->jumpOffset = envPtr->codeNext-envPtr->codeStart;
	DEBUG_PRINT("bb %p jumpLine %d jumpOffset %d\n",
		assemEnvPtr->curr_bb, assemEnvPtr->cmdLine,
		envPtr->codeNext - envPtr->codeStart);

	infoIndex = TclCreateAuxData(jtPtr, &tclJumptableInfoType, envPtr);
	DEBUG_PRINT("auxdata index=%d\n", infoIndex);

	BBEmitInstInt4(assemEnvPtr, tblIdx, infoIndex, 0);
	if (CreateMirrorJumpTable(assemEnvPtr, operand1Obj) != TCL_OK) {
	    goto cleanup;
	}
	StartBasicBlock(assemEnvPtr, BB_JUMPTABLE|BB_FALLTHRU, NULL);
	break;

    case ASSEM_LABEL:
	if (parsePtr->numWords != 2) {
	    Tcl_WrongNumArgs(interp, 1, &instNameObj, "name");
	    goto cleanup;
	}
	if (GetNextOperand(assemEnvPtr, &tokenPtr, &operand1Obj) != TCL_OK) {
	    goto cleanup;
	}

	/*
	 * Add the (label_name, address) pair to the hash table.
	 */

	if (DefineLabel(assemEnvPtr, TclGetString(operand1Obj)) != TCL_OK) {
	    goto cleanup;
	}
	break;

    case ASSEM_LINDEX_MULTI:
	if (parsePtr->numWords != 2) {
	    Tcl_WrongNumArgs(interp, 1, &instNameObj, "count");
	    goto cleanup;
	}
	if (GetIntegerOperand(assemEnvPtr, &tokenPtr, &opnd) != TCL_OK
		|| CheckStrictlyPositive(interp, opnd) != TCL_OK) {
	    goto cleanup;
	}
	BBEmitInstInt4(assemEnvPtr, tblIdx, opnd, opnd);
	break;

    case ASSEM_LIST:
	if (parsePtr->numWords != 2) {
	    Tcl_WrongNumArgs(interp, 1, &instNameObj, "count");
	    goto cleanup;
	}
	if (GetIntegerOperand(assemEnvPtr, &tokenPtr, &opnd) != TCL_OK
		|| CheckNonNegative(interp, opnd) != TCL_OK) {
	    goto cleanup;
	}
	BBEmitInstInt4(assemEnvPtr, tblIdx, opnd, opnd);
	break;

    case ASSEM_INDEX:
	if (parsePtr->numWords != 2) {
	    Tcl_WrongNumArgs(interp, 1, &instNameObj, "count");
	    goto cleanup;
	}
	if (GetListIndexOperand(assemEnvPtr, &tokenPtr, &opnd) != TCL_OK) {
	    goto cleanup;
	}
	BBEmitInstInt4(assemEnvPtr, tblIdx, opnd, opnd);
	break;

    case ASSEM_LSET_FLAT:
	if (parsePtr->numWords != 2) {
	    Tcl_WrongNumArgs(interp, 1, &instNameObj, "count");
	    goto cleanup;
	}
	if (GetIntegerOperand(assemEnvPtr, &tokenPtr, &opnd) != TCL_OK) {
	    goto cleanup;
	}
	if (opnd < 2) {
	    if (assemEnvPtr->flags & TCL_EVAL_DIRECT) {
		Tcl_SetObjResult(interp,
			Tcl_NewStringObj("operand must be >=2", -1));
		Tcl_SetErrorCode(interp, "TCL", "ASSEM", "OPERAND>=2", NULL);
	    }
	    goto cleanup;
	}
	BBEmitInstInt4(assemEnvPtr, tblIdx, opnd, opnd);
	break;

    case ASSEM_LVT:
	if (parsePtr->numWords != 2) {
	    Tcl_WrongNumArgs(interp, 1, &instNameObj, "varname");
	    goto cleanup;
	}
	localVar = FindLocalVar(assemEnvPtr, &tokenPtr);
	if (localVar < 0) {
	    goto cleanup;
	}
	BBEmitInst1or4(assemEnvPtr, tblIdx, localVar, 0);
	break;

    case ASSEM_LVT1:
	if (parsePtr->numWords != 2) {
	    Tcl_WrongNumArgs(interp, 1, &instNameObj, "varname");
	    goto cleanup;
	}
	localVar = FindLocalVar(assemEnvPtr, &tokenPtr);
	if (localVar < 0 || CheckOneByte(interp, localVar)) {
	    goto cleanup;
	}
	BBEmitInstInt1(assemEnvPtr, tblIdx, localVar, 0);
	break;

    case ASSEM_LVT1_SINT1:
	if (parsePtr->numWords != 3) {
	    Tcl_WrongNumArgs(interp, 1, &instNameObj, "varName imm8");
	    goto cleanup;
	}
	localVar = FindLocalVar(assemEnvPtr, &tokenPtr);
	if (localVar < 0 || CheckOneByte(interp, localVar)
		|| GetIntegerOperand(assemEnvPtr, &tokenPtr, &opnd) != TCL_OK
		|| CheckSignedOneByte(interp, opnd)) {
	    goto cleanup;
	}
	BBEmitInstInt1(assemEnvPtr, tblIdx, localVar, 0);
	TclEmitInt1(opnd, envPtr);
	break;

    case ASSEM_LVT4:
	if (parsePtr->numWords != 2) {
	    Tcl_WrongNumArgs(interp, 1, &instNameObj, "varname");
	    goto cleanup;
	}
	localVar = FindLocalVar(assemEnvPtr, &tokenPtr);
	if (localVar < 0) {
	    goto cleanup;
	}
	BBEmitInstInt4(assemEnvPtr, tblIdx, localVar, 0);
	break;

    case ASSEM_OVER:
	if (parsePtr->numWords != 2) {
	    Tcl_WrongNumArgs(interp, 1, &instNameObj, "count");
	    goto cleanup;
	}
	if (GetIntegerOperand(assemEnvPtr, &tokenPtr, &opnd) != TCL_OK
		|| CheckNonNegative(interp, opnd) != TCL_OK) {
	    goto cleanup;
	}
	BBEmitInstInt4(assemEnvPtr, tblIdx, opnd, opnd+1);
	break;

    case ASSEM_REGEXP:
	if (parsePtr->numWords != 2) {
	    Tcl_WrongNumArgs(interp, 1, &instNameObj, "boolean");
	    goto cleanup;
	}
	if (GetBooleanOperand(assemEnvPtr, &tokenPtr, &opnd) != TCL_OK) {
	    goto cleanup;
	}
	{
	    int flags = TCL_REG_ADVANCED | (opnd ? TCL_REG_NOCASE : 0);

	    BBEmitInstInt1(assemEnvPtr, tblIdx, flags, 0);
	}
	break;

    case ASSEM_REVERSE:
	if (parsePtr->numWords != 2) {
	    Tcl_WrongNumArgs(interp, 1, &instNameObj, "count");
	    goto cleanup;
	}
	if (GetIntegerOperand(assemEnvPtr, &tokenPtr, &opnd) != TCL_OK
		|| CheckNonNegative(interp, opnd) != TCL_OK) {
	    goto cleanup;
	}
	BBEmitInstInt4(assemEnvPtr, tblIdx, opnd, opnd);
	break;

    case ASSEM_SINT1:
	if (parsePtr->numWords != 2) {
	    Tcl_WrongNumArgs(interp, 1, &instNameObj, "imm8");
	    goto cleanup;
	}
	if (GetIntegerOperand(assemEnvPtr, &tokenPtr, &opnd) != TCL_OK
		|| CheckSignedOneByte(interp, opnd) != TCL_OK) {
	    goto cleanup;
	}
	BBEmitInstInt1(assemEnvPtr, tblIdx, opnd, 0);
	break;

    case ASSEM_SINT4_LVT4:
	if (parsePtr->numWords != 3) {
	    Tcl_WrongNumArgs(interp, 1, &instNameObj, "count varName");
	    goto cleanup;
	}
	if (GetIntegerOperand(assemEnvPtr, &tokenPtr, &opnd) != TCL_OK) {
	    goto cleanup;
	}
	localVar = FindLocalVar(assemEnvPtr, &tokenPtr);
	if (localVar < 0) {
	    goto cleanup;
	}
	BBEmitInstInt4(assemEnvPtr, tblIdx, opnd, 0);
	TclEmitInt4(localVar, envPtr);
	break;

    default:
	Tcl_Panic("Instruction \"%s\" could not be found, can't happen\n",
		TclGetString(instNameObj));
    }

    status = TCL_OK;
 cleanup:
    Tcl_DecrRefCount(instNameObj);
    if (operand1Obj) {
	Tcl_DecrRefCount(operand1Obj);
    }
    return status;
}

/*
 *-----------------------------------------------------------------------------
 *
 * CompileEmbeddedScript --
 *
 *	Compile an embedded 'eval' or 'expr' that appears in assembly code.
 *
 * This procedure is called when the 'eval' or 'expr' assembly directive is
 * encountered, and the argument to the directive is a simple word that
 * requires no substitution. The appropriate compiler (TclCompileScript or
 * TclCompileExpr) is invoked recursively, and emits bytecode.
 *
 * Before the compiler is invoked, the compilation environment's stack
 * consumption is reset to zero. Upon return from the compilation, the net
 * stack effect of the compilation is in the compiler env, and this stack
 * effect is posted to the assembler environment. The compile environment's
 * stack consumption is then restored to what it was before (which is actually
 * the state of the stack on entry to the block of assembly code).
 *
 * Any exception ranges pushed by the compilation are copied to the basic
 * block and removed from the compiler environment. They will be rebuilt at
 * the end of assembly, when the exception stack depth is actually known.
 *
 *-----------------------------------------------------------------------------
 */

static void
CompileEmbeddedScript(
    AssemblyEnv* assemEnvPtr,	/* Assembly environment */
    Tcl_Token* tokenPtr,	/* Tcl_Token containing the script */
    const TalInstDesc* instPtr)	/* Instruction that determines whether
				 * the script is 'expr' or 'eval' */
{
    CompileEnv* envPtr = assemEnvPtr->envPtr;
				/* Compilation environment */
    Tcl_Interp* interp = (Tcl_Interp*) envPtr->iPtr;
				/* Tcl interpreter */

    /*
     * The expression or script is not only known at compile time, but
     * actually a "simple word". It can be compiled inline by invoking the
     * compiler recursively.
     *
     * Save away the stack depth and reset it before compiling the script.
     * We'll record the stack usage of the script in the BasicBlock, and
     * accumulate it together with the stack usage of the enclosing assembly
     * code.
     */

    int savedStackDepth = envPtr->currStackDepth;
    int savedMaxStackDepth = envPtr->maxStackDepth;
    int savedCodeIndex = envPtr->codeNext - envPtr->codeStart;
    int savedExceptArrayNext = envPtr->exceptArrayNext;

    envPtr->currStackDepth = 0;
    envPtr->maxStackDepth = 0;

    StartBasicBlock(assemEnvPtr, BB_FALLTHRU, NULL);
    switch(instPtr->tclInstCode) {
    case INST_EVAL_STK:
	TclCompileScript(interp, tokenPtr->start, tokenPtr->size, envPtr);
	break;
    case INST_EXPR_STK:
	TclCompileExpr(interp, tokenPtr->start, tokenPtr->size, envPtr, 1);
	break;
    default:
	Tcl_Panic("no ASSEM_EVAL case for %s (%d), can't happen",
		instPtr->name, instPtr->tclInstCode);
    }

    /*
     * Roll up the stack usage of the embedded block into the assembler
     * environment.
     */

    SyncStackDepth(assemEnvPtr);
    envPtr->currStackDepth = savedStackDepth;
    envPtr->maxStackDepth = savedMaxStackDepth;

    /*
     * Save any exception ranges that were pushed by the compiler; they will
     * need to be fixed up once the stack depth is known.
     */

    MoveExceptionRangesToBasicBlock(assemEnvPtr, savedCodeIndex,
	    savedExceptArrayNext);

    /*
     * Flush the current basic block.
     */

    StartBasicBlock(assemEnvPtr, BB_FALLTHRU, NULL);
}

/*
 *-----------------------------------------------------------------------------
 *
 * SyncStackDepth --
 *
 *	Copies the stack depth from the compile environment to a basic block.
 *
 * Side effects:
 *	Current and max stack depth in the current basic block are adjusted.
 *
 * This procedure is called on return from invoking the compiler for the
 * 'eval' and 'expr' operations. It adjusts the stack depth of the current
 * basic block to reflect the stack required by the just-compiled code.
 *
 *-----------------------------------------------------------------------------
 */

static void
SyncStackDepth(
    AssemblyEnv* assemEnvPtr)	/* Assembly environment */
{
    CompileEnv* envPtr = assemEnvPtr->envPtr;
				/* Compilation environment */
    BasicBlock* curr_bb = assemEnvPtr->curr_bb;
				/* Current basic block */
    int maxStackDepth = curr_bb->finalStackDepth + envPtr->maxStackDepth;
				/* Max stack depth in the basic block */

    if (maxStackDepth > curr_bb->maxStackDepth) {
	curr_bb->maxStackDepth = maxStackDepth;
    }
    curr_bb->finalStackDepth += envPtr->currStackDepth;
}

/*
 *-----------------------------------------------------------------------------
 *
 * MoveExceptionRangesToBasicBlock --
 *
 *	Removes exception ranges that were created by compiling an embedded
 *	script from the CompileEnv, and stores them in the BasicBlock. They
 *	will be reinstalled, at the correct stack depth, after control flow
 *	analysis is complete on the assembly code.
 *
 *-----------------------------------------------------------------------------
 */

static void
MoveExceptionRangesToBasicBlock(
    AssemblyEnv* assemEnvPtr,	/* Assembly environment */
    int savedCodeIndex,		/* Start of the embedded code */
    int savedExceptArrayNext)	/* Saved index of the end of the exception
				 * range array */
{
    CompileEnv* envPtr = assemEnvPtr->envPtr;
				/* Compilation environment */
    BasicBlock* curr_bb = assemEnvPtr->curr_bb;
				/* Current basic block */
    int exceptionCount = envPtr->exceptArrayNext - savedExceptArrayNext;
				/* Number of ranges that must be moved */
    int i;

    if (exceptionCount == 0) {
	/* Nothing to do */
	return;
    }

    /*
     * Save the exception ranges in the basic block. They will be re-added at
     * the conclusion of assembly; at this time, the INST_BEGIN_CATCH
     * instructions in the block will be adjusted from whatever range indices
     * they have [savedExceptArrayNext .. envPtr->exceptArrayNext) to the
     * indices that the exceptions acquire. The saved exception ranges are
     * converted to a relative nesting depth. The depth will be recomputed
     * once flow analysis has determined the actual stack depth of the block.
     */

    DEBUG_PRINT("basic block %p has %d exceptions starting at %d\n",
	    curr_bb, exceptionCount, savedExceptArrayNext);
    curr_bb->foreignExceptionBase = savedExceptArrayNext;
    curr_bb->foreignExceptionCount = exceptionCount;
    curr_bb->foreignExceptions =
<<<<<<< HEAD
	    Tcl_Alloc(exceptionCount * sizeof(ExceptionRange));
=======
    		(ExceptionRange*)ckalloc(exceptionCount * sizeof(ExceptionRange));
>>>>>>> 9cd158a7
    memcpy(curr_bb->foreignExceptions,
	    envPtr->exceptArrayPtr + savedExceptArrayNext,
	    exceptionCount * sizeof(ExceptionRange));
    for (i = 0; i < exceptionCount; ++i) {
	curr_bb->foreignExceptions[i].nestingLevel -= envPtr->exceptDepth;
    }
    envPtr->exceptArrayNext = savedExceptArrayNext;
}

/*
 *-----------------------------------------------------------------------------
 *
 * CreateMirrorJumpTable --
 *
 *	Makes a jump table with comparison values and assembly code labels.
 *
 * Results:
 *	Returns a standard Tcl status, with an error message in the
 *	interpreter on error.
 *
 * Side effects:
 *	Initializes the jump table pointer in the current basic block to a
 *	JumptableInfo. The keys in the JumptableInfo are the comparison
 *	strings. The values, instead of being jump displacements, are
 *	Tcl_Obj's with the code labels.
 */

static int
CreateMirrorJumpTable(
    AssemblyEnv* assemEnvPtr,	/* Assembly environment */
    Tcl_Obj* jumps)		/* List of alternating keywords and labels */
{
    int objc;			/* Number of elements in the 'jumps' list */
    Tcl_Obj** objv;		/* Pointers to the elements in the list */
    CompileEnv* envPtr = assemEnvPtr->envPtr;
				/* Compilation environment */
    Tcl_Interp* interp = (Tcl_Interp*) envPtr->iPtr;
				/* Tcl interpreter */
    BasicBlock* bbPtr = assemEnvPtr->curr_bb;
				/* Current basic block */
    JumptableInfo* jtPtr;
    Tcl_HashTable* jtHashPtr;	/* Hashtable in the JumptableInfo */
    Tcl_HashEntry* hashEntry;	/* Entry for a key in the hashtable */
    int isNew;			/* Flag==1 if the key is not yet in the
				 * table. */
    int i;

    if (Tcl_ListObjGetElements(interp, jumps, &objc, &objv) != TCL_OK) {
	return TCL_ERROR;
    }
    if (objc % 2 != 0) {
	if (assemEnvPtr->flags & TCL_EVAL_DIRECT) {
	    Tcl_SetObjResult(interp, Tcl_NewStringObj(
		    "jump table must have an even number of list elements",
		    -1));
	    Tcl_SetErrorCode(interp, "TCL", "ASSEM", "BADJUMPTABLE", NULL);
	}
	return TCL_ERROR;
    }

    /*
     * Allocate the jumptable.
     */

<<<<<<< HEAD
    jtPtr = Tcl_Alloc(sizeof(JumptableInfo));
=======
    jtPtr = (JumptableInfo*)ckalloc(sizeof(JumptableInfo));
>>>>>>> 9cd158a7
    jtHashPtr = &jtPtr->hashTable;
    Tcl_InitHashTable(jtHashPtr, TCL_STRING_KEYS);

    /*
     * Fill the keys and labels into the table.
     */

    DEBUG_PRINT("jump table {\n");
    for (i = 0; i < objc; i+=2) {
	DEBUG_PRINT("  %s -> %s\n", TclGetString(objv[i]),
		TclGetString(objv[i+1]));
	hashEntry = Tcl_CreateHashEntry(jtHashPtr, TclGetString(objv[i]),
		&isNew);
	if (!isNew) {
	    if (assemEnvPtr->flags & TCL_EVAL_DIRECT) {
		Tcl_SetObjResult(interp, Tcl_ObjPrintf(
			"duplicate entry in jump table for \"%s\"",
			TclGetString(objv[i])));
		Tcl_SetErrorCode(interp, "TCL", "ASSEM", "DUPJUMPTABLEENTRY");
		DeleteMirrorJumpTable(jtPtr);
		return TCL_ERROR;
	    }
	}
	Tcl_SetHashValue(hashEntry, objv[i+1]);
	Tcl_IncrRefCount(objv[i+1]);
    }
    DEBUG_PRINT("}\n");

    /*
     * Put the mirror jumptable in the basic block struct.
     */

    bbPtr->jtPtr = jtPtr;
    return TCL_OK;
}

/*
 *-----------------------------------------------------------------------------
 *
 * DeleteMirrorJumpTable --
 *
 *	Cleans up a jump table when the basic block is deleted.
 *
 *-----------------------------------------------------------------------------
 */

static void
DeleteMirrorJumpTable(
    JumptableInfo* jtPtr)
{
    Tcl_HashTable* jtHashPtr = &jtPtr->hashTable;
				/* Hash table pointer */
    Tcl_HashSearch search;	/* Hash search control */
    Tcl_HashEntry* entry;	/* Hash table entry containing a jump label */
    Tcl_Obj* label;		/* Jump label from the hash table */

    for (entry = Tcl_FirstHashEntry(jtHashPtr, &search);
	    entry != NULL;
	    entry = Tcl_NextHashEntry(&search)) {
	label = (Tcl_Obj*)Tcl_GetHashValue(entry);
	Tcl_DecrRefCount(label);
	Tcl_SetHashValue(entry, NULL);
    }
    Tcl_DeleteHashTable(jtHashPtr);
    Tcl_Free(jtPtr);
}

/*
 *-----------------------------------------------------------------------------
 *
 * GetNextOperand --
 *
 *	Retrieves the next operand in sequence from an assembly instruction,
 *	and makes sure that its value is known at compile time.
 *
 * Results:
 *	If successful, returns TCL_OK and leaves a Tcl_Obj with the operand
 *	text in *operandObjPtr. In case of failure, returns TCL_ERROR and
 *	leaves *operandObjPtr untouched.
 *
 * Side effects:
 *	Advances *tokenPtrPtr around the token just processed.
 *
 *-----------------------------------------------------------------------------
 */

static int
GetNextOperand(
    AssemblyEnv* assemEnvPtr,	/* Assembly environment */
    Tcl_Token** tokenPtrPtr,	/* INPUT/OUTPUT: Pointer to the token holding
				 * the operand */
    Tcl_Obj** operandObjPtr)	/* OUTPUT: Tcl object holding the operand text
				 * with \-substitutions done. */
{
    Tcl_Interp* interp = (Tcl_Interp*) assemEnvPtr->envPtr->iPtr;
    Tcl_Obj* operandObj = Tcl_NewObj();

    if (!TclWordKnownAtCompileTime(*tokenPtrPtr, operandObj)) {
	Tcl_DecrRefCount(operandObj);
	if (assemEnvPtr->flags & TCL_EVAL_DIRECT) {
	    Tcl_SetObjResult(interp, Tcl_NewStringObj(
		    "assembly code may not contain substitutions", -1));
	    Tcl_SetErrorCode(interp, "TCL", "ASSEM", "NOSUBST", NULL);
	}
	return TCL_ERROR;
    }
    *tokenPtrPtr = TokenAfter(*tokenPtrPtr);
    Tcl_IncrRefCount(operandObj);
    *operandObjPtr = operandObj;
    return TCL_OK;
}

/*
 *-----------------------------------------------------------------------------
 *
 * GetBooleanOperand --
 *
 *	Retrieves a Boolean operand from the input stream and advances
 *	the token pointer.
 *
 * Results:
 *	Returns a standard Tcl result (with an error message in the
 *	interpreter on failure).
 *
 * Side effects:
 *	Stores the Boolean value in (*result) and advances (*tokenPtrPtr)
 *	to the next token.
 *
 *-----------------------------------------------------------------------------
 */

static int
GetBooleanOperand(
    AssemblyEnv* assemEnvPtr,	/* Assembly environment */
    Tcl_Token** tokenPtrPtr,	/* Current token from the parser */
    int* result)		/* OUTPUT: Integer extracted from the token */
{
    CompileEnv* envPtr = assemEnvPtr->envPtr;
				/* Compilation environment */
    Tcl_Interp* interp = (Tcl_Interp*) envPtr->iPtr;
				/* Tcl interpreter */
    Tcl_Token* tokenPtr = *tokenPtrPtr;
				/* INOUT: Pointer to the next token in the
				 * source code */
    Tcl_Obj* intObj;		/* Integer from the source code */
    int status;			/* Tcl status return */

    /*
     * Extract the next token as a string.
     */

    if (GetNextOperand(assemEnvPtr, tokenPtrPtr, &intObj) != TCL_OK) {
	return TCL_ERROR;
    }

    /*
     * Convert to an integer, advance to the next token and return.
     */

    status = Tcl_GetBooleanFromObj(interp, intObj, result);
    Tcl_DecrRefCount(intObj);
    *tokenPtrPtr = TokenAfter(tokenPtr);
    return status;
}

/*
 *-----------------------------------------------------------------------------
 *
 * GetIntegerOperand --
 *
 *	Retrieves an integer operand from the input stream and advances the
 *	token pointer.
 *
 * Results:
 *	Returns a standard Tcl result (with an error message in the
 *	interpreter on failure).
 *
 * Side effects:
 *	Stores the integer value in (*result) and advances (*tokenPtrPtr) to
 *	the next token.
 *
 *-----------------------------------------------------------------------------
 */

static int
GetIntegerOperand(
    AssemblyEnv* assemEnvPtr,	/* Assembly environment */
    Tcl_Token** tokenPtrPtr,	/* Current token from the parser */
    int* result)		/* OUTPUT: Integer extracted from the token */
{
    CompileEnv* envPtr = assemEnvPtr->envPtr;
				/* Compilation environment */
    Tcl_Interp* interp = (Tcl_Interp*) envPtr->iPtr;
				/* Tcl interpreter */
    Tcl_Token* tokenPtr = *tokenPtrPtr;
				/* INOUT: Pointer to the next token in the
				 * source code */
    Tcl_Obj* intObj;		/* Integer from the source code */
    int status;			/* Tcl status return */

    /*
     * Extract the next token as a string.
     */

    if (GetNextOperand(assemEnvPtr, tokenPtrPtr, &intObj) != TCL_OK) {
	return TCL_ERROR;
    }

    /*
     * Convert to an integer, advance to the next token and return.
     */

    status = Tcl_GetIntFromObj(interp, intObj, result);
    Tcl_DecrRefCount(intObj);
    *tokenPtrPtr = TokenAfter(tokenPtr);
    return status;
}

/*
 *-----------------------------------------------------------------------------
 *
 * GetListIndexOperand --
 *
 *	Gets the value of an operand intended to serve as a list index.
 *
 * Results:
 *	Returns a standard Tcl result: TCL_OK if the parse is successful and
 *	TCL_ERROR (with an appropriate error message) if the parse fails.
 *
 * Side effects:
 *	Stores the list index at '*index'. Values between -1 and 0x7fffffff
 *	have their natural meaning; values between -2 and -0x80000000
 *	represent 'end-2-N'.
 *
 *-----------------------------------------------------------------------------
 */

static int
GetListIndexOperand(
    AssemblyEnv* assemEnvPtr,	/* Assembly environment */
    Tcl_Token** tokenPtrPtr,	/* Current token from the parser */
    int* result)		/* OUTPUT: Integer extracted from the token */
{
    CompileEnv* envPtr = assemEnvPtr->envPtr;
				/* Compilation environment */
    Tcl_Interp* interp = (Tcl_Interp*) envPtr->iPtr;
				/* Tcl interpreter */
    Tcl_Token* tokenPtr = *tokenPtrPtr;
				/* INOUT: Pointer to the next token in the
				 * source code */
    Tcl_Obj *value;
    int status;

    /* General operand validity check */
    if (GetNextOperand(assemEnvPtr, tokenPtrPtr, &value) != TCL_OK) {
	return TCL_ERROR;
    }

    /* Convert to an integer, advance to the next token and return. */
    /*
     * NOTE: Indexing a list with an index before it yields the
     * same result as indexing after it, and might be more easily portable
     * when list size limits grow.
     */
    status = TclIndexEncode(interp, value,
	    TCL_INDEX_NONE,TCL_INDEX_NONE, result);

    Tcl_DecrRefCount(value);
    *tokenPtrPtr = TokenAfter(tokenPtr);
    return status;
}

/*
 *-----------------------------------------------------------------------------
 *
 * FindLocalVar --
 *
 *	Gets the name of a local variable from the input stream and advances
 *	the token pointer.
 *
 * Results:
 *	Returns the LVT index of the local variable.  Returns -1 if the
 *	variable is non-local, not known at compile time, or cannot be
 *	installed in the LVT (leaving an error message in the interpreter
 *	result if necessary).
 *
 * Side effects:
 *	Advances the token pointer.  May define a new LVT slot if the variable
 *	has not yet been seen and the execution context allows for it.
 *
 *-----------------------------------------------------------------------------
 */

static int
FindLocalVar(
    AssemblyEnv* assemEnvPtr,	/* Assembly environment */
    Tcl_Token** tokenPtrPtr)
{
    CompileEnv* envPtr = assemEnvPtr->envPtr;
				/* Compilation environment */
    Tcl_Interp* interp = (Tcl_Interp*) envPtr->iPtr;
				/* Tcl interpreter */
    Tcl_Token* tokenPtr = *tokenPtrPtr;
				/* INOUT: Pointer to the next token in the
				 * source code. */
    Tcl_Obj* varNameObj;	/* Name of the variable */
    const char* varNameStr;
    size_t varNameLen;
    int localVar;		/* Index of the variable in the LVT */

    if (GetNextOperand(assemEnvPtr, tokenPtrPtr, &varNameObj) != TCL_OK) {
	return -1;
    }
    varNameStr = TclGetStringFromObj(varNameObj, &varNameLen);
    if (CheckNamespaceQualifiers(interp, varNameStr, varNameLen)) {
	Tcl_DecrRefCount(varNameObj);
	return -1;
    }
    localVar = TclFindCompiledLocal(varNameStr, varNameLen, 1, envPtr);
    Tcl_DecrRefCount(varNameObj);
    if (localVar == -1) {
	if (assemEnvPtr->flags & TCL_EVAL_DIRECT) {
	    Tcl_SetObjResult(interp, Tcl_NewStringObj(
		    "cannot use this instruction to create a variable"
		    " in a non-proc context", -1));
	    Tcl_SetErrorCode(interp, "TCL", "ASSEM", "LVT", NULL);
	}
	return -1;
    }
    *tokenPtrPtr = TokenAfter(tokenPtr);
    return localVar;
}

/*
 *-----------------------------------------------------------------------------
 *
 * CheckNamespaceQualifiers --
 *
 *	Verify that a variable name has no namespace qualifiers before
 *	attempting to install it in the LVT.
 *
 * Results:
 *	On success, returns TCL_OK. On failure, returns TCL_ERROR and stores
 *	an error message in the interpreter result.
 *
 *-----------------------------------------------------------------------------
 */

static int
CheckNamespaceQualifiers(
    Tcl_Interp* interp,		/* Tcl interpreter for error reporting */
    const char* name,		/* Variable name to check */
    int nameLen)		/* Length of the variable */
{
    const char* p;

    for (p = name; p+2 < name+nameLen;  p++) {
	if ((*p == ':') && (p[1] == ':')) {
	    Tcl_SetObjResult(interp, Tcl_ObjPrintf(
		    "variable \"%s\" is not local", name));
	    Tcl_SetErrorCode(interp, "TCL", "ASSEM", "NONLOCAL", name, NULL);
	    return TCL_ERROR;
	}
    }
    return TCL_OK;
}

/*
 *-----------------------------------------------------------------------------
 *
 * CheckOneByte --
 *
 *	Verify that a constant fits in a single byte in the instruction
 *	stream.
 *
 * Results:
 *	On success, returns TCL_OK. On failure, returns TCL_ERROR and stores
 *	an error message in the interpreter result.
 *
 * This code is here primarily to verify that instructions like INCR_SCALAR1
 * are possible on a given local variable. The fact that there is no
 * INCR_SCALAR4 is puzzling.
 *
 *-----------------------------------------------------------------------------
 */

static int
CheckOneByte(
    Tcl_Interp* interp,		/* Tcl interpreter for error reporting */
    int value)			/* Value to check */
{
    Tcl_Obj* result;		/* Error message */

    if (value < 0 || value > 0xff) {
	result = Tcl_NewStringObj("operand does not fit in one byte", -1);
	Tcl_SetObjResult(interp, result);
	Tcl_SetErrorCode(interp, "TCL", "ASSEM", "1BYTE", NULL);
	return TCL_ERROR;
    }
    return TCL_OK;
}

/*
 *-----------------------------------------------------------------------------
 *
 * CheckSignedOneByte --
 *
 *	Verify that a constant fits in a single signed byte in the instruction
 *	stream.
 *
 * Results:
 *	On success, returns TCL_OK. On failure, returns TCL_ERROR and stores
 *	an error message in the interpreter result.
 *
 * This code is here primarily to verify that instructions like INCR_SCALAR1
 * are possible on a given local variable. The fact that there is no
 * INCR_SCALAR4 is puzzling.
 *
 *-----------------------------------------------------------------------------
 */

static int
CheckSignedOneByte(
    Tcl_Interp* interp,		/* Tcl interpreter for error reporting */
    int value)			/* Value to check */
{
    Tcl_Obj* result;		/* Error message */

    if (value > 0x7f || value < -0x80) {
	result = Tcl_NewStringObj("operand does not fit in one byte", -1);
	Tcl_SetObjResult(interp, result);
	Tcl_SetErrorCode(interp, "TCL", "ASSEM", "1BYTE", NULL);
	return TCL_ERROR;
    }
    return TCL_OK;
}

/*
 *-----------------------------------------------------------------------------
 *
 * CheckNonNegative --
 *
 *	Verify that a constant is nonnegative
 *
 * Results:
 *	On success, returns TCL_OK. On failure, returns TCL_ERROR and stores
 *	an error message in the interpreter result.
 *
 * This code is here primarily to verify that instructions like INCR_INVOKE
 * are consuming a positive number of operands
 *
 *-----------------------------------------------------------------------------
 */

static int
CheckNonNegative(
    Tcl_Interp* interp,		/* Tcl interpreter for error reporting */
    int value)			/* Value to check */
{
    Tcl_Obj* result;		/* Error message */

    if (value < 0) {
	result = Tcl_NewStringObj("operand must be nonnegative", -1);
	Tcl_SetObjResult(interp, result);
	Tcl_SetErrorCode(interp, "TCL", "ASSEM", "NONNEGATIVE", NULL);
	return TCL_ERROR;
    }
    return TCL_OK;
}

/*
 *-----------------------------------------------------------------------------
 *
 * CheckStrictlyPositive --
 *
 *	Verify that a constant is positive
 *
 * Results:
 *	On success, returns TCL_OK. On failure, returns TCL_ERROR and
 *	stores an error message in the interpreter result.
 *
 * This code is here primarily to verify that instructions like INCR_INVOKE
 * are consuming a positive number of operands
 *
 *-----------------------------------------------------------------------------
 */

static int
CheckStrictlyPositive(
    Tcl_Interp* interp,		/* Tcl interpreter for error reporting */
    int value)			/* Value to check */
{
    Tcl_Obj* result;		/* Error message */

    if (value <= 0) {
	result = Tcl_NewStringObj("operand must be positive", -1);
	Tcl_SetObjResult(interp, result);
	Tcl_SetErrorCode(interp, "TCL", "ASSEM", "POSITIVE", NULL);
	return TCL_ERROR;
    }
    return TCL_OK;
}

/*
 *-----------------------------------------------------------------------------
 *
 * DefineLabel --
 *
 *	Defines a label appearing in the assembly sequence.
 *
 * Results:
 *	Returns a standard Tcl result. Returns TCL_OK and an empty result if
 *	the definition succeeds; returns TCL_ERROR and an appropriate message
 *	if a duplicate definition is found.
 *
 *-----------------------------------------------------------------------------
 */

static int
DefineLabel(
    AssemblyEnv* assemEnvPtr,	/* Assembly environment */
    const char* labelName)	/* Label being defined */
{
    CompileEnv* envPtr = assemEnvPtr->envPtr;
				/* Compilation environment */
    Tcl_Interp* interp = (Tcl_Interp*) envPtr->iPtr;
				/* Tcl interpreter */
    Tcl_HashEntry* entry;	/* Label's entry in the symbol table */
    int isNew;			/* Flag == 1 iff the label was previously
				 * undefined */

    /* TODO - This can now be simplified! */

    StartBasicBlock(assemEnvPtr, BB_FALLTHRU, NULL);

    /*
     * Look up the newly-defined label in the symbol table.
     */

    entry = Tcl_CreateHashEntry(&assemEnvPtr->labelHash, labelName, &isNew);
    if (!isNew) {
	/*
	 * This is a duplicate label.
	 */

	if (assemEnvPtr->flags & TCL_EVAL_DIRECT) {
	    Tcl_SetObjResult(interp, Tcl_ObjPrintf(
		    "duplicate definition of label \"%s\"", labelName));
	    Tcl_SetErrorCode(interp, "TCL", "ASSEM", "DUPLABEL", labelName,
		    NULL);
	}
	return TCL_ERROR;
    }

    /*
     * This is the first appearance of the label in the code.
     */

    Tcl_SetHashValue(entry, assemEnvPtr->curr_bb);
    return TCL_OK;
}

/*
 *-----------------------------------------------------------------------------
 *
 * StartBasicBlock --
 *
 *	Starts a new basic block when a label or jump is encountered.
 *
 * Results:
 *	Returns a pointer to the BasicBlock structure of the new
 *	basic block.
 *
 *-----------------------------------------------------------------------------
 */

static BasicBlock*
StartBasicBlock(
    AssemblyEnv* assemEnvPtr,	/* Assembly environment */
    int flags,			/* Flags to apply to the basic block being
				 * closed, if there is one. */
    Tcl_Obj* jumpLabel)		/* Label of the location that the block jumps
				 * to, or NULL if the block does not jump */
{
    CompileEnv* envPtr = assemEnvPtr->envPtr;
				/* Compilation environment */
    BasicBlock* newBB;		/* BasicBlock structure for the new block */
    BasicBlock* currBB = assemEnvPtr->curr_bb;

    /*
     * Coalesce zero-length blocks.
     */

    if (currBB->startOffset == envPtr->codeNext - envPtr->codeStart) {
	currBB->startLine = assemEnvPtr->cmdLine;
	return currBB;
    }

    /*
     * Make the new basic block.
     */

    newBB = AllocBB(assemEnvPtr);

    /*
     * Record the jump target if there is one.
     */

    currBB->jumpTarget = jumpLabel;
    if (jumpLabel != NULL) {
	Tcl_IncrRefCount(currBB->jumpTarget);
    }

    /*
     * Record the fallthrough if there is one.
     */

    currBB->flags |= flags;

    /*
     * Record the successor block.
     */

    currBB->successor1 = newBB;
    assemEnvPtr->curr_bb = newBB;
    return newBB;
}

/*
 *-----------------------------------------------------------------------------
 *
 * AllocBB --
 *
 *	Allocates a new basic block
 *
 * Results:
 *	Returns a pointer to the newly allocated block, which is initialized
 *	to contain no code and begin at the current instruction pointer.
 *
 *-----------------------------------------------------------------------------
 */

static BasicBlock *
AllocBB(
    AssemblyEnv* assemEnvPtr)	/* Assembly environment */
{
    CompileEnv* envPtr = assemEnvPtr->envPtr;
<<<<<<< HEAD
    BasicBlock *bb = Tcl_Alloc(sizeof(BasicBlock));
=======
    BasicBlock *bb = (BasicBlock*)ckalloc(sizeof(BasicBlock));
>>>>>>> 9cd158a7

    bb->originalStartOffset =
	    bb->startOffset = envPtr->codeNext - envPtr->codeStart;
    bb->startLine = assemEnvPtr->cmdLine + 1;
    bb->jumpOffset = -1;
    bb->jumpLine = -1;
    bb->prevPtr = assemEnvPtr->curr_bb;
    bb->predecessor = NULL;
    bb->successor1 = NULL;
    bb->jumpTarget = NULL;
    bb->initialStackDepth = 0;
    bb->minStackDepth = 0;
    bb->maxStackDepth = 0;
    bb->finalStackDepth = 0;
    bb->catchDepth = 0;
    bb->enclosingCatch = NULL;
    bb->foreignExceptionBase = -1;
    bb->foreignExceptionCount = 0;
    bb->foreignExceptions = NULL;
    bb->jtPtr = NULL;
    bb->flags = 0;

    return bb;
}

/*
 *-----------------------------------------------------------------------------
 *
 * FinishAssembly --
 *
 *	Postprocessing after all bytecode has been generated for a block of
 *	assembly code.
 *
 * Results:
 *	Returns a standard Tcl result, with an error message left in the
 *	interpreter if appropriate.
 *
 * Side effects:
 *	The program is checked to see if any undefined labels remain.  The
 *	initial stack depth of all the basic blocks in the flow graph is
 *	calculated and saved.  The stack balance on exit is computed, checked
 *	and saved.
 *
 *-----------------------------------------------------------------------------
 */

static int
FinishAssembly(
    AssemblyEnv* assemEnvPtr)	/* Assembly environment */
{
    int mustMove;		/* Amount by which the code needs to be grown
				 * because of expanding jumps */

    /*
     * Resolve the targets of all jumps and determine whether code needs to be
     * moved around.
     */

    if (CalculateJumpRelocations(assemEnvPtr, &mustMove)) {
	return TCL_ERROR;
    }

    /*
     * Move the code if necessary.
     */

    if (mustMove) {
	MoveCodeForJumps(assemEnvPtr, mustMove);
    }

    /*
     * Resolve jump target labels to bytecode offsets.
     */

    FillInJumpOffsets(assemEnvPtr);

    /*
     * Label each basic block with its catch context. Quit on inconsistency.
     */

    if (ProcessCatches(assemEnvPtr) != TCL_OK) {
	return TCL_ERROR;
    }

    /*
     * Make sure that no block accessible from a catch's error exit that hasn't
     * popped the exception stack can throw an exception.
     */

    if (CheckForThrowInWrongContext(assemEnvPtr) != TCL_OK) {
	return TCL_ERROR;
    }

    /*
     * Compute stack balance throughout the program.
     */

    if (CheckStack(assemEnvPtr) != TCL_OK) {
	return TCL_ERROR;
    }

    /*
     * TODO - Check for unreachable code. Or maybe not; unreachable code is
     * Mostly Harmless.
     */

    return TCL_OK;
}

/*
 *-----------------------------------------------------------------------------
 *
 * CalculateJumpRelocations --
 *
 *	Calculate any movement that has to be done in the assembly code to
 *	expand JUMP1 instructions to JUMP4 (because they jump more than a
 *	1-byte range).
 *
 * Results:
 *	Returns a standard Tcl result, with an appropriate error message if
 *	anything fails.
 *
 * Side effects:
 *	Sets the 'startOffset' pointer in every basic block to the new origin
 *	of the block, and turns off JUMP1 flags on instructions that must be
 *	expanded (and adjusts them to the corresponding JUMP4's).  Does *not*
 *	store the jump offsets at this point.
 *
 *	Sets *mustMove to 1 if and only if at least one instruction changed
 *	size so the code must be moved.
 *
 *	As a side effect, also checks for undefined labels and reports them.
 *
 *-----------------------------------------------------------------------------
 */

static int
CalculateJumpRelocations(
    AssemblyEnv* assemEnvPtr,	/* Assembly environment */
    int* mustMove)		/* OUTPUT: Number of bytes that have been
				 * added to the code */
{
    CompileEnv* envPtr = assemEnvPtr->envPtr;
				/* Compilation environment */
    BasicBlock* bbPtr;		/* Pointer to a basic block being checked */
    Tcl_HashEntry* entry;	/* Exit label's entry in the symbol table */
    BasicBlock* jumpTarget;	/* Basic block where the jump goes */
    int motion;			/* Amount by which the code has expanded */
    int offset;			/* Offset in the bytecode from a jump
				 * instruction to its target */
    unsigned opcode;		/* Opcode in the bytecode being adjusted */

    /*
     * Iterate through basic blocks as long as a change results in code
     * expansion.
     */

    *mustMove = 0;
    do {
	motion = 0;
	for (bbPtr = assemEnvPtr->head_bb;
		bbPtr != NULL;
		bbPtr = bbPtr->successor1) {
	    /*
	     * Advance the basic block start offset by however many bytes we
	     * have inserted in the code up to this point
	     */

	    bbPtr->startOffset += motion;

	    /*
	     * If the basic block references a label (and hence performs a
	     * jump), find the location of the label. Report an error if the
	     * label is missing.
	     */

	    if (bbPtr->jumpTarget != NULL) {
		entry = Tcl_FindHashEntry(&assemEnvPtr->labelHash,
			TclGetString(bbPtr->jumpTarget));
		if (entry == NULL) {
		    ReportUndefinedLabel(assemEnvPtr, bbPtr,
			    bbPtr->jumpTarget);
		    return TCL_ERROR;
		}

		/*
		 * If the instruction is a JUMP1, turn it into a JUMP4 if its
		 * target is out of range.
		 */

		jumpTarget = (BasicBlock*)Tcl_GetHashValue(entry);
		if (bbPtr->flags & BB_JUMP1) {
		    offset = jumpTarget->startOffset
			    - (bbPtr->jumpOffset + motion);
		    if (offset < -0x80 || offset > 0x7f) {
			opcode = TclGetUInt1AtPtr(envPtr->codeStart
				+ bbPtr->jumpOffset);
			++opcode;
			TclStoreInt1AtPtr(opcode,
				envPtr->codeStart + bbPtr->jumpOffset);
			motion += 3;
			bbPtr->flags &= ~BB_JUMP1;
		    }
		}
	    }

	    /*
	     * If the basic block references a jump table, that doesn't affect
	     * the code locations, but resolve the labels now, and store basic
	     * block pointers in the jumptable hash.
	     */

	    if (bbPtr->flags & BB_JUMPTABLE) {
		if (CheckJumpTableLabels(assemEnvPtr, bbPtr) != TCL_OK) {
		    return TCL_ERROR;
		}
	    }
	}
	*mustMove += motion;
    } while (motion != 0);

    return TCL_OK;
}

/*
 *-----------------------------------------------------------------------------
 *
 * CheckJumpTableLabels --
 *
 *	Make sure that all the labels in a jump table are defined.
 *
 * Results:
 *	Returns TCL_OK if they are, TCL_ERROR if they aren't.
 *
 *-----------------------------------------------------------------------------
 */

static int
CheckJumpTableLabels(
    AssemblyEnv* assemEnvPtr,	/* Assembly environment */
    BasicBlock* bbPtr)		/* Basic block that ends in a jump table */
{
    Tcl_HashTable* symHash = &bbPtr->jtPtr->hashTable;
				/* Hash table with the symbols */
    Tcl_HashSearch search;	/* Hash table iterator */
    Tcl_HashEntry* symEntryPtr;	/* Hash entry for the symbols */
    Tcl_Obj* symbolObj;		/* Jump target */
    Tcl_HashEntry* valEntryPtr;	/* Hash entry for the resolutions */

    /*
     * Look up every jump target in the jump hash.
     */

    DEBUG_PRINT("check jump table labels %p {\n", bbPtr);
    for (symEntryPtr = Tcl_FirstHashEntry(symHash, &search);
	    symEntryPtr != NULL;
	    symEntryPtr = Tcl_NextHashEntry(&search)) {
	symbolObj = (Tcl_Obj*)Tcl_GetHashValue(symEntryPtr);
	valEntryPtr = Tcl_FindHashEntry(&assemEnvPtr->labelHash,
		TclGetString(symbolObj));
	DEBUG_PRINT("  %s -> %s (%d)\n",
		(char*) Tcl_GetHashKey(symHash, symEntryPtr),
		TclGetString(symbolObj), (valEntryPtr != NULL));
	if (valEntryPtr == NULL) {
	    ReportUndefinedLabel(assemEnvPtr, bbPtr, symbolObj);
	    return TCL_ERROR;
	}
    }
    DEBUG_PRINT("}\n");
    return TCL_OK;
}

/*
 *-----------------------------------------------------------------------------
 *
 * ReportUndefinedLabel --
 *
 *	Report that a basic block refers to an undefined jump label
 *
 * Side effects:
 *	Stores an error message, error code, and line number information in
 *	the assembler's Tcl interpreter.
 *
 *-----------------------------------------------------------------------------
 */

static void
ReportUndefinedLabel(
    AssemblyEnv* assemEnvPtr,	/* Assembly environment */
    BasicBlock* bbPtr,		/* Basic block that contains the undefined
				 * label */
    Tcl_Obj* jumpTarget)	/* Label of a jump target */
{
    CompileEnv* envPtr = assemEnvPtr->envPtr;
				/* Compilation environment */
    Tcl_Interp* interp = (Tcl_Interp*) envPtr->iPtr;
				/* Tcl interpreter */

    if (assemEnvPtr->flags & TCL_EVAL_DIRECT) {
	Tcl_SetObjResult(interp, Tcl_ObjPrintf(
		"undefined label \"%s\"", TclGetString(jumpTarget)));
	Tcl_SetErrorCode(interp, "TCL", "ASSEM", "NOLABEL",
		TclGetString(jumpTarget), NULL);
	Tcl_SetErrorLine(interp, bbPtr->jumpLine);
    }
}

/*
 *-----------------------------------------------------------------------------
 *
 * MoveCodeForJumps --
 *
 *	Move bytecodes in memory to accommodate JUMP1 instructions that have
 *	expanded to become JUMP4's.
 *
 *-----------------------------------------------------------------------------
 */

static void
MoveCodeForJumps(
    AssemblyEnv* assemEnvPtr,	/* Assembler environment */
    int mustMove)		/* Number of bytes of added code */
{
    CompileEnv* envPtr = assemEnvPtr->envPtr;
				/* Compilation environment */
    BasicBlock* bbPtr;		/* Pointer to a basic block being checked */
    int topOffset;		/* Bytecode offset of the following basic
				 * block before code motion */

    /*
     * Make sure that there is enough space in the bytecode array to
     * accommodate the expanded code.
     */

    while (envPtr->codeEnd < envPtr->codeNext + mustMove) {
	TclExpandCodeArray(envPtr);
    }

    /*
     * Iterate through the bytecodes in reverse order, and move them upward to
     * their new homes.
     */

    topOffset = envPtr->codeNext - envPtr->codeStart;
    for (bbPtr = assemEnvPtr->curr_bb; bbPtr != NULL; bbPtr = bbPtr->prevPtr) {
	DEBUG_PRINT("move code from %d to %d\n",
		bbPtr->originalStartOffset, bbPtr->startOffset);
	memmove(envPtr->codeStart + bbPtr->startOffset,
		envPtr->codeStart + bbPtr->originalStartOffset,
		topOffset - bbPtr->originalStartOffset);
	topOffset = bbPtr->originalStartOffset;
	bbPtr->jumpOffset += (bbPtr->startOffset - bbPtr->originalStartOffset);
    }
    envPtr->codeNext += mustMove;
}

/*
 *-----------------------------------------------------------------------------
 *
 * FillInJumpOffsets --
 *
 *	Fill in the final offsets of all jump instructions once bytecode
 *	locations have been completely determined.
 *
 *-----------------------------------------------------------------------------
 */

static void
FillInJumpOffsets(
    AssemblyEnv* assemEnvPtr)	/* Assembly environment */
{
    CompileEnv* envPtr = assemEnvPtr->envPtr;
				/* Compilation environment */
    BasicBlock* bbPtr;		/* Pointer to a basic block being checked */
    Tcl_HashEntry* entry;	/* Hashtable entry for a jump target label */
    BasicBlock* jumpTarget;	/* Basic block where a jump goes */
    int fromOffset;		/* Bytecode location of a jump instruction */
    int targetOffset;		/* Bytecode location of a jump instruction's
				 * target */

    for (bbPtr = assemEnvPtr->head_bb;
	    bbPtr != NULL;
	    bbPtr = bbPtr->successor1) {
	if (bbPtr->jumpTarget != NULL) {
	    entry = Tcl_FindHashEntry(&assemEnvPtr->labelHash,
		    TclGetString(bbPtr->jumpTarget));
	    jumpTarget = (BasicBlock*)Tcl_GetHashValue(entry);
	    fromOffset = bbPtr->jumpOffset;
	    targetOffset = jumpTarget->startOffset;
	    if (bbPtr->flags & BB_JUMP1) {
		TclStoreInt1AtPtr(targetOffset - fromOffset,
			envPtr->codeStart + fromOffset + 1);
	    } else {
		TclStoreInt4AtPtr(targetOffset - fromOffset,
			envPtr->codeStart + fromOffset + 1);
	    }
	}
	if (bbPtr->flags & BB_JUMPTABLE) {
	    ResolveJumpTableTargets(assemEnvPtr, bbPtr);
	}
    }
}

/*
 *-----------------------------------------------------------------------------
 *
 * ResolveJumpTableTargets --
 *
 *	Puts bytecode addresses for the targets of a jumptable into the
 *	table
 *
 * Results:
 *	Returns TCL_OK if they are, TCL_ERROR if they aren't.
 *
 *-----------------------------------------------------------------------------
 */

static void
ResolveJumpTableTargets(
    AssemblyEnv* assemEnvPtr,	/* Assembly environment */
    BasicBlock* bbPtr)		/* Basic block that ends in a jump table */
{
    CompileEnv* envPtr = assemEnvPtr->envPtr;
				/* Compilation environment */
    Tcl_HashTable* symHash = &bbPtr->jtPtr->hashTable;
				/* Hash table with the symbols */
    Tcl_HashSearch search;	/* Hash table iterator */
    Tcl_HashEntry* symEntryPtr;	/* Hash entry for the symbols */
    Tcl_Obj* symbolObj;		/* Jump target */
    Tcl_HashEntry* valEntryPtr;	/* Hash entry for the resolutions */
    int auxDataIndex;		/* Index of the auxdata */
    JumptableInfo* realJumpTablePtr;
				/* Jump table in the actual code */
    Tcl_HashTable* realJumpHashPtr;
				/* Jump table hash in the actual code */
    Tcl_HashEntry* realJumpEntryPtr;
				/* Entry in the jump table hash in
				 * the actual code */
    BasicBlock* jumpTargetBBPtr;
				/* Basic block that the jump proceeds to */
    int junk;

    auxDataIndex = TclGetInt4AtPtr(envPtr->codeStart + bbPtr->jumpOffset + 1);
    DEBUG_PRINT("bbPtr = %p jumpOffset = %d auxDataIndex = %d\n",
	    bbPtr, bbPtr->jumpOffset, auxDataIndex);
    realJumpTablePtr = (JumptableInfo*)TclFetchAuxData(envPtr, auxDataIndex);
    realJumpHashPtr = &realJumpTablePtr->hashTable;

    /*
     * Look up every jump target in the jump hash.
     */

    DEBUG_PRINT("resolve jump table {\n");
    for (symEntryPtr = Tcl_FirstHashEntry(symHash, &search);
	    symEntryPtr != NULL;
	    symEntryPtr = Tcl_NextHashEntry(&search)) {
	symbolObj = (Tcl_Obj*)Tcl_GetHashValue(symEntryPtr);
	DEBUG_PRINT("     symbol %s\n", TclGetString(symbolObj));

	valEntryPtr = Tcl_FindHashEntry(&assemEnvPtr->labelHash,
		TclGetString(symbolObj));
	jumpTargetBBPtr = (BasicBlock*)Tcl_GetHashValue(valEntryPtr);

	realJumpEntryPtr = Tcl_CreateHashEntry(realJumpHashPtr,
		Tcl_GetHashKey(symHash, symEntryPtr), &junk);
	DEBUG_PRINT("  %s -> %s -> bb %p (pc %d)    hash entry %p\n",
		(char*) Tcl_GetHashKey(symHash, symEntryPtr),
		TclGetString(symbolObj), jumpTargetBBPtr,
		jumpTargetBBPtr->startOffset, realJumpEntryPtr);

	Tcl_SetHashValue(realJumpEntryPtr,
		INT2PTR(jumpTargetBBPtr->startOffset - bbPtr->jumpOffset));
    }
    DEBUG_PRINT("}\n");
}

/*
 *-----------------------------------------------------------------------------
 *
 * CheckForThrowInWrongContext --
 *
 *	Verify that no beginCatch/endCatch sequence can throw an exception
 *	after an original exception is caught and before its exception context
 *	is removed from the stack.
 *
 * Results:
 *	Returns a standard Tcl result.
 *
 * Side effects:
 *	Stores an appropriate error message in the interpreter as needed.
 *
 *-----------------------------------------------------------------------------
 */

static int
CheckForThrowInWrongContext(
    AssemblyEnv* assemEnvPtr)	/* Assembly environment */
{
    BasicBlock* blockPtr;	/* Current basic block */

    /*
     * Walk through the basic blocks in turn, checking all the ones that have
     * caught an exception and not disposed of it properly.
     */

    for (blockPtr = assemEnvPtr->head_bb;
	    blockPtr != NULL;
	    blockPtr = blockPtr->successor1) {
	if (blockPtr->catchState == BBCS_CAUGHT) {
	    /*
	     * Walk through the instructions in the basic block.
	     */

	    if (CheckNonThrowingBlock(assemEnvPtr, blockPtr) != TCL_OK) {
		return TCL_ERROR;
	    }
	}
    }
    return TCL_OK;
}

/*
 *-----------------------------------------------------------------------------
 *
 * CheckNonThrowingBlock --
 *
 *	Check that a basic block cannot throw an exception.
 *
 * Results:
 *	Returns TCL_ERROR if the block cannot be proven to be nonthrowing.
 *
 * Side effects:
 *	Stashes an error message in the interpreter result.
 *
 *-----------------------------------------------------------------------------
 */

static int
CheckNonThrowingBlock(
    AssemblyEnv* assemEnvPtr,	/* Assembly environment */
    BasicBlock* blockPtr)	/* Basic block where exceptions are not
				 * allowed */
{
    CompileEnv* envPtr = assemEnvPtr->envPtr;
				/* Compilation environment */
    Tcl_Interp* interp = (Tcl_Interp*) envPtr->iPtr;
				/* Tcl interpreter */
    BasicBlock* nextPtr;	/* Pointer to the succeeding basic block */
    int offset;			/* Bytecode offset of the current
				 * instruction */
    int bound;			/* Bytecode offset following the last
				 * instruction of the block. */
    unsigned char opcode;	/* Current bytecode instruction */

    /*
     * Determine where in the code array the basic block ends.
     */

    nextPtr = blockPtr->successor1;
    if (nextPtr == NULL) {
	bound = envPtr->codeNext - envPtr->codeStart;
    } else {
	bound = nextPtr->startOffset;
    }

    /*
     * Walk through the instructions of the block.
     */

    offset = blockPtr->startOffset;
    while (offset < bound) {
	/*
	 * Determine whether an instruction is nonthrowing.
	 */

	opcode = (envPtr->codeStart)[offset];
	if (BytecodeMightThrow(opcode)) {
	    /*
	     * Report an error for a throw in the wrong context.
	     */

	    if (assemEnvPtr->flags & TCL_EVAL_DIRECT) {
		Tcl_SetObjResult(interp, Tcl_ObjPrintf(
			"\"%s\" instruction may not appear in "
			"a context where an exception has been "
			"caught and not disposed of.",
			tclInstructionTable[opcode].name));
		Tcl_SetErrorCode(interp, "TCL", "ASSEM", "BADTHROW", NULL);
		AddBasicBlockRangeToErrorInfo(assemEnvPtr, blockPtr);
	    }
	    return TCL_ERROR;
	}
	offset += tclInstructionTable[opcode].numBytes;
    }
    return TCL_OK;
}

/*
 *-----------------------------------------------------------------------------
 *
 * BytecodeMightThrow --
 *
 *	Tests if a given bytecode instruction might throw an exception.
 *
 * Results:
 *	Returns 1 if the bytecode might throw an exception, 0 if the
 *	instruction is known never to throw.
 *
 *-----------------------------------------------------------------------------
 */

static int
BytecodeMightThrow(
    unsigned char opcode)
{
    /*
     * Binary search on the non-throwing bytecode list.
     */

    int min = 0;
    int max = sizeof(NonThrowingByteCodes) - 1;
    int mid;
    unsigned char c;

    while (max >= min) {
	mid = (min + max) / 2;
	c = NonThrowingByteCodes[mid];
	if (opcode < c) {
	    max = mid-1;
	} else if (opcode > c) {
	    min = mid+1;
	} else {
	    /*
	     * Opcode is nonthrowing.
	     */

	    return 0;
	}
    }

    return 1;
}

/*
 *-----------------------------------------------------------------------------
 *
 * CheckStack --
 *
 *	Audit stack usage in a block of assembly code.
 *
 * Results:
 *	Returns a standard Tcl result.
 *
 * Side effects:
 *	Updates stack depth on entry for all basic blocks in the flowgraph.
 *	Calculates the max stack depth used in the program, and updates the
 *	compilation environment to reflect it.
 *
 *-----------------------------------------------------------------------------
 */

static int
CheckStack(
    AssemblyEnv* assemEnvPtr)	/* Assembly environment */
{
    CompileEnv* envPtr = assemEnvPtr->envPtr;
				/* Compilation environment */
    int maxDepth;		/* Maximum stack depth overall */

    /*
     * Checking the head block will check all the other blocks recursively.
     */

    assemEnvPtr->maxDepth = 0;
    if (StackCheckBasicBlock(assemEnvPtr, assemEnvPtr->head_bb, NULL,
	    0) == TCL_ERROR) {
	return TCL_ERROR;
    }

    /*
     * Post the max stack depth back to the compilation environment.
     */

    maxDepth = assemEnvPtr->maxDepth + envPtr->currStackDepth;
    if (maxDepth > envPtr->maxStackDepth) {
	envPtr->maxStackDepth = maxDepth;
    }

    /*
     * If the exit is reachable, make sure that the program exits with 1
     * operand on the stack.
     */

    if (StackCheckExit(assemEnvPtr) != TCL_OK) {
	return TCL_ERROR;
    }

    /*
     * Reset the visited state on all basic blocks.
     */

    ResetVisitedBasicBlocks(assemEnvPtr);
    return TCL_OK;
}

/*
 *-----------------------------------------------------------------------------
 *
 * StackCheckBasicBlock --
 *
 *	Checks stack consumption for a basic block (and recursively for its
 *	successors).
 *
 * Results:
 *	Returns a standard Tcl result.
 *
 * Side effects:
 *	Updates initial stack depth for the basic block and its successors.
 *	(Final and maximum stack depth are relative to initial, and are not
 *	touched).
 *
 * This procedure eventually checks, for the entire flow graph, whether stack
 * balance is consistent.  It is an error for a given basic block to be
 * reachable along multiple flow paths with different stack depths.
 *
 *-----------------------------------------------------------------------------
 */

static int
StackCheckBasicBlock(
    AssemblyEnv* assemEnvPtr,	/* Assembly environment */
    BasicBlock* blockPtr,	/* Pointer to the basic block being checked */
    BasicBlock* predecessor,	/* Pointer to the block that passed control to
				 * this one. */
    int initialStackDepth)	/* Stack depth on entry to the block */
{
    CompileEnv* envPtr = assemEnvPtr->envPtr;
				/* Compilation environment */
    Tcl_Interp* interp = (Tcl_Interp*) envPtr->iPtr;
				/* Tcl interpreter */
    BasicBlock* jumpTarget;	/* Basic block where a jump goes */
    int stackDepth;		/* Current stack depth */
    int maxDepth;		/* Maximum stack depth so far */
    int result;			/* Tcl status return */
    Tcl_HashSearch jtSearch;	/* Search structure for the jump table */
    Tcl_HashEntry* jtEntry;	/* Hash entry in the jump table */
    Tcl_Obj* targetLabel;	/* Target label from the jump table */
    Tcl_HashEntry* entry;	/* Hash entry in the label table */

    if (blockPtr->flags & BB_VISITED) {
	/*
	 * If the block is already visited, check stack depth for consistency
	 * among the paths that reach it.
	 */

	if (blockPtr->initialStackDepth == initialStackDepth) {
	    return TCL_OK;
	}
	if (assemEnvPtr->flags & TCL_EVAL_DIRECT) {
	    Tcl_SetObjResult(interp, Tcl_NewStringObj(
		    "inconsistent stack depths on two execution paths", -1));

	    /*
	     * TODO - add execution trace of both paths
	     */

	    Tcl_SetErrorLine(interp, blockPtr->startLine);
	    Tcl_SetErrorCode(interp, "TCL", "ASSEM", "BADSTACK", NULL);
	}
	return TCL_ERROR;
    }

    /*
     * If the block is not already visited, set the 'predecessor' link to
     * indicate how control got to it. Set the initial stack depth to the
     * current stack depth in the flow of control.
     */

    blockPtr->flags |= BB_VISITED;
    blockPtr->predecessor = predecessor;
    blockPtr->initialStackDepth = initialStackDepth;

    /*
     * Calculate minimum stack depth, and flag an error if the block
     * underflows the stack.
     */

    if (initialStackDepth + blockPtr->minStackDepth < 0) {
	if (assemEnvPtr->flags & TCL_EVAL_DIRECT) {
	    Tcl_SetObjResult(interp, Tcl_NewStringObj("stack underflow", -1));
	    Tcl_SetErrorCode(interp, "TCL", "ASSEM", "BADSTACK", NULL);
	    AddBasicBlockRangeToErrorInfo(assemEnvPtr, blockPtr);
	    Tcl_SetErrorLine(interp, blockPtr->startLine);
	}
	return TCL_ERROR;
    }

    /*
     * Make sure that the block doesn't try to pop below the stack level of an
     * enclosing catch.
     */

    if (blockPtr->enclosingCatch != 0 &&
	    initialStackDepth + blockPtr->minStackDepth
	    < (blockPtr->enclosingCatch->initialStackDepth
		+ blockPtr->enclosingCatch->finalStackDepth)) {
	if (assemEnvPtr->flags & TCL_EVAL_DIRECT) {
	    Tcl_SetObjResult(interp, Tcl_NewStringObj(
		    "code pops stack below level of enclosing catch", -1));
	    Tcl_SetErrorCode(interp, "TCL", "ASSEM", "BADSTACKINCATCH", -1);
	    AddBasicBlockRangeToErrorInfo(assemEnvPtr, blockPtr);
	    Tcl_SetErrorLine(interp, blockPtr->startLine);
	}
	return TCL_ERROR;
    }

    /*
     * Update maximum stgack depth.
     */

    maxDepth = initialStackDepth + blockPtr->maxStackDepth;
    if (maxDepth > assemEnvPtr->maxDepth) {
	assemEnvPtr->maxDepth = maxDepth;
    }

    /*
     * Calculate stack depth on exit from the block, and invoke this procedure
     * recursively to check successor blocks.
     */

    stackDepth = initialStackDepth + blockPtr->finalStackDepth;
    result = TCL_OK;
    if (blockPtr->flags & BB_FALLTHRU) {
	result = StackCheckBasicBlock(assemEnvPtr, blockPtr->successor1,
		blockPtr, stackDepth);
    }

    if (result == TCL_OK && blockPtr->jumpTarget != NULL) {
	entry = Tcl_FindHashEntry(&assemEnvPtr->labelHash,
		TclGetString(blockPtr->jumpTarget));
	jumpTarget = (BasicBlock*)Tcl_GetHashValue(entry);
	result = StackCheckBasicBlock(assemEnvPtr, jumpTarget, blockPtr,
		stackDepth);
    }

    /*
     * All blocks referenced in a jump table are successors.
     */

    if (blockPtr->flags & BB_JUMPTABLE) {
	for (jtEntry = Tcl_FirstHashEntry(&blockPtr->jtPtr->hashTable,
		    &jtSearch);
		result == TCL_OK && jtEntry != NULL;
		jtEntry = Tcl_NextHashEntry(&jtSearch)) {
	    targetLabel = (Tcl_Obj*)Tcl_GetHashValue(jtEntry);
	    entry = Tcl_FindHashEntry(&assemEnvPtr->labelHash,
		    TclGetString(targetLabel));
	    jumpTarget = (BasicBlock*)Tcl_GetHashValue(entry);
	    result = StackCheckBasicBlock(assemEnvPtr, jumpTarget,
		    blockPtr, stackDepth);
	}
    }

    return result;
}

/*
 *-----------------------------------------------------------------------------
 *
 * StackCheckExit --
 *
 *	Makes sure that the net stack effect of an entire assembly language
 *	script is to push 1 result.
 *
 * Results:
 *	Returns a standard Tcl result, with an error message in the
 *	interpreter result if the stack is wrong.
 *
 * Side effects:
 *	If the assembly code had a net stack effect of zero, emits code to the
 *	concluding block to push a null result. In any case, updates the stack
 *	depth in the compile environment to reflect the net effect of the
 *	assembly code.
 *
 *-----------------------------------------------------------------------------
 */

static int
StackCheckExit(
    AssemblyEnv* assemEnvPtr)	/* Assembly environment */
{
    CompileEnv* envPtr = assemEnvPtr->envPtr;
				/* Compilation environment */
    Tcl_Interp* interp = (Tcl_Interp*) envPtr->iPtr;
				/* Tcl interpreter */
    int depth;			/* Net stack effect */
    int litIndex;		/* Index in the literal pool of the empty
				 * string */
    BasicBlock* curr_bb = assemEnvPtr->curr_bb;
				/* Final basic block in the assembly */

    /*
     * Don't perform these checks if execution doesn't reach the exit (either
     * because of an infinite loop or because the only return is from the
     * middle.
     */

    if (curr_bb->flags & BB_VISITED) {
	/*
	 * Exit with no operands; push an empty one.
	 */

	depth = curr_bb->finalStackDepth + curr_bb->initialStackDepth;
	if (depth == 0) {
	    /*
	     * Emit a 'push' of the empty literal.
	     */

	    litIndex = TclRegisterLiteral(envPtr, "", 0, 0);

	    /*
	     * Assumes that 'push' is at slot 0 in TalInstructionTable.
	     */

	    BBEmitInst1or4(assemEnvPtr, 0, litIndex, 0);
	    ++depth;
	}

	/*
	 * Exit with unbalanced stack.
	 */

	if (depth != 1) {
	    if (assemEnvPtr->flags & TCL_EVAL_DIRECT) {
		Tcl_SetObjResult(interp, Tcl_ObjPrintf(
			"stack is unbalanced on exit from the code (depth=%d)",
			depth));
		Tcl_SetErrorCode(interp, "TCL", "ASSEM", "BADSTACK", NULL);
	    }
	    return TCL_ERROR;
	}

	/*
	 * Record stack usage.
	 */

	envPtr->currStackDepth += depth;
    }

    return TCL_OK;
}

/*
 *-----------------------------------------------------------------------------
 *
 * ProcessCatches --
 *
 *	First pass of 'catch' processing.
 *
 * Results:
 *	Returns a standard Tcl result, with an appropriate error message if
 *	the result is TCL_ERROR.
 *
 * Side effects:
 *	Labels all basic blocks with their enclosing catches.
 *
 *-----------------------------------------------------------------------------
 */

static int
ProcessCatches(
    AssemblyEnv* assemEnvPtr)	/* Assembly environment */
{
    BasicBlock* blockPtr;	/* Pointer to a basic block */

    /*
     * Clear the catch state of all basic blocks.
     */

    for (blockPtr = assemEnvPtr->head_bb;
	    blockPtr != NULL;
	    blockPtr = blockPtr->successor1) {
	blockPtr->catchState = BBCS_UNKNOWN;
	blockPtr->enclosingCatch = NULL;
    }

    /*
     * Start the check recursively from the first basic block, which is
     * outside any exception context
     */

    if (ProcessCatchesInBasicBlock(assemEnvPtr, assemEnvPtr->head_bb,
	    NULL, BBCS_NONE, 0) != TCL_OK) {
	return TCL_ERROR;
    }

    /*
     * Check for unclosed catch on exit.
     */

    if (CheckForUnclosedCatches(assemEnvPtr) != TCL_OK) {
	return TCL_ERROR;
    }

    /*
     * Now there's enough information to build the exception ranges.
     */

    if (BuildExceptionRanges(assemEnvPtr) != TCL_OK) {
	return TCL_ERROR;
    }

    /*
     * Finally, restore any exception ranges from embedded scripts.
     */

    RestoreEmbeddedExceptionRanges(assemEnvPtr);
    return TCL_OK;
}

/*
 *-----------------------------------------------------------------------------
 *
 * ProcessCatchesInBasicBlock --
 *
 *	First-pass catch processing for one basic block.
 *
 * Results:
 *	Returns a standard Tcl result, with error message in the interpreter
 *	result if an error occurs.
 *
 * This procedure checks consistency of the exception context through the
 * assembler program, and records the enclosing 'catch' for every basic block.
 *
 *-----------------------------------------------------------------------------
 */

static int
ProcessCatchesInBasicBlock(
    AssemblyEnv* assemEnvPtr,	/* Assembly environment */
    BasicBlock* bbPtr,		/* Basic block being processed */
    BasicBlock* enclosing,	/* Start basic block of the enclosing catch */
    enum BasicBlockCatchState state,
				/* BBCS_NONE, BBCS_INCATCH, or BBCS_CAUGHT */
    int catchDepth)		/* Depth of nesting of catches */
{
    CompileEnv* envPtr = assemEnvPtr->envPtr;
				/* Compilation environment */
    Tcl_Interp* interp = (Tcl_Interp*) envPtr->iPtr;
				/* Tcl interpreter */
    int result;			/* Return value from this procedure */
    BasicBlock* fallThruEnclosing;
				/* Enclosing catch if execution falls thru */
    enum BasicBlockCatchState fallThruState;
				/* Catch state of the successor block */
    BasicBlock* jumpEnclosing;	/* Enclosing catch if execution goes to jump
				 * target */
    enum BasicBlockCatchState jumpState;
				/* Catch state of the jump target */
    int changed = 0;		/* Flag == 1 iff successor blocks need to be
				 * checked because the state of this block has
				 * changed. */
    BasicBlock* jumpTarget;	/* Basic block where a jump goes */
    Tcl_HashSearch jtSearch;	/* Hash search control for a jumptable */
    Tcl_HashEntry* jtEntry;	/* Entry in a jumptable */
    Tcl_Obj* targetLabel;	/* Target label from a jumptable */
    Tcl_HashEntry* entry;	/* Entry from the label table */

    /*
     * Update the state of the current block, checking for consistency.  Set
     * 'changed' to 1 if the state changes and successor blocks need to be
     * rechecked.
     */

    if (bbPtr->catchState == BBCS_UNKNOWN) {
	bbPtr->enclosingCatch = enclosing;
    } else if (bbPtr->enclosingCatch != enclosing) {
	if (assemEnvPtr->flags & TCL_EVAL_DIRECT) {
	    Tcl_SetObjResult(interp, Tcl_NewStringObj(
		    "execution reaches an instruction in inconsistent "
		    "exception contexts", -1));
	    Tcl_SetErrorLine(interp, bbPtr->startLine);
	    Tcl_SetErrorCode(interp, "TCL", "ASSEM", "BADCATCH", NULL);
	}
	return TCL_ERROR;
    }
    if (state > bbPtr->catchState) {
	bbPtr->catchState = state;
	changed = 1;
    }

    /*
     * If this block has been visited before, and its state hasn't changed,
     * we're done with it for now.
     */

    if (!changed) {
	return TCL_OK;
    }
    bbPtr->catchDepth = catchDepth;

    /*
     * Determine enclosing catch and 'caught' state for the fallthrough and
     * the jump target. Default for both is the state of the current block.
     */

    fallThruEnclosing = enclosing;
    fallThruState = state;
    jumpEnclosing = enclosing;
    jumpState = state;

    /*
     * TODO: Make sure that the test cases include validating that a natural
     * loop can't include 'beginCatch' or 'endCatch'
     */

    if (bbPtr->flags & BB_BEGINCATCH) {
	/*
	 * If the block begins a catch, the state for the successor is 'in
	 * catch'. The jump target is the exception exit, and the state of the
	 * jump target is 'caught.'
	 */

	fallThruEnclosing = bbPtr;
	fallThruState = BBCS_INCATCH;
	jumpEnclosing = bbPtr;
	jumpState = BBCS_CAUGHT;
	++catchDepth;
    }

    if (bbPtr->flags & BB_ENDCATCH) {
	/*
	 * If the block ends a catch, the state for the successor is whatever
	 * the state was on entry to the catch.
	 */

	if (enclosing == NULL) {
	    if (assemEnvPtr->flags & TCL_EVAL_DIRECT) {
		Tcl_SetObjResult(interp, Tcl_NewStringObj(
			"endCatch without a corresponding beginCatch", -1));
		Tcl_SetErrorLine(interp, bbPtr->startLine);
		Tcl_SetErrorCode(interp, "TCL", "ASSEM", "BADENDCATCH", NULL);
	    }
	    return TCL_ERROR;
	}
	fallThruEnclosing = enclosing->enclosingCatch;
	fallThruState = enclosing->catchState;
	--catchDepth;
    }

    /*
     * Visit any successor blocks with the appropriate exception context
     */

    result = TCL_OK;
    if (bbPtr->flags & BB_FALLTHRU) {
	result = ProcessCatchesInBasicBlock(assemEnvPtr, bbPtr->successor1,
		fallThruEnclosing, fallThruState, catchDepth);
    }
    if (result == TCL_OK && bbPtr->jumpTarget != NULL) {
	entry = Tcl_FindHashEntry(&assemEnvPtr->labelHash,
		TclGetString(bbPtr->jumpTarget));
	jumpTarget = (BasicBlock*)Tcl_GetHashValue(entry);
	result = ProcessCatchesInBasicBlock(assemEnvPtr, jumpTarget,
		jumpEnclosing, jumpState, catchDepth);
    }

    /*
     * All blocks referenced in a jump table are successors.
     */

    if (bbPtr->flags & BB_JUMPTABLE) {
	for (jtEntry = Tcl_FirstHashEntry(&bbPtr->jtPtr->hashTable,&jtSearch);
		result == TCL_OK && jtEntry != NULL;
		jtEntry = Tcl_NextHashEntry(&jtSearch)) {
	    targetLabel = (Tcl_Obj*)Tcl_GetHashValue(jtEntry);
	    entry = Tcl_FindHashEntry(&assemEnvPtr->labelHash,
		    TclGetString(targetLabel));
	    jumpTarget = (BasicBlock*)Tcl_GetHashValue(entry);
	    result = ProcessCatchesInBasicBlock(assemEnvPtr, jumpTarget,
		    jumpEnclosing, jumpState, catchDepth);
	}
    }

    return result;
}

/*
 *-----------------------------------------------------------------------------
 *
 * CheckForUnclosedCatches --
 *
 *	Checks that a sequence of assembly code has no unclosed catches on
 *	exit.
 *
 * Results:
 *	Returns a standard Tcl result, with an error message for unclosed
 *	catches.
 *
 *-----------------------------------------------------------------------------
 */

static int
CheckForUnclosedCatches(
    AssemblyEnv* assemEnvPtr)	/* Assembly environment */
{
    CompileEnv* envPtr = assemEnvPtr->envPtr;
				/* Compilation environment */
    Tcl_Interp* interp = (Tcl_Interp*) envPtr->iPtr;
				/* Tcl interpreter */

    if (assemEnvPtr->curr_bb->catchState >= BBCS_INCATCH) {
	if (assemEnvPtr->flags & TCL_EVAL_DIRECT) {
	    Tcl_SetObjResult(interp, Tcl_NewStringObj(
		    "catch still active on exit from assembly code", -1));
	    Tcl_SetErrorLine(interp,
		    assemEnvPtr->curr_bb->enclosingCatch->startLine);
	    Tcl_SetErrorCode(interp, "TCL", "ASSEM", "UNCLOSEDCATCH", NULL);
	}
	return TCL_ERROR;
    }
    return TCL_OK;
}

/*
 *-----------------------------------------------------------------------------
 *
 * BuildExceptionRanges --
 *
 *	Walks through the assembly code and builds exception ranges for the
 *	catches embedded therein.
 *
 * Results:
 *	Returns a standard Tcl result with an error message in the interpreter
 *	if anything is unsuccessful.
 *
 * Side effects:
 *	Each contiguous block of code with a given catch exit is assigned an
 *	exception range at the appropriate level.
 *	Exception ranges in embedded blocks have their levels corrected and
 *	collated into the table.
 *	Blocks that end with 'beginCatch' are associated with the innermost
 *	exception range of the following block.
 *
 *-----------------------------------------------------------------------------
 */

static int
BuildExceptionRanges(
    AssemblyEnv* assemEnvPtr)	/* Assembly environment */
{
    CompileEnv* envPtr = assemEnvPtr->envPtr;
				/* Compilation environment */
    BasicBlock* bbPtr;		/* Current basic block */
    BasicBlock* prevPtr = NULL;	/* Previous basic block */
    int catchDepth = 0;		/* Current catch depth */
    int maxCatchDepth = 0;	/* Maximum catch depth in the program */
    BasicBlock** catches;	/* Stack of catches in progress */
    int* catchIndices;		/* Indices of the exception ranges of catches
				 * in progress */
    int i;

    /*
     * Determine the max catch depth for the entire assembly script
     * (excluding embedded eval's and expr's, which will be handled later).
     */

    for (bbPtr=assemEnvPtr->head_bb; bbPtr != NULL; bbPtr=bbPtr->successor1) {
	if (bbPtr->catchDepth > maxCatchDepth) {
	    maxCatchDepth = bbPtr->catchDepth;
	}
    }

    /*
     * Allocate memory for a stack of active catches.
     */

<<<<<<< HEAD
    catches = Tcl_Alloc(maxCatchDepth * sizeof(BasicBlock*));
    catchIndices = Tcl_Alloc(maxCatchDepth * sizeof(int));
=======
    catches = (BasicBlock**)ckalloc(maxCatchDepth * sizeof(BasicBlock*));
    catchIndices = (int *)ckalloc(maxCatchDepth * sizeof(int));
>>>>>>> 9cd158a7
    for (i = 0; i < maxCatchDepth; ++i) {
	catches[i] = NULL;
	catchIndices[i] = -1;
    }

    /*
     * Walk through the basic blocks and manage exception ranges.
     */

    for (bbPtr=assemEnvPtr->head_bb; bbPtr != NULL; bbPtr=bbPtr->successor1) {
	UnstackExpiredCatches(envPtr, bbPtr, catchDepth, catches,
		catchIndices);
	LookForFreshCatches(bbPtr, catches);
	StackFreshCatches(assemEnvPtr, bbPtr, catchDepth, catches,
		catchIndices);

	/*
	 * If the last block was a 'begin catch', fill in the exception range.
	 */

	catchDepth = bbPtr->catchDepth;
	if (prevPtr != NULL && (prevPtr->flags & BB_BEGINCATCH)) {
	    TclStoreInt4AtPtr(catchIndices[catchDepth-1],
		    envPtr->codeStart + bbPtr->startOffset - 4);
	}

	prevPtr = bbPtr;
    }

    /* Make sure that all catches are closed */

    if (catchDepth != 0) {
	Tcl_Panic("unclosed catch at end of code in "
		"tclAssembly.c:BuildExceptionRanges, can't happen");
    }

    /* Free temp storage */

    Tcl_Free(catchIndices);
    Tcl_Free(catches);

    return TCL_OK;
}

/*
 *-----------------------------------------------------------------------------
 *
 * UnstackExpiredCatches --
 *
 *	Unstacks and closes the exception ranges for any catch contexts that
 *	were active in the previous basic block but are inactive in the
 *	current one.
 *
 *-----------------------------------------------------------------------------
 */

static void
UnstackExpiredCatches(
    CompileEnv* envPtr,		/* Compilation environment */
    BasicBlock* bbPtr,		/* Basic block being processed */
    int catchDepth,		/* Depth of nesting of catches prior to entry
				 * to this block */
    BasicBlock** catches,	/* Array of catch contexts */
    int* catchIndices)		/* Indices of the exception ranges
				 * corresponding to the catch contexts */
{
    ExceptionRange* range;	/* Exception range for a specific catch */
    BasicBlock* block;		/* Catch block being examined */
    BasicBlockCatchState catchState;
				/* State of the code relative to the catch
				 * block being examined ("in catch" or
				 * "caught"). */

    /*
     * Unstack any catches that are deeper than the nesting level of the basic
     * block being entered.
     */

    while (catchDepth > bbPtr->catchDepth) {
	--catchDepth;
	if (catches[catchDepth] != NULL) {
	    range = envPtr->exceptArrayPtr + catchIndices[catchDepth];
	    range->numCodeBytes = bbPtr->startOffset - range->codeOffset;
	    catches[catchDepth] = NULL;
	    catchIndices[catchDepth] = -1;
	}
    }

    /*
     * Unstack any catches that don't match the basic block being entered,
     * either because they are no longer part of the context, or because the
     * context has changed from INCATCH to CAUGHT.
     */

    catchState = bbPtr->catchState;
    block = bbPtr->enclosingCatch;
    while (catchDepth > 0) {
	--catchDepth;
	if (catches[catchDepth] != NULL) {
	    if (catches[catchDepth] != block || catchState >= BBCS_CAUGHT) {
		range = envPtr->exceptArrayPtr + catchIndices[catchDepth];
		range->numCodeBytes = bbPtr->startOffset - range->codeOffset;
		catches[catchDepth] = NULL;
		catchIndices[catchDepth] = -1;
	    }
	    catchState = block->catchState;
	    block = block->enclosingCatch;
	}
    }
}

/*
 *-----------------------------------------------------------------------------
 *
 * LookForFreshCatches --
 *
 *	Determines whether a basic block being entered needs any exception
 *	ranges that are not already stacked.
 *
 * Does not create the ranges: this procedure iterates from the innermost
 * catch outward, but exception ranges must be created from the outermost
 * catch inward.
 *
 *-----------------------------------------------------------------------------
 */

static void
LookForFreshCatches(
    BasicBlock* bbPtr,		/* Basic block being entered */
    BasicBlock** catches)	/* Array of catch contexts that are already
				 * entered */
{
    BasicBlockCatchState catchState;
				/* State ("in catch" or "caught") of the
				 * current catch. */
    BasicBlock* block;		/* Current enclosing catch */
    int catchDepth;		/* Nesting depth of the current catch */

    catchState = bbPtr->catchState;
    block = bbPtr->enclosingCatch;
    catchDepth = bbPtr->catchDepth;
    while (catchDepth > 0) {
	--catchDepth;
	if (catches[catchDepth] != block && catchState < BBCS_CAUGHT) {
	    catches[catchDepth] = block;
	}
	catchState = block->catchState;
	block = block->enclosingCatch;
    }
}

/*
 *-----------------------------------------------------------------------------
 *
 * StackFreshCatches --
 *
 *	Make ExceptionRange records for any catches that are in the basic
 *	block being entered and were not in the previous basic block.
 *
 *-----------------------------------------------------------------------------
 */

static void
StackFreshCatches(
    AssemblyEnv* assemEnvPtr,	/* Assembly environment */
    BasicBlock* bbPtr,		/* Basic block being processed */
    int catchDepth,		/* Depth of nesting of catches prior to entry
				 * to this block */
    BasicBlock** catches,	/* Array of catch contexts */
    int* catchIndices)		/* Indices of the exception ranges
				 * corresponding to the catch contexts */
{
    CompileEnv* envPtr = assemEnvPtr->envPtr;
				/* Compilation environment */
    ExceptionRange* range;	/* Exception range for a specific catch */
    BasicBlock* block;		/* Catch block being examined */
    BasicBlock* errorExit;	/* Error exit from the catch block */
    Tcl_HashEntry* entryPtr;

    catchDepth = 0;

    /*
     * Iterate through the enclosing catch blocks from the outside in,
     * looking for ones that don't have exception ranges (and are uncaught)
     */

    for (catchDepth = 0; catchDepth < bbPtr->catchDepth; ++catchDepth) {
	if (catchIndices[catchDepth] == -1 && catches[catchDepth] != NULL) {
	    /*
	     * Create an exception range for a block that needs one.
	     */

	    block = catches[catchDepth];
	    catchIndices[catchDepth] =
		    TclCreateExceptRange(CATCH_EXCEPTION_RANGE, envPtr);
	    range = envPtr->exceptArrayPtr + catchIndices[catchDepth];
	    range->nestingLevel = envPtr->exceptDepth + catchDepth;
	    envPtr->maxExceptDepth =
		    TclMax(range->nestingLevel + 1, envPtr->maxExceptDepth);
	    range->codeOffset = bbPtr->startOffset;

	    entryPtr = Tcl_FindHashEntry(&assemEnvPtr->labelHash,
		    TclGetString(block->jumpTarget));
	    if (entryPtr == NULL) {
		Tcl_Panic("undefined label in tclAssembly.c:"
			"BuildExceptionRanges, can't happen");
	    }

	    errorExit = (BasicBlock*)Tcl_GetHashValue(entryPtr);
	    range->catchOffset = errorExit->startOffset;
	}
    }
}

/*
 *-----------------------------------------------------------------------------
 *
 * RestoreEmbeddedExceptionRanges --
 *
 *	Processes an assembly script, replacing any exception ranges that
 *	were present in embedded code.
 *
 *-----------------------------------------------------------------------------
 */

static void
RestoreEmbeddedExceptionRanges(
    AssemblyEnv* assemEnvPtr)	/* Assembly environment */
{
    CompileEnv* envPtr = assemEnvPtr->envPtr;
				/* Compilation environment */
    BasicBlock* bbPtr;		/* Current basic block */
    int rangeBase;		/* Base of the foreign exception ranges when
				 * they are reinstalled */
    int rangeIndex;		/* Index of the current foreign exception
				 * range as reinstalled */
    ExceptionRange* range;	/* Current foreign exception range */
    unsigned char opcode;	/* Current instruction's opcode */
    int catchIndex;		/* Index of the exception range to which the
				 * current instruction refers */
    int i;

    /*
     * Walk the basic blocks looking for exceptions in embedded scripts.
     */

    for (bbPtr = assemEnvPtr->head_bb;
	    bbPtr != NULL;
	    bbPtr = bbPtr->successor1) {
	if (bbPtr->foreignExceptionCount != 0) {
	    /*
	     * Reinstall the embedded exceptions and track their nesting level
	     */

	    rangeBase = envPtr->exceptArrayNext;
	    for (i = 0; i < bbPtr->foreignExceptionCount; ++i) {
		range = bbPtr->foreignExceptions + i;
		rangeIndex = TclCreateExceptRange(range->type, envPtr);
		range->nestingLevel += envPtr->exceptDepth + bbPtr->catchDepth;
		memcpy(envPtr->exceptArrayPtr + rangeIndex, range,
			sizeof(ExceptionRange));
		if (range->nestingLevel >= envPtr->maxExceptDepth) {
		    envPtr->maxExceptDepth = range->nestingLevel + 1;
		}
	    }

	    /*
	     * Walk through the bytecode of the basic block, and relocate
	     * INST_BEGIN_CATCH4 instructions to the new locations
	     */

	    i = bbPtr->startOffset;
	    while (i < bbPtr->successor1->startOffset) {
		opcode = envPtr->codeStart[i];
		if (opcode == INST_BEGIN_CATCH4) {
		    catchIndex = TclGetUInt4AtPtr(envPtr->codeStart + i + 1);
		    if (catchIndex >= bbPtr->foreignExceptionBase
			    && catchIndex < (bbPtr->foreignExceptionBase +
			    bbPtr->foreignExceptionCount)) {
			catchIndex -= bbPtr->foreignExceptionBase;
			catchIndex += rangeBase;
			TclStoreInt4AtPtr(catchIndex, envPtr->codeStart+i+1);
		    }
		}
		i += tclInstructionTable[opcode].numBytes;
	    }
	}
    }
}

/*
 *-----------------------------------------------------------------------------
 *
 * ResetVisitedBasicBlocks --
 *
 *	Turns off the 'visited' flag in all basic blocks at the conclusion
 *	of a pass.
 *
 *-----------------------------------------------------------------------------
 */

static void
ResetVisitedBasicBlocks(
    AssemblyEnv* assemEnvPtr)	/* Assembly environment */
{
    BasicBlock* block;

    for (block = assemEnvPtr->head_bb; block != NULL;
	    block = block->successor1) {
	block->flags &= ~BB_VISITED;
    }
}

/*
 *-----------------------------------------------------------------------------
 *
 * AddBasicBlockRangeToErrorInfo --
 *
 *	Updates the error info of the Tcl interpreter to show a given basic
 *	block in the code.
 *
 * This procedure is used to label the callstack with source location
 * information when reporting an error in stack checking.
 *
 *-----------------------------------------------------------------------------
 */

static void
AddBasicBlockRangeToErrorInfo(
    AssemblyEnv* assemEnvPtr,	/* Assembly environment */
    BasicBlock* bbPtr)		/* Basic block in which the error is found */
{
    CompileEnv* envPtr = assemEnvPtr->envPtr;
				/* Compilation environment */
    Tcl_Interp* interp = (Tcl_Interp*) envPtr->iPtr;
				/* Tcl interpreter */
    Tcl_Obj* lineNo;		/* Line number in the source */

    Tcl_AddErrorInfo(interp, "\n    in assembly code between lines ");
    lineNo = Tcl_NewWideIntObj(bbPtr->startLine);
    Tcl_IncrRefCount(lineNo);
    Tcl_AppendObjToErrorInfo(interp, lineNo);
    Tcl_AddErrorInfo(interp, " and ");
    if (bbPtr->successor1 != NULL) {
	TclSetIntObj(lineNo, bbPtr->successor1->startLine);
	Tcl_AppendObjToErrorInfo(interp, lineNo);
    } else {
	Tcl_AddErrorInfo(interp, "end of assembly code");
    }
    Tcl_DecrRefCount(lineNo);
}

/*
 *-----------------------------------------------------------------------------
 *
 * DupAssembleCodeInternalRep --
 *
 *	Part of the Tcl object type implementation for Tcl assembly language
 *	bytecode. We do not copy the bytecode intrep. Instead, we return
 *	without setting copyPtr->typePtr, so the copy is a plain string copy
 *	of the assembly source, and if it is to be used as a compiled
 *	expression, it will need to be reprocessed.
 *
 *	This makes sense, because with Tcl's copy-on-write practices, the
 *	usual (only?) time Tcl_DuplicateObj() will be called is when the copy
 *	is about to be modified, which would invalidate any copied bytecode
 *	anyway. The only reason it might make sense to copy the bytecode is if
 *	we had some modifying routines that operated directly on the intrep,
 *	as we do for lists and dicts.
 *
 * Results:
 *	None.
 *
 * Side effects:
 *	None.
 *
 *-----------------------------------------------------------------------------
 */

static void
DupAssembleCodeInternalRep(
    Tcl_Obj *srcPtr,
    Tcl_Obj *copyPtr)
{
    return;
}

/*
 *-----------------------------------------------------------------------------
 *
 * FreeAssembleCodeInternalRep --
 *
 *	Part of the Tcl object type implementation for Tcl expression
 *	bytecode. Frees the storage allocated to hold the internal rep, unless
 *	ref counts indicate bytecode execution is still in progress.
 *
 * Results:
 *	None.
 *
 * Side effects:
 *	May free allocated memory. Leaves objPtr untyped.
 *
 *-----------------------------------------------------------------------------
 */

static void
FreeAssembleCodeInternalRep(
    Tcl_Obj *objPtr)
{
    ByteCode *codePtr;

    ByteCodeGetIntRep(objPtr, &assembleCodeType, codePtr);
    assert(codePtr != NULL);

    TclReleaseByteCode(codePtr);
}

/*
 * Local Variables:
 * mode: c
 * c-basic-offset: 4
 * fill-column: 78
 * End:
 */<|MERGE_RESOLUTION|>--- conflicted
+++ resolved
@@ -1555,11 +1555,7 @@
 	    goto cleanup;
 	}
 
-<<<<<<< HEAD
-	jtPtr = Tcl_Alloc(sizeof(JumptableInfo));
-=======
-	jtPtr = (JumptableInfo*)ckalloc(sizeof(JumptableInfo));
->>>>>>> 9cd158a7
+	jtPtr = (JumptableInfo*)Tcl_Alloc(sizeof(JumptableInfo));
 
 	Tcl_InitHashTable(&jtPtr->hashTable, TCL_STRING_KEYS);
 	assemEnvPtr->curr_bb->jumpLine = assemEnvPtr->cmdLine;
@@ -1961,11 +1957,7 @@
     curr_bb->foreignExceptionBase = savedExceptArrayNext;
     curr_bb->foreignExceptionCount = exceptionCount;
     curr_bb->foreignExceptions =
-<<<<<<< HEAD
-	    Tcl_Alloc(exceptionCount * sizeof(ExceptionRange));
-=======
-    		(ExceptionRange*)ckalloc(exceptionCount * sizeof(ExceptionRange));
->>>>>>> 9cd158a7
+    		(ExceptionRange*)Tcl_Alloc(exceptionCount * sizeof(ExceptionRange));
     memcpy(curr_bb->foreignExceptions,
 	    envPtr->exceptArrayPtr + savedExceptArrayNext,
 	    exceptionCount * sizeof(ExceptionRange));
@@ -2031,11 +2023,7 @@
      * Allocate the jumptable.
      */
 
-<<<<<<< HEAD
-    jtPtr = Tcl_Alloc(sizeof(JumptableInfo));
-=======
-    jtPtr = (JumptableInfo*)ckalloc(sizeof(JumptableInfo));
->>>>>>> 9cd158a7
+    jtPtr = (JumptableInfo*)Tcl_Alloc(sizeof(JumptableInfo));
     jtHashPtr = &jtPtr->hashTable;
     Tcl_InitHashTable(jtHashPtr, TCL_STRING_KEYS);
 
@@ -2697,11 +2685,7 @@
     AssemblyEnv* assemEnvPtr)	/* Assembly environment */
 {
     CompileEnv* envPtr = assemEnvPtr->envPtr;
-<<<<<<< HEAD
-    BasicBlock *bb = Tcl_Alloc(sizeof(BasicBlock));
-=======
-    BasicBlock *bb = (BasicBlock*)ckalloc(sizeof(BasicBlock));
->>>>>>> 9cd158a7
+    BasicBlock *bb = (BasicBlock*)Tcl_Alloc(sizeof(BasicBlock));
 
     bb->originalStartOffset =
 	    bb->startOffset = envPtr->codeNext - envPtr->codeStart;
@@ -3996,13 +3980,8 @@
      * Allocate memory for a stack of active catches.
      */
 
-<<<<<<< HEAD
-    catches = Tcl_Alloc(maxCatchDepth * sizeof(BasicBlock*));
-    catchIndices = Tcl_Alloc(maxCatchDepth * sizeof(int));
-=======
-    catches = (BasicBlock**)ckalloc(maxCatchDepth * sizeof(BasicBlock*));
-    catchIndices = (int *)ckalloc(maxCatchDepth * sizeof(int));
->>>>>>> 9cd158a7
+    catches = (BasicBlock**)Tcl_Alloc(maxCatchDepth * sizeof(BasicBlock*));
+    catchIndices = (int *)Tcl_Alloc(maxCatchDepth * sizeof(int));
     for (i = 0; i < maxCatchDepth; ++i) {
 	catches[i] = NULL;
 	catchIndices[i] = -1;
