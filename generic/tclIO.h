--- conflicted
+++ resolved
@@ -282,13 +282,6 @@
 					 * encountered an encoding error */
 #define CHANNEL_RAW_MODE	(1<<16)	/* When set, notes that the Raw API is
 					 * being used. */
-<<<<<<< HEAD
-#define CHANNEL_ENCODING_NOCOMPLAIN	(1<<17)	/* set if option
-					 * -encodingpass is set to 1 */
-#define CHANNEL_ENCODING_STRICT	(1<<18)	/* set if option
-					 * -encodingstrict is set to 1 */
-=======
->>>>>>> 32496744
 #define CHANNEL_INCLOSE		(1<<19)	/* Channel is currently being closed.
 					 * Its structures are still live and
 					 * usable, but it may not be closed
