/*
 * tclListObj.c --
 *
 *	This file contains functions that implement the Tcl list object type.
 *
 * Copyright © 2022 Ashok P. Nadkarni.  All rights reserved.
 *
 * See the file "license.terms" for information on usage and redistribution of
 * this file, and for a DISCLAIMER OF ALL WARRANTIES.
 */

#include <assert.h>
#include "tclInt.h"
#include "tclTomMath.h"

/*
 * TODO - memmove is fast. Measure at what size we should prefer memmove
 * (for unshared objects only) in lieu of range operations. On the other
 * hand, more cache dirtied?
 */

/*
 * Macros for validation and bug checking.
 */

/*
 * Control whether asserts are enabled. Always enable in debug builds. In non-debug
 * builds, can be set with cdebug="-DENABLE_LIST_ASSERTS" on the nmake command line.
 */
#ifdef ENABLE_LIST_ASSERTS
# ifdef NDEBUG
#  undef NDEBUG /* Activate assert() macro */
# endif
#else
# ifndef NDEBUG
#  define ENABLE_LIST_ASSERTS /* Always activate list asserts in debug mode */
# endif
#endif

#ifdef ENABLE_LIST_ASSERTS

#define LIST_ASSERT(cond_) assert(cond_)
/*
 * LIST_INDEX_ASSERT is to catch errors with negative indices and counts
 * being passed AFTER validation. On Tcl9 length types are unsigned hence
 * the checks against LIST_MAX. On Tcl8 length types are signed hence the
 * also checks against 0.
 */
#define LIST_INDEX_ASSERT(idxarg_)                                 \
    do {                                                           \
	Tcl_Size idx_ = (idxarg_); /* To guard against ++ etc. */ \
	LIST_ASSERT(idx_ >= 0 && idx_ < LIST_MAX);                 \
    } while (0)
/* Ditto for counts except upper limit is different */
#define LIST_COUNT_ASSERT(countarg_)                                   \
    do {                                                               \
	Tcl_Size count_ = (countarg_); /* To guard against ++ etc. */ \
	LIST_ASSERT(count_ >= 0 && count_ <= LIST_MAX);                \
    } while (0)

#else

#define LIST_ASSERT(cond_) ((void) 0)
#define LIST_INDEX_ASSERT(idx_) ((void) 0)
#define LIST_COUNT_ASSERT(count_) ((void) 0)

#endif

/* Checks for when caller should have already converted to internal list type */
#define LIST_ASSERT_TYPE(listObj_) \
    LIST_ASSERT(TclHasInternalRep((listObj_), &tclListType))

/*
 * If ENABLE_LIST_INVARIANTS is enabled (-DENABLE_LIST_INVARIANTS from the
 * command line), the entire list internal representation is checked for
 * inconsistencies. This has a non-trivial cost so has to be separately
 * enabled and not part of assertions checking. However, the test suite does
 * invoke ListRepValidate directly even without ENABLE_LIST_INVARIANTS.
 */
#ifdef ENABLE_LIST_INVARIANTS
#define LISTREP_CHECK(listRepPtr_) ListRepValidate(listRepPtr_, __FILE__, __LINE__)
#else
#define LISTREP_CHECK(listRepPtr_) (void) 0
#endif

/*
 * Flags used for controlling behavior of allocation of list
 * internal representations.
 *
 * If the LISTREP_PANIC_ON_FAIL bit is set, the function will panic if
 * list is too large or memory cannot be allocated. Without the flag
 * a NULL pointer is returned.
 *
 * The LISTREP_SPACE_FAVOR_NONE, LISTREP_SPACE_FAVOR_FRONT,
 * LISTREP_SPACE_FAVOR_BACK, LISTREP_SPACE_ONLY_BACK flags are used to
 * control additional space when allocating.
 * - If none of these flags is present, the exact space requested is
 *   allocated, nothing more.
 * - Otherwise, if only LISTREP_FAVOR_FRONT is present, extra space is
 *   allocated with more towards the front.
 * - Conversely, if only LISTREP_FAVOR_BACK is present extra space is allocated
 *   with more to the back.
 * - If both flags are present (LISTREP_SPACE_FAVOR_NONE), the extra space
 *   is equally apportioned.
 * - Finally if LISTREP_SPACE_ONLY_BACK is present, ALL extra space is at
 *   the back.
 */
#define LISTREP_PANIC_ON_FAIL         0x00000001
#define LISTREP_SPACE_FAVOR_FRONT     0x00000002
#define LISTREP_SPACE_FAVOR_BACK      0x00000004
#define LISTREP_SPACE_ONLY_BACK       0x00000008
#define LISTREP_SPACE_FAVOR_NONE \
    (LISTREP_SPACE_FAVOR_FRONT | LISTREP_SPACE_FAVOR_BACK)
#define LISTREP_SPACE_FLAGS                               \
    (LISTREP_SPACE_FAVOR_FRONT | LISTREP_SPACE_FAVOR_BACK \
     | LISTREP_SPACE_ONLY_BACK)

/*
 * Prototypes for non-inline static functions defined later in this file:
 */
static int	MemoryAllocationError(Tcl_Interp *, size_t size);
static int	ListLimitExceededError(Tcl_Interp *);
static ListStore *ListStoreNew(Tcl_Size objc, Tcl_Obj *const objv[], int flags);
static int	ListRepInit(Tcl_Size objc, Tcl_Obj *const objv[], int flags, ListRep *);
static int	ListRepInitAttempt(Tcl_Interp *,
		    Tcl_Size objc,
		    Tcl_Obj *const objv[],
		    ListRep *);
static void	ListRepClone(ListRep *fromRepPtr, ListRep *toRepPtr, int flags);
static void	ListRepUnsharedFreeUnreferenced(const ListRep *repPtr);
static int	TclListObjGetRep(Tcl_Interp *, Tcl_Obj *listPtr, ListRep *repPtr);
static void	ListRepRange(ListRep *srcRepPtr,
		    Tcl_Size rangeStart,
		    Tcl_Size rangeEnd,
		    int preserveSrcRep,
		    ListRep *rangeRepPtr);
static ListStore *ListStoreReallocate(ListStore *storePtr, Tcl_Size numSlots);
static void	ListRepValidate(const ListRep *repPtr, const char *file,
		    int lineNum);
static void	DupListInternalRep(Tcl_Obj *srcPtr, Tcl_Obj *copyPtr);
static void	FreeListInternalRep(Tcl_Obj *listPtr);
static int	SetListFromAny(Tcl_Interp *interp, Tcl_Obj *objPtr);
static void	UpdateStringOfList(Tcl_Obj *listPtr);
static Tcl_Size ListLength(Tcl_Obj *listPtr);

/*
 * The structure below defines the list Tcl object type by means of functions
 * that can be invoked by generic object code.
 *
 * The internal representation of a list object is ListRep defined in tcl.h.
 */

const Tcl_ObjType tclListType = {
    "list",			/* name */
    FreeListInternalRep,	/* freeIntRepProc */
    DupListInternalRep,		/* dupIntRepProc */
    UpdateStringOfList,		/* updateStringProc */
    SetListFromAny,		/* setFromAnyProc */
    TCL_OBJTYPE_V1(ListLength)
};

/* Macros to manipulate the List internal rep */
#define ListRepIncrRefs(repPtr_)            \
    do {                                    \
	(repPtr_)->storePtr->refCount++;    \
	if ((repPtr_)->spanPtr)             \
	    (repPtr_)->spanPtr->refCount++; \
    } while (0)

/* Returns number of free unused slots at the back of the ListRep's ListStore */
#define ListRepNumFreeTail(repPtr_) \
    ((repPtr_)->storePtr->numAllocated \
     - ((repPtr_)->storePtr->firstUsed + (repPtr_)->storePtr->numUsed))

/* Returns number of free unused slots at the front of the ListRep's ListStore */
#define ListRepNumFreeHead(repPtr_) ((repPtr_)->storePtr->firstUsed)

/* Returns a pointer to the slot corresponding to list index listIdx_ */
#define ListRepSlotPtr(repPtr_, listIdx_) \
    (&(repPtr_)->storePtr->slots[ListRepStart(repPtr_) + (listIdx_)])

/*
 * Macros to replace the internal representation in a Tcl_Obj. There are
 * subtle differences in each so make sure to use the right one to avoid
 * memory leaks, access to freed memory and the like.
 *
 * ListObjStompRep - assumes the Tcl_Obj internal representation can be
 * overwritten AND that the passed ListRep already has reference counts that
 * include the reference from the Tcl_Obj. Basically just copies the pointers
 * and sets the internal Tcl_Obj type to list
 *
 * ListObjOverwriteRep - like ListObjOverwriteRep but additionally
 * increments reference counts on the passed ListRep. Generally used when
 * the string representation of the Tcl_Obj is not to be modified.
 *
 * ListObjReplaceRepAndInvalidate - Like ListObjOverwriteRep but additionally
 * assumes the Tcl_Obj internal rep is valid (and possibly even same as
 * passed ListRep) and frees it first. Additionally invalidates the string
 * representation. Generally used when modifying a Tcl_Obj value.
 */
#define ListObjStompRep(objPtr_, repPtr_)                              \
    do {                                                               \
	(objPtr_)->internalRep.twoPtrValue.ptr1 = (repPtr_)->storePtr; \
	(objPtr_)->internalRep.twoPtrValue.ptr2 = (repPtr_)->spanPtr;  \
	(objPtr_)->typePtr = &tclListType;                             \
    } while (0)

#define ListObjOverwriteRep(objPtr_, repPtr_) \
    do {                                      \
	ListRepIncrRefs(repPtr_);             \
	ListObjStompRep(objPtr_, repPtr_);    \
    } while (0)

#define ListObjReplaceRepAndInvalidate(objPtr_, repPtr_)           \
    do {                                                           \
	/* Note order important, don't use ListObjOverwriteRep! */ \
	ListRepIncrRefs(repPtr_);                                  \
	TclFreeInternalRep(objPtr_);                               \
	TclInvalidateStringRep(objPtr_);                           \
	ListObjStompRep(objPtr_, repPtr_);                         \
    } while (0)

/*
 *------------------------------------------------------------------------
 *
 * ListSpanNew --
 *
 *    Allocates and initializes memory for a new ListSpan. The reference
 *    count on the returned struct is 0.
 *
 * Results:
 *    Non-NULL pointer to the allocated ListSpan.
 *
 * Side effects:
 *    The function will panic on memory allocation failure.
 *
 *------------------------------------------------------------------------
 */
static inline ListSpan *
ListSpanNew(
    Tcl_Size firstSlot, /* Starting slot index of the span */
    Tcl_Size numSlots)  /* Number of slots covered by the span */
{
    ListSpan *spanPtr = (ListSpan *) Tcl_Alloc(sizeof(*spanPtr));
    spanPtr->refCount = 0;
    spanPtr->spanStart = firstSlot;
    spanPtr->spanLength = numSlots;
    return spanPtr;
}

/*
 *------------------------------------------------------------------------
 *
 * ListSpanDecrRefs --
 *
 *   Decrements the reference count on a span, freeing the memory if
 *   it drops to zero or less.
 *
 * Results:
 *   None.
 *
 * Side effects:
 *   The memory may be freed.
 *
 *------------------------------------------------------------------------
 */
static inline void
ListSpanDecrRefs(ListSpan *spanPtr)
{
    if (spanPtr->refCount <= 1) {
	Tcl_Free(spanPtr);
    } else {
	spanPtr->refCount -= 1;
    }
}

/*
 *------------------------------------------------------------------------
 *
 * ListSpanMerited --
 *
 *    Creation of a new list may sometimes be done as a span on existing
 *    storage instead of allocating new. The tradeoff is that if the
 *    original list is released, the new span-based list may hold on to
 *    more memory than desired. This function implements heuristics for
 *    deciding which option is better.
 *
 * Results:
 *    Returns non-0 if a span-based list is likely to be more optimal
 *    and 0 if not.
 *
 * Side effects:
 *    None.
 *
 *------------------------------------------------------------------------
 */
static inline int
ListSpanMerited(
    Tcl_Size length,                 /* Length of the proposed span */
    Tcl_Size usedStorageLength,      /* Number of slots currently in used */
    Tcl_Size allocatedStorageLength) /* Length of the currently allocation */
{
    /*
     * Possible optimizations for future consideration
     * - heuristic LIST_SPAN_THRESHOLD
     * - currently, information about the sharing (ref count) of existing
     * storage is not passed. Perhaps it should be. For example if the
     * existing storage has a "large" ref count, then it might make sense
     * to do even a small span.
     */

    if (length < LIST_SPAN_THRESHOLD) {
	return 0;/* No span for small lists */
    }
    if (length < (allocatedStorageLength / 2 - allocatedStorageLength / 8)) {
	return 0; /* No span if less than 3/8 of allocation */
    }
    if (length < usedStorageLength / 2) {
	return 0; /* No span if less than half current storage */
    }

    return 1;
}

/*
 *------------------------------------------------------------------------
 *
 * ListRepFreeUnreferenced --
 *
 *    Inline wrapper for ListRepUnsharedFreeUnreferenced that does quick checks
 *    before calling it.
 *
 *    IMPORTANT: this function must not be called on an internal
 *    representation of a Tcl_Obj that is itself shared.
 *
 * Results:
 *    None.
 *
 * Side effects:
 *    See comments for ListRepUnsharedFreeUnreferenced.
 *
 *------------------------------------------------------------------------
 */
static inline void
ListRepFreeUnreferenced(const ListRep *repPtr)
{
    if (! ListRepIsShared(repPtr) && repPtr->spanPtr) {
	/* T:listrep-1.5.1 */
	ListRepUnsharedFreeUnreferenced(repPtr);
    }
}

/*
 *------------------------------------------------------------------------
 *
 * ObjArrayIncrRefs --
 *
 *    Increments the reference counts for Tcl_Obj's in a subarray.
 *
 * Results:
 *    None.
 *
 * Side effects:
 *    As above.
 *
 *------------------------------------------------------------------------
 */
static inline void
ObjArrayIncrRefs(
    Tcl_Obj * const *objv,  /* Pointer to the array */
    Tcl_Size startIdx,     /* Starting index of subarray within objv */
    Tcl_Size count)        /* Number of elements in the subarray */
{
    Tcl_Obj *const *end;
    LIST_INDEX_ASSERT(startIdx);
    LIST_COUNT_ASSERT(count);
    objv += startIdx;
    end = objv + count;
    while (objv < end) {
	Tcl_IncrRefCount(*objv);
	++objv;
    }
}

/*
 *------------------------------------------------------------------------
 *
 * ObjArrayDecrRefs --
 *
 *    Decrements the reference counts for Tcl_Obj's in a subarray.
 *
 * Results:
 *    None.
 *
 * Side effects:
 *    As above.
 *
 *------------------------------------------------------------------------
 */
static inline void
ObjArrayDecrRefs(
    Tcl_Obj * const *objv, /* Pointer to the array */
    Tcl_Size startIdx,    /* Starting index of subarray within objv */
    Tcl_Size count)       /* Number of elements in the subarray */
{
    Tcl_Obj * const *end;
    LIST_INDEX_ASSERT(startIdx);
    LIST_COUNT_ASSERT(count);
    objv += startIdx;
    end = objv + count;
    while (objv < end) {
	Tcl_DecrRefCount(*objv);
	++objv;
    }
}

/*
 *------------------------------------------------------------------------
 *
 * ObjArrayCopy --
 *
 *    Copies an array of Tcl_Obj* pointers.
 *
 * Results:
 *    None.
 *
 * Side effects:
 *    Reference counts on copied Tcl_Obj's are incremented.
 *
 *------------------------------------------------------------------------
 */
static inline void
ObjArrayCopy(
    Tcl_Obj **to,          /* Destination */
    Tcl_Size count,       /* Number of pointers to copy */
    Tcl_Obj *const from[]) /* Source array of Tcl_Obj* */
{
    Tcl_Obj **end;
    LIST_COUNT_ASSERT(count);
    end = to + count;
    /* TODO - would memmove followed by separate IncrRef loop be faster? */
    while (to < end) {
	Tcl_IncrRefCount(*from);
	*to++ = *from++;
    }
}

/*
 *------------------------------------------------------------------------
 *
 * MemoryAllocationError --
 *
 *    Generates a memory allocation failure error.
 *
 * Results:
 *    Always TCL_ERROR.
 *
 * Side effects:
 *    Error message and code are stored in the interpreter if not NULL.
 *
 *------------------------------------------------------------------------
 */
static int
MemoryAllocationError(
    Tcl_Interp *interp, /* Interpreter for error message. May be NULL */
    size_t size)        /* Size of attempted allocation that failed */
{
    if (interp != NULL) {
	Tcl_SetObjResult(
	    interp,
	    Tcl_ObjPrintf(
		"list construction failed: unable to alloc %" TCL_Z_MODIFIER
		"u bytes",
<<<<<<< HEAD
		size));
	Tcl_SetErrorCode(interp, "TCL", "MEMORY", NULL);
=======
		(Tcl_WideInt)size));
	Tcl_SetErrorCode(interp, "TCL", "MEMORY", (void *)NULL);
>>>>>>> c53b2c68
    }
    return TCL_ERROR;
}

/*
 *------------------------------------------------------------------------
 *
 * ListLimitExceeded --
 *
 *    Generates an error for exceeding maximum list size.
 *
 * Results:
 *    Always TCL_ERROR.
 *
 * Side effects:
 *    Error message and code are stored in the interpreter if not NULL.
 *
 *------------------------------------------------------------------------
 */
static int
ListLimitExceededError(Tcl_Interp *interp)
{
    if (interp != NULL) {
	Tcl_SetObjResult(
	    interp,
	    Tcl_NewStringObj("max length of a Tcl list exceeded", -1));
	Tcl_SetErrorCode(interp, "TCL", "MEMORY", (void *)NULL);
    }
    return TCL_ERROR;
}

/*
 *------------------------------------------------------------------------
 *
 * ListRepUnsharedShiftDown --
 *
 *    Shifts the "in-use" contents in the ListStore for a ListRep down
 *    by the given number of slots. The ListStore must be unshared and
 *    the free space at the front of the storage area must be big enough.
 *    It is the caller's responsibility to check.
 *
 * Results:
 *    None.
 *
 * Side effects:
 *    The contents of the ListRep's ListStore area are shifted down in the
 *    storage area. The ListRep's ListSpan is updated accordingly.
 *
 *------------------------------------------------------------------------
 */
static inline void
ListRepUnsharedShiftDown(ListRep *repPtr, Tcl_Size shiftCount)
{
    ListStore *storePtr;

    LISTREP_CHECK(repPtr);
    LIST_ASSERT(!ListRepIsShared(repPtr));

    storePtr = repPtr->storePtr;

    LIST_COUNT_ASSERT(shiftCount);
    LIST_ASSERT(storePtr->firstUsed >= shiftCount);

    memmove(&storePtr->slots[storePtr->firstUsed - shiftCount],
	    &storePtr->slots[storePtr->firstUsed],
	    storePtr->numUsed * sizeof(Tcl_Obj *));
    storePtr->firstUsed -= shiftCount;
    if (repPtr->spanPtr) {
	repPtr->spanPtr->spanStart -= shiftCount;
	LIST_ASSERT(repPtr->spanPtr->spanLength == storePtr->numUsed);
    } else {
	/*
	 * If there was no span, firstUsed must have been 0 (Invariant)
	 * AND shiftCount must have been 0 (<= firstUsed on call)
	 * In other words, this would have been a no-op
	 */

	LIST_ASSERT(storePtr->firstUsed == 0);
	LIST_ASSERT(shiftCount == 0);
    }

    LISTREP_CHECK(repPtr);
}

/*
 *------------------------------------------------------------------------
 *
 * ListRepUnsharedShiftUp --
 *
 *    Shifts the "in-use" contents in the ListStore for a ListRep up
 *    by the given number of slots. The ListStore must be unshared and
 *    the free space at the back of the storage area must be big enough.
 *    It is the caller's responsibility to check.
 *    TODO - this function is not currently used.
 *
 * Results:
 *    None.
 *
 * Side effects:
 *    The contents of the ListRep's ListStore area are shifted up in the
 *    storage area. The ListRep's ListSpan is updated accordingly.
 *
 *------------------------------------------------------------------------
 */
#if 0
static inline void
ListRepUnsharedShiftUp(ListRep *repPtr, Tcl_Size shiftCount)
{
    ListStore *storePtr;

    LISTREP_CHECK(repPtr);
    LIST_ASSERT(!ListRepIsShared(repPtr));
    LIST_COUNT_ASSERT(shiftCount);

    storePtr = repPtr->storePtr;
    LIST_ASSERT((storePtr->firstUsed + storePtr->numUsed + shiftCount)
		<= storePtr->numAllocated);

    memmove(&storePtr->slots[storePtr->firstUsed + shiftCount],
	    &storePtr->slots[storePtr->firstUsed],
	    storePtr->numUsed * sizeof(Tcl_Obj *));
    storePtr->firstUsed += shiftCount;
    if (repPtr->spanPtr) {
	repPtr->spanPtr->spanStart += shiftCount;
    } else {
	/* No span means entire original list is span */
	/* Should have been zero before shift - Invariant TBD */
	LIST_ASSERT(storePtr->firstUsed == shiftCount);
	repPtr->spanPtr = ListSpanNew(shiftCount, storePtr->numUsed);
    }

    LISTREP_CHECK(repPtr);
}
#endif

/*
 *------------------------------------------------------------------------
 *
 * ListRepValidate --
 *
 *	Checks all invariants for a ListRep and panics on failure.
 *	Note this is independent of NDEBUG, assert etc.
 *
 * Results:
 *    None.
 *
 * Side effects:
 *    Panics if any invariant is not met.
 *
 *------------------------------------------------------------------------
 */
static void
ListRepValidate(const ListRep *repPtr, const char *file, int lineNum)
{
    ListStore *storePtr = repPtr->storePtr;
    const char *condition;

    (void)storePtr; /* To stop gcc from whining about unused vars */

#define INVARIANT(cond_)        \
    do {                        \
	if (!(cond_)) {         \
	    condition = #cond_; \
	    goto failure;       \
	}                       \
    } while (0)

    /* Separate each condition so line number gives exact reason for failure */
    INVARIANT(storePtr != NULL);
    INVARIANT(storePtr->numAllocated >= 0);
    INVARIANT(storePtr->numAllocated <= LIST_MAX);
    INVARIANT(storePtr->firstUsed >= 0);
    INVARIANT(storePtr->firstUsed < storePtr->numAllocated);
    INVARIANT(storePtr->numUsed >= 0);
    INVARIANT(storePtr->numUsed <= storePtr->numAllocated);
    INVARIANT(storePtr->firstUsed <= (storePtr->numAllocated - storePtr->numUsed));

    if (! ListRepIsShared(repPtr)) {
	/*
	 * If this is the only reference and there is no span, then store
	 * occupancy must begin at 0
	 */
	INVARIANT(repPtr->spanPtr || repPtr->storePtr->firstUsed == 0);
    }

    INVARIANT(ListRepStart(repPtr) >= storePtr->firstUsed);
    INVARIANT(ListRepLength(repPtr) <= storePtr->numUsed);
    INVARIANT(ListRepStart(repPtr) <= (storePtr->firstUsed + storePtr->numUsed - ListRepLength(repPtr)));

#undef INVARIANT

    return;

failure:
    Tcl_Panic("List internal failure in %s line %d. Condition: %s",
	      file,
	      lineNum,
	      condition);
}

/*
 *------------------------------------------------------------------------
 *
 * TclListObjValidate --
 *
 *    Wrapper around ListRepValidate. Primarily used from test suite.
 *
 * Results:
 *    None.
 *
 * Side effects:
 *    Will panic if internal structure is not consistent or if object
 *    cannot be converted to a list object.
 *
 *------------------------------------------------------------------------
 */
void
TclListObjValidate(Tcl_Interp *interp, Tcl_Obj *listObj)
{
    ListRep listRep;
    if (TclListObjGetRep(interp, listObj, &listRep) != TCL_OK) {
	Tcl_Panic("Object passed to TclListObjValidate cannot be converted to "
		  "a list object.");
    }
    ListRepValidate(&listRep, __FILE__, __LINE__);
}

/*
 *----------------------------------------------------------------------
 *
 * ListStoreNew --
 *
 *	Allocates a new ListStore with space for at least objc elements. objc
 *	must be > 0.  If objv!=NULL, initializes with the first objc values
 *	in that array.  If objv==NULL, initalize 0 elements, with space
 *	to add objc more.
 *
 *      Normally the function allocates the exact space requested unless
 *      the flags arguments has any LISTREP_SPACE_*
 *      bits set. See the comments for those #defines.
 *
 * Results:
 *      On success, a pointer to the allocated ListStore is returned.
 *      On allocation failure, panics if LISTREP_PANIC_ON_FAIL is set in
 *      flags; otherwise returns NULL.
 *
 * Side effects:
 *	The ref counts of the elements in objv are incremented on success
 *	since the returned ListStore references them.
 *
 *----------------------------------------------------------------------
 */
static ListStore *
ListStoreNew(
    Tcl_Size objc,
    Tcl_Obj *const objv[],
    int flags)
{
    ListStore *storePtr;
    Tcl_Size capacity;

    /*
     * First check to see if we'd overflow and try to allocate an object
     * larger than our memory allocator allows.
     */
    if (objc > LIST_MAX) {
	if (flags & LISTREP_PANIC_ON_FAIL) {
	    Tcl_Panic("max length of a Tcl list exceeded");
	}
	return NULL;
    }

    storePtr = NULL;
    if (flags & LISTREP_SPACE_FLAGS) {
	/* Caller requests extra space front, back or both */
	storePtr = (ListStore *)TclAttemptAllocElemsEx(
	    objc, sizeof(Tcl_Obj *), offsetof(ListStore, slots), &capacity);
    } else {
	/* Exact allocation */
	capacity = objc;
	storePtr = (ListStore *)Tcl_AttemptAlloc(LIST_SIZE(capacity));
    }
    if (storePtr == NULL) {
	if (flags & LISTREP_PANIC_ON_FAIL) {
	    Tcl_Panic("list creation failed: unable to alloc %" TCL_SIZE_MODIFIER
		    "d bytes",
		    LIST_SIZE(objc));
	}
	return NULL;
    }

    storePtr->refCount = 0;
    storePtr->flags = 0;
    storePtr->numAllocated = capacity;
    if (capacity == objc) {
	storePtr->firstUsed = 0;
    } else {
	Tcl_Size extra = capacity - objc;
	int spaceFlags = flags & LISTREP_SPACE_FLAGS;
	if (spaceFlags == LISTREP_SPACE_ONLY_BACK) {
	    storePtr->firstUsed = 0;
	} else if (spaceFlags == LISTREP_SPACE_FAVOR_FRONT) {
	    /* Leave more space in the front */
	    storePtr->firstUsed =
		extra - (extra / 4); /* NOT same as 3*extra/4 */
	} else if (spaceFlags == LISTREP_SPACE_FAVOR_BACK) {
	    /* Leave more space in the back */
	    storePtr->firstUsed = extra / 4;
	} else {
	    /* Apportion equally */
	    storePtr->firstUsed = extra / 2;
	}
    }

    if (objv) {
	storePtr->numUsed = objc;
	ObjArrayCopy(&storePtr->slots[storePtr->firstUsed], objc, objv);
    } else {
	storePtr->numUsed = 0;
    }

    return storePtr;
}

/*
 *------------------------------------------------------------------------
 *
 * ListStoreReallocate --
 *
 *    Reallocates the memory for a ListStore allocating extra for
 *    possible future growth.
 *
 * Results:
 *    Pointer to the ListStore which may be the same as storePtr or pointer
 *    to a new block of memory. On reallocation failure, NULL is returned.
 *
 *
 * Side effects:
 *    The memory pointed to by storePtr is freed if it a new block has to
 *    be returned.
 *
 *
 *------------------------------------------------------------------------
 */
ListStore *
ListStoreReallocate (ListStore *storePtr, Tcl_Size needed)
{
    Tcl_Size capacity;

    if (needed > LIST_MAX) {
	return NULL;
    }
    storePtr = (ListStore *)TclAttemptReallocElemsEx(storePtr,
						     needed,
						     sizeof(Tcl_Obj *),
						     offsetof(ListStore, slots),
						     &capacity);
    /* Only the capacity has changed, fix it in the header */
    if (storePtr) {
	storePtr->numAllocated = capacity;
    }
    return storePtr;
}

/*
 *----------------------------------------------------------------------
 *
 * ListRepInit --
 *
 *      Initializes a ListRep to hold a list internal representation
 *      with space for objc elements.
 *
 *      objc must be > 0. If objv!=NULL, initializes with the first objc
 *      values in that array. If objv==NULL, initalize list internal rep to
 *      have 0 elements, with space to add objc more.
 *
 *	Normally the function allocates the exact space requested unless
 *	the flags arguments has one of the LISTREP_SPACE_* bits set.
 *	See the comments for those #defines.
 *
 *      The reference counts of the ListStore and ListSpan (if present)
 *	pointed to by the initialized repPtr are set to zero.
 *	Caller has to manage them as necessary.
 *
 * Results:
 *      On success, TCL_OK is returned with *listRepPtr initialized.
 *      On failure, panics if LISTREP_PANIC_ON_FAIL is set in flags; otherwise
 *	returns TCL_ERROR with *listRepPtr fields set to NULL.
 *
 * Side effects:
 *	The ref counts of the elements in objv are incremented since the
 *	resulting list now refers to them.
 *
 *----------------------------------------------------------------------
 */
static int
ListRepInit(
    Tcl_Size objc,
    Tcl_Obj *const objv[],
    int flags,
    ListRep *repPtr
    )
{
    ListStore *storePtr;

    storePtr = ListStoreNew(objc, objv, flags);
    if (storePtr) {
	repPtr->storePtr = storePtr;
	if (storePtr->firstUsed == 0) {
	    repPtr->spanPtr = NULL;
	} else {
	    repPtr->spanPtr =
		ListSpanNew(storePtr->firstUsed, storePtr->numUsed);
	}
	return TCL_OK;
    }
    /*
     * Initialize to keep gcc happy at the call site. Else it complains
     * about possibly uninitialized use.
     */
    repPtr->storePtr = NULL;
    repPtr->spanPtr = NULL;
    return TCL_ERROR;
}

/*
 *----------------------------------------------------------------------
 *
 * ListRepInitAttempt --
 *
 *	Creates a list internal rep with space for objc elements. See
 *	ListRepInit for requirements for parameters (in particular objc must
 *	be > 0). This function only adds error messages to the interpreter if
 *	not NULL.
 *
 *      The reference counts of the ListStore and ListSpan (if present)
 *	pointed to by the initialized repPtr are set to zero.
 *	Caller has to manage them as necessary.
 *
 * Results:
 *      On success, TCL_OK is returned with *listRepPtr initialized.
 *	On allocation failure, returnes TCL_ERROR with an error message
 *	in the interpreter if non-NULL.
 *
 * Side effects:
 *	The ref counts of the elements in objv are incremented since the
 *	resulting list now refers to them.
 *
 *----------------------------------------------------------------------
 */
static int
ListRepInitAttempt(
    Tcl_Interp *interp,
    Tcl_Size objc,
    Tcl_Obj *const objv[],
    ListRep *repPtr)
{
    int result = ListRepInit(objc, objv, 0, repPtr);

    if (result != TCL_OK && interp != NULL) {
	if (objc > LIST_MAX) {
	    ListLimitExceededError(interp);
	} else {
	    MemoryAllocationError(interp, LIST_SIZE(objc));
	}
    }
    return result;
}

/*
 *------------------------------------------------------------------------
 *
 * ListRepClone --
 *
 *    Does a deep clone of an existing ListRep.
 *
 *    Normally the function allocates the exact space needed unless
 *    the flags arguments has one of the LISTREP_SPACE_* bits set.
 *    See the comments for those #defines.
 *
 * Results:
 *    None.
 *
 * Side effects:
 *    The toRepPtr location is initialized with the ListStore and ListSpan
 *    (if needed) containing a copy of the list elements in fromRepPtr.
 *    The function will panic if memory cannot be allocated.
 *
 *------------------------------------------------------------------------
 */
static void
ListRepClone(ListRep *fromRepPtr, ListRep *toRepPtr, int flags)
{
    Tcl_Obj **fromObjs;
    Tcl_Size numFrom;

    ListRepElements(fromRepPtr, numFrom, fromObjs);
    ListRepInit(numFrom, fromObjs, flags | LISTREP_PANIC_ON_FAIL, toRepPtr);
}

/*
 *------------------------------------------------------------------------
 *
 * ListRepUnsharedFreeUnreferenced --
 *
 *    Frees any Tcl_Obj's from the "in-use" area of the ListStore for a
 *    ListRep that are not actually references from any lists.
 *
 *    IMPORTANT: this function must not be called on a shared internal
 *    representation or the internal representation of a shared Tcl_Obj.
 *
 * Results:
 *    None.
 *
 * Side effects:
 *    The firstUsed and numUsed fields of the ListStore are updated to
 *    reflect the new "in-use" extent.
 *
 *------------------------------------------------------------------------
 */
static void ListRepUnsharedFreeUnreferenced(const ListRep *repPtr)
{
    Tcl_Size count;
    ListStore *storePtr;
    ListSpan *spanPtr;

    LIST_ASSERT(!ListRepIsShared(repPtr));
    LISTREP_CHECK(repPtr);

    storePtr = repPtr->storePtr;
    spanPtr = repPtr->spanPtr;
    if (spanPtr == NULL) {
	LIST_ASSERT(storePtr->firstUsed == 0); /* Invariant TBD */
	return;
    }

    /* Collect garbage at front */
    count = spanPtr->spanStart - storePtr->firstUsed;
    LIST_COUNT_ASSERT(count);
    if (count > 0) {
	/* T:listrep-1.5.1,6.{1:8} */
	ObjArrayDecrRefs(storePtr->slots, storePtr->firstUsed, count);
	storePtr->firstUsed = spanPtr->spanStart;
	LIST_ASSERT(storePtr->numUsed >= count);
	storePtr->numUsed -= count;
    }

    /* Collect garbage at back */
    count = (storePtr->firstUsed + storePtr->numUsed)
	  - (spanPtr->spanStart + spanPtr->spanLength);
    LIST_COUNT_ASSERT(count);
    if (count > 0) {
	/* T:listrep-6.{1:8} */
	ObjArrayDecrRefs(
	    storePtr->slots, spanPtr->spanStart + spanPtr->spanLength, count);
	LIST_ASSERT(storePtr->numUsed >= count);
	storePtr->numUsed -= count;
    }

    LIST_ASSERT(ListRepStart(repPtr) == storePtr->firstUsed);
    LIST_ASSERT(ListRepLength(repPtr) == storePtr->numUsed);
    LISTREP_CHECK(repPtr);
}

/*
 *----------------------------------------------------------------------
 *
 * Tcl_NewListObj --
 *
 *	This function is normally called when not debugging: i.e., when
 *	TCL_MEM_DEBUG is not defined. It creates a new list object from an
 *	(objc,objv) array: that is, each of the objc elements of the array
 *	referenced by objv is inserted as an element into a new Tcl object.
 *
 *	When TCL_MEM_DEBUG is defined, this function just returns the result
 *	of calling the debugging version Tcl_DbNewListObj.
 *
 * Results:
 *	A new list object is returned that is initialized from the object
 *	pointers in objv. If objc is less than or equal to zero, an empty
 *	object is returned. The new object's string representation is left
 *	NULL. The resulting new list object has ref count 0.
 *
 * Side effects:
 *	The ref counts of the elements in objv are incremented since the
 *	resulting list now refers to them.
 *
 *----------------------------------------------------------------------
 */

#ifdef TCL_MEM_DEBUG
#undef Tcl_NewListObj

Tcl_Obj *
Tcl_NewListObj(
    Tcl_Size objc,		/* Count of objects referenced by objv. */
    Tcl_Obj *const objv[])	/* An array of pointers to Tcl objects. */
{
    return Tcl_DbNewListObj(objc, objv, "unknown", 0);
}

#else /* if not TCL_MEM_DEBUG */

Tcl_Obj *
Tcl_NewListObj(
    Tcl_Size objc,		/* Count of objects referenced by objv. */
    Tcl_Obj *const objv[])	/* An array of pointers to Tcl objects. */
{
    ListRep listRep;
    Tcl_Obj *listObj;

    TclNewObj(listObj);

    if (objc <= 0) {
	return listObj;
    }

    ListRepInit(objc, objv, LISTREP_PANIC_ON_FAIL, &listRep);
    ListObjReplaceRepAndInvalidate(listObj, &listRep);

    return listObj;
}
#endif /* if TCL_MEM_DEBUG */

/*
 *----------------------------------------------------------------------
 *
 * Tcl_DbNewListObj --
 *
 *	This function is normally called when debugging: i.e., when
 *	TCL_MEM_DEBUG is defined. It creates new list objects. It is the same
 *	as the Tcl_NewListObj function above except that it calls
 *	Tcl_DbCkalloc directly with the file name and line number from its
 *	caller. This simplifies debugging since then the [memory active]
 *	command will report the correct file name and line number when
 *	reporting objects that haven't been freed.
 *
 *	When TCL_MEM_DEBUG is not defined, this function just returns the
 *	result of calling Tcl_NewListObj.
 *
 * Results:
 *	A new list object is returned that is initialized from the object
 *	pointers in objv. If objc is less than or equal to zero, an empty
 *	object is returned. The new object's string representation is left
 *	NULL. The new list object has ref count 0.
 *
 * Side effects:
 *	The ref counts of the elements in objv are incremented since the
 *	resulting list now refers to them.
 *
 *----------------------------------------------------------------------
 */

#ifdef TCL_MEM_DEBUG

Tcl_Obj *
Tcl_DbNewListObj(
    Tcl_Size objc,		/* Count of objects referenced by objv. */
    Tcl_Obj *const objv[],	/* An array of pointers to Tcl objects. */
    const char *file,		/* The name of the source file calling this
				 * function; used for debugging. */
    int line)			/* Line number in the source file; used for
				 * debugging. */
{
    Tcl_Obj *listObj;
    ListRep listRep;

    TclDbNewObj(listObj, file, line);

    if (objc <= 0) {
	return listObj;
    }

    ListRepInit(objc, objv, LISTREP_PANIC_ON_FAIL, &listRep);
    ListObjReplaceRepAndInvalidate(listObj, &listRep);

    return listObj;
}

#else /* if not TCL_MEM_DEBUG */

Tcl_Obj *
Tcl_DbNewListObj(
    Tcl_Size objc,		/* Count of objects referenced by objv. */
    Tcl_Obj *const objv[],	/* An array of pointers to Tcl objects. */
    TCL_UNUSED(const char *) /*file*/,
    TCL_UNUSED(int) /*line*/)
{
    return Tcl_NewListObj(objc, objv);
}
#endif /* TCL_MEM_DEBUG */

/*
 *------------------------------------------------------------------------
 *
 * TclNewListObj2 --
 *
 *    Create a new Tcl_Obj list comprising of the concatenation of two
 *    Tcl_Obj* arrays.
 *    TODO - currently this function is not used within tclListObj but
 *    need to see if it would be useful in other files that preallocate
 *    lists and then append.
 *
 * Results:
 *    Non-NULL pointer to the allocate Tcl_Obj.
 *
 * Side effects:
 *    None.
 *
 *------------------------------------------------------------------------
 */
Tcl_Obj *
TclNewListObj2(
    Tcl_Size objc1,		/* Count of objects referenced by objv1. */
    Tcl_Obj *const objv1[],	/* First array of pointers to Tcl objects. */
    Tcl_Size objc2,		/* Count of objects referenced by objv2. */
    Tcl_Obj *const objv2[]	/* Second array of pointers to Tcl objects. */
)
{
    Tcl_Obj *listObj;
    ListStore *storePtr;
    Tcl_Size objc = objc1 + objc2;

    listObj = Tcl_NewListObj(objc, NULL);
    if (objc == 0) {
	return listObj; /* An empty object */
    }
    LIST_ASSERT_TYPE(listObj);

    storePtr = ListObjStorePtr(listObj);

    LIST_ASSERT(ListObjSpanPtr(listObj) == NULL);
    LIST_ASSERT(storePtr->firstUsed == 0);
    LIST_ASSERT(storePtr->numUsed == 0);
    LIST_ASSERT(storePtr->numAllocated >= objc);

    if (objc1) {
	ObjArrayCopy(storePtr->slots, objc1, objv1);
    }
    if (objc2) {
	ObjArrayCopy(&storePtr->slots[objc1], objc2, objv2);
    }
    storePtr->numUsed = objc;
    return listObj;
}

/*
 *----------------------------------------------------------------------
 *
 * TclListObjGetRep --
 *
 *	This function returns a copy of the ListRep stored
 *	as the internal representation of an object. The reference
 *	counts of the (ListStore, ListSpan) contained in the representation
 *	are NOT incremented.
 *
 * Results:
 *	The return value is normally TCL_OK; in this case *listRepP
 *	is set to a copy of the descriptor stored as the internal
 *	representation of the Tcl_Obj containing a list. if listPtr does not
 *	refer to a list object and the object can not be converted to one,
 *	TCL_ERROR is returned and an error message will be left in the
 *	interpreter's result if interp is not NULL.
 *
 * Side effects:
 *	The possible conversion of the object referenced by listPtr
 *	to a list object. *repPtr is initialized to the internal rep
 *      if result is TCL_OK, or set to NULL on error.
 *----------------------------------------------------------------------
 */

static int
TclListObjGetRep(
    Tcl_Interp *interp, /* Used to report errors if not NULL. */
    Tcl_Obj *listObj,   /* List object for which an element array is
			 * to be returned. */
    ListRep *repPtr) /* Location to store descriptor */
{
    if (!TclHasInternalRep(listObj, &tclListType)) {
	int result;
	result = SetListFromAny(interp, listObj);
	if (result != TCL_OK) {
	    /* Init to keep gcc happy wrt uninitialized fields at call site */
	    repPtr->storePtr = NULL;
	    repPtr->spanPtr = NULL;
	    return result;
	}
    }
    ListObjGetRep(listObj, repPtr);
    LISTREP_CHECK(repPtr);
    return TCL_OK;
}

/*
 *----------------------------------------------------------------------
 *
 * Tcl_SetListObj --
 *
 *	Modify an object to be a list containing each of the objc elements of
 *	the object array referenced by objv.
 *
 * Results:
 *	None.
 *
 * Side effects:
 *	The object is made a list object and is initialized from the object
 *	pointers in objv. If objc is less than or equal to zero, an empty
 *	object is returned. The new object's string representation is left
 *	NULL. The ref counts of the elements in objv are incremented since the
 *	list now refers to them. The object's old string and internal
 *	representations are freed and its type is set NULL.
 *
 *----------------------------------------------------------------------
 */
void
Tcl_SetListObj(
    Tcl_Obj *objPtr,		/* Object whose internal rep to init. */
    Tcl_Size objc,		/* Count of objects referenced by objv. */
    Tcl_Obj *const objv[])	/* An array of pointers to Tcl objects. */
{
    if (Tcl_IsShared(objPtr)) {
	Tcl_Panic("%s called with shared object", "Tcl_SetListObj");
    }

    /*
     * Set the object's type to "list" and initialize the internal rep.
     * However, if there are no elements to put in the list, just give the
     * object an empty string rep and a NULL type. NOTE ListRepInit must
     * not be called with objc == 0!
     */

    if (objc > 0) {
	ListRep listRep;
	/* TODO - perhaps ask for extra space? */
	ListRepInit(objc, objv, LISTREP_PANIC_ON_FAIL, &listRep);
	ListObjReplaceRepAndInvalidate(objPtr, &listRep);
    } else {
	TclFreeInternalRep(objPtr);
	TclInvalidateStringRep(objPtr);
	Tcl_InitStringRep(objPtr, NULL, 0);
    }
}

/*
 *----------------------------------------------------------------------
 *
 * TclListObjCopy --
 *
 *	Makes a "pure list" copy of a list value. This provides for the C
 *	level a counterpart of the [lrange $list 0 end] command, while using
 *	internals details to be as efficient as possible.
 *
 * Results:
 *	Normally returns a pointer to a new Tcl_Obj, that contains the same
 *	list value as *listPtr does. The returned Tcl_Obj has a refCount of
 *	zero. If *listPtr does not hold a list, NULL is returned, and if
 *	interp is non-NULL, an error message is recorded there.
 *
 * Side effects:
 *	None.
 *
 *----------------------------------------------------------------------
 */

Tcl_Obj *
TclListObjCopy(
    Tcl_Interp *interp,		/* Used to report errors if not NULL. */
    Tcl_Obj *listObj)		/* List object for which an element array is
				 * to be returned. */
{
    Tcl_Obj *copyObj;

    if (!TclHasInternalRep(listObj, &tclListType)) {
	if (TclObjTypeHasProc(listObj, lengthProc)) {
	    return Tcl_DuplicateObj(listObj);
	}
	if (SetListFromAny(interp, listObj) != TCL_OK) {
	    return NULL;
	}
    }

    TclNewObj(copyObj);
    TclInvalidateStringRep(copyObj);
    DupListInternalRep(listObj, copyObj);
    return copyObj;
}

/*
 *------------------------------------------------------------------------
 *
 * ListRepRange --
 *
 *	Initializes a ListRep as a range within the passed ListRep.
 *	The range limits are clamped to the list boundaries.
 *
 * Results:
 *	None.
 *
 * Side effects:
 *      The ListStore and ListSpan referenced by in the returned ListRep
 *      may or may not be the same as those passed in. For example, the
 *      ListStore may differ because the range is small enough that a new
 *      ListStore is more memory-optimal. The ListSpan may differ because
 *      it is NULL or shared. Regardless, reference counts on the returned
 *      values are not incremented. Generally, ListObjReplaceRepAndInvalidate
 *      may be used to store the new ListRep back into an object or a
 *      ListRepIncrRefs followed by ListRepDecrRefs to free in case of errors.
 *	Any other use should be carefully reconsidered.
 *      TODO WARNING:- this is an awkward interface and easy for caller
 *      to get wrong. Mostly due to refcount combinations. Perhaps passing
 *      in the source listObj instead of source listRep might simplify.
 *
 *------------------------------------------------------------------------
 */
static void
ListRepRange(
    ListRep *srcRepPtr,    /* Contains source of the range */
    Tcl_Size rangeStart,  /* Index of first element to include */
    Tcl_Size rangeEnd,    /* Index of last element to include */
    int preserveSrcRep,    /* If true, srcRepPtr contents must not be
			      modified (generally because a shared Tcl_Obj
			      references it) */
    ListRep *rangeRepPtr)  /* Output. Must NOT be == srcRepPtr */
{
    Tcl_Obj **srcElems;
    Tcl_Size numSrcElems = ListRepLength(srcRepPtr);
    Tcl_Size rangeLen;
    Tcl_Size numAfterRangeEnd;

    LISTREP_CHECK(srcRepPtr);

    /* Take the opportunity to garbage collect */
    /* TODO - we probably do not need the preserveSrcRep here unlike later */
    if (!preserveSrcRep) {
	/* T:listrep-1.{4,5,8,9},2.{4:7},3.{15:18},4.{7,8} */
	ListRepFreeUnreferenced(srcRepPtr);
    } /* else T:listrep-2.{4.2,4.3,5.2,5.3,6.2,7.2,8.1} */

    if (rangeStart < 0) {
	rangeStart = 0;
    }
    if (rangeEnd >= numSrcElems) {
	rangeEnd = numSrcElems - 1;
    }
    if (rangeStart > rangeEnd) {
	/* Empty list of capacity 1. */
	ListRepInit(1, NULL, LISTREP_PANIC_ON_FAIL, rangeRepPtr);
	return;
    }

    rangeLen = rangeEnd - rangeStart + 1;

    /*
     * We can create a range one of four ways:
     *  (0) Range encapsulates entire list
     *  (1) Special case: deleting in-place from end of an unshared object
     *  (2) Use a ListSpan referencing the current ListStore
     *  (3) Creating a new ListStore
     *  (4) Removing all elements outside the range in the current ListStore
     * Option (4) may only be done if caller has not disallowed it AND
     * the ListStore is not shared.
     *
     * The choice depends on heuristics related to speed and memory.
     * TODO - heuristics below need to be measured and tuned.
     *
     * Note: Even if nothing below cause any changes, we still want the
     * string-canonizing effect of [lrange 0 end] so the Tcl_Obj should not
     * be returned as is even if the range encompasses the whole list.
     */
    if (rangeStart == 0 && rangeEnd == (numSrcElems-1)) {
	/* Option 0 - entire list. This may be used to canonicalize */
	/* T:listrep-1.10.1,2.8.1 */
	*rangeRepPtr = *srcRepPtr; /* Not ref counts not incremented */
    } else if (rangeStart == 0 && (!preserveSrcRep)
	       && (!ListRepIsShared(srcRepPtr) && srcRepPtr->spanPtr == NULL)) {
	/* Option 1 - Special case unshared, exclude end elements, no span  */
	LIST_ASSERT(srcRepPtr->storePtr->firstUsed == 0); /* If no span */
	ListRepElements(srcRepPtr, numSrcElems, srcElems);
	numAfterRangeEnd = numSrcElems - (rangeEnd + 1);
	/* Assert: Because numSrcElems > rangeEnd earlier */
	if (numAfterRangeEnd != 0) {
	    /* T:listrep-1.{8,9} */
	    ObjArrayDecrRefs(srcElems, rangeEnd + 1, numAfterRangeEnd);
	}
	/* srcRepPtr->storePtr->firstUsed,numAllocated unchanged */
	srcRepPtr->storePtr->numUsed = rangeLen;
	srcRepPtr->storePtr->flags = 0;
	rangeRepPtr->storePtr = srcRepPtr->storePtr; /* Note no incr ref */
	rangeRepPtr->spanPtr = NULL;
    } else if (ListSpanMerited(rangeLen,
			       srcRepPtr->storePtr->numUsed,
			       srcRepPtr->storePtr->numAllocated)) {
	/* Option 2 - because span would be most efficient */
	Tcl_Size spanStart = ListRepStart(srcRepPtr) + rangeStart;
	if (!preserveSrcRep && srcRepPtr->spanPtr
	    && srcRepPtr->spanPtr->refCount <= 1) {
	    /* If span is not shared reuse it */
	    /* T:listrep-2.7.3,3.{16,18} */
	    srcRepPtr->spanPtr->spanStart = spanStart;
	    srcRepPtr->spanPtr->spanLength = rangeLen;
	    *rangeRepPtr = *srcRepPtr;
	} else {
	    /* Span not present or is shared. */
	    /* T:listrep-1.5,2.{5,7},4.{7,8} */
	    rangeRepPtr->storePtr = srcRepPtr->storePtr;
	    rangeRepPtr->spanPtr = ListSpanNew(spanStart, rangeLen);
	}
	/*
	 * We have potentially created a new internal representation that
	 * references the same storage as srcRep but not yet incremented its
	 * reference count. So do NOT call freezombies if preserveSrcRep
	 * is mandated.
	 */
	if (!preserveSrcRep) {
	    /* T:listrep-1.{5.1,5.2,5.4},2.{5,7},3.{16,18},4.{7,8} */
	    ListRepFreeUnreferenced(rangeRepPtr);
	}
    } else if (preserveSrcRep || ListRepIsShared(srcRepPtr)) {
	/* Option 3 - span or modification in place not allowed/desired */
	/* T:listrep-2.{4,6} */
	ListRepElements(srcRepPtr, numSrcElems, srcElems);
	/* TODO - allocate extra space? */
	ListRepInit(rangeLen,
		    &srcElems[rangeStart],
		    LISTREP_PANIC_ON_FAIL,
		    rangeRepPtr);
    } else {
	/*
	 * Option 4 - modify in place. Note that because of the invariant
	 * that spanless list stores must start at 0, we have to move
	 * everything to the front.
	 * TODO - perhaps if a span already exists, no need to move to front?
	 * or maybe no need to move all the way to the front?
	 * TODO - if range is small relative to allocation, allocate new?
	 */

	/* Asserts follow from call to ListRepFreeUnreferenced earlier */
	LIST_ASSERT(!preserveSrcRep);
	LIST_ASSERT(!ListRepIsShared(srcRepPtr));
	LIST_ASSERT(ListRepStart(srcRepPtr) == srcRepPtr->storePtr->firstUsed);
	LIST_ASSERT(ListRepLength(srcRepPtr) == srcRepPtr->storePtr->numUsed);

	ListRepElements(srcRepPtr, numSrcElems, srcElems);

	/* Free leading elements outside range */
	if (rangeStart != 0) {
	    /* T:listrep-1.4,3.15 */
	    ObjArrayDecrRefs(srcElems, 0, rangeStart);
	}
	/* Ditto for trailing */
	numAfterRangeEnd = numSrcElems - (rangeEnd + 1);
	/* Assert: Because numSrcElems > rangeEnd earlier */
	if (numAfterRangeEnd != 0) {
	    /* T:listrep-3.17 */
	    ObjArrayDecrRefs(srcElems, rangeEnd + 1, numAfterRangeEnd);
	}
	memmove(&srcRepPtr->storePtr->slots[0],
		&srcRepPtr->storePtr
		     ->slots[srcRepPtr->storePtr->firstUsed + rangeStart],
		rangeLen * sizeof(Tcl_Obj *));
	srcRepPtr->storePtr->firstUsed = 0;
	srcRepPtr->storePtr->numUsed = rangeLen;
	srcRepPtr->storePtr->flags = 0;
	if (srcRepPtr->spanPtr) {
	    /* In case the source has a span, update it for consistency */
	    /* T:listrep-3.{15,17} */
	    srcRepPtr->spanPtr->spanStart = srcRepPtr->storePtr->firstUsed;
	    srcRepPtr->spanPtr->spanLength = srcRepPtr->storePtr->numUsed;
	}
	rangeRepPtr->storePtr = srcRepPtr->storePtr;
	rangeRepPtr->spanPtr = NULL;
    }

    /* TODO - call freezombies here if !preserveSrcRep? */

    /* Note ref counts intentionally not incremented */
    LISTREP_CHECK(rangeRepPtr);
    return;
}

/*
 *----------------------------------------------------------------------
 *
 * TclListObjRange --
 *
 *	Makes a slice of a list value.
 *      *listObj must be known to be a valid list.
 *
 * Results:
 *	Returns a pointer to the sliced list.
 *      This may be a new object or the same object if not shared.
 *	Returns NULL if passed listObj was not a list and could not be
 *	converted to one.
 *
 * Side effects:
 *	The possible conversion of the object referenced by listPtr
 *	to a list object.
 *
 *----------------------------------------------------------------------
 */

Tcl_Obj *
TclListObjRange(
    Tcl_Interp *interp,		/* May be NULL. Used for error messages */
    Tcl_Obj *listObj,		/* List object to take a range from. */
    Tcl_Size rangeStart,	/* Index of first element to include. */
    Tcl_Size rangeEnd)		/* Index of last element to include. */
{
    ListRep listRep;
    ListRep resultRep;

    int isShared;
    if (TclListObjGetRep(interp, listObj, &listRep) != TCL_OK)
	return NULL;

    isShared = Tcl_IsShared(listObj);

    ListRepRange(&listRep, rangeStart, rangeEnd, isShared, &resultRep);

    if (isShared) {
	/* T:listrep-1.10.1,2.{4.2,4.3,5.2,5.3,6.2,7.2,8.1} */
	TclNewObj(listObj);
    } /* T:listrep-1.{4.3,5.1,5.2} */
    ListObjReplaceRepAndInvalidate(listObj, &resultRep);
    return listObj;
}

/*
 *----------------------------------------------------------------------
 *
 * TclListObjGetElement --
 *
 *	Returns a single element from the array of the elements in a list
 *	object, without doing doing any bounds checking.  Caller must ensure
 *	that ObjPtr of of type 'tclListType' and that  index is valid for the
 *	list.
 *
 *----------------------------------------------------------------------
 */

Tcl_Obj *
TclListObjGetElement(
    Tcl_Obj *objPtr,		/* List object for which an element array is
				 * to be returned. */
    Tcl_Size index
)
{
    return ListObjStorePtr(objPtr)->slots[ListObjStart(objPtr) + index];
}

/*
 *----------------------------------------------------------------------
 *
 * Tcl_ListObjGetElements --
 *
 *	This function returns an (objc,objv) array of the elements in a list
 *	object.
 *
 * Results:
 *	The return value is normally TCL_OK; in this case *objcPtr is set to
 *	the count of list elements and *objvPtr is set to a pointer to an
 *	array of (*objcPtr) pointers to each list element. If listPtr does not
 *	refer to a list object and the object can not be converted to one,
 *	TCL_ERROR is returned and an error message will be left in the
 *	interpreter's result if interp is not NULL.
 *
 *	The objects referenced by the returned array should be treated as
 *	readonly and their ref counts are _not_ incremented; the caller must
 *	do that if it holds on to a reference. Furthermore, the pointer and
 *	length returned by this function may change as soon as any function is
 *	called on the list object; be careful about retaining the pointer in a
 *	local data structure.
 *
 * Side effects:
 *	The possible conversion of the object referenced by listPtr
 *	to a list object.
 *
 *----------------------------------------------------------------------
 */

#undef Tcl_ListObjGetElements
int
Tcl_ListObjGetElements(
    Tcl_Interp *interp,		/* Used to report errors if not NULL. */
    Tcl_Obj *objPtr,		/* List object for which an element array is
				 * to be returned. */
    Tcl_Size *objcPtr,		/* Where to store the count of objects
				 * referenced by objv. */
    Tcl_Obj ***objvPtr)		/* Where to store the pointer to an array of
				 * pointers to the list's objects. */
{
    ListRep listRep;

    if (TclObjTypeHasProc(objPtr, getElementsProc)) {
	return TclObjTypeGetElements(interp, objPtr, objcPtr, objvPtr);
    }
    if (TclListObjGetRep(interp, objPtr, &listRep) != TCL_OK) {
    	return TCL_ERROR;
    }
    ListRepElements(&listRep, *objcPtr, *objvPtr);
    return TCL_OK;
}

/*
 *----------------------------------------------------------------------
 *
 * Tcl_ListObjAppendList --
 *
 *	This function appends the elements in the list fromObj
 *	to toObj. toObj must not be shared else the function will panic.
 *
 * Results:
 *	The return value is normally TCL_OK. If fromObj or toObj do not
 *	refer to list values, TCL_ERROR is returned and an error message is
 *	left in the interpreter's result if interp is not NULL.
 *
 * Side effects:
 *	The reference counts of the elements in fromObj are incremented
 *	since the list now refers to them. toObj and fromObj are
 *	converted, if necessary, to list objects. Also, appending the new
 *	elements may cause toObj's array of element pointers to grow.
 *	toObj's old string representation, if any, is invalidated.
 *
 *----------------------------------------------------------------------
 */
int
Tcl_ListObjAppendList(
    Tcl_Interp *interp,		/* Used to report errors if not NULL. */
    Tcl_Obj *toObj,		/* List object to append elements to. */
    Tcl_Obj *fromObj)		/* List obj with elements to append. */
{
    Tcl_Size objc;
    Tcl_Obj **objv;

    if (Tcl_IsShared(toObj)) {
	Tcl_Panic("%s called with shared object", "Tcl_ListObjAppendList");
    }

    if (TclListObjGetElementsM(interp, fromObj, &objc, &objv) != TCL_OK) {
	return TCL_ERROR;
    }

    /*
     * Insert the new elements starting after the lists's last element.
     * Delete zero existing elements.
     */

    return TclListObjAppendElements(interp, toObj, objc, objv);
}

/*
 *------------------------------------------------------------------------
 *
 * TclListObjAppendElements --
 *
 *      Appends multiple elements to a Tcl_Obj list object. If
 *      the passed Tcl_Obj is not a list object, it will be converted to one
 *      and an error raised if the conversion fails.
 *
 * 	The Tcl_Obj must not be shared though the internal representation
 * 	may be.
 *
 * Results:
 *	On success, TCL_OK is returned with the specified elements appended.
 *	On failure, TCL_ERROR is returned with an error message in the
 *	interpreter if not NULL.
 *
 * Side effects:
 *    None.
 *
 *------------------------------------------------------------------------
 */
 int TclListObjAppendElements (
    Tcl_Interp *interp,		/* Used to report errors if not NULL. */
    Tcl_Obj *toObj,		/* List object to append */
    Tcl_Size elemCount,        /* Number of elements in elemObjs[] */
    Tcl_Obj * const elemObjv[])	/* Objects to append to toObj's list. */
{
    ListRep listRep;
    Tcl_Obj **toObjv;
    Tcl_Size toLen;
    Tcl_Size finalLen;

    if (Tcl_IsShared(toObj)) {
	Tcl_Panic("%s called with shared object", "TclListObjAppendElements");
    }

    if (TclListObjGetRep(interp, toObj, &listRep) != TCL_OK)
	return TCL_ERROR; /* Cannot be converted to a list */

    if (elemCount <= 0)
	return TCL_OK; /* Nothing to do. Note AFTER check for list above */

    ListRepElements(&listRep, toLen, toObjv);
    if (elemCount > LIST_MAX || toLen > (LIST_MAX - elemCount)) {
	return ListLimitExceededError(interp);
    }

    finalLen = toLen + elemCount;
    if (!ListRepIsShared(&listRep)) {
	/*
	 * Reuse storage if possible. Even if too small, realloc-ing instead
	 * of creating a new ListStore will save us on manipulating Tcl_Obj
	 * reference counts on the elements which is a substantial cost
	 * if the list is not small.
	 */
	Tcl_Size numTailFree;

	ListRepFreeUnreferenced(&listRep); /* Collect garbage before checking room */

	LIST_ASSERT(ListRepStart(&listRep) == listRep.storePtr->firstUsed);
	LIST_ASSERT(ListRepLength(&listRep) == listRep.storePtr->numUsed);
	LIST_ASSERT(toLen == listRep.storePtr->numUsed);

	if (finalLen > listRep.storePtr->numAllocated) {
	    /* T:listrep-1.{2,11},3.6 */
	    ListStore *newStorePtr;
	    newStorePtr = ListStoreReallocate(listRep.storePtr, finalLen);
	    if (newStorePtr == NULL) {
		return MemoryAllocationError(interp, LIST_SIZE(finalLen));
	    }
	    LIST_ASSERT(newStorePtr->numAllocated >= finalLen);
	    listRep.storePtr = newStorePtr;
	    /*
	     * WARNING: at this point the Tcl_Obj internal rep potentially
	     * points to freed storage if the reallocation returned a
	     * different location. Overwrite it to bring it back in sync.
	     */
	    ListObjStompRep(toObj, &listRep);
	} /* else T:listrep-3.{4,5} */
	LIST_ASSERT(listRep.storePtr->numAllocated >= finalLen);
	/* Current store big enough */
	numTailFree = ListRepNumFreeTail(&listRep);
	LIST_ASSERT((numTailFree + listRep.storePtr->firstUsed)
		    >= elemCount); /* Total free */
	if (numTailFree < elemCount) {
	    /* Not enough room at back. Move some to front */
	    /* T:listrep-3.5 */
	    Tcl_Size shiftCount = elemCount - numTailFree;
	    /* Divide remaining space between front and back */
	    shiftCount += (listRep.storePtr->numAllocated - finalLen) / 2;
	    LIST_ASSERT(shiftCount <= listRep.storePtr->firstUsed);
	    if (shiftCount) {
		/* T:listrep-3.5 */
		ListRepUnsharedShiftDown(&listRep, shiftCount);
	    }
	} /* else T:listrep-3.{4,6} */
	ObjArrayCopy(&listRep.storePtr->slots[ListRepStart(&listRep)
					      + ListRepLength(&listRep)],
		     elemCount,
		     elemObjv);
	listRep.storePtr->numUsed = finalLen;
	if (listRep.spanPtr) {
	    /* T:listrep-3.{4,5,6} */
	    LIST_ASSERT(listRep.spanPtr->spanStart
			== listRep.storePtr->firstUsed);
	    listRep.spanPtr->spanLength = finalLen;
	} /* else T:listrep-3.6.3 */
	LIST_ASSERT(ListRepStart(&listRep) == listRep.storePtr->firstUsed);
	LIST_ASSERT(ListRepLength(&listRep) == finalLen);
	LISTREP_CHECK(&listRep);

	ListObjReplaceRepAndInvalidate(toObj, &listRep);
	return TCL_OK;
    }

    /*
     * Have to make a new list rep, either shared or no room in old one.
     * If the old list did not have a span (all elements at front), do
     * not leave space in the front either, assuming all appends and no
     * prepends.
     */
    if (ListRepInit(finalLen,
		    NULL,
		    listRep.spanPtr ? LISTREP_SPACE_FAVOR_BACK
				    : LISTREP_SPACE_ONLY_BACK,
		    &listRep)
	!= TCL_OK) {
	return MemoryAllocationError(interp, finalLen);
    }
    LIST_ASSERT(listRep.storePtr->numAllocated >= finalLen);

    if (toLen) {
	/* T:listrep-2.{2,9},4.5 */
	ObjArrayCopy(ListRepSlotPtr(&listRep, 0), toLen, toObjv);
    }
    ObjArrayCopy(ListRepSlotPtr(&listRep, toLen), elemCount, elemObjv);
    listRep.storePtr->numUsed = finalLen;
    if (listRep.spanPtr) {
	/* T:listrep-4.5 */
	LIST_ASSERT(listRep.spanPtr->spanStart == listRep.storePtr->firstUsed);
	listRep.spanPtr->spanLength = finalLen;
    }
    LISTREP_CHECK(&listRep);
    ListObjReplaceRepAndInvalidate(toObj, &listRep);
    return TCL_OK;
}

/*
 *----------------------------------------------------------------------
 *
 * Tcl_ListObjAppendElement --
 *
 *	Like 'Tcl_ListObjAppendList', but Appends a single value to a list.
 *
 * Value
 *
 *	TCL_OK
 *
 *	    'objPtr' is appended to the elements of 'listPtr'.
 *
 *	TCL_ERROR
 *
 *	    listPtr does not refer to a list object and the object can not be
 *	    converted to one. An error message will be left in the
 *	    interpreter's result if interp is not NULL.
 *
 * Effect
 *
 *	If 'listPtr' is not already of type 'tclListType', it is converted.
 *	The 'refCount' of 'objPtr' is incremented as it is added to 'listPtr'.
 *	Appending the new element may cause the array of element pointers
 *	in 'listObj' to grow.  Any preexisting string representation of
 *	'listPtr' is invalidated.
 *
 *----------------------------------------------------------------------
 */
int
Tcl_ListObjAppendElement(
    Tcl_Interp *interp,		/* Used to report errors if not NULL. */
    Tcl_Obj *toObj,		/* List object to append elemObj to. */
    Tcl_Obj *elemObj)		/* Object to append to toObj's list. */
{
    /*
     * TODO - compare perf with 8.6 to see if worth optimizing single
     * element case
     */
    return TclListObjAppendElements(interp, toObj, 1, &elemObj);
}

/*
 *----------------------------------------------------------------------
 *
 * Tcl_ListObjIndex --
 *
 * 	Retrieve a pointer to the element of 'listPtr' at 'index'.  The index
 * 	of the first element is 0.
 *
 * Value
 *
 * 	TCL_OK
 *
 *	    A pointer to the element at 'index' is stored in 'objPtrPtr'.  If
 *	    'index' is out of range, NULL is stored in 'objPtrPtr'.  This
 *	    object should be treated as readonly and its 'refCount' is _not_
 *	    incremented. The caller must do that if it holds on to the
 *	    reference.
 *
 * 	TCL_ERROR
 *
 * 	    'listPtr' is not a valid list. An error message is left in the
 * 	    interpreter's result if 'interp' is not NULL.
 *
 *  Effect
 *
 * 	If 'listPtr' is not already of type 'tclListType', it is converted.
 *
 *----------------------------------------------------------------------
 */
int
Tcl_ListObjIndex(
    Tcl_Interp *interp,  /* Used to report errors if not NULL. */
    Tcl_Obj *listObj,    /* List object to index into. */
    Tcl_Size index,      /* Index of element to return. */
    Tcl_Obj **objPtrPtr) /* The resulting Tcl_Obj* is stored here. */
{
    Tcl_Obj **elemObjs;
    Tcl_Size numElems;

    /* Empty string => empty list. Avoid unnecessary shimmering */
    if (listObj->bytes == &tclEmptyString) {
	*objPtrPtr = NULL;
	return TCL_OK;
    }

    int hasAbstractList = TclObjTypeHasProc(listObj,indexProc) != 0;
    if (hasAbstractList) {
	return TclObjTypeIndex(interp, listObj, index, objPtrPtr);
    }

    if (TclListObjGetElementsM(interp, listObj, &numElems, &elemObjs)
	!= TCL_OK) {
	return TCL_ERROR;
    }
    if ((index < 0) || (index >= numElems)) {
	*objPtrPtr = NULL;
    } else {
	*objPtrPtr = elemObjs[index];
    }

    return TCL_OK;
}

/*
 *----------------------------------------------------------------------
 *
 * Tcl_ListObjLength --
 *
 *	This function returns the number of elements in a list object. If the
 *	object is not already a list object, an attempt will be made to
 *	convert it to one.
 *
 * Results:
 *	The return value is normally TCL_OK; in this case *lenPtr will be set
 *	to the integer count of list elements. If listPtr does not refer to a
 *	list object and the object can not be converted to one, TCL_ERROR is
 *	returned and an error message will be left in the interpreter's result
 *	if interp is not NULL.
 *
 * Side effects:
 *	The possible conversion of the argument object to a list object.
 *
 *----------------------------------------------------------------------
 */

#undef Tcl_ListObjLength
int
Tcl_ListObjLength(
    Tcl_Interp *interp,	/* Used to report errors if not NULL. */
    Tcl_Obj *listObj,	/* List object whose #elements to return. */
    Tcl_Size *lenPtr)	/* The resulting length is stored here. */
{
    ListRep listRep;

    /* Empty string => empty list. Avoid unnecessary shimmering */
    if (listObj->bytes == &tclEmptyString) {
	*lenPtr = 0;
	return TCL_OK;
    }

    if (TclObjTypeHasProc(listObj, lengthProc)) {
	*lenPtr = TclObjTypeLength(listObj);
	return TCL_OK;
    }


    if (TclListObjGetRep(interp, listObj, &listRep) != TCL_OK) {
	return TCL_ERROR;
    }
    *lenPtr = ListRepLength(&listRep);
    return TCL_OK;
}

Tcl_Size
ListLength(Tcl_Obj *listPtr)
{
    ListRep listRep;
    ListObjGetRep(listPtr, &listRep);

    return ListRepLength(&listRep);
}

/*
 *----------------------------------------------------------------------
 *
 * Tcl_ListObjReplace --
 *
 *	This function replaces zero or more elements of the list referenced by
 *	listObj with the objects from an (objc,objv) array. The objc elements
 *	of the array referenced by objv replace the count elements in listPtr
 *	starting at first.
 *
 *	If the argument first is zero or negative, it refers to the first
 *	element. If first is greater than or equal to the number of elements
 *	in the list, then no elements are deleted; the new elements are
 *	appended to the list. Count gives the number of elements to replace.
 *	If count is zero or negative then no elements are deleted; the new
 *	elements are simply inserted before first.
 *
 *	The argument objv refers to an array of objc pointers to the new
 *	elements to be added to listPtr in place of those that were deleted.
 *	If objv is NULL, no new elements are added. If listPtr is not a list
 *	object, an attempt will be made to convert it to one.
 *
 * Results:
 *	The return value is normally TCL_OK. If listPtr does not refer to a
 *	list object and can not be converted to one, TCL_ERROR is returned and
 *	an error message will be left in the interpreter's result if interp is
 *	not NULL.
 *
 * Side effects:
 *	The ref counts of the objc elements in objv are incremented since the
 *	resulting list now refers to them. Similarly, the ref counts for
 *	replaced objects are decremented. listObj is converted, if necessary,
 *	to a list object. listObj's old string representation, if any, is
 *	freed.
 *
 *----------------------------------------------------------------------
 */
int
Tcl_ListObjReplace(
    Tcl_Interp *interp,		/* Used for error reporting if not NULL. */
    Tcl_Obj *listObj,		/* List object whose elements to replace. */
    Tcl_Size first,		/* Index of first element to replace. */
    Tcl_Size numToDelete,	/* Number of elements to replace. */
    Tcl_Size numToInsert,	/* Number of objects to insert. */
    Tcl_Obj *const insertObjs[])/* Tcl objects to insert */
{
    ListRep listRep;
    Tcl_Size origListLen;
    Tcl_Size lenChange;
    Tcl_Size leadSegmentLen;
    Tcl_Size tailSegmentLen;
    Tcl_Size numFreeSlots;
    Tcl_Size leadShift;
    Tcl_Size tailShift;
    Tcl_Obj **listObjs;
    int favor;

    if (Tcl_IsShared(listObj)) {
	Tcl_Panic("%s called with shared object", "Tcl_ListObjReplace");
    }

    if (TclObjTypeHasProc(listObj, replaceProc)) {
	return TclObjTypeReplace(interp, listObj, first,
				  numToDelete, numToInsert, insertObjs);
    }

    if (TclListObjGetRep(interp, listObj, &listRep) != TCL_OK)
	return TCL_ERROR; /* Cannot be converted to a list */

    /* Make limits sane */
    origListLen = ListRepLength(&listRep);
    if (first < 0) {
	first = 0;
    }
    if (first > origListLen) {
	first = origListLen;	/* So we'll insert after last element. */
    }
    if (numToDelete < 0) {
	numToDelete = 0;
    } else if (first > LIST_MAX - numToDelete /* Handle integer overflow */
	     || origListLen < first + numToDelete) {
	numToDelete = origListLen - first;
    }

    if (numToInsert > LIST_MAX - (origListLen - numToDelete)) {
	return ListLimitExceededError(interp);
    }

    if ((first+numToDelete) >= origListLen) {
	/* Operating at back of list. Favor leaving space at back */
	favor = LISTREP_SPACE_FAVOR_BACK;
    } else if (first == 0) {
	/* Operating on front of list. Favor leaving space in front */
	favor = LISTREP_SPACE_FAVOR_FRONT;
    } else {
	/* Operating on middle of list. */
	favor = LISTREP_SPACE_FAVOR_NONE;
    }

    /*
     * There are a number of special cases to consider from an optimization
     * point of view.
     * (1) Pure deletes (numToInsert==0) from the front or back can be treated
     * as a range op irrespective of whether the ListStore is shared or not
     * (2) Pure inserts (numToDelete == 0)
     *   (2a) Pure inserts at the back can be treated as appends
     *   (2b) Pure inserts from the *front* can be optimized under certain
     *   conditions by inserting before first ListStore slot in use if there
     *   is room, again irrespective of sharing
     * (3) If the ListStore is shared OR there is insufficient free space
     * OR existing allocation is too large compared to new size, create
     * a new ListStore
     * (4) Unshared ListStore with sufficient free space. Delete, shift and
     * insert within the ListStore.
     */

    /* Note: do not do TclInvalidateStringRep as yet in case there are errors */

    /* Check Case (1) - Treat pure deletes from front or back as range ops */
    if (numToInsert == 0) {
	if (numToDelete == 0) {
	    /*
	     * Should force canonical even for no-op. Remember Tcl_Obj unshared
	     * so OK to invalidate string rep
	     */
	    /* T:listrep-1.10,2.8 */
	    TclInvalidateStringRep(listObj);
	    return TCL_OK;
	}
	if (first == 0) {
	    /* Delete from front, so return tail. */
	    /* T:listrep-1.{4,5},2.{4,5},3.{15,16},4.7 */
	    ListRep tailRep;
	    ListRepRange(&listRep, numToDelete, origListLen-1, 0, &tailRep);
	    ListObjReplaceRepAndInvalidate(listObj, &tailRep);
	    return TCL_OK;
	} else if ((first+numToDelete) >= origListLen) {
	    /* Delete from tail, so return head */
	    /* T:listrep-1.{8,9},2.{6,7},3.{17,18},4.8 */
	    ListRep headRep;
	    ListRepRange(&listRep, 0, first-1, 0, &headRep);
	    ListObjReplaceRepAndInvalidate(listObj, &headRep);
	    return TCL_OK;
	}
	/* Deletion from middle. Fall through to general case */
    }

    /* Garbage collect before checking the pure insert optimization */
    ListRepFreeUnreferenced(&listRep);

    /*
     * Check Case (2) - pure inserts under certain conditions:
     */
    if (numToDelete == 0) {
	/* Case (2a) - Append to list. */
	if (first == origListLen) {
	    /* T:listrep-1.11,2.9,3.{5,6},2.2.1 */
	    return TclListObjAppendElements(
		interp, listObj, numToInsert, insertObjs);
	}

	/*
	 * Case (2b) - pure inserts at front under some circumstances
	 * (i) Insertion must be at head of list
	 * (ii) The list's span must be at head of the in-use slots in the store
	 * (iii) There must be unused room at front of the store
	 * NOTE THIS IS TRUE EVEN IF THE ListStore IS SHARED as it will not
	 * affect the other Tcl_Obj's referencing this ListStore.
	 */
	if (first == 0 &&                                            /* (i) */
	    ListRepStart(&listRep) == listRep.storePtr->firstUsed && /* (ii) */
	    numToInsert <= listRep.storePtr->firstUsed               /* (iii) */
	) {
	    Tcl_Size newLen;
	    LIST_ASSERT(numToInsert); /* Else would have returned above */
	    listRep.storePtr->firstUsed -= numToInsert;
	    ObjArrayCopy(&listRep.storePtr->slots[listRep.storePtr->firstUsed],
			 numToInsert,
			 insertObjs);
	    listRep.storePtr->numUsed += numToInsert;
	    newLen = listRep.spanPtr->spanLength + numToInsert;
	    if (listRep.spanPtr && listRep.spanPtr->refCount <= 1) {
		/* An unshared span record, re-use it */
		/* T:listrep-3.1 */
		listRep.spanPtr->spanStart = listRep.storePtr->firstUsed;
		listRep.spanPtr->spanLength = newLen;
	    } else {
		/* Need a new span record */
		if (listRep.storePtr->firstUsed == 0) {
		    listRep.spanPtr = NULL;
		} else {
		    /* T:listrep-4.3 */
		    listRep.spanPtr =
			ListSpanNew(listRep.storePtr->firstUsed, newLen);
		}
	    }
	    ListObjReplaceRepAndInvalidate(listObj, &listRep);
	    return TCL_OK;
	}
    }

    /* Just for readability of the code */
    lenChange = numToInsert - numToDelete;
    leadSegmentLen = first;
    tailSegmentLen = origListLen - (first + numToDelete);
    numFreeSlots = listRep.storePtr->numAllocated - listRep.storePtr->numUsed;

    /*
     * Before further processing, if unshared, try and reallocate to avoid
     * new allocation below. This avoids expensive ref count manipulation
     * later by not having to go through the ListRepInit and
     * ListObjReplaceAndInvalidate below.
     * TODO - we could be smarter about the reallocate. Use of realloc
     * means all new free space is at the back. Instead, the realloc could
     * be an explicit alloc and memmove which would let us redistribute
     * free space.
     */
    if (numFreeSlots < lenChange && !ListRepIsShared(&listRep)) {
	/* T:listrep-1.{1,3,14,18,21},3.{3,10,11,14,27,32,41} */
	ListStore *newStorePtr =
	    ListStoreReallocate(listRep.storePtr, origListLen + lenChange);
	if (newStorePtr == NULL) {
	    return MemoryAllocationError(interp,
					 LIST_SIZE(origListLen + lenChange));
	}
	listRep.storePtr = newStorePtr;
	numFreeSlots =
	    listRep.storePtr->numAllocated - listRep.storePtr->numUsed;
	/*
	 * WARNING: at this point the Tcl_Obj internal rep potentially
	 * points to freed storage if the reallocation returned a
	 * different location. Overwrite it to bring it back in sync.
	 */
	ListObjStompRep(listObj, &listRep);
    }

    /*
     * Case (3) a new ListStore is required
     * (a) The passed-in ListStore is shared
     * (b) There is not enough free space in the unshared passed-in ListStore
     * (c) The new unshared size is much "smaller" (TODO) than the allocated space
     * TODO - for unshared case ONLY, consider a "move" based implementation
     */
    if (ListRepIsShared(&listRep) || /* 3a */
	numFreeSlots < lenChange ||  /* 3b */
	(origListLen + lenChange) < (listRep.storePtr->numAllocated / 4) /* 3c */
    ) {
	ListRep newRep;
	Tcl_Obj **toObjs;
	listObjs = &listRep.storePtr->slots[ListRepStart(&listRep)];
	ListRepInit(origListLen + lenChange,
		    NULL,
		    LISTREP_PANIC_ON_FAIL | favor,
		    &newRep);
	toObjs = ListRepSlotPtr(&newRep, 0);
	if (leadSegmentLen > 0) {
	    /* T:listrep-2.{2,3,13:18},4.{6,9,13:18} */
	    ObjArrayCopy(toObjs, leadSegmentLen, listObjs);
	}
	if (numToInsert > 0) {
	    /* T:listrep-2.{1,2,3,10:18},4.{1,2,4,6,10:18} */
	    ObjArrayCopy(&toObjs[leadSegmentLen],
			 numToInsert,
			 insertObjs);
	}
	if (tailSegmentLen > 0) {
	    /* T:listrep-2.{1,2,3,10:15},4.{1,2,4,6,9:12,16:18} */
	    ObjArrayCopy(&toObjs[leadSegmentLen + numToInsert],
			 tailSegmentLen,
			 &listObjs[leadSegmentLen+numToDelete]);
	}
	newRep.storePtr->numUsed = origListLen + lenChange;
	if (newRep.spanPtr) {
	    /* T:listrep-2.{1,2,3,10:18},4.{1,2,4,6,9:18} */
	    newRep.spanPtr->spanLength = newRep.storePtr->numUsed;
	}
	LISTREP_CHECK(&newRep);
	ListObjReplaceRepAndInvalidate(listObj, &newRep);
	return TCL_OK;
    }

    /*
     * Case (4) - unshared ListStore with sufficient room.
     * After deleting elements, there will be a corresponding gap. If this
     * gap does not match number of insertions, either the lead segment,
     * or the tail segment, or both will have to be moved.
     * The general strategy is to move the fewest number of elements. If
     *
     * TODO - what about appends to unshared ? Is below sufficiently optimal?
     */

    /* Following must hold for unshared listreps after ListRepFreeUnreferenced above */
    LIST_ASSERT(origListLen == listRep.storePtr->numUsed);
    LIST_ASSERT(origListLen == ListRepLength(&listRep));
    LIST_ASSERT(ListRepStart(&listRep) == listRep.storePtr->firstUsed);

    LIST_ASSERT((numToDelete + numToInsert) > 0);

    /* Base of slot array holding the list elements */
    listObjs = &listRep.storePtr->slots[ListRepStart(&listRep)];

    /*
     * Free up elements to be deleted. Before that, increment the ref counts
     * for objects to be inserted in case there is overlap. T:listobj-11.1
     */
    if (numToInsert) {
	/* T:listrep-1.{1,3,12:21},3.{2,3,7:14,23:41} */
	ObjArrayIncrRefs(insertObjs, 0, numToInsert);
    }
    if (numToDelete) {
	/* T:listrep-1.{6,7,12:21},3.{19:41} */
	ObjArrayDecrRefs(listObjs, first, numToDelete);
    }

    /*
     * TODO - below the moves are optimized but this may result in needing a
     * span allocation. Perhaps for small lists, it may be more efficient to
     * just move everything up front and save on allocating a span.
     */

    /*
     * Calculate shifts if necessary to accommodate insertions.
     * NOTE: all indices are relative to listObjs which is not necessarily the
     * start of the ListStore storage area.
     *
     * leadShift - how much to shift the lead segment
     * tailShift - how much to shift the tail segment
     * insertTarget - index where to insert.
     */

    if (lenChange == 0) {
	/* T:listrep-1.{12,15,19},3.{23,28,33}. Exact fit */
	leadShift = 0;
	tailShift = 0;
    } else if (lenChange < 0) {
	/*
	 * More deletions than insertions. The gap after deletions is large
	 * enough for insertions. Move a segment depending on size.
	 */
	if (leadSegmentLen > tailSegmentLen) {
	    /* Tail segment smaller. Insert after lead, move tail down */
	    /* T:listrep-1.{7,17,20},3.{21,2229,35} */
	    leadShift = 0;
	    tailShift = lenChange;
	} else {
	    /* Lead segment smaller. Insert before tail, move lead up */
	    /* T:listrep-1.{6,13,16},3.{19,20,24,34} */
	    leadShift = -lenChange;
	    tailShift = 0;
	}
    } else {
	LIST_ASSERT(lenChange > 0); /* Reminder */

	/*
	 * We need to make room for the insertions. Again we have multiple
	 * possibilities. We may be able to get by just shifting one segment
	 * or need to shift both. In the former case, favor shifting the
	 * smaller segment.
	 */
	Tcl_Size leadSpace = ListRepNumFreeHead(&listRep);
	Tcl_Size tailSpace = ListRepNumFreeTail(&listRep);
	Tcl_Size finalFreeSpace = leadSpace + tailSpace - lenChange;

	LIST_ASSERT((leadSpace + tailSpace) >= lenChange);
	if (leadSpace >= lenChange
	    && (leadSegmentLen < tailSegmentLen || tailSpace < lenChange)) {
	    /* Move only lead to the front to make more room */
	    /* T:listrep-3.25,36,38, */
	    leadShift = -lenChange;
	    tailShift = 0;
	    /*
	     * Redistribute the remaining free space between the front and
	     * back if either there is no tail space left or if the
	     * entire list is the head anyways. This is an important
	     * optimization for further operations like further asymmetric
	     * insertions.
	     */
	    if (finalFreeSpace > 1 && (tailSpace == 0 || tailSegmentLen == 0)) {
		Tcl_Size postShiftLeadSpace = leadSpace - lenChange;
		if (postShiftLeadSpace > (finalFreeSpace/2)) {
		    Tcl_Size extraShift = postShiftLeadSpace - (finalFreeSpace / 2);
		    leadShift -= extraShift;
		    tailShift = -extraShift; /* Move tail to the front as well */
		}
	    } /* else T:listrep-3.{7,12,25,38} */
	    LIST_ASSERT(leadShift >= 0 || leadSpace >= -leadShift);
	} else if (tailSpace >= lenChange) {
	    /* Move only tail segment to the back to make more room. */
	    /* T:listrep-3.{8,10,11,14,26,27,30,32,37,39,41} */
	    leadShift = 0;
	    tailShift = lenChange;
	    /*
	     * See comments above. This is analogous.
	     */
	    if (finalFreeSpace > 1 && (leadSpace == 0 || leadSegmentLen == 0)) {
		Tcl_Size postShiftTailSpace = tailSpace - lenChange;
		if (postShiftTailSpace > (finalFreeSpace/2)) {
		    /* T:listrep-1.{1,3,14,18,21},3.{2,3,26,27} */
		    Tcl_Size extraShift = postShiftTailSpace - (finalFreeSpace / 2);
		    tailShift += extraShift;
		    leadShift = extraShift; /* Move head to the back as well */
		}
	    }
	    LIST_ASSERT(tailShift <= tailSpace);
	} else {
	    /*
	     * Both lead and tail need to be shifted to make room.
	     * Divide remaining free space equally between front and back.
	     */
	    /* T:listrep-3.{9,13,31,40} */
	    LIST_ASSERT(leadSpace < lenChange);
	    LIST_ASSERT(tailSpace < lenChange);

	    /*
	     * leadShift = leadSpace - (finalFreeSpace/2)
	     * Thus leadShift <= leadSpace
	     * Also,
	     * = leadSpace - (leadSpace + tailSpace - lenChange)/2
	     * = leadSpace/2 - tailSpace/2 + lenChange/2
	     * >= 0 because lenChange > tailSpace
	     */
	    leadShift = leadSpace - (finalFreeSpace / 2);
	    tailShift = lenChange - leadShift;
	    if (tailShift > tailSpace) {
		/* Account for integer division errors */
		leadShift += 1;
		tailShift -= 1;
	    }
	    /*
	     * Following must be true because otherwise one of the previous
	     * if clauses would have been taken.
	     */
	    LIST_ASSERT(leadShift > 0 && leadShift < lenChange);
	    LIST_ASSERT(tailShift > 0 && tailShift < lenChange);
	    leadShift = -leadShift; /* Lead is actually shifted downward */
	}
    }

    /* Careful about order of moves! */
    if (leadShift > 0) {
	/* Will happen when we have to make room at bottom */
	if (tailShift != 0 && tailSegmentLen != 0) {
	    /* T:listrep-1.{1,3,14,18},3.{2,3,26,27} */
	    Tcl_Size tailStart = leadSegmentLen + numToDelete;
	    memmove(&listObjs[tailStart + tailShift],
		    &listObjs[tailStart],
		    tailSegmentLen * sizeof(Tcl_Obj *));
	}
	if (leadSegmentLen != 0) {
	    /* T:listrep-1.{3,6,16,18,21},3.{19,20,34} */
	    memmove(&listObjs[leadShift],
		    &listObjs[0],
		    leadSegmentLen * sizeof(Tcl_Obj *));
	}
    } else {
	if (leadShift != 0 && leadSegmentLen != 0) {
	    /* T:listrep-3.{7,9,12,13,31,36,38,40} */
	    memmove(&listObjs[leadShift],
		    &listObjs[0],
		    leadSegmentLen * sizeof(Tcl_Obj *));
	}
	if (tailShift != 0 && tailSegmentLen != 0) {
	    /* T:listrep-1.{7,17},3.{8:11,13,14,21,22,35,37,39:41} */
	    Tcl_Size tailStart = leadSegmentLen + numToDelete;
	    memmove(&listObjs[tailStart + tailShift],
		    &listObjs[tailStart],
		    tailSegmentLen * sizeof(Tcl_Obj *));
	}
    }
    if (numToInsert) {
	/* Do NOT use ObjArrayCopy here since we have already incr'ed ref counts */
	/* T:listrep-1.{1,3,12:21},3.{2,3,7:14,23:41} */
	memmove(&listObjs[leadSegmentLen + leadShift],
		insertObjs,
		numToInsert * sizeof(Tcl_Obj *));
    }

    listRep.storePtr->firstUsed += leadShift;
    listRep.storePtr->numUsed = origListLen + lenChange;
    listRep.storePtr->flags = 0;

    if (listRep.spanPtr && listRep.spanPtr->refCount <= 1) {
	/* An unshared span record, re-use it, even if not required */
	/* T:listrep-3.{2,3,7:14},3.{19:41} */
	listRep.spanPtr->spanStart = listRep.storePtr->firstUsed;
	listRep.spanPtr->spanLength = listRep.storePtr->numUsed;
    } else {
	/* Need a new span record */
	if (listRep.storePtr->firstUsed == 0) {
	    /* T:listrep-1.{7,12,15,17,19,20} */
	    listRep.spanPtr = NULL;
	} else {
	    /* T:listrep-1.{1,3,6.1,13,14,16,18,21} */
	    listRep.spanPtr = ListSpanNew(listRep.storePtr->firstUsed,
					  listRep.storePtr->numUsed);
	}
    }

    LISTREP_CHECK(&listRep);
    ListObjReplaceRepAndInvalidate(listObj, &listRep);
    return TCL_OK;
}

/*
 *----------------------------------------------------------------------
 *
 * TclLindexList --
 *
 *	This procedure handles the 'lindex' command when objc==3.
 *
 * Results:
 *	Returns a pointer to the object extracted, or NULL if an error
 *	occurred. The returned object already includes one reference count for
 *	the pointer returned.
 *
 * Side effects:
 *	None.
 *
 * Notes:
 *	This procedure is implemented entirely as a wrapper around
 *	TclLindexFlat. All it does is reconfigure the argument format into the
 *	form required by TclLindexFlat, while taking care to manage shimmering
 *	in such a way that we tend to keep the most useful internalreps and/or
 *	avoid the most expensive conversions.
 *
 *----------------------------------------------------------------------
 */
Tcl_Obj *
TclLindexList(
    Tcl_Interp *interp,		/* Tcl interpreter. */
    Tcl_Obj *listObj,		/* List being unpacked. */
    Tcl_Obj *argObj)		/* Index or index list. */
{
    Tcl_Size index;			/* Index into the list. */
    Tcl_Obj *indexListCopy;
    Tcl_Obj **indexObjs;
    Tcl_Size numIndexObjs;

    /*
     * Determine whether argPtr designates a list or a single index. We have
     * to be careful about the order of the checks to avoid repeated
     * shimmering; if internal rep is already a list do not shimmer it.
     * see TIP#22 and TIP#33 for the details.
     */
    if (!TclHasInternalRep(argObj, &tclListType)
	&& TclGetIntForIndexM(NULL, argObj, TCL_SIZE_MAX - 1, &index)
	       == TCL_OK) {
	/*
	 * argPtr designates a single index.
	 */
	return TclLindexFlat(interp, listObj, 1, &argObj);
    }

    /*
     * Here we make a private copy of the index list argument to avoid any
     * shimmering issues that might invalidate the indices array below while
     * we are still using it. This is probably unnecessary. It does not appear
     * that any damaging shimmering is possible, and no test has been devised
     * to show any error when this private copy is not made. But it's cheap,
     * and it offers some future-proofing insurance in case the TclLindexFlat
     * implementation changes in some unexpected way, or some new form of
     * trace or callback permits things to happen that the current
     * implementation does not.
     */

    indexListCopy = TclListObjCopy(NULL, argObj);
    if (indexListCopy == NULL) {
	/*
	 * The argument is neither an index nor a well-formed list.
	 * Report the error via TclLindexFlat.
	 * TODO - This is as original code. why not directly return an error?
	 */
	return TclLindexFlat(interp, listObj, 1, &argObj);
    }
    TclListObjGetElementsM(interp, indexListCopy, &numIndexObjs, &indexObjs);
    listObj = TclLindexFlat(interp, listObj, numIndexObjs, indexObjs);
    Tcl_DecrRefCount(indexListCopy);
    return listObj;
}

/*
 *----------------------------------------------------------------------
 *
 * TclLindexFlat --
 *
 *	This procedure is the core of the 'lindex' command, with all index
 *	arguments presented as a flat list.
 *
 * Results:
 *	Returns a pointer to the object extracted, or NULL if an error
 *	occurred. The returned object already includes one reference count for
 *	the pointer returned.
 *
 * Side effects:
 *	None.
 *
 * Notes:
 *	The reference count of the returned object includes one reference
 *	corresponding to the pointer returned. Thus, the calling code will
 *	usually do something like:
 *		Tcl_SetObjResult(interp, result);
 *		Tcl_DecrRefCount(result);
 *
 *----------------------------------------------------------------------
 */
Tcl_Obj *
TclLindexFlat(
    Tcl_Interp *interp,		/* Tcl interpreter. */
    Tcl_Obj *listObj,		/* Tcl object representing the list. */
    Tcl_Size indexCount,	/* Count of indices. */
    Tcl_Obj *const indexArray[])/* Array of pointers to Tcl objects that
				 * represent the indices in the list. */
{
    int status;
    Tcl_Size i;

    /* Handle AbstractList as special case */
    if (TclObjTypeHasProc(listObj,indexProc)) {
	Tcl_Size listLen = TclObjTypeLength(listObj);
	Tcl_Size index;
	Tcl_Obj *elemObj = NULL;
	for (i=0 ; i<indexCount && listObj ; i++) {
	    if (TclGetIntForIndexM(interp, indexArray[i], /*endValue*/ listLen-1,
				   &index) == TCL_OK) {
	    }
	    if (i==0) {
		if (TclObjTypeIndex(interp, listObj, index, &elemObj) != TCL_OK) {
		    return NULL;
		}
	    } else if (index > 0) {
		// TODO: support nested lists
		Tcl_Obj *e2Obj = TclLindexFlat(interp, elemObj, 1, &indexArray[i]);
		Tcl_DecrRefCount(elemObj);
		elemObj = e2Obj;
	    }
	}
	Tcl_IncrRefCount(elemObj);
	return elemObj;
    }

    Tcl_IncrRefCount(listObj);

    for (i=0 ; i<indexCount && listObj ; i++) {
	Tcl_Size index, listLen = 0;
	Tcl_Obj **elemPtrs = NULL;

	status = Tcl_ListObjLength(interp, listObj, &listLen);
	if (status != TCL_OK) {
	    Tcl_DecrRefCount(listObj);
	    return NULL;
	}

	if (TclGetIntForIndexM(interp, indexArray[i], /*endValue*/ listLen-1,
		&index) == TCL_OK) {
	    if (index < 0 || index >= listLen) {
		/*
		 * Index is out of range. Break out of loop with empty result.
		 * First check remaining indices for validity
		 */

		while (++i < indexCount) {
		    if (TclGetIntForIndexM(
			    interp, indexArray[i], TCL_SIZE_MAX - 1, &index)
			!= TCL_OK) {
			Tcl_DecrRefCount(listObj);
			return NULL;
		    }
		}
		Tcl_DecrRefCount(listObj);
		TclNewObj(listObj);
		Tcl_IncrRefCount(listObj);
	    } else {
		Tcl_Obj *itemObj;
		/*
		 * Must set the internal rep again because it may have been
		 * changed by TclGetIntForIndexM. See test lindex-8.4.
		 */
		if (!TclHasInternalRep(listObj, &tclListType)) {
		    status = SetListFromAny(interp, listObj);
		    if (status != TCL_OK) {
			/* The list is not a list at all => error.  */
			Tcl_DecrRefCount(listObj);
			return NULL;
		    }
		}

		ListObjGetElements(listObj, listLen, elemPtrs);
		/* increment this reference count first before decrementing
		 * just in case they are the same Tcl_Obj
		 */
		itemObj = elemPtrs[index];
		Tcl_IncrRefCount(itemObj);
		Tcl_DecrRefCount(listObj);
		/* Extract the pointer to the appropriate element. */
		listObj = itemObj;
	    }
	} else {
	    Tcl_DecrRefCount(listObj);
	    listObj = NULL;
	}
    }
    return listObj;
}

/*
 *----------------------------------------------------------------------
 *
 * TclLsetList --
 *
 *	Core of the 'lset' command when objc == 4. Objv[2] may be either a
 *	scalar index or a list of indices.
 *      It also handles 'lpop' when given a NULL value.
 *
 * Results:
 *	Returns the new value of the list variable, or NULL if there was an
 *	error. The returned object includes one reference count for the
 *	pointer returned.
 *
 * Side effects:
 *	None.
 *
 * Notes:
 *	This procedure is implemented entirely as a wrapper around
 *	TclLsetFlat. All it does is reconfigure the argument format into the
 *	form required by TclLsetFlat, while taking care to manage shimmering
 *	in such a way that we tend to keep the most useful internalreps and/or
 *	avoid the most expensive conversions.
 *
 *----------------------------------------------------------------------
 */
Tcl_Obj *
TclLsetList(
    Tcl_Interp *interp,		/* Tcl interpreter. */
    Tcl_Obj *listObj,		/* Pointer to the list being modified. */
    Tcl_Obj *indexArgObj,	/* Index or index-list arg to 'lset'. */
    Tcl_Obj *valueObj)		/* Value arg to 'lset' or NULL to 'lpop'. */
{
    Tcl_Size indexCount = 0;   /* Number of indices in the index list. */
    Tcl_Obj **indices = NULL;	/* Vector of indices in the index list. */
    Tcl_Obj *retValueObj;	/* Pointer to the list to be returned. */
    Tcl_Size index;            /* Current index in the list - discarded. */
    Tcl_Obj *indexListCopy;

    /*
     * Determine whether the index arg designates a list or a single index.
     * We have to be careful about the order of the checks to avoid repeated
     * shimmering; see TIP #22 and #23 for details.
     */

    if (!TclHasInternalRep(indexArgObj, &tclListType)
	    && TclGetIntForIndexM(NULL, indexArgObj, TCL_SIZE_MAX - 1, &index)
		== TCL_OK) {

	if (TclObjTypeHasProc(listObj, setElementProc)) {
	    indices = &indexArgObj;
	    retValueObj =
		TclObjTypeSetElement(interp, listObj, 1, indices, valueObj);
	    if (retValueObj) Tcl_IncrRefCount(retValueObj);
	} else {
	    /* indexArgPtr designates a single index. */
	    /* T:listrep-1.{2.1,12.1,15.1,19.1},2.{2.3,9.3,10.1,13.1,16.1}, 3.{4,5,6}.3 */
	    retValueObj = TclLsetFlat(interp, listObj, 1, &indexArgObj, valueObj);
	}

    } else {

	indexListCopy = TclListObjCopy(NULL,indexArgObj);
	if (!indexListCopy) {
	    /*
	     * indexArgPtr designates something that is neither an index nor a
	     * well formed list. Report the error via TclLsetFlat.
	     */
	    retValueObj = TclLsetFlat(interp, listObj, 1, &indexArgObj, valueObj);
	} else {
	    if (TCL_OK != TclListObjGetElementsM(
		    interp, indexListCopy, &indexCount, &indices)) {
		Tcl_DecrRefCount(indexListCopy);
		/*
		 * indexArgPtr designates something that is neither an index nor a
		 * well formed list. Report the error via TclLsetFlat.
		 */
		retValueObj = TclLsetFlat(interp, listObj, 1, &indexArgObj, valueObj);
	    } else {

		/*
		 * Let TclLsetFlat perform the actual lset operation.
		 */

		retValueObj = TclLsetFlat(interp, listObj, indexCount, indices, valueObj);
		if (indexListCopy) {
		    Tcl_DecrRefCount(indexListCopy);
		}
	    }
	}
    }
    assert (retValueObj==NULL || retValueObj->typePtr || retValueObj->bytes);
    return retValueObj;
}

/*
 *----------------------------------------------------------------------
 *
 * TclLsetFlat --
 *
 *	Core engine of the 'lset' command.
 *      It also handles 'lpop' when given a NULL value.
 *
 * Results:
 *	Returns the new value of the list variable, or NULL if an error
 *	occurred. The returned object includes one reference count for the
 *	pointer returned.
 *
 * Side effects:
 *	On entry, the reference count of the variable value does not reflect
 *	any references held on the stack. The first action of this function is
 *	to determine whether the object is shared, and to duplicate it if it
 *	is. The reference count of the duplicate is incremented. At this
 *	point, the reference count will be 1 for either case, so that the
 *	object will appear to be unshared.
 *
 *	If an error occurs, and the object has been duplicated, the reference
 *	count on the duplicate is decremented so that it is now 0: this
 *	dismisses any memory that was allocated by this function.
 *
 *	If no error occurs, the reference count of the original object is
 *	incremented if the object has not been duplicated, and nothing is done
 *	to a reference count of the duplicate. Now the reference count of an
 *	unduplicated object is 2 (the returned pointer, plus the one stored in
 *	the variable). The reference count of a duplicate object is 1,
 *	reflecting that the returned pointer is the only active reference. The
 *	caller is expected to store the returned value back in the variable
 *	and decrement its reference count. (INST_STORE_* does exactly this.)
 *
 *----------------------------------------------------------------------
 */
Tcl_Obj *
TclLsetFlat(
    Tcl_Interp *interp,		/* Tcl interpreter. */
    Tcl_Obj *listObj,		/* Pointer to the list being modified. */
    Tcl_Size indexCount,		/* Number of index args. */
    Tcl_Obj *const indexArray[],
				/* Index args. */
    Tcl_Obj *valueObj)		/* Value arg to 'lset' or NULL to 'lpop'. */
{
    Tcl_Size index, len;
    int result;
    Tcl_Obj *subListObj, *retValueObj;
    Tcl_Obj *pendingInvalidates[10];
    Tcl_Obj **pendingInvalidatesPtr = pendingInvalidates;
    Tcl_Size numPendingInvalidates = 0;

    /*
     * If there are no indices, simply return the new value.  (Without
     * indices, [lset] is a synonym for [set].
     * [lpop] does not use this but protect for NULL valueObj just in case.
     */

    if (indexCount == 0) {
	if (valueObj != NULL) {
	    Tcl_IncrRefCount(valueObj);
	}
	return valueObj;
    }

    /*
     * If the list is shared, make a copy we can modify (copy-on-write).  We
     * use Tcl_DuplicateObj() instead of TclListObjCopy() for a few reasons:
     * 1) we have not yet confirmed listObj is actually a list; 2) We make a
     * verbatim copy of any existing string rep, and when we combine that with
     * the delayed invalidation of string reps of modified Tcl_Obj's
     * implemented below, the outcome is that any error condition that causes
     * this routine to return NULL, will leave the string rep of listObj and
     * all elements to be unchanged.
     */

    subListObj = Tcl_IsShared(listObj) ? Tcl_DuplicateObj(listObj) : listObj;

    /*
     * Anchor the linked list of Tcl_Obj's whose string reps must be
     * invalidated if the operation succeeds.
     */

    retValueObj = subListObj;
    result = TCL_OK;

    /* Allocate if static array for pending invalidations is too small */
    if (indexCount
	> (int) (sizeof(pendingInvalidates) / sizeof(pendingInvalidates[0]))) {
	pendingInvalidatesPtr =
	    (Tcl_Obj **) Tcl_Alloc(indexCount * sizeof(*pendingInvalidatesPtr));
    }

    /*
     * Loop through all the index arguments, and for each one dive into the
     * appropriate sublist.
     */

    do {
	Tcl_Size elemCount;
	Tcl_Obj *parentList, **elemPtrs;

	/*
	 * Check for the possible error conditions...
	 */

	if (TclListObjGetElementsM(interp, subListObj, &elemCount, &elemPtrs)
	    != TCL_OK) {
	    /* ...the sublist we're indexing into isn't a list at all. */
	    result = TCL_ERROR;
	    break;
	}

	/*
	 * WARNING: the macro TclGetIntForIndexM is not safe for
	 * post-increments, avoid '*indexArray++' here.
	 */

	if (TclGetIntForIndexM(interp, *indexArray, elemCount - 1, &index)
	    != TCL_OK) {
	    /* ...the index we're trying to use isn't an index at all. */
	    result = TCL_ERROR;
	    indexArray++; /* Why bother with this increment? TBD */
	    break;
	}
	indexArray++;

        /*
         * Special case 0-length lists. The Tcl indexing function treat
         * will return any value beyond length as TCL_SIZE_MAX for this
         * case.
         */
	if ((index == TCL_SIZE_MAX) && (elemCount == 0)) {
	    index = 0;
	}
	if (index < 0 || index > elemCount
	    || (valueObj == NULL && index >= elemCount)) {
	    /* ...the index points outside the sublist. */
	    if (interp != NULL) {
		Tcl_SetObjResult(interp,
		                 Tcl_ObjPrintf("index \"%s\" out of range",
		                               Tcl_GetString(indexArray[-1])));
		Tcl_SetErrorCode(interp,
		                 "TCL",
		                 "VALUE",
		                 "INDEX"
		                 "OUTOFRANGE",
		                 (void *)NULL);
	    }
	    result = TCL_ERROR;
	    break;
	}

	/*
	 * No error conditions.  As long as we're not yet on the last index,
	 * determine the next sublist for the next pass through the loop,
	 * and take steps to make sure it is an unshared copy, as we intend
	 * to modify it.
	 */

	if (--indexCount) {
	    parentList = subListObj;
	    if (index == elemCount) {
		TclNewObj(subListObj);
	    } else {
		subListObj = elemPtrs[index];
	    }
	    if (Tcl_IsShared(subListObj)) {
		subListObj = Tcl_DuplicateObj(subListObj);
	    }

	    /*
	     * Replace the original elemPtr[index] in parentList with a copy
	     * we know to be unshared.  This call will also deal with the
	     * situation where parentList shares its internalrep with other
	     * Tcl_Obj's.  Dealing with the shared internalrep case can
	     * cause subListObj to become shared again, so detect that case
	     * and make and store another copy.
	     */

	    if (index == elemCount) {
		Tcl_ListObjAppendElement(NULL, parentList, subListObj);
	    } else {
		TclListObjSetElement(NULL, parentList, index, subListObj);
	    }
	    if (Tcl_IsShared(subListObj)) {
		subListObj = Tcl_DuplicateObj(subListObj);
		TclListObjSetElement(NULL, parentList, index, subListObj);
	    }

	    /*
	     * The TclListObjSetElement() calls do not spoil the string rep
	     * of parentList, and that's fine for now, since all we've done
	     * so far is replace a list element with an unshared copy.  The
	     * list value remains the same, so the string rep. is still
	     * valid, and unchanged, which is good because if this whole
	     * routine returns NULL, we'd like to leave no change to the
	     * value of the lset variable.  Later on, when we set valueObj
	     * in its proper place, then all containing lists will have
	     * their values changed, and will need their string reps
	     * spoiled.  We maintain a list of all those Tcl_Obj's (via a
	     * little internalrep surgery) so we can spoil them at that
	     * time.
	     */

	    pendingInvalidatesPtr[numPendingInvalidates] = parentList;
	    ++numPendingInvalidates;
	}
    } while (indexCount > 0);

    /*
     * Either we've detected and error condition, and exited the loop with
     * result == TCL_ERROR, or we've successfully reached the last index, and
     * we're ready to store valueObj. On success, we need to invalidate
     * the string representations of intermediate lists whose contained
     * list element would have changed.
     */
    if (result == TCL_OK) {
	while (numPendingInvalidates > 0) {
	    Tcl_Obj *objPtr;

	    --numPendingInvalidates;
	    objPtr = pendingInvalidatesPtr[numPendingInvalidates];

	    if (result == TCL_OK) {
		/*
		 * We're going to store valueObj, so spoil string reps of all
		 * containing lists.
		 * TODO - historically, the storing of the internal rep was done
		 * because the ptr2 field of the internal rep was used to chain
		 * objects whose string rep needed to be invalidated. Now this
		 * is no longer the case, so replacing of the internal rep
		 * should not be needed. The TclInvalidateStringRep should
		 * suffice. Formulate a test case before changing.
		 */
		ListRep objInternalRep;
		TclListObjGetRep(NULL, objPtr, &objInternalRep);
		ListObjReplaceRepAndInvalidate(objPtr, &objInternalRep);
	    }
	}
    }

    if (pendingInvalidatesPtr != pendingInvalidates)
	Tcl_Free(pendingInvalidatesPtr);

    if (result != TCL_OK) {
	/*
	 * Error return; message is already in interp. Clean up any excess
	 * memory.
	 */

	if (retValueObj != listObj) {
	    Tcl_DecrRefCount(retValueObj);
	}
	return NULL;
    }

    /*
     * Store valueObj in proper sublist and return. The -1 is to avoid a
     * compiler warning (not a problem because we checked that we have a
     * proper list - or something convertible to one - above).
     */

    len = -1;
    TclListObjLengthM(NULL, subListObj, &len);
    if (valueObj == NULL) {
	/* T:listrep-1.{4.2,5.4,6.1,7.1,8.3},2.{4,5}.4 */
	Tcl_ListObjReplace(NULL, subListObj, index, 1, 0, NULL);
    } else if (index == len) {
	/* T:listrep-1.2.1,2.{2.3,9.3},3.{4,5,6}.3 */
	Tcl_ListObjAppendElement(NULL, subListObj, valueObj);
    } else {
	/* T:listrep-1.{12.1,15.1,19.1},2.{10,13,16}.1 */
	TclListObjSetElement(NULL, subListObj, index, valueObj);
	TclInvalidateStringRep(subListObj);
    }
    Tcl_IncrRefCount(retValueObj);
    return retValueObj;
}

/*
 *----------------------------------------------------------------------
 *
 * TclListObjSetElement --
 *
 *	Set a single element of a list to a specified value
 *
 * Results:
 *	The return value is normally TCL_OK. If listObj does not refer to a
 *	list object and cannot be converted to one, TCL_ERROR is returned and
 *	an error message will be left in the interpreter result if interp is
 *	not NULL. Similarly, if index designates an element outside the range
 *	[0..listLength-1], where listLength is the count of elements in the
 *	list object designated by listObj, TCL_ERROR is returned and an error
 *	message is left in the interpreter result.
 *
 * Side effects:
 *	Tcl_Panic if listObj designates a shared object. Otherwise, attempts
 *	to convert it to a list with a non-shared internal rep. Decrements the
 *	ref count of the object at the specified index within the list,
 *	replaces with the object designated by valueObj, and increments the
 *	ref count of the replacement object.
 *
 *----------------------------------------------------------------------
 */
int
TclListObjSetElement(
    Tcl_Interp *interp,		/* Tcl interpreter; used for error reporting
				 * if not NULL. */
    Tcl_Obj *listObj,		/* List object in which element should be
				 * stored. */
    Tcl_Size index,		/* Index of element to store. */
    Tcl_Obj *valueObj)		/* Tcl object to store in the designated list
				 * element. */
{
    ListRep listRep;
    Tcl_Obj **elemPtrs;         /* Pointers to elements of the list. */
    Tcl_Size elemCount;		/* Number of elements in the list. */

    /* Ensure that the listObj parameter designates an unshared list. */

    if (Tcl_IsShared(listObj)) {
	Tcl_Panic("%s called with shared object", "TclListObjSetElement");
    }

    if (TclListObjGetRep(interp, listObj, &listRep) != TCL_OK) {
	return TCL_ERROR;
    }

    elemCount = ListRepLength(&listRep);

    /* Ensure that the index is in bounds. */
    if ((index < 0) || (index >= elemCount)) {
	if (interp != NULL) {
		Tcl_SetObjResult(interp, Tcl_ObjPrintf(
			"index \"%" TCL_SIZE_MODIFIER "u\" out of range", index));
	    Tcl_SetErrorCode(interp, "TCL", "VALUE", "INDEX",
		    "OUTOFRANGE", (void *)NULL);
	}
	return TCL_ERROR;
    }

    /*
     * Note - garbage collect this only AFTER checking indices above.
     * Do not want to modify listrep and then not store it back in listObj.
     */
    ListRepFreeUnreferenced(&listRep);

    /* Replace a shared internal rep with an unshared copy */
    if (listRep.storePtr->refCount > 1) {
	ListRep newInternalRep;
	/* T:listrep-2.{10,13,16}.1 */
	/* TODO - leave extra space? */
	ListRepClone(&listRep, &newInternalRep, LISTREP_PANIC_ON_FAIL);
	listRep = newInternalRep;
    } /* else T:listrep-1.{12.1,15.1,19.1} */

    /* Retrieve element array AFTER potential cloning above */
    ListRepElements(&listRep, elemCount, elemPtrs);

    /*
     * Add a reference to the new list element and remove from old before
     * replacing it. Order is important!
     */
    Tcl_IncrRefCount(valueObj);
    Tcl_DecrRefCount(elemPtrs[index]);
    elemPtrs[index] = valueObj;

    /* Internal rep may be cloned so replace */
    ListObjReplaceRepAndInvalidate(listObj, &listRep);

    return TCL_OK;
}

/*
 *----------------------------------------------------------------------
 *
 * FreeListInternalRep --
 *
 *	Deallocate the storage associated with a list object's internal
 *	representation.
 *
 * Results:
 *	None.
 *
 * Side effects:
 *	Frees listPtr's List* internal representation, if no longer shared.
 *	May decrement the ref counts of element objects, which may free them.
 *
 *----------------------------------------------------------------------
 */
static void
FreeListInternalRep(
    Tcl_Obj *listObj)		/* List object with internal rep to free. */
{
    ListRep listRep;

    ListObjGetRep(listObj, &listRep);
    if (listRep.storePtr->refCount-- <= 1) {
	ObjArrayDecrRefs(
	    listRep.storePtr->slots,
	    listRep.storePtr->firstUsed, listRep.storePtr->numUsed);
	Tcl_Free(listRep.storePtr);
    }
    if (listRep.spanPtr) {
	ListSpanDecrRefs(listRep.spanPtr);
    }
}

/*
 *----------------------------------------------------------------------
 *
 * DupListInternalRep --
 *
 *	Initialize the internal representation of a list Tcl_Obj to share the
 *	internal representation of an existing list object.
 *
 * Results:
 *	None.
 *
 * Side effects:
 *	The reference count of the List internal rep is incremented.
 *
 *----------------------------------------------------------------------
 */
static void
DupListInternalRep(
    Tcl_Obj *srcObj,		/* Object with internal rep to copy. */
    Tcl_Obj *copyObj)		/* Object with internal rep to set. */
{
    ListRep listRep;
    ListObjGetRep(srcObj, &listRep);
    ListObjOverwriteRep(copyObj, &listRep);
}

/*
 *----------------------------------------------------------------------
 *
 * SetListFromAny --
 *
 *	Attempt to generate a list internal form for the Tcl object "objPtr".
 *
 * Results:
 *	The return value is TCL_OK or TCL_ERROR. If an error occurs during
 *	conversion, an error message is left in the interpreter's result
 *	unless "interp" is NULL.
 *
 * Side effects:
 *	If no error occurs, a list is stored as "objPtr"s internal
 *	representation.
 *
 *----------------------------------------------------------------------
 */
static int
SetListFromAny(
    Tcl_Interp *interp,		/* Used for error reporting if not NULL. */
    Tcl_Obj *objPtr)		/* The object to convert. */
{
    Tcl_Obj **elemPtrs;
    ListRep listRep;

    /*
     * Dictionaries are a special case; they have a string representation such
     * that *all* valid dictionaries are valid lists. Hence we can convert
     * more directly. Only do this when there's no existing string rep; if
     * there is, it is the string rep that's authoritative (because it could
     * describe duplicate keys).
     */

    if (!TclHasStringRep(objPtr) && TclHasInternalRep(objPtr, &tclDictType)) {
	Tcl_Obj *keyPtr, *valuePtr;
	Tcl_DictSearch search;
	int done;
	Tcl_Size size;

	/*
	 * Create the new list representation. Note that we do not need to do
	 * anything with the string representation as the transformation (and
	 * the reverse back to a dictionary) are both order-preserving. Also
	 * note that since we know we've got a valid dictionary (by
	 * representation) we also know that fetching the size of the
	 * dictionary or iterating over it will not fail.
	 */

	Tcl_DictObjSize(NULL, objPtr, &size);
	/* TODO - leave space in front and/or back? */
	if (ListRepInitAttempt(
		interp, size > 0 ? 2 * size : 1, NULL, &listRep)
	    != TCL_OK) {
	    return TCL_ERROR;
	}

	LIST_ASSERT(listRep.spanPtr == NULL); /* Guard against future changes */
	LIST_ASSERT(listRep.storePtr->firstUsed == 0);
	LIST_ASSERT((listRep.storePtr->flags & LISTSTORE_CANONICAL) == 0);

	listRep.storePtr->numUsed = 2 * size;

	/* Populate the list representation. */

	elemPtrs = listRep.storePtr->slots;
	Tcl_DictObjFirst(NULL, objPtr, &search, &keyPtr, &valuePtr, &done);
	while (!done) {
	    *elemPtrs++ = keyPtr;
	    *elemPtrs++ = valuePtr;
	    Tcl_IncrRefCount(keyPtr);
	    Tcl_IncrRefCount(valuePtr);
	    Tcl_DictObjNext(&search, &keyPtr, &valuePtr, &done);
	}
    } else if (TclObjTypeHasProc(objPtr,indexProc)) {
	Tcl_Size elemCount, i;

	elemCount = TclObjTypeLength(objPtr);

	if (ListRepInitAttempt(interp, elemCount, NULL, &listRep) != TCL_OK) {
	    return TCL_ERROR;
	}

	LIST_ASSERT(listRep.spanPtr == NULL); /* Guard against future changes */
	LIST_ASSERT(listRep.storePtr->firstUsed == 0);

	elemPtrs = listRep.storePtr->slots;

	/* Each iteration, store a list element */
	for (i = 0; i < elemCount; i++) {
	    if (TclObjTypeIndex(interp, objPtr, i, elemPtrs) != TCL_OK) {
		return TCL_ERROR;
	    }
	    Tcl_IncrRefCount(*elemPtrs++);/* Since list now holds ref to it. */
	}

	LIST_ASSERT((Tcl_Size)(elemPtrs - listRep.storePtr->slots) == elemCount);

	listRep.storePtr->numUsed = elemCount;

    } else {
	Tcl_Size estCount, length;
	const char *limit, *nextElem = Tcl_GetStringFromObj(objPtr, &length);

	/*
	 * Allocate enough space to hold a (Tcl_Obj *) for each
	 * (possible) list element.
	 */

	estCount = TclMaxListLength(nextElem, length, &limit);
	estCount += (estCount == 0);	/* Smallest list struct holds 1
					 * element. */
	/* TODO - allocate additional space? */
	if (ListRepInitAttempt(interp, estCount, NULL, &listRep)
	    != TCL_OK) {
	    return TCL_ERROR;
	}

	LIST_ASSERT(listRep.spanPtr == NULL); /* Guard against future changes */
	LIST_ASSERT(listRep.storePtr->firstUsed == 0);

	elemPtrs = listRep.storePtr->slots;

	/* Each iteration, parse and store a list element. */

	while (nextElem < limit) {
	    const char *elemStart;
	    char *check;
	    Tcl_Size elemSize;
	    int literal;

	    if (TCL_OK != TclFindElement(interp, nextElem, limit - nextElem,
		    &elemStart, &nextElem, &elemSize, &literal)) {
fail:
		while (--elemPtrs >= listRep.storePtr->slots) {
		    Tcl_DecrRefCount(*elemPtrs);
		}
		Tcl_Free(listRep.storePtr);
		return TCL_ERROR;
	    }
	    if (elemStart == limit) {
		break;
	    }

	    TclNewObj(*elemPtrs);
	    TclInvalidateStringRep(*elemPtrs);
	    check = Tcl_InitStringRep(*elemPtrs, literal ? elemStart : NULL,
		    elemSize);
	    if (elemSize && check == NULL) {
		MemoryAllocationError(interp, elemSize);
		goto fail;
	    }
	    if (!literal) {
		Tcl_InitStringRep(*elemPtrs, NULL,
			TclCopyAndCollapse(elemSize, elemStart, check));
	    }

	    Tcl_IncrRefCount(*elemPtrs++);/* Since list now holds ref to it. */
	}

	listRep.storePtr->numUsed =
	    elemPtrs - listRep.storePtr->slots;
    }

    LISTREP_CHECK(&listRep);

    /*
     * Store the new internalRep. We do this as late
     * as possible to allow the conversion code, in particular
     * Tcl_GetStringFromObj, to use the old internalRep.
     */

    /*
     * Note old string representation NOT to be invalidated.
     * So do NOT use ListObjReplaceRepAndInvalidate. InternalRep to be freed AFTER
     * IncrRefs so do not use ListObjOverwriteRep
     */
    ListRepIncrRefs(&listRep);
    TclFreeInternalRep(objPtr);
    objPtr->internalRep.twoPtrValue.ptr1 = listRep.storePtr;
    objPtr->internalRep.twoPtrValue.ptr2 = listRep.spanPtr;
    objPtr->typePtr = &tclListType;

    return TCL_OK;
}

/*
 *----------------------------------------------------------------------
 *
 * UpdateStringOfList --
 *
 *	Update the string representation for a list object.
 *
 *	Any previously-existing string representation is not invalidated, so
 *	storage is lost if this has not been taken care of.
 *
 * Effect
 *
 *	The string representation of 'listPtr' is set to the resulting string.
 *	This string will be empty if the list has no elements. It is assumed
 *	that the list internal representation is not NULL.
 *
 *----------------------------------------------------------------------
 */
static void
UpdateStringOfList(
    Tcl_Obj *listObj)		/* List object with string rep to update. */
{
#   define LOCAL_SIZE 64
    char localFlags[LOCAL_SIZE], *flagPtr = NULL;
    Tcl_Size numElems, i, length;
    size_t bytesNeeded = 0;
    const char *elem, *start;
    char *dst;
    Tcl_Obj **elemPtrs;
    ListRep listRep;

    ListObjGetRep(listObj, &listRep);
    LISTREP_CHECK(&listRep);

    ListRepElements(&listRep, numElems, elemPtrs);

    /*
     * Mark the list as being canonical; although it will now have a string
     * rep, it is one we derived through proper "canonical" quoting and so
     * it's known to be free from nasties relating to [concat] and [eval].
     * However, we only do this if
     *
     * (a) the store is not shared as a shared store may be referenced by
     * multiple lists with different string reps. (see [a366c6efee]), AND
     *
     * (b) list does not have a span. Consider a list generated from a
     * string and then this function called for a spanned list generated
     * from the original list. We cannot mark the list store as canonical as
     * that would also make the originating list canonical, which it may not
     * be. On the other hand, the spanned list itself is always canonical
     * (never generated from a string) so it does not have to be explicitly
     * marked as such. The ListObjIsCanonical macro takes this into account.
     * See the comments there.
     */
    if (listRep.storePtr->refCount < 2 && listRep.spanPtr == NULL) {
	LIST_ASSERT(listRep.storePtr->firstUsed == 0);/* Invariant */
	listRep.storePtr->flags |= LISTSTORE_CANONICAL;
    }

    /* Handle empty list case first, so rest of the routine is simpler. */

    if (numElems == 0) {
	Tcl_InitStringRep(listObj, NULL, 0);
	return;
    }

    /* Pass 1: estimate space, gather flags. */

    if (numElems <= LOCAL_SIZE) {
	flagPtr = localFlags;
    } else {
	/* We know numElems <= LIST_MAX, so this is safe. */
	flagPtr = (char *)Tcl_Alloc(numElems);
    }
    for (i = 0; i < numElems; i++) {
	flagPtr[i] = (i ? TCL_DONT_QUOTE_HASH : 0);
	elem = Tcl_GetStringFromObj(elemPtrs[i], &length);
	bytesNeeded += TclScanElement(elem, length, flagPtr+i);
	if (bytesNeeded > SIZE_MAX - numElems) {
	    Tcl_Panic("max size for a Tcl value (%" TCL_Z_MODIFIER "u bytes) exceeded", SIZE_MAX);
	}
    }
    bytesNeeded += numElems - 1;

    /*
     * Pass 2: copy into string rep buffer.
     */

    start = dst = Tcl_InitStringRep(listObj, NULL, bytesNeeded);
    TclOOM(dst, bytesNeeded);
    for (i = 0; i < numElems; i++) {
	flagPtr[i] |= (i ? TCL_DONT_QUOTE_HASH : 0);
	elem = Tcl_GetStringFromObj(elemPtrs[i], &length);
	dst += TclConvertElement(elem, length, dst, flagPtr[i]);
	*dst++ = ' ';
    }

    /* Set the string length to what was actually written, the safe choice */
    (void) Tcl_InitStringRep(listObj, NULL, dst - 1 - start);

    if (flagPtr != localFlags) {
	Tcl_Free(flagPtr);
    }
}


/*
 *------------------------------------------------------------------------
 *
 * TclListTestObj --
 *
 *    Returns a list object with a specific internal rep and content.
 *    Used specifically for testing so span can be controlled explicitly.
 *
 * Results:
 *    Pointer to the Tcl_Obj containing the list.
 *
 * Side effects:
 *    None.
 *
 *------------------------------------------------------------------------
 */
Tcl_Obj *
TclListTestObj(size_t length, size_t leadingSpace, size_t endSpace)
{
    ListRep listRep;
    size_t capacity;
    Tcl_Obj *listObj;

    TclNewObj(listObj);

    /* Only a test object so ignoring overflow checks */
    capacity = length + leadingSpace + endSpace;
    if (capacity == 0) {
	return listObj;
    }
    if (capacity > LIST_MAX) {
	return NULL;
    }

    ListRepInit(capacity, NULL, LISTREP_PANIC_ON_FAIL, &listRep);

    ListStore *storePtr = listRep.storePtr;
    size_t i;
    for (i = 0; i < length; ++i) {
	TclNewUIntObj(storePtr->slots[i + leadingSpace], i);
	Tcl_IncrRefCount(storePtr->slots[i + leadingSpace]);
    }
    storePtr->firstUsed = leadingSpace;
    storePtr->numUsed = length;
    if (leadingSpace != 0) {
	listRep.spanPtr = ListSpanNew(leadingSpace, length);
    }
    ListObjReplaceRepAndInvalidate(listObj, &listRep);
    return listObj;
}

/*
 * Local Variables:
 * mode: c
 * c-basic-offset: 4
 * fill-column: 78
 * End:
 */<|MERGE_RESOLUTION|>--- conflicted
+++ resolved
@@ -479,13 +479,8 @@
 	    Tcl_ObjPrintf(
 		"list construction failed: unable to alloc %" TCL_Z_MODIFIER
 		"u bytes",
-<<<<<<< HEAD
 		size));
-	Tcl_SetErrorCode(interp, "TCL", "MEMORY", NULL);
-=======
-		(Tcl_WideInt)size));
 	Tcl_SetErrorCode(interp, "TCL", "MEMORY", (void *)NULL);
->>>>>>> c53b2c68
     }
     return TCL_ERROR;
 }
