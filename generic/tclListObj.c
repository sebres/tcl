--- conflicted
+++ resolved
@@ -20,7 +20,7 @@
 
 static List *		AttemptNewList(Tcl_Interp *interp, int objc,
 			    Tcl_Obj *const objv[]);
-static List *		NewListInternalRep(int objc, Tcl_Obj *const objv[], int p);
+static List *		NewListIntRep(int objc, Tcl_Obj *const objv[], int p);
 static void		DupListInternalRep(Tcl_Obj *srcPtr, Tcl_Obj *copyPtr);
 static void		FreeListInternalRep(Tcl_Obj *listPtr);
 static int		SetListFromAny(Tcl_Interp *interp, Tcl_Obj *objPtr);
@@ -49,7 +49,7 @@
 
 /* Macros to manipulate the List internal rep */
 
-#define ListSetInternalRep(objPtr, listRepPtr)				\
+#define ListSetIntRep(objPtr, listRepPtr)				\
     do {								\
 	Tcl_ObjInternalRep ir;						\
 	ir.twoPtrValue.ptr1 = (listRepPtr);				\
@@ -58,14 +58,14 @@
 	Tcl_StoreInternalRep((objPtr), &tclListType, &ir);			\
     } while (0)
 
-#define ListGetInternalRep(objPtr, listRepPtr)				\
+#define ListGetIntRep(objPtr, listRepPtr)				\
     do {								\
 	const Tcl_ObjInternalRep *irPtr;					\
 	irPtr = TclFetchInternalRep((objPtr), &tclListType);		\
 	(listRepPtr) = irPtr ? (List *)irPtr->twoPtrValue.ptr1 : NULL;		\
     } while (0)
 
-#define ListResetInternalRep(objPtr, listRepPtr) \
+#define ListResetIntRep(objPtr, listRepPtr) \
     TclFetchInternalRep((objPtr), &tclListType)->twoPtrValue.ptr1 = (listRepPtr)
 
 #ifndef TCL_MIN_ELEMENT_GROWTH
@@ -76,7 +76,7 @@
 /*
  *----------------------------------------------------------------------
  *
- * NewListInternalRep --
+ * NewListIntRep --
  *
  *	Creates a 'List' structure with space for 'objc' elements.  'objc' must
  *	be > 0.  If 'objv' is not NULL, The list is initialized with first
@@ -99,7 +99,7 @@
  */
 
 static List *
-NewListInternalRep(
+NewListIntRep(
     int objc,
     Tcl_Obj *const objv[],
     int p)
@@ -107,7 +107,7 @@
     List *listRepPtr;
 
     if (objc <= 0) {
-	Tcl_Panic("NewListInternalRep: expects postive element count");
+	Tcl_Panic("NewListIntRep: expects postive element count");
     }
 
     /*
@@ -171,7 +171,7 @@
     int objc,
     Tcl_Obj *const objv[])
 {
-    List *listRepPtr = NewListInternalRep(objc, objv, 0);
+    List *listRepPtr = NewListIntRep(objc, objv, 0);
 
     if (interp != NULL && listRepPtr == NULL) {
 	if (objc > LIST_MAX) {
@@ -243,14 +243,14 @@
      * Create the internal rep.
      */
 
-    listRepPtr = NewListInternalRep(objc, objv, 1);
+    listRepPtr = NewListIntRep(objc, objv, 1);
 
     /*
      * Now create the object.
      */
 
     TclInvalidateStringRep(listPtr);
-    ListSetInternalRep(listPtr, listRepPtr);
+    ListSetIntRep(listPtr, listRepPtr);
     return listPtr;
 }
 #endif /* if TCL_MEM_DEBUG */
@@ -295,14 +295,14 @@
      * Create the internal rep.
      */
 
-    listRepPtr = NewListInternalRep(objc, objv, 1);
+    listRepPtr = NewListIntRep(objc, objv, 1);
 
     /*
      * Now create the object.
      */
 
     TclInvalidateStringRep(listPtr);
-    ListSetInternalRep(listPtr, listRepPtr);
+    ListSetIntRep(listPtr, listRepPtr);
 
     return listPtr;
 }
@@ -358,8 +358,8 @@
      */
 
     if (objc > 0) {
-	listRepPtr = NewListInternalRep(objc, objv, 1);
-	ListSetInternalRep(objPtr, listRepPtr);
+	listRepPtr = NewListIntRep(objc, objv, 1);
+	ListSetIntRep(objPtr, listRepPtr);
     } else {
 	Tcl_InitStringRep(objPtr, NULL, 0);
     }
@@ -398,7 +398,7 @@
     Tcl_Obj *copyPtr;
     List *listRepPtr;
 
-    ListGetInternalRep(listPtr, listRepPtr);
+    ListGetIntRep(listPtr, listRepPtr);
     if (NULL == listRepPtr) {
 	if (SetListFromAny(interp, listPtr) != TCL_OK) {
 	    return NULL;
@@ -542,7 +542,7 @@
 {
     List *listRepPtr;
 
-    ListGetInternalRep(listPtr, listRepPtr);
+    ListGetIntRep(listPtr, listRepPtr);
 
     if (listRepPtr == NULL) {
 	int result;
@@ -558,7 +558,7 @@
 	if (result != TCL_OK) {
 	    return result;
 	}
-	ListGetInternalRep(listPtr, listRepPtr);
+	ListGetIntRep(listPtr, listRepPtr);
     }
     *objcPtr = listRepPtr->elemCount;
     *objvPtr = &listRepPtr->elements;
@@ -669,7 +669,7 @@
 	Tcl_Panic("%s called with shared object", "Tcl_ListObjAppendElement");
     }
 
-    ListGetInternalRep(listPtr, listRepPtr);
+    ListGetIntRep(listPtr, listRepPtr);
     if (listRepPtr == NULL) {
 	int result;
 	size_t length;
@@ -683,7 +683,7 @@
 	if (result != TCL_OK) {
 	    return result;
 	}
-	ListGetInternalRep(listPtr, listRepPtr);
+	ListGetIntRep(listPtr, listRepPtr);
     }
 
     numElems = listRepPtr->elemCount;
@@ -781,10 +781,10 @@
 	}
 	listRepPtr = newPtr;
     }
-    ListResetInternalRep(listPtr, listRepPtr);
+    ListResetIntRep(listPtr, listRepPtr);
     listRepPtr->refCount++;
     TclFreeInternalRep(listPtr);
-    ListSetInternalRep(listPtr, listRepPtr);
+    ListSetIntRep(listPtr, listRepPtr);
     listRepPtr->refCount--;
 
     /*
@@ -845,7 +845,7 @@
 {
     List *listRepPtr;
 
-    ListGetInternalRep(listPtr, listRepPtr);
+    ListGetIntRep(listPtr, listRepPtr);
     if (listRepPtr == NULL) {
 	int result;
 	size_t length;
@@ -859,7 +859,7 @@
 	if (result != TCL_OK) {
 	    return result;
 	}
-	ListGetInternalRep(listPtr, listRepPtr);
+	ListGetIntRep(listPtr, listRepPtr);
     }
 
     if ((index < 0) || (index >= listRepPtr->elemCount)) {
@@ -903,7 +903,7 @@
 {
     List *listRepPtr;
 
-    ListGetInternalRep(listPtr, listRepPtr);
+    ListGetIntRep(listPtr, listRepPtr);
     if (listRepPtr == NULL) {
 	int result;
 	size_t length;
@@ -917,7 +917,7 @@
 	if (result != TCL_OK) {
 	    return result;
 	}
-	ListGetInternalRep(listPtr, listRepPtr);
+	ListGetIntRep(listPtr, listRepPtr);
     }
 
     *intPtr = listRepPtr->elemCount;
@@ -982,7 +982,7 @@
 	Tcl_Panic("%s called with shared object", "Tcl_ListObjReplace");
     }
 
-    ListGetInternalRep(listPtr, listRepPtr);
+    ListGetIntRep(listPtr, listRepPtr);
     if (listRepPtr == NULL) {
 	size_t length;
 
@@ -999,7 +999,7 @@
 		return result;
 	    }
 	}
-	ListGetInternalRep(listPtr, listRepPtr);
+	ListGetIntRep(listPtr, listRepPtr);
     }
 
     /*
@@ -1063,7 +1063,7 @@
 	}
 	if (newPtr) {
 	    listRepPtr = newPtr;
-	    ListResetInternalRep(listPtr, listRepPtr);
+	    ListResetIntRep(listPtr, listRepPtr);
 	    elemPtrs = &listRepPtr->elements;
 	    listRepPtr->maxElemCount = attempt;
 	    needGrow = numRequired > listRepPtr->maxElemCount;
@@ -1132,7 +1132,7 @@
 	    }
 	}
 
-	ListResetInternalRep(listPtr, listRepPtr);
+	ListResetIntRep(listPtr, listRepPtr);
 	listRepPtr->refCount++;
 
 	elemPtrs = &listRepPtr->elements;
@@ -1211,7 +1211,7 @@
 
     listRepPtr->refCount++;
     TclFreeInternalRep(listPtr);
-    ListSetInternalRep(listPtr, listRepPtr);
+    ListSetIntRep(listPtr, listRepPtr);
     listRepPtr->refCount--;
 
     TclInvalidateStringRep(listPtr);
@@ -1228,24 +1228,15 @@
  *
  *	Implemented entirely as a wrapper around 'TclLindexFlat'. Reconfigures
  *	the argument format into required form while taking care to manage
- *	shimmering so as to tend to keep the most useful intreps
+ *	shimmering so as to tend to keep the most useful internalreps
  *	and/or avoid the most expensive conversions.
  *
  * Value
  *
-<<<<<<< HEAD
  *	A pointer to the specified element, with its 'refCount' incremented, or
  *	NULL if an error occurred.
  *
  * Notes
-=======
- * Notes:
- *	This procedure is implemented entirely as a wrapper around
- *	TclLindexFlat. All it does is reconfigure the argument format into the
- *	form required by TclLindexFlat, while taking care to manage shimmering
- *	in such a way that we tend to keep the most useful internalreps and/or
- *	avoid the most expensive conversions.
->>>>>>> 52a64e3e
  *
  *----------------------------------------------------------------------
  */
@@ -1267,7 +1258,7 @@
      * shimmering; see TIP#22 and TIP#33 for the details.
      */
 
-    ListGetInternalRep(argPtr, listRepPtr);
+    ListGetIntRep(argPtr, listRepPtr);
     if ((listRepPtr == NULL)
 	    && TclGetIntForIndexM(NULL , argPtr, (size_t)WIDE_MAX - 1, &index) == TCL_OK) {
 	/*
@@ -1299,7 +1290,7 @@
 	return TclLindexFlat(interp, listPtr, 1, &argPtr);
     }
 
-    ListGetInternalRep(indexListCopy, listRepPtr);
+    ListGetIntRep(indexListCopy, listRepPtr);
 
     assert(listRepPtr != NULL);
 
@@ -1413,17 +1404,8 @@
  *
  * Value
  *
-<<<<<<< HEAD
  *	The new list, with the 'refCount' of 'valuPtr' incremented, or NULL if
  *	there was an error.
-=======
- * Notes:
- *	This procedure is implemented entirely as a wrapper around
- *	TclLsetFlat. All it does is reconfigure the argument format into the
- *	form required by TclLsetFlat, while taking care to manage shimmering
- *	in such a way that we tend to keep the most useful internalreps and/or
- *	avoid the most expensive conversions.
->>>>>>> 52a64e3e
  *
  *----------------------------------------------------------------------
  */
@@ -1448,7 +1430,7 @@
      * shimmering; see TIP #22 and #23 for details.
      */
 
-    ListGetInternalRep(indexArgPtr, listRepPtr);
+    ListGetIntRep(indexArgPtr, listRepPtr);
     if (listRepPtr == NULL
 	    && TclGetIntForIndexM(NULL, indexArgPtr, (size_t)WIDE_MAX - 1, &index) == TCL_OK) {
 	/*
@@ -1709,7 +1691,7 @@
 
 	    listRepPtr->refCount++;
 	    TclFreeInternalRep(objPtr);
-	    ListSetInternalRep(objPtr, listRepPtr);
+	    ListSetIntRep(objPtr, listRepPtr);
 	    listRepPtr->refCount--;
 
 	    TclInvalidateStringRep(objPtr);
@@ -1815,7 +1797,7 @@
 	Tcl_Panic("%s called with shared object", "TclListObjSetElement");
     }
 
-    ListGetInternalRep(listPtr, listRepPtr);
+    ListGetIntRep(listPtr, listRepPtr);
     if (listRepPtr == NULL) {
 	int result;
 	size_t length;
@@ -1834,7 +1816,7 @@
 	if (result != TCL_OK) {
 	    return result;
 	}
-	ListGetInternalRep(listPtr, listRepPtr);
+	ListGetIntRep(listPtr, listRepPtr);
     }
 
     elemCount = listRepPtr->elemCount;
@@ -1880,7 +1862,7 @@
 	listRepPtr->refCount--;
 
 	listRepPtr = newPtr;
-	ListResetInternalRep(listPtr, listRepPtr);
+	ListResetIntRep(listPtr, listRepPtr);
     }
     elemPtrs = &listRepPtr->elements;
 
@@ -1906,10 +1888,10 @@
      * Invalidate outdated internalreps.
      */
 
-    ListGetInternalRep(listPtr, listRepPtr);
+    ListGetIntRep(listPtr, listRepPtr);
     listRepPtr->refCount++;
     TclFreeInternalRep(listPtr);
-    ListSetInternalRep(listPtr, listRepPtr);
+    ListSetIntRep(listPtr, listRepPtr);
     listRepPtr->refCount--;
 
     TclInvalidateStringRep(listPtr);
@@ -1940,7 +1922,7 @@
 {
     List *listRepPtr;
 
-    ListGetInternalRep(listPtr, listRepPtr);
+    ListGetIntRep(listPtr, listRepPtr);
     assert(listRepPtr != NULL);
 
     if (listRepPtr->refCount-- <= 1) {
@@ -1977,9 +1959,9 @@
 {
     List *listRepPtr;
 
-    ListGetInternalRep(srcPtr, listRepPtr);
+    ListGetIntRep(srcPtr, listRepPtr);
     assert(listRepPtr != NULL);
-    ListSetInternalRep(copyPtr, listRepPtr);
+    ListSetIntRep(copyPtr, listRepPtr);
 }
  
@@ -2127,7 +2109,7 @@
      * Tcl_GetStringFromObj, to use the old internalRep.
      */
 
-    ListSetInternalRep(objPtr, listRepPtr);
+    ListSetIntRep(objPtr, listRepPtr);
     return TCL_OK;
 }
 @@ -2164,7 +2146,7 @@
     Tcl_Obj **elemPtrs;
     List *listRepPtr;
 
-    ListGetInternalRep(listPtr, listRepPtr);
+    ListGetIntRep(listPtr, listRepPtr);
 
     assert(listRepPtr != NULL);
 
