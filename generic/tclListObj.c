/*
 * tclListObj.c --
 *
 *	This file contains functions that implement the Tcl list object type.
 *
 * Copyright © 2022 Ashok P. Nadkarni.  All rights reserved.
 *
 * See the file "license.terms" for information on usage and redistribution of
 * this file, and for a DISCLAIMER OF ALL WARRANTIES.
 */

#include <assert.h>
#include "tclInt.h"

/*
 * TODO - memmove is fast. Measure at what size we should prefer memmove
 * (for unshared objects only) in lieu of range operations. On the other
 * hand, more cache dirtied?
 */

/*
 * Macros for validation and bug checking.
 */

/*
 * Control whether asserts are enabled. Always enable in debug builds. In non-debug
 * builds, can be set with cdebug="-DENABLE_LIST_ASSERTS" on the nmake command line.
 */
#ifdef ENABLE_LIST_ASSERTS
# ifdef NDEBUG
#  undef NDEBUG /* Activate assert() macro */
# endif
#else
# ifndef NDEBUG
#  define ENABLE_LIST_ASSERTS /* Always activate list asserts in debug mode */
# endif
#endif

#ifdef ENABLE_LIST_ASSERTS

#define LIST_ASSERT(cond_) assert(cond_) /* TODO - is there a Tcl-specific one? */
/*
 * LIST_INDEX_ASSERT is to catch errors with negative indices and counts
 * being passed AFTER validation. On Tcl9 length types are unsigned hence
 * the checks against LIST_MAX. On Tcl8 length types are signed hence the
 * also checks against 0.
 */
#define LIST_INDEX_ASSERT(idxarg_)                                 \
    do {                                                           \
	Tcl_Size idx_ = (idxarg_); /* To guard against ++ etc. */ \
	LIST_ASSERT(idx_ != TCL_INDEX_NONE && idx_ < LIST_MAX);                 \
    } while (0)
/* Ditto for counts except upper limit is different */
#define LIST_COUNT_ASSERT(countarg_)                                   \
    do {                                                               \
	Tcl_Size count_ = (countarg_); /* To guard against ++ etc. */ \
	LIST_ASSERT(count_ != TCL_INDEX_NONE && count_ <= LIST_MAX);                \
    } while (0)

#else

#define LIST_ASSERT(cond_) ((void) 0)
#define LIST_INDEX_ASSERT(idx_) ((void) 0)
#define LIST_COUNT_ASSERT(count_) ((void) 0)

#endif

/* Checks for when caller should have already converted to internal list type */
#define LIST_ASSERT_TYPE(listObj_) \
    LIST_ASSERT((listObj_)->typePtr == &tclListType);


/*
 * If ENABLE_LIST_INVARIANTS is enabled (-DENABLE_LIST_INVARIANTS from the
 * command line), the entire list internal representation is checked for
 * inconsistencies. This has a non-trivial cost so has to be separately
 * enabled and not part of assertions checking. However, the test suite does
 * invoke ListRepValidate directly even without ENABLE_LIST_INVARIANTS.
 */
#ifdef ENABLE_LIST_INVARIANTS
#define LISTREP_CHECK(listRepPtr_) ListRepValidate(listRepPtr_, __FILE__, __LINE__)
#else
#define LISTREP_CHECK(listRepPtr_) (void) 0
#endif

/*
 * Flags used for controlling behavior of allocation of list
 * internal representations.
 *
 * If the LISTREP_PANIC_ON_FAIL bit is set, the function will panic if
 * list is too large or memory cannot be allocated. Without the flag
 * a NULL pointer is returned.
 *
 * The LISTREP_SPACE_FAVOR_NONE, LISTREP_SPACE_FAVOR_FRONT,
 * LISTREP_SPACE_FAVOR_BACK, LISTREP_SPACE_ONLY_BACK flags are used to
 * control additional space when allocating.
 * - If none of these flags is present, the exact space requested is
 *   allocated, nothing more.
 * - Otherwise, if only LISTREP_FAVOR_FRONT is present, extra space is
 *   allocated with more towards the front.
 * - Conversely, if only LISTREP_FAVOR_BACK is present extra space is allocated
 *   with more to the back.
 * - If both flags are present (LISTREP_SPACE_FAVOR_NONE), the extra space
 *   is equally apportioned.
 * - Finally if LISTREP_SPACE_ONLY_BACK is present, ALL extra space is at
 *   the back.
 */
#define LISTREP_PANIC_ON_FAIL         0x00000001
#define LISTREP_SPACE_FAVOR_FRONT     0x00000002
#define LISTREP_SPACE_FAVOR_BACK      0x00000004
#define LISTREP_SPACE_ONLY_BACK       0x00000008
#define LISTREP_SPACE_FAVOR_NONE \
    (LISTREP_SPACE_FAVOR_FRONT | LISTREP_SPACE_FAVOR_BACK)
#define LISTREP_SPACE_FLAGS                               \
    (LISTREP_SPACE_FAVOR_FRONT | LISTREP_SPACE_FAVOR_BACK \
     | LISTREP_SPACE_ONLY_BACK)

/*
 * Prototypes for non-inline static functions defined later in this file:
 */
static int	MemoryAllocationError(Tcl_Interp *, Tcl_Size size);
static int	ListLimitExceededError(Tcl_Interp *);
static ListStore *ListStoreNew(Tcl_Size objc, Tcl_Obj *const objv[], int flags);
static int	ListRepInit(Tcl_Size objc, Tcl_Obj *const objv[], int flags, ListRep *);
static int	ListRepInitAttempt(Tcl_Interp *,
		    Tcl_Size objc,
		    Tcl_Obj *const objv[],
		    ListRep *);
static void	ListRepClone(ListRep *fromRepPtr, ListRep *toRepPtr, int flags);
static void	ListRepUnsharedFreeUnreferenced(const ListRep *repPtr);
static int	TclListObjGetRep(Tcl_Interp *, Tcl_Obj *listPtr, ListRep *repPtr);
static void	ListRepRange(ListRep *srcRepPtr,
		    Tcl_Size rangeStart,
		    Tcl_Size rangeEnd,
		    int preserveSrcRep,
		    ListRep *rangeRepPtr);
static ListStore *ListStoreReallocate(ListStore *storePtr, Tcl_Size numSlots);
static void	ListRepValidate(const ListRep *repPtr, const char *file,
		    int lineNum);
static void	DupListInternalRep(Tcl_Obj *srcPtr, Tcl_Obj *copyPtr);
static void	FreeListInternalRep(Tcl_Obj *listPtr);
static int	SetListFromAny(Tcl_Interp *interp, Tcl_Obj *objPtr);
static void	UpdateStringOfList(Tcl_Obj *listPtr);

/*
 * The structure below defines the list Tcl object type by means of functions
 * that can be invoked by generic object code.
 *
 * The internal representation of a list object is ListRep defined in tcl.h.
 */

const Tcl_ObjType tclListType = {
    "list",			/* name */
    FreeListInternalRep,	/* freeIntRepProc */
    DupListInternalRep,		/* dupIntRepProc */
    UpdateStringOfList,		/* updateStringProc */
    SetListFromAny,		/* setFromAnyProc */
    TCL_OBJTYPE_V1,		/* Extended type for AbstractLists */
    NULL,
    NULL,
    NULL,
    NULL,
    NULL,
    NULL,
    NULL,
    NULL
};

/* Macros to manipulate the List internal rep */
#define ListRepIncrRefs(repPtr_)            \
    do {                                    \
	(repPtr_)->storePtr->refCount++;    \
	if ((repPtr_)->spanPtr)             \
	    (repPtr_)->spanPtr->refCount++; \
    } while (0)

/* Returns number of free unused slots at the back of the ListRep's ListStore */
#define ListRepNumFreeTail(repPtr_) \
    ((repPtr_)->storePtr->numAllocated \
     - ((repPtr_)->storePtr->firstUsed + (repPtr_)->storePtr->numUsed))

/* Returns number of free unused slots at the front of the ListRep's ListStore */
#define ListRepNumFreeHead(repPtr_) ((repPtr_)->storePtr->firstUsed)

/* Returns a pointer to the slot corresponding to list index listIdx_ */
#define ListRepSlotPtr(repPtr_, listIdx_) \
    (&(repPtr_)->storePtr->slots[ListRepStart(repPtr_) + (listIdx_)])

/*
 * Macros to replace the internal representation in a Tcl_Obj. There are
 * subtle differences in each so make sure to use the right one to avoid
 * memory leaks, access to freed memory and the like.
 *
 * ListObjStompRep - assumes the Tcl_Obj internal representation can be
 * overwritten AND that the passed ListRep already has reference counts that
 * include the reference from the Tcl_Obj. Basically just copies the pointers
 * and sets the internal Tcl_Obj type to list
 *
 * ListObjOverwriteRep - like ListObjOverwriteRep but additionally
 * increments reference counts on the passed ListRep. Generally used when
 * the string representation of the Tcl_Obj is not to be modified.
 *
 * ListObjReplaceRepAndInvalidate - Like ListObjOverwriteRep but additionally
 * assumes the Tcl_Obj internal rep is valid (and possibly even same as
 * passed ListRep) and frees it first. Additionally invalidates the string
 * representation. Generally used when modifying a Tcl_Obj value.
 */
#define ListObjStompRep(objPtr_, repPtr_)                              \
    do {                                                               \
	(objPtr_)->internalRep.twoPtrValue.ptr1 = (repPtr_)->storePtr; \
	(objPtr_)->internalRep.twoPtrValue.ptr2 = (repPtr_)->spanPtr;  \
	(objPtr_)->typePtr = &tclListType;                             \
    } while (0)

#define ListObjOverwriteRep(objPtr_, repPtr_) \
    do {                                      \
	ListRepIncrRefs(repPtr_);             \
	ListObjStompRep(objPtr_, repPtr_);    \
    } while (0)

#define ListObjReplaceRepAndInvalidate(objPtr_, repPtr_)           \
    do {                                                           \
	/* Note order important, don't use ListObjOverwriteRep! */ \
	ListRepIncrRefs(repPtr_);                                  \
	TclFreeInternalRep(objPtr_);                               \
	TclInvalidateStringRep(objPtr_);                           \
	ListObjStompRep(objPtr_, repPtr_);                         \
    } while (0)

/*
 *------------------------------------------------------------------------
 *
 * ListSpanNew --
 *
 *    Allocates and initializes memory for a new ListSpan. The reference
 *    count on the returned struct is 0.
 *
 * Results:
 *    Non-NULL pointer to the allocated ListSpan.
 *
 * Side effects:
 *    The function will panic on memory allocation failure.
 *
 *------------------------------------------------------------------------
 */
static inline ListSpan *
ListSpanNew(
    Tcl_Size firstSlot, /* Starting slot index of the span */
    Tcl_Size numSlots)  /* Number of slots covered by the span */
{
    ListSpan *spanPtr = (ListSpan *) Tcl_Alloc(sizeof(*spanPtr));
    spanPtr->refCount = 0;
    spanPtr->spanStart = firstSlot;
    spanPtr->spanLength = numSlots;
    return spanPtr;
}

/*
 *------------------------------------------------------------------------
 *
 * ListSpanDecrRefs --
 *
 *   Decrements the reference count on a span, freeing the memory if
 *   it drops to zero or less.
 *
 * Results:
 *   None.
 *
 * Side effects:
 *   The memory may be freed.
 *
 *------------------------------------------------------------------------
 */
static inline void
ListSpanDecrRefs(ListSpan *spanPtr)
{
    if (spanPtr->refCount <= 1) {
	Tcl_Free(spanPtr);
    } else {
	spanPtr->refCount -= 1;
    }
}

/*
 *------------------------------------------------------------------------
 *
 * ListSpanMerited --
 *
 *    Creation of a new list may sometimes be done as a span on existing
 *    storage instead of allocating new. The tradeoff is that if the
 *    original list is released, the new span-based list may hold on to
 *    more memory than desired. This function implements heuristics for
 *    deciding which option is better.
 *
 * Results:
 *    Returns non-0 if a span-based list is likely to be more optimal
 *    and 0 if not.
 *
 * Side effects:
 *    None.
 *
 *------------------------------------------------------------------------
 */
static inline int
ListSpanMerited(
    Tcl_Size length,                 /* Length of the proposed span */
    Tcl_Size usedStorageLength,      /* Number of slots currently in used */
    Tcl_Size allocatedStorageLength) /* Length of the currently allocation */
{
    /*
     TODO
     - heuristics thresholds need to be determined
     - currently, information about the sharing (ref count) of existing
       storage is not passed. Perhaps it should be. For example if the
       existing storage has a "large" ref count, then it might make sense
       to do even a small span.
     */

    if (length < LIST_SPAN_THRESHOLD) {
	return 0;/* No span for small lists */
    }
    if (length < (allocatedStorageLength / 2 - allocatedStorageLength / 8)) {
	return 0; /* No span if less than 3/8 of allocation */
    }
    if (length < usedStorageLength / 2) {
	return 0; /* No span if less than half current storage */
    }

    return 1;
}

/*
 *------------------------------------------------------------------------
 *
 * ListStoreUpSize --
 *
 *    For reasons of efficiency, extra space is allocated for a ListStore
 *    compared to what was requested. This function calculates how many
 *    slots should actually be allocated for a given request size.
 *
 * Results:
 *    Number of slots to allocate.
 *
 * Side effects:
 *    None.
 *
 *------------------------------------------------------------------------
 */
static inline Tcl_Size
ListStoreUpSize(Tcl_Size numSlotsRequested) {
    /* TODO -how much extra? May be double only for smaller requests? */
    return numSlotsRequested < (LIST_MAX / 2) ? 2 * numSlotsRequested
						 : LIST_MAX;
}

/*
 *------------------------------------------------------------------------
 *
 * ListRepFreeUnreferenced --
 *
 *    Inline wrapper for ListRepUnsharedFreeUnreferenced that does quick checks
 *    before calling it.
 *
 *    IMPORTANT: this function must not be called on an internal
 *    representation of a Tcl_Obj that is itself shared.
 *
 * Results:
 *    None.
 *
 * Side effects:
 *    See comments for ListRepUnsharedFreeUnreferenced.
 *
 *------------------------------------------------------------------------
 */
static inline void
ListRepFreeUnreferenced(const ListRep *repPtr)
{
    if (! ListRepIsShared(repPtr) && repPtr->spanPtr) {
        /* T:listrep-1.5.1 */
	ListRepUnsharedFreeUnreferenced(repPtr);
    }
}

/*
 *------------------------------------------------------------------------
 *
 * ObjArrayIncrRefs --
 *
 *    Increments the reference counts for Tcl_Obj's in a subarray.
 *
 * Results:
 *    None.
 *
 * Side effects:
 *    As above.
 *
 *------------------------------------------------------------------------
 */
static inline void
ObjArrayIncrRefs(
    Tcl_Obj * const *objv,  /* Pointer to the array */
    Tcl_Size startIdx,     /* Starting index of subarray within objv */
    Tcl_Size count)        /* Number of elements in the subarray */
{
    Tcl_Obj * const *end;
    LIST_INDEX_ASSERT(startIdx);
    LIST_COUNT_ASSERT(count);
    objv += startIdx;
    end = objv + count;
    while (objv < end) {
	Tcl_IncrRefCount(*objv);
	++objv;
    }
}

/*
 *------------------------------------------------------------------------
 *
 * ObjArrayDecrRefs --
 *
 *    Decrements the reference counts for Tcl_Obj's in a subarray.
 *
 * Results:
 *    None.
 *
 * Side effects:
 *    As above.
 *
 *------------------------------------------------------------------------
 */
static inline void
ObjArrayDecrRefs(
    Tcl_Obj * const *objv, /* Pointer to the array */
    Tcl_Size startIdx,    /* Starting index of subarray within objv */
    Tcl_Size count)       /* Number of elements in the subarray */
{
    Tcl_Obj * const *end;
    LIST_INDEX_ASSERT(startIdx);
    LIST_COUNT_ASSERT(count);
    objv += startIdx;
    end = objv + count;
    while (objv < end) {
	Tcl_DecrRefCount(*objv);
	++objv;
    }
}

/*
 *------------------------------------------------------------------------
 *
 * ObjArrayCopy --
 *
 *    Copies an array of Tcl_Obj* pointers.
 *
 * Results:
 *    None.
 *
 * Side effects:
 *    Reference counts on copied Tcl_Obj's are incremented.
 *
 *------------------------------------------------------------------------
 */
static inline void
ObjArrayCopy(
    Tcl_Obj **to,          /* Destination */
    Tcl_Size count,       /* Number of pointers to copy */
    Tcl_Obj *const from[]) /* Source array of Tcl_Obj* */
{
    Tcl_Obj **end;
    LIST_COUNT_ASSERT(count);
    end = to + count;
    /* TODO - would memmove followed by separate IncrRef loop be faster? */
    while (to < end) {
	Tcl_IncrRefCount(*from);
	*to++ = *from++;
    }
}

/*
 *------------------------------------------------------------------------
 *
 * MemoryAllocationError --
 *
 *    Generates a memory allocation failure error.
 *
 * Results:
 *    Always TCL_ERROR.
 *
 * Side effects:
 *    Error message and code are stored in the interpreter if not NULL.
 *
 *------------------------------------------------------------------------
 */
static int
MemoryAllocationError(
    Tcl_Interp *interp, /* Interpreter for error message. May be NULL */
    Tcl_Size size)        /* Size of attempted allocation that failed */
{
    if (interp != NULL) {
	Tcl_SetObjResult(
	    interp,
	    Tcl_ObjPrintf(
		"list construction failed: unable to alloc %" TCL_LL_MODIFIER
		"u bytes",
		(Tcl_WideInt)size));
	Tcl_SetErrorCode(interp, "TCL", "MEMORY", NULL);
    }
    return TCL_ERROR;
}

/*
 *------------------------------------------------------------------------
 *
 * ListLimitExceeded --
 *
 *    Generates an error for exceeding maximum list size.
 *
 * Results:
 *    Always TCL_ERROR.
 *
 * Side effects:
 *    Error message and code are stored in the interpreter if not NULL.
 *
 *------------------------------------------------------------------------
 */
static int
ListLimitExceededError(Tcl_Interp *interp)
{
    if (interp != NULL) {
	Tcl_SetObjResult(
	    interp,
	    Tcl_NewStringObj("max length of a Tcl list exceeded", -1));
	Tcl_SetErrorCode(interp, "TCL", "MEMORY", NULL);
    }
    return TCL_ERROR;
}

/*
 *------------------------------------------------------------------------
 *
 * ListRepUnsharedShiftDown --
 *
 *    Shifts the "in-use" contents in the ListStore for a ListRep down
 *    by the given number of slots. The ListStore must be unshared and
 *    the free space at the front of the storage area must be big enough.
 *    It is the caller's responsibility to check.
 *
 * Results:
 *    None.
 *
 * Side effects:
 *    The contents of the ListRep's ListStore area are shifted down in the
 *    storage area. The ListRep's ListSpan is updated accordingly.
 *
 *------------------------------------------------------------------------
 */
static inline void
ListRepUnsharedShiftDown(ListRep *repPtr, Tcl_Size shiftCount)
{
    ListStore *storePtr;

    LISTREP_CHECK(repPtr);
    LIST_ASSERT(!ListRepIsShared(repPtr));

    storePtr = repPtr->storePtr;

    LIST_COUNT_ASSERT(shiftCount);
    LIST_ASSERT(storePtr->firstUsed >= shiftCount);

    memmove(&storePtr->slots[storePtr->firstUsed - shiftCount],
	    &storePtr->slots[storePtr->firstUsed],
	    storePtr->numUsed * sizeof(Tcl_Obj *));
    storePtr->firstUsed -= shiftCount;
    if (repPtr->spanPtr) {
	repPtr->spanPtr->spanStart -= shiftCount;
	LIST_ASSERT(repPtr->spanPtr->spanLength == storePtr->numUsed);
    } else {
	/*
	 * If there was no span, firstUsed must have been 0 (Invariant)
	 * AND shiftCount must have been 0 (<= firstUsed on call)
	 * In other words, this would have been a no-op
	 */

	LIST_ASSERT(storePtr->firstUsed == 0);
	LIST_ASSERT(shiftCount == 0);
    }

    LISTREP_CHECK(repPtr);
}

/*
 *------------------------------------------------------------------------
 *
 * ListRepUnsharedShiftUp --
 *
 *    Shifts the "in-use" contents in the ListStore for a ListRep up
 *    by the given number of slots. The ListStore must be unshared and
 *    the free space at the back of the storage area must be big enough.
 *    It is the caller's responsibility to check.
 *    TODO - this function is not currently used.
 *
 * Results:
 *    None.
 *
 * Side effects:
 *    The contents of the ListRep's ListStore area are shifted up in the
 *    storage area. The ListRep's ListSpan is updated accordingly.
 *
 *------------------------------------------------------------------------
 */
#if 0
static inline void
ListRepUnsharedShiftUp(ListRep *repPtr, Tcl_Size shiftCount)
{
    ListStore *storePtr;

    LISTREP_CHECK(repPtr);
    LIST_ASSERT(!ListRepIsShared(repPtr));
    LIST_COUNT_ASSERT(shiftCount);

    storePtr = repPtr->storePtr;
    LIST_ASSERT((storePtr->firstUsed + storePtr->numUsed + shiftCount)
		<= storePtr->numAllocated);

    memmove(&storePtr->slots[storePtr->firstUsed + shiftCount],
	    &storePtr->slots[storePtr->firstUsed],
	    storePtr->numUsed * sizeof(Tcl_Obj *));
    storePtr->firstUsed += shiftCount;
    if (repPtr->spanPtr) {
	repPtr->spanPtr->spanStart += shiftCount;
    } else {
	/* No span means entire original list is span */
	/* Should have been zero before shift - Invariant TBD */
	LIST_ASSERT(storePtr->firstUsed == shiftCount);
	repPtr->spanPtr = ListSpanNew(shiftCount, storePtr->numUsed);
    }

    LISTREP_CHECK(repPtr);
}
#endif

/*
 *------------------------------------------------------------------------
 *
 * ListRepValidate --
 *
 *	Checks all invariants for a ListRep and panics on failure.
 *	Note this is independent of NDEBUG, assert etc.
 *
 * Results:
 *    None.
 *
 * Side effects:
 *    Panics if any invariant is not met.
 *
 *------------------------------------------------------------------------
 */
static void
ListRepValidate(const ListRep *repPtr, const char *file, int lineNum)
{
    ListStore *storePtr = repPtr->storePtr;
    const char *condition;

    (void)storePtr; /* To stop gcc from whining about unused vars */

#define INVARIANT(cond_)        \
    do {                        \
	if (!(cond_)) {         \
	    condition = #cond_; \
	    goto failure;       \
	}                       \
    } while (0)

    /* Separate each condition so line number gives exact reason for failure */
    INVARIANT(storePtr != NULL);
    INVARIANT(storePtr->numAllocated <= LIST_MAX);
    INVARIANT(storePtr->firstUsed < storePtr->numAllocated);
    INVARIANT(storePtr->numUsed <= storePtr->numAllocated);
    INVARIANT(storePtr->firstUsed <= (storePtr->numAllocated - storePtr->numUsed));

    if (! ListRepIsShared(repPtr)) {
	/*
	 * If this is the only reference and there is no span, then store
	 * occupancy must begin at 0
	 */
	INVARIANT(repPtr->spanPtr || repPtr->storePtr->firstUsed == 0);
    }

    INVARIANT(ListRepStart(repPtr) >= storePtr->firstUsed);
    INVARIANT(ListRepLength(repPtr) <= storePtr->numUsed);
    INVARIANT(ListRepStart(repPtr) <= (storePtr->firstUsed + storePtr->numUsed - ListRepLength(repPtr)));

#undef INVARIANT

    return;

failure:
    Tcl_Panic("List internal failure in %s line %d. Condition: %s",
	      file,
	      lineNum,
	      condition);
}

/*
 *------------------------------------------------------------------------
 *
 * TclListObjValidate --
 *
 *    Wrapper around ListRepValidate. Primarily used from test suite.
 *
 * Results:
 *    None.
 *
 * Side effects:
 *    Will panic if internal structure is not consistent or if object
 *    cannot be converted to a list object.
 *
 *------------------------------------------------------------------------
 */
void
TclListObjValidate(Tcl_Interp *interp, Tcl_Obj *listObj)
{
    ListRep listRep;
    if (TclListObjGetRep(interp, listObj, &listRep) != TCL_OK) {
	Tcl_Panic("Object passed to TclListObjValidate cannot be converted to "
		  "a list object.");
    }
    ListRepValidate(&listRep, __FILE__, __LINE__);
}

/*
 *----------------------------------------------------------------------
 *
 * ListStoreNew --
 *
 *	Allocates a new ListStore with space for at least objc elements. objc
 *	must be > 0.  If objv!=NULL, initializes with the first objc values
 *	in that array.  If objv==NULL, initalize 0 elements, with space
 *	to add objc more.
 *
 *      Normally the function allocates the exact space requested unless
 *      the flags arguments has any LISTREP_SPACE_*
 *      bits set. See the comments for those #defines.
 *
 * Results:
 *      On success, a pointer to the allocated ListStore is returned.
 *      On allocation failure, panics if LISTREP_PANIC_ON_FAIL is set in
 *      flags; otherwise returns NULL.
 *
 * Side effects:
 *	The ref counts of the elements in objv are incremented on success
 *	since the returned ListStore references them.
 *
 *----------------------------------------------------------------------
 */
static ListStore *
ListStoreNew(
    Tcl_Size objc,
    Tcl_Obj *const objv[],
    int flags)
{
    ListStore *storePtr;
    Tcl_Size capacity;

    /*
     * First check to see if we'd overflow and try to allocate an object
     * larger than our memory allocator allows.
     */
    if (objc > LIST_MAX) {
	if (flags & LISTREP_PANIC_ON_FAIL) {
	    Tcl_Panic("max length of a Tcl list exceeded");
	}
	return NULL;
    }

    if (flags & LISTREP_SPACE_FLAGS) {
	capacity = ListStoreUpSize(objc);
    } else {
	capacity = objc;
    }

    storePtr = (ListStore *)Tcl_AttemptAlloc(LIST_SIZE(capacity));
    if (storePtr == NULL && capacity != objc) {
	capacity = objc; /* Try allocating exact size */
	storePtr = (ListStore *)Tcl_AttemptAlloc(LIST_SIZE(capacity));
    }
    if (storePtr == NULL) {
	if (flags & LISTREP_PANIC_ON_FAIL) {
	    Tcl_Panic("list creation failed: unable to alloc %" TCL_Z_MODIFIER "u bytes",
		    LIST_SIZE(objc));
	}
	return NULL;
    }

    storePtr->refCount = 0;
    storePtr->flags = 0;
    storePtr->numAllocated = capacity;
    if (capacity == objc) {
	storePtr->firstUsed = 0;
    } else {
	Tcl_Size extra = capacity - objc;
	int spaceFlags = flags & LISTREP_SPACE_FLAGS;
	if (spaceFlags == LISTREP_SPACE_ONLY_BACK) {
	    storePtr->firstUsed = 0;
	} else if (spaceFlags == LISTREP_SPACE_FAVOR_FRONT) {
	    /* Leave more space in the front */
	    storePtr->firstUsed =
		extra - (extra / 4); /* NOT same as 3*extra/4 */
	} else if (spaceFlags == LISTREP_SPACE_FAVOR_BACK) {
	    /* Leave more space in the back */
	    storePtr->firstUsed = extra / 4;
	} else {
	    /* Apportion equally */
	    storePtr->firstUsed = extra / 2;
	}
    }

    if (objv) {
	storePtr->numUsed = objc;
	ObjArrayCopy(&storePtr->slots[storePtr->firstUsed], objc, objv);
    } else {
	storePtr->numUsed = 0;
    }

    return storePtr;
}

/*
 *------------------------------------------------------------------------
 *
 * ListStoreReallocate --
 *
 *    Reallocates the memory for a ListStore.
 *
 * Results:
 *    Pointer to the ListStore which may be the same as storePtr or pointer
 *    to a new block of memory. On reallocation failure, NULL is returned.
 *
 *
 * Side effects:
 *    The memory pointed to by storePtr is freed if it a new block has to
 *    be returned.
 *
 *
 *------------------------------------------------------------------------
 */
ListStore *
ListStoreReallocate (ListStore *storePtr, Tcl_Size numSlots)
{
    Tcl_Size newCapacity;
    ListStore *newStorePtr;

    newCapacity = ListStoreUpSize(numSlots);
    newStorePtr =
	(ListStore *)Tcl_AttemptRealloc(storePtr, LIST_SIZE(newCapacity));
    if (newStorePtr == NULL) {
	newCapacity = numSlots;
	newStorePtr = (ListStore *)Tcl_AttemptRealloc(storePtr,
						    LIST_SIZE(newCapacity));
	if (newStorePtr == NULL)
	    return NULL;
    }
    /* Only the capacity has changed, fix it in the header */
    newStorePtr->numAllocated = newCapacity;
    return newStorePtr;
}

/*
 *----------------------------------------------------------------------
 *
 * ListRepInit --
 *
 *      Initializes a ListRep to hold a list internal representation
 *      with space for objc elements.
 *
 *      objc must be > 0. If objv!=NULL, initializes with the first objc
 *      values in that array. If objv==NULL, initalize list internal rep to
 *      have 0 elements, with space to add objc more.
 *
 *	Normally the function allocates the exact space requested unless
 *	the flags arguments has one of the LISTREP_SPACE_* bits set.
 *	See the comments for those #defines.
 *
 *      The reference counts of the ListStore and ListSpan (if present)
 *	pointed to by the initialized repPtr are set to zero.
 *	Caller has to manage them as necessary.
 *
 * Results:
 *      On success, TCL_OK is returned with *listRepPtr initialized.
 *      On failure, panics if LISTREP_PANIC_ON_FAIL is set in flags; otherwise
 *	returns TCL_ERROR with *listRepPtr fields set to NULL.
 *
 * Side effects:
 *	The ref counts of the elements in objv are incremented since the
 *	resulting list now refers to them.
 *
 *----------------------------------------------------------------------
 */
static int
ListRepInit(
    Tcl_Size objc,
    Tcl_Obj *const objv[],
    int flags,
    ListRep *repPtr
    )
{
    ListStore *storePtr;

    storePtr = ListStoreNew(objc, objv, flags);
    if (storePtr) {
	repPtr->storePtr = storePtr;
	if (storePtr->firstUsed == 0) {
	    repPtr->spanPtr = NULL;
	} else {
	    repPtr->spanPtr =
		ListSpanNew(storePtr->firstUsed, storePtr->numUsed);
	}
	return TCL_OK;
    }
    /*
     * Initialize to keep gcc happy at the call site. Else it complains
     * about possibly uninitialized use.
     */
    repPtr->storePtr = NULL;
    repPtr->spanPtr = NULL;
    return TCL_ERROR;
}

/*
 *----------------------------------------------------------------------
 *
 * ListRepInitAttempt --
 *
 *	Creates a list internal rep with space for objc elements. See
 *	ListRepInit for requirements for parameters (in particular objc must
 *	be > 0). This function only adds error messages to the interpreter if
 *	not NULL.
 *
 *      The reference counts of the ListStore and ListSpan (if present)
 *	pointed to by the initialized repPtr are set to zero.
 *	Caller has to manage them as necessary.
 *
 * Results:
 *      On success, TCL_OK is returned with *listRepPtr initialized.
 *	On allocation failure, returnes TCL_ERROR with an error message
 *	in the interpreter if non-NULL.
 *
 * Side effects:
 *	The ref counts of the elements in objv are incremented since the
 *	resulting list now refers to them.
 *
 *----------------------------------------------------------------------
 */
static int
ListRepInitAttempt(
    Tcl_Interp *interp,
    Tcl_Size objc,
    Tcl_Obj *const objv[],
    ListRep *repPtr)
{
    int result = ListRepInit(objc, objv, 0, repPtr);

    if (result != TCL_OK && interp != NULL) {
	if (objc > LIST_MAX) {
	    ListLimitExceededError(interp);
	} else {
	    MemoryAllocationError(interp, LIST_SIZE(objc));
	}
    }
    return result;
}

/*
 *------------------------------------------------------------------------
 *
 * ListRepClone --
 *
 *    Does a deep clone of an existing ListRep.
 *
 *    Normally the function allocates the exact space needed unless
 *    the flags arguments has one of the LISTREP_SPACE_* bits set.
 *    See the comments for those #defines.
 *
 * Results:
 *    None.
 *
 * Side effects:
 *    The toRepPtr location is initialized with the ListStore and ListSpan
 *    (if needed) containing a copy of the list elements in fromRepPtr.
 *    The function will panic if memory cannot be allocated.
 *
 *------------------------------------------------------------------------
 */
static void
ListRepClone(ListRep *fromRepPtr, ListRep *toRepPtr, int flags)
{
    Tcl_Obj **fromObjs;
    Tcl_Size numFrom;

    ListRepElements(fromRepPtr, numFrom, fromObjs);
    ListRepInit(numFrom, fromObjs, flags | LISTREP_PANIC_ON_FAIL, toRepPtr);
}

/*
 *------------------------------------------------------------------------
 *
 * ListRepUnsharedFreeUnreferenced --
 *
 *    Frees any Tcl_Obj's from the "in-use" area of the ListStore for a
 *    ListRep that are not actually references from any lists.
 *
 *    IMPORTANT: this function must not be called on a shared internal
 *    representation or the internal representation of a shared Tcl_Obj.
 *
 * Results:
 *    None.
 *
 * Side effects:
 *    The firstUsed and numUsed fields of the ListStore are updated to
 *    reflect the new "in-use" extent.
 *
 *------------------------------------------------------------------------
 */
static void ListRepUnsharedFreeUnreferenced(const ListRep *repPtr)
{
    Tcl_Size count;
    ListStore *storePtr;
    ListSpan *spanPtr;

    LIST_ASSERT(!ListRepIsShared(repPtr));
    LISTREP_CHECK(repPtr);

    storePtr = repPtr->storePtr;
    spanPtr = repPtr->spanPtr;
    if (spanPtr == NULL) {
	LIST_ASSERT(storePtr->firstUsed == 0); /* Invariant TBD */
	return;
    }

    /* Collect garbage at front */
    count = spanPtr->spanStart - storePtr->firstUsed;
    LIST_COUNT_ASSERT(count);
    if (count > 0) {
        /* T:listrep-1.5.1,6.{1:8} */
	ObjArrayDecrRefs(storePtr->slots, storePtr->firstUsed, count);
	storePtr->firstUsed = spanPtr->spanStart;
	LIST_ASSERT(storePtr->numUsed >= count);
	storePtr->numUsed -= count;
    }

    /* Collect garbage at back */
    count = (storePtr->firstUsed + storePtr->numUsed)
	  - (spanPtr->spanStart + spanPtr->spanLength);
    LIST_COUNT_ASSERT(count);
    if (count > 0) {
        /* T:listrep-6.{1:8} */
	ObjArrayDecrRefs(
	    storePtr->slots, spanPtr->spanStart + spanPtr->spanLength, count);
	LIST_ASSERT(storePtr->numUsed >= count);
	storePtr->numUsed -= count;
    }

    LIST_ASSERT(ListRepStart(repPtr) == storePtr->firstUsed);
    LIST_ASSERT(ListRepLength(repPtr) == storePtr->numUsed);
    LISTREP_CHECK(repPtr);
}

/*
 *----------------------------------------------------------------------
 *
 * Tcl_NewListObj --
 *
 *	This function is normally called when not debugging: i.e., when
 *	TCL_MEM_DEBUG is not defined. It creates a new list object from an
 *	(objc,objv) array: that is, each of the objc elements of the array
 *	referenced by objv is inserted as an element into a new Tcl object.
 *
 *	When TCL_MEM_DEBUG is defined, this function just returns the result
 *	of calling the debugging version Tcl_DbNewListObj.
 *
 * Results:
 *	A new list object is returned that is initialized from the object
 *	pointers in objv. If objc is less than or equal to zero, an empty
 *	object is returned. The new object's string representation is left
 *	NULL. The resulting new list object has ref count 0.
 *
 * Side effects:
 *	The ref counts of the elements in objv are incremented since the
 *	resulting list now refers to them.
 *
 *----------------------------------------------------------------------
 */

#ifdef TCL_MEM_DEBUG
#undef Tcl_NewListObj

Tcl_Obj *
Tcl_NewListObj(
    Tcl_Size objc,		/* Count of objects referenced by objv. */
    Tcl_Obj *const objv[])	/* An array of pointers to Tcl objects. */
{
    return Tcl_DbNewListObj(objc, objv, "unknown", 0);
}

#else /* if not TCL_MEM_DEBUG */

Tcl_Obj *
Tcl_NewListObj(
    Tcl_Size objc,		/* Count of objects referenced by objv. */
    Tcl_Obj *const objv[])	/* An array of pointers to Tcl objects. */
{
    ListRep listRep;
    Tcl_Obj *listObj;

    TclNewObj(listObj);

    if (objc + 1 <= 1) {
	return listObj;
    }

    ListRepInit(objc, objv, LISTREP_PANIC_ON_FAIL, &listRep);
    ListObjReplaceRepAndInvalidate(listObj, &listRep);

    return listObj;
}
#endif /* if TCL_MEM_DEBUG */

/*
 *----------------------------------------------------------------------
 *
 * Tcl_DbNewListObj --
 *
 *	This function is normally called when debugging: i.e., when
 *	TCL_MEM_DEBUG is defined. It creates new list objects. It is the same
 *	as the Tcl_NewListObj function above except that it calls
 *	Tcl_DbCkalloc directly with the file name and line number from its
 *	caller. This simplifies debugging since then the [memory active]
 *	command will report the correct file name and line number when
 *	reporting objects that haven't been freed.
 *
 *	When TCL_MEM_DEBUG is not defined, this function just returns the
 *	result of calling Tcl_NewListObj.
 *
 * Results:
 *	A new list object is returned that is initialized from the object
 *	pointers in objv. If objc is less than or equal to zero, an empty
 *	object is returned. The new object's string representation is left
 *	NULL. The new list object has ref count 0.
 *
 * Side effects:
 *	The ref counts of the elements in objv are incremented since the
 *	resulting list now refers to them.
 *
 *----------------------------------------------------------------------
 */

#ifdef TCL_MEM_DEBUG

Tcl_Obj *
Tcl_DbNewListObj(
    Tcl_Size objc,		/* Count of objects referenced by objv. */
    Tcl_Obj *const objv[],	/* An array of pointers to Tcl objects. */
    const char *file,		/* The name of the source file calling this
				 * function; used for debugging. */
    int line)			/* Line number in the source file; used for
				 * debugging. */
{
    Tcl_Obj *listObj;
    ListRep listRep;

    TclDbNewObj(listObj, file, line);

    if (objc + 1 <= 1) {
	return listObj;
    }

    ListRepInit(objc, objv, LISTREP_PANIC_ON_FAIL, &listRep);
    ListObjReplaceRepAndInvalidate(listObj, &listRep);

    return listObj;
}

#else /* if not TCL_MEM_DEBUG */

Tcl_Obj *
Tcl_DbNewListObj(
    Tcl_Size objc,		/* Count of objects referenced by objv. */
    Tcl_Obj *const objv[],	/* An array of pointers to Tcl objects. */
    TCL_UNUSED(const char *) /*file*/,
    TCL_UNUSED(int) /*line*/)
{
    return Tcl_NewListObj(objc, objv);
}
#endif /* TCL_MEM_DEBUG */

/*
 *------------------------------------------------------------------------
 *
 * TclNewListObj2 --
 *
 *    Create a new Tcl_Obj list comprising of the concatenation of two
 *    Tcl_Obj* arrays.
 *    TODO - currently this function is not used within tclListObj but
 *    need to see if it would be useful in other files that preallocate
 *    lists and then append.
 *
 * Results:
 *    Non-NULL pointer to the allocate Tcl_Obj.
 *
 * Side effects:
 *    None.
 *
 *------------------------------------------------------------------------
 */
Tcl_Obj *
TclNewListObj2(
    Tcl_Size objc1,		/* Count of objects referenced by objv1. */
    Tcl_Obj *const objv1[],	/* First array of pointers to Tcl objects. */
    Tcl_Size objc2,		/* Count of objects referenced by objv2. */
    Tcl_Obj *const objv2[]	/* Second array of pointers to Tcl objects. */
)
{
    Tcl_Obj *listObj;
    ListStore *storePtr;
    Tcl_Size objc = objc1 + objc2;

    listObj = Tcl_NewListObj(objc, NULL);
    if (objc == 0) {
	return listObj; /* An empty object */
    }
    LIST_ASSERT_TYPE(listObj);

    storePtr = ListObjStorePtr(listObj);

    LIST_ASSERT(ListObjSpanPtr(listObj) == NULL);
    LIST_ASSERT(storePtr->firstUsed == 0);
    LIST_ASSERT(storePtr->numUsed == 0);
    LIST_ASSERT(storePtr->numAllocated >= objc);

    if (objc1) {
	ObjArrayCopy(storePtr->slots, objc1, objv1);
    }
    if (objc2) {
	ObjArrayCopy(&storePtr->slots[objc1], objc2, objv2);
    }
    storePtr->numUsed = objc;
    return listObj;
}

/*
 *----------------------------------------------------------------------
 *
 * TclListObjGetRep --
 *
 *	This function returns a copy of the ListRep stored
 *	as the internal representation of an object. The reference
 *	counts of the (ListStore, ListSpan) contained in the representation
 *	are NOT incremented.
 *
 * Results:
 *	The return value is normally TCL_OK; in this case *listRepP
 *	is set to a copy of the descriptor stored as the internal
 *	representation of the Tcl_Obj containing a list. if listPtr does not
 *	refer to a list object and the object can not be converted to one,
 *	TCL_ERROR is returned and an error message will be left in the
 *	interpreter's result if interp is not NULL.
 *
 * Side effects:
 *	The possible conversion of the object referenced by listPtr
 *	to a list object. *repPtr is initialized to the internal rep
 *      if result is TCL_OK, or set to NULL on error.
 *----------------------------------------------------------------------
 */

static int
TclListObjGetRep(
    Tcl_Interp *interp, /* Used to report errors if not NULL. */
    Tcl_Obj *listObj,   /* List object for which an element array is
			 * to be returned. */
    ListRep *repPtr) /* Location to store descriptor */
{
    if (!TclHasInternalRep(listObj, &tclListType)) {
	int result;
	result = SetListFromAny(interp, listObj);
	if (result != TCL_OK) {
	    /* Init to keep gcc happy wrt uninitialized fields at call site */
	    repPtr->storePtr = NULL;
	    repPtr->spanPtr = NULL;
	    return result;
	}
    }
    ListObjGetRep(listObj, repPtr);
    LISTREP_CHECK(repPtr);
    return TCL_OK;
}

/*
 *----------------------------------------------------------------------
 *
 * Tcl_SetListObj --
 *
 *	Modify an object to be a list containing each of the objc elements of
 *	the object array referenced by objv.
 *
 * Results:
 *	None.
 *
 * Side effects:
 *	The object is made a list object and is initialized from the object
 *	pointers in objv. If objc is less than or equal to zero, an empty
 *	object is returned. The new object's string representation is left
 *	NULL. The ref counts of the elements in objv are incremented since the
 *	list now refers to them. The object's old string and internal
 *	representations are freed and its type is set NULL.
 *
 *----------------------------------------------------------------------
 */
void
Tcl_SetListObj(
    Tcl_Obj *objPtr,		/* Object whose internal rep to init. */
    Tcl_Size objc,		/* Count of objects referenced by objv. */
    Tcl_Obj *const objv[])	/* An array of pointers to Tcl objects. */
{
    if (Tcl_IsShared(objPtr)) {
	Tcl_Panic("%s called with shared object", "Tcl_SetListObj");
    }

    /*
     * Set the object's type to "list" and initialize the internal rep.
     * However, if there are no elements to put in the list, just give the
     * object an empty string rep and a NULL type. NOTE ListRepInit must
     * not be called with objc == 0!
     */

    if (objc + 1 > 1) {
	ListRep listRep;
	/* TODO - perhaps ask for extra space? */
	ListRepInit(objc, objv, LISTREP_PANIC_ON_FAIL, &listRep);
	ListObjReplaceRepAndInvalidate(objPtr, &listRep);
    } else {
	TclFreeInternalRep(objPtr);
	TclInvalidateStringRep(objPtr);
	Tcl_InitStringRep(objPtr, NULL, 0);
    }
}

/*
 *----------------------------------------------------------------------
 *
 * TclListObjCopy --
 *
 *	Makes a "pure list" copy of a list value. This provides for the C
 *	level a counterpart of the [lrange $list 0 end] command, while using
 *	internals details to be as efficient as possible.
 *
 * Results:
 *	Normally returns a pointer to a new Tcl_Obj, that contains the same
 *	list value as *listPtr does. The returned Tcl_Obj has a refCount of
 *	zero. If *listPtr does not hold a list, NULL is returned, and if
 *	interp is non-NULL, an error message is recorded there.
 *
 * Side effects:
 *	None.
 *
 *----------------------------------------------------------------------
 */

Tcl_Obj *
TclListObjCopy(
    Tcl_Interp *interp,		/* Used to report errors if not NULL. */
    Tcl_Obj *listObj)		/* List object for which an element array is
				 * to be returned. */
{
    Tcl_Obj *copyObj;

    if (!TclHasInternalRep(listObj, &tclListType)) {
	if (TclObjTypeHasProc(listObj,TCL_OBJ_DUPREP) &&
	    TclObjTypeHasProc(listObj,TCL_OBJ_INDEX)) {
	    return Tcl_DuplicateObj(listObj);
	}
	if (SetListFromAny(interp, listObj) != TCL_OK) {
	    return NULL;
	}
    }

    TclNewObj(copyObj);
    TclInvalidateStringRep(copyObj);
    DupListInternalRep(listObj, copyObj);
    return copyObj;
}

/*
 *------------------------------------------------------------------------
 *
 * ListRepRange --
 *
 *	Initializes a ListRep as a range within the passed ListRep.
 *	The range limits are clamped to the list boundaries.
 *
 * Results:
 *	None.
 *
 * Side effects:
 *      The ListStore and ListSpan referenced by in the returned ListRep
 *      may or may not be the same as those passed in. For example, the
 *      ListStore may differ because the range is small enough that a new
 *      ListStore is more memory-optimal. The ListSpan may differ because
 *      it is NULL or shared. Regardless, reference counts on the returned
 *      values are not incremented. Generally, ListObjReplaceRepAndInvalidate
 *      may be used to store the new ListRep back into an object or a
 *      ListRepIncrRefs followed by ListRepDecrRefs to free in case of errors.
 *	Any other use should be carefully reconsidered.
 *      TODO WARNING:- this is an awkward interface and easy for caller
 *      to get wrong. Mostly due to refcount combinations. Perhaps passing
 *      in the source listObj instead of source listRep might simplify.
 *
 *------------------------------------------------------------------------
 */
static void
ListRepRange(
    ListRep *srcRepPtr,    /* Contains source of the range */
    Tcl_Size rangeStart,  /* Index of first element to include */
    Tcl_Size rangeEnd,    /* Index of last element to include */
    int preserveSrcRep,    /* If true, srcRepPtr contents must not be
			      modified (generally because a shared Tcl_Obj
			      references it) */
    ListRep *rangeRepPtr)  /* Output. Must NOT be == srcRepPtr */
{
    Tcl_Obj **srcElems;
    Tcl_Size numSrcElems = ListRepLength(srcRepPtr);
    Tcl_Size rangeLen;
    Tcl_Size numAfterRangeEnd;

    LISTREP_CHECK(srcRepPtr);

    /* Take the opportunity to garbage collect */
    /* TODO - we probably do not need the preserveSrcRep here unlike later */
    if (!preserveSrcRep) {
        /* T:listrep-1.{4,5,8,9},2.{4:7},3.{15:18},4.{7,8} */
	ListRepFreeUnreferenced(srcRepPtr);
    } /* else T:listrep-2.{4.2,4.3,5.2,5.3,6.2,7.2,8.1} */

    if (rangeStart == TCL_INDEX_NONE) {
	rangeStart = 0;
    }
    if ((rangeEnd != TCL_INDEX_NONE) && (rangeEnd >= numSrcElems)) {
	rangeEnd = numSrcElems - 1;
    }
    if (rangeStart + 1 > rangeEnd + 1) {
	/* Empty list of capacity 1. */
	ListRepInit(1, NULL, LISTREP_PANIC_ON_FAIL, rangeRepPtr);
	return;
    }

    rangeLen = rangeEnd - rangeStart + 1;

    /*
     * We can create a range one of four ways:
     *  (0) Range encapsulates entire list
     *  (1) Special case: deleting in-place from end of an unshared object
     *  (2) Use a ListSpan referencing the current ListStore
     *  (3) Creating a new ListStore
     *  (4) Removing all elements outside the range in the current ListStore
     * Option (4) may only be done if caller has not disallowed it AND
     * the ListStore is not shared.
     *
     * The choice depends on heuristics related to speed and memory.
     * TODO - heuristics below need to be measured and tuned.
     *
     * Note: Even if nothing below cause any changes, we still want the
     * string-canonizing effect of [lrange 0 end] so the Tcl_Obj should not
     * be returned as is even if the range encompasses the whole list.
     */
    if (rangeStart == 0 && rangeEnd == (numSrcElems-1)) {
	/* Option 0 - entire list. This may be used to canonicalize */
        /* T:listrep-1.10.1,2.8.1 */
	*rangeRepPtr = *srcRepPtr; /* Not ref counts not incremented */
    } else if (rangeStart == 0 && (!preserveSrcRep)
	       && (!ListRepIsShared(srcRepPtr) && srcRepPtr->spanPtr == NULL)) {
	/* Option 1 - Special case unshared, exclude end elements, no span  */
	LIST_ASSERT(srcRepPtr->storePtr->firstUsed == 0); /* If no span */
	ListRepElements(srcRepPtr, numSrcElems, srcElems);
	numAfterRangeEnd = numSrcElems - (rangeEnd + 1);
	/* Assert: Because numSrcElems > rangeEnd earlier */
	if (numAfterRangeEnd != 0) {
            /* T:listrep-1.{8,9} */
	    ObjArrayDecrRefs(srcElems, rangeEnd + 1, numAfterRangeEnd);
	}
	/* srcRepPtr->storePtr->firstUsed,numAllocated unchanged */
	srcRepPtr->storePtr->numUsed = rangeLen;
	srcRepPtr->storePtr->flags = 0;
	rangeRepPtr->storePtr = srcRepPtr->storePtr; /* Note no incr ref */
	rangeRepPtr->spanPtr = NULL;
    } else if (ListSpanMerited(rangeLen,
			       srcRepPtr->storePtr->numUsed,
			       srcRepPtr->storePtr->numAllocated)) {
	/* Option 2 - because span would be most efficient */
	Tcl_Size spanStart = ListRepStart(srcRepPtr) + rangeStart;
	if (!preserveSrcRep && srcRepPtr->spanPtr
	    && srcRepPtr->spanPtr->refCount <= 1) {
	    /* If span is not shared reuse it */
            /* T:listrep-2.7.3,3.{16,18} */
	    srcRepPtr->spanPtr->spanStart = spanStart;
	    srcRepPtr->spanPtr->spanLength = rangeLen;
	    *rangeRepPtr = *srcRepPtr;
	} else {
	    /* Span not present or is shared. */
            /* T:listrep-1.5,2.{5,7},4.{7,8} */
	    rangeRepPtr->storePtr = srcRepPtr->storePtr;
	    rangeRepPtr->spanPtr = ListSpanNew(spanStart, rangeLen);
	}
        /*
         * We have potentially created a new internal representation that
         * references the same storage as srcRep but not yet incremented its
         * reference count. So do NOT call freezombies if preserveSrcRep
         * is mandated.
         */
	if (!preserveSrcRep) {
            /* T:listrep-1.{5.1,5.2,5.4},2.{5,7},3.{16,18},4.{7,8} */
	    ListRepFreeUnreferenced(rangeRepPtr);
	}
    } else if (preserveSrcRep || ListRepIsShared(srcRepPtr)) {
	/* Option 3 - span or modification in place not allowed/desired */
        /* T:listrep-2.{4,6} */
	ListRepElements(srcRepPtr, numSrcElems, srcElems);
	/* TODO - allocate extra space? */
	ListRepInit(rangeLen,
		    &srcElems[rangeStart],
		    LISTREP_PANIC_ON_FAIL,
		    rangeRepPtr);
    } else {
	/*
	 * Option 4 - modify in place. Note that because of the invariant
	 * that spanless list stores must start at 0, we have to move
	 * everything to the front.
	 * TODO - perhaps if a span already exists, no need to move to front?
	 * or maybe no need to move all the way to the front?
	 * TODO - if range is small relative to allocation, allocate new?
	 */

	/* Asserts follow from call to ListRepFreeUnreferenced earlier */
	LIST_ASSERT(!preserveSrcRep);
	LIST_ASSERT(!ListRepIsShared(srcRepPtr));
	LIST_ASSERT(ListRepStart(srcRepPtr) == srcRepPtr->storePtr->firstUsed);
	LIST_ASSERT(ListRepLength(srcRepPtr) == srcRepPtr->storePtr->numUsed);

	ListRepElements(srcRepPtr, numSrcElems, srcElems);

	/* Free leading elements outside range */
	if (rangeStart != 0) {
            /* T:listrep-1.4,3.15 */
	    ObjArrayDecrRefs(srcElems, 0, rangeStart);
	}
	/* Ditto for trailing */
	numAfterRangeEnd = numSrcElems - (rangeEnd + 1);
	/* Assert: Because numSrcElems > rangeEnd earlier */
	if (numAfterRangeEnd != 0) {
            /* T:listrep-3.17 */
	    ObjArrayDecrRefs(srcElems, rangeEnd + 1, numAfterRangeEnd);
	}
	memmove(&srcRepPtr->storePtr->slots[0],
		&srcRepPtr->storePtr
		     ->slots[srcRepPtr->storePtr->firstUsed + rangeStart],
		rangeLen * sizeof(Tcl_Obj *));
	srcRepPtr->storePtr->firstUsed = 0;
	srcRepPtr->storePtr->numUsed = rangeLen;
	srcRepPtr->storePtr->flags = 0;
	if (srcRepPtr->spanPtr) {
	    /* In case the source has a span, update it for consistency */
            /* T:listrep-3.{15,17} */
	    srcRepPtr->spanPtr->spanStart = srcRepPtr->storePtr->firstUsed;
	    srcRepPtr->spanPtr->spanLength = srcRepPtr->storePtr->numUsed;
	}
	rangeRepPtr->storePtr = srcRepPtr->storePtr;
	rangeRepPtr->spanPtr = NULL;
    }

    /* TODO - call freezombies here if !preserveSrcRep? */

    /* Note ref counts intentionally not incremented */
    LISTREP_CHECK(rangeRepPtr);
    return;
}

/*
 *----------------------------------------------------------------------
 *
 * TclListObjRange --
 *
 *	Makes a slice of a list value.
 *      *listObj must be known to be a valid list.
 *
 * Results:
 *	Returns a pointer to the sliced list.
 *      This may be a new object or the same object if not shared.
 *	Returns NULL if passed listObj was not a list and could not be
 *	converted to one.
 *
 * Side effects:
 *	The possible conversion of the object referenced by listPtr
 *	to a list object.
 *
 *----------------------------------------------------------------------
 */

Tcl_Obj *
TclListObjRange(
    Tcl_Obj *listObj,		/* List object to take a range from. */
    Tcl_Size rangeStart,	/* Index of first element to include. */
    Tcl_Size rangeEnd)		/* Index of last element to include. */
{
    ListRep listRep;
    ListRep resultRep;

    int isShared;
    if (TclListObjGetRep(NULL, listObj, &listRep) != TCL_OK)
	return NULL;

    isShared = Tcl_IsShared(listObj);

    ListRepRange(&listRep, rangeStart, rangeEnd, isShared, &resultRep);

    if (isShared) {
        /* T:listrep-1.10.1,2.{4.2,4.3,5.2,5.3,6.2,7.2,8.1} */
	TclNewObj(listObj);
    } /* T:listrep-1.{4.3,5.1,5.2} */
    ListObjReplaceRepAndInvalidate(listObj, &resultRep);
    return listObj;
}

/*
 *----------------------------------------------------------------------
 *
 * Tcl_ListObjGetElements --
 *
 *	This function returns an (objc,objv) array of the elements in a list
 *	object.
 *
 * Results:
 *	The return value is normally TCL_OK; in this case *objcPtr is set to
 *	the count of list elements and *objvPtr is set to a pointer to an
 *	array of (*objcPtr) pointers to each list element. If listPtr does not
 *	refer to a list object and the object can not be converted to one,
 *	TCL_ERROR is returned and an error message will be left in the
 *	interpreter's result if interp is not NULL.
 *
 *	The objects referenced by the returned array should be treated as
 *	readonly and their ref counts are _not_ incremented; the caller must
 *	do that if it holds on to a reference. Furthermore, the pointer and
 *	length returned by this function may change as soon as any function is
 *	called on the list object; be careful about retaining the pointer in a
 *	local data structure.
 *
 * Side effects:
 *	The possible conversion of the object referenced by listPtr
 *	to a list object.
 *
 *----------------------------------------------------------------------
 */

#undef Tcl_ListObjGetElements
int
Tcl_ListObjGetElements(
    Tcl_Interp *interp,		/* Used to report errors if not NULL. */
    Tcl_Obj *objPtr,		/* List object for which an element array is
				 * to be returned. */
    Tcl_Size *objcPtr,		/* Where to store the count of objects
				 * referenced by objv. */
    Tcl_Obj ***objvPtr)		/* Where to store the pointer to an array of
				 * pointers to the list's objects. */
{
    ListRep listRep;

    if (TclObjTypeHasProc(objPtr, TCL_OBJ_GETELEMENTS) &&
	objPtr->typePtr->getElementsProc(interp, objPtr, objcPtr, objvPtr) == TCL_OK) {
	return TCL_OK;
    } else if (TclListObjGetRep(interp, objPtr, &listRep) != TCL_OK) {
	int length;
	(void) Tcl_GetStringFromObj(objPtr, &length);
	if (length == 0) {
	    *objcPtr = 0;
	    *objvPtr = NULL;
	    return TCL_OK;
	}
    	return TCL_ERROR;
    }
    ListRepElements(&listRep, *objcPtr, *objvPtr);
    return TCL_OK;
}

/*
 *----------------------------------------------------------------------
 *
 * Tcl_ListObjAppendList --
 *
 *	This function appends the elements in the list fromObj
 *	to toObj. toObj must not be shared else the function will panic.
 *
 * Results:
 *	The return value is normally TCL_OK. If fromObj or toObj do not
 *	refer to list values, TCL_ERROR is returned and an error message is
 *	left in the interpreter's result if interp is not NULL.
 *
 * Side effects:
 *	The reference counts of the elements in fromObj are incremented
 *	since the list now refers to them. toObj and fromObj are
 *	converted, if necessary, to list objects. Also, appending the new
 *	elements may cause toObj's array of element pointers to grow.
 *	toObj's old string representation, if any, is invalidated.
 *
 *----------------------------------------------------------------------
 */
int
Tcl_ListObjAppendList(
    Tcl_Interp *interp,		/* Used to report errors if not NULL. */
    Tcl_Obj *toObj,		/* List object to append elements to. */
    Tcl_Obj *fromObj)		/* List obj with elements to append. */
{
    Tcl_Size objc;
    Tcl_Obj **objv;

    if (Tcl_IsShared(toObj)) {
	Tcl_Panic("%s called with shared object", "Tcl_ListObjAppendList");
    }

    if (TclListObjGetElementsM(interp, fromObj, &objc, &objv) != TCL_OK) {
	return TCL_ERROR;
    }

    /*
     * Insert the new elements starting after the lists's last element.
     * Delete zero existing elements.
     */

    return TclListObjAppendElements(interp, toObj, objc, objv);
}

/*
 *------------------------------------------------------------------------
 *
 * TclListObjAppendElements --
 *
 *      Appends multiple elements to a Tcl_Obj list object. If
 *      the passed Tcl_Obj is not a list object, it will be converted to one
 *      and an error raised if the conversion fails.
 *
 * 	The Tcl_Obj must not be shared though the internal representation
 * 	may be.
 *
 * Results:
 *	On success, TCL_OK is returned with the specified elements appended.
 *	On failure, TCL_ERROR is returned with an error message in the
 *	interpreter if not NULL.
 *
 * Side effects:
 *    None.
 *
 *------------------------------------------------------------------------
 */
 int TclListObjAppendElements (
    Tcl_Interp *interp,		/* Used to report errors if not NULL. */
    Tcl_Obj *toObj,		/* List object to append */
    Tcl_Size elemCount,        /* Number of elements in elemObjs[] */
    Tcl_Obj * const elemObjv[])	/* Objects to append to toObj's list. */
{
    ListRep listRep;
    Tcl_Obj **toObjv;
    Tcl_Size toLen;
    Tcl_Size finalLen;

    if (Tcl_IsShared(toObj)) {
	Tcl_Panic("%s called with shared object", "TclListObjAppendElements");
    }

    if (TclListObjGetRep(interp, toObj, &listRep) != TCL_OK)
	return TCL_ERROR; /* Cannot be converted to a list */

    if (elemCount == 0)
	return TCL_OK; /* Nothing to do. Note AFTER check for list above */

    ListRepElements(&listRep, toLen, toObjv);
    if (elemCount > LIST_MAX || toLen > (LIST_MAX - elemCount)) {
	return ListLimitExceededError(interp);
    }

    finalLen = toLen + elemCount;
    if (!ListRepIsShared(&listRep)) {
	/*
	 * Reuse storage if possible. Even if too small, realloc-ing instead
	 * of creating a new ListStore will save us on manipulating Tcl_Obj
	 * reference counts on the elements which is a substantial cost
	 * if the list is not small.
	 */
	Tcl_Size numTailFree;

	ListRepFreeUnreferenced(&listRep); /* Collect garbage before checking room */

	LIST_ASSERT(ListRepStart(&listRep) == listRep.storePtr->firstUsed);
	LIST_ASSERT(ListRepLength(&listRep) == listRep.storePtr->numUsed);
	LIST_ASSERT(toLen == listRep.storePtr->numUsed);

	if (finalLen > listRep.storePtr->numAllocated) {
	    /* T:listrep-1.{2,11},3.6 */
	    ListStore *newStorePtr;
	    newStorePtr = ListStoreReallocate(listRep.storePtr, finalLen);
	    if (newStorePtr == NULL) {
		return MemoryAllocationError(interp, LIST_SIZE(finalLen));
	    }
	    LIST_ASSERT(newStorePtr->numAllocated >= finalLen);
	    listRep.storePtr = newStorePtr;
	    /*
	     * WARNING: at this point the Tcl_Obj internal rep potentially
	     * points to freed storage if the reallocation returned a
	     * different location. Overwrite it to bring it back in sync.
	     */
	    ListObjStompRep(toObj, &listRep);
	} /* else T:listrep-3.{4,5} */
	LIST_ASSERT(listRep.storePtr->numAllocated >= finalLen);
	/* Current store big enough */
	numTailFree = ListRepNumFreeTail(&listRep);
	LIST_ASSERT((numTailFree + listRep.storePtr->firstUsed)
		    >= elemCount); /* Total free */
	if (numTailFree < elemCount) {
	    /* Not enough room at back. Move some to front */
            /* T:listrep-3.5 */
	    Tcl_Size shiftCount = elemCount - numTailFree;
	    /* Divide remaining space between front and back */
	    shiftCount += (listRep.storePtr->numAllocated - finalLen) / 2;
	    LIST_ASSERT(shiftCount <= listRep.storePtr->firstUsed);
	    if (shiftCount) {
                /* T:listrep-3.5 */
		ListRepUnsharedShiftDown(&listRep, shiftCount);
            }
	} /* else T:listrep-3.{4,6} */
	ObjArrayCopy(&listRep.storePtr->slots[ListRepStart(&listRep)
					      + ListRepLength(&listRep)],
		     elemCount,
		     elemObjv);
	listRep.storePtr->numUsed = finalLen;
	if (listRep.spanPtr) {
            /* T:listrep-3.{4,5,6} */
	    LIST_ASSERT(listRep.spanPtr->spanStart
			== listRep.storePtr->firstUsed);
	    listRep.spanPtr->spanLength = finalLen;
	} /* else T:listrep-3.6.3 */
	LIST_ASSERT(ListRepStart(&listRep) == listRep.storePtr->firstUsed);
	LIST_ASSERT(ListRepLength(&listRep) == finalLen);
	LISTREP_CHECK(&listRep);

	ListObjReplaceRepAndInvalidate(toObj, &listRep);
	return TCL_OK;
    }

    /*
     * Have to make a new list rep, either shared or no room in old one.
     * If the old list did not have a span (all elements at front), do
     * not leave space in the front either, assuming all appends and no
     * prepends.
     */
    if (ListRepInit(finalLen,
		    NULL,
		    listRep.spanPtr ? LISTREP_SPACE_FAVOR_BACK
				    : LISTREP_SPACE_ONLY_BACK,
		    &listRep)
	!= TCL_OK) {
	return TCL_ERROR;
    }
    LIST_ASSERT(listRep.storePtr->numAllocated >= finalLen);

    if (toLen) {
        /* T:listrep-2.{2,9},4.5 */
	ObjArrayCopy(ListRepSlotPtr(&listRep, 0), toLen, toObjv);
    }
    ObjArrayCopy(ListRepSlotPtr(&listRep, toLen), elemCount, elemObjv);
    listRep.storePtr->numUsed = finalLen;
    if (listRep.spanPtr) {
        /* T:listrep-4.5 */
	LIST_ASSERT(listRep.spanPtr->spanStart == listRep.storePtr->firstUsed);
	listRep.spanPtr->spanLength = finalLen;
    }
    LISTREP_CHECK(&listRep);
    ListObjReplaceRepAndInvalidate(toObj, &listRep);
    return TCL_OK;
}

/*
 *----------------------------------------------------------------------
 *
 * Tcl_ListObjAppendElement --
 *
 *	This function is a special purpose version of Tcl_ListObjAppendList:
 *	it appends a single object referenced by elemObj to the list object
 *	referenced by toObj. If toObj is not already a list object, an
 *	attempt will be made to convert it to one.
 *
 * Results:
 *	The return value is normally TCL_OK; in this case elemObj is added to
 *	the end of toObj's list. If toObj does not refer to a list object
 *	and the object can not be converted to one, TCL_ERROR is returned and
 *	an error message will be left in the interpreter's result if interp is
 *	not NULL.
 *
 * Side effects:
 *	The ref count of elemObj is incremented since the list now refers to
 *	it. toObj will be converted, if necessary, to a list object. Also,
 *	appending the new element may cause listObj's array of element
 *	pointers to grow. toObj's old string representation, if any, is
 *	invalidated.
 *
 *----------------------------------------------------------------------
 */
int
Tcl_ListObjAppendElement(
    Tcl_Interp *interp,		/* Used to report errors if not NULL. */
    Tcl_Obj *toObj,		/* List object to append elemObj to. */
    Tcl_Obj *elemObj)		/* Object to append to toObj's list. */
{
    /*
     * TODO - compare perf with 8.6 to see if worth optimizing single
     * element case
     */
    return TclListObjAppendElements(interp, toObj, 1, &elemObj);
}

/*
 *----------------------------------------------------------------------
 *
 * Tcl_ListObjIndex --
 *
 *	This function returns a pointer to the index'th object from the list
 *	referenced by listPtr. The first element has index 0. If index is
 *	negative or greater than or equal to the number of elements in the
 *	list, a NULL is returned. If listPtr is not a list object, an attempt
 *	will be made to convert it to a list.
 *
 * Results:
 *	The return value is normally TCL_OK; in this case objPtrPtr is set to
 *	the Tcl_Obj pointer for the index'th list element or NULL if index is
 *	out of range. This object should be treated as readonly and its ref
 *	count is _not_ incremented; the caller must do that if it holds on to
 *	the reference. If listPtr does not refer to a list and can't be
 *	converted to one, TCL_ERROR is returned and an error message is left
 *	in the interpreter's result if interp is not NULL.
 *
 * Side effects:
 *	listPtr will be converted, if necessary, to a list object.
 *
 *----------------------------------------------------------------------
 */
int
Tcl_ListObjIndex(
    Tcl_Interp *interp,  /* Used to report errors if not NULL. */
    Tcl_Obj *listObj,    /* List object to index into. */
    Tcl_Size index,           /* Index of element to return. */
    Tcl_Obj **objPtrPtr) /* The resulting Tcl_Obj* is stored here. */
{
    Tcl_Obj **elemObjs;
    Tcl_Size numElems;

    /*
     * TODO
     * Unlike the original list code, this does not optimize for lindex'ing
     * an empty string when the internal rep is not already a list. On the
     * other hand, this code will be faster for the case where the object
     * is currently a dict. Benchmark the two cases.
     */
    if (TclListObjGetElementsM(interp, listObj, &numElems, &elemObjs)
	!= TCL_OK) {
	return TCL_ERROR;
    }
    if (index >= numElems) {
	*objPtrPtr = NULL;
    } else {
	*objPtrPtr = elemObjs[index];
    }

    return TCL_OK;
}

/*
 *----------------------------------------------------------------------
 *
 * Tcl_ListObjLength --
 *
 *	This function returns the number of elements in a list object. If the
 *	object is not already a list object, an attempt will be made to
 *	convert it to one.
 *
 * Results:
 *	The return value is normally TCL_OK; in this case *lenPtr will be set
 *	to the integer count of list elements. If listPtr does not refer to a
 *	list object and the object can not be converted to one, TCL_ERROR is
 *	returned and an error message will be left in the interpreter's result
 *	if interp is not NULL.
 *
 * Side effects:
 *	The possible conversion of the argument object to a list object.
 *
 *----------------------------------------------------------------------
 */

#undef Tcl_ListObjLength
int
Tcl_ListObjLength(
    Tcl_Interp *interp,	/* Used to report errors if not NULL. */
    Tcl_Obj *listObj,	/* List object whose #elements to return. */
    Tcl_Size *lenPtr)	/* The resulting int is stored here. */
{
    ListRep listRep;

    /* Handle AbstractList before attempting SetListFromAny */
    if (TclObjTypeHasProc(listObj, TCL_OBJ_LENGTH)) {

	*lenPtr = listObj->typePtr->lengthProc(listObj);
	return TCL_OK;
    }

    /*
     * TODO
     * Unlike the original list code, this does not optimize for lindex'ing
     * an empty string when the internal rep is not already a list. On the
     * other hand, this code will be faster for the case where the object
     * is currently a dict. Benchmark the two cases.
     */
    if (TclListObjGetRep(interp, listObj, &listRep) != TCL_OK) {
	return TCL_ERROR;
    }
    *lenPtr = ListRepLength(&listRep);
    return TCL_OK;
}

/*
 *----------------------------------------------------------------------
 *
 * Tcl_ListObjReplace --
 *
 *	This function replaces zero or more elements of the list referenced by
 *	listObj with the objects from an (objc,objv) array. The objc elements
 *	of the array referenced by objv replace the count elements in listPtr
 *	starting at first.
 *
 *	If the argument first is zero or negative, it refers to the first
 *	element. If first is greater than or equal to the number of elements
 *	in the list, then no elements are deleted; the new elements are
 *	appended to the list. Count gives the number of elements to replace.
 *	If count is zero or negative then no elements are deleted; the new
 *	elements are simply inserted before first.
 *
 *	The argument objv refers to an array of objc pointers to the new
 *	elements to be added to listPtr in place of those that were deleted.
 *	If objv is NULL, no new elements are added. If listPtr is not a list
 *	object, an attempt will be made to convert it to one.
 *
 * Results:
 *	The return value is normally TCL_OK. If listPtr does not refer to a
 *	list object and can not be converted to one, TCL_ERROR is returned and
 *	an error message will be left in the interpreter's result if interp is
 *	not NULL.
 *
 * Side effects:
 *	The ref counts of the objc elements in objv are incremented since the
 *	resulting list now refers to them. Similarly, the ref counts for
 *	replaced objects are decremented. listObj is converted, if necessary,
 *	to a list object. listObj's old string representation, if any, is
 *	freed.
 *
 *----------------------------------------------------------------------
 */
int
Tcl_ListObjReplace(
    Tcl_Interp *interp,		/* Used for error reporting if not NULL. */
    Tcl_Obj *listObj,		/* List object whose elements to replace. */
    Tcl_Size first,		/* Index of first element to replace. */
    Tcl_Size numToDelete,	/* Number of elements to replace. */
    Tcl_Size numToInsert,	/* Number of objects to insert. */
    Tcl_Obj *const insertObjs[])/* Tcl objects to insert */
{
    ListRep listRep;
    Tcl_Size origListLen;
    ptrdiff_t lenChange;
    ptrdiff_t leadSegmentLen;
    ptrdiff_t tailSegmentLen;
    Tcl_Size numFreeSlots;
    ptrdiff_t leadShift;
    ptrdiff_t tailShift;
    Tcl_Obj **listObjs;
    int favor;

    if (Tcl_IsShared(listObj)) {
	Tcl_Panic("%s called with shared object", "Tcl_ListObjReplace");
    }

    if (TclObjTypeHasProc(listObj, TCL_OBJ_REPLACE)) {
	return Tcl_ObjTypeReplace(interp, listObj, first,
				  numToDelete, numToInsert, insertObjs);
    }

    if (TclListObjGetRep(interp, listObj, &listRep) != TCL_OK)
	return TCL_ERROR; /* Cannot be converted to a list */

    /* TODO - will need modification if Tcl9 sticks to unsigned indices */

    /* Make limits sane */
    origListLen = ListRepLength(&listRep);
    if (first == TCL_INDEX_NONE) {
	first = 0;
    }
    if (first > origListLen) {
	first = origListLen;	/* So we'll insert after last element. */
    }
    if (numToDelete == TCL_INDEX_NONE) {
	numToDelete = 0;
    } else if (first > ListSizeT_MAX - numToDelete /* Handle integer overflow */
             || origListLen < first + numToDelete) {
	numToDelete = origListLen - first;
    }

    if (numToInsert > ListSizeT_MAX - (origListLen - numToDelete)) {
	return ListLimitExceededError(interp);
    }

    if ((first+numToDelete) >= origListLen) {
	/* Operating at back of list. Favor leaving space at back */
	favor = LISTREP_SPACE_FAVOR_BACK;
    } else if (first == 0) {
	/* Operating on front of list. Favor leaving space in front */
	favor = LISTREP_SPACE_FAVOR_FRONT;
    } else {
	/* Operating on middle of list. */
	favor = LISTREP_SPACE_FAVOR_NONE;
    }

    /*
     * There are a number of special cases to consider from an optimization
     * point of view.
     * (1) Pure deletes (numToInsert==0) from the front or back can be treated
     * as a range op irrespective of whether the ListStore is shared or not
     * (2) Pure inserts (numToDelete == 0)
     *   (2a) Pure inserts at the back can be treated as appends
     *   (2b) Pure inserts from the *front* can be optimized under certain
     *   conditions by inserting before first ListStore slot in use if there
     *   is room, again irrespective of sharing
     * (3) If the ListStore is shared OR there is insufficient free space
     * OR existing allocation is too large compared to new size, create
     * a new ListStore
     * (4) Unshared ListStore with sufficient free space. Delete, shift and
     * insert within the ListStore.
     */

    /* Note: do not do TclInvalidateStringRep as yet in case there are errors */

    /* Check Case (1) - Treat pure deletes from front or back as range ops */
    if (numToInsert == 0) {
	if (numToDelete == 0) {
	    /*
             * Should force canonical even for no-op. Remember Tcl_Obj unshared
             * so OK to invalidate string rep
             */
            /* T:listrep-1.10,2.8 */
	    TclInvalidateStringRep(listObj);
	    return TCL_OK;
	}
	if (first == 0) {
	    /* Delete from front, so return tail. */
            /* T:listrep-1.{4,5},2.{4,5},3.{15,16},4.7 */
	    ListRep tailRep;
	    ListRepRange(&listRep, numToDelete, origListLen-1, 0, &tailRep);
	    ListObjReplaceRepAndInvalidate(listObj, &tailRep);
	    return TCL_OK;
	} else if ((first+numToDelete) >= origListLen) {
	    /* Delete from tail, so return head */
            /* T:listrep-1.{8,9},2.{6,7},3.{17,18},4.8 */
	    ListRep headRep;
	    ListRepRange(&listRep, 0, first-1, 0, &headRep);
	    ListObjReplaceRepAndInvalidate(listObj, &headRep);
	    return TCL_OK;
	}
	/* Deletion from middle. Fall through to general case */
    }

    /* Garbage collect before checking the pure insert optimization */
    ListRepFreeUnreferenced(&listRep);

    /*
     * Check Case (2) - pure inserts under certain conditions:
     */
    if (numToDelete == 0) {
	/* Case (2a) - Append to list. */
	if (first == origListLen) {
            /* T:listrep-1.11,2.9,3.{5,6},2.2.1 */
	    return TclListObjAppendElements(
		interp, listObj, numToInsert, insertObjs);
	}

	/*
	 * Case (2b) - pure inserts at front under some circumstances
	 * (i) Insertion must be at head of list
	 * (ii) The list's span must be at head of the in-use slots in the store
	 * (iii) There must be unused room at front of the store
	 * NOTE THIS IS TRUE EVEN IF THE ListStore IS SHARED as it will not
	 * affect the other Tcl_Obj's referencing this ListStore.
	 */
	if (first == 0 &&                                            /* (i) */
	    ListRepStart(&listRep) == listRep.storePtr->firstUsed && /* (ii) */
	    numToInsert <= listRep.storePtr->firstUsed               /* (iii) */
	) {
	    Tcl_Size newLen;
	    LIST_ASSERT(numToInsert); /* Else would have returned above */
	    listRep.storePtr->firstUsed -= numToInsert;
	    ObjArrayCopy(&listRep.storePtr->slots[listRep.storePtr->firstUsed],
			 numToInsert,
			 insertObjs);
	    listRep.storePtr->numUsed += numToInsert;
	    newLen = listRep.spanPtr->spanLength + numToInsert;
	    if (listRep.spanPtr && listRep.spanPtr->refCount <= 1) {
		/* An unshared span record, re-use it */
                /* T:listrep-3.1 */
		listRep.spanPtr->spanStart = listRep.storePtr->firstUsed;
		listRep.spanPtr->spanLength = newLen;
	    } else {
		/* Need a new span record */
		if (listRep.storePtr->firstUsed == 0) {
		    listRep.spanPtr = NULL;
		} else {
                    /* T:listrep-4.3 */
		    listRep.spanPtr =
			ListSpanNew(listRep.storePtr->firstUsed, newLen);
		}
	    }
	    ListObjReplaceRepAndInvalidate(listObj, &listRep);
	    return TCL_OK;
	}
    }

    /* Just for readability of the code */
    lenChange = numToInsert - numToDelete;
    leadSegmentLen = first;
    tailSegmentLen = origListLen - (first + numToDelete);
    numFreeSlots = listRep.storePtr->numAllocated - listRep.storePtr->numUsed;

    /*
     * Before further processing, if unshared, try and reallocate to avoid
     * new allocation below. This avoids expensive ref count manipulation
     * later by not having to go through the ListRepInit and
     * ListObjReplaceAndInvalidate below.
     * TODO - we could be smarter about the reallocate. Use of realloc
     * means all new free space is at the back. Instead, the realloc could
     * be an explicit alloc and memmove which would let us redistribute
     * free space.
     */
    if ((ptrdiff_t)numFreeSlots < lenChange && !ListRepIsShared(&listRep)) {
	/* T:listrep-1.{1,3,14,18,21},3.{3,10,11,14,27,32,41} */
	ListStore *newStorePtr =
	    ListStoreReallocate(listRep.storePtr, origListLen + lenChange);
	if (newStorePtr == NULL) {
	    return MemoryAllocationError(interp,
					 LIST_SIZE(origListLen + lenChange));
	}
	listRep.storePtr = newStorePtr;
	numFreeSlots =
	    listRep.storePtr->numAllocated - listRep.storePtr->numUsed;
	/*
	 * WARNING: at this point the Tcl_Obj internal rep potentially
	 * points to freed storage if the reallocation returned a
	 * different location. Overwrite it to bring it back in sync.
	 */
	ListObjStompRep(listObj, &listRep);
    }

    /*
     * Case (3) a new ListStore is required
     * (a) The passed-in ListStore is shared
     * (b) There is not enough free space in the unshared passed-in ListStore
     * (c) The new unshared size is much "smaller" (TODO) than the allocated space
     * TODO - for unshared case ONLY, consider a "move" based implementation
     */
    if (ListRepIsShared(&listRep) || /* 3a */
	(ptrdiff_t)numFreeSlots < lenChange ||  /* 3b */
	(origListLen + lenChange) < (listRep.storePtr->numAllocated / 4) /* 3c */
    ) {
	ListRep newRep;
	Tcl_Obj **toObjs;
	listObjs = &listRep.storePtr->slots[ListRepStart(&listRep)];
	ListRepInit(origListLen + lenChange,
		    NULL,
		    LISTREP_PANIC_ON_FAIL | favor,
		    &newRep);
	toObjs = ListRepSlotPtr(&newRep, 0);
	if (leadSegmentLen > 0) {
            /* T:listrep-2.{2,3,13:18},4.{6,9,13:18} */
	    ObjArrayCopy(toObjs, leadSegmentLen, listObjs);
	}
	if (numToInsert > 0) {
            /* T:listrep-2.{1,2,3,10:18},4.{1,2,4,6,10:18} */
	    ObjArrayCopy(&toObjs[leadSegmentLen],
			 numToInsert,
			 insertObjs);
	}
	if (tailSegmentLen > 0) {
            /* T:listrep-2.{1,2,3,10:15},4.{1,2,4,6,9:12,16:18} */
	    ObjArrayCopy(&toObjs[leadSegmentLen + numToInsert],
			 tailSegmentLen,
			 &listObjs[leadSegmentLen+numToDelete]);
	}
	newRep.storePtr->numUsed = origListLen + lenChange;
	if (newRep.spanPtr) {
            /* T:listrep-2.{1,2,3,10:18},4.{1,2,4,6,9:18} */
	    newRep.spanPtr->spanLength = newRep.storePtr->numUsed;
	}
	LISTREP_CHECK(&newRep);
	ListObjReplaceRepAndInvalidate(listObj, &newRep);
	return TCL_OK;
    }

    /*
     * Case (4) - unshared ListStore with sufficient room.
     * After deleting elements, there will be a corresponding gap. If this
     * gap does not match number of insertions, either the lead segment,
     * or the tail segment, or both will have to be moved.
     * The general strategy is to move the fewest number of elements. If
     *
     * TODO - what about appends to unshared ? Is below sufficiently optimal?
     */

    /* Following must hold for unshared listreps after ListRepFreeUnreferenced above */
    LIST_ASSERT(origListLen == listRep.storePtr->numUsed);
    LIST_ASSERT(origListLen == ListRepLength(&listRep));
    LIST_ASSERT(ListRepStart(&listRep) == listRep.storePtr->firstUsed);

    LIST_ASSERT((numToDelete + numToInsert) > 0);

    /* Base of slot array holding the list elements */
    listObjs = &listRep.storePtr->slots[ListRepStart(&listRep)];

    /*
     * Free up elements to be deleted. Before that, increment the ref counts
     * for objects to be inserted in case there is overlap. T:listobj-11.1
     */
    if (numToInsert) {
	/* T:listrep-1.{1,3,12:21},3.{2,3,7:14,23:41} */
	ObjArrayIncrRefs(insertObjs, 0, numToInsert);
    }
    if (numToDelete) {
        /* T:listrep-1.{6,7,12:21},3.{19:41} */
	ObjArrayDecrRefs(listObjs, first, numToDelete);
    }

    /*
     * TODO - below the moves are optimized but this may result in needing a
     * span allocation. Perhaps for small lists, it may be more efficient to
     * just move everything up front and save on allocating a span.
     */

    /*
     * Calculate shifts if necessary to accomodate insertions.
     * NOTE: all indices are relative to listObjs which is not necessarily the
     * start of the ListStore storage area.
     *
     * leadShift - how much to shift the lead segment
     * tailShift - how much to shift the tail segment
     * insertTarget - index where to insert.
     */

    if (lenChange == 0) {
	/* T:listrep-1.{12,15,19},3.{23,28,33}. Exact fit */
	leadShift = 0;
	tailShift = 0;
    } else if (lenChange < 0) {
	/*
	 * More deletions than insertions. The gap after deletions is large
	 * enough for insertions. Move a segment depending on size.
	 */
	if (leadSegmentLen > tailSegmentLen) {
	    /* Tail segment smaller. Insert after lead, move tail down */
            /* T:listrep-1.{7,17,20},3.{21,2229,35} */
	    leadShift = 0;
	    tailShift = lenChange;
	} else {
	    /* Lead segment smaller. Insert before tail, move lead up */
            /* T:listrep-1.{6,13,16},3.{19,20,24,34} */
	    leadShift = -lenChange;
	    tailShift = 0;
	}
    } else {
	LIST_ASSERT(lenChange > 0); /* Reminder */

	/*
	 * We need to make room for the insertions. Again we have multiple
	 * possibilities. We may be able to get by just shifting one segment
	 * or need to shift both. In the former case, favor shifting the
	 * smaller segment.
	 */
	ptrdiff_t leadSpace = ListRepNumFreeHead(&listRep);
	ptrdiff_t tailSpace = ListRepNumFreeTail(&listRep);
	ptrdiff_t finalFreeSpace = leadSpace + tailSpace - lenChange;

	LIST_ASSERT((leadSpace + tailSpace) >= lenChange);
	if (leadSpace >= lenChange
	    && (leadSegmentLen < tailSegmentLen || tailSpace < lenChange)) {
	    /* Move only lead to the front to make more room */
            /* T:listrep-3.25,36,38, */
	    leadShift = -lenChange;
	    tailShift = 0;
	    /*
	     * Redistribute the remaining free space between the front and
	     * back if either there is no tail space left or if the
	     * entire list is the head anyways. This is an important
	     * optimization for further operations like further asymmetric
	     * insertions.
	     */
	    if (finalFreeSpace > 1 && (tailSpace == 0 || tailSegmentLen == 0)) {
		ptrdiff_t postShiftLeadSpace = leadSpace - lenChange;
		if (postShiftLeadSpace > (finalFreeSpace/2)) {
		    Tcl_Size extraShift = postShiftLeadSpace - (finalFreeSpace / 2);
		    leadShift -= extraShift;
		    tailShift = -extraShift; /* Move tail to the front as well */
		}
	    } /* else T:listrep-3.{7,12,25,38} */
	    LIST_ASSERT(leadShift >= 0 || leadSpace >= -leadShift);
	} else if (tailSpace >= lenChange) {
	    /* Move only tail segment to the back to make more room. */
            /* T:listrep-3.{8,10,11,14,26,27,30,32,37,39,41} */
	    leadShift = 0;
	    tailShift = lenChange;
	    /*
	     * See comments above. This is analogous.
	     */
	    if (finalFreeSpace > 1 && (leadSpace == 0 || leadSegmentLen == 0)) {
		ptrdiff_t postShiftTailSpace = tailSpace - lenChange;
		if (postShiftTailSpace > (finalFreeSpace/2)) {
		    /* T:listrep-1.{1,3,14,18,21},3.{2,3,26,27} */
		    Tcl_Size extraShift = postShiftTailSpace - (finalFreeSpace / 2);
		    tailShift += extraShift;
		    leadShift = extraShift; /* Move head to the back as well */
		}
	    }
	    LIST_ASSERT(tailShift <= tailSpace);
	} else {
	    /*
	     * Both lead and tail need to be shifted to make room.
	     * Divide remaining free space equally between front and back.
	     */
            /* T:listrep-3.{9,13,31,40} */
	    LIST_ASSERT(leadSpace < lenChange);
	    LIST_ASSERT(tailSpace < lenChange);

	    /*
	     * leadShift = leadSpace - (finalFreeSpace/2)
	     * Thus leadShift <= leadSpace
	     * Also,
	     * = leadSpace - (leadSpace + tailSpace - lenChange)/2
	     * = leadSpace/2 - tailSpace/2 + lenChange/2
	     * >= 0 because lenChange > tailSpace
	     */
	    leadShift = leadSpace - (finalFreeSpace / 2);
	    tailShift = lenChange - leadShift;
	    if (tailShift > tailSpace) {
		/* Account for integer division errors */
		leadShift += 1;
		tailShift -= 1;
	    }
	    /*
	     * Following must be true because otherwise one of the previous
	     * if clauses would have been taken.
	     */
	    LIST_ASSERT(leadShift > 0 && leadShift < lenChange);
	    LIST_ASSERT(tailShift > 0 && tailShift < lenChange);
	    leadShift = -leadShift; /* Lead is actually shifted downward */
	}
    }

    /* Careful about order of moves! */
    if (leadShift > 0) {
	/* Will happen when we have to make room at bottom */
	if (tailShift != 0 && tailSegmentLen != 0) {
            /* T:listrep-1.{1,3,14,18},3.{2,3,26,27} */
	    Tcl_Size tailStart = leadSegmentLen + numToDelete;
	    memmove(&listObjs[tailStart + tailShift],
		    &listObjs[tailStart],
		    tailSegmentLen * sizeof(Tcl_Obj *));
	}
	if (leadSegmentLen != 0) {
            /* T:listrep-1.{3,6,16,18,21},3.{19,20,34} */
	    memmove(&listObjs[leadShift],
		    &listObjs[0],
		    leadSegmentLen * sizeof(Tcl_Obj *));
	}
    } else {
	if (leadShift != 0 && leadSegmentLen != 0) {
            /* T:listrep-3.{7,9,12,13,31,36,38,40} */
	    memmove(&listObjs[leadShift],
		    &listObjs[0],
		    leadSegmentLen * sizeof(Tcl_Obj *));
	}
	if (tailShift != 0 && tailSegmentLen != 0) {
            /* T:listrep-1.{7,17},3.{8:11,13,14,21,22,35,37,39:41} */
	    Tcl_Size tailStart = leadSegmentLen + numToDelete;
	    memmove(&listObjs[tailStart + tailShift],
		    &listObjs[tailStart],
		    tailSegmentLen * sizeof(Tcl_Obj *));
	}
    }
    if (numToInsert) {
	/* Do NOT use ObjArrayCopy here since we have already incr'ed ref counts */
        /* T:listrep-1.{1,3,12:21},3.{2,3,7:14,23:41} */
	memmove(&listObjs[leadSegmentLen + leadShift],
		insertObjs,
		numToInsert * sizeof(Tcl_Obj *));
    }

    listRep.storePtr->firstUsed += leadShift;
    listRep.storePtr->numUsed = origListLen + lenChange;
    listRep.storePtr->flags = 0;

    if (listRep.spanPtr && listRep.spanPtr->refCount <= 1) {
	/* An unshared span record, re-use it, even if not required */
        /* T:listrep-3.{2,3,7:14},3.{19:41} */
	listRep.spanPtr->spanStart = listRep.storePtr->firstUsed;
	listRep.spanPtr->spanLength = listRep.storePtr->numUsed;
    } else {
	/* Need a new span record */
	if (listRep.storePtr->firstUsed == 0) {
            /* T:listrep-1.{7,12,15,17,19,20} */
	    listRep.spanPtr = NULL;
	} else {
            /* T:listrep-1.{1,3,6.1,13,14,16,18,21} */
	    listRep.spanPtr = ListSpanNew(listRep.storePtr->firstUsed,
					  listRep.storePtr->numUsed);
	}
    }

    LISTREP_CHECK(&listRep);
    ListObjReplaceRepAndInvalidate(listObj, &listRep);
    return TCL_OK;
}

/*
 *----------------------------------------------------------------------
 *
 * TclLindexList --
 *
 *	This procedure handles the 'lindex' command when objc==3.
 *
 * Results:
 *	Returns a pointer to the object extracted, or NULL if an error
 *	occurred. The returned object already includes one reference count for
 *	the pointer returned.
 *
 * Side effects:
 *	None.
 *
 * Notes:
 *	This procedure is implemented entirely as a wrapper around
 *	TclLindexFlat. All it does is reconfigure the argument format into the
 *	form required by TclLindexFlat, while taking care to manage shimmering
 *	in such a way that we tend to keep the most useful internalreps and/or
 *	avoid the most expensive conversions.
 *
 *----------------------------------------------------------------------
 */
Tcl_Obj *
TclLindexList(
    Tcl_Interp *interp,		/* Tcl interpreter. */
    Tcl_Obj *listObj,		/* List being unpacked. */
    Tcl_Obj *argObj)		/* Index or index list. */
{
    Tcl_Size index;			/* Index into the list. */
    Tcl_Obj *indexListCopy;
    Tcl_Obj **indexObjs;
    Tcl_Size numIndexObjs;

    /*
     * Determine whether argPtr designates a list or a single index. We have
     * to be careful about the order of the checks to avoid repeated
     * shimmering; if internal rep is already a list do not shimmer it.
     * see TIP#22 and TIP#33 for the details.
     */
    if (!TclHasInternalRep(argObj, &tclListType)
	&& TclGetIntForIndexM(NULL, argObj, ListSizeT_MAX - 1, &index)
	       == TCL_OK) {
	/*
	 * argPtr designates a single index.
	 */
	return TclLindexFlat(interp, listObj, 1, &argObj);
    }

    /*
     * Here we make a private copy of the index list argument to avoid any
     * shimmering issues that might invalidate the indices array below while
     * we are still using it. This is probably unnecessary. It does not appear
     * that any damaging shimmering is possible, and no test has been devised
     * to show any error when this private copy is not made. But it's cheap,
     * and it offers some future-proofing insurance in case the TclLindexFlat
     * implementation changes in some unexpected way, or some new form of
     * trace or callback permits things to happen that the current
     * implementation does not.
     */

    indexListCopy = TclListObjCopy(NULL, argObj);
    if (indexListCopy == NULL) {
	/*
	 * The argument is neither an index nor a well-formed list.
	 * Report the error via TclLindexFlat.
	 * TODO - This is as original. why not directly return an error?
	 */
	return TclLindexFlat(interp, listObj, 1, &argObj);
    }

    ListObjGetElements(indexListCopy, numIndexObjs, indexObjs);
    listObj = TclLindexFlat(interp, listObj, numIndexObjs, indexObjs);
    Tcl_DecrRefCount(indexListCopy);
    return listObj;
}

/*
 *----------------------------------------------------------------------
 *
 * TclLindexFlat --
 *
 *	This procedure is the core of the 'lindex' command, with all index
 *	arguments presented as a flat list.
 *
 * Results:
 *	Returns a pointer to the object extracted, or NULL if an error
 *	occurred. The returned object already includes one reference count for
 *	the pointer returned.
 *
 * Side effects:
 *	None.
 *
 * Notes:
 *	The reference count of the returned object includes one reference
 *	corresponding to the pointer returned. Thus, the calling code will
 *	usually do something like:
 *		Tcl_SetObjResult(interp, result);
 *		Tcl_DecrRefCount(result);
 *
 *----------------------------------------------------------------------
 */
Tcl_Obj *
TclLindexFlat(
    Tcl_Interp *interp,		/* Tcl interpreter. */
    Tcl_Obj *listObj,		/* Tcl object representing the list. */
    Tcl_Size indexCount,		/* Count of indices. */
    Tcl_Obj *const indexArray[])/* Array of pointers to Tcl objects that
				 * represent the indices in the list. */
{
    Tcl_Size i;

    /* Handle AbstractList as special case */
    if (TclObjTypeHasProc(listObj,TCL_OBJ_INDEX)) {
	Tcl_WideInt listLen = Tcl_ObjTypeLength(listObj);
	Tcl_Size index;
	Tcl_Obj *elemObj = NULL;
	for (i=0 ; i<indexCount && listObj ; i++) {
	    if (TclGetIntForIndexM(interp, indexArray[i], /*endValue*/ listLen-1,
				   &index) == TCL_OK) {
	    }
	    if (i==0) {
		if (Tcl_ObjTypeIndex(interp, listObj, index, &elemObj) != TCL_OK) {
		    return NULL;
		}
	    } else if (index > 0) {
		// TODO: support nested lists
		// For now, only support 1 index, which is all an ArithSeries has
		Tcl_DecrRefCount(elemObj);
		TclNewObj(elemObj);
		break;
	    }
	}
	Tcl_IncrRefCount(elemObj);
	return elemObj;
    }

    Tcl_IncrRefCount(listObj);

    for (i=0 ; i<indexCount && listObj ; i++) {
	Tcl_Size index, listLen = 0;
	Tcl_Obj **elemPtrs = NULL, *sublistCopy;

	/*
	 * Here we make a private copy of the current sublist, so we avoid any
	 * shimmering issues that might invalidate the elemPtr array below
	 * while we are still using it. See test lindex-8.4.
	 */

	sublistCopy = TclListObjCopy(interp, listObj);
	Tcl_DecrRefCount(listObj);
	listObj = NULL;

	if (sublistCopy == NULL) {
	    /* The sublist is not a list at all => error.  */
	    break;
	}
	LIST_ASSERT_TYPE(sublistCopy);
	ListObjGetElements(sublistCopy, listLen, elemPtrs);

	if (TclGetIntForIndexM(interp, indexArray[i], /*endValue*/ listLen-1,
		&index) == TCL_OK) {
	    if (index >= listLen) {
		/*
		 * Index is out of range. Break out of loop with empty result.
		 * First check remaining indices for validity
		 */

		while (++i < indexCount) {
		    if (TclGetIntForIndexM(
			    interp, indexArray[i], ListSizeT_MAX - 1, &index)
			!= TCL_OK) {
			Tcl_DecrRefCount(sublistCopy);
			return NULL;
		    }
		}
		TclNewObj(listObj);
	    } else {
		/* Extract the pointer to the appropriate element. */
		listObj = elemPtrs[index];
	    }
	    Tcl_IncrRefCount(listObj);
	}
	Tcl_DecrRefCount(sublistCopy);
    }

    return listObj;
}

/*
 *----------------------------------------------------------------------
 *
 * TclLsetList --
 *
 *	Core of the 'lset' command when objc == 4. Objv[2] may be either a
 *	scalar index or a list of indices.
 *      It also handles 'lpop' when given a NULL value.
 *
 * Results:
 *	Returns the new value of the list variable, or NULL if there was an
 *	error. The returned object includes one reference count for the
 *	pointer returned.
 *
 * Side effects:
 *	None.
 *
 * Notes:
 *	This procedure is implemented entirely as a wrapper around
 *	TclLsetFlat. All it does is reconfigure the argument format into the
 *	form required by TclLsetFlat, while taking care to manage shimmering
 *	in such a way that we tend to keep the most useful internalreps and/or
 *	avoid the most expensive conversions.
 *
 *----------------------------------------------------------------------
 */
Tcl_Obj *
TclLsetList(
    Tcl_Interp *interp,		/* Tcl interpreter. */
    Tcl_Obj *listObj,		/* Pointer to the list being modified. */
    Tcl_Obj *indexArgObj,	/* Index or index-list arg to 'lset'. */
    Tcl_Obj *valueObj)		/* Value arg to 'lset' or NULL to 'lpop'. */
{
    Tcl_Size indexCount = 0;   /* Number of indices in the index list. */
    Tcl_Obj **indices = NULL;	/* Vector of indices in the index list. */
    Tcl_Obj *retValueObj;	/* Pointer to the list to be returned. */
    Tcl_Size index;            /* Current index in the list - discarded. */
    Tcl_Obj *indexListCopy;

    /*
     * Determine whether the index arg designates a list or a single index.
     * We have to be careful about the order of the checks to avoid repeated
     * shimmering; see TIP #22 and #23 for details.
     */

    if (!TclHasInternalRep(indexArgObj, &tclListType) &&
	TclGetIntForIndexM(NULL, indexArgObj, ListSizeT_MAX - 1, &index)
	== TCL_OK) {

	if (TclObjTypeHasProc(listObj, TCL_OBJ_SETELEMENT)) {
	    indices = &indexArgObj;
	    Tcl_Obj *returnValue =
		Tcl_ObjTypeSetElement(interp, listObj, 1, indices, valueObj);
	    if (returnValue) Tcl_IncrRefCount(returnValue);
	    return returnValue;
	}

	/* indexArgPtr designates a single index. */
	/* T:listrep-1.{2.1,12.1,15.1,19.1},2.{2.3,9.3,10.1,13.1,16.1}, 3.{4,5,6}.3 */
	return TclLsetFlat(interp, listObj, 1, &indexArgObj, valueObj);

    }

    /*
     * Make copy to not shimmer index argument
     */
    indexListCopy = TclListObjCopy(NULL, indexArgObj);

    if (indexListCopy == NULL) {
	/*
	 * indexArgPtr designates something that is neither an index nor a
	 * well formed list. Report the error via TclLsetFlat.
	 */
	indexCount = 1;
	indices = &indexArgObj;

    } else {
	/*
	 * Expand list into indicies array
	 */
	LIST_ASSERT_TYPE(indexListCopy);
	ListObjGetElements(indexListCopy, indexCount, indices);
    }

    retValueObj = TclLsetFlat(interp, listObj, indexCount, indices, valueObj);

    if (indexListCopy) {
	Tcl_DecrRefCount(indexListCopy);
    }

    return retValueObj;
}

/*
 *----------------------------------------------------------------------
 *
 * TclLsetFlat --
 *
 *	Core engine of the 'lset' command.
 *      It also handles 'lpop' when given a NULL value.
 *
 * Results:
 *	Returns the new value of the list variable, or NULL if an error
 *	occurred. The returned object includes one reference count for the
 *	pointer returned.
 *
 * Side effects:
 *	On entry, the reference count of the variable value does not reflect
 *	any references held on the stack. The first action of this function is
 *	to determine whether the object is shared, and to duplicate it if it
 *	is. The reference count of the duplicate is incremented. At this
 *	point, the reference count will be 1 for either case, so that the
 *	object will appear to be unshared.
 *
 *	If an error occurs, and the object has been duplicated, the reference
 *	count on the duplicate is decremented so that it is now 0: this
 *	dismisses any memory that was allocated by this function.
 *
 *	If no error occurs, the reference count of the original object is
 *	incremented if the object has not been duplicated, and nothing is done
 *	to a reference count of the duplicate. Now the reference count of an
 *	unduplicated object is 2 (the returned pointer, plus the one stored in
 *	the variable). The reference count of a duplicate object is 1,
 *	reflecting that the returned pointer is the only active reference. The
 *	caller is expected to store the returned value back in the variable
 *	and decrement its reference count. (INST_STORE_* does exactly this.)
 *
 *----------------------------------------------------------------------
 */
Tcl_Obj *
TclLsetFlat(
    Tcl_Interp *interp,		/* Tcl interpreter. */
    Tcl_Obj *listObj,		/* Pointer to the list being modified. */
    Tcl_Size indexCount,		/* Number of index args. */
    Tcl_Obj *const indexArray[],
				/* Index args. */
    Tcl_Obj *valueObj)		/* Value arg to 'lset' or NULL to 'lpop'. */
{
    Tcl_Size index, len;
    int result;
    Tcl_Obj *subListObj, *retValueObj;
    Tcl_Obj *pendingInvalidates[10];
    Tcl_Obj **pendingInvalidatesPtr = pendingInvalidates;
    Tcl_Size numPendingInvalidates = 0;

    /*
     * If there are no indices, simply return the new value.  (Without
     * indices, [lset] is a synonym for [set].
     * [lpop] does not use this but protect for NULL valueObj just in case.
     */

    if (indexCount == 0) {
	if (valueObj != NULL) {
	    Tcl_IncrRefCount(valueObj);
	}
	return valueObj;
    }

    /*
     * If the list is shared, make a copy we can modify (copy-on-write).  We
     * use Tcl_DuplicateObj() instead of TclListObjCopy() for a few reasons:
     * 1) we have not yet confirmed listObj is actually a list; 2) We make a
     * verbatim copy of any existing string rep, and when we combine that with
     * the delayed invalidation of string reps of modified Tcl_Obj's
     * implemented below, the outcome is that any error condition that causes
     * this routine to return NULL, will leave the string rep of listObj and
     * all elements to be unchanged.
     */

    subListObj = Tcl_IsShared(listObj) ? Tcl_DuplicateObj(listObj) : listObj;

    /*
     * Anchor the linked list of Tcl_Obj's whose string reps must be
     * invalidated if the operation succeeds.
     */

    retValueObj = subListObj;
    result = TCL_OK;

    /* Allocate if static array for pending invalidations is too small */
    if (indexCount
        > (int) (sizeof(pendingInvalidates) / sizeof(pendingInvalidates[0]))) {
	pendingInvalidatesPtr =
	    (Tcl_Obj **) Tcl_Alloc(indexCount * sizeof(*pendingInvalidatesPtr));
    }

    /*
     * Loop through all the index arguments, and for each one dive into the
     * appropriate sublist.
     */

    do {
	Tcl_Size elemCount;
	Tcl_Obj *parentList, **elemPtrs;

	/*
	 * Check for the possible error conditions...
	 */

	if (TclListObjGetElementsM(interp, subListObj, &elemCount, &elemPtrs)
	    != TCL_OK) {
	    /* ...the sublist we're indexing into isn't a list at all. */
	    result = TCL_ERROR;
	    break;
	}

	/*
	 * WARNING: the macro TclGetIntForIndexM is not safe for
	 * post-increments, avoid '*indexArray++' here.
	 */

	if (TclGetIntForIndexM(interp, *indexArray, elemCount - 1, &index)
	    != TCL_OK) {
	    /* ...the index we're trying to use isn't an index at all. */
	    result = TCL_ERROR;
	    indexArray++; /* Why bother with this increment? TBD */
	    break;
	}
	indexArray++;

	if (index > elemCount
	    || (valueObj == NULL && index >= elemCount)) {
	    /* ...the index points outside the sublist. */
	    if (interp != NULL) {
		Tcl_SetObjResult(interp,
		                 Tcl_ObjPrintf("index \"%s\" out of range",
		                               Tcl_GetString(indexArray[-1])));
		Tcl_SetErrorCode(interp,
		                 "TCL",
		                 "VALUE",
		                 "INDEX"
		                 "OUTOFRANGE",
		                 NULL);
	    }
	    result = TCL_ERROR;
	    break;
	}

	/*
	 * No error conditions.  As long as we're not yet on the last index,
	 * determine the next sublist for the next pass through the loop,
	 * and take steps to make sure it is an unshared copy, as we intend
	 * to modify it.
	 */

	if (--indexCount) {
	    parentList = subListObj;
	    if (index == elemCount) {
		TclNewObj(subListObj);
	    } else {
		subListObj = elemPtrs[index];
	    }
	    if (Tcl_IsShared(subListObj)) {
		subListObj = Tcl_DuplicateObj(subListObj);
	    }

	    /*
	     * Replace the original elemPtr[index] in parentList with a copy
	     * we know to be unshared.  This call will also deal with the
	     * situation where parentList shares its internalrep with other
	     * Tcl_Obj's.  Dealing with the shared internalrep case can
	     * cause subListObj to become shared again, so detect that case
	     * and make and store another copy.
	     */

	    if (index == elemCount) {
		Tcl_ListObjAppendElement(NULL, parentList, subListObj);
	    } else {
		TclListObjSetElement(NULL, parentList, index, subListObj);
	    }
	    if (Tcl_IsShared(subListObj)) {
		subListObj = Tcl_DuplicateObj(subListObj);
		TclListObjSetElement(NULL, parentList, index, subListObj);
	    }

	    /*
	     * The TclListObjSetElement() calls do not spoil the string rep
	     * of parentList, and that's fine for now, since all we've done
	     * so far is replace a list element with an unshared copy.  The
	     * list value remains the same, so the string rep. is still
	     * valid, and unchanged, which is good because if this whole
	     * routine returns NULL, we'd like to leave no change to the
	     * value of the lset variable.  Later on, when we set valueObj
	     * in its proper place, then all containing lists will have
	     * their values changed, and will need their string reps
	     * spoiled.  We maintain a list of all those Tcl_Obj's (via a
	     * little internalrep surgery) so we can spoil them at that
	     * time.
	     */

	    pendingInvalidatesPtr[numPendingInvalidates] = parentList;
	    ++numPendingInvalidates;
	}
    } while (indexCount > 0);

    /*
     * Either we've detected and error condition, and exited the loop with
     * result == TCL_ERROR, or we've successfully reached the last index, and
     * we're ready to store valueObj. On success, we need to invalidate
     * the string representations of intermediate lists whose contained
     * list element would have changed.
     */
    if (result == TCL_OK) {
	while (numPendingInvalidates > 0) {
	    Tcl_Obj *objPtr;

	    --numPendingInvalidates;
	    objPtr = pendingInvalidatesPtr[numPendingInvalidates];

	    if (result == TCL_OK) {
		/*
		 * We're going to store valueObj, so spoil string reps of all
		 * containing lists.
		 * TODO - historically, the storing of the internal rep was done
		 * because the ptr2 field of the internal rep was used to chain
		 * objects whose string rep needed to be invalidated. Now this
		 * is no longer the case, so replacing of the internal rep
		 * should not be needed. The TclInvalidateStringRep should
		 * suffice. Formulate a test case before changing.
		 */
		ListRep objInternalRep;
		TclListObjGetRep(NULL, objPtr, &objInternalRep);
		ListObjReplaceRepAndInvalidate(objPtr, &objInternalRep);
	    }
	}
    }

    if (pendingInvalidatesPtr != pendingInvalidates)
	Tcl_Free(pendingInvalidatesPtr);

    if (result != TCL_OK) {
	/*
	 * Error return; message is already in interp. Clean up any excess
	 * memory.
	 */

	if (retValueObj != listObj) {
	    Tcl_DecrRefCount(retValueObj);
	}
	return NULL;
    }

    /*
     * Store valueObj in proper sublist and return. The -1 is to avoid a
     * compiler warning (not a problem because we checked that we have a
     * proper list - or something convertible to one - above).
     */

    len = -1;
    TclListObjLengthM(NULL, subListObj, &len);
    if (valueObj == NULL) {
        /* T:listrep-1.{4.2,5.4,6.1,7.1,8.3},2.{4,5}.4 */
	Tcl_ListObjReplace(NULL, subListObj, index, 1, 0, NULL);
    } else if (index == len) {
        /* T:listrep-1.2.1,2.{2.3,9.3},3.{4,5,6}.3 */
	Tcl_ListObjAppendElement(NULL, subListObj, valueObj);
    } else {
        /* T:listrep-1.{12.1,15.1,19.1},2.{10,13,16}.1 */
	TclListObjSetElement(NULL, subListObj, index, valueObj);
	TclInvalidateStringRep(subListObj);
    }
    Tcl_IncrRefCount(retValueObj);
    return retValueObj;
}

/*
 *----------------------------------------------------------------------
 *
 * TclListObjSetElement --
 *
 *	Set a single element of a list to a specified value
 *
 * Results:
 *	The return value is normally TCL_OK. If listObj does not refer to a
 *	list object and cannot be converted to one, TCL_ERROR is returned and
 *	an error message will be left in the interpreter result if interp is
 *	not NULL. Similarly, if index designates an element outside the range
 *	[0..listLength-1], where listLength is the count of elements in the
 *	list object designated by listObj, TCL_ERROR is returned and an error
 *	message is left in the interpreter result.
 *
 * Side effects:
 *	Tcl_Panic if listObj designates a shared object. Otherwise, attempts
 *	to convert it to a list with a non-shared internal rep. Decrements the
 *	ref count of the object at the specified index within the list,
 *	replaces with the object designated by valueObj, and increments the
 *	ref count of the replacement object.
 *
 *----------------------------------------------------------------------
 */
int
TclListObjSetElement(
    Tcl_Interp *interp,		/* Tcl interpreter; used for error reporting
				 * if not NULL. */
    Tcl_Obj *listObj,		/* List object in which element should be
				 * stored. */
    Tcl_Size index,		/* Index of element to store. */
    Tcl_Obj *valueObj)		/* Tcl object to store in the designated list
				 * element. */
{
    ListRep listRep;
    Tcl_Obj **elemPtrs;         /* Pointers to elements of the list. */
    Tcl_Size elemCount;		/* Number of elements in the list. */

    /* Ensure that the listObj parameter designates an unshared list. */

    if (Tcl_IsShared(listObj)) {
	Tcl_Panic("%s called with shared object", "TclListObjSetElement");
    }

    if (TclListObjGetRep(interp, listObj, &listRep) != TCL_OK) {
	return TCL_ERROR;
    }

    elemCount = ListRepLength(&listRep);

    /* Ensure that the index is in bounds. */
    if (index>=elemCount) {
	if (interp != NULL) {
		Tcl_SetObjResult(interp, Tcl_ObjPrintf(
			"index \"%" TCL_Z_MODIFIER "u\" out of range", index));
	    Tcl_SetErrorCode(interp, "TCL", "VALUE", "INDEX",
		    "OUTOFRANGE", NULL);
	}
	return TCL_ERROR;
    }

    /*
     * Note - garbage collect this only AFTER checking indices above.
     * Do not want to modify listrep and then not store it back in listObj.
     */
    ListRepFreeUnreferenced(&listRep);

    /* Replace a shared internal rep with an unshared copy */
    if (listRep.storePtr->refCount > 1) {
	ListRep newInternalRep;
        /* T:listrep-2.{10,13,16}.1 */
	/* TODO - leave extra space? */
	ListRepClone(&listRep, &newInternalRep, LISTREP_PANIC_ON_FAIL);
	listRep = newInternalRep;
    } /* else T:listrep-1.{12.1,15.1,19.1} */

    /* Retrieve element array AFTER potential cloning above */
    ListRepElements(&listRep, elemCount, elemPtrs);

    /*
     * Add a reference to the new list element and remove from old before
     * replacing it. Order is important!
     */
    Tcl_IncrRefCount(valueObj);
    Tcl_DecrRefCount(elemPtrs[index]);
    elemPtrs[index] = valueObj;

    /* Internal rep may be cloned so replace */
    ListObjReplaceRepAndInvalidate(listObj, &listRep);

    return TCL_OK;
}

/*
 *----------------------------------------------------------------------
 *
 * FreeListInternalRep --
 *
 *	Deallocate the storage associated with a list object's internal
 *	representation.
 *
 * Results:
 *	None.
 *
 * Side effects:
 *	Frees listPtr's List* internal representation, if no longer shared.
 *	May decrement the ref counts of element objects, which may free them.
 *
 *----------------------------------------------------------------------
 */
static void
FreeListInternalRep(
    Tcl_Obj *listObj)		/* List object with internal rep to free. */
{
    ListRep listRep;

    ListObjGetRep(listObj, &listRep);
    if (listRep.storePtr->refCount-- <= 1) {
	ObjArrayDecrRefs(
	    listRep.storePtr->slots,
	    listRep.storePtr->firstUsed, listRep.storePtr->numUsed);
	Tcl_Free(listRep.storePtr);
    }
    if (listRep.spanPtr) {
	ListSpanDecrRefs(listRep.spanPtr);
    }
}

/*
 *----------------------------------------------------------------------
 *
 * DupListInternalRep --
 *
 *	Initialize the internal representation of a list Tcl_Obj to share the
 *	internal representation of an existing list object.
 *
 * Results:
 *	None.
 *
 * Side effects:
 *	The reference count of the List internal rep is incremented.
 *
 *----------------------------------------------------------------------
 */
static void
DupListInternalRep(
    Tcl_Obj *srcObj,		/* Object with internal rep to copy. */
    Tcl_Obj *copyObj)		/* Object with internal rep to set. */
{
    ListRep listRep;
    ListObjGetRep(srcObj, &listRep);
    ListObjOverwriteRep(copyObj, &listRep);
}

/*
 *----------------------------------------------------------------------
 *
 * SetListFromAny --
 *
 *	Attempt to generate a list internal form for the Tcl object "objPtr".
 *
 * Results:
 *	The return value is TCL_OK or TCL_ERROR. If an error occurs during
 *	conversion, an error message is left in the interpreter's result
 *	unless "interp" is NULL.
 *
 * Side effects:
 *	If no error occurs, a list is stored as "objPtr"s internal
 *	representation.
 *
 *----------------------------------------------------------------------
 */
static int
SetListFromAny(
    Tcl_Interp *interp,		/* Used for error reporting if not NULL. */
    Tcl_Obj *objPtr)		/* The object to convert. */
{
    Tcl_Obj **elemPtrs;
    ListRep listRep;

    /*
     * Dictionaries are a special case; they have a string representation such
     * that *all* valid dictionaries are valid lists. Hence we can convert
     * more directly. Only do this when there's no existing string rep; if
     * there is, it is the string rep that's authoritative (because it could
     * describe duplicate keys).
     */

    if (!TclHasStringRep(objPtr) && TclHasInternalRep(objPtr, &tclDictType)) {
	Tcl_Obj *keyPtr, *valuePtr;
	Tcl_DictSearch search;
	int done;
	Tcl_Size size;

	/*
	 * Create the new list representation. Note that we do not need to do
	 * anything with the string representation as the transformation (and
	 * the reverse back to a dictionary) are both order-preserving. Also
	 * note that since we know we've got a valid dictionary (by
	 * representation) we also know that fetching the size of the
	 * dictionary or iterating over it will not fail.
	 */

	Tcl_DictObjSize(NULL, objPtr, &size);
	/* TODO - leave space in front and/or back? */
	if (ListRepInitAttempt(
		interp, size > 0 ? 2 * size : 1, NULL, &listRep)
	    != TCL_OK) {
	    return TCL_ERROR;
	}

	LIST_ASSERT(listRep.spanPtr == NULL); /* Guard against future changes */
	LIST_ASSERT(listRep.storePtr->firstUsed == 0);
	LIST_ASSERT((listRep.storePtr->flags & LISTSTORE_CANONICAL) == 0);

	listRep.storePtr->numUsed = 2 * size;

	/* Populate the list representation. */

	elemPtrs = listRep.storePtr->slots;
	Tcl_DictObjFirst(NULL, objPtr, &search, &keyPtr, &valuePtr, &done);
	while (!done) {
	    *elemPtrs++ = keyPtr;
	    *elemPtrs++ = valuePtr;
	    Tcl_IncrRefCount(keyPtr);
	    Tcl_IncrRefCount(valuePtr);
	    Tcl_DictObjNext(&search, &keyPtr, &valuePtr, &done);
	}
    } else if (TclObjTypeHasProc(objPtr,TCL_OBJ_INDEX)) {
	Tcl_Size elemCount, i;

	elemCount = Tcl_ObjTypeLength(objPtr);

	if (ListRepInitAttempt(interp, elemCount, NULL, &listRep) != TCL_OK) {
	    return TCL_ERROR;
	}

	LIST_ASSERT(listRep.spanPtr == NULL); /* Guard against future changes */
	LIST_ASSERT(listRep.storePtr->firstUsed == 0);

	elemPtrs = listRep.storePtr->slots;

	/* Each iteration, store a list element */
        for (i = 0; i < elemCount; i++) {
	    if (Tcl_ObjTypeIndex(interp, objPtr, i, elemPtrs) != TCL_OK) {
                return TCL_ERROR;
            }
	    Tcl_IncrRefCount(*elemPtrs++);/* Since list now holds ref to it. */
	}

<<<<<<< HEAD
	LIST_ASSERT((elemPtrs - listRep.storePtr->slots) == (Tcl_WideInt)elemCount);
=======
	LIST_ASSERT((Tcl_Size)(elemPtrs - listRep.storePtr->slots) == elemCount);
>>>>>>> d1da9b63

	listRep.storePtr->numUsed = elemCount;

    } else {
	Tcl_Size estCount, length;
	const char *limit, *nextElem = Tcl_GetStringFromObj(objPtr, &length);

	/*
	 * Allocate enough space to hold a (Tcl_Obj *) for each
	 * (possible) list element.
	 */

	estCount = TclMaxListLength(nextElem, length, &limit);
	estCount += (estCount == 0);	/* Smallest list struct holds 1
					 * element. */
	/* TODO - allocate additional space? */
	if (ListRepInitAttempt(interp, estCount, NULL, &listRep)
	    != TCL_OK) {
	    return TCL_ERROR;
	}

	LIST_ASSERT(listRep.spanPtr == NULL); /* Guard against future changes */
	LIST_ASSERT(listRep.storePtr->firstUsed == 0);

	elemPtrs = listRep.storePtr->slots;

	/* Each iteration, parse and store a list element. */

	while (nextElem < limit) {
	    const char *elemStart;
	    char *check;
	    Tcl_Size elemSize;
	    int literal;

	    if (TCL_OK != TclFindElement(interp, nextElem, limit - nextElem,
		    &elemStart, &nextElem, &elemSize, &literal)) {
fail:
		while (--elemPtrs >= listRep.storePtr->slots) {
		    Tcl_DecrRefCount(*elemPtrs);
		}
		Tcl_Free(listRep.storePtr);
		return TCL_ERROR;
	    }
	    if (elemStart == limit) {
		break;
	    }

	    TclNewObj(*elemPtrs);
	    TclInvalidateStringRep(*elemPtrs);
	    check = Tcl_InitStringRep(*elemPtrs, literal ? elemStart : NULL,
		    elemSize);
	    if (elemSize && check == NULL) {
		MemoryAllocationError(interp, elemSize);
		goto fail;
	    }
	    if (!literal) {
		Tcl_InitStringRep(*elemPtrs, NULL,
			TclCopyAndCollapse(elemSize, elemStart, check));
	    }

	    Tcl_IncrRefCount(*elemPtrs++);/* Since list now holds ref to it. */
	}

	listRep.storePtr->numUsed =
	    elemPtrs - listRep.storePtr->slots;
    }

    LISTREP_CHECK(&listRep);

    /*
     * Store the new internalRep. We do this as late
     * as possible to allow the conversion code, in particular
     * Tcl_GetStringFromObj, to use the old internalRep.
     */

    /*
     * Note old string representation NOT to be invalidated.
     * So do NOT use ListObjReplaceRepAndInvalidate. InternalRep to be freed AFTER
     * IncrRefs so do not use ListObjOverwriteRep
     */
    ListRepIncrRefs(&listRep);
    TclFreeInternalRep(objPtr);
    objPtr->internalRep.twoPtrValue.ptr1 = listRep.storePtr;
    objPtr->internalRep.twoPtrValue.ptr2 = listRep.spanPtr;
    objPtr->typePtr = &tclListType;

    return TCL_OK;
}

/*
 *----------------------------------------------------------------------
 *
 * UpdateStringOfList --
 *
 *	Update the string representation for a list object. Note: This
 *	function does not invalidate an existing old string rep so storage
 *	will be lost if this has not already been done.
 *
 * Results:
 *	None.
 *
 * Side effects:
 *	The object's string is set to a valid string that results from the
 *	list-to-string conversion. This string will be empty if the list has
 *	no elements. The list internal representation should not be NULL and
 *	we assume it is not NULL.
 *
 *----------------------------------------------------------------------
 */
static void
UpdateStringOfList(
    Tcl_Obj *listObj)		/* List object with string rep to update. */
{
#   define LOCAL_SIZE 64
    char localFlags[LOCAL_SIZE], *flagPtr = NULL;
    Tcl_Size numElems, i, length;
    TCL_HASH_TYPE bytesNeeded = 0;
    const char *elem, *start;
    char *dst;
    Tcl_Obj **elemPtrs;
    ListRep listRep;

    ListObjGetRep(listObj, &listRep);
    LISTREP_CHECK(&listRep);

    ListRepElements(&listRep, numElems, elemPtrs);

    /*
     * Mark the list as being canonical; although it will now have a string
     * rep, it is one we derived through proper "canonical" quoting and so
     * it's known to be free from nasties relating to [concat] and [eval].
     * However, we only do this if this is not a spanned list. Marking the
     * storage canonical for a spanned list make ALL lists using the storage
     * canonical which is not right. (Consider a list generated from a
     * string and then this function called for a spanned list generated
     * from it). On the other hand, a spanned list is always canonical
     * (never generated from a string) so it does not have to be explicitly
     * marked as such. The ListObjIsCanonical macro takes this into account.
     * See the comments there.
     */
    if (listRep.spanPtr == NULL) {
	LIST_ASSERT(listRep.storePtr->firstUsed == 0);/* Invariant */
	listRep.storePtr->flags |= LISTSTORE_CANONICAL;
    }

    /* Handle empty list case first, so rest of the routine is simpler. */

    if (numElems == 0) {
	Tcl_InitStringRep(listObj, NULL, 0);
	return;
    }

    /* Pass 1: estimate space, gather flags. */

    if (numElems <= LOCAL_SIZE) {
	flagPtr = localFlags;
    } else {
	/* We know numElems <= LIST_MAX, so this is safe. */
	flagPtr = (char *)Tcl_Alloc(numElems);
    }
    for (i = 0; i < numElems; i++) {
	flagPtr[i] = (i ? TCL_DONT_QUOTE_HASH : 0);
	elem = Tcl_GetStringFromObj(elemPtrs[i], &length);
	bytesNeeded += TclScanElement(elem, length, flagPtr+i);
	if (bytesNeeded > SIZE_MAX - numElems) {
	    Tcl_Panic("max size for a Tcl value (%" TCL_Z_MODIFIER "u bytes) exceeded", SIZE_MAX);
	}
    }
    bytesNeeded += numElems - 1;

    /*
     * Pass 2: copy into string rep buffer.
     */

    start = dst = Tcl_InitStringRep(listObj, NULL, bytesNeeded);
    TclOOM(dst, bytesNeeded);
    for (i = 0; i < numElems; i++) {
	flagPtr[i] |= (i ? TCL_DONT_QUOTE_HASH : 0);
	elem = Tcl_GetStringFromObj(elemPtrs[i], &length);
	dst += TclConvertElement(elem, length, dst, flagPtr[i]);
	*dst++ = ' ';
    }

    /* Set the string length to what was actually written, the safe choice */
    (void) Tcl_InitStringRep(listObj, NULL, dst - 1 - start);

    if (flagPtr != localFlags) {
	Tcl_Free(flagPtr);
    }
}


/*
 *------------------------------------------------------------------------
 *
 * TclListTestObj --
 *
 *    Returns a list object with a specific internal rep and content.
 *    Used specifically for testing so span can be controlled explicitly.
 *
 * Results:
 *    Pointer to the Tcl_Obj containing the list.
 *
 * Side effects:
 *    None.
 *
 *------------------------------------------------------------------------
 */
Tcl_Obj *
TclListTestObj (int length, int leadingSpace, int endSpace)
{
    if (length < 0)
	length = 0;
    if (leadingSpace < 0)
	leadingSpace = 0;
    if (endSpace < 0)
	endSpace = 0;

    ListRep listRep;
    Tcl_Size capacity;
    Tcl_Obj *listObj;

    TclNewObj(listObj);

    /* Only a test object so ignoring overflow checks */
    capacity = length + leadingSpace + endSpace;
    if (capacity == 0) {
	return listObj;
    }

    ListRepInit(capacity, NULL, 0, &listRep);

    ListStore *storePtr = listRep.storePtr;
    int i;
    for (i = 0; i < length; ++i) {
	storePtr->slots[i + leadingSpace] = Tcl_NewIntObj(i);
	Tcl_IncrRefCount(storePtr->slots[i + leadingSpace]);
    }
    storePtr->firstUsed = leadingSpace;
    storePtr->numUsed = length;
    if (leadingSpace != 0) {
	listRep.spanPtr = ListSpanNew(leadingSpace, length);
    }
    ListObjReplaceRepAndInvalidate(listObj, &listRep);
    return listObj;
}

/*
 * Local Variables:
 * mode: c
 * c-basic-offset: 4
 * fill-column: 78
 * End:
 */<|MERGE_RESOLUTION|>--- conflicted
+++ resolved
@@ -3382,11 +3382,7 @@
 	    Tcl_IncrRefCount(*elemPtrs++);/* Since list now holds ref to it. */
 	}
 
-<<<<<<< HEAD
-	LIST_ASSERT((elemPtrs - listRep.storePtr->slots) == (Tcl_WideInt)elemCount);
-=======
 	LIST_ASSERT((Tcl_Size)(elemPtrs - listRep.storePtr->slots) == elemCount);
->>>>>>> d1da9b63
 
 	listRep.storePtr->numUsed = elemCount;
 
