/*
 * tclListObj.c --
 *
 *	This file contains functions that implement the Tcl list object type.
 *
 * Copyright (c) 1995-1997 Sun Microsystems, Inc.
 * Copyright (c) 1998 by Scriptics Corporation.
 * Copyright (c) 2001 by Kevin B. Kenny.  All rights reserved.
 *
 * See the file "license.terms" for information on usage and redistribution of
 * this file, and for a DISCLAIMER OF ALL WARRANTIES.
 */

#include "tclInt.h"

/*
 * Prototypes for functions defined later in this file:
 */

static List *		AttemptNewList(Tcl_Interp *interp, int objc,
			    Tcl_Obj *const objv[]);
static List *		NewListIntRep(int objc, Tcl_Obj *const objv[], int p);
static void		DupListInternalRep(Tcl_Obj *srcPtr, Tcl_Obj *copyPtr);
static void		FreeListInternalRep(Tcl_Obj *listPtr);
static int		SetListFromAny(Tcl_Interp *interp, Tcl_Obj *objPtr);
static void		UpdateStringOfList(Tcl_Obj *listPtr);

/*
 * The structure below defines the list Tcl object type by means of functions
 * that can be invoked by generic object code.
 *
 * The internal representation of a list object is a two-pointer
 * representation. The first pointer designates a List structure that contains
 * an array of pointers to the element objects, together with integers that
 * represent the current element count and the allocated size of the array.
 * The second pointer is normally NULL; during execution of functions in this
 * file that operate on nested sublists, it is occasionally used as working
 * storage to avoid an auxiliary stack.
 */

const Tcl_ObjType tclListType = {
    "list",			/* name */
    FreeListInternalRep,	/* freeIntRepProc */
    DupListInternalRep,		/* dupIntRepProc */
    UpdateStringOfList,		/* updateStringProc */
    SetListFromAny		/* setFromAnyProc */
};

#ifndef TCL_MIN_ELEMENT_GROWTH
#define TCL_MIN_ELEMENT_GROWTH TCL_MIN_GROWTH/sizeof(Tcl_Obj *)
#endif

/*
 *----------------------------------------------------------------------
 *
 * NewListIntRep --
 *
 *	Creates a list internal rep with space for objc elements.  objc
 *	must be > 0.  If objv!=NULL, initializes with the first objc values
 *	in that array.  If objv==NULL, initalize list internal rep to have
 *	0 elements, with space to add objc more.  Flag value "p" indicates
 *	how to behave on failure.
 *
 * Results:
 *	A new List struct with refCount 0 is returned. If some failure
 *	prevents this then if p=0, NULL is returned and otherwise the
 *	routine panics.
 *
 * Side effects:
 *	The ref counts of the elements in objv are incremented since the
 *	resulting list now refers to them.
 *
 *----------------------------------------------------------------------
 */

static List *
NewListIntRep(
    int objc,
    Tcl_Obj *const objv[],
    int p)
{
    List *listRepPtr;

    if (objc <= 0) {
	Tcl_Panic("NewListIntRep: expects postive element count");
    }

    /*
     * First check to see if we'd overflow and try to allocate an object
     * larger than our memory allocator allows. Note that this is actually a
     * fairly small value when you're on a serious 64-bit machine, but that
     * requires API changes to fix. See [Bug 219196] for a discussion.
     */

    if ((size_t)objc > LIST_MAX) {
	if (p) {
	    Tcl_Panic("max length of a Tcl list (%d elements) exceeded",
		    LIST_MAX);
	}
	return NULL;
    }

    listRepPtr = attemptckalloc(LIST_SIZE(objc));
    if (listRepPtr == NULL) {
	if (p) {
	    Tcl_Panic("list creation failed: unable to alloc %u bytes",
		    LIST_SIZE(objc));
	}
	return NULL;
    }

    listRepPtr->canonicalFlag = 0;
    listRepPtr->refCount = 0;
    listRepPtr->maxElemCount = objc;

    if (objv) {
	Tcl_Obj **elemPtrs;
	int i;

	listRepPtr->elemCount = objc;
	elemPtrs = &listRepPtr->elements;
	for (i = 0;  i < objc;  i++) {
	    elemPtrs[i] = objv[i];
	    Tcl_IncrRefCount(elemPtrs[i]);
	}
    } else {
	listRepPtr->elemCount = 0;
    }
    return listRepPtr;
}

/*
 *----------------------------------------------------------------------
 *
 * AttemptNewList --
 *
 *	Creates a list internal rep with space for objc elements.  objc
 *	must be > 0.  If objv!=NULL, initializes with the first objc values
 *	in that array.  If objv==NULL, initalize list internal rep to have
 *	0 elements, with space to add objc more.
 *
 * Results:
 *	A new List struct with refCount 0 is returned. If some failure
 *	prevents this then NULL is returned, and an error message is left
 *	in the interp result, unless interp is NULL.
 *
 * Side effects:
 *	The ref counts of the elements in objv are incremented since the
 *	resulting list now refers to them.
 *
 *----------------------------------------------------------------------
 */

static List *
AttemptNewList(
    Tcl_Interp *interp,
    int objc,
    Tcl_Obj *const objv[])
{
    List *listRepPtr = NewListIntRep(objc, objv, 0);

    if (interp != NULL && listRepPtr == NULL) {
	if (objc > LIST_MAX) {
	    Tcl_SetObjResult(interp, Tcl_ObjPrintf(
		    "max length of a Tcl list (%d elements) exceeded",
		    LIST_MAX));
	} else {
	    Tcl_SetObjResult(interp, Tcl_ObjPrintf(
		    "list creation failed: unable to alloc %u bytes",
		    LIST_SIZE(objc)));
	}
	Tcl_SetErrorCode(interp, "TCL", "MEMORY", NULL);
    }
    return listRepPtr;
}

/*
 *----------------------------------------------------------------------
 *
 * Tcl_NewListObj --
 *
 *	This function is normally called when not debugging: i.e., when
 *	TCL_MEM_DEBUG is not defined. It creates a new list object from an
 *	(objc,objv) array: that is, each of the objc elements of the array
 *	referenced by objv is inserted as an element into a new Tcl object.
 *
 *	When TCL_MEM_DEBUG is defined, this function just returns the result
 *	of calling the debugging version Tcl_DbNewListObj.
 *
 * Results:
 *	A new list object is returned that is initialized from the object
 *	pointers in objv. If objc is less than or equal to zero, an empty
 *	object is returned. The new object's string representation is left
 *	NULL. The resulting new list object has ref count 0.
 *
 * Side effects:
 *	The ref counts of the elements in objv are incremented since the
 *	resulting list now refers to them.
 *
 *----------------------------------------------------------------------
 */

#ifdef TCL_MEM_DEBUG
#undef Tcl_NewListObj

Tcl_Obj *
Tcl_NewListObj(
    int objc,			/* Count of objects referenced by objv. */
    Tcl_Obj *const objv[])	/* An array of pointers to Tcl objects. */
{
    return Tcl_DbNewListObj(objc, objv, "unknown", 0);
}

#else /* if not TCL_MEM_DEBUG */

Tcl_Obj *
Tcl_NewListObj(
    int objc,			/* Count of objects referenced by objv. */
    Tcl_Obj *const objv[])	/* An array of pointers to Tcl objects. */
{
    List *listRepPtr;
    Tcl_Obj *listPtr;

    TclNewObj(listPtr);

    if (objc <= 0) {
	return listPtr;
    }

    /*
     * Create the internal rep.
     */

    listRepPtr = NewListIntRep(objc, objv, 1);

    /*
     * Now create the object.
     */

    TclInvalidateStringRep(listPtr);
    ListSetIntRep(listPtr, listRepPtr);
    return listPtr;
}
#endif /* if TCL_MEM_DEBUG */

/*
 *----------------------------------------------------------------------
 *
 * Tcl_DbNewListObj --
 *
 *	This function is normally called when debugging: i.e., when
 *	TCL_MEM_DEBUG is defined. It creates new list objects. It is the same
 *	as the Tcl_NewListObj function above except that it calls
 *	Tcl_DbCkalloc directly with the file name and line number from its
 *	caller. This simplifies debugging since then the [memory active]
 *	command will report the correct file name and line number when
 *	reporting objects that haven't been freed.
 *
 *	When TCL_MEM_DEBUG is not defined, this function just returns the
 *	result of calling Tcl_NewListObj.
 *
 * Results:
 *	A new list object is returned that is initialized from the object
 *	pointers in objv. If objc is less than or equal to zero, an empty
 *	object is returned. The new object's string representation is left
 *	NULL. The new list object has ref count 0.
 *
 * Side effects:
 *	The ref counts of the elements in objv are incremented since the
 *	resulting list now refers to them.
 *
 *----------------------------------------------------------------------
 */

#ifdef TCL_MEM_DEBUG

Tcl_Obj *
Tcl_DbNewListObj(
    int objc,			/* Count of objects referenced by objv. */
    Tcl_Obj *const objv[],	/* An array of pointers to Tcl objects. */
    const char *file,		/* The name of the source file calling this
				 * function; used for debugging. */
    int line)			/* Line number in the source file; used for
				 * debugging. */
{
    Tcl_Obj *listPtr;
    List *listRepPtr;

    TclDbNewObj(listPtr, file, line);

    if (objc <= 0) {
	return listPtr;
    }

    /*
     * Create the internal rep.
     */

    listRepPtr = NewListIntRep(objc, objv, 1);

    /*
     * Now create the object.
     */

    TclInvalidateStringRep(listPtr);
    ListSetIntRep(listPtr, listRepPtr);

    return listPtr;
}

#else /* if not TCL_MEM_DEBUG */

Tcl_Obj *
Tcl_DbNewListObj(
    int objc,			/* Count of objects referenced by objv. */
    Tcl_Obj *const objv[],	/* An array of pointers to Tcl objects. */
    const char *file,		/* The name of the source file calling this
				 * function; used for debugging. */
    int line)			/* Line number in the source file; used for
				 * debugging. */
{
    return Tcl_NewListObj(objc, objv);
}
#endif /* TCL_MEM_DEBUG */

/*
 *----------------------------------------------------------------------
 *
 * Tcl_SetListObj --
 *
 *	Modify an object to be a list containing each of the objc elements of
 *	the object array referenced by objv.
 *
 * Results:
 *	None.
 *
 * Side effects:
 *	The object is made a list object and is initialized from the object
 *	pointers in objv. If objc is less than or equal to zero, an empty
 *	object is returned. The new object's string representation is left
 *	NULL. The ref counts of the elements in objv are incremented since the
 *	list now refers to them. The object's old string and internal
 *	representations are freed and its type is set NULL.
 *
 *----------------------------------------------------------------------
 */

void
Tcl_SetListObj(
    Tcl_Obj *objPtr,		/* Object whose internal rep to init. */
    int objc,			/* Count of objects referenced by objv. */
    Tcl_Obj *const objv[])	/* An array of pointers to Tcl objects. */
{
    List *listRepPtr;

    if (Tcl_IsShared(objPtr)) {
	Tcl_Panic("%s called with shared object", "Tcl_SetListObj");
    }

    /*
     * Free any old string rep and any internal rep for the old type.
     */

    TclFreeIntRep(objPtr);
    TclInvalidateStringRep(objPtr);

    /*
     * Set the object's type to "list" and initialize the internal rep.
     * However, if there are no elements to put in the list, just give the
     * object an empty string rep and a NULL type.
     */

    if (objc > 0) {
	listRepPtr = NewListIntRep(objc, objv, 1);
	ListSetIntRep(objPtr, listRepPtr);
    } else {
	objPtr->bytes = &tclEmptyString;
	objPtr->length = 0;
    }
}

/*
 *----------------------------------------------------------------------
 *
 * TclListObjCopy --
 *
 *	Makes a "pure list" copy of a list value. This provides for the C
 *	level a counterpart of the [lrange $list 0 end] command, while using
 *	internals details to be as efficient as possible.
 *
 * Results:
 *	Normally returns a pointer to a new Tcl_Obj, that contains the same
 *	list value as *listPtr does. The returned Tcl_Obj has a refCount of
 *	zero. If *listPtr does not hold a list, NULL is returned, and if
 *	interp is non-NULL, an error message is recorded there.
 *
 * Side effects:
 *	None.
 *
 *----------------------------------------------------------------------
 */

Tcl_Obj *
TclListObjCopy(
    Tcl_Interp *interp,		/* Used to report errors if not NULL. */
    Tcl_Obj *listPtr)		/* List object for which an element array is
				 * to be returned. */
{
    Tcl_Obj *copyPtr;

    if (listPtr->typePtr != &tclListType) {
	if (SetListFromAny(interp, listPtr) != TCL_OK) {
	    return NULL;
	}
    }

    TclNewObj(copyPtr);
    if (ListRepPtr(listPtr)->elemCount > 0) {
	TclInvalidateStringRep(copyPtr);
    }
    DupListInternalRep(listPtr, copyPtr);
    return copyPtr;
}

/*
 *----------------------------------------------------------------------
 *
 * Tcl_ListObjGetElements --
 *
 *	This function returns an (objc,objv) array of the elements in a list
 *	object.
 *
 * Results:
 *	The return value is normally TCL_OK; in this case *objcPtr is set to
 *	the count of list elements and *objvPtr is set to a pointer to an
 *	array of (*objcPtr) pointers to each list element. If listPtr does not
 *	refer to a list object and the object can not be converted to one,
 *	TCL_ERROR is returned and an error message will be left in the
 *	interpreter's result if interp is not NULL.
 *
 *	The objects referenced by the returned array should be treated as
 *	readonly and their ref counts are _not_ incremented; the caller must
 *	do that if it holds on to a reference. Furthermore, the pointer and
 *	length returned by this function may change as soon as any function is
 *	called on the list object; be careful about retaining the pointer in a
 *	local data structure.
 *
 * Side effects:
 *	The possible conversion of the object referenced by listPtr
 *	to a list object.
 *
 *----------------------------------------------------------------------
 */

int
Tcl_ListObjGetElements(
    Tcl_Interp *interp,		/* Used to report errors if not NULL. */
    register Tcl_Obj *listPtr,	/* List object for which an element array is
				 * to be returned. */
    int *objcPtr,		/* Where to store the count of objects
				 * referenced by objv. */
    Tcl_Obj ***objvPtr)		/* Where to store the pointer to an array of
				 * pointers to the list's objects. */
{
    register List *listRepPtr;

    if (listPtr->typePtr != &tclListType) {
	int result;

<<<<<<< HEAD
	if (listPtr->bytes && !listPtr->bytes[0]) {
=======
	if (listPtr->bytes == &tclEmptyString) {
>>>>>>> e36728bf
	    *objcPtr = 0;
	    *objvPtr = NULL;
	    return TCL_OK;
	}
	result = SetListFromAny(interp, listPtr);
	if (result != TCL_OK) {
	    return result;
	}
    }
    listRepPtr = ListRepPtr(listPtr);
    *objcPtr = listRepPtr->elemCount;
    *objvPtr = &listRepPtr->elements;
    return TCL_OK;
}

/*
 *----------------------------------------------------------------------
 *
 * Tcl_ListObjAppendList --
 *
 *	This function appends the elements in the list value referenced by
 *	elemListPtr to the list value referenced by listPtr.
 *
 * Results:
 *	The return value is normally TCL_OK. If listPtr or elemListPtr do not
 *	refer to list values, TCL_ERROR is returned and an error message is
 *	left in the interpreter's result if interp is not NULL.
 *
 * Side effects:
 *	The reference counts of the elements in elemListPtr are incremented
 *	since the list now refers to them. listPtr and elemListPtr are
 *	converted, if necessary, to list objects. Also, appending the new
 *	elements may cause listObj's array of element pointers to grow.
 *	listPtr's old string representation, if any, is invalidated.
 *
 *----------------------------------------------------------------------
 */

int
Tcl_ListObjAppendList(
    Tcl_Interp *interp,		/* Used to report errors if not NULL. */
    register Tcl_Obj *listPtr,	/* List object to append elements to. */
    Tcl_Obj *elemListPtr)	/* List obj with elements to append. */
{
    int objc;
    Tcl_Obj **objv;

    if (Tcl_IsShared(listPtr)) {
	Tcl_Panic("%s called with shared object", "Tcl_ListObjAppendList");
    }

    /*
     * Pull the elements to append from elemListPtr.
     */

    if (TCL_OK != TclListObjGetElements(interp, elemListPtr, &objc, &objv)) {
	return TCL_ERROR;
    }

    /*
     * Insert the new elements starting after the lists's last element.
     * Delete zero existing elements.
     */

    return Tcl_ListObjReplace(interp, listPtr, LIST_MAX, 0, objc, objv);
}

/*
 *----------------------------------------------------------------------
 *
 * Tcl_ListObjAppendElement --
 *
 *	This function is a special purpose version of Tcl_ListObjAppendList:
 *	it appends a single object referenced by objPtr to the list object
 *	referenced by listPtr. If listPtr is not already a list object, an
 *	attempt will be made to convert it to one.
 *
 * Results:
 *	The return value is normally TCL_OK; in this case objPtr is added to
 *	the end of listPtr's list. If listPtr does not refer to a list object
 *	and the object can not be converted to one, TCL_ERROR is returned and
 *	an error message will be left in the interpreter's result if interp is
 *	not NULL.
 *
 * Side effects:
 *	The ref count of objPtr is incremented since the list now refers to
 *	it. listPtr will be converted, if necessary, to a list object. Also,
 *	appending the new element may cause listObj's array of element
 *	pointers to grow. listPtr's old string representation, if any, is
 *	invalidated.
 *
 *----------------------------------------------------------------------
 */

int
Tcl_ListObjAppendElement(
    Tcl_Interp *interp,		/* Used to report errors if not NULL. */
    Tcl_Obj *listPtr,		/* List object to append objPtr to. */
    Tcl_Obj *objPtr)		/* Object to append to listPtr's list. */
{
    register List *listRepPtr, *newPtr = NULL;
    int numElems, numRequired, needGrow, isShared, attempt;

    if (Tcl_IsShared(listPtr)) {
	Tcl_Panic("%s called with shared object", "Tcl_ListObjAppendElement");
    }
    if (listPtr->typePtr != &tclListType) {
	int result;

<<<<<<< HEAD
	if (listPtr->bytes && !listPtr->bytes[0]) {
=======
	if (listPtr->bytes == &tclEmptyString) {
>>>>>>> e36728bf
	    Tcl_SetListObj(listPtr, 1, &objPtr);
	    return TCL_OK;
	}
	result = SetListFromAny(interp, listPtr);
	if (result != TCL_OK) {
	    return result;
	}
    }

    listRepPtr = ListRepPtr(listPtr);
    numElems = listRepPtr->elemCount;
    numRequired = numElems + 1 ;
    needGrow = (numRequired > listRepPtr->maxElemCount);
    isShared = (listRepPtr->refCount > 1);

    if (numRequired > LIST_MAX) {
	if (interp != NULL) {
	    Tcl_SetObjResult(interp, Tcl_ObjPrintf(
		    "max length of a Tcl list (%d elements) exceeded",
		    LIST_MAX));
	    Tcl_SetErrorCode(interp, "TCL", "MEMORY", NULL);
	}
	return TCL_ERROR;
    }

    if (needGrow && !isShared) {
	/*
	 * Need to grow + unshared intrep => try to realloc
	 */

	attempt = 2 * numRequired;
	if (attempt <= LIST_MAX) {
	    newPtr = attemptckrealloc(listRepPtr, LIST_SIZE(attempt));
	}
	if (newPtr == NULL) {
	    attempt = numRequired + 1 + TCL_MIN_ELEMENT_GROWTH;
	    if (attempt > LIST_MAX) {
		attempt = LIST_MAX;
	    }
	    newPtr = attemptckrealloc(listRepPtr, LIST_SIZE(attempt));
	}
	if (newPtr == NULL) {
	    attempt = numRequired;
	    newPtr = attemptckrealloc(listRepPtr, LIST_SIZE(attempt));
	}
	if (newPtr) {
	    listRepPtr = newPtr;
	    listRepPtr->maxElemCount = attempt;
	    needGrow = 0;
	}
    }
    if (isShared || needGrow) {
	Tcl_Obj **dst, **src = &listRepPtr->elements;

	/*
	 * Either we have a shared intrep and we must copy to write, or we
	 * need to grow and realloc attempts failed.  Attempt intrep copy.
	 */

	attempt = 2 * numRequired;
	newPtr = AttemptNewList(NULL, attempt, NULL);
	if (newPtr == NULL) {
	    attempt = numRequired + 1 + TCL_MIN_ELEMENT_GROWTH;
	    if (attempt > LIST_MAX) {
		attempt = LIST_MAX;
	    }
	    newPtr = AttemptNewList(NULL, attempt, NULL);
	}
	if (newPtr == NULL) {
	    attempt = numRequired;
	    newPtr = AttemptNewList(interp, attempt, NULL);
	}
	if (newPtr == NULL) {
	    /*
	     * All growth attempts failed; throw the error.
	     */

	    return TCL_ERROR;
	}

	dst = &newPtr->elements;
	newPtr->refCount++;
	newPtr->canonicalFlag = listRepPtr->canonicalFlag;
	newPtr->elemCount = listRepPtr->elemCount;

	if (isShared) {
	    /*
	     * The original intrep must remain undisturbed.  Copy into the new
	     * one and bump refcounts
	     */
	    while (numElems--) {
		*dst = *src++;
		Tcl_IncrRefCount(*dst++);
	    }
	    listRepPtr->refCount--;
	} else {
	    /*
	     * Old intrep to be freed, re-use refCounts.
	     */

	    memcpy(dst, src, (size_t) numElems * sizeof(Tcl_Obj *));
	    ckfree(listRepPtr);
	}
	listRepPtr = newPtr;
    }
    listPtr->internalRep.twoPtrValue.ptr1 = listRepPtr;

    /*
     * Add objPtr to the end of listPtr's array of element pointers. Increment
     * the ref count for the (now shared) objPtr.
     */

    *(&listRepPtr->elements + listRepPtr->elemCount) = objPtr;
    Tcl_IncrRefCount(objPtr);
    listRepPtr->elemCount++;

    /*
     * Invalidate any old string representation since the list's internal
     * representation has changed.
     */

    TclInvalidateStringRep(listPtr);
    return TCL_OK;
}

/*
 *----------------------------------------------------------------------
 *
 * Tcl_ListObjIndex --
 *
 *	This function returns a pointer to the index'th object from the list
 *	referenced by listPtr. The first element has index 0. If index is
 *	negative or greater than or equal to the number of elements in the
 *	list, a NULL is returned. If listPtr is not a list object, an attempt
 *	will be made to convert it to a list.
 *
 * Results:
 *	The return value is normally TCL_OK; in this case objPtrPtr is set to
 *	the Tcl_Obj pointer for the index'th list element or NULL if index is
 *	out of range. This object should be treated as readonly and its ref
 *	count is _not_ incremented; the caller must do that if it holds on to
 *	the reference. If listPtr does not refer to a list and can't be
 *	converted to one, TCL_ERROR is returned and an error message is left
 *	in the interpreter's result if interp is not NULL.
 *
 * Side effects:
 *	listPtr will be converted, if necessary, to a list object.
 *
 *----------------------------------------------------------------------
 */

int
Tcl_ListObjIndex(
    Tcl_Interp *interp,		/* Used to report errors if not NULL. */
    register Tcl_Obj *listPtr,	/* List object to index into. */
    register int index,		/* Index of element to return. */
    Tcl_Obj **objPtrPtr)	/* The resulting Tcl_Obj* is stored here. */
{
    register List *listRepPtr;

    if (listPtr->typePtr != &tclListType) {
	int result;

<<<<<<< HEAD
	if (listPtr->bytes && !listPtr->bytes[0]) {
=======
	if (listPtr->bytes == &tclEmptyString) {
>>>>>>> e36728bf
	    *objPtrPtr = NULL;
	    return TCL_OK;
	}
	result = SetListFromAny(interp, listPtr);
	if (result != TCL_OK) {
	    return result;
	}
    }

    listRepPtr = ListRepPtr(listPtr);
    if ((index < 0) || (index >= listRepPtr->elemCount)) {
	*objPtrPtr = NULL;
    } else {
	*objPtrPtr = (&listRepPtr->elements)[index];
    }

    return TCL_OK;
}

/*
 *----------------------------------------------------------------------
 *
 * Tcl_ListObjLength --
 *
 *	This function returns the number of elements in a list object. If the
 *	object is not already a list object, an attempt will be made to
 *	convert it to one.
 *
 * Results:
 *	The return value is normally TCL_OK; in this case *intPtr will be set
 *	to the integer count of list elements. If listPtr does not refer to a
 *	list object and the object can not be converted to one, TCL_ERROR is
 *	returned and an error message will be left in the interpreter's result
 *	if interp is not NULL.
 *
 * Side effects:
 *	The possible conversion of the argument object to a list object.
 *
 *----------------------------------------------------------------------
 */

int
Tcl_ListObjLength(
    Tcl_Interp *interp,		/* Used to report errors if not NULL. */
    register Tcl_Obj *listPtr,	/* List object whose #elements to return. */
    register int *intPtr)	/* The resulting int is stored here. */
{
    register List *listRepPtr;

    if (listPtr->typePtr != &tclListType) {
	int result;

<<<<<<< HEAD
	if (listPtr->bytes && !listPtr->bytes[0]) {
=======
	if (listPtr->bytes == &tclEmptyString) {
>>>>>>> e36728bf
	    *intPtr = 0;
	    return TCL_OK;
	}
	result = SetListFromAny(interp, listPtr);
	if (result != TCL_OK) {
	    return result;
	}
    }

    listRepPtr = ListRepPtr(listPtr);
    *intPtr = listRepPtr->elemCount;
    return TCL_OK;
}

/*
 *----------------------------------------------------------------------
 *
 * Tcl_ListObjReplace --
 *
 *	This function replaces zero or more elements of the list referenced by
 *	listPtr with the objects from an (objc,objv) array. The objc elements
 *	of the array referenced by objv replace the count elements in listPtr
 *	starting at first.
 *
 *	If the argument first is zero or negative, it refers to the first
 *	element. If first is greater than or equal to the number of elements
 *	in the list, then no elements are deleted; the new elements are
 *	appended to the list. Count gives the number of elements to replace.
 *	If count is zero or negative then no elements are deleted; the new
 *	elements are simply inserted before first.
 *
 *	The argument objv refers to an array of objc pointers to the new
 *	elements to be added to listPtr in place of those that were deleted.
 *	If objv is NULL, no new elements are added. If listPtr is not a list
 *	object, an attempt will be made to convert it to one.
 *
 * Results:
 *	The return value is normally TCL_OK. If listPtr does not refer to a
 *	list object and can not be converted to one, TCL_ERROR is returned and
 *	an error message will be left in the interpreter's result if interp is
 *	not NULL.
 *
 * Side effects:
 *	The ref counts of the objc elements in objv are incremented since the
 *	resulting list now refers to them. Similarly, the ref counts for
 *	replaced objects are decremented. listPtr is converted, if necessary,
 *	to a list object. listPtr's old string representation, if any, is
 *	freed.
 *
 *----------------------------------------------------------------------
 */

int
Tcl_ListObjReplace(
    Tcl_Interp *interp,		/* Used for error reporting if not NULL. */
    Tcl_Obj *listPtr,		/* List object whose elements to replace. */
    int first,			/* Index of first element to replace. */
    int count,			/* Number of elements to replace. */
    int objc,			/* Number of objects to insert. */
    Tcl_Obj *const objv[])	/* An array of objc pointers to Tcl objects to
				 * insert. */
{
    List *listRepPtr;
    register Tcl_Obj **elemPtrs;
    int needGrow, numElems, numRequired, numAfterLast, start, i, j, isShared;

    if (Tcl_IsShared(listPtr)) {
	Tcl_Panic("%s called with shared object", "Tcl_ListObjReplace");
    }
    if (listPtr->typePtr != &tclListType) {
<<<<<<< HEAD
	if (listPtr->bytes && !listPtr->bytes[0]) {
=======
	if (listPtr->bytes == &tclEmptyString) {
>>>>>>> e36728bf
	    if (!objc) {
		return TCL_OK;
	    }
	    Tcl_SetListObj(listPtr, objc, NULL);
	} else {
	    int result = SetListFromAny(interp, listPtr);

	    if (result != TCL_OK) {
		return result;
	    }
	}
    }

    /*
     * Note that when count == 0 and objc == 0, this routine is logically a
     * no-op, removing and adding no elements to the list. However, by flowing
     * through this routine anyway, we get the important side effect that the
     * resulting listPtr is a list in canoncial form. This is important.
     * Resist any temptation to optimize this case.
     */

    listRepPtr = ListRepPtr(listPtr);
    elemPtrs = &listRepPtr->elements;
    numElems = listRepPtr->elemCount;

    if (first < 0) {
	first = 0;
    }
    if (first >= numElems) {
	first = numElems;	/* So we'll insert after last element. */
    }
    if (count < 0) {
	count = 0;
    } else if (first > INT_MAX - count /* Handle integer overflow */
	    || numElems < first+count) {

	count = numElems - first;
    }

    if (objc > LIST_MAX - (numElems - count)) {
	if (interp != NULL) {
	    Tcl_SetObjResult(interp, Tcl_ObjPrintf(
		    "max length of a Tcl list (%d elements) exceeded",
		    LIST_MAX));
	}
	return TCL_ERROR;
    }
    isShared = (listRepPtr->refCount > 1);
    numRequired = numElems - count + objc; /* Known <= LIST_MAX */
    needGrow = numRequired > listRepPtr->maxElemCount;

    for (i = 0;  i < objc;  i++) {
	Tcl_IncrRefCount(objv[i]);
    }

    if (needGrow && !isShared) {
	/* Try to use realloc */
	List *newPtr = NULL;
	int attempt = 2 * numRequired;
	if (attempt <= LIST_MAX) {
	    newPtr = attemptckrealloc(listRepPtr, LIST_SIZE(attempt));
	}
	if (newPtr == NULL) {
	    attempt = numRequired + 1 + TCL_MIN_ELEMENT_GROWTH;
	    if (attempt > LIST_MAX) {
		attempt = LIST_MAX;
	    }
	    newPtr = attemptckrealloc(listRepPtr, LIST_SIZE(attempt));
	}
	if (newPtr == NULL) {
	    attempt = numRequired;
	    newPtr = attemptckrealloc(listRepPtr, LIST_SIZE(attempt));
	}
	if (newPtr) {
	    listRepPtr = newPtr;
	    listPtr->internalRep.twoPtrValue.ptr1 = listRepPtr;
	    elemPtrs = &listRepPtr->elements;
	    listRepPtr->maxElemCount = attempt;
	    needGrow = numRequired > listRepPtr->maxElemCount;
	}
    }
    if (!needGrow && !isShared) {
	int shift;

	/*
	 * Can use the current List struct. First "delete" count elements
	 * starting at first.
	 */

	for (j = first;  j < first + count;  j++) {
	    Tcl_Obj *victimPtr = elemPtrs[j];

	    TclDecrRefCount(victimPtr);
	}

	/*
	 * Shift the elements after the last one removed to their new
	 * locations.
	 */

	start = first + count;
	numAfterLast = numElems - start;
	shift = objc - count;	/* numNewElems - numDeleted */
	if ((numAfterLast > 0) && (shift != 0)) {
	    Tcl_Obj **src = elemPtrs + start;

	    memmove(src+shift, src, (size_t) numAfterLast * sizeof(Tcl_Obj*));
	}
    } else {
	/*
	 * Cannot use the current List struct; it is shared, too small, or
	 * both. Allocate a new struct and insert elements into it.
	 */

	List *oldListRepPtr = listRepPtr;
	Tcl_Obj **oldPtrs = elemPtrs;
	int newMax;

	if (needGrow){
	    newMax = 2 * numRequired;
	} else {
	    newMax = listRepPtr->maxElemCount;
	}

	listRepPtr = AttemptNewList(NULL, newMax, NULL);
	if (listRepPtr == NULL) {
	    unsigned int limit = LIST_MAX - numRequired;
	    unsigned int extra = numRequired - numElems
		    + TCL_MIN_ELEMENT_GROWTH;
	    int growth = (int) ((extra > limit) ? limit : extra);

	    listRepPtr = AttemptNewList(NULL, numRequired + growth, NULL);
	    if (listRepPtr == NULL) {
		listRepPtr = AttemptNewList(interp, numRequired, NULL);
		if (listRepPtr == NULL) {
		    for (i = 0;  i < objc;  i++) {
			/* See bug 3598580 */
#if TCL_MAJOR_VERSION > 8
			Tcl_DecrRefCount(objv[i]);
#else
			objv[i]->refCount--;
#endif
		    }
		    return TCL_ERROR;
		}
	    }
	}

	listPtr->internalRep.twoPtrValue.ptr1 = listRepPtr;
	listRepPtr->refCount++;

	elemPtrs = &listRepPtr->elements;

	if (isShared) {
	    /*
	     * The old struct will remain in place; need new refCounts for the
	     * new List struct references. Copy over only the surviving
	     * elements.
	     */

	    for (i=0; i < first; i++) {
		elemPtrs[i] = oldPtrs[i];
		Tcl_IncrRefCount(elemPtrs[i]);
	    }
	    for (i = first + count, j = first + objc;
		    j < numRequired; i++, j++) {
		elemPtrs[j] = oldPtrs[i];
		Tcl_IncrRefCount(elemPtrs[j]);
	    }

	    oldListRepPtr->refCount--;
	} else {
	    /*
	     * The old struct will be removed; use its inherited refCounts.
	     */

	    if (first > 0) {
		memcpy(elemPtrs, oldPtrs, (size_t) first * sizeof(Tcl_Obj *));
	    }

	    /*
	     * "Delete" count elements starting at first.
	     */

	    for (j = first;  j < first + count;  j++) {
		Tcl_Obj *victimPtr = oldPtrs[j];

		TclDecrRefCount(victimPtr);
	    }

	    /*
	     * Copy the elements after the last one removed, shifted to their
	     * new locations.
	     */

	    start = first + count;
	    numAfterLast = numElems - start;
	    if (numAfterLast > 0) {
		memcpy(elemPtrs + first + objc, oldPtrs + start,
			(size_t) numAfterLast * sizeof(Tcl_Obj *));
	    }

	    ckfree(oldListRepPtr);
	}
    }

    /*
     * Insert the new elements into elemPtrs before "first".
     */

    for (i=0,j=first ; i<objc ; i++,j++) {
	elemPtrs[j] = objv[i];
    }

    /*
     * Update the count of elements.
     */

    listRepPtr->elemCount = numRequired;

    /*
     * Invalidate and free any old string representation since it no longer
     * reflects the list's internal representation.
     */

    TclInvalidateStringRep(listPtr);
    return TCL_OK;
}

/*
 *----------------------------------------------------------------------
 *
 * TclLindexList --
 *
 *	This procedure handles the 'lindex' command when objc==3.
 *
 * Results:
 *	Returns a pointer to the object extracted, or NULL if an error
 *	occurred. The returned object already includes one reference count for
 *	the pointer returned.
 *
 * Side effects:
 *	None.
 *
 * Notes:
 *	This procedure is implemented entirely as a wrapper around
 *	TclLindexFlat. All it does is reconfigure the argument format into the
 *	form required by TclLindexFlat, while taking care to manage shimmering
 *	in such a way that we tend to keep the most useful intreps and/or
 *	avoid the most expensive conversions.
 *
 *----------------------------------------------------------------------
 */

Tcl_Obj *
TclLindexList(
    Tcl_Interp *interp,		/* Tcl interpreter. */
    Tcl_Obj *listPtr,		/* List being unpacked. */
    Tcl_Obj *argPtr)		/* Index or index list. */
{

    int index;			/* Index into the list. */
    Tcl_Obj *indexListCopy;

    /*
     * Determine whether argPtr designates a list or a single index. We have
     * to be careful about the order of the checks to avoid repeated
     * shimmering; see TIP#22 and TIP#33 for the details.
     */

    if (argPtr->typePtr != &tclListType
	    && TclGetIntForIndexM(NULL , argPtr, 0, &index) == TCL_OK) {
	/*
	 * argPtr designates a single index.
	 */

	return TclLindexFlat(interp, listPtr, 1, &argPtr);
    }

    /*
     * Here we make a private copy of the index list argument to avoid any
     * shimmering issues that might invalidate the indices array below while
     * we are still using it. This is probably unnecessary. It does not appear
     * that any damaging shimmering is possible, and no test has been devised
     * to show any error when this private copy is not made. But it's cheap,
     * and it offers some future-proofing insurance in case the TclLindexFlat
     * implementation changes in some unexpected way, or some new form of
     * trace or callback permits things to happen that the current
     * implementation does not.
     */

    indexListCopy = TclListObjCopy(NULL, argPtr);
    if (indexListCopy == NULL) {
	/*
	 * argPtr designates something that is neither an index nor a
	 * well-formed list. Report the error via TclLindexFlat.
	 */

	return TclLindexFlat(interp, listPtr, 1, &argPtr);
    }

    if (indexListCopy->typePtr == &tclListType) {
	List *listRepPtr = ListRepPtr(indexListCopy);

	listPtr = TclLindexFlat(interp, listPtr, listRepPtr->elemCount,
		&listRepPtr->elements);
    } else {
	int indexCount = -1;	/* Size of the array of list indices. */
	Tcl_Obj **indices = NULL;
				/* Array of list indices. */

	Tcl_ListObjGetElements(NULL, indexListCopy, &indexCount, &indices);
	listPtr = TclLindexFlat(interp, listPtr, indexCount, indices);
    }
    Tcl_DecrRefCount(indexListCopy);
    return listPtr;
}

/*
 *----------------------------------------------------------------------
 *
 * TclLindexFlat --
 *
 *	This procedure is the core of the 'lindex' command, with all index
 *	arguments presented as a flat list.
 *
 * Results:
 *	Returns a pointer to the object extracted, or NULL if an error
 *	occurred. The returned object already includes one reference count for
 *	the pointer returned.
 *
 * Side effects:
 *	None.
 *
 * Notes:
 *	The reference count of the returned object includes one reference
 *	corresponding to the pointer returned. Thus, the calling code will
 *	usually do something like:
 *		Tcl_SetObjResult(interp, result);
 *		Tcl_DecrRefCount(result);
 *
 *----------------------------------------------------------------------
 */

Tcl_Obj *
TclLindexFlat(
    Tcl_Interp *interp,		/* Tcl interpreter. */
    Tcl_Obj *listPtr,		/* Tcl object representing the list. */
    int indexCount,		/* Count of indices. */
    Tcl_Obj *const indexArray[])/* Array of pointers to Tcl objects that
				 * represent the indices in the list. */
{
    int i;

    Tcl_IncrRefCount(listPtr);

    for (i=0 ; i<indexCount && listPtr ; i++) {
	int index, listLen = 0;
	Tcl_Obj **elemPtrs = NULL, *sublistCopy;

	/*
	 * Here we make a private copy of the current sublist, so we avoid any
	 * shimmering issues that might invalidate the elemPtr array below
	 * while we are still using it. See test lindex-8.4.
	 */

	sublistCopy = TclListObjCopy(interp, listPtr);
	Tcl_DecrRefCount(listPtr);
	listPtr = NULL;

	if (sublistCopy == NULL) {
	    /*
	     * The sublist is not a list at all => error.
	     */

	    break;
	}
	TclListObjGetElements(NULL, sublistCopy, &listLen, &elemPtrs);

	if (TclGetIntForIndexM(interp, indexArray[i], /*endValue*/ listLen-1,
		&index) == TCL_OK) {
	    if (index<0 || index>=listLen) {
		/*
		 * Index is out of range. Break out of loop with empty result.
		 * First check remaining indices for validity
		 */

		while (++i < indexCount) {
		    if (TclGetIntForIndexM(interp, indexArray[i], -1, &index)
			!= TCL_OK) {
			Tcl_DecrRefCount(sublistCopy);
			return NULL;
		    }
		}
		listPtr = Tcl_NewObj();
	    } else {
		/*
		 * Extract the pointer to the appropriate element.
		 */

		listPtr = elemPtrs[index];
	    }
	    Tcl_IncrRefCount(listPtr);
	}
	Tcl_DecrRefCount(sublistCopy);
    }

    return listPtr;
}

/*
 *----------------------------------------------------------------------
 *
 * TclLsetList --
 *
 *	Core of the 'lset' command when objc == 4. Objv[2] may be either a
 *	scalar index or a list of indices.
 *
 * Results:
 *	Returns the new value of the list variable, or NULL if there was an
 *	error. The returned object includes one reference count for the
 *	pointer returned.
 *
 * Side effects:
 *	None.
 *
 * Notes:
 *	This procedure is implemented entirely as a wrapper around
 *	TclLsetFlat. All it does is reconfigure the argument format into the
 *	form required by TclLsetFlat, while taking care to manage shimmering
 *	in such a way that we tend to keep the most useful intreps and/or
 *	avoid the most expensive conversions.
 *
 *----------------------------------------------------------------------
 */

Tcl_Obj *
TclLsetList(
    Tcl_Interp *interp,		/* Tcl interpreter. */
    Tcl_Obj *listPtr,		/* Pointer to the list being modified. */
    Tcl_Obj *indexArgPtr,	/* Index or index-list arg to 'lset'. */
    Tcl_Obj *valuePtr)		/* Value arg to 'lset'. */
{
    int indexCount = 0;		/* Number of indices in the index list. */
    Tcl_Obj **indices = NULL;	/* Vector of indices in the index list. */
    Tcl_Obj *retValuePtr;	/* Pointer to the list to be returned. */
    int index;			/* Current index in the list - discarded. */
    Tcl_Obj *indexListCopy;

    /*
     * Determine whether the index arg designates a list or a single index.
     * We have to be careful about the order of the checks to avoid repeated
     * shimmering; see TIP #22 and #23 for details.
     */

    if (indexArgPtr->typePtr != &tclListType
	    && TclGetIntForIndexM(NULL, indexArgPtr, 0, &index) == TCL_OK) {
	/*
	 * indexArgPtr designates a single index.
	 */

	return TclLsetFlat(interp, listPtr, 1, &indexArgPtr, valuePtr);

    }

    indexListCopy = TclListObjCopy(NULL, indexArgPtr);
    if (indexListCopy == NULL) {
	/*
	 * indexArgPtr designates something that is neither an index nor a
	 * well formed list. Report the error via TclLsetFlat.
	 */

	return TclLsetFlat(interp, listPtr, 1, &indexArgPtr, valuePtr);
    }
    TclListObjGetElements(NULL, indexArgPtr, &indexCount, &indices);

    /*
     * Let TclLsetFlat handle the actual lset'ting.
     */

    retValuePtr = TclLsetFlat(interp, listPtr, indexCount, indices, valuePtr);

    Tcl_DecrRefCount(indexListCopy);
    return retValuePtr;
}

/*
 *----------------------------------------------------------------------
 *
 * TclLsetFlat --
 *
 *	Core engine of the 'lset' command.
 *
 * Results:
 *	Returns the new value of the list variable, or NULL if an error
 *	occurred. The returned object includes one reference count for the
 *	pointer returned.
 *
 * Side effects:
 *	On entry, the reference count of the variable value does not reflect
 *	any references held on the stack. The first action of this function is
 *	to determine whether the object is shared, and to duplicate it if it
 *	is. The reference count of the duplicate is incremented. At this
 *	point, the reference count will be 1 for either case, so that the
 *	object will appear to be unshared.
 *
 *	If an error occurs, and the object has been duplicated, the reference
 *	count on the duplicate is decremented so that it is now 0: this
 *	dismisses any memory that was allocated by this function.
 *
 *	If no error occurs, the reference count of the original object is
 *	incremented if the object has not been duplicated, and nothing is done
 *	to a reference count of the duplicate. Now the reference count of an
 *	unduplicated object is 2 (the returned pointer, plus the one stored in
 *	the variable). The reference count of a duplicate object is 1,
 *	reflecting that the returned pointer is the only active reference. The
 *	caller is expected to store the returned value back in the variable
 *	and decrement its reference count. (INST_STORE_* does exactly this.)
 *
 *	Surgery is performed on the unshared list value to produce the result.
 *	TclLsetFlat maintains a linked list of Tcl_Obj's whose string
 *	representations must be spoilt by threading via 'ptr2' of the
 *	two-pointer internal representation. On entry to TclLsetFlat, the
 *	values of 'ptr2' are immaterial; on exit, the 'ptr2' field of any
 *	Tcl_Obj that has been modified is set to NULL.
 *
 *----------------------------------------------------------------------
 */

Tcl_Obj *
TclLsetFlat(
    Tcl_Interp *interp,		/* Tcl interpreter. */
    Tcl_Obj *listPtr,		/* Pointer to the list being modified. */
    int indexCount,		/* Number of index args. */
    Tcl_Obj *const indexArray[],
				/* Index args. */
    Tcl_Obj *valuePtr)		/* Value arg to 'lset'. */
{
    int index, result, len;
    Tcl_Obj *subListPtr, *retValuePtr, *chainPtr;

    /*
     * If there are no indices, simply return the new value.  (Without
     * indices, [lset] is a synonym for [set].
     */

    if (indexCount == 0) {
	Tcl_IncrRefCount(valuePtr);
	return valuePtr;
    }

    /*
     * If the list is shared, make a copy we can modify (copy-on-write).  We
     * use Tcl_DuplicateObj() instead of TclListObjCopy() for a few reasons:
     * 1) we have not yet confirmed listPtr is actually a list; 2) We make a
     * verbatim copy of any existing string rep, and when we combine that with
     * the delayed invalidation of string reps of modified Tcl_Obj's
     * implemented below, the outcome is that any error condition that causes
     * this routine to return NULL, will leave the string rep of listPtr and
     * all elements to be unchanged.
     */

    subListPtr = Tcl_IsShared(listPtr) ? Tcl_DuplicateObj(listPtr) : listPtr;

    /*
     * Anchor the linked list of Tcl_Obj's whose string reps must be
     * invalidated if the operation succeeds.
     */

    retValuePtr = subListPtr;
    chainPtr = NULL;
    result = TCL_OK;

    /*
     * Loop through all the index arguments, and for each one dive into the
     * appropriate sublist.
     */

    do {
	int elemCount;
	Tcl_Obj *parentList, **elemPtrs;

	/*
	 * Check for the possible error conditions...
	 */

	if (TclListObjGetElements(interp, subListPtr, &elemCount, &elemPtrs)
		!= TCL_OK) {
	    /* ...the sublist we're indexing into isn't a list at all. */
	    result = TCL_ERROR;
	    break;
	}

	/*
	 * WARNING: the macro TclGetIntForIndexM is not safe for
	 * post-increments, avoid '*indexArray++' here.
	 */

	if (TclGetIntForIndexM(interp, *indexArray, elemCount - 1, &index)
		!= TCL_OK)  {
	    /* ...the index we're trying to use isn't an index at all. */
	    result = TCL_ERROR;
	    indexArray++;
	    break;
	}
	indexArray++;

	if (index < 0 || index > elemCount) {
	    /* ...the index points outside the sublist. */
	    if (interp != NULL) {
		Tcl_SetObjResult(interp,
			Tcl_NewStringObj("list index out of range", -1));
		Tcl_SetErrorCode(interp, "TCL", "OPERATION", "LSET",
			"BADINDEX", NULL);
	    }
	    result = TCL_ERROR;
	    break;
	}

	/*
	 * No error conditions.  As long as we're not yet on the last index,
	 * determine the next sublist for the next pass through the loop, and
	 * take steps to make sure it is an unshared copy, as we intend to
	 * modify it.
	 */

	if (--indexCount) {
	    parentList = subListPtr;
	    if (index == elemCount) {
		subListPtr = Tcl_NewObj();
	    } else {
		subListPtr = elemPtrs[index];
	    }
	    if (Tcl_IsShared(subListPtr)) {
		subListPtr = Tcl_DuplicateObj(subListPtr);
	    }

	    /*
	     * Replace the original elemPtr[index] in parentList with a copy
	     * we know to be unshared.  This call will also deal with the
	     * situation where parentList shares its intrep with other
	     * Tcl_Obj's.  Dealing with the shared intrep case can cause
	     * subListPtr to become shared again, so detect that case and make
	     * and store another copy.
	     */

	    if (index == elemCount) {
		Tcl_ListObjAppendElement(NULL, parentList, subListPtr);
	    } else {
		TclListObjSetElement(NULL, parentList, index, subListPtr);
	    }
	    if (Tcl_IsShared(subListPtr)) {
		subListPtr = Tcl_DuplicateObj(subListPtr);
		TclListObjSetElement(NULL, parentList, index, subListPtr);
	    }

	    /*
	     * The TclListObjSetElement() calls do not spoil the string rep of
	     * parentList, and that's fine for now, since all we've done so
	     * far is replace a list element with an unshared copy.  The list
	     * value remains the same, so the string rep. is still valid, and
	     * unchanged, which is good because if this whole routine returns
	     * NULL, we'd like to leave no change to the value of the lset
	     * variable.  Later on, when we set valuePtr in its proper place,
	     * then all containing lists will have their values changed, and
	     * will need their string reps spoiled.  We maintain a list of all
	     * those Tcl_Obj's (via a little intrep surgery) so we can spoil
	     * them at that time.
	     */

	    parentList->internalRep.twoPtrValue.ptr2 = chainPtr;
	    chainPtr = parentList;
	}
    } while (indexCount > 0);

    /*
     * Either we've detected and error condition, and exited the loop with
     * result == TCL_ERROR, or we've successfully reached the last index, and
     * we're ready to store valuePtr.  In either case, we need to clean up our
     * string spoiling list of Tcl_Obj's.
     */

    while (chainPtr) {
	Tcl_Obj *objPtr = chainPtr;

	if (result == TCL_OK) {
	    /*
	     * We're going to store valuePtr, so spoil string reps of all
	     * containing lists.
	     */

	    TclInvalidateStringRep(objPtr);
	}

	/*
	 * Clear away our intrep surgery mess.
	 */

	chainPtr = objPtr->internalRep.twoPtrValue.ptr2;
	objPtr->internalRep.twoPtrValue.ptr2 = NULL;
    }

    if (result != TCL_OK) {
	/*
	 * Error return; message is already in interp. Clean up any excess
	 * memory.
	 */

	if (retValuePtr != listPtr) {
	    Tcl_DecrRefCount(retValuePtr);
	}
	return NULL;
    }

    /*
     * Store valuePtr in proper sublist and return. The -1 is to avoid a
     * compiler warning (not a problem because we checked that we have a
     * proper list - or something convertible to one - above).
     */

    len = -1;
    TclListObjLength(NULL, subListPtr, &len);
    if (index == len) {
	Tcl_ListObjAppendElement(NULL, subListPtr, valuePtr);
    } else {
	TclListObjSetElement(NULL, subListPtr, index, valuePtr);
    }
    TclInvalidateStringRep(subListPtr);
    Tcl_IncrRefCount(retValuePtr);
    return retValuePtr;
}

/*
 *----------------------------------------------------------------------
 *
 * TclListObjSetElement --
 *
 *	Set a single element of a list to a specified value
 *
 * Results:
 *	The return value is normally TCL_OK. If listPtr does not refer to a
 *	list object and cannot be converted to one, TCL_ERROR is returned and
 *	an error message will be left in the interpreter result if interp is
 *	not NULL. Similarly, if index designates an element outside the range
 *	[0..listLength-1], where listLength is the count of elements in the
 *	list object designated by listPtr, TCL_ERROR is returned and an error
 *	message is left in the interpreter result.
 *
 * Side effects:
 *	Tcl_Panic if listPtr designates a shared object. Otherwise, attempts
 *	to convert it to a list with a non-shared internal rep. Decrements the
 *	ref count of the object at the specified index within the list,
 *	replaces with the object designated by valuePtr, and increments the
 *	ref count of the replacement object.
 *
 *	It is the caller's responsibility to invalidate the string
 *	representation of the object.
 *
 *----------------------------------------------------------------------
 */

int
TclListObjSetElement(
    Tcl_Interp *interp,		/* Tcl interpreter; used for error reporting
				 * if not NULL. */
    Tcl_Obj *listPtr,		/* List object in which element should be
				 * stored. */
    int index,			/* Index of element to store. */
    Tcl_Obj *valuePtr)		/* Tcl object to store in the designated list
				 * element. */
{
    List *listRepPtr;		/* Internal representation of the list being
				 * modified. */
    Tcl_Obj **elemPtrs;		/* Pointers to elements of the list. */
    int elemCount;		/* Number of elements in the list. */

    /*
     * Ensure that the listPtr parameter designates an unshared list.
     */

    if (Tcl_IsShared(listPtr)) {
	Tcl_Panic("%s called with shared object", "TclListObjSetElement");
    }
    if (listPtr->typePtr != &tclListType) {
	int result;

<<<<<<< HEAD
	if (listPtr->bytes && !listPtr->bytes[0]) {
=======
	if (listPtr->bytes == &tclEmptyString) {
>>>>>>> e36728bf
	    if (interp != NULL) {
		Tcl_SetObjResult(interp,
			Tcl_NewStringObj("list index out of range", -1));
		Tcl_SetErrorCode(interp, "TCL", "OPERATION", "LSET",
			"BADINDEX", NULL);
	    }
	    return TCL_ERROR;
	}
	result = SetListFromAny(interp, listPtr);
	if (result != TCL_OK) {
	    return result;
	}
    }

    listRepPtr = ListRepPtr(listPtr);
    elemCount = listRepPtr->elemCount;

    /*
     * Ensure that the index is in bounds.
     */

    if (index<0 || index>=elemCount) {
	if (interp != NULL) {
	    Tcl_SetObjResult(interp,
		    Tcl_NewStringObj("list index out of range", -1));
	    Tcl_SetErrorCode(interp, "TCL", "OPERATION", "LSET", "BADINDEX",
		    NULL);
	}
	return TCL_ERROR;
    }

    /*
     * If the internal rep is shared, replace it with an unshared copy.
     */

    if (listRepPtr->refCount > 1) {
	Tcl_Obj **dst, **src = &listRepPtr->elements;
	List *newPtr = AttemptNewList(NULL, listRepPtr->maxElemCount, NULL);

	if (newPtr == NULL) {
	    newPtr = AttemptNewList(interp, elemCount, NULL);
	    if (newPtr == NULL) {
		return TCL_ERROR;
	    }
	}
	newPtr->refCount++;
	newPtr->elemCount = elemCount;
	newPtr->canonicalFlag = listRepPtr->canonicalFlag;

	dst = &newPtr->elements;
	while (elemCount--) {
	    *dst = *src++;
	    Tcl_IncrRefCount(*dst++);
	}

	listRepPtr->refCount--;

	listPtr->internalRep.twoPtrValue.ptr1 = listRepPtr = newPtr;
    }
    elemPtrs = &listRepPtr->elements;

    /*
     * Add a reference to the new list element.
     */

    Tcl_IncrRefCount(valuePtr);

    /*
     * Remove a reference from the old list element.
     */

    Tcl_DecrRefCount(elemPtrs[index]);

    /*
     * Stash the new object in the list.
     */

    elemPtrs[index] = valuePtr;

    return TCL_OK;
}

/*
 *----------------------------------------------------------------------
 *
 * FreeListInternalRep --
 *
 *	Deallocate the storage associated with a list object's internal
 *	representation.
 *
 * Results:
 *	None.
 *
 * Side effects:
 *	Frees listPtr's List* internal representation and sets listPtr's
 *	internalRep.twoPtrValue.ptr1 to NULL. Decrements the ref counts of all
 *	element objects, which may free them.
 *
 *----------------------------------------------------------------------
 */

static void
FreeListInternalRep(
    Tcl_Obj *listPtr)		/* List object with internal rep to free. */
{
    List *listRepPtr = ListRepPtr(listPtr);

    if (listRepPtr->refCount-- <= 1) {
	Tcl_Obj **elemPtrs = &listRepPtr->elements;
	int i, numElems = listRepPtr->elemCount;

	for (i = 0;  i < numElems;  i++) {
	    Tcl_DecrRefCount(elemPtrs[i]);
	}
	ckfree(listRepPtr);
    }

    listPtr->typePtr = NULL;
}

/*
 *----------------------------------------------------------------------
 *
 * DupListInternalRep --
 *
 *	Initialize the internal representation of a list Tcl_Obj to share the
 *	internal representation of an existing list object.
 *
 * Results:
 *	None.
 *
 * Side effects:
 *	The reference count of the List internal rep is incremented.
 *
 *----------------------------------------------------------------------
 */

static void
DupListInternalRep(
    Tcl_Obj *srcPtr,		/* Object with internal rep to copy. */
    Tcl_Obj *copyPtr)		/* Object with internal rep to set. */
{
    List *listRepPtr = ListRepPtr(srcPtr);

    ListSetIntRep(copyPtr, listRepPtr);
}

/*
 *----------------------------------------------------------------------
 *
 * SetListFromAny --
 *
 *	Attempt to generate a list internal form for the Tcl object "objPtr".
 *
 * Results:
 *	The return value is TCL_OK or TCL_ERROR. If an error occurs during
 *	conversion, an error message is left in the interpreter's result
 *	unless "interp" is NULL.
 *
 * Side effects:
 *	If no error occurs, a list is stored as "objPtr"s internal
 *	representation.
 *
 *----------------------------------------------------------------------
 */

static int
SetListFromAny(
    Tcl_Interp *interp,		/* Used for error reporting if not NULL. */
    Tcl_Obj *objPtr)		/* The object to convert. */
{
    List *listRepPtr;
    Tcl_Obj **elemPtrs;

    /*
     * Dictionaries are a special case; they have a string representation such
     * that *all* valid dictionaries are valid lists. Hence we can convert
     * more directly. Only do this when there's no existing string rep; if
     * there is, it is the string rep that's authoritative (because it could
     * describe duplicate keys).
     */

    if (objPtr->typePtr == &tclDictType && !objPtr->bytes) {
	Tcl_Obj *keyPtr, *valuePtr;
	Tcl_DictSearch search;
	int done, size;

	/*
	 * Create the new list representation. Note that we do not need to do
	 * anything with the string representation as the transformation (and
	 * the reverse back to a dictionary) are both order-preserving. Also
	 * note that since we know we've got a valid dictionary (by
	 * representation) we also know that fetching the size of the
	 * dictionary or iterating over it will not fail.
	 */

	Tcl_DictObjSize(NULL, objPtr, &size);
	listRepPtr = AttemptNewList(interp, size > 0 ? 2*size : 1, NULL);
	if (!listRepPtr) {
	    return TCL_ERROR;
	}
	listRepPtr->elemCount = 2 * size;

	/*
	 * Populate the list representation.
	 */

	elemPtrs = &listRepPtr->elements;
	Tcl_DictObjFirst(NULL, objPtr, &search, &keyPtr, &valuePtr, &done);
	while (!done) {
	    *elemPtrs++ = keyPtr;
	    *elemPtrs++ = valuePtr;
	    Tcl_IncrRefCount(keyPtr);
	    Tcl_IncrRefCount(valuePtr);
	    Tcl_DictObjNext(&search, &keyPtr, &valuePtr, &done);
	}
    } else {
	int estCount, length;
	const char *limit, *nextElem = TclGetStringFromObj(objPtr, &length);

	/*
	 * Allocate enough space to hold a (Tcl_Obj *) for each
	 * (possible) list element.
	 */

	estCount = TclMaxListLength(nextElem, length, &limit);
	estCount += (estCount == 0);	/* Smallest list struct holds 1
					 * element. */
	listRepPtr = AttemptNewList(interp, estCount, NULL);
	if (listRepPtr == NULL) {
	    return TCL_ERROR;
	}
	elemPtrs = &listRepPtr->elements;

	/*
	 * Each iteration, parse and store a list element.
	 */

	while (nextElem < limit) {
	    const char *elemStart;
	    int elemSize, literal;

	    if (TCL_OK != TclFindElement(interp, nextElem, limit - nextElem,
		    &elemStart, &nextElem, &elemSize, &literal)) {
		while (--elemPtrs >= &listRepPtr->elements) {
		    Tcl_DecrRefCount(*elemPtrs);
		}
		ckfree(listRepPtr);
		return TCL_ERROR;
	    }
	    if (elemStart == limit) {
		break;
	    }

	    /* TODO: replace panic with error on alloc failure? */
	    if (literal) {
		TclNewStringObj(*elemPtrs, elemStart, elemSize);
	    } else {
		TclNewObj(*elemPtrs);
		(*elemPtrs)->bytes = ckalloc((unsigned) elemSize + 1);
		(*elemPtrs)->length = TclCopyAndCollapse(elemSize, elemStart,
			(*elemPtrs)->bytes);
	    }

	    Tcl_IncrRefCount(*elemPtrs++);/* Since list now holds ref to it. */
	}

 	listRepPtr->elemCount = elemPtrs - &listRepPtr->elements;
    }

    /*
     * Free the old internalRep before setting the new one. We do this as late
     * as possible to allow the conversion code, in particular
     * Tcl_GetStringFromObj, to use that old internalRep.
     */

    TclFreeIntRep(objPtr);
    ListSetIntRep(objPtr, listRepPtr);
    return TCL_OK;
}

/*
 *----------------------------------------------------------------------
 *
 * UpdateStringOfList --
 *
 *	Update the string representation for a list object. Note: This
 *	function does not invalidate an existing old string rep so storage
 *	will be lost if this has not already been done.
 *
 * Results:
 *	None.
 *
 * Side effects:
 *	The object's string is set to a valid string that results from the
 *	list-to-string conversion. This string will be empty if the list has
 *	no elements. The list internal representation should not be NULL and
 *	we assume it is not NULL.
 *
 *----------------------------------------------------------------------
 */

static void
UpdateStringOfList(
    Tcl_Obj *listPtr)		/* List object with string rep to update. */
{
#   define LOCAL_SIZE 20
    int localFlags[LOCAL_SIZE], *flagPtr = NULL;
    List *listRepPtr = ListRepPtr(listPtr);
    int numElems = listRepPtr->elemCount;
    int i, length, bytesNeeded = 0;
    const char *elem;
    char *dst;
    Tcl_Obj **elemPtrs;

    /*
     * Mark the list as being canonical; although it will now have a string
     * rep, it is one we derived through proper "canonical" quoting and so
     * it's known to be free from nasties relating to [concat] and [eval].
     */

    listRepPtr->canonicalFlag = 1;

    /*
     * Handle empty list case first, so rest of the routine is simpler.
     */

    if (numElems == 0) {
	listPtr->bytes = &tclEmptyString;
	listPtr->length = 0;
	return;
    }

    /*
     * Pass 1: estimate space, gather flags.
     */

    if (numElems <= LOCAL_SIZE) {
	flagPtr = localFlags;
    } else {
	/*
	 * We know numElems <= LIST_MAX, so this is safe.
	 */

	flagPtr = ckalloc(numElems * sizeof(int));
    }
    elemPtrs = &listRepPtr->elements;
    for (i = 0; i < numElems; i++) {
	flagPtr[i] = (i ? TCL_DONT_QUOTE_HASH : 0);
	elem = TclGetStringFromObj(elemPtrs[i], &length);
	bytesNeeded += TclScanElement(elem, length, flagPtr+i);
	if (bytesNeeded < 0) {
	    Tcl_Panic("max size for a Tcl value (%d bytes) exceeded", INT_MAX);
	}
    }
    if (bytesNeeded > INT_MAX - numElems + 1) {
	Tcl_Panic("max size for a Tcl value (%d bytes) exceeded", INT_MAX);
    }
    bytesNeeded += numElems;

    /*
     * Pass 2: copy into string rep buffer.
     */

    listPtr->length = bytesNeeded - 1;
    listPtr->bytes = ckalloc(bytesNeeded);
    dst = listPtr->bytes;
    for (i = 0; i < numElems; i++) {
	flagPtr[i] |= (i ? TCL_DONT_QUOTE_HASH : 0);
	elem = TclGetStringFromObj(elemPtrs[i], &length);
	dst += TclConvertElement(elem, length, dst, flagPtr[i]);
	*dst++ = ' ';
    }
    listPtr->bytes[listPtr->length] = '\0';

    if (flagPtr != localFlags) {
	ckfree(flagPtr);
    }
}

/*
 * Local Variables:
 * mode: c
 * c-basic-offset: 4
 * fill-column: 78
 * End:
 */<|MERGE_RESOLUTION|>--- conflicted
+++ resolved
@@ -413,6 +413,7 @@
 				 * to be returned. */
 {
     Tcl_Obj *copyPtr;
+    int length;
 
     if (listPtr->typePtr != &tclListType) {
 	if (SetListFromAny(interp, listPtr) != TCL_OK) {
@@ -421,10 +422,11 @@
     }
 
     TclNewObj(copyPtr);
-    if (ListRepPtr(listPtr)->elemCount > 0) {
+    TclListObjLength(NULL, listPtr, &length);
+    if (length > 0) {
 	TclInvalidateStringRep(copyPtr);
-    }
-    DupListInternalRep(listPtr, copyPtr);
+	DupListInternalRep(listPtr, copyPtr);
+    }
     return copyPtr;
 }
 @@ -474,18 +476,14 @@
     if (listPtr->typePtr != &tclListType) {
 	int result;
 
-<<<<<<< HEAD
-	if (listPtr->bytes && !listPtr->bytes[0]) {
-=======
+	result = SetListFromAny(interp, listPtr);
+	if (result != TCL_OK) {
+	    return result;
+	}
 	if (listPtr->bytes == &tclEmptyString) {
->>>>>>> e36728bf
 	    *objcPtr = 0;
 	    *objvPtr = NULL;
 	    return TCL_OK;
-	}
-	result = SetListFromAny(interp, listPtr);
-	if (result != TCL_OK) {
-	    return result;
 	}
     }
     listRepPtr = ListRepPtr(listPtr);
@@ -590,11 +588,7 @@
     if (listPtr->typePtr != &tclListType) {
 	int result;
 
-<<<<<<< HEAD
-	if (listPtr->bytes && !listPtr->bytes[0]) {
-=======
 	if (listPtr->bytes == &tclEmptyString) {
->>>>>>> e36728bf
 	    Tcl_SetListObj(listPtr, 1, &objPtr);
 	    return TCL_OK;
 	}
@@ -759,11 +753,7 @@
     if (listPtr->typePtr != &tclListType) {
 	int result;
 
-<<<<<<< HEAD
-	if (listPtr->bytes && !listPtr->bytes[0]) {
-=======
 	if (listPtr->bytes == &tclEmptyString) {
->>>>>>> e36728bf
 	    *objPtrPtr = NULL;
 	    return TCL_OK;
 	}
@@ -817,11 +807,7 @@
     if (listPtr->typePtr != &tclListType) {
 	int result;
 
-<<<<<<< HEAD
-	if (listPtr->bytes && !listPtr->bytes[0]) {
-=======
 	if (listPtr->bytes == &tclEmptyString) {
->>>>>>> e36728bf
 	    *intPtr = 0;
 	    return TCL_OK;
 	}
@@ -893,11 +879,7 @@
 	Tcl_Panic("%s called with shared object", "Tcl_ListObjReplace");
     }
     if (listPtr->typePtr != &tclListType) {
-<<<<<<< HEAD
-	if (listPtr->bytes && !listPtr->bytes[0]) {
-=======
 	if (listPtr->bytes == &tclEmptyString) {
->>>>>>> e36728bf
 	    if (!objc) {
 		return TCL_OK;
 	    }
@@ -1689,11 +1671,7 @@
     if (listPtr->typePtr != &tclListType) {
 	int result;
 
-<<<<<<< HEAD
-	if (listPtr->bytes && !listPtr->bytes[0]) {
-=======
 	if (listPtr->bytes == &tclEmptyString) {
->>>>>>> e36728bf
 	    if (interp != NULL) {
 		Tcl_SetObjResult(interp,
 			Tcl_NewStringObj("list index out of range", -1));
@@ -1917,6 +1895,7 @@
 	int estCount, length;
 	const char *limit, *nextElem = TclGetStringFromObj(objPtr, &length);
 
+	if (length == 0) return TCL_OK;
 	/*
 	 * Allocate enough space to hold a (Tcl_Obj *) for each
 	 * (possible) list element.
