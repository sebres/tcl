/*
 * tclListObj.c --
 *
 *	This file contains functions that implement the Tcl list object type.
 *
 * Copyright © 1995-1997 Sun Microsystems, Inc.
 * Copyright © 1998 Scriptics Corporation.
 * Copyright © 2001 Kevin B. Kenny.  All rights reserved.
 *
 * See the file "license.terms" for information on usage and redistribution of
 * this file, and for a DISCLAIMER OF ALL WARRANTIES.
 */

#include "tclInt.h"
#include <assert.h>

/*
 * Prototypes for functions defined later in this file:
 */

static List *		AttemptNewList(Tcl_Interp *interp, size_t objc,
			    Tcl_Obj *const objv[]);
static List *		NewListIntRep(size_t objc, Tcl_Obj *const objv[], size_t p);
static void		DupListInternalRep(Tcl_Obj *srcPtr, Tcl_Obj *copyPtr);
static void		FreeListInternalRep(Tcl_Obj *listPtr);
static int		SetListFromAny(Tcl_Interp *interp, Tcl_Obj *objPtr);
static void		UpdateStringOfList(Tcl_Obj *listPtr);

/*
 * The structure below defines the list Tcl object type by means of functions
 * that can be invoked by generic object code.
 *
 * The internal representation of a list object is a two-pointer
 * representation. The first pointer designates a List structure that contains
 * an array of pointers to the element objects, together with integers that
 * represent the current element count and the allocated size of the array.
 * The second pointer is normally NULL; during execution of functions in this
 * file that operate on nested sublists, it is occasionally used as working
 * storage to avoid an auxiliary stack.
 */

const Tcl_ObjType tclListType = {
    "list",			/* name */
    FreeListInternalRep,	/* freeIntRepProc */
    DupListInternalRep,		/* dupIntRepProc */
    UpdateStringOfList,		/* updateStringProc */
    SetListFromAny		/* setFromAnyProc */
};

/* Macros to manipulate the List internal rep */

#define ListSetIntRep(objPtr, listRepPtr)				\
    do {								\
	Tcl_ObjInternalRep ir;						\
	ir.twoPtrValue.ptr1 = (listRepPtr);				\
	ir.twoPtrValue.ptr2 = NULL;					\
	(listRepPtr)->refCount++;					\
	Tcl_StoreInternalRep((objPtr), &tclListType, &ir);			\
    } while (0)

#define ListGetIntRep(objPtr, listRepPtr)				\
    do {								\
	const Tcl_ObjInternalRep *irPtr;					\
	irPtr = TclFetchInternalRep((objPtr), &tclListType);		\
	(listRepPtr) = irPtr ? (List *)irPtr->twoPtrValue.ptr1 : NULL;		\
    } while (0)

#define ListResetIntRep(objPtr, listRepPtr) \
    TclFetchInternalRep((objPtr), &tclListType)->twoPtrValue.ptr1 = (listRepPtr)

#ifndef TCL_MIN_ELEMENT_GROWTH
#define TCL_MIN_ELEMENT_GROWTH TCL_MIN_GROWTH/sizeof(Tcl_Obj *)
#endif

/*
 *----------------------------------------------------------------------
 *
 * NewListIntRep --
 *
 *	Creates a 'List' structure with space for 'objc' elements.  'objc' must
 *	be > 0.  If 'objv' is not NULL, The list is initialized with first
 *	'objc' values in that array.  Otherwise the list is initialized to have
 *	0 elements, with space to add 'objc' more.  Flag value 'p' indicates
 *	how to behave on failure.
 *
 * Value
 *
 *	A new 'List' structure with refCount 0. If some failure
 *	prevents this NULL is returned if 'p' is 0 , and 'Tcl_Panic'
 *	is called if it is not.
 *
 * Effect
 *
 *	The refCount of each value in 'objv' is incremented as it is added
 *	to the list.
 *
 *----------------------------------------------------------------------
 */

static List *
NewListIntRep(
    size_t objc,
    Tcl_Obj *const objv[],
    size_t p)
{
    List *listRepPtr;

    listRepPtr = (List *)Tcl_AttemptAlloc(LIST_SIZE(objc));
    if (listRepPtr == NULL) {
	if (p) {
	    Tcl_Panic("list creation failed: unable to alloc %" TCL_Z_MODIFIER "u bytes",
		    LIST_SIZE(objc));
	}
	return NULL;
    }

    listRepPtr->canonicalFlag = 0;
    listRepPtr->refCount = 0;
    listRepPtr->maxElemCount = objc;

    if (objv) {
	Tcl_Obj **elemPtrs;
	size_t i;

	listRepPtr->elemCount = objc;
	elemPtrs = listRepPtr->elements;
	for (i = 0;  i < objc;  i++) {
	    elemPtrs[i] = objv[i];
	    Tcl_IncrRefCount(elemPtrs[i]);
	}
    } else {
	listRepPtr->elemCount = 0;
    }
    return listRepPtr;
}

/*
 *----------------------------------------------------------------------
 *
 *  AttemptNewList --
 *
<<<<<<< HEAD
 *	Like NewListIntRep, but additionally sets an error message on failure.
=======
 *	Like NewListInternalRep, but additionally sets an error message on failure.
>>>>>>> c3041774
 *
 *----------------------------------------------------------------------
 */

static List *
AttemptNewList(
    Tcl_Interp *interp,
    size_t objc,
    Tcl_Obj *const objv[])
{
    List *listRepPtr = NewListIntRep(objc, objv, 0);

    if (interp != NULL && listRepPtr == NULL) {
	if (objc > LIST_MAX) {
	    Tcl_SetObjResult(interp, Tcl_ObjPrintf(
		    "max length of a Tcl list (%d elements) exceeded",
		    LIST_MAX));
	} else {
	    Tcl_SetObjResult(interp, Tcl_ObjPrintf(
		    "list creation failed: unable to alloc %" TCL_Z_MODIFIER "u bytes",
		    LIST_SIZE(objc)));
	}
	Tcl_SetErrorCode(interp, "TCL", "MEMORY", NULL);
    }
    return listRepPtr;
}

/*
 *----------------------------------------------------------------------
 *
 * Tcl_NewListObj --
 *
 *	Creates a new list object and adds values to it. When TCL_MEM_DEBUG is
 *	defined, 'Tcl_DbNewListObj' is called instead.
 *
 * Value
 *
 *	A new list 'Tcl_Obj' to which is appended values from 'objv', or if
 *	'objc' is less than or equal to zero, a list 'Tcl_Obj' having no
 *	elements.  The string representation of the new 'Tcl_Obj' is set to
 *	NULL.  The refCount of the list is 0.
 *
 * Effect
 *
 *	The refCount of each elements in 'objv' is incremented as it is added
 *	to the list.
 *
 *----------------------------------------------------------------------
 */

#ifdef TCL_MEM_DEBUG
#undef Tcl_NewListObj

Tcl_Obj *
Tcl_NewListObj(
    size_t objc,			/* Count of objects referenced by objv. */
    Tcl_Obj *const objv[])	/* An array of pointers to Tcl objects. */
{
    return Tcl_DbNewListObj(objc, objv, "unknown", 0);
}

#else /* if not TCL_MEM_DEBUG */

Tcl_Obj *
Tcl_NewListObj(
    size_t objc,			/* Count of objects referenced by objv. */
    Tcl_Obj *const objv[])	/* An array of pointers to Tcl objects. */
{
    List *listRepPtr;
    Tcl_Obj *listPtr;

    TclNewObj(listPtr);

    if (objc + 1 <= 1) {
	return listPtr;
    }

    /*
     * Create the internal rep.
     */

    listRepPtr = NewListIntRep(objc, objv, 1);

    /*
     * Now create the object.
     */

    TclInvalidateStringRep(listPtr);
    ListSetIntRep(listPtr, listRepPtr);
    return listPtr;
}
#endif /* if TCL_MEM_DEBUG */

/*
 *----------------------------------------------------------------------
 *
 *  Tcl_DbNewListObj --
<<<<<<< HEAD
 *
 *	Like 'Tcl_NewListObj', but it calls Tcl_DbCkalloc directly with the
 *	file name and line number from its caller.  This simplifies debugging
 *	since the [memory active] command will report the correct file
 *	name and line number when reporting objects that haven't been freed.
 *
=======
 *
 *	Like 'Tcl_NewListObj', but it calls Tcl_DbCkalloc directly with the
 *	file name and line number from its caller.  This simplifies debugging
 *	since the [memory active] command will report the correct file
 *	name and line number when reporting objects that haven't been freed.
 *
>>>>>>> c3041774
 *	When TCL_MEM_DEBUG is not defined, 'Tcl_NewListObj' is called instead.
 *
 *----------------------------------------------------------------------
 */

#ifdef TCL_MEM_DEBUG

Tcl_Obj *
Tcl_DbNewListObj(
    size_t objc,			/* Count of objects referenced by objv. */
    Tcl_Obj *const objv[],	/* An array of pointers to Tcl objects. */
    const char *file,		/* The name of the source file calling this
				 * function; used for debugging. */
    int line)			/* Line number in the source file; used for
				 * debugging. */
{
    Tcl_Obj *listPtr;
    List *listRepPtr;

    TclDbNewObj(listPtr, file, line);

    if (objc + 1 <= 1) {
	return listPtr;
    }

    /*
     * Create the internal rep.
     */

    listRepPtr = NewListIntRep(objc, objv, 1);

    /*
     * Now create the object.
     */

    TclInvalidateStringRep(listPtr);
    ListSetIntRep(listPtr, listRepPtr);

    return listPtr;
}

#else /* if not TCL_MEM_DEBUG */

Tcl_Obj *
Tcl_DbNewListObj(
    size_t objc,			/* Count of objects referenced by objv. */
    Tcl_Obj *const objv[],	/* An array of pointers to Tcl objects. */
    TCL_UNUSED(const char *) /*file*/,
    TCL_UNUSED(int) /*line*/)
{
    return Tcl_NewListObj(objc, objv);
}
#endif /* TCL_MEM_DEBUG */

/*
 *----------------------------------------------------------------------
 *
 * Tcl_SetListObj --
 *
 *	Like 'Tcl_NewListObj', but operates on an existing 'Tcl_Obj'instead of
 *	creating a new one.
 *
 *----------------------------------------------------------------------
 */

void
Tcl_SetListObj(
    Tcl_Obj *objPtr,		/* Object whose internal rep to init. */
    size_t objc,			/* Count of objects referenced by objv. */
    Tcl_Obj *const objv[])	/* An array of pointers to Tcl objects. */
{
    List *listRepPtr;

    if (Tcl_IsShared(objPtr)) {
	Tcl_Panic("%s called with shared object", "Tcl_SetListObj");
    }

    /*
     * Free any old string rep and any internal rep for the old type.
     */

    TclFreeInternalRep(objPtr);
    TclInvalidateStringRep(objPtr);

    /*
     * Set the object's type to "list" and initialize the internal rep.
     * However, if there are no elements to put in the list, just give the
     * object an empty string rep and a NULL type.
     */

    if (objc > 0) {
	listRepPtr = NewListIntRep(objc, objv, 1);
	ListSetIntRep(objPtr, listRepPtr);
    } else {
	Tcl_InitStringRep(objPtr, NULL, 0);
    }
}

/*
 *----------------------------------------------------------------------
 *
 * TclListObjCopy --
 *
 *	Creates a new 'Tcl_Obj' which is a pure copy of a list value. This
 *	provides for the C level a counterpart of the [lrange $list 0 end]
 *	command, while using internals details to be as efficient as possible.
 *
 * Value
 *
 *	The address of the new 'Tcl_Obj' which shares its internal
 *	representation with 'listPtr', and whose refCount is 0.  If 'listPtr'
 *	is not actually a list, the value is NULL, and an error message is left
 *	in 'interp' if it is not NULL.
 *
 * Effect
 *
 *	'listPtr' is converted to a list if it isn't one already.
 *
 *----------------------------------------------------------------------
 */

Tcl_Obj *
TclListObjCopy(
    Tcl_Interp *interp,		/* Used to report errors if not NULL. */
    Tcl_Obj *listPtr)		/* List object for which an element array is
				 * to be returned. */
{
    Tcl_Obj *copyPtr;
    List *listRepPtr;

    ListGetIntRep(listPtr, listRepPtr);
    if (NULL == listRepPtr) {
	if (SetListFromAny(interp, listPtr) != TCL_OK) {
	    return NULL;
	}
    }

    TclNewObj(copyPtr);
    TclInvalidateStringRep(copyPtr);
    DupListInternalRep(listPtr, copyPtr);
    return copyPtr;
}

/*
 *----------------------------------------------------------------------
 *
 * TclListObjRange --
 *
 *	Makes a slice of a list value.
 *      *listPtr must be known to be a valid list.
 *
 * Results:
 *	Returns a pointer to the sliced list.
 *      This may be a new object or the same object if not shared.
 *
 * Side effects:
 *	The possible conversion of the object referenced by listPtr
 *	to a list object.
 *
 *----------------------------------------------------------------------
 */

Tcl_Obj *
TclListObjRange(
    Tcl_Obj *listPtr,		/* List object to take a range from. */
    size_t fromIdx,		/* Index of first element to include. */
    size_t toIdx)			/* Index of last element to include. */
{
    Tcl_Obj **elemPtrs;
    size_t listLen;
    size_t i, newLen;
    List *listRepPtr;

    TclListObjGetElementsM(NULL, listPtr, &listLen, &elemPtrs);

    if (fromIdx == TCL_INDEX_NONE) {
	fromIdx = 0;
    }
    if (toIdx + 1 >= listLen + 1) {
	toIdx = listLen-1;
    }
    if (fromIdx + 1 > toIdx + 1) {
	Tcl_Obj *obj;
	TclNewObj(obj);
	return obj;
    }

    newLen = toIdx - fromIdx + 1;

    if (Tcl_IsShared(listPtr) ||
	    ((ListRepPtr(listPtr)->refCount > 1))) {
	return Tcl_NewListObj(newLen, &elemPtrs[fromIdx]);
    }

    /*
     * In-place is possible.
     */

    /*
     * Even if nothing below cause any changes, we still want the
     * string-canonizing effect of [lrange 0 end].
     */

    TclInvalidateStringRep(listPtr);

    /*
     * Delete elements that should not be included.
     */

    for (i = 0; i < fromIdx; i++) {
	TclDecrRefCount(elemPtrs[i]);
    }
    for (i = toIdx + 1; i < (size_t)listLen; i++) {
	TclDecrRefCount(elemPtrs[i]);
    }

    if (fromIdx > 0) {
	memmove(elemPtrs, &elemPtrs[fromIdx],
		(size_t) newLen * sizeof(Tcl_Obj*));
    }

    listRepPtr = ListRepPtr(listPtr);
    listRepPtr->elemCount = newLen;

    return listPtr;
}

/*
 *----------------------------------------------------------------------
 *
 * Tcl_ListObjGetElements --
 *
 *	Retreive the elements in a list 'Tcl_Obj'.
 *
 * Value
 *
 *	TCL_OK
 *
 *	    A count of list elements is stored, 'objcPtr', And a pointer to the
 *	    array of elements in the list is stored in 'objvPtr'.
 *
 *	    The elements accessible via 'objvPtr' should be treated as readonly
 *	    and the refCount for each object is _not_ incremented; the caller
 *	    must do that if it holds on to a reference. Furthermore, the
 *	    pointer and length returned by this function may change as soon as
 *	    any function is called on the list object. Be careful about
 *	    retaining the pointer in a local data structure.
 *
 *	TCL_ERROR
 *
 *	    'listPtr' is not a valid list. An error message is left in the
 *	    interpreter's result if 'interp' is not NULL.
 *
 * Effect
 *
 *	'listPtr' is converted to a list object if it isn't one already.
 *
 *----------------------------------------------------------------------
 */

#undef Tcl_ListObjGetElements
int
Tcl_ListObjGetElements(
    Tcl_Interp *interp,		/* Used to report errors if not NULL. */
    Tcl_Obj *listPtr,	/* List object for which an element array is
				 * to be returned. */
    size_t *objcPtr,		/* Where to store the count of objects
				 * referenced by objv. */
    Tcl_Obj ***objvPtr)		/* Where to store the pointer to an array of
				 * pointers to the list's objects. */
{
    List *listRepPtr;

    ListGetIntRep(listPtr, listRepPtr);

    if (listRepPtr == NULL) {
	int result;
<<<<<<< HEAD
	size_t length;
=======
	int length;
>>>>>>> c3041774

	(void) Tcl_GetStringFromObj(listPtr, &length);
	if (length == 0) {
	    *objcPtr = 0;
	    *objvPtr = NULL;
	    return TCL_OK;
	}
	result = SetListFromAny(interp, listPtr);
	if (result != TCL_OK) {
	    return result;
	}
	ListGetIntRep(listPtr, listRepPtr);
    }
    *objcPtr = listRepPtr->elemCount;
    *objvPtr = listRepPtr->elements;
    return TCL_OK;
}

/*
 *----------------------------------------------------------------------
 *
 * Tcl_ListObjAppendList --
 *
 *	Appends the elements of elemListPtr to those of listPtr.
 *
 * Value
 *
 *	TCL_OK
 *
 *	    Success.
 *
 *	TCL_ERROR
 *
 *	    'listPtr' or 'elemListPtr' are not valid lists.  An error
 *	    message is left in the interpreter's result if 'interp' is not NULL.
 *
 * Effect
 *
 *	The reference count of each element of 'elemListPtr' as it is added to
 *	'listPtr'. 'listPtr' and 'elemListPtr' are converted to 'tclListType'
 *	if they are not already. Appending the new elements may cause the
 *	array of element pointers in 'listObj' to grow.  If any objects are
 *	appended to 'listPtr'. Any preexisting string representation of
 *	'listPtr' is invalidated.
 *
 *----------------------------------------------------------------------
 */

int
Tcl_ListObjAppendList(
    Tcl_Interp *interp,		/* Used to report errors if not NULL. */
    Tcl_Obj *listPtr,	/* List object to append elements to. */
    Tcl_Obj *elemListPtr)	/* List obj with elements to append. */
{
    size_t objc;
    Tcl_Obj **objv;

    if (Tcl_IsShared(listPtr)) {
	Tcl_Panic("%s called with shared object", "Tcl_ListObjAppendList");
    }

    /*
     * Pull the elements to append from elemListPtr.
     */

    if (TCL_OK != TclListObjGetElementsM(interp, elemListPtr, &objc, &objv)) {
	return TCL_ERROR;
    }

    /*
     * Insert the new elements starting after the lists's last element.
     * Delete zero existing elements.
     */

    return Tcl_ListObjReplace(interp, listPtr, LIST_MAX, 0, objc, objv);
}

/*
 *----------------------------------------------------------------------
 *
 * Tcl_ListObjAppendElement --
 *
 *	Like 'Tcl_ListObjAppendList', but Appends a single value to a list.
 *
 * Value
 *
 *	TCL_OK
 *
 *	    'objPtr' is appended to the elements of 'listPtr'.
 *
 *	TCL_ERROR
 *
 *	    listPtr does not refer to a list object and the object can not be
 *	    converted to one. An error message will be left in the
 *	    interpreter's result if interp is not NULL.
 *
 * Effect
 *
 *	If 'listPtr' is not already of type 'tclListType', it is converted.
 *	The 'refCount' of 'objPtr' is incremented as it is added to 'listPtr'.
 *	Appending the new element may cause the the array of element pointers
 *	in 'listObj' to grow.  Any preexisting string representation of
 *	'listPtr' is invalidated.
 *
 *----------------------------------------------------------------------
 */

int
Tcl_ListObjAppendElement(
    Tcl_Interp *interp,		/* Used to report errors if not NULL. */
    Tcl_Obj *listPtr,		/* List object to append objPtr to. */
    Tcl_Obj *objPtr)		/* Object to append to listPtr's list. */
{
    List *listRepPtr, *newPtr = NULL;
<<<<<<< HEAD
    size_t numElems, numRequired;
=======
    int numElems, numRequired;
>>>>>>> c3041774
    int needGrow, isShared, attempt;

    if (Tcl_IsShared(listPtr)) {
	Tcl_Panic("%s called with shared object", "Tcl_ListObjAppendElement");
    }

    ListGetIntRep(listPtr, listRepPtr);
    if (listRepPtr == NULL) {
	int result;
<<<<<<< HEAD
	size_t length;
=======
	int length;
>>>>>>> c3041774

	(void) Tcl_GetStringFromObj(listPtr, &length);
	if (length == 0) {
	    Tcl_SetListObj(listPtr, 1, &objPtr);
	    return TCL_OK;
	}
	result = SetListFromAny(interp, listPtr);
	if (result != TCL_OK) {
	    return result;
	}
	ListGetIntRep(listPtr, listRepPtr);
    }

    numElems = listRepPtr->elemCount;
    numRequired = numElems + 1 ;
    needGrow = (numRequired > listRepPtr->maxElemCount);
    isShared = (listRepPtr->refCount > 1);

    if (numRequired > LIST_MAX) {
	if (interp != NULL) {
	    Tcl_SetObjResult(interp, Tcl_ObjPrintf(
		    "max length of a Tcl list (%d elements) exceeded",
		    LIST_MAX));
	    Tcl_SetErrorCode(interp, "TCL", "MEMORY", NULL);
	}
	return TCL_ERROR;
    }

    if (needGrow && !isShared) {
	/*
	 * Need to grow + unshared internalrep => try to realloc
	 */

	attempt = 2 * numRequired;
	if (attempt <= LIST_MAX) {
	    newPtr = (List *)Tcl_AttemptRealloc(listRepPtr, LIST_SIZE(attempt));
	}
	if (newPtr == NULL) {
	    attempt = numRequired + 1 + TCL_MIN_ELEMENT_GROWTH;
	    if (attempt > LIST_MAX) {
		attempt = LIST_MAX;
	    }
	    newPtr = (List *)Tcl_AttemptRealloc(listRepPtr, LIST_SIZE(attempt));
	}
	if (newPtr == NULL) {
	    attempt = numRequired;
	    newPtr = (List *)Tcl_AttemptRealloc(listRepPtr, LIST_SIZE(attempt));
	}
	if (newPtr) {
	    listRepPtr = newPtr;
	    listRepPtr->maxElemCount = attempt;
	    needGrow = 0;
	}
    }
    if (isShared || needGrow) {
	Tcl_Obj **dst, **src = listRepPtr->elements;

	/*
	 * Either we have a shared internalrep and we must copy to write, or we
	 * need to grow and realloc attempts failed.  Attempt internalrep copy.
	 */

	attempt = 2 * numRequired;
	newPtr = AttemptNewList(NULL, attempt, NULL);
	if (newPtr == NULL) {
	    attempt = numRequired + 1 + TCL_MIN_ELEMENT_GROWTH;
	    if (attempt > LIST_MAX) {
		attempt = LIST_MAX;
	    }
	    newPtr = AttemptNewList(NULL, attempt, NULL);
	}
	if (newPtr == NULL) {
	    attempt = numRequired;
	    newPtr = AttemptNewList(interp, attempt, NULL);
	}
	if (newPtr == NULL) {
	    /*
	     * All growth attempts failed; throw the error.
	     */

	    return TCL_ERROR;
	}

	dst = newPtr->elements;
	newPtr->refCount++;
	newPtr->canonicalFlag = listRepPtr->canonicalFlag;
	newPtr->elemCount = listRepPtr->elemCount;

	if (isShared) {
	    /*
	     * The original internalrep must remain undisturbed.  Copy into the new
	     * one and bump refcounts
	     */
	    while (numElems--) {
		*dst = *src++;
		Tcl_IncrRefCount(*dst++);
	    }
	    listRepPtr->refCount--;
	} else {
	    /*
	     * Old internalrep to be freed, re-use refCounts.
	     */

	    memcpy(dst, src, numElems * sizeof(Tcl_Obj *));
	    Tcl_Free(listRepPtr);
	}
	listRepPtr = newPtr;
    }
    ListResetIntRep(listPtr, listRepPtr);
    listRepPtr->refCount++;
    TclFreeInternalRep(listPtr);
    ListSetIntRep(listPtr, listRepPtr);
    listRepPtr->refCount--;

    /*
     * Add objPtr to the end of listPtr's array of element pointers. Increment
     * the ref count for the (now shared) objPtr.
     */

    listRepPtr->elements[listRepPtr->elemCount] = objPtr;
    Tcl_IncrRefCount(objPtr);
    listRepPtr->elemCount++;

    /*
     * Invalidate any old string representation since the list's internal
     * representation has changed.
     */

    TclInvalidateStringRep(listPtr);
    return TCL_OK;
}

/*
 *----------------------------------------------------------------------
 *
 * Tcl_ListObjIndex --
 *
 * 	Retrieve a pointer to the element of 'listPtr' at 'index'.  The index
 * 	of the first element is 0.
 *
 * Value
 *
 * 	TCL_OK
 *
 *	    A pointer to the element at 'index' is stored in 'objPtrPtr'.  If
 *	    'index' is out of range, NULL is stored in 'objPtrPtr'.  This
 *	    object should be treated as readonly and its 'refCount' is _not_
 *	    incremented. The caller must do that if it holds on to the
 *	    reference.
 *
 * 	TCL_ERROR
 *
 * 	    'listPtr' is not a valid list. An an error message is left in the
 * 	    interpreter's result if 'interp' is not NULL.
 *
 *  Effect
 *
 * 	If 'listPtr' is not already of type 'tclListType', it is converted.
 *
 *----------------------------------------------------------------------
 */

int
Tcl_ListObjIndex(
    Tcl_Interp *interp,		/* Used to report errors if not NULL. */
    Tcl_Obj *listPtr,	/* List object to index into. */
    size_t index,		/* Index of element to return. */
    Tcl_Obj **objPtrPtr)	/* The resulting Tcl_Obj* is stored here. */
{
    List *listRepPtr;

    ListGetIntRep(listPtr, listRepPtr);
    if (listRepPtr == NULL) {
	int result;
<<<<<<< HEAD
	size_t length;
=======
	int length;
>>>>>>> c3041774

	(void) Tcl_GetStringFromObj(listPtr, &length);
	if (length == 0) {
	    *objPtrPtr = NULL;
	    return TCL_OK;
	}
	result = SetListFromAny(interp, listPtr);
	if (result != TCL_OK) {
	    return result;
	}
	ListGetIntRep(listPtr, listRepPtr);
    }

    if (index >= listRepPtr->elemCount) {
	*objPtrPtr = NULL;
    } else {
	*objPtrPtr = listRepPtr->elements[index];
    }

    return TCL_OK;
}

/*
 *----------------------------------------------------------------------
 *
 * Tcl_ListObjLength --
 *
 * 	Retrieve the number of elements in a list.
 *
 * Value
 *
 *	TCL_OK
 *
 *	    A count of list elements is stored at the address provided by
 *	    'intPtr'. If 'listPtr' is not already of type 'tclListPtr', it is
 *	    converted.
 *
 *	TCL_ERROR
 *
 *	    'listPtr' is not a valid list.  An error message will be left in
 *	    the interpreter's result if 'interp' is not NULL.
 *
 *----------------------------------------------------------------------
 */

#undef Tcl_ListObjLength
int
Tcl_ListObjLength(
    Tcl_Interp *interp,		/* Used to report errors if not NULL. */
    Tcl_Obj *listPtr,	/* List object whose #elements to return. */
<<<<<<< HEAD
    size_t *intPtr)	/* The resulting size_t is stored here. */
=======
    int *intPtr)	/* The resulting length is stored here. */
>>>>>>> c3041774
{
    List *listRepPtr;

    ListGetIntRep(listPtr, listRepPtr);
    if (listRepPtr == NULL) {
	int result;
<<<<<<< HEAD
	size_t length;
=======
	int length;
>>>>>>> c3041774

	(void) Tcl_GetStringFromObj(listPtr, &length);
	if (length == 0) {
	    *intPtr = 0;
	    return TCL_OK;
	}
	result = SetListFromAny(interp, listPtr);
	if (result != TCL_OK) {
	    return result;
	}
	ListGetIntRep(listPtr, listRepPtr);
    }

    *intPtr = listRepPtr->elemCount;
    return TCL_OK;
}

/*
 *----------------------------------------------------------------------
 *
 * Tcl_ListObjReplace --
 *
 *	Replace values in a list.
 *
 *	If 'first' is zero or TCL_INDEX_NONE, it refers to the first element. If
 *	'first' outside the range of elements in the list, no elements are
 *	deleted.
 *
 *	If 'count' is zero or TCL_INDEX_NONE no elements are deleted, and any new
 *	elements are inserted at the beginning of the list.
 *
 * Value
 *
 *	TCL_OK
 *
 *	    The first 'objc' values of 'objv' replaced 'count' elements in 'listPtr'
 *	    starting at 'first'.  If 'objc' 0, no new elements are added.
 *
 *	TCL_ERROR
 *
 *	    'listPtr' is not a valid list.   An error message is left in the
 *	    interpreter's result if 'interp' is not NULL.
 *
 * Effect
 *
 *	If 'listPtr' is not of type 'tclListType', it is converted if possible.
 *
 *	The 'refCount' of each element appended to the list is incremented.
 *	Similarly, the 'refCount' for each replaced element is decremented.
 *
 *	If 'listPtr' is modified, any previous string representation is
 *	invalidated.
 *
 *----------------------------------------------------------------------
 */

int
Tcl_ListObjReplace(
    Tcl_Interp *interp,		/* Used for error reporting if not NULL. */
    Tcl_Obj *listPtr,		/* List object whose elements to replace. */
    size_t first,			/* Index of first element to replace. */
    size_t count,			/* Number of elements to replace. */
    size_t objc,			/* Number of objects to insert. */
    Tcl_Obj *const objv[])	/* An array of objc pointers to Tcl objects to
				 * insert. */
{
    List *listRepPtr;
    Tcl_Obj **elemPtrs;
<<<<<<< HEAD
    size_t numElems, numRequired, numAfterLast, start, i, j;
=======
    int numElems, numRequired, numAfterLast, start, i, j;
>>>>>>> c3041774
    int needGrow, isShared;

    if (Tcl_IsShared(listPtr)) {
	Tcl_Panic("%s called with shared object", "Tcl_ListObjReplace");
    }

    ListGetIntRep(listPtr, listRepPtr);
    if (listRepPtr == NULL) {
	size_t length;

	(void) Tcl_GetStringFromObj(listPtr, &length);
	if (length == 0) {
	    if (objc == 0) {
		return TCL_OK;
	    }
	    Tcl_SetListObj(listPtr, objc, NULL);
	} else {
	    int result = SetListFromAny(interp, listPtr);

	    if (result != TCL_OK) {
		return result;
	    }
	}
	ListGetIntRep(listPtr, listRepPtr);
    }

    /*
     * Note that when count == 0 and objc == 0, this routine is logically a
     * no-op, removing and adding no elements to the list. However, by flowing
     * through this routine anyway, we get the important side effect that the
     * resulting listPtr is a list in canoncial form. This is important.
     * Resist any temptation to optimize this case.
     */

    elemPtrs = listRepPtr->elements;
    numElems = listRepPtr->elemCount;

    if (first == TCL_INDEX_NONE) {
	first = 0;
    }
    if (first >= numElems) {
	first = numElems;	/* So we'll insert after last element. */
    }
    if (count == TCL_INDEX_NONE) {
	count = 0;
    } else if (count > LIST_MAX /* Handle integer overflow */
	    || numElems < first+count) {

	count = numElems - first;
    }

    isShared = (listRepPtr->refCount > 1);
    numRequired = numElems - count + objc; /* Known <= LIST_MAX */
    needGrow = numRequired > listRepPtr->maxElemCount;

    for (i = 0;  i < objc;  i++) {
	Tcl_IncrRefCount(objv[i]);
    }

    if (needGrow && !isShared) {
	/* Try to use realloc */
	List *newPtr = NULL;
	size_t attempt = 2 * numRequired;
	if (attempt <= LIST_MAX) {
	    newPtr = (List *)Tcl_AttemptRealloc(listRepPtr, LIST_SIZE(attempt));
	}
	if (newPtr == NULL) {
	    attempt = numRequired + 1 + TCL_MIN_ELEMENT_GROWTH;
	    if (attempt > LIST_MAX) {
		attempt = LIST_MAX;
	    }
	    newPtr = (List *)Tcl_AttemptRealloc(listRepPtr, LIST_SIZE(attempt));
	}
	if (newPtr == NULL) {
	    attempt = numRequired;
	    newPtr = (List *)Tcl_AttemptRealloc(listRepPtr, LIST_SIZE(attempt));
	}
	if (newPtr) {
	    listRepPtr = newPtr;
<<<<<<< HEAD
	    ListResetIntRep(listPtr, listRepPtr);
	    elemPtrs = &listRepPtr->elements;
=======
	    ListResetInternalRep(listPtr, listRepPtr);
	    elemPtrs = listRepPtr->elements;
>>>>>>> c3041774
	    listRepPtr->maxElemCount = attempt;
	    needGrow = numRequired > listRepPtr->maxElemCount;
	}
    }
    if (!needGrow && !isShared) {
	int shift;

	/*
	 * Can use the current List struct. First "delete" count elements
	 * starting at first.
	 */

	for (j = first;  j < first + count;  j++) {
	    Tcl_Obj *victimPtr = elemPtrs[j];

	    TclDecrRefCount(victimPtr);
	}

	/*
	 * Shift the elements after the last one removed to their new
	 * locations.
	 */

	start = first + count;
	numAfterLast = numElems - start;
	shift = objc - count;	/* numNewElems - numDeleted */
	if ((numAfterLast > 0) && (shift != 0)) {
	    Tcl_Obj **src = elemPtrs + start;

	    memmove(src+shift, src, numAfterLast * sizeof(Tcl_Obj*));
	}
    } else {
	/*
	 * Cannot use the current List struct; it is shared, too small, or
	 * both. Allocate a new struct and insert elements into it.
	 */

	List *oldListRepPtr = listRepPtr;
	Tcl_Obj **oldPtrs = elemPtrs;
	int newMax;

	if (needGrow) {
	    newMax = 2 * numRequired;
	} else {
	    newMax = listRepPtr->maxElemCount;
	}

	listRepPtr = AttemptNewList(NULL, newMax, NULL);
	if (listRepPtr == NULL) {
	    unsigned int limit = LIST_MAX - numRequired;
	    unsigned int extra = numRequired - numElems
		    + TCL_MIN_ELEMENT_GROWTH;
	    int growth = (int) ((extra > limit) ? limit : extra);

	    listRepPtr = AttemptNewList(NULL, numRequired + growth, NULL);
	    if (listRepPtr == NULL) {
		listRepPtr = AttemptNewList(interp, numRequired, NULL);
		if (listRepPtr == NULL) {
		    for (i = 0;  i < objc;  i++) {
			/* See bug 3598580 */
			Tcl_DecrRefCount(objv[i]);
		    }
		    return TCL_ERROR;
		}
	    }
	}

	ListResetIntRep(listPtr, listRepPtr);
	listRepPtr->refCount++;

	elemPtrs = listRepPtr->elements;

	if (isShared) {
	    /*
	     * The old struct will remain in place; need new refCounts for the
	     * new List struct references. Copy over only the surviving
	     * elements.
	     */

	    for (i=0; i < first; i++) {
		elemPtrs[i] = oldPtrs[i];
		Tcl_IncrRefCount(elemPtrs[i]);
	    }
	    for (i = first + count, j = first + objc;
		    j < numRequired; i++, j++) {
		elemPtrs[j] = oldPtrs[i];
		Tcl_IncrRefCount(elemPtrs[j]);
	    }

	    oldListRepPtr->refCount--;
	} else {
	    /*
	     * The old struct will be removed; use its inherited refCounts.
	     */

	    if (first > 0) {
		memcpy(elemPtrs, oldPtrs, first * sizeof(Tcl_Obj *));
	    }

	    /*
	     * "Delete" count elements starting at first.
	     */

	    for (j = first;  j < first + count;  j++) {
		Tcl_Obj *victimPtr = oldPtrs[j];

		TclDecrRefCount(victimPtr);
	    }

	    /*
	     * Copy the elements after the last one removed, shifted to their
	     * new locations.
	     */

	    start = first + count;
	    numAfterLast = numElems - start;
	    if (numAfterLast > 0) {
		memcpy(elemPtrs + first + objc, oldPtrs + start,
			(size_t) numAfterLast * sizeof(Tcl_Obj *));
	    }

	    Tcl_Free(oldListRepPtr);
	}
    }

    /*
     * Insert the new elements into elemPtrs before "first".
     */

    for (i=0,j=first ; i<objc ; i++,j++) {
	elemPtrs[j] = objv[i];
    }

    /*
     * Update the count of elements.
     */

    listRepPtr->elemCount = numRequired;

    /*
     * Invalidate and free any old representations that may not agree
     * with the revised list's internal representation.
     */

    listRepPtr->refCount++;
    TclFreeInternalRep(listPtr);
    ListSetIntRep(listPtr, listRepPtr);
    listRepPtr->refCount--;

    TclInvalidateStringRep(listPtr);
    return TCL_OK;
}

/*
 *----------------------------------------------------------------------
 *
 * TclLindexList --
 *
 *	Implements the 'lindex' command when objc==3.
 *
 *	Implemented entirely as a wrapper around 'TclLindexFlat'. Reconfigures
 *	the argument format into required form while taking care to manage
 *	shimmering so as to tend to keep the most useful internalreps
 *	and/or avoid the most expensive conversions.
 *
 * Value
<<<<<<< HEAD
 *
 *	A pointer to the specified element, with its 'refCount' incremented, or
 *	NULL if an error occurred.
 *
=======
 *
 *	A pointer to the specified element, with its 'refCount' incremented, or
 *	NULL if an error occurred.
 *
>>>>>>> c3041774
 * Notes
 *
 *----------------------------------------------------------------------
 */

Tcl_Obj *
TclLindexList(
    Tcl_Interp *interp,		/* Tcl interpreter. */
    Tcl_Obj *listPtr,		/* List being unpacked. */
    Tcl_Obj *argPtr)		/* Index or index list. */
{

    size_t index;			/* Index into the list. */
    Tcl_Obj *indexListCopy;
    List *listRepPtr;

    /*
     * Determine whether argPtr designates a list or a single index. We have
     * to be careful about the order of the checks to avoid repeated
     * shimmering; see TIP#22 and TIP#33 for the details.
     */

    ListGetIntRep(argPtr, listRepPtr);
    if ((listRepPtr == NULL)
	    && TclGetIntForIndexM(NULL , argPtr, (size_t)WIDE_MAX - 1, &index) == TCL_OK) {
	/*
	 * argPtr designates a single index.
	 */

	return TclLindexFlat(interp, listPtr, 1, &argPtr);
    }

    /*
     * Here we make a private copy of the index list argument to avoid any
     * shimmering issues that might invalidate the indices array below while
     * we are still using it. This is probably unnecessary. It does not appear
     * that any damaging shimmering is possible, and no test has been devised
     * to show any error when this private copy is not made. But it's cheap,
     * and it offers some future-proofing insurance in case the TclLindexFlat
     * implementation changes in some unexpected way, or some new form of
     * trace or callback permits things to happen that the current
     * implementation does not.
     */

    indexListCopy = TclListObjCopy(NULL, argPtr);
    if (indexListCopy == NULL) {
	/*
	 * argPtr designates something that is neither an index nor a
	 * well-formed list. Report the error via TclLindexFlat.
	 */

	return TclLindexFlat(interp, listPtr, 1, &argPtr);
    }

    ListGetIntRep(indexListCopy, listRepPtr);

    assert(listRepPtr != NULL);

    listPtr = TclLindexFlat(interp, listPtr, listRepPtr->elemCount,
		listRepPtr->elements);
    Tcl_DecrRefCount(indexListCopy);
    return listPtr;
}

/*
 *----------------------------------------------------------------------
 *
 *  TclLindexFlat --
 *
 * 	The core of the 'lindex' command, with all index
 * 	arguments presented as a flat list.
 *
 *  Value
 *
 *	A pointer to the object extracted, with its 'refCount' incremented,  or
 *	NULL if an error occurred.  Thus, the calling code will usually do
 *	something like:
 *
 * 		Tcl_SetObjResult(interp, result);
 * 		Tcl_DecrRefCount(result);
 *
 *
 *----------------------------------------------------------------------
 */

Tcl_Obj *
TclLindexFlat(
    Tcl_Interp *interp,		/* Tcl interpreter. */
    Tcl_Obj *listPtr,		/* Tcl object representing the list. */
    size_t indexCount,		/* Count of indices. */
    Tcl_Obj *const indexArray[])/* Array of pointers to Tcl objects that
				 * represent the indices in the list. */
{
    size_t i;

    Tcl_IncrRefCount(listPtr);

    for (i=0 ; i<indexCount && listPtr ; i++) {
	size_t index;
	size_t listLen = 0;
	Tcl_Obj **elemPtrs = NULL, *sublistCopy;

	/*
	 * Here we make a private copy of the current sublist, so we avoid any
	 * shimmering issues that might invalidate the elemPtr array below
	 * while we are still using it. See test lindex-8.4.
	 */

	sublistCopy = TclListObjCopy(interp, listPtr);
	Tcl_DecrRefCount(listPtr);
	listPtr = NULL;

	if (sublistCopy == NULL) {
	    /*
	     * The sublist is not a list at all => error.
	     */

	    break;
	}
	TclListObjGetElementsM(NULL, sublistCopy, &listLen, &elemPtrs);

	if (TclGetIntForIndexM(interp, indexArray[i], /*endValue*/ listLen-1,
		&index) == TCL_OK) {
	    if (index >= (size_t)listLen) {
		/*
		 * Index is out of range. Break out of loop with empty result.
		 * First check remaining indices for validity
		 */

		while (++i < indexCount) {
		    if (TclGetIntForIndexM(interp, indexArray[i], (size_t)WIDE_MAX - 1, &index)
			!= TCL_OK) {
			Tcl_DecrRefCount(sublistCopy);
			return NULL;
		    }
		}
		TclNewObj(listPtr);
	    } else {
		/*
		 * Extract the pointer to the appropriate element.
		 */

		listPtr = elemPtrs[index];
	    }
	    Tcl_IncrRefCount(listPtr);
	}
	Tcl_DecrRefCount(sublistCopy);
    }

    return listPtr;
}

/*
 *----------------------------------------------------------------------
 *
 * TclLsetList --
 *
 *	The core of [lset] when objc == 4. Objv[2] may be either a
 *	scalar index or a list of indices.
 *      It also handles 'lpop' when given a NULL value.
 *
 *	Implemented entirely as a wrapper around 'TclLindexFlat', as described
 *	for 'TclLindexList'.
 *
 * Value
 *
 *	The new list, with the 'refCount' of 'valuPtr' incremented, or NULL if
 *	there was an error.
 *
 *----------------------------------------------------------------------
 */

Tcl_Obj *
TclLsetList(
    Tcl_Interp *interp,		/* Tcl interpreter. */
    Tcl_Obj *listPtr,		/* Pointer to the list being modified. */
    Tcl_Obj *indexArgPtr,	/* Index or index-list arg to 'lset'. */
    Tcl_Obj *valuePtr)		/* Value arg to 'lset' or NULL to 'lpop'. */
{
    size_t indexCount = 0;		/* Number of indices in the index list. */
    Tcl_Obj **indices = NULL;	/* Vector of indices in the index list. */
    Tcl_Obj *retValuePtr;	/* Pointer to the list to be returned. */
    size_t index;			/* Current index in the list - discarded. */
    Tcl_Obj *indexListCopy;
    List *listRepPtr;

    /*
     * Determine whether the index arg designates a list or a single index.
     * We have to be careful about the order of the checks to avoid repeated
     * shimmering; see TIP #22 and #23 for details.
     */

    ListGetIntRep(indexArgPtr, listRepPtr);
    if (listRepPtr == NULL
	    && TclGetIntForIndexM(NULL, indexArgPtr, (size_t)WIDE_MAX - 1, &index) == TCL_OK) {
	/*
	 * indexArgPtr designates a single index.
	 */

	return TclLsetFlat(interp, listPtr, 1, &indexArgPtr, valuePtr);

    }

    indexListCopy = TclListObjCopy(NULL, indexArgPtr);
    if (indexListCopy == NULL) {
	/*
	 * indexArgPtr designates something that is neither an index nor a
	 * well formed list. Report the error via TclLsetFlat.
	 */

	return TclLsetFlat(interp, listPtr, 1, &indexArgPtr, valuePtr);
    }
    TclListObjGetElementsM(NULL, indexArgPtr, &indexCount, &indices);

    /*
     * Let TclLsetFlat handle the actual lset'ting.
     */

    retValuePtr = TclLsetFlat(interp, listPtr, indexCount, indices, valuePtr);

    Tcl_DecrRefCount(indexListCopy);
    return retValuePtr;
}

/*
 *----------------------------------------------------------------------
 *
 * TclLsetFlat --
 *
 *	Core engine of the 'lset' command.
 *      It also handles 'lpop' when given a NULL value.
 *
 * Value
 *
 *	The resulting list
 *
 *	    The 'refCount' of 'valuePtr' is incremented.  If 'listPtr' was not
 *	    duplicated, its 'refCount' is incremented.  The reference count of
 *	    an unduplicated object is therefore 2 (one for the returned pointer
 *	    and one for the variable that holds it).  The reference count of a
 *	    duplicate object is 1, reflecting that result is the only active
 *	    reference. The caller is expected to store the result in the
 *	    variable and decrement its reference count. (INST_STORE_* does
 *	    exactly this.)
 *
 *	NULL
 *
 *	    An error occurred.  If 'listPtr' was duplicated, the reference
 *	    count on the duplicate is decremented so that it is 0, causing any
 *	    memory allocated by this function to be freed.
 *
 *
 * Effect
 *
 *	On entry, the reference count of 'listPtr' does not reflect any
 *	references held on the stack. The first action of this function is to
 *	determine whether 'listPtr' is shared and to create a duplicate
 *	unshared copy if it is.  The reference count of the duplicate is
 *	incremented. At this point, the reference count is 1 in either case so
 *	that the object is considered unshared.
 *
 *	The unshared list is altered directly to produce the result.
 *	'TclLsetFlat' maintains a linked list of 'Tcl_Obj' values whose string
 *	representations must be spoilt by threading via 'ptr2' of the
 *	two-pointer internal representation. On entry to 'TclLsetFlat', the
 *	values of 'ptr2' are immaterial; on exit, the 'ptr2' field of any
 *	Tcl_Obj that has been modified is set to NULL.
 *
 *----------------------------------------------------------------------
 */

Tcl_Obj *
TclLsetFlat(
    Tcl_Interp *interp,		/* Tcl interpreter. */
    Tcl_Obj *listPtr,		/* Pointer to the list being modified. */
    size_t indexCount,		/* Number of index args. */
    Tcl_Obj *const indexArray[],
				/* Index args. */
    Tcl_Obj *valuePtr)		/* Value arg to 'lset' or NULL to 'lpop'. */
{
<<<<<<< HEAD
    size_t index, len;
=======
    int index, len;
>>>>>>> c3041774
    int result;
    Tcl_Obj *subListPtr, *retValuePtr, *chainPtr;
    Tcl_ObjInternalRep *irPtr;

    /*
     * If there are no indices, simply return the new value.  (Without
     * indices, [lset] is a synonym for [set].
     * [lpop] does not use this but protect for NULL valuePtr just in case.
     */

    if (indexCount == 0) {
	if (valuePtr != NULL) {
	    Tcl_IncrRefCount(valuePtr);
	}
	return valuePtr;
    }

    /*
     * If the list is shared, make a copy we can modify (copy-on-write).  We
     * use Tcl_DuplicateObj() instead of TclListObjCopy() for a few reasons:
     * 1) we have not yet confirmed listPtr is actually a list; 2) We make a
     * verbatim copy of any existing string rep, and when we combine that with
     * the delayed invalidation of string reps of modified Tcl_Obj's
     * implemented below, the outcome is that any error condition that causes
     * this routine to return NULL, will leave the string rep of listPtr and
     * all elements to be unchanged.
     */

    subListPtr = Tcl_IsShared(listPtr) ? Tcl_DuplicateObj(listPtr) : listPtr;

    /*
     * Anchor the linked list of Tcl_Obj's whose string reps must be
     * invalidated if the operation succeeds.
     */

    retValuePtr = subListPtr;
    chainPtr = NULL;
    result = TCL_OK;

    /*
     * Loop through all the index arguments, and for each one dive into the
     * appropriate sublist.
     */

    do {
	size_t elemCount;
	Tcl_Obj *parentList, **elemPtrs;

	/*
	 * Check for the possible error conditions...
	 */

	if (TclListObjGetElementsM(interp, subListPtr, &elemCount, &elemPtrs)
		!= TCL_OK) {
	    /* ...the sublist we're indexing into isn't a list at all. */
	    result = TCL_ERROR;
	    break;
	}

	/*
	 * WARNING: the macro TclGetIntForIndexM is not safe for
	 * post-increments, avoid '*indexArray++' here.
	 */

	if (TclGetIntForIndexM(interp, *indexArray, elemCount - 1, &index)
		!= TCL_OK)  {
	    /* ...the index we're trying to use isn't an index at all. */
	    result = TCL_ERROR;
	    indexArray++;
	    break;
	}
	indexArray++;

	if (index > elemCount
		|| (valuePtr == NULL && index >= elemCount)) {
	    /* ...the index points outside the sublist. */
	    if (interp != NULL) {
		Tcl_SetObjResult(interp, Tcl_ObjPrintf(
			"index \"%s\" out of range", Tcl_GetString(indexArray[-1])));
		Tcl_SetErrorCode(interp, "TCL", "VALUE", "INDEX"
			"OUTOFRANGE", NULL);
	    }
	    result = TCL_ERROR;
	    break;
	}

	/*
	 * No error conditions.  As long as we're not yet on the last index,
	 * determine the next sublist for the next pass through the loop, and
	 * take steps to make sure it is an unshared copy, as we intend to
	 * modify it.
	 */

	if (--indexCount) {
	    parentList = subListPtr;
	    if (index == (size_t)elemCount) {
		TclNewObj(subListPtr);
	    } else {
		subListPtr = elemPtrs[index];
	    }
	    if (Tcl_IsShared(subListPtr)) {
		subListPtr = Tcl_DuplicateObj(subListPtr);
	    }

	    /*
	     * Replace the original elemPtr[index] in parentList with a copy
	     * we know to be unshared.  This call will also deal with the
	     * situation where parentList shares its internalrep with other
	     * Tcl_Obj's.  Dealing with the shared internalrep case can cause
	     * subListPtr to become shared again, so detect that case and make
	     * and store another copy.
	     */

	    if (index == (size_t)elemCount) {
		Tcl_ListObjAppendElement(NULL, parentList, subListPtr);
	    } else {
		TclListObjSetElement(NULL, parentList, index, subListPtr);
	    }
	    if (Tcl_IsShared(subListPtr)) {
		subListPtr = Tcl_DuplicateObj(subListPtr);
		TclListObjSetElement(NULL, parentList, index, subListPtr);
	    }

	    /*
	     * The TclListObjSetElement() calls do not spoil the string rep of
	     * parentList, and that's fine for now, since all we've done so
	     * far is replace a list element with an unshared copy.  The list
	     * value remains the same, so the string rep. is still valid, and
	     * unchanged, which is good because if this whole routine returns
	     * NULL, we'd like to leave no change to the value of the lset
	     * variable.  Later on, when we set valuePtr in its proper place,
	     * then all containing lists will have their values changed, and
	     * will need their string reps spoiled.  We maintain a list of all
	     * those Tcl_Obj's (via a little internalrep surgery) so we can spoil
	     * them at that time.
	     */

	    irPtr = TclFetchInternalRep(parentList, &tclListType);
	    irPtr->twoPtrValue.ptr2 = chainPtr;
	    chainPtr = parentList;
	}
    } while (indexCount > 0);

    /*
     * Either we've detected and error condition, and exited the loop with
     * result == TCL_ERROR, or we've successfully reached the last index, and
     * we're ready to store valuePtr.  In either case, we need to clean up our
     * string spoiling list of Tcl_Obj's.
     */

    while (chainPtr) {
	Tcl_Obj *objPtr = chainPtr;
	List *listRepPtr;

	/*
	 * Clear away our internalrep surgery mess.
	 */

	irPtr = TclFetchInternalRep(objPtr, &tclListType);
	listRepPtr = (List *)irPtr->twoPtrValue.ptr1;
	chainPtr = (Tcl_Obj *)irPtr->twoPtrValue.ptr2;

	if (result == TCL_OK) {

	    /*
	     * We're going to store valuePtr, so spoil string reps of all
	     * containing lists.
	     */

	    listRepPtr->refCount++;
	    TclFreeInternalRep(objPtr);
	    ListSetIntRep(objPtr, listRepPtr);
	    listRepPtr->refCount--;

	    TclInvalidateStringRep(objPtr);
	} else {
	    irPtr->twoPtrValue.ptr2 = NULL;
	}
    }

    if (result != TCL_OK) {
	/*
	 * Error return; message is already in interp. Clean up any excess
	 * memory.
	 */

	if (retValuePtr != listPtr) {
	    Tcl_DecrRefCount(retValuePtr);
	}
	return NULL;
    }

    /*
     * Store valuePtr in proper sublist and return. The TCL_INDEX_NONE is
     * to avoid a compiler warning (not a problem because we checked that
     * we have a proper list - or something convertible to one - above).
     */

    len = TCL_INDEX_NONE;
    TclListObjLengthM(NULL, subListPtr, &len);
    if (valuePtr == NULL) {
	Tcl_ListObjReplace(NULL, subListPtr, index, 1, 0, NULL);
    } else if (index == (size_t)len) {
	Tcl_ListObjAppendElement(NULL, subListPtr, valuePtr);
    } else {
	TclListObjSetElement(NULL, subListPtr, index, valuePtr);
	TclInvalidateStringRep(subListPtr);
    }
    Tcl_IncrRefCount(retValuePtr);
    return retValuePtr;
}

/*
 *----------------------------------------------------------------------
 *
 * TclListObjSetElement --
 *
 *	Set a single element of a list to a specified value.
 *
 *	It is the caller's responsibility to invalidate the string
 *	representation of the 'listPtr'.
 *
 * Value
 *
 * 	TCL_OK
 *
 *	    Success.
 *
 *	TCL_ERROR
 *
 *	    'listPtr' does not refer to a list object and cannot be converted
 *	    to one.  An error message will be left in the interpreter result if
 *	    interp is not NULL.
 *
 *	TCL_ERROR
 *
 *	    An index designates an element outside the range [0..listLength-1],
 *	    where 'listLength' is the count of elements in the list object
 *	    designated by 'listPtr'.  An error message is left in the
 *	    interpreter result.
 *
 * Effect
 *
 *	If 'listPtr' designates a shared object, 'Tcl_Panic' is called.  If
 *	'listPtr' is not already of type 'tclListType', it is converted and the
 *	internal representation is unshared. The 'refCount' of the element at
 *	'index' is decremented and replaced in the list with the 'valuePtr',
 *	whose 'refCount' in turn is incremented.
 *
 *
 *----------------------------------------------------------------------
 */

int
TclListObjSetElement(
    Tcl_Interp *interp,		/* Tcl interpreter; used for error reporting
				 * if not NULL. */
    Tcl_Obj *listPtr,		/* List object in which element should be
				 * stored. */
    size_t index,			/* Index of element to store. */
    Tcl_Obj *valuePtr)		/* Tcl object to store in the designated list
				 * element. */
{
    List *listRepPtr;		/* Internal representation of the list being
				 * modified. */
    Tcl_Obj **elemPtrs;		/* Pointers to elements of the list. */
    size_t elemCount;		/* Number of elements in the list. */

    /*
     * Ensure that the listPtr parameter designates an unshared list.
     */

    if (Tcl_IsShared(listPtr)) {
	Tcl_Panic("%s called with shared object", "TclListObjSetElement");
    }

    ListGetIntRep(listPtr, listRepPtr);
    if (listRepPtr == NULL) {
	int result;
<<<<<<< HEAD
	size_t length;
=======
	int length;
>>>>>>> c3041774

	(void) Tcl_GetStringFromObj(listPtr, &length);
	if (length == 0) {
	    if (interp != NULL) {
		Tcl_SetObjResult(interp, Tcl_ObjPrintf(
			"index \"%" TCL_Z_MODIFIER "u\" out of range", index));
		Tcl_SetErrorCode(interp, "TCL", "VALUE", "INDEX",
			"OUTOFRANGE", NULL);
	    }
	    return TCL_ERROR;
	}
	result = SetListFromAny(interp, listPtr);
	if (result != TCL_OK) {
	    return result;
	}
	ListGetIntRep(listPtr, listRepPtr);
    }

    elemCount = listRepPtr->elemCount;

    /*
     * Ensure that the index is in bounds.
     */

    if (index>=elemCount) {
	if (interp != NULL) {
		Tcl_SetObjResult(interp, Tcl_ObjPrintf(
			"index \"%" TCL_Z_MODIFIER "u\" out of range", index));
	    Tcl_SetErrorCode(interp, "TCL", "VALUE", "INDEX",
		    "OUTOFRANGE", NULL);
	}
	return TCL_ERROR;
    }

    /*
     * If the internal rep is shared, replace it with an unshared copy.
     */

    if (listRepPtr->refCount > 1) {
	Tcl_Obj **dst, **src = listRepPtr->elements;
	List *newPtr = AttemptNewList(NULL, listRepPtr->maxElemCount, NULL);

	if (newPtr == NULL) {
	    newPtr = AttemptNewList(interp, elemCount, NULL);
	    if (newPtr == NULL) {
		return TCL_ERROR;
	    }
	}
	newPtr->refCount++;
	newPtr->elemCount = elemCount;
	newPtr->canonicalFlag = listRepPtr->canonicalFlag;

	dst = newPtr->elements;
	while (elemCount--) {
	    *dst = *src++;
	    Tcl_IncrRefCount(*dst++);
	}

	listRepPtr->refCount--;

	listRepPtr = newPtr;
	ListResetIntRep(listPtr, listRepPtr);
    }
    elemPtrs = listRepPtr->elements;

    /*
     * Add a reference to the new list element.
     */

    Tcl_IncrRefCount(valuePtr);

    /*
     * Remove a reference from the old list element.
     */

    Tcl_DecrRefCount(elemPtrs[index]);

    /*
     * Stash the new object in the list.
     */

    elemPtrs[index] = valuePtr;

    /*
     * Invalidate outdated internalreps.
     */

    ListGetIntRep(listPtr, listRepPtr);
    listRepPtr->refCount++;
    TclFreeInternalRep(listPtr);
    ListSetIntRep(listPtr, listRepPtr);
    listRepPtr->refCount--;

    TclInvalidateStringRep(listPtr);

    return TCL_OK;
}

/*
 *----------------------------------------------------------------------
 *
 * FreeListInternalRep --
 *
 *	Deallocate the storage associated with the internal representation of a
 *	a list object.
 *
 * Effect
 *
 *	Frees listPtr's List* internal representation, if no longer shared.
 *	May decrement the ref counts of element objects, which may free them.
 *
 *----------------------------------------------------------------------
 */

static void
FreeListInternalRep(
    Tcl_Obj *listPtr)		/* List object with internal rep to free. */
{
    List *listRepPtr;

    ListGetIntRep(listPtr, listRepPtr);
    assert(listRepPtr != NULL);

    if (listRepPtr->refCount-- <= 1) {
	Tcl_Obj **elemPtrs = listRepPtr->elements;
	int i, numElems = listRepPtr->elemCount;

	for (i = 0;  i < numElems;  i++) {
	    Tcl_DecrRefCount(elemPtrs[i]);
	}
	Tcl_Free(listRepPtr);
    }
}

/*
 *----------------------------------------------------------------------
 *
 * DupListInternalRep --
 *
 *	Initialize the internal representation of a list 'Tcl_Obj' to share the
 *	internal representation of an existing list object.
 *
 * Effect
 *
 *	The 'refCount' of the List internal rep is incremented.
 *
 *----------------------------------------------------------------------
 */

static void
DupListInternalRep(
    Tcl_Obj *srcPtr,		/* Object with internal rep to copy. */
    Tcl_Obj *copyPtr)		/* Object with internal rep to set. */
{
    List *listRepPtr;

    ListGetIntRep(srcPtr, listRepPtr);
    assert(listRepPtr != NULL);
    ListSetIntRep(copyPtr, listRepPtr);
}

/*
 *----------------------------------------------------------------------
 *
 * SetListFromAny --
 *
 *	Convert any object to a list.
 *
 * Value
 *
 *    TCL_OK
 *
 *	Success.  The internal representation of 'objPtr' is set, and the type
 *	of 'objPtr' is 'tclListType'.
 *
 *    TCL_ERROR
 *
 *	An error occured during conversion. An error message is left in the
 *	interpreter's result if 'interp' is not NULL.
 *
 *
 *----------------------------------------------------------------------
 */

static int
SetListFromAny(
    Tcl_Interp *interp,		/* Used for error reporting if not NULL. */
    Tcl_Obj *objPtr)		/* The object to convert. */
{
    List *listRepPtr;
    Tcl_Obj **elemPtrs;

    /*
     * Dictionaries are a special case; they have a string representation such
     * that *all* valid dictionaries are valid lists. Hence we can convert
     * more directly. Only do this when there's no existing string rep; if
     * there is, it is the string rep that's authoritative (because it could
     * describe duplicate keys).
     */

    if (!TclHasStringRep(objPtr) && TclHasInternalRep(objPtr, &tclDictType)) {
	Tcl_Obj *keyPtr, *valuePtr;
	Tcl_DictSearch search;
	int done;
<<<<<<< HEAD
	size_t size;
=======
	int size;
>>>>>>> c3041774

	/*
	 * Create the new list representation. Note that we do not need to do
	 * anything with the string representation as the transformation (and
	 * the reverse back to a dictionary) are both order-preserving. Also
	 * note that since we know we've got a valid dictionary (by
	 * representation) we also know that fetching the size of the
	 * dictionary or iterating over it will not fail.
	 */

	Tcl_DictObjSize(NULL, objPtr, &size);
	listRepPtr = AttemptNewList(interp, size > 0 ? 2*size : 1, NULL);
	if (!listRepPtr) {
	    return TCL_ERROR;
	}
	listRepPtr->elemCount = 2 * size;

	/*
	 * Populate the list representation.
	 */

	elemPtrs = listRepPtr->elements;
	Tcl_DictObjFirst(NULL, objPtr, &search, &keyPtr, &valuePtr, &done);
	while (!done) {
	    *elemPtrs++ = keyPtr;
	    *elemPtrs++ = valuePtr;
	    Tcl_IncrRefCount(keyPtr);
	    Tcl_IncrRefCount(valuePtr);
	    Tcl_DictObjNext(&search, &keyPtr, &valuePtr, &done);
	}
    } else {
	size_t estCount;
	size_t length;
	const char *limit, *nextElem = Tcl_GetStringFromObj(objPtr, &length);

	/*
	 * Allocate enough space to hold a (Tcl_Obj *) for each
	 * (possible) list element.
	 */

	estCount = TclMaxListLength(nextElem, length, &limit);
	estCount += (estCount == 0);	/* Smallest list struct holds 1
					 * element. */
	listRepPtr = AttemptNewList(interp, estCount, NULL);
	if (listRepPtr == NULL) {
	    return TCL_ERROR;
	}
	elemPtrs = listRepPtr->elements;

	/*
	 * Each iteration, parse and store a list element.
	 */

	while (nextElem < limit) {
	    const char *elemStart;
	    char *check;
<<<<<<< HEAD
	    size_t elemSize;
=======
	    int elemSize;
>>>>>>> c3041774
	    int literal;

	    if (TCL_OK != TclFindElement(interp, nextElem, limit - nextElem,
		    &elemStart, &nextElem, &elemSize, &literal)) {
	    fail:
		while (--elemPtrs >= listRepPtr->elements) {
		    Tcl_DecrRefCount(*elemPtrs);
		}
		Tcl_Free(listRepPtr);
		return TCL_ERROR;
	    }
	    if (elemStart == limit) {
		break;
	    }

	    TclNewObj(*elemPtrs);
	    TclInvalidateStringRep(*elemPtrs);
	    check = Tcl_InitStringRep(*elemPtrs, literal ? elemStart : NULL,
		    elemSize);
	    if (elemSize && check == NULL) {
		if (interp) {
		    Tcl_SetObjResult(interp, Tcl_NewStringObj(
			    "cannot construct list, out of memory", -1));
		    Tcl_SetErrorCode(interp, "TCL", "MEMORY", NULL);
		}
		goto fail;
	    }
	    if (!literal) {
		Tcl_InitStringRep(*elemPtrs, NULL,
			TclCopyAndCollapse(elemSize, elemStart, check));
	    }

	    Tcl_IncrRefCount(*elemPtrs++);/* Since list now holds ref to it. */
	}

 	listRepPtr->elemCount = elemPtrs - listRepPtr->elements;
    }

    /*
     * Store the new internalRep. We do this as late
     * as possible to allow the conversion code, in particular
     * Tcl_GetStringFromObj, to use the old internalRep.
     */

    ListSetIntRep(objPtr, listRepPtr);
    return TCL_OK;
}

/*
 *----------------------------------------------------------------------
 *
 * UpdateStringOfList --
 *
 *	Update the string representation for a list object.
 *
 *	Any previously-exising string representation is not invalidated, so
 *	storage is lost if this has not been taken care of.
 *
 * Effect
 *
 *	The string representation of 'listPtr' is set to the resulting string.
 *	This string will be empty if the list has no elements. It is assumed
 *	that the list internal representation is not NULL.
 *
 *----------------------------------------------------------------------
 */

static void
UpdateStringOfList(
    Tcl_Obj *listPtr)		/* List object with string rep to update. */
{
#   define LOCAL_SIZE 64
    char localFlags[LOCAL_SIZE], *flagPtr = NULL;
    size_t numElems, i;
    size_t length, bytesNeeded = 0;
    const char *elem, *start;
    char *dst;
    Tcl_Obj **elemPtrs;
    List *listRepPtr;

    ListGetIntRep(listPtr, listRepPtr);

    assert(listRepPtr != NULL);

    numElems = listRepPtr->elemCount;

    /*
     * Mark the list as being canonical; although it will now have a string
     * rep, it is one we derived through proper "canonical" quoting and so
     * it's known to be free from nasties relating to [concat] and [eval].
     */

    listRepPtr->canonicalFlag = 1;

    /*
     * Handle empty list case first, so rest of the routine is simpler.
     */

    if (numElems == 0) {
	Tcl_InitStringRep(listPtr, NULL, 0);
	return;
    }

    /*
     * Pass 1: estimate space, gather flags.
     */

    if (numElems <= LOCAL_SIZE) {
	flagPtr = localFlags;
    } else {
	/*
	 * We know numElems <= LIST_MAX, so this is safe.
	 */

	flagPtr = (char *)Tcl_Alloc(numElems);
    }
    elemPtrs = listRepPtr->elements;
    for (i = 0; i < numElems; i++) {
	flagPtr[i] = (i ? TCL_DONT_QUOTE_HASH : 0);
	elem = Tcl_GetStringFromObj(elemPtrs[i], &length);
	bytesNeeded += TclScanElement(elem, length, flagPtr+i);
    }
    bytesNeeded += numElems - 1;

    /*
     * Pass 2: copy into string rep buffer.
     */

    start = dst = Tcl_InitStringRep(listPtr, NULL, bytesNeeded);
    TclOOM(dst, bytesNeeded);
    for (i = 0; i < numElems; i++) {
	flagPtr[i] |= (i ? TCL_DONT_QUOTE_HASH : 0);
	elem = Tcl_GetStringFromObj(elemPtrs[i], &length);
	dst += TclConvertElement(elem, length, dst, flagPtr[i]);
	*dst++ = ' ';
    }

    /* Set the string length to what was actually written, the safe choice */
    (void) Tcl_InitStringRep(listPtr, NULL, dst - 1 - start);

    if (flagPtr != localFlags) {
	Tcl_Free(flagPtr);
    }
}

/*
 * Local Variables:
 * mode: c
 * c-basic-offset: 4
 * fill-column: 78
 * End:
 */<|MERGE_RESOLUTION|>--- conflicted
+++ resolved
@@ -20,7 +20,7 @@
 
 static List *		AttemptNewList(Tcl_Interp *interp, size_t objc,
 			    Tcl_Obj *const objv[]);
-static List *		NewListIntRep(size_t objc, Tcl_Obj *const objv[], size_t p);
+static List *		NewListInternalRep(size_t objc, Tcl_Obj *const objv[], size_t p);
 static void		DupListInternalRep(Tcl_Obj *srcPtr, Tcl_Obj *copyPtr);
 static void		FreeListInternalRep(Tcl_Obj *listPtr);
 static int		SetListFromAny(Tcl_Interp *interp, Tcl_Obj *objPtr);
@@ -49,7 +49,7 @@
 
 /* Macros to manipulate the List internal rep */
 
-#define ListSetIntRep(objPtr, listRepPtr)				\
+#define ListSetInternalRep(objPtr, listRepPtr)				\
     do {								\
 	Tcl_ObjInternalRep ir;						\
 	ir.twoPtrValue.ptr1 = (listRepPtr);				\
@@ -58,14 +58,14 @@
 	Tcl_StoreInternalRep((objPtr), &tclListType, &ir);			\
     } while (0)
 
-#define ListGetIntRep(objPtr, listRepPtr)				\
+#define ListGetInternalRep(objPtr, listRepPtr)				\
     do {								\
 	const Tcl_ObjInternalRep *irPtr;					\
 	irPtr = TclFetchInternalRep((objPtr), &tclListType);		\
 	(listRepPtr) = irPtr ? (List *)irPtr->twoPtrValue.ptr1 : NULL;		\
     } while (0)
 
-#define ListResetIntRep(objPtr, listRepPtr) \
+#define ListResetInternalRep(objPtr, listRepPtr) \
     TclFetchInternalRep((objPtr), &tclListType)->twoPtrValue.ptr1 = (listRepPtr)
 
 #ifndef TCL_MIN_ELEMENT_GROWTH
@@ -76,7 +76,7 @@
 /*
  *----------------------------------------------------------------------
  *
- * NewListIntRep --
+ * NewListInternalRep --
  *
  *	Creates a 'List' structure with space for 'objc' elements.  'objc' must
  *	be > 0.  If 'objv' is not NULL, The list is initialized with first
@@ -99,7 +99,7 @@
  */
 
 static List *
-NewListIntRep(
+NewListInternalRep(
     size_t objc,
     Tcl_Obj *const objv[],
     size_t p)
@@ -141,11 +141,7 @@
  *
  *  AttemptNewList --
  *
-<<<<<<< HEAD
- *	Like NewListIntRep, but additionally sets an error message on failure.
-=======
  *	Like NewListInternalRep, but additionally sets an error message on failure.
->>>>>>> c3041774
  *
  *----------------------------------------------------------------------
  */
@@ -156,7 +152,7 @@
     size_t objc,
     Tcl_Obj *const objv[])
 {
-    List *listRepPtr = NewListIntRep(objc, objv, 0);
+    List *listRepPtr = NewListInternalRep(objc, objv, 0);
 
     if (interp != NULL && listRepPtr == NULL) {
 	if (objc > LIST_MAX) {
@@ -228,14 +224,14 @@
      * Create the internal rep.
      */
 
-    listRepPtr = NewListIntRep(objc, objv, 1);
+    listRepPtr = NewListInternalRep(objc, objv, 1);
 
     /*
      * Now create the object.
      */
 
     TclInvalidateStringRep(listPtr);
-    ListSetIntRep(listPtr, listRepPtr);
+    ListSetInternalRep(listPtr, listRepPtr);
     return listPtr;
 }
 #endif /* if TCL_MEM_DEBUG */
@@ -245,21 +241,12 @@
  *----------------------------------------------------------------------
  *
  *  Tcl_DbNewListObj --
-<<<<<<< HEAD
  *
  *	Like 'Tcl_NewListObj', but it calls Tcl_DbCkalloc directly with the
  *	file name and line number from its caller.  This simplifies debugging
  *	since the [memory active] command will report the correct file
  *	name and line number when reporting objects that haven't been freed.
  *
-=======
- *
- *	Like 'Tcl_NewListObj', but it calls Tcl_DbCkalloc directly with the
- *	file name and line number from its caller.  This simplifies debugging
- *	since the [memory active] command will report the correct file
- *	name and line number when reporting objects that haven't been freed.
- *
->>>>>>> c3041774
  *	When TCL_MEM_DEBUG is not defined, 'Tcl_NewListObj' is called instead.
  *
  *----------------------------------------------------------------------
@@ -289,14 +276,14 @@
      * Create the internal rep.
      */
 
-    listRepPtr = NewListIntRep(objc, objv, 1);
+    listRepPtr = NewListInternalRep(objc, objv, 1);
 
     /*
      * Now create the object.
      */
 
     TclInvalidateStringRep(listPtr);
-    ListSetIntRep(listPtr, listRepPtr);
+    ListSetInternalRep(listPtr, listRepPtr);
 
     return listPtr;
 }
@@ -352,8 +339,8 @@
      */
 
     if (objc > 0) {
-	listRepPtr = NewListIntRep(objc, objv, 1);
-	ListSetIntRep(objPtr, listRepPtr);
+	listRepPtr = NewListInternalRep(objc, objv, 1);
+	ListSetInternalRep(objPtr, listRepPtr);
     } else {
 	Tcl_InitStringRep(objPtr, NULL, 0);
     }
@@ -392,7 +379,7 @@
     Tcl_Obj *copyPtr;
     List *listRepPtr;
 
-    ListGetIntRep(listPtr, listRepPtr);
+    ListGetInternalRep(listPtr, listRepPtr);
     if (NULL == listRepPtr) {
 	if (SetListFromAny(interp, listPtr) != TCL_OK) {
 	    return NULL;
@@ -432,8 +419,7 @@
     size_t toIdx)			/* Index of last element to include. */
 {
     Tcl_Obj **elemPtrs;
-    size_t listLen;
-    size_t i, newLen;
+    size_t listLen, i, newLen;
     List *listRepPtr;
 
     TclListObjGetElementsM(NULL, listPtr, &listLen, &elemPtrs);
@@ -537,15 +523,11 @@
 {
     List *listRepPtr;
 
-    ListGetIntRep(listPtr, listRepPtr);
+    ListGetInternalRep(listPtr, listRepPtr);
 
     if (listRepPtr == NULL) {
 	int result;
-<<<<<<< HEAD
 	size_t length;
-=======
-	int length;
->>>>>>> c3041774
 
 	(void) Tcl_GetStringFromObj(listPtr, &length);
 	if (length == 0) {
@@ -557,7 +539,7 @@
 	if (result != TCL_OK) {
 	    return result;
 	}
-	ListGetIntRep(listPtr, listRepPtr);
+	ListGetInternalRep(listPtr, listRepPtr);
     }
     *objcPtr = listRepPtr->elemCount;
     *objvPtr = listRepPtr->elements;
@@ -662,25 +644,17 @@
     Tcl_Obj *objPtr)		/* Object to append to listPtr's list. */
 {
     List *listRepPtr, *newPtr = NULL;
-<<<<<<< HEAD
     size_t numElems, numRequired;
-=======
-    int numElems, numRequired;
->>>>>>> c3041774
     int needGrow, isShared, attempt;
 
     if (Tcl_IsShared(listPtr)) {
 	Tcl_Panic("%s called with shared object", "Tcl_ListObjAppendElement");
     }
 
-    ListGetIntRep(listPtr, listRepPtr);
+    ListGetInternalRep(listPtr, listRepPtr);
     if (listRepPtr == NULL) {
 	int result;
-<<<<<<< HEAD
 	size_t length;
-=======
-	int length;
->>>>>>> c3041774
 
 	(void) Tcl_GetStringFromObj(listPtr, &length);
 	if (length == 0) {
@@ -691,7 +665,7 @@
 	if (result != TCL_OK) {
 	    return result;
 	}
-	ListGetIntRep(listPtr, listRepPtr);
+	ListGetInternalRep(listPtr, listRepPtr);
     }
 
     numElems = listRepPtr->elemCount;
@@ -789,10 +763,10 @@
 	}
 	listRepPtr = newPtr;
     }
-    ListResetIntRep(listPtr, listRepPtr);
+    ListResetInternalRep(listPtr, listRepPtr);
     listRepPtr->refCount++;
     TclFreeInternalRep(listPtr);
-    ListSetIntRep(listPtr, listRepPtr);
+    ListSetInternalRep(listPtr, listRepPtr);
     listRepPtr->refCount--;
 
     /*
@@ -853,14 +827,10 @@
 {
     List *listRepPtr;
 
-    ListGetIntRep(listPtr, listRepPtr);
+    ListGetInternalRep(listPtr, listRepPtr);
     if (listRepPtr == NULL) {
 	int result;
-<<<<<<< HEAD
 	size_t length;
-=======
-	int length;
->>>>>>> c3041774
 
 	(void) Tcl_GetStringFromObj(listPtr, &length);
 	if (length == 0) {
@@ -871,7 +841,7 @@
 	if (result != TCL_OK) {
 	    return result;
 	}
-	ListGetIntRep(listPtr, listRepPtr);
+	ListGetInternalRep(listPtr, listRepPtr);
     }
 
     if (index >= listRepPtr->elemCount) {
@@ -912,22 +882,14 @@
 Tcl_ListObjLength(
     Tcl_Interp *interp,		/* Used to report errors if not NULL. */
     Tcl_Obj *listPtr,	/* List object whose #elements to return. */
-<<<<<<< HEAD
-    size_t *intPtr)	/* The resulting size_t is stored here. */
-=======
-    int *intPtr)	/* The resulting length is stored here. */
->>>>>>> c3041774
+    size_t *intPtr)	/* The resulting length is stored here. */
 {
     List *listRepPtr;
 
-    ListGetIntRep(listPtr, listRepPtr);
+    ListGetInternalRep(listPtr, listRepPtr);
     if (listRepPtr == NULL) {
 	int result;
-<<<<<<< HEAD
 	size_t length;
-=======
-	int length;
->>>>>>> c3041774
 
 	(void) Tcl_GetStringFromObj(listPtr, &length);
 	if (length == 0) {
@@ -938,7 +900,7 @@
 	if (result != TCL_OK) {
 	    return result;
 	}
-	ListGetIntRep(listPtr, listRepPtr);
+	ListGetInternalRep(listPtr, listRepPtr);
     }
 
     *intPtr = listRepPtr->elemCount;
@@ -997,18 +959,14 @@
 {
     List *listRepPtr;
     Tcl_Obj **elemPtrs;
-<<<<<<< HEAD
     size_t numElems, numRequired, numAfterLast, start, i, j;
-=======
-    int numElems, numRequired, numAfterLast, start, i, j;
->>>>>>> c3041774
     int needGrow, isShared;
 
     if (Tcl_IsShared(listPtr)) {
 	Tcl_Panic("%s called with shared object", "Tcl_ListObjReplace");
     }
 
-    ListGetIntRep(listPtr, listRepPtr);
+    ListGetInternalRep(listPtr, listRepPtr);
     if (listRepPtr == NULL) {
 	size_t length;
 
@@ -1025,7 +983,7 @@
 		return result;
 	    }
 	}
-	ListGetIntRep(listPtr, listRepPtr);
+	ListGetInternalRep(listPtr, listRepPtr);
     }
 
     /*
@@ -1081,13 +1039,8 @@
 	}
 	if (newPtr) {
 	    listRepPtr = newPtr;
-<<<<<<< HEAD
-	    ListResetIntRep(listPtr, listRepPtr);
-	    elemPtrs = &listRepPtr->elements;
-=======
 	    ListResetInternalRep(listPtr, listRepPtr);
 	    elemPtrs = listRepPtr->elements;
->>>>>>> c3041774
 	    listRepPtr->maxElemCount = attempt;
 	    needGrow = numRequired > listRepPtr->maxElemCount;
 	}
@@ -1155,7 +1108,7 @@
 	    }
 	}
 
-	ListResetIntRep(listPtr, listRepPtr);
+	ListResetInternalRep(listPtr, listRepPtr);
 	listRepPtr->refCount++;
 
 	elemPtrs = listRepPtr->elements;
@@ -1234,7 +1187,7 @@
 
     listRepPtr->refCount++;
     TclFreeInternalRep(listPtr);
-    ListSetIntRep(listPtr, listRepPtr);
+    ListSetInternalRep(listPtr, listRepPtr);
     listRepPtr->refCount--;
 
     TclInvalidateStringRep(listPtr);
@@ -1255,17 +1208,10 @@
  *	and/or avoid the most expensive conversions.
  *
  * Value
-<<<<<<< HEAD
  *
  *	A pointer to the specified element, with its 'refCount' incremented, or
  *	NULL if an error occurred.
  *
-=======
- *
- *	A pointer to the specified element, with its 'refCount' incremented, or
- *	NULL if an error occurred.
- *
->>>>>>> c3041774
  * Notes
  *
  *----------------------------------------------------------------------
@@ -1288,7 +1234,7 @@
      * shimmering; see TIP#22 and TIP#33 for the details.
      */
 
-    ListGetIntRep(argPtr, listRepPtr);
+    ListGetInternalRep(argPtr, listRepPtr);
     if ((listRepPtr == NULL)
 	    && TclGetIntForIndexM(NULL , argPtr, (size_t)WIDE_MAX - 1, &index) == TCL_OK) {
 	/*
@@ -1320,7 +1266,7 @@
 	return TclLindexFlat(interp, listPtr, 1, &argPtr);
     }
 
-    ListGetIntRep(indexListCopy, listRepPtr);
+    ListGetInternalRep(indexListCopy, listRepPtr);
 
     assert(listRepPtr != NULL);
 
@@ -1365,8 +1311,7 @@
     Tcl_IncrRefCount(listPtr);
 
     for (i=0 ; i<indexCount && listPtr ; i++) {
-	size_t index;
-	size_t listLen = 0;
+	size_t index, listLen = 0;
 	Tcl_Obj **elemPtrs = NULL, *sublistCopy;
 
 	/*
@@ -1460,7 +1405,7 @@
      * shimmering; see TIP #22 and #23 for details.
      */
 
-    ListGetIntRep(indexArgPtr, listRepPtr);
+    ListGetInternalRep(indexArgPtr, listRepPtr);
     if (listRepPtr == NULL
 	    && TclGetIntForIndexM(NULL, indexArgPtr, (size_t)WIDE_MAX - 1, &index) == TCL_OK) {
 	/*
@@ -1549,11 +1494,7 @@
 				/* Index args. */
     Tcl_Obj *valuePtr)		/* Value arg to 'lset' or NULL to 'lpop'. */
 {
-<<<<<<< HEAD
     size_t index, len;
-=======
-    int index, len;
->>>>>>> c3041774
     int result;
     Tcl_Obj *subListPtr, *retValuePtr, *chainPtr;
     Tcl_ObjInternalRep *irPtr;
@@ -1725,7 +1666,7 @@
 
 	    listRepPtr->refCount++;
 	    TclFreeInternalRep(objPtr);
-	    ListSetIntRep(objPtr, listRepPtr);
+	    ListSetInternalRep(objPtr, listRepPtr);
 	    listRepPtr->refCount--;
 
 	    TclInvalidateStringRep(objPtr);
@@ -1831,14 +1772,10 @@
 	Tcl_Panic("%s called with shared object", "TclListObjSetElement");
     }
 
-    ListGetIntRep(listPtr, listRepPtr);
+    ListGetInternalRep(listPtr, listRepPtr);
     if (listRepPtr == NULL) {
 	int result;
-<<<<<<< HEAD
 	size_t length;
-=======
-	int length;
->>>>>>> c3041774
 
 	(void) Tcl_GetStringFromObj(listPtr, &length);
 	if (length == 0) {
@@ -1854,7 +1791,7 @@
 	if (result != TCL_OK) {
 	    return result;
 	}
-	ListGetIntRep(listPtr, listRepPtr);
+	ListGetInternalRep(listPtr, listRepPtr);
     }
 
     elemCount = listRepPtr->elemCount;
@@ -1900,7 +1837,7 @@
 	listRepPtr->refCount--;
 
 	listRepPtr = newPtr;
-	ListResetIntRep(listPtr, listRepPtr);
+	ListResetInternalRep(listPtr, listRepPtr);
     }
     elemPtrs = listRepPtr->elements;
 
@@ -1926,10 +1863,10 @@
      * Invalidate outdated internalreps.
      */
 
-    ListGetIntRep(listPtr, listRepPtr);
+    ListGetInternalRep(listPtr, listRepPtr);
     listRepPtr->refCount++;
     TclFreeInternalRep(listPtr);
-    ListSetIntRep(listPtr, listRepPtr);
+    ListSetInternalRep(listPtr, listRepPtr);
     listRepPtr->refCount--;
 
     TclInvalidateStringRep(listPtr);
@@ -1960,7 +1897,7 @@
 {
     List *listRepPtr;
 
-    ListGetIntRep(listPtr, listRepPtr);
+    ListGetInternalRep(listPtr, listRepPtr);
     assert(listRepPtr != NULL);
 
     if (listRepPtr->refCount-- <= 1) {
@@ -1997,9 +1934,9 @@
 {
     List *listRepPtr;
 
-    ListGetIntRep(srcPtr, listRepPtr);
+    ListGetInternalRep(srcPtr, listRepPtr);
     assert(listRepPtr != NULL);
-    ListSetIntRep(copyPtr, listRepPtr);
+    ListSetInternalRep(copyPtr, listRepPtr);
 }
  
@@ -2046,11 +1983,7 @@
 	Tcl_Obj *keyPtr, *valuePtr;
 	Tcl_DictSearch search;
 	int done;
-<<<<<<< HEAD
 	size_t size;
-=======
-	int size;
->>>>>>> c3041774
 
 	/*
 	 * Create the new list representation. Note that we do not need to do
@@ -2082,8 +2015,7 @@
 	    Tcl_DictObjNext(&search, &keyPtr, &valuePtr, &done);
 	}
     } else {
-	size_t estCount;
-	size_t length;
+	size_t estCount, length;
 	const char *limit, *nextElem = Tcl_GetStringFromObj(objPtr, &length);
 
 	/*
@@ -2107,11 +2039,7 @@
 	while (nextElem < limit) {
 	    const char *elemStart;
 	    char *check;
-<<<<<<< HEAD
 	    size_t elemSize;
-=======
-	    int elemSize;
->>>>>>> c3041774
 	    int literal;
 
 	    if (TCL_OK != TclFindElement(interp, nextElem, limit - nextElem,
@@ -2156,7 +2084,7 @@
      * Tcl_GetStringFromObj, to use the old internalRep.
      */
 
-    ListSetIntRep(objPtr, listRepPtr);
+    ListSetInternalRep(objPtr, listRepPtr);
     return TCL_OK;
 }
 @@ -2186,14 +2114,13 @@
 {
 #   define LOCAL_SIZE 64
     char localFlags[LOCAL_SIZE], *flagPtr = NULL;
-    size_t numElems, i;
-    size_t length, bytesNeeded = 0;
+    size_t numElems, i, length, bytesNeeded = 0;
     const char *elem, *start;
     char *dst;
     Tcl_Obj **elemPtrs;
     List *listRepPtr;
 
-    ListGetIntRep(listPtr, listRepPtr);
+    ListGetInternalRep(listPtr, listRepPtr);
 
     assert(listRepPtr != NULL);
 
