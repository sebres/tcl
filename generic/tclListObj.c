/*
 * tclListObj.c --
 *
 *	This file contains functions that implement the Tcl list object type.
 *
 * Copyright © 2022 Ashok P. Nadkarni.  All rights reserved.
 *
 * See the file "license.terms" for information on usage and redistribution of
 * this file, and for a DISCLAIMER OF ALL WARRANTIES.
 */

#include <assert.h>
#include "tclInt.h"

/*
 * TODO - memmove is fast. Measure at what size we should prefer memmove
 * (for unshared objects only) in lieu of range operations. On the other
 * hand, more cache dirtied?
 */

/*
 * Macros for validation and bug checking.
 */

/*
 * Control whether asserts are enabled. Always enable in debug builds. In non-debug
 * builds, can be set with cdebug="-DENABLE_LIST_ASSERTS" on the nmake command line.
 */
#ifdef ENABLE_LIST_ASSERTS
# ifdef NDEBUG
#  undef NDEBUG /* Activate assert() macro */
# endif
#else
# ifndef NDEBUG
#  define ENABLE_LIST_ASSERTS /* Always activate list asserts in debug mode */
# endif
#endif

#ifdef ENABLE_LIST_ASSERTS

#define LIST_ASSERT(cond_) assert(cond_) /* TODO - is there a Tcl-specific one? */
/*
 * LIST_INDEX_ASSERT is to catch errors with negative indices and counts
 * being passed AFTER validation. On Tcl9 length types are unsigned hence
 * the checks against LIST_MAX. On Tcl8 length types are signed hence the
 * also checks against 0.
 */
#define LIST_INDEX_ASSERT(idxarg_)                                 \
    do {                                                           \
	Tcl_Size idx_ = (idxarg_); /* To guard against ++ etc. */ \
	LIST_ASSERT(idx_ != TCL_INDEX_NONE && idx_ < LIST_MAX);                 \
    } while (0)
/* Ditto for counts except upper limit is different */
#define LIST_COUNT_ASSERT(countarg_)                                   \
    do {                                                               \
	Tcl_Size count_ = (countarg_); /* To guard against ++ etc. */ \
	LIST_ASSERT(count_ != TCL_INDEX_NONE && count_ <= LIST_MAX);                \
    } while (0)

#else

#define LIST_ASSERT(cond_) ((void) 0)
#define LIST_INDEX_ASSERT(idx_) ((void) 0)
#define LIST_COUNT_ASSERT(count_) ((void) 0)

#endif

/* Checks for when caller should have already converted to internal list type */
#define LIST_ASSERT_TYPE(listObj_) \
    LIST_ASSERT((listObj_)->typePtr == &tclListType);


/*
 * If ENABLE_LIST_INVARIANTS is enabled (-DENABLE_LIST_INVARIANTS from the
 * command line), the entire list internal representation is checked for
 * inconsistencies. This has a non-trivial cost so has to be separately
 * enabled and not part of assertions checking. However, the test suite does
 * invoke ListRepValidate directly even without ENABLE_LIST_INVARIANTS.
 */
#ifdef ENABLE_LIST_INVARIANTS
#define LISTREP_CHECK(listRepPtr_) ListRepValidate(listRepPtr_, __FILE__, __LINE__)
#else
#define LISTREP_CHECK(listRepPtr_) (void) 0
#endif

/*
 * Flags used for controlling behavior of allocation of list
 * internal representations.
 *
 * If the LISTREP_PANIC_ON_FAIL bit is set, the function will panic if
 * list is too large or memory cannot be allocated. Without the flag
 * a NULL pointer is returned.
 *
 * The LISTREP_SPACE_FAVOR_NONE, LISTREP_SPACE_FAVOR_FRONT,
 * LISTREP_SPACE_FAVOR_BACK, LISTREP_SPACE_ONLY_BACK flags are used to
 * control additional space when allocating.
 * - If none of these flags is present, the exact space requested is
 *   allocated, nothing more.
 * - Otherwise, if only LISTREP_FAVOR_FRONT is present, extra space is
 *   allocated with more towards the front.
 * - Conversely, if only LISTREP_FAVOR_BACK is present extra space is allocated
 *   with more to the back.
 * - If both flags are present (LISTREP_SPACE_FAVOR_NONE), the extra space
 *   is equally apportioned.
 * - Finally if LISTREP_SPACE_ONLY_BACK is present, ALL extra space is at
 *   the back.
 */
#define LISTREP_PANIC_ON_FAIL         0x00000001
#define LISTREP_SPACE_FAVOR_FRONT     0x00000002
#define LISTREP_SPACE_FAVOR_BACK      0x00000004
#define LISTREP_SPACE_ONLY_BACK       0x00000008
#define LISTREP_SPACE_FAVOR_NONE \
    (LISTREP_SPACE_FAVOR_FRONT | LISTREP_SPACE_FAVOR_BACK)
#define LISTREP_SPACE_FLAGS                               \
    (LISTREP_SPACE_FAVOR_FRONT | LISTREP_SPACE_FAVOR_BACK \
     | LISTREP_SPACE_ONLY_BACK)

/*
 * Prototypes for non-inline static functions defined later in this file:
 */
static int	MemoryAllocationError(Tcl_Interp *, Tcl_Size size);
static int	ListLimitExceededError(Tcl_Interp *);
static ListStore *ListStoreNew(Tcl_Size objc, Tcl_Obj *const objv[], int flags);
static int	ListRepInit(Tcl_Size objc, Tcl_Obj *const objv[], int flags, ListRep *);
static int	ListRepInitAttempt(Tcl_Interp *,
		    Tcl_Size objc,
		    Tcl_Obj *const objv[],
		    ListRep *);
static void	ListRepClone(ListRep *fromRepPtr, ListRep *toRepPtr, int flags);
static void	ListRepUnsharedFreeUnreferenced(const ListRep *repPtr);
static int	TclListObjGetRep(Tcl_Interp *, Tcl_Obj *listPtr, ListRep *repPtr);
static void	ListRepRange(ListRep *srcRepPtr,
		    Tcl_Size rangeStart,
		    Tcl_Size rangeEnd,
		    int preserveSrcRep,
		    ListRep *rangeRepPtr);
static ListStore *ListStoreReallocate(ListStore *storePtr, Tcl_Size numSlots);
static void	ListRepValidate(const ListRep *repPtr, const char *file,
		    int lineNum);
static void	DupListInternalRep(Tcl_Obj *srcPtr, Tcl_Obj *copyPtr);
static void	FreeListInternalRep(Tcl_Obj *listPtr);
static int	SetListFromAny(Tcl_Interp *interp, Tcl_Obj *objPtr);
static void	UpdateStringOfList(Tcl_Obj *listPtr);

/*
 * The structure below defines the list Tcl object type by means of functions
 * that can be invoked by generic object code.
 *
 * The internal representation of a list object is ListRep defined in tcl.h.
 */

const Tcl_ObjType tclListType = {
    "list",			/* name */
    FreeListInternalRep,	/* freeIntRepProc */
    DupListInternalRep,		/* dupIntRepProc */
    UpdateStringOfList,		/* updateStringProc */
    SetListFromAny,		/* setFromAnyProc */
<<<<<<< HEAD
    TCL_OBJTYPE_V1,		/* Extended type for AbstractLists */
    NULL,
    NULL,
    NULL,
    NULL,
    NULL,
    NULL,
    NULL
=======
    TCL_OBJTYPE_V0
>>>>>>> fd60ec62
};

/* Macros to manipulate the List internal rep */
#define ListRepIncrRefs(repPtr_)            \
    do {                                    \
	(repPtr_)->storePtr->refCount++;    \
	if ((repPtr_)->spanPtr)             \
	    (repPtr_)->spanPtr->refCount++; \
    } while (0)

/* Returns number of free unused slots at the back of the ListRep's ListStore */
#define ListRepNumFreeTail(repPtr_) \
    ((repPtr_)->storePtr->numAllocated \
     - ((repPtr_)->storePtr->firstUsed + (repPtr_)->storePtr->numUsed))

/* Returns number of free unused slots at the front of the ListRep's ListStore */
#define ListRepNumFreeHead(repPtr_) ((repPtr_)->storePtr->firstUsed)

/* Returns a pointer to the slot corresponding to list index listIdx_ */
#define ListRepSlotPtr(repPtr_, listIdx_) \
    (&(repPtr_)->storePtr->slots[ListRepStart(repPtr_) + (listIdx_)])

/*
 * Macros to replace the internal representation in a Tcl_Obj. There are
 * subtle differences in each so make sure to use the right one to avoid
 * memory leaks, access to freed memory and the like.
 *
 * ListObjStompRep - assumes the Tcl_Obj internal representation can be
 * overwritten AND that the passed ListRep already has reference counts that
 * include the reference from the Tcl_Obj. Basically just copies the pointers
 * and sets the internal Tcl_Obj type to list
 *
 * ListObjOverwriteRep - like ListObjOverwriteRep but additionally
 * increments reference counts on the passed ListRep. Generally used when
 * the string representation of the Tcl_Obj is not to be modified.
 *
 * ListObjReplaceRepAndInvalidate - Like ListObjOverwriteRep but additionally
 * assumes the Tcl_Obj internal rep is valid (and possibly even same as
 * passed ListRep) and frees it first. Additionally invalidates the string
 * representation. Generally used when modifying a Tcl_Obj value.
 */
#define ListObjStompRep(objPtr_, repPtr_)                              \
    do {                                                               \
	(objPtr_)->internalRep.twoPtrValue.ptr1 = (repPtr_)->storePtr; \
	(objPtr_)->internalRep.twoPtrValue.ptr2 = (repPtr_)->spanPtr;  \
	(objPtr_)->typePtr = &tclListType;                             \
    } while (0)

#define ListObjOverwriteRep(objPtr_, repPtr_) \
    do {                                      \
	ListRepIncrRefs(repPtr_);             \
	ListObjStompRep(objPtr_, repPtr_);    \
    } while (0)

#define ListObjReplaceRepAndInvalidate(objPtr_, repPtr_)           \
    do {                                                           \
	/* Note order important, don't use ListObjOverwriteRep! */ \
	ListRepIncrRefs(repPtr_);                                  \
	TclFreeInternalRep(objPtr_);                               \
	TclInvalidateStringRep(objPtr_);                           \
	ListObjStompRep(objPtr_, repPtr_);                         \
    } while (0)

/*
 *------------------------------------------------------------------------
 *
 * ListSpanNew --
 *
 *    Allocates and initializes memory for a new ListSpan. The reference
 *    count on the returned struct is 0.
 *
 * Results:
 *    Non-NULL pointer to the allocated ListSpan.
 *
 * Side effects:
 *    The function will panic on memory allocation failure.
 *
 *------------------------------------------------------------------------
 */
static inline ListSpan *
ListSpanNew(
    Tcl_Size firstSlot, /* Starting slot index of the span */
    Tcl_Size numSlots)  /* Number of slots covered by the span */
{
    ListSpan *spanPtr = (ListSpan *) Tcl_Alloc(sizeof(*spanPtr));
    spanPtr->refCount = 0;
    spanPtr->spanStart = firstSlot;
    spanPtr->spanLength = numSlots;
    return spanPtr;
}

/*
 *------------------------------------------------------------------------
 *
 * ListSpanDecrRefs --
 *
 *   Decrements the reference count on a span, freeing the memory if
 *   it drops to zero or less.
 *
 * Results:
 *   None.
 *
 * Side effects:
 *   The memory may be freed.
 *
 *------------------------------------------------------------------------
 */
static inline void
ListSpanDecrRefs(ListSpan *spanPtr)
{
    if (spanPtr->refCount <= 1) {
	Tcl_Free(spanPtr);
    } else {
	spanPtr->refCount -= 1;
    }
}

/*
 *------------------------------------------------------------------------
 *
 * ListSpanMerited --
 *
 *    Creation of a new list may sometimes be done as a span on existing
 *    storage instead of allocating new. The tradeoff is that if the
 *    original list is released, the new span-based list may hold on to
 *    more memory than desired. This function implements heuristics for
 *    deciding which option is better.
 *
 * Results:
 *    Returns non-0 if a span-based list is likely to be more optimal
 *    and 0 if not.
 *
 * Side effects:
 *    None.
 *
 *------------------------------------------------------------------------
 */
static inline int
ListSpanMerited(
    Tcl_Size length,                 /* Length of the proposed span */
    Tcl_Size usedStorageLength,      /* Number of slots currently in used */
    Tcl_Size allocatedStorageLength) /* Length of the currently allocation */
{
    /*
     TODO
     - heuristics thresholds need to be determined
     - currently, information about the sharing (ref count) of existing
       storage is not passed. Perhaps it should be. For example if the
       existing storage has a "large" ref count, then it might make sense
       to do even a small span.
     */

    if (length < LIST_SPAN_THRESHOLD) {
	return 0;/* No span for small lists */
    }
    if (length < (allocatedStorageLength / 2 - allocatedStorageLength / 8)) {
	return 0; /* No span if less than 3/8 of allocation */
    }
    if (length < usedStorageLength / 2) {
	return 0; /* No span if less than half current storage */
    }

    return 1;
}

/*
 *------------------------------------------------------------------------
 *
 * ListStoreUpSize --
 *
 *    For reasons of efficiency, extra space is allocated for a ListStore
 *    compared to what was requested. This function calculates how many
 *    slots should actually be allocated for a given request size.
 *
 * Results:
 *    Number of slots to allocate.
 *
 * Side effects:
 *    None.
 *
 *------------------------------------------------------------------------
 */
static inline Tcl_Size
ListStoreUpSize(Tcl_Size numSlotsRequested) {
    /* TODO -how much extra? May be double only for smaller requests? */
    return numSlotsRequested < (LIST_MAX / 2) ? 2 * numSlotsRequested
						 : LIST_MAX;
}

/*
 *------------------------------------------------------------------------
 *
 * ListRepFreeUnreferenced --
 *
 *    Inline wrapper for ListRepUnsharedFreeUnreferenced that does quick checks
 *    before calling it.
 *
 *    IMPORTANT: this function must not be called on an internal
 *    representation of a Tcl_Obj that is itself shared.
 *
 * Results:
 *    None.
 *
 * Side effects:
 *    See comments for ListRepUnsharedFreeUnreferenced.
 *
 *------------------------------------------------------------------------
 */
static inline void
ListRepFreeUnreferenced(const ListRep *repPtr)
{
    if (! ListRepIsShared(repPtr) && repPtr->spanPtr) {
        /* T:listrep-1.5.1 */
	ListRepUnsharedFreeUnreferenced(repPtr);
    }
}

/*
 *------------------------------------------------------------------------
 *
 * ObjArrayIncrRefs --
 *
 *    Increments the reference counts for Tcl_Obj's in a subarray.
 *
 * Results:
 *    None.
 *
 * Side effects:
 *    As above.
 *
 *------------------------------------------------------------------------
 */
static inline void
ObjArrayIncrRefs(
    Tcl_Obj * const *objv,  /* Pointer to the array */
    Tcl_Size startIdx,     /* Starting index of subarray within objv */
    Tcl_Size count)        /* Number of elements in the subarray */
{
    Tcl_Obj * const *end;
    LIST_INDEX_ASSERT(startIdx);
    LIST_COUNT_ASSERT(count);
    objv += startIdx;
    end = objv + count;
    while (objv < end) {
	Tcl_IncrRefCount(*objv);
	++objv;
    }
}

/*
 *------------------------------------------------------------------------
 *
 * ObjArrayDecrRefs --
 *
 *    Decrements the reference counts for Tcl_Obj's in a subarray.
 *
 * Results:
 *    None.
 *
 * Side effects:
 *    As above.
 *
 *------------------------------------------------------------------------
 */
static inline void
ObjArrayDecrRefs(
    Tcl_Obj * const *objv, /* Pointer to the array */
    Tcl_Size startIdx,    /* Starting index of subarray within objv */
    Tcl_Size count)       /* Number of elements in the subarray */
{
    Tcl_Obj * const *end;
    LIST_INDEX_ASSERT(startIdx);
    LIST_COUNT_ASSERT(count);
    objv += startIdx;
    end = objv + count;
    while (objv < end) {
	Tcl_DecrRefCount(*objv);
	++objv;
    }
}

/*
 *------------------------------------------------------------------------
 *
 * ObjArrayCopy --
 *
 *    Copies an array of Tcl_Obj* pointers.
 *
 * Results:
 *    None.
 *
 * Side effects:
 *    Reference counts on copied Tcl_Obj's are incremented.
 *
 *------------------------------------------------------------------------
 */
static inline void
ObjArrayCopy(
    Tcl_Obj **to,          /* Destination */
    Tcl_Size count,       /* Number of pointers to copy */
    Tcl_Obj *const from[]) /* Source array of Tcl_Obj* */
{
    Tcl_Obj **end;
    LIST_COUNT_ASSERT(count);
    end = to + count;
    /* TODO - would memmove followed by separate IncrRef loop be faster? */
    while (to < end) {
	Tcl_IncrRefCount(*from);
	*to++ = *from++;
    }
}

/*
 *------------------------------------------------------------------------
 *
 * MemoryAllocationError --
 *
 *    Generates a memory allocation failure error.
 *
 * Results:
 *    Always TCL_ERROR.
 *
 * Side effects:
 *    Error message and code are stored in the interpreter if not NULL.
 *
 *------------------------------------------------------------------------
 */
static int
MemoryAllocationError(
    Tcl_Interp *interp, /* Interpreter for error message. May be NULL */
    Tcl_Size size)        /* Size of attempted allocation that failed */
{
    if (interp != NULL) {
	Tcl_SetObjResult(
	    interp,
	    Tcl_ObjPrintf(
		"list construction failed: unable to alloc %" TCL_LL_MODIFIER
		"u bytes",
		(Tcl_WideInt)size));
	Tcl_SetErrorCode(interp, "TCL", "MEMORY", NULL);
    }
    return TCL_ERROR;
}

/*
 *------------------------------------------------------------------------
 *
 * ListLimitExceeded --
 *
 *    Generates an error for exceeding maximum list size.
 *
 * Results:
 *    Always TCL_ERROR.
 *
 * Side effects:
 *    Error message and code are stored in the interpreter if not NULL.
 *
 *------------------------------------------------------------------------
 */
static int
ListLimitExceededError(Tcl_Interp *interp)
{
    if (interp != NULL) {
	Tcl_SetObjResult(
	    interp,
	    Tcl_NewStringObj("max length of a Tcl list exceeded", -1));
	Tcl_SetErrorCode(interp, "TCL", "MEMORY", NULL);
    }
    return TCL_ERROR;
}

/*
 *------------------------------------------------------------------------
 *
 * ListRepUnsharedShiftDown --
 *
 *    Shifts the "in-use" contents in the ListStore for a ListRep down
 *    by the given number of slots. The ListStore must be unshared and
 *    the free space at the front of the storage area must be big enough.
 *    It is the caller's responsibility to check.
 *
 * Results:
 *    None.
 *
 * Side effects:
 *    The contents of the ListRep's ListStore area are shifted down in the
 *    storage area. The ListRep's ListSpan is updated accordingly.
 *
 *------------------------------------------------------------------------
 */
static inline void
ListRepUnsharedShiftDown(ListRep *repPtr, Tcl_Size shiftCount)
{
    ListStore *storePtr;

    LISTREP_CHECK(repPtr);
    LIST_ASSERT(!ListRepIsShared(repPtr));

    storePtr = repPtr->storePtr;

    LIST_COUNT_ASSERT(shiftCount);
    LIST_ASSERT(storePtr->firstUsed >= shiftCount);

    memmove(&storePtr->slots[storePtr->firstUsed - shiftCount],
	    &storePtr->slots[storePtr->firstUsed],
	    storePtr->numUsed * sizeof(Tcl_Obj *));
    storePtr->firstUsed -= shiftCount;
    if (repPtr->spanPtr) {
	repPtr->spanPtr->spanStart -= shiftCount;
	LIST_ASSERT(repPtr->spanPtr->spanLength == storePtr->numUsed);
    } else {
	/*
	 * If there was no span, firstUsed must have been 0 (Invariant)
	 * AND shiftCount must have been 0 (<= firstUsed on call)
	 * In other words, this would have been a no-op
	 */

	LIST_ASSERT(storePtr->firstUsed == 0);
	LIST_ASSERT(shiftCount == 0);
    }

    LISTREP_CHECK(repPtr);
}

/*
 *------------------------------------------------------------------------
 *
 * ListRepUnsharedShiftUp --
 *
 *    Shifts the "in-use" contents in the ListStore for a ListRep up
 *    by the given number of slots. The ListStore must be unshared and
 *    the free space at the back of the storage area must be big enough.
 *    It is the caller's responsibility to check.
 *    TODO - this function is not currently used.
 *
 * Results:
 *    None.
 *
 * Side effects:
 *    The contents of the ListRep's ListStore area are shifted up in the
 *    storage area. The ListRep's ListSpan is updated accordingly.
 *
 *------------------------------------------------------------------------
 */
#if 0
static inline void
ListRepUnsharedShiftUp(ListRep *repPtr, Tcl_Size shiftCount)
{
    ListStore *storePtr;

    LISTREP_CHECK(repPtr);
    LIST_ASSERT(!ListRepIsShared(repPtr));
    LIST_COUNT_ASSERT(shiftCount);

    storePtr = repPtr->storePtr;
    LIST_ASSERT((storePtr->firstUsed + storePtr->numUsed + shiftCount)
		<= storePtr->numAllocated);

    memmove(&storePtr->slots[storePtr->firstUsed + shiftCount],
	    &storePtr->slots[storePtr->firstUsed],
	    storePtr->numUsed * sizeof(Tcl_Obj *));
    storePtr->firstUsed += shiftCount;
    if (repPtr->spanPtr) {
	repPtr->spanPtr->spanStart += shiftCount;
    } else {
	/* No span means entire original list is span */
	/* Should have been zero before shift - Invariant TBD */
	LIST_ASSERT(storePtr->firstUsed == shiftCount);
	repPtr->spanPtr = ListSpanNew(shiftCount, storePtr->numUsed);
    }

    LISTREP_CHECK(repPtr);
}
#endif

/*
 *------------------------------------------------------------------------
 *
 * ListRepValidate --
 *
 *	Checks all invariants for a ListRep and panics on failure.
 *	Note this is independent of NDEBUG, assert etc.
 *
 * Results:
 *    None.
 *
 * Side effects:
 *    Panics if any invariant is not met.
 *
 *------------------------------------------------------------------------
 */
static void
ListRepValidate(const ListRep *repPtr, const char *file, int lineNum)
{
    ListStore *storePtr = repPtr->storePtr;
    const char *condition;

    (void)storePtr; /* To stop gcc from whining about unused vars */

#define INVARIANT(cond_)        \
    do {                        \
	if (!(cond_)) {         \
	    condition = #cond_; \
	    goto failure;       \
	}                       \
    } while (0)

    /* Separate each condition so line number gives exact reason for failure */
    INVARIANT(storePtr != NULL);
    INVARIANT(storePtr->numAllocated <= LIST_MAX);
    INVARIANT(storePtr->firstUsed < storePtr->numAllocated);
    INVARIANT(storePtr->numUsed <= storePtr->numAllocated);
    INVARIANT(storePtr->firstUsed <= (storePtr->numAllocated - storePtr->numUsed));

    if (! ListRepIsShared(repPtr)) {
	/*
	 * If this is the only reference and there is no span, then store
	 * occupancy must begin at 0
	 */
	INVARIANT(repPtr->spanPtr || repPtr->storePtr->firstUsed == 0);
    }

    INVARIANT(ListRepStart(repPtr) >= storePtr->firstUsed);
    INVARIANT(ListRepLength(repPtr) <= storePtr->numUsed);
    INVARIANT(ListRepStart(repPtr) <= (storePtr->firstUsed + storePtr->numUsed - ListRepLength(repPtr)));

#undef INVARIANT

    return;

failure:
    Tcl_Panic("List internal failure in %s line %d. Condition: %s",
	      file,
	      lineNum,
	      condition);
}

/*
 *------------------------------------------------------------------------
 *
 * TclListObjValidate --
 *
 *    Wrapper around ListRepValidate. Primarily used from test suite.
 *
 * Results:
 *    None.
 *
 * Side effects:
 *    Will panic if internal structure is not consistent or if object
 *    cannot be converted to a list object.
 *
 *------------------------------------------------------------------------
 */
void
TclListObjValidate(Tcl_Interp *interp, Tcl_Obj *listObj)
{
    ListRep listRep;
    if (TclListObjGetRep(interp, listObj, &listRep) != TCL_OK) {
	Tcl_Panic("Object passed to TclListObjValidate cannot be converted to "
		  "a list object.");
    }
    ListRepValidate(&listRep, __FILE__, __LINE__);
}

/*
 *----------------------------------------------------------------------
 *
 * ListStoreNew --
 *
 *	Allocates a new ListStore with space for at least objc elements. objc
 *	must be > 0.  If objv!=NULL, initializes with the first objc values
 *	in that array.  If objv==NULL, initalize 0 elements, with space
 *	to add objc more.
 *
 *      Normally the function allocates the exact space requested unless
 *      the flags arguments has any LISTREP_SPACE_*
 *      bits set. See the comments for those #defines.
 *
 * Results:
 *      On success, a pointer to the allocated ListStore is returned.
 *      On allocation failure, panics if LISTREP_PANIC_ON_FAIL is set in
 *      flags; otherwise returns NULL.
 *
 * Side effects:
 *	The ref counts of the elements in objv are incremented on success
 *	since the returned ListStore references them.
 *
 *----------------------------------------------------------------------
 */
static ListStore *
ListStoreNew(
    Tcl_Size objc,
    Tcl_Obj *const objv[],
    int flags)
{
    ListStore *storePtr;
    Tcl_Size capacity;

    /*
     * First check to see if we'd overflow and try to allocate an object
     * larger than our memory allocator allows.
     */
    if (objc > LIST_MAX) {
	if (flags & LISTREP_PANIC_ON_FAIL) {
	    Tcl_Panic("max length of a Tcl list exceeded");
	}
	return NULL;
    }

    if (flags & LISTREP_SPACE_FLAGS) {
	capacity = ListStoreUpSize(objc);
    } else {
	capacity = objc;
    }

    storePtr = (ListStore *)Tcl_AttemptAlloc(LIST_SIZE(capacity));
    if (storePtr == NULL && capacity != objc) {
	capacity = objc; /* Try allocating exact size */
	storePtr = (ListStore *)Tcl_AttemptAlloc(LIST_SIZE(capacity));
    }
    if (storePtr == NULL) {
	if (flags & LISTREP_PANIC_ON_FAIL) {
	    Tcl_Panic("list creation failed: unable to alloc %" TCL_Z_MODIFIER "u bytes",
		    LIST_SIZE(objc));
	}
	return NULL;
    }

    storePtr->refCount = 0;
    storePtr->flags = 0;
    storePtr->numAllocated = capacity;
    if (capacity == objc) {
	storePtr->firstUsed = 0;
    } else {
	Tcl_Size extra = capacity - objc;
	int spaceFlags = flags & LISTREP_SPACE_FLAGS;
	if (spaceFlags == LISTREP_SPACE_ONLY_BACK) {
	    storePtr->firstUsed = 0;
	} else if (spaceFlags == LISTREP_SPACE_FAVOR_FRONT) {
	    /* Leave more space in the front */
	    storePtr->firstUsed =
		extra - (extra / 4); /* NOT same as 3*extra/4 */
	} else if (spaceFlags == LISTREP_SPACE_FAVOR_BACK) {
	    /* Leave more space in the back */
	    storePtr->firstUsed = extra / 4;
	} else {
	    /* Apportion equally */
	    storePtr->firstUsed = extra / 2;
	}
    }

    if (objv) {
	storePtr->numUsed = objc;
	ObjArrayCopy(&storePtr->slots[storePtr->firstUsed], objc, objv);
    } else {
	storePtr->numUsed = 0;
    }

    return storePtr;
}

/*
 *------------------------------------------------------------------------
 *
 * ListStoreReallocate --
 *
 *    Reallocates the memory for a ListStore.
 *
 * Results:
 *    Pointer to the ListStore which may be the same as storePtr or pointer
 *    to a new block of memory. On reallocation failure, NULL is returned.
 *
 *
 * Side effects:
 *    The memory pointed to by storePtr is freed if it a new block has to
 *    be returned.
 *
 *
 *------------------------------------------------------------------------
 */
ListStore *
ListStoreReallocate (ListStore *storePtr, Tcl_Size numSlots)
{
    Tcl_Size newCapacity;
    ListStore *newStorePtr;

    newCapacity = ListStoreUpSize(numSlots);
    newStorePtr =
	(ListStore *)Tcl_AttemptRealloc(storePtr, LIST_SIZE(newCapacity));
    if (newStorePtr == NULL) {
	newCapacity = numSlots;
	newStorePtr = (ListStore *)Tcl_AttemptRealloc(storePtr,
						    LIST_SIZE(newCapacity));
	if (newStorePtr == NULL)
	    return NULL;
    }
    /* Only the capacity has changed, fix it in the header */
    newStorePtr->numAllocated = newCapacity;
    return newStorePtr;
}

/*
 *----------------------------------------------------------------------
 *
 * ListRepInit --
 *
 *      Initializes a ListRep to hold a list internal representation
 *      with space for objc elements.
 *
 *      objc must be > 0. If objv!=NULL, initializes with the first objc
 *      values in that array. If objv==NULL, initalize list internal rep to
 *      have 0 elements, with space to add objc more.
 *
 *	Normally the function allocates the exact space requested unless
 *	the flags arguments has one of the LISTREP_SPACE_* bits set.
 *	See the comments for those #defines.
 *
 *      The reference counts of the ListStore and ListSpan (if present)
 *	pointed to by the initialized repPtr are set to zero.
 *	Caller has to manage them as necessary.
 *
 * Results:
 *      On success, TCL_OK is returned with *listRepPtr initialized.
 *      On failure, panics if LISTREP_PANIC_ON_FAIL is set in flags; otherwise
 *	returns TCL_ERROR with *listRepPtr fields set to NULL.
 *
 * Side effects:
 *	The ref counts of the elements in objv are incremented since the
 *	resulting list now refers to them.
 *
 *----------------------------------------------------------------------
 */
static int
ListRepInit(
    Tcl_Size objc,
    Tcl_Obj *const objv[],
    int flags,
    ListRep *repPtr
    )
{
    ListStore *storePtr;

    storePtr = ListStoreNew(objc, objv, flags);
    if (storePtr) {
	repPtr->storePtr = storePtr;
	if (storePtr->firstUsed == 0) {
	    repPtr->spanPtr = NULL;
	} else {
	    repPtr->spanPtr =
		ListSpanNew(storePtr->firstUsed, storePtr->numUsed);
	}
	return TCL_OK;
    }
    /*
     * Initialize to keep gcc happy at the call site. Else it complains
     * about possibly uninitialized use.
     */
    repPtr->storePtr = NULL;
    repPtr->spanPtr = NULL;
    return TCL_ERROR;
}

/*
 *----------------------------------------------------------------------
 *
 * ListRepInitAttempt --
 *
 *	Creates a list internal rep with space for objc elements. See
 *	ListRepInit for requirements for parameters (in particular objc must
 *	be > 0). This function only adds error messages to the interpreter if
 *	not NULL.
 *
 *      The reference counts of the ListStore and ListSpan (if present)
 *	pointed to by the initialized repPtr are set to zero.
 *	Caller has to manage them as necessary.
 *
 * Results:
 *      On success, TCL_OK is returned with *listRepPtr initialized.
 *	On allocation failure, returnes TCL_ERROR with an error message
 *	in the interpreter if non-NULL.
 *
 * Side effects:
 *	The ref counts of the elements in objv are incremented since the
 *	resulting list now refers to them.
 *
 *----------------------------------------------------------------------
 */
static int
ListRepInitAttempt(
    Tcl_Interp *interp,
    Tcl_Size objc,
    Tcl_Obj *const objv[],
    ListRep *repPtr)
{
    int result = ListRepInit(objc, objv, 0, repPtr);

    if (result != TCL_OK && interp != NULL) {
	if (objc > LIST_MAX) {
	    ListLimitExceededError(interp);
	} else {
	    MemoryAllocationError(interp, LIST_SIZE(objc));
	}
    }
    return result;
}

/*
 *------------------------------------------------------------------------
 *
 * ListRepClone --
 *
 *    Does a deep clone of an existing ListRep.
 *
 *    Normally the function allocates the exact space needed unless
 *    the flags arguments has one of the LISTREP_SPACE_* bits set.
 *    See the comments for those #defines.
 *
 * Results:
 *    None.
 *
 * Side effects:
 *    The toRepPtr location is initialized with the ListStore and ListSpan
 *    (if needed) containing a copy of the list elements in fromRepPtr.
 *    The function will panic if memory cannot be allocated.
 *
 *------------------------------------------------------------------------
 */
static void
ListRepClone(ListRep *fromRepPtr, ListRep *toRepPtr, int flags)
{
    Tcl_Obj **fromObjs;
    Tcl_Size numFrom;

    ListRepElements(fromRepPtr, numFrom, fromObjs);
    ListRepInit(numFrom, fromObjs, flags | LISTREP_PANIC_ON_FAIL, toRepPtr);
}

/*
 *------------------------------------------------------------------------
 *
 * ListRepUnsharedFreeUnreferenced --
 *
 *    Frees any Tcl_Obj's from the "in-use" area of the ListStore for a
 *    ListRep that are not actually references from any lists.
 *
 *    IMPORTANT: this function must not be called on a shared internal
 *    representation or the internal representation of a shared Tcl_Obj.
 *
 * Results:
 *    None.
 *
 * Side effects:
 *    The firstUsed and numUsed fields of the ListStore are updated to
 *    reflect the new "in-use" extent.
 *
 *------------------------------------------------------------------------
 */
static void ListRepUnsharedFreeUnreferenced(const ListRep *repPtr)
{
    Tcl_Size count;
    ListStore *storePtr;
    ListSpan *spanPtr;

    LIST_ASSERT(!ListRepIsShared(repPtr));
    LISTREP_CHECK(repPtr);

    storePtr = repPtr->storePtr;
    spanPtr = repPtr->spanPtr;
    if (spanPtr == NULL) {
	LIST_ASSERT(storePtr->firstUsed == 0); /* Invariant TBD */
	return;
    }

    /* Collect garbage at front */
    count = spanPtr->spanStart - storePtr->firstUsed;
    LIST_COUNT_ASSERT(count);
    if (count > 0) {
        /* T:listrep-1.5.1,6.{1:8} */
	ObjArrayDecrRefs(storePtr->slots, storePtr->firstUsed, count);
	storePtr->firstUsed = spanPtr->spanStart;
	LIST_ASSERT(storePtr->numUsed >= count);
	storePtr->numUsed -= count;
    }

    /* Collect garbage at back */
    count = (storePtr->firstUsed + storePtr->numUsed)
	  - (spanPtr->spanStart + spanPtr->spanLength);
    LIST_COUNT_ASSERT(count);
    if (count > 0) {
        /* T:listrep-6.{1:8} */
	ObjArrayDecrRefs(
	    storePtr->slots, spanPtr->spanStart + spanPtr->spanLength, count);
	LIST_ASSERT(storePtr->numUsed >= count);
	storePtr->numUsed -= count;
    }

    LIST_ASSERT(ListRepStart(repPtr) == storePtr->firstUsed);
    LIST_ASSERT(ListRepLength(repPtr) == storePtr->numUsed);
    LISTREP_CHECK(repPtr);
}

/*
 *----------------------------------------------------------------------
 *
 * Tcl_NewListObj --
 *
 *	This function is normally called when not debugging: i.e., when
 *	TCL_MEM_DEBUG is not defined. It creates a new list object from an
 *	(objc,objv) array: that is, each of the objc elements of the array
 *	referenced by objv is inserted as an element into a new Tcl object.
 *
 *	When TCL_MEM_DEBUG is defined, this function just returns the result
 *	of calling the debugging version Tcl_DbNewListObj.
 *
 * Results:
 *	A new list object is returned that is initialized from the object
 *	pointers in objv. If objc is less than or equal to zero, an empty
 *	object is returned. The new object's string representation is left
 *	NULL. The resulting new list object has ref count 0.
 *
 * Side effects:
 *	The ref counts of the elements in objv are incremented since the
 *	resulting list now refers to them.
 *
 *----------------------------------------------------------------------
 */

#ifdef TCL_MEM_DEBUG
#undef Tcl_NewListObj

Tcl_Obj *
Tcl_NewListObj(
    Tcl_Size objc,		/* Count of objects referenced by objv. */
    Tcl_Obj *const objv[])	/* An array of pointers to Tcl objects. */
{
    return Tcl_DbNewListObj(objc, objv, "unknown", 0);
}

#else /* if not TCL_MEM_DEBUG */

Tcl_Obj *
Tcl_NewListObj(
    Tcl_Size objc,		/* Count of objects referenced by objv. */
    Tcl_Obj *const objv[])	/* An array of pointers to Tcl objects. */
{
    ListRep listRep;
    Tcl_Obj *listObj;

    TclNewObj(listObj);

    if (objc + 1 <= 1) {
	return listObj;
    }

    ListRepInit(objc, objv, LISTREP_PANIC_ON_FAIL, &listRep);
    ListObjReplaceRepAndInvalidate(listObj, &listRep);

    return listObj;
}
#endif /* if TCL_MEM_DEBUG */

/*
 *----------------------------------------------------------------------
 *
 * Tcl_DbNewListObj --
 *
 *	This function is normally called when debugging: i.e., when
 *	TCL_MEM_DEBUG is defined. It creates new list objects. It is the same
 *	as the Tcl_NewListObj function above except that it calls
 *	Tcl_DbCkalloc directly with the file name and line number from its
 *	caller. This simplifies debugging since then the [memory active]
 *	command will report the correct file name and line number when
 *	reporting objects that haven't been freed.
 *
 *	When TCL_MEM_DEBUG is not defined, this function just returns the
 *	result of calling Tcl_NewListObj.
 *
 * Results:
 *	A new list object is returned that is initialized from the object
 *	pointers in objv. If objc is less than or equal to zero, an empty
 *	object is returned. The new object's string representation is left
 *	NULL. The new list object has ref count 0.
 *
 * Side effects:
 *	The ref counts of the elements in objv are incremented since the
 *	resulting list now refers to them.
 *
 *----------------------------------------------------------------------
 */

#ifdef TCL_MEM_DEBUG

Tcl_Obj *
Tcl_DbNewListObj(
    Tcl_Size objc,		/* Count of objects referenced by objv. */
    Tcl_Obj *const objv[],	/* An array of pointers to Tcl objects. */
    const char *file,		/* The name of the source file calling this
				 * function; used for debugging. */
    int line)			/* Line number in the source file; used for
				 * debugging. */
{
    Tcl_Obj *listObj;
    ListRep listRep;

    TclDbNewObj(listObj, file, line);

    if (objc + 1 <= 1) {
	return listObj;
    }

    ListRepInit(objc, objv, LISTREP_PANIC_ON_FAIL, &listRep);
    ListObjReplaceRepAndInvalidate(listObj, &listRep);

    return listObj;
}

#else /* if not TCL_MEM_DEBUG */

Tcl_Obj *
Tcl_DbNewListObj(
    Tcl_Size objc,		/* Count of objects referenced by objv. */
    Tcl_Obj *const objv[],	/* An array of pointers to Tcl objects. */
    TCL_UNUSED(const char *) /*file*/,
    TCL_UNUSED(int) /*line*/)
{
    return Tcl_NewListObj(objc, objv);
}
#endif /* TCL_MEM_DEBUG */

/*
 *------------------------------------------------------------------------
 *
 * TclNewListObj2 --
 *
 *    Create a new Tcl_Obj list comprising of the concatenation of two
 *    Tcl_Obj* arrays.
 *    TODO - currently this function is not used within tclListObj but
 *    need to see if it would be useful in other files that preallocate
 *    lists and then append.
 *
 * Results:
 *    Non-NULL pointer to the allocate Tcl_Obj.
 *
 * Side effects:
 *    None.
 *
 *------------------------------------------------------------------------
 */
Tcl_Obj *
TclNewListObj2(
    Tcl_Size objc1,		/* Count of objects referenced by objv1. */
    Tcl_Obj *const objv1[],	/* First array of pointers to Tcl objects. */
    Tcl_Size objc2,		/* Count of objects referenced by objv2. */
    Tcl_Obj *const objv2[]	/* Second array of pointers to Tcl objects. */
)
{
    Tcl_Obj *listObj;
    ListStore *storePtr;
    Tcl_Size objc = objc1 + objc2;

    listObj = Tcl_NewListObj(objc, NULL);
    if (objc == 0) {
	return listObj; /* An empty object */
    }
    LIST_ASSERT_TYPE(listObj);

    storePtr = ListObjStorePtr(listObj);

    LIST_ASSERT(ListObjSpanPtr(listObj) == NULL);
    LIST_ASSERT(storePtr->firstUsed == 0);
    LIST_ASSERT(storePtr->numUsed == 0);
    LIST_ASSERT(storePtr->numAllocated >= objc);

    if (objc1) {
	ObjArrayCopy(storePtr->slots, objc1, objv1);
    }
    if (objc2) {
	ObjArrayCopy(&storePtr->slots[objc1], objc2, objv2);
    }
    storePtr->numUsed = objc;
    return listObj;
}

/*
 *----------------------------------------------------------------------
 *
 * TclListObjGetRep --
 *
 *	This function returns a copy of the ListRep stored
 *	as the internal representation of an object. The reference
 *	counts of the (ListStore, ListSpan) contained in the representation
 *	are NOT incremented.
 *
 * Results:
 *	The return value is normally TCL_OK; in this case *listRepP
 *	is set to a copy of the descriptor stored as the internal
 *	representation of the Tcl_Obj containing a list. if listPtr does not
 *	refer to a list object and the object can not be converted to one,
 *	TCL_ERROR is returned and an error message will be left in the
 *	interpreter's result if interp is not NULL.
 *
 * Side effects:
 *	The possible conversion of the object referenced by listPtr
 *	to a list object. *repPtr is initialized to the internal rep
 *      if result is TCL_OK, or set to NULL on error.
 *----------------------------------------------------------------------
 */

static int
TclListObjGetRep(
    Tcl_Interp *interp, /* Used to report errors if not NULL. */
    Tcl_Obj *listObj,   /* List object for which an element array is
			 * to be returned. */
    ListRep *repPtr) /* Location to store descriptor */
{
    if (!TclHasInternalRep(listObj, &tclListType)) {
	int result;
	result = SetListFromAny(interp, listObj);
	if (result != TCL_OK) {
	    /* Init to keep gcc happy wrt uninitialized fields at call site */
	    repPtr->storePtr = NULL;
	    repPtr->spanPtr = NULL;
	    return result;
	}
    }
    ListObjGetRep(listObj, repPtr);
    LISTREP_CHECK(repPtr);
    return TCL_OK;
}

/*
 *----------------------------------------------------------------------
 *
 * Tcl_SetListObj --
 *
 *	Modify an object to be a list containing each of the objc elements of
 *	the object array referenced by objv.
 *
 * Results:
 *	None.
 *
 * Side effects:
 *	The object is made a list object and is initialized from the object
 *	pointers in objv. If objc is less than or equal to zero, an empty
 *	object is returned. The new object's string representation is left
 *	NULL. The ref counts of the elements in objv are incremented since the
 *	list now refers to them. The object's old string and internal
 *	representations are freed and its type is set NULL.
 *
 *----------------------------------------------------------------------
 */
void
Tcl_SetListObj(
    Tcl_Obj *objPtr,		/* Object whose internal rep to init. */
    Tcl_Size objc,		/* Count of objects referenced by objv. */
    Tcl_Obj *const objv[])	/* An array of pointers to Tcl objects. */
{
    if (Tcl_IsShared(objPtr)) {
	Tcl_Panic("%s called with shared object", "Tcl_SetListObj");
    }

    /*
     * Set the object's type to "list" and initialize the internal rep.
     * However, if there are no elements to put in the list, just give the
     * object an empty string rep and a NULL type. NOTE ListRepInit must
     * not be called with objc == 0!
     */

    if (objc + 1 > 1) {
	ListRep listRep;
	/* TODO - perhaps ask for extra space? */
	ListRepInit(objc, objv, LISTREP_PANIC_ON_FAIL, &listRep);
	ListObjReplaceRepAndInvalidate(objPtr, &listRep);
    } else {
	TclFreeInternalRep(objPtr);
	TclInvalidateStringRep(objPtr);
	Tcl_InitStringRep(objPtr, NULL, 0);
    }
}

/*
 *----------------------------------------------------------------------
 *
 * TclListObjCopy --
 *
 *	Makes a "pure list" copy of a list value. This provides for the C
 *	level a counterpart of the [lrange $list 0 end] command, while using
 *	internals details to be as efficient as possible.
 *
 * Results:
 *	Normally returns a pointer to a new Tcl_Obj, that contains the same
 *	list value as *listPtr does. The returned Tcl_Obj has a refCount of
 *	zero. If *listPtr does not hold a list, NULL is returned, and if
 *	interp is non-NULL, an error message is recorded there.
 *
 * Side effects:
 *	None.
 *
 *----------------------------------------------------------------------
 */

Tcl_Obj *
TclListObjCopy(
    Tcl_Interp *interp,		/* Used to report errors if not NULL. */
    Tcl_Obj *listObj)		/* List object for which an element array is
				 * to be returned. */
{
    Tcl_Obj *copyObj;

    if (!TclHasInternalRep(listObj, &tclListType)) {
	if (TclObjTypeHasProc(listObj,TCL_OBJ_DUPREP) &&
	    TclObjTypeHasProc(listObj,TCL_OBJ_INDEX)) {
	    return Tcl_DuplicateObj(listObj);
	}
	if (SetListFromAny(interp, listObj) != TCL_OK) {
	    return NULL;
	}
    }

    TclNewObj(copyObj);
    TclInvalidateStringRep(copyObj);
    DupListInternalRep(listObj, copyObj);
    return copyObj;
}

/*
 *------------------------------------------------------------------------
 *
 * ListRepRange --
 *
 *	Initializes a ListRep as a range within the passed ListRep.
 *	The range limits are clamped to the list boundaries.
 *
 * Results:
 *	None.
 *
 * Side effects:
 *      The ListStore and ListSpan referenced by in the returned ListRep
 *      may or may not be the same as those passed in. For example, the
 *      ListStore may differ because the range is small enough that a new
 *      ListStore is more memory-optimal. The ListSpan may differ because
 *      it is NULL or shared. Regardless, reference counts on the returned
 *      values are not incremented. Generally, ListObjReplaceRepAndInvalidate
 *      may be used to store the new ListRep back into an object or a
 *      ListRepIncrRefs followed by ListRepDecrRefs to free in case of errors.
 *	Any other use should be carefully reconsidered.
 *      TODO WARNING:- this is an awkward interface and easy for caller
 *      to get wrong. Mostly due to refcount combinations. Perhaps passing
 *      in the source listObj instead of source listRep might simplify.
 *
 *------------------------------------------------------------------------
 */
static void
ListRepRange(
    ListRep *srcRepPtr,    /* Contains source of the range */
    Tcl_Size rangeStart,  /* Index of first element to include */
    Tcl_Size rangeEnd,    /* Index of last element to include */
    int preserveSrcRep,    /* If true, srcRepPtr contents must not be
			      modified (generally because a shared Tcl_Obj
			      references it) */
    ListRep *rangeRepPtr)  /* Output. Must NOT be == srcRepPtr */
{
    Tcl_Obj **srcElems;
    Tcl_Size numSrcElems = ListRepLength(srcRepPtr);
    Tcl_Size rangeLen;
    Tcl_Size numAfterRangeEnd;

    LISTREP_CHECK(srcRepPtr);

    /* Take the opportunity to garbage collect */
    /* TODO - we probably do not need the preserveSrcRep here unlike later */
    if (!preserveSrcRep) {
        /* T:listrep-1.{4,5,8,9},2.{4:7},3.{15:18},4.{7,8} */
	ListRepFreeUnreferenced(srcRepPtr);
    } /* else T:listrep-2.{4.2,4.3,5.2,5.3,6.2,7.2,8.1} */

    if (rangeStart == TCL_INDEX_NONE) {
	rangeStart = 0;
    }
    if ((rangeEnd != TCL_INDEX_NONE) && (rangeEnd >= numSrcElems)) {
	rangeEnd = numSrcElems - 1;
    }
    if (rangeStart + 1 > rangeEnd + 1) {
	/* Empty list of capacity 1. */
	ListRepInit(1, NULL, LISTREP_PANIC_ON_FAIL, rangeRepPtr);
	return;
    }

    rangeLen = rangeEnd - rangeStart + 1;

    /*
     * We can create a range one of four ways:
     *  (0) Range encapsulates entire list
     *  (1) Special case: deleting in-place from end of an unshared object
     *  (2) Use a ListSpan referencing the current ListStore
     *  (3) Creating a new ListStore
     *  (4) Removing all elements outside the range in the current ListStore
     * Option (4) may only be done if caller has not disallowed it AND
     * the ListStore is not shared.
     *
     * The choice depends on heuristics related to speed and memory.
     * TODO - heuristics below need to be measured and tuned.
     *
     * Note: Even if nothing below cause any changes, we still want the
     * string-canonizing effect of [lrange 0 end] so the Tcl_Obj should not
     * be returned as is even if the range encompasses the whole list.
     */
    if (rangeStart == 0 && rangeEnd == (numSrcElems-1)) {
	/* Option 0 - entire list. This may be used to canonicalize */
        /* T:listrep-1.10.1,2.8.1 */
	*rangeRepPtr = *srcRepPtr; /* Not ref counts not incremented */
    } else if (rangeStart == 0 && (!preserveSrcRep)
	       && (!ListRepIsShared(srcRepPtr) && srcRepPtr->spanPtr == NULL)) {
	/* Option 1 - Special case unshared, exclude end elements, no span  */
	LIST_ASSERT(srcRepPtr->storePtr->firstUsed == 0); /* If no span */
	ListRepElements(srcRepPtr, numSrcElems, srcElems);
	numAfterRangeEnd = numSrcElems - (rangeEnd + 1);
	/* Assert: Because numSrcElems > rangeEnd earlier */
	if (numAfterRangeEnd != 0) {
            /* T:listrep-1.{8,9} */
	    ObjArrayDecrRefs(srcElems, rangeEnd + 1, numAfterRangeEnd);
	}
	/* srcRepPtr->storePtr->firstUsed,numAllocated unchanged */
	srcRepPtr->storePtr->numUsed = rangeLen;
	srcRepPtr->storePtr->flags = 0;
	rangeRepPtr->storePtr = srcRepPtr->storePtr; /* Note no incr ref */
	rangeRepPtr->spanPtr = NULL;
    } else if (ListSpanMerited(rangeLen,
			       srcRepPtr->storePtr->numUsed,
			       srcRepPtr->storePtr->numAllocated)) {
	/* Option 2 - because span would be most efficient */
	Tcl_Size spanStart = ListRepStart(srcRepPtr) + rangeStart;
	if (!preserveSrcRep && srcRepPtr->spanPtr
	    && srcRepPtr->spanPtr->refCount <= 1) {
	    /* If span is not shared reuse it */
            /* T:listrep-2.7.3,3.{16,18} */
	    srcRepPtr->spanPtr->spanStart = spanStart;
	    srcRepPtr->spanPtr->spanLength = rangeLen;
	    *rangeRepPtr = *srcRepPtr;
	} else {
	    /* Span not present or is shared. */
            /* T:listrep-1.5,2.{5,7},4.{7,8} */
	    rangeRepPtr->storePtr = srcRepPtr->storePtr;
	    rangeRepPtr->spanPtr = ListSpanNew(spanStart, rangeLen);
	}
        /*
         * We have potentially created a new internal representation that
         * references the same storage as srcRep but not yet incremented its
         * reference count. So do NOT call freezombies if preserveSrcRep
         * is mandated.
         */
	if (!preserveSrcRep) {
            /* T:listrep-1.{5.1,5.2,5.4},2.{5,7},3.{16,18},4.{7,8} */
	    ListRepFreeUnreferenced(rangeRepPtr);
	}
    } else if (preserveSrcRep || ListRepIsShared(srcRepPtr)) {
	/* Option 3 - span or modification in place not allowed/desired */
        /* T:listrep-2.{4,6} */
	ListRepElements(srcRepPtr, numSrcElems, srcElems);
	/* TODO - allocate extra space? */
	ListRepInit(rangeLen,
		    &srcElems[rangeStart],
		    LISTREP_PANIC_ON_FAIL,
		    rangeRepPtr);
    } else {
	/*
	 * Option 4 - modify in place. Note that because of the invariant
	 * that spanless list stores must start at 0, we have to move
	 * everything to the front.
	 * TODO - perhaps if a span already exists, no need to move to front?
	 * or maybe no need to move all the way to the front?
	 * TODO - if range is small relative to allocation, allocate new?
	 */

	/* Asserts follow from call to ListRepFreeUnreferenced earlier */
	LIST_ASSERT(!preserveSrcRep);
	LIST_ASSERT(!ListRepIsShared(srcRepPtr));
	LIST_ASSERT(ListRepStart(srcRepPtr) == srcRepPtr->storePtr->firstUsed);
	LIST_ASSERT(ListRepLength(srcRepPtr) == srcRepPtr->storePtr->numUsed);

	ListRepElements(srcRepPtr, numSrcElems, srcElems);

	/* Free leading elements outside range */
	if (rangeStart != 0) {
            /* T:listrep-1.4,3.15 */
	    ObjArrayDecrRefs(srcElems, 0, rangeStart);
	}
	/* Ditto for trailing */
	numAfterRangeEnd = numSrcElems - (rangeEnd + 1);
	/* Assert: Because numSrcElems > rangeEnd earlier */
	if (numAfterRangeEnd != 0) {
            /* T:listrep-3.17 */
	    ObjArrayDecrRefs(srcElems, rangeEnd + 1, numAfterRangeEnd);
	}
	memmove(&srcRepPtr->storePtr->slots[0],
		&srcRepPtr->storePtr
		     ->slots[srcRepPtr->storePtr->firstUsed + rangeStart],
		rangeLen * sizeof(Tcl_Obj *));
	srcRepPtr->storePtr->firstUsed = 0;
	srcRepPtr->storePtr->numUsed = rangeLen;
	srcRepPtr->storePtr->flags = 0;
	if (srcRepPtr->spanPtr) {
	    /* In case the source has a span, update it for consistency */
            /* T:listrep-3.{15,17} */
	    srcRepPtr->spanPtr->spanStart = srcRepPtr->storePtr->firstUsed;
	    srcRepPtr->spanPtr->spanLength = srcRepPtr->storePtr->numUsed;
	}
	rangeRepPtr->storePtr = srcRepPtr->storePtr;
	rangeRepPtr->spanPtr = NULL;
    }

    /* TODO - call freezombies here if !preserveSrcRep? */

    /* Note ref counts intentionally not incremented */
    LISTREP_CHECK(rangeRepPtr);
    return;
}

/*
 *----------------------------------------------------------------------
 *
 * TclListObjRange --
 *
 *	Makes a slice of a list value.
 *      *listObj must be known to be a valid list.
 *
 * Results:
 *	Returns a pointer to the sliced list.
 *      This may be a new object or the same object if not shared.
 *	Returns NULL if passed listObj was not a list and could not be
 *	converted to one.
 *
 * Side effects:
 *	The possible conversion of the object referenced by listPtr
 *	to a list object.
 *
 *----------------------------------------------------------------------
 */

Tcl_Obj *
TclListObjRange(
    Tcl_Obj *listObj,		/* List object to take a range from. */
    Tcl_Size rangeStart,	/* Index of first element to include. */
    Tcl_Size rangeEnd)		/* Index of last element to include. */
{
    ListRep listRep;
    ListRep resultRep;

    int isShared;
    if (TclListObjGetRep(NULL, listObj, &listRep) != TCL_OK)
	return NULL;

    isShared = Tcl_IsShared(listObj);

    ListRepRange(&listRep, rangeStart, rangeEnd, isShared, &resultRep);

    if (isShared) {
        /* T:listrep-1.10.1,2.{4.2,4.3,5.2,5.3,6.2,7.2,8.1} */
	TclNewObj(listObj);
    } /* T:listrep-1.{4.3,5.1,5.2} */
    ListObjReplaceRepAndInvalidate(listObj, &resultRep);
    return listObj;
}

/*
 *----------------------------------------------------------------------
 *
 * Tcl_ListObjGetElements --
 *
 *	This function returns an (objc,objv) array of the elements in a list
 *	object.
 *
 * Results:
 *	The return value is normally TCL_OK; in this case *objcPtr is set to
 *	the count of list elements and *objvPtr is set to a pointer to an
 *	array of (*objcPtr) pointers to each list element. If listPtr does not
 *	refer to a list object and the object can not be converted to one,
 *	TCL_ERROR is returned and an error message will be left in the
 *	interpreter's result if interp is not NULL.
 *
 *	The objects referenced by the returned array should be treated as
 *	readonly and their ref counts are _not_ incremented; the caller must
 *	do that if it holds on to a reference. Furthermore, the pointer and
 *	length returned by this function may change as soon as any function is
 *	called on the list object; be careful about retaining the pointer in a
 *	local data structure.
 *
 * Side effects:
 *	The possible conversion of the object referenced by listPtr
 *	to a list object.
 *
 *----------------------------------------------------------------------
 */

#undef Tcl_ListObjGetElements
int
Tcl_ListObjGetElements(
    Tcl_Interp *interp,		/* Used to report errors if not NULL. */
    Tcl_Obj *objPtr,		/* List object for which an element array is
				 * to be returned. */
    Tcl_Size *objcPtr,		/* Where to store the count of objects
				 * referenced by objv. */
    Tcl_Obj ***objvPtr)		/* Where to store the pointer to an array of
				 * pointers to the list's objects. */
{
    ListRep listRep;

    if (TclObjTypeHasProc(objPtr, TCL_OBJ_GETELEMENTS) &&
	objPtr->typePtr->getElementsProc(interp, objPtr, objcPtr, objvPtr) == TCL_OK) {
	return TCL_OK;
    } else if (TclListObjGetRep(interp, objPtr, &listRep) != TCL_OK) {
	int length;
	(void) Tcl_GetStringFromObj(objPtr, &length);
	if (length == 0) {
	    *objcPtr = 0;
	    *objvPtr = NULL;
	    return TCL_OK;
	}
    	return TCL_ERROR;
    }
    ListRepElements(&listRep, *objcPtr, *objvPtr);
    return TCL_OK;
}

/*
 *----------------------------------------------------------------------
 *
 * Tcl_ListObjAppendList --
 *
 *	This function appends the elements in the list fromObj
 *	to toObj. toObj must not be shared else the function will panic.
 *
 * Results:
 *	The return value is normally TCL_OK. If fromObj or toObj do not
 *	refer to list values, TCL_ERROR is returned and an error message is
 *	left in the interpreter's result if interp is not NULL.
 *
 * Side effects:
 *	The reference counts of the elements in fromObj are incremented
 *	since the list now refers to them. toObj and fromObj are
 *	converted, if necessary, to list objects. Also, appending the new
 *	elements may cause toObj's array of element pointers to grow.
 *	toObj's old string representation, if any, is invalidated.
 *
 *----------------------------------------------------------------------
 */
int
Tcl_ListObjAppendList(
    Tcl_Interp *interp,		/* Used to report errors if not NULL. */
    Tcl_Obj *toObj,		/* List object to append elements to. */
    Tcl_Obj *fromObj)		/* List obj with elements to append. */
{
    Tcl_Size objc;
    Tcl_Obj **objv;

    if (Tcl_IsShared(toObj)) {
	Tcl_Panic("%s called with shared object", "Tcl_ListObjAppendList");
    }

    if (TclListObjGetElementsM(interp, fromObj, &objc, &objv) != TCL_OK) {
	return TCL_ERROR;
    }

    /*
     * Insert the new elements starting after the lists's last element.
     * Delete zero existing elements.
     */

    return TclListObjAppendElements(interp, toObj, objc, objv);
}

/*
 *------------------------------------------------------------------------
 *
 * TclListObjAppendElements --
 *
 *      Appends multiple elements to a Tcl_Obj list object. If
 *      the passed Tcl_Obj is not a list object, it will be converted to one
 *      and an error raised if the conversion fails.
 *
 * 	The Tcl_Obj must not be shared though the internal representation
 * 	may be.
 *
 * Results:
 *	On success, TCL_OK is returned with the specified elements appended.
 *	On failure, TCL_ERROR is returned with an error message in the
 *	interpreter if not NULL.
 *
 * Side effects:
 *    None.
 *
 *------------------------------------------------------------------------
 */
 int TclListObjAppendElements (
    Tcl_Interp *interp,		/* Used to report errors if not NULL. */
    Tcl_Obj *toObj,		/* List object to append */
    Tcl_Size elemCount,        /* Number of elements in elemObjs[] */
    Tcl_Obj * const elemObjv[])	/* Objects to append to toObj's list. */
{
    ListRep listRep;
    Tcl_Obj **toObjv;
    Tcl_Size toLen;
    Tcl_Size finalLen;

    if (Tcl_IsShared(toObj)) {
	Tcl_Panic("%s called with shared object", "TclListObjAppendElements");
    }

    if (TclListObjGetRep(interp, toObj, &listRep) != TCL_OK)
	return TCL_ERROR; /* Cannot be converted to a list */

    if (elemCount == 0)
	return TCL_OK; /* Nothing to do. Note AFTER check for list above */

    ListRepElements(&listRep, toLen, toObjv);
    if (elemCount > LIST_MAX || toLen > (LIST_MAX - elemCount)) {
	return ListLimitExceededError(interp);
    }

    finalLen = toLen + elemCount;
    if (!ListRepIsShared(&listRep)) {
	/*
	 * Reuse storage if possible. Even if too small, realloc-ing instead
	 * of creating a new ListStore will save us on manipulating Tcl_Obj
	 * reference counts on the elements which is a substantial cost
	 * if the list is not small.
	 */
	Tcl_Size numTailFree;

	ListRepFreeUnreferenced(&listRep); /* Collect garbage before checking room */

	LIST_ASSERT(ListRepStart(&listRep) == listRep.storePtr->firstUsed);
	LIST_ASSERT(ListRepLength(&listRep) == listRep.storePtr->numUsed);
	LIST_ASSERT(toLen == listRep.storePtr->numUsed);

	if (finalLen > listRep.storePtr->numAllocated) {
	    /* T:listrep-1.{2,11},3.6 */
	    ListStore *newStorePtr;
	    newStorePtr = ListStoreReallocate(listRep.storePtr, finalLen);
	    if (newStorePtr == NULL) {
		return MemoryAllocationError(interp, LIST_SIZE(finalLen));
	    }
	    LIST_ASSERT(newStorePtr->numAllocated >= finalLen);
	    listRep.storePtr = newStorePtr;
	    /*
	     * WARNING: at this point the Tcl_Obj internal rep potentially
	     * points to freed storage if the reallocation returned a
	     * different location. Overwrite it to bring it back in sync.
	     */
	    ListObjStompRep(toObj, &listRep);
	} /* else T:listrep-3.{4,5} */
	LIST_ASSERT(listRep.storePtr->numAllocated >= finalLen);
	/* Current store big enough */
	numTailFree = ListRepNumFreeTail(&listRep);
	LIST_ASSERT((numTailFree + listRep.storePtr->firstUsed)
		    >= elemCount); /* Total free */
	if (numTailFree < elemCount) {
	    /* Not enough room at back. Move some to front */
            /* T:listrep-3.5 */
	    Tcl_Size shiftCount = elemCount - numTailFree;
	    /* Divide remaining space between front and back */
	    shiftCount += (listRep.storePtr->numAllocated - finalLen) / 2;
	    LIST_ASSERT(shiftCount <= listRep.storePtr->firstUsed);
	    if (shiftCount) {
                /* T:listrep-3.5 */
		ListRepUnsharedShiftDown(&listRep, shiftCount);
            }
	} /* else T:listrep-3.{4,6} */
	ObjArrayCopy(&listRep.storePtr->slots[ListRepStart(&listRep)
					      + ListRepLength(&listRep)],
		     elemCount,
		     elemObjv);
	listRep.storePtr->numUsed = finalLen;
	if (listRep.spanPtr) {
            /* T:listrep-3.{4,5,6} */
	    LIST_ASSERT(listRep.spanPtr->spanStart
			== listRep.storePtr->firstUsed);
	    listRep.spanPtr->spanLength = finalLen;
	} /* else T:listrep-3.6.3 */
	LIST_ASSERT(ListRepStart(&listRep) == listRep.storePtr->firstUsed);
	LIST_ASSERT(ListRepLength(&listRep) == finalLen);
	LISTREP_CHECK(&listRep);

	ListObjReplaceRepAndInvalidate(toObj, &listRep);
	return TCL_OK;
    }

    /*
     * Have to make a new list rep, either shared or no room in old one.
     * If the old list did not have a span (all elements at front), do
     * not leave space in the front either, assuming all appends and no
     * prepends.
     */
    if (ListRepInit(finalLen,
		    NULL,
		    listRep.spanPtr ? LISTREP_SPACE_FAVOR_BACK
				    : LISTREP_SPACE_ONLY_BACK,
		    &listRep)
	!= TCL_OK) {
	return TCL_ERROR;
    }
    LIST_ASSERT(listRep.storePtr->numAllocated >= finalLen);

    if (toLen) {
        /* T:listrep-2.{2,9},4.5 */
	ObjArrayCopy(ListRepSlotPtr(&listRep, 0), toLen, toObjv);
    }
    ObjArrayCopy(ListRepSlotPtr(&listRep, toLen), elemCount, elemObjv);
    listRep.storePtr->numUsed = finalLen;
    if (listRep.spanPtr) {
        /* T:listrep-4.5 */
	LIST_ASSERT(listRep.spanPtr->spanStart == listRep.storePtr->firstUsed);
	listRep.spanPtr->spanLength = finalLen;
    }
    LISTREP_CHECK(&listRep);
    ListObjReplaceRepAndInvalidate(toObj, &listRep);
    return TCL_OK;
}

/*
 *----------------------------------------------------------------------
 *
 * Tcl_ListObjAppendElement --
 *
 *	This function is a special purpose version of Tcl_ListObjAppendList:
 *	it appends a single object referenced by elemObj to the list object
 *	referenced by toObj. If toObj is not already a list object, an
 *	attempt will be made to convert it to one.
 *
 * Results:
 *	The return value is normally TCL_OK; in this case elemObj is added to
 *	the end of toObj's list. If toObj does not refer to a list object
 *	and the object can not be converted to one, TCL_ERROR is returned and
 *	an error message will be left in the interpreter's result if interp is
 *	not NULL.
 *
 * Side effects:
 *	The ref count of elemObj is incremented since the list now refers to
 *	it. toObj will be converted, if necessary, to a list object. Also,
 *	appending the new element may cause listObj's array of element
 *	pointers to grow. toObj's old string representation, if any, is
 *	invalidated.
 *
 *----------------------------------------------------------------------
 */
int
Tcl_ListObjAppendElement(
    Tcl_Interp *interp,		/* Used to report errors if not NULL. */
    Tcl_Obj *toObj,		/* List object to append elemObj to. */
    Tcl_Obj *elemObj)		/* Object to append to toObj's list. */
{
    /*
     * TODO - compare perf with 8.6 to see if worth optimizing single
     * element case
     */
    return TclListObjAppendElements(interp, toObj, 1, &elemObj);
}

/*
 *----------------------------------------------------------------------
 *
 * Tcl_ListObjIndex --
 *
 *	This function returns a pointer to the index'th object from the list
 *	referenced by listPtr. The first element has index 0. If index is
 *	negative or greater than or equal to the number of elements in the
 *	list, a NULL is returned. If listPtr is not a list object, an attempt
 *	will be made to convert it to a list.
 *
 * Results:
 *	The return value is normally TCL_OK; in this case objPtrPtr is set to
 *	the Tcl_Obj pointer for the index'th list element or NULL if index is
 *	out of range. This object should be treated as readonly and its ref
 *	count is _not_ incremented; the caller must do that if it holds on to
 *	the reference. If listPtr does not refer to a list and can't be
 *	converted to one, TCL_ERROR is returned and an error message is left
 *	in the interpreter's result if interp is not NULL.
 *
 * Side effects:
 *	listPtr will be converted, if necessary, to a list object.
 *
 *----------------------------------------------------------------------
 */
int
Tcl_ListObjIndex(
    Tcl_Interp *interp,  /* Used to report errors if not NULL. */
    Tcl_Obj *listObj,    /* List object to index into. */
    Tcl_Size index,           /* Index of element to return. */
    Tcl_Obj **objPtrPtr) /* The resulting Tcl_Obj* is stored here. */
{
    Tcl_Obj **elemObjs;
    Tcl_Size numElems;

    /*
     * TODO
     * Unlike the original list code, this does not optimize for lindex'ing
     * an empty string when the internal rep is not already a list. On the
     * other hand, this code will be faster for the case where the object
     * is currently a dict. Benchmark the two cases.
     */
    if (TclListObjGetElementsM(interp, listObj, &numElems, &elemObjs)
	!= TCL_OK) {
	return TCL_ERROR;
    }
    if (index >= numElems) {
	*objPtrPtr = NULL;
    } else {
	*objPtrPtr = elemObjs[index];
    }

    return TCL_OK;
}

/*
 *----------------------------------------------------------------------
 *
 * Tcl_ListObjLength --
 *
 *	This function returns the number of elements in a list object. If the
 *	object is not already a list object, an attempt will be made to
 *	convert it to one.
 *
 * Results:
 *	The return value is normally TCL_OK; in this case *lenPtr will be set
 *	to the integer count of list elements. If listPtr does not refer to a
 *	list object and the object can not be converted to one, TCL_ERROR is
 *	returned and an error message will be left in the interpreter's result
 *	if interp is not NULL.
 *
 * Side effects:
 *	The possible conversion of the argument object to a list object.
 *
 *----------------------------------------------------------------------
 */

#undef Tcl_ListObjLength
int
Tcl_ListObjLength(
    Tcl_Interp *interp,	/* Used to report errors if not NULL. */
    Tcl_Obj *listObj,	/* List object whose #elements to return. */
    Tcl_Size *lenPtr)	/* The resulting int is stored here. */
{
    ListRep listRep;

    /* Handle AbstractList before attempting SetListFromAny */
    if (TclObjTypeHasProc(listObj, TCL_OBJ_LENGTH)) {

	*lenPtr = listObj->typePtr->lengthProc(listObj);
	return TCL_OK;
    }

    /*
     * TODO
     * Unlike the original list code, this does not optimize for lindex'ing
     * an empty string when the internal rep is not already a list. On the
     * other hand, this code will be faster for the case where the object
     * is currently a dict. Benchmark the two cases.
     */
    if (TclListObjGetRep(interp, listObj, &listRep) != TCL_OK) {
	return TCL_ERROR;
    }
    *lenPtr = ListRepLength(&listRep);
    return TCL_OK;
}

/*
 *----------------------------------------------------------------------
 *
 * Tcl_ListObjReplace --
 *
 *	This function replaces zero or more elements of the list referenced by
 *	listObj with the objects from an (objc,objv) array. The objc elements
 *	of the array referenced by objv replace the count elements in listPtr
 *	starting at first.
 *
 *	If the argument first is zero or negative, it refers to the first
 *	element. If first is greater than or equal to the number of elements
 *	in the list, then no elements are deleted; the new elements are
 *	appended to the list. Count gives the number of elements to replace.
 *	If count is zero or negative then no elements are deleted; the new
 *	elements are simply inserted before first.
 *
 *	The argument objv refers to an array of objc pointers to the new
 *	elements to be added to listPtr in place of those that were deleted.
 *	If objv is NULL, no new elements are added. If listPtr is not a list
 *	object, an attempt will be made to convert it to one.
 *
 * Results:
 *	The return value is normally TCL_OK. If listPtr does not refer to a
 *	list object and can not be converted to one, TCL_ERROR is returned and
 *	an error message will be left in the interpreter's result if interp is
 *	not NULL.
 *
 * Side effects:
 *	The ref counts of the objc elements in objv are incremented since the
 *	resulting list now refers to them. Similarly, the ref counts for
 *	replaced objects are decremented. listObj is converted, if necessary,
 *	to a list object. listObj's old string representation, if any, is
 *	freed.
 *
 *----------------------------------------------------------------------
 */
int
Tcl_ListObjReplace(
    Tcl_Interp *interp,		/* Used for error reporting if not NULL. */
    Tcl_Obj *listObj,		/* List object whose elements to replace. */
    Tcl_Size first,		/* Index of first element to replace. */
    Tcl_Size numToDelete,	/* Number of elements to replace. */
    Tcl_Size numToInsert,	/* Number of objects to insert. */
    Tcl_Obj *const insertObjs[])/* Tcl objects to insert */
{
    ListRep listRep;
    Tcl_Size origListLen;
    ptrdiff_t lenChange;
    ptrdiff_t leadSegmentLen;
    ptrdiff_t tailSegmentLen;
    Tcl_Size numFreeSlots;
    ptrdiff_t leadShift;
    ptrdiff_t tailShift;
    Tcl_Obj **listObjs;
    int favor;

    if (Tcl_IsShared(listObj)) {
	Tcl_Panic("%s called with shared object", "Tcl_ListObjReplace");
    }

    if (TclObjTypeHasProc(listObj, TCL_OBJ_REPLACE)) {
	return Tcl_ObjTypeReplace(interp, listObj, first,
				  numToDelete, numToInsert, insertObjs);
    }

    if (TclListObjGetRep(interp, listObj, &listRep) != TCL_OK)
	return TCL_ERROR; /* Cannot be converted to a list */

    /* TODO - will need modification if Tcl9 sticks to unsigned indices */

    /* Make limits sane */
    origListLen = ListRepLength(&listRep);
    if (first == TCL_INDEX_NONE) {
	first = 0;
    }
    if (first > origListLen) {
	first = origListLen;	/* So we'll insert after last element. */
    }
    if (numToDelete == TCL_INDEX_NONE) {
	numToDelete = 0;
    } else if (first > ListSizeT_MAX - numToDelete /* Handle integer overflow */
             || origListLen < first + numToDelete) {
	numToDelete = origListLen - first;
    }

    if (numToInsert > ListSizeT_MAX - (origListLen - numToDelete)) {
	return ListLimitExceededError(interp);
    }

    if ((first+numToDelete) >= origListLen) {
	/* Operating at back of list. Favor leaving space at back */
	favor = LISTREP_SPACE_FAVOR_BACK;
    } else if (first == 0) {
	/* Operating on front of list. Favor leaving space in front */
	favor = LISTREP_SPACE_FAVOR_FRONT;
    } else {
	/* Operating on middle of list. */
	favor = LISTREP_SPACE_FAVOR_NONE;
    }

    /*
     * There are a number of special cases to consider from an optimization
     * point of view.
     * (1) Pure deletes (numToInsert==0) from the front or back can be treated
     * as a range op irrespective of whether the ListStore is shared or not
     * (2) Pure inserts (numToDelete == 0)
     *   (2a) Pure inserts at the back can be treated as appends
     *   (2b) Pure inserts from the *front* can be optimized under certain
     *   conditions by inserting before first ListStore slot in use if there
     *   is room, again irrespective of sharing
     * (3) If the ListStore is shared OR there is insufficient free space
     * OR existing allocation is too large compared to new size, create
     * a new ListStore
     * (4) Unshared ListStore with sufficient free space. Delete, shift and
     * insert within the ListStore.
     */

    /* Note: do not do TclInvalidateStringRep as yet in case there are errors */

    /* Check Case (1) - Treat pure deletes from front or back as range ops */
    if (numToInsert == 0) {
	if (numToDelete == 0) {
	    /*
             * Should force canonical even for no-op. Remember Tcl_Obj unshared
             * so OK to invalidate string rep
             */
            /* T:listrep-1.10,2.8 */
	    TclInvalidateStringRep(listObj);
	    return TCL_OK;
	}
	if (first == 0) {
	    /* Delete from front, so return tail. */
            /* T:listrep-1.{4,5},2.{4,5},3.{15,16},4.7 */
	    ListRep tailRep;
	    ListRepRange(&listRep, numToDelete, origListLen-1, 0, &tailRep);
	    ListObjReplaceRepAndInvalidate(listObj, &tailRep);
	    return TCL_OK;
	} else if ((first+numToDelete) >= origListLen) {
	    /* Delete from tail, so return head */
            /* T:listrep-1.{8,9},2.{6,7},3.{17,18},4.8 */
	    ListRep headRep;
	    ListRepRange(&listRep, 0, first-1, 0, &headRep);
	    ListObjReplaceRepAndInvalidate(listObj, &headRep);
	    return TCL_OK;
	}
	/* Deletion from middle. Fall through to general case */
    }

    /* Garbage collect before checking the pure insert optimization */
    ListRepFreeUnreferenced(&listRep);

    /*
     * Check Case (2) - pure inserts under certain conditions:
     */
    if (numToDelete == 0) {
	/* Case (2a) - Append to list. */
	if (first == origListLen) {
            /* T:listrep-1.11,2.9,3.{5,6},2.2.1 */
	    return TclListObjAppendElements(
		interp, listObj, numToInsert, insertObjs);
	}

	/*
	 * Case (2b) - pure inserts at front under some circumstances
	 * (i) Insertion must be at head of list
	 * (ii) The list's span must be at head of the in-use slots in the store
	 * (iii) There must be unused room at front of the store
	 * NOTE THIS IS TRUE EVEN IF THE ListStore IS SHARED as it will not
	 * affect the other Tcl_Obj's referencing this ListStore.
	 */
	if (first == 0 &&                                            /* (i) */
	    ListRepStart(&listRep) == listRep.storePtr->firstUsed && /* (ii) */
	    numToInsert <= listRep.storePtr->firstUsed               /* (iii) */
	) {
	    Tcl_Size newLen;
	    LIST_ASSERT(numToInsert); /* Else would have returned above */
	    listRep.storePtr->firstUsed -= numToInsert;
	    ObjArrayCopy(&listRep.storePtr->slots[listRep.storePtr->firstUsed],
			 numToInsert,
			 insertObjs);
	    listRep.storePtr->numUsed += numToInsert;
	    newLen = listRep.spanPtr->spanLength + numToInsert;
	    if (listRep.spanPtr && listRep.spanPtr->refCount <= 1) {
		/* An unshared span record, re-use it */
                /* T:listrep-3.1 */
		listRep.spanPtr->spanStart = listRep.storePtr->firstUsed;
		listRep.spanPtr->spanLength = newLen;
	    } else {
		/* Need a new span record */
		if (listRep.storePtr->firstUsed == 0) {
		    listRep.spanPtr = NULL;
		} else {
                    /* T:listrep-4.3 */
		    listRep.spanPtr =
			ListSpanNew(listRep.storePtr->firstUsed, newLen);
		}
	    }
	    ListObjReplaceRepAndInvalidate(listObj, &listRep);
	    return TCL_OK;
	}
    }

    /* Just for readability of the code */
    lenChange = numToInsert - numToDelete;
    leadSegmentLen = first;
    tailSegmentLen = origListLen - (first + numToDelete);
    numFreeSlots = listRep.storePtr->numAllocated - listRep.storePtr->numUsed;

    /*
     * Before further processing, if unshared, try and reallocate to avoid
     * new allocation below. This avoids expensive ref count manipulation
     * later by not having to go through the ListRepInit and
     * ListObjReplaceAndInvalidate below.
     * TODO - we could be smarter about the reallocate. Use of realloc
     * means all new free space is at the back. Instead, the realloc could
     * be an explicit alloc and memmove which would let us redistribute
     * free space.
     */
    if ((ptrdiff_t)numFreeSlots < lenChange && !ListRepIsShared(&listRep)) {
	/* T:listrep-1.{1,3,14,18,21},3.{3,10,11,14,27,32,41} */
	ListStore *newStorePtr =
	    ListStoreReallocate(listRep.storePtr, origListLen + lenChange);
	if (newStorePtr == NULL) {
	    return MemoryAllocationError(interp,
					 LIST_SIZE(origListLen + lenChange));
	}
	listRep.storePtr = newStorePtr;
	numFreeSlots =
	    listRep.storePtr->numAllocated - listRep.storePtr->numUsed;
	/*
	 * WARNING: at this point the Tcl_Obj internal rep potentially
	 * points to freed storage if the reallocation returned a
	 * different location. Overwrite it to bring it back in sync.
	 */
	ListObjStompRep(listObj, &listRep);
    }

    /*
     * Case (3) a new ListStore is required
     * (a) The passed-in ListStore is shared
     * (b) There is not enough free space in the unshared passed-in ListStore
     * (c) The new unshared size is much "smaller" (TODO) than the allocated space
     * TODO - for unshared case ONLY, consider a "move" based implementation
     */
    if (ListRepIsShared(&listRep) || /* 3a */
	(ptrdiff_t)numFreeSlots < lenChange ||  /* 3b */
	(origListLen + lenChange) < (listRep.storePtr->numAllocated / 4) /* 3c */
    ) {
	ListRep newRep;
	Tcl_Obj **toObjs;
	listObjs = &listRep.storePtr->slots[ListRepStart(&listRep)];
	ListRepInit(origListLen + lenChange,
		    NULL,
		    LISTREP_PANIC_ON_FAIL | favor,
		    &newRep);
	toObjs = ListRepSlotPtr(&newRep, 0);
	if (leadSegmentLen > 0) {
            /* T:listrep-2.{2,3,13:18},4.{6,9,13:18} */
	    ObjArrayCopy(toObjs, leadSegmentLen, listObjs);
	}
	if (numToInsert > 0) {
            /* T:listrep-2.{1,2,3,10:18},4.{1,2,4,6,10:18} */
	    ObjArrayCopy(&toObjs[leadSegmentLen],
			 numToInsert,
			 insertObjs);
	}
	if (tailSegmentLen > 0) {
            /* T:listrep-2.{1,2,3,10:15},4.{1,2,4,6,9:12,16:18} */
	    ObjArrayCopy(&toObjs[leadSegmentLen + numToInsert],
			 tailSegmentLen,
			 &listObjs[leadSegmentLen+numToDelete]);
	}
	newRep.storePtr->numUsed = origListLen + lenChange;
	if (newRep.spanPtr) {
            /* T:listrep-2.{1,2,3,10:18},4.{1,2,4,6,9:18} */
	    newRep.spanPtr->spanLength = newRep.storePtr->numUsed;
	}
	LISTREP_CHECK(&newRep);
	ListObjReplaceRepAndInvalidate(listObj, &newRep);
	return TCL_OK;
    }

    /*
     * Case (4) - unshared ListStore with sufficient room.
     * After deleting elements, there will be a corresponding gap. If this
     * gap does not match number of insertions, either the lead segment,
     * or the tail segment, or both will have to be moved.
     * The general strategy is to move the fewest number of elements. If
     *
     * TODO - what about appends to unshared ? Is below sufficiently optimal?
     */

    /* Following must hold for unshared listreps after ListRepFreeUnreferenced above */
    LIST_ASSERT(origListLen == listRep.storePtr->numUsed);
    LIST_ASSERT(origListLen == ListRepLength(&listRep));
    LIST_ASSERT(ListRepStart(&listRep) == listRep.storePtr->firstUsed);

    LIST_ASSERT((numToDelete + numToInsert) > 0);

    /* Base of slot array holding the list elements */
    listObjs = &listRep.storePtr->slots[ListRepStart(&listRep)];

    /*
     * Free up elements to be deleted. Before that, increment the ref counts
     * for objects to be inserted in case there is overlap. T:listobj-11.1
     */
    if (numToInsert) {
	/* T:listrep-1.{1,3,12:21},3.{2,3,7:14,23:41} */
	ObjArrayIncrRefs(insertObjs, 0, numToInsert);
    }
    if (numToDelete) {
        /* T:listrep-1.{6,7,12:21},3.{19:41} */
	ObjArrayDecrRefs(listObjs, first, numToDelete);
    }

    /*
     * TODO - below the moves are optimized but this may result in needing a
     * span allocation. Perhaps for small lists, it may be more efficient to
     * just move everything up front and save on allocating a span.
     */

    /*
     * Calculate shifts if necessary to accomodate insertions.
     * NOTE: all indices are relative to listObjs which is not necessarily the
     * start of the ListStore storage area.
     *
     * leadShift - how much to shift the lead segment
     * tailShift - how much to shift the tail segment
     * insertTarget - index where to insert.
     */

    if (lenChange == 0) {
	/* T:listrep-1.{12,15,19},3.{23,28,33}. Exact fit */
	leadShift = 0;
	tailShift = 0;
    } else if (lenChange < 0) {
	/*
	 * More deletions than insertions. The gap after deletions is large
	 * enough for insertions. Move a segment depending on size.
	 */
	if (leadSegmentLen > tailSegmentLen) {
	    /* Tail segment smaller. Insert after lead, move tail down */
            /* T:listrep-1.{7,17,20},3.{21,2229,35} */
	    leadShift = 0;
	    tailShift = lenChange;
	} else {
	    /* Lead segment smaller. Insert before tail, move lead up */
            /* T:listrep-1.{6,13,16},3.{19,20,24,34} */
	    leadShift = -lenChange;
	    tailShift = 0;
	}
    } else {
	LIST_ASSERT(lenChange > 0); /* Reminder */

	/*
	 * We need to make room for the insertions. Again we have multiple
	 * possibilities. We may be able to get by just shifting one segment
	 * or need to shift both. In the former case, favor shifting the
	 * smaller segment.
	 */
	ptrdiff_t leadSpace = ListRepNumFreeHead(&listRep);
	ptrdiff_t tailSpace = ListRepNumFreeTail(&listRep);
	ptrdiff_t finalFreeSpace = leadSpace + tailSpace - lenChange;

	LIST_ASSERT((leadSpace + tailSpace) >= lenChange);
	if (leadSpace >= lenChange
	    && (leadSegmentLen < tailSegmentLen || tailSpace < lenChange)) {
	    /* Move only lead to the front to make more room */
            /* T:listrep-3.25,36,38, */
	    leadShift = -lenChange;
	    tailShift = 0;
	    /*
	     * Redistribute the remaining free space between the front and
	     * back if either there is no tail space left or if the
	     * entire list is the head anyways. This is an important
	     * optimization for further operations like further asymmetric
	     * insertions.
	     */
	    if (finalFreeSpace > 1 && (tailSpace == 0 || tailSegmentLen == 0)) {
		ptrdiff_t postShiftLeadSpace = leadSpace - lenChange;
		if (postShiftLeadSpace > (finalFreeSpace/2)) {
		    Tcl_Size extraShift = postShiftLeadSpace - (finalFreeSpace / 2);
		    leadShift -= extraShift;
		    tailShift = -extraShift; /* Move tail to the front as well */
		}
	    } /* else T:listrep-3.{7,12,25,38} */
	    LIST_ASSERT(leadShift >= 0 || leadSpace >= -leadShift);
	} else if (tailSpace >= lenChange) {
	    /* Move only tail segment to the back to make more room. */
            /* T:listrep-3.{8,10,11,14,26,27,30,32,37,39,41} */
	    leadShift = 0;
	    tailShift = lenChange;
	    /*
	     * See comments above. This is analogous.
	     */
	    if (finalFreeSpace > 1 && (leadSpace == 0 || leadSegmentLen == 0)) {
		ptrdiff_t postShiftTailSpace = tailSpace - lenChange;
		if (postShiftTailSpace > (finalFreeSpace/2)) {
		    /* T:listrep-1.{1,3,14,18,21},3.{2,3,26,27} */
		    Tcl_Size extraShift = postShiftTailSpace - (finalFreeSpace / 2);
		    tailShift += extraShift;
		    leadShift = extraShift; /* Move head to the back as well */
		}
	    }
	    LIST_ASSERT(tailShift <= tailSpace);
	} else {
	    /*
	     * Both lead and tail need to be shifted to make room.
	     * Divide remaining free space equally between front and back.
	     */
            /* T:listrep-3.{9,13,31,40} */
	    LIST_ASSERT(leadSpace < lenChange);
	    LIST_ASSERT(tailSpace < lenChange);

	    /*
	     * leadShift = leadSpace - (finalFreeSpace/2)
	     * Thus leadShift <= leadSpace
	     * Also,
	     * = leadSpace - (leadSpace + tailSpace - lenChange)/2
	     * = leadSpace/2 - tailSpace/2 + lenChange/2
	     * >= 0 because lenChange > tailSpace
	     */
	    leadShift = leadSpace - (finalFreeSpace / 2);
	    tailShift = lenChange - leadShift;
	    if (tailShift > tailSpace) {
		/* Account for integer division errors */
		leadShift += 1;
		tailShift -= 1;
	    }
	    /*
	     * Following must be true because otherwise one of the previous
	     * if clauses would have been taken.
	     */
	    LIST_ASSERT(leadShift > 0 && leadShift < lenChange);
	    LIST_ASSERT(tailShift > 0 && tailShift < lenChange);
	    leadShift = -leadShift; /* Lead is actually shifted downward */
	}
    }

    /* Careful about order of moves! */
    if (leadShift > 0) {
	/* Will happen when we have to make room at bottom */
	if (tailShift != 0 && tailSegmentLen != 0) {
            /* T:listrep-1.{1,3,14,18},3.{2,3,26,27} */
	    Tcl_Size tailStart = leadSegmentLen + numToDelete;
	    memmove(&listObjs[tailStart + tailShift],
		    &listObjs[tailStart],
		    tailSegmentLen * sizeof(Tcl_Obj *));
	}
	if (leadSegmentLen != 0) {
            /* T:listrep-1.{3,6,16,18,21},3.{19,20,34} */
	    memmove(&listObjs[leadShift],
		    &listObjs[0],
		    leadSegmentLen * sizeof(Tcl_Obj *));
	}
    } else {
	if (leadShift != 0 && leadSegmentLen != 0) {
            /* T:listrep-3.{7,9,12,13,31,36,38,40} */
	    memmove(&listObjs[leadShift],
		    &listObjs[0],
		    leadSegmentLen * sizeof(Tcl_Obj *));
	}
	if (tailShift != 0 && tailSegmentLen != 0) {
            /* T:listrep-1.{7,17},3.{8:11,13,14,21,22,35,37,39:41} */
	    Tcl_Size tailStart = leadSegmentLen + numToDelete;
	    memmove(&listObjs[tailStart + tailShift],
		    &listObjs[tailStart],
		    tailSegmentLen * sizeof(Tcl_Obj *));
	}
    }
    if (numToInsert) {
	/* Do NOT use ObjArrayCopy here since we have already incr'ed ref counts */
        /* T:listrep-1.{1,3,12:21},3.{2,3,7:14,23:41} */
	memmove(&listObjs[leadSegmentLen + leadShift],
		insertObjs,
		numToInsert * sizeof(Tcl_Obj *));
    }

    listRep.storePtr->firstUsed += leadShift;
    listRep.storePtr->numUsed = origListLen + lenChange;
    listRep.storePtr->flags = 0;

    if (listRep.spanPtr && listRep.spanPtr->refCount <= 1) {
	/* An unshared span record, re-use it, even if not required */
        /* T:listrep-3.{2,3,7:14},3.{19:41} */
	listRep.spanPtr->spanStart = listRep.storePtr->firstUsed;
	listRep.spanPtr->spanLength = listRep.storePtr->numUsed;
    } else {
	/* Need a new span record */
	if (listRep.storePtr->firstUsed == 0) {
            /* T:listrep-1.{7,12,15,17,19,20} */
	    listRep.spanPtr = NULL;
	} else {
            /* T:listrep-1.{1,3,6.1,13,14,16,18,21} */
	    listRep.spanPtr = ListSpanNew(listRep.storePtr->firstUsed,
					  listRep.storePtr->numUsed);
	}
    }

    LISTREP_CHECK(&listRep);
    ListObjReplaceRepAndInvalidate(listObj, &listRep);
    return TCL_OK;
}

/*
 *----------------------------------------------------------------------
 *
 * TclLindexList --
 *
 *	This procedure handles the 'lindex' command when objc==3.
 *
 * Results:
 *	Returns a pointer to the object extracted, or NULL if an error
 *	occurred. The returned object already includes one reference count for
 *	the pointer returned.
 *
 * Side effects:
 *	None.
 *
 * Notes:
 *	This procedure is implemented entirely as a wrapper around
 *	TclLindexFlat. All it does is reconfigure the argument format into the
 *	form required by TclLindexFlat, while taking care to manage shimmering
 *	in such a way that we tend to keep the most useful internalreps and/or
 *	avoid the most expensive conversions.
 *
 *----------------------------------------------------------------------
 */
Tcl_Obj *
TclLindexList(
    Tcl_Interp *interp,		/* Tcl interpreter. */
    Tcl_Obj *listObj,		/* List being unpacked. */
    Tcl_Obj *argObj)		/* Index or index list. */
{
    Tcl_Size index;			/* Index into the list. */
    Tcl_Obj *indexListCopy;
    Tcl_Obj **indexObjs;
    Tcl_Size numIndexObjs;

    /*
     * Determine whether argPtr designates a list or a single index. We have
     * to be careful about the order of the checks to avoid repeated
     * shimmering; if internal rep is already a list do not shimmer it.
     * see TIP#22 and TIP#33 for the details.
     */
    if (!TclHasInternalRep(argObj, &tclListType)
	&& TclGetIntForIndexM(NULL, argObj, ListSizeT_MAX - 1, &index)
	       == TCL_OK) {
	/*
	 * argPtr designates a single index.
	 */
	return TclLindexFlat(interp, listObj, 1, &argObj);
    }

    /*
     * Here we make a private copy of the index list argument to avoid any
     * shimmering issues that might invalidate the indices array below while
     * we are still using it. This is probably unnecessary. It does not appear
     * that any damaging shimmering is possible, and no test has been devised
     * to show any error when this private copy is not made. But it's cheap,
     * and it offers some future-proofing insurance in case the TclLindexFlat
     * implementation changes in some unexpected way, or some new form of
     * trace or callback permits things to happen that the current
     * implementation does not.
     */

    indexListCopy = TclListObjCopy(NULL, argObj);
    if (indexListCopy == NULL) {
	/*
	 * The argument is neither an index nor a well-formed list.
	 * Report the error via TclLindexFlat.
	 * TODO - This is as original. why not directly return an error?
	 */
	return TclLindexFlat(interp, listObj, 1, &argObj);
    }

    ListObjGetElements(indexListCopy, numIndexObjs, indexObjs);
    listObj = TclLindexFlat(interp, listObj, numIndexObjs, indexObjs);
    Tcl_DecrRefCount(indexListCopy);
    return listObj;
}

/*
 *----------------------------------------------------------------------
 *
 * TclLindexFlat --
 *
 *	This procedure is the core of the 'lindex' command, with all index
 *	arguments presented as a flat list.
 *
 * Results:
 *	Returns a pointer to the object extracted, or NULL if an error
 *	occurred. The returned object already includes one reference count for
 *	the pointer returned.
 *
 * Side effects:
 *	None.
 *
 * Notes:
 *	The reference count of the returned object includes one reference
 *	corresponding to the pointer returned. Thus, the calling code will
 *	usually do something like:
 *		Tcl_SetObjResult(interp, result);
 *		Tcl_DecrRefCount(result);
 *
 *----------------------------------------------------------------------
 */
Tcl_Obj *
TclLindexFlat(
    Tcl_Interp *interp,		/* Tcl interpreter. */
    Tcl_Obj *listObj,		/* Tcl object representing the list. */
    Tcl_Size indexCount,		/* Count of indices. */
    Tcl_Obj *const indexArray[])/* Array of pointers to Tcl objects that
				 * represent the indices in the list. */
{
    Tcl_Size i;

    /* Handle AbstractList as special case */
    if (TclObjTypeHasProc(listObj,TCL_OBJ_INDEX)) {
	Tcl_WideInt listLen = Tcl_ObjTypeLength(listObj);
	Tcl_Size index;
	Tcl_Obj *elemObj = NULL;
	for (i=0 ; i<indexCount && listObj ; i++) {
	    if (TclGetIntForIndexM(interp, indexArray[i], /*endValue*/ listLen-1,
				   &index) == TCL_OK) {
	    }
	    if (i==0) {
		if (Tcl_ObjTypeIndex(interp, listObj, index, &elemObj) != TCL_OK) {
		    return NULL;
		}
	    } else if (index > 0) {
		// TODO: support nested lists
		// For now, only support 1 index, which is all an ArithSeries has
		Tcl_DecrRefCount(elemObj);
		TclNewObj(elemObj);
		break;
	    }
	}
	Tcl_IncrRefCount(elemObj);
	return elemObj;
    }

    Tcl_IncrRefCount(listObj);

    for (i=0 ; i<indexCount && listObj ; i++) {
	Tcl_Size index, listLen = 0;
	Tcl_Obj **elemPtrs = NULL, *sublistCopy;

	/*
	 * Here we make a private copy of the current sublist, so we avoid any
	 * shimmering issues that might invalidate the elemPtr array below
	 * while we are still using it. See test lindex-8.4.
	 */

	sublistCopy = TclListObjCopy(interp, listObj);
	Tcl_DecrRefCount(listObj);
	listObj = NULL;

	if (sublistCopy == NULL) {
	    /* The sublist is not a list at all => error.  */
	    break;
	}
	LIST_ASSERT_TYPE(sublistCopy);
	ListObjGetElements(sublistCopy, listLen, elemPtrs);

	if (TclGetIntForIndexM(interp, indexArray[i], /*endValue*/ listLen-1,
		&index) == TCL_OK) {
	    if (index >= listLen) {
		/*
		 * Index is out of range. Break out of loop with empty result.
		 * First check remaining indices for validity
		 */

		while (++i < indexCount) {
		    if (TclGetIntForIndexM(
			    interp, indexArray[i], ListSizeT_MAX - 1, &index)
			!= TCL_OK) {
			Tcl_DecrRefCount(sublistCopy);
			return NULL;
		    }
		}
		TclNewObj(listObj);
	    } else {
		/* Extract the pointer to the appropriate element. */
		listObj = elemPtrs[index];
	    }
	    Tcl_IncrRefCount(listObj);
	}
	Tcl_DecrRefCount(sublistCopy);
    }

    return listObj;
}

/*
 *----------------------------------------------------------------------
 *
 * TclLsetList --
 *
 *	Core of the 'lset' command when objc == 4. Objv[2] may be either a
 *	scalar index or a list of indices.
 *      It also handles 'lpop' when given a NULL value.
 *
 * Results:
 *	Returns the new value of the list variable, or NULL if there was an
 *	error. The returned object includes one reference count for the
 *	pointer returned.
 *
 * Side effects:
 *	None.
 *
 * Notes:
 *	This procedure is implemented entirely as a wrapper around
 *	TclLsetFlat. All it does is reconfigure the argument format into the
 *	form required by TclLsetFlat, while taking care to manage shimmering
 *	in such a way that we tend to keep the most useful internalreps and/or
 *	avoid the most expensive conversions.
 *
 *----------------------------------------------------------------------
 */
Tcl_Obj *
TclLsetList(
    Tcl_Interp *interp,		/* Tcl interpreter. */
    Tcl_Obj *listObj,		/* Pointer to the list being modified. */
    Tcl_Obj *indexArgObj,	/* Index or index-list arg to 'lset'. */
    Tcl_Obj *valueObj)		/* Value arg to 'lset' or NULL to 'lpop'. */
{
    Tcl_Size indexCount = 0;   /* Number of indices in the index list. */
    Tcl_Obj **indices = NULL;	/* Vector of indices in the index list. */
    Tcl_Obj *retValueObj;	/* Pointer to the list to be returned. */
    Tcl_Size index;            /* Current index in the list - discarded. */
    Tcl_Obj *indexListCopy;

    /*
     * Determine whether the index arg designates a list or a single index.
     * We have to be careful about the order of the checks to avoid repeated
     * shimmering; see TIP #22 and #23 for details.
     */

    if (!TclHasInternalRep(indexArgObj, &tclListType) &&
	TclGetIntForIndexM(NULL, indexArgObj, ListSizeT_MAX - 1, &index)
	== TCL_OK) {

	if (TclObjTypeHasProc(listObj, TCL_OBJ_SETELEMENT)) {
	    indices = &indexArgObj;
	    Tcl_Obj *returnValue =
		Tcl_ObjTypeSetElement(interp, listObj, 1, indices, valueObj);
	    if (returnValue) Tcl_IncrRefCount(returnValue);
	    return returnValue;
	}

	/* indexArgPtr designates a single index. */
	/* T:listrep-1.{2.1,12.1,15.1,19.1},2.{2.3,9.3,10.1,13.1,16.1}, 3.{4,5,6}.3 */
	return TclLsetFlat(interp, listObj, 1, &indexArgObj, valueObj);

    }

    /*
     * Make copy to not shimmer index argument
     */
    indexListCopy = TclListObjCopy(NULL, indexArgObj);

    if (indexListCopy == NULL) {
	/*
	 * indexArgPtr designates something that is neither an index nor a
	 * well formed list. Report the error via TclLsetFlat.
	 */
	indexCount = 1;
	indices = &indexArgObj;

    } else {
	/*
	 * Expand list into indicies array
	 */
	LIST_ASSERT_TYPE(indexListCopy);
	ListObjGetElements(indexListCopy, indexCount, indices);
    }

    retValueObj = TclLsetFlat(interp, listObj, indexCount, indices, valueObj);

    if (indexListCopy) {
	Tcl_DecrRefCount(indexListCopy);
    }

    return retValueObj;
}

/*
 *----------------------------------------------------------------------
 *
 * TclLsetFlat --
 *
 *	Core engine of the 'lset' command.
 *      It also handles 'lpop' when given a NULL value.
 *
 * Results:
 *	Returns the new value of the list variable, or NULL if an error
 *	occurred. The returned object includes one reference count for the
 *	pointer returned.
 *
 * Side effects:
 *	On entry, the reference count of the variable value does not reflect
 *	any references held on the stack. The first action of this function is
 *	to determine whether the object is shared, and to duplicate it if it
 *	is. The reference count of the duplicate is incremented. At this
 *	point, the reference count will be 1 for either case, so that the
 *	object will appear to be unshared.
 *
 *	If an error occurs, and the object has been duplicated, the reference
 *	count on the duplicate is decremented so that it is now 0: this
 *	dismisses any memory that was allocated by this function.
 *
 *	If no error occurs, the reference count of the original object is
 *	incremented if the object has not been duplicated, and nothing is done
 *	to a reference count of the duplicate. Now the reference count of an
 *	unduplicated object is 2 (the returned pointer, plus the one stored in
 *	the variable). The reference count of a duplicate object is 1,
 *	reflecting that the returned pointer is the only active reference. The
 *	caller is expected to store the returned value back in the variable
 *	and decrement its reference count. (INST_STORE_* does exactly this.)
 *
 *----------------------------------------------------------------------
 */
Tcl_Obj *
TclLsetFlat(
    Tcl_Interp *interp,		/* Tcl interpreter. */
    Tcl_Obj *listObj,		/* Pointer to the list being modified. */
    Tcl_Size indexCount,		/* Number of index args. */
    Tcl_Obj *const indexArray[],
				/* Index args. */
    Tcl_Obj *valueObj)		/* Value arg to 'lset' or NULL to 'lpop'. */
{
    Tcl_Size index, len;
    int result;
    Tcl_Obj *subListObj, *retValueObj;
    Tcl_Obj *pendingInvalidates[10];
    Tcl_Obj **pendingInvalidatesPtr = pendingInvalidates;
    Tcl_Size numPendingInvalidates = 0;

    /*
     * If there are no indices, simply return the new value.  (Without
     * indices, [lset] is a synonym for [set].
     * [lpop] does not use this but protect for NULL valueObj just in case.
     */

    if (indexCount == 0) {
	if (valueObj != NULL) {
	    Tcl_IncrRefCount(valueObj);
	}
	return valueObj;
    }

    /*
     * If the list is shared, make a copy we can modify (copy-on-write).  We
     * use Tcl_DuplicateObj() instead of TclListObjCopy() for a few reasons:
     * 1) we have not yet confirmed listObj is actually a list; 2) We make a
     * verbatim copy of any existing string rep, and when we combine that with
     * the delayed invalidation of string reps of modified Tcl_Obj's
     * implemented below, the outcome is that any error condition that causes
     * this routine to return NULL, will leave the string rep of listObj and
     * all elements to be unchanged.
     */

    subListObj = Tcl_IsShared(listObj) ? Tcl_DuplicateObj(listObj) : listObj;

    /*
     * Anchor the linked list of Tcl_Obj's whose string reps must be
     * invalidated if the operation succeeds.
     */

    retValueObj = subListObj;
    result = TCL_OK;

    /* Allocate if static array for pending invalidations is too small */
    if (indexCount
        > (int) (sizeof(pendingInvalidates) / sizeof(pendingInvalidates[0]))) {
	pendingInvalidatesPtr =
	    (Tcl_Obj **) Tcl_Alloc(indexCount * sizeof(*pendingInvalidatesPtr));
    }

    /*
     * Loop through all the index arguments, and for each one dive into the
     * appropriate sublist.
     */

    do {
	Tcl_Size elemCount;
	Tcl_Obj *parentList, **elemPtrs;

	/*
	 * Check for the possible error conditions...
	 */

	if (TclListObjGetElementsM(interp, subListObj, &elemCount, &elemPtrs)
	    != TCL_OK) {
	    /* ...the sublist we're indexing into isn't a list at all. */
	    result = TCL_ERROR;
	    break;
	}

	/*
	 * WARNING: the macro TclGetIntForIndexM is not safe for
	 * post-increments, avoid '*indexArray++' here.
	 */

	if (TclGetIntForIndexM(interp, *indexArray, elemCount - 1, &index)
	    != TCL_OK) {
	    /* ...the index we're trying to use isn't an index at all. */
	    result = TCL_ERROR;
	    indexArray++; /* Why bother with this increment? TBD */
	    break;
	}
	indexArray++;

	if (index > elemCount
	    || (valueObj == NULL && index >= elemCount)) {
	    /* ...the index points outside the sublist. */
	    if (interp != NULL) {
		Tcl_SetObjResult(interp,
		                 Tcl_ObjPrintf("index \"%s\" out of range",
		                               Tcl_GetString(indexArray[-1])));
		Tcl_SetErrorCode(interp,
		                 "TCL",
		                 "VALUE",
		                 "INDEX"
		                 "OUTOFRANGE",
		                 NULL);
	    }
	    result = TCL_ERROR;
	    break;
	}

	/*
	 * No error conditions.  As long as we're not yet on the last index,
	 * determine the next sublist for the next pass through the loop,
	 * and take steps to make sure it is an unshared copy, as we intend
	 * to modify it.
	 */

	if (--indexCount) {
	    parentList = subListObj;
	    if (index == elemCount) {
		TclNewObj(subListObj);
	    } else {
		subListObj = elemPtrs[index];
	    }
	    if (Tcl_IsShared(subListObj)) {
		subListObj = Tcl_DuplicateObj(subListObj);
	    }

	    /*
	     * Replace the original elemPtr[index] in parentList with a copy
	     * we know to be unshared.  This call will also deal with the
	     * situation where parentList shares its internalrep with other
	     * Tcl_Obj's.  Dealing with the shared internalrep case can
	     * cause subListObj to become shared again, so detect that case
	     * and make and store another copy.
	     */

	    if (index == elemCount) {
		Tcl_ListObjAppendElement(NULL, parentList, subListObj);
	    } else {
		TclListObjSetElement(NULL, parentList, index, subListObj);
	    }
	    if (Tcl_IsShared(subListObj)) {
		subListObj = Tcl_DuplicateObj(subListObj);
		TclListObjSetElement(NULL, parentList, index, subListObj);
	    }

	    /*
	     * The TclListObjSetElement() calls do not spoil the string rep
	     * of parentList, and that's fine for now, since all we've done
	     * so far is replace a list element with an unshared copy.  The
	     * list value remains the same, so the string rep. is still
	     * valid, and unchanged, which is good because if this whole
	     * routine returns NULL, we'd like to leave no change to the
	     * value of the lset variable.  Later on, when we set valueObj
	     * in its proper place, then all containing lists will have
	     * their values changed, and will need their string reps
	     * spoiled.  We maintain a list of all those Tcl_Obj's (via a
	     * little internalrep surgery) so we can spoil them at that
	     * time.
	     */

	    pendingInvalidatesPtr[numPendingInvalidates] = parentList;
	    ++numPendingInvalidates;
	}
    } while (indexCount > 0);

    /*
     * Either we've detected and error condition, and exited the loop with
     * result == TCL_ERROR, or we've successfully reached the last index, and
     * we're ready to store valueObj. On success, we need to invalidate
     * the string representations of intermediate lists whose contained
     * list element would have changed.
     */
    if (result == TCL_OK) {
	while (numPendingInvalidates > 0) {
	    Tcl_Obj *objPtr;

	    --numPendingInvalidates;
	    objPtr = pendingInvalidatesPtr[numPendingInvalidates];

	    if (result == TCL_OK) {
		/*
		 * We're going to store valueObj, so spoil string reps of all
		 * containing lists.
		 * TODO - historically, the storing of the internal rep was done
		 * because the ptr2 field of the internal rep was used to chain
		 * objects whose string rep needed to be invalidated. Now this
		 * is no longer the case, so replacing of the internal rep
		 * should not be needed. The TclInvalidateStringRep should
		 * suffice. Formulate a test case before changing.
		 */
		ListRep objInternalRep;
		TclListObjGetRep(NULL, objPtr, &objInternalRep);
		ListObjReplaceRepAndInvalidate(objPtr, &objInternalRep);
	    }
	}
    }

    if (pendingInvalidatesPtr != pendingInvalidates)
	Tcl_Free(pendingInvalidatesPtr);

    if (result != TCL_OK) {
	/*
	 * Error return; message is already in interp. Clean up any excess
	 * memory.
	 */

	if (retValueObj != listObj) {
	    Tcl_DecrRefCount(retValueObj);
	}
	return NULL;
    }

    /*
     * Store valueObj in proper sublist and return. The -1 is to avoid a
     * compiler warning (not a problem because we checked that we have a
     * proper list - or something convertible to one - above).
     */

    len = -1;
    TclListObjLengthM(NULL, subListObj, &len);
    if (valueObj == NULL) {
        /* T:listrep-1.{4.2,5.4,6.1,7.1,8.3},2.{4,5}.4 */
	Tcl_ListObjReplace(NULL, subListObj, index, 1, 0, NULL);
    } else if (index == len) {
        /* T:listrep-1.2.1,2.{2.3,9.3},3.{4,5,6}.3 */
	Tcl_ListObjAppendElement(NULL, subListObj, valueObj);
    } else {
        /* T:listrep-1.{12.1,15.1,19.1},2.{10,13,16}.1 */
	TclListObjSetElement(NULL, subListObj, index, valueObj);
	TclInvalidateStringRep(subListObj);
    }
    Tcl_IncrRefCount(retValueObj);
    return retValueObj;
}

/*
 *----------------------------------------------------------------------
 *
 * TclListObjSetElement --
 *
 *	Set a single element of a list to a specified value
 *
 * Results:
 *	The return value is normally TCL_OK. If listObj does not refer to a
 *	list object and cannot be converted to one, TCL_ERROR is returned and
 *	an error message will be left in the interpreter result if interp is
 *	not NULL. Similarly, if index designates an element outside the range
 *	[0..listLength-1], where listLength is the count of elements in the
 *	list object designated by listObj, TCL_ERROR is returned and an error
 *	message is left in the interpreter result.
 *
 * Side effects:
 *	Tcl_Panic if listObj designates a shared object. Otherwise, attempts
 *	to convert it to a list with a non-shared internal rep. Decrements the
 *	ref count of the object at the specified index within the list,
 *	replaces with the object designated by valueObj, and increments the
 *	ref count of the replacement object.
 *
 *----------------------------------------------------------------------
 */
int
TclListObjSetElement(
    Tcl_Interp *interp,		/* Tcl interpreter; used for error reporting
				 * if not NULL. */
    Tcl_Obj *listObj,		/* List object in which element should be
				 * stored. */
    Tcl_Size index,		/* Index of element to store. */
    Tcl_Obj *valueObj)		/* Tcl object to store in the designated list
				 * element. */
{
    ListRep listRep;
    Tcl_Obj **elemPtrs;         /* Pointers to elements of the list. */
    Tcl_Size elemCount;		/* Number of elements in the list. */

    /* Ensure that the listObj parameter designates an unshared list. */

    if (Tcl_IsShared(listObj)) {
	Tcl_Panic("%s called with shared object", "TclListObjSetElement");
    }

    if (TclListObjGetRep(interp, listObj, &listRep) != TCL_OK) {
	return TCL_ERROR;
    }

    elemCount = ListRepLength(&listRep);

    /* Ensure that the index is in bounds. */
    if (index>=elemCount) {
	if (interp != NULL) {
		Tcl_SetObjResult(interp, Tcl_ObjPrintf(
			"index \"%" TCL_Z_MODIFIER "u\" out of range", index));
	    Tcl_SetErrorCode(interp, "TCL", "VALUE", "INDEX",
		    "OUTOFRANGE", NULL);
	}
	return TCL_ERROR;
    }

    /*
     * Note - garbage collect this only AFTER checking indices above.
     * Do not want to modify listrep and then not store it back in listObj.
     */
    ListRepFreeUnreferenced(&listRep);

    /* Replace a shared internal rep with an unshared copy */
    if (listRep.storePtr->refCount > 1) {
	ListRep newInternalRep;
        /* T:listrep-2.{10,13,16}.1 */
	/* TODO - leave extra space? */
	ListRepClone(&listRep, &newInternalRep, LISTREP_PANIC_ON_FAIL);
	listRep = newInternalRep;
    } /* else T:listrep-1.{12.1,15.1,19.1} */

    /* Retrieve element array AFTER potential cloning above */
    ListRepElements(&listRep, elemCount, elemPtrs);

    /*
     * Add a reference to the new list element and remove from old before
     * replacing it. Order is important!
     */
    Tcl_IncrRefCount(valueObj);
    Tcl_DecrRefCount(elemPtrs[index]);
    elemPtrs[index] = valueObj;

    /* Internal rep may be cloned so replace */
    ListObjReplaceRepAndInvalidate(listObj, &listRep);

    return TCL_OK;
}

/*
 *----------------------------------------------------------------------
 *
 * FreeListInternalRep --
 *
 *	Deallocate the storage associated with a list object's internal
 *	representation.
 *
 * Results:
 *	None.
 *
 * Side effects:
 *	Frees listPtr's List* internal representation, if no longer shared.
 *	May decrement the ref counts of element objects, which may free them.
 *
 *----------------------------------------------------------------------
 */
static void
FreeListInternalRep(
    Tcl_Obj *listObj)		/* List object with internal rep to free. */
{
    ListRep listRep;

    ListObjGetRep(listObj, &listRep);
    if (listRep.storePtr->refCount-- <= 1) {
	ObjArrayDecrRefs(
	    listRep.storePtr->slots,
	    listRep.storePtr->firstUsed, listRep.storePtr->numUsed);
	Tcl_Free(listRep.storePtr);
    }
    if (listRep.spanPtr) {
	ListSpanDecrRefs(listRep.spanPtr);
    }
}

/*
 *----------------------------------------------------------------------
 *
 * DupListInternalRep --
 *
 *	Initialize the internal representation of a list Tcl_Obj to share the
 *	internal representation of an existing list object.
 *
 * Results:
 *	None.
 *
 * Side effects:
 *	The reference count of the List internal rep is incremented.
 *
 *----------------------------------------------------------------------
 */
static void
DupListInternalRep(
    Tcl_Obj *srcObj,		/* Object with internal rep to copy. */
    Tcl_Obj *copyObj)		/* Object with internal rep to set. */
{
    ListRep listRep;
    ListObjGetRep(srcObj, &listRep);
    ListObjOverwriteRep(copyObj, &listRep);
}

/*
 *----------------------------------------------------------------------
 *
 * SetListFromAny --
 *
 *	Attempt to generate a list internal form for the Tcl object "objPtr".
 *
 * Results:
 *	The return value is TCL_OK or TCL_ERROR. If an error occurs during
 *	conversion, an error message is left in the interpreter's result
 *	unless "interp" is NULL.
 *
 * Side effects:
 *	If no error occurs, a list is stored as "objPtr"s internal
 *	representation.
 *
 *----------------------------------------------------------------------
 */
static int
SetListFromAny(
    Tcl_Interp *interp,		/* Used for error reporting if not NULL. */
    Tcl_Obj *objPtr)		/* The object to convert. */
{
    Tcl_Obj **elemPtrs;
    ListRep listRep;

    /*
     * Dictionaries are a special case; they have a string representation such
     * that *all* valid dictionaries are valid lists. Hence we can convert
     * more directly. Only do this when there's no existing string rep; if
     * there is, it is the string rep that's authoritative (because it could
     * describe duplicate keys).
     */

    if (!TclHasStringRep(objPtr) && TclHasInternalRep(objPtr, &tclDictType)) {
	Tcl_Obj *keyPtr, *valuePtr;
	Tcl_DictSearch search;
	int done;
	Tcl_Size size;

	/*
	 * Create the new list representation. Note that we do not need to do
	 * anything with the string representation as the transformation (and
	 * the reverse back to a dictionary) are both order-preserving. Also
	 * note that since we know we've got a valid dictionary (by
	 * representation) we also know that fetching the size of the
	 * dictionary or iterating over it will not fail.
	 */

	Tcl_DictObjSize(NULL, objPtr, &size);
	/* TODO - leave space in front and/or back? */
	if (ListRepInitAttempt(
		interp, size > 0 ? 2 * size : 1, NULL, &listRep)
	    != TCL_OK) {
	    return TCL_ERROR;
	}

	LIST_ASSERT(listRep.spanPtr == NULL); /* Guard against future changes */
	LIST_ASSERT(listRep.storePtr->firstUsed == 0);
	LIST_ASSERT((listRep.storePtr->flags & LISTSTORE_CANONICAL) == 0);

	listRep.storePtr->numUsed = 2 * size;

	/* Populate the list representation. */

	elemPtrs = listRep.storePtr->slots;
	Tcl_DictObjFirst(NULL, objPtr, &search, &keyPtr, &valuePtr, &done);
	while (!done) {
	    *elemPtrs++ = keyPtr;
	    *elemPtrs++ = valuePtr;
	    Tcl_IncrRefCount(keyPtr);
	    Tcl_IncrRefCount(valuePtr);
	    Tcl_DictObjNext(&search, &keyPtr, &valuePtr, &done);
	}
    } else if (TclObjTypeHasProc(objPtr,TCL_OBJ_INDEX)) {
	Tcl_Size elemCount, i;

	elemCount = Tcl_ObjTypeLength(objPtr);

	if (ListRepInitAttempt(interp, elemCount, NULL, &listRep) != TCL_OK) {
	    return TCL_ERROR;
	}

	LIST_ASSERT(listRep.spanPtr == NULL); /* Guard against future changes */
	LIST_ASSERT(listRep.storePtr->firstUsed == 0);

	elemPtrs = listRep.storePtr->slots;

	/* Each iteration, store a list element */
        for (i = 0; i < elemCount; i++) {
	    if (Tcl_ObjTypeIndex(interp, objPtr, i, elemPtrs) != TCL_OK) {
                return TCL_ERROR;
            }
	    Tcl_IncrRefCount(*elemPtrs++);/* Since list now holds ref to it. */
	}

	LIST_ASSERT((Tcl_Size)(elemPtrs - listRep.storePtr->slots) == elemCount);

	listRep.storePtr->numUsed = elemCount;

    } else {
	Tcl_Size estCount, length;
	const char *limit, *nextElem = Tcl_GetStringFromObj(objPtr, &length);

	/*
	 * Allocate enough space to hold a (Tcl_Obj *) for each
	 * (possible) list element.
	 */

	estCount = TclMaxListLength(nextElem, length, &limit);
	estCount += (estCount == 0);	/* Smallest list struct holds 1
					 * element. */
	/* TODO - allocate additional space? */
	if (ListRepInitAttempt(interp, estCount, NULL, &listRep)
	    != TCL_OK) {
	    return TCL_ERROR;
	}

	LIST_ASSERT(listRep.spanPtr == NULL); /* Guard against future changes */
	LIST_ASSERT(listRep.storePtr->firstUsed == 0);

	elemPtrs = listRep.storePtr->slots;

	/* Each iteration, parse and store a list element. */

	while (nextElem < limit) {
	    const char *elemStart;
	    char *check;
	    Tcl_Size elemSize;
	    int literal;

	    if (TCL_OK != TclFindElement(interp, nextElem, limit - nextElem,
		    &elemStart, &nextElem, &elemSize, &literal)) {
fail:
		while (--elemPtrs >= listRep.storePtr->slots) {
		    Tcl_DecrRefCount(*elemPtrs);
		}
		Tcl_Free(listRep.storePtr);
		return TCL_ERROR;
	    }
	    if (elemStart == limit) {
		break;
	    }

	    TclNewObj(*elemPtrs);
	    TclInvalidateStringRep(*elemPtrs);
	    check = Tcl_InitStringRep(*elemPtrs, literal ? elemStart : NULL,
		    elemSize);
	    if (elemSize && check == NULL) {
		MemoryAllocationError(interp, elemSize);
		goto fail;
	    }
	    if (!literal) {
		Tcl_InitStringRep(*elemPtrs, NULL,
			TclCopyAndCollapse(elemSize, elemStart, check));
	    }

	    Tcl_IncrRefCount(*elemPtrs++);/* Since list now holds ref to it. */
	}

	listRep.storePtr->numUsed =
	    elemPtrs - listRep.storePtr->slots;
    }

    LISTREP_CHECK(&listRep);

    /*
     * Store the new internalRep. We do this as late
     * as possible to allow the conversion code, in particular
     * Tcl_GetStringFromObj, to use the old internalRep.
     */

    /*
     * Note old string representation NOT to be invalidated.
     * So do NOT use ListObjReplaceRepAndInvalidate. InternalRep to be freed AFTER
     * IncrRefs so do not use ListObjOverwriteRep
     */
    ListRepIncrRefs(&listRep);
    TclFreeInternalRep(objPtr);
    objPtr->internalRep.twoPtrValue.ptr1 = listRep.storePtr;
    objPtr->internalRep.twoPtrValue.ptr2 = listRep.spanPtr;
    objPtr->typePtr = &tclListType;

    return TCL_OK;
}

/*
 *----------------------------------------------------------------------
 *
 * UpdateStringOfList --
 *
 *	Update the string representation for a list object. Note: This
 *	function does not invalidate an existing old string rep so storage
 *	will be lost if this has not already been done.
 *
 * Results:
 *	None.
 *
 * Side effects:
 *	The object's string is set to a valid string that results from the
 *	list-to-string conversion. This string will be empty if the list has
 *	no elements. The list internal representation should not be NULL and
 *	we assume it is not NULL.
 *
 *----------------------------------------------------------------------
 */
static void
UpdateStringOfList(
    Tcl_Obj *listObj)		/* List object with string rep to update. */
{
#   define LOCAL_SIZE 64
    char localFlags[LOCAL_SIZE], *flagPtr = NULL;
    Tcl_Size numElems, i, length;
    TCL_HASH_TYPE bytesNeeded = 0;
    const char *elem, *start;
    char *dst;
    Tcl_Obj **elemPtrs;
    ListRep listRep;

    ListObjGetRep(listObj, &listRep);
    LISTREP_CHECK(&listRep);

    ListRepElements(&listRep, numElems, elemPtrs);

    /*
     * Mark the list as being canonical; although it will now have a string
     * rep, it is one we derived through proper "canonical" quoting and so
     * it's known to be free from nasties relating to [concat] and [eval].
     * However, we only do this if this is not a spanned list. Marking the
     * storage canonical for a spanned list make ALL lists using the storage
     * canonical which is not right. (Consider a list generated from a
     * string and then this function called for a spanned list generated
     * from it). On the other hand, a spanned list is always canonical
     * (never generated from a string) so it does not have to be explicitly
     * marked as such. The ListObjIsCanonical macro takes this into account.
     * See the comments there.
     */
    if (listRep.spanPtr == NULL) {
	LIST_ASSERT(listRep.storePtr->firstUsed == 0);/* Invariant */
	listRep.storePtr->flags |= LISTSTORE_CANONICAL;
    }

    /* Handle empty list case first, so rest of the routine is simpler. */

    if (numElems == 0) {
	Tcl_InitStringRep(listObj, NULL, 0);
	return;
    }

    /* Pass 1: estimate space, gather flags. */

    if (numElems <= LOCAL_SIZE) {
	flagPtr = localFlags;
    } else {
	/* We know numElems <= LIST_MAX, so this is safe. */
	flagPtr = (char *)Tcl_Alloc(numElems);
    }
    for (i = 0; i < numElems; i++) {
	flagPtr[i] = (i ? TCL_DONT_QUOTE_HASH : 0);
	elem = Tcl_GetStringFromObj(elemPtrs[i], &length);
	bytesNeeded += TclScanElement(elem, length, flagPtr+i);
	if (bytesNeeded > SIZE_MAX - numElems) {
	    Tcl_Panic("max size for a Tcl value (%" TCL_Z_MODIFIER "u bytes) exceeded", SIZE_MAX);
	}
    }
    bytesNeeded += numElems - 1;

    /*
     * Pass 2: copy into string rep buffer.
     */

    start = dst = Tcl_InitStringRep(listObj, NULL, bytesNeeded);
    TclOOM(dst, bytesNeeded);
    for (i = 0; i < numElems; i++) {
	flagPtr[i] |= (i ? TCL_DONT_QUOTE_HASH : 0);
	elem = Tcl_GetStringFromObj(elemPtrs[i], &length);
	dst += TclConvertElement(elem, length, dst, flagPtr[i]);
	*dst++ = ' ';
    }

    /* Set the string length to what was actually written, the safe choice */
    (void) Tcl_InitStringRep(listObj, NULL, dst - 1 - start);

    if (flagPtr != localFlags) {
	Tcl_Free(flagPtr);
    }
}


/*
 *------------------------------------------------------------------------
 *
 * TclListTestObj --
 *
 *    Returns a list object with a specific internal rep and content.
 *    Used specifically for testing so span can be controlled explicitly.
 *
 * Results:
 *    Pointer to the Tcl_Obj containing the list.
 *
 * Side effects:
 *    None.
 *
 *------------------------------------------------------------------------
 */
Tcl_Obj *
TclListTestObj (int length, int leadingSpace, int endSpace)
{
    if (length < 0)
	length = 0;
    if (leadingSpace < 0)
	leadingSpace = 0;
    if (endSpace < 0)
	endSpace = 0;

    ListRep listRep;
    Tcl_Size capacity;
    Tcl_Obj *listObj;

    TclNewObj(listObj);

    /* Only a test object so ignoring overflow checks */
    capacity = length + leadingSpace + endSpace;
    if (capacity == 0) {
	return listObj;
    }

    ListRepInit(capacity, NULL, 0, &listRep);

    ListStore *storePtr = listRep.storePtr;
    int i;
    for (i = 0; i < length; ++i) {
	storePtr->slots[i + leadingSpace] = Tcl_NewIntObj(i);
	Tcl_IncrRefCount(storePtr->slots[i + leadingSpace]);
    }
    storePtr->firstUsed = leadingSpace;
    storePtr->numUsed = length;
    if (leadingSpace != 0) {
	listRep.spanPtr = ListSpanNew(leadingSpace, length);
    }
    ListObjReplaceRepAndInvalidate(listObj, &listRep);
    return listObj;
}

/*
 * Local Variables:
 * mode: c
 * c-basic-offset: 4
 * fill-column: 78
 * End:
 */<|MERGE_RESOLUTION|>--- conflicted
+++ resolved
@@ -155,18 +155,7 @@
     DupListInternalRep,		/* dupIntRepProc */
     UpdateStringOfList,		/* updateStringProc */
     SetListFromAny,		/* setFromAnyProc */
-<<<<<<< HEAD
-    TCL_OBJTYPE_V1,		/* Extended type for AbstractLists */
-    NULL,
-    NULL,
-    NULL,
-    NULL,
-    NULL,
-    NULL,
-    NULL
-=======
-    TCL_OBJTYPE_V0
->>>>>>> fd60ec62
+    TCL_OBJTYPE_V0_INIT		/* Extended type for AbstractLists */
 };
 
 /* Macros to manipulate the List internal rep */
@@ -2701,10 +2690,9 @@
 		}
 	    } else if (index > 0) {
 		// TODO: support nested lists
-		// For now, only support 1 index, which is all an ArithSeries has
+		Tcl_Obj *e2Obj = TclLindexFlat(interp, elemObj, 1, &indexArray[i]);
 		Tcl_DecrRefCount(elemObj);
-		TclNewObj(elemObj);
-		break;
+		elemObj = e2Obj;
 	    }
 	}
 	Tcl_IncrRefCount(elemObj);
