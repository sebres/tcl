/*
 * tclListObj.c --
 *
 *	This file contains functions that implement the Tcl list object type.
 *
 * Copyright © 2022 Ashok P. Nadkarni.  All rights reserved.
 *
 * See the file "license.terms" for information on usage and redistribution of
 * this file, and for a DISCLAIMER OF ALL WARRANTIES.
 */

#include <assert.h>
#include "tclInt.h"
#include "tclTomMath.h"
#include "tclArithSeries.h"

/*
 * TODO - memmove is fast. Measure at what size we should prefer memmove
 * (for unshared objects only) in lieu of range operations. On the other
 * hand, more cache dirtied?
 */

/*
 * Macros for validation and bug checking.
 */

/*
 * Control whether asserts are enabled. Always enable in debug builds. In non-debug
 * builds, can be set with cdebug="-DENABLE_LIST_ASSERTS" on the nmake command line.
 */
#ifdef ENABLE_LIST_ASSERTS
# ifdef NDEBUG
#  undef NDEBUG /* Activate assert() macro */
# endif
#else
# ifndef NDEBUG
#  define ENABLE_LIST_ASSERTS /* Always activate list asserts in debug mode */
# endif
#endif

#ifdef ENABLE_LIST_ASSERTS

#define LIST_ASSERT(cond_) assert(cond_) /* TODO - is there a Tcl-specific one? */
/*
 * LIST_INDEX_ASSERT is to catch errors with negative indices and counts
 * being passed AFTER validation. On Tcl9 length types are unsigned hence
 * the checks against LIST_MAX. On Tcl8 length types are signed hence the
 * also checks against 0.
 */
#define LIST_INDEX_ASSERT(idxarg_)                                 \
    do {                                                           \
	Tcl_Size idx_ = (idxarg_); /* To guard against ++ etc. */ \
	LIST_ASSERT(idx_ != TCL_INDEX_NONE && idx_ < LIST_MAX);                 \
    } while (0)
/* Ditto for counts except upper limit is different */
#define LIST_COUNT_ASSERT(countarg_)                                   \
    do {                                                               \
	Tcl_Size count_ = (countarg_); /* To guard against ++ etc. */ \
	LIST_ASSERT(count_ != TCL_INDEX_NONE && count_ <= LIST_MAX);                \
    } while (0)

#else

#define LIST_ASSERT(cond_) ((void) 0)
#define LIST_INDEX_ASSERT(idx_) ((void) 0)
#define LIST_COUNT_ASSERT(count_) ((void) 0)

#endif

/* Checks for when caller should have already converted to internal list type */
#define LIST_ASSERT_TYPE(listObj_) \
    LIST_ASSERT((listObj_)->typePtr == &tclListType);


/*
 * If ENABLE_LIST_INVARIANTS is enabled (-DENABLE_LIST_INVARIANTS from the
 * command line), the entire list internal representation is checked for
 * inconsistencies. This has a non-trivial cost so has to be separately
 * enabled and not part of assertions checking. However, the test suite does
 * invoke ListRepValidate directly even without ENABLE_LIST_INVARIANTS.
 */
#ifdef ENABLE_LIST_INVARIANTS
#define LISTREP_CHECK(listRepPtr_) ListRepValidate(listRepPtr_, __FILE__, __LINE__)
#else
#define LISTREP_CHECK(listRepPtr_) (void) 0
#endif

/*
 * Flags used for controlling behavior of allocation of list
 * internal representations.
 *
 * If the LISTREP_PANIC_ON_FAIL bit is set, the function will panic if
 * list is too large or memory cannot be allocated. Without the flag
 * a NULL pointer is returned.
 *
 * The LISTREP_SPACE_FAVOR_NONE, LISTREP_SPACE_FAVOR_FRONT,
 * LISTREP_SPACE_FAVOR_BACK, LISTREP_SPACE_ONLY_BACK flags are used to
 * control additional space when allocating.
 * - If none of these flags is present, the exact space requested is
 *   allocated, nothing more.
 * - Otherwise, if only LISTREP_FAVOR_FRONT is present, extra space is
 *   allocated with more towards the front.
 * - Conversely, if only LISTREP_FAVOR_BACK is present extra space is allocated
 *   with more to the back.
 * - If both flags are present (LISTREP_SPACE_FAVOR_NONE), the extra space
 *   is equally apportioned.
 * - Finally if LISTREP_SPACE_ONLY_BACK is present, ALL extra space is at
 *   the back.
 */
#define LISTREP_PANIC_ON_FAIL         0x00000001
#define LISTREP_SPACE_FAVOR_FRONT     0x00000002
#define LISTREP_SPACE_FAVOR_BACK      0x00000004
#define LISTREP_SPACE_ONLY_BACK       0x00000008
#define LISTREP_SPACE_FAVOR_NONE \
    (LISTREP_SPACE_FAVOR_FRONT | LISTREP_SPACE_FAVOR_BACK)
#define LISTREP_SPACE_FLAGS                               \
    (LISTREP_SPACE_FAVOR_FRONT | LISTREP_SPACE_FAVOR_BACK \
     | LISTREP_SPACE_ONLY_BACK)

/*
 * Prototypes for non-inline static functions defined later in this file:
 */
static int	MemoryAllocationError(Tcl_Interp *, Tcl_Size size);
static int	ListLimitExceededError(Tcl_Interp *);
static ListStore *ListStoreNew(Tcl_Size objc, Tcl_Obj *const objv[], int flags);
static int	ListRepInit(Tcl_Size objc, Tcl_Obj *const objv[], int flags, ListRep *);
static int	ListRepInitAttempt(Tcl_Interp *,
		    Tcl_Size objc,
		    Tcl_Obj *const objv[],
		    ListRep *);
static void	ListRepClone(ListRep *fromRepPtr, ListRep *toRepPtr, int flags);
static void	ListRepUnsharedFreeUnreferenced(const ListRep *repPtr);
static int	TclListObjGetRep(Tcl_Interp *, Tcl_Obj *listPtr, ListRep *repPtr);
static void	ListRepRange(ListRep *srcRepPtr,
		    Tcl_Size rangeStart,
		    Tcl_Size rangeEnd,
		    int preserveSrcRep,
		    ListRep *rangeRepPtr);
static ListStore *ListStoreReallocate(ListStore *storePtr, Tcl_Size numSlots);
static void	ListRepValidate(const ListRep *repPtr, const char *file,
		    int lineNum);
static void	DupListInternalRep(Tcl_Obj *srcPtr, Tcl_Obj *copyPtr);
static void	FreeListInternalRep(Tcl_Obj *listPtr);
static int	SetListFromAny(Tcl_Interp *interp, Tcl_Obj *objPtr);
static void	UpdateStringOfList(Tcl_Obj *listPtr);

/*
 * The structure below defines the list Tcl object type by means of functions
 * that can be invoked by generic object code.
 *
 * The internal representation of a list object is ListRep defined in tcl.h.
 */

const Tcl_ObjType tclListType = {
    "list",			/* name */
    FreeListInternalRep,	/* freeIntRepProc */
    DupListInternalRep,		/* dupIntRepProc */
    UpdateStringOfList,		/* updateStringProc */
    SetListFromAny,		/* setFromAnyProc */
    TCL_OBJTYPE_V0
};

/* Macros to manipulate the List internal rep */
#define ListRepIncrRefs(repPtr_)            \
    do {                                    \
	(repPtr_)->storePtr->refCount++;    \
	if ((repPtr_)->spanPtr)             \
	    (repPtr_)->spanPtr->refCount++; \
    } while (0)

/* Returns number of free unused slots at the back of the ListRep's ListStore */
#define ListRepNumFreeTail(repPtr_) \
    ((repPtr_)->storePtr->numAllocated \
     - ((repPtr_)->storePtr->firstUsed + (repPtr_)->storePtr->numUsed))

/* Returns number of free unused slots at the front of the ListRep's ListStore */
#define ListRepNumFreeHead(repPtr_) ((repPtr_)->storePtr->firstUsed)

/* Returns a pointer to the slot corresponding to list index listIdx_ */
#define ListRepSlotPtr(repPtr_, listIdx_) \
    (&(repPtr_)->storePtr->slots[ListRepStart(repPtr_) + (listIdx_)])

/*
 * Macros to replace the internal representation in a Tcl_Obj. There are
 * subtle differences in each so make sure to use the right one to avoid
 * memory leaks, access to freed memory and the like.
 *
 * ListObjStompRep - assumes the Tcl_Obj internal representation can be
 * overwritten AND that the passed ListRep already has reference counts that
 * include the reference from the Tcl_Obj. Basically just copies the pointers
 * and sets the internal Tcl_Obj type to list
 *
 * ListObjOverwriteRep - like ListObjOverwriteRep but additionally
 * increments reference counts on the passed ListRep. Generally used when
 * the string representation of the Tcl_Obj is not to be modified.
 *
 * ListObjReplaceRepAndInvalidate - Like ListObjOverwriteRep but additionally
 * assumes the Tcl_Obj internal rep is valid (and possibly even same as
 * passed ListRep) and frees it first. Additionally invalidates the string
 * representation. Generally used when modifying a Tcl_Obj value.
 */
#define ListObjStompRep(objPtr_, repPtr_)                              \
    do {                                                               \
	(objPtr_)->internalRep.twoPtrValue.ptr1 = (repPtr_)->storePtr; \
	(objPtr_)->internalRep.twoPtrValue.ptr2 = (repPtr_)->spanPtr;  \
	(objPtr_)->typePtr = &tclListType;                             \
    } while (0)

#define ListObjOverwriteRep(objPtr_, repPtr_) \
    do {                                      \
	ListRepIncrRefs(repPtr_);             \
	ListObjStompRep(objPtr_, repPtr_);    \
    } while (0)

#define ListObjReplaceRepAndInvalidate(objPtr_, repPtr_)           \
    do {                                                           \
	/* Note order important, don't use ListObjOverwriteRep! */ \
	ListRepIncrRefs(repPtr_);                                  \
	TclFreeInternalRep(objPtr_);                               \
	TclInvalidateStringRep(objPtr_);                           \
	ListObjStompRep(objPtr_, repPtr_);                         \
    } while (0)

/*
 *------------------------------------------------------------------------
 *
 * ListSpanNew --
 *
 *    Allocates and initializes memory for a new ListSpan. The reference
 *    count on the returned struct is 0.
 *
 * Results:
 *    Non-NULL pointer to the allocated ListSpan.
 *
 * Side effects:
 *    The function will panic on memory allocation failure.
 *
 *------------------------------------------------------------------------
 */
static inline ListSpan *
ListSpanNew(
    Tcl_Size firstSlot, /* Starting slot index of the span */
    Tcl_Size numSlots)  /* Number of slots covered by the span */
{
    ListSpan *spanPtr = (ListSpan *) Tcl_Alloc(sizeof(*spanPtr));
    spanPtr->refCount = 0;
    spanPtr->spanStart = firstSlot;
    spanPtr->spanLength = numSlots;
    return spanPtr;
}

/*
 *------------------------------------------------------------------------
 *
 * ListSpanDecrRefs --
 *
 *   Decrements the reference count on a span, freeing the memory if
 *   it drops to zero or less.
 *
 * Results:
 *   None.
 *
 * Side effects:
 *   The memory may be freed.
 *
 *------------------------------------------------------------------------
 */
static inline void
ListSpanDecrRefs(ListSpan *spanPtr)
{
    if (spanPtr->refCount <= 1) {
	Tcl_Free(spanPtr);
    } else {
	spanPtr->refCount -= 1;
    }
}

/*
 *------------------------------------------------------------------------
 *
 * ListSpanMerited --
 *
 *    Creation of a new list may sometimes be done as a span on existing
 *    storage instead of allocating new. The tradeoff is that if the
 *    original list is released, the new span-based list may hold on to
 *    more memory than desired. This function implements heuristics for
 *    deciding which option is better.
 *
 * Results:
 *    Returns non-0 if a span-based list is likely to be more optimal
 *    and 0 if not.
 *
 * Side effects:
 *    None.
 *
 *------------------------------------------------------------------------
 */
static inline int
ListSpanMerited(
    Tcl_Size length,                 /* Length of the proposed span */
    Tcl_Size usedStorageLength,      /* Number of slots currently in used */
    Tcl_Size allocatedStorageLength) /* Length of the currently allocation */
{
    /*
     TODO
     - heuristics thresholds need to be determined
     - currently, information about the sharing (ref count) of existing
       storage is not passed. Perhaps it should be. For example if the
       existing storage has a "large" ref count, then it might make sense
       to do even a small span.
     */

    if (length < LIST_SPAN_THRESHOLD) {
	return 0;/* No span for small lists */
    }
    if (length < (allocatedStorageLength / 2 - allocatedStorageLength / 8)) {
	return 0; /* No span if less than 3/8 of allocation */
    }
    if (length < usedStorageLength / 2) {
	return 0; /* No span if less than half current storage */
    }

    return 1;
}

/*
 *------------------------------------------------------------------------
 *
 * ListStoreUpSize --
 *
 *    For reasons of efficiency, extra space is allocated for a ListStore
 *    compared to what was requested. This function calculates how many
 *    slots should actually be allocated for a given request size.
 *
 * Results:
 *    Number of slots to allocate.
 *
 * Side effects:
 *    None.
 *
 *------------------------------------------------------------------------
 */
static inline Tcl_Size
ListStoreUpSize(Tcl_Size numSlotsRequested) {
    /* TODO -how much extra? May be double only for smaller requests? */
    return numSlotsRequested < (LIST_MAX / 2) ? 2 * numSlotsRequested
						 : LIST_MAX;
}

/*
 *------------------------------------------------------------------------
 *
 * ListRepFreeUnreferenced --
 *
 *    Inline wrapper for ListRepUnsharedFreeUnreferenced that does quick checks
 *    before calling it.
 *
 *    IMPORTANT: this function must not be called on an internal
 *    representation of a Tcl_Obj that is itself shared.
 *
 * Results:
 *    None.
 *
 * Side effects:
 *    See comments for ListRepUnsharedFreeUnreferenced.
 *
 *------------------------------------------------------------------------
 */
static inline void
ListRepFreeUnreferenced(const ListRep *repPtr)
{
    if (! ListRepIsShared(repPtr) && repPtr->spanPtr) {
        /* T:listrep-1.5.1 */
	ListRepUnsharedFreeUnreferenced(repPtr);
    }
}

/*
 *------------------------------------------------------------------------
 *
 * ObjArrayIncrRefs --
 *
 *    Increments the reference counts for Tcl_Obj's in a subarray.
 *
 * Results:
 *    None.
 *
 * Side effects:
 *    As above.
 *
 *------------------------------------------------------------------------
 */
static inline void
ObjArrayIncrRefs(
    Tcl_Obj * const *objv,  /* Pointer to the array */
    Tcl_Size startIdx,     /* Starting index of subarray within objv */
    Tcl_Size count)        /* Number of elements in the subarray */
{
    Tcl_Obj * const *end;
    LIST_INDEX_ASSERT(startIdx);
    LIST_COUNT_ASSERT(count);
    objv += startIdx;
    end = objv + count;
    while (objv < end) {
	Tcl_IncrRefCount(*objv);
	++objv;
    }
}

/*
 *------------------------------------------------------------------------
 *
 * ObjArrayDecrRefs --
 *
 *    Decrements the reference counts for Tcl_Obj's in a subarray.
 *
 * Results:
 *    None.
 *
 * Side effects:
 *    As above.
 *
 *------------------------------------------------------------------------
 */
static inline void
ObjArrayDecrRefs(
    Tcl_Obj * const *objv, /* Pointer to the array */
    Tcl_Size startIdx,    /* Starting index of subarray within objv */
    Tcl_Size count)       /* Number of elements in the subarray */
{
    Tcl_Obj * const *end;
    LIST_INDEX_ASSERT(startIdx);
    LIST_COUNT_ASSERT(count);
    objv += startIdx;
    end = objv + count;
    while (objv < end) {
	Tcl_DecrRefCount(*objv);
	++objv;
    }
}

/*
 *------------------------------------------------------------------------
 *
 * ObjArrayCopy --
 *
 *    Copies an array of Tcl_Obj* pointers.
 *
 * Results:
 *    None.
 *
 * Side effects:
 *    Reference counts on copied Tcl_Obj's are incremented.
 *
 *------------------------------------------------------------------------
 */
static inline void
ObjArrayCopy(
    Tcl_Obj **to,          /* Destination */
    Tcl_Size count,       /* Number of pointers to copy */
    Tcl_Obj *const from[]) /* Source array of Tcl_Obj* */
{
    Tcl_Obj **end;
    LIST_COUNT_ASSERT(count);
    end = to + count;
    /* TODO - would memmove followed by separate IncrRef loop be faster? */
    while (to < end) {
	Tcl_IncrRefCount(*from);
	*to++ = *from++;
    }
}

/*
 *------------------------------------------------------------------------
 *
 * MemoryAllocationError --
 *
 *    Generates a memory allocation failure error.
 *
 * Results:
 *    Always TCL_ERROR.
 *
 * Side effects:
 *    Error message and code are stored in the interpreter if not NULL.
 *
 *------------------------------------------------------------------------
 */
static int
MemoryAllocationError(
    Tcl_Interp *interp, /* Interpreter for error message. May be NULL */
    Tcl_Size size)        /* Size of attempted allocation that failed */
{
    if (interp != NULL) {
	Tcl_SetObjResult(
	    interp,
	    Tcl_ObjPrintf(
		"list construction failed: unable to alloc %" TCL_LL_MODIFIER
		"u bytes",
		(Tcl_WideInt)size));
	Tcl_SetErrorCode(interp, "TCL", "MEMORY", NULL);
    }
    return TCL_ERROR;
}

/*
 *------------------------------------------------------------------------
 *
 * ListLimitExceeded --
 *
 *    Generates an error for exceeding maximum list size.
 *
 * Results:
 *    Always TCL_ERROR.
 *
 * Side effects:
 *    Error message and code are stored in the interpreter if not NULL.
 *
 *------------------------------------------------------------------------
 */
static int
ListLimitExceededError(Tcl_Interp *interp)
{
    if (interp != NULL) {
	Tcl_SetObjResult(
	    interp,
	    Tcl_NewStringObj("max length of a Tcl list exceeded", -1));
	Tcl_SetErrorCode(interp, "TCL", "MEMORY", NULL);
    }
    return TCL_ERROR;
}

/*
 *------------------------------------------------------------------------
 *
 * ListRepUnsharedShiftDown --
 *
 *    Shifts the "in-use" contents in the ListStore for a ListRep down
 *    by the given number of slots. The ListStore must be unshared and
 *    the free space at the front of the storage area must be big enough.
 *    It is the caller's responsibility to check.
 *
 * Results:
 *    None.
 *
 * Side effects:
 *    The contents of the ListRep's ListStore area are shifted down in the
 *    storage area. The ListRep's ListSpan is updated accordingly.
 *
 *------------------------------------------------------------------------
 */
static inline void
ListRepUnsharedShiftDown(ListRep *repPtr, Tcl_Size shiftCount)
{
    ListStore *storePtr;

    LISTREP_CHECK(repPtr);
    LIST_ASSERT(!ListRepIsShared(repPtr));

    storePtr = repPtr->storePtr;

    LIST_COUNT_ASSERT(shiftCount);
    LIST_ASSERT(storePtr->firstUsed >= shiftCount);

    memmove(&storePtr->slots[storePtr->firstUsed - shiftCount],
	    &storePtr->slots[storePtr->firstUsed],
	    storePtr->numUsed * sizeof(Tcl_Obj *));
    storePtr->firstUsed -= shiftCount;
    if (repPtr->spanPtr) {
	repPtr->spanPtr->spanStart -= shiftCount;
	LIST_ASSERT(repPtr->spanPtr->spanLength == storePtr->numUsed);
    } else {
	/*
	 * If there was no span, firstUsed must have been 0 (Invariant)
	 * AND shiftCount must have been 0 (<= firstUsed on call)
	 * In other words, this would have been a no-op
	 */

	LIST_ASSERT(storePtr->firstUsed == 0);
	LIST_ASSERT(shiftCount == 0);
    }

    LISTREP_CHECK(repPtr);
}

/*
 *------------------------------------------------------------------------
 *
 * ListRepUnsharedShiftUp --
 *
 *    Shifts the "in-use" contents in the ListStore for a ListRep up
 *    by the given number of slots. The ListStore must be unshared and
 *    the free space at the back of the storage area must be big enough.
 *    It is the caller's responsibility to check.
 *    TODO - this function is not currently used.
 *
 * Results:
 *    None.
 *
 * Side effects:
 *    The contents of the ListRep's ListStore area are shifted up in the
 *    storage area. The ListRep's ListSpan is updated accordingly.
 *
 *------------------------------------------------------------------------
 */
#if 0
static inline void
ListRepUnsharedShiftUp(ListRep *repPtr, Tcl_Size shiftCount)
{
    ListStore *storePtr;

    LISTREP_CHECK(repPtr);
    LIST_ASSERT(!ListRepIsShared(repPtr));
    LIST_COUNT_ASSERT(shiftCount);

    storePtr = repPtr->storePtr;
    LIST_ASSERT((storePtr->firstUsed + storePtr->numUsed + shiftCount)
		<= storePtr->numAllocated);

    memmove(&storePtr->slots[storePtr->firstUsed + shiftCount],
	    &storePtr->slots[storePtr->firstUsed],
	    storePtr->numUsed * sizeof(Tcl_Obj *));
    storePtr->firstUsed += shiftCount;
    if (repPtr->spanPtr) {
	repPtr->spanPtr->spanStart += shiftCount;
    } else {
	/* No span means entire original list is span */
	/* Should have been zero before shift - Invariant TBD */
	LIST_ASSERT(storePtr->firstUsed == shiftCount);
	repPtr->spanPtr = ListSpanNew(shiftCount, storePtr->numUsed);
    }

    LISTREP_CHECK(repPtr);
}
#endif

/*
 *------------------------------------------------------------------------
 *
 * ListRepValidate --
 *
 *	Checks all invariants for a ListRep and panics on failure.
 *	Note this is independent of NDEBUG, assert etc.
 *
 * Results:
 *    None.
 *
 * Side effects:
 *    Panics if any invariant is not met.
 *
 *------------------------------------------------------------------------
 */
static void
ListRepValidate(const ListRep *repPtr, const char *file, int lineNum)
{
    ListStore *storePtr = repPtr->storePtr;
    const char *condition;

    (void)storePtr; /* To stop gcc from whining about unused vars */

#define INVARIANT(cond_)        \
    do {                        \
	if (!(cond_)) {         \
	    condition = #cond_; \
	    goto failure;       \
	}                       \
    } while (0)

    /* Separate each condition so line number gives exact reason for failure */
    INVARIANT(storePtr != NULL);
    INVARIANT(storePtr->numAllocated <= LIST_MAX);
    INVARIANT(storePtr->firstUsed < storePtr->numAllocated);
    INVARIANT(storePtr->numUsed <= storePtr->numAllocated);
    INVARIANT(storePtr->firstUsed <= (storePtr->numAllocated - storePtr->numUsed));

    if (! ListRepIsShared(repPtr)) {
	/*
	 * If this is the only reference and there is no span, then store
	 * occupancy must begin at 0
	 */
	INVARIANT(repPtr->spanPtr || repPtr->storePtr->firstUsed == 0);
    }

    INVARIANT(ListRepStart(repPtr) >= storePtr->firstUsed);
    INVARIANT(ListRepLength(repPtr) <= storePtr->numUsed);
    INVARIANT(ListRepStart(repPtr) <= (storePtr->firstUsed + storePtr->numUsed - ListRepLength(repPtr)));

#undef INVARIANT

    return;

failure:
    Tcl_Panic("List internal failure in %s line %d. Condition: %s",
	      file,
	      lineNum,
	      condition);
}

/*
 *------------------------------------------------------------------------
 *
 * TclListObjValidate --
 *
 *    Wrapper around ListRepValidate. Primarily used from test suite.
 *
 * Results:
 *    None.
 *
 * Side effects:
 *    Will panic if internal structure is not consistent or if object
 *    cannot be converted to a list object.
 *
 *------------------------------------------------------------------------
 */
void
TclListObjValidate(Tcl_Interp *interp, Tcl_Obj *listObj)
{
    ListRep listRep;
    if (TclListObjGetRep(interp, listObj, &listRep) != TCL_OK) {
	Tcl_Panic("Object passed to TclListObjValidate cannot be converted to "
		  "a list object.");
    }
    ListRepValidate(&listRep, __FILE__, __LINE__);
}

/*
 *----------------------------------------------------------------------
 *
 * ListStoreNew --
 *
 *	Allocates a new ListStore with space for at least objc elements. objc
 *	must be > 0.  If objv!=NULL, initializes with the first objc values
 *	in that array.  If objv==NULL, initalize 0 elements, with space
 *	to add objc more.
 *
 *      Normally the function allocates the exact space requested unless
 *      the flags arguments has any LISTREP_SPACE_*
 *      bits set. See the comments for those #defines.
 *
 * Results:
 *      On success, a pointer to the allocated ListStore is returned.
 *      On allocation failure, panics if LISTREP_PANIC_ON_FAIL is set in
 *      flags; otherwise returns NULL.
 *
 * Side effects:
 *	The ref counts of the elements in objv are incremented on success
 *	since the returned ListStore references them.
 *
 *----------------------------------------------------------------------
 */
static ListStore *
ListStoreNew(
    Tcl_Size objc,
    Tcl_Obj *const objv[],
    int flags)
{
    ListStore *storePtr;
    Tcl_Size capacity;

    /*
     * First check to see if we'd overflow and try to allocate an object
     * larger than our memory allocator allows.
     */
    if (objc > LIST_MAX) {
	if (flags & LISTREP_PANIC_ON_FAIL) {
	    Tcl_Panic("max length of a Tcl list exceeded");
	}
	return NULL;
    }

    if (flags & LISTREP_SPACE_FLAGS) {
	capacity = ListStoreUpSize(objc);
    } else {
	capacity = objc;
    }

    storePtr = (ListStore *)Tcl_AttemptAlloc(LIST_SIZE(capacity));
    if (storePtr == NULL && capacity != objc) {
	capacity = objc; /* Try allocating exact size */
	storePtr = (ListStore *)Tcl_AttemptAlloc(LIST_SIZE(capacity));
    }
    if (storePtr == NULL) {
	if (flags & LISTREP_PANIC_ON_FAIL) {
	    Tcl_Panic("list creation failed: unable to alloc %" TCL_Z_MODIFIER "u bytes",
		    LIST_SIZE(objc));
	}
	return NULL;
    }

    storePtr->refCount = 0;
    storePtr->flags = 0;
    storePtr->numAllocated = capacity;
    if (capacity == objc) {
	storePtr->firstUsed = 0;
    } else {
	Tcl_Size extra = capacity - objc;
	int spaceFlags = flags & LISTREP_SPACE_FLAGS;
	if (spaceFlags == LISTREP_SPACE_ONLY_BACK) {
	    storePtr->firstUsed = 0;
	} else if (spaceFlags == LISTREP_SPACE_FAVOR_FRONT) {
	    /* Leave more space in the front */
	    storePtr->firstUsed =
		extra - (extra / 4); /* NOT same as 3*extra/4 */
	} else if (spaceFlags == LISTREP_SPACE_FAVOR_BACK) {
	    /* Leave more space in the back */
	    storePtr->firstUsed = extra / 4;
	} else {
	    /* Apportion equally */
	    storePtr->firstUsed = extra / 2;
	}
    }

    if (objv) {
	storePtr->numUsed = objc;
	ObjArrayCopy(&storePtr->slots[storePtr->firstUsed], objc, objv);
    } else {
	storePtr->numUsed = 0;
    }

    return storePtr;
}

/*
 *------------------------------------------------------------------------
 *
 * ListStoreReallocate --
 *
 *    Reallocates the memory for a ListStore.
 *
 * Results:
 *    Pointer to the ListStore which may be the same as storePtr or pointer
 *    to a new block of memory. On reallocation failure, NULL is returned.
 *
 *
 * Side effects:
 *    The memory pointed to by storePtr is freed if it a new block has to
 *    be returned.
 *
 *
 *------------------------------------------------------------------------
 */
ListStore *
ListStoreReallocate (ListStore *storePtr, Tcl_Size numSlots)
{
    Tcl_Size newCapacity;
    ListStore *newStorePtr;

    newCapacity = ListStoreUpSize(numSlots);
    newStorePtr =
	(ListStore *)Tcl_AttemptRealloc(storePtr, LIST_SIZE(newCapacity));
    if (newStorePtr == NULL) {
	newCapacity = numSlots;
	newStorePtr = (ListStore *)Tcl_AttemptRealloc(storePtr,
						    LIST_SIZE(newCapacity));
	if (newStorePtr == NULL)
	    return NULL;
    }
    /* Only the capacity has changed, fix it in the header */
    newStorePtr->numAllocated = newCapacity;
    return newStorePtr;
}

/*
 *----------------------------------------------------------------------
 *
 * ListRepInit --
 *
 *      Initializes a ListRep to hold a list internal representation
 *      with space for objc elements.
 *
 *      objc must be > 0. If objv!=NULL, initializes with the first objc
 *      values in that array. If objv==NULL, initalize list internal rep to
 *      have 0 elements, with space to add objc more.
 *
 *	Normally the function allocates the exact space requested unless
 *	the flags arguments has one of the LISTREP_SPACE_* bits set.
 *	See the comments for those #defines.
 *
 *      The reference counts of the ListStore and ListSpan (if present)
 *	pointed to by the initialized repPtr are set to zero.
 *	Caller has to manage them as necessary.
 *
 * Results:
 *      On success, TCL_OK is returned with *listRepPtr initialized.
 *      On failure, panics if LISTREP_PANIC_ON_FAIL is set in flags; otherwise
 *	returns TCL_ERROR with *listRepPtr fields set to NULL.
 *
 * Side effects:
 *	The ref counts of the elements in objv are incremented since the
 *	resulting list now refers to them.
 *
 *----------------------------------------------------------------------
 */
static int
ListRepInit(
    Tcl_Size objc,
    Tcl_Obj *const objv[],
    int flags,
    ListRep *repPtr
    )
{
    ListStore *storePtr;

    storePtr = ListStoreNew(objc, objv, flags);
    if (storePtr) {
	repPtr->storePtr = storePtr;
	if (storePtr->firstUsed == 0) {
	    repPtr->spanPtr = NULL;
	} else {
	    repPtr->spanPtr =
		ListSpanNew(storePtr->firstUsed, storePtr->numUsed);
	}
	return TCL_OK;
    }
    /*
     * Initialize to keep gcc happy at the call site. Else it complains
     * about possibly uninitialized use.
     */
    repPtr->storePtr = NULL;
    repPtr->spanPtr = NULL;
    return TCL_ERROR;
}

/*
 *----------------------------------------------------------------------
 *
 * ListRepInitAttempt --
 *
 *	Creates a list internal rep with space for objc elements. See
 *	ListRepInit for requirements for parameters (in particular objc must
 *	be > 0). This function only adds error messages to the interpreter if
 *	not NULL.
 *
 *      The reference counts of the ListStore and ListSpan (if present)
 *	pointed to by the initialized repPtr are set to zero.
 *	Caller has to manage them as necessary.
 *
 * Results:
 *      On success, TCL_OK is returned with *listRepPtr initialized.
 *	On allocation failure, returnes TCL_ERROR with an error message
 *	in the interpreter if non-NULL.
 *
 * Side effects:
 *	The ref counts of the elements in objv are incremented since the
 *	resulting list now refers to them.
 *
 *----------------------------------------------------------------------
 */
static int
ListRepInitAttempt(
    Tcl_Interp *interp,
    Tcl_Size objc,
    Tcl_Obj *const objv[],
    ListRep *repPtr)
{
    int result = ListRepInit(objc, objv, 0, repPtr);

    if (result != TCL_OK && interp != NULL) {
	if (objc > LIST_MAX) {
	    ListLimitExceededError(interp);
	} else {
	    MemoryAllocationError(interp, LIST_SIZE(objc));
	}
    }
    return result;
}

/*
 *------------------------------------------------------------------------
 *
 * ListRepClone --
 *
 *    Does a deep clone of an existing ListRep.
 *
 *    Normally the function allocates the exact space needed unless
 *    the flags arguments has one of the LISTREP_SPACE_* bits set.
 *    See the comments for those #defines.
 *
 * Results:
 *    None.
 *
 * Side effects:
 *    The toRepPtr location is initialized with the ListStore and ListSpan
 *    (if needed) containing a copy of the list elements in fromRepPtr.
 *    The function will panic if memory cannot be allocated.
 *
 *------------------------------------------------------------------------
 */
static void
ListRepClone(ListRep *fromRepPtr, ListRep *toRepPtr, int flags)
{
    Tcl_Obj **fromObjs;
    Tcl_Size numFrom;

    ListRepElements(fromRepPtr, numFrom, fromObjs);
    ListRepInit(numFrom, fromObjs, flags | LISTREP_PANIC_ON_FAIL, toRepPtr);
}

/*
 *------------------------------------------------------------------------
 *
 * ListRepUnsharedFreeUnreferenced --
 *
 *    Frees any Tcl_Obj's from the "in-use" area of the ListStore for a
 *    ListRep that are not actually references from any lists.
 *
 *    IMPORTANT: this function must not be called on a shared internal
 *    representation or the internal representation of a shared Tcl_Obj.
 *
 * Results:
 *    None.
 *
 * Side effects:
 *    The firstUsed and numUsed fields of the ListStore are updated to
 *    reflect the new "in-use" extent.
 *
 *------------------------------------------------------------------------
 */
static void ListRepUnsharedFreeUnreferenced(const ListRep *repPtr)
{
    Tcl_Size count;
    ListStore *storePtr;
    ListSpan *spanPtr;

    LIST_ASSERT(!ListRepIsShared(repPtr));
    LISTREP_CHECK(repPtr);

    storePtr = repPtr->storePtr;
    spanPtr = repPtr->spanPtr;
    if (spanPtr == NULL) {
	LIST_ASSERT(storePtr->firstUsed == 0); /* Invariant TBD */
	return;
    }

    /* Collect garbage at front */
    count = spanPtr->spanStart - storePtr->firstUsed;
    LIST_COUNT_ASSERT(count);
    if (count > 0) {
        /* T:listrep-1.5.1,6.{1:8} */
	ObjArrayDecrRefs(storePtr->slots, storePtr->firstUsed, count);
	storePtr->firstUsed = spanPtr->spanStart;
	LIST_ASSERT(storePtr->numUsed >= count);
	storePtr->numUsed -= count;
    }

    /* Collect garbage at back */
    count = (storePtr->firstUsed + storePtr->numUsed)
	  - (spanPtr->spanStart + spanPtr->spanLength);
    LIST_COUNT_ASSERT(count);
    if (count > 0) {
        /* T:listrep-6.{1:8} */
	ObjArrayDecrRefs(
	    storePtr->slots, spanPtr->spanStart + spanPtr->spanLength, count);
	LIST_ASSERT(storePtr->numUsed >= count);
	storePtr->numUsed -= count;
    }

    LIST_ASSERT(ListRepStart(repPtr) == storePtr->firstUsed);
    LIST_ASSERT(ListRepLength(repPtr) == storePtr->numUsed);
    LISTREP_CHECK(repPtr);
}

/*
 *----------------------------------------------------------------------
 *
 * Tcl_NewListObj --
 *
 *	This function is normally called when not debugging: i.e., when
 *	TCL_MEM_DEBUG is not defined. It creates a new list object from an
 *	(objc,objv) array: that is, each of the objc elements of the array
 *	referenced by objv is inserted as an element into a new Tcl object.
 *
 *	When TCL_MEM_DEBUG is defined, this function just returns the result
 *	of calling the debugging version Tcl_DbNewListObj.
 *
 * Results:
 *	A new list object is returned that is initialized from the object
 *	pointers in objv. If objc is less than or equal to zero, an empty
 *	object is returned. The new object's string representation is left
 *	NULL. The resulting new list object has ref count 0.
 *
 * Side effects:
 *	The ref counts of the elements in objv are incremented since the
 *	resulting list now refers to them.
 *
 *----------------------------------------------------------------------
 */

#ifdef TCL_MEM_DEBUG
#undef Tcl_NewListObj

Tcl_Obj *
Tcl_NewListObj(
    Tcl_Size objc,		/* Count of objects referenced by objv. */
    Tcl_Obj *const objv[])	/* An array of pointers to Tcl objects. */
{
    return Tcl_DbNewListObj(objc, objv, "unknown", 0);
}

#else /* if not TCL_MEM_DEBUG */

Tcl_Obj *
Tcl_NewListObj(
    Tcl_Size objc,		/* Count of objects referenced by objv. */
    Tcl_Obj *const objv[])	/* An array of pointers to Tcl objects. */
{
    ListRep listRep;
    Tcl_Obj *listObj;

    TclNewObj(listObj);

    if (objc + 1 <= 1) {
	return listObj;
    }

    ListRepInit(objc, objv, LISTREP_PANIC_ON_FAIL, &listRep);
    ListObjReplaceRepAndInvalidate(listObj, &listRep);

    return listObj;
}
#endif /* if TCL_MEM_DEBUG */

/*
 *----------------------------------------------------------------------
 *
 * Tcl_DbNewListObj --
 *
 *	This function is normally called when debugging: i.e., when
 *	TCL_MEM_DEBUG is defined. It creates new list objects. It is the same
 *	as the Tcl_NewListObj function above except that it calls
 *	Tcl_DbCkalloc directly with the file name and line number from its
 *	caller. This simplifies debugging since then the [memory active]
 *	command will report the correct file name and line number when
 *	reporting objects that haven't been freed.
 *
 *	When TCL_MEM_DEBUG is not defined, this function just returns the
 *	result of calling Tcl_NewListObj.
 *
 * Results:
 *	A new list object is returned that is initialized from the object
 *	pointers in objv. If objc is less than or equal to zero, an empty
 *	object is returned. The new object's string representation is left
 *	NULL. The new list object has ref count 0.
 *
 * Side effects:
 *	The ref counts of the elements in objv are incremented since the
 *	resulting list now refers to them.
 *
 *----------------------------------------------------------------------
 */

#ifdef TCL_MEM_DEBUG

Tcl_Obj *
Tcl_DbNewListObj(
    Tcl_Size objc,		/* Count of objects referenced by objv. */
    Tcl_Obj *const objv[],	/* An array of pointers to Tcl objects. */
    const char *file,		/* The name of the source file calling this
				 * function; used for debugging. */
    int line)			/* Line number in the source file; used for
				 * debugging. */
{
    Tcl_Obj *listObj;
    ListRep listRep;

    TclDbNewObj(listObj, file, line);

    if (objc + 1 <= 1) {
	return listObj;
    }

    ListRepInit(objc, objv, LISTREP_PANIC_ON_FAIL, &listRep);
    ListObjReplaceRepAndInvalidate(listObj, &listRep);

    return listObj;
}

#else /* if not TCL_MEM_DEBUG */

Tcl_Obj *
Tcl_DbNewListObj(
    Tcl_Size objc,		/* Count of objects referenced by objv. */
    Tcl_Obj *const objv[],	/* An array of pointers to Tcl objects. */
    TCL_UNUSED(const char *) /*file*/,
    TCL_UNUSED(int) /*line*/)
{
    return Tcl_NewListObj(objc, objv);
}
#endif /* TCL_MEM_DEBUG */

/*
 *------------------------------------------------------------------------
 *
 * TclNewListObj2 --
 *
 *    Create a new Tcl_Obj list comprising of the concatenation of two
 *    Tcl_Obj* arrays.
 *    TODO - currently this function is not used within tclListObj but
 *    need to see if it would be useful in other files that preallocate
 *    lists and then append.
 *
 * Results:
 *    Non-NULL pointer to the allocate Tcl_Obj.
 *
 * Side effects:
 *    None.
 *
 *------------------------------------------------------------------------
 */
Tcl_Obj *
TclNewListObj2(
    Tcl_Size objc1,		/* Count of objects referenced by objv1. */
    Tcl_Obj *const objv1[],	/* First array of pointers to Tcl objects. */
    Tcl_Size objc2,		/* Count of objects referenced by objv2. */
    Tcl_Obj *const objv2[]	/* Second array of pointers to Tcl objects. */
)
{
    Tcl_Obj *listObj;
    ListStore *storePtr;
    Tcl_Size objc = objc1 + objc2;

    listObj = Tcl_NewListObj(objc, NULL);
    if (objc == 0) {
	return listObj; /* An empty object */
    }
    LIST_ASSERT_TYPE(listObj);

    storePtr = ListObjStorePtr(listObj);

    LIST_ASSERT(ListObjSpanPtr(listObj) == NULL);
    LIST_ASSERT(storePtr->firstUsed == 0);
    LIST_ASSERT(storePtr->numUsed == 0);
    LIST_ASSERT(storePtr->numAllocated >= objc);

    if (objc1) {
	ObjArrayCopy(storePtr->slots, objc1, objv1);
    }
    if (objc2) {
	ObjArrayCopy(&storePtr->slots[objc1], objc2, objv2);
    }
    storePtr->numUsed = objc;
    return listObj;
}

/*
 *----------------------------------------------------------------------
 *
 * TclListObjGetRep --
 *
 *	This function returns a copy of the ListRep stored
 *	as the internal representation of an object. The reference
 *	counts of the (ListStore, ListSpan) contained in the representation
 *	are NOT incremented.
 *
 * Results:
 *	The return value is normally TCL_OK; in this case *listRepP
 *	is set to a copy of the descriptor stored as the internal
 *	representation of the Tcl_Obj containing a list. if listPtr does not
 *	refer to a list object and the object can not be converted to one,
 *	TCL_ERROR is returned and an error message will be left in the
 *	interpreter's result if interp is not NULL.
 *
 * Side effects:
 *	The possible conversion of the object referenced by listPtr
 *	to a list object. *repPtr is initialized to the internal rep
 *      if result is TCL_OK, or set to NULL on error.
 *----------------------------------------------------------------------
 */

static int
TclListObjGetRep(
    Tcl_Interp *interp, /* Used to report errors if not NULL. */
    Tcl_Obj *listObj,   /* List object for which an element array is
			 * to be returned. */
    ListRep *repPtr) /* Location to store descriptor */
{
    if (!TclHasInternalRep(listObj, &tclListType)) {
	int result;
	result = SetListFromAny(interp, listObj);
	if (result != TCL_OK) {
	    /* Init to keep gcc happy wrt uninitialized fields at call site */
	    repPtr->storePtr = NULL;
	    repPtr->spanPtr = NULL;
	    return result;
	}
    }
    ListObjGetRep(listObj, repPtr);
    LISTREP_CHECK(repPtr);
    return TCL_OK;
}

/*
 *----------------------------------------------------------------------
 *
 * Tcl_SetListObj --
 *
 *	Modify an object to be a list containing each of the objc elements of
 *	the object array referenced by objv.
 *
 * Results:
 *	None.
 *
 * Side effects:
 *	The object is made a list object and is initialized from the object
 *	pointers in objv. If objc is less than or equal to zero, an empty
 *	object is returned. The new object's string representation is left
 *	NULL. The ref counts of the elements in objv are incremented since the
 *	list now refers to them. The object's old string and internal
 *	representations are freed and its type is set NULL.
 *
 *----------------------------------------------------------------------
 */
void
Tcl_SetListObj(
    Tcl_Obj *objPtr,		/* Object whose internal rep to init. */
    Tcl_Size objc,		/* Count of objects referenced by objv. */
    Tcl_Obj *const objv[])	/* An array of pointers to Tcl objects. */
{
    if (Tcl_IsShared(objPtr)) {
	Tcl_Panic("%s called with shared object", "Tcl_SetListObj");
    }

    /*
     * Set the object's type to "list" and initialize the internal rep.
     * However, if there are no elements to put in the list, just give the
     * object an empty string rep and a NULL type. NOTE ListRepInit must
     * not be called with objc == 0!
     */

    if (objc + 1 > 1) {
	ListRep listRep;
	/* TODO - perhaps ask for extra space? */
	ListRepInit(objc, objv, LISTREP_PANIC_ON_FAIL, &listRep);
	ListObjReplaceRepAndInvalidate(objPtr, &listRep);
    } else {
	TclFreeInternalRep(objPtr);
	TclInvalidateStringRep(objPtr);
	Tcl_InitStringRep(objPtr, NULL, 0);
    }
}

/*
 *----------------------------------------------------------------------
 *
 * TclListObjCopy --
 *
 *	Makes a "pure list" copy of a list value. This provides for the C
 *	level a counterpart of the [lrange $list 0 end] command, while using
 *	internals details to be as efficient as possible.
 *
 * Results:
 *	Normally returns a pointer to a new Tcl_Obj, that contains the same
 *	list value as *listPtr does. The returned Tcl_Obj has a refCount of
 *	zero. If *listPtr does not hold a list, NULL is returned, and if
 *	interp is non-NULL, an error message is recorded there.
 *
 * Side effects:
 *	None.
 *
 *----------------------------------------------------------------------
 */

Tcl_Obj *
TclListObjCopy(
    Tcl_Interp *interp,		/* Used to report errors if not NULL. */
    Tcl_Obj *listObj)		/* List object for which an element array is
				 * to be returned. */
{
    Tcl_Obj *copyObj;

    if (!TclHasInternalRep(listObj, &tclListType)) {
	if (TclObjTypeHasProc(listObj,dupIntRepProc) &&
	    TclObjTypeHasProc(listObj,indexProc)) {
	    return Tcl_DuplicateObj(listObj);
	}
	if (SetListFromAny(interp, listObj) != TCL_OK) {
	    return NULL;
	}
    }

    TclNewObj(copyObj);
    TclInvalidateStringRep(copyObj);
    DupListInternalRep(listObj, copyObj);
    return copyObj;
}

/*
 *------------------------------------------------------------------------
 *
 * ListRepRange --
 *
 *	Initializes a ListRep as a range within the passed ListRep.
 *	The range limits are clamped to the list boundaries.
 *
 * Results:
 *	None.
 *
 * Side effects:
 *      The ListStore and ListSpan referenced by in the returned ListRep
 *      may or may not be the same as those passed in. For example, the
 *      ListStore may differ because the range is small enough that a new
 *      ListStore is more memory-optimal. The ListSpan may differ because
 *      it is NULL or shared. Regardless, reference counts on the returned
 *      values are not incremented. Generally, ListObjReplaceRepAndInvalidate
 *      may be used to store the new ListRep back into an object or a
 *      ListRepIncrRefs followed by ListRepDecrRefs to free in case of errors.
 *	Any other use should be carefully reconsidered.
 *      TODO WARNING:- this is an awkward interface and easy for caller
 *      to get wrong. Mostly due to refcount combinations. Perhaps passing
 *      in the source listObj instead of source listRep might simplify.
 *
 *------------------------------------------------------------------------
 */
static void
ListRepRange(
    ListRep *srcRepPtr,    /* Contains source of the range */
    Tcl_Size rangeStart,  /* Index of first element to include */
    Tcl_Size rangeEnd,    /* Index of last element to include */
    int preserveSrcRep,    /* If true, srcRepPtr contents must not be
			      modified (generally because a shared Tcl_Obj
			      references it) */
    ListRep *rangeRepPtr)  /* Output. Must NOT be == srcRepPtr */
{
    Tcl_Obj **srcElems;
    Tcl_Size numSrcElems = ListRepLength(srcRepPtr);
    Tcl_Size rangeLen;
    Tcl_Size numAfterRangeEnd;

    LISTREP_CHECK(srcRepPtr);

    /* Take the opportunity to garbage collect */
    /* TODO - we probably do not need the preserveSrcRep here unlike later */
    if (!preserveSrcRep) {
        /* T:listrep-1.{4,5,8,9},2.{4:7},3.{15:18},4.{7,8} */
	ListRepFreeUnreferenced(srcRepPtr);
    } /* else T:listrep-2.{4.2,4.3,5.2,5.3,6.2,7.2,8.1} */

    if (rangeStart == TCL_INDEX_NONE) {
	rangeStart = 0;
    }
    if ((rangeEnd != TCL_INDEX_NONE) && (rangeEnd >= numSrcElems)) {
	rangeEnd = numSrcElems - 1;
    }
    if (rangeStart + 1 > rangeEnd + 1) {
	/* Empty list of capacity 1. */
	ListRepInit(1, NULL, LISTREP_PANIC_ON_FAIL, rangeRepPtr);
	return;
    }

    rangeLen = rangeEnd - rangeStart + 1;

    /*
     * We can create a range one of four ways:
     *  (0) Range encapsulates entire list
     *  (1) Special case: deleting in-place from end of an unshared object
     *  (2) Use a ListSpan referencing the current ListStore
     *  (3) Creating a new ListStore
     *  (4) Removing all elements outside the range in the current ListStore
     * Option (4) may only be done if caller has not disallowed it AND
     * the ListStore is not shared.
     *
     * The choice depends on heuristics related to speed and memory.
     * TODO - heuristics below need to be measured and tuned.
     *
     * Note: Even if nothing below cause any changes, we still want the
     * string-canonizing effect of [lrange 0 end] so the Tcl_Obj should not
     * be returned as is even if the range encompasses the whole list.
     */
    if (rangeStart == 0 && rangeEnd == (numSrcElems-1)) {
	/* Option 0 - entire list. This may be used to canonicalize */
        /* T:listrep-1.10.1,2.8.1 */
	*rangeRepPtr = *srcRepPtr; /* Not ref counts not incremented */
    } else if (rangeStart == 0 && (!preserveSrcRep)
	       && (!ListRepIsShared(srcRepPtr) && srcRepPtr->spanPtr == NULL)) {
	/* Option 1 - Special case unshared, exclude end elements, no span  */
	LIST_ASSERT(srcRepPtr->storePtr->firstUsed == 0); /* If no span */
	ListRepElements(srcRepPtr, numSrcElems, srcElems);
	numAfterRangeEnd = numSrcElems - (rangeEnd + 1);
	/* Assert: Because numSrcElems > rangeEnd earlier */
	if (numAfterRangeEnd != 0) {
            /* T:listrep-1.{8,9} */
	    ObjArrayDecrRefs(srcElems, rangeEnd + 1, numAfterRangeEnd);
	}
	/* srcRepPtr->storePtr->firstUsed,numAllocated unchanged */
	srcRepPtr->storePtr->numUsed = rangeLen;
	srcRepPtr->storePtr->flags = 0;
	rangeRepPtr->storePtr = srcRepPtr->storePtr; /* Note no incr ref */
	rangeRepPtr->spanPtr = NULL;
    } else if (ListSpanMerited(rangeLen,
			       srcRepPtr->storePtr->numUsed,
			       srcRepPtr->storePtr->numAllocated)) {
	/* Option 2 - because span would be most efficient */
	Tcl_Size spanStart = ListRepStart(srcRepPtr) + rangeStart;
	if (!preserveSrcRep && srcRepPtr->spanPtr
	    && srcRepPtr->spanPtr->refCount <= 1) {
	    /* If span is not shared reuse it */
            /* T:listrep-2.7.3,3.{16,18} */
	    srcRepPtr->spanPtr->spanStart = spanStart;
	    srcRepPtr->spanPtr->spanLength = rangeLen;
	    *rangeRepPtr = *srcRepPtr;
	} else {
	    /* Span not present or is shared. */
            /* T:listrep-1.5,2.{5,7},4.{7,8} */
	    rangeRepPtr->storePtr = srcRepPtr->storePtr;
	    rangeRepPtr->spanPtr = ListSpanNew(spanStart, rangeLen);
	}
        /*
         * We have potentially created a new internal representation that
         * references the same storage as srcRep but not yet incremented its
         * reference count. So do NOT call freezombies if preserveSrcRep
         * is mandated.
         */
	if (!preserveSrcRep) {
            /* T:listrep-1.{5.1,5.2,5.4},2.{5,7},3.{16,18},4.{7,8} */
	    ListRepFreeUnreferenced(rangeRepPtr);
	}
    } else if (preserveSrcRep || ListRepIsShared(srcRepPtr)) {
	/* Option 3 - span or modification in place not allowed/desired */
        /* T:listrep-2.{4,6} */
	ListRepElements(srcRepPtr, numSrcElems, srcElems);
	/* TODO - allocate extra space? */
	ListRepInit(rangeLen,
		    &srcElems[rangeStart],
		    LISTREP_PANIC_ON_FAIL,
		    rangeRepPtr);
    } else {
	/*
	 * Option 4 - modify in place. Note that because of the invariant
	 * that spanless list stores must start at 0, we have to move
	 * everything to the front.
	 * TODO - perhaps if a span already exists, no need to move to front?
	 * or maybe no need to move all the way to the front?
	 * TODO - if range is small relative to allocation, allocate new?
	 */

	/* Asserts follow from call to ListRepFreeUnreferenced earlier */
	LIST_ASSERT(!preserveSrcRep);
	LIST_ASSERT(!ListRepIsShared(srcRepPtr));
	LIST_ASSERT(ListRepStart(srcRepPtr) == srcRepPtr->storePtr->firstUsed);
	LIST_ASSERT(ListRepLength(srcRepPtr) == srcRepPtr->storePtr->numUsed);

	ListRepElements(srcRepPtr, numSrcElems, srcElems);

	/* Free leading elements outside range */
	if (rangeStart != 0) {
            /* T:listrep-1.4,3.15 */
	    ObjArrayDecrRefs(srcElems, 0, rangeStart);
	}
	/* Ditto for trailing */
	numAfterRangeEnd = numSrcElems - (rangeEnd + 1);
	/* Assert: Because numSrcElems > rangeEnd earlier */
	if (numAfterRangeEnd != 0) {
            /* T:listrep-3.17 */
	    ObjArrayDecrRefs(srcElems, rangeEnd + 1, numAfterRangeEnd);
	}
	memmove(&srcRepPtr->storePtr->slots[0],
		&srcRepPtr->storePtr
		     ->slots[srcRepPtr->storePtr->firstUsed + rangeStart],
		rangeLen * sizeof(Tcl_Obj *));
	srcRepPtr->storePtr->firstUsed = 0;
	srcRepPtr->storePtr->numUsed = rangeLen;
	srcRepPtr->storePtr->flags = 0;
	if (srcRepPtr->spanPtr) {
	    /* In case the source has a span, update it for consistency */
            /* T:listrep-3.{15,17} */
	    srcRepPtr->spanPtr->spanStart = srcRepPtr->storePtr->firstUsed;
	    srcRepPtr->spanPtr->spanLength = srcRepPtr->storePtr->numUsed;
	}
	rangeRepPtr->storePtr = srcRepPtr->storePtr;
	rangeRepPtr->spanPtr = NULL;
    }

    /* TODO - call freezombies here if !preserveSrcRep? */

    /* Note ref counts intentionally not incremented */
    LISTREP_CHECK(rangeRepPtr);
    return;
}

/*
 *----------------------------------------------------------------------
 *
 * TclListObjRange --
 *
 *	Makes a slice of a list value.
 *      *listObj must be known to be a valid list.
 *
 * Results:
 *	Returns a pointer to the sliced list.
 *      This may be a new object or the same object if not shared.
 *	Returns NULL if passed listObj was not a list and could not be
 *	converted to one.
 *
 * Side effects:
 *	The possible conversion of the object referenced by listPtr
 *	to a list object.
 *
 *----------------------------------------------------------------------
 */

Tcl_Obj *
TclListObjRange(
    Tcl_Obj *listObj,		/* List object to take a range from. */
    Tcl_Size rangeStart,	/* Index of first element to include. */
    Tcl_Size rangeEnd)		/* Index of last element to include. */
{
    ListRep listRep;
    ListRep resultRep;

    int isShared;
    if (TclListObjGetRep(NULL, listObj, &listRep) != TCL_OK)
	return NULL;

    isShared = Tcl_IsShared(listObj);

    ListRepRange(&listRep, rangeStart, rangeEnd, isShared, &resultRep);

    if (isShared) {
        /* T:listrep-1.10.1,2.{4.2,4.3,5.2,5.3,6.2,7.2,8.1} */
	TclNewObj(listObj);
    } /* T:listrep-1.{4.3,5.1,5.2} */
    ListObjReplaceRepAndInvalidate(listObj, &resultRep);
    return listObj;
}

/*
 *----------------------------------------------------------------------
 *
 * Tcl_ListObjGetElements --
 *
 *	This function returns an (objc,objv) array of the elements in a list
 *	object.
 *
 * Results:
 *	The return value is normally TCL_OK; in this case *objcPtr is set to
 *	the count of list elements and *objvPtr is set to a pointer to an
 *	array of (*objcPtr) pointers to each list element. If listPtr does not
 *	refer to a list object and the object can not be converted to one,
 *	TCL_ERROR is returned and an error message will be left in the
 *	interpreter's result if interp is not NULL.
 *
 *	The objects referenced by the returned array should be treated as
 *	readonly and their ref counts are _not_ incremented; the caller must
 *	do that if it holds on to a reference. Furthermore, the pointer and
 *	length returned by this function may change as soon as any function is
 *	called on the list object; be careful about retaining the pointer in a
 *	local data structure.
 *
 * Side effects:
 *	The possible conversion of the object referenced by listPtr
 *	to a list object.
 *
 *----------------------------------------------------------------------
 */

#undef Tcl_ListObjGetElements
int
Tcl_ListObjGetElements(
    Tcl_Interp *interp,		/* Used to report errors if not NULL. */
    Tcl_Obj *objPtr,		/* List object for which an element array is
				 * to be returned. */
    Tcl_Size *objcPtr,		/* Where to store the count of objects
				 * referenced by objv. */
    Tcl_Obj ***objvPtr)		/* Where to store the pointer to an array of
				 * pointers to the list's objects. */
{
    ListRep listRep;

    if (TclObjTypeHasProc(objPtr, getElementsProc) &&
	objPtr->typePtr->getElementsProc(interp, objPtr, objcPtr, objvPtr) == TCL_OK) {
	return TCL_OK;
    } else if (TclListObjGetRep(interp, objPtr, &listRep) != TCL_OK) {
	int length;
	(void) Tcl_GetStringFromObj(objPtr, &length);
	if (length == 0) {
	    *objcPtr = 0;
	    *objvPtr = NULL;
	    return TCL_OK;
	}
    	return TCL_ERROR;
    }
    ListRepElements(&listRep, *objcPtr, *objvPtr);
    return TCL_OK;
}

/*
 *----------------------------------------------------------------------
 *
 * Tcl_ListObjAppendList --
 *
 *	This function appends the elements in the list fromObj
 *	to toObj. toObj must not be shared else the function will panic.
 *
 * Results:
 *	The return value is normally TCL_OK. If fromObj or toObj do not
 *	refer to list values, TCL_ERROR is returned and an error message is
 *	left in the interpreter's result if interp is not NULL.
 *
 * Side effects:
 *	The reference counts of the elements in fromObj are incremented
 *	since the list now refers to them. toObj and fromObj are
 *	converted, if necessary, to list objects. Also, appending the new
 *	elements may cause toObj's array of element pointers to grow.
 *	toObj's old string representation, if any, is invalidated.
 *
 *----------------------------------------------------------------------
 */
int
Tcl_ListObjAppendList(
    Tcl_Interp *interp,		/* Used to report errors if not NULL. */
    Tcl_Obj *toObj,		/* List object to append elements to. */
    Tcl_Obj *fromObj)		/* List obj with elements to append. */
{
    Tcl_Size objc;
    Tcl_Obj **objv;

    if (Tcl_IsShared(toObj)) {
	Tcl_Panic("%s called with shared object", "Tcl_ListObjAppendList");
    }

    if (TclListObjGetElementsM(interp, fromObj, &objc, &objv) != TCL_OK) {
	return TCL_ERROR;
    }

    /*
     * Insert the new elements starting after the lists's last element.
     * Delete zero existing elements.
     */

    return TclListObjAppendElements(interp, toObj, objc, objv);
}

/*
 *------------------------------------------------------------------------
 *
 * TclListObjAppendElements --
 *
 *      Appends multiple elements to a Tcl_Obj list object. If
 *      the passed Tcl_Obj is not a list object, it will be converted to one
 *      and an error raised if the conversion fails.
 *
 * 	The Tcl_Obj must not be shared though the internal representation
 * 	may be.
 *
 * Results:
 *	On success, TCL_OK is returned with the specified elements appended.
 *	On failure, TCL_ERROR is returned with an error message in the
 *	interpreter if not NULL.
 *
 * Side effects:
 *    None.
 *
 *------------------------------------------------------------------------
 */
 int TclListObjAppendElements (
    Tcl_Interp *interp,		/* Used to report errors if not NULL. */
    Tcl_Obj *toObj,		/* List object to append */
    Tcl_Size elemCount,        /* Number of elements in elemObjs[] */
    Tcl_Obj * const elemObjv[])	/* Objects to append to toObj's list. */
{
    ListRep listRep;
    Tcl_Obj **toObjv;
    Tcl_Size toLen;
    Tcl_Size finalLen;

    if (Tcl_IsShared(toObj)) {
	Tcl_Panic("%s called with shared object", "TclListObjAppendElements");
    }

    if (TclListObjGetRep(interp, toObj, &listRep) != TCL_OK)
	return TCL_ERROR; /* Cannot be converted to a list */

    if (elemCount == 0)
	return TCL_OK; /* Nothing to do. Note AFTER check for list above */

    ListRepElements(&listRep, toLen, toObjv);
    if (elemCount > LIST_MAX || toLen > (LIST_MAX - elemCount)) {
	return ListLimitExceededError(interp);
    }

    finalLen = toLen + elemCount;
    if (!ListRepIsShared(&listRep)) {
	/*
	 * Reuse storage if possible. Even if too small, realloc-ing instead
	 * of creating a new ListStore will save us on manipulating Tcl_Obj
	 * reference counts on the elements which is a substantial cost
	 * if the list is not small.
	 */
	Tcl_Size numTailFree;

	ListRepFreeUnreferenced(&listRep); /* Collect garbage before checking room */

	LIST_ASSERT(ListRepStart(&listRep) == listRep.storePtr->firstUsed);
	LIST_ASSERT(ListRepLength(&listRep) == listRep.storePtr->numUsed);
	LIST_ASSERT(toLen == listRep.storePtr->numUsed);

	if (finalLen > listRep.storePtr->numAllocated) {
	    /* T:listrep-1.{2,11},3.6 */
	    ListStore *newStorePtr;
	    newStorePtr = ListStoreReallocate(listRep.storePtr, finalLen);
	    if (newStorePtr == NULL) {
		return MemoryAllocationError(interp, LIST_SIZE(finalLen));
	    }
	    LIST_ASSERT(newStorePtr->numAllocated >= finalLen);
	    listRep.storePtr = newStorePtr;
	    /*
	     * WARNING: at this point the Tcl_Obj internal rep potentially
	     * points to freed storage if the reallocation returned a
	     * different location. Overwrite it to bring it back in sync.
	     */
	    ListObjStompRep(toObj, &listRep);
	} /* else T:listrep-3.{4,5} */
	LIST_ASSERT(listRep.storePtr->numAllocated >= finalLen);
	/* Current store big enough */
	numTailFree = ListRepNumFreeTail(&listRep);
	LIST_ASSERT((numTailFree + listRep.storePtr->firstUsed)
		    >= elemCount); /* Total free */
	if (numTailFree < elemCount) {
	    /* Not enough room at back. Move some to front */
            /* T:listrep-3.5 */
	    Tcl_Size shiftCount = elemCount - numTailFree;
	    /* Divide remaining space between front and back */
	    shiftCount += (listRep.storePtr->numAllocated - finalLen) / 2;
	    LIST_ASSERT(shiftCount <= listRep.storePtr->firstUsed);
	    if (shiftCount) {
                /* T:listrep-3.5 */
		ListRepUnsharedShiftDown(&listRep, shiftCount);
            }
	} /* else T:listrep-3.{4,6} */
	ObjArrayCopy(&listRep.storePtr->slots[ListRepStart(&listRep)
					      + ListRepLength(&listRep)],
		     elemCount,
		     elemObjv);
	listRep.storePtr->numUsed = finalLen;
	if (listRep.spanPtr) {
            /* T:listrep-3.{4,5,6} */
	    LIST_ASSERT(listRep.spanPtr->spanStart
			== listRep.storePtr->firstUsed);
	    listRep.spanPtr->spanLength = finalLen;
	} /* else T:listrep-3.6.3 */
	LIST_ASSERT(ListRepStart(&listRep) == listRep.storePtr->firstUsed);
	LIST_ASSERT(ListRepLength(&listRep) == finalLen);
	LISTREP_CHECK(&listRep);

	ListObjReplaceRepAndInvalidate(toObj, &listRep);
	return TCL_OK;
    }

    /*
     * Have to make a new list rep, either shared or no room in old one.
     * If the old list did not have a span (all elements at front), do
     * not leave space in the front either, assuming all appends and no
     * prepends.
     */
    if (ListRepInit(finalLen,
		    NULL,
		    listRep.spanPtr ? LISTREP_SPACE_FAVOR_BACK
				    : LISTREP_SPACE_ONLY_BACK,
		    &listRep)
	!= TCL_OK) {
	return TCL_ERROR;
    }
    LIST_ASSERT(listRep.storePtr->numAllocated >= finalLen);

    if (toLen) {
        /* T:listrep-2.{2,9},4.5 */
	ObjArrayCopy(ListRepSlotPtr(&listRep, 0), toLen, toObjv);
    }
    ObjArrayCopy(ListRepSlotPtr(&listRep, toLen), elemCount, elemObjv);
    listRep.storePtr->numUsed = finalLen;
    if (listRep.spanPtr) {
        /* T:listrep-4.5 */
	LIST_ASSERT(listRep.spanPtr->spanStart == listRep.storePtr->firstUsed);
	listRep.spanPtr->spanLength = finalLen;
    }
    LISTREP_CHECK(&listRep);
    ListObjReplaceRepAndInvalidate(toObj, &listRep);
    return TCL_OK;
}

/*
 *----------------------------------------------------------------------
 *
 * Tcl_ListObjAppendElement --
 *
 *	This function is a special purpose version of Tcl_ListObjAppendList:
 *	it appends a single object referenced by elemObj to the list object
 *	referenced by toObj. If toObj is not already a list object, an
 *	attempt will be made to convert it to one.
 *
 * Results:
 *	The return value is normally TCL_OK; in this case elemObj is added to
 *	the end of toObj's list. If toObj does not refer to a list object
 *	and the object can not be converted to one, TCL_ERROR is returned and
 *	an error message will be left in the interpreter's result if interp is
 *	not NULL.
 *
 * Side effects:
 *	The ref count of elemObj is incremented since the list now refers to
 *	it. toObj will be converted, if necessary, to a list object. Also,
 *	appending the new element may cause listObj's array of element
 *	pointers to grow. toObj's old string representation, if any, is
 *	invalidated.
 *
 *----------------------------------------------------------------------
 */
int
Tcl_ListObjAppendElement(
    Tcl_Interp *interp,		/* Used to report errors if not NULL. */
    Tcl_Obj *toObj,		/* List object to append elemObj to. */
    Tcl_Obj *elemObj)		/* Object to append to toObj's list. */
{
    /*
     * TODO - compare perf with 8.6 to see if worth optimizing single
     * element case
     */
    return TclListObjAppendElements(interp, toObj, 1, &elemObj);
}

/*
 *----------------------------------------------------------------------
 *
 * Tcl_ListObjIndex --
 *
 *	This function returns a pointer to the index'th object from the list
 *	referenced by listPtr. The first element has index 0. If index is
 *	negative or greater than or equal to the number of elements in the
 *	list, a NULL is returned. If listPtr is not a list object, an attempt
 *	will be made to convert it to a list.
 *
 * Results:
 *	The return value is normally TCL_OK; in this case objPtrPtr is set to
 *	the Tcl_Obj pointer for the index'th list element or NULL if index is
 *	out of range. This object should be treated as readonly and its ref
 *	count is _not_ incremented; the caller must do that if it holds on to
 *	the reference. If listPtr does not refer to a list and can't be
 *	converted to one, TCL_ERROR is returned and an error message is left
 *	in the interpreter's result if interp is not NULL.
 *
 * Side effects:
 *	listPtr will be converted, if necessary, to a list object.
 *
 *----------------------------------------------------------------------
 */
int
Tcl_ListObjIndex(
    Tcl_Interp *interp,  /* Used to report errors if not NULL. */
    Tcl_Obj *listObj,    /* List object to index into. */
    Tcl_Size index,           /* Index of element to return. */
    Tcl_Obj **objPtrPtr) /* The resulting Tcl_Obj* is stored here. */
{
    Tcl_Obj **elemObjs;
    Tcl_Size numElems;

    /*
     * TODO
     * Unlike the original list code, this does not optimize for lindex'ing
     * an empty string when the internal rep is not already a list. On the
     * other hand, this code will be faster for the case where the object
     * is currently a dict. Benchmark the two cases.
     */
    if (TclListObjGetElementsM(interp, listObj, &numElems, &elemObjs)
	!= TCL_OK) {
	return TCL_ERROR;
    }
    if (index >= numElems) {
	*objPtrPtr = NULL;
    } else {
	*objPtrPtr = elemObjs[index];
    }

    return TCL_OK;
}

/*
 *----------------------------------------------------------------------
 *
 * Tcl_ListObjLength --
 *
 *	This function returns the number of elements in a list object. If the
 *	object is not already a list object, an attempt will be made to
 *	convert it to one.
 *
 * Results:
 *	The return value is normally TCL_OK; in this case *lenPtr will be set
 *	to the integer count of list elements. If listPtr does not refer to a
 *	list object and the object can not be converted to one, TCL_ERROR is
 *	returned and an error message will be left in the interpreter's result
 *	if interp is not NULL.
 *
 * Side effects:
 *	The possible conversion of the argument object to a list object.
 *
 *----------------------------------------------------------------------
 */

#undef Tcl_ListObjLength
int
Tcl_ListObjLength(
    Tcl_Interp *interp,	/* Used to report errors if not NULL. */
    Tcl_Obj *listObj,	/* List object whose #elements to return. */
    Tcl_Size *lenPtr)	/* The resulting length is stored here. */
{
    ListRep listRep;

    /* Handle AbstractList before attempting SetListFromAny */
    if (TclObjTypeHasProc(listObj, lengthProc)) {

	*lenPtr = listObj->typePtr->lengthProc(listObj);
	return TCL_OK;
    }

    /*
     * TODO
     * Unlike the original list code, this does not optimize for lindex'ing
     * an empty string when the internal rep is not already a list. On the
     * other hand, this code will be faster for the case where the object
     * is currently a dict. Benchmark the two cases.
     */
    if (TclListObjGetRep(interp, listObj, &listRep) != TCL_OK) {
	return TCL_ERROR;
    }
    *lenPtr = ListRepLength(&listRep);
    return TCL_OK;
}

/*
 *----------------------------------------------------------------------
 *
 * Tcl_ListObjReplace --
 *
 *	This function replaces zero or more elements of the list referenced by
 *	listObj with the objects from an (objc,objv) array. The objc elements
 *	of the array referenced by objv replace the count elements in listPtr
 *	starting at first.
 *
 *	If the argument first is zero or negative, it refers to the first
 *	element. If first is greater than or equal to the number of elements
 *	in the list, then no elements are deleted; the new elements are
 *	appended to the list. Count gives the number of elements to replace.
 *	If count is zero or negative then no elements are deleted; the new
 *	elements are simply inserted before first.
 *
 *	The argument objv refers to an array of objc pointers to the new
 *	elements to be added to listPtr in place of those that were deleted.
 *	If objv is NULL, no new elements are added. If listPtr is not a list
 *	object, an attempt will be made to convert it to one.
 *
 * Results:
 *	The return value is normally TCL_OK. If listPtr does not refer to a
 *	list object and can not be converted to one, TCL_ERROR is returned and
 *	an error message will be left in the interpreter's result if interp is
 *	not NULL.
 *
 * Side effects:
 *	The ref counts of the objc elements in objv are incremented since the
 *	resulting list now refers to them. Similarly, the ref counts for
 *	replaced objects are decremented. listObj is converted, if necessary,
 *	to a list object. listObj's old string representation, if any, is
 *	freed.
 *
 *----------------------------------------------------------------------
 */
int
Tcl_ListObjReplace(
    Tcl_Interp *interp,		/* Used for error reporting if not NULL. */
    Tcl_Obj *listObj,		/* List object whose elements to replace. */
    Tcl_Size first,		/* Index of first element to replace. */
    Tcl_Size numToDelete,	/* Number of elements to replace. */
    Tcl_Size numToInsert,	/* Number of objects to insert. */
    Tcl_Obj *const insertObjs[])/* Tcl objects to insert */
{
    ListRep listRep;
    Tcl_Size origListLen;
    ptrdiff_t lenChange;
    ptrdiff_t leadSegmentLen;
    ptrdiff_t tailSegmentLen;
    Tcl_Size numFreeSlots;
    ptrdiff_t leadShift;
    ptrdiff_t tailShift;
    Tcl_Obj **listObjs;
    int favor;

    if (Tcl_IsShared(listObj)) {
	Tcl_Panic("%s called with shared object", "Tcl_ListObjReplace");
    }

    if (TclObjTypeHasProc(listObj, replaceProc)) {
	return Tcl_ObjTypeReplace(interp, listObj, first,
				  numToDelete, numToInsert, insertObjs);
    }

    if (TclListObjGetRep(interp, listObj, &listRep) != TCL_OK)
	return TCL_ERROR; /* Cannot be converted to a list */

    /* TODO - will need modification if Tcl9 sticks to unsigned indices */

    /* Make limits sane */
    origListLen = ListRepLength(&listRep);
    if (first == TCL_INDEX_NONE) {
	first = 0;
    }
    if (first > origListLen) {
	first = origListLen;	/* So we'll insert after last element. */
    }
    if (numToDelete == TCL_INDEX_NONE) {
	numToDelete = 0;
    } else if (first > ListSizeT_MAX - numToDelete /* Handle integer overflow */
             || origListLen < first + numToDelete) {
	numToDelete = origListLen - first;
    }

    if (numToInsert > ListSizeT_MAX - (origListLen - numToDelete)) {
	return ListLimitExceededError(interp);
    }

    if ((first+numToDelete) >= origListLen) {
	/* Operating at back of list. Favor leaving space at back */
	favor = LISTREP_SPACE_FAVOR_BACK;
    } else if (first == 0) {
	/* Operating on front of list. Favor leaving space in front */
	favor = LISTREP_SPACE_FAVOR_FRONT;
    } else {
	/* Operating on middle of list. */
	favor = LISTREP_SPACE_FAVOR_NONE;
    }

    /*
     * There are a number of special cases to consider from an optimization
     * point of view.
     * (1) Pure deletes (numToInsert==0) from the front or back can be treated
     * as a range op irrespective of whether the ListStore is shared or not
     * (2) Pure inserts (numToDelete == 0)
     *   (2a) Pure inserts at the back can be treated as appends
     *   (2b) Pure inserts from the *front* can be optimized under certain
     *   conditions by inserting before first ListStore slot in use if there
     *   is room, again irrespective of sharing
     * (3) If the ListStore is shared OR there is insufficient free space
     * OR existing allocation is too large compared to new size, create
     * a new ListStore
     * (4) Unshared ListStore with sufficient free space. Delete, shift and
     * insert within the ListStore.
     */

    /* Note: do not do TclInvalidateStringRep as yet in case there are errors */

    /* Check Case (1) - Treat pure deletes from front or back as range ops */
    if (numToInsert == 0) {
	if (numToDelete == 0) {
	    /*
             * Should force canonical even for no-op. Remember Tcl_Obj unshared
             * so OK to invalidate string rep
             */
            /* T:listrep-1.10,2.8 */
	    TclInvalidateStringRep(listObj);
	    return TCL_OK;
	}
	if (first == 0) {
	    /* Delete from front, so return tail. */
            /* T:listrep-1.{4,5},2.{4,5},3.{15,16},4.7 */
	    ListRep tailRep;
	    ListRepRange(&listRep, numToDelete, origListLen-1, 0, &tailRep);
	    ListObjReplaceRepAndInvalidate(listObj, &tailRep);
	    return TCL_OK;
	} else if ((first+numToDelete) >= origListLen) {
	    /* Delete from tail, so return head */
            /* T:listrep-1.{8,9},2.{6,7},3.{17,18},4.8 */
	    ListRep headRep;
	    ListRepRange(&listRep, 0, first-1, 0, &headRep);
	    ListObjReplaceRepAndInvalidate(listObj, &headRep);
	    return TCL_OK;
	}
	/* Deletion from middle. Fall through to general case */
    }

    /* Garbage collect before checking the pure insert optimization */
    ListRepFreeUnreferenced(&listRep);

    /*
     * Check Case (2) - pure inserts under certain conditions:
     */
    if (numToDelete == 0) {
	/* Case (2a) - Append to list. */
	if (first == origListLen) {
            /* T:listrep-1.11,2.9,3.{5,6},2.2.1 */
	    return TclListObjAppendElements(
		interp, listObj, numToInsert, insertObjs);
	}

	/*
	 * Case (2b) - pure inserts at front under some circumstances
	 * (i) Insertion must be at head of list
	 * (ii) The list's span must be at head of the in-use slots in the store
	 * (iii) There must be unused room at front of the store
	 * NOTE THIS IS TRUE EVEN IF THE ListStore IS SHARED as it will not
	 * affect the other Tcl_Obj's referencing this ListStore.
	 */
	if (first == 0 &&                                            /* (i) */
	    ListRepStart(&listRep) == listRep.storePtr->firstUsed && /* (ii) */
	    numToInsert <= listRep.storePtr->firstUsed               /* (iii) */
	) {
	    Tcl_Size newLen;
	    LIST_ASSERT(numToInsert); /* Else would have returned above */
	    listRep.storePtr->firstUsed -= numToInsert;
	    ObjArrayCopy(&listRep.storePtr->slots[listRep.storePtr->firstUsed],
			 numToInsert,
			 insertObjs);
	    listRep.storePtr->numUsed += numToInsert;
	    newLen = listRep.spanPtr->spanLength + numToInsert;
	    if (listRep.spanPtr && listRep.spanPtr->refCount <= 1) {
		/* An unshared span record, re-use it */
                /* T:listrep-3.1 */
		listRep.spanPtr->spanStart = listRep.storePtr->firstUsed;
		listRep.spanPtr->spanLength = newLen;
	    } else {
		/* Need a new span record */
		if (listRep.storePtr->firstUsed == 0) {
		    listRep.spanPtr = NULL;
		} else {
                    /* T:listrep-4.3 */
		    listRep.spanPtr =
			ListSpanNew(listRep.storePtr->firstUsed, newLen);
		}
	    }
	    ListObjReplaceRepAndInvalidate(listObj, &listRep);
	    return TCL_OK;
	}
    }

    /* Just for readability of the code */
    lenChange = numToInsert - numToDelete;
    leadSegmentLen = first;
    tailSegmentLen = origListLen - (first + numToDelete);
    numFreeSlots = listRep.storePtr->numAllocated - listRep.storePtr->numUsed;

    /*
     * Before further processing, if unshared, try and reallocate to avoid
     * new allocation below. This avoids expensive ref count manipulation
     * later by not having to go through the ListRepInit and
     * ListObjReplaceAndInvalidate below.
     * TODO - we could be smarter about the reallocate. Use of realloc
     * means all new free space is at the back. Instead, the realloc could
     * be an explicit alloc and memmove which would let us redistribute
     * free space.
     */
    if ((ptrdiff_t)numFreeSlots < lenChange && !ListRepIsShared(&listRep)) {
	/* T:listrep-1.{1,3,14,18,21},3.{3,10,11,14,27,32,41} */
	ListStore *newStorePtr =
	    ListStoreReallocate(listRep.storePtr, origListLen + lenChange);
	if (newStorePtr == NULL) {
	    return MemoryAllocationError(interp,
					 LIST_SIZE(origListLen + lenChange));
	}
	listRep.storePtr = newStorePtr;
	numFreeSlots =
	    listRep.storePtr->numAllocated - listRep.storePtr->numUsed;
	/*
	 * WARNING: at this point the Tcl_Obj internal rep potentially
	 * points to freed storage if the reallocation returned a
	 * different location. Overwrite it to bring it back in sync.
	 */
	ListObjStompRep(listObj, &listRep);
    }

    /*
     * Case (3) a new ListStore is required
     * (a) The passed-in ListStore is shared
     * (b) There is not enough free space in the unshared passed-in ListStore
     * (c) The new unshared size is much "smaller" (TODO) than the allocated space
     * TODO - for unshared case ONLY, consider a "move" based implementation
     */
    if (ListRepIsShared(&listRep) || /* 3a */
	(ptrdiff_t)numFreeSlots < lenChange ||  /* 3b */
	(origListLen + lenChange) < (listRep.storePtr->numAllocated / 4) /* 3c */
    ) {
	ListRep newRep;
	Tcl_Obj **toObjs;
	listObjs = &listRep.storePtr->slots[ListRepStart(&listRep)];
	ListRepInit(origListLen + lenChange,
		    NULL,
		    LISTREP_PANIC_ON_FAIL | favor,
		    &newRep);
	toObjs = ListRepSlotPtr(&newRep, 0);
	if (leadSegmentLen > 0) {
            /* T:listrep-2.{2,3,13:18},4.{6,9,13:18} */
	    ObjArrayCopy(toObjs, leadSegmentLen, listObjs);
	}
	if (numToInsert > 0) {
            /* T:listrep-2.{1,2,3,10:18},4.{1,2,4,6,10:18} */
	    ObjArrayCopy(&toObjs[leadSegmentLen],
			 numToInsert,
			 insertObjs);
	}
	if (tailSegmentLen > 0) {
            /* T:listrep-2.{1,2,3,10:15},4.{1,2,4,6,9:12,16:18} */
	    ObjArrayCopy(&toObjs[leadSegmentLen + numToInsert],
			 tailSegmentLen,
			 &listObjs[leadSegmentLen+numToDelete]);
	}
	newRep.storePtr->numUsed = origListLen + lenChange;
	if (newRep.spanPtr) {
            /* T:listrep-2.{1,2,3,10:18},4.{1,2,4,6,9:18} */
	    newRep.spanPtr->spanLength = newRep.storePtr->numUsed;
	}
	LISTREP_CHECK(&newRep);
	ListObjReplaceRepAndInvalidate(listObj, &newRep);
	return TCL_OK;
    }

    /*
     * Case (4) - unshared ListStore with sufficient room.
     * After deleting elements, there will be a corresponding gap. If this
     * gap does not match number of insertions, either the lead segment,
     * or the tail segment, or both will have to be moved.
     * The general strategy is to move the fewest number of elements. If
     *
     * TODO - what about appends to unshared ? Is below sufficiently optimal?
     */

    /* Following must hold for unshared listreps after ListRepFreeUnreferenced above */
    LIST_ASSERT(origListLen == listRep.storePtr->numUsed);
    LIST_ASSERT(origListLen == ListRepLength(&listRep));
    LIST_ASSERT(ListRepStart(&listRep) == listRep.storePtr->firstUsed);

    LIST_ASSERT((numToDelete + numToInsert) > 0);

    /* Base of slot array holding the list elements */
    listObjs = &listRep.storePtr->slots[ListRepStart(&listRep)];

    /*
     * Free up elements to be deleted. Before that, increment the ref counts
     * for objects to be inserted in case there is overlap. T:listobj-11.1
     */
    if (numToInsert) {
	/* T:listrep-1.{1,3,12:21},3.{2,3,7:14,23:41} */
	ObjArrayIncrRefs(insertObjs, 0, numToInsert);
    }
    if (numToDelete) {
        /* T:listrep-1.{6,7,12:21},3.{19:41} */
	ObjArrayDecrRefs(listObjs, first, numToDelete);
    }

    /*
     * TODO - below the moves are optimized but this may result in needing a
     * span allocation. Perhaps for small lists, it may be more efficient to
     * just move everything up front and save on allocating a span.
     */

    /*
     * Calculate shifts if necessary to accomodate insertions.
     * NOTE: all indices are relative to listObjs which is not necessarily the
     * start of the ListStore storage area.
     *
     * leadShift - how much to shift the lead segment
     * tailShift - how much to shift the tail segment
     * insertTarget - index where to insert.
     */

    if (lenChange == 0) {
	/* T:listrep-1.{12,15,19},3.{23,28,33}. Exact fit */
	leadShift = 0;
	tailShift = 0;
    } else if (lenChange < 0) {
	/*
	 * More deletions than insertions. The gap after deletions is large
	 * enough for insertions. Move a segment depending on size.
	 */
	if (leadSegmentLen > tailSegmentLen) {
	    /* Tail segment smaller. Insert after lead, move tail down */
            /* T:listrep-1.{7,17,20},3.{21,2229,35} */
	    leadShift = 0;
	    tailShift = lenChange;
	} else {
	    /* Lead segment smaller. Insert before tail, move lead up */
            /* T:listrep-1.{6,13,16},3.{19,20,24,34} */
	    leadShift = -lenChange;
	    tailShift = 0;
	}
    } else {
	LIST_ASSERT(lenChange > 0); /* Reminder */

	/*
	 * We need to make room for the insertions. Again we have multiple
	 * possibilities. We may be able to get by just shifting one segment
	 * or need to shift both. In the former case, favor shifting the
	 * smaller segment.
	 */
	ptrdiff_t leadSpace = ListRepNumFreeHead(&listRep);
	ptrdiff_t tailSpace = ListRepNumFreeTail(&listRep);
	ptrdiff_t finalFreeSpace = leadSpace + tailSpace - lenChange;

	LIST_ASSERT((leadSpace + tailSpace) >= lenChange);
	if (leadSpace >= lenChange
	    && (leadSegmentLen < tailSegmentLen || tailSpace < lenChange)) {
	    /* Move only lead to the front to make more room */
            /* T:listrep-3.25,36,38, */
	    leadShift = -lenChange;
	    tailShift = 0;
	    /*
	     * Redistribute the remaining free space between the front and
	     * back if either there is no tail space left or if the
	     * entire list is the head anyways. This is an important
	     * optimization for further operations like further asymmetric
	     * insertions.
	     */
	    if (finalFreeSpace > 1 && (tailSpace == 0 || tailSegmentLen == 0)) {
		ptrdiff_t postShiftLeadSpace = leadSpace - lenChange;
		if (postShiftLeadSpace > (finalFreeSpace/2)) {
		    Tcl_Size extraShift = postShiftLeadSpace - (finalFreeSpace / 2);
		    leadShift -= extraShift;
		    tailShift = -extraShift; /* Move tail to the front as well */
		}
	    } /* else T:listrep-3.{7,12,25,38} */
	    LIST_ASSERT(leadShift >= 0 || leadSpace >= -leadShift);
	} else if (tailSpace >= lenChange) {
	    /* Move only tail segment to the back to make more room. */
            /* T:listrep-3.{8,10,11,14,26,27,30,32,37,39,41} */
	    leadShift = 0;
	    tailShift = lenChange;
	    /*
	     * See comments above. This is analogous.
	     */
	    if (finalFreeSpace > 1 && (leadSpace == 0 || leadSegmentLen == 0)) {
		ptrdiff_t postShiftTailSpace = tailSpace - lenChange;
		if (postShiftTailSpace > (finalFreeSpace/2)) {
		    /* T:listrep-1.{1,3,14,18,21},3.{2,3,26,27} */
		    Tcl_Size extraShift = postShiftTailSpace - (finalFreeSpace / 2);
		    tailShift += extraShift;
		    leadShift = extraShift; /* Move head to the back as well */
		}
	    }
	    LIST_ASSERT(tailShift <= tailSpace);
	} else {
	    /*
	     * Both lead and tail need to be shifted to make room.
	     * Divide remaining free space equally between front and back.
	     */
            /* T:listrep-3.{9,13,31,40} */
	    LIST_ASSERT(leadSpace < lenChange);
	    LIST_ASSERT(tailSpace < lenChange);

	    /*
	     * leadShift = leadSpace - (finalFreeSpace/2)
	     * Thus leadShift <= leadSpace
	     * Also,
	     * = leadSpace - (leadSpace + tailSpace - lenChange)/2
	     * = leadSpace/2 - tailSpace/2 + lenChange/2
	     * >= 0 because lenChange > tailSpace
	     */
	    leadShift = leadSpace - (finalFreeSpace / 2);
	    tailShift = lenChange - leadShift;
	    if (tailShift > tailSpace) {
		/* Account for integer division errors */
		leadShift += 1;
		tailShift -= 1;
	    }
	    /*
	     * Following must be true because otherwise one of the previous
	     * if clauses would have been taken.
	     */
	    LIST_ASSERT(leadShift > 0 && leadShift < lenChange);
	    LIST_ASSERT(tailShift > 0 && tailShift < lenChange);
	    leadShift = -leadShift; /* Lead is actually shifted downward */
	}
    }

    /* Careful about order of moves! */
    if (leadShift > 0) {
	/* Will happen when we have to make room at bottom */
	if (tailShift != 0 && tailSegmentLen != 0) {
            /* T:listrep-1.{1,3,14,18},3.{2,3,26,27} */
	    Tcl_Size tailStart = leadSegmentLen + numToDelete;
	    memmove(&listObjs[tailStart + tailShift],
		    &listObjs[tailStart],
		    tailSegmentLen * sizeof(Tcl_Obj *));
	}
	if (leadSegmentLen != 0) {
            /* T:listrep-1.{3,6,16,18,21},3.{19,20,34} */
	    memmove(&listObjs[leadShift],
		    &listObjs[0],
		    leadSegmentLen * sizeof(Tcl_Obj *));
	}
    } else {
	if (leadShift != 0 && leadSegmentLen != 0) {
            /* T:listrep-3.{7,9,12,13,31,36,38,40} */
	    memmove(&listObjs[leadShift],
		    &listObjs[0],
		    leadSegmentLen * sizeof(Tcl_Obj *));
	}
	if (tailShift != 0 && tailSegmentLen != 0) {
            /* T:listrep-1.{7,17},3.{8:11,13,14,21,22,35,37,39:41} */
	    Tcl_Size tailStart = leadSegmentLen + numToDelete;
	    memmove(&listObjs[tailStart + tailShift],
		    &listObjs[tailStart],
		    tailSegmentLen * sizeof(Tcl_Obj *));
	}
    }
    if (numToInsert) {
	/* Do NOT use ObjArrayCopy here since we have already incr'ed ref counts */
        /* T:listrep-1.{1,3,12:21},3.{2,3,7:14,23:41} */
	memmove(&listObjs[leadSegmentLen + leadShift],
		insertObjs,
		numToInsert * sizeof(Tcl_Obj *));
    }

    listRep.storePtr->firstUsed += leadShift;
    listRep.storePtr->numUsed = origListLen + lenChange;
    listRep.storePtr->flags = 0;

    if (listRep.spanPtr && listRep.spanPtr->refCount <= 1) {
	/* An unshared span record, re-use it, even if not required */
        /* T:listrep-3.{2,3,7:14},3.{19:41} */
	listRep.spanPtr->spanStart = listRep.storePtr->firstUsed;
	listRep.spanPtr->spanLength = listRep.storePtr->numUsed;
    } else {
	/* Need a new span record */
	if (listRep.storePtr->firstUsed == 0) {
            /* T:listrep-1.{7,12,15,17,19,20} */
	    listRep.spanPtr = NULL;
	} else {
            /* T:listrep-1.{1,3,6.1,13,14,16,18,21} */
	    listRep.spanPtr = ListSpanNew(listRep.storePtr->firstUsed,
					  listRep.storePtr->numUsed);
	}
    }

    LISTREP_CHECK(&listRep);
    ListObjReplaceRepAndInvalidate(listObj, &listRep);
    return TCL_OK;
}

/*
 *----------------------------------------------------------------------
 *
 * TclLindexList --
 *
 *	This procedure handles the 'lindex' command when objc==3.
 *
 * Results:
 *	Returns a pointer to the object extracted, or NULL if an error
 *	occurred. The returned object already includes one reference count for
 *	the pointer returned.
 *
 * Side effects:
 *	None.
 *
 * Notes:
 *	This procedure is implemented entirely as a wrapper around
 *	TclLindexFlat. All it does is reconfigure the argument format into the
 *	form required by TclLindexFlat, while taking care to manage shimmering
 *	in such a way that we tend to keep the most useful internalreps and/or
 *	avoid the most expensive conversions.
 *
 *----------------------------------------------------------------------
 */
Tcl_Obj *
TclLindexList(
    Tcl_Interp *interp,		/* Tcl interpreter. */
    Tcl_Obj *listObj,		/* List being unpacked. */
    Tcl_Obj *argObj)		/* Index or index list. */
{
    Tcl_Size index;			/* Index into the list. */
    Tcl_Obj *indexListCopy;
    Tcl_Obj **indexObjs;
    Tcl_Size numIndexObjs;

    /*
     * Determine whether argPtr designates a list or a single index. We have
     * to be careful about the order of the checks to avoid repeated
     * shimmering; if internal rep is already a list do not shimmer it.
     * see TIP#22 and TIP#33 for the details.
     */
    if (!TclHasInternalRep(argObj, &tclListType)
	&& TclGetIntForIndexM(NULL, argObj, ListSizeT_MAX - 1, &index)
	       == TCL_OK) {
	/*
	 * argPtr designates a single index.
	 */
	return TclLindexFlat(interp, listObj, 1, &argObj);
    }

    /*
     * Here we make a private copy of the index list argument to avoid any
     * shimmering issues that might invalidate the indices array below while
     * we are still using it. This is probably unnecessary. It does not appear
     * that any damaging shimmering is possible, and no test has been devised
     * to show any error when this private copy is not made. But it's cheap,
     * and it offers some future-proofing insurance in case the TclLindexFlat
     * implementation changes in some unexpected way, or some new form of
     * trace or callback permits things to happen that the current
     * implementation does not.
     */

    indexListCopy = TclListObjCopy(NULL, argObj);
    if (indexListCopy == NULL) {
	/*
	 * The argument is neither an index nor a well-formed list.
	 * Report the error via TclLindexFlat.
	 * TODO - This is as original. why not directly return an error?
	 */
	return TclLindexFlat(interp, listObj, 1, &argObj);
    }

    ListObjGetElements(indexListCopy, numIndexObjs, indexObjs);
    listObj = TclLindexFlat(interp, listObj, numIndexObjs, indexObjs);
    Tcl_DecrRefCount(indexListCopy);
    return listObj;
}

/*
 *----------------------------------------------------------------------
 *
 * TclLindexFlat --
 *
 *	This procedure is the core of the 'lindex' command, with all index
 *	arguments presented as a flat list.
 *
 * Results:
 *	Returns a pointer to the object extracted, or NULL if an error
 *	occurred. The returned object already includes one reference count for
 *	the pointer returned.
 *
 * Side effects:
 *	None.
 *
 * Notes:
 *	The reference count of the returned object includes one reference
 *	corresponding to the pointer returned. Thus, the calling code will
 *	usually do something like:
 *		Tcl_SetObjResult(interp, result);
 *		Tcl_DecrRefCount(result);
 *
 *----------------------------------------------------------------------
 */
Tcl_Obj *
TclLindexFlat(
    Tcl_Interp *interp,		/* Tcl interpreter. */
    Tcl_Obj *listObj,		/* Tcl object representing the list. */
    Tcl_Size indexCount,		/* Count of indices. */
    Tcl_Obj *const indexArray[])/* Array of pointers to Tcl objects that
				 * represent the indices in the list. */
{
    Tcl_Size i;

<<<<<<< HEAD
    /* Handle AbstractList as special case */
    if (TclObjTypeHasProc(listObj,indexProc)) {
	Tcl_WideInt listLen = Tcl_ObjTypeLength(listObj);
=======
    /* Handle ArithSeries as special case */
    if (TclHasInternalRep(listObj,&tclArithSeriesType)) {
	Tcl_Size listLen = TclArithSeriesObjLength(listObj);
>>>>>>> 148565fb
	Tcl_Size index;
	Tcl_Obj *elemObj = NULL;
	for (i=0 ; i<indexCount && listObj ; i++) {
	    if (TclGetIntForIndexM(interp, indexArray[i], /*endValue*/ listLen-1,
				   &index) == TCL_OK) {
	    }
	    if (i==0) {
		if (Tcl_ObjTypeIndex(interp, listObj, index, &elemObj) != TCL_OK) {
		    return NULL;
		}
	    } else if (index > 0) {
		// TODO: support nested lists
		Tcl_Obj *e2Obj = TclLindexFlat(interp, elemObj, 1, &indexArray[i]);
		Tcl_DecrRefCount(elemObj);
		elemObj = e2Obj;
	    }
	}
	Tcl_IncrRefCount(elemObj);
	return elemObj;
    }

    Tcl_IncrRefCount(listObj);

    for (i=0 ; i<indexCount && listObj ; i++) {
	Tcl_Size index, listLen = 0;
	Tcl_Obj **elemPtrs = NULL, *sublistCopy;

	/*
	 * Here we make a private copy of the current sublist, so we avoid any
	 * shimmering issues that might invalidate the elemPtr array below
	 * while we are still using it. See test lindex-8.4.
	 */

	sublistCopy = TclListObjCopy(interp, listObj);
	Tcl_DecrRefCount(listObj);
	listObj = NULL;

	if (sublistCopy == NULL) {
	    /* The sublist is not a list at all => error.  */
	    break;
	}
	LIST_ASSERT_TYPE(sublistCopy);
	ListObjGetElements(sublistCopy, listLen, elemPtrs);

	if (TclGetIntForIndexM(interp, indexArray[i], /*endValue*/ listLen-1,
		&index) == TCL_OK) {
	    if (index >= listLen) {
		/*
		 * Index is out of range. Break out of loop with empty result.
		 * First check remaining indices for validity
		 */

		while (++i < indexCount) {
		    if (TclGetIntForIndexM(
			    interp, indexArray[i], ListSizeT_MAX - 1, &index)
			!= TCL_OK) {
			Tcl_DecrRefCount(sublistCopy);
			return NULL;
		    }
		}
		TclNewObj(listObj);
	    } else {
		/* Extract the pointer to the appropriate element. */
		listObj = elemPtrs[index];
	    }
	    Tcl_IncrRefCount(listObj);
	}
	Tcl_DecrRefCount(sublistCopy);
    }

    return listObj;
}

/*
 *----------------------------------------------------------------------
 *
 * TclLsetList --
 *
 *	Core of the 'lset' command when objc == 4. Objv[2] may be either a
 *	scalar index or a list of indices.
 *      It also handles 'lpop' when given a NULL value.
 *
 * Results:
 *	Returns the new value of the list variable, or NULL if there was an
 *	error. The returned object includes one reference count for the
 *	pointer returned.
 *
 * Side effects:
 *	None.
 *
 * Notes:
 *	This procedure is implemented entirely as a wrapper around
 *	TclLsetFlat. All it does is reconfigure the argument format into the
 *	form required by TclLsetFlat, while taking care to manage shimmering
 *	in such a way that we tend to keep the most useful internalreps and/or
 *	avoid the most expensive conversions.
 *
 *----------------------------------------------------------------------
 */
Tcl_Obj *
TclLsetList(
    Tcl_Interp *interp,		/* Tcl interpreter. */
    Tcl_Obj *listObj,		/* Pointer to the list being modified. */
    Tcl_Obj *indexArgObj,	/* Index or index-list arg to 'lset'. */
    Tcl_Obj *valueObj)		/* Value arg to 'lset' or NULL to 'lpop'. */
{
    Tcl_Size indexCount = 0;   /* Number of indices in the index list. */
    Tcl_Obj **indices = NULL;	/* Vector of indices in the index list. */
    Tcl_Obj *retValueObj;	/* Pointer to the list to be returned. */
    Tcl_Size index;            /* Current index in the list - discarded. */
    Tcl_Obj *indexListCopy;

    /*
     * Determine whether the index arg designates a list or a single index.
     * We have to be careful about the order of the checks to avoid repeated
     * shimmering; see TIP #22 and #23 for details.
     */

    if (!TclHasInternalRep(indexArgObj, &tclListType) &&
	TclGetIntForIndexM(NULL, indexArgObj, ListSizeT_MAX - 1, &index)
	== TCL_OK) {

	if (TclObjTypeHasProc(listObj, setElementProc)) {
	    indices = &indexArgObj;
	    Tcl_Obj *returnValue =
		Tcl_ObjTypeSetElement(interp, listObj, 1, indices, valueObj);
	    if (returnValue) Tcl_IncrRefCount(returnValue);
	    return returnValue;
	}

	/* indexArgPtr designates a single index. */
	/* T:listrep-1.{2.1,12.1,15.1,19.1},2.{2.3,9.3,10.1,13.1,16.1}, 3.{4,5,6}.3 */
	return TclLsetFlat(interp, listObj, 1, &indexArgObj, valueObj);

    }

    /*
     * Make copy to not shimmer index argument
     */
    indexListCopy = TclListObjCopy(NULL, indexArgObj);

    if (indexListCopy == NULL) {
	/*
	 * indexArgPtr designates something that is neither an index nor a
	 * well formed list. Report the error via TclLsetFlat.
	 */
	indexCount = 1;
	indices = &indexArgObj;

    } else {
	/*
	 * Expand list into indicies array
	 */
	LIST_ASSERT_TYPE(indexListCopy);
	ListObjGetElements(indexListCopy, indexCount, indices);
    }

    retValueObj = TclLsetFlat(interp, listObj, indexCount, indices, valueObj);

    if (indexListCopy) {
	Tcl_DecrRefCount(indexListCopy);
    }

    return retValueObj;
}

/*
 *----------------------------------------------------------------------
 *
 * TclLsetFlat --
 *
 *	Core engine of the 'lset' command.
 *      It also handles 'lpop' when given a NULL value.
 *
 * Results:
 *	Returns the new value of the list variable, or NULL if an error
 *	occurred. The returned object includes one reference count for the
 *	pointer returned.
 *
 * Side effects:
 *	On entry, the reference count of the variable value does not reflect
 *	any references held on the stack. The first action of this function is
 *	to determine whether the object is shared, and to duplicate it if it
 *	is. The reference count of the duplicate is incremented. At this
 *	point, the reference count will be 1 for either case, so that the
 *	object will appear to be unshared.
 *
 *	If an error occurs, and the object has been duplicated, the reference
 *	count on the duplicate is decremented so that it is now 0: this
 *	dismisses any memory that was allocated by this function.
 *
 *	If no error occurs, the reference count of the original object is
 *	incremented if the object has not been duplicated, and nothing is done
 *	to a reference count of the duplicate. Now the reference count of an
 *	unduplicated object is 2 (the returned pointer, plus the one stored in
 *	the variable). The reference count of a duplicate object is 1,
 *	reflecting that the returned pointer is the only active reference. The
 *	caller is expected to store the returned value back in the variable
 *	and decrement its reference count. (INST_STORE_* does exactly this.)
 *
 *----------------------------------------------------------------------
 */
Tcl_Obj *
TclLsetFlat(
    Tcl_Interp *interp,		/* Tcl interpreter. */
    Tcl_Obj *listObj,		/* Pointer to the list being modified. */
    Tcl_Size indexCount,		/* Number of index args. */
    Tcl_Obj *const indexArray[],
				/* Index args. */
    Tcl_Obj *valueObj)		/* Value arg to 'lset' or NULL to 'lpop'. */
{
    Tcl_Size index, len;
    int result;
    Tcl_Obj *subListObj, *retValueObj;
    Tcl_Obj *pendingInvalidates[10];
    Tcl_Obj **pendingInvalidatesPtr = pendingInvalidates;
    Tcl_Size numPendingInvalidates = 0;

    /*
     * If there are no indices, simply return the new value.  (Without
     * indices, [lset] is a synonym for [set].
     * [lpop] does not use this but protect for NULL valueObj just in case.
     */

    if (indexCount == 0) {
	if (valueObj != NULL) {
	    Tcl_IncrRefCount(valueObj);
	}
	return valueObj;
    }

    /*
     * If the list is shared, make a copy we can modify (copy-on-write).  We
     * use Tcl_DuplicateObj() instead of TclListObjCopy() for a few reasons:
     * 1) we have not yet confirmed listObj is actually a list; 2) We make a
     * verbatim copy of any existing string rep, and when we combine that with
     * the delayed invalidation of string reps of modified Tcl_Obj's
     * implemented below, the outcome is that any error condition that causes
     * this routine to return NULL, will leave the string rep of listObj and
     * all elements to be unchanged.
     */

    subListObj = Tcl_IsShared(listObj) ? Tcl_DuplicateObj(listObj) : listObj;

    /*
     * Anchor the linked list of Tcl_Obj's whose string reps must be
     * invalidated if the operation succeeds.
     */

    retValueObj = subListObj;
    result = TCL_OK;

    /* Allocate if static array for pending invalidations is too small */
    if (indexCount
        > (int) (sizeof(pendingInvalidates) / sizeof(pendingInvalidates[0]))) {
	pendingInvalidatesPtr =
	    (Tcl_Obj **) Tcl_Alloc(indexCount * sizeof(*pendingInvalidatesPtr));
    }

    /*
     * Loop through all the index arguments, and for each one dive into the
     * appropriate sublist.
     */

    do {
	Tcl_Size elemCount;
	Tcl_Obj *parentList, **elemPtrs;

	/*
	 * Check for the possible error conditions...
	 */

	if (TclListObjGetElementsM(interp, subListObj, &elemCount, &elemPtrs)
	    != TCL_OK) {
	    /* ...the sublist we're indexing into isn't a list at all. */
	    result = TCL_ERROR;
	    break;
	}

	/*
	 * WARNING: the macro TclGetIntForIndexM is not safe for
	 * post-increments, avoid '*indexArray++' here.
	 */

	if (TclGetIntForIndexM(interp, *indexArray, elemCount - 1, &index)
	    != TCL_OK) {
	    /* ...the index we're trying to use isn't an index at all. */
	    result = TCL_ERROR;
	    indexArray++; /* Why bother with this increment? TBD */
	    break;
	}
	indexArray++;

	if (index > elemCount
	    || (valueObj == NULL && index >= elemCount)) {
	    /* ...the index points outside the sublist. */
	    if (interp != NULL) {
		Tcl_SetObjResult(interp,
		                 Tcl_ObjPrintf("index \"%s\" out of range",
		                               Tcl_GetString(indexArray[-1])));
		Tcl_SetErrorCode(interp,
		                 "TCL",
		                 "VALUE",
		                 "INDEX"
		                 "OUTOFRANGE",
		                 NULL);
	    }
	    result = TCL_ERROR;
	    break;
	}

	/*
	 * No error conditions.  As long as we're not yet on the last index,
	 * determine the next sublist for the next pass through the loop,
	 * and take steps to make sure it is an unshared copy, as we intend
	 * to modify it.
	 */

	if (--indexCount) {
	    parentList = subListObj;
	    if (index == elemCount) {
		TclNewObj(subListObj);
	    } else {
		subListObj = elemPtrs[index];
	    }
	    if (Tcl_IsShared(subListObj)) {
		subListObj = Tcl_DuplicateObj(subListObj);
	    }

	    /*
	     * Replace the original elemPtr[index] in parentList with a copy
	     * we know to be unshared.  This call will also deal with the
	     * situation where parentList shares its internalrep with other
	     * Tcl_Obj's.  Dealing with the shared internalrep case can
	     * cause subListObj to become shared again, so detect that case
	     * and make and store another copy.
	     */

	    if (index == elemCount) {
		Tcl_ListObjAppendElement(NULL, parentList, subListObj);
	    } else {
		TclListObjSetElement(NULL, parentList, index, subListObj);
	    }
	    if (Tcl_IsShared(subListObj)) {
		subListObj = Tcl_DuplicateObj(subListObj);
		TclListObjSetElement(NULL, parentList, index, subListObj);
	    }

	    /*
	     * The TclListObjSetElement() calls do not spoil the string rep
	     * of parentList, and that's fine for now, since all we've done
	     * so far is replace a list element with an unshared copy.  The
	     * list value remains the same, so the string rep. is still
	     * valid, and unchanged, which is good because if this whole
	     * routine returns NULL, we'd like to leave no change to the
	     * value of the lset variable.  Later on, when we set valueObj
	     * in its proper place, then all containing lists will have
	     * their values changed, and will need their string reps
	     * spoiled.  We maintain a list of all those Tcl_Obj's (via a
	     * little internalrep surgery) so we can spoil them at that
	     * time.
	     */

	    pendingInvalidatesPtr[numPendingInvalidates] = parentList;
	    ++numPendingInvalidates;
	}
    } while (indexCount > 0);

    /*
     * Either we've detected and error condition, and exited the loop with
     * result == TCL_ERROR, or we've successfully reached the last index, and
     * we're ready to store valueObj. On success, we need to invalidate
     * the string representations of intermediate lists whose contained
     * list element would have changed.
     */
    if (result == TCL_OK) {
	while (numPendingInvalidates > 0) {
	    Tcl_Obj *objPtr;

	    --numPendingInvalidates;
	    objPtr = pendingInvalidatesPtr[numPendingInvalidates];

	    if (result == TCL_OK) {
		/*
		 * We're going to store valueObj, so spoil string reps of all
		 * containing lists.
		 * TODO - historically, the storing of the internal rep was done
		 * because the ptr2 field of the internal rep was used to chain
		 * objects whose string rep needed to be invalidated. Now this
		 * is no longer the case, so replacing of the internal rep
		 * should not be needed. The TclInvalidateStringRep should
		 * suffice. Formulate a test case before changing.
		 */
		ListRep objInternalRep;
		TclListObjGetRep(NULL, objPtr, &objInternalRep);
		ListObjReplaceRepAndInvalidate(objPtr, &objInternalRep);
	    }
	}
    }

    if (pendingInvalidatesPtr != pendingInvalidates)
	Tcl_Free(pendingInvalidatesPtr);

    if (result != TCL_OK) {
	/*
	 * Error return; message is already in interp. Clean up any excess
	 * memory.
	 */

	if (retValueObj != listObj) {
	    Tcl_DecrRefCount(retValueObj);
	}
	return NULL;
    }

    /*
     * Store valueObj in proper sublist and return. The -1 is to avoid a
     * compiler warning (not a problem because we checked that we have a
     * proper list - or something convertible to one - above).
     */

    len = -1;
    TclListObjLengthM(NULL, subListObj, &len);
    if (valueObj == NULL) {
        /* T:listrep-1.{4.2,5.4,6.1,7.1,8.3},2.{4,5}.4 */
	Tcl_ListObjReplace(NULL, subListObj, index, 1, 0, NULL);
    } else if (index == len) {
        /* T:listrep-1.2.1,2.{2.3,9.3},3.{4,5,6}.3 */
	Tcl_ListObjAppendElement(NULL, subListObj, valueObj);
    } else {
        /* T:listrep-1.{12.1,15.1,19.1},2.{10,13,16}.1 */
	TclListObjSetElement(NULL, subListObj, index, valueObj);
	TclInvalidateStringRep(subListObj);
    }
    Tcl_IncrRefCount(retValueObj);
    return retValueObj;
}

/*
 *----------------------------------------------------------------------
 *
 * TclListObjSetElement --
 *
 *	Set a single element of a list to a specified value
 *
 * Results:
 *	The return value is normally TCL_OK. If listObj does not refer to a
 *	list object and cannot be converted to one, TCL_ERROR is returned and
 *	an error message will be left in the interpreter result if interp is
 *	not NULL. Similarly, if index designates an element outside the range
 *	[0..listLength-1], where listLength is the count of elements in the
 *	list object designated by listObj, TCL_ERROR is returned and an error
 *	message is left in the interpreter result.
 *
 * Side effects:
 *	Tcl_Panic if listObj designates a shared object. Otherwise, attempts
 *	to convert it to a list with a non-shared internal rep. Decrements the
 *	ref count of the object at the specified index within the list,
 *	replaces with the object designated by valueObj, and increments the
 *	ref count of the replacement object.
 *
 *----------------------------------------------------------------------
 */
int
TclListObjSetElement(
    Tcl_Interp *interp,		/* Tcl interpreter; used for error reporting
				 * if not NULL. */
    Tcl_Obj *listObj,		/* List object in which element should be
				 * stored. */
    Tcl_Size index,		/* Index of element to store. */
    Tcl_Obj *valueObj)		/* Tcl object to store in the designated list
				 * element. */
{
    ListRep listRep;
    Tcl_Obj **elemPtrs;         /* Pointers to elements of the list. */
    Tcl_Size elemCount;		/* Number of elements in the list. */

    /* Ensure that the listObj parameter designates an unshared list. */

    if (Tcl_IsShared(listObj)) {
	Tcl_Panic("%s called with shared object", "TclListObjSetElement");
    }

    if (TclListObjGetRep(interp, listObj, &listRep) != TCL_OK) {
	return TCL_ERROR;
    }

    elemCount = ListRepLength(&listRep);

    /* Ensure that the index is in bounds. */
    if (index>=elemCount) {
	if (interp != NULL) {
		Tcl_SetObjResult(interp, Tcl_ObjPrintf(
			"index \"%" TCL_Z_MODIFIER "u\" out of range", index));
	    Tcl_SetErrorCode(interp, "TCL", "VALUE", "INDEX",
		    "OUTOFRANGE", NULL);
	}
	return TCL_ERROR;
    }

    /*
     * Note - garbage collect this only AFTER checking indices above.
     * Do not want to modify listrep and then not store it back in listObj.
     */
    ListRepFreeUnreferenced(&listRep);

    /* Replace a shared internal rep with an unshared copy */
    if (listRep.storePtr->refCount > 1) {
	ListRep newInternalRep;
        /* T:listrep-2.{10,13,16}.1 */
	/* TODO - leave extra space? */
	ListRepClone(&listRep, &newInternalRep, LISTREP_PANIC_ON_FAIL);
	listRep = newInternalRep;
    } /* else T:listrep-1.{12.1,15.1,19.1} */

    /* Retrieve element array AFTER potential cloning above */
    ListRepElements(&listRep, elemCount, elemPtrs);

    /*
     * Add a reference to the new list element and remove from old before
     * replacing it. Order is important!
     */
    Tcl_IncrRefCount(valueObj);
    Tcl_DecrRefCount(elemPtrs[index]);
    elemPtrs[index] = valueObj;

    /* Internal rep may be cloned so replace */
    ListObjReplaceRepAndInvalidate(listObj, &listRep);

    return TCL_OK;
}

/*
 *----------------------------------------------------------------------
 *
 * FreeListInternalRep --
 *
 *	Deallocate the storage associated with a list object's internal
 *	representation.
 *
 * Results:
 *	None.
 *
 * Side effects:
 *	Frees listPtr's List* internal representation, if no longer shared.
 *	May decrement the ref counts of element objects, which may free them.
 *
 *----------------------------------------------------------------------
 */
static void
FreeListInternalRep(
    Tcl_Obj *listObj)		/* List object with internal rep to free. */
{
    ListRep listRep;

    ListObjGetRep(listObj, &listRep);
    if (listRep.storePtr->refCount-- <= 1) {
	ObjArrayDecrRefs(
	    listRep.storePtr->slots,
	    listRep.storePtr->firstUsed, listRep.storePtr->numUsed);
	Tcl_Free(listRep.storePtr);
    }
    if (listRep.spanPtr) {
	ListSpanDecrRefs(listRep.spanPtr);
    }
}

/*
 *----------------------------------------------------------------------
 *
 * DupListInternalRep --
 *
 *	Initialize the internal representation of a list Tcl_Obj to share the
 *	internal representation of an existing list object.
 *
 * Results:
 *	None.
 *
 * Side effects:
 *	The reference count of the List internal rep is incremented.
 *
 *----------------------------------------------------------------------
 */
static void
DupListInternalRep(
    Tcl_Obj *srcObj,		/* Object with internal rep to copy. */
    Tcl_Obj *copyObj)		/* Object with internal rep to set. */
{
    ListRep listRep;
    ListObjGetRep(srcObj, &listRep);
    ListObjOverwriteRep(copyObj, &listRep);
}

/*
 *----------------------------------------------------------------------
 *
 * SetListFromAny --
 *
 *	Attempt to generate a list internal form for the Tcl object "objPtr".
 *
 * Results:
 *	The return value is TCL_OK or TCL_ERROR. If an error occurs during
 *	conversion, an error message is left in the interpreter's result
 *	unless "interp" is NULL.
 *
 * Side effects:
 *	If no error occurs, a list is stored as "objPtr"s internal
 *	representation.
 *
 *----------------------------------------------------------------------
 */
static int
SetListFromAny(
    Tcl_Interp *interp,		/* Used for error reporting if not NULL. */
    Tcl_Obj *objPtr)		/* The object to convert. */
{
    Tcl_Obj **elemPtrs;
    ListRep listRep;

    /*
     * Dictionaries are a special case; they have a string representation such
     * that *all* valid dictionaries are valid lists. Hence we can convert
     * more directly. Only do this when there's no existing string rep; if
     * there is, it is the string rep that's authoritative (because it could
     * describe duplicate keys).
     */

    if (!TclHasStringRep(objPtr) && TclHasInternalRep(objPtr, &tclDictType)) {
	Tcl_Obj *keyPtr, *valuePtr;
	Tcl_DictSearch search;
	int done;
	Tcl_Size size;

	/*
	 * Create the new list representation. Note that we do not need to do
	 * anything with the string representation as the transformation (and
	 * the reverse back to a dictionary) are both order-preserving. Also
	 * note that since we know we've got a valid dictionary (by
	 * representation) we also know that fetching the size of the
	 * dictionary or iterating over it will not fail.
	 */

	Tcl_DictObjSize(NULL, objPtr, &size);
	/* TODO - leave space in front and/or back? */
	if (ListRepInitAttempt(
		interp, size > 0 ? 2 * size : 1, NULL, &listRep)
	    != TCL_OK) {
	    return TCL_ERROR;
	}

	LIST_ASSERT(listRep.spanPtr == NULL); /* Guard against future changes */
	LIST_ASSERT(listRep.storePtr->firstUsed == 0);
	LIST_ASSERT((listRep.storePtr->flags & LISTSTORE_CANONICAL) == 0);

	listRep.storePtr->numUsed = 2 * size;

	/* Populate the list representation. */

	elemPtrs = listRep.storePtr->slots;
	Tcl_DictObjFirst(NULL, objPtr, &search, &keyPtr, &valuePtr, &done);
	while (!done) {
	    *elemPtrs++ = keyPtr;
	    *elemPtrs++ = valuePtr;
	    Tcl_IncrRefCount(keyPtr);
	    Tcl_IncrRefCount(valuePtr);
	    Tcl_DictObjNext(&search, &keyPtr, &valuePtr, &done);
	}
    } else if (TclObjTypeHasProc(objPtr,indexProc)) {
	Tcl_Size elemCount, i;

	elemCount = Tcl_ObjTypeLength(objPtr);

	if (ListRepInitAttempt(interp, elemCount, NULL, &listRep) != TCL_OK) {
	    return TCL_ERROR;
	}

	LIST_ASSERT(listRep.spanPtr == NULL); /* Guard against future changes */
	LIST_ASSERT(listRep.storePtr->firstUsed == 0);

	elemPtrs = listRep.storePtr->slots;

	/* Each iteration, store a list element */
        for (i = 0; i < elemCount; i++) {
	    if (Tcl_ObjTypeIndex(interp, objPtr, i, elemPtrs) != TCL_OK) {
                return TCL_ERROR;
            }
	    Tcl_IncrRefCount(*elemPtrs++);/* Since list now holds ref to it. */
	}

	LIST_ASSERT((Tcl_Size)(elemPtrs - listRep.storePtr->slots) == elemCount);

	listRep.storePtr->numUsed = elemCount;

    } else {
	Tcl_Size estCount, length;
	const char *limit, *nextElem = Tcl_GetStringFromObj(objPtr, &length);

	/*
	 * Allocate enough space to hold a (Tcl_Obj *) for each
	 * (possible) list element.
	 */

	estCount = TclMaxListLength(nextElem, length, &limit);
	estCount += (estCount == 0);	/* Smallest list struct holds 1
					 * element. */
	/* TODO - allocate additional space? */
	if (ListRepInitAttempt(interp, estCount, NULL, &listRep)
	    != TCL_OK) {
	    return TCL_ERROR;
	}

	LIST_ASSERT(listRep.spanPtr == NULL); /* Guard against future changes */
	LIST_ASSERT(listRep.storePtr->firstUsed == 0);

	elemPtrs = listRep.storePtr->slots;

	/* Each iteration, parse and store a list element. */

	while (nextElem < limit) {
	    const char *elemStart;
	    char *check;
	    Tcl_Size elemSize;
	    int literal;

	    if (TCL_OK != TclFindElement(interp, nextElem, limit - nextElem,
		    &elemStart, &nextElem, &elemSize, &literal)) {
fail:
		while (--elemPtrs >= listRep.storePtr->slots) {
		    Tcl_DecrRefCount(*elemPtrs);
		}
		Tcl_Free(listRep.storePtr);
		return TCL_ERROR;
	    }
	    if (elemStart == limit) {
		break;
	    }

	    TclNewObj(*elemPtrs);
	    TclInvalidateStringRep(*elemPtrs);
	    check = Tcl_InitStringRep(*elemPtrs, literal ? elemStart : NULL,
		    elemSize);
	    if (elemSize && check == NULL) {
		MemoryAllocationError(interp, elemSize);
		goto fail;
	    }
	    if (!literal) {
		Tcl_InitStringRep(*elemPtrs, NULL,
			TclCopyAndCollapse(elemSize, elemStart, check));
	    }

	    Tcl_IncrRefCount(*elemPtrs++);/* Since list now holds ref to it. */
	}

	listRep.storePtr->numUsed =
	    elemPtrs - listRep.storePtr->slots;
    }

    LISTREP_CHECK(&listRep);

    /*
     * Store the new internalRep. We do this as late
     * as possible to allow the conversion code, in particular
     * Tcl_GetStringFromObj, to use the old internalRep.
     */

    /*
     * Note old string representation NOT to be invalidated.
     * So do NOT use ListObjReplaceRepAndInvalidate. InternalRep to be freed AFTER
     * IncrRefs so do not use ListObjOverwriteRep
     */
    ListRepIncrRefs(&listRep);
    TclFreeInternalRep(objPtr);
    objPtr->internalRep.twoPtrValue.ptr1 = listRep.storePtr;
    objPtr->internalRep.twoPtrValue.ptr2 = listRep.spanPtr;
    objPtr->typePtr = &tclListType;

    return TCL_OK;
}

/*
 *----------------------------------------------------------------------
 *
 * UpdateStringOfList --
 *
 *	Update the string representation for a list object. Note: This
 *	function does not invalidate an existing old string rep so storage
 *	will be lost if this has not already been done.
 *
 * Results:
 *	None.
 *
 * Side effects:
 *	The object's string is set to a valid string that results from the
 *	list-to-string conversion. This string will be empty if the list has
 *	no elements. The list internal representation should not be NULL and
 *	we assume it is not NULL.
 *
 *----------------------------------------------------------------------
 */
static void
UpdateStringOfList(
    Tcl_Obj *listObj)		/* List object with string rep to update. */
{
#   define LOCAL_SIZE 64
    char localFlags[LOCAL_SIZE], *flagPtr = NULL;
    Tcl_Size numElems, i, length;
    TCL_HASH_TYPE bytesNeeded = 0;
    const char *elem, *start;
    char *dst;
    Tcl_Obj **elemPtrs;
    ListRep listRep;

    ListObjGetRep(listObj, &listRep);
    LISTREP_CHECK(&listRep);

    ListRepElements(&listRep, numElems, elemPtrs);

    /*
     * Mark the list as being canonical; although it will now have a string
     * rep, it is one we derived through proper "canonical" quoting and so
     * it's known to be free from nasties relating to [concat] and [eval].
     * However, we only do this if this is not a spanned list. Marking the
     * storage canonical for a spanned list make ALL lists using the storage
     * canonical which is not right. (Consider a list generated from a
     * string and then this function called for a spanned list generated
     * from it). On the other hand, a spanned list is always canonical
     * (never generated from a string) so it does not have to be explicitly
     * marked as such. The ListObjIsCanonical macro takes this into account.
     * See the comments there.
     */
    if (listRep.spanPtr == NULL) {
	LIST_ASSERT(listRep.storePtr->firstUsed == 0);/* Invariant */
	listRep.storePtr->flags |= LISTSTORE_CANONICAL;
    }

    /* Handle empty list case first, so rest of the routine is simpler. */

    if (numElems == 0) {
	Tcl_InitStringRep(listObj, NULL, 0);
	return;
    }

    /* Pass 1: estimate space, gather flags. */

    if (numElems <= LOCAL_SIZE) {
	flagPtr = localFlags;
    } else {
	/* We know numElems <= LIST_MAX, so this is safe. */
	flagPtr = (char *)Tcl_Alloc(numElems);
    }
    for (i = 0; i < numElems; i++) {
	flagPtr[i] = (i ? TCL_DONT_QUOTE_HASH : 0);
	elem = Tcl_GetStringFromObj(elemPtrs[i], &length);
	bytesNeeded += TclScanElement(elem, length, flagPtr+i);
	if (bytesNeeded > SIZE_MAX - numElems) {
	    Tcl_Panic("max size for a Tcl value (%" TCL_Z_MODIFIER "u bytes) exceeded", SIZE_MAX);
	}
    }
    bytesNeeded += numElems - 1;

    /*
     * Pass 2: copy into string rep buffer.
     */

    start = dst = Tcl_InitStringRep(listObj, NULL, bytesNeeded);
    TclOOM(dst, bytesNeeded);
    for (i = 0; i < numElems; i++) {
	flagPtr[i] |= (i ? TCL_DONT_QUOTE_HASH : 0);
	elem = Tcl_GetStringFromObj(elemPtrs[i], &length);
	dst += TclConvertElement(elem, length, dst, flagPtr[i]);
	*dst++ = ' ';
    }

    /* Set the string length to what was actually written, the safe choice */
    (void) Tcl_InitStringRep(listObj, NULL, dst - 1 - start);

    if (flagPtr != localFlags) {
	Tcl_Free(flagPtr);
    }
}


/*
 *------------------------------------------------------------------------
 *
 * TclListTestObj --
 *
 *    Returns a list object with a specific internal rep and content.
 *    Used specifically for testing so span can be controlled explicitly.
 *
 * Results:
 *    Pointer to the Tcl_Obj containing the list.
 *
 * Side effects:
 *    None.
 *
 *------------------------------------------------------------------------
 */
Tcl_Obj *
TclListTestObj(size_t length, size_t leadingSpace, size_t endSpace)
{
    ListRep listRep;
    size_t capacity;
    Tcl_Obj *listObj;

    TclNewObj(listObj);

    /* Only a test object so ignoring overflow checks */
    capacity = length + leadingSpace + endSpace;
    if (capacity == 0) {
	return listObj;
    }
    if (capacity > LIST_MAX) {
	return NULL;
    }

    ListRepInit(capacity, NULL, 0, &listRep);

    ListStore *storePtr = listRep.storePtr;
    size_t i;
    for (i = 0; i < length; ++i) {
	TclNewUIntObj(storePtr->slots[i + leadingSpace], i);
	Tcl_IncrRefCount(storePtr->slots[i + leadingSpace]);
    }
    storePtr->firstUsed = leadingSpace;
    storePtr->numUsed = length;
    if (leadingSpace != 0) {
	listRep.spanPtr = ListSpanNew(leadingSpace, length);
    }
    ListObjReplaceRepAndInvalidate(listObj, &listRep);
    return listObj;
}

/*
 * Local Variables:
 * mode: c
 * c-basic-offset: 4
 * fill-column: 78
 * End:
 */<|MERGE_RESOLUTION|>--- conflicted
+++ resolved
@@ -2677,15 +2677,9 @@
 {
     Tcl_Size i;
 
-<<<<<<< HEAD
     /* Handle AbstractList as special case */
     if (TclObjTypeHasProc(listObj,indexProc)) {
 	Tcl_WideInt listLen = Tcl_ObjTypeLength(listObj);
-=======
-    /* Handle ArithSeries as special case */
-    if (TclHasInternalRep(listObj,&tclArithSeriesType)) {
-	Tcl_Size listLen = TclArithSeriesObjLength(listObj);
->>>>>>> 148565fb
 	Tcl_Size index;
 	Tcl_Obj *elemObj = NULL;
 	for (i=0 ; i<indexCount && listObj ; i++) {
