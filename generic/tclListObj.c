/*
 * tclListObj.c --
 *
 *	This file contains functions that implement the Tcl list object type.
 *
 * Copyright © 2022 Ashok P. Nadkarni.  All rights reserved.
 *
 * See the file "license.terms" for information on usage and redistribution of
 * this file, and for a DISCLAIMER OF ALL WARRANTIES.
 */

#include <assert.h>
#include "tclInt.h"
#include "tclArithSeries.h"

/*
 * TODO - memmove is fast. Measure at what size we should prefer memmove
 * (for unshared objects only) in lieu of range operations. On the other
 * hand, more cache dirtied?
 */

/*
 * Macros for validation and bug checking.
 */

/*
 * Control whether asserts are enabled. Always enable in debug builds. In non-debug
 * builds, can be set with cdebug="-DENABLE_LIST_ASSERTS" on the nmake command line.
 */
#ifdef ENABLE_LIST_ASSERTS
# ifdef NDEBUG
#  undef NDEBUG /* Activate assert() macro */
# endif
#else
# ifndef NDEBUG
#  define ENABLE_LIST_ASSERTS /* Always activate list asserts in debug mode */
# endif
#endif

#ifdef ENABLE_LIST_ASSERTS

#define LIST_ASSERT(cond_) assert(cond_) /* TODO - is there a Tcl-specific one? */
/*
 * LIST_INDEX_ASSERT is to catch errors with negative indices and counts
 * being passed AFTER validation. On Tcl9 length types are unsigned hence
 * the checks against LIST_MAX. On Tcl8 length types are signed hence the
 * also checks against 0.
 */
#define LIST_INDEX_ASSERT(idxarg_)                                 \
    do {                                                           \
	Tcl_Size idx_ = (idxarg_); /* To guard against ++ etc. */ \
	LIST_ASSERT(idx_ != TCL_INDEX_NONE && idx_ < LIST_MAX);                 \
    } while (0)
/* Ditto for counts except upper limit is different */
#define LIST_COUNT_ASSERT(countarg_)                                   \
    do {                                                               \
	Tcl_Size count_ = (countarg_); /* To guard against ++ etc. */ \
	LIST_ASSERT(count_ != TCL_INDEX_NONE && count_ <= LIST_MAX);                \
    } while (0)

#else

#define LIST_ASSERT(cond_) ((void) 0)
#define LIST_INDEX_ASSERT(idx_) ((void) 0)
#define LIST_COUNT_ASSERT(count_) ((void) 0)

#endif

/* Checks for when caller should have already converted to internal list type */
#define LIST_ASSERT_TYPE(listObj_) \
    LIST_ASSERT((listObj_)->typePtr == &tclListType);


/*
 * If ENABLE_LIST_INVARIANTS is enabled (-DENABLE_LIST_INVARIANTS from the
 * command line), the entire list internal representation is checked for
 * inconsistencies. This has a non-trivial cost so has to be separately
 * enabled and not part of assertions checking. However, the test suite does
 * invoke ListRepValidate directly even without ENABLE_LIST_INVARIANTS.
 */
#ifdef ENABLE_LIST_INVARIANTS
#define LISTREP_CHECK(listRepPtr_) ListRepValidate(listRepPtr_, __FILE__, __LINE__)
#else
#define LISTREP_CHECK(listRepPtr_) (void) 0
#endif

/*
 * Flags used for controlling behavior of allocation of list
 * internal representations.
 *
 * If the LISTREP_PANIC_ON_FAIL bit is set, the function will panic if
 * list is too large or memory cannot be allocated. Without the flag
 * a NULL pointer is returned.
 *
 * The LISTREP_SPACE_FAVOR_NONE, LISTREP_SPACE_FAVOR_FRONT,
 * LISTREP_SPACE_FAVOR_BACK, LISTREP_SPACE_ONLY_BACK flags are used to
 * control additional space when allocating.
 * - If none of these flags is present, the exact space requested is
 *   allocated, nothing more.
 * - Otherwise, if only LISTREP_FAVOR_FRONT is present, extra space is
 *   allocated with more towards the front.
 * - Conversely, if only LISTREP_FAVOR_BACK is present extra space is allocated
 *   with more to the back.
 * - If both flags are present (LISTREP_SPACE_FAVOR_NONE), the extra space
 *   is equally apportioned.
 * - Finally if LISTREP_SPACE_ONLY_BACK is present, ALL extra space is at
 *   the back.
 */
#define LISTREP_PANIC_ON_FAIL         0x00000001
#define LISTREP_SPACE_FAVOR_FRONT     0x00000002
#define LISTREP_SPACE_FAVOR_BACK      0x00000004
#define LISTREP_SPACE_ONLY_BACK       0x00000008
#define LISTREP_SPACE_FAVOR_NONE \
    (LISTREP_SPACE_FAVOR_FRONT | LISTREP_SPACE_FAVOR_BACK)
#define LISTREP_SPACE_FLAGS                               \
    (LISTREP_SPACE_FAVOR_FRONT | LISTREP_SPACE_FAVOR_BACK \
     | LISTREP_SPACE_ONLY_BACK)

/*
 * Prototypes for non-inline static functions defined later in this file:
 */
static int	MemoryAllocationError(Tcl_Interp *, Tcl_Size size);
static int	ListLimitExceededError(Tcl_Interp *);
static ListStore *ListStoreNew(Tcl_Size objc, Tcl_Obj *const objv[], int flags);
static int	ListRepInit(Tcl_Size objc, Tcl_Obj *const objv[], int flags, ListRep *);
static int	ListRepInitAttempt(Tcl_Interp *,
		    Tcl_Size objc,
		    Tcl_Obj *const objv[],
		    ListRep *);
static void	ListRepClone(ListRep *fromRepPtr, ListRep *toRepPtr, int flags);
static void	ListRepUnsharedFreeUnreferenced(const ListRep *repPtr);
static int	TclListObjGetRep(Tcl_Interp *, Tcl_Obj *listPtr, ListRep *repPtr);
static void	ListRepRange(ListRep *srcRepPtr,
		    Tcl_Size rangeStart,
		    Tcl_Size rangeEnd,
		    int preserveSrcRep,
		    ListRep *rangeRepPtr);
static ListStore *ListStoreReallocate(ListStore *storePtr, Tcl_Size numSlots);
static void	ListRepValidate(const ListRep *repPtr, const char *file,
		    int lineNum);
static void	DupListInternalRep(Tcl_Obj *srcPtr, Tcl_Obj *copyPtr);
static void	FreeListInternalRep(Tcl_Obj *listPtr);
static int	SetListFromAny(Tcl_Interp *interp, Tcl_Obj *objPtr);
static void	UpdateStringOfList(Tcl_Obj *listPtr);

/*
 * The structure below defines the list Tcl object type by means of functions
 * that can be invoked by generic object code.
 *
 * The internal representation of a list object is ListRep defined in tcl.h.
 */

const Tcl_ObjType tclListType = {
    "list",			/* name */
    FreeListInternalRep,	/* freeIntRepProc */
    DupListInternalRep,		/* dupIntRepProc */
    UpdateStringOfList,		/* updateStringProc */
    SetListFromAny		/* setFromAnyProc */
};

/* Macros to manipulate the List internal rep */
#define ListRepIncrRefs(repPtr_)            \
    do {                                    \
	(repPtr_)->storePtr->refCount++;    \
	if ((repPtr_)->spanPtr)             \
	    (repPtr_)->spanPtr->refCount++; \
    } while (0)

/* Returns number of free unused slots at the back of the ListRep's ListStore */
#define ListRepNumFreeTail(repPtr_) \
    ((repPtr_)->storePtr->numAllocated \
     - ((repPtr_)->storePtr->firstUsed + (repPtr_)->storePtr->numUsed))

/* Returns number of free unused slots at the front of the ListRep's ListStore */
#define ListRepNumFreeHead(repPtr_) ((repPtr_)->storePtr->firstUsed)

/* Returns a pointer to the slot corresponding to list index listIdx_ */
#define ListRepSlotPtr(repPtr_, listIdx_) \
    (&(repPtr_)->storePtr->slots[ListRepStart(repPtr_) + (listIdx_)])

/*
 * Macros to replace the internal representation in a Tcl_Obj. There are
 * subtle differences in each so make sure to use the right one to avoid
 * memory leaks, access to freed memory and the like.
 *
 * ListObjStompRep - assumes the Tcl_Obj internal representation can be
 * overwritten AND that the passed ListRep already has reference counts that
 * include the reference from the Tcl_Obj. Basically just copies the pointers
 * and sets the internal Tcl_Obj type to list
 *
 * ListObjOverwriteRep - like ListObjOverwriteRep but additionally
 * increments reference counts on the passed ListRep. Generally used when
 * the string representation of the Tcl_Obj is not to be modified.
 *
 * ListObjReplaceRepAndInvalidate - Like ListObjOverwriteRep but additionally
 * assumes the Tcl_Obj internal rep is valid (and possibly even same as
 * passed ListRep) and frees it first. Additionally invalidates the string
 * representation. Generally used when modifying a Tcl_Obj value.
 */
#define ListObjStompRep(objPtr_, repPtr_)                              \
    do {                                                               \
	(objPtr_)->internalRep.twoPtrValue.ptr1 = (repPtr_)->storePtr; \
	(objPtr_)->internalRep.twoPtrValue.ptr2 = (repPtr_)->spanPtr;  \
	(objPtr_)->typePtr = &tclListType;                             \
    } while (0)

#define ListObjOverwriteRep(objPtr_, repPtr_) \
    do {                                      \
	ListRepIncrRefs(repPtr_);             \
	ListObjStompRep(objPtr_, repPtr_);    \
    } while (0)

#define ListObjReplaceRepAndInvalidate(objPtr_, repPtr_)           \
    do {                                                           \
	/* Note order important, don't use ListObjOverwriteRep! */ \
	ListRepIncrRefs(repPtr_);                                  \
	TclFreeInternalRep(objPtr_);                               \
	TclInvalidateStringRep(objPtr_);                           \
	ListObjStompRep(objPtr_, repPtr_);                         \
    } while (0)

/*
 *------------------------------------------------------------------------
 *
 * ListSpanNew --
 *
 *    Allocates and initializes memory for a new ListSpan. The reference
 *    count on the returned struct is 0.
 *
 * Results:
 *    Non-NULL pointer to the allocated ListSpan.
 *
 * Side effects:
 *    The function will panic on memory allocation failure.
 *
 *------------------------------------------------------------------------
 */
static inline ListSpan *
ListSpanNew(
    Tcl_Size firstSlot, /* Starting slot index of the span */
    Tcl_Size numSlots)  /* Number of slots covered by the span */
{
    ListSpan *spanPtr = (ListSpan *) Tcl_Alloc(sizeof(*spanPtr));
    spanPtr->refCount = 0;
    spanPtr->spanStart = firstSlot;
    spanPtr->spanLength = numSlots;
    return spanPtr;
}

/*
 *------------------------------------------------------------------------
 *
 * ListSpanDecrRefs --
 *
 *   Decrements the reference count on a span, freeing the memory if
 *   it drops to zero or less.
 *
 * Results:
 *   None.
 *
 * Side effects:
 *   The memory may be freed.
 *
 *------------------------------------------------------------------------
 */
static inline void
ListSpanDecrRefs(ListSpan *spanPtr)
{
    if (spanPtr->refCount <= 1) {
	Tcl_Free(spanPtr);
    } else {
	spanPtr->refCount -= 1;
    }
}

/*
 *------------------------------------------------------------------------
 *
 * ListSpanMerited --
 *
 *    Creation of a new list may sometimes be done as a span on existing
 *    storage instead of allocating new. The tradeoff is that if the
 *    original list is released, the new span-based list may hold on to
 *    more memory than desired. This function implements heuristics for
 *    deciding which option is better.
 *
 * Results:
 *    Returns non-0 if a span-based list is likely to be more optimal
 *    and 0 if not.
 *
 * Side effects:
 *    None.
 *
 *------------------------------------------------------------------------
 */
static inline int
ListSpanMerited(
    Tcl_Size length,                 /* Length of the proposed span */
    Tcl_Size usedStorageLength,      /* Number of slots currently in used */
    Tcl_Size allocatedStorageLength) /* Length of the currently allocation */
{
    /*
     TODO
     - heuristics thresholds need to be determined
     - currently, information about the sharing (ref count) of existing
       storage is not passed. Perhaps it should be. For example if the
       existing storage has a "large" ref count, then it might make sense
       to do even a small span.
     */

    if (length < LIST_SPAN_THRESHOLD) {
	return 0;/* No span for small lists */
    }
    if (length < (allocatedStorageLength / 2 - allocatedStorageLength / 8)) {
	return 0; /* No span if less than 3/8 of allocation */
    }
    if (length < usedStorageLength / 2) {
	return 0; /* No span if less than half current storage */
    }

    return 1;
}

/*
 *------------------------------------------------------------------------
 *
 * ListStoreUpSize --
 *
 *    For reasons of efficiency, extra space is allocated for a ListStore
 *    compared to what was requested. This function calculates how many
 *    slots should actually be allocated for a given request size.
 *
 * Results:
 *    Number of slots to allocate.
 *
 * Side effects:
 *    None.
 *
 *------------------------------------------------------------------------
 */
static inline Tcl_Size
ListStoreUpSize(Tcl_Size numSlotsRequested) {
    /* TODO -how much extra? May be double only for smaller requests? */
    return numSlotsRequested < (LIST_MAX / 2) ? 2 * numSlotsRequested
						 : LIST_MAX;
}

/*
 *------------------------------------------------------------------------
 *
 * ListRepFreeUnreferenced --
 *
 *    Inline wrapper for ListRepUnsharedFreeUnreferenced that does quick checks
 *    before calling it.
 *
 *    IMPORTANT: this function must not be called on an internal
 *    representation of a Tcl_Obj that is itself shared.
 *
 * Results:
 *    None.
 *
 * Side effects:
 *    See comments for ListRepUnsharedFreeUnreferenced.
 *
 *------------------------------------------------------------------------
 */
static inline void
ListRepFreeUnreferenced(const ListRep *repPtr)
{
    if (! ListRepIsShared(repPtr) && repPtr->spanPtr) {
        /* T:listrep-1.5.1 */
	ListRepUnsharedFreeUnreferenced(repPtr);
    }
}

/*
 *------------------------------------------------------------------------
 *
 * ObjArrayIncrRefs --
 *
 *    Increments the reference counts for Tcl_Obj's in a subarray.
 *
 * Results:
 *    None.
 *
 * Side effects:
 *    As above.
 *
 *------------------------------------------------------------------------
 */
static inline void
ObjArrayIncrRefs(
    Tcl_Obj * const *objv,  /* Pointer to the array */
    Tcl_Size startIdx,     /* Starting index of subarray within objv */
    Tcl_Size count)        /* Number of elements in the subarray */
{
    Tcl_Obj * const *end;
    LIST_INDEX_ASSERT(startIdx);
    LIST_COUNT_ASSERT(count);
    objv += startIdx;
    end = objv + count;
    while (objv < end) {
	Tcl_IncrRefCount(*objv);
	++objv;
    }
}

/*
 *------------------------------------------------------------------------
 *
 * ObjArrayDecrRefs --
 *
 *    Decrements the reference counts for Tcl_Obj's in a subarray.
 *
 * Results:
 *    None.
 *
 * Side effects:
 *    As above.
 *
 *------------------------------------------------------------------------
 */
static inline void
ObjArrayDecrRefs(
    Tcl_Obj * const *objv, /* Pointer to the array */
    Tcl_Size startIdx,    /* Starting index of subarray within objv */
    Tcl_Size count)       /* Number of elements in the subarray */
{
    Tcl_Obj * const *end;
    LIST_INDEX_ASSERT(startIdx);
    LIST_COUNT_ASSERT(count);
    objv += startIdx;
    end = objv + count;
    while (objv < end) {
	Tcl_DecrRefCount(*objv);
	++objv;
    }
}

/*
 *------------------------------------------------------------------------
 *
 * ObjArrayCopy --
 *
 *    Copies an array of Tcl_Obj* pointers.
 *
 * Results:
 *    None.
 *
 * Side effects:
 *    Reference counts on copied Tcl_Obj's are incremented.
 *
 *------------------------------------------------------------------------
 */
static inline void
ObjArrayCopy(
    Tcl_Obj **to,          /* Destination */
    Tcl_Size count,       /* Number of pointers to copy */
    Tcl_Obj *const from[]) /* Source array of Tcl_Obj* */
{
    Tcl_Obj **end;
    LIST_COUNT_ASSERT(count);
    end = to + count;
    /* TODO - would memmove followed by separate IncrRef loop be faster? */
    while (to < end) {
	Tcl_IncrRefCount(*from);
	*to++ = *from++;
    }
}

/*
 *------------------------------------------------------------------------
 *
 * MemoryAllocationError --
 *
 *    Generates a memory allocation failure error.
 *
 * Results:
 *    Always TCL_ERROR.
 *
 * Side effects:
 *    Error message and code are stored in the interpreter if not NULL.
 *
 *------------------------------------------------------------------------
 */
static int
MemoryAllocationError(
    Tcl_Interp *interp, /* Interpreter for error message. May be NULL */
    Tcl_Size size)        /* Size of attempted allocation that failed */
{
    if (interp != NULL) {
	Tcl_SetObjResult(
	    interp,
	    Tcl_ObjPrintf(
		"list construction failed: unable to alloc %" TCL_LL_MODIFIER
		"u bytes",
		(Tcl_WideInt)size));
	Tcl_SetErrorCode(interp, "TCL", "MEMORY", NULL);
    }
    return TCL_ERROR;
}

/*
 *------------------------------------------------------------------------
 *
 * ListLimitExceeded --
 *
 *    Generates an error for exceeding maximum list size.
 *
 * Results:
 *    Always TCL_ERROR.
 *
 * Side effects:
 *    Error message and code are stored in the interpreter if not NULL.
 *
 *------------------------------------------------------------------------
 */
static int
ListLimitExceededError(Tcl_Interp *interp)
{
    if (interp != NULL) {
	Tcl_SetObjResult(
	    interp,
	    Tcl_NewStringObj("max length of a Tcl list exceeded", -1));
	Tcl_SetErrorCode(interp, "TCL", "MEMORY", NULL);
    }
    return TCL_ERROR;
}

/*
 *------------------------------------------------------------------------
 *
 * ListRepUnsharedShiftDown --
 *
 *    Shifts the "in-use" contents in the ListStore for a ListRep down
 *    by the given number of slots. The ListStore must be unshared and
 *    the free space at the front of the storage area must be big enough.
 *    It is the caller's responsibility to check.
 *
 * Results:
 *    None.
 *
 * Side effects:
 *    The contents of the ListRep's ListStore area are shifted down in the
 *    storage area. The ListRep's ListSpan is updated accordingly.
 *
 *------------------------------------------------------------------------
 */
static inline void
ListRepUnsharedShiftDown(ListRep *repPtr, Tcl_Size shiftCount)
{
    ListStore *storePtr;

    LISTREP_CHECK(repPtr);
    LIST_ASSERT(!ListRepIsShared(repPtr));

    storePtr = repPtr->storePtr;

    LIST_COUNT_ASSERT(shiftCount);
    LIST_ASSERT(storePtr->firstUsed >= shiftCount);

    memmove(&storePtr->slots[storePtr->firstUsed - shiftCount],
	    &storePtr->slots[storePtr->firstUsed],
	    storePtr->numUsed * sizeof(Tcl_Obj *));
    storePtr->firstUsed -= shiftCount;
    if (repPtr->spanPtr) {
	repPtr->spanPtr->spanStart -= shiftCount;
	LIST_ASSERT(repPtr->spanPtr->spanLength == storePtr->numUsed);
    } else {
	/*
	 * If there was no span, firstUsed must have been 0 (Invariant)
	 * AND shiftCount must have been 0 (<= firstUsed on call)
	 * In other words, this would have been a no-op
	 */

	LIST_ASSERT(storePtr->firstUsed == 0);
	LIST_ASSERT(shiftCount == 0);
    }

    LISTREP_CHECK(repPtr);
}

/*
 *------------------------------------------------------------------------
 *
 * ListRepUnsharedShiftUp --
 *
 *    Shifts the "in-use" contents in the ListStore for a ListRep up
 *    by the given number of slots. The ListStore must be unshared and
 *    the free space at the back of the storage area must be big enough.
 *    It is the caller's responsibility to check.
 *    TODO - this function is not currently used.
 *
 * Results:
 *    None.
 *
 * Side effects:
 *    The contents of the ListRep's ListStore area are shifted up in the
 *    storage area. The ListRep's ListSpan is updated accordingly.
 *
 *------------------------------------------------------------------------
 */
#if 0
static inline void
ListRepUnsharedShiftUp(ListRep *repPtr, Tcl_Size shiftCount)
{
    ListStore *storePtr;

    LISTREP_CHECK(repPtr);
    LIST_ASSERT(!ListRepIsShared(repPtr));
    LIST_COUNT_ASSERT(shiftCount);

    storePtr = repPtr->storePtr;
    LIST_ASSERT((storePtr->firstUsed + storePtr->numUsed + shiftCount)
		<= storePtr->numAllocated);

    memmove(&storePtr->slots[storePtr->firstUsed + shiftCount],
	    &storePtr->slots[storePtr->firstUsed],
	    storePtr->numUsed * sizeof(Tcl_Obj *));
    storePtr->firstUsed += shiftCount;
    if (repPtr->spanPtr) {
	repPtr->spanPtr->spanStart += shiftCount;
    } else {
	/* No span means entire original list is span */
	/* Should have been zero before shift - Invariant TBD */
	LIST_ASSERT(storePtr->firstUsed == shiftCount);
	repPtr->spanPtr = ListSpanNew(shiftCount, storePtr->numUsed);
    }

    LISTREP_CHECK(repPtr);
}
#endif

/*
 *------------------------------------------------------------------------
 *
 * ListRepValidate --
 *
 *	Checks all invariants for a ListRep and panics on failure.
 *	Note this is independent of NDEBUG, assert etc.
 *
 * Results:
 *    None.
 *
 * Side effects:
 *    Panics if any invariant is not met.
 *
 *------------------------------------------------------------------------
 */
static void
ListRepValidate(const ListRep *repPtr, const char *file, int lineNum)
{
    ListStore *storePtr = repPtr->storePtr;
    const char *condition;

    (void)storePtr; /* To stop gcc from whining about unused vars */

#define INVARIANT(cond_)        \
    do {                        \
	if (!(cond_)) {         \
	    condition = #cond_; \
	    goto failure;       \
	}                       \
    } while (0)

    /* Separate each condition so line number gives exact reason for failure */
    INVARIANT(storePtr != NULL);
    INVARIANT(storePtr->numAllocated <= LIST_MAX);
    INVARIANT(storePtr->firstUsed < storePtr->numAllocated);
    INVARIANT(storePtr->numUsed <= storePtr->numAllocated);
    INVARIANT(storePtr->firstUsed <= (storePtr->numAllocated - storePtr->numUsed));

    if (! ListRepIsShared(repPtr)) {
	/*
	 * If this is the only reference and there is no span, then store
	 * occupancy must begin at 0
	 */
	INVARIANT(repPtr->spanPtr || repPtr->storePtr->firstUsed == 0);
    }

    INVARIANT(ListRepStart(repPtr) >= storePtr->firstUsed);
    INVARIANT(ListRepLength(repPtr) <= storePtr->numUsed);
    INVARIANT(ListRepStart(repPtr) <= (storePtr->firstUsed + storePtr->numUsed - ListRepLength(repPtr)));

#undef INVARIANT

    return;

failure:
    Tcl_Panic("List internal failure in %s line %d. Condition: %s",
	      file,
	      lineNum,
	      condition);
}

/*
 *------------------------------------------------------------------------
 *
 * TclListObjValidate --
 *
 *    Wrapper around ListRepValidate. Primarily used from test suite.
 *
 * Results:
 *    None.
 *
 * Side effects:
 *    Will panic if internal structure is not consistent or if object
 *    cannot be converted to a list object.
 *
 *------------------------------------------------------------------------
 */
void
TclListObjValidate(Tcl_Interp *interp, Tcl_Obj *listObj)
{
    ListRep listRep;
    if (TclListObjGetRep(interp, listObj, &listRep) != TCL_OK) {
	Tcl_Panic("Object passed to TclListObjValidate cannot be converted to "
		  "a list object.");
    }
    ListRepValidate(&listRep, __FILE__, __LINE__);
}

/*
 *----------------------------------------------------------------------
 *
 * ListStoreNew --
 *
 *	Allocates a new ListStore with space for at least objc elements. objc
 *	must be > 0.  If objv!=NULL, initializes with the first objc values
 *	in that array.  If objv==NULL, initalize 0 elements, with space
 *	to add objc more.
 *
 *      Normally the function allocates the exact space requested unless
 *      the flags arguments has any LISTREP_SPACE_*
 *      bits set. See the comments for those #defines.
 *
 * Results:
 *      On success, a pointer to the allocated ListStore is returned.
 *      On allocation failure, panics if LISTREP_PANIC_ON_FAIL is set in
 *      flags; otherwise returns NULL.
 *
 * Side effects:
 *	The ref counts of the elements in objv are incremented on success
 *	since the returned ListStore references them.
 *
 *----------------------------------------------------------------------
 */
static ListStore *
ListStoreNew(
    Tcl_Size objc,
    Tcl_Obj *const objv[],
    int flags)
{
    ListStore *storePtr;
    Tcl_Size capacity;

    /*
     * First check to see if we'd overflow and try to allocate an object
     * larger than our memory allocator allows.
     */
    if (objc > LIST_MAX) {
	if (flags & LISTREP_PANIC_ON_FAIL) {
	    Tcl_Panic("max length of a Tcl list exceeded");
	}
	return NULL;
    }

    if (flags & LISTREP_SPACE_FLAGS) {
	capacity = ListStoreUpSize(objc);
    } else {
	capacity = objc;
    }

    storePtr = (ListStore *)Tcl_AttemptAlloc(LIST_SIZE(capacity));
    if (storePtr == NULL && capacity != objc) {
	capacity = objc; /* Try allocating exact size */
	storePtr = (ListStore *)Tcl_AttemptAlloc(LIST_SIZE(capacity));
    }
    if (storePtr == NULL) {
	if (flags & LISTREP_PANIC_ON_FAIL) {
	    Tcl_Panic("list creation failed: unable to alloc %" TCL_Z_MODIFIER "u bytes",
		    LIST_SIZE(objc));
	}
	return NULL;
    }

    storePtr->refCount = 0;
    storePtr->flags = 0;
    storePtr->numAllocated = capacity;
    if (capacity == objc) {
	storePtr->firstUsed = 0;
    } else {
	Tcl_Size extra = capacity - objc;
	int spaceFlags = flags & LISTREP_SPACE_FLAGS;
	if (spaceFlags == LISTREP_SPACE_ONLY_BACK) {
	    storePtr->firstUsed = 0;
	} else if (spaceFlags == LISTREP_SPACE_FAVOR_FRONT) {
	    /* Leave more space in the front */
	    storePtr->firstUsed =
		extra - (extra / 4); /* NOT same as 3*extra/4 */
	} else if (spaceFlags == LISTREP_SPACE_FAVOR_BACK) {
	    /* Leave more space in the back */
	    storePtr->firstUsed = extra / 4;
	} else {
	    /* Apportion equally */
	    storePtr->firstUsed = extra / 2;
	}
    }

    if (objv) {
	storePtr->numUsed = objc;
	ObjArrayCopy(&storePtr->slots[storePtr->firstUsed], objc, objv);
    } else {
	storePtr->numUsed = 0;
    }

    return storePtr;
}

/*
 *------------------------------------------------------------------------
 *
 * ListStoreReallocate --
 *
 *    Reallocates the memory for a ListStore.
 *
 * Results:
 *    Pointer to the ListStore which may be the same as storePtr or pointer
 *    to a new block of memory. On reallocation failure, NULL is returned.
 *
 *
 * Side effects:
 *    The memory pointed to by storePtr is freed if it a new block has to
 *    be returned.
 *
 *
 *------------------------------------------------------------------------
 */
ListStore *
ListStoreReallocate (ListStore *storePtr, Tcl_Size numSlots)
{
    Tcl_Size newCapacity;
    ListStore *newStorePtr;

    newCapacity = ListStoreUpSize(numSlots);
    newStorePtr =
	(ListStore *)Tcl_AttemptRealloc(storePtr, LIST_SIZE(newCapacity));
    if (newStorePtr == NULL) {
	newCapacity = numSlots;
	newStorePtr = (ListStore *)Tcl_AttemptRealloc(storePtr,
						    LIST_SIZE(newCapacity));
	if (newStorePtr == NULL)
	    return NULL;
    }
    /* Only the capacity has changed, fix it in the header */
    newStorePtr->numAllocated = newCapacity;
    return newStorePtr;
}

/*
 *----------------------------------------------------------------------
 *
 * ListRepInit --
 *
 *      Initializes a ListRep to hold a list internal representation
 *      with space for objc elements.
 *
 *      objc must be > 0. If objv!=NULL, initializes with the first objc
 *      values in that array. If objv==NULL, initalize list internal rep to
 *      have 0 elements, with space to add objc more.
 *
 *	Normally the function allocates the exact space requested unless
 *	the flags arguments has one of the LISTREP_SPACE_* bits set.
 *	See the comments for those #defines.
 *
 *      The reference counts of the ListStore and ListSpan (if present)
 *	pointed to by the initialized repPtr are set to zero.
 *	Caller has to manage them as necessary.
 *
 * Results:
 *      On success, TCL_OK is returned with *listRepPtr initialized.
 *      On failure, panics if LISTREP_PANIC_ON_FAIL is set in flags; otherwise
 *	returns TCL_ERROR with *listRepPtr fields set to NULL.
 *
 * Side effects:
 *	The ref counts of the elements in objv are incremented since the
 *	resulting list now refers to them.
 *
 *----------------------------------------------------------------------
 */
static int
ListRepInit(
    Tcl_Size objc,
    Tcl_Obj *const objv[],
    int flags,
    ListRep *repPtr
    )
{
    ListStore *storePtr;

    storePtr = ListStoreNew(objc, objv, flags);
    if (storePtr) {
	repPtr->storePtr = storePtr;
	if (storePtr->firstUsed == 0) {
	    repPtr->spanPtr = NULL;
	} else {
	    repPtr->spanPtr =
		ListSpanNew(storePtr->firstUsed, storePtr->numUsed);
	}
	return TCL_OK;
    }
    /*
     * Initialize to keep gcc happy at the call site. Else it complains
     * about possibly uninitialized use.
     */
    repPtr->storePtr = NULL;
    repPtr->spanPtr = NULL;
    return TCL_ERROR;
}

/*
 *----------------------------------------------------------------------
 *
 * ListRepInitAttempt --
 *
 *	Creates a list internal rep with space for objc elements. See
 *	ListRepInit for requirements for parameters (in particular objc must
 *	be > 0). This function only adds error messages to the interpreter if
 *	not NULL.
 *
 *      The reference counts of the ListStore and ListSpan (if present)
 *	pointed to by the initialized repPtr are set to zero.
 *	Caller has to manage them as necessary.
 *
 * Results:
 *      On success, TCL_OK is returned with *listRepPtr initialized.
 *	On allocation failure, returnes TCL_ERROR with an error message
 *	in the interpreter if non-NULL.
 *
 * Side effects:
 *	The ref counts of the elements in objv are incremented since the
 *	resulting list now refers to them.
 *
 *----------------------------------------------------------------------
 */
static int
ListRepInitAttempt(
    Tcl_Interp *interp,
    Tcl_Size objc,
    Tcl_Obj *const objv[],
    ListRep *repPtr)
{
    int result = ListRepInit(objc, objv, 0, repPtr);

    if (result != TCL_OK && interp != NULL) {
	if (objc > LIST_MAX) {
	    ListLimitExceededError(interp);
	} else {
	    MemoryAllocationError(interp, LIST_SIZE(objc));
	}
    }
    return result;
}

/*
 *------------------------------------------------------------------------
 *
 * ListRepClone --
 *
 *    Does a deep clone of an existing ListRep.
 *
 *    Normally the function allocates the exact space needed unless
 *    the flags arguments has one of the LISTREP_SPACE_* bits set.
 *    See the comments for those #defines.
 *
 * Results:
 *    None.
 *
 * Side effects:
 *    The toRepPtr location is initialized with the ListStore and ListSpan
 *    (if needed) containing a copy of the list elements in fromRepPtr.
 *    The function will panic if memory cannot be allocated.
 *
 *------------------------------------------------------------------------
 */
static void
ListRepClone(ListRep *fromRepPtr, ListRep *toRepPtr, int flags)
{
    Tcl_Obj **fromObjs;
    Tcl_Size numFrom;

    ListRepElements(fromRepPtr, numFrom, fromObjs);
    ListRepInit(numFrom, fromObjs, flags | LISTREP_PANIC_ON_FAIL, toRepPtr);
}

/*
 *------------------------------------------------------------------------
 *
 * ListRepUnsharedFreeUnreferenced --
 *
 *    Frees any Tcl_Obj's from the "in-use" area of the ListStore for a
 *    ListRep that are not actually references from any lists.
 *
 *    IMPORTANT: this function must not be called on a shared internal
 *    representation or the internal representation of a shared Tcl_Obj.
 *
 * Results:
 *    None.
 *
 * Side effects:
 *    The firstUsed and numUsed fields of the ListStore are updated to
 *    reflect the new "in-use" extent.
 *
 *------------------------------------------------------------------------
 */
static void ListRepUnsharedFreeUnreferenced(const ListRep *repPtr)
{
    Tcl_Size count;
    ListStore *storePtr;
    ListSpan *spanPtr;

    LIST_ASSERT(!ListRepIsShared(repPtr));
    LISTREP_CHECK(repPtr);

    storePtr = repPtr->storePtr;
    spanPtr = repPtr->spanPtr;
    if (spanPtr == NULL) {
	LIST_ASSERT(storePtr->firstUsed == 0); /* Invariant TBD */
	return;
    }

    /* Collect garbage at front */
    count = spanPtr->spanStart - storePtr->firstUsed;
    LIST_COUNT_ASSERT(count);
    if (count > 0) {
        /* T:listrep-1.5.1,6.{1:8} */
	ObjArrayDecrRefs(storePtr->slots, storePtr->firstUsed, count);
	storePtr->firstUsed = spanPtr->spanStart;
	LIST_ASSERT(storePtr->numUsed >= count);
	storePtr->numUsed -= count;
    }

    /* Collect garbage at back */
    count = (storePtr->firstUsed + storePtr->numUsed)
	  - (spanPtr->spanStart + spanPtr->spanLength);
    LIST_COUNT_ASSERT(count);
    if (count > 0) {
        /* T:listrep-6.{1:8} */
	ObjArrayDecrRefs(
	    storePtr->slots, spanPtr->spanStart + spanPtr->spanLength, count);
	LIST_ASSERT(storePtr->numUsed >= count);
	storePtr->numUsed -= count;
    }

    LIST_ASSERT(ListRepStart(repPtr) == storePtr->firstUsed);
    LIST_ASSERT(ListRepLength(repPtr) == storePtr->numUsed);
    LISTREP_CHECK(repPtr);
}

/*
 *----------------------------------------------------------------------
 *
 * Tcl_NewListObj --
 *
 *	This function is normally called when not debugging: i.e., when
 *	TCL_MEM_DEBUG is not defined. It creates a new list object from an
 *	(objc,objv) array: that is, each of the objc elements of the array
 *	referenced by objv is inserted as an element into a new Tcl object.
 *
 *	When TCL_MEM_DEBUG is defined, this function just returns the result
 *	of calling the debugging version Tcl_DbNewListObj.
 *
 * Results:
 *	A new list object is returned that is initialized from the object
 *	pointers in objv. If objc is less than or equal to zero, an empty
 *	object is returned. The new object's string representation is left
 *	NULL. The resulting new list object has ref count 0.
 *
 * Side effects:
 *	The ref counts of the elements in objv are incremented since the
 *	resulting list now refers to them.
 *
 *----------------------------------------------------------------------
 */

#ifdef TCL_MEM_DEBUG
#undef Tcl_NewListObj

Tcl_Obj *
Tcl_NewListObj(
    Tcl_Size objc,		/* Count of objects referenced by objv. */
    Tcl_Obj *const objv[])	/* An array of pointers to Tcl objects. */
{
    return Tcl_DbNewListObj(objc, objv, "unknown", 0);
}

#else /* if not TCL_MEM_DEBUG */

Tcl_Obj *
Tcl_NewListObj(
    Tcl_Size objc,		/* Count of objects referenced by objv. */
    Tcl_Obj *const objv[])	/* An array of pointers to Tcl objects. */
{
    ListRep listRep;
    Tcl_Obj *listObj;

    TclNewObj(listObj);

    if (objc + 1 <= 1) {
	return listObj;
    }

    ListRepInit(objc, objv, LISTREP_PANIC_ON_FAIL, &listRep);
    ListObjReplaceRepAndInvalidate(listObj, &listRep);

    return listObj;
}
#endif /* if TCL_MEM_DEBUG */

/*
 *----------------------------------------------------------------------
 *
 * Tcl_DbNewListObj --
 *
 *	This function is normally called when debugging: i.e., when
 *	TCL_MEM_DEBUG is defined. It creates new list objects. It is the same
 *	as the Tcl_NewListObj function above except that it calls
 *	Tcl_DbCkalloc directly with the file name and line number from its
 *	caller. This simplifies debugging since then the [memory active]
 *	command will report the correct file name and line number when
 *	reporting objects that haven't been freed.
 *
 *	When TCL_MEM_DEBUG is not defined, this function just returns the
 *	result of calling Tcl_NewListObj.
 *
 * Results:
 *	A new list object is returned that is initialized from the object
 *	pointers in objv. If objc is less than or equal to zero, an empty
 *	object is returned. The new object's string representation is left
 *	NULL. The new list object has ref count 0.
 *
 * Side effects:
 *	The ref counts of the elements in objv are incremented since the
 *	resulting list now refers to them.
 *
 *----------------------------------------------------------------------
 */

#ifdef TCL_MEM_DEBUG

Tcl_Obj *
Tcl_DbNewListObj(
    Tcl_Size objc,		/* Count of objects referenced by objv. */
    Tcl_Obj *const objv[],	/* An array of pointers to Tcl objects. */
    const char *file,		/* The name of the source file calling this
				 * function; used for debugging. */
    int line)			/* Line number in the source file; used for
				 * debugging. */
{
    Tcl_Obj *listObj;
    ListRep listRep;

    TclDbNewObj(listObj, file, line);

    if (objc + 1 <= 1) {
	return listObj;
    }

    ListRepInit(objc, objv, LISTREP_PANIC_ON_FAIL, &listRep);
    ListObjReplaceRepAndInvalidate(listObj, &listRep);

    return listObj;
}

#else /* if not TCL_MEM_DEBUG */

Tcl_Obj *
Tcl_DbNewListObj(
    Tcl_Size objc,		/* Count of objects referenced by objv. */
    Tcl_Obj *const objv[],	/* An array of pointers to Tcl objects. */
    TCL_UNUSED(const char *) /*file*/,
    TCL_UNUSED(int) /*line*/)
{
    return Tcl_NewListObj(objc, objv);
}
#endif /* TCL_MEM_DEBUG */

/*
 *------------------------------------------------------------------------
 *
 * TclNewListObj2 --
 *
 *    Create a new Tcl_Obj list comprising of the concatenation of two
 *    Tcl_Obj* arrays.
 *    TODO - currently this function is not used within tclListObj but
 *    need to see if it would be useful in other files that preallocate
 *    lists and then append.
 *
 * Results:
 *    Non-NULL pointer to the allocate Tcl_Obj.
 *
 * Side effects:
 *    None.
 *
 *------------------------------------------------------------------------
 */
Tcl_Obj *
TclNewListObj2(
    Tcl_Size objc1,		/* Count of objects referenced by objv1. */
    Tcl_Obj *const objv1[],	/* First array of pointers to Tcl objects. */
    Tcl_Size objc2,		/* Count of objects referenced by objv2. */
    Tcl_Obj *const objv2[]	/* Second array of pointers to Tcl objects. */
)
{
    Tcl_Obj *listObj;
    ListStore *storePtr;
    Tcl_Size objc = objc1 + objc2;

    listObj = Tcl_NewListObj(objc, NULL);
    if (objc == 0) {
	return listObj; /* An empty object */
    }
    LIST_ASSERT_TYPE(listObj);

    storePtr = ListObjStorePtr(listObj);

    LIST_ASSERT(ListObjSpanPtr(listObj) == NULL);
    LIST_ASSERT(storePtr->firstUsed == 0);
    LIST_ASSERT(storePtr->numUsed == 0);
    LIST_ASSERT(storePtr->numAllocated >= objc);

    if (objc1) {
	ObjArrayCopy(storePtr->slots, objc1, objv1);
    }
    if (objc2) {
	ObjArrayCopy(&storePtr->slots[objc1], objc2, objv2);
    }
    storePtr->numUsed = objc;
    return listObj;
}

/*
 *----------------------------------------------------------------------
 *
 * TclListObjGetRep --
 *
 *	This function returns a copy of the ListRep stored
 *	as the internal representation of an object. The reference
 *	counts of the (ListStore, ListSpan) contained in the representation
 *	are NOT incremented.
 *
 * Results:
 *	The return value is normally TCL_OK; in this case *listRepP
 *	is set to a copy of the descriptor stored as the internal
 *	representation of the Tcl_Obj containing a list. if listPtr does not
 *	refer to a list object and the object can not be converted to one,
 *	TCL_ERROR is returned and an error message will be left in the
 *	interpreter's result if interp is not NULL.
 *
 * Side effects:
 *	The possible conversion of the object referenced by listPtr
 *	to a list object. *repPtr is initialized to the internal rep
 *      if result is TCL_OK, or set to NULL on error.
 *----------------------------------------------------------------------
 */

static int
TclListObjGetRep(
    Tcl_Interp *interp, /* Used to report errors if not NULL. */
    Tcl_Obj *listObj,   /* List object for which an element array is
			 * to be returned. */
    ListRep *repPtr) /* Location to store descriptor */
{
    if (!TclHasInternalRep(listObj, &tclListType)) {
	int result;
	result = SetListFromAny(interp, listObj);
	if (result != TCL_OK) {
	    /* Init to keep gcc happy wrt uninitialized fields at call site */
	    repPtr->storePtr = NULL;
	    repPtr->spanPtr = NULL;
	    return result;
	}
    }
    ListObjGetRep(listObj, repPtr);
    LISTREP_CHECK(repPtr);
    return TCL_OK;
}

/*
 *----------------------------------------------------------------------
 *
 * Tcl_SetListObj --
 *
 *	Modify an object to be a list containing each of the objc elements of
 *	the object array referenced by objv.
 *
 * Results:
 *	None.
 *
 * Side effects:
 *	The object is made a list object and is initialized from the object
 *	pointers in objv. If objc is less than or equal to zero, an empty
 *	object is returned. The new object's string representation is left
 *	NULL. The ref counts of the elements in objv are incremented since the
 *	list now refers to them. The object's old string and internal
 *	representations are freed and its type is set NULL.
 *
 *----------------------------------------------------------------------
 */
void
Tcl_SetListObj(
    Tcl_Obj *objPtr,		/* Object whose internal rep to init. */
    Tcl_Size objc,		/* Count of objects referenced by objv. */
    Tcl_Obj *const objv[])	/* An array of pointers to Tcl objects. */
{
    if (Tcl_IsShared(objPtr)) {
	Tcl_Panic("%s called with shared object", "Tcl_SetListObj");
    }

    /*
     * Set the object's type to "list" and initialize the internal rep.
     * However, if there are no elements to put in the list, just give the
     * object an empty string rep and a NULL type. NOTE ListRepInit must
     * not be called with objc == 0!
     */

    if (objc + 1 > 1) {
	ListRep listRep;
	/* TODO - perhaps ask for extra space? */
	ListRepInit(objc, objv, LISTREP_PANIC_ON_FAIL, &listRep);
	ListObjReplaceRepAndInvalidate(objPtr, &listRep);
    } else {
	TclFreeInternalRep(objPtr);
	TclInvalidateStringRep(objPtr);
	Tcl_InitStringRep(objPtr, NULL, 0);
    }
}

/*
 *----------------------------------------------------------------------
 *
 * TclListObjCopy --
 *
 *	Makes a "pure list" copy of a list value. This provides for the C
 *	level a counterpart of the [lrange $list 0 end] command, while using
 *	internals details to be as efficient as possible.
 *
 * Results:
 *	Normally returns a pointer to a new Tcl_Obj, that contains the same
 *	list value as *listPtr does. The returned Tcl_Obj has a refCount of
 *	zero. If *listPtr does not hold a list, NULL is returned, and if
 *	interp is non-NULL, an error message is recorded there.
 *
 * Side effects:
 *	None.
 *
 *----------------------------------------------------------------------
 */

Tcl_Obj *
TclListObjCopy(
    Tcl_Interp *interp,		/* Used to report errors if not NULL. */
    Tcl_Obj *listObj)		/* List object for which an element array is
				 * to be returned. */
{
    Tcl_Obj *copyObj;

    if (!TclHasInternalRep(listObj, &tclListType)) {
	if (TclHasInternalRep(listObj,&tclArithSeriesType)) {
	    return TclArithSeriesObjCopy(interp, listObj);
	}
	if (SetListFromAny(interp, listObj) != TCL_OK) {
	    return NULL;
	}
    }

    TclNewObj(copyObj);
    TclInvalidateStringRep(copyObj);
    DupListInternalRep(listObj, copyObj);
    return copyObj;
}

/*
 *------------------------------------------------------------------------
 *
 * ListRepRange --
 *
 *	Initializes a ListRep as a range within the passed ListRep.
 *	The range limits are clamped to the list boundaries.
 *
 * Results:
 *	None.
 *
 * Side effects:
 *      The ListStore and ListSpan referenced by in the returned ListRep
 *      may or may not be the same as those passed in. For example, the
 *      ListStore may differ because the range is small enough that a new
 *      ListStore is more memory-optimal. The ListSpan may differ because
 *      it is NULL or shared. Regardless, reference counts on the returned
 *      values are not incremented. Generally, ListObjReplaceRepAndInvalidate
 *      may be used to store the new ListRep back into an object or a
 *      ListRepIncrRefs followed by ListRepDecrRefs to free in case of errors.
 *	Any other use should be carefully reconsidered.
 *      TODO WARNING:- this is an awkward interface and easy for caller
 *      to get wrong. Mostly due to refcount combinations. Perhaps passing
 *      in the source listObj instead of source listRep might simplify.
 *
 *------------------------------------------------------------------------
 */
static void
ListRepRange(
    ListRep *srcRepPtr,    /* Contains source of the range */
    Tcl_Size rangeStart,  /* Index of first element to include */
    Tcl_Size rangeEnd,    /* Index of last element to include */
    int preserveSrcRep,    /* If true, srcRepPtr contents must not be
			      modified (generally because a shared Tcl_Obj
			      references it) */
    ListRep *rangeRepPtr)  /* Output. Must NOT be == srcRepPtr */
{
    Tcl_Obj **srcElems;
    Tcl_Size numSrcElems = ListRepLength(srcRepPtr);
    Tcl_Size rangeLen;
    Tcl_Size numAfterRangeEnd;

    LISTREP_CHECK(srcRepPtr);

    /* Take the opportunity to garbage collect */
    /* TODO - we probably do not need the preserveSrcRep here unlike later */
    if (!preserveSrcRep) {
        /* T:listrep-1.{4,5,8,9},2.{4:7},3.{15:18},4.{7,8} */
	ListRepFreeUnreferenced(srcRepPtr);
    } /* else T:listrep-2.{4.2,4.3,5.2,5.3,6.2,7.2,8.1} */

    if (rangeStart == TCL_INDEX_NONE) {
	rangeStart = 0;
    }
    if ((rangeEnd != TCL_INDEX_NONE) && (rangeEnd >= numSrcElems)) {
	rangeEnd = numSrcElems - 1;
    }
    if (rangeStart + 1 > rangeEnd + 1) {
	/* Empty list of capacity 1. */
	ListRepInit(1, NULL, LISTREP_PANIC_ON_FAIL, rangeRepPtr);
	return;
    }

    rangeLen = rangeEnd - rangeStart + 1;

    /*
     * We can create a range one of four ways:
     *  (0) Range encapsulates entire list
     *  (1) Special case: deleting in-place from end of an unshared object
     *  (2) Use a ListSpan referencing the current ListStore
     *  (3) Creating a new ListStore
     *  (4) Removing all elements outside the range in the current ListStore
     * Option (4) may only be done if caller has not disallowed it AND
     * the ListStore is not shared.
     *
     * The choice depends on heuristics related to speed and memory.
     * TODO - heuristics below need to be measured and tuned.
     *
     * Note: Even if nothing below cause any changes, we still want the
     * string-canonizing effect of [lrange 0 end] so the Tcl_Obj should not
     * be returned as is even if the range encompasses the whole list.
     */
    if (rangeStart == 0 && rangeEnd == (numSrcElems-1)) {
	/* Option 0 - entire list. This may be used to canonicalize */
        /* T:listrep-1.10.1,2.8.1 */
	*rangeRepPtr = *srcRepPtr; /* Not ref counts not incremented */
    } else if (rangeStart == 0 && (!preserveSrcRep)
	       && (!ListRepIsShared(srcRepPtr) && srcRepPtr->spanPtr == NULL)) {
	/* Option 1 - Special case unshared, exclude end elements, no span  */
	LIST_ASSERT(srcRepPtr->storePtr->firstUsed == 0); /* If no span */
	ListRepElements(srcRepPtr, numSrcElems, srcElems);
	numAfterRangeEnd = numSrcElems - (rangeEnd + 1);
	/* Assert: Because numSrcElems > rangeEnd earlier */
	if (numAfterRangeEnd != 0) {
            /* T:listrep-1.{8,9} */
	    ObjArrayDecrRefs(srcElems, rangeEnd + 1, numAfterRangeEnd);
	}
	/* srcRepPtr->storePtr->firstUsed,numAllocated unchanged */
	srcRepPtr->storePtr->numUsed = rangeLen;
	srcRepPtr->storePtr->flags = 0;
	rangeRepPtr->storePtr = srcRepPtr->storePtr; /* Note no incr ref */
	rangeRepPtr->spanPtr = NULL;
    } else if (ListSpanMerited(rangeLen,
			       srcRepPtr->storePtr->numUsed,
			       srcRepPtr->storePtr->numAllocated)) {
	/* Option 2 - because span would be most efficient */
	Tcl_Size spanStart = ListRepStart(srcRepPtr) + rangeStart;
	if (!preserveSrcRep && srcRepPtr->spanPtr
	    && srcRepPtr->spanPtr->refCount <= 1) {
	    /* If span is not shared reuse it */
            /* T:listrep-2.7.3,3.{16,18} */
	    srcRepPtr->spanPtr->spanStart = spanStart;
	    srcRepPtr->spanPtr->spanLength = rangeLen;
	    *rangeRepPtr = *srcRepPtr;
	} else {
	    /* Span not present or is shared. */
            /* T:listrep-1.5,2.{5,7},4.{7,8} */
	    rangeRepPtr->storePtr = srcRepPtr->storePtr;
	    rangeRepPtr->spanPtr = ListSpanNew(spanStart, rangeLen);
	}
        /*
         * We have potentially created a new internal representation that
         * references the same storage as srcRep but not yet incremented its
         * reference count. So do NOT call freezombies if preserveSrcRep
         * is mandated.
         */
	if (!preserveSrcRep) {
            /* T:listrep-1.{5.1,5.2,5.4},2.{5,7},3.{16,18},4.{7,8} */
	    ListRepFreeUnreferenced(rangeRepPtr);
	}
    } else if (preserveSrcRep || ListRepIsShared(srcRepPtr)) {
	/* Option 3 - span or modification in place not allowed/desired */
        /* T:listrep-2.{4,6} */
	ListRepElements(srcRepPtr, numSrcElems, srcElems);
	/* TODO - allocate extra space? */
	ListRepInit(rangeLen,
		    &srcElems[rangeStart],
		    LISTREP_PANIC_ON_FAIL,
		    rangeRepPtr);
    } else {
	/*
	 * Option 4 - modify in place. Note that because of the invariant
	 * that spanless list stores must start at 0, we have to move
	 * everything to the front.
	 * TODO - perhaps if a span already exists, no need to move to front?
	 * or maybe no need to move all the way to the front?
	 * TODO - if range is small relative to allocation, allocate new?
	 */

	/* Asserts follow from call to ListRepFreeUnreferenced earlier */
	LIST_ASSERT(!preserveSrcRep);
	LIST_ASSERT(!ListRepIsShared(srcRepPtr));
	LIST_ASSERT(ListRepStart(srcRepPtr) == srcRepPtr->storePtr->firstUsed);
	LIST_ASSERT(ListRepLength(srcRepPtr) == srcRepPtr->storePtr->numUsed);

	ListRepElements(srcRepPtr, numSrcElems, srcElems);

	/* Free leading elements outside range */
	if (rangeStart != 0) {
            /* T:listrep-1.4,3.15 */
	    ObjArrayDecrRefs(srcElems, 0, rangeStart);
	}
	/* Ditto for trailing */
	numAfterRangeEnd = numSrcElems - (rangeEnd + 1);
	/* Assert: Because numSrcElems > rangeEnd earlier */
	if (numAfterRangeEnd != 0) {
            /* T:listrep-3.17 */
	    ObjArrayDecrRefs(srcElems, rangeEnd + 1, numAfterRangeEnd);
	}
	memmove(&srcRepPtr->storePtr->slots[0],
		&srcRepPtr->storePtr
		     ->slots[srcRepPtr->storePtr->firstUsed + rangeStart],
		rangeLen * sizeof(Tcl_Obj *));
	srcRepPtr->storePtr->firstUsed = 0;
	srcRepPtr->storePtr->numUsed = rangeLen;
	srcRepPtr->storePtr->flags = 0;
	if (srcRepPtr->spanPtr) {
	    /* In case the source has a span, update it for consistency */
            /* T:listrep-3.{15,17} */
	    srcRepPtr->spanPtr->spanStart = srcRepPtr->storePtr->firstUsed;
	    srcRepPtr->spanPtr->spanLength = srcRepPtr->storePtr->numUsed;
	}
	rangeRepPtr->storePtr = srcRepPtr->storePtr;
	rangeRepPtr->spanPtr = NULL;
    }

    /* TODO - call freezombies here if !preserveSrcRep? */

    /* Note ref counts intentionally not incremented */
    LISTREP_CHECK(rangeRepPtr);
    return;
}

/*
 *----------------------------------------------------------------------
 *
 * TclListObjRange --
 *
 *	Makes a slice of a list value.
 *      *listObj must be known to be a valid list.
 *
 * Results:
 *	Returns a pointer to the sliced list.
 *      This may be a new object or the same object if not shared.
 *	Returns NULL if passed listObj was not a list and could not be
 *	converted to one.
 *
 * Side effects:
 *	The possible conversion of the object referenced by listPtr
 *	to a list object.
 *
 *----------------------------------------------------------------------
 */

Tcl_Obj *
TclListObjRange(
    Tcl_Obj *listObj,		/* List object to take a range from. */
    Tcl_Size rangeStart,	/* Index of first element to include. */
    Tcl_Size rangeEnd)		/* Index of last element to include. */
{
    ListRep listRep;
    ListRep resultRep;

    int isShared;
    if (TclListObjGetRep(NULL, listObj, &listRep) != TCL_OK)
	return NULL;

    isShared = Tcl_IsShared(listObj);

    ListRepRange(&listRep, rangeStart, rangeEnd, isShared, &resultRep);

    if (isShared) {
        /* T:listrep-1.10.1,2.{4.2,4.3,5.2,5.3,6.2,7.2,8.1} */
	TclNewObj(listObj);
    } /* T:listrep-1.{4.3,5.1,5.2} */
    ListObjReplaceRepAndInvalidate(listObj, &resultRep);
    return listObj;
}

/*
 *----------------------------------------------------------------------
 *
 * Tcl_ListObjGetElements --
 *
 *	This function returns an (objc,objv) array of the elements in a list
 *	object.
 *
 * Results:
 *	The return value is normally TCL_OK; in this case *objcPtr is set to
 *	the count of list elements and *objvPtr is set to a pointer to an
 *	array of (*objcPtr) pointers to each list element. If listPtr does not
 *	refer to a list object and the object can not be converted to one,
 *	TCL_ERROR is returned and an error message will be left in the
 *	interpreter's result if interp is not NULL.
 *
 *	The objects referenced by the returned array should be treated as
 *	readonly and their ref counts are _not_ incremented; the caller must
 *	do that if it holds on to a reference. Furthermore, the pointer and
 *	length returned by this function may change as soon as any function is
 *	called on the list object; be careful about retaining the pointer in a
 *	local data structure.
 *
 * Side effects:
 *	The possible conversion of the object referenced by listPtr
 *	to a list object.
 *
 *----------------------------------------------------------------------
 */

#undef Tcl_ListObjGetElements
int
Tcl_ListObjGetElements(
    Tcl_Interp *interp,		/* Used to report errors if not NULL. */
    Tcl_Obj *objPtr,		/* List object for which an element array is
				 * to be returned. */
    Tcl_Size *objcPtr,		/* Where to store the count of objects
				 * referenced by objv. */
    Tcl_Obj ***objvPtr)		/* Where to store the pointer to an array of
				 * pointers to the list's objects. */
{
    ListRep listRep;

    if (TclHasInternalRep(objPtr,&tclArithSeriesType)) {
	return TclArithSeriesGetElements(interp, objPtr, objcPtr, objvPtr);
    }

    if (TclListObjGetRep(interp, objPtr, &listRep) != TCL_OK)
	return TCL_ERROR;
    ListRepElements(&listRep, *objcPtr, *objvPtr);
    return TCL_OK;
}

/*
 *----------------------------------------------------------------------
 *
 * Tcl_ListObjAppendList --
 *
 *	This function appends the elements in the list fromObj
 *	to toObj. toObj must not be shared else the function will panic.
 *
 * Results:
 *	The return value is normally TCL_OK. If fromObj or toObj do not
 *	refer to list values, TCL_ERROR is returned and an error message is
 *	left in the interpreter's result if interp is not NULL.
 *
 * Side effects:
 *	The reference counts of the elements in fromObj are incremented
 *	since the list now refers to them. toObj and fromObj are
 *	converted, if necessary, to list objects. Also, appending the new
 *	elements may cause toObj's array of element pointers to grow.
 *	toObj's old string representation, if any, is invalidated.
 *
 *----------------------------------------------------------------------
 */
int
Tcl_ListObjAppendList(
    Tcl_Interp *interp,		/* Used to report errors if not NULL. */
    Tcl_Obj *toObj,		/* List object to append elements to. */
    Tcl_Obj *fromObj)		/* List obj with elements to append. */
{
    Tcl_Size objc;
    Tcl_Obj **objv;

    if (Tcl_IsShared(toObj)) {
	Tcl_Panic("%s called with shared object", "Tcl_ListObjAppendList");
    }

    if (TclListObjGetElementsM(interp, fromObj, &objc, &objv) != TCL_OK) {
	return TCL_ERROR;
    }

    /*
     * Insert the new elements starting after the lists's last element.
     * Delete zero existing elements.
     */

    return TclListObjAppendElements(interp, toObj, objc, objv);
}

/*
 *------------------------------------------------------------------------
 *
 * TclListObjAppendElements --
 *
 *      Appends multiple elements to a Tcl_Obj list object. If
 *      the passed Tcl_Obj is not a list object, it will be converted to one
 *      and an error raised if the conversion fails.
 *
 * 	The Tcl_Obj must not be shared though the internal representation
 * 	may be.
 *
 * Results:
 *	On success, TCL_OK is returned with the specified elements appended.
 *	On failure, TCL_ERROR is returned with an error message in the
 *	interpreter if not NULL.
 *
 * Side effects:
 *    None.
 *
 *------------------------------------------------------------------------
 */
 int TclListObjAppendElements (
    Tcl_Interp *interp,		/* Used to report errors if not NULL. */
    Tcl_Obj *toObj,		/* List object to append */
    Tcl_Size elemCount,        /* Number of elements in elemObjs[] */
    Tcl_Obj * const elemObjv[])	/* Objects to append to toObj's list. */
{
    ListRep listRep;
    Tcl_Obj **toObjv;
    Tcl_Size toLen;
    Tcl_Size finalLen;

    if (Tcl_IsShared(toObj)) {
	Tcl_Panic("%s called with shared object", "TclListObjAppendElements");
    }

    if (TclListObjGetRep(interp, toObj, &listRep) != TCL_OK)
	return TCL_ERROR; /* Cannot be converted to a list */

    if (elemCount == 0)
	return TCL_OK; /* Nothing to do. Note AFTER check for list above */

    ListRepElements(&listRep, toLen, toObjv);
    if (elemCount > LIST_MAX || toLen > (LIST_MAX - elemCount)) {
	return ListLimitExceededError(interp);
    }

    finalLen = toLen + elemCount;
    if (!ListRepIsShared(&listRep)) {
	/*
	 * Reuse storage if possible. Even if too small, realloc-ing instead
	 * of creating a new ListStore will save us on manipulating Tcl_Obj
	 * reference counts on the elements which is a substantial cost
	 * if the list is not small.
	 */
	Tcl_Size numTailFree;

	ListRepFreeUnreferenced(&listRep); /* Collect garbage before checking room */

	LIST_ASSERT(ListRepStart(&listRep) == listRep.storePtr->firstUsed);
	LIST_ASSERT(ListRepLength(&listRep) == listRep.storePtr->numUsed);
	LIST_ASSERT(toLen == listRep.storePtr->numUsed);

	if (finalLen > listRep.storePtr->numAllocated) {
	    /* T:listrep-1.{2,11},3.6 */
	    ListStore *newStorePtr;
	    newStorePtr = ListStoreReallocate(listRep.storePtr, finalLen);
	    if (newStorePtr == NULL) {
		return MemoryAllocationError(interp, LIST_SIZE(finalLen));
	    }
	    LIST_ASSERT(newStorePtr->numAllocated >= finalLen);
	    listRep.storePtr = newStorePtr;
	    /*
	     * WARNING: at this point the Tcl_Obj internal rep potentially
	     * points to freed storage if the reallocation returned a
	     * different location. Overwrite it to bring it back in sync.
	     */
	    ListObjStompRep(toObj, &listRep);
	} /* else T:listrep-3.{4,5} */
	LIST_ASSERT(listRep.storePtr->numAllocated >= finalLen);
	/* Current store big enough */
	numTailFree = ListRepNumFreeTail(&listRep);
	LIST_ASSERT((numTailFree + listRep.storePtr->firstUsed)
		    >= elemCount); /* Total free */
	if (numTailFree < elemCount) {
	    /* Not enough room at back. Move some to front */
            /* T:listrep-3.5 */
	    Tcl_Size shiftCount = elemCount - numTailFree;
	    /* Divide remaining space between front and back */
	    shiftCount += (listRep.storePtr->numAllocated - finalLen) / 2;
	    LIST_ASSERT(shiftCount <= listRep.storePtr->firstUsed);
	    if (shiftCount) {
                /* T:listrep-3.5 */
		ListRepUnsharedShiftDown(&listRep, shiftCount);
            }
	} /* else T:listrep-3.{4,6} */
	ObjArrayCopy(&listRep.storePtr->slots[ListRepStart(&listRep)
					      + ListRepLength(&listRep)],
		     elemCount,
		     elemObjv);
	listRep.storePtr->numUsed = finalLen;
	if (listRep.spanPtr) {
            /* T:listrep-3.{4,5,6} */
	    LIST_ASSERT(listRep.spanPtr->spanStart
			== listRep.storePtr->firstUsed);
	    listRep.spanPtr->spanLength = finalLen;
	} /* else T:listrep-3.6.3 */
	LIST_ASSERT(ListRepStart(&listRep) == listRep.storePtr->firstUsed);
	LIST_ASSERT(ListRepLength(&listRep) == finalLen);
	LISTREP_CHECK(&listRep);

	ListObjReplaceRepAndInvalidate(toObj, &listRep);
	return TCL_OK;
    }

    /*
     * Have to make a new list rep, either shared or no room in old one.
     * If the old list did not have a span (all elements at front), do
     * not leave space in the front either, assuming all appends and no
     * prepends.
     */
    if (ListRepInit(finalLen,
		    NULL,
		    listRep.spanPtr ? LISTREP_SPACE_FAVOR_BACK
				    : LISTREP_SPACE_ONLY_BACK,
		    &listRep)
	!= TCL_OK) {
	return TCL_ERROR;
    }
    LIST_ASSERT(listRep.storePtr->numAllocated >= finalLen);

    if (toLen) {
        /* T:listrep-2.{2,9},4.5 */
	ObjArrayCopy(ListRepSlotPtr(&listRep, 0), toLen, toObjv);
    }
    ObjArrayCopy(ListRepSlotPtr(&listRep, toLen), elemCount, elemObjv);
    listRep.storePtr->numUsed = finalLen;
    if (listRep.spanPtr) {
        /* T:listrep-4.5 */
	LIST_ASSERT(listRep.spanPtr->spanStart == listRep.storePtr->firstUsed);
	listRep.spanPtr->spanLength = finalLen;
    }
    LISTREP_CHECK(&listRep);
    ListObjReplaceRepAndInvalidate(toObj, &listRep);
    return TCL_OK;
}

/*
 *----------------------------------------------------------------------
 *
 * Tcl_ListObjAppendElement --
 *
 *	This function is a special purpose version of Tcl_ListObjAppendList:
 *	it appends a single object referenced by elemObj to the list object
 *	referenced by toObj. If toObj is not already a list object, an
 *	attempt will be made to convert it to one.
 *
 * Results:
 *	The return value is normally TCL_OK; in this case elemObj is added to
 *	the end of toObj's list. If toObj does not refer to a list object
 *	and the object can not be converted to one, TCL_ERROR is returned and
 *	an error message will be left in the interpreter's result if interp is
 *	not NULL.
 *
 * Side effects:
 *	The ref count of elemObj is incremented since the list now refers to
 *	it. toObj will be converted, if necessary, to a list object. Also,
 *	appending the new element may cause listObj's array of element
 *	pointers to grow. toObj's old string representation, if any, is
 *	invalidated.
 *
 *----------------------------------------------------------------------
 */
int
Tcl_ListObjAppendElement(
    Tcl_Interp *interp,		/* Used to report errors if not NULL. */
    Tcl_Obj *toObj,		/* List object to append elemObj to. */
    Tcl_Obj *elemObj)		/* Object to append to toObj's list. */
{
    /*
     * TODO - compare perf with 8.6 to see if worth optimizing single
     * element case
     */
    return TclListObjAppendElements(interp, toObj, 1, &elemObj);
}

/*
 *----------------------------------------------------------------------
 *
 * Tcl_ListObjIndex --
 *
 *	This function returns a pointer to the index'th object from the list
 *	referenced by listPtr. The first element has index 0. If index is
 *	negative or greater than or equal to the number of elements in the
 *	list, a NULL is returned. If listPtr is not a list object, an attempt
 *	will be made to convert it to a list.
 *
 * Results:
 *	The return value is normally TCL_OK; in this case objPtrPtr is set to
 *	the Tcl_Obj pointer for the index'th list element or NULL if index is
 *	out of range. This object should be treated as readonly and its ref
 *	count is _not_ incremented; the caller must do that if it holds on to
 *	the reference. If listPtr does not refer to a list and can't be
 *	converted to one, TCL_ERROR is returned and an error message is left
 *	in the interpreter's result if interp is not NULL.
 *
 * Side effects:
 *	listPtr will be converted, if necessary, to a list object.
 *
 *----------------------------------------------------------------------
 */
int
Tcl_ListObjIndex(
    Tcl_Interp *interp,  /* Used to report errors if not NULL. */
    Tcl_Obj *listObj,    /* List object to index into. */
    Tcl_Size index,           /* Index of element to return. */
    Tcl_Obj **objPtrPtr) /* The resulting Tcl_Obj* is stored here. */
{
    Tcl_Obj **elemObjs;
    Tcl_Size numElems;

    /*
     * TODO
     * Unlike the original list code, this does not optimize for lindex'ing
     * an empty string when the internal rep is not already a list. On the
     * other hand, this code will be faster for the case where the object
     * is currently a dict. Benchmark the two cases.
     */
    if (TclListObjGetElementsM(interp, listObj, &numElems, &elemObjs)
	!= TCL_OK) {
	return TCL_ERROR;
    }
    if (index >= numElems) {
	*objPtrPtr = NULL;
    } else {
	*objPtrPtr = elemObjs[index];
    }

    return TCL_OK;
}

/*
 *----------------------------------------------------------------------
 *
 * Tcl_ListObjLength --
 *
 *	This function returns the number of elements in a list object. If the
 *	object is not already a list object, an attempt will be made to
 *	convert it to one.
 *
 * Results:
 *	The return value is normally TCL_OK; in this case *lenPtr will be set
 *	to the integer count of list elements. If listPtr does not refer to a
 *	list object and the object can not be converted to one, TCL_ERROR is
 *	returned and an error message will be left in the interpreter's result
 *	if interp is not NULL.
 *
 * Side effects:
 *	The possible conversion of the argument object to a list object.
 *
 *----------------------------------------------------------------------
 */

#undef Tcl_ListObjLength
int
Tcl_ListObjLength(
    Tcl_Interp *interp,	/* Used to report errors if not NULL. */
    Tcl_Obj *listObj,	/* List object whose #elements to return. */
    Tcl_Size *lenPtr)	/* The resulting int is stored here. */
{
    ListRep listRep;

    if (TclHasInternalRep(listObj,&tclArithSeriesType)) {
	*lenPtr = TclArithSeriesObjLength(listObj);
	return TCL_OK;
    }

    /*
     * TODO
     * Unlike the original list code, this does not optimize for lindex'ing
     * an empty string when the internal rep is not already a list. On the
     * other hand, this code will be faster for the case where the object
     * is currently a dict. Benchmark the two cases.
     */
    if (TclListObjGetRep(interp, listObj, &listRep) != TCL_OK) {
	return TCL_ERROR;
    }
    *lenPtr = ListRepLength(&listRep);
    return TCL_OK;
}

/*
 *----------------------------------------------------------------------
 *
 * Tcl_ListObjReplace --
 *
 *	This function replaces zero or more elements of the list referenced by
 *	listObj with the objects from an (objc,objv) array. The objc elements
 *	of the array referenced by objv replace the count elements in listPtr
 *	starting at first.
 *
 *	If the argument first is zero or negative, it refers to the first
 *	element. If first is greater than or equal to the number of elements
 *	in the list, then no elements are deleted; the new elements are
 *	appended to the list. Count gives the number of elements to replace.
 *	If count is zero or negative then no elements are deleted; the new
 *	elements are simply inserted before first.
 *
 *	The argument objv refers to an array of objc pointers to the new
 *	elements to be added to listPtr in place of those that were deleted.
 *	If objv is NULL, no new elements are added. If listPtr is not a list
 *	object, an attempt will be made to convert it to one.
 *
 * Results:
 *	The return value is normally TCL_OK. If listPtr does not refer to a
 *	list object and can not be converted to one, TCL_ERROR is returned and
 *	an error message will be left in the interpreter's result if interp is
 *	not NULL.
 *
 * Side effects:
 *	The ref counts of the objc elements in objv are incremented since the
 *	resulting list now refers to them. Similarly, the ref counts for
 *	replaced objects are decremented. listObj is converted, if necessary,
 *	to a list object. listObj's old string representation, if any, is
 *	freed.
 *
 *----------------------------------------------------------------------
 */
int
Tcl_ListObjReplace(
    Tcl_Interp *interp,		/* Used for error reporting if not NULL. */
    Tcl_Obj *listObj,		/* List object whose elements to replace. */
    Tcl_Size first,		/* Index of first element to replace. */
    Tcl_Size numToDelete,	/* Number of elements to replace. */
    Tcl_Size numToInsert,	/* Number of objects to insert. */
    Tcl_Obj *const insertObjs[])/* Tcl objects to insert */
{
    ListRep listRep;
    Tcl_Size origListLen;
    ptrdiff_t lenChange;
    ptrdiff_t leadSegmentLen;
    ptrdiff_t tailSegmentLen;
    Tcl_Size numFreeSlots;
    ptrdiff_t leadShift;
    ptrdiff_t tailShift;
    Tcl_Obj **listObjs;
    int favor;

    if (Tcl_IsShared(listObj)) {
	Tcl_Panic("%s called with shared object", "Tcl_ListObjReplace");
    }

    if (TclListObjGetRep(interp, listObj, &listRep) != TCL_OK)
	return TCL_ERROR; /* Cannot be converted to a list */

    /* TODO - will need modification if Tcl9 sticks to unsigned indices */

    /* Make limits sane */
    origListLen = ListRepLength(&listRep);
    if (first == TCL_INDEX_NONE) {
	first = 0;
    }
    if (first > origListLen) {
	first = origListLen;	/* So we'll insert after last element. */
    }
    if (numToDelete == TCL_INDEX_NONE) {
	numToDelete = 0;
    } else if (first > ListSizeT_MAX - numToDelete /* Handle integer overflow */
             || origListLen < first + numToDelete) {
	numToDelete = origListLen - first;
    }

    if (numToInsert > ListSizeT_MAX - (origListLen - numToDelete)) {
	return ListLimitExceededError(interp);
    }

    if ((first+numToDelete) >= origListLen) {
	/* Operating at back of list. Favor leaving space at back */
	favor = LISTREP_SPACE_FAVOR_BACK;
    } else if (first == 0) {
	/* Operating on front of list. Favor leaving space in front */
	favor = LISTREP_SPACE_FAVOR_FRONT;
    } else {
	/* Operating on middle of list. */
	favor = LISTREP_SPACE_FAVOR_NONE;
    }

    /*
     * There are a number of special cases to consider from an optimization
     * point of view.
     * (1) Pure deletes (numToInsert==0) from the front or back can be treated
     * as a range op irrespective of whether the ListStore is shared or not
     * (2) Pure inserts (numToDelete == 0)
     *   (2a) Pure inserts at the back can be treated as appends
     *   (2b) Pure inserts from the *front* can be optimized under certain
     *   conditions by inserting before first ListStore slot in use if there
     *   is room, again irrespective of sharing
     * (3) If the ListStore is shared OR there is insufficient free space
     * OR existing allocation is too large compared to new size, create
     * a new ListStore
     * (4) Unshared ListStore with sufficient free space. Delete, shift and
     * insert within the ListStore.
     */

    /* Note: do not do TclInvalidateStringRep as yet in case there are errors */

    /* Check Case (1) - Treat pure deletes from front or back as range ops */
    if (numToInsert == 0) {
	if (numToDelete == 0) {
	    /*
             * Should force canonical even for no-op. Remember Tcl_Obj unshared
             * so OK to invalidate string rep
             */
            /* T:listrep-1.10,2.8 */
	    TclInvalidateStringRep(listObj);
	    return TCL_OK;
	}
	if (first == 0) {
	    /* Delete from front, so return tail. */
            /* T:listrep-1.{4,5},2.{4,5},3.{15,16},4.7 */
	    ListRep tailRep;
	    ListRepRange(&listRep, numToDelete, origListLen-1, 0, &tailRep);
	    ListObjReplaceRepAndInvalidate(listObj, &tailRep);
	    return TCL_OK;
	} else if ((first+numToDelete) >= origListLen) {
	    /* Delete from tail, so return head */
            /* T:listrep-1.{8,9},2.{6,7},3.{17,18},4.8 */
	    ListRep headRep;
	    ListRepRange(&listRep, 0, first-1, 0, &headRep);
	    ListObjReplaceRepAndInvalidate(listObj, &headRep);
	    return TCL_OK;
	}
	/* Deletion from middle. Fall through to general case */
    }

    /* Garbage collect before checking the pure insert optimization */
    ListRepFreeUnreferenced(&listRep);

    /*
     * Check Case (2) - pure inserts under certain conditions:
     */
    if (numToDelete == 0) {
	/* Case (2a) - Append to list. */
	if (first == origListLen) {
            /* T:listrep-1.11,2.9,3.{5,6},2.2.1 */
	    return TclListObjAppendElements(
		interp, listObj, numToInsert, insertObjs);
	}

	/*
	 * Case (2b) - pure inserts at front under some circumstances
	 * (i) Insertion must be at head of list
	 * (ii) The list's span must be at head of the in-use slots in the store
	 * (iii) There must be unused room at front of the store
	 * NOTE THIS IS TRUE EVEN IF THE ListStore IS SHARED as it will not
	 * affect the other Tcl_Obj's referencing this ListStore.
	 */
	if (first == 0 &&                                            /* (i) */
	    ListRepStart(&listRep) == listRep.storePtr->firstUsed && /* (ii) */
	    numToInsert <= listRep.storePtr->firstUsed               /* (iii) */
	) {
	    Tcl_Size newLen;
	    LIST_ASSERT(numToInsert); /* Else would have returned above */
	    listRep.storePtr->firstUsed -= numToInsert;
	    ObjArrayCopy(&listRep.storePtr->slots[listRep.storePtr->firstUsed],
			 numToInsert,
			 insertObjs);
	    listRep.storePtr->numUsed += numToInsert;
	    newLen = listRep.spanPtr->spanLength + numToInsert;
	    if (listRep.spanPtr && listRep.spanPtr->refCount <= 1) {
		/* An unshared span record, re-use it */
                /* T:listrep-3.1 */
		listRep.spanPtr->spanStart = listRep.storePtr->firstUsed;
		listRep.spanPtr->spanLength = newLen;
	    } else {
		/* Need a new span record */
		if (listRep.storePtr->firstUsed == 0) {
		    listRep.spanPtr = NULL;
		} else {
                    /* T:listrep-4.3 */
		    listRep.spanPtr =
			ListSpanNew(listRep.storePtr->firstUsed, newLen);
		}
	    }
	    ListObjReplaceRepAndInvalidate(listObj, &listRep);
	    return TCL_OK;
	}
    }

    /* Just for readability of the code */
    lenChange = numToInsert - numToDelete;
    leadSegmentLen = first;
    tailSegmentLen = origListLen - (first + numToDelete);
    numFreeSlots = listRep.storePtr->numAllocated - listRep.storePtr->numUsed;

    /*
     * Before further processing, if unshared, try and reallocate to avoid
     * new allocation below. This avoids expensive ref count manipulation
     * later by not having to go through the ListRepInit and
     * ListObjReplaceAndInvalidate below.
     * TODO - we could be smarter about the reallocate. Use of realloc
     * means all new free space is at the back. Instead, the realloc could
     * be an explicit alloc and memmove which would let us redistribute
     * free space.
     */
    if ((ptrdiff_t)numFreeSlots < lenChange && !ListRepIsShared(&listRep)) {
	/* T:listrep-1.{1,3,14,18,21},3.{3,10,11,14,27,32,41} */
	ListStore *newStorePtr =
	    ListStoreReallocate(listRep.storePtr, origListLen + lenChange);
	if (newStorePtr == NULL) {
	    return MemoryAllocationError(interp,
					 LIST_SIZE(origListLen + lenChange));
	}
	listRep.storePtr = newStorePtr;
	numFreeSlots =
	    listRep.storePtr->numAllocated - listRep.storePtr->numUsed;
	/*
	 * WARNING: at this point the Tcl_Obj internal rep potentially
	 * points to freed storage if the reallocation returned a
	 * different location. Overwrite it to bring it back in sync.
	 */
	ListObjStompRep(listObj, &listRep);
    }

    /*
     * Case (3) a new ListStore is required
     * (a) The passed-in ListStore is shared
     * (b) There is not enough free space in the unshared passed-in ListStore
     * (c) The new unshared size is much "smaller" (TODO) than the allocated space
     * TODO - for unshared case ONLY, consider a "move" based implementation
     */
    if (ListRepIsShared(&listRep) || /* 3a */
	(ptrdiff_t)numFreeSlots < lenChange ||  /* 3b */
	(origListLen + lenChange) < (listRep.storePtr->numAllocated / 4) /* 3c */
    ) {
	ListRep newRep;
	Tcl_Obj **toObjs;
	listObjs = &listRep.storePtr->slots[ListRepStart(&listRep)];
	ListRepInit(origListLen + lenChange,
		    NULL,
		    LISTREP_PANIC_ON_FAIL | favor,
		    &newRep);
	toObjs = ListRepSlotPtr(&newRep, 0);
	if (leadSegmentLen > 0) {
            /* T:listrep-2.{2,3,13:18},4.{6,9,13:18} */
	    ObjArrayCopy(toObjs, leadSegmentLen, listObjs);
	}
	if (numToInsert > 0) {
            /* T:listrep-2.{1,2,3,10:18},4.{1,2,4,6,10:18} */
	    ObjArrayCopy(&toObjs[leadSegmentLen],
			 numToInsert,
			 insertObjs);
	}
	if (tailSegmentLen > 0) {
            /* T:listrep-2.{1,2,3,10:15},4.{1,2,4,6,9:12,16:18} */
	    ObjArrayCopy(&toObjs[leadSegmentLen + numToInsert],
			 tailSegmentLen,
			 &listObjs[leadSegmentLen+numToDelete]);
	}
	newRep.storePtr->numUsed = origListLen + lenChange;
	if (newRep.spanPtr) {
            /* T:listrep-2.{1,2,3,10:18},4.{1,2,4,6,9:18} */
	    newRep.spanPtr->spanLength = newRep.storePtr->numUsed;
	}
	LISTREP_CHECK(&newRep);
	ListObjReplaceRepAndInvalidate(listObj, &newRep);
	return TCL_OK;
    }

    /*
     * Case (4) - unshared ListStore with sufficient room.
     * After deleting elements, there will be a corresponding gap. If this
     * gap does not match number of insertions, either the lead segment,
     * or the tail segment, or both will have to be moved.
     * The general strategy is to move the fewest number of elements. If
     *
     * TODO - what about appends to unshared ? Is below sufficiently optimal?
     */

    /* Following must hold for unshared listreps after ListRepFreeUnreferenced above */
    LIST_ASSERT(origListLen == listRep.storePtr->numUsed);
    LIST_ASSERT(origListLen == ListRepLength(&listRep));
    LIST_ASSERT(ListRepStart(&listRep) == listRep.storePtr->firstUsed);

    LIST_ASSERT((numToDelete + numToInsert) > 0);

    /* Base of slot array holding the list elements */
    listObjs = &listRep.storePtr->slots[ListRepStart(&listRep)];

    /*
     * Free up elements to be deleted. Before that, increment the ref counts
     * for objects to be inserted in case there is overlap. T:listobj-11.1
     */
    if (numToInsert) {
	/* T:listrep-1.{1,3,12:21},3.{2,3,7:14,23:41} */
	ObjArrayIncrRefs(insertObjs, 0, numToInsert);
    }
    if (numToDelete) {
        /* T:listrep-1.{6,7,12:21},3.{19:41} */
	ObjArrayDecrRefs(listObjs, first, numToDelete);
    }

    /*
     * TODO - below the moves are optimized but this may result in needing a
     * span allocation. Perhaps for small lists, it may be more efficient to
     * just move everything up front and save on allocating a span.
     */

    /*
     * Calculate shifts if necessary to accomodate insertions.
     * NOTE: all indices are relative to listObjs which is not necessarily the
     * start of the ListStore storage area.
     *
     * leadShift - how much to shift the lead segment
     * tailShift - how much to shift the tail segment
     * insertTarget - index where to insert.
     */

    if (lenChange == 0) {
	/* T:listrep-1.{12,15,19},3.{23,28,33}. Exact fit */
	leadShift = 0;
	tailShift = 0;
    } else if (lenChange < 0) {
	/*
	 * More deletions than insertions. The gap after deletions is large
	 * enough for insertions. Move a segment depending on size.
	 */
	if (leadSegmentLen > tailSegmentLen) {
	    /* Tail segment smaller. Insert after lead, move tail down */
            /* T:listrep-1.{7,17,20},3.{21,2229,35} */
	    leadShift = 0;
	    tailShift = lenChange;
	} else {
	    /* Lead segment smaller. Insert before tail, move lead up */
            /* T:listrep-1.{6,13,16},3.{19,20,24,34} */
	    leadShift = -lenChange;
	    tailShift = 0;
	}
    } else {
	LIST_ASSERT(lenChange > 0); /* Reminder */

	/*
	 * We need to make room for the insertions. Again we have multiple
	 * possibilities. We may be able to get by just shifting one segment
	 * or need to shift both. In the former case, favor shifting the
	 * smaller segment.
	 */
	ptrdiff_t leadSpace = ListRepNumFreeHead(&listRep);
	ptrdiff_t tailSpace = ListRepNumFreeTail(&listRep);
	ptrdiff_t finalFreeSpace = leadSpace + tailSpace - lenChange;

	LIST_ASSERT((leadSpace + tailSpace) >= lenChange);
	if (leadSpace >= lenChange
	    && (leadSegmentLen < tailSegmentLen || tailSpace < lenChange)) {
	    /* Move only lead to the front to make more room */
            /* T:listrep-3.25,36,38, */
	    leadShift = -lenChange;
	    tailShift = 0;
	    /*
	     * Redistribute the remaining free space between the front and
	     * back if either there is no tail space left or if the
	     * entire list is the head anyways. This is an important
	     * optimization for further operations like further asymmetric
	     * insertions.
	     */
	    if (finalFreeSpace > 1 && (tailSpace == 0 || tailSegmentLen == 0)) {
		ptrdiff_t postShiftLeadSpace = leadSpace - lenChange;
		if (postShiftLeadSpace > (finalFreeSpace/2)) {
		    Tcl_Size extraShift = postShiftLeadSpace - (finalFreeSpace / 2);
		    leadShift -= extraShift;
		    tailShift = -extraShift; /* Move tail to the front as well */
		}
	    } /* else T:listrep-3.{7,12,25,38} */
	    LIST_ASSERT(leadShift >= 0 || leadSpace >= -leadShift);
	} else if (tailSpace >= lenChange) {
	    /* Move only tail segment to the back to make more room. */
            /* T:listrep-3.{8,10,11,14,26,27,30,32,37,39,41} */
	    leadShift = 0;
	    tailShift = lenChange;
	    /*
	     * See comments above. This is analogous.
	     */
	    if (finalFreeSpace > 1 && (leadSpace == 0 || leadSegmentLen == 0)) {
		ptrdiff_t postShiftTailSpace = tailSpace - lenChange;
		if (postShiftTailSpace > (finalFreeSpace/2)) {
		    /* T:listrep-1.{1,3,14,18,21},3.{2,3,26,27} */
		    Tcl_Size extraShift = postShiftTailSpace - (finalFreeSpace / 2);
		    tailShift += extraShift;
		    leadShift = extraShift; /* Move head to the back as well */
		}
	    }
	    LIST_ASSERT(tailShift <= tailSpace);
	} else {
	    /*
	     * Both lead and tail need to be shifted to make room.
	     * Divide remaining free space equally between front and back.
	     */
            /* T:listrep-3.{9,13,31,40} */
	    LIST_ASSERT(leadSpace < lenChange);
	    LIST_ASSERT(tailSpace < lenChange);

	    /*
	     * leadShift = leadSpace - (finalFreeSpace/2)
	     * Thus leadShift <= leadSpace
	     * Also,
	     * = leadSpace - (leadSpace + tailSpace - lenChange)/2
	     * = leadSpace/2 - tailSpace/2 + lenChange/2
	     * >= 0 because lenChange > tailSpace
	     */
	    leadShift = leadSpace - (finalFreeSpace / 2);
	    tailShift = lenChange - leadShift;
	    if (tailShift > tailSpace) {
		/* Account for integer division errors */
		leadShift += 1;
		tailShift -= 1;
	    }
	    /*
	     * Following must be true because otherwise one of the previous
	     * if clauses would have been taken.
	     */
	    LIST_ASSERT(leadShift > 0 && leadShift < lenChange);
	    LIST_ASSERT(tailShift > 0 && tailShift < lenChange);
	    leadShift = -leadShift; /* Lead is actually shifted downward */
	}
    }

    /* Careful about order of moves! */
    if (leadShift > 0) {
	/* Will happen when we have to make room at bottom */
	if (tailShift != 0 && tailSegmentLen != 0) {
            /* T:listrep-1.{1,3,14,18},3.{2,3,26,27} */
	    Tcl_Size tailStart = leadSegmentLen + numToDelete;
	    memmove(&listObjs[tailStart + tailShift],
		    &listObjs[tailStart],
		    tailSegmentLen * sizeof(Tcl_Obj *));
	}
	if (leadSegmentLen != 0) {
            /* T:listrep-1.{3,6,16,18,21},3.{19,20,34} */
	    memmove(&listObjs[leadShift],
		    &listObjs[0],
		    leadSegmentLen * sizeof(Tcl_Obj *));
	}
    } else {
	if (leadShift != 0 && leadSegmentLen != 0) {
            /* T:listrep-3.{7,9,12,13,31,36,38,40} */
	    memmove(&listObjs[leadShift],
		    &listObjs[0],
		    leadSegmentLen * sizeof(Tcl_Obj *));
	}
	if (tailShift != 0 && tailSegmentLen != 0) {
            /* T:listrep-1.{7,17},3.{8:11,13,14,21,22,35,37,39:41} */
	    Tcl_Size tailStart = leadSegmentLen + numToDelete;
	    memmove(&listObjs[tailStart + tailShift],
		    &listObjs[tailStart],
		    tailSegmentLen * sizeof(Tcl_Obj *));
	}
    }
    if (numToInsert) {
	/* Do NOT use ObjArrayCopy here since we have already incr'ed ref counts */
        /* T:listrep-1.{1,3,12:21},3.{2,3,7:14,23:41} */
	memmove(&listObjs[leadSegmentLen + leadShift],
		insertObjs,
		numToInsert * sizeof(Tcl_Obj *));
    }

    listRep.storePtr->firstUsed += leadShift;
    listRep.storePtr->numUsed = origListLen + lenChange;
    listRep.storePtr->flags = 0;

    if (listRep.spanPtr && listRep.spanPtr->refCount <= 1) {
	/* An unshared span record, re-use it, even if not required */
        /* T:listrep-3.{2,3,7:14},3.{19:41} */
	listRep.spanPtr->spanStart = listRep.storePtr->firstUsed;
	listRep.spanPtr->spanLength = listRep.storePtr->numUsed;
    } else {
	/* Need a new span record */
	if (listRep.storePtr->firstUsed == 0) {
            /* T:listrep-1.{7,12,15,17,19,20} */
	    listRep.spanPtr = NULL;
	} else {
            /* T:listrep-1.{1,3,6.1,13,14,16,18,21} */
	    listRep.spanPtr = ListSpanNew(listRep.storePtr->firstUsed,
					  listRep.storePtr->numUsed);
	}
    }

    LISTREP_CHECK(&listRep);
    ListObjReplaceRepAndInvalidate(listObj, &listRep);
    return TCL_OK;
}

/*
 *----------------------------------------------------------------------
 *
 * TclLindexList --
 *
 *	This procedure handles the 'lindex' command when objc==3.
 *
 * Results:
 *	Returns a pointer to the object extracted, or NULL if an error
 *	occurred. The returned object already includes one reference count for
 *	the pointer returned.
 *
 * Side effects:
 *	None.
 *
 * Notes:
 *	This procedure is implemented entirely as a wrapper around
 *	TclLindexFlat. All it does is reconfigure the argument format into the
 *	form required by TclLindexFlat, while taking care to manage shimmering
 *	in such a way that we tend to keep the most useful internalreps and/or
 *	avoid the most expensive conversions.
 *
 *----------------------------------------------------------------------
 */
Tcl_Obj *
TclLindexList(
    Tcl_Interp *interp,		/* Tcl interpreter. */
    Tcl_Obj *listObj,		/* List being unpacked. */
    Tcl_Obj *argObj)		/* Index or index list. */
{
    Tcl_Size index;			/* Index into the list. */
    Tcl_Obj *indexListCopy;
    Tcl_Obj **indexObjs;
    Tcl_Size numIndexObjs;

    /*
     * Determine whether argPtr designates a list or a single index. We have
     * to be careful about the order of the checks to avoid repeated
     * shimmering; if internal rep is already a list do not shimmer it.
     * see TIP#22 and TIP#33 for the details.
     */
    if (!TclHasInternalRep(argObj, &tclListType)
	&& TclGetIntForIndexM(NULL, argObj, ListSizeT_MAX - 1, &index)
	       == TCL_OK) {
	/*
	 * argPtr designates a single index.
	 */
	return TclLindexFlat(interp, listObj, 1, &argObj);
    }

    /*
     * Here we make a private copy of the index list argument to avoid any
     * shimmering issues that might invalidate the indices array below while
     * we are still using it. This is probably unnecessary. It does not appear
     * that any damaging shimmering is possible, and no test has been devised
     * to show any error when this private copy is not made. But it's cheap,
     * and it offers some future-proofing insurance in case the TclLindexFlat
     * implementation changes in some unexpected way, or some new form of
     * trace or callback permits things to happen that the current
     * implementation does not.
     */

    indexListCopy = TclListObjCopy(NULL, argObj);
    if (indexListCopy == NULL) {
	/*
	 * The argument is neither an index nor a well-formed list.
	 * Report the error via TclLindexFlat.
	 * TODO - This is as original. why not directly return an error?
	 */
	return TclLindexFlat(interp, listObj, 1, &argObj);
    }

    ListObjGetElements(indexListCopy, numIndexObjs, indexObjs);
    listObj = TclLindexFlat(interp, listObj, numIndexObjs, indexObjs);
    Tcl_DecrRefCount(indexListCopy);
    return listObj;
}

/*
 *----------------------------------------------------------------------
 *
 * TclLindexFlat --
 *
 *	This procedure is the core of the 'lindex' command, with all index
 *	arguments presented as a flat list.
 *
 * Results:
 *	Returns a pointer to the object extracted, or NULL if an error
 *	occurred. The returned object already includes one reference count for
 *	the pointer returned.
 *
 * Side effects:
 *	None.
 *
 * Notes:
 *	The reference count of the returned object includes one reference
 *	corresponding to the pointer returned. Thus, the calling code will
 *	usually do something like:
 *		Tcl_SetObjResult(interp, result);
 *		Tcl_DecrRefCount(result);
 *
 *----------------------------------------------------------------------
 */
Tcl_Obj *
TclLindexFlat(
    Tcl_Interp *interp,		/* Tcl interpreter. */
    Tcl_Obj *listObj,		/* Tcl object representing the list. */
    Tcl_Size indexCount,		/* Count of indices. */
    Tcl_Obj *const indexArray[])/* Array of pointers to Tcl objects that
				 * represent the indices in the list. */
{
    Tcl_Size i;

    /* Handle ArithSeries as special case */
    if (TclHasInternalRep(listObj,&tclArithSeriesType)) {
	Tcl_WideInt listLen = TclArithSeriesObjLength(listObj);
	Tcl_Size index;
	Tcl_Obj *elemObj = NULL;
	for (i=0 ; i<indexCount && listObj ; i++) {
	    if (TclGetIntForIndexM(interp, indexArray[i], /*endValue*/ listLen-1,
				   &index) == TCL_OK) {
	    }
	    if (i==0) {
		TclArithSeriesObjIndex(listObj, index, &elemObj);
	    } else if (index > 0) {
		/* ArithSeries cannot be a list of lists */
		Tcl_DecrRefCount(elemObj);
		TclNewObj(elemObj);
		Tcl_IncrRefCount(elemObj);
		break;
	    }
	}
	return elemObj;
    }

    Tcl_IncrRefCount(listObj);

    for (i=0 ; i<indexCount && listObj ; i++) {
	Tcl_Size index, listLen = 0;
	Tcl_Obj **elemPtrs = NULL, *sublistCopy;

	/*
	 * Here we make a private copy of the current sublist, so we avoid any
	 * shimmering issues that might invalidate the elemPtr array below
	 * while we are still using it. See test lindex-8.4.
	 */

	sublistCopy = TclListObjCopy(interp, listObj);
	Tcl_DecrRefCount(listObj);
	listObj = NULL;

	if (sublistCopy == NULL) {
	    /* The sublist is not a list at all => error.  */
	    break;
	}
	LIST_ASSERT_TYPE(sublistCopy);
	ListObjGetElements(sublistCopy, listLen, elemPtrs);

	if (TclGetIntForIndexM(interp, indexArray[i], /*endValue*/ listLen-1,
		&index) == TCL_OK) {
	    if (index >= listLen) {
		/*
		 * Index is out of range. Break out of loop with empty result.
		 * First check remaining indices for validity
		 */

		while (++i < indexCount) {
		    if (TclGetIntForIndexM(
			    interp, indexArray[i], ListSizeT_MAX - 1, &index)
			!= TCL_OK) {
			Tcl_DecrRefCount(sublistCopy);
			return NULL;
		    }
		}
		TclNewObj(listObj);
	    } else {
		/* Extract the pointer to the appropriate element. */
		listObj = elemPtrs[index];
	    }
	    Tcl_IncrRefCount(listObj);
	}
	Tcl_DecrRefCount(sublistCopy);
    }

    return listObj;
}

/*
 *----------------------------------------------------------------------
 *
 * TclLsetList --
 *
 *	Core of the 'lset' command when objc == 4. Objv[2] may be either a
 *	scalar index or a list of indices.
 *      It also handles 'lpop' when given a NULL value.
 *
 * Results:
 *	Returns the new value of the list variable, or NULL if there was an
 *	error. The returned object includes one reference count for the
 *	pointer returned.
 *
 * Side effects:
 *	None.
 *
 * Notes:
 *	This procedure is implemented entirely as a wrapper around
 *	TclLsetFlat. All it does is reconfigure the argument format into the
 *	form required by TclLsetFlat, while taking care to manage shimmering
 *	in such a way that we tend to keep the most useful internalreps and/or
 *	avoid the most expensive conversions.
 *
 *----------------------------------------------------------------------
 */
Tcl_Obj *
TclLsetList(
    Tcl_Interp *interp,		/* Tcl interpreter. */
    Tcl_Obj *listObj,		/* Pointer to the list being modified. */
    Tcl_Obj *indexArgObj,	/* Index or index-list arg to 'lset'. */
    Tcl_Obj *valueObj)		/* Value arg to 'lset' or NULL to 'lpop'. */
{
    Tcl_Size indexCount = 0;   /* Number of indices in the index list. */
    Tcl_Obj **indices = NULL;	/* Vector of indices in the index list. */
    Tcl_Obj *retValueObj;	/* Pointer to the list to be returned. */
    Tcl_Size index;            /* Current index in the list - discarded. */
    Tcl_Obj *indexListCopy;

    /*
     * Determine whether the index arg designates a list or a single index.
     * We have to be careful about the order of the checks to avoid repeated
     * shimmering; see TIP #22 and #23 for details.
     */

    if (!TclHasInternalRep(indexArgObj, &tclListType)
	&& TclGetIntForIndexM(NULL, indexArgObj, ListSizeT_MAX - 1, &index)
	       == TCL_OK) {
	/* indexArgPtr designates a single index. */
        /* T:listrep-1.{2.1,12.1,15.1,19.1},2.{2.3,9.3,10.1,13.1,16.1}, 3.{4,5,6}.3 */
	return TclLsetFlat(interp, listObj, 1, &indexArgObj, valueObj);
    }

    indexListCopy = TclListObjCopy(NULL, indexArgObj);
    if (indexListCopy == NULL) {
	/*
	 * indexArgPtr designates something that is neither an index nor a
	 * well formed list. Report the error via TclLsetFlat.
	 */
	return TclLsetFlat(interp, listObj, 1, &indexArgObj, valueObj);
    }
    LIST_ASSERT_TYPE(indexListCopy);
    ListObjGetElements(indexListCopy, indexCount, indices);

    /*
     * Let TclLsetFlat handle the actual lset'ting.
     */

    retValueObj = TclLsetFlat(interp, listObj, indexCount, indices, valueObj);

    Tcl_DecrRefCount(indexListCopy);
    return retValueObj;
}

/*
 *----------------------------------------------------------------------
 *
 * TclLsetFlat --
 *
 *	Core engine of the 'lset' command.
 *      It also handles 'lpop' when given a NULL value.
 *
 * Results:
 *	Returns the new value of the list variable, or NULL if an error
 *	occurred. The returned object includes one reference count for the
 *	pointer returned.
 *
 * Side effects:
 *	On entry, the reference count of the variable value does not reflect
 *	any references held on the stack. The first action of this function is
 *	to determine whether the object is shared, and to duplicate it if it
 *	is. The reference count of the duplicate is incremented. At this
 *	point, the reference count will be 1 for either case, so that the
 *	object will appear to be unshared.
 *
 *	If an error occurs, and the object has been duplicated, the reference
 *	count on the duplicate is decremented so that it is now 0: this
 *	dismisses any memory that was allocated by this function.
 *
 *	If no error occurs, the reference count of the original object is
 *	incremented if the object has not been duplicated, and nothing is done
 *	to a reference count of the duplicate. Now the reference count of an
 *	unduplicated object is 2 (the returned pointer, plus the one stored in
 *	the variable). The reference count of a duplicate object is 1,
 *	reflecting that the returned pointer is the only active reference. The
 *	caller is expected to store the returned value back in the variable
 *	and decrement its reference count. (INST_STORE_* does exactly this.)
 *
 *----------------------------------------------------------------------
 */
Tcl_Obj *
TclLsetFlat(
    Tcl_Interp *interp,		/* Tcl interpreter. */
    Tcl_Obj *listObj,		/* Pointer to the list being modified. */
    Tcl_Size indexCount,		/* Number of index args. */
    Tcl_Obj *const indexArray[],
				/* Index args. */
    Tcl_Obj *valueObj)		/* Value arg to 'lset' or NULL to 'lpop'. */
{
    Tcl_Size index, len;
    int result;
    Tcl_Obj *subListObj, *retValueObj;
    Tcl_Obj *pendingInvalidates[10];
    Tcl_Obj **pendingInvalidatesPtr = pendingInvalidates;
    Tcl_Size numPendingInvalidates = 0;

    /*
     * If there are no indices, simply return the new value.  (Without
     * indices, [lset] is a synonym for [set].
     * [lpop] does not use this but protect for NULL valueObj just in case.
     */

    if (indexCount == 0) {
	if (valueObj != NULL) {
	    Tcl_IncrRefCount(valueObj);
	}
	return valueObj;
    }

    /*
     * If the list is shared, make a copy we can modify (copy-on-write).  We
     * use Tcl_DuplicateObj() instead of TclListObjCopy() for a few reasons:
     * 1) we have not yet confirmed listObj is actually a list; 2) We make a
     * verbatim copy of any existing string rep, and when we combine that with
     * the delayed invalidation of string reps of modified Tcl_Obj's
     * implemented below, the outcome is that any error condition that causes
     * this routine to return NULL, will leave the string rep of listObj and
     * all elements to be unchanged.
     */

    subListObj = Tcl_IsShared(listObj) ? Tcl_DuplicateObj(listObj) : listObj;

    /*
     * Anchor the linked list of Tcl_Obj's whose string reps must be
     * invalidated if the operation succeeds.
     */

    retValueObj = subListObj;
    result = TCL_OK;

    /* Allocate if static array for pending invalidations is too small */
    if (indexCount
        > (int) (sizeof(pendingInvalidates) / sizeof(pendingInvalidates[0]))) {
	pendingInvalidatesPtr =
	    (Tcl_Obj **) Tcl_Alloc(indexCount * sizeof(*pendingInvalidatesPtr));
    }

    /*
     * Loop through all the index arguments, and for each one dive into the
     * appropriate sublist.
     */

    do {
	Tcl_Size elemCount;
	Tcl_Obj *parentList, **elemPtrs;

	/*
	 * Check for the possible error conditions...
	 */

	if (TclListObjGetElementsM(interp, subListObj, &elemCount, &elemPtrs)
	    != TCL_OK) {
	    /* ...the sublist we're indexing into isn't a list at all. */
	    result = TCL_ERROR;
	    break;
	}

	/*
	 * WARNING: the macro TclGetIntForIndexM is not safe for
	 * post-increments, avoid '*indexArray++' here.
	 */

	if (TclGetIntForIndexM(interp, *indexArray, elemCount - 1, &index)
	    != TCL_OK) {
	    /* ...the index we're trying to use isn't an index at all. */
	    result = TCL_ERROR;
	    indexArray++; /* Why bother with this increment? TBD */
	    break;
	}
	indexArray++;

	if (index > elemCount
	    || (valueObj == NULL && index >= elemCount)) {
	    /* ...the index points outside the sublist. */
	    if (interp != NULL) {
		Tcl_SetObjResult(interp,
		                 Tcl_ObjPrintf("index \"%s\" out of range",
		                               Tcl_GetString(indexArray[-1])));
		Tcl_SetErrorCode(interp,
		                 "TCL",
		                 "VALUE",
		                 "INDEX"
		                 "OUTOFRANGE",
		                 NULL);
	    }
	    result = TCL_ERROR;
	    break;
	}

	/*
	 * No error conditions.  As long as we're not yet on the last index,
	 * determine the next sublist for the next pass through the loop,
	 * and take steps to make sure it is an unshared copy, as we intend
	 * to modify it.
	 */

	if (--indexCount) {
	    parentList = subListObj;
	    if (index == elemCount) {
		TclNewObj(subListObj);
	    } else {
		subListObj = elemPtrs[index];
	    }
	    if (Tcl_IsShared(subListObj)) {
		subListObj = Tcl_DuplicateObj(subListObj);
	    }

	    /*
	     * Replace the original elemPtr[index] in parentList with a copy
	     * we know to be unshared.  This call will also deal with the
	     * situation where parentList shares its internalrep with other
	     * Tcl_Obj's.  Dealing with the shared internalrep case can
	     * cause subListObj to become shared again, so detect that case
	     * and make and store another copy.
	     */

	    if (index == elemCount) {
		Tcl_ListObjAppendElement(NULL, parentList, subListObj);
	    } else {
		TclListObjSetElement(NULL, parentList, index, subListObj);
	    }
	    if (Tcl_IsShared(subListObj)) {
		subListObj = Tcl_DuplicateObj(subListObj);
		TclListObjSetElement(NULL, parentList, index, subListObj);
	    }

	    /*
	     * The TclListObjSetElement() calls do not spoil the string rep
	     * of parentList, and that's fine for now, since all we've done
	     * so far is replace a list element with an unshared copy.  The
	     * list value remains the same, so the string rep. is still
	     * valid, and unchanged, which is good because if this whole
	     * routine returns NULL, we'd like to leave no change to the
	     * value of the lset variable.  Later on, when we set valueObj
	     * in its proper place, then all containing lists will have
	     * their values changed, and will need their string reps
	     * spoiled.  We maintain a list of all those Tcl_Obj's (via a
	     * little internalrep surgery) so we can spoil them at that
	     * time.
	     */

	    pendingInvalidatesPtr[numPendingInvalidates] = parentList;
	    ++numPendingInvalidates;
	}
    } while (indexCount > 0);

    /*
     * Either we've detected and error condition, and exited the loop with
     * result == TCL_ERROR, or we've successfully reached the last index, and
     * we're ready to store valueObj. On success, we need to invalidate
     * the string representations of intermediate lists whose contained
     * list element would have changed.
     */
    if (result == TCL_OK) {
	while (numPendingInvalidates > 0) {
	    Tcl_Obj *objPtr;

	    --numPendingInvalidates;
	    objPtr = pendingInvalidatesPtr[numPendingInvalidates];

	    if (result == TCL_OK) {
		/*
		 * We're going to store valueObj, so spoil string reps of all
		 * containing lists.
		 * TODO - historically, the storing of the internal rep was done
		 * because the ptr2 field of the internal rep was used to chain
		 * objects whose string rep needed to be invalidated. Now this
		 * is no longer the case, so replacing of the internal rep
		 * should not be needed. The TclInvalidateStringRep should
		 * suffice. Formulate a test case before changing.
		 */
		ListRep objInternalRep;
		TclListObjGetRep(NULL, objPtr, &objInternalRep);
		ListObjReplaceRepAndInvalidate(objPtr, &objInternalRep);
	    }
	}
    }

    if (pendingInvalidatesPtr != pendingInvalidates)
	Tcl_Free(pendingInvalidatesPtr);

    if (result != TCL_OK) {
	/*
	 * Error return; message is already in interp. Clean up any excess
	 * memory.
	 */

	if (retValueObj != listObj) {
	    Tcl_DecrRefCount(retValueObj);
	}
	return NULL;
    }

    /*
     * Store valueObj in proper sublist and return. The -1 is to avoid a
     * compiler warning (not a problem because we checked that we have a
     * proper list - or something convertible to one - above).
     */

    len = -1;
    TclListObjLengthM(NULL, subListObj, &len);
    if (valueObj == NULL) {
        /* T:listrep-1.{4.2,5.4,6.1,7.1,8.3},2.{4,5}.4 */
	Tcl_ListObjReplace(NULL, subListObj, index, 1, 0, NULL);
    } else if (index == len) {
        /* T:listrep-1.2.1,2.{2.3,9.3},3.{4,5,6}.3 */
	Tcl_ListObjAppendElement(NULL, subListObj, valueObj);
    } else {
        /* T:listrep-1.{12.1,15.1,19.1},2.{10,13,16}.1 */
	TclListObjSetElement(NULL, subListObj, index, valueObj);
	TclInvalidateStringRep(subListObj);
    }
    Tcl_IncrRefCount(retValueObj);
    return retValueObj;
}

/*
 *----------------------------------------------------------------------
 *
 * TclListObjSetElement --
 *
 *	Set a single element of a list to a specified value
 *
 * Results:
 *	The return value is normally TCL_OK. If listObj does not refer to a
 *	list object and cannot be converted to one, TCL_ERROR is returned and
 *	an error message will be left in the interpreter result if interp is
 *	not NULL. Similarly, if index designates an element outside the range
 *	[0..listLength-1], where listLength is the count of elements in the
 *	list object designated by listObj, TCL_ERROR is returned and an error
 *	message is left in the interpreter result.
 *
 * Side effects:
 *	Tcl_Panic if listObj designates a shared object. Otherwise, attempts
 *	to convert it to a list with a non-shared internal rep. Decrements the
 *	ref count of the object at the specified index within the list,
 *	replaces with the object designated by valueObj, and increments the
 *	ref count of the replacement object.
 *
 *----------------------------------------------------------------------
 */
int
TclListObjSetElement(
    Tcl_Interp *interp,		/* Tcl interpreter; used for error reporting
				 * if not NULL. */
    Tcl_Obj *listObj,		/* List object in which element should be
				 * stored. */
    Tcl_Size index,		/* Index of element to store. */
    Tcl_Obj *valueObj)		/* Tcl object to store in the designated list
				 * element. */
{
    ListRep listRep;
    Tcl_Obj **elemPtrs;         /* Pointers to elements of the list. */
    Tcl_Size elemCount;		/* Number of elements in the list. */

    /* Ensure that the listObj parameter designates an unshared list. */

    if (Tcl_IsShared(listObj)) {
	Tcl_Panic("%s called with shared object", "TclListObjSetElement");
    }

    if (TclListObjGetRep(interp, listObj, &listRep) != TCL_OK) {
	return TCL_ERROR;
    }

    elemCount = ListRepLength(&listRep);

    /* Ensure that the index is in bounds. */
    if (index>=elemCount) {
	if (interp != NULL) {
		Tcl_SetObjResult(interp, Tcl_ObjPrintf(
			"index \"%" TCL_Z_MODIFIER "u\" out of range", index));
	    Tcl_SetErrorCode(interp, "TCL", "VALUE", "INDEX",
		    "OUTOFRANGE", NULL);
	}
	return TCL_ERROR;
    }

    /*
     * Note - garbage collect this only AFTER checking indices above.
     * Do not want to modify listrep and then not store it back in listObj.
     */
    ListRepFreeUnreferenced(&listRep);

    /* Replace a shared internal rep with an unshared copy */
    if (listRep.storePtr->refCount > 1) {
	ListRep newInternalRep;
        /* T:listrep-2.{10,13,16}.1 */
	/* TODO - leave extra space? */
	ListRepClone(&listRep, &newInternalRep, LISTREP_PANIC_ON_FAIL);
	listRep = newInternalRep;
    } /* else T:listrep-1.{12.1,15.1,19.1} */

    /* Retrieve element array AFTER potential cloning above */
    ListRepElements(&listRep, elemCount, elemPtrs);

    /*
     * Add a reference to the new list element and remove from old before
     * replacing it. Order is important!
     */
    Tcl_IncrRefCount(valueObj);
    Tcl_DecrRefCount(elemPtrs[index]);
    elemPtrs[index] = valueObj;

    /* Internal rep may be cloned so replace */
    ListObjReplaceRepAndInvalidate(listObj, &listRep);

    return TCL_OK;
}

/*
 *----------------------------------------------------------------------
 *
 * FreeListInternalRep --
 *
 *	Deallocate the storage associated with a list object's internal
 *	representation.
 *
 * Results:
 *	None.
 *
 * Side effects:
 *	Frees listPtr's List* internal representation, if no longer shared.
 *	May decrement the ref counts of element objects, which may free them.
 *
 *----------------------------------------------------------------------
 */
static void
FreeListInternalRep(
    Tcl_Obj *listObj)		/* List object with internal rep to free. */
{
    ListRep listRep;

    ListObjGetRep(listObj, &listRep);
    if (listRep.storePtr->refCount-- <= 1) {
	ObjArrayDecrRefs(
	    listRep.storePtr->slots,
	    listRep.storePtr->firstUsed, listRep.storePtr->numUsed);
	Tcl_Free(listRep.storePtr);
    }
    if (listRep.spanPtr) {
	ListSpanDecrRefs(listRep.spanPtr);
    }
}

/*
 *----------------------------------------------------------------------
 *
 * DupListInternalRep --
 *
 *	Initialize the internal representation of a list Tcl_Obj to share the
 *	internal representation of an existing list object.
 *
 * Results:
 *	None.
 *
 * Side effects:
 *	The reference count of the List internal rep is incremented.
 *
 *----------------------------------------------------------------------
 */
static void
DupListInternalRep(
    Tcl_Obj *srcObj,		/* Object with internal rep to copy. */
    Tcl_Obj *copyObj)		/* Object with internal rep to set. */
{
    ListRep listRep;
    ListObjGetRep(srcObj, &listRep);
    ListObjOverwriteRep(copyObj, &listRep);
}

/*
 *----------------------------------------------------------------------
 *
 * SetListFromAny --
 *
 *	Attempt to generate a list internal form for the Tcl object "objPtr".
 *
 * Results:
 *	The return value is TCL_OK or TCL_ERROR. If an error occurs during
 *	conversion, an error message is left in the interpreter's result
 *	unless "interp" is NULL.
 *
 * Side effects:
 *	If no error occurs, a list is stored as "objPtr"s internal
 *	representation.
 *
 *----------------------------------------------------------------------
 */
static int
SetListFromAny(
    Tcl_Interp *interp,		/* Used for error reporting if not NULL. */
    Tcl_Obj *objPtr)		/* The object to convert. */
{
    Tcl_Obj **elemPtrs;
    ListRep listRep;

    /*
     * Dictionaries are a special case; they have a string representation such
     * that *all* valid dictionaries are valid lists. Hence we can convert
     * more directly. Only do this when there's no existing string rep; if
     * there is, it is the string rep that's authoritative (because it could
     * describe duplicate keys).
     */

    if (!TclHasStringRep(objPtr) && TclHasInternalRep(objPtr, &tclDictType)) {
	Tcl_Obj *keyPtr, *valuePtr;
	Tcl_DictSearch search;
	int done;
	Tcl_Size size;

	/*
	 * Create the new list representation. Note that we do not need to do
	 * anything with the string representation as the transformation (and
	 * the reverse back to a dictionary) are both order-preserving. Also
	 * note that since we know we've got a valid dictionary (by
	 * representation) we also know that fetching the size of the
	 * dictionary or iterating over it will not fail.
	 */

	Tcl_DictObjSize(NULL, objPtr, &size);
	/* TODO - leave space in front and/or back? */
	if (ListRepInitAttempt(
		interp, size > 0 ? 2 * size : 1, NULL, &listRep)
	    != TCL_OK) {
	    return TCL_ERROR;
	}

	LIST_ASSERT(listRep.spanPtr == NULL); /* Guard against future changes */
	LIST_ASSERT(listRep.storePtr->firstUsed == 0);
	LIST_ASSERT((listRep.storePtr->flags & LISTSTORE_CANONICAL) == 0);

	listRep.storePtr->numUsed = 2 * size;

	/* Populate the list representation. */

	elemPtrs = listRep.storePtr->slots;
	Tcl_DictObjFirst(NULL, objPtr, &search, &keyPtr, &valuePtr, &done);
	while (!done) {
	    *elemPtrs++ = keyPtr;
	    *elemPtrs++ = valuePtr;
	    Tcl_IncrRefCount(keyPtr);
	    Tcl_IncrRefCount(valuePtr);
	    Tcl_DictObjNext(&search, &keyPtr, &valuePtr, &done);
	}
    } else if (TclHasInternalRep(objPtr,&tclArithSeriesType)) {
	/*
	 * Convertion from Arithmetic Series is a special case
	 * because it can be done an order of magnitude faster
	 * and may occur frequently.
	 */
<<<<<<< HEAD
	Tcl_Size j, size = TclArithSeriesObjLength(objPtr);
=======
        Tcl_Size j, size = TclArithSeriesObjLength(objPtr);
>>>>>>> ced9f882

	/* TODO - leave space in front and/or back? */
	if (ListRepInitAttempt(
		interp, size > 0 ? size : 1, NULL, &listRep)
	    != TCL_OK) {
	    return TCL_ERROR;
	}

	LIST_ASSERT(listRep.spanPtr == NULL); /* Guard against future changes */
	LIST_ASSERT(listRep.storePtr->firstUsed == 0);
	LIST_ASSERT((listRep.storePtr->flags & LISTSTORE_CANONICAL) == 0);

	listRep.storePtr->numUsed = size;
	elemPtrs = listRep.storePtr->slots;
	for (j = 0; j < size; j++) {
	    if (TclArithSeriesObjIndex(objPtr, j, &elemPtrs[j]) != TCL_OK) {
		return TCL_ERROR;
	    }
	}

    } else {
	Tcl_Size estCount, length;
	const char *limit, *nextElem = Tcl_GetStringFromObj(objPtr, &length);

	/*
	 * Allocate enough space to hold a (Tcl_Obj *) for each
	 * (possible) list element.
	 */

	estCount = TclMaxListLength(nextElem, length, &limit);
	estCount += (estCount == 0);	/* Smallest list struct holds 1
					 * element. */
	/* TODO - allocate additional space? */
	if (ListRepInitAttempt(interp, estCount, NULL, &listRep)
	    != TCL_OK) {
	    return TCL_ERROR;
	}

	LIST_ASSERT(listRep.spanPtr == NULL); /* Guard against future changes */
	LIST_ASSERT(listRep.storePtr->firstUsed == 0);

	elemPtrs = listRep.storePtr->slots;

	/* Each iteration, parse and store a list element. */

	while (nextElem < limit) {
	    const char *elemStart;
	    char *check;
	    Tcl_Size elemSize;
	    int literal;

	    if (TCL_OK != TclFindElement(interp, nextElem, limit - nextElem,
		    &elemStart, &nextElem, &elemSize, &literal)) {
fail:
		while (--elemPtrs >= listRep.storePtr->slots) {
		    Tcl_DecrRefCount(*elemPtrs);
		}
		Tcl_Free(listRep.storePtr);
		return TCL_ERROR;
	    }
	    if (elemStart == limit) {
		break;
	    }

	    TclNewObj(*elemPtrs);
	    TclInvalidateStringRep(*elemPtrs);
	    check = Tcl_InitStringRep(*elemPtrs, literal ? elemStart : NULL,
		    elemSize);
	    if (elemSize && check == NULL) {
		MemoryAllocationError(interp, elemSize);
		goto fail;
	    }
	    if (!literal) {
		Tcl_InitStringRep(*elemPtrs, NULL,
			TclCopyAndCollapse(elemSize, elemStart, check));
	    }

	    Tcl_IncrRefCount(*elemPtrs++);/* Since list now holds ref to it. */
	}

	listRep.storePtr->numUsed =
	    elemPtrs - listRep.storePtr->slots;
    }

    LISTREP_CHECK(&listRep);

    /*
     * Store the new internalRep. We do this as late
     * as possible to allow the conversion code, in particular
     * Tcl_GetStringFromObj, to use the old internalRep.
     */

    /*
     * Note old string representation NOT to be invalidated.
     * So do NOT use ListObjReplaceRepAndInvalidate. InternalRep to be freed AFTER
     * IncrRefs so do not use ListObjOverwriteRep
     */
    ListRepIncrRefs(&listRep);
    TclFreeInternalRep(objPtr);
    objPtr->internalRep.twoPtrValue.ptr1 = listRep.storePtr;
    objPtr->internalRep.twoPtrValue.ptr2 = listRep.spanPtr;
    objPtr->typePtr = &tclListType;

    return TCL_OK;
}

/*
 *----------------------------------------------------------------------
 *
 * UpdateStringOfList --
 *
 *	Update the string representation for a list object. Note: This
 *	function does not invalidate an existing old string rep so storage
 *	will be lost if this has not already been done.
 *
 * Results:
 *	None.
 *
 * Side effects:
 *	The object's string is set to a valid string that results from the
 *	list-to-string conversion. This string will be empty if the list has
 *	no elements. The list internal representation should not be NULL and
 *	we assume it is not NULL.
 *
 *----------------------------------------------------------------------
 */
static void
UpdateStringOfList(
    Tcl_Obj *listObj)		/* List object with string rep to update. */
{
#   define LOCAL_SIZE 64
    char localFlags[LOCAL_SIZE], *flagPtr = NULL;
    Tcl_Size numElems, i, length;
    TCL_HASH_TYPE bytesNeeded = 0;
    const char *elem, *start;
    char *dst;
    Tcl_Obj **elemPtrs;
    ListRep listRep;

    ListObjGetRep(listObj, &listRep);
    LISTREP_CHECK(&listRep);

    ListRepElements(&listRep, numElems, elemPtrs);

    /*
     * Mark the list as being canonical; although it will now have a string
     * rep, it is one we derived through proper "canonical" quoting and so
     * it's known to be free from nasties relating to [concat] and [eval].
     * However, we only do this if this is not a spanned list. Marking the
     * storage canonical for a spanned list make ALL lists using the storage
     * canonical which is not right. (Consider a list generated from a
     * string and then this function called for a spanned list generated
     * from it). On the other hand, a spanned list is always canonical
     * (never generated from a string) so it does not have to be explicitly
     * marked as such. The ListObjIsCanonical macro takes this into account.
     * See the comments there.
     */
    if (listRep.spanPtr == NULL) {
	LIST_ASSERT(listRep.storePtr->firstUsed == 0);/* Invariant */
	listRep.storePtr->flags |= LISTSTORE_CANONICAL;
    }

    /* Handle empty list case first, so rest of the routine is simpler. */

    if (numElems == 0) {
	Tcl_InitStringRep(listObj, NULL, 0);
	return;
    }

    /* Pass 1: estimate space, gather flags. */

    if (numElems <= LOCAL_SIZE) {
	flagPtr = localFlags;
    } else {
	/* We know numElems <= LIST_MAX, so this is safe. */
	flagPtr = (char *)Tcl_Alloc(numElems);
    }
    for (i = 0; i < numElems; i++) {
	flagPtr[i] = (i ? TCL_DONT_QUOTE_HASH : 0);
	elem = Tcl_GetStringFromObj(elemPtrs[i], &length);
	bytesNeeded += TclScanElement(elem, length, flagPtr+i);
	if (bytesNeeded > SIZE_MAX - numElems) {
	    Tcl_Panic("max size for a Tcl value (%" TCL_Z_MODIFIER "u bytes) exceeded", SIZE_MAX);
	}
    }
    bytesNeeded += numElems - 1;

    /*
     * Pass 2: copy into string rep buffer.
     */

    start = dst = Tcl_InitStringRep(listObj, NULL, bytesNeeded);
    TclOOM(dst, bytesNeeded);
    for (i = 0; i < numElems; i++) {
	flagPtr[i] |= (i ? TCL_DONT_QUOTE_HASH : 0);
	elem = Tcl_GetStringFromObj(elemPtrs[i], &length);
	dst += TclConvertElement(elem, length, dst, flagPtr[i]);
	*dst++ = ' ';
    }

    /* Set the string length to what was actually written, the safe choice */
    (void) Tcl_InitStringRep(listObj, NULL, dst - 1 - start);

    if (flagPtr != localFlags) {
	Tcl_Free(flagPtr);
    }
}


/*
 *------------------------------------------------------------------------
 *
 * TclListTestObj --
 *
 *    Returns a list object with a specific internal rep and content.
 *    Used specifically for testing so span can be controlled explicitly.
 *
 * Results:
 *    Pointer to the Tcl_Obj containing the list.
 *
 * Side effects:
 *    None.
 *
 *------------------------------------------------------------------------
 */
Tcl_Obj *
TclListTestObj (int length, int leadingSpace, int endSpace)
{
    if (length < 0)
	length = 0;
    if (leadingSpace < 0)
	leadingSpace = 0;
    if (endSpace < 0)
	endSpace = 0;

    ListRep listRep;
    Tcl_Size capacity;
    Tcl_Obj *listObj;

    TclNewObj(listObj);

    /* Only a test object so ignoring overflow checks */
    capacity = length + leadingSpace + endSpace;
    if (capacity == 0) {
	return listObj;
    }

    ListRepInit(capacity, NULL, 0, &listRep);

    ListStore *storePtr = listRep.storePtr;
    int i;
    for (i = 0; i < length; ++i) {
	storePtr->slots[i + leadingSpace] = Tcl_NewIntObj(i);
	Tcl_IncrRefCount(storePtr->slots[i + leadingSpace]);
    }
    storePtr->firstUsed = leadingSpace;
    storePtr->numUsed = length;
    if (leadingSpace != 0) {
	listRep.spanPtr = ListSpanNew(leadingSpace, length);
    }
    ListObjReplaceRepAndInvalidate(listObj, &listRep);
    return listObj;
}

/*
 * Local Variables:
 * mode: c
 * c-basic-offset: 4
 * fill-column: 78
 * End:
 */<|MERGE_RESOLUTION|>--- conflicted
+++ resolved
@@ -3321,11 +3321,7 @@
 	 * because it can be done an order of magnitude faster
 	 * and may occur frequently.
 	 */
-<<<<<<< HEAD
 	Tcl_Size j, size = TclArithSeriesObjLength(objPtr);
-=======
-        Tcl_Size j, size = TclArithSeriesObjLength(objPtr);
->>>>>>> ced9f882
 
 	/* TODO - leave space in front and/or back? */
 	if (ListRepInitAttempt(
