/*
 * tclListObj.c --
 *
 *	This file contains functions that implement the Tcl list object type.
 *
 * Copyright © 2022 Ashok P. Nadkarni.  All rights reserved.
 *
 * See the file "license.terms" for information on usage and redistribution of
 * this file, and for a DISCLAIMER OF ALL WARRANTIES.
 */

#include <assert.h>
#include "tclInt.h"
#include "tclTomMath.h"

/*
 * TODO - memmove is fast. Measure at what size we should prefer memmove
 * (for unshared objects only) in lieu of range operations. On the other
 * hand, more cache dirtied?
 */

/*
 * Macros for validation and bug checking.
 */

/*
 * Control whether asserts are enabled. Always enable in debug builds. In non-debug
 * builds, can be set with cdebug="-DENABLE_LIST_ASSERTS" on the nmake command line.
 */
#ifdef ENABLE_LIST_ASSERTS
# ifdef NDEBUG
#  undef NDEBUG /* Activate assert() macro */
# endif
#else
# ifndef NDEBUG
#  define ENABLE_LIST_ASSERTS /* Always activate list asserts in debug mode */
# endif
#endif

#ifdef ENABLE_LIST_ASSERTS

#define LIST_ASSERT(cond_) assert(cond_)
/*
 * LIST_INDEX_ASSERT is to catch errors with negative indices and counts
 * being passed AFTER validation. On Tcl9 length types are unsigned hence
 * the checks against LIST_MAX. On Tcl8 length types are signed hence the
 * also checks against 0.
 */
#define LIST_INDEX_ASSERT(idxarg_)                                 \
    do {                                                           \
	Tcl_Size idx_ = (idxarg_); /* To guard against ++ etc. */ \
	LIST_ASSERT(idx_ >= 0 && idx_ < LIST_MAX);                 \
    } while (0)
/* Ditto for counts except upper limit is different */
#define LIST_COUNT_ASSERT(countarg_)                                   \
    do {                                                               \
	Tcl_Size count_ = (countarg_); /* To guard against ++ etc. */ \
	LIST_ASSERT(count_ >= 0 && count_ <= LIST_MAX);                \
    } while (0)

#else

#define LIST_ASSERT(cond_) ((void) 0)
#define LIST_INDEX_ASSERT(idx_) ((void) 0)
#define LIST_COUNT_ASSERT(count_) ((void) 0)

#endif

/* Checks for when caller should have already converted to internal list type */
#define LIST_ASSERT_TYPE(listObj_) \
    LIST_ASSERT(TclHasInternalRep((listObj_), &tclListType))

/*
 * If ENABLE_LIST_INVARIANTS is enabled (-DENABLE_LIST_INVARIANTS from the
 * command line), the entire list internal representation is checked for
 * inconsistencies. This has a non-trivial cost so has to be separately
 * enabled and not part of assertions checking. However, the test suite does
 * invoke ListRepValidate directly even without ENABLE_LIST_INVARIANTS.
 */
#ifdef ENABLE_LIST_INVARIANTS
#define LISTREP_CHECK(listRepPtr_) ListRepValidate(listRepPtr_, __FILE__, __LINE__)
#else
#define LISTREP_CHECK(listRepPtr_) (void) 0
#endif

/*
 * Flags used for controlling behavior of allocation of list
 * internal representations.
 *
 * If the LISTREP_PANIC_ON_FAIL bit is set, the function will panic if
 * list is too large or memory cannot be allocated. Without the flag
 * a NULL pointer is returned.
 *
 * The LISTREP_SPACE_FAVOR_NONE, LISTREP_SPACE_FAVOR_FRONT,
 * LISTREP_SPACE_FAVOR_BACK, LISTREP_SPACE_ONLY_BACK flags are used to
 * control additional space when allocating.
 * - If none of these flags is present, the exact space requested is
 *   allocated, nothing more.
 * - Otherwise, if only LISTREP_FAVOR_FRONT is present, extra space is
 *   allocated with more towards the front.
 * - Conversely, if only LISTREP_FAVOR_BACK is present extra space is allocated
 *   with more to the back.
 * - If both flags are present (LISTREP_SPACE_FAVOR_NONE), the extra space
 *   is equally apportioned.
 * - Finally if LISTREP_SPACE_ONLY_BACK is present, ALL extra space is at
 *   the back.
 */
#define LISTREP_PANIC_ON_FAIL         0x00000001
#define LISTREP_SPACE_FAVOR_FRONT     0x00000002
#define LISTREP_SPACE_FAVOR_BACK      0x00000004
#define LISTREP_SPACE_ONLY_BACK       0x00000008
#define LISTREP_SPACE_FAVOR_NONE \
    (LISTREP_SPACE_FAVOR_FRONT | LISTREP_SPACE_FAVOR_BACK)
#define LISTREP_SPACE_FLAGS                               \
    (LISTREP_SPACE_FAVOR_FRONT | LISTREP_SPACE_FAVOR_BACK \
     | LISTREP_SPACE_ONLY_BACK)

/*
 * Prototypes for non-inline static functions defined later in this file:
 */
static int	MemoryAllocationError(Tcl_Interp *, Tcl_Size size);
static int	ListLimitExceededError(Tcl_Interp *);
static ListStore *ListStoreNew(Tcl_Size objc, Tcl_Obj *const objv[], int flags);
static int	ListRepInit(Tcl_Size objc, Tcl_Obj *const objv[], int flags, ListRep *);
static int	ListRepInitAttempt(Tcl_Interp *,
		    Tcl_Size objc,
		    Tcl_Obj *const objv[],
		    ListRep *);
static void	ListRepClone(ListRep *fromRepPtr, ListRep *toRepPtr, int flags);
static void	ListRepUnsharedFreeUnreferenced(const ListRep *repPtr);
static int	TclListObjGetRep(Tcl_Interp *, Tcl_Obj *listPtr, ListRep *repPtr);
static void	ListRepRange(ListRep *srcRepPtr,
		    Tcl_Size rangeStart,
		    Tcl_Size rangeEnd,
		    int preserveSrcRep,
		    ListRep *rangeRepPtr);
static ListStore *ListStoreReallocate(ListStore *storePtr, Tcl_Size numSlots);
static void	ListRepValidate(const ListRep *repPtr, const char *file,
		    int lineNum);
static void	DupListInternalRep(Tcl_Obj *srcPtr, Tcl_Obj *copyPtr);
static void	FreeListInternalRep(Tcl_Obj *listPtr);
static int	SetListFromAny(Tcl_Interp *interp, Tcl_Obj *objPtr);
static void	UpdateStringOfList(Tcl_Obj *listPtr);
static Tcl_Size ListLength(Tcl_Obj *listPtr);

/*
 * The structure below defines the list Tcl object type by means of functions
 * that can be invoked by generic object code.
 *
 * The internal representation of a list object is ListRep defined in tcl.h.
 */

const Tcl_ObjType tclListType = {
    "list",			/* name */
    FreeListInternalRep,	/* freeIntRepProc */
    DupListInternalRep,		/* dupIntRepProc */
    UpdateStringOfList,		/* updateStringProc */
    SetListFromAny,		/* setFromAnyProc */
    TCL_OBJTYPE_V1(ListLength)
};

/* Macros to manipulate the List internal rep */
#define ListRepIncrRefs(repPtr_)            \
    do {                                    \
	(repPtr_)->storePtr->refCount++;    \
	if ((repPtr_)->spanPtr)             \
	    (repPtr_)->spanPtr->refCount++; \
    } while (0)

/* Returns number of free unused slots at the back of the ListRep's ListStore */
#define ListRepNumFreeTail(repPtr_) \
    ((repPtr_)->storePtr->numAllocated \
     - ((repPtr_)->storePtr->firstUsed + (repPtr_)->storePtr->numUsed))

/* Returns number of free unused slots at the front of the ListRep's ListStore */
#define ListRepNumFreeHead(repPtr_) ((repPtr_)->storePtr->firstUsed)

/* Returns a pointer to the slot corresponding to list index listIdx_ */
#define ListRepSlotPtr(repPtr_, listIdx_) \
    (&(repPtr_)->storePtr->slots[ListRepStart(repPtr_) + (listIdx_)])

/*
 * Macros to replace the internal representation in a Tcl_Obj. There are
 * subtle differences in each so make sure to use the right one to avoid
 * memory leaks, access to freed memory and the like.
 *
 * ListObjStompRep - assumes the Tcl_Obj internal representation can be
 * overwritten AND that the passed ListRep already has reference counts that
 * include the reference from the Tcl_Obj. Basically just copies the pointers
 * and sets the internal Tcl_Obj type to list
 *
 * ListObjOverwriteRep - like ListObjOverwriteRep but additionally
 * increments reference counts on the passed ListRep. Generally used when
 * the string representation of the Tcl_Obj is not to be modified.
 *
 * ListObjReplaceRepAndInvalidate - Like ListObjOverwriteRep but additionally
 * assumes the Tcl_Obj internal rep is valid (and possibly even same as
 * passed ListRep) and frees it first. Additionally invalidates the string
 * representation. Generally used when modifying a Tcl_Obj value.
 */
#define ListObjStompRep(objPtr_, repPtr_)                              \
    do {                                                               \
	(objPtr_)->internalRep.twoPtrValue.ptr1 = (repPtr_)->storePtr; \
	(objPtr_)->internalRep.twoPtrValue.ptr2 = (repPtr_)->spanPtr;  \
	(objPtr_)->typePtr = &tclListType;                             \
    } while (0)

#define ListObjOverwriteRep(objPtr_, repPtr_) \
    do {                                      \
	ListRepIncrRefs(repPtr_);             \
	ListObjStompRep(objPtr_, repPtr_);    \
    } while (0)

#define ListObjReplaceRepAndInvalidate(objPtr_, repPtr_)           \
    do {                                                           \
	/* Note order important, don't use ListObjOverwriteRep! */ \
	ListRepIncrRefs(repPtr_);                                  \
	TclFreeInternalRep(objPtr_);                               \
	TclInvalidateStringRep(objPtr_);                           \
	ListObjStompRep(objPtr_, repPtr_);                         \
    } while (0)

/*
 *------------------------------------------------------------------------
 *
 * ListSpanNew --
 *
 *    Allocates and initializes memory for a new ListSpan. The reference
 *    count on the returned struct is 0.
 *
 * Results:
 *    Non-NULL pointer to the allocated ListSpan.
 *
 * Side effects:
 *    The function will panic on memory allocation failure.
 *
 *------------------------------------------------------------------------
 */
static inline ListSpan *
ListSpanNew(
    Tcl_Size firstSlot, /* Starting slot index of the span */
    Tcl_Size numSlots)  /* Number of slots covered by the span */
{
    ListSpan *spanPtr = (ListSpan *) Tcl_Alloc(sizeof(*spanPtr));
    spanPtr->refCount = 0;
    spanPtr->spanStart = firstSlot;
    spanPtr->spanLength = numSlots;
    return spanPtr;
}

/*
 *------------------------------------------------------------------------
 *
 * ListSpanDecrRefs --
 *
 *   Decrements the reference count on a span, freeing the memory if
 *   it drops to zero or less.
 *
 * Results:
 *   None.
 *
 * Side effects:
 *   The memory may be freed.
 *
 *------------------------------------------------------------------------
 */
static inline void
ListSpanDecrRefs(ListSpan *spanPtr)
{
    if (spanPtr->refCount <= 1) {
	Tcl_Free(spanPtr);
    } else {
	spanPtr->refCount -= 1;
    }
}

/*
 *------------------------------------------------------------------------
 *
 * ListSpanMerited --
 *
 *    Creation of a new list may sometimes be done as a span on existing
 *    storage instead of allocating new. The tradeoff is that if the
 *    original list is released, the new span-based list may hold on to
 *    more memory than desired. This function implements heuristics for
 *    deciding which option is better.
 *
 * Results:
 *    Returns non-0 if a span-based list is likely to be more optimal
 *    and 0 if not.
 *
 * Side effects:
 *    None.
 *
 *------------------------------------------------------------------------
 */
static inline int
ListSpanMerited(
    Tcl_Size length,                 /* Length of the proposed span */
    Tcl_Size usedStorageLength,      /* Number of slots currently in used */
    Tcl_Size allocatedStorageLength) /* Length of the currently allocation */
{
    /*
     * Possible optimizations for future consideration
     * - heuristic LIST_SPAN_THRESHOLD
     * - currently, information about the sharing (ref count) of existing
     * storage is not passed. Perhaps it should be. For example if the
     * existing storage has a "large" ref count, then it might make sense
     * to do even a small span.
     */

    if (length < LIST_SPAN_THRESHOLD) {
	return 0;/* No span for small lists */
    }
    if (length < (allocatedStorageLength / 2 - allocatedStorageLength / 8)) {
	return 0; /* No span if less than 3/8 of allocation */
    }
    if (length < usedStorageLength / 2) {
	return 0; /* No span if less than half current storage */
    }

    return 1;
}

/*
 *------------------------------------------------------------------------
 *
 * ListRepFreeUnreferenced --
 *
 *    Inline wrapper for ListRepUnsharedFreeUnreferenced that does quick checks
 *    before calling it.
 *
 *    IMPORTANT: this function must not be called on an internal
 *    representation of a Tcl_Obj that is itself shared.
 *
 * Results:
 *    None.
 *
 * Side effects:
 *    See comments for ListRepUnsharedFreeUnreferenced.
 *
 *------------------------------------------------------------------------
 */
static inline void
ListRepFreeUnreferenced(const ListRep *repPtr)
{
    if (! ListRepIsShared(repPtr) && repPtr->spanPtr) {
	/* T:listrep-1.5.1 */
	ListRepUnsharedFreeUnreferenced(repPtr);
    }
}

/*
 *------------------------------------------------------------------------
 *
 * ObjArrayIncrRefs --
 *
 *    Increments the reference counts for Tcl_Obj's in a subarray.
 *
 * Results:
 *    None.
 *
 * Side effects:
 *    As above.
 *
 *------------------------------------------------------------------------
 */
static inline void
ObjArrayIncrRefs(
    Tcl_Obj * const *objv,  /* Pointer to the array */
    Tcl_Size startIdx,     /* Starting index of subarray within objv */
    Tcl_Size count)        /* Number of elements in the subarray */
{
    Tcl_Obj *const *end;
    LIST_INDEX_ASSERT(startIdx);
    LIST_COUNT_ASSERT(count);
    objv += startIdx;
    end = objv + count;
    while (objv < end) {
	Tcl_IncrRefCount(*objv);
	++objv;
    }
}

/*
 *------------------------------------------------------------------------
 *
 * ObjArrayDecrRefs --
 *
 *    Decrements the reference counts for Tcl_Obj's in a subarray.
 *
 * Results:
 *    None.
 *
 * Side effects:
 *    As above.
 *
 *------------------------------------------------------------------------
 */
static inline void
ObjArrayDecrRefs(
    Tcl_Obj * const *objv, /* Pointer to the array */
    Tcl_Size startIdx,    /* Starting index of subarray within objv */
    Tcl_Size count)       /* Number of elements in the subarray */
{
    Tcl_Obj * const *end;
    LIST_INDEX_ASSERT(startIdx);
    LIST_COUNT_ASSERT(count);
    objv += startIdx;
    end = objv + count;
    while (objv < end) {
	Tcl_DecrRefCount(*objv);
	++objv;
    }
}

/*
 *------------------------------------------------------------------------
 *
 * ObjArrayCopy --
 *
 *    Copies an array of Tcl_Obj* pointers.
 *
 * Results:
 *    None.
 *
 * Side effects:
 *    Reference counts on copied Tcl_Obj's are incremented.
 *
 *------------------------------------------------------------------------
 */
static inline void
ObjArrayCopy(
    Tcl_Obj **to,          /* Destination */
    Tcl_Size count,       /* Number of pointers to copy */
    Tcl_Obj *const from[]) /* Source array of Tcl_Obj* */
{
    Tcl_Obj **end;
    LIST_COUNT_ASSERT(count);
    end = to + count;
    /* TODO - would memmove followed by separate IncrRef loop be faster? */
    while (to < end) {
	Tcl_IncrRefCount(*from);
	*to++ = *from++;
    }
}

/*
 *------------------------------------------------------------------------
 *
 * MemoryAllocationError --
 *
 *    Generates a memory allocation failure error.
 *
 * Results:
 *    Always TCL_ERROR.
 *
 * Side effects:
 *    Error message and code are stored in the interpreter if not NULL.
 *
 *------------------------------------------------------------------------
 */
static int
MemoryAllocationError(
    Tcl_Interp *interp, /* Interpreter for error message. May be NULL */
    Tcl_Size size)        /* Size of attempted allocation that failed */
{
    if (interp != NULL) {
	Tcl_SetObjResult(
	    interp,
	    Tcl_ObjPrintf(
		"list construction failed: unable to alloc %" TCL_LL_MODIFIER
		"u bytes",
		(Tcl_WideInt)size));
	Tcl_SetErrorCode(interp, "TCL", "MEMORY", NULL);
    }
    return TCL_ERROR;
}

/*
 *------------------------------------------------------------------------
 *
 * ListLimitExceeded --
 *
 *    Generates an error for exceeding maximum list size.
 *
 * Results:
 *    Always TCL_ERROR.
 *
 * Side effects:
 *    Error message and code are stored in the interpreter if not NULL.
 *
 *------------------------------------------------------------------------
 */
static int
ListLimitExceededError(Tcl_Interp *interp)
{
    if (interp != NULL) {
	Tcl_SetObjResult(
	    interp,
	    Tcl_NewStringObj("max length of a Tcl list exceeded", -1));
	Tcl_SetErrorCode(interp, "TCL", "MEMORY", NULL);
    }
    return TCL_ERROR;
}

/*
 *------------------------------------------------------------------------
 *
 * ListRepUnsharedShiftDown --
 *
 *    Shifts the "in-use" contents in the ListStore for a ListRep down
 *    by the given number of slots. The ListStore must be unshared and
 *    the free space at the front of the storage area must be big enough.
 *    It is the caller's responsibility to check.
 *
 * Results:
 *    None.
 *
 * Side effects:
 *    The contents of the ListRep's ListStore area are shifted down in the
 *    storage area. The ListRep's ListSpan is updated accordingly.
 *
 *------------------------------------------------------------------------
 */
static inline void
ListRepUnsharedShiftDown(ListRep *repPtr, Tcl_Size shiftCount)
{
    ListStore *storePtr;

    LISTREP_CHECK(repPtr);
    LIST_ASSERT(!ListRepIsShared(repPtr));

    storePtr = repPtr->storePtr;

    LIST_COUNT_ASSERT(shiftCount);
    LIST_ASSERT(storePtr->firstUsed >= shiftCount);

    memmove(&storePtr->slots[storePtr->firstUsed - shiftCount],
	    &storePtr->slots[storePtr->firstUsed],
	    storePtr->numUsed * sizeof(Tcl_Obj *));
    storePtr->firstUsed -= shiftCount;
    if (repPtr->spanPtr) {
	repPtr->spanPtr->spanStart -= shiftCount;
	LIST_ASSERT(repPtr->spanPtr->spanLength == storePtr->numUsed);
    } else {
	/*
	 * If there was no span, firstUsed must have been 0 (Invariant)
	 * AND shiftCount must have been 0 (<= firstUsed on call)
	 * In other words, this would have been a no-op
	 */

	LIST_ASSERT(storePtr->firstUsed == 0);
	LIST_ASSERT(shiftCount == 0);
    }

    LISTREP_CHECK(repPtr);
}

/*
 *------------------------------------------------------------------------
 *
 * ListRepUnsharedShiftUp --
 *
 *    Shifts the "in-use" contents in the ListStore for a ListRep up
 *    by the given number of slots. The ListStore must be unshared and
 *    the free space at the back of the storage area must be big enough.
 *    It is the caller's responsibility to check.
 *    TODO - this function is not currently used.
 *
 * Results:
 *    None.
 *
 * Side effects:
 *    The contents of the ListRep's ListStore area are shifted up in the
 *    storage area. The ListRep's ListSpan is updated accordingly.
 *
 *------------------------------------------------------------------------
 */
#if 0
static inline void
ListRepUnsharedShiftUp(ListRep *repPtr, Tcl_Size shiftCount)
{
    ListStore *storePtr;

    LISTREP_CHECK(repPtr);
    LIST_ASSERT(!ListRepIsShared(repPtr));
    LIST_COUNT_ASSERT(shiftCount);

    storePtr = repPtr->storePtr;
    LIST_ASSERT((storePtr->firstUsed + storePtr->numUsed + shiftCount)
		<= storePtr->numAllocated);

    memmove(&storePtr->slots[storePtr->firstUsed + shiftCount],
	    &storePtr->slots[storePtr->firstUsed],
	    storePtr->numUsed * sizeof(Tcl_Obj *));
    storePtr->firstUsed += shiftCount;
    if (repPtr->spanPtr) {
	repPtr->spanPtr->spanStart += shiftCount;
    } else {
	/* No span means entire original list is span */
	/* Should have been zero before shift - Invariant TBD */
	LIST_ASSERT(storePtr->firstUsed == shiftCount);
	repPtr->spanPtr = ListSpanNew(shiftCount, storePtr->numUsed);
    }

    LISTREP_CHECK(repPtr);
}
#endif

/*
 *------------------------------------------------------------------------
 *
 * ListRepValidate --
 *
 *	Checks all invariants for a ListRep and panics on failure.
 *	Note this is independent of NDEBUG, assert etc.
 *
 * Results:
 *    None.
 *
 * Side effects:
 *    Panics if any invariant is not met.
 *
 *------------------------------------------------------------------------
 */
static void
ListRepValidate(const ListRep *repPtr, const char *file, int lineNum)
{
    ListStore *storePtr = repPtr->storePtr;
    const char *condition;

    (void)storePtr; /* To stop gcc from whining about unused vars */

#define INVARIANT(cond_)        \
    do {                        \
	if (!(cond_)) {         \
	    condition = #cond_; \
	    goto failure;       \
	}                       \
    } while (0)

    /* Separate each condition so line number gives exact reason for failure */
    INVARIANT(storePtr != NULL);
    INVARIANT(storePtr->numAllocated <= LIST_MAX);
    INVARIANT(storePtr->firstUsed < storePtr->numAllocated);
    INVARIANT(storePtr->numUsed <= storePtr->numAllocated);
    INVARIANT(storePtr->firstUsed <= (storePtr->numAllocated - storePtr->numUsed));

    if (! ListRepIsShared(repPtr)) {
	/*
	 * If this is the only reference and there is no span, then store
	 * occupancy must begin at 0
	 */
	INVARIANT(repPtr->spanPtr || repPtr->storePtr->firstUsed == 0);
    }

    INVARIANT(ListRepStart(repPtr) >= storePtr->firstUsed);
    INVARIANT(ListRepLength(repPtr) <= storePtr->numUsed);
    INVARIANT(ListRepStart(repPtr) <= (storePtr->firstUsed + storePtr->numUsed - ListRepLength(repPtr)));

#undef INVARIANT

    return;

failure:
    Tcl_Panic("List internal failure in %s line %d. Condition: %s",
	      file,
	      lineNum,
	      condition);
}

/*
 *------------------------------------------------------------------------
 *
 * TclListObjValidate --
 *
 *    Wrapper around ListRepValidate. Primarily used from test suite.
 *
 * Results:
 *    None.
 *
 * Side effects:
 *    Will panic if internal structure is not consistent or if object
 *    cannot be converted to a list object.
 *
 *------------------------------------------------------------------------
 */
void
TclListObjValidate(Tcl_Interp *interp, Tcl_Obj *listObj)
{
    ListRep listRep;
    if (TclListObjGetRep(interp, listObj, &listRep) != TCL_OK) {
	Tcl_Panic("Object passed to TclListObjValidate cannot be converted to "
		  "a list object.");
    }
    ListRepValidate(&listRep, __FILE__, __LINE__);
}

/*
 *----------------------------------------------------------------------
 *
 * ListStoreNew --
 *
 *	Allocates a new ListStore with space for at least objc elements. objc
 *	must be > 0.  If objv!=NULL, initializes with the first objc values
 *	in that array.  If objv==NULL, initalize 0 elements, with space
 *	to add objc more.
 *
 *      Normally the function allocates the exact space requested unless
 *      the flags arguments has any LISTREP_SPACE_*
 *      bits set. See the comments for those #defines.
 *
 * Results:
 *      On success, a pointer to the allocated ListStore is returned.
 *      On allocation failure, panics if LISTREP_PANIC_ON_FAIL is set in
 *      flags; otherwise returns NULL.
 *
 * Side effects:
 *	The ref counts of the elements in objv are incremented on success
 *	since the returned ListStore references them.
 *
 *----------------------------------------------------------------------
 */
static ListStore *
ListStoreNew(
    Tcl_Size objc,
    Tcl_Obj *const objv[],
    int flags)
{
    ListStore *storePtr;
    Tcl_Size capacity;

    /*
     * First check to see if we'd overflow and try to allocate an object
     * larger than our memory allocator allows.
     */
    if (objc > LIST_MAX) {
	if (flags & LISTREP_PANIC_ON_FAIL) {
	    Tcl_Panic("max length of a Tcl list exceeded");
	}
	return NULL;
    }

    storePtr = NULL;
    if (flags & LISTREP_SPACE_FLAGS) {
	/* Caller requests extra space front, back or both */
	storePtr = (ListStore *)TclAttemptAllocElemsEx(
	    objc, sizeof(Tcl_Obj *), offsetof(ListStore, slots), &capacity);
    } else {
	/* Exact allocation */
	capacity = objc;
	storePtr = (ListStore *)Tcl_AttemptAlloc(LIST_SIZE(capacity));
    }
    if (storePtr == NULL) {
	if (flags & LISTREP_PANIC_ON_FAIL) {
	    Tcl_Panic("list creation failed: unable to alloc %" TCL_Z_MODIFIER
		      "u bytes",
		      LIST_SIZE(objc));
	}
	return NULL;
    }

    storePtr->refCount = 0;
    storePtr->flags = 0;
    storePtr->numAllocated = capacity;
    if (capacity == objc) {
	storePtr->firstUsed = 0;
    } else {
	Tcl_Size extra = capacity - objc;
	int spaceFlags = flags & LISTREP_SPACE_FLAGS;
	if (spaceFlags == LISTREP_SPACE_ONLY_BACK) {
	    storePtr->firstUsed = 0;
	} else if (spaceFlags == LISTREP_SPACE_FAVOR_FRONT) {
	    /* Leave more space in the front */
	    storePtr->firstUsed =
		extra - (extra / 4); /* NOT same as 3*extra/4 */
	} else if (spaceFlags == LISTREP_SPACE_FAVOR_BACK) {
	    /* Leave more space in the back */
	    storePtr->firstUsed = extra / 4;
	} else {
	    /* Apportion equally */
	    storePtr->firstUsed = extra / 2;
	}
    }

    if (objv) {
	storePtr->numUsed = objc;
	ObjArrayCopy(&storePtr->slots[storePtr->firstUsed], objc, objv);
    } else {
	storePtr->numUsed = 0;
    }

    return storePtr;
}

/*
 *------------------------------------------------------------------------
 *
 * ListStoreReallocate --
 *
 *    Reallocates the memory for a ListStore allocating extra for
 *    possible future growth.
 *
 * Results:
 *    Pointer to the ListStore which may be the same as storePtr or pointer
 *    to a new block of memory. On reallocation failure, NULL is returned.
 *
 *
 * Side effects:
 *    The memory pointed to by storePtr is freed if it a new block has to
 *    be returned.
 *
 *
 *------------------------------------------------------------------------
 */
ListStore *
ListStoreReallocate (ListStore *storePtr, Tcl_Size needed)
{
    Tcl_Size capacity;

    if (needed > LIST_MAX) {
	return NULL;
    }
    storePtr = (ListStore *)TclAttemptReallocElemsEx(storePtr,
						     needed,
						     sizeof(Tcl_Obj *),
						     offsetof(ListStore, slots),
						     &capacity);
    /* Only the capacity has changed, fix it in the header */
    if (storePtr) {
	storePtr->numAllocated = capacity;
    }
    return storePtr;
}

/*
 *----------------------------------------------------------------------
 *
 * ListRepInit --
 *
 *      Initializes a ListRep to hold a list internal representation
 *      with space for objc elements.
 *
 *      objc must be > 0. If objv!=NULL, initializes with the first objc
 *      values in that array. If objv==NULL, initalize list internal rep to
 *      have 0 elements, with space to add objc more.
 *
 *	Normally the function allocates the exact space requested unless
 *	the flags arguments has one of the LISTREP_SPACE_* bits set.
 *	See the comments for those #defines.
 *
 *      The reference counts of the ListStore and ListSpan (if present)
 *	pointed to by the initialized repPtr are set to zero.
 *	Caller has to manage them as necessary.
 *
 * Results:
 *      On success, TCL_OK is returned with *listRepPtr initialized.
 *      On failure, panics if LISTREP_PANIC_ON_FAIL is set in flags; otherwise
 *	returns TCL_ERROR with *listRepPtr fields set to NULL.
 *
 * Side effects:
 *	The ref counts of the elements in objv are incremented since the
 *	resulting list now refers to them.
 *
 *----------------------------------------------------------------------
 */
static int
ListRepInit(
    Tcl_Size objc,
    Tcl_Obj *const objv[],
    int flags,
    ListRep *repPtr
    )
{
    ListStore *storePtr;

    storePtr = ListStoreNew(objc, objv, flags);
    if (storePtr) {
	repPtr->storePtr = storePtr;
	if (storePtr->firstUsed == 0) {
	    repPtr->spanPtr = NULL;
	} else {
	    repPtr->spanPtr =
		ListSpanNew(storePtr->firstUsed, storePtr->numUsed);
	}
	return TCL_OK;
    }
    /*
     * Initialize to keep gcc happy at the call site. Else it complains
     * about possibly uninitialized use.
     */
    repPtr->storePtr = NULL;
    repPtr->spanPtr = NULL;
    return TCL_ERROR;
}

/*
 *----------------------------------------------------------------------
 *
 * ListRepInitAttempt --
 *
 *	Creates a list internal rep with space for objc elements. See
 *	ListRepInit for requirements for parameters (in particular objc must
 *	be > 0). This function only adds error messages to the interpreter if
 *	not NULL.
 *
 *      The reference counts of the ListStore and ListSpan (if present)
 *	pointed to by the initialized repPtr are set to zero.
 *	Caller has to manage them as necessary.
 *
 * Results:
 *      On success, TCL_OK is returned with *listRepPtr initialized.
 *	On allocation failure, returnes TCL_ERROR with an error message
 *	in the interpreter if non-NULL.
 *
 * Side effects:
 *	The ref counts of the elements in objv are incremented since the
 *	resulting list now refers to them.
 *
 *----------------------------------------------------------------------
 */
static int
ListRepInitAttempt(
    Tcl_Interp *interp,
    Tcl_Size objc,
    Tcl_Obj *const objv[],
    ListRep *repPtr)
{
    int result = ListRepInit(objc, objv, 0, repPtr);

    if (result != TCL_OK && interp != NULL) {
	if (objc > LIST_MAX) {
	    ListLimitExceededError(interp);
	} else {
	    MemoryAllocationError(interp, LIST_SIZE(objc));
	}
    }
    return result;
}

/*
 *------------------------------------------------------------------------
 *
 * ListRepClone --
 *
 *    Does a deep clone of an existing ListRep.
 *
 *    Normally the function allocates the exact space needed unless
 *    the flags arguments has one of the LISTREP_SPACE_* bits set.
 *    See the comments for those #defines.
 *
 * Results:
 *    None.
 *
 * Side effects:
 *    The toRepPtr location is initialized with the ListStore and ListSpan
 *    (if needed) containing a copy of the list elements in fromRepPtr.
 *    The function will panic if memory cannot be allocated.
 *
 *------------------------------------------------------------------------
 */
static void
ListRepClone(ListRep *fromRepPtr, ListRep *toRepPtr, int flags)
{
    Tcl_Obj **fromObjs;
    Tcl_Size numFrom;

    ListRepElements(fromRepPtr, numFrom, fromObjs);
    ListRepInit(numFrom, fromObjs, flags | LISTREP_PANIC_ON_FAIL, toRepPtr);
}

/*
 *------------------------------------------------------------------------
 *
 * ListRepUnsharedFreeUnreferenced --
 *
 *    Frees any Tcl_Obj's from the "in-use" area of the ListStore for a
 *    ListRep that are not actually references from any lists.
 *
 *    IMPORTANT: this function must not be called on a shared internal
 *    representation or the internal representation of a shared Tcl_Obj.
 *
 * Results:
 *    None.
 *
 * Side effects:
 *    The firstUsed and numUsed fields of the ListStore are updated to
 *    reflect the new "in-use" extent.
 *
 *------------------------------------------------------------------------
 */
static void ListRepUnsharedFreeUnreferenced(const ListRep *repPtr)
{
    Tcl_Size count;
    ListStore *storePtr;
    ListSpan *spanPtr;

    LIST_ASSERT(!ListRepIsShared(repPtr));
    LISTREP_CHECK(repPtr);

    storePtr = repPtr->storePtr;
    spanPtr = repPtr->spanPtr;
    if (spanPtr == NULL) {
	LIST_ASSERT(storePtr->firstUsed == 0); /* Invariant TBD */
	return;
    }

    /* Collect garbage at front */
    count = spanPtr->spanStart - storePtr->firstUsed;
    LIST_COUNT_ASSERT(count);
    if (count > 0) {
	/* T:listrep-1.5.1,6.{1:8} */
	ObjArrayDecrRefs(storePtr->slots, storePtr->firstUsed, count);
	storePtr->firstUsed = spanPtr->spanStart;
	LIST_ASSERT(storePtr->numUsed >= count);
	storePtr->numUsed -= count;
    }

    /* Collect garbage at back */
    count = (storePtr->firstUsed + storePtr->numUsed)
	  - (spanPtr->spanStart + spanPtr->spanLength);
    LIST_COUNT_ASSERT(count);
    if (count > 0) {
	/* T:listrep-6.{1:8} */
	ObjArrayDecrRefs(
	    storePtr->slots, spanPtr->spanStart + spanPtr->spanLength, count);
	LIST_ASSERT(storePtr->numUsed >= count);
	storePtr->numUsed -= count;
    }

    LIST_ASSERT(ListRepStart(repPtr) == storePtr->firstUsed);
    LIST_ASSERT(ListRepLength(repPtr) == storePtr->numUsed);
    LISTREP_CHECK(repPtr);
}

/*
 *----------------------------------------------------------------------
 *
 * Tcl_NewListObj --
 *
 *	This function is normally called when not debugging: i.e., when
 *	TCL_MEM_DEBUG is not defined. It creates a new list object from an
 *	(objc,objv) array: that is, each of the objc elements of the array
 *	referenced by objv is inserted as an element into a new Tcl object.
 *
 *	When TCL_MEM_DEBUG is defined, this function just returns the result
 *	of calling the debugging version Tcl_DbNewListObj.
 *
 * Results:
 *	A new list object is returned that is initialized from the object
 *	pointers in objv. If objc is less than or equal to zero, an empty
 *	object is returned. The new object's string representation is left
 *	NULL. The resulting new list object has ref count 0.
 *
 * Side effects:
 *	The ref counts of the elements in objv are incremented since the
 *	resulting list now refers to them.
 *
 *----------------------------------------------------------------------
 */

#ifdef TCL_MEM_DEBUG
#undef Tcl_NewListObj

Tcl_Obj *
Tcl_NewListObj(
    Tcl_Size objc,		/* Count of objects referenced by objv. */
    Tcl_Obj *const objv[])	/* An array of pointers to Tcl objects. */
{
    return Tcl_DbNewListObj(objc, objv, "unknown", 0);
}

#else /* if not TCL_MEM_DEBUG */

Tcl_Obj *
Tcl_NewListObj(
    Tcl_Size objc,		/* Count of objects referenced by objv. */
    Tcl_Obj *const objv[])	/* An array of pointers to Tcl objects. */
{
    ListRep listRep;
    Tcl_Obj *listObj;

    TclNewObj(listObj);

    if (objc + 1 <= 1) {
	return listObj;
    }

    ListRepInit(objc, objv, LISTREP_PANIC_ON_FAIL, &listRep);
    ListObjReplaceRepAndInvalidate(listObj, &listRep);

    return listObj;
}
#endif /* if TCL_MEM_DEBUG */

/*
 *----------------------------------------------------------------------
 *
 * Tcl_DbNewListObj --
 *
 *	This function is normally called when debugging: i.e., when
 *	TCL_MEM_DEBUG is defined. It creates new list objects. It is the same
 *	as the Tcl_NewListObj function above except that it calls
 *	Tcl_DbCkalloc directly with the file name and line number from its
 *	caller. This simplifies debugging since then the [memory active]
 *	command will report the correct file name and line number when
 *	reporting objects that haven't been freed.
 *
 *	When TCL_MEM_DEBUG is not defined, this function just returns the
 *	result of calling Tcl_NewListObj.
 *
 * Results:
 *	A new list object is returned that is initialized from the object
 *	pointers in objv. If objc is less than or equal to zero, an empty
 *	object is returned. The new object's string representation is left
 *	NULL. The new list object has ref count 0.
 *
 * Side effects:
 *	The ref counts of the elements in objv are incremented since the
 *	resulting list now refers to them.
 *
 *----------------------------------------------------------------------
 */

#ifdef TCL_MEM_DEBUG

Tcl_Obj *
Tcl_DbNewListObj(
    Tcl_Size objc,		/* Count of objects referenced by objv. */
    Tcl_Obj *const objv[],	/* An array of pointers to Tcl objects. */
    const char *file,		/* The name of the source file calling this
				 * function; used for debugging. */
    int line)			/* Line number in the source file; used for
				 * debugging. */
{
    Tcl_Obj *listObj;
    ListRep listRep;

    TclDbNewObj(listObj, file, line);

    if (objc + 1 <= 1) {
	return listObj;
    }

    ListRepInit(objc, objv, LISTREP_PANIC_ON_FAIL, &listRep);
    ListObjReplaceRepAndInvalidate(listObj, &listRep);

    return listObj;
}

#else /* if not TCL_MEM_DEBUG */

Tcl_Obj *
Tcl_DbNewListObj(
    Tcl_Size objc,		/* Count of objects referenced by objv. */
    Tcl_Obj *const objv[],	/* An array of pointers to Tcl objects. */
    TCL_UNUSED(const char *) /*file*/,
    TCL_UNUSED(int) /*line*/)
{
    return Tcl_NewListObj(objc, objv);
}
#endif /* TCL_MEM_DEBUG */

/*
 *------------------------------------------------------------------------
 *
 * TclNewListObj2 --
 *
 *    Create a new Tcl_Obj list comprising of the concatenation of two
 *    Tcl_Obj* arrays.
 *    TODO - currently this function is not used within tclListObj but
 *    need to see if it would be useful in other files that preallocate
 *    lists and then append.
 *
 * Results:
 *    Non-NULL pointer to the allocate Tcl_Obj.
 *
 * Side effects:
 *    None.
 *
 *------------------------------------------------------------------------
 */
Tcl_Obj *
TclNewListObj2(
    Tcl_Size objc1,		/* Count of objects referenced by objv1. */
    Tcl_Obj *const objv1[],	/* First array of pointers to Tcl objects. */
    Tcl_Size objc2,		/* Count of objects referenced by objv2. */
    Tcl_Obj *const objv2[]	/* Second array of pointers to Tcl objects. */
)
{
    Tcl_Obj *listObj;
    ListStore *storePtr;
    Tcl_Size objc = objc1 + objc2;

    listObj = Tcl_NewListObj(objc, NULL);
    if (objc == 0) {
	return listObj; /* An empty object */
    }
    LIST_ASSERT_TYPE(listObj);

    storePtr = ListObjStorePtr(listObj);

    LIST_ASSERT(ListObjSpanPtr(listObj) == NULL);
    LIST_ASSERT(storePtr->firstUsed == 0);
    LIST_ASSERT(storePtr->numUsed == 0);
    LIST_ASSERT(storePtr->numAllocated >= objc);

    if (objc1) {
	ObjArrayCopy(storePtr->slots, objc1, objv1);
    }
    if (objc2) {
	ObjArrayCopy(&storePtr->slots[objc1], objc2, objv2);
    }
    storePtr->numUsed = objc;
    return listObj;
}

/*
 *----------------------------------------------------------------------
 *
 * TclListObjGetRep --
 *
 *	This function returns a copy of the ListRep stored
 *	as the internal representation of an object. The reference
 *	counts of the (ListStore, ListSpan) contained in the representation
 *	are NOT incremented.
 *
 * Results:
 *	The return value is normally TCL_OK; in this case *listRepP
 *	is set to a copy of the descriptor stored as the internal
 *	representation of the Tcl_Obj containing a list. if listPtr does not
 *	refer to a list object and the object can not be converted to one,
 *	TCL_ERROR is returned and an error message will be left in the
 *	interpreter's result if interp is not NULL.
 *
 * Side effects:
 *	The possible conversion of the object referenced by listPtr
 *	to a list object. *repPtr is initialized to the internal rep
 *      if result is TCL_OK, or set to NULL on error.
 *----------------------------------------------------------------------
 */

static int
TclListObjGetRep(
    Tcl_Interp *interp, /* Used to report errors if not NULL. */
    Tcl_Obj *listObj,   /* List object for which an element array is
			 * to be returned. */
    ListRep *repPtr) /* Location to store descriptor */
{
    if (!TclHasInternalRep(listObj, &tclListType)) {
	int result;
	result = SetListFromAny(interp, listObj);
	if (result != TCL_OK) {
	    /* Init to keep gcc happy wrt uninitialized fields at call site */
	    repPtr->storePtr = NULL;
	    repPtr->spanPtr = NULL;
	    return result;
	}
    }
    ListObjGetRep(listObj, repPtr);
    LISTREP_CHECK(repPtr);
    return TCL_OK;
}

/*
 *----------------------------------------------------------------------
 *
 * Tcl_SetListObj --
 *
 *	Modify an object to be a list containing each of the objc elements of
 *	the object array referenced by objv.
 *
 * Results:
 *	None.
 *
 * Side effects:
 *	The object is made a list object and is initialized from the object
 *	pointers in objv. If objc is less than or equal to zero, an empty
 *	object is returned. The new object's string representation is left
 *	NULL. The ref counts of the elements in objv are incremented since the
 *	list now refers to them. The object's old string and internal
 *	representations are freed and its type is set NULL.
 *
 *----------------------------------------------------------------------
 */
void
Tcl_SetListObj(
    Tcl_Obj *objPtr,		/* Object whose internal rep to init. */
    Tcl_Size objc,		/* Count of objects referenced by objv. */
    Tcl_Obj *const objv[])	/* An array of pointers to Tcl objects. */
{
    if (Tcl_IsShared(objPtr)) {
	Tcl_Panic("%s called with shared object", "Tcl_SetListObj");
    }

    /*
     * Set the object's type to "list" and initialize the internal rep.
     * However, if there are no elements to put in the list, just give the
     * object an empty string rep and a NULL type. NOTE ListRepInit must
     * not be called with objc == 0!
     */

    if (objc + 1 > 1) {
	ListRep listRep;
	/* TODO - perhaps ask for extra space? */
	ListRepInit(objc, objv, LISTREP_PANIC_ON_FAIL, &listRep);
	ListObjReplaceRepAndInvalidate(objPtr, &listRep);
    } else {
	TclFreeInternalRep(objPtr);
	TclInvalidateStringRep(objPtr);
	Tcl_InitStringRep(objPtr, NULL, 0);
    }
}

/*
 *------------------------------------------------------------------------
 *
 * ListRepRange --
 *
 *	Initializes a ListRep as a range within the passed ListRep.
 *	The range limits are clamped to the list boundaries.
 *
 * Results:
 *	None.
 *
 * Side effects:
 *      The ListStore and ListSpan referenced by in the returned ListRep
 *      may or may not be the same as those passed in. For example, the
 *      ListStore may differ because the range is small enough that a new
 *      ListStore is more memory-optimal. The ListSpan may differ because
 *      it is NULL or shared. Regardless, reference counts on the returned
 *      values are not incremented. Generally, ListObjReplaceRepAndInvalidate
 *      may be used to store the new ListRep back into an object or a
 *      ListRepIncrRefs followed by ListRepDecrRefs to free in case of errors.
 *	Any other use should be carefully reconsidered.
 *      TODO WARNING:- this is an awkward interface and easy for caller
 *      to get wrong. Mostly due to refcount combinations. Perhaps passing
 *      in the source listObj instead of source listRep might simplify.
 *
 *------------------------------------------------------------------------
 */
static void
ListRepRange(
    ListRep *srcRepPtr,    /* Contains source of the range */
    Tcl_Size rangeStart,  /* Index of first element to include */
    Tcl_Size rangeEnd,    /* Index of last element to include */
    int preserveSrcRep,    /* If true, srcRepPtr contents must not be
			      modified (generally because a shared Tcl_Obj
			      references it) */
    ListRep *rangeRepPtr)  /* Output. Must NOT be == srcRepPtr */
{
    Tcl_Obj **srcElems;
    Tcl_Size numSrcElems = ListRepLength(srcRepPtr);
    Tcl_Size rangeLen;
    Tcl_Size numAfterRangeEnd;

    LISTREP_CHECK(srcRepPtr);

    /* Take the opportunity to garbage collect */
    /* TODO - we probably do not need the preserveSrcRep here unlike later */
    if (!preserveSrcRep) {
	/* T:listrep-1.{4,5,8,9},2.{4:7},3.{15:18},4.{7,8} */
	ListRepFreeUnreferenced(srcRepPtr);
    } /* else T:listrep-2.{4.2,4.3,5.2,5.3,6.2,7.2,8.1} */

    if (rangeStart < 0) {
	rangeStart = 0;
    }
    if (rangeEnd >= numSrcElems) {
	rangeEnd = numSrcElems - 1;
    }
    if (rangeStart > rangeEnd) {
	/* Empty list of capacity 1. */
	ListRepInit(1, NULL, LISTREP_PANIC_ON_FAIL, rangeRepPtr);
	return;
    }

    rangeLen = rangeEnd - rangeStart + 1;

    /*
     * We can create a range one of four ways:
     *  (0) Range encapsulates entire list
     *  (1) Special case: deleting in-place from end of an unshared object
     *  (2) Use a ListSpan referencing the current ListStore
     *  (3) Creating a new ListStore
     *  (4) Removing all elements outside the range in the current ListStore
     * Option (4) may only be done if caller has not disallowed it AND
     * the ListStore is not shared.
     *
     * The choice depends on heuristics related to speed and memory.
     * TODO - heuristics below need to be measured and tuned.
     *
     * Note: Even if nothing below cause any changes, we still want the
     * string-canonizing effect of [lrange 0 end] so the Tcl_Obj should not
     * be returned as is even if the range encompasses the whole list.
     */
    if (rangeStart == 0 && rangeEnd == (numSrcElems-1)) {
	/* Option 0 - entire list. This may be used to canonicalize */
	/* T:listrep-1.10.1,2.8.1 */
	*rangeRepPtr = *srcRepPtr; /* Not ref counts not incremented */
    } else if (rangeStart == 0 && (!preserveSrcRep)
	       && (!ListRepIsShared(srcRepPtr) && srcRepPtr->spanPtr == NULL)) {
	/* Option 1 - Special case unshared, exclude end elements, no span  */
	LIST_ASSERT(srcRepPtr->storePtr->firstUsed == 0); /* If no span */
	ListRepElements(srcRepPtr, numSrcElems, srcElems);
	numAfterRangeEnd = numSrcElems - (rangeEnd + 1);
	/* Assert: Because numSrcElems > rangeEnd earlier */
	if (numAfterRangeEnd != 0) {
	    /* T:listrep-1.{8,9} */
	    ObjArrayDecrRefs(srcElems, rangeEnd + 1, numAfterRangeEnd);
	}
	/* srcRepPtr->storePtr->firstUsed,numAllocated unchanged */
	srcRepPtr->storePtr->numUsed = rangeLen;
	srcRepPtr->storePtr->flags = 0;
	rangeRepPtr->storePtr = srcRepPtr->storePtr; /* Note no incr ref */
	rangeRepPtr->spanPtr = NULL;
    } else if (ListSpanMerited(rangeLen,
			       srcRepPtr->storePtr->numUsed,
			       srcRepPtr->storePtr->numAllocated)) {
	/* Option 2 - because span would be most efficient */
	Tcl_Size spanStart = ListRepStart(srcRepPtr) + rangeStart;
	if (!preserveSrcRep && srcRepPtr->spanPtr
	    && srcRepPtr->spanPtr->refCount <= 1) {
	    /* If span is not shared reuse it */
	    /* T:listrep-2.7.3,3.{16,18} */
	    srcRepPtr->spanPtr->spanStart = spanStart;
	    srcRepPtr->spanPtr->spanLength = rangeLen;
	    *rangeRepPtr = *srcRepPtr;
	} else {
	    /* Span not present or is shared. */
	    /* T:listrep-1.5,2.{5,7},4.{7,8} */
	    rangeRepPtr->storePtr = srcRepPtr->storePtr;
	    rangeRepPtr->spanPtr = ListSpanNew(spanStart, rangeLen);
	}
	/*
	 * We have potentially created a new internal representation that
	 * references the same storage as srcRep but not yet incremented its
	 * reference count. So do NOT call freezombies if preserveSrcRep
	 * is mandated.
	 */
	if (!preserveSrcRep) {
	    /* T:listrep-1.{5.1,5.2,5.4},2.{5,7},3.{16,18},4.{7,8} */
	    ListRepFreeUnreferenced(rangeRepPtr);
	}
    } else if (preserveSrcRep || ListRepIsShared(srcRepPtr)) {
	/* Option 3 - span or modification in place not allowed/desired */
	/* T:listrep-2.{4,6} */
	ListRepElements(srcRepPtr, numSrcElems, srcElems);
	/* TODO - allocate extra space? */
	ListRepInit(rangeLen,
		    &srcElems[rangeStart],
		    LISTREP_PANIC_ON_FAIL,
		    rangeRepPtr);
    } else {
	/*
	 * Option 4 - modify in place. Note that because of the invariant
	 * that spanless list stores must start at 0, we have to move
	 * everything to the front.
	 * TODO - perhaps if a span already exists, no need to move to front?
	 * or maybe no need to move all the way to the front?
	 * TODO - if range is small relative to allocation, allocate new?
	 */

	/* Asserts follow from call to ListRepFreeUnreferenced earlier */
	LIST_ASSERT(!preserveSrcRep);
	LIST_ASSERT(!ListRepIsShared(srcRepPtr));
	LIST_ASSERT(ListRepStart(srcRepPtr) == srcRepPtr->storePtr->firstUsed);
	LIST_ASSERT(ListRepLength(srcRepPtr) == srcRepPtr->storePtr->numUsed);

	ListRepElements(srcRepPtr, numSrcElems, srcElems);

	/* Free leading elements outside range */
	if (rangeStart != 0) {
	    /* T:listrep-1.4,3.15 */
	    ObjArrayDecrRefs(srcElems, 0, rangeStart);
	}
	/* Ditto for trailing */
	numAfterRangeEnd = numSrcElems - (rangeEnd + 1);
	/* Assert: Because numSrcElems > rangeEnd earlier */
	if (numAfterRangeEnd != 0) {
	    /* T:listrep-3.17 */
	    ObjArrayDecrRefs(srcElems, rangeEnd + 1, numAfterRangeEnd);
	}
	memmove(&srcRepPtr->storePtr->slots[0],
		&srcRepPtr->storePtr
		     ->slots[srcRepPtr->storePtr->firstUsed + rangeStart],
		rangeLen * sizeof(Tcl_Obj *));
	srcRepPtr->storePtr->firstUsed = 0;
	srcRepPtr->storePtr->numUsed = rangeLen;
	srcRepPtr->storePtr->flags = 0;
	if (srcRepPtr->spanPtr) {
	    /* In case the source has a span, update it for consistency */
	    /* T:listrep-3.{15,17} */
	    srcRepPtr->spanPtr->spanStart = srcRepPtr->storePtr->firstUsed;
	    srcRepPtr->spanPtr->spanLength = srcRepPtr->storePtr->numUsed;
	}
	rangeRepPtr->storePtr = srcRepPtr->storePtr;
	rangeRepPtr->spanPtr = NULL;
    }

    /* TODO - call freezombies here if !preserveSrcRep? */

    /* Note ref counts intentionally not incremented */
    LISTREP_CHECK(rangeRepPtr);
    return;
}

/*
 *----------------------------------------------------------------------
 *
 * TclListObjRange --
 *
 *	Makes a slice of a list value.
 *      *listObj must be known to be a valid list.
 *
 * Results:
 *	Returns a pointer to the sliced list.
 *      This may be a new object or the same object if not shared.
 *	Returns NULL if passed listObj was not a list and could not be
 *	converted to one.
 *
 * Side effects:
 *	The possible conversion of the object referenced by listPtr
 *	to a list object.
 *
 *----------------------------------------------------------------------
 */

Tcl_Obj *
TclListObjRange(
    Tcl_Interp *interp,		/* May be NULL. Used for error messages */
    Tcl_Obj *listObj,		/* List object to take a range from. */
    Tcl_Size rangeStart,	/* Index of first element to include. */
    Tcl_Size rangeEnd)		/* Index of last element to include. */
{
    ListRep listRep;
    ListRep resultRep;

    int isShared;
    if (TclListObjGetRep(interp, listObj, &listRep) != TCL_OK)
	return NULL;

    isShared = Tcl_IsShared(listObj);

    ListRepRange(&listRep, rangeStart, rangeEnd, isShared, &resultRep);

    if (isShared) {
	/* T:listrep-1.10.1,2.{4.2,4.3,5.2,5.3,6.2,7.2,8.1} */
	TclNewObj(listObj);
    } /* T:listrep-1.{4.3,5.1,5.2} */
    ListObjReplaceRepAndInvalidate(listObj, &resultRep);
    return listObj;
}

/*
 *----------------------------------------------------------------------
 *
 * TclListObjGetElement --
 *
 *	Returns a single element from the array of the elements in a list
 *	object, without doing doing any bounds checking.  Caller must ensure
 *	that ObjPtr of of type 'tclListType' and that  index is valid for the
 *	list.
 *
 *----------------------------------------------------------------------
 */

Tcl_Obj *
TclListObjGetElement(
    Tcl_Obj *objPtr,		/* List object for which an element array is
				 * to be returned. */
    Tcl_Size index
)
{
    return ListObjStorePtr(objPtr)->slots[ListObjStart(objPtr) + index];
}

/*
 *----------------------------------------------------------------------
 *
 * Tcl_ListObjGetElements --
 *
 *	This function returns an (objc,objv) array of the elements in a list
 *	object.
 *
 * Results:
 *	The return value is normally TCL_OK; in this case *objcPtr is set to
 *	the count of list elements and *objvPtr is set to a pointer to an
 *	array of (*objcPtr) pointers to each list element. If listPtr does not
 *	refer to a list object and the object can not be converted to one,
 *	TCL_ERROR is returned and an error message will be left in the
 *	interpreter's result if interp is not NULL.
 *
 *	The objects referenced by the returned array should be treated as
 *	readonly and their ref counts are _not_ incremented; the caller must
 *	do that if it holds on to a reference. Furthermore, the pointer and
 *	length returned by this function may change as soon as any function is
 *	called on the list object; be careful about retaining the pointer in a
 *	local data structure.
 *
 * Side effects:
 *	The possible conversion of the object referenced by listPtr
 *	to a list object.
 *
 *----------------------------------------------------------------------
 */

#undef Tcl_ListObjGetElements
int
Tcl_ListObjGetElements(
    Tcl_Interp *interp,		/* Used to report errors if not NULL. */
    Tcl_Obj *objPtr,		/* List object for which an element array is
				 * to be returned. */
    Tcl_Size *objcPtr,		/* Where to store the count of objects
				 * referenced by objv. */
    Tcl_Obj ***objvPtr)		/* Where to store the pointer to an array of
				 * pointers to the list's objects. */
{
    ListRep listRep;

    if (TclObjTypeHasProc(objPtr, getElementsProc)) {
	return TclObjTypeGetElements(interp, objPtr, objcPtr, objvPtr);
    }
    if (TclListObjGetRep(interp, objPtr, &listRep) != TCL_OK) {
    	return TCL_ERROR;
    }
    ListRepElements(&listRep, *objcPtr, *objvPtr);
    return TCL_OK;
}

/*
 *----------------------------------------------------------------------
 *
 * Tcl_ListObjAppendList --
 *
 *	This function appends the elements in the list fromObj
 *	to toObj. toObj must not be shared else the function will panic.
 *
 * Results:
 *	The return value is normally TCL_OK. If fromObj or toObj do not
 *	refer to list values, TCL_ERROR is returned and an error message is
 *	left in the interpreter's result if interp is not NULL.
 *
 * Side effects:
 *	The reference counts of the elements in fromObj are incremented
 *	since the list now refers to them. toObj and fromObj are
 *	converted, if necessary, to list objects. Also, appending the new
 *	elements may cause toObj's array of element pointers to grow.
 *	toObj's old string representation, if any, is invalidated.
 *
 *----------------------------------------------------------------------
 */
int
Tcl_ListObjAppendList(
    Tcl_Interp *interp,		/* Used to report errors if not NULL. */
    Tcl_Obj *toObj,		/* List object to append elements to. */
    Tcl_Obj *fromObj)		/* List obj with elements to append. */
{
    Tcl_Size objc;
    Tcl_Obj **objv;

    if (Tcl_IsShared(toObj)) {
	Tcl_Panic("%s called with shared object", "Tcl_ListObjAppendList");
    }

    if (TclListObjGetElementsM(interp, fromObj, &objc, &objv) != TCL_OK) {
	return TCL_ERROR;
    }

    /*
     * Insert the new elements starting after the lists's last element.
     * Delete zero existing elements.
     */

    return TclListObjAppendElements(interp, toObj, objc, objv);
}

/*
 *------------------------------------------------------------------------
 *
 * TclListObjAppendElements --
 *
 *      Appends multiple elements to a Tcl_Obj list object. If
 *      the passed Tcl_Obj is not a list object, it will be converted to one
 *      and an error raised if the conversion fails.
 *
 * 	The Tcl_Obj must not be shared though the internal representation
 * 	may be.
 *
 * Results:
 *	On success, TCL_OK is returned with the specified elements appended.
 *	On failure, TCL_ERROR is returned with an error message in the
 *	interpreter if not NULL.
 *
 * Side effects:
 *    None.
 *
 *------------------------------------------------------------------------
 */
 int TclListObjAppendElements (
    Tcl_Interp *interp,		/* Used to report errors if not NULL. */
    Tcl_Obj *toObj,		/* List object to append */
    Tcl_Size elemCount,        /* Number of elements in elemObjs[] */
    Tcl_Obj * const elemObjv[])	/* Objects to append to toObj's list. */
{
    ListRep listRep;
    Tcl_Obj **toObjv;
    Tcl_Size toLen;
    Tcl_Size finalLen;

    if (Tcl_IsShared(toObj)) {
	Tcl_Panic("%s called with shared object", "TclListObjAppendElements");
    }

    if (TclListObjGetRep(interp, toObj, &listRep) != TCL_OK)
	return TCL_ERROR; /* Cannot be converted to a list */

    if (elemCount <= 0)
	return TCL_OK; /* Nothing to do. Note AFTER check for list above */

    ListRepElements(&listRep, toLen, toObjv);
    if (elemCount > LIST_MAX || toLen > (LIST_MAX - elemCount)) {
	return ListLimitExceededError(interp);
    }

    finalLen = toLen + elemCount;
    if (!ListRepIsShared(&listRep)) {
	/*
	 * Reuse storage if possible. Even if too small, realloc-ing instead
	 * of creating a new ListStore will save us on manipulating Tcl_Obj
	 * reference counts on the elements which is a substantial cost
	 * if the list is not small.
	 */
	Tcl_Size numTailFree;

	ListRepFreeUnreferenced(&listRep); /* Collect garbage before checking room */

	LIST_ASSERT(ListRepStart(&listRep) == listRep.storePtr->firstUsed);
	LIST_ASSERT(ListRepLength(&listRep) == listRep.storePtr->numUsed);
	LIST_ASSERT(toLen == listRep.storePtr->numUsed);

	if (finalLen > listRep.storePtr->numAllocated) {
	    /* T:listrep-1.{2,11},3.6 */
	    ListStore *newStorePtr;
	    newStorePtr = ListStoreReallocate(listRep.storePtr, finalLen);
	    if (newStorePtr == NULL) {
		return MemoryAllocationError(interp, LIST_SIZE(finalLen));
	    }
	    LIST_ASSERT(newStorePtr->numAllocated >= finalLen);
	    listRep.storePtr = newStorePtr;
	    /*
	     * WARNING: at this point the Tcl_Obj internal rep potentially
	     * points to freed storage if the reallocation returned a
	     * different location. Overwrite it to bring it back in sync.
	     */
	    ListObjStompRep(toObj, &listRep);
	} /* else T:listrep-3.{4,5} */
	LIST_ASSERT(listRep.storePtr->numAllocated >= finalLen);
	/* Current store big enough */
	numTailFree = ListRepNumFreeTail(&listRep);
	LIST_ASSERT((numTailFree + listRep.storePtr->firstUsed)
		    >= elemCount); /* Total free */
	if (numTailFree < elemCount) {
	    /* Not enough room at back. Move some to front */
	    /* T:listrep-3.5 */
	    Tcl_Size shiftCount = elemCount - numTailFree;
	    /* Divide remaining space between front and back */
	    shiftCount += (listRep.storePtr->numAllocated - finalLen) / 2;
	    LIST_ASSERT(shiftCount <= listRep.storePtr->firstUsed);
	    if (shiftCount) {
		/* T:listrep-3.5 */
		ListRepUnsharedShiftDown(&listRep, shiftCount);
	    }
	} /* else T:listrep-3.{4,6} */
	ObjArrayCopy(&listRep.storePtr->slots[ListRepStart(&listRep)
					      + ListRepLength(&listRep)],
		     elemCount,
		     elemObjv);
	listRep.storePtr->numUsed = finalLen;
	if (listRep.spanPtr) {
	    /* T:listrep-3.{4,5,6} */
	    LIST_ASSERT(listRep.spanPtr->spanStart
			== listRep.storePtr->firstUsed);
	    listRep.spanPtr->spanLength = finalLen;
	} /* else T:listrep-3.6.3 */
	LIST_ASSERT(ListRepStart(&listRep) == listRep.storePtr->firstUsed);
	LIST_ASSERT(ListRepLength(&listRep) == finalLen);
	LISTREP_CHECK(&listRep);

	ListObjReplaceRepAndInvalidate(toObj, &listRep);
	return TCL_OK;
    }

    /*
     * Have to make a new list rep, either shared or no room in old one.
     * If the old list did not have a span (all elements at front), do
     * not leave space in the front either, assuming all appends and no
     * prepends.
     */
    if (ListRepInit(finalLen,
		    NULL,
		    listRep.spanPtr ? LISTREP_SPACE_FAVOR_BACK
				    : LISTREP_SPACE_ONLY_BACK,
		    &listRep)
	!= TCL_OK) {
	return MemoryAllocationError(interp, finalLen);
    }
    LIST_ASSERT(listRep.storePtr->numAllocated >= finalLen);

    if (toLen) {
	/* T:listrep-2.{2,9},4.5 */
	ObjArrayCopy(ListRepSlotPtr(&listRep, 0), toLen, toObjv);
    }
    ObjArrayCopy(ListRepSlotPtr(&listRep, toLen), elemCount, elemObjv);
    listRep.storePtr->numUsed = finalLen;
    if (listRep.spanPtr) {
	/* T:listrep-4.5 */
	LIST_ASSERT(listRep.spanPtr->spanStart == listRep.storePtr->firstUsed);
	listRep.spanPtr->spanLength = finalLen;
    }
    LISTREP_CHECK(&listRep);
    ListObjReplaceRepAndInvalidate(toObj, &listRep);
    return TCL_OK;
}

/*
 *----------------------------------------------------------------------
 *
 * Tcl_ListObjAppendElement --
 *
 *	Like 'Tcl_ListObjAppendList', but Appends a single value to a list.
 *
 * Value
 *
 *	TCL_OK
 *
 *	    'objPtr' is appended to the elements of 'listPtr'.
 *
 *	TCL_ERROR
 *
 *	    listPtr does not refer to a list object and the object can not be
 *	    converted to one. An error message will be left in the
 *	    interpreter's result if interp is not NULL.
 *
 * Effect
 *
 *	If 'listPtr' is not already of type 'tclListType', it is converted.
 *	The 'refCount' of 'objPtr' is incremented as it is added to 'listPtr'.
 *	Appending the new element may cause the array of element pointers
 *	in 'listObj' to grow.  Any preexisting string representation of
 *	'listPtr' is invalidated.
 *
 *----------------------------------------------------------------------
 */
int
Tcl_ListObjAppendElement(
    Tcl_Interp *interp,		/* Used to report errors if not NULL. */
    Tcl_Obj *toObj,		/* List object to append elemObj to. */
    Tcl_Obj *elemObj)		/* Object to append to toObj's list. */
{
    /*
     * TODO - compare perf with 8.6 to see if worth optimizing single
     * element case
     */
    return TclListObjAppendElements(interp, toObj, 1, &elemObj);
}

/*
 *----------------------------------------------------------------------
 *
 * Tcl_ListObjIndex --
 *
 * 	Retrieve a pointer to the element of 'listPtr' at 'index'.  The index
 * 	of the first element is 0.
 *
 * Value
 *
 * 	TCL_OK
 *
 *	    A pointer to the element at 'index' is stored in 'objPtrPtr'.  If
 *	    'index' is out of range, NULL is stored in 'objPtrPtr'.  This
 *	    object should be treated as readonly and its 'refCount' is _not_
 *	    incremented. The caller must do that if it holds on to the
 *	    reference.
 *
 * 	TCL_ERROR
 *
 * 	    'listPtr' is not a valid list. An error message is left in the
 * 	    interpreter's result if 'interp' is not NULL.
 *
 *  Effect
 *
 * 	If 'listPtr' is not already of type 'tclListType', it is converted.
 *
 *----------------------------------------------------------------------
 */
int
Tcl_ListObjIndex(
    Tcl_Interp *interp,  /* Used to report errors if not NULL. */
    Tcl_Obj *listObj,    /* List object to index into. */
    Tcl_Size index,      /* Index of element to return. */
    Tcl_Obj **objPtrPtr) /* The resulting Tcl_Obj* is stored here. */
{
    Tcl_Obj **elemObjs;
    Tcl_Size numElems;
    int hasAbstractList = TclObjTypeHasProc(listObj,indexProc) != 0;

    /* Empty string => empty list. Avoid unnecessary shimmering */
    if (listObj->bytes == &tclEmptyString) {
	*objPtrPtr = NULL;
	return TCL_OK;
    }

    if (hasAbstractList) {
	return TclObjTypeIndex(interp, listObj, index, objPtrPtr);
    }

<<<<<<< HEAD
=======
    /* Empty string => empty list. Avoid unnecessary shimmering */
    if (listObj->bytes == &tclEmptyString) {
	*objPtrPtr = NULL;
	return TCL_OK;
    }

>>>>>>> 4ec92bd5
    if (TclListObjGetElementsM(interp, listObj, &numElems, &elemObjs)
	!= TCL_OK) {
	return TCL_ERROR;
    }
    if (index < 0 || index >= numElems) {
	*objPtrPtr = NULL;
    } else {
	*objPtrPtr = elemObjs[index];
    }

    return TCL_OK;
}

/*
 *----------------------------------------------------------------------
 *
 * Tcl_ListObjLength --
 *
 *	This function returns the number of elements in a list object. If the
 *	object is not already a list object, an attempt will be made to
 *	convert it to one.
 *
 * Results:
 *	The return value is normally TCL_OK; in this case *lenPtr will be set
 *	to the integer count of list elements. If listPtr does not refer to a
 *	list object and the object can not be converted to one, TCL_ERROR is
 *	returned and an error message will be left in the interpreter's result
 *	if interp is not NULL.
 *
 * Side effects:
 *	The possible conversion of the argument object to a list object.
 *
 *----------------------------------------------------------------------
 */

#undef Tcl_ListObjLength
int
Tcl_ListObjLength(
    Tcl_Interp *interp,	/* Used to report errors if not NULL. */
    Tcl_Obj *listObj,	/* List object whose #elements to return. */
    Tcl_Size *lenPtr)	/* The resulting length is stored here. */
{
    ListRep listRep;

    /* Empty string => empty list. Avoid unnecessary shimmering */
    if (listObj->bytes == &tclEmptyString) {
	*lenPtr = 0;
<<<<<<< HEAD
	return TCL_OK;
    }

    if (TclObjTypeHasProc(listObj, lengthProc)) {
	*lenPtr = TclObjTypeLength(listObj);
	return TCL_OK;
    }

=======
	return TCL_OK;
    }

    if (TclHasInternalRep(listObj,&tclArithSeriesType)) {
	*lenPtr = TclArithSeriesObjLength(listObj);
	return TCL_OK;
    }

>>>>>>> 4ec92bd5

    if (TclListObjGetRep(interp, listObj, &listRep) != TCL_OK) {
	return TCL_ERROR;
    }
    *lenPtr = ListRepLength(&listRep);
    return TCL_OK;
}

Tcl_Size
ListLength(Tcl_Obj *listPtr)
{
    ListRep listRep;
    ListObjGetRep(listPtr, &listRep);

    return ListRepLength(&listRep);
}

/*
 *----------------------------------------------------------------------
 *
 * Tcl_ListObjReplace --
 *
 *	This function replaces zero or more elements of the list referenced by
 *	listObj with the objects from an (objc,objv) array. The objc elements
 *	of the array referenced by objv replace the count elements in listPtr
 *	starting at first.
 *
 *	If the argument first is zero or negative, it refers to the first
 *	element. If first is greater than or equal to the number of elements
 *	in the list, then no elements are deleted; the new elements are
 *	appended to the list. Count gives the number of elements to replace.
 *	If count is zero or negative then no elements are deleted; the new
 *	elements are simply inserted before first.
 *
 *	The argument objv refers to an array of objc pointers to the new
 *	elements to be added to listPtr in place of those that were deleted.
 *	If objv is NULL, no new elements are added. If listPtr is not a list
 *	object, an attempt will be made to convert it to one.
 *
 * Results:
 *	The return value is normally TCL_OK. If listPtr does not refer to a
 *	list object and can not be converted to one, TCL_ERROR is returned and
 *	an error message will be left in the interpreter's result if interp is
 *	not NULL.
 *
 * Side effects:
 *	The ref counts of the objc elements in objv are incremented since the
 *	resulting list now refers to them. Similarly, the ref counts for
 *	replaced objects are decremented. listObj is converted, if necessary,
 *	to a list object. listObj's old string representation, if any, is
 *	freed.
 *
 *----------------------------------------------------------------------
 */
int
Tcl_ListObjReplace(
    Tcl_Interp *interp,		/* Used for error reporting if not NULL. */
    Tcl_Obj *listObj,		/* List object whose elements to replace. */
    Tcl_Size first,		/* Index of first element to replace. */
    Tcl_Size numToDelete,	/* Number of elements to replace. */
    Tcl_Size numToInsert,	/* Number of objects to insert. */
    Tcl_Obj *const insertObjs[])/* Tcl objects to insert */
{
    ListRep listRep;
    Tcl_Size origListLen;
    Tcl_Size lenChange;
    Tcl_Size leadSegmentLen;
    Tcl_Size tailSegmentLen;
    Tcl_Size numFreeSlots;
    Tcl_Size leadShift;
    Tcl_Size tailShift;
    Tcl_Obj **listObjs;
    int favor;

    if (Tcl_IsShared(listObj)) {
	Tcl_Panic("%s called with shared object", "Tcl_ListObjReplace");
    }

    if (TclObjTypeHasProc(listObj, replaceProc)) {
	return TclObjTypeReplace(interp, listObj, first,
				  numToDelete, numToInsert, insertObjs);
    }

    if (TclListObjGetRep(interp, listObj, &listRep) != TCL_OK)
	return TCL_ERROR; /* Cannot be converted to a list */

    /* Make limits sane */
    origListLen = ListRepLength(&listRep);
    if (first < 0) {
	first = 0;
    }
    if (first > origListLen) {
	first = origListLen;	/* So we'll insert after last element. */
    }
    if (numToDelete < 0) {
	numToDelete = 0;
    } else if (first > LIST_MAX - numToDelete /* Handle integer overflow */
	     || origListLen < first + numToDelete) {
	numToDelete = origListLen - first;
    }

    if (numToInsert > LIST_MAX - (origListLen - numToDelete)) {
	return ListLimitExceededError(interp);
    }

    if ((first+numToDelete) >= origListLen) {
	/* Operating at back of list. Favor leaving space at back */
	favor = LISTREP_SPACE_FAVOR_BACK;
    } else if (first == 0) {
	/* Operating on front of list. Favor leaving space in front */
	favor = LISTREP_SPACE_FAVOR_FRONT;
    } else {
	/* Operating on middle of list. */
	favor = LISTREP_SPACE_FAVOR_NONE;
    }

    /*
     * There are a number of special cases to consider from an optimization
     * point of view.
     * (1) Pure deletes (numToInsert==0) from the front or back can be treated
     * as a range op irrespective of whether the ListStore is shared or not
     * (2) Pure inserts (numToDelete == 0)
     *   (2a) Pure inserts at the back can be treated as appends
     *   (2b) Pure inserts from the *front* can be optimized under certain
     *   conditions by inserting before first ListStore slot in use if there
     *   is room, again irrespective of sharing
     * (3) If the ListStore is shared OR there is insufficient free space
     * OR existing allocation is too large compared to new size, create
     * a new ListStore
     * (4) Unshared ListStore with sufficient free space. Delete, shift and
     * insert within the ListStore.
     */

    /* Note: do not do TclInvalidateStringRep as yet in case there are errors */

    /* Check Case (1) - Treat pure deletes from front or back as range ops */
    if (numToInsert == 0) {
	if (numToDelete == 0) {
	    /*
	     * Should force canonical even for no-op. Remember Tcl_Obj unshared
	     * so OK to invalidate string rep
	     */
	    /* T:listrep-1.10,2.8 */
	    TclInvalidateStringRep(listObj);
	    return TCL_OK;
	}
	if (first == 0) {
	    /* Delete from front, so return tail. */
	    /* T:listrep-1.{4,5},2.{4,5},3.{15,16},4.7 */
	    ListRep tailRep;
	    ListRepRange(&listRep, numToDelete, origListLen-1, 0, &tailRep);
	    ListObjReplaceRepAndInvalidate(listObj, &tailRep);
	    return TCL_OK;
	} else if ((first+numToDelete) >= origListLen) {
	    /* Delete from tail, so return head */
	    /* T:listrep-1.{8,9},2.{6,7},3.{17,18},4.8 */
	    ListRep headRep;
	    ListRepRange(&listRep, 0, first-1, 0, &headRep);
	    ListObjReplaceRepAndInvalidate(listObj, &headRep);
	    return TCL_OK;
	}
	/* Deletion from middle. Fall through to general case */
    }

    /* Garbage collect before checking the pure insert optimization */
    ListRepFreeUnreferenced(&listRep);

    /*
     * Check Case (2) - pure inserts under certain conditions:
     */
    if (numToDelete == 0) {
	/* Case (2a) - Append to list. */
	if (first == origListLen) {
	    /* T:listrep-1.11,2.9,3.{5,6},2.2.1 */
	    return TclListObjAppendElements(
		interp, listObj, numToInsert, insertObjs);
	}

	/*
	 * Case (2b) - pure inserts at front under some circumstances
	 * (i) Insertion must be at head of list
	 * (ii) The list's span must be at head of the in-use slots in the store
	 * (iii) There must be unused room at front of the store
	 * NOTE THIS IS TRUE EVEN IF THE ListStore IS SHARED as it will not
	 * affect the other Tcl_Obj's referencing this ListStore.
	 */
	if (first == 0 &&                                            /* (i) */
	    ListRepStart(&listRep) == listRep.storePtr->firstUsed && /* (ii) */
	    numToInsert <= listRep.storePtr->firstUsed               /* (iii) */
	) {
	    Tcl_Size newLen;
	    LIST_ASSERT(numToInsert); /* Else would have returned above */
	    listRep.storePtr->firstUsed -= numToInsert;
	    ObjArrayCopy(&listRep.storePtr->slots[listRep.storePtr->firstUsed],
			 numToInsert,
			 insertObjs);
	    listRep.storePtr->numUsed += numToInsert;
	    newLen = listRep.spanPtr->spanLength + numToInsert;
	    if (listRep.spanPtr && listRep.spanPtr->refCount <= 1) {
		/* An unshared span record, re-use it */
		/* T:listrep-3.1 */
		listRep.spanPtr->spanStart = listRep.storePtr->firstUsed;
		listRep.spanPtr->spanLength = newLen;
	    } else {
		/* Need a new span record */
		if (listRep.storePtr->firstUsed == 0) {
		    listRep.spanPtr = NULL;
		} else {
		    /* T:listrep-4.3 */
		    listRep.spanPtr =
			ListSpanNew(listRep.storePtr->firstUsed, newLen);
		}
	    }
	    ListObjReplaceRepAndInvalidate(listObj, &listRep);
	    return TCL_OK;
	}
    }

    /* Just for readability of the code */
    lenChange = numToInsert - numToDelete;
    leadSegmentLen = first;
    tailSegmentLen = origListLen - (first + numToDelete);
    numFreeSlots = listRep.storePtr->numAllocated - listRep.storePtr->numUsed;

    /*
     * Before further processing, if unshared, try and reallocate to avoid
     * new allocation below. This avoids expensive ref count manipulation
     * later by not having to go through the ListRepInit and
     * ListObjReplaceAndInvalidate below.
     * TODO - we could be smarter about the reallocate. Use of realloc
     * means all new free space is at the back. Instead, the realloc could
     * be an explicit alloc and memmove which would let us redistribute
     * free space.
     */
    if (numFreeSlots < lenChange && !ListRepIsShared(&listRep)) {
	/* T:listrep-1.{1,3,14,18,21},3.{3,10,11,14,27,32,41} */
	ListStore *newStorePtr =
	    ListStoreReallocate(listRep.storePtr, origListLen + lenChange);
	if (newStorePtr == NULL) {
	    return MemoryAllocationError(interp,
					 LIST_SIZE(origListLen + lenChange));
	}
	listRep.storePtr = newStorePtr;
	numFreeSlots =
	    listRep.storePtr->numAllocated - listRep.storePtr->numUsed;
	/*
	 * WARNING: at this point the Tcl_Obj internal rep potentially
	 * points to freed storage if the reallocation returned a
	 * different location. Overwrite it to bring it back in sync.
	 */
	ListObjStompRep(listObj, &listRep);
    }

    /*
     * Case (3) a new ListStore is required
     * (a) The passed-in ListStore is shared
     * (b) There is not enough free space in the unshared passed-in ListStore
     * (c) The new unshared size is much "smaller" (TODO) than the allocated space
     * TODO - for unshared case ONLY, consider a "move" based implementation
     */
    if (ListRepIsShared(&listRep) || /* 3a */
	numFreeSlots < lenChange ||  /* 3b */
	(origListLen + lenChange) < (listRep.storePtr->numAllocated / 4) /* 3c */
    ) {
	ListRep newRep;
	Tcl_Obj **toObjs;
	listObjs = &listRep.storePtr->slots[ListRepStart(&listRep)];
	ListRepInit(origListLen + lenChange,
		    NULL,
		    LISTREP_PANIC_ON_FAIL | favor,
		    &newRep);
	toObjs = ListRepSlotPtr(&newRep, 0);
	if (leadSegmentLen > 0) {
	    /* T:listrep-2.{2,3,13:18},4.{6,9,13:18} */
	    ObjArrayCopy(toObjs, leadSegmentLen, listObjs);
	}
	if (numToInsert > 0) {
	    /* T:listrep-2.{1,2,3,10:18},4.{1,2,4,6,10:18} */
	    ObjArrayCopy(&toObjs[leadSegmentLen],
			 numToInsert,
			 insertObjs);
	}
	if (tailSegmentLen > 0) {
	    /* T:listrep-2.{1,2,3,10:15},4.{1,2,4,6,9:12,16:18} */
	    ObjArrayCopy(&toObjs[leadSegmentLen + numToInsert],
			 tailSegmentLen,
			 &listObjs[leadSegmentLen+numToDelete]);
	}
	newRep.storePtr->numUsed = origListLen + lenChange;
	if (newRep.spanPtr) {
	    /* T:listrep-2.{1,2,3,10:18},4.{1,2,4,6,9:18} */
	    newRep.spanPtr->spanLength = newRep.storePtr->numUsed;
	}
	LISTREP_CHECK(&newRep);
	ListObjReplaceRepAndInvalidate(listObj, &newRep);
	return TCL_OK;
    }

    /*
     * Case (4) - unshared ListStore with sufficient room.
     * After deleting elements, there will be a corresponding gap. If this
     * gap does not match number of insertions, either the lead segment,
     * or the tail segment, or both will have to be moved.
     * The general strategy is to move the fewest number of elements. If
     *
     * TODO - what about appends to unshared ? Is below sufficiently optimal?
     */

    /* Following must hold for unshared listreps after ListRepFreeUnreferenced above */
    LIST_ASSERT(origListLen == listRep.storePtr->numUsed);
    LIST_ASSERT(origListLen == ListRepLength(&listRep));
    LIST_ASSERT(ListRepStart(&listRep) == listRep.storePtr->firstUsed);

    LIST_ASSERT((numToDelete + numToInsert) > 0);

    /* Base of slot array holding the list elements */
    listObjs = &listRep.storePtr->slots[ListRepStart(&listRep)];

    /*
     * Free up elements to be deleted. Before that, increment the ref counts
     * for objects to be inserted in case there is overlap. T:listobj-11.1
     */
    if (numToInsert) {
	/* T:listrep-1.{1,3,12:21},3.{2,3,7:14,23:41} */
	ObjArrayIncrRefs(insertObjs, 0, numToInsert);
    }
    if (numToDelete) {
	/* T:listrep-1.{6,7,12:21},3.{19:41} */
	ObjArrayDecrRefs(listObjs, first, numToDelete);
    }

    /*
     * TODO - below the moves are optimized but this may result in needing a
     * span allocation. Perhaps for small lists, it may be more efficient to
     * just move everything up front and save on allocating a span.
     */

    /*
     * Calculate shifts if necessary to accommodate insertions.
     * NOTE: all indices are relative to listObjs which is not necessarily the
     * start of the ListStore storage area.
     *
     * leadShift - how much to shift the lead segment
     * tailShift - how much to shift the tail segment
     * insertTarget - index where to insert.
     */

    if (lenChange == 0) {
	/* T:listrep-1.{12,15,19},3.{23,28,33}. Exact fit */
	leadShift = 0;
	tailShift = 0;
    } else if (lenChange < 0) {
	/*
	 * More deletions than insertions. The gap after deletions is large
	 * enough for insertions. Move a segment depending on size.
	 */
	if (leadSegmentLen > tailSegmentLen) {
	    /* Tail segment smaller. Insert after lead, move tail down */
	    /* T:listrep-1.{7,17,20},3.{21,2229,35} */
	    leadShift = 0;
	    tailShift = lenChange;
	} else {
	    /* Lead segment smaller. Insert before tail, move lead up */
	    /* T:listrep-1.{6,13,16},3.{19,20,24,34} */
	    leadShift = -lenChange;
	    tailShift = 0;
	}
    } else {
	LIST_ASSERT(lenChange > 0); /* Reminder */

	/*
	 * We need to make room for the insertions. Again we have multiple
	 * possibilities. We may be able to get by just shifting one segment
	 * or need to shift both. In the former case, favor shifting the
	 * smaller segment.
	 */
	Tcl_Size leadSpace = ListRepNumFreeHead(&listRep);
	Tcl_Size tailSpace = ListRepNumFreeTail(&listRep);
	Tcl_Size finalFreeSpace = leadSpace + tailSpace - lenChange;

	LIST_ASSERT((leadSpace + tailSpace) >= lenChange);
	if (leadSpace >= lenChange
	    && (leadSegmentLen < tailSegmentLen || tailSpace < lenChange)) {
	    /* Move only lead to the front to make more room */
	    /* T:listrep-3.25,36,38, */
	    leadShift = -lenChange;
	    tailShift = 0;
	    /*
	     * Redistribute the remaining free space between the front and
	     * back if either there is no tail space left or if the
	     * entire list is the head anyways. This is an important
	     * optimization for further operations like further asymmetric
	     * insertions.
	     */
	    if (finalFreeSpace > 1 && (tailSpace == 0 || tailSegmentLen == 0)) {
		Tcl_Size postShiftLeadSpace = leadSpace - lenChange;
		if (postShiftLeadSpace > (finalFreeSpace/2)) {
		    Tcl_Size extraShift = postShiftLeadSpace - (finalFreeSpace / 2);
		    leadShift -= extraShift;
		    tailShift = -extraShift; /* Move tail to the front as well */
		}
	    } /* else T:listrep-3.{7,12,25,38} */
	    LIST_ASSERT(leadShift >= 0 || leadSpace >= -leadShift);
	} else if (tailSpace >= lenChange) {
	    /* Move only tail segment to the back to make more room. */
	    /* T:listrep-3.{8,10,11,14,26,27,30,32,37,39,41} */
	    leadShift = 0;
	    tailShift = lenChange;
	    /*
	     * See comments above. This is analogous.
	     */
	    if (finalFreeSpace > 1 && (leadSpace == 0 || leadSegmentLen == 0)) {
		Tcl_Size postShiftTailSpace = tailSpace - lenChange;
		if (postShiftTailSpace > (finalFreeSpace/2)) {
		    /* T:listrep-1.{1,3,14,18,21},3.{2,3,26,27} */
		    Tcl_Size extraShift = postShiftTailSpace - (finalFreeSpace / 2);
		    tailShift += extraShift;
		    leadShift = extraShift; /* Move head to the back as well */
		}
	    }
	    LIST_ASSERT(tailShift <= tailSpace);
	} else {
	    /*
	     * Both lead and tail need to be shifted to make room.
	     * Divide remaining free space equally between front and back.
	     */
	    /* T:listrep-3.{9,13,31,40} */
	    LIST_ASSERT(leadSpace < lenChange);
	    LIST_ASSERT(tailSpace < lenChange);

	    /*
	     * leadShift = leadSpace - (finalFreeSpace/2)
	     * Thus leadShift <= leadSpace
	     * Also,
	     * = leadSpace - (leadSpace + tailSpace - lenChange)/2
	     * = leadSpace/2 - tailSpace/2 + lenChange/2
	     * >= 0 because lenChange > tailSpace
	     */
	    leadShift = leadSpace - (finalFreeSpace / 2);
	    tailShift = lenChange - leadShift;
	    if (tailShift > tailSpace) {
		/* Account for integer division errors */
		leadShift += 1;
		tailShift -= 1;
	    }
	    /*
	     * Following must be true because otherwise one of the previous
	     * if clauses would have been taken.
	     */
	    LIST_ASSERT(leadShift > 0 && leadShift < lenChange);
	    LIST_ASSERT(tailShift > 0 && tailShift < lenChange);
	    leadShift = -leadShift; /* Lead is actually shifted downward */
	}
    }

    /* Careful about order of moves! */
    if (leadShift > 0) {
	/* Will happen when we have to make room at bottom */
	if (tailShift != 0 && tailSegmentLen != 0) {
	    /* T:listrep-1.{1,3,14,18},3.{2,3,26,27} */
	    Tcl_Size tailStart = leadSegmentLen + numToDelete;
	    memmove(&listObjs[tailStart + tailShift],
		    &listObjs[tailStart],
		    tailSegmentLen * sizeof(Tcl_Obj *));
	}
	if (leadSegmentLen != 0) {
	    /* T:listrep-1.{3,6,16,18,21},3.{19,20,34} */
	    memmove(&listObjs[leadShift],
		    &listObjs[0],
		    leadSegmentLen * sizeof(Tcl_Obj *));
	}
    } else {
	if (leadShift != 0 && leadSegmentLen != 0) {
	    /* T:listrep-3.{7,9,12,13,31,36,38,40} */
	    memmove(&listObjs[leadShift],
		    &listObjs[0],
		    leadSegmentLen * sizeof(Tcl_Obj *));
	}
	if (tailShift != 0 && tailSegmentLen != 0) {
	    /* T:listrep-1.{7,17},3.{8:11,13,14,21,22,35,37,39:41} */
	    Tcl_Size tailStart = leadSegmentLen + numToDelete;
	    memmove(&listObjs[tailStart + tailShift],
		    &listObjs[tailStart],
		    tailSegmentLen * sizeof(Tcl_Obj *));
	}
    }
    if (numToInsert) {
	/* Do NOT use ObjArrayCopy here since we have already incr'ed ref counts */
	/* T:listrep-1.{1,3,12:21},3.{2,3,7:14,23:41} */
	memmove(&listObjs[leadSegmentLen + leadShift],
		insertObjs,
		numToInsert * sizeof(Tcl_Obj *));
    }

    listRep.storePtr->firstUsed += leadShift;
    listRep.storePtr->numUsed = origListLen + lenChange;
    listRep.storePtr->flags = 0;

    if (listRep.spanPtr && listRep.spanPtr->refCount <= 1) {
	/* An unshared span record, re-use it, even if not required */
	/* T:listrep-3.{2,3,7:14},3.{19:41} */
	listRep.spanPtr->spanStart = listRep.storePtr->firstUsed;
	listRep.spanPtr->spanLength = listRep.storePtr->numUsed;
    } else {
	/* Need a new span record */
	if (listRep.storePtr->firstUsed == 0) {
	    /* T:listrep-1.{7,12,15,17,19,20} */
	    listRep.spanPtr = NULL;
	} else {
	    /* T:listrep-1.{1,3,6.1,13,14,16,18,21} */
	    listRep.spanPtr = ListSpanNew(listRep.storePtr->firstUsed,
					  listRep.storePtr->numUsed);
	}
    }

    LISTREP_CHECK(&listRep);
    ListObjReplaceRepAndInvalidate(listObj, &listRep);
    return TCL_OK;
}

/*
 *----------------------------------------------------------------------
 *
 * TclLindexList --
 *
 *	This procedure handles the 'lindex' command when objc==3.
 *
 * Results:
 *	Returns a pointer to the object extracted, or NULL if an error
 *	occurred. The returned object already includes one reference count for
 *	the pointer returned.
 *
 * Side effects:
 *	None.
 *
 * Notes:
 *	This procedure is implemented entirely as a wrapper around
 *	TclLindexFlat. All it does is reconfigure the argument format into the
 *	form required by TclLindexFlat, while taking care to manage shimmering
 *	in such a way that we tend to keep the most useful internalreps and/or
 *	avoid the most expensive conversions.
 *
 *----------------------------------------------------------------------
 */
Tcl_Obj *
TclLindexList(
    Tcl_Interp *interp,		/* Tcl interpreter. */
    Tcl_Obj *listObj,		/* List being unpacked. */
    Tcl_Obj *argObj)		/* Index or index list. */
{
    Tcl_Size index;			/* Index into the list. */
    Tcl_Obj *indexListCopy;
    Tcl_Obj **indexObjs;
    Tcl_Size numIndexObjs;
    int status;

    /*
     * Determine whether argPtr designates a list or a single index. We have
     * to be careful about the order of the checks to avoid repeated
     * shimmering; if internal rep is already a list do not shimmer it.
     * see TIP#22 and TIP#33 for the details.
     */
    if (!TclHasInternalRep(argObj, &tclListType)
	&& TclGetIntForIndexM(NULL, argObj, TCL_SIZE_MAX - 1, &index)
	       == TCL_OK) {
	/*
	 * argPtr designates a single index.
	 */
	return TclLindexFlat(interp, listObj, 1, &argObj);
    }

    /*
     * Make a private copy of the index list argument to keep the internal
     * representation of th indices array unchanged while it is in use.  This
     * is probably unnecessary. It does not appear that any damaging change to
     * the internal representation is possible, and no test has been devised to
     * show any error when this private copy is not made, But it's cheap, and
     * it offers some future-proofing insurance in case the TclLindexFlat
     * implementation changes in some unexpected way, or some new form of trace
     * or callback permits things to happen that the current implementation
     * does not.
     */

    indexListCopy = TclDuplicatePureObj(interp, argObj, &tclListType);
    if (!indexListCopy) {
	/*
	 * The argument is neither an index nor a well-formed list.
	 * Report the error via TclLindexFlat.
	 * TODO - This is as original code. why not directly return an error?
	 */
	return TclLindexFlat(interp, listObj, 1, &argObj);
    }
    status = TclListObjGetElementsM(
	interp, indexListCopy, &numIndexObjs, &indexObjs);
    if (status != TCL_OK) {
	Tcl_DecrRefCount(indexListCopy);
	/*
	 * The argument is neither an index nor a well-formed list.
	 * Report the error via TclLindexFlat.
	 * TODO - This is as original code. why not directly return an error?
	 */
	return TclLindexFlat(interp, listObj, 1, &argObj);
    }
    listObj = TclLindexFlat(interp, listObj, numIndexObjs, indexObjs);
    Tcl_DecrRefCount(indexListCopy);
    return listObj;
}

/*
 *----------------------------------------------------------------------
 *
 * TclLindexFlat --
 *
 *	This procedure is the core of the 'lindex' command, with all index
 *	arguments presented as a flat list.
 *
 * Results:
 *	Returns a pointer to the object extracted, or NULL if an error
 *	occurred. The returned object already includes one reference count for
 *	the pointer returned.
 *
 * Side effects:
 *	None.
 *
 * Notes:
 *	The reference count of the returned object includes one reference
 *	corresponding to the pointer returned. Thus, the calling code will
 *	usually do something like:
 *		Tcl_SetObjResult(interp, result);
 *		Tcl_DecrRefCount(result);
 *
 *----------------------------------------------------------------------
 */
Tcl_Obj *
TclLindexFlat(
    Tcl_Interp *interp,		/* Tcl interpreter. */
    Tcl_Obj *listObj,		/* Tcl object representing the list. */
    Tcl_Size indexCount,	/* Count of indices. */
    Tcl_Obj *const indexArray[])/* Array of pointers to Tcl objects that
				 * represent the indices in the list. */
{
    int status;
    Tcl_Size i;

    /* Handle AbstractList as special case */
    if (TclObjTypeHasProc(listObj,indexProc)) {
	Tcl_Size listLen = TclObjTypeLength(listObj);
	Tcl_Size index;
	Tcl_Obj *elemObj = NULL;
	for (i=0 ; i<indexCount && listObj ; i++) {
	    if (TclGetIntForIndexM(interp, indexArray[i], /*endValue*/ listLen-1,
				   &index) == TCL_OK) {
	    }
	    if (i==0) {
		if (TclObjTypeIndex(interp, listObj, index, &elemObj) != TCL_OK) {
		    return NULL;
		}
	    } else if (index > 0) {
		// TODO: support nested lists
		Tcl_Obj *e2Obj = TclLindexFlat(interp, elemObj, 1, &indexArray[i]);
		Tcl_DecrRefCount(elemObj);
		elemObj = e2Obj;
	    }
	}
	Tcl_IncrRefCount(elemObj);
	return elemObj;
    }

    Tcl_IncrRefCount(listObj);

    for (i=0 ; i<indexCount && listObj ; i++) {
	Tcl_Size index, listLen = 0;
	Tcl_Obj **elemPtrs = NULL;

	status = Tcl_ListObjLength(interp, listObj, &listLen);
	if (status != TCL_OK) {
	    Tcl_DecrRefCount(listObj);
	    return NULL;
	}

	if (TclGetIntForIndexM(interp, indexArray[i], /*endValue*/ listLen-1,
		&index) == TCL_OK) {
	    if (index < 0 || index >= listLen) {
		/*
		 * Index is out of range. Break out of loop with empty result.
		 * First check remaining indices for validity
		 */

		while (++i < indexCount) {
		    if (TclGetIntForIndexM(
			    interp, indexArray[i], TCL_SIZE_MAX - 1, &index)
			!= TCL_OK) {
			Tcl_DecrRefCount(listObj);
			return NULL;
		    }
		}
		Tcl_DecrRefCount(listObj);
		TclNewObj(listObj);
		Tcl_IncrRefCount(listObj);
	    } else {
		Tcl_Obj *itemObj;
		/*
		 * Must set the internal rep again because it may have been
		 * changed by TclGetIntForIndexM. See test lindex-8.4.
		 */
		if (!TclHasInternalRep(listObj, &tclListType)) {
		    status = SetListFromAny(interp, listObj);
		    if (status != TCL_OK) {
			/* The list is not a list at all => error.  */
			Tcl_DecrRefCount(listObj);
			return NULL;
		    }
		}

		ListObjGetElements(listObj, listLen, elemPtrs);
		/* increment this reference count first before decrementing
		 * just in case they are the same Tcl_Obj
		 */
		itemObj = elemPtrs[index];
		Tcl_IncrRefCount(itemObj);
		Tcl_DecrRefCount(listObj);
		/* Extract the pointer to the appropriate element. */
		listObj = itemObj;
	    }
	} else {
	    Tcl_DecrRefCount(listObj);
	    listObj = NULL;
	}
    }
    return listObj;
}

/*
 *----------------------------------------------------------------------
 *
 * TclLsetList --
 *
 *	Core of the 'lset' command when objc == 4. Objv[2] may be either a
 *	scalar index or a list of indices.
 *      It also handles 'lpop' when given a NULL value.
 *
 * Results:
 *	Returns the new value of the list variable, or NULL if there was an
 *	error. The returned object includes one reference count for the
 *	pointer returned.
 *
 * Side effects:
 *	None.
 *
 * Notes:
 *	This procedure is implemented entirely as a wrapper around
 *	TclLsetFlat. All it does is reconfigure the argument format into the
 *	form required by TclLsetFlat, while taking care to manage shimmering
 *	in such a way that we tend to keep the most useful internalreps and/or
 *	avoid the most expensive conversions.
 *
 *----------------------------------------------------------------------
 */
Tcl_Obj *
TclLsetList(
    Tcl_Interp *interp,		/* Tcl interpreter. */
    Tcl_Obj *listObj,		/* Pointer to the list being modified. */
    Tcl_Obj *indexArgObj,	/* Index or index-list arg to 'lset'. */
    Tcl_Obj *valueObj)		/* Value arg to 'lset' or NULL to 'lpop'. */
{
    Tcl_Size indexCount = 0;   /* Number of indices in the index list. */
    Tcl_Obj **indices = NULL;	/* Vector of indices in the index list. */
    Tcl_Obj *retValueObj;	/* Pointer to the list to be returned. */
    Tcl_Size index;            /* Current index in the list - discarded. */
    Tcl_Obj *indexListCopy;

    /*
     * Determine whether the index arg designates a list or a single index.
     * We have to be careful about the order of the checks to avoid repeated
     * shimmering; see TIP #22 and #23 for details.
     */

<<<<<<< HEAD
    if (!TclHasInternalRep(indexArgObj, &tclListType) &&
	TclGetIntForIndexM(NULL, indexArgObj, TCL_SIZE_MAX - 1, &index)
	== TCL_OK) {

	if (TclObjTypeHasProc(listObj, setElementProc)) {
	    indices = &indexArgObj;
	    retValueObj =
		TclObjTypeSetElement(interp, listObj, 1, indices, valueObj);
	    if (retValueObj) Tcl_IncrRefCount(retValueObj);
	} else {

	    /* indexArgPtr designates a single index. */
	    /* T:listrep-1.{2.1,12.1,15.1,19.1},2.{2.3,9.3,10.1,13.1,16.1}, 3.{4,5,6}.3 */
	    retValueObj = TclLsetFlat(interp, listObj, 1, &indexArgObj, valueObj);
	}

    } else {

	indexListCopy = TclDuplicatePureObj(
	    interp, indexArgObj, &tclListType);
	if (!indexListCopy) {
	    /*
	     * indexArgPtr designates something that is neither an index nor a
	     * well formed list. Report the error via TclLsetFlat.
	     */
	    retValueObj = TclLsetFlat(interp, listObj, 1, &indexArgObj, valueObj);
	} else {
	    if (TCL_OK != TclListObjGetElementsM(
		    interp, indexListCopy, &indexCount, &indices)) {
		Tcl_DecrRefCount(indexListCopy);
		/*
		 * indexArgPtr designates something that is neither an index nor a
		 * well formed list. Report the error via TclLsetFlat.
		 */
		retValueObj = TclLsetFlat(interp, listObj, 1, &indexArgObj, valueObj);
	    } else {

		/*
		 * Let TclLsetFlat perform the actual lset operation.
		 */

=======
    if (!TclHasInternalRep(indexArgObj, &tclListType)
	&& TclGetIntForIndexM(NULL, indexArgObj, TCL_SIZE_MAX - 1, &index)
		== TCL_OK) {

	/* indexArgPtr designates a single index. */
	/* T:listrep-1.{2.1,12.1,15.1,19.1},2.{2.3,9.3,10.1,13.1,16.1}, 3.{4,5,6}.3 */
	retValueObj = TclLsetFlat(interp, listObj, 1, &indexArgObj, valueObj);

    } else {

	indexListCopy = TclDuplicatePureObj(
	    interp, indexArgObj, &tclListType);
	if (!indexListCopy) {
	    /*
	     * indexArgPtr designates something that is neither an index nor a
	     * well formed list. Report the error via TclLsetFlat.
	     */
	    retValueObj = TclLsetFlat(interp, listObj, 1, &indexArgObj, valueObj);
	} else {
	    if (TCL_OK != TclListObjGetElementsM(
		    interp, indexListCopy, &indexCount, &indices)) {
		Tcl_DecrRefCount(indexListCopy);
		/*
		 * indexArgPtr designates something that is neither an index nor a
		 * well formed list. Report the error via TclLsetFlat.
		 */
		retValueObj = TclLsetFlat(interp, listObj, 1, &indexArgObj, valueObj);
	    } else {

		/*
		 * Let TclLsetFlat perform the actual lset operation.
		 */

>>>>>>> 4ec92bd5
		retValueObj = TclLsetFlat(interp, listObj, indexCount, indices, valueObj);
		if (indexListCopy) {
		    Tcl_DecrRefCount(indexListCopy);
		}
	    }
	}
    }
<<<<<<< HEAD
    assert (retValueObj==NULL || retValueObj->typePtr || retValueObj->bytes);
=======
>>>>>>> 4ec92bd5
    return retValueObj;
}

/*
 *----------------------------------------------------------------------
 *
 * TclLsetFlat --
 *
 *	Core engine of the 'lset' command.
 *      It also handles 'lpop' when given a NULL value.
 *
 * Results:
 *	Returns the new value of the list variable, or NULL if an error
 *	occurred. The returned object includes one reference count for the
 *	pointer returned.
 *
 * Side effects:
 *	On entry, the reference count of the variable value does not reflect
 *	any references held on the stack. The first action of this function is
 *	to determine whether the object is shared, and to duplicate it if it
 *	is. The reference count of the duplicate is incremented. At this
 *	point, the reference count will be 1 for either case, so that the
 *	object will appear to be unshared.
 *
 *	If an error occurs, and the object has been duplicated, the reference
 *	count on the duplicate is decremented so that it is now 0: this
 *	dismisses any memory that was allocated by this function.
 *
 *	If no error occurs, the reference count of the original object is
 *	incremented if the object has not been duplicated, and nothing is done
 *	to a reference count of the duplicate. Now the reference count of an
 *	unduplicated object is 2 (the returned pointer, plus the one stored in
 *	the variable). The reference count of a duplicate object is 1,
 *	reflecting that the returned pointer is the only active reference. The
 *	caller is expected to store the returned value back in the variable
 *	and decrement its reference count. (INST_STORE_* does exactly this.)
 *
 *----------------------------------------------------------------------
 */
Tcl_Obj *
TclLsetFlat(
    Tcl_Interp *interp,		/* Tcl interpreter. */
    Tcl_Obj *listObj,		/* Pointer to the list being modified. */
    Tcl_Size indexCount,		/* Number of index args. */
    Tcl_Obj *const indexArray[],
				/* Index args. */
    Tcl_Obj *valueObj)		/* Value arg to 'lset' or NULL to 'lpop'. */
{
    Tcl_Size index, len;
    int copied = 0, result;
    Tcl_Obj *subListObj, *retValueObj;
    Tcl_Obj *pendingInvalidates[10];
    Tcl_Obj **pendingInvalidatesPtr = pendingInvalidates;
    Tcl_Size numPendingInvalidates = 0;

    /*
     * If there are no indices, simply return the new value.  (Without
     * indices, [lset] is a synonym for [set].
     * [lpop] does not use this but protect for NULL valueObj just in case.
     */

    if (indexCount == 0) {
	if (valueObj != NULL) {
	    Tcl_IncrRefCount(valueObj);
	}
	return valueObj;
    }

    /*
     * If the list is shared, make a copy to modify (copy-on-write). The string
     * representation and internal representation of listObj remains unchanged.
     */

    subListObj = Tcl_IsShared(listObj)
	? TclDuplicatePureObj(interp, listObj, &tclListType) : listObj;
    if (!subListObj) {
	return NULL;
    }

    /*
     * Anchor the linked list of Tcl_Obj's whose string reps must be
     * invalidated if the operation succeeds.
     */

    retValueObj = subListObj;
    result = TCL_OK;

    /* Allocate if static array for pending invalidations is too small */
    if (indexCount
	> (int) (sizeof(pendingInvalidates) / sizeof(pendingInvalidates[0]))) {
	pendingInvalidatesPtr =
	    (Tcl_Obj **) Tcl_Alloc(indexCount * sizeof(*pendingInvalidatesPtr));
    }

    /*
     * Loop through all the index arguments, and for each one dive into the
     * appropriate sublist.
     */

    do {
	Tcl_Size elemCount;
	Tcl_Obj *parentList, **elemPtrs;

	/*
	 * Check for the possible error conditions...
	 */

	if (TclListObjGetElementsM(interp, subListObj, &elemCount, &elemPtrs)
	    != TCL_OK) {
	    /* ...the sublist we're indexing into isn't a list at all. */
	    result = TCL_ERROR;
	    break;
	}

	/*
	 * WARNING: the macro TclGetIntForIndexM is not safe for
	 * post-increments, avoid '*indexArray++' here.
	 */

	if (TclGetIntForIndexM(interp, *indexArray, elemCount - 1, &index)
	    != TCL_OK) {
	    /* ...the index we're trying to use isn't an index at all. */
	    result = TCL_ERROR;
	    indexArray++; /* Why bother with this increment? TBD */
	    break;
	}
	indexArray++;

	if ((index == TCL_SIZE_MAX) && (elemCount == 0)) {
	    index = 0;
	}
	if (index < 0 || index > elemCount
	    || (valueObj == NULL && index >= elemCount)) {
	    /* ...the index points outside the sublist. */
	    if (interp != NULL) {
		Tcl_SetObjResult(interp,
		                 Tcl_ObjPrintf("index \"%s\" out of range",
		                               Tcl_GetString(indexArray[-1])));
		Tcl_SetErrorCode(interp,
		                 "TCL",
		                 "VALUE",
		                 "INDEX"
		                 "OUTOFRANGE",
		                 NULL);
	    }
	    result = TCL_ERROR;
	    break;
	}

	/*
	 * No error conditions.  If this is not the last index, determine the
	 * next sublist for the next pass through the loop, and take steps to
	 * make sure it is unshared in order to modify it.
	 */

	if (--indexCount) {
	    parentList = subListObj;
	    if (index == elemCount) {
		TclNewObj(subListObj);
	    } else {
		subListObj = elemPtrs[index];
	    }
	    if (Tcl_IsShared(subListObj)) {
		subListObj = TclDuplicatePureObj(
		    interp, subListObj, &tclListType);
		if (!subListObj) {
		    return NULL;
		}
		copied = 1;
	    }

	    /*
	     * Replace the original elemPtr[index] in parentList with a copy
	     * we know to be unshared.  This call will also deal with the
	     * situation where parentList shares its internalrep with other
	     * Tcl_Obj's.  Dealing with the shared internalrep case can
	     * cause subListObj to become shared again, so detect that case
	     * and make and store another copy.
	     */

	    if (index == elemCount) {
		Tcl_ListObjAppendElement(NULL, parentList, subListObj);
	    } else {
		TclListObjSetElement(NULL, parentList, index, subListObj);
	    }
	    if (Tcl_IsShared(subListObj)) {
		Tcl_Obj * newSubListObj;
		newSubListObj = TclDuplicatePureObj(
		    interp, subListObj, &tclListType);
		if (copied) {
		    Tcl_DecrRefCount(subListObj);
		}
		if (newSubListObj) {
		    subListObj = newSubListObj;
		} else {
		    return NULL;
		}
		TclListObjSetElement(NULL, parentList, index, subListObj);
	    }

	    /*
	     * The TclListObjSetElement() calls do not spoil the string rep
	     * of parentList, and that's fine for now, since all we've done
	     * so far is replace a list element with an unshared copy.  The
	     * list value remains the same, so the string rep. is still
	     * valid, and unchanged, which is good because if this whole
	     * routine returns NULL, we'd like to leave no change to the
	     * value of the lset variable.  Later on, when we set valueObj
	     * in its proper place, then all containing lists will have
	     * their values changed, and will need their string reps
	     * spoiled.  We maintain a list of all those Tcl_Obj's (via a
	     * little internalrep surgery) so we can spoil them at that
	     * time.
	     */

	    pendingInvalidatesPtr[numPendingInvalidates] = parentList;
	    ++numPendingInvalidates;
	}
    } while (indexCount > 0);

    /*
     * Either we've detected and error condition, and exited the loop with
     * result == TCL_ERROR, or we've successfully reached the last index, and
     * we're ready to store valueObj. On success, we need to invalidate
     * the string representations of intermediate lists whose contained
     * list element would have changed.
     */
    if (result == TCL_OK) {
	while (numPendingInvalidates > 0) {
	    Tcl_Obj *objPtr;

	    --numPendingInvalidates;
	    objPtr = pendingInvalidatesPtr[numPendingInvalidates];

	    if (result == TCL_OK) {
		/*
		 * We're going to store valueObj, so spoil string reps of all
		 * containing lists.
		 * TODO - historically, the storing of the internal rep was done
		 * because the ptr2 field of the internal rep was used to chain
		 * objects whose string rep needed to be invalidated. Now this
		 * is no longer the case, so replacing of the internal rep
		 * should not be needed. The TclInvalidateStringRep should
		 * suffice. Formulate a test case before changing.
		 */
		ListRep objInternalRep;
		TclListObjGetRep(NULL, objPtr, &objInternalRep);
		ListObjReplaceRepAndInvalidate(objPtr, &objInternalRep);
	    }
	}
    }

    if (pendingInvalidatesPtr != pendingInvalidates)
	Tcl_Free(pendingInvalidatesPtr);

    if (result != TCL_OK) {
	/*
	 * Error return; message is already in interp. Clean up any excess
	 * memory.
	 */

	if (retValueObj != listObj) {
	    Tcl_DecrRefCount(retValueObj);
	}
	return NULL;
    }

    /*
     * Store valueObj in proper sublist and return. The -1 is to avoid a
     * compiler warning (not a problem because we checked that we have a
     * proper list - or something convertible to one - above).
     */

    len = -1;
    TclListObjLengthM(NULL, subListObj, &len);
    if (valueObj == NULL) {
	/* T:listrep-1.{4.2,5.4,6.1,7.1,8.3},2.{4,5}.4 */
	Tcl_ListObjReplace(NULL, subListObj, index, 1, 0, NULL);
    } else if (index == len) {
	/* T:listrep-1.2.1,2.{2.3,9.3},3.{4,5,6}.3 */
	Tcl_ListObjAppendElement(NULL, subListObj, valueObj);
    } else {
	/* T:listrep-1.{12.1,15.1,19.1},2.{10,13,16}.1 */
	TclListObjSetElement(NULL, subListObj, index, valueObj);
	TclInvalidateStringRep(subListObj);
    }
    Tcl_IncrRefCount(retValueObj);
    return retValueObj;
}

/*
 *----------------------------------------------------------------------
 *
 * TclListObjSetElement --
 *
 *	Set a single element of a list to a specified value
 *
 * Results:
 *	The return value is normally TCL_OK. If listObj does not refer to a
 *	list object and cannot be converted to one, TCL_ERROR is returned and
 *	an error message will be left in the interpreter result if interp is
 *	not NULL. Similarly, if index designates an element outside the range
 *	[0..listLength-1], where listLength is the count of elements in the
 *	list object designated by listObj, TCL_ERROR is returned and an error
 *	message is left in the interpreter result.
 *
 * Side effects:
 *	Tcl_Panic if listObj designates a shared object. Otherwise, attempts
 *	to convert it to a list with a non-shared internal rep. Decrements the
 *	ref count of the object at the specified index within the list,
 *	replaces with the object designated by valueObj, and increments the
 *	ref count of the replacement object.
 *
 *----------------------------------------------------------------------
 */
int
TclListObjSetElement(
    Tcl_Interp *interp,		/* Tcl interpreter; used for error reporting
				 * if not NULL. */
    Tcl_Obj *listObj,		/* List object in which element should be
				 * stored. */
    Tcl_Size index,		/* Index of element to store. */
    Tcl_Obj *valueObj)		/* Tcl object to store in the designated list
				 * element. */
{
    ListRep listRep;
    Tcl_Obj **elemPtrs;         /* Pointers to elements of the list. */
    Tcl_Size elemCount;		/* Number of elements in the list. */

    /* Ensure that the listObj parameter designates an unshared list. */

    if (Tcl_IsShared(listObj)) {
	Tcl_Panic("%s called with shared object", "TclListObjSetElement");
    }

    if (TclListObjGetRep(interp, listObj, &listRep) != TCL_OK) {
	return TCL_ERROR;
    }

    elemCount = ListRepLength(&listRep);

    /* Ensure that the index is in bounds. */
    if (index>=elemCount) {
	if (interp != NULL) {
		Tcl_SetObjResult(interp, Tcl_ObjPrintf(
<<<<<<< HEAD
			"index \"%" TCL_Z_MODIFIER "u\" out of range", index));
=======
			"index \"%" TCL_SIZE_MODIFIER "u\" out of range", index));
>>>>>>> 4ec92bd5
	    Tcl_SetErrorCode(interp, "TCL", "VALUE", "INDEX",
		    "OUTOFRANGE", NULL);
	}
	return TCL_ERROR;
    }

    /*
     * Note - garbage collect this only AFTER checking indices above.
     * Do not want to modify listrep and then not store it back in listObj.
     */
    ListRepFreeUnreferenced(&listRep);

    /* Replace a shared internal rep with an unshared copy */
    if (listRep.storePtr->refCount > 1) {
	ListRep newInternalRep;
	/* T:listrep-2.{10,13,16}.1 */
	/* TODO - leave extra space? */
	ListRepClone(&listRep, &newInternalRep, LISTREP_PANIC_ON_FAIL);
	listRep = newInternalRep;
    } /* else T:listrep-1.{12.1,15.1,19.1} */

    /* Retrieve element array AFTER potential cloning above */
    ListRepElements(&listRep, elemCount, elemPtrs);

    /*
     * Add a reference to the new list element and remove from old before
     * replacing it. Order is important!
     */
    Tcl_IncrRefCount(valueObj);
    Tcl_DecrRefCount(elemPtrs[index]);
    elemPtrs[index] = valueObj;

    /* Internal rep may be cloned so replace */
    ListObjReplaceRepAndInvalidate(listObj, &listRep);

    return TCL_OK;
}

/*
 *----------------------------------------------------------------------
 *
 * FreeListInternalRep --
 *
 *	Deallocate the storage associated with a list object's internal
 *	representation.
 *
 * Results:
 *	None.
 *
 * Side effects:
 *	Frees listPtr's List* internal representation, if no longer shared.
 *	May decrement the ref counts of element objects, which may free them.
 *
 *----------------------------------------------------------------------
 */
static void
FreeListInternalRep(
    Tcl_Obj *listObj)		/* List object with internal rep to free. */
{
    ListRep listRep;

    ListObjGetRep(listObj, &listRep);
    if (listRep.storePtr->refCount-- <= 1) {
	ObjArrayDecrRefs(
	    listRep.storePtr->slots,
	    listRep.storePtr->firstUsed, listRep.storePtr->numUsed);
	Tcl_Free(listRep.storePtr);
    }
    if (listRep.spanPtr) {
	ListSpanDecrRefs(listRep.spanPtr);
    }
}

/*
 *----------------------------------------------------------------------
 *
 * DupListInternalRep --
 *
 *	Initialize the internal representation of a list Tcl_Obj to share the
 *	internal representation of an existing list object.
 *
 * Results:
 *	None.
 *
 * Side effects:
 *	The reference count of the List internal rep is incremented.
 *
 *----------------------------------------------------------------------
 */
static void
DupListInternalRep(
    Tcl_Obj *srcObj,		/* Object with internal rep to copy. */
    Tcl_Obj *copyObj)		/* Object with internal rep to set. */
{
    ListRep listRep;
    ListObjGetRep(srcObj, &listRep);
    ListObjOverwriteRep(copyObj, &listRep);
}

/*
 *----------------------------------------------------------------------
 *
 * SetListFromAny --
 *
 *	Attempt to generate a list internal form for the Tcl object "objPtr".
 *
 * Results:
 *	The return value is TCL_OK or TCL_ERROR. If an error occurs during
 *	conversion, an error message is left in the interpreter's result
 *	unless "interp" is NULL.
 *
 * Side effects:
 *	If no error occurs, a list is stored as "objPtr"s internal
 *	representation.
 *
 *----------------------------------------------------------------------
 */
static int
SetListFromAny(
    Tcl_Interp *interp,		/* Used for error reporting if not NULL. */
    Tcl_Obj *objPtr)		/* The object to convert. */
{
    Tcl_Obj **elemPtrs;
    ListRep listRep;

    /*
     * Dictionaries are a special case; they have a string representation such
     * that *all* valid dictionaries are valid lists. Hence we can convert
     * more directly. Only do this when there's no existing string rep; if
     * there is, it is the string rep that's authoritative (because it could
     * describe duplicate keys).
     */

    if (!TclHasStringRep(objPtr) && TclHasInternalRep(objPtr, &tclDictType)) {
	Tcl_Obj *keyPtr, *valuePtr;
	Tcl_DictSearch search;
	int done;
	Tcl_Size size;

	/*
	 * Create the new list representation. Note that we do not need to do
	 * anything with the string representation as the transformation (and
	 * the reverse back to a dictionary) are both order-preserving. Also
	 * note that since we know we've got a valid dictionary (by
	 * representation) we also know that fetching the size of the
	 * dictionary or iterating over it will not fail.
	 */

	Tcl_DictObjSize(NULL, objPtr, &size);
	/* TODO - leave space in front and/or back? */
	if (ListRepInitAttempt(
		interp, size > 0 ? 2 * size : 1, NULL, &listRep)
	    != TCL_OK) {
	    return TCL_ERROR;
	}

	LIST_ASSERT(listRep.spanPtr == NULL); /* Guard against future changes */
	LIST_ASSERT(listRep.storePtr->firstUsed == 0);
	LIST_ASSERT((listRep.storePtr->flags & LISTSTORE_CANONICAL) == 0);

	listRep.storePtr->numUsed = 2 * size;

	/* Populate the list representation. */

	elemPtrs = listRep.storePtr->slots;
	Tcl_DictObjFirst(NULL, objPtr, &search, &keyPtr, &valuePtr, &done);
	while (!done) {
	    *elemPtrs++ = keyPtr;
	    *elemPtrs++ = valuePtr;
	    Tcl_IncrRefCount(keyPtr);
	    Tcl_IncrRefCount(valuePtr);
	    Tcl_DictObjNext(&search, &keyPtr, &valuePtr, &done);
	}
<<<<<<< HEAD
    } else if (TclObjTypeHasProc(objPtr,indexProc)) {
	Tcl_Size elemCount, i;
=======
    } else if (TclHasInternalRep(objPtr,&tclArithSeriesType)) {
	/*
	 * Convertion from Arithmetic Series is a special case
	 * because it can be done an order of magnitude faster
	 * and may occur frequently.
	 */
	Tcl_Size j, size = TclArithSeriesObjLength(objPtr);
>>>>>>> 4ec92bd5

	elemCount = TclObjTypeLength(objPtr);

	if (ListRepInitAttempt(interp, elemCount, NULL, &listRep) != TCL_OK) {
	    return TCL_ERROR;
	}

	LIST_ASSERT(listRep.spanPtr == NULL); /* Guard against future changes */
	LIST_ASSERT(listRep.storePtr->firstUsed == 0);

	elemPtrs = listRep.storePtr->slots;

	/* Each iteration, store a list element */
	for (i = 0; i < elemCount; i++) {
	    if (TclObjTypeIndex(interp, objPtr, i, elemPtrs) != TCL_OK) {
		return TCL_ERROR;
	    }
	    Tcl_IncrRefCount(*elemPtrs++);/* Since list now holds ref to it. */
	}

	LIST_ASSERT((Tcl_Size)(elemPtrs - listRep.storePtr->slots) == elemCount);

	listRep.storePtr->numUsed = elemCount;

    } else {
	Tcl_Size estCount, length;
	const char *limit, *nextElem = Tcl_GetStringFromObj(objPtr, &length);

	/*
	 * Allocate enough space to hold a (Tcl_Obj *) for each
	 * (possible) list element.
	 */

	estCount = TclMaxListLength(nextElem, length, &limit);
	estCount += (estCount == 0);	/* Smallest list struct holds 1
					 * element. */
	/* TODO - allocate additional space? */
	if (ListRepInitAttempt(interp, estCount, NULL, &listRep)
	    != TCL_OK) {
	    return TCL_ERROR;
	}

	LIST_ASSERT(listRep.spanPtr == NULL); /* Guard against future changes */
	LIST_ASSERT(listRep.storePtr->firstUsed == 0);

	elemPtrs = listRep.storePtr->slots;

	/* Each iteration, parse and store a list element. */

	while (nextElem < limit) {
	    const char *elemStart;
	    char *check;
	    Tcl_Size elemSize;
	    int literal;

	    if (TCL_OK != TclFindElement(interp, nextElem, limit - nextElem,
		    &elemStart, &nextElem, &elemSize, &literal)) {
fail:
		while (--elemPtrs >= listRep.storePtr->slots) {
		    Tcl_DecrRefCount(*elemPtrs);
		}
		Tcl_Free(listRep.storePtr);
		return TCL_ERROR;
	    }
	    if (elemStart == limit) {
		break;
	    }

	    TclNewObj(*elemPtrs);
	    TclInvalidateStringRep(*elemPtrs);
	    check = Tcl_InitStringRep(*elemPtrs, literal ? elemStart : NULL,
		    elemSize);
	    if (elemSize && check == NULL) {
		MemoryAllocationError(interp, elemSize);
		goto fail;
	    }
	    if (!literal) {
		Tcl_InitStringRep(*elemPtrs, NULL,
			TclCopyAndCollapse(elemSize, elemStart, check));
	    }

	    Tcl_IncrRefCount(*elemPtrs++);/* Since list now holds ref to it. */
	}

	listRep.storePtr->numUsed =
	    elemPtrs - listRep.storePtr->slots;
    }

    LISTREP_CHECK(&listRep);

    /*
     * Store the new internalRep. We do this as late
     * as possible to allow the conversion code, in particular
     * Tcl_GetStringFromObj, to use the old internalRep.
     */

    /*
     * Note old string representation NOT to be invalidated.
     * So do NOT use ListObjReplaceRepAndInvalidate. InternalRep to be freed AFTER
     * IncrRefs so do not use ListObjOverwriteRep
     */
    ListRepIncrRefs(&listRep);
    TclFreeInternalRep(objPtr);
    objPtr->internalRep.twoPtrValue.ptr1 = listRep.storePtr;
    objPtr->internalRep.twoPtrValue.ptr2 = listRep.spanPtr;
    objPtr->typePtr = &tclListType;

    return TCL_OK;
}

/*
 *----------------------------------------------------------------------
 *
 * UpdateStringOfList --
 *
 *	Update the string representation for a list object.
 *
 *	Any previously-existing string representation is not invalidated, so
 *	storage is lost if this has not been taken care of.
 *
 * Effect
 *
 *	The string representation of 'listPtr' is set to the resulting string.
 *	This string will be empty if the list has no elements. It is assumed
 *	that the list internal representation is not NULL.
 *
 *----------------------------------------------------------------------
 */
static void
UpdateStringOfList(
    Tcl_Obj *listObj)		/* List object with string rep to update. */
{
#   define LOCAL_SIZE 64
    char localFlags[LOCAL_SIZE], *flagPtr = NULL;
    Tcl_Size numElems, i, length;
    TCL_HASH_TYPE bytesNeeded = 0;
    const char *elem, *start;
    char *dst;
    Tcl_Obj **elemPtrs;
    ListRep listRep;

    ListObjGetRep(listObj, &listRep);
    LISTREP_CHECK(&listRep);

    ListRepElements(&listRep, numElems, elemPtrs);

    /*
     * Mark the list as being canonical; although it will now have a string
     * rep, it is one we derived through proper "canonical" quoting and so
     * it's known to be free from nasties relating to [concat] and [eval].
     * However, we only do this if this is not a spanned list. Marking the
     * storage canonical for a spanned list make ALL lists using the storage
     * canonical which is not right. (Consider a list generated from a
     * string and then this function called for a spanned list generated
     * from it). On the other hand, a spanned list is always canonical
     * (never generated from a string) so it does not have to be explicitly
     * marked as such. The ListObjIsCanonical macro takes this into account.
     * See the comments there.
     */
    if (listRep.spanPtr == NULL) {
	LIST_ASSERT(listRep.storePtr->firstUsed == 0);/* Invariant */
	listRep.storePtr->flags |= LISTSTORE_CANONICAL;
    }

    /* Handle empty list case first, so rest of the routine is simpler. */

    if (numElems == 0) {
	Tcl_InitStringRep(listObj, NULL, 0);
	return;
    }

    /* Pass 1: estimate space, gather flags. */

    if (numElems <= LOCAL_SIZE) {
	flagPtr = localFlags;
    } else {
	/* We know numElems <= LIST_MAX, so this is safe. */
	flagPtr = (char *)Tcl_Alloc(numElems);
    }
    for (i = 0; i < numElems; i++) {
	flagPtr[i] = (i ? TCL_DONT_QUOTE_HASH : 0);
	elem = Tcl_GetStringFromObj(elemPtrs[i], &length);
	bytesNeeded += TclScanElement(elem, length, flagPtr+i);
	if (bytesNeeded > SIZE_MAX - numElems) {
	    Tcl_Panic("max size for a Tcl value (%" TCL_Z_MODIFIER "u bytes) exceeded", SIZE_MAX);
	}
    }
    bytesNeeded += numElems - 1;

    /*
     * Pass 2: copy into string rep buffer.
     */

    start = dst = Tcl_InitStringRep(listObj, NULL, bytesNeeded);
    TclOOM(dst, bytesNeeded);
    for (i = 0; i < numElems; i++) {
	flagPtr[i] |= (i ? TCL_DONT_QUOTE_HASH : 0);
	elem = Tcl_GetStringFromObj(elemPtrs[i], &length);
	dst += TclConvertElement(elem, length, dst, flagPtr[i]);
	*dst++ = ' ';
    }

    /* Set the string length to what was actually written, the safe choice */
    (void) Tcl_InitStringRep(listObj, NULL, dst - 1 - start);

    if (flagPtr != localFlags) {
	Tcl_Free(flagPtr);
    }
}


/*
 *------------------------------------------------------------------------
 *
 * TclListTestObj --
 *
 *    Returns a list object with a specific internal rep and content.
 *    Used specifically for testing so span can be controlled explicitly.
 *
 * Results:
 *    Pointer to the Tcl_Obj containing the list.
 *
 * Side effects:
 *    None.
 *
 *------------------------------------------------------------------------
 */
Tcl_Obj *
TclListTestObj(size_t length, size_t leadingSpace, size_t endSpace)
{
    ListRep listRep;
    size_t capacity;
    Tcl_Obj *listObj;

    TclNewObj(listObj);

    /* Only a test object so ignoring overflow checks */
    capacity = length + leadingSpace + endSpace;
    if (capacity == 0) {
	return listObj;
    }
    if (capacity > LIST_MAX) {
	return NULL;
    }

    ListRepInit(capacity, NULL, LISTREP_PANIC_ON_FAIL, &listRep);

    ListStore *storePtr = listRep.storePtr;
    size_t i;
    for (i = 0; i < length; ++i) {
	TclNewUIntObj(storePtr->slots[i + leadingSpace], i);
	Tcl_IncrRefCount(storePtr->slots[i + leadingSpace]);
    }
    storePtr->firstUsed = leadingSpace;
    storePtr->numUsed = length;
    if (leadingSpace != 0) {
	listRep.spanPtr = ListSpanNew(leadingSpace, length);
    }
    ListObjReplaceRepAndInvalidate(listObj, &listRep);
    return listObj;
}

/*
 * Local Variables:
 * mode: c
 * c-basic-offset: 4
 * fill-column: 78
 * End:
 */<|MERGE_RESOLUTION|>--- conflicted
+++ resolved
@@ -118,7 +118,7 @@
 /*
  * Prototypes for non-inline static functions defined later in this file:
  */
-static int	MemoryAllocationError(Tcl_Interp *, Tcl_Size size);
+static int	MemoryAllocationError(Tcl_Interp *, size_t size);
 static int	ListLimitExceededError(Tcl_Interp *);
 static ListStore *ListStoreNew(Tcl_Size objc, Tcl_Obj *const objv[], int flags);
 static int	ListRepInit(Tcl_Size objc, Tcl_Obj *const objv[], int flags, ListRep *);
@@ -471,15 +471,15 @@
 static int
 MemoryAllocationError(
     Tcl_Interp *interp, /* Interpreter for error message. May be NULL */
-    Tcl_Size size)        /* Size of attempted allocation that failed */
+    size_t size)        /* Size of attempted allocation that failed */
 {
     if (interp != NULL) {
 	Tcl_SetObjResult(
 	    interp,
 	    Tcl_ObjPrintf(
-		"list construction failed: unable to alloc %" TCL_LL_MODIFIER
+		"list construction failed: unable to alloc %" TCL_Z_MODIFIER
 		"u bytes",
-		(Tcl_WideInt)size));
+		size));
 	Tcl_SetErrorCode(interp, "TCL", "MEMORY", NULL);
     }
     return TCL_ERROR;
@@ -653,8 +653,11 @@
 
     /* Separate each condition so line number gives exact reason for failure */
     INVARIANT(storePtr != NULL);
+    INVARIANT(storePtr->numAllocated >= 0);
     INVARIANT(storePtr->numAllocated <= LIST_MAX);
+    INVARIANT(storePtr->firstUsed >= 0);
     INVARIANT(storePtr->firstUsed < storePtr->numAllocated);
+    INVARIANT(storePtr->numUsed >= 0);
     INVARIANT(storePtr->numUsed <= storePtr->numAllocated);
     INVARIANT(storePtr->firstUsed <= (storePtr->numAllocated - storePtr->numUsed));
 
@@ -767,9 +770,9 @@
     }
     if (storePtr == NULL) {
 	if (flags & LISTREP_PANIC_ON_FAIL) {
-	    Tcl_Panic("list creation failed: unable to alloc %" TCL_Z_MODIFIER
-		      "u bytes",
-		      LIST_SIZE(objc));
+	    Tcl_Panic("list creation failed: unable to alloc %" TCL_SIZE_MODIFIER
+		    "d bytes",
+		    LIST_SIZE(objc));
 	}
 	return NULL;
     }
@@ -847,6 +850,7 @@
     }
     return storePtr;
 }
+ 
 /*
  *----------------------------------------------------------------------
@@ -1101,7 +1105,7 @@
 
     TclNewObj(listObj);
 
-    if (objc + 1 <= 1) {
+    if (objc <= 0) {
 	return listObj;
     }
 
@@ -1158,7 +1162,7 @@
 
     TclDbNewObj(listObj, file, line);
 
-    if (objc + 1 <= 1) {
+    if (objc <= 0) {
 	return listObj;
     }
 
@@ -1323,7 +1327,7 @@
      * not be called with objc == 0!
      */
 
-    if (objc + 1 > 1) {
+    if (objc > 0) {
 	ListRep listRep;
 	/* TODO - perhaps ask for extra space? */
 	ListRepInit(objc, objv, LISTREP_PANIC_ON_FAIL, &listRep);
@@ -1934,7 +1938,6 @@
 {
     Tcl_Obj **elemObjs;
     Tcl_Size numElems;
-    int hasAbstractList = TclObjTypeHasProc(listObj,indexProc) != 0;
 
     /* Empty string => empty list. Avoid unnecessary shimmering */
     if (listObj->bytes == &tclEmptyString) {
@@ -1942,24 +1945,16 @@
 	return TCL_OK;
     }
 
+    int hasAbstractList = TclObjTypeHasProc(listObj,indexProc) != 0;
     if (hasAbstractList) {
 	return TclObjTypeIndex(interp, listObj, index, objPtrPtr);
     }
 
-<<<<<<< HEAD
-=======
-    /* Empty string => empty list. Avoid unnecessary shimmering */
-    if (listObj->bytes == &tclEmptyString) {
-	*objPtrPtr = NULL;
-	return TCL_OK;
-    }
-
->>>>>>> 4ec92bd5
     if (TclListObjGetElementsM(interp, listObj, &numElems, &elemObjs)
 	!= TCL_OK) {
 	return TCL_ERROR;
     }
-    if (index < 0 || index >= numElems) {
+    if ((index < 0) || (index >= numElems)) {
 	*objPtrPtr = NULL;
     } else {
 	*objPtrPtr = elemObjs[index];
@@ -2003,7 +1998,6 @@
     /* Empty string => empty list. Avoid unnecessary shimmering */
     if (listObj->bytes == &tclEmptyString) {
 	*lenPtr = 0;
-<<<<<<< HEAD
 	return TCL_OK;
     }
 
@@ -2012,16 +2006,6 @@
 	return TCL_OK;
     }
 
-=======
-	return TCL_OK;
-    }
-
-    if (TclHasInternalRep(listObj,&tclArithSeriesType)) {
-	*lenPtr = TclArithSeriesObjLength(listObj);
-	return TCL_OK;
-    }
-
->>>>>>> 4ec92bd5
 
     if (TclListObjGetRep(interp, listObj, &listRep) != TCL_OK) {
 	return TCL_ERROR;
@@ -2803,10 +2787,9 @@
      * shimmering; see TIP #22 and #23 for details.
      */
 
-<<<<<<< HEAD
-    if (!TclHasInternalRep(indexArgObj, &tclListType) &&
-	TclGetIntForIndexM(NULL, indexArgObj, TCL_SIZE_MAX - 1, &index)
-	== TCL_OK) {
+    if (!TclHasInternalRep(indexArgObj, &tclListType)
+	    && TclGetIntForIndexM(NULL, indexArgObj, TCL_SIZE_MAX - 1, &index)
+		== TCL_OK) {
 
 	if (TclObjTypeHasProc(listObj, setElementProc)) {
 	    indices = &indexArgObj;
@@ -2814,7 +2797,6 @@
 		TclObjTypeSetElement(interp, listObj, 1, indices, valueObj);
 	    if (retValueObj) Tcl_IncrRefCount(retValueObj);
 	} else {
-
 	    /* indexArgPtr designates a single index. */
 	    /* T:listrep-1.{2.1,12.1,15.1,19.1},2.{2.3,9.3,10.1,13.1,16.1}, 3.{4,5,6}.3 */
 	    retValueObj = TclLsetFlat(interp, listObj, 1, &indexArgObj, valueObj);
@@ -2845,41 +2827,6 @@
 		 * Let TclLsetFlat perform the actual lset operation.
 		 */
 
-=======
-    if (!TclHasInternalRep(indexArgObj, &tclListType)
-	&& TclGetIntForIndexM(NULL, indexArgObj, TCL_SIZE_MAX - 1, &index)
-		== TCL_OK) {
-
-	/* indexArgPtr designates a single index. */
-	/* T:listrep-1.{2.1,12.1,15.1,19.1},2.{2.3,9.3,10.1,13.1,16.1}, 3.{4,5,6}.3 */
-	retValueObj = TclLsetFlat(interp, listObj, 1, &indexArgObj, valueObj);
-
-    } else {
-
-	indexListCopy = TclDuplicatePureObj(
-	    interp, indexArgObj, &tclListType);
-	if (!indexListCopy) {
-	    /*
-	     * indexArgPtr designates something that is neither an index nor a
-	     * well formed list. Report the error via TclLsetFlat.
-	     */
-	    retValueObj = TclLsetFlat(interp, listObj, 1, &indexArgObj, valueObj);
-	} else {
-	    if (TCL_OK != TclListObjGetElementsM(
-		    interp, indexListCopy, &indexCount, &indices)) {
-		Tcl_DecrRefCount(indexListCopy);
-		/*
-		 * indexArgPtr designates something that is neither an index nor a
-		 * well formed list. Report the error via TclLsetFlat.
-		 */
-		retValueObj = TclLsetFlat(interp, listObj, 1, &indexArgObj, valueObj);
-	    } else {
-
-		/*
-		 * Let TclLsetFlat perform the actual lset operation.
-		 */
-
->>>>>>> 4ec92bd5
 		retValueObj = TclLsetFlat(interp, listObj, indexCount, indices, valueObj);
 		if (indexListCopy) {
 		    Tcl_DecrRefCount(indexListCopy);
@@ -2887,10 +2834,7 @@
 	    }
 	}
     }
-<<<<<<< HEAD
     assert (retValueObj==NULL || retValueObj->typePtr || retValueObj->bytes);
-=======
->>>>>>> 4ec92bd5
     return retValueObj;
 }
 @@ -3235,14 +3179,10 @@
     elemCount = ListRepLength(&listRep);
 
     /* Ensure that the index is in bounds. */
-    if (index>=elemCount) {
+    if ((index < 0) || (index >= elemCount)) {
 	if (interp != NULL) {
 		Tcl_SetObjResult(interp, Tcl_ObjPrintf(
-<<<<<<< HEAD
-			"index \"%" TCL_Z_MODIFIER "u\" out of range", index));
-=======
 			"index \"%" TCL_SIZE_MODIFIER "u\" out of range", index));
->>>>>>> 4ec92bd5
 	    Tcl_SetErrorCode(interp, "TCL", "VALUE", "INDEX",
 		    "OUTOFRANGE", NULL);
 	}
@@ -3419,18 +3359,8 @@
 	    Tcl_IncrRefCount(valuePtr);
 	    Tcl_DictObjNext(&search, &keyPtr, &valuePtr, &done);
 	}
-<<<<<<< HEAD
     } else if (TclObjTypeHasProc(objPtr,indexProc)) {
 	Tcl_Size elemCount, i;
-=======
-    } else if (TclHasInternalRep(objPtr,&tclArithSeriesType)) {
-	/*
-	 * Convertion from Arithmetic Series is a special case
-	 * because it can be done an order of magnitude faster
-	 * and may occur frequently.
-	 */
-	Tcl_Size j, size = TclArithSeriesObjLength(objPtr);
->>>>>>> 4ec92bd5
 
 	elemCount = TclObjTypeLength(objPtr);
 
