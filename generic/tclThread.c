--- conflicted
+++ resolved
@@ -144,11 +144,7 @@
  *	Keep a list of (mutexes/condition variable/data key) used during
  *	finalization.
  *
-<<<<<<< HEAD
- *	Assume main lock is held.
-=======
  *	Assume global lock is held.
->>>>>>> 1a269f8d
  *
  * Results:
  *	None.
@@ -210,11 +206,7 @@
  * ForgetSyncObject
  *
  *	Remove a single object from the list.
-<<<<<<< HEAD
- *	Assume main lock is held.
-=======
  *	Assume global lock is held.
->>>>>>> 1a269f8d
  *
  * Results:
  *	None.
@@ -247,11 +239,7 @@
  * TclRememberMutex
  *
  *	Keep a list of mutexes used during finalization.
-<<<<<<< HEAD
- *	Assume main lock is held.
-=======
  *	Assume global lock is held.
->>>>>>> 1a269f8d
  *
  * Results:
  *	None.
@@ -294,15 +282,9 @@
 #ifdef TCL_THREADS
     TclpFinalizeMutex(mutexPtr);
 #endif
-<<<<<<< HEAD
-    TclpMainLock();
-    ForgetSyncObject(mutexPtr, &mutexRecord);
-    TclpMainUnlock();
-=======
     TclpGlobalLock();
     ForgetSyncObject(mutexPtr, &mutexRecord);
     TclpGlobalUnlock();
->>>>>>> 1a269f8d
 }
  
@@ -312,11 +294,7 @@
  * TclRememberCondition
  *
  *	Keep a list of condition variables used during finalization.
-<<<<<<< HEAD
- *	Assume main lock is held.
-=======
  *	Assume global lock is held.
->>>>>>> 1a269f8d
  *
  * Results:
  *	None.
@@ -359,15 +337,9 @@
 #ifdef TCL_THREADS
     TclpFinalizeCondition(condPtr);
 #endif
-<<<<<<< HEAD
-    TclpMainLock();
-    ForgetSyncObject(condPtr, &condRecord);
-    TclpMainUnlock();
-=======
     TclpGlobalLock();
     ForgetSyncObject(condPtr, &condRecord);
     TclpGlobalUnlock();
->>>>>>> 1a269f8d
 }
  
@@ -431,11 +403,7 @@
     Tcl_Mutex *mutexPtr;
     Tcl_Condition *condPtr;
 
-<<<<<<< HEAD
-    TclpMainLock();
-=======
     TclpGlobalLock();
->>>>>>> 1a269f8d
 #endif
 
     /*
@@ -457,11 +425,7 @@
 
 #ifdef TCL_THREADS
     /*
-<<<<<<< HEAD
-     * Call thread storage main cleanup.
-=======
      * Call thread storage global cleanup.
->>>>>>> 1a269f8d
      */
 
     TclFinalizeThreadStorage();
@@ -492,11 +456,7 @@
     condRecord.max = 0;
     condRecord.num = 0;
 
-<<<<<<< HEAD
-    TclpMainUnlock();
-=======
     TclpGlobalUnlock();
->>>>>>> 1a269f8d
 #endif /* TCL_THREADS */
 }
 