/*
 * tclHash.c --
 *
 *	Implementation of in-memory hash tables for Tcl and Tcl-based
 *	applications.
 *
 * Copyright (c) 1991-1993 The Regents of the University of California.
 * Copyright (c) 1994 Sun Microsystems, Inc.
 *
 * See the file "license.terms" for information on usage and redistribution of
 * this file, and for a DISCLAIMER OF ALL WARRANTIES.
 */

#include "tclInt.h"

/*
 * When there are this many entries per bucket, on average, rebuild the hash
 * table to make it larger.
 */

#define REBUILD_MULTIPLIER	3

/*
 * The following macro takes a preliminary integer hash value and produces an
 * index into a hash tables bucket list. The idea is to make it so that
 * preliminary values that are arbitrarily similar will end up in different
 * buckets. The hash function was taken from a random-number generator.
 */

#define RANDOM_INDEX(tablePtr, i) \
    ((((i)*(size_t)1103515245) >> (tablePtr)->downShift) & (tablePtr)->mask)

/*
 * Prototypes for the array hash key methods.
 */

static Tcl_HashEntry *	AllocArrayEntry(Tcl_HashTable *tablePtr, void *keyPtr);
static int		CompareArrayKeys(void *keyPtr, Tcl_HashEntry *hPtr);
static TCL_HASH_TYPE	HashArrayKey(Tcl_HashTable *tablePtr, void *keyPtr);

/*
 * Prototypes for the string hash key methods.
 */

static Tcl_HashEntry *	AllocStringEntry(Tcl_HashTable *tablePtr,
			    void *keyPtr);
static int		CompareStringKeys(void *keyPtr, Tcl_HashEntry *hPtr);
static TCL_HASH_TYPE	HashStringKey(Tcl_HashTable *tablePtr, void *keyPtr);

/*
 * Function prototypes for static functions in this file:
 */

static Tcl_HashEntry *	BogusFind(Tcl_HashTable *tablePtr, const char *key);
static Tcl_HashEntry *	BogusCreate(Tcl_HashTable *tablePtr, const char *key,
			    int *newPtr);
static Tcl_HashEntry *	CreateHashEntry(Tcl_HashTable *tablePtr, const char *key,
			    int *newPtr);
static Tcl_HashEntry *	FindHashEntry(Tcl_HashTable *tablePtr, const char *key);
static void		RebuildTable(Tcl_HashTable *tablePtr);

const Tcl_HashKeyType tclArrayHashKeyType = {
    TCL_HASH_KEY_TYPE_VERSION,		/* version */
    TCL_HASH_KEY_RANDOMIZE_HASH,	/* flags */
    HashArrayKey,			/* hashKeyProc */
    CompareArrayKeys,			/* compareKeysProc */
    AllocArrayEntry,			/* allocEntryProc */
    NULL				/* freeEntryProc */
};

const Tcl_HashKeyType tclOneWordHashKeyType = {
    TCL_HASH_KEY_TYPE_VERSION,		/* version */
    0,					/* flags */
    NULL, /* HashOneWordKey, */		/* hashProc */
    NULL, /* CompareOneWordKey, */	/* compareProc */
    NULL, /* AllocOneWordKey, */	/* allocEntryProc */
    NULL  /* FreeOneWordKey, */		/* freeEntryProc */
};

const Tcl_HashKeyType tclStringHashKeyType = {
    TCL_HASH_KEY_TYPE_VERSION,		/* version */
    0,					/* flags */
    HashStringKey,			/* hashKeyProc */
    CompareStringKeys,			/* compareKeysProc */
    AllocStringEntry,			/* allocEntryProc */
    NULL				/* freeEntryProc */
};

/*
 *----------------------------------------------------------------------
 *
 * Tcl_InitHashTable --
 *
 *	Given storage for a hash table, set up the fields to prepare the hash
 *	table for use.
 *
 * Results:
 *	None.
 *
 * Side effects:
 *	TablePtr is now ready to be passed to Tcl_FindHashEntry and
 *	Tcl_CreateHashEntry.
 *
 *----------------------------------------------------------------------
 */

void
Tcl_InitHashTable(
    Tcl_HashTable *tablePtr,
				/* Pointer to table record, which is supplied
				 * by the caller. */
    int keyType)		/* Type of keys to use in table:
				 * TCL_STRING_KEYS, TCL_ONE_WORD_KEYS, or an
				 * integer >= 2. */
{
    /*
     * Use a special value to inform the extended version that it must not
     * access any of the new fields in the Tcl_HashTable. If an extension is
     * rebuilt then any calls to this function will be redirected to the
     * extended version by a macro.
     */

    Tcl_InitCustomHashTable(tablePtr, keyType, (const Tcl_HashKeyType *) -1);
}

/*
 *----------------------------------------------------------------------
 *
 * Tcl_InitCustomHashTable --
 *
 *	Given storage for a hash table, set up the fields to prepare the hash
 *	table for use. This is an extended version of Tcl_InitHashTable which
 *	supports user defined keys.
 *
 * Results:
 *	None.
 *
 * Side effects:
 *	TablePtr is now ready to be passed to Tcl_FindHashEntry and
 *	Tcl_CreateHashEntry.
 *
 *----------------------------------------------------------------------
 */

void
Tcl_InitCustomHashTable(
    Tcl_HashTable *tablePtr,
				/* Pointer to table record, which is supplied
				 * by the caller. */
    int keyType,		/* Type of keys to use in table:
				 * TCL_STRING_KEYS, TCL_ONE_WORD_KEYS,
				 * TCL_CUSTOM_TYPE_KEYS, TCL_CUSTOM_PTR_KEYS,
				 * or an integer >= 2. */
    const Tcl_HashKeyType *typePtr) /* Pointer to structure which defines the
				 * behaviour of this table. */
{
#if (TCL_SMALL_HASH_TABLE != 4)
    Tcl_Panic("Tcl_InitCustomHashTable: TCL_SMALL_HASH_TABLE is %d, not 4",
	    TCL_SMALL_HASH_TABLE);
#endif

    tablePtr->buckets = tablePtr->staticBuckets;
    tablePtr->staticBuckets[0] = tablePtr->staticBuckets[1] = 0;
    tablePtr->staticBuckets[2] = tablePtr->staticBuckets[3] = 0;
    tablePtr->numBuckets = TCL_SMALL_HASH_TABLE;
    tablePtr->numEntries = 0;
    tablePtr->rebuildSize = TCL_SMALL_HASH_TABLE*REBUILD_MULTIPLIER;
    tablePtr->downShift = 28;
    tablePtr->mask = 3;
    tablePtr->keyType = keyType;
    tablePtr->findProc = FindHashEntry;
    tablePtr->createProc = CreateHashEntry;

    if (typePtr == NULL) {
	/*
	 * The caller has been rebuilt so the hash table is an extended
	 * version.
	 */
    } else if (typePtr != (Tcl_HashKeyType *) -1) {
	/*
	 * The caller is requesting a customized hash table so it must be an
	 * extended version.
	 */

	tablePtr->typePtr = typePtr;
    } else {
	/*
	 * The caller has not been rebuilt so the hash table is not extended.
	 */
    }
}

/*
 *----------------------------------------------------------------------
 *
 * FindHashEntry --
 *
 *	Given a hash table find the entry with a matching key.
 *
 * Results:
 *	The return value is a token for the matching entry in the hash table,
 *	or NULL if there was no matching entry.
 *
 * Side effects:
 *	None.
 *
 *----------------------------------------------------------------------
 */

static Tcl_HashEntry *
FindHashEntry(
    Tcl_HashTable *tablePtr,	/* Table in which to lookup entry. */
    const char *key)		/* Key to use to find matching entry. */
{
    return CreateHashEntry(tablePtr, key, NULL);
}


/*
 *----------------------------------------------------------------------
 *
 * CreateHashEntry --
 *
 *	Given a hash table with string keys, and a string key, find the entry
 *	with a matching key. If there is no matching entry, then create a new
 *	entry that does match.
 *
 * Results:
 *	The return value is a pointer to the matching entry. If this is a
 *	newly-created entry, then *newPtr will be set to a non-zero value;
 *	otherwise *newPtr will be set to 0. If this is a new entry the value
 *	stored in the entry will initially be 0.
 *
 * Side effects:
 *	A new entry may be added to the hash table.
 *
 *----------------------------------------------------------------------
 */

static Tcl_HashEntry *
CreateHashEntry(
    Tcl_HashTable *tablePtr,	/* Table in which to lookup entry. */
    const char *key,		/* Key to use to find or create matching
				 * entry. */
    int *newPtr)		/* Store info here telling whether a new entry
				 * was created. */
{
    Tcl_HashEntry *hPtr;
    const Tcl_HashKeyType *typePtr;
    size_t hash, index;

    if (tablePtr->keyType == TCL_STRING_KEYS) {
	typePtr = &tclStringHashKeyType;
    } else if (tablePtr->keyType == TCL_ONE_WORD_KEYS) {
	typePtr = &tclOneWordHashKeyType;
    } else if (tablePtr->keyType == TCL_CUSTOM_TYPE_KEYS
	    || tablePtr->keyType == TCL_CUSTOM_PTR_KEYS) {
	typePtr = tablePtr->typePtr;
    } else {
	typePtr = &tclArrayHashKeyType;
    }

    if (typePtr->hashKeyProc) {
	hash = typePtr->hashKeyProc(tablePtr, (void *) key);
	if (typePtr->flags & TCL_HASH_KEY_RANDOMIZE_HASH) {
	    index = RANDOM_INDEX(tablePtr, hash);
	} else {
	    index = hash & tablePtr->mask;
	}
    } else {
	hash = (size_t) key;
	index = RANDOM_INDEX(tablePtr, hash);
    }

    /*
     * Search all of the entries in the appropriate bucket.
     */

    if (typePtr->compareKeysProc) {
	Tcl_CompareHashKeysProc *compareKeysProc = typePtr->compareKeysProc;

	for (hPtr = tablePtr->buckets[index]; hPtr != NULL;
		hPtr = hPtr->nextPtr) {
	    if (hash != hPtr->hash) {
		continue;
	    }
	    /* if keys pointers or values are equal */
	    if ((key == hPtr->key.oneWordValue)
		|| compareKeysProc((void *) key, hPtr)
	    ) {
		if (newPtr) {
		    *newPtr = 0;
		}
		return hPtr;
	    }
	}
    } else {
	for (hPtr = tablePtr->buckets[index]; hPtr != NULL;
		hPtr = hPtr->nextPtr) {
	    if (hash != hPtr->hash) {
		continue;
	    }
	    if (key == hPtr->key.oneWordValue) {
		if (newPtr) {
		    *newPtr = 0;
		}
		return hPtr;
	    }
	}
    }

    if (!newPtr) {
	return NULL;
    }

    /*
     * Entry not found. Add a new one to the bucket.
     */

    *newPtr = 1;
    if (typePtr->allocEntryProc) {
	hPtr = typePtr->allocEntryProc(tablePtr, (void *) key);
    } else {
	hPtr = Tcl_Alloc(sizeof(Tcl_HashEntry));
	hPtr->key.oneWordValue = (char *) key;
	Tcl_SetHashValue(hPtr, NULL);
    }

    hPtr->tablePtr = tablePtr;
    hPtr->hash = hash;
    hPtr->nextPtr = tablePtr->buckets[index];
    tablePtr->buckets[index] = hPtr;
    tablePtr->numEntries++;

    /*
     * If the table has exceeded a decent size, rebuild it with many more
     * buckets.
     */

    if (tablePtr->numEntries >= tablePtr->rebuildSize) {
	RebuildTable(tablePtr);
    }
    return hPtr;
}

/*
 *----------------------------------------------------------------------
 *
 * Tcl_DeleteHashEntry --
 *
 *	Remove a single entry from a hash table.
 *
 * Results:
 *	None.
 *
 * Side effects:
 *	The entry given by entryPtr is deleted from its table and should never
 *	again be used by the caller. It is up to the caller to free the
 *	clientData field of the entry, if that is relevant.
 *
 *----------------------------------------------------------------------
 */

void
Tcl_DeleteHashEntry(
    Tcl_HashEntry *entryPtr)
{
    Tcl_HashEntry *prevPtr;
    const Tcl_HashKeyType *typePtr;
    Tcl_HashTable *tablePtr;
    Tcl_HashEntry **bucketPtr;
    size_t index;

    tablePtr = entryPtr->tablePtr;

    if (tablePtr->keyType == TCL_STRING_KEYS) {
	typePtr = &tclStringHashKeyType;
    } else if (tablePtr->keyType == TCL_ONE_WORD_KEYS) {
	typePtr = &tclOneWordHashKeyType;
    } else if (tablePtr->keyType == TCL_CUSTOM_TYPE_KEYS
	    || tablePtr->keyType == TCL_CUSTOM_PTR_KEYS) {
	typePtr = tablePtr->typePtr;
    } else {
	typePtr = &tclArrayHashKeyType;
    }

    if (typePtr->hashKeyProc == NULL
	    || typePtr->flags & TCL_HASH_KEY_RANDOMIZE_HASH) {
	index = RANDOM_INDEX(tablePtr, entryPtr->hash);
    } else {
	index = entryPtr->hash & tablePtr->mask;
    }

    bucketPtr = &tablePtr->buckets[index];

    if (*bucketPtr == entryPtr) {
	*bucketPtr = entryPtr->nextPtr;
    } else {
	for (prevPtr = *bucketPtr; ; prevPtr = prevPtr->nextPtr) {
	    if (prevPtr == NULL) {
		Tcl_Panic("malformed bucket chain in Tcl_DeleteHashEntry");
	    }
	    if (prevPtr->nextPtr == entryPtr) {
		prevPtr->nextPtr = entryPtr->nextPtr;
		break;
	    }
	}
    }

    tablePtr->numEntries--;
    if (typePtr->freeEntryProc) {
	typePtr->freeEntryProc(entryPtr);
    } else {
	Tcl_Free(entryPtr);
    }
}

/*
 *----------------------------------------------------------------------
 *
 * Tcl_DeleteHashTable --
 *
 *	Free up everything associated with a hash table except for the record
 *	for the table itself.
 *
 * Results:
 *	None.
 *
 * Side effects:
 *	The hash table is no longer useable.
 *
 *----------------------------------------------------------------------
 */

void
Tcl_DeleteHashTable(
    Tcl_HashTable *tablePtr)	/* Table to delete. */
{
    Tcl_HashEntry *hPtr, *nextPtr;
    const Tcl_HashKeyType *typePtr;
    size_t i;

    if (tablePtr->keyType == TCL_STRING_KEYS) {
	typePtr = &tclStringHashKeyType;
    } else if (tablePtr->keyType == TCL_ONE_WORD_KEYS) {
	typePtr = &tclOneWordHashKeyType;
    } else if (tablePtr->keyType == TCL_CUSTOM_TYPE_KEYS
	    || tablePtr->keyType == TCL_CUSTOM_PTR_KEYS) {
	typePtr = tablePtr->typePtr;
    } else {
	typePtr = &tclArrayHashKeyType;
    }

    /*
     * Free up all the entries in the table.
     */

    for (i = 0; i < tablePtr->numBuckets; i++) {
	hPtr = tablePtr->buckets[i];
	while (hPtr != NULL) {
	    nextPtr = hPtr->nextPtr;
	    if (typePtr->freeEntryProc) {
		typePtr->freeEntryProc(hPtr);
	    } else {
		Tcl_Free(hPtr);
	    }
	    hPtr = nextPtr;
	}
    }

    /*
     * Free up the bucket array, if it was dynamically allocated.
     */

    if (tablePtr->buckets != tablePtr->staticBuckets) {
	if (typePtr->flags & TCL_HASH_KEY_SYSTEM_HASH) {
	    TclpSysFree((char *) tablePtr->buckets);
	} else {
	    Tcl_Free(tablePtr->buckets);
	}
    }

    /*
     * Arrange for panics if the table is used again without
     * re-initialization.
     */

    tablePtr->findProc = BogusFind;
    tablePtr->createProc = BogusCreate;
}

/*
 *----------------------------------------------------------------------
 *
 * Tcl_FirstHashEntry --
 *
 *	Locate the first entry in a hash table and set up a record that can be
 *	used to step through all the remaining entries of the table.
 *
 * Results:
 *	The return value is a pointer to the first entry in tablePtr, or NULL
 *	if tablePtr has no entries in it. The memory at *searchPtr is
 *	initialized so that subsequent calls to Tcl_NextHashEntry will return
 *	all of the entries in the table, one at a time.
 *
 * Side effects:
 *	None.
 *
 *----------------------------------------------------------------------
 */

Tcl_HashEntry *
Tcl_FirstHashEntry(
    Tcl_HashTable *tablePtr,	/* Table to search. */
    Tcl_HashSearch *searchPtr)	/* Place to store information about progress
				 * through the table. */
{
    searchPtr->tablePtr = tablePtr;
    searchPtr->nextIndex = 0;
    searchPtr->nextEntryPtr = NULL;
    return Tcl_NextHashEntry(searchPtr);
}

/*
 *----------------------------------------------------------------------
 *
 * Tcl_NextHashEntry --
 *
 *	Once a hash table enumeration has been initiated by calling
 *	Tcl_FirstHashEntry, this function may be called to return successive
 *	elements of the table.
 *
 * Results:
 *	The return value is the next entry in the hash table being enumerated,
 *	or NULL if the end of the table is reached.
 *
 * Side effects:
 *	None.
 *
 *----------------------------------------------------------------------
 */

Tcl_HashEntry *
Tcl_NextHashEntry(
    Tcl_HashSearch *searchPtr)
				/* Place to store information about progress
				 * through the table. Must have been
				 * initialized by calling
				 * Tcl_FirstHashEntry. */
{
    Tcl_HashEntry *hPtr;
    Tcl_HashTable *tablePtr = searchPtr->tablePtr;

    while (searchPtr->nextEntryPtr == NULL) {
	if (searchPtr->nextIndex >= tablePtr->numBuckets) {
	    return NULL;
	}
	searchPtr->nextEntryPtr =
		tablePtr->buckets[searchPtr->nextIndex];
	searchPtr->nextIndex++;
    }
    hPtr = searchPtr->nextEntryPtr;
    searchPtr->nextEntryPtr = hPtr->nextPtr;
    return hPtr;
}

/*
 *----------------------------------------------------------------------
 *
 * Tcl_HashStats --
 *
 *	Return statistics describing the layout of the hash table in its hash
 *	buckets.
 *
 * Results:
 *	The return value is a malloc-ed string containing information about
 *	tablePtr. It is the caller's responsibility to free this string.
 *
 * Side effects:
 *	None.
 *
 *----------------------------------------------------------------------
 */

char *
Tcl_HashStats(
    Tcl_HashTable *tablePtr)	/* Table for which to produce stats. */
{
#define NUM_COUNTERS 10
    size_t count[NUM_COUNTERS], overflow, i, j;
    double average, tmp;
    Tcl_HashEntry *hPtr;
    char *result, *p;

    /*
     * Compute a histogram of bucket usage.
     */

    for (i = 0; i < NUM_COUNTERS; i++) {
	count[i] = 0;
    }
    overflow = 0;
    average = 0.0;
    for (i = 0; i < tablePtr->numBuckets; i++) {
	j = 0;
	for (hPtr = tablePtr->buckets[i]; hPtr != NULL; hPtr = hPtr->nextPtr) {
	    j++;
	}
	if (j < NUM_COUNTERS) {
	    count[j]++;
	} else {
	    overflow++;
	}
	tmp = j;
	if (tablePtr->numEntries != 0) {
	    average += (tmp+1.0)*(tmp/tablePtr->numEntries)/2.0;
	}
    }

    /*
     * Print out the histogram and a few other pieces of information.
     */

    result = Tcl_Alloc((NUM_COUNTERS * 60) + 300);
    sprintf(result, "%" TCL_Z_MODIFIER "u entries in table, %" TCL_Z_MODIFIER "u buckets\n",
	    tablePtr->numEntries, tablePtr->numBuckets);
    p = result + strlen(result);
    for (i = 0; i < NUM_COUNTERS; i++) {
	sprintf(p, "number of buckets with %" TCL_Z_MODIFIER "u entries: %" TCL_Z_MODIFIER "u\n",
		i, count[i]);
	p += strlen(p);
    }
    sprintf(p, "number of buckets with %d or more entries: %" TCL_Z_MODIFIER "u\n",
	    NUM_COUNTERS, overflow);
    p += strlen(p);
    sprintf(p, "average search distance for entry: %.1f", average);
    return result;
}

/*
 *----------------------------------------------------------------------
 *
 * AllocArrayEntry --
 *
 *	Allocate space for a Tcl_HashEntry containing the array key.
 *
 * Results:
 *	The return value is a pointer to the created entry.
 *
 * Side effects:
 *	None.
 *
 *----------------------------------------------------------------------
 */

static Tcl_HashEntry *
AllocArrayEntry(
    Tcl_HashTable *tablePtr,	/* Hash table. */
    void *keyPtr)			/* Key to store in the hash table entry. */
{
    int *array = (int *) keyPtr;
    int *iPtr1, *iPtr2;
    Tcl_HashEntry *hPtr;
    int count;
    size_t size;

    count = tablePtr->keyType;

    size = sizeof(Tcl_HashEntry) + (count*sizeof(int)) - sizeof(hPtr->key);
    if (size < sizeof(Tcl_HashEntry)) {
	size = sizeof(Tcl_HashEntry);
    }
    hPtr = Tcl_Alloc(size);

    for (iPtr1 = array, iPtr2 = hPtr->key.words;
	    count > 0; count--, iPtr1++, iPtr2++) {
	*iPtr2 = *iPtr1;
    }
    Tcl_SetHashValue(hPtr, NULL);

    return hPtr;
}

/*
 *----------------------------------------------------------------------
 *
 * CompareArrayKeys --
 *
 *	Compares two array keys.
 *
 * Results:
 *	The return value is 0 if they are different and 1 if they are the
 *	same.
 *
 * Side effects:
 *	None.
 *
 *----------------------------------------------------------------------
 */

static int
CompareArrayKeys(
    void *keyPtr,			/* New key to compare. */
    Tcl_HashEntry *hPtr)	/* Existing key to compare. */
{
<<<<<<< HEAD
    const int *iPtr1 = keyPtr;
    const int *iPtr2 = hPtr->key.words;
=======
    const int *iPtr1 = (const int *) keyPtr;
    const int *iPtr2 = (const int *) hPtr->key.words;
>>>>>>> 88421afc
    Tcl_HashTable *tablePtr = hPtr->tablePtr;
    int count;

    for (count = tablePtr->keyType; ; count--, iPtr1++, iPtr2++) {
	if (count == 0) {
	    return 1;
	}
	if (*iPtr1 != *iPtr2) {
	    break;
	}
    }
    return 0;
}

/*
 *----------------------------------------------------------------------
 *
 * HashArrayKey --
 *
 *	Compute a one-word summary of an array, which can be used to generate
 *	a hash index.
 *
 * Results:
 *	The return value is a one-word summary of the information in
 *	string.
 *
 * Side effects:
 *	None.
 *
 *----------------------------------------------------------------------
 */

static TCL_HASH_TYPE
HashArrayKey(
    Tcl_HashTable *tablePtr,	/* Hash table. */
    void *keyPtr)				/* Key from which to compute hash value. */
{
<<<<<<< HEAD
    register const int *array = (const int *) keyPtr;
    register TCL_HASH_TYPE result;
=======
    const int *array = (const int *) keyPtr;
    unsigned int result;
>>>>>>> 88421afc
    int count;

    for (result = 0, count = tablePtr->keyType; count > 0;
	    count--, array++) {
	result += *array;
    }
    return result;
}

/*
 *----------------------------------------------------------------------
 *
 * AllocStringEntry --
 *
 *	Allocate space for a Tcl_HashEntry containing the string key.
 *
 * Results:
 *	The return value is a pointer to the created entry.
 *
 * Side effects:
 *	None.
 *
 *----------------------------------------------------------------------
 */

static Tcl_HashEntry *
AllocStringEntry(
    Tcl_HashTable *tablePtr,	/* Hash table. */
    void *keyPtr)			/* Key to store in the hash table entry. */
{
    const char *string = (const char *) keyPtr;
    Tcl_HashEntry *hPtr;
    size_t size, allocsize;

    allocsize = size = strlen(string) + 1;
    if (size < sizeof(hPtr->key)) {
	allocsize = sizeof(hPtr->key);
    }
    hPtr = Tcl_Alloc(offsetof(Tcl_HashEntry, key) + allocsize);
    memset(hPtr, 0, sizeof(Tcl_HashEntry) + allocsize - sizeof(hPtr->key));
    memcpy(hPtr->key.string, string, size);
    Tcl_SetHashValue(hPtr, NULL);
    return hPtr;
}

/*
 *----------------------------------------------------------------------
 *
 * CompareStringKeys --
 *
 *	Compares two string keys.
 *
 * Results:
 *	The return value is 0 if they are different and 1 if they are the
 *	same.
 *
 * Side effects:
 *	None.
 *
 *----------------------------------------------------------------------
 */

static int
CompareStringKeys(
    void *keyPtr,			/* New key to compare. */
    Tcl_HashEntry *hPtr)	/* Existing key to compare. */
{
<<<<<<< HEAD
    return !strcmp(keyPtr, hPtr->key.string);
=======
    const char *p1 = (const char *) keyPtr;
    const char *p2 = (const char *) hPtr->key.string;

    return !strcmp(p1, p2);
>>>>>>> 88421afc
}

/*
 *----------------------------------------------------------------------
 *
 * HashStringKey --
 *
 *	Compute a one-word summary of a text string, which can be used to
 *	generate a hash index.
 *
 * Results:
 *	The return value is a one-word summary of the information in string.
 *
 * Side effects:
 *	None.
 *
 *----------------------------------------------------------------------
 */

static TCL_HASH_TYPE
HashStringKey(
    Tcl_HashTable *tablePtr,	/* Hash table. */
    void *keyPtr)			/* Key from which to compute hash value. */
{
<<<<<<< HEAD
    register const char *string = keyPtr;
    register TCL_HASH_TYPE result;
    register char c;
=======
    const char *string = keyPtr;
    unsigned int result;
    char c;
>>>>>>> 88421afc

    /*
     * I tried a zillion different hash functions and asked many other people
     * for advice. Many people had their own favorite functions, all
     * different, but no-one had much idea why they were good ones. I chose
     * the one below (multiply by 9 and add new character) because of the
     * following reasons:
     *
     * 1. Multiplying by 10 is perfect for keys that are decimal strings, and
     *    multiplying by 9 is just about as good.
     * 2. Times-9 is (shift-left-3) plus (old). This means that each
     *    character's bits hang around in the low-order bits of the hash value
     *    for ever, plus they spread fairly rapidly up to the high-order bits
     *    to fill out the hash value. This seems works well both for decimal
     *    and non-decimal strings, but isn't strong against maliciously-chosen
     *    keys.
     *
     * Note that this function is very weak against malicious strings; it's
     * very easy to generate multiple keys that have the same hashcode. On the
     * other hand, that hardly ever actually occurs and this function *is*
     * very cheap, even by comparison with industry-standard hashes like FNV.
     * If real strength of hash is required though, use a custom hash based on
     * Bob Jenkins's lookup3(), but be aware that it's significantly slower.
     * Since Tcl command and namespace names are usually reasonably-named (the
     * main use for string hashes in modern Tcl) speed is far more important
     * than strength.
     *
     * See also HashString in tclLiteral.c.
     * See also TclObjHashKey in tclObj.c.
     *
     * See [tcl-Feature Request #2958832]
     */

    if ((result = UCHAR(*string)) != 0) {
	while ((c = *++string) != 0) {
	    result += (result << 3) + UCHAR(c);
	}
    }
    return result;
}

/*
 *----------------------------------------------------------------------
 *
 * BogusFind --
 *
 *	This function is invoked when Tcl_FindHashEntry is called on a
 *	table that has been deleted.
 *
 * Results:
 *	If Tcl_Panic returns (which it shouldn't) this function returns NULL.
 *
 * Side effects:
 *	Generates a panic.
 *
 *----------------------------------------------------------------------
 */

	/* ARGSUSED */
static Tcl_HashEntry *
BogusFind(
    Tcl_HashTable *tablePtr,	/* Table in which to lookup entry. */
    const char *key)		/* Key to use to find matching entry. */
{
    Tcl_Panic("called %s on deleted table", "Tcl_FindHashEntry");
    return NULL;
}

/*
 *----------------------------------------------------------------------
 *
 * BogusCreate --
 *
 *	This function is invoked when Tcl_CreateHashEntry is called on a
 *	table that has been deleted.
 *
 * Results:
 *	If panic returns (which it shouldn't) this function returns NULL.
 *
 * Side effects:
 *	Generates a panic.
 *
 *----------------------------------------------------------------------
 */

	/* ARGSUSED */
static Tcl_HashEntry *
BogusCreate(
    Tcl_HashTable *tablePtr,	/* Table in which to lookup entry. */
    const char *key,		/* Key to use to find or create matching
				 * entry. */
    int *newPtr)		/* Store info here telling whether a new entry
				 * was created. */
{
    Tcl_Panic("called %s on deleted table", "Tcl_CreateHashEntry");
    return NULL;
}

/*
 *----------------------------------------------------------------------
 *
 * RebuildTable --
 *
 *	This function is invoked when the ratio of entries to hash buckets
 *	becomes too large. It creates a new table with a larger bucket array
 *	and moves all of the entries into the new table.
 *
 * Results:
 *	None.
 *
 * Side effects:
 *	Memory gets reallocated and entries get re-hashed to new buckets.
 *
 *----------------------------------------------------------------------
 */

static void
RebuildTable(
    Tcl_HashTable *tablePtr)	/* Table to enlarge. */
{
    size_t count, index, oldSize = tablePtr->numBuckets;
    Tcl_HashEntry **oldBuckets = tablePtr->buckets;
    Tcl_HashEntry **oldChainPtr, **newChainPtr;
    Tcl_HashEntry *hPtr;
    const Tcl_HashKeyType *typePtr;

    /* Avoid outgrowing capability of the memory allocators */
    if (oldSize > UINT_MAX / (4 * sizeof(Tcl_HashEntry *))) {
	tablePtr->rebuildSize = INT_MAX;
	return;
    }

    if (tablePtr->keyType == TCL_STRING_KEYS) {
	typePtr = &tclStringHashKeyType;
    } else if (tablePtr->keyType == TCL_ONE_WORD_KEYS) {
	typePtr = &tclOneWordHashKeyType;
    } else if (tablePtr->keyType == TCL_CUSTOM_TYPE_KEYS
	    || tablePtr->keyType == TCL_CUSTOM_PTR_KEYS) {
	typePtr = tablePtr->typePtr;
    } else {
	typePtr = &tclArrayHashKeyType;
    }

    /*
     * Allocate and initialize the new bucket array, and set up hashing
     * constants for new array size.
     */

    tablePtr->numBuckets *= 4;
    if (typePtr->flags & TCL_HASH_KEY_SYSTEM_HASH) {
	tablePtr->buckets = TclpSysAlloc(
		tablePtr->numBuckets * sizeof(Tcl_HashEntry *));
    } else {
	tablePtr->buckets =
		Tcl_Alloc(tablePtr->numBuckets * sizeof(Tcl_HashEntry *));
    }
    for (count = tablePtr->numBuckets, newChainPtr = tablePtr->buckets;
	    count > 0; count--, newChainPtr++) {
	*newChainPtr = NULL;
    }
    tablePtr->rebuildSize *= 4;
    if (tablePtr->downShift > 1) {
	tablePtr->downShift -= 2;
    }
    tablePtr->mask = (tablePtr->mask << 2) + 3;

    /*
     * Rehash all of the existing entries into the new bucket array.
     */

    for (oldChainPtr = oldBuckets; oldSize > 0; oldSize--, oldChainPtr++) {
	for (hPtr = *oldChainPtr; hPtr != NULL; hPtr = *oldChainPtr) {
	    *oldChainPtr = hPtr->nextPtr;
	    if (typePtr->hashKeyProc == NULL
		    || typePtr->flags & TCL_HASH_KEY_RANDOMIZE_HASH) {
		index = RANDOM_INDEX(tablePtr, hPtr->hash);
	    } else {
		index = hPtr->hash & tablePtr->mask;
	    }
	    hPtr->nextPtr = tablePtr->buckets[index];
	    tablePtr->buckets[index] = hPtr;
	}
    }

    /*
     * Free up the old bucket array, if it was dynamically allocated.
     */

    if (oldBuckets != tablePtr->staticBuckets) {
	if (typePtr->flags & TCL_HASH_KEY_SYSTEM_HASH) {
	    TclpSysFree((char *) oldBuckets);
	} else {
	    Tcl_Free(oldBuckets);
	}
    }
}

/*
 * Local Variables:
 * mode: c
 * c-basic-offset: 4
 * fill-column: 78
 * End:
 */<|MERGE_RESOLUTION|>--- conflicted
+++ resolved
@@ -714,13 +714,8 @@
     void *keyPtr,			/* New key to compare. */
     Tcl_HashEntry *hPtr)	/* Existing key to compare. */
 {
-<<<<<<< HEAD
     const int *iPtr1 = keyPtr;
     const int *iPtr2 = hPtr->key.words;
-=======
-    const int *iPtr1 = (const int *) keyPtr;
-    const int *iPtr2 = (const int *) hPtr->key.words;
->>>>>>> 88421afc
     Tcl_HashTable *tablePtr = hPtr->tablePtr;
     int count;
 
@@ -759,13 +754,8 @@
     Tcl_HashTable *tablePtr,	/* Hash table. */
     void *keyPtr)				/* Key from which to compute hash value. */
 {
-<<<<<<< HEAD
-    register const int *array = (const int *) keyPtr;
-    register TCL_HASH_TYPE result;
-=======
     const int *array = (const int *) keyPtr;
-    unsigned int result;
->>>>>>> 88421afc
+    TCL_HASH_TYPE result;
     int count;
 
     for (result = 0, count = tablePtr->keyType; count > 0;
@@ -835,14 +825,7 @@
     void *keyPtr,			/* New key to compare. */
     Tcl_HashEntry *hPtr)	/* Existing key to compare. */
 {
-<<<<<<< HEAD
     return !strcmp(keyPtr, hPtr->key.string);
-=======
-    const char *p1 = (const char *) keyPtr;
-    const char *p2 = (const char *) hPtr->key.string;
-
-    return !strcmp(p1, p2);
->>>>>>> 88421afc
 }
  
@@ -868,15 +851,9 @@
     Tcl_HashTable *tablePtr,	/* Hash table. */
     void *keyPtr)			/* Key from which to compute hash value. */
 {
-<<<<<<< HEAD
-    register const char *string = keyPtr;
-    register TCL_HASH_TYPE result;
-    register char c;
-=======
     const char *string = keyPtr;
-    unsigned int result;
+    TCL_HASH_TYPE result;
     char c;
->>>>>>> 88421afc
 
     /*
      * I tried a zillion different hash functions and asked many other people
