--- conflicted
+++ resolved
@@ -322,60 +322,40 @@
 
     if (typePtr->compareKeysProc) {
 	Tcl_CompareHashKeysProc *compareKeysProc = typePtr->compareKeysProc;
-
-<<<<<<< HEAD
-	for (hPtr = tablePtr->buckets[index]; hPtr != NULL;
-		hPtr = hPtr->nextPtr) {
-=======
 	if (typePtr->flags & TCL_HASH_KEY_DIRECT_COMPARE) {
-            for (hPtr = tablePtr->buckets[index]; hPtr != NULL;
-                    hPtr = hPtr->nextPtr) {
->>>>>>> 78e07ca5
+	    for (hPtr = tablePtr->buckets[index]; hPtr != NULL;
+		    hPtr = hPtr->nextPtr) {
 #if TCL_HASH_KEY_STORE_HASH
-                if (hash != PTR2UINT(hPtr->hash)) {
-                    continue;
-                }
+		if (hash != PTR2UINT(hPtr->hash)) {
+		    continue;
+		}
 #endif
-<<<<<<< HEAD
-	    /* if keys pointers or values are equal */
-	    if ((key == hPtr->key.oneWordValue)
-		|| compareKeysProc((void *) key, hPtr)
-	    ) {
-		if (newPtr) {
-		    *newPtr = 0;
+		/* if keys pointers or values are equal */
+		if ((key == hPtr->key.oneWordValue)
+		    || compareKeysProc((void *) key, hPtr)
+		) {
+		    if (newPtr) {
+			*newPtr = 0;
+		    }
+		    return hPtr;
 		}
-		return hPtr;
 	    }
-	}
-=======
-                /* if keys pointers or values are equal */
-                if ((key == hPtr->key.oneWordValue)
-                    || compareKeysProc((VOID *) key, hPtr)
-                ) {
-                    if (newPtr) {
-                        *newPtr = 0;
-                    }
-                    return hPtr;
-                }
-            }
-        } else {
-            for (hPtr = tablePtr->buckets[index]; hPtr != NULL;
-                    hPtr = hPtr->nextPtr) {
+	} else { /* no direct compare */
+	    for (hPtr = tablePtr->buckets[index]; hPtr != NULL;
+		    hPtr = hPtr->nextPtr) {
 #if TCL_HASH_KEY_STORE_HASH
-                if (hash != PTR2UINT(hPtr->hash)) {
-                    continue;
-                }
+		if (hash != PTR2UINT(hPtr->hash)) {
+		    continue;
+		}
 #endif
-                /* if keys pointers or values are equal */
-                if (compareKeysProc((VOID *) key, hPtr)) {
-                    if (newPtr) {
-                        *newPtr = 0;
-                    }
-                    return hPtr;
-                }
-            }
-        }
->>>>>>> 78e07ca5
+		if (compareKeysProc((void *) key, hPtr)) {
+		    if (newPtr) {
+			*newPtr = 0;
+		    }
+		    return hPtr;
+		}
+	    }
+	}
     } else {
 	for (hPtr = tablePtr->buckets[index]; hPtr != NULL;
 		hPtr = hPtr->nextPtr) {
