/*
 * tclVar.c --
 *
 *	This file contains routines that implement Tcl variables (both scalars
 *	and arrays).
 *
 *	The implementation of arrays is modelled after an initial
 *	implementation by Mark Diekhans and Karl Lehenbauer.
 *
 * Copyright (c) 1987-1994 The Regents of the University of California.
 * Copyright (c) 1994-1997 Sun Microsystems, Inc.
 * Copyright (c) 1998-1999 by Scriptics Corporation.
 * Copyright (c) 2001 by Kevin B. Kenny. All rights reserved.
 * Copyright (c) 2007 Miguel Sofer
 *
 * See the file "license.terms" for information on usage and redistribution of
 * this file, and for a DISCLAIMER OF ALL WARRANTIES.
 */

#include "tclInt.h"
#include "tclOOInt.h"

/*
 * Prototypes for the variable hash key methods.
 */

static Tcl_HashEntry *	AllocVarEntry(Tcl_HashTable *tablePtr, void *keyPtr);
static void		FreeVarEntry(Tcl_HashEntry *hPtr);
static int		CompareVarKeys(void *keyPtr, Tcl_HashEntry *hPtr);

static const Tcl_HashKeyType tclVarHashKeyType = {
    TCL_HASH_KEY_TYPE_VERSION,	/* version */
    0,				/* flags */
    TclHashObjKey,		/* hashKeyProc */
    CompareVarKeys,		/* compareKeysProc */
    AllocVarEntry,		/* allocEntryProc */
    FreeVarEntry		/* freeEntryProc */
};

static inline Var *	VarHashCreateVar(TclVarHashTable *tablePtr,
			    Tcl_Obj *key, int *newPtr);
static inline Var *	VarHashFirstVar(TclVarHashTable *tablePtr,
			    Tcl_HashSearch *searchPtr);
static inline Var *	VarHashNextVar(Tcl_HashSearch *searchPtr);
static inline void	CleanupVar(Var *varPtr, Var *arrayPtr);

#define VarHashGetValue(hPtr) \
    ((Var *) ((char *)hPtr - TclOffset(VarInHash, entry)))

/*
 * NOTE: VarHashCreateVar increments the recount of its key argument.
 * All callers that will call Tcl_DecrRefCount on that argument must
 * call Tcl_IncrRefCount on it before passing it in.  This requirement
 * can bubble up to callers of callers .... etc.
 */

static inline Var *
VarHashCreateVar(
    TclVarHashTable *tablePtr,
    Tcl_Obj *key,
    int *newPtr)
{
    Tcl_HashEntry *hPtr = Tcl_CreateHashEntry(&tablePtr->table,
	    key, newPtr);

    if (hPtr) {
	return VarHashGetValue(hPtr);
    } else {
	return NULL;
    }
}

#define VarHashFindVar(tablePtr, key) \
    VarHashCreateVar((tablePtr), (key), NULL)

#define VarHashInvalidateEntry(varPtr) \
    ((varPtr)->flags |= VAR_DEAD_HASH)

#define VarHashDeleteEntry(varPtr) \
    Tcl_DeleteHashEntry(&(((VarInHash *) varPtr)->entry))

#define VarHashFirstEntry(tablePtr, searchPtr) \
    Tcl_FirstHashEntry(&(tablePtr)->table, (searchPtr))

#define VarHashNextEntry(searchPtr) \
    Tcl_NextHashEntry((searchPtr))

static inline Var *
VarHashFirstVar(
    TclVarHashTable *tablePtr,
    Tcl_HashSearch *searchPtr)
{
    Tcl_HashEntry *hPtr = VarHashFirstEntry(tablePtr, searchPtr);

    if (hPtr) {
	return VarHashGetValue(hPtr);
    } else {
	return NULL;
    }
}

static inline Var *
VarHashNextVar(
    Tcl_HashSearch *searchPtr)
{
    Tcl_HashEntry *hPtr = VarHashNextEntry(searchPtr);

    if (hPtr) {
	return VarHashGetValue(hPtr);
    } else {
	return NULL;
    }
}

#define VarHashGetKey(varPtr) \
    (((VarInHash *)(varPtr))->entry.key.objPtr)

#define VarHashDeleteTable(tablePtr) \
    Tcl_DeleteHashTable(&(tablePtr)->table)

/*
 * The strings below are used to indicate what went wrong when a variable
 * access is denied.
 */

static const char *noSuchVar =		"no such variable";
static const char *isArray =		"variable is array";
static const char *needArray =		"variable isn't array";
static const char *noSuchElement =	"no such element in array";
static const char *danglingElement =
	"upvar refers to element in deleted array";
static const char *danglingVar =
	"upvar refers to variable in deleted namespace";
static const char *badNamespace =	"parent namespace doesn't exist";
static const char *missingName =	"missing variable name";
static const char *isArrayElement =
	"name refers to an element in an array";

/*
 * A test to see if we are in a call frame that has local variables. This is
 * true if we are inside a procedure body.
 */

#define HasLocalVars(framePtr) ((framePtr)->isProcCallFrame & FRAME_IS_PROC)

/*
 * The following structure describes an enumerative search in progress on an
 * array variable; this are invoked with options to the "array" command.
 */

typedef struct ArraySearch {
    Tcl_Obj *name;		/* Name of this search */
    int id;			/* Integer id used to distinguish among
				 * multiple concurrent searches for the same
				 * array. */
    struct Var *varPtr;		/* Pointer to array variable that's being
				 * searched. */
    Tcl_HashSearch search;	/* Info kept by the hash module about progress
				 * through the array. */
    Tcl_HashEntry *nextEntry;	/* Non-null means this is the next element to
				 * be enumerated (it's leftover from the
				 * Tcl_FirstHashEntry call or from an "array
				 * anymore" command). NULL means must call
				 * Tcl_NextHashEntry to get value to
				 * return. */
    struct ArraySearch *nextPtr;/* Next in list of all active searches for
				 * this variable, or NULL if this is the last
				 * one. */
} ArraySearch;

/*
 * Forward references to functions defined later in this file:
 */

static void		AppendLocals(Tcl_Interp *interp, Tcl_Obj *listPtr,
			    Tcl_Obj *patternPtr, int includeLinks);
static void		DeleteSearches(Interp *iPtr, Var *arrayVarPtr);
static void		DeleteArray(Interp *iPtr, Tcl_Obj *arrayNamePtr,
			    Var *varPtr, int flags, int index);
static int		LocateArray(Tcl_Interp *interp, Tcl_Obj *name,
			    Var **varPtrPtr, int *isArrayPtr);
static int		NotArrayError(Tcl_Interp *interp, Tcl_Obj *name);
static Tcl_Var		ObjFindNamespaceVar(Tcl_Interp *interp,
			    Tcl_Obj *namePtr, Tcl_Namespace *contextNsPtr,
			    int flags);
static int		ObjMakeUpvar(Tcl_Interp *interp,
			    CallFrame *framePtr, Tcl_Obj *otherP1Ptr,
			    const char *otherP2, const int otherFlags,
			    Tcl_Obj *myNamePtr, int myFlags, int index);
static ArraySearch *	ParseSearchId(Tcl_Interp *interp, const Var *varPtr,
			    Tcl_Obj *varNamePtr, Tcl_Obj *handleObj);
static void		UnsetVarStruct(Var *varPtr, Var *arrayPtr,
			    Interp *iPtr, Tcl_Obj *part1Ptr,
			    Tcl_Obj *part2Ptr, int flags, int index);
static Var *		VerifyArray(Tcl_Interp *interp, Tcl_Obj *varNameObj);

/*
 * Functions defined in this file that may be exported in the future for use
 * by the bytecode compiler and engine or to the public interface.
 */

MODULE_SCOPE Var *	TclLookupSimpleVar(Tcl_Interp *interp,
			    Tcl_Obj *varNamePtr, int flags, const int create,
			    const char **errMsgPtr, int *indexPtr);

static Tcl_DupInternalRepProc	DupLocalVarName;
static Tcl_FreeInternalRepProc	FreeLocalVarName;

static Tcl_FreeInternalRepProc	FreeParsedVarName;
static Tcl_DupInternalRepProc	DupParsedVarName;

/*
 * Types of Tcl_Objs used to cache variable lookups.
 *
 * localVarName - INTERNALREP DEFINITION:
 *   twoPtrValue.ptr1:   pointer to name obj in varFramePtr->localCache
 *			  or NULL if it is this same obj
 *   twoPtrValue.ptr2: index into locals table
 *
 * parsedVarName - INTERNALREP DEFINITION:
 *   twoPtrValue.ptr1:	pointer to the array name Tcl_Obj, or NULL if it is a
 *			scalar variable
 *   twoPtrValue.ptr2:	pointer to the element name string (owned by this
 *			Tcl_Obj), or NULL if it is a scalar variable
 */

static const Tcl_ObjType localVarNameType = {
    "localVarName",
    FreeLocalVarName, DupLocalVarName, NULL, NULL
};

static const Tcl_ObjType tclParsedVarNameType = {
    "parsedVarName",
    FreeParsedVarName, DupParsedVarName, NULL, NULL
};


Var *
TclVarHashCreateVar(
    TclVarHashTable *tablePtr,
    const char *key,
    int *newPtr)
{
    Tcl_Obj *keyPtr;
    Var *varPtr;

    keyPtr = Tcl_NewStringObj(key, -1);
    Tcl_IncrRefCount(keyPtr);
    varPtr = VarHashCreateVar(tablePtr, keyPtr, newPtr);
    Tcl_DecrRefCount(keyPtr);

    return varPtr;
}

static int
LocateArray(
    Tcl_Interp *interp,
    Tcl_Obj *name,
    Var **varPtrPtr,
    int *isArrayPtr)
{
    Var *arrayPtr, *varPtr = TclObjLookupVarEx(interp, name, NULL, /*flags*/ 0,
	    /*msg*/ 0, /*createPart1*/ 0, /*createPart2*/ 0, &arrayPtr);

    if (TclCheckArrayTraces(interp, varPtr, arrayPtr, name, -1) == TCL_ERROR) {
	return TCL_ERROR;
    }
    if (varPtrPtr) {
	*varPtrPtr = varPtr;
    }
    if (isArrayPtr) {
	*isArrayPtr = varPtr && !TclIsVarUndefined(varPtr)
		&& TclIsVarArray(varPtr);
    }
    return TCL_OK;
}

static int
NotArrayError(
    Tcl_Interp *interp,
    Tcl_Obj *name)
{
    const char *nameStr = Tcl_GetString(name);

    Tcl_SetObjResult(interp,
	    Tcl_ObjPrintf("\"%s\" isn't an array", nameStr));
    Tcl_SetErrorCode(interp, "TCL", "LOOKUP", "ARRAY", nameStr, NULL);
    return TCL_ERROR;
}

/*
 *----------------------------------------------------------------------
 *
 * TclCleanupVar --
 *
 *	This function is called when it looks like it may be OK to free up a
 *	variable's storage. If the variable is in a hashtable, its Var
 *	structure and hash table entry will be freed along with those of its
 *	containing array, if any. This function is called, for example, when
 *	a trace on a variable deletes a variable.
 *
 * Results:
 *	None.
 *
 * Side effects:
 *	If the variable (or its containing array) really is dead and in a
 *	hashtable, then its Var structure, and possibly its hash table entry,
 *	is freed up.
 *
 *----------------------------------------------------------------------
 */

static inline void
CleanupVar(
    Var *varPtr,		/* Pointer to variable that may be a candidate
				 * for being expunged. */
    Var *arrayPtr)		/* Array that contains the variable, or NULL
				 * if this variable isn't an array element. */
{
    if (TclIsVarUndefined(varPtr) && TclIsVarInHash(varPtr)
	    && !TclIsVarTraced(varPtr)
	    && (VarHashRefCount(varPtr) == (unsigned)!TclIsVarDeadHash(varPtr))) {
	if (VarHashRefCount(varPtr) == 0) {
	    ckfree(varPtr);
	} else {
	    VarHashDeleteEntry(varPtr);
	}
    }
    if (arrayPtr != NULL && TclIsVarUndefined(arrayPtr) &&
	    TclIsVarInHash(arrayPtr) && !TclIsVarTraced(arrayPtr) &&
	    (VarHashRefCount(arrayPtr) == (unsigned)!TclIsVarDeadHash(arrayPtr))) {
	if (VarHashRefCount(arrayPtr) == 0) {
	    ckfree(arrayPtr);
	} else {
	    VarHashDeleteEntry(arrayPtr);
	}
    }
}

void
TclCleanupVar(
    Var *varPtr,		/* Pointer to variable that may be a candidate
				 * for being expunged. */
    Var *arrayPtr)		/* Array that contains the variable, or NULL
				 * if this variable isn't an array element. */
{
    CleanupVar(varPtr, arrayPtr);
}

/*
 *----------------------------------------------------------------------
 *
 * TclLookupVar --
 *
 *	This function is used to locate a variable given its name(s). It has
 *	been mostly superseded by TclObjLookupVar, it is now only used by the
 *	trace code. It is kept in tcl8.5 mainly because it is in the internal
 *	stubs table, so that some extension may be calling it.
 *
 * Results:
 *	The return value is a pointer to the variable structure indicated by
 *	part1 and part2, or NULL if the variable couldn't be found. If the
 *	variable is found, *arrayPtrPtr is filled in with the address of the
 *	variable structure for the array that contains the variable (or NULL
 *	if the variable is a scalar). If the variable can't be found and
 *	either createPart1 or createPart2 are 1, a new as-yet-undefined
 *	(VAR_UNDEFINED) variable structure is created, entered into a hash
 *	table, and returned.
 *
 *	If the variable isn't found and creation wasn't specified, or some
 *	other error occurs, NULL is returned and an error message is left in
 *	the interp's result if TCL_LEAVE_ERR_MSG is set in flags.
 *
 *	Note: it's possible for the variable returned to be VAR_UNDEFINED even
 *	if createPart1 or createPart2 are 1 (these only cause the hash table
 *	entry or array to be created). For example, the variable might be a
 *	global that has been unset but is still referenced by a procedure, or
 *	a variable that has been unset but it only being kept in existence (if
 *	VAR_UNDEFINED) by a trace.
 *
 * Side effects:
 *	New hashtable entries may be created if createPart1 or createPart2
 *	are 1.
 *
 *----------------------------------------------------------------------
 */

Var *
TclLookupVar(
    Tcl_Interp *interp,		/* Interpreter to use for lookup. */
    const char *part1,		/* If part2 isn't NULL, this is the name of an
				 * array. Otherwise, this is a full variable
				 * name that could include a parenthesized
				 * array element. */
    const char *part2,		/* Name of element within array, or NULL. */
    int flags,			/* Only TCL_GLOBAL_ONLY, TCL_NAMESPACE_ONLY,
				 * and TCL_LEAVE_ERR_MSG bits matter. */
    const char *msg,		/* Verb to use in error messages, e.g. "read"
				 * or "set". Only needed if TCL_LEAVE_ERR_MSG
				 * is set in flags. */
    int createPart1,		/* If 1, create hash table entry for part 1 of
				 * name, if it doesn't already exist. If 0,
				 * return error if it doesn't exist. */
    int createPart2,		/* If 1, create hash table entry for part 2 of
				 * name, if it doesn't already exist. If 0,
				 * return error if it doesn't exist. */
    Var **arrayPtrPtr)		/* If the name refers to an element of an
				 * array, *arrayPtrPtr gets filled in with
				 * address of array variable. Otherwise this
				 * is set to NULL. */
{
    Var *varPtr;
    Tcl_Obj *part1Ptr = Tcl_NewStringObj(part1, -1);

    if (createPart1) {
	Tcl_IncrRefCount(part1Ptr);
    }

    varPtr = TclObjLookupVar(interp, part1Ptr, part2, flags, msg,
	    createPart1, createPart2, arrayPtrPtr);

    TclDecrRefCount(part1Ptr);
    return varPtr;
}

/*
 *----------------------------------------------------------------------
 *
 * TclObjLookupVar, TclObjLookupVarEx --
 *
 *	This function is used by virtually all of the variable code to locate
 *	a variable given its name(s). The parsing into array/element
 *	components and (if possible) the lookup results are cached in
 *	part1Ptr, which is converted to one of the varNameTypes.
 *
 * Results:
 *	The return value is a pointer to the variable structure indicated by
 *	part1Ptr and part2, or NULL if the variable couldn't be found. If *
 *	the variable is found, *arrayPtrPtr is filled with the address of the
 *	variable structure for the array that contains the variable (or NULL
 *	if the variable is a scalar). If the variable can't be found and
 *	either createPart1 or createPart2 are 1, a new as-yet-undefined
 *	(VAR_UNDEFINED) variable structure is created, entered into a hash
 *	table, and returned.
 *
 *	If the variable isn't found and creation wasn't specified, or some
 *	other error occurs, NULL is returned and an error message is left in
 *	the interp's result if TCL_LEAVE_ERR_MSG is set in flags.
 *
 *	Note: it's possible for the variable returned to be VAR_UNDEFINED even
 *	if createPart1 or createPart2 are 1 (these only cause the hash table
 *	entry or array to be created). For example, the variable might be a
 *	global that has been unset but is still referenced by a procedure, or
 *	a variable that has been unset but it only being kept in existence (if
 *	VAR_UNDEFINED) by a trace.
 *
 * Side effects:
 *	New hashtable entries may be created if createPart1 or createPart2
 *	are 1. The object part1Ptr is converted to one of localVarNameType,
 *	tclNsVarNameType or tclParsedVarNameType and caches as much of the
 *	lookup as it can.
 *	When createPart1 is 1, callers must IncrRefCount part1Ptr if they
 *	plan to DecrRefCount it.
 *
 *----------------------------------------------------------------------
 */

Var *
TclObjLookupVar(
    Tcl_Interp *interp,		/* Interpreter to use for lookup. */
    register Tcl_Obj *part1Ptr,	/* If part2 isn't NULL, this is the name of an
				 * array. Otherwise, this is a full variable
				 * name that could include a parenthesized
				 * array element. */
    const char *part2,		/* Name of element within array, or NULL. */
    int flags,			/* Only TCL_GLOBAL_ONLY, TCL_NAMESPACE_ONLY,
				 * and TCL_LEAVE_ERR_MSG bits matter. */
    const char *msg,		/* Verb to use in error messages, e.g. "read"
				 * or "set". Only needed if TCL_LEAVE_ERR_MSG
				 * is set in flags. */
    const int createPart1,	/* If 1, create hash table entry for part 1 of
				 * name, if it doesn't already exist. If 0,
				 * return error if it doesn't exist. */
    const int createPart2,	/* If 1, create hash table entry for part 2 of
				 * name, if it doesn't already exist. If 0,
				 * return error if it doesn't exist. */
    Var **arrayPtrPtr)		/* If the name refers to an element of an
				 * array, *arrayPtrPtr gets filled in with
				 * address of array variable. Otherwise this
				 * is set to NULL. */
{
    Tcl_Obj *part2Ptr = NULL;
    Var *resPtr;

    if (part2) {
	part2Ptr = Tcl_NewStringObj(part2, -1);
	if (createPart2) {
	    Tcl_IncrRefCount(part2Ptr);
	}
    }

    resPtr = TclObjLookupVarEx(interp, part1Ptr, part2Ptr,
	    flags, msg, createPart1, createPart2, arrayPtrPtr);

    if (part2Ptr) {
	Tcl_DecrRefCount(part2Ptr);
    }

    return resPtr;
}

/*
 *	When createPart1 is 1, callers must IncrRefCount part1Ptr if they
 *	plan to DecrRefCount it.
 *	When createPart2 is 1, callers must IncrRefCount part2Ptr if they
 *	plan to DecrRefCount it.
 */
Var *
TclObjLookupVarEx(
    Tcl_Interp *interp,		/* Interpreter to use for lookup. */
    Tcl_Obj *part1Ptr,		/* If part2Ptr isn't NULL, this is the name of
				 * an array. Otherwise, this is a full
				 * variable name that could include a
				 * parenthesized array element. */
    Tcl_Obj *part2Ptr,		/* Name of element within array, or NULL. */
    int flags,			/* Only TCL_GLOBAL_ONLY, TCL_NAMESPACE_ONLY,
				 * and TCL_LEAVE_ERR_MSG bits matter. */
    const char *msg,		/* Verb to use in error messages, e.g. "read"
				 * or "set". Only needed if TCL_LEAVE_ERR_MSG
				 * is set in flags. */
    const int createPart1,	/* If 1, create hash table entry for part 1 of
				 * name, if it doesn't already exist. If 0,
				 * return error if it doesn't exist. */
    const int createPart2,	/* If 1, create hash table entry for part 2 of
				 * name, if it doesn't already exist. If 0,
				 * return error if it doesn't exist. */
    Var **arrayPtrPtr)		/* If the name refers to an element of an
				 * array, *arrayPtrPtr gets filled in with
				 * address of array variable. Otherwise this
				 * is set to NULL. */
{
    Interp *iPtr = (Interp *) interp;
    CallFrame *varFramePtr = iPtr->varFramePtr;
    register Var *varPtr;	/* Points to the variable's in-frame Var
				 * structure. */
    const char *errMsg = NULL;
    int index, parsed = 0;
    const Tcl_ObjType *typePtr = part1Ptr->typePtr;

    *arrayPtrPtr = NULL;

    if (typePtr == &localVarNameType) {
	int localIndex;

    localVarNameTypeHandling:
	localIndex = PTR2INT(part1Ptr->internalRep.twoPtrValue.ptr2);
	if (HasLocalVars(varFramePtr)
		&& !(flags & (TCL_GLOBAL_ONLY | TCL_NAMESPACE_ONLY))
		&& (localIndex < varFramePtr->numCompiledLocals)) {
	    /*
	     * Use the cached index if the names coincide.
	     */

	    Tcl_Obj *namePtr = part1Ptr->internalRep.twoPtrValue.ptr1;
	    Tcl_Obj *checkNamePtr = localName(varFramePtr, localIndex);

	    if ((!namePtr && (checkNamePtr == part1Ptr)) ||
		    (namePtr && (checkNamePtr == namePtr))) {
		varPtr = (Var *) &(varFramePtr->compiledLocals[localIndex]);
		goto donePart1;
	    }
	}
	goto doneParsing;
    }

    /*
     * If part1Ptr is a tclParsedVarNameType, separate it into the pre-parsed
     * parts.
     */

    if (typePtr == &tclParsedVarNameType) {
	if (part1Ptr->internalRep.twoPtrValue.ptr1 != NULL) {
	    if (part2Ptr != NULL) {
		/*
		 * ERROR: part1Ptr is already an array element, cannot specify
		 * a part2.
		 */

		if (flags & TCL_LEAVE_ERR_MSG) {
		    TclObjVarErrMsg(interp, part1Ptr, part2Ptr, msg,
			    noSuchVar, -1);
		    Tcl_SetErrorCode(interp, "TCL", "VALUE", "VARNAME", NULL);
		}
		return NULL;
	    }
	    part2Ptr = part1Ptr->internalRep.twoPtrValue.ptr2;
	    part1Ptr = part1Ptr->internalRep.twoPtrValue.ptr1;
	    typePtr = part1Ptr->typePtr;
	    if (typePtr == &localVarNameType) {
		goto localVarNameTypeHandling;
	    }
	}
	parsed = 1;
    }

    if (!parsed) {

	/*
	 * part1Ptr is possibly an unparsed array element.
	 */

	int len;
	const char *part1 = TclGetStringFromObj(part1Ptr, &len);

	if (len > 1 && (part1[len - 1] == ')')) {

	  const char *part2 = strchr(part1, '(');

	  if (part2) {
	    Tcl_Obj *arrayPtr;

		if (part2Ptr != NULL) {
		    if (flags & TCL_LEAVE_ERR_MSG) {
			TclObjVarErrMsg(interp, part1Ptr, part2Ptr, msg,
				needArray, -1);
			Tcl_SetErrorCode(interp, "TCL", "VALUE", "VARNAME",
				NULL);
		    }
		    return NULL;
		}

	    arrayPtr = Tcl_NewStringObj(part1, (part2 - part1));
	    part2Ptr = Tcl_NewStringObj(part2 + 1, len - (part2 - part1) - 2);

	    TclFreeIntRep(part1Ptr);

	    Tcl_IncrRefCount(arrayPtr);
	    part1Ptr->internalRep.twoPtrValue.ptr1 = arrayPtr;
	    Tcl_IncrRefCount(part2Ptr);
	    part1Ptr->internalRep.twoPtrValue.ptr2 = part2Ptr;
	    part1Ptr->typePtr = &tclParsedVarNameType;

	    part1Ptr = arrayPtr;
	  }
	}
    }

  doneParsing:
    /*
     * part1Ptr is not an array element; look it up, and convert it to one of
     * the cached types if possible.
     */

    varPtr = TclLookupSimpleVar(interp, part1Ptr, flags, createPart1,
	    &errMsg, &index);
    if (varPtr == NULL) {
	if ((errMsg != NULL) && (flags & TCL_LEAVE_ERR_MSG)) {
	    TclObjVarErrMsg(interp, part1Ptr, part2Ptr, msg, errMsg, -1);
	    Tcl_SetErrorCode(interp, "TCL", "LOOKUP", "VARNAME",
		    TclGetString(part1Ptr), NULL);
	}
	return NULL;
    }

    /*
     * Cache the newly found variable if possible.
     */

    TclFreeIntRep(part1Ptr);
    if (index >= 0) {
	/*
	 * An indexed local variable.
	 */
	Tcl_Obj *cachedNamePtr = localName(varFramePtr, index);

	part1Ptr->typePtr = &localVarNameType;
	if (part1Ptr != cachedNamePtr) {
	    part1Ptr->internalRep.twoPtrValue.ptr1 = cachedNamePtr;
	    Tcl_IncrRefCount(cachedNamePtr);
	    if (cachedNamePtr->typePtr != &localVarNameType
		    || cachedNamePtr->internalRep.twoPtrValue.ptr1 != NULL) {
	        TclFreeIntRep(cachedNamePtr);
	    }
	} else {
	    part1Ptr->internalRep.twoPtrValue.ptr1 = NULL;
	}
	part1Ptr->internalRep.twoPtrValue.ptr2 = INT2PTR(index);
    } else {
	/*
	 * At least mark part1Ptr as already parsed.
	 */

	part1Ptr->typePtr = &tclParsedVarNameType;
	part1Ptr->internalRep.twoPtrValue.ptr1 = NULL;
	part1Ptr->internalRep.twoPtrValue.ptr2 = NULL;
    }

  donePart1:
    while (TclIsVarLink(varPtr)) {
	varPtr = varPtr->value.linkPtr;
    }

    if (part2Ptr != NULL) {
	/*
	 * Array element sought: look it up.
	 */

	*arrayPtrPtr = varPtr;
	varPtr = TclLookupArrayElement(interp, part1Ptr, part2Ptr, flags, msg,
		createPart1, createPart2, varPtr, -1);
    }
    return varPtr;
}

/*
 *----------------------------------------------------------------------
 *
 * TclLookupSimpleVar --
 *
 *	This function is used by to locate a simple variable (i.e., not an
 *	array element) given its name.
 *
 * Results:
 *	The return value is a pointer to the variable structure indicated by
 *	varName, or NULL if the variable couldn't be found. If the variable
 *	can't be found and create is 1, a new as-yet-undefined (VAR_UNDEFINED)
 *	variable structure is created, entered into a hash table, and
 *	returned.
 *
 *	If the current CallFrame corresponds to a proc and the variable found
 *	is one of the compiledLocals, its index is placed in *indexPtr.
 *	Otherwise, *indexPtr will be set to (according to the needs of
 *	TclObjLookupVar):
 *	    -1 a global reference
 *	    -2 a reference to a namespace variable
 *	    -3 a non-cachable reference, i.e., one of:
 *		. non-indexed local var
 *		. a reference of unknown origin;
 *		. resolution by a namespace or interp resolver
 *
 *	If the variable isn't found and creation wasn't specified, or some
 *	other error occurs, NULL is returned and the corresponding error
 *	message is left in *errMsgPtr.
 *
 *	Note: it's possible for the variable returned to be VAR_UNDEFINED even
 *	if create is 1 (this only causes the hash table entry to be created).
 *	For example, the variable might be a global that has been unset but is
 *	still referenced by a procedure, or a variable that has been unset but
 *	it only being kept in existence (if VAR_UNDEFINED) by a trace.
 *
 * Side effects:
 *	A new hashtable entry may be created if create is 1.
 *	Callers must Incr varNamePtr if they plan to Decr it if create is 1.
 *
 *----------------------------------------------------------------------
 */

Var *
TclLookupSimpleVar(
    Tcl_Interp *interp,		/* Interpreter to use for lookup. */
    Tcl_Obj *varNamePtr,	/* This is a simple variable name that could
				 * represent a scalar or an array. */
    int flags,			/* Only TCL_GLOBAL_ONLY, TCL_NAMESPACE_ONLY,
				 * TCL_AVOID_RESOLVERS and TCL_LEAVE_ERR_MSG
				 * bits matter. */
    const int create,		/* If 1, create hash table entry for varname,
				 * if it doesn't already exist. If 0, return
				 * error if it doesn't exist. */
    const char **errMsgPtr,
    int *indexPtr)
{
    Interp *iPtr = (Interp *) interp;
    CallFrame *varFramePtr = iPtr->varFramePtr;
				/* Points to the procedure call frame whose
				 * variables are currently in use. Same as the
				 * current procedure's frame, if any, unless
				 * an "uplevel" is executing. */
    TclVarHashTable *tablePtr;	/* Points to the hashtable, if any, in which
				 * to look up the variable. */
    Tcl_Var var;		/* Used to search for global names. */
    Var *varPtr;		/* Points to the Var structure returned for
				 * the variable. */
    Namespace *varNsPtr, *cxtNsPtr, *dummy1Ptr, *dummy2Ptr;
    ResolverScheme *resPtr;
    int isNew, i, result, varLen;
    const char *varName = TclGetStringFromObj(varNamePtr, &varLen);

    varPtr = NULL;
    varNsPtr = NULL;		/* Set non-NULL if a nonlocal variable. */
    *indexPtr = -3;

    if (flags & TCL_GLOBAL_ONLY) {
	cxtNsPtr = iPtr->globalNsPtr;
    } else {
	cxtNsPtr = iPtr->varFramePtr->nsPtr;
    }

    /*
     * If this namespace has a variable resolver, then give it first crack at
     * the variable resolution. It may return a Tcl_Var value, it may signal
     * to continue onward, or it may signal an error.
     */

    if ((cxtNsPtr->varResProc != NULL || iPtr->resolverPtr != NULL)
	    && !(flags & TCL_AVOID_RESOLVERS)) {
	resPtr = iPtr->resolverPtr;
	if (cxtNsPtr->varResProc) {
	    result = cxtNsPtr->varResProc(interp, varName,
		    (Tcl_Namespace *) cxtNsPtr, flags, &var);
	} else {
	    result = TCL_CONTINUE;
	}

	while (result == TCL_CONTINUE && resPtr) {
	    if (resPtr->varResProc) {
		result = resPtr->varResProc(interp, varName,
			(Tcl_Namespace *) cxtNsPtr, flags, &var);
	    }
	    resPtr = resPtr->nextPtr;
	}

	if (result == TCL_OK) {
	    return (Var *) var;
	} else if (result != TCL_CONTINUE) {
	    return NULL;
	}
    }

    /*
     * Look up varName. Look it up as either a namespace variable or as a
     * local variable in a procedure call frame (varFramePtr). Interpret
     * varName as a namespace variable if:
     *    1) so requested by a TCL_GLOBAL_ONLY or TCL_NAMESPACE_ONLY flag,
     *    2) there is no active frame (we're at the global :: scope),
     *    3) the active frame was pushed to define the namespace context for a
     *	     "namespace eval" or "namespace inscope" command,
     *    4) the name has namespace qualifiers ("::"s).
     * Otherwise, if varName is a local variable, search first in the frame's
     * array of compiler-allocated local variables, then in its hashtable for
     * runtime-created local variables.
     *
     * If create and the variable isn't found, create the variable and, if
     * necessary, create varFramePtr's local var hashtable.
     */

    if (((flags & (TCL_GLOBAL_ONLY | TCL_NAMESPACE_ONLY)) != 0)
	    || !HasLocalVars(varFramePtr)
	    || (strstr(varName, "::") != NULL)) {
	const char *tail;
	int lookGlobal = (flags & TCL_GLOBAL_ONLY)
		|| (cxtNsPtr == iPtr->globalNsPtr)
		|| ((*varName == ':') && (*(varName+1) == ':'));

	if (lookGlobal) {
	    *indexPtr = -1;
	    flags = (flags | TCL_GLOBAL_ONLY) & ~TCL_NAMESPACE_ONLY;
	} else {
	    if (flags & TCL_AVOID_RESOLVERS) {
		flags = (flags | TCL_NAMESPACE_ONLY);
	    }
	    if (flags & TCL_NAMESPACE_ONLY) {
		*indexPtr = -2;
	    }
	}

	/*
	 * Don't pass TCL_LEAVE_ERR_MSG, we may yet create the variable, or
	 * otherwise generate our own error!
	 */

	varPtr = (Var *) ObjFindNamespaceVar(interp, varNamePtr,
		(Tcl_Namespace *) cxtNsPtr,
		(flags | TCL_AVOID_RESOLVERS) & ~TCL_LEAVE_ERR_MSG);
	if (varPtr == NULL) {
	    Tcl_Obj *tailPtr;

	    if (create) {	/* Var wasn't found so create it. */
		TclGetNamespaceForQualName(interp, varName, cxtNsPtr,
			flags, &varNsPtr, &dummy1Ptr, &dummy2Ptr, &tail);
		if (varNsPtr == NULL) {
		    *errMsgPtr = badNamespace;
		    return NULL;
		} else if (tail == NULL) {
		    *errMsgPtr = missingName;
		    return NULL;
		}
		if (tail != varName) {
		    tailPtr = Tcl_NewStringObj(tail, -1);
		} else {
		    tailPtr = varNamePtr;
		}
		varPtr = VarHashCreateVar(&varNsPtr->varTable, tailPtr,
			&isNew);
		if (lookGlobal) {
		    /*
		     * The variable was created starting from the global
		     * namespace: a global reference is returned even if it
		     * wasn't explicitly requested.
		     */

		    *indexPtr = -1;
		} else {
		    *indexPtr = -2;
		}
	    } else {		/* Var wasn't found and not to create it. */
		*errMsgPtr = noSuchVar;
		return NULL;
	    }
	}
    } else {			/* Local var: look in frame varFramePtr. */
	int localLen, localCt = varFramePtr->numCompiledLocals;
	Tcl_Obj **objPtrPtr = &varFramePtr->localCachePtr->varName0;
	const char *localNameStr;

	for (i=0 ; i<localCt ; i++, objPtrPtr++) {
	    register Tcl_Obj *objPtr = *objPtrPtr;

	    if (objPtr) {
		localNameStr = TclGetStringFromObj(objPtr, &localLen);

		if ((varLen == localLen) && (varName[0] == localNameStr[0])
			&& !memcmp(varName, localNameStr, varLen)) {
		    *indexPtr = i;
		    return (Var *) &varFramePtr->compiledLocals[i];
		}
	    }
	}
	tablePtr = varFramePtr->varTablePtr;
	if (create) {
	    if (tablePtr == NULL) {
		tablePtr = ckalloc(sizeof(TclVarHashTable));
		TclInitVarHashTable(tablePtr, NULL);
		varFramePtr->varTablePtr = tablePtr;
	    }
	    varPtr = VarHashCreateVar(tablePtr, varNamePtr, &isNew);
	} else {
	    varPtr = NULL;
	    if (tablePtr != NULL) {
		varPtr = VarHashFindVar(tablePtr, varNamePtr);
	    }
	    if (varPtr == NULL) {
		*errMsgPtr = noSuchVar;
	    }
	}
    }
    return varPtr;
}

/*
 *----------------------------------------------------------------------
 *
 * TclLookupArrayElement --
 *
 *	This function is used to locate a variable which is in an array's
 *	hashtable given a pointer to the array's Var structure and the
 *	element's name.
 *
 * Results:
 *	The return value is a pointer to the variable structure , or NULL if
 *	the variable couldn't be found.
 *
 *	If arrayPtr points to a variable that isn't an array and createPart1
 *	is 1, the corresponding variable will be converted to an array.
 *	Otherwise, NULL is returned and an error message is left in the
 *	interp's result if TCL_LEAVE_ERR_MSG is set in flags.
 *
 *	If the variable is not found and createPart2 is 1, the variable is
 *	created. Otherwise, NULL is returned and an error message is left in
 *	the interp's result if TCL_LEAVE_ERR_MSG is set in flags.
 *
 *	Note: it's possible for the variable returned to be VAR_UNDEFINED even
 *	if createPart1 or createPart2 are 1 (these only cause the hash table
 *	entry or array to be created). For example, the variable might be a
 *	global that has been unset but is still referenced by a procedure, or
 *	a variable that has been unset but it only being kept in existence (if
 *	VAR_UNDEFINED) by a trace.
 *
 * Side effects:
 *	The variable at arrayPtr may be converted to be an array if
 *	createPart1 is 1. A new hashtable entry may be created if createPart2
 *	is 1.
 *	When createElem is 1, callers must incr elNamePtr if they plan
 *	to decr it.
 *
 *----------------------------------------------------------------------
 */

Var *
TclLookupArrayElement(
    Tcl_Interp *interp,		/* Interpreter to use for lookup. */
    Tcl_Obj *arrayNamePtr,	/* This is the name of the array, or NULL if
				 * index>= 0. */
    Tcl_Obj *elNamePtr,		/* Name of element within array. */
    const int flags,		/* Only TCL_LEAVE_ERR_MSG bit matters. */
    const char *msg,		/* Verb to use in error messages, e.g. "read"
				 * or "set". Only needed if TCL_LEAVE_ERR_MSG
				 * is set in flags. */
    const int createArray,	/* If 1, transform arrayName to be an array if
				 * it isn't one yet and the transformation is
				 * possible. If 0, return error if it isn't
				 * already an array. */
    const int createElem,	/* If 1, create hash table entry for the
				 * element, if it doesn't already exist. If 0,
				 * return error if it doesn't exist. */
    Var *arrayPtr,		/* Pointer to the array's Var structure. */
    int index)			/* If >=0, the index of the local array. */
{
    int isNew;
    Var *varPtr;
    TclVarHashTable *tablePtr;
    Namespace *nsPtr;

    /*
     * We're dealing with an array element. Make sure the variable is an array
     * and look up the element (create the element if desired).
     */

    if (TclIsVarUndefined(arrayPtr) && !TclIsVarArrayElement(arrayPtr)) {
	if (!createArray) {
	    if (flags & TCL_LEAVE_ERR_MSG) {
		TclObjVarErrMsg(interp, arrayNamePtr, elNamePtr, msg,
			noSuchVar, index);
		Tcl_SetErrorCode(interp, "TCL", "LOOKUP", "VARNAME",
			arrayNamePtr?TclGetString(arrayNamePtr):NULL, NULL);
	    }
	    return NULL;
	}

	/*
	 * Make sure we are not resurrecting a namespace variable from a
	 * deleted namespace!
	 */

	if (TclIsVarDeadHash(arrayPtr)) {
	    if (flags & TCL_LEAVE_ERR_MSG) {
		TclObjVarErrMsg(interp, arrayNamePtr, elNamePtr, msg,
			danglingVar, index);
		Tcl_SetErrorCode(interp, "TCL", "LOOKUP", "VARNAME",
			arrayNamePtr?TclGetString(arrayNamePtr):NULL, NULL);
	    }
	    return NULL;
	}

	TclSetVarArray(arrayPtr);
	tablePtr = ckalloc(sizeof(TclVarHashTable));
	arrayPtr->value.tablePtr = tablePtr;

	if (TclIsVarInHash(arrayPtr) && TclGetVarNsPtr(arrayPtr)) {
	    nsPtr = TclGetVarNsPtr(arrayPtr);
	} else {
	    nsPtr = NULL;
	}
	TclInitVarHashTable(arrayPtr->value.tablePtr, nsPtr);
    } else if (!TclIsVarArray(arrayPtr)) {
	if (flags & TCL_LEAVE_ERR_MSG) {
	    TclObjVarErrMsg(interp, arrayNamePtr, elNamePtr, msg, needArray,
		    index);
	    Tcl_SetErrorCode(interp, "TCL", "LOOKUP", "VARNAME",
		    arrayNamePtr?TclGetString(arrayNamePtr):NULL, NULL);
	}
	return NULL;
    }

    if (createElem) {
	varPtr = VarHashCreateVar(arrayPtr->value.tablePtr, elNamePtr,
		&isNew);
	if (isNew) {
	    if (arrayPtr->flags & VAR_SEARCH_ACTIVE) {
		DeleteSearches((Interp *) interp, arrayPtr);
	    }
	    TclSetVarArrayElement(varPtr);
	}
    } else {
	varPtr = VarHashFindVar(arrayPtr->value.tablePtr, elNamePtr);
	if (varPtr == NULL) {
	    if (flags & TCL_LEAVE_ERR_MSG) {
		TclObjVarErrMsg(interp, arrayNamePtr, elNamePtr, msg,
			noSuchElement, index);
		Tcl_SetErrorCode(interp, "TCL", "LOOKUP", "ELEMENT",
			TclGetString(elNamePtr), NULL);
	    }
	}
    }
    return varPtr;
}

/*
 *----------------------------------------------------------------------
 *
 * Tcl_GetVar --
 *
 *	Return the value of a Tcl variable as a string.
 *
 * Results:
 *	The return value points to the current value of varName as a string.
 *	If the variable is not defined or can't be read because of a clash in
 *	array usage then a NULL pointer is returned and an error message is
 *	left in the interp's result if the TCL_LEAVE_ERR_MSG flag is set.
 *	Note: the return value is only valid up until the next change to the
 *	variable; if you depend on the value lasting longer than that, then
 *	make yourself a private copy.
 *
 * Side effects:
 *	None.
 *
 *----------------------------------------------------------------------
 */

#ifndef TCL_NO_DEPRECATED
#undef Tcl_GetVar
const char *
Tcl_GetVar(
    Tcl_Interp *interp,		/* Command interpreter in which varName is to
				 * be looked up. */
    const char *varName,	/* Name of a variable in interp. */
    int flags)			/* OR-ed combination of TCL_GLOBAL_ONLY,
				 * TCL_NAMESPACE_ONLY or TCL_LEAVE_ERR_MSG
				 * bits. */
{
    Tcl_Obj *varNamePtr = Tcl_NewStringObj(varName, -1);
    Tcl_Obj *resultPtr = Tcl_ObjGetVar2(interp, varNamePtr, NULL, flags);

    TclDecrRefCount(varNamePtr);

    if (resultPtr == NULL) {
	return NULL;
    }
    return TclGetString(resultPtr);
}
#endif /* TCL_NO_DEPRECATED */

/*
 *----------------------------------------------------------------------
 *
 * Tcl_GetVar2 --
 *
 *	Return the value of a Tcl variable as a string, given a two-part name
 *	consisting of array name and element within array.
 *
 * Results:
 *	The return value points to the current value of the variable given by
 *	part1 and part2 as a string. If the specified variable doesn't exist,
 *	or if there is a clash in array usage, then NULL is returned and a
 *	message will be left in the interp's result if the TCL_LEAVE_ERR_MSG
 *	flag is set. Note: the return value is only valid up until the next
 *	change to the variable; if you depend on the value lasting longer than
 *	that, then make yourself a private copy.
 *
 * Side effects:
 *	None.
 *
 *----------------------------------------------------------------------
 */

const char *
Tcl_GetVar2(
    Tcl_Interp *interp,		/* Command interpreter in which variable is to
				 * be looked up. */
    const char *part1,		/* Name of an array (if part2 is non-NULL) or
				 * the name of a variable. */
    const char *part2,		/* If non-NULL, gives the name of an element
				 * in the array part1. */
    int flags)			/* OR-ed combination of TCL_GLOBAL_ONLY,
				 * TCL_NAMESPACE_ONLY and TCL_LEAVE_ERR_MSG *
				 * bits. */
{
    Tcl_Obj *resultPtr;
    Tcl_Obj *part2Ptr = NULL, *part1Ptr = Tcl_NewStringObj(part1, -1);

    if (part2) {
	part2Ptr = Tcl_NewStringObj(part2, -1);
	Tcl_IncrRefCount(part2Ptr);
    }

    resultPtr = Tcl_ObjGetVar2(interp, part1Ptr, part2Ptr, flags);

    Tcl_DecrRefCount(part1Ptr);
    if (part2Ptr) {
	Tcl_DecrRefCount(part2Ptr);
    }
    if (resultPtr == NULL) {
	return NULL;
    }
    return TclGetString(resultPtr);
}

/*
 *----------------------------------------------------------------------
 *
 * Tcl_GetVar2Ex --
 *
 *	Return the value of a Tcl variable as a Tcl object, given a two-part
 *	name consisting of array name and element within array.
 *
 * Results:
 *	The return value points to the current object value of the variable
 *	given by part1Ptr and part2Ptr. If the specified variable doesn't
 *	exist, or if there is a clash in array usage, then NULL is returned
 *	and a message will be left in the interpreter's result if the
 *	TCL_LEAVE_ERR_MSG flag is set.
 *
 * Side effects:
 *	The ref count for the returned object is _not_ incremented to reflect
 *	the returned reference; if you want to keep a reference to the object
 *	you must increment its ref count yourself.
 *
 *----------------------------------------------------------------------
 */

Tcl_Obj *
Tcl_GetVar2Ex(
    Tcl_Interp *interp,		/* Command interpreter in which variable is to
				 * be looked up. */
    const char *part1,		/* Name of an array (if part2 is non-NULL) or
				 * the name of a variable. */
    const char *part2,		/* If non-NULL, gives the name of an element
				 * in the array part1. */
    int flags)			/* OR-ed combination of TCL_GLOBAL_ONLY, and
				 * TCL_LEAVE_ERR_MSG bits. */
{
    Tcl_Obj *resPtr, *part2Ptr = NULL, *part1Ptr = Tcl_NewStringObj(part1, -1);

    if (part2) {
	part2Ptr = Tcl_NewStringObj(part2, -1);
	Tcl_IncrRefCount(part2Ptr);
    }

    resPtr = Tcl_ObjGetVar2(interp, part1Ptr, part2Ptr, flags);

    Tcl_DecrRefCount(part1Ptr);
    if (part2Ptr) {
	Tcl_DecrRefCount(part2Ptr);
    }

    return resPtr;
}

/*
 *----------------------------------------------------------------------
 *
 * Tcl_ObjGetVar2 --
 *
 *	Return the value of a Tcl variable as a Tcl object, given a two-part
 *	name consisting of array name and element within array.
 *
 * Results:
 *	The return value points to the current object value of the variable
 *	given by part1Ptr and part2Ptr. If the specified variable doesn't
 *	exist, or if there is a clash in array usage, then NULL is returned
 *	and a message will be left in the interpreter's result if the
 *	TCL_LEAVE_ERR_MSG flag is set.
 *
 * Side effects:
 *	The ref count for the returned object is _not_ incremented to reflect
 *	the returned reference; if you want to keep a reference to the object
 *	you must increment its ref count yourself.
 *
 *	Callers must incr part2Ptr if they plan to decr it.
 *
 *----------------------------------------------------------------------
 */

Tcl_Obj *
Tcl_ObjGetVar2(
    Tcl_Interp *interp,		/* Command interpreter in which variable is to
				 * be looked up. */
    register Tcl_Obj *part1Ptr,	/* Points to an object holding the name of an
				 * array (if part2 is non-NULL) or the name of
				 * a variable. */
    register Tcl_Obj *part2Ptr,	/* If non-null, points to an object holding
				 * the name of an element in the array
				 * part1Ptr. */
    int flags)			/* OR-ed combination of TCL_GLOBAL_ONLY and
				 * TCL_LEAVE_ERR_MSG bits. */
{
    Var *varPtr, *arrayPtr;

    /*
     * Filter to pass through only the flags this interface supports.
     */

    flags &= (TCL_GLOBAL_ONLY|TCL_NAMESPACE_ONLY|TCL_LEAVE_ERR_MSG);
    varPtr = TclObjLookupVarEx(interp, part1Ptr, part2Ptr, flags, "read",
	    /*createPart1*/ 0, /*createPart2*/ 1, &arrayPtr);
    if (varPtr == NULL) {
	return NULL;
    }

    return TclPtrGetVarIdx(interp, varPtr, arrayPtr, part1Ptr, part2Ptr,
	    flags, -1);
}

/*
 *----------------------------------------------------------------------
 *
 * TclPtrGetVar --
 *
 *	Return the value of a Tcl variable as a Tcl object, given the pointers
 *	to the variable's (and possibly containing array's) VAR structure.
 *
 * Results:
 *	The return value points to the current object value of the variable
 *	given by varPtr. If the specified variable doesn't exist, or if there
 *	is a clash in array usage, then NULL is returned and a message will be
 *	left in the interpreter's result if the TCL_LEAVE_ERR_MSG flag is set.
 *
 * Side effects:
 *	The ref count for the returned object is _not_ incremented to reflect
 *	the returned reference; if you want to keep a reference to the object
 *	you must increment its ref count yourself.
 *
 *----------------------------------------------------------------------
 */

Tcl_Obj *
TclPtrGetVar(
    Tcl_Interp *interp,		/* Command interpreter in which variable is to
				 * be looked up. */
    Tcl_Var varPtr,		/* The variable to be read.*/
    Tcl_Var arrayPtr,		/* NULL for scalar variables, pointer to the
				 * containing array otherwise. */
    Tcl_Obj *part1Ptr,		/* Name of an array (if part2 is non-NULL) or
				 * the name of a variable. */
    Tcl_Obj *part2Ptr,		/* If non-NULL, gives the name of an element
				 * in the array part1. */
    const int flags)		/* OR-ed combination of TCL_GLOBAL_ONLY, and
				 * TCL_LEAVE_ERR_MSG bits. */
{
    if (varPtr == NULL) {
	Tcl_Panic("varPtr must not be NULL");
    }
    if (part1Ptr == NULL) {
	Tcl_Panic("part1Ptr must not be NULL");
    }
    return TclPtrGetVarIdx(interp, (Var *) varPtr, (Var *) arrayPtr,
	    part1Ptr, part2Ptr, flags, -1);
}

/*
 *----------------------------------------------------------------------
 *
 * TclPtrGetVarIdx --
 *
 *	Return the value of a Tcl variable as a Tcl object, given the pointers
 *	to the variable's (and possibly containing array's) VAR structure.
 *
 * Results:
 *	The return value points to the current object value of the variable
 *	given by varPtr. If the specified variable doesn't exist, or if there
 *	is a clash in array usage, then NULL is returned and a message will be
 *	left in the interpreter's result if the TCL_LEAVE_ERR_MSG flag is set.
 *
 * Side effects:
 *	The ref count for the returned object is _not_ incremented to reflect
 *	the returned reference; if you want to keep a reference to the object
 *	you must increment its ref count yourself.
 *
 *----------------------------------------------------------------------
 */

Tcl_Obj *
TclPtrGetVarIdx(
    Tcl_Interp *interp,		/* Command interpreter in which variable is to
				 * be looked up. */
    register Var *varPtr,	/* The variable to be read.*/
    Var *arrayPtr,		/* NULL for scalar variables, pointer to the
				 * containing array otherwise. */
    Tcl_Obj *part1Ptr,		/* Name of an array (if part2 is non-NULL) or
				 * the name of a variable. */
    Tcl_Obj *part2Ptr,		/* If non-NULL, gives the name of an element
				 * in the array part1. */
    const int flags,		/* OR-ed combination of TCL_GLOBAL_ONLY, and
				 * TCL_LEAVE_ERR_MSG bits. */
    int index)			/* Index into the local variable table of the
				 * variable, or -1. Only used when part1Ptr is
				 * NULL. */
{
    Interp *iPtr = (Interp *) interp;
    const char *msg;

    /*
     * Invoke any read traces that have been set for the variable.
     */

    if ((varPtr->flags & VAR_TRACED_READ)
	    || (arrayPtr && (arrayPtr->flags & VAR_TRACED_READ))) {
	if (TCL_ERROR == TclObjCallVarTraces(iPtr, arrayPtr, varPtr,
		part1Ptr, part2Ptr,
		(flags & (TCL_NAMESPACE_ONLY|TCL_GLOBAL_ONLY))
		| TCL_TRACE_READS, (flags & TCL_LEAVE_ERR_MSG), index)) {
	    goto errorReturn;
	}
    }

    /*
     * Return the element if it's an existing scalar variable.
     */

    if (TclIsVarScalar(varPtr) && !TclIsVarUndefined(varPtr)) {
	return varPtr->value.objPtr;
    }

    if (flags & TCL_LEAVE_ERR_MSG) {
	if (TclIsVarUndefined(varPtr) && arrayPtr
		&& !TclIsVarUndefined(arrayPtr)) {
	    msg = noSuchElement;
	} else if (TclIsVarArray(varPtr)) {
	    msg = isArray;
	} else {
	    msg = noSuchVar;
	}
	TclObjVarErrMsg(interp, part1Ptr, part2Ptr, "read", msg, index);
    }

    /*
     * An error. If the variable doesn't exist anymore and no-one's using it,
     * then free up the relevant structures and hash table entries.
     */

  errorReturn:
    Tcl_SetErrorCode(interp, "TCL", "READ", "VARNAME", NULL);
    if (TclIsVarUndefined(varPtr)) {
	TclCleanupVar(varPtr, arrayPtr);
    }
    return NULL;
}

/*
 *----------------------------------------------------------------------
 *
 * Tcl_SetObjCmd --
 *
 *	This function is invoked to process the "set" Tcl command. See the
 *	user documentation for details on what it does.
 *
 * Results:
 *	A standard Tcl result value.
 *
 * Side effects:
 *	A variable's value may be changed.
 *
 *----------------------------------------------------------------------
 */

	/* ARGSUSED */
int
Tcl_SetObjCmd(
    ClientData dummy,		/* Not used. */
    register Tcl_Interp *interp,/* Current interpreter. */
    int objc,			/* Number of arguments. */
    Tcl_Obj *const objv[])	/* Argument objects. */
{
    Tcl_Obj *varValueObj;

    if (objc == 2) {
	varValueObj = Tcl_ObjGetVar2(interp, objv[1], NULL,TCL_LEAVE_ERR_MSG);
	if (varValueObj == NULL) {
	    return TCL_ERROR;
	}
	Tcl_SetObjResult(interp, varValueObj);
	return TCL_OK;
    } else if (objc == 3) {
	varValueObj = Tcl_ObjSetVar2(interp, objv[1], NULL, objv[2],
		TCL_LEAVE_ERR_MSG);
	if (varValueObj == NULL) {
	    return TCL_ERROR;
	}
	Tcl_SetObjResult(interp, varValueObj);
	return TCL_OK;
    } else {
	Tcl_WrongNumArgs(interp, 1, objv, "varName ?newValue?");
	return TCL_ERROR;
    }
}

/*
 *----------------------------------------------------------------------
 *
 * Tcl_SetVar --
 *
 *	Change the value of a variable.
 *
 * Results:
 *	Returns a pointer to the malloc'ed string which is the character
 *	representation of the variable's new value. The caller must not modify
 *	this string. If the write operation was disallowed then NULL is
 *	returned; if the TCL_LEAVE_ERR_MSG flag is set, then an explanatory
 *	message will be left in the interp's result. Note that the returned
 *	string may not be the same as newValue; this is because variable
 *	traces may modify the variable's value.
 *
 * Side effects:
 *	If varName is defined as a local or global variable in interp, its
 *	value is changed to newValue. If varName isn't currently defined, then
 *	a new global variable by that name is created.
 *
 *----------------------------------------------------------------------
 */

#ifndef TCL_NO_DEPRECATED
#undef Tcl_SetVar
const char *
Tcl_SetVar(
    Tcl_Interp *interp,		/* Command interpreter in which varName is to
				 * be looked up. */
    const char *varName,	/* Name of a variable in interp. */
    const char *newValue,	/* New value for varName. */
    int flags)			/* Various flags that tell how to set value:
				 * any of TCL_GLOBAL_ONLY, TCL_NAMESPACE_ONLY,
				 * TCL_APPEND_VALUE, TCL_LIST_ELEMENT,
				 * TCL_LEAVE_ERR_MSG. */
{
    Tcl_Obj *varValuePtr = Tcl_SetVar2Ex(interp, varName, NULL,
	    Tcl_NewStringObj(newValue, -1), flags);

    if (varValuePtr == NULL) {
	return NULL;
    }
    return TclGetString(varValuePtr);
}
#endif /* TCL_NO_DEPRECATED */

/*
 *----------------------------------------------------------------------
 *
 * Tcl_SetVar2 --
 *
 *	Given a two-part variable name, which may refer either to a scalar
 *	variable or an element of an array, change the value of the variable.
 *	If the named scalar or array or element doesn't exist then create one.
 *
 * Results:
 *	Returns a pointer to the malloc'ed string which is the character
 *	representation of the variable's new value. The caller must not modify
 *	this string. If the write operation was disallowed because an array
 *	was expected but not found (or vice versa), then NULL is returned; if
 *	the TCL_LEAVE_ERR_MSG flag is set, then an explanatory message will be
 *	left in the interp's result. Note that the returned string may not be
 *	the same as newValue; this is because variable traces may modify the
 *	variable's value.
 *
 * Side effects:
 *	The value of the given variable is set. If either the array or the
 *	entry didn't exist then a new one is created.
 *
 *----------------------------------------------------------------------
 */

const char *
Tcl_SetVar2(
    Tcl_Interp *interp,		/* Command interpreter in which variable is to
				 * be looked up. */
    const char *part1,		/* If part2 is NULL, this is name of scalar
				 * variable. Otherwise it is the name of an
				 * array. */
    const char *part2,		/* Name of an element within an array, or
				 * NULL. */
    const char *newValue,	/* New value for variable. */
    int flags)			/* Various flags that tell how to set value:
				 * any of TCL_GLOBAL_ONLY, TCL_NAMESPACE_ONLY,
				 * TCL_APPEND_VALUE, TCL_LIST_ELEMENT, or
				 * TCL_LEAVE_ERR_MSG. */
{
    Tcl_Obj *varValuePtr = Tcl_SetVar2Ex(interp, part1, part2,
	    Tcl_NewStringObj(newValue, -1), flags);

    if (varValuePtr == NULL) {
	return NULL;
    }
    return TclGetString(varValuePtr);
}

/*
 *----------------------------------------------------------------------
 *
 * Tcl_SetVar2Ex --
 *
 *	Given a two-part variable name, which may refer either to a scalar
 *	variable or an element of an array, change the value of the variable
 *	to a new Tcl object value. If the named scalar or array or element
 *	doesn't exist then create one.
 *
 * Results:
 *	Returns a pointer to the Tcl_Obj holding the new value of the
 *	variable. If the write operation was disallowed because an array was
 *	expected but not found (or vice versa), then NULL is returned; if the
 *	TCL_LEAVE_ERR_MSG flag is set, then an explanatory message will be
 *	left in the interpreter's result. Note that the returned object may
 *	not be the same one referenced by newValuePtr; this is because
 *	variable traces may modify the variable's value.
 *
 * Side effects:
 *	The value of the given variable is set. If either the array or the
 *	entry didn't exist then a new variable is created.
 *
 *	The reference count is decremented for any old value of the variable
 *	and incremented for its new value. If the new value for the variable
 *	is not the same one referenced by newValuePtr (perhaps as a result of
 *	a variable trace), then newValuePtr's ref count is left unchanged by
 *	Tcl_SetVar2Ex. newValuePtr's ref count is also left unchanged if we
 *	are appending it as a string value: that is, if "flags" includes
 *	TCL_APPEND_VALUE but not TCL_LIST_ELEMENT.
 *
 *	The reference count for the returned object is _not_ incremented: if
 *	you want to keep a reference to the object you must increment its ref
 *	count yourself.
 *
 *----------------------------------------------------------------------
 */

Tcl_Obj *
Tcl_SetVar2Ex(
    Tcl_Interp *interp,		/* Command interpreter in which variable is to
				 * be found. */
    const char *part1,		/* Name of an array (if part2 is non-NULL) or
				 * the name of a variable. */
    const char *part2,		/* If non-NULL, gives the name of an element
				 * in the array part1. */
    Tcl_Obj *newValuePtr,	/* New value for variable. */
    int flags)			/* Various flags that tell how to set value:
				 * any of TCL_GLOBAL_ONLY, TCL_NAMESPACE_ONLY,
				 * TCL_APPEND_VALUE, TCL_LIST_ELEMENT or
				 * TCL_LEAVE_ERR_MSG. */
{
    Tcl_Obj *resPtr, *part2Ptr = NULL, *part1Ptr = Tcl_NewStringObj(part1, -1);

    Tcl_IncrRefCount(part1Ptr);
    if (part2) {
	part2Ptr = Tcl_NewStringObj(part2, -1);
	Tcl_IncrRefCount(part2Ptr);
    }

    resPtr = Tcl_ObjSetVar2(interp, part1Ptr, part2Ptr, newValuePtr, flags);

    Tcl_DecrRefCount(part1Ptr);
    if (part2Ptr) {
	Tcl_DecrRefCount(part2Ptr);
    }

    return resPtr;
}

/*
 *----------------------------------------------------------------------
 *
 * Tcl_ObjSetVar2 --
 *
 *	This function is the same as Tcl_SetVar2Ex above, except the variable
 *	names are passed in Tcl object instead of strings.
 *
 * Results:
 *	Returns a pointer to the Tcl_Obj holding the new value of the
 *	variable. If the write operation was disallowed because an array was
 *	expected but not found (or vice versa), then NULL is returned; if the
 *	TCL_LEAVE_ERR_MSG flag is set, then an explanatory message will be
 *	left in the interpreter's result. Note that the returned object may
 *	not be the same one referenced by newValuePtr; this is because
 *	variable traces may modify the variable's value.
 *
 * Side effects:
 *	The value of the given variable is set. If either the array or the
 *	entry didn't exist then a new variable is created.
 *	Callers must Incr part1Ptr if they plan to Decr it.
 *	Callers must Incr part2Ptr if they plan to Decr it.
 *
 *----------------------------------------------------------------------
 */

Tcl_Obj *
Tcl_ObjSetVar2(
    Tcl_Interp *interp,		/* Command interpreter in which variable is to
				 * be found. */
    register Tcl_Obj *part1Ptr,	/* Points to an object holding the name of an
				 * array (if part2 is non-NULL) or the name of
				 * a variable. */
    register Tcl_Obj *part2Ptr,	/* If non-NULL, points to an object holding
				 * the name of an element in the array
				 * part1Ptr. */
    Tcl_Obj *newValuePtr,	/* New value for variable. */
    int flags)			/* Various flags that tell how to set value:
				 * any of TCL_GLOBAL_ONLY, TCL_NAMESPACE_ONLY,
				 * TCL_APPEND_VALUE, TCL_LIST_ELEMENT, or
				 * TCL_LEAVE_ERR_MSG. */
{
    Var *varPtr, *arrayPtr;

    /*
     * Filter to pass through only the flags this interface supports.
     */

    flags &= (TCL_GLOBAL_ONLY|TCL_NAMESPACE_ONLY|TCL_LEAVE_ERR_MSG
	    |TCL_APPEND_VALUE|TCL_LIST_ELEMENT);
    varPtr = TclObjLookupVarEx(interp, part1Ptr, part2Ptr, flags, "set",
	    /*createPart1*/ 1, /*createPart2*/ 1, &arrayPtr);
    if (varPtr == NULL) {
	if (newValuePtr->refCount == 0) {
	    Tcl_DecrRefCount(newValuePtr);
	}
	return NULL;
    }

    return TclPtrSetVarIdx(interp, varPtr, arrayPtr, part1Ptr, part2Ptr,
	    newValuePtr, flags, -1);
}

/*
 *----------------------------------------------------------------------
 *
 * TclPtrSetVar --
 *
 *	This function is the same as Tcl_SetVar2Ex above, except that it
 *	requires pointers to the variable's Var structs in addition to the
 *	variable names.
 *
 * Results:
 *	Returns a pointer to the Tcl_Obj holding the new value of the
 *	variable. If the write operation was disallowed because an array was
 *	expected but not found (or vice versa), then NULL is returned; if the
 *	TCL_LEAVE_ERR_MSG flag is set, then an explanatory message will be
 *	left in the interpreter's result. Note that the returned object may
 *	not be the same one referenced by newValuePtr; this is because
 *	variable traces may modify the variable's value.
 *
 * Side effects:
 *	The value of the given variable is set. If either the array or the
 *	entry didn't exist then a new variable is created.
 *
 *----------------------------------------------------------------------
 */

Tcl_Obj *
TclPtrSetVar(
    Tcl_Interp *interp,		/* Command interpreter in which variable is to
				 * be looked up. */
    Tcl_Var varPtr,		/* Reference to the variable to set. */
    Tcl_Var arrayPtr,		/* Reference to the array containing the
				 * variable, or NULL if the variable is a
				 * scalar. */
    Tcl_Obj *part1Ptr,		/* Name of an array (if part2 is non-NULL) or
				 * the name of a variable. */
    Tcl_Obj *part2Ptr,		/* If non-NULL, gives the name of an element
				 * in the array part1. */
    Tcl_Obj *newValuePtr,	/* New value for variable. */
    const int flags)		/* OR-ed combination of TCL_GLOBAL_ONLY, and
				 * TCL_LEAVE_ERR_MSG bits. */
{
    if (varPtr == NULL) {
	Tcl_Panic("varPtr must not be NULL");
    }
    if (part1Ptr == NULL) {
	Tcl_Panic("part1Ptr must not be NULL");
    }
    if (newValuePtr == NULL) {
	Tcl_Panic("newValuePtr must not be NULL");
    }
    return TclPtrSetVarIdx(interp, (Var *) varPtr, (Var *) arrayPtr,
	    part1Ptr, part2Ptr, newValuePtr, flags, -1);
}

/*
 *----------------------------------------------------------------------
 *
 * TclPtrSetVarIdx --
 *
 *	This function is the same as Tcl_SetVar2Ex above, except that it
 *	requires pointers to the variable's Var structs in addition to the
 *	variable names.
 *
 * Results:
 *	Returns a pointer to the Tcl_Obj holding the new value of the
 *	variable. If the write operation was disallowed because an array was
 *	expected but not found (or vice versa), then NULL is returned; if the
 *	TCL_LEAVE_ERR_MSG flag is set, then an explanatory message will be
 *	left in the interpreter's result. Note that the returned object may
 *	not be the same one referenced by newValuePtr; this is because
 *	variable traces may modify the variable's value.
 *
 * Side effects:
 *	The value of the given variable is set. If either the array or the
 *	entry didn't exist then a new variable is created.
 *
 *----------------------------------------------------------------------
 */

Tcl_Obj *
TclPtrSetVarIdx(
    Tcl_Interp *interp,		/* Command interpreter in which variable is to
				 * be looked up. */
    register Var *varPtr,	/* Reference to the variable to set. */
    Var *arrayPtr,		/* Reference to the array containing the
				 * variable, or NULL if the variable is a
				 * scalar. */
    Tcl_Obj *part1Ptr,		/* Name of an array (if part2 is non-NULL) or
				 * the name of a variable. NULL if the 'index'
				 * parameter is >= 0 */
    Tcl_Obj *part2Ptr,		/* If non-NULL, gives the name of an element
				 * in the array part1. */
    Tcl_Obj *newValuePtr,	/* New value for variable. */
    const int flags,		/* OR-ed combination of TCL_GLOBAL_ONLY, and
				 * TCL_LEAVE_ERR_MSG bits. */
    int index)			/* Index of local var where part1 is to be
				 * found. */
{
    Interp *iPtr = (Interp *) interp;
    Tcl_Obj *oldValuePtr;
    Tcl_Obj *resultPtr = NULL;
    int result;
    int cleanupOnEarlyError = (newValuePtr->refCount == 0);

    /*
     * If the variable is in a hashtable and its hPtr field is NULL, then we
     * may have an upvar to an array element where the array was deleted or an
     * upvar to a namespace variable whose namespace was deleted. Generate an
     * error (allowing the variable to be reset would screw up our storage
     * allocation and is meaningless anyway).
     */

    if (TclIsVarDeadHash(varPtr)) {
	if (flags & TCL_LEAVE_ERR_MSG) {
	    if (TclIsVarArrayElement(varPtr)) {
		TclObjVarErrMsg(interp, part1Ptr, part2Ptr, "set",
			danglingElement, index);
		Tcl_SetErrorCode(interp, "TCL", "LOOKUP", "ELEMENT", NULL);
	    } else {
		TclObjVarErrMsg(interp, part1Ptr, part2Ptr, "set",
			danglingVar, index);
		Tcl_SetErrorCode(interp, "TCL", "LOOKUP", "VARNAME", NULL);
	    }
	}
	goto earlyError;
    }

    /*
     * It's an error to try to set an array variable itself.
     */

    if (TclIsVarArray(varPtr)) {
	if (flags & TCL_LEAVE_ERR_MSG) {
	    TclObjVarErrMsg(interp, part1Ptr, part2Ptr, "set", isArray,index);
	    Tcl_SetErrorCode(interp, "TCL", "WRITE", "ARRAY", NULL);
	}
	goto earlyError;
    }

    /*
     * Invoke any read traces that have been set for the variable if it is
     * requested. This was done for INST_LAPPEND_* but that was inconsistent
     * with the non-bc instruction, and would cause failures trying to
     * lappend to any non-existing ::env var, which is inconsistent with
     * documented behavior. [Bug #3057639].
     */

    if ((flags & TCL_TRACE_READS) && ((varPtr->flags & VAR_TRACED_READ)
	    || (arrayPtr && (arrayPtr->flags & VAR_TRACED_READ)))) {
	if (TCL_ERROR == TclObjCallVarTraces(iPtr, arrayPtr, varPtr,
		part1Ptr, part2Ptr,
		TCL_TRACE_READS, (flags & TCL_LEAVE_ERR_MSG), index)) {
	    goto earlyError;
	}
    }

    /*
     * Set the variable's new value. If appending, append the new value to the
     * variable, either as a list element or as a string. Also, if appending,
     * then if the variable's old value is unshared we can modify it directly,
     * otherwise we must create a new copy to modify: this is "copy on write".
     */

    oldValuePtr = varPtr->value.objPtr;
    if (flags & TCL_LIST_ELEMENT && !(flags & TCL_APPEND_VALUE)) {
	varPtr->value.objPtr = NULL;
    }
    if (flags & (TCL_APPEND_VALUE|TCL_LIST_ELEMENT)) {
	if (flags & TCL_LIST_ELEMENT) {		/* Append list element. */
	    if (oldValuePtr == NULL) {
		TclNewObj(oldValuePtr);
		varPtr->value.objPtr = oldValuePtr;
		Tcl_IncrRefCount(oldValuePtr);	/* Since var is referenced. */
	    } else if (Tcl_IsShared(oldValuePtr)) {
		varPtr->value.objPtr = Tcl_DuplicateObj(oldValuePtr);
		TclDecrRefCount(oldValuePtr);
		oldValuePtr = varPtr->value.objPtr;
		Tcl_IncrRefCount(oldValuePtr);	/* Since var is referenced. */
	    }
	    result = Tcl_ListObjAppendElement(interp, oldValuePtr,
		    newValuePtr);
	    if (result != TCL_OK) {
		goto earlyError;
	    }
	} else {				/* Append string. */
	    /*
	     * We append newValuePtr's bytes but don't change its ref count.
	     */

	    if (oldValuePtr == NULL) {
		varPtr->value.objPtr = newValuePtr;
		Tcl_IncrRefCount(newValuePtr);
	    } else {
		if (Tcl_IsShared(oldValuePtr)) {	/* Append to copy. */
		    varPtr->value.objPtr = Tcl_DuplicateObj(oldValuePtr);

		    TclContinuationsCopy(varPtr->value.objPtr, oldValuePtr);

		    TclDecrRefCount(oldValuePtr);
		    oldValuePtr = varPtr->value.objPtr;
		    Tcl_IncrRefCount(oldValuePtr);	/* Since var is ref */
		}
		Tcl_AppendObjToObj(oldValuePtr, newValuePtr);
		if (newValuePtr->refCount == 0) {
		    Tcl_DecrRefCount(newValuePtr);
		}
	    }
	}
    } else if (newValuePtr != oldValuePtr) {
	/*
	 * In this case we are replacing the value, so we don't need to do
	 * more than swap the objects.
	 */

	varPtr->value.objPtr = newValuePtr;
	Tcl_IncrRefCount(newValuePtr);		/* Var is another ref. */
	if (oldValuePtr != NULL) {
	    TclDecrRefCount(oldValuePtr);	/* Discard old value. */
	}
    }

    /*
     * Invoke any write traces for the variable.
     */

    if ((varPtr->flags & VAR_TRACED_WRITE)
	    || (arrayPtr && (arrayPtr->flags & VAR_TRACED_WRITE))) {
	if (TCL_ERROR == TclObjCallVarTraces(iPtr, arrayPtr, varPtr, part1Ptr,
		part2Ptr, (flags & (TCL_GLOBAL_ONLY|TCL_NAMESPACE_ONLY))
		| TCL_TRACE_WRITES, (flags & TCL_LEAVE_ERR_MSG), index)) {
	    goto cleanup;
	}
    }

    /*
     * Return the variable's value unless the variable was changed in some
     * gross way by a trace (e.g. it was unset and then recreated as an
     * array).
     */

    if (TclIsVarScalar(varPtr) && !TclIsVarUndefined(varPtr)) {
	return varPtr->value.objPtr;
    }

    /*
     * A trace changed the value in some gross way. Return an empty string
     * object.
     */

    resultPtr = iPtr->emptyObjPtr;

    /*
     * If the variable doesn't exist anymore and no-one's using it, then free
     * up the relevant structures and hash table entries.
     */

  cleanup:
    if (resultPtr == NULL) {
	Tcl_SetErrorCode(interp, "TCL", "WRITE", "VARNAME", NULL);
    }
    if (TclIsVarUndefined(varPtr)) {
	TclCleanupVar(varPtr, arrayPtr);
    }
    return resultPtr;

  earlyError:
    if (cleanupOnEarlyError) {
	Tcl_DecrRefCount(newValuePtr);
    }
    goto cleanup;
}

/*
 *----------------------------------------------------------------------
 *
 * TclIncrObjVar2 --
 *
 *	Given a two-part variable name, which may refer either to a scalar
 *	variable or an element of an array, increment the Tcl object value of
 *	the variable by a specified Tcl_Obj increment value.
 *
 * Results:
 *	Returns a pointer to the Tcl_Obj holding the new value of the
 *	variable. If the specified variable doesn't exist, or there is a clash
 *	in array usage, or an error occurs while executing variable traces,
 *	then NULL is returned and a message will be left in the interpreter's
 *	result.
 *
 * Side effects:
 *	The value of the given variable is incremented by the specified
 *	amount. If either the array or the entry didn't exist then a new
 *	variable is created. The ref count for the returned object is _not_
 *	incremented to reflect the returned reference; if you want to keep a
 *	reference to the object you must increment its ref count yourself.
 *	Callers must Incr part1Ptr if they plan to Decr it.
 *	Callers must Incr part2Ptr if they plan to Decr it.
 *
 *----------------------------------------------------------------------
 */

Tcl_Obj *
TclIncrObjVar2(
    Tcl_Interp *interp,		/* Command interpreter in which variable is to
				 * be found. */
    Tcl_Obj *part1Ptr,		/* Points to an object holding the name of an
				 * array (if part2 is non-NULL) or the name of
				 * a variable. */
    Tcl_Obj *part2Ptr,		/* If non-null, points to an object holding
				 * the name of an element in the array
				 * part1Ptr. */
    Tcl_Obj *incrPtr,		/* Amount to be added to variable. */
    int flags)			/* Various flags that tell how to incr value:
				 * any of TCL_GLOBAL_ONLY, TCL_NAMESPACE_ONLY,
				 * TCL_APPEND_VALUE, TCL_LIST_ELEMENT,
				 * TCL_LEAVE_ERR_MSG. */
{
    Var *varPtr, *arrayPtr;

    varPtr = TclObjLookupVarEx(interp, part1Ptr, part2Ptr, flags, "read",
	    1, 1, &arrayPtr);
    if (varPtr == NULL) {
	Tcl_AddErrorInfo(interp,
		"\n    (reading value of variable to increment)");
	return NULL;
    }
    return TclPtrIncrObjVarIdx(interp, varPtr, arrayPtr, part1Ptr, part2Ptr,
	    incrPtr, flags, -1);
}

/*
 *----------------------------------------------------------------------
 *
 * TclPtrIncrObjVar --
 *
 *	Given the pointers to a variable and possible containing array,
 *	increment the Tcl object value of the variable by a Tcl_Obj increment.
 *
 * Results:
 *	Returns a pointer to the Tcl_Obj holding the new value of the
 *	variable. If the specified variable doesn't exist, or there is a clash
 *	in array usage, or an error occurs while executing variable traces,
 *	then NULL is returned and a message will be left in the interpreter's
 *	result.
 *
 * Side effects:
 *	The value of the given variable is incremented by the specified
 *	amount. If either the array or the entry didn't exist then a new
 *	variable is created. The ref count for the returned object is _not_
 *	incremented to reflect the returned reference; if you want to keep a
 *	reference to the object you must increment its ref count yourself.
 *
 *----------------------------------------------------------------------
 */

Tcl_Obj *
TclPtrIncrObjVar(
    Tcl_Interp *interp,		/* Command interpreter in which variable is to
				 * be found. */
    Tcl_Var varPtr,		/* Reference to the variable to set. */
    Tcl_Var arrayPtr,		/* Reference to the array containing the
				 * variable, or NULL if the variable is a
				 * scalar. */
    Tcl_Obj *part1Ptr,		/* Points to an object holding the name of an
				 * array (if part2 is non-NULL) or the name of
				 * a variable. */
    Tcl_Obj *part2Ptr,		/* If non-null, points to an object holding
				 * the name of an element in the array
				 * part1Ptr. */
    Tcl_Obj *incrPtr,		/* Increment value. */
/* TODO: Which of these flag values really make sense? */
    const int flags)		/* Various flags that tell how to incr value:
				 * any of TCL_GLOBAL_ONLY, TCL_NAMESPACE_ONLY,
				 * TCL_APPEND_VALUE, TCL_LIST_ELEMENT,
				 * TCL_LEAVE_ERR_MSG. */
{
    if (varPtr == NULL) {
	Tcl_Panic("varPtr must not be NULL");
    }
    if (part1Ptr == NULL) {
	Tcl_Panic("part1Ptr must not be NULL");
    }
    return TclPtrIncrObjVarIdx(interp, (Var *) varPtr, (Var *) arrayPtr,
	    part1Ptr, part2Ptr, incrPtr, flags, -1);
}

/*
 *----------------------------------------------------------------------
 *
 * TclPtrIncrObjVarIdx --
 *
 *	Given the pointers to a variable and possible containing array,
 *	increment the Tcl object value of the variable by a Tcl_Obj increment.
 *
 * Results:
 *	Returns a pointer to the Tcl_Obj holding the new value of the
 *	variable. If the specified variable doesn't exist, or there is a clash
 *	in array usage, or an error occurs while executing variable traces,
 *	then NULL is returned and a message will be left in the interpreter's
 *	result.
 *
 * Side effects:
 *	The value of the given variable is incremented by the specified
 *	amount. If either the array or the entry didn't exist then a new
 *	variable is created. The ref count for the returned object is _not_
 *	incremented to reflect the returned reference; if you want to keep a
 *	reference to the object you must increment its ref count yourself.
 *
 *----------------------------------------------------------------------
 */

Tcl_Obj *
TclPtrIncrObjVarIdx(
    Tcl_Interp *interp,		/* Command interpreter in which variable is to
				 * be found. */
    Var *varPtr,		/* Reference to the variable to set. */
    Var *arrayPtr,		/* Reference to the array containing the
				 * variable, or NULL if the variable is a
				 * scalar. */
    Tcl_Obj *part1Ptr,		/* Points to an object holding the name of an
				 * array (if part2 is non-NULL) or the name of
				 * a variable. */
    Tcl_Obj *part2Ptr,		/* If non-null, points to an object holding
				 * the name of an element in the array
				 * part1Ptr. */
    Tcl_Obj *incrPtr,		/* Increment value. */
/* TODO: Which of these flag values really make sense? */
    const int flags,		/* Various flags that tell how to incr value:
				 * any of TCL_GLOBAL_ONLY, TCL_NAMESPACE_ONLY,
				 * TCL_APPEND_VALUE, TCL_LIST_ELEMENT,
				 * TCL_LEAVE_ERR_MSG. */
    int index)			/* Index into the local variable table of the
				 * variable, or -1. Only used when part1Ptr is
				 * NULL. */
{
    register Tcl_Obj *varValuePtr;

    if (TclIsVarInHash(varPtr)) {
	VarHashRefCount(varPtr)++;
    }
    varValuePtr = TclPtrGetVarIdx(interp, varPtr, arrayPtr, part1Ptr,
	    part2Ptr, flags, index);
    if (TclIsVarInHash(varPtr)) {
	VarHashRefCount(varPtr)--;
    }
    if (varValuePtr == NULL) {
	varValuePtr = Tcl_NewIntObj(0);
    }
    if (Tcl_IsShared(varValuePtr)) {
	/* Copy on write */
	varValuePtr = Tcl_DuplicateObj(varValuePtr);

	if (TCL_OK == TclIncrObj(interp, varValuePtr, incrPtr)) {
	    return TclPtrSetVarIdx(interp, varPtr, arrayPtr, part1Ptr,
		    part2Ptr, varValuePtr, flags, index);
	} else {
	    Tcl_DecrRefCount(varValuePtr);
	    return NULL;
	}
    } else {
	/* Unshared - can Incr in place */
	if (TCL_OK == TclIncrObj(interp, varValuePtr, incrPtr)) {

	    /*
	     * This seems dumb to write the incremeted value into the var
	     * after we just adjusted the value in place, but the spec for
	     * [incr] requires that write traces fire, and making this call
	     * is the way to make that happen.
	     */

	    return TclPtrSetVarIdx(interp, varPtr, arrayPtr, part1Ptr,
		    part2Ptr, varValuePtr, flags, index);
	} else {
	    return NULL;
	}
    }
}

/*
 *----------------------------------------------------------------------
 *
 * Tcl_UnsetVar --
 *
 *	Delete a variable, so that it may not be accessed anymore.
 *
 * Results:
 *	Returns TCL_OK if the variable was successfully deleted, TCL_ERROR if
 *	the variable can't be unset. In the event of an error, if the
 *	TCL_LEAVE_ERR_MSG flag is set then an error message is left in the
 *	interp's result.
 *
 * Side effects:
 *	If varName is defined as a local or global variable in interp, it is
 *	deleted.
 *
 *----------------------------------------------------------------------
 */

#ifndef TCL_NO_DEPRECATED
#undef Tcl_UnsetVar
int
Tcl_UnsetVar(
    Tcl_Interp *interp,		/* Command interpreter in which varName is to
				 * be looked up. */
    const char *varName,	/* Name of a variable in interp. May be either
				 * a scalar name or an array name or an
				 * element in an array. */
    int flags)			/* OR-ed combination of any of
				 * TCL_GLOBAL_ONLY, TCL_NAMESPACE_ONLY or
				 * TCL_LEAVE_ERR_MSG. */
{
    int result;
    Tcl_Obj *varNamePtr;

    varNamePtr = Tcl_NewStringObj(varName, -1);
    Tcl_IncrRefCount(varNamePtr);

    /*
     * Filter to pass through only the flags this interface supports.
     */

    flags &= (TCL_GLOBAL_ONLY|TCL_NAMESPACE_ONLY|TCL_LEAVE_ERR_MSG);
    result = TclObjUnsetVar2(interp, varNamePtr, NULL, flags);

    Tcl_DecrRefCount(varNamePtr);
    return result;
}
#endif /* TCL_NO_DEPRECATED */

/*
 *----------------------------------------------------------------------
 *
 * Tcl_UnsetVar2 --
 *
 *	Delete a variable, given a 2-part name.
 *
 * Results:
 *	Returns TCL_OK if the variable was successfully deleted, TCL_ERROR if
 *	the variable can't be unset. In the event of an error, if the
 *	TCL_LEAVE_ERR_MSG flag is set then an error message is left in the
 *	interp's result.
 *
 * Side effects:
 *	If part1 and part2 indicate a local or global variable in interp, it
 *	is deleted. If part1 is an array name and part2 is NULL, then the
 *	whole array is deleted.
 *
 *----------------------------------------------------------------------
 */

int
Tcl_UnsetVar2(
    Tcl_Interp *interp,		/* Command interpreter in which varName is to
				 * be looked up. */
    const char *part1,		/* Name of variable or array. */
    const char *part2,		/* Name of element within array or NULL. */
    int flags)			/* OR-ed combination of any of
				 * TCL_GLOBAL_ONLY, TCL_NAMESPACE_ONLY,
				 * TCL_LEAVE_ERR_MSG. */
{
    int result;
    Tcl_Obj *part2Ptr = NULL, *part1Ptr = Tcl_NewStringObj(part1, -1);

    if (part2) {
	part2Ptr = Tcl_NewStringObj(part2, -1);
    }

    /*
     * Filter to pass through only the flags this interface supports.
     */

    flags &= (TCL_GLOBAL_ONLY|TCL_NAMESPACE_ONLY|TCL_LEAVE_ERR_MSG);
    result = TclObjUnsetVar2(interp, part1Ptr, part2Ptr, flags);

    Tcl_DecrRefCount(part1Ptr);
    if (part2Ptr) {
	Tcl_DecrRefCount(part2Ptr);
    }
    return result;
}

/*
 *----------------------------------------------------------------------
 *
 * TclObjUnsetVar2 --
 *
 *	Delete a variable, given a 2-object name.
 *
 * Results:
 *	Returns TCL_OK if the variable was successfully deleted, TCL_ERROR if
 *	the variable can't be unset. In the event of an error, if the
 *	TCL_LEAVE_ERR_MSG flag is set then an error message is left in the
 *	interp's result.
 *
 * Side effects:
 *	If part1ptr and part2Ptr indicate a local or global variable in
 *	interp, it is deleted. If part1Ptr is an array name and part2Ptr is
 *	NULL, then the whole array is deleted.
 *
 *----------------------------------------------------------------------
 */

int
TclObjUnsetVar2(
    Tcl_Interp *interp,		/* Command interpreter in which varName is to
				 * be looked up. */
    Tcl_Obj *part1Ptr,		/* Name of variable or array. */
    Tcl_Obj *part2Ptr,		/* Name of element within array or NULL. */
    int flags)			/* OR-ed combination of any of
				 * TCL_GLOBAL_ONLY, TCL_NAMESPACE_ONLY,
				 * TCL_LEAVE_ERR_MSG. */
{
    Var *varPtr, *arrayPtr;

    varPtr = TclObjLookupVarEx(interp, part1Ptr, part2Ptr, flags, "unset",
	    /*createPart1*/ 0, /*createPart2*/ 0, &arrayPtr);
    if (varPtr == NULL) {
	return TCL_ERROR;
    }

    return TclPtrUnsetVarIdx(interp, varPtr, arrayPtr, part1Ptr, part2Ptr,
	    flags, -1);
}

/*
 *----------------------------------------------------------------------
 *
 * TclPtrUnsetVar --
 *
 *	Delete a variable, given the pointers to the variable's (and possibly
 *	containing array's) VAR structure.
 *
 * Results:
 *	Returns TCL_OK if the variable was successfully deleted, TCL_ERROR if
 *	the variable can't be unset. In the event of an error, if the
 *	TCL_LEAVE_ERR_MSG flag is set then an error message is left in the
 *	interp's result.
 *
 * Side effects:
 *	If varPtr and arrayPtr indicate a local or global variable in interp,
 *	it is deleted. If varPtr is an array reference and part2Ptr is NULL,
 *	then the whole array is deleted.
 *
 *----------------------------------------------------------------------
 */

int
TclPtrUnsetVar(
    Tcl_Interp *interp,		/* Command interpreter in which varName is to
				 * be looked up. */
    Tcl_Var varPtr,		/* The variable to be unset. */
    Tcl_Var arrayPtr,		/* NULL for scalar variables, pointer to the
				 * containing array otherwise. */
    Tcl_Obj *part1Ptr,		/* Name of an array (if part2 is non-NULL) or
				 * the name of a variable. */
    Tcl_Obj *part2Ptr,		/* If non-NULL, gives the name of an element
				 * in the array part1. */
    const int flags)		/* OR-ed combination of any of
				 * TCL_GLOBAL_ONLY, TCL_NAMESPACE_ONLY,
				 * TCL_LEAVE_ERR_MSG. */
{
    if (varPtr == NULL) {
	Tcl_Panic("varPtr must not be NULL");
    }
    if (part1Ptr == NULL) {
	Tcl_Panic("part1Ptr must not be NULL");
    }
    return TclPtrUnsetVarIdx(interp, (Var *) varPtr, (Var *) arrayPtr,
	    part1Ptr, part2Ptr, flags, -1);
}

/*
 *----------------------------------------------------------------------
 *
 * TclPtrUnsetVarIdx --
 *
 *	Delete a variable, given the pointers to the variable's (and possibly
 *	containing array's) VAR structure.
 *
 * Results:
 *	Returns TCL_OK if the variable was successfully deleted, TCL_ERROR if
 *	the variable can't be unset. In the event of an error, if the
 *	TCL_LEAVE_ERR_MSG flag is set then an error message is left in the
 *	interp's result.
 *
 * Side effects:
 *	If varPtr and arrayPtr indicate a local or global variable in interp,
 *	it is deleted. If varPtr is an array reference and part2Ptr is NULL,
 *	then the whole array is deleted.
 *
 *----------------------------------------------------------------------
 */

int
TclPtrUnsetVarIdx(
    Tcl_Interp *interp,		/* Command interpreter in which varName is to
				 * be looked up. */
    register Var *varPtr,	/* The variable to be unset. */
    Var *arrayPtr,		/* NULL for scalar variables, pointer to the
				 * containing array otherwise. */
    Tcl_Obj *part1Ptr,		/* Name of an array (if part2 is non-NULL) or
				 * the name of a variable. */
    Tcl_Obj *part2Ptr,		/* If non-NULL, gives the name of an element
				 * in the array part1. */
    const int flags,		/* OR-ed combination of any of
				 * TCL_GLOBAL_ONLY, TCL_NAMESPACE_ONLY,
				 * TCL_LEAVE_ERR_MSG. */
    int index)			/* Index into the local variable table of the
				 * variable, or -1. Only used when part1Ptr is
				 * NULL. */
{
    Interp *iPtr = (Interp *) interp;
    int result = (TclIsVarUndefined(varPtr)? TCL_ERROR : TCL_OK);

    /*
     * Keep the variable alive until we're done with it. We used to
     * increase/decrease the refCount for each operation, making it hard to
     * find [Bug 735335] - caused by unsetting the variable whose value was
     * the variable's name.
     */

    if (TclIsVarInHash(varPtr)) {
	VarHashRefCount(varPtr)++;
    }

    UnsetVarStruct(varPtr, arrayPtr, iPtr, part1Ptr, part2Ptr, flags, index);

    /*
     * It's an error to unset an undefined variable.
     */

    if (result != TCL_OK) {
	if (flags & TCL_LEAVE_ERR_MSG) {
	    TclObjVarErrMsg(interp, part1Ptr, part2Ptr, "unset",
		    ((arrayPtr == NULL) ? noSuchVar : noSuchElement), index);
	    Tcl_SetErrorCode(interp, "TCL", "UNSET", "VARNAME", NULL);
	}
    }

    /*
     * Finally, if the variable is truly not in use then free up its Var
     * structure and remove it from its hash table, if any. The ref count of
     * its value object, if any, was decremented above.
     */

    if (TclIsVarInHash(varPtr)) {
	VarHashRefCount(varPtr)--;
	CleanupVar(varPtr, arrayPtr);
    }
    return result;
}

/*
 *----------------------------------------------------------------------
 *
 * UnsetVarStruct --
 *
 *	Unset and delete a variable. This does the internal work for
 *	TclObjUnsetVar2 and TclDeleteNamespaceVars, which call here for each
 *	variable to be unset and deleted.
 *
 * Results:
 *	None.
 *
 * Side effects:
 *	If the arguments indicate a local or global variable in iPtr, it is
 *	unset and deleted.
 *
 *----------------------------------------------------------------------
 */

static void
UnsetVarStruct(
    Var *varPtr,
    Var *arrayPtr,
    Interp *iPtr,
    Tcl_Obj *part1Ptr,
    Tcl_Obj *part2Ptr,
    int flags,
    int index)
{
    Var dummyVar;
    int traced = TclIsVarTraced(varPtr)
	    || (arrayPtr && (arrayPtr->flags & VAR_TRACED_UNSET));

    if (arrayPtr && (arrayPtr->flags & VAR_SEARCH_ACTIVE)) {
	DeleteSearches(iPtr, arrayPtr);
    } else if (varPtr->flags & VAR_SEARCH_ACTIVE) {
	DeleteSearches(iPtr, varPtr);
    }

    /*
     * The code below is tricky, because of the possibility that a trace
     * function might try to access a variable being deleted. To handle this
     * situation gracefully, do things in three steps:
     * 1. Copy the contents of the variable to a dummy variable structure, and
     *    mark the original Var structure as undefined.
     * 2. Invoke traces and clean up the variable, using the dummy copy.
     * 3. If at the end of this the original variable is still undefined and
     *    has no outstanding references, then delete it (but it could have
     *    gotten recreated by a trace).
     */

    dummyVar = *varPtr;
    dummyVar.flags &= ~VAR_ALL_HASH;
    TclSetVarUndefined(varPtr);

    /*
     * Call trace functions for the variable being deleted. Then delete its
     * traces. Be sure to abort any other traces for the variable that are
     * still pending. Special tricks:
     * 1. We need to increment varPtr's refCount around this: TclCallVarTraces
     *    will use dummyVar so it won't increment varPtr's refCount itself.
     * 2. Turn off the VAR_TRACE_ACTIVE flag in dummyVar: we want to call
     *    unset traces even if other traces are pending.
     */

    if (traced) {
	VarTrace *tracePtr = NULL;
	Tcl_HashEntry *tPtr;

	if (TclIsVarTraced(&dummyVar)) {
	    /*
	     * Transfer any existing traces on var, IF there are unset traces.
	     * Otherwise just delete them.
	     */

	    int isNew;

	    tPtr = Tcl_FindHashEntry(&iPtr->varTraces, varPtr);
	    tracePtr = Tcl_GetHashValue(tPtr);
	    varPtr->flags &= ~VAR_ALL_TRACES;
	    Tcl_DeleteHashEntry(tPtr);
	    if (dummyVar.flags & VAR_TRACED_UNSET) {
		tPtr = Tcl_CreateHashEntry(&iPtr->varTraces,
			&dummyVar, &isNew);
		Tcl_SetHashValue(tPtr, tracePtr);
	    }
	}

	if ((dummyVar.flags & VAR_TRACED_UNSET)
		|| (arrayPtr && (arrayPtr->flags & VAR_TRACED_UNSET))) {
	    dummyVar.flags &= ~VAR_TRACE_ACTIVE;
	    TclObjCallVarTraces(iPtr, arrayPtr, &dummyVar, part1Ptr, part2Ptr,
		    (flags & (TCL_GLOBAL_ONLY|TCL_NAMESPACE_ONLY))
			    | TCL_TRACE_UNSETS,
		    /* leaveErrMsg */ 0, index);

	    /*
	     * The traces that we just called may have triggered a change in
	     * the set of traces. If so, reload the traces to manipulate.
	     */

	    tracePtr = NULL;
	    if (TclIsVarTraced(&dummyVar)) {
		tPtr = Tcl_FindHashEntry(&iPtr->varTraces, &dummyVar);
		if (tPtr) {
		    tracePtr = Tcl_GetHashValue(tPtr);
		    Tcl_DeleteHashEntry(tPtr);
		}
	    }
	}

	if (tracePtr) {
	    ActiveVarTrace *activePtr;

	    while (tracePtr) {
		VarTrace *prevPtr = tracePtr;

		tracePtr = tracePtr->nextPtr;
		prevPtr->nextPtr = NULL;
		Tcl_EventuallyFree(prevPtr, TCL_DYNAMIC);
	    }
	    for (activePtr = iPtr->activeVarTracePtr;  activePtr != NULL;
		    activePtr = activePtr->nextPtr) {
		if (activePtr->varPtr == varPtr) {
		    activePtr->nextTracePtr = NULL;
		}
	    }
	    dummyVar.flags &= ~VAR_ALL_TRACES;
	}
    }

    if (TclIsVarScalar(&dummyVar) && (dummyVar.value.objPtr != NULL)) {
	/*
	 * Decrement the ref count of the var's value.
	 */

	Tcl_Obj *objPtr = dummyVar.value.objPtr;

	TclDecrRefCount(objPtr);
    } else if (TclIsVarArray(&dummyVar)) {
	/*
	 * If the variable is an array, delete all of its elements. This must
	 * be done after calling and deleting the traces on the array, above
	 * (that's the way traces are defined). If the array name is not
	 * present and is required for a trace on some element, it will be
	 * computed at DeleteArray.
	 */

	DeleteArray(iPtr, part1Ptr, (Var *) &dummyVar, (flags
		& (TCL_GLOBAL_ONLY|TCL_NAMESPACE_ONLY)) | TCL_TRACE_UNSETS,
		index);
    } else if (TclIsVarLink(&dummyVar)) {
	/*
	 * For global/upvar variables referenced in procedures, decrement the
	 * reference count on the variable referred to, and free the
	 * referenced variable if it's no longer needed.
	 */

	Var *linkPtr = dummyVar.value.linkPtr;

	if (TclIsVarInHash(linkPtr)) {
	    VarHashRefCount(linkPtr)--;
	    CleanupVar(linkPtr, NULL);
	}
    }

    /*
     * If the variable was a namespace variable, decrement its reference
     * count.
     */

    TclClearVarNamespaceVar(varPtr);
}

/*
 *----------------------------------------------------------------------
 *
 * Tcl_UnsetObjCmd --
 *
 *	This object-based function is invoked to process the "unset" Tcl
 *	command. See the user documentation for details on what it does.
 *
 * Results:
 *	A standard Tcl object result value.
 *
 * Side effects:
 *	See the user documentation.
 *
 *----------------------------------------------------------------------
 */

	/* ARGSUSED */
int
Tcl_UnsetObjCmd(
    ClientData dummy,		/* Not used. */
    Tcl_Interp *interp,		/* Current interpreter. */
    int objc,			/* Number of arguments. */
    Tcl_Obj *const objv[])	/* Argument objects. */
{
    register int i, flags = TCL_LEAVE_ERR_MSG;
    register const char *name;

    if (objc == 1) {
	/*
	 * Do nothing if no arguments supplied, so as to match command
	 * documentation.
	 */

	return TCL_OK;
    }

    /*
     * Simple, restrictive argument parsing. The only options are -- and
     * -nocomplain (which must come first and be given exactly to be an
     * option).
     */

    i = 1;
    name = TclGetString(objv[i]);
    if (name[0] == '-') {
	if (strcmp("-nocomplain", name) == 0) {
	    i++;
	    if (i == objc) {
		return TCL_OK;
	    }
	    flags = 0;
	    name = TclGetString(objv[i]);
	}
	if (strcmp("--", name) == 0) {
	    i++;
	}
    }

    for (; i < objc; i++) {
	if ((TclObjUnsetVar2(interp, objv[i], NULL, flags) != TCL_OK)
		&& (flags == TCL_LEAVE_ERR_MSG)) {
	    return TCL_ERROR;
	}
    }
    return TCL_OK;
}

/*
 *----------------------------------------------------------------------
 *
 * Tcl_AppendObjCmd --
 *
 *	This object-based function is invoked to process the "append" Tcl
 *	command. See the user documentation for details on what it does.
 *
 * Results:
 *	A standard Tcl object result value.
 *
 * Side effects:
 *	A variable's value may be changed.
 *
 *----------------------------------------------------------------------
 */

	/* ARGSUSED */
int
Tcl_AppendObjCmd(
    ClientData dummy,		/* Not used. */
    Tcl_Interp *interp,		/* Current interpreter. */
    int objc,			/* Number of arguments. */
    Tcl_Obj *const objv[])	/* Argument objects. */
{
    Var *varPtr, *arrayPtr;
    register Tcl_Obj *varValuePtr = NULL;
				/* Initialized to avoid compiler warning. */
    int i;

    if (objc < 2) {
	Tcl_WrongNumArgs(interp, 1, objv, "varName ?value ...?");
	return TCL_ERROR;
    }

    if (objc == 2) {
	varValuePtr = Tcl_ObjGetVar2(interp, objv[1], NULL,TCL_LEAVE_ERR_MSG);
	if (varValuePtr == NULL) {
	    return TCL_ERROR;
	}
    } else {
	varPtr = TclObjLookupVarEx(interp, objv[1], NULL, TCL_LEAVE_ERR_MSG,
		"set", /*createPart1*/ 1, /*createPart2*/ 1, &arrayPtr);
	if (varPtr == NULL) {
	    return TCL_ERROR;
	}
	for (i=2 ; i<objc ; i++) {
	    /*
	     * Note that we do not need to increase the refCount of the Var
	     * pointers: should a trace delete the variable, the return value
	     * of TclPtrSetVarIdx will be NULL or emptyObjPtr, and we will not
	     * access the variable again.
	     */

	    varValuePtr = TclPtrSetVarIdx(interp, varPtr, arrayPtr, objv[1],
		    NULL, objv[i], TCL_APPEND_VALUE|TCL_LEAVE_ERR_MSG, -1);
	    if ((varValuePtr == NULL) ||
		    (varValuePtr == ((Interp *) interp)->emptyObjPtr)) {
		return TCL_ERROR;
	    }
	}
    }
    Tcl_SetObjResult(interp, varValuePtr);
    return TCL_OK;
}

/*
 *----------------------------------------------------------------------
 *
 * Tcl_LappendObjCmd --
 *
 *	This object-based function is invoked to process the "lappend" Tcl
 *	command. See the user documentation for details on what it does.
 *
 * Results:
 *	A standard Tcl object result value.
 *
 * Side effects:
 *	A variable's value may be changed.
 *
 *----------------------------------------------------------------------
 */

	/* ARGSUSED */
int
Tcl_LappendObjCmd(
    ClientData dummy,		/* Not used. */
    Tcl_Interp *interp,		/* Current interpreter. */
    int objc,			/* Number of arguments. */
    Tcl_Obj *const objv[])	/* Argument objects. */
{
    Tcl_Obj *varValuePtr, *newValuePtr;
    int numElems, createdNewObj;
    Var *varPtr, *arrayPtr;
    int result;

    if (objc < 2) {
	Tcl_WrongNumArgs(interp, 1, objv, "varName ?value ...?");
	return TCL_ERROR;
    }
    if (objc == 2) {
	newValuePtr = Tcl_ObjGetVar2(interp, objv[1], NULL, 0);
	if (newValuePtr == NULL) {
	    /*
	     * The variable doesn't exist yet. Just create it with an empty
	     * initial value.
	     */

	    TclNewObj(varValuePtr);
	    newValuePtr = Tcl_ObjSetVar2(interp, objv[1], NULL, varValuePtr,
		    TCL_LEAVE_ERR_MSG);
	    if (newValuePtr == NULL) {
		return TCL_ERROR;
	    }
	} else {
	    result = TclListObjLength(interp, newValuePtr, &numElems);
	    if (result != TCL_OK) {
		return result;
	    }
	}
    } else {
	/*
	 * We have arguments to append. We used to call Tcl_SetVar2 to append
	 * each argument one at a time to ensure that traces were run for each
	 * append step. We now append the arguments all at once because it's
	 * faster. Note that a read trace and a write trace for the variable
	 * will now each only be called once. Also, if the variable's old
	 * value is unshared we modify it directly, otherwise we create a new
	 * copy to modify: this is "copy on write".
	 */

	createdNewObj = 0;

	/*
	 * Protect the variable pointers around the TclPtrGetVarIdx call
	 * to insure that they remain valid even if the variable was undefined
	 * and unused.
	 */

	varPtr = TclObjLookupVarEx(interp, objv[1], NULL, TCL_LEAVE_ERR_MSG,
		"set", /*createPart1*/ 1, /*createPart2*/ 1, &arrayPtr);
	if (varPtr == NULL) {
	    return TCL_ERROR;
	}
	if (TclIsVarInHash(varPtr)) {
	    VarHashRefCount(varPtr)++;
	}
	if (arrayPtr && TclIsVarInHash(arrayPtr)) {
	    VarHashRefCount(arrayPtr)++;
	}
	varValuePtr = TclPtrGetVarIdx(interp, varPtr, arrayPtr, objv[1], NULL,
		TCL_LEAVE_ERR_MSG, -1);
	if (TclIsVarInHash(varPtr)) {
	    VarHashRefCount(varPtr)--;
	}
	if (arrayPtr && TclIsVarInHash(arrayPtr)) {
	    VarHashRefCount(arrayPtr)--;
	}

	if (varValuePtr == NULL) {
	    /*
	     * We couldn't read the old value: either the var doesn't yet
	     * exist or it's an array element. If it's new, we will try to
	     * create it with Tcl_ObjSetVar2 below.
	     */

	    TclNewObj(varValuePtr);
	    createdNewObj = 1;
	} else if (Tcl_IsShared(varValuePtr)) {
	    varValuePtr = Tcl_DuplicateObj(varValuePtr);
	    createdNewObj = 1;
	}

	result = TclListObjLength(interp, varValuePtr, &numElems);
	if (result == TCL_OK) {
	    result = Tcl_ListObjReplace(interp, varValuePtr, numElems, 0,
		    (objc-2), (objv+2));
	}
	if (result != TCL_OK) {
	    if (createdNewObj) {
		TclDecrRefCount(varValuePtr); /* Free unneeded obj. */
	    }
	    return result;
	}

	/*
	 * Now store the list object back into the variable. If there is an
	 * error setting the new value, decrement its ref count if it was new
	 * and we didn't create the variable.
	 */

	newValuePtr = TclPtrSetVarIdx(interp, varPtr, arrayPtr, objv[1], NULL,
		varValuePtr, TCL_LEAVE_ERR_MSG, -1);
	if (newValuePtr == NULL) {
	    return TCL_ERROR;
	}
    }

    /*
     * Set the interpreter's object result to refer to the variable's value
     * object.
     */

    Tcl_SetObjResult(interp, newValuePtr);
    return TCL_OK;
}

/*
 *----------------------------------------------------------------------
 *
 * ArrayStartSearchCmd --
 *
 *	This object-based function is invoked to process the "array
 *	startsearch" Tcl command. See the user documentation for details on
 *	what it does.
 *
 * Results:
 *	A standard Tcl result object.
 *
 * Side effects:
 *	See the user documentation.
 *
 *----------------------------------------------------------------------
 */

	/* ARGSUSED */

static Var *
VerifyArray(
    Tcl_Interp *interp,
    Tcl_Obj *varNameObj)
{
<<<<<<< HEAD
    Interp *iPtr = (Interp *) interp;
    const char *varName = TclGetString(varNameObj);
    Var *arrayPtr;

    /*
     * Locate the array variable.
     */

    Var *varPtr = TclObjLookupVarEx(interp, varNameObj, NULL, /*flags*/ 0,
	    /*msg*/ 0, /*createPart1*/ 0, /*createPart2*/ 0, &arrayPtr);

    /*
     * Special array trace used to keep the env array in sync for array names,
     * array get, etc.
     */

    if (varPtr && (varPtr->flags & VAR_TRACED_ARRAY)
	    && (TclIsVarArray(varPtr) || TclIsVarUndefined(varPtr))) {
	if (TclObjCallVarTraces(iPtr, arrayPtr, varPtr, varNameObj, NULL,
		(TCL_LEAVE_ERR_MSG|TCL_NAMESPACE_ONLY|TCL_GLOBAL_ONLY|
		TCL_TRACE_ARRAY), /* leaveErrMsg */ 1, -1) == TCL_ERROR) {
	    return NULL;
	}
    }

    /*
     * Verify that it is indeed an array variable. This test comes after the
     * traces - the variable may actually become an array as an effect of said
     * traces.
     */

    if ((varPtr == NULL) || !TclIsVarArray(varPtr) || TclIsVarUndefined(varPtr)) {
	Tcl_SetObjResult(interp, Tcl_ObjPrintf(
		"\"%s\" isn't an array", varName));
	Tcl_SetErrorCode(interp, "TCL", "LOOKUP", "ARRAY", varName, NULL);
	return NULL;
    }

    return varPtr;
}

static int
ArrayStartSearchCmd(
    ClientData clientData,
    Tcl_Interp *interp,
    int objc,
    Tcl_Obj *const objv[])
{
    Interp *iPtr = (Interp *) interp;
    Var *varPtr;
    Tcl_HashEntry *hPtr;
    int isNew;
    ArraySearch *searchPtr;

    if (objc != 2) {
	Tcl_WrongNumArgs(interp, 1, objv, "arrayName");
	return TCL_ERROR;
    }

    varPtr = VerifyArray(interp, objv[1]);
    if (varPtr == NULL) {
	return TCL_ERROR;
=======
    Interp *iPtr = (Interp *)interp;
    Var *varPtr;
    Tcl_HashEntry *hPtr;
    int isNew, isArray;
    ArraySearch *searchPtr;
    const char *varName;

    if (objc != 2) {
	Tcl_WrongNumArgs(interp, 1, objv, "arrayName");
	return TCL_ERROR;
    }

    if (TCL_ERROR == LocateArray(interp, objv[1], &varPtr, &isArray)) {
	return TCL_ERROR;
    }

    if (!isArray) {
	return NotArrayError(interp, objv[1]);
>>>>>>> 64c3fab1
    }

    /*
     * Make a new array search with a free name.
     */

    varName = TclGetString(objv[1]);
    searchPtr = ckalloc(sizeof(ArraySearch));
    hPtr = Tcl_CreateHashEntry(&iPtr->varSearches, varPtr, &isNew);
    if (isNew) {
	searchPtr->id = 1;
	varPtr->flags |= VAR_SEARCH_ACTIVE;
	searchPtr->nextPtr = NULL;
    } else {
	searchPtr->id = ((ArraySearch *) Tcl_GetHashValue(hPtr))->id + 1;
	searchPtr->nextPtr = Tcl_GetHashValue(hPtr);
    }
    searchPtr->varPtr = varPtr;
    searchPtr->nextEntry = VarHashFirstEntry(varPtr->value.tablePtr,
	    &searchPtr->search);
    Tcl_SetHashValue(hPtr, searchPtr);
    searchPtr->name = Tcl_ObjPrintf("s-%d-%s", searchPtr->id, TclGetString(objv[1]));
    Tcl_IncrRefCount(searchPtr->name);
    Tcl_SetObjResult(interp, searchPtr->name);
    return TCL_OK;
}

/*
 *----------------------------------------------------------------------
 *
 * ArrayAnyMoreCmd --
 *
 *	This object-based function is invoked to process the "array anymore"
 *	Tcl command. See the user documentation for details on what it does.
 *
 * Results:
 *	A standard Tcl result object.
 *
 * Side effects:
 *	See the user documentation.
 *
 *----------------------------------------------------------------------
 */

	/* ARGSUSED */
static int
ArrayAnyMoreCmd(
    ClientData clientData,
    Tcl_Interp *interp,
    int objc,
    Tcl_Obj *const objv[])
{
<<<<<<< HEAD
    Interp *iPtr = (Interp *) interp;
=======
    Interp *iPtr = (Interp *)interp;
>>>>>>> 64c3fab1
    Var *varPtr;
    Tcl_Obj *varNameObj, *searchObj;
    int gotValue, isArray;
    ArraySearch *searchPtr;

    if (objc != 3) {
	Tcl_WrongNumArgs(interp, 1, objv, "arrayName searchId");
	return TCL_ERROR;
    }
    varNameObj = objv[1];
    searchObj = objv[2];

<<<<<<< HEAD
    varPtr = VerifyArray(interp, varNameObj);
    if (varPtr == NULL) {
	return TCL_ERROR;
=======
    if (TCL_ERROR == LocateArray(interp, varNameObj, &varPtr, &isArray)) {
	return TCL_ERROR;
    }

    if (!isArray) {
	return NotArrayError(interp, varNameObj);
>>>>>>> 64c3fab1
    }

    /*
     * Get the search.
     */

    searchPtr = ParseSearchId(interp, varPtr, varNameObj, searchObj);
    if (searchPtr == NULL) {
	return TCL_ERROR;
    }

    /*
     * Scan forward to find if there are any further elements in the array
     * that are defined.
     */

    while (1) {
	if (searchPtr->nextEntry != NULL) {
	    varPtr = VarHashGetValue(searchPtr->nextEntry);
	    if (!TclIsVarUndefined(varPtr)) {
		gotValue = 1;
		break;
	    }
	}
	searchPtr->nextEntry = Tcl_NextHashEntry(&searchPtr->search);
	if (searchPtr->nextEntry == NULL) {
	    gotValue = 0;
	    break;
	}
    }
    Tcl_SetObjResult(interp, iPtr->execEnvPtr->constants[gotValue]);
    return TCL_OK;
}

/*
 *----------------------------------------------------------------------
 *
 * ArrayNextElementCmd --
 *
 *	This object-based function is invoked to process the "array
 *	nextelement" Tcl command. See the user documentation for details on
 *	what it does.
 *
 * Results:
 *	A standard Tcl result object.
 *
 * Side effects:
 *	See the user documentation.
 *
 *----------------------------------------------------------------------
 */

	/* ARGSUSED */
static int
ArrayNextElementCmd(
    ClientData clientData,
    Tcl_Interp *interp,
    int objc,
    Tcl_Obj *const objv[])
{
    Var *varPtr;
    Tcl_Obj *varNameObj, *searchObj;
    ArraySearch *searchPtr;
    int isArray;

    if (objc != 3) {
	Tcl_WrongNumArgs(interp, 1, objv, "arrayName searchId");
	return TCL_ERROR;
    }
    varNameObj = objv[1];
    searchObj = objv[2];

<<<<<<< HEAD
    varPtr = VerifyArray(interp, varNameObj);
    if (varPtr == NULL) {
	return TCL_ERROR;
=======
    if (TCL_ERROR == LocateArray(interp, varNameObj, &varPtr, &isArray)) {
	return TCL_ERROR;
    }

    if (!isArray) {
	return NotArrayError(interp, varNameObj);
>>>>>>> 64c3fab1
    }

    /*
     * Get the search.
     */

    searchPtr = ParseSearchId(interp, varPtr, varNameObj, searchObj);
    if (searchPtr == NULL) {
	return TCL_ERROR;
    }

    /*
     * Get the next element from the search, or the empty string on
     * exhaustion. Note that the [array anymore] command may well have already
     * pulled a value from the hash enumeration, so we have to check the cache
     * there first.
     */

    while (1) {
	Tcl_HashEntry *hPtr = searchPtr->nextEntry;

	if (hPtr == NULL) {
	    hPtr = Tcl_NextHashEntry(&searchPtr->search);
	    if (hPtr == NULL) {
		return TCL_OK;
	    }
	} else {
	    searchPtr->nextEntry = NULL;
	}
	varPtr = VarHashGetValue(hPtr);
	if (!TclIsVarUndefined(varPtr)) {
	    Tcl_SetObjResult(interp, VarHashGetKey(varPtr));
	    return TCL_OK;
	}
    }
}

/*
 *----------------------------------------------------------------------
 *
 * ArrayDoneSearchCmd --
 *
 *	This object-based function is invoked to process the "array
 *	donesearch" Tcl command. See the user documentation for details on
 *	what it does.
 *
 * Results:
 *	A standard Tcl result object.
 *
 * Side effects:
 *	See the user documentation.
 *
 *----------------------------------------------------------------------
 */

	/* ARGSUSED */
static int
ArrayDoneSearchCmd(
    ClientData clientData,
    Tcl_Interp *interp,
    int objc,
    Tcl_Obj *const objv[])
{
<<<<<<< HEAD
    Interp *iPtr = (Interp *) interp;
=======
    Interp *iPtr = (Interp *)interp;
>>>>>>> 64c3fab1
    Var *varPtr;
    Tcl_HashEntry *hPtr;
    Tcl_Obj *varNameObj, *searchObj;
    ArraySearch *searchPtr, *prevPtr;
    int isArray;

    if (objc != 3) {
	Tcl_WrongNumArgs(interp, 1, objv, "arrayName searchId");
	return TCL_ERROR;
    }
    varNameObj = objv[1];
    searchObj = objv[2];

<<<<<<< HEAD
    varPtr = VerifyArray(interp, varNameObj);
    if (varPtr == NULL) {
	return TCL_ERROR;
=======
    if (TCL_ERROR == LocateArray(interp, varNameObj, &varPtr, &isArray)) {
	return TCL_ERROR;
    }

    if (!isArray) {
	return NotArrayError(interp, varNameObj);
>>>>>>> 64c3fab1
    }

    /*
     * Get the search.
     */

    searchPtr = ParseSearchId(interp, varPtr, varNameObj, searchObj);
    if (searchPtr == NULL) {
	return TCL_ERROR;
    }

    /*
     * Unhook the search from the list of searches associated with the
     * variable.
     */

    hPtr = Tcl_FindHashEntry(&iPtr->varSearches, varPtr);
    if (searchPtr == Tcl_GetHashValue(hPtr)) {
	if (searchPtr->nextPtr) {
	    Tcl_SetHashValue(hPtr, searchPtr->nextPtr);
	} else {
	    varPtr->flags &= ~VAR_SEARCH_ACTIVE;
	    Tcl_DeleteHashEntry(hPtr);
	}
    } else {
	for (prevPtr=Tcl_GetHashValue(hPtr) ;; prevPtr=prevPtr->nextPtr) {
	    if (prevPtr->nextPtr == searchPtr) {
		prevPtr->nextPtr = searchPtr->nextPtr;
		break;
	    }
	}
    }
    Tcl_DecrRefCount(searchPtr->name);
    ckfree(searchPtr);
    return TCL_OK;
}

/*
 *----------------------------------------------------------------------
 *
 * ArrayExistsCmd --
 *
 *	This object-based function is invoked to process the "array exists"
 *	Tcl command. See the user documentation for details on what it does.
 *
 * Results:
 *	A standard Tcl result object.
 *
 * Side effects:
 *	See the user documentation.
 *
 *----------------------------------------------------------------------
 */

	/* ARGSUSED */
static int
ArrayExistsCmd(
    ClientData clientData,
    Tcl_Interp *interp,
    int objc,
    Tcl_Obj *const objv[])
{
    Interp *iPtr = (Interp *)interp;
    int isArray;

    if (objc != 2) {
	Tcl_WrongNumArgs(interp, 1, objv, "arrayName");
	return TCL_ERROR;
    }

    if (TCL_ERROR == LocateArray(interp, objv[1], NULL, &isArray)) {
	return TCL_ERROR;
    }

    Tcl_SetObjResult(interp, iPtr->execEnvPtr->constants[isArray]);
    return TCL_OK;
}

/*
 *----------------------------------------------------------------------
 *
 * ArrayGetCmd --
 *
 *	This object-based function is invoked to process the "array get" Tcl
 *	command. See the user documentation for details on what it does.
 *
 * Results:
 *	A standard Tcl result object.
 *
 * Side effects:
 *	See the user documentation.
 *
 *----------------------------------------------------------------------
 */

	/* ARGSUSED */
static int
ArrayGetCmd(
    ClientData clientData,
    Tcl_Interp *interp,
    int objc,
    Tcl_Obj *const objv[])
{
    Var *varPtr, *varPtr2;
    Tcl_Obj *varNameObj, *nameObj, *valueObj, *nameLstObj, *tmpResObj;
    Tcl_Obj **nameObjPtr, *patternObj;
    Tcl_HashSearch search;
    const char *pattern;
    int i, count, result, isArray;

    switch (objc) {
    case 2:
	varNameObj = objv[1];
	patternObj = NULL;
	break;
    case 3:
	varNameObj = objv[1];
	patternObj = objv[2];
	break;
    default:
	Tcl_WrongNumArgs(interp, 1, objv, "arrayName ?pattern?");
	return TCL_ERROR;
    }

    if (TCL_ERROR == LocateArray(interp, varNameObj, &varPtr, &isArray)) {
	return TCL_ERROR;
    }

    /* If not an array, it's an empty result. */
    if (!isArray) {
	return TCL_OK;
    }

    pattern = (patternObj ? TclGetString(patternObj) : NULL);

    /*
     * Store the array names in a new object.
     */

    TclNewObj(nameLstObj);
    Tcl_IncrRefCount(nameLstObj);
    if ((patternObj != NULL) && TclMatchIsTrivial(pattern)) {
	varPtr2 = VarHashFindVar(varPtr->value.tablePtr, patternObj);
	if (varPtr2 == NULL) {
	    goto searchDone;
	}
	if (TclIsVarUndefined(varPtr2)) {
	    goto searchDone;
	}
	result = Tcl_ListObjAppendElement(interp, nameLstObj,
		VarHashGetKey(varPtr2));
	if (result != TCL_OK) {
	    TclDecrRefCount(nameLstObj);
	    return result;
	}
	goto searchDone;
    }

    for (varPtr2 = VarHashFirstVar(varPtr->value.tablePtr, &search);
	    varPtr2; varPtr2 = VarHashNextVar(&search)) {
	if (TclIsVarUndefined(varPtr2)) {
	    continue;
	}
	nameObj = VarHashGetKey(varPtr2);
	if (patternObj && !Tcl_StringMatch(TclGetString(nameObj), pattern)) {
	    continue;		/* Element name doesn't match pattern. */
	}

	result = Tcl_ListObjAppendElement(interp, nameLstObj, nameObj);
	if (result != TCL_OK) {
	    TclDecrRefCount(nameLstObj);
	    return result;
	}
    }

    /*
     * Make sure the Var structure of the array is not removed by a trace
     * while we're working.
     */

  searchDone:
    if (TclIsVarInHash(varPtr)) {
	VarHashRefCount(varPtr)++;
    }

    /*
     * Get the array values corresponding to each element name.
     */

    TclNewObj(tmpResObj);
    result = Tcl_ListObjGetElements(interp, nameLstObj, &count, &nameObjPtr);
    if (result != TCL_OK) {
	goto errorInArrayGet;
    }

    for (i=0 ; i<count ; i++) {
	nameObj = *nameObjPtr++;
	valueObj = Tcl_ObjGetVar2(interp, varNameObj, nameObj,
		TCL_LEAVE_ERR_MSG);
	if (valueObj == NULL) {
	    /*
	     * Some trace played a trick on us; we need to diagnose to adapt
	     * our behaviour: was the array element unset, or did the
	     * modification modify the complete array?
	     */

	    if (TclIsVarArray(varPtr)) {
		/*
		 * The array itself looks OK, the variable was undefined:
		 * forget it.
		 */

		continue;
	    }
	    result = TCL_ERROR;
	    goto errorInArrayGet;
	}
	result = Tcl_DictObjPut(interp, tmpResObj, nameObj, valueObj);
	if (result != TCL_OK) {
	    goto errorInArrayGet;
	}
    }
    if (TclIsVarInHash(varPtr)) {
	VarHashRefCount(varPtr)--;
    }
    Tcl_SetObjResult(interp, tmpResObj);
    TclDecrRefCount(nameLstObj);
    return TCL_OK;

  errorInArrayGet:
    if (TclIsVarInHash(varPtr)) {
	VarHashRefCount(varPtr)--;
    }
    TclDecrRefCount(nameLstObj);
    TclDecrRefCount(tmpResObj);	/* Free unneeded temp result. */
    return result;
}

/*
 *----------------------------------------------------------------------
 *
 * ArrayNamesCmd --
 *
 *	This object-based function is invoked to process the "array names" Tcl
 *	command. See the user documentation for details on what it does.
 *
 * Results:
 *	A standard Tcl result object.
 *
 * Side effects:
 *	See the user documentation.
 *
 *----------------------------------------------------------------------
 */

	/* ARGSUSED */
static int
ArrayNamesCmd(
    ClientData clientData,
    Tcl_Interp *interp,
    int objc,
    Tcl_Obj *const objv[])
{
    static const char *const options[] = {
	"-exact", "-glob", "-regexp", NULL
    };
    enum options { OPT_EXACT, OPT_GLOB, OPT_REGEXP };
    Var *varPtr, *varPtr2;
    Tcl_Obj *nameObj, *resultObj, *patternObj;
    Tcl_HashSearch search;
    const char *pattern = NULL;
    int isArray, mode = OPT_GLOB;

    if ((objc < 2) || (objc > 4)) {
	Tcl_WrongNumArgs(interp, 1, objv, "arrayName ?mode? ?pattern?");
	return TCL_ERROR;
    }
    patternObj = (objc > 2 ? objv[objc-1] : NULL);

    if (TCL_ERROR == LocateArray(interp, objv[1], &varPtr, &isArray)) {
	return TCL_ERROR;
    }

    /*
     * Finish parsing the arguments.
     */

    if ((objc == 4) && Tcl_GetIndexFromObj(interp, objv[2], options, "option",
	    0, &mode) != TCL_OK) {
	return TCL_ERROR;
    }

    /* If not an array, the result is empty. */

    if (!isArray) {
	return TCL_OK;
    }

    /*
     * Check for the trivial cases where we can use a direct lookup.
     */

    TclNewObj(resultObj);
    if (patternObj) {
	pattern = TclGetString(patternObj);
    }
    if ((mode==OPT_GLOB && patternObj && TclMatchIsTrivial(pattern))
	    || (mode==OPT_EXACT)) {
	varPtr2 = VarHashFindVar(varPtr->value.tablePtr, patternObj);
	if ((varPtr2 != NULL) && !TclIsVarUndefined(varPtr2)) {
	    /*
	     * This can't fail; lappending to an empty object always works.
	     */

	    Tcl_ListObjAppendElement(NULL, resultObj, VarHashGetKey(varPtr2));
	}
	Tcl_SetObjResult(interp, resultObj);
	return TCL_OK;
    }

    /*
     * Must scan the array to select the elements.
     */

    for (varPtr2=VarHashFirstVar(varPtr->value.tablePtr, &search);
	    varPtr2!=NULL ; varPtr2=VarHashNextVar(&search)) {
	if (TclIsVarUndefined(varPtr2)) {
	    continue;
	}
	nameObj = VarHashGetKey(varPtr2);
	if (patternObj) {
	    const char *name = TclGetString(nameObj);
	    int matched = 0;

	    switch ((enum options) mode) {
	    case OPT_EXACT:
		Tcl_Panic("exact matching shouldn't get here");
	    case OPT_GLOB:
		matched = Tcl_StringMatch(name, pattern);
		break;
	    case OPT_REGEXP:
		matched = Tcl_RegExpMatchObj(interp, nameObj, patternObj);
		if (matched < 0) {
		    TclDecrRefCount(resultObj);
		    return TCL_ERROR;
		}
		break;
	    }
	    if (matched == 0) {
		continue;
	    }
	}

	Tcl_ListObjAppendElement(NULL, resultObj, nameObj);
    }
    Tcl_SetObjResult(interp, resultObj);
    return TCL_OK;
}

/*
 *----------------------------------------------------------------------
 *
 * TclFindArrayPtrElements --
 *
 *	Fill out a hash table (which *must* use Tcl_Obj* keys) with an entry
 *	for each existing element of the given array. The provided hash table
 *	is assumed to be initially empty.
 *
 * Result:
 *	none
 *
 * Side effects:
 *	The keys of the array gain an extra reference. The supplied hash table
 *	has elements added to it.
 *
 *----------------------------------------------------------------------
 */

void
TclFindArrayPtrElements(
    Var *arrayPtr,
    Tcl_HashTable *tablePtr)
{
    Var *varPtr;
    Tcl_HashSearch search;

    if ((arrayPtr == NULL) || !TclIsVarArray(arrayPtr)
	    || TclIsVarUndefined(arrayPtr)) {
	return;
    }

    for (varPtr=VarHashFirstVar(arrayPtr->value.tablePtr, &search);
	    varPtr!=NULL ; varPtr=VarHashNextVar(&search)) {
	Tcl_HashEntry *hPtr;
	Tcl_Obj *nameObj;
	int dummy;

	if (TclIsVarUndefined(varPtr)) {
	    continue;
	}
	nameObj = VarHashGetKey(varPtr);
	hPtr = Tcl_CreateHashEntry(tablePtr, (char *) nameObj, &dummy);
	Tcl_SetHashValue(hPtr, nameObj);
    }
}

/*
 *----------------------------------------------------------------------
 *
 * ArraySetCmd --
 *
 *	This object-based function is invoked to process the "array set" Tcl
 *	command. See the user documentation for details on what it does.
 *
 * Results:
 *	A standard Tcl result object.
 *
 * Side effects:
 *	See the user documentation.
 *
 *----------------------------------------------------------------------
 */

	/* ARGSUSED */
static int
ArraySetCmd(
    ClientData clientData,
    Tcl_Interp *interp,
    int objc,
    Tcl_Obj *const objv[])
{
    Tcl_Obj *arrayNameObj;
    Tcl_Obj *arrayElemObj;
    Var *varPtr, *arrayPtr;
    int result, i;

    if (objc != 3) {
	Tcl_WrongNumArgs(interp, 1, objv, "arrayName list");
	return TCL_ERROR;
    }

    if (TCL_ERROR == LocateArray(interp, objv[1], NULL, NULL)) {
	return TCL_ERROR;
    }

    arrayNameObj = objv[1];
    varPtr = TclObjLookupVarEx(interp, arrayNameObj, NULL,
	    /*flags*/ TCL_LEAVE_ERR_MSG, /*msg*/ "set", /*createPart1*/ 1,
	    /*createPart2*/ 1, &arrayPtr);
    if (varPtr == NULL) {
	return TCL_ERROR;
    }
    if (arrayPtr) {
	CleanupVar(varPtr, arrayPtr);
	TclObjVarErrMsg(interp, arrayNameObj, NULL, "set", needArray, -1);
	Tcl_SetErrorCode(interp, "TCL", "LOOKUP", "VARNAME",
		TclGetString(arrayNameObj), NULL);
	return TCL_ERROR;
    }

    /*
     * Install the contents of the dictionary or list into the array.
     */

    arrayElemObj = objv[2];
    if (arrayElemObj->typePtr == &tclDictType && arrayElemObj->bytes == NULL) {
	Tcl_Obj *keyPtr, *valuePtr;
	Tcl_DictSearch search;
	int done;

	if (Tcl_DictObjSize(interp, arrayElemObj, &done) != TCL_OK) {
	    return TCL_ERROR;
	}
	if (done == 0) {
	    /*
	     * Empty, so we'll just force the array to be properly existing
	     * instead.
	     */

	    goto ensureArray;
	}

	/*
	 * Don't need to look at result of Tcl_DictObjFirst as we've just
	 * successfully used a dictionary operation on the same object.
	 */

	for (Tcl_DictObjFirst(interp, arrayElemObj, &search,
		&keyPtr, &valuePtr, &done) ; !done ;
		Tcl_DictObjNext(&search, &keyPtr, &valuePtr, &done)) {
	    /*
	     * At this point, it would be nice if the key was directly usable
	     * by the array. This isn't the case though.
	     */

	    Var *elemVarPtr = TclLookupArrayElement(interp, arrayNameObj,
		    keyPtr, TCL_LEAVE_ERR_MSG, "set", 1, 1, varPtr, -1);

	    if ((elemVarPtr == NULL) ||
		    (TclPtrSetVarIdx(interp, elemVarPtr, varPtr, arrayNameObj,
		    keyPtr, valuePtr, TCL_LEAVE_ERR_MSG, -1) == NULL)) {
		Tcl_DictObjDone(&search);
		return TCL_ERROR;
	    }
	}
	return TCL_OK;
    } else {
	/*
	 * Not a dictionary, so assume (and convert to, for backward-
	 * -compatibility reasons) a list.
	 */

	int elemLen;
	Tcl_Obj **elemPtrs, *copyListObj;

	result = TclListObjGetElements(interp, arrayElemObj,
		&elemLen, &elemPtrs);
	if (result != TCL_OK) {
	    return result;
	}
	if (elemLen & 1) {
	    Tcl_SetObjResult(interp, Tcl_NewStringObj(
		    "list must have an even number of elements", -1));
	    Tcl_SetErrorCode(interp, "TCL", "ARGUMENT", "FORMAT", NULL);
	    return TCL_ERROR;
	}
	if (elemLen == 0) {
	    goto ensureArray;
	}

	/*
	 * We needn't worry about traces invalidating arrayPtr: should that be
	 * the case, TclPtrSetVarIdx will return NULL so that we break out of
	 * the loop and return an error.
	 */

	copyListObj = TclListObjCopy(NULL, arrayElemObj);
	for (i=0 ; i<elemLen ; i+=2) {
	    Var *elemVarPtr = TclLookupArrayElement(interp, arrayNameObj,
		    elemPtrs[i], TCL_LEAVE_ERR_MSG, "set", 1, 1, varPtr, -1);

	    if ((elemVarPtr == NULL) ||
		    (TclPtrSetVarIdx(interp, elemVarPtr, varPtr, arrayNameObj,
		    elemPtrs[i],elemPtrs[i+1],TCL_LEAVE_ERR_MSG,-1) == NULL)){
		result = TCL_ERROR;
		break;
	    }
	}
	Tcl_DecrRefCount(copyListObj);
	return result;
    }

    /*
     * The list is empty make sure we have an array, or create one if
     * necessary.
     */

  ensureArray:
    if (varPtr != NULL) {
	if (TclIsVarArray(varPtr)) {
	    /*
	     * Already an array, done.
	     */

	    return TCL_OK;
	}
	if (TclIsVarArrayElement(varPtr) || !TclIsVarUndefined(varPtr)) {
	    /*
	     * Either an array element, or a scalar: lose!
	     */

	    TclObjVarErrMsg(interp, arrayNameObj, NULL, "array set",
		    needArray, -1);
	    Tcl_SetErrorCode(interp, "TCL", "WRITE", "ARRAY", NULL);
	    return TCL_ERROR;
	}
    }
    TclSetVarArray(varPtr);
    varPtr->value.tablePtr = ckalloc(sizeof(TclVarHashTable));
    TclInitVarHashTable(varPtr->value.tablePtr, TclGetVarNsPtr(varPtr));
    return TCL_OK;
}

/*
 *----------------------------------------------------------------------
 *
 * ArraySizeCmd --
 *
 *	This object-based function is invoked to process the "array size" Tcl
 *	command. See the user documentation for details on what it does.
 *
 * Results:
 *	A standard Tcl result object.
 *
 * Side effects:
 *	See the user documentation.
 *
 *----------------------------------------------------------------------
 */

	/* ARGSUSED */
static int
ArraySizeCmd(
    ClientData clientData,
    Tcl_Interp *interp,
    int objc,
    Tcl_Obj *const objv[])
{
    Var *varPtr;
    Tcl_HashSearch search;
    Var *varPtr2;
    int isArray, size = 0;

    if (objc != 2) {
	Tcl_WrongNumArgs(interp, 1, objv, "arrayName");
	return TCL_ERROR;
    }

    if (TCL_ERROR == LocateArray(interp, objv[1], &varPtr, &isArray)) {
	return TCL_ERROR;
    }

    /* We can only iterate over the array if it exists... */

    if (isArray) {
	/*
	 * Must iterate in order to get chance to check for present but
	 * "undefined" entries.
	 */

	for (varPtr2=VarHashFirstVar(varPtr->value.tablePtr, &search);
		varPtr2!=NULL ; varPtr2=VarHashNextVar(&search)) {
	    if (!TclIsVarUndefined(varPtr2)) {
		size++;
	    }
	}
    }

    Tcl_SetObjResult(interp, Tcl_NewIntObj(size));
    return TCL_OK;
}

/*
 *----------------------------------------------------------------------
 *
 * ArrayStatsCmd --
 *
 *	This object-based function is invoked to process the "array
 *	statistics" Tcl command. See the user documentation for details on
 *	what it does.
 *
 * Results:
 *	A standard Tcl result object.
 *
 * Side effects:
 *	See the user documentation.
 *
 *----------------------------------------------------------------------
 */

	/* ARGSUSED */
static int
ArrayStatsCmd(
    ClientData clientData,
    Tcl_Interp *interp,
    int objc,
    Tcl_Obj *const objv[])
{
    Var *varPtr;
    Tcl_Obj *varNameObj;
    char *stats;
    int isArray;

    if (objc != 2) {
	Tcl_WrongNumArgs(interp, 1, objv, "arrayName");
	return TCL_ERROR;
    }
    varNameObj = objv[1];

    if (TCL_ERROR == LocateArray(interp, varNameObj, &varPtr, &isArray)) {
	return TCL_ERROR;
    }

    if (!isArray) {
	return NotArrayError(interp, varNameObj);
    }

    stats = Tcl_HashStats((Tcl_HashTable *) varPtr->value.tablePtr);
    if (stats == NULL) {
	Tcl_SetObjResult(interp, Tcl_NewStringObj(
		"error reading array statistics", -1));
	return TCL_ERROR;
    }
    Tcl_SetObjResult(interp, Tcl_NewStringObj(stats, -1));
    ckfree(stats);
    return TCL_OK;
}

/*
 *----------------------------------------------------------------------
 *
 * ArrayUnsetCmd --
 *
 *	This object-based function is invoked to process the "array unset" Tcl
 *	command. See the user documentation for details on what it does.
 *
 * Results:
 *	A standard Tcl result object.
 *
 * Side effects:
 *	See the user documentation.
 *
 *----------------------------------------------------------------------
 */

	/* ARGSUSED */
static int
ArrayUnsetCmd(
    ClientData clientData,
    Tcl_Interp *interp,
    int objc,
    Tcl_Obj *const objv[])
{
    Var *varPtr, *varPtr2, *protectedVarPtr;
    Tcl_Obj *varNameObj, *patternObj, *nameObj;
    Tcl_HashSearch search;
    const char *pattern;
    const int unsetFlags = 0;	/* Should this be TCL_LEAVE_ERR_MSG? */
    int isArray;

    switch (objc) {
    case 2:
	varNameObj = objv[1];
	patternObj = NULL;
	break;
    case 3:
	varNameObj = objv[1];
	patternObj = objv[2];
	break;
    default:
	Tcl_WrongNumArgs(interp, 1, objv, "arrayName ?pattern?");
	return TCL_ERROR;
    }

    if (TCL_ERROR == LocateArray(interp, varNameObj, &varPtr, &isArray)) {
	return TCL_ERROR;
    }

    if (!isArray) {
	return TCL_OK;
    }

    if (!patternObj) {
	/*
	 * When no pattern is given, just unset the whole array.
	 */

	return TclObjUnsetVar2(interp, varNameObj, NULL, 0);
    }

    /*
     * With a trivial pattern, we can just unset.
     */

    pattern = TclGetString(patternObj);
    if (TclMatchIsTrivial(pattern)) {
	varPtr2 = VarHashFindVar(varPtr->value.tablePtr, patternObj);
	if (!varPtr2 || TclIsVarUndefined(varPtr2)) {
	    return TCL_OK;
	}
	return TclPtrUnsetVarIdx(interp, varPtr2, varPtr, varNameObj,
		patternObj, unsetFlags, -1);
    }

    /*
     * Non-trivial case (well, deeply tricky really). We peek inside the hash
     * iterator in order to allow us to guarantee that the following element
     * in the array will not be scrubbed until we have dealt with it. This
     * stops the overall iterator from ending up pointing into deallocated
     * memory. [Bug 2939073]
     */

    protectedVarPtr = NULL;
    for (varPtr2=VarHashFirstVar(varPtr->value.tablePtr, &search);
	    varPtr2!=NULL ; varPtr2=VarHashNextVar(&search)) {
	/*
	 * Drop the extra ref immediately. We don't need to free it at this
	 * point though; we'll be unsetting it if necessary soon.
	 */

	if (varPtr2 == protectedVarPtr) {
	    VarHashRefCount(varPtr2)--;
	}

	/*
	 * Guard the next (peeked) item in the search chain by incrementing
	 * its refcount. This guarantees that the hash table iterator won't be
	 * dangling on the next time through the loop.
	 */

	if (search.nextEntryPtr != NULL) {
	    protectedVarPtr = VarHashGetValue(search.nextEntryPtr);
	    VarHashRefCount(protectedVarPtr)++;
	} else {
	    protectedVarPtr = NULL;
	}

	/*
	 * If the variable is undefined, clean it out as it has been hit by
	 * something else (i.e., an unset trace).
	 */

	if (TclIsVarUndefined(varPtr2)) {
	    CleanupVar(varPtr2, varPtr);
	    continue;
	}

	nameObj = VarHashGetKey(varPtr2);
	if (Tcl_StringMatch(TclGetString(nameObj), pattern)
		&& TclPtrUnsetVarIdx(interp, varPtr2, varPtr, varNameObj,
			nameObj, unsetFlags, -1) != TCL_OK) {
	    /*
	     * If we incremented a refcount, we must decrement it here as we
	     * will not be coming back properly due to the error.
	     */

	    if (protectedVarPtr) {
		VarHashRefCount(protectedVarPtr)--;
		CleanupVar(protectedVarPtr, varPtr);
	    }
	    return TCL_ERROR;
	}
    }
    return TCL_OK;
}

/*
 *----------------------------------------------------------------------
 *
 * TclInitArrayCmd --
 *
 *	This creates the ensemble for the "array" command.
 *
 * Results:
 *	The handle for the created ensemble.
 *
 * Side effects:
 *	Creates a command in the global namespace.
 *
 *----------------------------------------------------------------------
 */

	/* ARGSUSED */
Tcl_Command
TclInitArrayCmd(
    Tcl_Interp *interp)		/* Current interpreter. */
{
    static const EnsembleImplMap arrayImplMap[] = {
	{"anymore",	ArrayAnyMoreCmd,	TclCompileBasic2ArgCmd, NULL, NULL, 0},
	{"donesearch",	ArrayDoneSearchCmd,	TclCompileBasic2ArgCmd, NULL, NULL, 0},
	{"exists",	ArrayExistsCmd,		TclCompileArrayExistsCmd, NULL, NULL, 0},
	{"get",		ArrayGetCmd,		TclCompileBasic1Or2ArgCmd, NULL, NULL, 0},
	{"names",	ArrayNamesCmd,		TclCompileBasic1To3ArgCmd, NULL, NULL, 0},
	{"nextelement",	ArrayNextElementCmd,	TclCompileBasic2ArgCmd, NULL, NULL, 0},
	{"set",		ArraySetCmd,		TclCompileArraySetCmd, NULL, NULL, 0},
	{"size",	ArraySizeCmd,		TclCompileBasic1ArgCmd, NULL, NULL, 0},
	{"startsearch",	ArrayStartSearchCmd,	TclCompileBasic1ArgCmd, NULL, NULL, 0},
	{"statistics",	ArrayStatsCmd,		TclCompileBasic1ArgCmd, NULL, NULL, 0},
	{"unset",	ArrayUnsetCmd,		TclCompileArrayUnsetCmd, NULL, NULL, 0},
	{NULL, NULL, NULL, NULL, NULL, 0}
    };

    return TclMakeEnsemble(interp, "array", arrayImplMap);
}

/*
 *----------------------------------------------------------------------
 *
 * ObjMakeUpvar --
 *
 *	This function does all of the work of the "global" and "upvar"
 *	commands.
 *
 * Results:
 *	A standard Tcl completion code. If an error occurs then an error
 *	message is left in interp.
 *
 * Side effects:
 *	The variable given by myName is linked to the variable in framePtr
 *	given by otherP1 and otherP2, so that references to myName are
 *	redirected to the other variable like a symbolic link.
 *	Callers must Incr myNamePtr if they plan to Decr it.
 *	Callers must Incr otherP1Ptr if they plan to Decr it.
 *
 *----------------------------------------------------------------------
 */

static int
ObjMakeUpvar(
    Tcl_Interp *interp,		/* Interpreter containing variables. Used for
				 * error messages, too. */
    CallFrame *framePtr,	/* Call frame containing "other" variable.
				 * NULL means use global :: context. */
    Tcl_Obj *otherP1Ptr,
    const char *otherP2,	/* Two-part name of variable in framePtr. */
    const int otherFlags,	/* 0, TCL_GLOBAL_ONLY or TCL_NAMESPACE_ONLY:
				 * indicates scope of "other" variable. */
    Tcl_Obj *myNamePtr,		/* Name of variable which will refer to
				 * otherP1/otherP2. Must be a scalar. */
    int myFlags,		/* 0, TCL_GLOBAL_ONLY or TCL_NAMESPACE_ONLY:
				 * indicates scope of myName. */
    int index)			/* If the variable to be linked is an indexed
				 * scalar, this is its index. Otherwise, -1 */
{
    Interp *iPtr = (Interp *) interp;
    Var *otherPtr, *arrayPtr;
    CallFrame *varFramePtr;

    /*
     * Find "other" in "framePtr". If not looking up other in just the current
     * namespace, temporarily replace the current var frame pointer in the
     * interpreter in order to use TclObjLookupVar.
     */

    if (framePtr == NULL) {
	framePtr = iPtr->rootFramePtr;
    }

    varFramePtr = iPtr->varFramePtr;
    if (!(otherFlags & TCL_NAMESPACE_ONLY)) {
	iPtr->varFramePtr = framePtr;
    }
    otherPtr = TclObjLookupVar(interp, otherP1Ptr, otherP2,
	    (otherFlags | TCL_LEAVE_ERR_MSG), "access",
	    /*createPart1*/ 1, /*createPart2*/ 1, &arrayPtr);
    if (!(otherFlags & TCL_NAMESPACE_ONLY)) {
	iPtr->varFramePtr = varFramePtr;
    }
    if (otherPtr == NULL) {
	return TCL_ERROR;
    }

    /*
     * Check that we are not trying to create a namespace var linked to a
     * local variable in a procedure. If we allowed this, the local
     * variable in the shorter-lived procedure frame could go away leaving
     * the namespace var's reference invalid.
     */

    if (index < 0) {
	if (!(arrayPtr != NULL
		     ? (TclIsVarInHash(arrayPtr) && TclGetVarNsPtr(arrayPtr))
		     : (TclIsVarInHash(otherPtr) && TclGetVarNsPtr(otherPtr)))
		&& ((myFlags & (TCL_GLOBAL_ONLY | TCL_NAMESPACE_ONLY))
			|| (varFramePtr == NULL)
			|| !HasLocalVars(varFramePtr)
			|| (strstr(TclGetString(myNamePtr), "::") != NULL))) {
	    Tcl_SetObjResult((Tcl_Interp *) iPtr, Tcl_ObjPrintf(
		    "bad variable name \"%s\": can't create namespace "
		    "variable that refers to procedure variable",
		    TclGetString(myNamePtr)));
	    Tcl_SetErrorCode(interp, "TCL", "UPVAR", "INVERTED", NULL);
	    return TCL_ERROR;
	}
    }

    return TclPtrObjMakeUpvarIdx(interp, otherPtr, myNamePtr, myFlags, index);
}

/*
 *----------------------------------------------------------------------
 *
 * TclPtrMakeUpvar --
 *
 *	This procedure does all of the work of the "global" and "upvar"
 *	commands.
 *
 * Results:
 *	A standard Tcl completion code. If an error occurs then an error
 *	message is left in interp.
 *
 * Side effects:
 *	The variable given by myName is linked to the variable in framePtr
 *	given by otherP1 and otherP2, so that references to myName are
 *	redirected to the other variable like a symbolic link.
 *
 *----------------------------------------------------------------------
 */

int
TclPtrMakeUpvar(
    Tcl_Interp *interp,		/* Interpreter containing variables. Used for
				 * error messages, too. */
    Var *otherPtr,		/* Pointer to the variable being linked-to. */
    const char *myName,		/* Name of variable which will refer to
				 * otherP1/otherP2. Must be a scalar. */
    int myFlags,		/* 0, TCL_GLOBAL_ONLY or TCL_NAMESPACE_ONLY:
				 * indicates scope of myName. */
    int index)			/* If the variable to be linked is an indexed
				 * scalar, this is its index. Otherwise, -1 */
{
    Tcl_Obj *myNamePtr = NULL;
    int result;

    if (myName) {
	myNamePtr = Tcl_NewStringObj(myName, -1);
	Tcl_IncrRefCount(myNamePtr);
    }
    result = TclPtrObjMakeUpvarIdx(interp, otherPtr, myNamePtr, myFlags,
	    index);
    if (myNamePtr) {
	Tcl_DecrRefCount(myNamePtr);
    }
    return result;
}

int
TclPtrObjMakeUpvar(
    Tcl_Interp *interp,		/* Interpreter containing variables. Used for
				 * error messages, too. */
    Tcl_Var otherPtr,		/* Pointer to the variable being linked-to. */
    Tcl_Obj *myNamePtr,		/* Name of variable which will refer to
				 * otherP1/otherP2. Must be a scalar. */
    int myFlags)		/* 0, TCL_GLOBAL_ONLY or TCL_NAMESPACE_ONLY:
				 * indicates scope of myName. */
{
    return TclPtrObjMakeUpvarIdx(interp, (Var *) otherPtr, myNamePtr, myFlags,
	    -1);
}

/* Callers must Incr myNamePtr if they plan to Decr it. */

int
TclPtrObjMakeUpvarIdx(
    Tcl_Interp *interp,		/* Interpreter containing variables. Used for
				 * error messages, too. */
    Var *otherPtr,		/* Pointer to the variable being linked-to. */
    Tcl_Obj *myNamePtr,		/* Name of variable which will refer to
				 * otherP1/otherP2. Must be a scalar. */
    int myFlags,		/* 0, TCL_GLOBAL_ONLY or TCL_NAMESPACE_ONLY:
				 * indicates scope of myName. */
    int index)			/* If the variable to be linked is an indexed
				 * scalar, this is its index. Otherwise, -1 */
{
    Interp *iPtr = (Interp *) interp;
    CallFrame *varFramePtr = iPtr->varFramePtr;
    const char *errMsg, *p, *myName;
    Var *varPtr;

    if (index >= 0) {
	if (!HasLocalVars(varFramePtr)) {
	    Tcl_Panic("ObjMakeUpvar called with an index outside from a proc");
	}
	varPtr = (Var *) &(varFramePtr->compiledLocals[index]);
	myNamePtr = localName(iPtr->varFramePtr, index);
	myName = myNamePtr? TclGetString(myNamePtr) : NULL;
    } else {
	/*
	 * Do not permit the new variable to look like an array reference, as
	 * it will not be reachable in that case [Bug 600812, TIP 184]. The
	 * "definition" of what "looks like an array reference" is consistent
	 * (and must remain consistent) with the code in TclObjLookupVar().
	 */

	myName = TclGetString(myNamePtr);
	p = strstr(myName, "(");
	if (p != NULL) {
	    p += strlen(p)-1;
	    if (*p == ')') {
		/*
		 * myName looks like an array reference.
		 */

		Tcl_SetObjResult((Tcl_Interp *) iPtr, Tcl_ObjPrintf(
			"bad variable name \"%s\": can't create a scalar "
			"variable that looks like an array element", myName));
		Tcl_SetErrorCode(interp, "TCL", "UPVAR", "LOCAL_ELEMENT",
			NULL);
		return TCL_ERROR;
	    }
	}

	/*
	 * Lookup and eventually create the new variable. Set the flag bit
	 * TCL_AVOID_RESOLVERS to indicate the special resolution rules for
	 * upvar purposes:
	 *   - Bug #696893 - variable is either proc-local or in the current
	 *     namespace; never follow the second (global) resolution path.
	 *   - Bug #631741 - do not use special namespace or interp resolvers.
	 */

	varPtr = TclLookupSimpleVar(interp, myNamePtr,
		myFlags|TCL_AVOID_RESOLVERS, /* create */ 1, &errMsg, &index);
	if (varPtr == NULL) {
	    TclObjVarErrMsg(interp, myNamePtr, NULL, "create", errMsg, -1);
	    Tcl_SetErrorCode(interp, "TCL", "LOOKUP", "VARNAME",
		    TclGetString(myNamePtr), NULL);
	    return TCL_ERROR;
	}
    }

    if (varPtr == otherPtr) {
	Tcl_SetObjResult((Tcl_Interp *) iPtr, Tcl_NewStringObj(
		"can't upvar from variable to itself", -1));
	Tcl_SetErrorCode(interp, "TCL", "UPVAR", "SELF", NULL);
	return TCL_ERROR;
    }

    if (TclIsVarTraced(varPtr)) {
	Tcl_SetObjResult((Tcl_Interp *) iPtr, Tcl_ObjPrintf(
		"variable \"%s\" has traces: can't use for upvar", myName));
	Tcl_SetErrorCode(interp, "TCL", "UPVAR", "TRACED", NULL);
	return TCL_ERROR;
    } else if (!TclIsVarUndefined(varPtr)) {
	Var *linkPtr;

	/*
	 * The variable already existed. Make sure this variable "varPtr"
	 * isn't the same as "otherPtr" (avoid circular links). Also, if it's
	 * not an upvar then it's an error. If it is an upvar, then just
	 * disconnect it from the thing it currently refers to.
	 */

	if (!TclIsVarLink(varPtr)) {
	    Tcl_SetObjResult((Tcl_Interp *) iPtr, Tcl_ObjPrintf(
		    "variable \"%s\" already exists", myName));
	    Tcl_SetErrorCode(interp, "TCL", "UPVAR", "EXISTS", NULL);
	    return TCL_ERROR;
	}

	linkPtr = varPtr->value.linkPtr;
	if (linkPtr == otherPtr) {
	    return TCL_OK;
	}
	if (TclIsVarInHash(linkPtr)) {
	    VarHashRefCount(linkPtr)--;
	    if (TclIsVarUndefined(linkPtr)) {
		CleanupVar(linkPtr, NULL);
	    }
	}
    }
    TclSetVarLink(varPtr);
    varPtr->value.linkPtr = otherPtr;
    if (TclIsVarInHash(otherPtr)) {
	VarHashRefCount(otherPtr)++;
    }
    return TCL_OK;
}

/*
 *----------------------------------------------------------------------
 *
 * Tcl_UpVar --
 *
 *	This function links one variable to another, just like the "upvar"
 *	command.
 *
 * Results:
 *	A standard Tcl completion code. If an error occurs then an error
 *	message is left in the interp's result.
 *
 * Side effects:
 *	The variable in frameName whose name is given by varName becomes
 *	accessible under the name localNameStr, so that references to
 *	localNameStr are redirected to the other variable like a symbolic
 *	link.
 *
 *----------------------------------------------------------------------
 */

#ifndef TCL_NO_DEPRECATED
#undef Tcl_UpVar
int
Tcl_UpVar(
    Tcl_Interp *interp,		/* Command interpreter in which varName is to
				 * be looked up. */
    const char *frameName,	/* Name of the frame containing the source
				 * variable, such as "1" or "#0". */
    const char *varName,	/* Name of a variable in interp to link to.
				 * May be either a scalar name or an element
				 * in an array. */
    const char *localNameStr,	/* Name of link variable. */
    int flags)			/* 0, TCL_GLOBAL_ONLY or TCL_NAMESPACE_ONLY:
				 * indicates scope of localNameStr. */
{
    int result;
    CallFrame *framePtr;
    Tcl_Obj *varNamePtr, *localNamePtr;

    if (TclGetFrame(interp, frameName, &framePtr) == -1) {
	return TCL_ERROR;
    }

    varNamePtr = Tcl_NewStringObj(varName, -1);
    Tcl_IncrRefCount(varNamePtr);
    localNamePtr = Tcl_NewStringObj(localNameStr, -1);
    Tcl_IncrRefCount(localNamePtr);

    result = ObjMakeUpvar(interp, framePtr, varNamePtr, NULL, 0,
	    localNamePtr, flags, -1);
    Tcl_DecrRefCount(varNamePtr);
    Tcl_DecrRefCount(localNamePtr);
    return result;
}
#endif /* TCL_NO_DEPRECATED */

/*
 *----------------------------------------------------------------------
 *
 * Tcl_UpVar2 --
 *
 *	This function links one variable to another, just like the "upvar"
 *	command.
 *
 * Results:
 *	A standard Tcl completion code. If an error occurs then an error
 *	message is left in the interp's result.
 *
 * Side effects:
 *	The variable in frameName whose name is given by part1 and part2
 *	becomes accessible under the name localNameStr, so that references to
 *	localNameStr are redirected to the other variable like a symbolic
 *	link.
 *
 *----------------------------------------------------------------------
 */

int
Tcl_UpVar2(
    Tcl_Interp *interp,		/* Interpreter containing variables. Used for
				 * error messages too. */
    const char *frameName,	/* Name of the frame containing the source
				 * variable, such as "1" or "#0". */
    const char *part1,
    const char *part2,		/* Two parts of source variable name to link
				 * to. */
    const char *localNameStr,	/* Name of link variable. */
    int flags)			/* 0, TCL_GLOBAL_ONLY or TCL_NAMESPACE_ONLY:
				 * indicates scope of localNameStr. */
{
    int result;
    CallFrame *framePtr;
    Tcl_Obj *part1Ptr, *localNamePtr;

    if (TclGetFrame(interp, frameName, &framePtr) == -1) {
	return TCL_ERROR;
    }

    part1Ptr = Tcl_NewStringObj(part1, -1);
    Tcl_IncrRefCount(part1Ptr);
    localNamePtr = Tcl_NewStringObj(localNameStr, -1);
    Tcl_IncrRefCount(localNamePtr);

    result = ObjMakeUpvar(interp, framePtr, part1Ptr, part2, 0,
	    localNamePtr, flags, -1);
    Tcl_DecrRefCount(part1Ptr);
    Tcl_DecrRefCount(localNamePtr);
    return result;
}

/*
 *----------------------------------------------------------------------
 *
 * Tcl_GetVariableFullName --
 *
 *	Given a Tcl_Var token returned by Tcl_FindNamespaceVar, this function
 *	appends to an object the namespace variable's full name, qualified by
 *	a sequence of parent namespace names.
 *
 * Results:
 *	None.
 *
 * Side effects:
 *	The variable's fully-qualified name is appended to the string
 *	representation of objPtr.
 *
 *----------------------------------------------------------------------
 */

void
Tcl_GetVariableFullName(
    Tcl_Interp *interp,		/* Interpreter containing the variable. */
    Tcl_Var variable,		/* Token for the variable returned by a
				 * previous call to Tcl_FindNamespaceVar. */
    Tcl_Obj *objPtr)		/* Points to the object onto which the
				 * variable's full name is appended. */
{
    Interp *iPtr = (Interp *) interp;
    register Var *varPtr = (Var *) variable;
    Tcl_Obj *namePtr;
    Namespace *nsPtr;

    if (!varPtr || TclIsVarArrayElement(varPtr)) {
	return;
    }

    /*
     * Add the full name of the containing namespace (if any), followed by the
     * "::" separator, then the variable name.
     */

    nsPtr = TclGetVarNsPtr(varPtr);
    if (nsPtr) {
	Tcl_AppendToObj(objPtr, nsPtr->fullName, -1);
	if (nsPtr != iPtr->globalNsPtr) {
	    Tcl_AppendToObj(objPtr, "::", 2);
	}
    }
    if (TclIsVarInHash(varPtr)) {
	if (!TclIsVarDeadHash(varPtr)) {
	    namePtr = VarHashGetKey(varPtr);
	    Tcl_AppendObjToObj(objPtr, namePtr);
	}
    } else if (iPtr->varFramePtr->procPtr) {
	int index = varPtr - iPtr->varFramePtr->compiledLocals;

	if (index >= 0 && index < iPtr->varFramePtr->numCompiledLocals) {
	    namePtr = localName(iPtr->varFramePtr, index);
	    Tcl_AppendObjToObj(objPtr, namePtr);
	}
    }
}

/*
 *----------------------------------------------------------------------
 *
 * Tcl_GlobalObjCmd --
 *
 *	This object-based function is invoked to process the "global" Tcl
 *	command. See the user documentation for details on what it does.
 *
 * Results:
 *	A standard Tcl object result value.
 *
 * Side effects:
 *	See the user documentation.
 *
 *----------------------------------------------------------------------
 */

int
Tcl_GlobalObjCmd(
    ClientData dummy,		/* Not used. */
    Tcl_Interp *interp,		/* Current interpreter. */
    int objc,			/* Number of arguments. */
    Tcl_Obj *const objv[])	/* Argument objects. */
{
    Interp *iPtr = (Interp *) interp;
    register Tcl_Obj *objPtr, *tailPtr;
    const char *varName;
    register const char *tail;
    int result, i;

    /*
     * If we are not executing inside a Tcl procedure, just return.
     */

    if (!HasLocalVars(iPtr->varFramePtr)) {
	return TCL_OK;
    }

    for (i=1 ; i<objc ; i++) {
	/*
	 * Make a local variable linked to its counterpart in the global ::
	 * namespace.
	 */

	objPtr = objv[i];
	varName = TclGetString(objPtr);

	/*
	 * The variable name might have a scope qualifier, but the name for
	 * the local "link" variable must be the simple name at the tail.
	 */

	for (tail=varName ; *tail!='\0' ; tail++) {
	    /* empty body */
	}
	while ((tail > varName) && ((*tail != ':') || (*(tail-1) != ':'))) {
	    tail--;
	}
	if ((*tail == ':') && (tail > varName)) {
	    tail++;
	}

	if (tail == varName) {
	    tailPtr = objPtr;
	} else {
	    tailPtr = Tcl_NewStringObj(tail, -1);
	    Tcl_IncrRefCount(tailPtr);
	}

	/*
	 * Link to the variable "varName" in the global :: namespace.
	 */

	result = ObjMakeUpvar(interp, NULL, objPtr, NULL,
		TCL_GLOBAL_ONLY, /*myName*/ tailPtr, /*myFlags*/ 0, -1);

	if (tail != varName) {
	    Tcl_DecrRefCount(tailPtr);
	}

	if (result != TCL_OK) {
	    return result;
	}
    }
    return TCL_OK;
}

/*
 *----------------------------------------------------------------------
 *
 * Tcl_VariableObjCmd --
 *
 *	Invoked to implement the "variable" command that creates one or more
 *	global variables. Handles the following syntax:
 *
 *	    variable ?name value...? name ?value?
 *
 *	One or more variables can be created. The variables are initialized
 *	with the specified values. The value for the last variable is
 *	optional.
 *
 *	If the variable does not exist, it is created and given the optional
 *	value. If it already exists, it is simply set to the optional value.
 *	Normally, "name" is an unqualified name, so it is created in the
 *	current namespace. If it includes namespace qualifiers, it can be
 *	created in another namespace.
 *
 *	If the variable command is executed inside a Tcl procedure, it creates
 *	a local variable linked to the newly-created namespace variable.
 *
 * Results:
 *	Returns TCL_OK if the variable is found or created. Returns TCL_ERROR
 *	if anything goes wrong.
 *
 * Side effects:
 *	If anything goes wrong, this function returns an error message as the
 *	result in the interpreter's result object.
 *
 *----------------------------------------------------------------------
 */

int
Tcl_VariableObjCmd(
    ClientData dummy,		/* Not used. */
    Tcl_Interp *interp,		/* Current interpreter. */
    int objc,			/* Number of arguments. */
    Tcl_Obj *const objv[])	/* Argument objects. */
{
    Interp *iPtr = (Interp *) interp;
    const char *varName, *tail, *cp;
    Var *varPtr, *arrayPtr;
    Tcl_Obj *varValuePtr;
    int i, result;
    Tcl_Obj *varNamePtr, *tailPtr;

    for (i=1 ; i<objc ; i+=2) {
	/*
	 * Look up each variable in the current namespace context, creating it
	 * if necessary.
	 */

	varNamePtr = objv[i];
	varName = TclGetString(varNamePtr);
	varPtr = TclObjLookupVarEx(interp, varNamePtr, NULL,
		(TCL_NAMESPACE_ONLY | TCL_LEAVE_ERR_MSG), "define",
		/*createPart1*/ 1, /*createPart2*/ 0, &arrayPtr);

	if (arrayPtr != NULL) {
	    /*
	     * Variable cannot be an element in an array. If arrayPtr is
	     * non-NULL, it is, so throw up an error and return.
	     */

	    TclObjVarErrMsg(interp, varNamePtr, NULL, "define",
		    isArrayElement, -1);
	    Tcl_SetErrorCode(interp, "TCL", "UPVAR", "LOCAL_ELEMENT", NULL);
	    return TCL_ERROR;
	}

	if (varPtr == NULL) {
	    return TCL_ERROR;
	}

	/*
	 * Mark the variable as a namespace variable and increment its
	 * reference count so that it will persist until its namespace is
	 * destroyed or until the variable is unset.
	 */

	TclSetVarNamespaceVar(varPtr);

	/*
	 * If a value was specified, set the variable to that value.
	 * Otherwise, if the variable is new, leave it undefined. (If the
	 * variable already exists and no value was specified, leave its value
	 * unchanged; just create the local link if we're in a Tcl procedure).
	 */

	if (i+1 < objc) {	/* A value was specified. */
	    varValuePtr = TclPtrSetVarIdx(interp, varPtr, arrayPtr,
		    varNamePtr, NULL, objv[i+1],
		    (TCL_NAMESPACE_ONLY | TCL_LEAVE_ERR_MSG), -1);
	    if (varValuePtr == NULL) {
		return TCL_ERROR;
	    }
	}

	/*
	 * If we are executing inside a Tcl procedure, create a local variable
	 * linked to the new namespace variable "varName".
	 */

	if (HasLocalVars(iPtr->varFramePtr)) {
	    /*
	     * varName might have a scope qualifier, but the name for the
	     * local "link" variable must be the simple name at the tail.
	     *
	     * Locate tail in one pass: drop any prefix after two *or more*
	     * consecutive ":" characters).
	     */

	    for (tail=cp=varName ; *cp!='\0' ;) {
		if (*cp++ == ':') {
		    while (*cp == ':') {
			tail = ++cp;
		    }
		}
	    }

	    /*
	     * Create a local link "tail" to the variable "varName" in the
	     * current namespace.
	     */

	    if (tail == varName) {
		tailPtr = varNamePtr;
	    } else {
		tailPtr = Tcl_NewStringObj(tail, -1);
		Tcl_IncrRefCount(tailPtr);
	    }

	    result = ObjMakeUpvar(interp, NULL, varNamePtr, /*otherP2*/ NULL,
		    /*otherFlags*/ TCL_NAMESPACE_ONLY,
		    /*myName*/ tailPtr, /*myFlags*/ 0, -1);

	    if (tail != varName) {
		Tcl_DecrRefCount(tailPtr);
	    }

	    if (result != TCL_OK) {
		return result;
	    }
	}
    }
    return TCL_OK;
}

/*
 *----------------------------------------------------------------------
 *
 * Tcl_UpvarObjCmd --
 *
 *	This object-based function is invoked to process the "upvar" Tcl
 *	command. See the user documentation for details on what it does.
 *
 * Results:
 *	A standard Tcl object result value.
 *
 * Side effects:
 *	See the user documentation.
 *
 *----------------------------------------------------------------------
 */

	/* ARGSUSED */
int
Tcl_UpvarObjCmd(
    ClientData dummy,		/* Not used. */
    Tcl_Interp *interp,		/* Current interpreter. */
    int objc,			/* Number of arguments. */
    Tcl_Obj *const objv[])	/* Argument objects. */
{
    CallFrame *framePtr;
    int result, hasLevel;
    Tcl_Obj *levelObj;

    if (objc < 3) {
	Tcl_WrongNumArgs(interp, 1, objv,
		"?level? otherVar localVar ?otherVar localVar ...?");
	return TCL_ERROR;
    }

    if (objc & 1) {
	/*
	 * Even number of arguments, so use the default level of "1" by
	 * passing NULL to TclObjGetFrame.
	 */

	levelObj = NULL;
	hasLevel = 0;
    } else {
	/*
	 * Odd number of arguments, so objv[1] must contain the level.
	 */

	levelObj = objv[1];
	hasLevel = 1;
    }

    /*
     * Find the call frame containing each of the "other variables" to be
     * linked to.
     */

    result = TclObjGetFrame(interp, levelObj, &framePtr);
    if (result == -1) {
	return TCL_ERROR;
    }
    if ((result == 0) && hasLevel) {
	/*
	 * Synthesize an error message since TclObjGetFrame doesn't do this
	 * for this particular case.
	 */

	Tcl_SetObjResult(interp, Tcl_ObjPrintf(
		"bad level \"%s\"", TclGetString(levelObj)));
	Tcl_SetErrorCode(interp, "TCL", "LOOKUP", "LEVEL",
		TclGetString(levelObj), NULL);
	return TCL_ERROR;
    }

    /*
     * We've now finished with parsing levels; skip to the variable names.
     */

    objc -= hasLevel + 1;
    objv += hasLevel + 1;

    /*
     * Iterate over each (other variable, local variable) pair. Divide the
     * other variable name into two parts, then call MakeUpvar to do all the
     * work of linking it to the local variable.
     */

    for (; objc>0 ; objc-=2, objv+=2) {
	result = ObjMakeUpvar(interp, framePtr, /* othervarName */ objv[0],
		NULL, 0, /* myVarName */ objv[1], /*flags*/ 0, -1);
	if (result != TCL_OK) {
	    return TCL_ERROR;
	}
    }
    return TCL_OK;
}

/*
 *----------------------------------------------------------------------
 *
 * ParseSearchId --
 *
 *	This function translates from a tcl object to a pointer to an active
 *	array search (if there is one that matches the string).
 *
 * Results:
 *	The return value is a pointer to the array search indicated by string,
 *	or NULL if there isn't one. If NULL is returned, the interp's result
 *	contains an error message.
 *
 *----------------------------------------------------------------------
 */

static ArraySearch *
ParseSearchId(
    Tcl_Interp *interp,		/* Interpreter containing variable. */
    const Var *varPtr,		/* Array variable search is for. */
    Tcl_Obj *varNamePtr,	/* Name of array variable that search is
				 * supposed to be for. */
    Tcl_Obj *handleObj)		/* Object containing id of search. Must have
				 * form "search-num-var" where "num" is a
				 * decimal number and "var" is a variable
				 * name. */
{
    Interp *iPtr = (Interp *) interp;
    ArraySearch *searchPtr;
    const char *handle = TclGetString(handleObj);
    char *end;

    if (varPtr->flags & VAR_SEARCH_ACTIVE) {
	Tcl_HashEntry *hPtr =
		Tcl_FindHashEntry(&iPtr->varSearches, varPtr);

	/* First look for same (Tcl_Obj *) */
	for (searchPtr = Tcl_GetHashValue(hPtr); searchPtr != NULL;
		searchPtr = searchPtr->nextPtr) {
	    if (searchPtr->name == handleObj) {
		return searchPtr;
	    }
	}
	/* Fallback: do string compares. */
	for (searchPtr = Tcl_GetHashValue(hPtr); searchPtr != NULL;
		searchPtr = searchPtr->nextPtr) {
	    if (strcmp(TclGetString(searchPtr->name), handle) == 0) {
		return searchPtr;
	    }
	}
    }
    if ((handle[0] != 's') || (handle[1] != '-')
	    || (strtoul(handle + 2, &end, 10), end == (handle + 2))
	    || (*end != '-')) {
	Tcl_SetObjResult(interp, Tcl_ObjPrintf(
		"illegal search identifier \"%s\"", handle));
    } else if (strcmp(end + 1, TclGetString(varNamePtr)) != 0) {
	Tcl_SetObjResult(interp, Tcl_ObjPrintf(
		"search identifier \"%s\" isn't for variable \"%s\"",
		handle, TclGetString(varNamePtr)));
    } else {
	Tcl_SetObjResult(interp, Tcl_ObjPrintf(
		"couldn't find search \"%s\"", handle));
    }
    Tcl_SetErrorCode(interp, "TCL", "LOOKUP", "ARRAYSEARCH", handle, NULL);
    return NULL;
}

/*
 *----------------------------------------------------------------------
 *
 * DeleteSearches --
 *
 *	This function is called to free up all of the searches associated
 *	with an array variable.
 *
 * Results:
 *	None.
 *
 * Side effects:
 *	Memory is released to the storage allocator.
 *
 *----------------------------------------------------------------------
 */

static void
DeleteSearches(
    Interp *iPtr,
    register Var *arrayVarPtr)	/* Variable whose searches are to be
				 * deleted. */
{
    ArraySearch *searchPtr, *nextPtr;
    Tcl_HashEntry *sPtr;

    if (arrayVarPtr->flags & VAR_SEARCH_ACTIVE) {
	sPtr = Tcl_FindHashEntry(&iPtr->varSearches, arrayVarPtr);
	for (searchPtr = Tcl_GetHashValue(sPtr); searchPtr != NULL;
		searchPtr = nextPtr) {
	    nextPtr = searchPtr->nextPtr;
	    Tcl_DecrRefCount(searchPtr->name);
	    ckfree(searchPtr);
	}
	arrayVarPtr->flags &= ~VAR_SEARCH_ACTIVE;
	Tcl_DeleteHashEntry(sPtr);
    }
}

/*
 *----------------------------------------------------------------------
 *
 * TclDeleteNamespaceVars --
 *
 *	This function is called to recycle all the storage space associated
 *	with a namespace's table of variables.
 *
 * Results:
 *	None.
 *
 * Side effects:
 *	Variables are deleted and trace functions are invoked, if any are
 *	declared.
 *
 *----------------------------------------------------------------------
 */

void
TclDeleteNamespaceVars(
    Namespace *nsPtr)
{
    TclVarHashTable *tablePtr = &nsPtr->varTable;
    Tcl_Interp *interp = nsPtr->interp;
    Interp *iPtr = (Interp *)interp;
    Tcl_HashSearch search;
    int flags = 0;
    Var *varPtr;

    /*
     * Determine what flags to pass to the trace callback functions.
     */

    if (nsPtr == iPtr->globalNsPtr) {
	flags = TCL_GLOBAL_ONLY;
    } else if (nsPtr == (Namespace *) TclGetCurrentNamespace(interp)) {
	flags = TCL_NAMESPACE_ONLY;
    }

    for (varPtr = VarHashFirstVar(tablePtr, &search);  varPtr != NULL;
	    varPtr = VarHashFirstVar(tablePtr, &search)) {
	Tcl_Obj *objPtr = Tcl_NewObj();
	VarHashRefCount(varPtr)++;	/* Make sure we get to remove from
					 * hash. */
	Tcl_GetVariableFullName(interp, (Tcl_Var) varPtr, objPtr);
	UnsetVarStruct(varPtr, NULL, iPtr, /* part1 */ objPtr,
		NULL, flags, -1);

	/*
	 * We just unset the variable. However, an unset trace might
	 * have re-set it, or might have re-established traces on it.
	 * This namespace and its vartable are going away unconditionally,
	 * so we cannot let such things linger. That would be a leak.
	 *
	 * First we destroy all traces. ...
	 */

	if (TclIsVarTraced(varPtr)) {
	    Tcl_HashEntry *tPtr = Tcl_FindHashEntry(&iPtr->varTraces, varPtr);
	    VarTrace *tracePtr = Tcl_GetHashValue(tPtr);
	    ActiveVarTrace *activePtr;

	    while (tracePtr) {
		VarTrace *prevPtr = tracePtr;

		tracePtr = tracePtr->nextPtr;
		prevPtr->nextPtr = NULL;
		Tcl_EventuallyFree(prevPtr, TCL_DYNAMIC);
	    }
	    Tcl_DeleteHashEntry(tPtr);
	    varPtr->flags &= ~VAR_ALL_TRACES;
	    for (activePtr = iPtr->activeVarTracePtr; activePtr != NULL;
		    activePtr = activePtr->nextPtr) {
		if (activePtr->varPtr == varPtr) {
		    activePtr->nextTracePtr = NULL;
		}
	    }
	}

	/*
	 * ...and then, if the variable still holds a value, we unset it
	 * again. This time with no traces left, we're sure it goes away.
	 */

	if (!TclIsVarUndefined(varPtr)) {
	    UnsetVarStruct(varPtr, NULL, iPtr, /* part1 */ objPtr,
		    NULL, flags, -1);
	}
	Tcl_DecrRefCount(objPtr); /* free no longer needed obj */
	VarHashRefCount(varPtr)--;
	VarHashDeleteEntry(varPtr);
    }
    VarHashDeleteTable(tablePtr);
}

/*
 *----------------------------------------------------------------------
 *
 * TclDeleteVars --
 *
 *	This function is called to recycle all the storage space associated
 *	with a table of variables. For this function to work correctly, it
 *	must not be possible for any of the variables in the table to be
 *	accessed from Tcl commands (e.g. from trace functions).
 *
 * Results:
 *	None.
 *
 * Side effects:
 *	Variables are deleted and trace functions are invoked, if any are
 *	declared.
 *
 *----------------------------------------------------------------------
 */

void
TclDeleteVars(
    Interp *iPtr,		/* Interpreter to which variables belong. */
    TclVarHashTable *tablePtr)	/* Hash table containing variables to
				 * delete. */
{
    Tcl_Interp *interp = (Tcl_Interp *) iPtr;
    Tcl_HashSearch search;
    register Var *varPtr;
    int flags;
    Namespace *currNsPtr = (Namespace *) TclGetCurrentNamespace(interp);

    /*
     * Determine what flags to pass to the trace callback functions.
     */

    flags = TCL_TRACE_UNSETS;
    if (tablePtr == &iPtr->globalNsPtr->varTable) {
	flags |= TCL_GLOBAL_ONLY;
    } else if (tablePtr == &currNsPtr->varTable) {
	flags |= TCL_NAMESPACE_ONLY;
    }

    for (varPtr = VarHashFirstVar(tablePtr, &search); varPtr != NULL;
	 varPtr = VarHashFirstVar(tablePtr, &search)) {
	UnsetVarStruct(varPtr, NULL, iPtr, VarHashGetKey(varPtr), NULL, flags,
		-1);
	VarHashDeleteEntry(varPtr);
    }
    VarHashDeleteTable(tablePtr);
}

/*
 *----------------------------------------------------------------------
 *
 * TclDeleteCompiledLocalVars --
 *
 *	This function is called to recycle storage space associated with the
 *	compiler-allocated array of local variables in a procedure call frame.
 *	This function resembles TclDeleteVars above except that each variable
 *	is stored in a call frame and not a hash table. For this function to
 *	work correctly, it must not be possible for any of the variable in the
 *	table to be accessed from Tcl commands (e.g. from trace functions).
 *
 * Results:
 *	None.
 *
 * Side effects:
 *	Variables are deleted and trace functions are invoked, if any are
 *	declared.
 *
 *----------------------------------------------------------------------
 */

void
TclDeleteCompiledLocalVars(
    Interp *iPtr,		/* Interpreter to which variables belong. */
    CallFrame *framePtr)	/* Procedure call frame containing compiler-
				 * assigned local variables to delete. */
{
    register Var *varPtr;
    int numLocals, i;
    Tcl_Obj **namePtrPtr;

    numLocals = framePtr->numCompiledLocals;
    varPtr = framePtr->compiledLocals;
    namePtrPtr = &localName(framePtr, 0);
    for (i=0 ; i<numLocals ; i++, namePtrPtr++, varPtr++) {
	UnsetVarStruct(varPtr, NULL, iPtr, *namePtrPtr, NULL,
		TCL_TRACE_UNSETS, i);
    }
    framePtr->numCompiledLocals = 0;
}

/*
 *----------------------------------------------------------------------
 *
 * DeleteArray --
 *
 *	This function is called to free up everything in an array variable.
 *	It's the caller's responsibility to make sure that the array is no
 *	longer accessible before this function is called.
 *
 * Results:
 *	None.
 *
 * Side effects:
 *	All storage associated with varPtr's array elements is deleted
 *	(including the array's hash table). Deletion trace functions for
 *	array elements are invoked, then deleted. Any pending traces for array
 *	elements are also deleted.
 *
 *----------------------------------------------------------------------
 */

static void
DeleteArray(
    Interp *iPtr,		/* Interpreter containing array. */
    Tcl_Obj *arrayNamePtr,	/* Name of array (used for trace callbacks),
				 * or NULL if it is to be computed on
				 * demand. */
    Var *varPtr,		/* Pointer to variable structure. */
    int flags,			/* Flags to pass to TclCallVarTraces:
				 * TCL_TRACE_UNSETS and sometimes
				 * TCL_NAMESPACE_ONLY or TCL_GLOBAL_ONLY. */
    int index)
{
    Tcl_HashSearch search;
    Tcl_HashEntry *tPtr;
    register Var *elPtr;
    ActiveVarTrace *activePtr;
    Tcl_Obj *objPtr;
    VarTrace *tracePtr;

    if (varPtr->flags & VAR_SEARCH_ACTIVE) {
	DeleteSearches(iPtr, varPtr);
    }
    for (elPtr = VarHashFirstVar(varPtr->value.tablePtr, &search);
	    elPtr != NULL; elPtr = VarHashNextVar(&search)) {
	if (TclIsVarScalar(elPtr) && (elPtr->value.objPtr != NULL)) {
	    objPtr = elPtr->value.objPtr;
	    TclDecrRefCount(objPtr);
	    elPtr->value.objPtr = NULL;
	}

	/*
	 * Lie about the validity of the hashtable entry. In this way the
	 * variables will be deleted by VarHashDeleteTable.
	 */

	VarHashInvalidateEntry(elPtr);
	if (TclIsVarTraced(elPtr)) {
	    /*
	     * Compute the array name if it was not supplied.
	     */

	    if (elPtr->flags & VAR_TRACED_UNSET) {
		Tcl_Obj *elNamePtr = VarHashGetKey(elPtr);

		elPtr->flags &= ~VAR_TRACE_ACTIVE;
		TclObjCallVarTraces(iPtr, NULL, elPtr, arrayNamePtr,
			elNamePtr, flags,/* leaveErrMsg */ 0, index);
	    }
	    tPtr = Tcl_FindHashEntry(&iPtr->varTraces, elPtr);
	    tracePtr = Tcl_GetHashValue(tPtr);
	    while (tracePtr) {
		VarTrace *prevPtr = tracePtr;

		tracePtr = tracePtr->nextPtr;
		prevPtr->nextPtr = NULL;
		Tcl_EventuallyFree(prevPtr, TCL_DYNAMIC);
	    }
	    Tcl_DeleteHashEntry(tPtr);
	    elPtr->flags &= ~VAR_ALL_TRACES;
	    for (activePtr = iPtr->activeVarTracePtr; activePtr != NULL;
		    activePtr = activePtr->nextPtr) {
		if (activePtr->varPtr == elPtr) {
		    activePtr->nextTracePtr = NULL;
		}
	    }
	}
	TclSetVarUndefined(elPtr);

	/*
	 * Even though array elements are not supposed to be namespace
	 * variables, some combinations of [upvar] and [variable] may create
	 * such beasts - see [Bug 604239]. This is necessary to avoid leaking
	 * the corresponding Var struct, and is otherwise harmless.
	 */

	TclClearVarNamespaceVar(elPtr);
    }
    VarHashDeleteTable(varPtr->value.tablePtr);
    ckfree(varPtr->value.tablePtr);
}

/*
 *----------------------------------------------------------------------
 *
 * TclObjVarErrMsg --
 *
 *	Generate a reasonable error message describing why a variable
 *	operation failed.
 *
 * Results:
 *	None.
 *
 * Side effects:
 *	The interp's result is set to hold a message identifying the variable
 *	given by part1 and part2 and describing why the variable operation
 *	failed.
 *
 *----------------------------------------------------------------------
 */

void
TclVarErrMsg(
    Tcl_Interp *interp,		/* Interpreter in which to record message. */
    const char *part1,
    const char *part2,		/* Variable's two-part name. */
    const char *operation,	/* String describing operation that failed,
				 * e.g. "read", "set", or "unset". */
    const char *reason)		/* String describing why operation failed. */
{
    Tcl_Obj *part2Ptr = NULL, *part1Ptr = Tcl_NewStringObj(part1, -1);

    if (part2) {
	part2Ptr = Tcl_NewStringObj(part2, -1);
    }

    TclObjVarErrMsg(interp, part1Ptr, part2Ptr, operation, reason, -1);

    Tcl_DecrRefCount(part1Ptr);
    if (part2Ptr) {
	Tcl_DecrRefCount(part2Ptr);
    }
}

void
TclObjVarErrMsg(
    Tcl_Interp *interp,		/* Interpreter in which to record message. */
    Tcl_Obj *part1Ptr,		/* (may be NULL, if index >= 0) */
    Tcl_Obj *part2Ptr,		/* Variable's two-part name. */
    const char *operation,	/* String describing operation that failed,
				 * e.g. "read", "set", or "unset". */
    const char *reason,		/* String describing why operation failed. */
    int index)			/* Index into the local variable table of the
				 * variable, or -1. Only used when part1Ptr is
				 * NULL. */
{
    if (!part1Ptr) {
	if (index == -1) {
	    Tcl_Panic("invalid part1Ptr and invalid index together");
	}
	part1Ptr = localName(((Interp *)interp)->varFramePtr, index);
    }
    Tcl_SetObjResult(interp, Tcl_ObjPrintf("can't %s \"%s%s%s%s\": %s",
	    operation, TclGetString(part1Ptr), (part2Ptr ? "(" : ""),
	    (part2Ptr ? TclGetString(part2Ptr) : ""), (part2Ptr ? ")" : ""),
	    reason));
}

/*
 *----------------------------------------------------------------------
 *
 * Internal functions for variable name object types --
 *
 *----------------------------------------------------------------------
 */

/*
 * localVarName -
 *
 * INTERNALREP DEFINITION:
 *   twoPtrValue.ptr1:   pointer to name obj in varFramePtr->localCache
 *			  or NULL if it is this same obj
 *   twoPtrValue.ptr2: index into locals table
 */

static void
FreeLocalVarName(
    Tcl_Obj *objPtr)
{
    Tcl_Obj *namePtr = objPtr->internalRep.twoPtrValue.ptr1;

    if (namePtr) {
	Tcl_DecrRefCount(namePtr);
    }
    objPtr->typePtr = NULL;
}

static void
DupLocalVarName(
    Tcl_Obj *srcPtr,
    Tcl_Obj *dupPtr)
{
    Tcl_Obj *namePtr = srcPtr->internalRep.twoPtrValue.ptr1;

    if (!namePtr) {
	namePtr = srcPtr;
    }
    dupPtr->internalRep.twoPtrValue.ptr1 = namePtr;
    Tcl_IncrRefCount(namePtr);

    dupPtr->internalRep.twoPtrValue.ptr2 =
	    srcPtr->internalRep.twoPtrValue.ptr2;
    dupPtr->typePtr = &localVarNameType;
}

/*
 * parsedVarName -
 *
 * INTERNALREP DEFINITION:
 *   twoPtrValue.ptr1 = pointer to the array name Tcl_Obj (NULL if scalar)
 *   twoPtrValue.ptr2 = pointer to the element name string (owned by this
 *			Tcl_Obj), or NULL if it is a scalar variable
 */

static void
FreeParsedVarName(
    Tcl_Obj *objPtr)
{
    register Tcl_Obj *arrayPtr = objPtr->internalRep.twoPtrValue.ptr1;
    register Tcl_Obj *elem = objPtr->internalRep.twoPtrValue.ptr2;

    if (arrayPtr != NULL) {
	TclDecrRefCount(arrayPtr);
	TclDecrRefCount(elem);
    }
    objPtr->typePtr = NULL;
}

static void
DupParsedVarName(
    Tcl_Obj *srcPtr,
    Tcl_Obj *dupPtr)
{
    register Tcl_Obj *arrayPtr = srcPtr->internalRep.twoPtrValue.ptr1;
    register Tcl_Obj *elem = srcPtr->internalRep.twoPtrValue.ptr2;

    if (arrayPtr != NULL) {
	Tcl_IncrRefCount(arrayPtr);
	Tcl_IncrRefCount(elem);
    }

    dupPtr->internalRep.twoPtrValue.ptr1 = arrayPtr;
    dupPtr->internalRep.twoPtrValue.ptr2 = elem;
    dupPtr->typePtr = &tclParsedVarNameType;
}

/*
 *----------------------------------------------------------------------
 *
 * Tcl_FindNamespaceVar -- MOVED OVER from tclNamesp.c
 *
 *	Searches for a namespace variable, a variable not local to a
 *	procedure. The variable can be either a scalar or an array, but may
 *	not be an element of an array.
 *
 * Results:
 *	Returns a token for the variable if it is found. Otherwise, if it
 *	can't be found or there is an error, returns NULL and leaves an error
 *	message in the interpreter's result object if "flags" contains
 *	TCL_LEAVE_ERR_MSG.
 *
 * Side effects:
 *	None.
 *
 *----------------------------------------------------------------------
 */

Tcl_Var
Tcl_FindNamespaceVar(
    Tcl_Interp *interp,		/* The interpreter in which to find the
				 * variable. */
    const char *name,		/* Variable's name. If it starts with "::",
				 * will be looked up in global namespace.
				 * Else, looked up first in contextNsPtr
				 * (current namespace if contextNsPtr is
				 * NULL), then in global namespace. */
    Tcl_Namespace *contextNsPtr,/* Ignored if TCL_GLOBAL_ONLY flag set.
				 * Otherwise, points to namespace in which to
				 * resolve name. If NULL, look up name in the
				 * current namespace. */
    int flags)			/* An OR'd combination of:
				 * TCL_AVOID_RESOLVERS, TCL_GLOBAL_ONLY (look
				 * up name only in global namespace),
				 * TCL_NAMESPACE_ONLY (look up only in
				 * contextNsPtr, or the current namespace if
				 * contextNsPtr is NULL), and
				 * TCL_LEAVE_ERR_MSG. If both TCL_GLOBAL_ONLY
				 * and TCL_NAMESPACE_ONLY are given,
				 * TCL_GLOBAL_ONLY is ignored. */
{
    Tcl_Obj *namePtr = Tcl_NewStringObj(name, -1);
    Tcl_Var var;

    var = ObjFindNamespaceVar(interp, namePtr, contextNsPtr, flags);
    Tcl_DecrRefCount(namePtr);
    return var;
}

static Tcl_Var
ObjFindNamespaceVar(
    Tcl_Interp *interp,		/* The interpreter in which to find the
				 * variable. */
    Tcl_Obj *namePtr,		/* Variable's name. If it starts with "::",
				 * will be looked up in global namespace.
				 * Else, looked up first in contextNsPtr
				 * (current namespace if contextNsPtr is
				 * NULL), then in global namespace. */
    Tcl_Namespace *contextNsPtr,/* Ignored if TCL_GLOBAL_ONLY flag set.
				 * Otherwise, points to namespace in which to
				 * resolve name. If NULL, look up name in the
				 * current namespace. */
    int flags)			/* An OR'd combination of:
				 * TCL_AVOID_RESOLVERS, TCL_GLOBAL_ONLY (look
				 * up name only in global namespace),
				 * TCL_NAMESPACE_ONLY (look up only in
				 * contextNsPtr, or the current namespace if
				 * contextNsPtr is NULL), and
				 * TCL_LEAVE_ERR_MSG. If both TCL_GLOBAL_ONLY
				 * and TCL_NAMESPACE_ONLY are given,
				 * TCL_GLOBAL_ONLY is ignored. */
{
    Interp *iPtr = (Interp *) interp;
    ResolverScheme *resPtr;
    Namespace *nsPtr[2], *cxtNsPtr;
    const char *simpleName;
    Var *varPtr;
    register int search;
    int result;
    Tcl_Var var;
    Tcl_Obj *simpleNamePtr;
    const char *name = TclGetString(namePtr);

    /*
     * If this namespace has a variable resolver, then give it first crack at
     * the variable resolution. It may return a Tcl_Var value, it may signal
     * to continue onward, or it may signal an error.
     */

    if ((flags & TCL_GLOBAL_ONLY) != 0) {
	cxtNsPtr = (Namespace *) TclGetGlobalNamespace(interp);
    } else if (contextNsPtr != NULL) {
	cxtNsPtr = (Namespace *) contextNsPtr;
    } else {
	cxtNsPtr = (Namespace *) TclGetCurrentNamespace(interp);
    }

    if (!(flags & TCL_AVOID_RESOLVERS) &&
	    (cxtNsPtr->varResProc != NULL || iPtr->resolverPtr != NULL)) {
	resPtr = iPtr->resolverPtr;

	if (cxtNsPtr->varResProc) {
	    result = cxtNsPtr->varResProc(interp, name,
		    (Tcl_Namespace *) cxtNsPtr, flags, &var);
	} else {
	    result = TCL_CONTINUE;
	}

	while (result == TCL_CONTINUE && resPtr) {
	    if (resPtr->varResProc) {
		result = resPtr->varResProc(interp, name,
			(Tcl_Namespace *) cxtNsPtr, flags, &var);
	    }
	    resPtr = resPtr->nextPtr;
	}

	if (result == TCL_OK) {
	    return var;
	} else if (result != TCL_CONTINUE) {
	    return NULL;
	}
    }

    /*
     * Find the namespace(s) that contain the variable.
     */

    TclGetNamespaceForQualName(interp, name, (Namespace *) contextNsPtr,
	    flags, &nsPtr[0], &nsPtr[1], &cxtNsPtr, &simpleName);

    /*
     * Look for the variable in the variable table of its namespace. Be sure
     * to check both possible search paths: from the specified namespace
     * context and from the global namespace.
     */

    varPtr = NULL;
    if (simpleName != name) {
	simpleNamePtr = Tcl_NewStringObj(simpleName, -1);
    } else {
	simpleNamePtr = namePtr;
    }

    for (search = 0;  (search < 2) && (varPtr == NULL);  search++) {
	if ((nsPtr[search] != NULL) && (simpleName != NULL)) {
	    varPtr = VarHashFindVar(&nsPtr[search]->varTable, simpleNamePtr);
	}
    }
    if (simpleName != name) {
	Tcl_DecrRefCount(simpleNamePtr);
    }
    if ((varPtr == NULL) && (flags & TCL_LEAVE_ERR_MSG)) {
	Tcl_SetObjResult(interp, Tcl_ObjPrintf(
		"unknown variable \"%s\"", name));
	Tcl_SetErrorCode(interp, "TCL", "LOOKUP", "VARIABLE", name, NULL);
    }
    return (Tcl_Var) varPtr;
}

/*
 *----------------------------------------------------------------------
 *
 * InfoVarsCmd -- (moved over from tclCmdIL.c)
 *
 *	Called to implement the "info vars" command that returns the list of
 *	variables in the interpreter that match an optional pattern. The
 *	pattern, if any, consists of an optional sequence of namespace names
 *	separated by "::" qualifiers, which is followed by a glob-style
 *	pattern that restricts which variables are returned. Handles the
 *	following syntax:
 *
 *	    info vars ?pattern?
 *
 * Results:
 *	Returns TCL_OK if successful and TCL_ERROR if there is an error.
 *
 * Side effects:
 *	Returns a result in the interpreter's result object. If there is an
 *	error, the result is an error message.
 *
 *----------------------------------------------------------------------
 */

int
TclInfoVarsCmd(
    ClientData dummy,		/* Not used. */
    Tcl_Interp *interp,		/* Current interpreter. */
    int objc,			/* Number of arguments. */
    Tcl_Obj *const objv[])	/* Argument objects. */
{
    Interp *iPtr = (Interp *) interp;
    const char *varName, *pattern, *simplePattern;
    Tcl_HashSearch search;
    Var *varPtr;
    Namespace *nsPtr;
    Namespace *globalNsPtr = (Namespace *) Tcl_GetGlobalNamespace(interp);
    Namespace *currNsPtr = (Namespace *) Tcl_GetCurrentNamespace(interp);
    Tcl_Obj *listPtr, *elemObjPtr, *varNamePtr;
    int specificNsInPattern = 0;/* Init. to avoid compiler warning. */
    Tcl_Obj *simplePatternPtr = NULL;

    /*
     * Get the pattern and find the "effective namespace" in which to list
     * variables. We only use this effective namespace if there's no active
     * Tcl procedure frame.
     */

    if (objc == 1) {
	simplePattern = NULL;
	nsPtr = currNsPtr;
	specificNsInPattern = 0;
    } else if (objc == 2) {
	/*
	 * From the pattern, get the effective namespace and the simple
	 * pattern (no namespace qualifiers or ::'s) at the end. If an error
	 * was found while parsing the pattern, return it. Otherwise, if the
	 * namespace wasn't found, just leave nsPtr NULL: we will return an
	 * empty list since no variables there can be found.
	 */

	Namespace *dummy1NsPtr, *dummy2NsPtr;

	pattern = TclGetString(objv[1]);
	TclGetNamespaceForQualName(interp, pattern, NULL, /*flags*/ 0,
		&nsPtr, &dummy1NsPtr, &dummy2NsPtr, &simplePattern);

	if (nsPtr != NULL) {	/* We successfully found the pattern's ns. */
	    specificNsInPattern = (strcmp(simplePattern, pattern) != 0);
	    if (simplePattern == pattern) {
		simplePatternPtr = objv[1];
	    } else {
		simplePatternPtr = Tcl_NewStringObj(simplePattern, -1);
	    }
	    Tcl_IncrRefCount(simplePatternPtr);
	}
    } else {
	Tcl_WrongNumArgs(interp, 1, objv, "?pattern?");
	return TCL_ERROR;
    }

    /*
     * If the namespace specified in the pattern wasn't found, just return.
     */

    if (nsPtr == NULL) {
	return TCL_OK;
    }

    listPtr = Tcl_NewListObj(0, NULL);

    if (!HasLocalVars(iPtr->varFramePtr) || specificNsInPattern) {
	/*
	 * There is no frame pointer, the frame pointer was pushed only to
	 * activate a namespace, or we are in a procedure call frame but a
	 * specific namespace was specified. Create a list containing only the
	 * variables in the effective namespace's variable table.
	 */

	if (simplePattern && TclMatchIsTrivial(simplePattern)) {
	    /*
	     * If we can just do hash lookups, that simplifies things a lot.
	     */

	    varPtr = VarHashFindVar(&nsPtr->varTable, simplePatternPtr);
	    if (varPtr) {
		if (!TclIsVarUndefined(varPtr)
			|| TclIsVarNamespaceVar(varPtr)) {
		    if (specificNsInPattern) {
			elemObjPtr = Tcl_NewObj();
			Tcl_GetVariableFullName(interp, (Tcl_Var) varPtr,
				elemObjPtr);
		    } else {
			elemObjPtr = VarHashGetKey(varPtr);
		    }
		    Tcl_ListObjAppendElement(interp, listPtr, elemObjPtr);
		}
	    } else if ((nsPtr != globalNsPtr) && !specificNsInPattern) {
		varPtr = VarHashFindVar(&globalNsPtr->varTable,
			simplePatternPtr);
		if (varPtr) {
		    if (!TclIsVarUndefined(varPtr)
			    || TclIsVarNamespaceVar(varPtr)) {
			Tcl_ListObjAppendElement(interp, listPtr,
				VarHashGetKey(varPtr));
		    }
		}
	    }
	} else {
	    /*
	     * Have to scan the tables of variables.
	     */

	    varPtr = VarHashFirstVar(&nsPtr->varTable, &search);
	    while (varPtr) {
		if (!TclIsVarUndefined(varPtr)
			|| TclIsVarNamespaceVar(varPtr)) {
		    varNamePtr = VarHashGetKey(varPtr);
		    varName = TclGetString(varNamePtr);
		    if ((simplePattern == NULL)
			    || Tcl_StringMatch(varName, simplePattern)) {
			if (specificNsInPattern) {
			    elemObjPtr = Tcl_NewObj();
			    Tcl_GetVariableFullName(interp, (Tcl_Var) varPtr,
				    elemObjPtr);
			} else {
			    elemObjPtr = varNamePtr;
			}
			Tcl_ListObjAppendElement(interp, listPtr, elemObjPtr);
		    }
		}
		varPtr = VarHashNextVar(&search);
	    }

	    /*
	     * If the effective namespace isn't the global :: namespace, and a
	     * specific namespace wasn't requested in the pattern (i.e., the
	     * pattern only specifies variable names), then add in all global
	     * :: variables that match the simple pattern. Of course, add in
	     * only those variables that aren't hidden by a variable in the
	     * effective namespace.
	     */

	    if ((nsPtr != globalNsPtr) && !specificNsInPattern) {
		varPtr = VarHashFirstVar(&globalNsPtr->varTable,&search);
		while (varPtr) {
		    if (!TclIsVarUndefined(varPtr)
			    || TclIsVarNamespaceVar(varPtr)) {
			varNamePtr = VarHashGetKey(varPtr);
			varName = TclGetString(varNamePtr);
			if ((simplePattern == NULL)
				|| Tcl_StringMatch(varName, simplePattern)) {
			    if (VarHashFindVar(&nsPtr->varTable,
				    varNamePtr) == NULL) {
				Tcl_ListObjAppendElement(interp, listPtr,
					varNamePtr);
			    }
			}
		    }
		    varPtr = VarHashNextVar(&search);
		}
	    }
	}
    } else if (iPtr->varFramePtr->procPtr != NULL) {
	AppendLocals(interp, listPtr, simplePatternPtr, 1);
    }

    if (simplePatternPtr) {
	Tcl_DecrRefCount(simplePatternPtr);
    }
    Tcl_SetObjResult(interp, listPtr);
    return TCL_OK;
}

/*
 *----------------------------------------------------------------------
 *
 * InfoGlobalsCmd -- (moved over from tclCmdIL.c)
 *
 *	Called to implement the "info globals" command that returns the list
 *	of global variables matching an optional pattern. Handles the
 *	following syntax:
 *
 *	    info globals ?pattern?
 *
 * Results:
 *	Returns TCL_OK if successful and TCL_ERROR if there is an error.
 *
 * Side effects:
 *	Returns a result in the interpreter's result object. If there is an
 *	error, the result is an error message.
 *
 *----------------------------------------------------------------------
 */

int
TclInfoGlobalsCmd(
    ClientData dummy,		/* Not used. */
    Tcl_Interp *interp,		/* Current interpreter. */
    int objc,			/* Number of arguments. */
    Tcl_Obj *const objv[])	/* Argument objects. */
{
    const char *varName, *pattern;
    Namespace *globalNsPtr = (Namespace *) Tcl_GetGlobalNamespace(interp);
    Tcl_HashSearch search;
    Var *varPtr;
    Tcl_Obj *listPtr, *varNamePtr, *patternPtr;

    if (objc == 1) {
	pattern = NULL;
    } else if (objc == 2) {
	pattern = TclGetString(objv[1]);

	/*
	 * Strip leading global-namespace qualifiers. [Bug 1057461]
	 */

	if (pattern[0] == ':' && pattern[1] == ':') {
	    while (*pattern == ':') {
		pattern++;
	    }
	}
    } else {
	Tcl_WrongNumArgs(interp, 1, objv, "?pattern?");
	return TCL_ERROR;
    }

    /*
     * Scan through the global :: namespace's variable table and create a list
     * of all global variables that match the pattern.
     */

    listPtr = Tcl_NewListObj(0, NULL);
    if (pattern != NULL && TclMatchIsTrivial(pattern)) {
	if (pattern == TclGetString(objv[1])) {
	    patternPtr = objv[1];
	} else {
	    patternPtr = Tcl_NewStringObj(pattern, -1);
	}
	Tcl_IncrRefCount(patternPtr);

	varPtr = VarHashFindVar(&globalNsPtr->varTable, patternPtr);
	if (varPtr) {
	    if (!TclIsVarUndefined(varPtr)) {
		Tcl_ListObjAppendElement(interp, listPtr,
			VarHashGetKey(varPtr));
	    }
	}
	Tcl_DecrRefCount(patternPtr);
    } else {
	for (varPtr = VarHashFirstVar(&globalNsPtr->varTable, &search);
		varPtr != NULL;
		varPtr = VarHashNextVar(&search)) {
	    if (TclIsVarUndefined(varPtr)) {
		continue;
	    }
	    varNamePtr = VarHashGetKey(varPtr);
	    varName = TclGetString(varNamePtr);
	    if ((pattern == NULL) || Tcl_StringMatch(varName, pattern)) {
		Tcl_ListObjAppendElement(interp, listPtr, varNamePtr);
	    }
	}
    }
    Tcl_SetObjResult(interp, listPtr);
    return TCL_OK;
}

/*
 *----------------------------------------------------------------------
 *
 * TclInfoLocalsCmd -- (moved over from tclCmdIl.c)
 *
 *	Called to implement the "info locals" command to return a list of
 *	local variables that match an optional pattern. Handles the following
 *	syntax:
 *
 *	    info locals ?pattern?
 *
 * Results:
 *	Returns TCL_OK if successful and TCL_ERROR if there is an error.
 *
 * Side effects:
 *	Returns a result in the interpreter's result object. If there is an
 *	error, the result is an error message.
 *
 *----------------------------------------------------------------------
 */

int
TclInfoLocalsCmd(
    ClientData dummy,		/* Not used. */
    Tcl_Interp *interp,		/* Current interpreter. */
    int objc,			/* Number of arguments. */
    Tcl_Obj *const objv[])	/* Argument objects. */
{
    Interp *iPtr = (Interp *) interp;
    Tcl_Obj *patternPtr, *listPtr;

    if (objc == 1) {
	patternPtr = NULL;
    } else if (objc == 2) {
	patternPtr = objv[1];
    } else {
	Tcl_WrongNumArgs(interp, 1, objv, "?pattern?");
	return TCL_ERROR;
    }

    if (!HasLocalVars(iPtr->varFramePtr)) {
	return TCL_OK;
    }

    /*
     * Return a list containing names of first the compiled locals (i.e. the
     * ones stored in the call frame), then the variables in the local hash
     * table (if one exists).
     */

    listPtr = Tcl_NewListObj(0, NULL);
    AppendLocals(interp, listPtr, patternPtr, 0);
    Tcl_SetObjResult(interp, listPtr);
    return TCL_OK;
}

/*
 *----------------------------------------------------------------------
 *
 * AppendLocals --
 *
 *	Append the local variables for the current frame to the specified list
 *	object.
 *
 * Results:
 *	None.
 *
 * Side effects:
 *	None.
 *
 *----------------------------------------------------------------------
 */

static void
AppendLocals(
    Tcl_Interp *interp,		/* Current interpreter. */
    Tcl_Obj *listPtr,		/* List object to append names to. */
    Tcl_Obj *patternPtr,	/* Pattern to match against. */
    int includeLinks)		/* 1 if upvars should be included, else 0. */
{
    Interp *iPtr = (Interp *) interp;
    Var *varPtr;
    int i, localVarCt, added;
    Tcl_Obj **varNamePtr, *objNamePtr;
    const char *varName;
    TclVarHashTable *localVarTablePtr;
    Tcl_HashSearch search;
    Tcl_HashTable addedTable;
    const char *pattern = patternPtr? TclGetString(patternPtr) : NULL;

    localVarCt = iPtr->varFramePtr->numCompiledLocals;
    varPtr = iPtr->varFramePtr->compiledLocals;
    localVarTablePtr = iPtr->varFramePtr->varTablePtr;
    varNamePtr = &iPtr->varFramePtr->localCachePtr->varName0;
    if (includeLinks) {
	Tcl_InitObjHashTable(&addedTable);
    }

    for (i = 0; i < localVarCt; i++, varNamePtr++) {
	/*
	 * Skip nameless (temporary) variables and undefined variables.
	 */

	if (*varNamePtr && !TclIsVarUndefined(varPtr)
		&& (includeLinks || !TclIsVarLink(varPtr))) {
	    varName = TclGetString(*varNamePtr);
	    if ((pattern == NULL) || Tcl_StringMatch(varName, pattern)) {
		Tcl_ListObjAppendElement(interp, listPtr, *varNamePtr);
		if (includeLinks) {
		    Tcl_CreateHashEntry(&addedTable, *varNamePtr, &added);
		}
	    }
	}
	varPtr++;
    }

    /*
     * Do nothing if no local variables.
     */

    if (localVarTablePtr == NULL) {
	goto objectVars;
    }

    /*
     * Check for the simple and fast case.
     */

    if ((pattern != NULL) && TclMatchIsTrivial(pattern)) {
	varPtr = VarHashFindVar(localVarTablePtr, patternPtr);
	if (varPtr != NULL) {
	    if (!TclIsVarUndefined(varPtr)
		    && (includeLinks || !TclIsVarLink(varPtr))) {
		Tcl_ListObjAppendElement(interp, listPtr,
			VarHashGetKey(varPtr));
		if (includeLinks) {
		    Tcl_CreateHashEntry(&addedTable, VarHashGetKey(varPtr),
			    &added);
		}
	    }
	}
	goto objectVars;
    }

    /*
     * Scan over and process all local variables.
     */

    for (varPtr = VarHashFirstVar(localVarTablePtr, &search);
	    varPtr != NULL;
	    varPtr = VarHashNextVar(&search)) {
	if (!TclIsVarUndefined(varPtr)
		&& (includeLinks || !TclIsVarLink(varPtr))) {
	    objNamePtr = VarHashGetKey(varPtr);
	    varName = TclGetString(objNamePtr);
	    if ((pattern == NULL) || Tcl_StringMatch(varName, pattern)) {
		Tcl_ListObjAppendElement(interp, listPtr, objNamePtr);
		if (includeLinks) {
		    Tcl_CreateHashEntry(&addedTable, objNamePtr, &added);
		}
	    }
	}
    }

  objectVars:
    if (!includeLinks) {
	return;
    }

    if (iPtr->varFramePtr->isProcCallFrame & FRAME_IS_METHOD) {
	CallContext *contextPtr = iPtr->varFramePtr->clientData;
	Method *mPtr = contextPtr->callPtr->chain[contextPtr->index].mPtr;

	if (mPtr->declaringObjectPtr) {
	    FOREACH(objNamePtr, mPtr->declaringObjectPtr->variables) {
		Tcl_CreateHashEntry(&addedTable, objNamePtr, &added);
		if (added && (!pattern ||
			Tcl_StringMatch(TclGetString(objNamePtr), pattern))) {
		    Tcl_ListObjAppendElement(interp, listPtr, objNamePtr);
		}
	    }
	} else {
	    FOREACH(objNamePtr, mPtr->declaringClassPtr->variables) {
		Tcl_CreateHashEntry(&addedTable, objNamePtr, &added);
		if (added && (!pattern ||
			Tcl_StringMatch(TclGetString(objNamePtr), pattern))) {
		    Tcl_ListObjAppendElement(interp, listPtr, objNamePtr);
		}
	    }
	}
    }
    Tcl_DeleteHashTable(&addedTable);
}

/*
 * Hash table implementation - first, just copy and adapt the obj key stuff
 */

void
TclInitVarHashTable(
    TclVarHashTable *tablePtr,
    Namespace *nsPtr)
{
    Tcl_InitCustomHashTable(&tablePtr->table,
	    TCL_CUSTOM_TYPE_KEYS, &tclVarHashKeyType);
    tablePtr->nsPtr = nsPtr;
}

static Tcl_HashEntry *
AllocVarEntry(
    Tcl_HashTable *tablePtr,	/* Hash table. */
    void *keyPtr)		/* Key to store in the hash table entry. */
{
    Tcl_Obj *objPtr = keyPtr;
    Tcl_HashEntry *hPtr;
    Var *varPtr;

    varPtr = ckalloc(sizeof(VarInHash));
    varPtr->flags = VAR_IN_HASHTABLE;
    varPtr->value.objPtr = NULL;
    VarHashRefCount(varPtr) = 1;

    hPtr = &(((VarInHash *) varPtr)->entry);
    Tcl_SetHashValue(hPtr, varPtr);
    hPtr->key.objPtr = objPtr;
    Tcl_IncrRefCount(objPtr);

    return hPtr;
}

static void
FreeVarEntry(
    Tcl_HashEntry *hPtr)
{
    Var *varPtr = VarHashGetValue(hPtr);
    Tcl_Obj *objPtr = hPtr->key.objPtr;

    if (TclIsVarUndefined(varPtr) && !TclIsVarTraced(varPtr)
	    && (VarHashRefCount(varPtr) == 1)) {
	ckfree(varPtr);
    } else {
	VarHashInvalidateEntry(varPtr);
	TclSetVarUndefined(varPtr);
	VarHashRefCount(varPtr)--;
    }
    Tcl_DecrRefCount(objPtr);
}

static int
CompareVarKeys(
    void *keyPtr,		/* New key to compare. */
    Tcl_HashEntry *hPtr)	/* Existing key to compare. */
{
    Tcl_Obj *objPtr1 = keyPtr;
    Tcl_Obj *objPtr2 = hPtr->key.objPtr;
    register const char *p1, *p2;
    register int l1, l2;

    /*
     * If the object pointers are the same then they match.
     * OPT: this comparison was moved to the caller

       if (objPtr1 == objPtr2) return 1;
    */

    /*
     * Don't use Tcl_GetStringFromObj as it would prevent l1 and l2 being in a
     * register.
     */

    p1 = TclGetString(objPtr1);
    l1 = objPtr1->length;
    p2 = TclGetString(objPtr2);
    l2 = objPtr2->length;

    /*
     * Only compare string representations of the same length.
     */

    return ((l1 == l2) && !memcmp(p1, p2, l1));
}

/*
 * Local Variables:
 * mode: c
 * c-basic-offset: 4
 * fill-column: 78
 * End:
 */<|MERGE_RESOLUTION|>--- conflicted
+++ resolved
@@ -192,7 +192,6 @@
 static void		UnsetVarStruct(Var *varPtr, Var *arrayPtr,
 			    Interp *iPtr, Tcl_Obj *part1Ptr,
 			    Tcl_Obj *part2Ptr, int flags, int index);
-static Var *		VerifyArray(Tcl_Interp *interp, Tcl_Obj *varNameObj);
 
 /*
  * Functions defined in this file that may be exported in the future for use
@@ -2955,53 +2954,6 @@
 
 	/* ARGSUSED */
 
-static Var *
-VerifyArray(
-    Tcl_Interp *interp,
-    Tcl_Obj *varNameObj)
-{
-<<<<<<< HEAD
-    Interp *iPtr = (Interp *) interp;
-    const char *varName = TclGetString(varNameObj);
-    Var *arrayPtr;
-
-    /*
-     * Locate the array variable.
-     */
-
-    Var *varPtr = TclObjLookupVarEx(interp, varNameObj, NULL, /*flags*/ 0,
-	    /*msg*/ 0, /*createPart1*/ 0, /*createPart2*/ 0, &arrayPtr);
-
-    /*
-     * Special array trace used to keep the env array in sync for array names,
-     * array get, etc.
-     */
-
-    if (varPtr && (varPtr->flags & VAR_TRACED_ARRAY)
-	    && (TclIsVarArray(varPtr) || TclIsVarUndefined(varPtr))) {
-	if (TclObjCallVarTraces(iPtr, arrayPtr, varPtr, varNameObj, NULL,
-		(TCL_LEAVE_ERR_MSG|TCL_NAMESPACE_ONLY|TCL_GLOBAL_ONLY|
-		TCL_TRACE_ARRAY), /* leaveErrMsg */ 1, -1) == TCL_ERROR) {
-	    return NULL;
-	}
-    }
-
-    /*
-     * Verify that it is indeed an array variable. This test comes after the
-     * traces - the variable may actually become an array as an effect of said
-     * traces.
-     */
-
-    if ((varPtr == NULL) || !TclIsVarArray(varPtr) || TclIsVarUndefined(varPtr)) {
-	Tcl_SetObjResult(interp, Tcl_ObjPrintf(
-		"\"%s\" isn't an array", varName));
-	Tcl_SetErrorCode(interp, "TCL", "LOOKUP", "ARRAY", varName, NULL);
-	return NULL;
-    }
-
-    return varPtr;
-}
-
 static int
 ArrayStartSearchCmd(
     ClientData clientData,
@@ -3009,21 +2961,6 @@
     int objc,
     Tcl_Obj *const objv[])
 {
-    Interp *iPtr = (Interp *) interp;
-    Var *varPtr;
-    Tcl_HashEntry *hPtr;
-    int isNew;
-    ArraySearch *searchPtr;
-
-    if (objc != 2) {
-	Tcl_WrongNumArgs(interp, 1, objv, "arrayName");
-	return TCL_ERROR;
-    }
-
-    varPtr = VerifyArray(interp, objv[1]);
-    if (varPtr == NULL) {
-	return TCL_ERROR;
-=======
     Interp *iPtr = (Interp *)interp;
     Var *varPtr;
     Tcl_HashEntry *hPtr;
@@ -3042,7 +2979,6 @@
 
     if (!isArray) {
 	return NotArrayError(interp, objv[1]);
->>>>>>> 64c3fab1
     }
 
     /*
@@ -3096,11 +3032,7 @@
     int objc,
     Tcl_Obj *const objv[])
 {
-<<<<<<< HEAD
     Interp *iPtr = (Interp *) interp;
-=======
-    Interp *iPtr = (Interp *)interp;
->>>>>>> 64c3fab1
     Var *varPtr;
     Tcl_Obj *varNameObj, *searchObj;
     int gotValue, isArray;
@@ -3113,18 +3045,12 @@
     varNameObj = objv[1];
     searchObj = objv[2];
 
-<<<<<<< HEAD
-    varPtr = VerifyArray(interp, varNameObj);
-    if (varPtr == NULL) {
-	return TCL_ERROR;
-=======
     if (TCL_ERROR == LocateArray(interp, varNameObj, &varPtr, &isArray)) {
 	return TCL_ERROR;
     }
 
     if (!isArray) {
 	return NotArrayError(interp, varNameObj);
->>>>>>> 64c3fab1
     }
 
     /*
@@ -3198,18 +3124,12 @@
     varNameObj = objv[1];
     searchObj = objv[2];
 
-<<<<<<< HEAD
-    varPtr = VerifyArray(interp, varNameObj);
-    if (varPtr == NULL) {
-	return TCL_ERROR;
-=======
     if (TCL_ERROR == LocateArray(interp, varNameObj, &varPtr, &isArray)) {
 	return TCL_ERROR;
     }
 
     if (!isArray) {
 	return NotArrayError(interp, varNameObj);
->>>>>>> 64c3fab1
     }
 
     /*
@@ -3274,11 +3194,7 @@
     int objc,
     Tcl_Obj *const objv[])
 {
-<<<<<<< HEAD
     Interp *iPtr = (Interp *) interp;
-=======
-    Interp *iPtr = (Interp *)interp;
->>>>>>> 64c3fab1
     Var *varPtr;
     Tcl_HashEntry *hPtr;
     Tcl_Obj *varNameObj, *searchObj;
@@ -3292,18 +3208,12 @@
     varNameObj = objv[1];
     searchObj = objv[2];
 
-<<<<<<< HEAD
-    varPtr = VerifyArray(interp, varNameObj);
-    if (varPtr == NULL) {
-	return TCL_ERROR;
-=======
     if (TCL_ERROR == LocateArray(interp, varNameObj, &varPtr, &isArray)) {
 	return TCL_ERROR;
     }
 
     if (!isArray) {
 	return NotArrayError(interp, varNameObj);
->>>>>>> 64c3fab1
     }
 
     /*
