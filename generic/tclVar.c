--- conflicted
+++ resolved
@@ -6466,13 +6466,8 @@
 {
     Tcl_Obj *objPtr1 = (Tcl_Obj *)keyPtr;
     Tcl_Obj *objPtr2 = hPtr->key.objPtr;
-<<<<<<< HEAD
-    register const char *p1, *p2;
-    register size_t l1, l2;
-=======
     const char *p1, *p2;
-    int l1, l2;
->>>>>>> 88421afc
+    size_t l1, l2;
 
     /*
      * If the object pointers are the same then they match.
