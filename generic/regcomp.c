--- conflicted
+++ resolved
@@ -805,11 +805,7 @@
     struct subre *t;
     int cap;			/* capturing parens? */
     int pos;			/* positive lookahead? */
-<<<<<<< HEAD
-    size_t subno;			/* capturing-parens or backref number */
-=======
     size_t subno;		/* capturing-parens or backref number */
->>>>>>> 6f2b20c2
     int atomtype;
     int qprefer;		/* quantifier short/long preference */
     int f;
