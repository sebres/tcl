/*
 * tclZipfs.c --
 *
 *	Implementation of the ZIP filesystem used in TIP 430
 *	Adapted from the implementation for AndroWish.
 *
 * Copyright © 2016-2017 Sean Woods <yoda@etoyoc.com>
 * Copyright © 2013-2015 Christian Werner <chw@ch-werner.de>
 *
 * See the file "license.terms" for information on usage and redistribution of
 * this file, and for a DISCLAIMER OF ALL WARRANTIES.
 *
 * This file is distributed in two ways:
 *   generic/tclZipfs.c file in the TIP430-enabled Tcl cores.
 *   compat/tclZipfs.c file in the tclconfig (TEA) file system, for pre-tip430
 *	projects.
 *
 * Helpful docs:
 * https://pkware.cachefly.net/webdocs/APPNOTE/APPNOTE-6.3.9.TXT
 * https://libzip.org/specifications/appnote_iz.txt
 */

#include "tclInt.h"
#include "tclFileSystem.h"

#include <assert.h>

#ifndef _WIN32
#include <sys/mman.h>
#endif /* _WIN32*/

#ifndef MAP_FILE
#define MAP_FILE 0
#endif /* !MAP_FILE */
#define NOBYFOUR
#ifndef TBLS
#define TBLS 1
#endif

#if !defined(_WIN32) && !defined(NO_DLFCN_H)
#include <dlfcn.h>
#endif

/*
 * Macros to report errors only if an interp is present.
 */

#define ZIPFS_ERROR(interp,errstr) \
    do {								\
	if (interp) {							\
	    Tcl_SetObjResult(interp, Tcl_NewStringObj(errstr, -1));	\
	}								\
    } while (0)
#define ZIPFS_MEM_ERROR(interp) \
    do {								\
	if (interp) {							\
	    Tcl_SetObjResult(interp, Tcl_NewStringObj(			\
		    "out of memory", -1));				\
	    Tcl_SetErrorCode(interp, "TCL", "MALLOC", NULL);		\
	}								\
    } while (0)
#define ZIPFS_POSIX_ERROR(interp,errstr) \
    do {								\
	if (interp) {							\
	    Tcl_SetObjResult(interp, Tcl_ObjPrintf(			\
		    "%s: %s", errstr, Tcl_PosixError(interp)));		\
	}								\
    } while (0)
#define ZIPFS_ERROR_CODE(interp,errcode) \
    do {								\
	if (interp) {							\
	    Tcl_SetErrorCode(interp, "TCL", "ZIPFS", errcode, NULL);	\
	}								\
    } while (0)

#ifdef HAVE_ZLIB
#include "zlib.h"
#include "crypt.h"
#include "zutil.h"
#include "crc32.h"

static const z_crc_t* crc32tab;

/*
** We are compiling as part of the core.
** TIP430 style zipfs prefix
*/

#define ZIPFS_VOLUME	  "//zipfs:/"
#define ZIPFS_ROOTDIR_DEPTH 3 /* Number of / in root mount */
#define ZIPFS_VOLUME_LEN  9
#define ZIPFS_APP_MOUNT	  ZIPFS_VOLUME "app"
#define ZIPFS_ZIP_MOUNT	  ZIPFS_VOLUME "lib/tcl"
#define ZIPFS_FALLBACK_ENCODING "cp437"

/*
 * Various constants and offsets found in ZIP archive files
 */

#define ZIP_SIG_LEN			4

/*
 * Local header of ZIP archive member (at very beginning of each member).
 */

#define ZIP_LOCAL_HEADER_SIG		0x04034b50
#define ZIP_LOCAL_HEADER_LEN		30
#define ZIP_LOCAL_SIG_OFFS		0
#define ZIP_LOCAL_VERSION_OFFS		4
#define ZIP_LOCAL_FLAGS_OFFS		6
#define ZIP_LOCAL_COMPMETH_OFFS		8
#define ZIP_LOCAL_MTIME_OFFS		10
#define ZIP_LOCAL_MDATE_OFFS		12
#define ZIP_LOCAL_CRC32_OFFS		14
#define ZIP_LOCAL_COMPLEN_OFFS		18
#define ZIP_LOCAL_UNCOMPLEN_OFFS	22
#define ZIP_LOCAL_PATHLEN_OFFS		26
#define ZIP_LOCAL_EXTRALEN_OFFS		28

/*
 * Central header of ZIP archive member at end of ZIP file.
 */

#define ZIP_CENTRAL_HEADER_SIG		0x02014b50
#define ZIP_CENTRAL_HEADER_LEN		46
#define ZIP_CENTRAL_SIG_OFFS		0
#define ZIP_CENTRAL_VERSIONMADE_OFFS	4
#define ZIP_CENTRAL_VERSION_OFFS	6
#define ZIP_CENTRAL_FLAGS_OFFS		8
#define ZIP_CENTRAL_COMPMETH_OFFS	10
#define ZIP_CENTRAL_MTIME_OFFS		12
#define ZIP_CENTRAL_MDATE_OFFS		14
#define ZIP_CENTRAL_CRC32_OFFS		16
#define ZIP_CENTRAL_COMPLEN_OFFS	20
#define ZIP_CENTRAL_UNCOMPLEN_OFFS	24
#define ZIP_CENTRAL_PATHLEN_OFFS	28
#define ZIP_CENTRAL_EXTRALEN_OFFS	30
#define ZIP_CENTRAL_FCOMMENTLEN_OFFS	32
#define ZIP_CENTRAL_DISKFILE_OFFS	34
#define ZIP_CENTRAL_IATTR_OFFS		36
#define ZIP_CENTRAL_EATTR_OFFS		38
#define ZIP_CENTRAL_LOCALHDR_OFFS	42

/*
 * Central end signature at very end of ZIP file.
 */

#define ZIP_CENTRAL_END_SIG		0x06054b50
#define ZIP_CENTRAL_END_LEN		22
#define ZIP_CENTRAL_END_SIG_OFFS	0
#define ZIP_CENTRAL_DISKNO_OFFS		4
#define ZIP_CENTRAL_DISKDIR_OFFS	6
#define ZIP_CENTRAL_ENTS_OFFS		8
#define ZIP_CENTRAL_TOTALENTS_OFFS	10
#define ZIP_CENTRAL_DIRSIZE_OFFS	12
#define ZIP_CENTRAL_DIRSTART_OFFS	16
#define ZIP_CENTRAL_COMMENTLEN_OFFS	20

#define ZIP_MIN_VERSION			20
#define ZIP_COMPMETH_STORED		0
#define ZIP_COMPMETH_DEFLATED		8

#define ZIP_PASSWORD_END_SIG		0x5a5a4b50

#define ZIP_MAX_FILE_SIZE		INT_MAX
#define DEFAULT_WRITE_MAX_SIZE		ZIP_MAX_FILE_SIZE

/*
 * Windows drive letters.
 */

#ifdef _WIN32
static const char drvletters[] =
    "abcdefghijklmnopqrstuvwxyzABCDEFGHIJKLMNOPQRSTUVWXYZ";
#endif /* _WIN32 */

/*
 * Mutex to protect localtime(3) when no reentrant version available.
 */

#if !defined(_WIN32) && !defined(HAVE_LOCALTIME_R) && TCL_THREADS
TCL_DECLARE_MUTEX(localtimeMutex)
#endif /* !_WIN32 && !HAVE_LOCALTIME_R && TCL_THREADS */

/*
 * Forward declaration.
 */

struct ZipEntry;

/*
 * In-core description of mounted ZIP archive file.
 */

typedef struct ZipFile {
    char *name;			/* Archive name */
    size_t nameLength;		/* Length of archive name */
    char isMemBuffer;		/* When true, not a file but a memory buffer */
    Tcl_Channel chan;		/* Channel handle or NULL */
    unsigned char *data;	/* Memory mapped or malloc'ed file */
    size_t length;		/* Length of memory mapped file */
    void *ptrToFree;		/* Non-NULL if malloc'ed file */
    size_t numFiles;		/* Number of files in archive */
    size_t baseOffset;		/* Archive start */
    size_t passOffset;		/* Password start */
    size_t directoryOffset;	/* Archive directory start */
    size_t directorySize;       /* Size of archive directory */
    unsigned char passBuf[264]; /* Password buffer */
    size_t numOpen;		/* Number of open files on archive */
    struct ZipEntry *entries;	/* List of files in archive */
    struct ZipEntry *topEnts;	/* List of top-level dirs in archive */
    char *mountPoint;		/* Mount point name */
    Tcl_Size mountPointLen;	/* Length of mount point name */
#ifdef _WIN32
    HANDLE mountHandle;		/* Handle used for direct file access. */
#endif /* _WIN32 */
} ZipFile;

/*
 * In-core description of file contained in mounted ZIP archive.
 */

typedef struct ZipEntry {
    char *name;			/* The full pathname of the virtual file */
    ZipFile *zipFilePtr;	/* The ZIP file holding this virtual file */
    size_t offset;		/* Data offset into memory mapped ZIP file */
    int numBytes;		/* Uncompressed size of the virtual file.
    				   -1 for zip64 */
    int numCompressedBytes;	/* Compressed size of the virtual file.
    				   -1 for zip64 */
    int compressMethod;		/* Compress method */
    int isDirectory;		/* 0 if file, 1 if directory, -1 if root */
    int depth;			/* Number of slashes in path. */
    int crc32;			/* CRC-32 as stored in ZIP */
    int timestamp;		/* Modification time */
    int isEncrypted;		/* True if data is encrypted */
    int flags;
#define ZE_F_CRC_COMPARED      0x0001  /* If 1, the CRC has been compared. */
#define ZE_F_CRC_CORRECT       0x0002  /* Only meaningful if ZE_F_CRC_COMPARED is 1 */
#define ZE_F_VOLUME            0x0004  /* Entry corresponds to //zipfs:/ */
    unsigned char *data;	/* File data if written */
    struct ZipEntry *next;	/* Next file in the same archive */
    struct ZipEntry *tnext;	/* Next top-level dir in archive */
} ZipEntry;

/*
 * File channel for file contained in mounted ZIP archive.
 *
 * Regarding data buffers:
 * For READ-ONLY files that are not encrypted and not compressed (zip STORE
 * method), ubuf points directly to the mapped zip file data in memory. No
 * additional storage is allocated and so ubufToFree is NULL.
 *
 * In all other combinations of compression and encryption or if channel is
 * writable, storage is allocated for the decrypted and/or uncompressed data
 * and a pointer to it is stored in ubufToFree and ubuf. When channel is
 * closed, ubufToFree is freed if not NULL. ubuf is irrelevant since it may
 * or may not point to allocated storage as above.
 */

typedef struct ZipChannel {
    ZipFile *zipFilePtr;	/* The ZIP file holding this channel */
    ZipEntry *zipEntryPtr;	/* Pointer back to virtual file */
    Tcl_Size maxWrite;		/* Maximum size for write */
    Tcl_Size numBytes;		/* Number of bytes of uncompressed data */
    Tcl_Size cursor;		/* Seek position for next read or write*/
    unsigned char *ubuf;	/* Pointer to the uncompressed data */
    unsigned char *ubufToFree;  /* NULL if ubuf points to memory that does not
    				   need freeing. Else memory to free (ubuf
				   may point *inside* the block) */
    Tcl_Size ubufSize;		/* Size of allocated ubufToFree */
    int iscompr;                /* True if data is compressed */
    int isDirectory;		/* Set to 1 if directory, or -1 if root */
    int isEncrypted;		/* True if data is encrypted */
    int mode;			/* O_WRITE, O_APPEND, O_TRUNC etc.*/
    unsigned long keys[3];	/* Key for decryption */
} ZipChannel;
static inline int ZipChannelWritable(ZipChannel *info) {
    return (info->mode & (O_WRONLY | O_RDWR)) != 0;
}

/*
 * Global variables.
 *
 * Most are kept in single ZipFS struct. When build with threading support
 * this struct is protected by the ZipFSMutex (see below).
 *
 * The "fileHash" component is the process-wide global table of all known ZIP
 * archive members in all mounted ZIP archives.
 *
 * The "zipHash" components is the process wide global table of all mounted
 * ZIP archive files.
 */

static struct {
    int initialized;		/* True when initialized */
    int lock;			/* RW lock, see below */
    int waiters;		/* RW lock, see below */
    int wrmax;			/* Maximum write size of a file; only written
				 * to from Tcl code in a trusted interpreter,
				 * so NOT protected by mutex. */
    char *fallbackEntryEncoding;/* The fallback encoding for ZIP entries when
				 * they are believed to not be UTF-8; only
				 * written to from Tcl code in a trusted
				 * interpreter, so not protected by mutex. */
    int idCount;		/* Counter for channel names */
    Tcl_HashTable fileHash;	/* File name to ZipEntry mapping */
    Tcl_HashTable zipHash;	/* Mount to ZipFile mapping */
} ZipFS = {
    0, 0, 0, DEFAULT_WRITE_MAX_SIZE, NULL, 0,
	    {0,{0,0,0,0},0,0,0,0,0,0,0,0,0},
	    {0,{0,0,0,0},0,0,0,0,0,0,0,0,0}
};

/*
 * For password rotation.
 */

static const char pwrot[17] =
    "\x00\x80\x40\xC0\x20\xA0\x60\xE0"
    "\x10\x90\x50\xD0\x30\xB0\x70\xF0";

static const char *zipfs_literal_tcl_library = NULL;

/* Function prototypes */

static int		CopyImageFile(Tcl_Interp *interp, const char *imgName,
			    Tcl_Channel out);
static int		DescribeMounted(Tcl_Interp *interp,
			    const char *mountPoint);
static int		InitReadableChannel(Tcl_Interp *interp,
			    ZipChannel *info, ZipEntry *z);
static int		InitWritableChannel(Tcl_Interp *interp,
			    ZipChannel *info, ZipEntry *z, int trunc);
static int		ListMountPoints(Tcl_Interp *interp);
static int		ContainsMountPoint(const char *path, int pathLen);
static void		CleanupMount(ZipFile *zf);
static void		SerializeCentralDirectoryEntry(
			    const unsigned char *start,
			    const unsigned char *end, unsigned char *buf,
			    ZipEntry *z, size_t nameLength);
static void		SerializeCentralDirectorySuffix(
			    const unsigned char *start,
			    const unsigned char *end, unsigned char *buf,
			    int entryCount, long long directoryStartOffset,
			    long long suffixStartOffset);
static void		SerializeLocalEntryHeader(
			    const unsigned char *start,
			    const unsigned char *end, unsigned char *buf,
			    ZipEntry *z, int nameLength, int align);
static int		IsCryptHeaderValid(ZipEntry *z, unsigned char cryptHdr[12]);
static int		DecodeCryptHeader(Tcl_Interp *interp, ZipEntry *z,
			    unsigned long keys[3], unsigned char cryptHdr[12]);
#if !defined(STATIC_BUILD)
static int		ZipfsAppHookFindTclInit(const char *archive);
#endif
static int		ZipFSPathInFilesystemProc(Tcl_Obj *pathPtr,
			    void **clientDataPtr);
static Tcl_Obj *	ZipFSFilesystemPathTypeProc(Tcl_Obj *pathPtr);
static Tcl_Obj *	ZipFSFilesystemSeparatorProc(Tcl_Obj *pathPtr);
static int		ZipFSStatProc(Tcl_Obj *pathPtr, Tcl_StatBuf *buf);
static int		ZipFSAccessProc(Tcl_Obj *pathPtr, int mode);
static Tcl_Channel	ZipFSOpenFileChannelProc(Tcl_Interp *interp,
			    Tcl_Obj *pathPtr, int mode, int permissions);
static int		ZipFSMatchInDirectoryProc(Tcl_Interp *interp,
			    Tcl_Obj *result, Tcl_Obj *pathPtr,
			    const char *pattern, Tcl_GlobTypeData *types);
static void		ZipFSMatchMountPoints(Tcl_Obj *result,
			    Tcl_Obj *normPathPtr, const char *pattern,
			    Tcl_DString *prefix);
static Tcl_Obj *	ZipFSListVolumesProc(void);
static const char *const *ZipFSFileAttrStringsProc(Tcl_Obj *pathPtr,
			    Tcl_Obj **objPtrRef);
static int		ZipFSFileAttrsGetProc(Tcl_Interp *interp, int index,
			    Tcl_Obj *pathPtr, Tcl_Obj **objPtrRef);
static int		ZipFSFileAttrsSetProc(Tcl_Interp *interp, int index,
			    Tcl_Obj *pathPtr, Tcl_Obj *objPtr);
static int		ZipFSLoadFile(Tcl_Interp *interp, Tcl_Obj *path,
			    Tcl_LoadHandle *loadHandle,
			    Tcl_FSUnloadFileProc **unloadProcPtr, int flags);
static int		ZipMapArchive(Tcl_Interp *interp, ZipFile *zf,
			    void *handle);
static void		ZipfsSetup(void);
static int		ZipChannelClose(void *instanceData,
			    Tcl_Interp *interp, int flags);
static Tcl_DriverGetHandleProc	ZipChannelGetFile;
static int		ZipChannelRead(void *instanceData, char *buf,
			    int toRead, int *errloc);
static long long	ZipChannelWideSeek(void *instanceData,
			    long long offset, int mode, int *errloc);
static void		ZipChannelWatchChannel(void *instanceData,
			    int mask);
static int		ZipChannelWrite(void *instanceData,
			    const char *buf, int toWrite, int *errloc);

/*
 * Define the ZIP filesystem dispatch table.
 */

static const Tcl_Filesystem zipfsFilesystem = {
    "zipfs",
    sizeof(Tcl_Filesystem),
    TCL_FILESYSTEM_VERSION_2,
    ZipFSPathInFilesystemProc,
    NULL, /* dupInternalRepProc */
    NULL, /* freeInternalRepProc */
    NULL, /* internalToNormalizedProc */
    NULL, /* createInternalRepProc */
    NULL, /* normalizePathProc */
    ZipFSFilesystemPathTypeProc,
    ZipFSFilesystemSeparatorProc,
    ZipFSStatProc,
    ZipFSAccessProc,
    ZipFSOpenFileChannelProc,
    ZipFSMatchInDirectoryProc,
    NULL, /* utimeProc */
    NULL, /* linkProc */
    ZipFSListVolumesProc,
    ZipFSFileAttrStringsProc,
    ZipFSFileAttrsGetProc,
    ZipFSFileAttrsSetProc,
    NULL, /* createDirectoryProc */
    NULL, /* removeDirectoryProc */
    NULL, /* deleteFileProc */
    NULL, /* copyFileProc */
    NULL, /* renameFileProc */
    NULL, /* copyDirectoryProc */
    NULL, /* lstatProc */
    (Tcl_FSLoadFileProc *) (void *) ZipFSLoadFile,
    NULL, /* getCwdProc */
    NULL, /* chdirProc */
};

/*
 * The channel type/driver definition used for ZIP archive members.
 */

static Tcl_ChannelType ZipChannelType = {
    "zip",			/* Type name. */
    TCL_CHANNEL_VERSION_5,
    NULL,			/* Close channel, clean instance data */
    ZipChannelRead,		/* Handle read request */
    ZipChannelWrite,		/* Handle write request */
    NULL,			/* Move location of access point, NULL'able */
    NULL,			/* Set options, NULL'able */
    NULL,			/* Get options, NULL'able */
    ZipChannelWatchChannel,	/* Initialize notifier */
    ZipChannelGetFile,		/* Get OS handle from the channel */
    ZipChannelClose,		/* 2nd version of close channel, NULL'able */
    NULL,			/* Set blocking mode for raw channel,
				 * NULL'able */
    NULL,			/* Function to flush channel, NULL'able */
    NULL,			/* Function to handle event, NULL'able */
    ZipChannelWideSeek,		/* Wide seek function, NULL'able */
    NULL,			/* Thread action function, NULL'able */
    NULL,			/* Truncate function, NULL'able */
};

/*
 *------------------------------------------------------------------------
 *
 * TclIsZipfsPath --
 *
 *    Checks if the passed path has a zipfs volume prefix.
 *
 * Results:
 *    0 if not a zipfs path
 *    else the length of the zipfs volume prefix
 *
 * Side effects:
 *    None.
 *
 *------------------------------------------------------------------------
 */
int TclIsZipfsPath (const char *path)
{
    return strncmp(path, ZIPFS_VOLUME, ZIPFS_VOLUME_LEN) ? 0 : ZIPFS_VOLUME_LEN;
}

/*
 *-------------------------------------------------------------------------
 *
 * ZipReadInt, ZipReadShort, ZipWriteInt, ZipWriteShort --
 *
 *	Inline functions to read and write little-endian 16 and 32 bit
 *	integers from/to buffers representing parts of ZIP archives.
 *
 *	These take bufferStart and bufferEnd pointers, which are used to
 *	maintain a guarantee that out-of-bounds accesses don't happen when
 *	reading or writing critical directory structures.
 *
 *-------------------------------------------------------------------------
 */

static inline unsigned int
ZipReadInt(
    const unsigned char *bufferStart,
    const unsigned char *bufferEnd,
    const unsigned char *ptr)
{
    if (ptr < bufferStart || ptr + 4 > bufferEnd) {
	Tcl_Panic("out of bounds read(4): start=%p, end=%p, ptr=%p",
		bufferStart, bufferEnd, ptr);
    }
    return ptr[0] | (ptr[1] << 8) | (ptr[2] << 16) |
	    ((unsigned int)ptr[3] << 24);
}

static inline unsigned short
ZipReadShort(
    const unsigned char *bufferStart,
    const unsigned char *bufferEnd,
    const unsigned char *ptr)
{
    if (ptr < bufferStart || ptr + 2 > bufferEnd) {
	Tcl_Panic("out of bounds read(2): start=%p, end=%p, ptr=%p",
		bufferStart, bufferEnd, ptr);
    }
    return ptr[0] | (ptr[1] << 8);
}

static inline void
ZipWriteInt(
    const unsigned char *bufferStart,
    const unsigned char *bufferEnd,
    unsigned char *ptr,
    unsigned int value)
{
    if (ptr < bufferStart || ptr + 4 > bufferEnd) {
	Tcl_Panic("out of bounds write(4): start=%p, end=%p, ptr=%p",
		bufferStart, bufferEnd, ptr);
    }
    ptr[0] = value & 0xff;
    ptr[1] = (value >> 8) & 0xff;
    ptr[2] = (value >> 16) & 0xff;
    ptr[3] = (value >> 24) & 0xff;
}

static inline void
ZipWriteShort(
    const unsigned char *bufferStart,
    const unsigned char *bufferEnd,
    unsigned char *ptr,
    unsigned short value)
{
    if (ptr < bufferStart || ptr + 2 > bufferEnd) {
	Tcl_Panic("out of bounds write(2): start=%p, end=%p, ptr=%p",
		bufferStart, bufferEnd, ptr);
    }
    ptr[0] = value & 0xff;
    ptr[1] = (value >> 8) & 0xff;
}

/*
 *-------------------------------------------------------------------------
 *
 * ReadLock, WriteLock, Unlock --
 *
 *	POSIX like rwlock functions to support multiple readers and single
 *	writer on internal structs.
 *
 *	Limitations:
 *	 - a read lock cannot be promoted to a write lock
 *	 - a write lock may not be nested
 *
 *-------------------------------------------------------------------------
 */

TCL_DECLARE_MUTEX(ZipFSMutex)

#if TCL_THREADS

static Tcl_Condition ZipFSCond;

static inline void
ReadLock(void)
{
    Tcl_MutexLock(&ZipFSMutex);
    while (ZipFS.lock < 0) {
	ZipFS.waiters++;
	Tcl_ConditionWait(&ZipFSCond, &ZipFSMutex, NULL);
	ZipFS.waiters--;
    }
    ZipFS.lock++;
    Tcl_MutexUnlock(&ZipFSMutex);
}

static inline void
WriteLock(void)
{
    Tcl_MutexLock(&ZipFSMutex);
    while (ZipFS.lock != 0) {
	ZipFS.waiters++;
	Tcl_ConditionWait(&ZipFSCond, &ZipFSMutex, NULL);
	ZipFS.waiters--;
    }
    ZipFS.lock = -1;
    Tcl_MutexUnlock(&ZipFSMutex);
}

static inline void
Unlock(void)
{
    Tcl_MutexLock(&ZipFSMutex);
    if (ZipFS.lock > 0) {
	--ZipFS.lock;
    } else if (ZipFS.lock < 0) {
	ZipFS.lock = 0;
    }
    if ((ZipFS.lock == 0) && (ZipFS.waiters > 0)) {
	Tcl_ConditionNotify(&ZipFSCond);
    }
    Tcl_MutexUnlock(&ZipFSMutex);
}

#else /* !TCL_THREADS */
#define ReadLock()	do {} while (0)
#define WriteLock()	do {} while (0)
#define Unlock()	do {} while (0)
#endif /* TCL_THREADS */

/*
 *-------------------------------------------------------------------------
 *
 * DosTimeDate, ToDosTime, ToDosDate --
 *
 *	Functions to perform conversions between DOS time stamps and POSIX
 *	time_t.
 *
 *-------------------------------------------------------------------------
 */

static time_t
DosTimeDate(
    int dosDate,
    int dosTime)
{
    struct tm tm;
    time_t ret;

    memset(&tm, 0, sizeof(tm));
    tm.tm_isdst = -1;			/* let mktime() deal with DST */
    tm.tm_year = ((dosDate & 0xfe00) >> 9) + 80;
    tm.tm_mon = ((dosDate & 0x1e0) >> 5) - 1;
    tm.tm_mday = dosDate & 0x1f;
    tm.tm_hour = (dosTime & 0xf800) >> 11;
    tm.tm_min = (dosTime & 0x7e0) >> 5;
    tm.tm_sec = (dosTime & 0x1f) << 1;
    ret = mktime(&tm);
    if (ret == (time_t) -1) {
	/* fallback to 1980-01-01T00:00:00+00:00 (DOS epoch) */
	ret = (time_t) 315532800;
    }
    return ret;
}

static int
ToDosTime(
    time_t when)
{
    struct tm *tmp, tm;

#if !TCL_THREADS || defined(_WIN32)
    /* Not threaded, or on Win32 which uses thread local storage */
    tmp = localtime(&when);
    tm = *tmp;
#elif defined(HAVE_LOCALTIME_R)
    /* Threaded, have reentrant API */
    tmp = &tm;
    localtime_r(&when, tmp);
#else /* TCL_THREADS && !_WIN32 && !HAVE_LOCALTIME_R */
    /* Only using a mutex is safe. */
    Tcl_MutexLock(&localtimeMutex);
    tmp = localtime(&when);
    tm = *tmp;
    Tcl_MutexUnlock(&localtimeMutex);
#endif
    return (tm.tm_hour << 11) | (tm.tm_min << 5) | (tm.tm_sec >> 1);
}

static int
ToDosDate(
    time_t when)
{
    struct tm *tmp, tm;

#if !TCL_THREADS || defined(_WIN32)
    /* Not threaded, or on Win32 which uses thread local storage */
    tmp = localtime(&when);
    tm = *tmp;
#elif /* TCL_THREADS && !_WIN32 && */ defined(HAVE_LOCALTIME_R)
    /* Threaded, have reentrant API */
    tmp = &tm;
    localtime_r(&when, tmp);
#else /* TCL_THREADS && !_WIN32 && !HAVE_LOCALTIME_R */
    /* Only using a mutex is safe. */
    Tcl_MutexLock(&localtimeMutex);
    tmp = localtime(&when);
    tm = *tmp;
    Tcl_MutexUnlock(&localtimeMutex);
#endif
    return ((tm.tm_year - 80) << 9) | ((tm.tm_mon + 1) << 5) | tm.tm_mday;
}

/*
 *-------------------------------------------------------------------------
 *
 * CountSlashes --
 *
 *	This function counts the number of slashes in a pathname string.
 *
 * Results:
 *	Number of slashes found in string.
 *
 * Side effects:
 *	None.
 *
 *-------------------------------------------------------------------------
 */

static inline size_t
CountSlashes(
    const char *string)
{
    size_t count = 0;
    const char *p = string;

    while (*p != '\0') {
	if (*p == '/') {
	    count++;
	}
	p++;
    }
    return count;
}

/*
 *------------------------------------------------------------------------
 *
 * IsCryptHeaderValid --
 *
 *    Computes the validity of the encryption header CRC for a ZipEntry.
 *
 * Results:
 *    Returns 1 if the header is valid else 0.
 *
 * Side effects:
 *    None.
 *
 *------------------------------------------------------------------------
 */
static int IsCryptHeaderValid(
	ZipEntry *z,
	unsigned char cryptHeader[12]
	)
{
    /*
     * There are multiple possibilities. The last one or two bytes of the
     * encryption header should match the last one or two bytes of the
     * CRC of the file. Or the last byte of the encryption header should
     * be the high order byte of the file time. Depending on the archiver
     * and version, any of the might be in used. We follow libzip in checking
     * only one byte against both the crc and the time. Note that by design
     * the check generates high number of false positives in any case.
     * Also, in case a check is passed when it should not, the final CRC
     * calculation will (should) catch it. Only difference is it will be
     * reported as a corruption error instead of incorrect password.
     */
    int dosTime = ToDosTime(z->timestamp);
    if (cryptHeader[11] == (unsigned char)(dosTime >> 8)) {
	/* Infozip style - Tested with test-password.zip */
	return 1;
    }
    /* DOS time did not match, may be CRC does */
    if (z->crc32) {
	/* Pkware style - Tested with test-password2.zip */
	return (cryptHeader[11] == (unsigned char)(z->crc32 >> 24));
    }

    /* No CRC, no way to verify. Assume valid */
    return 1;
}

/*
 *------------------------------------------------------------------------
 *
 * DecodeCryptHeader --
 *
 *    Decodes the crypt header and validates it.
 *
 * Results:
 *    TCL_OK on success, TCL_ERROR on failure.
 *
 * Side effects:
 *    On success, keys[] are updated. On failure, an error message is
 *    left in interp if not NULL.
 *
 *------------------------------------------------------------------------
 */
static int
DecodeCryptHeader(Tcl_Interp *interp,
		  ZipEntry *z,
		  unsigned long keys[3],/* Updated on success. Must have been
					   initialized by caller. */
		  unsigned char cryptHeader[12]) /* From zip file content */
{
    int i;
    int ch;
    int len = z->zipFilePtr->passBuf[0] & 0xFF;
    char passBuf[260];

    for (i = 0; i < len; i++) {
	ch = z->zipFilePtr->passBuf[len - i];
	passBuf[i] = (ch & 0x0f) | pwrot[(ch >> 4) & 0x0f];
    }
    passBuf[i] = '\0';
    init_keys(passBuf, keys, crc32tab);
    memset(passBuf, 0, sizeof(passBuf));
    unsigned char encheader[12];
    memcpy(encheader, cryptHeader, 12);
    for (i = 0; i < 12; i++) {
	ch = cryptHeader[i];
	ch ^= decrypt_byte(keys, crc32tab);
	encheader[i] = ch;
	update_keys(keys, crc32tab, ch);
    }
    if (!IsCryptHeaderValid(z, encheader)) {
	ZIPFS_ERROR(interp, "invalid password");
	ZIPFS_ERROR_CODE(interp, "PASSWORD");
	return TCL_ERROR;
    }
    return TCL_OK;
}

/*
 *-------------------------------------------------------------------------
 *
 * DecodeZipEntryText --
 *
 *	Given a sequence of bytes from an entry in a ZIP central directory,
 *	convert that into a Tcl string. This is complicated because we don't
 *	actually know what encoding is in use! So we try to use UTF-8, and if
 *	that goes wrong, we fall back to a user-specified encoding, or to an
 *	encoding we specify (Windows code page 437), or to ISO 8859-1 if
 *	absolutely nothing else works.
 *
 *	During Tcl startup, we skip the user-specified encoding and cp437, as
 *	we may well not have any loadable encodings yet. Tcl's own library
 *	files ought to be using ASCII filenames.
 *
 * Results:
 *	The decoded filename; the filename is owned by the argument DString.
 *
 * Side effects:
 *	Updates dstPtr.
 *
 *-------------------------------------------------------------------------
 */

static char *
DecodeZipEntryText(
    const unsigned char *inputBytes,
    unsigned int inputLength,
    Tcl_DString *dstPtr)
{
    Tcl_Encoding encoding;
    const char *src;
    char *dst;
    int dstLen, srcLen = inputLength, flags;
    Tcl_EncodingState state;

    Tcl_DStringInit(dstPtr);
    if (inputLength < 1) {
	return Tcl_DStringValue(dstPtr);
    }

    /*
     * We can't use Tcl_ExternalToUtfDString at this point; it has no way to
     * fail. So we use this modified version of it that can report encoding
     * errors to us (so we can fall back to something else).
     *
     * The utf-8 encoding is implemented internally, and so is guaranteed to
     * be present.
     */

    src = (const char *) inputBytes;
    dst = Tcl_DStringValue(dstPtr);
    dstLen = dstPtr->spaceAvl - 1;
    flags = TCL_ENCODING_START | TCL_ENCODING_END;	/* Special flag! */

    while (1) {
	int srcRead, dstWrote;
	int result = Tcl_ExternalToUtf(NULL, tclUtf8Encoding, src, srcLen, flags,
		&state, dst, dstLen, &srcRead, &dstWrote, NULL);
	int soFar = dst + dstWrote - Tcl_DStringValue(dstPtr);

	if (result == TCL_OK) {
	    Tcl_DStringSetLength(dstPtr, soFar);
	    return Tcl_DStringValue(dstPtr);
	} else if (result != TCL_CONVERT_NOSPACE) {
	    break;
	}

	flags &= ~TCL_ENCODING_START;
	src += srcRead;
	srcLen -= srcRead;
	if (Tcl_DStringLength(dstPtr) == 0) {
	    Tcl_DStringSetLength(dstPtr, dstLen);
	}
	Tcl_DStringSetLength(dstPtr, 2 * Tcl_DStringLength(dstPtr) + 1);
	dst = Tcl_DStringValue(dstPtr) + soFar;
	dstLen = Tcl_DStringLength(dstPtr) - soFar - 1;
    }

    /*
     * Something went wrong. Fall back to another encoding. Those *can* use
     * Tcl_ExternalToUtfDString().
     */

    encoding = NULL;
    if (ZipFS.fallbackEntryEncoding) {
	encoding = Tcl_GetEncoding(NULL, ZipFS.fallbackEntryEncoding);
    }
    if (!encoding) {
	encoding = Tcl_GetEncoding(NULL, ZIPFS_FALLBACK_ENCODING);
    }
    if (!encoding) {
	/*
	 * Fallback to internal encoding that always converts all bytes.
	 * Should only happen when a filename isn't UTF-8 and we've not got
	 * our encodings initialised for some reason.
	 */

	encoding = Tcl_GetEncoding(NULL, "iso8859-1");
    }

    char *converted = Tcl_ExternalToUtfDString(encoding,
	    (const char *) inputBytes, inputLength, dstPtr);
    Tcl_FreeEncoding(encoding);
    return converted;
}

/*
 *-------------------------------------------------------------------------
 *
 * CanonicalPath --
 *
 *	This function computes the canonical path from a directory and file
 *	name components into the specified Tcl_DString.
 *
 * Results:
 *	Returns the pointer to the canonical path contained in the specified
 *	Tcl_DString.
 *
 * Side effects:
 *	Modifies the specified Tcl_DString.
 *
 *-------------------------------------------------------------------------
 */

static char *
CanonicalPath(
    const char *root,
    const char *tail,
    Tcl_DString *dsPtr,
    int inZipfs)
{
    char *path;
    int i, j, c, isUNC = 0, isVfs = 0, n = 0;
    int haveZipfsPath = 1;

#ifdef _WIN32
    if (tail[0] != '\0' && strchr(drvletters, tail[0]) && tail[1] == ':') {
	tail += 2;
	haveZipfsPath = 0;
    }
    /* UNC style path */
    if (tail[0] == '\\') {
	root = "";
	++tail;
	haveZipfsPath = 0;
    }
    if (tail[0] == '\\') {
	root = "/";
	++tail;
	haveZipfsPath = 0;
    }
#endif /* _WIN32 */

    if (haveZipfsPath) {
	/* UNC style path */
	if (root && strncmp(root, ZIPFS_VOLUME, ZIPFS_VOLUME_LEN) == 0) {
	    isVfs = 1;
	} else if (tail &&
		strncmp(tail, ZIPFS_VOLUME, ZIPFS_VOLUME_LEN) == 0) {
	    isVfs = 2;
	}
	if (isVfs != 1 && (root[0] == '/') && (root[1] == '/')) {
	    isUNC = 1;
	}
    }

    if (isVfs != 2) {
	if (tail[0] == '/') {
	    if (isVfs != 1) {
		root = "";
	    }
	    ++tail;
	    isUNC = 0;
	}
	if (tail[0] == '/') {
	    if (isVfs != 1) {
		root = "/";
	    }
	    ++tail;
	    isUNC = 1;
	}
    }
    i = strlen(root);
    j = strlen(tail);

    switch (isVfs) {
    case 1:
	if (i > ZIPFS_VOLUME_LEN) {
	    Tcl_DStringSetLength(dsPtr, i + j + 1);
	    path = Tcl_DStringValue(dsPtr);
	    memcpy(path, root, i);
	    path[i++] = '/';
	    memcpy(path + i, tail, j);
	} else {
	    Tcl_DStringSetLength(dsPtr, i + j);
	    path = Tcl_DStringValue(dsPtr);
	    memcpy(path, root, i);
	    memcpy(path + i, tail, j);
	}
	break;
    case 2:
	Tcl_DStringSetLength(dsPtr, j);
	path = Tcl_DStringValue(dsPtr);
	memcpy(path, tail, j);
	break;
    default:
	if (inZipfs) {
	    /* pathLen = zipfs vol len + root len + separator + tail len */
	    Tcl_DStringInit(dsPtr);
	    (void) Tcl_DStringAppend(dsPtr, ZIPFS_VOLUME, ZIPFS_VOLUME_LEN);
	    if (i) {
		(void) Tcl_DStringAppend(dsPtr, root, i);
		if (root[i-1] != '/') {
		    Tcl_DStringAppend(dsPtr, "/", 1);
		}
	    }
	    path = Tcl_DStringAppend(dsPtr, tail, j);
	} else {
	    Tcl_DStringSetLength(dsPtr, i + j + 1);
	    path = Tcl_DStringValue(dsPtr);
	    memcpy(path, root, i);
	    path[i++] = '/';
	    memcpy(path + i, tail, j);
	}
	break;
    }

#ifdef _WIN32
    for (i = 0; path[i] != '\0'; i++) {
	if (path[i] == '\\') {
	    path[i] = '/';
	}
    }
#endif /* _WIN32 */

    if (inZipfs) {
	n = ZIPFS_VOLUME_LEN;
    } else {
	n = 0;
    }

    for (i = j = n; (c = path[i]) != '\0'; i++) {
	if (c == '/') {
	    int c2 = path[i + 1];

	    if (c2 == '\0' || c2 == '/') {
		continue;
	    }
	    if (c2 == '.') {
		int c3 = path[i + 2];

		if ((c3 == '/') || (c3 == '\0')) {
		    i++;
		    continue;
		}
		if ((c3 == '.')
			&& ((path[i + 3] == '/') || (path[i + 3] == '\0'))) {
		    i += 2;
		    while ((j > 0) && (path[j - 1] != '/')) {
			j--;
		    }
		    if (j > isUNC) {
			--j;
			while ((j > 1 + isUNC) && (path[j - 2] == '/')) {
			    j--;
			}
		    }
		    continue;
		}
	    }
	}
	path[j++] = c;
    }
    if (j == 0) {
	path[j++] = '/';
    }
    path[j] = 0;
    Tcl_DStringSetLength(dsPtr, j);
    return Tcl_DStringValue(dsPtr);
}

/*
 *-------------------------------------------------------------------------
 *
 * ZipFSLookup --
 *
 *	This function returns the ZIP entry struct corresponding to the ZIP
 *	archive member of the given file name. Caller must hold the right
 *	lock.
 *
 * Results:
 *	Returns the pointer to ZIP entry struct or NULL if the the given file
 *	name could not be found in the global list of ZIP archive members.
 *
 * Side effects:
 *	None.
 *
 *-------------------------------------------------------------------------
 */

static inline ZipEntry *
ZipFSLookup(
    const char *filename)
{
    Tcl_HashEntry *hPtr;
    ZipEntry *z = NULL;

    hPtr = Tcl_FindHashEntry(&ZipFS.fileHash, filename);
    if (hPtr) {
	z = (ZipEntry *) Tcl_GetHashValue(hPtr);
    }
    return z;
}

/*
 *-------------------------------------------------------------------------
 *
 * ZipFSLookupZip --
 *
 *	This function gets the structure for a mounted ZIP archive.
 *
 * Results:
 *	Returns a pointer to the structure, or NULL if the file is ZIP file is
 *	unknown/not mounted.
 *
 * Side effects:
 *	None.
 *
 *-------------------------------------------------------------------------
 */

static inline ZipFile *
ZipFSLookupZip(
    const char *mountPoint)
{
    Tcl_HashEntry *hPtr;
    ZipFile *zf = NULL;

    hPtr = Tcl_FindHashEntry(&ZipFS.zipHash, mountPoint);
    if (hPtr) {
	zf = (ZipFile *) Tcl_GetHashValue(hPtr);
    }
    return zf;
}

/*
 *------------------------------------------------------------------------
 *
 * ContainsMountPoint --
 *
 *    Check if there is a mount point anywhere under the specified path.
 *    Although the function will work for any path, for efficiency reasons
 *    it should be called only after checking ZipFSLookup does not find
 *    the path.
 *
 *    Caller must hold read lock before calling.
 *
 * Results:
 *    1 - there is at least one mount point under the path
 *    0 - otherwise
 *
 * Side effects:
 *    None.
 *
 *------------------------------------------------------------------------
 */
static int
ContainsMountPoint (const char *path, int pathLen)
{
    Tcl_HashEntry *hPtr;
    Tcl_HashSearch search;

    if (ZipFS.zipHash.numEntries == 0) {
	return 0;
    }
    if (pathLen < 0)
	pathLen = strlen(path);

    /*
     * We are looking for the case where the path is //zipfs:/a/b
     * and there is a mount point //zipfs:/a/b/c/.. below it
     */
    for (hPtr = Tcl_FirstHashEntry(&ZipFS.zipHash, &search); hPtr;
	 hPtr = Tcl_NextHashEntry(&search)) {
	ZipFile *zf = (ZipFile *) Tcl_GetHashValue(hPtr);

	if (zf->mountPointLen == 0) {
	    /*
	     * Enumerate the contents of the ZIP; it's mounted on the root.
	     * TODO - a holdover from androwish? Tcl does not allow mounting
	     * outside of the //zipfs:/ area.
	     */
	    ZipEntry *z;

	    for (z = zf->topEnts; z; z = z->tnext) {
		int lenz = (int) strlen(z->name);
		if ((lenz >= pathLen) &&
		    (z->name[pathLen] == '/' || z->name[pathLen] == '\0') &&
		    (strncmp(z->name, path, pathLen) == 0)) {
		    return 1;
		}
	    }
	} else if ((zf->mountPointLen >= pathLen) &&
		 (zf->mountPoint[pathLen] == '/' ||
		  zf->mountPoint[pathLen] == '\0' ||
		  pathLen == ZIPFS_VOLUME_LEN) &&
		 (strncmp(zf->mountPoint, path, pathLen) == 0)) {
	    /* Matched standard mount */
	    return 1;
	}
    }
    return 0;
}

/*
 *-------------------------------------------------------------------------
 *
 * AllocateZipFile, AllocateZipEntry, AllocateZipChannel --
 *
 *	Allocates the memory for a datastructure. Always ensures that it is
 *	zeroed out for safety.
 *
 * Returns:
 *	The allocated structure, or NULL if allocate fails.
 *
 * Side effects:
 *	The interpreter result may be written to on error. Which might fail
 *	(for ZipFile) in a low-memory situation. Always panics if ZipEntry
 *	allocation fails.
 *
 *-------------------------------------------------------------------------
 */

static inline ZipFile *
AllocateZipFile(
    Tcl_Interp *interp,
    size_t mountPointNameLength)
{
    size_t size = sizeof(ZipFile) + mountPointNameLength + 1;
    ZipFile *zf = (ZipFile *) Tcl_AttemptAlloc(size);

    if (!zf) {
	ZIPFS_MEM_ERROR(interp);
    } else {
	memset(zf, 0, size);
    }
    return zf;
}

static inline ZipEntry *
AllocateZipEntry(void)
{
    ZipEntry *z = (ZipEntry *) Tcl_Alloc(sizeof(ZipEntry));
    memset(z, 0, sizeof(ZipEntry));
    return z;
}

static inline ZipChannel *
AllocateZipChannel(
    Tcl_Interp *interp)
{
    ZipChannel *zc = (ZipChannel *) Tcl_AttemptAlloc(sizeof(ZipChannel));

    if (!zc) {
	ZIPFS_MEM_ERROR(interp);
    } else {
	memset(zc, 0, sizeof(ZipChannel));
    }
    return zc;
}

/*
 *-------------------------------------------------------------------------
 *
 * ZipFSCloseArchive --
 *
 *	This function closes a mounted ZIP archive file.
 *
 * Results:
 *	None.
 *
 * Side effects:
 *	A memory mapped ZIP archive is unmapped, allocated memory is released.
 *	The ZipFile pointer is *NOT* deallocated by this function.
 *
 *-------------------------------------------------------------------------
 */

static void
ZipFSCloseArchive(
    Tcl_Interp *interp,		/* Current interpreter. */
    ZipFile *zf)
{
    if (zf->nameLength) {
	Tcl_Free(zf->name);
    }
    if (zf->isMemBuffer) {
	/* Pointer to memory */
	if (zf->ptrToFree) {
	    Tcl_Free(zf->ptrToFree);
	    zf->ptrToFree = NULL;
	}
	zf->data = NULL;
	return;
    }

    /*
     * Remove the memory mapping, if we have one.
     */

#ifdef _WIN32
    if (zf->data && !zf->ptrToFree) {
	UnmapViewOfFile(zf->data);
	zf->data = NULL;
    }
    if (zf->mountHandle != INVALID_HANDLE_VALUE) {
	CloseHandle(zf->mountHandle);
    }
#else /* !_WIN32 */
    if ((zf->data != MAP_FAILED) && !zf->ptrToFree) {
	munmap(zf->data, zf->length);
	zf->data = (unsigned char *) MAP_FAILED;
    }
#endif /* _WIN32 */

    if (zf->ptrToFree) {
	Tcl_Free(zf->ptrToFree);
	zf->ptrToFree = NULL;
    }
    if (zf->chan) {
	Tcl_Close(interp, zf->chan);
	zf->chan = NULL;
    }
}

/*
 *-------------------------------------------------------------------------
 *
 * ZipFSFindTOC --
 *
 *	This function takes a memory mapped zip file and indexes the contents.
 *	When "needZip" is zero an embedded ZIP archive in an executable file
 *	is accepted. Note that we do not support ZIP64.
 *
 * Results:
 *	TCL_OK on success, TCL_ERROR otherwise with an error message placed
 *	into the given "interp" if it is not NULL.
 *
 * Side effects:
 *      The given ZipFile struct is filled with information about the ZIP
 *      archive file.  On error, ZipFSCloseArchive is called on zf but
 *      it is not freed.
 *
 *-------------------------------------------------------------------------
 */

static int
ZipFSFindTOC(
    Tcl_Interp *interp,		/* Current interpreter. NULLable. */
    int needZip,
    ZipFile *zf)
{
    size_t i, minoff;
    const unsigned char *p, *q;
    const unsigned char *start = zf->data;
    const unsigned char *end = zf->data + zf->length;

    /*
     * Scan backwards from the end of the file for the signature. This is
     * necessary because ZIP archives aren't the only things that get tagged
     * on the end of executables; digital signatures can also go there.
     */

    p = zf->data + zf->length - ZIP_CENTRAL_END_LEN;
    while (p >= start) {
	if (*p == (ZIP_CENTRAL_END_SIG & 0xFF)) {
	    if (ZipReadInt(start, end, p) == ZIP_CENTRAL_END_SIG) {
		break;
	    }
	    p -= ZIP_SIG_LEN;
	} else {
	    --p;
	}
    }
    if (p < zf->data) {
	/*
	 * Didn't find it (or not enough space for a central directory!); not
	 * a ZIP archive. This might be OK or a problem.
	 */

	if (!needZip) {
	    zf->baseOffset = zf->passOffset = zf->length;
	    return TCL_OK;
	}
	ZIPFS_ERROR(interp, "archive directory end signature not found");
	ZIPFS_ERROR_CODE(interp, "END_SIG");
	goto error;
    }

    /* p -> End of Central Directory (EOCD) record at this point */

    /*
     * How many files in the archive? If that's bogus, we're done here.
     */

    zf->numFiles = ZipReadShort(start, end, p + ZIP_CENTRAL_ENTS_OFFS);
    if (zf->numFiles == 0) {
	if (!needZip) {
	    zf->baseOffset = zf->passOffset = zf->length;
	    return TCL_OK;
	}
	ZIPFS_ERROR(interp, "empty archive");
	ZIPFS_ERROR_CODE(interp, "EMPTY");
	goto error;
    }

    /*
     * The Central Directory (CD) is a series of Central Directory File
     * Header (CDFH) records preceding the EOCD (but not necessarily
     * immediately preceding). cdirZipOffset is the offset into the
     * *archive* to the CD (first CDFH). The size of the CD is given by
     * cdirSize. NOTE: offset into archive does NOT mean offset into
     * (zf->data) as other data may precede the archive in the file.
     */
    ptrdiff_t eocdDataOffset = p - zf->data;
    unsigned int cdirZipOffset = ZipReadInt(start, end, p + ZIP_CENTRAL_DIRSTART_OFFS);
    unsigned int cdirSize = ZipReadInt(start, end, p + ZIP_CENTRAL_DIRSIZE_OFFS);

    /*
     * As computed above,
     *    eocdDataOffset < zf->length.
     * In addition, the following consistency checks must be met
     * (1) cdirZipOffset <= eocdDataOffset (to prevent under flow in computation of (2))
     * (2) cdirZipOffset + cdirSize <= eocdDataOffset. Else the CD will be overlapping
     * the EOCD. Note this automatically means cdirZipOffset+cdirSize < zf->length.
     */
    if (!(cdirZipOffset <= (size_t)eocdDataOffset &&
	  cdirSize <= eocdDataOffset - cdirZipOffset)) {
	if (!needZip) {
	    /* Simply point to end od data */
	    zf->directoryOffset = zf->baseOffset = zf->passOffset = zf->length;
	    return TCL_OK;
	}
	ZIPFS_ERROR(interp, "archive directory truncated");
	ZIPFS_ERROR_CODE(interp, "NO_DIR");
	goto error;
    }

    /*
     * Calculate the offset of the CD in the *data*. If there was no extra
     * "junk" preceding the archive, this would just be cdirZipOffset but
     * otherwise we have to account for it.
     */
    if (eocdDataOffset - cdirSize > cdirZipOffset) {
	zf->baseOffset = eocdDataOffset - cdirSize - cdirZipOffset;
    } else {
	zf->baseOffset = 0;
    }
    zf->passOffset = zf->baseOffset;
    zf->directoryOffset = cdirZipOffset + zf->baseOffset;
    zf->directorySize = cdirSize;

    const unsigned char *const cdirStart = p - cdirSize; /* Start of CD */

    /*
     * Original pointer based validation replaced by simpler checks above.
     * Ensure still holds. The assigments to p, q are only there for use in
     * the asserts. May be removed at some future date.
     */
    q = zf->data + cdirZipOffset;
    p -= cdirSize;
    assert(!((p < q) || (p < zf->data) || (p > zf->data + zf->length) ||
	    (q < zf->data) || (q > zf->data + zf->length)));

    /*
     * Read the central directory.
     */
    minoff = zf->length;
    for (q = cdirStart, i = 0; i < zf->numFiles; i++) {
	if ((q-cdirStart) + ZIP_CENTRAL_HEADER_LEN > (ptrdiff_t)zf->directorySize) {
	    ZIPFS_ERROR(interp, "truncated directory");
	    ZIPFS_ERROR_CODE(interp, "TRUNC_DIR");
	    goto error;
	}
	if (ZipReadInt(start, end, q) != ZIP_CENTRAL_HEADER_SIG) {
	    ZIPFS_ERROR(interp, "wrong header signature");
	    ZIPFS_ERROR_CODE(interp, "HDR_SIG");
	    goto error;
	}
	int pathlen = ZipReadShort(start, end, q + ZIP_CENTRAL_PATHLEN_OFFS);
	int comlen = ZipReadShort(start, end, q + ZIP_CENTRAL_FCOMMENTLEN_OFFS);
	int extra = ZipReadShort(start, end, q + ZIP_CENTRAL_EXTRALEN_OFFS);
	size_t localhdr_off = ZipReadInt(start, end, q + ZIP_CENTRAL_LOCALHDR_OFFS);
	const unsigned char *localP = zf->data + zf->baseOffset + localhdr_off;
	if (localP > (p - ZIP_LOCAL_HEADER_LEN) ||
	    ZipReadInt(start, end, localP) != ZIP_LOCAL_HEADER_SIG) {
	    ZIPFS_ERROR(interp, "Failed to find local header");
	    ZIPFS_ERROR_CODE(interp, "LCL_HDR");
	    goto error;
	}
	if (localhdr_off < minoff) {
	    minoff = localhdr_off;
	}
	q += pathlen + comlen + extra + ZIP_CENTRAL_HEADER_LEN;
    }
    if ((q-cdirStart) < (ptrdiff_t) zf->directorySize) {
	/* file count and dir size do not match */
	ZIPFS_ERROR(interp, "short file count");
	ZIPFS_ERROR_CODE(interp, "FILE_COUNT");
	goto error;
    }

    zf->passOffset = minoff + zf->baseOffset;

    /*
     * If there's also an encoded password, extract that too (but don't decode
     * yet).
     */

    q = zf->data + zf->passOffset;
    if ((zf->passOffset >= 6) && (start < q-4) &&
	    (ZipReadInt(start, end, q - 4) == ZIP_PASSWORD_END_SIG)) {
	const unsigned char *passPtr;

	i = q[-5];
	passPtr = q - 5 - i;
	if (passPtr >= start && passPtr + i < end) {
	    zf->passBuf[0] = i;
	    memcpy(zf->passBuf + 1, passPtr, i);
	    zf->passOffset -= i ? (5 + i) : 0;
	}
    }

    return TCL_OK;

  error:
    ZipFSCloseArchive(interp, zf);
    return TCL_ERROR;
}

/*
 *-------------------------------------------------------------------------
 *
 * ZipFSOpenArchive --
 *
 *	This function opens a ZIP archive file for reading. An attempt is made
 *	to memory map that file. Otherwise it is read into an allocated memory
 *	buffer. The ZIP archive header is verified and must be valid for the
 *	function to succeed. When "needZip" is zero an embedded ZIP archive in
 *	an executable file is accepted.
 *
 * Results:
 *	TCL_OK on success, TCL_ERROR otherwise with an error message placed
 *	into the given "interp" if it is not NULL. On error, ZipFSCloseArchive
 *      is called on zf but it is not freed.
 *
 * Side effects:
 *	ZIP archive is memory mapped or read into allocated memory, the given
 *	ZipFile struct is filled with information about the ZIP archive file.
 *
 *-------------------------------------------------------------------------
 */

static int
ZipFSOpenArchive(
    Tcl_Interp *interp,		/* Current interpreter. NULLable. */
    const char *zipname,	/* Path to ZIP file to open. */
    int needZip,
    ZipFile *zf)
{
    size_t i;
    void *handle;

    zf->nameLength = 0;
    zf->isMemBuffer = 0;
#ifdef _WIN32
    zf->data = NULL;
    zf->mountHandle = INVALID_HANDLE_VALUE;
#else /* !_WIN32 */
    zf->data = (unsigned char *) MAP_FAILED;
#endif /* _WIN32 */
    zf->length = 0;
    zf->numFiles = 0;
    zf->baseOffset = zf->passOffset = 0;
    zf->ptrToFree = NULL;
    zf->passBuf[0] = 0;

    /*
     * Actually open the file.
     */

    zf->chan = Tcl_OpenFileChannel(interp, zipname, "rb", 0);
    if (!zf->chan) {
	return TCL_ERROR;
    }

    /*
     * See if we can get the OS handle. If we can, we can use that to memory
     * map the file, which is nice and efficient. However, it totally depends
     * on the filename pointing to a real regular OS file.
     *
     * Opening real filesystem entities that are not files will lead to an
     * error.
     */

    if (Tcl_GetChannelHandle(zf->chan, TCL_READABLE, &handle) == TCL_OK) {
	if (ZipMapArchive(interp, zf, handle) != TCL_OK) {
	    goto error;
	}
    } else {
	/*
	 * Not an OS file, but rather something in a Tcl VFS. Must copy into
	 * memory.
	 */

	zf->length = Tcl_Seek(zf->chan, 0, SEEK_END);
	if (zf->length == (size_t) TCL_INDEX_NONE) {
	    ZIPFS_POSIX_ERROR(interp, "seek error");
	    goto error;
	}
        /* What's the magic about 64 * 1024 * 1024 ? */
	if ((zf->length <= ZIP_CENTRAL_END_LEN) ||
	    (zf->length - ZIP_CENTRAL_END_LEN) >
		(64 * 1024 * 1024 - ZIP_CENTRAL_END_LEN)) {
	    ZIPFS_ERROR(interp, "illegal file size");
	    ZIPFS_ERROR_CODE(interp, "FILE_SIZE");
	    goto error;
	}
	if (Tcl_Seek(zf->chan, 0, SEEK_SET) == -1) {
	    ZIPFS_POSIX_ERROR(interp, "seek error");
	    goto error;
	}
	zf->ptrToFree = zf->data = (unsigned char *) Tcl_AttemptAlloc(zf->length);
	if (!zf->ptrToFree) {
	    ZIPFS_MEM_ERROR(interp);
	    goto error;
	}
	i = Tcl_Read(zf->chan, (char *) zf->data, zf->length);
	if (i != zf->length) {
	    ZIPFS_POSIX_ERROR(interp, "file read error");
	    goto error;
	}
    }
    /*
     * Close the Tcl channel. If the file was mapped, the mapping is
     * unaffected. It is important to close the channel otherwise there is a
     * potential chicken and egg issue at finalization time as the channels
     * are closed before the file systems are dismounted.
     */
    Tcl_Close(interp, zf->chan);
    zf->chan = NULL;
    return ZipFSFindTOC(interp, needZip, zf);

    /*
     * Handle errors by closing the archive. This includes closing the channel
     * handle for the archive file.
     */

  error:
    ZipFSCloseArchive(interp, zf);
    return TCL_ERROR;
}

/*
 *-------------------------------------------------------------------------
 *
 * ZipMapArchive --
 *
 *	Wrapper around the platform-specific parts of mmap() (and Windows's
 *	equivalent) because it's not part of the standard channel API.
 *
 *-------------------------------------------------------------------------
 */

static int
ZipMapArchive(
    Tcl_Interp *interp,		/* Interpreter for error reporting. */
    ZipFile *zf,		/* The archive descriptor structure. */
    void *handle)		/* The OS handle to the open archive. */
{
#ifdef _WIN32
    HANDLE hFile = (HANDLE) handle;
    int readSuccessful;

    /*
     * Determine the file size.
     */

    readSuccessful = GetFileSizeEx(hFile, (PLARGE_INTEGER) &zf->length) != 0;
    if (!readSuccessful) {
	Tcl_WinConvertError(GetLastError());
	ZIPFS_POSIX_ERROR(interp, "failed to retrieve file size");
	return TCL_ERROR;
    }
    if (zf->length < ZIP_CENTRAL_END_LEN) {
	Tcl_SetErrno(EINVAL);
	ZIPFS_POSIX_ERROR(interp, "truncated file");
	return TCL_ERROR;
    }
    if (zf->length > TCL_SIZE_MAX) {
	Tcl_SetErrno(EFBIG);
	ZIPFS_POSIX_ERROR(interp, "zip archive too big");
	return TCL_ERROR;
    }

    /*
     * Map the file.
     */

    zf->mountHandle = CreateFileMappingW(hFile, 0, PAGE_READONLY, 0,
	    zf->length, 0);
    if (zf->mountHandle == INVALID_HANDLE_VALUE) {
	Tcl_WinConvertError(GetLastError());
	ZIPFS_POSIX_ERROR(interp, "file mapping failed");
	return TCL_ERROR;
    }
    zf->data = (unsigned char *)
	    MapViewOfFile(zf->mountHandle, FILE_MAP_READ, 0, 0, zf->length);
    if (!zf->data) {
	Tcl_WinConvertError(GetLastError());
	ZIPFS_POSIX_ERROR(interp, "file mapping failed");
	return TCL_ERROR;
    }
#else /* !_WIN32 */
    int fd = PTR2INT(handle);

    /*
     * Determine the file size.
     */

    zf->length = lseek(fd, 0, SEEK_END);
    if (zf->length == (size_t)-1) {
	ZIPFS_POSIX_ERROR(interp, "failed to retrieve file size");
	return TCL_ERROR;
    }
    if (zf->length < ZIP_CENTRAL_END_LEN) {
	Tcl_SetErrno(EINVAL);
	ZIPFS_POSIX_ERROR(interp, "truncated file");
	return TCL_ERROR;
    }
    lseek(fd, 0, SEEK_SET);

    zf->data = (unsigned char *)
	    mmap(0, zf->length, PROT_READ, MAP_FILE | MAP_PRIVATE, fd, 0);
    if (zf->data == MAP_FAILED) {
	ZIPFS_POSIX_ERROR(interp, "file mapping failed");
	return TCL_ERROR;
    }
#endif /* _WIN32 */
    return TCL_OK;
}

/*
 *-------------------------------------------------------------------------
 *
 * IsPasswordValid --
 *
 *	Basic test for whether a passowrd is valid. If the test fails, sets an
 *	error message in the interpreter.
 *
 * Returns:
 *	TCL_OK if the test passes, TCL_ERROR if it fails.
 *
 *-------------------------------------------------------------------------
 */

static inline int
IsPasswordValid(
    Tcl_Interp *interp,
    const char *passwd,
    size_t pwlen)
{
    if ((pwlen > 255) || strchr(passwd, 0xff)) {
	ZIPFS_ERROR(interp, "illegal password");
	ZIPFS_ERROR_CODE(interp, "BAD_PASS");
	return TCL_ERROR;
    }
    return TCL_OK;
}

/*
 *-------------------------------------------------------------------------
 *
 * ZipFSCatalogFilesystem --
 *
 *	This function generates the root node for a ZIPFS filesystem by
 *	reading the ZIP's central directory.
 *
 * Results:
 *	TCL_OK on success, TCL_ERROR otherwise with an error message placed
 *	into the given "interp" if it is not NULL. On error, frees zf!!
 *
 * Side effects:
 *	Will acquire and release the write lock.
 *
 *-------------------------------------------------------------------------
 */

static int
ZipFSCatalogFilesystem(
    Tcl_Interp *interp,		/* Current interpreter. NULLable. */
    ZipFile *zf,		/* Temporary buffer hold archive descriptors */
    const char *mountPoint,	/* Mount point path. */
    const char *passwd,		/* Password for opening the ZIP, or NULL if
				 * the ZIP is unprotected. */
    const char *zipname)	/* Path to ZIP file to build a catalog of. */
{
    int isNew;
    size_t i, pwlen;
    ZipFile *zf0;
    ZipEntry *z;
    Tcl_HashEntry *hPtr;
    Tcl_DString ds, dsm, fpBuf;
    unsigned char *q;

    /*
     * Basic verification of the password for sanity.
     */

    pwlen = 0;
    if (passwd) {
	pwlen = strlen(passwd);
	if (IsPasswordValid(interp, passwd, pwlen) != TCL_OK) {
	    ZipFSCloseArchive(interp, zf);
	    Tcl_Free(zf);
	    return TCL_ERROR;
	}
    }

    /*
     * Validate the TOC data. If that's bad, things fall apart.
     */

    if (zf->baseOffset >= zf->length || zf->passOffset >= zf->length ||
	    zf->directoryOffset >= zf->length) {
	ZIPFS_ERROR(interp, "bad zip data");
	ZIPFS_ERROR_CODE(interp, "BAD_ZIP");
	ZipFSCloseArchive(interp, zf);
	Tcl_Free(zf);
	return TCL_ERROR;
    }

    WriteLock();

    /*
     * Mount point sometimes is a relative or otherwise denormalized path.
     * But an absolute name is needed as mount point here.
     */

    Tcl_DStringInit(&ds);
    Tcl_DStringInit(&dsm);
    if (strcmp(mountPoint, "/") == 0) {
	mountPoint = "";
    }
    mountPoint = CanonicalPath("", mountPoint, &dsm, 1);
    hPtr = Tcl_CreateHashEntry(&ZipFS.zipHash, mountPoint, &isNew);
    if (!isNew) {
	if (interp) {
	    zf0 = (ZipFile *) Tcl_GetHashValue(hPtr);
	    Tcl_SetObjResult(interp, Tcl_ObjPrintf(
		    "%s is already mounted on %s", zf0->name, mountPoint));
	    ZIPFS_ERROR_CODE(interp, "MOUNTED");
	}
	Unlock();
	ZipFSCloseArchive(interp, zf);
	Tcl_Free(zf);
	return TCL_ERROR;
    }

    /*
     * Convert to a real archive descriptor.
     */

    zf->mountPoint = (char *) Tcl_GetHashKey(&ZipFS.zipHash, hPtr);
    zf->mountPointLen = strlen(zf->mountPoint);

    zf->nameLength = strlen(zipname);
    zf->name = (char *) Tcl_Alloc(zf->nameLength + 1);
    memcpy(zf->name, zipname, zf->nameLength + 1);

    Tcl_SetHashValue(hPtr, zf);
    if ((zf->passBuf[0] == 0) && pwlen) {
	int k = 0;

	zf->passBuf[k++] = pwlen;
	for (i = pwlen; i-- > 0 ;) {
	    zf->passBuf[k++] = (passwd[i] & 0x0f)
		    | pwrot[(passwd[i] >> 4) & 0x0f];
	}
	zf->passBuf[k] = '\0';
    }
    if (mountPoint[0] != '\0') {
	hPtr = Tcl_CreateHashEntry(&ZipFS.fileHash, mountPoint, &isNew);
	if (isNew) {
	    z = AllocateZipEntry();
	    Tcl_SetHashValue(hPtr, z);

	    z->depth = CountSlashes(mountPoint);
	    assert(z->depth >= ZIPFS_ROOTDIR_DEPTH);
	    z->zipFilePtr = zf;
	    z->isDirectory = (zf->baseOffset == 0) ? 1 : -1; /* root marker */
	    z->offset = zf->baseOffset;
	    z->compressMethod = ZIP_COMPMETH_STORED;
	    z->name = (char *) Tcl_GetHashKey(&ZipFS.fileHash, hPtr);
	    if (!strcmp(z->name, ZIPFS_VOLUME)) {
		z->flags |= ZE_F_VOLUME; /* Mark as root volume */
	    }
	    Tcl_Time t;
	    Tcl_GetTime(&t);
	    z->timestamp = t.sec;
	    z->next = zf->entries;
	    zf->entries = z;
	}
    }
    q = zf->data + zf->directoryOffset;
    Tcl_DStringInit(&fpBuf);
    for (i = 0; i < zf->numFiles; i++) {
	const unsigned char *start = zf->data;
	const unsigned char *end = zf->data + zf->length;
	int extra, isdir = 0, dosTime, dosDate, nbcompr;
	size_t offs, pathlen, comlen;
	unsigned char *lq, *gq = NULL;
	char *fullpath, *path;

	pathlen = ZipReadShort(start, end, q + ZIP_CENTRAL_PATHLEN_OFFS);
	comlen = ZipReadShort(start, end, q + ZIP_CENTRAL_FCOMMENTLEN_OFFS);
	extra = ZipReadShort(start, end, q + ZIP_CENTRAL_EXTRALEN_OFFS);
	path = DecodeZipEntryText(q + ZIP_CENTRAL_HEADER_LEN, pathlen, &ds);
	if ((pathlen > 0) && (path[pathlen - 1] == '/')) {
	    Tcl_DStringSetLength(&ds, pathlen - 1);
	    path = Tcl_DStringValue(&ds);
	    isdir = 1;
	}
	if ((strcmp(path, ".") == 0) || (strcmp(path, "..") == 0)) {
	    goto nextent;
	}
	lq = zf->data + zf->baseOffset
		+ ZipReadInt(start, end, q + ZIP_CENTRAL_LOCALHDR_OFFS);
	if ((lq < start) || (lq + ZIP_LOCAL_HEADER_LEN > end)) {
	    goto nextent;
	}
	nbcompr = ZipReadInt(start, end, lq + ZIP_LOCAL_COMPLEN_OFFS);
	if (!isdir && (nbcompr == 0)
		&& (ZipReadInt(start, end, lq + ZIP_LOCAL_UNCOMPLEN_OFFS) == 0)
		&& (ZipReadInt(start, end, lq + ZIP_LOCAL_CRC32_OFFS) == 0)) {
	    gq = q;
	    nbcompr = ZipReadInt(start, end, gq + ZIP_CENTRAL_COMPLEN_OFFS);
	}
	offs = (lq - zf->data)
		+ ZIP_LOCAL_HEADER_LEN
		+ ZipReadShort(start, end, lq + ZIP_LOCAL_PATHLEN_OFFS)
		+ ZipReadShort(start, end, lq + ZIP_LOCAL_EXTRALEN_OFFS);
	if (offs + nbcompr > zf->length) {
	    goto nextent;
	}

	if (!isdir && (mountPoint[0] == '\0') && !CountSlashes(path)) {
#ifdef ANDROID
	    /*
	     * When mounting the ZIP archive on the root directory try to
	     * remap top level regular files of the archive to
	     * /assets/.root/... since this directory should not be in a valid
	     * APK due to the leading dot in the file name component. This
	     * trick should make the files AndroidManifest.xml,
	     * resources.arsc, and classes.dex visible to Tcl.
	     */
	    Tcl_DString ds2;

	    Tcl_DStringInit(&ds2);
	    Tcl_DStringAppend(&ds2, "assets/.root/", -1);
	    Tcl_DStringAppend(&ds2, path, -1);
	    if (ZipFSLookup(Tcl_DStringValue(&ds2))) {
		/* should not happen but skip it anyway */
		Tcl_DStringFree(&ds2);
		goto nextent;
	    }
	    Tcl_DStringSetLength(&ds, 0);
	    Tcl_DStringAppend(&ds, Tcl_DStringValue(&ds2),
		    Tcl_DStringLength(&ds2));
	    path = Tcl_DStringValue(&ds);
	    Tcl_DStringFree(&ds2);
#else /* !ANDROID */
	    /*
	     * Regular files skipped when mounting on root.
	     */
	    goto nextent;
#endif /* ANDROID */
	}

	Tcl_DStringSetLength(&fpBuf, 0);
	fullpath = CanonicalPath(mountPoint, path, &fpBuf, 1);
	z = AllocateZipEntry();
	z->depth = CountSlashes(fullpath);
	assert(z->depth >= ZIPFS_ROOTDIR_DEPTH);
	z->zipFilePtr = zf;
	z->isDirectory = isdir;
	z->isEncrypted =
		(ZipReadShort(start, end, lq + ZIP_LOCAL_FLAGS_OFFS) & 1)
		&& (nbcompr > 12);
	z->offset = offs;
	if (gq) {
	    z->crc32 = ZipReadInt(start, end, gq + ZIP_CENTRAL_CRC32_OFFS);
	    dosDate = ZipReadShort(start, end, gq + ZIP_CENTRAL_MDATE_OFFS);
	    dosTime = ZipReadShort(start, end, gq + ZIP_CENTRAL_MTIME_OFFS);
	    z->timestamp = DosTimeDate(dosDate, dosTime);
	    z->numBytes = ZipReadInt(start, end,
		    gq + ZIP_CENTRAL_UNCOMPLEN_OFFS);
	    z->compressMethod = ZipReadShort(start, end,
		    gq + ZIP_CENTRAL_COMPMETH_OFFS);
	} else {
	    z->crc32 = ZipReadInt(start, end, lq + ZIP_LOCAL_CRC32_OFFS);
	    dosDate = ZipReadShort(start, end, lq + ZIP_LOCAL_MDATE_OFFS);
	    dosTime = ZipReadShort(start, end, lq + ZIP_LOCAL_MTIME_OFFS);
	    z->timestamp = DosTimeDate(dosDate, dosTime);
	    z->numBytes = ZipReadInt(start, end,
		    lq + ZIP_LOCAL_UNCOMPLEN_OFFS);
	    z->compressMethod = ZipReadShort(start, end,
		    lq + ZIP_LOCAL_COMPMETH_OFFS);
	}
	z->numCompressedBytes = nbcompr;
	hPtr = Tcl_CreateHashEntry(&ZipFS.fileHash, fullpath, &isNew);
	if (!isNew) {
	    /* should not happen but skip it anyway */
	    Tcl_Free(z);
	    goto nextent;
	}

	Tcl_SetHashValue(hPtr, z);
	z->name = (char *) Tcl_GetHashKey(&ZipFS.fileHash, hPtr);
	z->next = zf->entries;
	zf->entries = z;
	if (isdir && (mountPoint[0] == '\0') && (z->depth == ZIPFS_ROOTDIR_DEPTH)) {
	    z->tnext = zf->topEnts;
	    zf->topEnts = z;
	}

	/*
	 * Make any directory nodes we need. ZIPs are not consistent about
	 * containing directory nodes.
	 */

	if (!z->isDirectory && (z->depth > ZIPFS_ROOTDIR_DEPTH)) {
	    char *dir, *endPtr;
	    ZipEntry *zd;

	    Tcl_DStringSetLength(&ds, strlen(z->name) + 8);
	    Tcl_DStringSetLength(&ds, 0);
	    Tcl_DStringAppend(&ds, z->name, -1);
	    dir = Tcl_DStringValue(&ds);
	    for (endPtr = strrchr(dir, '/'); endPtr && (endPtr != dir);
		    endPtr = strrchr(dir, '/')) {
		Tcl_DStringSetLength(&ds, endPtr - dir);
		hPtr = Tcl_CreateHashEntry(&ZipFS.fileHash, dir, &isNew);
		if (!isNew) {
		    /*
		     * Already made. That's fine.
		     */
		    break;
		}

		zd = AllocateZipEntry();
		zd->depth = CountSlashes(dir);
		assert(zd->depth > ZIPFS_ROOTDIR_DEPTH);
		zd->zipFilePtr = zf;
		zd->isDirectory = 1;
		zd->offset = z->offset;
		zd->timestamp = z->timestamp;
		zd->compressMethod = ZIP_COMPMETH_STORED;
		Tcl_SetHashValue(hPtr, zd);
		zd->name = (char *) Tcl_GetHashKey(&ZipFS.fileHash, hPtr);
		zd->next = zf->entries;
		zf->entries = zd;
		if ((mountPoint[0] == '\0') && (zd->depth == ZIPFS_ROOTDIR_DEPTH)) {
		    zd->tnext = zf->topEnts;
		    zf->topEnts = zd;
		}
	    }
	}
    nextent:
	q += pathlen + comlen + extra + ZIP_CENTRAL_HEADER_LEN;
    }
    Tcl_DStringFree(&fpBuf);
    Tcl_DStringFree(&ds);
    Unlock();
    Tcl_FSMountsChanged(NULL);
    return TCL_OK;
}

/*
 *-------------------------------------------------------------------------
 *
 * ZipfsSetup --
 *
 *	Common initialisation code. ZipFS.initialized must *not* be set prior
 *	to the call.
 *
 *-------------------------------------------------------------------------
 */

static void
ZipfsSetup(void)
{
#if TCL_THREADS
    static const Tcl_Time t = { 0, 0 };

    /*
     * Inflate condition variable.
     */

    Tcl_MutexLock(&ZipFSMutex);
    Tcl_ConditionWait(&ZipFSCond, &ZipFSMutex, &t);
    Tcl_MutexUnlock(&ZipFSMutex);
#endif /* TCL_THREADS */

    crc32tab = get_crc_table();
    Tcl_FSRegister(NULL, &zipfsFilesystem);
    Tcl_InitHashTable(&ZipFS.fileHash, TCL_STRING_KEYS);
    Tcl_InitHashTable(&ZipFS.zipHash, TCL_STRING_KEYS);
    ZipFS.idCount = 1;
    ZipFS.wrmax = DEFAULT_WRITE_MAX_SIZE;
    ZipFS.fallbackEntryEncoding = (char *)
	    Tcl_Alloc(strlen(ZIPFS_FALLBACK_ENCODING) + 1);
    strcpy(ZipFS.fallbackEntryEncoding, ZIPFS_FALLBACK_ENCODING);
    ZipFS.initialized = 1;
}

/*
 *-------------------------------------------------------------------------
 *
 * ListMountPoints --
 *
 *	This procedure lists the mount points and what's mounted there, or
 *	reports whether there are any mounts (if there's no interpreter). The
 *	read lock must be held by the caller.
 *
 * Results:
 *	A standard Tcl result. TCL_OK (or TCL_BREAK if no mounts and no
 *	interpreter).
 *
 * Side effects:
 *	Interpreter result may be updated.
 *
 *-------------------------------------------------------------------------
 */

static int
ListMountPoints(
    Tcl_Interp *interp)
{
    Tcl_HashEntry *hPtr;
    Tcl_HashSearch search;
    ZipFile *zf;
    Tcl_Obj *resultList;

    if (!interp) {
	/*
	 * Are there any entries in the zipHash? Don't need to enumerate them
	 * all to know.
	 */

	return (ZipFS.zipHash.numEntries ? TCL_OK : TCL_BREAK);
    }

    TclNewObj(resultList);
    for (hPtr = Tcl_FirstHashEntry(&ZipFS.zipHash, &search); hPtr;
	    hPtr = Tcl_NextHashEntry(&search)) {
	zf = (ZipFile *) Tcl_GetHashValue(hPtr);
	Tcl_ListObjAppendElement(NULL, resultList, Tcl_NewStringObj(
		zf->mountPoint, -1));
	Tcl_ListObjAppendElement(NULL, resultList, Tcl_NewStringObj(
		zf->name, -1));
    }
    Tcl_SetObjResult(interp, resultList);
    return TCL_OK;
}

/*
 *------------------------------------------------------------------------
 *
 * CleanupMount --
 *
 *    Releases all resources associated with a mounted archive. There
 *    must not be any open files in the archive.
 *
 *    Caller MUST be holding WriteLock() before calling this function.
 *
 * Results:
 *    None.
 *
 * Side effects:
 *    Memory associated with the mounted archive is deallocated.
 *------------------------------------------------------------------------
 */
static void
CleanupMount(ZipFile *zf)        /* Mount point */
{
    ZipEntry *z, *znext;
    Tcl_HashEntry *hPtr;
    for (z = zf->entries; z; z = znext) {
	znext = z->next;
	hPtr = Tcl_FindHashEntry(&ZipFS.fileHash, z->name);
	if (hPtr) {
	    Tcl_DeleteHashEntry(hPtr);
	}
	if (z->data) {
	    Tcl_Free(z->data);
	}
	Tcl_Free(z);
    }
    zf->entries = NULL;
}

/*
 *-------------------------------------------------------------------------
 *
 * DescribeMounted --
 *
 *	This procedure describes what is mounted at the given the mount point.
 *	The interpreter result is not updated if there is nothing mounted at
 *	the given point. The read lock must be held by the caller.
 *
 * Results:
 *	A standard Tcl result. TCL_OK (or TCL_BREAK if nothing mounted there
 *	and no interpreter).
 *
 * Side effects:
 *	Interpreter result may be updated.
 *
 *-------------------------------------------------------------------------
 */

static int
DescribeMounted(
    Tcl_Interp *interp,
    const char *mountPoint)
{
    if (interp) {
	ZipFile *zf = ZipFSLookupZip(mountPoint);

	if (zf) {
	    Tcl_SetObjResult(interp, Tcl_NewStringObj(zf->name, -1));
	    return TCL_OK;
	}
    }
    return (interp ? TCL_OK : TCL_BREAK);
}

/*
 *-------------------------------------------------------------------------
 *
 * TclZipfs_Mount --
 *
 *	This procedure is invoked to mount a given ZIP archive file on a given
 *	mountpoint with optional ZIP password.
 *
 * Results:
 *	A standard Tcl result.
 *
 * Side effects:
 *	A ZIP archive file is read, analyzed and mounted, resources are
 *	allocated.
 *
 *-------------------------------------------------------------------------
 */

int
TclZipfs_Mount(
    Tcl_Interp *interp,		/* Current interpreter. NULLable. */
    const char *zipname,	/* Path to ZIP file to mount; should be
				 * normalized. */
    const char *mountPoint,	/* Mount point path. */
    const char *passwd)		/* Password for opening the ZIP, or NULL if
				 * the ZIP is unprotected. */
{
    ZipFile *zf;

    ReadLock();
    if (!ZipFS.initialized) {
	ZipfsSetup();
    }

    /*
     * No mount point, so list all mount points and what is mounted there.
     */

    if (!mountPoint) {
	int ret = ListMountPoints(interp);
	Unlock();
	return ret;
    }

    /*
     * Mount point but no file, so describe what is mounted at that mount
     * point.
     */

    if (!zipname) {
	DescribeMounted(interp, mountPoint);
	Unlock();
	return TCL_OK;
    }
    Unlock();

    /*
     * Have both a mount point and a file (name) to mount there.
     */

    if (passwd && IsPasswordValid(interp, passwd, strlen(passwd)) != TCL_OK) {
	return TCL_ERROR;
    }
    zf = AllocateZipFile(interp, strlen(mountPoint));
    if (!zf) {
	return TCL_ERROR;
    }
    if (ZipFSOpenArchive(interp, zipname, 1, zf) != TCL_OK) {
	Tcl_Free(zf);
	return TCL_ERROR;
    }
    if (ZipFSCatalogFilesystem(interp, zf, mountPoint, passwd, zipname)
	    != TCL_OK) {
	/* zf would have been freed! */
	return TCL_ERROR;
    }
    return TCL_OK;
}

/*
 *-------------------------------------------------------------------------
 *
 * TclZipfs_MountBuffer --
 *
 *	This procedure is invoked to mount a given ZIP archive file on a given
 *	mountpoint with optional ZIP password.
 *
 * Results:
 *	A standard Tcl result.
 *
 * Side effects:
 *	A ZIP archive file is read, analyzed and mounted, resources are
 *	allocated.
 *
 *-------------------------------------------------------------------------
 */

int
TclZipfs_MountBuffer(
    Tcl_Interp *interp,		/* Current interpreter. NULLable. */
    const void *data,
    size_t datalen,
    const char *mountPoint,	/* Mount point path. */
    int copy)
{
    ZipFile *zf;

    /* TODO - how come a *read* lock suffices for initialzing ? */
    ReadLock();
    if (!ZipFS.initialized) {
	ZipfsSetup();
    }

    /*
     * No mount point, so list all mount points and what is mounted there.
     */

    if (!mountPoint) {
	int ret = ListMountPoints(interp);
	Unlock();
	return ret;
    }

    /*
     * Mount point but no data, so describe what is mounted at that mount
     * point.
     */

    if (!data) {
	DescribeMounted(interp, mountPoint);
	Unlock();
	return TCL_OK;
    }
    Unlock();

    /*
     * Have both a mount point and data to mount there.
     * What's the magic about 64 * 1024 * 1024 ?
     */
    if ((datalen <= ZIP_CENTRAL_END_LEN) ||
	(datalen - ZIP_CENTRAL_END_LEN) >
	    (64 * 1024 * 1024 - ZIP_CENTRAL_END_LEN)) {
	ZIPFS_ERROR(interp, "illegal file size");
	ZIPFS_ERROR_CODE(interp, "FILE_SIZE");
	return TCL_ERROR;
    }

    zf = AllocateZipFile(interp, strlen(mountPoint));
    if (!zf) {
	return TCL_ERROR;
    }
    zf->isMemBuffer = 1;
    zf->length = datalen;
    if (copy) {
	zf->data = (unsigned char *) Tcl_AttemptAlloc(datalen);
	if (!zf->data) {
	    ZipFSCloseArchive(interp, zf);
	    Tcl_Free(zf);
	    ZIPFS_MEM_ERROR(interp);
	    return TCL_ERROR;
	}
	memcpy(zf->data, data, datalen);
	zf->ptrToFree = zf->data;
    } else {
	zf->data = (unsigned char *) data;
	zf->ptrToFree = NULL;
    }
    if (ZipFSFindTOC(interp, 1, zf) != TCL_OK) {
	Tcl_Free(zf);
	return TCL_ERROR;
    }
    /* Note ZipFSCatalogFilesystem will free zf on error */
    return ZipFSCatalogFilesystem(
	interp, zf, mountPoint, NULL, "Memory Buffer");
}

/*
 *-------------------------------------------------------------------------
 *
 * TclZipfs_Unmount --
 *
 *	This procedure is invoked to unmount a given ZIP archive.
 *
 * Results:
 *	A standard Tcl result.
 *
 * Side effects:
 *	A mounted ZIP archive file is unmounted, resources are free'd.
 *
 *-------------------------------------------------------------------------
 */

int
TclZipfs_Unmount(
    Tcl_Interp *interp,		/* Current interpreter. NULLable. */
    const char *mountPoint)	/* Mount point path. */
{
    ZipFile *zf;
    Tcl_HashEntry *hPtr;
    Tcl_DString dsm;
    int ret = TCL_OK, unmounted = 0;

    WriteLock();
    if (!ZipFS.initialized) {
	goto done;
    }

    /*
     * Mount point sometimes is a relative or otherwise denormalized path.
     * But an absolute name is needed as mount point here.
     */

    Tcl_DStringInit(&dsm);
    mountPoint = CanonicalPath("", mountPoint, &dsm, 1);

    hPtr = Tcl_FindHashEntry(&ZipFS.zipHash, mountPoint);
    /* don't report no-such-mount as an error */
    if (!hPtr) {
	goto done;
    }

    zf = (ZipFile *) Tcl_GetHashValue(hPtr);
    if (zf->numOpen > 0) {
	ZIPFS_ERROR(interp, "filesystem is busy");
	ZIPFS_ERROR_CODE(interp, "BUSY");
	ret = TCL_ERROR;
	goto done;
    }
    Tcl_DeleteHashEntry(hPtr);

    /*
     * Now no longer mounted - the rest of the code won't find it - but we're
     * still cleaning things up.
     */

    CleanupMount(zf);
    ZipFSCloseArchive(interp, zf);

    Tcl_Free(zf);
    unmounted = 1;

  done:
    Unlock();
    if (unmounted) {
	Tcl_FSMountsChanged(NULL);
    }
    return ret;
}

/*
 *-------------------------------------------------------------------------
 *
 * ZipFSMountObjCmd --
 *
 *	This procedure is invoked to process the [zipfs mount] command.
 *
 * Results:
 *	A standard Tcl result.
 *
 * Side effects:
 *	A ZIP archive file is mounted, resources are allocated.
 *
 *-------------------------------------------------------------------------
 */

static int
ZipFSMountObjCmd(
    TCL_UNUSED(void *),
    Tcl_Interp *interp,		/* Current interpreter. */
    int objc,			/* Number of arguments. */
    Tcl_Obj *const objv[])	/* Argument objects. */
{
    const char *mountPoint = NULL, *zipFile = NULL, *password = NULL;
    Tcl_Obj *zipFileObj = NULL;
    int result;

    if (objc > 4) {
	Tcl_WrongNumArgs(interp, 1, objv,
		 "?zipfile? ?mountpoint? ?password?");
	return TCL_ERROR;
    }
    /*
     * A single argument is treated as the mountpoint. Two arguments
     * are treated as zipfile and mountpoint.
     */
    if (objc > 1) {
	if (objc == 2) {
	    mountPoint = Tcl_GetString(objv[1]);
	} else {
	    /* 2 < objc < 4 */
	    zipFileObj = Tcl_FSGetNormalizedPath(interp, objv[1]);
	    if (!zipFileObj) {
		Tcl_SetObjResult(
		    interp,
		    Tcl_NewStringObj("could not normalize zip filename", -1));
		Tcl_SetErrorCode(interp, "TCL", "OPERATION", "NORMALIZE", NULL);
		return TCL_ERROR;
	    }
	    Tcl_IncrRefCount(zipFileObj);
	    zipFile = Tcl_GetString(zipFileObj);
	    mountPoint = Tcl_GetString(objv[2]);
	    if (objc > 3) {
		password = Tcl_GetString(objv[3]);
	    }
	}
    }

    result = TclZipfs_Mount(interp, zipFile, mountPoint, password);
    if (zipFileObj != NULL) {
	Tcl_DecrRefCount(zipFileObj);
    }
    return result;
}

/*
 *-------------------------------------------------------------------------
 *
 * ZipFSMountBufferObjCmd --
 *
 *	This procedure is invoked to process the [zipfs mount_data] command.
 *
 * Results:
 *	A standard Tcl result.
 *
 * Side effects:
 *	A ZIP archive file is mounted, resources are allocated.
 *
 *-------------------------------------------------------------------------
 */

static int
ZipFSMountBufferObjCmd(
    TCL_UNUSED(void *),
    Tcl_Interp *interp,		/* Current interpreter. */
    int objc,			/* Number of arguments. */
    Tcl_Obj *const objv[])	/* Argument objects. */
{
    const char *mountPoint;	/* Mount point path. */
    unsigned char *data;
    Tcl_Size length;

    if (objc > 3) {
	Tcl_WrongNumArgs(interp, 1, objv, "?data? ?mountpoint?");
	return TCL_ERROR;
    }
    if (objc < 2) {
	int ret;

	ReadLock();
	ret = ListMountPoints(interp);
	Unlock();
	return ret;
    }

    if (objc < 3) {
	ReadLock();
	DescribeMounted(interp, TclGetString(objv[1]));
	Unlock();
	return TCL_OK;
    }

    data = Tcl_GetBytesFromObj(interp, objv[1], &length);
    mountPoint = TclGetString(objv[2]);
    if (data == NULL) {
	return TCL_ERROR;
    }
    return TclZipfs_MountBuffer(interp, data, length, mountPoint, 1);
}

/*
 *-------------------------------------------------------------------------
 *
 * ZipFSRootObjCmd --
 *
 *	This procedure is invoked to process the [zipfs root] command. It
 *	returns the root that all zipfs file systems are mounted under.
 *
 * Results:
 *	A standard Tcl result.
 *
 * Side effects:
 *
 *-------------------------------------------------------------------------
 */

static int
ZipFSRootObjCmd(
    TCL_UNUSED(void *),
    Tcl_Interp *interp,		/* Current interpreter. */
    int objc,
    Tcl_Obj *const *objv)
{
    if (objc != 1) {
	Tcl_WrongNumArgs(interp, 1, objv, "");
	return TCL_ERROR;
    }
    Tcl_SetObjResult(interp, Tcl_NewStringObj(ZIPFS_VOLUME, -1));
    return TCL_OK;
}

/*
 *-------------------------------------------------------------------------
 *
 * ZipFSUnmountObjCmd --
 *
 *	This procedure is invoked to process the [zipfs unmount] command.
 *
 * Results:
 *	A standard Tcl result.
 *
 * Side effects:
 *	A mounted ZIP archive file is unmounted, resources are free'd.
 *
 *-------------------------------------------------------------------------
 */

static int
ZipFSUnmountObjCmd(
    TCL_UNUSED(void *),
    Tcl_Interp *interp,		/* Current interpreter. */
    int objc,			/* Number of arguments. */
    Tcl_Obj *const objv[])	/* Argument objects. */
{
    if (objc != 2) {
	Tcl_WrongNumArgs(interp, 1, objv, "mountpoint");
	return TCL_ERROR;
    }
    return TclZipfs_Unmount(interp, TclGetString(objv[1]));
}

/*
 *-------------------------------------------------------------------------
 *
 * ZipFSMkKeyObjCmd --
 *
 *	This procedure is invoked to process the [zipfs mkkey] command.  It
 *	produces a rotated password to be embedded into an image file.
 *
 * Results:
 *	A standard Tcl result.
 *
 * Side effects:
 *	None.
 *
 *-------------------------------------------------------------------------
 */

static int
ZipFSMkKeyObjCmd(
    TCL_UNUSED(void *),
    Tcl_Interp *interp,		/* Current interpreter. */
    int objc,			/* Number of arguments. */
    Tcl_Obj *const objv[])	/* Argument objects. */
{
    Tcl_Size len, i = 0;
    const char *pw;
    Tcl_Obj *passObj;
    unsigned char *passBuf;

    if (objc != 2) {
	Tcl_WrongNumArgs(interp, 1, objv, "password");
	return TCL_ERROR;
    }
    pw = Tcl_GetStringFromObj(objv[1], &len);
    if (len == 0) {
	return TCL_OK;
    }
    if (IsPasswordValid(interp, pw, len) != TCL_OK) {
	return TCL_ERROR;
    }

    passObj = Tcl_NewByteArrayObj(NULL, 264);
    passBuf = Tcl_GetByteArrayFromObj(passObj, (Tcl_Size *)NULL);
    while (len > 0) {
	int ch = pw[len - 1];

	passBuf[i++] = (ch & 0x0f) | pwrot[(ch >> 4) & 0x0f];
	len--;
    }
    passBuf[i] = i;
    i++;
    ZipWriteInt(passBuf, passBuf + 264, passBuf + i, ZIP_PASSWORD_END_SIG);
    Tcl_SetByteArrayLength(passObj, i + 4);
    Tcl_SetObjResult(interp, passObj);
    return TCL_OK;
}

/*
 *-------------------------------------------------------------------------
 *
 * RandomChar --
 *
 *	Worker for ZipAddFile().  Picks a random character (range: 0..255)
 *	using Tcl's standard PRNG.
 *
 * Returns:
 *	Tcl result code. Updates chPtr with random character on success.
 *
 * Side effects:
 *	Advances the PRNG state. May reenter the Tcl interpreter if the user
 *	has replaced the PRNG.
 *
 *-------------------------------------------------------------------------
 */

static int
RandomChar(
    Tcl_Interp *interp,
    int step,
    int *chPtr)
{
    double r;
    Tcl_Obj *ret;

    if (Tcl_EvalEx(interp, "::tcl::mathfunc::rand", TCL_INDEX_NONE, 0) != TCL_OK) {
	goto failed;
    }
    ret = Tcl_GetObjResult(interp);
    if (Tcl_GetDoubleFromObj(interp, ret, &r) != TCL_OK) {
	goto failed;
    }
    *chPtr = (int) (r * 256);
    return TCL_OK;

  failed:
    Tcl_AppendObjToErrorInfo(interp, Tcl_ObjPrintf(
	    "\n    (evaluating PRNG step %d for password encoding)",
	    step));
    return TCL_ERROR;
}

/*
 *-------------------------------------------------------------------------
 *
 * ZipAddFile --
 *
 *	This procedure is used by ZipFSMkZipOrImg() to add a single file to
 *	the output ZIP archive file being written. A ZipEntry struct about the
 *	input file is added to the given fileHash table for later creation of
 *	the central ZIP directory.
 *
 *	Tcl *always* encodes filenames in the ZIP as UTF-8. Similarly, it
 *	would always encode comments as UTF-8, if it supported comments.
 *
 * Results:
 *	A standard Tcl result.
 *
 * Side effects:
 *	Input file is read and (compressed and) written to the output ZIP
 *	archive file.
 *
 *-------------------------------------------------------------------------
 */

static int
ZipAddFile(
    Tcl_Interp *interp,		/* Current interpreter. */
    Tcl_Obj *pathObj,		/* Actual name of the file to add. */
    const char *name,		/* Name to use in the ZIP archive, in Tcl's
				 * internal encoding. */
    Tcl_Channel out,		/* The open ZIP archive being built. */
    const char *passwd,		/* Password for encoding the file, or NULL if
				 * the file is to be unprotected. */
    char *buf,			/* Working buffer. */
    int bufsize,		/* Size of buf */
    Tcl_HashTable *fileHash)	/* Where to record ZIP entry metdata so we can
				 * built the central directory. */
{
    const unsigned char *start = (unsigned char *) buf;
    const unsigned char *end = (unsigned char *) buf + bufsize;
    Tcl_Channel in;
    Tcl_HashEntry *hPtr;
    ZipEntry *z;
    z_stream stream;
    Tcl_DString zpathDs;	/* Buffer for the encoded filename. */
    const char *zpathExt;	/* Filename in external encoding (true
				 * UTF-8). */
    const char *zpathTcl;	/* Filename in Tcl's internal encoding. */
    int crc, flush, zpathlen;
    size_t nbyte, nbytecompr;
    Tcl_Size len, olen, align = 0;
    long long headerStartOffset, dataStartOffset, dataEndOffset;
    int mtime = 0, isNew, compMeth;
    unsigned long keys[3], keys0[3];
    char obuf[4096];

    /*
     * Trim leading '/' characters. If this results in an empty string, we've
     * nothing to do.
     */

    zpathTcl = name;
    while (zpathTcl && zpathTcl[0] == '/') {
	zpathTcl++;
    }
    if (!zpathTcl || (zpathTcl[0] == '\0')) {
	return TCL_OK;
    }

    /*
     * Convert to encoded form. Note that we use strlen() here; if someone's
     * crazy enough to embed NULs in filenames, they deserve what they get!
     */

    zpathExt = Tcl_UtfToExternalDString(tclUtf8Encoding, zpathTcl, -1, &zpathDs);
    zpathlen = strlen(zpathExt);
    if (zpathlen + ZIP_CENTRAL_HEADER_LEN > bufsize) {
	Tcl_SetObjResult(interp, Tcl_ObjPrintf(
		"path too long for \"%s\"", TclGetString(pathObj)));
	ZIPFS_ERROR_CODE(interp, "PATH_LEN");
	Tcl_DStringFree(&zpathDs);
	return TCL_ERROR;
    }
    in = Tcl_FSOpenFileChannel(interp, pathObj, "rb", 0);
    if (!in) {
	Tcl_DStringFree(&zpathDs);
#ifdef _WIN32
	/* hopefully a directory */
	if (strcmp("permission denied", Tcl_PosixError(interp)) == 0) {
	    Tcl_Close(interp, in);
	    return TCL_OK;
	}
#endif /* _WIN32 */
	Tcl_Close(interp, in);
	return TCL_ERROR;
    } else {
	Tcl_StatBuf statBuf;

	if (Tcl_FSStat(pathObj, &statBuf) != -1) {
	    mtime = statBuf.st_mtime;
	}
    }
    Tcl_ResetResult(interp);

    /*
     * Compute the CRC.
     */

    crc = 0;
    nbyte = nbytecompr = 0;
    while (1) {
	len = Tcl_Read(in, buf, bufsize);
	if (len < 0) {
	    Tcl_DStringFree(&zpathDs);
	    if (nbyte == 0 && errno == EISDIR) {
		Tcl_Close(interp, in);
		return TCL_OK;
	    }
	readErrorWithChannelOpen:
	    Tcl_SetObjResult(interp, Tcl_ObjPrintf("read error on \"%s\": %s",
		    TclGetString(pathObj), Tcl_PosixError(interp)));
	    Tcl_Close(interp, in);
	    return TCL_ERROR;
	}
	if (len == 0) {
	    break;
	}
	crc = crc32(crc, (unsigned char *) buf, len);
	nbyte += len;
    }
    if (Tcl_Seek(in, 0, SEEK_SET) == -1) {
	Tcl_SetObjResult(interp, Tcl_ObjPrintf("seek error on \"%s\": %s",
		TclGetString(pathObj), Tcl_PosixError(interp)));
	Tcl_Close(interp, in);
	Tcl_DStringFree(&zpathDs);
	return TCL_ERROR;
    }

    /*
     * Remember where we've got to so far so we can write the header (after
     * writing the file).
     */

    headerStartOffset = Tcl_Tell(out);

    /*
     * Reserve space for the per-file header. Includes writing the file name
     * as we already know that.
     */

    memset(buf, '\0', ZIP_LOCAL_HEADER_LEN);
    memcpy(buf + ZIP_LOCAL_HEADER_LEN, zpathExt, zpathlen);
    len = zpathlen + ZIP_LOCAL_HEADER_LEN;
    if (Tcl_Write(out, buf, len) != len) {
    writeErrorWithChannelOpen:
	Tcl_SetObjResult(interp, Tcl_ObjPrintf(
		"write error on \"%s\": %s",
		TclGetString(pathObj), Tcl_PosixError(interp)));
	Tcl_Close(interp, in);
	Tcl_DStringFree(&zpathDs);
	return TCL_ERROR;
    }

    /*
     * Align payload to next 4-byte boundary (if necessary) using a dummy
     * extra entry similar to the zipalign tool from Android's SDK.
     */

    if ((len + headerStartOffset) & 3) {
	unsigned char abuf[8];
	const unsigned char *astart = abuf;
	const unsigned char *aend = abuf + 8;

	align = 4 + ((len + headerStartOffset) & 3);
	ZipWriteShort(astart, aend, abuf, 0xffff);
	ZipWriteShort(astart, aend, abuf + 2, align - 4);
	ZipWriteInt(astart, aend, abuf + 4, 0x03020100);
	if (Tcl_Write(out, (const char *) abuf, align) != align) {
	    goto writeErrorWithChannelOpen;
	}
    }

    /*
     * Set up encryption if we were asked to.
     */

    if (passwd) {
	int i, ch, tmp;
	unsigned char kvbuf[24];

	init_keys(passwd, keys, crc32tab);
	for (i = 0; i < 12 - 2; i++) {
	    if (RandomChar(interp, i, &ch) != TCL_OK) {
		Tcl_Close(interp, in);
		return TCL_ERROR;
	    }
	    kvbuf[i + 12] = UCHAR(zencode(keys, crc32tab, ch, tmp));
	}
	Tcl_ResetResult(interp);
	init_keys(passwd, keys, crc32tab);
	for (i = 0; i < 12 - 2; i++) {
	    kvbuf[i] = UCHAR(zencode(keys, crc32tab, kvbuf[i + 12], tmp));
	}
	kvbuf[i++] = UCHAR(zencode(keys, crc32tab, crc >> 16, tmp));
	kvbuf[i++] = UCHAR(zencode(keys, crc32tab, crc >> 24, tmp));
	len = Tcl_Write(out, (char *) kvbuf, 12);
	memset(kvbuf, 0, 24);
	if (len != 12) {
	    goto writeErrorWithChannelOpen;
	}
	memcpy(keys0, keys, sizeof(keys0));
	nbytecompr += 12;
    }

    /*
     * Save where we've got to in case we need to just store this file.
     */

    Tcl_Flush(out);
    dataStartOffset = Tcl_Tell(out);

    /*
     * Compress the stream.
     */

    compMeth = ZIP_COMPMETH_DEFLATED;
    memset(&stream, 0, sizeof(z_stream));
    stream.zalloc = Z_NULL;
    stream.zfree = Z_NULL;
    stream.opaque = Z_NULL;
    if (deflateInit2(&stream, 9, Z_DEFLATED, -15, 8,
	    Z_DEFAULT_STRATEGY) != Z_OK) {
	Tcl_SetObjResult(interp, Tcl_ObjPrintf(
		"compression init error on \"%s\"", TclGetString(pathObj)));
	ZIPFS_ERROR_CODE(interp, "DEFLATE_INIT");
	Tcl_Close(interp, in);
	Tcl_DStringFree(&zpathDs);
	return TCL_ERROR;
    }

    do {
	len = Tcl_Read(in, buf, bufsize);
	if (len < 0) {
	    deflateEnd(&stream);
	    goto readErrorWithChannelOpen;
	}
	stream.avail_in = len;
	stream.next_in = (unsigned char *) buf;
	flush = Tcl_Eof(in) ? Z_FINISH : Z_NO_FLUSH;
	do {
	    stream.avail_out = sizeof(obuf);
	    stream.next_out = (unsigned char *) obuf;
	    len = deflate(&stream, flush);
	    if (len == Z_STREAM_ERROR) {
		Tcl_SetObjResult(interp, Tcl_ObjPrintf(
			"deflate error on \"%s\"", TclGetString(pathObj)));
		ZIPFS_ERROR_CODE(interp, "DEFLATE");
		deflateEnd(&stream);
		Tcl_Close(interp, in);
		Tcl_DStringFree(&zpathDs);
		return TCL_ERROR;
	    }
	    olen = sizeof(obuf) - stream.avail_out;
	    if (passwd) {
		Tcl_Size i;
		int tmp;

		for (i = 0; i < olen; i++) {
		    obuf[i] = (char) zencode(keys, crc32tab, obuf[i], tmp);
		}
	    }
	    if (olen && (Tcl_Write(out, obuf, olen) != olen)) {
		deflateEnd(&stream);
		goto writeErrorWithChannelOpen;
	    }
	    nbytecompr += olen;
	} while (stream.avail_out == 0);
    } while (flush != Z_FINISH);
    deflateEnd(&stream);

    /*
     * Work out where we've got to.
     */

    Tcl_Flush(out);
    dataEndOffset = Tcl_Tell(out);

    if (nbyte - nbytecompr <= 0) {
	/*
	 * Compressed file larger than input, write it again uncompressed.
	 */

	if (Tcl_Seek(in, 0, SEEK_SET) != 0) {
	    goto seekErr;
	}
	if (Tcl_Seek(out, dataStartOffset, SEEK_SET) != dataStartOffset) {
	seekErr:
	    Tcl_SetObjResult(interp, Tcl_ObjPrintf(
		    "seek error: %s", Tcl_PosixError(interp)));
	    Tcl_Close(interp, in);
	    Tcl_DStringFree(&zpathDs);
	    return TCL_ERROR;
	}
	nbytecompr = (passwd ? 12 : 0);
	while (1) {
	    len = Tcl_Read(in, buf, bufsize);
	    if (len < 0) {
		goto readErrorWithChannelOpen;
	    } else if (len == 0) {
		break;
	    }
	    if (passwd) {
		Tcl_Size i;
		int tmp;

		for (i = 0; i < len; i++) {
		    buf[i] = (char) zencode(keys0, crc32tab, buf[i], tmp);
		}
	    }
	    if (Tcl_Write(out, buf, len) != len) {
		goto writeErrorWithChannelOpen;
	    }
	    nbytecompr += len;
	}
	compMeth = ZIP_COMPMETH_STORED;

	/*
	 * Chop off everything after this; it's the over-large compressed data
	 * and we don't know if it is going to get overwritten otherwise.
	 */

	Tcl_Flush(out);
	dataEndOffset = Tcl_Tell(out);
	Tcl_TruncateChannel(out, dataEndOffset);
    }
    Tcl_Close(interp, in);
    Tcl_DStringFree(&zpathDs);
    zpathExt = NULL;

    hPtr = Tcl_CreateHashEntry(fileHash, zpathTcl, &isNew);
    if (!isNew) {
	Tcl_SetObjResult(interp, Tcl_ObjPrintf(
		"non-unique path name \"%s\"", TclGetString(pathObj)));
	ZIPFS_ERROR_CODE(interp, "DUPLICATE_PATH");
	return TCL_ERROR;
    }

    /*
     * Remember that we've written the file (for central directory generation)
     * and generate the local (per-file) header in the space that we reserved
     * earlier.
     */

    z = AllocateZipEntry();
    Tcl_SetHashValue(hPtr, z);
    z->isEncrypted = (passwd ? 1 : 0);
    z->offset = headerStartOffset;
    z->crc32 = crc;
    z->timestamp = mtime;
    z->numBytes = nbyte;
    z->numCompressedBytes = nbytecompr;
    z->compressMethod = compMeth;
    z->name = (char *) Tcl_GetHashKey(fileHash, hPtr);

    /*
     * Write final local header information.
     */

    SerializeLocalEntryHeader(start, end, (unsigned char *) buf, z,
	    zpathlen, align);
    if (Tcl_Seek(out, headerStartOffset, SEEK_SET) != headerStartOffset) {
	Tcl_DeleteHashEntry(hPtr);
	Tcl_Free(z);
	Tcl_SetObjResult(interp, Tcl_ObjPrintf(
		"seek error: %s", Tcl_PosixError(interp)));
	return TCL_ERROR;
    }
    if (Tcl_Write(out, buf, ZIP_LOCAL_HEADER_LEN) != ZIP_LOCAL_HEADER_LEN) {
	Tcl_DeleteHashEntry(hPtr);
	Tcl_Free(z);
	Tcl_SetObjResult(interp, Tcl_ObjPrintf(
		"write error: %s", Tcl_PosixError(interp)));
	return TCL_ERROR;
    }
    Tcl_Flush(out);
    if (Tcl_Seek(out, dataEndOffset, SEEK_SET) != dataEndOffset) {
	Tcl_DeleteHashEntry(hPtr);
	Tcl_Free(z);
	Tcl_SetObjResult(interp, Tcl_ObjPrintf(
		"seek error: %s", Tcl_PosixError(interp)));
	return TCL_ERROR;
    }
    return TCL_OK;
}

/*
 *-------------------------------------------------------------------------
 *
 * ZipFSFind --
 *
 *	Worker for ZipFSMkZipOrImg() that discovers the list of files to add.
 *	Simple wrapper around [zipfs find].
 *
 *-------------------------------------------------------------------------
 */

static Tcl_Obj *
ZipFSFind(
    Tcl_Interp *interp,
    Tcl_Obj *dirRoot)
{
    Tcl_Obj *cmd[2];
    int result;

    cmd[0] = Tcl_NewStringObj("::tcl::zipfs::find", -1);
    cmd[1] = dirRoot;
    Tcl_IncrRefCount(cmd[0]);
    result = Tcl_EvalObjv(interp, 2, cmd, 0);
    Tcl_DecrRefCount(cmd[0]);
    if (result != TCL_OK) {
	return NULL;
    }
    return Tcl_GetObjResult(interp);
}

/*
 *-------------------------------------------------------------------------
 *
 * ComputeNameInArchive --
 *
 *	Helper for ZipFSMkZipOrImg() that computes what the actual name of a
 *	file in the ZIP archive should be, stripping a prefix (if appropriate)
 *	and any leading slashes. If the result is an empty string, the entry
 *	should be skipped.
 *
 * Returns:
 *	Pointer to the name (in Tcl's internal encoding), which will be in
 *	memory owned by one of the argument objects.
 *
 * Side effects:
 *	None (if Tcl_Objs have string representations)
 *
 *-------------------------------------------------------------------------
 */

static inline const char *
ComputeNameInArchive(
    Tcl_Obj *pathObj,		/* The path to the origin file */
    Tcl_Obj *directNameObj,	/* User-specified name for use in the ZIP
				 * archive */
    const char *strip,		/* A prefix to strip; may be NULL if no
				 * stripping need be done. */
    Tcl_Size slen)			/* The length of the prefix; must be 0 if no
				 * stripping need be done. */
{
    const char *name;
    Tcl_Size len;

    if (directNameObj) {
	name = TclGetString(directNameObj);
    } else {
	name = Tcl_GetStringFromObj(pathObj, &len);
	if (slen > 0) {
	    if ((len <= slen) || (strncmp(strip, name, slen) != 0)) {
		/*
		 * Guaranteed to be a NUL at the end, which will make this
		 * entry be skipped.
		 */

		return name + len;
	    }
	    name += slen;
	}
    }
    while (name[0] == '/') {
	++name;
    }
    return name;
}

/*
 *-------------------------------------------------------------------------
 *
 * ZipFSMkZipOrImg --
 *
 *	This procedure is creates a new ZIP archive file or image file given
 *	output filename, input directory of files to be archived, optional
 *	password, and optional image to be prepended to the output ZIP archive
 *	file. It's the core of the implementation of [zipfs mkzip], [zipfs
 *	mkimg], [zipfs lmkzip] and [zipfs lmkimg].
 *
 *	Tcl *always* encodes filenames in the ZIP as UTF-8. Similarly, it
 *	would always encode comments as UTF-8, if it supported comments.
 *
 * Results:
 *	A standard Tcl result.
 *
 * Side effects:
 *	A new ZIP archive file or image file is written.
 *
 *-------------------------------------------------------------------------
 */

static int
ZipFSMkZipOrImg(
    Tcl_Interp *interp,		/* Current interpreter. */
    int isImg,			/* Are we making an image? */
    Tcl_Obj *targetFile,	/* What file are we making? */
    Tcl_Obj *dirRoot,		/* What directory do we take files from? Do
				 * not specify at the same time as
				 * mappingList (one must be NULL). */
    Tcl_Obj *mappingList,	/* What files are we putting in, and with what
				 * names? Do not specify at the same time as
				 * dirRoot (one must be NULL). */
    Tcl_Obj *originFile,	/* If we're making an image, what file does
				 * the non-ZIP part of the image come from? */
    Tcl_Obj *stripPrefix,	/* Are we going to strip a prefix from
				 * filenames found beneath dirRoot? If NULL,
				 * do not strip anything (except for dirRoot
				 * itself). */
    Tcl_Obj *passwordObj)	/* The password for encoding things. NULL if
				 * there's no password protection. */
{
    Tcl_Channel out;
    int count, ret = TCL_ERROR;
    Tcl_Size pwlen = 0, slen = 0, len, i = 0;
    Tcl_Size lobjc;
    long long directoryStartOffset;
    /* The overall file offset of the start of the
     * central directory. */
    long long suffixStartOffset;/* The overall file offset of the start of the
				 * suffix of the central directory (i.e.,
				 * where this data will be written). */
    Tcl_Obj **lobjv, *list = mappingList;
    ZipEntry *z;
    Tcl_HashEntry *hPtr;
    Tcl_HashSearch search;
    Tcl_HashTable fileHash;
    char *strip = NULL, *pw = NULL, passBuf[264], buf[4096];
    unsigned char *start = (unsigned char *) buf;
    unsigned char *end = start + sizeof(buf);

    /*
     * Caller has verified that the number of arguments is correct.
     */

    passBuf[0] = 0;
    if (passwordObj != NULL) {
	pw = Tcl_GetStringFromObj(passwordObj, &pwlen);
	if (IsPasswordValid(interp, pw, pwlen) != TCL_OK) {
	    return TCL_ERROR;
	}
	if (pwlen == 0) {
	    pw = NULL;
	}
    }
    if (dirRoot != NULL) {
	list = ZipFSFind(interp, dirRoot);
	if (!list) {
	    return TCL_ERROR;
	}
    }
    Tcl_IncrRefCount(list);
    if (TclListObjLengthM(interp, list, &lobjc) != TCL_OK) {
	Tcl_DecrRefCount(list);
	return TCL_ERROR;
    }
    if (mappingList && (lobjc % 2)) {
	Tcl_DecrRefCount(list);
	ZIPFS_ERROR(interp, "need even number of elements");
	ZIPFS_ERROR_CODE(interp, "LIST_LENGTH");
	return TCL_ERROR;
    }
    if (lobjc == 0) {
	Tcl_DecrRefCount(list);
	ZIPFS_ERROR(interp, "empty archive");
	ZIPFS_ERROR_CODE(interp, "EMPTY");
	return TCL_ERROR;
    }
    if (TclListObjGetElementsM(interp, list, &lobjc, &lobjv) != TCL_OK) {
	Tcl_DecrRefCount(list);
	return TCL_ERROR;
    }
    out = Tcl_FSOpenFileChannel(interp, targetFile, "wb", 0755);
    if (out == NULL) {
	Tcl_DecrRefCount(list);
	return TCL_ERROR;
    }

    /*
     * Copy the existing contents from the image if it is an executable image.
     * Care must be taken because this might include an existing ZIP, which
     * needs to be stripped.
     */

    if (isImg) {
	ZipFile *zf, zf0;
	int isMounted = 0;
	const char *imgName;

	// TODO: normalize the origin file name
	imgName = (originFile != NULL) ? TclGetString(originFile) :
		Tcl_GetNameOfExecutable();
	if (pwlen) {
	    i = 0;
	    for (len = pwlen; len-- > 0;) {
		int ch = pw[len];

		passBuf[i] = (ch & 0x0f) | pwrot[(ch >> 4) & 0x0f];
		i++;
	    }
	    passBuf[i] = i;
	    ++i;
	    passBuf[i++] = (char) ZIP_PASSWORD_END_SIG;
	    passBuf[i++] = (char) (ZIP_PASSWORD_END_SIG >> 8);
	    passBuf[i++] = (char) (ZIP_PASSWORD_END_SIG >> 16);
	    passBuf[i++] = (char) (ZIP_PASSWORD_END_SIG >> 24);
	    passBuf[i] = '\0';
	}

	/*
	 * Check for mounted image.
	 */

	WriteLock();
	for (hPtr = Tcl_FirstHashEntry(&ZipFS.zipHash, &search); hPtr;
		hPtr = Tcl_NextHashEntry(&search)) {
	    zf = (ZipFile *) Tcl_GetHashValue(hPtr);
	    if (strcmp(zf->name, imgName) == 0) {
		isMounted = 1;
		zf->numOpen++;
		break;
	    }
	}
	Unlock();

	if (!isMounted) {
	    zf = &zf0;
	    memset(&zf0, 0, sizeof(ZipFile));
	}
	if (isMounted || ZipFSOpenArchive(interp, imgName, 0, zf) == TCL_OK) {
	    /*
	     * Copy everything up to the ZIP-related suffix.
	     */

	    if ((size_t) Tcl_Write(out, (char *) zf->data,
		    zf->passOffset) != zf->passOffset) {
		memset(passBuf, 0, sizeof(passBuf));
		Tcl_DecrRefCount(list);
		Tcl_SetObjResult(interp, Tcl_ObjPrintf(
			"write error: %s", Tcl_PosixError(interp)));
		Tcl_Close(interp, out);
		if (zf == &zf0) {
		    ZipFSCloseArchive(interp, zf);
		} else {
		    WriteLock();
		    zf->numOpen--;
		    Unlock();
		}
		return TCL_ERROR;
	    }
	    if (zf == &zf0) {
		ZipFSCloseArchive(interp, zf);
	    } else {
		WriteLock();
		zf->numOpen--;
		Unlock();
	    }
	} else {
	    /*
	     * Fall back to read it as plain file which hopefully is a static
	     * tclsh or wish binary with proper zipfs infrastructure built in.
	     */

	    if (CopyImageFile(interp, imgName, out) != TCL_OK) {
		memset(passBuf, 0, sizeof(passBuf));
		Tcl_DecrRefCount(list);
		Tcl_Close(interp, out);
		return TCL_ERROR;
	    }
	}

	/*
	 * Store the password so that the automounter can find it.
	 */

	len = strlen(passBuf);
	if (len > 0) {
	    i = Tcl_Write(out, passBuf, len);
	    if (i != len) {
		Tcl_DecrRefCount(list);
		Tcl_SetObjResult(interp, Tcl_ObjPrintf(
			"write error: %s", Tcl_PosixError(interp)));
		Tcl_Close(interp, out);
		return TCL_ERROR;
	    }
	}
	memset(passBuf, 0, sizeof(passBuf));
	Tcl_Flush(out);
    }

    /*
     * Prepare the contents of the ZIP archive.
     */

    Tcl_InitHashTable(&fileHash, TCL_STRING_KEYS);
    if (mappingList == NULL && stripPrefix != NULL) {
	strip = Tcl_GetStringFromObj(stripPrefix, &slen);
	if (!slen) {
	    strip = NULL;
	}
    }
    for (i = 0; i < lobjc; i += (mappingList ? 2 : 1)) {
	Tcl_Obj *pathObj = lobjv[i];
	const char *name = ComputeNameInArchive(pathObj,
		(mappingList ? lobjv[i + 1] : NULL), strip, slen);

	if (name[0] == '\0') {
	    continue;
	}
	if (ZipAddFile(interp, pathObj, name, out, pw, buf, sizeof(buf),
		&fileHash) != TCL_OK) {
	    goto done;
	}
    }

    /*
     * Construct the contents of the ZIP central directory.
     */

    directoryStartOffset = Tcl_Tell(out);
    count = 0;
    for (i = 0; i < lobjc; i += (mappingList ? 2 : 1)) {
	const char *name = ComputeNameInArchive(lobjv[i],
		(mappingList ? lobjv[i + 1] : NULL), strip, slen);
	Tcl_DString ds;

	hPtr = Tcl_FindHashEntry(&fileHash, name);
	if (!hPtr) {
	    continue;
	}
	z = (ZipEntry *) Tcl_GetHashValue(hPtr);

	name = Tcl_UtfToExternalDString(tclUtf8Encoding, z->name, TCL_INDEX_NONE, &ds);
	len = Tcl_DStringLength(&ds);
	SerializeCentralDirectoryEntry(start, end, (unsigned char *) buf,
		z, len);
	if ((Tcl_Write(out, buf, ZIP_CENTRAL_HEADER_LEN)
		!= ZIP_CENTRAL_HEADER_LEN)
		|| (Tcl_Write(out, name, len) != len)) {
	    Tcl_SetObjResult(interp, Tcl_ObjPrintf(
		    "write error: %s", Tcl_PosixError(interp)));
	    Tcl_DStringFree(&ds);
	    goto done;
	}
	Tcl_DStringFree(&ds);
	count++;
    }

    /*
     * Finalize the central directory.
     */

    Tcl_Flush(out);
    suffixStartOffset = Tcl_Tell(out);
    SerializeCentralDirectorySuffix(start, end, (unsigned char *) buf,
	    count, directoryStartOffset, suffixStartOffset);
    if (Tcl_Write(out, buf, ZIP_CENTRAL_END_LEN) != ZIP_CENTRAL_END_LEN) {
	Tcl_SetObjResult(interp, Tcl_ObjPrintf(
		"write error: %s", Tcl_PosixError(interp)));
	goto done;
    }
    Tcl_Flush(out);
    ret = TCL_OK;

  done:
    if (ret == TCL_OK) {
	ret = Tcl_Close(interp, out);
    } else {
	Tcl_Close(interp, out);
    }
    Tcl_DecrRefCount(list);
    for (hPtr = Tcl_FirstHashEntry(&fileHash, &search); hPtr;
	    hPtr = Tcl_NextHashEntry(&search)) {
	z = (ZipEntry *) Tcl_GetHashValue(hPtr);
	Tcl_Free(z);
	Tcl_DeleteHashEntry(hPtr);
    }
    Tcl_DeleteHashTable(&fileHash);
    return ret;
}

/*
 * ---------------------------------------------------------------------
 *
 * CopyImageFile --
 *
 *	A simple file copy function that is used (by ZipFSMkZipOrImg) for
 *	anything that is not an image with a ZIP appended.
 *
 * Returns:
 *	A Tcl result code.
 *
 * Side effects:
 *	Writes to an output channel.
 *
 * ---------------------------------------------------------------------
 */

static int
CopyImageFile(
    Tcl_Interp *interp,		/* For error reporting. */
    const char *imgName,	/* Where to copy from. */
    Tcl_Channel out)		/* Where to copy to; already open for writing
				 * binary data. */
{
    Tcl_WideInt i, k;
    Tcl_Size m, n;
    Tcl_Channel in;
    char buf[4096];
    const char *errMsg;

    Tcl_ResetResult(interp);
    in = Tcl_OpenFileChannel(interp, imgName, "rb", 0644);
    if (!in) {
	return TCL_ERROR;
    }

    /*
     * Get the length of the file (and exclude non-files).
     */

    i = Tcl_Seek(in, 0, SEEK_END);
    if (i == -1) {
	errMsg = "seek error";
	goto copyError;
    }
    Tcl_Seek(in, 0, SEEK_SET);

    /*
     * Copy the whole file, 8 blocks at a time (reasonably efficient). Note
     * that this totally ignores things like Windows's Alternate File Streams.
     */

    for (k = 0; k < i; k += m) {
	m = i - k;
	if (m > (Tcl_Size) sizeof(buf)) {
	    m = sizeof(buf);
	}
	n = Tcl_Read(in, buf, m);
	if (n == -1) {
	    errMsg = "read error";
	    goto copyError;
	} else if (n == 0) {
	    break;
	}
	m = Tcl_Write(out, buf, n);
	if (m != n) {
	    errMsg = "write error";
	    goto copyError;
	}
    }
    Tcl_Close(interp, in);
    return TCL_OK;

  copyError:
    Tcl_SetObjResult(interp, Tcl_ObjPrintf(
	    "%s: %s", errMsg, Tcl_PosixError(interp)));
    Tcl_Close(interp, in);
    return TCL_ERROR;
}

/*
 * ---------------------------------------------------------------------
 *
 * SerializeLocalEntryHeader, SerializeCentralDirectoryEntry,
 * SerializeCentralDirectorySuffix --
 *
 *	Create serialized forms of the structures that make up the ZIP
 *	metadata. Note that the both the local entry and the central directory
 *	entry need to have the name of the entry written directly afterwards.
 *
 *	We could write these as structs except we need to guarantee that we
 *	are writing these out as little-endian values.
 *
 * Side effects:
 *	Both update their buffer arguments, but otherwise change nothing.
 *
 * ---------------------------------------------------------------------
 */

static void
SerializeLocalEntryHeader(
    const unsigned char *start,	/* The start of writable memory. */
    const unsigned char *end,	/* The end of writable memory. */
    unsigned char *buf,		/* Where to serialize to */
    ZipEntry *z,		/* The description of what to serialize. */
    int nameLength,		/* The length of the name. */
    int align)			/* The number of alignment bytes. */
{
    ZipWriteInt(start, end, buf + ZIP_LOCAL_SIG_OFFS, ZIP_LOCAL_HEADER_SIG);
    ZipWriteShort(start, end, buf + ZIP_LOCAL_VERSION_OFFS, ZIP_MIN_VERSION);
    ZipWriteShort(start, end, buf + ZIP_LOCAL_FLAGS_OFFS, z->isEncrypted);
    ZipWriteShort(start, end, buf + ZIP_LOCAL_COMPMETH_OFFS,
	    z->compressMethod);
    ZipWriteShort(start, end, buf + ZIP_LOCAL_MTIME_OFFS,
	    ToDosTime(z->timestamp));
    ZipWriteShort(start, end, buf + ZIP_LOCAL_MDATE_OFFS,
	    ToDosDate(z->timestamp));
    ZipWriteInt(start, end, buf + ZIP_LOCAL_CRC32_OFFS, z->crc32);
    ZipWriteInt(start, end, buf + ZIP_LOCAL_COMPLEN_OFFS,
	    z->numCompressedBytes);
    ZipWriteInt(start, end, buf + ZIP_LOCAL_UNCOMPLEN_OFFS, z->numBytes);
    ZipWriteShort(start, end, buf + ZIP_LOCAL_PATHLEN_OFFS, nameLength);
    ZipWriteShort(start, end, buf + ZIP_LOCAL_EXTRALEN_OFFS, align);
}

static void
SerializeCentralDirectoryEntry(
    const unsigned char *start,	/* The start of writable memory. */
    const unsigned char *end,	/* The end of writable memory. */
    unsigned char *buf,		/* Where to serialize to */
    ZipEntry *z,		/* The description of what to serialize. */
    size_t nameLength)		/* The length of the name. */
{
    ZipWriteInt(start, end, buf + ZIP_CENTRAL_SIG_OFFS,
	    ZIP_CENTRAL_HEADER_SIG);
    ZipWriteShort(start, end, buf + ZIP_CENTRAL_VERSIONMADE_OFFS,
	    ZIP_MIN_VERSION);
    ZipWriteShort(start, end, buf + ZIP_CENTRAL_VERSION_OFFS, ZIP_MIN_VERSION);
    ZipWriteShort(start, end, buf + ZIP_CENTRAL_FLAGS_OFFS, z->isEncrypted);
    ZipWriteShort(start, end, buf + ZIP_CENTRAL_COMPMETH_OFFS,
	    z->compressMethod);
    ZipWriteShort(start, end, buf + ZIP_CENTRAL_MTIME_OFFS,
	    ToDosTime(z->timestamp));
    ZipWriteShort(start, end, buf + ZIP_CENTRAL_MDATE_OFFS,
	    ToDosDate(z->timestamp));
    ZipWriteInt(start, end, buf + ZIP_CENTRAL_CRC32_OFFS, z->crc32);
    ZipWriteInt(start, end, buf + ZIP_CENTRAL_COMPLEN_OFFS,
	    z->numCompressedBytes);
    ZipWriteInt(start, end, buf + ZIP_CENTRAL_UNCOMPLEN_OFFS, z->numBytes);
    ZipWriteShort(start, end, buf + ZIP_CENTRAL_PATHLEN_OFFS, nameLength);
    ZipWriteShort(start, end, buf + ZIP_CENTRAL_EXTRALEN_OFFS, 0);
    ZipWriteShort(start, end, buf + ZIP_CENTRAL_FCOMMENTLEN_OFFS, 0);
    ZipWriteShort(start, end, buf + ZIP_CENTRAL_DISKFILE_OFFS, 0);
    ZipWriteShort(start, end, buf + ZIP_CENTRAL_IATTR_OFFS, 0);
    ZipWriteInt(start, end, buf + ZIP_CENTRAL_EATTR_OFFS, 0);
    ZipWriteInt(start, end, buf + ZIP_CENTRAL_LOCALHDR_OFFS,
	    z->offset);
}

static void
SerializeCentralDirectorySuffix(
    const unsigned char *start,	/* The start of writable memory. */
    const unsigned char *end,	/* The end of writable memory. */
    unsigned char *buf,		/* Where to serialize to */
    int entryCount,		/* The number of entries in the directory */
    long long directoryStartOffset,
				/* The overall file offset of the start of the
				 * central directory. */
    long long suffixStartOffset)/* The overall file offset of the start of the
				 * suffix of the central directory (i.e.,
				 * where this data will be written). */
{
    ZipWriteInt(start, end, buf + ZIP_CENTRAL_END_SIG_OFFS,
	    ZIP_CENTRAL_END_SIG);
    ZipWriteShort(start, end, buf + ZIP_CENTRAL_DISKNO_OFFS, 0);
    ZipWriteShort(start, end, buf + ZIP_CENTRAL_DISKDIR_OFFS, 0);
    ZipWriteShort(start, end, buf + ZIP_CENTRAL_ENTS_OFFS, entryCount);
    ZipWriteShort(start, end, buf + ZIP_CENTRAL_TOTALENTS_OFFS, entryCount);
    ZipWriteInt(start, end, buf + ZIP_CENTRAL_DIRSIZE_OFFS,
	    suffixStartOffset - directoryStartOffset);
    ZipWriteInt(start, end, buf + ZIP_CENTRAL_DIRSTART_OFFS,
	    directoryStartOffset);
    ZipWriteShort(start, end, buf + ZIP_CENTRAL_COMMENTLEN_OFFS, 0);
}

/*
 *-------------------------------------------------------------------------
 *
 * ZipFSMkZipObjCmd, ZipFSLMkZipObjCmd --
 *
 *	These procedures are invoked to process the [zipfs mkzip] and [zipfs
 *	lmkzip] commands.  See description of ZipFSMkZipOrImg().
 *
 * Results:
 *	A standard Tcl result.
 *
 * Side effects:
 *	See description of ZipFSMkZipOrImg().
 *
 *-------------------------------------------------------------------------
 */

static int
ZipFSMkZipObjCmd(
    TCL_UNUSED(void *),
    Tcl_Interp *interp,		/* Current interpreter. */
    int objc,			/* Number of arguments. */
    Tcl_Obj *const objv[])	/* Argument objects. */
{
    Tcl_Obj *stripPrefix, *password;

    if (objc < 3 || objc > 5) {
	Tcl_WrongNumArgs(interp, 1, objv, "outfile indir ?strip? ?password?");
	return TCL_ERROR;
    }
    if (Tcl_IsSafe(interp)) {
	ZIPFS_ERROR(interp, "operation not permitted in a safe interpreter");
	ZIPFS_ERROR_CODE(interp, "SAFE_INTERP");
	return TCL_ERROR;
    }

    stripPrefix = (objc > 3 ? objv[3] : NULL);
    password = (objc > 4 ? objv[4] : NULL);
    return ZipFSMkZipOrImg(interp, 0, objv[1], objv[2], NULL, NULL,
	    stripPrefix, password);
}

static int
ZipFSLMkZipObjCmd(
    TCL_UNUSED(void *),
    Tcl_Interp *interp,		/* Current interpreter. */
    int objc,			/* Number of arguments. */
    Tcl_Obj *const objv[])	/* Argument objects. */
{
    Tcl_Obj *password;

    if (objc < 3 || objc > 4) {
	Tcl_WrongNumArgs(interp, 1, objv, "outfile inlist ?password?");
	return TCL_ERROR;
    }
    if (Tcl_IsSafe(interp)) {
	ZIPFS_ERROR(interp, "operation not permitted in a safe interpreter");
	ZIPFS_ERROR_CODE(interp, "SAFE_INTERP");
	return TCL_ERROR;
    }

    password = (objc > 3 ? objv[3] : NULL);
    return ZipFSMkZipOrImg(interp, 0, objv[1], NULL, objv[2], NULL,
	    NULL, password);
}

/*
 *-------------------------------------------------------------------------
 *
 * ZipFSMkImgObjCmd, ZipFSLMkImgObjCmd --
 *
 *	These procedures are invoked to process the [zipfs mkimg] and [zipfs
 *	lmkimg] commands.  See description of ZipFSMkZipOrImg().
 *
 * Results:
 *	A standard Tcl result.
 *
 * Side effects:
 *	See description of ZipFSMkZipOrImg().
 *
 *-------------------------------------------------------------------------
 */

static int
ZipFSMkImgObjCmd(
    TCL_UNUSED(void *),
    Tcl_Interp *interp,		/* Current interpreter. */
    int objc,			/* Number of arguments. */
    Tcl_Obj *const objv[])	/* Argument objects. */
{
    Tcl_Obj *originFile, *stripPrefix, *password;

    if (objc < 3 || objc > 6) {
	Tcl_WrongNumArgs(interp, 1, objv,
		"outfile indir ?strip? ?password? ?infile?");
	return TCL_ERROR;
    }
    if (Tcl_IsSafe(interp)) {
	ZIPFS_ERROR(interp, "operation not permitted in a safe interpreter");
	ZIPFS_ERROR_CODE(interp, "SAFE_INTERP");
	return TCL_ERROR;
    }

    originFile = (objc > 5 ? objv[5] : NULL);
    stripPrefix = (objc > 3 ? objv[3] : NULL);
    password = (objc > 4 ? objv[4] : NULL);
    return ZipFSMkZipOrImg(interp, 1, objv[1], objv[2], NULL,
	    originFile, stripPrefix, password);
}

static int
ZipFSLMkImgObjCmd(
    TCL_UNUSED(void *),
    Tcl_Interp *interp,		/* Current interpreter. */
    int objc,			/* Number of arguments. */
    Tcl_Obj *const objv[])	/* Argument objects. */
{
    Tcl_Obj *originFile, *password;

    if (objc < 3 || objc > 5) {
	Tcl_WrongNumArgs(interp, 1, objv, "outfile inlist ?password? ?infile?");
	return TCL_ERROR;
    }
    if (Tcl_IsSafe(interp)) {
	ZIPFS_ERROR(interp, "operation not permitted in a safe interpreter");
	ZIPFS_ERROR_CODE(interp, "SAFE_INTERP");
	return TCL_ERROR;
    }

    originFile = (objc > 4 ? objv[4] : NULL);
    password = (objc > 3 ? objv[3] : NULL);
    return ZipFSMkZipOrImg(interp, 1, objv[1], NULL, objv[2],
	    originFile, NULL, password);
}

/*
 *-------------------------------------------------------------------------
 *
 * ZipFSCanonicalObjCmd --
 *
 *	This procedure is invoked to process the [zipfs canonical] command.
 *	It returns the canonical name for a file within zipfs
 *
 * Results:
 *	Always TCL_OK provided the right number of arguments are supplied.
 *
 * Side effects:
 *	None.
 *
 *-------------------------------------------------------------------------
 */

static int
ZipFSCanonicalObjCmd(
    TCL_UNUSED(void *),
    Tcl_Interp *interp,		/* Current interpreter. */
    int objc,			/* Number of arguments. */
    Tcl_Obj *const objv[])	/* Argument objects. */
{
    char *mntpoint = NULL;
    char *filename = NULL;
    char *result;
    Tcl_DString dPath;

    if (objc < 2 || objc > 4) {
	Tcl_WrongNumArgs(interp, 1, objv, "?mountpoint? filename ?inZipfs?");
	return TCL_ERROR;
    }
    Tcl_DStringInit(&dPath);
    if (objc == 2) {
	filename = TclGetString(objv[1]);
	result = CanonicalPath("", filename, &dPath, 1);
    } else if (objc == 3) {
	mntpoint = TclGetString(objv[1]);
	filename = TclGetString(objv[2]);
	result = CanonicalPath(mntpoint, filename, &dPath, 1);
    } else {
	int zipfs = 0;

	if (Tcl_GetBooleanFromObj(interp, objv[3], &zipfs)) {
	    return TCL_ERROR;
	}
	mntpoint = TclGetString(objv[1]);
	filename = TclGetString(objv[2]);
	result = CanonicalPath(mntpoint, filename, &dPath, zipfs);
    }
    Tcl_SetObjResult(interp, Tcl_NewStringObj(result, -1));
    return TCL_OK;
}

/*
 *-------------------------------------------------------------------------
 *
 * ZipFSExistsObjCmd --
 *
 *	This procedure is invoked to process the [zipfs exists] command.  It
 *	tests for the existence of a file in the ZIP filesystem and places a
 *	boolean into the interp's result.
 *
 * Results:
 *	Always TCL_OK provided the right number of arguments are supplied.
 *
 * Side effects:
 *	None.
 *
 *-------------------------------------------------------------------------
 */

static int
ZipFSExistsObjCmd(
    TCL_UNUSED(void *),
    Tcl_Interp *interp,		/* Current interpreter. */
    int objc,			/* Number of arguments. */
    Tcl_Obj *const objv[])	/* Argument objects. */
{
    char *filename;
    int exists;

    if (objc != 2) {
	Tcl_WrongNumArgs(interp, 1, objv, "filename");
	return TCL_ERROR;
    }

    filename = TclGetString(objv[1]);

    ReadLock();
    exists = ZipFSLookup(filename) != NULL;
    if (!exists) {
	/* An ancestor directory of a file ? */
	exists = ContainsMountPoint(filename, -1);
    }

    Unlock();

    Tcl_SetObjResult(interp, Tcl_NewBooleanObj(exists));
    return TCL_OK;
}

/*
 *-------------------------------------------------------------------------
 *
 * ZipFSInfoObjCmd --
 *
 *	This procedure is invoked to process the [zipfs info] command.  On
 *	success, it returns a Tcl list made up of name of ZIP archive file,
 *	size uncompressed, size compressed, and archive offset of a file in
 *	the ZIP filesystem.
 *
 * Results:
 *	A standard Tcl result.
 *
 * Side effects:
 *	None.
 *
 *-------------------------------------------------------------------------
 */

static int
ZipFSInfoObjCmd(
    TCL_UNUSED(void *),
    Tcl_Interp *interp,		/* Current interpreter. */
    int objc,			/* Number of arguments. */
    Tcl_Obj *const objv[])	/* Argument objects. */
{
    char *filename;
    ZipEntry *z;
    int ret;

    if (objc != 2) {
	Tcl_WrongNumArgs(interp, 1, objv, "filename");
	return TCL_ERROR;
    }
    filename = TclGetString(objv[1]);
    ReadLock();
    z = ZipFSLookup(filename);
    if (z) {
	Tcl_Obj *result = Tcl_GetObjResult(interp);

	Tcl_ListObjAppendElement(interp, result,
		Tcl_NewStringObj(z->zipFilePtr->name, -1));
	Tcl_ListObjAppendElement(interp, result,
		Tcl_NewWideIntObj(z->numBytes));
	Tcl_ListObjAppendElement(interp, result,
		Tcl_NewWideIntObj(z->numCompressedBytes));
	Tcl_ListObjAppendElement(interp, result, Tcl_NewWideIntObj(z->offset));
	ret = TCL_OK;
    } else {
	Tcl_SetErrno(ENOENT);
	if (interp) {
	    Tcl_SetObjResult(
		interp,
		Tcl_ObjPrintf("path \"%s\" not found in any zipfs volume",
			      filename));
	}
	ret = TCL_ERROR;
    }
    Unlock();
    return ret;
}

/*
 *-------------------------------------------------------------------------
 *
 * ZipFSListObjCmd --
 *
 *	This procedure is invoked to process the [zipfs list] command.	 On
 *	success, it returns a Tcl list of files of the ZIP filesystem which
 *	match a search pattern (glob or regexp).
 *
 * Results:
 *	A standard Tcl result.
 *
 * Side effects:
 *	None.
 *
 *-------------------------------------------------------------------------
 */

static int
ZipFSListObjCmd(
    TCL_UNUSED(void *),
    Tcl_Interp *interp,		/* Current interpreter. */
    int objc,			/* Number of arguments. */
    Tcl_Obj *const objv[])	/* Argument objects. */
{
    char *pattern = NULL;
    Tcl_RegExp regexp = NULL;
    Tcl_HashEntry *hPtr;
    Tcl_HashSearch search;
    Tcl_Obj *result = Tcl_GetObjResult(interp);
    const char *options[] = {"-glob", "-regexp", NULL};
    enum list_options { OPT_GLOB, OPT_REGEXP };

    /*
     * Parse arguments.
     */

    if (objc > 3) {
	Tcl_WrongNumArgs(interp, 1, objv, "?(-glob|-regexp)? ?pattern?");
	return TCL_ERROR;
    }
    if (objc == 3) {
	int idx;

	if (Tcl_GetIndexFromObj(interp, objv[1], options, "option",
		0, &idx) != TCL_OK) {
	    return TCL_ERROR;
	}
	switch (idx) {
	case OPT_GLOB:
	    pattern = TclGetString(objv[2]);
	    break;
	case OPT_REGEXP:
	    regexp = Tcl_RegExpCompile(interp, TclGetString(objv[2]));
	    if (!regexp) {
		return TCL_ERROR;
	    }
	    break;
	}
    } else if (objc == 2) {
	pattern = TclGetString(objv[1]);
    }

    /*
     * Scan for matching entries.
     */

    ReadLock();
    if (pattern) {
	for (hPtr = Tcl_FirstHashEntry(&ZipFS.fileHash, &search);
		hPtr != NULL; hPtr = Tcl_NextHashEntry(&search)) {
	    ZipEntry *z = (ZipEntry *) Tcl_GetHashValue(hPtr);

	    if (Tcl_StringMatch(z->name, pattern)) {
		Tcl_ListObjAppendElement(interp, result,
			Tcl_NewStringObj(z->name, -1));
	    }
	}
    } else if (regexp) {
	for (hPtr = Tcl_FirstHashEntry(&ZipFS.fileHash, &search);
		hPtr; hPtr = Tcl_NextHashEntry(&search)) {
	    ZipEntry *z = (ZipEntry *) Tcl_GetHashValue(hPtr);

	    if (Tcl_RegExpExec(interp, regexp, z->name, z->name)) {
		Tcl_ListObjAppendElement(interp, result,
			Tcl_NewStringObj(z->name, -1));
	    }
	}
    } else {
	for (hPtr = Tcl_FirstHashEntry(&ZipFS.fileHash, &search);
		hPtr; hPtr = Tcl_NextHashEntry(&search)) {
	    ZipEntry *z = (ZipEntry *) Tcl_GetHashValue(hPtr);

	    Tcl_ListObjAppendElement(interp, result,
		    Tcl_NewStringObj(z->name, -1));
	}
    }
    Unlock();
    return TCL_OK;
}

/*
 *-------------------------------------------------------------------------
 *
 * TclZipfs_TclLibrary --
 *
 *	This procedure gets (and possibly finds) the root that Tcl's library
 *	files are mounted under.
 *
 * Results:
 *	A Tcl object holding the location (with zero refcount), or NULL if no
 *	Tcl library can be found.
 *
 * Side effects:
 *	May initialise the cache of where such library files are to be found.
 *	This cache is never cleared.
 *
 *-------------------------------------------------------------------------
 */

Tcl_Obj *
TclZipfs_TclLibrary(void)
{
    Tcl_Obj *vfsInitScript;
    int found;
#if (defined(_WIN32) || defined(__CYGWIN__)) && !defined(STATIC_BUILD)
#   define LIBRARY_SIZE	    64
    HMODULE hModule;
    WCHAR wName[MAX_PATH + LIBRARY_SIZE];
    char dllName[(MAX_PATH + LIBRARY_SIZE) * 3];
#endif /* _WIN32 */

    /*
     * Use the cached value if that has been set; we don't want to repeat the
     * searching and mounting.
     */

    if (zipfs_literal_tcl_library) {
	return Tcl_NewStringObj(zipfs_literal_tcl_library, -1);
    }

    /*
     * Look for the library file system within the executable.
     */

    vfsInitScript = Tcl_NewStringObj(ZIPFS_APP_MOUNT "/tcl_library/init.tcl",
	    -1);
    Tcl_IncrRefCount(vfsInitScript);
    found = Tcl_FSAccess(vfsInitScript, F_OK);
    Tcl_DecrRefCount(vfsInitScript);
    if (found == TCL_OK) {
	zipfs_literal_tcl_library = ZIPFS_APP_MOUNT "/tcl_library";
	return Tcl_NewStringObj(zipfs_literal_tcl_library, -1);
    }

    /*
     * Look for the library file system within the DLL/shared library.  Note
     * that we must mount the zip file and dll before releasing to search.
     */

#if !defined(STATIC_BUILD)
#if defined(_WIN32) || defined(__CYGWIN__)
    hModule = (HMODULE)TclWinGetTclInstance();
    GetModuleFileNameW(hModule, wName, MAX_PATH);
#ifdef __CYGWIN__
    cygwin_conv_path(3, wName, dllName, sizeof(dllName));
#else
    WideCharToMultiByte(CP_UTF8, 0, wName, -1, dllName, sizeof(dllName), NULL, NULL);
#endif

    if (ZipfsAppHookFindTclInit(dllName) == TCL_OK) {
	return Tcl_NewStringObj(zipfs_literal_tcl_library, -1);
    }
#elif !defined(NO_DLFCN_H)
    Dl_info dlinfo;
    if (dladdr((const void *)TclZipfs_TclLibrary, &dlinfo) && (dlinfo.dli_fname != NULL)
	&& (ZipfsAppHookFindTclInit(dlinfo.dli_fname) == TCL_OK)) {
	return Tcl_NewStringObj(zipfs_literal_tcl_library, -1);
    }
#else
    if (ZipfsAppHookFindTclInit(CFG_RUNTIME_LIBDIR "/" CFG_RUNTIME_DLLFILE) == TCL_OK) {
	return Tcl_NewStringObj(zipfs_literal_tcl_library, -1);
    }
#endif /* _WIN32 */
#endif /* !defined(STATIC_BUILD) */

    /*
     * If anything set the cache (but subsequently failed) go with that
     * anyway.
     */

    if (zipfs_literal_tcl_library) {
	return Tcl_NewStringObj(zipfs_literal_tcl_library, -1);
    }
    return NULL;
}

/*
 *-------------------------------------------------------------------------
 *
 * ZipFSTclLibraryObjCmd --
 *
 *	This procedure is invoked to process the
 *	[::tcl::zipfs::tcl_library_init] command, usually called during the
 *	execution of Tcl's interpreter startup. It returns the root that Tcl's
 *	library files are mounted under.
 *
 * Results:
 *	A standard Tcl result.
 *
 * Side effects:
 *	May initialise the cache of where such library files are to be found.
 *	This cache is never cleared.
 *
 *-------------------------------------------------------------------------
 */

static int
ZipFSTclLibraryObjCmd(
    TCL_UNUSED(void *),
    Tcl_Interp *interp,		/* Current interpreter. */
    TCL_UNUSED(int) /*objc*/,
    TCL_UNUSED(Tcl_Obj *const *)) /*objv*/
{
    if (!Tcl_IsSafe(interp)) {
	Tcl_Obj *pResult = TclZipfs_TclLibrary();

	if (!pResult) {
	    TclNewObj(pResult);
	}
	Tcl_SetObjResult(interp, pResult);
    }
    return TCL_OK;
}

/*
 *-------------------------------------------------------------------------
 *
 * ZipChannelClose --
 *
 *	This function is called to close a channel.
 *
 * Results:
 *	Always TCL_OK.
 *
 * Side effects:
 *	Resources are free'd.
 *
 *-------------------------------------------------------------------------
 */

static int
ZipChannelClose(
    void *instanceData,
    TCL_UNUSED(Tcl_Interp *),
    int flags)
{
    ZipChannel *info = (ZipChannel *) instanceData;

    if ((flags & (TCL_CLOSE_READ | TCL_CLOSE_WRITE)) != 0) {
	return EINVAL;
    }

    if (info->isEncrypted) {
	info->isEncrypted = 0;
	memset(info->keys, 0, sizeof(info->keys));
    }
    WriteLock();
    if (ZipChannelWritable(info)) {
	/*
	 * Copy channel data back into original file in archive.
	 */
	ZipEntry *z = info->zipEntryPtr;
	assert(info->ubufToFree && info->ubuf);
	unsigned char *newdata;
	newdata = (unsigned char *)Tcl_AttemptRealloc(
	    info->ubufToFree,
	    info->numBytes ? info->numBytes : 1); /* Bug [23dd83ce7c] */
	if (newdata == NULL) {
	    /* Could not reallocate, keep existing buffer */
	    newdata = info->ubufToFree;
	}
	info->ubufToFree = NULL; /* Now newdata! */
	info->ubuf = NULL;
	info->ubufSize = 0;

	/* Replace old content */
	if (z->data) {
	    Tcl_Free(z->data);
	}
	z->data = newdata; /* May be NULL when ubufToFree was NULL */
	z->numBytes = z->numCompressedBytes = info->numBytes;
	assert(z->data || z->numBytes == 0);
	z->compressMethod = ZIP_COMPMETH_STORED;
	z->timestamp = time(NULL);
	z->isDirectory = 0;
	z->isEncrypted = 0;
	z->offset = 0;
	z->crc32 = 0;
    }
    info->zipFilePtr->numOpen--;
    Unlock();
    if (info->ubufToFree) {
	assert(info->ubuf);
	Tcl_Free(info->ubufToFree);
	info->ubuf = NULL;
	info->ubufToFree = NULL;
	info->ubufSize = 0;
    }
    Tcl_Free(info);
    return TCL_OK;
}

/*
 *-------------------------------------------------------------------------
 *
 * ZipChannelRead --
 *
 *	This function is called to read data from channel.
 *
 * Results:
 *	Number of bytes read or -1 on error with error number set.
 *
 * Side effects:
 *	Data is read and file pointer is advanced.
 *
 *-------------------------------------------------------------------------
 */

static int
ZipChannelRead(
    void *instanceData,
    char *buf,
    int toRead,
    int *errloc)
{
    ZipChannel *info = (ZipChannel *) instanceData;
    Tcl_Size nextpos;

    if (info->isDirectory < 0) {
	/*
	 * Special case: when executable combined with ZIP archive file read
	 * data in front of ZIP, i.e. the executable itself.
	 */

	nextpos = info->cursor + toRead;
	if ((size_t)nextpos > info->zipFilePtr->baseOffset) {
	    toRead = info->zipFilePtr->baseOffset - info->cursor;
	    nextpos = info->zipFilePtr->baseOffset;
	}
	if (toRead == 0) {
	    return 0;
	}
	memcpy(buf, info->zipFilePtr->data, toRead);
	info->cursor = nextpos;
	*errloc = 0;
	return toRead;
    }
    if (info->isDirectory) {
	*errloc = EISDIR;
	return -1;
    }
    nextpos = info->cursor + toRead;
    if (nextpos > info->numBytes) {
	toRead = info->numBytes - info->cursor;
	nextpos = info->numBytes;
    }
    if (toRead == 0) {
	return 0;
    }
    if (info->isEncrypted) {
	int i;
	/*
	 * TODO - when is this code ever exercised? Cannot reach it from
	 * tests. In particular, decryption is always done at channel open
	 * to allow for seeks and random reads.
	 */
	for (i = 0; i < toRead; i++) {
	    int ch = info->ubuf[i + info->cursor];

	    buf[i] = zdecode(info->keys, crc32tab, ch);
	}
    } else {
	memcpy(buf, info->ubuf + info->cursor, toRead);
    }
    info->cursor = nextpos;
    *errloc = 0;
    return toRead;
}

/*
 *-------------------------------------------------------------------------
 *
 * ZipChannelWrite --
 *
 *	This function is called to write data into channel.
 *
 * Results:
 *	Number of bytes written or -1 on error with error number set.
 *
 * Side effects:
 *	Data is written and file pointer is advanced.
 *
 *-------------------------------------------------------------------------
 */

static int
ZipChannelWrite(
    void *instanceData,
    const char *buf,
    int toWrite,
    int *errloc)
{
    ZipChannel *info = (ZipChannel *) instanceData;
    unsigned long nextpos;

    if (!ZipChannelWritable(info)) {
	*errloc = EINVAL;
	return -1;
    }

    assert(info->ubuf == info->ubufToFree);
    assert(info->ubufToFree && info->ubufSize > 0);
    assert(info->ubufSize <= info->maxWrite);
    assert(info->numBytes <= info->ubufSize);
    assert(info->cursor <= info->numBytes);

    if (toWrite == 0) {
	*errloc = 0;
	return 0;
    }

    if (info->mode & O_APPEND) {
	info->cursor = info->numBytes;
    }

    if (toWrite > (info->maxWrite - info->cursor)) {
	/* File would grow beyond max size permitted */
	/* Don't do partial writes in error case. Or should we? */
	*errloc = EFBIG;
	return -1;
    }

    if (toWrite > (info->ubufSize - info->cursor)) {
	/* grow the buffer. We have already checked will not exceed maxWrite */
	Tcl_Size needed = info->cursor + toWrite;
	/* Tack on a bit for future growth. */
	if (needed < (info->maxWrite - needed/2)) {
	    needed += needed / 2;
	} else {
	    needed = info->maxWrite;
	}
	unsigned char *newBuf =
	    (unsigned char *)Tcl_AttemptRealloc(info->ubufToFree, needed);
	if (newBuf == NULL) {
	    *errloc = ENOMEM;
	    return -1;
	}
	info->ubufToFree = newBuf;
	info->ubuf = info->ubufToFree;
	info->ubufSize = needed;
    }
    nextpos = info->cursor + toWrite;
    memcpy(info->ubuf + info->cursor, buf, toWrite);
    info->cursor = nextpos;
    if (info->cursor > info->numBytes) {
	info->numBytes = info->cursor;
    }
    *errloc = 0;
    return toWrite;
}

/*
 *-------------------------------------------------------------------------
 *
 * ZipChannelSeek/ZipChannelWideSeek --
 *
 *	This function is called to position file pointer of channel.
 *
 * Results:
 *	New file position or -1 on error with error number set.
 *
 * Side effects:
 *	File pointer is repositioned according to offset and mode.
 *
 *-------------------------------------------------------------------------
 */

static long long
ZipChannelWideSeek(
    void *instanceData,
    long long offset,
    int mode,
    int *errloc)
{
    ZipChannel *info = (ZipChannel *) instanceData;
    Tcl_Size end;

    if (!ZipChannelWritable(info) && (info->isDirectory < 0)) {
	/*
	 * Special case: when executable combined with ZIP archive file, seek
	 * within front of ZIP, i.e. the executable itself.
	 */
	end = info->zipFilePtr->baseOffset;
    } else if (info->isDirectory) {
	*errloc = EINVAL;
	return -1;
    } else {
	end = info->numBytes;
    }
    switch (mode) {
    case SEEK_CUR:
	offset += info->cursor;
	break;
    case SEEK_END:
	offset += end;
	break;
    case SEEK_SET:
	break;
    default:
	*errloc = EINVAL;
	return -1;
    }
    if (offset < 0 || offset > TCL_SIZE_MAX) {
	*errloc = EINVAL;
	return -1;
    }
    if (ZipChannelWritable(info)) {
	if (offset > info->maxWrite) {
	    *errloc = EINVAL;
	    return -1;
	}
	if (offset > info->numBytes) {
	    info->numBytes = offset;
	}
    } else if (offset > end) {
	*errloc = EINVAL;
	return -1;
    }
    info->cursor = (Tcl_Size) offset;
    return info->cursor;
}

/*
 *-------------------------------------------------------------------------
 *
 * ZipChannelWatchChannel --
 *
 *	This function is called for event notifications on channel. Does
 *	nothing.
 *
 * Results:
 *	None.
 *
 * Side effects:
 *	None.
 *
 *-------------------------------------------------------------------------
 */

static void
ZipChannelWatchChannel(
    TCL_UNUSED(void *),
    TCL_UNUSED(int) /*mask*/)
{
    return;
}

/*
 *-------------------------------------------------------------------------
 *
 * ZipChannelGetFile --
 *
 *	This function is called to retrieve OS handle for channel.
 *
 * Results:
 *	Always TCL_ERROR since there's never an OS handle for a file within a
 *	ZIP archive.
 *
 * Side effects:
 *	None.
 *
 *-------------------------------------------------------------------------
 */

static int
ZipChannelGetFile(
    TCL_UNUSED(void *),
    TCL_UNUSED(int) /*direction*/,
    TCL_UNUSED(void **) /*handlePtr*/)
{
    return TCL_ERROR;
}

/*
 *-------------------------------------------------------------------------
 *
 * ZipChannelOpen --
 *
 *	This function opens a Tcl_Channel on a file from a mounted ZIP archive
 *	according to given open mode (already parsed by caller).
 *
 * Results:
 *	Tcl_Channel on success, or NULL on error.
 *
 * Side effects:
 *	Memory is allocated, the file from the ZIP archive is uncompressed.
 *
 *-------------------------------------------------------------------------
 */

static Tcl_Channel
ZipChannelOpen(
    Tcl_Interp *interp,		/* Current interpreter. */
    char *filename,		/* What are we opening. */
    int mode)			/* O_WRONLY O_RDWR O_TRUNC flags */
{
    ZipEntry *z;
    ZipChannel *info;
    int flags = 0;
    char cname[128];

    int wr = (mode & (O_WRONLY | O_RDWR)) != 0;

    /* Check for unsupported modes. */

    if ((ZipFS.wrmax <= 0) && wr) {
	Tcl_SetErrno(EACCES);
	if (interp) {
	    Tcl_SetObjResult(interp,
			     Tcl_ObjPrintf("writes not permitted: %s",
					   Tcl_PosixError(interp)));
	}
	return NULL;
    }

    if ((mode & (O_APPEND|O_TRUNC)) && !wr) {
	Tcl_SetErrno(EINVAL);
	if (interp) {
	    Tcl_SetObjResult(interp,
			     Tcl_ObjPrintf("Invalid flags 0x%x. O_APPEND and "
					   "O_TRUNC require write access: %s",
					   mode,
					   Tcl_PosixError(interp)));
	}
	return NULL;
    }

    /*
     * Is the file there?
     */

    WriteLock();
    z = ZipFSLookup(filename);
    if (!z) {
	Tcl_SetErrno(wr ? ENOTSUP : ENOENT);
	if (interp) {
	    Tcl_SetObjResult(interp,
			     Tcl_ObjPrintf("file \"%s\" not %s: %s",
					   filename,
					   wr ? "created" : "found",
					   Tcl_PosixError(interp)));
	}
	goto error;
    }

    if (z->numBytes < 0 || z->numCompressedBytes < 0 ||
	z->offset >= z->zipFilePtr->length) {
	/* Normally this should only happen for zip64. */
	ZIPFS_ERROR(interp, "file size error (may be zip64)");
	ZIPFS_ERROR_CODE(interp, "FILE_SIZE");
	goto error;
    }

    /* Do we support opening the file that way? */

    if (wr && z->isDirectory) {
	Tcl_SetErrno(EISDIR);
	if (interp) {
	    Tcl_SetObjResult(interp, Tcl_ObjPrintf(
		    "unsupported file type: %s",
		    Tcl_PosixError(interp)));
	}
	goto error;
    }
    if ((z->compressMethod != ZIP_COMPMETH_STORED)
	    && (z->compressMethod != ZIP_COMPMETH_DEFLATED)) {
	ZIPFS_ERROR(interp, "unsupported compression method");
	ZIPFS_ERROR_CODE(interp, "COMP_METHOD");
	goto error;
    }
    if (wr) {
	if ((mode & O_TRUNC) == 0 && !z->data && (z->numBytes > ZipFS.wrmax)) {
	    Tcl_SetErrno(EFBIG);
	    ZIPFS_POSIX_ERROR(interp, "file size exceeds max writable");
	    goto error;
	}
	flags = TCL_WRITABLE;
	if (mode & O_RDWR)
	    flags |= TCL_READABLE;
    } else {
	/* Read-only */
	flags |= TCL_READABLE;
    }

    if (z->isEncrypted) {
	if (z->numCompressedBytes < 12) {
	    ZIPFS_ERROR(interp,
			"decryption failed: truncated decryption header");
	    ZIPFS_ERROR_CODE(interp, "DECRYPT");
	    goto error;
	}
	if (z->zipFilePtr->passBuf[0] == 0) {
	    ZIPFS_ERROR(interp, "decryption failed - no password provided");
	    ZIPFS_ERROR_CODE(interp, "DECRYPT");
	    goto error;
	}
    }

    info = AllocateZipChannel(interp);
    if (!info) {
	goto error;
    }
    info->zipFilePtr = z->zipFilePtr;
    info->zipEntryPtr = z;
    if (wr) {
	/* Set up a writable channel. */

	if (InitWritableChannel(interp, info, z, mode) == TCL_ERROR) {
	    Tcl_Free(info);
	    goto error;
	}
    } else if (z->data) {
	/* Set up a readable channel for direct data. */

	info->numBytes = z->numBytes;
	info->ubuf = z->data;
	info->ubufToFree = NULL; /* Not dynamically allocated */
	info->ubufSize = 0;
    } else {
	/*
	 * Set up a readable channel.
	 */

	if (InitReadableChannel(interp, info, z) == TCL_ERROR) {
	    Tcl_Free(info);
	    goto error;
	}
    }

    if (z->crc32) {
	if (!(z->flags & ZE_F_CRC_COMPARED)) {
	    int crc = crc32(0, NULL, info->numBytes);
	    crc = crc32(crc, info->ubuf, info->numBytes);
	    z->flags |= ZE_F_CRC_COMPARED;
	    if (crc == z->crc32) {
		z->flags |= ZE_F_CRC_CORRECT;
	    }
	}
	if (!(z->flags & ZE_F_CRC_CORRECT)) {
	    ZIPFS_ERROR(interp, "invalid CRC");
	    ZIPFS_ERROR_CODE(interp, "CRC_FAILED");
	    if (info->ubufToFree) {
		Tcl_Free(info->ubufToFree);
		info->ubufSize = 0;
	    }
	    Tcl_Free(info);
	    goto error;
	}
    }

    /*
     * Wrap the ZipChannel into a Tcl_Channel.
     */

    snprintf(cname, sizeof(cname), "zipfs_%" TCL_Z_MODIFIER "x_%d", z->offset,
	    ZipFS.idCount++);
    z->zipFilePtr->numOpen++;
    Unlock();
    return Tcl_CreateChannel(&ZipChannelType, cname, info, flags);

  error:
    Unlock();
    return NULL;
}

/*
 *-------------------------------------------------------------------------
 *
 * InitWritableChannel --
 *
 *	Assistant for ZipChannelOpen() that sets up a writable channel. It's
 *	up to the caller to actually register the channel.
 *
 * Returns:
 *	Tcl result code.
 *
 * Side effects:
 *	Allocates memory for the implementation of the channel. Writes to the
 *	interpreter's result on error.
 *
 *-------------------------------------------------------------------------
 */

static int
InitWritableChannel(
    Tcl_Interp *interp,		/* Current interpreter, or NULL (when errors
				 * will be silent). */
    ZipChannel *info,		/* The channel to set up. */
    ZipEntry *z,		/* The zipped file that the channel will write
				 * to. */
    int mode)			/* O_APPEND, O_TRUNC */
{
    int i, ch;
    unsigned char *cbuf = NULL;

    /*
     * Set up a writable channel.
     */

    info->mode = mode;
    info->maxWrite = ZipFS.wrmax;

    info->ubufSize = z->numBytes ? z->numBytes : 1;
    info->ubufToFree = (unsigned char *)Tcl_AttemptAlloc(info->ubufSize);
    info->ubuf = info->ubufToFree;
    if (info->ubufToFree == NULL) {
	goto memoryError;
    }

    if (z->isEncrypted) {
	assert(z->numCompressedBytes >= 12); /* caller should have checked*/
	if (DecodeCryptHeader(
		interp, z, info->keys, z->zipFilePtr->data + z->offset) !=
	    TCL_OK) {
	    goto error_cleanup;
	}
    }

    if (mode & O_TRUNC) {
	/*
	 * Truncate; nothing there.
	 */

	info->numBytes = 0;
	z->crc32 = 0; /* Truncated, CRC no longer applicable */
    } else if (z->data) {
	/*
	 * Already got uncompressed data.
	 */
	assert(info->ubufSize >= z->numBytes);
	memcpy(info->ubuf, z->data, z->numBytes);
	info->numBytes = z->numBytes;
    } else {
	/*
	 * Need to uncompress the existing data.
	 */

	unsigned char *zbuf = z->zipFilePtr->data + z->offset;

	if (z->isEncrypted) {
	    zbuf += 12;
	}

	if (z->compressMethod == ZIP_COMPMETH_DEFLATED) {
	    z_stream stream;
	    int err;

	    memset(&stream, 0, sizeof(z_stream));
	    stream.zalloc = Z_NULL;
	    stream.zfree = Z_NULL;
	    stream.opaque = Z_NULL;
	    stream.avail_in = z->numCompressedBytes;
	    if (z->isEncrypted) {
		unsigned int j;

		/* Min length 12 for keys should already been checked. */
		assert(stream.avail_in >= 12);

		stream.avail_in -= 12;
		cbuf = (unsigned char *) Tcl_AttemptAlloc(stream.avail_in ? stream.avail_in : 1);
		if (!cbuf) {
		    goto memoryError;
		}
		for (j = 0; j < stream.avail_in; j++) {
		    ch = zbuf[j];
		    cbuf[j] = zdecode(info->keys, crc32tab, ch);
		}
		stream.next_in = cbuf;
	    } else {
		stream.next_in = zbuf;
	    }
	    stream.next_out = info->ubuf;
	    stream.avail_out = info->ubufSize;
	    if (inflateInit2(&stream, -15) != Z_OK) {
		goto corruptionError;
	    }
	    err = inflate(&stream, Z_SYNC_FLUSH);
	    inflateEnd(&stream);
	    if ((err != Z_STREAM_END) &&
		((err != Z_OK) || (stream.avail_in != 0))) {
		goto corruptionError;
	    }
	    /* Even if decompression succeeded, counts should be as expected */
	    if ((int) stream.total_out != z->numBytes)
		goto corruptionError;
	    info->numBytes = z->numBytes;
	    if (cbuf) {
		Tcl_Free(cbuf);
	    }
	} else if (z->isEncrypted) {
	    /*
	     * Need to decrypt some otherwise-simple stored data.
	     */
	    if (z->numCompressedBytes <= 12 ||
		(z->numCompressedBytes - 12) != z->numBytes)
		goto corruptionError;
	    int len = z->numCompressedBytes - 12;
	    assert(len <= info->ubufSize);
	    for (i = 0; i < len; i++) {
		ch = zbuf[i];
		info->ubuf[i] = zdecode(info->keys, crc32tab, ch);
	    }
	    info->numBytes = len;
	}
	else {
	    /*
	     * Simple stored data. Copy into our working buffer.
	     */
	    assert(info->ubufSize >= z->numBytes);
	    memcpy(info->ubuf, zbuf, z->numBytes);
	    info->numBytes = z->numBytes;
	}
	memset(info->keys, 0, sizeof(info->keys));
    }
    if (mode & O_APPEND) {
	info->cursor = info->numBytes;
    }

    return TCL_OK;

  memoryError:
    ZIPFS_MEM_ERROR(interp);
    goto error_cleanup;

  corruptionError:
    if (cbuf) {
	memset(info->keys, 0, sizeof(info->keys));
	Tcl_Free(cbuf);
    }
    ZIPFS_ERROR(interp, "decompression error");
    ZIPFS_ERROR_CODE(interp, "CORRUPT");

  error_cleanup:
    if (info->ubufToFree) {
	Tcl_Free(info->ubufToFree);
	info->ubufToFree = NULL;
	info->ubuf = NULL;
	info->ubufSize = 0;
    }
    return TCL_ERROR;
}

/*
 *-------------------------------------------------------------------------
 *
 * InitReadableChannel --
 *
 *	Assistant for ZipChannelOpen() that sets up a readable channel. It's
 *	up to the caller to actually register the channel. Caller should have
 *	validated the passed ZipEntry (byte counts in particular)
 *
 * Returns:
 *	Tcl result code.
 *
 * Side effects:
 *	Allocates memory for the implementation of the channel. Writes to the
 *	interpreter's result on error.
 *
 *-------------------------------------------------------------------------
 */

static int
InitReadableChannel(
    Tcl_Interp *interp,		/* Current interpreter, or NULL (when errors
				 * will be silent). */
    ZipChannel *info,		/* The channel to set up. */
    ZipEntry *z)		/* The zipped file that the channel will read
				 * from. */
{
    unsigned char *ubuf = NULL;
    int ch;

    info->iscompr = (z->compressMethod == ZIP_COMPMETH_DEFLATED);
    info->ubuf = z->zipFilePtr->data + z->offset;
    info->ubufToFree = NULL; /* ubuf memory not allocated */
    info->ubufSize = 0;
    info->isDirectory = z->isDirectory;
    info->isEncrypted = z->isEncrypted;
    info->mode = O_RDONLY;

    /* Caller must validate - bug [6ed3447a7e] */
    assert(z->numBytes >= 0 && z->numCompressedBytes >= 0);
    info->numBytes = z->numBytes;

    if (info->isEncrypted) {
	assert(z->numCompressedBytes >= 12); /* caller should have checked*/
	if (DecodeCryptHeader(interp, z, info->keys, info->ubuf) != TCL_OK) {
	    goto error_cleanup;
	}
	info->ubuf += 12;
    }

    if (info->iscompr) {
	z_stream stream;
	int err;
	unsigned int j;

	/*
	 * Data to decode is compressed, and possibly encrpyted too. If
	 * encrypted, local variable ubuf is used to hold the decrypted but
	 * still compressed data.
	 */

	memset(&stream, 0, sizeof(z_stream));
	stream.zalloc = Z_NULL;
	stream.zfree = Z_NULL;
	stream.opaque = Z_NULL;
	stream.avail_in = z->numCompressedBytes;
	if (info->isEncrypted) {
	    assert(stream.avail_in >= 12);
	    stream.avail_in -= 12;
	    ubuf = (unsigned char *) Tcl_AttemptAlloc(stream.avail_in ? stream.avail_in : 1);
	    if (!ubuf) {
		goto memoryError;
	    }

	    for (j = 0; j < stream.avail_in; j++) {
		ch = info->ubuf[j];
		ubuf[j] = zdecode(info->keys, crc32tab, ch);
	    }
	    stream.next_in = ubuf;
	} else {
	    stream.next_in = info->ubuf;
	}

	info->ubufSize = info->numBytes ? info->numBytes : 1;
	info->ubufToFree = (unsigned char *)Tcl_AttemptAlloc(info->ubufSize);
	info->ubuf = info->ubufToFree;
	stream.next_out = info->ubuf;
	if (!info->ubuf) {
	    goto memoryError;
	}
	stream.avail_out = info->numBytes;
	if (inflateInit2(&stream, -15) != Z_OK) {
	    goto corruptionError;
	}
	err = inflate(&stream, Z_SYNC_FLUSH);
	inflateEnd(&stream);

	/*
	 * Decompression was successful if we're either in the END state, or
	 * in the OK state with no buffered bytes.
	 */

	if ((err != Z_STREAM_END)
		&& ((err != Z_OK) || (stream.avail_in != 0))) {
	    goto corruptionError;
	}
	/* Even if decompression succeeded, counts should be as expected */
	if ((int) stream.total_out != z->numBytes)
	    goto corruptionError;

	if (ubuf) {
	    info->isEncrypted = 0;
	    memset(info->keys, 0, sizeof(info->keys));
	    Tcl_Free(ubuf);
	}
    } else if (info->isEncrypted) {
	unsigned int j, len;

	/*
	 * Decode encrypted but uncompressed file, since we support Tcl_Seek()
	 * on it, and it can be randomly accessed later.
	 */
	if (z->numCompressedBytes <= 12 || (z->numCompressedBytes - 12) != z->numBytes)
	    goto corruptionError;
	len = z->numCompressedBytes - 12;
	ubuf = (unsigned char *) Tcl_AttemptAlloc(len);
	if (ubuf == NULL) {
	    goto memoryError;
	}
	for (j = 0; j < len; j++) {
	    ch = info->ubuf[j];
	    ubuf[j] = zdecode(info->keys, crc32tab, ch);
	}
	info->ubufSize = len;
	info->ubufToFree = ubuf;
	info->ubuf = info->ubufToFree;
	ubuf = NULL; /* So it does not inadvertently get free on future changes */
	info->isEncrypted = 0;
    }
    return TCL_OK;

  corruptionError:
    ZIPFS_ERROR(interp, "decompression error");
    ZIPFS_ERROR_CODE(interp, "CORRUPT");
    goto error_cleanup;

  memoryError:
    ZIPFS_MEM_ERROR(interp);

  error_cleanup:
    if (ubuf) {
	memset(info->keys, 0, sizeof(info->keys));
	Tcl_Free(ubuf);
    }
    if (info->ubufToFree) {
	Tcl_Free(info->ubufToFree);
	info->ubufToFree = NULL;
	info->ubuf = NULL;
	info->ubufSize = 0;
    }

    return TCL_ERROR;
}

/*
 *-------------------------------------------------------------------------
 *
 * ZipEntryStat --
 *
 *	This function implements the ZIP filesystem specific version of the
 *	library version of stat.
 *
 * Results:
 *	See stat documentation.
 *
 * Side effects:
 *	See stat documentation.
 *
 *-------------------------------------------------------------------------
 */

static int
ZipEntryStat(
    char *path,
    Tcl_StatBuf *buf)
{
    ZipEntry *z;
    int ret;

    ReadLock();
    z = ZipFSLookup(path);
    if (z) {
	memset(buf, 0, sizeof(Tcl_StatBuf));
	if (z->isDirectory) {
	    buf->st_mode = S_IFDIR | 0555;
	} else {
	    buf->st_mode = S_IFREG | 0555;
	}
	buf->st_size = z->numBytes;
	buf->st_mtime = z->timestamp;
	buf->st_ctime = z->timestamp;
	buf->st_atime = z->timestamp;
	ret = 0;
    } else if (ContainsMountPoint(path, -1)) {
	/* An intermediate dir under which a mount exists */
	memset(buf, 0, sizeof(Tcl_StatBuf));
	Tcl_Time t;
	Tcl_GetTime(&t);
	buf->st_atime = buf->st_mtime = buf->st_ctime = t.sec;
	buf->st_mode = S_IFDIR | 0555;
	ret = 0;
    } else {
	Tcl_SetErrno(ENOENT);
	ret = -1;
    }
    Unlock();
    return ret;
}

/*
 *-------------------------------------------------------------------------
 *
 * ZipEntryAccess --
 *
 *	This function implements the ZIP filesystem specific version of the
 *	library version of access.
 *
 * Results:
 *	See access documentation.
 *
 * Side effects:
 *	See access documentation.
 *
 *-------------------------------------------------------------------------
 */

static int
ZipEntryAccess(
    char *path,
    int mode)
{
    if (mode & X_OK) {
	return -1;
    }

    ReadLock();
    int access;
    ZipEntry *z = ZipFSLookup(path);
    if (z) {
	/* Currently existing files read/write but dirs are read-only */
	access = (z->isDirectory && (mode & W_OK)) ? -1 : 0;
    } else {
	if (mode & W_OK) {
	    access = -1;
	} else {
	    /*
	     * Even if entry does not exist, could be intermediate dir
	     * containing a mount point
	     */
	    access = ContainsMountPoint(path, -1) ? 0 : -1;
	}
    }
    Unlock();
    return access;
}

/*
 *-------------------------------------------------------------------------
 *
 * ZipFSOpenFileChannelProc --
 *
 *	Open a channel to a file in a mounted ZIP archive. Delegates to
 *	ZipChannelOpen().
 *
 * Results:
 *	Tcl_Channel on success, or NULL on error.
 *
 * Side effects:
 *	Allocates memory.
 *
 *-------------------------------------------------------------------------
 */

static Tcl_Channel
ZipFSOpenFileChannelProc(
    Tcl_Interp *interp,		/* Current interpreter. */
    Tcl_Obj *pathPtr,
    int mode,
    TCL_UNUSED(int) /* permissions */)
{
    pathPtr = Tcl_FSGetNormalizedPath(NULL, pathPtr);
    if (!pathPtr) {
	return NULL;
    }

    return ZipChannelOpen(interp, Tcl_GetString(pathPtr), mode);
}

/*
 *-------------------------------------------------------------------------
 *
 * ZipFSStatProc --
 *
 *	This function implements the ZIP filesystem specific version of the
 *	library version of stat.
 *
 * Results:
 *	See stat documentation.
 *
 * Side effects:
 *	See stat documentation.
 *
 *-------------------------------------------------------------------------
 */

static int
ZipFSStatProc(
    Tcl_Obj *pathPtr,
    Tcl_StatBuf *buf)
{
    pathPtr = Tcl_FSGetNormalizedPath(NULL, pathPtr);
    if (!pathPtr) {
	return -1;
    }
    return ZipEntryStat(TclGetString(pathPtr), buf);
}

/*
 *-------------------------------------------------------------------------
 *
 * ZipFSAccessProc --
 *
 *	This function implements the ZIP filesystem specific version of the
 *	library version of access.
 *
 * Results:
 *	See access documentation.
 *
 * Side effects:
 *	See access documentation.
 *
 *-------------------------------------------------------------------------
 */

static int
ZipFSAccessProc(
    Tcl_Obj *pathPtr,
    int mode)
{
    pathPtr = Tcl_FSGetNormalizedPath(NULL, pathPtr);
    if (!pathPtr) {
	return -1;
    }
    return ZipEntryAccess(TclGetString(pathPtr), mode);
}

/*
 *-------------------------------------------------------------------------
 *
 * ZipFSFilesystemSeparatorProc --
 *
 *	This function returns the separator to be used for a given path. The
 *	object returned should have a refCount of zero
 *
 * Results:
 *	A Tcl object, with a refCount of zero. If the caller needs to retain a
 *	reference to the object, it should call Tcl_IncrRefCount, and should
 *	otherwise free the object.
 *
 * Side effects:
 *	None.
 *
 *-------------------------------------------------------------------------
 */

static Tcl_Obj *
ZipFSFilesystemSeparatorProc(
    TCL_UNUSED(Tcl_Obj *) /*pathPtr*/)
{
    return Tcl_NewStringObj("/", -1);
}

/*
 *-------------------------------------------------------------------------
 *
 * AppendWithPrefix --
 *
 *	Worker for ZipFSMatchInDirectoryProc() that is a wrapper around
 *	Tcl_ListObjAppendElement() which knows about handling prefixes.
 *
 *-------------------------------------------------------------------------
 */

static inline void
AppendWithPrefix(
    Tcl_Obj *result,		/* Where to append a list element to. */
    Tcl_DString *prefix,	/* The prefix to add to the element, or NULL
				 * for don't do that. */
    const char *name,		/* The name to append. */
    size_t nameLen)		/* The length of the name. May be TCL_INDEX_NONE for
				 * append-up-to-NUL-byte. */
{
    if (prefix) {
	size_t prefixLength = Tcl_DStringLength(prefix);

	Tcl_DStringAppend(prefix, name, nameLen);
	Tcl_ListObjAppendElement(NULL, result, Tcl_NewStringObj(
		Tcl_DStringValue(prefix), Tcl_DStringLength(prefix)));
	Tcl_DStringSetLength(prefix, prefixLength);
    } else {
	Tcl_ListObjAppendElement(NULL, result, Tcl_NewStringObj(name, nameLen));
    }
}

/*
 *-------------------------------------------------------------------------
 *
 * ZipFSMatchInDirectoryProc --
 *
 *	This routine is used by the globbing code to search a directory for
 *	all files which match a given pattern.
 *
 * Results:
 *	The return value is a standard Tcl result indicating whether an error
 *	occurred in globbing. Errors are left in interp, good results are
 *	lappend'ed to resultPtr (which must be a valid object).
 *
 * Side effects:
 *	None.
 *
 *-------------------------------------------------------------------------
 */

static int
ZipFSMatchInDirectoryProc(
    TCL_UNUSED(Tcl_Interp *),
    Tcl_Obj *result,		/* Where to append matched items to. */
    Tcl_Obj *pathPtr,		/* Where we are looking. */
    const char *pattern,	/* What names we are looking for. */
    Tcl_GlobTypeData *types)	/* What types we are looking for. */
{
    Tcl_Obj *normPathPtr = Tcl_FSGetNormalizedPath(NULL, pathPtr);
    int scnt, l, dirOnly = -1, mounts = 0;
    Tcl_Size prefixLen, len, strip = 0;
    char *pat, *prefix, *path;
    Tcl_DString dsPref, *prefixBuf = NULL;

    if (!normPathPtr) {
	return -1;
    }
    if (types) {
	dirOnly = (types->type & TCL_GLOB_TYPE_DIR) == TCL_GLOB_TYPE_DIR;
	mounts = (types->type == TCL_GLOB_TYPE_MOUNT);
    }

    /*
     * The prefix that gets prepended to results.
     */

    prefix = Tcl_GetStringFromObj(pathPtr, &prefixLen);

    /*
     * The (normalized) path we're searching.
     */

    path = Tcl_GetStringFromObj(normPathPtr, &len);

    Tcl_DStringInit(&dsPref);
    if (strcmp(prefix, path) == 0) {
	prefixBuf = NULL;
    } else {
	/*
	 * We need to strip the normalized prefix of the filenames and replace
	 * it with the official prefix that we were expecting to get.
	 */

	strip = len + 1;
	Tcl_DStringAppend(&dsPref, prefix, prefixLen);
	Tcl_DStringAppend(&dsPref, "/", 1);
	prefix = Tcl_DStringValue(&dsPref);
	prefixBuf = &dsPref;
    }

    ReadLock();

    /*
     * Are we globbing the mount points?
     */

    if (mounts) {
	ZipFSMatchMountPoints(result, normPathPtr, pattern, prefixBuf);
	goto end;
    }

    /* Does the path exist in the hash table? */
    ZipEntry *z = ZipFSLookup(path);
    if (z) {
	/*
	 * Can we skip the complexity of actual globbing? Without a pattern,
	 * yes; it's a directory existence test.
	 */
	if (!pattern || (pattern[0] == '\0')) {
	    /* TODO - can't seem to get to this code from script for tests. */
	    /* Follow logic of what tclUnixFile.c does */
	    if ((dirOnly < 0) || (!dirOnly && !z->isDirectory) ||
		(dirOnly && z->isDirectory)) {
		Tcl_ListObjAppendElement(NULL, result, pathPtr);
	    }
	    goto end;
	}
    } else {
	/* Not in the hash table but could be an intermediate dir in a mount */
	if (!pattern || (pattern[0] == '\0')) {
	    /* TODO - can't seem to get to this code from script for tests. */
	    if (dirOnly && ContainsMountPoint(path, len)) {
		Tcl_ListObjAppendElement(NULL, result, pathPtr);
	    }
	    goto end;
	}
    }

    int foundInHash = (z != NULL);

    /*
     * We've got to work for our supper and do the actual globbing. And all
     * we've got really is an undifferentiated pile of all the filenames we've
     * got from all our ZIP mounts.
     */

    l = strlen(pattern);
    pat = (char *) Tcl_Alloc(len + l + 2);
    memcpy(pat, path, len);
    while ((len > 1) && (pat[len - 1] == '/')) {
	--len;
    }
    if ((len > 1) || (pat[0] != '/')) {
	pat[len] = '/';
	++len;
    }
    memcpy(pat + len, pattern, l + 1);
    scnt = CountSlashes(pat);

    Tcl_HashTable duplicates;
    int notDuplicate = 0;
    Tcl_InitHashTable(&duplicates, TCL_STRING_KEYS);

    Tcl_HashEntry *hPtr;
    Tcl_HashSearch search;
    if (foundInHash) {
	for (hPtr = Tcl_FirstHashEntry(&ZipFS.fileHash, &search); hPtr;
	     hPtr = Tcl_NextHashEntry(&search)) {
	    z = (ZipEntry *)Tcl_GetHashValue(hPtr);

	    if ((dirOnly >= 0) && ((dirOnly && !z->isDirectory) ||
				   (!dirOnly && z->isDirectory))) {
		continue;
	    }
	    if ((z->depth == scnt) &&
		((z->flags & ZE_F_VOLUME) == 0) /* Bug 14db54d81e */
		&& Tcl_StringCaseMatch(z->name, pat, 0)) {
		Tcl_CreateHashEntry(&duplicates, z->name + strip, &notDuplicate);
		assert(notDuplicate);
		AppendWithPrefix(result, prefixBuf, z->name + strip, -1);
	    }
	}
    }
    if (dirOnly) {
	/*
	 * Also check paths that are ancestors of a mount. e.g. glob
	 * //zipfs:/a/? with mount at //zipfs:/a/b/c. Also have to be
	 * careful about duplicates, such as when another mount is
	 * //zipfs:/a/b/d
	 */
	Tcl_DString ds;
	Tcl_DStringInit(&ds);
	for (hPtr = Tcl_FirstHashEntry(&ZipFS.zipHash, &search); hPtr;
	     hPtr = Tcl_NextHashEntry(&search)) {
	    ZipFile *zf = (ZipFile *)Tcl_GetHashValue(hPtr);
	    if (Tcl_StringCaseMatch(zf->mountPoint, pat, 0)) {
		const char *tail = zf->mountPoint + len;
		if (*tail == '\0')
		    continue;
		const char *end = strchr(tail, '/');
		Tcl_DStringAppend(&ds,
				  zf->mountPoint + strip,
				  end ? (Tcl_Size)(end - zf->mountPoint) : -1);
		const char *matchedPath = Tcl_DStringValue(&ds);
		(void)Tcl_CreateHashEntry(
		    &duplicates, matchedPath, &notDuplicate);
		if (notDuplicate) {
		    AppendWithPrefix(
			result, prefixBuf, matchedPath, Tcl_DStringLength(&ds));
		}
		Tcl_DStringFree(&ds);
	    }
	}
    }
    Tcl_DeleteHashTable(&duplicates);
    Tcl_Free(pat);

  end:
    Unlock();
    Tcl_DStringFree(&dsPref);
    return TCL_OK;
}

/*
 *-------------------------------------------------------------------------
 *
 * ZipFSMatchMountPoints --
 *
 *	This routine is a worker for ZipFSMatchInDirectoryProc, used by the
 *	globbing code to search for all mount points files which match a given
 *	pattern.
 *
 * Results:
 *	None.
 *
 * Side effects:
 *	Adds the matching mounts to the list in result, uses prefix as working
 *	space if it is non-NULL.
 *
 *-------------------------------------------------------------------------
 */

static void
ZipFSMatchMountPoints(
    Tcl_Obj *result,		/* The list of matches being built. */
    Tcl_Obj *normPathPtr,	/* Where we're looking from. */
    const char *pattern,	/* What we're looking for. NULL for a full
				 * list. */
    Tcl_DString *prefix)	/* Workspace filled with a prefix for all the
				 * filenames, or NULL if no prefix is to be
				 * used. */
{
    Tcl_HashEntry *hPtr;
    Tcl_HashSearch search;
    int l;
    Tcl_Size normLength;
    const char *path = Tcl_GetStringFromObj(normPathPtr, &normLength);
    Tcl_Size len = normLength;

    if (len < 1) {
	/*
	 * Shouldn't happen. But "shouldn't"...
	 */

	return;
    }
    l = CountSlashes(path);
    if (path[len - 1] == '/') {
	len--;
    } else {
	l++;
    }
    if (!pattern || (pattern[0] == '\0')) {
	pattern = "*";
    }

    for (hPtr = Tcl_FirstHashEntry(&ZipFS.zipHash, &search); hPtr;
	    hPtr = Tcl_NextHashEntry(&search)) {
	ZipFile *zf = (ZipFile *) Tcl_GetHashValue(hPtr);

	if (zf->mountPointLen == 0) {
	    ZipEntry *z;

	    /*
	     * Enumerate the contents of the ZIP; it's mounted on the root.
	     * TODO - a holdover from androwish? Tcl does not allow mounting
	     * outside of the //zipfs:/ area.
	     */

	    for (z = zf->topEnts; z; z = z->tnext) {
		Tcl_Size lenz = strlen(z->name);

		if ((lenz > len + 1) && (strncmp(z->name, path, len) == 0)
			&& (z->name[len] == '/')
			&& ((int) CountSlashes(z->name) == l)
			&& Tcl_StringCaseMatch(z->name + len + 1, pattern, 0)) {
		    AppendWithPrefix(result, prefix, z->name, lenz);
		}
	    }
	} else if ((zf->mountPointLen > len + 1)
		&& (strncmp(zf->mountPoint, path, len) == 0)
		&& (zf->mountPoint[len] == '/')
		&& ((int) CountSlashes(zf->mountPoint) == l)
		&& Tcl_StringCaseMatch(zf->mountPoint + len + 1,
			pattern, 0)) {
	    /*
	     * Standard mount; append if it matches.
	     */

	    AppendWithPrefix(result, prefix, zf->mountPoint, zf->mountPointLen);
	}
    }
}

/*
 *-------------------------------------------------------------------------
 *
 * ZipFSPathInFilesystemProc --
 *
 *	This function determines if the given path object is in the ZIP
 *	filesystem.
 *
 * Results:
 *	TCL_OK when the path object is in the ZIP filesystem, -1 otherwise.
 *
 * Side effects:
 *	None.
 *
 *-------------------------------------------------------------------------
 */

static int
ZipFSPathInFilesystemProc(
    Tcl_Obj *pathPtr,
    TCL_UNUSED(void **))
{
    Tcl_Size len;
    char *path;

    pathPtr = Tcl_FSGetNormalizedPath(NULL, pathPtr);
    if (!pathPtr) {
	return -1;
    }
<<<<<<< HEAD
    path = Tcl_GetStringFromObj(pathPtr, &len);
=======
    path = TclGetStringFromObj(pathPtr, &len);
    
>>>>>>> 0afa808f
    /*
     * Claim any path under ZIPFS_VOLUME as ours. This is both a necessary
     * and sufficient condition as zipfs mounts at arbitrary paths are
     * not permitted (unlike Androwish).
     */
<<<<<<< HEAD
    if (strncmp(path, ZIPFS_VOLUME, ZIPFS_VOLUME_LEN) != 0) {
	return -1;
    } else if (len == ZIPFS_VOLUME_LEN && ZipFS.zipHash.numEntries != 0) {
	/* zipfs root and at least one entry */
	return TCL_OK;
    }

    int ret = TCL_OK;

    ReadLock();
    hPtr = Tcl_FindHashEntry(&ZipFS.fileHash, path);
    if (hPtr) {
	goto endloop;
    }

    /*
     * Not in hash table but still could be owned by zipfs in two other cases:
     * Assuming there is a mount point //zipfs:/a/b/c,
     *  1. The path is under the mount point, e.g. //zipfs:/a/b/c/f but that
     *     file does not exist.
     *  2. The path is an intermediate directory in a mount point, e.g.
     *     //zipfs:/a/b
     */

    for (hPtr = Tcl_FirstHashEntry(&ZipFS.zipHash, &search); hPtr;
	    hPtr = Tcl_NextHashEntry(&search)) {
	ZipFile *zf = (ZipFile *) Tcl_GetHashValue(hPtr);

	if (zf->mountPointLen == 0) {
	    /*
	     * Mounted on the root (/)
	     * TODO - a holdover from androwish? Tcl does not allow mounting
	     * outside of the //zipfs:/ area.
	     */
	    ZipEntry *z;

	    for (z = zf->topEnts; z != NULL; z = z->tnext) {
		if (strncmp(path, z->name, len) == 0) {
		    int lenz = (int)strlen(z->name);
		    if (len == lenz) {
			/* Would have been in hash table? But nm ... */
			goto endloop;
		    } else if (len > lenz) {
			/* Case 1 above */
			if (path[lenz] == '/') {
			    goto endloop;
			}
		    } else { /* len < lenz */
			/* Case 2 above */
			if (z->name[len] == '/') {
			    goto endloop;
			}
		    }
		}
	    }
	} else {
	    /* Not mounted on root - the norm in Tcl core */

	    /* Lengths are known so check them before strnmp for efficiency*/
	    assert(len != ZIPFS_VOLUME_LEN); /* Else already handled at top */
	    if (len == zf->mountPointLen) {
		/* A non-root or root mount. */
		goto endloop;
	    } else if (len > zf->mountPointLen) {
		/* Case 1 above */
		if (path[zf->mountPointLen] == '/' &&
		strncmp(path, zf->mountPoint, zf->mountPointLen) == 0) {
		    goto endloop;
		}
	    } else { /* len < zf->mountPointLen */
		if (zf->mountPoint[len] == '/' &&
		strncmp(path, zf->mountPoint, len) == 0) {
		    goto endloop;
		}
	    }
	}
    }
    ret = -1; /* Not our file */

  endloop:
    Unlock();
    return ret;
=======
    return strncmp(path, ZIPFS_VOLUME, ZIPFS_VOLUME_LEN) ? -1 : TCL_OK;
>>>>>>> 0afa808f
}

/*
 *-------------------------------------------------------------------------
 *
 * ZipFSListVolumesProc --
 *
 *	Lists the currently mounted ZIP filesystem volumes.
 *
 * Results:
 *	The list of volumes.
 *
 * Side effects:
 *	None
 *
 *-------------------------------------------------------------------------
 */

static Tcl_Obj *
ZipFSListVolumesProc(void)
{
    return Tcl_NewStringObj(ZIPFS_VOLUME, -1);
}

/*
 *-------------------------------------------------------------------------
 *
 * ZipFSFileAttrStringsProc --
 *
 *	This function implements the ZIP filesystem dependent 'file
 *	attributes' subcommand, for listing the set of possible attribute
 *	strings.
 *
 * Results:
 *	An array of strings
 *
 * Side effects:
 *	None.
 *
 *-------------------------------------------------------------------------
 */

enum ZipFileAttrs {
    ZIP_ATTR_UNCOMPSIZE,
    ZIP_ATTR_COMPSIZE,
    ZIP_ATTR_OFFSET,
    ZIP_ATTR_MOUNT,
    ZIP_ATTR_ARCHIVE,
    ZIP_ATTR_PERMISSIONS,
    ZIP_ATTR_CRC
};

static const char *const *
ZipFSFileAttrStringsProc(
    TCL_UNUSED(Tcl_Obj *) /*pathPtr*/,
    TCL_UNUSED(Tcl_Obj **) /*objPtrRef*/)
{
    /*
     * Must match up with ZipFileAttrs enum above.
     */

    static const char *const attrs[] = {
	"-uncompsize",
	"-compsize",
	"-offset",
	"-mount",
	"-archive",
	"-permissions",
	"-crc",
	NULL,
    };

    return attrs;
}

/*
 *-------------------------------------------------------------------------
 *
 * ZipFSFileAttrsGetProc --
 *
 *	This function implements the ZIP filesystem specific 'file attributes'
 *	subcommand, for 'get' operations.
 *
 * Results:
 *	Standard Tcl return code. The object placed in objPtrRef (if TCL_OK
 *	was returned) is likely to have a refCount of zero. Either way we must
 *	either store it somewhere (e.g. the Tcl result), or Incr/Decr its
 *	refCount to ensure it is properly freed.
 *
 * Side effects:
 *	None.
 *
 *-------------------------------------------------------------------------
 */

static int
ZipFSFileAttrsGetProc(
    Tcl_Interp *interp,		/* Current interpreter. */
    int index,
    Tcl_Obj *pathPtr,
    Tcl_Obj **objPtrRef)
{
    Tcl_Size len;
    int ret = TCL_OK;
    char *path;
    ZipEntry *z;

    pathPtr = Tcl_FSGetNormalizedPath(NULL, pathPtr);
    if (!pathPtr) {
	return -1;
    }
    path = Tcl_GetStringFromObj(pathPtr, &len);
    ReadLock();
    z = ZipFSLookup(path);
    if (!z && !ContainsMountPoint(path, -1)) {
	Tcl_SetErrno(ENOENT);
	ZIPFS_POSIX_ERROR(interp, "file not found");
	ret = TCL_ERROR;
	goto done;
    }
    /* z == NULL for intermediate directories that are ancestors of mounts */
    switch (index) {
    case ZIP_ATTR_UNCOMPSIZE:
	TclNewIntObj(*objPtrRef, z ? z->numBytes : 0);
	break;
    case ZIP_ATTR_COMPSIZE:
	TclNewIntObj(*objPtrRef, z ? z->numCompressedBytes : 0);
	break;
    case ZIP_ATTR_OFFSET:
	TclNewIntObj(*objPtrRef, z ? z->offset : 0);
	break;
    case ZIP_ATTR_MOUNT:
	if (z) {
	    *objPtrRef = Tcl_NewStringObj(z->zipFilePtr->mountPoint,
					  z->zipFilePtr->mountPointLen);
	} else {
	    *objPtrRef = Tcl_NewStringObj("", 0);
	}
	break;
    case ZIP_ATTR_ARCHIVE:
	*objPtrRef = Tcl_NewStringObj(z ? z->zipFilePtr->name : "", -1);
	break;
    case ZIP_ATTR_PERMISSIONS:
	*objPtrRef = Tcl_NewStringObj("0o555", -1);
	break;
    case ZIP_ATTR_CRC:
	TclNewIntObj(*objPtrRef, z ? z->crc32 : 0);
	break;
    default:
	ZIPFS_ERROR(interp, "unknown attribute");
	ZIPFS_ERROR_CODE(interp, "FILE_ATTR");
	ret = TCL_ERROR;
    }

  done:
    Unlock();
    return ret;
}

/*
 *-------------------------------------------------------------------------
 *
 * ZipFSFileAttrsSetProc --
 *
 *	This function implements the ZIP filesystem specific 'file attributes'
 *	subcommand, for 'set' operations.
 *
 * Results:
 *	Standard Tcl return code.
 *
 * Side effects:
 *	None.
 *
 *-------------------------------------------------------------------------
 */

static int
ZipFSFileAttrsSetProc(
    Tcl_Interp *interp,		/* Current interpreter. */
    TCL_UNUSED(int) /*index*/,
    TCL_UNUSED(Tcl_Obj *) /*pathPtr*/,
    TCL_UNUSED(Tcl_Obj *) /*objPtr*/)
{
    ZIPFS_ERROR(interp, "unsupported operation");
    ZIPFS_ERROR_CODE(interp, "UNSUPPORTED_OP");
    return TCL_ERROR;
}

/*
 *-------------------------------------------------------------------------
 *
 * ZipFSFilesystemPathTypeProc --
 *
 * Results:
 *
 * Side effects:
 *
 *-------------------------------------------------------------------------
 */

static Tcl_Obj *
ZipFSFilesystemPathTypeProc(
    TCL_UNUSED(Tcl_Obj *) /*pathPtr*/)
{
    return Tcl_NewStringObj("zip", -1);
}

/*
 *-------------------------------------------------------------------------
 *
 * ZipFSLoadFile --
 *
 *	This functions deals with loading native object code. If the given
 *	path object refers to a file within the ZIP filesystem, an approriate
 *	error code is returned to delegate loading to the caller (by copying
 *	the file to temp store and loading from there). As fallback when the
 *	file refers to the ZIP file system but is not present, it is looked up
 *	relative to the executable and loaded from there when available.
 *
 * Results:
 *	TCL_OK on success, TCL_ERROR otherwise with error message left.
 *
 * Side effects:
 *	Loads native code into the process address space.
 *
 *-------------------------------------------------------------------------
 */

static int
ZipFSLoadFile(
    Tcl_Interp *interp,		/* Current interpreter. */
    Tcl_Obj *path,
    Tcl_LoadHandle *loadHandle,
    Tcl_FSUnloadFileProc **unloadProcPtr,
    int flags)
{
    Tcl_FSLoadFileProc2 *loadFileProc;
#ifdef ANDROID
    /*
     * Force loadFileProc to native implementation since the package manager
     * already extracted the shared libraries from the APK at install time.
     */

    loadFileProc = (Tcl_FSLoadFileProc2 *) tclNativeFilesystem.loadFileProc;
    if (loadFileProc) {
	return loadFileProc(interp, path, loadHandle, unloadProcPtr, flags);
    }
    Tcl_SetErrno(ENOENT);
    ZIPFS_ERROR(interp, Tcl_PosixError(interp));
    return TCL_ERROR;
#else /* !ANDROID */
    Tcl_Obj *altPath = NULL;
    int ret = TCL_ERROR;
    Tcl_Obj *objs[2] = { NULL, NULL };

    if (Tcl_FSAccess(path, R_OK) == 0) {
	/*
	 * EXDEV should trigger loading by copying to temp store.
	 */

	Tcl_SetErrno(EXDEV);
	ZIPFS_ERROR(interp, Tcl_PosixError(interp));
	return ret;
    }

    objs[1] = TclPathPart(interp, path, TCL_PATH_DIRNAME);
    if (objs[1] && (ZipFSAccessProc(objs[1], R_OK) == 0)) {
	const char *execName = Tcl_GetNameOfExecutable();

	/*
	 * Shared object is not in ZIP but its path prefix is, thus try to
	 * load from directory where the executable came from.
	 */

	TclDecrRefCount(objs[1]);
	objs[1] = TclPathPart(interp, path, TCL_PATH_TAIL);

	/*
	 * Get directory name of executable manually to deal with cases where
	 * [file dirname [info nameofexecutable]] is equal to [info
	 * nameofexecutable] due to VFS effects.
	 */

	if (execName) {
	    const char *p = strrchr(execName, '/');

	    if (p && p > execName + 1) {
		--p;
		objs[0] = Tcl_NewStringObj(execName, p - execName);
	    }
	}
	if (!objs[0]) {
	    objs[0] = TclPathPart(interp, TclGetObjNameOfExecutable(),
		    TCL_PATH_DIRNAME);
	}
	if (objs[0]) {
	    altPath = TclJoinPath(2, objs, 0);
	    if (altPath) {
		Tcl_IncrRefCount(altPath);
		if (Tcl_FSAccess(altPath, R_OK) == 0) {
		    path = altPath;
		}
	    }
	}
    }
    if (objs[0]) {
	Tcl_DecrRefCount(objs[0]);
    }
    if (objs[1]) {
	Tcl_DecrRefCount(objs[1]);
    }

    loadFileProc = (Tcl_FSLoadFileProc2 *) (void *)
	    tclNativeFilesystem.loadFileProc;
    if (loadFileProc) {
	ret = loadFileProc(interp, path, loadHandle, unloadProcPtr, flags);
    } else {
	Tcl_SetErrno(ENOENT);
	ZIPFS_ERROR(interp, Tcl_PosixError(interp));
    }
    if (altPath) {
	Tcl_DecrRefCount(altPath);
    }
    return ret;
#endif /* ANDROID */
}

#endif /* HAVE_ZLIB */

/*
 *-------------------------------------------------------------------------
 *
 * TclZipfs_Init --
 *
 *	Perform per interpreter initialization of this module.
 *
 * Results:
 *	The return value is a standard Tcl result.
 *
 * Side effects:
 *	Initializes this module if not already initialized, and adds module
 *	related commands to the given interpreter.
 *
 *-------------------------------------------------------------------------
 */

int
TclZipfs_Init(
    Tcl_Interp *interp)		/* Current interpreter. */
{
#ifdef HAVE_ZLIB
    static const EnsembleImplMap initMap[] = {
	{"mkimg",	ZipFSMkImgObjCmd,	NULL, NULL, NULL, 1},
	{"mkzip",	ZipFSMkZipObjCmd,	NULL, NULL, NULL, 1},
	{"lmkimg",	ZipFSLMkImgObjCmd,	NULL, NULL, NULL, 1},
	{"lmkzip",	ZipFSLMkZipObjCmd,	NULL, NULL, NULL, 1},
	/* The 4 entries above are not available in safe interpreters */
	{"mount",	ZipFSMountObjCmd,	NULL, NULL, NULL, 1},
	{"mount_data",	ZipFSMountBufferObjCmd,	NULL, NULL, NULL, 1},
	{"unmount",	ZipFSUnmountObjCmd,	NULL, NULL, NULL, 1},
	{"mkkey",	ZipFSMkKeyObjCmd,	NULL, NULL, NULL, 1},
	{"exists",	ZipFSExistsObjCmd,	NULL, NULL, NULL, 0},
	{"info",	ZipFSInfoObjCmd,	NULL, NULL, NULL, 0},
	{"list",	ZipFSListObjCmd,	NULL, NULL, NULL, 0},
	{"canonical",	ZipFSCanonicalObjCmd,	NULL, NULL, NULL, 0},
	{"root",	ZipFSRootObjCmd,	NULL, NULL, NULL, 0},
	{NULL, NULL, NULL, NULL, NULL, 0}
    };
    static const char findproc[] =
	"namespace eval ::tcl::zipfs {}\n"
	"proc ::tcl::zipfs::Find dir {\n"
	"    set result {}\n"
	"    if {[catch {glob -directory $dir -nocomplain * .*} list]} {\n"
	"        return $result\n"
	"    }\n"
	"    foreach file $list {\n"
	"        if {[file tail $file] in {. ..}} {\n"
	"            continue\n"
	"        }\n"
	"        lappend result $file {*}[Find $file]\n"
	"    }\n"
	"    return $result\n"
	"}\n"
	"proc ::tcl::zipfs::find {directoryName} {\n"
	"    return [lsort [Find $directoryName]]\n"
	"}\n";

    /*
     * One-time initialization.
     */

    WriteLock();
    if (!ZipFS.initialized) {
	ZipfsSetup();
    }
    Unlock();

    if (interp) {
	Tcl_Command ensemble;
	Tcl_Obj *mapObj;

	Tcl_EvalEx(interp, findproc, TCL_INDEX_NONE, TCL_EVAL_GLOBAL);
	if (!Tcl_IsSafe(interp)) {
	    Tcl_LinkVar(interp, "::tcl::zipfs::wrmax", (char *) &ZipFS.wrmax,
		    TCL_LINK_INT);
	    Tcl_LinkVar(interp, "::tcl::zipfs::fallbackEntryEncoding",
		    (char *) &ZipFS.fallbackEntryEncoding, TCL_LINK_STRING);
	}
	ensemble = TclMakeEnsemble(interp, "zipfs",
		Tcl_IsSafe(interp) ? (initMap + 4) : initMap);

	/*
	 * Add the [zipfs find] subcommand.
	 */

	Tcl_GetEnsembleMappingDict(NULL, ensemble, &mapObj);
	Tcl_DictObjPut(NULL, mapObj, Tcl_NewStringObj("find", -1),
		Tcl_NewStringObj("::tcl::zipfs::find", -1));
	Tcl_CreateObjCommand(interp, "::tcl::zipfs::tcl_library_init",
		ZipFSTclLibraryObjCmd, NULL, NULL);
	Tcl_PkgProvide(interp, "tcl::zipfs", "2.0");
    }
    return TCL_OK;
#else /* !HAVE_ZLIB */
    ZIPFS_ERROR(interp, "no zlib available");
    ZIPFS_ERROR_CODE(interp, "NO_ZLIB");
    return TCL_ERROR;
#endif /* HAVE_ZLIB */
}

#ifdef HAVE_ZLIB

#if !defined(STATIC_BUILD)
static int
ZipfsAppHookFindTclInit(
    const char *archive)
{
    Tcl_Obj *vfsInitScript;
    int found;

    if (zipfs_literal_tcl_library) {
	return TCL_ERROR;
    }
    if (TclZipfs_Mount(NULL, archive, ZIPFS_ZIP_MOUNT, NULL)) {
	/* Either the file doesn't exist or it is not a zip archive */
	return TCL_ERROR;
    }

    TclNewLiteralStringObj(vfsInitScript, ZIPFS_ZIP_MOUNT "/init.tcl");
    Tcl_IncrRefCount(vfsInitScript);
    found = Tcl_FSAccess(vfsInitScript, F_OK);
    Tcl_DecrRefCount(vfsInitScript);
    if (found == 0) {
	zipfs_literal_tcl_library = ZIPFS_ZIP_MOUNT;
	return TCL_OK;
    }

    TclNewLiteralStringObj(vfsInitScript,
	    ZIPFS_ZIP_MOUNT "/tcl_library/init.tcl");
    Tcl_IncrRefCount(vfsInitScript);
    found = Tcl_FSAccess(vfsInitScript, F_OK);
    Tcl_DecrRefCount(vfsInitScript);
    if (found == 0) {
	zipfs_literal_tcl_library = ZIPFS_ZIP_MOUNT "/tcl_library";
	return TCL_OK;
    }

    return TCL_ERROR;
}
#endif

void TclZipfsFinalize(void)
{
    /*
     * Finalization steps:
     * For every mounted archive, if it no longer has any open handles
     * clean up the mount and associated zip file entries.
     * If there are no more mounted archives, clean up and free the
     * ZipFS.fileHash and ZipFS.zipHash tables.
     */
    WriteLock();
    if (!ZipFS.initialized) {
	Unlock();
	return;
    }

    Tcl_HashEntry *hPtr;
    Tcl_HashSearch zipSearch;
    for (hPtr = Tcl_FirstHashEntry(&ZipFS.zipHash, &zipSearch); hPtr;
	    hPtr = Tcl_NextHashEntry(&zipSearch)) {
	ZipFile *zf = (ZipFile *) Tcl_GetHashValue(hPtr);
	if (zf->numOpen == 0) {
	    Tcl_DeleteHashEntry(hPtr);
	    CleanupMount(zf);
	    ZipFSCloseArchive(NULL, zf);
	    Tcl_Free(zf);
	}
    }

    hPtr = Tcl_FirstHashEntry(&ZipFS.fileHash, &zipSearch);
    if (hPtr == NULL) {
	hPtr = Tcl_FirstHashEntry(&ZipFS.zipHash, &zipSearch);
	if (hPtr == NULL) {
	    /* Both hash tables empty. Free all resources */
	    Tcl_FSUnregister(&zipfsFilesystem);
	    Tcl_DeleteHashTable(&ZipFS.fileHash);
	    Tcl_DeleteHashTable(&ZipFS.zipHash);
	    if (ZipFS.fallbackEntryEncoding) {
		Tcl_Free(ZipFS.fallbackEntryEncoding);
		ZipFS.fallbackEntryEncoding = NULL;
	    }
	    ZipFS.initialized = 0;
	}
    }

    Unlock();
}

/*
 *-------------------------------------------------------------------------
 *
 * TclZipfs_AppHook --
 *
 *	Performs the argument munging for the shell
 *
 *-------------------------------------------------------------------------
 */

const char *
TclZipfs_AppHook(
#ifdef SUPPORT_BUILTIN_ZIP_INSTALL
    int *argcPtr,		/* Pointer to argc */
#else
    TCL_UNUSED(int *), /*argcPtr*/
#endif
#ifdef _WIN32
    TCL_UNUSED(WCHAR ***)) /* argvPtr */
#else /* !_WIN32 */
    char ***argvPtr)		/* Pointer to argv */
#endif /* _WIN32 */
{
    const char *archive;
    const char *result;

#ifdef _WIN32
    result = Tcl_FindExecutable(NULL);
#else
    result = Tcl_FindExecutable((*argvPtr)[0]);
#endif
    archive = Tcl_GetNameOfExecutable();
    TclZipfs_Init(NULL);

    /*
     * Look for init.tcl in one of the locations mounted later in this
     * function.
     */

    if (!TclZipfs_Mount(NULL, archive, ZIPFS_APP_MOUNT, NULL)) {
	int found;
	Tcl_Obj *vfsInitScript;

	TclNewLiteralStringObj(vfsInitScript, ZIPFS_APP_MOUNT "/main.tcl");
	Tcl_IncrRefCount(vfsInitScript);
	if (Tcl_FSAccess(vfsInitScript, F_OK) == 0) {
	    /*
	     * Startup script should be set before calling Tcl_AppInit
	     */

	    Tcl_SetStartupScript(vfsInitScript, NULL);
	} else {
	    Tcl_DecrRefCount(vfsInitScript);
	}

	/*
	 * Set Tcl Encodings
	 */

	if (!zipfs_literal_tcl_library) {
	    TclNewLiteralStringObj(vfsInitScript,
		    ZIPFS_APP_MOUNT "/tcl_library/init.tcl");
	    Tcl_IncrRefCount(vfsInitScript);
	    found = Tcl_FSAccess(vfsInitScript, F_OK);
	    Tcl_DecrRefCount(vfsInitScript);
	    if (found == TCL_OK) {
		zipfs_literal_tcl_library = ZIPFS_APP_MOUNT "/tcl_library";
		return result;
	    }
	}
#ifdef SUPPORT_BUILTIN_ZIP_INSTALL
    } else if (*argcPtr > 1) {
	/*
	 * If the first argument is "install", run the supplied installer
	 * script.
	 */

#ifdef _WIN32
	Tcl_DString ds;

	Tcl_DStringInit(&ds);
	archive = Tcl_WCharToUtfDString((*argvPtr)[1], TCL_INDEX_NONE, &ds);
#else /* !_WIN32 */
	archive = (*argvPtr)[1];
#endif /* _WIN32 */
	if (strcmp(archive, "install") == 0) {
	    Tcl_Obj *vfsInitScript;

	    /*
	     * Run this now to ensure the file is present by the time Tcl_Main
	     * wants it.
	     */

	    TclZipfs_TclLibrary();
	    TclNewLiteralStringObj(vfsInitScript,
		    ZIPFS_ZIP_MOUNT "/tcl_library/install.tcl");
	    Tcl_IncrRefCount(vfsInitScript);
	    if (Tcl_FSAccess(vfsInitScript, F_OK) == 0) {
		Tcl_SetStartupScript(vfsInitScript, NULL);
	    }
	    return result;
	} else if (!TclZipfs_Mount(NULL, archive, ZIPFS_APP_MOUNT, NULL)) {
	    int found;
	    Tcl_Obj *vfsInitScript;

	    TclNewLiteralStringObj(vfsInitScript, ZIPFS_APP_MOUNT "/main.tcl");
	    Tcl_IncrRefCount(vfsInitScript);
	    if (Tcl_FSAccess(vfsInitScript, F_OK) == 0) {
		/*
		 * Startup script should be set before calling Tcl_AppInit
		 */

		Tcl_SetStartupScript(vfsInitScript, NULL);
	    } else {
		Tcl_DecrRefCount(vfsInitScript);
	    }
	    /* Set Tcl Encodings */
	    TclNewLiteralStringObj(vfsInitScript,
		    ZIPFS_APP_MOUNT "/tcl_library/init.tcl");
	    Tcl_IncrRefCount(vfsInitScript);
	    found = Tcl_FSAccess(vfsInitScript, F_OK);
	    Tcl_DecrRefCount(vfsInitScript);
	    if (found == TCL_OK) {
		zipfs_literal_tcl_library = ZIPFS_APP_MOUNT "/tcl_library";
		return result;
	    }
	}
#ifdef _WIN32
	Tcl_DStringFree(&ds);
#endif /* _WIN32 */
#endif /* SUPPORT_BUILTIN_ZIP_INSTALL */
    }
    return result;
}

#else /* !HAVE_ZLIB */

/*
 *-------------------------------------------------------------------------
 *
 * TclZipfs_Mount, TclZipfs_MountBuffer, TclZipfs_Unmount --
 *
 *	Dummy version when no ZLIB support available.
 *
 *-------------------------------------------------------------------------
 */

int
TclZipfs_Mount(
    Tcl_Interp *interp,		/* Current interpreter. */
    TCL_UNUSED(const char *),	/* Path to ZIP file to mount. */
    TCL_UNUSED(const char *),	/* Mount point path. */
    TCL_UNUSED(const char *))		/* Password for opening the ZIP, or NULL if
				 * the ZIP is unprotected. */
{
    ZIPFS_ERROR(interp, "no zlib available");
    ZIPFS_ERROR_CODE(interp, "NO_ZLIB");
    return TCL_ERROR;
}

int
TclZipfs_MountBuffer(
    Tcl_Interp *interp,		/* Current interpreter. NULLable. */
    TCL_UNUSED(const void *),
    TCL_UNUSED(size_t),
    TCL_UNUSED(const char *),	/* Mount point path. */
    TCL_UNUSED(int))
{
    ZIPFS_ERROR(interp, "no zlib available");
    ZIPFS_ERROR_CODE(interp, "NO_ZLIB");
    return TCL_ERROR;
}

int
TclZipfs_Unmount(
    Tcl_Interp *interp,		/* Current interpreter. */
    TCL_UNUSED(const char *))	/* Mount point path. */
{
    ZIPFS_ERROR(interp, "no zlib available");
    ZIPFS_ERROR_CODE(interp, "NO_ZLIB");
    return TCL_ERROR;
}

const char *
TclZipfs_AppHook(
    TCL_UNUSED(int *), /*argcPtr*/
#ifdef _WIN32
    TCL_UNUSED(WCHAR ***)) /* argvPtr */
#else /* !_WIN32 */
    TCL_UNUSED(char ***))		/* Pointer to argv */
#endif /* _WIN32 */
{
    return NULL;
}

Tcl_Obj *
TclZipfs_TclLibrary(void)
{
    return NULL;
}

int TclIsZipfsPath (const char *path)
{
    return 0;
}

#endif /* !HAVE_ZLIB */

/*
 * Local Variables:
 * mode: c
 * c-basic-offset: 4
 * fill-column: 78
 * End:
 */<|MERGE_RESOLUTION|>--- conflicted
+++ resolved
@@ -5832,103 +5832,14 @@
     if (!pathPtr) {
 	return -1;
     }
-<<<<<<< HEAD
     path = Tcl_GetStringFromObj(pathPtr, &len);
-=======
-    path = TclGetStringFromObj(pathPtr, &len);
-    
->>>>>>> 0afa808f
+
     /*
      * Claim any path under ZIPFS_VOLUME as ours. This is both a necessary
      * and sufficient condition as zipfs mounts at arbitrary paths are
      * not permitted (unlike Androwish).
      */
-<<<<<<< HEAD
-    if (strncmp(path, ZIPFS_VOLUME, ZIPFS_VOLUME_LEN) != 0) {
-	return -1;
-    } else if (len == ZIPFS_VOLUME_LEN && ZipFS.zipHash.numEntries != 0) {
-	/* zipfs root and at least one entry */
-	return TCL_OK;
-    }
-
-    int ret = TCL_OK;
-
-    ReadLock();
-    hPtr = Tcl_FindHashEntry(&ZipFS.fileHash, path);
-    if (hPtr) {
-	goto endloop;
-    }
-
-    /*
-     * Not in hash table but still could be owned by zipfs in two other cases:
-     * Assuming there is a mount point //zipfs:/a/b/c,
-     *  1. The path is under the mount point, e.g. //zipfs:/a/b/c/f but that
-     *     file does not exist.
-     *  2. The path is an intermediate directory in a mount point, e.g.
-     *     //zipfs:/a/b
-     */
-
-    for (hPtr = Tcl_FirstHashEntry(&ZipFS.zipHash, &search); hPtr;
-	    hPtr = Tcl_NextHashEntry(&search)) {
-	ZipFile *zf = (ZipFile *) Tcl_GetHashValue(hPtr);
-
-	if (zf->mountPointLen == 0) {
-	    /*
-	     * Mounted on the root (/)
-	     * TODO - a holdover from androwish? Tcl does not allow mounting
-	     * outside of the //zipfs:/ area.
-	     */
-	    ZipEntry *z;
-
-	    for (z = zf->topEnts; z != NULL; z = z->tnext) {
-		if (strncmp(path, z->name, len) == 0) {
-		    int lenz = (int)strlen(z->name);
-		    if (len == lenz) {
-			/* Would have been in hash table? But nm ... */
-			goto endloop;
-		    } else if (len > lenz) {
-			/* Case 1 above */
-			if (path[lenz] == '/') {
-			    goto endloop;
-			}
-		    } else { /* len < lenz */
-			/* Case 2 above */
-			if (z->name[len] == '/') {
-			    goto endloop;
-			}
-		    }
-		}
-	    }
-	} else {
-	    /* Not mounted on root - the norm in Tcl core */
-
-	    /* Lengths are known so check them before strnmp for efficiency*/
-	    assert(len != ZIPFS_VOLUME_LEN); /* Else already handled at top */
-	    if (len == zf->mountPointLen) {
-		/* A non-root or root mount. */
-		goto endloop;
-	    } else if (len > zf->mountPointLen) {
-		/* Case 1 above */
-		if (path[zf->mountPointLen] == '/' &&
-		strncmp(path, zf->mountPoint, zf->mountPointLen) == 0) {
-		    goto endloop;
-		}
-	    } else { /* len < zf->mountPointLen */
-		if (zf->mountPoint[len] == '/' &&
-		strncmp(path, zf->mountPoint, len) == 0) {
-		    goto endloop;
-		}
-	    }
-	}
-    }
-    ret = -1; /* Not our file */
-
-  endloop:
-    Unlock();
-    return ret;
-=======
     return strncmp(path, ZIPFS_VOLUME, ZIPFS_VOLUME_LEN) ? -1 : TCL_OK;
->>>>>>> 0afa808f
 }
  
