--- conflicted
+++ resolved
@@ -1864,13 +1864,8 @@
 	Tcl_Free(z);
     }
     ZipFSCloseArchive(interp, zf);
-<<<<<<< HEAD
-    Tcl_DeleteExitHandler(ZipfsExitHandler, (ClientData)zf);
+    Tcl_DeleteExitHandler(ZipfsExitHandler, zf);
     Tcl_Free(zf);
-=======
-    Tcl_DeleteExitHandler(ZipfsExitHandler, zf);
-    ckfree(zf);
->>>>>>> bbe07d8a
     unmounted = 1;
   done:
     Unlock();
