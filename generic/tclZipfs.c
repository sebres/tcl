/*
 * tclZipfs.c --
 *
 *	Implementation of the ZIP filesystem used in TIP 430
 *	Adapted from the implementation for AndroWish.
 *
 * Copyright © 2016-2017 Sean Woods <yoda@etoyoc.com>
 * Copyright © 2013-2015 Christian Werner <chw@ch-werner.de>
 *
 * See the file "license.terms" for information on usage and redistribution of
 * this file, and for a DISCLAIMER OF ALL WARRANTIES.
 *
 * This file is distributed in two ways:
 *   generic/tclZipfs.c file in the TIP430-enabled Tcl cores.
 *   compat/tclZipfs.c file in the tclconfig (TEA) file system, for pre-tip430
 *	projects.
 */

#include "tclInt.h"
#include "tclFileSystem.h"

#ifndef _WIN32
#include <sys/mman.h>
#endif /* _WIN32*/

#ifndef MAP_FILE
#define MAP_FILE 0
#endif /* !MAP_FILE */
#define NOBYFOUR
#define crc32tab crc_table[0]
#ifndef TBLS
#define TBLS 1
#endif

#ifdef HAVE_ZLIB
#include "zlib.h"
#include "crypt.h"
#include "zutil.h"
#include "crc32.h"

/*
** We are compiling as part of the core.
** TIP430 style zipfs prefix
*/

#define ZIPFS_VOLUME	  "//zipfs:/"
#define ZIPFS_VOLUME_LEN  9
#define ZIPFS_APP_MOUNT	  "//zipfs:/app"
#define ZIPFS_ZIP_MOUNT	  "//zipfs:/lib/tcl"
#define ZIPFS_FALLBACK_ENCODING "cp437"

/*
 * Various constants and offsets found in ZIP archive files
 */

#define ZIP_SIG_LEN			4

/*
 * Local header of ZIP archive member (at very beginning of each member).
 */

#define ZIP_LOCAL_HEADER_SIG		0x04034b50
#define ZIP_LOCAL_HEADER_LEN		30
#define ZIP_LOCAL_SIG_OFFS		0
#define ZIP_LOCAL_VERSION_OFFS		4
#define ZIP_LOCAL_FLAGS_OFFS		6
#define ZIP_LOCAL_COMPMETH_OFFS		8
#define ZIP_LOCAL_MTIME_OFFS		10
#define ZIP_LOCAL_MDATE_OFFS		12
#define ZIP_LOCAL_CRC32_OFFS		14
#define ZIP_LOCAL_COMPLEN_OFFS		18
#define ZIP_LOCAL_UNCOMPLEN_OFFS	22
#define ZIP_LOCAL_PATHLEN_OFFS		26
#define ZIP_LOCAL_EXTRALEN_OFFS		28

/*
 * Central header of ZIP archive member at end of ZIP file.
 */

#define ZIP_CENTRAL_HEADER_SIG		0x02014b50
#define ZIP_CENTRAL_HEADER_LEN		46
#define ZIP_CENTRAL_SIG_OFFS		0
#define ZIP_CENTRAL_VERSIONMADE_OFFS	4
#define ZIP_CENTRAL_VERSION_OFFS	6
#define ZIP_CENTRAL_FLAGS_OFFS		8
#define ZIP_CENTRAL_COMPMETH_OFFS	10
#define ZIP_CENTRAL_MTIME_OFFS		12
#define ZIP_CENTRAL_MDATE_OFFS		14
#define ZIP_CENTRAL_CRC32_OFFS		16
#define ZIP_CENTRAL_COMPLEN_OFFS	20
#define ZIP_CENTRAL_UNCOMPLEN_OFFS	24
#define ZIP_CENTRAL_PATHLEN_OFFS	28
#define ZIP_CENTRAL_EXTRALEN_OFFS	30
#define ZIP_CENTRAL_FCOMMENTLEN_OFFS	32
#define ZIP_CENTRAL_DISKFILE_OFFS	34
#define ZIP_CENTRAL_IATTR_OFFS		36
#define ZIP_CENTRAL_EATTR_OFFS		38
#define ZIP_CENTRAL_LOCALHDR_OFFS	42

/*
 * Central end signature at very end of ZIP file.
 */

#define ZIP_CENTRAL_END_SIG		0x06054b50
#define ZIP_CENTRAL_END_LEN		22
#define ZIP_CENTRAL_END_SIG_OFFS	0
#define ZIP_CENTRAL_DISKNO_OFFS		4
#define ZIP_CENTRAL_DISKDIR_OFFS	6
#define ZIP_CENTRAL_ENTS_OFFS		8
#define ZIP_CENTRAL_TOTALENTS_OFFS	10
#define ZIP_CENTRAL_DIRSIZE_OFFS	12
#define ZIP_CENTRAL_DIRSTART_OFFS	16
#define ZIP_CENTRAL_COMMENTLEN_OFFS	20

#define ZIP_MIN_VERSION			20
#define ZIP_COMPMETH_STORED		0
#define ZIP_COMPMETH_DEFLATED		8

#define ZIP_PASSWORD_END_SIG		0x5a5a4b50

#define DEFAULT_WRITE_MAX_SIZE		(2 * 1024 * 1024)

/*
 * Macros to report errors only if an interp is present.
 */

#define ZIPFS_ERROR(interp,errstr) \
    do {								\
	if (interp) {							\
	    Tcl_SetObjResult(interp, Tcl_NewStringObj(errstr, -1));	\
	}								\
    } while (0)
#define ZIPFS_MEM_ERROR(interp) \
    do {								\
	if (interp) {							\
	    Tcl_SetObjResult(interp, Tcl_NewStringObj(			\
		    "out of memory", -1));				\
	    Tcl_SetErrorCode(interp, "TCL", "MALLOC", NULL);		\
	}								\
    } while (0)
#define ZIPFS_POSIX_ERROR(interp,errstr) \
    do {								\
	if (interp) {							\
	    Tcl_SetObjResult(interp, Tcl_ObjPrintf(			\
		    "%s: %s", errstr, Tcl_PosixError(interp)));		\
	}								\
    } while (0)
#define ZIPFS_ERROR_CODE(interp,errcode) \
    do {								\
	if (interp) {							\
	    Tcl_SetErrorCode(interp, "TCL", "ZIPFS", errcode, NULL);	\
	}								\
    } while (0)

/*
 * Windows drive letters.
 */

#ifdef _WIN32
static const char drvletters[] =
    "abcdefghijklmnopqrstuvwxyzABCDEFGHIJKLMNOPQRSTUVWXYZ";
#endif /* _WIN32 */

/*
 * Mutex to protect localtime(3) when no reentrant version available.
 */

#if !defined(_WIN32) && !defined(HAVE_LOCALTIME_R) && TCL_THREADS
TCL_DECLARE_MUTEX(localtimeMutex)
#endif /* !_WIN32 && !HAVE_LOCALTIME_R && TCL_THREADS */

/*
 * Forward declaration.
 */

struct ZipEntry;

/*
 * In-core description of mounted ZIP archive file.
 */

typedef struct ZipFile {
    char *name;			/* Archive name */
    size_t nameLength;		/* Length of archive name */
    char isMemBuffer;		/* When true, not a file but a memory buffer */
    Tcl_Channel chan;		/* Channel handle or NULL */
    unsigned char *data;	/* Memory mapped or malloc'ed file */
    size_t length;		/* Length of memory mapped file */
    void *ptrToFree;		/* Non-NULL if malloc'ed file */
    size_t numFiles;		/* Number of files in archive */
    size_t baseOffset;		/* Archive start */
    size_t passOffset;		/* Password start */
    size_t directoryOffset;	/* Archive directory start */
    unsigned char passBuf[264];	/* Password buffer */
    size_t numOpen;		/* Number of open files on archive */
    struct ZipEntry *entries;	/* List of files in archive */
    struct ZipEntry *topEnts;	/* List of top-level dirs in archive */
    char *mountPoint;		/* Mount point name */
    size_t mountPointLen;	/* Length of mount point name */
#ifdef _WIN32
    HANDLE mountHandle;		/* Handle used for direct file access. */
#endif /* _WIN32 */
} ZipFile;

/*
 * In-core description of file contained in mounted ZIP archive.
 * ZIP_ATTR_
 */

typedef struct ZipEntry {
    char *name;			/* The full pathname of the virtual file */
    ZipFile *zipFilePtr;	/* The ZIP file holding this virtual file */
    size_t offset;		/* Data offset into memory mapped ZIP file */
    int numBytes;		/* Uncompressed size of the virtual file */
    int numCompressedBytes;	/* Compressed size of the virtual file */
    int compressMethod;		/* Compress method */
    int isDirectory;		/* Set to 1 if directory, or -1 if root */
    int depth;			/* Number of slashes in path. */
    int crc32;			/* CRC-32 */
    int timestamp;		/* Modification time */
    int isEncrypted;		/* True if data is encrypted */
    unsigned char *data;	/* File data if written */
    struct ZipEntry *next;	/* Next file in the same archive */
    struct ZipEntry *tnext;	/* Next top-level dir in archive */
} ZipEntry;

/*
 * File channel for file contained in mounted ZIP archive.
 */

typedef struct ZipChannel {
    ZipFile *zipFilePtr;	/* The ZIP file holding this channel */
    ZipEntry *zipEntryPtr;	/* Pointer back to virtual file */
    size_t maxWrite;		/* Maximum size for write */
    size_t numBytes;		/* Number of bytes of uncompressed data */
    size_t numRead;		/* Position of next byte to be read from the
				 * channel */
    unsigned char *ubuf;	/* Pointer to the uncompressed data */
    int iscompr;		/* True if data is compressed */
    int isDirectory;		/* Set to 1 if directory, or -1 if root */
    int isEncrypted;		/* True if data is encrypted */
    int isWriting;		/* True if open for writing */
    unsigned long keys[3];	/* Key for decryption */
} ZipChannel;

/*
 * Global variables.
 *
 * Most are kept in single ZipFS struct. When build with threading support
 * this struct is protected by the ZipFSMutex (see below).
 *
 * The "fileHash" component is the process-wide global table of all known ZIP
 * archive members in all mounted ZIP archives.
 *
 * The "zipHash" components is the process wide global table of all mounted
 * ZIP archive files.
 */

static struct {
    int initialized;		/* True when initialized */
    int lock;			/* RW lock, see below */
    int waiters;		/* RW lock, see below */
    int wrmax;			/* Maximum write size of a file; only written
				 * to from Tcl code in a trusted interpreter,
				 * so NOT protected by mutex. */
    char *fallbackEntryEncoding;/* The fallback encoding for ZIP entries when
				 * they are believed to not be UTF-8; only
				 * written to from Tcl code in a trusted
				 * interpreter, so not protected by mutex. */
    Tcl_Encoding utf8;		/* The UTF-8 encoding that we prefer to use
				 * for the strings (especially filenames)
				 * embedded in a ZIP. Other encodings are used
				 * dynamically. */
    int idCount;		/* Counter for channel names */
    Tcl_HashTable fileHash;	/* File name to ZipEntry mapping */
    Tcl_HashTable zipHash;	/* Mount to ZipFile mapping */
} ZipFS = {
    0, 0, 0, DEFAULT_WRITE_MAX_SIZE, NULL, NULL, 0,
	    {0,{0,0,0,0},0,0,0,0,0,0,0,0,0},
	    {0,{0,0,0,0},0,0,0,0,0,0,0,0,0}
};

/*
 * For password rotation.
 */

static const char pwrot[17] =
    "\x00\x80\x40\xC0\x20\xA0\x60\xE0"
    "\x10\x90\x50\xD0\x30\xB0\x70\xF0";

static const char *zipfs_literal_tcl_library = NULL;

/* Function prototypes */

static int		CopyImageFile(Tcl_Interp *interp, const char *imgName,
			    Tcl_Channel out);
static inline int	DescribeMounted(Tcl_Interp *interp,
			    const char *mountPoint);
static int		InitReadableChannel(Tcl_Interp *interp,
			    ZipChannel *info, ZipEntry *z);
static int		InitWritableChannel(Tcl_Interp *interp,
			    ZipChannel *info, ZipEntry *z, int trunc);
static inline int	ListMountPoints(Tcl_Interp *interp);
static void		SerializeCentralDirectoryEntry(
			    const unsigned char *start,
			    const unsigned char *end, unsigned char *buf,
			    ZipEntry *z, size_t nameLength,
			    long long dataStartOffset);
static void		SerializeCentralDirectorySuffix(
			    const unsigned char *start,
			    const unsigned char *end, unsigned char *buf,
			    int entryCount, long long dataStartOffset,
			    long long directoryStartOffset,
			    long long suffixStartOffset);
static void		SerializeLocalEntryHeader(
			    const unsigned char *start,
			    const unsigned char *end, unsigned char *buf,
			    ZipEntry *z, int nameLength, int align);
#if !defined(STATIC_BUILD)
static int		ZipfsAppHookFindTclInit(const char *archive);
#endif
static int		ZipFSPathInFilesystemProc(Tcl_Obj *pathPtr,
			    void **clientDataPtr);
static Tcl_Obj *	ZipFSFilesystemPathTypeProc(Tcl_Obj *pathPtr);
static Tcl_Obj *	ZipFSFilesystemSeparatorProc(Tcl_Obj *pathPtr);
static int		ZipFSStatProc(Tcl_Obj *pathPtr, Tcl_StatBuf *buf);
static int		ZipFSAccessProc(Tcl_Obj *pathPtr, int mode);
static Tcl_Channel	ZipFSOpenFileChannelProc(Tcl_Interp *interp,
			    Tcl_Obj *pathPtr, int mode, int permissions);
static int		ZipFSMatchInDirectoryProc(Tcl_Interp *interp,
			    Tcl_Obj *result, Tcl_Obj *pathPtr,
			    const char *pattern, Tcl_GlobTypeData *types);
static void		ZipFSMatchMountPoints(Tcl_Obj *result,
			    Tcl_Obj *normPathPtr, const char *pattern,
			    Tcl_DString *prefix);
static Tcl_Obj *	ZipFSListVolumesProc(void);
static const char *const *ZipFSFileAttrStringsProc(Tcl_Obj *pathPtr,
			    Tcl_Obj **objPtrRef);
static int		ZipFSFileAttrsGetProc(Tcl_Interp *interp, int index,
			    Tcl_Obj *pathPtr, Tcl_Obj **objPtrRef);
static int		ZipFSFileAttrsSetProc(Tcl_Interp *interp, int index,
			    Tcl_Obj *pathPtr, Tcl_Obj *objPtr);
static int		ZipFSLoadFile(Tcl_Interp *interp, Tcl_Obj *path,
			    Tcl_LoadHandle *loadHandle,
			    Tcl_FSUnloadFileProc **unloadProcPtr, int flags);
static int		ZipMapArchive(Tcl_Interp *interp, ZipFile *zf,
			    void *handle);
static void		ZipfsExitHandler(ClientData clientData);
static void		ZipfsMountExitHandler(ClientData clientData);
static void		ZipfsSetup(void);
static void		ZipfsFinalize(void);
static int		ZipChannelClose(void *instanceData,
			    Tcl_Interp *interp, int flags);
static Tcl_DriverGetHandleProc	ZipChannelGetFile;
static int		ZipChannelRead(void *instanceData, char *buf,
			    int toRead, int *errloc);
#if !defined(TCL_NO_DEPRECATED) && (TCL_MAJOR_VERSION < 9)
static int		ZipChannelSeek(void *instanceData, long offset,
			    int mode, int *errloc);
#endif
static long long	ZipChannelWideSeek(void *instanceData,
			    long long offset, int mode, int *errloc);
static void		ZipChannelWatchChannel(void *instanceData,
			    int mask);
static int		ZipChannelWrite(void *instanceData,
			    const char *buf, int toWrite, int *errloc);

/*
 * Define the ZIP filesystem dispatch table.
 */

static const Tcl_Filesystem zipfsFilesystem = {
    "zipfs",
    sizeof(Tcl_Filesystem),
    TCL_FILESYSTEM_VERSION_2,
    ZipFSPathInFilesystemProc,
    NULL, /* dupInternalRepProc */
    NULL, /* freeInternalRepProc */
    NULL, /* internalToNormalizedProc */
    NULL, /* createInternalRepProc */
    NULL, /* normalizePathProc */
    ZipFSFilesystemPathTypeProc,
    ZipFSFilesystemSeparatorProc,
    ZipFSStatProc,
    ZipFSAccessProc,
    ZipFSOpenFileChannelProc,
    ZipFSMatchInDirectoryProc,
    NULL, /* utimeProc */
    NULL, /* linkProc */
    ZipFSListVolumesProc,
    ZipFSFileAttrStringsProc,
    ZipFSFileAttrsGetProc,
    ZipFSFileAttrsSetProc,
    NULL, /* createDirectoryProc */
    NULL, /* removeDirectoryProc */
    NULL, /* deleteFileProc */
    NULL, /* copyFileProc */
    NULL, /* renameFileProc */
    NULL, /* copyDirectoryProc */
    NULL, /* lstatProc */
    (Tcl_FSLoadFileProc *) (void *) ZipFSLoadFile,
    NULL, /* getCwdProc */
    NULL, /* chdirProc */
};

/*
 * The channel type/driver definition used for ZIP archive members.
 */

static Tcl_ChannelType ZipChannelType = {
    "zip",			/* Type name. */
    TCL_CHANNEL_VERSION_5,
    TCL_CLOSE2PROC,		/* Close channel, clean instance data */
    ZipChannelRead,		/* Handle read request */
    ZipChannelWrite,		/* Handle write request */
#if !defined(TCL_NO_DEPRECATED) && (TCL_MAJOR_VERSION < 9)
    ZipChannelSeek,		/* Move location of access point, NULL'able */
#else
    NULL,			/* Move location of access point, NULL'able */
#endif
    NULL,			/* Set options, NULL'able */
    NULL,			/* Get options, NULL'able */
    ZipChannelWatchChannel,	/* Initialize notifier */
    ZipChannelGetFile,		/* Get OS handle from the channel */
    ZipChannelClose,		/* 2nd version of close channel, NULL'able */
    NULL,			/* Set blocking mode for raw channel,
				 * NULL'able */
    NULL,			/* Function to flush channel, NULL'able */
    NULL,			/* Function to handle event, NULL'able */
    ZipChannelWideSeek,		/* Wide seek function, NULL'able */
    NULL,			/* Thread action function, NULL'able */
    NULL,			/* Truncate function, NULL'able */
};

/*
 * Miscellaneous constants.
 */

#define ERROR_LENGTH	((size_t) -1)

/*
 *-------------------------------------------------------------------------
 *
 * ZipReadInt, ZipReadShort, ZipWriteInt, ZipWriteShort --
 *
 *	Inline functions to read and write little-endian 16 and 32 bit
 *	integers from/to buffers representing parts of ZIP archives.
 *
 *	These take bufferStart and bufferEnd pointers, which are used to
 *	maintain a guarantee that out-of-bounds accesses don't happen when
 *	reading or writing critical directory structures.
 *
 *-------------------------------------------------------------------------
 */

static inline unsigned int
ZipReadInt(
    const unsigned char *bufferStart,
    const unsigned char *bufferEnd,
    const unsigned char *ptr)
{
    if (ptr < bufferStart || ptr + 4 > bufferEnd) {
	Tcl_Panic("out of bounds read(4): start=%p, end=%p, ptr=%p",
		bufferStart, bufferEnd, ptr);
    }
    return ptr[0] | (ptr[1] << 8) | (ptr[2] << 16) | (ptr[3] << 24);
}

static inline unsigned short
ZipReadShort(
    const unsigned char *bufferStart,
    const unsigned char *bufferEnd,
    const unsigned char *ptr)
{
    if (ptr < bufferStart || ptr + 2 > bufferEnd) {
	Tcl_Panic("out of bounds read(2): start=%p, end=%p, ptr=%p",
		bufferStart, bufferEnd, ptr);
    }
    return ptr[0] | (ptr[1] << 8);
}

static inline void
ZipWriteInt(
    const unsigned char *bufferStart,
    const unsigned char *bufferEnd,
    unsigned char *ptr,
    unsigned int value)
{
    if (ptr < bufferStart || ptr + 4 > bufferEnd) {
	Tcl_Panic("out of bounds write(4): start=%p, end=%p, ptr=%p",
		bufferStart, bufferEnd, ptr);
    }
    ptr[0] = value & 0xff;
    ptr[1] = (value >> 8) & 0xff;
    ptr[2] = (value >> 16) & 0xff;
    ptr[3] = (value >> 24) & 0xff;
}

static inline void
ZipWriteShort(
    const unsigned char *bufferStart,
    const unsigned char *bufferEnd,
    unsigned char *ptr,
    unsigned short value)
{
    if (ptr < bufferStart || ptr + 2 > bufferEnd) {
	Tcl_Panic("out of bounds write(2): start=%p, end=%p, ptr=%p",
		bufferStart, bufferEnd, ptr);
    }
    ptr[0] = value & 0xff;
    ptr[1] = (value >> 8) & 0xff;
}

/*
 *-------------------------------------------------------------------------
 *
 * ReadLock, WriteLock, Unlock --
 *
 *	POSIX like rwlock functions to support multiple readers and single
 *	writer on internal structs.
 *
 *	Limitations:
 *	 - a read lock cannot be promoted to a write lock
 *	 - a write lock may not be nested
 *
 *-------------------------------------------------------------------------
 */

TCL_DECLARE_MUTEX(ZipFSMutex)

#if TCL_THREADS

static Tcl_Condition ZipFSCond;

static inline void
ReadLock(void)
{
    Tcl_MutexLock(&ZipFSMutex);
    while (ZipFS.lock < 0) {
	ZipFS.waiters++;
	Tcl_ConditionWait(&ZipFSCond, &ZipFSMutex, NULL);
	ZipFS.waiters--;
    }
    ZipFS.lock++;
    Tcl_MutexUnlock(&ZipFSMutex);
}

static inline void
WriteLock(void)
{
    Tcl_MutexLock(&ZipFSMutex);
    while (ZipFS.lock != 0) {
	ZipFS.waiters++;
	Tcl_ConditionWait(&ZipFSCond, &ZipFSMutex, NULL);
	ZipFS.waiters--;
    }
    ZipFS.lock = -1;
    Tcl_MutexUnlock(&ZipFSMutex);
}

static inline void
Unlock(void)
{
    Tcl_MutexLock(&ZipFSMutex);
    if (ZipFS.lock > 0) {
	--ZipFS.lock;
    } else if (ZipFS.lock < 0) {
	ZipFS.lock = 0;
    }
    if ((ZipFS.lock == 0) && (ZipFS.waiters > 0)) {
	Tcl_ConditionNotify(&ZipFSCond);
    }
    Tcl_MutexUnlock(&ZipFSMutex);
}

#else /* !TCL_THREADS */
#define ReadLock()	do {} while (0)
#define WriteLock()	do {} while (0)
#define Unlock()	do {} while (0)
#endif /* TCL_THREADS */

/*
 *-------------------------------------------------------------------------
 *
 * DosTimeDate, ToDosTime, ToDosDate --
 *
 *	Functions to perform conversions between DOS time stamps and POSIX
 *	time_t.
 *
 *-------------------------------------------------------------------------
 */

static time_t
DosTimeDate(
    int dosDate,
    int dosTime)
{
    struct tm tm;
    time_t ret;

    memset(&tm, 0, sizeof(tm));
    tm.tm_isdst = -1;			/* let mktime() deal with DST */
    tm.tm_year = ((dosDate & 0xfe00) >> 9) + 80;
    tm.tm_mon = ((dosDate & 0x1e0) >> 5) - 1;
    tm.tm_mday = dosDate & 0x1f;
    tm.tm_hour = (dosTime & 0xf800) >> 11;
    tm.tm_min = (dosTime & 0x7e0) >> 5;
    tm.tm_sec = (dosTime & 0x1f) << 1;
    ret = mktime(&tm);
    if (ret == (time_t) -1) {
	/* fallback to 1980-01-01T00:00:00+00:00 (DOS epoch) */
	ret = (time_t) 315532800;
    }
    return ret;
}

static int
ToDosTime(
    time_t when)
{
    struct tm *tmp, tm;

#if !TCL_THREADS || defined(_WIN32)
    /* Not threaded, or on Win32 which uses thread local storage */
    tmp = localtime(&when);
    tm = *tmp;
#elif defined(HAVE_LOCALTIME_R)
    /* Threaded, have reentrant API */
    tmp = &tm;
    localtime_r(&when, tmp);
#else /* TCL_THREADS && !_WIN32 && !HAVE_LOCALTIME_R */
    /* Only using a mutex is safe. */
    Tcl_MutexLock(&localtimeMutex);
    tmp = localtime(&when);
    tm = *tmp;
    Tcl_MutexUnlock(&localtimeMutex);
#endif
    return (tm.tm_hour << 11) | (tm.tm_min << 5) | (tm.tm_sec >> 1);
}

static int
ToDosDate(
    time_t when)
{
    struct tm *tmp, tm;

#if !TCL_THREADS || defined(_WIN32)
    /* Not threaded, or on Win32 which uses thread local storage */
    tmp = localtime(&when);
    tm = *tmp;
#elif /* TCL_THREADS && !_WIN32 && */ defined(HAVE_LOCALTIME_R)
    /* Threaded, have reentrant API */
    tmp = &tm;
    localtime_r(&when, tmp);
#else /* TCL_THREADS && !_WIN32 && !HAVE_LOCALTIME_R */
    /* Only using a mutex is safe. */
    Tcl_MutexLock(&localtimeMutex);
    tmp = localtime(&when);
    tm = *tmp;
    Tcl_MutexUnlock(&localtimeMutex);
#endif
    return ((tm.tm_year - 80) << 9) | ((tm.tm_mon + 1) << 5) | tm.tm_mday;
}

/*
 *-------------------------------------------------------------------------
 *
 * CountSlashes --
 *
 *	This function counts the number of slashes in a pathname string.
 *
 * Results:
 *	Number of slashes found in string.
 *
 * Side effects:
 *	None.
 *
 *-------------------------------------------------------------------------
 */

static inline int
CountSlashes(
    const char *string)
{
    int count = 0;
    const char *p = string;

    while (*p != '\0') {
	if (*p == '/') {
	    count++;
	}
	p++;
    }
    return count;
}

/*
 *-------------------------------------------------------------------------
 *
 * DecodeZipEntryText --
 *
 *	Given a sequence of bytes from an entry in a ZIP central directory,
 *	convert that into a Tcl string. This is complicated because we don't
 *	actually know what encoding is in use! So we try to use UTF-8, and if
 *	that goes wrong, we fall back to a user-specified encoding, or to an
 *	encoding we specify (Windows code page 437), or to ISO 8859-1 if
 *	absolutely nothing else works.
 *
 *	During Tcl startup, we skip the user-specified encoding and cp437, as
 *	we may well not have any loadable encodings yet. Tcl's own library
 *	files ought to be using ASCII filenames.
 *
 * Results:
 *	The decoded filename; the filename is owned by the argument DString.
 *
 * Side effects:
 *	Updates dstPtr.
 *
 *-------------------------------------------------------------------------
 */

static char *
DecodeZipEntryText(
    const unsigned char *inputBytes,
    unsigned int inputLength,
    Tcl_DString *dstPtr)
{
    Tcl_Encoding encoding;
    const char *src;
    char *dst;
    int dstLen, srcLen = inputLength, flags;
    Tcl_EncodingState state;

    Tcl_DStringInit(dstPtr);
    if (inputLength < 1) {
	return Tcl_DStringValue(dstPtr);
    }

    /*
     * We can't use Tcl_ExternalToUtfDString at this point; it has no way to
     * fail. So we use this modified version of it that can report encoding
     * errors to us (so we can fall back to something else).
     *
     * The utf-8 encoding is implemented internally, and so is guaranteed to
     * be present.
     */

    src = (const char *) inputBytes;
    dst = Tcl_DStringValue(dstPtr);
    dstLen = dstPtr->spaceAvl - 1;
    flags = TCL_ENCODING_START | TCL_ENCODING_END |
	    TCL_ENCODING_STOPONERROR;	/* Special flag! */

    while (1) {
	int srcRead, dstWrote;
	int result = Tcl_ExternalToUtf(NULL, ZipFS.utf8, src, srcLen, flags,
		&state, dst, dstLen, &srcRead, &dstWrote, NULL);
	int soFar = dst + dstWrote - Tcl_DStringValue(dstPtr);

	if (result == TCL_OK) {
	    Tcl_DStringSetLength(dstPtr, soFar);
	    return Tcl_DStringValue(dstPtr);
	} else if (result != TCL_CONVERT_NOSPACE) {
	    break;
	}

	flags &= ~TCL_ENCODING_START;
	src += srcRead;
	srcLen -= srcRead;
	if (Tcl_DStringLength(dstPtr) == 0) {
	    Tcl_DStringSetLength(dstPtr, dstLen);
	}
	Tcl_DStringSetLength(dstPtr, 2 * Tcl_DStringLength(dstPtr) + 1);
	dst = Tcl_DStringValue(dstPtr) + soFar;
	dstLen = Tcl_DStringLength(dstPtr) - soFar - 1;
    }

    /*
     * Something went wrong. Fall back to another encoding. Those *can* use
     * Tcl_ExternalToUtfDString().
     */

    encoding = NULL;
    if (ZipFS.fallbackEntryEncoding) {
	encoding = Tcl_GetEncoding(NULL, ZipFS.fallbackEntryEncoding);
    }
    if (!encoding) {
	encoding = Tcl_GetEncoding(NULL, ZIPFS_FALLBACK_ENCODING);
    }
    if (!encoding) {
	/*
	 * Fallback to internal encoding that always converts all bytes.
	 * Should only happen when a filename isn't UTF-8 and we've not got
	 * our encodings initialised for some reason.
	 */

	encoding = Tcl_GetEncoding(NULL, "iso8859-1");
    }

    char *converted = Tcl_ExternalToUtfDString(encoding,
	    (const char *) inputBytes, inputLength, dstPtr);
    Tcl_FreeEncoding(encoding);
    return converted;
}

/*
 *-------------------------------------------------------------------------
 *
 * CanonicalPath --
 *
 *	This function computes the canonical path from a directory and file
 *	name components into the specified Tcl_DString.
 *
 * Results:
 *	Returns the pointer to the canonical path contained in the specified
 *	Tcl_DString.
 *
 * Side effects:
 *	Modifies the specified Tcl_DString.
 *
 *-------------------------------------------------------------------------
 */

static char *
CanonicalPath(
    const char *root,
    const char *tail,
    Tcl_DString *dsPtr,
    int inZipfs)
{
    char *path;
    int i, j, c, isUNC = 0, isVfs = 0, n = 0;
    int haveZipfsPath = 1;

#ifdef _WIN32
    if (tail[0] != '\0' && strchr(drvletters, tail[0]) && tail[1] == ':') {
	tail += 2;
	haveZipfsPath = 0;
    }
    /* UNC style path */
    if (tail[0] == '\\') {
	root = "";
	++tail;
	haveZipfsPath = 0;
    }
    if (tail[0] == '\\') {
	root = "/";
	++tail;
	haveZipfsPath = 0;
    }
#endif /* _WIN32 */

    if (haveZipfsPath) {
	/* UNC style path */
	if (root && strncmp(root, ZIPFS_VOLUME, ZIPFS_VOLUME_LEN) == 0) {
	    isVfs = 1;
	} else if (tail &&
		strncmp(tail, ZIPFS_VOLUME, ZIPFS_VOLUME_LEN) == 0) {
	    isVfs = 2;
	}
	if (isVfs != 1 && (root[0] == '/') && (root[1] == '/')) {
	    isUNC = 1;
	}
    }

    if (isVfs != 2) {
	if (tail[0] == '/') {
	    if (isVfs != 1) {
		root = "";
	    }
	    ++tail;
	    isUNC = 0;
	}
	if (tail[0] == '/') {
	    if (isVfs != 1) {
		root = "/";
	    }
	    ++tail;
	    isUNC = 1;
	}
    }
    i = strlen(root);
    j = strlen(tail);

    switch (isVfs) {
    case 1:
	if (i > ZIPFS_VOLUME_LEN) {
	    Tcl_DStringSetLength(dsPtr, i + j + 1);
	    path = Tcl_DStringValue(dsPtr);
	    memcpy(path, root, i);
	    path[i++] = '/';
	    memcpy(path + i, tail, j);
	} else {
	    Tcl_DStringSetLength(dsPtr, i + j);
	    path = Tcl_DStringValue(dsPtr);
	    memcpy(path, root, i);
	    memcpy(path + i, tail, j);
	}
	break;
    case 2:
	Tcl_DStringSetLength(dsPtr, j);
	path = Tcl_DStringValue(dsPtr);
	memcpy(path, tail, j);
	break;
    default:
	if (inZipfs) {
	    Tcl_DStringSetLength(dsPtr, i + j + ZIPFS_VOLUME_LEN);
	    path = Tcl_DStringValue(dsPtr);
	    memcpy(path, ZIPFS_VOLUME, ZIPFS_VOLUME_LEN);
	    memcpy(path + ZIPFS_VOLUME_LEN + i , tail, j);
	} else {
	    Tcl_DStringSetLength(dsPtr, i + j + 1);
	    path = Tcl_DStringValue(dsPtr);
	    memcpy(path, root, i);
	    path[i++] = '/';
	    memcpy(path + i, tail, j);
	}
	break;
    }

#ifdef _WIN32
    for (i = 0; path[i] != '\0'; i++) {
	if (path[i] == '\\') {
	    path[i] = '/';
	}
    }
#endif /* _WIN32 */

    if (inZipfs) {
	n = ZIPFS_VOLUME_LEN;
    } else {
	n = 0;
    }

    for (i = j = n; (c = path[i]) != '\0'; i++) {
	if (c == '/') {
	    int c2 = path[i + 1];

	    if (c2 == '\0' || c2 == '/') {
		continue;
	    }
	    if (c2 == '.') {
		int c3 = path[i + 2];

		if ((c3 == '/') || (c3 == '\0')) {
		    i++;
		    continue;
		}
		if ((c3 == '.')
			&& ((path[i + 3] == '/') || (path[i + 3] == '\0'))) {
		    i += 2;
		    while ((j > 0) && (path[j - 1] != '/')) {
			j--;
		    }
		    if (j > isUNC) {
			--j;
			while ((j > 1 + isUNC) && (path[j - 2] == '/')) {
			    j--;
			}
		    }
		    continue;
		}
	    }
	}
	path[j++] = c;
    }
    if (j == 0) {
	path[j++] = '/';
    }
    path[j] = 0;
    Tcl_DStringSetLength(dsPtr, j);
    return Tcl_DStringValue(dsPtr);
}

/*
 *-------------------------------------------------------------------------
 *
 * ZipFSLookup --
 *
 *	This function returns the ZIP entry struct corresponding to the ZIP
 *	archive member of the given file name. Caller must hold the right
 *	lock.
 *
 * Results:
 *	Returns the pointer to ZIP entry struct or NULL if the the given file
 *	name could not be found in the global list of ZIP archive members.
 *
 * Side effects:
 *	None.
 *
 *-------------------------------------------------------------------------
 */

static inline ZipEntry *
ZipFSLookup(
    const char *filename)
{
    Tcl_HashEntry *hPtr;
    ZipEntry *z = NULL;

    hPtr = Tcl_FindHashEntry(&ZipFS.fileHash, filename);
    if (hPtr) {
	z = (ZipEntry *) Tcl_GetHashValue(hPtr);
    }
    return z;
}

/*
 *-------------------------------------------------------------------------
 *
 * ZipFSLookupZip --
 *
 *	This function gets the structure for a mounted ZIP archive.
 *
 * Results:
 *	Returns a pointer to the structure, or NULL if the file is ZIP file is
 *	unknown/not mounted.
 *
 * Side effects:
 *	None.
 *
 *-------------------------------------------------------------------------
 */

static inline ZipFile *
ZipFSLookupZip(
    const char *mountPoint)
{
    Tcl_HashEntry *hPtr;
    ZipFile *zf = NULL;

    hPtr = Tcl_FindHashEntry(&ZipFS.zipHash, mountPoint);
    if (hPtr) {
	zf = (ZipFile *) Tcl_GetHashValue(hPtr);
    }
    return zf;
}

/*
 *-------------------------------------------------------------------------
 *
 * AllocateZipFile, AllocateZipEntry, AllocateZipChannel --
 *
 *	Allocates the memory for a datastructure. Always ensures that it is
 *	zeroed out for safety.
 *
 * Returns:
 *	The allocated structure, or NULL if allocate fails.
 *
 * Side effects:
 *	The interpreter result may be written to on error. Which might fail
 *	(for ZipFile) in a low-memory situation. Always panics if ZipEntry
 *	allocation fails.
 *
 *-------------------------------------------------------------------------
 */

static inline ZipFile *
AllocateZipFile(
    Tcl_Interp *interp,
    size_t mountPointNameLength)
{
    size_t size = sizeof(ZipFile) + mountPointNameLength + 1;
    ZipFile *zf = (ZipFile *) Tcl_AttemptAlloc(size);

    if (!zf) {
	ZIPFS_MEM_ERROR(interp);
    } else {
	memset(zf, 0, size);
    }
    return zf;
}

static inline ZipEntry *
AllocateZipEntry(void)
{
    ZipEntry *z = (ZipEntry *) Tcl_Alloc(sizeof(ZipEntry));
    memset(z, 0, sizeof(ZipEntry));
    return z;
}

static inline ZipChannel *
AllocateZipChannel(
    Tcl_Interp *interp)
{
    ZipChannel *zc = (ZipChannel *) Tcl_AttemptAlloc(sizeof(ZipChannel));

    if (!zc) {
	ZIPFS_MEM_ERROR(interp);
    } else {
	memset(zc, 0, sizeof(ZipChannel));
    }
    return zc;
}

/*
 *-------------------------------------------------------------------------
 *
 * ZipFSCloseArchive --
 *
 *	This function closes a mounted ZIP archive file.
 *
 * Results:
 *	None.
 *
 * Side effects:
 *	A memory mapped ZIP archive is unmapped, allocated memory is released.
 *	The ZipFile pointer is *NOT* deallocated by this function.
 *
 *-------------------------------------------------------------------------
 */

static void
ZipFSCloseArchive(
    Tcl_Interp *interp,		/* Current interpreter. */
    ZipFile *zf)
{
    if (zf->nameLength) {
	Tcl_Free(zf->name);
    }
    if (zf->isMemBuffer) {
	/* Pointer to memory */
	if (zf->ptrToFree) {
	    Tcl_Free(zf->ptrToFree);
	    zf->ptrToFree = NULL;
	}
	zf->data = NULL;
	return;
    }

    /*
     * Remove the memory mapping, if we have one.
     */

#ifdef _WIN32
    if (zf->data && !zf->ptrToFree) {
	UnmapViewOfFile(zf->data);
	zf->data = NULL;
    }
    if (zf->mountHandle != INVALID_HANDLE_VALUE) {
	CloseHandle(zf->mountHandle);
    }
#else /* !_WIN32 */
    if ((zf->data != MAP_FAILED) && !zf->ptrToFree) {
	munmap(zf->data, zf->length);
	zf->data = (unsigned char *) MAP_FAILED;
    }
#endif /* _WIN32 */

    if (zf->ptrToFree) {
	Tcl_Free(zf->ptrToFree);
	zf->ptrToFree = NULL;
    }
    if (zf->chan) {
	Tcl_Close(interp, zf->chan);
	zf->chan = NULL;
    }
}

/*
 *-------------------------------------------------------------------------
 *
 * ZipFSFindTOC --
 *
 *	This function takes a memory mapped zip file and indexes the contents.
 *	When "needZip" is zero an embedded ZIP archive in an executable file
 *	is accepted. Note that we do not support ZIP64.
 *
 * Results:
 *	TCL_OK on success, TCL_ERROR otherwise with an error message placed
 *	into the given "interp" if it is not NULL.
 *
 * Side effects:
 *	The given ZipFile struct is filled with information about the ZIP
 *	archive file.
 *
 *-------------------------------------------------------------------------
 */

static int
ZipFSFindTOC(
    Tcl_Interp *interp,		/* Current interpreter. NULLable. */
    int needZip,
    ZipFile *zf)
{
    size_t i;
    const unsigned char *p, *q;
    const unsigned char *start = zf->data;
    const unsigned char *end = zf->data + zf->length;

    /*
     * Scan backwards from the end of the file for the signature. This is
     * necessary because ZIP archives aren't the only things that get tagged
     * on the end of executables; digital signatures can also go there.
     */

    p = zf->data + zf->length - ZIP_CENTRAL_END_LEN;
    while (p >= start) {
	if (*p == (ZIP_CENTRAL_END_SIG & 0xFF)) {
	    if (ZipReadInt(start, end, p) == ZIP_CENTRAL_END_SIG) {
		break;
	    }
	    p -= ZIP_SIG_LEN;
	} else {
	    --p;
	}
    }
    if (p < zf->data) {
	/*
	 * Didn't find it (or not enough space for a central directory!); not
	 * a ZIP archive. This might be OK or a problem.
	 */

	if (!needZip) {
	    zf->baseOffset = zf->passOffset = zf->length;
	    return TCL_OK;
	}
	ZIPFS_ERROR(interp, "wrong end signature");
	ZIPFS_ERROR_CODE(interp, "END_SIG");
	goto error;
    }

    /*
     * How many files in the archive? If that's bogus, we're done here.
     */

    zf->numFiles = ZipReadShort(start, end, p + ZIP_CENTRAL_ENTS_OFFS);
    if (zf->numFiles == 0) {
	if (!needZip) {
	    zf->baseOffset = zf->passOffset = zf->length;
	    return TCL_OK;
	}
	ZIPFS_ERROR(interp, "empty archive");
	ZIPFS_ERROR_CODE(interp, "EMPTY");
	goto error;
    }

    /*
     * Where does the central directory start?
     */

    q = zf->data + ZipReadInt(start, end, p + ZIP_CENTRAL_DIRSTART_OFFS);
    p -= ZipReadInt(start, end, p + ZIP_CENTRAL_DIRSIZE_OFFS);
    if ((p < q) || (p < zf->data) || (p > zf->data + zf->length)
	    || (q < zf->data) || (q > zf->data + zf->length)) {
	if (!needZip) {
	    zf->baseOffset = zf->passOffset = zf->length;
	    return TCL_OK;
	}
	ZIPFS_ERROR(interp, "archive directory not found");
	ZIPFS_ERROR_CODE(interp, "NO_DIR");
	goto error;
    }

    /*
     * Read the central directory.
     */

    zf->baseOffset = zf->passOffset = p - q;
    zf->directoryOffset = p - zf->data;
    q = p;
    for (i = 0; i < zf->numFiles; i++) {
	int pathlen, comlen, extra;

	if (q + ZIP_CENTRAL_HEADER_LEN > end) {
	    ZIPFS_ERROR(interp, "wrong header length");
	    ZIPFS_ERROR_CODE(interp, "HDR_LEN");
	    goto error;
	}
	if (ZipReadInt(start, end, q) != ZIP_CENTRAL_HEADER_SIG) {
	    ZIPFS_ERROR(interp, "wrong header signature");
	    ZIPFS_ERROR_CODE(interp, "HDR_SIG");
	    goto error;
	}
	pathlen = ZipReadShort(start, end, q + ZIP_CENTRAL_PATHLEN_OFFS);
	comlen = ZipReadShort(start, end, q + ZIP_CENTRAL_FCOMMENTLEN_OFFS);
	extra = ZipReadShort(start, end, q + ZIP_CENTRAL_EXTRALEN_OFFS);
	q += pathlen + comlen + extra + ZIP_CENTRAL_HEADER_LEN;
    }

    /*
     * If there's also an encoded password, extract that too (but don't decode
     * yet).
     */

    q = zf->data + zf->baseOffset;
    if ((zf->baseOffset >= 6) &&
	    (ZipReadInt(start, end, q - 4) == ZIP_PASSWORD_END_SIG)) {
	const unsigned char *passPtr;

	i = q[-5];
	passPtr = q - 5 - i;
	if (passPtr >= start && passPtr + i < end) {
	    zf->passBuf[0] = i;
	    memcpy(zf->passBuf + 1, passPtr, i);
	    zf->passOffset -= i ? (5 + i) : 0;
	}
    }
    return TCL_OK;

  error:
    ZipFSCloseArchive(interp, zf);
    return TCL_ERROR;
}

/*
 *-------------------------------------------------------------------------
 *
 * ZipFSOpenArchive --
 *
 *	This function opens a ZIP archive file for reading. An attempt is made
 *	to memory map that file. Otherwise it is read into an allocated memory
 *	buffer. The ZIP archive header is verified and must be valid for the
 *	function to succeed. When "needZip" is zero an embedded ZIP archive in
 *	an executable file is accepted.
 *
 * Results:
 *	TCL_OK on success, TCL_ERROR otherwise with an error message placed
 *	into the given "interp" if it is not NULL.
 *
 * Side effects:
 *	ZIP archive is memory mapped or read into allocated memory, the given
 *	ZipFile struct is filled with information about the ZIP archive file.
 *
 *-------------------------------------------------------------------------
 */

static int
ZipFSOpenArchive(
    Tcl_Interp *interp,		/* Current interpreter. NULLable. */
    const char *zipname,	/* Path to ZIP file to open. */
    int needZip,
    ZipFile *zf)
{
    size_t i;
    void *handle;

    zf->nameLength = 0;
    zf->isMemBuffer = 0;
#ifdef _WIN32
    zf->data = NULL;
    zf->mountHandle = INVALID_HANDLE_VALUE;
#else /* !_WIN32 */
    zf->data = (unsigned char *) MAP_FAILED;
#endif /* _WIN32 */
    zf->length = 0;
    zf->numFiles = 0;
    zf->baseOffset = zf->passOffset = 0;
    zf->ptrToFree = NULL;
    zf->passBuf[0] = 0;

    /*
     * Actually open the file.
     */

    zf->chan = Tcl_OpenFileChannel(interp, zipname, "rb", 0);
    if (!zf->chan) {
	return TCL_ERROR;
    }

    /*
     * See if we can get the OS handle. If we can, we can use that to memory
     * map the file, which is nice and efficient. However, it totally depends
     * on the filename pointing to a real regular OS file.
     *
     * Opening real filesystem entities that are not files will lead to an
     * error.
     */

    if (Tcl_GetChannelHandle(zf->chan, TCL_READABLE, &handle) == TCL_OK) {
	if (ZipMapArchive(interp, zf, handle) != TCL_OK) {
	    goto error;
	}
    } else {
	/*
	 * Not an OS file, but rather something in a Tcl VFS. Must copy into
	 * memory.
	 */

	zf->length = Tcl_Seek(zf->chan, 0, SEEK_END);
	if (zf->length == ERROR_LENGTH) {
	    ZIPFS_POSIX_ERROR(interp, "seek error");
	    goto error;
	}
	if ((zf->length - ZIP_CENTRAL_END_LEN)
		> (64 * 1024 * 1024 - ZIP_CENTRAL_END_LEN)) {
	    ZIPFS_ERROR(interp, "illegal file size");
	    ZIPFS_ERROR_CODE(interp, "FILE_SIZE");
	    goto error;
	}
	if (Tcl_Seek(zf->chan, 0, SEEK_SET) == -1) {
	    ZIPFS_POSIX_ERROR(interp, "seek error");
	    goto error;
	}
	zf->ptrToFree = zf->data = (unsigned char *) Tcl_AttemptAlloc(zf->length);
	if (!zf->ptrToFree) {
	    ZIPFS_MEM_ERROR(interp);
	    goto error;
	}
	i = Tcl_Read(zf->chan, (char *) zf->data, zf->length);
	if (i != zf->length) {
	    ZIPFS_POSIX_ERROR(interp, "file read error");
	    goto error;
	}
	Tcl_Close(interp, zf->chan);
	zf->chan = NULL;
    }
    return ZipFSFindTOC(interp, needZip, zf);

    /*
     * Handle errors by closing the archive. This includes closing the channel
     * handle for the archive file.
     */

  error:
    ZipFSCloseArchive(interp, zf);
    return TCL_ERROR;
}

/*
 *-------------------------------------------------------------------------
 *
 * ZipMapArchive --
 *
 *	Wrapper around the platform-specific parts of mmap() (and Windows's
 *	equivalent) because it's not part of the standard channel API.
 *
 *-------------------------------------------------------------------------
 */

static int
ZipMapArchive(
    Tcl_Interp *interp,		/* Interpreter for error reporting. */
    ZipFile *zf,		/* The archive descriptor structure. */
    void *handle)		/* The OS handle to the open archive. */
{
#ifdef _WIN32
    HANDLE hFile = (HANDLE) handle;
    int readSuccessful;

    /*
     * Determine the file size.
     */

#   ifdef _WIN64
    readSuccessful = GetFileSizeEx(hFile, (PLARGE_INTEGER) &zf->length) != 0;
#   else /* !_WIN64 */
    zf->length = GetFileSize(hFile, 0);
    readSuccessful = (zf->length != (size_t) INVALID_FILE_SIZE);
#   endif /* _WIN64 */
    if (!readSuccessful || (zf->length < ZIP_CENTRAL_END_LEN)) {
	ZIPFS_POSIX_ERROR(interp, "invalid file size");
	return TCL_ERROR;
    }

    /*
     * Map the file.
     */

    zf->mountHandle = CreateFileMappingW(hFile, 0, PAGE_READONLY, 0,
	    zf->length, 0);
    if (zf->mountHandle == INVALID_HANDLE_VALUE) {
	ZIPFS_POSIX_ERROR(interp, "file mapping failed");
	return TCL_ERROR;
    }
    zf->data = (unsigned char *)
	    MapViewOfFile(zf->mountHandle, FILE_MAP_READ, 0, 0, zf->length);
    if (!zf->data) {
	ZIPFS_POSIX_ERROR(interp, "file mapping failed");
	return TCL_ERROR;
    }
#else /* !_WIN32 */
    int fd = PTR2INT(handle);

    /*
     * Determine the file size.
     */

    zf->length = lseek(fd, 0, SEEK_END);
    if (zf->length == ERROR_LENGTH || zf->length < ZIP_CENTRAL_END_LEN) {
	ZIPFS_POSIX_ERROR(interp, "invalid file size");
	return TCL_ERROR;
    }
    lseek(fd, 0, SEEK_SET);

    zf->data = (unsigned char *)
	    mmap(0, zf->length, PROT_READ, MAP_FILE | MAP_PRIVATE, fd, 0);
    if (zf->data == MAP_FAILED) {
	ZIPFS_POSIX_ERROR(interp, "file mapping failed");
	return TCL_ERROR;
    }
#endif /* _WIN32 */
    return TCL_OK;
}

/*
 *-------------------------------------------------------------------------
 *
 * IsPasswordValid --
 *
 *	Basic test for whether a passowrd is valid. If the test fails, sets an
 *	error message in the interpreter.
 *
 * Returns:
 *	TCL_OK if the test passes, TCL_ERROR if it fails.
 *
 *-------------------------------------------------------------------------
 */

static inline int
IsPasswordValid(
    Tcl_Interp *interp,
    const char *passwd,
    int pwlen)
{
    if ((pwlen > 255) || strchr(passwd, 0xff)) {
	ZIPFS_ERROR(interp, "illegal password");
	ZIPFS_ERROR_CODE(interp, "BAD_PASS");
	return TCL_ERROR;
    }
    return TCL_OK;
}

/*
 *-------------------------------------------------------------------------
 *
 * ZipFSCatalogFilesystem --
 *
 *	This function generates the root node for a ZIPFS filesystem by
 *	reading the ZIP's central directory.
 *
 * Results:
 *	TCL_OK on success, TCL_ERROR otherwise with an error message placed
 *	into the given "interp" if it is not NULL.
 *
 * Side effects:
 *	Will acquire and release the write lock.
 *
 *-------------------------------------------------------------------------
 */

static int
ZipFSCatalogFilesystem(
    Tcl_Interp *interp,		/* Current interpreter. NULLable. */
    ZipFile *zf,		/* Temporary buffer hold archive descriptors */
    const char *mountPoint,	/* Mount point path. */
    const char *passwd,		/* Password for opening the ZIP, or NULL if
				 * the ZIP is unprotected. */
    const char *zipname)	/* Path to ZIP file to build a catalog of. */
{
    int pwlen, isNew;
    size_t i;
    ZipFile *zf0;
    ZipEntry *z;
    Tcl_HashEntry *hPtr;
    Tcl_DString ds, dsm, fpBuf;
    unsigned char *q;

    /*
     * Basic verification of the password for sanity.
     */

    pwlen = 0;
    if (passwd) {
	pwlen = strlen(passwd);
	if (IsPasswordValid(interp, passwd, pwlen) != TCL_OK) {
	    return TCL_ERROR;
	}
    }

    /*
     * Validate the TOC data. If that's bad, things fall apart.
     */

    if (zf->baseOffset >= zf->length || zf->passOffset >= zf->length ||
	    zf->directoryOffset >= zf->length) {
	ZIPFS_ERROR(interp, "bad zip data");
	ZIPFS_ERROR_CODE(interp, "BAD_ZIP");
	ZipFSCloseArchive(interp, zf);
	Tcl_Free(zf);
	return TCL_ERROR;
    }

    WriteLock();

    /*
     * Mount point sometimes is a relative or otherwise denormalized path.
     * But an absolute name is needed as mount point here.
     */

    Tcl_DStringInit(&ds);
    Tcl_DStringInit(&dsm);
    if (strcmp(mountPoint, "/") == 0) {
	mountPoint = "";
    } else {
	mountPoint = CanonicalPath("", mountPoint, &dsm, 1);
    }
    hPtr = Tcl_CreateHashEntry(&ZipFS.zipHash, mountPoint, &isNew);
    if (!isNew) {
	if (interp) {
	    zf0 = (ZipFile *) Tcl_GetHashValue(hPtr);
	    Tcl_SetObjResult(interp, Tcl_ObjPrintf(
		    "%s is already mounted on %s", zf0->name, mountPoint));
	    ZIPFS_ERROR_CODE(interp, "MOUNTED");
	}
	Unlock();
	ZipFSCloseArchive(interp, zf);
	Tcl_Free(zf);
	return TCL_ERROR;
    }
    Unlock();

    /*
     * Convert to a real archive descriptor.
     */

    zf->mountPoint = (char *) Tcl_GetHashKey(&ZipFS.zipHash, hPtr);
    Tcl_CreateExitHandler(ZipfsMountExitHandler, zf);
    zf->mountPointLen = strlen(zf->mountPoint);

    zf->nameLength = strlen(zipname);
    zf->name = (char *) Tcl_Alloc(zf->nameLength + 1);
    memcpy(zf->name, zipname, zf->nameLength + 1);

    Tcl_SetHashValue(hPtr, zf);
    if ((zf->passBuf[0] == 0) && pwlen) {
	int k = 0;

	zf->passBuf[k++] = pwlen;
	for (i = pwlen; i-- > 0 ;) {
	    zf->passBuf[k++] = (passwd[i] & 0x0f)
		    | pwrot[(passwd[i] >> 4) & 0x0f];
	}
	zf->passBuf[k] = '\0';
    }
    if (mountPoint[0] != '\0') {
	hPtr = Tcl_CreateHashEntry(&ZipFS.fileHash, mountPoint, &isNew);
	if (isNew) {
	    z = AllocateZipEntry();
	    Tcl_SetHashValue(hPtr, z);

	    z->depth = CountSlashes(mountPoint);
	    z->zipFilePtr = zf;
	    z->isDirectory = (zf->baseOffset == 0) ? 1 : -1; /* root marker */
	    z->offset = zf->baseOffset;
	    z->compressMethod = ZIP_COMPMETH_STORED;
	    z->name = (char *) Tcl_GetHashKey(&ZipFS.fileHash, hPtr);
	    z->next = zf->entries;
	    zf->entries = z;
	}
    }
    q = zf->data + zf->directoryOffset;
    Tcl_DStringInit(&fpBuf);
    for (i = 0; i < zf->numFiles; i++) {
	const unsigned char *start = zf->data;
	const unsigned char *end = zf->data + zf->length;
	int extra, isdir = 0, dosTime, dosDate, nbcompr;
	size_t offs, pathlen, comlen;
	unsigned char *lq, *gq = NULL;
	char *fullpath, *path;

	pathlen = ZipReadShort(start, end, q + ZIP_CENTRAL_PATHLEN_OFFS);
	comlen = ZipReadShort(start, end, q + ZIP_CENTRAL_FCOMMENTLEN_OFFS);
	extra = ZipReadShort(start, end, q + ZIP_CENTRAL_EXTRALEN_OFFS);
	path = DecodeZipEntryText(q + ZIP_CENTRAL_HEADER_LEN, pathlen, &ds);
	if ((pathlen > 0) && (path[pathlen - 1] == '/')) {
	    Tcl_DStringSetLength(&ds, pathlen - 1);
	    path = Tcl_DStringValue(&ds);
	    isdir = 1;
	}
	if ((strcmp(path, ".") == 0) || (strcmp(path, "..") == 0)) {
	    goto nextent;
	}
	lq = zf->data + zf->baseOffset
		+ ZipReadInt(start, end, q + ZIP_CENTRAL_LOCALHDR_OFFS);
	if ((lq < start) || (lq + ZIP_LOCAL_HEADER_LEN > end)) {
	    goto nextent;
	}
	nbcompr = ZipReadInt(start, end, lq + ZIP_LOCAL_COMPLEN_OFFS);
	if (!isdir && (nbcompr == 0)
		&& (ZipReadInt(start, end, lq + ZIP_LOCAL_UNCOMPLEN_OFFS) == 0)
		&& (ZipReadInt(start, end, lq + ZIP_LOCAL_CRC32_OFFS) == 0)) {
	    gq = q;
	    nbcompr = ZipReadInt(start, end, gq + ZIP_CENTRAL_COMPLEN_OFFS);
	}
	offs = (lq - zf->data)
		+ ZIP_LOCAL_HEADER_LEN
		+ ZipReadShort(start, end, lq + ZIP_LOCAL_PATHLEN_OFFS)
		+ ZipReadShort(start, end, lq + ZIP_LOCAL_EXTRALEN_OFFS);
	if (offs + nbcompr > zf->length) {
	    goto nextent;
	}

	if (!isdir && (mountPoint[0] == '\0') && !CountSlashes(path)) {
#ifdef ANDROID
	    /*
	     * When mounting the ZIP archive on the root directory try to
	     * remap top level regular files of the archive to
	     * /assets/.root/... since this directory should not be in a valid
	     * APK due to the leading dot in the file name component. This
	     * trick should make the files AndroidManifest.xml,
	     * resources.arsc, and classes.dex visible to Tcl.
	     */
	    Tcl_DString ds2;

	    Tcl_DStringInit(&ds2);
	    Tcl_DStringAppend(&ds2, "assets/.root/", -1);
	    Tcl_DStringAppend(&ds2, path, -1);
	    if (ZipFSLookup(Tcl_DStringValue(&ds2))) {
		/* should not happen but skip it anyway */
		Tcl_DStringFree(&ds2);
		goto nextent;
	    }
	    Tcl_DStringSetLength(&ds, 0);
	    Tcl_DStringAppend(&ds, Tcl_DStringValue(&ds2),
		    Tcl_DStringLength(&ds2));
	    path = Tcl_DStringValue(&ds);
	    Tcl_DStringFree(&ds2);
#else /* !ANDROID */
	    /*
	     * Regular files skipped when mounting on root.
	     */
	    goto nextent;
#endif /* ANDROID */
	}

	Tcl_DStringSetLength(&fpBuf, 0);
	fullpath = CanonicalPath(mountPoint, path, &fpBuf, 1);
	z = AllocateZipEntry();
	z->depth = CountSlashes(fullpath);
	z->zipFilePtr = zf;
	z->isDirectory = isdir;
	z->isEncrypted =
		(ZipReadShort(start, end, lq + ZIP_LOCAL_FLAGS_OFFS) & 1)
		&& (nbcompr > 12);
	z->offset = offs;
	if (gq) {
	    z->crc32 = ZipReadInt(start, end, gq + ZIP_CENTRAL_CRC32_OFFS);
	    dosDate = ZipReadShort(start, end, gq + ZIP_CENTRAL_MDATE_OFFS);
	    dosTime = ZipReadShort(start, end, gq + ZIP_CENTRAL_MTIME_OFFS);
	    z->timestamp = DosTimeDate(dosDate, dosTime);
	    z->numBytes = ZipReadInt(start, end,
		    gq + ZIP_CENTRAL_UNCOMPLEN_OFFS);
	    z->compressMethod = ZipReadShort(start, end,
		    gq + ZIP_CENTRAL_COMPMETH_OFFS);
	} else {
	    z->crc32 = ZipReadInt(start, end, lq + ZIP_LOCAL_CRC32_OFFS);
	    dosDate = ZipReadShort(start, end, lq + ZIP_LOCAL_MDATE_OFFS);
	    dosTime = ZipReadShort(start, end, lq + ZIP_LOCAL_MTIME_OFFS);
	    z->timestamp = DosTimeDate(dosDate, dosTime);
	    z->numBytes = ZipReadInt(start, end,
		    lq + ZIP_LOCAL_UNCOMPLEN_OFFS);
	    z->compressMethod = ZipReadShort(start, end,
		    lq + ZIP_LOCAL_COMPMETH_OFFS);
	}
	z->numCompressedBytes = nbcompr;
	hPtr = Tcl_CreateHashEntry(&ZipFS.fileHash, fullpath, &isNew);
	if (!isNew) {
	    /* should not happen but skip it anyway */
	    Tcl_Free(z);
	    goto nextent;
	}

	Tcl_SetHashValue(hPtr, z);
	z->name = (char *) Tcl_GetHashKey(&ZipFS.fileHash, hPtr);
	z->next = zf->entries;
	zf->entries = z;
	if (isdir && (mountPoint[0] == '\0') && (z->depth == 1)) {
	    z->tnext = zf->topEnts;
	    zf->topEnts = z;
	}

	/*
	 * Make any directory nodes we need. ZIPs are not consistent about
	 * containing directory nodes.
	 */

	if (!z->isDirectory && (z->depth > 1)) {
	    char *dir, *endPtr;
	    ZipEntry *zd;

	    Tcl_DStringSetLength(&ds, strlen(z->name) + 8);
	    Tcl_DStringSetLength(&ds, 0);
	    Tcl_DStringAppend(&ds, z->name, -1);
	    dir = Tcl_DStringValue(&ds);
	    for (endPtr = strrchr(dir, '/'); endPtr && (endPtr != dir);
		    endPtr = strrchr(dir, '/')) {
		Tcl_DStringSetLength(&ds, endPtr - dir);
		hPtr = Tcl_CreateHashEntry(&ZipFS.fileHash, dir, &isNew);
		if (!isNew) {
		    /*
		     * Already made. That's fine.
		     */
		    break;
		}

		zd = AllocateZipEntry();
		zd->depth = CountSlashes(dir);
		zd->zipFilePtr = zf;
		zd->isDirectory = 1;
		zd->offset = z->offset;
		zd->timestamp = z->timestamp;
		zd->compressMethod = ZIP_COMPMETH_STORED;
		Tcl_SetHashValue(hPtr, zd);
		zd->name = (char *) Tcl_GetHashKey(&ZipFS.fileHash, hPtr);
		zd->next = zf->entries;
		zf->entries = zd;
		if ((mountPoint[0] == '\0') && (zd->depth == 1)) {
		    zd->tnext = zf->topEnts;
		    zf->topEnts = zd;
		}
	    }
	}
    nextent:
	q += pathlen + comlen + extra + ZIP_CENTRAL_HEADER_LEN;
    }
    Tcl_DStringFree(&fpBuf);
    Tcl_DStringFree(&ds);
    Tcl_FSMountsChanged(NULL);
    Unlock();
    return TCL_OK;
}

/*
 *-------------------------------------------------------------------------
 *
 * ZipfsSetup --
 *
 *	Common initialisation code. ZipFS.initialized must *not* be set prior
 *	to the call.
 *
 *-------------------------------------------------------------------------
 */

static void
ZipfsSetup(void)
{
#if TCL_THREADS
    static const Tcl_Time t = { 0, 0 };

    /*
     * Inflate condition variable.
     */

    Tcl_MutexLock(&ZipFSMutex);
    Tcl_ConditionWait(&ZipFSCond, &ZipFSMutex, &t);
    Tcl_MutexUnlock(&ZipFSMutex);
#endif /* TCL_THREADS */

    Tcl_FSRegister(NULL, &zipfsFilesystem);
    Tcl_InitHashTable(&ZipFS.fileHash, TCL_STRING_KEYS);
    Tcl_InitHashTable(&ZipFS.zipHash, TCL_STRING_KEYS);
    ZipFS.idCount = 1;
    ZipFS.wrmax = DEFAULT_WRITE_MAX_SIZE;
    ZipFS.fallbackEntryEncoding = (char *)
	    Tcl_Alloc(strlen(ZIPFS_FALLBACK_ENCODING) + 1);
    strcpy(ZipFS.fallbackEntryEncoding, ZIPFS_FALLBACK_ENCODING);
    ZipFS.utf8 = Tcl_GetEncoding(NULL, "utf-8");
    ZipFS.initialized = 1;
    Tcl_CreateExitHandler(ZipfsExitHandler, NULL);
}

/*
 *-------------------------------------------------------------------------
 *
 * ListMountPoints --
 *
 *	This procedure lists the mount points and what's mounted there, or
 *	reports whether there are any mounts (if there's no interpreter). The
 *	read lock must be held by the caller.
 *
 * Results:
 *	A standard Tcl result. TCL_OK (or TCL_BREAK if no mounts and no
 *	interpreter).
 *
 * Side effects:
 *	Interpreter result may be updated.
 *
 *-------------------------------------------------------------------------
 */

static inline int
ListMountPoints(
    Tcl_Interp *interp)
{
    Tcl_HashEntry *hPtr;
    Tcl_HashSearch search;
    ZipFile *zf;
    Tcl_Obj *resultList;

    if (!interp) {
	/*
	 * Are there any entries in the zipHash? Don't need to enumerate them
	 * all to know.
	 */

	return (ZipFS.zipHash.numEntries ? TCL_OK : TCL_BREAK);
    }

    resultList = Tcl_NewObj();
    for (hPtr = Tcl_FirstHashEntry(&ZipFS.zipHash, &search); hPtr;
	    hPtr = Tcl_NextHashEntry(&search)) {
	zf = (ZipFile *) Tcl_GetHashValue(hPtr);
	Tcl_ListObjAppendElement(NULL, resultList, Tcl_NewStringObj(
		zf->mountPoint, -1));
	Tcl_ListObjAppendElement(NULL, resultList, Tcl_NewStringObj(
		zf->name, -1));
    }
    Tcl_SetObjResult(interp, resultList);
    return TCL_OK;
}

/*
 *-------------------------------------------------------------------------
 *
 * DescribeMounted --
 *
 *	This procedure describes what is mounted at the given the mount point.
 *	The interpreter result is not updated if there is nothing mounted at
 *	the given point. The read lock must be held by the caller.
 *
 * Results:
 *	A standard Tcl result. TCL_OK (or TCL_BREAK if nothing mounted there
 *	and no interpreter).
 *
 * Side effects:
 *	Interpreter result may be updated.
 *
 *-------------------------------------------------------------------------
 */

static inline int
DescribeMounted(
    Tcl_Interp *interp,
    const char *mountPoint)
{
    if (interp) {
	ZipFile *zf = ZipFSLookupZip(mountPoint);

	if (zf) {
	    Tcl_SetObjResult(interp, Tcl_NewStringObj(zf->name, -1));
	    return TCL_OK;
	}
    }
    return (interp ? TCL_OK : TCL_BREAK);
}

/*
 *-------------------------------------------------------------------------
 *
 * TclZipfs_Mount --
 *
 *	This procedure is invoked to mount a given ZIP archive file on a given
 *	mountpoint with optional ZIP password.
 *
 * Results:
 *	A standard Tcl result.
 *
 * Side effects:
 *	A ZIP archive file is read, analyzed and mounted, resources are
 *	allocated.
 *
 *-------------------------------------------------------------------------
 */

int
TclZipfs_Mount(
    Tcl_Interp *interp,		/* Current interpreter. NULLable. */
    const char *mountPoint,	/* Mount point path. */
    const char *zipname,	/* Path to ZIP file to mount; should be
				 * normalized. */
    const char *passwd)		/* Password for opening the ZIP, or NULL if
				 * the ZIP is unprotected. */
{
    ZipFile *zf;

    ReadLock();
    if (!ZipFS.initialized) {
	ZipfsSetup();
    }

    /*
     * No mount point, so list all mount points and what is mounted there.
     */

    if (!mountPoint) {
	int ret = ListMountPoints(interp);
	Unlock();
	return ret;
    }

    /*
     * Mount point but no file, so describe what is mounted at that mount
     * point.
     */

    if (!zipname) {
	DescribeMounted(interp, mountPoint);
	Unlock();
	return TCL_OK;
    }
    Unlock();

    /*
     * Have both a mount point and a file (name) to mount there.
     */

    if (passwd && IsPasswordValid(interp, passwd, strlen(passwd)) != TCL_OK) {
	return TCL_ERROR;
    }
    zf = AllocateZipFile(interp, strlen(mountPoint));
    if (!zf) {
	return TCL_ERROR;
    }
    if (ZipFSOpenArchive(interp, zipname, 1, zf) != TCL_OK) {
	Tcl_Free(zf);
	return TCL_ERROR;
    }
    if (ZipFSCatalogFilesystem(interp, zf, mountPoint, passwd, zipname)
	    != TCL_OK) {
	return TCL_ERROR;
    }
    return TCL_OK;
}

/*
 *-------------------------------------------------------------------------
 *
 * TclZipfs_MountBuffer --
 *
 *	This procedure is invoked to mount a given ZIP archive file on a given
 *	mountpoint with optional ZIP password.
 *
 * Results:
 *	A standard Tcl result.
 *
 * Side effects:
 *	A ZIP archive file is read, analyzed and mounted, resources are
 *	allocated.
 *
 *-------------------------------------------------------------------------
 */

int
TclZipfs_MountBuffer(
    Tcl_Interp *interp,		/* Current interpreter. NULLable. */
    const char *mountPoint,	/* Mount point path. */
    unsigned char *data,
    size_t datalen,
    int copy)
{
    ZipFile *zf;
    int result;

    ReadLock();
    if (!ZipFS.initialized) {
	ZipfsSetup();
    }

    /*
     * No mount point, so list all mount points and what is mounted there.
     */

    if (!mountPoint) {
	int ret = ListMountPoints(interp);
	Unlock();
	return ret;
    }

    /*
     * Mount point but no data, so describe what is mounted at that mount
     * point.
     */

    if (!data) {
	DescribeMounted(interp, mountPoint);
	Unlock();
	return TCL_OK;
    }
    Unlock();

    /*
     * Have both a mount point and data to mount there.
     */

    zf = AllocateZipFile(interp, strlen(mountPoint));
    if (!zf) {
	return TCL_ERROR;
    }
    zf->isMemBuffer = 1;
    zf->length = datalen;
    if (copy) {
	zf->data = (unsigned char *) Tcl_AttemptAlloc(datalen);
	if (!zf->data) {
	    ZIPFS_MEM_ERROR(interp);
	    return TCL_ERROR;
	}
	memcpy(zf->data, data, datalen);
	zf->ptrToFree = zf->data;
    } else {
	zf->data = data;
	zf->ptrToFree = NULL;
    }
    if (ZipFSFindTOC(interp, 0, zf) != TCL_OK) {
	return TCL_ERROR;
    }
    result = ZipFSCatalogFilesystem(interp, zf, mountPoint, NULL,
	    "Memory Buffer");
    return result;
}

/*
 *-------------------------------------------------------------------------
 *
 * TclZipfs_Unmount --
 *
 *	This procedure is invoked to unmount a given ZIP archive.
 *
 * Results:
 *	A standard Tcl result.
 *
 * Side effects:
 *	A mounted ZIP archive file is unmounted, resources are free'd.
 *
 *-------------------------------------------------------------------------
 */

int
TclZipfs_Unmount(
    Tcl_Interp *interp,		/* Current interpreter. NULLable. */
    const char *mountPoint)	/* Mount point path. */
{
    ZipFile *zf;
    ZipEntry *z, *znext;
    Tcl_HashEntry *hPtr;
    Tcl_DString dsm;
    int ret = TCL_OK, unmounted = 0;

    WriteLock();
    if (!ZipFS.initialized) {
	goto done;
    }

    /*
     * Mount point sometimes is a relative or otherwise denormalized path.
     * But an absolute name is needed as mount point here.
     */

    Tcl_DStringInit(&dsm);
    mountPoint = CanonicalPath("", mountPoint, &dsm, 1);

    hPtr = Tcl_FindHashEntry(&ZipFS.zipHash, mountPoint);
    /* don't report no-such-mount as an error */
    if (!hPtr) {
	goto done;
    }

    zf = (ZipFile *) Tcl_GetHashValue(hPtr);
    if (zf->numOpen > 0) {
	ZIPFS_ERROR(interp, "filesystem is busy");
	ZIPFS_ERROR_CODE(interp, "BUSY");
	ret = TCL_ERROR;
	goto done;
    }
    Tcl_DeleteHashEntry(hPtr);

    /*
     * Now no longer mounted - the rest of the code won't find it - but we're
     * still cleaning things up.
     */

    for (z = zf->entries; z; z = znext) {
	znext = z->next;
	hPtr = Tcl_FindHashEntry(&ZipFS.fileHash, z->name);
	if (hPtr) {
	    Tcl_DeleteHashEntry(hPtr);
	}
	if (z->data) {
	    Tcl_Free(z->data);
	}
	Tcl_Free(z);
    }
    ZipFSCloseArchive(interp, zf);
<<<<<<< HEAD
    Tcl_DeleteExitHandler(ZipfsExitHandler, zf);
    Tcl_Free(zf);
=======
    Tcl_DeleteExitHandler(ZipfsMountExitHandler, zf);
    ckfree(zf);
>>>>>>> b04dba9d
    unmounted = 1;

  done:
    Unlock();
    if (unmounted) {
	Tcl_FSMountsChanged(NULL);
    }
    return ret;
}

/*
 *-------------------------------------------------------------------------
 *
 * ZipFSMountObjCmd --
 *
 *	This procedure is invoked to process the [zipfs mount] command.
 *
 * Results:
 *	A standard Tcl result.
 *
 * Side effects:
 *	A ZIP archive file is mounted, resources are allocated.
 *
 *-------------------------------------------------------------------------
 */

static int
ZipFSMountObjCmd(
    TCL_UNUSED(ClientData),
    Tcl_Interp *interp,		/* Current interpreter. */
    int objc,			/* Number of arguments. */
    Tcl_Obj *const objv[])	/* Argument objects. */
{
    const char *mountPoint = NULL, *zipFile = NULL, *password = NULL;
    Tcl_Obj *zipFileObj = NULL;
    int result;

    if (objc > 4) {
	Tcl_WrongNumArgs(interp, 1, objv,
		 "?mountpoint? ?zipfile? ?password?");
	return TCL_ERROR;
    }
    if (objc > 1) {
	mountPoint = TclGetString(objv[1]);
    }
    if (objc > 2) {
	zipFileObj = Tcl_FSGetNormalizedPath(interp, objv[2]);
	if (!zipFileObj) {
	    Tcl_SetObjResult(interp, Tcl_NewStringObj(
		    "could not normalize zip filename", -1));
	    Tcl_SetErrorCode(interp, "TCL", "OPERATION", "NORMALIZE", NULL);
	    return TCL_ERROR;
	}
	Tcl_IncrRefCount(zipFileObj);
	zipFile = TclGetString(zipFileObj);
    }
    if (objc > 3) {
	password = TclGetString(objv[3]);
    }

    result = TclZipfs_Mount(interp, mountPoint, zipFile, password);
    if (zipFileObj != NULL) {
	Tcl_DecrRefCount(zipFileObj);
    }
    return result;
}

/*
 *-------------------------------------------------------------------------
 *
 * ZipFSMountBufferObjCmd --
 *
 *	This procedure is invoked to process the [zipfs mount_data] command.
 *
 * Results:
 *	A standard Tcl result.
 *
 * Side effects:
 *	A ZIP archive file is mounted, resources are allocated.
 *
 *-------------------------------------------------------------------------
 */

static int
ZipFSMountBufferObjCmd(
    TCL_UNUSED(ClientData),
    Tcl_Interp *interp,		/* Current interpreter. */
    int objc,			/* Number of arguments. */
    Tcl_Obj *const objv[])	/* Argument objects. */
{
    const char *mountPoint;	/* Mount point path. */
    unsigned char *data;
    size_t length;

    if (objc > 3) {
	Tcl_WrongNumArgs(interp, 1, objv, "?mountpoint? ?data?");
	return TCL_ERROR;
    }
    if (objc < 2) {
	int ret;

	ReadLock();
	ret = ListMountPoints(interp);
	Unlock();
	return ret;
    }

    mountPoint = TclGetString(objv[1]);
    if (objc < 3) {
	ReadLock();
	DescribeMounted(interp, mountPoint);
	Unlock();
	return TCL_OK;
    }

    data = TclGetBytesFromObj(interp, objv[2], &length);
    if (data == NULL) {
	return TCL_ERROR;
    }
    return TclZipfs_MountBuffer(interp, mountPoint, data, length, 1);
}

/*
 *-------------------------------------------------------------------------
 *
 * ZipFSRootObjCmd --
 *
 *	This procedure is invoked to process the [zipfs root] command. It
 *	returns the root that all zipfs file systems are mounted under.
 *
 * Results:
 *	A standard Tcl result.
 *
 * Side effects:
 *
 *-------------------------------------------------------------------------
 */

static int
ZipFSRootObjCmd(
    TCL_UNUSED(ClientData),
    Tcl_Interp *interp,		/* Current interpreter. */
    TCL_UNUSED(int) /*objc*/,
    TCL_UNUSED(Tcl_Obj *const *)) /*objv*/
{
    Tcl_SetObjResult(interp, Tcl_NewStringObj(ZIPFS_VOLUME, -1));
    return TCL_OK;
}

/*
 *-------------------------------------------------------------------------
 *
 * ZipFSUnmountObjCmd --
 *
 *	This procedure is invoked to process the [zipfs unmount] command.
 *
 * Results:
 *	A standard Tcl result.
 *
 * Side effects:
 *	A mounted ZIP archive file is unmounted, resources are free'd.
 *
 *-------------------------------------------------------------------------
 */

static int
ZipFSUnmountObjCmd(
    TCL_UNUSED(ClientData),
    Tcl_Interp *interp,		/* Current interpreter. */
    int objc,			/* Number of arguments. */
    Tcl_Obj *const objv[])	/* Argument objects. */
{
    if (objc != 2) {
	Tcl_WrongNumArgs(interp, 1, objv, "zipfile");
	return TCL_ERROR;
    }
    return TclZipfs_Unmount(interp, TclGetString(objv[1]));
}

/*
 *-------------------------------------------------------------------------
 *
 * ZipFSMkKeyObjCmd --
 *
 *	This procedure is invoked to process the [zipfs mkkey] command.  It
 *	produces a rotated password to be embedded into an image file.
 *
 * Results:
 *	A standard Tcl result.
 *
 * Side effects:
 *	None.
 *
 *-------------------------------------------------------------------------
 */

static int
ZipFSMkKeyObjCmd(
    TCL_UNUSED(ClientData),
    Tcl_Interp *interp,		/* Current interpreter. */
    int objc,			/* Number of arguments. */
    Tcl_Obj *const objv[])	/* Argument objects. */
{
    int len, i = 0;
    const char *pw;
    Tcl_Obj *passObj;
    unsigned char *passBuf;

    if (objc != 2) {
	Tcl_WrongNumArgs(interp, 1, objv, "password");
	return TCL_ERROR;
    }
    pw = TclGetStringFromObj(objv[1], &len);
    if (len == 0) {
	return TCL_OK;
    }
    if (IsPasswordValid(interp, pw, len) != TCL_OK) {
	return TCL_ERROR;
    }

    passObj = Tcl_NewByteArrayObj(NULL, 264);
    passBuf = Tcl_GetByteArrayFromObj(passObj, (int *)NULL);
    while (len > 0) {
	int ch = pw[len - 1];

	passBuf[i++] = (ch & 0x0f) | pwrot[(ch >> 4) & 0x0f];
	len--;
    }
    passBuf[i] = i;
    i++;
    ZipWriteInt(passBuf, passBuf + 264, passBuf + i, ZIP_PASSWORD_END_SIG);
    Tcl_SetByteArrayLength(passObj, i + 4);
    Tcl_SetObjResult(interp, passObj);
    return TCL_OK;
}

/*
 *-------------------------------------------------------------------------
 *
 * RandomChar --
 *
 *	Worker for ZipAddFile().  Picks a random character (range: 0..255)
 *	using Tcl's standard PRNG.
 *
 * Returns:
 *	Tcl result code. Updates chPtr with random character on success.
 *
 * Side effects:
 *	Advances the PRNG state. May reenter the Tcl interpreter if the user
 *	has replaced the PRNG.
 *
 *-------------------------------------------------------------------------
 */

static int
RandomChar(
    Tcl_Interp *interp,
    int step,
    int *chPtr)
{
    double r;
    Tcl_Obj *ret;

    if (Tcl_EvalEx(interp, "::tcl::mathfunc::rand", -1, 0) != TCL_OK) {
	goto failed;
    }
    ret = Tcl_GetObjResult(interp);
    if (Tcl_GetDoubleFromObj(interp, ret, &r) != TCL_OK) {
	goto failed;
    }
    *chPtr = (int) (r * 256);
    return TCL_OK;

  failed:
    Tcl_AppendObjToErrorInfo(interp, Tcl_ObjPrintf(
	    "\n    (evaluating PRNG step %d for password encoding)",
	    step));
    return TCL_ERROR;
}

/*
 *-------------------------------------------------------------------------
 *
 * ZipAddFile --
 *
 *	This procedure is used by ZipFSMkZipOrImg() to add a single file to
 *	the output ZIP archive file being written. A ZipEntry struct about the
 *	input file is added to the given fileHash table for later creation of
 *	the central ZIP directory.
 *
 *	Tcl *always* encodes filenames in the ZIP as UTF-8. Similarly, it
 *	would always encode comments as UTF-8, if it supported comments.
 *
 * Results:
 *	A standard Tcl result.
 *
 * Side effects:
 *	Input file is read and (compressed and) written to the output ZIP
 *	archive file.
 *
 *-------------------------------------------------------------------------
 */

static int
ZipAddFile(
    Tcl_Interp *interp,		/* Current interpreter. */
    Tcl_Obj *pathObj,		/* Actual name of the file to add. */
    const char *name,		/* Name to use in the ZIP archive, in Tcl's
				 * internal encoding. */
    Tcl_Channel out,		/* The open ZIP archive being built. */
    const char *passwd,		/* Password for encoding the file, or NULL if
				 * the file is to be unprotected. */
    char *buf,			/* Working buffer. */
    int bufsize,		/* Size of buf */
    Tcl_HashTable *fileHash)	/* Where to record ZIP entry metdata so we can
				 * built the central directory. */
{
    const unsigned char *start = (unsigned char *) buf;
    const unsigned char *end = (unsigned char *) buf + bufsize;
    Tcl_Channel in;
    Tcl_HashEntry *hPtr;
    ZipEntry *z;
    z_stream stream;
    Tcl_DString zpathDs;	/* Buffer for the encoded filename. */
    const char *zpathExt;	/* Filename in external encoding (true
				 * UTF-8). */
    const char *zpathTcl;	/* Filename in Tcl's internal encoding. */
    int crc, flush, zpathlen;
    size_t nbyte, nbytecompr, len, olen, align = 0;
    long long headerStartOffset, dataStartOffset, dataEndOffset;
    int mtime = 0, isNew, compMeth;
    unsigned long keys[3], keys0[3];
    char obuf[4096];

    /*
     * Trim leading '/' characters. If this results in an empty string, we've
     * nothing to do.
     */

    zpathTcl = name;
    while (zpathTcl && zpathTcl[0] == '/') {
	zpathTcl++;
    }
    if (!zpathTcl || (zpathTcl[0] == '\0')) {
	return TCL_OK;
    }

    /*
     * Convert to encoded form. Note that we use strlen() here; if someone's
     * crazy enough to embed NULs in filenames, they deserve what they get!
     */

    zpathExt = Tcl_UtfToExternalDString(ZipFS.utf8, zpathTcl, -1, &zpathDs);
    zpathlen = strlen(zpathExt);
    if (zpathlen + ZIP_CENTRAL_HEADER_LEN > bufsize) {
	Tcl_SetObjResult(interp, Tcl_ObjPrintf(
		"path too long for \"%s\"", TclGetString(pathObj)));
	ZIPFS_ERROR_CODE(interp, "PATH_LEN");
	Tcl_DStringFree(&zpathDs);
	return TCL_ERROR;
    }
    in = Tcl_FSOpenFileChannel(interp, pathObj, "rb", 0);
    if (!in) {
	Tcl_DStringFree(&zpathDs);
#ifdef _WIN32
	/* hopefully a directory */
	if (strcmp("permission denied", Tcl_PosixError(interp)) == 0) {
	    Tcl_Close(interp, in);
	    return TCL_OK;
	}
#endif /* _WIN32 */
	Tcl_Close(interp, in);
	return TCL_ERROR;
    } else {
	Tcl_StatBuf statBuf;

	if (Tcl_FSStat(pathObj, &statBuf) != -1) {
	    mtime = statBuf.st_mtime;
	}
    }
    Tcl_ResetResult(interp);

    /*
     * Compute the CRC.
     */

    crc = 0;
    nbyte = nbytecompr = 0;
    while (1) {
	len = Tcl_Read(in, buf, bufsize);
	if (len == ERROR_LENGTH) {
	    Tcl_DStringFree(&zpathDs);
	    if (nbyte == 0 && errno == EISDIR) {
		Tcl_Close(interp, in);
		return TCL_OK;
	    }
	readErrorWithChannelOpen:
	    Tcl_SetObjResult(interp, Tcl_ObjPrintf("read error on \"%s\": %s",
		    TclGetString(pathObj), Tcl_PosixError(interp)));
	    Tcl_Close(interp, in);
	    return TCL_ERROR;
	}
	if (len == 0) {
	    break;
	}
	crc = crc32(crc, (unsigned char *) buf, len);
	nbyte += len;
    }
    if (Tcl_Seek(in, 0, SEEK_SET) == -1) {
	Tcl_SetObjResult(interp, Tcl_ObjPrintf("seek error on \"%s\": %s",
		TclGetString(pathObj), Tcl_PosixError(interp)));
	Tcl_Close(interp, in);
	Tcl_DStringFree(&zpathDs);
	return TCL_ERROR;
    }

    /*
     * Remember where we've got to so far so we can write the header (after
     * writing the file).
     */

    headerStartOffset = Tcl_Tell(out);

    /*
     * Reserve space for the per-file header. Includes writing the file name
     * as we already know that.
     */

    memset(buf, '\0', ZIP_LOCAL_HEADER_LEN);
    memcpy(buf + ZIP_LOCAL_HEADER_LEN, zpathExt, zpathlen);
    len = zpathlen + ZIP_LOCAL_HEADER_LEN;
    if ((size_t) Tcl_Write(out, buf, len) != len) {
    writeErrorWithChannelOpen:
	Tcl_SetObjResult(interp, Tcl_ObjPrintf(
		"write error on \"%s\": %s",
		TclGetString(pathObj), Tcl_PosixError(interp)));
	Tcl_Close(interp, in);
	Tcl_DStringFree(&zpathDs);
	return TCL_ERROR;
    }

    /*
     * Align payload to next 4-byte boundary (if necessary) using a dummy
     * extra entry similar to the zipalign tool from Android's SDK.
     */

    if ((len + headerStartOffset) & 3) {
	unsigned char abuf[8];
	const unsigned char *astart = abuf;
	const unsigned char *aend = abuf + 8;

	align = 4 + ((len + headerStartOffset) & 3);
	ZipWriteShort(astart, aend, abuf, 0xffff);
	ZipWriteShort(astart, aend, abuf + 2, align - 4);
	ZipWriteInt(astart, aend, abuf + 4, 0x03020100);
	if ((size_t) Tcl_Write(out, (const char *) abuf, align) != align) {
	    goto writeErrorWithChannelOpen;
	}
    }

    /*
     * Set up encryption if we were asked to.
     */

    if (passwd) {
	int i, ch, tmp;
	unsigned char kvbuf[24];

	init_keys(passwd, keys, crc32tab);
	for (i = 0; i < 12 - 2; i++) {
	    if (RandomChar(interp, i, &ch) != TCL_OK) {
		Tcl_Close(interp, in);
		return TCL_ERROR;
	    }
	    kvbuf[i + 12] = UCHAR(zencode(keys, crc32tab, ch, tmp));
	}
	Tcl_ResetResult(interp);
	init_keys(passwd, keys, crc32tab);
	for (i = 0; i < 12 - 2; i++) {
	    kvbuf[i] = UCHAR(zencode(keys, crc32tab, kvbuf[i + 12], tmp));
	}
	kvbuf[i++] = UCHAR(zencode(keys, crc32tab, crc >> 16, tmp));
	kvbuf[i++] = UCHAR(zencode(keys, crc32tab, crc >> 24, tmp));
	len = Tcl_Write(out, (char *) kvbuf, 12);
	memset(kvbuf, 0, 24);
	if (len != 12) {
	    goto writeErrorWithChannelOpen;
	}
	memcpy(keys0, keys, sizeof(keys0));
	nbytecompr += 12;
    }

    /*
     * Save where we've got to in case we need to just store this file.
     */

    Tcl_Flush(out);
    dataStartOffset = Tcl_Tell(out);

    /*
     * Compress the stream.
     */

    compMeth = ZIP_COMPMETH_DEFLATED;
    memset(&stream, 0, sizeof(z_stream));
    stream.zalloc = Z_NULL;
    stream.zfree = Z_NULL;
    stream.opaque = Z_NULL;
    if (deflateInit2(&stream, 9, Z_DEFLATED, -15, 8,
	    Z_DEFAULT_STRATEGY) != Z_OK) {
	Tcl_SetObjResult(interp, Tcl_ObjPrintf(
		"compression init error on \"%s\"", TclGetString(pathObj)));
	ZIPFS_ERROR_CODE(interp, "DEFLATE_INIT");
	Tcl_Close(interp, in);
	Tcl_DStringFree(&zpathDs);
	return TCL_ERROR;
    }

    do {
	len = Tcl_Read(in, buf, bufsize);
	if (len == ERROR_LENGTH) {
	    deflateEnd(&stream);
	    goto readErrorWithChannelOpen;
	}
	stream.avail_in = len;
	stream.next_in = (unsigned char *) buf;
	flush = Tcl_Eof(in) ? Z_FINISH : Z_NO_FLUSH;
	do {
	    stream.avail_out = sizeof(obuf);
	    stream.next_out = (unsigned char *) obuf;
	    len = deflate(&stream, flush);
	    if (len == (size_t) Z_STREAM_ERROR) {
		Tcl_SetObjResult(interp, Tcl_ObjPrintf(
			"deflate error on \"%s\"", TclGetString(pathObj)));
		ZIPFS_ERROR_CODE(interp, "DEFLATE");
		deflateEnd(&stream);
		Tcl_Close(interp, in);
		Tcl_DStringFree(&zpathDs);
		return TCL_ERROR;
	    }
	    olen = sizeof(obuf) - stream.avail_out;
	    if (passwd) {
		size_t i;
		int tmp;

		for (i = 0; i < olen; i++) {
		    obuf[i] = (char) zencode(keys, crc32tab, obuf[i], tmp);
		}
	    }
	    if (olen && ((size_t) Tcl_Write(out, obuf, olen) != olen)) {
		deflateEnd(&stream);
		goto writeErrorWithChannelOpen;
	    }
	    nbytecompr += olen;
	} while (stream.avail_out == 0);
    } while (flush != Z_FINISH);
    deflateEnd(&stream);

    /*
     * Work out where we've got to.
     */

    Tcl_Flush(out);
    dataEndOffset = Tcl_Tell(out);

    if (nbyte - nbytecompr <= 0) {
	/*
	 * Compressed file larger than input, write it again uncompressed.
	 */

	if (Tcl_Seek(in, 0, SEEK_SET) != 0) {
	    goto seekErr;
	}
	if (Tcl_Seek(out, dataStartOffset, SEEK_SET) != dataStartOffset) {
	seekErr:
	    Tcl_SetObjResult(interp, Tcl_ObjPrintf(
		    "seek error: %s", Tcl_PosixError(interp)));
	    Tcl_Close(interp, in);
	    Tcl_DStringFree(&zpathDs);
	    return TCL_ERROR;
	}
	nbytecompr = (passwd ? 12 : 0);
	while (1) {
	    len = Tcl_Read(in, buf, bufsize);
	    if (len == ERROR_LENGTH) {
		goto readErrorWithChannelOpen;
	    } else if (len == 0) {
		break;
	    }
	    if (passwd) {
		size_t i;
		int tmp;

		for (i = 0; i < len; i++) {
		    buf[i] = (char) zencode(keys0, crc32tab, buf[i], tmp);
		}
	    }
	    if ((size_t) Tcl_Write(out, buf, len) != len) {
		goto writeErrorWithChannelOpen;
	    }
	    nbytecompr += len;
	}
	compMeth = ZIP_COMPMETH_STORED;

	/*
	 * Chop off everything after this; it's the over-large compressed data
	 * and we don't know if it is going to get overwritten otherwise.
	 */

	Tcl_Flush(out);
	dataEndOffset = Tcl_Tell(out);
	Tcl_TruncateChannel(out, dataEndOffset);
    }
    Tcl_Close(interp, in);
    Tcl_DStringFree(&zpathDs);
    zpathExt = NULL;

    hPtr = Tcl_CreateHashEntry(fileHash, zpathTcl, &isNew);
    if (!isNew) {
	Tcl_SetObjResult(interp, Tcl_ObjPrintf(
		"non-unique path name \"%s\"", TclGetString(pathObj)));
	ZIPFS_ERROR_CODE(interp, "DUPLICATE_PATH");
	return TCL_ERROR;
    }

    /*
     * Remember that we've written the file (for central directory generation)
     * and generate the local (per-file) header in the space that we reserved
     * earlier.
     */

    z = AllocateZipEntry();
    Tcl_SetHashValue(hPtr, z);
    z->isEncrypted = (passwd ? 1 : 0);
    z->offset = headerStartOffset;
    z->crc32 = crc;
    z->timestamp = mtime;
    z->numBytes = nbyte;
    z->numCompressedBytes = nbytecompr;
    z->compressMethod = compMeth;
    z->name = (char *) Tcl_GetHashKey(fileHash, hPtr);

    /*
     * Write final local header information.
     */

    SerializeLocalEntryHeader(start, end, (unsigned char *) buf, z,
	    zpathlen, align);
    if (Tcl_Seek(out, headerStartOffset, SEEK_SET) != headerStartOffset) {
	Tcl_DeleteHashEntry(hPtr);
	Tcl_Free(z);
	Tcl_SetObjResult(interp, Tcl_ObjPrintf(
		"seek error: %s", Tcl_PosixError(interp)));
	return TCL_ERROR;
    }
    if (Tcl_Write(out, buf, ZIP_LOCAL_HEADER_LEN) != ZIP_LOCAL_HEADER_LEN) {
	Tcl_DeleteHashEntry(hPtr);
	Tcl_Free(z);
	Tcl_SetObjResult(interp, Tcl_ObjPrintf(
		"write error: %s", Tcl_PosixError(interp)));
	return TCL_ERROR;
    }
    Tcl_Flush(out);
    if (Tcl_Seek(out, dataEndOffset, SEEK_SET) != dataEndOffset) {
	Tcl_DeleteHashEntry(hPtr);
	Tcl_Free(z);
	Tcl_SetObjResult(interp, Tcl_ObjPrintf(
		"seek error: %s", Tcl_PosixError(interp)));
	return TCL_ERROR;
    }
    return TCL_OK;
}

/*
 *-------------------------------------------------------------------------
 *
 * ZipFSFind --
 *
 *	Worker for ZipFSMkZipOrImg() that discovers the list of files to add.
 *	Simple wrapper around [zipfs find].
 *
 *-------------------------------------------------------------------------
 */

static Tcl_Obj *
ZipFSFind(
    Tcl_Interp *interp,
    Tcl_Obj *dirRoot)
{
    Tcl_Obj *cmd[2];
    int result;

    cmd[0] = Tcl_NewStringObj("::tcl::zipfs::find", -1);
    cmd[1] = dirRoot;
    Tcl_IncrRefCount(cmd[0]);
    result = Tcl_EvalObjv(interp, 2, cmd, 0);
    Tcl_DecrRefCount(cmd[0]);
    if (result != TCL_OK) {
	return NULL;
    }
    return Tcl_GetObjResult(interp);
}

/*
 *-------------------------------------------------------------------------
 *
 * ComputeNameInArchive --
 *
 *	Helper for ZipFSMkZipOrImg() that computes what the actual name of a
 *	file in the ZIP archive should be, stripping a prefix (if appropriate)
 *	and any leading slashes. If the result is an empty string, the entry
 *	should be skipped.
 *
 * Returns:
 *	Pointer to the name (in Tcl's internal encoding), which will be in
 *	memory owned by one of the argument objects.
 *
 * Side effects:
 *	None (if Tcl_Objs have string representations)
 *
 *-------------------------------------------------------------------------
 */

static inline const char *
ComputeNameInArchive(
    Tcl_Obj *pathObj,		/* The path to the origin file */
    Tcl_Obj *directNameObj,	/* User-specified name for use in the ZIP
				 * archive */
    const char *strip,		/* A prefix to strip; may be NULL if no
				 * stripping need be done. */
    int slen)			/* The length of the prefix; must be 0 if no
				 * stripping need be done. */
{
    const char *name;
    int len;

    if (directNameObj) {
	name = TclGetString(directNameObj);
    } else {
	name = TclGetStringFromObj(pathObj, &len);
	if (slen > 0) {
	    if ((len <= slen) || (strncmp(strip, name, slen) != 0)) {
		/*
		 * Guaranteed to be a NUL at the end, which will make this
		 * entry be skipped.
		 */

		return name + len;
	    }
	    name += slen;
	}
    }
    while (name[0] == '/') {
	++name;
    }
    return name;
}

/*
 *-------------------------------------------------------------------------
 *
 * ZipFSMkZipOrImg --
 *
 *	This procedure is creates a new ZIP archive file or image file given
 *	output filename, input directory of files to be archived, optional
 *	password, and optional image to be prepended to the output ZIP archive
 *	file. It's the core of the implementation of [zipfs mkzip], [zipfs
 *	mkimg], [zipfs lmkzip] and [zipfs lmkimg].
 *
 *	Tcl *always* encodes filenames in the ZIP as UTF-8. Similarly, it
 *	would always encode comments as UTF-8, if it supported comments.
 *
 * Results:
 *	A standard Tcl result.
 *
 * Side effects:
 *	A new ZIP archive file or image file is written.
 *
 *-------------------------------------------------------------------------
 */

static int
ZipFSMkZipOrImg(
    Tcl_Interp *interp,		/* Current interpreter. */
    int isImg,			/* Are we making an image? */
    Tcl_Obj *targetFile,	/* What file are we making? */
    Tcl_Obj *dirRoot,		/* What directory do we take files from? Do
				 * not specify at the same time as
				 * mappingList (one must be NULL). */
    Tcl_Obj *mappingList,	/* What files are we putting in, and with what
				 * names? Do not specify at the same time as
				 * dirRoot (one must be NULL). */
    Tcl_Obj *originFile,	/* If we're making an image, what file does
				 * the non-ZIP part of the image come from? */
    Tcl_Obj *stripPrefix,	/* Are we going to strip a prefix from
				 * filenames found beneath dirRoot? If NULL,
				 * do not strip anything (except for dirRoot
				 * itself). */
    Tcl_Obj *passwordObj)	/* The password for encoding things. NULL if
				 * there's no password protection. */
{
    Tcl_Channel out;
    int pwlen = 0, slen = 0, count, ret = TCL_ERROR, lobjc;
    size_t len, i = 0;
    long long dataStartOffset;	/* The overall file offset of the start of the
				 * data section of the file. */
    long long directoryStartOffset;
				/* The overall file offset of the start of the
				 * central directory. */
    long long suffixStartOffset;/* The overall file offset of the start of the
				 * suffix of the central directory (i.e.,
				 * where this data will be written). */
    Tcl_Obj **lobjv, *list = mappingList;
    ZipEntry *z;
    Tcl_HashEntry *hPtr;
    Tcl_HashSearch search;
    Tcl_HashTable fileHash;
    char *strip = NULL, *pw = NULL, passBuf[264], buf[4096];
    unsigned char *start = (unsigned char *) buf;
    unsigned char *end = start + sizeof(buf);

    /*
     * Caller has verified that the number of arguments is correct.
     */

    passBuf[0] = 0;
    if (passwordObj != NULL) {
	pw = TclGetStringFromObj(passwordObj, &pwlen);
	if (IsPasswordValid(interp, pw, pwlen) != TCL_OK) {
	    return TCL_ERROR;
	}
	if (pwlen <= 0) {
	    pw = NULL;
	    pwlen = 0;
	}
    }
    if (dirRoot != NULL) {
	list = ZipFSFind(interp, dirRoot);
	if (!list) {
	    return TCL_ERROR;
	}
    }
    Tcl_IncrRefCount(list);
    if (Tcl_ListObjGetElements(interp, list, &lobjc, &lobjv) != TCL_OK) {
	Tcl_DecrRefCount(list);
	return TCL_ERROR;
    }
    if (mappingList && (lobjc % 2)) {
	Tcl_DecrRefCount(list);
	ZIPFS_ERROR(interp, "need even number of elements");
	ZIPFS_ERROR_CODE(interp, "LIST_LENGTH");
	return TCL_ERROR;
    }
    if (lobjc == 0) {
	Tcl_DecrRefCount(list);
	ZIPFS_ERROR(interp, "empty archive");
	ZIPFS_ERROR_CODE(interp, "EMPTY");
	return TCL_ERROR;
    }
    out = Tcl_FSOpenFileChannel(interp, targetFile, "wb", 0755);
    if (out == NULL) {
	Tcl_DecrRefCount(list);
	return TCL_ERROR;
    }

    /*
     * Copy the existing contents from the image if it is an executable image.
     * Care must be taken because this might include an existing ZIP, which
     * needs to be stripped.
     */

    if (isImg) {
	ZipFile *zf, zf0;
	int isMounted = 0;
	const char *imgName;

	// TODO: normalize the origin file name
	imgName = (originFile != NULL) ? TclGetString(originFile) :
		Tcl_GetNameOfExecutable();
	if (pwlen) {
	    i = 0;
	    for (len = pwlen; len-- > 0;) {
		int ch = pw[len];

		passBuf[i] = (ch & 0x0f) | pwrot[(ch >> 4) & 0x0f];
		i++;
	    }
	    passBuf[i] = i;
	    ++i;
	    passBuf[i++] = (char) ZIP_PASSWORD_END_SIG;
	    passBuf[i++] = (char) (ZIP_PASSWORD_END_SIG >> 8);
	    passBuf[i++] = (char) (ZIP_PASSWORD_END_SIG >> 16);
	    passBuf[i++] = (char) (ZIP_PASSWORD_END_SIG >> 24);
	    passBuf[i] = '\0';
	}

	/*
	 * Check for mounted image.
	 */

	WriteLock();
	for (hPtr = Tcl_FirstHashEntry(&ZipFS.zipHash, &search); hPtr;
		hPtr = Tcl_NextHashEntry(&search)) {
	    zf = (ZipFile *) Tcl_GetHashValue(hPtr);
	    if (strcmp(zf->name, imgName) == 0) {
		isMounted = 1;
		zf->numOpen++;
		break;
	    }
	}
	Unlock();

	if (!isMounted) {
	    zf = &zf0;
	    memset(&zf0, 0, sizeof(ZipFile));
	}
	if (isMounted || ZipFSOpenArchive(interp, imgName, 0, zf) == TCL_OK) {
	    /*
	     * Copy everything up to the ZIP-related suffix.
	     */

	    if ((size_t) Tcl_Write(out, (char *) zf->data,
		    zf->passOffset) != zf->passOffset) {
		memset(passBuf, 0, sizeof(passBuf));
		Tcl_DecrRefCount(list);
		Tcl_SetObjResult(interp, Tcl_ObjPrintf(
			"write error: %s", Tcl_PosixError(interp)));
		Tcl_Close(interp, out);
		if (zf == &zf0) {
		    ZipFSCloseArchive(interp, zf);
		} else {
		    WriteLock();
		    zf->numOpen--;
		    Unlock();
		}
		return TCL_ERROR;
	    }
	    if (zf == &zf0) {
		ZipFSCloseArchive(interp, zf);
	    } else {
		WriteLock();
		zf->numOpen--;
		Unlock();
	    }
	} else {
	    /*
	     * Fall back to read it as plain file which hopefully is a static
	     * tclsh or wish binary with proper zipfs infrastructure built in.
	     */

	    if (CopyImageFile(interp, imgName, out) != TCL_OK) {
		memset(passBuf, 0, sizeof(passBuf));
		Tcl_DecrRefCount(list);
		Tcl_Close(interp, out);
		return TCL_ERROR;
	    }
	}

	/*
	 * Store the password so that the automounter can find it.
	 */

	len = strlen(passBuf);
	if (len > 0) {
	    i = Tcl_Write(out, passBuf, len);
	    if (i != len) {
		Tcl_DecrRefCount(list);
		Tcl_SetObjResult(interp, Tcl_ObjPrintf(
			"write error: %s", Tcl_PosixError(interp)));
		Tcl_Close(interp, out);
		return TCL_ERROR;
	    }
	}
	memset(passBuf, 0, sizeof(passBuf));
	Tcl_Flush(out);
    }

    /*
     * Prepare the contents of the ZIP archive.
     */

    Tcl_InitHashTable(&fileHash, TCL_STRING_KEYS);
    dataStartOffset = Tcl_Tell(out);
    if (mappingList == NULL && stripPrefix != NULL) {
	strip = TclGetStringFromObj(stripPrefix, &slen);
	if (!slen) {
	    strip = NULL;
	}
    }
    for (i = 0; i < (size_t) lobjc; i += (mappingList ? 2 : 1)) {
	Tcl_Obj *pathObj = lobjv[i];
	const char *name = ComputeNameInArchive(pathObj,
		(mappingList ? lobjv[i + 1] : NULL), strip, slen);

	if (name[0] == '\0') {
	    continue;
	}
	if (ZipAddFile(interp, pathObj, name, out, pw, buf, sizeof(buf),
		&fileHash) != TCL_OK) {
	    goto done;
	}
    }

    /*
     * Construct the contents of the ZIP central directory.
     */

    directoryStartOffset = Tcl_Tell(out);
    count = 0;
    for (i = 0; i < (size_t) lobjc; i += (mappingList ? 2 : 1)) {
	const char *name = ComputeNameInArchive(lobjv[i],
		(mappingList ? lobjv[i + 1] : NULL), strip, slen);
	Tcl_DString ds;

	hPtr = Tcl_FindHashEntry(&fileHash, name);
	if (!hPtr) {
	    continue;
	}
	z = (ZipEntry *) Tcl_GetHashValue(hPtr);

	name = Tcl_UtfToExternalDString(ZipFS.utf8, z->name, -1, &ds);
	len = Tcl_DStringLength(&ds);
	SerializeCentralDirectoryEntry(start, end, (unsigned char *) buf,
		z, len, dataStartOffset);
	if ((Tcl_Write(out, buf, ZIP_CENTRAL_HEADER_LEN)
		!= ZIP_CENTRAL_HEADER_LEN)
		|| ((size_t) Tcl_Write(out, name, len) != len)) {
	    Tcl_SetObjResult(interp, Tcl_ObjPrintf(
		    "write error: %s", Tcl_PosixError(interp)));
	    Tcl_DStringFree(&ds);
	    goto done;
	}
	Tcl_DStringFree(&ds);
	count++;
    }

    /*
     * Finalize the central directory.
     */

    Tcl_Flush(out);
    suffixStartOffset = Tcl_Tell(out);
    SerializeCentralDirectorySuffix(start, end, (unsigned char *) buf,
	    count, dataStartOffset, directoryStartOffset, suffixStartOffset);
    if (Tcl_Write(out, buf, ZIP_CENTRAL_END_LEN) != ZIP_CENTRAL_END_LEN) {
	Tcl_SetObjResult(interp, Tcl_ObjPrintf(
		"write error: %s", Tcl_PosixError(interp)));
	goto done;
    }
    Tcl_Flush(out);
    ret = TCL_OK;

  done:
    if (ret == TCL_OK) {
	ret = Tcl_Close(interp, out);
    } else {
	Tcl_Close(interp, out);
    }
    Tcl_DecrRefCount(list);
    for (hPtr = Tcl_FirstHashEntry(&fileHash, &search); hPtr;
	    hPtr = Tcl_NextHashEntry(&search)) {
	z = (ZipEntry *) Tcl_GetHashValue(hPtr);
	Tcl_Free(z);
	Tcl_DeleteHashEntry(hPtr);
    }
    Tcl_DeleteHashTable(&fileHash);
    return ret;
}

/*
 * ---------------------------------------------------------------------
 *
 * CopyImageFile --
 *
 *	A simple file copy function that is used (by ZipFSMkZipOrImg) for
 *	anything that is not an image with a ZIP appended.
 *
 * Returns:
 *	A Tcl result code.
 *
 * Side effects:
 *	Writes to an output channel.
 *
 * ---------------------------------------------------------------------
 */

static int
CopyImageFile(
    Tcl_Interp *interp,		/* For error reporting. */
    const char *imgName,	/* Where to copy from. */
    Tcl_Channel out)		/* Where to copy to; already open for writing
				 * binary data. */
{
    size_t i, k;
    int m, n;
    Tcl_Channel in;
    char buf[4096];
    const char *errMsg;

    Tcl_ResetResult(interp);
    in = Tcl_OpenFileChannel(interp, imgName, "rb", 0644);
    if (!in) {
	return TCL_ERROR;
    }

    /*
     * Get the length of the file (and exclude non-files).
     */

    i = Tcl_Seek(in, 0, SEEK_END);
    if (i == ERROR_LENGTH) {
	errMsg = "seek error";
	goto copyError;
    }
    Tcl_Seek(in, 0, SEEK_SET);

    /*
     * Copy the whole file, 8 blocks at a time (reasonably efficient). Note
     * that this totally ignores things like Windows's Alternate File Streams.
     */

    for (k = 0; k < i; k += m) {
	m = i - k;
	if (m > (int) sizeof(buf)) {
	    m = (int) sizeof(buf);
	}
	n = Tcl_Read(in, buf, m);
	if (n == -1) {
	    errMsg = "read error";
	    goto copyError;
	} else if (n == 0) {
	    break;
	}
	m = Tcl_Write(out, buf, n);
	if (m != n) {
	    errMsg = "write error";
	    goto copyError;
	}
    }
    Tcl_Close(interp, in);
    return TCL_OK;

  copyError:
    Tcl_SetObjResult(interp, Tcl_ObjPrintf(
	    "%s: %s", errMsg, Tcl_PosixError(interp)));
    Tcl_Close(interp, in);
    return TCL_ERROR;
}

/*
 * ---------------------------------------------------------------------
 *
 * SerializeLocalEntryHeader, SerializeCentralDirectoryEntry,
 * SerializeCentralDirectorySuffix --
 *
 *	Create serialized forms of the structures that make up the ZIP
 *	metadata. Note that the both the local entry and the central directory
 *	entry need to have the name of the entry written directly afterwards.
 *
 *	We could write these as structs except we need to guarantee that we
 *	are writing these out as little-endian values.
 *
 * Side effects:
 *	Both update their buffer arguments, but otherwise change nothing.
 *
 * ---------------------------------------------------------------------
 */

static void
SerializeLocalEntryHeader(
    const unsigned char *start,	/* The start of writable memory. */
    const unsigned char *end,	/* The end of writable memory. */
    unsigned char *buf,		/* Where to serialize to */
    ZipEntry *z,		/* The description of what to serialize. */
    int nameLength,		/* The length of the name. */
    int align)			/* The number of alignment bytes. */
{
    ZipWriteInt(start, end, buf + ZIP_LOCAL_SIG_OFFS, ZIP_LOCAL_HEADER_SIG);
    ZipWriteShort(start, end, buf + ZIP_LOCAL_VERSION_OFFS, ZIP_MIN_VERSION);
    ZipWriteShort(start, end, buf + ZIP_LOCAL_FLAGS_OFFS, z->isEncrypted);
    ZipWriteShort(start, end, buf + ZIP_LOCAL_COMPMETH_OFFS,
	    z->compressMethod);
    ZipWriteShort(start, end, buf + ZIP_LOCAL_MTIME_OFFS,
	    ToDosTime(z->timestamp));
    ZipWriteShort(start, end, buf + ZIP_LOCAL_MDATE_OFFS,
	    ToDosDate(z->timestamp));
    ZipWriteInt(start, end, buf + ZIP_LOCAL_CRC32_OFFS, z->crc32);
    ZipWriteInt(start, end, buf + ZIP_LOCAL_COMPLEN_OFFS,
	    z->numCompressedBytes);
    ZipWriteInt(start, end, buf + ZIP_LOCAL_UNCOMPLEN_OFFS, z->numBytes);
    ZipWriteShort(start, end, buf + ZIP_LOCAL_PATHLEN_OFFS, nameLength);
    ZipWriteShort(start, end, buf + ZIP_LOCAL_EXTRALEN_OFFS, align);
}

static void
SerializeCentralDirectoryEntry(
    const unsigned char *start,	/* The start of writable memory. */
    const unsigned char *end,	/* The end of writable memory. */
    unsigned char *buf,		/* Where to serialize to */
    ZipEntry *z,		/* The description of what to serialize. */
    size_t nameLength,		/* The length of the name. */
    long long dataStartOffset)	/* The overall file offset of the start of the
				 * data section of the file. */
{
    ZipWriteInt(start, end, buf + ZIP_CENTRAL_SIG_OFFS,
	    ZIP_CENTRAL_HEADER_SIG);
    ZipWriteShort(start, end, buf + ZIP_CENTRAL_VERSIONMADE_OFFS,
	    ZIP_MIN_VERSION);
    ZipWriteShort(start, end, buf + ZIP_CENTRAL_VERSION_OFFS, ZIP_MIN_VERSION);
    ZipWriteShort(start, end, buf + ZIP_CENTRAL_FLAGS_OFFS, z->isEncrypted);
    ZipWriteShort(start, end, buf + ZIP_CENTRAL_COMPMETH_OFFS,
	    z->compressMethod);
    ZipWriteShort(start, end, buf + ZIP_CENTRAL_MTIME_OFFS,
	    ToDosTime(z->timestamp));
    ZipWriteShort(start, end, buf + ZIP_CENTRAL_MDATE_OFFS,
	    ToDosDate(z->timestamp));
    ZipWriteInt(start, end, buf + ZIP_CENTRAL_CRC32_OFFS, z->crc32);
    ZipWriteInt(start, end, buf + ZIP_CENTRAL_COMPLEN_OFFS,
	    z->numCompressedBytes);
    ZipWriteInt(start, end, buf + ZIP_CENTRAL_UNCOMPLEN_OFFS, z->numBytes);
    ZipWriteShort(start, end, buf + ZIP_CENTRAL_PATHLEN_OFFS, nameLength);
    ZipWriteShort(start, end, buf + ZIP_CENTRAL_EXTRALEN_OFFS, 0);
    ZipWriteShort(start, end, buf + ZIP_CENTRAL_FCOMMENTLEN_OFFS, 0);
    ZipWriteShort(start, end, buf + ZIP_CENTRAL_DISKFILE_OFFS, 0);
    ZipWriteShort(start, end, buf + ZIP_CENTRAL_IATTR_OFFS, 0);
    ZipWriteInt(start, end, buf + ZIP_CENTRAL_EATTR_OFFS, 0);
    ZipWriteInt(start, end, buf + ZIP_CENTRAL_LOCALHDR_OFFS,
	    z->offset - dataStartOffset);
}

static void
SerializeCentralDirectorySuffix(
    const unsigned char *start,	/* The start of writable memory. */
    const unsigned char *end,	/* The end of writable memory. */
    unsigned char *buf,		/* Where to serialize to */
    int entryCount,		/* The number of entries in the directory */
    long long dataStartOffset,	/* The overall file offset of the start of the
				 * data section of the file. */
    long long directoryStartOffset,
				/* The overall file offset of the start of the
				 * central directory. */
    long long suffixStartOffset)/* The overall file offset of the start of the
				 * suffix of the central directory (i.e.,
				 * where this data will be written). */
{
    ZipWriteInt(start, end, buf + ZIP_CENTRAL_END_SIG_OFFS,
	    ZIP_CENTRAL_END_SIG);
    ZipWriteShort(start, end, buf + ZIP_CENTRAL_DISKNO_OFFS, 0);
    ZipWriteShort(start, end, buf + ZIP_CENTRAL_DISKDIR_OFFS, 0);
    ZipWriteShort(start, end, buf + ZIP_CENTRAL_ENTS_OFFS, entryCount);
    ZipWriteShort(start, end, buf + ZIP_CENTRAL_TOTALENTS_OFFS, entryCount);
    ZipWriteInt(start, end, buf + ZIP_CENTRAL_DIRSIZE_OFFS,
	    suffixStartOffset - directoryStartOffset);
    ZipWriteInt(start, end, buf + ZIP_CENTRAL_DIRSTART_OFFS,
	    directoryStartOffset - dataStartOffset);
    ZipWriteShort(start, end, buf + ZIP_CENTRAL_COMMENTLEN_OFFS, 0);
}

/*
 *-------------------------------------------------------------------------
 *
 * ZipFSMkZipObjCmd, ZipFSLMkZipObjCmd --
 *
 *	These procedures are invoked to process the [zipfs mkzip] and [zipfs
 *	lmkzip] commands.  See description of ZipFSMkZipOrImg().
 *
 * Results:
 *	A standard Tcl result.
 *
 * Side effects:
 *	See description of ZipFSMkZipOrImg().
 *
 *-------------------------------------------------------------------------
 */

static int
ZipFSMkZipObjCmd(
    TCL_UNUSED(ClientData),
    Tcl_Interp *interp,		/* Current interpreter. */
    int objc,			/* Number of arguments. */
    Tcl_Obj *const objv[])	/* Argument objects. */
{
    Tcl_Obj *stripPrefix, *password;

    if (objc < 3 || objc > 5) {
	Tcl_WrongNumArgs(interp, 1, objv, "outfile indir ?strip? ?password?");
	return TCL_ERROR;
    }
    if (Tcl_IsSafe(interp)) {
	ZIPFS_ERROR(interp, "operation not permitted in a safe interpreter");
	ZIPFS_ERROR_CODE(interp, "SAFE_INTERP");
	return TCL_ERROR;
    }

    stripPrefix = (objc > 3 ? objv[3] : NULL);
    password = (objc > 4 ? objv[4] : NULL);
    return ZipFSMkZipOrImg(interp, 0, objv[1], objv[2], NULL, NULL,
	    stripPrefix, password);
}

static int
ZipFSLMkZipObjCmd(
    TCL_UNUSED(ClientData),
    Tcl_Interp *interp,		/* Current interpreter. */
    int objc,			/* Number of arguments. */
    Tcl_Obj *const objv[])	/* Argument objects. */
{
    Tcl_Obj *password;

    if (objc < 3 || objc > 4) {
	Tcl_WrongNumArgs(interp, 1, objv, "outfile inlist ?password?");
	return TCL_ERROR;
    }
    if (Tcl_IsSafe(interp)) {
	ZIPFS_ERROR(interp, "operation not permitted in a safe interpreter");
	ZIPFS_ERROR_CODE(interp, "SAFE_INTERP");
	return TCL_ERROR;
    }

    password = (objc > 3 ? objv[3] : NULL);
    return ZipFSMkZipOrImg(interp, 0, objv[1], NULL, objv[2], NULL,
	    NULL, password);
}

/*
 *-------------------------------------------------------------------------
 *
 * ZipFSMkImgObjCmd, ZipFSLMkImgObjCmd --
 *
 *	These procedures are invoked to process the [zipfs mkimg] and [zipfs
 *	lmkimg] commands.  See description of ZipFSMkZipOrImg().
 *
 * Results:
 *	A standard Tcl result.
 *
 * Side effects:
 *	See description of ZipFSMkZipOrImg().
 *
 *-------------------------------------------------------------------------
 */

static int
ZipFSMkImgObjCmd(
    TCL_UNUSED(ClientData),
    Tcl_Interp *interp,		/* Current interpreter. */
    int objc,			/* Number of arguments. */
    Tcl_Obj *const objv[])	/* Argument objects. */
{
    Tcl_Obj *originFile, *stripPrefix, *password;

    if (objc < 3 || objc > 6) {
	Tcl_WrongNumArgs(interp, 1, objv,
		"outfile indir ?strip? ?password? ?infile?");
	return TCL_ERROR;
    }
    if (Tcl_IsSafe(interp)) {
	ZIPFS_ERROR(interp, "operation not permitted in a safe interpreter");
	ZIPFS_ERROR_CODE(interp, "SAFE_INTERP");
	return TCL_ERROR;
    }

    originFile = (objc > 5 ? objv[5] : NULL);
    stripPrefix = (objc > 3 ? objv[3] : NULL);
    password = (objc > 4 ? objv[4] : NULL);
    return ZipFSMkZipOrImg(interp, 1, objv[1], objv[2], NULL,
	    originFile, stripPrefix, password);
}

static int
ZipFSLMkImgObjCmd(
    TCL_UNUSED(ClientData),
    Tcl_Interp *interp,		/* Current interpreter. */
    int objc,			/* Number of arguments. */
    Tcl_Obj *const objv[])	/* Argument objects. */
{
    Tcl_Obj *originFile, *password;

    if (objc < 3 || objc > 5) {
	Tcl_WrongNumArgs(interp, 1, objv, "outfile inlist ?password infile?");
	return TCL_ERROR;
    }
    if (Tcl_IsSafe(interp)) {
	ZIPFS_ERROR(interp, "operation not permitted in a safe interpreter");
	ZIPFS_ERROR_CODE(interp, "SAFE_INTERP");
	return TCL_ERROR;
    }

    originFile = (objc > 4 ? objv[4] : NULL);
    password = (objc > 3 ? objv[3] : NULL);
    return ZipFSMkZipOrImg(interp, 1, objv[1], NULL, objv[2],
	    originFile, NULL, password);
}

/*
 *-------------------------------------------------------------------------
 *
 * ZipFSCanonicalObjCmd --
 *
 *	This procedure is invoked to process the [zipfs canonical] command.
 *	It returns the canonical name for a file within zipfs
 *
 * Results:
 *	Always TCL_OK provided the right number of arguments are supplied.
 *
 * Side effects:
 *	None.
 *
 *-------------------------------------------------------------------------
 */

static int
ZipFSCanonicalObjCmd(
    TCL_UNUSED(ClientData),
    Tcl_Interp *interp,		/* Current interpreter. */
    int objc,			/* Number of arguments. */
    Tcl_Obj *const objv[])	/* Argument objects. */
{
    char *mntpoint = NULL;
    char *filename = NULL;
    char *result;
    Tcl_DString dPath;

    if (objc < 2 || objc > 4) {
	Tcl_WrongNumArgs(interp, 1, objv, "?mountpoint? filename ?inZipfs?");
	return TCL_ERROR;
    }
    Tcl_DStringInit(&dPath);
    if (objc == 2) {
	filename = TclGetString(objv[1]);
	result = CanonicalPath("", filename, &dPath, 1);
    } else if (objc == 3) {
	mntpoint = TclGetString(objv[1]);
	filename = TclGetString(objv[2]);
	result = CanonicalPath(mntpoint, filename, &dPath, 1);
    } else {
	int zipfs = 0;

	if (Tcl_GetBooleanFromObj(interp, objv[3], &zipfs)) {
	    return TCL_ERROR;
	}
	mntpoint = TclGetString(objv[1]);
	filename = TclGetString(objv[2]);
	result = CanonicalPath(mntpoint, filename, &dPath, zipfs);
    }
    Tcl_SetObjResult(interp, Tcl_NewStringObj(result, -1));
    return TCL_OK;
}

/*
 *-------------------------------------------------------------------------
 *
 * ZipFSExistsObjCmd --
 *
 *	This procedure is invoked to process the [zipfs exists] command.  It
 *	tests for the existence of a file in the ZIP filesystem and places a
 *	boolean into the interp's result.
 *
 * Results:
 *	Always TCL_OK provided the right number of arguments are supplied.
 *
 * Side effects:
 *	None.
 *
 *-------------------------------------------------------------------------
 */

static int
ZipFSExistsObjCmd(
    TCL_UNUSED(ClientData),
    Tcl_Interp *interp,		/* Current interpreter. */
    int objc,			/* Number of arguments. */
    Tcl_Obj *const objv[])	/* Argument objects. */
{
    char *filename;
    int exists;
    Tcl_DString ds;

    if (objc != 2) {
	Tcl_WrongNumArgs(interp, 1, objv, "filename");
	return TCL_ERROR;
    }

    /*
     * Prepend ZIPFS_VOLUME to filename, eliding the final /
     */

    filename = TclGetString(objv[1]);
    Tcl_DStringInit(&ds);
    Tcl_DStringAppend(&ds, ZIPFS_VOLUME, ZIPFS_VOLUME_LEN - 1);
    Tcl_DStringAppend(&ds, filename, -1);
    filename = Tcl_DStringValue(&ds);

    ReadLock();
    exists = ZipFSLookup(filename) != NULL;
    Unlock();

    Tcl_SetObjResult(interp, Tcl_NewBooleanObj(exists));
    return TCL_OK;
}

/*
 *-------------------------------------------------------------------------
 *
 * ZipFSInfoObjCmd --
 *
 *	This procedure is invoked to process the [zipfs info] command.  On
 *	success, it returns a Tcl list made up of name of ZIP archive file,
 *	size uncompressed, size compressed, and archive offset of a file in
 *	the ZIP filesystem.
 *
 * Results:
 *	A standard Tcl result.
 *
 * Side effects:
 *	None.
 *
 *-------------------------------------------------------------------------
 */

static int
ZipFSInfoObjCmd(
    TCL_UNUSED(ClientData),
    Tcl_Interp *interp,		/* Current interpreter. */
    int objc,			/* Number of arguments. */
    Tcl_Obj *const objv[])	/* Argument objects. */
{
    char *filename;
    ZipEntry *z;

    if (objc != 2) {
	Tcl_WrongNumArgs(interp, 1, objv, "filename");
	return TCL_ERROR;
    }
    filename = TclGetString(objv[1]);
    ReadLock();
    z = ZipFSLookup(filename);
    if (z) {
	Tcl_Obj *result = Tcl_GetObjResult(interp);

	Tcl_ListObjAppendElement(interp, result,
		Tcl_NewStringObj(z->zipFilePtr->name, -1));
	Tcl_ListObjAppendElement(interp, result,
		Tcl_NewWideIntObj(z->numBytes));
	Tcl_ListObjAppendElement(interp, result,
		Tcl_NewWideIntObj(z->numCompressedBytes));
	Tcl_ListObjAppendElement(interp, result, Tcl_NewWideIntObj(z->offset));
    }
    Unlock();
    return TCL_OK;
}

/*
 *-------------------------------------------------------------------------
 *
 * ZipFSListObjCmd --
 *
 *	This procedure is invoked to process the [zipfs list] command.	 On
 *	success, it returns a Tcl list of files of the ZIP filesystem which
 *	match a search pattern (glob or regexp).
 *
 * Results:
 *	A standard Tcl result.
 *
 * Side effects:
 *	None.
 *
 *-------------------------------------------------------------------------
 */

static int
ZipFSListObjCmd(
    TCL_UNUSED(ClientData),
    Tcl_Interp *interp,		/* Current interpreter. */
    int objc,			/* Number of arguments. */
    Tcl_Obj *const objv[])	/* Argument objects. */
{
    char *pattern = NULL;
    Tcl_RegExp regexp = NULL;
    Tcl_HashEntry *hPtr;
    Tcl_HashSearch search;
    Tcl_Obj *result = Tcl_GetObjResult(interp);
    const char *options[] = {"-glob", "-regexp", NULL};
    enum list_options { OPT_GLOB, OPT_REGEXP };

    /*
     * Parse arguments.
     */

    if (objc > 3) {
	Tcl_WrongNumArgs(interp, 1, objv, "?(-glob|-regexp)? ?pattern?");
	return TCL_ERROR;
    }
    if (objc == 3) {
	int idx;

	if (Tcl_GetIndexFromObj(interp, objv[1], options, "option",
		0, &idx) != TCL_OK) {
	    return TCL_ERROR;
	}
	switch (idx) {
	case OPT_GLOB:
	    pattern = TclGetString(objv[2]);
	    break;
	case OPT_REGEXP:
	    regexp = Tcl_RegExpCompile(interp, TclGetString(objv[2]));
	    if (!regexp) {
		return TCL_ERROR;
	    }
	    break;
	}
    } else if (objc == 2) {
	pattern = TclGetString(objv[1]);
    }

    /*
     * Scan for matching entries.
     */

    ReadLock();
    if (pattern) {
	for (hPtr = Tcl_FirstHashEntry(&ZipFS.fileHash, &search);
		hPtr != NULL; hPtr = Tcl_NextHashEntry(&search)) {
	    ZipEntry *z = (ZipEntry *) Tcl_GetHashValue(hPtr);

	    if (Tcl_StringMatch(z->name, pattern)) {
		Tcl_ListObjAppendElement(interp, result,
			Tcl_NewStringObj(z->name, -1));
	    }
	}
    } else if (regexp) {
	for (hPtr = Tcl_FirstHashEntry(&ZipFS.fileHash, &search);
		hPtr; hPtr = Tcl_NextHashEntry(&search)) {
	    ZipEntry *z = (ZipEntry *) Tcl_GetHashValue(hPtr);

	    if (Tcl_RegExpExec(interp, regexp, z->name, z->name)) {
		Tcl_ListObjAppendElement(interp, result,
			Tcl_NewStringObj(z->name, -1));
	    }
	}
    } else {
	for (hPtr = Tcl_FirstHashEntry(&ZipFS.fileHash, &search);
		hPtr; hPtr = Tcl_NextHashEntry(&search)) {
	    ZipEntry *z = (ZipEntry *) Tcl_GetHashValue(hPtr);

	    Tcl_ListObjAppendElement(interp, result,
		    Tcl_NewStringObj(z->name, -1));
	}
    }
    Unlock();
    return TCL_OK;
}

/*
 *-------------------------------------------------------------------------
 *
 * TclZipfs_TclLibrary --
 *
 *	This procedure gets (and possibly finds) the root that Tcl's library
 *	files are mounted under.
 *
 * Results:
 *	A Tcl object holding the location (with zero refcount), or NULL if no
 *	Tcl library can be found.
 *
 * Side effects:
 *	May initialise the cache of where such library files are to be found.
 *	This cache is never cleared.
 *
 *-------------------------------------------------------------------------
 */

Tcl_Obj *
TclZipfs_TclLibrary(void)
{
    Tcl_Obj *vfsInitScript;
    int found;
#if (defined(_WIN32) || defined(__CYGWIN__)) && !defined(STATIC_BUILD)
#   define LIBRARY_SIZE	    64
    HMODULE hModule;
    WCHAR wName[MAX_PATH + LIBRARY_SIZE];
    char dllName[(MAX_PATH + LIBRARY_SIZE) * 3];
#endif /* _WIN32 */

    /*
     * Use the cached value if that has been set; we don't want to repeat the
     * searching and mounting.
     */

    if (zipfs_literal_tcl_library) {
	return Tcl_NewStringObj(zipfs_literal_tcl_library, -1);
    }

    /*
     * Look for the library file system within the executable.
     */

    vfsInitScript = Tcl_NewStringObj(ZIPFS_APP_MOUNT "/tcl_library/init.tcl",
	    -1);
    Tcl_IncrRefCount(vfsInitScript);
    found = Tcl_FSAccess(vfsInitScript, F_OK);
    Tcl_DecrRefCount(vfsInitScript);
    if (found == TCL_OK) {
	zipfs_literal_tcl_library = ZIPFS_APP_MOUNT "/tcl_library";
	return Tcl_NewStringObj(zipfs_literal_tcl_library, -1);
    }

    /*
     * Look for the library file system within the DLL/shared library.  Note
     * that we must mount the zip file and dll before releasing to search.
     */

#if !defined(STATIC_BUILD)
#if defined(_WIN32) || defined(__CYGWIN__)
    hModule = (HMODULE)TclWinGetTclInstance();
    GetModuleFileNameW(hModule, wName, MAX_PATH);
#ifdef __CYGWIN__
    cygwin_conv_path(3, wName, dllName, sizeof(dllName));
#else
    WideCharToMultiByte(CP_UTF8, 0, wName, -1, dllName, sizeof(dllName), NULL, NULL);
#endif

    if (ZipfsAppHookFindTclInit(dllName) == TCL_OK) {
	return Tcl_NewStringObj(zipfs_literal_tcl_library, -1);
    }
#else
    if (ZipfsAppHookFindTclInit(CFG_RUNTIME_LIBDIR "/" CFG_RUNTIME_DLLFILE) == TCL_OK) {
	return Tcl_NewStringObj(zipfs_literal_tcl_library, -1);
    }
#endif /* _WIN32 */
#endif /* !defined(STATIC_BUILD) */

    /*
     * If anything set the cache (but subsequently failed) go with that
     * anyway.
     */

    if (zipfs_literal_tcl_library) {
	return Tcl_NewStringObj(zipfs_literal_tcl_library, -1);
    }
    return NULL;
}

/*
 *-------------------------------------------------------------------------
 *
 * ZipFSTclLibraryObjCmd --
 *
 *	This procedure is invoked to process the
 *	[::tcl::zipfs::tcl_library_init] command, usually called during the
 *	execution of Tcl's interpreter startup. It returns the root that Tcl's
 *	library files are mounted under.
 *
 * Results:
 *	A standard Tcl result.
 *
 * Side effects:
 *	May initialise the cache of where such library files are to be found.
 *	This cache is never cleared.
 *
 *-------------------------------------------------------------------------
 */

static int
ZipFSTclLibraryObjCmd(
    TCL_UNUSED(ClientData),
    Tcl_Interp *interp,		/* Current interpreter. */
    TCL_UNUSED(int) /*objc*/,
    TCL_UNUSED(Tcl_Obj *const *)) /*objv*/
{
    if (!Tcl_IsSafe(interp)) {
	Tcl_Obj *pResult = TclZipfs_TclLibrary();

	if (!pResult) {
	    TclNewObj(pResult);
	}
	Tcl_SetObjResult(interp, pResult);
    }
    return TCL_OK;
}

/*
 *-------------------------------------------------------------------------
 *
 * ZipChannelClose --
 *
 *	This function is called to close a channel.
 *
 * Results:
 *	Always TCL_OK.
 *
 * Side effects:
 *	Resources are free'd.
 *
 *-------------------------------------------------------------------------
 */

static int
ZipChannelClose(
    void *instanceData,
    TCL_UNUSED(Tcl_Interp *),
    int flags)
{
    ZipChannel *info = (ZipChannel *) instanceData;

    if ((flags & (TCL_CLOSE_READ | TCL_CLOSE_WRITE)) != 0) {
	return EINVAL;
    }

    if (info->iscompr && info->ubuf) {
	Tcl_Free(info->ubuf);
	info->ubuf = NULL;
    }
    if (info->isEncrypted) {
	info->isEncrypted = 0;
	memset(info->keys, 0, sizeof(info->keys));
    }
    if (info->isWriting) {
	ZipEntry *z = info->zipEntryPtr;
	unsigned char *newdata = (unsigned char *)
		Tcl_AttemptRealloc(info->ubuf, info->numRead);

	if (newdata) {
	    if (z->data) {
		Tcl_Free(z->data);
	    }
	    z->data = newdata;
	    z->numBytes = z->numCompressedBytes = info->numBytes;
	    z->compressMethod = ZIP_COMPMETH_STORED;
	    z->timestamp = time(NULL);
	    z->isDirectory = 0;
	    z->isEncrypted = 0;
	    z->offset = 0;
	    z->crc32 = 0;
	} else {
	    Tcl_Free(info->ubuf);
	}
    }
    WriteLock();
    info->zipFilePtr->numOpen--;
    Unlock();
    Tcl_Free(info);
    return TCL_OK;
}

/*
 *-------------------------------------------------------------------------
 *
 * ZipChannelRead --
 *
 *	This function is called to read data from channel.
 *
 * Results:
 *	Number of bytes read or -1 on error with error number set.
 *
 * Side effects:
 *	Data is read and file pointer is advanced.
 *
 *-------------------------------------------------------------------------
 */

static int
ZipChannelRead(
    void *instanceData,
    char *buf,
    int toRead,
    int *errloc)
{
    ZipChannel *info = (ZipChannel *) instanceData;
    unsigned long nextpos;

    if (info->isDirectory < 0) {
	/*
	 * Special case: when executable combined with ZIP archive file read
	 * data in front of ZIP, i.e. the executable itself.
	 */

	nextpos = info->numRead + toRead;
	if (nextpos > info->zipFilePtr->baseOffset) {
	    toRead = info->zipFilePtr->baseOffset - info->numRead;
	    nextpos = info->zipFilePtr->baseOffset;
	}
	if (toRead == 0) {
	    return 0;
	}
	memcpy(buf, info->zipFilePtr->data, toRead);
	info->numRead = nextpos;
	*errloc = 0;
	return toRead;
    }
    if (info->isDirectory) {
	*errloc = EISDIR;
	return -1;
    }
    nextpos = info->numRead + toRead;
    if (nextpos > info->numBytes) {
	toRead = info->numBytes - info->numRead;
	nextpos = info->numBytes;
    }
    if (toRead == 0) {
	return 0;
    }
    if (info->isEncrypted) {
	int i;

	for (i = 0; i < toRead; i++) {
	    int ch = info->ubuf[i + info->numRead];

	    buf[i] = zdecode(info->keys, crc32tab, ch);
	}
    } else {
	memcpy(buf, info->ubuf + info->numRead, toRead);
    }
    info->numRead = nextpos;
    *errloc = 0;
    return toRead;
}

/*
 *-------------------------------------------------------------------------
 *
 * ZipChannelWrite --
 *
 *	This function is called to write data into channel.
 *
 * Results:
 *	Number of bytes written or -1 on error with error number set.
 *
 * Side effects:
 *	Data is written and file pointer is advanced.
 *
 *-------------------------------------------------------------------------
 */

static int
ZipChannelWrite(
    void *instanceData,
    const char *buf,
    int toWrite,
    int *errloc)
{
    ZipChannel *info = (ZipChannel *) instanceData;
    unsigned long nextpos;

    if (!info->isWriting) {
	*errloc = EINVAL;
	return -1;
    }
    nextpos = info->numRead + toWrite;
    if (nextpos > info->maxWrite) {
	toWrite = info->maxWrite - info->numRead;
	nextpos = info->maxWrite;
    }
    if (toWrite == 0) {
	return 0;
    }
    memcpy(info->ubuf + info->numRead, buf, toWrite);
    info->numRead = nextpos;
    if (info->numRead > info->numBytes) {
	info->numBytes = info->numRead;
    }
    *errloc = 0;
    return toWrite;
}

/*
 *-------------------------------------------------------------------------
 *
 * ZipChannelSeek/ZipChannelWideSeek --
 *
 *	This function is called to position file pointer of channel.
 *
 * Results:
 *	New file position or -1 on error with error number set.
 *
 * Side effects:
 *	File pointer is repositioned according to offset and mode.
 *
 *-------------------------------------------------------------------------
 */

static long long
ZipChannelWideSeek(
    void *instanceData,
    long long offset,
    int mode,
    int *errloc)
{
    ZipChannel *info = (ZipChannel *) instanceData;
    size_t end;

    if (!info->isWriting && (info->isDirectory < 0)) {
	/*
	 * Special case: when executable combined with ZIP archive file, seek
	 * within front of ZIP, i.e. the executable itself.
	 */
	end = info->zipFilePtr->baseOffset;
    } else if (info->isDirectory) {
	*errloc = EINVAL;
	return -1;
    } else {
	end = info->numBytes;
    }
    switch (mode) {
    case SEEK_CUR:
	offset += info->numRead;
	break;
    case SEEK_END:
	offset += end;
	break;
    case SEEK_SET:
	break;
    default:
	*errloc = EINVAL;
	return -1;
    }
    if (offset < 0) {
	*errloc = EINVAL;
	return -1;
    }
    if (info->isWriting) {
	if ((size_t) offset > info->maxWrite) {
	    *errloc = EINVAL;
	    return -1;
	}
	if ((size_t) offset > info->numBytes) {
	    info->numBytes = offset;
	}
    } else if ((size_t) offset > end) {
	*errloc = EINVAL;
	return -1;
    }
    info->numRead = (size_t) offset;
    return info->numRead;
}

#if !defined(TCL_NO_DEPRECATED) && (TCL_MAJOR_VERSION < 9)
static int
ZipChannelSeek(
    void *instanceData,
    long offset,
    int mode,
    int *errloc)
{
    return ZipChannelWideSeek(instanceData, offset, mode, errloc);
}
#endif

/*
 *-------------------------------------------------------------------------
 *
 * ZipChannelWatchChannel --
 *
 *	This function is called for event notifications on channel. Does
 *	nothing.
 *
 * Results:
 *	None.
 *
 * Side effects:
 *	None.
 *
 *-------------------------------------------------------------------------
 */

static void
ZipChannelWatchChannel(
    TCL_UNUSED(ClientData),
    TCL_UNUSED(int) /*mask*/)
{
    return;
}

/*
 *-------------------------------------------------------------------------
 *
 * ZipChannelGetFile --
 *
 *	This function is called to retrieve OS handle for channel.
 *
 * Results:
 *	Always TCL_ERROR since there's never an OS handle for a file within a
 *	ZIP archive.
 *
 * Side effects:
 *	None.
 *
 *-------------------------------------------------------------------------
 */

static int
ZipChannelGetFile(
    TCL_UNUSED(ClientData),
    TCL_UNUSED(int) /*direction*/,
    TCL_UNUSED(ClientData *) /*handlePtr*/)
{
    return TCL_ERROR;
}

/*
 *-------------------------------------------------------------------------
 *
 * ZipChannelOpen --
 *
 *	This function opens a Tcl_Channel on a file from a mounted ZIP archive
 *	according to given open mode (already parsed by caller).
 *
 * Results:
 *	Tcl_Channel on success, or NULL on error.
 *
 * Side effects:
 *	Memory is allocated, the file from the ZIP archive is uncompressed.
 *
 *-------------------------------------------------------------------------
 */

static Tcl_Channel
ZipChannelOpen(
    Tcl_Interp *interp,		/* Current interpreter. */
    char *filename,		/* What are we opening. */
    int wr,			/* True if we're opening in write mode. */
    int trunc)			/* True if we're opening in truncate mode. */
{
    ZipEntry *z;
    ZipChannel *info;
    int flags = 0;
    char cname[128];

    /*
     * Is the file there?
     */

    WriteLock();
    z = ZipFSLookup(filename);
    if (!z) {
	Tcl_SetErrno(ENOENT);
	if (interp) {
	    Tcl_SetObjResult(interp, Tcl_ObjPrintf(
		    "file not found \"%s\": %s", filename,
		    Tcl_PosixError(interp)));
	}
	goto error;
    }

    /*
     * Do we support opening the file that way?
     */

    if (wr && z->isDirectory) {
	Tcl_SetErrno(EISDIR);
	if (interp) {
	    Tcl_SetObjResult(interp, Tcl_ObjPrintf(
		    "unsupported file type: %s",
		    Tcl_PosixError(interp)));
	}
	goto error;
    }
    if ((z->compressMethod != ZIP_COMPMETH_STORED)
	    && (z->compressMethod != ZIP_COMPMETH_DEFLATED)) {
	ZIPFS_ERROR(interp, "unsupported compression method");
	ZIPFS_ERROR_CODE(interp, "COMP_METHOD");
	goto error;
    }
    if (!trunc) {
	flags |= TCL_READABLE;
	if (z->isEncrypted && (z->zipFilePtr->passBuf[0] == 0)) {
	    ZIPFS_ERROR(interp, "decryption failed");
	    ZIPFS_ERROR_CODE(interp, "DECRYPT");
	    goto error;
	} else if (wr && !z->data && (z->numBytes > ZipFS.wrmax)) {
	    ZIPFS_ERROR(interp, "file too large");
	    ZIPFS_ERROR_CODE(interp, "FILE_SIZE");
	    goto error;
	}
    } else {
	flags = TCL_WRITABLE;
    }

    info = AllocateZipChannel(interp);
    if (!info) {
	goto error;
    }
    info->zipFilePtr = z->zipFilePtr;
    info->zipEntryPtr = z;
    if (wr) {
	/*
	 * Set up a writable channel.
	 */

	flags |= TCL_WRITABLE;
	if (InitWritableChannel(interp, info, z, trunc) == TCL_ERROR) {
	    Tcl_Free(info);
	    goto error;
	}
    } else if (z->data) {
	/*
	 * Set up a readable channel for direct data.
	 */

	flags |= TCL_READABLE;
	info->numBytes = z->numBytes;
	info->ubuf = z->data;
    } else {
	/*
	 * Set up a readable channel.
	 */

	flags |= TCL_READABLE;
	if (InitReadableChannel(interp, info, z) == TCL_ERROR) {
	    Tcl_Free(info);
	    goto error;
	}
    }

    /*
     * Wrap the ZipChannel into a Tcl_Channel.
     */

    sprintf(cname, "zipfs_%" TCL_Z_MODIFIER "x_%d", z->offset,
	    ZipFS.idCount++);
    z->zipFilePtr->numOpen++;
    Unlock();
    return Tcl_CreateChannel(&ZipChannelType, cname, info, flags);

  error:
    Unlock();
    return NULL;
}

/*
 *-------------------------------------------------------------------------
 *
 * InitWritableChannel --
 *
 *	Assistant for ZipChannelOpen() that sets up a writable channel. It's
 *	up to the caller to actually register the channel.
 *
 * Returns:
 *	Tcl result code.
 *
 * Side effects:
 *	Allocates memory for the implementation of the channel. Writes to the
 *	interpreter's result on error.
 *
 *-------------------------------------------------------------------------
 */

static int
InitWritableChannel(
    Tcl_Interp *interp,		/* Current interpreter, or NULL (when errors
				 * will be silent). */
    ZipChannel *info,		/* The channel to set up. */
    ZipEntry *z,		/* The zipped file that the channel will write
				 * to. */
    int trunc)			/* Whether to truncate the data. */
{
    int i, ch;
    unsigned char *cbuf = NULL;

    /*
     * Set up a writable channel.
     */

    info->isWriting = 1;
    info->maxWrite = ZipFS.wrmax;

    info->ubuf = (unsigned char *) Tcl_AttemptAlloc(info->maxWrite);
    if (!info->ubuf) {
	goto memoryError;
    }
    memset(info->ubuf, 0, info->maxWrite);

    if (trunc) {
	/*
	 * Truncate; nothing there.
	 */

	info->numBytes = 0;
    } else if (z->data) {
	/*
	 * Already got uncompressed data.
	 */

	unsigned int j = z->numBytes;

	if (j > info->maxWrite) {
	    j = info->maxWrite;
	}
	memcpy(info->ubuf, z->data, j);
	info->numBytes = j;
    } else {
	/*
	 * Need to uncompress the existing data.
	 */

	unsigned char *zbuf = z->zipFilePtr->data + z->offset;

	if (z->isEncrypted) {
	    int len = z->zipFilePtr->passBuf[0] & 0xFF;
	    char passBuf[260];

	    for (i = 0; i < len; i++) {
		ch = z->zipFilePtr->passBuf[len - i];
		passBuf[i] = (ch & 0x0f) | pwrot[(ch >> 4) & 0x0f];
	    }
	    passBuf[i] = '\0';
	    init_keys(passBuf, info->keys, crc32tab);
	    memset(passBuf, 0, sizeof(passBuf));
	    for (i = 0; i < 12; i++) {
		ch = info->ubuf[i];
		zdecode(info->keys, crc32tab, ch);
	    }
	    zbuf += i;
	}

	if (z->compressMethod == ZIP_COMPMETH_DEFLATED) {
	    z_stream stream;
	    int err;

	    memset(&stream, 0, sizeof(z_stream));
	    stream.zalloc = Z_NULL;
	    stream.zfree = Z_NULL;
	    stream.opaque = Z_NULL;
	    stream.avail_in = z->numCompressedBytes;
	    if (z->isEncrypted) {
		unsigned int j;

		stream.avail_in -= 12;
		cbuf = (unsigned char *) Tcl_AttemptAlloc(stream.avail_in);
		if (!cbuf) {
		    goto memoryError;
		}
		for (j = 0; j < stream.avail_in; j++) {
		    ch = info->ubuf[j];
		    cbuf[j] = zdecode(info->keys, crc32tab, ch);
		}
		stream.next_in = cbuf;
	    } else {
		stream.next_in = zbuf;
	    }
	    stream.next_out = info->ubuf;
	    stream.avail_out = info->maxWrite;
	    if (inflateInit2(&stream, -15) != Z_OK) {
		goto corruptionError;
	    }
	    err = inflate(&stream, Z_SYNC_FLUSH);
	    inflateEnd(&stream);
	    if ((err == Z_STREAM_END)
		    || ((err == Z_OK) && (stream.avail_in == 0))) {
		if (cbuf) {
		    memset(info->keys, 0, sizeof(info->keys));
		    Tcl_Free(cbuf);
		}
		return TCL_OK;
	    }
	    goto corruptionError;
	} else if (z->isEncrypted) {
	    /*
	     * Need to decrypt some otherwise-simple stored data.
	     */

	    for (i = 0; i < z->numBytes - 12; i++) {
		ch = zbuf[i];
		info->ubuf[i] = zdecode(info->keys, crc32tab, ch);
	    }
	} else {
	    /*
	     * Simple stored data. Copy into our working buffer.
	     */

	    memcpy(info->ubuf, zbuf, z->numBytes);
	}
	memset(info->keys, 0, sizeof(info->keys));
    }
    return TCL_OK;

  memoryError:
    if (info->ubuf) {
	Tcl_Free(info->ubuf);
    }
    ZIPFS_MEM_ERROR(interp);
    return TCL_ERROR;

  corruptionError:
    if (cbuf) {
	memset(info->keys, 0, sizeof(info->keys));
	Tcl_Free(cbuf);
    }
    if (info->ubuf) {
	Tcl_Free(info->ubuf);
    }
    ZIPFS_ERROR(interp, "decompression error");
    ZIPFS_ERROR_CODE(interp, "CORRUPT");
    return TCL_ERROR;
}

/*
 *-------------------------------------------------------------------------
 *
 * InitReadableChannel --
 *
 *	Assistant for ZipChannelOpen() that sets up a readable channel. It's
 *	up to the caller to actually register the channel.
 *
 * Returns:
 *	Tcl result code.
 *
 * Side effects:
 *	Allocates memory for the implementation of the channel. Writes to the
 *	interpreter's result on error.
 *
 *-------------------------------------------------------------------------
 */

static int
InitReadableChannel(
    Tcl_Interp *interp,		/* Current interpreter, or NULL (when errors
				 * will be silent). */
    ZipChannel *info,		/* The channel to set up. */
    ZipEntry *z)		/* The zipped file that the channel will read
				 * from. */
{
    unsigned char *ubuf = NULL;
    int i, ch;

    info->iscompr = (z->compressMethod == ZIP_COMPMETH_DEFLATED);
    info->ubuf = z->zipFilePtr->data + z->offset;
    info->isDirectory = z->isDirectory;
    info->isEncrypted = z->isEncrypted;
    info->numBytes = z->numBytes;

    if (info->isEncrypted) {
	int len = z->zipFilePtr->passBuf[0] & 0xFF;
	char passBuf[260];

	for (i = 0; i < len; i++) {
	    ch = z->zipFilePtr->passBuf[len - i];
	    passBuf[i] = (ch & 0x0f) | pwrot[(ch >> 4) & 0x0f];
	}
	passBuf[i] = '\0';
	init_keys(passBuf, info->keys, crc32tab);
	memset(passBuf, 0, sizeof(passBuf));
	for (i = 0; i < 12; i++) {
	    ch = info->ubuf[i];
	    zdecode(info->keys, crc32tab, ch);
	}
	info->ubuf += i;
    }

    if (info->iscompr) {
	z_stream stream;
	int err;
	unsigned int j;

	/*
	 * Data to decode is compressed, and possibly encrpyted too.
	 */

	memset(&stream, 0, sizeof(z_stream));
	stream.zalloc = Z_NULL;
	stream.zfree = Z_NULL;
	stream.opaque = Z_NULL;
	stream.avail_in = z->numCompressedBytes;
	if (info->isEncrypted) {
	    stream.avail_in -= 12;
	    ubuf = (unsigned char *) Tcl_AttemptAlloc(stream.avail_in);
	    if (!ubuf) {
		info->ubuf = NULL;
		goto memoryError;
	    }

	    for (j = 0; j < stream.avail_in; j++) {
		ch = info->ubuf[j];
		ubuf[j] = zdecode(info->keys, crc32tab, ch);
	    }
	    stream.next_in = ubuf;
	} else {
	    stream.next_in = info->ubuf;
	}
	stream.next_out = info->ubuf = (unsigned char *)
		Tcl_AttemptAlloc(info->numBytes);
	if (!info->ubuf) {
	    goto memoryError;
	}
	stream.avail_out = info->numBytes;
	if (inflateInit2(&stream, -15) != Z_OK) {
	    goto corruptionError;
	}
	err = inflate(&stream, Z_SYNC_FLUSH);
	inflateEnd(&stream);

	/*
	 * Decompression was successful if we're either in the END state, or
	 * in the OK state with no buffered bytes.
	 */

	if ((err != Z_STREAM_END)
		&& ((err != Z_OK) || (stream.avail_in != 0))) {
	    goto corruptionError;
	}

	if (ubuf) {
	    info->isEncrypted = 0;
	    memset(info->keys, 0, sizeof(info->keys));
	    Tcl_Free(ubuf);
	}
	return TCL_OK;
    } else if (info->isEncrypted) {
	unsigned int j, len;

	/*
	 * Decode encrypted but uncompressed file, since we support Tcl_Seek()
	 * on it, and it can be randomly accessed later.
	 */

	len = z->numCompressedBytes - 12;
	ubuf = (unsigned char *) Tcl_AttemptAlloc(len);
	if (ubuf == NULL) {
	    goto memoryError;
	}
	for (j = 0; j < len; j++) {
	    ch = info->ubuf[j];
	    ubuf[j] = zdecode(info->keys, crc32tab, ch);
	}
	info->ubuf = ubuf;
	info->isEncrypted = 0;
    }
    return TCL_OK;

  corruptionError:
    if (ubuf) {
	info->isEncrypted = 0;
	memset(info->keys, 0, sizeof(info->keys));
	Tcl_Free(ubuf);
    }
    if (info->ubuf) {
	Tcl_Free(info->ubuf);
    }
    ZIPFS_ERROR(interp, "decompression error");
    ZIPFS_ERROR_CODE(interp, "CORRUPT");
    return TCL_ERROR;

  memoryError:
    if (ubuf) {
	info->isEncrypted = 0;
	memset(info->keys, 0, sizeof(info->keys));
	Tcl_Free(ubuf);
    }
    ZIPFS_MEM_ERROR(interp);
    return TCL_ERROR;
}

/*
 *-------------------------------------------------------------------------
 *
 * ZipEntryStat --
 *
 *	This function implements the ZIP filesystem specific version of the
 *	library version of stat.
 *
 * Results:
 *	See stat documentation.
 *
 * Side effects:
 *	See stat documentation.
 *
 *-------------------------------------------------------------------------
 */

static int
ZipEntryStat(
    char *path,
    Tcl_StatBuf *buf)
{
    ZipEntry *z;
    int ret = -1;

    ReadLock();
    z = ZipFSLookup(path);
    if (z) {
	memset(buf, 0, sizeof(Tcl_StatBuf));
	if (z->isDirectory) {
	    buf->st_mode = S_IFDIR | 0555;
	} else {
	    buf->st_mode = S_IFREG | 0555;
	}
	buf->st_size = z->numBytes;
	buf->st_mtime = z->timestamp;
	buf->st_ctime = z->timestamp;
	buf->st_atime = z->timestamp;
	ret = 0;
    }
    Unlock();
    return ret;
}

/*
 *-------------------------------------------------------------------------
 *
 * ZipEntryAccess --
 *
 *	This function implements the ZIP filesystem specific version of the
 *	library version of access.
 *
 * Results:
 *	See access documentation.
 *
 * Side effects:
 *	See access documentation.
 *
 *-------------------------------------------------------------------------
 */

static int
ZipEntryAccess(
    char *path,
    int mode)
{
    ZipEntry *z;

    if (mode & 3) {
	return -1;
    }
    ReadLock();
    z = ZipFSLookup(path);
    Unlock();
    return (z ? 0 : -1);
}

/*
 *-------------------------------------------------------------------------
 *
 * ZipFSOpenFileChannelProc --
 *
 *	Open a channel to a file in a mounted ZIP archive. Delegates to
 *	ZipChannelOpen().
 *
 * Results:
 *	Tcl_Channel on success, or NULL on error.
 *
 * Side effects:
 *	Allocates memory.
 *
 *-------------------------------------------------------------------------
 */

static Tcl_Channel
ZipFSOpenFileChannelProc(
    Tcl_Interp *interp,		/* Current interpreter. */
    Tcl_Obj *pathPtr,
    int mode,
    TCL_UNUSED(int) /* permissions */)
{
    int trunc = (mode & O_TRUNC) != 0;
    int wr = (mode & (O_WRONLY | O_RDWR)) != 0;

    pathPtr = Tcl_FSGetNormalizedPath(NULL, pathPtr);
    if (!pathPtr) {
	return NULL;
    }

    /*
     * Check for unsupported modes.
     */

    if ((mode & O_APPEND) || ((ZipFS.wrmax <= 0) && wr)) {
	Tcl_SetErrno(EACCES);
	if (interp) {
	    Tcl_SetObjResult(interp, Tcl_ObjPrintf(
		    "write access not supported: %s",
		    Tcl_PosixError(interp)));
	}
	return NULL;
    }

    return ZipChannelOpen(interp, TclGetString(pathPtr), wr, trunc);
}

/*
 *-------------------------------------------------------------------------
 *
 * ZipFSStatProc --
 *
 *	This function implements the ZIP filesystem specific version of the
 *	library version of stat.
 *
 * Results:
 *	See stat documentation.
 *
 * Side effects:
 *	See stat documentation.
 *
 *-------------------------------------------------------------------------
 */

static int
ZipFSStatProc(
    Tcl_Obj *pathPtr,
    Tcl_StatBuf *buf)
{
    pathPtr = Tcl_FSGetNormalizedPath(NULL, pathPtr);
    if (!pathPtr) {
	return -1;
    }
    return ZipEntryStat(TclGetString(pathPtr), buf);
}

/*
 *-------------------------------------------------------------------------
 *
 * ZipFSAccessProc --
 *
 *	This function implements the ZIP filesystem specific version of the
 *	library version of access.
 *
 * Results:
 *	See access documentation.
 *
 * Side effects:
 *	See access documentation.
 *
 *-------------------------------------------------------------------------
 */

static int
ZipFSAccessProc(
    Tcl_Obj *pathPtr,
    int mode)
{
    pathPtr = Tcl_FSGetNormalizedPath(NULL, pathPtr);
    if (!pathPtr) {
	return -1;
    }
    return ZipEntryAccess(TclGetString(pathPtr), mode);
}

/*
 *-------------------------------------------------------------------------
 *
 * ZipFSFilesystemSeparatorProc --
 *
 *	This function returns the separator to be used for a given path. The
 *	object returned should have a refCount of zero
 *
 * Results:
 *	A Tcl object, with a refCount of zero. If the caller needs to retain a
 *	reference to the object, it should call Tcl_IncrRefCount, and should
 *	otherwise free the object.
 *
 * Side effects:
 *	None.
 *
 *-------------------------------------------------------------------------
 */

static Tcl_Obj *
ZipFSFilesystemSeparatorProc(
    TCL_UNUSED(Tcl_Obj *) /*pathPtr*/)
{
    return Tcl_NewStringObj("/", -1);
}

/*
 *-------------------------------------------------------------------------
 *
 * AppendWithPrefix --
 *
 *	Worker for ZipFSMatchInDirectoryProc() that is a wrapper around
 *	Tcl_ListObjAppendElement() which knows about handling prefixes.
 *
 *-------------------------------------------------------------------------
 */

static inline void
AppendWithPrefix(
    Tcl_Obj *result,		/* Where to append a list element to. */
    Tcl_DString *prefix,	/* The prefix to add to the element, or NULL
				 * for don't do that. */
    const char *name,		/* The name to append. */
    int nameLen)		/* The length of the name. May be -1 for
				 * append-up-to-NUL-byte. */
{
    if (prefix) {
	int prefixLength = Tcl_DStringLength(prefix);

	Tcl_DStringAppend(prefix, name, nameLen);
	Tcl_ListObjAppendElement(NULL, result, Tcl_NewStringObj(
		Tcl_DStringValue(prefix), Tcl_DStringLength(prefix)));
	Tcl_DStringSetLength(prefix, prefixLength);
    } else {
	Tcl_ListObjAppendElement(NULL, result, Tcl_NewStringObj(name, nameLen));
    }
}

/*
 *-------------------------------------------------------------------------
 *
 * ZipFSMatchInDirectoryProc --
 *
 *	This routine is used by the globbing code to search a directory for
 *	all files which match a given pattern.
 *
 * Results:
 *	The return value is a standard Tcl result indicating whether an error
 *	occurred in globbing. Errors are left in interp, good results are
 *	lappend'ed to resultPtr (which must be a valid object).
 *
 * Side effects:
 *	None.
 *
 *-------------------------------------------------------------------------
 */

static int
ZipFSMatchInDirectoryProc(
    TCL_UNUSED(Tcl_Interp *),
    Tcl_Obj *result,		/* Where to append matched items to. */
    Tcl_Obj *pathPtr,		/* Where we are looking. */
    const char *pattern,	/* What names we are looking for. */
    Tcl_GlobTypeData *types)	/* What types we are looking for. */
{
    Tcl_HashEntry *hPtr;
    Tcl_HashSearch search;
    Tcl_Obj *normPathPtr = Tcl_FSGetNormalizedPath(NULL, pathPtr);
    int scnt, l, dirOnly = -1, prefixLen, strip = 0, mounts = 0;
    int len;
    char *pat, *prefix, *path;
    Tcl_DString dsPref, *prefixBuf = NULL;

    if (!normPathPtr) {
	return -1;
    }
    if (types) {
	dirOnly = (types->type & TCL_GLOB_TYPE_DIR) == TCL_GLOB_TYPE_DIR;
	mounts = (types->type == TCL_GLOB_TYPE_MOUNT);
    }

    /*
     * The prefix that gets prepended to results.
     */

    prefix = TclGetStringFromObj(pathPtr, &prefixLen);

    /*
     * The (normalized) path we're searching.
     */

    path = TclGetStringFromObj(normPathPtr, &len);

    Tcl_DStringInit(&dsPref);
    if (strcmp(prefix, path) == 0) {
	prefixBuf = NULL;
    } else {
	/*
	 * We need to strip the normalized prefix of the filenames and replace
	 * it with the official prefix that we were expecting to get.
	 */

	strip = len + 1;
	Tcl_DStringAppend(&dsPref, prefix, prefixLen);
	Tcl_DStringAppend(&dsPref, "/", 1);
	prefix = Tcl_DStringValue(&dsPref);
	prefixBuf = &dsPref;
    }

    ReadLock();

    /*
     * Are we globbing the mount points?
     */

    if (mounts) {
	ZipFSMatchMountPoints(result, normPathPtr, pattern, prefixBuf);
	goto end;
    }

    /*
     * Can we skip the complexity of actual globbing? Without a pattern, yes;
     * it's a directory existence test.
     */

    if (!pattern || (pattern[0] == '\0')) {
	ZipEntry *z = ZipFSLookup(path);

	if (z && ((dirOnly < 0) || (!dirOnly && !z->isDirectory)
		|| (dirOnly && z->isDirectory))) {
	    AppendWithPrefix(result, prefixBuf, z->name, -1);
	}
	goto end;
    }

    /*
     * We've got to work for our supper and do the actual globbing. And all
     * we've got really is an undifferentiated pile of all the filenames we've
     * got from all our ZIP mounts.
     */

    l = strlen(pattern);
    pat = (char *) Tcl_Alloc(len + l + 2);
    memcpy(pat, path, len);
    while ((len > 1) && (pat[len - 1] == '/')) {
	--len;
    }
    if ((len > 1) || (pat[0] != '/')) {
	pat[len] = '/';
	++len;
    }
    memcpy(pat + len, pattern, l + 1);
    scnt = CountSlashes(pat);

    for (hPtr = Tcl_FirstHashEntry(&ZipFS.fileHash, &search);
	    hPtr; hPtr = Tcl_NextHashEntry(&search)) {
	ZipEntry *z = (ZipEntry *) Tcl_GetHashValue(hPtr);

	if ((dirOnly >= 0) && ((dirOnly && !z->isDirectory)
		|| (!dirOnly && z->isDirectory))) {
	    continue;
	}
	if ((z->depth == scnt) && Tcl_StringCaseMatch(z->name, pat, 0)) {
	    AppendWithPrefix(result, prefixBuf, z->name + strip, -1);
	}
    }
    Tcl_Free(pat);

  end:
    Unlock();
    Tcl_DStringFree(&dsPref);
    return TCL_OK;
}

/*
 *-------------------------------------------------------------------------
 *
 * ZipFSMatchMountPoints --
 *
 *	This routine is a worker for ZipFSMatchInDirectoryProc, used by the
 *	globbing code to search for all mount points files which match a given
 *	pattern.
 *
 * Results:
 *	None.
 *
 * Side effects:
 *	Adds the matching mounts to the list in result, uses prefix as working
 *	space if it is non-NULL.
 *
 *-------------------------------------------------------------------------
 */

static void
ZipFSMatchMountPoints(
    Tcl_Obj *result,		/* The list of matches being built. */
    Tcl_Obj *normPathPtr,	/* Where we're looking from. */
    const char *pattern,	/* What we're looking for. NULL for a full
				 * list. */
    Tcl_DString *prefix)	/* Workspace filled with a prefix for all the
				 * filenames, or NULL if no prefix is to be
				 * used. */
{
    Tcl_HashEntry *hPtr;
    Tcl_HashSearch search;
    int l, normLength;
    const char *path = TclGetStringFromObj(normPathPtr, &normLength);
    size_t len = (size_t) normLength;

    if (len < 1) {
	/*
	 * Shouldn't happen. But "shouldn't"...
	 */

	return;
    }
    l = CountSlashes(path);
    if (path[len - 1] == '/') {
	len--;
    } else {
	l++;
    }
    if (!pattern || (pattern[0] == '\0')) {
	pattern = "*";
    }

    for (hPtr = Tcl_FirstHashEntry(&ZipFS.zipHash, &search); hPtr;
	    hPtr = Tcl_NextHashEntry(&search)) {
	ZipFile *zf = (ZipFile *) Tcl_GetHashValue(hPtr);

	if (zf->mountPointLen == 0) {
	    ZipEntry *z;

	    /*
	     * Enumerate the contents of the ZIP; it's mounted on the root.
	     */

	    for (z = zf->topEnts; z; z = z->tnext) {
		size_t lenz = strlen(z->name);

		if ((lenz > len + 1) && (strncmp(z->name, path, len) == 0)
			&& (z->name[len] == '/')
			&& (CountSlashes(z->name) == l)
			&& Tcl_StringCaseMatch(z->name + len + 1, pattern, 0)) {
		    AppendWithPrefix(result, prefix, z->name, lenz);
		}
	    }
	} else if ((zf->mountPointLen > len + 1)
		&& (strncmp(zf->mountPoint, path, len) == 0)
		&& (zf->mountPoint[len] == '/')
		&& (CountSlashes(zf->mountPoint) == l)
		&& Tcl_StringCaseMatch(zf->mountPoint + len + 1,
			pattern, 0)) {
	    /*
	     * Standard mount; append if it matches.
	     */

	    AppendWithPrefix(result, prefix, zf->mountPoint, zf->mountPointLen);
	}
    }
}

/*
 *-------------------------------------------------------------------------
 *
 * ZipFSPathInFilesystemProc --
 *
 *	This function determines if the given path object is in the ZIP
 *	filesystem.
 *
 * Results:
 *	TCL_OK when the path object is in the ZIP filesystem, -1 otherwise.
 *
 * Side effects:
 *	None.
 *
 *-------------------------------------------------------------------------
 */

static int
ZipFSPathInFilesystemProc(
    Tcl_Obj *pathPtr,
    TCL_UNUSED(ClientData *))
{
    Tcl_HashEntry *hPtr;
    Tcl_HashSearch search;
    int ret = -1, len;
    char *path;

    pathPtr = Tcl_FSGetNormalizedPath(NULL, pathPtr);
    if (!pathPtr) {
	return -1;
    }
    path = TclGetStringFromObj(pathPtr, &len);
    if (strncmp(path, ZIPFS_VOLUME, ZIPFS_VOLUME_LEN) != 0) {
	return -1;
    }

    ReadLock();
    hPtr = Tcl_FindHashEntry(&ZipFS.fileHash, path);
    if (hPtr) {
	ret = TCL_OK;
	goto endloop;
    }

    for (hPtr = Tcl_FirstHashEntry(&ZipFS.zipHash, &search); hPtr;
	    hPtr = Tcl_NextHashEntry(&search)) {
	ZipFile *zf = (ZipFile *) Tcl_GetHashValue(hPtr);

	if (zf->mountPointLen == 0) {
	    ZipEntry *z;

	    for (z = zf->topEnts; z != NULL; z = z->tnext) {
		size_t lenz = strlen(z->name);

		if (((size_t) len >= lenz) &&
			(strncmp(path, z->name, lenz) == 0)) {
		    ret = TCL_OK;
		    goto endloop;
		}
	    }
	} else if (((size_t) len >= zf->mountPointLen) &&
		(strncmp(path, zf->mountPoint, zf->mountPointLen) == 0)) {
	    ret = TCL_OK;
	    break;
	}
    }

  endloop:
    Unlock();
    return ret;
}

/*
 *-------------------------------------------------------------------------
 *
 * ZipFSListVolumesProc --
 *
 *	Lists the currently mounted ZIP filesystem volumes.
 *
 * Results:
 *	The list of volumes.
 *
 * Side effects:
 *	None
 *
 *-------------------------------------------------------------------------
 */

static Tcl_Obj *
ZipFSListVolumesProc(void)
{
    return Tcl_NewStringObj(ZIPFS_VOLUME, -1);
}

/*
 *-------------------------------------------------------------------------
 *
 * ZipFSFileAttrStringsProc --
 *
 *	This function implements the ZIP filesystem dependent 'file
 *	attributes' subcommand, for listing the set of possible attribute
 *	strings.
 *
 * Results:
 *	An array of strings
 *
 * Side effects:
 *	None.
 *
 *-------------------------------------------------------------------------
 */

enum ZipFileAttrs {
    ZIP_ATTR_UNCOMPSIZE,
    ZIP_ATTR_COMPSIZE,
    ZIP_ATTR_OFFSET,
    ZIP_ATTR_MOUNT,
    ZIP_ATTR_ARCHIVE,
    ZIP_ATTR_PERMISSIONS,
    ZIP_ATTR_CRC
};

static const char *const *
ZipFSFileAttrStringsProc(
    TCL_UNUSED(Tcl_Obj *) /*pathPtr*/,
    TCL_UNUSED(Tcl_Obj **) /*objPtrRef*/)
{
    /*
     * Must match up with ZipFileAttrs enum above.
     */

    static const char *const attrs[] = {
	"-uncompsize",
	"-compsize",
	"-offset",
	"-mount",
	"-archive",
	"-permissions",
	"-crc",
	NULL,
    };

    return attrs;
}

/*
 *-------------------------------------------------------------------------
 *
 * ZipFSFileAttrsGetProc --
 *
 *	This function implements the ZIP filesystem specific 'file attributes'
 *	subcommand, for 'get' operations.
 *
 * Results:
 *	Standard Tcl return code. The object placed in objPtrRef (if TCL_OK
 *	was returned) is likely to have a refCount of zero. Either way we must
 *	either store it somewhere (e.g. the Tcl result), or Incr/Decr its
 *	refCount to ensure it is properly freed.
 *
 * Side effects:
 *	None.
 *
 *-------------------------------------------------------------------------
 */

static int
ZipFSFileAttrsGetProc(
    Tcl_Interp *interp,		/* Current interpreter. */
    int index,
    Tcl_Obj *pathPtr,
    Tcl_Obj **objPtrRef)
{
    int len, ret = TCL_OK;
    char *path;
    ZipEntry *z;

    pathPtr = Tcl_FSGetNormalizedPath(NULL, pathPtr);
    if (!pathPtr) {
	return -1;
    }
    path = TclGetStringFromObj(pathPtr, &len);
    ReadLock();
    z = ZipFSLookup(path);
    if (!z) {
	Tcl_SetErrno(ENOENT);
	ZIPFS_POSIX_ERROR(interp, "file not found");
	ret = TCL_ERROR;
	goto done;
    }
    switch (index) {
    case ZIP_ATTR_UNCOMPSIZE:
	TclNewIntObj(*objPtrRef, z->numBytes);
	break;
    case ZIP_ATTR_COMPSIZE:
	TclNewIntObj(*objPtrRef, z->numCompressedBytes);
	break;
    case ZIP_ATTR_OFFSET:
	TclNewIntObj(*objPtrRef, z->offset);
	break;
    case ZIP_ATTR_MOUNT:
	*objPtrRef = Tcl_NewStringObj(z->zipFilePtr->mountPoint,
		z->zipFilePtr->mountPointLen);
	break;
    case ZIP_ATTR_ARCHIVE:
	*objPtrRef = Tcl_NewStringObj(z->zipFilePtr->name, -1);
	break;
    case ZIP_ATTR_PERMISSIONS:
	*objPtrRef = Tcl_NewStringObj("0o555", -1);
	break;
    case ZIP_ATTR_CRC:
	TclNewIntObj(*objPtrRef, z->crc32);
	break;
    default:
	ZIPFS_ERROR(interp, "unknown attribute");
	ZIPFS_ERROR_CODE(interp, "FILE_ATTR");
	ret = TCL_ERROR;
    }

  done:
    Unlock();
    return ret;
}

/*
 *-------------------------------------------------------------------------
 *
 * ZipFSFileAttrsSetProc --
 *
 *	This function implements the ZIP filesystem specific 'file attributes'
 *	subcommand, for 'set' operations.
 *
 * Results:
 *	Standard Tcl return code.
 *
 * Side effects:
 *	None.
 *
 *-------------------------------------------------------------------------
 */

static int
ZipFSFileAttrsSetProc(
    Tcl_Interp *interp,		/* Current interpreter. */
    TCL_UNUSED(int) /*index*/,
    TCL_UNUSED(Tcl_Obj *) /*pathPtr*/,
    TCL_UNUSED(Tcl_Obj *) /*objPtr*/)
{
    ZIPFS_ERROR(interp, "unsupported operation");
    ZIPFS_ERROR_CODE(interp, "UNSUPPORTED_OP");
    return TCL_ERROR;
}

/*
 *-------------------------------------------------------------------------
 *
 * ZipFSFilesystemPathTypeProc --
 *
 * Results:
 *
 * Side effects:
 *
 *-------------------------------------------------------------------------
 */

static Tcl_Obj *
ZipFSFilesystemPathTypeProc(
    TCL_UNUSED(Tcl_Obj *) /*pathPtr*/)
{
    return Tcl_NewStringObj("zip", -1);
}

/*
 *-------------------------------------------------------------------------
 *
 * ZipFSLoadFile --
 *
 *	This functions deals with loading native object code. If the given
 *	path object refers to a file within the ZIP filesystem, an approriate
 *	error code is returned to delegate loading to the caller (by copying
 *	the file to temp store and loading from there). As fallback when the
 *	file refers to the ZIP file system but is not present, it is looked up
 *	relative to the executable and loaded from there when available.
 *
 * Results:
 *	TCL_OK on success, TCL_ERROR otherwise with error message left.
 *
 * Side effects:
 *	Loads native code into the process address space.
 *
 *-------------------------------------------------------------------------
 */

static int
ZipFSLoadFile(
    Tcl_Interp *interp,		/* Current interpreter. */
    Tcl_Obj *path,
    Tcl_LoadHandle *loadHandle,
    Tcl_FSUnloadFileProc **unloadProcPtr,
    int flags)
{
    Tcl_FSLoadFileProc2 *loadFileProc;
#ifdef ANDROID
    /*
     * Force loadFileProc to native implementation since the package manager
     * already extracted the shared libraries from the APK at install time.
     */

    loadFileProc = (Tcl_FSLoadFileProc2 *) tclNativeFilesystem.loadFileProc;
    if (loadFileProc) {
	return loadFileProc(interp, path, loadHandle, unloadProcPtr, flags);
    }
    Tcl_SetErrno(ENOENT);
    ZIPFS_ERROR(interp, Tcl_PosixError(interp));
    return TCL_ERROR;
#else /* !ANDROID */
    Tcl_Obj *altPath = NULL;
    int ret = TCL_ERROR;
    Tcl_Obj *objs[2] = { NULL, NULL };

    if (Tcl_FSAccess(path, R_OK) == 0) {
	/*
	 * EXDEV should trigger loading by copying to temp store.
	 */

	Tcl_SetErrno(EXDEV);
	ZIPFS_ERROR(interp, Tcl_PosixError(interp));
	return ret;
    }

    objs[1] = TclPathPart(interp, path, TCL_PATH_DIRNAME);
    if (objs[1] && (ZipFSAccessProc(objs[1], R_OK) == 0)) {
	const char *execName = Tcl_GetNameOfExecutable();

	/*
	 * Shared object is not in ZIP but its path prefix is, thus try to
	 * load from directory where the executable came from.
	 */

	TclDecrRefCount(objs[1]);
	objs[1] = TclPathPart(interp, path, TCL_PATH_TAIL);

	/*
	 * Get directory name of executable manually to deal with cases where
	 * [file dirname [info nameofexecutable]] is equal to [info
	 * nameofexecutable] due to VFS effects.
	 */

	if (execName) {
	    const char *p = strrchr(execName, '/');

	    if (p && p > execName + 1) {
		--p;
		objs[0] = Tcl_NewStringObj(execName, p - execName);
	    }
	}
	if (!objs[0]) {
	    objs[0] = TclPathPart(interp, TclGetObjNameOfExecutable(),
		    TCL_PATH_DIRNAME);
	}
	if (objs[0]) {
	    altPath = TclJoinPath(2, objs, 0);
	    if (altPath) {
		Tcl_IncrRefCount(altPath);
		if (Tcl_FSAccess(altPath, R_OK) == 0) {
		    path = altPath;
		}
	    }
	}
    }
    if (objs[0]) {
	Tcl_DecrRefCount(objs[0]);
    }
    if (objs[1]) {
	Tcl_DecrRefCount(objs[1]);
    }

    loadFileProc = (Tcl_FSLoadFileProc2 *) (void *)
	    tclNativeFilesystem.loadFileProc;
    if (loadFileProc) {
	ret = loadFileProc(interp, path, loadHandle, unloadProcPtr, flags);
    } else {
	Tcl_SetErrno(ENOENT);
	ZIPFS_ERROR(interp, Tcl_PosixError(interp));
    }
    if (altPath) {
	Tcl_DecrRefCount(altPath);
    }
    return ret;
#endif /* ANDROID */
}

#endif /* HAVE_ZLIB */

/*
 *-------------------------------------------------------------------------
 *
 * TclZipfs_Init --
 *
 *	Perform per interpreter initialization of this module.
 *
 * Results:
 *	The return value is a standard Tcl result.
 *
 * Side effects:
 *	Initializes this module if not already initialized, and adds module
 *	related commands to the given interpreter.
 *
 *-------------------------------------------------------------------------
 */

int
TclZipfs_Init(
    Tcl_Interp *interp)		/* Current interpreter. */
{
#ifdef HAVE_ZLIB
    static const EnsembleImplMap initMap[] = {
	{"mkimg",	ZipFSMkImgObjCmd,	NULL, NULL, NULL, 1},
	{"mkzip",	ZipFSMkZipObjCmd,	NULL, NULL, NULL, 1},
	{"lmkimg",	ZipFSLMkImgObjCmd,	NULL, NULL, NULL, 1},
	{"lmkzip",	ZipFSLMkZipObjCmd,	NULL, NULL, NULL, 1},
	/* The 4 entries above are not available in safe interpreters */
	{"mount",	ZipFSMountObjCmd,	NULL, NULL, NULL, 1},
	{"mount_data",	ZipFSMountBufferObjCmd,	NULL, NULL, NULL, 1},
	{"unmount",	ZipFSUnmountObjCmd,	NULL, NULL, NULL, 1},
	{"mkkey",	ZipFSMkKeyObjCmd,	NULL, NULL, NULL, 1},
	{"exists",	ZipFSExistsObjCmd,	NULL, NULL, NULL, 0},
	{"info",	ZipFSInfoObjCmd,	NULL, NULL, NULL, 0},
	{"list",	ZipFSListObjCmd,	NULL, NULL, NULL, 0},
	{"canonical",	ZipFSCanonicalObjCmd,	NULL, NULL, NULL, 0},
	{"root",	ZipFSRootObjCmd,	NULL, NULL, NULL, 0},
	{NULL, NULL, NULL, NULL, NULL, 0}
    };
    static const char findproc[] =
	"namespace eval ::tcl::zipfs {}\n"
	"proc ::tcl::zipfs::Find dir {\n"
	"    set result {}\n"
	"    if {[catch {glob -directory $dir -nocomplain * .*} list]} {\n"
	"        return $result\n"
	"    }\n"
	"    foreach file $list {\n"
	"        if {[file tail $file] in {. ..}} {\n"
	"            continue\n"
	"        }\n"
	"        lappend result $file {*}[Find $file]\n"
	"    }\n"
	"    return $result\n"
	"}\n"
	"proc ::tcl::zipfs::find {directoryName} {\n"
	"    return [lsort [Find $directoryName]]\n"
	"}\n";

    /*
     * One-time initialization.
     */

    WriteLock();
    if (!ZipFS.initialized) {
	ZipfsSetup();
    }
    Unlock();

    if (interp) {
	Tcl_Command ensemble;
	Tcl_Obj *mapObj;

	Tcl_EvalEx(interp, findproc, -1, TCL_EVAL_GLOBAL);
	if (!Tcl_IsSafe(interp)) {
	    Tcl_LinkVar(interp, "::tcl::zipfs::wrmax", (char *) &ZipFS.wrmax,
		    TCL_LINK_INT);
	    Tcl_LinkVar(interp, "::tcl::zipfs::fallbackEntryEncoding",
		    (char *) &ZipFS.fallbackEntryEncoding, TCL_LINK_STRING);
	}
	ensemble = TclMakeEnsemble(interp, "zipfs",
		Tcl_IsSafe(interp) ? (initMap + 4) : initMap);

	/*
	 * Add the [zipfs find] subcommand.
	 */

	Tcl_GetEnsembleMappingDict(NULL, ensemble, &mapObj);
	Tcl_DictObjPut(NULL, mapObj, Tcl_NewStringObj("find", -1),
		Tcl_NewStringObj("::tcl::zipfs::find", -1));
	Tcl_CreateObjCommand(interp, "::tcl::zipfs::tcl_library_init",
		ZipFSTclLibraryObjCmd, NULL, NULL);
	Tcl_PkgProvide(interp, "tcl::zipfs", "2.0");
    }
    return TCL_OK;
#else /* !HAVE_ZLIB */
    ZIPFS_ERROR(interp, "no zlib available");
    ZIPFS_ERROR_CODE(interp, "NO_ZLIB");
    return TCL_ERROR;
#endif /* HAVE_ZLIB */
}

#if !defined(STATIC_BUILD)
static int
ZipfsAppHookFindTclInit(
    const char *archive)
{
    Tcl_Obj *vfsInitScript;
    int found;

    if (zipfs_literal_tcl_library) {
	return TCL_ERROR;
    }
    if (TclZipfs_Mount(NULL, ZIPFS_ZIP_MOUNT, archive, NULL)) {
	/* Either the file doesn't exist or it is not a zip archive */
	return TCL_ERROR;
    }

    TclNewLiteralStringObj(vfsInitScript, ZIPFS_ZIP_MOUNT "/init.tcl");
    Tcl_IncrRefCount(vfsInitScript);
    found = Tcl_FSAccess(vfsInitScript, F_OK);
    Tcl_DecrRefCount(vfsInitScript);
    if (found == 0) {
	zipfs_literal_tcl_library = ZIPFS_ZIP_MOUNT;
	return TCL_OK;
    }

    TclNewLiteralStringObj(vfsInitScript,
	    ZIPFS_ZIP_MOUNT "/tcl_library/init.tcl");
    Tcl_IncrRefCount(vfsInitScript);
    found = Tcl_FSAccess(vfsInitScript, F_OK);
    Tcl_DecrRefCount(vfsInitScript);
    if (found == 0) {
	zipfs_literal_tcl_library = ZIPFS_ZIP_MOUNT "/tcl_library";
	return TCL_OK;
    }

    return TCL_ERROR;
}
#endif

static void
ZipfsExitHandler(
    ClientData clientData)
{
    Tcl_HashEntry *hPtr;
    Tcl_HashSearch search;
    if (ZipFS.initialized != -1) {
	hPtr = Tcl_FirstHashEntry(&ZipFS.fileHash, &search);
	if (hPtr == NULL) {
	    ZipfsFinalize();
	} else {
	    /* ZipFS.fallbackEntryEncoding was already freed by
	     * ZipfsMountExitHandler
	    */
	}
    }
}

static void
ZipfsFinalize(void) {
    Tcl_DeleteHashTable(&ZipFS.fileHash);
    ckfree(ZipFS.fallbackEntryEncoding);
    ZipFS.initialized = -1;
}

static void
ZipfsMountExitHandler(
    ClientData clientData)
{
    Tcl_HashEntry *hPtr;
    Tcl_HashSearch search;

    ZipFile *zf = (ZipFile *) clientData;

    if (TCL_OK != TclZipfs_Unmount(NULL, zf->mountPoint)) {
	Tcl_Panic("tried to unmount busy filesystem");
    }

    hPtr = Tcl_FirstHashEntry(&ZipFS.fileHash, &search);
    if (hPtr == NULL) {
	ZipfsFinalize();
    }

}

/*
 *-------------------------------------------------------------------------
 *
 * TclZipfs_AppHook --
 *
 *	Performs the argument munging for the shell
 *
 *-------------------------------------------------------------------------
 */

const char *
TclZipfs_AppHook(
#ifdef SUPPORT_BUILTIN_ZIP_INSTALL
    int *argcPtr,		/* Pointer to argc */
#else
    TCL_UNUSED(int *), /*argcPtr*/
#endif
#ifdef _WIN32
    TCL_UNUSED(WCHAR ***)) /* argvPtr */
#else /* !_WIN32 */
    char ***argvPtr)		/* Pointer to argv */
#endif /* _WIN32 */
{
    const char *archive;
    const char *result;

#ifdef _WIN32
    result = Tcl_FindExecutable(NULL);
#else
    result = Tcl_FindExecutable((*argvPtr)[0]);
#endif
    archive = Tcl_GetNameOfExecutable();
    TclZipfs_Init(NULL);

    /*
     * Look for init.tcl in one of the locations mounted later in this
     * function.
     */

    if (!TclZipfs_Mount(NULL, ZIPFS_APP_MOUNT, archive, NULL)) {
	int found;
	Tcl_Obj *vfsInitScript;

	TclNewLiteralStringObj(vfsInitScript, ZIPFS_APP_MOUNT "/main.tcl");
	Tcl_IncrRefCount(vfsInitScript);
	if (Tcl_FSAccess(vfsInitScript, F_OK) == 0) {
	    /*
	     * Startup script should be set before calling Tcl_AppInit
	     */

	    Tcl_SetStartupScript(vfsInitScript, NULL);
	} else {
	    Tcl_DecrRefCount(vfsInitScript);
	}

	/*
	 * Set Tcl Encodings
	 */

	if (!zipfs_literal_tcl_library) {
	    TclNewLiteralStringObj(vfsInitScript,
		    ZIPFS_APP_MOUNT "/tcl_library/init.tcl");
	    Tcl_IncrRefCount(vfsInitScript);
	    found = Tcl_FSAccess(vfsInitScript, F_OK);
	    Tcl_DecrRefCount(vfsInitScript);
	    if (found == TCL_OK) {
		zipfs_literal_tcl_library = ZIPFS_APP_MOUNT "/tcl_library";
		return result;
	    }
	}
#ifdef SUPPORT_BUILTIN_ZIP_INSTALL
    } else if (*argcPtr > 1) {
	/*
	 * If the first argument is "install", run the supplied installer
	 * script.
	 */

#ifdef _WIN32
	Tcl_DString ds;

	Tcl_DStringInit(&ds);
	archive = Tcl_WCharToUtfDString((*argvPtr)[1], -1, &ds);
#else /* !_WIN32 */
	archive = (*argvPtr)[1];
#endif /* _WIN32 */
	if (strcmp(archive, "install") == 0) {
	    Tcl_Obj *vfsInitScript;

	    /*
	     * Run this now to ensure the file is present by the time Tcl_Main
	     * wants it.
	     */

	    TclZipfs_TclLibrary();
	    TclNewLiteralStringObj(vfsInitScript,
		    ZIPFS_ZIP_MOUNT "/tcl_library/install.tcl");
	    Tcl_IncrRefCount(vfsInitScript);
	    if (Tcl_FSAccess(vfsInitScript, F_OK) == 0) {
		Tcl_SetStartupScript(vfsInitScript, NULL);
	    }
	    return result;
	} else if (!TclZipfs_Mount(NULL, ZIPFS_APP_MOUNT, archive, NULL)) {
	    int found;
	    Tcl_Obj *vfsInitScript;

	    TclNewLiteralStringObj(vfsInitScript, ZIPFS_APP_MOUNT "/main.tcl");
	    Tcl_IncrRefCount(vfsInitScript);
	    if (Tcl_FSAccess(vfsInitScript, F_OK) == 0) {
		/*
		 * Startup script should be set before calling Tcl_AppInit
		 */

		Tcl_SetStartupScript(vfsInitScript, NULL);
	    } else {
		Tcl_DecrRefCount(vfsInitScript);
	    }
	    /* Set Tcl Encodings */
	    TclNewLiteralStringObj(vfsInitScript,
		    ZIPFS_APP_MOUNT "/tcl_library/init.tcl");
	    Tcl_IncrRefCount(vfsInitScript);
	    found = Tcl_FSAccess(vfsInitScript, F_OK);
	    Tcl_DecrRefCount(vfsInitScript);
	    if (found == TCL_OK) {
		zipfs_literal_tcl_library = ZIPFS_APP_MOUNT "/tcl_library";
		return result;
	    }
	}
#ifdef _WIN32
	Tcl_DStringFree(&ds);
#endif /* _WIN32 */
#endif /* SUPPORT_BUILTIN_ZIP_INSTALL */
    }
    return result;
}

#ifndef HAVE_ZLIB

/*
 *-------------------------------------------------------------------------
 *
 * TclZipfs_Mount, TclZipfs_MountBuffer, TclZipfs_Unmount --
 *
 *	Dummy version when no ZLIB support available.
 *
 *-------------------------------------------------------------------------
 */

int
TclZipfs_Mount(
    Tcl_Interp *interp,		/* Current interpreter. */
    const char *mountPoint,	/* Mount point path. */
    const char *zipname,	/* Path to ZIP file to mount. */
    const char *passwd)		/* Password for opening the ZIP, or NULL if
				 * the ZIP is unprotected. */
{
    ZIPFS_ERROR(interp, "no zlib available");
    ZIPFS_ERROR_CODE(interp, "NO_ZLIB");
    return TCL_ERROR;
}

int
TclZipfs_MountBuffer(
    Tcl_Interp *interp,		/* Current interpreter. NULLable. */
    const char *mountPoint,	/* Mount point path. */
    unsigned char *data,
    size_t datalen,
    int copy)
{
    ZIPFS_ERROR(interp, "no zlib available");
    ZIPFS_ERROR_CODE(interp, "NO_ZLIB");
    return TCL_ERROR;
}

int
TclZipfs_Unmount(
    Tcl_Interp *interp,		/* Current interpreter. */
    const char *mountPoint)	/* Mount point path. */
{
    ZIPFS_ERROR(interp, "no zlib available");
    ZIPFS_ERROR_CODE(interp, "NO_ZLIB");
    return TCL_ERROR;
}
#endif /* !HAVE_ZLIB */

/*
 * Local Variables:
 * mode: c
 * c-basic-offset: 4
 * fill-column: 78
 * End:
 */<|MERGE_RESOLUTION|>--- conflicted
+++ resolved
@@ -2202,13 +2202,8 @@
 	Tcl_Free(z);
     }
     ZipFSCloseArchive(interp, zf);
-<<<<<<< HEAD
-    Tcl_DeleteExitHandler(ZipfsExitHandler, zf);
+    Tcl_DeleteExitHandler(ZipfsMountExitHandler, zf);
     Tcl_Free(zf);
-=======
-    Tcl_DeleteExitHandler(ZipfsMountExitHandler, zf);
-    ckfree(zf);
->>>>>>> b04dba9d
     unmounted = 1;
 
   done:
