--- conflicted
+++ resolved
@@ -2370,16 +2370,9 @@
 	Tcl_IncrRefCount(zipPathObj);
 	normZipPathObj = Tcl_FSGetNormalizedPath(interp, zipPathObj);
 	if (normZipPathObj == NULL) {
-<<<<<<< HEAD
 	    Tcl_SetObjResult(interp, Tcl_ObjPrintf(
 		    "could not normalize zip filename \"%s\"", zipname));
-	    Tcl_SetErrorCode(interp, "TCL", "OPERATION", "NORMALIZE", (void *)NULL);
-=======
-	    Tcl_SetObjResult(
-		interp,
-		Tcl_ObjPrintf("could not normalize zip filename \"%s\"", zipname));
 	    Tcl_SetErrorCode(interp, "TCL", "OPERATION", "NORMALIZE", (char *)NULL);
->>>>>>> 1b9d644f
 	    ret = TCL_ERROR;
 	} else {
 	    Tcl_IncrRefCount(normZipPathObj);
