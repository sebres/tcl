--- conflicted
+++ resolved
@@ -2233,9 +2233,9 @@
 	    Tcl_DeleteHashEntry(hPtr);
 	}
 	if (z->data) {
-	    ckfree(z->data);
-	}
-	ckfree(z);
+	    Tcl_Free(z->data);
+	}
+	Tcl_Free(z);
     }
     zf->entries = NULL;
 }
@@ -2513,27 +2513,10 @@
      * still cleaning things up.
      */
 
-<<<<<<< HEAD
-    for (z = zf->entries; z; z = znext) {
-	znext = z->next;
-	hPtr = Tcl_FindHashEntry(&ZipFS.fileHash, z->name);
-	if (hPtr) {
-	    Tcl_DeleteHashEntry(hPtr);
-	}
-	if (z->data) {
-	    Tcl_Free(z->data);
-	}
-	Tcl_Free(z);
-    }
-    ZipFSCloseArchive(interp, zf);
-    Tcl_DeleteExitHandler(ZipfsMountExitHandler, zf);
-    Tcl_Free(zf);
-=======
     CleanupMount(zf);
     ZipFSCloseArchive(interp, zf);
 
-    ckfree(zf);
->>>>>>> d0c98f7e
+    Tcl_Free(zf);
     unmounted = 1;
 
   done:
@@ -6300,36 +6283,9 @@
 	    Tcl_DeleteHashEntry(hPtr);
 	    CleanupMount(zf);
 	    ZipFSCloseArchive(NULL, zf);
-	    ckfree(zf);
-	}
-    }
-<<<<<<< HEAD
-}
--
-static void
-ZipfsFinalize(void) {
-    Tcl_FSUnregister(&zipfsFilesystem);
-    Tcl_DeleteHashTable(&ZipFS.fileHash);
-    Tcl_Free(ZipFS.fallbackEntryEncoding);
-    ZipFS.initialized = -1;
-}
--
-static void
-ZipfsMountExitHandler(
-    void *clientData)
-{
-    Tcl_HashEntry *hPtr;
-    Tcl_HashSearch search;
-
-    ZipFile *zf = (ZipFile *) clientData;
-
-    if (TCL_OK != TclZipfs_Unmount(NULL, zf->mountPoint)) {
-	Tcl_Panic("tried to unmount busy filesystem");
-    }
-=======
->>>>>>> d0c98f7e
+	    Tcl_Free(zf);
+	}
+    }
 
     hPtr = Tcl_FirstHashEntry(&ZipFS.fileHash, &zipSearch);
     if (hPtr == NULL) {
@@ -6339,7 +6295,7 @@
 	    Tcl_FSUnregister(&zipfsFilesystem);
 	    Tcl_DeleteHashTable(&ZipFS.fileHash);
 	    Tcl_DeleteHashTable(&ZipFS.zipHash);
-	    ckfree(ZipFS.fallbackEntryEncoding);
+	    Tcl_Free(ZipFS.fallbackEntryEncoding);
 	    ZipFS.initialized = 0;
 	}
     }
