--- conflicted
+++ resolved
@@ -239,6 +239,14 @@
 	if (interp) {							\
 	    Tcl_SetObjResult(interp, Tcl_ObjPrintf(			\
 		    "%s: %s", errstr, Tcl_PosixError(interp)));		\
+	}								\
+    } while (0)
+#define ZIPFS_POSIX_ERROR2(interp,errstr,context) \
+    do {								\
+	if (interp) {							\
+	    Tcl_SetObjResult(interp, Tcl_ObjPrintf(			\
+		    "%s \"%s\": %s", errstr, context,			\
+		    Tcl_PosixError(interp)));				\
 	}								\
     } while (0)
 #define ZIPFS_ERROR_CODE(interp,errcode) \
@@ -1730,6 +1738,224 @@
 /*
  *-------------------------------------------------------------------------
  *
+ * ZipFSCreateCatalogEntryForFile --
+ *
+ *	This function (a worker for ZipFSCatalogFilesystem) generates a
+ *	ZipEntry for a particular entry in the ZIP central directory.
+ *
+ * Results:
+ *	The number of bytes to the next entry.
+ *
+ * Side effects:
+ *	May add a ZipEntry to the main file hash table (if there's any
+ *	problems, the entry will just be skipped). The write lock must be
+ *	held.
+ *
+ *-------------------------------------------------------------------------
+ */
+
+static int
+ZipFSCreateCatalogEntryForFile(
+    ZipFile *zf,
+    const char *mountPoint,
+    const ZipCentralHeader *centralHeader)
+{
+    const unsigned char *start = zf->data;
+    const unsigned char *end = zf->data + zf->length;
+    const unsigned char *trailingData =
+	((const unsigned char *) centralHeader) + sizeof(ZipCentralHeader);
+    int extra, isdir = 0, dosTime, dosDate, nbcompr, isNew;
+    size_t offs, pathlen, comlen;
+    unsigned char *lq;
+    char *fullpath, *path, *comment = NULL;
+    const ZipLocalHeader *localHeader;
+    Tcl_DString ds, dsc, fpBuf;
+    ZipEntry *z;
+    Tcl_HashEntry *hPtr;
+
+    Tcl_DStringInit(&fpBuf);
+    pathlen = Read(centralHeader->pathLen);
+    comlen = Read(centralHeader->commentLen);
+    extra = Read(centralHeader->extraLen);
+    path = DecodeZipEntryText(trailingData, pathlen, &ds);
+    if ((pathlen > 0) && (path[pathlen - 1] == '/')) {
+	Tcl_DStringSetLength(&ds, pathlen - 1);
+	path = Tcl_DStringValue(&ds);
+	isdir = 1;
+    }
+    if ((strcmp(path, ".") == 0) || (strcmp(path, "..") == 0)) {
+	goto nextent;
+    }
+    if (comlen) {
+	comment = DecodeZipEntryText(trailingData + pathlen, comlen, &dsc);
+    } else {
+	Tcl_DStringInit(&dsc);	/* Dummy */
+    }
+    /*
+     * We don't parse extra data currently; we probably ought to, but it is
+     * really complex and we don't need it for our base case.
+
+    extraData = trailingData + pathlen + comlen;
+     */
+    lq = zf->data + zf->baseOffset + Read(centralHeader->localHeaderOffset);
+    if ((lq < start) || (lq + sizeof(ZipLocalHeader) > end)) {
+	goto nextent;
+    }
+    localHeader = (const ZipLocalHeader *) lq;
+    nbcompr = Read(localHeader->compLen);
+    if (!isdir && (nbcompr == 0)
+	    && (Read(localHeader->uncompLen) == 0)
+	    && (Read(localHeader->crc32) == 0)) {
+	nbcompr = Read(centralHeader->compLen);
+    } else {
+	/*
+	 * Note that we've finished reading stuff from the central header.
+	 */
+	centralHeader = NULL;
+    }
+    offs = (lq - zf->data) + sizeof(ZipLocalHeader)
+	    + Read(localHeader->pathLen)
+	    + Read(localHeader->extraLen);
+    if (offs + nbcompr > zf->length) {
+	goto nextent;
+    }
+
+    if (!isdir && (mountPoint[0] == '\0') && !CountSlashes(path)) {
+#ifdef ANDROID
+	/*
+	 * When mounting the ZIP archive on the root directory try to remap
+	 * top level regular files of the archive to /assets/.root/... since
+	 * this directory should not be in a valid APK due to the leading dot
+	 * in the file name component. This trick should make the files
+	 * AndroidManifest.xml, resources.arsc, and classes.dex visible to
+	 * Tcl.
+	 */
+	Tcl_DString ds2;
+
+	Tcl_DStringInit(&ds2);
+	Tcl_DStringAppend(&ds2, "assets/.root/", -1);
+	Tcl_DStringAppend(&ds2, path, -1);
+	if (ZipFSLookup(Tcl_DStringValue(&ds2))) {
+	    /* should not happen but skip it anyway */
+	    Tcl_DStringFree(&ds2);
+	    goto nextent;
+	}
+	Tcl_DStringSetLength(&ds, 0);
+	Tcl_DStringAppend(&ds, Tcl_DStringValue(&ds2), Tcl_DStringLength(&ds2));
+	path = Tcl_DStringValue(&ds);
+	Tcl_DStringFree(&ds2);
+#else /* !ANDROID */
+	/*
+	 * Regular files skipped when mounting on root.
+	 */
+	goto nextent;
+#endif /* ANDROID */
+    }
+
+    fullpath = CanonicalPath(mountPoint, path, &fpBuf, 1);
+    z = AllocateZipEntry();
+    z->depth = CountSlashes(fullpath);
+    z->zipFilePtr = zf;
+    if (comment) {
+	int clen = strlen(comment) + 1;
+
+	z->comment = (char *) ckalloc(clen);
+	memcpy(z->comment, comment, clen);
+    }
+    z->isDirectory = isdir;
+    z->isEncrypted = (Read(localHeader->flags) & 1) && (nbcompr > 12);
+    z->offset = offs;
+
+    if (centralHeader) {
+	z->crc32 = Read(centralHeader->crc32);
+	dosDate = Read(centralHeader->modDate);
+	dosTime = Read(centralHeader->modTime);
+	z->timestamp = DosTimeDate(dosDate, dosTime);
+	z->numBytes = Read(centralHeader->uncompLen);
+	z->compressMethod = Read(centralHeader->compMethod);
+    } else {
+	z->crc32 = Read(localHeader->crc32);
+	dosDate = Read(localHeader->modDate);
+	dosTime = Read(localHeader->modTime);
+	z->timestamp = DosTimeDate(dosDate, dosTime);
+	z->numBytes = Read(localHeader->uncompLen);
+	z->compressMethod = Read(localHeader->compMethod);
+    }
+    z->numCompressedBytes = nbcompr;
+
+    hPtr = Tcl_CreateHashEntry(&ZipFS.fileHash, fullpath, &isNew);
+    if (!isNew) {
+	/* should not happen but skip it anyway */
+	ckfree(z);
+	goto nextent;
+    }
+
+    Tcl_SetHashValue(hPtr, z);
+    z->name = (char *) Tcl_GetHashKey(&ZipFS.fileHash, hPtr);
+    z->next = zf->entries;
+    zf->entries = z;
+    if (isdir && (mountPoint[0] == '\0') && (z->depth == 1)) {
+	z->tnext = zf->topEnts;
+	zf->topEnts = z;
+    }
+
+    /*
+     * Make any directory nodes we need. ZIPs are not consistent about
+     * containing directory nodes.
+     */
+
+    if (!z->isDirectory && (z->depth > 1)) {
+	char *dir, *endPtr;
+	ZipEntry *zd;
+
+	Tcl_DStringSetLength(&ds, strlen(z->name) + 8);
+	Tcl_DStringSetLength(&ds, 0);
+	Tcl_DStringAppend(&ds, z->name, -1);
+	dir = Tcl_DStringValue(&ds);
+	for (endPtr = strrchr(dir, '/'); endPtr && (endPtr != dir);
+		endPtr = strrchr(dir, '/')) {
+	    Tcl_DStringSetLength(&ds, endPtr - dir);
+	    hPtr = Tcl_CreateHashEntry(&ZipFS.fileHash, dir, &isNew);
+	    if (!isNew) {
+		/*
+		 * Already made. That's fine.
+		 */
+		break;
+	    }
+
+	    zd = AllocateZipEntry();
+	    zd->depth = CountSlashes(dir);
+	    zd->zipFilePtr = zf;
+	    zd->isDirectory = 1;
+	    zd->offset = z->offset;
+	    zd->timestamp = z->timestamp;
+	    zd->compressMethod = ZIP_COMPMETH_STORED;
+	    Tcl_SetHashValue(hPtr, zd);
+	    zd->name = (char *) Tcl_GetHashKey(&ZipFS.fileHash, hPtr);
+	    zd->next = zf->entries;
+	    zf->entries = zd;
+	    if ((mountPoint[0] == '\0') && (zd->depth == 1)) {
+		zd->tnext = zf->topEnts;
+		zf->topEnts = zd;
+	    }
+	}
+    }
+
+    /*
+     * Return the number of bytes to the next header.
+     */
+
+  nextent:
+    Tcl_DStringFree(&ds);
+    Tcl_DStringFree(&dsc);
+    Tcl_DStringFree(&fpBuf);
+    return sizeof(ZipCentralHeader) + pathlen + comlen + extra;
+}
++
+/*
+ *-------------------------------------------------------------------------
+ *
  * ZipFSCatalogFilesystem --
  *
  *	This function generates the root node for a ZIPFS filesystem by
@@ -1748,13 +1974,10 @@
 static int
 ZipFSCatalogFilesystem(
     Tcl_Interp *interp,		/* Current interpreter. NULLable. */
-<<<<<<< HEAD
-    ZipFile *zf0,		/* Temporary buffer hold archive descriptors;
-				 * caller is responsible for its memory
-				 * management, but it may be on the stack. */
-=======
-    ZipFile *zf,		/* Temporary buffer hold archive descriptors */
->>>>>>> 3ba9280a
+    ZipFile *zf,		/* Structure holding archive descriptors
+				 * (allocated with Tcl_Alloc); this function
+				 * is assuming responsibility for cleaning
+				 * this up. */
     const char *mountPoint,	/* Mount point path. */
     const char *passwd,		/* Password for opening the ZIP, or NULL if
 				 * the ZIP is unprotected. */
@@ -1762,10 +1985,9 @@
 {
     int pwlen, isNew, mountLen;
     size_t i;
-    ZipFile *zf0;
     ZipEntry *z;
     Tcl_HashEntry *hPtr;
-    Tcl_DString ds, dsm, dsc, fpBuf;
+    Tcl_DString ds;
     unsigned char *q;
 
     /*
@@ -1776,7 +1998,7 @@
     if (passwd) {
 	pwlen = strlen(passwd);
 	if (IsPasswordValid(interp, passwd, pwlen) != TCL_OK) {
-	    return TCL_ERROR;
+	    goto failedToMount;
 	}
     }
 
@@ -1788,9 +2010,7 @@
 	    zf->directoryOffset >= zf->length) {
 	ZIPFS_ERROR(interp, "bad zip data");
 	ZIPFS_ERROR_CODE(interp, "BAD_ZIP");
-	ZipFSCloseArchive(interp, zf);
-	ckfree(zf);
-	return TCL_ERROR;
+	goto failedToMount;
     }
 
     WriteLock();
@@ -1801,37 +2021,26 @@
      */
 
     Tcl_DStringInit(&ds);
-    Tcl_DStringInit(&dsm);
     if (strcmp(mountPoint, "/") == 0) {
 	mountPoint = "";
     } else {
-	mountPoint = CanonicalPath("", mountPoint, &dsm, 1);
+	mountPoint = CanonicalPath("", mountPoint, &ds, 1);
     }
     mountLen = strlen(mountPoint);
     hPtr = Tcl_CreateHashEntry(&ZipFS.zipHash, mountPoint, &isNew);
-    Tcl_DStringFree(&dsm);
     /* Ownership of mountPoint transferred to hash table entry */
     mountPoint = (char *) Tcl_GetHashKey(&ZipFS.zipHash, hPtr);
+    Tcl_DStringFree(&ds);
     if (!isNew) {
 	if (interp) {
-	    zf0 = (ZipFile *) Tcl_GetHashValue(hPtr);
+	    ZipFile *zf0 = (ZipFile *) Tcl_GetHashValue(hPtr);
+
 	    Tcl_SetObjResult(interp, Tcl_ObjPrintf(
 		    "%s is already mounted on %s", zf0->name, mountPoint));
 	    ZIPFS_ERROR_CODE(interp, "MOUNTED");
 	}
 	Unlock();
-<<<<<<< HEAD
-	return TCL_ERROR;
-    }
-    zf = AllocateZipFile(interp, mountLen);
-    if (!zf) {
-	Tcl_DeleteHashEntry(hPtr);
-	Unlock();
-=======
-	ZipFSCloseArchive(interp, zf);
-	ckfree(zf);
->>>>>>> 3ba9280a
-	return TCL_ERROR;
+	goto failedToMount;
     }
 
     /*
@@ -1843,14 +2052,8 @@
      * basically a no-op.
      */
 
-<<<<<<< HEAD
-    *zf = *zf0;
-    memset(zf0, 0, sizeof(*zf0));
     zf->mountPoint = mountPoint;	/* Owned by hash table by now. */
     zf->mountPointLen = mountLen;
-=======
-    zf->mountPoint = (char *) Tcl_GetHashKey(&ZipFS.zipHash, hPtr);
->>>>>>> 3ba9280a
     Tcl_CreateExitHandler(ZipfsExitHandler, zf);
 
     zf->nameLength = strlen(zipname);
@@ -1885,184 +2088,19 @@
 	}
     }
     q = zf->data + zf->directoryOffset;
-    Tcl_DStringInit(&fpBuf);
     for (i = 0; i < zf->numFiles; i++) {
-	const unsigned char *start = zf->data;
-	const unsigned char *end = zf->data + zf->length;
-	int extra, isdir = 0, dosTime, dosDate, nbcompr;
-	size_t offs, pathlen, comlen;
-	unsigned char *lq;
-	char *fullpath, *path, *comment = NULL;
-	const ZipLocalHeader *localHeader;
-	const ZipCentralHeader *centralHeader = (const ZipCentralHeader *) q;
-
-	pathlen = Read(centralHeader->pathLen);
-	comlen = Read(centralHeader->commentLen);
-	extra = Read(centralHeader->extraLen);
-	path = DecodeZipEntryText(q + sizeof(ZipCentralHeader), pathlen, &ds);
-	if ((pathlen > 0) && (path[pathlen - 1] == '/')) {
-	    Tcl_DStringSetLength(&ds, pathlen - 1);
-	    path = Tcl_DStringValue(&ds);
-	    isdir = 1;
-	}
-	if ((strcmp(path, ".") == 0) || (strcmp(path, "..") == 0)) {
-	    goto nextent;
-	}
-	if (comlen) {
-	    comment = DecodeZipEntryText(
-		    q + sizeof(ZipCentralHeader) + pathlen, comlen, &dsc);
-	}
-	lq = zf->data + zf->baseOffset + Read(centralHeader->localHeaderOffset);
-	if ((lq < start) || (lq + sizeof(ZipLocalHeader) > end)) {
-	    goto nextent;
-	}
-	localHeader = (const ZipLocalHeader *) lq;
-	nbcompr = Read(localHeader->compLen);
-	if (!isdir && (nbcompr == 0)
-		&& (Read(localHeader->uncompLen) == 0)
-		&& (Read(localHeader->crc32) == 0)) {
-	    nbcompr = Read(centralHeader->compLen);
-	} else {
-	    centralHeader = NULL;
-	}
-	offs = (lq - zf->data)
-		+ sizeof(ZipLocalHeader)
-		+ Read(localHeader->pathLen)
-		+ Read(localHeader->extraLen);
-	if (offs + nbcompr > zf->length) {
-	    goto nextent;
-	}
-
-	if (!isdir && (mountPoint[0] == '\0') && !CountSlashes(path)) {
-#ifdef ANDROID
-	    /*
-	     * When mounting the ZIP archive on the root directory try to
-	     * remap top level regular files of the archive to
-	     * /assets/.root/... since this directory should not be in a valid
-	     * APK due to the leading dot in the file name component. This
-	     * trick should make the files AndroidManifest.xml,
-	     * resources.arsc, and classes.dex visible to Tcl.
-	     */
-	    Tcl_DString ds2;
-
-	    Tcl_DStringInit(&ds2);
-	    Tcl_DStringAppend(&ds2, "assets/.root/", -1);
-	    Tcl_DStringAppend(&ds2, path, -1);
-	    if (ZipFSLookup(Tcl_DStringValue(&ds2))) {
-		/* should not happen but skip it anyway */
-		Tcl_DStringFree(&ds2);
-		goto nextent;
-	    }
-	    Tcl_DStringSetLength(&ds, 0);
-	    Tcl_DStringAppend(&ds, Tcl_DStringValue(&ds2),
-		    Tcl_DStringLength(&ds2));
-	    path = Tcl_DStringValue(&ds);
-	    Tcl_DStringFree(&ds2);
-#else /* !ANDROID */
-	    /*
-	     * Regular files skipped when mounting on root.
-	     */
-	    goto nextent;
-#endif /* ANDROID */
-	}
-
-	Tcl_DStringSetLength(&fpBuf, 0);
-	fullpath = CanonicalPath(mountPoint, path, &fpBuf, 1);
-	z = AllocateZipEntry();
-	z->depth = CountSlashes(fullpath);
-	z->zipFilePtr = zf;
-	if (comment) {
-	    int clen = strlen(comment) + 1;
-
-	    z->comment = (char *) ckalloc(clen);
-	    memcpy(z->comment, comment, clen);
-	    comment = NULL;	/* no longer valid */
-	    Tcl_DStringFree(&dsc);
-	}
-	z->isDirectory = isdir;
-	z->isEncrypted = (Read(localHeader->flags) & 1) && (nbcompr > 12);
-	z->offset = offs;
-	if (centralHeader) {
-	    z->crc32 = Read(centralHeader->crc32);
-	    dosDate = Read(centralHeader->modDate);
-	    dosTime = Read(centralHeader->modTime);
-	    z->timestamp = DosTimeDate(dosDate, dosTime);
-	    z->numBytes = Read(centralHeader->uncompLen);
-	    z->compressMethod = Read(centralHeader->compMethod);
-	} else {
-	    z->crc32 = Read(localHeader->crc32);
-	    dosDate = Read(localHeader->modDate);
-	    dosTime = Read(localHeader->modTime);
-	    z->timestamp = DosTimeDate(dosDate, dosTime);
-	    z->numBytes = Read(localHeader->uncompLen);
-	    z->compressMethod = Read(localHeader->compMethod);
-	}
-	z->numCompressedBytes = nbcompr;
-	hPtr = Tcl_CreateHashEntry(&ZipFS.fileHash, fullpath, &isNew);
-	if (!isNew) {
-	    /* should not happen but skip it anyway */
-	    ckfree(z);
-	    goto nextent;
-	}
-
-	Tcl_SetHashValue(hPtr, z);
-	z->name = (char *) Tcl_GetHashKey(&ZipFS.fileHash, hPtr);
-	z->next = zf->entries;
-	zf->entries = z;
-	if (isdir && (mountPoint[0] == '\0') && (z->depth == 1)) {
-	    z->tnext = zf->topEnts;
-	    zf->topEnts = z;
-	}
-
-	/*
-	 * Make any directory nodes we need. ZIPs are not consistent about
-	 * containing directory nodes.
-	 */
-
-	if (!z->isDirectory && (z->depth > 1)) {
-	    char *dir, *endPtr;
-	    ZipEntry *zd;
-
-	    Tcl_DStringSetLength(&ds, strlen(z->name) + 8);
-	    Tcl_DStringSetLength(&ds, 0);
-	    Tcl_DStringAppend(&ds, z->name, -1);
-	    dir = Tcl_DStringValue(&ds);
-	    for (endPtr = strrchr(dir, '/'); endPtr && (endPtr != dir);
-		    endPtr = strrchr(dir, '/')) {
-		Tcl_DStringSetLength(&ds, endPtr - dir);
-		hPtr = Tcl_CreateHashEntry(&ZipFS.fileHash, dir, &isNew);
-		if (!isNew) {
-		    /*
-		     * Already made. That's fine.
-		     */
-		    break;
-		}
-
-		zd = AllocateZipEntry();
-		zd->depth = CountSlashes(dir);
-		zd->zipFilePtr = zf;
-		zd->isDirectory = 1;
-		zd->offset = z->offset;
-		zd->timestamp = z->timestamp;
-		zd->compressMethod = ZIP_COMPMETH_STORED;
-		Tcl_SetHashValue(hPtr, zd);
-		zd->name = (char *) Tcl_GetHashKey(&ZipFS.fileHash, hPtr);
-		zd->next = zf->entries;
-		zf->entries = zd;
-		if ((mountPoint[0] == '\0') && (zd->depth == 1)) {
-		    zd->tnext = zf->topEnts;
-		    zf->topEnts = zd;
-		}
-	    }
-	}
-    nextent:
-	q += pathlen + comlen + extra + sizeof(ZipCentralHeader);
-    }
-    Tcl_DStringFree(&fpBuf);
-    Tcl_DStringFree(&ds);
+	int delta = ZipFSCreateCatalogEntryForFile(zf, mountPoint,
+		(const ZipCentralHeader *) q);
+	q += delta;
+    }
     Tcl_FSMountsChanged(NULL);
     Unlock();
     return TCL_OK;
+
+  failedToMount:
+    ZipFSCloseArchive(interp, zf);
+    ckfree(zf);
+    return TCL_ERROR;
 }
 
 #undef Read
@@ -2222,7 +2260,6 @@
 				 * the ZIP is unprotected. */
 {
     ZipFile *zf;
-    int result;
 
     ReadLock();
     if (!ZipFS.initialized) {
@@ -2267,18 +2304,7 @@
 	ckfree(zf);
 	return TCL_ERROR;
     }
-<<<<<<< HEAD
-    result = ZipFSCatalogFilesystem(interp, zf, mountPoint, passwd, zipname);
-    ZipFSCloseArchive(interp, zf);
-    ckfree(zf);
-    return result;
-=======
-    if (ZipFSCatalogFilesystem(interp, zf, mountPoint, passwd, zipname)
-	    != TCL_OK) {
-	return TCL_ERROR;
-    }
-    return TCL_OK;
->>>>>>> 3ba9280a
+    return ZipFSCatalogFilesystem(interp, zf, mountPoint, passwd, zipname);
 }
  
@@ -2309,7 +2335,6 @@
     int copy)
 {
     ZipFile *zf;
-    int result;
 
     ReadLock();
     if (!ZipFS.initialized) {
@@ -2364,14 +2389,8 @@
 	ZipFSCloseArchive(interp, zf);
 	return TCL_ERROR;
     }
-    result = ZipFSCatalogFilesystem(interp, zf, mountPoint, NULL,
+    return ZipFSCatalogFilesystem(interp, zf, mountPoint, NULL,
 	    "Memory Buffer");
-<<<<<<< HEAD
-    ZipFSCloseArchive(interp, zf);
-    ckfree(zf);
-=======
->>>>>>> 3ba9280a
-    return result;
 }
  
@@ -2860,8 +2879,7 @@
 		return TCL_OK;
 	    }
 	readErrorWithChannelOpen:
-	    Tcl_SetObjResult(interp, Tcl_ObjPrintf("read error on \"%s\": %s",
-		    Tcl_GetString(pathObj), Tcl_PosixError(interp)));
+	    ZIPFS_POSIX_ERROR2(interp, "read error on", Tcl_GetString(pathObj));
 	    Tcl_Close(interp, in);
 	    return TCL_ERROR;
 	}
@@ -2872,8 +2890,7 @@
 	nbyte += len;
     }
     if (Tcl_Seek(in, 0, SEEK_SET) == -1) {
-	Tcl_SetObjResult(interp, Tcl_ObjPrintf("seek error on \"%s\": %s",
-		Tcl_GetString(pathObj), Tcl_PosixError(interp)));
+	ZIPFS_POSIX_ERROR2(interp, "seek error on", Tcl_GetString(pathObj));
 	Tcl_Close(interp, in);
 	Tcl_DStringFree(&zpathDs);
 	return TCL_ERROR;
@@ -2896,9 +2913,7 @@
     len = zpathlen + sizeof(ZipLocalHeader);
     if ((size_t) Tcl_Write(out, buf, len) != len) {
     writeErrorWithChannelOpen:
-	Tcl_SetObjResult(interp, Tcl_ObjPrintf(
-		"write error on \"%s\": %s",
-		Tcl_GetString(pathObj), Tcl_PosixError(interp)));
+	ZIPFS_POSIX_ERROR2(interp, "write error on", Tcl_GetString(pathObj));
 	Tcl_Close(interp, in);
 	Tcl_DStringFree(&zpathDs);
 	return TCL_ERROR;
@@ -3036,8 +3051,7 @@
 	}
 	if (Tcl_Seek(out, dataStartOffset, SEEK_SET) != dataStartOffset) {
 	seekErr:
-	    Tcl_SetObjResult(interp, Tcl_ObjPrintf(
-		    "seek error: %s", Tcl_PosixError(interp)));
+	    ZIPFS_POSIX_ERROR(interp, "seek error");
 	    Tcl_Close(interp, in);
 	    Tcl_DStringFree(&zpathDs);
 	    return TCL_ERROR;
@@ -3109,20 +3123,17 @@
 
     SerializeLocalEntryHeader(&localHeader, z, zpathlen, align);
     if (Tcl_Seek(out, headerStartOffset, SEEK_SET) != headerStartOffset) {
-	Tcl_SetObjResult(interp, Tcl_ObjPrintf(
-		"seek error: %s", Tcl_PosixError(interp)));
+	ZIPFS_POSIX_ERROR(interp, "seek error");
 	goto headerError;
     }
     if (Tcl_Write(out, (char *) &localHeader, sizeof(localHeader)) !=
 	    sizeof(localHeader)) {
-	Tcl_SetObjResult(interp, Tcl_ObjPrintf(
-		"write error: %s", Tcl_PosixError(interp)));
+	ZIPFS_POSIX_ERROR(interp, "write error");
 	goto headerError;
     }
     Tcl_Flush(out);
     if (Tcl_Seek(out, dataEndOffset, SEEK_SET) != dataEndOffset) {
-	Tcl_SetObjResult(interp, Tcl_ObjPrintf(
-		"seek error: %s", Tcl_PosixError(interp)));
+	ZIPFS_POSIX_ERROR(interp, "seek error");
 	goto headerError;
     }
     return TCL_OK;
@@ -3388,8 +3399,7 @@
 		    zf->passOffset) != zf->passOffset) {
 		memset(passBuf, 0, sizeof(passBuf));
 		Tcl_DecrRefCount(list);
-		Tcl_SetObjResult(interp, Tcl_ObjPrintf(
-			"write error: %s", Tcl_PosixError(interp)));
+		ZIPFS_POSIX_ERROR(interp, "write error");
 		Tcl_Close(interp, out);
 		if (zf == &zf0) {
 		    ZipFSCloseArchive(interp, zf);
@@ -3430,8 +3440,7 @@
 	    i = Tcl_Write(out, passBuf, len);
 	    if (i != len) {
 		Tcl_DecrRefCount(list);
-		Tcl_SetObjResult(interp, Tcl_ObjPrintf(
-			"write error: %s", Tcl_PosixError(interp)));
+		ZIPFS_POSIX_ERROR(interp, "write error");
 		Tcl_Close(interp, out);
 		return TCL_ERROR;
 	    }
@@ -3490,8 +3499,7 @@
 	if ((Tcl_Write(out, (char *) &centralHeader, sizeof(centralHeader))
 		!= sizeof(centralHeader))
 		|| ((size_t) Tcl_Write(out, name, len) != len)) {
-	    Tcl_SetObjResult(interp, Tcl_ObjPrintf(
-		    "write error: %s", Tcl_PosixError(interp)));
+	    ZIPFS_POSIX_ERROR(interp, "write error");
 	    Tcl_DStringFree(&ds);
 	    goto done;
 	}
@@ -3509,8 +3517,7 @@
 	    dataStartOffset, directoryStartOffset, suffixStartOffset);
     if (Tcl_Write(out, (char *) &centralEnd, sizeof(centralEnd)) !=
 	    sizeof(centralEnd)) {
-	Tcl_SetObjResult(interp, Tcl_ObjPrintf(
-		"write error: %s", Tcl_PosixError(interp)));
+	ZIPFS_POSIX_ERROR(interp, "write error");
 	goto done;
     }
     Tcl_Flush(out);
@@ -3608,8 +3615,7 @@
     return TCL_OK;
 
   copyError:
-    Tcl_SetObjResult(interp, Tcl_ObjPrintf(
-	    "%s: %s", errMsg, Tcl_PosixError(interp)));
+    ZIPFS_POSIX_ERROR(interp, errMsg);
     Tcl_Close(interp, in);
     return TCL_ERROR;
 }
@@ -4664,11 +4670,7 @@
     z = ZipFSLookup(filename);
     if (!z) {
 	Tcl_SetErrno(ENOENT);
-	if (interp) {
-	    Tcl_SetObjResult(interp, Tcl_ObjPrintf(
-		    "file not found \"%s\": %s", filename,
-		    Tcl_PosixError(interp)));
-	}
+	ZIPFS_POSIX_ERROR2(interp, "file not found", filename);
 	goto error;
     }
 
@@ -4678,11 +4680,7 @@
 
     if (wr && z->isDirectory) {
 	Tcl_SetErrno(EISDIR);
-	if (interp) {
-	    Tcl_SetObjResult(interp, Tcl_ObjPrintf(
-		    "unsupported file type: %s",
-		    Tcl_PosixError(interp)));
-	}
+	ZIPFS_POSIX_ERROR(interp, "unsupported file type");
 	goto error;
     }
     if ((z->compressMethod != ZIP_COMPMETH_STORED)
@@ -5200,11 +5198,7 @@
 
     if ((mode & O_APPEND) || ((ZipFS.wrmax <= 0) && wr)) {
 	Tcl_SetErrno(EACCES);
-	if (interp) {
-	    Tcl_SetObjResult(interp, Tcl_ObjPrintf(
-		    "write access not supported: %s",
-		    Tcl_PosixError(interp)));
-	}
+	ZIPFS_POSIX_ERROR(interp, "write access not supported");
 	return NULL;
     }
 
