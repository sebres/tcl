/*
 * tclZipfs.c --
 *
 *	Implementation of the ZIP filesystem used in TIP 430
 *	Adapted from the implementation for AndroWish.
 *
 * Copyright © 2016-2017 Sean Woods <yoda@etoyoc.com>
 * Copyright © 2013-2015 Christian Werner <chw@ch-werner.de>
 *
 * See the file "license.terms" for information on usage and redistribution of
 * this file, and for a DISCLAIMER OF ALL WARRANTIES.
 *
 * This file is distributed in two ways:
 *   generic/tclZipfs.c file in the TIP430-enabled Tcl cores.
 *   compat/tclZipfs.c file in the tclconfig (TEA) file system, for pre-tip430
 *	projects.
 */

#include "tclInt.h"
#include "tclFileSystem.h"

#ifndef _WIN32
#include <sys/mman.h>
#endif /* _WIN32*/

#ifndef MAP_FILE
#define MAP_FILE 0
#endif /* !MAP_FILE */
#define NOBYFOUR
#define crc32tab crc_table[0]
#ifndef TBLS
#define TBLS 1
#endif

#ifdef HAVE_ZLIB
#include "zlib.h"
#include "crypt.h"
#include "zutil.h"
#include "crc32.h"

/*
** We are compiling as part of the core.
** TIP430 style zipfs prefix
*/

#define ZIPFS_VOLUME	  "//zipfs:/"
#define ZIPFS_VOLUME_LEN  9
#define ZIPFS_APP_MOUNT	  "//zipfs:/app"
#define ZIPFS_ZIP_MOUNT	  "//zipfs:/lib/tcl"

/*
 * Various constants and offsets found in ZIP archive files
 */

#define ZIP_SIG_LEN			4

/*
 * Local header of ZIP archive member (at very beginning of each member).
 */

#define ZIP_LOCAL_HEADER_SIG		0x04034b50
#define ZIP_LOCAL_HEADER_LEN		30
#define ZIP_LOCAL_SIG_OFFS		0
#define ZIP_LOCAL_VERSION_OFFS		4
#define ZIP_LOCAL_FLAGS_OFFS		6
#define ZIP_LOCAL_COMPMETH_OFFS		8
#define ZIP_LOCAL_MTIME_OFFS		10
#define ZIP_LOCAL_MDATE_OFFS		12
#define ZIP_LOCAL_CRC32_OFFS		14
#define ZIP_LOCAL_COMPLEN_OFFS		18
#define ZIP_LOCAL_UNCOMPLEN_OFFS	22
#define ZIP_LOCAL_PATHLEN_OFFS		26
#define ZIP_LOCAL_EXTRALEN_OFFS		28

/*
 * Central header of ZIP archive member at end of ZIP file.
 */

#define ZIP_CENTRAL_HEADER_SIG		0x02014b50
#define ZIP_CENTRAL_HEADER_LEN		46
#define ZIP_CENTRAL_SIG_OFFS		0
#define ZIP_CENTRAL_VERSIONMADE_OFFS	4
#define ZIP_CENTRAL_VERSION_OFFS	6
#define ZIP_CENTRAL_FLAGS_OFFS		8
#define ZIP_CENTRAL_COMPMETH_OFFS	10
#define ZIP_CENTRAL_MTIME_OFFS		12
#define ZIP_CENTRAL_MDATE_OFFS		14
#define ZIP_CENTRAL_CRC32_OFFS		16
#define ZIP_CENTRAL_COMPLEN_OFFS	20
#define ZIP_CENTRAL_UNCOMPLEN_OFFS	24
#define ZIP_CENTRAL_PATHLEN_OFFS	28
#define ZIP_CENTRAL_EXTRALEN_OFFS	30
#define ZIP_CENTRAL_FCOMMENTLEN_OFFS	32
#define ZIP_CENTRAL_DISKFILE_OFFS	34
#define ZIP_CENTRAL_IATTR_OFFS		36
#define ZIP_CENTRAL_EATTR_OFFS		38
#define ZIP_CENTRAL_LOCALHDR_OFFS	42

/*
 * Central end signature at very end of ZIP file.
 */

#define ZIP_CENTRAL_END_SIG		0x06054b50
#define ZIP_CENTRAL_END_LEN		22
#define ZIP_CENTRAL_END_SIG_OFFS	0
#define ZIP_CENTRAL_DISKNO_OFFS		4
#define ZIP_CENTRAL_DISKDIR_OFFS	6
#define ZIP_CENTRAL_ENTS_OFFS		8
#define ZIP_CENTRAL_TOTALENTS_OFFS	10
#define ZIP_CENTRAL_DIRSIZE_OFFS	12
#define ZIP_CENTRAL_DIRSTART_OFFS	16
#define ZIP_CENTRAL_COMMENTLEN_OFFS	20

#define ZIP_MIN_VERSION			20
#define ZIP_COMPMETH_STORED		0
#define ZIP_COMPMETH_DEFLATED		8

#define ZIP_PASSWORD_END_SIG		0x5a5a4b50

#define DEFAULT_WRITE_MAX_SIZE		(2 * 1024 * 1024)

/*
 * Macros to report errors only if an interp is present.
 */

#define ZIPFS_ERROR(interp,errstr) \
    do {								\
	if (interp) {							\
	    Tcl_SetObjResult(interp, Tcl_NewStringObj(errstr, -1));	\
	}								\
    } while (0)
#define ZIPFS_MEM_ERROR(interp) \
    do {								\
	if (interp) {							\
	    Tcl_SetObjResult(interp, Tcl_NewStringObj(			\
		    "out of memory", -1));				\
	    Tcl_SetErrorCode(interp, "TCL", "MALLOC", NULL);		\
	}								\
    } while (0)
#define ZIPFS_POSIX_ERROR(interp,errstr) \
    do {								\
	if (interp) {							\
	    Tcl_SetObjResult(interp, Tcl_ObjPrintf(			\
		    "%s: %s", errstr, Tcl_PosixError(interp)));		\
	}								\
    } while (0)
#define ZIPFS_ERROR_CODE(interp,errcode) \
    do {								\
	if (interp) {							\
	    Tcl_SetErrorCode(interp, "TCL", "ZIPFS", errcode, NULL);	\
	}								\
    } while (0)

/*
 * Windows drive letters.
 */

#ifdef _WIN32
static const char drvletters[] =
    "abcdefghijklmnopqrstuvwxyzABCDEFGHIJKLMNOPQRSTUVWXYZ";
#endif /* _WIN32 */

/*
 * Mutex to protect localtime(3) when no reentrant version available.
 */

#if !defined(_WIN32) && !defined(HAVE_LOCALTIME_R) && TCL_THREADS
TCL_DECLARE_MUTEX(localtimeMutex)
#endif /* !_WIN32 && !HAVE_LOCALTIME_R && TCL_THREADS */

/*
 * Forward declaration.
 */

struct ZipEntry;

/*
 * In-core description of mounted ZIP archive file.
 */

typedef struct ZipFile {
    char *name;			/* Archive name */
    size_t nameLength;		/* Length of archive name */
    char isMemBuffer;		/* When true, not a file but a memory buffer */
    Tcl_Channel chan;		/* Channel handle or NULL */
    unsigned char *data;	/* Memory mapped or malloc'ed file */
    size_t length;		/* Length of memory mapped file */
    void *ptrToFree;		/* Non-NULL if malloc'ed file */
    size_t numFiles;		/* Number of files in archive */
    size_t baseOffset;		/* Archive start */
    size_t passOffset;		/* Password start */
    size_t directoryOffset;	/* Archive directory start */
    unsigned char passBuf[264];	/* Password buffer */
    size_t numOpen;		/* Number of open files on archive */
    struct ZipEntry *entries;	/* List of files in archive */
    struct ZipEntry *topEnts;	/* List of top-level dirs in archive */
    char *mountPoint;		/* Mount point name */
    size_t mountPointLen;	/* Length of mount point name */
#ifdef _WIN32
    HANDLE mountHandle;		/* Handle used for direct file access. */
#endif /* _WIN32 */
} ZipFile;

/*
 * In-core description of file contained in mounted ZIP archive.
 * ZIP_ATTR_
 */

typedef struct ZipEntry {
    char *name;			/* The full pathname of the virtual file */
    ZipFile *zipFilePtr;	/* The ZIP file holding this virtual file */
    size_t offset;		/* Data offset into memory mapped ZIP file */
    int numBytes;		/* Uncompressed size of the virtual file */
    int numCompressedBytes;	/* Compressed size of the virtual file */
    int compressMethod;		/* Compress method */
    int isDirectory;		/* Set to 1 if directory, or -1 if root */
    int depth;			/* Number of slashes in path. */
    int crc32;			/* CRC-32 */
    int timestamp;		/* Modification time */
    int isEncrypted;		/* True if data is encrypted */
    unsigned char *data;	/* File data if written */
    struct ZipEntry *next;	/* Next file in the same archive */
    struct ZipEntry *tnext;	/* Next top-level dir in archive */
} ZipEntry;

/*
 * File channel for file contained in mounted ZIP archive.
 */

typedef struct ZipChannel {
    ZipFile *zipFilePtr;	/* The ZIP file holding this channel */
    ZipEntry *zipEntryPtr;	/* Pointer back to virtual file */
    size_t maxWrite;		/* Maximum size for write */
    size_t numBytes;		/* Number of bytes of uncompressed data */
    size_t numRead;		/* Position of next byte to be read from the
				 * channel */
    unsigned char *ubuf;	/* Pointer to the uncompressed data */
    int iscompr;		/* True if data is compressed */
    int isDirectory;		/* Set to 1 if directory, or -1 if root */
    int isEncrypted;		/* True if data is encrypted */
    int isWriting;		/* True if open for writing */
    unsigned long keys[3];	/* Key for decryption */
} ZipChannel;

/*
 * Global variables.
 *
 * Most are kept in single ZipFS struct. When build with threading support
 * this struct is protected by the ZipFSMutex (see below).
 *
 * The "fileHash" component is the process wide global table of all known ZIP
 * archive members in all mounted ZIP archives.
 *
 * The "zipHash" components is the process wide global table of all mounted
 * ZIP archive files.
 */

static struct {
    int initialized;		/* True when initialized */
    int lock;			/* RW lock, see below */
    int waiters;		/* RW lock, see below */
    int wrmax;			/* Maximum write size of a file; only written
				 * to from Tcl code in a trusted interpreter,
				 * so NOT protected by mutex. */
    int idCount;		/* Counter for channel names */
    Tcl_HashTable fileHash;	/* File name to ZipEntry mapping */
    Tcl_HashTable zipHash;	/* Mount to ZipFile mapping */
} ZipFS = {
    0, 0, 0, DEFAULT_WRITE_MAX_SIZE, 0,
	    {0,{0,0,0,0},0,0,0,0,0,0,0,0,0},
	    {0,{0,0,0,0},0,0,0,0,0,0,0,0,0}
};

/*
 * For password rotation.
 */

static const char pwrot[17] =
    "\x00\x80\x40\xC0\x20\xA0\x60\xE0"
    "\x10\x90\x50\xD0\x30\xB0\x70\xF0";

static const char *zipfs_literal_tcl_library = NULL;

/* Function prototypes */

static int		CopyImageFile(Tcl_Interp *interp, const char *imgName,
			    Tcl_Channel out);
static inline int	DescribeMounted(Tcl_Interp *interp,
			    const char *mountPoint);
static int		InitReadableChannel(Tcl_Interp *interp,
			    ZipChannel *info, ZipEntry *z);
static int		InitWritableChannel(Tcl_Interp *interp,
			    ZipChannel *info, ZipEntry *z, int trunc);
static inline int	ListMountPoints(Tcl_Interp *interp);
static void		SerializeCentralDirectoryEntry(
			    const unsigned char *start,
			    const unsigned char *end, unsigned char *buf,
			    ZipEntry *z, size_t nameLength,
			    long long dataStartOffset);
static void		SerializeCentralDirectorySuffix(
			    const unsigned char *start,
			    const unsigned char *end, unsigned char *buf,
			    int entryCount, long long dataStartOffset,
			    long long directoryStartOffset,
			    long long suffixStartOffset);
static void		SerializeLocalEntryHeader(
			    const unsigned char *start,
			    const unsigned char *end, unsigned char *buf,
			    ZipEntry *z, int nameLength, int align);
#if !defined(STATIC_BUILD)
static int		ZipfsAppHookFindTclInit(const char *archive);
#endif
static int		ZipFSPathInFilesystemProc(Tcl_Obj *pathPtr,
			    void **clientDataPtr);
static Tcl_Obj *	ZipFSFilesystemPathTypeProc(Tcl_Obj *pathPtr);
static Tcl_Obj *	ZipFSFilesystemSeparatorProc(Tcl_Obj *pathPtr);
static int		ZipFSStatProc(Tcl_Obj *pathPtr, Tcl_StatBuf *buf);
static int		ZipFSAccessProc(Tcl_Obj *pathPtr, int mode);
static Tcl_Channel	ZipFSOpenFileChannelProc(Tcl_Interp *interp,
			    Tcl_Obj *pathPtr, int mode, int permissions);
static int		ZipFSMatchInDirectoryProc(Tcl_Interp *interp,
			    Tcl_Obj *result, Tcl_Obj *pathPtr,
			    const char *pattern, Tcl_GlobTypeData *types);
static void		ZipFSMatchMountPoints(Tcl_Obj *result,
			    Tcl_Obj *normPathPtr, const char *pattern,
			    Tcl_DString *prefix);
static Tcl_Obj *	ZipFSListVolumesProc(void);
static const char *const *ZipFSFileAttrStringsProc(Tcl_Obj *pathPtr,
			    Tcl_Obj **objPtrRef);
static int		ZipFSFileAttrsGetProc(Tcl_Interp *interp, int index,
			    Tcl_Obj *pathPtr, Tcl_Obj **objPtrRef);
static int		ZipFSFileAttrsSetProc(Tcl_Interp *interp, int index,
			    Tcl_Obj *pathPtr, Tcl_Obj *objPtr);
static int		ZipFSLoadFile(Tcl_Interp *interp, Tcl_Obj *path,
			    Tcl_LoadHandle *loadHandle,
			    Tcl_FSUnloadFileProc **unloadProcPtr, int flags);
static int		ZipMapArchive(Tcl_Interp *interp, ZipFile *zf,
			    void *handle);
static void		ZipfsExitHandler(ClientData clientData);
static void		ZipfsSetup(void);
static int		ZipChannelClose(void *instanceData,
			    Tcl_Interp *interp, int flags);
static Tcl_DriverGetHandleProc	ZipChannelGetFile;
static int		ZipChannelRead(void *instanceData, char *buf,
			    int toRead, int *errloc);
static long long	ZipChannelWideSeek(void *instanceData,
			    long long offset, int mode, int *errloc);
static void		ZipChannelWatchChannel(void *instanceData,
			    int mask);
static int		ZipChannelWrite(void *instanceData,
			    const char *buf, int toWrite, int *errloc);

/*
 * Define the ZIP filesystem dispatch table.
 */

static const Tcl_Filesystem zipfsFilesystem = {
    "zipfs",
    sizeof(Tcl_Filesystem),
    TCL_FILESYSTEM_VERSION_2,
    ZipFSPathInFilesystemProc,
    NULL, /* dupInternalRepProc */
    NULL, /* freeInternalRepProc */
    NULL, /* internalToNormalizedProc */
    NULL, /* createInternalRepProc */
    NULL, /* normalizePathProc */
    ZipFSFilesystemPathTypeProc,
    ZipFSFilesystemSeparatorProc,
    ZipFSStatProc,
    ZipFSAccessProc,
    ZipFSOpenFileChannelProc,
    ZipFSMatchInDirectoryProc,
    NULL, /* utimeProc */
    NULL, /* linkProc */
    ZipFSListVolumesProc,
    ZipFSFileAttrStringsProc,
    ZipFSFileAttrsGetProc,
    ZipFSFileAttrsSetProc,
    NULL, /* createDirectoryProc */
    NULL, /* removeDirectoryProc */
    NULL, /* deleteFileProc */
    NULL, /* copyFileProc */
    NULL, /* renameFileProc */
    NULL, /* copyDirectoryProc */
    NULL, /* lstatProc */
    (Tcl_FSLoadFileProc *) (void *) ZipFSLoadFile,
    NULL, /* getCwdProc */
    NULL, /* chdirProc */
};

/*
 * The channel type/driver definition used for ZIP archive members.
 */

static Tcl_ChannelType ZipChannelType = {
    "zip",			/* Type name. */
    TCL_CHANNEL_VERSION_5,
<<<<<<< HEAD
    TCL_CLOSE2PROC,	    /* Close channel, clean instance data */
    ZipChannelRead,	    /* Handle read request */
    ZipChannelWrite,	    /* Handle write request */
	NULL,		    /* Move location of access point, NULL'able */
    NULL,		    /* Set options, NULL'able */
    NULL,		    /* Get options, NULL'able */
    ZipChannelWatchChannel, /* Initialize notifier */
    ZipChannelGetFile,	    /* Get OS handle from the channel */
    ZipChannelClose,	    /* 2nd version of close channel, NULL'able */
    NULL,		    /* Set blocking mode for raw channel, NULL'able */
    NULL,		    /* Function to flush channel, NULL'able */
    NULL,		    /* Function to handle event, NULL'able */
    ZipChannelWideSeek,	/* Wide seek function, NULL'able */
    NULL,		    /* Thread action function, NULL'able */
    NULL,		    /* Truncate function, NULL'able */
=======
    TCL_CLOSE2PROC,		/* Close channel, clean instance data */
    ZipChannelRead,		/* Handle read request */
    ZipChannelWrite,		/* Handle write request */
#ifndef TCL_NO_DEPRECATED
    ZipChannelSeek,		/* Move location of access point, NULL'able */
#else
    NULL,			/* Move location of access point, NULL'able */
#endif
    NULL,			/* Set options, NULL'able */
    NULL,			/* Get options, NULL'able */
    ZipChannelWatchChannel,	/* Initialize notifier */
    ZipChannelGetFile,		/* Get OS handle from the channel */
    ZipChannelClose,		/* 2nd version of close channel, NULL'able */
    NULL,			/* Set blocking mode for raw channel,
				 * NULL'able */
    NULL,			/* Function to flush channel, NULL'able */
    NULL,			/* Function to handle event, NULL'able */
    ZipChannelWideSeek,		/* Wide seek function, NULL'able */
    NULL,			/* Thread action function, NULL'able */
    NULL,			/* Truncate function, NULL'able */
>>>>>>> 478c9d08
};

/*
 * Miscellaneous constants.
 */

#define ERROR_LENGTH	((size_t) -1)

/*
 *-------------------------------------------------------------------------
 *
 * ZipReadInt, ZipReadShort, ZipWriteInt, ZipWriteShort --
 *
 *	Inline functions to read and write little-endian 16 and 32 bit
 *	integers from/to buffers representing parts of ZIP archives.
 *
 *	These take bufferStart and bufferEnd pointers, which are used to
 *	maintain a guarantee that out-of-bounds accesses don't happen when
 *	reading or writing critical directory structures.
 *
 *-------------------------------------------------------------------------
 */

static inline unsigned int
ZipReadInt(
    const unsigned char *bufferStart,
    const unsigned char *bufferEnd,
    const unsigned char *ptr)
{
    if (ptr < bufferStart || ptr + 4 > bufferEnd) {
	Tcl_Panic("out of bounds read(4): start=%p, end=%p, ptr=%p",
		bufferStart, bufferEnd, ptr);
    }
    return ptr[0] | (ptr[1] << 8) | (ptr[2] << 16) | (ptr[3] << 24);
}

static inline unsigned short
ZipReadShort(
    const unsigned char *bufferStart,
    const unsigned char *bufferEnd,
    const unsigned char *ptr)
{
    if (ptr < bufferStart || ptr + 2 > bufferEnd) {
	Tcl_Panic("out of bounds read(2): start=%p, end=%p, ptr=%p",
		bufferStart, bufferEnd, ptr);
    }
    return ptr[0] | (ptr[1] << 8);
}

static inline void
ZipWriteInt(
    const unsigned char *bufferStart,
    const unsigned char *bufferEnd,
    unsigned char *ptr,
    unsigned int value)
{
    if (ptr < bufferStart || ptr + 4 > bufferEnd) {
	Tcl_Panic("out of bounds write(4): start=%p, end=%p, ptr=%p",
		bufferStart, bufferEnd, ptr);
    }
    ptr[0] = value & 0xff;
    ptr[1] = (value >> 8) & 0xff;
    ptr[2] = (value >> 16) & 0xff;
    ptr[3] = (value >> 24) & 0xff;
}

static inline void
ZipWriteShort(
    const unsigned char *bufferStart,
    const unsigned char *bufferEnd,
    unsigned char *ptr,
    unsigned short value)
{
    if (ptr < bufferStart || ptr + 2 > bufferEnd) {
	Tcl_Panic("out of bounds write(2): start=%p, end=%p, ptr=%p",
		bufferStart, bufferEnd, ptr);
    }
    ptr[0] = value & 0xff;
    ptr[1] = (value >> 8) & 0xff;
}

/*
 *-------------------------------------------------------------------------
 *
 * ReadLock, WriteLock, Unlock --
 *
 *	POSIX like rwlock functions to support multiple readers and single
 *	writer on internal structs.
 *
 *	Limitations:
 *	 - a read lock cannot be promoted to a write lock
 *	 - a write lock may not be nested
 *
 *-------------------------------------------------------------------------
 */

TCL_DECLARE_MUTEX(ZipFSMutex)

#if TCL_THREADS

static Tcl_Condition ZipFSCond;

static inline void
ReadLock(void)
{
    Tcl_MutexLock(&ZipFSMutex);
    while (ZipFS.lock < 0) {
	ZipFS.waiters++;
	Tcl_ConditionWait(&ZipFSCond, &ZipFSMutex, NULL);
	ZipFS.waiters--;
    }
    ZipFS.lock++;
    Tcl_MutexUnlock(&ZipFSMutex);
}

static inline void
WriteLock(void)
{
    Tcl_MutexLock(&ZipFSMutex);
    while (ZipFS.lock != 0) {
	ZipFS.waiters++;
	Tcl_ConditionWait(&ZipFSCond, &ZipFSMutex, NULL);
	ZipFS.waiters--;
    }
    ZipFS.lock = -1;
    Tcl_MutexUnlock(&ZipFSMutex);
}

static inline void
Unlock(void)
{
    Tcl_MutexLock(&ZipFSMutex);
    if (ZipFS.lock > 0) {
	--ZipFS.lock;
    } else if (ZipFS.lock < 0) {
	ZipFS.lock = 0;
    }
    if ((ZipFS.lock == 0) && (ZipFS.waiters > 0)) {
	Tcl_ConditionNotify(&ZipFSCond);
    }
    Tcl_MutexUnlock(&ZipFSMutex);
}

#else /* !TCL_THREADS */
#define ReadLock()	do {} while (0)
#define WriteLock()	do {} while (0)
#define Unlock()	do {} while (0)
#endif /* TCL_THREADS */

/*
 *-------------------------------------------------------------------------
 *
 * DosTimeDate, ToDosTime, ToDosDate --
 *
 *	Functions to perform conversions between DOS time stamps and POSIX
 *	time_t.
 *
 *-------------------------------------------------------------------------
 */

static time_t
DosTimeDate(
    int dosDate,
    int dosTime)
{
    struct tm tm;
    time_t ret;

    memset(&tm, 0, sizeof(tm));
    tm.tm_isdst = -1;			/* let mktime() deal with DST */
    tm.tm_year = ((dosDate & 0xfe00) >> 9) + 80;
    tm.tm_mon = ((dosDate & 0x1e0) >> 5) - 1;
    tm.tm_mday = dosDate & 0x1f;
    tm.tm_hour = (dosTime & 0xf800) >> 11;
    tm.tm_min = (dosTime & 0x7e0) >> 5;
    tm.tm_sec = (dosTime & 0x1f) << 1;
    ret = mktime(&tm);
    if (ret == (time_t) -1) {
	/* fallback to 1980-01-01T00:00:00+00:00 (DOS epoch) */
	ret = (time_t) 315532800;
    }
    return ret;
}

static int
ToDosTime(
    time_t when)
{
    struct tm *tmp, tm;

#if !TCL_THREADS || defined(_WIN32)
    /* Not threaded, or on Win32 which uses thread local storage */
    tmp = localtime(&when);
    tm = *tmp;
#elif defined(HAVE_LOCALTIME_R)
    /* Threaded, have reentrant API */
    tmp = &tm;
    localtime_r(&when, tmp);
#else /* TCL_THREADS && !_WIN32 && !HAVE_LOCALTIME_R */
    /* Only using a mutex is safe. */
    Tcl_MutexLock(&localtimeMutex);
    tmp = localtime(&when);
    tm = *tmp;
    Tcl_MutexUnlock(&localtimeMutex);
#endif
    return (tm.tm_hour << 11) | (tm.tm_min << 5) | (tm.tm_sec >> 1);
}

static int
ToDosDate(
    time_t when)
{
    struct tm *tmp, tm;

#if !TCL_THREADS || defined(_WIN32)
    /* Not threaded, or on Win32 which uses thread local storage */
    tmp = localtime(&when);
    tm = *tmp;
#elif /* TCL_THREADS && !_WIN32 && */ defined(HAVE_LOCALTIME_R)
    /* Threaded, have reentrant API */
    tmp = &tm;
    localtime_r(&when, tmp);
#else /* TCL_THREADS && !_WIN32 && !HAVE_LOCALTIME_R */
    /* Only using a mutex is safe. */
    Tcl_MutexLock(&localtimeMutex);
    tmp = localtime(&when);
    tm = *tmp;
    Tcl_MutexUnlock(&localtimeMutex);
#endif
    return ((tm.tm_year - 80) << 9) | ((tm.tm_mon + 1) << 5) | tm.tm_mday;
}

/*
 *-------------------------------------------------------------------------
 *
 * CountSlashes --
 *
 *	This function counts the number of slashes in a pathname string.
 *
 * Results:
 *	Number of slashes found in string.
 *
 * Side effects:
 *	None.
 *
 *-------------------------------------------------------------------------
 */

static inline int
CountSlashes(
    const char *string)
{
    int count = 0;
    const char *p = string;

    while (*p != '\0') {
	if (*p == '/') {
	    count++;
	}
	p++;
    }
    return count;
}

/*
 *-------------------------------------------------------------------------
 *
 * CanonicalPath --
 *
 *	This function computes the canonical path from a directory and file
 *	name components into the specified Tcl_DString.
 *
 * Results:
 *	Returns the pointer to the canonical path contained in the specified
 *	Tcl_DString.
 *
 * Side effects:
 *	Modifies the specified Tcl_DString.
 *
 *-------------------------------------------------------------------------
 */

static char *
CanonicalPath(
    const char *root,
    const char *tail,
    Tcl_DString *dsPtr,
    int inZipfs)
{
    char *path;
    int i, j, c, isUNC = 0, isVfs = 0, n = 0;
    int haveZipfsPath = 1;

#ifdef _WIN32
    if (tail[0] != '\0' && strchr(drvletters, tail[0]) && tail[1] == ':') {
	tail += 2;
	haveZipfsPath = 0;
    }
    /* UNC style path */
    if (tail[0] == '\\') {
	root = "";
	++tail;
	haveZipfsPath = 0;
    }
    if (tail[0] == '\\') {
	root = "/";
	++tail;
	haveZipfsPath = 0;
    }
#endif /* _WIN32 */

    if (haveZipfsPath) {
	/* UNC style path */
	if (root && strncmp(root, ZIPFS_VOLUME, ZIPFS_VOLUME_LEN) == 0) {
	    isVfs = 1;
	} else if (tail &&
		strncmp(tail, ZIPFS_VOLUME, ZIPFS_VOLUME_LEN) == 0) {
	    isVfs = 2;
	}
	if (isVfs != 1 && (root[0] == '/') && (root[1] == '/')) {
	    isUNC = 1;
	}
    }

    if (isVfs != 2) {
	if (tail[0] == '/') {
	    if (isVfs != 1) {
		root = "";
	    }
	    ++tail;
	    isUNC = 0;
	}
	if (tail[0] == '/') {
	    if (isVfs != 1) {
		root = "/";
	    }
	    ++tail;
	    isUNC = 1;
	}
    }
    i = strlen(root);
    j = strlen(tail);

    switch (isVfs) {
    case 1:
	if (i > ZIPFS_VOLUME_LEN) {
	    Tcl_DStringSetLength(dsPtr, i + j + 1);
	    path = Tcl_DStringValue(dsPtr);
	    memcpy(path, root, i);
	    path[i++] = '/';
	    memcpy(path + i, tail, j);
	} else {
	    Tcl_DStringSetLength(dsPtr, i + j);
	    path = Tcl_DStringValue(dsPtr);
	    memcpy(path, root, i);
	    memcpy(path + i, tail, j);
	}
	break;
    case 2:
	Tcl_DStringSetLength(dsPtr, j);
	path = Tcl_DStringValue(dsPtr);
	memcpy(path, tail, j);
	break;
    default:
	if (inZipfs) {
	    Tcl_DStringSetLength(dsPtr, i + j + ZIPFS_VOLUME_LEN);
	    path = Tcl_DStringValue(dsPtr);
	    memcpy(path, ZIPFS_VOLUME, ZIPFS_VOLUME_LEN);
	    memcpy(path + ZIPFS_VOLUME_LEN + i , tail, j);
	} else {
	    Tcl_DStringSetLength(dsPtr, i + j + 1);
	    path = Tcl_DStringValue(dsPtr);
	    memcpy(path, root, i);
	    path[i++] = '/';
	    memcpy(path + i, tail, j);
	}
	break;
    }

#ifdef _WIN32
    for (i = 0; path[i] != '\0'; i++) {
	if (path[i] == '\\') {
	    path[i] = '/';
	}
    }
#endif /* _WIN32 */

    if (inZipfs) {
	n = ZIPFS_VOLUME_LEN;
    } else {
	n = 0;
    }

    for (i = j = n; (c = path[i]) != '\0'; i++) {
	if (c == '/') {
	    int c2 = path[i + 1];

	    if (c2 == '\0' || c2 == '/') {
		continue;
	    }
	    if (c2 == '.') {
		int c3 = path[i + 2];

		if ((c3 == '/') || (c3 == '\0')) {
		    i++;
		    continue;
		}
		if ((c3 == '.')
			&& ((path[i + 3] == '/') || (path[i + 3] == '\0'))) {
		    i += 2;
		    while ((j > 0) && (path[j - 1] != '/')) {
			j--;
		    }
		    if (j > isUNC) {
			--j;
			while ((j > 1 + isUNC) && (path[j - 2] == '/')) {
			    j--;
			}
		    }
		    continue;
		}
	    }
	}
	path[j++] = c;
    }
    if (j == 0) {
	path[j++] = '/';
    }
    path[j] = 0;
    Tcl_DStringSetLength(dsPtr, j);
    return Tcl_DStringValue(dsPtr);
}

/*
 *-------------------------------------------------------------------------
 *
 * ZipFSLookup --
 *
 *	This function returns the ZIP entry struct corresponding to the ZIP
 *	archive member of the given file name. Caller must hold the right
 *	lock.
 *
 * Results:
 *	Returns the pointer to ZIP entry struct or NULL if the the given file
 *	name could not be found in the global list of ZIP archive members.
 *
 * Side effects:
 *	None.
 *
 *-------------------------------------------------------------------------
 */

static inline ZipEntry *
ZipFSLookup(
    char *filename)
{
    Tcl_HashEntry *hPtr;
    ZipEntry *z = NULL;

    hPtr = Tcl_FindHashEntry(&ZipFS.fileHash, filename);
    if (hPtr) {
	z = (ZipEntry *) Tcl_GetHashValue(hPtr);
    }
    return z;
}

/*
 *-------------------------------------------------------------------------
 *
 * ZipFSLookupZip --
 *
 *	This function gets the structure for a mounted ZIP archive.
 *
 * Results:
 *	Returns a pointer to the structure, or NULL if the file is ZIP file is
 *	unknown/not mounted.
 *
 * Side effects:
 *	None.
 *
 *-------------------------------------------------------------------------
 */

static inline ZipFile *
ZipFSLookupZip(
    const char *mountPoint)
{
    Tcl_HashEntry *hPtr;
    ZipFile *zf = NULL;

    hPtr = Tcl_FindHashEntry(&ZipFS.zipHash, mountPoint);
    if (hPtr) {
	zf = (ZipFile *) Tcl_GetHashValue(hPtr);
    }
    return zf;
}

/*
 *-------------------------------------------------------------------------
 *
 * AllocateZipFile, AllocateZipEntry, AllocateZipChannel --
 *
 *	Allocates the memory for a datastructure. Always ensures that it is
 *	zeroed out for safety.
 *
 * Returns:
 *	The allocated structure, or NULL if allocate fails.
 *
 * Side effects:
 *	The interpreter result may be written to on error. Which might fail
 *	(for ZipFile) in a low-memory situation. Always panics if ZipEntry
 *	allocation fails.
 *
 *-------------------------------------------------------------------------
 */

static inline ZipFile *
AllocateZipFile(
    Tcl_Interp *interp,
    size_t mountPointNameLength)
{
    size_t size = sizeof(ZipFile) + mountPointNameLength + 1;
    ZipFile *zf = (ZipFile *) Tcl_AttemptAlloc(size);

    if (!zf) {
	ZIPFS_MEM_ERROR(interp);
    } else {
	memset(zf, 0, size);
    }
    return zf;
}

static inline ZipEntry *
AllocateZipEntry(void)
{
    ZipEntry *z = (ZipEntry *) ckalloc(sizeof(ZipEntry));
    memset(z, 0, sizeof(ZipEntry));
    return z;
}

static inline ZipChannel *
AllocateZipChannel(
    Tcl_Interp *interp)
{
    ZipChannel *zc = (ZipChannel *) attemptckalloc(sizeof(ZipChannel));

    if (!zc) {
	ZIPFS_MEM_ERROR(interp);
    } else {
	memset(zc, 0, sizeof(ZipChannel));
    }
    return zc;
}

/*
 *-------------------------------------------------------------------------
 *
 * ZipFSCloseArchive --
 *
 *	This function closes a mounted ZIP archive file.
 *
 * Results:
 *	None.
 *
 * Side effects:
 *	A memory mapped ZIP archive is unmapped, allocated memory is released.
 *	The ZipFile pointer is *NOT* deallocated by this function.
 *
 *-------------------------------------------------------------------------
 */

static void
ZipFSCloseArchive(
    Tcl_Interp *interp,		/* Current interpreter. */
    ZipFile *zf)
{
    if (zf->nameLength) {
	Tcl_Free(zf->name);
    }
    if (zf->isMemBuffer) {
	/* Pointer to memory */
	if (zf->ptrToFree) {
	    Tcl_Free(zf->ptrToFree);
	    zf->ptrToFree = NULL;
	}
	zf->data = NULL;
	return;
    }

    /*
     * Remove the memory mapping, if we have one.
     */

#ifdef _WIN32
    if (zf->data && !zf->ptrToFree) {
	UnmapViewOfFile(zf->data);
	zf->data = NULL;
    }
    if (zf->mountHandle != INVALID_HANDLE_VALUE) {
	CloseHandle(zf->mountHandle);
    }
#else /* !_WIN32 */
    if ((zf->data != MAP_FAILED) && !zf->ptrToFree) {
	munmap(zf->data, zf->length);
	zf->data = (unsigned char *) MAP_FAILED;
    }
#endif /* _WIN32 */

    if (zf->ptrToFree) {
	Tcl_Free(zf->ptrToFree);
	zf->ptrToFree = NULL;
    }
    if (zf->chan) {
	Tcl_Close(interp, zf->chan);
	zf->chan = NULL;
    }
}

/*
 *-------------------------------------------------------------------------
 *
 * ZipFSFindTOC --
 *
 *	This function takes a memory mapped zip file and indexes the contents.
 *	When "needZip" is zero an embedded ZIP archive in an executable file
 *	is accepted. Note that we do not support ZIP64.
 *
 * Results:
 *	TCL_OK on success, TCL_ERROR otherwise with an error message placed
 *	into the given "interp" if it is not NULL.
 *
 * Side effects:
 *	The given ZipFile struct is filled with information about the ZIP
 *	archive file.
 *
 *-------------------------------------------------------------------------
 */

static int
ZipFSFindTOC(
    Tcl_Interp *interp,		/* Current interpreter. NULLable. */
    int needZip,
    ZipFile *zf)
{
    size_t i;
    unsigned char *p, *q;
    const unsigned char *start = zf->data;
    const unsigned char *end = zf->data + zf->length;

    /*
     * Scan backwards from the end of the file for the signature. This is
     * necessary because ZIP archives aren't the only things that get tagged
     * on the end of executables; digital signatures can also go there.
     */

    p = zf->data + zf->length - ZIP_CENTRAL_END_LEN;
    while (p >= start) {
	if (*p == (ZIP_CENTRAL_END_SIG & 0xFF)) {
	    if (ZipReadInt(start, end, p) == ZIP_CENTRAL_END_SIG) {
		break;
	    }
	    p -= ZIP_SIG_LEN;
	} else {
	    --p;
	}
    }
    if (p < zf->data) {
	/*
	 * Didn't find it (or not enough space for a central directory!); not
	 * a ZIP archive. This might be OK or a problem.
	 */

	if (!needZip) {
	    zf->baseOffset = zf->passOffset = zf->length;
	    return TCL_OK;
	}
	ZIPFS_ERROR(interp, "wrong end signature");
	ZIPFS_ERROR_CODE(interp, "END_SIG");
	goto error;
    }

    /*
     * How many files in the archive? If that's bogus, we're done here.
     */

    zf->numFiles = ZipReadShort(start, end, p + ZIP_CENTRAL_ENTS_OFFS);
    if (zf->numFiles == 0) {
	if (!needZip) {
	    zf->baseOffset = zf->passOffset = zf->length;
	    return TCL_OK;
	}
	ZIPFS_ERROR(interp, "empty archive");
	ZIPFS_ERROR_CODE(interp, "EMPTY");
	goto error;
    }

    /*
     * Where does the central directory start?
     */

    q = zf->data + ZipReadInt(start, end, p + ZIP_CENTRAL_DIRSTART_OFFS);
    p -= ZipReadInt(start, end, p + ZIP_CENTRAL_DIRSIZE_OFFS);
    if ((p < zf->data) || (p > zf->data + zf->length)
	    || (q < zf->data) || (q > zf->data + zf->length)) {
	if (!needZip) {
	    zf->baseOffset = zf->passOffset = zf->length;
	    return TCL_OK;
	}
	ZIPFS_ERROR(interp, "archive directory not found");
	ZIPFS_ERROR_CODE(interp, "NO_DIR");
	goto error;
    }

    /*
     * Read the central directory.
     */

    zf->baseOffset = zf->passOffset = p - q;
    zf->directoryOffset = p - zf->data;
    q = p;
    for (i = 0; i < zf->numFiles; i++) {
	int pathlen, comlen, extra;

	if (q + ZIP_CENTRAL_HEADER_LEN > end) {
	    ZIPFS_ERROR(interp, "wrong header length");
	    ZIPFS_ERROR_CODE(interp, "HDR_LEN");
	    goto error;
	}
	if (ZipReadInt(start, end, q) != ZIP_CENTRAL_HEADER_SIG) {
	    ZIPFS_ERROR(interp, "wrong header signature");
	    ZIPFS_ERROR_CODE(interp, "HDR_SIG");
	    goto error;
	}
	pathlen = ZipReadShort(start, end, q + ZIP_CENTRAL_PATHLEN_OFFS);
	comlen = ZipReadShort(start, end, q + ZIP_CENTRAL_FCOMMENTLEN_OFFS);
	extra = ZipReadShort(start, end, q + ZIP_CENTRAL_EXTRALEN_OFFS);
	q += pathlen + comlen + extra + ZIP_CENTRAL_HEADER_LEN;
    }

    /*
     * If there's also an encoded password, extract that too (but don't decode
     * yet).
     */

    q = zf->data + zf->baseOffset;
    if ((zf->baseOffset >= 6) &&
	    (ZipReadInt(start, end, q - 4) == ZIP_PASSWORD_END_SIG)) {
	i = q[-5];
	if (q - 5 - i > zf->data) {
	    zf->passBuf[0] = i;
	    memcpy(zf->passBuf + 1, q - 5 - i, i);
	    zf->passOffset -= i ? (5 + i) : 0;
	}
    }
    return TCL_OK;

  error:
    ZipFSCloseArchive(interp, zf);
    return TCL_ERROR;
}

/*
 *-------------------------------------------------------------------------
 *
 * ZipFSOpenArchive --
 *
 *	This function opens a ZIP archive file for reading. An attempt is made
 *	to memory map that file. Otherwise it is read into an allocated memory
 *	buffer. The ZIP archive header is verified and must be valid for the
 *	function to succeed. When "needZip" is zero an embedded ZIP archive in
 *	an executable file is accepted.
 *
 * Results:
 *	TCL_OK on success, TCL_ERROR otherwise with an error message placed
 *	into the given "interp" if it is not NULL.
 *
 * Side effects:
 *	ZIP archive is memory mapped or read into allocated memory, the given
 *	ZipFile struct is filled with information about the ZIP archive file.
 *
 *-------------------------------------------------------------------------
 */

static int
ZipFSOpenArchive(
    Tcl_Interp *interp,		/* Current interpreter. NULLable. */
    const char *zipname,	/* Path to ZIP file to open. */
    int needZip,
    ZipFile *zf)
{
    size_t i;
    void *handle;

    zf->nameLength = 0;
    zf->isMemBuffer = 0;
#ifdef _WIN32
    zf->data = NULL;
    zf->mountHandle = INVALID_HANDLE_VALUE;
#else /* !_WIN32 */
    zf->data = (unsigned char *) MAP_FAILED;
#endif /* _WIN32 */
    zf->length = 0;
    zf->numFiles = 0;
    zf->baseOffset = zf->passOffset = 0;
    zf->ptrToFree = NULL;
    zf->passBuf[0] = 0;

    /*
     * Actually open the file.
     */

    zf->chan = Tcl_OpenFileChannel(interp, zipname, "rb", 0);
    if (!zf->chan) {
	return TCL_ERROR;
    }

    /*
     * See if we can get the OS handle. If we can, we can use that to memory
     * map the file, which is nice and efficient. However, it totally depends
     * on the filename pointing to a real regular OS file.
     *
     * Opening real filesystem entities that are not files will lead to an
     * error.
     */

    if (Tcl_GetChannelHandle(zf->chan, TCL_READABLE, &handle) == TCL_OK) {
	if (ZipMapArchive(interp, zf, handle) != TCL_OK) {
	    goto error;
	}
    } else {
	/*
	 * Not an OS file, but rather something in a Tcl VFS. Must copy into
	 * memory.
	 */

	zf->length = Tcl_Seek(zf->chan, 0, SEEK_END);
	if (zf->length == ERROR_LENGTH) {
	    ZIPFS_POSIX_ERROR(interp, "seek error");
	    goto error;
	}
	if ((zf->length - ZIP_CENTRAL_END_LEN)
		> (64 * 1024 * 1024 - ZIP_CENTRAL_END_LEN)) {
	    ZIPFS_ERROR(interp, "illegal file size");
	    ZIPFS_ERROR_CODE(interp, "FILE_SIZE");
	    goto error;
	}
	if (Tcl_Seek(zf->chan, 0, SEEK_SET) == -1) {
	    ZIPFS_POSIX_ERROR(interp, "seek error");
	    goto error;
	}
	zf->ptrToFree = zf->data = (unsigned char *) Tcl_AttemptAlloc(zf->length);
	if (!zf->ptrToFree) {
	    ZIPFS_MEM_ERROR(interp);
	    goto error;
	}
	i = Tcl_Read(zf->chan, (char *) zf->data, zf->length);
	if (i != zf->length) {
	    ZIPFS_POSIX_ERROR(interp, "file read error");
	    goto error;
	}
	Tcl_Close(interp, zf->chan);
	zf->chan = NULL;
    }
    return ZipFSFindTOC(interp, needZip, zf);

    /*
     * Handle errors by closing the archive. This includes closing the channel
     * handle for the archive file.
     */

  error:
    ZipFSCloseArchive(interp, zf);
    return TCL_ERROR;
}

/*
 *-------------------------------------------------------------------------
 *
 * ZipMapArchive --
 *
 *	Wrapper around the platform-specific parts of mmap() (and Windows's
 *	equivalent) because it's not part of the standard channel API.
 *
 *-------------------------------------------------------------------------
 */

static int
ZipMapArchive(
    Tcl_Interp *interp,		/* Interpreter for error reporting. */
    ZipFile *zf,		/* The archive descriptor structure. */
    void *handle)		/* The OS handle to the open archive. */
{
#ifdef _WIN32
    HANDLE hFile = (HANDLE) handle;
    int readSuccessful;

    /*
     * Determine the file size.
     */

#   ifdef _WIN64
    readSuccessful = GetFileSizeEx(hFile, (PLARGE_INTEGER) &zf->length) != 0;
#   else /* !_WIN64 */
    zf->length = GetFileSize(hFile, 0);
    readSuccessful = (zf->length != (size_t) INVALID_FILE_SIZE);
#   endif /* _WIN64 */
    if (!readSuccessful || (zf->length < ZIP_CENTRAL_END_LEN)) {
	ZIPFS_POSIX_ERROR(interp, "invalid file size");
	return TCL_ERROR;
    }

    /*
     * Map the file.
     */

    zf->mountHandle = CreateFileMappingW(hFile, 0, PAGE_READONLY, 0,
	    zf->length, 0);
    if (zf->mountHandle == INVALID_HANDLE_VALUE) {
	ZIPFS_POSIX_ERROR(interp, "file mapping failed");
	return TCL_ERROR;
    }
    zf->data = (unsigned char *)
	    MapViewOfFile(zf->mountHandle, FILE_MAP_READ, 0, 0, zf->length);
    if (!zf->data) {
	ZIPFS_POSIX_ERROR(interp, "file mapping failed");
	return TCL_ERROR;
    }
#else /* !_WIN32 */
    int fd = PTR2INT(handle);

    /*
     * Determine the file size.
     */

    zf->length = lseek(fd, 0, SEEK_END);
    if (zf->length == ERROR_LENGTH || zf->length < ZIP_CENTRAL_END_LEN) {
	ZIPFS_POSIX_ERROR(interp, "invalid file size");
	return TCL_ERROR;
    }
    lseek(fd, 0, SEEK_SET);

    zf->data = (unsigned char *)
	    mmap(0, zf->length, PROT_READ, MAP_FILE | MAP_PRIVATE, fd, 0);
    if (zf->data == MAP_FAILED) {
	ZIPFS_POSIX_ERROR(interp, "file mapping failed");
	return TCL_ERROR;
    }
#endif /* _WIN32 */
    return TCL_OK;
}

/*
 *-------------------------------------------------------------------------
 *
 * IsPasswordValid --
 *
 *	Basic test for whether a passowrd is valid. If the test fails, sets an
 *	error message in the interpreter.
 *
 * Returns:
 *	TCL_OK if the test passes, TCL_ERROR if it fails.
 *
 *-------------------------------------------------------------------------
 */

static inline int
IsPasswordValid(
    Tcl_Interp *interp,
    const char *passwd,
    int pwlen)
{
    if ((pwlen > 255) || strchr(passwd, 0xff)) {
	ZIPFS_ERROR(interp, "illegal password");
	ZIPFS_ERROR_CODE(interp, "BAD_PASS");
	return TCL_ERROR;
    }
    return TCL_OK;
}

/*
 *-------------------------------------------------------------------------
 *
 * ZipFSCatalogFilesystem --
 *
 *	This function generates the root node for a ZIPFS filesystem by
 *	reading the ZIP's central directory.
 *
 * Results:
 *	TCL_OK on success, TCL_ERROR otherwise with an error message placed
 *	into the given "interp" if it is not NULL.
 *
 * Side effects:
 *	Will acquire and release the write lock.
 *
 *-------------------------------------------------------------------------
 */

static int
ZipFSCatalogFilesystem(
    Tcl_Interp *interp,		/* Current interpreter. NULLable. */
    ZipFile *zf0,		/* Temporary buffer hold archive descriptors */
    const char *mountPoint,	/* Mount point path. */
    const char *passwd,		/* Password for opening the ZIP, or NULL if
				 * the ZIP is unprotected. */
    const char *zipname)	/* Path to ZIP file to build a catalog of. */
{
    int pwlen, isNew;
    size_t i;
    ZipFile *zf;
    ZipEntry *z;
    Tcl_HashEntry *hPtr;
    Tcl_DString ds, dsm, fpBuf;
    unsigned char *q;

    /*
     * Basic verification of the password for sanity.
     */

    pwlen = 0;
    if (passwd) {
	pwlen = strlen(passwd);
	if (IsPasswordValid(interp, passwd, pwlen) != TCL_OK) {
	    return TCL_ERROR;
	}
    }

    /*
     * Validate the TOC data. If that's bad, things fall apart.
     */

<<<<<<< HEAD
    if (zf0->baseOffset >= zf0->length ||
	    zf0->passOffset >= zf0->length ||
	    zf0->directoryOffset >= zf0->length) {
	if (interp) {
	    Tcl_SetObjResult(interp, Tcl_NewStringObj("bad zip data", -1));
	    Tcl_SetErrorCode(interp, "TCL", "ZIPFS", "BAD_ZIP", NULL);
	}
=======
    if (zf0->baseOffset < 0 || zf0->baseOffset >= zf0->length ||
	    zf0->passOffset < 0 || zf0->passOffset >= zf0->length ||
	    zf0->directoryOffset < 0 || zf0->directoryOffset >= zf0->length) {
	ZIPFS_ERROR(interp, "bad zip data");
	ZIPFS_ERROR_CODE(interp, "BAD_ZIP");
>>>>>>> 478c9d08
	return TCL_ERROR;
    }

    WriteLock();

    /*
     * Mount point sometimes is a relative or otherwise denormalized path.
     * But an absolute name is needed as mount point here.
     */

    Tcl_DStringInit(&ds);
    Tcl_DStringInit(&dsm);
    if (strcmp(mountPoint, "/") == 0) {
	mountPoint = "";
    } else {
	mountPoint = CanonicalPath("", mountPoint, &dsm, 1);
    }
    hPtr = Tcl_CreateHashEntry(&ZipFS.zipHash, mountPoint, &isNew);
    if (!isNew) {
	if (interp) {
	    zf = (ZipFile *) Tcl_GetHashValue(hPtr);
	    Tcl_SetObjResult(interp, Tcl_ObjPrintf(
		    "%s is already mounted on %s", zf->name, mountPoint));
	    ZIPFS_ERROR_CODE(interp, "MOUNTED");
	}
	Unlock();
	ZipFSCloseArchive(interp, zf0);
	return TCL_ERROR;
    }
    zf = AllocateZipFile(interp, strlen(mountPoint));
    if (!zf) {
	Unlock();
	ZipFSCloseArchive(interp, zf0);
	return TCL_ERROR;
    }
    Unlock();

    /*
     * Convert to a real archive descriptor.
     */

    *zf = *zf0;
    zf->mountPoint = (char *) Tcl_GetHashKey(&ZipFS.zipHash, hPtr);
    Tcl_CreateExitHandler(ZipfsExitHandler, zf);
    zf->mountPointLen = strlen(zf->mountPoint);
    zf->nameLength = strlen(zipname);
    zf->name = (char *) Tcl_Alloc(zf->nameLength + 1);
    memcpy(zf->name, zipname, zf->nameLength + 1);
    Tcl_SetHashValue(hPtr, zf);
    if ((zf->passBuf[0] == 0) && pwlen) {
	int k = 0;

	zf->passBuf[k++] = pwlen;
	for (i = pwlen; i-- > 0 ;) {
	    zf->passBuf[k++] = (passwd[i] & 0x0f)
		    | pwrot[(passwd[i] >> 4) & 0x0f];
	}
	zf->passBuf[k] = '\0';
    }
    if (mountPoint[0] != '\0') {
	hPtr = Tcl_CreateHashEntry(&ZipFS.fileHash, mountPoint, &isNew);
	if (isNew) {
<<<<<<< HEAD
	    z = (ZipEntry *) Tcl_Alloc(sizeof(ZipEntry));
=======
	    z = AllocateZipEntry();
>>>>>>> 478c9d08
	    Tcl_SetHashValue(hPtr, z);

	    z->depth = CountSlashes(mountPoint);
	    z->zipFilePtr = zf;
	    z->isDirectory = (zf->baseOffset == 0) ? 1 : -1; /* root marker */
	    z->offset = zf->baseOffset;
	    z->compressMethod = ZIP_COMPMETH_STORED;
	    z->name = (char *) Tcl_GetHashKey(&ZipFS.fileHash, hPtr);
	    z->next = zf->entries;
	    zf->entries = z;
	}
    }
    q = zf->data + zf->directoryOffset;
    Tcl_DStringInit(&fpBuf);
    for (i = 0; i < zf->numFiles; i++) {
	const unsigned char *start = zf->data;
	const unsigned char *end = zf->data + zf->length;
	int extra, isdir = 0, dosTime, dosDate, nbcompr;
	size_t offs, pathlen, comlen;
	unsigned char *lq, *gq = NULL;
	char *fullpath, *path;

	pathlen = ZipReadShort(start, end, q + ZIP_CENTRAL_PATHLEN_OFFS);
	comlen = ZipReadShort(start, end, q + ZIP_CENTRAL_FCOMMENTLEN_OFFS);
	extra = ZipReadShort(start, end, q + ZIP_CENTRAL_EXTRALEN_OFFS);
	Tcl_DStringSetLength(&ds, 0);
	Tcl_DStringAppend(&ds, (char *) q + ZIP_CENTRAL_HEADER_LEN, pathlen);
	path = Tcl_DStringValue(&ds);
	if ((pathlen > 0) && (path[pathlen - 1] == '/')) {
	    Tcl_DStringSetLength(&ds, pathlen - 1);
	    path = Tcl_DStringValue(&ds);
	    isdir = 1;
	}
	if ((strcmp(path, ".") == 0) || (strcmp(path, "..") == 0)) {
	    goto nextent;
	}
	lq = zf->data + zf->baseOffset
		+ ZipReadInt(start, end, q + ZIP_CENTRAL_LOCALHDR_OFFS);
	if ((lq < start) || (lq + ZIP_LOCAL_HEADER_LEN > end)) {
	    goto nextent;
	}
	nbcompr = ZipReadInt(start, end, lq + ZIP_LOCAL_COMPLEN_OFFS);
	if (!isdir && (nbcompr == 0)
		&& (ZipReadInt(start, end, lq + ZIP_LOCAL_UNCOMPLEN_OFFS) == 0)
		&& (ZipReadInt(start, end, lq + ZIP_LOCAL_CRC32_OFFS) == 0)) {
	    gq = q;
	    nbcompr = ZipReadInt(start, end, gq + ZIP_CENTRAL_COMPLEN_OFFS);
	}
	offs = (lq - zf->data)
		+ ZIP_LOCAL_HEADER_LEN
		+ ZipReadShort(start, end, lq + ZIP_LOCAL_PATHLEN_OFFS)
		+ ZipReadShort(start, end, lq + ZIP_LOCAL_EXTRALEN_OFFS);
	if (offs + nbcompr > zf->length) {
	    goto nextent;
	}

	if (!isdir && (mountPoint[0] == '\0') && !CountSlashes(path)) {
#ifdef ANDROID
	    /*
	     * When mounting the ZIP archive on the root directory try to
	     * remap top level regular files of the archive to
	     * /assets/.root/... since this directory should not be in a valid
	     * APK due to the leading dot in the file name component. This
	     * trick should make the files AndroidManifest.xml,
	     * resources.arsc, and classes.dex visible to Tcl.
	     */
	    Tcl_DString ds2;

	    Tcl_DStringInit(&ds2);
	    Tcl_DStringAppend(&ds2, "assets/.root/", -1);
	    Tcl_DStringAppend(&ds2, path, -1);
	    if (ZipFSLookup(Tcl_DStringValue(&ds2))) {
		/* should not happen but skip it anyway */
		Tcl_DStringFree(&ds2);
		goto nextent;
	    }
	    Tcl_DStringSetLength(&ds, 0);
	    Tcl_DStringAppend(&ds, Tcl_DStringValue(&ds2),
		    Tcl_DStringLength(&ds2));
	    path = Tcl_DStringValue(&ds);
	    Tcl_DStringFree(&ds2);
#else /* !ANDROID */
	    /*
	     * Regular files skipped when mounting on root.
	     */
	    goto nextent;
#endif /* ANDROID */
	}

	Tcl_DStringSetLength(&fpBuf, 0);
	fullpath = CanonicalPath(mountPoint, path, &fpBuf, 1);
<<<<<<< HEAD
	z = (ZipEntry *) Tcl_Alloc(sizeof(ZipEntry));
	z->name = NULL;
	z->tnext = NULL;
=======
	z = AllocateZipEntry();
>>>>>>> 478c9d08
	z->depth = CountSlashes(fullpath);
	z->zipFilePtr = zf;
	z->isDirectory = isdir;
	z->isEncrypted =
		(ZipReadShort(start, end, lq + ZIP_LOCAL_FLAGS_OFFS) & 1)
		&& (nbcompr > 12);
	z->offset = offs;
	if (gq) {
	    z->crc32 = ZipReadInt(start, end, gq + ZIP_CENTRAL_CRC32_OFFS);
	    dosDate = ZipReadShort(start, end, gq + ZIP_CENTRAL_MDATE_OFFS);
	    dosTime = ZipReadShort(start, end, gq + ZIP_CENTRAL_MTIME_OFFS);
	    z->timestamp = DosTimeDate(dosDate, dosTime);
	    z->numBytes = ZipReadInt(start, end,
		    gq + ZIP_CENTRAL_UNCOMPLEN_OFFS);
	    z->compressMethod = ZipReadShort(start, end,
		    gq + ZIP_CENTRAL_COMPMETH_OFFS);
	} else {
	    z->crc32 = ZipReadInt(start, end, lq + ZIP_LOCAL_CRC32_OFFS);
	    dosDate = ZipReadShort(start, end, lq + ZIP_LOCAL_MDATE_OFFS);
	    dosTime = ZipReadShort(start, end, lq + ZIP_LOCAL_MTIME_OFFS);
	    z->timestamp = DosTimeDate(dosDate, dosTime);
	    z->numBytes = ZipReadInt(start, end,
		    lq + ZIP_LOCAL_UNCOMPLEN_OFFS);
	    z->compressMethod = ZipReadShort(start, end,
		    lq + ZIP_LOCAL_COMPMETH_OFFS);
	}
	z->numCompressedBytes = nbcompr;
	hPtr = Tcl_CreateHashEntry(&ZipFS.fileHash, fullpath, &isNew);
	if (!isNew) {
	    /* should not happen but skip it anyway */
<<<<<<< HEAD
	    Tcl_Free(z);
	} else {
	    Tcl_SetHashValue(hPtr, z);
	    z->name = (char *) Tcl_GetHashKey(&ZipFS.fileHash, hPtr);
	    z->next = zf->entries;
	    zf->entries = z;
	    if (isdir && (mountPoint[0] == '\0') && (z->depth == 1)) {
		z->tnext = zf->topEnts;
		zf->topEnts = z;
	    }
	    if (!z->isDirectory && (z->depth > 1)) {
		char *dir, *end;
		ZipEntry *zd;

		Tcl_DStringSetLength(&ds, strlen(z->name) + 8);
		Tcl_DStringSetLength(&ds, 0);
		Tcl_DStringAppend(&ds, z->name, -1);
		dir = Tcl_DStringValue(&ds);
		for (end = strrchr(dir, '/'); end && (end != dir);
			end = strrchr(dir, '/')) {
		    Tcl_DStringSetLength(&ds, end - dir);
		    hPtr = Tcl_CreateHashEntry(&ZipFS.fileHash, dir, &isNew);
		    if (!isNew) {
			break;
		    }
		    zd = (ZipEntry *) Tcl_Alloc(sizeof(ZipEntry));
		    zd->name = NULL;
		    zd->tnext = NULL;
		    zd->depth = CountSlashes(dir);
		    zd->zipFilePtr = zf;
		    zd->isDirectory = 1;
		    zd->isEncrypted = 0;
		    zd->offset = z->offset;
		    zd->crc32 = 0;
		    zd->timestamp = z->timestamp;
		    zd->numBytes = zd->numCompressedBytes = 0;
		    zd->compressMethod = ZIP_COMPMETH_STORED;
		    zd->data = NULL;
		    Tcl_SetHashValue(hPtr, zd);
		    zd->name = (char *) Tcl_GetHashKey(&ZipFS.fileHash, hPtr);
		    zd->next = zf->entries;
		    zf->entries = zd;
		    if ((mountPoint[0] == '\0') && (zd->depth == 1)) {
			zd->tnext = zf->topEnts;
			zf->topEnts = zd;
		    }
=======
	    ckfree(z);
	    goto nextent;
	}

	Tcl_SetHashValue(hPtr, z);
	z->name = (char *) Tcl_GetHashKey(&ZipFS.fileHash, hPtr);
	z->next = zf->entries;
	zf->entries = z;
	if (isdir && (mountPoint[0] == '\0') && (z->depth == 1)) {
	    z->tnext = zf->topEnts;
	    zf->topEnts = z;
	}

	/*
	 * Make any directory nodes we need. ZIPs are not consistent about
	 * containing directory nodes.
	 */

	if (!z->isDirectory && (z->depth > 1)) {
	    char *dir, *endPtr;
	    ZipEntry *zd;

	    Tcl_DStringSetLength(&ds, strlen(z->name) + 8);
	    Tcl_DStringSetLength(&ds, 0);
	    Tcl_DStringAppend(&ds, z->name, -1);
	    dir = Tcl_DStringValue(&ds);
	    for (endPtr = strrchr(dir, '/'); endPtr && (endPtr != dir);
		    endPtr = strrchr(dir, '/')) {
		Tcl_DStringSetLength(&ds, endPtr - dir);
		hPtr = Tcl_CreateHashEntry(&ZipFS.fileHash, dir, &isNew);
		if (!isNew) {
		    /*
		     * Already made. That's fine.
		     */
		    break;
		}

		zd = AllocateZipEntry();
		zd->depth = CountSlashes(dir);
		zd->zipFilePtr = zf;
		zd->isDirectory = 1;
		zd->offset = z->offset;
		zd->timestamp = z->timestamp;
		zd->compressMethod = ZIP_COMPMETH_STORED;
		Tcl_SetHashValue(hPtr, zd);
		zd->name = (char *) Tcl_GetHashKey(&ZipFS.fileHash, hPtr);
		zd->next = zf->entries;
		zf->entries = zd;
		if ((mountPoint[0] == '\0') && (zd->depth == 1)) {
		    zd->tnext = zf->topEnts;
		    zf->topEnts = zd;
>>>>>>> 478c9d08
		}
	    }
	}
    nextent:
	q += pathlen + comlen + extra + ZIP_CENTRAL_HEADER_LEN;
    }
    Tcl_DStringFree(&fpBuf);
    Tcl_DStringFree(&ds);
    Tcl_FSMountsChanged(NULL);
    Unlock();
    return TCL_OK;
}

/*
 *-------------------------------------------------------------------------
 *
 * ZipfsSetup --
 *
 *	Common initialisation code. ZipFS.initialized must *not* be set prior
 *	to the call.
 *
 *-------------------------------------------------------------------------
 */

static void
ZipfsSetup(void)
{
#if TCL_THREADS
    static const Tcl_Time t = { 0, 0 };

    /*
     * Inflate condition variable.
     */

    Tcl_MutexLock(&ZipFSMutex);
    Tcl_ConditionWait(&ZipFSCond, &ZipFSMutex, &t);
    Tcl_MutexUnlock(&ZipFSMutex);
#endif /* TCL_THREADS */

    Tcl_FSRegister(NULL, &zipfsFilesystem);
    Tcl_InitHashTable(&ZipFS.fileHash, TCL_STRING_KEYS);
    Tcl_InitHashTable(&ZipFS.zipHash, TCL_STRING_KEYS);
    ZipFS.idCount = 1;
    ZipFS.wrmax = DEFAULT_WRITE_MAX_SIZE;
    ZipFS.initialized = 1;
}

/*
 *-------------------------------------------------------------------------
 *
 * ListMountPoints --
 *
 *	This procedure lists the mount points and what's mounted there, or
 *	reports whether there are any mounts (if there's no interpreter). The
 *	read lock must be held by the caller.
 *
 * Results:
 *	A standard Tcl result. TCL_OK (or TCL_BREAK if no mounts and no
 *	interpreter).
 *
 * Side effects:
 *	Interpreter result may be updated.
 *
 *-------------------------------------------------------------------------
 */

static inline int
ListMountPoints(
    Tcl_Interp *interp)
{
    Tcl_HashEntry *hPtr;
    Tcl_HashSearch search;
    ZipFile *zf;

    for (hPtr = Tcl_FirstHashEntry(&ZipFS.zipHash, &search); hPtr;
	    hPtr = Tcl_NextHashEntry(&search)) {
	if (!interp) {
	    return TCL_OK;
	}
	zf = (ZipFile *) Tcl_GetHashValue(hPtr);
	Tcl_AppendElement(interp, zf->mountPoint);
	Tcl_AppendElement(interp, zf->name);
    }
    return (interp ? TCL_OK : TCL_BREAK);
}

/*
 *-------------------------------------------------------------------------
 *
 * DescribeMounted --
 *
 *	This procedure describes what is mounted at the given the mount point.
 *	The interpreter result is not updated if there is nothing mounted at
 *	the given point. The read lock must be held by the caller.
 *
 * Results:
 *	A standard Tcl result. TCL_OK (or TCL_BREAK if nothing mounted there
 *	and no interpreter).
 *
 * Side effects:
 *	Interpreter result may be updated.
 *
 *-------------------------------------------------------------------------
 */

static inline int
DescribeMounted(
    Tcl_Interp *interp,
    const char *mountPoint)
{
    if (interp) {
	ZipFile *zf = ZipFSLookupZip(mountPoint);

	if (zf) {
	    Tcl_SetObjResult(interp, Tcl_NewStringObj(zf->name, -1));
	    return TCL_OK;
	}
    }
    return (interp ? TCL_OK : TCL_BREAK);
}

/*
 *-------------------------------------------------------------------------
 *
 * TclZipfs_Mount --
 *
 *	This procedure is invoked to mount a given ZIP archive file on a given
 *	mountpoint with optional ZIP password.
 *
 * Results:
 *	A standard Tcl result.
 *
 * Side effects:
 *	A ZIP archive file is read, analyzed and mounted, resources are
 *	allocated.
 *
 *-------------------------------------------------------------------------
 */

int
TclZipfs_Mount(
    Tcl_Interp *interp,		/* Current interpreter. NULLable. */
    const char *mountPoint,	/* Mount point path. */
    const char *zipname,	/* Path to ZIP file to mount; should be
				 * normalized. */
    const char *passwd)		/* Password for opening the ZIP, or NULL if
				 * the ZIP is unprotected. */
{
    ZipFile *zf;

    ReadLock();
    if (!ZipFS.initialized) {
	ZipfsSetup();
    }

    /*
     * No mount point, so list all mount points and what is mounted there.
     */

    if (!mountPoint) {
	int ret = ListMountPoints(interp);
	Unlock();
	return ret;
    }

    /*
     * Mount point but no file, so describe what is mounted at that mount
     * point.
     */

    if (!zipname) {
	DescribeMounted(interp, mountPoint);
	Unlock();
	return TCL_OK;
    }
    Unlock();

    /*
     * Have both a mount point and a file (name) to mount there.
     */

    if (passwd && IsPasswordValid(interp, passwd, strlen(passwd)) != TCL_OK) {
	return TCL_ERROR;
    }
    zf = AllocateZipFile(interp, strlen(mountPoint));
    if (!zf) {
	return TCL_ERROR;
    }
    if (ZipFSOpenArchive(interp, zipname, 1, zf) != TCL_OK) {
	Tcl_Free(zf);
	return TCL_ERROR;
    }
    if (ZipFSCatalogFilesystem(interp, zf, mountPoint, passwd, zipname)
	    != TCL_OK) {
	Tcl_Free(zf);
	return TCL_ERROR;
    }
    Tcl_Free(zf);
    return TCL_OK;
}

/*
 *-------------------------------------------------------------------------
 *
 * TclZipfs_MountBuffer --
 *
 *	This procedure is invoked to mount a given ZIP archive file on a given
 *	mountpoint with optional ZIP password.
 *
 * Results:
 *	A standard Tcl result.
 *
 * Side effects:
 *	A ZIP archive file is read, analyzed and mounted, resources are
 *	allocated.
 *
 *-------------------------------------------------------------------------
 */

int
TclZipfs_MountBuffer(
    Tcl_Interp *interp,		/* Current interpreter. NULLable. */
    const char *mountPoint,	/* Mount point path. */
    unsigned char *data,
    size_t datalen,
    int copy)
{
    ZipFile *zf;
    int result;

    ReadLock();
    if (!ZipFS.initialized) {
	ZipfsSetup();
    }

    /*
     * No mount point, so list all mount points and what is mounted there.
     */

    if (!mountPoint) {
	int ret = ListMountPoints(interp);
	Unlock();
	return ret;
    }

    /*
     * Mount point but no data, so describe what is mounted at that mount
     * point.
     */

    if (!data) {
	DescribeMounted(interp, mountPoint);
	Unlock();
	return TCL_OK;
    }
    Unlock();

    /*
     * Have both a mount point and data to mount there.
     */

    zf = AllocateZipFile(interp, strlen(mountPoint));
    if (!zf) {
	return TCL_ERROR;
    }
    zf->isMemBuffer = 1;
    zf->length = datalen;
    if (copy) {
	zf->data = (unsigned char *) Tcl_AttemptAlloc(datalen);
	if (!zf->data) {
	    ZIPFS_MEM_ERROR(interp);
	    return TCL_ERROR;
	}
	memcpy(zf->data, data, datalen);
	zf->ptrToFree = zf->data;
    } else {
	zf->data = data;
	zf->ptrToFree = NULL;
    }
    zf->passBuf[0] = 0;	/* stop valgrind cries */
    if (ZipFSFindTOC(interp, 0, zf) != TCL_OK) {
	return TCL_ERROR;
    }
    result = ZipFSCatalogFilesystem(interp, zf, mountPoint, NULL,
	    "Memory Buffer");
    Tcl_Free(zf);
    return result;
}

/*
 *-------------------------------------------------------------------------
 *
 * TclZipfs_Unmount --
 *
 *	This procedure is invoked to unmount a given ZIP archive.
 *
 * Results:
 *	A standard Tcl result.
 *
 * Side effects:
 *	A mounted ZIP archive file is unmounted, resources are free'd.
 *
 *-------------------------------------------------------------------------
 */

int
TclZipfs_Unmount(
    Tcl_Interp *interp,		/* Current interpreter. NULLable. */
    const char *mountPoint)	/* Mount point path. */
{
    ZipFile *zf;
    ZipEntry *z, *znext;
    Tcl_HashEntry *hPtr;
    Tcl_DString dsm;
    int ret = TCL_OK, unmounted = 0;

    WriteLock();
    if (!ZipFS.initialized) {
	goto done;
    }

    /*
     * Mount point sometimes is a relative or otherwise denormalized path.
     * But an absolute name is needed as mount point here.
     */

    Tcl_DStringInit(&dsm);
    mountPoint = CanonicalPath("", mountPoint, &dsm, 1);

    hPtr = Tcl_FindHashEntry(&ZipFS.zipHash, mountPoint);
    /* don't report no-such-mount as an error */
    if (!hPtr) {
	goto done;
    }

    zf = (ZipFile *) Tcl_GetHashValue(hPtr);
    if (zf->numOpen > 0) {
	ZIPFS_ERROR(interp, "filesystem is busy");
	ZIPFS_ERROR_CODE(interp, "BUSY");
	ret = TCL_ERROR;
	goto done;
    }
    Tcl_DeleteHashEntry(hPtr);

    /*
     * Now no longer mounted - the rest of the code won't find it - but we're
     * still cleaning things up.
     */

    for (z = zf->entries; z; z = znext) {
	znext = z->next;
	hPtr = Tcl_FindHashEntry(&ZipFS.fileHash, z->name);
	if (hPtr) {
	    Tcl_DeleteHashEntry(hPtr);
	}
	if (z->data) {
	    Tcl_Free(z->data);
	}
	Tcl_Free(z);
    }
    ZipFSCloseArchive(interp, zf);
    Tcl_DeleteExitHandler(ZipfsExitHandler, zf);
    Tcl_Free(zf);
    unmounted = 1;

  done:
    Unlock();
    if (unmounted) {
	Tcl_FSMountsChanged(NULL);
    }
    return ret;
}

/*
 *-------------------------------------------------------------------------
 *
 * ZipFSMountObjCmd --
 *
 *	This procedure is invoked to process the [zipfs mount] command.
 *
 * Results:
 *	A standard Tcl result.
 *
 * Side effects:
 *	A ZIP archive file is mounted, resources are allocated.
 *
 *-------------------------------------------------------------------------
 */

static int
ZipFSMountObjCmd(
    TCL_UNUSED(ClientData),
    Tcl_Interp *interp,		/* Current interpreter. */
    int objc,			/* Number of arguments. */
    Tcl_Obj *const objv[])	/* Argument objects. */
{
    const char *mountPoint = NULL, *zipFile = NULL, *password = NULL;
    Tcl_Obj *zipFileObj = NULL;
    int result;

    if (objc > 4) {
	Tcl_WrongNumArgs(interp, 1, objv,
		 "?mountpoint? ?zipfile? ?password?");
	return TCL_ERROR;
    }
    if (objc > 1) {
	mountPoint = TclGetString(objv[1]);
    }
    if (objc > 2) {
	zipFileObj = Tcl_FSGetNormalizedPath(interp, objv[2]);
	if (!zipFileObj) {
	    Tcl_SetObjResult(interp, Tcl_NewStringObj(
		    "could not normalize zip filename", -1));
	    Tcl_SetErrorCode(interp, "TCL", "OPERATION", "NORMALIZE", NULL);
	    return TCL_ERROR;
	}
	Tcl_IncrRefCount(zipFileObj);
	zipFile = TclGetString(zipFileObj);
    }
    if (objc > 3) {
	password = TclGetString(objv[3]);
    }

    result = TclZipfs_Mount(interp, mountPoint, zipFile, password);
    if (zipFileObj != NULL) {
	Tcl_DecrRefCount(zipFileObj);
    }
    return result;
}

/*
 *-------------------------------------------------------------------------
 *
 * ZipFSMountBufferObjCmd --
 *
 *	This procedure is invoked to process the [zipfs mount_data] command.
 *
 * Results:
 *	A standard Tcl result.
 *
 * Side effects:
 *	A ZIP archive file is mounted, resources are allocated.
 *
 *-------------------------------------------------------------------------
 */

static int
ZipFSMountBufferObjCmd(
    TCL_UNUSED(ClientData),
    Tcl_Interp *interp,		/* Current interpreter. */
    int objc,			/* Number of arguments. */
    Tcl_Obj *const objv[])	/* Argument objects. */
{
    const char *mountPoint;	/* Mount point path. */
    unsigned char *data;
    size_t length;

    if (objc > 3) {
	Tcl_WrongNumArgs(interp, 1, objv, "?mountpoint? ?data?");
	return TCL_ERROR;
    }
    if (objc < 2) {
	int ret;

	ReadLock();
	ret = ListMountPoints(interp);
	Unlock();
	return ret;
    }

    mountPoint = TclGetString(objv[1]);
    if (objc < 3) {
	ReadLock();
	DescribeMounted(interp, mountPoint);
	Unlock();
	return TCL_OK;
    }

    data = TclGetBytesFromObj(interp, objv[2], &length);
    if (data == NULL) {
	return TCL_ERROR;
    }
    return TclZipfs_MountBuffer(interp, mountPoint, data, length, 1);
}

/*
 *-------------------------------------------------------------------------
 *
 * ZipFSRootObjCmd --
 *
 *	This procedure is invoked to process the [zipfs root] command. It
 *	returns the root that all zipfs file systems are mounted under.
 *
 * Results:
 *	A standard Tcl result.
 *
 * Side effects:
 *
 *-------------------------------------------------------------------------
 */

static int
ZipFSRootObjCmd(
    TCL_UNUSED(ClientData),
    Tcl_Interp *interp,		/* Current interpreter. */
    TCL_UNUSED(int) /*objc*/,
    TCL_UNUSED(Tcl_Obj *const *)) /*objv*/
{
    Tcl_SetObjResult(interp, Tcl_NewStringObj(ZIPFS_VOLUME, -1));
    return TCL_OK;
}

/*
 *-------------------------------------------------------------------------
 *
 * ZipFSUnmountObjCmd --
 *
 *	This procedure is invoked to process the [zipfs unmount] command.
 *
 * Results:
 *	A standard Tcl result.
 *
 * Side effects:
 *	A mounted ZIP archive file is unmounted, resources are free'd.
 *
 *-------------------------------------------------------------------------
 */

static int
ZipFSUnmountObjCmd(
    TCL_UNUSED(ClientData),
    Tcl_Interp *interp,		/* Current interpreter. */
    int objc,			/* Number of arguments. */
    Tcl_Obj *const objv[])	/* Argument objects. */
{

    if (objc != 2) {
	Tcl_WrongNumArgs(interp, 1, objv, "zipfile");
	return TCL_ERROR;
    }
    return TclZipfs_Unmount(interp, TclGetString(objv[1]));
}

/*
 *-------------------------------------------------------------------------
 *
 * ZipFSMkKeyObjCmd --
 *
 *	This procedure is invoked to process the [zipfs mkkey] command.  It
 *	produces a rotated password to be embedded into an image file.
 *
 * Results:
 *	A standard Tcl result.
 *
 * Side effects:
 *	None.
 *
 *-------------------------------------------------------------------------
 */

static int
ZipFSMkKeyObjCmd(
    TCL_UNUSED(ClientData),
    Tcl_Interp *interp,		/* Current interpreter. */
    int objc,			/* Number of arguments. */
    Tcl_Obj *const objv[])	/* Argument objects. */
{
    int len, i = 0;
    char *pw, passBuf[264];

    if (objc != 2) {
	Tcl_WrongNumArgs(interp, 1, objv, "password");
	return TCL_ERROR;
    }
    pw = TclGetString(objv[1]);
    len = strlen(pw);
    if (len == 0) {
	return TCL_OK;
    }
    if (IsPasswordValid(interp, pw, len) != TCL_OK) {
	return TCL_ERROR;
    }
    while (len > 0) {
	int ch = pw[len - 1];

	passBuf[i] = (ch & 0x0f) | pwrot[(ch >> 4) & 0x0f];
	i++;
	len--;
    }
    passBuf[i] = i;
    ++i;
    passBuf[i++] = (char) ZIP_PASSWORD_END_SIG;
    passBuf[i++] = (char) (ZIP_PASSWORD_END_SIG >> 8);
    passBuf[i++] = (char) (ZIP_PASSWORD_END_SIG >> 16);
    passBuf[i++] = (char) (ZIP_PASSWORD_END_SIG >> 24);
    passBuf[i] = '\0';
    Tcl_AppendResult(interp, passBuf, (char *) NULL);
    return TCL_OK;
}

/*
 *-------------------------------------------------------------------------
 *
 * RandomChar --
 *
 *	Worker for ZipAddFile().  Picks a random character (range: 0..255)
 *	using Tcl's standard PRNG.
 *
 * Returns:
 *	Tcl result code. Updates chPtr with random character on success.
 *
 * Side effects:
 *	Advances the PRNG state. May reenter the Tcl interpreter if the user
 *	has replaced the PRNG.
 *
 *-------------------------------------------------------------------------
 */

static int
RandomChar(
    Tcl_Interp *interp,
    int step,
    int *chPtr)
{
    double r;
    Tcl_Obj *ret;

    if (Tcl_EvalEx(interp, "::tcl::mathfunc::rand", -1, 0) != TCL_OK) {
	goto failed;
    }
    ret = Tcl_GetObjResult(interp);
    if (Tcl_GetDoubleFromObj(interp, ret, &r) != TCL_OK) {
	goto failed;
    }
    *chPtr = (int) (r * 256);
    return TCL_OK;

  failed:
    Tcl_AppendObjToErrorInfo(interp, Tcl_ObjPrintf(
	    "\n    (evaluating PRNG step %d for password encoding)",
	    step));
    return TCL_ERROR;
}

/*
 *-------------------------------------------------------------------------
 *
 * ZipAddFile --
 *
 *	This procedure is used by ZipFSMkZipOrImg() to add a single file to
 *	the output ZIP archive file being written. A ZipEntry struct about the
 *	input file is added to the given fileHash table for later creation of
 *	the central ZIP directory.
 *
 * Results:
 *	A standard Tcl result.
 *
 * Side effects:
 *	Input file is read and (compressed and) written to the output ZIP
 *	archive file.
 *
 *-------------------------------------------------------------------------
 */

static int
ZipAddFile(
    Tcl_Interp *interp,		/* Current interpreter. */
    Tcl_Obj *pathObj,		/* Actual name of the file to add. */
    const char *name,		/* Name to use in the ZIP archive. */
    Tcl_Channel out,		/* The open ZIP archive being built. */
    const char *passwd,		/* Password for encoding the file, or NULL if
				 * the file is to be unprotected. */
    char *buf,			/* Working buffer. */
    int bufsize,		/* Size of buf */
    Tcl_HashTable *fileHash)	/* Where to record ZIP entry metdata so we can
				 * built the central directory. */
{
    const unsigned char *start = (unsigned char *) buf;
    const unsigned char *end = (unsigned char *) buf + bufsize;
    Tcl_Channel in;
    Tcl_HashEntry *hPtr;
    ZipEntry *z;
    z_stream stream;
    const char *zpath;
    int crc, flush, zpathlen;
    size_t nbyte, nbytecompr, len, olen, align = 0;
    long long headerStartOffset, dataStartOffset, dataEndOffset;
    int mtime = 0, isNew, compMeth;
    unsigned long keys[3], keys0[3];
    char obuf[4096];

    /*
     * Trim leading '/' characters. If this results in an empty string, we've
     * nothing to do.
     */

    zpath = name;
    while (zpath && zpath[0] == '/') {
	zpath++;
    }
    if (!zpath || (zpath[0] == '\0')) {
	return TCL_OK;
    }

    zpathlen = strlen(zpath);
    if (zpathlen + ZIP_CENTRAL_HEADER_LEN > bufsize) {
	Tcl_SetObjResult(interp, Tcl_ObjPrintf(
		"path too long for \"%s\"", Tcl_GetString(pathObj)));
	ZIPFS_ERROR_CODE(interp, "PATH_LEN");
	return TCL_ERROR;
    }
    in = Tcl_FSOpenFileChannel(interp, pathObj, "rb", 0);
    if (!in) {
#ifdef _WIN32
	/* hopefully a directory */
	if (strcmp("permission denied", Tcl_PosixError(interp)) == 0) {
	    Tcl_Close(interp, in);
	    return TCL_OK;
	}
#endif /* _WIN32 */
	Tcl_Close(interp, in);
	return TCL_ERROR;
    } else {
	Tcl_StatBuf statBuf;

	if (Tcl_FSStat(pathObj, &statBuf) != -1) {
	    mtime = statBuf.st_mtime;
	}
    }
    Tcl_ResetResult(interp);

    /*
     * Compute the CRC.
     */

    crc = 0;
    nbyte = nbytecompr = 0;
    while (1) {
	len = Tcl_Read(in, buf, bufsize);
	if (len == ERROR_LENGTH) {
	    if (nbyte == 0 && errno == EISDIR) {
		Tcl_Close(interp, in);
		return TCL_OK;
	    }
	readErrorWithChannelOpen:
	    Tcl_SetObjResult(interp, Tcl_ObjPrintf("read error on \"%s\": %s",
		    Tcl_GetString(pathObj), Tcl_PosixError(interp)));
	    Tcl_Close(interp, in);
	    return TCL_ERROR;
	}
	if (len == 0) {
	    break;
	}
	crc = crc32(crc, (unsigned char *) buf, len);
	nbyte += len;
    }
    if (Tcl_Seek(in, 0, SEEK_SET) == -1) {
	Tcl_SetObjResult(interp, Tcl_ObjPrintf("seek error on \"%s\": %s",
		Tcl_GetString(pathObj), Tcl_PosixError(interp)));
	Tcl_Close(interp, in);
	return TCL_ERROR;
    }

    /*
     * Remember where we've got to so far so we can write the header (after
     * writing the file).
     */

    headerStartOffset = Tcl_Tell(out);

    /*
     * Reserve space for the per-file header. Includes writing the file name
     * as we already know that.
     */

    memset(buf, '\0', ZIP_LOCAL_HEADER_LEN);
    memcpy(buf + ZIP_LOCAL_HEADER_LEN, zpath, zpathlen);
    len = zpathlen + ZIP_LOCAL_HEADER_LEN;
    if ((size_t) Tcl_Write(out, buf, len) != len) {
    writeErrorWithChannelOpen:
	Tcl_SetObjResult(interp, Tcl_ObjPrintf(
		"write error on \"%s\": %s",
		Tcl_GetString(pathObj), Tcl_PosixError(interp)));
	Tcl_Close(interp, in);
	return TCL_ERROR;
    }

    /*
     * Align payload to next 4-byte boundary (if necessary) using a dummy
     * extra entry similar to the zipalign tool from Android's SDK.
     */

    if ((len + headerStartOffset) & 3) {
	unsigned char abuf[8];
	const unsigned char *astart = abuf;
	const unsigned char *aend = abuf + 8;

	align = 4 + ((len + headerStartOffset) & 3);
	ZipWriteShort(astart, aend, abuf, 0xffff);
	ZipWriteShort(astart, aend, abuf + 2, align - 4);
	ZipWriteInt(astart, aend, abuf + 4, 0x03020100);
	if ((size_t) Tcl_Write(out, (const char *) abuf, align) != align) {
	    goto writeErrorWithChannelOpen;
	}
    }

    /*
     * Set up encryption if we were asked to.
     */

    if (passwd) {
	int i, ch, tmp;
	unsigned char kvbuf[24];

	init_keys(passwd, keys, crc32tab);
	for (i = 0; i < 12 - 2; i++) {
	    if (RandomChar(interp, i, &ch) != TCL_OK) {
		Tcl_Close(interp, in);
		return TCL_ERROR;
	    }
	    kvbuf[i + 12] = UCHAR(zencode(keys, crc32tab, ch, tmp));
	}
	Tcl_ResetResult(interp);
	init_keys(passwd, keys, crc32tab);
	for (i = 0; i < 12 - 2; i++) {
	    kvbuf[i] = UCHAR(zencode(keys, crc32tab, kvbuf[i + 12], tmp));
	}
	kvbuf[i++] = UCHAR(zencode(keys, crc32tab, crc >> 16, tmp));
	kvbuf[i++] = UCHAR(zencode(keys, crc32tab, crc >> 24, tmp));
	len = Tcl_Write(out, (char *) kvbuf, 12);
	memset(kvbuf, 0, 24);
	if (len != 12) {
	    goto writeErrorWithChannelOpen;
	}
	memcpy(keys0, keys, sizeof(keys0));
	nbytecompr += 12;
    }

    /*
     * Save where we've got to in case we need to just store this file.
     */

    Tcl_Flush(out);
    dataStartOffset = Tcl_Tell(out);

    /*
     * Compress the stream.
     */

    compMeth = ZIP_COMPMETH_DEFLATED;
    memset(&stream, 0, sizeof(z_stream));
    stream.zalloc = Z_NULL;
    stream.zfree = Z_NULL;
    stream.opaque = Z_NULL;
    if (deflateInit2(&stream, 9, Z_DEFLATED, -15, 8,
	    Z_DEFAULT_STRATEGY) != Z_OK) {
	Tcl_SetObjResult(interp, Tcl_ObjPrintf(
		"compression init error on \"%s\"", Tcl_GetString(pathObj)));
	ZIPFS_ERROR_CODE(interp, "DEFLATE_INIT");
	Tcl_Close(interp, in);
	return TCL_ERROR;
    }

    do {
	len = Tcl_Read(in, buf, bufsize);
	if (len == ERROR_LENGTH) {
	    deflateEnd(&stream);
	    goto readErrorWithChannelOpen;
	}
	stream.avail_in = len;
	stream.next_in = (unsigned char *) buf;
	flush = Tcl_Eof(in) ? Z_FINISH : Z_NO_FLUSH;
	do {
	    stream.avail_out = sizeof(obuf);
	    stream.next_out = (unsigned char *) obuf;
	    len = deflate(&stream, flush);
	    if (len == (size_t) Z_STREAM_ERROR) {
		Tcl_SetObjResult(interp, Tcl_ObjPrintf(
			"deflate error on \"%s\"", Tcl_GetString(pathObj)));
		ZIPFS_ERROR_CODE(interp, "DEFLATE");
		deflateEnd(&stream);
		Tcl_Close(interp, in);
		return TCL_ERROR;
	    }
	    olen = sizeof(obuf) - stream.avail_out;
	    if (passwd) {
		size_t i;
		int tmp;

		for (i = 0; i < olen; i++) {
		    obuf[i] = (char) zencode(keys, crc32tab, obuf[i], tmp);
		}
	    }
	    if (olen && ((size_t) Tcl_Write(out, obuf, olen) != olen)) {
		deflateEnd(&stream);
		goto writeErrorWithChannelOpen;
	    }
	    nbytecompr += olen;
	} while (stream.avail_out == 0);
    } while (flush != Z_FINISH);
    deflateEnd(&stream);

    /*
     * Work out where we've got to.
     */

    Tcl_Flush(out);
    dataEndOffset = Tcl_Tell(out);

    if (nbyte - nbytecompr <= 0) {
	/*
	 * Compressed file larger than input, write it again uncompressed.
	 */

	if (Tcl_Seek(in, 0, SEEK_SET) != 0) {
	    goto seekErr;
	}
	if (Tcl_Seek(out, dataStartOffset, SEEK_SET) != dataStartOffset) {
	seekErr:
	    Tcl_SetObjResult(interp, Tcl_ObjPrintf(
		    "seek error: %s", Tcl_PosixError(interp)));
	    Tcl_Close(interp, in);
	    return TCL_ERROR;
	}
	nbytecompr = (passwd ? 12 : 0);
	while (1) {
	    len = Tcl_Read(in, buf, bufsize);
	    if (len == ERROR_LENGTH) {
		goto readErrorWithChannelOpen;
	    } else if (len == 0) {
		break;
	    }
	    if (passwd) {
		size_t i;
		int tmp;

		for (i = 0; i < len; i++) {
		    buf[i] = (char) zencode(keys0, crc32tab, buf[i], tmp);
		}
	    }
	    if ((size_t) Tcl_Write(out, buf, len) != len) {
		goto writeErrorWithChannelOpen;
	    }
	    nbytecompr += len;
	}
	compMeth = ZIP_COMPMETH_STORED;

	/*
	 * Chop off everything after this; it's the over-large compressed data
	 * and we don't know if it is going to get overwritten otherwise.
	 */

	Tcl_Flush(out);
	dataEndOffset = Tcl_Tell(out);
	Tcl_TruncateChannel(out, dataEndOffset);
    }
    Tcl_Close(interp, in);

    hPtr = Tcl_CreateHashEntry(fileHash, zpath, &isNew);
    if (!isNew) {
	Tcl_SetObjResult(interp, Tcl_ObjPrintf(
		"non-unique path name \"%s\"", Tcl_GetString(pathObj)));
	ZIPFS_ERROR_CODE(interp, "DUPLICATE_PATH");
	return TCL_ERROR;
    }

<<<<<<< HEAD
    z = (ZipEntry *) Tcl_Alloc(sizeof(ZipEntry));
=======
    /*
     * Remember that we've written the file (for central directory generation)
     * and generate the local (per-file) header in the space that we reserved
     * earlier.
     */

    z = AllocateZipEntry();
>>>>>>> 478c9d08
    Tcl_SetHashValue(hPtr, z);
    z->isEncrypted = (passwd ? 1 : 0);
    z->offset = headerStartOffset;
    z->crc32 = crc;
    z->timestamp = mtime;
    z->numBytes = nbyte;
    z->numCompressedBytes = nbytecompr;
    z->compressMethod = compMeth;
    z->name = (char *) Tcl_GetHashKey(fileHash, hPtr);

    /*
     * Write final local header information.
     */

    SerializeLocalEntryHeader(start, end, (unsigned char *) buf, z,
	    zpathlen, align);
    if (Tcl_Seek(out, headerStartOffset, SEEK_SET) != headerStartOffset) {
	Tcl_DeleteHashEntry(hPtr);
	Tcl_Free(z);
	Tcl_SetObjResult(interp, Tcl_ObjPrintf(
		"seek error: %s", Tcl_PosixError(interp)));
	return TCL_ERROR;
    }
    if (Tcl_Write(out, buf, ZIP_LOCAL_HEADER_LEN) != ZIP_LOCAL_HEADER_LEN) {
	Tcl_DeleteHashEntry(hPtr);
	Tcl_Free(z);
	Tcl_SetObjResult(interp, Tcl_ObjPrintf(
		"write error: %s", Tcl_PosixError(interp)));
	return TCL_ERROR;
    }
    Tcl_Flush(out);
    if (Tcl_Seek(out, dataEndOffset, SEEK_SET) != dataEndOffset) {
	Tcl_DeleteHashEntry(hPtr);
	Tcl_Free(z);
	Tcl_SetObjResult(interp, Tcl_ObjPrintf(
		"seek error: %s", Tcl_PosixError(interp)));
	return TCL_ERROR;
    }
    return TCL_OK;
}

/*
 *-------------------------------------------------------------------------
 *
 * ZipFSFind --
 *
 *	Worker for ZipFSMkZipOrImg() that discovers the list of files to add.
 *	Simple wrapper around [zipfs find].
 *
 *-------------------------------------------------------------------------
 */

static Tcl_Obj *
ZipFSFind(
    Tcl_Interp *interp,
    Tcl_Obj *dirRoot)
{
    Tcl_Obj *cmd[2];
    int result;

    cmd[0] = Tcl_NewStringObj("::tcl::zipfs::find", -1);
    cmd[1] = dirRoot;
    Tcl_IncrRefCount(cmd[0]);
    result = Tcl_EvalObjv(interp, 2, cmd, 0);
    Tcl_DecrRefCount(cmd[0]);
    if (result != TCL_OK) {
	return NULL;
    }
    return Tcl_GetObjResult(interp);
}

/*
 *-------------------------------------------------------------------------
 *
 * ComputeNameInArchive --
 *
 *	Helper for ZipFSMkZipOrImg() that computes what the actual name of a
 *	file in the ZIP archive should be, stripping a prefix (if appropriate)
 *	and any leading slashes. If the result is an empty string, the entry
 *	should be skipped.
 *
 * Returns:
 *	Pointer to the name, which will be in memory owned by one of the
 *	argument objects.
 *
 * Side effects:
 *	None (if Tcl_Objs have string representations)
 *
 *-------------------------------------------------------------------------
 */

static inline const char *
ComputeNameInArchive(
    Tcl_Obj *pathObj,		/* The path to the origin file */
    Tcl_Obj *directNameObj,	/* User-specified name for use in the ZIP
				 * archive */
    const char *strip,		/* A prefix to strip */
    int slen)			/* The length of the prefix */
{
    const char *name;
    int len;

    if (directNameObj) {
	name = Tcl_GetString(directNameObj);
    } else {
	name = Tcl_GetStringFromObj(pathObj, &len);
	if (slen > 0) {
	    if ((len <= slen) || (strncmp(strip, name, slen) != 0)) {
		/*
		 * Guaranteed to be a NUL at the end, which will make this
		 * entry be skipped.
		 */

		return name + len;
	    }
	    name += slen;
	}
    }
    while (name[0] == '/') {
	++name;
    }
    return name;
}

/*
 *-------------------------------------------------------------------------
 *
 * ZipFSMkZipOrImg --
 *
 *	This procedure is creates a new ZIP archive file or image file given
 *	output filename, input directory of files to be archived, optional
 *	password, and optional image to be prepended to the output ZIP archive
 *	file. It's the core of the implementation of [zipfs mkzip], [zipfs
 *	mkimg], [zipfs lmkzip] and [zipfs lmkimg].
 *
 * Results:
 *	A standard Tcl result.
 *
 * Side effects:
 *	A new ZIP archive file or image file is written.
 *
 *-------------------------------------------------------------------------
 */

static int
ZipFSMkZipOrImg(
    Tcl_Interp *interp,		/* Current interpreter. */
    int isImg,			/* Are we making an image? */
    Tcl_Obj *targetFile,	/* What file are we making? */
    Tcl_Obj *dirRoot,		/* What directory do we take files from? Do
				 * not specify at the same time as
				 * mappingList (one must be NULL). */
    Tcl_Obj *mappingList,	/* What files are we putting in, and with what
				 * names? Do not specify at the same time as
				 * dirRoot (one must be NULL). */
    Tcl_Obj *originFile,	/* If we're making an image, what file does
				 * the non-ZIP part of the image come from? */
    Tcl_Obj *stripPrefix,	/* Are we going to strip a prefix from
				 * filenames found beneath dirRoot? If NULL,
				 * do not strip anything (except for dirRoot
				 * itself). */
    Tcl_Obj *passwordObj)	/* The password for encoding things. NULL if
				 * there's no password protection. */
{
    Tcl_Channel out;
    int pwlen = 0, slen = 0, count, ret = TCL_ERROR, lobjc;
    size_t len, i = 0;
    long long dataStartOffset;	/* The overall file offset of the start of the
				 * data section of the file. */
    long long directoryStartOffset;
				/* The overall file offset of the start of the
				 * central directory. */
    long long suffixStartOffset;/* The overall file offset of the start of the
				 * suffix of the central directory (i.e.,
				 * where this data will be written). */
    Tcl_Obj **lobjv, *list = mappingList;
    ZipEntry *z;
    Tcl_HashEntry *hPtr;
    Tcl_HashSearch search;
    Tcl_HashTable fileHash;
    char *strip = NULL, *pw = NULL, passBuf[264], buf[4096];
    unsigned char *start = (unsigned char *) buf;
    unsigned char *end = start + sizeof(buf);

    /*
     * Caller has verified that the number of arguments is correct.
     */

    passBuf[0] = 0;
    if (passwordObj != NULL) {
	pw = Tcl_GetStringFromObj(passwordObj, &pwlen);
	if (IsPasswordValid(interp, pw, pwlen) != TCL_OK) {
	    return TCL_ERROR;
	}
	if (pwlen <= 0) {
	    pw = NULL;
	    pwlen = 0;
	}
    }
    if (dirRoot != NULL) {
	list = ZipFSFind(interp, dirRoot);
	if (!list) {
	    return TCL_ERROR;
	}
    }
    Tcl_IncrRefCount(list);
    if (Tcl_ListObjGetElements(interp, list, &lobjc, &lobjv) != TCL_OK) {
	Tcl_DecrRefCount(list);
	return TCL_ERROR;
    }
    if (mappingList && (lobjc % 2)) {
	Tcl_DecrRefCount(list);
	ZIPFS_ERROR(interp, "need even number of elements");
	ZIPFS_ERROR_CODE(interp, "LIST_LENGTH");
	return TCL_ERROR;
    }
    if (lobjc == 0) {
	Tcl_DecrRefCount(list);
	ZIPFS_ERROR(interp, "empty archive");
	ZIPFS_ERROR_CODE(interp, "EMPTY");
	return TCL_ERROR;
    }
<<<<<<< HEAD
    out = Tcl_OpenFileChannel(interp, TclGetString(targetFile), "wb", 0755);
=======
    out = Tcl_FSOpenFileChannel(interp, targetFile, "wb", 0755);
>>>>>>> 478c9d08
    if (out == NULL) {
	Tcl_DecrRefCount(list);
	return TCL_ERROR;
    }

    /*
     * Copy the existing contents from the image if it is an executable image.
     * Care must be taken because this might include an existing ZIP, which
     * needs to be stripped.
     */

    if (isImg) {
	ZipFile *zf, zf0;
	int isMounted = 0;
	const char *imgName;

	// TODO: normalize the origin file name
	imgName = (originFile != NULL) ? TclGetString(originFile) :
		Tcl_GetNameOfExecutable();
	if (pwlen) {
	    i = 0;
	    for (len = pwlen; len-- > 0;) {
		int ch = pw[len];

		passBuf[i] = (ch & 0x0f) | pwrot[(ch >> 4) & 0x0f];
		i++;
	    }
	    passBuf[i] = i;
	    ++i;
	    passBuf[i++] = (char) ZIP_PASSWORD_END_SIG;
	    passBuf[i++] = (char) (ZIP_PASSWORD_END_SIG >> 8);
	    passBuf[i++] = (char) (ZIP_PASSWORD_END_SIG >> 16);
	    passBuf[i++] = (char) (ZIP_PASSWORD_END_SIG >> 24);
	    passBuf[i] = '\0';
	}

	/*
	 * Check for mounted image.
	 */

	WriteLock();
	for (hPtr = Tcl_FirstHashEntry(&ZipFS.zipHash, &search); hPtr;
		hPtr = Tcl_NextHashEntry(&search)) {
	    zf = (ZipFile *) Tcl_GetHashValue(hPtr);
	    if (strcmp(zf->name, imgName) == 0) {
		isMounted = 1;
		zf->numOpen++;
		break;
	    }
	}
	Unlock();

	if (!isMounted) {
	    zf = &zf0;
	}
	if (isMounted || ZipFSOpenArchive(interp, imgName, 0, zf) == TCL_OK) {
	    /*
	     * Copy everything up to the ZIP-related suffix.
	     */

	    if ((size_t) Tcl_Write(out, (char *) zf->data,
		    zf->passOffset) != zf->passOffset) {
		memset(passBuf, 0, sizeof(passBuf));
		Tcl_DecrRefCount(list);
		Tcl_SetObjResult(interp, Tcl_ObjPrintf(
			"write error: %s", Tcl_PosixError(interp)));
		Tcl_Close(interp, out);
		if (zf == &zf0) {
		    ZipFSCloseArchive(interp, zf);
		} else {
		    WriteLock();
		    zf->numOpen--;
		    Unlock();
		}
		return TCL_ERROR;
	    }
	    if (zf == &zf0) {
		ZipFSCloseArchive(interp, zf);
	    } else {
		WriteLock();
		zf->numOpen--;
		Unlock();
	    }
	} else {
	    /*
	     * Fall back to read it as plain file which hopefully is a static
	     * tclsh or wish binary with proper zipfs infrastructure built in.
	     */

	    if (CopyImageFile(interp, imgName, out) != TCL_OK) {
		memset(passBuf, 0, sizeof(passBuf));
		Tcl_DecrRefCount(list);
		Tcl_Close(interp, out);
		return TCL_ERROR;
	    }
	}

	/*
	 * Store the password so that the automounter can find it.
	 */

	len = strlen(passBuf);
	if (len > 0) {
	    i = Tcl_Write(out, passBuf, len);
	    if (i != len) {
		Tcl_DecrRefCount(list);
		Tcl_SetObjResult(interp, Tcl_ObjPrintf(
			"write error: %s", Tcl_PosixError(interp)));
		Tcl_Close(interp, out);
		return TCL_ERROR;
	    }
	}
	memset(passBuf, 0, sizeof(passBuf));
	Tcl_Flush(out);
    }

    /*
     * Prepare the contents of the ZIP archive.
     */

    Tcl_InitHashTable(&fileHash, TCL_STRING_KEYS);
    dataStartOffset = Tcl_Tell(out);
    if (mappingList == NULL && stripPrefix != NULL) {
	strip = Tcl_GetStringFromObj(stripPrefix, &slen);
    }
    for (i = 0; i < (size_t) lobjc; i += (mappingList ? 2 : 1)) {
	Tcl_Obj *pathObj = lobjv[i];
	const char *name = ComputeNameInArchive(pathObj,
		(mappingList ? lobjv[i + 1] : NULL), strip, slen);

<<<<<<< HEAD
	path = TclGetString(lobjv[i]);
	if (mappingList) {
	    name = TclGetString(lobjv[i + 1]);
	} else {
	    name = path;
	    if (slen > 0) {
		len = strlen(name);
		if ((len <= (size_t) slen) ||
			(strncmp(strip, name, slen) != 0)) {
		    continue;
		}
		name += slen;
	    }
	}
	while (name[0] == '/') {
	    ++name;
	}
=======
>>>>>>> 478c9d08
	if (name[0] == '\0') {
	    continue;
	}
	if (ZipAddFile(interp, pathObj, name, out, pw, buf, sizeof(buf),
		&fileHash) != TCL_OK) {
	    goto done;
	}
    }

    /*
     * Construct the contents of the ZIP central directory.
     */

    directoryStartOffset = Tcl_Tell(out);
    count = 0;
    for (i = 0; i < (size_t) lobjc; i += (mappingList ? 2 : 1)) {
	const char *name = ComputeNameInArchive(lobjv[i],
		(mappingList ? lobjv[i + 1] : NULL), strip, slen);

<<<<<<< HEAD
	path = TclGetString(lobjv[i]);
	if (mappingList) {
	    name = TclGetString(lobjv[i + 1]);
	} else {
	    name = path;
	    if (slen > 0) {
		len = strlen(name);
		if ((len <= (size_t) slen) ||
			(strncmp(strip, name, slen) != 0)) {
		    continue;
		}
		name += slen;
	    }
	}
	while (name[0] == '/') {
	    ++name;
	}
=======
>>>>>>> 478c9d08
	if (name[0] == '\0') {
	    continue;
	}
	hPtr = Tcl_FindHashEntry(&fileHash, name);
	if (!hPtr) {
	    continue;
	}
	z = (ZipEntry *) Tcl_GetHashValue(hPtr);
	len = strlen(z->name);
	SerializeCentralDirectoryEntry(start, end, (unsigned char *) buf,
		z, len, dataStartOffset);
	if ((Tcl_Write(out, buf, ZIP_CENTRAL_HEADER_LEN)
		!= ZIP_CENTRAL_HEADER_LEN)
		|| ((size_t) Tcl_Write(out, z->name, len) != len)) {
	    Tcl_SetObjResult(interp, Tcl_ObjPrintf(
		    "write error: %s", Tcl_PosixError(interp)));
	    goto done;
	}
	count++;
    }

    /*
     * Finalize the central directory.
     */

    Tcl_Flush(out);
    suffixStartOffset = Tcl_Tell(out);
    SerializeCentralDirectorySuffix(start, end, (unsigned char *) buf,
	    count, dataStartOffset, directoryStartOffset, suffixStartOffset);
    if (Tcl_Write(out, buf, ZIP_CENTRAL_END_LEN) != ZIP_CENTRAL_END_LEN) {
	Tcl_SetObjResult(interp, Tcl_ObjPrintf(
		"write error: %s", Tcl_PosixError(interp)));
	goto done;
    }
    Tcl_Flush(out);
    ret = TCL_OK;

  done:
    if (ret == TCL_OK) {
	ret = Tcl_Close(interp, out);
    } else {
	Tcl_Close(interp, out);
    }
    Tcl_DecrRefCount(list);
    for (hPtr = Tcl_FirstHashEntry(&fileHash, &search); hPtr;
	    hPtr = Tcl_NextHashEntry(&search)) {
	z = (ZipEntry *) Tcl_GetHashValue(hPtr);
	Tcl_Free(z);
	Tcl_DeleteHashEntry(hPtr);
    }
    Tcl_DeleteHashTable(&fileHash);
    return ret;
}

/*
 * ---------------------------------------------------------------------
 *
 * CopyImageFile --
 *
 *	A simple file copy function that is used (by ZipFSMkZipOrImg) for
 *	anything that is not an image with a ZIP appended.
 *
 * Returns:
 *	A Tcl result code.
 *
 * Side effects:
 *	Writes to an output channel.
 *
 * ---------------------------------------------------------------------
 */

static int
CopyImageFile(
    Tcl_Interp *interp,		/* For error reporting. */
    const char *imgName,	/* Where to copy from. */
    Tcl_Channel out)		/* Where to copy to; already open for writing
				 * binary data. */
{
    size_t i, k;
    int m, n;
    Tcl_Channel in;
    char buf[4096];
    const char *errMsg;

    Tcl_ResetResult(interp);
    in = Tcl_OpenFileChannel(interp, imgName, "rb", 0644);
    if (!in) {
	return TCL_ERROR;
    }

    /*
     * Get the length of the file (and exclude non-files).
     */

    i = Tcl_Seek(in, 0, SEEK_END);
    if (i == ERROR_LENGTH) {
	errMsg = "seek error";
	goto copyError;
    }
    Tcl_Seek(in, 0, SEEK_SET);

    /*
     * Copy the whole file, 8 blocks at a time (reasonably efficient). Note
     * that this totally ignores things like Windows's Alternate File Streams.
     */

    for (k = 0; k < i; k += m) {
	m = i - k;
	if (m > (int) sizeof(buf)) {
	    m = (int) sizeof(buf);
	}
	n = Tcl_Read(in, buf, m);
	if (n == -1) {
	    errMsg = "read error";
	    goto copyError;
	} else if (n == 0) {
	    break;
	}
	m = Tcl_Write(out, buf, n);
	if (m != n) {
	    errMsg = "write error";
	    goto copyError;
	}
    }
    Tcl_Close(interp, in);
    return TCL_OK;

  copyError:
    Tcl_SetObjResult(interp, Tcl_ObjPrintf(
	    "%s: %s", errMsg, Tcl_PosixError(interp)));
    Tcl_Close(interp, in);
    return TCL_ERROR;
}

/*
 * ---------------------------------------------------------------------
 *
 * SerializeLocalEntryHeader, SerializeCentralDirectoryEntry,
 * SerializeCentralDirectorySuffix --
 *
 *	Create serialized forms of the structures that make up the ZIP
 *	metadata. Note that the both the local entry and the central directory
 *	entry need to have the name of the entry written directly afterwards.
 *
 *	We could write these as structs except we need to guarantee that we
 *	are writing these out as little-endian values.
 *
 * Side effects:
 *	Both update their buffer arguments, but otherwise change nothing.
 *
 * ---------------------------------------------------------------------
 */

static void
SerializeLocalEntryHeader(
    const unsigned char *start,	/* The start of writable memory. */
    const unsigned char *end,	/* The end of writable memory. */
    unsigned char *buf,		/* Where to serialize to */
    ZipEntry *z,		/* The description of what to serialize. */
    int nameLength,		/* The length of the name. */
    int align)			/* The number of alignment bytes. */
{
    ZipWriteInt(start, end, buf + ZIP_LOCAL_SIG_OFFS, ZIP_LOCAL_HEADER_SIG);
    ZipWriteShort(start, end, buf + ZIP_LOCAL_VERSION_OFFS, ZIP_MIN_VERSION);
    ZipWriteShort(start, end, buf + ZIP_LOCAL_FLAGS_OFFS, z->isEncrypted);
    ZipWriteShort(start, end, buf + ZIP_LOCAL_COMPMETH_OFFS,
	    z->compressMethod);
    ZipWriteShort(start, end, buf + ZIP_LOCAL_MTIME_OFFS,
	    ToDosTime(z->timestamp));
    ZipWriteShort(start, end, buf + ZIP_LOCAL_MDATE_OFFS,
	    ToDosDate(z->timestamp));
    ZipWriteInt(start, end, buf + ZIP_LOCAL_CRC32_OFFS, z->crc32);
    ZipWriteInt(start, end, buf + ZIP_LOCAL_COMPLEN_OFFS,
	    z->numCompressedBytes);
    ZipWriteInt(start, end, buf + ZIP_LOCAL_UNCOMPLEN_OFFS, z->numBytes);
    ZipWriteShort(start, end, buf + ZIP_LOCAL_PATHLEN_OFFS, nameLength);
    ZipWriteShort(start, end, buf + ZIP_LOCAL_EXTRALEN_OFFS, align);
}

static void
SerializeCentralDirectoryEntry(
    const unsigned char *start,	/* The start of writable memory. */
    const unsigned char *end,	/* The end of writable memory. */
    unsigned char *buf,		/* Where to serialize to */
    ZipEntry *z,		/* The description of what to serialize. */
    size_t nameLength,		/* The length of the name. */
    long long dataStartOffset)	/* The overall file offset of the start of the
				 * data section of the file. */
{
    ZipWriteInt(start, end, buf + ZIP_CENTRAL_SIG_OFFS,
	    ZIP_CENTRAL_HEADER_SIG);
    ZipWriteShort(start, end, buf + ZIP_CENTRAL_VERSIONMADE_OFFS,
	    ZIP_MIN_VERSION);
    ZipWriteShort(start, end, buf + ZIP_CENTRAL_VERSION_OFFS, ZIP_MIN_VERSION);
    ZipWriteShort(start, end, buf + ZIP_CENTRAL_FLAGS_OFFS, z->isEncrypted);
    ZipWriteShort(start, end, buf + ZIP_CENTRAL_COMPMETH_OFFS,
	    z->compressMethod);
    ZipWriteShort(start, end, buf + ZIP_CENTRAL_MTIME_OFFS,
	    ToDosTime(z->timestamp));
    ZipWriteShort(start, end, buf + ZIP_CENTRAL_MDATE_OFFS,
	    ToDosDate(z->timestamp));
    ZipWriteInt(start, end, buf + ZIP_CENTRAL_CRC32_OFFS, z->crc32);
    ZipWriteInt(start, end, buf + ZIP_CENTRAL_COMPLEN_OFFS,
	    z->numCompressedBytes);
    ZipWriteInt(start, end, buf + ZIP_CENTRAL_UNCOMPLEN_OFFS, z->numBytes);
    ZipWriteShort(start, end, buf + ZIP_CENTRAL_PATHLEN_OFFS, nameLength);
    ZipWriteShort(start, end, buf + ZIP_CENTRAL_EXTRALEN_OFFS, 0);
    ZipWriteShort(start, end, buf + ZIP_CENTRAL_FCOMMENTLEN_OFFS, 0);
    ZipWriteShort(start, end, buf + ZIP_CENTRAL_DISKFILE_OFFS, 0);
    ZipWriteShort(start, end, buf + ZIP_CENTRAL_IATTR_OFFS, 0);
    ZipWriteInt(start, end, buf + ZIP_CENTRAL_EATTR_OFFS, 0);
    ZipWriteInt(start, end, buf + ZIP_CENTRAL_LOCALHDR_OFFS,
	    z->offset - dataStartOffset);
}

static void
SerializeCentralDirectorySuffix(
    const unsigned char *start,	/* The start of writable memory. */
    const unsigned char *end,	/* The end of writable memory. */
    unsigned char *buf,		/* Where to serialize to */
    int entryCount,		/* The number of entries in the directory */
    long long dataStartOffset,	/* The overall file offset of the start of the
				 * data section of the file. */
    long long directoryStartOffset,
				/* The overall file offset of the start of the
				 * central directory. */
    long long suffixStartOffset)/* The overall file offset of the start of the
				 * suffix of the central directory (i.e.,
				 * where this data will be written). */
{
    ZipWriteInt(start, end, buf + ZIP_CENTRAL_END_SIG_OFFS,
	    ZIP_CENTRAL_END_SIG);
    ZipWriteShort(start, end, buf + ZIP_CENTRAL_DISKNO_OFFS, 0);
    ZipWriteShort(start, end, buf + ZIP_CENTRAL_DISKDIR_OFFS, 0);
    ZipWriteShort(start, end, buf + ZIP_CENTRAL_ENTS_OFFS, entryCount);
    ZipWriteShort(start, end, buf + ZIP_CENTRAL_TOTALENTS_OFFS, entryCount);
    ZipWriteInt(start, end, buf + ZIP_CENTRAL_DIRSIZE_OFFS,
	    suffixStartOffset - directoryStartOffset);
    ZipWriteInt(start, end, buf + ZIP_CENTRAL_DIRSTART_OFFS,
	    directoryStartOffset - dataStartOffset);
    ZipWriteShort(start, end, buf + ZIP_CENTRAL_COMMENTLEN_OFFS, 0);
}

/*
 *-------------------------------------------------------------------------
 *
 * ZipFSMkZipObjCmd, ZipFSLMkZipObjCmd --
 *
 *	These procedures are invoked to process the [zipfs mkzip] and [zipfs
 *	lmkzip] commands.  See description of ZipFSMkZipOrImg().
 *
 * Results:
 *	A standard Tcl result.
 *
 * Side effects:
 *	See description of ZipFSMkZipOrImg().
 *
 *-------------------------------------------------------------------------
 */

static int
ZipFSMkZipObjCmd(
    TCL_UNUSED(ClientData),
    Tcl_Interp *interp,		/* Current interpreter. */
    int objc,			/* Number of arguments. */
    Tcl_Obj *const objv[])	/* Argument objects. */
{
    Tcl_Obj *stripPrefix, *password;

    if (objc < 3 || objc > 5) {
	Tcl_WrongNumArgs(interp, 1, objv, "outfile indir ?strip? ?password?");
	return TCL_ERROR;
    }
    if (Tcl_IsSafe(interp)) {
	ZIPFS_ERROR(interp, "operation not permitted in a safe interpreter");
	ZIPFS_ERROR_CODE(interp, "SAFE_INTERP");
	return TCL_ERROR;
    }

    stripPrefix = (objc > 3 ? objv[3] : NULL);
    password = (objc > 4 ? objv[4] : NULL);
    return ZipFSMkZipOrImg(interp, 0, objv[1], objv[2], NULL, NULL,
	    stripPrefix, password);
}

static int
ZipFSLMkZipObjCmd(
    TCL_UNUSED(ClientData),
    Tcl_Interp *interp,		/* Current interpreter. */
    int objc,			/* Number of arguments. */
    Tcl_Obj *const objv[])	/* Argument objects. */
{
    Tcl_Obj *password;

    if (objc < 3 || objc > 4) {
	Tcl_WrongNumArgs(interp, 1, objv, "outfile inlist ?password?");
	return TCL_ERROR;
    }
    if (Tcl_IsSafe(interp)) {
	ZIPFS_ERROR(interp, "operation not permitted in a safe interpreter");
	ZIPFS_ERROR_CODE(interp, "SAFE_INTERP");
	return TCL_ERROR;
    }

    password = (objc > 3 ? objv[3] : NULL);
    return ZipFSMkZipOrImg(interp, 0, objv[1], NULL, objv[2], NULL,
	    NULL, password);
}

/*
 *-------------------------------------------------------------------------
 *
 * ZipFSMkImgObjCmd, ZipFSLMkImgObjCmd --
 *
 *	These procedures are invoked to process the [zipfs mkimg] and [zipfs
 *	lmkimg] commands.  See description of ZipFSMkZipOrImg().
 *
 * Results:
 *	A standard Tcl result.
 *
 * Side effects:
 *	See description of ZipFSMkZipOrImg().
 *
 *-------------------------------------------------------------------------
 */

static int
ZipFSMkImgObjCmd(
    TCL_UNUSED(ClientData),
    Tcl_Interp *interp,		/* Current interpreter. */
    int objc,			/* Number of arguments. */
    Tcl_Obj *const objv[])	/* Argument objects. */
{
    Tcl_Obj *originFile, *stripPrefix, *password;

    if (objc < 3 || objc > 6) {
	Tcl_WrongNumArgs(interp, 1, objv,
		"outfile indir ?strip? ?password? ?infile?");
	return TCL_ERROR;
    }
    if (Tcl_IsSafe(interp)) {
	ZIPFS_ERROR(interp, "operation not permitted in a safe interpreter");
	ZIPFS_ERROR_CODE(interp, "SAFE_INTERP");
	return TCL_ERROR;
    }

    originFile = (objc > 5 ? objv[5] : NULL);
    stripPrefix = (objc > 3 ? objv[3] : NULL);
    password = (objc > 4 ? objv[4] : NULL);
    return ZipFSMkZipOrImg(interp, 1, objv[1], objv[2], NULL,
	    originFile, stripPrefix, password);
}

static int
ZipFSLMkImgObjCmd(
    TCL_UNUSED(ClientData),
    Tcl_Interp *interp,		/* Current interpreter. */
    int objc,			/* Number of arguments. */
    Tcl_Obj *const objv[])	/* Argument objects. */
{
    Tcl_Obj *originFile, *password;

    if (objc < 3 || objc > 5) {
	Tcl_WrongNumArgs(interp, 1, objv, "outfile inlist ?password infile?");
	return TCL_ERROR;
    }
    if (Tcl_IsSafe(interp)) {
	ZIPFS_ERROR(interp, "operation not permitted in a safe interpreter");
	ZIPFS_ERROR_CODE(interp, "SAFE_INTERP");
	return TCL_ERROR;
    }

    originFile = (objc > 4 ? objv[4] : NULL);
    password = (objc > 3 ? objv[3] : NULL);
    return ZipFSMkZipOrImg(interp, 1, objv[1], NULL, objv[2],
	    originFile, NULL, password);
}

/*
 *-------------------------------------------------------------------------
 *
 * ZipFSCanonicalObjCmd --
 *
 *	This procedure is invoked to process the [zipfs canonical] command.
 *	It returns the canonical name for a file within zipfs
 *
 * Results:
 *	Always TCL_OK provided the right number of arguments are supplied.
 *
 * Side effects:
 *	None.
 *
 *-------------------------------------------------------------------------
 */

static int
ZipFSCanonicalObjCmd(
    TCL_UNUSED(ClientData),
    Tcl_Interp *interp,		/* Current interpreter. */
    int objc,			/* Number of arguments. */
    Tcl_Obj *const objv[])	/* Argument objects. */
{
    char *mntpoint = NULL;
    char *filename = NULL;
    char *result;
    Tcl_DString dPath;

    if (objc < 2 || objc > 4) {
	Tcl_WrongNumArgs(interp, 1, objv, "?mountpoint? filename ?inZipfs?");
	return TCL_ERROR;
    }
    Tcl_DStringInit(&dPath);
    if (objc == 2) {
	filename = TclGetString(objv[1]);
	result = CanonicalPath("", filename, &dPath, 1);
    } else if (objc == 3) {
	mntpoint = TclGetString(objv[1]);
	filename = TclGetString(objv[2]);
	result = CanonicalPath(mntpoint, filename, &dPath, 1);
    } else {
	int zipfs = 0;

	if (Tcl_GetBooleanFromObj(interp, objv[3], &zipfs)) {
	    return TCL_ERROR;
	}
	mntpoint = TclGetString(objv[1]);
	filename = TclGetString(objv[2]);
	result = CanonicalPath(mntpoint, filename, &dPath, zipfs);
    }
    Tcl_SetObjResult(interp, Tcl_NewStringObj(result, -1));
    return TCL_OK;
}

/*
 *-------------------------------------------------------------------------
 *
 * ZipFSExistsObjCmd --
 *
 *	This procedure is invoked to process the [zipfs exists] command.  It
 *	tests for the existence of a file in the ZIP filesystem and places a
 *	boolean into the interp's result.
 *
 * Results:
 *	Always TCL_OK provided the right number of arguments are supplied.
 *
 * Side effects:
 *	None.
 *
 *-------------------------------------------------------------------------
 */

static int
ZipFSExistsObjCmd(
    TCL_UNUSED(ClientData),
    Tcl_Interp *interp,		/* Current interpreter. */
    int objc,			/* Number of arguments. */
    Tcl_Obj *const objv[])	/* Argument objects. */
{
    char *filename;
    int exists;
    Tcl_DString ds;

    if (objc != 2) {
	Tcl_WrongNumArgs(interp, 1, objv, "filename");
	return TCL_ERROR;
    }

    /*
     * Prepend ZIPFS_VOLUME to filename, eliding the final /
     */

    filename = TclGetString(objv[1]);
    Tcl_DStringInit(&ds);
    Tcl_DStringAppend(&ds, ZIPFS_VOLUME, ZIPFS_VOLUME_LEN - 1);
    Tcl_DStringAppend(&ds, filename, -1);
    filename = Tcl_DStringValue(&ds);

    ReadLock();
    exists = ZipFSLookup(filename) != NULL;
    Unlock();

    Tcl_SetObjResult(interp, Tcl_NewBooleanObj(exists));
    return TCL_OK;
}

/*
 *-------------------------------------------------------------------------
 *
 * ZipFSInfoObjCmd --
 *
 *	This procedure is invoked to process the [zipfs info] command.  On
 *	success, it returns a Tcl list made up of name of ZIP archive file,
 *	size uncompressed, size compressed, and archive offset of a file in
 *	the ZIP filesystem.
 *
 * Results:
 *	A standard Tcl result.
 *
 * Side effects:
 *	None.
 *
 *-------------------------------------------------------------------------
 */

static int
ZipFSInfoObjCmd(
    TCL_UNUSED(ClientData),
    Tcl_Interp *interp,		/* Current interpreter. */
    int objc,			/* Number of arguments. */
    Tcl_Obj *const objv[])	/* Argument objects. */
{
    char *filename;
    ZipEntry *z;

    if (objc != 2) {
	Tcl_WrongNumArgs(interp, 1, objv, "filename");
	return TCL_ERROR;
    }
    filename = TclGetString(objv[1]);
    ReadLock();
    z = ZipFSLookup(filename);
    if (z) {
	Tcl_Obj *result = Tcl_GetObjResult(interp);

	Tcl_ListObjAppendElement(interp, result,
		Tcl_NewStringObj(z->zipFilePtr->name, -1));
	Tcl_ListObjAppendElement(interp, result,
		Tcl_NewWideIntObj(z->numBytes));
	Tcl_ListObjAppendElement(interp, result,
		Tcl_NewWideIntObj(z->numCompressedBytes));
	Tcl_ListObjAppendElement(interp, result, Tcl_NewWideIntObj(z->offset));
    }
    Unlock();
    return TCL_OK;
}

/*
 *-------------------------------------------------------------------------
 *
 * ZipFSListObjCmd --
 *
 *	This procedure is invoked to process the [zipfs list] command.	 On
 *	success, it returns a Tcl list of files of the ZIP filesystem which
 *	match a search pattern (glob or regexp).
 *
 * Results:
 *	A standard Tcl result.
 *
 * Side effects:
 *	None.
 *
 *-------------------------------------------------------------------------
 */

static int
ZipFSListObjCmd(
    TCL_UNUSED(ClientData),
    Tcl_Interp *interp,		/* Current interpreter. */
    int objc,			/* Number of arguments. */
    Tcl_Obj *const objv[])	/* Argument objects. */
{
    char *pattern = NULL;
    Tcl_RegExp regexp = NULL;
    Tcl_HashEntry *hPtr;
    Tcl_HashSearch search;
    Tcl_Obj *result = Tcl_GetObjResult(interp);
    const char *options[] = {"-glob", "-regexp", NULL};
    enum list_options { OPT_GLOB, OPT_REGEXP };

    /*
     * Parse arguments.
     */

    if (objc > 3) {
	Tcl_WrongNumArgs(interp, 1, objv, "?(-glob|-regexp)? ?pattern?");
	return TCL_ERROR;
    }
    if (objc == 3) {
	int idx;

<<<<<<< HEAD
	if ((n >= 2) && (strncmp(what, "-glob", n) == 0)) {
	    pattern = TclGetString(objv[2]);
	} else if ((n >= 2) && (strncmp(what, "-regexp", n) == 0)) {
	    regexp = Tcl_RegExpCompile(interp, TclGetString(objv[2]));
=======
	if (Tcl_GetIndexFromObj(interp, objv[1], options, "option",
		0, &idx) != TCL_OK) {
	    return TCL_ERROR;
	}
	switch (idx) {
	case OPT_GLOB:
	    pattern = Tcl_GetString(objv[2]);
	    break;
	case OPT_REGEXP:
	    regexp = Tcl_RegExpCompile(interp, Tcl_GetString(objv[2]));
>>>>>>> 478c9d08
	    if (!regexp) {
		return TCL_ERROR;
	    }
	    break;
	}
    } else if (objc == 2) {
	pattern = TclGetString(objv[1]);
    }

    /*
     * Scan for matching entries.
     */

    ReadLock();
    if (pattern) {
	for (hPtr = Tcl_FirstHashEntry(&ZipFS.fileHash, &search);
		hPtr != NULL; hPtr = Tcl_NextHashEntry(&search)) {
	    ZipEntry *z = (ZipEntry *) Tcl_GetHashValue(hPtr);

	    if (Tcl_StringMatch(z->name, pattern)) {
		Tcl_ListObjAppendElement(interp, result,
			Tcl_NewStringObj(z->name, -1));
	    }
	}
    } else if (regexp) {
	for (hPtr = Tcl_FirstHashEntry(&ZipFS.fileHash, &search);
		hPtr; hPtr = Tcl_NextHashEntry(&search)) {
	    ZipEntry *z = (ZipEntry *) Tcl_GetHashValue(hPtr);

	    if (Tcl_RegExpExec(interp, regexp, z->name, z->name)) {
		Tcl_ListObjAppendElement(interp, result,
			Tcl_NewStringObj(z->name, -1));
	    }
	}
    } else {
	for (hPtr = Tcl_FirstHashEntry(&ZipFS.fileHash, &search);
		hPtr; hPtr = Tcl_NextHashEntry(&search)) {
	    ZipEntry *z = (ZipEntry *) Tcl_GetHashValue(hPtr);

	    Tcl_ListObjAppendElement(interp, result,
		    Tcl_NewStringObj(z->name, -1));
	}
    }
    Unlock();
    return TCL_OK;
}

/*
 *-------------------------------------------------------------------------
 *
 * TclZipfs_TclLibrary --
 *
 *	This procedure gets (and possibly finds) the root that Tcl's library
 *	files are mounted under.
 *
 * Results:
 *	A Tcl object holding the location (with zero refcount), or NULL if no
 *	Tcl library can be found.
 *
 * Side effects:
 *	May initialise the cache of where such library files are to be found.
 *	This cache is never cleared.
 *
 *-------------------------------------------------------------------------
 */

Tcl_Obj *
TclZipfs_TclLibrary(void)
{
    Tcl_Obj *vfsInitScript;
    int found;
#if (defined(_WIN32) || defined(__CYGWIN__)) && !defined(STATIC_BUILD)
#   define LIBRARY_SIZE	    64
    HMODULE hModule;
    WCHAR wName[MAX_PATH + LIBRARY_SIZE];
    char dllName[(MAX_PATH + LIBRARY_SIZE) * 3];
#endif /* _WIN32 */

    /*
     * Use the cached value if that has been set; we don't want to repeat the
     * searching and mounting.
     */

    if (zipfs_literal_tcl_library) {
	return Tcl_NewStringObj(zipfs_literal_tcl_library, -1);
    }

    /*
     * Look for the library file system within the executable.
     */

    vfsInitScript = Tcl_NewStringObj(ZIPFS_APP_MOUNT "/tcl_library/init.tcl",
	    -1);
    Tcl_IncrRefCount(vfsInitScript);
    found = Tcl_FSAccess(vfsInitScript, F_OK);
    Tcl_DecrRefCount(vfsInitScript);
    if (found == TCL_OK) {
	zipfs_literal_tcl_library = ZIPFS_APP_MOUNT "/tcl_library";
	return Tcl_NewStringObj(zipfs_literal_tcl_library, -1);
    }

    /*
     * Look for the library file system within the DLL/shared library.  Note
     * that we must mount the zip file and dll before releasing to search.
     */

#if !defined(STATIC_BUILD)
#if defined(_WIN32) || defined(__CYGWIN__)
    hModule = (HMODULE)TclWinGetTclInstance();
    GetModuleFileNameW(hModule, wName, MAX_PATH);
#ifdef __CYGWIN__
    cygwin_conv_path(3, wName, dllName, sizeof(dllName));
#else
    WideCharToMultiByte(CP_UTF8, 0, wName, -1, dllName, sizeof(dllName), NULL, NULL);
#endif

    if (ZipfsAppHookFindTclInit(dllName) == TCL_OK) {
	return Tcl_NewStringObj(zipfs_literal_tcl_library, -1);
    }
#else
    if (ZipfsAppHookFindTclInit(CFG_RUNTIME_LIBDIR "/" CFG_RUNTIME_DLLFILE) == TCL_OK) {
	return Tcl_NewStringObj(zipfs_literal_tcl_library, -1);
    }
#endif /* _WIN32 */
#endif /* !defined(STATIC_BUILD) */

    /*
     * If anything set the cache (but subsequently failed) go with that
     * anyway.
     */

    if (zipfs_literal_tcl_library) {
	return Tcl_NewStringObj(zipfs_literal_tcl_library, -1);
    }
    return NULL;
}

/*
 *-------------------------------------------------------------------------
 *
 * ZipFSTclLibraryObjCmd --
 *
 *	This procedure is invoked to process the
 *	[::tcl::zipfs::tcl_library_init] command, usually called during the
 *	execution of Tcl's interpreter startup. It returns the root that Tcl's
 *	library files are mounted under.
 *
 * Results:
 *	A standard Tcl result.
 *
 * Side effects:
 *	May initialise the cache of where such library files are to be found.
 *	This cache is never cleared.
 *
 *-------------------------------------------------------------------------
 */

static int
ZipFSTclLibraryObjCmd(
    TCL_UNUSED(ClientData),
    Tcl_Interp *interp,		/* Current interpreter. */
    TCL_UNUSED(int) /*objc*/,
    TCL_UNUSED(Tcl_Obj *const *)) /*objv*/
{
    if (!Tcl_IsSafe(interp)) {
	Tcl_Obj *pResult = TclZipfs_TclLibrary();

	if (!pResult) {
	    TclNewObj(pResult);
	}
	Tcl_SetObjResult(interp, pResult);
    }
    return TCL_OK;
}

/*
 *-------------------------------------------------------------------------
 *
 * ZipChannelClose --
 *
 *	This function is called to close a channel.
 *
 * Results:
 *	Always TCL_OK.
 *
 * Side effects:
 *	Resources are free'd.
 *
 *-------------------------------------------------------------------------
 */

static int
ZipChannelClose(
    void *instanceData,
    TCL_UNUSED(Tcl_Interp *),
    int flags)
{
    ZipChannel *info = (ZipChannel *) instanceData;

    if ((flags & (TCL_CLOSE_READ | TCL_CLOSE_WRITE)) != 0) {
	return EINVAL;
    }

    if (info->iscompr && info->ubuf) {
	Tcl_Free(info->ubuf);
	info->ubuf = NULL;
    }
    if (info->isEncrypted) {
	info->isEncrypted = 0;
	memset(info->keys, 0, sizeof(info->keys));
    }
    if (info->isWriting) {
	ZipEntry *z = info->zipEntryPtr;
	unsigned char *newdata = (unsigned char *)
		Tcl_AttemptRealloc(info->ubuf, info->numRead);

	if (newdata) {
	    if (z->data) {
		Tcl_Free(z->data);
	    }
	    z->data = newdata;
	    z->numBytes = z->numCompressedBytes = info->numBytes;
	    z->compressMethod = ZIP_COMPMETH_STORED;
	    z->timestamp = time(NULL);
	    z->isDirectory = 0;
	    z->isEncrypted = 0;
	    z->offset = 0;
	    z->crc32 = 0;
	} else {
	    Tcl_Free(info->ubuf);
	}
    }
    WriteLock();
    info->zipFilePtr->numOpen--;
    Unlock();
    Tcl_Free(info);
    return TCL_OK;
}

/*
 *-------------------------------------------------------------------------
 *
 * ZipChannelRead --
 *
 *	This function is called to read data from channel.
 *
 * Results:
 *	Number of bytes read or -1 on error with error number set.
 *
 * Side effects:
 *	Data is read and file pointer is advanced.
 *
 *-------------------------------------------------------------------------
 */

static int
ZipChannelRead(
    void *instanceData,
    char *buf,
    int toRead,
    int *errloc)
{
    ZipChannel *info = (ZipChannel *) instanceData;
    unsigned long nextpos;

    if (info->isDirectory < 0) {
	/*
	 * Special case: when executable combined with ZIP archive file read
	 * data in front of ZIP, i.e. the executable itself.
	 */

	nextpos = info->numRead + toRead;
	if (nextpos > info->zipFilePtr->baseOffset) {
	    toRead = info->zipFilePtr->baseOffset - info->numRead;
	    nextpos = info->zipFilePtr->baseOffset;
	}
	if (toRead == 0) {
	    return 0;
	}
	memcpy(buf, info->zipFilePtr->data, toRead);
	info->numRead = nextpos;
	*errloc = 0;
	return toRead;
    }
    if (info->isDirectory) {
	*errloc = EISDIR;
	return -1;
    }
    nextpos = info->numRead + toRead;
    if (nextpos > info->numBytes) {
	toRead = info->numBytes - info->numRead;
	nextpos = info->numBytes;
    }
    if (toRead == 0) {
	return 0;
    }
    if (info->isEncrypted) {
	int i;

	for (i = 0; i < toRead; i++) {
	    int ch = info->ubuf[i + info->numRead];

	    buf[i] = zdecode(info->keys, crc32tab, ch);
	}
    } else {
	memcpy(buf, info->ubuf + info->numRead, toRead);
    }
    info->numRead = nextpos;
    *errloc = 0;
    return toRead;
}

/*
 *-------------------------------------------------------------------------
 *
 * ZipChannelWrite --
 *
 *	This function is called to write data into channel.
 *
 * Results:
 *	Number of bytes written or -1 on error with error number set.
 *
 * Side effects:
 *	Data is written and file pointer is advanced.
 *
 *-------------------------------------------------------------------------
 */

static int
ZipChannelWrite(
    void *instanceData,
    const char *buf,
    int toWrite,
    int *errloc)
{
    ZipChannel *info = (ZipChannel *) instanceData;
    unsigned long nextpos;

    if (!info->isWriting) {
	*errloc = EINVAL;
	return -1;
    }
    nextpos = info->numRead + toWrite;
    if (nextpos > info->maxWrite) {
	toWrite = info->maxWrite - info->numRead;
	nextpos = info->maxWrite;
    }
    if (toWrite == 0) {
	return 0;
    }
    memcpy(info->ubuf + info->numRead, buf, toWrite);
    info->numRead = nextpos;
    if (info->numRead > info->numBytes) {
	info->numBytes = info->numRead;
    }
    *errloc = 0;
    return toWrite;
}

/*
 *-------------------------------------------------------------------------
 *
 * ZipChannelSeek/ZipChannelWideSeek --
 *
 *	This function is called to position file pointer of channel.
 *
 * Results:
 *	New file position or -1 on error with error number set.
 *
 * Side effects:
 *	File pointer is repositioned according to offset and mode.
 *
 *-------------------------------------------------------------------------
 */

static long long
ZipChannelWideSeek(
    void *instanceData,
    long long offset,
    int mode,
    int *errloc)
{
    ZipChannel *info = (ZipChannel *) instanceData;
    size_t end;

    if (!info->isWriting && (info->isDirectory < 0)) {
	/*
	 * Special case: when executable combined with ZIP archive file, seek
	 * within front of ZIP, i.e. the executable itself.
	 */
	end = info->zipFilePtr->baseOffset;
    } else if (info->isDirectory) {
	*errloc = EINVAL;
	return -1;
    } else {
	end = info->numBytes;
    }
    switch (mode) {
    case SEEK_CUR:
	offset += info->numRead;
	break;
    case SEEK_END:
	offset += end;
	break;
    case SEEK_SET:
	break;
    default:
	*errloc = EINVAL;
	return -1;
    }
    if (offset < 0) {
	*errloc = EINVAL;
	return -1;
    }
    if (info->isWriting) {
	if ((size_t) offset > info->maxWrite) {
	    *errloc = EINVAL;
	    return -1;
	}
	if ((size_t) offset > info->numBytes) {
	    info->numBytes = offset;
	}
    } else if ((size_t) offset > end) {
	*errloc = EINVAL;
	return -1;
    }
    info->numRead = (size_t) offset;
    return info->numRead;
}

/*
 *-------------------------------------------------------------------------
 *
 * ZipChannelWatchChannel --
 *
 *	This function is called for event notifications on channel. Does
 *	nothing.
 *
 * Results:
 *	None.
 *
 * Side effects:
 *	None.
 *
 *-------------------------------------------------------------------------
 */

static void
ZipChannelWatchChannel(
    TCL_UNUSED(ClientData),
    TCL_UNUSED(int) /*mask*/)
{
    return;
}

/*
 *-------------------------------------------------------------------------
 *
 * ZipChannelGetFile --
 *
 *	This function is called to retrieve OS handle for channel.
 *
 * Results:
 *	Always TCL_ERROR since there's never an OS handle for a file within a
 *	ZIP archive.
 *
 * Side effects:
 *	None.
 *
 *-------------------------------------------------------------------------
 */

static int
ZipChannelGetFile(
    TCL_UNUSED(ClientData),
    TCL_UNUSED(int) /*direction*/,
    TCL_UNUSED(ClientData *) /*handlePtr*/)
{
    return TCL_ERROR;
}

/*
 *-------------------------------------------------------------------------
 *
 * ZipChannelOpen --
 *
 *	This function opens a Tcl_Channel on a file from a mounted ZIP archive
 *	according to given open mode (already parsed by caller).
 *
 * Results:
 *	Tcl_Channel on success, or NULL on error.
 *
 * Side effects:
 *	Memory is allocated, the file from the ZIP archive is uncompressed.
 *
 *-------------------------------------------------------------------------
 */

static Tcl_Channel
ZipChannelOpen(
    Tcl_Interp *interp,		/* Current interpreter. */
    char *filename,		/* What are we opening. */
    int wr,			/* True if we're opening in write mode. */
    int trunc)			/* True if we're opening in truncate mode. */
{
    ZipEntry *z;
    ZipChannel *info;
    int flags = 0;
    char cname[128];

    /*
     * Is the file there?
     */

    WriteLock();
    z = ZipFSLookup(filename);
    if (!z) {
	Tcl_SetErrno(ENOENT);
	if (interp) {
	    Tcl_SetObjResult(interp, Tcl_ObjPrintf(
		    "file not found \"%s\": %s", filename,
		    Tcl_PosixError(interp)));
	}
	goto error;
    }

    /*
     * Do we support opening the file that way?
     */

    if (wr && z->isDirectory) {
	Tcl_SetErrno(EISDIR);
	if (interp) {
	    Tcl_SetObjResult(interp, Tcl_ObjPrintf(
		    "unsupported file type: %s",
		    Tcl_PosixError(interp)));
	}
	goto error;
    }
    if ((z->compressMethod != ZIP_COMPMETH_STORED)
	    && (z->compressMethod != ZIP_COMPMETH_DEFLATED)) {
	ZIPFS_ERROR(interp, "unsupported compression method");
	ZIPFS_ERROR_CODE(interp, "COMP_METHOD");
	goto error;
    }
    if (!trunc) {
	flags |= TCL_READABLE;
	if (z->isEncrypted && (z->zipFilePtr->passBuf[0] == 0)) {
	    ZIPFS_ERROR(interp, "decryption failed");
	    ZIPFS_ERROR_CODE(interp, "DECRYPT");
	    goto error;
	} else if (wr && !z->data && (z->numBytes > ZipFS.wrmax)) {
	    ZIPFS_ERROR(interp, "file too large");
	    ZIPFS_ERROR_CODE(interp, "FILE_SIZE");
	    goto error;
	}
    } else {
	flags = TCL_WRITABLE;
    }
<<<<<<< HEAD
    info = (ZipChannel *) Tcl_AttemptAlloc(sizeof(ZipChannel));
=======

    info = AllocateZipChannel(interp);
>>>>>>> 478c9d08
    if (!info) {
	goto error;
    }
    info->zipFilePtr = z->zipFilePtr;
    info->zipEntryPtr = z;
    if (wr) {
	/*
	 * Set up a writable channel.
	 */

	flags |= TCL_WRITABLE;
<<<<<<< HEAD
	info->isWriting = 1;
	info->isDirectory = 0;
	info->maxWrite = ZipFS.wrmax;
	info->iscompr = 0;
	info->isEncrypted = 0;
	info->ubuf = (unsigned char *) Tcl_AttemptAlloc(info->maxWrite);
	if (!info->ubuf) {
	merror0:
	    if (info->ubuf) {
		Tcl_Free(info->ubuf);
	    }
	    Tcl_Free(info);
	    ZIPFS_ERROR(interp, "out of memory");
	    if (interp) {
		Tcl_SetErrorCode(interp, "TCL", "MALLOC", NULL);
	    }
	    goto error;
	}
	memset(info->ubuf, 0, info->maxWrite);
	if (trunc) {
	    info->numBytes = 0;
	} else if (z->data) {
	    unsigned int j = z->numBytes;

	    if (j > info->maxWrite) {
		j = info->maxWrite;
	    }
	    memcpy(info->ubuf, z->data, j);
	    info->numBytes = j;
	} else {
	    unsigned char *zbuf = z->zipFilePtr->data + z->offset;

	    if (z->isEncrypted) {
		int len = z->zipFilePtr->passBuf[0] & 0xFF;
		char passBuf[260];

		for (i = 0; i < len; i++) {
		    ch = z->zipFilePtr->passBuf[len - i];
		    passBuf[i] = (ch & 0x0f) | pwrot[(ch >> 4) & 0x0f];
		}
		passBuf[i] = '\0';
		init_keys(passBuf, info->keys, crc32tab);
		memset(passBuf, 0, sizeof(passBuf));
		for (i = 0; i < 12; i++) {
		    ch = info->ubuf[i];
		    zdecode(info->keys, crc32tab, ch);
		}
		zbuf += i;
	    }
	    if (z->compressMethod == ZIP_COMPMETH_DEFLATED) {
		z_stream stream;
		int err;
		unsigned char *cbuf = NULL;

		memset(&stream, 0, sizeof(z_stream));
		stream.zalloc = Z_NULL;
		stream.zfree = Z_NULL;
		stream.opaque = Z_NULL;
		stream.avail_in = z->numCompressedBytes;
		if (z->isEncrypted) {
		    unsigned int j;

		    stream.avail_in -= 12;
		    cbuf = (unsigned char *) Tcl_AttemptAlloc(stream.avail_in);
		    if (!cbuf) {
			goto merror0;
		    }
		    for (j = 0; j < stream.avail_in; j++) {
			ch = info->ubuf[j];
			cbuf[j] = zdecode(info->keys, crc32tab, ch);
		    }
		    stream.next_in = cbuf;
		} else {
		    stream.next_in = zbuf;
		}
		stream.next_out = info->ubuf;
		stream.avail_out = info->maxWrite;
		if (inflateInit2(&stream, -15) != Z_OK) {
		    goto cerror0;
		}
		err = inflate(&stream, Z_SYNC_FLUSH);
		inflateEnd(&stream);
		if ((err == Z_STREAM_END)
			|| ((err == Z_OK) && (stream.avail_in == 0))) {
		    if (cbuf) {
			memset(info->keys, 0, sizeof(info->keys));
			Tcl_Free(cbuf);
		    }
		    goto wrapchan;
		}
	    cerror0:
		if (cbuf) {
		    memset(info->keys, 0, sizeof(info->keys));
		    Tcl_Free(cbuf);
		}
		if (info->ubuf) {
		    Tcl_Free(info->ubuf);
		}
		Tcl_Free(info);
		ZIPFS_ERROR(interp, "decompression error");
		if (interp) {
		    Tcl_SetErrorCode(interp, "TCL", "ZIPFS", "CORRUPT", NULL);
		}
		goto error;
	    } else if (z->isEncrypted) {
		for (i = 0; i < z->numBytes - 12; i++) {
		    ch = zbuf[i];
		    info->ubuf[i] = zdecode(info->keys, crc32tab, ch);
		}
	    } else {
		memcpy(info->ubuf, zbuf, z->numBytes);
	    }
	    memset(info->keys, 0, sizeof(info->keys));
	    goto wrapchan;
	}
=======
	if (InitWritableChannel(interp, info, z, trunc) == TCL_ERROR) {
	    ckfree(info);
	    goto error;
	}
>>>>>>> 478c9d08
    } else if (z->data) {
	/*
	 * Set up a readable channel for direct data.
	 */

	flags |= TCL_READABLE;
	info->numBytes = z->numBytes;
	info->ubuf = z->data;
    } else {
	/*
	 * Set up a readable channel.
	 */

	flags |= TCL_READABLE;
	if (InitReadableChannel(interp, info, z) == TCL_ERROR) {
	    ckfree(info);
	    goto error;
	}
    }

    /*
     * Wrap the ZipChannel into a Tcl_Channel.
     */

    sprintf(cname, "zipfs_%" TCL_Z_MODIFIER "x_%d", z->offset,
	    ZipFS.idCount++);
    z->zipFilePtr->numOpen++;
    Unlock();
    return Tcl_CreateChannel(&ZipChannelType, cname, info, flags);

  error:
    Unlock();
    return NULL;
}

/*
 *-------------------------------------------------------------------------
 *
 * InitWritableChannel --
 *
 *	Assistant for ZipChannelOpen() that sets up a writable channel. It's
 *	up to the caller to actually register the channel.
 *
 * Returns:
 *	Tcl result code.
 *
 * Side effects:
 *	Allocates memory for the implementation of the channel. Writes to the
 *	interpreter's result on error.
 *
 *-------------------------------------------------------------------------
 */

static int
InitWritableChannel(
    Tcl_Interp *interp,		/* Current interpreter, or NULL (when errors
				 * will be silent). */
    ZipChannel *info,		/* The channel to set up. */
    ZipEntry *z,		/* The zipped file that the channel will write
				 * to. */
    int trunc)			/* Whether to truncate the data. */
{
    int i, ch;
    unsigned char *cbuf = NULL;

    /*
     * Set up a writable channel.
     */

    info->isWriting = 1;
    info->maxWrite = ZipFS.wrmax;

    info->ubuf = (unsigned char *) attemptckalloc(info->maxWrite);
    if (!info->ubuf) {
	goto memoryError;
    }
    memset(info->ubuf, 0, info->maxWrite);

    if (trunc) {
	/*
	 * Truncate; nothing there.
	 */

	info->numBytes = 0;
    } else if (z->data) {
	/*
	 * Already got uncompressed data.
	 */

	unsigned int j = z->numBytes;

	if (j > info->maxWrite) {
	    j = info->maxWrite;
	}
	memcpy(info->ubuf, z->data, j);
	info->numBytes = j;
    } else {
	/*
	 * Need to uncompress the existing data.
	 */

	unsigned char *zbuf = z->zipFilePtr->data + z->offset;

	if (z->isEncrypted) {
	    int len = z->zipFilePtr->passBuf[0] & 0xFF;
	    char passBuf[260];

	    for (i = 0; i < len; i++) {
		ch = z->zipFilePtr->passBuf[len - i];
		passBuf[i] = (ch & 0x0f) | pwrot[(ch >> 4) & 0x0f];
	    }
	    passBuf[i] = '\0';
	    init_keys(passBuf, info->keys, crc32tab);
	    memset(passBuf, 0, sizeof(passBuf));
	    for (i = 0; i < 12; i++) {
		ch = info->ubuf[i];
		zdecode(info->keys, crc32tab, ch);
	    }
	    zbuf += i;
	}

	if (z->compressMethod == ZIP_COMPMETH_DEFLATED) {
	    z_stream stream;
	    int err;

	    memset(&stream, 0, sizeof(z_stream));
	    stream.zalloc = Z_NULL;
	    stream.zfree = Z_NULL;
	    stream.opaque = Z_NULL;
	    stream.avail_in = z->numCompressedBytes;
	    if (z->isEncrypted) {
		unsigned int j;

		stream.avail_in -= 12;
<<<<<<< HEAD
		ubuf = (unsigned char *) Tcl_AttemptAlloc(stream.avail_in);
		if (!ubuf) {
		    info->ubuf = NULL;
		    goto merror;
=======
		cbuf = (unsigned char *) attemptckalloc(stream.avail_in);
		if (!cbuf) {
		    goto memoryError;
>>>>>>> 478c9d08
		}
		for (j = 0; j < stream.avail_in; j++) {
		    ch = info->ubuf[j];
		    cbuf[j] = zdecode(info->keys, crc32tab, ch);
		}
		stream.next_in = cbuf;
	    } else {
<<<<<<< HEAD
		stream.next_in = info->ubuf;
	    }
	    stream.next_out = info->ubuf = (unsigned char *)
		    Tcl_AttemptAlloc(info->numBytes);
	    if (!info->ubuf) {
	    merror:
		if (ubuf) {
		    info->isEncrypted = 0;
		    memset(info->keys, 0, sizeof(info->keys));
		    Tcl_Free(ubuf);
		}
		Tcl_Free(info);
		if (interp) {
		    Tcl_SetObjResult(interp,
			    Tcl_NewStringObj("out of memory", -1));
		    Tcl_SetErrorCode(interp, "TCL", "MALLOC", NULL);
		}
		goto error;
=======
		stream.next_in = zbuf;
>>>>>>> 478c9d08
	    }
	    stream.next_out = info->ubuf;
	    stream.avail_out = info->maxWrite;
	    if (inflateInit2(&stream, -15) != Z_OK) {
		goto corruptionError;
	    }
	    err = inflate(&stream, Z_SYNC_FLUSH);
	    inflateEnd(&stream);
	    if ((err == Z_STREAM_END)
		    || ((err == Z_OK) && (stream.avail_in == 0))) {
		if (cbuf) {
		    memset(info->keys, 0, sizeof(info->keys));
<<<<<<< HEAD
		    Tcl_Free(ubuf);
		}
		goto wrapchan;
	    }
	cerror:
	    if (ubuf) {
		info->isEncrypted = 0;
		memset(info->keys, 0, sizeof(info->keys));
		Tcl_Free(ubuf);
	    }
	    if (info->ubuf) {
		Tcl_Free(info->ubuf);
	    }
	    Tcl_Free(info);
	    ZIPFS_ERROR(interp, "decompression error");
	    if (interp) {
		Tcl_SetErrorCode(interp, "TCL", "ZIPFS", "CORRUPT", NULL);
=======
		    ckfree(cbuf);
		}
		return TCL_OK;
>>>>>>> 478c9d08
	    }
	    goto corruptionError;
	} else if (z->isEncrypted) {
	    /*
	     * Need to decrypt some otherwise-simple stored data.
	     */

	    for (i = 0; i < z->numBytes - 12; i++) {
		ch = zbuf[i];
		info->ubuf[i] = zdecode(info->keys, crc32tab, ch);
	    }
	} else {
	    /*
	     * Simple stored data. Copy into our working buffer.
	     */

<<<<<<< HEAD
	    len = z->numCompressedBytes - 12;
	    ubuf = (unsigned char *) Tcl_AttemptAlloc(len);
	    if (ubuf == NULL) {
		Tcl_Free((char *) info);
		if (interp != NULL) {
		    Tcl_SetObjResult(interp,
			Tcl_NewStringObj("out of memory", -1));
		}
		goto error;
=======
	    memcpy(info->ubuf, zbuf, z->numBytes);
	}
	memset(info->keys, 0, sizeof(info->keys));
    }
    return TCL_OK;

  memoryError:
    if (info->ubuf) {
	ckfree(info->ubuf);
    }
    ZIPFS_MEM_ERROR(interp);
    return TCL_ERROR;

  corruptionError:
    if (cbuf) {
	memset(info->keys, 0, sizeof(info->keys));
	ckfree(cbuf);
    }
    if (info->ubuf) {
	ckfree(info->ubuf);
    }
    ZIPFS_ERROR(interp, "decompression error");
    ZIPFS_ERROR_CODE(interp, "CORRUPT");
    return TCL_ERROR;
}

/*
 *-------------------------------------------------------------------------
 *
 * InitReadableChannel --
 *
 *	Assistant for ZipChannelOpen() that sets up a readable channel. It's
 *	up to the caller to actually register the channel.
 *
 * Returns:
 *	Tcl result code.
 *
 * Side effects:
 *	Allocates memory for the implementation of the channel. Writes to the
 *	interpreter's result on error.
 *
 *-------------------------------------------------------------------------
 */

static int
InitReadableChannel(
    Tcl_Interp *interp,		/* Current interpreter, or NULL (when errors
				 * will be silent). */
    ZipChannel *info,		/* The channel to set up. */
    ZipEntry *z)		/* The zipped file that the channel will read
				 * from. */
{
    unsigned char *ubuf = NULL;
    int i, ch;

    info->iscompr = (z->compressMethod == ZIP_COMPMETH_DEFLATED);
    info->ubuf = z->zipFilePtr->data + z->offset;
    info->isDirectory = z->isDirectory;
    info->isEncrypted = z->isEncrypted;
    info->numBytes = z->numBytes;

    if (info->isEncrypted) {
	int len = z->zipFilePtr->passBuf[0] & 0xFF;
	char passBuf[260];

	for (i = 0; i < len; i++) {
	    ch = z->zipFilePtr->passBuf[len - i];
	    passBuf[i] = (ch & 0x0f) | pwrot[(ch >> 4) & 0x0f];
	}
	passBuf[i] = '\0';
	init_keys(passBuf, info->keys, crc32tab);
	memset(passBuf, 0, sizeof(passBuf));
	for (i = 0; i < 12; i++) {
	    ch = info->ubuf[i];
	    zdecode(info->keys, crc32tab, ch);
	}
	info->ubuf += i;
    }

    if (info->iscompr) {
	z_stream stream;
	int err;
	unsigned int j;

	/*
	 * Data to decode is compressed, and possibly encrpyted too.
	 */

	memset(&stream, 0, sizeof(z_stream));
	stream.zalloc = Z_NULL;
	stream.zfree = Z_NULL;
	stream.opaque = Z_NULL;
	stream.avail_in = z->numCompressedBytes;
	if (info->isEncrypted) {
	    stream.avail_in -= 12;
	    ubuf = (unsigned char *) attemptckalloc(stream.avail_in);
	    if (!ubuf) {
		info->ubuf = NULL;
		goto memoryError;
>>>>>>> 478c9d08
	    }

	    for (j = 0; j < stream.avail_in; j++) {
		ch = info->ubuf[j];
		ubuf[j] = zdecode(info->keys, crc32tab, ch);
	    }
	    stream.next_in = ubuf;
	} else {
	    stream.next_in = info->ubuf;
	}
	stream.next_out = info->ubuf = (unsigned char *)
		attemptckalloc(info->numBytes);
	if (!info->ubuf) {
	    goto memoryError;
	}
	stream.avail_out = info->numBytes;
	if (inflateInit2(&stream, -15) != Z_OK) {
	    goto corruptionError;
	}
	err = inflate(&stream, Z_SYNC_FLUSH);
	inflateEnd(&stream);

	/*
	 * Decompression was successful if we're either in the END state, or
	 * in the OK state with no buffered bytes.
	 */

	if ((err != Z_STREAM_END)
		&& ((err != Z_OK) || (stream.avail_in != 0))) {
	    goto corruptionError;
	}

	if (ubuf) {
	    info->isEncrypted = 0;
	    memset(info->keys, 0, sizeof(info->keys));
	    ckfree(ubuf);
	}
	return TCL_OK;
    } else if (info->isEncrypted) {
	unsigned int j, len;

	/*
	 * Decode encrypted but uncompressed file, since we support Tcl_Seek()
	 * on it, and it can be randomly accessed later.
	 */

	len = z->numCompressedBytes - 12;
	ubuf = (unsigned char *) attemptckalloc(len);
	if (ubuf == NULL) {
	    goto memoryError;
	}
	for (j = 0; j < len; j++) {
	    ch = info->ubuf[j];
	    ubuf[j] = zdecode(info->keys, crc32tab, ch);
	}
	info->ubuf = ubuf;
	info->isEncrypted = 0;
    }
    return TCL_OK;

  corruptionError:
    if (ubuf) {
	info->isEncrypted = 0;
	memset(info->keys, 0, sizeof(info->keys));
	ckfree(ubuf);
    }
    if (info->ubuf) {
	ckfree(info->ubuf);
    }
    ZIPFS_ERROR(interp, "decompression error");
    ZIPFS_ERROR_CODE(interp, "CORRUPT");
    return TCL_ERROR;

  memoryError:
    if (ubuf) {
	info->isEncrypted = 0;
	memset(info->keys, 0, sizeof(info->keys));
	ckfree(ubuf);
    }
    ZIPFS_MEM_ERROR(interp);
    return TCL_ERROR;
}

/*
 *-------------------------------------------------------------------------
 *
 * ZipEntryStat --
 *
 *	This function implements the ZIP filesystem specific version of the
 *	library version of stat.
 *
 * Results:
 *	See stat documentation.
 *
 * Side effects:
 *	See stat documentation.
 *
 *-------------------------------------------------------------------------
 */

static int
ZipEntryStat(
    char *path,
    Tcl_StatBuf *buf)
{
    ZipEntry *z;
    int ret = -1;

    ReadLock();
    z = ZipFSLookup(path);
    if (z) {
	memset(buf, 0, sizeof(Tcl_StatBuf));
	if (z->isDirectory) {
	    buf->st_mode = S_IFDIR | 0555;
	} else {
	    buf->st_mode = S_IFREG | 0555;
	}
	buf->st_size = z->numBytes;
	buf->st_mtime = z->timestamp;
	buf->st_ctime = z->timestamp;
	buf->st_atime = z->timestamp;
	ret = 0;
    }
    Unlock();
    return ret;
}

/*
 *-------------------------------------------------------------------------
 *
 * ZipEntryAccess --
 *
 *	This function implements the ZIP filesystem specific version of the
 *	library version of access.
 *
 * Results:
 *	See access documentation.
 *
 * Side effects:
 *	See access documentation.
 *
 *-------------------------------------------------------------------------
 */

static int
ZipEntryAccess(
    char *path,
    int mode)
{
    ZipEntry *z;

    if (mode & 3) {
	return -1;
    }
    ReadLock();
    z = ZipFSLookup(path);
    Unlock();
    return (z ? 0 : -1);
}

/*
 *-------------------------------------------------------------------------
 *
 * ZipFSOpenFileChannelProc --
 *
 *	Open a channel to a file in a mounted ZIP archive. Delegates to
 *	ZipChannelOpen().
 *
 * Results:
 *	Tcl_Channel on success, or NULL on error.
 *
 * Side effects:
 *	Allocates memory.
 *
 *-------------------------------------------------------------------------
 */

static Tcl_Channel
ZipFSOpenFileChannelProc(
    Tcl_Interp *interp,		/* Current interpreter. */
    Tcl_Obj *pathPtr,
    int mode,
    TCL_UNUSED(int) /* permissions */)
{
    int trunc = (mode & O_TRUNC) != 0;
    int wr = (mode & (O_WRONLY | O_RDWR)) != 0;
    int len;

    pathPtr = Tcl_FSGetNormalizedPath(NULL, pathPtr);
    if (!pathPtr) {
	return NULL;
    }

    /*
     * Check for unsupported modes.
     */

    if ((mode & O_APPEND) || ((ZipFS.wrmax <= 0) && wr)) {
	Tcl_SetErrno(EACCES);
	if (interp) {
	    Tcl_SetObjResult(interp, Tcl_ObjPrintf(
		    "write access not supported: %s",
		    Tcl_PosixError(interp)));
	}
	return NULL;
    }

    return ZipChannelOpen(interp, Tcl_GetStringFromObj(pathPtr, &len), wr,
	    trunc);
}

/*
 *-------------------------------------------------------------------------
 *
 * ZipFSStatProc --
 *
 *	This function implements the ZIP filesystem specific version of the
 *	library version of stat.
 *
 * Results:
 *	See stat documentation.
 *
 * Side effects:
 *	See stat documentation.
 *
 *-------------------------------------------------------------------------
 */

static int
ZipFSStatProc(
    Tcl_Obj *pathPtr,
    Tcl_StatBuf *buf)
{
    int len;

    pathPtr = Tcl_FSGetNormalizedPath(NULL, pathPtr);
    if (!pathPtr) {
	return -1;
    }
    return ZipEntryStat(Tcl_GetStringFromObj(pathPtr, &len), buf);
}

/*
 *-------------------------------------------------------------------------
 *
 * ZipFSAccessProc --
 *
 *	This function implements the ZIP filesystem specific version of the
 *	library version of access.
 *
 * Results:
 *	See access documentation.
 *
 * Side effects:
 *	See access documentation.
 *
 *-------------------------------------------------------------------------
 */

static int
ZipFSAccessProc(
    Tcl_Obj *pathPtr,
    int mode)
{
    int len;

    pathPtr = Tcl_FSGetNormalizedPath(NULL, pathPtr);
    if (!pathPtr) {
	return -1;
    }
    return ZipEntryAccess(Tcl_GetStringFromObj(pathPtr, &len), mode);
}

/*
 *-------------------------------------------------------------------------
 *
 * ZipFSFilesystemSeparatorProc --
 *
 *	This function returns the separator to be used for a given path. The
 *	object returned should have a refCount of zero
 *
 * Results:
 *	A Tcl object, with a refCount of zero. If the caller needs to retain a
 *	reference to the object, it should call Tcl_IncrRefCount, and should
 *	otherwise free the object.
 *
 * Side effects:
 *	None.
 *
 *-------------------------------------------------------------------------
 */

static Tcl_Obj *
ZipFSFilesystemSeparatorProc(
    TCL_UNUSED(Tcl_Obj *) /*pathPtr*/)
{
    return Tcl_NewStringObj("/", -1);
}

/*
 *-------------------------------------------------------------------------
 *
 * AppendWithPrefix --
 *
 *	Worker for ZipFSMatchInDirectoryProc() that is a wrapper around
 *	Tcl_ListObjAppendElement() which knows about handling prefixes.
 *
 *-------------------------------------------------------------------------
 */

static inline void
AppendWithPrefix(
    Tcl_Obj *result,		/* Where to append a list element to. */
    Tcl_DString *prefix,	/* The prefix to add to the element, or NULL
				 * for don't do that. */
    const char *name,		/* The name to append. */
    int nameLen)		/* The length of the name. May be -1 for
				 * append-up-to-NUL-byte. */
{
    if (prefix) {
	int prefixLength = Tcl_DStringLength(prefix);

	Tcl_DStringAppend(prefix, name, nameLen);
	Tcl_ListObjAppendElement(NULL, result, Tcl_NewStringObj(
		Tcl_DStringValue(prefix), Tcl_DStringLength(prefix)));
	Tcl_DStringSetLength(prefix, prefixLength);
    } else {
	Tcl_ListObjAppendElement(NULL, result, Tcl_NewStringObj(name, nameLen));
    }
}

/*
 *-------------------------------------------------------------------------
 *
 * ZipFSMatchInDirectoryProc --
 *
 *	This routine is used by the globbing code to search a directory for
 *	all files which match a given pattern.
 *
 * Results:
 *	The return value is a standard Tcl result indicating whether an error
 *	occurred in globbing. Errors are left in interp, good results are
 *	lappend'ed to resultPtr (which must be a valid object).
 *
 * Side effects:
 *	None.
 *
 *-------------------------------------------------------------------------
 */

static int
ZipFSMatchInDirectoryProc(
    TCL_UNUSED(Tcl_Interp *),
    Tcl_Obj *result,		/* Where to append matched items to. */
    Tcl_Obj *pathPtr,		/* Where we are looking. */
    const char *pattern,	/* What names we are looking for. */
    Tcl_GlobTypeData *types)	/* What types we are looking for. */
{
    Tcl_HashEntry *hPtr;
    Tcl_HashSearch search;
    Tcl_Obj *normPathPtr = Tcl_FSGetNormalizedPath(NULL, pathPtr);
    int scnt, l, dirOnly = -1, prefixLen, strip = 0, mounts = 0;
    size_t len;
    char *pat, *prefix, *path;
    Tcl_DString dsPref, *prefixBuf = NULL;

    if (!normPathPtr) {
	return -1;
    }
    if (types) {
	dirOnly = (types->type & TCL_GLOB_TYPE_DIR) == TCL_GLOB_TYPE_DIR;
	mounts = (types->type == TCL_GLOB_TYPE_MOUNT);
    }

    /*
     * The prefix that gets prepended to results.
     */

    prefix = Tcl_GetStringFromObj(pathPtr, &prefixLen);

    /*
     * The (normalized) path we're searching.
     */

    path = TclGetString(normPathPtr);
    len = normPathPtr->length;

    Tcl_DStringInit(&dsPref);
    if (strcmp(prefix, path) == 0) {
	prefixBuf = NULL;
    } else {
	/*
	 * We need to strip the normalized prefix of the filenames and replace
	 * it with the official prefix that we were expecting to get.
	 */

	strip = len + 1;
	Tcl_DStringAppend(&dsPref, prefix, prefixLen);
	Tcl_DStringAppend(&dsPref, "/", 1);
	prefix = Tcl_DStringValue(&dsPref);
	prefixBuf = &dsPref;
    }

    ReadLock();

    /*
     * Are we globbing the mount points?
     */

    if (mounts) {
	ZipFSMatchMountPoints(result, normPathPtr, pattern, prefixBuf);
	goto end;
    }

    /*
     * Can we skip the complexity of actual globbing? Without a pattern, yes;
     * it's a directory existence test.
     */

    if (!pattern || (pattern[0] == '\0')) {
	ZipEntry *z = ZipFSLookup(path);

	if (z && ((dirOnly < 0) || (!dirOnly && !z->isDirectory)
		|| (dirOnly && z->isDirectory))) {
	    AppendWithPrefix(result, prefixBuf, z->name, -1);
	}
	goto end;
    }

    /*
     * We've got to work for our supper and do the actual globbing. And all
     * we've got really is an undifferentiated pile of all the filenames we've
     * got from all our ZIP mounts.
     */

    l = strlen(pattern);
    pat = (char *) Tcl_Alloc(len + l + 2);
    memcpy(pat, path, len);
    while ((len > 1) && (pat[len - 1] == '/')) {
	--len;
    }
    if ((len > 1) || (pat[0] != '/')) {
	pat[len] = '/';
	++len;
    }
    memcpy(pat + len, pattern, l + 1);
    scnt = CountSlashes(pat);

    for (hPtr = Tcl_FirstHashEntry(&ZipFS.fileHash, &search);
	    hPtr; hPtr = Tcl_NextHashEntry(&search)) {
	ZipEntry *z = (ZipEntry *) Tcl_GetHashValue(hPtr);

	if ((dirOnly >= 0) && ((dirOnly && !z->isDirectory)
		|| (!dirOnly && z->isDirectory))) {
	    continue;
	}
	if ((z->depth == scnt) && Tcl_StringCaseMatch(z->name, pat, 0)) {
	    AppendWithPrefix(result, prefixBuf, z->name + strip, -1);
	}
    }
    Tcl_Free(pat);

  end:
    Unlock();
    Tcl_DStringFree(&dsPref);
    return TCL_OK;
}

/*
 *-------------------------------------------------------------------------
 *
 * ZipFSMatchMountPoints --
 *
 *	This routine is a worker for ZipFSMatchInDirectoryProc, used by the
 *	globbing code to search for all mount points files which match a given
 *	pattern.
 *
 * Results:
 *	None.
 *
 * Side effects:
 *	Adds the matching mounts to the list in result, uses prefix as working
 *	space if it is non-NULL.
 *
 *-------------------------------------------------------------------------
 */

static void
ZipFSMatchMountPoints(
    Tcl_Obj *result,		/* The list of matches being built. */
    Tcl_Obj *normPathPtr,	/* Where we're looking from. */
    const char *pattern,	/* What we're looking for. NULL for a full
				 * list. */
    Tcl_DString *prefix)	/* Workspace filled with a prefix for all the
				 * filenames, or NULL if no prefix is to be
				 * used. */
{
    Tcl_HashEntry *hPtr;
    Tcl_HashSearch search;
    int l, normLength;
    const char *path = Tcl_GetStringFromObj(normPathPtr, &normLength);
    size_t len = (size_t) normLength;

    l = CountSlashes(path);
    if (path[len - 1] == '/') {
	len--;
    } else {
	l++;
    }
    if (!pattern || (pattern[0] == '\0')) {
	pattern = "*";
    }

    for (hPtr = Tcl_FirstHashEntry(&ZipFS.zipHash, &search); hPtr;
	    hPtr = Tcl_NextHashEntry(&search)) {
	ZipFile *zf = (ZipFile *) Tcl_GetHashValue(hPtr);

	if (zf->mountPointLen == 0) {
	    ZipEntry *z;

	    /*
	     * Enumerate the contents of the ZIP; it's mounted on the root.
	     */

	    for (z = zf->topEnts; z; z = z->tnext) {
		size_t lenz = strlen(z->name);

		if ((lenz > len + 1) && (strncmp(z->name, path, len) == 0)
			&& (z->name[len] == '/')
			&& (CountSlashes(z->name) == l)
			&& Tcl_StringCaseMatch(z->name + len + 1, pattern, 0)) {
		    AppendWithPrefix(result, prefix, z->name, lenz);
		}
	    }
	} else if ((zf->mountPointLen > len + 1)
		&& (strncmp(zf->mountPoint, path, len) == 0)
		&& (zf->mountPoint[len] == '/')
		&& (CountSlashes(zf->mountPoint) == l)
		&& Tcl_StringCaseMatch(zf->mountPoint + len + 1,
			pattern, 0)) {
	    /*
	     * Standard mount; append if it matches.
	     */

	    AppendWithPrefix(result, prefix, zf->mountPoint, zf->mountPointLen);
	}
    }
}

/*
 *-------------------------------------------------------------------------
 *
 * ZipFSPathInFilesystemProc --
 *
 *	This function determines if the given path object is in the ZIP
 *	filesystem.
 *
 * Results:
 *	TCL_OK when the path object is in the ZIP filesystem, -1 otherwise.
 *
 * Side effects:
 *	None.
 *
 *-------------------------------------------------------------------------
 */

static int
ZipFSPathInFilesystemProc(
    Tcl_Obj *pathPtr,
    TCL_UNUSED(ClientData *))
{
    Tcl_HashEntry *hPtr;
    Tcl_HashSearch search;
    int ret = -1;
    size_t len;
    char *path;

    pathPtr = Tcl_FSGetNormalizedPath(NULL, pathPtr);
    if (!pathPtr) {
	return -1;
    }

    path = TclGetString(pathPtr);
    if (strncmp(path, ZIPFS_VOLUME, ZIPFS_VOLUME_LEN) != 0) {
	return -1;
    }

    len = pathPtr->length;

    ReadLock();
    hPtr = Tcl_FindHashEntry(&ZipFS.fileHash, path);
    if (hPtr) {
	ret = TCL_OK;
	goto endloop;
    }

    for (hPtr = Tcl_FirstHashEntry(&ZipFS.zipHash, &search); hPtr;
	    hPtr = Tcl_NextHashEntry(&search)) {
	ZipFile *zf = (ZipFile *) Tcl_GetHashValue(hPtr);

	if (zf->mountPointLen == 0) {
	    ZipEntry *z;

	    for (z = zf->topEnts; z != NULL; z = z->tnext) {
		size_t lenz = strlen(z->name);

		if ((len >= lenz) && (strncmp(path, z->name, lenz) == 0)) {
		    ret = TCL_OK;
		    goto endloop;
		}
	    }
	} else if ((len >= zf->mountPointLen) &&
		(strncmp(path, zf->mountPoint, zf->mountPointLen) == 0)) {
	    ret = TCL_OK;
	    break;
	}
    }

  endloop:
    Unlock();
    return ret;
}

/*
 *-------------------------------------------------------------------------
 *
 * ZipFSListVolumesProc --
 *
 *	Lists the currently mounted ZIP filesystem volumes.
 *
 * Results:
 *	The list of volumes.
 *
 * Side effects:
 *	None
 *
 *-------------------------------------------------------------------------
 */

static Tcl_Obj *
ZipFSListVolumesProc(void)
{
    return Tcl_NewStringObj(ZIPFS_VOLUME, -1);
}

/*
 *-------------------------------------------------------------------------
 *
 * ZipFSFileAttrStringsProc --
 *
 *	This function implements the ZIP filesystem dependent 'file
 *	attributes' subcommand, for listing the set of possible attribute
 *	strings.
 *
 * Results:
 *	An array of strings
 *
 * Side effects:
 *	None.
 *
 *-------------------------------------------------------------------------
 */

enum ZipFileAttrs {
    ZIP_ATTR_UNCOMPSIZE,
    ZIP_ATTR_COMPSIZE,
    ZIP_ATTR_OFFSET,
    ZIP_ATTR_MOUNT,
    ZIP_ATTR_ARCHIVE,
    ZIP_ATTR_PERMISSIONS,
    ZIP_ATTR_CRC
};

static const char *const *
ZipFSFileAttrStringsProc(
    TCL_UNUSED(Tcl_Obj *) /*pathPtr*/,
    TCL_UNUSED(Tcl_Obj **) /*objPtrRef*/)
{
    /*
     * Must match up with ZipFileAttrs enum above.
     */

    static const char *const attrs[] = {
	"-uncompsize",
	"-compsize",
	"-offset",
	"-mount",
	"-archive",
	"-permissions",
	"-crc",
	NULL,
    };

    return attrs;
}

/*
 *-------------------------------------------------------------------------
 *
 * ZipFSFileAttrsGetProc --
 *
 *	This function implements the ZIP filesystem specific 'file attributes'
 *	subcommand, for 'get' operations.
 *
 * Results:
 *	Standard Tcl return code. The object placed in objPtrRef (if TCL_OK
 *	was returned) is likely to have a refCount of zero. Either way we must
 *	either store it somewhere (e.g. the Tcl result), or Incr/Decr its
 *	refCount to ensure it is properly freed.
 *
 * Side effects:
 *	None.
 *
 *-------------------------------------------------------------------------
 */

static int
ZipFSFileAttrsGetProc(
    Tcl_Interp *interp,		/* Current interpreter. */
    int index,
    Tcl_Obj *pathPtr,
    Tcl_Obj **objPtrRef)
{
    int len, ret = TCL_OK;
    char *path;
    ZipEntry *z;

    pathPtr = Tcl_FSGetNormalizedPath(NULL, pathPtr);
    if (!pathPtr) {
	return -1;
    }
    path = Tcl_GetStringFromObj(pathPtr, &len);
    ReadLock();
    z = ZipFSLookup(path);
    if (!z) {
	Tcl_SetErrno(ENOENT);
	ZIPFS_POSIX_ERROR(interp, "file not found");
	ret = TCL_ERROR;
	goto done;
    }
    switch (index) {
    case ZIP_ATTR_UNCOMPSIZE:
	TclNewIntObj(*objPtrRef, z->numBytes);
	break;
    case ZIP_ATTR_COMPSIZE:
	TclNewIntObj(*objPtrRef, z->numCompressedBytes);
	break;
    case ZIP_ATTR_OFFSET:
	TclNewIntObj(*objPtrRef, z->offset);
	break;
    case ZIP_ATTR_MOUNT:
	*objPtrRef = Tcl_NewStringObj(z->zipFilePtr->mountPoint,
		z->zipFilePtr->mountPointLen);
	break;
    case ZIP_ATTR_ARCHIVE:
	*objPtrRef = Tcl_NewStringObj(z->zipFilePtr->name, -1);
	break;
    case ZIP_ATTR_PERMISSIONS:
	*objPtrRef = Tcl_NewStringObj("0o555", -1);
	break;
    case ZIP_ATTR_CRC:
	TclNewIntObj(*objPtrRef, z->crc32);
	break;
    default:
	ZIPFS_ERROR(interp, "unknown attribute");
	ZIPFS_ERROR_CODE(interp, "FILE_ATTR");
	ret = TCL_ERROR;
    }

  done:
    Unlock();
    return ret;
}

/*
 *-------------------------------------------------------------------------
 *
 * ZipFSFileAttrsSetProc --
 *
 *	This function implements the ZIP filesystem specific 'file attributes'
 *	subcommand, for 'set' operations.
 *
 * Results:
 *	Standard Tcl return code.
 *
 * Side effects:
 *	None.
 *
 *-------------------------------------------------------------------------
 */

static int
ZipFSFileAttrsSetProc(
    Tcl_Interp *interp,		/* Current interpreter. */
    TCL_UNUSED(int) /*index*/,
    TCL_UNUSED(Tcl_Obj *) /*pathPtr*/,
    TCL_UNUSED(Tcl_Obj *) /*objPtr*/)
{
    ZIPFS_ERROR(interp, "unsupported operation");
    ZIPFS_ERROR_CODE(interp, "UNSUPPORTED_OP");
    return TCL_ERROR;
}

/*
 *-------------------------------------------------------------------------
 *
 * ZipFSFilesystemPathTypeProc --
 *
 * Results:
 *
 * Side effects:
 *
 *-------------------------------------------------------------------------
 */

static Tcl_Obj *
ZipFSFilesystemPathTypeProc(
    TCL_UNUSED(Tcl_Obj *) /*pathPtr*/)
{
    return Tcl_NewStringObj("zip", -1);
}

/*
 *-------------------------------------------------------------------------
 *
 * ZipFSLoadFile --
 *
 *	This functions deals with loading native object code. If the given
 *	path object refers to a file within the ZIP filesystem, an approriate
 *	error code is returned to delegate loading to the caller (by copying
 *	the file to temp store and loading from there). As fallback when the
 *	file refers to the ZIP file system but is not present, it is looked up
 *	relative to the executable and loaded from there when available.
 *
 * Results:
 *	TCL_OK on success, TCL_ERROR otherwise with error message left.
 *
 * Side effects:
 *	Loads native code into the process address space.
 *
 *-------------------------------------------------------------------------
 */

static int
ZipFSLoadFile(
    Tcl_Interp *interp,		/* Current interpreter. */
    Tcl_Obj *path,
    Tcl_LoadHandle *loadHandle,
    Tcl_FSUnloadFileProc **unloadProcPtr,
    int flags)
{
    Tcl_FSLoadFileProc2 *loadFileProc;
#ifdef ANDROID
    /*
     * Force loadFileProc to native implementation since the package manager
     * already extracted the shared libraries from the APK at install time.
     */

    loadFileProc = (Tcl_FSLoadFileProc2 *) tclNativeFilesystem.loadFileProc;
    if (loadFileProc) {
	return loadFileProc(interp, path, loadHandle, unloadProcPtr, flags);
    }
    Tcl_SetErrno(ENOENT);
    ZIPFS_ERROR(interp, Tcl_PosixError(interp));
    return TCL_ERROR;
#else /* !ANDROID */
    Tcl_Obj *altPath = NULL;
    int ret = TCL_ERROR;
    Tcl_Obj *objs[2] = { NULL, NULL };

    if (Tcl_FSAccess(path, R_OK) == 0) {
	/*
	 * EXDEV should trigger loading by copying to temp store.
	 */

	Tcl_SetErrno(EXDEV);
	ZIPFS_ERROR(interp, Tcl_PosixError(interp));
	return ret;
    }

    objs[1] = TclPathPart(interp, path, TCL_PATH_DIRNAME);
    if (objs[1] && (ZipFSAccessProc(objs[1], R_OK) == 0)) {
	const char *execName = Tcl_GetNameOfExecutable();

	/*
	 * Shared object is not in ZIP but its path prefix is, thus try to
	 * load from directory where the executable came from.
	 */

	TclDecrRefCount(objs[1]);
	objs[1] = TclPathPart(interp, path, TCL_PATH_TAIL);

	/*
	 * Get directory name of executable manually to deal with cases where
	 * [file dirname [info nameofexecutable]] is equal to [info
	 * nameofexecutable] due to VFS effects.
	 */

	if (execName) {
	    const char *p = strrchr(execName, '/');

	    if (p && p > execName + 1) {
		--p;
		objs[0] = Tcl_NewStringObj(execName, p - execName);
	    }
	}
	if (!objs[0]) {
	    objs[0] = TclPathPart(interp, TclGetObjNameOfExecutable(),
		    TCL_PATH_DIRNAME);
	}
	if (objs[0]) {
	    altPath = TclJoinPath(2, objs, 0);
	    if (altPath) {
		Tcl_IncrRefCount(altPath);
		if (Tcl_FSAccess(altPath, R_OK) == 0) {
		    path = altPath;
		}
	    }
	}
    }
    if (objs[0]) {
	Tcl_DecrRefCount(objs[0]);
    }
    if (objs[1]) {
	Tcl_DecrRefCount(objs[1]);
    }

    loadFileProc = (Tcl_FSLoadFileProc2 *) (void *)
	    tclNativeFilesystem.loadFileProc;
    if (loadFileProc) {
	ret = loadFileProc(interp, path, loadHandle, unloadProcPtr, flags);
    } else {
	Tcl_SetErrno(ENOENT);
	ZIPFS_ERROR(interp, Tcl_PosixError(interp));
    }
    if (altPath) {
	Tcl_DecrRefCount(altPath);
    }
    return ret;
#endif /* ANDROID */
}

#endif /* HAVE_ZLIB */

/*
 *-------------------------------------------------------------------------
 *
 * TclZipfs_Init --
 *
 *	Perform per interpreter initialization of this module.
 *
 * Results:
 *	The return value is a standard Tcl result.
 *
 * Side effects:
 *	Initializes this module if not already initialized, and adds module
 *	related commands to the given interpreter.
 *
 *-------------------------------------------------------------------------
 */

int
TclZipfs_Init(
    Tcl_Interp *interp)		/* Current interpreter. */
{
#ifdef HAVE_ZLIB
    static const EnsembleImplMap initMap[] = {
	{"mkimg",	ZipFSMkImgObjCmd,	NULL, NULL, NULL, 1},
	{"mkzip",	ZipFSMkZipObjCmd,	NULL, NULL, NULL, 1},
	{"lmkimg",	ZipFSLMkImgObjCmd,	NULL, NULL, NULL, 1},
	{"lmkzip",	ZipFSLMkZipObjCmd,	NULL, NULL, NULL, 1},
	/* The 4 entries above are not available in safe interpreters */
	{"mount",	ZipFSMountObjCmd,	NULL, NULL, NULL, 1},
	{"mount_data",	ZipFSMountBufferObjCmd,	NULL, NULL, NULL, 1},
	{"unmount",	ZipFSUnmountObjCmd,	NULL, NULL, NULL, 1},
	{"mkkey",	ZipFSMkKeyObjCmd,	NULL, NULL, NULL, 1},
	{"exists",	ZipFSExistsObjCmd,	NULL, NULL, NULL, 0},
	{"info",	ZipFSInfoObjCmd,	NULL, NULL, NULL, 0},
	{"list",	ZipFSListObjCmd,	NULL, NULL, NULL, 0},
	{"canonical",	ZipFSCanonicalObjCmd,	NULL, NULL, NULL, 0},
	{"root",	ZipFSRootObjCmd,	NULL, NULL, NULL, 0},
	{NULL, NULL, NULL, NULL, NULL, 0}
    };
    static const char findproc[] =
	"namespace eval ::tcl::zipfs {}\n"
	"proc ::tcl::zipfs::Find dir {\n"
	"    set result {}\n"
	"    if {[catch {glob -directory $dir -nocomplain * .*} list]} {\n"
	"        return $result\n"
	"    }\n"
	"    foreach file $list {\n"
	"        if {[file tail $file] in {. ..}} {\n"
	"            continue\n"
	"        }\n"
	"        lappend result $file {*}[Find $file]\n"
	"    }\n"
	"    return $result\n"
	"}\n"
	"proc ::tcl::zipfs::find {directoryName} {\n"
	"    return [lsort [Find $directoryName]]\n"
	"}\n";

    /*
     * One-time initialization.
     */

    WriteLock();
    if (!ZipFS.initialized) {
	ZipfsSetup();
    }
    Unlock();

    if (interp) {
	Tcl_Command ensemble;
	Tcl_Obj *mapObj;

	Tcl_EvalEx(interp, findproc, -1, TCL_EVAL_GLOBAL);
	if (!Tcl_IsSafe(interp)) {
	    Tcl_LinkVar(interp, "::tcl::zipfs::wrmax", (char *) &ZipFS.wrmax,
		    TCL_LINK_INT);
	}
	ensemble = TclMakeEnsemble(interp, "zipfs",
		Tcl_IsSafe(interp) ? (initMap + 4) : initMap);

	/*
	 * Add the [zipfs find] subcommand.
	 */

	Tcl_GetEnsembleMappingDict(NULL, ensemble, &mapObj);
	Tcl_DictObjPut(NULL, mapObj, Tcl_NewStringObj("find", -1),
		Tcl_NewStringObj("::tcl::zipfs::find", -1));
	Tcl_CreateObjCommand(interp, "::tcl::zipfs::tcl_library_init",
		ZipFSTclLibraryObjCmd, NULL, NULL);
	Tcl_PkgProvide(interp, "tcl::zipfs", "2.0");
    }
    return TCL_OK;
#else /* !HAVE_ZLIB */
    ZIPFS_ERROR(interp, "no zlib available");
    ZIPFS_ERROR_CODE(interp, "NO_ZLIB");
    return TCL_ERROR;
#endif /* HAVE_ZLIB */
}

#if !defined(STATIC_BUILD)
static int
ZipfsAppHookFindTclInit(
    const char *archive)
{
    Tcl_Obj *vfsInitScript;
    int found;

    if (zipfs_literal_tcl_library) {
	return TCL_ERROR;
    }
    if (TclZipfs_Mount(NULL, ZIPFS_ZIP_MOUNT, archive, NULL)) {
	/* Either the file doesn't exist or it is not a zip archive */
	return TCL_ERROR;
    }

    TclNewLiteralStringObj(vfsInitScript, ZIPFS_ZIP_MOUNT "/init.tcl");
    Tcl_IncrRefCount(vfsInitScript);
    found = Tcl_FSAccess(vfsInitScript, F_OK);
    Tcl_DecrRefCount(vfsInitScript);
    if (found == 0) {
	zipfs_literal_tcl_library = ZIPFS_ZIP_MOUNT;
	return TCL_OK;
    }

    TclNewLiteralStringObj(vfsInitScript,
	    ZIPFS_ZIP_MOUNT "/tcl_library/init.tcl");
    Tcl_IncrRefCount(vfsInitScript);
    found = Tcl_FSAccess(vfsInitScript, F_OK);
    Tcl_DecrRefCount(vfsInitScript);
    if (found == 0) {
	zipfs_literal_tcl_library = ZIPFS_ZIP_MOUNT "/tcl_library";
	return TCL_OK;
    }

    return TCL_ERROR;
}
#endif

static void
ZipfsExitHandler(
    ClientData clientData)
{
    ZipFile *zf = (ZipFile *) clientData;

    if (TCL_OK != TclZipfs_Unmount(NULL, zf->mountPoint)) {
	Tcl_Panic("tried to unmount busy filesystem");
    }
}

/*
 *-------------------------------------------------------------------------
 *
 * TclZipfs_AppHook --
 *
 *	Performs the argument munging for the shell
 *
 *-------------------------------------------------------------------------
 */

int
TclZipfs_AppHook(
#ifdef SUPPORT_BUILTIN_ZIP_INSTALL
    int *argcPtr,		/* Pointer to argc */
#else
    TCL_UNUSED(int *), /*argcPtr*/
#endif
#ifdef _WIN32
    TCL_UNUSED(WCHAR ***)) /* argvPtr */
#else /* !_WIN32 */
    char ***argvPtr)		/* Pointer to argv */
#endif /* _WIN32 */
{
    const char *archive;

#ifdef _WIN32
    Tcl_FindExecutable(NULL);
#else
    Tcl_FindExecutable((*argvPtr)[0]);
#endif
    archive = Tcl_GetNameOfExecutable();
    TclZipfs_Init(NULL);

    /*
     * Look for init.tcl in one of the locations mounted later in this
     * function.
     */

    if (!TclZipfs_Mount(NULL, ZIPFS_APP_MOUNT, archive, NULL)) {
	int found;
	Tcl_Obj *vfsInitScript;

	TclNewLiteralStringObj(vfsInitScript, ZIPFS_APP_MOUNT "/main.tcl");
	Tcl_IncrRefCount(vfsInitScript);
	if (Tcl_FSAccess(vfsInitScript, F_OK) == 0) {
	    /*
	     * Startup script should be set before calling Tcl_AppInit
	     */

	    Tcl_SetStartupScript(vfsInitScript, NULL);
	} else {
	    Tcl_DecrRefCount(vfsInitScript);
	}

	/*
	 * Set Tcl Encodings
	 */

	if (!zipfs_literal_tcl_library) {
	    TclNewLiteralStringObj(vfsInitScript,
		    ZIPFS_APP_MOUNT "/tcl_library/init.tcl");
	    Tcl_IncrRefCount(vfsInitScript);
	    found = Tcl_FSAccess(vfsInitScript, F_OK);
	    Tcl_DecrRefCount(vfsInitScript);
	    if (found == TCL_OK) {
		zipfs_literal_tcl_library = ZIPFS_APP_MOUNT "/tcl_library";
		return TCL_OK;
	    }
	}
#ifdef SUPPORT_BUILTIN_ZIP_INSTALL
    } else if (*argcPtr > 1) {
	/*
	 * If the first argument is "install", run the supplied installer
	 * script.
	 */

#ifdef _WIN32
	Tcl_DString ds;

	Tcl_DStringInit(&ds);
	archive = Tcl_WCharToUtfDString((*argvPtr)[1], -1, &ds);
#else /* !_WIN32 */
	archive = (*argvPtr)[1];
#endif /* _WIN32 */
	if (strcmp(archive, "install") == 0) {
	    Tcl_Obj *vfsInitScript;

	    /*
	     * Run this now to ensure the file is present by the time Tcl_Main
	     * wants it.
	     */

	    TclZipfs_TclLibrary();
	    TclNewLiteralStringObj(vfsInitScript,
		    ZIPFS_ZIP_MOUNT "/tcl_library/install.tcl");
	    Tcl_IncrRefCount(vfsInitScript);
	    if (Tcl_FSAccess(vfsInitScript, F_OK) == 0) {
		Tcl_SetStartupScript(vfsInitScript, NULL);
	    }
	    return TCL_OK;
	} else if (!TclZipfs_Mount(NULL, ZIPFS_APP_MOUNT, archive, NULL)) {
	    int found;
	    Tcl_Obj *vfsInitScript;

	    TclNewLiteralStringObj(vfsInitScript, ZIPFS_APP_MOUNT "/main.tcl");
	    Tcl_IncrRefCount(vfsInitScript);
	    if (Tcl_FSAccess(vfsInitScript, F_OK) == 0) {
		/*
		 * Startup script should be set before calling Tcl_AppInit
		 */

		Tcl_SetStartupScript(vfsInitScript, NULL);
	    } else {
		Tcl_DecrRefCount(vfsInitScript);
	    }
	    /* Set Tcl Encodings */
	    TclNewLiteralStringObj(vfsInitScript,
		    ZIPFS_APP_MOUNT "/tcl_library/init.tcl");
	    Tcl_IncrRefCount(vfsInitScript);
	    found = Tcl_FSAccess(vfsInitScript, F_OK);
	    Tcl_DecrRefCount(vfsInitScript);
	    if (found == TCL_OK) {
		zipfs_literal_tcl_library = ZIPFS_APP_MOUNT "/tcl_library";
		return TCL_OK;
	    }
	}
#ifdef _WIN32
	Tcl_DStringFree(&ds);
#endif /* _WIN32 */
#endif /* SUPPORT_BUILTIN_ZIP_INSTALL */
    }
    return TCL_OK;
}

#ifndef HAVE_ZLIB

/*
 *-------------------------------------------------------------------------
 *
 * TclZipfs_Mount, TclZipfs_MountBuffer, TclZipfs_Unmount --
 *
 *	Dummy version when no ZLIB support available.
 *
 *-------------------------------------------------------------------------
 */

int
TclZipfs_Mount(
    Tcl_Interp *interp,		/* Current interpreter. */
    const char *mountPoint,	/* Mount point path. */
    const char *zipname,	/* Path to ZIP file to mount. */
    const char *passwd)		/* Password for opening the ZIP, or NULL if
				 * the ZIP is unprotected. */
{
    ZIPFS_ERROR(interp, "no zlib available");
    ZIPFS_ERROR_CODE(interp, "NO_ZLIB");
    return TCL_ERROR;
}

int
TclZipfs_MountBuffer(
    Tcl_Interp *interp,		/* Current interpreter. NULLable. */
    const char *mountPoint,	/* Mount point path. */
    unsigned char *data,
    size_t datalen,
    int copy)
{
    ZIPFS_ERROR(interp, "no zlib available");
    ZIPFS_ERROR_CODE(interp, "NO_ZLIB");
    return TCL_ERROR;
}

int
TclZipfs_Unmount(
    Tcl_Interp *interp,		/* Current interpreter. */
    const char *mountPoint)	/* Mount point path. */
{
    ZIPFS_ERROR(interp, "no zlib available");
    ZIPFS_ERROR_CODE(interp, "NO_ZLIB");
    return TCL_ERROR;
}
#endif /* !HAVE_ZLIB */

/*
 * Local Variables:
 * mode: c
 * c-basic-offset: 4
 * fill-column: 78
 * End:
 */<|MERGE_RESOLUTION|>--- conflicted
+++ resolved
@@ -343,6 +343,10 @@
 static Tcl_DriverGetHandleProc	ZipChannelGetFile;
 static int		ZipChannelRead(void *instanceData, char *buf,
 			    int toRead, int *errloc);
+#ifndef TCL_NO_DEPRECATED
+static int		ZipChannelSeek(void *instanceData, long offset,
+			    int mode, int *errloc);
+#endif
 static long long	ZipChannelWideSeek(void *instanceData,
 			    long long offset, int mode, int *errloc);
 static void		ZipChannelWatchChannel(void *instanceData,
@@ -395,23 +399,6 @@
 static Tcl_ChannelType ZipChannelType = {
     "zip",			/* Type name. */
     TCL_CHANNEL_VERSION_5,
-<<<<<<< HEAD
-    TCL_CLOSE2PROC,	    /* Close channel, clean instance data */
-    ZipChannelRead,	    /* Handle read request */
-    ZipChannelWrite,	    /* Handle write request */
-	NULL,		    /* Move location of access point, NULL'able */
-    NULL,		    /* Set options, NULL'able */
-    NULL,		    /* Get options, NULL'able */
-    ZipChannelWatchChannel, /* Initialize notifier */
-    ZipChannelGetFile,	    /* Get OS handle from the channel */
-    ZipChannelClose,	    /* 2nd version of close channel, NULL'able */
-    NULL,		    /* Set blocking mode for raw channel, NULL'able */
-    NULL,		    /* Function to flush channel, NULL'able */
-    NULL,		    /* Function to handle event, NULL'able */
-    ZipChannelWideSeek,	/* Wide seek function, NULL'able */
-    NULL,		    /* Thread action function, NULL'able */
-    NULL,		    /* Truncate function, NULL'able */
-=======
     TCL_CLOSE2PROC,		/* Close channel, clean instance data */
     ZipChannelRead,		/* Handle read request */
     ZipChannelWrite,		/* Handle write request */
@@ -432,7 +419,6 @@
     ZipChannelWideSeek,		/* Wide seek function, NULL'able */
     NULL,			/* Thread action function, NULL'able */
     NULL,			/* Truncate function, NULL'able */
->>>>>>> 478c9d08
 };
 
 /*
@@ -976,7 +962,7 @@
 static inline ZipEntry *
 AllocateZipEntry(void)
 {
-    ZipEntry *z = (ZipEntry *) ckalloc(sizeof(ZipEntry));
+    ZipEntry *z = (ZipEntry *) Tcl_Alloc(sizeof(ZipEntry));
     memset(z, 0, sizeof(ZipEntry));
     return z;
 }
@@ -985,7 +971,7 @@
 AllocateZipChannel(
     Tcl_Interp *interp)
 {
-    ZipChannel *zc = (ZipChannel *) attemptckalloc(sizeof(ZipChannel));
+    ZipChannel *zc = (ZipChannel *) Tcl_AttemptAlloc(sizeof(ZipChannel));
 
     if (!zc) {
 	ZIPFS_MEM_ERROR(interp);
@@ -1477,21 +1463,11 @@
      * Validate the TOC data. If that's bad, things fall apart.
      */
 
-<<<<<<< HEAD
-    if (zf0->baseOffset >= zf0->length ||
-	    zf0->passOffset >= zf0->length ||
-	    zf0->directoryOffset >= zf0->length) {
-	if (interp) {
-	    Tcl_SetObjResult(interp, Tcl_NewStringObj("bad zip data", -1));
-	    Tcl_SetErrorCode(interp, "TCL", "ZIPFS", "BAD_ZIP", NULL);
-	}
-=======
     if (zf0->baseOffset < 0 || zf0->baseOffset >= zf0->length ||
 	    zf0->passOffset < 0 || zf0->passOffset >= zf0->length ||
 	    zf0->directoryOffset < 0 || zf0->directoryOffset >= zf0->length) {
 	ZIPFS_ERROR(interp, "bad zip data");
 	ZIPFS_ERROR_CODE(interp, "BAD_ZIP");
->>>>>>> 478c9d08
 	return TCL_ERROR;
     }
 
@@ -1554,11 +1530,7 @@
     if (mountPoint[0] != '\0') {
 	hPtr = Tcl_CreateHashEntry(&ZipFS.fileHash, mountPoint, &isNew);
 	if (isNew) {
-<<<<<<< HEAD
-	    z = (ZipEntry *) Tcl_Alloc(sizeof(ZipEntry));
-=======
 	    z = AllocateZipEntry();
->>>>>>> 478c9d08
 	    Tcl_SetHashValue(hPtr, z);
 
 	    z->depth = CountSlashes(mountPoint);
@@ -1650,13 +1622,7 @@
 
 	Tcl_DStringSetLength(&fpBuf, 0);
 	fullpath = CanonicalPath(mountPoint, path, &fpBuf, 1);
-<<<<<<< HEAD
-	z = (ZipEntry *) Tcl_Alloc(sizeof(ZipEntry));
-	z->name = NULL;
-	z->tnext = NULL;
-=======
 	z = AllocateZipEntry();
->>>>>>> 478c9d08
 	z->depth = CountSlashes(fullpath);
 	z->zipFilePtr = zf;
 	z->isDirectory = isdir;
@@ -1687,55 +1653,7 @@
 	hPtr = Tcl_CreateHashEntry(&ZipFS.fileHash, fullpath, &isNew);
 	if (!isNew) {
 	    /* should not happen but skip it anyway */
-<<<<<<< HEAD
 	    Tcl_Free(z);
-	} else {
-	    Tcl_SetHashValue(hPtr, z);
-	    z->name = (char *) Tcl_GetHashKey(&ZipFS.fileHash, hPtr);
-	    z->next = zf->entries;
-	    zf->entries = z;
-	    if (isdir && (mountPoint[0] == '\0') && (z->depth == 1)) {
-		z->tnext = zf->topEnts;
-		zf->topEnts = z;
-	    }
-	    if (!z->isDirectory && (z->depth > 1)) {
-		char *dir, *end;
-		ZipEntry *zd;
-
-		Tcl_DStringSetLength(&ds, strlen(z->name) + 8);
-		Tcl_DStringSetLength(&ds, 0);
-		Tcl_DStringAppend(&ds, z->name, -1);
-		dir = Tcl_DStringValue(&ds);
-		for (end = strrchr(dir, '/'); end && (end != dir);
-			end = strrchr(dir, '/')) {
-		    Tcl_DStringSetLength(&ds, end - dir);
-		    hPtr = Tcl_CreateHashEntry(&ZipFS.fileHash, dir, &isNew);
-		    if (!isNew) {
-			break;
-		    }
-		    zd = (ZipEntry *) Tcl_Alloc(sizeof(ZipEntry));
-		    zd->name = NULL;
-		    zd->tnext = NULL;
-		    zd->depth = CountSlashes(dir);
-		    zd->zipFilePtr = zf;
-		    zd->isDirectory = 1;
-		    zd->isEncrypted = 0;
-		    zd->offset = z->offset;
-		    zd->crc32 = 0;
-		    zd->timestamp = z->timestamp;
-		    zd->numBytes = zd->numCompressedBytes = 0;
-		    zd->compressMethod = ZIP_COMPMETH_STORED;
-		    zd->data = NULL;
-		    Tcl_SetHashValue(hPtr, zd);
-		    zd->name = (char *) Tcl_GetHashKey(&ZipFS.fileHash, hPtr);
-		    zd->next = zf->entries;
-		    zf->entries = zd;
-		    if ((mountPoint[0] == '\0') && (zd->depth == 1)) {
-			zd->tnext = zf->topEnts;
-			zf->topEnts = zd;
-		    }
-=======
-	    ckfree(z);
 	    goto nextent;
 	}
 
@@ -1786,7 +1704,6 @@
 		if ((mountPoint[0] == '\0') && (zd->depth == 1)) {
 		    zd->tnext = zf->topEnts;
 		    zf->topEnts = zd;
->>>>>>> 478c9d08
 		}
 	    }
 	}
@@ -2507,7 +2424,7 @@
     zpathlen = strlen(zpath);
     if (zpathlen + ZIP_CENTRAL_HEADER_LEN > bufsize) {
 	Tcl_SetObjResult(interp, Tcl_ObjPrintf(
-		"path too long for \"%s\"", Tcl_GetString(pathObj)));
+		"path too long for \"%s\"", TclGetString(pathObj)));
 	ZIPFS_ERROR_CODE(interp, "PATH_LEN");
 	return TCL_ERROR;
     }
@@ -2546,7 +2463,7 @@
 	    }
 	readErrorWithChannelOpen:
 	    Tcl_SetObjResult(interp, Tcl_ObjPrintf("read error on \"%s\": %s",
-		    Tcl_GetString(pathObj), Tcl_PosixError(interp)));
+		    TclGetString(pathObj), Tcl_PosixError(interp)));
 	    Tcl_Close(interp, in);
 	    return TCL_ERROR;
 	}
@@ -2558,7 +2475,7 @@
     }
     if (Tcl_Seek(in, 0, SEEK_SET) == -1) {
 	Tcl_SetObjResult(interp, Tcl_ObjPrintf("seek error on \"%s\": %s",
-		Tcl_GetString(pathObj), Tcl_PosixError(interp)));
+		TclGetString(pathObj), Tcl_PosixError(interp)));
 	Tcl_Close(interp, in);
 	return TCL_ERROR;
     }
@@ -2582,7 +2499,7 @@
     writeErrorWithChannelOpen:
 	Tcl_SetObjResult(interp, Tcl_ObjPrintf(
 		"write error on \"%s\": %s",
-		Tcl_GetString(pathObj), Tcl_PosixError(interp)));
+		TclGetString(pathObj), Tcl_PosixError(interp)));
 	Tcl_Close(interp, in);
 	return TCL_ERROR;
     }
@@ -2657,7 +2574,7 @@
     if (deflateInit2(&stream, 9, Z_DEFLATED, -15, 8,
 	    Z_DEFAULT_STRATEGY) != Z_OK) {
 	Tcl_SetObjResult(interp, Tcl_ObjPrintf(
-		"compression init error on \"%s\"", Tcl_GetString(pathObj)));
+		"compression init error on \"%s\"", TclGetString(pathObj)));
 	ZIPFS_ERROR_CODE(interp, "DEFLATE_INIT");
 	Tcl_Close(interp, in);
 	return TCL_ERROR;
@@ -2678,7 +2595,7 @@
 	    len = deflate(&stream, flush);
 	    if (len == (size_t) Z_STREAM_ERROR) {
 		Tcl_SetObjResult(interp, Tcl_ObjPrintf(
-			"deflate error on \"%s\"", Tcl_GetString(pathObj)));
+			"deflate error on \"%s\"", TclGetString(pathObj)));
 		ZIPFS_ERROR_CODE(interp, "DEFLATE");
 		deflateEnd(&stream);
 		Tcl_Close(interp, in);
@@ -2761,14 +2678,11 @@
     hPtr = Tcl_CreateHashEntry(fileHash, zpath, &isNew);
     if (!isNew) {
 	Tcl_SetObjResult(interp, Tcl_ObjPrintf(
-		"non-unique path name \"%s\"", Tcl_GetString(pathObj)));
+		"non-unique path name \"%s\"", TclGetString(pathObj)));
 	ZIPFS_ERROR_CODE(interp, "DUPLICATE_PATH");
 	return TCL_ERROR;
     }
 
-<<<<<<< HEAD
-    z = (ZipEntry *) Tcl_Alloc(sizeof(ZipEntry));
-=======
     /*
      * Remember that we've written the file (for central directory generation)
      * and generate the local (per-file) header in the space that we reserved
@@ -2776,7 +2690,6 @@
      */
 
     z = AllocateZipEntry();
->>>>>>> 478c9d08
     Tcl_SetHashValue(hPtr, z);
     z->isEncrypted = (passwd ? 1 : 0);
     z->offset = headerStartOffset;
@@ -2882,9 +2795,9 @@
     int len;
 
     if (directNameObj) {
-	name = Tcl_GetString(directNameObj);
+	name = TclGetString(directNameObj);
     } else {
-	name = Tcl_GetStringFromObj(pathObj, &len);
+	name = TclGetStringFromObj(pathObj, &len);
 	if (slen > 0) {
 	    if ((len <= slen) || (strncmp(strip, name, slen) != 0)) {
 		/*
@@ -2970,7 +2883,7 @@
 
     passBuf[0] = 0;
     if (passwordObj != NULL) {
-	pw = Tcl_GetStringFromObj(passwordObj, &pwlen);
+	pw = TclGetStringFromObj(passwordObj, &pwlen);
 	if (IsPasswordValid(interp, pw, pwlen) != TCL_OK) {
 	    return TCL_ERROR;
 	}
@@ -3002,11 +2915,7 @@
 	ZIPFS_ERROR_CODE(interp, "EMPTY");
 	return TCL_ERROR;
     }
-<<<<<<< HEAD
-    out = Tcl_OpenFileChannel(interp, TclGetString(targetFile), "wb", 0755);
-=======
     out = Tcl_FSOpenFileChannel(interp, targetFile, "wb", 0755);
->>>>>>> 478c9d08
     if (out == NULL) {
 	Tcl_DecrRefCount(list);
 	return TCL_ERROR;
@@ -3130,33 +3039,13 @@
     Tcl_InitHashTable(&fileHash, TCL_STRING_KEYS);
     dataStartOffset = Tcl_Tell(out);
     if (mappingList == NULL && stripPrefix != NULL) {
-	strip = Tcl_GetStringFromObj(stripPrefix, &slen);
+	strip = TclGetStringFromObj(stripPrefix, &slen);
     }
     for (i = 0; i < (size_t) lobjc; i += (mappingList ? 2 : 1)) {
 	Tcl_Obj *pathObj = lobjv[i];
 	const char *name = ComputeNameInArchive(pathObj,
 		(mappingList ? lobjv[i + 1] : NULL), strip, slen);
 
-<<<<<<< HEAD
-	path = TclGetString(lobjv[i]);
-	if (mappingList) {
-	    name = TclGetString(lobjv[i + 1]);
-	} else {
-	    name = path;
-	    if (slen > 0) {
-		len = strlen(name);
-		if ((len <= (size_t) slen) ||
-			(strncmp(strip, name, slen) != 0)) {
-		    continue;
-		}
-		name += slen;
-	    }
-	}
-	while (name[0] == '/') {
-	    ++name;
-	}
-=======
->>>>>>> 478c9d08
 	if (name[0] == '\0') {
 	    continue;
 	}
@@ -3176,26 +3065,6 @@
 	const char *name = ComputeNameInArchive(lobjv[i],
 		(mappingList ? lobjv[i + 1] : NULL), strip, slen);
 
-<<<<<<< HEAD
-	path = TclGetString(lobjv[i]);
-	if (mappingList) {
-	    name = TclGetString(lobjv[i + 1]);
-	} else {
-	    name = path;
-	    if (slen > 0) {
-		len = strlen(name);
-		if ((len <= (size_t) slen) ||
-			(strncmp(strip, name, slen) != 0)) {
-		    continue;
-		}
-		name += slen;
-	    }
-	}
-	while (name[0] == '/') {
-	    ++name;
-	}
-=======
->>>>>>> 478c9d08
 	if (name[0] == '\0') {
 	    continue;
 	}
@@ -3784,23 +3653,16 @@
     if (objc == 3) {
 	int idx;
 
-<<<<<<< HEAD
-	if ((n >= 2) && (strncmp(what, "-glob", n) == 0)) {
-	    pattern = TclGetString(objv[2]);
-	} else if ((n >= 2) && (strncmp(what, "-regexp", n) == 0)) {
-	    regexp = Tcl_RegExpCompile(interp, TclGetString(objv[2]));
-=======
 	if (Tcl_GetIndexFromObj(interp, objv[1], options, "option",
 		0, &idx) != TCL_OK) {
 	    return TCL_ERROR;
 	}
 	switch (idx) {
 	case OPT_GLOB:
-	    pattern = Tcl_GetString(objv[2]);
+	    pattern = TclGetString(objv[2]);
 	    break;
 	case OPT_REGEXP:
-	    regexp = Tcl_RegExpCompile(interp, Tcl_GetString(objv[2]));
->>>>>>> 478c9d08
+	    regexp = Tcl_RegExpCompile(interp, TclGetString(objv[2]));
 	    if (!regexp) {
 		return TCL_ERROR;
 	    }
@@ -3910,7 +3772,7 @@
 
 #if !defined(STATIC_BUILD)
 #if defined(_WIN32) || defined(__CYGWIN__)
-    hModule = (HMODULE)TclWinGetTclInstance();
+    hModule = TclWinGetTclInstance();
     GetModuleFileNameW(hModule, wName, MAX_PATH);
 #ifdef __CYGWIN__
     cygwin_conv_path(3, wName, dllName, sizeof(dllName));
@@ -4236,6 +4098,18 @@
     info->numRead = (size_t) offset;
     return info->numRead;
 }
+
+#ifndef TCL_NO_DEPRECATED
+static int
+ZipChannelSeek(
+    void *instanceData,
+    long offset,
+    int mode,
+    int *errloc)
+{
+    return ZipChannelWideSeek(instanceData, offset, mode, errloc);
+}
+#endif
  
 /*
@@ -4369,12 +4243,8 @@
     } else {
 	flags = TCL_WRITABLE;
     }
-<<<<<<< HEAD
-    info = (ZipChannel *) Tcl_AttemptAlloc(sizeof(ZipChannel));
-=======
 
     info = AllocateZipChannel(interp);
->>>>>>> 478c9d08
     if (!info) {
 	goto error;
     }
@@ -4386,128 +4256,10 @@
 	 */
 
 	flags |= TCL_WRITABLE;
-<<<<<<< HEAD
-	info->isWriting = 1;
-	info->isDirectory = 0;
-	info->maxWrite = ZipFS.wrmax;
-	info->iscompr = 0;
-	info->isEncrypted = 0;
-	info->ubuf = (unsigned char *) Tcl_AttemptAlloc(info->maxWrite);
-	if (!info->ubuf) {
-	merror0:
-	    if (info->ubuf) {
-		Tcl_Free(info->ubuf);
-	    }
+	if (InitWritableChannel(interp, info, z, trunc) == TCL_ERROR) {
 	    Tcl_Free(info);
-	    ZIPFS_ERROR(interp, "out of memory");
-	    if (interp) {
-		Tcl_SetErrorCode(interp, "TCL", "MALLOC", NULL);
-	    }
 	    goto error;
 	}
-	memset(info->ubuf, 0, info->maxWrite);
-	if (trunc) {
-	    info->numBytes = 0;
-	} else if (z->data) {
-	    unsigned int j = z->numBytes;
-
-	    if (j > info->maxWrite) {
-		j = info->maxWrite;
-	    }
-	    memcpy(info->ubuf, z->data, j);
-	    info->numBytes = j;
-	} else {
-	    unsigned char *zbuf = z->zipFilePtr->data + z->offset;
-
-	    if (z->isEncrypted) {
-		int len = z->zipFilePtr->passBuf[0] & 0xFF;
-		char passBuf[260];
-
-		for (i = 0; i < len; i++) {
-		    ch = z->zipFilePtr->passBuf[len - i];
-		    passBuf[i] = (ch & 0x0f) | pwrot[(ch >> 4) & 0x0f];
-		}
-		passBuf[i] = '\0';
-		init_keys(passBuf, info->keys, crc32tab);
-		memset(passBuf, 0, sizeof(passBuf));
-		for (i = 0; i < 12; i++) {
-		    ch = info->ubuf[i];
-		    zdecode(info->keys, crc32tab, ch);
-		}
-		zbuf += i;
-	    }
-	    if (z->compressMethod == ZIP_COMPMETH_DEFLATED) {
-		z_stream stream;
-		int err;
-		unsigned char *cbuf = NULL;
-
-		memset(&stream, 0, sizeof(z_stream));
-		stream.zalloc = Z_NULL;
-		stream.zfree = Z_NULL;
-		stream.opaque = Z_NULL;
-		stream.avail_in = z->numCompressedBytes;
-		if (z->isEncrypted) {
-		    unsigned int j;
-
-		    stream.avail_in -= 12;
-		    cbuf = (unsigned char *) Tcl_AttemptAlloc(stream.avail_in);
-		    if (!cbuf) {
-			goto merror0;
-		    }
-		    for (j = 0; j < stream.avail_in; j++) {
-			ch = info->ubuf[j];
-			cbuf[j] = zdecode(info->keys, crc32tab, ch);
-		    }
-		    stream.next_in = cbuf;
-		} else {
-		    stream.next_in = zbuf;
-		}
-		stream.next_out = info->ubuf;
-		stream.avail_out = info->maxWrite;
-		if (inflateInit2(&stream, -15) != Z_OK) {
-		    goto cerror0;
-		}
-		err = inflate(&stream, Z_SYNC_FLUSH);
-		inflateEnd(&stream);
-		if ((err == Z_STREAM_END)
-			|| ((err == Z_OK) && (stream.avail_in == 0))) {
-		    if (cbuf) {
-			memset(info->keys, 0, sizeof(info->keys));
-			Tcl_Free(cbuf);
-		    }
-		    goto wrapchan;
-		}
-	    cerror0:
-		if (cbuf) {
-		    memset(info->keys, 0, sizeof(info->keys));
-		    Tcl_Free(cbuf);
-		}
-		if (info->ubuf) {
-		    Tcl_Free(info->ubuf);
-		}
-		Tcl_Free(info);
-		ZIPFS_ERROR(interp, "decompression error");
-		if (interp) {
-		    Tcl_SetErrorCode(interp, "TCL", "ZIPFS", "CORRUPT", NULL);
-		}
-		goto error;
-	    } else if (z->isEncrypted) {
-		for (i = 0; i < z->numBytes - 12; i++) {
-		    ch = zbuf[i];
-		    info->ubuf[i] = zdecode(info->keys, crc32tab, ch);
-		}
-	    } else {
-		memcpy(info->ubuf, zbuf, z->numBytes);
-	    }
-	    memset(info->keys, 0, sizeof(info->keys));
-	    goto wrapchan;
-	}
-=======
-	if (InitWritableChannel(interp, info, z, trunc) == TCL_ERROR) {
-	    ckfree(info);
-	    goto error;
-	}
->>>>>>> 478c9d08
     } else if (z->data) {
 	/*
 	 * Set up a readable channel for direct data.
@@ -4523,7 +4275,7 @@
 
 	flags |= TCL_READABLE;
 	if (InitReadableChannel(interp, info, z) == TCL_ERROR) {
-	    ckfree(info);
+	    Tcl_Free(info);
 	    goto error;
 	}
     }
@@ -4581,7 +4333,7 @@
     info->isWriting = 1;
     info->maxWrite = ZipFS.wrmax;
 
-    info->ubuf = (unsigned char *) attemptckalloc(info->maxWrite);
+    info->ubuf = (unsigned char *) Tcl_AttemptAlloc(info->maxWrite);
     if (!info->ubuf) {
 	goto memoryError;
     }
@@ -4643,16 +4395,9 @@
 		unsigned int j;
 
 		stream.avail_in -= 12;
-<<<<<<< HEAD
-		ubuf = (unsigned char *) Tcl_AttemptAlloc(stream.avail_in);
-		if (!ubuf) {
-		    info->ubuf = NULL;
-		    goto merror;
-=======
-		cbuf = (unsigned char *) attemptckalloc(stream.avail_in);
+		cbuf = (unsigned char *) Tcl_AttemptAlloc(stream.avail_in);
 		if (!cbuf) {
 		    goto memoryError;
->>>>>>> 478c9d08
 		}
 		for (j = 0; j < stream.avail_in; j++) {
 		    ch = info->ubuf[j];
@@ -4660,28 +4405,7 @@
 		}
 		stream.next_in = cbuf;
 	    } else {
-<<<<<<< HEAD
-		stream.next_in = info->ubuf;
-	    }
-	    stream.next_out = info->ubuf = (unsigned char *)
-		    Tcl_AttemptAlloc(info->numBytes);
-	    if (!info->ubuf) {
-	    merror:
-		if (ubuf) {
-		    info->isEncrypted = 0;
-		    memset(info->keys, 0, sizeof(info->keys));
-		    Tcl_Free(ubuf);
-		}
-		Tcl_Free(info);
-		if (interp) {
-		    Tcl_SetObjResult(interp,
-			    Tcl_NewStringObj("out of memory", -1));
-		    Tcl_SetErrorCode(interp, "TCL", "MALLOC", NULL);
-		}
-		goto error;
-=======
 		stream.next_in = zbuf;
->>>>>>> 478c9d08
 	    }
 	    stream.next_out = info->ubuf;
 	    stream.avail_out = info->maxWrite;
@@ -4694,29 +4418,9 @@
 		    || ((err == Z_OK) && (stream.avail_in == 0))) {
 		if (cbuf) {
 		    memset(info->keys, 0, sizeof(info->keys));
-<<<<<<< HEAD
-		    Tcl_Free(ubuf);
-		}
-		goto wrapchan;
-	    }
-	cerror:
-	    if (ubuf) {
-		info->isEncrypted = 0;
-		memset(info->keys, 0, sizeof(info->keys));
-		Tcl_Free(ubuf);
-	    }
-	    if (info->ubuf) {
-		Tcl_Free(info->ubuf);
-	    }
-	    Tcl_Free(info);
-	    ZIPFS_ERROR(interp, "decompression error");
-	    if (interp) {
-		Tcl_SetErrorCode(interp, "TCL", "ZIPFS", "CORRUPT", NULL);
-=======
-		    ckfree(cbuf);
+		    Tcl_Free(cbuf);
 		}
 		return TCL_OK;
->>>>>>> 478c9d08
 	    }
 	    goto corruptionError;
 	} else if (z->isEncrypted) {
@@ -4733,17 +4437,6 @@
 	     * Simple stored data. Copy into our working buffer.
 	     */
 
-<<<<<<< HEAD
-	    len = z->numCompressedBytes - 12;
-	    ubuf = (unsigned char *) Tcl_AttemptAlloc(len);
-	    if (ubuf == NULL) {
-		Tcl_Free((char *) info);
-		if (interp != NULL) {
-		    Tcl_SetObjResult(interp,
-			Tcl_NewStringObj("out of memory", -1));
-		}
-		goto error;
-=======
 	    memcpy(info->ubuf, zbuf, z->numBytes);
 	}
 	memset(info->keys, 0, sizeof(info->keys));
@@ -4752,7 +4445,7 @@
 
   memoryError:
     if (info->ubuf) {
-	ckfree(info->ubuf);
+	Tcl_Free(info->ubuf);
     }
     ZIPFS_MEM_ERROR(interp);
     return TCL_ERROR;
@@ -4760,10 +4453,10 @@
   corruptionError:
     if (cbuf) {
 	memset(info->keys, 0, sizeof(info->keys));
-	ckfree(cbuf);
+	Tcl_Free(cbuf);
     }
     if (info->ubuf) {
-	ckfree(info->ubuf);
+	Tcl_Free(info->ubuf);
     }
     ZIPFS_ERROR(interp, "decompression error");
     ZIPFS_ERROR_CODE(interp, "CORRUPT");
@@ -4840,11 +4533,10 @@
 	stream.avail_in = z->numCompressedBytes;
 	if (info->isEncrypted) {
 	    stream.avail_in -= 12;
-	    ubuf = (unsigned char *) attemptckalloc(stream.avail_in);
+	    ubuf = (unsigned char *) Tcl_AttemptAlloc(stream.avail_in);
 	    if (!ubuf) {
 		info->ubuf = NULL;
 		goto memoryError;
->>>>>>> 478c9d08
 	    }
 
 	    for (j = 0; j < stream.avail_in; j++) {
@@ -4856,7 +4548,7 @@
 	    stream.next_in = info->ubuf;
 	}
 	stream.next_out = info->ubuf = (unsigned char *)
-		attemptckalloc(info->numBytes);
+		Tcl_AttemptAlloc(info->numBytes);
 	if (!info->ubuf) {
 	    goto memoryError;
 	}
@@ -4880,7 +4572,7 @@
 	if (ubuf) {
 	    info->isEncrypted = 0;
 	    memset(info->keys, 0, sizeof(info->keys));
-	    ckfree(ubuf);
+	    Tcl_Free(ubuf);
 	}
 	return TCL_OK;
     } else if (info->isEncrypted) {
@@ -4892,7 +4584,7 @@
 	 */
 
 	len = z->numCompressedBytes - 12;
-	ubuf = (unsigned char *) attemptckalloc(len);
+	ubuf = (unsigned char *) Tcl_AttemptAlloc(len);
 	if (ubuf == NULL) {
 	    goto memoryError;
 	}
@@ -4909,10 +4601,10 @@
     if (ubuf) {
 	info->isEncrypted = 0;
 	memset(info->keys, 0, sizeof(info->keys));
-	ckfree(ubuf);
+	Tcl_Free(ubuf);
     }
     if (info->ubuf) {
-	ckfree(info->ubuf);
+	Tcl_Free(info->ubuf);
     }
     ZIPFS_ERROR(interp, "decompression error");
     ZIPFS_ERROR_CODE(interp, "CORRUPT");
@@ -4922,7 +4614,7 @@
     if (ubuf) {
 	info->isEncrypted = 0;
 	memset(info->keys, 0, sizeof(info->keys));
-	ckfree(ubuf);
+	Tcl_Free(ubuf);
     }
     ZIPFS_MEM_ERROR(interp);
     return TCL_ERROR;
@@ -5055,7 +4747,7 @@
 	return NULL;
     }
 
-    return ZipChannelOpen(interp, Tcl_GetStringFromObj(pathPtr, &len), wr,
+    return ZipChannelOpen(interp, TclGetStringFromObj(pathPtr, &len), wr,
 	    trunc);
 }
 @@ -5088,7 +4780,7 @@
     if (!pathPtr) {
 	return -1;
     }
-    return ZipEntryStat(Tcl_GetStringFromObj(pathPtr, &len), buf);
+    return ZipEntryStat(TclGetStringFromObj(pathPtr, &len), buf);
 }
  
@@ -5120,7 +4812,7 @@
     if (!pathPtr) {
 	return -1;
     }
-    return ZipEntryAccess(Tcl_GetStringFromObj(pathPtr, &len), mode);
+    return ZipEntryAccess(TclGetStringFromObj(pathPtr, &len), mode);
 }
  
@@ -5231,7 +4923,7 @@
      * The prefix that gets prepended to results.
      */
 
-    prefix = Tcl_GetStringFromObj(pathPtr, &prefixLen);
+    prefix = TclGetStringFromObj(pathPtr, &prefixLen);
 
     /*
      * The (normalized) path we're searching.
@@ -5354,7 +5046,7 @@
     Tcl_HashEntry *hPtr;
     Tcl_HashSearch search;
     int l, normLength;
-    const char *path = Tcl_GetStringFromObj(normPathPtr, &normLength);
+    const char *path = TclGetStringFromObj(normPathPtr, &normLength);
     size_t len = (size_t) normLength;
 
     l = CountSlashes(path);
@@ -5589,7 +5281,7 @@
     if (!pathPtr) {
 	return -1;
     }
-    path = Tcl_GetStringFromObj(pathPtr, &len);
+    path = TclGetStringFromObj(pathPtr, &len);
     ReadLock();
     z = ZipFSLookup(path);
     if (!z) {
