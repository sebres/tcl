/*
 * tclZipfs.c --
 *
 *	Implementation of the ZIP filesystem used in TIP 430
 *	Adapted from the implentation for AndroWish.
 *
 * Copyright (c) 2016-2017 Sean Woods <yoda@etoyoc.com>
 * Copyright (c) 2013-2015 Christian Werner <chw@ch-werner.de>
 *
 * See the file "license.terms" for information on usage and redistribution of
 * this file, and for a DISCLAIMER OF ALL WARRANTIES.
 *
 * This file is distributed in two ways:
 *   generic/tclZipfs.c file in the TIP430-enabled Tcl cores.
 *   compat/tclZipfs.c file in the tclconfig (TEA) file system, for pre-tip430
 *	projects.
 */

#include "tclInt.h"
#include "tclFileSystem.h"

#ifndef _WIN32
#include <sys/mman.h>
#endif /* _WIN32*/

#ifndef MAP_FILE
#define MAP_FILE 0
#endif /* !MAP_FILE */

#ifdef HAVE_ZLIB
#include "zlib.h"
#include "crypt.h"

#ifdef CFG_RUNTIME_DLLFILE

/*
** We are compiling as part of the core.
** TIP430 style zipfs prefix
*/

#define ZIPFS_VOLUME	  "//zipfs:/"
#define ZIPFS_VOLUME_LEN  9
#define ZIPFS_APP_MOUNT	  "//zipfs:/app"
#define ZIPFS_ZIP_MOUNT	  "//zipfs:/lib/tcl"

#else /* !CFG_RUNTIME_DLLFILE */

/*
** We are compiling from the /compat folder of tclconfig
** Pre TIP430 style zipfs prefix
** //zipfs:/ doesn't work straight out of the box on either windows or Unix
** without other changes made to tip 430
*/

#define ZIPFS_VOLUME	  "zipfs:/"
#define ZIPFS_VOLUME_LEN  7
#define ZIPFS_APP_MOUNT	  "zipfs:/app"
#define ZIPFS_ZIP_MOUNT	  "zipfs:/lib/tcl"

#endif /* CFG_RUNTIME_DLLFILE */

/*
 * Various constants and offsets found in ZIP archive files
 */

#define ZIP_SIG_LEN			4

/*
 * Local header of ZIP archive member (at very beginning of each member).
 */

#define ZIP_LOCAL_HEADER_SIG		0x04034b50
#define ZIP_LOCAL_HEADER_LEN		30
#define ZIP_LOCAL_SIG_OFFS		0
#define ZIP_LOCAL_VERSION_OFFS		4
#define ZIP_LOCAL_FLAGS_OFFS		6
#define ZIP_LOCAL_COMPMETH_OFFS		8
#define ZIP_LOCAL_MTIME_OFFS		10
#define ZIP_LOCAL_MDATE_OFFS		12
#define ZIP_LOCAL_CRC32_OFFS		14
#define ZIP_LOCAL_COMPLEN_OFFS		18
#define ZIP_LOCAL_UNCOMPLEN_OFFS	22
#define ZIP_LOCAL_PATHLEN_OFFS		26
#define ZIP_LOCAL_EXTRALEN_OFFS		28

/*
 * Central header of ZIP archive member at end of ZIP file.
 */

#define ZIP_CENTRAL_HEADER_SIG		0x02014b50
#define ZIP_CENTRAL_HEADER_LEN		46
#define ZIP_CENTRAL_SIG_OFFS		0
#define ZIP_CENTRAL_VERSIONMADE_OFFS	4
#define ZIP_CENTRAL_VERSION_OFFS	6
#define ZIP_CENTRAL_FLAGS_OFFS		8
#define ZIP_CENTRAL_COMPMETH_OFFS	10
#define ZIP_CENTRAL_MTIME_OFFS		12
#define ZIP_CENTRAL_MDATE_OFFS		14
#define ZIP_CENTRAL_CRC32_OFFS		16
#define ZIP_CENTRAL_COMPLEN_OFFS	20
#define ZIP_CENTRAL_UNCOMPLEN_OFFS	24
#define ZIP_CENTRAL_PATHLEN_OFFS	28
#define ZIP_CENTRAL_EXTRALEN_OFFS	30
#define ZIP_CENTRAL_FCOMMENTLEN_OFFS	32
#define ZIP_CENTRAL_DISKFILE_OFFS	34
#define ZIP_CENTRAL_IATTR_OFFS		36
#define ZIP_CENTRAL_EATTR_OFFS		38
#define ZIP_CENTRAL_LOCALHDR_OFFS	42

/*
 * Central end signature at very end of ZIP file.
 */

#define ZIP_CENTRAL_END_SIG		0x06054b50
#define ZIP_CENTRAL_END_LEN		22
#define ZIP_CENTRAL_END_SIG_OFFS	0
#define ZIP_CENTRAL_DISKNO_OFFS		4
#define ZIP_CENTRAL_DISKDIR_OFFS	6
#define ZIP_CENTRAL_ENTS_OFFS		8
#define ZIP_CENTRAL_TOTALENTS_OFFS	10
#define ZIP_CENTRAL_DIRSIZE_OFFS	12
#define ZIP_CENTRAL_DIRSTART_OFFS	16
#define ZIP_CENTRAL_COMMENTLEN_OFFS	20

#define ZIP_MIN_VERSION			20
#define ZIP_COMPMETH_STORED		0
#define ZIP_COMPMETH_DEFLATED		8

#define ZIP_PASSWORD_END_SIG		0x5a5a4b50

#define DEFAULT_WRITE_MAX_SIZE		(2 * 1024 * 1024)

/*
 * Macros to report errors only if an interp is present.
 */

#define ZIPFS_ERROR(interp,errstr) \
    do {								\
	if (interp) {							\
	    Tcl_SetObjResult(interp, Tcl_NewStringObj(errstr, -1));	\
	}								\
    } while (0)
#define ZIPFS_POSIX_ERROR(interp,errstr) \
    do {								\
	if (interp) {							\
	    Tcl_SetObjResult(interp, Tcl_ObjPrintf(			\
		    "%s: %s", errstr, Tcl_PosixError(interp)));		\
	}								\
    } while (0)

/*
 * Macros to read and write 16 and 32 bit integers from/to ZIP archives.
 */

#define ZipReadInt(p) \
    ((p)[0] | ((p)[1] << 8) | ((p)[2] << 16) | ((p)[3] << 24))
#define ZipReadShort(p) \
    ((p)[0] | ((p)[1] << 8))

#define ZipWriteInt(p, v) \
    do {			     \
	(p)[0] = (v) & 0xff;	     \
	(p)[1] = ((v) >> 8) & 0xff;  \
	(p)[2] = ((v) >> 16) & 0xff; \
	(p)[3] = ((v) >> 24) & 0xff; \
    } while (0)
#define ZipWriteShort(p, v) \
    do {			    \
	(p)[0] = (v) & 0xff;	    \
	(p)[1] = ((v) >> 8) & 0xff; \
    } while (0)

/*
 * Windows drive letters.
 */

#ifdef _WIN32
static const char drvletters[] =
    "abcdefghijklmnopqrstuvwxyzABCDEFGHIJKLMNOPQRSTUVWXYZ";
#endif /* _WIN32 */

/*
 * Mutex to protect localtime(3) when no reentrant version available.
 */

#if !defined(_WIN32) && !defined(HAVE_LOCALTIME_R) && TCL_THREADS
TCL_DECLARE_MUTEX(localtimeMutex)
#endif /* !_WIN32 && !HAVE_LOCALTIME_R && TCL_THREADS */

/*
 * In-core description of mounted ZIP archive file.
 */

typedef struct ZipFile {
    char *name;			/* Archive name */
    size_t nameLength;		/* Length of archive name */
    char isMemBuffer;		/* When true, not a file but a memory buffer */
    Tcl_Channel chan;		/* Channel handle or NULL */
    unsigned char *data;	/* Memory mapped or malloc'ed file */
    size_t length;		/* Length of memory mapped file */
    void *ptrToFree;		/* Non-NULL if malloc'ed file */
    size_t numFiles;		/* Number of files in archive */
    size_t baseOffset;		/* Archive start */
    size_t passOffset;		/* Password start */
    size_t directoryOffset;	/* Archive directory start */
    unsigned char passBuf[264];	/* Password buffer */
    size_t numOpen;		/* Number of open files on archive */
    struct ZipEntry *entries;	/* List of files in archive */
    struct ZipEntry *topEnts;	/* List of top-level dirs in archive */
    char *mountPoint;		/* Mount point name */
    size_t mountPointLen;	/* Length of mount point name */
#ifdef _WIN32
    HANDLE mountHandle;		/* Handle used for direct file access. */
#endif /* _WIN32 */
} ZipFile;

/*
 * In-core description of file contained in mounted ZIP archive.
 */

typedef struct ZipEntry {
    char *name;			/* The full pathname of the virtual file */
    ZipFile *zipFilePtr;	/* The ZIP file holding this virtual file */
    Tcl_WideInt offset;		/* Data offset into memory mapped ZIP file */
    int numBytes;		/* Uncompressed size of the virtual file */
    int numCompressedBytes;	/* Compressed size of the virtual file */
    int compressMethod;		/* Compress method */
    int isDirectory;		/* Set to 1 if directory, or -1 if root */
    int depth;			/* Number of slashes in path. */
    int crc32;			/* CRC-32 */
    int timestamp;		/* Modification time */
    int isEncrypted;		/* True if data is encrypted */
    unsigned char *data;	/* File data if written */
    struct ZipEntry *next;	/* Next file in the same archive */
    struct ZipEntry *tnext;	/* Next top-level dir in archive */
} ZipEntry;

/*
 * File channel for file contained in mounted ZIP archive.
 */

typedef struct ZipChannel {
    ZipFile *zipFilePtr;	/* The ZIP file holding this channel */
    ZipEntry *zipEntryPtr;	/* Pointer back to virtual file */
    size_t maxWrite;		/* Maximum size for write */
    size_t numBytes;		/* Number of bytes of uncompressed data */
    size_t numRead;		/* Position of next byte to be read from the
				 * channel */
    unsigned char *ubuf;	/* Pointer to the uncompressed data */
    int iscompr;		/* True if data is compressed */
    int isDirectory;		/* Set to 1 if directory, or -1 if root */
    int isEncrypted;		/* True if data is encrypted */
    int isWriting;		/* True if open for writing */
    unsigned long keys[3];	/* Key for decryption */
} ZipChannel;

/*
 * Global variables.
 *
 * Most are kept in single ZipFS struct. When build with threading support
 * this struct is protected by the ZipFSMutex (see below).
 *
 * The "fileHash" component is the process wide global table of all known ZIP
 * archive members in all mounted ZIP archives.
 *
 * The "zipHash" components is the process wide global table of all mounted
 * ZIP archive files.
 */

static struct {
    int initialized;		/* True when initialized */
    int lock;			/* RW lock, see below */
    int waiters;		/* RW lock, see below */
    int wrmax;			/* Maximum write size of a file */
    int idCount;		/* Counter for channel names */
    Tcl_HashTable fileHash;	/* File name to ZipEntry mapping */
    Tcl_HashTable zipHash;	/* Mount to ZipFile mapping */
} ZipFS = {
    0, 0, 0, DEFAULT_WRITE_MAX_SIZE, 0,
	    {0,{0,0,0,0},0,0,0,0,0,0,0,0,0},
	    {0,{0,0,0,0},0,0,0,0,0,0,0,0,0}
};

/*
 * For password rotation.
 */

static const char pwrot[17] =
    "\x00\x80\x40\xC0\x20\xA0\x60\xE0"
    "\x10\x90\x50\xD0\x30\xB0\x70\xF0";

/*
 * Table to compute CRC32.
 */
#ifdef Z_U4
   typedef Z_U4 z_crc_t;
#else
   typedef unsigned long z_crc_t;
#endif

static const z_crc_t crc32tab[256] = {
    0x00000000, 0x77073096, 0xee0e612c, 0x990951ba, 0x076dc419,
    0x706af48f, 0xe963a535, 0x9e6495a3, 0x0edb8832, 0x79dcb8a4,
    0xe0d5e91e, 0x97d2d988, 0x09b64c2b, 0x7eb17cbd, 0xe7b82d07,
    0x90bf1d91, 0x1db71064, 0x6ab020f2, 0xf3b97148, 0x84be41de,
    0x1adad47d, 0x6ddde4eb, 0xf4d4b551, 0x83d385c7, 0x136c9856,
    0x646ba8c0, 0xfd62f97a, 0x8a65c9ec, 0x14015c4f, 0x63066cd9,
    0xfa0f3d63, 0x8d080df5, 0x3b6e20c8, 0x4c69105e, 0xd56041e4,
    0xa2677172, 0x3c03e4d1, 0x4b04d447, 0xd20d85fd, 0xa50ab56b,
    0x35b5a8fa, 0x42b2986c, 0xdbbbc9d6, 0xacbcf940, 0x32d86ce3,
    0x45df5c75, 0xdcd60dcf, 0xabd13d59, 0x26d930ac, 0x51de003a,
    0xc8d75180, 0xbfd06116, 0x21b4f4b5, 0x56b3c423, 0xcfba9599,
    0xb8bda50f, 0x2802b89e, 0x5f058808, 0xc60cd9b2, 0xb10be924,
    0x2f6f7c87, 0x58684c11, 0xc1611dab, 0xb6662d3d, 0x76dc4190,
    0x01db7106, 0x98d220bc, 0xefd5102a, 0x71b18589, 0x06b6b51f,
    0x9fbfe4a5, 0xe8b8d433, 0x7807c9a2, 0x0f00f934, 0x9609a88e,
    0xe10e9818, 0x7f6a0dbb, 0x086d3d2d, 0x91646c97, 0xe6635c01,
    0x6b6b51f4, 0x1c6c6162, 0x856530d8, 0xf262004e, 0x6c0695ed,
    0x1b01a57b, 0x8208f4c1, 0xf50fc457, 0x65b0d9c6, 0x12b7e950,
    0x8bbeb8ea, 0xfcb9887c, 0x62dd1ddf, 0x15da2d49, 0x8cd37cf3,
    0xfbd44c65, 0x4db26158, 0x3ab551ce, 0xa3bc0074, 0xd4bb30e2,
    0x4adfa541, 0x3dd895d7, 0xa4d1c46d, 0xd3d6f4fb, 0x4369e96a,
    0x346ed9fc, 0xad678846, 0xda60b8d0, 0x44042d73, 0x33031de5,
    0xaa0a4c5f, 0xdd0d7cc9, 0x5005713c, 0x270241aa, 0xbe0b1010,
    0xc90c2086, 0x5768b525, 0x206f85b3, 0xb966d409, 0xce61e49f,
    0x5edef90e, 0x29d9c998, 0xb0d09822, 0xc7d7a8b4, 0x59b33d17,
    0x2eb40d81, 0xb7bd5c3b, 0xc0ba6cad, 0xedb88320, 0x9abfb3b6,
    0x03b6e20c, 0x74b1d29a, 0xead54739, 0x9dd277af, 0x04db2615,
    0x73dc1683, 0xe3630b12, 0x94643b84, 0x0d6d6a3e, 0x7a6a5aa8,
    0xe40ecf0b, 0x9309ff9d, 0x0a00ae27, 0x7d079eb1, 0xf00f9344,
    0x8708a3d2, 0x1e01f268, 0x6906c2fe, 0xf762575d, 0x806567cb,
    0x196c3671, 0x6e6b06e7, 0xfed41b76, 0x89d32be0, 0x10da7a5a,
    0x67dd4acc, 0xf9b9df6f, 0x8ebeeff9, 0x17b7be43, 0x60b08ed5,
    0xd6d6a3e8, 0xa1d1937e, 0x38d8c2c4, 0x4fdff252, 0xd1bb67f1,
    0xa6bc5767, 0x3fb506dd, 0x48b2364b, 0xd80d2bda, 0xaf0a1b4c,
    0x36034af6, 0x41047a60, 0xdf60efc3, 0xa867df55, 0x316e8eef,
    0x4669be79, 0xcb61b38c, 0xbc66831a, 0x256fd2a0, 0x5268e236,
    0xcc0c7795, 0xbb0b4703, 0x220216b9, 0x5505262f, 0xc5ba3bbe,
    0xb2bd0b28, 0x2bb45a92, 0x5cb36a04, 0xc2d7ffa7, 0xb5d0cf31,
    0x2cd99e8b, 0x5bdeae1d, 0x9b64c2b0, 0xec63f226, 0x756aa39c,
    0x026d930a, 0x9c0906a9, 0xeb0e363f, 0x72076785, 0x05005713,
    0x95bf4a82, 0xe2b87a14, 0x7bb12bae, 0x0cb61b38, 0x92d28e9b,
    0xe5d5be0d, 0x7cdcefb7, 0x0bdbdf21, 0x86d3d2d4, 0xf1d4e242,
    0x68ddb3f8, 0x1fda836e, 0x81be16cd, 0xf6b9265b, 0x6fb077e1,
    0x18b74777, 0x88085ae6, 0xff0f6a70, 0x66063bca, 0x11010b5c,
    0x8f659eff, 0xf862ae69, 0x616bffd3, 0x166ccf45, 0xa00ae278,
    0xd70dd2ee, 0x4e048354, 0x3903b3c2, 0xa7672661, 0xd06016f7,
    0x4969474d, 0x3e6e77db, 0xaed16a4a, 0xd9d65adc, 0x40df0b66,
    0x37d83bf0, 0xa9bcae53, 0xdebb9ec5, 0x47b2cf7f, 0x30b5ffe9,
    0xbdbdf21c, 0xcabac28a, 0x53b39330, 0x24b4a3a6, 0xbad03605,
    0xcdd70693, 0x54de5729, 0x23d967bf, 0xb3667a2e, 0xc4614ab8,
    0x5d681b02, 0x2a6f2b94, 0xb40bbe37, 0xc30c8ea1, 0x5a05df1b,
    0x2d02ef8d,
};

static const char *zipfs_literal_tcl_library = NULL;

/* Function prototypes */

static inline int	DescribeMounted(Tcl_Interp *interp,
			    const char *mountPoint);
static inline int	ListMountPoints(Tcl_Interp *interp);
static int		ZipfsAppHookFindTclInit(const char *archive);
static int		ZipFSPathInFilesystemProc(Tcl_Obj *pathPtr,
			    void **clientDataPtr);
static Tcl_Obj *	ZipFSFilesystemPathTypeProc(Tcl_Obj *pathPtr);
static Tcl_Obj *	ZipFSFilesystemSeparatorProc(Tcl_Obj *pathPtr);
static int		ZipFSStatProc(Tcl_Obj *pathPtr, Tcl_StatBuf *buf);
static int		ZipFSAccessProc(Tcl_Obj *pathPtr, int mode);
static Tcl_Channel	ZipFSOpenFileChannelProc(Tcl_Interp *interp,
			    Tcl_Obj *pathPtr, int mode, int permissions);
static int		ZipFSMatchInDirectoryProc(Tcl_Interp *interp,
			    Tcl_Obj *result, Tcl_Obj *pathPtr,
			    const char *pattern, Tcl_GlobTypeData *types);
static Tcl_Obj *	ZipFSListVolumesProc(void);
static const char *const *ZipFSFileAttrStringsProc(Tcl_Obj *pathPtr,
			    Tcl_Obj **objPtrRef);
static int		ZipFSFileAttrsGetProc(Tcl_Interp *interp, int index,
			    Tcl_Obj *pathPtr, Tcl_Obj **objPtrRef);
static int		ZipFSFileAttrsSetProc(Tcl_Interp *interp, int index,
			    Tcl_Obj *pathPtr, Tcl_Obj *objPtr);
static int		ZipFSLoadFile(Tcl_Interp *interp, Tcl_Obj *path,
			    Tcl_LoadHandle *loadHandle,
			    Tcl_FSUnloadFileProc **unloadProcPtr, int flags);
static void		ZipfsExitHandler(ClientData clientData);
static void		ZipfsSetup(void);
static int		ZipChannelClose(void *instanceData,
			    Tcl_Interp *interp);
static int		ZipChannelGetFile(void *instanceData,
			    int direction, void **handlePtr);
static int		ZipChannelRead(void *instanceData, char *buf,
			    int toRead, int *errloc);
static int		ZipChannelSeek(void *instanceData, long offset,
			    int mode, int *errloc);
static Tcl_WideInt ZipChannelWideSeek(void *instanceData, Tcl_WideInt offset,
			    int mode, int *errloc);
static void		ZipChannelWatchChannel(void *instanceData,
			    int mask);
static int		ZipChannelWrite(void *instanceData,
			    const char *buf, int toWrite, int *errloc);

/*
 * Define the ZIP filesystem dispatch table.
 */

static const Tcl_Filesystem zipfsFilesystem = {
    "zipfs",
    sizeof(Tcl_Filesystem),
    TCL_FILESYSTEM_VERSION_2,
    ZipFSPathInFilesystemProc,
    NULL, /* dupInternalRepProc */
    NULL, /* freeInternalRepProc */
    NULL, /* internalToNormalizedProc */
    NULL, /* createInternalRepProc */
    NULL, /* normalizePathProc */
    ZipFSFilesystemPathTypeProc,
    ZipFSFilesystemSeparatorProc,
    ZipFSStatProc,
    ZipFSAccessProc,
    ZipFSOpenFileChannelProc,
    ZipFSMatchInDirectoryProc,
    NULL, /* utimeProc */
    NULL, /* linkProc */
    ZipFSListVolumesProc,
    ZipFSFileAttrStringsProc,
    ZipFSFileAttrsGetProc,
    ZipFSFileAttrsSetProc,
    NULL, /* createDirectoryProc */
    NULL, /* removeDirectoryProc */
    NULL, /* deleteFileProc */
    NULL, /* copyFileProc */
    NULL, /* renameFileProc */
    NULL, /* copyDirectoryProc */
    NULL, /* lstatProc */
    (Tcl_FSLoadFileProc *)(void *)ZipFSLoadFile,
    NULL, /* getCwdProc */
    NULL, /* chdirProc */
};

/*
 * The channel type/driver definition used for ZIP archive members.
 */

static Tcl_ChannelType ZipChannelType = {
    "zip",		    /* Type name. */
    TCL_CHANNEL_VERSION_5,
    ZipChannelClose,	    /* Close channel, clean instance data */
    ZipChannelRead,	    /* Handle read request */
    ZipChannelWrite,	    /* Handle write request */
    ZipChannelSeek,	    /* Move location of access point, NULL'able */
    NULL,		    /* Set options, NULL'able */
    NULL,		    /* Get options, NULL'able */
    ZipChannelWatchChannel, /* Initialize notifier */
    ZipChannelGetFile,	    /* Get OS handle from the channel */
    NULL,		    /* 2nd version of close channel, NULL'able */
    NULL,		    /* Set blocking mode for raw channel, NULL'able */
    NULL,		    /* Function to flush channel, NULL'able */
    NULL,		    /* Function to handle event, NULL'able */
    ZipChannelWideSeek,	/* Wide seek function, NULL'able */
    NULL,		    /* Thread action function, NULL'able */
    NULL,		    /* Truncate function, NULL'able */
};

/*
 * Miscellaneous constants.
 */

#define ERROR_LENGTH	((size_t) -1)

/*
 *-------------------------------------------------------------------------
 *
 * ReadLock, WriteLock, Unlock --
 *
 *	POSIX like rwlock functions to support multiple readers and single
 *	writer on internal structs.
 *
 *	Limitations:
 *	 - a read lock cannot be promoted to a write lock
 *	 - a write lock may not be nested
 *
 *-------------------------------------------------------------------------
 */

TCL_DECLARE_MUTEX(ZipFSMutex)

#if TCL_THREADS

static Tcl_Condition ZipFSCond;

static void
ReadLock(void)
{
    Tcl_MutexLock(&ZipFSMutex);
    while (ZipFS.lock < 0) {
	ZipFS.waiters++;
	Tcl_ConditionWait(&ZipFSCond, &ZipFSMutex, NULL);
	ZipFS.waiters--;
    }
    ZipFS.lock++;
    Tcl_MutexUnlock(&ZipFSMutex);
}

static void
WriteLock(void)
{
    Tcl_MutexLock(&ZipFSMutex);
    while (ZipFS.lock != 0) {
	ZipFS.waiters++;
	Tcl_ConditionWait(&ZipFSCond, &ZipFSMutex, NULL);
	ZipFS.waiters--;
    }
    ZipFS.lock = -1;
    Tcl_MutexUnlock(&ZipFSMutex);
}

static void
Unlock(void)
{
    Tcl_MutexLock(&ZipFSMutex);
    if (ZipFS.lock > 0) {
	--ZipFS.lock;
    } else if (ZipFS.lock < 0) {
	ZipFS.lock = 0;
    }
    if ((ZipFS.lock == 0) && (ZipFS.waiters > 0)) {
	Tcl_ConditionNotify(&ZipFSCond);
    }
    Tcl_MutexUnlock(&ZipFSMutex);
}

#else /* !TCL_THREADS */
#define ReadLock()	do {} while (0)
#define WriteLock()	do {} while (0)
#define Unlock()	do {} while (0)
#endif /* TCL_THREADS */

/*
 *-------------------------------------------------------------------------
 *
 * DosTimeDate, ToDosTime, ToDosDate --
 *
 *	Functions to perform conversions between DOS time stamps and POSIX
 *	time_t.
 *
 *-------------------------------------------------------------------------
 */

static time_t
DosTimeDate(
    int dosDate,
    int dosTime)
{
    struct tm tm;
    time_t ret;

    memset(&tm, 0, sizeof(tm));
    tm.tm_isdst = -1;			/* let mktime() deal with DST */
    tm.tm_year = ((dosDate & 0xfe00) >> 9) + 80;
    tm.tm_mon = ((dosDate & 0x1e0) >> 5) - 1;
    tm.tm_mday = dosDate & 0x1f;
    tm.tm_hour = (dosTime & 0xf800) >> 11;
    tm.tm_min = (dosTime & 0x7e0) >> 5;
    tm.tm_sec = (dosTime & 0x1f) << 1;
    ret = mktime(&tm);
    if (ret == (time_t) -1) {
	/* fallback to 1980-01-01T00:00:00+00:00 (DOS epoch) */
	ret = (time_t) 315532800;
    }
    return ret;
}

static int
ToDosTime(
    time_t when)
{
    struct tm *tmp, tm;

#if !TCL_THREADS || defined(_WIN32)
    /* Not threaded, or on Win32 which uses thread local storage */
    tmp = localtime(&when);
    tm = *tmp;
#elif defined(HAVE_LOCALTIME_R)
    /* Threaded, have reentrant API */
    tmp = &tm;
    localtime_r(&when, tmp);
#else /* TCL_THREADS && !_WIN32 && !HAVE_LOCALTIME_R */
    /* Only using a mutex is safe. */
    Tcl_MutexLock(&localtimeMutex);
    tmp = localtime(&when);
    tm = *tmp;
    Tcl_MutexUnlock(&localtimeMutex);
#endif
    return (tm.tm_hour << 11) | (tm.tm_min << 5) | (tm.tm_sec >> 1);
}

static int
ToDosDate(
    time_t when)
{
    struct tm *tmp, tm;

#if !TCL_THREADS || defined(_WIN32)
    /* Not threaded, or on Win32 which uses thread local storage */
    tmp = localtime(&when);
    tm = *tmp;
#elif /* TCL_THREADS && !_WIN32 && */ defined(HAVE_LOCALTIME_R)
    /* Threaded, have reentrant API */
    tmp = &tm;
    localtime_r(&when, tmp);
#else /* TCL_THREADS && !_WIN32 && !HAVE_LOCALTIME_R */
    /* Only using a mutex is safe. */
    Tcl_MutexLock(&localtimeMutex);
    tmp = localtime(&when);
    tm = *tmp;
    Tcl_MutexUnlock(&localtimeMutex);
#endif
    return ((tm.tm_year - 80) << 9) | ((tm.tm_mon + 1) << 5) | tm.tm_mday;
}

/*
 *-------------------------------------------------------------------------
 *
 * CountSlashes --
 *
 *	This function counts the number of slashes in a pathname string.
 *
 * Results:
 *	Number of slashes found in string.
 *
 * Side effects:
 *	None.
 *
 *-------------------------------------------------------------------------
 */

static int
CountSlashes(
    const char *string)
{
    int count = 0;
    const char *p = string;

    while (*p != '\0') {
	if (*p == '/') {
	    count++;
	}
	p++;
    }
    return count;
}

/*
 *-------------------------------------------------------------------------
 *
 * CanonicalPath --
 *
 *	This function computes the canonical path from a directory and file
 *	name components into the specified Tcl_DString.
 *
 * Results:
 *	Returns the pointer to the canonical path contained in the specified
 *	Tcl_DString.
 *
 * Side effects:
 *	Modifies the specified Tcl_DString.
 *
 *-------------------------------------------------------------------------
 */

static char *
CanonicalPath(
    const char *root,
    const char *tail,
    Tcl_DString *dsPtr,
    int inZipfs)
{
    char *path;
    int i, j, c, isUNC = 0, isVfs = 0, n = 0;
    int haveZipfsPath = 1;

#ifdef _WIN32
    if (tail[0] != '\0' && strchr(drvletters, tail[0]) && tail[1] == ':') {
	tail += 2;
	haveZipfsPath = 0;
    }
    /* UNC style path */
    if (tail[0] == '\\') {
	root = "";
	++tail;
	haveZipfsPath = 0;
    }
    if (tail[0] == '\\') {
	root = "/";
	++tail;
	haveZipfsPath = 0;
    }
#endif /* _WIN32 */

    if (haveZipfsPath) {
	/* UNC style path */
	if (root && strncmp(root, ZIPFS_VOLUME, ZIPFS_VOLUME_LEN) == 0) {
	    isVfs = 1;
	} else if (tail &&
		strncmp(tail, ZIPFS_VOLUME, ZIPFS_VOLUME_LEN) == 0) {
	    isVfs = 2;
	}
	if (isVfs != 1 && (root[0] == '/') && (root[1] == '/')) {
	    isUNC = 1;
	}
    }

    if (isVfs != 2) {
	if (tail[0] == '/') {
	    if (isVfs != 1) {
		root = "";
	    }
	    ++tail;
	    isUNC = 0;
	}
	if (tail[0] == '/') {
	    if (isVfs != 1) {
		root = "/";
	    }
	    ++tail;
	    isUNC = 1;
	}
    }
    i = strlen(root);
    j = strlen(tail);

    switch (isVfs) {
    case 1:
	if (i > ZIPFS_VOLUME_LEN) {
	    Tcl_DStringSetLength(dsPtr, i + j + 1);
	    path = Tcl_DStringValue(dsPtr);
	    memcpy(path, root, i);
	    path[i++] = '/';
	    memcpy(path + i, tail, j);
	} else {
	    Tcl_DStringSetLength(dsPtr, i + j);
	    path = Tcl_DStringValue(dsPtr);
	    memcpy(path, root, i);
	    memcpy(path + i, tail, j);
	}
	break;
    case 2:
	Tcl_DStringSetLength(dsPtr, j);
	path = Tcl_DStringValue(dsPtr);
	memcpy(path, tail, j);
	break;
    default:
	if (inZipfs) {
	    Tcl_DStringSetLength(dsPtr, i + j + ZIPFS_VOLUME_LEN);
	    path = Tcl_DStringValue(dsPtr);
	    memcpy(path, ZIPFS_VOLUME, ZIPFS_VOLUME_LEN);
	    memcpy(path + ZIPFS_VOLUME_LEN + i , tail, j);
	} else {
	    Tcl_DStringSetLength(dsPtr, i + j + 1);
	    path = Tcl_DStringValue(dsPtr);
	    memcpy(path, root, i);
	    path[i++] = '/';
	    memcpy(path + i, tail, j);
	}
	break;
    }

#ifdef _WIN32
    for (i = 0; path[i] != '\0'; i++) {
	if (path[i] == '\\') {
	    path[i] = '/';
	}
    }
#endif /* _WIN32 */

    if (inZipfs) {
	n = ZIPFS_VOLUME_LEN;
    } else {
	n = 0;
    }

    for (i = j = n; (c = path[i]) != '\0'; i++) {
	if (c == '/') {
	    int c2 = path[i + 1];

	    if (c2 == '\0' || c2 == '/') {
		continue;
	    }
	    if (c2 == '.') {
		int c3 = path[i + 2];

		if ((c3 == '/') || (c3 == '\0')) {
		    i++;
		    continue;
		}
		if ((c3 == '.')
			&& ((path[i + 3] == '/') || (path[i + 3] == '\0'))) {
		    i += 2;
		    while ((j > 0) && (path[j - 1] != '/')) {
			j--;
		    }
		    if (j > isUNC) {
			--j;
			while ((j > 1 + isUNC) && (path[j - 2] == '/')) {
			    j--;
			}
		    }
		    continue;
		}
	    }
	}
	path[j++] = c;
    }
    if (j == 0) {
	path[j++] = '/';
    }
    path[j] = 0;
    Tcl_DStringSetLength(dsPtr, j);
    return Tcl_DStringValue(dsPtr);
}

/*
 *-------------------------------------------------------------------------
 *
 * ZipFSLookup --
 *
 *	This function returns the ZIP entry struct corresponding to the ZIP
 *	archive member of the given file name. Caller must hold the right
 *	lock.
 *
 * Results:
 *	Returns the pointer to ZIP entry struct or NULL if the the given file
 *	name could not be found in the global list of ZIP archive members.
 *
 * Side effects:
 *	None.
 *
 *-------------------------------------------------------------------------
 */

static ZipEntry *
ZipFSLookup(
    char *filename)
{
    Tcl_HashEntry *hPtr;
    ZipEntry *z = NULL;

    hPtr = Tcl_FindHashEntry(&ZipFS.fileHash, filename);
    if (hPtr) {
	z = (ZipEntry *)Tcl_GetHashValue(hPtr);
    }
    return z;
}

/*
 *-------------------------------------------------------------------------
 *
 * ZipFSLookupMount --
 *
 *	This function returns an indication if the given file name corresponds
 *	to a mounted ZIP archive file.
 *
 * Results:
 *	Returns true, if the given file name is a mounted ZIP archive file.
 *
 * Side effects:
 *	None.
 *
 *-------------------------------------------------------------------------
 */

#ifdef NEVER_USED
static int
ZipFSLookupMount(
    char *filename)
{
    Tcl_HashEntry *hPtr;
    Tcl_HashSearch search;

    for (hPtr = Tcl_FirstHashEntry(&ZipFS.zipHash, &search); hPtr;
	   hPtr = Tcl_NextHashEntry(&search)) {
	ZipFile *zf = Tcl_GetHashValue(hPtr);

	if (strcmp(zf->mountPoint, filename) == 0) {
	    return 1;
	}
    }
    return 0;
}
#endif /* NEVER_USED */

/*
 *-------------------------------------------------------------------------
 *
 * ZipFSCloseArchive --
 *
 *	This function closes a mounted ZIP archive file.
 *
 * Results:
 *	None.
 *
 * Side effects:
 *	A memory mapped ZIP archive is unmapped, allocated memory is released.
 *	The ZipFile pointer is *NOT* deallocated by this function.
 *
 *-------------------------------------------------------------------------
 */

static void
ZipFSCloseArchive(
    Tcl_Interp *interp,		/* Current interpreter. */
    ZipFile *zf)
{
    if (zf->nameLength) {
	ckfree(zf->name);
    }
    if (zf->isMemBuffer) {
	/* Pointer to memory */
	if (zf->ptrToFree) {
	    ckfree(zf->ptrToFree);
	    zf->ptrToFree = NULL;
	}
	zf->data = NULL;
	return;
    }

#ifdef _WIN32
    if (zf->data && !zf->ptrToFree) {
	UnmapViewOfFile(zf->data);
	zf->data = NULL;
    }
    if (zf->mountHandle != INVALID_HANDLE_VALUE) {
	CloseHandle(zf->mountHandle);
    }
#else /* !_WIN32 */
    if ((zf->data != MAP_FAILED) && !zf->ptrToFree) {
	munmap(zf->data, zf->length);
	zf->data = (unsigned char *)MAP_FAILED;
    }
#endif /* _WIN32 */

    if (zf->ptrToFree) {
	ckfree(zf->ptrToFree);
	zf->ptrToFree = NULL;
    }
    if (zf->chan) {
	Tcl_Close(interp, zf->chan);
	zf->chan = NULL;
    }
}

/*
 *-------------------------------------------------------------------------
 *
 * ZipFSFindTOC --
 *
 *	This function takes a memory mapped zip file and indexes the contents.
 *	When "needZip" is zero an embedded ZIP archive in an executable file
 *	is accepted.
 *
 * Results:
 *	TCL_OK on success, TCL_ERROR otherwise with an error message placed
 *	into the given "interp" if it is not NULL.
 *
 * Side effects:
 *	The given ZipFile struct is filled with information about the ZIP
 *	archive file.
 *
 *-------------------------------------------------------------------------
 */

static int
ZipFSFindTOC(
    Tcl_Interp *interp,		/* Current interpreter. NULLable. */
    int needZip,
    ZipFile *zf)
{
    size_t i;
    unsigned char *p, *q;

    p = zf->data + zf->length - ZIP_CENTRAL_END_LEN;
    while (p >= zf->data) {
	if (*p == (ZIP_CENTRAL_END_SIG & 0xFF)) {
	    if (ZipReadInt(p) == ZIP_CENTRAL_END_SIG) {
		break;
	    }
	    p -= ZIP_SIG_LEN;
	} else {
	    --p;
	}
    }
    if (p < zf->data) {
	if (!needZip) {
	    zf->baseOffset = zf->passOffset = zf->length;
	    return TCL_OK;
	}
	ZIPFS_ERROR(interp, "wrong end signature");
	if (interp) {
	    Tcl_SetErrorCode(interp, "TCL", "ZIPFS", "END_SIG", NULL);
	}
	goto error;
    }
    zf->numFiles = ZipReadShort(p + ZIP_CENTRAL_ENTS_OFFS);
    if (zf->numFiles == 0) {
	if (!needZip) {
	    zf->baseOffset = zf->passOffset = zf->length;
	    return TCL_OK;
	}
	ZIPFS_ERROR(interp, "empty archive");
	if (interp) {
	    Tcl_SetErrorCode(interp, "TCL", "ZIPFS", "EMPTY", NULL);
	}
	goto error;
    }
    q = zf->data + ZipReadInt(p + ZIP_CENTRAL_DIRSTART_OFFS);
    p -= ZipReadInt(p + ZIP_CENTRAL_DIRSIZE_OFFS);
    if ((p < zf->data) || (p > zf->data + zf->length)
	    || (q < zf->data) || (q > zf->data + zf->length)) {
	if (!needZip) {
	    zf->baseOffset = zf->passOffset = zf->length;
	    return TCL_OK;
	}
	ZIPFS_ERROR(interp, "archive directory not found");
	if (interp) {
	    Tcl_SetErrorCode(interp, "TCL", "ZIPFS", "NO_DIR", NULL);
	}
	goto error;
    }
    zf->baseOffset = zf->passOffset = p - q;
    zf->directoryOffset = p - zf->data;
    q = p;
    for (i = 0; i < zf->numFiles; i++) {
	int pathlen, comlen, extra;

	if (q + ZIP_CENTRAL_HEADER_LEN > zf->data + zf->length) {
	    ZIPFS_ERROR(interp, "wrong header length");
	    if (interp) {
		Tcl_SetErrorCode(interp, "TCL", "ZIPFS", "HDR_LEN", NULL);
	    }
	    goto error;
	}
	if (ZipReadInt(q) != ZIP_CENTRAL_HEADER_SIG) {
	    ZIPFS_ERROR(interp, "wrong header signature");
	    if (interp) {
		Tcl_SetErrorCode(interp, "TCL", "ZIPFS", "HDR_SIG", NULL);
	    }
	    goto error;
	}
	pathlen = ZipReadShort(q + ZIP_CENTRAL_PATHLEN_OFFS);
	comlen = ZipReadShort(q + ZIP_CENTRAL_FCOMMENTLEN_OFFS);
	extra = ZipReadShort(q + ZIP_CENTRAL_EXTRALEN_OFFS);
	q += pathlen + comlen + extra + ZIP_CENTRAL_HEADER_LEN;
    }
    q = zf->data + zf->baseOffset;
    if ((zf->baseOffset >= 6) && (ZipReadInt(q - 4) == ZIP_PASSWORD_END_SIG)) {
	i = q[-5];
	if (q - 5 - i > zf->data) {
	    zf->passBuf[0] = i;
	    memcpy(zf->passBuf + 1, q - 5 - i, i);
	    zf->passOffset -= i ? (5 + i) : 0;
	}
    }
    return TCL_OK;

  error:
    ZipFSCloseArchive(interp, zf);
    return TCL_ERROR;
}

/*
 *-------------------------------------------------------------------------
 *
 * ZipFSOpenArchive --
 *
 *	This function opens a ZIP archive file for reading. An attempt is made
 *	to memory map that file. Otherwise it is read into an allocated memory
 *	buffer. The ZIP archive header is verified and must be valid for the
 *	function to succeed. When "needZip" is zero an embedded ZIP archive in
 *	an executable file is accepted.
 *
 * Results:
 *	TCL_OK on success, TCL_ERROR otherwise with an error message placed
 *	into the given "interp" if it is not NULL.
 *
 * Side effects:
 *	ZIP archive is memory mapped or read into allocated memory, the given
 *	ZipFile struct is filled with information about the ZIP archive file.
 *
 *-------------------------------------------------------------------------
 */

static int
ZipFSOpenArchive(
    Tcl_Interp *interp,		/* Current interpreter. NULLable. */
    const char *zipname,	/* Path to ZIP file to open. */
    int needZip,
    ZipFile *zf)
{
    size_t i;
    void *handle;

    zf->nameLength = 0;
    zf->isMemBuffer = 0;
#ifdef _WIN32
    zf->data = NULL;
    zf->mountHandle = INVALID_HANDLE_VALUE;
#else /* !_WIN32 */
    zf->data = (unsigned char *)MAP_FAILED;
#endif /* _WIN32 */
    zf->length = 0;
    zf->numFiles = 0;
    zf->baseOffset = zf->passOffset = 0;
    zf->ptrToFree = NULL;
    zf->passBuf[0] = 0;
    zf->chan = Tcl_OpenFileChannel(interp, zipname, "rb", 0);
    if (!zf->chan) {
	return TCL_ERROR;
    }
    if (Tcl_GetChannelHandle(zf->chan, TCL_READABLE, &handle) != TCL_OK) {
	zf->length = Tcl_Seek(zf->chan, 0, SEEK_END);
	if (zf->length == ERROR_LENGTH) {
	    ZIPFS_POSIX_ERROR(interp, "seek error");
	    goto error;
	}
	if ((zf->length - ZIP_CENTRAL_END_LEN)
		> (64 * 1024 * 1024 - ZIP_CENTRAL_END_LEN)) {
	    ZIPFS_ERROR(interp, "illegal file size");
	    if (interp) {
		Tcl_SetErrorCode(interp, "TCL", "ZIPFS", "FILE_SIZE", NULL);
	    }
	    goto error;
	}
	if (Tcl_Seek(zf->chan, 0, SEEK_SET) == -1) {
	    ZIPFS_POSIX_ERROR(interp, "seek error");
	    goto error;
	}
	zf->ptrToFree = zf->data = (unsigned char *)attemptckalloc(zf->length);
	if (!zf->ptrToFree) {
	    ZIPFS_ERROR(interp, "out of memory");
	    if (interp) {
		Tcl_SetErrorCode(interp, "TCL", "MALLOC", NULL);
	    }
	    goto error;
	}
	i = Tcl_Read(zf->chan, (char *) zf->data, zf->length);
	if (i != zf->length) {
	    ZIPFS_POSIX_ERROR(interp, "file read error");
	    goto error;
	}
	Tcl_Close(interp, zf->chan);
	zf->chan = NULL;
    } else {
#ifdef _WIN32
	int readSuccessful;
#   ifdef _WIN64
	i = GetFileSizeEx((HANDLE) handle, (PLARGE_INTEGER) &zf->length);
	readSuccessful = (i != 0);
#   else /* !_WIN64 */
	zf->length = GetFileSize((HANDLE) handle, 0);
	readSuccessful = (zf->length != (size_t) INVALID_FILE_SIZE);
#   endif /* _WIN64 */
	if (!readSuccessful || (zf->length < ZIP_CENTRAL_END_LEN)) {
	    ZIPFS_POSIX_ERROR(interp, "invalid file size");
	    goto error;
	}
	zf->mountHandle = CreateFileMappingW((HANDLE) handle, 0, PAGE_READONLY,
		0, zf->length, 0);
	if (zf->mountHandle == INVALID_HANDLE_VALUE) {
	    ZIPFS_POSIX_ERROR(interp, "file mapping failed");
	    goto error;
	}
	zf->data = (unsigned char *)MapViewOfFile(zf->mountHandle, FILE_MAP_READ, 0, 0,
		zf->length);
	if (!zf->data) {
	    ZIPFS_POSIX_ERROR(interp, "file mapping failed");
	    goto error;
	}
#else /* !_WIN32 */
	zf->length = lseek(PTR2INT(handle), 0, SEEK_END);
	if (zf->length == ERROR_LENGTH || zf->length < ZIP_CENTRAL_END_LEN) {
	    ZIPFS_POSIX_ERROR(interp, "invalid file size");
	    goto error;
	}
	lseek(PTR2INT(handle), 0, SEEK_SET);
	zf->data = (unsigned char *) mmap(0, zf->length, PROT_READ,
		MAP_FILE | MAP_PRIVATE, PTR2INT(handle), 0);
	if (zf->data == MAP_FAILED) {
	    ZIPFS_POSIX_ERROR(interp, "file mapping failed");
	    goto error;
	}
#endif /* _WIN32 */
    }
    return ZipFSFindTOC(interp, needZip, zf);

  error:
    ZipFSCloseArchive(interp, zf);
    return TCL_ERROR;
}

/*
 *-------------------------------------------------------------------------
 *
 * ZipFSRootNode --
 *
 *	This function generates the root node for a ZIPFS filesystem.
 *
 * Results:
 *	TCL_OK on success, TCL_ERROR otherwise with an error message placed
 *	into the given "interp" if it is not NULL.
 *
 * Side effects:
 *	...
 *
 *-------------------------------------------------------------------------
 */

static int
ZipFSCatalogFilesystem(
    Tcl_Interp *interp,		/* Current interpreter. NULLable. */
    ZipFile *zf0,
    const char *mountPoint,	/* Mount point path. */
    const char *passwd,		/* Password for opening the ZIP, or NULL if
				 * the ZIP is unprotected. */
    const char *zipname)	/* Path to ZIP file to build a catalog of. */
{
    int pwlen, isNew;
    size_t i;
    ZipFile *zf;
    ZipEntry *z;
    Tcl_HashEntry *hPtr;
    Tcl_DString ds, dsm, fpBuf;
    unsigned char *q;

    /*
     * Basic verification of the password for sanity.
     */

    pwlen = 0;
    if (passwd) {
	pwlen = strlen(passwd);
	if ((pwlen > 255) || strchr(passwd, 0xff)) {
	    if (interp) {
		Tcl_SetObjResult(interp,
			Tcl_NewStringObj("illegal password", -1));
		Tcl_SetErrorCode(interp, "TCL", "ZIPFS", "BAD_PASS", NULL);
	    }
	    return TCL_ERROR;
	}
    }

    WriteLock();

    /*
     * Mount point sometimes is a relative or otherwise denormalized path.
     * But an absolute name is needed as mount point here.
     */

    Tcl_DStringInit(&ds);
    Tcl_DStringInit(&dsm);
    if (strcmp(mountPoint, "/") == 0) {
	mountPoint = "";
    } else {
	mountPoint = CanonicalPath("", mountPoint, &dsm, 1);
    }
    hPtr = Tcl_CreateHashEntry(&ZipFS.zipHash, mountPoint, &isNew);
    if (!isNew) {
	if (interp) {
	    zf = (ZipFile *)Tcl_GetHashValue(hPtr);
	    Tcl_SetObjResult(interp, Tcl_ObjPrintf(
		    "%s is already mounted on %s", zf->name, mountPoint));
	    Tcl_SetErrorCode(interp, "TCL", "ZIPFS", "MOUNTED", NULL);
	}
	Unlock();
	ZipFSCloseArchive(interp, zf0);
	return TCL_ERROR;
    }
    zf = (ZipFile *)attemptckalloc(sizeof(ZipFile) + strlen(mountPoint) + 1);
    if (!zf) {
	if (interp) {
	    Tcl_AppendResult(interp, "out of memory", (char *) NULL);
	    Tcl_SetErrorCode(interp, "TCL", "MALLOC", NULL);
	}
	Unlock();
	ZipFSCloseArchive(interp, zf0);
	return TCL_ERROR;
    }
    Unlock();

    *zf = *zf0;
<<<<<<< HEAD
    zf->mountPoint = (char *)Tcl_GetHashKey(&ZipFS.zipHash, hPtr);
    Tcl_CreateExitHandler(ZipfsExitHandler, (ClientData)zf);
=======
    zf->mountPoint = Tcl_GetHashKey(&ZipFS.zipHash, hPtr);
    Tcl_CreateExitHandler(ZipfsExitHandler, zf);
>>>>>>> 080a8fcb
    zf->mountPointLen = strlen(zf->mountPoint);
    zf->nameLength = strlen(zipname);
    zf->name = (char *)ckalloc(zf->nameLength + 1);
    memcpy(zf->name, zipname, zf->nameLength + 1);
    zf->entries = NULL;
    zf->topEnts = NULL;
    zf->numOpen = 0;
    Tcl_SetHashValue(hPtr, zf);
    if ((zf->passBuf[0] == 0) && pwlen) {
	int k = 0;

	zf->passBuf[k++] = pwlen;
	for (i = pwlen; i-- > 0 ;) {
	    zf->passBuf[k++] = (passwd[i] & 0x0f)
		    | pwrot[(passwd[i] >> 4) & 0x0f];
	}
	zf->passBuf[k] = '\0';
    }
    if (mountPoint[0] != '\0') {
	hPtr = Tcl_CreateHashEntry(&ZipFS.fileHash, mountPoint, &isNew);
	if (isNew) {
	    z = (ZipEntry *)ckalloc(sizeof(ZipEntry));
	    Tcl_SetHashValue(hPtr, z);

	    z->tnext = NULL;
	    z->depth = CountSlashes(mountPoint);
	    z->zipFilePtr = zf;
	    z->isDirectory = (zf->baseOffset == 0) ? 1 : -1; /* root marker */
	    z->isEncrypted = 0;
	    z->offset = zf->baseOffset;
	    z->crc32 = 0;
	    z->timestamp = 0;
	    z->numBytes = z->numCompressedBytes = 0;
	    z->compressMethod = ZIP_COMPMETH_STORED;
	    z->data = NULL;
	    z->name = (char *)Tcl_GetHashKey(&ZipFS.fileHash, hPtr);
	    z->next = zf->entries;
	    zf->entries = z;
	}
    }
    q = zf->data + zf->directoryOffset;
    Tcl_DStringInit(&fpBuf);
    for (i = 0; i < zf->numFiles; i++) {
	int extra, isdir = 0, dosTime, dosDate, nbcompr;
	size_t offs, pathlen, comlen;
	unsigned char *lq, *gq = NULL;
	char *fullpath, *path;

	pathlen = ZipReadShort(q + ZIP_CENTRAL_PATHLEN_OFFS);
	comlen = ZipReadShort(q + ZIP_CENTRAL_FCOMMENTLEN_OFFS);
	extra = ZipReadShort(q + ZIP_CENTRAL_EXTRALEN_OFFS);
	Tcl_DStringSetLength(&ds, 0);
	Tcl_DStringAppend(&ds, (char *) q + ZIP_CENTRAL_HEADER_LEN, pathlen);
	path = Tcl_DStringValue(&ds);
	if ((pathlen > 0) && (path[pathlen - 1] == '/')) {
	    Tcl_DStringSetLength(&ds, pathlen - 1);
	    path = Tcl_DStringValue(&ds);
	    isdir = 1;
	}
	if ((strcmp(path, ".") == 0) || (strcmp(path, "..") == 0)) {
	    goto nextent;
	}
	lq = zf->data + zf->baseOffset
		+ ZipReadInt(q + ZIP_CENTRAL_LOCALHDR_OFFS);
	if ((lq < zf->data) || (lq > zf->data + zf->length)) {
	    goto nextent;
	}
	nbcompr = ZipReadInt(lq + ZIP_LOCAL_COMPLEN_OFFS);
	if (!isdir && (nbcompr == 0)
		&& (ZipReadInt(lq + ZIP_LOCAL_UNCOMPLEN_OFFS) == 0)
		&& (ZipReadInt(lq + ZIP_LOCAL_CRC32_OFFS) == 0)) {
	    gq = q;
	    nbcompr = ZipReadInt(gq + ZIP_CENTRAL_COMPLEN_OFFS);
	}
	offs = (lq - zf->data)
		+ ZIP_LOCAL_HEADER_LEN
		+ ZipReadShort(lq + ZIP_LOCAL_PATHLEN_OFFS)
		+ ZipReadShort(lq + ZIP_LOCAL_EXTRALEN_OFFS);
	if (offs + nbcompr > zf->length) {
	    goto nextent;
	}
	if (!isdir && (mountPoint[0] == '\0') && !CountSlashes(path)) {
#ifdef ANDROID
	    /*
	     * When mounting the ZIP archive on the root directory try to
	     * remap top level regular files of the archive to
	     * /assets/.root/... since this directory should not be in a valid
	     * APK due to the leading dot in the file name component. This
	     * trick should make the files AndroidManifest.xml,
	     * resources.arsc, and classes.dex visible to Tcl.
	     */
	    Tcl_DString ds2;

	    Tcl_DStringInit(&ds2);
	    Tcl_DStringAppend(&ds2, "assets/.root/", -1);
	    Tcl_DStringAppend(&ds2, path, -1);
	    hPtr = Tcl_FindHashEntry(&ZipFS.fileHash, Tcl_DStringValue(&ds2));
	    if (hPtr) {
		/* should not happen but skip it anyway */
		Tcl_DStringFree(&ds2);
		goto nextent;
	    }
	    Tcl_DStringSetLength(&ds, 0);
	    Tcl_DStringAppend(&ds, Tcl_DStringValue(&ds2),
		    Tcl_DStringLength(&ds2));
	    path = Tcl_DStringValue(&ds);
	    Tcl_DStringFree(&ds2);
#else /* !ANDROID */
	    /*
	     * Regular files skipped when mounting on root.
	     */
	    goto nextent;
#endif /* ANDROID */
	}
	Tcl_DStringSetLength(&fpBuf, 0);
	fullpath = CanonicalPath(mountPoint, path, &fpBuf, 1);
	z = (ZipEntry *)ckalloc(sizeof(ZipEntry));
	z->name = NULL;
	z->tnext = NULL;
	z->depth = CountSlashes(fullpath);
	z->zipFilePtr = zf;
	z->isDirectory = isdir;
	z->isEncrypted = (ZipReadShort(lq + ZIP_LOCAL_FLAGS_OFFS) & 1)
		&& (nbcompr > 12);
	z->offset = offs;
	if (gq) {
	    z->crc32 = ZipReadInt(gq + ZIP_CENTRAL_CRC32_OFFS);
	    dosDate = ZipReadShort(gq + ZIP_CENTRAL_MDATE_OFFS);
	    dosTime = ZipReadShort(gq + ZIP_CENTRAL_MTIME_OFFS);
	    z->timestamp = DosTimeDate(dosDate, dosTime);
	    z->numBytes = ZipReadInt(gq + ZIP_CENTRAL_UNCOMPLEN_OFFS);
	    z->compressMethod = ZipReadShort(gq + ZIP_CENTRAL_COMPMETH_OFFS);
	} else {
	    z->crc32 = ZipReadInt(lq + ZIP_LOCAL_CRC32_OFFS);
	    dosDate = ZipReadShort(lq + ZIP_LOCAL_MDATE_OFFS);
	    dosTime = ZipReadShort(lq + ZIP_LOCAL_MTIME_OFFS);
	    z->timestamp = DosTimeDate(dosDate, dosTime);
	    z->numBytes = ZipReadInt(lq + ZIP_LOCAL_UNCOMPLEN_OFFS);
	    z->compressMethod = ZipReadShort(lq + ZIP_LOCAL_COMPMETH_OFFS);
	}
	z->numCompressedBytes = nbcompr;
	z->data = NULL;
	hPtr = Tcl_CreateHashEntry(&ZipFS.fileHash, fullpath, &isNew);
	if (!isNew) {
	    /* should not happen but skip it anyway */
	    ckfree(z);
	} else {
	    Tcl_SetHashValue(hPtr, z);
	    z->name = (char *)Tcl_GetHashKey(&ZipFS.fileHash, hPtr);
	    z->next = zf->entries;
	    zf->entries = z;
	    if (isdir && (mountPoint[0] == '\0') && (z->depth == 1)) {
		z->tnext = zf->topEnts;
		zf->topEnts = z;
	    }
	    if (!z->isDirectory && (z->depth > 1)) {
		char *dir, *end;
		ZipEntry *zd;

		Tcl_DStringSetLength(&ds, strlen(z->name) + 8);
		Tcl_DStringSetLength(&ds, 0);
		Tcl_DStringAppend(&ds, z->name, -1);
		dir = Tcl_DStringValue(&ds);
		for (end = strrchr(dir, '/'); end && (end != dir);
			end = strrchr(dir, '/')) {
		    Tcl_DStringSetLength(&ds, end - dir);
		    hPtr = Tcl_CreateHashEntry(&ZipFS.fileHash, dir, &isNew);
		    if (!isNew) {
			break;
		    }
		    zd = (ZipEntry *)ckalloc(sizeof(ZipEntry));
		    zd->name = NULL;
		    zd->tnext = NULL;
		    zd->depth = CountSlashes(dir);
		    zd->zipFilePtr = zf;
		    zd->isDirectory = 1;
		    zd->isEncrypted = 0;
		    zd->offset = z->offset;
		    zd->crc32 = 0;
		    zd->timestamp = z->timestamp;
		    zd->numBytes = zd->numCompressedBytes = 0;
		    zd->compressMethod = ZIP_COMPMETH_STORED;
		    zd->data = NULL;
		    Tcl_SetHashValue(hPtr, zd);
		    zd->name = (char *)Tcl_GetHashKey(&ZipFS.fileHash, hPtr);
		    zd->next = zf->entries;
		    zf->entries = zd;
		    if ((mountPoint[0] == '\0') && (zd->depth == 1)) {
			zd->tnext = zf->topEnts;
			zf->topEnts = zd;
		    }
		}
	    }
	}
    nextent:
	q += pathlen + comlen + extra + ZIP_CENTRAL_HEADER_LEN;
    }
    Tcl_DStringFree(&fpBuf);
    Tcl_DStringFree(&ds);
    Tcl_FSMountsChanged(NULL);
    Unlock();
    return TCL_OK;
}

/*
 *-------------------------------------------------------------------------
 *
 * ZipfsSetup --
 *
 *	Common initialisation code. ZipFS.initialized must *not* be set prior
 *	to the call.
 *
 *-------------------------------------------------------------------------
 */

static void
ZipfsSetup(void)
{
#if TCL_THREADS
    static const Tcl_Time t = { 0, 0 };

    /*
     * Inflate condition variable.
     */

    Tcl_MutexLock(&ZipFSMutex);
    Tcl_ConditionWait(&ZipFSCond, &ZipFSMutex, &t);
    Tcl_MutexUnlock(&ZipFSMutex);
#endif /* TCL_THREADS */

    Tcl_FSRegister(NULL, &zipfsFilesystem);
    Tcl_InitHashTable(&ZipFS.fileHash, TCL_STRING_KEYS);
    Tcl_InitHashTable(&ZipFS.zipHash, TCL_STRING_KEYS);
    ZipFS.idCount = 1;
    ZipFS.wrmax = DEFAULT_WRITE_MAX_SIZE;
    ZipFS.initialized = 1;
}

/*
 *-------------------------------------------------------------------------
 *
 * ListMountPoints --
 *
 *	This procedure lists the mount points and what's mounted there, or
 *	reports whether there are any mounts (if there's no interpreter). The
 *	read lock must be held by the caller.
 *
 * Results:
 *	A standard Tcl result. TCL_OK (or TCL_BREAK if no mounts and no
 *	interpreter).
 *
 * Side effects:
 *	Interpreter result may be updated.
 *
 *-------------------------------------------------------------------------
 */

static inline int
ListMountPoints(
    Tcl_Interp *interp)
{
    Tcl_HashEntry *hPtr;
    Tcl_HashSearch search;
    ZipFile *zf;

    for (hPtr = Tcl_FirstHashEntry(&ZipFS.zipHash, &search); hPtr;
	    hPtr = Tcl_NextHashEntry(&search)) {
	if (!interp) {
	    return TCL_OK;
	}
	zf = (ZipFile *)Tcl_GetHashValue(hPtr);
	Tcl_AppendElement(interp, zf->mountPoint);
	Tcl_AppendElement(interp, zf->name);
    }
    return (interp ? TCL_OK : TCL_BREAK);
}

/*
 *-------------------------------------------------------------------------
 *
 * DescribeMounted --
 *
 *	This procedure describes what is mounted at the given the mount point.
 *	The interpreter result is not updated if there is nothing mounted at
 *	the given point. The read lock must be held by the caller.
 *
 * Results:
 *	A standard Tcl result. TCL_OK (or TCL_BREAK if nothing mounted there
 *	and no interpreter).
 *
 * Side effects:
 *	Interpreter result may be updated.
 *
 *-------------------------------------------------------------------------
 */

static inline int
DescribeMounted(
    Tcl_Interp *interp,
    const char *mountPoint)
{
    Tcl_HashEntry *hPtr;
    ZipFile *zf;

    if (interp) {
	hPtr = Tcl_FindHashEntry(&ZipFS.zipHash, mountPoint);
	if (hPtr) {
	    zf = (ZipFile *)Tcl_GetHashValue(hPtr);
	    Tcl_SetObjResult(interp, Tcl_NewStringObj(zf->name, -1));
	    return TCL_OK;
	}
    }
    return (interp ? TCL_OK : TCL_BREAK);
}

/*
 *-------------------------------------------------------------------------
 *
 * TclZipfs_Mount --
 *
 *	This procedure is invoked to mount a given ZIP archive file on a given
 *	mountpoint with optional ZIP password.
 *
 * Results:
 *	A standard Tcl result.
 *
 * Side effects:
 *	A ZIP archive file is read, analyzed and mounted, resources are
 *	allocated.
 *
 *-------------------------------------------------------------------------
 */

int
TclZipfs_Mount(
    Tcl_Interp *interp,		/* Current interpreter. NULLable. */
    const char *mountPoint,	/* Mount point path. */
    const char *zipname,	/* Path to ZIP file to mount. */
    const char *passwd)		/* Password for opening the ZIP, or NULL if
				 * the ZIP is unprotected. */
{
    ZipFile *zf;

    ReadLock();
    if (!ZipFS.initialized) {
	ZipfsSetup();
    }

    /*
     * No mount point, so list all mount points and what is mounted there.
     */

    if (!mountPoint) {
	int ret = ListMountPoints(interp);
	Unlock();
	return ret;
    }

    /*
     * Mount point but no file, so describe what is mounted at that mount
     * point.
     */

    if (!zipname) {
	DescribeMounted(interp, mountPoint);
	Unlock();
	return TCL_OK;
    }
    Unlock();

    /*
     * Have both a mount point and a file (name) to mount there.
     */

    if (passwd) {
	if ((strlen(passwd) > 255) || strchr(passwd, 0xff)) {
	    if (interp) {
		Tcl_SetObjResult(interp,
			Tcl_NewStringObj("illegal password", -1));
		Tcl_SetErrorCode(interp, "TCL", "ZIPFS", "BAD_PASS", NULL);
	    }
	    return TCL_ERROR;
	}
    }
    zf = (ZipFile *)attemptckalloc(sizeof(ZipFile) + strlen(mountPoint) + 1);
    if (!zf) {
	if (interp) {
	    Tcl_AppendResult(interp, "out of memory", (char *) NULL);
	    Tcl_SetErrorCode(interp, "TCL", "MALLOC", NULL);
	}
	return TCL_ERROR;
    }
    if (ZipFSOpenArchive(interp, zipname, 1, zf) != TCL_OK) {
	ckfree(zf);
	return TCL_ERROR;
    }
    if (ZipFSCatalogFilesystem(interp, zf, mountPoint, passwd, zipname)
	    != TCL_OK) {
	ckfree(zf);
	return TCL_ERROR;
    }
    ckfree(zf);
    return TCL_OK;
}

/*
 *-------------------------------------------------------------------------
 *
 * TclZipfs_MountBuffer --
 *
 *	This procedure is invoked to mount a given ZIP archive file on a given
 *	mountpoint with optional ZIP password.
 *
 * Results:
 *	A standard Tcl result.
 *
 * Side effects:
 *	A ZIP archive file is read, analyzed and mounted, resources are
 *	allocated.
 *
 *-------------------------------------------------------------------------
 */

int
TclZipfs_MountBuffer(
    Tcl_Interp *interp,		/* Current interpreter. NULLable. */
    const char *mountPoint,	/* Mount point path. */
    unsigned char *data,
    size_t datalen,
    int copy)
{
    ZipFile *zf;
    int result;

    ReadLock();
    if (!ZipFS.initialized) {
	ZipfsSetup();
    }

    /*
     * No mount point, so list all mount points and what is mounted there.
     */

    if (!mountPoint) {
	int ret = ListMountPoints(interp);
	Unlock();
	return ret;
    }

    /*
     * Mount point but no data, so describe what is mounted at that mount
     * point.
     */

    if (!data) {
	DescribeMounted(interp, mountPoint);
	Unlock();
	return TCL_OK;
    }
    Unlock();

    /*
     * Have both a mount point and data to mount there.
     */

    zf = (ZipFile *)attemptckalloc(sizeof(ZipFile) + strlen(mountPoint) + 1);
    if (!zf) {
	if (interp) {
	    Tcl_AppendResult(interp, "out of memory", (char *) NULL);
	    Tcl_SetErrorCode(interp, "TCL", "MALLOC", NULL);
	}
	return TCL_ERROR;
    }
    zf->isMemBuffer = 1;
    zf->length = datalen;
    if (copy) {
	zf->data = (unsigned char *)attemptckalloc(datalen);
	if (!zf->data) {
	    if (interp) {
		Tcl_AppendResult(interp, "out of memory", (char *) NULL);
		Tcl_SetErrorCode(interp, "TCL", "MALLOC", NULL);
	    }
	    return TCL_ERROR;
	}
	memcpy(zf->data, data, datalen);
	zf->ptrToFree = zf->data;
    } else {
	zf->data = data;
	zf->ptrToFree = NULL;
    }
    zf->passBuf[0] = 0;	/* stop valgrind cries */
    if (ZipFSFindTOC(interp, 0, zf) != TCL_OK) {
	return TCL_ERROR;
    }
    result = ZipFSCatalogFilesystem(interp, zf, mountPoint, NULL,
	    "Memory Buffer");
    ckfree(zf);
    return result;
}

/*
 *-------------------------------------------------------------------------
 *
 * TclZipfs_Unmount --
 *
 *	This procedure is invoked to unmount a given ZIP archive.
 *
 * Results:
 *	A standard Tcl result.
 *
 * Side effects:
 *	A mounted ZIP archive file is unmounted, resources are free'd.
 *
 *-------------------------------------------------------------------------
 */

int
TclZipfs_Unmount(
    Tcl_Interp *interp,		/* Current interpreter. NULLable. */
    const char *mountPoint)	/* Mount point path. */
{
    ZipFile *zf;
    ZipEntry *z, *znext;
    Tcl_HashEntry *hPtr;
    Tcl_DString dsm;
    int ret = TCL_OK, unmounted = 0;

    WriteLock();
    if (!ZipFS.initialized) {
	goto done;
    }

    /*
     * Mount point sometimes is a relative or otherwise denormalized path.
     * But an absolute name is needed as mount point here.
     */

    Tcl_DStringInit(&dsm);
    mountPoint = CanonicalPath("", mountPoint, &dsm, 1);

    hPtr = Tcl_FindHashEntry(&ZipFS.zipHash, mountPoint);
    /* don't report no-such-mount as an error */
    if (!hPtr) {
	goto done;
    }

    zf = (ZipFile *)Tcl_GetHashValue(hPtr);
    if (zf->numOpen > 0) {
	ZIPFS_ERROR(interp, "filesystem is busy");
	ret = TCL_ERROR;
	goto done;
    }
    Tcl_DeleteHashEntry(hPtr);
    for (z = zf->entries; z; z = znext) {
	znext = z->next;
	hPtr = Tcl_FindHashEntry(&ZipFS.fileHash, z->name);
	if (hPtr) {
	    Tcl_DeleteHashEntry(hPtr);
	}
	if (z->data) {
	    ckfree(z->data);
	}
	ckfree(z);
    }
    ZipFSCloseArchive(interp, zf);
    Tcl_DeleteExitHandler(ZipfsExitHandler, zf);
    ckfree(zf);
    unmounted = 1;
  done:
    Unlock();
    if (unmounted) {
	Tcl_FSMountsChanged(NULL);
    }
    return ret;
}

/*
 *-------------------------------------------------------------------------
 *
 * ZipFSMountObjCmd --
 *
 *	This procedure is invoked to process the [zipfs mount] command.
 *
 * Results:
 *	A standard Tcl result.
 *
 * Side effects:
 *	A ZIP archive file is mounted, resources are allocated.
 *
 *-------------------------------------------------------------------------
 */

static int
ZipFSMountObjCmd(
    void *dummy,	/* Not used. */
    Tcl_Interp *interp,		/* Current interpreter. */
    int objc,			/* Number of arguments. */
    Tcl_Obj *const objv[])	/* Argument objects. */
{
    (void)dummy;

    if (objc > 4) {
	Tcl_WrongNumArgs(interp, 1, objv,
		 "?mountpoint? ?zipfile? ?password?");
	return TCL_ERROR;
    }

    return TclZipfs_Mount(interp, (objc > 1) ? Tcl_GetString(objv[1]) : NULL,
	    (objc > 2) ? Tcl_GetString(objv[2]) : NULL,
	    (objc > 3) ? Tcl_GetString(objv[3]) : NULL);
}

/*
 *-------------------------------------------------------------------------
 *
 * ZipFSMountBufferObjCmd --
 *
 *	This procedure is invoked to process the [zipfs mount_data] command.
 *
 * Results:
 *	A standard Tcl result.
 *
 * Side effects:
 *	A ZIP archive file is mounted, resources are allocated.
 *
 *-------------------------------------------------------------------------
 */

static int
ZipFSMountBufferObjCmd(
    void *dummy,	/* Not used. */
    Tcl_Interp *interp,		/* Current interpreter. */
    int objc,			/* Number of arguments. */
    Tcl_Obj *const objv[])	/* Argument objects. */
{
    const char *mountPoint;	/* Mount point path. */
    unsigned char *data;
    int length;
    (void)dummy;

    if (objc > 3) {
	Tcl_WrongNumArgs(interp, 1, objv, "?mountpoint? ?data?");
	return TCL_ERROR;
    }
    if (objc < 2) {
	int ret;

	ReadLock();
	ret = ListMountPoints(interp);
	Unlock();
	return ret;
    }

    mountPoint = Tcl_GetString(objv[1]);
    if (objc < 3) {
	ReadLock();
	DescribeMounted(interp, mountPoint);
	Unlock();
	return TCL_OK;
    }

    data = Tcl_GetByteArrayFromObj(objv[2], &length);
    return TclZipfs_MountBuffer(interp, mountPoint, data, length, 1);
}

/*
 *-------------------------------------------------------------------------
 *
 * ZipFSRootObjCmd --
 *
 *	This procedure is invoked to process the [zipfs root] command. It
 *	returns the root that all zipfs file systems are mounted under.
 *
 * Results:
 *	A standard Tcl result.
 *
 * Side effects:
 *
 *-------------------------------------------------------------------------
 */

static int
ZipFSRootObjCmd(
    void *dummy,	/* Not used. */
    Tcl_Interp *interp,		/* Current interpreter. */
    int objc,			/* Number of arguments. */
    Tcl_Obj *const objv[])	/* Argument objects. */
{
    (void)dummy;
    (void)objc;
    (void)objv;

    Tcl_SetObjResult(interp, Tcl_NewStringObj(ZIPFS_VOLUME, -1));
    return TCL_OK;
}

/*
 *-------------------------------------------------------------------------
 *
 * ZipFSUnmountObjCmd --
 *
 *	This procedure is invoked to process the [zipfs unmount] command.
 *
 * Results:
 *	A standard Tcl result.
 *
 * Side effects:
 *	A mounted ZIP archive file is unmounted, resources are free'd.
 *
 *-------------------------------------------------------------------------
 */

static int
ZipFSUnmountObjCmd(
    void *dummy,	/* Not used. */
    Tcl_Interp *interp,		/* Current interpreter. */
    int objc,			/* Number of arguments. */
    Tcl_Obj *const objv[])	/* Argument objects. */
{
    (void)dummy;

    if (objc != 2) {
	Tcl_WrongNumArgs(interp, 1, objv, "zipfile");
	return TCL_ERROR;
    }
    return TclZipfs_Unmount(interp, Tcl_GetString(objv[1]));
}

/*
 *-------------------------------------------------------------------------
 *
 * ZipFSMkKeyObjCmd --
 *
 *	This procedure is invoked to process the [zipfs mkkey] command.  It
 *	produces a rotated password to be embedded into an image file.
 *
 * Results:
 *	A standard Tcl result.
 *
 * Side effects:
 *	None.
 *
 *-------------------------------------------------------------------------
 */

static int
ZipFSMkKeyObjCmd(
    void *dummy,	/* Not used. */
    Tcl_Interp *interp,		/* Current interpreter. */
    int objc,			/* Number of arguments. */
    Tcl_Obj *const objv[])	/* Argument objects. */
{
    int len, i = 0;
    char *pw, passBuf[264];
    (void)dummy;

    if (objc != 2) {
	Tcl_WrongNumArgs(interp, 1, objv, "password");
	return TCL_ERROR;
    }
    pw = Tcl_GetString(objv[1]);
    len = strlen(pw);
    if (len == 0) {
	return TCL_OK;
    }
    if ((len > 255) || strchr(pw, 0xff)) {
	Tcl_SetObjResult(interp, Tcl_NewStringObj("illegal password", -1));
	return TCL_ERROR;
    }
    while (len > 0) {
	int ch = pw[len - 1];

	passBuf[i] = (ch & 0x0f) | pwrot[(ch >> 4) & 0x0f];
	i++;
	len--;
    }
    passBuf[i] = i;
    ++i;
    passBuf[i++] = (char) ZIP_PASSWORD_END_SIG;
    passBuf[i++] = (char) (ZIP_PASSWORD_END_SIG >> 8);
    passBuf[i++] = (char) (ZIP_PASSWORD_END_SIG >> 16);
    passBuf[i++] = (char) (ZIP_PASSWORD_END_SIG >> 24);
    passBuf[i] = '\0';
    Tcl_AppendResult(interp, passBuf, (char *) NULL);
    return TCL_OK;
}

/*
 *-------------------------------------------------------------------------
 *
 * ZipAddFile --
 *
 *	This procedure is used by ZipFSMkZipOrImgCmd() to add a single file to
 *	the output ZIP archive file being written. A ZipEntry struct about the
 *	input file is added to the given fileHash table for later creation of
 *	the central ZIP directory.
 *
 * Results:
 *	A standard Tcl result.
 *
 * Side effects:
 *	Input file is read and (compressed and) written to the output ZIP
 *	archive file.
 *
 *-------------------------------------------------------------------------
 */

static int
ZipAddFile(
    Tcl_Interp *interp,		/* Current interpreter. */
    const char *path,
    const char *name,
    Tcl_Channel out,
    const char *passwd,		/* Password for encoding the file, or NULL if
				 * the file is to be unprotected. */
    char *buf,
    int bufsize,
    Tcl_HashTable *fileHash)
{
    Tcl_Channel in;
    Tcl_HashEntry *hPtr;
    ZipEntry *z;
    z_stream stream;
    const char *zpath;
    int crc, flush, zpathlen;
    size_t nbyte, nbytecompr, len, olen, align = 0;
    Tcl_WideInt pos[3];
    int mtime = 0, isNew, compMeth;
    unsigned long keys[3], keys0[3];
    char obuf[4096];

    /*
     * Trim leading '/' characters. If this results in an empty string, we've
     * nothing to do.
     */

    zpath = name;
    while (zpath && zpath[0] == '/') {
	zpath++;
    }
    if (!zpath || (zpath[0] == '\0')) {
	return TCL_OK;
    }

    zpathlen = strlen(zpath);
    if (zpathlen + ZIP_CENTRAL_HEADER_LEN > bufsize) {
	Tcl_SetObjResult(interp, Tcl_ObjPrintf(
		"path too long for \"%s\"", path));
	Tcl_SetErrorCode(interp, "TCL", "ZIPFS", "PATH_LEN", NULL);
	return TCL_ERROR;
    }
    in = Tcl_OpenFileChannel(interp, path, "rb", 0);
    if (!in) {
#ifdef _WIN32
	/* hopefully a directory */
	if (strcmp("permission denied", Tcl_PosixError(interp)) == 0) {
	    Tcl_Close(interp, in);
	    return TCL_OK;
	}
#endif /* _WIN32 */
	Tcl_Close(interp, in);
	return TCL_ERROR;
    } else {
	Tcl_Obj *pathObj = Tcl_NewStringObj(path, -1);
	Tcl_StatBuf statBuf;

	Tcl_IncrRefCount(pathObj);
	if (Tcl_FSStat(pathObj, &statBuf) != -1) {
	    mtime = statBuf.st_mtime;
	}
	Tcl_DecrRefCount(pathObj);
    }
    Tcl_ResetResult(interp);
    crc = 0;
    nbyte = nbytecompr = 0;
    while (1) {
	len = Tcl_Read(in, buf, bufsize);
	if (len == ERROR_LENGTH) {
	    if (nbyte == 0 && errno == EISDIR) {
		Tcl_Close(interp, in);
		return TCL_OK;
	    }
	    Tcl_SetObjResult(interp, Tcl_ObjPrintf("read error on \"%s\": %s",
		    path, Tcl_PosixError(interp)));
	    Tcl_Close(interp, in);
	    return TCL_ERROR;
	}
	if (len == 0) {
	    break;
	}
	crc = crc32(crc, (unsigned char *) buf, len);
	nbyte += len;
    }
    if (Tcl_Seek(in, 0, SEEK_SET) == -1) {
	Tcl_SetObjResult(interp, Tcl_ObjPrintf("seek error on \"%s\": %s",
		path, Tcl_PosixError(interp)));
	Tcl_Close(interp, in);
	return TCL_ERROR;
    }
    pos[0] = Tcl_Tell(out);
    memset(buf, '\0', ZIP_LOCAL_HEADER_LEN);
    memcpy(buf + ZIP_LOCAL_HEADER_LEN, zpath, zpathlen);
    len = zpathlen + ZIP_LOCAL_HEADER_LEN;
    if ((size_t) Tcl_Write(out, buf, len) != len) {
    wrerr:
	Tcl_SetObjResult(interp, Tcl_ObjPrintf(
		"write error on %s: %s", path, Tcl_PosixError(interp)));
	Tcl_Close(interp, in);
	return TCL_ERROR;
    }
    if ((len + pos[0]) & 3) {
	unsigned char abuf[8];

	/*
	 * Align payload to next 4-byte boundary using a dummy extra entry
	 * similar to the zipalign tool from Android's SDK.
	 */

	align = 4 + ((len + pos[0]) & 3);
	ZipWriteShort(abuf, 0xffff);
	ZipWriteShort(abuf + 2, align - 4);
	ZipWriteInt(abuf + 4, 0x03020100);
	if ((size_t) Tcl_Write(out, (const char *) abuf, align) != align) {
	    goto wrerr;
	}
    }
    if (passwd) {
	int i, ch, tmp;
	unsigned char kvbuf[24];
	Tcl_Obj *ret;

	init_keys(passwd, keys, crc32tab);
	for (i = 0; i < 12 - 2; i++) {
	    double r;

	    if (Tcl_EvalEx(interp, "::tcl::mathfunc::rand", -1, 0) != TCL_OK) {
		Tcl_Obj *eiPtr = Tcl_ObjPrintf(
			"\n    (evaluating PRNG step %d for password encoding)",
			i);

		Tcl_AppendObjToErrorInfo(interp, eiPtr);
		Tcl_Close(interp, in);
		return TCL_ERROR;
	    }
	    ret = Tcl_GetObjResult(interp);
	    if (Tcl_GetDoubleFromObj(interp, ret, &r) != TCL_OK) {
		Tcl_Obj *eiPtr = Tcl_ObjPrintf(
			"\n    (evaluating PRNG step %d for password encoding)",
			i);

		Tcl_AppendObjToErrorInfo(interp, eiPtr);
		Tcl_Close(interp, in);
		return TCL_ERROR;
	    }
	    ch = (int) (r * 256);
	    kvbuf[i + 12] = (unsigned char) zencode(keys, crc32tab, ch, tmp);
	}
	Tcl_ResetResult(interp);
	init_keys(passwd, keys, crc32tab);
	for (i = 0; i < 12 - 2; i++) {
	    kvbuf[i] = (unsigned char)
		    zencode(keys, crc32tab, kvbuf[i + 12], tmp);
	}
	kvbuf[i++] = (unsigned char) zencode(keys, crc32tab, crc >> 16, tmp);
	kvbuf[i++] = (unsigned char) zencode(keys, crc32tab, crc >> 24, tmp);
	len = Tcl_Write(out, (char *) kvbuf, 12);
	memset(kvbuf, 0, 24);
	if (len != 12) {
	    Tcl_SetObjResult(interp, Tcl_ObjPrintf(
		    "write error on %s: %s", path, Tcl_PosixError(interp)));
	    Tcl_Close(interp, in);
	    return TCL_ERROR;
	}
	memcpy(keys0, keys, sizeof(keys0));
	nbytecompr += 12;
    }
    Tcl_Flush(out);
    pos[2] = Tcl_Tell(out);
    compMeth = ZIP_COMPMETH_DEFLATED;
    memset(&stream, 0, sizeof(z_stream));
    stream.zalloc = Z_NULL;
    stream.zfree = Z_NULL;
    stream.opaque = Z_NULL;
    if (deflateInit2(&stream, 9, Z_DEFLATED, -15, 8,
	    Z_DEFAULT_STRATEGY) != Z_OK) {
	Tcl_SetObjResult(interp, Tcl_ObjPrintf(
		"compression init error on \"%s\"", path));
	Tcl_SetErrorCode(interp, "TCL", "ZIPFS", "DEFLATE_INIT", NULL);
	Tcl_Close(interp, in);
	return TCL_ERROR;
    }
    do {
	len = Tcl_Read(in, buf, bufsize);
	if (len == ERROR_LENGTH) {
	    Tcl_SetObjResult(interp, Tcl_ObjPrintf(
		    "read error on %s: %s", path, Tcl_PosixError(interp)));
	    deflateEnd(&stream);
	    Tcl_Close(interp, in);
	    return TCL_ERROR;
	}
	stream.avail_in = len;
	stream.next_in = (unsigned char *) buf;
	flush = Tcl_Eof(in) ? Z_FINISH : Z_NO_FLUSH;
	do {
	    stream.avail_out = sizeof(obuf);
	    stream.next_out = (unsigned char *) obuf;
	    len = deflate(&stream, flush);
	    if (len == (size_t) Z_STREAM_ERROR) {
		Tcl_SetObjResult(interp, Tcl_ObjPrintf(
			"deflate error on %s", path));
		Tcl_SetErrorCode(interp, "TCL", "ZIPFS", "DEFLATE", NULL);
		deflateEnd(&stream);
		Tcl_Close(interp, in);
		return TCL_ERROR;
	    }
	    olen = sizeof(obuf) - stream.avail_out;
	    if (passwd) {
		size_t i;
		int tmp;

		for (i = 0; i < olen; i++) {
		    obuf[i] = (char) zencode(keys, crc32tab, obuf[i], tmp);
		}
	    }
	    if (olen && ((size_t) Tcl_Write(out, obuf, olen) != olen)) {
		Tcl_SetObjResult(interp, Tcl_ObjPrintf(
			"write error: %s", Tcl_PosixError(interp)));
		deflateEnd(&stream);
		Tcl_Close(interp, in);
		return TCL_ERROR;
	    }
	    nbytecompr += olen;
	} while (stream.avail_out == 0);
    } while (flush != Z_FINISH);
    deflateEnd(&stream);
    Tcl_Flush(out);
    pos[1] = Tcl_Tell(out);
    if (nbyte - nbytecompr <= 0) {
	/*
	 * Compressed file larger than input, write it again uncompressed.
	 */
	if (Tcl_Seek(in, 0, SEEK_SET) != 0) {
	    goto seekErr;
	}
	if (Tcl_Seek(out, pos[2], SEEK_SET) != pos[2]) {
	seekErr:
	    Tcl_Close(interp, in);
	    Tcl_SetObjResult(interp, Tcl_ObjPrintf(
		    "seek error: %s", Tcl_PosixError(interp)));
	    return TCL_ERROR;
	}
	nbytecompr = (passwd ? 12 : 0);
	while (1) {
	    len = Tcl_Read(in, buf, bufsize);
	    if (len == ERROR_LENGTH) {
		Tcl_SetObjResult(interp, Tcl_ObjPrintf(
			"read error on \"%s\": %s",
			path, Tcl_PosixError(interp)));
		Tcl_Close(interp, in);
		return TCL_ERROR;
	    } else if (len == 0) {
		break;
	    }
	    if (passwd) {
		size_t i;
		int tmp;

		for (i = 0; i < len; i++) {
		    buf[i] = (char) zencode(keys0, crc32tab, buf[i], tmp);
		}
	    }
	    if ((size_t) Tcl_Write(out, buf, len) != len) {
		Tcl_SetObjResult(interp, Tcl_ObjPrintf(
			"write error: %s", Tcl_PosixError(interp)));
		Tcl_Close(interp, in);
		return TCL_ERROR;
	    }
	    nbytecompr += len;
	}
	compMeth = ZIP_COMPMETH_STORED;
	Tcl_Flush(out);
	pos[1] = Tcl_Tell(out);
	Tcl_TruncateChannel(out, pos[1]);
    }
    Tcl_Close(interp, in);

    hPtr = Tcl_CreateHashEntry(fileHash, zpath, &isNew);
    if (!isNew) {
	Tcl_SetObjResult(interp, Tcl_ObjPrintf(
		"non-unique path name \"%s\"", path));
	Tcl_SetErrorCode(interp, "TCL", "ZIPFS", "DUPLICATE_PATH", NULL);
	return TCL_ERROR;
    }

    z = (ZipEntry *)ckalloc(sizeof(ZipEntry));
    Tcl_SetHashValue(hPtr, z);
    z->name = NULL;
    z->tnext = NULL;
    z->depth = 0;
    z->zipFilePtr = NULL;
    z->isDirectory = 0;
    z->isEncrypted = (passwd ? 1 : 0);
    z->offset = pos[0];
    z->crc32 = crc;
    z->timestamp = mtime;
    z->numBytes = nbyte;
    z->numCompressedBytes = nbytecompr;
    z->compressMethod = compMeth;
    z->data = NULL;
    z->name = (char *)Tcl_GetHashKey(fileHash, hPtr);
    z->next = NULL;

    /*
     * Write final local header information.
     */
    ZipWriteInt(buf + ZIP_LOCAL_SIG_OFFS, ZIP_LOCAL_HEADER_SIG);
    ZipWriteShort(buf + ZIP_LOCAL_VERSION_OFFS, ZIP_MIN_VERSION);
    ZipWriteShort(buf + ZIP_LOCAL_FLAGS_OFFS, z->isEncrypted);
    ZipWriteShort(buf + ZIP_LOCAL_COMPMETH_OFFS, z->compressMethod);
    ZipWriteShort(buf + ZIP_LOCAL_MTIME_OFFS, ToDosTime(z->timestamp));
    ZipWriteShort(buf + ZIP_LOCAL_MDATE_OFFS, ToDosDate(z->timestamp));
    ZipWriteInt(buf + ZIP_LOCAL_CRC32_OFFS, z->crc32);
    ZipWriteInt(buf + ZIP_LOCAL_COMPLEN_OFFS, z->numCompressedBytes);
    ZipWriteInt(buf + ZIP_LOCAL_UNCOMPLEN_OFFS, z->numBytes);
    ZipWriteShort(buf + ZIP_LOCAL_PATHLEN_OFFS, zpathlen);
    ZipWriteShort(buf + ZIP_LOCAL_EXTRALEN_OFFS, align);
    if (Tcl_Seek(out, pos[0], SEEK_SET) != pos[0]) {
	Tcl_DeleteHashEntry(hPtr);
	ckfree(z);
	Tcl_SetObjResult(interp, Tcl_ObjPrintf(
		"seek error: %s", Tcl_PosixError(interp)));
	return TCL_ERROR;
    }
    if (Tcl_Write(out, buf, ZIP_LOCAL_HEADER_LEN) != ZIP_LOCAL_HEADER_LEN) {
	Tcl_DeleteHashEntry(hPtr);
	ckfree(z);
	Tcl_SetObjResult(interp, Tcl_ObjPrintf(
		"write error: %s", Tcl_PosixError(interp)));
	return TCL_ERROR;
    }
    Tcl_Flush(out);
    if (Tcl_Seek(out, pos[1], SEEK_SET) != pos[1]) {
	Tcl_DeleteHashEntry(hPtr);
	ckfree(z);
	Tcl_SetObjResult(interp, Tcl_ObjPrintf(
		"seek error: %s", Tcl_PosixError(interp)));
	return TCL_ERROR;
    }
    return TCL_OK;
}

/*
 *-------------------------------------------------------------------------
 *
 * ZipFSMkZipOrImgObjCmd --
 *
 *	This procedure is creates a new ZIP archive file or image file given
 *	output filename, input directory of files to be archived, optional
 *	password, and optional image to be prepended to the output ZIP archive
 *	file.
 *
 * Results:
 *	A standard Tcl result.
 *
 * Side effects:
 *	A new ZIP archive file or image file is written.
 *
 *-------------------------------------------------------------------------
 */

static int
ZipFSMkZipOrImgObjCmd(
    Tcl_Interp *interp,		/* Current interpreter. */
    int isImg,
    int isList,
    int objc,			/* Number of arguments. */
    Tcl_Obj *const objv[])	/* Argument objects. */
{
    Tcl_Channel out;
    int pwlen = 0, count, ret = TCL_ERROR, lobjc;
    size_t len, slen = 0, i = 0;
    Tcl_WideInt pos[3];
    Tcl_Obj **lobjv, *list = NULL;
    ZipEntry *z;
    Tcl_HashEntry *hPtr;
    Tcl_HashSearch search;
    Tcl_HashTable fileHash;
    char *strip = NULL, *pw = NULL, passBuf[264], buf[4096];

    /*
     * Caller has verified that the number of arguments is correct.
     */

    passBuf[0] = 0;
    if (objc > (isList ? 3 : 4)) {
	pw = Tcl_GetString(objv[isList ? 3 : 4]);
	pwlen = strlen(pw);
	if ((pwlen > 255) || strchr(pw, 0xff)) {
	    Tcl_SetObjResult(interp,
		    Tcl_NewStringObj("illegal password", -1));
	    Tcl_SetErrorCode(interp, "TCL", "ZIPFS", "BAD_PASS", NULL);
	    return TCL_ERROR;
	}
    }
    if (isList) {
	list = objv[2];
	Tcl_IncrRefCount(list);
    } else {
	Tcl_Obj *cmd[3];

	cmd[1] = Tcl_NewStringObj("::tcl::zipfs::find", -1);
	cmd[2] = objv[2];
	cmd[0] = Tcl_NewListObj(2, cmd + 1);
	Tcl_IncrRefCount(cmd[0]);
	if (Tcl_EvalObjEx(interp, cmd[0], TCL_EVAL_DIRECT) != TCL_OK) {
	    Tcl_DecrRefCount(cmd[0]);
	    return TCL_ERROR;
	}
	Tcl_DecrRefCount(cmd[0]);
	list = Tcl_GetObjResult(interp);
	Tcl_IncrRefCount(list);
    }
    if (Tcl_ListObjGetElements(interp, list, &lobjc, &lobjv) != TCL_OK) {
	Tcl_DecrRefCount(list);
	return TCL_ERROR;
    }
    if (isList && (lobjc % 2)) {
	Tcl_DecrRefCount(list);
	Tcl_SetObjResult(interp,
		Tcl_NewStringObj("need even number of elements", -1));
	Tcl_SetErrorCode(interp, "TCL", "ZIPFS", "LIST_LENGTH", NULL);
	return TCL_ERROR;
    }
    if (lobjc == 0) {
	Tcl_DecrRefCount(list);
	Tcl_SetObjResult(interp, Tcl_NewStringObj("empty archive", -1));
	Tcl_SetErrorCode(interp, "TCL", "ZIPFS", "EMPTY", NULL);
	return TCL_ERROR;
    }
    out = Tcl_OpenFileChannel(interp, Tcl_GetString(objv[1]), "wb", 0755);
    if (out == NULL) {
	Tcl_DecrRefCount(list);
	return TCL_ERROR;
    }
    if (pwlen <= 0) {
	pw = NULL;
	pwlen = 0;
    }
    if (isImg) {
	ZipFile *zf, zf0;
	int isMounted = 0;
	const char *imgName;

	if (isList) {
	    imgName = (objc > 4) ? Tcl_GetString(objv[4]) :
		    Tcl_GetNameOfExecutable();
	} else {
	    imgName = (objc > 5) ? Tcl_GetString(objv[5]) :
		    Tcl_GetNameOfExecutable();
	}
	if (pwlen) {
	    i = 0;
	    for (len = pwlen; len-- > 0;) {
		int ch = pw[len];

		passBuf[i] = (ch & 0x0f) | pwrot[(ch >> 4) & 0x0f];
		i++;
	    }
	    passBuf[i] = i;
	    ++i;
	    passBuf[i++] = (char) ZIP_PASSWORD_END_SIG;
	    passBuf[i++] = (char) (ZIP_PASSWORD_END_SIG >> 8);
	    passBuf[i++] = (char) (ZIP_PASSWORD_END_SIG >> 16);
	    passBuf[i++] = (char) (ZIP_PASSWORD_END_SIG >> 24);
	    passBuf[i] = '\0';
	}

	/*
	 * Check for mounted image.
	 */

	WriteLock();
	for (hPtr = Tcl_FirstHashEntry(&ZipFS.zipHash, &search); hPtr;
		hPtr = Tcl_NextHashEntry(&search)) {
	    zf = (ZipFile *)Tcl_GetHashValue(hPtr);
	    if (strcmp(zf->name, imgName) == 0) {
		isMounted = 1;
		zf->numOpen++;
		break;
	    }
	}
	Unlock();
	if (!isMounted) {
	    zf = &zf0;
	}
	if (isMounted || ZipFSOpenArchive(interp, imgName, 0, zf) == TCL_OK) {
	    if ((size_t) Tcl_Write(out, (char *) zf->data,
		    zf->passOffset) != zf->passOffset) {
		memset(passBuf, 0, sizeof(passBuf));
		Tcl_DecrRefCount(list);
		Tcl_SetObjResult(interp, Tcl_ObjPrintf(
			"write error: %s", Tcl_PosixError(interp)));
		Tcl_Close(interp, out);
		if (zf == &zf0) {
		    ZipFSCloseArchive(interp, zf);
		} else {
		    WriteLock();
		    zf->numOpen--;
		    Unlock();
		}
		return TCL_ERROR;
	    }
	    if (zf == &zf0) {
		ZipFSCloseArchive(interp, zf);
	    } else {
		WriteLock();
		zf->numOpen--;
		Unlock();
	    }
	} else {
	    size_t k;
	    int m, n;
	    Tcl_Channel in;
	    const char *errMsg = "seek error";

	    /*
	     * Fall back to read it as plain file which hopefully is a static
	     * tclsh or wish binary with proper zipfs infrastructure built in.
	     */

	    Tcl_ResetResult(interp);
	    in = Tcl_OpenFileChannel(interp, imgName, "rb", 0644);
	    if (!in) {
		memset(passBuf, 0, sizeof(passBuf));
		Tcl_DecrRefCount(list);
		Tcl_Close(interp, out);
		return TCL_ERROR;
	    }
	    i = Tcl_Seek(in, 0, SEEK_END);
	    if (i == ERROR_LENGTH) {
	    cperr:
		memset(passBuf, 0, sizeof(passBuf));
		Tcl_DecrRefCount(list);
		Tcl_SetObjResult(interp, Tcl_ObjPrintf(
			"%s: %s", errMsg, Tcl_PosixError(interp)));
		Tcl_Close(interp, out);
		Tcl_Close(interp, in);
		return TCL_ERROR;
	    }
	    Tcl_Seek(in, 0, SEEK_SET);
	    for (k = 0; k < i; k += m) {
		m = i - k;
		if (m > (int) sizeof(buf)) {
		    m = (int) sizeof(buf);
		}
		n = Tcl_Read(in, buf, m);
		if (n == -1) {
		    errMsg = "read error";
		    goto cperr;
		} else if (n == 0) {
		    break;
		}
		m = Tcl_Write(out, buf, n);
		if (m != n) {
		    errMsg = "write error";
		    goto cperr;
		}
	    }
	    Tcl_Close(interp, in);
	}
	len = strlen(passBuf);
	if (len > 0) {
	    i = Tcl_Write(out, passBuf, len);
	    if (i != len) {
		Tcl_DecrRefCount(list);
		Tcl_SetObjResult(interp, Tcl_ObjPrintf(
			"write error: %s", Tcl_PosixError(interp)));
		Tcl_Close(interp, out);
		return TCL_ERROR;
	    }
	}
	memset(passBuf, 0, sizeof(passBuf));
	Tcl_Flush(out);
    }
    Tcl_InitHashTable(&fileHash, TCL_STRING_KEYS);
    pos[0] = Tcl_Tell(out);
    if (!isList && (objc > 3)) {
	strip = Tcl_GetString(objv[3]);
	slen = strlen(strip);
    }
    for (i = 0; i < (size_t) lobjc; i += (isList ? 2 : 1)) {
	const char *path, *name;

	path = Tcl_GetString(lobjv[i]);
	if (isList) {
	    name = Tcl_GetString(lobjv[i + 1]);
	} else {
	    name = path;
	    if (slen > 0) {
		len = strlen(name);
		if ((len <= slen) || (strncmp(strip, name, slen) != 0)) {
		    continue;
		}
		name += slen;
	    }
	}
	while (name[0] == '/') {
	    ++name;
	}
	if (name[0] == '\0') {
	    continue;
	}
	if (ZipAddFile(interp, path, name, out, pw, buf, sizeof(buf),
		&fileHash) != TCL_OK) {
	    goto done;
	}
    }
    pos[1] = Tcl_Tell(out);
    count = 0;
    for (i = 0; i < (size_t) lobjc; i += (isList ? 2 : 1)) {
	const char *path, *name;

	path = Tcl_GetString(lobjv[i]);
	if (isList) {
	    name = Tcl_GetString(lobjv[i + 1]);
	} else {
	    name = path;
	    if (slen > 0) {
		len = strlen(name);
		if ((len <= slen) || (strncmp(strip, name, slen) != 0)) {
		    continue;
		}
		name += slen;
	    }
	}
	while (name[0] == '/') {
	    ++name;
	}
	if (name[0] == '\0') {
	    continue;
	}
	hPtr = Tcl_FindHashEntry(&fileHash, name);
	if (!hPtr) {
	    continue;
	}
	z = (ZipEntry *)Tcl_GetHashValue(hPtr);
	len = strlen(z->name);
	ZipWriteInt(buf + ZIP_CENTRAL_SIG_OFFS, ZIP_CENTRAL_HEADER_SIG);
	ZipWriteShort(buf + ZIP_CENTRAL_VERSIONMADE_OFFS, ZIP_MIN_VERSION);
	ZipWriteShort(buf + ZIP_CENTRAL_VERSION_OFFS, ZIP_MIN_VERSION);
	ZipWriteShort(buf + ZIP_CENTRAL_FLAGS_OFFS, z->isEncrypted);
	ZipWriteShort(buf + ZIP_CENTRAL_COMPMETH_OFFS, z->compressMethod);
	ZipWriteShort(buf + ZIP_CENTRAL_MTIME_OFFS, ToDosTime(z->timestamp));
	ZipWriteShort(buf + ZIP_CENTRAL_MDATE_OFFS, ToDosDate(z->timestamp));
	ZipWriteInt(buf + ZIP_CENTRAL_CRC32_OFFS, z->crc32);
	ZipWriteInt(buf + ZIP_CENTRAL_COMPLEN_OFFS, z->numCompressedBytes);
	ZipWriteInt(buf + ZIP_CENTRAL_UNCOMPLEN_OFFS, z->numBytes);
	ZipWriteShort(buf + ZIP_CENTRAL_PATHLEN_OFFS, len);
	ZipWriteShort(buf + ZIP_CENTRAL_EXTRALEN_OFFS, 0);
	ZipWriteShort(buf + ZIP_CENTRAL_FCOMMENTLEN_OFFS, 0);
	ZipWriteShort(buf + ZIP_CENTRAL_DISKFILE_OFFS, 0);
	ZipWriteShort(buf + ZIP_CENTRAL_IATTR_OFFS, 0);
	ZipWriteInt(buf + ZIP_CENTRAL_EATTR_OFFS, 0);
	ZipWriteInt(buf + ZIP_CENTRAL_LOCALHDR_OFFS, z->offset - pos[0]);
	if ((Tcl_Write(out, buf,
		    ZIP_CENTRAL_HEADER_LEN) != ZIP_CENTRAL_HEADER_LEN)
		|| ((size_t) Tcl_Write(out, z->name, len) != len)) {
	    Tcl_SetObjResult(interp, Tcl_ObjPrintf(
		    "write error: %s", Tcl_PosixError(interp)));
	    goto done;
	}
	count++;
    }
    Tcl_Flush(out);
    pos[2] = Tcl_Tell(out);
    ZipWriteInt(buf + ZIP_CENTRAL_END_SIG_OFFS, ZIP_CENTRAL_END_SIG);
    ZipWriteShort(buf + ZIP_CENTRAL_DISKNO_OFFS, 0);
    ZipWriteShort(buf + ZIP_CENTRAL_DISKDIR_OFFS, 0);
    ZipWriteShort(buf + ZIP_CENTRAL_ENTS_OFFS, count);
    ZipWriteShort(buf + ZIP_CENTRAL_TOTALENTS_OFFS, count);
    ZipWriteInt(buf + ZIP_CENTRAL_DIRSIZE_OFFS, pos[2] - pos[1]);
    ZipWriteInt(buf + ZIP_CENTRAL_DIRSTART_OFFS, pos[1] - pos[0]);
    ZipWriteShort(buf + ZIP_CENTRAL_COMMENTLEN_OFFS, 0);
    if (Tcl_Write(out, buf, ZIP_CENTRAL_END_LEN) != ZIP_CENTRAL_END_LEN) {
	Tcl_SetObjResult(interp, Tcl_ObjPrintf(
		"write error: %s", Tcl_PosixError(interp)));
	goto done;
    }
    Tcl_Flush(out);
    ret = TCL_OK;

  done:
    if (ret == TCL_OK) {
	ret = Tcl_Close(interp, out);
    } else {
	Tcl_Close(interp, out);
    }
    Tcl_DecrRefCount(list);
    for (hPtr = Tcl_FirstHashEntry(&fileHash, &search); hPtr;
	    hPtr = Tcl_NextHashEntry(&search)) {
	z = (ZipEntry *)Tcl_GetHashValue(hPtr);
	ckfree(z);
	Tcl_DeleteHashEntry(hPtr);
    }
    Tcl_DeleteHashTable(&fileHash);
    return ret;
}

/*
 *-------------------------------------------------------------------------
 *
 * ZipFSMkZipObjCmd, ZipFSLMkZipObjCmd --
 *
 *	These procedures are invoked to process the [zipfs mkzip] and [zipfs
 *	lmkzip] commands.  See description of ZipFSMkZipOrImgCmd().
 *
 * Results:
 *	A standard Tcl result.
 *
 * Side effects:
 *	See description of ZipFSMkZipOrImgCmd().
 *
 *-------------------------------------------------------------------------
 */

static int
ZipFSMkZipObjCmd(
    void *dummy,	/* Not used. */
    Tcl_Interp *interp,		/* Current interpreter. */
    int objc,			/* Number of arguments. */
    Tcl_Obj *const objv[])	/* Argument objects. */
{
    (void)dummy;

    if (objc < 3 || objc > 5) {
	Tcl_WrongNumArgs(interp, 1, objv, "outfile indir ?strip? ?password?");
	return TCL_ERROR;
    }
    if (Tcl_IsSafe(interp)) {
	Tcl_SetObjResult(interp, Tcl_NewStringObj(
		"operation not permitted in a safe interpreter", -1));
	Tcl_SetErrorCode(interp, "TCL", "ZIPFS", "SAFE_INTERP", NULL);
	return TCL_ERROR;
    }
    return ZipFSMkZipOrImgObjCmd(interp, 0, 0, objc, objv);
}

static int
ZipFSLMkZipObjCmd(
    void *dummy,	/* Not used. */
    Tcl_Interp *interp,		/* Current interpreter. */
    int objc,			/* Number of arguments. */
    Tcl_Obj *const objv[])	/* Argument objects. */
{
    (void)dummy;

    if (objc < 3 || objc > 4) {
	Tcl_WrongNumArgs(interp, 1, objv, "outfile inlist ?password?");
	return TCL_ERROR;
    }
    if (Tcl_IsSafe(interp)) {
	Tcl_SetObjResult(interp, Tcl_NewStringObj(
		"operation not permitted in a safe interpreter", -1));
	Tcl_SetErrorCode(interp, "TCL", "ZIPFS", "SAFE_INTERP", NULL);
	return TCL_ERROR;
    }
    return ZipFSMkZipOrImgObjCmd(interp, 0, 1, objc, objv);
}

/*
 *-------------------------------------------------------------------------
 *
 * ZipFSMkImgObjCmd, ZipFSLMkImgObjCmd --
 *
 *	These procedures are invoked to process the [zipfs mkimg] and [zipfs
 *	lmkimg] commands.  See description of ZipFSMkZipOrImgCmd().
 *
 * Results:
 *	A standard Tcl result.
 *
 * Side effects:
 *	See description of ZipFSMkZipOrImgCmd().
 *
 *-------------------------------------------------------------------------
 */

static int
ZipFSMkImgObjCmd(
    void *dummy,	/* Not used. */
    Tcl_Interp *interp,		/* Current interpreter. */
    int objc,			/* Number of arguments. */
    Tcl_Obj *const objv[])	/* Argument objects. */
{
    (void)dummy;

    if (objc < 3 || objc > 6) {
	Tcl_WrongNumArgs(interp, 1, objv,
		"outfile indir ?strip? ?password? ?infile?");
	return TCL_ERROR;
    }
    if (Tcl_IsSafe(interp)) {
	Tcl_SetObjResult(interp, Tcl_NewStringObj(
		"operation not permitted in a safe interpreter", -1));
	Tcl_SetErrorCode(interp, "TCL", "ZIPFS", "SAFE_INTERP", NULL);
	return TCL_ERROR;
    }
    return ZipFSMkZipOrImgObjCmd(interp, 1, 0, objc, objv);
}

static int
ZipFSLMkImgObjCmd(
    void *dummy,	/* Not used. */
    Tcl_Interp *interp,		/* Current interpreter. */
    int objc,			/* Number of arguments. */
    Tcl_Obj *const objv[])	/* Argument objects. */
{
    (void)dummy;

    if (objc < 3 || objc > 5) {
	Tcl_WrongNumArgs(interp, 1, objv, "outfile inlist ?password infile?");
	return TCL_ERROR;
    }
    if (Tcl_IsSafe(interp)) {
	Tcl_SetObjResult(interp, Tcl_NewStringObj(
		"operation not permitted in a safe interpreter", -1));
	Tcl_SetErrorCode(interp, "TCL", "ZIPFS", "SAFE_INTERP", NULL);
	return TCL_ERROR;
    }
    return ZipFSMkZipOrImgObjCmd(interp, 1, 1, objc, objv);
}

/*
 *-------------------------------------------------------------------------
 *
 * ZipFSCanonicalObjCmd --
 *
 *	This procedure is invoked to process the [zipfs canonical] command.
 *	It returns the canonical name for a file within zipfs
 *
 * Results:
 *	Always TCL_OK provided the right number of arguments are supplied.
 *
 * Side effects:
 *	None.
 *
 *-------------------------------------------------------------------------
 */

static int
ZipFSCanonicalObjCmd(
    void *dummy,	/* Not used. */
    Tcl_Interp *interp,		/* Current interpreter. */
    int objc,			/* Number of arguments. */
    Tcl_Obj *const objv[])	/* Argument objects. */
{
    char *mntpoint = NULL;
    char *filename = NULL;
    char *result;
    Tcl_DString dPath;
    (void)dummy;

    if (objc < 2 || objc > 4) {
	Tcl_WrongNumArgs(interp, 1, objv, "?mountpoint? filename ?inZipfs?");
	return TCL_ERROR;
    }
    Tcl_DStringInit(&dPath);
    if (objc == 2) {
	filename = Tcl_GetString(objv[1]);
	result = CanonicalPath("", filename, &dPath, 1);
    } else if (objc == 3) {
	mntpoint = Tcl_GetString(objv[1]);
	filename = Tcl_GetString(objv[2]);
	result = CanonicalPath(mntpoint, filename, &dPath, 1);
    } else {
	int zipfs = 0;

	if (Tcl_GetBooleanFromObj(interp, objv[3], &zipfs)) {
	    return TCL_ERROR;
	}
	mntpoint = Tcl_GetString(objv[1]);
	filename = Tcl_GetString(objv[2]);
	result = CanonicalPath(mntpoint, filename, &dPath, zipfs);
    }
    Tcl_SetObjResult(interp, Tcl_NewStringObj(result, -1));
    return TCL_OK;
}

/*
 *-------------------------------------------------------------------------
 *
 * ZipFSExistsObjCmd --
 *
 *	This procedure is invoked to process the [zipfs exists] command.  It
 *	tests for the existence of a file in the ZIP filesystem and places a
 *	boolean into the interp's result.
 *
 * Results:
 *	Always TCL_OK provided the right number of arguments are supplied.
 *
 * Side effects:
 *	None.
 *
 *-------------------------------------------------------------------------
 */

static int
ZipFSExistsObjCmd(
    void *dummy,	/* Not used. */
    Tcl_Interp *interp,		/* Current interpreter. */
    int objc,			/* Number of arguments. */
    Tcl_Obj *const objv[])	/* Argument objects. */
{
    char *filename;
    int exists;
    Tcl_DString ds;
    (void)dummy;

    if (objc != 2) {
	Tcl_WrongNumArgs(interp, 1, objv, "filename");
	return TCL_ERROR;
    }

    /*
     * Prepend ZIPFS_VOLUME to filename, eliding the final /
     */

    filename = Tcl_GetString(objv[1]);
    Tcl_DStringInit(&ds);
    Tcl_DStringAppend(&ds, ZIPFS_VOLUME, ZIPFS_VOLUME_LEN - 1);
    Tcl_DStringAppend(&ds, filename, -1);
    filename = Tcl_DStringValue(&ds);

    ReadLock();
    exists = ZipFSLookup(filename) != NULL;
    Unlock();

    Tcl_SetObjResult(interp, Tcl_NewBooleanObj(exists));
    return TCL_OK;
}

/*
 *-------------------------------------------------------------------------
 *
 * ZipFSInfoObjCmd --
 *
 *	This procedure is invoked to process the [zipfs info] command.	 On
 *	success, it returns a Tcl list made up of name of ZIP archive file,
 *	size uncompressed, size compressed, and archive offset of a file in
 *	the ZIP filesystem.
 *
 * Results:
 *	A standard Tcl result.
 *
 * Side effects:
 *	None.
 *
 *-------------------------------------------------------------------------
 */

static int
ZipFSInfoObjCmd(
    void *dummy,	/* Not used. */
    Tcl_Interp *interp,		/* Current interpreter. */
    int objc,			/* Number of arguments. */
    Tcl_Obj *const objv[])	/* Argument objects. */
{
    char *filename;
    ZipEntry *z;
    (void)dummy;

    if (objc != 2) {
	Tcl_WrongNumArgs(interp, 1, objv, "filename");
	return TCL_ERROR;
    }
    filename = Tcl_GetString(objv[1]);
    ReadLock();
    z = ZipFSLookup(filename);
    if (z) {
	Tcl_Obj *result = Tcl_GetObjResult(interp);

	Tcl_ListObjAppendElement(interp, result,
		Tcl_NewStringObj(z->zipFilePtr->name, -1));
	Tcl_ListObjAppendElement(interp, result,
		Tcl_NewWideIntObj(z->numBytes));
	Tcl_ListObjAppendElement(interp, result,
		Tcl_NewWideIntObj(z->numCompressedBytes));
	Tcl_ListObjAppendElement(interp, result, Tcl_NewWideIntObj(z->offset));
    }
    Unlock();
    return TCL_OK;
}

/*
 *-------------------------------------------------------------------------
 *
 * ZipFSListObjCmd --
 *
 *	This procedure is invoked to process the [zipfs list] command.	 On
 *	success, it returns a Tcl list of files of the ZIP filesystem which
 *	match a search pattern (glob or regexp).
 *
 * Results:
 *	A standard Tcl result.
 *
 * Side effects:
 *	None.
 *
 *-------------------------------------------------------------------------
 */

static int
ZipFSListObjCmd(
    void *dummy,	/* Not used. */
    Tcl_Interp *interp,		/* Current interpreter. */
    int objc,			/* Number of arguments. */
    Tcl_Obj *const objv[])	/* Argument objects. */
{
    char *pattern = NULL;
    Tcl_RegExp regexp = NULL;
    Tcl_HashEntry *hPtr;
    Tcl_HashSearch search;
    Tcl_Obj *result = Tcl_GetObjResult(interp);
    (void)dummy;

    if (objc > 3) {
	Tcl_WrongNumArgs(interp, 1, objv, "?(-glob|-regexp)? ?pattern?");
	return TCL_ERROR;
    }
    if (objc == 3) {
	int n;
	char *what = Tcl_GetStringFromObj(objv[1], &n);

	if ((n >= 2) && (strncmp(what, "-glob", n) == 0)) {
	    pattern = Tcl_GetString(objv[2]);
	} else if ((n >= 2) && (strncmp(what, "-regexp", n) == 0)) {
	    regexp = Tcl_RegExpCompile(interp, Tcl_GetString(objv[2]));
	    if (!regexp) {
		return TCL_ERROR;
	    }
	} else {
	    Tcl_SetObjResult(interp, Tcl_ObjPrintf(
		    "unknown option \"%s\"", what));
	    Tcl_SetErrorCode(interp, "TCL", "ZIPFS", "BAD_OPT", NULL);
	    return TCL_ERROR;
	}
    } else if (objc == 2) {
	pattern = Tcl_GetString(objv[1]);
    }
    ReadLock();
    if (pattern) {
	for (hPtr = Tcl_FirstHashEntry(&ZipFS.fileHash, &search);
		hPtr != NULL; hPtr = Tcl_NextHashEntry(&search)) {
	    ZipEntry *z = (ZipEntry *)Tcl_GetHashValue(hPtr);

	    if (Tcl_StringMatch(z->name, pattern)) {
		Tcl_ListObjAppendElement(interp, result,
			Tcl_NewStringObj(z->name, -1));
	    }
	}
    } else if (regexp) {
	for (hPtr = Tcl_FirstHashEntry(&ZipFS.fileHash, &search);
		hPtr; hPtr = Tcl_NextHashEntry(&search)) {
	    ZipEntry *z = (ZipEntry *)Tcl_GetHashValue(hPtr);

	    if (Tcl_RegExpExec(interp, regexp, z->name, z->name)) {
		Tcl_ListObjAppendElement(interp, result,
			Tcl_NewStringObj(z->name, -1));
	    }
	}
    } else {
	for (hPtr = Tcl_FirstHashEntry(&ZipFS.fileHash, &search);
		hPtr; hPtr = Tcl_NextHashEntry(&search)) {
	    ZipEntry *z = (ZipEntry *)Tcl_GetHashValue(hPtr);

	    Tcl_ListObjAppendElement(interp, result,
		    Tcl_NewStringObj(z->name, -1));
	}
    }
    Unlock();
    return TCL_OK;
}

/*
 *-------------------------------------------------------------------------
 *
 * TclZipfs_TclLibrary --
 *
 *	This procedure gets (and possibly finds) the root that Tcl's library
 *	files are mounted under.
 *
 * Results:
 *	A Tcl object holding the location (with zero refcount), or NULL if no
 *	Tcl library can be found.
 *
 * Side effects:
 *	May initialise the cache of where such library files are to be found.
 *	This cache is never cleared.
 *
 *-------------------------------------------------------------------------
 */

#ifdef _WIN32
#define LIBRARY_SIZE	    64
#endif /* _WIN32 */

Tcl_Obj *
TclZipfs_TclLibrary(void)
{
    Tcl_Obj *vfsInitScript;
    int found;
#ifdef _WIN32
    HMODULE hModule;
    WCHAR wName[MAX_PATH + LIBRARY_SIZE];
    char dllName[(MAX_PATH + LIBRARY_SIZE) * 3];
#endif /* _WIN32 */

    /*
     * Use the cached value if that has been set; we don't want to repeat the
     * searching and mounting.
     */

    if (zipfs_literal_tcl_library) {
	return Tcl_NewStringObj(zipfs_literal_tcl_library, -1);
    }

    /*
     * Look for the library file system within the executable.
     */

    vfsInitScript = Tcl_NewStringObj(ZIPFS_APP_MOUNT "/tcl_library/init.tcl",
	    -1);
    Tcl_IncrRefCount(vfsInitScript);
    found = Tcl_FSAccess(vfsInitScript, F_OK);
    Tcl_DecrRefCount(vfsInitScript);
    if (found == TCL_OK) {
	zipfs_literal_tcl_library = ZIPFS_APP_MOUNT "/tcl_library";
	return Tcl_NewStringObj(zipfs_literal_tcl_library, -1);
    }

    /*
     * Look for the library file system within the DLL/shared library.  Note
     * that we must mount the zip file and dll before releasing to search.
     */

#if defined(_WIN32)
    hModule = TclWinGetTclInstance();
    GetModuleFileNameW(hModule, wName, MAX_PATH);
    WideCharToMultiByte(CP_UTF8, 0, wName, -1, dllName, sizeof(dllName), NULL, NULL);

    if (ZipfsAppHookFindTclInit(dllName) == TCL_OK) {
	return Tcl_NewStringObj(zipfs_literal_tcl_library, -1);
    }
#elif /* !_WIN32 && */ defined(CFG_RUNTIME_DLLFILE)
    if (ZipfsAppHookFindTclInit(
	    CFG_RUNTIME_LIBDIR "/" CFG_RUNTIME_DLLFILE) == TCL_OK) {
	return Tcl_NewStringObj(zipfs_literal_tcl_library, -1);
    }
#endif /* _WIN32 || CFG_RUNTIME_DLLFILE */

    /*
     * If we're configured to know about a ZIP archive we should use, do that.
     */

#ifdef CFG_RUNTIME_ZIPFILE
    if (ZipfsAppHookFindTclInit(
	    CFG_RUNTIME_LIBDIR "/" CFG_RUNTIME_ZIPFILE) == TCL_OK) {
	return Tcl_NewStringObj(zipfs_literal_tcl_library, -1);
    }
    if (ZipfsAppHookFindTclInit(
	    CFG_RUNTIME_SCRDIR "/" CFG_RUNTIME_ZIPFILE) == TCL_OK) {
	return Tcl_NewStringObj(zipfs_literal_tcl_library, -1);
    }
    if (ZipfsAppHookFindTclInit(CFG_RUNTIME_ZIPFILE) == TCL_OK) {
	return Tcl_NewStringObj(zipfs_literal_tcl_library, -1);
    }
#endif /* CFG_RUNTIME_ZIPFILE */

    /*
     * If anything set the cache (but subsequently failed) go with that
     * anyway.
     */

    if (zipfs_literal_tcl_library) {
	return Tcl_NewStringObj(zipfs_literal_tcl_library, -1);
    }
    return NULL;
}

/*
 *-------------------------------------------------------------------------
 *
 * ZipFSTclLibraryObjCmd --
 *
 *	This procedure is invoked to process the
 *	[::tcl::zipfs::tcl_library_init] command, usually called during the
 *	execution of Tcl's interpreter startup. It returns the root that Tcl's
 *	library files are mounted under.
 *
 * Results:
 *	A standard Tcl result.
 *
 * Side effects:
 *	May initialise the cache of where such library files are to be found.
 *	This cache is never cleared.
 *
 *-------------------------------------------------------------------------
 */

static int
ZipFSTclLibraryObjCmd(
    void *dummy,	/* Not used. */
    Tcl_Interp *interp,		/* Current interpreter. */
    int objc,			/* Number of arguments. */
    Tcl_Obj *const objv[])	/* Argument objects. */
{
    (void)dummy;
    (void)objc;
    (void)objv;

    if (!Tcl_IsSafe(interp)) {
	Tcl_Obj *pResult = TclZipfs_TclLibrary();

	if (!pResult) {
	    pResult = Tcl_NewObj();
	}
	Tcl_SetObjResult(interp, pResult);
    }
    return TCL_OK;
}

/*
 *-------------------------------------------------------------------------
 *
 * ZipChannelClose --
 *
 *	This function is called to close a channel.
 *
 * Results:
 *	Always TCL_OK.
 *
 * Side effects:
 *	Resources are free'd.
 *
 *-------------------------------------------------------------------------
 */

static int
ZipChannelClose(
    void *instanceData,
    Tcl_Interp *dummy)		/* Current interpreter. */
{
    ZipChannel *info = (ZipChannel *)instanceData;
    (void)dummy;

    if (info->iscompr && info->ubuf) {
	ckfree(info->ubuf);
	info->ubuf = NULL;
    }
    if (info->isEncrypted) {
	info->isEncrypted = 0;
	memset(info->keys, 0, sizeof(info->keys));
    }
    if (info->isWriting) {
	ZipEntry *z = info->zipEntryPtr;
	unsigned char *newdata = (unsigned char *)attemptckrealloc(info->ubuf, info->numRead);

	if (newdata) {
	    if (z->data) {
		ckfree(z->data);
	    }
	    z->data = newdata;
	    z->numBytes = z->numCompressedBytes = info->numBytes;
	    z->compressMethod = ZIP_COMPMETH_STORED;
	    z->timestamp = time(NULL);
	    z->isDirectory = 0;
	    z->isEncrypted = 0;
	    z->offset = 0;
	    z->crc32 = 0;
	} else {
	    ckfree(info->ubuf);
	}
    }
    WriteLock();
    info->zipFilePtr->numOpen--;
    Unlock();
    ckfree(info);
    return TCL_OK;
}

/*
 *-------------------------------------------------------------------------
 *
 * ZipChannelRead --
 *
 *	This function is called to read data from channel.
 *
 * Results:
 *	Number of bytes read or -1 on error with error number set.
 *
 * Side effects:
 *	Data is read and file pointer is advanced.
 *
 *-------------------------------------------------------------------------
 */

static int
ZipChannelRead(
    void *instanceData,
    char *buf,
    int toRead,
    int *errloc)
{
    ZipChannel *info = (ZipChannel *) instanceData;
    unsigned long nextpos;

    if (info->isDirectory < 0) {
	/*
	 * Special case: when executable combined with ZIP archive file read
	 * data in front of ZIP, i.e. the executable itself.
	 */

	nextpos = info->numRead + toRead;
	if (nextpos > info->zipFilePtr->baseOffset) {
	    toRead = info->zipFilePtr->baseOffset - info->numRead;
	    nextpos = info->zipFilePtr->baseOffset;
	}
	if (toRead == 0) {
	    return 0;
	}
	memcpy(buf, info->zipFilePtr->data, toRead);
	info->numRead = nextpos;
	*errloc = 0;
	return toRead;
    }
    if (info->isDirectory) {
	*errloc = EISDIR;
	return -1;
    }
    nextpos = info->numRead + toRead;
    if (nextpos > info->numBytes) {
	toRead = info->numBytes - info->numRead;
	nextpos = info->numBytes;
    }
    if (toRead == 0) {
	return 0;
    }
    if (info->isEncrypted) {
	int i;

	for (i = 0; i < toRead; i++) {
	    int ch = info->ubuf[i + info->numRead];

	    buf[i] = zdecode(info->keys, crc32tab, ch);
	}
    } else {
	memcpy(buf, info->ubuf + info->numRead, toRead);
    }
    info->numRead = nextpos;
    *errloc = 0;
    return toRead;
}

/*
 *-------------------------------------------------------------------------
 *
 * ZipChannelWrite --
 *
 *	This function is called to write data into channel.
 *
 * Results:
 *	Number of bytes written or -1 on error with error number set.
 *
 * Side effects:
 *	Data is written and file pointer is advanced.
 *
 *-------------------------------------------------------------------------
 */

static int
ZipChannelWrite(
    void *instanceData,
    const char *buf,
    int toWrite,
    int *errloc)
{
    ZipChannel *info = (ZipChannel *) instanceData;
    unsigned long nextpos;

    if (!info->isWriting) {
	*errloc = EINVAL;
	return -1;
    }
    nextpos = info->numRead + toWrite;
    if (nextpos > info->maxWrite) {
	toWrite = info->maxWrite - info->numRead;
	nextpos = info->maxWrite;
    }
    if (toWrite == 0) {
	return 0;
    }
    memcpy(info->ubuf + info->numRead, buf, toWrite);
    info->numRead = nextpos;
    if (info->numRead > info->numBytes) {
	info->numBytes = info->numRead;
    }
    *errloc = 0;
    return toWrite;
}

/*
 *-------------------------------------------------------------------------
 *
 * ZipChannelSeek/ZipChannelWideSeek --
 *
 *	This function is called to position file pointer of channel.
 *
 * Results:
 *	New file position or -1 on error with error number set.
 *
 * Side effects:
 *	File pointer is repositioned according to offset and mode.
 *
 *-------------------------------------------------------------------------
 */

static Tcl_WideInt
ZipChannelWideSeek(
    void *instanceData,
    Tcl_WideInt offset,
    int mode,
    int *errloc)
{
    ZipChannel *info = (ZipChannel *) instanceData;
    size_t end;

    if (!info->isWriting && (info->isDirectory < 0)) {
	/*
	 * Special case: when executable combined with ZIP archive file, seek
	 * within front of ZIP, i.e. the executable itself.
	 */
	end = info->zipFilePtr->baseOffset;
    } else if (info->isDirectory) {
	*errloc = EINVAL;
	return -1;
    } else {
	end = info->numBytes;
    }
    switch (mode) {
    case SEEK_CUR:
	offset += info->numRead;
	break;
    case SEEK_END:
	offset += end;
	break;
    case SEEK_SET:
	break;
    default:
	*errloc = EINVAL;
	return -1;
    }
    if (offset < 0) {
	*errloc = EINVAL;
	return -1;
    }
    if (info->isWriting) {
	if ((size_t) offset > info->maxWrite) {
	    *errloc = EINVAL;
	    return -1;
	}
	if ((size_t) offset > info->numBytes) {
	    info->numBytes = offset;
	}
    } else if ((size_t) offset > end) {
	*errloc = EINVAL;
	return -1;
    }
    info->numRead = (size_t) offset;
    return info->numRead;
}

static int
ZipChannelSeek(
    void *instanceData,
    long offset,
    int mode,
    int *errloc)
{
    return ZipChannelWideSeek(instanceData, offset, mode, errloc);
}

/*
 *-------------------------------------------------------------------------
 *
 * ZipChannelWatchChannel --
 *
 *	This function is called for event notifications on channel. Does
 *	nothing.
 *
 * Results:
 *	None.
 *
 * Side effects:
 *	None.
 *
 *-------------------------------------------------------------------------
 */

static void
ZipChannelWatchChannel(
    void *instanceData,
    int mask)
{
    (void)instanceData;
    (void)mask;

    return;
}

/*
 *-------------------------------------------------------------------------
 *
 * ZipChannelGetFile --
 *
 *	This function is called to retrieve OS handle for channel.
 *
 * Results:
 *	Always TCL_ERROR since there's never an OS handle for a file within a
 *	ZIP archive.
 *
 * Side effects:
 *	None.
 *
 *-------------------------------------------------------------------------
 */

static int
ZipChannelGetFile(
    void *instanceData,
    int direction,
    void **handlePtr)
{
    (void)instanceData;
    (void)direction;
    (void)handlePtr;

    return TCL_ERROR;
}

/*
 *-------------------------------------------------------------------------
 *
 * ZipChannelOpen --
 *
 *	This function opens a Tcl_Channel on a file from a mounted ZIP archive
 *	according to given open mode.
 *
 * Results:
 *	Tcl_Channel on success, or NULL on error.
 *
 * Side effects:
 *	Memory is allocated, the file from the ZIP archive is uncompressed.
 *
 *-------------------------------------------------------------------------
 */

static Tcl_Channel
ZipChannelOpen(
    Tcl_Interp *interp,		/* Current interpreter. */
    char *filename,
    int mode,
    int permissions)
{
    ZipEntry *z;
    ZipChannel *info;
    int i, ch, trunc, wr, flags = 0;
    char cname[128];
    (void)permissions;

    if ((mode & O_APPEND)
	    || ((ZipFS.wrmax <= 0) && (mode & (O_WRONLY | O_RDWR)))) {
	if (interp) {
	    Tcl_SetObjResult(interp,
		    Tcl_NewStringObj("unsupported open mode", -1));
	    Tcl_SetErrorCode(interp, "TCL", "ZIPFS", "BAD_MODE", NULL);
	}
	return NULL;
    }
    WriteLock();
    z = ZipFSLookup(filename);
    if (!z) {
	Tcl_SetErrno(ENOENT);
	if (interp) {
	    Tcl_SetObjResult(interp, Tcl_ObjPrintf(
		    "file not found \"%s\": %s", filename,
		    Tcl_PosixError(interp)));
	}
	goto error;
    }
    trunc = (mode & O_TRUNC) != 0;
    wr = (mode & (O_WRONLY | O_RDWR)) != 0;
    if ((z->compressMethod != ZIP_COMPMETH_STORED)
	    && (z->compressMethod != ZIP_COMPMETH_DEFLATED)) {
	ZIPFS_ERROR(interp, "unsupported compression method");
	if (interp) {
	    Tcl_SetErrorCode(interp, "TCL", "ZIPFS", "COMP_METHOD", NULL);
	}
	goto error;
    }
    if (wr && z->isDirectory) {
	ZIPFS_ERROR(interp, "unsupported file type");
	if (interp) {
	    Tcl_SetErrorCode(interp, "TCL", "ZIPFS", "FILE_TYPE", NULL);
	}
	goto error;
    }
    if (!trunc) {
	flags |= TCL_READABLE;
	if (z->isEncrypted && (z->zipFilePtr->passBuf[0] == 0)) {
	    ZIPFS_ERROR(interp, "decryption failed");
	    if (interp) {
		Tcl_SetErrorCode(interp, "TCL", "ZIPFS", "DECRYPT", NULL);
	    }
	    goto error;
	} else if (wr && !z->data && (z->numBytes > ZipFS.wrmax)) {
	    ZIPFS_ERROR(interp, "file too large");
	    if (interp) {
		Tcl_SetErrorCode(interp, "TCL", "ZIPFS", "FILE_SIZE", NULL);
	    }
	    goto error;
	}
    } else {
	flags = TCL_WRITABLE;
    }
    info = (ZipChannel *)attemptckalloc(sizeof(ZipChannel));
    if (!info) {
	ZIPFS_ERROR(interp, "out of memory");
	if (interp) {
	    Tcl_SetErrorCode(interp, "TCL", "MALLOC", NULL);
	}
	goto error;
    }
    info->zipFilePtr = z->zipFilePtr;
    info->zipEntryPtr = z;
    info->numRead = 0;
    if (wr) {
	flags |= TCL_WRITABLE;
	info->isWriting = 1;
	info->isDirectory = 0;
	info->maxWrite = ZipFS.wrmax;
	info->iscompr = 0;
	info->isEncrypted = 0;
	info->ubuf = (unsigned char *)attemptckalloc(info->maxWrite);
	if (!info->ubuf) {
	merror0:
	    if (info->ubuf) {
		ckfree(info->ubuf);
	    }
	    ckfree(info);
	    ZIPFS_ERROR(interp, "out of memory");
	    if (interp) {
		Tcl_SetErrorCode(interp, "TCL", "MALLOC", NULL);
	    }
	    goto error;
	}
	memset(info->ubuf, 0, info->maxWrite);
	if (trunc) {
	    info->numBytes = 0;
	} else if (z->data) {
	    unsigned int j = z->numBytes;

	    if (j > info->maxWrite) {
		j = info->maxWrite;
	    }
	    memcpy(info->ubuf, z->data, j);
	    info->numBytes = j;
	} else {
	    unsigned char *zbuf = z->zipFilePtr->data + z->offset;

	    if (z->isEncrypted) {
		int len = z->zipFilePtr->passBuf[0] & 0xFF;
		char passBuf[260];

		for (i = 0; i < len; i++) {
		    ch = z->zipFilePtr->passBuf[len - i];
		    passBuf[i] = (ch & 0x0f) | pwrot[(ch >> 4) & 0x0f];
		}
		passBuf[i] = '\0';
		init_keys(passBuf, info->keys, crc32tab);
		memset(passBuf, 0, sizeof(passBuf));
		for (i = 0; i < 12; i++) {
		    ch = info->ubuf[i];
		    zdecode(info->keys, crc32tab, ch);
		}
		zbuf += i;
	    }
	    if (z->compressMethod == ZIP_COMPMETH_DEFLATED) {
		z_stream stream;
		int err;
		unsigned char *cbuf = NULL;

		memset(&stream, 0, sizeof(z_stream));
		stream.zalloc = Z_NULL;
		stream.zfree = Z_NULL;
		stream.opaque = Z_NULL;
		stream.avail_in = z->numCompressedBytes;
		if (z->isEncrypted) {
		    unsigned int j;

		    stream.avail_in -= 12;
		    cbuf = (unsigned char *)attemptckalloc(stream.avail_in);
		    if (!cbuf) {
			goto merror0;
		    }
		    for (j = 0; j < stream.avail_in; j++) {
			ch = info->ubuf[j];
			cbuf[j] = zdecode(info->keys, crc32tab, ch);
		    }
		    stream.next_in = cbuf;
		} else {
		    stream.next_in = zbuf;
		}
		stream.next_out = info->ubuf;
		stream.avail_out = info->maxWrite;
		if (inflateInit2(&stream, -15) != Z_OK) {
		    goto cerror0;
		}
		err = inflate(&stream, Z_SYNC_FLUSH);
		inflateEnd(&stream);
		if ((err == Z_STREAM_END)
			|| ((err == Z_OK) && (stream.avail_in == 0))) {
		    if (cbuf) {
			memset(info->keys, 0, sizeof(info->keys));
			ckfree(cbuf);
		    }
		    goto wrapchan;
		}
	    cerror0:
		if (cbuf) {
		    memset(info->keys, 0, sizeof(info->keys));
		    ckfree(cbuf);
		}
		if (info->ubuf) {
		    ckfree(info->ubuf);
		}
		ckfree(info);
		ZIPFS_ERROR(interp, "decompression error");
		if (interp) {
		    Tcl_SetErrorCode(interp, "TCL", "ZIPFS", "CORRUPT", NULL);
		}
		goto error;
	    } else if (z->isEncrypted) {
		for (i = 0; i < z->numBytes - 12; i++) {
		    ch = zbuf[i];
		    info->ubuf[i] = zdecode(info->keys, crc32tab, ch);
		}
	    } else {
		memcpy(info->ubuf, zbuf, z->numBytes);
	    }
	    memset(info->keys, 0, sizeof(info->keys));
	    goto wrapchan;
	}
    } else if (z->data) {
	flags |= TCL_READABLE;
	info->isWriting = 0;
	info->iscompr = 0;
	info->isDirectory = 0;
	info->isEncrypted = 0;
	info->numBytes = z->numBytes;
	info->maxWrite = 0;
	info->ubuf = z->data;
    } else {
	flags |= TCL_READABLE;
	info->isWriting = 0;
	info->iscompr = (z->compressMethod == ZIP_COMPMETH_DEFLATED);
	info->ubuf = z->zipFilePtr->data + z->offset;
	info->isDirectory = z->isDirectory;
	info->isEncrypted = z->isEncrypted;
	info->numBytes = z->numBytes;
	info->maxWrite = 0;
	if (info->isEncrypted) {
	    int len = z->zipFilePtr->passBuf[0] & 0xFF;
	    char passBuf[260];

	    for (i = 0; i < len; i++) {
		ch = z->zipFilePtr->passBuf[len - i];
		passBuf[i] = (ch & 0x0f) | pwrot[(ch >> 4) & 0x0f];
	    }
	    passBuf[i] = '\0';
	    init_keys(passBuf, info->keys, crc32tab);
	    memset(passBuf, 0, sizeof(passBuf));
	    for (i = 0; i < 12; i++) {
		ch = info->ubuf[i];
		zdecode(info->keys, crc32tab, ch);
	    }
	    info->ubuf += i;
	}
	if (info->iscompr) {
	    z_stream stream;
	    int err;
	    unsigned char *ubuf = NULL;
	    unsigned int j;

	    memset(&stream, 0, sizeof(z_stream));
	    stream.zalloc = Z_NULL;
	    stream.zfree = Z_NULL;
	    stream.opaque = Z_NULL;
	    stream.avail_in = z->numCompressedBytes;
	    if (info->isEncrypted) {
		stream.avail_in -= 12;
		ubuf = (unsigned char *)attemptckalloc(stream.avail_in);
		if (!ubuf) {
		    info->ubuf = NULL;
		    goto merror;
		}
		for (j = 0; j < stream.avail_in; j++) {
		    ch = info->ubuf[j];
		    ubuf[j] = zdecode(info->keys, crc32tab, ch);
		}
		stream.next_in = ubuf;
	    } else {
		stream.next_in = info->ubuf;
	    }
	    stream.next_out = info->ubuf = (unsigned char *)attemptckalloc(info->numBytes);
	    if (!info->ubuf) {
	    merror:
		if (ubuf) {
		    info->isEncrypted = 0;
		    memset(info->keys, 0, sizeof(info->keys));
		    ckfree(ubuf);
		}
		ckfree(info);
		if (interp) {
		    Tcl_SetObjResult(interp,
			    Tcl_NewStringObj("out of memory", -1));
		    Tcl_SetErrorCode(interp, "TCL", "MALLOC", NULL);
		}
		goto error;
	    }
	    stream.avail_out = info->numBytes;
	    if (inflateInit2(&stream, -15) != Z_OK) {
		goto cerror;
	    }
	    err = inflate(&stream, Z_SYNC_FLUSH);
	    inflateEnd(&stream);
	    if ((err == Z_STREAM_END)
		    || ((err == Z_OK) && (stream.avail_in == 0))) {
		if (ubuf) {
		    info->isEncrypted = 0;
		    memset(info->keys, 0, sizeof(info->keys));
		    ckfree(ubuf);
		}
		goto wrapchan;
	    }
	cerror:
	    if (ubuf) {
		info->isEncrypted = 0;
		memset(info->keys, 0, sizeof(info->keys));
		ckfree(ubuf);
	    }
	    if (info->ubuf) {
		ckfree(info->ubuf);
	    }
	    ckfree(info);
	    ZIPFS_ERROR(interp, "decompression error");
	    if (interp) {
		Tcl_SetErrorCode(interp, "TCL", "ZIPFS", "CORRUPT", NULL);
	    }
	    goto error;
	} else if (info->isEncrypted) {
	    unsigned char *ubuf = NULL;
	    unsigned int j, len;

	    /*
	     * Decode encrypted but uncompressed file, since we support
	     * Tcl_Seek() on it, and it can be randomly accessed later.
	     */

	    len = z->numCompressedBytes - 12;
	    ubuf = (unsigned char *) attemptckalloc(len);
	    if (ubuf == NULL) {
		ckfree((char *) info);
		if (interp != NULL) {
		    Tcl_SetObjResult(interp,
			Tcl_NewStringObj("out of memory", -1));
		}
		goto error;
	    }
	    for (j = 0; j < len; j++) {
		ch = info->ubuf[j];
		ubuf[j] = zdecode(info->keys, crc32tab, ch);
	    }
	    info->ubuf = ubuf;
	    info->isEncrypted = 0;
	}
    }

  wrapchan:
    sprintf(cname, "zipfs_%" TCL_LL_MODIFIER "x_%d", z->offset,
	    ZipFS.idCount++);
    z->zipFilePtr->numOpen++;
    Unlock();
    return Tcl_CreateChannel(&ZipChannelType, cname, info, flags);

  error:
    Unlock();
    return NULL;
}

/*
 *-------------------------------------------------------------------------
 *
 * ZipEntryStat --
 *
 *	This function implements the ZIP filesystem specific version of the
 *	library version of stat.
 *
 * Results:
 *	See stat documentation.
 *
 * Side effects:
 *	See stat documentation.
 *
 *-------------------------------------------------------------------------
 */

static int
ZipEntryStat(
    char *path,
    Tcl_StatBuf *buf)
{
    ZipEntry *z;
    int ret = -1;

    ReadLock();
    z = ZipFSLookup(path);
    if (z) {
	memset(buf, 0, sizeof(Tcl_StatBuf));
	if (z->isDirectory) {
	    buf->st_mode = S_IFDIR | 0555;
	} else {
	    buf->st_mode = S_IFREG | 0555;
	}
	buf->st_size = z->numBytes;
	buf->st_mtime = z->timestamp;
	buf->st_ctime = z->timestamp;
	buf->st_atime = z->timestamp;
	ret = 0;
    }
    Unlock();
    return ret;
}

/*
 *-------------------------------------------------------------------------
 *
 * ZipEntryAccess --
 *
 *	This function implements the ZIP filesystem specific version of the
 *	library version of access.
 *
 * Results:
 *	See access documentation.
 *
 * Side effects:
 *	See access documentation.
 *
 *-------------------------------------------------------------------------
 */

static int
ZipEntryAccess(
    char *path,
    int mode)
{
    ZipEntry *z;

    if (mode & 3) {
	return -1;
    }
    ReadLock();
    z = ZipFSLookup(path);
    Unlock();
    return (z ? 0 : -1);
}

/*
 *-------------------------------------------------------------------------
 *
 * ZipFSOpenFileChannelProc --
 *
 * Results:
 *
 * Side effects:
 *
 *-------------------------------------------------------------------------
 */

static Tcl_Channel
ZipFSOpenFileChannelProc(
    Tcl_Interp *interp,		/* Current interpreter. */
    Tcl_Obj *pathPtr,
    int mode,
    int permissions)
{
    int len;

    pathPtr = Tcl_FSGetNormalizedPath(NULL, pathPtr);
    if (!pathPtr) {
	return NULL;
    }
    return ZipChannelOpen(interp, Tcl_GetStringFromObj(pathPtr, &len), mode,
	    permissions);
}

/*
 *-------------------------------------------------------------------------
 *
 * ZipFSStatProc --
 *
 *	This function implements the ZIP filesystem specific version of the
 *	library version of stat.
 *
 * Results:
 *	See stat documentation.
 *
 * Side effects:
 *	See stat documentation.
 *
 *-------------------------------------------------------------------------
 */

static int
ZipFSStatProc(
    Tcl_Obj *pathPtr,
    Tcl_StatBuf *buf)
{
    int len;

    pathPtr = Tcl_FSGetNormalizedPath(NULL, pathPtr);
    if (!pathPtr) {
	return -1;
    }
    return ZipEntryStat(Tcl_GetStringFromObj(pathPtr, &len), buf);
}

/*
 *-------------------------------------------------------------------------
 *
 * ZipFSAccessProc --
 *
 *	This function implements the ZIP filesystem specific version of the
 *	library version of access.
 *
 * Results:
 *	See access documentation.
 *
 * Side effects:
 *	See access documentation.
 *
 *-------------------------------------------------------------------------
 */

static int
ZipFSAccessProc(
    Tcl_Obj *pathPtr,
    int mode)
{
    int len;

    pathPtr = Tcl_FSGetNormalizedPath(NULL, pathPtr);
    if (!pathPtr) {
	return -1;
    }
    return ZipEntryAccess(Tcl_GetStringFromObj(pathPtr, &len), mode);
}

/*
 *-------------------------------------------------------------------------
 *
 * ZipFSFilesystemSeparatorProc --
 *
 *	This function returns the separator to be used for a given path. The
 *	object returned should have a refCount of zero
 *
 * Results:
 *	A Tcl object, with a refCount of zero. If the caller needs to retain a
 *	reference to the object, it should call Tcl_IncrRefCount, and should
 *	otherwise free the object.
 *
 * Side effects:
 *	None.
 *
 *-------------------------------------------------------------------------
 */

static Tcl_Obj *
ZipFSFilesystemSeparatorProc(
    Tcl_Obj *pathPtr)
{
    (void)pathPtr;

    return Tcl_NewStringObj("/", -1);
}

/*
 *-------------------------------------------------------------------------
 *
 * ZipFSMatchInDirectoryProc --
 *
 *	This routine is used by the globbing code to search a directory for
 *	all files which match a given pattern.
 *
 * Results:
 *	The return value is a standard Tcl result indicating whether an error
 *	occurred in globbing. Errors are left in interp, good results are
 *	lappend'ed to resultPtr (which must be a valid object).
 *
 * Side effects:
 *	None.
 *
 *-------------------------------------------------------------------------
 */

static int
ZipFSMatchInDirectoryProc(
    Tcl_Interp *dummy,		/* Current interpreter. */
    Tcl_Obj *result,
    Tcl_Obj *pathPtr,
    const char *pattern,
    Tcl_GlobTypeData *types)
{
    Tcl_HashEntry *hPtr;
    Tcl_HashSearch search;
    Tcl_Obj *normPathPtr = Tcl_FSGetNormalizedPath(NULL, pathPtr);
    int scnt, l, dirOnly = -1, prefixLen, strip = 0;
    size_t len;
    char *pat, *prefix, *path;
    Tcl_DString dsPref;
    (void)dummy;

    if (!normPathPtr) {
	return -1;
    }
    if (types) {
	dirOnly = (types->type & TCL_GLOB_TYPE_DIR) == TCL_GLOB_TYPE_DIR;
    }

    /*
     * The prefix that gets prepended to results.
     */

    prefix = Tcl_GetStringFromObj(pathPtr, &prefixLen);

    /*
     * The (normalized) path we're searching.
     */

    path = Tcl_GetString(normPathPtr);
    len = normPathPtr->length;

    Tcl_DStringInit(&dsPref);
    Tcl_DStringAppend(&dsPref, prefix, prefixLen);

    if (strcmp(prefix, path) == 0) {
	prefix = NULL;
    } else {
	strip = len + 1;
    }
    if (prefix) {
	Tcl_DStringAppend(&dsPref, "/", 1);
	prefixLen++;
	prefix = Tcl_DStringValue(&dsPref);
    }
    ReadLock();
    if (types && (types->type == TCL_GLOB_TYPE_MOUNT)) {
	l = CountSlashes(path);
	if (path[len - 1] == '/') {
	    len--;
	} else {
	    l++;
	}
	if (!pattern || (pattern[0] == '\0')) {
	    pattern = "*";
	}
	for (hPtr = Tcl_FirstHashEntry(&ZipFS.zipHash, &search); hPtr;
		hPtr = Tcl_NextHashEntry(&search)) {
	    ZipFile *zf = (ZipFile *)Tcl_GetHashValue(hPtr);

	    if (zf->mountPointLen == 0) {
		ZipEntry *z;

		for (z = zf->topEnts; z; z = z->tnext) {
		    size_t lenz = strlen(z->name);

		    if ((lenz > len + 1) && (strncmp(z->name, path, len) == 0)
			    && (z->name[len] == '/')
			    && (CountSlashes(z->name) == l)
			    && Tcl_StringCaseMatch(z->name + len + 1, pattern,
				    0)) {
			if (prefix) {
			    Tcl_DStringAppend(&dsPref, z->name, lenz);
			    Tcl_ListObjAppendElement(NULL, result,
				    Tcl_NewStringObj(Tcl_DStringValue(&dsPref),
					    Tcl_DStringLength(&dsPref)));
			    Tcl_DStringSetLength(&dsPref, prefixLen);
			} else {
			    Tcl_ListObjAppendElement(NULL, result,
				    Tcl_NewStringObj(z->name, lenz));
			}
		    }
		}
	    } else if ((zf->mountPointLen > len + 1)
		    && (strncmp(zf->mountPoint, path, len) == 0)
		    && (zf->mountPoint[len] == '/')
		    && (CountSlashes(zf->mountPoint) == l)
		    && Tcl_StringCaseMatch(zf->mountPoint + len + 1,
			    pattern, 0)) {
		if (prefix) {
		    Tcl_DStringAppend(&dsPref, zf->mountPoint,
			    zf->mountPointLen);
		    Tcl_ListObjAppendElement(NULL, result,
			    Tcl_NewStringObj(Tcl_DStringValue(&dsPref),
				    Tcl_DStringLength(&dsPref)));
		    Tcl_DStringSetLength(&dsPref, prefixLen);
		} else {
		    Tcl_ListObjAppendElement(NULL, result,
			    Tcl_NewStringObj(zf->mountPoint,
				    zf->mountPointLen));
		}
	    }
	}
	goto end;
    }

    if (!pattern || (pattern[0] == '\0')) {
	hPtr = Tcl_FindHashEntry(&ZipFS.fileHash, path);
	if (hPtr) {
	    ZipEntry *z = (ZipEntry *)Tcl_GetHashValue(hPtr);

	    if ((dirOnly < 0) || (!dirOnly && !z->isDirectory)
		    || (dirOnly && z->isDirectory)) {
		if (prefix) {
		    Tcl_DStringAppend(&dsPref, z->name, -1);
		    Tcl_ListObjAppendElement(NULL, result,
			    Tcl_NewStringObj(Tcl_DStringValue(&dsPref),
				    Tcl_DStringLength(&dsPref)));
		    Tcl_DStringSetLength(&dsPref, prefixLen);
		} else {
		    Tcl_ListObjAppendElement(NULL, result,
			    Tcl_NewStringObj(z->name, -1));
		}
	    }
	}
	goto end;
    }

    l = strlen(pattern);
    pat = (char *)ckalloc(len + l + 2);
    memcpy(pat, path, len);
    while ((len > 1) && (pat[len - 1] == '/')) {
	--len;
    }
    if ((len > 1) || (pat[0] != '/')) {
	pat[len] = '/';
	++len;
    }
    memcpy(pat + len, pattern, l + 1);
    scnt = CountSlashes(pat);
    for (hPtr = Tcl_FirstHashEntry(&ZipFS.fileHash, &search);
	    hPtr; hPtr = Tcl_NextHashEntry(&search)) {
	ZipEntry *z = (ZipEntry *)Tcl_GetHashValue(hPtr);

	if ((dirOnly >= 0) && ((dirOnly && !z->isDirectory)
		|| (!dirOnly && z->isDirectory))) {
	    continue;
	}
	if ((z->depth == scnt) && Tcl_StringCaseMatch(z->name, pat, 0)) {
	    if (prefix) {
		Tcl_DStringAppend(&dsPref, z->name + strip, -1);
		Tcl_ListObjAppendElement(NULL, result,
			Tcl_NewStringObj(Tcl_DStringValue(&dsPref),
				Tcl_DStringLength(&dsPref)));
		Tcl_DStringSetLength(&dsPref, prefixLen);
	    } else {
		Tcl_ListObjAppendElement(NULL, result,
			Tcl_NewStringObj(z->name + strip, -1));
	    }
	}
    }
    ckfree(pat);

  end:
    Unlock();
    Tcl_DStringFree(&dsPref);
    return TCL_OK;
}

/*
 *-------------------------------------------------------------------------
 *
 * ZipFSPathInFilesystemProc --
 *
 *	This function determines if the given path object is in the ZIP
 *	filesystem.
 *
 * Results:
 *	TCL_OK when the path object is in the ZIP filesystem, -1 otherwise.
 *
 * Side effects:
 *	None.
 *
 *-------------------------------------------------------------------------
 */

static int
ZipFSPathInFilesystemProc(
    Tcl_Obj *pathPtr,
    void **dummy)
{
    Tcl_HashEntry *hPtr;
    Tcl_HashSearch search;
    int ret = -1;
    size_t len;
    char *path;
    (void)dummy;

    pathPtr = Tcl_FSGetNormalizedPath(NULL, pathPtr);
    if (!pathPtr) {
	return -1;
    }

    path = Tcl_GetString(pathPtr);
    if (strncmp(path, ZIPFS_VOLUME, ZIPFS_VOLUME_LEN) != 0) {
	return -1;
    }

    len = pathPtr->length;

    ReadLock();
    hPtr = Tcl_FindHashEntry(&ZipFS.fileHash, path);
    if (hPtr) {
	ret = TCL_OK;
	goto endloop;
    }

    for (hPtr = Tcl_FirstHashEntry(&ZipFS.zipHash, &search); hPtr;
	    hPtr = Tcl_NextHashEntry(&search)) {
	ZipFile *zf = (ZipFile *)Tcl_GetHashValue(hPtr);

	if (zf->mountPointLen == 0) {
	    ZipEntry *z;

	    for (z = zf->topEnts; z != NULL; z = z->tnext) {
		size_t lenz = strlen(z->name);

		if ((len >= lenz) && (strncmp(path, z->name, lenz) == 0)) {
		    ret = TCL_OK;
		    goto endloop;
		}
	    }
	} else if ((len >= zf->mountPointLen) &&
		(strncmp(path, zf->mountPoint, zf->mountPointLen) == 0)) {
	    ret = TCL_OK;
	    break;
	}
    }

  endloop:
    Unlock();
    return ret;
}

/*
 *-------------------------------------------------------------------------
 *
 * ZipFSListVolumesProc --
 *
 *	Lists the currently mounted ZIP filesystem volumes.
 *
 * Results:
 *	The list of volumes.
 *
 * Side effects:
 *	None
 *
 *-------------------------------------------------------------------------
 */

static Tcl_Obj *
ZipFSListVolumesProc(void)
{
    return Tcl_NewStringObj(ZIPFS_VOLUME, -1);
}

/*
 *-------------------------------------------------------------------------
 *
 * ZipFSFileAttrStringsProc --
 *
 *	This function implements the ZIP filesystem dependent 'file
 *	attributes' subcommand, for listing the set of possible attribute
 *	strings.
 *
 * Results:
 *	An array of strings
 *
 * Side effects:
 *	None.
 *
 *-------------------------------------------------------------------------
 */

static const char *const *
ZipFSFileAttrStringsProc(
    Tcl_Obj *pathPtr,
    Tcl_Obj **objPtrRef)
{
    static const char *const attrs[] = {
	"-uncompsize",
	"-compsize",
	"-offset",
	"-mount",
	"-archive",
	"-permissions",
	NULL,
    };
    (void)pathPtr;
    (void)objPtrRef;

    return attrs;
}

/*
 *-------------------------------------------------------------------------
 *
 * ZipFSFileAttrsGetProc --
 *
 *	This function implements the ZIP filesystem specific 'file attributes'
 *	subcommand, for 'get' operations.
 *
 * Results:
 *	Standard Tcl return code. The object placed in objPtrRef (if TCL_OK
 *	was returned) is likely to have a refCount of zero. Either way we must
 *	either store it somewhere (e.g. the Tcl result), or Incr/Decr its
 *	refCount to ensure it is properly freed.
 *
 * Side effects:
 *	None.
 *
 *-------------------------------------------------------------------------
 */

static int
ZipFSFileAttrsGetProc(
    Tcl_Interp *interp,		/* Current interpreter. */
    int index,
    Tcl_Obj *pathPtr,
    Tcl_Obj **objPtrRef)
{
    int len, ret = TCL_OK;
    char *path;
    ZipEntry *z;

    pathPtr = Tcl_FSGetNormalizedPath(NULL, pathPtr);
    if (!pathPtr) {
	return -1;
    }
    path = Tcl_GetStringFromObj(pathPtr, &len);
    ReadLock();
    z = ZipFSLookup(path);
    if (!z) {
	Tcl_SetErrno(ENOENT);
	ZIPFS_POSIX_ERROR(interp, "file not found");
	ret = TCL_ERROR;
	goto done;
    }
    switch (index) {
    case 0:
	*objPtrRef = Tcl_NewWideIntObj(z->numBytes);
	break;
    case 1:
	*objPtrRef = Tcl_NewWideIntObj(z->numCompressedBytes);
	break;
    case 2:
	*objPtrRef = Tcl_NewWideIntObj(z->offset);
	break;
    case 3:
	*objPtrRef = Tcl_NewStringObj(z->zipFilePtr->mountPoint,
		z->zipFilePtr->mountPointLen);
	break;
    case 4:
	*objPtrRef = Tcl_NewStringObj(z->zipFilePtr->name, -1);
	break;
    case 5:
	*objPtrRef = Tcl_NewStringObj("0o555", -1);
	break;
    default:
	ZIPFS_ERROR(interp, "unknown attribute");
	ret = TCL_ERROR;
    }

  done:
    Unlock();
    return ret;
}

/*
 *-------------------------------------------------------------------------
 *
 * ZipFSFileAttrsSetProc --
 *
 *	This function implements the ZIP filesystem specific 'file attributes'
 *	subcommand, for 'set' operations.
 *
 * Results:
 *	Standard Tcl return code.
 *
 * Side effects:
 *	None.
 *
 *-------------------------------------------------------------------------
 */

static int
ZipFSFileAttrsSetProc(
    Tcl_Interp *interp,		/* Current interpreter. */
    int index,
    Tcl_Obj *pathPtr,
    Tcl_Obj *objPtr)
{
    (void)index;
    (void)pathPtr;
    (void)objPtr;

    if (interp) {
	Tcl_SetObjResult(interp, Tcl_NewStringObj("unsupported operation", -1));
	Tcl_SetErrorCode(interp, "TCL", "ZIPFS", "UNSUPPORTED_OP", NULL);
    }
    return TCL_ERROR;
}

/*
 *-------------------------------------------------------------------------
 *
 * ZipFSFilesystemPathTypeProc --
 *
 * Results:
 *
 * Side effects:
 *
 *-------------------------------------------------------------------------
 */

static Tcl_Obj *
ZipFSFilesystemPathTypeProc(
    Tcl_Obj *pathPtr)
{
    (void)pathPtr;
    return Tcl_NewStringObj("zip", -1);
}

/*
 *-------------------------------------------------------------------------
 *
 * ZipFSLoadFile --
 *
 *	This functions deals with loading native object code. If the given
 *	path object refers to a file within the ZIP filesystem, an approriate
 *	error code is returned to delegate loading to the caller (by copying
 *	the file to temp store and loading from there). As fallback when the
 *	file refers to the ZIP file system but is not present, it is looked up
 *	relative to the executable and loaded from there when available.
 *
 * Results:
 *	TCL_OK on success, TCL_ERROR otherwise with error message left.
 *
 * Side effects:
 *	Loads native code into the process address space.
 *
 *-------------------------------------------------------------------------
 */

static int
ZipFSLoadFile(
    Tcl_Interp *interp,		/* Current interpreter. */
    Tcl_Obj *path,
    Tcl_LoadHandle *loadHandle,
    Tcl_FSUnloadFileProc **unloadProcPtr,
    int flags)
{
    Tcl_FSLoadFileProc2 *loadFileProc;
#ifdef ANDROID
    /*
     * Force loadFileProc to native implementation since the package manager
     * already extracted the shared libraries from the APK at install time.
     */

    loadFileProc = (Tcl_FSLoadFileProc2 *) tclNativeFilesystem.loadFileProc;
    if (loadFileProc) {
	return loadFileProc(interp, path, loadHandle, unloadProcPtr, flags);
    }
    Tcl_SetErrno(ENOENT);
    ZIPFS_ERROR(interp, Tcl_PosixError(interp));
    return TCL_ERROR;
#else /* !ANDROID */
    Tcl_Obj *altPath = NULL;
    int ret = TCL_ERROR;
    Tcl_Obj *objs[2] = { NULL, NULL };

    if (Tcl_FSAccess(path, R_OK) == 0) {
	/*
	 * EXDEV should trigger loading by copying to temp store.
	 */

	Tcl_SetErrno(EXDEV);
	ZIPFS_ERROR(interp, Tcl_PosixError(interp));
	return ret;
    }

    objs[1] = TclPathPart(interp, path, TCL_PATH_DIRNAME);
    if (objs[1] && (ZipFSAccessProc(objs[1], R_OK) == 0)) {
	const char *execName = Tcl_GetNameOfExecutable();

	/*
	 * Shared object is not in ZIP but its path prefix is, thus try to
	 * load from directory where the executable came from.
	 */

	TclDecrRefCount(objs[1]);
	objs[1] = TclPathPart(interp, path, TCL_PATH_TAIL);

	/*
	 * Get directory name of executable manually to deal with cases where
	 * [file dirname [info nameofexecutable]] is equal to [info
	 * nameofexecutable] due to VFS effects.
	 */

	if (execName) {
	    const char *p = strrchr(execName, '/');

	    if (p > execName + 1) {
		--p;
		objs[0] = Tcl_NewStringObj(execName, p - execName);
	    }
	}
	if (!objs[0]) {
	    objs[0] = TclPathPart(interp, TclGetObjNameOfExecutable(),
		    TCL_PATH_DIRNAME);
	}
	if (objs[0]) {
	    altPath = TclJoinPath(2, objs, 0);
	    if (altPath) {
		Tcl_IncrRefCount(altPath);
		if (Tcl_FSAccess(altPath, R_OK) == 0) {
		    path = altPath;
		}
	    }
	}
    }
    if (objs[0]) {
	Tcl_DecrRefCount(objs[0]);
    }
    if (objs[1]) {
	Tcl_DecrRefCount(objs[1]);
    }

    loadFileProc = (Tcl_FSLoadFileProc2 *)(void *)tclNativeFilesystem.loadFileProc;
    if (loadFileProc) {
	ret = loadFileProc(interp, path, loadHandle, unloadProcPtr, flags);
    } else {
	Tcl_SetErrno(ENOENT);
	ZIPFS_ERROR(interp, Tcl_PosixError(interp));
    }
    if (altPath) {
	Tcl_DecrRefCount(altPath);
    }
    return ret;
#endif /* ANDROID */
}

#endif /* HAVE_ZLIB */

/*
 *-------------------------------------------------------------------------
 *
 * TclZipfs_Init --
 *
 *	Perform per interpreter initialization of this module.
 *
 * Results:
 *	The return value is a standard Tcl result.
 *
 * Side effects:
 *	Initializes this module if not already initialized, and adds module
 *	related commands to the given interpreter.
 *
 *-------------------------------------------------------------------------
 */

int
TclZipfs_Init(
    Tcl_Interp *interp)		/* Current interpreter. */
{
#ifdef HAVE_ZLIB
    static const EnsembleImplMap initMap[] = {
	{"mkimg",	ZipFSMkImgObjCmd,	NULL, NULL, NULL, 1},
	{"mkzip",	ZipFSMkZipObjCmd,	NULL, NULL, NULL, 1},
	{"lmkimg",	ZipFSLMkImgObjCmd,	NULL, NULL, NULL, 1},
	{"lmkzip",	ZipFSLMkZipObjCmd,	NULL, NULL, NULL, 1},
	/* The 4 entries above are not available in safe interpreters */
	{"mount",	ZipFSMountObjCmd,	NULL, NULL, NULL, 1},
	{"mount_data",	ZipFSMountBufferObjCmd,	NULL, NULL, NULL, 1},
	{"unmount",	ZipFSUnmountObjCmd,	NULL, NULL, NULL, 1},
	{"mkkey",	ZipFSMkKeyObjCmd,	NULL, NULL, NULL, 1},
	{"exists",	ZipFSExistsObjCmd,	NULL, NULL, NULL, 0},
	{"info",	ZipFSInfoObjCmd,	NULL, NULL, NULL, 0},
	{"list",	ZipFSListObjCmd,	NULL, NULL, NULL, 0},
	{"canonical",	ZipFSCanonicalObjCmd,	NULL, NULL, NULL, 0},
	{"root",	ZipFSRootObjCmd,	NULL, NULL, NULL, 0},
	{NULL, NULL, NULL, NULL, NULL, 0}
    };
    static const char findproc[] =
	"namespace eval ::tcl::zipfs {}\n"
	"proc ::tcl::zipfs::Find dir {\n"
	"    set result {}\n"
	"    if {[catch {glob -directory $dir -nocomplain * .*} list]} {\n"
	"        return $result\n"
	"    }\n"
	"    foreach file $list {\n"
	"        if {[file tail $file] in {. ..}} {\n"
	"            continue\n"
	"        }\n"
	"        lappend result $file {*}[Find $file]\n"
	"    }\n"
	"    return $result\n"
	"}\n"
	"proc ::tcl::zipfs::find {directoryName} {\n"
	"    return [lsort [Find $directoryName]]\n"
	"}\n";

    /*
     * One-time initialization.
     */

    WriteLock();
    if (!ZipFS.initialized) {
	ZipfsSetup();
    }
    Unlock();

    if (interp) {
	Tcl_Command ensemble;
	Tcl_Obj *mapObj;

	Tcl_EvalEx(interp, findproc, -1, TCL_EVAL_GLOBAL);
	Tcl_LinkVar(interp, "::tcl::zipfs::wrmax", (char *) &ZipFS.wrmax,
		TCL_LINK_INT);
	ensemble = TclMakeEnsemble(interp, "zipfs",
		Tcl_IsSafe(interp) ? (initMap + 4) : initMap);

	/*
	 * Add the [zipfs find] subcommand.
	 */

	Tcl_GetEnsembleMappingDict(NULL, ensemble, &mapObj);
	Tcl_DictObjPut(NULL, mapObj, Tcl_NewStringObj("find", -1),
		Tcl_NewStringObj("::tcl::zipfs::find", -1));
	Tcl_CreateObjCommand(interp, "::tcl::zipfs::tcl_library_init",
		ZipFSTclLibraryObjCmd, NULL, NULL);
	Tcl_PkgProvide(interp, "zipfs", "2.0");
    }
    return TCL_OK;
#else /* !HAVE_ZLIB */
    ZIPFS_ERROR(interp, "no zlib available");
    Tcl_SetErrorCode(interp, "TCL", "ZIPFS", "NO_ZLIB", NULL);
    return TCL_ERROR;
#endif /* HAVE_ZLIB */
}

static int
ZipfsAppHookFindTclInit(
    const char *archive)
{
    Tcl_Obj *vfsInitScript;
    int found;

    if (zipfs_literal_tcl_library) {
	return TCL_ERROR;
    }
    if (TclZipfs_Mount(NULL, ZIPFS_ZIP_MOUNT, archive, NULL)) {
	/* Either the file doesn't exist or it is not a zip archive */
	return TCL_ERROR;
    }

    TclNewLiteralStringObj(vfsInitScript, ZIPFS_ZIP_MOUNT "/init.tcl");
    Tcl_IncrRefCount(vfsInitScript);
    found = Tcl_FSAccess(vfsInitScript, F_OK);
    Tcl_DecrRefCount(vfsInitScript);
    if (found == 0) {
	zipfs_literal_tcl_library = ZIPFS_ZIP_MOUNT;
	return TCL_OK;
    }

    TclNewLiteralStringObj(vfsInitScript,
	    ZIPFS_ZIP_MOUNT "/tcl_library/init.tcl");
    Tcl_IncrRefCount(vfsInitScript);
    found = Tcl_FSAccess(vfsInitScript, F_OK);
    Tcl_DecrRefCount(vfsInitScript);
    if (found == 0) {
	zipfs_literal_tcl_library = ZIPFS_ZIP_MOUNT "/tcl_library";
	return TCL_OK;
    }

    return TCL_ERROR;
}

static void
ZipfsExitHandler(
    ClientData clientData)
{
    ZipFile *zf = (ZipFile *)clientData;

    if (TCL_OK != TclZipfs_Unmount(NULL, zf->mountPoint)) {
	Tcl_Panic("tried to unmount busy filesystem");
    }
}

/*
 *-------------------------------------------------------------------------
 *
 * TclZipfs_AppHook --
 *
 *	Performs the argument munging for the shell
 *
 *-------------------------------------------------------------------------
 */

int
TclZipfs_AppHook(
    int *argcPtr,		/* Pointer to argc */
#ifdef _WIN32
    WCHAR
#else /* !_WIN32 */
    char
#endif /* _WIN32 */
    ***argvPtr)			/* Pointer to argv */
{
    char *archive;

#ifdef _WIN32
    (void)argvPtr;
    Tcl_FindExecutable(NULL);
#else
    Tcl_FindExecutable((*argvPtr)[0]);
#endif
    archive = (char *) Tcl_GetNameOfExecutable();
    TclZipfs_Init(NULL);

    /*
     * Look for init.tcl in one of the locations mounted later in this
     * function.
     */

    if (!TclZipfs_Mount(NULL, ZIPFS_APP_MOUNT, archive, NULL)) {
	int found;
	Tcl_Obj *vfsInitScript;

	TclNewLiteralStringObj(vfsInitScript, ZIPFS_APP_MOUNT "/main.tcl");
	Tcl_IncrRefCount(vfsInitScript);
	if (Tcl_FSAccess(vfsInitScript, F_OK) == 0) {
	    /*
	     * Startup script should be set before calling Tcl_AppInit
	     */

	    Tcl_SetStartupScript(vfsInitScript, NULL);
	} else {
	    Tcl_DecrRefCount(vfsInitScript);
	}

	/*
	 * Set Tcl Encodings
	 */

	if (!zipfs_literal_tcl_library) {
	    TclNewLiteralStringObj(vfsInitScript,
		    ZIPFS_APP_MOUNT "/tcl_library/init.tcl");
	    Tcl_IncrRefCount(vfsInitScript);
	    found = Tcl_FSAccess(vfsInitScript, F_OK);
	    Tcl_DecrRefCount(vfsInitScript);
	    if (found == TCL_OK) {
		zipfs_literal_tcl_library = ZIPFS_APP_MOUNT "/tcl_library";
		return TCL_OK;
	    }
	}
#ifdef SUPPORT_BUILTIN_ZIP_INSTALL
    } else if (*argcPtr > 1) {
	/*
	 * If the first argument is "install", run the supplied installer
	 * script.
	 */

#ifdef _WIN32
	Tcl_DString ds;

	Tcl_DStringInit(&ds);
	archive = Tcl_WCharToUtfDString((*argvPtr)[1], -1, &ds);
#else /* !_WIN32 */
	archive = (*argvPtr)[1];
#endif /* _WIN32 */
	if (strcmp(archive, "install") == 0) {
	    Tcl_Obj *vfsInitScript;

	    /*
	     * Run this now to ensure the file is present by the time Tcl_Main
	     * wants it.
	     */

	    TclZipfs_TclLibrary();
	    TclNewLiteralStringObj(vfsInitScript,
		    ZIPFS_ZIP_MOUNT "/tcl_library/install.tcl");
	    Tcl_IncrRefCount(vfsInitScript);
	    if (Tcl_FSAccess(vfsInitScript, F_OK) == 0) {
		Tcl_SetStartupScript(vfsInitScript, NULL);
	    }
	    return TCL_OK;
	} else if (!TclZipfs_Mount(NULL, ZIPFS_APP_MOUNT, archive, NULL)) {
	    int found;
	    Tcl_Obj *vfsInitScript;

	    TclNewLiteralStringObj(vfsInitScript, ZIPFS_APP_MOUNT "/main.tcl");
	    Tcl_IncrRefCount(vfsInitScript);
	    if (Tcl_FSAccess(vfsInitScript, F_OK) == 0) {
		/*
		 * Startup script should be set before calling Tcl_AppInit
		 */

		Tcl_SetStartupScript(vfsInitScript, NULL);
	    } else {
		Tcl_DecrRefCount(vfsInitScript);
	    }
	    /* Set Tcl Encodings */
	    TclNewLiteralStringObj(vfsInitScript,
		    ZIPFS_APP_MOUNT "/tcl_library/init.tcl");
	    Tcl_IncrRefCount(vfsInitScript);
	    found = Tcl_FSAccess(vfsInitScript, F_OK);
	    Tcl_DecrRefCount(vfsInitScript);
	    if (found == TCL_OK) {
		zipfs_literal_tcl_library = ZIPFS_APP_MOUNT "/tcl_library";
		return TCL_OK;
	    }
	}
#ifdef _WIN32
	Tcl_DStringFree(&ds);
#endif /* _WIN32 */
#else
	(void)argcPtr;
#endif /* SUPPORT_BUILTIN_ZIP_INSTALL */
    }
    return TCL_OK;
}

#ifndef HAVE_ZLIB

/*
 *-------------------------------------------------------------------------
 *
 * TclZipfs_Mount, TclZipfs_MountBuffer, TclZipfs_Unmount --
 *
 *	Dummy version when no ZLIB support available.
 *
 *-------------------------------------------------------------------------
 */

int
TclZipfs_Mount(
    Tcl_Interp *interp,		/* Current interpreter. */
    const char *mountPoint,	/* Mount point path. */
    const char *zipname,	/* Path to ZIP file to mount. */
    const char *passwd)		/* Password for opening the ZIP, or NULL if
				 * the ZIP is unprotected. */
{
    ZIPFS_ERROR(interp, "no zlib available");
    if (interp) {
	Tcl_SetErrorCode(interp, "TCL", "ZIPFS", "NO_ZLIB", NULL);
    }
    return TCL_ERROR;
}

int
TclZipfs_MountBuffer(
    Tcl_Interp *interp,		/* Current interpreter. NULLable. */
    const char *mountPoint,	/* Mount point path. */
    unsigned char *data,
    size_t datalen,
    int copy)
{
    ZIPFS_ERROR(interp, "no zlib available");
    if (interp) {
	Tcl_SetErrorCode(interp, "TCL", "ZIPFS", "NO_ZLIB", NULL);
    }
    return TCL_ERROR;
}

int
TclZipfs_Unmount(
    Tcl_Interp *interp,		/* Current interpreter. */
    const char *mountPoint)	/* Mount point path. */
{
    ZIPFS_ERROR(interp, "no zlib available");
    if (interp) {
	Tcl_SetErrorCode(interp, "TCL", "ZIPFS", "NO_ZLIB", NULL);
    }
    return TCL_ERROR;
}
#endif /* !HAVE_ZLIB */

/*
 * Local Variables:
 * mode: c
 * c-basic-offset: 4
 * fill-column: 78
 * End:
 */<|MERGE_RESOLUTION|>--- conflicted
+++ resolved
@@ -1297,13 +1297,8 @@
     Unlock();
 
     *zf = *zf0;
-<<<<<<< HEAD
     zf->mountPoint = (char *)Tcl_GetHashKey(&ZipFS.zipHash, hPtr);
-    Tcl_CreateExitHandler(ZipfsExitHandler, (ClientData)zf);
-=======
-    zf->mountPoint = Tcl_GetHashKey(&ZipFS.zipHash, hPtr);
     Tcl_CreateExitHandler(ZipfsExitHandler, zf);
->>>>>>> 080a8fcb
     zf->mountPointLen = strlen(zf->mountPoint);
     zf->nameLength = strlen(zipname);
     zf->name = (char *)ckalloc(zf->nameLength + 1);
