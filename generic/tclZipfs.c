/*
 * tclZipfs.c --
 *
 *	Implementation of the ZIP filesystem used in TIP 430
 *	Adapted from the implentation for AndroWish.
 *
 * Copyright (c) 2016-2017 Sean Woods <yoda@etoyoc.com>
 * Copyright (c) 2013-2015 Christian Werner <chw@ch-werner.de>
 *
 * See the file "license.terms" for information on usage and redistribution of
 * this file, and for a DISCLAIMER OF ALL WARRANTIES.
 *
 * This file is distributed in two ways:
 *   generic/tclZipfs.c file in the TIP430-enabled Tcl cores.
 *   compat/tclZipfs.c file in the tclconfig (TEA) file system, for pre-tip430
 *	projects.
 */

#include "tclInt.h"
#include "tclFileSystem.h"

#ifndef _WIN32
#include <sys/mman.h>
#endif /* _WIN32*/

#ifndef MAP_FILE
#define MAP_FILE 0
#endif /* !MAP_FILE */
#define NOBYFOUR
#define crc32tab crc_table[0]
#ifndef TBLS
#define TBLS 1
#endif

#ifdef HAVE_ZLIB
#include "zlib.h"
#include "crypt.h"
#include "zutil.h"
#include "crc32.h"

#ifdef CFG_RUNTIME_DLLFILE

/*
** We are compiling as part of the core.
** TIP430 style zipfs prefix
*/

#define ZIPFS_VOLUME	  "//zipfs:/"
#define ZIPFS_VOLUME_LEN  9
#define ZIPFS_APP_MOUNT	  "//zipfs:/app"
#define ZIPFS_ZIP_MOUNT	  "//zipfs:/lib/tcl"

#else /* !CFG_RUNTIME_DLLFILE */

/*
** We are compiling from the /compat folder of tclconfig
** Pre TIP430 style zipfs prefix
** //zipfs:/ doesn't work straight out of the box on either windows or Unix
** without other changes made to tip 430
*/

#define ZIPFS_VOLUME	  "zipfs:/"
#define ZIPFS_VOLUME_LEN  7
#define ZIPFS_APP_MOUNT	  "zipfs:/app"
#define ZIPFS_ZIP_MOUNT	  "zipfs:/lib/tcl"

#endif /* CFG_RUNTIME_DLLFILE */

/*
 * Various constants and offsets found in ZIP archive files
 */

#define ZIP_SIG_LEN			4

/*
 * Local header of ZIP archive member (at very beginning of each member).
 */

#define ZIP_LOCAL_HEADER_SIG		0x04034b50
#define ZIP_LOCAL_HEADER_LEN		30
#define ZIP_LOCAL_SIG_OFFS		0
#define ZIP_LOCAL_VERSION_OFFS		4
#define ZIP_LOCAL_FLAGS_OFFS		6
#define ZIP_LOCAL_COMPMETH_OFFS		8
#define ZIP_LOCAL_MTIME_OFFS		10
#define ZIP_LOCAL_MDATE_OFFS		12
#define ZIP_LOCAL_CRC32_OFFS		14
#define ZIP_LOCAL_COMPLEN_OFFS		18
#define ZIP_LOCAL_UNCOMPLEN_OFFS	22
#define ZIP_LOCAL_PATHLEN_OFFS		26
#define ZIP_LOCAL_EXTRALEN_OFFS		28

/*
 * Central header of ZIP archive member at end of ZIP file.
 */

#define ZIP_CENTRAL_HEADER_SIG		0x02014b50
#define ZIP_CENTRAL_HEADER_LEN		46
#define ZIP_CENTRAL_SIG_OFFS		0
#define ZIP_CENTRAL_VERSIONMADE_OFFS	4
#define ZIP_CENTRAL_VERSION_OFFS	6
#define ZIP_CENTRAL_FLAGS_OFFS		8
#define ZIP_CENTRAL_COMPMETH_OFFS	10
#define ZIP_CENTRAL_MTIME_OFFS		12
#define ZIP_CENTRAL_MDATE_OFFS		14
#define ZIP_CENTRAL_CRC32_OFFS		16
#define ZIP_CENTRAL_COMPLEN_OFFS	20
#define ZIP_CENTRAL_UNCOMPLEN_OFFS	24
#define ZIP_CENTRAL_PATHLEN_OFFS	28
#define ZIP_CENTRAL_EXTRALEN_OFFS	30
#define ZIP_CENTRAL_FCOMMENTLEN_OFFS	32
#define ZIP_CENTRAL_DISKFILE_OFFS	34
#define ZIP_CENTRAL_IATTR_OFFS		36
#define ZIP_CENTRAL_EATTR_OFFS		38
#define ZIP_CENTRAL_LOCALHDR_OFFS	42

/*
 * Central end signature at very end of ZIP file.
 */

#define ZIP_CENTRAL_END_SIG		0x06054b50
#define ZIP_CENTRAL_END_LEN		22
#define ZIP_CENTRAL_END_SIG_OFFS	0
#define ZIP_CENTRAL_DISKNO_OFFS		4
#define ZIP_CENTRAL_DISKDIR_OFFS	6
#define ZIP_CENTRAL_ENTS_OFFS		8
#define ZIP_CENTRAL_TOTALENTS_OFFS	10
#define ZIP_CENTRAL_DIRSIZE_OFFS	12
#define ZIP_CENTRAL_DIRSTART_OFFS	16
#define ZIP_CENTRAL_COMMENTLEN_OFFS	20

#define ZIP_MIN_VERSION			20
#define ZIP_COMPMETH_STORED		0
#define ZIP_COMPMETH_DEFLATED		8

#define ZIP_PASSWORD_END_SIG		0x5a5a4b50

#define DEFAULT_WRITE_MAX_SIZE		(2 * 1024 * 1024)

/*
 * Macros to report errors only if an interp is present.
 */

#define ZIPFS_ERROR(interp,errstr) \
    do {								\
	if (interp) {							\
	    Tcl_SetObjResult(interp, Tcl_NewStringObj(errstr, -1));	\
	}								\
    } while (0)
#define ZIPFS_POSIX_ERROR(interp,errstr) \
    do {								\
	if (interp) {							\
	    Tcl_SetObjResult(interp, Tcl_ObjPrintf(			\
		    "%s: %s", errstr, Tcl_PosixError(interp)));		\
	}								\
    } while (0)

/*
 * Macros to read and write 16 and 32 bit integers from/to ZIP archives.
 */

#define ZipReadInt(p) \
    ((p)[0] | ((p)[1] << 8) | ((p)[2] << 16) | ((p)[3] << 24))
#define ZipReadShort(p) \
    ((p)[0] | ((p)[1] << 8))

#define ZipWriteInt(p, v) \
    do {			     \
	(p)[0] = (v) & 0xff;	     \
	(p)[1] = ((v) >> 8) & 0xff;  \
	(p)[2] = ((v) >> 16) & 0xff; \
	(p)[3] = ((v) >> 24) & 0xff; \
    } while (0)
#define ZipWriteShort(p, v) \
    do {			    \
	(p)[0] = (v) & 0xff;	    \
	(p)[1] = ((v) >> 8) & 0xff; \
    } while (0)

/*
 * Windows drive letters.
 */

#ifdef _WIN32
static const char drvletters[] =
    "abcdefghijklmnopqrstuvwxyzABCDEFGHIJKLMNOPQRSTUVWXYZ";
#endif /* _WIN32 */

/*
 * Mutex to protect localtime(3) when no reentrant version available.
 */

#if !defined(_WIN32) && !defined(HAVE_LOCALTIME_R) && TCL_THREADS
TCL_DECLARE_MUTEX(localtimeMutex)
#endif /* !_WIN32 && !HAVE_LOCALTIME_R && TCL_THREADS */

/*
 * In-core description of mounted ZIP archive file.
 */

typedef struct ZipFile {
    char *name;			/* Archive name */
    size_t nameLength;		/* Length of archive name */
    char isMemBuffer;		/* When true, not a file but a memory buffer */
    Tcl_Channel chan;		/* Channel handle or NULL */
    unsigned char *data;	/* Memory mapped or malloc'ed file */
    size_t length;		/* Length of memory mapped file */
    void *ptrToFree;		/* Non-NULL if malloc'ed file */
    size_t numFiles;		/* Number of files in archive */
    size_t baseOffset;		/* Archive start */
    size_t passOffset;		/* Password start */
    size_t directoryOffset;	/* Archive directory start */
    unsigned char passBuf[264];	/* Password buffer */
    size_t numOpen;		/* Number of open files on archive */
    struct ZipEntry *entries;	/* List of files in archive */
    struct ZipEntry *topEnts;	/* List of top-level dirs in archive */
    char *mountPoint;		/* Mount point name */
    size_t mountPointLen;	/* Length of mount point name */
#ifdef _WIN32
    HANDLE mountHandle;		/* Handle used for direct file access. */
#endif /* _WIN32 */
} ZipFile;

/*
 * In-core description of file contained in mounted ZIP archive.
 */

typedef struct ZipEntry {
    char *name;			/* The full pathname of the virtual file */
    ZipFile *zipFilePtr;	/* The ZIP file holding this virtual file */
    Tcl_WideInt offset;		/* Data offset into memory mapped ZIP file */
    int numBytes;		/* Uncompressed size of the virtual file */
    int numCompressedBytes;	/* Compressed size of the virtual file */
    int compressMethod;		/* Compress method */
    int isDirectory;		/* Set to 1 if directory, or -1 if root */
    int depth;			/* Number of slashes in path. */
    int crc32;			/* CRC-32 */
    int timestamp;		/* Modification time */
    int isEncrypted;		/* True if data is encrypted */
    unsigned char *data;	/* File data if written */
    struct ZipEntry *next;	/* Next file in the same archive */
    struct ZipEntry *tnext;	/* Next top-level dir in archive */
} ZipEntry;

/*
 * File channel for file contained in mounted ZIP archive.
 */

typedef struct ZipChannel {
    ZipFile *zipFilePtr;	/* The ZIP file holding this channel */
    ZipEntry *zipEntryPtr;	/* Pointer back to virtual file */
    size_t maxWrite;		/* Maximum size for write */
    size_t numBytes;		/* Number of bytes of uncompressed data */
    size_t numRead;		/* Position of next byte to be read from the
				 * channel */
    unsigned char *ubuf;	/* Pointer to the uncompressed data */
    int iscompr;		/* True if data is compressed */
    int isDirectory;		/* Set to 1 if directory, or -1 if root */
    int isEncrypted;		/* True if data is encrypted */
    int isWriting;		/* True if open for writing */
    unsigned long keys[3];	/* Key for decryption */
} ZipChannel;

/*
 * Global variables.
 *
 * Most are kept in single ZipFS struct. When build with threading support
 * this struct is protected by the ZipFSMutex (see below).
 *
 * The "fileHash" component is the process wide global table of all known ZIP
 * archive members in all mounted ZIP archives.
 *
 * The "zipHash" components is the process wide global table of all mounted
 * ZIP archive files.
 */

static struct {
    int initialized;		/* True when initialized */
    int lock;			/* RW lock, see below */
    int waiters;		/* RW lock, see below */
    int wrmax;			/* Maximum write size of a file */
    int idCount;		/* Counter for channel names */
    Tcl_HashTable fileHash;	/* File name to ZipEntry mapping */
    Tcl_HashTable zipHash;	/* Mount to ZipFile mapping */
} ZipFS = {
    0, 0, 0, DEFAULT_WRITE_MAX_SIZE, 0,
	    {0,{0,0,0,0},0,0,0,0,0,0,0,0,0},
	    {0,{0,0,0,0},0,0,0,0,0,0,0,0,0}
};

/*
 * For password rotation.
 */

static const char pwrot[17] =
    "\x00\x80\x40\xC0\x20\xA0\x60\xE0"
    "\x10\x90\x50\xD0\x30\xB0\x70\xF0";

static const char *zipfs_literal_tcl_library = NULL;

/* Function prototypes */

static inline int	DescribeMounted(Tcl_Interp *interp,
			    const char *mountPoint);
static inline int	ListMountPoints(Tcl_Interp *interp);
static int		ZipfsAppHookFindTclInit(const char *archive);
static int		ZipFSPathInFilesystemProc(Tcl_Obj *pathPtr,
			    void **clientDataPtr);
static Tcl_Obj *	ZipFSFilesystemPathTypeProc(Tcl_Obj *pathPtr);
static Tcl_Obj *	ZipFSFilesystemSeparatorProc(Tcl_Obj *pathPtr);
static int		ZipFSStatProc(Tcl_Obj *pathPtr, Tcl_StatBuf *buf);
static int		ZipFSAccessProc(Tcl_Obj *pathPtr, int mode);
static Tcl_Channel	ZipFSOpenFileChannelProc(Tcl_Interp *interp,
			    Tcl_Obj *pathPtr, int mode, int permissions);
static int		ZipFSMatchInDirectoryProc(Tcl_Interp *interp,
			    Tcl_Obj *result, Tcl_Obj *pathPtr,
			    const char *pattern, Tcl_GlobTypeData *types);
static Tcl_Obj *	ZipFSListVolumesProc(void);
static const char *const *ZipFSFileAttrStringsProc(Tcl_Obj *pathPtr,
			    Tcl_Obj **objPtrRef);
static int		ZipFSFileAttrsGetProc(Tcl_Interp *interp, int index,
			    Tcl_Obj *pathPtr, Tcl_Obj **objPtrRef);
static int		ZipFSFileAttrsSetProc(Tcl_Interp *interp, int index,
			    Tcl_Obj *pathPtr, Tcl_Obj *objPtr);
static int		ZipFSLoadFile(Tcl_Interp *interp, Tcl_Obj *path,
			    Tcl_LoadHandle *loadHandle,
			    Tcl_FSUnloadFileProc **unloadProcPtr, int flags);
static void		ZipfsExitHandler(ClientData clientData);
static void		ZipfsSetup(void);
static int		ZipChannelClose(void *instanceData,
			    Tcl_Interp *interp, int flags);
static Tcl_DriverGetHandleProc	ZipChannelGetFile;
static int		ZipChannelRead(void *instanceData, char *buf,
			    int toRead, int *errloc);
static Tcl_WideInt ZipChannelWideSeek(void *instanceData, Tcl_WideInt offset,
			    int mode, int *errloc);
static void		ZipChannelWatchChannel(void *instanceData,
			    int mask);
static int		ZipChannelWrite(void *instanceData,
			    const char *buf, int toWrite, int *errloc);

/*
 * Define the ZIP filesystem dispatch table.
 */

static const Tcl_Filesystem zipfsFilesystem = {
    "zipfs",
    sizeof(Tcl_Filesystem),
    TCL_FILESYSTEM_VERSION_2,
    ZipFSPathInFilesystemProc,
    NULL, /* dupInternalRepProc */
    NULL, /* freeInternalRepProc */
    NULL, /* internalToNormalizedProc */
    NULL, /* createInternalRepProc */
    NULL, /* normalizePathProc */
    ZipFSFilesystemPathTypeProc,
    ZipFSFilesystemSeparatorProc,
    ZipFSStatProc,
    ZipFSAccessProc,
    ZipFSOpenFileChannelProc,
    ZipFSMatchInDirectoryProc,
    NULL, /* utimeProc */
    NULL, /* linkProc */
    ZipFSListVolumesProc,
    ZipFSFileAttrStringsProc,
    ZipFSFileAttrsGetProc,
    ZipFSFileAttrsSetProc,
    NULL, /* createDirectoryProc */
    NULL, /* removeDirectoryProc */
    NULL, /* deleteFileProc */
    NULL, /* copyFileProc */
    NULL, /* renameFileProc */
    NULL, /* copyDirectoryProc */
    NULL, /* lstatProc */
    (Tcl_FSLoadFileProc *)(void *)ZipFSLoadFile,
    NULL, /* getCwdProc */
    NULL, /* chdirProc */
};

/*
 * The channel type/driver definition used for ZIP archive members.
 */

static Tcl_ChannelType ZipChannelType = {
    "zip",		    /* Type name. */
    TCL_CHANNEL_VERSION_5,
    NULL,	    /* Close channel, clean instance data */
    ZipChannelRead,	    /* Handle read request */
    ZipChannelWrite,	    /* Handle write request */
	NULL,	    /* Move location of access point, NULL'able */
    NULL,		    /* Set options, NULL'able */
    NULL,		    /* Get options, NULL'able */
    ZipChannelWatchChannel, /* Initialize notifier */
    ZipChannelGetFile,	    /* Get OS handle from the channel */
    ZipChannelClose,	    /* 2nd version of close channel, NULL'able */
    NULL,		    /* Set blocking mode for raw channel, NULL'able */
    NULL,		    /* Function to flush channel, NULL'able */
    NULL,		    /* Function to handle event, NULL'able */
    ZipChannelWideSeek,	/* Wide seek function, NULL'able */
    NULL,		    /* Thread action function, NULL'able */
    NULL,		    /* Truncate function, NULL'able */
};

/*
 *-------------------------------------------------------------------------
 *
 * ReadLock, WriteLock, Unlock --
 *
 *	POSIX like rwlock functions to support multiple readers and single
 *	writer on internal structs.
 *
 *	Limitations:
 *	 - a read lock cannot be promoted to a write lock
 *	 - a write lock may not be nested
 *
 *-------------------------------------------------------------------------
 */

TCL_DECLARE_MUTEX(ZipFSMutex)

#if TCL_THREADS

static Tcl_Condition ZipFSCond;

static void
ReadLock(void)
{
    Tcl_MutexLock(&ZipFSMutex);
    while (ZipFS.lock < 0) {
	ZipFS.waiters++;
	Tcl_ConditionWait(&ZipFSCond, &ZipFSMutex, NULL);
	ZipFS.waiters--;
    }
    ZipFS.lock++;
    Tcl_MutexUnlock(&ZipFSMutex);
}

static void
WriteLock(void)
{
    Tcl_MutexLock(&ZipFSMutex);
    while (ZipFS.lock != 0) {
	ZipFS.waiters++;
	Tcl_ConditionWait(&ZipFSCond, &ZipFSMutex, NULL);
	ZipFS.waiters--;
    }
    ZipFS.lock = -1;
    Tcl_MutexUnlock(&ZipFSMutex);
}

static void
Unlock(void)
{
    Tcl_MutexLock(&ZipFSMutex);
    if (ZipFS.lock > 0) {
	--ZipFS.lock;
    } else if (ZipFS.lock < 0) {
	ZipFS.lock = 0;
    }
    if ((ZipFS.lock == 0) && (ZipFS.waiters > 0)) {
	Tcl_ConditionNotify(&ZipFSCond);
    }
    Tcl_MutexUnlock(&ZipFSMutex);
}

#else /* !TCL_THREADS */
#define ReadLock()	do {} while (0)
#define WriteLock()	do {} while (0)
#define Unlock()	do {} while (0)
#endif /* TCL_THREADS */

/*
 *-------------------------------------------------------------------------
 *
 * DosTimeDate, ToDosTime, ToDosDate --
 *
 *	Functions to perform conversions between DOS time stamps and POSIX
 *	time_t.
 *
 *-------------------------------------------------------------------------
 */

static time_t
DosTimeDate(
    int dosDate,
    int dosTime)
{
    struct tm tm;
    time_t ret;

    memset(&tm, 0, sizeof(tm));
    tm.tm_isdst = -1;			/* let mktime() deal with DST */
    tm.tm_year = ((dosDate & 0xfe00) >> 9) + 80;
    tm.tm_mon = ((dosDate & 0x1e0) >> 5) - 1;
    tm.tm_mday = dosDate & 0x1f;
    tm.tm_hour = (dosTime & 0xf800) >> 11;
    tm.tm_min = (dosTime & 0x7e0) >> 5;
    tm.tm_sec = (dosTime & 0x1f) << 1;
    ret = mktime(&tm);
    if (ret == (time_t) -1) {
	/* fallback to 1980-01-01T00:00:00+00:00 (DOS epoch) */
	ret = (time_t) 315532800;
    }
    return ret;
}

static int
ToDosTime(
    time_t when)
{
    struct tm *tmp, tm;

#if !TCL_THREADS || defined(_WIN32)
    /* Not threaded, or on Win32 which uses thread local storage */
    tmp = localtime(&when);
    tm = *tmp;
#elif defined(HAVE_LOCALTIME_R)
    /* Threaded, have reentrant API */
    tmp = &tm;
    localtime_r(&when, tmp);
#else /* TCL_THREADS && !_WIN32 && !HAVE_LOCALTIME_R */
    /* Only using a mutex is safe. */
    Tcl_MutexLock(&localtimeMutex);
    tmp = localtime(&when);
    tm = *tmp;
    Tcl_MutexUnlock(&localtimeMutex);
#endif
    return (tm.tm_hour << 11) | (tm.tm_min << 5) | (tm.tm_sec >> 1);
}

static int
ToDosDate(
    time_t when)
{
    struct tm *tmp, tm;

#if !TCL_THREADS || defined(_WIN32)
    /* Not threaded, or on Win32 which uses thread local storage */
    tmp = localtime(&when);
    tm = *tmp;
#elif /* TCL_THREADS && !_WIN32 && */ defined(HAVE_LOCALTIME_R)
    /* Threaded, have reentrant API */
    tmp = &tm;
    localtime_r(&when, tmp);
#else /* TCL_THREADS && !_WIN32 && !HAVE_LOCALTIME_R */
    /* Only using a mutex is safe. */
    Tcl_MutexLock(&localtimeMutex);
    tmp = localtime(&when);
    tm = *tmp;
    Tcl_MutexUnlock(&localtimeMutex);
#endif
    return ((tm.tm_year - 80) << 9) | ((tm.tm_mon + 1) << 5) | tm.tm_mday;
}

/*
 *-------------------------------------------------------------------------
 *
 * CountSlashes --
 *
 *	This function counts the number of slashes in a pathname string.
 *
 * Results:
 *	Number of slashes found in string.
 *
 * Side effects:
 *	None.
 *
 *-------------------------------------------------------------------------
 */

static int
CountSlashes(
    const char *string)
{
    int count = 0;
    const char *p = string;

    while (*p != '\0') {
	if (*p == '/') {
	    count++;
	}
	p++;
    }
    return count;
}

/*
 *-------------------------------------------------------------------------
 *
 * CanonicalPath --
 *
 *	This function computes the canonical path from a directory and file
 *	name components into the specified Tcl_DString.
 *
 * Results:
 *	Returns the pointer to the canonical path contained in the specified
 *	Tcl_DString.
 *
 * Side effects:
 *	Modifies the specified Tcl_DString.
 *
 *-------------------------------------------------------------------------
 */

static char *
CanonicalPath(
    const char *root,
    const char *tail,
    Tcl_DString *dsPtr,
    int inZipfs)
{
    char *path;
    int i, j, c, isUNC = 0, isVfs = 0, n = 0;
    int haveZipfsPath = 1;

#ifdef _WIN32
    if (tail[0] != '\0' && strchr(drvletters, tail[0]) && tail[1] == ':') {
	tail += 2;
	haveZipfsPath = 0;
    }
    /* UNC style path */
    if (tail[0] == '\\') {
	root = "";
	++tail;
	haveZipfsPath = 0;
    }
    if (tail[0] == '\\') {
	root = "/";
	++tail;
	haveZipfsPath = 0;
    }
#endif /* _WIN32 */

    if (haveZipfsPath) {
	/* UNC style path */
	if (root && strncmp(root, ZIPFS_VOLUME, ZIPFS_VOLUME_LEN) == 0) {
	    isVfs = 1;
	} else if (tail &&
		strncmp(tail, ZIPFS_VOLUME, ZIPFS_VOLUME_LEN) == 0) {
	    isVfs = 2;
	}
	if (isVfs != 1 && (root[0] == '/') && (root[1] == '/')) {
	    isUNC = 1;
	}
    }

    if (isVfs != 2) {
	if (tail[0] == '/') {
	    if (isVfs != 1) {
		root = "";
	    }
	    ++tail;
	    isUNC = 0;
	}
	if (tail[0] == '/') {
	    if (isVfs != 1) {
		root = "/";
	    }
	    ++tail;
	    isUNC = 1;
	}
    }
    i = strlen(root);
    j = strlen(tail);

    switch (isVfs) {
    case 1:
	if (i > ZIPFS_VOLUME_LEN) {
	    Tcl_DStringSetLength(dsPtr, i + j + 1);
	    path = Tcl_DStringValue(dsPtr);
	    memcpy(path, root, i);
	    path[i++] = '/';
	    memcpy(path + i, tail, j);
	} else {
	    Tcl_DStringSetLength(dsPtr, i + j);
	    path = Tcl_DStringValue(dsPtr);
	    memcpy(path, root, i);
	    memcpy(path + i, tail, j);
	}
	break;
    case 2:
	Tcl_DStringSetLength(dsPtr, j);
	path = Tcl_DStringValue(dsPtr);
	memcpy(path, tail, j);
	break;
    default:
	if (inZipfs) {
	    Tcl_DStringSetLength(dsPtr, i + j + ZIPFS_VOLUME_LEN);
	    path = Tcl_DStringValue(dsPtr);
	    memcpy(path, ZIPFS_VOLUME, ZIPFS_VOLUME_LEN);
	    memcpy(path + ZIPFS_VOLUME_LEN + i , tail, j);
	} else {
	    Tcl_DStringSetLength(dsPtr, i + j + 1);
	    path = Tcl_DStringValue(dsPtr);
	    memcpy(path, root, i);
	    path[i++] = '/';
	    memcpy(path + i, tail, j);
	}
	break;
    }

#ifdef _WIN32
    for (i = 0; path[i] != '\0'; i++) {
	if (path[i] == '\\') {
	    path[i] = '/';
	}
    }
#endif /* _WIN32 */

    if (inZipfs) {
	n = ZIPFS_VOLUME_LEN;
    } else {
	n = 0;
    }

    for (i = j = n; (c = path[i]) != '\0'; i++) {
	if (c == '/') {
	    int c2 = path[i + 1];

	    if (c2 == '\0' || c2 == '/') {
		continue;
	    }
	    if (c2 == '.') {
		int c3 = path[i + 2];

		if ((c3 == '/') || (c3 == '\0')) {
		    i++;
		    continue;
		}
		if ((c3 == '.')
			&& ((path[i + 3] == '/') || (path[i + 3] == '\0'))) {
		    i += 2;
		    while ((j > 0) && (path[j - 1] != '/')) {
			j--;
		    }
		    if (j > isUNC) {
			--j;
			while ((j > 1 + isUNC) && (path[j - 2] == '/')) {
			    j--;
			}
		    }
		    continue;
		}
	    }
	}
	path[j++] = c;
    }
    if (j == 0) {
	path[j++] = '/';
    }
    path[j] = 0;
    Tcl_DStringSetLength(dsPtr, j);
    return Tcl_DStringValue(dsPtr);
}

/*
 *-------------------------------------------------------------------------
 *
 * ZipFSLookup --
 *
 *	This function returns the ZIP entry struct corresponding to the ZIP
 *	archive member of the given file name. Caller must hold the right
 *	lock.
 *
 * Results:
 *	Returns the pointer to ZIP entry struct or NULL if the the given file
 *	name could not be found in the global list of ZIP archive members.
 *
 * Side effects:
 *	None.
 *
 *-------------------------------------------------------------------------
 */

static ZipEntry *
ZipFSLookup(
    char *filename)
{
    Tcl_HashEntry *hPtr;
    ZipEntry *z = NULL;

    hPtr = Tcl_FindHashEntry(&ZipFS.fileHash, filename);
    if (hPtr) {
	z = (ZipEntry *)Tcl_GetHashValue(hPtr);
    }
    return z;
}

/*
 *-------------------------------------------------------------------------
 *
 * ZipFSLookupMount --
 *
 *	This function returns an indication if the given file name corresponds
 *	to a mounted ZIP archive file.
 *
 * Results:
 *	Returns true, if the given file name is a mounted ZIP archive file.
 *
 * Side effects:
 *	None.
 *
 *-------------------------------------------------------------------------
 */

#ifdef NEVER_USED
static int
ZipFSLookupMount(
    char *filename)
{
    Tcl_HashEntry *hPtr;
    Tcl_HashSearch search;

    for (hPtr = Tcl_FirstHashEntry(&ZipFS.zipHash, &search); hPtr;
	   hPtr = Tcl_NextHashEntry(&search)) {
	ZipFile *zf = Tcl_GetHashValue(hPtr);

	if (strcmp(zf->mountPoint, filename) == 0) {
	    return 1;
	}
    }
    return 0;
}
#endif /* NEVER_USED */

/*
 *-------------------------------------------------------------------------
 *
 * ZipFSCloseArchive --
 *
 *	This function closes a mounted ZIP archive file.
 *
 * Results:
 *	None.
 *
 * Side effects:
 *	A memory mapped ZIP archive is unmapped, allocated memory is released.
 *	The ZipFile pointer is *NOT* deallocated by this function.
 *
 *-------------------------------------------------------------------------
 */

static void
ZipFSCloseArchive(
    Tcl_Interp *interp,		/* Current interpreter. */
    ZipFile *zf)
{
    if (zf->nameLength) {
	Tcl_Free(zf->name);
    }
    if (zf->isMemBuffer) {
	/* Pointer to memory */
	if (zf->ptrToFree) {
	    Tcl_Free(zf->ptrToFree);
	    zf->ptrToFree = NULL;
	}
	zf->data = NULL;
	return;
    }

#ifdef _WIN32
    if (zf->data && !zf->ptrToFree) {
	UnmapViewOfFile(zf->data);
	zf->data = NULL;
    }
    if (zf->mountHandle != INVALID_HANDLE_VALUE) {
	CloseHandle(zf->mountHandle);
    }
#else /* !_WIN32 */
    if ((zf->data != MAP_FAILED) && !zf->ptrToFree) {
	munmap(zf->data, zf->length);
	zf->data = (unsigned char *)MAP_FAILED;
    }
#endif /* _WIN32 */

    if (zf->ptrToFree) {
	Tcl_Free(zf->ptrToFree);
	zf->ptrToFree = NULL;
    }
    if (zf->chan) {
	Tcl_CloseEx(interp, zf->chan, 0);
	zf->chan = NULL;
    }
}

/*
 *-------------------------------------------------------------------------
 *
 * ZipFSFindTOC --
 *
 *	This function takes a memory mapped zip file and indexes the contents.
 *	When "needZip" is zero an embedded ZIP archive in an executable file
 *	is accepted.
 *
 * Results:
 *	TCL_OK on success, TCL_ERROR otherwise with an error message placed
 *	into the given "interp" if it is not NULL.
 *
 * Side effects:
 *	The given ZipFile struct is filled with information about the ZIP
 *	archive file.
 *
 *-------------------------------------------------------------------------
 */

static int
ZipFSFindTOC(
    Tcl_Interp *interp,		/* Current interpreter. NULLable. */
    int needZip,
    ZipFile *zf)
{
    size_t i;
    unsigned char *p, *q;

    p = zf->data + zf->length - ZIP_CENTRAL_END_LEN;
    while (p >= zf->data) {
	if (*p == (ZIP_CENTRAL_END_SIG & 0xFF)) {
	    if (ZipReadInt(p) == ZIP_CENTRAL_END_SIG) {
		break;
	    }
	    p -= ZIP_SIG_LEN;
	} else {
	    --p;
	}
    }
    if (p < zf->data) {
	if (!needZip) {
	    zf->baseOffset = zf->passOffset = zf->length;
	    return TCL_OK;
	}
	ZIPFS_ERROR(interp, "wrong end signature");
	if (interp) {
	    Tcl_SetErrorCode(interp, "TCL", "ZIPFS", "END_SIG", NULL);
	}
	goto error;
    }
    zf->numFiles = ZipReadShort(p + ZIP_CENTRAL_ENTS_OFFS);
    if (zf->numFiles == 0) {
	if (!needZip) {
	    zf->baseOffset = zf->passOffset = zf->length;
	    return TCL_OK;
	}
	ZIPFS_ERROR(interp, "empty archive");
	if (interp) {
	    Tcl_SetErrorCode(interp, "TCL", "ZIPFS", "EMPTY", NULL);
	}
	goto error;
    }
    q = zf->data + ZipReadInt(p + ZIP_CENTRAL_DIRSTART_OFFS);
    p -= ZipReadInt(p + ZIP_CENTRAL_DIRSIZE_OFFS);
    if ((p < zf->data) || (p > zf->data + zf->length)
	    || (q < zf->data) || (q > zf->data + zf->length)) {
	if (!needZip) {
	    zf->baseOffset = zf->passOffset = zf->length;
	    return TCL_OK;
	}
	ZIPFS_ERROR(interp, "archive directory not found");
	if (interp) {
	    Tcl_SetErrorCode(interp, "TCL", "ZIPFS", "NO_DIR", NULL);
	}
	goto error;
    }
    zf->baseOffset = zf->passOffset = p - q;
    zf->directoryOffset = p - zf->data;
    q = p;
    for (i = 0; i < zf->numFiles; i++) {
	int pathlen, comlen, extra;

	if (q + ZIP_CENTRAL_HEADER_LEN > zf->data + zf->length) {
	    ZIPFS_ERROR(interp, "wrong header length");
	    if (interp) {
		Tcl_SetErrorCode(interp, "TCL", "ZIPFS", "HDR_LEN", NULL);
	    }
	    goto error;
	}
	if (ZipReadInt(q) != ZIP_CENTRAL_HEADER_SIG) {
	    ZIPFS_ERROR(interp, "wrong header signature");
	    if (interp) {
		Tcl_SetErrorCode(interp, "TCL", "ZIPFS", "HDR_SIG", NULL);
	    }
	    goto error;
	}
	pathlen = ZipReadShort(q + ZIP_CENTRAL_PATHLEN_OFFS);
	comlen = ZipReadShort(q + ZIP_CENTRAL_FCOMMENTLEN_OFFS);
	extra = ZipReadShort(q + ZIP_CENTRAL_EXTRALEN_OFFS);
	q += pathlen + comlen + extra + ZIP_CENTRAL_HEADER_LEN;
    }
    q = zf->data + zf->baseOffset;
    if ((zf->baseOffset >= 6) && (ZipReadInt(q - 4) == ZIP_PASSWORD_END_SIG)) {
	i = q[-5];
	if (q - 5 - i > zf->data) {
	    zf->passBuf[0] = i;
	    memcpy(zf->passBuf + 1, q - 5 - i, i);
	    zf->passOffset -= i ? (5 + i) : 0;
	}
    }
    return TCL_OK;

  error:
    ZipFSCloseArchive(interp, zf);
    return TCL_ERROR;
}

/*
 *-------------------------------------------------------------------------
 *
 * ZipFSOpenArchive --
 *
 *	This function opens a ZIP archive file for reading. An attempt is made
 *	to memory map that file. Otherwise it is read into an allocated memory
 *	buffer. The ZIP archive header is verified and must be valid for the
 *	function to succeed. When "needZip" is zero an embedded ZIP archive in
 *	an executable file is accepted.
 *
 * Results:
 *	TCL_OK on success, TCL_ERROR otherwise with an error message placed
 *	into the given "interp" if it is not NULL.
 *
 * Side effects:
 *	ZIP archive is memory mapped or read into allocated memory, the given
 *	ZipFile struct is filled with information about the ZIP archive file.
 *
 *-------------------------------------------------------------------------
 */

static int
ZipFSOpenArchive(
    Tcl_Interp *interp,		/* Current interpreter. NULLable. */
    const char *zipname,	/* Path to ZIP file to open. */
    int needZip,
    ZipFile *zf)
{
    size_t i;
    void *handle;

    zf->nameLength = 0;
    zf->isMemBuffer = 0;
#ifdef _WIN32
    zf->data = NULL;
    zf->mountHandle = INVALID_HANDLE_VALUE;
#else /* !_WIN32 */
    zf->data = (unsigned char *)MAP_FAILED;
#endif /* _WIN32 */
    zf->length = 0;
    zf->numFiles = 0;
    zf->baseOffset = zf->passOffset = 0;
    zf->ptrToFree = NULL;
    zf->passBuf[0] = 0;
    zf->chan = Tcl_OpenFileChannel(interp, zipname, "rb", 0);
    if (!zf->chan) {
	return TCL_ERROR;
    }
    if (Tcl_GetChannelHandle(zf->chan, TCL_READABLE, &handle) != TCL_OK) {
	zf->length = Tcl_Seek(zf->chan, 0, SEEK_END);
	if (zf->length == TCL_IO_FAILURE) {
	    ZIPFS_POSIX_ERROR(interp, "seek error");
	    goto error;
	}
	if ((zf->length - ZIP_CENTRAL_END_LEN)
		> (64 * 1024 * 1024 - ZIP_CENTRAL_END_LEN)) {
	    ZIPFS_ERROR(interp, "illegal file size");
	    if (interp) {
		Tcl_SetErrorCode(interp, "TCL", "ZIPFS", "FILE_SIZE", NULL);
	    }
	    goto error;
	}
	if (Tcl_Seek(zf->chan, 0, SEEK_SET) == -1) {
	    ZIPFS_POSIX_ERROR(interp, "seek error");
	    goto error;
	}
	zf->ptrToFree = zf->data = (unsigned char *)Tcl_AttemptAlloc(zf->length);
	if (!zf->ptrToFree) {
	    ZIPFS_ERROR(interp, "out of memory");
	    if (interp) {
		Tcl_SetErrorCode(interp, "TCL", "MALLOC", NULL);
	    }
	    goto error;
	}
	i = Tcl_Read(zf->chan, (char *) zf->data, zf->length);
	if (i != zf->length) {
	    ZIPFS_POSIX_ERROR(interp, "file read error");
	    goto error;
	}
	Tcl_CloseEx(interp, zf->chan, 0);
	zf->chan = NULL;
    } else {
#ifdef _WIN32
	int readSuccessful;
#   ifdef _WIN64
	i = GetFileSizeEx((HANDLE) handle, (PLARGE_INTEGER) &zf->length);
	readSuccessful = (i != 0);
#   else /* !_WIN64 */
	zf->length = GetFileSize((HANDLE) handle, 0);
	readSuccessful = (zf->length != (size_t) INVALID_FILE_SIZE);
#   endif /* _WIN64 */
	if (!readSuccessful || (zf->length < ZIP_CENTRAL_END_LEN)) {
	    ZIPFS_POSIX_ERROR(interp, "invalid file size");
	    goto error;
	}
	zf->mountHandle = CreateFileMappingW((HANDLE) handle, 0, PAGE_READONLY,
		0, zf->length, 0);
	if (zf->mountHandle == INVALID_HANDLE_VALUE) {
	    ZIPFS_POSIX_ERROR(interp, "file mapping failed");
	    goto error;
	}
	zf->data = (unsigned char *)MapViewOfFile(zf->mountHandle, FILE_MAP_READ, 0, 0,
		zf->length);
	if (!zf->data) {
	    ZIPFS_POSIX_ERROR(interp, "file mapping failed");
	    goto error;
	}
#else /* !_WIN32 */
	zf->length = lseek(PTR2INT(handle), 0, SEEK_END);
	if (zf->length == TCL_IO_FAILURE || zf->length < ZIP_CENTRAL_END_LEN) {
	    ZIPFS_POSIX_ERROR(interp, "invalid file size");
	    goto error;
	}
	lseek(PTR2INT(handle), 0, SEEK_SET);
	zf->data = (unsigned char *) mmap(0, zf->length, PROT_READ,
		MAP_FILE | MAP_PRIVATE, PTR2INT(handle), 0);
	if (zf->data == MAP_FAILED) {
	    ZIPFS_POSIX_ERROR(interp, "file mapping failed");
	    goto error;
	}
#endif /* _WIN32 */
    }
    return ZipFSFindTOC(interp, needZip, zf);

  error:
    ZipFSCloseArchive(interp, zf);
    return TCL_ERROR;
}

/*
 *-------------------------------------------------------------------------
 *
 * ZipFSRootNode --
 *
 *	This function generates the root node for a ZIPFS filesystem.
 *
 * Results:
 *	TCL_OK on success, TCL_ERROR otherwise with an error message placed
 *	into the given "interp" if it is not NULL.
 *
 * Side effects:
 *	...
 *
 *-------------------------------------------------------------------------
 */

static int
ZipFSCatalogFilesystem(
    Tcl_Interp *interp,		/* Current interpreter. NULLable. */
    ZipFile *zf0,
    const char *mountPoint,	/* Mount point path. */
    const char *passwd,		/* Password for opening the ZIP, or NULL if
				 * the ZIP is unprotected. */
    const char *zipname)	/* Path to ZIP file to build a catalog of. */
{
    int pwlen, isNew;
    size_t i;
    ZipFile *zf;
    ZipEntry *z;
    Tcl_HashEntry *hPtr;
    Tcl_DString ds, dsm, fpBuf;
    unsigned char *q;

    /*
     * Basic verification of the password for sanity.
     */

    pwlen = 0;
    if (passwd) {
	pwlen = strlen(passwd);
	if ((pwlen > 255) || strchr(passwd, 0xff)) {
	    if (interp) {
		Tcl_SetObjResult(interp,
			Tcl_NewStringObj("illegal password", -1));
		Tcl_SetErrorCode(interp, "TCL", "ZIPFS", "BAD_PASS", NULL);
	    }
	    return TCL_ERROR;
	}
    }

    WriteLock();

    /*
     * Mount point sometimes is a relative or otherwise denormalized path.
     * But an absolute name is needed as mount point here.
     */

    Tcl_DStringInit(&ds);
    Tcl_DStringInit(&dsm);
    if (strcmp(mountPoint, "/") == 0) {
	mountPoint = "";
    } else {
	mountPoint = CanonicalPath("", mountPoint, &dsm, 1);
    }
    hPtr = Tcl_CreateHashEntry(&ZipFS.zipHash, mountPoint, &isNew);
    if (!isNew) {
	if (interp) {
	    zf = (ZipFile *)Tcl_GetHashValue(hPtr);
	    Tcl_SetObjResult(interp, Tcl_ObjPrintf(
		    "%s is already mounted on %s", zf->name, mountPoint));
	    Tcl_SetErrorCode(interp, "TCL", "ZIPFS", "MOUNTED", NULL);
	}
	Unlock();
	ZipFSCloseArchive(interp, zf0);
	return TCL_ERROR;
    }
    zf = (ZipFile *)Tcl_AttemptAlloc(sizeof(ZipFile) + strlen(mountPoint) + 1);
    if (!zf) {
	if (interp) {
	    Tcl_AppendResult(interp, "out of memory", (char *) NULL);
	    Tcl_SetErrorCode(interp, "TCL", "MALLOC", NULL);
	}
	Unlock();
	ZipFSCloseArchive(interp, zf0);
	return TCL_ERROR;
    }
    Unlock();

    *zf = *zf0;
    zf->mountPoint = (char *)Tcl_GetHashKey(&ZipFS.zipHash, hPtr);
    Tcl_CreateExitHandler(ZipfsExitHandler, zf);
    zf->mountPointLen = strlen(zf->mountPoint);
    zf->nameLength = strlen(zipname);
    zf->name = (char *)Tcl_Alloc(zf->nameLength + 1);
    memcpy(zf->name, zipname, zf->nameLength + 1);
    zf->entries = NULL;
    zf->topEnts = NULL;
    zf->numOpen = 0;
    Tcl_SetHashValue(hPtr, zf);
    if ((zf->passBuf[0] == 0) && pwlen) {
	int k = 0;

	zf->passBuf[k++] = pwlen;
	for (i = pwlen; i-- > 0 ;) {
	    zf->passBuf[k++] = (passwd[i] & 0x0f)
		    | pwrot[(passwd[i] >> 4) & 0x0f];
	}
	zf->passBuf[k] = '\0';
    }
    if (mountPoint[0] != '\0') {
	hPtr = Tcl_CreateHashEntry(&ZipFS.fileHash, mountPoint, &isNew);
	if (isNew) {
	    z = (ZipEntry *)Tcl_Alloc(sizeof(ZipEntry));
	    Tcl_SetHashValue(hPtr, z);

	    z->tnext = NULL;
	    z->depth = CountSlashes(mountPoint);
	    z->zipFilePtr = zf;
	    z->isDirectory = (zf->baseOffset == 0) ? 1 : -1; /* root marker */
	    z->isEncrypted = 0;
	    z->offset = zf->baseOffset;
	    z->crc32 = 0;
	    z->timestamp = 0;
	    z->numBytes = z->numCompressedBytes = 0;
	    z->compressMethod = ZIP_COMPMETH_STORED;
	    z->data = NULL;
	    z->name = (char *)Tcl_GetHashKey(&ZipFS.fileHash, hPtr);
	    z->next = zf->entries;
	    zf->entries = z;
	}
    }
    q = zf->data + zf->directoryOffset;
    Tcl_DStringInit(&fpBuf);
    for (i = 0; i < zf->numFiles; i++) {
	int extra, isdir = 0, dosTime, dosDate, nbcompr;
	size_t offs, pathlen, comlen;
	unsigned char *lq, *gq = NULL;
	char *fullpath, *path;

	pathlen = ZipReadShort(q + ZIP_CENTRAL_PATHLEN_OFFS);
	comlen = ZipReadShort(q + ZIP_CENTRAL_FCOMMENTLEN_OFFS);
	extra = ZipReadShort(q + ZIP_CENTRAL_EXTRALEN_OFFS);
	Tcl_DStringSetLength(&ds, 0);
	Tcl_DStringAppend(&ds, (char *) q + ZIP_CENTRAL_HEADER_LEN, pathlen);
	path = Tcl_DStringValue(&ds);
	if ((pathlen > 0) && (path[pathlen - 1] == '/')) {
	    Tcl_DStringSetLength(&ds, pathlen - 1);
	    path = Tcl_DStringValue(&ds);
	    isdir = 1;
	}
	if ((strcmp(path, ".") == 0) || (strcmp(path, "..") == 0)) {
	    goto nextent;
	}
	lq = zf->data + zf->baseOffset
		+ ZipReadInt(q + ZIP_CENTRAL_LOCALHDR_OFFS);
	if ((lq < zf->data) || (lq > zf->data + zf->length)) {
	    goto nextent;
	}
	nbcompr = ZipReadInt(lq + ZIP_LOCAL_COMPLEN_OFFS);
	if (!isdir && (nbcompr == 0)
		&& (ZipReadInt(lq + ZIP_LOCAL_UNCOMPLEN_OFFS) == 0)
		&& (ZipReadInt(lq + ZIP_LOCAL_CRC32_OFFS) == 0)) {
	    gq = q;
	    nbcompr = ZipReadInt(gq + ZIP_CENTRAL_COMPLEN_OFFS);
	}
	offs = (lq - zf->data)
		+ ZIP_LOCAL_HEADER_LEN
		+ ZipReadShort(lq + ZIP_LOCAL_PATHLEN_OFFS)
		+ ZipReadShort(lq + ZIP_LOCAL_EXTRALEN_OFFS);
	if (offs + nbcompr > zf->length) {
	    goto nextent;
	}
	if (!isdir && (mountPoint[0] == '\0') && !CountSlashes(path)) {
#ifdef ANDROID
	    /*
	     * When mounting the ZIP archive on the root directory try to
	     * remap top level regular files of the archive to
	     * /assets/.root/... since this directory should not be in a valid
	     * APK due to the leading dot in the file name component. This
	     * trick should make the files AndroidManifest.xml,
	     * resources.arsc, and classes.dex visible to Tcl.
	     */
	    Tcl_DString ds2;

	    Tcl_DStringInit(&ds2);
	    Tcl_DStringAppend(&ds2, "assets/.root/", -1);
	    Tcl_DStringAppend(&ds2, path, -1);
	    hPtr = Tcl_FindHashEntry(&ZipFS.fileHash, Tcl_DStringValue(&ds2));
	    if (hPtr) {
		/* should not happen but skip it anyway */
		Tcl_DStringFree(&ds2);
		goto nextent;
	    }
	    Tcl_DStringSetLength(&ds, 0);
	    Tcl_DStringAppend(&ds, Tcl_DStringValue(&ds2),
		    Tcl_DStringLength(&ds2));
	    path = Tcl_DStringValue(&ds);
	    Tcl_DStringFree(&ds2);
#else /* !ANDROID */
	    /*
	     * Regular files skipped when mounting on root.
	     */
	    goto nextent;
#endif /* ANDROID */
	}
	Tcl_DStringSetLength(&fpBuf, 0);
	fullpath = CanonicalPath(mountPoint, path, &fpBuf, 1);
	z = (ZipEntry *)Tcl_Alloc(sizeof(ZipEntry));
	z->name = NULL;
	z->tnext = NULL;
	z->depth = CountSlashes(fullpath);
	z->zipFilePtr = zf;
	z->isDirectory = isdir;
	z->isEncrypted = (ZipReadShort(lq + ZIP_LOCAL_FLAGS_OFFS) & 1)
		&& (nbcompr > 12);
	z->offset = offs;
	if (gq) {
	    z->crc32 = ZipReadInt(gq + ZIP_CENTRAL_CRC32_OFFS);
	    dosDate = ZipReadShort(gq + ZIP_CENTRAL_MDATE_OFFS);
	    dosTime = ZipReadShort(gq + ZIP_CENTRAL_MTIME_OFFS);
	    z->timestamp = DosTimeDate(dosDate, dosTime);
	    z->numBytes = ZipReadInt(gq + ZIP_CENTRAL_UNCOMPLEN_OFFS);
	    z->compressMethod = ZipReadShort(gq + ZIP_CENTRAL_COMPMETH_OFFS);
	} else {
	    z->crc32 = ZipReadInt(lq + ZIP_LOCAL_CRC32_OFFS);
	    dosDate = ZipReadShort(lq + ZIP_LOCAL_MDATE_OFFS);
	    dosTime = ZipReadShort(lq + ZIP_LOCAL_MTIME_OFFS);
	    z->timestamp = DosTimeDate(dosDate, dosTime);
	    z->numBytes = ZipReadInt(lq + ZIP_LOCAL_UNCOMPLEN_OFFS);
	    z->compressMethod = ZipReadShort(lq + ZIP_LOCAL_COMPMETH_OFFS);
	}
	z->numCompressedBytes = nbcompr;
	z->data = NULL;
	hPtr = Tcl_CreateHashEntry(&ZipFS.fileHash, fullpath, &isNew);
	if (!isNew) {
	    /* should not happen but skip it anyway */
	    Tcl_Free(z);
	} else {
	    Tcl_SetHashValue(hPtr, z);
	    z->name = (char *)Tcl_GetHashKey(&ZipFS.fileHash, hPtr);
	    z->next = zf->entries;
	    zf->entries = z;
	    if (isdir && (mountPoint[0] == '\0') && (z->depth == 1)) {
		z->tnext = zf->topEnts;
		zf->topEnts = z;
	    }
	    if (!z->isDirectory && (z->depth > 1)) {
		char *dir, *end;
		ZipEntry *zd;

		Tcl_DStringSetLength(&ds, strlen(z->name) + 8);
		Tcl_DStringSetLength(&ds, 0);
		Tcl_DStringAppend(&ds, z->name, -1);
		dir = Tcl_DStringValue(&ds);
		for (end = strrchr(dir, '/'); end && (end != dir);
			end = strrchr(dir, '/')) {
		    Tcl_DStringSetLength(&ds, end - dir);
		    hPtr = Tcl_CreateHashEntry(&ZipFS.fileHash, dir, &isNew);
		    if (!isNew) {
			break;
		    }
		    zd = (ZipEntry *)Tcl_Alloc(sizeof(ZipEntry));
		    zd->name = NULL;
		    zd->tnext = NULL;
		    zd->depth = CountSlashes(dir);
		    zd->zipFilePtr = zf;
		    zd->isDirectory = 1;
		    zd->isEncrypted = 0;
		    zd->offset = z->offset;
		    zd->crc32 = 0;
		    zd->timestamp = z->timestamp;
		    zd->numBytes = zd->numCompressedBytes = 0;
		    zd->compressMethod = ZIP_COMPMETH_STORED;
		    zd->data = NULL;
		    Tcl_SetHashValue(hPtr, zd);
		    zd->name = (char *)Tcl_GetHashKey(&ZipFS.fileHash, hPtr);
		    zd->next = zf->entries;
		    zf->entries = zd;
		    if ((mountPoint[0] == '\0') && (zd->depth == 1)) {
			zd->tnext = zf->topEnts;
			zf->topEnts = zd;
		    }
		}
	    }
	}
    nextent:
	q += pathlen + comlen + extra + ZIP_CENTRAL_HEADER_LEN;
    }
    Tcl_DStringFree(&fpBuf);
    Tcl_DStringFree(&ds);
    Tcl_FSMountsChanged(NULL);
    Unlock();
    return TCL_OK;
}

/*
 *-------------------------------------------------------------------------
 *
 * ZipfsSetup --
 *
 *	Common initialisation code. ZipFS.initialized must *not* be set prior
 *	to the call.
 *
 *-------------------------------------------------------------------------
 */

static void
ZipfsSetup(void)
{
#if TCL_THREADS
    static const Tcl_Time t = { 0, 0 };

    /*
     * Inflate condition variable.
     */

    Tcl_MutexLock(&ZipFSMutex);
    Tcl_ConditionWait(&ZipFSCond, &ZipFSMutex, &t);
    Tcl_MutexUnlock(&ZipFSMutex);
#endif /* TCL_THREADS */

    Tcl_FSRegister(NULL, &zipfsFilesystem);
    Tcl_InitHashTable(&ZipFS.fileHash, TCL_STRING_KEYS);
    Tcl_InitHashTable(&ZipFS.zipHash, TCL_STRING_KEYS);
    ZipFS.idCount = 1;
    ZipFS.wrmax = DEFAULT_WRITE_MAX_SIZE;
    ZipFS.initialized = 1;
}

/*
 *-------------------------------------------------------------------------
 *
 * ListMountPoints --
 *
 *	This procedure lists the mount points and what's mounted there, or
 *	reports whether there are any mounts (if there's no interpreter). The
 *	read lock must be held by the caller.
 *
 * Results:
 *	A standard Tcl result. TCL_OK (or TCL_BREAK if no mounts and no
 *	interpreter).
 *
 * Side effects:
 *	Interpreter result may be updated.
 *
 *-------------------------------------------------------------------------
 */

static inline int
ListMountPoints(
    Tcl_Interp *interp)
{
    Tcl_HashEntry *hPtr;
    Tcl_HashSearch search;
    ZipFile *zf;

    for (hPtr = Tcl_FirstHashEntry(&ZipFS.zipHash, &search); hPtr;
	    hPtr = Tcl_NextHashEntry(&search)) {
	if (!interp) {
	    return TCL_OK;
	}
	zf = (ZipFile *)Tcl_GetHashValue(hPtr);
	Tcl_AppendElement(interp, zf->mountPoint);
	Tcl_AppendElement(interp, zf->name);
    }
    return (interp ? TCL_OK : TCL_BREAK);
}

/*
 *-------------------------------------------------------------------------
 *
 * DescribeMounted --
 *
 *	This procedure describes what is mounted at the given the mount point.
 *	The interpreter result is not updated if there is nothing mounted at
 *	the given point. The read lock must be held by the caller.
 *
 * Results:
 *	A standard Tcl result. TCL_OK (or TCL_BREAK if nothing mounted there
 *	and no interpreter).
 *
 * Side effects:
 *	Interpreter result may be updated.
 *
 *-------------------------------------------------------------------------
 */

static inline int
DescribeMounted(
    Tcl_Interp *interp,
    const char *mountPoint)
{
    Tcl_HashEntry *hPtr;
    ZipFile *zf;

    if (interp) {
	hPtr = Tcl_FindHashEntry(&ZipFS.zipHash, mountPoint);
	if (hPtr) {
	    zf = (ZipFile *)Tcl_GetHashValue(hPtr);
	    Tcl_SetObjResult(interp, Tcl_NewStringObj(zf->name, -1));
	    return TCL_OK;
	}
    }
    return (interp ? TCL_OK : TCL_BREAK);
}

/*
 *-------------------------------------------------------------------------
 *
 * TclZipfs_Mount --
 *
 *	This procedure is invoked to mount a given ZIP archive file on a given
 *	mountpoint with optional ZIP password.
 *
 * Results:
 *	A standard Tcl result.
 *
 * Side effects:
 *	A ZIP archive file is read, analyzed and mounted, resources are
 *	allocated.
 *
 *-------------------------------------------------------------------------
 */

int
TclZipfs_Mount(
    Tcl_Interp *interp,		/* Current interpreter. NULLable. */
    const char *mountPoint,	/* Mount point path. */
    const char *zipname,	/* Path to ZIP file to mount. */
    const char *passwd)		/* Password for opening the ZIP, or NULL if
				 * the ZIP is unprotected. */
{
    ZipFile *zf;

    ReadLock();
    if (!ZipFS.initialized) {
	ZipfsSetup();
    }

    /*
     * No mount point, so list all mount points and what is mounted there.
     */

    if (!mountPoint) {
	int ret = ListMountPoints(interp);
	Unlock();
	return ret;
    }

    /*
     * Mount point but no file, so describe what is mounted at that mount
     * point.
     */

    if (!zipname) {
	DescribeMounted(interp, mountPoint);
	Unlock();
	return TCL_OK;
    }
    Unlock();

    /*
     * Have both a mount point and a file (name) to mount there.
     */

    if (passwd) {
	if ((strlen(passwd) > 255) || strchr(passwd, 0xff)) {
	    if (interp) {
		Tcl_SetObjResult(interp,
			Tcl_NewStringObj("illegal password", -1));
		Tcl_SetErrorCode(interp, "TCL", "ZIPFS", "BAD_PASS", NULL);
	    }
	    return TCL_ERROR;
	}
    }
    zf = (ZipFile *)Tcl_AttemptAlloc(sizeof(ZipFile) + strlen(mountPoint) + 1);
    if (!zf) {
	if (interp) {
	    Tcl_AppendResult(interp, "out of memory", (char *) NULL);
	    Tcl_SetErrorCode(interp, "TCL", "MALLOC", NULL);
	}
	return TCL_ERROR;
    }
    if (ZipFSOpenArchive(interp, zipname, 1, zf) != TCL_OK) {
	Tcl_Free(zf);
	return TCL_ERROR;
    }
    if (ZipFSCatalogFilesystem(interp, zf, mountPoint, passwd, zipname)
	    != TCL_OK) {
	Tcl_Free(zf);
	return TCL_ERROR;
    }
    Tcl_Free(zf);
    return TCL_OK;
}

/*
 *-------------------------------------------------------------------------
 *
 * TclZipfs_MountBuffer --
 *
 *	This procedure is invoked to mount a given ZIP archive file on a given
 *	mountpoint with optional ZIP password.
 *
 * Results:
 *	A standard Tcl result.
 *
 * Side effects:
 *	A ZIP archive file is read, analyzed and mounted, resources are
 *	allocated.
 *
 *-------------------------------------------------------------------------
 */

int
TclZipfs_MountBuffer(
    Tcl_Interp *interp,		/* Current interpreter. NULLable. */
    const char *mountPoint,	/* Mount point path. */
    unsigned char *data,
    size_t datalen,
    int copy)
{
    ZipFile *zf;
    int result;

    ReadLock();
    if (!ZipFS.initialized) {
	ZipfsSetup();
    }

    /*
     * No mount point, so list all mount points and what is mounted there.
     */

    if (!mountPoint) {
	int ret = ListMountPoints(interp);
	Unlock();
	return ret;
    }

    /*
     * Mount point but no data, so describe what is mounted at that mount
     * point.
     */

    if (!data) {
	DescribeMounted(interp, mountPoint);
	Unlock();
	return TCL_OK;
    }
    Unlock();

    /*
     * Have both a mount point and data to mount there.
     */

    zf = (ZipFile *)Tcl_AttemptAlloc(sizeof(ZipFile) + strlen(mountPoint) + 1);
    if (!zf) {
	if (interp) {
	    Tcl_AppendResult(interp, "out of memory", (char *) NULL);
	    Tcl_SetErrorCode(interp, "TCL", "MALLOC", NULL);
	}
	return TCL_ERROR;
    }
    zf->isMemBuffer = 1;
    zf->length = datalen;
    if (copy) {
	zf->data = (unsigned char *)Tcl_AttemptAlloc(datalen);
	if (!zf->data) {
	    if (interp) {
		Tcl_AppendResult(interp, "out of memory", (char *) NULL);
		Tcl_SetErrorCode(interp, "TCL", "MALLOC", NULL);
	    }
	    return TCL_ERROR;
	}
	memcpy(zf->data, data, datalen);
	zf->ptrToFree = zf->data;
    } else {
	zf->data = data;
	zf->ptrToFree = NULL;
    }
    zf->passBuf[0] = 0;	/* stop valgrind cries */
    if (ZipFSFindTOC(interp, 0, zf) != TCL_OK) {
	return TCL_ERROR;
    }
    result = ZipFSCatalogFilesystem(interp, zf, mountPoint, NULL,
	    "Memory Buffer");
    Tcl_Free(zf);
    return result;
}

/*
 *-------------------------------------------------------------------------
 *
 * TclZipfs_Unmount --
 *
 *	This procedure is invoked to unmount a given ZIP archive.
 *
 * Results:
 *	A standard Tcl result.
 *
 * Side effects:
 *	A mounted ZIP archive file is unmounted, resources are free'd.
 *
 *-------------------------------------------------------------------------
 */

int
TclZipfs_Unmount(
    Tcl_Interp *interp,		/* Current interpreter. NULLable. */
    const char *mountPoint)	/* Mount point path. */
{
    ZipFile *zf;
    ZipEntry *z, *znext;
    Tcl_HashEntry *hPtr;
    Tcl_DString dsm;
    int ret = TCL_OK, unmounted = 0;

    WriteLock();
    if (!ZipFS.initialized) {
	goto done;
    }

    /*
     * Mount point sometimes is a relative or otherwise denormalized path.
     * But an absolute name is needed as mount point here.
     */

    Tcl_DStringInit(&dsm);
    mountPoint = CanonicalPath("", mountPoint, &dsm, 1);

    hPtr = Tcl_FindHashEntry(&ZipFS.zipHash, mountPoint);
    /* don't report no-such-mount as an error */
    if (!hPtr) {
	goto done;
    }

    zf = (ZipFile *)Tcl_GetHashValue(hPtr);
    if (zf->numOpen > 0) {
	ZIPFS_ERROR(interp, "filesystem is busy");
	ret = TCL_ERROR;
	goto done;
    }
    Tcl_DeleteHashEntry(hPtr);
    for (z = zf->entries; z; z = znext) {
	znext = z->next;
	hPtr = Tcl_FindHashEntry(&ZipFS.fileHash, z->name);
	if (hPtr) {
	    Tcl_DeleteHashEntry(hPtr);
	}
	if (z->data) {
	    Tcl_Free(z->data);
	}
	Tcl_Free(z);
    }
    ZipFSCloseArchive(interp, zf);
    Tcl_DeleteExitHandler(ZipfsExitHandler, zf);
    Tcl_Free(zf);
    unmounted = 1;
  done:
    Unlock();
    if (unmounted) {
	Tcl_FSMountsChanged(NULL);
    }
    return ret;
}

/*
 *-------------------------------------------------------------------------
 *
 * ZipFSMountObjCmd --
 *
 *	This procedure is invoked to process the [zipfs mount] command.
 *
 * Results:
 *	A standard Tcl result.
 *
 * Side effects:
 *	A ZIP archive file is mounted, resources are allocated.
 *
 *-------------------------------------------------------------------------
 */

static int
ZipFSMountObjCmd(
    TCL_UNUSED(ClientData),
    Tcl_Interp *interp,		/* Current interpreter. */
    int objc,			/* Number of arguments. */
    Tcl_Obj *const objv[])	/* Argument objects. */
{

    if (objc > 4) {
	Tcl_WrongNumArgs(interp, 1, objv,
		 "?mountpoint? ?zipfile? ?password?");
	return TCL_ERROR;
    }

    return TclZipfs_Mount(interp, (objc > 1) ? TclGetString(objv[1]) : NULL,
	    (objc > 2) ? TclGetString(objv[2]) : NULL,
	    (objc > 3) ? TclGetString(objv[3]) : NULL);
}

/*
 *-------------------------------------------------------------------------
 *
 * ZipFSMountBufferObjCmd --
 *
 *	This procedure is invoked to process the [zipfs mount_data] command.
 *
 * Results:
 *	A standard Tcl result.
 *
 * Side effects:
 *	A ZIP archive file is mounted, resources are allocated.
 *
 *-------------------------------------------------------------------------
 */

static int
ZipFSMountBufferObjCmd(
    TCL_UNUSED(ClientData),
    Tcl_Interp *interp,		/* Current interpreter. */
    int objc,			/* Number of arguments. */
    Tcl_Obj *const objv[])	/* Argument objects. */
{
    const char *mountPoint;	/* Mount point path. */
    unsigned char *data;
    size_t length = 0;

    if (objc > 3) {
	Tcl_WrongNumArgs(interp, 1, objv, "?mountpoint? ?data?");
	return TCL_ERROR;
    }
    if (objc < 2) {
	int ret;

	ReadLock();
	ret = ListMountPoints(interp);
	Unlock();
	return ret;
    }

    mountPoint = TclGetString(objv[1]);
    if (objc < 3) {
	ReadLock();
	DescribeMounted(interp, mountPoint);
	Unlock();
	return TCL_OK;
    }

    data = TclGetBytesFromObj(interp, objv[2], &length);
    if (data == NULL) {
	return TCL_ERROR;
    }
    return TclZipfs_MountBuffer(interp, mountPoint, data, length, 1);
}

/*
 *-------------------------------------------------------------------------
 *
 * ZipFSRootObjCmd --
 *
 *	This procedure is invoked to process the [zipfs root] command. It
 *	returns the root that all zipfs file systems are mounted under.
 *
 * Results:
 *	A standard Tcl result.
 *
 * Side effects:
 *
 *-------------------------------------------------------------------------
 */

static int
ZipFSRootObjCmd(
    TCL_UNUSED(ClientData),
    Tcl_Interp *interp,		/* Current interpreter. */
    TCL_UNUSED(int) /*objc*/,
    TCL_UNUSED(Tcl_Obj *const *)) /*objv*/
{
    Tcl_SetObjResult(interp, Tcl_NewStringObj(ZIPFS_VOLUME, -1));
    return TCL_OK;
}

/*
 *-------------------------------------------------------------------------
 *
 * ZipFSUnmountObjCmd --
 *
 *	This procedure is invoked to process the [zipfs unmount] command.
 *
 * Results:
 *	A standard Tcl result.
 *
 * Side effects:
 *	A mounted ZIP archive file is unmounted, resources are free'd.
 *
 *-------------------------------------------------------------------------
 */

static int
ZipFSUnmountObjCmd(
    TCL_UNUSED(ClientData),
    Tcl_Interp *interp,		/* Current interpreter. */
    int objc,			/* Number of arguments. */
    Tcl_Obj *const objv[])	/* Argument objects. */
{

    if (objc != 2) {
	Tcl_WrongNumArgs(interp, 1, objv, "zipfile");
	return TCL_ERROR;
    }
    return TclZipfs_Unmount(interp, TclGetString(objv[1]));
}

/*
 *-------------------------------------------------------------------------
 *
 * ZipFSMkKeyObjCmd --
 *
 *	This procedure is invoked to process the [zipfs mkkey] command.  It
 *	produces a rotated password to be embedded into an image file.
 *
 * Results:
 *	A standard Tcl result.
 *
 * Side effects:
 *	None.
 *
 *-------------------------------------------------------------------------
 */

static int
ZipFSMkKeyObjCmd(
    TCL_UNUSED(ClientData),
    Tcl_Interp *interp,		/* Current interpreter. */
    int objc,			/* Number of arguments. */
    Tcl_Obj *const objv[])	/* Argument objects. */
{
    int len, i = 0;
    char *pw, passBuf[264];

    if (objc != 2) {
	Tcl_WrongNumArgs(interp, 1, objv, "password");
	return TCL_ERROR;
    }
    pw = TclGetString(objv[1]);
    len = strlen(pw);
    if (len == 0) {
	return TCL_OK;
    }
    if ((len > 255) || strchr(pw, 0xff)) {
	Tcl_SetObjResult(interp, Tcl_NewStringObj("illegal password", -1));
	return TCL_ERROR;
    }
    while (len > 0) {
	int ch = pw[len - 1];

	passBuf[i] = (ch & 0x0f) | pwrot[(ch >> 4) & 0x0f];
	i++;
	len--;
    }
    passBuf[i] = i;
    ++i;
    passBuf[i++] = (char) ZIP_PASSWORD_END_SIG;
    passBuf[i++] = (char) (ZIP_PASSWORD_END_SIG >> 8);
    passBuf[i++] = (char) (ZIP_PASSWORD_END_SIG >> 16);
    passBuf[i++] = (char) (ZIP_PASSWORD_END_SIG >> 24);
    passBuf[i] = '\0';
    Tcl_AppendResult(interp, passBuf, (char *) NULL);
    return TCL_OK;
}

/*
 *-------------------------------------------------------------------------
 *
 * ZipAddFile --
 *
 *	This procedure is used by ZipFSMkZipOrImgCmd() to add a single file to
 *	the output ZIP archive file being written. A ZipEntry struct about the
 *	input file is added to the given fileHash table for later creation of
 *	the central ZIP directory.
 *
 * Results:
 *	A standard Tcl result.
 *
 * Side effects:
 *	Input file is read and (compressed and) written to the output ZIP
 *	archive file.
 *
 *-------------------------------------------------------------------------
 */

static int
ZipAddFile(
    Tcl_Interp *interp,		/* Current interpreter. */
    const char *path,
    const char *name,
    Tcl_Channel out,
    const char *passwd,		/* Password for encoding the file, or NULL if
				 * the file is to be unprotected. */
    char *buf,
    int bufsize,
    Tcl_HashTable *fileHash)
{
    Tcl_Channel in;
    Tcl_HashEntry *hPtr;
    ZipEntry *z;
    z_stream stream;
    const char *zpath;
    int crc, flush, zpathlen;
    size_t nbyte, nbytecompr, len, olen, align = 0;
    Tcl_WideInt pos[3];
    int mtime = 0, isNew, compMeth;
    unsigned long keys[3], keys0[3];
    char obuf[4096];

    /*
     * Trim leading '/' characters. If this results in an empty string, we've
     * nothing to do.
     */

    zpath = name;
    while (zpath && zpath[0] == '/') {
	zpath++;
    }
    if (!zpath || (zpath[0] == '\0')) {
	return TCL_OK;
    }

    zpathlen = strlen(zpath);
    if (zpathlen + ZIP_CENTRAL_HEADER_LEN > bufsize) {
	Tcl_SetObjResult(interp, Tcl_ObjPrintf(
		"path too long for \"%s\"", path));
	Tcl_SetErrorCode(interp, "TCL", "ZIPFS", "PATH_LEN", NULL);
	return TCL_ERROR;
    }
    in = Tcl_OpenFileChannel(interp, path, "rb", 0);
    if (!in) {
#ifdef _WIN32
	/* hopefully a directory */
	if (strcmp("permission denied", Tcl_PosixError(interp)) == 0) {
	    Tcl_CloseEx(interp, in, 0);
	    return TCL_OK;
	}
#endif /* _WIN32 */
	Tcl_CloseEx(interp, in, 0);
	return TCL_ERROR;
    } else {
	Tcl_Obj *pathObj = Tcl_NewStringObj(path, -1);
	Tcl_StatBuf statBuf;

	Tcl_IncrRefCount(pathObj);
	if (Tcl_FSStat(pathObj, &statBuf) != -1) {
	    mtime = statBuf.st_mtime;
	}
	Tcl_DecrRefCount(pathObj);
    }
    Tcl_ResetResult(interp);
    crc = 0;
    nbyte = nbytecompr = 0;
    while (1) {
	len = Tcl_Read(in, buf, bufsize);
	if (len == TCL_IO_FAILURE) {
	    if (nbyte == 0 && errno == EISDIR) {
		Tcl_CloseEx(interp, in, 0);
		return TCL_OK;
	    }
	    Tcl_SetObjResult(interp, Tcl_ObjPrintf("read error on \"%s\": %s",
		    path, Tcl_PosixError(interp)));
	    Tcl_CloseEx(interp, in, 0);
	    return TCL_ERROR;
	}
	if (len == 0) {
	    break;
	}
	crc = crc32(crc, (unsigned char *) buf, len);
	nbyte += len;
    }
    if (Tcl_Seek(in, 0, SEEK_SET) == -1) {
	Tcl_SetObjResult(interp, Tcl_ObjPrintf("seek error on \"%s\": %s",
		path, Tcl_PosixError(interp)));
	Tcl_CloseEx(interp, in, 0);
	return TCL_ERROR;
    }
    pos[0] = Tcl_Tell(out);
    memset(buf, '\0', ZIP_LOCAL_HEADER_LEN);
    memcpy(buf + ZIP_LOCAL_HEADER_LEN, zpath, zpathlen);
    len = zpathlen + ZIP_LOCAL_HEADER_LEN;
    if (Tcl_Write(out, buf, len) != len) {
    wrerr:
	Tcl_SetObjResult(interp, Tcl_ObjPrintf(
		"write error on %s: %s", path, Tcl_PosixError(interp)));
	Tcl_CloseEx(interp, in, 0);
	return TCL_ERROR;
    }
    if ((len + pos[0]) & 3) {
	unsigned char abuf[8];

	/*
	 * Align payload to next 4-byte boundary using a dummy extra entry
	 * similar to the zipalign tool from Android's SDK.
	 */

	align = 4 + ((len + pos[0]) & 3);
	ZipWriteShort(abuf, 0xffff);
	ZipWriteShort(abuf + 2, align - 4);
	ZipWriteInt(abuf + 4, 0x03020100);
	if (Tcl_Write(out, (const char *) abuf, align) != align) {
	    goto wrerr;
	}
    }
    if (passwd) {
	int i, ch, tmp;
	unsigned char kvbuf[24];
	Tcl_Obj *ret;

	init_keys(passwd, keys, crc32tab);
	for (i = 0; i < 12 - 2; i++) {
	    double r;

	    if (Tcl_EvalEx(interp, "::tcl::mathfunc::rand", -1, 0) != TCL_OK) {
		Tcl_Obj *eiPtr = Tcl_ObjPrintf(
			"\n    (evaluating PRNG step %d for password encoding)",
			i);

		Tcl_AppendObjToErrorInfo(interp, eiPtr);
		Tcl_CloseEx(interp, in, 0);
		return TCL_ERROR;
	    }
	    ret = Tcl_GetObjResult(interp);
	    if (Tcl_GetDoubleFromObj(interp, ret, &r) != TCL_OK) {
		Tcl_Obj *eiPtr = Tcl_ObjPrintf(
			"\n    (evaluating PRNG step %d for password encoding)",
			i);

		Tcl_AppendObjToErrorInfo(interp, eiPtr);
		Tcl_CloseEx(interp, in, 0);
		return TCL_ERROR;
	    }
	    ch = (int) (r * 256);
	    kvbuf[i + 12] = UCHAR(zencode(keys, crc32tab, ch, tmp));
	}
	Tcl_ResetResult(interp);
	init_keys(passwd, keys, crc32tab);
	for (i = 0; i < 12 - 2; i++) {
	    kvbuf[i] = UCHAR(zencode(keys, crc32tab, kvbuf[i + 12], tmp));
	}
	kvbuf[i++] = UCHAR(zencode(keys, crc32tab, crc >> 16, tmp));
	kvbuf[i++] = UCHAR(zencode(keys, crc32tab, crc >> 24, tmp));
	len = Tcl_Write(out, (char *) kvbuf, 12);
	memset(kvbuf, 0, 24);
	if (len != 12) {
	    Tcl_SetObjResult(interp, Tcl_ObjPrintf(
		    "write error on %s: %s", path, Tcl_PosixError(interp)));
	    Tcl_CloseEx(interp, in, 0);
	    return TCL_ERROR;
	}
	memcpy(keys0, keys, sizeof(keys0));
	nbytecompr += 12;
    }
    Tcl_Flush(out);
    pos[2] = Tcl_Tell(out);
    compMeth = ZIP_COMPMETH_DEFLATED;
    memset(&stream, 0, sizeof(z_stream));
    stream.zalloc = Z_NULL;
    stream.zfree = Z_NULL;
    stream.opaque = Z_NULL;
    if (deflateInit2(&stream, 9, Z_DEFLATED, -15, 8,
	    Z_DEFAULT_STRATEGY) != Z_OK) {
	Tcl_SetObjResult(interp, Tcl_ObjPrintf(
		"compression init error on \"%s\"", path));
	Tcl_SetErrorCode(interp, "TCL", "ZIPFS", "DEFLATE_INIT", NULL);
	Tcl_CloseEx(interp, in, 0);
	return TCL_ERROR;
    }
    do {
	len = Tcl_Read(in, buf, bufsize);
	if (len == TCL_IO_FAILURE) {
	    Tcl_SetObjResult(interp, Tcl_ObjPrintf(
		    "read error on %s: %s", path, Tcl_PosixError(interp)));
	    deflateEnd(&stream);
	    Tcl_CloseEx(interp, in, 0);
	    return TCL_ERROR;
	}
	stream.avail_in = len;
	stream.next_in = (unsigned char *) buf;
	flush = Tcl_Eof(in) ? Z_FINISH : Z_NO_FLUSH;
	do {
	    stream.avail_out = sizeof(obuf);
	    stream.next_out = (unsigned char *) obuf;
	    len = deflate(&stream, flush);
	    if (len == (size_t) Z_STREAM_ERROR) {
		Tcl_SetObjResult(interp, Tcl_ObjPrintf(
			"deflate error on %s", path));
		Tcl_SetErrorCode(interp, "TCL", "ZIPFS", "DEFLATE", NULL);
		deflateEnd(&stream);
		Tcl_CloseEx(interp, in, 0);
		return TCL_ERROR;
	    }
	    olen = sizeof(obuf) - stream.avail_out;
	    if (passwd) {
		size_t i;
		int tmp;

		for (i = 0; i < olen; i++) {
		    obuf[i] = (char) zencode(keys, crc32tab, obuf[i], tmp);
		}
	    }
	    if (olen && (Tcl_Write(out, obuf, olen) != olen)) {
		Tcl_SetObjResult(interp, Tcl_ObjPrintf(
			"write error: %s", Tcl_PosixError(interp)));
		deflateEnd(&stream);
		Tcl_CloseEx(interp, in, 0);
		return TCL_ERROR;
	    }
	    nbytecompr += olen;
	} while (stream.avail_out == 0);
    } while (flush != Z_FINISH);
    deflateEnd(&stream);
    Tcl_Flush(out);
    pos[1] = Tcl_Tell(out);
    if (nbyte - nbytecompr <= 0) {
	/*
	 * Compressed file larger than input, write it again uncompressed.
	 */
	if (Tcl_Seek(in, 0, SEEK_SET) != 0) {
	    goto seekErr;
	}
	if (Tcl_Seek(out, pos[2], SEEK_SET) != pos[2]) {
	seekErr:
	    Tcl_CloseEx(interp, in, 0);
	    Tcl_SetObjResult(interp, Tcl_ObjPrintf(
		    "seek error: %s", Tcl_PosixError(interp)));
	    return TCL_ERROR;
	}
	nbytecompr = (passwd ? 12 : 0);
	while (1) {
	    len = Tcl_Read(in, buf, bufsize);
	    if (len == TCL_IO_FAILURE) {
		Tcl_SetObjResult(interp, Tcl_ObjPrintf(
			"read error on \"%s\": %s",
			path, Tcl_PosixError(interp)));
		Tcl_CloseEx(interp, in, 0);
		return TCL_ERROR;
	    } else if (len == 0) {
		break;
	    }
	    if (passwd) {
		size_t i;
		int tmp;

		for (i = 0; i < len; i++) {
		    buf[i] = (char) zencode(keys0, crc32tab, buf[i], tmp);
		}
	    }
	    if (Tcl_Write(out, buf, len) != len) {
		Tcl_SetObjResult(interp, Tcl_ObjPrintf(
			"write error: %s", Tcl_PosixError(interp)));
		Tcl_CloseEx(interp, in, 0);
		return TCL_ERROR;
	    }
	    nbytecompr += len;
	}
	compMeth = ZIP_COMPMETH_STORED;
	Tcl_Flush(out);
	pos[1] = Tcl_Tell(out);
	Tcl_TruncateChannel(out, pos[1]);
    }
    Tcl_CloseEx(interp, in, 0);

    hPtr = Tcl_CreateHashEntry(fileHash, zpath, &isNew);
    if (!isNew) {
	Tcl_SetObjResult(interp, Tcl_ObjPrintf(
		"non-unique path name \"%s\"", path));
	Tcl_SetErrorCode(interp, "TCL", "ZIPFS", "DUPLICATE_PATH", NULL);
	return TCL_ERROR;
    }

    z = (ZipEntry *)Tcl_Alloc(sizeof(ZipEntry));
    Tcl_SetHashValue(hPtr, z);
    z->name = NULL;
    z->tnext = NULL;
    z->depth = 0;
    z->zipFilePtr = NULL;
    z->isDirectory = 0;
    z->isEncrypted = (passwd ? 1 : 0);
    z->offset = pos[0];
    z->crc32 = crc;
    z->timestamp = mtime;
    z->numBytes = nbyte;
    z->numCompressedBytes = nbytecompr;
    z->compressMethod = compMeth;
    z->data = NULL;
    z->name = (char *)Tcl_GetHashKey(fileHash, hPtr);
    z->next = NULL;

    /*
     * Write final local header information.
     */
    ZipWriteInt(buf + ZIP_LOCAL_SIG_OFFS, ZIP_LOCAL_HEADER_SIG);
    ZipWriteShort(buf + ZIP_LOCAL_VERSION_OFFS, ZIP_MIN_VERSION);
    ZipWriteShort(buf + ZIP_LOCAL_FLAGS_OFFS, z->isEncrypted);
    ZipWriteShort(buf + ZIP_LOCAL_COMPMETH_OFFS, z->compressMethod);
    ZipWriteShort(buf + ZIP_LOCAL_MTIME_OFFS, ToDosTime(z->timestamp));
    ZipWriteShort(buf + ZIP_LOCAL_MDATE_OFFS, ToDosDate(z->timestamp));
    ZipWriteInt(buf + ZIP_LOCAL_CRC32_OFFS, z->crc32);
    ZipWriteInt(buf + ZIP_LOCAL_COMPLEN_OFFS, z->numCompressedBytes);
    ZipWriteInt(buf + ZIP_LOCAL_UNCOMPLEN_OFFS, z->numBytes);
    ZipWriteShort(buf + ZIP_LOCAL_PATHLEN_OFFS, zpathlen);
    ZipWriteShort(buf + ZIP_LOCAL_EXTRALEN_OFFS, align);
    if (Tcl_Seek(out, pos[0], SEEK_SET) != pos[0]) {
	Tcl_DeleteHashEntry(hPtr);
	Tcl_Free(z);
	Tcl_SetObjResult(interp, Tcl_ObjPrintf(
		"seek error: %s", Tcl_PosixError(interp)));
	return TCL_ERROR;
    }
    if (Tcl_Write(out, buf, ZIP_LOCAL_HEADER_LEN) != ZIP_LOCAL_HEADER_LEN) {
	Tcl_DeleteHashEntry(hPtr);
	Tcl_Free(z);
	Tcl_SetObjResult(interp, Tcl_ObjPrintf(
		"write error: %s", Tcl_PosixError(interp)));
	return TCL_ERROR;
    }
    Tcl_Flush(out);
    if (Tcl_Seek(out, pos[1], SEEK_SET) != pos[1]) {
	Tcl_DeleteHashEntry(hPtr);
	Tcl_Free(z);
	Tcl_SetObjResult(interp, Tcl_ObjPrintf(
		"seek error: %s", Tcl_PosixError(interp)));
	return TCL_ERROR;
    }
    return TCL_OK;
}

/*
 *-------------------------------------------------------------------------
 *
 * ZipFSMkZipOrImgObjCmd --
 *
 *	This procedure is creates a new ZIP archive file or image file given
 *	output filename, input directory of files to be archived, optional
 *	password, and optional image to be prepended to the output ZIP archive
 *	file.
 *
 * Results:
 *	A standard Tcl result.
 *
 * Side effects:
 *	A new ZIP archive file or image file is written.
 *
 *-------------------------------------------------------------------------
 */

static int
ZipFSMkZipOrImgObjCmd(
    Tcl_Interp *interp,		/* Current interpreter. */
    int isImg,
    int isList,
    int objc,			/* Number of arguments. */
    Tcl_Obj *const objv[])	/* Argument objects. */
{
    Tcl_Channel out;
    int pwlen = 0, count, ret = TCL_ERROR, lobjc;
    size_t len, slen = 0, i = 0;
    Tcl_WideInt pos[3];
    Tcl_Obj **lobjv, *list = NULL;
    ZipEntry *z;
    Tcl_HashEntry *hPtr;
    Tcl_HashSearch search;
    Tcl_HashTable fileHash;
    char *strip = NULL, *pw = NULL, passBuf[264], buf[4096];

    /*
     * Caller has verified that the number of arguments is correct.
     */

    passBuf[0] = 0;
    if (objc > (isList ? 3 : 4)) {
	pw = TclGetString(objv[isList ? 3 : 4]);
	pwlen = strlen(pw);
	if ((pwlen > 255) || strchr(pw, 0xff)) {
	    Tcl_SetObjResult(interp,
		    Tcl_NewStringObj("illegal password", -1));
	    Tcl_SetErrorCode(interp, "TCL", "ZIPFS", "BAD_PASS", NULL);
	    return TCL_ERROR;
	}
    }
    if (isList) {
	list = objv[2];
	Tcl_IncrRefCount(list);
    } else {
	Tcl_Obj *cmd[3];

	cmd[1] = Tcl_NewStringObj("::tcl::zipfs::find", -1);
	cmd[2] = objv[2];
	cmd[0] = Tcl_NewListObj(2, cmd + 1);
	Tcl_IncrRefCount(cmd[0]);
	if (Tcl_EvalObjEx(interp, cmd[0], TCL_EVAL_DIRECT) != TCL_OK) {
	    Tcl_DecrRefCount(cmd[0]);
	    return TCL_ERROR;
	}
	Tcl_DecrRefCount(cmd[0]);
	list = Tcl_GetObjResult(interp);
	Tcl_IncrRefCount(list);
    }
    if (Tcl_ListObjGetElements(interp, list, &lobjc, &lobjv) != TCL_OK) {
	Tcl_DecrRefCount(list);
	return TCL_ERROR;
    }
    if (isList && (lobjc % 2)) {
	Tcl_DecrRefCount(list);
	Tcl_SetObjResult(interp,
		Tcl_NewStringObj("need even number of elements", -1));
	Tcl_SetErrorCode(interp, "TCL", "ZIPFS", "LIST_LENGTH", NULL);
	return TCL_ERROR;
    }
    if (lobjc == 0) {
	Tcl_DecrRefCount(list);
	Tcl_SetObjResult(interp, Tcl_NewStringObj("empty archive", -1));
	Tcl_SetErrorCode(interp, "TCL", "ZIPFS", "EMPTY", NULL);
	return TCL_ERROR;
    }
    out = Tcl_OpenFileChannel(interp, TclGetString(objv[1]), "wb", 0755);
    if (out == NULL) {
	Tcl_DecrRefCount(list);
	return TCL_ERROR;
    }
    if (pwlen <= 0) {
	pw = NULL;
	pwlen = 0;
    }
    if (isImg) {
	ZipFile *zf, zf0;
	int isMounted = 0;
	const char *imgName;

	if (isList) {
	    imgName = (objc > 4) ? TclGetString(objv[4]) :
		    Tcl_GetNameOfExecutable();
	} else {
	    imgName = (objc > 5) ? TclGetString(objv[5]) :
		    Tcl_GetNameOfExecutable();
	}
	if (pwlen) {
	    i = 0;
	    for (len = pwlen; len-- > 0;) {
		int ch = pw[len];

		passBuf[i] = (ch & 0x0f) | pwrot[(ch >> 4) & 0x0f];
		i++;
	    }
	    passBuf[i] = i;
	    ++i;
	    passBuf[i++] = (char) ZIP_PASSWORD_END_SIG;
	    passBuf[i++] = (char) (ZIP_PASSWORD_END_SIG >> 8);
	    passBuf[i++] = (char) (ZIP_PASSWORD_END_SIG >> 16);
	    passBuf[i++] = (char) (ZIP_PASSWORD_END_SIG >> 24);
	    passBuf[i] = '\0';
	}

	/*
	 * Check for mounted image.
	 */

	WriteLock();
	for (hPtr = Tcl_FirstHashEntry(&ZipFS.zipHash, &search); hPtr;
		hPtr = Tcl_NextHashEntry(&search)) {
	    zf = (ZipFile *)Tcl_GetHashValue(hPtr);
	    if (strcmp(zf->name, imgName) == 0) {
		isMounted = 1;
		zf->numOpen++;
		break;
	    }
	}
	Unlock();
	if (!isMounted) {
	    zf = &zf0;
	}
	if (isMounted || ZipFSOpenArchive(interp, imgName, 0, zf) == TCL_OK) {
	    if (Tcl_Write(out, (char *) zf->data,
		    zf->passOffset) != zf->passOffset) {
		memset(passBuf, 0, sizeof(passBuf));
		Tcl_DecrRefCount(list);
		Tcl_SetObjResult(interp, Tcl_ObjPrintf(
			"write error: %s", Tcl_PosixError(interp)));
		Tcl_CloseEx(interp, out, 0);
		if (zf == &zf0) {
		    ZipFSCloseArchive(interp, zf);
		} else {
		    WriteLock();
		    zf->numOpen--;
		    Unlock();
		}
		return TCL_ERROR;
	    }
	    if (zf == &zf0) {
		ZipFSCloseArchive(interp, zf);
	    } else {
		WriteLock();
		zf->numOpen--;
		Unlock();
	    }
	} else {
	    size_t k;
	    int m, n;
	    Tcl_Channel in;
	    const char *errMsg = "seek error";

	    /*
	     * Fall back to read it as plain file which hopefully is a static
	     * tclsh or wish binary with proper zipfs infrastructure built in.
	     */

	    Tcl_ResetResult(interp);
	    in = Tcl_OpenFileChannel(interp, imgName, "rb", 0644);
	    if (!in) {
		memset(passBuf, 0, sizeof(passBuf));
		Tcl_DecrRefCount(list);
		Tcl_CloseEx(interp, out, 0);
		return TCL_ERROR;
	    }
	    i = Tcl_Seek(in, 0, SEEK_END);
	    if (i == TCL_IO_FAILURE) {
	    cperr:
		memset(passBuf, 0, sizeof(passBuf));
		Tcl_DecrRefCount(list);
		Tcl_SetObjResult(interp, Tcl_ObjPrintf(
			"%s: %s", errMsg, Tcl_PosixError(interp)));
		Tcl_CloseEx(interp, out, 0);
		Tcl_CloseEx(interp, in, 0);
		return TCL_ERROR;
	    }
	    Tcl_Seek(in, 0, SEEK_SET);
	    for (k = 0; k < i; k += m) {
		m = i - k;
		if (m > (int) sizeof(buf)) {
		    m = (int) sizeof(buf);
		}
		n = Tcl_Read(in, buf, m);
		if (n == -1) {
		    errMsg = "read error";
		    goto cperr;
		} else if (n == 0) {
		    break;
		}
		m = Tcl_Write(out, buf, n);
		if (m != n) {
		    errMsg = "write error";
		    goto cperr;
		}
	    }
	    Tcl_CloseEx(interp, in, 0);
	}
	len = strlen(passBuf);
	if (len > 0) {
	    i = Tcl_Write(out, passBuf, len);
	    if (i != len) {
		Tcl_DecrRefCount(list);
		Tcl_SetObjResult(interp, Tcl_ObjPrintf(
			"write error: %s", Tcl_PosixError(interp)));
		Tcl_CloseEx(interp, out, 0);
		return TCL_ERROR;
	    }
	}
	memset(passBuf, 0, sizeof(passBuf));
	Tcl_Flush(out);
    }
    Tcl_InitHashTable(&fileHash, TCL_STRING_KEYS);
    pos[0] = Tcl_Tell(out);
    if (!isList && (objc > 3)) {
	strip = TclGetString(objv[3]);
	slen = strlen(strip);
    }
    for (i = 0; i < (size_t) lobjc; i += (isList ? 2 : 1)) {
	const char *path, *name;

	path = TclGetString(lobjv[i]);
	if (isList) {
	    name = TclGetString(lobjv[i + 1]);
	} else {
	    name = path;
	    if (slen > 0) {
		len = strlen(name);
		if ((len <= slen) || (strncmp(strip, name, slen) != 0)) {
		    continue;
		}
		name += slen;
	    }
	}
	while (name[0] == '/') {
	    ++name;
	}
	if (name[0] == '\0') {
	    continue;
	}
	if (ZipAddFile(interp, path, name, out, pw, buf, sizeof(buf),
		&fileHash) != TCL_OK) {
	    goto done;
	}
    }
    pos[1] = Tcl_Tell(out);
    count = 0;
    for (i = 0; i < (size_t) lobjc; i += (isList ? 2 : 1)) {
	const char *path, *name;

	path = TclGetString(lobjv[i]);
	if (isList) {
	    name = TclGetString(lobjv[i + 1]);
	} else {
	    name = path;
	    if (slen > 0) {
		len = strlen(name);
		if ((len <= slen) || (strncmp(strip, name, slen) != 0)) {
		    continue;
		}
		name += slen;
	    }
	}
	while (name[0] == '/') {
	    ++name;
	}
	if (name[0] == '\0') {
	    continue;
	}
	hPtr = Tcl_FindHashEntry(&fileHash, name);
	if (!hPtr) {
	    continue;
	}
	z = (ZipEntry *)Tcl_GetHashValue(hPtr);
	len = strlen(z->name);
	ZipWriteInt(buf + ZIP_CENTRAL_SIG_OFFS, ZIP_CENTRAL_HEADER_SIG);
	ZipWriteShort(buf + ZIP_CENTRAL_VERSIONMADE_OFFS, ZIP_MIN_VERSION);
	ZipWriteShort(buf + ZIP_CENTRAL_VERSION_OFFS, ZIP_MIN_VERSION);
	ZipWriteShort(buf + ZIP_CENTRAL_FLAGS_OFFS, z->isEncrypted);
	ZipWriteShort(buf + ZIP_CENTRAL_COMPMETH_OFFS, z->compressMethod);
	ZipWriteShort(buf + ZIP_CENTRAL_MTIME_OFFS, ToDosTime(z->timestamp));
	ZipWriteShort(buf + ZIP_CENTRAL_MDATE_OFFS, ToDosDate(z->timestamp));
	ZipWriteInt(buf + ZIP_CENTRAL_CRC32_OFFS, z->crc32);
	ZipWriteInt(buf + ZIP_CENTRAL_COMPLEN_OFFS, z->numCompressedBytes);
	ZipWriteInt(buf + ZIP_CENTRAL_UNCOMPLEN_OFFS, z->numBytes);
	ZipWriteShort(buf + ZIP_CENTRAL_PATHLEN_OFFS, len);
	ZipWriteShort(buf + ZIP_CENTRAL_EXTRALEN_OFFS, 0);
	ZipWriteShort(buf + ZIP_CENTRAL_FCOMMENTLEN_OFFS, 0);
	ZipWriteShort(buf + ZIP_CENTRAL_DISKFILE_OFFS, 0);
	ZipWriteShort(buf + ZIP_CENTRAL_IATTR_OFFS, 0);
	ZipWriteInt(buf + ZIP_CENTRAL_EATTR_OFFS, 0);
	ZipWriteInt(buf + ZIP_CENTRAL_LOCALHDR_OFFS, z->offset - pos[0]);
	if ((Tcl_Write(out, buf,
		    ZIP_CENTRAL_HEADER_LEN) != ZIP_CENTRAL_HEADER_LEN)
		|| (Tcl_Write(out, z->name, len) != len)) {
	    Tcl_SetObjResult(interp, Tcl_ObjPrintf(
		    "write error: %s", Tcl_PosixError(interp)));
	    goto done;
	}
	count++;
    }
    Tcl_Flush(out);
    pos[2] = Tcl_Tell(out);
    ZipWriteInt(buf + ZIP_CENTRAL_END_SIG_OFFS, ZIP_CENTRAL_END_SIG);
    ZipWriteShort(buf + ZIP_CENTRAL_DISKNO_OFFS, 0);
    ZipWriteShort(buf + ZIP_CENTRAL_DISKDIR_OFFS, 0);
    ZipWriteShort(buf + ZIP_CENTRAL_ENTS_OFFS, count);
    ZipWriteShort(buf + ZIP_CENTRAL_TOTALENTS_OFFS, count);
    ZipWriteInt(buf + ZIP_CENTRAL_DIRSIZE_OFFS, pos[2] - pos[1]);
    ZipWriteInt(buf + ZIP_CENTRAL_DIRSTART_OFFS, pos[1] - pos[0]);
    ZipWriteShort(buf + ZIP_CENTRAL_COMMENTLEN_OFFS, 0);
    if (Tcl_Write(out, buf, ZIP_CENTRAL_END_LEN) != ZIP_CENTRAL_END_LEN) {
	Tcl_SetObjResult(interp, Tcl_ObjPrintf(
		"write error: %s", Tcl_PosixError(interp)));
	goto done;
    }
    Tcl_Flush(out);
    ret = TCL_OK;

  done:
    if (ret == TCL_OK) {
	ret = Tcl_CloseEx(interp, out, 0);
    } else {
	Tcl_CloseEx(interp, out, 0);
    }
    Tcl_DecrRefCount(list);
    for (hPtr = Tcl_FirstHashEntry(&fileHash, &search); hPtr;
	    hPtr = Tcl_NextHashEntry(&search)) {
	z = (ZipEntry *)Tcl_GetHashValue(hPtr);
	Tcl_Free(z);
	Tcl_DeleteHashEntry(hPtr);
    }
    Tcl_DeleteHashTable(&fileHash);
    return ret;
}

/*
 *-------------------------------------------------------------------------
 *
 * ZipFSMkZipObjCmd, ZipFSLMkZipObjCmd --
 *
 *	These procedures are invoked to process the [zipfs mkzip] and [zipfs
 *	lmkzip] commands.  See description of ZipFSMkZipOrImgCmd().
 *
 * Results:
 *	A standard Tcl result.
 *
 * Side effects:
 *	See description of ZipFSMkZipOrImgCmd().
 *
 *-------------------------------------------------------------------------
 */

static int
ZipFSMkZipObjCmd(
    TCL_UNUSED(ClientData),
    Tcl_Interp *interp,		/* Current interpreter. */
    int objc,			/* Number of arguments. */
    Tcl_Obj *const objv[])	/* Argument objects. */
{
    if (objc < 3 || objc > 5) {
	Tcl_WrongNumArgs(interp, 1, objv, "outfile indir ?strip? ?password?");
	return TCL_ERROR;
    }
    if (Tcl_IsSafe(interp)) {
	Tcl_SetObjResult(interp, Tcl_NewStringObj(
		"operation not permitted in a safe interpreter", -1));
	Tcl_SetErrorCode(interp, "TCL", "ZIPFS", "SAFE_INTERP", NULL);
	return TCL_ERROR;
    }
    return ZipFSMkZipOrImgObjCmd(interp, 0, 0, objc, objv);
}

static int
ZipFSLMkZipObjCmd(
    TCL_UNUSED(ClientData),
    Tcl_Interp *interp,		/* Current interpreter. */
    int objc,			/* Number of arguments. */
    Tcl_Obj *const objv[])	/* Argument objects. */
{
    if (objc < 3 || objc > 4) {
	Tcl_WrongNumArgs(interp, 1, objv, "outfile inlist ?password?");
	return TCL_ERROR;
    }
    if (Tcl_IsSafe(interp)) {
	Tcl_SetObjResult(interp, Tcl_NewStringObj(
		"operation not permitted in a safe interpreter", -1));
	Tcl_SetErrorCode(interp, "TCL", "ZIPFS", "SAFE_INTERP", NULL);
	return TCL_ERROR;
    }
    return ZipFSMkZipOrImgObjCmd(interp, 0, 1, objc, objv);
}

/*
 *-------------------------------------------------------------------------
 *
 * ZipFSMkImgObjCmd, ZipFSLMkImgObjCmd --
 *
 *	These procedures are invoked to process the [zipfs mkimg] and [zipfs
 *	lmkimg] commands.  See description of ZipFSMkZipOrImgCmd().
 *
 * Results:
 *	A standard Tcl result.
 *
 * Side effects:
 *	See description of ZipFSMkZipOrImgCmd().
 *
 *-------------------------------------------------------------------------
 */

static int
ZipFSMkImgObjCmd(
    TCL_UNUSED(ClientData),
    Tcl_Interp *interp,		/* Current interpreter. */
    int objc,			/* Number of arguments. */
    Tcl_Obj *const objv[])	/* Argument objects. */
{
    if (objc < 3 || objc > 6) {
	Tcl_WrongNumArgs(interp, 1, objv,
		"outfile indir ?strip? ?password? ?infile?");
	return TCL_ERROR;
    }
    if (Tcl_IsSafe(interp)) {
	Tcl_SetObjResult(interp, Tcl_NewStringObj(
		"operation not permitted in a safe interpreter", -1));
	Tcl_SetErrorCode(interp, "TCL", "ZIPFS", "SAFE_INTERP", NULL);
	return TCL_ERROR;
    }
    return ZipFSMkZipOrImgObjCmd(interp, 1, 0, objc, objv);
}

static int
ZipFSLMkImgObjCmd(
    TCL_UNUSED(ClientData),
    Tcl_Interp *interp,		/* Current interpreter. */
    int objc,			/* Number of arguments. */
    Tcl_Obj *const objv[])	/* Argument objects. */
{
    if (objc < 3 || objc > 5) {
	Tcl_WrongNumArgs(interp, 1, objv, "outfile inlist ?password infile?");
	return TCL_ERROR;
    }
    if (Tcl_IsSafe(interp)) {
	Tcl_SetObjResult(interp, Tcl_NewStringObj(
		"operation not permitted in a safe interpreter", -1));
	Tcl_SetErrorCode(interp, "TCL", "ZIPFS", "SAFE_INTERP", NULL);
	return TCL_ERROR;
    }
    return ZipFSMkZipOrImgObjCmd(interp, 1, 1, objc, objv);
}

/*
 *-------------------------------------------------------------------------
 *
 * ZipFSCanonicalObjCmd --
 *
 *	This procedure is invoked to process the [zipfs canonical] command.
 *	It returns the canonical name for a file within zipfs
 *
 * Results:
 *	Always TCL_OK provided the right number of arguments are supplied.
 *
 * Side effects:
 *	None.
 *
 *-------------------------------------------------------------------------
 */

static int
ZipFSCanonicalObjCmd(
    TCL_UNUSED(ClientData),
    Tcl_Interp *interp,		/* Current interpreter. */
    int objc,			/* Number of arguments. */
    Tcl_Obj *const objv[])	/* Argument objects. */
{
    char *mntpoint = NULL;
    char *filename = NULL;
    char *result;
    Tcl_DString dPath;

    if (objc < 2 || objc > 4) {
	Tcl_WrongNumArgs(interp, 1, objv, "?mountpoint? filename ?inZipfs?");
	return TCL_ERROR;
    }
    Tcl_DStringInit(&dPath);
    if (objc == 2) {
	filename = TclGetString(objv[1]);
	result = CanonicalPath("", filename, &dPath, 1);
    } else if (objc == 3) {
	mntpoint = TclGetString(objv[1]);
	filename = TclGetString(objv[2]);
	result = CanonicalPath(mntpoint, filename, &dPath, 1);
    } else {
	int zipfs = 0;

	if (Tcl_GetBooleanFromObj(interp, objv[3], &zipfs)) {
	    return TCL_ERROR;
	}
	mntpoint = TclGetString(objv[1]);
	filename = TclGetString(objv[2]);
	result = CanonicalPath(mntpoint, filename, &dPath, zipfs);
    }
    Tcl_SetObjResult(interp, Tcl_NewStringObj(result, -1));
    return TCL_OK;
}

/*
 *-------------------------------------------------------------------------
 *
 * ZipFSExistsObjCmd --
 *
 *	This procedure is invoked to process the [zipfs exists] command.  It
 *	tests for the existence of a file in the ZIP filesystem and places a
 *	boolean into the interp's result.
 *
 * Results:
 *	Always TCL_OK provided the right number of arguments are supplied.
 *
 * Side effects:
 *	None.
 *
 *-------------------------------------------------------------------------
 */

static int
ZipFSExistsObjCmd(
    TCL_UNUSED(ClientData),
    Tcl_Interp *interp,		/* Current interpreter. */
    int objc,			/* Number of arguments. */
    Tcl_Obj *const objv[])	/* Argument objects. */
{
    char *filename;
    int exists;
    Tcl_DString ds;

    if (objc != 2) {
	Tcl_WrongNumArgs(interp, 1, objv, "filename");
	return TCL_ERROR;
    }

    /*
     * Prepend ZIPFS_VOLUME to filename, eliding the final /
     */

    filename = TclGetString(objv[1]);
    Tcl_DStringInit(&ds);
    Tcl_DStringAppend(&ds, ZIPFS_VOLUME, ZIPFS_VOLUME_LEN - 1);
    Tcl_DStringAppend(&ds, filename, -1);
    filename = Tcl_DStringValue(&ds);

    ReadLock();
    exists = ZipFSLookup(filename) != NULL;
    Unlock();

    Tcl_SetObjResult(interp, Tcl_NewBooleanObj(exists));
    return TCL_OK;
}

/*
 *-------------------------------------------------------------------------
 *
 * ZipFSInfoObjCmd --
 *
 *	This procedure is invoked to process the [zipfs info] command.	 On
 *	success, it returns a Tcl list made up of name of ZIP archive file,
 *	size uncompressed, size compressed, and archive offset of a file in
 *	the ZIP filesystem.
 *
 * Results:
 *	A standard Tcl result.
 *
 * Side effects:
 *	None.
 *
 *-------------------------------------------------------------------------
 */

static int
ZipFSInfoObjCmd(
    TCL_UNUSED(ClientData),
    Tcl_Interp *interp,		/* Current interpreter. */
    int objc,			/* Number of arguments. */
    Tcl_Obj *const objv[])	/* Argument objects. */
{
    char *filename;
    ZipEntry *z;

    if (objc != 2) {
	Tcl_WrongNumArgs(interp, 1, objv, "filename");
	return TCL_ERROR;
    }
    filename = TclGetString(objv[1]);
    ReadLock();
    z = ZipFSLookup(filename);
    if (z) {
	Tcl_Obj *result = Tcl_GetObjResult(interp);

	Tcl_ListObjAppendElement(interp, result,
		Tcl_NewStringObj(z->zipFilePtr->name, -1));
	Tcl_ListObjAppendElement(interp, result,
		Tcl_NewWideIntObj(z->numBytes));
	Tcl_ListObjAppendElement(interp, result,
		Tcl_NewWideIntObj(z->numCompressedBytes));
	Tcl_ListObjAppendElement(interp, result, Tcl_NewWideIntObj(z->offset));
    }
    Unlock();
    return TCL_OK;
}

/*
 *-------------------------------------------------------------------------
 *
 * ZipFSListObjCmd --
 *
 *	This procedure is invoked to process the [zipfs list] command.	 On
 *	success, it returns a Tcl list of files of the ZIP filesystem which
 *	match a search pattern (glob or regexp).
 *
 * Results:
 *	A standard Tcl result.
 *
 * Side effects:
 *	None.
 *
 *-------------------------------------------------------------------------
 */

static int
ZipFSListObjCmd(
    TCL_UNUSED(ClientData),
    Tcl_Interp *interp,		/* Current interpreter. */
    int objc,			/* Number of arguments. */
    Tcl_Obj *const objv[])	/* Argument objects. */
{
    char *pattern = NULL;
    Tcl_RegExp regexp = NULL;
    Tcl_HashEntry *hPtr;
    Tcl_HashSearch search;
    Tcl_Obj *result = Tcl_GetObjResult(interp);

    if (objc > 3) {
	Tcl_WrongNumArgs(interp, 1, objv, "?(-glob|-regexp)? ?pattern?");
	return TCL_ERROR;
    }
    if (objc == 3) {
	size_t n;
	char *what = TclGetStringFromObj(objv[1], &n);

	if ((n >= 2) && (strncmp(what, "-glob", n) == 0)) {
	    pattern = TclGetString(objv[2]);
	} else if ((n >= 2) && (strncmp(what, "-regexp", n) == 0)) {
	    regexp = Tcl_RegExpCompile(interp, TclGetString(objv[2]));
	    if (!regexp) {
		return TCL_ERROR;
	    }
	} else {
	    Tcl_SetObjResult(interp, Tcl_ObjPrintf(
		    "unknown option \"%s\"", what));
	    Tcl_SetErrorCode(interp, "TCL", "ZIPFS", "BAD_OPT", NULL);
	    return TCL_ERROR;
	}
    } else if (objc == 2) {
	pattern = TclGetString(objv[1]);
    }
    ReadLock();
    if (pattern) {
	for (hPtr = Tcl_FirstHashEntry(&ZipFS.fileHash, &search);
		hPtr != NULL; hPtr = Tcl_NextHashEntry(&search)) {
	    ZipEntry *z = (ZipEntry *)Tcl_GetHashValue(hPtr);

	    if (Tcl_StringMatch(z->name, pattern)) {
		Tcl_ListObjAppendElement(interp, result,
			Tcl_NewStringObj(z->name, -1));
	    }
	}
    } else if (regexp) {
	for (hPtr = Tcl_FirstHashEntry(&ZipFS.fileHash, &search);
		hPtr; hPtr = Tcl_NextHashEntry(&search)) {
	    ZipEntry *z = (ZipEntry *)Tcl_GetHashValue(hPtr);

	    if (Tcl_RegExpExec(interp, regexp, z->name, z->name)) {
		Tcl_ListObjAppendElement(interp, result,
			Tcl_NewStringObj(z->name, -1));
	    }
	}
    } else {
	for (hPtr = Tcl_FirstHashEntry(&ZipFS.fileHash, &search);
		hPtr; hPtr = Tcl_NextHashEntry(&search)) {
	    ZipEntry *z = (ZipEntry *)Tcl_GetHashValue(hPtr);

	    Tcl_ListObjAppendElement(interp, result,
		    Tcl_NewStringObj(z->name, -1));
	}
    }
    Unlock();
    return TCL_OK;
}

/*
 *-------------------------------------------------------------------------
 *
 * TclZipfs_TclLibrary --
 *
 *	This procedure gets (and possibly finds) the root that Tcl's library
 *	files are mounted under.
 *
 * Results:
 *	A Tcl object holding the location (with zero refcount), or NULL if no
 *	Tcl library can be found.
 *
 * Side effects:
 *	May initialise the cache of where such library files are to be found.
 *	This cache is never cleared.
 *
 *-------------------------------------------------------------------------
 */

#ifdef _WIN32
#define LIBRARY_SIZE	    64
#endif /* _WIN32 */

Tcl_Obj *
TclZipfs_TclLibrary(void)
{
    Tcl_Obj *vfsInitScript;
    int found;
#ifdef _WIN32
    HMODULE hModule;
    WCHAR wName[MAX_PATH + LIBRARY_SIZE];
    char dllName[(MAX_PATH + LIBRARY_SIZE) * 3];
#endif /* _WIN32 */

    /*
     * Use the cached value if that has been set; we don't want to repeat the
     * searching and mounting.
     */

    if (zipfs_literal_tcl_library) {
	return Tcl_NewStringObj(zipfs_literal_tcl_library, -1);
    }

    /*
     * Look for the library file system within the executable.
     */

    vfsInitScript = Tcl_NewStringObj(ZIPFS_APP_MOUNT "/tcl_library/init.tcl",
	    -1);
    Tcl_IncrRefCount(vfsInitScript);
    found = Tcl_FSAccess(vfsInitScript, F_OK);
    Tcl_DecrRefCount(vfsInitScript);
    if (found == TCL_OK) {
	zipfs_literal_tcl_library = ZIPFS_APP_MOUNT "/tcl_library";
	return Tcl_NewStringObj(zipfs_literal_tcl_library, -1);
    }

    /*
     * Look for the library file system within the DLL/shared library.  Note
     * that we must mount the zip file and dll before releasing to search.
     */

#if defined(_WIN32)
    hModule = (HMODULE)TclWinGetTclInstance();
    GetModuleFileNameW(hModule, wName, MAX_PATH);
    WideCharToMultiByte(CP_UTF8, 0, wName, -1, dllName, sizeof(dllName), NULL, NULL);

    if (ZipfsAppHookFindTclInit(dllName) == TCL_OK) {
	return Tcl_NewStringObj(zipfs_literal_tcl_library, -1);
    }
#elif /* !_WIN32 && */ defined(CFG_RUNTIME_DLLFILE)
    if (ZipfsAppHookFindTclInit(
	    CFG_RUNTIME_LIBDIR "/" CFG_RUNTIME_DLLFILE) == TCL_OK) {
	return Tcl_NewStringObj(zipfs_literal_tcl_library, -1);
    }
#endif /* _WIN32 || CFG_RUNTIME_DLLFILE */

    /*
     * If we're configured to know about a ZIP archive we should use, do that.
     */

#ifdef CFG_RUNTIME_ZIPFILE
    if (ZipfsAppHookFindTclInit(
	    CFG_RUNTIME_LIBDIR "/" CFG_RUNTIME_ZIPFILE) == TCL_OK) {
	return Tcl_NewStringObj(zipfs_literal_tcl_library, -1);
    }
    if (ZipfsAppHookFindTclInit(
	    CFG_RUNTIME_SCRDIR "/" CFG_RUNTIME_ZIPFILE) == TCL_OK) {
	return Tcl_NewStringObj(zipfs_literal_tcl_library, -1);
    }
    if (ZipfsAppHookFindTclInit(CFG_RUNTIME_ZIPFILE) == TCL_OK) {
	return Tcl_NewStringObj(zipfs_literal_tcl_library, -1);
    }
#endif /* CFG_RUNTIME_ZIPFILE */

    /*
     * If anything set the cache (but subsequently failed) go with that
     * anyway.
     */

    if (zipfs_literal_tcl_library) {
	return Tcl_NewStringObj(zipfs_literal_tcl_library, -1);
    }
    return NULL;
}

/*
 *-------------------------------------------------------------------------
 *
 * ZipFSTclLibraryObjCmd --
 *
 *	This procedure is invoked to process the
 *	[::tcl::zipfs::tcl_library_init] command, usually called during the
 *	execution of Tcl's interpreter startup. It returns the root that Tcl's
 *	library files are mounted under.
 *
 * Results:
 *	A standard Tcl result.
 *
 * Side effects:
 *	May initialise the cache of where such library files are to be found.
 *	This cache is never cleared.
 *
 *-------------------------------------------------------------------------
 */

static int
ZipFSTclLibraryObjCmd(
    TCL_UNUSED(ClientData),
    Tcl_Interp *interp,		/* Current interpreter. */
    TCL_UNUSED(int) /*objc*/,
    TCL_UNUSED(Tcl_Obj *const *)) /*objv*/
{
    if (!Tcl_IsSafe(interp)) {
	Tcl_Obj *pResult = TclZipfs_TclLibrary();

	if (!pResult) {
	    TclNewObj(pResult);
	}
	Tcl_SetObjResult(interp, pResult);
    }
    return TCL_OK;
}

/*
 *-------------------------------------------------------------------------
 *
 * ZipChannelClose --
 *
 *	This function is called to close a channel.
 *
 * Results:
 *	Always TCL_OK.
 *
 * Side effects:
 *	Resources are free'd.
 *
 *-------------------------------------------------------------------------
 */

static int
ZipChannelClose(
    void *instanceData,
    TCL_UNUSED(Tcl_Interp *),
    int flags)
{
    ZipChannel *info = (ZipChannel *)instanceData;

    if ((flags & (TCL_CLOSE_READ | TCL_CLOSE_WRITE)) != 0) {
	return EINVAL;
    }

    if (info->iscompr && info->ubuf) {
	Tcl_Free(info->ubuf);
	info->ubuf = NULL;
    }
    if (info->isEncrypted) {
	info->isEncrypted = 0;
	memset(info->keys, 0, sizeof(info->keys));
    }
    if (info->isWriting) {
	ZipEntry *z = info->zipEntryPtr;
	unsigned char *newdata = (unsigned char *)Tcl_AttemptRealloc(info->ubuf, info->numRead);

	if (newdata) {
	    if (z->data) {
		Tcl_Free(z->data);
	    }
	    z->data = newdata;
	    z->numBytes = z->numCompressedBytes = info->numBytes;
	    z->compressMethod = ZIP_COMPMETH_STORED;
	    z->timestamp = time(NULL);
	    z->isDirectory = 0;
	    z->isEncrypted = 0;
	    z->offset = 0;
	    z->crc32 = 0;
	} else {
	    Tcl_Free(info->ubuf);
	}
    }
    WriteLock();
    info->zipFilePtr->numOpen--;
    Unlock();
    Tcl_Free(info);
    return TCL_OK;
}

/*
 *-------------------------------------------------------------------------
 *
 * ZipChannelRead --
 *
 *	This function is called to read data from channel.
 *
 * Results:
 *	Number of bytes read or -1 on error with error number set.
 *
 * Side effects:
 *	Data is read and file pointer is advanced.
 *
 *-------------------------------------------------------------------------
 */

static int
ZipChannelRead(
    void *instanceData,
    char *buf,
    int toRead,
    int *errloc)
{
    ZipChannel *info = (ZipChannel *) instanceData;
    unsigned long nextpos;

    if (info->isDirectory < 0) {
	/*
	 * Special case: when executable combined with ZIP archive file read
	 * data in front of ZIP, i.e. the executable itself.
	 */

	nextpos = info->numRead + toRead;
	if (nextpos > info->zipFilePtr->baseOffset) {
	    toRead = info->zipFilePtr->baseOffset - info->numRead;
	    nextpos = info->zipFilePtr->baseOffset;
	}
	if (toRead == 0) {
	    return 0;
	}
	memcpy(buf, info->zipFilePtr->data, toRead);
	info->numRead = nextpos;
	*errloc = 0;
	return toRead;
    }
    if (info->isDirectory) {
	*errloc = EISDIR;
	return -1;
    }
    nextpos = info->numRead + toRead;
    if (nextpos > info->numBytes) {
	toRead = info->numBytes - info->numRead;
	nextpos = info->numBytes;
    }
    if (toRead == 0) {
	return 0;
    }
    if (info->isEncrypted) {
	int i;

	for (i = 0; i < toRead; i++) {
	    int ch = info->ubuf[i + info->numRead];

	    buf[i] = zdecode(info->keys, crc32tab, ch);
	}
    } else {
	memcpy(buf, info->ubuf + info->numRead, toRead);
    }
    info->numRead = nextpos;
    *errloc = 0;
    return toRead;
}

/*
 *-------------------------------------------------------------------------
 *
 * ZipChannelWrite --
 *
 *	This function is called to write data into channel.
 *
 * Results:
 *	Number of bytes written or -1 on error with error number set.
 *
 * Side effects:
 *	Data is written and file pointer is advanced.
 *
 *-------------------------------------------------------------------------
 */

static int
ZipChannelWrite(
    void *instanceData,
    const char *buf,
    int toWrite,
    int *errloc)
{
    ZipChannel *info = (ZipChannel *) instanceData;
    unsigned long nextpos;

    if (!info->isWriting) {
	*errloc = EINVAL;
	return -1;
    }
    nextpos = info->numRead + toWrite;
    if (nextpos > info->maxWrite) {
	toWrite = info->maxWrite - info->numRead;
	nextpos = info->maxWrite;
    }
    if (toWrite == 0) {
	return 0;
    }
    memcpy(info->ubuf + info->numRead, buf, toWrite);
    info->numRead = nextpos;
    if (info->numRead > info->numBytes) {
	info->numBytes = info->numRead;
    }
    *errloc = 0;
    return toWrite;
}

/*
 *-------------------------------------------------------------------------
 *
 * ZipChannelSeek/ZipChannelWideSeek --
 *
 *	This function is called to position file pointer of channel.
 *
 * Results:
 *	New file position or -1 on error with error number set.
 *
 * Side effects:
 *	File pointer is repositioned according to offset and mode.
 *
 *-------------------------------------------------------------------------
 */

static Tcl_WideInt
ZipChannelWideSeek(
    void *instanceData,
    Tcl_WideInt offset,
    int mode,
    int *errloc)
{
    ZipChannel *info = (ZipChannel *) instanceData;
    size_t end;

    if (!info->isWriting && (info->isDirectory < 0)) {
	/*
	 * Special case: when executable combined with ZIP archive file, seek
	 * within front of ZIP, i.e. the executable itself.
	 */
	end = info->zipFilePtr->baseOffset;
    } else if (info->isDirectory) {
	*errloc = EINVAL;
	return -1;
    } else {
	end = info->numBytes;
    }
    switch (mode) {
    case SEEK_CUR:
	offset += info->numRead;
	break;
    case SEEK_END:
	offset += end;
	break;
    case SEEK_SET:
	break;
    default:
	*errloc = EINVAL;
	return -1;
    }
    if (offset < 0) {
	*errloc = EINVAL;
	return -1;
    }
    if (info->isWriting) {
	if ((size_t) offset > info->maxWrite) {
	    *errloc = EINVAL;
	    return -1;
	}
	if ((size_t) offset > info->numBytes) {
	    info->numBytes = offset;
	}
    } else if ((size_t) offset > end) {
	*errloc = EINVAL;
	return -1;
    }
    info->numRead = (size_t) offset;
    return info->numRead;
}

/*
 *-------------------------------------------------------------------------
 *
 * ZipChannelWatchChannel --
 *
 *	This function is called for event notifications on channel. Does
 *	nothing.
 *
 * Results:
 *	None.
 *
 * Side effects:
 *	None.
 *
 *-------------------------------------------------------------------------
 */

static void
ZipChannelWatchChannel(
    TCL_UNUSED(ClientData),
    TCL_UNUSED(int) /*mask*/)
{
    return;
}

/*
 *-------------------------------------------------------------------------
 *
 * ZipChannelGetFile --
 *
 *	This function is called to retrieve OS handle for channel.
 *
 * Results:
 *	Always TCL_ERROR since there's never an OS handle for a file within a
 *	ZIP archive.
 *
 * Side effects:
 *	None.
 *
 *-------------------------------------------------------------------------
 */

static int
ZipChannelGetFile(
    TCL_UNUSED(ClientData),
    TCL_UNUSED(int) /*direction*/,
    TCL_UNUSED(ClientData *) /*handlePtr*/)
{
    return TCL_ERROR;
}

/*
 *-------------------------------------------------------------------------
 *
 * ZipChannelOpen --
 *
 *	This function opens a Tcl_Channel on a file from a mounted ZIP archive
 *	according to given open mode.
 *
 * Results:
 *	Tcl_Channel on success, or NULL on error.
 *
 * Side effects:
 *	Memory is allocated, the file from the ZIP archive is uncompressed.
 *
 *-------------------------------------------------------------------------
 */

static Tcl_Channel
ZipChannelOpen(
    Tcl_Interp *interp,		/* Current interpreter. */
    char *filename,
    int mode,
    TCL_UNUSED(int) /*permissions*/)
{
    ZipEntry *z;
    ZipChannel *info;
    int i, ch, trunc, wr, flags = 0;
    char cname[128];

    if ((mode & O_APPEND)
	    || ((ZipFS.wrmax <= 0) && (mode & (O_WRONLY | O_RDWR)))) {
	if (interp) {
	    Tcl_SetObjResult(interp,
		    Tcl_NewStringObj("unsupported open mode", -1));
	    Tcl_SetErrorCode(interp, "TCL", "ZIPFS", "BAD_MODE", NULL);
	}
	return NULL;
    }
    WriteLock();
    z = ZipFSLookup(filename);
    if (!z) {
	Tcl_SetErrno(ENOENT);
	if (interp) {
	    Tcl_SetObjResult(interp, Tcl_ObjPrintf(
		    "file not found \"%s\": %s", filename,
		    Tcl_PosixError(interp)));
	}
	goto error;
    }
    trunc = (mode & O_TRUNC) != 0;
    wr = (mode & (O_WRONLY | O_RDWR)) != 0;
    if ((z->compressMethod != ZIP_COMPMETH_STORED)
	    && (z->compressMethod != ZIP_COMPMETH_DEFLATED)) {
	ZIPFS_ERROR(interp, "unsupported compression method");
	if (interp) {
	    Tcl_SetErrorCode(interp, "TCL", "ZIPFS", "COMP_METHOD", NULL);
	}
	goto error;
    }
    if (wr && z->isDirectory) {
	ZIPFS_ERROR(interp, "unsupported file type");
	if (interp) {
	    Tcl_SetErrorCode(interp, "TCL", "ZIPFS", "FILE_TYPE", NULL);
	}
	goto error;
    }
    if (!trunc) {
	flags |= TCL_READABLE;
	if (z->isEncrypted && (z->zipFilePtr->passBuf[0] == 0)) {
	    ZIPFS_ERROR(interp, "decryption failed");
	    if (interp) {
		Tcl_SetErrorCode(interp, "TCL", "ZIPFS", "DECRYPT", NULL);
	    }
	    goto error;
	} else if (wr && !z->data && (z->numBytes > ZipFS.wrmax)) {
	    ZIPFS_ERROR(interp, "file too large");
	    if (interp) {
		Tcl_SetErrorCode(interp, "TCL", "ZIPFS", "FILE_SIZE", NULL);
	    }
	    goto error;
	}
    } else {
	flags = TCL_WRITABLE;
    }
    info = (ZipChannel *)Tcl_AttemptAlloc(sizeof(ZipChannel));
    if (!info) {
	ZIPFS_ERROR(interp, "out of memory");
	if (interp) {
	    Tcl_SetErrorCode(interp, "TCL", "MALLOC", NULL);
	}
	goto error;
    }
    info->zipFilePtr = z->zipFilePtr;
    info->zipEntryPtr = z;
    info->numRead = 0;
    if (wr) {
	flags |= TCL_WRITABLE;
	info->isWriting = 1;
	info->isDirectory = 0;
	info->maxWrite = ZipFS.wrmax;
	info->iscompr = 0;
	info->isEncrypted = 0;
	info->ubuf = (unsigned char *)Tcl_AttemptAlloc(info->maxWrite);
	if (!info->ubuf) {
	merror0:
	    if (info->ubuf) {
		Tcl_Free(info->ubuf);
	    }
	    Tcl_Free(info);
	    ZIPFS_ERROR(interp, "out of memory");
	    if (interp) {
		Tcl_SetErrorCode(interp, "TCL", "MALLOC", NULL);
	    }
	    goto error;
	}
	memset(info->ubuf, 0, info->maxWrite);
	if (trunc) {
	    info->numBytes = 0;
	} else if (z->data) {
	    size_t j = z->numBytes;

	    if (j > info->maxWrite) {
		j = info->maxWrite;
	    }
	    memcpy(info->ubuf, z->data, j);
	    info->numBytes = j;
	} else {
	    unsigned char *zbuf = z->zipFilePtr->data + z->offset;

	    if (z->isEncrypted) {
		int len = z->zipFilePtr->passBuf[0] & 0xFF;
		char passBuf[260];

		for (i = 0; i < len; i++) {
		    ch = z->zipFilePtr->passBuf[len - i];
		    passBuf[i] = (ch & 0x0f) | pwrot[(ch >> 4) & 0x0f];
		}
		passBuf[i] = '\0';
		init_keys(passBuf, info->keys, crc32tab);
		memset(passBuf, 0, sizeof(passBuf));
		for (i = 0; i < 12; i++) {
		    ch = info->ubuf[i];
		    zdecode(info->keys, crc32tab, ch);
		}
		zbuf += i;
	    }
	    if (z->compressMethod == ZIP_COMPMETH_DEFLATED) {
		z_stream stream;
		int err;
		unsigned char *cbuf = NULL;

		memset(&stream, 0, sizeof(z_stream));
		stream.zalloc = Z_NULL;
		stream.zfree = Z_NULL;
		stream.opaque = Z_NULL;
		stream.avail_in = z->numCompressedBytes;
		if (z->isEncrypted) {
		    size_t j;

		    stream.avail_in -= 12;
		    cbuf = (unsigned char *)Tcl_AttemptAlloc(stream.avail_in);
		    if (!cbuf) {
			goto merror0;
		    }
		    for (j = 0; j < stream.avail_in; j++) {
			ch = info->ubuf[j];
			cbuf[j] = zdecode(info->keys, crc32tab, ch);
		    }
		    stream.next_in = cbuf;
		} else {
		    stream.next_in = zbuf;
		}
		stream.next_out = info->ubuf;
		stream.avail_out = info->maxWrite;
		if (inflateInit2(&stream, -15) != Z_OK) {
		    goto cerror0;
		}
		err = inflate(&stream, Z_SYNC_FLUSH);
		inflateEnd(&stream);
		if ((err == Z_STREAM_END)
			|| ((err == Z_OK) && (stream.avail_in == 0))) {
		    if (cbuf) {
			memset(info->keys, 0, sizeof(info->keys));
			Tcl_Free(cbuf);
		    }
		    goto wrapchan;
		}
	    cerror0:
		if (cbuf) {
		    memset(info->keys, 0, sizeof(info->keys));
		    Tcl_Free(cbuf);
		}
		if (info->ubuf) {
		    Tcl_Free(info->ubuf);
		}
		Tcl_Free(info);
		ZIPFS_ERROR(interp, "decompression error");
		if (interp) {
		    Tcl_SetErrorCode(interp, "TCL", "ZIPFS", "CORRUPT", NULL);
		}
		goto error;
	    } else if (z->isEncrypted) {
		for (i = 0; i < z->numBytes - 12; i++) {
		    ch = zbuf[i];
		    info->ubuf[i] = zdecode(info->keys, crc32tab, ch);
		}
	    } else {
		memcpy(info->ubuf, zbuf, z->numBytes);
	    }
	    memset(info->keys, 0, sizeof(info->keys));
	    goto wrapchan;
	}
    } else if (z->data) {
	flags |= TCL_READABLE;
	info->isWriting = 0;
	info->iscompr = 0;
	info->isDirectory = 0;
	info->isEncrypted = 0;
	info->numBytes = z->numBytes;
	info->maxWrite = 0;
	info->ubuf = z->data;
    } else {
	flags |= TCL_READABLE;
	info->isWriting = 0;
	info->iscompr = (z->compressMethod == ZIP_COMPMETH_DEFLATED);
	info->ubuf = z->zipFilePtr->data + z->offset;
	info->isDirectory = z->isDirectory;
	info->isEncrypted = z->isEncrypted;
	info->numBytes = z->numBytes;
	info->maxWrite = 0;
	if (info->isEncrypted) {
	    int len = z->zipFilePtr->passBuf[0] & 0xFF;
	    char passBuf[260];

	    for (i = 0; i < len; i++) {
		ch = z->zipFilePtr->passBuf[len - i];
		passBuf[i] = (ch & 0x0f) | pwrot[(ch >> 4) & 0x0f];
	    }
	    passBuf[i] = '\0';
	    init_keys(passBuf, info->keys, crc32tab);
	    memset(passBuf, 0, sizeof(passBuf));
	    for (i = 0; i < 12; i++) {
		ch = info->ubuf[i];
		zdecode(info->keys, crc32tab, ch);
	    }
	    info->ubuf += i;
	}
	if (info->iscompr) {
	    z_stream stream;
	    int err;
	    unsigned char *ubuf = NULL;
	    size_t j;

	    memset(&stream, 0, sizeof(z_stream));
	    stream.zalloc = Z_NULL;
	    stream.zfree = Z_NULL;
	    stream.opaque = Z_NULL;
	    stream.avail_in = z->numCompressedBytes;
	    if (info->isEncrypted) {
		stream.avail_in -= 12;
		ubuf = (unsigned char *)Tcl_AttemptAlloc(stream.avail_in);
		if (!ubuf) {
		    info->ubuf = NULL;
		    goto merror;
		}
		for (j = 0; j < stream.avail_in; j++) {
		    ch = info->ubuf[j];
		    ubuf[j] = zdecode(info->keys, crc32tab, ch);
		}
		stream.next_in = ubuf;
	    } else {
		stream.next_in = info->ubuf;
	    }
	    stream.next_out = info->ubuf = (unsigned char *)Tcl_AttemptAlloc(info->numBytes);
	    if (!info->ubuf) {
	    merror:
		if (ubuf) {
		    info->isEncrypted = 0;
		    memset(info->keys, 0, sizeof(info->keys));
		    Tcl_Free(ubuf);
		}
		Tcl_Free(info);
		if (interp) {
		    Tcl_SetObjResult(interp,
			    Tcl_NewStringObj("out of memory", -1));
		    Tcl_SetErrorCode(interp, "TCL", "MALLOC", NULL);
		}
		goto error;
	    }
	    stream.avail_out = info->numBytes;
	    if (inflateInit2(&stream, -15) != Z_OK) {
		goto cerror;
	    }
	    err = inflate(&stream, Z_SYNC_FLUSH);
	    inflateEnd(&stream);
	    if ((err == Z_STREAM_END)
		    || ((err == Z_OK) && (stream.avail_in == 0))) {
		if (ubuf) {
		    info->isEncrypted = 0;
		    memset(info->keys, 0, sizeof(info->keys));
		    Tcl_Free(ubuf);
		}
		goto wrapchan;
	    }
	cerror:
	    if (ubuf) {
		info->isEncrypted = 0;
		memset(info->keys, 0, sizeof(info->keys));
		Tcl_Free(ubuf);
	    }
	    if (info->ubuf) {
		Tcl_Free(info->ubuf);
	    }
	    Tcl_Free(info);
	    ZIPFS_ERROR(interp, "decompression error");
	    if (interp) {
		Tcl_SetErrorCode(interp, "TCL", "ZIPFS", "CORRUPT", NULL);
	    }
	    goto error;
	} else if (info->isEncrypted) {
	    unsigned char *ubuf = NULL;
	    size_t j, len;

	    /*
	     * Decode encrypted but uncompressed file, since we support
	     * Tcl_Seek() on it, and it can be randomly accessed later.
	     */

	    len = z->numCompressedBytes - 12;
	    ubuf = (unsigned char *) Tcl_AttemptAlloc(len);
	    if (ubuf == NULL) {
		Tcl_Free((char *) info);
		if (interp != NULL) {
		    Tcl_SetObjResult(interp,
			Tcl_NewStringObj("out of memory", -1));
		}
		goto error;
	    }
	    for (j = 0; j < len; j++) {
		ch = info->ubuf[j];
		ubuf[j] = zdecode(info->keys, crc32tab, ch);
	    }
	    info->ubuf = ubuf;
	    info->isEncrypted = 0;
	}
    }

  wrapchan:
    sprintf(cname, "zipfs_%" TCL_LL_MODIFIER "x_%d", z->offset,
	    ZipFS.idCount++);
    z->zipFilePtr->numOpen++;
    Unlock();
    return Tcl_CreateChannel(&ZipChannelType, cname, info, flags);

  error:
    Unlock();
    return NULL;
}

/*
 *-------------------------------------------------------------------------
 *
 * ZipEntryStat --
 *
 *	This function implements the ZIP filesystem specific version of the
 *	library version of stat.
 *
 * Results:
 *	See stat documentation.
 *
 * Side effects:
 *	See stat documentation.
 *
 *-------------------------------------------------------------------------
 */

static int
ZipEntryStat(
    char *path,
    Tcl_StatBuf *buf)
{
    ZipEntry *z;
    int ret = -1;

    ReadLock();
    z = ZipFSLookup(path);
    if (z) {
	memset(buf, 0, sizeof(Tcl_StatBuf));
	if (z->isDirectory) {
	    buf->st_mode = S_IFDIR | 0555;
	} else {
	    buf->st_mode = S_IFREG | 0555;
	}
	buf->st_size = z->numBytes;
	buf->st_mtime = z->timestamp;
	buf->st_ctime = z->timestamp;
	buf->st_atime = z->timestamp;
	ret = 0;
    }
    Unlock();
    return ret;
}

/*
 *-------------------------------------------------------------------------
 *
 * ZipEntryAccess --
 *
 *	This function implements the ZIP filesystem specific version of the
 *	library version of access.
 *
 * Results:
 *	See access documentation.
 *
 * Side effects:
 *	See access documentation.
 *
 *-------------------------------------------------------------------------
 */

static int
ZipEntryAccess(
    char *path,
    int mode)
{
    ZipEntry *z;

    if (mode & 3) {
	return -1;
    }
    ReadLock();
    z = ZipFSLookup(path);
    Unlock();
    return (z ? 0 : -1);
}

/*
 *-------------------------------------------------------------------------
 *
 * ZipFSOpenFileChannelProc --
 *
 * Results:
 *
 * Side effects:
 *
 *-------------------------------------------------------------------------
 */

static Tcl_Channel
ZipFSOpenFileChannelProc(
    Tcl_Interp *interp,		/* Current interpreter. */
    Tcl_Obj *pathPtr,
    int mode,
    int permissions)
{
    pathPtr = Tcl_FSGetNormalizedPath(NULL, pathPtr);
    if (!pathPtr) {
	return NULL;
    }
    return ZipChannelOpen(interp, TclGetString(pathPtr), mode,
	    permissions);
}

/*
 *-------------------------------------------------------------------------
 *
 * ZipFSStatProc --
 *
 *	This function implements the ZIP filesystem specific version of the
 *	library version of stat.
 *
 * Results:
 *	See stat documentation.
 *
 * Side effects:
 *	See stat documentation.
 *
 *-------------------------------------------------------------------------
 */

static int
ZipFSStatProc(
    Tcl_Obj *pathPtr,
    Tcl_StatBuf *buf)
{

    pathPtr = Tcl_FSGetNormalizedPath(NULL, pathPtr);
    if (!pathPtr) {
	return -1;
    }
    return ZipEntryStat(TclGetString(pathPtr), buf);
}

/*
 *-------------------------------------------------------------------------
 *
 * ZipFSAccessProc --
 *
 *	This function implements the ZIP filesystem specific version of the
 *	library version of access.
 *
 * Results:
 *	See access documentation.
 *
 * Side effects:
 *	See access documentation.
 *
 *-------------------------------------------------------------------------
 */

static int
ZipFSAccessProc(
    Tcl_Obj *pathPtr,
    int mode)
{
    pathPtr = Tcl_FSGetNormalizedPath(NULL, pathPtr);
    if (!pathPtr) {
	return -1;
    }
    return ZipEntryAccess(TclGetString(pathPtr), mode);
}

/*
 *-------------------------------------------------------------------------
 *
 * ZipFSFilesystemSeparatorProc --
 *
 *	This function returns the separator to be used for a given path. The
 *	object returned should have a refCount of zero
 *
 * Results:
 *	A Tcl object, with a refCount of zero. If the caller needs to retain a
 *	reference to the object, it should call Tcl_IncrRefCount, and should
 *	otherwise free the object.
 *
 * Side effects:
 *	None.
 *
 *-------------------------------------------------------------------------
 */

static Tcl_Obj *
ZipFSFilesystemSeparatorProc(
    TCL_UNUSED(Tcl_Obj *) /*pathPtr*/)
{
    return Tcl_NewStringObj("/", -1);
}

/*
 *-------------------------------------------------------------------------
 *
 * ZipFSMatchInDirectoryProc --
 *
 *	This routine is used by the globbing code to search a directory for
 *	all files which match a given pattern.
 *
 * Results:
 *	The return value is a standard Tcl result indicating whether an error
 *	occurred in globbing. Errors are left in interp, good results are
 *	lappend'ed to resultPtr (which must be a valid object).
 *
 * Side effects:
 *	None.
 *
 *-------------------------------------------------------------------------
 */

static int
ZipFSMatchInDirectoryProc(
    TCL_UNUSED(Tcl_Interp *),
    Tcl_Obj *result,
    Tcl_Obj *pathPtr,
    const char *pattern,
    Tcl_GlobTypeData *types)
{
    Tcl_HashEntry *hPtr;
    Tcl_HashSearch search;
    Tcl_Obj *normPathPtr = Tcl_FSGetNormalizedPath(NULL, pathPtr);
    int scnt, l, dirOnly = -1, strip = 0;
    size_t len, prefixLen;
    char *pat, *prefix, *path;
    Tcl_DString dsPref;

    if (!normPathPtr) {
	return -1;
    }
    if (types) {
	dirOnly = (types->type & TCL_GLOB_TYPE_DIR) == TCL_GLOB_TYPE_DIR;
    }

    /*
     * The prefix that gets prepended to results.
     */

    prefix = TclGetStringFromObj(pathPtr, &prefixLen);

    /*
     * The (normalized) path we're searching.
     */

    path = TclGetStringFromObj(normPathPtr, &len);

    Tcl_DStringInit(&dsPref);
    Tcl_DStringAppend(&dsPref, prefix, prefixLen);

    if (strcmp(prefix, path) == 0) {
	prefix = NULL;
    } else {
	strip = len + 1;
    }
    if (prefix) {
	Tcl_DStringAppend(&dsPref, "/", 1);
	prefixLen++;
	prefix = Tcl_DStringValue(&dsPref);
    }
    ReadLock();
    if (types && (types->type == TCL_GLOB_TYPE_MOUNT)) {
	l = CountSlashes(path);
	if (path[len - 1] == '/') {
	    len--;
	} else {
	    l++;
	}
	if (!pattern || (pattern[0] == '\0')) {
	    pattern = "*";
	}
	for (hPtr = Tcl_FirstHashEntry(&ZipFS.zipHash, &search); hPtr;
		hPtr = Tcl_NextHashEntry(&search)) {
	    ZipFile *zf = (ZipFile *)Tcl_GetHashValue(hPtr);

	    if (zf->mountPointLen == 0) {
		ZipEntry *z;

		for (z = zf->topEnts; z; z = z->tnext) {
		    size_t lenz = strlen(z->name);

		    if ((lenz > len + 1) && (strncmp(z->name, path, len) == 0)
			    && (z->name[len] == '/')
			    && (CountSlashes(z->name) == l)
			    && Tcl_StringCaseMatch(z->name + len + 1, pattern,
				    0)) {
			if (prefix) {
			    Tcl_DStringAppend(&dsPref, z->name, lenz);
			    Tcl_ListObjAppendElement(NULL, result,
				    Tcl_NewStringObj(Tcl_DStringValue(&dsPref),
					    Tcl_DStringLength(&dsPref)));
			    Tcl_DStringSetLength(&dsPref, prefixLen);
			} else {
			    Tcl_ListObjAppendElement(NULL, result,
				    Tcl_NewStringObj(z->name, lenz));
			}
		    }
		}
	    } else if ((zf->mountPointLen > len + 1)
		    && (strncmp(zf->mountPoint, path, len) == 0)
		    && (zf->mountPoint[len] == '/')
		    && (CountSlashes(zf->mountPoint) == l)
		    && Tcl_StringCaseMatch(zf->mountPoint + len + 1,
			    pattern, 0)) {
		if (prefix) {
		    Tcl_DStringAppend(&dsPref, zf->mountPoint,
			    zf->mountPointLen);
		    Tcl_ListObjAppendElement(NULL, result,
			    Tcl_NewStringObj(Tcl_DStringValue(&dsPref),
				    Tcl_DStringLength(&dsPref)));
		    Tcl_DStringSetLength(&dsPref, prefixLen);
		} else {
		    Tcl_ListObjAppendElement(NULL, result,
			    Tcl_NewStringObj(zf->mountPoint,
				    zf->mountPointLen));
		}
	    }
	}
	goto end;
    }

    if (!pattern || (pattern[0] == '\0')) {
	hPtr = Tcl_FindHashEntry(&ZipFS.fileHash, path);
	if (hPtr) {
	    ZipEntry *z = (ZipEntry *)Tcl_GetHashValue(hPtr);

	    if ((dirOnly < 0) || (!dirOnly && !z->isDirectory)
		    || (dirOnly && z->isDirectory)) {
		if (prefix) {
		    Tcl_DStringAppend(&dsPref, z->name, -1);
		    Tcl_ListObjAppendElement(NULL, result,
			    Tcl_NewStringObj(Tcl_DStringValue(&dsPref),
				    Tcl_DStringLength(&dsPref)));
		    Tcl_DStringSetLength(&dsPref, prefixLen);
		} else {
		    Tcl_ListObjAppendElement(NULL, result,
			    Tcl_NewStringObj(z->name, -1));
		}
	    }
	}
	goto end;
    }

    l = strlen(pattern);
    pat = (char *)Tcl_Alloc(len + l + 2);
    memcpy(pat, path, len);
    while ((len > 1) && (pat[len - 1] == '/')) {
	--len;
    }
    if ((len > 1) || (pat[0] != '/')) {
	pat[len] = '/';
	++len;
    }
    memcpy(pat + len, pattern, l + 1);
    scnt = CountSlashes(pat);
    for (hPtr = Tcl_FirstHashEntry(&ZipFS.fileHash, &search);
	    hPtr; hPtr = Tcl_NextHashEntry(&search)) {
	ZipEntry *z = (ZipEntry *)Tcl_GetHashValue(hPtr);

	if ((dirOnly >= 0) && ((dirOnly && !z->isDirectory)
		|| (!dirOnly && z->isDirectory))) {
	    continue;
	}
	if ((z->depth == scnt) && Tcl_StringCaseMatch(z->name, pat, 0)) {
	    if (prefix) {
		Tcl_DStringAppend(&dsPref, z->name + strip, -1);
		Tcl_ListObjAppendElement(NULL, result,
			Tcl_NewStringObj(Tcl_DStringValue(&dsPref),
				Tcl_DStringLength(&dsPref)));
		Tcl_DStringSetLength(&dsPref, prefixLen);
	    } else {
		Tcl_ListObjAppendElement(NULL, result,
			Tcl_NewStringObj(z->name + strip, -1));
	    }
	}
    }
    Tcl_Free(pat);

  end:
    Unlock();
    Tcl_DStringFree(&dsPref);
    return TCL_OK;
}

/*
 *-------------------------------------------------------------------------
 *
 * ZipFSPathInFilesystemProc --
 *
 *	This function determines if the given path object is in the ZIP
 *	filesystem.
 *
 * Results:
 *	TCL_OK when the path object is in the ZIP filesystem, -1 otherwise.
 *
 * Side effects:
 *	None.
 *
 *-------------------------------------------------------------------------
 */

static int
ZipFSPathInFilesystemProc(
    Tcl_Obj *pathPtr,
    TCL_UNUSED(ClientData *))
{
    Tcl_HashEntry *hPtr;
    Tcl_HashSearch search;
    int ret = -1;
    size_t len;
    char *path;

    pathPtr = Tcl_FSGetNormalizedPath(NULL, pathPtr);
    if (!pathPtr) {
	return -1;
    }

    path = TclGetStringFromObj(pathPtr, &len);
    if (strncmp(path, ZIPFS_VOLUME, ZIPFS_VOLUME_LEN) != 0) {
	return -1;
    }

    ReadLock();
    hPtr = Tcl_FindHashEntry(&ZipFS.fileHash, path);
    if (hPtr) {
	ret = TCL_OK;
	goto endloop;
    }

    for (hPtr = Tcl_FirstHashEntry(&ZipFS.zipHash, &search); hPtr;
	    hPtr = Tcl_NextHashEntry(&search)) {
	ZipFile *zf = (ZipFile *)Tcl_GetHashValue(hPtr);

	if (zf->mountPointLen == 0) {
	    ZipEntry *z;

	    for (z = zf->topEnts; z != NULL; z = z->tnext) {
		size_t lenz = strlen(z->name);

		if ((len >= lenz) && (strncmp(path, z->name, lenz) == 0)) {
		    ret = TCL_OK;
		    goto endloop;
		}
	    }
	} else if ((len >= zf->mountPointLen) &&
		(strncmp(path, zf->mountPoint, zf->mountPointLen) == 0)) {
	    ret = TCL_OK;
	    break;
	}
    }

  endloop:
    Unlock();
    return ret;
}

/*
 *-------------------------------------------------------------------------
 *
 * ZipFSListVolumesProc --
 *
 *	Lists the currently mounted ZIP filesystem volumes.
 *
 * Results:
 *	The list of volumes.
 *
 * Side effects:
 *	None
 *
 *-------------------------------------------------------------------------
 */

static Tcl_Obj *
ZipFSListVolumesProc(void)
{
    return Tcl_NewStringObj(ZIPFS_VOLUME, -1);
}

/*
 *-------------------------------------------------------------------------
 *
 * ZipFSFileAttrStringsProc --
 *
 *	This function implements the ZIP filesystem dependent 'file
 *	attributes' subcommand, for listing the set of possible attribute
 *	strings.
 *
 * Results:
 *	An array of strings
 *
 * Side effects:
 *	None.
 *
 *-------------------------------------------------------------------------
 */

static const char *const *
ZipFSFileAttrStringsProc(
    TCL_UNUSED(Tcl_Obj *) /*pathPtr*/,
    TCL_UNUSED(Tcl_Obj **) /*objPtrRef*/)
{
    static const char *const attrs[] = {
	"-uncompsize",
	"-compsize",
	"-offset",
	"-mount",
	"-archive",
	"-permissions",
	NULL,
    };

    return attrs;
}

/*
 *-------------------------------------------------------------------------
 *
 * ZipFSFileAttrsGetProc --
 *
 *	This function implements the ZIP filesystem specific 'file attributes'
 *	subcommand, for 'get' operations.
 *
 * Results:
 *	Standard Tcl return code. The object placed in objPtrRef (if TCL_OK
 *	was returned) is likely to have a refCount of zero. Either way we must
 *	either store it somewhere (e.g. the Tcl result), or Incr/Decr its
 *	refCount to ensure it is properly freed.
 *
 * Side effects:
 *	None.
 *
 *-------------------------------------------------------------------------
 */

static int
ZipFSFileAttrsGetProc(
    Tcl_Interp *interp,		/* Current interpreter. */
    int index,
    Tcl_Obj *pathPtr,
    Tcl_Obj **objPtrRef)
{
    int ret = TCL_OK;
    char *path;
    ZipEntry *z;

    pathPtr = Tcl_FSGetNormalizedPath(NULL, pathPtr);
    if (!pathPtr) {
	return -1;
    }
    path = TclGetString(pathPtr);
    ReadLock();
    z = ZipFSLookup(path);
    if (!z) {
	Tcl_SetErrno(ENOENT);
	ZIPFS_POSIX_ERROR(interp, "file not found");
	ret = TCL_ERROR;
	goto done;
    }
    switch (index) {
    case 0:
	TclNewIntObj(*objPtrRef, z->numBytes);
	break;
    case 1:
	TclNewIntObj(*objPtrRef, z->numCompressedBytes);
	break;
    case 2:
	TclNewIntObj(*objPtrRef, z->offset);
	break;
    case 3:
	*objPtrRef = Tcl_NewStringObj(z->zipFilePtr->mountPoint,
		z->zipFilePtr->mountPointLen);
	break;
    case 4:
	*objPtrRef = Tcl_NewStringObj(z->zipFilePtr->name, -1);
	break;
    case 5:
	*objPtrRef = Tcl_NewStringObj("0o555", -1);
	break;
    default:
	ZIPFS_ERROR(interp, "unknown attribute");
	ret = TCL_ERROR;
    }

  done:
    Unlock();
    return ret;
}

/*
 *-------------------------------------------------------------------------
 *
 * ZipFSFileAttrsSetProc --
 *
 *	This function implements the ZIP filesystem specific 'file attributes'
 *	subcommand, for 'set' operations.
 *
 * Results:
 *	Standard Tcl return code.
 *
 * Side effects:
 *	None.
 *
 *-------------------------------------------------------------------------
 */

static int
ZipFSFileAttrsSetProc(
    Tcl_Interp *interp,		/* Current interpreter. */
    TCL_UNUSED(int) /*index*/,
    TCL_UNUSED(Tcl_Obj *) /*pathPtr*/,
    TCL_UNUSED(Tcl_Obj *) /*objPtr*/)
{
    if (interp) {
	Tcl_SetObjResult(interp, Tcl_NewStringObj("unsupported operation", -1));
	Tcl_SetErrorCode(interp, "TCL", "ZIPFS", "UNSUPPORTED_OP", NULL);
    }
    return TCL_ERROR;
}

/*
 *-------------------------------------------------------------------------
 *
 * ZipFSFilesystemPathTypeProc --
 *
 * Results:
 *
 * Side effects:
 *
 *-------------------------------------------------------------------------
 */

static Tcl_Obj *
ZipFSFilesystemPathTypeProc(
    TCL_UNUSED(Tcl_Obj *) /*pathPtr*/)
{
    return Tcl_NewStringObj("zip", -1);
}

/*
 *-------------------------------------------------------------------------
 *
 * ZipFSLoadFile --
 *
 *	This functions deals with loading native object code. If the given
 *	path object refers to a file within the ZIP filesystem, an approriate
 *	error code is returned to delegate loading to the caller (by copying
 *	the file to temp store and loading from there). As fallback when the
 *	file refers to the ZIP file system but is not present, it is looked up
 *	relative to the executable and loaded from there when available.
 *
 * Results:
 *	TCL_OK on success, TCL_ERROR otherwise with error message left.
 *
 * Side effects:
 *	Loads native code into the process address space.
 *
 *-------------------------------------------------------------------------
 */

static int
ZipFSLoadFile(
    Tcl_Interp *interp,		/* Current interpreter. */
    Tcl_Obj *path,
    Tcl_LoadHandle *loadHandle,
    Tcl_FSUnloadFileProc **unloadProcPtr,
    int flags)
{
    Tcl_FSLoadFileProc2 *loadFileProc;
#ifdef ANDROID
    /*
     * Force loadFileProc to native implementation since the package manager
     * already extracted the shared libraries from the APK at install time.
     */

    loadFileProc = (Tcl_FSLoadFileProc2 *) tclNativeFilesystem.loadFileProc;
    if (loadFileProc) {
	return loadFileProc(interp, path, loadHandle, unloadProcPtr, flags);
    }
    Tcl_SetErrno(ENOENT);
    ZIPFS_ERROR(interp, Tcl_PosixError(interp));
    return TCL_ERROR;
#else /* !ANDROID */
    Tcl_Obj *altPath = NULL;
    int ret = TCL_ERROR;
    Tcl_Obj *objs[2] = { NULL, NULL };

    if (Tcl_FSAccess(path, R_OK) == 0) {
	/*
	 * EXDEV should trigger loading by copying to temp store.
	 */

	Tcl_SetErrno(EXDEV);
	ZIPFS_ERROR(interp, Tcl_PosixError(interp));
	return ret;
    }

    objs[1] = TclPathPart(interp, path, TCL_PATH_DIRNAME);
    if (objs[1] && (ZipFSAccessProc(objs[1], R_OK) == 0)) {
	const char *execName = Tcl_GetNameOfExecutable();

	/*
	 * Shared object is not in ZIP but its path prefix is, thus try to
	 * load from directory where the executable came from.
	 */

	TclDecrRefCount(objs[1]);
	objs[1] = TclPathPart(interp, path, TCL_PATH_TAIL);

	/*
	 * Get directory name of executable manually to deal with cases where
	 * [file dirname [info nameofexecutable]] is equal to [info
	 * nameofexecutable] due to VFS effects.
	 */

	if (execName) {
	    const char *p = strrchr(execName, '/');

	    if (p > execName + 1) {
		--p;
		objs[0] = Tcl_NewStringObj(execName, p - execName);
	    }
	}
	if (!objs[0]) {
	    objs[0] = TclPathPart(interp, TclGetObjNameOfExecutable(),
		    TCL_PATH_DIRNAME);
	}
	if (objs[0]) {
	    altPath = TclJoinPath(2, objs, 0);
	    if (altPath) {
		Tcl_IncrRefCount(altPath);
		if (Tcl_FSAccess(altPath, R_OK) == 0) {
		    path = altPath;
		}
	    }
	}
    }
    if (objs[0]) {
	Tcl_DecrRefCount(objs[0]);
    }
    if (objs[1]) {
	Tcl_DecrRefCount(objs[1]);
    }

    loadFileProc = (Tcl_FSLoadFileProc2 *)(void *)tclNativeFilesystem.loadFileProc;
    if (loadFileProc) {
	ret = loadFileProc(interp, path, loadHandle, unloadProcPtr, flags);
    } else {
	Tcl_SetErrno(ENOENT);
	ZIPFS_ERROR(interp, Tcl_PosixError(interp));
    }
    if (altPath) {
	Tcl_DecrRefCount(altPath);
    }
    return ret;
#endif /* ANDROID */
}

#endif /* HAVE_ZLIB */

/*
 *-------------------------------------------------------------------------
 *
 * TclZipfs_Init --
 *
 *	Perform per interpreter initialization of this module.
 *
 * Results:
 *	The return value is a standard Tcl result.
 *
 * Side effects:
 *	Initializes this module if not already initialized, and adds module
 *	related commands to the given interpreter.
 *
 *-------------------------------------------------------------------------
 */

int
TclZipfs_Init(
    Tcl_Interp *interp)		/* Current interpreter. */
{
#ifdef HAVE_ZLIB
    static const EnsembleImplMap initMap[] = {
	{"mkimg",	ZipFSMkImgObjCmd,	NULL, NULL, NULL, 1},
	{"mkzip",	ZipFSMkZipObjCmd,	NULL, NULL, NULL, 1},
	{"lmkimg",	ZipFSLMkImgObjCmd,	NULL, NULL, NULL, 1},
	{"lmkzip",	ZipFSLMkZipObjCmd,	NULL, NULL, NULL, 1},
	/* The 4 entries above are not available in safe interpreters */
	{"mount",	ZipFSMountObjCmd,	NULL, NULL, NULL, 1},
	{"mount_data",	ZipFSMountBufferObjCmd,	NULL, NULL, NULL, 1},
	{"unmount",	ZipFSUnmountObjCmd,	NULL, NULL, NULL, 1},
	{"mkkey",	ZipFSMkKeyObjCmd,	NULL, NULL, NULL, 1},
	{"exists",	ZipFSExistsObjCmd,	NULL, NULL, NULL, 0},
	{"info",	ZipFSInfoObjCmd,	NULL, NULL, NULL, 0},
	{"list",	ZipFSListObjCmd,	NULL, NULL, NULL, 0},
	{"canonical",	ZipFSCanonicalObjCmd,	NULL, NULL, NULL, 0},
	{"root",	ZipFSRootObjCmd,	NULL, NULL, NULL, 0},
	{NULL, NULL, NULL, NULL, NULL, 0}
    };
    static const char findproc[] =
	"namespace eval ::tcl::zipfs {}\n"
	"proc ::tcl::zipfs::Find dir {\n"
	"    set result {}\n"
	"    if {[catch {glob -directory $dir -nocomplain * .*} list]} {\n"
	"        return $result\n"
	"    }\n"
	"    foreach file $list {\n"
	"        if {[file tail $file] in {. ..}} {\n"
	"            continue\n"
	"        }\n"
	"        lappend result $file {*}[Find $file]\n"
	"    }\n"
	"    return $result\n"
	"}\n"
	"proc ::tcl::zipfs::find {directoryName} {\n"
	"    return [lsort [Find $directoryName]]\n"
	"}\n";

    /*
     * One-time initialization.
     */

    WriteLock();
    if (!ZipFS.initialized) {
	ZipfsSetup();
    }
    Unlock();

    if (interp) {
	Tcl_Command ensemble;
	Tcl_Obj *mapObj;

	Tcl_EvalEx(interp, findproc, -1, TCL_EVAL_GLOBAL);
	Tcl_LinkVar(interp, "::tcl::zipfs::wrmax", (char *) &ZipFS.wrmax,
		TCL_LINK_INT);
	ensemble = TclMakeEnsemble(interp, "zipfs",
		Tcl_IsSafe(interp) ? (initMap + 4) : initMap);

	/*
	 * Add the [zipfs find] subcommand.
	 */

	Tcl_GetEnsembleMappingDict(NULL, ensemble, &mapObj);
	Tcl_DictObjPut(NULL, mapObj, Tcl_NewStringObj("find", -1),
		Tcl_NewStringObj("::tcl::zipfs::find", -1));
	Tcl_CreateObjCommand(interp, "::tcl::zipfs::tcl_library_init",
		ZipFSTclLibraryObjCmd, NULL, NULL);
<<<<<<< HEAD
	Tcl_PkgProvideEx(interp, "zipfs", "2.0", NULL);
=======
	Tcl_PkgProvide(interp, "tcl::zipfs", "2.0");
>>>>>>> a043e9a9
    }
    return TCL_OK;
#else /* !HAVE_ZLIB */
    ZIPFS_ERROR(interp, "no zlib available");
    Tcl_SetErrorCode(interp, "TCL", "ZIPFS", "NO_ZLIB", NULL);
    return TCL_ERROR;
#endif /* HAVE_ZLIB */
}

static int
ZipfsAppHookFindTclInit(
    const char *archive)
{
    Tcl_Obj *vfsInitScript;
    int found;

    if (zipfs_literal_tcl_library) {
	return TCL_ERROR;
    }
    if (TclZipfs_Mount(NULL, ZIPFS_ZIP_MOUNT, archive, NULL)) {
	/* Either the file doesn't exist or it is not a zip archive */
	return TCL_ERROR;
    }

    TclNewLiteralStringObj(vfsInitScript, ZIPFS_ZIP_MOUNT "/init.tcl");
    Tcl_IncrRefCount(vfsInitScript);
    found = Tcl_FSAccess(vfsInitScript, F_OK);
    Tcl_DecrRefCount(vfsInitScript);
    if (found == 0) {
	zipfs_literal_tcl_library = ZIPFS_ZIP_MOUNT;
	return TCL_OK;
    }

    TclNewLiteralStringObj(vfsInitScript,
	    ZIPFS_ZIP_MOUNT "/tcl_library/init.tcl");
    Tcl_IncrRefCount(vfsInitScript);
    found = Tcl_FSAccess(vfsInitScript, F_OK);
    Tcl_DecrRefCount(vfsInitScript);
    if (found == 0) {
	zipfs_literal_tcl_library = ZIPFS_ZIP_MOUNT "/tcl_library";
	return TCL_OK;
    }

    return TCL_ERROR;
}

static void
ZipfsExitHandler(
    ClientData clientData)
{
    ZipFile *zf = (ZipFile *)clientData;

    if (TCL_OK != TclZipfs_Unmount(NULL, zf->mountPoint)) {
	Tcl_Panic("tried to unmount busy filesystem");
    }
}

/*
 *-------------------------------------------------------------------------
 *
 * TclZipfs_AppHook --
 *
 *	Performs the argument munging for the shell
 *
 *-------------------------------------------------------------------------
 */

int
TclZipfs_AppHook(
#ifdef SUPPORT_BUILTIN_ZIP_INSTALL
    int *argcPtr,		/* Pointer to argc */
#else
    TCL_UNUSED(int *), /*argcPtr*/
#endif
#ifdef _WIN32
    TCL_UNUSED(WCHAR ***)) /* argvPtr */
#else /* !_WIN32 */
    char ***argvPtr)		/* Pointer to argv */
#endif /* _WIN32 */
{
    char *archive;

#ifdef _WIN32
    Tcl_FindExecutable(NULL);
#else
    Tcl_FindExecutable((*argvPtr)[0]);
#endif
    archive = (char *) Tcl_GetNameOfExecutable();
    TclZipfs_Init(NULL);

    /*
     * Look for init.tcl in one of the locations mounted later in this
     * function.
     */

    if (!TclZipfs_Mount(NULL, ZIPFS_APP_MOUNT, archive, NULL)) {
	int found;
	Tcl_Obj *vfsInitScript;

	TclNewLiteralStringObj(vfsInitScript, ZIPFS_APP_MOUNT "/main.tcl");
	Tcl_IncrRefCount(vfsInitScript);
	if (Tcl_FSAccess(vfsInitScript, F_OK) == 0) {
	    /*
	     * Startup script should be set before calling Tcl_AppInit
	     */

	    Tcl_SetStartupScript(vfsInitScript, NULL);
	} else {
	    Tcl_DecrRefCount(vfsInitScript);
	}

	/*
	 * Set Tcl Encodings
	 */

	if (!zipfs_literal_tcl_library) {
	    TclNewLiteralStringObj(vfsInitScript,
		    ZIPFS_APP_MOUNT "/tcl_library/init.tcl");
	    Tcl_IncrRefCount(vfsInitScript);
	    found = Tcl_FSAccess(vfsInitScript, F_OK);
	    Tcl_DecrRefCount(vfsInitScript);
	    if (found == TCL_OK) {
		zipfs_literal_tcl_library = ZIPFS_APP_MOUNT "/tcl_library";
		return TCL_OK;
	    }
	}
#ifdef SUPPORT_BUILTIN_ZIP_INSTALL
    } else if (*argcPtr > 1) {
	/*
	 * If the first argument is "install", run the supplied installer
	 * script.
	 */

#ifdef _WIN32
	Tcl_DString ds;

	Tcl_DStringInit(&ds);
	archive = Tcl_WCharToUtfDString((*argvPtr)[1], -1, &ds);
#else /* !_WIN32 */
	archive = (*argvPtr)[1];
#endif /* _WIN32 */
	if (strcmp(archive, "install") == 0) {
	    Tcl_Obj *vfsInitScript;

	    /*
	     * Run this now to ensure the file is present by the time Tcl_Main
	     * wants it.
	     */

	    TclZipfs_TclLibrary();
	    TclNewLiteralStringObj(vfsInitScript,
		    ZIPFS_ZIP_MOUNT "/tcl_library/install.tcl");
	    Tcl_IncrRefCount(vfsInitScript);
	    if (Tcl_FSAccess(vfsInitScript, F_OK) == 0) {
		Tcl_SetStartupScript(vfsInitScript, NULL);
	    }
	    return TCL_OK;
	} else if (!TclZipfs_Mount(NULL, ZIPFS_APP_MOUNT, archive, NULL)) {
	    int found;
	    Tcl_Obj *vfsInitScript;

	    TclNewLiteralStringObj(vfsInitScript, ZIPFS_APP_MOUNT "/main.tcl");
	    Tcl_IncrRefCount(vfsInitScript);
	    if (Tcl_FSAccess(vfsInitScript, F_OK) == 0) {
		/*
		 * Startup script should be set before calling Tcl_AppInit
		 */

		Tcl_SetStartupScript(vfsInitScript, NULL);
	    } else {
		Tcl_DecrRefCount(vfsInitScript);
	    }
	    /* Set Tcl Encodings */
	    TclNewLiteralStringObj(vfsInitScript,
		    ZIPFS_APP_MOUNT "/tcl_library/init.tcl");
	    Tcl_IncrRefCount(vfsInitScript);
	    found = Tcl_FSAccess(vfsInitScript, F_OK);
	    Tcl_DecrRefCount(vfsInitScript);
	    if (found == TCL_OK) {
		zipfs_literal_tcl_library = ZIPFS_APP_MOUNT "/tcl_library";
		return TCL_OK;
	    }
	}
#ifdef _WIN32
	Tcl_DStringFree(&ds);
#endif /* _WIN32 */
#endif /* SUPPORT_BUILTIN_ZIP_INSTALL */
    }
    return TCL_OK;
}

#ifndef HAVE_ZLIB

/*
 *-------------------------------------------------------------------------
 *
 * TclZipfs_Mount, TclZipfs_MountBuffer, TclZipfs_Unmount --
 *
 *	Dummy version when no ZLIB support available.
 *
 *-------------------------------------------------------------------------
 */

int
TclZipfs_Mount(
    Tcl_Interp *interp,		/* Current interpreter. */
    const char *mountPoint,	/* Mount point path. */
    const char *zipname,	/* Path to ZIP file to mount. */
    const char *passwd)		/* Password for opening the ZIP, or NULL if
				 * the ZIP is unprotected. */
{
    ZIPFS_ERROR(interp, "no zlib available");
    if (interp) {
	Tcl_SetErrorCode(interp, "TCL", "ZIPFS", "NO_ZLIB", NULL);
    }
    return TCL_ERROR;
}

int
TclZipfs_MountBuffer(
    Tcl_Interp *interp,		/* Current interpreter. NULLable. */
    const char *mountPoint,	/* Mount point path. */
    unsigned char *data,
    size_t datalen,
    int copy)
{
    ZIPFS_ERROR(interp, "no zlib available");
    if (interp) {
	Tcl_SetErrorCode(interp, "TCL", "ZIPFS", "NO_ZLIB", NULL);
    }
    return TCL_ERROR;
}

int
TclZipfs_Unmount(
    Tcl_Interp *interp,		/* Current interpreter. */
    const char *mountPoint)	/* Mount point path. */
{
    ZIPFS_ERROR(interp, "no zlib available");
    if (interp) {
	Tcl_SetErrorCode(interp, "TCL", "ZIPFS", "NO_ZLIB", NULL);
    }
    return TCL_ERROR;
}
#endif /* !HAVE_ZLIB */

/*
 * Local Variables:
 * mode: c
 * c-basic-offset: 4
 * fill-column: 78
 * End:
 */<|MERGE_RESOLUTION|>--- conflicted
+++ resolved
@@ -4790,11 +4790,7 @@
 		Tcl_NewStringObj("::tcl::zipfs::find", -1));
 	Tcl_CreateObjCommand(interp, "::tcl::zipfs::tcl_library_init",
 		ZipFSTclLibraryObjCmd, NULL, NULL);
-<<<<<<< HEAD
-	Tcl_PkgProvideEx(interp, "zipfs", "2.0", NULL);
-=======
-	Tcl_PkgProvide(interp, "tcl::zipfs", "2.0");
->>>>>>> a043e9a9
+	Tcl_PkgProvideEx(interp, "tcl::zipfs", "2.0", NULL);
     }
     return TCL_OK;
 #else /* !HAVE_ZLIB */
