/*
 * tclZipfs.c --
 *
 *	Implementation of the ZIP filesystem used in TIP 430
 *	Adapted from the implentation for AndroWish.
 *
 * Copyright (c) 2016-2017 Sean Woods <yoda@etoyoc.com>
 * Copyright (c) 2013-2015 Christian Werner <chw@ch-werner.de>
 *
 * See the file "license.terms" for information on usage and redistribution of
 * this file, and for a DISCLAIMER OF ALL WARRANTIES.
 *
 * This file is distributed in two ways:
 *   generic/tclZipfs.c file in the TIP430-enabled Tcl cores.
 *   compat/tclZipfs.c file in the tclconfig (TEA) file system, for pre-tip430
 *	projects.
 */

#include "tclInt.h"
#include "tclFileSystem.h"

#ifndef _WIN32
#include <sys/mman.h>
#endif /* _WIN32*/

#ifndef MAP_FILE
#define MAP_FILE 0
#endif /* !MAP_FILE */

#ifdef HAVE_ZLIB
#include "zlib.h"
#include "crypt.h"

#ifdef CFG_RUNTIME_DLLFILE

/*
** We are compiling as part of the core.
** TIP430 style zipfs prefix
*/

#define ZIPFS_VOLUME	  "//zipfs:/"
#define ZIPFS_VOLUME_LEN  9
#define ZIPFS_APP_MOUNT	  "//zipfs:/app"
#define ZIPFS_ZIP_MOUNT	  "//zipfs:/lib/tcl"

#else /* !CFG_RUNTIME_DLLFILE */

/*
** We are compiling from the /compat folder of tclconfig
** Pre TIP430 style zipfs prefix
** //zipfs:/ doesn't work straight out of the box on either windows or Unix
** without other changes made to tip 430
*/

#define ZIPFS_VOLUME	  "zipfs:/"
#define ZIPFS_VOLUME_LEN  7
#define ZIPFS_APP_MOUNT	  "zipfs:/app"
#define ZIPFS_ZIP_MOUNT	  "zipfs:/lib/tcl"

#endif /* CFG_RUNTIME_DLLFILE */

/*
 * Various constants and offsets found in ZIP archive files
 */

#define ZIP_SIG_LEN			4

/*
 * Local header of ZIP archive member (at very beginning of each member).
 */

#define ZIP_LOCAL_HEADER_SIG		0x04034b50
#define ZIP_LOCAL_HEADER_LEN		30
#define ZIP_LOCAL_SIG_OFFS		0
#define ZIP_LOCAL_VERSION_OFFS		4
#define ZIP_LOCAL_FLAGS_OFFS		6
#define ZIP_LOCAL_COMPMETH_OFFS		8
#define ZIP_LOCAL_MTIME_OFFS		10
#define ZIP_LOCAL_MDATE_OFFS		12
#define ZIP_LOCAL_CRC32_OFFS		14
#define ZIP_LOCAL_COMPLEN_OFFS		18
#define ZIP_LOCAL_UNCOMPLEN_OFFS	22
#define ZIP_LOCAL_PATHLEN_OFFS		26
#define ZIP_LOCAL_EXTRALEN_OFFS		28

/*
 * Central header of ZIP archive member at end of ZIP file.
 */

#define ZIP_CENTRAL_HEADER_SIG		0x02014b50
#define ZIP_CENTRAL_HEADER_LEN		46
#define ZIP_CENTRAL_SIG_OFFS		0
#define ZIP_CENTRAL_VERSIONMADE_OFFS	4
#define ZIP_CENTRAL_VERSION_OFFS	6
#define ZIP_CENTRAL_FLAGS_OFFS		8
#define ZIP_CENTRAL_COMPMETH_OFFS	10
#define ZIP_CENTRAL_MTIME_OFFS		12
#define ZIP_CENTRAL_MDATE_OFFS		14
#define ZIP_CENTRAL_CRC32_OFFS		16
#define ZIP_CENTRAL_COMPLEN_OFFS	20
#define ZIP_CENTRAL_UNCOMPLEN_OFFS	24
#define ZIP_CENTRAL_PATHLEN_OFFS	28
#define ZIP_CENTRAL_EXTRALEN_OFFS	30
#define ZIP_CENTRAL_FCOMMENTLEN_OFFS	32
#define ZIP_CENTRAL_DISKFILE_OFFS	34
#define ZIP_CENTRAL_IATTR_OFFS		36
#define ZIP_CENTRAL_EATTR_OFFS		38
#define ZIP_CENTRAL_LOCALHDR_OFFS	42

/*
 * Central end signature at very end of ZIP file.
 */

#define ZIP_CENTRAL_END_SIG		0x06054b50
#define ZIP_CENTRAL_END_LEN		22
#define ZIP_CENTRAL_END_SIG_OFFS	0
#define ZIP_CENTRAL_DISKNO_OFFS		4
#define ZIP_CENTRAL_DISKDIR_OFFS	6
#define ZIP_CENTRAL_ENTS_OFFS		8
#define ZIP_CENTRAL_TOTALENTS_OFFS	10
#define ZIP_CENTRAL_DIRSIZE_OFFS	12
#define ZIP_CENTRAL_DIRSTART_OFFS	16
#define ZIP_CENTRAL_COMMENTLEN_OFFS	20

#define ZIP_MIN_VERSION			20
#define ZIP_COMPMETH_STORED		0
#define ZIP_COMPMETH_DEFLATED		8

#define ZIP_PASSWORD_END_SIG		0x5a5a4b50

#define DEFAULT_WRITE_MAX_SIZE		(2 * 1024 * 1024)

/*
 * Macros to report errors only if an interp is present.
 */

#define ZIPFS_ERROR(interp,errstr) \
    do {								\
	if (interp) {							\
	    Tcl_SetObjResult(interp, Tcl_NewStringObj(errstr, -1));	\
	}								\
    } while (0)
#define ZIPFS_POSIX_ERROR(interp,errstr) \
    do {								\
	if (interp) {							\
	    Tcl_SetObjResult(interp, Tcl_ObjPrintf(			\
		    "%s: %s", errstr, Tcl_PosixError(interp)));		\
	}								\
    } while (0)

/*
 * Macros to read and write 16 and 32 bit integers from/to ZIP archives.
 */

#define ZipReadInt(p) \
    ((p)[0] | ((p)[1] << 8) | ((p)[2] << 16) | ((p)[3] << 24))
#define ZipReadShort(p) \
    ((p)[0] | ((p)[1] << 8))

#define ZipWriteInt(p, v) \
    do {			     \
	(p)[0] = (v) & 0xff;	     \
	(p)[1] = ((v) >> 8) & 0xff;  \
	(p)[2] = ((v) >> 16) & 0xff; \
	(p)[3] = ((v) >> 24) & 0xff; \
    } while (0)
#define ZipWriteShort(p, v) \
    do {			    \
	(p)[0] = (v) & 0xff;	    \
	(p)[1] = ((v) >> 8) & 0xff; \
    } while (0)

/*
 * Windows drive letters.
 */

#ifdef _WIN32
static const char drvletters[] =
    "abcdefghijklmnopqrstuvwxyzABCDEFGHIJKLMNOPQRSTUVWXYZ";
#endif /* _WIN32 */

/*
 * Mutex to protect localtime(3) when no reentrant version available.
 */

#if !defined(_WIN32) && !defined(HAVE_LOCALTIME_R) && TCL_THREADS
TCL_DECLARE_MUTEX(localtimeMutex)
#endif /* !_WIN32 && !HAVE_LOCALTIME_R && TCL_THREADS */

/*
 * In-core description of mounted ZIP archive file.
 */

typedef struct ZipFile {
    char *name;			/* Archive name */
    size_t nameLength;		/* Length of archive name */
    char isMemBuffer;		/* When true, not a file but a memory buffer */
    Tcl_Channel chan;		/* Channel handle or NULL */
    unsigned char *data;	/* Memory mapped or malloc'ed file */
    size_t length;		/* Length of memory mapped file */
    void *ptrToFree;		/* Non-NULL if malloc'ed file */
    size_t numFiles;		/* Number of files in archive */
    size_t baseOffset;		/* Archive start */
    size_t passOffset;		/* Password start */
    size_t directoryOffset;	/* Archive directory start */
    unsigned char passBuf[264];	/* Password buffer */
    size_t numOpen;		/* Number of open files on archive */
    struct ZipEntry *entries;	/* List of files in archive */
    struct ZipEntry *topEnts;	/* List of top-level dirs in archive */
    char *mountPoint;		/* Mount point name */
    size_t mountPointLen;	/* Length of mount point name */
#ifdef _WIN32
    HANDLE mountHandle;		/* Handle used for direct file access. */
#endif /* _WIN32 */
} ZipFile;

/*
 * In-core description of file contained in mounted ZIP archive.
 */

typedef struct ZipEntry {
    char *name;			/* The full pathname of the virtual file */
    ZipFile *zipFilePtr;	/* The ZIP file holding this virtual file */
    Tcl_WideInt offset;		/* Data offset into memory mapped ZIP file */
    int numBytes;		/* Uncompressed size of the virtual file */
    int numCompressedBytes;	/* Compressed size of the virtual file */
    int compressMethod;		/* Compress method */
    int isDirectory;		/* Set to 1 if directory, or -1 if root */
    int depth;			/* Number of slashes in path. */
    int crc32;			/* CRC-32 */
    int timestamp;		/* Modification time */
    int isEncrypted;		/* True if data is encrypted */
    unsigned char *data;	/* File data if written */
    struct ZipEntry *next;	/* Next file in the same archive */
    struct ZipEntry *tnext;	/* Next top-level dir in archive */
} ZipEntry;

/*
 * File channel for file contained in mounted ZIP archive.
 */

typedef struct ZipChannel {
    ZipFile *zipFilePtr;	/* The ZIP file holding this channel */
    ZipEntry *zipEntryPtr;	/* Pointer back to virtual file */
    size_t maxWrite;		/* Maximum size for write */
    size_t numBytes;		/* Number of bytes of uncompressed data */
    size_t numRead;		/* Position of next byte to be read from the
				 * channel */
    unsigned char *ubuf;	/* Pointer to the uncompressed data */
    int iscompr;		/* True if data is compressed */
    int isDirectory;		/* Set to 1 if directory, or -1 if root */
    int isEncrypted;		/* True if data is encrypted */
    int isWriting;		/* True if open for writing */
    unsigned long keys[3];	/* Key for decryption */
} ZipChannel;

/*
 * Global variables.
 *
 * Most are kept in single ZipFS struct. When build with threading support
 * this struct is protected by the ZipFSMutex (see below).
 *
 * The "fileHash" component is the process wide global table of all known ZIP
 * archive members in all mounted ZIP archives.
 *
 * The "zipHash" components is the process wide global table of all mounted
 * ZIP archive files.
 */

static struct {
    int initialized;		/* True when initialized */
    int lock;			/* RW lock, see below */
    int waiters;		/* RW lock, see below */
    int wrmax;			/* Maximum write size of a file */
    int idCount;		/* Counter for channel names */
    Tcl_HashTable fileHash;	/* File name to ZipEntry mapping */
    Tcl_HashTable zipHash;	/* Mount to ZipFile mapping */
} ZipFS = {
    0, 0, 0, DEFAULT_WRITE_MAX_SIZE, 0,
	    {0,{0,0,0,0},0,0,0,0,0,0,0,0,0},
	    {0,{0,0,0,0},0,0,0,0,0,0,0,0,0}
};

/*
 * For password rotation.
 */

static const char pwrot[17] =
    "\x00\x80\x40\xC0\x20\xA0\x60\xE0"
    "\x10\x90\x50\xD0\x30\xB0\x70\xF0";

/*
 * Table to compute CRC32.
 */
#ifdef Z_U4
   typedef Z_U4 z_crc_t;
#else
   typedef unsigned long z_crc_t;
#endif

static const z_crc_t crc32tab[256] = {
    0x00000000, 0x77073096, 0xee0e612c, 0x990951ba, 0x076dc419,
    0x706af48f, 0xe963a535, 0x9e6495a3, 0x0edb8832, 0x79dcb8a4,
    0xe0d5e91e, 0x97d2d988, 0x09b64c2b, 0x7eb17cbd, 0xe7b82d07,
    0x90bf1d91, 0x1db71064, 0x6ab020f2, 0xf3b97148, 0x84be41de,
    0x1adad47d, 0x6ddde4eb, 0xf4d4b551, 0x83d385c7, 0x136c9856,
    0x646ba8c0, 0xfd62f97a, 0x8a65c9ec, 0x14015c4f, 0x63066cd9,
    0xfa0f3d63, 0x8d080df5, 0x3b6e20c8, 0x4c69105e, 0xd56041e4,
    0xa2677172, 0x3c03e4d1, 0x4b04d447, 0xd20d85fd, 0xa50ab56b,
    0x35b5a8fa, 0x42b2986c, 0xdbbbc9d6, 0xacbcf940, 0x32d86ce3,
    0x45df5c75, 0xdcd60dcf, 0xabd13d59, 0x26d930ac, 0x51de003a,
    0xc8d75180, 0xbfd06116, 0x21b4f4b5, 0x56b3c423, 0xcfba9599,
    0xb8bda50f, 0x2802b89e, 0x5f058808, 0xc60cd9b2, 0xb10be924,
    0x2f6f7c87, 0x58684c11, 0xc1611dab, 0xb6662d3d, 0x76dc4190,
    0x01db7106, 0x98d220bc, 0xefd5102a, 0x71b18589, 0x06b6b51f,
    0x9fbfe4a5, 0xe8b8d433, 0x7807c9a2, 0x0f00f934, 0x9609a88e,
    0xe10e9818, 0x7f6a0dbb, 0x086d3d2d, 0x91646c97, 0xe6635c01,
    0x6b6b51f4, 0x1c6c6162, 0x856530d8, 0xf262004e, 0x6c0695ed,
    0x1b01a57b, 0x8208f4c1, 0xf50fc457, 0x65b0d9c6, 0x12b7e950,
    0x8bbeb8ea, 0xfcb9887c, 0x62dd1ddf, 0x15da2d49, 0x8cd37cf3,
    0xfbd44c65, 0x4db26158, 0x3ab551ce, 0xa3bc0074, 0xd4bb30e2,
    0x4adfa541, 0x3dd895d7, 0xa4d1c46d, 0xd3d6f4fb, 0x4369e96a,
    0x346ed9fc, 0xad678846, 0xda60b8d0, 0x44042d73, 0x33031de5,
    0xaa0a4c5f, 0xdd0d7cc9, 0x5005713c, 0x270241aa, 0xbe0b1010,
    0xc90c2086, 0x5768b525, 0x206f85b3, 0xb966d409, 0xce61e49f,
    0x5edef90e, 0x29d9c998, 0xb0d09822, 0xc7d7a8b4, 0x59b33d17,
    0x2eb40d81, 0xb7bd5c3b, 0xc0ba6cad, 0xedb88320, 0x9abfb3b6,
    0x03b6e20c, 0x74b1d29a, 0xead54739, 0x9dd277af, 0x04db2615,
    0x73dc1683, 0xe3630b12, 0x94643b84, 0x0d6d6a3e, 0x7a6a5aa8,
    0xe40ecf0b, 0x9309ff9d, 0x0a00ae27, 0x7d079eb1, 0xf00f9344,
    0x8708a3d2, 0x1e01f268, 0x6906c2fe, 0xf762575d, 0x806567cb,
    0x196c3671, 0x6e6b06e7, 0xfed41b76, 0x89d32be0, 0x10da7a5a,
    0x67dd4acc, 0xf9b9df6f, 0x8ebeeff9, 0x17b7be43, 0x60b08ed5,
    0xd6d6a3e8, 0xa1d1937e, 0x38d8c2c4, 0x4fdff252, 0xd1bb67f1,
    0xa6bc5767, 0x3fb506dd, 0x48b2364b, 0xd80d2bda, 0xaf0a1b4c,
    0x36034af6, 0x41047a60, 0xdf60efc3, 0xa867df55, 0x316e8eef,
    0x4669be79, 0xcb61b38c, 0xbc66831a, 0x256fd2a0, 0x5268e236,
    0xcc0c7795, 0xbb0b4703, 0x220216b9, 0x5505262f, 0xc5ba3bbe,
    0xb2bd0b28, 0x2bb45a92, 0x5cb36a04, 0xc2d7ffa7, 0xb5d0cf31,
    0x2cd99e8b, 0x5bdeae1d, 0x9b64c2b0, 0xec63f226, 0x756aa39c,
    0x026d930a, 0x9c0906a9, 0xeb0e363f, 0x72076785, 0x05005713,
    0x95bf4a82, 0xe2b87a14, 0x7bb12bae, 0x0cb61b38, 0x92d28e9b,
    0xe5d5be0d, 0x7cdcefb7, 0x0bdbdf21, 0x86d3d2d4, 0xf1d4e242,
    0x68ddb3f8, 0x1fda836e, 0x81be16cd, 0xf6b9265b, 0x6fb077e1,
    0x18b74777, 0x88085ae6, 0xff0f6a70, 0x66063bca, 0x11010b5c,
    0x8f659eff, 0xf862ae69, 0x616bffd3, 0x166ccf45, 0xa00ae278,
    0xd70dd2ee, 0x4e048354, 0x3903b3c2, 0xa7672661, 0xd06016f7,
    0x4969474d, 0x3e6e77db, 0xaed16a4a, 0xd9d65adc, 0x40df0b66,
    0x37d83bf0, 0xa9bcae53, 0xdebb9ec5, 0x47b2cf7f, 0x30b5ffe9,
    0xbdbdf21c, 0xcabac28a, 0x53b39330, 0x24b4a3a6, 0xbad03605,
    0xcdd70693, 0x54de5729, 0x23d967bf, 0xb3667a2e, 0xc4614ab8,
    0x5d681b02, 0x2a6f2b94, 0xb40bbe37, 0xc30c8ea1, 0x5a05df1b,
    0x2d02ef8d,
};

static const char *zipfs_literal_tcl_library = NULL;

/* Function prototypes */

static inline int	DescribeMounted(Tcl_Interp *interp,
			    const char *mountPoint);
static inline int	ListMountPoints(Tcl_Interp *interp);
static int		ZipfsAppHookFindTclInit(const char *archive);
static int		ZipFSPathInFilesystemProc(Tcl_Obj *pathPtr,
			    void **clientDataPtr);
static Tcl_Obj *	ZipFSFilesystemPathTypeProc(Tcl_Obj *pathPtr);
static Tcl_Obj *	ZipFSFilesystemSeparatorProc(Tcl_Obj *pathPtr);
static int		ZipFSStatProc(Tcl_Obj *pathPtr, Tcl_StatBuf *buf);
static int		ZipFSAccessProc(Tcl_Obj *pathPtr, int mode);
static Tcl_Channel	ZipFSOpenFileChannelProc(Tcl_Interp *interp,
			    Tcl_Obj *pathPtr, int mode, int permissions);
static int		ZipFSMatchInDirectoryProc(Tcl_Interp *interp,
			    Tcl_Obj *result, Tcl_Obj *pathPtr,
			    const char *pattern, Tcl_GlobTypeData *types);
static Tcl_Obj *	ZipFSListVolumesProc(void);
static const char *const *ZipFSFileAttrStringsProc(Tcl_Obj *pathPtr,
			    Tcl_Obj **objPtrRef);
static int		ZipFSFileAttrsGetProc(Tcl_Interp *interp, int index,
			    Tcl_Obj *pathPtr, Tcl_Obj **objPtrRef);
static int		ZipFSFileAttrsSetProc(Tcl_Interp *interp, int index,
			    Tcl_Obj *pathPtr, Tcl_Obj *objPtr);
static int		ZipFSLoadFile(Tcl_Interp *interp, Tcl_Obj *path,
			    Tcl_LoadHandle *loadHandle,
			    Tcl_FSUnloadFileProc **unloadProcPtr, int flags);
static void		ZipfsExitHandler(ClientData clientData);
static void		ZipfsSetup(void);
static int		ZipChannelClose(void *instanceData,
			    Tcl_Interp *interp, int flags);
static Tcl_DriverGetHandleProc	ZipChannelGetFile;
static int		ZipChannelRead(void *instanceData, char *buf,
			    int toRead, int *errloc);
static Tcl_WideInt ZipChannelWideSeek(void *instanceData, Tcl_WideInt offset,
			    int mode, int *errloc);
static void		ZipChannelWatchChannel(void *instanceData,
			    int mask);
static int		ZipChannelWrite(void *instanceData,
			    const char *buf, int toWrite, int *errloc);

/*
 * Define the ZIP filesystem dispatch table.
 */

static const Tcl_Filesystem zipfsFilesystem = {
    "zipfs",
    sizeof(Tcl_Filesystem),
    TCL_FILESYSTEM_VERSION_2,
    ZipFSPathInFilesystemProc,
    NULL, /* dupInternalRepProc */
    NULL, /* freeInternalRepProc */
    NULL, /* internalToNormalizedProc */
    NULL, /* createInternalRepProc */
    NULL, /* normalizePathProc */
    ZipFSFilesystemPathTypeProc,
    ZipFSFilesystemSeparatorProc,
    ZipFSStatProc,
    ZipFSAccessProc,
    ZipFSOpenFileChannelProc,
    ZipFSMatchInDirectoryProc,
    NULL, /* utimeProc */
    NULL, /* linkProc */
    ZipFSListVolumesProc,
    ZipFSFileAttrStringsProc,
    ZipFSFileAttrsGetProc,
    ZipFSFileAttrsSetProc,
    NULL, /* createDirectoryProc */
    NULL, /* removeDirectoryProc */
    NULL, /* deleteFileProc */
    NULL, /* copyFileProc */
    NULL, /* renameFileProc */
    NULL, /* copyDirectoryProc */
    NULL, /* lstatProc */
    (Tcl_FSLoadFileProc *)(void *)ZipFSLoadFile,
    NULL, /* getCwdProc */
    NULL, /* chdirProc */
};

/*
 * The channel type/driver definition used for ZIP archive members.
 */

static Tcl_ChannelType ZipChannelType = {
    "zip",		    /* Type name. */
    TCL_CHANNEL_VERSION_5,
    NULL,	    /* Close channel, clean instance data */
    ZipChannelRead,	    /* Handle read request */
    ZipChannelWrite,	    /* Handle write request */
	NULL,	    /* Move location of access point, NULL'able */
    NULL,		    /* Set options, NULL'able */
    NULL,		    /* Get options, NULL'able */
    ZipChannelWatchChannel, /* Initialize notifier */
    ZipChannelGetFile,	    /* Get OS handle from the channel */
    ZipChannelClose,	    /* 2nd version of close channel, NULL'able */
    NULL,		    /* Set blocking mode for raw channel, NULL'able */
    NULL,		    /* Function to flush channel, NULL'able */
    NULL,		    /* Function to handle event, NULL'able */
    ZipChannelWideSeek,	/* Wide seek function, NULL'able */
    NULL,		    /* Thread action function, NULL'able */
    NULL,		    /* Truncate function, NULL'able */
};

/*
 *-------------------------------------------------------------------------
 *
 * ReadLock, WriteLock, Unlock --
 *
 *	POSIX like rwlock functions to support multiple readers and single
 *	writer on internal structs.
 *
 *	Limitations:
 *	 - a read lock cannot be promoted to a write lock
 *	 - a write lock may not be nested
 *
 *-------------------------------------------------------------------------
 */

TCL_DECLARE_MUTEX(ZipFSMutex)

#if TCL_THREADS

static Tcl_Condition ZipFSCond;

static void
ReadLock(void)
{
    Tcl_MutexLock(&ZipFSMutex);
    while (ZipFS.lock < 0) {
	ZipFS.waiters++;
	Tcl_ConditionWait(&ZipFSCond, &ZipFSMutex, NULL);
	ZipFS.waiters--;
    }
    ZipFS.lock++;
    Tcl_MutexUnlock(&ZipFSMutex);
}

static void
WriteLock(void)
{
    Tcl_MutexLock(&ZipFSMutex);
    while (ZipFS.lock != 0) {
	ZipFS.waiters++;
	Tcl_ConditionWait(&ZipFSCond, &ZipFSMutex, NULL);
	ZipFS.waiters--;
    }
    ZipFS.lock = -1;
    Tcl_MutexUnlock(&ZipFSMutex);
}

static void
Unlock(void)
{
    Tcl_MutexLock(&ZipFSMutex);
    if (ZipFS.lock > 0) {
	--ZipFS.lock;
    } else if (ZipFS.lock < 0) {
	ZipFS.lock = 0;
    }
    if ((ZipFS.lock == 0) && (ZipFS.waiters > 0)) {
	Tcl_ConditionNotify(&ZipFSCond);
    }
    Tcl_MutexUnlock(&ZipFSMutex);
}

#else /* !TCL_THREADS */
#define ReadLock()	do {} while (0)
#define WriteLock()	do {} while (0)
#define Unlock()	do {} while (0)
#endif /* TCL_THREADS */

/*
 *-------------------------------------------------------------------------
 *
 * DosTimeDate, ToDosTime, ToDosDate --
 *
 *	Functions to perform conversions between DOS time stamps and POSIX
 *	time_t.
 *
 *-------------------------------------------------------------------------
 */

static time_t
DosTimeDate(
    int dosDate,
    int dosTime)
{
    struct tm tm;
    time_t ret;

    memset(&tm, 0, sizeof(tm));
    tm.tm_isdst = -1;			/* let mktime() deal with DST */
    tm.tm_year = ((dosDate & 0xfe00) >> 9) + 80;
    tm.tm_mon = ((dosDate & 0x1e0) >> 5) - 1;
    tm.tm_mday = dosDate & 0x1f;
    tm.tm_hour = (dosTime & 0xf800) >> 11;
    tm.tm_min = (dosTime & 0x7e0) >> 5;
    tm.tm_sec = (dosTime & 0x1f) << 1;
    ret = mktime(&tm);
    if (ret == (time_t) -1) {
	/* fallback to 1980-01-01T00:00:00+00:00 (DOS epoch) */
	ret = (time_t) 315532800;
    }
    return ret;
}

static int
ToDosTime(
    time_t when)
{
    struct tm *tmp, tm;

#if !TCL_THREADS || defined(_WIN32)
    /* Not threaded, or on Win32 which uses thread local storage */
    tmp = localtime(&when);
    tm = *tmp;
#elif defined(HAVE_LOCALTIME_R)
    /* Threaded, have reentrant API */
    tmp = &tm;
    localtime_r(&when, tmp);
#else /* TCL_THREADS && !_WIN32 && !HAVE_LOCALTIME_R */
    /* Only using a mutex is safe. */
    Tcl_MutexLock(&localtimeMutex);
    tmp = localtime(&when);
    tm = *tmp;
    Tcl_MutexUnlock(&localtimeMutex);
#endif
    return (tm.tm_hour << 11) | (tm.tm_min << 5) | (tm.tm_sec >> 1);
}

static int
ToDosDate(
    time_t when)
{
    struct tm *tmp, tm;

#if !TCL_THREADS || defined(_WIN32)
    /* Not threaded, or on Win32 which uses thread local storage */
    tmp = localtime(&when);
    tm = *tmp;
#elif /* TCL_THREADS && !_WIN32 && */ defined(HAVE_LOCALTIME_R)
    /* Threaded, have reentrant API */
    tmp = &tm;
    localtime_r(&when, tmp);
#else /* TCL_THREADS && !_WIN32 && !HAVE_LOCALTIME_R */
    /* Only using a mutex is safe. */
    Tcl_MutexLock(&localtimeMutex);
    tmp = localtime(&when);
    tm = *tmp;
    Tcl_MutexUnlock(&localtimeMutex);
#endif
    return ((tm.tm_year - 80) << 9) | ((tm.tm_mon + 1) << 5) | tm.tm_mday;
}

/*
 *-------------------------------------------------------------------------
 *
 * CountSlashes --
 *
 *	This function counts the number of slashes in a pathname string.
 *
 * Results:
 *	Number of slashes found in string.
 *
 * Side effects:
 *	None.
 *
 *-------------------------------------------------------------------------
 */

static int
CountSlashes(
    const char *string)
{
    int count = 0;
    const char *p = string;

    while (*p != '\0') {
	if (*p == '/') {
	    count++;
	}
	p++;
    }
    return count;
}

/*
 *-------------------------------------------------------------------------
 *
 * CanonicalPath --
 *
 *	This function computes the canonical path from a directory and file
 *	name components into the specified Tcl_DString.
 *
 * Results:
 *	Returns the pointer to the canonical path contained in the specified
 *	Tcl_DString.
 *
 * Side effects:
 *	Modifies the specified Tcl_DString.
 *
 *-------------------------------------------------------------------------
 */

static char *
CanonicalPath(
    const char *root,
    const char *tail,
    Tcl_DString *dsPtr,
    int inZipfs)
{
    char *path;
    int i, j, c, isUNC = 0, isVfs = 0, n = 0;
    int haveZipfsPath = 1;

#ifdef _WIN32
    if (tail[0] != '\0' && strchr(drvletters, tail[0]) && tail[1] == ':') {
	tail += 2;
	haveZipfsPath = 0;
    }
    /* UNC style path */
    if (tail[0] == '\\') {
	root = "";
	++tail;
	haveZipfsPath = 0;
    }
    if (tail[0] == '\\') {
	root = "/";
	++tail;
	haveZipfsPath = 0;
    }
#endif /* _WIN32 */

    if (haveZipfsPath) {
	/* UNC style path */
	if (root && strncmp(root, ZIPFS_VOLUME, ZIPFS_VOLUME_LEN) == 0) {
	    isVfs = 1;
	} else if (tail &&
		strncmp(tail, ZIPFS_VOLUME, ZIPFS_VOLUME_LEN) == 0) {
	    isVfs = 2;
	}
	if (isVfs != 1 && (root[0] == '/') && (root[1] == '/')) {
	    isUNC = 1;
	}
    }

    if (isVfs != 2) {
	if (tail[0] == '/') {
	    if (isVfs != 1) {
		root = "";
	    }
	    ++tail;
	    isUNC = 0;
	}
	if (tail[0] == '/') {
	    if (isVfs != 1) {
		root = "/";
	    }
	    ++tail;
	    isUNC = 1;
	}
    }
    i = strlen(root);
    j = strlen(tail);

    switch (isVfs) {
    case 1:
	if (i > ZIPFS_VOLUME_LEN) {
	    Tcl_DStringSetLength(dsPtr, i + j + 1);
	    path = Tcl_DStringValue(dsPtr);
	    memcpy(path, root, i);
	    path[i++] = '/';
	    memcpy(path + i, tail, j);
	} else {
	    Tcl_DStringSetLength(dsPtr, i + j);
	    path = Tcl_DStringValue(dsPtr);
	    memcpy(path, root, i);
	    memcpy(path + i, tail, j);
	}
	break;
    case 2:
	Tcl_DStringSetLength(dsPtr, j);
	path = Tcl_DStringValue(dsPtr);
	memcpy(path, tail, j);
	break;
    default:
	if (inZipfs) {
	    Tcl_DStringSetLength(dsPtr, i + j + ZIPFS_VOLUME_LEN);
	    path = Tcl_DStringValue(dsPtr);
	    memcpy(path, ZIPFS_VOLUME, ZIPFS_VOLUME_LEN);
	    memcpy(path + ZIPFS_VOLUME_LEN + i , tail, j);
	} else {
	    Tcl_DStringSetLength(dsPtr, i + j + 1);
	    path = Tcl_DStringValue(dsPtr);
	    memcpy(path, root, i);
	    path[i++] = '/';
	    memcpy(path + i, tail, j);
	}
	break;
    }

#ifdef _WIN32
    for (i = 0; path[i] != '\0'; i++) {
	if (path[i] == '\\') {
	    path[i] = '/';
	}
    }
#endif /* _WIN32 */

    if (inZipfs) {
	n = ZIPFS_VOLUME_LEN;
    } else {
	n = 0;
    }

    for (i = j = n; (c = path[i]) != '\0'; i++) {
	if (c == '/') {
	    int c2 = path[i + 1];

	    if (c2 == '\0' || c2 == '/') {
		continue;
	    }
	    if (c2 == '.') {
		int c3 = path[i + 2];

		if ((c3 == '/') || (c3 == '\0')) {
		    i++;
		    continue;
		}
		if ((c3 == '.')
			&& ((path[i + 3] == '/') || (path[i + 3] == '\0'))) {
		    i += 2;
		    while ((j > 0) && (path[j - 1] != '/')) {
			j--;
		    }
		    if (j > isUNC) {
			--j;
			while ((j > 1 + isUNC) && (path[j - 2] == '/')) {
			    j--;
			}
		    }
		    continue;
		}
	    }
	}
	path[j++] = c;
    }
    if (j == 0) {
	path[j++] = '/';
    }
    path[j] = 0;
    Tcl_DStringSetLength(dsPtr, j);
    return Tcl_DStringValue(dsPtr);
}

/*
 *-------------------------------------------------------------------------
 *
 * ZipFSLookup --
 *
 *	This function returns the ZIP entry struct corresponding to the ZIP
 *	archive member of the given file name. Caller must hold the right
 *	lock.
 *
 * Results:
 *	Returns the pointer to ZIP entry struct or NULL if the the given file
 *	name could not be found in the global list of ZIP archive members.
 *
 * Side effects:
 *	None.
 *
 *-------------------------------------------------------------------------
 */

static ZipEntry *
ZipFSLookup(
    char *filename)
{
    Tcl_HashEntry *hPtr;
    ZipEntry *z = NULL;

    hPtr = Tcl_FindHashEntry(&ZipFS.fileHash, filename);
    if (hPtr) {
	z = (ZipEntry *)Tcl_GetHashValue(hPtr);
    }
    return z;
}

/*
 *-------------------------------------------------------------------------
 *
 * ZipFSLookupMount --
 *
 *	This function returns an indication if the given file name corresponds
 *	to a mounted ZIP archive file.
 *
 * Results:
 *	Returns true, if the given file name is a mounted ZIP archive file.
 *
 * Side effects:
 *	None.
 *
 *-------------------------------------------------------------------------
 */

#ifdef NEVER_USED
static int
ZipFSLookupMount(
    char *filename)
{
    Tcl_HashEntry *hPtr;
    Tcl_HashSearch search;

    for (hPtr = Tcl_FirstHashEntry(&ZipFS.zipHash, &search); hPtr;
	   hPtr = Tcl_NextHashEntry(&search)) {
	ZipFile *zf = Tcl_GetHashValue(hPtr);

	if (strcmp(zf->mountPoint, filename) == 0) {
	    return 1;
	}
    }
    return 0;
}
#endif /* NEVER_USED */

/*
 *-------------------------------------------------------------------------
 *
 * ZipFSCloseArchive --
 *
 *	This function closes a mounted ZIP archive file.
 *
 * Results:
 *	None.
 *
 * Side effects:
 *	A memory mapped ZIP archive is unmapped, allocated memory is released.
 *	The ZipFile pointer is *NOT* deallocated by this function.
 *
 *-------------------------------------------------------------------------
 */

static void
ZipFSCloseArchive(
    Tcl_Interp *interp,		/* Current interpreter. */
    ZipFile *zf)
{
    if (zf->nameLength) {
	Tcl_Free(zf->name);
    }
    if (zf->isMemBuffer) {
	/* Pointer to memory */
	if (zf->ptrToFree) {
	    Tcl_Free(zf->ptrToFree);
	    zf->ptrToFree = NULL;
	}
	zf->data = NULL;
	return;
    }

#ifdef _WIN32
    if (zf->data && !zf->ptrToFree) {
	UnmapViewOfFile(zf->data);
	zf->data = NULL;
    }
    if (zf->mountHandle != INVALID_HANDLE_VALUE) {
	CloseHandle(zf->mountHandle);
    }
#else /* !_WIN32 */
    if ((zf->data != MAP_FAILED) && !zf->ptrToFree) {
	munmap(zf->data, zf->length);
	zf->data = (unsigned char *)MAP_FAILED;
    }
#endif /* _WIN32 */

    if (zf->ptrToFree) {
	Tcl_Free(zf->ptrToFree);
	zf->ptrToFree = NULL;
    }
    if (zf->chan) {
	Tcl_CloseEx(interp, zf->chan, 0);
	zf->chan = NULL;
    }
}

/*
 *-------------------------------------------------------------------------
 *
 * ZipFSFindTOC --
 *
 *	This function takes a memory mapped zip file and indexes the contents.
 *	When "needZip" is zero an embedded ZIP archive in an executable file
 *	is accepted.
 *
 * Results:
 *	TCL_OK on success, TCL_ERROR otherwise with an error message placed
 *	into the given "interp" if it is not NULL.
 *
 * Side effects:
 *	The given ZipFile struct is filled with information about the ZIP
 *	archive file.
 *
 *-------------------------------------------------------------------------
 */

static int
ZipFSFindTOC(
    Tcl_Interp *interp,		/* Current interpreter. NULLable. */
    int needZip,
    ZipFile *zf)
{
    size_t i;
    unsigned char *p, *q;

    p = zf->data + zf->length - ZIP_CENTRAL_END_LEN;
    while (p >= zf->data) {
	if (*p == (ZIP_CENTRAL_END_SIG & 0xFF)) {
	    if (ZipReadInt(p) == ZIP_CENTRAL_END_SIG) {
		break;
	    }
	    p -= ZIP_SIG_LEN;
	} else {
	    --p;
	}
    }
    if (p < zf->data) {
	if (!needZip) {
	    zf->baseOffset = zf->passOffset = zf->length;
	    return TCL_OK;
	}
	ZIPFS_ERROR(interp, "wrong end signature");
	if (interp) {
	    Tcl_SetErrorCode(interp, "TCL", "ZIPFS", "END_SIG", NULL);
	}
	goto error;
    }
    zf->numFiles = ZipReadShort(p + ZIP_CENTRAL_ENTS_OFFS);
    if (zf->numFiles == 0) {
	if (!needZip) {
	    zf->baseOffset = zf->passOffset = zf->length;
	    return TCL_OK;
	}
	ZIPFS_ERROR(interp, "empty archive");
	if (interp) {
	    Tcl_SetErrorCode(interp, "TCL", "ZIPFS", "EMPTY", NULL);
	}
	goto error;
    }
    q = zf->data + ZipReadInt(p + ZIP_CENTRAL_DIRSTART_OFFS);
    p -= ZipReadInt(p + ZIP_CENTRAL_DIRSIZE_OFFS);
    if ((p < zf->data) || (p > zf->data + zf->length)
	    || (q < zf->data) || (q > zf->data + zf->length)) {
	if (!needZip) {
	    zf->baseOffset = zf->passOffset = zf->length;
	    return TCL_OK;
	}
	ZIPFS_ERROR(interp, "archive directory not found");
	if (interp) {
	    Tcl_SetErrorCode(interp, "TCL", "ZIPFS", "NO_DIR", NULL);
	}
	goto error;
    }
    zf->baseOffset = zf->passOffset = p - q;
    zf->directoryOffset = p - zf->data;
    q = p;
    for (i = 0; i < zf->numFiles; i++) {
	int pathlen, comlen, extra;

	if (q + ZIP_CENTRAL_HEADER_LEN > zf->data + zf->length) {
	    ZIPFS_ERROR(interp, "wrong header length");
	    if (interp) {
		Tcl_SetErrorCode(interp, "TCL", "ZIPFS", "HDR_LEN", NULL);
	    }
	    goto error;
	}
	if (ZipReadInt(q) != ZIP_CENTRAL_HEADER_SIG) {
	    ZIPFS_ERROR(interp, "wrong header signature");
	    if (interp) {
		Tcl_SetErrorCode(interp, "TCL", "ZIPFS", "HDR_SIG", NULL);
	    }
	    goto error;
	}
	pathlen = ZipReadShort(q + ZIP_CENTRAL_PATHLEN_OFFS);
	comlen = ZipReadShort(q + ZIP_CENTRAL_FCOMMENTLEN_OFFS);
	extra = ZipReadShort(q + ZIP_CENTRAL_EXTRALEN_OFFS);
	q += pathlen + comlen + extra + ZIP_CENTRAL_HEADER_LEN;
    }
    q = zf->data + zf->baseOffset;
    if ((zf->baseOffset >= 6) && (ZipReadInt(q - 4) == ZIP_PASSWORD_END_SIG)) {
	i = q[-5];
	if (q - 5 - i > zf->data) {
	    zf->passBuf[0] = i;
	    memcpy(zf->passBuf + 1, q - 5 - i, i);
	    zf->passOffset -= i ? (5 + i) : 0;
	}
    }
    return TCL_OK;

  error:
    ZipFSCloseArchive(interp, zf);
    return TCL_ERROR;
}

/*
 *-------------------------------------------------------------------------
 *
 * ZipFSOpenArchive --
 *
 *	This function opens a ZIP archive file for reading. An attempt is made
 *	to memory map that file. Otherwise it is read into an allocated memory
 *	buffer. The ZIP archive header is verified and must be valid for the
 *	function to succeed. When "needZip" is zero an embedded ZIP archive in
 *	an executable file is accepted.
 *
 * Results:
 *	TCL_OK on success, TCL_ERROR otherwise with an error message placed
 *	into the given "interp" if it is not NULL.
 *
 * Side effects:
 *	ZIP archive is memory mapped or read into allocated memory, the given
 *	ZipFile struct is filled with information about the ZIP archive file.
 *
 *-------------------------------------------------------------------------
 */

static int
ZipFSOpenArchive(
    Tcl_Interp *interp,		/* Current interpreter. NULLable. */
    const char *zipname,	/* Path to ZIP file to open. */
    int needZip,
    ZipFile *zf)
{
    size_t i;
    void *handle;

    zf->nameLength = 0;
    zf->isMemBuffer = 0;
#ifdef _WIN32
    zf->data = NULL;
    zf->mountHandle = INVALID_HANDLE_VALUE;
#else /* !_WIN32 */
    zf->data = (unsigned char *)MAP_FAILED;
#endif /* _WIN32 */
    zf->length = 0;
    zf->numFiles = 0;
    zf->baseOffset = zf->passOffset = 0;
    zf->ptrToFree = NULL;
    zf->passBuf[0] = 0;
    zf->chan = Tcl_OpenFileChannel(interp, zipname, "rb", 0);
    if (!zf->chan) {
	return TCL_ERROR;
    }
    if (Tcl_GetChannelHandle(zf->chan, TCL_READABLE, &handle) != TCL_OK) {
	zf->length = Tcl_Seek(zf->chan, 0, SEEK_END);
	if (zf->length == TCL_IO_FAILURE) {
	    ZIPFS_POSIX_ERROR(interp, "seek error");
	    goto error;
	}
	if ((zf->length - ZIP_CENTRAL_END_LEN)
		> (64 * 1024 * 1024 - ZIP_CENTRAL_END_LEN)) {
	    ZIPFS_ERROR(interp, "illegal file size");
	    if (interp) {
		Tcl_SetErrorCode(interp, "TCL", "ZIPFS", "FILE_SIZE", NULL);
	    }
	    goto error;
	}
	if (Tcl_Seek(zf->chan, 0, SEEK_SET) == -1) {
	    ZIPFS_POSIX_ERROR(interp, "seek error");
	    goto error;
	}
	zf->ptrToFree = zf->data = (unsigned char *)Tcl_AttemptAlloc(zf->length);
	if (!zf->ptrToFree) {
	    ZIPFS_ERROR(interp, "out of memory");
	    if (interp) {
		Tcl_SetErrorCode(interp, "TCL", "MALLOC", NULL);
	    }
	    goto error;
	}
	i = Tcl_Read(zf->chan, (char *) zf->data, zf->length);
	if (i != zf->length) {
	    ZIPFS_POSIX_ERROR(interp, "file read error");
	    goto error;
	}
	Tcl_CloseEx(interp, zf->chan, 0);
	zf->chan = NULL;
    } else {
#ifdef _WIN32
	int readSuccessful;
#   ifdef _WIN64
	i = GetFileSizeEx((HANDLE) handle, (PLARGE_INTEGER) &zf->length);
	readSuccessful = (i != 0);
#   else /* !_WIN64 */
	zf->length = GetFileSize((HANDLE) handle, 0);
	readSuccessful = (zf->length != (size_t) INVALID_FILE_SIZE);
#   endif /* _WIN64 */
	if (!readSuccessful || (zf->length < ZIP_CENTRAL_END_LEN)) {
	    ZIPFS_POSIX_ERROR(interp, "invalid file size");
	    goto error;
	}
	zf->mountHandle = CreateFileMappingW((HANDLE) handle, 0, PAGE_READONLY,
		0, zf->length, 0);
	if (zf->mountHandle == INVALID_HANDLE_VALUE) {
	    ZIPFS_POSIX_ERROR(interp, "file mapping failed");
	    goto error;
	}
	zf->data = (unsigned char *)MapViewOfFile(zf->mountHandle, FILE_MAP_READ, 0, 0,
		zf->length);
	if (!zf->data) {
	    ZIPFS_POSIX_ERROR(interp, "file mapping failed");
	    goto error;
	}
#else /* !_WIN32 */
	zf->length = lseek(PTR2INT(handle), 0, SEEK_END);
	if (zf->length == TCL_IO_FAILURE || zf->length < ZIP_CENTRAL_END_LEN) {
	    ZIPFS_POSIX_ERROR(interp, "invalid file size");
	    goto error;
	}
	lseek(PTR2INT(handle), 0, SEEK_SET);
	zf->data = (unsigned char *) mmap(0, zf->length, PROT_READ,
		MAP_FILE | MAP_PRIVATE, PTR2INT(handle), 0);
	if (zf->data == MAP_FAILED) {
	    ZIPFS_POSIX_ERROR(interp, "file mapping failed");
	    goto error;
	}
#endif /* _WIN32 */
    }
    return ZipFSFindTOC(interp, needZip, zf);

  error:
    ZipFSCloseArchive(interp, zf);
    return TCL_ERROR;
}

/*
 *-------------------------------------------------------------------------
 *
 * ZipFSRootNode --
 *
 *	This function generates the root node for a ZIPFS filesystem.
 *
 * Results:
 *	TCL_OK on success, TCL_ERROR otherwise with an error message placed
 *	into the given "interp" if it is not NULL.
 *
 * Side effects:
 *	...
 *
 *-------------------------------------------------------------------------
 */

static int
ZipFSCatalogFilesystem(
    Tcl_Interp *interp,		/* Current interpreter. NULLable. */
    ZipFile *zf0,
    const char *mountPoint,	/* Mount point path. */
    const char *passwd,		/* Password for opening the ZIP, or NULL if
				 * the ZIP is unprotected. */
    const char *zipname)	/* Path to ZIP file to build a catalog of. */
{
    int pwlen, isNew;
    size_t i;
    ZipFile *zf;
    ZipEntry *z;
    Tcl_HashEntry *hPtr;
    Tcl_DString ds, dsm, fpBuf;
    unsigned char *q;

    /*
     * Basic verification of the password for sanity.
     */

    pwlen = 0;
    if (passwd) {
	pwlen = strlen(passwd);
	if ((pwlen > 255) || strchr(passwd, 0xff)) {
	    if (interp) {
		Tcl_SetObjResult(interp,
			Tcl_NewStringObj("illegal password", -1));
		Tcl_SetErrorCode(interp, "TCL", "ZIPFS", "BAD_PASS", NULL);
	    }
	    return TCL_ERROR;
	}
    }

    WriteLock();

    /*
     * Mount point sometimes is a relative or otherwise denormalized path.
     * But an absolute name is needed as mount point here.
     */

    Tcl_DStringInit(&ds);
    Tcl_DStringInit(&dsm);
    if (strcmp(mountPoint, "/") == 0) {
	mountPoint = "";
    } else {
	mountPoint = CanonicalPath("", mountPoint, &dsm, 1);
    }
    hPtr = Tcl_CreateHashEntry(&ZipFS.zipHash, mountPoint, &isNew);
    if (!isNew) {
	if (interp) {
	    zf = (ZipFile *)Tcl_GetHashValue(hPtr);
	    Tcl_SetObjResult(interp, Tcl_ObjPrintf(
		    "%s is already mounted on %s", zf->name, mountPoint));
	    Tcl_SetErrorCode(interp, "TCL", "ZIPFS", "MOUNTED", NULL);
	}
	Unlock();
	ZipFSCloseArchive(interp, zf0);
	return TCL_ERROR;
    }
    zf = (ZipFile *)Tcl_AttemptAlloc(sizeof(ZipFile) + strlen(mountPoint) + 1);
    if (!zf) {
	if (interp) {
	    Tcl_AppendResult(interp, "out of memory", (char *) NULL);
	    Tcl_SetErrorCode(interp, "TCL", "MALLOC", NULL);
	}
	Unlock();
	ZipFSCloseArchive(interp, zf0);
	return TCL_ERROR;
    }
    Unlock();

    *zf = *zf0;
    zf->mountPoint = (char *)Tcl_GetHashKey(&ZipFS.zipHash, hPtr);
    Tcl_CreateExitHandler(ZipfsExitHandler, zf);
    zf->mountPointLen = strlen(zf->mountPoint);
    zf->nameLength = strlen(zipname);
    zf->name = (char *)Tcl_Alloc(zf->nameLength + 1);
    memcpy(zf->name, zipname, zf->nameLength + 1);
    zf->entries = NULL;
    zf->topEnts = NULL;
    zf->numOpen = 0;
    Tcl_SetHashValue(hPtr, zf);
    if ((zf->passBuf[0] == 0) && pwlen) {
	int k = 0;

	zf->passBuf[k++] = pwlen;
	for (i = pwlen; i-- > 0 ;) {
	    zf->passBuf[k++] = (passwd[i] & 0x0f)
		    | pwrot[(passwd[i] >> 4) & 0x0f];
	}
	zf->passBuf[k] = '\0';
    }
    if (mountPoint[0] != '\0') {
	hPtr = Tcl_CreateHashEntry(&ZipFS.fileHash, mountPoint, &isNew);
	if (isNew) {
	    z = (ZipEntry *)Tcl_Alloc(sizeof(ZipEntry));
	    Tcl_SetHashValue(hPtr, z);

	    z->tnext = NULL;
	    z->depth = CountSlashes(mountPoint);
	    z->zipFilePtr = zf;
	    z->isDirectory = (zf->baseOffset == 0) ? 1 : -1; /* root marker */
	    z->isEncrypted = 0;
	    z->offset = zf->baseOffset;
	    z->crc32 = 0;
	    z->timestamp = 0;
	    z->numBytes = z->numCompressedBytes = 0;
	    z->compressMethod = ZIP_COMPMETH_STORED;
	    z->data = NULL;
	    z->name = (char *)Tcl_GetHashKey(&ZipFS.fileHash, hPtr);
	    z->next = zf->entries;
	    zf->entries = z;
	}
    }
    q = zf->data + zf->directoryOffset;
    Tcl_DStringInit(&fpBuf);
    for (i = 0; i < zf->numFiles; i++) {
	int extra, isdir = 0, dosTime, dosDate, nbcompr;
	size_t offs, pathlen, comlen;
	unsigned char *lq, *gq = NULL;
	char *fullpath, *path;

	pathlen = ZipReadShort(q + ZIP_CENTRAL_PATHLEN_OFFS);
	comlen = ZipReadShort(q + ZIP_CENTRAL_FCOMMENTLEN_OFFS);
	extra = ZipReadShort(q + ZIP_CENTRAL_EXTRALEN_OFFS);
	Tcl_DStringSetLength(&ds, 0);
	Tcl_DStringAppend(&ds, (char *) q + ZIP_CENTRAL_HEADER_LEN, pathlen);
	path = Tcl_DStringValue(&ds);
	if ((pathlen > 0) && (path[pathlen - 1] == '/')) {
	    Tcl_DStringSetLength(&ds, pathlen - 1);
	    path = Tcl_DStringValue(&ds);
	    isdir = 1;
	}
	if ((strcmp(path, ".") == 0) || (strcmp(path, "..") == 0)) {
	    goto nextent;
	}
	lq = zf->data + zf->baseOffset
		+ ZipReadInt(q + ZIP_CENTRAL_LOCALHDR_OFFS);
	if ((lq < zf->data) || (lq > zf->data + zf->length)) {
	    goto nextent;
	}
	nbcompr = ZipReadInt(lq + ZIP_LOCAL_COMPLEN_OFFS);
	if (!isdir && (nbcompr == 0)
		&& (ZipReadInt(lq + ZIP_LOCAL_UNCOMPLEN_OFFS) == 0)
		&& (ZipReadInt(lq + ZIP_LOCAL_CRC32_OFFS) == 0)) {
	    gq = q;
	    nbcompr = ZipReadInt(gq + ZIP_CENTRAL_COMPLEN_OFFS);
	}
	offs = (lq - zf->data)
		+ ZIP_LOCAL_HEADER_LEN
		+ ZipReadShort(lq + ZIP_LOCAL_PATHLEN_OFFS)
		+ ZipReadShort(lq + ZIP_LOCAL_EXTRALEN_OFFS);
	if (offs + nbcompr > zf->length) {
	    goto nextent;
	}
	if (!isdir && (mountPoint[0] == '\0') && !CountSlashes(path)) {
#ifdef ANDROID
	    /*
	     * When mounting the ZIP archive on the root directory try to
	     * remap top level regular files of the archive to
	     * /assets/.root/... since this directory should not be in a valid
	     * APK due to the leading dot in the file name component. This
	     * trick should make the files AndroidManifest.xml,
	     * resources.arsc, and classes.dex visible to Tcl.
	     */
	    Tcl_DString ds2;

	    Tcl_DStringInit(&ds2);
	    Tcl_DStringAppend(&ds2, "assets/.root/", -1);
	    Tcl_DStringAppend(&ds2, path, -1);
	    hPtr = Tcl_FindHashEntry(&ZipFS.fileHash, Tcl_DStringValue(&ds2));
	    if (hPtr) {
		/* should not happen but skip it anyway */
		Tcl_DStringFree(&ds2);
		goto nextent;
	    }
	    Tcl_DStringSetLength(&ds, 0);
	    Tcl_DStringAppend(&ds, Tcl_DStringValue(&ds2),
		    Tcl_DStringLength(&ds2));
	    path = Tcl_DStringValue(&ds);
	    Tcl_DStringFree(&ds2);
#else /* !ANDROID */
	    /*
	     * Regular files skipped when mounting on root.
	     */
	    goto nextent;
#endif /* ANDROID */
	}
	Tcl_DStringSetLength(&fpBuf, 0);
	fullpath = CanonicalPath(mountPoint, path, &fpBuf, 1);
	z = (ZipEntry *)Tcl_Alloc(sizeof(ZipEntry));
	z->name = NULL;
	z->tnext = NULL;
	z->depth = CountSlashes(fullpath);
	z->zipFilePtr = zf;
	z->isDirectory = isdir;
	z->isEncrypted = (ZipReadShort(lq + ZIP_LOCAL_FLAGS_OFFS) & 1)
		&& (nbcompr > 12);
	z->offset = offs;
	if (gq) {
	    z->crc32 = ZipReadInt(gq + ZIP_CENTRAL_CRC32_OFFS);
	    dosDate = ZipReadShort(gq + ZIP_CENTRAL_MDATE_OFFS);
	    dosTime = ZipReadShort(gq + ZIP_CENTRAL_MTIME_OFFS);
	    z->timestamp = DosTimeDate(dosDate, dosTime);
	    z->numBytes = ZipReadInt(gq + ZIP_CENTRAL_UNCOMPLEN_OFFS);
	    z->compressMethod = ZipReadShort(gq + ZIP_CENTRAL_COMPMETH_OFFS);
	} else {
	    z->crc32 = ZipReadInt(lq + ZIP_LOCAL_CRC32_OFFS);
	    dosDate = ZipReadShort(lq + ZIP_LOCAL_MDATE_OFFS);
	    dosTime = ZipReadShort(lq + ZIP_LOCAL_MTIME_OFFS);
	    z->timestamp = DosTimeDate(dosDate, dosTime);
	    z->numBytes = ZipReadInt(lq + ZIP_LOCAL_UNCOMPLEN_OFFS);
	    z->compressMethod = ZipReadShort(lq + ZIP_LOCAL_COMPMETH_OFFS);
	}
	z->numCompressedBytes = nbcompr;
	z->data = NULL;
	hPtr = Tcl_CreateHashEntry(&ZipFS.fileHash, fullpath, &isNew);
	if (!isNew) {
	    /* should not happen but skip it anyway */
	    Tcl_Free(z);
	} else {
	    Tcl_SetHashValue(hPtr, z);
	    z->name = (char *)Tcl_GetHashKey(&ZipFS.fileHash, hPtr);
	    z->next = zf->entries;
	    zf->entries = z;
	    if (isdir && (mountPoint[0] == '\0') && (z->depth == 1)) {
		z->tnext = zf->topEnts;
		zf->topEnts = z;
	    }
	    if (!z->isDirectory && (z->depth > 1)) {
		char *dir, *end;
		ZipEntry *zd;

		Tcl_DStringSetLength(&ds, strlen(z->name) + 8);
		Tcl_DStringSetLength(&ds, 0);
		Tcl_DStringAppend(&ds, z->name, -1);
		dir = Tcl_DStringValue(&ds);
		for (end = strrchr(dir, '/'); end && (end != dir);
			end = strrchr(dir, '/')) {
		    Tcl_DStringSetLength(&ds, end - dir);
		    hPtr = Tcl_CreateHashEntry(&ZipFS.fileHash, dir, &isNew);
		    if (!isNew) {
			break;
		    }
		    zd = (ZipEntry *)Tcl_Alloc(sizeof(ZipEntry));
		    zd->name = NULL;
		    zd->tnext = NULL;
		    zd->depth = CountSlashes(dir);
		    zd->zipFilePtr = zf;
		    zd->isDirectory = 1;
		    zd->isEncrypted = 0;
		    zd->offset = z->offset;
		    zd->crc32 = 0;
		    zd->timestamp = z->timestamp;
		    zd->numBytes = zd->numCompressedBytes = 0;
		    zd->compressMethod = ZIP_COMPMETH_STORED;
		    zd->data = NULL;
		    Tcl_SetHashValue(hPtr, zd);
		    zd->name = (char *)Tcl_GetHashKey(&ZipFS.fileHash, hPtr);
		    zd->next = zf->entries;
		    zf->entries = zd;
		    if ((mountPoint[0] == '\0') && (zd->depth == 1)) {
			zd->tnext = zf->topEnts;
			zf->topEnts = zd;
		    }
		}
	    }
	}
    nextent:
	q += pathlen + comlen + extra + ZIP_CENTRAL_HEADER_LEN;
    }
    Tcl_DStringFree(&fpBuf);
    Tcl_DStringFree(&ds);
    Tcl_FSMountsChanged(NULL);
    Unlock();
    return TCL_OK;
}

/*
 *-------------------------------------------------------------------------
 *
 * ZipfsSetup --
 *
 *	Common initialisation code. ZipFS.initialized must *not* be set prior
 *	to the call.
 *
 *-------------------------------------------------------------------------
 */

static void
ZipfsSetup(void)
{
#if TCL_THREADS
    static const Tcl_Time t = { 0, 0 };

    /*
     * Inflate condition variable.
     */

    Tcl_MutexLock(&ZipFSMutex);
    Tcl_ConditionWait(&ZipFSCond, &ZipFSMutex, &t);
    Tcl_MutexUnlock(&ZipFSMutex);
#endif /* TCL_THREADS */

    Tcl_FSRegister(NULL, &zipfsFilesystem);
    Tcl_InitHashTable(&ZipFS.fileHash, TCL_STRING_KEYS);
    Tcl_InitHashTable(&ZipFS.zipHash, TCL_STRING_KEYS);
    ZipFS.idCount = 1;
    ZipFS.wrmax = DEFAULT_WRITE_MAX_SIZE;
    ZipFS.initialized = 1;
}

/*
 *-------------------------------------------------------------------------
 *
 * ListMountPoints --
 *
 *	This procedure lists the mount points and what's mounted there, or
 *	reports whether there are any mounts (if there's no interpreter). The
 *	read lock must be held by the caller.
 *
 * Results:
 *	A standard Tcl result. TCL_OK (or TCL_BREAK if no mounts and no
 *	interpreter).
 *
 * Side effects:
 *	Interpreter result may be updated.
 *
 *-------------------------------------------------------------------------
 */

static inline int
ListMountPoints(
    Tcl_Interp *interp)
{
    Tcl_HashEntry *hPtr;
    Tcl_HashSearch search;
    ZipFile *zf;

    for (hPtr = Tcl_FirstHashEntry(&ZipFS.zipHash, &search); hPtr;
	    hPtr = Tcl_NextHashEntry(&search)) {
	if (!interp) {
	    return TCL_OK;
	}
	zf = (ZipFile *)Tcl_GetHashValue(hPtr);
	Tcl_AppendElement(interp, zf->mountPoint);
	Tcl_AppendElement(interp, zf->name);
    }
    return (interp ? TCL_OK : TCL_BREAK);
}

/*
 *-------------------------------------------------------------------------
 *
 * DescribeMounted --
 *
 *	This procedure describes what is mounted at the given the mount point.
 *	The interpreter result is not updated if there is nothing mounted at
 *	the given point. The read lock must be held by the caller.
 *
 * Results:
 *	A standard Tcl result. TCL_OK (or TCL_BREAK if nothing mounted there
 *	and no interpreter).
 *
 * Side effects:
 *	Interpreter result may be updated.
 *
 *-------------------------------------------------------------------------
 */

static inline int
DescribeMounted(
    Tcl_Interp *interp,
    const char *mountPoint)
{
    Tcl_HashEntry *hPtr;
    ZipFile *zf;

    if (interp) {
	hPtr = Tcl_FindHashEntry(&ZipFS.zipHash, mountPoint);
	if (hPtr) {
	    zf = (ZipFile *)Tcl_GetHashValue(hPtr);
	    Tcl_SetObjResult(interp, Tcl_NewStringObj(zf->name, -1));
	    return TCL_OK;
	}
    }
    return (interp ? TCL_OK : TCL_BREAK);
}

/*
 *-------------------------------------------------------------------------
 *
 * TclZipfs_Mount --
 *
 *	This procedure is invoked to mount a given ZIP archive file on a given
 *	mountpoint with optional ZIP password.
 *
 * Results:
 *	A standard Tcl result.
 *
 * Side effects:
 *	A ZIP archive file is read, analyzed and mounted, resources are
 *	allocated.
 *
 *-------------------------------------------------------------------------
 */

int
TclZipfs_Mount(
    Tcl_Interp *interp,		/* Current interpreter. NULLable. */
    const char *mountPoint,	/* Mount point path. */
    const char *zipname,	/* Path to ZIP file to mount. */
    const char *passwd)		/* Password for opening the ZIP, or NULL if
				 * the ZIP is unprotected. */
{
    ZipFile *zf;

    ReadLock();
    if (!ZipFS.initialized) {
	ZipfsSetup();
    }

    /*
     * No mount point, so list all mount points and what is mounted there.
     */

    if (!mountPoint) {
	int ret = ListMountPoints(interp);
	Unlock();
	return ret;
    }

    /*
     * Mount point but no file, so describe what is mounted at that mount
     * point.
     */

    if (!zipname) {
	DescribeMounted(interp, mountPoint);
	Unlock();
	return TCL_OK;
    }
    Unlock();

    /*
     * Have both a mount point and a file (name) to mount there.
     */

    if (passwd) {
	if ((strlen(passwd) > 255) || strchr(passwd, 0xff)) {
	    if (interp) {
		Tcl_SetObjResult(interp,
			Tcl_NewStringObj("illegal password", -1));
		Tcl_SetErrorCode(interp, "TCL", "ZIPFS", "BAD_PASS", NULL);
	    }
	    return TCL_ERROR;
	}
    }
    zf = (ZipFile *)Tcl_AttemptAlloc(sizeof(ZipFile) + strlen(mountPoint) + 1);
    if (!zf) {
	if (interp) {
	    Tcl_AppendResult(interp, "out of memory", (char *) NULL);
	    Tcl_SetErrorCode(interp, "TCL", "MALLOC", NULL);
	}
	return TCL_ERROR;
    }
    if (ZipFSOpenArchive(interp, zipname, 1, zf) != TCL_OK) {
	Tcl_Free(zf);
	return TCL_ERROR;
    }
    if (ZipFSCatalogFilesystem(interp, zf, mountPoint, passwd, zipname)
	    != TCL_OK) {
	Tcl_Free(zf);
	return TCL_ERROR;
    }
    Tcl_Free(zf);
    return TCL_OK;
}

/*
 *-------------------------------------------------------------------------
 *
 * TclZipfs_MountBuffer --
 *
 *	This procedure is invoked to mount a given ZIP archive file on a given
 *	mountpoint with optional ZIP password.
 *
 * Results:
 *	A standard Tcl result.
 *
 * Side effects:
 *	A ZIP archive file is read, analyzed and mounted, resources are
 *	allocated.
 *
 *-------------------------------------------------------------------------
 */

int
TclZipfs_MountBuffer(
    Tcl_Interp *interp,		/* Current interpreter. NULLable. */
    const char *mountPoint,	/* Mount point path. */
    unsigned char *data,
    size_t datalen,
    int copy)
{
    ZipFile *zf;
    int result;

    ReadLock();
    if (!ZipFS.initialized) {
	ZipfsSetup();
    }

    /*
     * No mount point, so list all mount points and what is mounted there.
     */

    if (!mountPoint) {
	int ret = ListMountPoints(interp);
	Unlock();
	return ret;
    }

    /*
     * Mount point but no data, so describe what is mounted at that mount
     * point.
     */

    if (!data) {
	DescribeMounted(interp, mountPoint);
	Unlock();
	return TCL_OK;
    }
    Unlock();

    /*
     * Have both a mount point and data to mount there.
     */

    zf = (ZipFile *)Tcl_AttemptAlloc(sizeof(ZipFile) + strlen(mountPoint) + 1);
    if (!zf) {
	if (interp) {
	    Tcl_AppendResult(interp, "out of memory", (char *) NULL);
	    Tcl_SetErrorCode(interp, "TCL", "MALLOC", NULL);
	}
	return TCL_ERROR;
    }
    zf->isMemBuffer = 1;
    zf->length = datalen;
    if (copy) {
	zf->data = (unsigned char *)Tcl_AttemptAlloc(datalen);
	if (!zf->data) {
	    if (interp) {
		Tcl_AppendResult(interp, "out of memory", (char *) NULL);
		Tcl_SetErrorCode(interp, "TCL", "MALLOC", NULL);
	    }
	    return TCL_ERROR;
	}
	memcpy(zf->data, data, datalen);
	zf->ptrToFree = zf->data;
    } else {
	zf->data = data;
	zf->ptrToFree = NULL;
    }
    zf->passBuf[0] = 0;	/* stop valgrind cries */
    if (ZipFSFindTOC(interp, 0, zf) != TCL_OK) {
	return TCL_ERROR;
    }
    result = ZipFSCatalogFilesystem(interp, zf, mountPoint, NULL,
	    "Memory Buffer");
    Tcl_Free(zf);
    return result;
}

/*
 *-------------------------------------------------------------------------
 *
 * TclZipfs_Unmount --
 *
 *	This procedure is invoked to unmount a given ZIP archive.
 *
 * Results:
 *	A standard Tcl result.
 *
 * Side effects:
 *	A mounted ZIP archive file is unmounted, resources are free'd.
 *
 *-------------------------------------------------------------------------
 */

int
TclZipfs_Unmount(
    Tcl_Interp *interp,		/* Current interpreter. NULLable. */
    const char *mountPoint)	/* Mount point path. */
{
    ZipFile *zf;
    ZipEntry *z, *znext;
    Tcl_HashEntry *hPtr;
    Tcl_DString dsm;
    int ret = TCL_OK, unmounted = 0;

    WriteLock();
    if (!ZipFS.initialized) {
	goto done;
    }

    /*
     * Mount point sometimes is a relative or otherwise denormalized path.
     * But an absolute name is needed as mount point here.
     */

    Tcl_DStringInit(&dsm);
    mountPoint = CanonicalPath("", mountPoint, &dsm, 1);

    hPtr = Tcl_FindHashEntry(&ZipFS.zipHash, mountPoint);
    /* don't report no-such-mount as an error */
    if (!hPtr) {
	goto done;
    }

    zf = (ZipFile *)Tcl_GetHashValue(hPtr);
    if (zf->numOpen > 0) {
	ZIPFS_ERROR(interp, "filesystem is busy");
	ret = TCL_ERROR;
	goto done;
    }
    Tcl_DeleteHashEntry(hPtr);
    for (z = zf->entries; z; z = znext) {
	znext = z->next;
	hPtr = Tcl_FindHashEntry(&ZipFS.fileHash, z->name);
	if (hPtr) {
	    Tcl_DeleteHashEntry(hPtr);
	}
	if (z->data) {
	    Tcl_Free(z->data);
	}
	Tcl_Free(z);
    }
    ZipFSCloseArchive(interp, zf);
    Tcl_DeleteExitHandler(ZipfsExitHandler, zf);
    Tcl_Free(zf);
    unmounted = 1;
  done:
    Unlock();
    if (unmounted) {
	Tcl_FSMountsChanged(NULL);
    }
    return ret;
}

/*
 *-------------------------------------------------------------------------
 *
 * ZipFSMountObjCmd --
 *
 *	This procedure is invoked to process the [zipfs mount] command.
 *
 * Results:
 *	A standard Tcl result.
 *
 * Side effects:
 *	A ZIP archive file is mounted, resources are allocated.
 *
 *-------------------------------------------------------------------------
 */

static int
ZipFSMountObjCmd(
    TCL_UNUSED(ClientData),
    Tcl_Interp *interp,		/* Current interpreter. */
    int objc,			/* Number of arguments. */
    Tcl_Obj *const objv[])	/* Argument objects. */
{

    if (objc > 4) {
	Tcl_WrongNumArgs(interp, 1, objv,
		 "?mountpoint? ?zipfile? ?password?");
	return TCL_ERROR;
    }

    return TclZipfs_Mount(interp, (objc > 1) ? TclGetString(objv[1]) : NULL,
	    (objc > 2) ? TclGetString(objv[2]) : NULL,
	    (objc > 3) ? TclGetString(objv[3]) : NULL);
}

/*
 *-------------------------------------------------------------------------
 *
 * ZipFSMountBufferObjCmd --
 *
 *	This procedure is invoked to process the [zipfs mount_data] command.
 *
 * Results:
 *	A standard Tcl result.
 *
 * Side effects:
 *	A ZIP archive file is mounted, resources are allocated.
 *
 *-------------------------------------------------------------------------
 */

static int
ZipFSMountBufferObjCmd(
    TCL_UNUSED(ClientData),
    Tcl_Interp *interp,		/* Current interpreter. */
    int objc,			/* Number of arguments. */
    Tcl_Obj *const objv[])	/* Argument objects. */
{
    const char *mountPoint;	/* Mount point path. */
    unsigned char *data;
    size_t length = 0;

    if (objc > 3) {
	Tcl_WrongNumArgs(interp, 1, objv, "?mountpoint? ?data?");
	return TCL_ERROR;
    }
    if (objc < 2) {
	int ret;

	ReadLock();
	ret = ListMountPoints(interp);
	Unlock();
	return ret;
    }

    mountPoint = TclGetString(objv[1]);
    if (objc < 3) {
	ReadLock();
	DescribeMounted(interp, mountPoint);
	Unlock();
	return TCL_OK;
    }

<<<<<<< HEAD
    data = TclGetByteArrayFromObj(objv[2], &length);
=======
    data = TclGetBytesFromObj(interp, objv[2], &length);
    if (data == NULL) {
	return TCL_ERROR;
    }
>>>>>>> f08e6266
    return TclZipfs_MountBuffer(interp, mountPoint, data, length, 1);
}

/*
 *-------------------------------------------------------------------------
 *
 * ZipFSRootObjCmd --
 *
 *	This procedure is invoked to process the [zipfs root] command. It
 *	returns the root that all zipfs file systems are mounted under.
 *
 * Results:
 *	A standard Tcl result.
 *
 * Side effects:
 *
 *-------------------------------------------------------------------------
 */

static int
ZipFSRootObjCmd(
    TCL_UNUSED(ClientData),
    Tcl_Interp *interp,		/* Current interpreter. */
    TCL_UNUSED(int) /*objc*/,
    TCL_UNUSED(Tcl_Obj *const *)) /*objv*/
{
    Tcl_SetObjResult(interp, Tcl_NewStringObj(ZIPFS_VOLUME, -1));
    return TCL_OK;
}

/*
 *-------------------------------------------------------------------------
 *
 * ZipFSUnmountObjCmd --
 *
 *	This procedure is invoked to process the [zipfs unmount] command.
 *
 * Results:
 *	A standard Tcl result.
 *
 * Side effects:
 *	A mounted ZIP archive file is unmounted, resources are free'd.
 *
 *-------------------------------------------------------------------------
 */

static int
ZipFSUnmountObjCmd(
    TCL_UNUSED(ClientData),
    Tcl_Interp *interp,		/* Current interpreter. */
    int objc,			/* Number of arguments. */
    Tcl_Obj *const objv[])	/* Argument objects. */
{

    if (objc != 2) {
	Tcl_WrongNumArgs(interp, 1, objv, "zipfile");
	return TCL_ERROR;
    }
    return TclZipfs_Unmount(interp, TclGetString(objv[1]));
}

/*
 *-------------------------------------------------------------------------
 *
 * ZipFSMkKeyObjCmd --
 *
 *	This procedure is invoked to process the [zipfs mkkey] command.  It
 *	produces a rotated password to be embedded into an image file.
 *
 * Results:
 *	A standard Tcl result.
 *
 * Side effects:
 *	None.
 *
 *-------------------------------------------------------------------------
 */

static int
ZipFSMkKeyObjCmd(
    TCL_UNUSED(ClientData),
    Tcl_Interp *interp,		/* Current interpreter. */
    int objc,			/* Number of arguments. */
    Tcl_Obj *const objv[])	/* Argument objects. */
{
    int len, i = 0;
    char *pw, passBuf[264];

    if (objc != 2) {
	Tcl_WrongNumArgs(interp, 1, objv, "password");
	return TCL_ERROR;
    }
    pw = TclGetString(objv[1]);
    len = strlen(pw);
    if (len == 0) {
	return TCL_OK;
    }
    if ((len > 255) || strchr(pw, 0xff)) {
	Tcl_SetObjResult(interp, Tcl_NewStringObj("illegal password", -1));
	return TCL_ERROR;
    }
    while (len > 0) {
	int ch = pw[len - 1];

	passBuf[i] = (ch & 0x0f) | pwrot[(ch >> 4) & 0x0f];
	i++;
	len--;
    }
    passBuf[i] = i;
    ++i;
    passBuf[i++] = (char) ZIP_PASSWORD_END_SIG;
    passBuf[i++] = (char) (ZIP_PASSWORD_END_SIG >> 8);
    passBuf[i++] = (char) (ZIP_PASSWORD_END_SIG >> 16);
    passBuf[i++] = (char) (ZIP_PASSWORD_END_SIG >> 24);
    passBuf[i] = '\0';
    Tcl_AppendResult(interp, passBuf, (char *) NULL);
    return TCL_OK;
}

/*
 *-------------------------------------------------------------------------
 *
 * ZipAddFile --
 *
 *	This procedure is used by ZipFSMkZipOrImgCmd() to add a single file to
 *	the output ZIP archive file being written. A ZipEntry struct about the
 *	input file is added to the given fileHash table for later creation of
 *	the central ZIP directory.
 *
 * Results:
 *	A standard Tcl result.
 *
 * Side effects:
 *	Input file is read and (compressed and) written to the output ZIP
 *	archive file.
 *
 *-------------------------------------------------------------------------
 */

static int
ZipAddFile(
    Tcl_Interp *interp,		/* Current interpreter. */
    const char *path,
    const char *name,
    Tcl_Channel out,
    const char *passwd,		/* Password for encoding the file, or NULL if
				 * the file is to be unprotected. */
    char *buf,
    int bufsize,
    Tcl_HashTable *fileHash)
{
    Tcl_Channel in;
    Tcl_HashEntry *hPtr;
    ZipEntry *z;
    z_stream stream;
    const char *zpath;
    int crc, flush, zpathlen;
    size_t nbyte, nbytecompr, len, olen, align = 0;
    Tcl_WideInt pos[3];
    int mtime = 0, isNew, compMeth;
    unsigned long keys[3], keys0[3];
    char obuf[4096];

    /*
     * Trim leading '/' characters. If this results in an empty string, we've
     * nothing to do.
     */

    zpath = name;
    while (zpath && zpath[0] == '/') {
	zpath++;
    }
    if (!zpath || (zpath[0] == '\0')) {
	return TCL_OK;
    }

    zpathlen = strlen(zpath);
    if (zpathlen + ZIP_CENTRAL_HEADER_LEN > bufsize) {
	Tcl_SetObjResult(interp, Tcl_ObjPrintf(
		"path too long for \"%s\"", path));
	Tcl_SetErrorCode(interp, "TCL", "ZIPFS", "PATH_LEN", NULL);
	return TCL_ERROR;
    }
    in = Tcl_OpenFileChannel(interp, path, "rb", 0);
    if (!in) {
#ifdef _WIN32
	/* hopefully a directory */
	if (strcmp("permission denied", Tcl_PosixError(interp)) == 0) {
	    Tcl_CloseEx(interp, in, 0);
	    return TCL_OK;
	}
#endif /* _WIN32 */
	Tcl_CloseEx(interp, in, 0);
	return TCL_ERROR;
    } else {
	Tcl_Obj *pathObj = Tcl_NewStringObj(path, -1);
	Tcl_StatBuf statBuf;

	Tcl_IncrRefCount(pathObj);
	if (Tcl_FSStat(pathObj, &statBuf) != -1) {
	    mtime = statBuf.st_mtime;
	}
	Tcl_DecrRefCount(pathObj);
    }
    Tcl_ResetResult(interp);
    crc = 0;
    nbyte = nbytecompr = 0;
    while (1) {
	len = Tcl_Read(in, buf, bufsize);
	if (len == TCL_IO_FAILURE) {
	    if (nbyte == 0 && errno == EISDIR) {
		Tcl_CloseEx(interp, in, 0);
		return TCL_OK;
	    }
	    Tcl_SetObjResult(interp, Tcl_ObjPrintf("read error on \"%s\": %s",
		    path, Tcl_PosixError(interp)));
	    Tcl_CloseEx(interp, in, 0);
	    return TCL_ERROR;
	}
	if (len == 0) {
	    break;
	}
	crc = crc32(crc, (unsigned char *) buf, len);
	nbyte += len;
    }
    if (Tcl_Seek(in, 0, SEEK_SET) == -1) {
	Tcl_SetObjResult(interp, Tcl_ObjPrintf("seek error on \"%s\": %s",
		path, Tcl_PosixError(interp)));
	Tcl_CloseEx(interp, in, 0);
	return TCL_ERROR;
    }
    pos[0] = Tcl_Tell(out);
    memset(buf, '\0', ZIP_LOCAL_HEADER_LEN);
    memcpy(buf + ZIP_LOCAL_HEADER_LEN, zpath, zpathlen);
    len = zpathlen + ZIP_LOCAL_HEADER_LEN;
    if (Tcl_Write(out, buf, len) != len) {
    wrerr:
	Tcl_SetObjResult(interp, Tcl_ObjPrintf(
		"write error on %s: %s", path, Tcl_PosixError(interp)));
	Tcl_CloseEx(interp, in, 0);
	return TCL_ERROR;
    }
    if ((len + pos[0]) & 3) {
	unsigned char abuf[8];

	/*
	 * Align payload to next 4-byte boundary using a dummy extra entry
	 * similar to the zipalign tool from Android's SDK.
	 */

	align = 4 + ((len + pos[0]) & 3);
	ZipWriteShort(abuf, 0xffff);
	ZipWriteShort(abuf + 2, align - 4);
	ZipWriteInt(abuf + 4, 0x03020100);
	if (Tcl_Write(out, (const char *) abuf, align) != align) {
	    goto wrerr;
	}
    }
    if (passwd) {
	int i, ch, tmp;
	unsigned char kvbuf[24];
	Tcl_Obj *ret;

	init_keys(passwd, keys, crc32tab);
	for (i = 0; i < 12 - 2; i++) {
	    double r;

	    if (Tcl_EvalEx(interp, "::tcl::mathfunc::rand", -1, 0) != TCL_OK) {
		Tcl_Obj *eiPtr = Tcl_ObjPrintf(
			"\n    (evaluating PRNG step %d for password encoding)",
			i);

		Tcl_AppendObjToErrorInfo(interp, eiPtr);
		Tcl_CloseEx(interp, in, 0);
		return TCL_ERROR;
	    }
	    ret = Tcl_GetObjResult(interp);
	    if (Tcl_GetDoubleFromObj(interp, ret, &r) != TCL_OK) {
		Tcl_Obj *eiPtr = Tcl_ObjPrintf(
			"\n    (evaluating PRNG step %d for password encoding)",
			i);

		Tcl_AppendObjToErrorInfo(interp, eiPtr);
		Tcl_CloseEx(interp, in, 0);
		return TCL_ERROR;
	    }
	    ch = (int) (r * 256);
	    kvbuf[i + 12] = (unsigned char) zencode(keys, crc32tab, ch, tmp);
	}
	Tcl_ResetResult(interp);
	init_keys(passwd, keys, crc32tab);
	for (i = 0; i < 12 - 2; i++) {
	    kvbuf[i] = (unsigned char)
		    zencode(keys, crc32tab, kvbuf[i + 12], tmp);
	}
	kvbuf[i++] = (unsigned char) zencode(keys, crc32tab, crc >> 16, tmp);
	kvbuf[i++] = (unsigned char) zencode(keys, crc32tab, crc >> 24, tmp);
	len = Tcl_Write(out, (char *) kvbuf, 12);
	memset(kvbuf, 0, 24);
	if (len != 12) {
	    Tcl_SetObjResult(interp, Tcl_ObjPrintf(
		    "write error on %s: %s", path, Tcl_PosixError(interp)));
	    Tcl_CloseEx(interp, in, 0);
	    return TCL_ERROR;
	}
	memcpy(keys0, keys, sizeof(keys0));
	nbytecompr += 12;
    }
    Tcl_Flush(out);
    pos[2] = Tcl_Tell(out);
    compMeth = ZIP_COMPMETH_DEFLATED;
    memset(&stream, 0, sizeof(z_stream));
    stream.zalloc = Z_NULL;
    stream.zfree = Z_NULL;
    stream.opaque = Z_NULL;
    if (deflateInit2(&stream, 9, Z_DEFLATED, -15, 8,
	    Z_DEFAULT_STRATEGY) != Z_OK) {
	Tcl_SetObjResult(interp, Tcl_ObjPrintf(
		"compression init error on \"%s\"", path));
	Tcl_SetErrorCode(interp, "TCL", "ZIPFS", "DEFLATE_INIT", NULL);
	Tcl_CloseEx(interp, in, 0);
	return TCL_ERROR;
    }
    do {
	len = Tcl_Read(in, buf, bufsize);
	if (len == TCL_IO_FAILURE) {
	    Tcl_SetObjResult(interp, Tcl_ObjPrintf(
		    "read error on %s: %s", path, Tcl_PosixError(interp)));
	    deflateEnd(&stream);
	    Tcl_CloseEx(interp, in, 0);
	    return TCL_ERROR;
	}
	stream.avail_in = len;
	stream.next_in = (unsigned char *) buf;
	flush = Tcl_Eof(in) ? Z_FINISH : Z_NO_FLUSH;
	do {
	    stream.avail_out = sizeof(obuf);
	    stream.next_out = (unsigned char *) obuf;
	    len = deflate(&stream, flush);
	    if (len == (size_t) Z_STREAM_ERROR) {
		Tcl_SetObjResult(interp, Tcl_ObjPrintf(
			"deflate error on %s", path));
		Tcl_SetErrorCode(interp, "TCL", "ZIPFS", "DEFLATE", NULL);
		deflateEnd(&stream);
		Tcl_CloseEx(interp, in, 0);
		return TCL_ERROR;
	    }
	    olen = sizeof(obuf) - stream.avail_out;
	    if (passwd) {
		size_t i;
		int tmp;

		for (i = 0; i < olen; i++) {
		    obuf[i] = (char) zencode(keys, crc32tab, obuf[i], tmp);
		}
	    }
	    if (olen && (Tcl_Write(out, obuf, olen) != olen)) {
		Tcl_SetObjResult(interp, Tcl_ObjPrintf(
			"write error: %s", Tcl_PosixError(interp)));
		deflateEnd(&stream);
		Tcl_CloseEx(interp, in, 0);
		return TCL_ERROR;
	    }
	    nbytecompr += olen;
	} while (stream.avail_out == 0);
    } while (flush != Z_FINISH);
    deflateEnd(&stream);
    Tcl_Flush(out);
    pos[1] = Tcl_Tell(out);
    if (nbyte - nbytecompr <= 0) {
	/*
	 * Compressed file larger than input, write it again uncompressed.
	 */
	if (Tcl_Seek(in, 0, SEEK_SET) != 0) {
	    goto seekErr;
	}
	if (Tcl_Seek(out, pos[2], SEEK_SET) != pos[2]) {
	seekErr:
	    Tcl_CloseEx(interp, in, 0);
	    Tcl_SetObjResult(interp, Tcl_ObjPrintf(
		    "seek error: %s", Tcl_PosixError(interp)));
	    return TCL_ERROR;
	}
	nbytecompr = (passwd ? 12 : 0);
	while (1) {
	    len = Tcl_Read(in, buf, bufsize);
	    if (len == TCL_IO_FAILURE) {
		Tcl_SetObjResult(interp, Tcl_ObjPrintf(
			"read error on \"%s\": %s",
			path, Tcl_PosixError(interp)));
		Tcl_CloseEx(interp, in, 0);
		return TCL_ERROR;
	    } else if (len == 0) {
		break;
	    }
	    if (passwd) {
		size_t i;
		int tmp;

		for (i = 0; i < len; i++) {
		    buf[i] = (char) zencode(keys0, crc32tab, buf[i], tmp);
		}
	    }
	    if (Tcl_Write(out, buf, len) != len) {
		Tcl_SetObjResult(interp, Tcl_ObjPrintf(
			"write error: %s", Tcl_PosixError(interp)));
		Tcl_CloseEx(interp, in, 0);
		return TCL_ERROR;
	    }
	    nbytecompr += len;
	}
	compMeth = ZIP_COMPMETH_STORED;
	Tcl_Flush(out);
	pos[1] = Tcl_Tell(out);
	Tcl_TruncateChannel(out, pos[1]);
    }
    Tcl_CloseEx(interp, in, 0);

    hPtr = Tcl_CreateHashEntry(fileHash, zpath, &isNew);
    if (!isNew) {
	Tcl_SetObjResult(interp, Tcl_ObjPrintf(
		"non-unique path name \"%s\"", path));
	Tcl_SetErrorCode(interp, "TCL", "ZIPFS", "DUPLICATE_PATH", NULL);
	return TCL_ERROR;
    }

    z = (ZipEntry *)Tcl_Alloc(sizeof(ZipEntry));
    Tcl_SetHashValue(hPtr, z);
    z->name = NULL;
    z->tnext = NULL;
    z->depth = 0;
    z->zipFilePtr = NULL;
    z->isDirectory = 0;
    z->isEncrypted = (passwd ? 1 : 0);
    z->offset = pos[0];
    z->crc32 = crc;
    z->timestamp = mtime;
    z->numBytes = nbyte;
    z->numCompressedBytes = nbytecompr;
    z->compressMethod = compMeth;
    z->data = NULL;
    z->name = (char *)Tcl_GetHashKey(fileHash, hPtr);
    z->next = NULL;

    /*
     * Write final local header information.
     */
    ZipWriteInt(buf + ZIP_LOCAL_SIG_OFFS, ZIP_LOCAL_HEADER_SIG);
    ZipWriteShort(buf + ZIP_LOCAL_VERSION_OFFS, ZIP_MIN_VERSION);
    ZipWriteShort(buf + ZIP_LOCAL_FLAGS_OFFS, z->isEncrypted);
    ZipWriteShort(buf + ZIP_LOCAL_COMPMETH_OFFS, z->compressMethod);
    ZipWriteShort(buf + ZIP_LOCAL_MTIME_OFFS, ToDosTime(z->timestamp));
    ZipWriteShort(buf + ZIP_LOCAL_MDATE_OFFS, ToDosDate(z->timestamp));
    ZipWriteInt(buf + ZIP_LOCAL_CRC32_OFFS, z->crc32);
    ZipWriteInt(buf + ZIP_LOCAL_COMPLEN_OFFS, z->numCompressedBytes);
    ZipWriteInt(buf + ZIP_LOCAL_UNCOMPLEN_OFFS, z->numBytes);
    ZipWriteShort(buf + ZIP_LOCAL_PATHLEN_OFFS, zpathlen);
    ZipWriteShort(buf + ZIP_LOCAL_EXTRALEN_OFFS, align);
    if (Tcl_Seek(out, pos[0], SEEK_SET) != pos[0]) {
	Tcl_DeleteHashEntry(hPtr);
	Tcl_Free(z);
	Tcl_SetObjResult(interp, Tcl_ObjPrintf(
		"seek error: %s", Tcl_PosixError(interp)));
	return TCL_ERROR;
    }
    if (Tcl_Write(out, buf, ZIP_LOCAL_HEADER_LEN) != ZIP_LOCAL_HEADER_LEN) {
	Tcl_DeleteHashEntry(hPtr);
	Tcl_Free(z);
	Tcl_SetObjResult(interp, Tcl_ObjPrintf(
		"write error: %s", Tcl_PosixError(interp)));
	return TCL_ERROR;
    }
    Tcl_Flush(out);
    if (Tcl_Seek(out, pos[1], SEEK_SET) != pos[1]) {
	Tcl_DeleteHashEntry(hPtr);
	Tcl_Free(z);
	Tcl_SetObjResult(interp, Tcl_ObjPrintf(
		"seek error: %s", Tcl_PosixError(interp)));
	return TCL_ERROR;
    }
    return TCL_OK;
}

/*
 *-------------------------------------------------------------------------
 *
 * ZipFSMkZipOrImgObjCmd --
 *
 *	This procedure is creates a new ZIP archive file or image file given
 *	output filename, input directory of files to be archived, optional
 *	password, and optional image to be prepended to the output ZIP archive
 *	file.
 *
 * Results:
 *	A standard Tcl result.
 *
 * Side effects:
 *	A new ZIP archive file or image file is written.
 *
 *-------------------------------------------------------------------------
 */

static int
ZipFSMkZipOrImgObjCmd(
    Tcl_Interp *interp,		/* Current interpreter. */
    int isImg,
    int isList,
    int objc,			/* Number of arguments. */
    Tcl_Obj *const objv[])	/* Argument objects. */
{
    Tcl_Channel out;
    int pwlen = 0, count, ret = TCL_ERROR, lobjc;
    size_t len, slen = 0, i = 0;
    Tcl_WideInt pos[3];
    Tcl_Obj **lobjv, *list = NULL;
    ZipEntry *z;
    Tcl_HashEntry *hPtr;
    Tcl_HashSearch search;
    Tcl_HashTable fileHash;
    char *strip = NULL, *pw = NULL, passBuf[264], buf[4096];

    /*
     * Caller has verified that the number of arguments is correct.
     */

    passBuf[0] = 0;
    if (objc > (isList ? 3 : 4)) {
	pw = TclGetString(objv[isList ? 3 : 4]);
	pwlen = strlen(pw);
	if ((pwlen > 255) || strchr(pw, 0xff)) {
	    Tcl_SetObjResult(interp,
		    Tcl_NewStringObj("illegal password", -1));
	    Tcl_SetErrorCode(interp, "TCL", "ZIPFS", "BAD_PASS", NULL);
	    return TCL_ERROR;
	}
    }
    if (isList) {
	list = objv[2];
	Tcl_IncrRefCount(list);
    } else {
	Tcl_Obj *cmd[3];

	cmd[1] = Tcl_NewStringObj("::tcl::zipfs::find", -1);
	cmd[2] = objv[2];
	cmd[0] = Tcl_NewListObj(2, cmd + 1);
	Tcl_IncrRefCount(cmd[0]);
	if (Tcl_EvalObjEx(interp, cmd[0], TCL_EVAL_DIRECT) != TCL_OK) {
	    Tcl_DecrRefCount(cmd[0]);
	    return TCL_ERROR;
	}
	Tcl_DecrRefCount(cmd[0]);
	list = Tcl_GetObjResult(interp);
	Tcl_IncrRefCount(list);
    }
    if (Tcl_ListObjGetElements(interp, list, &lobjc, &lobjv) != TCL_OK) {
	Tcl_DecrRefCount(list);
	return TCL_ERROR;
    }
    if (isList && (lobjc % 2)) {
	Tcl_DecrRefCount(list);
	Tcl_SetObjResult(interp,
		Tcl_NewStringObj("need even number of elements", -1));
	Tcl_SetErrorCode(interp, "TCL", "ZIPFS", "LIST_LENGTH", NULL);
	return TCL_ERROR;
    }
    if (lobjc == 0) {
	Tcl_DecrRefCount(list);
	Tcl_SetObjResult(interp, Tcl_NewStringObj("empty archive", -1));
	Tcl_SetErrorCode(interp, "TCL", "ZIPFS", "EMPTY", NULL);
	return TCL_ERROR;
    }
    out = Tcl_OpenFileChannel(interp, TclGetString(objv[1]), "wb", 0755);
    if (out == NULL) {
	Tcl_DecrRefCount(list);
	return TCL_ERROR;
    }
    if (pwlen <= 0) {
	pw = NULL;
	pwlen = 0;
    }
    if (isImg) {
	ZipFile *zf, zf0;
	int isMounted = 0;
	const char *imgName;

	if (isList) {
	    imgName = (objc > 4) ? TclGetString(objv[4]) :
		    Tcl_GetNameOfExecutable();
	} else {
	    imgName = (objc > 5) ? TclGetString(objv[5]) :
		    Tcl_GetNameOfExecutable();
	}
	if (pwlen) {
	    i = 0;
	    for (len = pwlen; len-- > 0;) {
		int ch = pw[len];

		passBuf[i] = (ch & 0x0f) | pwrot[(ch >> 4) & 0x0f];
		i++;
	    }
	    passBuf[i] = i;
	    ++i;
	    passBuf[i++] = (char) ZIP_PASSWORD_END_SIG;
	    passBuf[i++] = (char) (ZIP_PASSWORD_END_SIG >> 8);
	    passBuf[i++] = (char) (ZIP_PASSWORD_END_SIG >> 16);
	    passBuf[i++] = (char) (ZIP_PASSWORD_END_SIG >> 24);
	    passBuf[i] = '\0';
	}

	/*
	 * Check for mounted image.
	 */

	WriteLock();
	for (hPtr = Tcl_FirstHashEntry(&ZipFS.zipHash, &search); hPtr;
		hPtr = Tcl_NextHashEntry(&search)) {
	    zf = (ZipFile *)Tcl_GetHashValue(hPtr);
	    if (strcmp(zf->name, imgName) == 0) {
		isMounted = 1;
		zf->numOpen++;
		break;
	    }
	}
	Unlock();
	if (!isMounted) {
	    zf = &zf0;
	}
	if (isMounted || ZipFSOpenArchive(interp, imgName, 0, zf) == TCL_OK) {
	    if (Tcl_Write(out, (char *) zf->data,
		    zf->passOffset) != zf->passOffset) {
		memset(passBuf, 0, sizeof(passBuf));
		Tcl_DecrRefCount(list);
		Tcl_SetObjResult(interp, Tcl_ObjPrintf(
			"write error: %s", Tcl_PosixError(interp)));
		Tcl_CloseEx(interp, out, 0);
		if (zf == &zf0) {
		    ZipFSCloseArchive(interp, zf);
		} else {
		    WriteLock();
		    zf->numOpen--;
		    Unlock();
		}
		return TCL_ERROR;
	    }
	    if (zf == &zf0) {
		ZipFSCloseArchive(interp, zf);
	    } else {
		WriteLock();
		zf->numOpen--;
		Unlock();
	    }
	} else {
	    size_t k;
	    int m, n;
	    Tcl_Channel in;
	    const char *errMsg = "seek error";

	    /*
	     * Fall back to read it as plain file which hopefully is a static
	     * tclsh or wish binary with proper zipfs infrastructure built in.
	     */

	    Tcl_ResetResult(interp);
	    in = Tcl_OpenFileChannel(interp, imgName, "rb", 0644);
	    if (!in) {
		memset(passBuf, 0, sizeof(passBuf));
		Tcl_DecrRefCount(list);
		Tcl_CloseEx(interp, out, 0);
		return TCL_ERROR;
	    }
	    i = Tcl_Seek(in, 0, SEEK_END);
	    if (i == TCL_IO_FAILURE) {
	    cperr:
		memset(passBuf, 0, sizeof(passBuf));
		Tcl_DecrRefCount(list);
		Tcl_SetObjResult(interp, Tcl_ObjPrintf(
			"%s: %s", errMsg, Tcl_PosixError(interp)));
		Tcl_CloseEx(interp, out, 0);
		Tcl_CloseEx(interp, in, 0);
		return TCL_ERROR;
	    }
	    Tcl_Seek(in, 0, SEEK_SET);
	    for (k = 0; k < i; k += m) {
		m = i - k;
		if (m > (int) sizeof(buf)) {
		    m = (int) sizeof(buf);
		}
		n = Tcl_Read(in, buf, m);
		if (n == -1) {
		    errMsg = "read error";
		    goto cperr;
		} else if (n == 0) {
		    break;
		}
		m = Tcl_Write(out, buf, n);
		if (m != n) {
		    errMsg = "write error";
		    goto cperr;
		}
	    }
	    Tcl_CloseEx(interp, in, 0);
	}
	len = strlen(passBuf);
	if (len > 0) {
	    i = Tcl_Write(out, passBuf, len);
	    if (i != len) {
		Tcl_DecrRefCount(list);
		Tcl_SetObjResult(interp, Tcl_ObjPrintf(
			"write error: %s", Tcl_PosixError(interp)));
		Tcl_CloseEx(interp, out, 0);
		return TCL_ERROR;
	    }
	}
	memset(passBuf, 0, sizeof(passBuf));
	Tcl_Flush(out);
    }
    Tcl_InitHashTable(&fileHash, TCL_STRING_KEYS);
    pos[0] = Tcl_Tell(out);
    if (!isList && (objc > 3)) {
	strip = TclGetString(objv[3]);
	slen = strlen(strip);
    }
    for (i = 0; i < (size_t) lobjc; i += (isList ? 2 : 1)) {
	const char *path, *name;

	path = TclGetString(lobjv[i]);
	if (isList) {
	    name = TclGetString(lobjv[i + 1]);
	} else {
	    name = path;
	    if (slen > 0) {
		len = strlen(name);
		if ((len <= slen) || (strncmp(strip, name, slen) != 0)) {
		    continue;
		}
		name += slen;
	    }
	}
	while (name[0] == '/') {
	    ++name;
	}
	if (name[0] == '\0') {
	    continue;
	}
	if (ZipAddFile(interp, path, name, out, pw, buf, sizeof(buf),
		&fileHash) != TCL_OK) {
	    goto done;
	}
    }
    pos[1] = Tcl_Tell(out);
    count = 0;
    for (i = 0; i < (size_t) lobjc; i += (isList ? 2 : 1)) {
	const char *path, *name;

	path = TclGetString(lobjv[i]);
	if (isList) {
	    name = TclGetString(lobjv[i + 1]);
	} else {
	    name = path;
	    if (slen > 0) {
		len = strlen(name);
		if ((len <= slen) || (strncmp(strip, name, slen) != 0)) {
		    continue;
		}
		name += slen;
	    }
	}
	while (name[0] == '/') {
	    ++name;
	}
	if (name[0] == '\0') {
	    continue;
	}
	hPtr = Tcl_FindHashEntry(&fileHash, name);
	if (!hPtr) {
	    continue;
	}
	z = (ZipEntry *)Tcl_GetHashValue(hPtr);
	len = strlen(z->name);
	ZipWriteInt(buf + ZIP_CENTRAL_SIG_OFFS, ZIP_CENTRAL_HEADER_SIG);
	ZipWriteShort(buf + ZIP_CENTRAL_VERSIONMADE_OFFS, ZIP_MIN_VERSION);
	ZipWriteShort(buf + ZIP_CENTRAL_VERSION_OFFS, ZIP_MIN_VERSION);
	ZipWriteShort(buf + ZIP_CENTRAL_FLAGS_OFFS, z->isEncrypted);
	ZipWriteShort(buf + ZIP_CENTRAL_COMPMETH_OFFS, z->compressMethod);
	ZipWriteShort(buf + ZIP_CENTRAL_MTIME_OFFS, ToDosTime(z->timestamp));
	ZipWriteShort(buf + ZIP_CENTRAL_MDATE_OFFS, ToDosDate(z->timestamp));
	ZipWriteInt(buf + ZIP_CENTRAL_CRC32_OFFS, z->crc32);
	ZipWriteInt(buf + ZIP_CENTRAL_COMPLEN_OFFS, z->numCompressedBytes);
	ZipWriteInt(buf + ZIP_CENTRAL_UNCOMPLEN_OFFS, z->numBytes);
	ZipWriteShort(buf + ZIP_CENTRAL_PATHLEN_OFFS, len);
	ZipWriteShort(buf + ZIP_CENTRAL_EXTRALEN_OFFS, 0);
	ZipWriteShort(buf + ZIP_CENTRAL_FCOMMENTLEN_OFFS, 0);
	ZipWriteShort(buf + ZIP_CENTRAL_DISKFILE_OFFS, 0);
	ZipWriteShort(buf + ZIP_CENTRAL_IATTR_OFFS, 0);
	ZipWriteInt(buf + ZIP_CENTRAL_EATTR_OFFS, 0);
	ZipWriteInt(buf + ZIP_CENTRAL_LOCALHDR_OFFS, z->offset - pos[0]);
	if ((Tcl_Write(out, buf,
		    ZIP_CENTRAL_HEADER_LEN) != ZIP_CENTRAL_HEADER_LEN)
		|| (Tcl_Write(out, z->name, len) != len)) {
	    Tcl_SetObjResult(interp, Tcl_ObjPrintf(
		    "write error: %s", Tcl_PosixError(interp)));
	    goto done;
	}
	count++;
    }
    Tcl_Flush(out);
    pos[2] = Tcl_Tell(out);
    ZipWriteInt(buf + ZIP_CENTRAL_END_SIG_OFFS, ZIP_CENTRAL_END_SIG);
    ZipWriteShort(buf + ZIP_CENTRAL_DISKNO_OFFS, 0);
    ZipWriteShort(buf + ZIP_CENTRAL_DISKDIR_OFFS, 0);
    ZipWriteShort(buf + ZIP_CENTRAL_ENTS_OFFS, count);
    ZipWriteShort(buf + ZIP_CENTRAL_TOTALENTS_OFFS, count);
    ZipWriteInt(buf + ZIP_CENTRAL_DIRSIZE_OFFS, pos[2] - pos[1]);
    ZipWriteInt(buf + ZIP_CENTRAL_DIRSTART_OFFS, pos[1] - pos[0]);
    ZipWriteShort(buf + ZIP_CENTRAL_COMMENTLEN_OFFS, 0);
    if (Tcl_Write(out, buf, ZIP_CENTRAL_END_LEN) != ZIP_CENTRAL_END_LEN) {
	Tcl_SetObjResult(interp, Tcl_ObjPrintf(
		"write error: %s", Tcl_PosixError(interp)));
	goto done;
    }
    Tcl_Flush(out);
    ret = TCL_OK;

  done:
    if (ret == TCL_OK) {
	ret = Tcl_CloseEx(interp, out, 0);
    } else {
	Tcl_CloseEx(interp, out, 0);
    }
    Tcl_DecrRefCount(list);
    for (hPtr = Tcl_FirstHashEntry(&fileHash, &search); hPtr;
	    hPtr = Tcl_NextHashEntry(&search)) {
	z = (ZipEntry *)Tcl_GetHashValue(hPtr);
	Tcl_Free(z);
	Tcl_DeleteHashEntry(hPtr);
    }
    Tcl_DeleteHashTable(&fileHash);
    return ret;
}

/*
 *-------------------------------------------------------------------------
 *
 * ZipFSMkZipObjCmd, ZipFSLMkZipObjCmd --
 *
 *	These procedures are invoked to process the [zipfs mkzip] and [zipfs
 *	lmkzip] commands.  See description of ZipFSMkZipOrImgCmd().
 *
 * Results:
 *	A standard Tcl result.
 *
 * Side effects:
 *	See description of ZipFSMkZipOrImgCmd().
 *
 *-------------------------------------------------------------------------
 */

static int
ZipFSMkZipObjCmd(
    TCL_UNUSED(ClientData),
    Tcl_Interp *interp,		/* Current interpreter. */
    int objc,			/* Number of arguments. */
    Tcl_Obj *const objv[])	/* Argument objects. */
{
    if (objc < 3 || objc > 5) {
	Tcl_WrongNumArgs(interp, 1, objv, "outfile indir ?strip? ?password?");
	return TCL_ERROR;
    }
    if (Tcl_IsSafe(interp)) {
	Tcl_SetObjResult(interp, Tcl_NewStringObj(
		"operation not permitted in a safe interpreter", -1));
	Tcl_SetErrorCode(interp, "TCL", "ZIPFS", "SAFE_INTERP", NULL);
	return TCL_ERROR;
    }
    return ZipFSMkZipOrImgObjCmd(interp, 0, 0, objc, objv);
}

static int
ZipFSLMkZipObjCmd(
    TCL_UNUSED(ClientData),
    Tcl_Interp *interp,		/* Current interpreter. */
    int objc,			/* Number of arguments. */
    Tcl_Obj *const objv[])	/* Argument objects. */
{
    if (objc < 3 || objc > 4) {
	Tcl_WrongNumArgs(interp, 1, objv, "outfile inlist ?password?");
	return TCL_ERROR;
    }
    if (Tcl_IsSafe(interp)) {
	Tcl_SetObjResult(interp, Tcl_NewStringObj(
		"operation not permitted in a safe interpreter", -1));
	Tcl_SetErrorCode(interp, "TCL", "ZIPFS", "SAFE_INTERP", NULL);
	return TCL_ERROR;
    }
    return ZipFSMkZipOrImgObjCmd(interp, 0, 1, objc, objv);
}

/*
 *-------------------------------------------------------------------------
 *
 * ZipFSMkImgObjCmd, ZipFSLMkImgObjCmd --
 *
 *	These procedures are invoked to process the [zipfs mkimg] and [zipfs
 *	lmkimg] commands.  See description of ZipFSMkZipOrImgCmd().
 *
 * Results:
 *	A standard Tcl result.
 *
 * Side effects:
 *	See description of ZipFSMkZipOrImgCmd().
 *
 *-------------------------------------------------------------------------
 */

static int
ZipFSMkImgObjCmd(
    TCL_UNUSED(ClientData),
    Tcl_Interp *interp,		/* Current interpreter. */
    int objc,			/* Number of arguments. */
    Tcl_Obj *const objv[])	/* Argument objects. */
{
    if (objc < 3 || objc > 6) {
	Tcl_WrongNumArgs(interp, 1, objv,
		"outfile indir ?strip? ?password? ?infile?");
	return TCL_ERROR;
    }
    if (Tcl_IsSafe(interp)) {
	Tcl_SetObjResult(interp, Tcl_NewStringObj(
		"operation not permitted in a safe interpreter", -1));
	Tcl_SetErrorCode(interp, "TCL", "ZIPFS", "SAFE_INTERP", NULL);
	return TCL_ERROR;
    }
    return ZipFSMkZipOrImgObjCmd(interp, 1, 0, objc, objv);
}

static int
ZipFSLMkImgObjCmd(
    TCL_UNUSED(ClientData),
    Tcl_Interp *interp,		/* Current interpreter. */
    int objc,			/* Number of arguments. */
    Tcl_Obj *const objv[])	/* Argument objects. */
{
    if (objc < 3 || objc > 5) {
	Tcl_WrongNumArgs(interp, 1, objv, "outfile inlist ?password infile?");
	return TCL_ERROR;
    }
    if (Tcl_IsSafe(interp)) {
	Tcl_SetObjResult(interp, Tcl_NewStringObj(
		"operation not permitted in a safe interpreter", -1));
	Tcl_SetErrorCode(interp, "TCL", "ZIPFS", "SAFE_INTERP", NULL);
	return TCL_ERROR;
    }
    return ZipFSMkZipOrImgObjCmd(interp, 1, 1, objc, objv);
}

/*
 *-------------------------------------------------------------------------
 *
 * ZipFSCanonicalObjCmd --
 *
 *	This procedure is invoked to process the [zipfs canonical] command.
 *	It returns the canonical name for a file within zipfs
 *
 * Results:
 *	Always TCL_OK provided the right number of arguments are supplied.
 *
 * Side effects:
 *	None.
 *
 *-------------------------------------------------------------------------
 */

static int
ZipFSCanonicalObjCmd(
    TCL_UNUSED(ClientData),
    Tcl_Interp *interp,		/* Current interpreter. */
    int objc,			/* Number of arguments. */
    Tcl_Obj *const objv[])	/* Argument objects. */
{
    char *mntpoint = NULL;
    char *filename = NULL;
    char *result;
    Tcl_DString dPath;

    if (objc < 2 || objc > 4) {
	Tcl_WrongNumArgs(interp, 1, objv, "?mountpoint? filename ?inZipfs?");
	return TCL_ERROR;
    }
    Tcl_DStringInit(&dPath);
    if (objc == 2) {
	filename = TclGetString(objv[1]);
	result = CanonicalPath("", filename, &dPath, 1);
    } else if (objc == 3) {
	mntpoint = TclGetString(objv[1]);
	filename = TclGetString(objv[2]);
	result = CanonicalPath(mntpoint, filename, &dPath, 1);
    } else {
	int zipfs = 0;

	if (Tcl_GetBooleanFromObj(interp, objv[3], &zipfs)) {
	    return TCL_ERROR;
	}
	mntpoint = TclGetString(objv[1]);
	filename = TclGetString(objv[2]);
	result = CanonicalPath(mntpoint, filename, &dPath, zipfs);
    }
    Tcl_SetObjResult(interp, Tcl_NewStringObj(result, -1));
    return TCL_OK;
}

/*
 *-------------------------------------------------------------------------
 *
 * ZipFSExistsObjCmd --
 *
 *	This procedure is invoked to process the [zipfs exists] command.  It
 *	tests for the existence of a file in the ZIP filesystem and places a
 *	boolean into the interp's result.
 *
 * Results:
 *	Always TCL_OK provided the right number of arguments are supplied.
 *
 * Side effects:
 *	None.
 *
 *-------------------------------------------------------------------------
 */

static int
ZipFSExistsObjCmd(
    TCL_UNUSED(ClientData),
    Tcl_Interp *interp,		/* Current interpreter. */
    int objc,			/* Number of arguments. */
    Tcl_Obj *const objv[])	/* Argument objects. */
{
    char *filename;
    int exists;
    Tcl_DString ds;

    if (objc != 2) {
	Tcl_WrongNumArgs(interp, 1, objv, "filename");
	return TCL_ERROR;
    }

    /*
     * Prepend ZIPFS_VOLUME to filename, eliding the final /
     */

    filename = TclGetString(objv[1]);
    Tcl_DStringInit(&ds);
    Tcl_DStringAppend(&ds, ZIPFS_VOLUME, ZIPFS_VOLUME_LEN - 1);
    Tcl_DStringAppend(&ds, filename, -1);
    filename = Tcl_DStringValue(&ds);

    ReadLock();
    exists = ZipFSLookup(filename) != NULL;
    Unlock();

    Tcl_SetObjResult(interp, Tcl_NewBooleanObj(exists));
    return TCL_OK;
}

/*
 *-------------------------------------------------------------------------
 *
 * ZipFSInfoObjCmd --
 *
 *	This procedure is invoked to process the [zipfs info] command.	 On
 *	success, it returns a Tcl list made up of name of ZIP archive file,
 *	size uncompressed, size compressed, and archive offset of a file in
 *	the ZIP filesystem.
 *
 * Results:
 *	A standard Tcl result.
 *
 * Side effects:
 *	None.
 *
 *-------------------------------------------------------------------------
 */

static int
ZipFSInfoObjCmd(
    TCL_UNUSED(ClientData),
    Tcl_Interp *interp,		/* Current interpreter. */
    int objc,			/* Number of arguments. */
    Tcl_Obj *const objv[])	/* Argument objects. */
{
    char *filename;
    ZipEntry *z;

    if (objc != 2) {
	Tcl_WrongNumArgs(interp, 1, objv, "filename");
	return TCL_ERROR;
    }
    filename = TclGetString(objv[1]);
    ReadLock();
    z = ZipFSLookup(filename);
    if (z) {
	Tcl_Obj *result = Tcl_GetObjResult(interp);

	Tcl_ListObjAppendElement(interp, result,
		Tcl_NewStringObj(z->zipFilePtr->name, -1));
	Tcl_ListObjAppendElement(interp, result,
		Tcl_NewWideIntObj(z->numBytes));
	Tcl_ListObjAppendElement(interp, result,
		Tcl_NewWideIntObj(z->numCompressedBytes));
	Tcl_ListObjAppendElement(interp, result, Tcl_NewWideIntObj(z->offset));
    }
    Unlock();
    return TCL_OK;
}

/*
 *-------------------------------------------------------------------------
 *
 * ZipFSListObjCmd --
 *
 *	This procedure is invoked to process the [zipfs list] command.	 On
 *	success, it returns a Tcl list of files of the ZIP filesystem which
 *	match a search pattern (glob or regexp).
 *
 * Results:
 *	A standard Tcl result.
 *
 * Side effects:
 *	None.
 *
 *-------------------------------------------------------------------------
 */

static int
ZipFSListObjCmd(
    TCL_UNUSED(ClientData),
    Tcl_Interp *interp,		/* Current interpreter. */
    int objc,			/* Number of arguments. */
    Tcl_Obj *const objv[])	/* Argument objects. */
{
    char *pattern = NULL;
    Tcl_RegExp regexp = NULL;
    Tcl_HashEntry *hPtr;
    Tcl_HashSearch search;
    Tcl_Obj *result = Tcl_GetObjResult(interp);

    if (objc > 3) {
	Tcl_WrongNumArgs(interp, 1, objv, "?(-glob|-regexp)? ?pattern?");
	return TCL_ERROR;
    }
    if (objc == 3) {
	size_t n;
	char *what = TclGetStringFromObj(objv[1], &n);

	if ((n >= 2) && (strncmp(what, "-glob", n) == 0)) {
	    pattern = TclGetString(objv[2]);
	} else if ((n >= 2) && (strncmp(what, "-regexp", n) == 0)) {
	    regexp = Tcl_RegExpCompile(interp, TclGetString(objv[2]));
	    if (!regexp) {
		return TCL_ERROR;
	    }
	} else {
	    Tcl_SetObjResult(interp, Tcl_ObjPrintf(
		    "unknown option \"%s\"", what));
	    Tcl_SetErrorCode(interp, "TCL", "ZIPFS", "BAD_OPT", NULL);
	    return TCL_ERROR;
	}
    } else if (objc == 2) {
	pattern = TclGetString(objv[1]);
    }
    ReadLock();
    if (pattern) {
	for (hPtr = Tcl_FirstHashEntry(&ZipFS.fileHash, &search);
		hPtr != NULL; hPtr = Tcl_NextHashEntry(&search)) {
	    ZipEntry *z = (ZipEntry *)Tcl_GetHashValue(hPtr);

	    if (Tcl_StringMatch(z->name, pattern)) {
		Tcl_ListObjAppendElement(interp, result,
			Tcl_NewStringObj(z->name, -1));
	    }
	}
    } else if (regexp) {
	for (hPtr = Tcl_FirstHashEntry(&ZipFS.fileHash, &search);
		hPtr; hPtr = Tcl_NextHashEntry(&search)) {
	    ZipEntry *z = (ZipEntry *)Tcl_GetHashValue(hPtr);

	    if (Tcl_RegExpExec(interp, regexp, z->name, z->name)) {
		Tcl_ListObjAppendElement(interp, result,
			Tcl_NewStringObj(z->name, -1));
	    }
	}
    } else {
	for (hPtr = Tcl_FirstHashEntry(&ZipFS.fileHash, &search);
		hPtr; hPtr = Tcl_NextHashEntry(&search)) {
	    ZipEntry *z = (ZipEntry *)Tcl_GetHashValue(hPtr);

	    Tcl_ListObjAppendElement(interp, result,
		    Tcl_NewStringObj(z->name, -1));
	}
    }
    Unlock();
    return TCL_OK;
}

/*
 *-------------------------------------------------------------------------
 *
 * TclZipfs_TclLibrary --
 *
 *	This procedure gets (and possibly finds) the root that Tcl's library
 *	files are mounted under.
 *
 * Results:
 *	A Tcl object holding the location (with zero refcount), or NULL if no
 *	Tcl library can be found.
 *
 * Side effects:
 *	May initialise the cache of where such library files are to be found.
 *	This cache is never cleared.
 *
 *-------------------------------------------------------------------------
 */

#ifdef _WIN32
#define LIBRARY_SIZE	    64
#endif /* _WIN32 */

Tcl_Obj *
TclZipfs_TclLibrary(void)
{
    Tcl_Obj *vfsInitScript;
    int found;
#ifdef _WIN32
    HMODULE hModule;
    WCHAR wName[MAX_PATH + LIBRARY_SIZE];
    char dllName[(MAX_PATH + LIBRARY_SIZE) * 3];
#endif /* _WIN32 */

    /*
     * Use the cached value if that has been set; we don't want to repeat the
     * searching and mounting.
     */

    if (zipfs_literal_tcl_library) {
	return Tcl_NewStringObj(zipfs_literal_tcl_library, -1);
    }

    /*
     * Look for the library file system within the executable.
     */

    vfsInitScript = Tcl_NewStringObj(ZIPFS_APP_MOUNT "/tcl_library/init.tcl",
	    -1);
    Tcl_IncrRefCount(vfsInitScript);
    found = Tcl_FSAccess(vfsInitScript, F_OK);
    Tcl_DecrRefCount(vfsInitScript);
    if (found == TCL_OK) {
	zipfs_literal_tcl_library = ZIPFS_APP_MOUNT "/tcl_library";
	return Tcl_NewStringObj(zipfs_literal_tcl_library, -1);
    }

    /*
     * Look for the library file system within the DLL/shared library.  Note
     * that we must mount the zip file and dll before releasing to search.
     */

#if defined(_WIN32)
    hModule = (HMODULE)TclWinGetTclInstance();
    GetModuleFileNameW(hModule, wName, MAX_PATH);
    WideCharToMultiByte(CP_UTF8, 0, wName, -1, dllName, sizeof(dllName), NULL, NULL);

    if (ZipfsAppHookFindTclInit(dllName) == TCL_OK) {
	return Tcl_NewStringObj(zipfs_literal_tcl_library, -1);
    }
#elif /* !_WIN32 && */ defined(CFG_RUNTIME_DLLFILE)
    if (ZipfsAppHookFindTclInit(
	    CFG_RUNTIME_LIBDIR "/" CFG_RUNTIME_DLLFILE) == TCL_OK) {
	return Tcl_NewStringObj(zipfs_literal_tcl_library, -1);
    }
#endif /* _WIN32 || CFG_RUNTIME_DLLFILE */

    /*
     * If we're configured to know about a ZIP archive we should use, do that.
     */

#ifdef CFG_RUNTIME_ZIPFILE
    if (ZipfsAppHookFindTclInit(
	    CFG_RUNTIME_LIBDIR "/" CFG_RUNTIME_ZIPFILE) == TCL_OK) {
	return Tcl_NewStringObj(zipfs_literal_tcl_library, -1);
    }
    if (ZipfsAppHookFindTclInit(
	    CFG_RUNTIME_SCRDIR "/" CFG_RUNTIME_ZIPFILE) == TCL_OK) {
	return Tcl_NewStringObj(zipfs_literal_tcl_library, -1);
    }
    if (ZipfsAppHookFindTclInit(CFG_RUNTIME_ZIPFILE) == TCL_OK) {
	return Tcl_NewStringObj(zipfs_literal_tcl_library, -1);
    }
#endif /* CFG_RUNTIME_ZIPFILE */

    /*
     * If anything set the cache (but subsequently failed) go with that
     * anyway.
     */

    if (zipfs_literal_tcl_library) {
	return Tcl_NewStringObj(zipfs_literal_tcl_library, -1);
    }
    return NULL;
}

/*
 *-------------------------------------------------------------------------
 *
 * ZipFSTclLibraryObjCmd --
 *
 *	This procedure is invoked to process the
 *	[::tcl::zipfs::tcl_library_init] command, usually called during the
 *	execution of Tcl's interpreter startup. It returns the root that Tcl's
 *	library files are mounted under.
 *
 * Results:
 *	A standard Tcl result.
 *
 * Side effects:
 *	May initialise the cache of where such library files are to be found.
 *	This cache is never cleared.
 *
 *-------------------------------------------------------------------------
 */

static int
ZipFSTclLibraryObjCmd(
    TCL_UNUSED(ClientData),
    Tcl_Interp *interp,		/* Current interpreter. */
    TCL_UNUSED(int) /*objc*/,
    TCL_UNUSED(Tcl_Obj *const *)) /*objv*/
{
    if (!Tcl_IsSafe(interp)) {
	Tcl_Obj *pResult = TclZipfs_TclLibrary();

	if (!pResult) {
	    pResult = Tcl_NewObj();
	}
	Tcl_SetObjResult(interp, pResult);
    }
    return TCL_OK;
}

/*
 *-------------------------------------------------------------------------
 *
 * ZipChannelClose --
 *
 *	This function is called to close a channel.
 *
 * Results:
 *	Always TCL_OK.
 *
 * Side effects:
 *	Resources are free'd.
 *
 *-------------------------------------------------------------------------
 */

static int
ZipChannelClose(
    void *instanceData,
    TCL_UNUSED(Tcl_Interp *),
    int flags)
{
    ZipChannel *info = (ZipChannel *)instanceData;

    if ((flags & (TCL_CLOSE_READ | TCL_CLOSE_WRITE)) != 0) {
	return EINVAL;
    }

    if (info->iscompr && info->ubuf) {
	Tcl_Free(info->ubuf);
	info->ubuf = NULL;
    }
    if (info->isEncrypted) {
	info->isEncrypted = 0;
	memset(info->keys, 0, sizeof(info->keys));
    }
    if (info->isWriting) {
	ZipEntry *z = info->zipEntryPtr;
	unsigned char *newdata = (unsigned char *)Tcl_AttemptRealloc(info->ubuf, info->numRead);

	if (newdata) {
	    if (z->data) {
		Tcl_Free(z->data);
	    }
	    z->data = newdata;
	    z->numBytes = z->numCompressedBytes = info->numBytes;
	    z->compressMethod = ZIP_COMPMETH_STORED;
	    z->timestamp = time(NULL);
	    z->isDirectory = 0;
	    z->isEncrypted = 0;
	    z->offset = 0;
	    z->crc32 = 0;
	} else {
	    Tcl_Free(info->ubuf);
	}
    }
    WriteLock();
    info->zipFilePtr->numOpen--;
    Unlock();
    Tcl_Free(info);
    return TCL_OK;
}

/*
 *-------------------------------------------------------------------------
 *
 * ZipChannelRead --
 *
 *	This function is called to read data from channel.
 *
 * Results:
 *	Number of bytes read or -1 on error with error number set.
 *
 * Side effects:
 *	Data is read and file pointer is advanced.
 *
 *-------------------------------------------------------------------------
 */

static int
ZipChannelRead(
    void *instanceData,
    char *buf,
    int toRead,
    int *errloc)
{
    ZipChannel *info = (ZipChannel *) instanceData;
    unsigned long nextpos;

    if (info->isDirectory < 0) {
	/*
	 * Special case: when executable combined with ZIP archive file read
	 * data in front of ZIP, i.e. the executable itself.
	 */

	nextpos = info->numRead + toRead;
	if (nextpos > info->zipFilePtr->baseOffset) {
	    toRead = info->zipFilePtr->baseOffset - info->numRead;
	    nextpos = info->zipFilePtr->baseOffset;
	}
	if (toRead == 0) {
	    return 0;
	}
	memcpy(buf, info->zipFilePtr->data, toRead);
	info->numRead = nextpos;
	*errloc = 0;
	return toRead;
    }
    if (info->isDirectory) {
	*errloc = EISDIR;
	return -1;
    }
    nextpos = info->numRead + toRead;
    if (nextpos > info->numBytes) {
	toRead = info->numBytes - info->numRead;
	nextpos = info->numBytes;
    }
    if (toRead == 0) {
	return 0;
    }
    if (info->isEncrypted) {
	int i;

	for (i = 0; i < toRead; i++) {
	    int ch = info->ubuf[i + info->numRead];

	    buf[i] = zdecode(info->keys, crc32tab, ch);
	}
    } else {
	memcpy(buf, info->ubuf + info->numRead, toRead);
    }
    info->numRead = nextpos;
    *errloc = 0;
    return toRead;
}

/*
 *-------------------------------------------------------------------------
 *
 * ZipChannelWrite --
 *
 *	This function is called to write data into channel.
 *
 * Results:
 *	Number of bytes written or -1 on error with error number set.
 *
 * Side effects:
 *	Data is written and file pointer is advanced.
 *
 *-------------------------------------------------------------------------
 */

static int
ZipChannelWrite(
    void *instanceData,
    const char *buf,
    int toWrite,
    int *errloc)
{
    ZipChannel *info = (ZipChannel *) instanceData;
    unsigned long nextpos;

    if (!info->isWriting) {
	*errloc = EINVAL;
	return -1;
    }
    nextpos = info->numRead + toWrite;
    if (nextpos > info->maxWrite) {
	toWrite = info->maxWrite - info->numRead;
	nextpos = info->maxWrite;
    }
    if (toWrite == 0) {
	return 0;
    }
    memcpy(info->ubuf + info->numRead, buf, toWrite);
    info->numRead = nextpos;
    if (info->numRead > info->numBytes) {
	info->numBytes = info->numRead;
    }
    *errloc = 0;
    return toWrite;
}

/*
 *-------------------------------------------------------------------------
 *
 * ZipChannelSeek/ZipChannelWideSeek --
 *
 *	This function is called to position file pointer of channel.
 *
 * Results:
 *	New file position or -1 on error with error number set.
 *
 * Side effects:
 *	File pointer is repositioned according to offset and mode.
 *
 *-------------------------------------------------------------------------
 */

static Tcl_WideInt
ZipChannelWideSeek(
    void *instanceData,
    Tcl_WideInt offset,
    int mode,
    int *errloc)
{
    ZipChannel *info = (ZipChannel *) instanceData;
    size_t end;

    if (!info->isWriting && (info->isDirectory < 0)) {
	/*
	 * Special case: when executable combined with ZIP archive file, seek
	 * within front of ZIP, i.e. the executable itself.
	 */
	end = info->zipFilePtr->baseOffset;
    } else if (info->isDirectory) {
	*errloc = EINVAL;
	return -1;
    } else {
	end = info->numBytes;
    }
    switch (mode) {
    case SEEK_CUR:
	offset += info->numRead;
	break;
    case SEEK_END:
	offset += end;
	break;
    case SEEK_SET:
	break;
    default:
	*errloc = EINVAL;
	return -1;
    }
    if (offset < 0) {
	*errloc = EINVAL;
	return -1;
    }
    if (info->isWriting) {
	if ((size_t) offset > info->maxWrite) {
	    *errloc = EINVAL;
	    return -1;
	}
	if ((size_t) offset > info->numBytes) {
	    info->numBytes = offset;
	}
    } else if ((size_t) offset > end) {
	*errloc = EINVAL;
	return -1;
    }
    info->numRead = (size_t) offset;
    return info->numRead;
}

/*
 *-------------------------------------------------------------------------
 *
 * ZipChannelWatchChannel --
 *
 *	This function is called for event notifications on channel. Does
 *	nothing.
 *
 * Results:
 *	None.
 *
 * Side effects:
 *	None.
 *
 *-------------------------------------------------------------------------
 */

static void
ZipChannelWatchChannel(
    TCL_UNUSED(ClientData),
    TCL_UNUSED(int) /*mask*/)
{
    return;
}

/*
 *-------------------------------------------------------------------------
 *
 * ZipChannelGetFile --
 *
 *	This function is called to retrieve OS handle for channel.
 *
 * Results:
 *	Always TCL_ERROR since there's never an OS handle for a file within a
 *	ZIP archive.
 *
 * Side effects:
 *	None.
 *
 *-------------------------------------------------------------------------
 */

static int
ZipChannelGetFile(
    TCL_UNUSED(ClientData),
    TCL_UNUSED(int) /*direction*/,
    TCL_UNUSED(ClientData *) /*handlePtr*/)
{
    return TCL_ERROR;
}

/*
 *-------------------------------------------------------------------------
 *
 * ZipChannelOpen --
 *
 *	This function opens a Tcl_Channel on a file from a mounted ZIP archive
 *	according to given open mode.
 *
 * Results:
 *	Tcl_Channel on success, or NULL on error.
 *
 * Side effects:
 *	Memory is allocated, the file from the ZIP archive is uncompressed.
 *
 *-------------------------------------------------------------------------
 */

static Tcl_Channel
ZipChannelOpen(
    Tcl_Interp *interp,		/* Current interpreter. */
    char *filename,
    int mode,
    TCL_UNUSED(int) /*permissions*/)
{
    ZipEntry *z;
    ZipChannel *info;
    int i, ch, trunc, wr, flags = 0;
    char cname[128];

    if ((mode & O_APPEND)
	    || ((ZipFS.wrmax <= 0) && (mode & (O_WRONLY | O_RDWR)))) {
	if (interp) {
	    Tcl_SetObjResult(interp,
		    Tcl_NewStringObj("unsupported open mode", -1));
	    Tcl_SetErrorCode(interp, "TCL", "ZIPFS", "BAD_MODE", NULL);
	}
	return NULL;
    }
    WriteLock();
    z = ZipFSLookup(filename);
    if (!z) {
	Tcl_SetErrno(ENOENT);
	if (interp) {
	    Tcl_SetObjResult(interp, Tcl_ObjPrintf(
		    "file not found \"%s\": %s", filename,
		    Tcl_PosixError(interp)));
	}
	goto error;
    }
    trunc = (mode & O_TRUNC) != 0;
    wr = (mode & (O_WRONLY | O_RDWR)) != 0;
    if ((z->compressMethod != ZIP_COMPMETH_STORED)
	    && (z->compressMethod != ZIP_COMPMETH_DEFLATED)) {
	ZIPFS_ERROR(interp, "unsupported compression method");
	if (interp) {
	    Tcl_SetErrorCode(interp, "TCL", "ZIPFS", "COMP_METHOD", NULL);
	}
	goto error;
    }
    if (wr && z->isDirectory) {
	ZIPFS_ERROR(interp, "unsupported file type");
	if (interp) {
	    Tcl_SetErrorCode(interp, "TCL", "ZIPFS", "FILE_TYPE", NULL);
	}
	goto error;
    }
    if (!trunc) {
	flags |= TCL_READABLE;
	if (z->isEncrypted && (z->zipFilePtr->passBuf[0] == 0)) {
	    ZIPFS_ERROR(interp, "decryption failed");
	    if (interp) {
		Tcl_SetErrorCode(interp, "TCL", "ZIPFS", "DECRYPT", NULL);
	    }
	    goto error;
	} else if (wr && !z->data && (z->numBytes > ZipFS.wrmax)) {
	    ZIPFS_ERROR(interp, "file too large");
	    if (interp) {
		Tcl_SetErrorCode(interp, "TCL", "ZIPFS", "FILE_SIZE", NULL);
	    }
	    goto error;
	}
    } else {
	flags = TCL_WRITABLE;
    }
    info = (ZipChannel *)Tcl_AttemptAlloc(sizeof(ZipChannel));
    if (!info) {
	ZIPFS_ERROR(interp, "out of memory");
	if (interp) {
	    Tcl_SetErrorCode(interp, "TCL", "MALLOC", NULL);
	}
	goto error;
    }
    info->zipFilePtr = z->zipFilePtr;
    info->zipEntryPtr = z;
    info->numRead = 0;
    if (wr) {
	flags |= TCL_WRITABLE;
	info->isWriting = 1;
	info->isDirectory = 0;
	info->maxWrite = ZipFS.wrmax;
	info->iscompr = 0;
	info->isEncrypted = 0;
	info->ubuf = (unsigned char *)Tcl_AttemptAlloc(info->maxWrite);
	if (!info->ubuf) {
	merror0:
	    if (info->ubuf) {
		Tcl_Free(info->ubuf);
	    }
	    Tcl_Free(info);
	    ZIPFS_ERROR(interp, "out of memory");
	    if (interp) {
		Tcl_SetErrorCode(interp, "TCL", "MALLOC", NULL);
	    }
	    goto error;
	}
	memset(info->ubuf, 0, info->maxWrite);
	if (trunc) {
	    info->numBytes = 0;
	} else if (z->data) {
	    size_t j = z->numBytes;

	    if (j > info->maxWrite) {
		j = info->maxWrite;
	    }
	    memcpy(info->ubuf, z->data, j);
	    info->numBytes = j;
	} else {
	    unsigned char *zbuf = z->zipFilePtr->data + z->offset;

	    if (z->isEncrypted) {
		int len = z->zipFilePtr->passBuf[0] & 0xFF;
		char passBuf[260];

		for (i = 0; i < len; i++) {
		    ch = z->zipFilePtr->passBuf[len - i];
		    passBuf[i] = (ch & 0x0f) | pwrot[(ch >> 4) & 0x0f];
		}
		passBuf[i] = '\0';
		init_keys(passBuf, info->keys, crc32tab);
		memset(passBuf, 0, sizeof(passBuf));
		for (i = 0; i < 12; i++) {
		    ch = info->ubuf[i];
		    zdecode(info->keys, crc32tab, ch);
		}
		zbuf += i;
	    }
	    if (z->compressMethod == ZIP_COMPMETH_DEFLATED) {
		z_stream stream;
		int err;
		unsigned char *cbuf = NULL;

		memset(&stream, 0, sizeof(z_stream));
		stream.zalloc = Z_NULL;
		stream.zfree = Z_NULL;
		stream.opaque = Z_NULL;
		stream.avail_in = z->numCompressedBytes;
		if (z->isEncrypted) {
		    size_t j;

		    stream.avail_in -= 12;
		    cbuf = (unsigned char *)Tcl_AttemptAlloc(stream.avail_in);
		    if (!cbuf) {
			goto merror0;
		    }
		    for (j = 0; j < stream.avail_in; j++) {
			ch = info->ubuf[j];
			cbuf[j] = zdecode(info->keys, crc32tab, ch);
		    }
		    stream.next_in = cbuf;
		} else {
		    stream.next_in = zbuf;
		}
		stream.next_out = info->ubuf;
		stream.avail_out = info->maxWrite;
		if (inflateInit2(&stream, -15) != Z_OK) {
		    goto cerror0;
		}
		err = inflate(&stream, Z_SYNC_FLUSH);
		inflateEnd(&stream);
		if ((err == Z_STREAM_END)
			|| ((err == Z_OK) && (stream.avail_in == 0))) {
		    if (cbuf) {
			memset(info->keys, 0, sizeof(info->keys));
			Tcl_Free(cbuf);
		    }
		    goto wrapchan;
		}
	    cerror0:
		if (cbuf) {
		    memset(info->keys, 0, sizeof(info->keys));
		    Tcl_Free(cbuf);
		}
		if (info->ubuf) {
		    Tcl_Free(info->ubuf);
		}
		Tcl_Free(info);
		ZIPFS_ERROR(interp, "decompression error");
		if (interp) {
		    Tcl_SetErrorCode(interp, "TCL", "ZIPFS", "CORRUPT", NULL);
		}
		goto error;
	    } else if (z->isEncrypted) {
		for (i = 0; i < z->numBytes - 12; i++) {
		    ch = zbuf[i];
		    info->ubuf[i] = zdecode(info->keys, crc32tab, ch);
		}
	    } else {
		memcpy(info->ubuf, zbuf, z->numBytes);
	    }
	    memset(info->keys, 0, sizeof(info->keys));
	    goto wrapchan;
	}
    } else if (z->data) {
	flags |= TCL_READABLE;
	info->isWriting = 0;
	info->iscompr = 0;
	info->isDirectory = 0;
	info->isEncrypted = 0;
	info->numBytes = z->numBytes;
	info->maxWrite = 0;
	info->ubuf = z->data;
    } else {
	flags |= TCL_READABLE;
	info->isWriting = 0;
	info->iscompr = (z->compressMethod == ZIP_COMPMETH_DEFLATED);
	info->ubuf = z->zipFilePtr->data + z->offset;
	info->isDirectory = z->isDirectory;
	info->isEncrypted = z->isEncrypted;
	info->numBytes = z->numBytes;
	info->maxWrite = 0;
	if (info->isEncrypted) {
	    int len = z->zipFilePtr->passBuf[0] & 0xFF;
	    char passBuf[260];

	    for (i = 0; i < len; i++) {
		ch = z->zipFilePtr->passBuf[len - i];
		passBuf[i] = (ch & 0x0f) | pwrot[(ch >> 4) & 0x0f];
	    }
	    passBuf[i] = '\0';
	    init_keys(passBuf, info->keys, crc32tab);
	    memset(passBuf, 0, sizeof(passBuf));
	    for (i = 0; i < 12; i++) {
		ch = info->ubuf[i];
		zdecode(info->keys, crc32tab, ch);
	    }
	    info->ubuf += i;
	}
	if (info->iscompr) {
	    z_stream stream;
	    int err;
	    unsigned char *ubuf = NULL;
	    size_t j;

	    memset(&stream, 0, sizeof(z_stream));
	    stream.zalloc = Z_NULL;
	    stream.zfree = Z_NULL;
	    stream.opaque = Z_NULL;
	    stream.avail_in = z->numCompressedBytes;
	    if (info->isEncrypted) {
		stream.avail_in -= 12;
		ubuf = (unsigned char *)Tcl_AttemptAlloc(stream.avail_in);
		if (!ubuf) {
		    info->ubuf = NULL;
		    goto merror;
		}
		for (j = 0; j < stream.avail_in; j++) {
		    ch = info->ubuf[j];
		    ubuf[j] = zdecode(info->keys, crc32tab, ch);
		}
		stream.next_in = ubuf;
	    } else {
		stream.next_in = info->ubuf;
	    }
	    stream.next_out = info->ubuf = (unsigned char *)Tcl_AttemptAlloc(info->numBytes);
	    if (!info->ubuf) {
	    merror:
		if (ubuf) {
		    info->isEncrypted = 0;
		    memset(info->keys, 0, sizeof(info->keys));
		    Tcl_Free(ubuf);
		}
		Tcl_Free(info);
		if (interp) {
		    Tcl_SetObjResult(interp,
			    Tcl_NewStringObj("out of memory", -1));
		    Tcl_SetErrorCode(interp, "TCL", "MALLOC", NULL);
		}
		goto error;
	    }
	    stream.avail_out = info->numBytes;
	    if (inflateInit2(&stream, -15) != Z_OK) {
		goto cerror;
	    }
	    err = inflate(&stream, Z_SYNC_FLUSH);
	    inflateEnd(&stream);
	    if ((err == Z_STREAM_END)
		    || ((err == Z_OK) && (stream.avail_in == 0))) {
		if (ubuf) {
		    info->isEncrypted = 0;
		    memset(info->keys, 0, sizeof(info->keys));
		    Tcl_Free(ubuf);
		}
		goto wrapchan;
	    }
	cerror:
	    if (ubuf) {
		info->isEncrypted = 0;
		memset(info->keys, 0, sizeof(info->keys));
		Tcl_Free(ubuf);
	    }
	    if (info->ubuf) {
		Tcl_Free(info->ubuf);
	    }
	    Tcl_Free(info);
	    ZIPFS_ERROR(interp, "decompression error");
	    if (interp) {
		Tcl_SetErrorCode(interp, "TCL", "ZIPFS", "CORRUPT", NULL);
	    }
	    goto error;
	} else if (info->isEncrypted) {
	    unsigned char *ubuf = NULL;
	    size_t j, len;

	    /*
	     * Decode encrypted but uncompressed file, since we support
	     * Tcl_Seek() on it, and it can be randomly accessed later.
	     */

	    len = z->numCompressedBytes - 12;
	    ubuf = (unsigned char *) Tcl_AttemptAlloc(len);
	    if (ubuf == NULL) {
		Tcl_Free((char *) info);
		if (interp != NULL) {
		    Tcl_SetObjResult(interp,
			Tcl_NewStringObj("out of memory", -1));
		}
		goto error;
	    }
	    for (j = 0; j < len; j++) {
		ch = info->ubuf[j];
		ubuf[j] = zdecode(info->keys, crc32tab, ch);
	    }
	    info->ubuf = ubuf;
	    info->isEncrypted = 0;
	}
    }

  wrapchan:
    sprintf(cname, "zipfs_%" TCL_LL_MODIFIER "x_%d", z->offset,
	    ZipFS.idCount++);
    z->zipFilePtr->numOpen++;
    Unlock();
    return Tcl_CreateChannel(&ZipChannelType, cname, info, flags);

  error:
    Unlock();
    return NULL;
}

/*
 *-------------------------------------------------------------------------
 *
 * ZipEntryStat --
 *
 *	This function implements the ZIP filesystem specific version of the
 *	library version of stat.
 *
 * Results:
 *	See stat documentation.
 *
 * Side effects:
 *	See stat documentation.
 *
 *-------------------------------------------------------------------------
 */

static int
ZipEntryStat(
    char *path,
    Tcl_StatBuf *buf)
{
    ZipEntry *z;
    int ret = -1;

    ReadLock();
    z = ZipFSLookup(path);
    if (z) {
	memset(buf, 0, sizeof(Tcl_StatBuf));
	if (z->isDirectory) {
	    buf->st_mode = S_IFDIR | 0555;
	} else {
	    buf->st_mode = S_IFREG | 0555;
	}
	buf->st_size = z->numBytes;
	buf->st_mtime = z->timestamp;
	buf->st_ctime = z->timestamp;
	buf->st_atime = z->timestamp;
	ret = 0;
    }
    Unlock();
    return ret;
}

/*
 *-------------------------------------------------------------------------
 *
 * ZipEntryAccess --
 *
 *	This function implements the ZIP filesystem specific version of the
 *	library version of access.
 *
 * Results:
 *	See access documentation.
 *
 * Side effects:
 *	See access documentation.
 *
 *-------------------------------------------------------------------------
 */

static int
ZipEntryAccess(
    char *path,
    int mode)
{
    ZipEntry *z;

    if (mode & 3) {
	return -1;
    }
    ReadLock();
    z = ZipFSLookup(path);
    Unlock();
    return (z ? 0 : -1);
}

/*
 *-------------------------------------------------------------------------
 *
 * ZipFSOpenFileChannelProc --
 *
 * Results:
 *
 * Side effects:
 *
 *-------------------------------------------------------------------------
 */

static Tcl_Channel
ZipFSOpenFileChannelProc(
    Tcl_Interp *interp,		/* Current interpreter. */
    Tcl_Obj *pathPtr,
    int mode,
    int permissions)
{
    pathPtr = Tcl_FSGetNormalizedPath(NULL, pathPtr);
    if (!pathPtr) {
	return NULL;
    }
    return ZipChannelOpen(interp, TclGetString(pathPtr), mode,
	    permissions);
}

/*
 *-------------------------------------------------------------------------
 *
 * ZipFSStatProc --
 *
 *	This function implements the ZIP filesystem specific version of the
 *	library version of stat.
 *
 * Results:
 *	See stat documentation.
 *
 * Side effects:
 *	See stat documentation.
 *
 *-------------------------------------------------------------------------
 */

static int
ZipFSStatProc(
    Tcl_Obj *pathPtr,
    Tcl_StatBuf *buf)
{

    pathPtr = Tcl_FSGetNormalizedPath(NULL, pathPtr);
    if (!pathPtr) {
	return -1;
    }
    return ZipEntryStat(TclGetString(pathPtr), buf);
}

/*
 *-------------------------------------------------------------------------
 *
 * ZipFSAccessProc --
 *
 *	This function implements the ZIP filesystem specific version of the
 *	library version of access.
 *
 * Results:
 *	See access documentation.
 *
 * Side effects:
 *	See access documentation.
 *
 *-------------------------------------------------------------------------
 */

static int
ZipFSAccessProc(
    Tcl_Obj *pathPtr,
    int mode)
{
    pathPtr = Tcl_FSGetNormalizedPath(NULL, pathPtr);
    if (!pathPtr) {
	return -1;
    }
    return ZipEntryAccess(TclGetString(pathPtr), mode);
}

/*
 *-------------------------------------------------------------------------
 *
 * ZipFSFilesystemSeparatorProc --
 *
 *	This function returns the separator to be used for a given path. The
 *	object returned should have a refCount of zero
 *
 * Results:
 *	A Tcl object, with a refCount of zero. If the caller needs to retain a
 *	reference to the object, it should call Tcl_IncrRefCount, and should
 *	otherwise free the object.
 *
 * Side effects:
 *	None.
 *
 *-------------------------------------------------------------------------
 */

static Tcl_Obj *
ZipFSFilesystemSeparatorProc(
    TCL_UNUSED(Tcl_Obj *) /*pathPtr*/)
{
    return Tcl_NewStringObj("/", -1);
}

/*
 *-------------------------------------------------------------------------
 *
 * ZipFSMatchInDirectoryProc --
 *
 *	This routine is used by the globbing code to search a directory for
 *	all files which match a given pattern.
 *
 * Results:
 *	The return value is a standard Tcl result indicating whether an error
 *	occurred in globbing. Errors are left in interp, good results are
 *	lappend'ed to resultPtr (which must be a valid object).
 *
 * Side effects:
 *	None.
 *
 *-------------------------------------------------------------------------
 */

static int
ZipFSMatchInDirectoryProc(
    TCL_UNUSED(Tcl_Interp *),
    Tcl_Obj *result,
    Tcl_Obj *pathPtr,
    const char *pattern,
    Tcl_GlobTypeData *types)
{
    Tcl_HashEntry *hPtr;
    Tcl_HashSearch search;
    Tcl_Obj *normPathPtr = Tcl_FSGetNormalizedPath(NULL, pathPtr);
    int scnt, l, dirOnly = -1, strip = 0;
    size_t len, prefixLen;
    char *pat, *prefix, *path;
    Tcl_DString dsPref;

    if (!normPathPtr) {
	return -1;
    }
    if (types) {
	dirOnly = (types->type & TCL_GLOB_TYPE_DIR) == TCL_GLOB_TYPE_DIR;
    }

    /*
     * The prefix that gets prepended to results.
     */

    prefix = TclGetStringFromObj(pathPtr, &prefixLen);

    /*
     * The (normalized) path we're searching.
     */

    path = TclGetStringFromObj(normPathPtr, &len);

    Tcl_DStringInit(&dsPref);
    Tcl_DStringAppend(&dsPref, prefix, prefixLen);

    if (strcmp(prefix, path) == 0) {
	prefix = NULL;
    } else {
	strip = len + 1;
    }
    if (prefix) {
	Tcl_DStringAppend(&dsPref, "/", 1);
	prefixLen++;
	prefix = Tcl_DStringValue(&dsPref);
    }
    ReadLock();
    if (types && (types->type == TCL_GLOB_TYPE_MOUNT)) {
	l = CountSlashes(path);
	if (path[len - 1] == '/') {
	    len--;
	} else {
	    l++;
	}
	if (!pattern || (pattern[0] == '\0')) {
	    pattern = "*";
	}
	for (hPtr = Tcl_FirstHashEntry(&ZipFS.zipHash, &search); hPtr;
		hPtr = Tcl_NextHashEntry(&search)) {
	    ZipFile *zf = (ZipFile *)Tcl_GetHashValue(hPtr);

	    if (zf->mountPointLen == 0) {
		ZipEntry *z;

		for (z = zf->topEnts; z; z = z->tnext) {
		    size_t lenz = strlen(z->name);

		    if ((lenz > len + 1) && (strncmp(z->name, path, len) == 0)
			    && (z->name[len] == '/')
			    && (CountSlashes(z->name) == l)
			    && Tcl_StringCaseMatch(z->name + len + 1, pattern,
				    0)) {
			if (prefix) {
			    Tcl_DStringAppend(&dsPref, z->name, lenz);
			    Tcl_ListObjAppendElement(NULL, result,
				    Tcl_NewStringObj(Tcl_DStringValue(&dsPref),
					    Tcl_DStringLength(&dsPref)));
			    Tcl_DStringSetLength(&dsPref, prefixLen);
			} else {
			    Tcl_ListObjAppendElement(NULL, result,
				    Tcl_NewStringObj(z->name, lenz));
			}
		    }
		}
	    } else if ((zf->mountPointLen > len + 1)
		    && (strncmp(zf->mountPoint, path, len) == 0)
		    && (zf->mountPoint[len] == '/')
		    && (CountSlashes(zf->mountPoint) == l)
		    && Tcl_StringCaseMatch(zf->mountPoint + len + 1,
			    pattern, 0)) {
		if (prefix) {
		    Tcl_DStringAppend(&dsPref, zf->mountPoint,
			    zf->mountPointLen);
		    Tcl_ListObjAppendElement(NULL, result,
			    Tcl_NewStringObj(Tcl_DStringValue(&dsPref),
				    Tcl_DStringLength(&dsPref)));
		    Tcl_DStringSetLength(&dsPref, prefixLen);
		} else {
		    Tcl_ListObjAppendElement(NULL, result,
			    Tcl_NewStringObj(zf->mountPoint,
				    zf->mountPointLen));
		}
	    }
	}
	goto end;
    }

    if (!pattern || (pattern[0] == '\0')) {
	hPtr = Tcl_FindHashEntry(&ZipFS.fileHash, path);
	if (hPtr) {
	    ZipEntry *z = (ZipEntry *)Tcl_GetHashValue(hPtr);

	    if ((dirOnly < 0) || (!dirOnly && !z->isDirectory)
		    || (dirOnly && z->isDirectory)) {
		if (prefix) {
		    Tcl_DStringAppend(&dsPref, z->name, -1);
		    Tcl_ListObjAppendElement(NULL, result,
			    Tcl_NewStringObj(Tcl_DStringValue(&dsPref),
				    Tcl_DStringLength(&dsPref)));
		    Tcl_DStringSetLength(&dsPref, prefixLen);
		} else {
		    Tcl_ListObjAppendElement(NULL, result,
			    Tcl_NewStringObj(z->name, -1));
		}
	    }
	}
	goto end;
    }

    l = strlen(pattern);
    pat = (char *)Tcl_Alloc(len + l + 2);
    memcpy(pat, path, len);
    while ((len > 1) && (pat[len - 1] == '/')) {
	--len;
    }
    if ((len > 1) || (pat[0] != '/')) {
	pat[len] = '/';
	++len;
    }
    memcpy(pat + len, pattern, l + 1);
    scnt = CountSlashes(pat);
    for (hPtr = Tcl_FirstHashEntry(&ZipFS.fileHash, &search);
	    hPtr; hPtr = Tcl_NextHashEntry(&search)) {
	ZipEntry *z = (ZipEntry *)Tcl_GetHashValue(hPtr);

	if ((dirOnly >= 0) && ((dirOnly && !z->isDirectory)
		|| (!dirOnly && z->isDirectory))) {
	    continue;
	}
	if ((z->depth == scnt) && Tcl_StringCaseMatch(z->name, pat, 0)) {
	    if (prefix) {
		Tcl_DStringAppend(&dsPref, z->name + strip, -1);
		Tcl_ListObjAppendElement(NULL, result,
			Tcl_NewStringObj(Tcl_DStringValue(&dsPref),
				Tcl_DStringLength(&dsPref)));
		Tcl_DStringSetLength(&dsPref, prefixLen);
	    } else {
		Tcl_ListObjAppendElement(NULL, result,
			Tcl_NewStringObj(z->name + strip, -1));
	    }
	}
    }
    Tcl_Free(pat);

  end:
    Unlock();
    Tcl_DStringFree(&dsPref);
    return TCL_OK;
}

/*
 *-------------------------------------------------------------------------
 *
 * ZipFSPathInFilesystemProc --
 *
 *	This function determines if the given path object is in the ZIP
 *	filesystem.
 *
 * Results:
 *	TCL_OK when the path object is in the ZIP filesystem, -1 otherwise.
 *
 * Side effects:
 *	None.
 *
 *-------------------------------------------------------------------------
 */

static int
ZipFSPathInFilesystemProc(
    Tcl_Obj *pathPtr,
    TCL_UNUSED(ClientData *))
{
    Tcl_HashEntry *hPtr;
    Tcl_HashSearch search;
    int ret = -1;
    size_t len;
    char *path;

    pathPtr = Tcl_FSGetNormalizedPath(NULL, pathPtr);
    if (!pathPtr) {
	return -1;
    }

    path = TclGetStringFromObj(pathPtr, &len);
    if (strncmp(path, ZIPFS_VOLUME, ZIPFS_VOLUME_LEN) != 0) {
	return -1;
    }

    ReadLock();
    hPtr = Tcl_FindHashEntry(&ZipFS.fileHash, path);
    if (hPtr) {
	ret = TCL_OK;
	goto endloop;
    }

    for (hPtr = Tcl_FirstHashEntry(&ZipFS.zipHash, &search); hPtr;
	    hPtr = Tcl_NextHashEntry(&search)) {
	ZipFile *zf = (ZipFile *)Tcl_GetHashValue(hPtr);

	if (zf->mountPointLen == 0) {
	    ZipEntry *z;

	    for (z = zf->topEnts; z != NULL; z = z->tnext) {
		size_t lenz = strlen(z->name);

		if ((len >= lenz) && (strncmp(path, z->name, lenz) == 0)) {
		    ret = TCL_OK;
		    goto endloop;
		}
	    }
	} else if ((len >= zf->mountPointLen) &&
		(strncmp(path, zf->mountPoint, zf->mountPointLen) == 0)) {
	    ret = TCL_OK;
	    break;
	}
    }

  endloop:
    Unlock();
    return ret;
}

/*
 *-------------------------------------------------------------------------
 *
 * ZipFSListVolumesProc --
 *
 *	Lists the currently mounted ZIP filesystem volumes.
 *
 * Results:
 *	The list of volumes.
 *
 * Side effects:
 *	None
 *
 *-------------------------------------------------------------------------
 */

static Tcl_Obj *
ZipFSListVolumesProc(void)
{
    return Tcl_NewStringObj(ZIPFS_VOLUME, -1);
}

/*
 *-------------------------------------------------------------------------
 *
 * ZipFSFileAttrStringsProc --
 *
 *	This function implements the ZIP filesystem dependent 'file
 *	attributes' subcommand, for listing the set of possible attribute
 *	strings.
 *
 * Results:
 *	An array of strings
 *
 * Side effects:
 *	None.
 *
 *-------------------------------------------------------------------------
 */

static const char *const *
ZipFSFileAttrStringsProc(
    TCL_UNUSED(Tcl_Obj *) /*pathPtr*/,
    TCL_UNUSED(Tcl_Obj **) /*objPtrRef*/)
{
    static const char *const attrs[] = {
	"-uncompsize",
	"-compsize",
	"-offset",
	"-mount",
	"-archive",
	"-permissions",
	NULL,
    };

    return attrs;
}

/*
 *-------------------------------------------------------------------------
 *
 * ZipFSFileAttrsGetProc --
 *
 *	This function implements the ZIP filesystem specific 'file attributes'
 *	subcommand, for 'get' operations.
 *
 * Results:
 *	Standard Tcl return code. The object placed in objPtrRef (if TCL_OK
 *	was returned) is likely to have a refCount of zero. Either way we must
 *	either store it somewhere (e.g. the Tcl result), or Incr/Decr its
 *	refCount to ensure it is properly freed.
 *
 * Side effects:
 *	None.
 *
 *-------------------------------------------------------------------------
 */

static int
ZipFSFileAttrsGetProc(
    Tcl_Interp *interp,		/* Current interpreter. */
    int index,
    Tcl_Obj *pathPtr,
    Tcl_Obj **objPtrRef)
{
    int ret = TCL_OK;
    char *path;
    ZipEntry *z;

    pathPtr = Tcl_FSGetNormalizedPath(NULL, pathPtr);
    if (!pathPtr) {
	return -1;
    }
    path = TclGetString(pathPtr);
    ReadLock();
    z = ZipFSLookup(path);
    if (!z) {
	Tcl_SetErrno(ENOENT);
	ZIPFS_POSIX_ERROR(interp, "file not found");
	ret = TCL_ERROR;
	goto done;
    }
    switch (index) {
    case 0:
	*objPtrRef = Tcl_NewWideIntObj(z->numBytes);
	break;
    case 1:
	*objPtrRef = Tcl_NewWideIntObj(z->numCompressedBytes);
	break;
    case 2:
	*objPtrRef = Tcl_NewWideIntObj(z->offset);
	break;
    case 3:
	*objPtrRef = Tcl_NewStringObj(z->zipFilePtr->mountPoint,
		z->zipFilePtr->mountPointLen);
	break;
    case 4:
	*objPtrRef = Tcl_NewStringObj(z->zipFilePtr->name, -1);
	break;
    case 5:
	*objPtrRef = Tcl_NewStringObj("0o555", -1);
	break;
    default:
	ZIPFS_ERROR(interp, "unknown attribute");
	ret = TCL_ERROR;
    }

  done:
    Unlock();
    return ret;
}

/*
 *-------------------------------------------------------------------------
 *
 * ZipFSFileAttrsSetProc --
 *
 *	This function implements the ZIP filesystem specific 'file attributes'
 *	subcommand, for 'set' operations.
 *
 * Results:
 *	Standard Tcl return code.
 *
 * Side effects:
 *	None.
 *
 *-------------------------------------------------------------------------
 */

static int
ZipFSFileAttrsSetProc(
    Tcl_Interp *interp,		/* Current interpreter. */
    TCL_UNUSED(int) /*index*/,
    TCL_UNUSED(Tcl_Obj *) /*pathPtr*/,
    TCL_UNUSED(Tcl_Obj *) /*objPtr*/)
{
    if (interp) {
	Tcl_SetObjResult(interp, Tcl_NewStringObj("unsupported operation", -1));
	Tcl_SetErrorCode(interp, "TCL", "ZIPFS", "UNSUPPORTED_OP", NULL);
    }
    return TCL_ERROR;
}

/*
 *-------------------------------------------------------------------------
 *
 * ZipFSFilesystemPathTypeProc --
 *
 * Results:
 *
 * Side effects:
 *
 *-------------------------------------------------------------------------
 */

static Tcl_Obj *
ZipFSFilesystemPathTypeProc(
    TCL_UNUSED(Tcl_Obj *) /*pathPtr*/)
{
    return Tcl_NewStringObj("zip", -1);
}

/*
 *-------------------------------------------------------------------------
 *
 * ZipFSLoadFile --
 *
 *	This functions deals with loading native object code. If the given
 *	path object refers to a file within the ZIP filesystem, an approriate
 *	error code is returned to delegate loading to the caller (by copying
 *	the file to temp store and loading from there). As fallback when the
 *	file refers to the ZIP file system but is not present, it is looked up
 *	relative to the executable and loaded from there when available.
 *
 * Results:
 *	TCL_OK on success, TCL_ERROR otherwise with error message left.
 *
 * Side effects:
 *	Loads native code into the process address space.
 *
 *-------------------------------------------------------------------------
 */

static int
ZipFSLoadFile(
    Tcl_Interp *interp,		/* Current interpreter. */
    Tcl_Obj *path,
    Tcl_LoadHandle *loadHandle,
    Tcl_FSUnloadFileProc **unloadProcPtr,
    int flags)
{
    Tcl_FSLoadFileProc2 *loadFileProc;
#ifdef ANDROID
    /*
     * Force loadFileProc to native implementation since the package manager
     * already extracted the shared libraries from the APK at install time.
     */

    loadFileProc = (Tcl_FSLoadFileProc2 *) tclNativeFilesystem.loadFileProc;
    if (loadFileProc) {
	return loadFileProc(interp, path, loadHandle, unloadProcPtr, flags);
    }
    Tcl_SetErrno(ENOENT);
    ZIPFS_ERROR(interp, Tcl_PosixError(interp));
    return TCL_ERROR;
#else /* !ANDROID */
    Tcl_Obj *altPath = NULL;
    int ret = TCL_ERROR;
    Tcl_Obj *objs[2] = { NULL, NULL };

    if (Tcl_FSAccess(path, R_OK) == 0) {
	/*
	 * EXDEV should trigger loading by copying to temp store.
	 */

	Tcl_SetErrno(EXDEV);
	ZIPFS_ERROR(interp, Tcl_PosixError(interp));
	return ret;
    }

    objs[1] = TclPathPart(interp, path, TCL_PATH_DIRNAME);
    if (objs[1] && (ZipFSAccessProc(objs[1], R_OK) == 0)) {
	const char *execName = Tcl_GetNameOfExecutable();

	/*
	 * Shared object is not in ZIP but its path prefix is, thus try to
	 * load from directory where the executable came from.
	 */

	TclDecrRefCount(objs[1]);
	objs[1] = TclPathPart(interp, path, TCL_PATH_TAIL);

	/*
	 * Get directory name of executable manually to deal with cases where
	 * [file dirname [info nameofexecutable]] is equal to [info
	 * nameofexecutable] due to VFS effects.
	 */

	if (execName) {
	    const char *p = strrchr(execName, '/');

	    if (p > execName + 1) {
		--p;
		objs[0] = Tcl_NewStringObj(execName, p - execName);
	    }
	}
	if (!objs[0]) {
	    objs[0] = TclPathPart(interp, TclGetObjNameOfExecutable(),
		    TCL_PATH_DIRNAME);
	}
	if (objs[0]) {
	    altPath = TclJoinPath(2, objs, 0);
	    if (altPath) {
		Tcl_IncrRefCount(altPath);
		if (Tcl_FSAccess(altPath, R_OK) == 0) {
		    path = altPath;
		}
	    }
	}
    }
    if (objs[0]) {
	Tcl_DecrRefCount(objs[0]);
    }
    if (objs[1]) {
	Tcl_DecrRefCount(objs[1]);
    }

    loadFileProc = (Tcl_FSLoadFileProc2 *)(void *)tclNativeFilesystem.loadFileProc;
    if (loadFileProc) {
	ret = loadFileProc(interp, path, loadHandle, unloadProcPtr, flags);
    } else {
	Tcl_SetErrno(ENOENT);
	ZIPFS_ERROR(interp, Tcl_PosixError(interp));
    }
    if (altPath) {
	Tcl_DecrRefCount(altPath);
    }
    return ret;
#endif /* ANDROID */
}

#endif /* HAVE_ZLIB */

/*
 *-------------------------------------------------------------------------
 *
 * TclZipfs_Init --
 *
 *	Perform per interpreter initialization of this module.
 *
 * Results:
 *	The return value is a standard Tcl result.
 *
 * Side effects:
 *	Initializes this module if not already initialized, and adds module
 *	related commands to the given interpreter.
 *
 *-------------------------------------------------------------------------
 */

int
TclZipfs_Init(
    Tcl_Interp *interp)		/* Current interpreter. */
{
#ifdef HAVE_ZLIB
    static const EnsembleImplMap initMap[] = {
	{"mkimg",	ZipFSMkImgObjCmd,	NULL, NULL, NULL, 1},
	{"mkzip",	ZipFSMkZipObjCmd,	NULL, NULL, NULL, 1},
	{"lmkimg",	ZipFSLMkImgObjCmd,	NULL, NULL, NULL, 1},
	{"lmkzip",	ZipFSLMkZipObjCmd,	NULL, NULL, NULL, 1},
	/* The 4 entries above are not available in safe interpreters */
	{"mount",	ZipFSMountObjCmd,	NULL, NULL, NULL, 1},
	{"mount_data",	ZipFSMountBufferObjCmd,	NULL, NULL, NULL, 1},
	{"unmount",	ZipFSUnmountObjCmd,	NULL, NULL, NULL, 1},
	{"mkkey",	ZipFSMkKeyObjCmd,	NULL, NULL, NULL, 1},
	{"exists",	ZipFSExistsObjCmd,	NULL, NULL, NULL, 0},
	{"info",	ZipFSInfoObjCmd,	NULL, NULL, NULL, 0},
	{"list",	ZipFSListObjCmd,	NULL, NULL, NULL, 0},
	{"canonical",	ZipFSCanonicalObjCmd,	NULL, NULL, NULL, 0},
	{"root",	ZipFSRootObjCmd,	NULL, NULL, NULL, 0},
	{NULL, NULL, NULL, NULL, NULL, 0}
    };
    static const char findproc[] =
	"namespace eval ::tcl::zipfs {}\n"
	"proc ::tcl::zipfs::Find dir {\n"
	"    set result {}\n"
	"    if {[catch {glob -directory $dir -nocomplain * .*} list]} {\n"
	"        return $result\n"
	"    }\n"
	"    foreach file $list {\n"
	"        if {[file tail $file] in {. ..}} {\n"
	"            continue\n"
	"        }\n"
	"        lappend result $file {*}[Find $file]\n"
	"    }\n"
	"    return $result\n"
	"}\n"
	"proc ::tcl::zipfs::find {directoryName} {\n"
	"    return [lsort [Find $directoryName]]\n"
	"}\n";

    /*
     * One-time initialization.
     */

    WriteLock();
    if (!ZipFS.initialized) {
	ZipfsSetup();
    }
    Unlock();

    if (interp) {
	Tcl_Command ensemble;
	Tcl_Obj *mapObj;

	Tcl_EvalEx(interp, findproc, -1, TCL_EVAL_GLOBAL);
	Tcl_LinkVar(interp, "::tcl::zipfs::wrmax", (char *) &ZipFS.wrmax,
		TCL_LINK_INT);
	ensemble = TclMakeEnsemble(interp, "zipfs",
		Tcl_IsSafe(interp) ? (initMap + 4) : initMap);

	/*
	 * Add the [zipfs find] subcommand.
	 */

	Tcl_GetEnsembleMappingDict(NULL, ensemble, &mapObj);
	Tcl_DictObjPut(NULL, mapObj, Tcl_NewStringObj("find", -1),
		Tcl_NewStringObj("::tcl::zipfs::find", -1));
	Tcl_CreateObjCommand(interp, "::tcl::zipfs::tcl_library_init",
		ZipFSTclLibraryObjCmd, NULL, NULL);
	Tcl_PkgProvideEx(interp, "zipfs", "2.0", NULL);
    }
    return TCL_OK;
#else /* !HAVE_ZLIB */
    ZIPFS_ERROR(interp, "no zlib available");
    Tcl_SetErrorCode(interp, "TCL", "ZIPFS", "NO_ZLIB", NULL);
    return TCL_ERROR;
#endif /* HAVE_ZLIB */
}

static int
ZipfsAppHookFindTclInit(
    const char *archive)
{
    Tcl_Obj *vfsInitScript;
    int found;

    if (zipfs_literal_tcl_library) {
	return TCL_ERROR;
    }
    if (TclZipfs_Mount(NULL, ZIPFS_ZIP_MOUNT, archive, NULL)) {
	/* Either the file doesn't exist or it is not a zip archive */
	return TCL_ERROR;
    }

    TclNewLiteralStringObj(vfsInitScript, ZIPFS_ZIP_MOUNT "/init.tcl");
    Tcl_IncrRefCount(vfsInitScript);
    found = Tcl_FSAccess(vfsInitScript, F_OK);
    Tcl_DecrRefCount(vfsInitScript);
    if (found == 0) {
	zipfs_literal_tcl_library = ZIPFS_ZIP_MOUNT;
	return TCL_OK;
    }

    TclNewLiteralStringObj(vfsInitScript,
	    ZIPFS_ZIP_MOUNT "/tcl_library/init.tcl");
    Tcl_IncrRefCount(vfsInitScript);
    found = Tcl_FSAccess(vfsInitScript, F_OK);
    Tcl_DecrRefCount(vfsInitScript);
    if (found == 0) {
	zipfs_literal_tcl_library = ZIPFS_ZIP_MOUNT "/tcl_library";
	return TCL_OK;
    }

    return TCL_ERROR;
}

static void
ZipfsExitHandler(
    ClientData clientData)
{
    ZipFile *zf = (ZipFile *)clientData;

    if (TCL_OK != TclZipfs_Unmount(NULL, zf->mountPoint)) {
	Tcl_Panic("tried to unmount busy filesystem");
    }
}

/*
 *-------------------------------------------------------------------------
 *
 * TclZipfs_AppHook --
 *
 *	Performs the argument munging for the shell
 *
 *-------------------------------------------------------------------------
 */

int
TclZipfs_AppHook(
#ifdef SUPPORT_BUILTIN_ZIP_INSTALL
    int *argcPtr,		/* Pointer to argc */
#else
    TCL_UNUSED(int *), /*argcPtr*/
#endif
#ifdef _WIN32
    TCL_UNUSED(WCHAR ***)) /* argvPtr */
#else /* !_WIN32 */
    char ***argvPtr)		/* Pointer to argv */
#endif /* _WIN32 */
{
    char *archive;

#ifdef _WIN32
    Tcl_FindExecutable(NULL);
#else
    Tcl_FindExecutable((*argvPtr)[0]);
#endif
    archive = (char *) Tcl_GetNameOfExecutable();
    TclZipfs_Init(NULL);

    /*
     * Look for init.tcl in one of the locations mounted later in this
     * function.
     */

    if (!TclZipfs_Mount(NULL, ZIPFS_APP_MOUNT, archive, NULL)) {
	int found;
	Tcl_Obj *vfsInitScript;

	TclNewLiteralStringObj(vfsInitScript, ZIPFS_APP_MOUNT "/main.tcl");
	Tcl_IncrRefCount(vfsInitScript);
	if (Tcl_FSAccess(vfsInitScript, F_OK) == 0) {
	    /*
	     * Startup script should be set before calling Tcl_AppInit
	     */

	    Tcl_SetStartupScript(vfsInitScript, NULL);
	} else {
	    Tcl_DecrRefCount(vfsInitScript);
	}

	/*
	 * Set Tcl Encodings
	 */

	if (!zipfs_literal_tcl_library) {
	    TclNewLiteralStringObj(vfsInitScript,
		    ZIPFS_APP_MOUNT "/tcl_library/init.tcl");
	    Tcl_IncrRefCount(vfsInitScript);
	    found = Tcl_FSAccess(vfsInitScript, F_OK);
	    Tcl_DecrRefCount(vfsInitScript);
	    if (found == TCL_OK) {
		zipfs_literal_tcl_library = ZIPFS_APP_MOUNT "/tcl_library";
		return TCL_OK;
	    }
	}
#ifdef SUPPORT_BUILTIN_ZIP_INSTALL
    } else if (*argcPtr > 1) {
	/*
	 * If the first argument is "install", run the supplied installer
	 * script.
	 */

#ifdef _WIN32
	Tcl_DString ds;

	Tcl_DStringInit(&ds);
	archive = Tcl_WCharToUtfDString((*argvPtr)[1], -1, &ds);
#else /* !_WIN32 */
	archive = (*argvPtr)[1];
#endif /* _WIN32 */
	if (strcmp(archive, "install") == 0) {
	    Tcl_Obj *vfsInitScript;

	    /*
	     * Run this now to ensure the file is present by the time Tcl_Main
	     * wants it.
	     */

	    TclZipfs_TclLibrary();
	    TclNewLiteralStringObj(vfsInitScript,
		    ZIPFS_ZIP_MOUNT "/tcl_library/install.tcl");
	    Tcl_IncrRefCount(vfsInitScript);
	    if (Tcl_FSAccess(vfsInitScript, F_OK) == 0) {
		Tcl_SetStartupScript(vfsInitScript, NULL);
	    }
	    return TCL_OK;
	} else if (!TclZipfs_Mount(NULL, ZIPFS_APP_MOUNT, archive, NULL)) {
	    int found;
	    Tcl_Obj *vfsInitScript;

	    TclNewLiteralStringObj(vfsInitScript, ZIPFS_APP_MOUNT "/main.tcl");
	    Tcl_IncrRefCount(vfsInitScript);
	    if (Tcl_FSAccess(vfsInitScript, F_OK) == 0) {
		/*
		 * Startup script should be set before calling Tcl_AppInit
		 */

		Tcl_SetStartupScript(vfsInitScript, NULL);
	    } else {
		Tcl_DecrRefCount(vfsInitScript);
	    }
	    /* Set Tcl Encodings */
	    TclNewLiteralStringObj(vfsInitScript,
		    ZIPFS_APP_MOUNT "/tcl_library/init.tcl");
	    Tcl_IncrRefCount(vfsInitScript);
	    found = Tcl_FSAccess(vfsInitScript, F_OK);
	    Tcl_DecrRefCount(vfsInitScript);
	    if (found == TCL_OK) {
		zipfs_literal_tcl_library = ZIPFS_APP_MOUNT "/tcl_library";
		return TCL_OK;
	    }
	}
#ifdef _WIN32
	Tcl_DStringFree(&ds);
#endif /* _WIN32 */
#endif /* SUPPORT_BUILTIN_ZIP_INSTALL */
    }
    return TCL_OK;
}

#ifndef HAVE_ZLIB

/*
 *-------------------------------------------------------------------------
 *
 * TclZipfs_Mount, TclZipfs_MountBuffer, TclZipfs_Unmount --
 *
 *	Dummy version when no ZLIB support available.
 *
 *-------------------------------------------------------------------------
 */

int
TclZipfs_Mount(
    Tcl_Interp *interp,		/* Current interpreter. */
    const char *mountPoint,	/* Mount point path. */
    const char *zipname,	/* Path to ZIP file to mount. */
    const char *passwd)		/* Password for opening the ZIP, or NULL if
				 * the ZIP is unprotected. */
{
    ZIPFS_ERROR(interp, "no zlib available");
    if (interp) {
	Tcl_SetErrorCode(interp, "TCL", "ZIPFS", "NO_ZLIB", NULL);
    }
    return TCL_ERROR;
}

int
TclZipfs_MountBuffer(
    Tcl_Interp *interp,		/* Current interpreter. NULLable. */
    const char *mountPoint,	/* Mount point path. */
    unsigned char *data,
    size_t datalen,
    int copy)
{
    ZIPFS_ERROR(interp, "no zlib available");
    if (interp) {
	Tcl_SetErrorCode(interp, "TCL", "ZIPFS", "NO_ZLIB", NULL);
    }
    return TCL_ERROR;
}

int
TclZipfs_Unmount(
    Tcl_Interp *interp,		/* Current interpreter. */
    const char *mountPoint)	/* Mount point path. */
{
    ZIPFS_ERROR(interp, "no zlib available");
    if (interp) {
	Tcl_SetErrorCode(interp, "TCL", "ZIPFS", "NO_ZLIB", NULL);
    }
    return TCL_ERROR;
}
#endif /* !HAVE_ZLIB */

/*
 * Local Variables:
 * mode: c
 * c-basic-offset: 4
 * fill-column: 78
 * End:
 */<|MERGE_RESOLUTION|>--- conflicted
+++ resolved
@@ -1957,14 +1957,10 @@
 	return TCL_OK;
     }
 
-<<<<<<< HEAD
-    data = TclGetByteArrayFromObj(objv[2], &length);
-=======
     data = TclGetBytesFromObj(interp, objv[2], &length);
     if (data == NULL) {
 	return TCL_ERROR;
     }
->>>>>>> f08e6266
     return TclZipfs_MountBuffer(interp, mountPoint, data, length, 1);
 }
 