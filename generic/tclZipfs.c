/*
 * tclZipfs.c --
 *
 *	Implementation of the ZIP filesystem used in TIP 430
 *	Adapted from the implementation for AndroWish.
 *
 * Copyright © 2016-2017 Sean Woods <yoda@etoyoc.com>
 * Copyright © 2013-2015 Christian Werner <chw@ch-werner.de>
 *
 * See the file "license.terms" for information on usage and redistribution of
 * this file, and for a DISCLAIMER OF ALL WARRANTIES.
 *
 * This file is distributed in two ways:
 *   generic/tclZipfs.c file in the TIP430-enabled Tcl cores.
 *   compat/tclZipfs.c file in the tclconfig (TEA) file system, for pre-tip430
 *	projects.
 */

#include "tclInt.h"
#include "tclFileSystem.h"

#include <assert.h>

#ifndef _WIN32
#include <sys/mman.h>
#endif /* _WIN32*/

#ifndef MAP_FILE
#define MAP_FILE 0
#endif /* !MAP_FILE */
#define NOBYFOUR
#ifndef TBLS
#define TBLS 1
#endif

#if !defined(_WIN32) && !defined(NO_DLFCN_H)
#include <dlfcn.h>
#endif

/*
 * Macros to report errors only if an interp is present.
 */

#define ZIPFS_ERROR(interp,errstr) \
    do {								\
	if (interp) {							\
	    Tcl_SetObjResult(interp, Tcl_NewStringObj(errstr, -1));	\
	}								\
    } while (0)
#define ZIPFS_MEM_ERROR(interp) \
    do {								\
	if (interp) {							\
	    Tcl_SetObjResult(interp, Tcl_NewStringObj(			\
		    "out of memory", -1));				\
	    Tcl_SetErrorCode(interp, "TCL", "MALLOC", NULL);		\
	}								\
    } while (0)
#define ZIPFS_POSIX_ERROR(interp,errstr) \
    do {								\
	if (interp) {							\
	    Tcl_SetObjResult(interp, Tcl_ObjPrintf(			\
		    "%s: %s", errstr, Tcl_PosixError(interp)));		\
	}								\
    } while (0)
#define ZIPFS_ERROR_CODE(interp,errcode) \
    do {								\
	if (interp) {							\
	    Tcl_SetErrorCode(interp, "TCL", "ZIPFS", errcode, NULL);	\
	}								\
    } while (0)


#ifdef HAVE_ZLIB
#include "zlib.h"
#include "crypt.h"
#include "zutil.h"
#include "crc32.h"

static const z_crc_t* crc32tab;

/*
** We are compiling as part of the core.
** TIP430 style zipfs prefix
*/

#define ZIPFS_VOLUME	  "//zipfs:/"
#define ZIPFS_VOLUME_LEN  9
#define ZIPFS_APP_MOUNT	  ZIPFS_VOLUME "app"
#define ZIPFS_ZIP_MOUNT	  ZIPFS_VOLUME "lib/tcl"
#define ZIPFS_FALLBACK_ENCODING "cp437"

/*
 * Various constants and offsets found in ZIP archive files
 */

#define ZIP_SIG_LEN			4

/*
 * Local header of ZIP archive member (at very beginning of each member).
 */

#define ZIP_LOCAL_HEADER_SIG		0x04034b50
#define ZIP_LOCAL_HEADER_LEN		30
#define ZIP_LOCAL_SIG_OFFS		0
#define ZIP_LOCAL_VERSION_OFFS		4
#define ZIP_LOCAL_FLAGS_OFFS		6
#define ZIP_LOCAL_COMPMETH_OFFS		8
#define ZIP_LOCAL_MTIME_OFFS		10
#define ZIP_LOCAL_MDATE_OFFS		12
#define ZIP_LOCAL_CRC32_OFFS		14
#define ZIP_LOCAL_COMPLEN_OFFS		18
#define ZIP_LOCAL_UNCOMPLEN_OFFS	22
#define ZIP_LOCAL_PATHLEN_OFFS		26
#define ZIP_LOCAL_EXTRALEN_OFFS		28

/*
 * Central header of ZIP archive member at end of ZIP file.
 */

#define ZIP_CENTRAL_HEADER_SIG		0x02014b50
#define ZIP_CENTRAL_HEADER_LEN		46
#define ZIP_CENTRAL_SIG_OFFS		0
#define ZIP_CENTRAL_VERSIONMADE_OFFS	4
#define ZIP_CENTRAL_VERSION_OFFS	6
#define ZIP_CENTRAL_FLAGS_OFFS		8
#define ZIP_CENTRAL_COMPMETH_OFFS	10
#define ZIP_CENTRAL_MTIME_OFFS		12
#define ZIP_CENTRAL_MDATE_OFFS		14
#define ZIP_CENTRAL_CRC32_OFFS		16
#define ZIP_CENTRAL_COMPLEN_OFFS	20
#define ZIP_CENTRAL_UNCOMPLEN_OFFS	24
#define ZIP_CENTRAL_PATHLEN_OFFS	28
#define ZIP_CENTRAL_EXTRALEN_OFFS	30
#define ZIP_CENTRAL_FCOMMENTLEN_OFFS	32
#define ZIP_CENTRAL_DISKFILE_OFFS	34
#define ZIP_CENTRAL_IATTR_OFFS		36
#define ZIP_CENTRAL_EATTR_OFFS		38
#define ZIP_CENTRAL_LOCALHDR_OFFS	42

/*
 * Central end signature at very end of ZIP file.
 */

#define ZIP_CENTRAL_END_SIG		0x06054b50
#define ZIP_CENTRAL_END_LEN		22
#define ZIP_CENTRAL_END_SIG_OFFS	0
#define ZIP_CENTRAL_DISKNO_OFFS		4
#define ZIP_CENTRAL_DISKDIR_OFFS	6
#define ZIP_CENTRAL_ENTS_OFFS		8
#define ZIP_CENTRAL_TOTALENTS_OFFS	10
#define ZIP_CENTRAL_DIRSIZE_OFFS	12
#define ZIP_CENTRAL_DIRSTART_OFFS	16
#define ZIP_CENTRAL_COMMENTLEN_OFFS	20

#define ZIP_MIN_VERSION			20
#define ZIP_COMPMETH_STORED		0
#define ZIP_COMPMETH_DEFLATED		8

#define ZIP_PASSWORD_END_SIG		0x5a5a4b50

#define DEFAULT_WRITE_MAX_SIZE		(2 * 1024 * 1024)

/*
 * Windows drive letters.
 */

#ifdef _WIN32
static const char drvletters[] =
    "abcdefghijklmnopqrstuvwxyzABCDEFGHIJKLMNOPQRSTUVWXYZ";
#endif /* _WIN32 */

/*
 * Mutex to protect localtime(3) when no reentrant version available.
 */

#if !defined(_WIN32) && !defined(HAVE_LOCALTIME_R) && TCL_THREADS
TCL_DECLARE_MUTEX(localtimeMutex)
#endif /* !_WIN32 && !HAVE_LOCALTIME_R && TCL_THREADS */

/*
 * Forward declaration.
 */

struct ZipEntry;

/*
 * In-core description of mounted ZIP archive file.
 */

typedef struct ZipFile {
    char *name;			/* Archive name */
    size_t nameLength;		/* Length of archive name */
    char isMemBuffer;		/* When true, not a file but a memory buffer */
    Tcl_Channel chan;		/* Channel handle or NULL */
    unsigned char *data;	/* Memory mapped or malloc'ed file */
    size_t length;		/* Length of memory mapped file */
    void *ptrToFree;		/* Non-NULL if malloc'ed file */
    size_t numFiles;		/* Number of files in archive */
    size_t baseOffset;		/* Archive start */
    size_t passOffset;		/* Password start */
    size_t directoryOffset;	/* Archive directory start */
    size_t directorySize;       /* Size of archive directory */
    unsigned char passBuf[264]; /* Password buffer */
    size_t numOpen;		/* Number of open files on archive */
    struct ZipEntry *entries;	/* List of files in archive */
    struct ZipEntry *topEnts;	/* List of top-level dirs in archive */
    char *mountPoint;		/* Mount point name */
    size_t mountPointLen;	/* Length of mount point name */
#ifdef _WIN32
    HANDLE mountHandle;		/* Handle used for direct file access. */
#endif /* _WIN32 */
} ZipFile;

/*
 * In-core description of file contained in mounted ZIP archive.
 * ZIP_ATTR_
 */

typedef struct ZipEntry {
    char *name;			/* The full pathname of the virtual file */
    ZipFile *zipFilePtr;	/* The ZIP file holding this virtual file */
    size_t offset;		/* Data offset into memory mapped ZIP file */
    int numBytes;		/* Uncompressed size of the virtual file.
    				   -1 for zip64 */
    int numCompressedBytes;	/* Compressed size of the virtual file.
    				   -1 for zip64 */
    int compressMethod;		/* Compress method */
    int isDirectory;		/* Set to 1 if directory, or -1 if root */
    int depth;			/* Number of slashes in path. */
    int crc32;			/* CRC-32 */
    int timestamp;		/* Modification time */
    int isEncrypted;		/* True if data is encrypted */
    unsigned char *data;	/* File data if written */
    struct ZipEntry *next;	/* Next file in the same archive */
    struct ZipEntry *tnext;	/* Next top-level dir in archive */
} ZipEntry;

/*
 * File channel for file contained in mounted ZIP archive.
 */

typedef struct ZipChannel {
    ZipFile *zipFilePtr;	/* The ZIP file holding this channel */
    ZipEntry *zipEntryPtr;	/* Pointer back to virtual file */
    size_t maxWrite;		/* Maximum size for write */
    size_t numBytes;		/* Number of bytes of uncompressed data */
    size_t numRead;		/* Position of next byte to be read from the
				 * channel */
    unsigned char *ubuf;	/* Pointer to the uncompressed data */
    unsigned char *ubufToFree;  /* NULL if ubuf points to memory that does not
    				   need freeing. Else memory to free (ubuf
				   may point *inside* the block) */
    int iscompr;                /* True if data is compressed */
    int isDirectory;		/* Set to 1 if directory, or -1 if root */
    int isEncrypted;		/* True if data is encrypted */
    int isWriting;		/* True if open for writing */
    unsigned long keys[3];	/* Key for decryption */
} ZipChannel;

/*
 * Global variables.
 *
 * Most are kept in single ZipFS struct. When build with threading support
 * this struct is protected by the ZipFSMutex (see below).
 *
 * The "fileHash" component is the process-wide global table of all known ZIP
 * archive members in all mounted ZIP archives.
 *
 * The "zipHash" components is the process wide global table of all mounted
 * ZIP archive files.
 */

static struct {
    int initialized;		/* True when initialized */
    int lock;			/* RW lock, see below */
    int waiters;		/* RW lock, see below */
    int wrmax;			/* Maximum write size of a file; only written
				 * to from Tcl code in a trusted interpreter,
				 * so NOT protected by mutex. */
    char *fallbackEntryEncoding;/* The fallback encoding for ZIP entries when
				 * they are believed to not be UTF-8; only
				 * written to from Tcl code in a trusted
				 * interpreter, so not protected by mutex. */
    int idCount;		/* Counter for channel names */
    Tcl_HashTable fileHash;	/* File name to ZipEntry mapping */
    Tcl_HashTable zipHash;	/* Mount to ZipFile mapping */
} ZipFS = {
    0, 0, 0, DEFAULT_WRITE_MAX_SIZE, NULL, 0,
	    {0,{0,0,0,0},0,0,0,0,0,0,0,0,0},
	    {0,{0,0,0,0},0,0,0,0,0,0,0,0,0}
};

/*
 * For password rotation.
 */

static const char pwrot[17] =
    "\x00\x80\x40\xC0\x20\xA0\x60\xE0"
    "\x10\x90\x50\xD0\x30\xB0\x70\xF0";

static const char *zipfs_literal_tcl_library = NULL;

/* Function prototypes */

static int		CopyImageFile(Tcl_Interp *interp, const char *imgName,
			    Tcl_Channel out);
static inline int	DescribeMounted(Tcl_Interp *interp,
			    const char *mountPoint);
static int		InitReadableChannel(Tcl_Interp *interp,
			    ZipChannel *info, ZipEntry *z);
static int		InitWritableChannel(Tcl_Interp *interp,
			    ZipChannel *info, ZipEntry *z, int trunc);
static inline int	ListMountPoints(Tcl_Interp *interp);
static void		SerializeCentralDirectoryEntry(
			    const unsigned char *start,
			    const unsigned char *end, unsigned char *buf,
			    ZipEntry *z, size_t nameLength);
static void		SerializeCentralDirectorySuffix(
			    const unsigned char *start,
			    const unsigned char *end, unsigned char *buf,
			    int entryCount, long long directoryStartOffset,
			    long long suffixStartOffset);
static void		SerializeLocalEntryHeader(
			    const unsigned char *start,
			    const unsigned char *end, unsigned char *buf,
			    ZipEntry *z, int nameLength, int align);
#if !defined(STATIC_BUILD)
static int		ZipfsAppHookFindTclInit(const char *archive);
#endif
static int		ZipFSPathInFilesystemProc(Tcl_Obj *pathPtr,
			    void **clientDataPtr);
static Tcl_Obj *	ZipFSFilesystemPathTypeProc(Tcl_Obj *pathPtr);
static Tcl_Obj *	ZipFSFilesystemSeparatorProc(Tcl_Obj *pathPtr);
static int		ZipFSStatProc(Tcl_Obj *pathPtr, Tcl_StatBuf *buf);
static int		ZipFSAccessProc(Tcl_Obj *pathPtr, int mode);
static Tcl_Channel	ZipFSOpenFileChannelProc(Tcl_Interp *interp,
			    Tcl_Obj *pathPtr, int mode, int permissions);
static int		ZipFSMatchInDirectoryProc(Tcl_Interp *interp,
			    Tcl_Obj *result, Tcl_Obj *pathPtr,
			    const char *pattern, Tcl_GlobTypeData *types);
static void		ZipFSMatchMountPoints(Tcl_Obj *result,
			    Tcl_Obj *normPathPtr, const char *pattern,
			    Tcl_DString *prefix);
static Tcl_Obj *	ZipFSListVolumesProc(void);
static const char *const *ZipFSFileAttrStringsProc(Tcl_Obj *pathPtr,
			    Tcl_Obj **objPtrRef);
static int		ZipFSFileAttrsGetProc(Tcl_Interp *interp, int index,
			    Tcl_Obj *pathPtr, Tcl_Obj **objPtrRef);
static int		ZipFSFileAttrsSetProc(Tcl_Interp *interp, int index,
			    Tcl_Obj *pathPtr, Tcl_Obj *objPtr);
static int		ZipFSLoadFile(Tcl_Interp *interp, Tcl_Obj *path,
			    Tcl_LoadHandle *loadHandle,
			    Tcl_FSUnloadFileProc **unloadProcPtr, int flags);
static int		ZipMapArchive(Tcl_Interp *interp, ZipFile *zf,
			    void *handle);
static void		ZipfsExitHandler(void *clientData);
static void		ZipfsMountExitHandler(void *clientData);
static void		ZipfsSetup(void);
static void		ZipfsFinalize(void);
static int		ZipChannelClose(void *instanceData,
			    Tcl_Interp *interp, int flags);
static Tcl_DriverGetHandleProc	ZipChannelGetFile;
static int		ZipChannelRead(void *instanceData, char *buf,
			    int toRead, int *errloc);
static long long	ZipChannelWideSeek(void *instanceData,
			    long long offset, int mode, int *errloc);
static void		ZipChannelWatchChannel(void *instanceData,
			    int mask);
static int		ZipChannelWrite(void *instanceData,
			    const char *buf, int toWrite, int *errloc);

/*
 * Define the ZIP filesystem dispatch table.
 */

static const Tcl_Filesystem zipfsFilesystem = {
    "zipfs",
    sizeof(Tcl_Filesystem),
    TCL_FILESYSTEM_VERSION_2,
    ZipFSPathInFilesystemProc,
    NULL, /* dupInternalRepProc */
    NULL, /* freeInternalRepProc */
    NULL, /* internalToNormalizedProc */
    NULL, /* createInternalRepProc */
    NULL, /* normalizePathProc */
    ZipFSFilesystemPathTypeProc,
    ZipFSFilesystemSeparatorProc,
    ZipFSStatProc,
    ZipFSAccessProc,
    ZipFSOpenFileChannelProc,
    ZipFSMatchInDirectoryProc,
    NULL, /* utimeProc */
    NULL, /* linkProc */
    ZipFSListVolumesProc,
    ZipFSFileAttrStringsProc,
    ZipFSFileAttrsGetProc,
    ZipFSFileAttrsSetProc,
    NULL, /* createDirectoryProc */
    NULL, /* removeDirectoryProc */
    NULL, /* deleteFileProc */
    NULL, /* copyFileProc */
    NULL, /* renameFileProc */
    NULL, /* copyDirectoryProc */
    NULL, /* lstatProc */
    (Tcl_FSLoadFileProc *) (void *) ZipFSLoadFile,
    NULL, /* getCwdProc */
    NULL, /* chdirProc */
};

/*
 * The channel type/driver definition used for ZIP archive members.
 */

static Tcl_ChannelType ZipChannelType = {
    "zip",			/* Type name. */
    TCL_CHANNEL_VERSION_5,
    NULL,			/* Close channel, clean instance data */
    ZipChannelRead,		/* Handle read request */
    ZipChannelWrite,		/* Handle write request */
    NULL,			/* Move location of access point, NULL'able */
    NULL,			/* Set options, NULL'able */
    NULL,			/* Get options, NULL'able */
    ZipChannelWatchChannel,	/* Initialize notifier */
    ZipChannelGetFile,		/* Get OS handle from the channel */
    ZipChannelClose,		/* 2nd version of close channel, NULL'able */
    NULL,			/* Set blocking mode for raw channel,
				 * NULL'able */
    NULL,			/* Function to flush channel, NULL'able */
    NULL,			/* Function to handle event, NULL'able */
    ZipChannelWideSeek,		/* Wide seek function, NULL'able */
    NULL,			/* Thread action function, NULL'able */
    NULL,			/* Truncate function, NULL'able */
};

/*
 *-------------------------------------------------------------------------
 *
 * ZipReadInt, ZipReadShort, ZipWriteInt, ZipWriteShort --
 *
 *	Inline functions to read and write little-endian 16 and 32 bit
 *	integers from/to buffers representing parts of ZIP archives.
 *
 *	These take bufferStart and bufferEnd pointers, which are used to
 *	maintain a guarantee that out-of-bounds accesses don't happen when
 *	reading or writing critical directory structures.
 *
 *-------------------------------------------------------------------------
 */

static inline unsigned int
ZipReadInt(
    const unsigned char *bufferStart,
    const unsigned char *bufferEnd,
    const unsigned char *ptr)
{
    if (ptr < bufferStart || ptr + 4 > bufferEnd) {
	Tcl_Panic("out of bounds read(4): start=%p, end=%p, ptr=%p",
		bufferStart, bufferEnd, ptr);
    }
    return ptr[0] | (ptr[1] << 8) | (ptr[2] << 16) |
	    ((unsigned int)ptr[3] << 24);
}

static inline unsigned short
ZipReadShort(
    const unsigned char *bufferStart,
    const unsigned char *bufferEnd,
    const unsigned char *ptr)
{
    if (ptr < bufferStart || ptr + 2 > bufferEnd) {
	Tcl_Panic("out of bounds read(2): start=%p, end=%p, ptr=%p",
		bufferStart, bufferEnd, ptr);
    }
    return ptr[0] | (ptr[1] << 8);
}

static inline void
ZipWriteInt(
    const unsigned char *bufferStart,
    const unsigned char *bufferEnd,
    unsigned char *ptr,
    unsigned int value)
{
    if (ptr < bufferStart || ptr + 4 > bufferEnd) {
	Tcl_Panic("out of bounds write(4): start=%p, end=%p, ptr=%p",
		bufferStart, bufferEnd, ptr);
    }
    ptr[0] = value & 0xff;
    ptr[1] = (value >> 8) & 0xff;
    ptr[2] = (value >> 16) & 0xff;
    ptr[3] = (value >> 24) & 0xff;
}

static inline void
ZipWriteShort(
    const unsigned char *bufferStart,
    const unsigned char *bufferEnd,
    unsigned char *ptr,
    unsigned short value)
{
    if (ptr < bufferStart || ptr + 2 > bufferEnd) {
	Tcl_Panic("out of bounds write(2): start=%p, end=%p, ptr=%p",
		bufferStart, bufferEnd, ptr);
    }
    ptr[0] = value & 0xff;
    ptr[1] = (value >> 8) & 0xff;
}

/*
 *-------------------------------------------------------------------------
 *
 * ReadLock, WriteLock, Unlock --
 *
 *	POSIX like rwlock functions to support multiple readers and single
 *	writer on internal structs.
 *
 *	Limitations:
 *	 - a read lock cannot be promoted to a write lock
 *	 - a write lock may not be nested
 *
 *-------------------------------------------------------------------------
 */

TCL_DECLARE_MUTEX(ZipFSMutex)

#if TCL_THREADS

static Tcl_Condition ZipFSCond;

static inline void
ReadLock(void)
{
    Tcl_MutexLock(&ZipFSMutex);
    while (ZipFS.lock < 0) {
	ZipFS.waiters++;
	Tcl_ConditionWait(&ZipFSCond, &ZipFSMutex, NULL);
	ZipFS.waiters--;
    }
    ZipFS.lock++;
    Tcl_MutexUnlock(&ZipFSMutex);
}

static inline void
WriteLock(void)
{
    Tcl_MutexLock(&ZipFSMutex);
    while (ZipFS.lock != 0) {
	ZipFS.waiters++;
	Tcl_ConditionWait(&ZipFSCond, &ZipFSMutex, NULL);
	ZipFS.waiters--;
    }
    ZipFS.lock = -1;
    Tcl_MutexUnlock(&ZipFSMutex);
}

static inline void
Unlock(void)
{
    Tcl_MutexLock(&ZipFSMutex);
    if (ZipFS.lock > 0) {
	--ZipFS.lock;
    } else if (ZipFS.lock < 0) {
	ZipFS.lock = 0;
    }
    if ((ZipFS.lock == 0) && (ZipFS.waiters > 0)) {
	Tcl_ConditionNotify(&ZipFSCond);
    }
    Tcl_MutexUnlock(&ZipFSMutex);
}

#else /* !TCL_THREADS */
#define ReadLock()	do {} while (0)
#define WriteLock()	do {} while (0)
#define Unlock()	do {} while (0)
#endif /* TCL_THREADS */

/*
 *-------------------------------------------------------------------------
 *
 * DosTimeDate, ToDosTime, ToDosDate --
 *
 *	Functions to perform conversions between DOS time stamps and POSIX
 *	time_t.
 *
 *-------------------------------------------------------------------------
 */

static time_t
DosTimeDate(
    int dosDate,
    int dosTime)
{
    struct tm tm;
    time_t ret;

    memset(&tm, 0, sizeof(tm));
    tm.tm_isdst = -1;			/* let mktime() deal with DST */
    tm.tm_year = ((dosDate & 0xfe00) >> 9) + 80;
    tm.tm_mon = ((dosDate & 0x1e0) >> 5) - 1;
    tm.tm_mday = dosDate & 0x1f;
    tm.tm_hour = (dosTime & 0xf800) >> 11;
    tm.tm_min = (dosTime & 0x7e0) >> 5;
    tm.tm_sec = (dosTime & 0x1f) << 1;
    ret = mktime(&tm);
    if (ret == (time_t) -1) {
	/* fallback to 1980-01-01T00:00:00+00:00 (DOS epoch) */
	ret = (time_t) 315532800;
    }
    return ret;
}

static int
ToDosTime(
    time_t when)
{
    struct tm *tmp, tm;

#if !TCL_THREADS || defined(_WIN32)
    /* Not threaded, or on Win32 which uses thread local storage */
    tmp = localtime(&when);
    tm = *tmp;
#elif defined(HAVE_LOCALTIME_R)
    /* Threaded, have reentrant API */
    tmp = &tm;
    localtime_r(&when, tmp);
#else /* TCL_THREADS && !_WIN32 && !HAVE_LOCALTIME_R */
    /* Only using a mutex is safe. */
    Tcl_MutexLock(&localtimeMutex);
    tmp = localtime(&when);
    tm = *tmp;
    Tcl_MutexUnlock(&localtimeMutex);
#endif
    return (tm.tm_hour << 11) | (tm.tm_min << 5) | (tm.tm_sec >> 1);
}

static int
ToDosDate(
    time_t when)
{
    struct tm *tmp, tm;

#if !TCL_THREADS || defined(_WIN32)
    /* Not threaded, or on Win32 which uses thread local storage */
    tmp = localtime(&when);
    tm = *tmp;
#elif /* TCL_THREADS && !_WIN32 && */ defined(HAVE_LOCALTIME_R)
    /* Threaded, have reentrant API */
    tmp = &tm;
    localtime_r(&when, tmp);
#else /* TCL_THREADS && !_WIN32 && !HAVE_LOCALTIME_R */
    /* Only using a mutex is safe. */
    Tcl_MutexLock(&localtimeMutex);
    tmp = localtime(&when);
    tm = *tmp;
    Tcl_MutexUnlock(&localtimeMutex);
#endif
    return ((tm.tm_year - 80) << 9) | ((tm.tm_mon + 1) << 5) | tm.tm_mday;
}

/*
 *-------------------------------------------------------------------------
 *
 * CountSlashes --
 *
 *	This function counts the number of slashes in a pathname string.
 *
 * Results:
 *	Number of slashes found in string.
 *
 * Side effects:
 *	None.
 *
 *-------------------------------------------------------------------------
 */

static inline size_t
CountSlashes(
    const char *string)
{
    size_t count = 0;
    const char *p = string;

    while (*p != '\0') {
	if (*p == '/') {
	    count++;
	}
	p++;
    }
    return count;
}

/*
 *-------------------------------------------------------------------------
 *
 * DecodeZipEntryText --
 *
 *	Given a sequence of bytes from an entry in a ZIP central directory,
 *	convert that into a Tcl string. This is complicated because we don't
 *	actually know what encoding is in use! So we try to use UTF-8, and if
 *	that goes wrong, we fall back to a user-specified encoding, or to an
 *	encoding we specify (Windows code page 437), or to ISO 8859-1 if
 *	absolutely nothing else works.
 *
 *	During Tcl startup, we skip the user-specified encoding and cp437, as
 *	we may well not have any loadable encodings yet. Tcl's own library
 *	files ought to be using ASCII filenames.
 *
 * Results:
 *	The decoded filename; the filename is owned by the argument DString.
 *
 * Side effects:
 *	Updates dstPtr.
 *
 *-------------------------------------------------------------------------
 */

static char *
DecodeZipEntryText(
    const unsigned char *inputBytes,
    unsigned int inputLength,
    Tcl_DString *dstPtr)
{
    Tcl_Encoding encoding;
    const char *src;
    char *dst;
    int dstLen, srcLen = inputLength, flags;
    Tcl_EncodingState state;

    Tcl_DStringInit(dstPtr);
    if (inputLength < 1) {
	return Tcl_DStringValue(dstPtr);
    }

    /*
     * We can't use Tcl_ExternalToUtfDString at this point; it has no way to
     * fail. So we use this modified version of it that can report encoding
     * errors to us (so we can fall back to something else).
     *
     * The utf-8 encoding is implemented internally, and so is guaranteed to
     * be present.
     */

    src = (const char *) inputBytes;
    dst = Tcl_DStringValue(dstPtr);
    dstLen = dstPtr->spaceAvl - 1;
    flags = TCL_ENCODING_START | TCL_ENCODING_END;	/* Special flag! */

    while (1) {
	int srcRead, dstWrote;
	int result = Tcl_ExternalToUtf(NULL, tclUtf8Encoding, src, srcLen, flags,
		&state, dst, dstLen, &srcRead, &dstWrote, NULL);
	int soFar = dst + dstWrote - Tcl_DStringValue(dstPtr);

	if (result == TCL_OK) {
	    Tcl_DStringSetLength(dstPtr, soFar);
	    return Tcl_DStringValue(dstPtr);
	} else if (result != TCL_CONVERT_NOSPACE) {
	    break;
	}

	flags &= ~TCL_ENCODING_START;
	src += srcRead;
	srcLen -= srcRead;
	if (Tcl_DStringLength(dstPtr) == 0) {
	    Tcl_DStringSetLength(dstPtr, dstLen);
	}
	Tcl_DStringSetLength(dstPtr, 2 * Tcl_DStringLength(dstPtr) + 1);
	dst = Tcl_DStringValue(dstPtr) + soFar;
	dstLen = Tcl_DStringLength(dstPtr) - soFar - 1;
    }

    /*
     * Something went wrong. Fall back to another encoding. Those *can* use
     * Tcl_ExternalToUtfDString().
     */

    encoding = NULL;
    if (ZipFS.fallbackEntryEncoding) {
	encoding = Tcl_GetEncoding(NULL, ZipFS.fallbackEntryEncoding);
    }
    if (!encoding) {
	encoding = Tcl_GetEncoding(NULL, ZIPFS_FALLBACK_ENCODING);
    }
    if (!encoding) {
	/*
	 * Fallback to internal encoding that always converts all bytes.
	 * Should only happen when a filename isn't UTF-8 and we've not got
	 * our encodings initialised for some reason.
	 */

	encoding = Tcl_GetEncoding(NULL, "iso8859-1");
    }

    char *converted = Tcl_ExternalToUtfDString(encoding,
	    (const char *) inputBytes, inputLength, dstPtr);
    Tcl_FreeEncoding(encoding);
    return converted;
}

/*
 *-------------------------------------------------------------------------
 *
 * CanonicalPath --
 *
 *	This function computes the canonical path from a directory and file
 *	name components into the specified Tcl_DString.
 *
 * Results:
 *	Returns the pointer to the canonical path contained in the specified
 *	Tcl_DString.
 *
 * Side effects:
 *	Modifies the specified Tcl_DString.
 *
 *-------------------------------------------------------------------------
 */

static char *
CanonicalPath(
    const char *root,
    const char *tail,
    Tcl_DString *dsPtr,
    int inZipfs)
{
    char *path;
    int i, j, c, isUNC = 0, isVfs = 0, n = 0;
    int haveZipfsPath = 1;

#ifdef _WIN32
    if (tail[0] != '\0' && strchr(drvletters, tail[0]) && tail[1] == ':') {
	tail += 2;
	haveZipfsPath = 0;
    }
    /* UNC style path */
    if (tail[0] == '\\') {
	root = "";
	++tail;
	haveZipfsPath = 0;
    }
    if (tail[0] == '\\') {
	root = "/";
	++tail;
	haveZipfsPath = 0;
    }
#endif /* _WIN32 */

    if (haveZipfsPath) {
	/* UNC style path */
	if (root && strncmp(root, ZIPFS_VOLUME, ZIPFS_VOLUME_LEN) == 0) {
	    isVfs = 1;
	} else if (tail &&
		strncmp(tail, ZIPFS_VOLUME, ZIPFS_VOLUME_LEN) == 0) {
	    isVfs = 2;
	}
	if (isVfs != 1 && (root[0] == '/') && (root[1] == '/')) {
	    isUNC = 1;
	}
    }

    if (isVfs != 2) {
	if (tail[0] == '/') {
	    if (isVfs != 1) {
		root = "";
	    }
	    ++tail;
	    isUNC = 0;
	}
	if (tail[0] == '/') {
	    if (isVfs != 1) {
		root = "/";
	    }
	    ++tail;
	    isUNC = 1;
	}
    }
    i = strlen(root);
    j = strlen(tail);

    switch (isVfs) {
    case 1:
	if (i > ZIPFS_VOLUME_LEN) {
	    Tcl_DStringSetLength(dsPtr, i + j + 1);
	    path = Tcl_DStringValue(dsPtr);
	    memcpy(path, root, i);
	    path[i++] = '/';
	    memcpy(path + i, tail, j);
	} else {
	    Tcl_DStringSetLength(dsPtr, i + j);
	    path = Tcl_DStringValue(dsPtr);
	    memcpy(path, root, i);
	    memcpy(path + i, tail, j);
	}
	break;
    case 2:
	Tcl_DStringSetLength(dsPtr, j);
	path = Tcl_DStringValue(dsPtr);
	memcpy(path, tail, j);
	break;
    default:
	if (inZipfs) {
	    /* pathLen = zipfs vol len + root len + separator + tail len */
	    Tcl_DStringInit(dsPtr);
	    (void) Tcl_DStringAppend(dsPtr, ZIPFS_VOLUME, ZIPFS_VOLUME_LEN);
	    if (i) {
		(void) Tcl_DStringAppend(dsPtr, root, i);
		if (root[i-1] != '/') {
		    Tcl_DStringAppend(dsPtr, "/", 1);
		}
	    }
	    path = Tcl_DStringAppend(dsPtr, tail, j);
	} else {
	    Tcl_DStringSetLength(dsPtr, i + j + 1);
	    path = Tcl_DStringValue(dsPtr);
	    memcpy(path, root, i);
	    path[i++] = '/';
	    memcpy(path + i, tail, j);
	}
	break;
    }

#ifdef _WIN32
    for (i = 0; path[i] != '\0'; i++) {
	if (path[i] == '\\') {
	    path[i] = '/';
	}
    }
#endif /* _WIN32 */

    if (inZipfs) {
	n = ZIPFS_VOLUME_LEN;
    } else {
	n = 0;
    }

    for (i = j = n; (c = path[i]) != '\0'; i++) {
	if (c == '/') {
	    int c2 = path[i + 1];

	    if (c2 == '\0' || c2 == '/') {
		continue;
	    }
	    if (c2 == '.') {
		int c3 = path[i + 2];

		if ((c3 == '/') || (c3 == '\0')) {
		    i++;
		    continue;
		}
		if ((c3 == '.')
			&& ((path[i + 3] == '/') || (path[i + 3] == '\0'))) {
		    i += 2;
		    while ((j > 0) && (path[j - 1] != '/')) {
			j--;
		    }
		    if (j > isUNC) {
			--j;
			while ((j > 1 + isUNC) && (path[j - 2] == '/')) {
			    j--;
			}
		    }
		    continue;
		}
	    }
	}
	path[j++] = c;
    }
    if (j == 0) {
	path[j++] = '/';
    }
    path[j] = 0;
    Tcl_DStringSetLength(dsPtr, j);
    return Tcl_DStringValue(dsPtr);
}

/*
 *-------------------------------------------------------------------------
 *
 * ZipFSLookup --
 *
 *	This function returns the ZIP entry struct corresponding to the ZIP
 *	archive member of the given file name. Caller must hold the right
 *	lock.
 *
 * Results:
 *	Returns the pointer to ZIP entry struct or NULL if the the given file
 *	name could not be found in the global list of ZIP archive members.
 *
 * Side effects:
 *	None.
 *
 *-------------------------------------------------------------------------
 */

static inline ZipEntry *
ZipFSLookup(
    const char *filename)
{
    Tcl_HashEntry *hPtr;
    ZipEntry *z = NULL;

    hPtr = Tcl_FindHashEntry(&ZipFS.fileHash, filename);
    if (hPtr) {
	z = (ZipEntry *) Tcl_GetHashValue(hPtr);
    }
    return z;
}

/*
 *-------------------------------------------------------------------------
 *
 * ZipFSLookupZip --
 *
 *	This function gets the structure for a mounted ZIP archive.
 *
 * Results:
 *	Returns a pointer to the structure, or NULL if the file is ZIP file is
 *	unknown/not mounted.
 *
 * Side effects:
 *	None.
 *
 *-------------------------------------------------------------------------
 */

static inline ZipFile *
ZipFSLookupZip(
    const char *mountPoint)
{
    Tcl_HashEntry *hPtr;
    ZipFile *zf = NULL;

    hPtr = Tcl_FindHashEntry(&ZipFS.zipHash, mountPoint);
    if (hPtr) {
	zf = (ZipFile *) Tcl_GetHashValue(hPtr);
    }
    return zf;
}

/*
 *-------------------------------------------------------------------------
 *
 * AllocateZipFile, AllocateZipEntry, AllocateZipChannel --
 *
 *	Allocates the memory for a datastructure. Always ensures that it is
 *	zeroed out for safety.
 *
 * Returns:
 *	The allocated structure, or NULL if allocate fails.
 *
 * Side effects:
 *	The interpreter result may be written to on error. Which might fail
 *	(for ZipFile) in a low-memory situation. Always panics if ZipEntry
 *	allocation fails.
 *
 *-------------------------------------------------------------------------
 */

static inline ZipFile *
AllocateZipFile(
    Tcl_Interp *interp,
    size_t mountPointNameLength)
{
    size_t size = sizeof(ZipFile) + mountPointNameLength + 1;
    ZipFile *zf = (ZipFile *) Tcl_AttemptAlloc(size);

    if (!zf) {
	ZIPFS_MEM_ERROR(interp);
    } else {
	memset(zf, 0, size);
    }
    return zf;
}

static inline ZipEntry *
AllocateZipEntry(void)
{
    ZipEntry *z = (ZipEntry *) Tcl_Alloc(sizeof(ZipEntry));
    memset(z, 0, sizeof(ZipEntry));
    return z;
}

static inline ZipChannel *
AllocateZipChannel(
    Tcl_Interp *interp)
{
    ZipChannel *zc = (ZipChannel *) Tcl_AttemptAlloc(sizeof(ZipChannel));

    if (!zc) {
	ZIPFS_MEM_ERROR(interp);
    } else {
	memset(zc, 0, sizeof(ZipChannel));
    }
    return zc;
}

/*
 *-------------------------------------------------------------------------
 *
 * ZipFSCloseArchive --
 *
 *	This function closes a mounted ZIP archive file.
 *
 * Results:
 *	None.
 *
 * Side effects:
 *	A memory mapped ZIP archive is unmapped, allocated memory is released.
 *	The ZipFile pointer is *NOT* deallocated by this function.
 *
 *-------------------------------------------------------------------------
 */

static void
ZipFSCloseArchive(
    Tcl_Interp *interp,		/* Current interpreter. */
    ZipFile *zf)
{
    if (zf->nameLength) {
	Tcl_Free(zf->name);
    }
    if (zf->isMemBuffer) {
	/* Pointer to memory */
	if (zf->ptrToFree) {
	    Tcl_Free(zf->ptrToFree);
	    zf->ptrToFree = NULL;
	}
	zf->data = NULL;
	return;
    }

    /*
     * Remove the memory mapping, if we have one.
     */

#ifdef _WIN32
    if (zf->data && !zf->ptrToFree) {
	UnmapViewOfFile(zf->data);
	zf->data = NULL;
    }
    if (zf->mountHandle != INVALID_HANDLE_VALUE) {
	CloseHandle(zf->mountHandle);
    }
#else /* !_WIN32 */
    if ((zf->data != MAP_FAILED) && !zf->ptrToFree) {
	munmap(zf->data, zf->length);
	zf->data = (unsigned char *) MAP_FAILED;
    }
#endif /* _WIN32 */

    if (zf->ptrToFree) {
	Tcl_Free(zf->ptrToFree);
	zf->ptrToFree = NULL;
    }
    if (zf->chan) {
	Tcl_Close(interp, zf->chan);
	zf->chan = NULL;
    }
}

/*
 *-------------------------------------------------------------------------
 *
 * ZipFSFindTOC --
 *
 *	This function takes a memory mapped zip file and indexes the contents.
 *	When "needZip" is zero an embedded ZIP archive in an executable file
 *	is accepted. Note that we do not support ZIP64.
 *
 * Results:
 *	TCL_OK on success, TCL_ERROR otherwise with an error message placed
 *	into the given "interp" if it is not NULL. 
 *
 * Side effects:
 *      The given ZipFile struct is filled with information about the ZIP
 *      archive file.  On error, ZipFSCloseArchive is called on zf but 
 *      it is not freed.
 *
 *-------------------------------------------------------------------------
 */

static int
ZipFSFindTOC(
    Tcl_Interp *interp,		/* Current interpreter. NULLable. */
    int needZip,
    ZipFile *zf)
{
    size_t i, minoff;
    const unsigned char *p, *q;
    const unsigned char *start = zf->data;
    const unsigned char *end = zf->data + zf->length;

    /*
     * Scan backwards from the end of the file for the signature. This is
     * necessary because ZIP archives aren't the only things that get tagged
     * on the end of executables; digital signatures can also go there.
     */

    p = zf->data + zf->length - ZIP_CENTRAL_END_LEN;
    while (p >= start) {
	if (*p == (ZIP_CENTRAL_END_SIG & 0xFF)) {
	    if (ZipReadInt(start, end, p) == ZIP_CENTRAL_END_SIG) {
		break;
	    }
	    p -= ZIP_SIG_LEN;
	} else {
	    --p;
	}
    }
    if (p < zf->data) {
	/*
	 * Didn't find it (or not enough space for a central directory!); not
	 * a ZIP archive. This might be OK or a problem.
	 */

	if (!needZip) {
	    zf->baseOffset = zf->passOffset = zf->length;
	    return TCL_OK;
	}
	ZIPFS_ERROR(interp, "archive directory end signature not found");
	ZIPFS_ERROR_CODE(interp, "END_SIG");
	goto error;
    }

    /* p -> End of Central Directory (EOCD) record at this point */

    /*
     * How many files in the archive? If that's bogus, we're done here.
     */

    zf->numFiles = ZipReadShort(start, end, p + ZIP_CENTRAL_ENTS_OFFS);
    if (zf->numFiles == 0) {
	if (!needZip) {
	    zf->baseOffset = zf->passOffset = zf->length;
	    return TCL_OK;
	}
	ZIPFS_ERROR(interp, "empty archive");
	ZIPFS_ERROR_CODE(interp, "EMPTY");
	goto error;
    }

    /*
     * The Central Directory (CD) is a series of Central Directory File
     * Header (CDFH) records preceding the EOCD (but not necessarily
     * immediately preceding). cdirZipOffset is the offset into the
     * *archive* to the CD (first CDFH). The size of the CD is given by
     * cdirSize. NOTE: offset into archive does NOT mean offset into
     * (zf->data) as other data may precede the archive in the file.
     */
    ptrdiff_t eocdDataOffset = p - zf->data;
    unsigned int cdirZipOffset = ZipReadInt(start, end, p + ZIP_CENTRAL_DIRSTART_OFFS);
    unsigned int cdirSize = ZipReadInt(start, end, p + ZIP_CENTRAL_DIRSIZE_OFFS);

    /*
     * As computed above, 
     *    eocdDataOffset < zf->length.
     * In addition, the following consistency checks must be met
     * (1) cdirZipOffset <= eocdDataOffset (to prevent under flow in computation of (2))
     * (2) cdirZipOffset + cdirSize <= eocdDataOffset. Else the CD will be overlapping
     * the EOCD. Note this automatically means cdirZipOffset+cdirSize < zf->length.
     */
    if (!(cdirZipOffset <= eocdDataOffset &&
	  cdirSize <= eocdDataOffset - cdirZipOffset)) {
	if (!needZip) {
	    /* Simply point to end od data */
	    zf->directoryOffset = zf->baseOffset = zf->passOffset = zf->length;
	    return TCL_OK;
	}
	ZIPFS_ERROR(interp, "archive directory truncated");
	ZIPFS_ERROR_CODE(interp, "NO_DIR");
	goto error;
    }

    /*
     * Calculate the offset of the CD in the *data*. If there was no extra
     * "junk" preceding the archive, this would just be cdirZipOffset but
     * otherwise we have to account for it.
     */
    if (eocdDataOffset - cdirSize > cdirZipOffset) {
	zf->baseOffset = eocdDataOffset - cdirSize - cdirZipOffset;
    } else {
	zf->baseOffset = 0;
    }
    zf->passOffset = zf->baseOffset;
    zf->directoryOffset = cdirZipOffset + zf->baseOffset;
    zf->directorySize = cdirSize;

    const unsigned char *const cdirStart = p - cdirSize; /* Start of CD */

    /*
     * Original pointer based validation replaced by simpler checks above.
     * Ensure still holds. The assigments to p, q are only there for use in
     * the asserts. May be removed at some future date.
     */
    q = zf->data + cdirZipOffset;
    p -= cdirSize;
    assert(!((p < q) || (p < zf->data) || (p > zf->data + zf->length) ||
	    (q < zf->data) || (q > zf->data + zf->length)));

    /*
     * Read the central directory.
     */
    minoff = zf->length;
    for (q = cdirStart, i = 0; i < zf->numFiles; i++) {
	if ((q-cdirStart) + ZIP_CENTRAL_HEADER_LEN > (ptrdiff_t)zf->directorySize) {
	    ZIPFS_ERROR(interp, "truncated directory");
	    ZIPFS_ERROR_CODE(interp, "TRUNC_DIR");
	    goto error;
	}
	if (ZipReadInt(start, end, q) != ZIP_CENTRAL_HEADER_SIG) {
	    ZIPFS_ERROR(interp, "wrong header signature");
	    ZIPFS_ERROR_CODE(interp, "HDR_SIG");
	    goto error;
	}
	int pathlen = ZipReadShort(start, end, q + ZIP_CENTRAL_PATHLEN_OFFS);
	int comlen = ZipReadShort(start, end, q + ZIP_CENTRAL_FCOMMENTLEN_OFFS);
	int extra = ZipReadShort(start, end, q + ZIP_CENTRAL_EXTRALEN_OFFS);
	size_t localhdr_off = ZipReadInt(start, end, q + ZIP_CENTRAL_LOCALHDR_OFFS);
	const unsigned char *localP = zf->data + zf->baseOffset + localhdr_off;
	if (localP > (p - ZIP_LOCAL_HEADER_LEN) ||
	    ZipReadInt(start, end, localP) != ZIP_LOCAL_HEADER_SIG) {
	    ZIPFS_ERROR(interp, "Failed to find local header");
	    ZIPFS_ERROR_CODE(interp, "LCL_HDR");
	    goto error;
	}
	if (localhdr_off < minoff) {
	    minoff = localhdr_off;
	}
	q += pathlen + comlen + extra + ZIP_CENTRAL_HEADER_LEN;
    }
    if ((q-cdirStart) < (ptrdiff_t) zf->directorySize) {
	/* file count and dir size do not match */
	ZIPFS_ERROR(interp, "short file count");
	ZIPFS_ERROR_CODE(interp, "FILE_COUNT");
	goto error;
    }

    zf->passOffset = minoff + zf->baseOffset;

    /*
     * If there's also an encoded password, extract that too (but don't decode
     * yet).
     */

    q = zf->data + zf->passOffset;
    if ((zf->passOffset >= 6) && (start < q-4) &&
	    (ZipReadInt(start, end, q - 4) == ZIP_PASSWORD_END_SIG)) {
	const unsigned char *passPtr;

	i = q[-5];
	passPtr = q - 5 - i;
	if (passPtr >= start && passPtr + i < end) {
	    zf->passBuf[0] = i;
	    memcpy(zf->passBuf + 1, passPtr, i);
	    zf->passOffset -= i ? (5 + i) : 0;
	}
    }

    return TCL_OK;

  error:
    ZipFSCloseArchive(interp, zf);
    return TCL_ERROR;
}

/*
 *-------------------------------------------------------------------------
 *
 * ZipFSOpenArchive --
 *
 *	This function opens a ZIP archive file for reading. An attempt is made
 *	to memory map that file. Otherwise it is read into an allocated memory
 *	buffer. The ZIP archive header is verified and must be valid for the
 *	function to succeed. When "needZip" is zero an embedded ZIP archive in
 *	an executable file is accepted.
 *
 * Results:
 *	TCL_OK on success, TCL_ERROR otherwise with an error message placed
 *	into the given "interp" if it is not NULL. On error, ZipFSCloseArchive
 *      is called on zf but it is not freed.
 *
 * Side effects:
 *	ZIP archive is memory mapped or read into allocated memory, the given
 *	ZipFile struct is filled with information about the ZIP archive file.
 *
 *-------------------------------------------------------------------------
 */

static int
ZipFSOpenArchive(
    Tcl_Interp *interp,		/* Current interpreter. NULLable. */
    const char *zipname,	/* Path to ZIP file to open. */
    int needZip,
    ZipFile *zf)
{
    size_t i;
    void *handle;

    zf->nameLength = 0;
    zf->isMemBuffer = 0;
#ifdef _WIN32
    zf->data = NULL;
    zf->mountHandle = INVALID_HANDLE_VALUE;
#else /* !_WIN32 */
    zf->data = (unsigned char *) MAP_FAILED;
#endif /* _WIN32 */
    zf->length = 0;
    zf->numFiles = 0;
    zf->baseOffset = zf->passOffset = 0;
    zf->ptrToFree = NULL;
    zf->passBuf[0] = 0;

    /*
     * Actually open the file.
     */

    zf->chan = Tcl_OpenFileChannel(interp, zipname, "rb", 0);
    if (!zf->chan) {
	return TCL_ERROR;
    }

    /*
     * See if we can get the OS handle. If we can, we can use that to memory
     * map the file, which is nice and efficient. However, it totally depends
     * on the filename pointing to a real regular OS file.
     *
     * Opening real filesystem entities that are not files will lead to an
     * error.
     */

    if (Tcl_GetChannelHandle(zf->chan, TCL_READABLE, &handle) == TCL_OK) {
	if (ZipMapArchive(interp, zf, handle) != TCL_OK) {
	    goto error;
	}
    } else {
	/*
	 * Not an OS file, but rather something in a Tcl VFS. Must copy into
	 * memory.
	 */

	zf->length = Tcl_Seek(zf->chan, 0, SEEK_END);
	if (zf->length == (size_t) TCL_INDEX_NONE) {
	    ZIPFS_POSIX_ERROR(interp, "seek error");
	    goto error;
	}
	if ((zf->length - ZIP_CENTRAL_END_LEN)
		> (64 * 1024 * 1024 - ZIP_CENTRAL_END_LEN)) {
	    ZIPFS_ERROR(interp, "illegal file size");
	    ZIPFS_ERROR_CODE(interp, "FILE_SIZE");
	    goto error;
	}
	if (Tcl_Seek(zf->chan, 0, SEEK_SET) == -1) {
	    ZIPFS_POSIX_ERROR(interp, "seek error");
	    goto error;
	}
	zf->ptrToFree = zf->data = (unsigned char *) Tcl_AttemptAlloc(zf->length);
	if (!zf->ptrToFree) {
	    ZIPFS_MEM_ERROR(interp);
	    goto error;
	}
	i = Tcl_Read(zf->chan, (char *) zf->data, zf->length);
	if (i != zf->length) {
	    ZIPFS_POSIX_ERROR(interp, "file read error");
	    goto error;
	}
	Tcl_Close(interp, zf->chan);
	zf->chan = NULL;
    }
    return ZipFSFindTOC(interp, needZip, zf);

    /*
     * Handle errors by closing the archive. This includes closing the channel
     * handle for the archive file.
     */

  error:
    ZipFSCloseArchive(interp, zf);
    return TCL_ERROR;
}

/*
 *-------------------------------------------------------------------------
 *
 * ZipMapArchive --
 *
 *	Wrapper around the platform-specific parts of mmap() (and Windows's
 *	equivalent) because it's not part of the standard channel API.
 *
 *-------------------------------------------------------------------------
 */

static int
ZipMapArchive(
    Tcl_Interp *interp,		/* Interpreter for error reporting. */
    ZipFile *zf,		/* The archive descriptor structure. */
    void *handle)		/* The OS handle to the open archive. */
{
#ifdef _WIN32
    HANDLE hFile = (HANDLE) handle;
    int readSuccessful;

    /*
     * Determine the file size.
     */

    readSuccessful = GetFileSizeEx(hFile, (PLARGE_INTEGER) &zf->length) != 0;
    if (!readSuccessful) {
	Tcl_WinConvertError(GetLastError());
	ZIPFS_POSIX_ERROR(interp, "failed to retrieve file size");
	return TCL_ERROR;
    }
    if (zf->length < ZIP_CENTRAL_END_LEN) {
	Tcl_SetErrno(EINVAL);
	ZIPFS_POSIX_ERROR(interp, "truncated file");
	return TCL_ERROR;
    }

    /*
     * Map the file.
     */

    zf->mountHandle = CreateFileMappingW(hFile, 0, PAGE_READONLY, 0,
	    zf->length, 0);
    if (zf->mountHandle == INVALID_HANDLE_VALUE) {
	Tcl_WinConvertError(GetLastError());
	ZIPFS_POSIX_ERROR(interp, "file mapping failed");
	return TCL_ERROR;
    }
    zf->data = (unsigned char *)
	    MapViewOfFile(zf->mountHandle, FILE_MAP_READ, 0, 0, zf->length);
    if (!zf->data) {
	Tcl_WinConvertError(GetLastError());
	ZIPFS_POSIX_ERROR(interp, "file mapping failed");
	return TCL_ERROR;
    }
#else /* !_WIN32 */
    int fd = PTR2INT(handle);

    /*
     * Determine the file size.
     */

    zf->length = lseek(fd, 0, SEEK_END);
    if ((off_t)zf->length == (off_t)-1) {
	ZIPFS_POSIX_ERROR(interp, "failed to retrieve file size");
	return TCL_ERROR;
    }
    if (zf->length < ZIP_CENTRAL_END_LEN) {
	Tcl_SetErrno(EINVAL);
	ZIPFS_POSIX_ERROR(interp, "truncated file");
	return TCL_ERROR;
    }
    lseek(fd, 0, SEEK_SET);

    zf->data = (unsigned char *)
	    mmap(0, zf->length, PROT_READ, MAP_FILE | MAP_PRIVATE, fd, 0);
    if (zf->data == MAP_FAILED) {
	ZIPFS_POSIX_ERROR(interp, "file mapping failed");
	return TCL_ERROR;
    }
#endif /* _WIN32 */
    return TCL_OK;
}

/*
 *-------------------------------------------------------------------------
 *
 * IsPasswordValid --
 *
 *	Basic test for whether a passowrd is valid. If the test fails, sets an
 *	error message in the interpreter.
 *
 * Returns:
 *	TCL_OK if the test passes, TCL_ERROR if it fails.
 *
 *-------------------------------------------------------------------------
 */

static inline int
IsPasswordValid(
    Tcl_Interp *interp,
    const char *passwd,
    size_t pwlen)
{
    if ((pwlen > 255) || strchr(passwd, 0xff)) {
	ZIPFS_ERROR(interp, "illegal password");
	ZIPFS_ERROR_CODE(interp, "BAD_PASS");
	return TCL_ERROR;
    }
    return TCL_OK;
}

/*
 *-------------------------------------------------------------------------
 *
 * ZipFSCatalogFilesystem --
 *
 *	This function generates the root node for a ZIPFS filesystem by
 *	reading the ZIP's central directory.
 *
 * Results:
 *	TCL_OK on success, TCL_ERROR otherwise with an error message placed
 *	into the given "interp" if it is not NULL. On error, frees zf!!
 *
 * Side effects:
 *	Will acquire and release the write lock.
 *
 *-------------------------------------------------------------------------
 */

static int
ZipFSCatalogFilesystem(
    Tcl_Interp *interp,		/* Current interpreter. NULLable. */
    ZipFile *zf,		/* Temporary buffer hold archive descriptors */
    const char *mountPoint,	/* Mount point path. */
    const char *passwd,		/* Password for opening the ZIP, or NULL if
				 * the ZIP is unprotected. */
    const char *zipname)	/* Path to ZIP file to build a catalog of. */
{
    int isNew;
    size_t i, pwlen;
    ZipFile *zf0;
    ZipEntry *z;
    Tcl_HashEntry *hPtr;
    Tcl_DString ds, dsm, fpBuf;
    unsigned char *q;

    /*
     * Basic verification of the password for sanity.
     */

    pwlen = 0;
    if (passwd) {
	pwlen = strlen(passwd);
	if (IsPasswordValid(interp, passwd, pwlen) != TCL_OK) {
	    ZipFSCloseArchive(interp, zf);
	    ckfree(zf);
	    return TCL_ERROR;
	}
    }

    /*
     * Validate the TOC data. If that's bad, things fall apart.
     */

    if (zf->baseOffset >= zf->length || zf->passOffset >= zf->length ||
	    zf->directoryOffset >= zf->length) {
	ZIPFS_ERROR(interp, "bad zip data");
	ZIPFS_ERROR_CODE(interp, "BAD_ZIP");
	ZipFSCloseArchive(interp, zf);
	Tcl_Free(zf);
	return TCL_ERROR;
    }

    WriteLock();

    /*
     * Mount point sometimes is a relative or otherwise denormalized path.
     * But an absolute name is needed as mount point here.
     */

    Tcl_DStringInit(&ds);
    Tcl_DStringInit(&dsm);
    if (strcmp(mountPoint, "/") == 0) {
	mountPoint = "";
    } else {
	mountPoint = CanonicalPath("", mountPoint, &dsm, 1);
    }
    hPtr = Tcl_CreateHashEntry(&ZipFS.zipHash, mountPoint, &isNew);
    if (!isNew) {
	if (interp) {
	    zf0 = (ZipFile *) Tcl_GetHashValue(hPtr);
	    Tcl_SetObjResult(interp, Tcl_ObjPrintf(
		    "%s is already mounted on %s", zf0->name, mountPoint));
	    ZIPFS_ERROR_CODE(interp, "MOUNTED");
	}
	Unlock();
	ZipFSCloseArchive(interp, zf);
	Tcl_Free(zf);
	return TCL_ERROR;
    }
    Unlock();

    /*
     * Convert to a real archive descriptor.
     */

    zf->mountPoint = (char *) Tcl_GetHashKey(&ZipFS.zipHash, hPtr);
    Tcl_CreateExitHandler(ZipfsMountExitHandler, zf);
    zf->mountPointLen = strlen(zf->mountPoint);

    zf->nameLength = strlen(zipname);
    zf->name = (char *) Tcl_Alloc(zf->nameLength + 1);
    memcpy(zf->name, zipname, zf->nameLength + 1);

    Tcl_SetHashValue(hPtr, zf);
    if ((zf->passBuf[0] == 0) && pwlen) {
	int k = 0;

	zf->passBuf[k++] = pwlen;
	for (i = pwlen; i-- > 0 ;) {
	    zf->passBuf[k++] = (passwd[i] & 0x0f)
		    | pwrot[(passwd[i] >> 4) & 0x0f];
	}
	zf->passBuf[k] = '\0';
    }
    if (mountPoint[0] != '\0') {
	hPtr = Tcl_CreateHashEntry(&ZipFS.fileHash, mountPoint, &isNew);
	if (isNew) {
	    z = AllocateZipEntry();
	    Tcl_SetHashValue(hPtr, z);

	    z->depth = CountSlashes(mountPoint);
	    z->zipFilePtr = zf;
	    z->isDirectory = (zf->baseOffset == 0) ? 1 : -1; /* root marker */
	    z->offset = zf->baseOffset;
	    z->compressMethod = ZIP_COMPMETH_STORED;
	    z->name = (char *) Tcl_GetHashKey(&ZipFS.fileHash, hPtr);
	    z->next = zf->entries;
	    zf->entries = z;
	}
    }
    q = zf->data + zf->directoryOffset;
    Tcl_DStringInit(&fpBuf);
    for (i = 0; i < zf->numFiles; i++) {
	const unsigned char *start = zf->data;
	const unsigned char *end = zf->data + zf->length;
	int extra, isdir = 0, dosTime, dosDate, nbcompr;
	size_t offs, pathlen, comlen;
	unsigned char *lq, *gq = NULL;
	char *fullpath, *path;

	pathlen = ZipReadShort(start, end, q + ZIP_CENTRAL_PATHLEN_OFFS);
	comlen = ZipReadShort(start, end, q + ZIP_CENTRAL_FCOMMENTLEN_OFFS);
	extra = ZipReadShort(start, end, q + ZIP_CENTRAL_EXTRALEN_OFFS);
	path = DecodeZipEntryText(q + ZIP_CENTRAL_HEADER_LEN, pathlen, &ds);
	if ((pathlen > 0) && (path[pathlen - 1] == '/')) {
	    Tcl_DStringSetLength(&ds, pathlen - 1);
	    path = Tcl_DStringValue(&ds);
	    isdir = 1;
	}
	if ((strcmp(path, ".") == 0) || (strcmp(path, "..") == 0)) {
	    goto nextent;
	}
	lq = zf->data + zf->baseOffset
		+ ZipReadInt(start, end, q + ZIP_CENTRAL_LOCALHDR_OFFS);
	if ((lq < start) || (lq + ZIP_LOCAL_HEADER_LEN > end)) {
	    goto nextent;
	}
	nbcompr = ZipReadInt(start, end, lq + ZIP_LOCAL_COMPLEN_OFFS);
	if (!isdir && (nbcompr == 0)
		&& (ZipReadInt(start, end, lq + ZIP_LOCAL_UNCOMPLEN_OFFS) == 0)
		&& (ZipReadInt(start, end, lq + ZIP_LOCAL_CRC32_OFFS) == 0)) {
	    gq = q;
	    nbcompr = ZipReadInt(start, end, gq + ZIP_CENTRAL_COMPLEN_OFFS);
	}
	offs = (lq - zf->data)
		+ ZIP_LOCAL_HEADER_LEN
		+ ZipReadShort(start, end, lq + ZIP_LOCAL_PATHLEN_OFFS)
		+ ZipReadShort(start, end, lq + ZIP_LOCAL_EXTRALEN_OFFS);
	if (offs + nbcompr > zf->length) {
	    goto nextent;
	}

	if (!isdir && (mountPoint[0] == '\0') && !CountSlashes(path)) {
#ifdef ANDROID
	    /*
	     * When mounting the ZIP archive on the root directory try to
	     * remap top level regular files of the archive to
	     * /assets/.root/... since this directory should not be in a valid
	     * APK due to the leading dot in the file name component. This
	     * trick should make the files AndroidManifest.xml,
	     * resources.arsc, and classes.dex visible to Tcl.
	     */
	    Tcl_DString ds2;

	    Tcl_DStringInit(&ds2);
	    Tcl_DStringAppend(&ds2, "assets/.root/", -1);
	    Tcl_DStringAppend(&ds2, path, -1);
	    if (ZipFSLookup(Tcl_DStringValue(&ds2))) {
		/* should not happen but skip it anyway */
		Tcl_DStringFree(&ds2);
		goto nextent;
	    }
	    Tcl_DStringSetLength(&ds, 0);
	    Tcl_DStringAppend(&ds, Tcl_DStringValue(&ds2),
		    Tcl_DStringLength(&ds2));
	    path = Tcl_DStringValue(&ds);
	    Tcl_DStringFree(&ds2);
#else /* !ANDROID */
	    /*
	     * Regular files skipped when mounting on root.
	     */
	    goto nextent;
#endif /* ANDROID */
	}

	Tcl_DStringSetLength(&fpBuf, 0);
	fullpath = CanonicalPath(mountPoint, path, &fpBuf, 1);
	z = AllocateZipEntry();
	z->depth = CountSlashes(fullpath);
	z->zipFilePtr = zf;
	z->isDirectory = isdir;
	z->isEncrypted =
		(ZipReadShort(start, end, lq + ZIP_LOCAL_FLAGS_OFFS) & 1)
		&& (nbcompr > 12);
	z->offset = offs;
	if (gq) {
	    z->crc32 = ZipReadInt(start, end, gq + ZIP_CENTRAL_CRC32_OFFS);
	    dosDate = ZipReadShort(start, end, gq + ZIP_CENTRAL_MDATE_OFFS);
	    dosTime = ZipReadShort(start, end, gq + ZIP_CENTRAL_MTIME_OFFS);
	    z->timestamp = DosTimeDate(dosDate, dosTime);
	    z->numBytes = ZipReadInt(start, end,
		    gq + ZIP_CENTRAL_UNCOMPLEN_OFFS);
	    z->compressMethod = ZipReadShort(start, end,
		    gq + ZIP_CENTRAL_COMPMETH_OFFS);
	} else {
	    z->crc32 = ZipReadInt(start, end, lq + ZIP_LOCAL_CRC32_OFFS);
	    dosDate = ZipReadShort(start, end, lq + ZIP_LOCAL_MDATE_OFFS);
	    dosTime = ZipReadShort(start, end, lq + ZIP_LOCAL_MTIME_OFFS);
	    z->timestamp = DosTimeDate(dosDate, dosTime);
	    z->numBytes = ZipReadInt(start, end,
		    lq + ZIP_LOCAL_UNCOMPLEN_OFFS);
	    z->compressMethod = ZipReadShort(start, end,
		    lq + ZIP_LOCAL_COMPMETH_OFFS);
	}
	z->numCompressedBytes = nbcompr;
	hPtr = Tcl_CreateHashEntry(&ZipFS.fileHash, fullpath, &isNew);
	if (!isNew) {
	    /* should not happen but skip it anyway */
	    Tcl_Free(z);
	    goto nextent;
	}

	Tcl_SetHashValue(hPtr, z);
	z->name = (char *) Tcl_GetHashKey(&ZipFS.fileHash, hPtr);
	z->next = zf->entries;
	zf->entries = z;
	if (isdir && (mountPoint[0] == '\0') && (z->depth == 1)) {
	    z->tnext = zf->topEnts;
	    zf->topEnts = z;
	}

	/*
	 * Make any directory nodes we need. ZIPs are not consistent about
	 * containing directory nodes.
	 */

	if (!z->isDirectory && (z->depth > 1)) {
	    char *dir, *endPtr;
	    ZipEntry *zd;

	    Tcl_DStringSetLength(&ds, strlen(z->name) + 8);
	    Tcl_DStringSetLength(&ds, 0);
	    Tcl_DStringAppend(&ds, z->name, -1);
	    dir = Tcl_DStringValue(&ds);
	    for (endPtr = strrchr(dir, '/'); endPtr && (endPtr != dir);
		    endPtr = strrchr(dir, '/')) {
		Tcl_DStringSetLength(&ds, endPtr - dir);
		hPtr = Tcl_CreateHashEntry(&ZipFS.fileHash, dir, &isNew);
		if (!isNew) {
		    /*
		     * Already made. That's fine.
		     */
		    break;
		}

		zd = AllocateZipEntry();
		zd->depth = CountSlashes(dir);
		zd->zipFilePtr = zf;
		zd->isDirectory = 1;
		zd->offset = z->offset;
		zd->timestamp = z->timestamp;
		zd->compressMethod = ZIP_COMPMETH_STORED;
		Tcl_SetHashValue(hPtr, zd);
		zd->name = (char *) Tcl_GetHashKey(&ZipFS.fileHash, hPtr);
		zd->next = zf->entries;
		zf->entries = zd;
		if ((mountPoint[0] == '\0') && (zd->depth == 1)) {
		    zd->tnext = zf->topEnts;
		    zf->topEnts = zd;
		}
	    }
	}
    nextent:
	q += pathlen + comlen + extra + ZIP_CENTRAL_HEADER_LEN;
    }
    Tcl_DStringFree(&fpBuf);
    Tcl_DStringFree(&ds);
    Tcl_FSMountsChanged(NULL);
    Unlock();
    return TCL_OK;
}

/*
 *-------------------------------------------------------------------------
 *
 * ZipfsSetup --
 *
 *	Common initialisation code. ZipFS.initialized must *not* be set prior
 *	to the call.
 *
 *-------------------------------------------------------------------------
 */

static void
ZipfsSetup(void)
{
#if TCL_THREADS
    static const Tcl_Time t = { 0, 0 };

    /*
     * Inflate condition variable.
     */

    Tcl_MutexLock(&ZipFSMutex);
    Tcl_ConditionWait(&ZipFSCond, &ZipFSMutex, &t);
    Tcl_MutexUnlock(&ZipFSMutex);
#endif /* TCL_THREADS */

    crc32tab = get_crc_table();
    Tcl_FSRegister(NULL, &zipfsFilesystem);
    Tcl_InitHashTable(&ZipFS.fileHash, TCL_STRING_KEYS);
    Tcl_InitHashTable(&ZipFS.zipHash, TCL_STRING_KEYS);
    ZipFS.idCount = 1;
    ZipFS.wrmax = DEFAULT_WRITE_MAX_SIZE;
    ZipFS.fallbackEntryEncoding = (char *)
	    Tcl_Alloc(strlen(ZIPFS_FALLBACK_ENCODING) + 1);
    strcpy(ZipFS.fallbackEntryEncoding, ZIPFS_FALLBACK_ENCODING);
    ZipFS.initialized = 1;
    Tcl_CreateExitHandler(ZipfsExitHandler, NULL);
}

/*
 *-------------------------------------------------------------------------
 *
 * ListMountPoints --
 *
 *	This procedure lists the mount points and what's mounted there, or
 *	reports whether there are any mounts (if there's no interpreter). The
 *	read lock must be held by the caller.
 *
 * Results:
 *	A standard Tcl result. TCL_OK (or TCL_BREAK if no mounts and no
 *	interpreter).
 *
 * Side effects:
 *	Interpreter result may be updated.
 *
 *-------------------------------------------------------------------------
 */

static inline int
ListMountPoints(
    Tcl_Interp *interp)
{
    Tcl_HashEntry *hPtr;
    Tcl_HashSearch search;
    ZipFile *zf;
    Tcl_Obj *resultList;

    if (!interp) {
	/*
	 * Are there any entries in the zipHash? Don't need to enumerate them
	 * all to know.
	 */

	return (ZipFS.zipHash.numEntries ? TCL_OK : TCL_BREAK);
    }

    TclNewObj(resultList);
    for (hPtr = Tcl_FirstHashEntry(&ZipFS.zipHash, &search); hPtr;
	    hPtr = Tcl_NextHashEntry(&search)) {
	zf = (ZipFile *) Tcl_GetHashValue(hPtr);
	Tcl_ListObjAppendElement(NULL, resultList, Tcl_NewStringObj(
		zf->mountPoint, -1));
	Tcl_ListObjAppendElement(NULL, resultList, Tcl_NewStringObj(
		zf->name, -1));
    }
    Tcl_SetObjResult(interp, resultList);
    return TCL_OK;
}

/*
 *-------------------------------------------------------------------------
 *
 * DescribeMounted --
 *
 *	This procedure describes what is mounted at the given the mount point.
 *	The interpreter result is not updated if there is nothing mounted at
 *	the given point. The read lock must be held by the caller.
 *
 * Results:
 *	A standard Tcl result. TCL_OK (or TCL_BREAK if nothing mounted there
 *	and no interpreter).
 *
 * Side effects:
 *	Interpreter result may be updated.
 *
 *-------------------------------------------------------------------------
 */

static inline int
DescribeMounted(
    Tcl_Interp *interp,
    const char *mountPoint)
{
    if (interp) {
	ZipFile *zf = ZipFSLookupZip(mountPoint);

	if (zf) {
	    Tcl_SetObjResult(interp, Tcl_NewStringObj(zf->name, -1));
	    return TCL_OK;
	}
    }
    return (interp ? TCL_OK : TCL_BREAK);
}

/*
 *-------------------------------------------------------------------------
 *
 * TclZipfs_Mount --
 *
 *	This procedure is invoked to mount a given ZIP archive file on a given
 *	mountpoint with optional ZIP password.
 *
 * Results:
 *	A standard Tcl result.
 *
 * Side effects:
 *	A ZIP archive file is read, analyzed and mounted, resources are
 *	allocated.
 *
 *-------------------------------------------------------------------------
 */

int
TclZipfs_Mount(
    Tcl_Interp *interp,		/* Current interpreter. NULLable. */
    const char *zipname,	/* Path to ZIP file to mount; should be
				 * normalized. */
    const char *mountPoint,	/* Mount point path. */
    const char *passwd)		/* Password for opening the ZIP, or NULL if
				 * the ZIP is unprotected. */
{
    ZipFile *zf;

    ReadLock();
    if (!ZipFS.initialized) {
	ZipfsSetup();
    }

    /*
     * No mount point, so list all mount points and what is mounted there.
     */

    if (!mountPoint) {
	int ret = ListMountPoints(interp);
	Unlock();
	return ret;
    }

    /*
     * Mount point but no file, so describe what is mounted at that mount
     * point.
     */

    if (!zipname) {
	DescribeMounted(interp, mountPoint);
	Unlock();
	return TCL_OK;
    }
    Unlock();

    /*
     * Have both a mount point and a file (name) to mount there.
     */

    if (passwd && IsPasswordValid(interp, passwd, strlen(passwd)) != TCL_OK) {
	return TCL_ERROR;
    }
    zf = AllocateZipFile(interp, strlen(mountPoint));
    if (!zf) {
	return TCL_ERROR;
    }
    if (ZipFSOpenArchive(interp, zipname, 1, zf) != TCL_OK) {
	Tcl_Free(zf);
	return TCL_ERROR;
    }
    if (ZipFSCatalogFilesystem(interp, zf, mountPoint, passwd, zipname)
	    != TCL_OK) {
	/* zf would have been freed! */
	return TCL_ERROR;
    }
    return TCL_OK;
}

/*
 *-------------------------------------------------------------------------
 *
 * TclZipfs_MountBuffer --
 *
 *	This procedure is invoked to mount a given ZIP archive file on a given
 *	mountpoint with optional ZIP password.
 *
 * Results:
 *	A standard Tcl result.
 *
 * Side effects:
 *	A ZIP archive file is read, analyzed and mounted, resources are
 *	allocated.
 *
 *-------------------------------------------------------------------------
 */

int
TclZipfs_MountBuffer(
    Tcl_Interp *interp,		/* Current interpreter. NULLable. */
    const void *data,
    size_t datalen,
    const char *mountPoint,	/* Mount point path. */
    int copy)
{
    ZipFile *zf;

    ReadLock();
    if (!ZipFS.initialized) {
	ZipfsSetup();
    }

    /*
     * No mount point, so list all mount points and what is mounted there.
     */

    if (!mountPoint) {
	int ret = ListMountPoints(interp);
	Unlock();
	return ret;
    }

    /*
     * Mount point but no data, so describe what is mounted at that mount
     * point.
     */

    if (!data) {
	DescribeMounted(interp, mountPoint);
	Unlock();
	return TCL_OK;
    }
    Unlock();

    /*
     * Have both a mount point and data to mount there.
     */

    zf = AllocateZipFile(interp, strlen(mountPoint));
    if (!zf) {
	return TCL_ERROR;
    }
    zf->isMemBuffer = 1;
    zf->length = datalen;
    if (copy) {
	zf->data = (unsigned char *) Tcl_AttemptAlloc(datalen);
	if (!zf->data) {
	    ZipFSCloseArchive(interp, zf);
	    ckfree(zf);
	    ZIPFS_MEM_ERROR(interp);
	    return TCL_ERROR;
	}
	memcpy(zf->data, data, datalen);
	zf->ptrToFree = zf->data;
    } else {
	zf->data = (unsigned char *) data;
	zf->ptrToFree = NULL;
    }
    if (ZipFSFindTOC(interp, 1, zf) != TCL_OK) {
	ckfree(zf);
	return TCL_ERROR;
    }
    /* Note ZipFSCatalogFilesystem will free zf on error */
    return ZipFSCatalogFilesystem(
	interp, zf, mountPoint, NULL, "Memory Buffer");
}

/*
 *-------------------------------------------------------------------------
 *
 * TclZipfs_Unmount --
 *
 *	This procedure is invoked to unmount a given ZIP archive.
 *
 * Results:
 *	A standard Tcl result.
 *
 * Side effects:
 *	A mounted ZIP archive file is unmounted, resources are free'd.
 *
 *-------------------------------------------------------------------------
 */

int
TclZipfs_Unmount(
    Tcl_Interp *interp,		/* Current interpreter. NULLable. */
    const char *mountPoint)	/* Mount point path. */
{
    ZipFile *zf;
    ZipEntry *z, *znext;
    Tcl_HashEntry *hPtr;
    Tcl_DString dsm;
    int ret = TCL_OK, unmounted = 0;

    WriteLock();
    if (!ZipFS.initialized) {
	goto done;
    }

    /*
     * Mount point sometimes is a relative or otherwise denormalized path.
     * But an absolute name is needed as mount point here.
     */

    Tcl_DStringInit(&dsm);
    mountPoint = CanonicalPath("", mountPoint, &dsm, 1);

    hPtr = Tcl_FindHashEntry(&ZipFS.zipHash, mountPoint);
    /* don't report no-such-mount as an error */
    if (!hPtr) {
	goto done;
    }

    zf = (ZipFile *) Tcl_GetHashValue(hPtr);
    if (zf->numOpen > 0) {
	ZIPFS_ERROR(interp, "filesystem is busy");
	ZIPFS_ERROR_CODE(interp, "BUSY");
	ret = TCL_ERROR;
	goto done;
    }
    Tcl_DeleteHashEntry(hPtr);

    /*
     * Now no longer mounted - the rest of the code won't find it - but we're
     * still cleaning things up.
     */

    for (z = zf->entries; z; z = znext) {
	znext = z->next;
	hPtr = Tcl_FindHashEntry(&ZipFS.fileHash, z->name);
	if (hPtr) {
	    Tcl_DeleteHashEntry(hPtr);
	}
	if (z->data) {
	    Tcl_Free(z->data);
	}
	Tcl_Free(z);
    }
    ZipFSCloseArchive(interp, zf);
    Tcl_DeleteExitHandler(ZipfsMountExitHandler, zf);
    Tcl_Free(zf);
    unmounted = 1;

  done:
    Unlock();
    if (unmounted) {
	Tcl_FSMountsChanged(NULL);
    }
    return ret;
}

/*
 *-------------------------------------------------------------------------
 *
 * ZipFSMountObjCmd --
 *
 *	This procedure is invoked to process the [zipfs mount] command.
 *
 * Results:
 *	A standard Tcl result.
 *
 * Side effects:
 *	A ZIP archive file is mounted, resources are allocated.
 *
 *-------------------------------------------------------------------------
 */

static int
ZipFSMountObjCmd(
    TCL_UNUSED(void *),
    Tcl_Interp *interp,		/* Current interpreter. */
    int objc,			/* Number of arguments. */
    Tcl_Obj *const objv[])	/* Argument objects. */
{
    const char *mountPoint = NULL, *zipFile = NULL, *password = NULL;
    Tcl_Obj *zipFileObj = NULL;
    int result;

    if (objc > 4) {
	Tcl_WrongNumArgs(interp, 1, objv,
		 "?zipfile? ?mountpoint? ?password?");
	return TCL_ERROR;
    }
    /*
     * A single argument is treated as the mountpoint. Two arguments
     * are treated as zipfile and mountpoint.
     */
    if (objc > 1) {
	if (objc == 2) {
	    mountPoint = Tcl_GetString(objv[1]);
	} else {
	    /* 2 < objc < 4 */
	    zipFileObj = Tcl_FSGetNormalizedPath(interp, objv[1]);
	    if (!zipFileObj) {
		Tcl_SetObjResult(
		    interp,
		    Tcl_NewStringObj("could not normalize zip filename", -1));
		Tcl_SetErrorCode(interp, "TCL", "OPERATION", "NORMALIZE", NULL);
		return TCL_ERROR;
	    }
	    Tcl_IncrRefCount(zipFileObj);
	    zipFile = Tcl_GetString(zipFileObj);
	    mountPoint = Tcl_GetString(objv[2]);
	    if (objc > 3) {
		password = Tcl_GetString(objv[3]);
	    }
	}
    }

    result = TclZipfs_Mount(interp, zipFile, mountPoint, password);
    if (zipFileObj != NULL) {
	Tcl_DecrRefCount(zipFileObj);
    }
    return result;
}

/*
 *-------------------------------------------------------------------------
 *
 * ZipFSMountBufferObjCmd --
 *
 *	This procedure is invoked to process the [zipfs mount_data] command.
 *
 * Results:
 *	A standard Tcl result.
 *
 * Side effects:
 *	A ZIP archive file is mounted, resources are allocated.
 *
 *-------------------------------------------------------------------------
 */

static int
ZipFSMountBufferObjCmd(
    TCL_UNUSED(void *),
    Tcl_Interp *interp,		/* Current interpreter. */
    int objc,			/* Number of arguments. */
    Tcl_Obj *const objv[])	/* Argument objects. */
{
    const char *mountPoint;	/* Mount point path. */
    unsigned char *data;
    Tcl_Size length;

    if (objc > 3) {
	Tcl_WrongNumArgs(interp, 1, objv, "?data? ?mountpoint?");
	return TCL_ERROR;
    }
    if (objc < 2) {
	int ret;

	ReadLock();
	ret = ListMountPoints(interp);
	Unlock();
	return ret;
    }

    if (objc < 3) {
	ReadLock();
	DescribeMounted(interp, TclGetString(objv[1]));
	Unlock();
	return TCL_OK;
    }

    data = Tcl_GetBytesFromObj(interp, objv[1], &length);
    mountPoint = TclGetString(objv[2]);
    if (data == NULL) {
	return TCL_ERROR;
    }
    return TclZipfs_MountBuffer(interp, data, length, mountPoint, 1);
}

/*
 *-------------------------------------------------------------------------
 *
 * ZipFSRootObjCmd --
 *
 *	This procedure is invoked to process the [zipfs root] command. It
 *	returns the root that all zipfs file systems are mounted under.
 *
 * Results:
 *	A standard Tcl result.
 *
 * Side effects:
 *
 *-------------------------------------------------------------------------
 */

static int
ZipFSRootObjCmd(
    TCL_UNUSED(void *),
    Tcl_Interp *interp,		/* Current interpreter. */
    int objc,
    Tcl_Obj *const *objv)
{
    if (objc != 1) {
	Tcl_WrongNumArgs(interp, 1, objv, "");
	return TCL_ERROR;
    }
    Tcl_SetObjResult(interp, Tcl_NewStringObj(ZIPFS_VOLUME, -1));
    return TCL_OK;
}

/*
 *-------------------------------------------------------------------------
 *
 * ZipFSUnmountObjCmd --
 *
 *	This procedure is invoked to process the [zipfs unmount] command.
 *
 * Results:
 *	A standard Tcl result.
 *
 * Side effects:
 *	A mounted ZIP archive file is unmounted, resources are free'd.
 *
 *-------------------------------------------------------------------------
 */

static int
ZipFSUnmountObjCmd(
    TCL_UNUSED(void *),
    Tcl_Interp *interp,		/* Current interpreter. */
    int objc,			/* Number of arguments. */
    Tcl_Obj *const objv[])	/* Argument objects. */
{
    if (objc != 2) {
	Tcl_WrongNumArgs(interp, 1, objv, "mountpoint");
	return TCL_ERROR;
    }
    return TclZipfs_Unmount(interp, TclGetString(objv[1]));
}

/*
 *-------------------------------------------------------------------------
 *
 * ZipFSMkKeyObjCmd --
 *
 *	This procedure is invoked to process the [zipfs mkkey] command.  It
 *	produces a rotated password to be embedded into an image file.
 *
 * Results:
 *	A standard Tcl result.
 *
 * Side effects:
 *	None.
 *
 *-------------------------------------------------------------------------
 */

static int
ZipFSMkKeyObjCmd(
    TCL_UNUSED(void *),
    Tcl_Interp *interp,		/* Current interpreter. */
    int objc,			/* Number of arguments. */
    Tcl_Obj *const objv[])	/* Argument objects. */
{
    Tcl_Size len, i = 0;
    const char *pw;
    Tcl_Obj *passObj;
    unsigned char *passBuf;

    if (objc != 2) {
	Tcl_WrongNumArgs(interp, 1, objv, "password");
	return TCL_ERROR;
    }
    pw = Tcl_GetStringFromObj(objv[1], &len);
    if (len == 0) {
	return TCL_OK;
    }
    if (IsPasswordValid(interp, pw, len) != TCL_OK) {
	return TCL_ERROR;
    }

    passObj = Tcl_NewByteArrayObj(NULL, 264);
    passBuf = Tcl_GetByteArrayFromObj(passObj, (Tcl_Size *)NULL);
    while (len > 0) {
	int ch = pw[len - 1];

	passBuf[i++] = (ch & 0x0f) | pwrot[(ch >> 4) & 0x0f];
	len--;
    }
    passBuf[i] = i;
    i++;
    ZipWriteInt(passBuf, passBuf + 264, passBuf + i, ZIP_PASSWORD_END_SIG);
    Tcl_SetByteArrayLength(passObj, i + 4);
    Tcl_SetObjResult(interp, passObj);
    return TCL_OK;
}

/*
 *-------------------------------------------------------------------------
 *
 * RandomChar --
 *
 *	Worker for ZipAddFile().  Picks a random character (range: 0..255)
 *	using Tcl's standard PRNG.
 *
 * Returns:
 *	Tcl result code. Updates chPtr with random character on success.
 *
 * Side effects:
 *	Advances the PRNG state. May reenter the Tcl interpreter if the user
 *	has replaced the PRNG.
 *
 *-------------------------------------------------------------------------
 */

static int
RandomChar(
    Tcl_Interp *interp,
    int step,
    int *chPtr)
{
    double r;
    Tcl_Obj *ret;

    if (Tcl_EvalEx(interp, "::tcl::mathfunc::rand", TCL_INDEX_NONE, 0) != TCL_OK) {
	goto failed;
    }
    ret = Tcl_GetObjResult(interp);
    if (Tcl_GetDoubleFromObj(interp, ret, &r) != TCL_OK) {
	goto failed;
    }
    *chPtr = (int) (r * 256);
    return TCL_OK;

  failed:
    Tcl_AppendObjToErrorInfo(interp, Tcl_ObjPrintf(
	    "\n    (evaluating PRNG step %d for password encoding)",
	    step));
    return TCL_ERROR;
}

/*
 *-------------------------------------------------------------------------
 *
 * ZipAddFile --
 *
 *	This procedure is used by ZipFSMkZipOrImg() to add a single file to
 *	the output ZIP archive file being written. A ZipEntry struct about the
 *	input file is added to the given fileHash table for later creation of
 *	the central ZIP directory.
 *
 *	Tcl *always* encodes filenames in the ZIP as UTF-8. Similarly, it
 *	would always encode comments as UTF-8, if it supported comments.
 *
 * Results:
 *	A standard Tcl result.
 *
 * Side effects:
 *	Input file is read and (compressed and) written to the output ZIP
 *	archive file.
 *
 *-------------------------------------------------------------------------
 */

static int
ZipAddFile(
    Tcl_Interp *interp,		/* Current interpreter. */
    Tcl_Obj *pathObj,		/* Actual name of the file to add. */
    const char *name,		/* Name to use in the ZIP archive, in Tcl's
				 * internal encoding. */
    Tcl_Channel out,		/* The open ZIP archive being built. */
    const char *passwd,		/* Password for encoding the file, or NULL if
				 * the file is to be unprotected. */
    char *buf,			/* Working buffer. */
    int bufsize,		/* Size of buf */
    Tcl_HashTable *fileHash)	/* Where to record ZIP entry metdata so we can
				 * built the central directory. */
{
    const unsigned char *start = (unsigned char *) buf;
    const unsigned char *end = (unsigned char *) buf + bufsize;
    Tcl_Channel in;
    Tcl_HashEntry *hPtr;
    ZipEntry *z;
    z_stream stream;
    Tcl_DString zpathDs;	/* Buffer for the encoded filename. */
    const char *zpathExt;	/* Filename in external encoding (true
				 * UTF-8). */
    const char *zpathTcl;	/* Filename in Tcl's internal encoding. */
    int crc, flush, zpathlen;
    size_t nbyte, nbytecompr;
    Tcl_Size len, olen, align = 0;
    long long headerStartOffset, dataStartOffset, dataEndOffset;
    int mtime = 0, isNew, compMeth;
    unsigned long keys[3], keys0[3];
    char obuf[4096];

    /*
     * Trim leading '/' characters. If this results in an empty string, we've
     * nothing to do.
     */

    zpathTcl = name;
    while (zpathTcl && zpathTcl[0] == '/') {
	zpathTcl++;
    }
    if (!zpathTcl || (zpathTcl[0] == '\0')) {
	return TCL_OK;
    }

    /*
     * Convert to encoded form. Note that we use strlen() here; if someone's
     * crazy enough to embed NULs in filenames, they deserve what they get!
     */

    zpathExt = Tcl_UtfToExternalDString(tclUtf8Encoding, zpathTcl, -1, &zpathDs);
    zpathlen = strlen(zpathExt);
    if (zpathlen + ZIP_CENTRAL_HEADER_LEN > bufsize) {
	Tcl_SetObjResult(interp, Tcl_ObjPrintf(
		"path too long for \"%s\"", TclGetString(pathObj)));
	ZIPFS_ERROR_CODE(interp, "PATH_LEN");
	Tcl_DStringFree(&zpathDs);
	return TCL_ERROR;
    }
    in = Tcl_FSOpenFileChannel(interp, pathObj, "rb", 0);
    if (!in) {
	Tcl_DStringFree(&zpathDs);
#ifdef _WIN32
	/* hopefully a directory */
	if (strcmp("permission denied", Tcl_PosixError(interp)) == 0) {
	    Tcl_Close(interp, in);
	    return TCL_OK;
	}
#endif /* _WIN32 */
	Tcl_Close(interp, in);
	return TCL_ERROR;
    } else {
	Tcl_StatBuf statBuf;

	if (Tcl_FSStat(pathObj, &statBuf) != -1) {
	    mtime = statBuf.st_mtime;
	}
    }
    Tcl_ResetResult(interp);

    /*
     * Compute the CRC.
     */

    crc = 0;
    nbyte = nbytecompr = 0;
    while (1) {
	len = Tcl_Read(in, buf, bufsize);
	if (len < 0) {
	    Tcl_DStringFree(&zpathDs);
	    if (nbyte == 0 && errno == EISDIR) {
		Tcl_Close(interp, in);
		return TCL_OK;
	    }
	readErrorWithChannelOpen:
	    Tcl_SetObjResult(interp, Tcl_ObjPrintf("read error on \"%s\": %s",
		    TclGetString(pathObj), Tcl_PosixError(interp)));
	    Tcl_Close(interp, in);
	    return TCL_ERROR;
	}
	if (len == 0) {
	    break;
	}
	crc = crc32(crc, (unsigned char *) buf, len);
	nbyte += len;
    }
    if (Tcl_Seek(in, 0, SEEK_SET) == -1) {
	Tcl_SetObjResult(interp, Tcl_ObjPrintf("seek error on \"%s\": %s",
		TclGetString(pathObj), Tcl_PosixError(interp)));
	Tcl_Close(interp, in);
	Tcl_DStringFree(&zpathDs);
	return TCL_ERROR;
    }

    /*
     * Remember where we've got to so far so we can write the header (after
     * writing the file).
     */

    headerStartOffset = Tcl_Tell(out);

    /*
     * Reserve space for the per-file header. Includes writing the file name
     * as we already know that.
     */

    memset(buf, '\0', ZIP_LOCAL_HEADER_LEN);
    memcpy(buf + ZIP_LOCAL_HEADER_LEN, zpathExt, zpathlen);
    len = zpathlen + ZIP_LOCAL_HEADER_LEN;
    if (Tcl_Write(out, buf, len) != len) {
    writeErrorWithChannelOpen:
	Tcl_SetObjResult(interp, Tcl_ObjPrintf(
		"write error on \"%s\": %s",
		TclGetString(pathObj), Tcl_PosixError(interp)));
	Tcl_Close(interp, in);
	Tcl_DStringFree(&zpathDs);
	return TCL_ERROR;
    }

    /*
     * Align payload to next 4-byte boundary (if necessary) using a dummy
     * extra entry similar to the zipalign tool from Android's SDK.
     */

    if ((len + headerStartOffset) & 3) {
	unsigned char abuf[8];
	const unsigned char *astart = abuf;
	const unsigned char *aend = abuf + 8;

	align = 4 + ((len + headerStartOffset) & 3);
	ZipWriteShort(astart, aend, abuf, 0xffff);
	ZipWriteShort(astart, aend, abuf + 2, align - 4);
	ZipWriteInt(astart, aend, abuf + 4, 0x03020100);
	if (Tcl_Write(out, (const char *) abuf, align) != align) {
	    goto writeErrorWithChannelOpen;
	}
    }

    /*
     * Set up encryption if we were asked to.
     */

    if (passwd) {
	int i, ch, tmp;
	unsigned char kvbuf[24];

	init_keys(passwd, keys, crc32tab);
	for (i = 0; i < 12 - 2; i++) {
	    if (RandomChar(interp, i, &ch) != TCL_OK) {
		Tcl_Close(interp, in);
		return TCL_ERROR;
	    }
	    kvbuf[i + 12] = UCHAR(zencode(keys, crc32tab, ch, tmp));
	}
	Tcl_ResetResult(interp);
	init_keys(passwd, keys, crc32tab);
	for (i = 0; i < 12 - 2; i++) {
	    kvbuf[i] = UCHAR(zencode(keys, crc32tab, kvbuf[i + 12], tmp));
	}
	kvbuf[i++] = UCHAR(zencode(keys, crc32tab, crc >> 16, tmp));
	kvbuf[i++] = UCHAR(zencode(keys, crc32tab, crc >> 24, tmp));
	len = Tcl_Write(out, (char *) kvbuf, 12);
	memset(kvbuf, 0, 24);
	if (len != 12) {
	    goto writeErrorWithChannelOpen;
	}
	memcpy(keys0, keys, sizeof(keys0));
	nbytecompr += 12;
    }

    /*
     * Save where we've got to in case we need to just store this file.
     */

    Tcl_Flush(out);
    dataStartOffset = Tcl_Tell(out);

    /*
     * Compress the stream.
     */

    compMeth = ZIP_COMPMETH_DEFLATED;
    memset(&stream, 0, sizeof(z_stream));
    stream.zalloc = Z_NULL;
    stream.zfree = Z_NULL;
    stream.opaque = Z_NULL;
    if (deflateInit2(&stream, 9, Z_DEFLATED, -15, 8,
	    Z_DEFAULT_STRATEGY) != Z_OK) {
	Tcl_SetObjResult(interp, Tcl_ObjPrintf(
		"compression init error on \"%s\"", TclGetString(pathObj)));
	ZIPFS_ERROR_CODE(interp, "DEFLATE_INIT");
	Tcl_Close(interp, in);
	Tcl_DStringFree(&zpathDs);
	return TCL_ERROR;
    }

    do {
	len = Tcl_Read(in, buf, bufsize);
	if (len < 0) {
	    deflateEnd(&stream);
	    goto readErrorWithChannelOpen;
	}
	stream.avail_in = len;
	stream.next_in = (unsigned char *) buf;
	flush = Tcl_Eof(in) ? Z_FINISH : Z_NO_FLUSH;
	do {
	    stream.avail_out = sizeof(obuf);
	    stream.next_out = (unsigned char *) obuf;
	    len = deflate(&stream, flush);
	    if (len == Z_STREAM_ERROR) {
		Tcl_SetObjResult(interp, Tcl_ObjPrintf(
			"deflate error on \"%s\"", TclGetString(pathObj)));
		ZIPFS_ERROR_CODE(interp, "DEFLATE");
		deflateEnd(&stream);
		Tcl_Close(interp, in);
		Tcl_DStringFree(&zpathDs);
		return TCL_ERROR;
	    }
	    olen = sizeof(obuf) - stream.avail_out;
	    if (passwd) {
		Tcl_Size i;
		int tmp;

		for (i = 0; i < olen; i++) {
		    obuf[i] = (char) zencode(keys, crc32tab, obuf[i], tmp);
		}
	    }
	    if (olen && (Tcl_Write(out, obuf, olen) != olen)) {
		deflateEnd(&stream);
		goto writeErrorWithChannelOpen;
	    }
	    nbytecompr += olen;
	} while (stream.avail_out == 0);
    } while (flush != Z_FINISH);
    deflateEnd(&stream);

    /*
     * Work out where we've got to.
     */

    Tcl_Flush(out);
    dataEndOffset = Tcl_Tell(out);

    if (nbyte - nbytecompr <= 0) {
	/*
	 * Compressed file larger than input, write it again uncompressed.
	 */

	if (Tcl_Seek(in, 0, SEEK_SET) != 0) {
	    goto seekErr;
	}
	if (Tcl_Seek(out, dataStartOffset, SEEK_SET) != dataStartOffset) {
	seekErr:
	    Tcl_SetObjResult(interp, Tcl_ObjPrintf(
		    "seek error: %s", Tcl_PosixError(interp)));
	    Tcl_Close(interp, in);
	    Tcl_DStringFree(&zpathDs);
	    return TCL_ERROR;
	}
	nbytecompr = (passwd ? 12 : 0);
	while (1) {
	    len = Tcl_Read(in, buf, bufsize);
	    if (len < 0) {
		goto readErrorWithChannelOpen;
	    } else if (len == 0) {
		break;
	    }
	    if (passwd) {
		Tcl_Size i;
		int tmp;

		for (i = 0; i < len; i++) {
		    buf[i] = (char) zencode(keys0, crc32tab, buf[i], tmp);
		}
	    }
	    if (Tcl_Write(out, buf, len) != len) {
		goto writeErrorWithChannelOpen;
	    }
	    nbytecompr += len;
	}
	compMeth = ZIP_COMPMETH_STORED;

	/*
	 * Chop off everything after this; it's the over-large compressed data
	 * and we don't know if it is going to get overwritten otherwise.
	 */

	Tcl_Flush(out);
	dataEndOffset = Tcl_Tell(out);
	Tcl_TruncateChannel(out, dataEndOffset);
    }
    Tcl_Close(interp, in);
    Tcl_DStringFree(&zpathDs);
    zpathExt = NULL;

    hPtr = Tcl_CreateHashEntry(fileHash, zpathTcl, &isNew);
    if (!isNew) {
	Tcl_SetObjResult(interp, Tcl_ObjPrintf(
		"non-unique path name \"%s\"", TclGetString(pathObj)));
	ZIPFS_ERROR_CODE(interp, "DUPLICATE_PATH");
	return TCL_ERROR;
    }

    /*
     * Remember that we've written the file (for central directory generation)
     * and generate the local (per-file) header in the space that we reserved
     * earlier.
     */

    z = AllocateZipEntry();
    Tcl_SetHashValue(hPtr, z);
    z->isEncrypted = (passwd ? 1 : 0);
    z->offset = headerStartOffset;
    z->crc32 = crc;
    z->timestamp = mtime;
    z->numBytes = nbyte;
    z->numCompressedBytes = nbytecompr;
    z->compressMethod = compMeth;
    z->name = (char *) Tcl_GetHashKey(fileHash, hPtr);

    /*
     * Write final local header information.
     */

    SerializeLocalEntryHeader(start, end, (unsigned char *) buf, z,
	    zpathlen, align);
    if (Tcl_Seek(out, headerStartOffset, SEEK_SET) != headerStartOffset) {
	Tcl_DeleteHashEntry(hPtr);
	Tcl_Free(z);
	Tcl_SetObjResult(interp, Tcl_ObjPrintf(
		"seek error: %s", Tcl_PosixError(interp)));
	return TCL_ERROR;
    }
    if (Tcl_Write(out, buf, ZIP_LOCAL_HEADER_LEN) != ZIP_LOCAL_HEADER_LEN) {
	Tcl_DeleteHashEntry(hPtr);
	Tcl_Free(z);
	Tcl_SetObjResult(interp, Tcl_ObjPrintf(
		"write error: %s", Tcl_PosixError(interp)));
	return TCL_ERROR;
    }
    Tcl_Flush(out);
    if (Tcl_Seek(out, dataEndOffset, SEEK_SET) != dataEndOffset) {
	Tcl_DeleteHashEntry(hPtr);
	Tcl_Free(z);
	Tcl_SetObjResult(interp, Tcl_ObjPrintf(
		"seek error: %s", Tcl_PosixError(interp)));
	return TCL_ERROR;
    }
    return TCL_OK;
}

/*
 *-------------------------------------------------------------------------
 *
 * ZipFSFind --
 *
 *	Worker for ZipFSMkZipOrImg() that discovers the list of files to add.
 *	Simple wrapper around [zipfs find].
 *
 *-------------------------------------------------------------------------
 */

static Tcl_Obj *
ZipFSFind(
    Tcl_Interp *interp,
    Tcl_Obj *dirRoot)
{
    Tcl_Obj *cmd[2];
    int result;

    cmd[0] = Tcl_NewStringObj("::tcl::zipfs::find", -1);
    cmd[1] = dirRoot;
    Tcl_IncrRefCount(cmd[0]);
    result = Tcl_EvalObjv(interp, 2, cmd, 0);
    Tcl_DecrRefCount(cmd[0]);
    if (result != TCL_OK) {
	return NULL;
    }
    return Tcl_GetObjResult(interp);
}

/*
 *-------------------------------------------------------------------------
 *
 * ComputeNameInArchive --
 *
 *	Helper for ZipFSMkZipOrImg() that computes what the actual name of a
 *	file in the ZIP archive should be, stripping a prefix (if appropriate)
 *	and any leading slashes. If the result is an empty string, the entry
 *	should be skipped.
 *
 * Returns:
 *	Pointer to the name (in Tcl's internal encoding), which will be in
 *	memory owned by one of the argument objects.
 *
 * Side effects:
 *	None (if Tcl_Objs have string representations)
 *
 *-------------------------------------------------------------------------
 */

static inline const char *
ComputeNameInArchive(
    Tcl_Obj *pathObj,		/* The path to the origin file */
    Tcl_Obj *directNameObj,	/* User-specified name for use in the ZIP
				 * archive */
    const char *strip,		/* A prefix to strip; may be NULL if no
				 * stripping need be done. */
    Tcl_Size slen)			/* The length of the prefix; must be 0 if no
				 * stripping need be done. */
{
    const char *name;
    Tcl_Size len;

    if (directNameObj) {
	name = TclGetString(directNameObj);
    } else {
	name = Tcl_GetStringFromObj(pathObj, &len);
	if (slen > 0) {
	    if ((len <= slen) || (strncmp(strip, name, slen) != 0)) {
		/*
		 * Guaranteed to be a NUL at the end, which will make this
		 * entry be skipped.
		 */

		return name + len;
	    }
	    name += slen;
	}
    }
    while (name[0] == '/') {
	++name;
    }
    return name;
}

/*
 *-------------------------------------------------------------------------
 *
 * ZipFSMkZipOrImg --
 *
 *	This procedure is creates a new ZIP archive file or image file given
 *	output filename, input directory of files to be archived, optional
 *	password, and optional image to be prepended to the output ZIP archive
 *	file. It's the core of the implementation of [zipfs mkzip], [zipfs
 *	mkimg], [zipfs lmkzip] and [zipfs lmkimg].
 *
 *	Tcl *always* encodes filenames in the ZIP as UTF-8. Similarly, it
 *	would always encode comments as UTF-8, if it supported comments.
 *
 * Results:
 *	A standard Tcl result.
 *
 * Side effects:
 *	A new ZIP archive file or image file is written.
 *
 *-------------------------------------------------------------------------
 */

static int
ZipFSMkZipOrImg(
    Tcl_Interp *interp,		/* Current interpreter. */
    int isImg,			/* Are we making an image? */
    Tcl_Obj *targetFile,	/* What file are we making? */
    Tcl_Obj *dirRoot,		/* What directory do we take files from? Do
				 * not specify at the same time as
				 * mappingList (one must be NULL). */
    Tcl_Obj *mappingList,	/* What files are we putting in, and with what
				 * names? Do not specify at the same time as
				 * dirRoot (one must be NULL). */
    Tcl_Obj *originFile,	/* If we're making an image, what file does
				 * the non-ZIP part of the image come from? */
    Tcl_Obj *stripPrefix,	/* Are we going to strip a prefix from
				 * filenames found beneath dirRoot? If NULL,
				 * do not strip anything (except for dirRoot
				 * itself). */
    Tcl_Obj *passwordObj)	/* The password for encoding things. NULL if
				 * there's no password protection. */
{
    Tcl_Channel out;
    int count, ret = TCL_ERROR;
    Tcl_Size pwlen = 0, slen = 0, len, i = 0;
    Tcl_Size lobjc;
    long long directoryStartOffset;
    /* The overall file offset of the start of the
     * central directory. */
    long long suffixStartOffset;/* The overall file offset of the start of the
				 * suffix of the central directory (i.e.,
				 * where this data will be written). */
    Tcl_Obj **lobjv, *list = mappingList;
    ZipEntry *z;
    Tcl_HashEntry *hPtr;
    Tcl_HashSearch search;
    Tcl_HashTable fileHash;
    char *strip = NULL, *pw = NULL, passBuf[264], buf[4096];
    unsigned char *start = (unsigned char *) buf;
    unsigned char *end = start + sizeof(buf);

    /*
     * Caller has verified that the number of arguments is correct.
     */

    passBuf[0] = 0;
    if (passwordObj != NULL) {
	pw = Tcl_GetStringFromObj(passwordObj, &pwlen);
	if (IsPasswordValid(interp, pw, pwlen) != TCL_OK) {
	    return TCL_ERROR;
	}
	if (pwlen == 0) {
	    pw = NULL;
	}
    }
    if (dirRoot != NULL) {
	list = ZipFSFind(interp, dirRoot);
	if (!list) {
	    return TCL_ERROR;
	}
    }
    Tcl_IncrRefCount(list);
    if (TclListObjLengthM(interp, list, &lobjc) != TCL_OK) {
	Tcl_DecrRefCount(list);
	return TCL_ERROR;
    }
    if (mappingList && (lobjc % 2)) {
	Tcl_DecrRefCount(list);
	ZIPFS_ERROR(interp, "need even number of elements");
	ZIPFS_ERROR_CODE(interp, "LIST_LENGTH");
	return TCL_ERROR;
    }
    if (lobjc == 0) {
	Tcl_DecrRefCount(list);
	ZIPFS_ERROR(interp, "empty archive");
	ZIPFS_ERROR_CODE(interp, "EMPTY");
	return TCL_ERROR;
    }
    if (TclListObjGetElementsM(interp, list, &lobjc, &lobjv) != TCL_OK) {
	Tcl_DecrRefCount(list);
	return TCL_ERROR;
    }
    out = Tcl_FSOpenFileChannel(interp, targetFile, "wb", 0755);
    if (out == NULL) {
	Tcl_DecrRefCount(list);
	return TCL_ERROR;
    }

    /*
     * Copy the existing contents from the image if it is an executable image.
     * Care must be taken because this might include an existing ZIP, which
     * needs to be stripped.
     */

    if (isImg) {
	ZipFile *zf, zf0;
	int isMounted = 0;
	const char *imgName;

	// TODO: normalize the origin file name
	imgName = (originFile != NULL) ? TclGetString(originFile) :
		Tcl_GetNameOfExecutable();
	if (pwlen) {
	    i = 0;
	    for (len = pwlen; len-- > 0;) {
		int ch = pw[len];

		passBuf[i] = (ch & 0x0f) | pwrot[(ch >> 4) & 0x0f];
		i++;
	    }
	    passBuf[i] = i;
	    ++i;
	    passBuf[i++] = (char) ZIP_PASSWORD_END_SIG;
	    passBuf[i++] = (char) (ZIP_PASSWORD_END_SIG >> 8);
	    passBuf[i++] = (char) (ZIP_PASSWORD_END_SIG >> 16);
	    passBuf[i++] = (char) (ZIP_PASSWORD_END_SIG >> 24);
	    passBuf[i] = '\0';
	}

	/*
	 * Check for mounted image.
	 */

	WriteLock();
	for (hPtr = Tcl_FirstHashEntry(&ZipFS.zipHash, &search); hPtr;
		hPtr = Tcl_NextHashEntry(&search)) {
	    zf = (ZipFile *) Tcl_GetHashValue(hPtr);
	    if (strcmp(zf->name, imgName) == 0) {
		isMounted = 1;
		zf->numOpen++;
		break;
	    }
	}
	Unlock();

	if (!isMounted) {
	    zf = &zf0;
	    memset(&zf0, 0, sizeof(ZipFile));
	}
	if (isMounted || ZipFSOpenArchive(interp, imgName, 0, zf) == TCL_OK) {
	    /*
	     * Copy everything up to the ZIP-related suffix.
	     */

	    if ((size_t) Tcl_Write(out, (char *) zf->data,
		    zf->passOffset) != zf->passOffset) {
		memset(passBuf, 0, sizeof(passBuf));
		Tcl_DecrRefCount(list);
		Tcl_SetObjResult(interp, Tcl_ObjPrintf(
			"write error: %s", Tcl_PosixError(interp)));
		Tcl_Close(interp, out);
		if (zf == &zf0) {
		    ZipFSCloseArchive(interp, zf);
		} else {
		    WriteLock();
		    zf->numOpen--;
		    Unlock();
		}
		return TCL_ERROR;
	    }
	    if (zf == &zf0) {
		ZipFSCloseArchive(interp, zf);
	    } else {
		WriteLock();
		zf->numOpen--;
		Unlock();
	    }
	} else {
	    /*
	     * Fall back to read it as plain file which hopefully is a static
	     * tclsh or wish binary with proper zipfs infrastructure built in.
	     */

	    if (CopyImageFile(interp, imgName, out) != TCL_OK) {
		memset(passBuf, 0, sizeof(passBuf));
		Tcl_DecrRefCount(list);
		Tcl_Close(interp, out);
		return TCL_ERROR;
	    }
	}

	/*
	 * Store the password so that the automounter can find it.
	 */

	len = strlen(passBuf);
	if (len > 0) {
	    i = Tcl_Write(out, passBuf, len);
	    if (i != len) {
		Tcl_DecrRefCount(list);
		Tcl_SetObjResult(interp, Tcl_ObjPrintf(
			"write error: %s", Tcl_PosixError(interp)));
		Tcl_Close(interp, out);
		return TCL_ERROR;
	    }
	}
	memset(passBuf, 0, sizeof(passBuf));
	Tcl_Flush(out);
    }

    /*
     * Prepare the contents of the ZIP archive.
     */

    Tcl_InitHashTable(&fileHash, TCL_STRING_KEYS);
    if (mappingList == NULL && stripPrefix != NULL) {
	strip = Tcl_GetStringFromObj(stripPrefix, &slen);
	if (!slen) {
	    strip = NULL;
	}
    }
    for (i = 0; i < lobjc; i += (mappingList ? 2 : 1)) {
	Tcl_Obj *pathObj = lobjv[i];
	const char *name = ComputeNameInArchive(pathObj,
		(mappingList ? lobjv[i + 1] : NULL), strip, slen);

	if (name[0] == '\0') {
	    continue;
	}
	if (ZipAddFile(interp, pathObj, name, out, pw, buf, sizeof(buf),
		&fileHash) != TCL_OK) {
	    goto done;
	}
    }

    /*
     * Construct the contents of the ZIP central directory.
     */

    directoryStartOffset = Tcl_Tell(out);
    count = 0;
    for (i = 0; i < lobjc; i += (mappingList ? 2 : 1)) {
	const char *name = ComputeNameInArchive(lobjv[i],
		(mappingList ? lobjv[i + 1] : NULL), strip, slen);
	Tcl_DString ds;

	hPtr = Tcl_FindHashEntry(&fileHash, name);
	if (!hPtr) {
	    continue;
	}
	z = (ZipEntry *) Tcl_GetHashValue(hPtr);

	name = Tcl_UtfToExternalDString(tclUtf8Encoding, z->name, TCL_INDEX_NONE, &ds);
	len = Tcl_DStringLength(&ds);
	SerializeCentralDirectoryEntry(start, end, (unsigned char *) buf,
		z, len);
	if ((Tcl_Write(out, buf, ZIP_CENTRAL_HEADER_LEN)
		!= ZIP_CENTRAL_HEADER_LEN)
		|| (Tcl_Write(out, name, len) != len)) {
	    Tcl_SetObjResult(interp, Tcl_ObjPrintf(
		    "write error: %s", Tcl_PosixError(interp)));
	    Tcl_DStringFree(&ds);
	    goto done;
	}
	Tcl_DStringFree(&ds);
	count++;
    }

    /*
     * Finalize the central directory.
     */

    Tcl_Flush(out);
    suffixStartOffset = Tcl_Tell(out);
    SerializeCentralDirectorySuffix(start, end, (unsigned char *) buf,
	    count, directoryStartOffset, suffixStartOffset);
    if (Tcl_Write(out, buf, ZIP_CENTRAL_END_LEN) != ZIP_CENTRAL_END_LEN) {
	Tcl_SetObjResult(interp, Tcl_ObjPrintf(
		"write error: %s", Tcl_PosixError(interp)));
	goto done;
    }
    Tcl_Flush(out);
    ret = TCL_OK;

  done:
    if (ret == TCL_OK) {
	ret = Tcl_Close(interp, out);
    } else {
	Tcl_Close(interp, out);
    }
    Tcl_DecrRefCount(list);
    for (hPtr = Tcl_FirstHashEntry(&fileHash, &search); hPtr;
	    hPtr = Tcl_NextHashEntry(&search)) {
	z = (ZipEntry *) Tcl_GetHashValue(hPtr);
	Tcl_Free(z);
	Tcl_DeleteHashEntry(hPtr);
    }
    Tcl_DeleteHashTable(&fileHash);
    return ret;
}

/*
 * ---------------------------------------------------------------------
 *
 * CopyImageFile --
 *
 *	A simple file copy function that is used (by ZipFSMkZipOrImg) for
 *	anything that is not an image with a ZIP appended.
 *
 * Returns:
 *	A Tcl result code.
 *
 * Side effects:
 *	Writes to an output channel.
 *
 * ---------------------------------------------------------------------
 */

static int
CopyImageFile(
    Tcl_Interp *interp,		/* For error reporting. */
    const char *imgName,	/* Where to copy from. */
    Tcl_Channel out)		/* Where to copy to; already open for writing
				 * binary data. */
{
    Tcl_WideInt i, k;
    Tcl_Size m, n;
    Tcl_Channel in;
    char buf[4096];
    const char *errMsg;

    Tcl_ResetResult(interp);
    in = Tcl_OpenFileChannel(interp, imgName, "rb", 0644);
    if (!in) {
	return TCL_ERROR;
    }

    /*
     * Get the length of the file (and exclude non-files).
     */

    i = Tcl_Seek(in, 0, SEEK_END);
    if (i == -1) {
	errMsg = "seek error";
	goto copyError;
    }
    Tcl_Seek(in, 0, SEEK_SET);

    /*
     * Copy the whole file, 8 blocks at a time (reasonably efficient). Note
     * that this totally ignores things like Windows's Alternate File Streams.
     */

    for (k = 0; k < i; k += m) {
	m = i - k;
	if (m > (Tcl_Size) sizeof(buf)) {
	    m = sizeof(buf);
	}
	n = Tcl_Read(in, buf, m);
	if (n == -1) {
	    errMsg = "read error";
	    goto copyError;
	} else if (n == 0) {
	    break;
	}
	m = Tcl_Write(out, buf, n);
	if (m != n) {
	    errMsg = "write error";
	    goto copyError;
	}
    }
    Tcl_Close(interp, in);
    return TCL_OK;

  copyError:
    Tcl_SetObjResult(interp, Tcl_ObjPrintf(
	    "%s: %s", errMsg, Tcl_PosixError(interp)));
    Tcl_Close(interp, in);
    return TCL_ERROR;
}

/*
 * ---------------------------------------------------------------------
 *
 * SerializeLocalEntryHeader, SerializeCentralDirectoryEntry,
 * SerializeCentralDirectorySuffix --
 *
 *	Create serialized forms of the structures that make up the ZIP
 *	metadata. Note that the both the local entry and the central directory
 *	entry need to have the name of the entry written directly afterwards.
 *
 *	We could write these as structs except we need to guarantee that we
 *	are writing these out as little-endian values.
 *
 * Side effects:
 *	Both update their buffer arguments, but otherwise change nothing.
 *
 * ---------------------------------------------------------------------
 */

static void
SerializeLocalEntryHeader(
    const unsigned char *start,	/* The start of writable memory. */
    const unsigned char *end,	/* The end of writable memory. */
    unsigned char *buf,		/* Where to serialize to */
    ZipEntry *z,		/* The description of what to serialize. */
    int nameLength,		/* The length of the name. */
    int align)			/* The number of alignment bytes. */
{
    ZipWriteInt(start, end, buf + ZIP_LOCAL_SIG_OFFS, ZIP_LOCAL_HEADER_SIG);
    ZipWriteShort(start, end, buf + ZIP_LOCAL_VERSION_OFFS, ZIP_MIN_VERSION);
    ZipWriteShort(start, end, buf + ZIP_LOCAL_FLAGS_OFFS, z->isEncrypted);
    ZipWriteShort(start, end, buf + ZIP_LOCAL_COMPMETH_OFFS,
	    z->compressMethod);
    ZipWriteShort(start, end, buf + ZIP_LOCAL_MTIME_OFFS,
	    ToDosTime(z->timestamp));
    ZipWriteShort(start, end, buf + ZIP_LOCAL_MDATE_OFFS,
	    ToDosDate(z->timestamp));
    ZipWriteInt(start, end, buf + ZIP_LOCAL_CRC32_OFFS, z->crc32);
    ZipWriteInt(start, end, buf + ZIP_LOCAL_COMPLEN_OFFS,
	    z->numCompressedBytes);
    ZipWriteInt(start, end, buf + ZIP_LOCAL_UNCOMPLEN_OFFS, z->numBytes);
    ZipWriteShort(start, end, buf + ZIP_LOCAL_PATHLEN_OFFS, nameLength);
    ZipWriteShort(start, end, buf + ZIP_LOCAL_EXTRALEN_OFFS, align);
}

static void
SerializeCentralDirectoryEntry(
    const unsigned char *start,	/* The start of writable memory. */
    const unsigned char *end,	/* The end of writable memory. */
    unsigned char *buf,		/* Where to serialize to */
    ZipEntry *z,		/* The description of what to serialize. */
    size_t nameLength)		/* The length of the name. */
{
    ZipWriteInt(start, end, buf + ZIP_CENTRAL_SIG_OFFS,
	    ZIP_CENTRAL_HEADER_SIG);
    ZipWriteShort(start, end, buf + ZIP_CENTRAL_VERSIONMADE_OFFS,
	    ZIP_MIN_VERSION);
    ZipWriteShort(start, end, buf + ZIP_CENTRAL_VERSION_OFFS, ZIP_MIN_VERSION);
    ZipWriteShort(start, end, buf + ZIP_CENTRAL_FLAGS_OFFS, z->isEncrypted);
    ZipWriteShort(start, end, buf + ZIP_CENTRAL_COMPMETH_OFFS,
	    z->compressMethod);
    ZipWriteShort(start, end, buf + ZIP_CENTRAL_MTIME_OFFS,
	    ToDosTime(z->timestamp));
    ZipWriteShort(start, end, buf + ZIP_CENTRAL_MDATE_OFFS,
	    ToDosDate(z->timestamp));
    ZipWriteInt(start, end, buf + ZIP_CENTRAL_CRC32_OFFS, z->crc32);
    ZipWriteInt(start, end, buf + ZIP_CENTRAL_COMPLEN_OFFS,
	    z->numCompressedBytes);
    ZipWriteInt(start, end, buf + ZIP_CENTRAL_UNCOMPLEN_OFFS, z->numBytes);
    ZipWriteShort(start, end, buf + ZIP_CENTRAL_PATHLEN_OFFS, nameLength);
    ZipWriteShort(start, end, buf + ZIP_CENTRAL_EXTRALEN_OFFS, 0);
    ZipWriteShort(start, end, buf + ZIP_CENTRAL_FCOMMENTLEN_OFFS, 0);
    ZipWriteShort(start, end, buf + ZIP_CENTRAL_DISKFILE_OFFS, 0);
    ZipWriteShort(start, end, buf + ZIP_CENTRAL_IATTR_OFFS, 0);
    ZipWriteInt(start, end, buf + ZIP_CENTRAL_EATTR_OFFS, 0);
    ZipWriteInt(start, end, buf + ZIP_CENTRAL_LOCALHDR_OFFS,
	    z->offset);
}

static void
SerializeCentralDirectorySuffix(
    const unsigned char *start,	/* The start of writable memory. */
    const unsigned char *end,	/* The end of writable memory. */
    unsigned char *buf,		/* Where to serialize to */
    int entryCount,		/* The number of entries in the directory */
    long long directoryStartOffset,
				/* The overall file offset of the start of the
				 * central directory. */
    long long suffixStartOffset)/* The overall file offset of the start of the
				 * suffix of the central directory (i.e.,
				 * where this data will be written). */
{
    ZipWriteInt(start, end, buf + ZIP_CENTRAL_END_SIG_OFFS,
	    ZIP_CENTRAL_END_SIG);
    ZipWriteShort(start, end, buf + ZIP_CENTRAL_DISKNO_OFFS, 0);
    ZipWriteShort(start, end, buf + ZIP_CENTRAL_DISKDIR_OFFS, 0);
    ZipWriteShort(start, end, buf + ZIP_CENTRAL_ENTS_OFFS, entryCount);
    ZipWriteShort(start, end, buf + ZIP_CENTRAL_TOTALENTS_OFFS, entryCount);
    ZipWriteInt(start, end, buf + ZIP_CENTRAL_DIRSIZE_OFFS,
	    suffixStartOffset - directoryStartOffset);
    ZipWriteInt(start, end, buf + ZIP_CENTRAL_DIRSTART_OFFS,
	    directoryStartOffset);
    ZipWriteShort(start, end, buf + ZIP_CENTRAL_COMMENTLEN_OFFS, 0);
}

/*
 *-------------------------------------------------------------------------
 *
 * ZipFSMkZipObjCmd, ZipFSLMkZipObjCmd --
 *
 *	These procedures are invoked to process the [zipfs mkzip] and [zipfs
 *	lmkzip] commands.  See description of ZipFSMkZipOrImg().
 *
 * Results:
 *	A standard Tcl result.
 *
 * Side effects:
 *	See description of ZipFSMkZipOrImg().
 *
 *-------------------------------------------------------------------------
 */

static int
ZipFSMkZipObjCmd(
    TCL_UNUSED(void *),
    Tcl_Interp *interp,		/* Current interpreter. */
    int objc,			/* Number of arguments. */
    Tcl_Obj *const objv[])	/* Argument objects. */
{
    Tcl_Obj *stripPrefix, *password;

    if (objc < 3 || objc > 5) {
	Tcl_WrongNumArgs(interp, 1, objv, "outfile indir ?strip? ?password?");
	return TCL_ERROR;
    }
    if (Tcl_IsSafe(interp)) {
	ZIPFS_ERROR(interp, "operation not permitted in a safe interpreter");
	ZIPFS_ERROR_CODE(interp, "SAFE_INTERP");
	return TCL_ERROR;
    }

    stripPrefix = (objc > 3 ? objv[3] : NULL);
    password = (objc > 4 ? objv[4] : NULL);
    return ZipFSMkZipOrImg(interp, 0, objv[1], objv[2], NULL, NULL,
	    stripPrefix, password);
}

static int
ZipFSLMkZipObjCmd(
    TCL_UNUSED(void *),
    Tcl_Interp *interp,		/* Current interpreter. */
    int objc,			/* Number of arguments. */
    Tcl_Obj *const objv[])	/* Argument objects. */
{
    Tcl_Obj *password;

    if (objc < 3 || objc > 4) {
	Tcl_WrongNumArgs(interp, 1, objv, "outfile inlist ?password?");
	return TCL_ERROR;
    }
    if (Tcl_IsSafe(interp)) {
	ZIPFS_ERROR(interp, "operation not permitted in a safe interpreter");
	ZIPFS_ERROR_CODE(interp, "SAFE_INTERP");
	return TCL_ERROR;
    }

    password = (objc > 3 ? objv[3] : NULL);
    return ZipFSMkZipOrImg(interp, 0, objv[1], NULL, objv[2], NULL,
	    NULL, password);
}

/*
 *-------------------------------------------------------------------------
 *
 * ZipFSMkImgObjCmd, ZipFSLMkImgObjCmd --
 *
 *	These procedures are invoked to process the [zipfs mkimg] and [zipfs
 *	lmkimg] commands.  See description of ZipFSMkZipOrImg().
 *
 * Results:
 *	A standard Tcl result.
 *
 * Side effects:
 *	See description of ZipFSMkZipOrImg().
 *
 *-------------------------------------------------------------------------
 */

static int
ZipFSMkImgObjCmd(
    TCL_UNUSED(void *),
    Tcl_Interp *interp,		/* Current interpreter. */
    int objc,			/* Number of arguments. */
    Tcl_Obj *const objv[])	/* Argument objects. */
{
    Tcl_Obj *originFile, *stripPrefix, *password;

    if (objc < 3 || objc > 6) {
	Tcl_WrongNumArgs(interp, 1, objv,
		"outfile indir ?strip? ?password? ?infile?");
	return TCL_ERROR;
    }
    if (Tcl_IsSafe(interp)) {
	ZIPFS_ERROR(interp, "operation not permitted in a safe interpreter");
	ZIPFS_ERROR_CODE(interp, "SAFE_INTERP");
	return TCL_ERROR;
    }

    originFile = (objc > 5 ? objv[5] : NULL);
    stripPrefix = (objc > 3 ? objv[3] : NULL);
    password = (objc > 4 ? objv[4] : NULL);
    return ZipFSMkZipOrImg(interp, 1, objv[1], objv[2], NULL,
	    originFile, stripPrefix, password);
}

static int
ZipFSLMkImgObjCmd(
    TCL_UNUSED(void *),
    Tcl_Interp *interp,		/* Current interpreter. */
    int objc,			/* Number of arguments. */
    Tcl_Obj *const objv[])	/* Argument objects. */
{
    Tcl_Obj *originFile, *password;

    if (objc < 3 || objc > 5) {
	Tcl_WrongNumArgs(interp, 1, objv, "outfile inlist ?password? ?infile?");
	return TCL_ERROR;
    }
    if (Tcl_IsSafe(interp)) {
	ZIPFS_ERROR(interp, "operation not permitted in a safe interpreter");
	ZIPFS_ERROR_CODE(interp, "SAFE_INTERP");
	return TCL_ERROR;
    }

    originFile = (objc > 4 ? objv[4] : NULL);
    password = (objc > 3 ? objv[3] : NULL);
    return ZipFSMkZipOrImg(interp, 1, objv[1], NULL, objv[2],
	    originFile, NULL, password);
}

/*
 *-------------------------------------------------------------------------
 *
 * ZipFSCanonicalObjCmd --
 *
 *	This procedure is invoked to process the [zipfs canonical] command.
 *	It returns the canonical name for a file within zipfs
 *
 * Results:
 *	Always TCL_OK provided the right number of arguments are supplied.
 *
 * Side effects:
 *	None.
 *
 *-------------------------------------------------------------------------
 */

static int
ZipFSCanonicalObjCmd(
    TCL_UNUSED(void *),
    Tcl_Interp *interp,		/* Current interpreter. */
    int objc,			/* Number of arguments. */
    Tcl_Obj *const objv[])	/* Argument objects. */
{
    char *mntpoint = NULL;
    char *filename = NULL;
    char *result;
    Tcl_DString dPath;

    if (objc < 2 || objc > 4) {
	Tcl_WrongNumArgs(interp, 1, objv, "?mountpoint? filename ?inZipfs?");
	return TCL_ERROR;
    }
    Tcl_DStringInit(&dPath);
    if (objc == 2) {
	filename = TclGetString(objv[1]);
	result = CanonicalPath("", filename, &dPath, 1);
    } else if (objc == 3) {
	mntpoint = TclGetString(objv[1]);
	filename = TclGetString(objv[2]);
	result = CanonicalPath(mntpoint, filename, &dPath, 1);
    } else {
	int zipfs = 0;

	if (Tcl_GetBooleanFromObj(interp, objv[3], &zipfs)) {
	    return TCL_ERROR;
	}
	mntpoint = TclGetString(objv[1]);
	filename = TclGetString(objv[2]);
	result = CanonicalPath(mntpoint, filename, &dPath, zipfs);
    }
    Tcl_SetObjResult(interp, Tcl_NewStringObj(result, -1));
    return TCL_OK;
}

/*
 *-------------------------------------------------------------------------
 *
 * ZipFSExistsObjCmd --
 *
 *	This procedure is invoked to process the [zipfs exists] command.  It
 *	tests for the existence of a file in the ZIP filesystem and places a
 *	boolean into the interp's result.
 *
 * Results:
 *	Always TCL_OK provided the right number of arguments are supplied.
 *
 * Side effects:
 *	None.
 *
 *-------------------------------------------------------------------------
 */

static int
ZipFSExistsObjCmd(
    TCL_UNUSED(void *),
    Tcl_Interp *interp,		/* Current interpreter. */
    int objc,			/* Number of arguments. */
    Tcl_Obj *const objv[])	/* Argument objects. */
{
    char *filename;
    int exists;

    if (objc != 2) {
	Tcl_WrongNumArgs(interp, 1, objv, "filename");
	return TCL_ERROR;
    }

    filename = TclGetString(objv[1]);

    ReadLock();
    exists = ZipFSLookup(filename) != NULL;
    Unlock();

    Tcl_SetObjResult(interp, Tcl_NewBooleanObj(exists));
    return TCL_OK;
}

/*
 *-------------------------------------------------------------------------
 *
 * ZipFSInfoObjCmd --
 *
 *	This procedure is invoked to process the [zipfs info] command.  On
 *	success, it returns a Tcl list made up of name of ZIP archive file,
 *	size uncompressed, size compressed, and archive offset of a file in
 *	the ZIP filesystem.
 *
 * Results:
 *	A standard Tcl result.
 *
 * Side effects:
 *	None.
 *
 *-------------------------------------------------------------------------
 */

static int
ZipFSInfoObjCmd(
    TCL_UNUSED(void *),
    Tcl_Interp *interp,		/* Current interpreter. */
    int objc,			/* Number of arguments. */
    Tcl_Obj *const objv[])	/* Argument objects. */
{
    char *filename;
    ZipEntry *z;
    int ret;

    if (objc != 2) {
	Tcl_WrongNumArgs(interp, 1, objv, "filename");
	return TCL_ERROR;
    }
    filename = TclGetString(objv[1]);
    ReadLock();
    z = ZipFSLookup(filename);
    if (z) {
	Tcl_Obj *result = Tcl_GetObjResult(interp);

	Tcl_ListObjAppendElement(interp, result,
		Tcl_NewStringObj(z->zipFilePtr->name, -1));
	Tcl_ListObjAppendElement(interp, result,
		Tcl_NewWideIntObj(z->numBytes));
	Tcl_ListObjAppendElement(interp, result,
		Tcl_NewWideIntObj(z->numCompressedBytes));
	Tcl_ListObjAppendElement(interp, result, Tcl_NewWideIntObj(z->offset));
	ret = TCL_OK;
    } else {
	Tcl_SetErrno(ENOENT);
	if (interp) {
	    Tcl_SetObjResult(
		interp,
		Tcl_ObjPrintf("path \"%s\" not found in any zipfs volume",
			      filename));
	}
	ret = TCL_ERROR;
    }
    Unlock();
    return ret;
}

/*
 *-------------------------------------------------------------------------
 *
 * ZipFSListObjCmd --
 *
 *	This procedure is invoked to process the [zipfs list] command.	 On
 *	success, it returns a Tcl list of files of the ZIP filesystem which
 *	match a search pattern (glob or regexp).
 *
 * Results:
 *	A standard Tcl result.
 *
 * Side effects:
 *	None.
 *
 *-------------------------------------------------------------------------
 */

static int
ZipFSListObjCmd(
    TCL_UNUSED(void *),
    Tcl_Interp *interp,		/* Current interpreter. */
    int objc,			/* Number of arguments. */
    Tcl_Obj *const objv[])	/* Argument objects. */
{
    char *pattern = NULL;
    Tcl_RegExp regexp = NULL;
    Tcl_HashEntry *hPtr;
    Tcl_HashSearch search;
    Tcl_Obj *result = Tcl_GetObjResult(interp);
    const char *options[] = {"-glob", "-regexp", NULL};
    enum list_options { OPT_GLOB, OPT_REGEXP };

    /*
     * Parse arguments.
     */

    if (objc > 3) {
	Tcl_WrongNumArgs(interp, 1, objv, "?(-glob|-regexp)? ?pattern?");
	return TCL_ERROR;
    }
    if (objc == 3) {
	int idx;

	if (Tcl_GetIndexFromObj(interp, objv[1], options, "option",
		0, &idx) != TCL_OK) {
	    return TCL_ERROR;
	}
	switch (idx) {
	case OPT_GLOB:
	    pattern = TclGetString(objv[2]);
	    break;
	case OPT_REGEXP:
	    regexp = Tcl_RegExpCompile(interp, TclGetString(objv[2]));
	    if (!regexp) {
		return TCL_ERROR;
	    }
	    break;
	}
    } else if (objc == 2) {
	pattern = TclGetString(objv[1]);
    }

    /*
     * Scan for matching entries.
     */

    ReadLock();
    if (pattern) {
	for (hPtr = Tcl_FirstHashEntry(&ZipFS.fileHash, &search);
		hPtr != NULL; hPtr = Tcl_NextHashEntry(&search)) {
	    ZipEntry *z = (ZipEntry *) Tcl_GetHashValue(hPtr);

	    if (Tcl_StringMatch(z->name, pattern)) {
		Tcl_ListObjAppendElement(interp, result,
			Tcl_NewStringObj(z->name, -1));
	    }
	}
    } else if (regexp) {
	for (hPtr = Tcl_FirstHashEntry(&ZipFS.fileHash, &search);
		hPtr; hPtr = Tcl_NextHashEntry(&search)) {
	    ZipEntry *z = (ZipEntry *) Tcl_GetHashValue(hPtr);

	    if (Tcl_RegExpExec(interp, regexp, z->name, z->name)) {
		Tcl_ListObjAppendElement(interp, result,
			Tcl_NewStringObj(z->name, -1));
	    }
	}
    } else {
	for (hPtr = Tcl_FirstHashEntry(&ZipFS.fileHash, &search);
		hPtr; hPtr = Tcl_NextHashEntry(&search)) {
	    ZipEntry *z = (ZipEntry *) Tcl_GetHashValue(hPtr);

	    Tcl_ListObjAppendElement(interp, result,
		    Tcl_NewStringObj(z->name, -1));
	}
    }
    Unlock();
    return TCL_OK;
}

/*
 *-------------------------------------------------------------------------
 *
 * TclZipfs_TclLibrary --
 *
 *	This procedure gets (and possibly finds) the root that Tcl's library
 *	files are mounted under.
 *
 * Results:
 *	A Tcl object holding the location (with zero refcount), or NULL if no
 *	Tcl library can be found.
 *
 * Side effects:
 *	May initialise the cache of where such library files are to be found.
 *	This cache is never cleared.
 *
 *-------------------------------------------------------------------------
 */

Tcl_Obj *
TclZipfs_TclLibrary(void)
{
    Tcl_Obj *vfsInitScript;
    int found;
#if (defined(_WIN32) || defined(__CYGWIN__)) && !defined(STATIC_BUILD)
#   define LIBRARY_SIZE	    64
    HMODULE hModule;
    WCHAR wName[MAX_PATH + LIBRARY_SIZE];
    char dllName[(MAX_PATH + LIBRARY_SIZE) * 3];
#endif /* _WIN32 */

    /*
     * Use the cached value if that has been set; we don't want to repeat the
     * searching and mounting.
     */

    if (zipfs_literal_tcl_library) {
	return Tcl_NewStringObj(zipfs_literal_tcl_library, -1);
    }

    /*
     * Look for the library file system within the executable.
     */

    vfsInitScript = Tcl_NewStringObj(ZIPFS_APP_MOUNT "/tcl_library/init.tcl",
	    -1);
    Tcl_IncrRefCount(vfsInitScript);
    found = Tcl_FSAccess(vfsInitScript, F_OK);
    Tcl_DecrRefCount(vfsInitScript);
    if (found == TCL_OK) {
	zipfs_literal_tcl_library = ZIPFS_APP_MOUNT "/tcl_library";
	return Tcl_NewStringObj(zipfs_literal_tcl_library, -1);
    }

    /*
     * Look for the library file system within the DLL/shared library.  Note
     * that we must mount the zip file and dll before releasing to search.
     */

#if !defined(STATIC_BUILD)
#if defined(_WIN32) || defined(__CYGWIN__)
    hModule = (HMODULE)TclWinGetTclInstance();
    GetModuleFileNameW(hModule, wName, MAX_PATH);
#ifdef __CYGWIN__
    cygwin_conv_path(3, wName, dllName, sizeof(dllName));
#else
    WideCharToMultiByte(CP_UTF8, 0, wName, -1, dllName, sizeof(dllName), NULL, NULL);
#endif

    if (ZipfsAppHookFindTclInit(dllName) == TCL_OK) {
	return Tcl_NewStringObj(zipfs_literal_tcl_library, -1);
    }
#elif !defined(NO_DLFCN_H)
    Dl_info dlinfo;
    if (dladdr((const void *)TclZipfs_TclLibrary, &dlinfo) && (dlinfo.dli_fname != NULL)
	&& (ZipfsAppHookFindTclInit(dlinfo.dli_fname) == TCL_OK)) {
	return Tcl_NewStringObj(zipfs_literal_tcl_library, -1);
    }
#else
    if (ZipfsAppHookFindTclInit(CFG_RUNTIME_LIBDIR "/" CFG_RUNTIME_DLLFILE) == TCL_OK) {
	return Tcl_NewStringObj(zipfs_literal_tcl_library, -1);
    }
#endif /* _WIN32 */
#endif /* !defined(STATIC_BUILD) */

    /*
     * If anything set the cache (but subsequently failed) go with that
     * anyway.
     */

    if (zipfs_literal_tcl_library) {
	return Tcl_NewStringObj(zipfs_literal_tcl_library, -1);
    }
    return NULL;
}

/*
 *-------------------------------------------------------------------------
 *
 * ZipFSTclLibraryObjCmd --
 *
 *	This procedure is invoked to process the
 *	[::tcl::zipfs::tcl_library_init] command, usually called during the
 *	execution of Tcl's interpreter startup. It returns the root that Tcl's
 *	library files are mounted under.
 *
 * Results:
 *	A standard Tcl result.
 *
 * Side effects:
 *	May initialise the cache of where such library files are to be found.
 *	This cache is never cleared.
 *
 *-------------------------------------------------------------------------
 */

static int
ZipFSTclLibraryObjCmd(
    TCL_UNUSED(void *),
    Tcl_Interp *interp,		/* Current interpreter. */
    TCL_UNUSED(int) /*objc*/,
    TCL_UNUSED(Tcl_Obj *const *)) /*objv*/
{
    if (!Tcl_IsSafe(interp)) {
	Tcl_Obj *pResult = TclZipfs_TclLibrary();

	if (!pResult) {
	    TclNewObj(pResult);
	}
	Tcl_SetObjResult(interp, pResult);
    }
    return TCL_OK;
}

/*
 *-------------------------------------------------------------------------
 *
 * ZipChannelClose --
 *
 *	This function is called to close a channel.
 *
 * Results:
 *	Always TCL_OK.
 *
 * Side effects:
 *	Resources are free'd.
 *
 *-------------------------------------------------------------------------
 */

static int
ZipChannelClose(
    void *instanceData,
    TCL_UNUSED(Tcl_Interp *),
    int flags)
{
    ZipChannel *info = (ZipChannel *) instanceData;

    if ((flags & (TCL_CLOSE_READ | TCL_CLOSE_WRITE)) != 0) {
	return EINVAL;
    }

<<<<<<< HEAD
    if (info->iscompr && info->ubuf) {
	Tcl_Free(info->ubuf);
	info->ubuf = NULL;
    }
=======
>>>>>>> 28ee4105
    if (info->isEncrypted) {
	info->isEncrypted = 0;
	memset(info->keys, 0, sizeof(info->keys));
    }
    if (info->isWriting) {
	ZipEntry *z = info->zipEntryPtr;
<<<<<<< HEAD
	unsigned char *newdata = (unsigned char *)
		Tcl_AttemptRealloc(info->ubuf, info->numRead);
=======
	assert(info->ubufToFree && info->ubuf);
	unsigned char *newdata =
	    (unsigned char *)attemptckrealloc(info->ubufToFree, info->numRead);
>>>>>>> 28ee4105

	if (newdata) {
	    info->ubufToFree = NULL;/* Now newdata! */
	    info->ubuf = NULL;
	    if (z->data) {
		Tcl_Free(z->data);
	    }
	    z->data = newdata;
	    z->numBytes = z->numCompressedBytes = info->numBytes;
	    z->compressMethod = ZIP_COMPMETH_STORED;
	    z->timestamp = time(NULL);
	    z->isDirectory = 0;
	    z->isEncrypted = 0;
	    z->offset = 0;
	    z->crc32 = 0;
<<<<<<< HEAD
	} else {
	    Tcl_Free(info->ubuf);
=======
>>>>>>> 28ee4105
	}
    }
    WriteLock();
    info->zipFilePtr->numOpen--;
    Unlock();
<<<<<<< HEAD
    Tcl_Free(info);
=======
    if (info->ubufToFree) {
	assert(info->ubuf);
	ckfree(info->ubufToFree);
	info->ubuf = NULL;
	info->ubufToFree = NULL;
    }
    ckfree(info);
>>>>>>> 28ee4105
    return TCL_OK;
}

/*
 *-------------------------------------------------------------------------
 *
 * ZipChannelRead --
 *
 *	This function is called to read data from channel.
 *
 * Results:
 *	Number of bytes read or -1 on error with error number set.
 *
 * Side effects:
 *	Data is read and file pointer is advanced.
 *
 *-------------------------------------------------------------------------
 */

static int
ZipChannelRead(
    void *instanceData,
    char *buf,
    int toRead,
    int *errloc)
{
    ZipChannel *info = (ZipChannel *) instanceData;
    unsigned long nextpos;

    if (info->isDirectory < 0) {
	/*
	 * Special case: when executable combined with ZIP archive file read
	 * data in front of ZIP, i.e. the executable itself.
	 */

	nextpos = info->numRead + toRead;
	if (nextpos > info->zipFilePtr->baseOffset) {
	    toRead = info->zipFilePtr->baseOffset - info->numRead;
	    nextpos = info->zipFilePtr->baseOffset;
	}
	if (toRead == 0) {
	    return 0;
	}
	memcpy(buf, info->zipFilePtr->data, toRead);
	info->numRead = nextpos;
	*errloc = 0;
	return toRead;
    }
    if (info->isDirectory) {
	*errloc = EISDIR;
	return -1;
    }
    nextpos = info->numRead + toRead;
    if (nextpos > info->numBytes) {
	toRead = info->numBytes - info->numRead;
	nextpos = info->numBytes;
    }
    if (toRead == 0) {
	return 0;
    }
    if (info->isEncrypted) {
	int i;

	for (i = 0; i < toRead; i++) {
	    int ch = info->ubuf[i + info->numRead];

	    buf[i] = zdecode(info->keys, crc32tab, ch);
	}
    } else {
	memcpy(buf, info->ubuf + info->numRead, toRead);
    }
    info->numRead = nextpos;
    *errloc = 0;
    return toRead;
}

/*
 *-------------------------------------------------------------------------
 *
 * ZipChannelWrite --
 *
 *	This function is called to write data into channel.
 *
 * Results:
 *	Number of bytes written or -1 on error with error number set.
 *
 * Side effects:
 *	Data is written and file pointer is advanced.
 *
 *-------------------------------------------------------------------------
 */

static int
ZipChannelWrite(
    void *instanceData,
    const char *buf,
    int toWrite,
    int *errloc)
{
    ZipChannel *info = (ZipChannel *) instanceData;
    unsigned long nextpos;

    if (!info->isWriting) {
	*errloc = EINVAL;
	return -1;
    }
    nextpos = info->numRead + toWrite;
    if (nextpos > info->maxWrite) {
	toWrite = info->maxWrite - info->numRead;
	nextpos = info->maxWrite;
    }
    if (toWrite == 0) {
	return 0;
    }
    memcpy(info->ubuf + info->numRead, buf, toWrite);
    info->numRead = nextpos;
    if (info->numRead > info->numBytes) {
	info->numBytes = info->numRead;
    }
    *errloc = 0;
    return toWrite;
}

/*
 *-------------------------------------------------------------------------
 *
 * ZipChannelSeek/ZipChannelWideSeek --
 *
 *	This function is called to position file pointer of channel.
 *
 * Results:
 *	New file position or -1 on error with error number set.
 *
 * Side effects:
 *	File pointer is repositioned according to offset and mode.
 *
 *-------------------------------------------------------------------------
 */

static long long
ZipChannelWideSeek(
    void *instanceData,
    long long offset,
    int mode,
    int *errloc)
{
    ZipChannel *info = (ZipChannel *) instanceData;
    size_t end;

    if (!info->isWriting && (info->isDirectory < 0)) {
	/*
	 * Special case: when executable combined with ZIP archive file, seek
	 * within front of ZIP, i.e. the executable itself.
	 */
	end = info->zipFilePtr->baseOffset;
    } else if (info->isDirectory) {
	*errloc = EINVAL;
	return -1;
    } else {
	end = info->numBytes;
    }
    switch (mode) {
    case SEEK_CUR:
	offset += info->numRead;
	break;
    case SEEK_END:
	offset += end;
	break;
    case SEEK_SET:
	break;
    default:
	*errloc = EINVAL;
	return -1;
    }
    if (offset < 0) {
	*errloc = EINVAL;
	return -1;
    }
    if (info->isWriting) {
	if ((size_t) offset > info->maxWrite) {
	    *errloc = EINVAL;
	    return -1;
	}
	if ((size_t) offset > info->numBytes) {
	    info->numBytes = offset;
	}
    } else if ((size_t) offset > end) {
	*errloc = EINVAL;
	return -1;
    }
    info->numRead = (size_t) offset;
    return info->numRead;
}

/*
 *-------------------------------------------------------------------------
 *
 * ZipChannelWatchChannel --
 *
 *	This function is called for event notifications on channel. Does
 *	nothing.
 *
 * Results:
 *	None.
 *
 * Side effects:
 *	None.
 *
 *-------------------------------------------------------------------------
 */

static void
ZipChannelWatchChannel(
    TCL_UNUSED(void *),
    TCL_UNUSED(int) /*mask*/)
{
    return;
}

/*
 *-------------------------------------------------------------------------
 *
 * ZipChannelGetFile --
 *
 *	This function is called to retrieve OS handle for channel.
 *
 * Results:
 *	Always TCL_ERROR since there's never an OS handle for a file within a
 *	ZIP archive.
 *
 * Side effects:
 *	None.
 *
 *-------------------------------------------------------------------------
 */

static int
ZipChannelGetFile(
    TCL_UNUSED(void *),
    TCL_UNUSED(int) /*direction*/,
    TCL_UNUSED(void **) /*handlePtr*/)
{
    return TCL_ERROR;
}

/*
 *-------------------------------------------------------------------------
 *
 * ZipChannelOpen --
 *
 *	This function opens a Tcl_Channel on a file from a mounted ZIP archive
 *	according to given open mode (already parsed by caller).
 *
 * Results:
 *	Tcl_Channel on success, or NULL on error.
 *
 * Side effects:
 *	Memory is allocated, the file from the ZIP archive is uncompressed.
 *
 *-------------------------------------------------------------------------
 */

static Tcl_Channel
ZipChannelOpen(
    Tcl_Interp *interp,		/* Current interpreter. */
    char *filename,		/* What are we opening. */
    int wr,			/* True if we're opening in write mode. */
    int trunc)			/* True if we're opening in truncate mode. */
{
    ZipEntry *z;
    ZipChannel *info;
    int flags = 0;
    char cname[128];

    /*
     * Is the file there?
     */

    WriteLock();
    z = ZipFSLookup(filename);
    if (!z) {
	Tcl_SetErrno(ENOENT);
	if (interp) {
	    Tcl_SetObjResult(interp, Tcl_ObjPrintf(
		    "file not found \"%s\": %s", filename,
		    Tcl_PosixError(interp)));
	}
	goto error;
    }

    if (z->numBytes < 0 || z->numCompressedBytes < 0 ||
	z->offset >= z->zipFilePtr->length) {
	/* Normally this should only happen for zip64. */
	ZIPFS_ERROR(interp, "file size error (may be zip64)");
	ZIPFS_ERROR_CODE(interp, "FILE_SIZE");
	goto error;
    }

    /*
     * Do we support opening the file that way?
     */

    if (wr && z->isDirectory) {
	Tcl_SetErrno(EISDIR);
	if (interp) {
	    Tcl_SetObjResult(interp, Tcl_ObjPrintf(
		    "unsupported file type: %s",
		    Tcl_PosixError(interp)));
	}
	goto error;
    }
    if ((z->compressMethod != ZIP_COMPMETH_STORED)
	    && (z->compressMethod != ZIP_COMPMETH_DEFLATED)) {
	ZIPFS_ERROR(interp, "unsupported compression method");
	ZIPFS_ERROR_CODE(interp, "COMP_METHOD");
	goto error;
    }
    if (!trunc) {
	flags |= TCL_READABLE;
	if (z->isEncrypted && (z->zipFilePtr->passBuf[0] == 0)) {
	    ZIPFS_ERROR(interp, "decryption failed");
	    ZIPFS_ERROR_CODE(interp, "DECRYPT");
	    goto error;
	} else if (wr && !z->data && (z->numBytes > ZipFS.wrmax)) {
	    ZIPFS_ERROR(interp, "file too large");
	    ZIPFS_ERROR_CODE(interp, "FILE_SIZE");
	    goto error;
	}
    } else {
	flags = TCL_WRITABLE;
    }

    info = AllocateZipChannel(interp);
    if (!info) {
	goto error;
    }
    info->zipFilePtr = z->zipFilePtr;
    info->zipEntryPtr = z;
    if (wr) {
	/*
	 * Set up a writable channel.
	 */

	flags |= TCL_WRITABLE;
	if (InitWritableChannel(interp, info, z, trunc) == TCL_ERROR) {
	    Tcl_Free(info);
	    goto error;
	}
    } else if (z->data) {
	/*
	 * Set up a readable channel for direct data.
	 */

	flags |= TCL_READABLE;
	info->numBytes = z->numBytes;
	info->ubuf = z->data;
	info->ubufToFree = NULL; /* Not dynamically allocated */
    }
    else {
	/*
	 * Set up a readable channel.
	 */

	flags |= TCL_READABLE;
	if (InitReadableChannel(interp, info, z) == TCL_ERROR) {
	    Tcl_Free(info);
	    goto error;
	}
    }

    /*
     * Wrap the ZipChannel into a Tcl_Channel.
     */

    snprintf(cname, sizeof(cname), "zipfs_%" TCL_Z_MODIFIER "x_%d", z->offset,
	    ZipFS.idCount++);
    z->zipFilePtr->numOpen++;
    Unlock();
    return Tcl_CreateChannel(&ZipChannelType, cname, info, flags);

  error:
    Unlock();
    return NULL;
}

/*
 *-------------------------------------------------------------------------
 *
 * InitWritableChannel --
 *
 *	Assistant for ZipChannelOpen() that sets up a writable channel. It's
 *	up to the caller to actually register the channel.
 *
 * Returns:
 *	Tcl result code.
 *
 * Side effects:
 *	Allocates memory for the implementation of the channel. Writes to the
 *	interpreter's result on error.
 *
 *-------------------------------------------------------------------------
 */

static int
InitWritableChannel(
    Tcl_Interp *interp,		/* Current interpreter, or NULL (when errors
				 * will be silent). */
    ZipChannel *info,		/* The channel to set up. */
    ZipEntry *z,		/* The zipped file that the channel will write
				 * to. */
    int trunc)			/* Whether to truncate the data. */
{
    int i, ch;
    unsigned char *cbuf = NULL;

    /*
     * Set up a writable channel.
     */

    info->isWriting = 1;
    info->maxWrite = ZipFS.wrmax;

<<<<<<< HEAD
    info->ubuf = (unsigned char *) Tcl_AttemptAlloc(info->maxWrite);
=======
    info->ubufToFree = (unsigned char *) attemptckalloc(info->maxWrite);
    info->ubuf = info->ubufToFree;
>>>>>>> 28ee4105
    if (!info->ubuf) {
	goto memoryError;
    }
    memset(info->ubuf, 0, info->maxWrite);

    if (trunc) {
	/*
	 * Truncate; nothing there.
	 */

	info->numBytes = 0;
    } else if (z->data) {
	/*
	 * Already got uncompressed data.
	 */

	unsigned int j = z->numBytes;

	if (j > info->maxWrite) {
	    j = info->maxWrite;
	}
	memcpy(info->ubuf, z->data, j);
	info->numBytes = j;
    } else {
	/*
	 * Need to uncompress the existing data.
	 */

	unsigned char *zbuf = z->zipFilePtr->data + z->offset;

	if (z->isEncrypted) {
	    int len = z->zipFilePtr->passBuf[0] & 0xFF;
	    char passBuf[260];

	    for (i = 0; i < len; i++) {
		ch = z->zipFilePtr->passBuf[len - i];
		passBuf[i] = (ch & 0x0f) | pwrot[(ch >> 4) & 0x0f];
	    }
	    passBuf[i] = '\0';
	    init_keys(passBuf, info->keys, crc32tab);
	    memset(passBuf, 0, sizeof(passBuf));
	    for (i = 0; i < 12; i++) {
		ch = info->ubuf[i];
		zdecode(info->keys, crc32tab, ch);
	    }
	    zbuf += i;
	}

	if (z->compressMethod == ZIP_COMPMETH_DEFLATED) {
	    z_stream stream;
	    int err;

	    memset(&stream, 0, sizeof(z_stream));
	    stream.zalloc = Z_NULL;
	    stream.zfree = Z_NULL;
	    stream.opaque = Z_NULL;
	    stream.avail_in = z->numCompressedBytes;
	    if (z->isEncrypted) {
		unsigned int j;

		stream.avail_in -= 12;
		cbuf = (unsigned char *) Tcl_AttemptAlloc(stream.avail_in);
		if (!cbuf) {
		    goto memoryError;
		}
		for (j = 0; j < stream.avail_in; j++) {
		    ch = info->ubuf[j];
		    cbuf[j] = zdecode(info->keys, crc32tab, ch);
		}
		stream.next_in = cbuf;
	    } else {
		stream.next_in = zbuf;
	    }
	    stream.next_out = info->ubuf;
	    stream.avail_out = info->maxWrite;
	    if (inflateInit2(&stream, -15) != Z_OK) {
		goto corruptionError;
	    }
	    err = inflate(&stream, Z_SYNC_FLUSH);
	    inflateEnd(&stream);
	    if ((err == Z_STREAM_END)
		    || ((err == Z_OK) && (stream.avail_in == 0))) {
		if (cbuf) {
		    memset(info->keys, 0, sizeof(info->keys));
		    Tcl_Free(cbuf);
		}
		return TCL_OK;
	    }
	    goto corruptionError;
	} else if (z->isEncrypted) {
	    /*
	     * Need to decrypt some otherwise-simple stored data.
	     */

	    for (i = 0; i < z->numBytes - 12; i++) {
		ch = zbuf[i];
		info->ubuf[i] = zdecode(info->keys, crc32tab, ch);
	    }
	} else {
	    /*
	     * Simple stored data. Copy into our working buffer.
	     */

	    memcpy(info->ubuf, zbuf, z->numBytes);
	}
	memset(info->keys, 0, sizeof(info->keys));
    }
    return TCL_OK;

  memoryError:
<<<<<<< HEAD
    if (info->ubuf) {
	Tcl_Free(info->ubuf);
    }
=======
>>>>>>> 28ee4105
    ZIPFS_MEM_ERROR(interp);
    goto error_cleanup;

  corruptionError:
    if (cbuf) {
	memset(info->keys, 0, sizeof(info->keys));
	Tcl_Free(cbuf);
    }
<<<<<<< HEAD
    if (info->ubuf) {
	Tcl_Free(info->ubuf);
    }
=======
>>>>>>> 28ee4105
    ZIPFS_ERROR(interp, "decompression error");
    ZIPFS_ERROR_CODE(interp, "CORRUPT");

  error_cleanup:
    if (info->ubufToFree) {
	ckfree(info->ubufToFree);
	info->ubufToFree = NULL;
	info->ubuf = NULL;
    }
    return TCL_ERROR;
}

/*
 *-------------------------------------------------------------------------
 *
 * InitReadableChannel --
 *
 *	Assistant for ZipChannelOpen() that sets up a readable channel. It's
 *	up to the caller to actually register the channel. Caller should have
 *	validated the passed ZipEntry (byte counts in particular)
 *
 * Returns:
 *	Tcl result code.
 *
 * Side effects:
 *	Allocates memory for the implementation of the channel. Writes to the
 *	interpreter's result on error.
 *
 *-------------------------------------------------------------------------
 */

static int
InitReadableChannel(
    Tcl_Interp *interp,		/* Current interpreter, or NULL (when errors
				 * will be silent). */
    ZipChannel *info,		/* The channel to set up. */
    ZipEntry *z)		/* The zipped file that the channel will read
				 * from. */
{
    unsigned char *ubuf = NULL;
    int i, ch;

    info->iscompr = (z->compressMethod == ZIP_COMPMETH_DEFLATED);
    info->ubuf = z->zipFilePtr->data + z->offset;
    info->ubufToFree = NULL; /* ubuf memory not allocated */
    info->isDirectory = z->isDirectory;
    info->isEncrypted = z->isEncrypted;

    /* Caller must validate - bug [6ed3447a7e] */
    assert(z->numBytes >= 0 && z->numCompressedBytes >= 0);
    info->numBytes = z->numBytes;

    if (info->isEncrypted) {
	int len = z->zipFilePtr->passBuf[0] & 0xFF;
	char passBuf[260];

	for (i = 0; i < len; i++) {
	    ch = z->zipFilePtr->passBuf[len - i];
	    passBuf[i] = (ch & 0x0f) | pwrot[(ch >> 4) & 0x0f];
	}
	passBuf[i] = '\0';
	init_keys(passBuf, info->keys, crc32tab);
	memset(passBuf, 0, sizeof(passBuf));
	for (i = 0; i < 12; i++) {
	    ch = info->ubuf[i];
	    zdecode(info->keys, crc32tab, ch);
	}
	info->ubuf += i;
    }

    if (info->iscompr) {
	z_stream stream;
	int err;
	unsigned int j;

	/*
	 * Data to decode is compressed, and possibly encrpyted too.
	 */

	memset(&stream, 0, sizeof(z_stream));
	stream.zalloc = Z_NULL;
	stream.zfree = Z_NULL;
	stream.opaque = Z_NULL;
	stream.avail_in = z->numCompressedBytes;
	if (info->isEncrypted) {
	    stream.avail_in -= 12;
	    ubuf = (unsigned char *) Tcl_AttemptAlloc(stream.avail_in);
	    if (!ubuf) {
		goto memoryError;
	    }

	    for (j = 0; j < stream.avail_in; j++) {
		ch = info->ubuf[j];
		ubuf[j] = zdecode(info->keys, crc32tab, ch);
	    }
	    stream.next_in = ubuf;
	} else {
	    stream.next_in = info->ubuf;
	}
<<<<<<< HEAD
	stream.next_out = info->ubuf = (unsigned char *)
		Tcl_AttemptAlloc(info->numBytes);
=======
	info->ubufToFree = (unsigned char *)
		attemptckalloc(info->numBytes);
	info->ubuf = info->ubufToFree;
	stream.next_out = info->ubuf;
>>>>>>> 28ee4105
	if (!info->ubuf) {
	    goto memoryError;
	}
	stream.avail_out = info->numBytes;
	if (inflateInit2(&stream, -15) != Z_OK) {
	    goto corruptionError;
	}
	err = inflate(&stream, Z_SYNC_FLUSH);
	inflateEnd(&stream);

	/*
	 * Decompression was successful if we're either in the END state, or
	 * in the OK state with no buffered bytes.
	 */

	if ((err != Z_STREAM_END)
		&& ((err != Z_OK) || (stream.avail_in != 0))) {
	    goto corruptionError;
	}

	if (ubuf) {
	    info->isEncrypted = 0;
	    memset(info->keys, 0, sizeof(info->keys));
	    Tcl_Free(ubuf);
	}
	return TCL_OK;
    } else if (info->isEncrypted) {
	unsigned int j, len;

	/*
	 * Decode encrypted but uncompressed file, since we support Tcl_Seek()
	 * on it, and it can be randomly accessed later.
	 */

	len = z->numCompressedBytes - 12;
	ubuf = (unsigned char *) Tcl_AttemptAlloc(len);
	if (ubuf == NULL) {
	    goto memoryError;
	}
	for (j = 0; j < len; j++) {
	    ch = info->ubuf[j];
	    ubuf[j] = zdecode(info->keys, crc32tab, ch);
	}
	info->ubufToFree = ubuf;
	info->ubuf = info->ubufToFree;
	ubuf = NULL; /* So it does not inadvertently get free on future changes */
	info->isEncrypted = 0;
    }
    return TCL_OK;

  corruptionError:
<<<<<<< HEAD
    if (ubuf) {
	info->isEncrypted = 0;
	memset(info->keys, 0, sizeof(info->keys));
	Tcl_Free(ubuf);
    }
    if (info->ubuf) {
	Tcl_Free(info->ubuf);
    }
=======
>>>>>>> 28ee4105
    ZIPFS_ERROR(interp, "decompression error");
    ZIPFS_ERROR_CODE(interp, "CORRUPT");
    goto error_cleanup;

  memoryError:
    ZIPFS_MEM_ERROR(interp);

  error_cleanup:
    if (ubuf) {
	memset(info->keys, 0, sizeof(info->keys));
	Tcl_Free(ubuf);
    }
    if (info->ubufToFree) {
	ckfree(info->ubufToFree);
	info->ubufToFree = NULL;
	info->ubuf = NULL;
    }

    return TCL_ERROR;
}

/*
 *-------------------------------------------------------------------------
 *
 * ZipEntryStat --
 *
 *	This function implements the ZIP filesystem specific version of the
 *	library version of stat.
 *
 * Results:
 *	See stat documentation.
 *
 * Side effects:
 *	See stat documentation.
 *
 *-------------------------------------------------------------------------
 */

static int
ZipEntryStat(
    char *path,
    Tcl_StatBuf *buf)
{
    ZipEntry *z;
    int ret = -1;

    ReadLock();
    z = ZipFSLookup(path);
    if (z) {
	memset(buf, 0, sizeof(Tcl_StatBuf));
	if (z->isDirectory) {
	    buf->st_mode = S_IFDIR | 0555;
	} else {
	    buf->st_mode = S_IFREG | 0555;
	}
	buf->st_size = z->numBytes;
	buf->st_mtime = z->timestamp;
	buf->st_ctime = z->timestamp;
	buf->st_atime = z->timestamp;
	ret = 0;
    }
    Unlock();
    return ret;
}

/*
 *-------------------------------------------------------------------------
 *
 * ZipEntryAccess --
 *
 *	This function implements the ZIP filesystem specific version of the
 *	library version of access.
 *
 * Results:
 *	See access documentation.
 *
 * Side effects:
 *	See access documentation.
 *
 *-------------------------------------------------------------------------
 */

static int
ZipEntryAccess(
    char *path,
    int mode)
{
    ZipEntry *z;

    if (mode & 3) {
	return -1;
    }
    ReadLock();
    z = ZipFSLookup(path);
    Unlock();
    return (z ? 0 : -1);
}

/*
 *-------------------------------------------------------------------------
 *
 * ZipFSOpenFileChannelProc --
 *
 *	Open a channel to a file in a mounted ZIP archive. Delegates to
 *	ZipChannelOpen().
 *
 * Results:
 *	Tcl_Channel on success, or NULL on error.
 *
 * Side effects:
 *	Allocates memory.
 *
 *-------------------------------------------------------------------------
 */

static Tcl_Channel
ZipFSOpenFileChannelProc(
    Tcl_Interp *interp,		/* Current interpreter. */
    Tcl_Obj *pathPtr,
    int mode,
    TCL_UNUSED(int) /* permissions */)
{
    int trunc = (mode & O_TRUNC) != 0;
    int wr = (mode & (O_WRONLY | O_RDWR)) != 0;

    pathPtr = Tcl_FSGetNormalizedPath(NULL, pathPtr);
    if (!pathPtr) {
	return NULL;
    }

    /*
     * Check for unsupported modes.
     */

    if ((mode & O_APPEND) || ((ZipFS.wrmax <= 0) && wr)) {
	Tcl_SetErrno(EACCES);
	if (interp) {
	    Tcl_SetObjResult(interp, Tcl_ObjPrintf(
		    "write access not supported: %s",
		    Tcl_PosixError(interp)));
	}
	return NULL;
    }

    return ZipChannelOpen(interp, TclGetString(pathPtr), wr, trunc);
}

/*
 *-------------------------------------------------------------------------
 *
 * ZipFSStatProc --
 *
 *	This function implements the ZIP filesystem specific version of the
 *	library version of stat.
 *
 * Results:
 *	See stat documentation.
 *
 * Side effects:
 *	See stat documentation.
 *
 *-------------------------------------------------------------------------
 */

static int
ZipFSStatProc(
    Tcl_Obj *pathPtr,
    Tcl_StatBuf *buf)
{
    pathPtr = Tcl_FSGetNormalizedPath(NULL, pathPtr);
    if (!pathPtr) {
	return -1;
    }
    return ZipEntryStat(TclGetString(pathPtr), buf);
}

/*
 *-------------------------------------------------------------------------
 *
 * ZipFSAccessProc --
 *
 *	This function implements the ZIP filesystem specific version of the
 *	library version of access.
 *
 * Results:
 *	See access documentation.
 *
 * Side effects:
 *	See access documentation.
 *
 *-------------------------------------------------------------------------
 */

static int
ZipFSAccessProc(
    Tcl_Obj *pathPtr,
    int mode)
{
    pathPtr = Tcl_FSGetNormalizedPath(NULL, pathPtr);
    if (!pathPtr) {
	return -1;
    }
    return ZipEntryAccess(TclGetString(pathPtr), mode);
}

/*
 *-------------------------------------------------------------------------
 *
 * ZipFSFilesystemSeparatorProc --
 *
 *	This function returns the separator to be used for a given path. The
 *	object returned should have a refCount of zero
 *
 * Results:
 *	A Tcl object, with a refCount of zero. If the caller needs to retain a
 *	reference to the object, it should call Tcl_IncrRefCount, and should
 *	otherwise free the object.
 *
 * Side effects:
 *	None.
 *
 *-------------------------------------------------------------------------
 */

static Tcl_Obj *
ZipFSFilesystemSeparatorProc(
    TCL_UNUSED(Tcl_Obj *) /*pathPtr*/)
{
    return Tcl_NewStringObj("/", -1);
}

/*
 *-------------------------------------------------------------------------
 *
 * AppendWithPrefix --
 *
 *	Worker for ZipFSMatchInDirectoryProc() that is a wrapper around
 *	Tcl_ListObjAppendElement() which knows about handling prefixes.
 *
 *-------------------------------------------------------------------------
 */

static inline void
AppendWithPrefix(
    Tcl_Obj *result,		/* Where to append a list element to. */
    Tcl_DString *prefix,	/* The prefix to add to the element, or NULL
				 * for don't do that. */
    const char *name,		/* The name to append. */
    size_t nameLen)		/* The length of the name. May be TCL_INDEX_NONE for
				 * append-up-to-NUL-byte. */
{
    if (prefix) {
	size_t prefixLength = Tcl_DStringLength(prefix);

	Tcl_DStringAppend(prefix, name, nameLen);
	Tcl_ListObjAppendElement(NULL, result, Tcl_NewStringObj(
		Tcl_DStringValue(prefix), Tcl_DStringLength(prefix)));
	Tcl_DStringSetLength(prefix, prefixLength);
    } else {
	Tcl_ListObjAppendElement(NULL, result, Tcl_NewStringObj(name, nameLen));
    }
}

/*
 *-------------------------------------------------------------------------
 *
 * ZipFSMatchInDirectoryProc --
 *
 *	This routine is used by the globbing code to search a directory for
 *	all files which match a given pattern.
 *
 * Results:
 *	The return value is a standard Tcl result indicating whether an error
 *	occurred in globbing. Errors are left in interp, good results are
 *	lappend'ed to resultPtr (which must be a valid object).
 *
 * Side effects:
 *	None.
 *
 *-------------------------------------------------------------------------
 */

static int
ZipFSMatchInDirectoryProc(
    TCL_UNUSED(Tcl_Interp *),
    Tcl_Obj *result,		/* Where to append matched items to. */
    Tcl_Obj *pathPtr,		/* Where we are looking. */
    const char *pattern,	/* What names we are looking for. */
    Tcl_GlobTypeData *types)	/* What types we are looking for. */
{
    Tcl_HashEntry *hPtr;
    Tcl_HashSearch search;
    Tcl_Obj *normPathPtr = Tcl_FSGetNormalizedPath(NULL, pathPtr);
    int scnt, l, dirOnly = -1, mounts = 0;
    Tcl_Size prefixLen, len, strip = 0;
    char *pat, *prefix, *path;
    Tcl_DString dsPref, *prefixBuf = NULL;

    if (!normPathPtr) {
	return -1;
    }
    if (types) {
	dirOnly = (types->type & TCL_GLOB_TYPE_DIR) == TCL_GLOB_TYPE_DIR;
	mounts = (types->type == TCL_GLOB_TYPE_MOUNT);
    }

    /*
     * The prefix that gets prepended to results.
     */

    prefix = Tcl_GetStringFromObj(pathPtr, &prefixLen);

    /*
     * The (normalized) path we're searching.
     */

    path = Tcl_GetStringFromObj(normPathPtr, &len);

    Tcl_DStringInit(&dsPref);
    if (strcmp(prefix, path) == 0) {
	prefixBuf = NULL;
    } else {
	/*
	 * We need to strip the normalized prefix of the filenames and replace
	 * it with the official prefix that we were expecting to get.
	 */

	strip = len + 1;
	Tcl_DStringAppend(&dsPref, prefix, prefixLen);
	Tcl_DStringAppend(&dsPref, "/", 1);
	prefix = Tcl_DStringValue(&dsPref);
	prefixBuf = &dsPref;
    }

    ReadLock();

    /*
     * Are we globbing the mount points?
     */

    if (mounts) {
	ZipFSMatchMountPoints(result, normPathPtr, pattern, prefixBuf);
	goto end;
    }

    /*
     * Can we skip the complexity of actual globbing? Without a pattern, yes;
     * it's a directory existence test.
     */

    if (!pattern || (pattern[0] == '\0')) {
	ZipEntry *z = ZipFSLookup(path);

	if (z && ((dirOnly < 0) || (!dirOnly && !z->isDirectory)
		|| (dirOnly && z->isDirectory))) {
	    AppendWithPrefix(result, prefixBuf, z->name, -1);
	}
	goto end;
    }

    /*
     * We've got to work for our supper and do the actual globbing. And all
     * we've got really is an undifferentiated pile of all the filenames we've
     * got from all our ZIP mounts.
     */

    l = strlen(pattern);
    pat = (char *) Tcl_Alloc(len + l + 2);
    memcpy(pat, path, len);
    while ((len > 1) && (pat[len - 1] == '/')) {
	--len;
    }
    if ((len > 1) || (pat[0] != '/')) {
	pat[len] = '/';
	++len;
    }
    memcpy(pat + len, pattern, l + 1);
    scnt = CountSlashes(pat);

    for (hPtr = Tcl_FirstHashEntry(&ZipFS.fileHash, &search);
	    hPtr; hPtr = Tcl_NextHashEntry(&search)) {
	ZipEntry *z = (ZipEntry *) Tcl_GetHashValue(hPtr);

	if ((dirOnly >= 0) && ((dirOnly && !z->isDirectory)
		|| (!dirOnly && z->isDirectory))) {
	    continue;
	}
	if ((z->depth == scnt) && Tcl_StringCaseMatch(z->name, pat, 0)) {
	    AppendWithPrefix(result, prefixBuf, z->name + strip, -1);
	}
    }
    Tcl_Free(pat);

  end:
    Unlock();
    Tcl_DStringFree(&dsPref);
    return TCL_OK;
}

/*
 *-------------------------------------------------------------------------
 *
 * ZipFSMatchMountPoints --
 *
 *	This routine is a worker for ZipFSMatchInDirectoryProc, used by the
 *	globbing code to search for all mount points files which match a given
 *	pattern.
 *
 * Results:
 *	None.
 *
 * Side effects:
 *	Adds the matching mounts to the list in result, uses prefix as working
 *	space if it is non-NULL.
 *
 *-------------------------------------------------------------------------
 */

static void
ZipFSMatchMountPoints(
    Tcl_Obj *result,		/* The list of matches being built. */
    Tcl_Obj *normPathPtr,	/* Where we're looking from. */
    const char *pattern,	/* What we're looking for. NULL for a full
				 * list. */
    Tcl_DString *prefix)	/* Workspace filled with a prefix for all the
				 * filenames, or NULL if no prefix is to be
				 * used. */
{
    Tcl_HashEntry *hPtr;
    Tcl_HashSearch search;
    size_t l;
    Tcl_Size normLength;
    const char *path = Tcl_GetStringFromObj(normPathPtr, &normLength);
    size_t len = normLength;

    if (len < 1) {
	/*
	 * Shouldn't happen. But "shouldn't"...
	 */

	return;
    }
    l = CountSlashes(path);
    if (path[len - 1] == '/') {
	len--;
    } else {
	l++;
    }
    if (!pattern || (pattern[0] == '\0')) {
	pattern = "*";
    }

    for (hPtr = Tcl_FirstHashEntry(&ZipFS.zipHash, &search); hPtr;
	    hPtr = Tcl_NextHashEntry(&search)) {
	ZipFile *zf = (ZipFile *) Tcl_GetHashValue(hPtr);

	if (zf->mountPointLen == 0) {
	    ZipEntry *z;

	    /*
	     * Enumerate the contents of the ZIP; it's mounted on the root.
	     */

	    for (z = zf->topEnts; z; z = z->tnext) {
		size_t lenz = strlen(z->name);

		if ((lenz > len + 1) && (strncmp(z->name, path, len) == 0)
			&& (z->name[len] == '/')
			&& (CountSlashes(z->name) == l)
			&& Tcl_StringCaseMatch(z->name + len + 1, pattern, 0)) {
		    AppendWithPrefix(result, prefix, z->name, lenz);
		}
	    }
	} else if ((zf->mountPointLen > len + 1)
		&& (strncmp(zf->mountPoint, path, len) == 0)
		&& (zf->mountPoint[len] == '/')
		&& (CountSlashes(zf->mountPoint) == l)
		&& Tcl_StringCaseMatch(zf->mountPoint + len + 1,
			pattern, 0)) {
	    /*
	     * Standard mount; append if it matches.
	     */

	    AppendWithPrefix(result, prefix, zf->mountPoint, zf->mountPointLen);
	}
    }
}

/*
 *-------------------------------------------------------------------------
 *
 * ZipFSPathInFilesystemProc --
 *
 *	This function determines if the given path object is in the ZIP
 *	filesystem.
 *
 * Results:
 *	TCL_OK when the path object is in the ZIP filesystem, -1 otherwise.
 *
 * Side effects:
 *	None.
 *
 *-------------------------------------------------------------------------
 */

static int
ZipFSPathInFilesystemProc(
    Tcl_Obj *pathPtr,
    TCL_UNUSED(void **))
{
    Tcl_HashEntry *hPtr;
    Tcl_HashSearch search;
    int ret = -1;
    Tcl_Size len;
    char *path;

    pathPtr = Tcl_FSGetNormalizedPath(NULL, pathPtr);
    if (!pathPtr) {
	return -1;
    }
    path = Tcl_GetStringFromObj(pathPtr, &len);
    if (strncmp(path, ZIPFS_VOLUME, ZIPFS_VOLUME_LEN) != 0) {
	return -1;
    }

    ReadLock();
    hPtr = Tcl_FindHashEntry(&ZipFS.fileHash, path);
    if (hPtr) {
	ret = TCL_OK;
	goto endloop;
    }

    for (hPtr = Tcl_FirstHashEntry(&ZipFS.zipHash, &search); hPtr;
	    hPtr = Tcl_NextHashEntry(&search)) {
	ZipFile *zf = (ZipFile *) Tcl_GetHashValue(hPtr);

	if (zf->mountPointLen == 0) {
	    ZipEntry *z;

	    for (z = zf->topEnts; z != NULL; z = z->tnext) {
		Tcl_Size lenz = strlen(z->name);

		if ((len >= lenz) &&
			(strncmp(path, z->name, lenz) == 0)) {
		    ret = TCL_OK;
		    goto endloop;
		}
	    }
	} else if (((size_t) len >= zf->mountPointLen) &&
		(strncmp(path, zf->mountPoint, zf->mountPointLen) == 0)) {
	    ret = TCL_OK;
	    break;
	}
    }

  endloop:
    Unlock();
    return ret;
}

/*
 *-------------------------------------------------------------------------
 *
 * ZipFSListVolumesProc --
 *
 *	Lists the currently mounted ZIP filesystem volumes.
 *
 * Results:
 *	The list of volumes.
 *
 * Side effects:
 *	None
 *
 *-------------------------------------------------------------------------
 */

static Tcl_Obj *
ZipFSListVolumesProc(void)
{
    return Tcl_NewStringObj(ZIPFS_VOLUME, -1);
}

/*
 *-------------------------------------------------------------------------
 *
 * ZipFSFileAttrStringsProc --
 *
 *	This function implements the ZIP filesystem dependent 'file
 *	attributes' subcommand, for listing the set of possible attribute
 *	strings.
 *
 * Results:
 *	An array of strings
 *
 * Side effects:
 *	None.
 *
 *-------------------------------------------------------------------------
 */

enum ZipFileAttrs {
    ZIP_ATTR_UNCOMPSIZE,
    ZIP_ATTR_COMPSIZE,
    ZIP_ATTR_OFFSET,
    ZIP_ATTR_MOUNT,
    ZIP_ATTR_ARCHIVE,
    ZIP_ATTR_PERMISSIONS,
    ZIP_ATTR_CRC
};

static const char *const *
ZipFSFileAttrStringsProc(
    TCL_UNUSED(Tcl_Obj *) /*pathPtr*/,
    TCL_UNUSED(Tcl_Obj **) /*objPtrRef*/)
{
    /*
     * Must match up with ZipFileAttrs enum above.
     */

    static const char *const attrs[] = {
	"-uncompsize",
	"-compsize",
	"-offset",
	"-mount",
	"-archive",
	"-permissions",
	"-crc",
	NULL,
    };

    return attrs;
}

/*
 *-------------------------------------------------------------------------
 *
 * ZipFSFileAttrsGetProc --
 *
 *	This function implements the ZIP filesystem specific 'file attributes'
 *	subcommand, for 'get' operations.
 *
 * Results:
 *	Standard Tcl return code. The object placed in objPtrRef (if TCL_OK
 *	was returned) is likely to have a refCount of zero. Either way we must
 *	either store it somewhere (e.g. the Tcl result), or Incr/Decr its
 *	refCount to ensure it is properly freed.
 *
 * Side effects:
 *	None.
 *
 *-------------------------------------------------------------------------
 */

static int
ZipFSFileAttrsGetProc(
    Tcl_Interp *interp,		/* Current interpreter. */
    int index,
    Tcl_Obj *pathPtr,
    Tcl_Obj **objPtrRef)
{
    Tcl_Size len;
    int ret = TCL_OK;
    char *path;
    ZipEntry *z;

    pathPtr = Tcl_FSGetNormalizedPath(NULL, pathPtr);
    if (!pathPtr) {
	return -1;
    }
    path = Tcl_GetStringFromObj(pathPtr, &len);
    ReadLock();
    z = ZipFSLookup(path);
    if (!z) {
	Tcl_SetErrno(ENOENT);
	ZIPFS_POSIX_ERROR(interp, "file not found");
	ret = TCL_ERROR;
	goto done;
    }
    switch (index) {
    case ZIP_ATTR_UNCOMPSIZE:
	TclNewIntObj(*objPtrRef, z->numBytes);
	break;
    case ZIP_ATTR_COMPSIZE:
	TclNewIntObj(*objPtrRef, z->numCompressedBytes);
	break;
    case ZIP_ATTR_OFFSET:
	TclNewIntObj(*objPtrRef, z->offset);
	break;
    case ZIP_ATTR_MOUNT:
	*objPtrRef = Tcl_NewStringObj(z->zipFilePtr->mountPoint,
		z->zipFilePtr->mountPointLen);
	break;
    case ZIP_ATTR_ARCHIVE:
	*objPtrRef = Tcl_NewStringObj(z->zipFilePtr->name, -1);
	break;
    case ZIP_ATTR_PERMISSIONS:
	*objPtrRef = Tcl_NewStringObj("0o555", -1);
	break;
    case ZIP_ATTR_CRC:
	TclNewIntObj(*objPtrRef, z->crc32);
	break;
    default:
	ZIPFS_ERROR(interp, "unknown attribute");
	ZIPFS_ERROR_CODE(interp, "FILE_ATTR");
	ret = TCL_ERROR;
    }

  done:
    Unlock();
    return ret;
}

/*
 *-------------------------------------------------------------------------
 *
 * ZipFSFileAttrsSetProc --
 *
 *	This function implements the ZIP filesystem specific 'file attributes'
 *	subcommand, for 'set' operations.
 *
 * Results:
 *	Standard Tcl return code.
 *
 * Side effects:
 *	None.
 *
 *-------------------------------------------------------------------------
 */

static int
ZipFSFileAttrsSetProc(
    Tcl_Interp *interp,		/* Current interpreter. */
    TCL_UNUSED(int) /*index*/,
    TCL_UNUSED(Tcl_Obj *) /*pathPtr*/,
    TCL_UNUSED(Tcl_Obj *) /*objPtr*/)
{
    ZIPFS_ERROR(interp, "unsupported operation");
    ZIPFS_ERROR_CODE(interp, "UNSUPPORTED_OP");
    return TCL_ERROR;
}

/*
 *-------------------------------------------------------------------------
 *
 * ZipFSFilesystemPathTypeProc --
 *
 * Results:
 *
 * Side effects:
 *
 *-------------------------------------------------------------------------
 */

static Tcl_Obj *
ZipFSFilesystemPathTypeProc(
    TCL_UNUSED(Tcl_Obj *) /*pathPtr*/)
{
    return Tcl_NewStringObj("zip", -1);
}

/*
 *-------------------------------------------------------------------------
 *
 * ZipFSLoadFile --
 *
 *	This functions deals with loading native object code. If the given
 *	path object refers to a file within the ZIP filesystem, an approriate
 *	error code is returned to delegate loading to the caller (by copying
 *	the file to temp store and loading from there). As fallback when the
 *	file refers to the ZIP file system but is not present, it is looked up
 *	relative to the executable and loaded from there when available.
 *
 * Results:
 *	TCL_OK on success, TCL_ERROR otherwise with error message left.
 *
 * Side effects:
 *	Loads native code into the process address space.
 *
 *-------------------------------------------------------------------------
 */

static int
ZipFSLoadFile(
    Tcl_Interp *interp,		/* Current interpreter. */
    Tcl_Obj *path,
    Tcl_LoadHandle *loadHandle,
    Tcl_FSUnloadFileProc **unloadProcPtr,
    int flags)
{
    Tcl_FSLoadFileProc2 *loadFileProc;
#ifdef ANDROID
    /*
     * Force loadFileProc to native implementation since the package manager
     * already extracted the shared libraries from the APK at install time.
     */

    loadFileProc = (Tcl_FSLoadFileProc2 *) tclNativeFilesystem.loadFileProc;
    if (loadFileProc) {
	return loadFileProc(interp, path, loadHandle, unloadProcPtr, flags);
    }
    Tcl_SetErrno(ENOENT);
    ZIPFS_ERROR(interp, Tcl_PosixError(interp));
    return TCL_ERROR;
#else /* !ANDROID */
    Tcl_Obj *altPath = NULL;
    int ret = TCL_ERROR;
    Tcl_Obj *objs[2] = { NULL, NULL };

    if (Tcl_FSAccess(path, R_OK) == 0) {
	/*
	 * EXDEV should trigger loading by copying to temp store.
	 */

	Tcl_SetErrno(EXDEV);
	ZIPFS_ERROR(interp, Tcl_PosixError(interp));
	return ret;
    }

    objs[1] = TclPathPart(interp, path, TCL_PATH_DIRNAME);
    if (objs[1] && (ZipFSAccessProc(objs[1], R_OK) == 0)) {
	const char *execName = Tcl_GetNameOfExecutable();

	/*
	 * Shared object is not in ZIP but its path prefix is, thus try to
	 * load from directory where the executable came from.
	 */

	TclDecrRefCount(objs[1]);
	objs[1] = TclPathPart(interp, path, TCL_PATH_TAIL);

	/*
	 * Get directory name of executable manually to deal with cases where
	 * [file dirname [info nameofexecutable]] is equal to [info
	 * nameofexecutable] due to VFS effects.
	 */

	if (execName) {
	    const char *p = strrchr(execName, '/');

	    if (p && p > execName + 1) {
		--p;
		objs[0] = Tcl_NewStringObj(execName, p - execName);
	    }
	}
	if (!objs[0]) {
	    objs[0] = TclPathPart(interp, TclGetObjNameOfExecutable(),
		    TCL_PATH_DIRNAME);
	}
	if (objs[0]) {
	    altPath = TclJoinPath(2, objs, 0);
	    if (altPath) {
		Tcl_IncrRefCount(altPath);
		if (Tcl_FSAccess(altPath, R_OK) == 0) {
		    path = altPath;
		}
	    }
	}
    }
    if (objs[0]) {
	Tcl_DecrRefCount(objs[0]);
    }
    if (objs[1]) {
	Tcl_DecrRefCount(objs[1]);
    }

    loadFileProc = (Tcl_FSLoadFileProc2 *) (void *)
	    tclNativeFilesystem.loadFileProc;
    if (loadFileProc) {
	ret = loadFileProc(interp, path, loadHandle, unloadProcPtr, flags);
    } else {
	Tcl_SetErrno(ENOENT);
	ZIPFS_ERROR(interp, Tcl_PosixError(interp));
    }
    if (altPath) {
	Tcl_DecrRefCount(altPath);
    }
    return ret;
#endif /* ANDROID */
}

#endif /* HAVE_ZLIB */

/*
 *-------------------------------------------------------------------------
 *
 * TclZipfs_Init --
 *
 *	Perform per interpreter initialization of this module.
 *
 * Results:
 *	The return value is a standard Tcl result.
 *
 * Side effects:
 *	Initializes this module if not already initialized, and adds module
 *	related commands to the given interpreter.
 *
 *-------------------------------------------------------------------------
 */

int
TclZipfs_Init(
    Tcl_Interp *interp)		/* Current interpreter. */
{
#ifdef HAVE_ZLIB
    static const EnsembleImplMap initMap[] = {
	{"mkimg",	ZipFSMkImgObjCmd,	NULL, NULL, NULL, 1},
	{"mkzip",	ZipFSMkZipObjCmd,	NULL, NULL, NULL, 1},
	{"lmkimg",	ZipFSLMkImgObjCmd,	NULL, NULL, NULL, 1},
	{"lmkzip",	ZipFSLMkZipObjCmd,	NULL, NULL, NULL, 1},
	/* The 4 entries above are not available in safe interpreters */
	{"mount",	ZipFSMountObjCmd,	NULL, NULL, NULL, 1},
	{"mount_data",	ZipFSMountBufferObjCmd,	NULL, NULL, NULL, 1},
	{"unmount",	ZipFSUnmountObjCmd,	NULL, NULL, NULL, 1},
	{"mkkey",	ZipFSMkKeyObjCmd,	NULL, NULL, NULL, 1},
	{"exists",	ZipFSExistsObjCmd,	NULL, NULL, NULL, 0},
	{"info",	ZipFSInfoObjCmd,	NULL, NULL, NULL, 0},
	{"list",	ZipFSListObjCmd,	NULL, NULL, NULL, 0},
	{"canonical",	ZipFSCanonicalObjCmd,	NULL, NULL, NULL, 0},
	{"root",	ZipFSRootObjCmd,	NULL, NULL, NULL, 0},
	{NULL, NULL, NULL, NULL, NULL, 0}
    };
    static const char findproc[] =
	"namespace eval ::tcl::zipfs {}\n"
	"proc ::tcl::zipfs::Find dir {\n"
	"    set result {}\n"
	"    if {[catch {glob -directory $dir -nocomplain * .*} list]} {\n"
	"        return $result\n"
	"    }\n"
	"    foreach file $list {\n"
	"        if {[file tail $file] in {. ..}} {\n"
	"            continue\n"
	"        }\n"
	"        lappend result $file {*}[Find $file]\n"
	"    }\n"
	"    return $result\n"
	"}\n"
	"proc ::tcl::zipfs::find {directoryName} {\n"
	"    return [lsort [Find $directoryName]]\n"
	"}\n";

    /*
     * One-time initialization.
     */

    WriteLock();
    if (!ZipFS.initialized) {
	ZipfsSetup();
    }
    Unlock();

    if (interp) {
	Tcl_Command ensemble;
	Tcl_Obj *mapObj;

	Tcl_EvalEx(interp, findproc, TCL_INDEX_NONE, TCL_EVAL_GLOBAL);
	if (!Tcl_IsSafe(interp)) {
	    Tcl_LinkVar(interp, "::tcl::zipfs::wrmax", (char *) &ZipFS.wrmax,
		    TCL_LINK_INT);
	    Tcl_LinkVar(interp, "::tcl::zipfs::fallbackEntryEncoding",
		    (char *) &ZipFS.fallbackEntryEncoding, TCL_LINK_STRING);
	}
	ensemble = TclMakeEnsemble(interp, "zipfs",
		Tcl_IsSafe(interp) ? (initMap + 4) : initMap);

	/*
	 * Add the [zipfs find] subcommand.
	 */

	Tcl_GetEnsembleMappingDict(NULL, ensemble, &mapObj);
	Tcl_DictObjPut(NULL, mapObj, Tcl_NewStringObj("find", -1),
		Tcl_NewStringObj("::tcl::zipfs::find", -1));
	Tcl_CreateObjCommand(interp, "::tcl::zipfs::tcl_library_init",
		ZipFSTclLibraryObjCmd, NULL, NULL);
	Tcl_PkgProvide(interp, "tcl::zipfs", "2.0");
    }
    return TCL_OK;
#else /* !HAVE_ZLIB */
    ZIPFS_ERROR(interp, "no zlib available");
    ZIPFS_ERROR_CODE(interp, "NO_ZLIB");
    return TCL_ERROR;
#endif /* HAVE_ZLIB */
}

#ifdef HAVE_ZLIB

#if !defined(STATIC_BUILD)
static int
ZipfsAppHookFindTclInit(
    const char *archive)
{
    Tcl_Obj *vfsInitScript;
    int found;

    if (zipfs_literal_tcl_library) {
	return TCL_ERROR;
    }
    if (TclZipfs_Mount(NULL, archive, ZIPFS_ZIP_MOUNT, NULL)) {
	/* Either the file doesn't exist or it is not a zip archive */
	return TCL_ERROR;
    }

    TclNewLiteralStringObj(vfsInitScript, ZIPFS_ZIP_MOUNT "/init.tcl");
    Tcl_IncrRefCount(vfsInitScript);
    found = Tcl_FSAccess(vfsInitScript, F_OK);
    Tcl_DecrRefCount(vfsInitScript);
    if (found == 0) {
	zipfs_literal_tcl_library = ZIPFS_ZIP_MOUNT;
	return TCL_OK;
    }

    TclNewLiteralStringObj(vfsInitScript,
	    ZIPFS_ZIP_MOUNT "/tcl_library/init.tcl");
    Tcl_IncrRefCount(vfsInitScript);
    found = Tcl_FSAccess(vfsInitScript, F_OK);
    Tcl_DecrRefCount(vfsInitScript);
    if (found == 0) {
	zipfs_literal_tcl_library = ZIPFS_ZIP_MOUNT "/tcl_library";
	return TCL_OK;
    }

    return TCL_ERROR;
}
#endif

static void
ZipfsExitHandler(
    TCL_UNUSED(void *)
)
{
    Tcl_HashEntry *hPtr;
    Tcl_HashSearch search;
    if (ZipFS.initialized != -1) {
	hPtr = Tcl_FirstHashEntry(&ZipFS.fileHash, &search);
	if (hPtr == NULL) {
	    ZipfsFinalize();
	} else {
	    /* ZipFS.fallbackEntryEncoding was already freed by
	     * ZipfsMountExitHandler
	    */
	}
    }
}

static void
ZipfsFinalize(void) {
    Tcl_FSUnregister(&zipfsFilesystem);
    Tcl_DeleteHashTable(&ZipFS.fileHash);
    Tcl_Free(ZipFS.fallbackEntryEncoding);
    ZipFS.initialized = -1;
}

static void
ZipfsMountExitHandler(
    void *clientData)
{
    Tcl_HashEntry *hPtr;
    Tcl_HashSearch search;

    ZipFile *zf = (ZipFile *) clientData;

    if (TCL_OK != TclZipfs_Unmount(NULL, zf->mountPoint)) {
	Tcl_Panic("tried to unmount busy filesystem");
    }

    hPtr = Tcl_FirstHashEntry(&ZipFS.fileHash, &search);
    if (hPtr == NULL) {
	ZipfsFinalize();
    }

}

/*
 *-------------------------------------------------------------------------
 *
 * TclZipfs_AppHook --
 *
 *	Performs the argument munging for the shell
 *
 *-------------------------------------------------------------------------
 */

const char *
TclZipfs_AppHook(
#ifdef SUPPORT_BUILTIN_ZIP_INSTALL
    int *argcPtr,		/* Pointer to argc */
#else
    TCL_UNUSED(int *), /*argcPtr*/
#endif
#ifdef _WIN32
    TCL_UNUSED(WCHAR ***)) /* argvPtr */
#else /* !_WIN32 */
    char ***argvPtr)		/* Pointer to argv */
#endif /* _WIN32 */
{
    const char *archive;
    const char *result;

#ifdef _WIN32
    result = Tcl_FindExecutable(NULL);
#else
    result = Tcl_FindExecutable((*argvPtr)[0]);
#endif
    archive = Tcl_GetNameOfExecutable();
    TclZipfs_Init(NULL);

    /*
     * Look for init.tcl in one of the locations mounted later in this
     * function.
     */

    if (!TclZipfs_Mount(NULL, archive, ZIPFS_APP_MOUNT, NULL)) {
	int found;
	Tcl_Obj *vfsInitScript;

	TclNewLiteralStringObj(vfsInitScript, ZIPFS_APP_MOUNT "/main.tcl");
	Tcl_IncrRefCount(vfsInitScript);
	if (Tcl_FSAccess(vfsInitScript, F_OK) == 0) {
	    /*
	     * Startup script should be set before calling Tcl_AppInit
	     */

	    Tcl_SetStartupScript(vfsInitScript, NULL);
	} else {
	    Tcl_DecrRefCount(vfsInitScript);
	}

	/*
	 * Set Tcl Encodings
	 */

	if (!zipfs_literal_tcl_library) {
	    TclNewLiteralStringObj(vfsInitScript,
		    ZIPFS_APP_MOUNT "/tcl_library/init.tcl");
	    Tcl_IncrRefCount(vfsInitScript);
	    found = Tcl_FSAccess(vfsInitScript, F_OK);
	    Tcl_DecrRefCount(vfsInitScript);
	    if (found == TCL_OK) {
		zipfs_literal_tcl_library = ZIPFS_APP_MOUNT "/tcl_library";
		return result;
	    }
	}
#ifdef SUPPORT_BUILTIN_ZIP_INSTALL
    } else if (*argcPtr > 1) {
	/*
	 * If the first argument is "install", run the supplied installer
	 * script.
	 */

#ifdef _WIN32
	Tcl_DString ds;

	Tcl_DStringInit(&ds);
	archive = Tcl_WCharToUtfDString((*argvPtr)[1], TCL_INDEX_NONE, &ds);
#else /* !_WIN32 */
	archive = (*argvPtr)[1];
#endif /* _WIN32 */
	if (strcmp(archive, "install") == 0) {
	    Tcl_Obj *vfsInitScript;

	    /*
	     * Run this now to ensure the file is present by the time Tcl_Main
	     * wants it.
	     */

	    TclZipfs_TclLibrary();
	    TclNewLiteralStringObj(vfsInitScript,
		    ZIPFS_ZIP_MOUNT "/tcl_library/install.tcl");
	    Tcl_IncrRefCount(vfsInitScript);
	    if (Tcl_FSAccess(vfsInitScript, F_OK) == 0) {
		Tcl_SetStartupScript(vfsInitScript, NULL);
	    }
	    return result;
	} else if (!TclZipfs_Mount(NULL, archive, ZIPFS_APP_MOUNT, NULL)) {
	    int found;
	    Tcl_Obj *vfsInitScript;

	    TclNewLiteralStringObj(vfsInitScript, ZIPFS_APP_MOUNT "/main.tcl");
	    Tcl_IncrRefCount(vfsInitScript);
	    if (Tcl_FSAccess(vfsInitScript, F_OK) == 0) {
		/*
		 * Startup script should be set before calling Tcl_AppInit
		 */

		Tcl_SetStartupScript(vfsInitScript, NULL);
	    } else {
		Tcl_DecrRefCount(vfsInitScript);
	    }
	    /* Set Tcl Encodings */
	    TclNewLiteralStringObj(vfsInitScript,
		    ZIPFS_APP_MOUNT "/tcl_library/init.tcl");
	    Tcl_IncrRefCount(vfsInitScript);
	    found = Tcl_FSAccess(vfsInitScript, F_OK);
	    Tcl_DecrRefCount(vfsInitScript);
	    if (found == TCL_OK) {
		zipfs_literal_tcl_library = ZIPFS_APP_MOUNT "/tcl_library";
		return result;
	    }
	}
#ifdef _WIN32
	Tcl_DStringFree(&ds);
#endif /* _WIN32 */
#endif /* SUPPORT_BUILTIN_ZIP_INSTALL */
    }
    return result;
}

#else /* !HAVE_ZLIB */

/*
 *-------------------------------------------------------------------------
 *
 * TclZipfs_Mount, TclZipfs_MountBuffer, TclZipfs_Unmount --
 *
 *	Dummy version when no ZLIB support available.
 *
 *-------------------------------------------------------------------------
 */

int
TclZipfs_Mount(
    Tcl_Interp *interp,		/* Current interpreter. */
    TCL_UNUSED(const char *),	/* Path to ZIP file to mount. */
    TCL_UNUSED(const char *),	/* Mount point path. */
    TCL_UNUSED(const char *))		/* Password for opening the ZIP, or NULL if
				 * the ZIP is unprotected. */
{
    ZIPFS_ERROR(interp, "no zlib available");
    ZIPFS_ERROR_CODE(interp, "NO_ZLIB");
    return TCL_ERROR;
}

int
TclZipfs_MountBuffer(
    Tcl_Interp *interp,		/* Current interpreter. NULLable. */
    TCL_UNUSED(const void *),
    TCL_UNUSED(size_t),
    TCL_UNUSED(const char *),	/* Mount point path. */
    TCL_UNUSED(int))
{
    ZIPFS_ERROR(interp, "no zlib available");
    ZIPFS_ERROR_CODE(interp, "NO_ZLIB");
    return TCL_ERROR;
}

int
TclZipfs_Unmount(
    Tcl_Interp *interp,		/* Current interpreter. */
    TCL_UNUSED(const char *))	/* Mount point path. */
{
    ZIPFS_ERROR(interp, "no zlib available");
    ZIPFS_ERROR_CODE(interp, "NO_ZLIB");
    return TCL_ERROR;
}

const char *
TclZipfs_AppHook(
    TCL_UNUSED(int *), /*argcPtr*/
#ifdef _WIN32
    TCL_UNUSED(WCHAR ***)) /* argvPtr */
#else /* !_WIN32 */
    TCL_UNUSED(char ***))		/* Pointer to argv */
#endif /* _WIN32 */
{
    return NULL;
}

Tcl_Obj *
TclZipfs_TclLibrary(void)
{
    return NULL;
}

#endif /* !HAVE_ZLIB */

/*
 * Local Variables:
 * mode: c
 * c-basic-offset: 4
 * fill-column: 78
 * End:
 */<|MERGE_RESOLUTION|>--- conflicted
+++ resolved
@@ -1647,7 +1647,7 @@
 	pwlen = strlen(passwd);
 	if (IsPasswordValid(interp, passwd, pwlen) != TCL_OK) {
 	    ZipFSCloseArchive(interp, zf);
-	    ckfree(zf);
+	    Tcl_Free(zf);
 	    return TCL_ERROR;
 	}
     }
@@ -2182,7 +2182,7 @@
 	zf->data = (unsigned char *) Tcl_AttemptAlloc(datalen);
 	if (!zf->data) {
 	    ZipFSCloseArchive(interp, zf);
-	    ckfree(zf);
+	    Tcl_Free(zf);
 	    ZIPFS_MEM_ERROR(interp);
 	    return TCL_ERROR;
 	}
@@ -2193,7 +2193,7 @@
 	zf->ptrToFree = NULL;
     }
     if (ZipFSFindTOC(interp, 1, zf) != TCL_OK) {
-	ckfree(zf);
+	Tcl_Free(zf);
 	return TCL_ERROR;
     }
     /* Note ZipFSCatalogFilesystem will free zf on error */
@@ -4122,27 +4122,15 @@
 	return EINVAL;
     }
 
-<<<<<<< HEAD
-    if (info->iscompr && info->ubuf) {
-	Tcl_Free(info->ubuf);
-	info->ubuf = NULL;
-    }
-=======
->>>>>>> 28ee4105
     if (info->isEncrypted) {
 	info->isEncrypted = 0;
 	memset(info->keys, 0, sizeof(info->keys));
     }
     if (info->isWriting) {
 	ZipEntry *z = info->zipEntryPtr;
-<<<<<<< HEAD
-	unsigned char *newdata = (unsigned char *)
-		Tcl_AttemptRealloc(info->ubuf, info->numRead);
-=======
 	assert(info->ubufToFree && info->ubuf);
 	unsigned char *newdata =
-	    (unsigned char *)attemptckrealloc(info->ubufToFree, info->numRead);
->>>>>>> 28ee4105
+	    (unsigned char *)Tcl_AttemptRealloc(info->ubufToFree, info->numRead);
 
 	if (newdata) {
 	    info->ubufToFree = NULL;/* Now newdata! */
@@ -4158,27 +4146,18 @@
 	    z->isEncrypted = 0;
 	    z->offset = 0;
 	    z->crc32 = 0;
-<<<<<<< HEAD
-	} else {
-	    Tcl_Free(info->ubuf);
-=======
->>>>>>> 28ee4105
 	}
     }
     WriteLock();
     info->zipFilePtr->numOpen--;
     Unlock();
-<<<<<<< HEAD
-    Tcl_Free(info);
-=======
     if (info->ubufToFree) {
 	assert(info->ubuf);
-	ckfree(info->ubufToFree);
+	Tcl_Free(info->ubufToFree);
 	info->ubuf = NULL;
 	info->ubufToFree = NULL;
     }
-    ckfree(info);
->>>>>>> 28ee4105
+    Tcl_Free(info);
     return TCL_OK;
 }
 @@ -4608,12 +4587,8 @@
     info->isWriting = 1;
     info->maxWrite = ZipFS.wrmax;
 
-<<<<<<< HEAD
-    info->ubuf = (unsigned char *) Tcl_AttemptAlloc(info->maxWrite);
-=======
-    info->ubufToFree = (unsigned char *) attemptckalloc(info->maxWrite);
+    info->ubufToFree = (unsigned char *) Tcl_AttemptAlloc(info->maxWrite);
     info->ubuf = info->ubufToFree;
->>>>>>> 28ee4105
     if (!info->ubuf) {
 	goto memoryError;
     }
@@ -4724,12 +4699,6 @@
     return TCL_OK;
 
   memoryError:
-<<<<<<< HEAD
-    if (info->ubuf) {
-	Tcl_Free(info->ubuf);
-    }
-=======
->>>>>>> 28ee4105
     ZIPFS_MEM_ERROR(interp);
     goto error_cleanup;
 
@@ -4738,18 +4707,12 @@
 	memset(info->keys, 0, sizeof(info->keys));
 	Tcl_Free(cbuf);
     }
-<<<<<<< HEAD
-    if (info->ubuf) {
-	Tcl_Free(info->ubuf);
-    }
-=======
->>>>>>> 28ee4105
     ZIPFS_ERROR(interp, "decompression error");
     ZIPFS_ERROR_CODE(interp, "CORRUPT");
 
   error_cleanup:
     if (info->ubufToFree) {
-	ckfree(info->ubufToFree);
+	Tcl_Free(info->ubufToFree);
 	info->ubufToFree = NULL;
 	info->ubuf = NULL;
     }
@@ -4844,15 +4807,10 @@
 	} else {
 	    stream.next_in = info->ubuf;
 	}
-<<<<<<< HEAD
-	stream.next_out = info->ubuf = (unsigned char *)
+	info->ubufToFree = (unsigned char *)
 		Tcl_AttemptAlloc(info->numBytes);
-=======
-	info->ubufToFree = (unsigned char *)
-		attemptckalloc(info->numBytes);
 	info->ubuf = info->ubufToFree;
 	stream.next_out = info->ubuf;
->>>>>>> 28ee4105
 	if (!info->ubuf) {
 	    goto memoryError;
 	}
@@ -4904,17 +4862,6 @@
     return TCL_OK;
 
   corruptionError:
-<<<<<<< HEAD
-    if (ubuf) {
-	info->isEncrypted = 0;
-	memset(info->keys, 0, sizeof(info->keys));
-	Tcl_Free(ubuf);
-    }
-    if (info->ubuf) {
-	Tcl_Free(info->ubuf);
-    }
-=======
->>>>>>> 28ee4105
     ZIPFS_ERROR(interp, "decompression error");
     ZIPFS_ERROR_CODE(interp, "CORRUPT");
     goto error_cleanup;
@@ -4928,7 +4875,7 @@
 	Tcl_Free(ubuf);
     }
     if (info->ubufToFree) {
-	ckfree(info->ubufToFree);
+	Tcl_Free(info->ubufToFree);
 	info->ubufToFree = NULL;
 	info->ubuf = NULL;
     }
