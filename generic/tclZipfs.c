--- conflicted
+++ resolved
@@ -6326,14 +6326,10 @@
 	    Tcl_FSUnregister(&zipfsFilesystem);
 	    Tcl_DeleteHashTable(&ZipFS.fileHash);
 	    Tcl_DeleteHashTable(&ZipFS.zipHash);
-<<<<<<< HEAD
-	    Tcl_Free(ZipFS.fallbackEntryEncoding);
-=======
 	    if (ZipFS.fallbackEntryEncoding) {
-		ckfree(ZipFS.fallbackEntryEncoding);
+		Tcl_Free(ZipFS.fallbackEntryEncoding);
 		ZipFS.fallbackEntryEncoding = NULL;
 	    }
->>>>>>> 1c1fac50
 	    ZipFS.initialized = 0;
 	}
     }
