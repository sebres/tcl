/*
 * tclCmdAH.c --
 *
 *	This file contains the top-level command routines for most of the Tcl
 *	built-in commands whose names begin with the letters A to H.
 *
 * Copyright © 1987-1993 The Regents of the University of California.
 * Copyright © 1994-1997 Sun Microsystems, Inc.
 *
 * See the file "license.terms" for information on usage and redistribution of
 * this file, and for a DISCLAIMER OF ALL WARRANTIES.
 */

#include "tclInt.h"
#ifdef _WIN32
#   include "tclWinInt.h"
#endif

/*
 * The state structure used by [foreach]. Note that the actual structure has
 * all its working arrays appended afterwards so they can be allocated and
 * freed in a single step.
 */

struct ForeachState {
    Tcl_Obj *bodyPtr;		/* The script body of the command. */
    int bodyIdx;		/* The argument index of the body. */
    int j, maxj;		/* Number of loop iterations. */
    int numLists;		/* Count of value lists. */
    size_t *index;			/* Array of value list indices. */
    size_t *varcList;		/* # loop variables per list. */
    Tcl_Obj ***varvList;	/* Array of var name lists. */
    Tcl_Obj **vCopyList;	/* Copies of var name list arguments. */
    size_t *argcList;		/* Array of value list sizes. */
    Tcl_Obj ***argvList;	/* Array of value lists. */
    Tcl_Obj **aCopyList;	/* Copies of value list arguments. */
    Tcl_Obj *resultList;	/* List of result values from the loop body,
				 * or NULL if we're not collecting them
				 * ([lmap] vs [foreach]). */
};

/*
 * Prototypes for local procedures defined in this file:
 */

static int		CheckAccess(Tcl_Interp *interp, Tcl_Obj *pathPtr,
			    int mode);
static Tcl_ObjCmdProc	EncodingConvertfromObjCmd;
static Tcl_ObjCmdProc	EncodingConverttoObjCmd;
static Tcl_ObjCmdProc	EncodingDirsObjCmd;
static Tcl_ObjCmdProc	EncodingNamesObjCmd;
static Tcl_ObjCmdProc	EncodingSystemObjCmd;
static inline int	ForeachAssignments(Tcl_Interp *interp,
			    struct ForeachState *statePtr);
static inline void	ForeachCleanup(Tcl_Interp *interp,
			    struct ForeachState *statePtr);
static int		GetStatBuf(Tcl_Interp *interp, Tcl_Obj *pathPtr,
			    Tcl_FSStatProc *statProc, Tcl_StatBuf *statPtr);
static const char *	GetTypeFromMode(int mode);
static int		StoreStatData(Tcl_Interp *interp, Tcl_Obj *varName,
			    Tcl_StatBuf *statPtr);
static int	EachloopCmd(Tcl_Interp *interp, int collect,
			    int objc, Tcl_Obj *const objv[]);
static Tcl_NRPostProc	CatchObjCmdCallback;
static Tcl_NRPostProc	ExprCallback;
static Tcl_NRPostProc	ForSetupCallback;
static Tcl_NRPostProc	ForCondCallback;
static Tcl_NRPostProc	ForNextCallback;
static Tcl_NRPostProc	ForPostNextCallback;
static Tcl_NRPostProc	ForeachLoopStep;
static Tcl_NRPostProc	EvalCmdErrMsg;

static Tcl_ObjCmdProc FileAttrAccessTimeCmd;
static Tcl_ObjCmdProc FileAttrIsDirectoryCmd;
static Tcl_ObjCmdProc FileAttrIsExecutableCmd;
static Tcl_ObjCmdProc FileAttrIsExistingCmd;
static Tcl_ObjCmdProc FileAttrIsFileCmd;
static Tcl_ObjCmdProc FileAttrIsOwnedCmd;
static Tcl_ObjCmdProc FileAttrIsReadableCmd;
static Tcl_ObjCmdProc FileAttrIsWritableCmd;
static Tcl_ObjCmdProc FileAttrLinkStatCmd;
static Tcl_ObjCmdProc FileAttrModifyTimeCmd;
static Tcl_ObjCmdProc FileAttrSizeCmd;
static Tcl_ObjCmdProc FileAttrStatCmd;
static Tcl_ObjCmdProc FileAttrTypeCmd;
static Tcl_ObjCmdProc FilesystemSeparatorCmd;
static Tcl_ObjCmdProc FilesystemVolumesCmd;
static Tcl_ObjCmdProc PathDirNameCmd;
static Tcl_ObjCmdProc PathExtensionCmd;
static Tcl_ObjCmdProc PathFilesystemCmd;
static Tcl_ObjCmdProc PathJoinCmd;
static Tcl_ObjCmdProc PathNativeNameCmd;
static Tcl_ObjCmdProc PathNormalizeCmd;
static Tcl_ObjCmdProc PathRootNameCmd;
static Tcl_ObjCmdProc PathSplitCmd;
static Tcl_ObjCmdProc PathTailCmd;
static Tcl_ObjCmdProc PathTypeCmd;

/*
 *----------------------------------------------------------------------
 *
 * Tcl_BreakObjCmd --
 *
 *	This procedure is invoked to process the "break" Tcl command. See the
 *	user documentation for details on what it does.
 *
 *	With the bytecode compiler, this procedure is only called when a
 *	command name is computed at runtime, and is "break" or the name to
 *	which "break" was renamed: e.g., "set z break; $z"
 *
 * Results:
 *	A standard Tcl result.
 *
 * Side effects:
 *	See the user documentation.
 *
 *----------------------------------------------------------------------
 */

int
Tcl_BreakObjCmd(
    TCL_UNUSED(void *),
    Tcl_Interp *interp,		/* Current interpreter. */
    int objc,			/* Number of arguments. */
    Tcl_Obj *const objv[])	/* Argument objects. */
{
    if (objc != 1) {
	Tcl_WrongNumArgs(interp, 1, objv, NULL);
	return TCL_ERROR;
    }
    return TCL_BREAK;
}

/*
 *----------------------------------------------------------------------
 *
 * Tcl_CatchObjCmd --
 *
 *	This object-based procedure is invoked to process the "catch" Tcl
 *	command. See the user documentation for details on what it does.
 *
 * Results:
 *	A standard Tcl object result.
 *
 * Side effects:
 *	See the user documentation.
 *
 *----------------------------------------------------------------------
 */

int
Tcl_CatchObjCmd(
    void *clientData,
    Tcl_Interp *interp,		/* Current interpreter. */
    int objc,			/* Number of arguments. */
    Tcl_Obj *const objv[])	/* Argument objects. */
{
    return Tcl_NRCallObjProc(interp, TclNRCatchObjCmd, clientData, objc, objv);
}

int
TclNRCatchObjCmd(
    TCL_UNUSED(void *),
    Tcl_Interp *interp,		/* Current interpreter. */
    int objc,			/* Number of arguments. */
    Tcl_Obj *const objv[])	/* Argument objects. */
{
    Tcl_Obj *varNamePtr = NULL;
    Tcl_Obj *optionVarNamePtr = NULL;
    Interp *iPtr = (Interp *) interp;

    if ((objc < 2) || (objc > 4)) {
	Tcl_WrongNumArgs(interp, 1, objv,
		"script ?resultVarName? ?optionVarName?");
	return TCL_ERROR;
    }

    if (objc >= 3) {
	varNamePtr = objv[2];
    }
    if (objc == 4) {
	optionVarNamePtr = objv[3];
    }

    TclNRAddCallback(interp, CatchObjCmdCallback, INT2PTR(objc),
	    varNamePtr, optionVarNamePtr, NULL);

    /*
     * TIP #280. Make invoking context available to caught script.
     */

    return TclNREvalObjEx(interp, objv[1], 0, iPtr->cmdFramePtr, 1);
}

static int
CatchObjCmdCallback(
    void *data[],
    Tcl_Interp *interp,
    int result)
{
    Interp *iPtr = (Interp *) interp;
    int objc = PTR2INT(data[0]);
    Tcl_Obj *varNamePtr = (Tcl_Obj *)data[1];
    Tcl_Obj *optionVarNamePtr = (Tcl_Obj *)data[2];
    int rewind = iPtr->execEnvPtr->rewind;

    /*
     * We disable catch in interpreters where the limit has been exceeded.
     */

    if (rewind || Tcl_LimitExceeded(interp)) {
	Tcl_AppendObjToErrorInfo(interp, Tcl_ObjPrintf(
		"\n    (\"catch\" body line %d)", Tcl_GetErrorLine(interp)));
	return TCL_ERROR;
    }

    if (objc >= 3) {
	if (NULL == Tcl_ObjSetVar2(interp, varNamePtr, NULL,
		Tcl_GetObjResult(interp), TCL_LEAVE_ERR_MSG)) {
	    return TCL_ERROR;
	}
    }
    if (objc == 4) {
	Tcl_Obj *options = Tcl_GetReturnOptions(interp, result);

	if (NULL == Tcl_ObjSetVar2(interp, optionVarNamePtr, NULL,
		options, TCL_LEAVE_ERR_MSG)) {
	    /* Do not decrRefCount 'options', it was already done by
	     * Tcl_ObjSetVar2 */
	    return TCL_ERROR;
	}
    }

    Tcl_ResetResult(interp);
    Tcl_SetObjResult(interp, Tcl_NewWideIntObj(result));
    return TCL_OK;
}

/*
 *----------------------------------------------------------------------
 *
 * Tcl_CdObjCmd --
 *
 *	This procedure is invoked to process the "cd" Tcl command. See the
 *	user documentation for details on what it does.
 *
 * Results:
 *	A standard Tcl result.
 *
 * Side effects:
 *	See the user documentation.
 *
 *----------------------------------------------------------------------
 */

int
Tcl_CdObjCmd(
    TCL_UNUSED(void *),
    Tcl_Interp *interp,		/* Current interpreter. */
    int objc,			/* Number of arguments. */
    Tcl_Obj *const objv[])	/* Argument objects. */
{
    Tcl_Obj *dir;
    int result;

    if (objc > 2) {
	Tcl_WrongNumArgs(interp, 1, objv, "?dirName?");
	return TCL_ERROR;
    }

    if (objc == 2) {
	dir = objv[1];
    } else {
	dir = TclGetHomeDirObj(interp, NULL);
	if (dir == NULL) {
	    return TCL_ERROR;
	}
	Tcl_IncrRefCount(dir);
    }
    if (Tcl_FSConvertToPathType(interp, dir) != TCL_OK) {
	result = TCL_ERROR;
    } else {
	result = Tcl_FSChdir(dir);
	if (result != TCL_OK) {
	    Tcl_SetObjResult(interp, Tcl_ObjPrintf(
		    "couldn't change working directory to \"%s\": %s",
		    TclGetString(dir), Tcl_PosixError(interp)));
	    result = TCL_ERROR;
	}
    }
    if (objc != 2) {
	Tcl_DecrRefCount(dir);
    }
    return result;
}

/*
 *----------------------------------------------------------------------
 *
 * Tcl_ConcatObjCmd --
 *
 *	This object-based procedure is invoked to process the "concat" Tcl
 *	command. See the user documentation for details on what it does.
 *
 * Results:
 *	A standard Tcl object result.
 *
 * Side effects:
 *	See the user documentation.
 *
 *----------------------------------------------------------------------
 */

int
Tcl_ConcatObjCmd(
    TCL_UNUSED(void *),
    Tcl_Interp *interp,		/* Current interpreter. */
    int objc,			/* Number of arguments. */
    Tcl_Obj *const objv[])	/* Argument objects. */
{
    if (objc >= 2) {
	Tcl_SetObjResult(interp, Tcl_ConcatObj(objc-1, objv+1));
    }
    return TCL_OK;
}

/*
 *----------------------------------------------------------------------
 *
 * Tcl_ContinueObjCmd --
 *
 *	This procedure is invoked to process the "continue" Tcl command. See
 *	the user documentation for details on what it does.
 *
 *	With the bytecode compiler, this procedure is only called when a
 *	command name is computed at runtime, and is "continue" or the name to
 *	which "continue" was renamed: e.g., "set z continue; $z"
 *
 * Results:
 *	A standard Tcl result.
 *
 * Side effects:
 *	See the user documentation.
 *
 *----------------------------------------------------------------------
 */

int
Tcl_ContinueObjCmd(
    TCL_UNUSED(void *),
    Tcl_Interp *interp,		/* Current interpreter. */
    int objc,			/* Number of arguments. */
    Tcl_Obj *const objv[])	/* Argument objects. */
{
    if (objc != 1) {
	Tcl_WrongNumArgs(interp, 1, objv, NULL);
	return TCL_ERROR;
    }
    return TCL_CONTINUE;
}

/*
 *-----------------------------------------------------------------------------
 *
 * TclInitEncodingCmd --
 *
 *	This function creates the 'encoding' ensemble.
 *
 * Results:
 *	Returns the Tcl_Command so created.
 *
 * Side effects:
 *	The ensemble is initialized.
 *
 * This command is hidden in a safe interpreter.
 */

Tcl_Command
TclInitEncodingCmd(
    Tcl_Interp* interp)		/* Tcl interpreter */
{
    static const EnsembleImplMap encodingImplMap[] = {
	{"convertfrom", EncodingConvertfromObjCmd, TclCompileBasic1To3ArgCmd, NULL, NULL, 0},
	{"convertto",   EncodingConverttoObjCmd,   TclCompileBasic1To3ArgCmd, NULL, NULL, 0},
	{"dirs",        EncodingDirsObjCmd,        TclCompileBasic0Or1ArgCmd, NULL, NULL, 1},
	{"names",       EncodingNamesObjCmd,       TclCompileBasic0ArgCmd,    NULL, NULL, 0},
	{"system",      EncodingSystemObjCmd,      TclCompileBasic0Or1ArgCmd, NULL, NULL, 1},
	{NULL,          NULL,                      NULL,                      NULL, NULL, 0}
    };

    return TclMakeEnsemble(interp, "encoding", encodingImplMap);
}

/*
 *----------------------------------------------------------------------
 *
 * EncodingConvertfromObjCmd --
 *
 *	This command converts a byte array in an external encoding into a
 *	Tcl string
 *
 * Results:
 *	A standard Tcl result.
 *
 *----------------------------------------------------------------------
 */

int
EncodingConvertfromObjCmd(
    TCL_UNUSED(void *),
    Tcl_Interp *interp,		/* Current interpreter. */
    int objc,			/* Number of arguments. */
    Tcl_Obj *const objv[])	/* Argument objects. */
{
    Tcl_Obj *data;		/* Byte array to convert */
    Tcl_DString ds;		/* Buffer to hold the string */
    Tcl_Encoding encoding;	/* Encoding to use */
    size_t length = 0;			/* Length of the byte array being converted */
    const char *bytesPtr;	/* Pointer to the first byte of the array */
    int flags = 0;
    size_t result;
    Tcl_Obj *failVarObj = NULL;
    /*
     * Decode parameters:
     * Possible combinations:
     * 1) data						-> objc = 2
     * 2) encoding data					-> objc = 3
     * 3) -nocomplain data				-> objc = 3
     * 4) -nocomplain encoding data			-> objc = 4
     * 5) -strict data				-> objc = 3
     * 6) -strict encoding data			-> objc = 4
     * 7) -failindex val data				-> objc = 4
     * 8) -failindex val encoding data			-> objc = 5
     */

    if (objc == 2) {
	encoding = Tcl_GetEncoding(interp, NULL);
	data = objv[1];
    } else if (objc > 2 && objc < 6) {
	int objcUnprocessed = objc;
	data = objv[objc - 1];
	bytesPtr = Tcl_GetString(objv[1]);
	if (bytesPtr[0] == '-' && bytesPtr[1] == 'n'
		&& !strncmp(bytesPtr, "-nocomplain", strlen(bytesPtr))) {
	    flags = TCL_ENCODING_NOCOMPLAIN;
	    objcUnprocessed--;
	} else if (bytesPtr[0] == '-' && bytesPtr[1] == 's'
		&& !strncmp(bytesPtr, "-strict", strlen(bytesPtr))) {
	    flags = TCL_ENCODING_STRICT;
	    objcUnprocessed--;
	} else if (bytesPtr[0] == '-' && bytesPtr[1] == 'f'
		&& !strncmp(bytesPtr, "-failindex", strlen(bytesPtr))) {
	    /* at least two additional arguments needed */
	    if (objc < 4) {
		goto encConvFromError;
	    }
	    failVarObj = objv[2];
	    objcUnprocessed -= 2;
	}
	switch (objcUnprocessed) {
	    case 3:
		if (Tcl_GetEncodingFromObj(interp, objv[objc - 2], &encoding) != TCL_OK) {
		    return TCL_ERROR;
		}
		break;
	    case 2:
		encoding = Tcl_GetEncoding(interp, NULL);
		break;
	    default:
		goto encConvFromError;
	}
    } else {
    encConvFromError:
	Tcl_WrongNumArgs(interp, 1, objv, "?-nocomplain? ?-strict? ?-failindex var? ?encoding? data");
	return TCL_ERROR;
    }

    /*
     * Convert the string into a byte array in 'ds'
     */
    bytesPtr = (char *) Tcl_GetBytesFromObj(interp, data, &length);
    if (bytesPtr == NULL) {
	return TCL_ERROR;
    }
    result = Tcl_ExternalToUtfDStringEx(encoding, bytesPtr, length,
	    flags, &ds);
    if ((!(flags & TCL_ENCODING_NOCOMPLAIN) || ((flags & TCL_ENCODING_STRICT) == TCL_ENCODING_STRICT)) && (result != TCL_INDEX_NONE)) {
	if (failVarObj != NULL) {
	    if (Tcl_ObjSetVar2(interp, failVarObj, NULL, Tcl_NewWideIntObj(result), TCL_LEAVE_ERR_MSG) == NULL) {
		return TCL_ERROR;
	    }
	} else {
	    char buf[TCL_INTEGER_SPACE];
	    sprintf(buf, "%" TCL_Z_MODIFIER "u", result);
	    Tcl_SetObjResult(interp, Tcl_ObjPrintf("unexpected byte sequence starting at index %"
		    TCL_Z_MODIFIER "u: '\\x%X'", result, UCHAR(bytesPtr[result])));
	    Tcl_SetErrorCode(interp, "TCL", "ENCODING", "ILLEGALSEQUENCE",
		    buf, NULL);
	    Tcl_DStringFree(&ds);
	    return TCL_ERROR;
	}
    } else if (failVarObj != NULL) {
	if (Tcl_ObjSetVar2(interp, failVarObj, NULL, Tcl_NewIntObj(-1), TCL_LEAVE_ERR_MSG) == NULL) {
	    return TCL_ERROR;
	}
    }

    /*
     * Note that we cannot use Tcl_DStringResult here because it will
     * truncate the string at the first null byte.
     */

    Tcl_SetObjResult(interp, Tcl_DStringToObj(&ds));

    /*
     * We're done with the encoding
     */

    Tcl_FreeEncoding(encoding);
    return TCL_OK;

}

/*
 *----------------------------------------------------------------------
 *
 * EncodingConverttoObjCmd --
 *
 *	This command converts a Tcl string into a byte array that
 *	encodes the string according to some encoding.
 *
 * Results:
 *	A standard Tcl result.
 *
 *----------------------------------------------------------------------
 */

int
EncodingConverttoObjCmd(
    TCL_UNUSED(void *),
    Tcl_Interp *interp,		/* Current interpreter. */
    int objc,			/* Number of arguments. */
    Tcl_Obj *const objv[])	/* Argument objects. */
{
    Tcl_Obj *data;		/* String to convert */
    Tcl_DString ds;		/* Buffer to hold the byte array */
    Tcl_Encoding encoding;	/* Encoding to use */
    size_t length;			/* Length of the string being converted */
    const char *stringPtr;	/* Pointer to the first byte of the string */
    size_t result;
    int flags = 0;
    Tcl_Obj *failVarObj = NULL;

    /*
     * Decode parameters:
     * Possible combinations:
     * 1) data						-> objc = 2
     * 2) encoding data					-> objc = 3
     * 3) -nocomplain data				-> objc = 3
     * 4) -nocomplain encoding data			-> objc = 4
     * 5) -failindex val data				-> objc = 4
     * 6) -failindex val encoding data			-> objc = 5
     */

    if (objc == 2) {
	encoding = Tcl_GetEncoding(interp, NULL);
	data = objv[1];
    } else if (objc > 2 && objc < 6) {
	int objcUnprocessed = objc;
	data = objv[objc - 1];
	stringPtr = Tcl_GetString(objv[1]);
	if (stringPtr[0] == '-' && stringPtr[1] == 'n'
		&& !strncmp(stringPtr, "-nocomplain", strlen(stringPtr))) {
	    flags = TCL_ENCODING_NOCOMPLAIN;
	    objcUnprocessed--;
	} else if (stringPtr[0] == '-' && stringPtr[1] == 's'
		&& !strncmp(stringPtr, "-strict", strlen(stringPtr))) {
	    flags = TCL_ENCODING_STRICT;
	    objcUnprocessed--;
	} else if (stringPtr[0] == '-' && stringPtr[1] == 'f'
		&& !strncmp(stringPtr, "-failindex", strlen(stringPtr))) {
	    /* at least two additional arguments needed */
	    if (objc < 4) {
		goto encConvToError;
	    }
	    failVarObj = objv[2];
	    objcUnprocessed -= 2;
	}
	switch (objcUnprocessed) {
	    case 3:
		if (Tcl_GetEncodingFromObj(interp, objv[objc - 2], &encoding) != TCL_OK) {
		    return TCL_ERROR;
		}
		break;
	    case 2:
		encoding = Tcl_GetEncoding(interp, NULL);
		break;
	    default:
		goto encConvToError;
	}
    } else {
    encConvToError:
	Tcl_WrongNumArgs(interp, 1, objv, "?-nocomplain? ?-strict? ?-failindex var? ?encoding? data");
	return TCL_ERROR;
    }

    /*
     * Convert the string to a byte array in 'ds'
     */

    stringPtr = Tcl_GetStringFromObj(data, &length);
    result = Tcl_UtfToExternalDStringEx(encoding, stringPtr, length,
	    flags, &ds);
    if ((!(flags & TCL_ENCODING_NOCOMPLAIN) || ((flags & TCL_ENCODING_STRICT) == TCL_ENCODING_STRICT)) && (result != TCL_INDEX_NONE)) {
	if (failVarObj != NULL) {
	    /* I hope, wide int will cover size_t data type */
	    if (Tcl_ObjSetVar2(interp, failVarObj, NULL, Tcl_NewWideIntObj(result), TCL_LEAVE_ERR_MSG) == NULL) {
		return TCL_ERROR;
	    }
	} else {
	    size_t pos = Tcl_NumUtfChars(stringPtr, result);
	    int ucs4;
	    char buf[TCL_INTEGER_SPACE];
	    TclUtfToUCS4(&stringPtr[result], &ucs4);
	    sprintf(buf, "%" TCL_Z_MODIFIER "u", result);
	    Tcl_SetObjResult(interp, Tcl_ObjPrintf("unexpected character at index %"
		    TCL_Z_MODIFIER "u: 'U+%06X'", pos, ucs4));
	    Tcl_SetErrorCode(interp, "TCL", "ENCODING", "ILLEGALSEQUENCE",
		    buf, NULL);
	    Tcl_DStringFree(&ds);
	    return TCL_ERROR;
	}
    } else if (failVarObj != NULL) {
	if (Tcl_ObjSetVar2(interp, failVarObj, NULL, Tcl_NewIntObj(-1), TCL_LEAVE_ERR_MSG) == NULL) {
	    return TCL_ERROR;
	}
    }
    Tcl_SetObjResult(interp,
		     Tcl_NewByteArrayObj((unsigned char*) Tcl_DStringValue(&ds),
					 Tcl_DStringLength(&ds)));
    Tcl_DStringFree(&ds);

    /*
     * We're done with the encoding
     */

    Tcl_FreeEncoding(encoding);
    return TCL_OK;

}

/*
 *----------------------------------------------------------------------
 *
 * EncodingDirsObjCmd --
 *
 *	This command manipulates the encoding search path.
 *
 * Results:
 *	A standard Tcl result.
 *
 * Side effects:
 *	Can set the encoding search path.
 *
 *----------------------------------------------------------------------
 */

int
EncodingDirsObjCmd(
    TCL_UNUSED(void *),
    Tcl_Interp *interp,		/* Current interpreter. */
    int objc,			/* Number of arguments. */
    Tcl_Obj *const objv[])	/* Argument objects. */
{
    Tcl_Obj *dirListObj;

    if (objc > 2) {
	Tcl_WrongNumArgs(interp, 1, objv, "?dirList?");
	return TCL_ERROR;
    }
    if (objc == 1) {
	Tcl_SetObjResult(interp, Tcl_GetEncodingSearchPath());
	return TCL_OK;
    }

    dirListObj = objv[1];
    if (Tcl_SetEncodingSearchPath(dirListObj) == TCL_ERROR) {
	Tcl_SetObjResult(interp, Tcl_ObjPrintf(
		"expected directory list but got \"%s\"",
		TclGetString(dirListObj)));
	Tcl_SetErrorCode(interp, "TCL", "OPERATION", "ENCODING", "BADPATH",
		NULL);
	return TCL_ERROR;
    }
    Tcl_SetObjResult(interp, dirListObj);
    return TCL_OK;
}

/*
 *-----------------------------------------------------------------------------
 *
 * EncodingNamesObjCmd --
 *
 *	This command returns a list of the available encoding names
 *
 * Results:
 *	Returns a standard Tcl result
 *
 *-----------------------------------------------------------------------------
 */

int
EncodingNamesObjCmd(
    TCL_UNUSED(void *),
    Tcl_Interp* interp,	    /* Tcl interpreter */
    int objc,		    /* Number of command line args */
    Tcl_Obj* const objv[])  /* Vector of command line args */
{
    if (objc > 1) {
	Tcl_WrongNumArgs(interp, 1, objv, NULL);
	return TCL_ERROR;
    }
    Tcl_GetEncodingNames(interp);
    return TCL_OK;
}

/*
 *-----------------------------------------------------------------------------
 *
 * EncodingSystemObjCmd --
 *
 *	This command retrieves or changes the system encoding
 *
 * Results:
 *	Returns a standard Tcl result
 *
 * Side effects:
 *	May change the system encoding.
 *
 *-----------------------------------------------------------------------------
 */

int
EncodingSystemObjCmd(
    TCL_UNUSED(void *),
    Tcl_Interp* interp,     /* Tcl interpreter */
    int objc,		    /* Number of command line args */
    Tcl_Obj* const objv[])  /* Vector of command line args */
{
    if (objc > 2) {
	Tcl_WrongNumArgs(interp, 1, objv, "?encoding?");
	return TCL_ERROR;
    }
    if (objc == 1) {
	Tcl_SetObjResult(interp,
			 Tcl_NewStringObj(Tcl_GetEncodingName(NULL), -1));
    } else {
	return Tcl_SetSystemEncoding(interp, TclGetString(objv[1]));
    }
    return TCL_OK;
}

/*
 *----------------------------------------------------------------------
 *
 * Tcl_ErrorObjCmd --
 *
 *	This procedure is invoked to process the "error" Tcl command. See the
 *	user documentation for details on what it does.
 *
 * Results:
 *	A standard Tcl object result.
 *
 * Side effects:
 *	See the user documentation.
 *
 *----------------------------------------------------------------------
 */

int
Tcl_ErrorObjCmd(
    TCL_UNUSED(void *),
    Tcl_Interp *interp,		/* Current interpreter. */
    int objc,			/* Number of arguments. */
    Tcl_Obj *const objv[])	/* Argument objects. */
{
    Tcl_Obj *options, *optName;

    if ((objc < 2) || (objc > 4)) {
	Tcl_WrongNumArgs(interp, 1, objv, "message ?errorInfo? ?errorCode?");
	return TCL_ERROR;
    }

    TclNewLiteralStringObj(options, "-code error -level 0");

    if (objc >= 3) {		/* Process the optional info argument */
	TclNewLiteralStringObj(optName, "-errorinfo");
	Tcl_ListObjAppendElement(NULL, options, optName);
	Tcl_ListObjAppendElement(NULL, options, objv[2]);
    }

    if (objc >= 4) {		/* Process the optional code argument */
	TclNewLiteralStringObj(optName, "-errorcode");
	Tcl_ListObjAppendElement(NULL, options, optName);
	Tcl_ListObjAppendElement(NULL, options, objv[3]);
    }

    Tcl_SetObjResult(interp, objv[1]);
    return Tcl_SetReturnOptions(interp, options);
}

/*
 *----------------------------------------------------------------------
 *
 * Tcl_EvalObjCmd --
 *
 *	This object-based procedure is invoked to process the "eval" Tcl
 *	command. See the user documentation for details on what it does.
 *
 * Results:
 *	A standard Tcl object result.
 *
 * Side effects:
 *	See the user documentation.
 *
 *----------------------------------------------------------------------
 */

static int
EvalCmdErrMsg(
    TCL_UNUSED(void **),
    Tcl_Interp *interp,
    int result)
{
    if (result == TCL_ERROR) {
	Tcl_AppendObjToErrorInfo(interp, Tcl_ObjPrintf(
		"\n    (\"eval\" body line %d)", Tcl_GetErrorLine(interp)));
    }
    return result;
}

int
Tcl_EvalObjCmd(
    void *clientData,
    Tcl_Interp *interp,		/* Current interpreter. */
    int objc,			/* Number of arguments. */
    Tcl_Obj *const objv[])	/* Argument objects. */
{
    return Tcl_NRCallObjProc(interp, TclNREvalObjCmd, clientData, objc, objv);
}

int
TclNREvalObjCmd(
    TCL_UNUSED(void *),
    Tcl_Interp *interp,		/* Current interpreter. */
    int objc,			/* Number of arguments. */
    Tcl_Obj *const objv[])	/* Argument objects. */
{
    Tcl_Obj *objPtr;
    Interp *iPtr = (Interp *) interp;
    CmdFrame *invoker = NULL;
    int word = 0;

    if (objc < 2) {
	Tcl_WrongNumArgs(interp, 1, objv, "arg ?arg ...?");
	return TCL_ERROR;
    }

    if (objc == 2) {
	/*
	 * TIP #280. Make argument location available to eval'd script.
	 */

	invoker = iPtr->cmdFramePtr;
	word = 1;
	objPtr = objv[1];
	TclArgumentGet(interp, objPtr, &invoker, &word);
    } else {
	/*
	 * More than one argument: concatenate them together with spaces
	 * between, then evaluate the result. Tcl_EvalObjEx will delete the
	 * object when it decrements its refcount after eval'ing it.
	 *
	 * TIP #280. Make invoking context available to eval'd script, done
	 * with the default values.
	 */

	objPtr = Tcl_ConcatObj(objc-1, objv+1);
    }
    TclNRAddCallback(interp, EvalCmdErrMsg, NULL, NULL, NULL, NULL);
    return TclNREvalObjEx(interp, objPtr, 0, invoker, word);
}

/*
 *----------------------------------------------------------------------
 *
 * Tcl_ExitObjCmd --
 *
 *	This procedure is invoked to process the "exit" Tcl command. See the
 *	user documentation for details on what it does.
 *
 * Results:
 *	A standard Tcl object result.
 *
 * Side effects:
 *	See the user documentation.
 *
 *----------------------------------------------------------------------
 */

int
Tcl_ExitObjCmd(
    TCL_UNUSED(void *),
    Tcl_Interp *interp,		/* Current interpreter. */
    int objc,			/* Number of arguments. */
    Tcl_Obj *const objv[])	/* Argument objects. */
{
    Tcl_WideInt value;

    if ((objc != 1) && (objc != 2)) {
	Tcl_WrongNumArgs(interp, 1, objv, "?returnCode?");
	return TCL_ERROR;
    }

    if (objc == 1) {
	value = 0;
    } else if (TclGetWideBitsFromObj(interp, objv[1], &value) != TCL_OK) {
	return TCL_ERROR;
    }
    Tcl_Exit((int)value);
    return TCL_OK;		/* Better not ever reach this! */
}

/*
 *----------------------------------------------------------------------
 *
 * Tcl_ExprObjCmd --
 *
 *	This object-based procedure is invoked to process the "expr" Tcl
 *	command. See the user documentation for details on what it does.
 *
 *	With the bytecode compiler, this procedure is called in two
 *	circumstances: 1) to execute expr commands that are too complicated or
 *	too unsafe to try compiling directly into an inline sequence of
 *	instructions, and 2) to execute commands where the command name is
 *	computed at runtime and is "expr" or the name to which "expr" was
 *	renamed (e.g., "set z expr; $z 2+3")
 *
 * Results:
 *	A standard Tcl object result.
 *
 * Side effects:
 *	See the user documentation.
 *
 *----------------------------------------------------------------------
 */

int
Tcl_ExprObjCmd(
    void *clientData,
    Tcl_Interp *interp,		/* Current interpreter. */
    int objc,			/* Number of arguments. */
    Tcl_Obj *const objv[])	/* Argument objects. */
{
    return Tcl_NRCallObjProc(interp, TclNRExprObjCmd, clientData, objc, objv);
}

int
TclNRExprObjCmd(
    TCL_UNUSED(void *),
    Tcl_Interp *interp,		/* Current interpreter. */
    int objc,			/* Number of arguments. */
    Tcl_Obj *const objv[])	/* Argument objects. */
{
    Tcl_Obj *resultPtr, *objPtr;

    if (objc < 2) {
	Tcl_WrongNumArgs(interp, 1, objv, "arg ?arg ...?");
	return TCL_ERROR;
    }

    TclNewObj(resultPtr);
    Tcl_IncrRefCount(resultPtr);
    if (objc == 2) {
	objPtr = objv[1];
	TclNRAddCallback(interp, ExprCallback, resultPtr, NULL, NULL, NULL);
    } else {
	objPtr = Tcl_ConcatObj(objc-1, objv+1);
	TclNRAddCallback(interp, ExprCallback, resultPtr, objPtr, NULL, NULL);
    }

    return Tcl_NRExprObj(interp, objPtr, resultPtr);
}

static int
ExprCallback(
    void *data[],
    Tcl_Interp *interp,
    int result)
{
    Tcl_Obj *resultPtr = (Tcl_Obj *)data[0];
    Tcl_Obj *objPtr = (Tcl_Obj *)data[1];

    if (objPtr != NULL) {
	Tcl_DecrRefCount(objPtr);
    }

    if (result == TCL_OK) {
	Tcl_SetObjResult(interp, resultPtr);
    }
    Tcl_DecrRefCount(resultPtr);
    return result;
}

/*
 *----------------------------------------------------------------------
 *
 * TclInitFileCmd --
 *
 *	This function builds the "file" Tcl command ensemble. See the user
 *	documentation for details on what that ensemble does.
 *
 *	PLEASE NOTE THAT THIS FAILS WITH FILENAMES AND PATHS WITH EMBEDDED
 *	NULLS. With the object-based Tcl_FS APIs, the above NOTE may no longer
 *	be true. In any case this assertion should be tested.
 *
 * Results:
 *	A standard Tcl result.
 *
 * Side effects:
 *	See the user documentation.
 *
 *----------------------------------------------------------------------
 */

Tcl_Command
TclInitFileCmd(
    Tcl_Interp *interp)
{
    /*
     * Note that most subcommands are unsafe because either they manipulate
     * the native filesystem or because they reveal information about the
     * native filesystem.
     */

    static const EnsembleImplMap initMap[] = {
	{"atime",	FileAttrAccessTimeCmd,	TclCompileBasic1Or2ArgCmd, NULL, NULL, 1},
	{"attributes",	TclFileAttrsCmd,	NULL, NULL, NULL, 1},
	{"channels",	TclChannelNamesCmd,	TclCompileBasic0Or1ArgCmd, NULL, NULL, 0},
	{"copy",	TclFileCopyCmd,		NULL, NULL, NULL, 1},
	{"delete",	TclFileDeleteCmd,	TclCompileBasicMin0ArgCmd, NULL, NULL, 1},
	{"dirname",	PathDirNameCmd,		TclCompileBasic1ArgCmd, NULL, NULL, 1},
	{"executable",	FileAttrIsExecutableCmd, TclCompileBasic1ArgCmd, NULL, NULL, 1},
	{"exists",	FileAttrIsExistingCmd,	TclCompileBasic1ArgCmd, NULL, NULL, 1},
	{"extension",	PathExtensionCmd,	TclCompileBasic1ArgCmd, NULL, NULL, 1},
	{"home",	TclFileHomeCmd,		TclCompileBasic0Or1ArgCmd, NULL, NULL, 1},
	{"isdirectory",	FileAttrIsDirectoryCmd,	TclCompileBasic1ArgCmd, NULL, NULL, 1},
	{"isfile",	FileAttrIsFileCmd,	TclCompileBasic1ArgCmd, NULL, NULL, 1},
	{"join",	PathJoinCmd,		TclCompileBasicMin1ArgCmd, NULL, NULL, 0},
	{"link",	TclFileLinkCmd,		TclCompileBasic1To3ArgCmd, NULL, NULL, 1},
	{"lstat",	FileAttrLinkStatCmd,	TclCompileBasic2ArgCmd, NULL, NULL, 1},
	{"mtime",	FileAttrModifyTimeCmd,	TclCompileBasic1Or2ArgCmd, NULL, NULL, 1},
	{"mkdir",	TclFileMakeDirsCmd,	TclCompileBasicMin0ArgCmd, NULL, NULL, 1},
	{"nativename",	PathNativeNameCmd,	TclCompileBasic1ArgCmd, NULL, NULL, 1},
	{"normalize",	PathNormalizeCmd,	TclCompileBasic1ArgCmd, NULL, NULL, 1},
	{"owned",	FileAttrIsOwnedCmd,	TclCompileBasic1ArgCmd, NULL, NULL, 1},
	{"pathtype",	PathTypeCmd,		TclCompileBasic1ArgCmd, NULL, NULL, 0},
	{"readable",	FileAttrIsReadableCmd,	TclCompileBasic1ArgCmd, NULL, NULL, 1},
	{"readlink",	TclFileReadLinkCmd,	TclCompileBasic1ArgCmd, NULL, NULL, 1},
	{"rename",	TclFileRenameCmd,	NULL, NULL, NULL, 1},
	{"rootname",	PathRootNameCmd,	TclCompileBasic1ArgCmd, NULL, NULL, 1},
	{"separator",	FilesystemSeparatorCmd,	TclCompileBasic0Or1ArgCmd, NULL, NULL, 0},
	{"size",	FileAttrSizeCmd,	TclCompileBasic1ArgCmd, NULL, NULL, 1},
	{"split",	PathSplitCmd,		TclCompileBasic1ArgCmd, NULL, NULL, 0},
	{"stat",	FileAttrStatCmd,	TclCompileBasic2ArgCmd, NULL, NULL, 1},
	{"system",	PathFilesystemCmd,	TclCompileBasic0Or1ArgCmd, NULL, NULL, 0},
	{"tail",	PathTailCmd,		TclCompileBasic1ArgCmd, NULL, NULL, 1},
	{"tempdir",	TclFileTempDirCmd,	TclCompileBasic0Or1ArgCmd, NULL, NULL, 1},
	{"tempfile",	TclFileTemporaryCmd,	TclCompileBasic0To2ArgCmd, NULL, NULL, 1},
	{"tildeexpand",	TclFileTildeExpandCmd,	TclCompileBasic1ArgCmd, NULL, NULL, 1},
	{"type",	FileAttrTypeCmd,	TclCompileBasic1ArgCmd, NULL, NULL, 1},
	{"volumes",	FilesystemVolumesCmd,	TclCompileBasic0ArgCmd, NULL, NULL, 1},
	{"writable",	FileAttrIsWritableCmd,	TclCompileBasic1ArgCmd, NULL, NULL, 1},
	{NULL, NULL, NULL, NULL, NULL, 0}
    };
    return TclMakeEnsemble(interp, "file", initMap);
}

/*
 *----------------------------------------------------------------------
 *
 * FileAttrAccessTimeCmd --
 *
 *	This function is invoked to process the "file atime" Tcl command. See
 *	the user documentation for details on what it does.
 *
 * Results:
 *	A standard Tcl result.
 *
 * Side effects:
 *	May update the access time on the file, if requested by the user.
 *
 *----------------------------------------------------------------------
 */

static int
FileAttrAccessTimeCmd(
    TCL_UNUSED(void *),
    Tcl_Interp *interp,
    int objc,
    Tcl_Obj *const objv[])
{
    Tcl_StatBuf buf;
    struct utimbuf tval;

    if (objc < 2 || objc > 3) {
	Tcl_WrongNumArgs(interp, 1, objv, "name ?time?");
	return TCL_ERROR;
    }
    if (GetStatBuf(interp, objv[1], Tcl_FSStat, &buf) != TCL_OK) {
	return TCL_ERROR;
    }
#if defined(_WIN32)
    /* We use a value of 0 to indicate the access time not available */
    if (Tcl_GetAccessTimeFromStat(&buf) == 0) {
        Tcl_SetObjResult(interp, Tcl_ObjPrintf(
                             "could not get access time for file \"%s\"",
                             TclGetString(objv[1])));
        return TCL_ERROR;
    }
#endif

    if (objc == 3) {
	/*
	 * Need separate variable for reading longs from an object on 64-bit
	 * platforms. [Bug 698146]
	 */

	Tcl_WideInt newTime;

	if (TclGetWideIntFromObj(interp, objv[2], &newTime) != TCL_OK) {
	    return TCL_ERROR;
	}

	tval.actime = newTime;
	tval.modtime = Tcl_GetModificationTimeFromStat(&buf);

	if (Tcl_FSUtime(objv[1], &tval) != 0) {
	    Tcl_SetObjResult(interp, Tcl_ObjPrintf(
		    "could not set access time for file \"%s\": %s",
		    TclGetString(objv[1]), Tcl_PosixError(interp)));
	    return TCL_ERROR;
	}

	/*
	 * Do another stat to ensure that the we return the new recognized
	 * atime - hopefully the same as the one we sent in. However, fs's
	 * like FAT don't even know what atime is.
	 */

	if (GetStatBuf(interp, objv[1], Tcl_FSStat, &buf) != TCL_OK) {
	    return TCL_ERROR;
	}
    }

    Tcl_SetObjResult(interp, Tcl_NewWideIntObj(Tcl_GetAccessTimeFromStat(&buf)));
    return TCL_OK;
}

/*
 *----------------------------------------------------------------------
 *
 * FileAttrModifyTimeCmd --
 *
 *	This function is invoked to process the "file mtime" Tcl command. See
 *	the user documentation for details on what it does.
 *
 * Results:
 *	A standard Tcl result.
 *
 * Side effects:
 *	May update the modification time on the file, if requested by the
 *	user.
 *
 *----------------------------------------------------------------------
 */

static int
FileAttrModifyTimeCmd(
    TCL_UNUSED(void *),
    Tcl_Interp *interp,
    int objc,
    Tcl_Obj *const objv[])
{
    Tcl_StatBuf buf;
    struct utimbuf tval;

    if (objc < 2 || objc > 3) {
	Tcl_WrongNumArgs(interp, 1, objv, "name ?time?");
	return TCL_ERROR;
    }
    if (GetStatBuf(interp, objv[1], Tcl_FSStat, &buf) != TCL_OK) {
	return TCL_ERROR;
    }
#if defined(_WIN32)
    /* We use a value of 0 to indicate the modification time not available */
    if (Tcl_GetModificationTimeFromStat(&buf) == 0) {
        Tcl_SetObjResult(interp, Tcl_ObjPrintf(
                             "could not get modification time for file \"%s\"",
                             TclGetString(objv[1])));
        return TCL_ERROR;
    }
#endif
    if (objc == 3) {
	/*
	 * Need separate variable for reading longs from an object on 64-bit
	 * platforms. [Bug 698146]
	 */

	Tcl_WideInt newTime;

	if (TclGetWideIntFromObj(interp, objv[2], &newTime) != TCL_OK) {
	    return TCL_ERROR;
	}

	tval.actime = Tcl_GetAccessTimeFromStat(&buf);
	tval.modtime = newTime;

	if (Tcl_FSUtime(objv[1], &tval) != 0) {
	    Tcl_SetObjResult(interp, Tcl_ObjPrintf(
		    "could not set modification time for file \"%s\": %s",
		    TclGetString(objv[1]), Tcl_PosixError(interp)));
	    return TCL_ERROR;
	}

	/*
	 * Do another stat to ensure that the we return the new recognized
	 * mtime - hopefully the same as the one we sent in.
	 */

	if (GetStatBuf(interp, objv[1], Tcl_FSStat, &buf) != TCL_OK) {
	    return TCL_ERROR;
	}
    }

    Tcl_SetObjResult(interp, Tcl_NewWideIntObj(Tcl_GetModificationTimeFromStat(&buf)));
    return TCL_OK;
}

/*
 *----------------------------------------------------------------------
 *
 * FileAttrLinkStatCmd --
 *
 *	This function is invoked to process the "file lstat" Tcl command. See
 *	the user documentation for details on what it does.
 *
 * Results:
 *	A standard Tcl result.
 *
 * Side effects:
 *	Writes to an array named by the user.
 *
 *----------------------------------------------------------------------
 */

static int
FileAttrLinkStatCmd(
    TCL_UNUSED(void *),
    Tcl_Interp *interp,
    int objc,
    Tcl_Obj *const objv[])
{
    Tcl_StatBuf buf;

    if (objc < 2 || objc > 3) {
	Tcl_WrongNumArgs(interp, 1, objv, "name ?varName?");
	return TCL_ERROR;
    }
    if (GetStatBuf(interp, objv[1], Tcl_FSLstat, &buf) != TCL_OK) {
	return TCL_ERROR;
    }
    if (objc == 2) {
	return StoreStatData(interp, NULL, &buf);
    } else {
	return StoreStatData(interp, objv[2], &buf);
    }
}

/*
 *----------------------------------------------------------------------
 *
 * FileAttrStatCmd --
 *
 *	This function is invoked to process the "file stat" Tcl command. See
 *	the user documentation for details on what it does.
 *
 * Results:
 *	A standard Tcl result.
 *
 * Side effects:
 *	Writes to an array named by the user.
 *
 *----------------------------------------------------------------------
 */

static int
FileAttrStatCmd(
    TCL_UNUSED(void *),
    Tcl_Interp *interp,
    int objc,
    Tcl_Obj *const objv[])
{
    Tcl_StatBuf buf;

    if (objc < 2 || objc > 3) {
	Tcl_WrongNumArgs(interp, 1, objv, "name ?varName?");
	return TCL_ERROR;
    }
    if (GetStatBuf(interp, objv[1], Tcl_FSStat, &buf) != TCL_OK) {
	return TCL_ERROR;
    }
    if (objc == 2) {
	return StoreStatData(interp, NULL, &buf);
    } else {
	return StoreStatData(interp, objv[2], &buf);
    }
}

/*
 *----------------------------------------------------------------------
 *
 * FileAttrTypeCmd --
 *
 *	This function is invoked to process the "file type" Tcl command. See
 *	the user documentation for details on what it does.
 *
 * Results:
 *	A standard Tcl result.
 *
 * Side effects:
 *	None.
 *
 *----------------------------------------------------------------------
 */

static int
FileAttrTypeCmd(
    TCL_UNUSED(void *),
    Tcl_Interp *interp,
    int objc,
    Tcl_Obj *const objv[])
{
    Tcl_StatBuf buf;

    if (objc != 2) {
	Tcl_WrongNumArgs(interp, 1, objv, "name");
	return TCL_ERROR;
    }
    if (GetStatBuf(interp, objv[1], Tcl_FSLstat, &buf) != TCL_OK) {
	return TCL_ERROR;
    }
    Tcl_SetObjResult(interp, Tcl_NewStringObj(
	    GetTypeFromMode((unsigned short) buf.st_mode), -1));
    return TCL_OK;
}

/*
 *----------------------------------------------------------------------
 *
 * FileAttrSizeCmd --
 *
 *	This function is invoked to process the "file size" Tcl command. See
 *	the user documentation for details on what it does.
 *
 * Results:
 *	A standard Tcl result.
 *
 * Side effects:
 *	None.
 *
 *----------------------------------------------------------------------
 */

static int
FileAttrSizeCmd(
    TCL_UNUSED(void *),
    Tcl_Interp *interp,
    int objc,
    Tcl_Obj *const objv[])
{
    Tcl_StatBuf buf;

    if (objc != 2) {
	Tcl_WrongNumArgs(interp, 1, objv, "name");
	return TCL_ERROR;
    }
    if (GetStatBuf(interp, objv[1], Tcl_FSStat, &buf) != TCL_OK) {
	return TCL_ERROR;
    }
    Tcl_SetObjResult(interp, Tcl_NewWideIntObj((Tcl_WideInt) buf.st_size));
    return TCL_OK;
}

/*
 *----------------------------------------------------------------------
 *
 * FileAttrIsDirectoryCmd --
 *
 *	This function is invoked to process the "file isdirectory" Tcl
 *	command. See the user documentation for details on what it does.
 *
 * Results:
 *	A standard Tcl result.
 *
 * Side effects:
 *	None.
 *
 *----------------------------------------------------------------------
 */

static int
FileAttrIsDirectoryCmd(
    TCL_UNUSED(void *),
    Tcl_Interp *interp,
    int objc,
    Tcl_Obj *const objv[])
{
    Tcl_StatBuf buf;
    int value = 0;

    if (objc != 2) {
	Tcl_WrongNumArgs(interp, 1, objv, "name");
	return TCL_ERROR;
    }
    if (GetStatBuf(NULL, objv[1], Tcl_FSStat, &buf) == TCL_OK) {
	value = S_ISDIR(buf.st_mode);
    }
    Tcl_SetObjResult(interp, Tcl_NewBooleanObj(value));
    return TCL_OK;
}

/*
 *----------------------------------------------------------------------
 *
 * FileAttrIsExecutableCmd --
 *
 *	This function is invoked to process the "file executable" Tcl command.
 *	See the user documentation for details on what it does.
 *
 * Results:
 *	A standard Tcl result.
 *
 * Side effects:
 *	None.
 *
 *----------------------------------------------------------------------
 */

static int
FileAttrIsExecutableCmd(
    TCL_UNUSED(void *),
    Tcl_Interp *interp,
    int objc,
    Tcl_Obj *const objv[])
{
    if (objc != 2) {
	Tcl_WrongNumArgs(interp, 1, objv, "name");
	return TCL_ERROR;
    }
    return CheckAccess(interp, objv[1], X_OK);
}

/*
 *----------------------------------------------------------------------
 *
 * FileAttrIsExistingCmd --
 *
 *	This function is invoked to process the "file exists" Tcl command. See
 *	the user documentation for details on what it does.
 *
 * Results:
 *	A standard Tcl result.
 *
 * Side effects:
 *	None.
 *
 *----------------------------------------------------------------------
 */

static int
FileAttrIsExistingCmd(
    TCL_UNUSED(void *),
    Tcl_Interp *interp,
    int objc,
    Tcl_Obj *const objv[])
{
    if (objc != 2) {
	Tcl_WrongNumArgs(interp, 1, objv, "name");
	return TCL_ERROR;
    }
    return CheckAccess(interp, objv[1], F_OK);
}

/*
 *----------------------------------------------------------------------
 *
 * FileAttrIsFileCmd --
 *
 *	This function is invoked to process the "file isfile" Tcl command. See
 *	the user documentation for details on what it does.
 *
 * Results:
 *	A standard Tcl result.
 *
 * Side effects:
 *	None.
 *
 *----------------------------------------------------------------------
 */

static int
FileAttrIsFileCmd(
    TCL_UNUSED(void *),
    Tcl_Interp *interp,
    int objc,
    Tcl_Obj *const objv[])
{
    Tcl_StatBuf buf;
    int value = 0;

    if (objc != 2) {
	Tcl_WrongNumArgs(interp, 1, objv, "name");
	return TCL_ERROR;
    }
    if (GetStatBuf(NULL, objv[1], Tcl_FSStat, &buf) == TCL_OK) {
	value = S_ISREG(buf.st_mode);
    }
    Tcl_SetObjResult(interp, Tcl_NewBooleanObj(value));
    return TCL_OK;
}

/*
 *----------------------------------------------------------------------
 *
 * FileAttrIsOwnedCmd --
 *
 *	This function is invoked to process the "file owned" Tcl command. See
 *	the user documentation for details on what it does.
 *
 * Results:
 *	A standard Tcl result.
 *
 * Side effects:
 *	None.
 *
 *----------------------------------------------------------------------
 */

static int
FileAttrIsOwnedCmd(
    TCL_UNUSED(void *),
    Tcl_Interp *interp,
    int objc,
    Tcl_Obj *const objv[])
{
#ifdef __CYGWIN__
#define geteuid() (short)(geteuid)()
#endif
#if !defined(_WIN32)
    Tcl_StatBuf buf;
#endif
    int value = 0;

    if (objc != 2) {
	Tcl_WrongNumArgs(interp, 1, objv, "name");
	return TCL_ERROR;
    }
#if defined(_WIN32)
    value = TclWinFileOwned(objv[1]);
#else
    if (GetStatBuf(NULL, objv[1], Tcl_FSStat, &buf) == TCL_OK) {
	value = (geteuid() == buf.st_uid);
    }
#endif
    Tcl_SetObjResult(interp, Tcl_NewBooleanObj(value));
    return TCL_OK;
}

/*
 *----------------------------------------------------------------------
 *
 * FileAttrIsReadableCmd --
 *
 *	This function is invoked to process the "file readable" Tcl command.
 *	See the user documentation for details on what it does.
 *
 * Results:
 *	A standard Tcl result.
 *
 * Side effects:
 *	None.
 *
 *----------------------------------------------------------------------
 */

static int
FileAttrIsReadableCmd(
    TCL_UNUSED(void *),
    Tcl_Interp *interp,
    int objc,
    Tcl_Obj *const objv[])
{
    if (objc != 2) {
	Tcl_WrongNumArgs(interp, 1, objv, "name");
	return TCL_ERROR;
    }
    return CheckAccess(interp, objv[1], R_OK);
}

/*
 *----------------------------------------------------------------------
 *
 * FileAttrIsWritableCmd --
 *
 *	This function is invoked to process the "file writable" Tcl command.
 *	See the user documentation for details on what it does.
 *
 * Results:
 *	A standard Tcl result.
 *
 * Side effects:
 *	None.
 *
 *----------------------------------------------------------------------
 */

static int
FileAttrIsWritableCmd(
    TCL_UNUSED(void *),
    Tcl_Interp *interp,
    int objc,
    Tcl_Obj *const objv[])
{
    if (objc != 2) {
	Tcl_WrongNumArgs(interp, 1, objv, "name");
	return TCL_ERROR;
    }
    return CheckAccess(interp, objv[1], W_OK);
}

/*
 *----------------------------------------------------------------------
 *
 * PathDirNameCmd --
 *
 *	This function is invoked to process the "file dirname" Tcl command.
 *	See the user documentation for details on what it does.
 *
 * Results:
 *	A standard Tcl result.
 *
 * Side effects:
 *	None.
 *
 *----------------------------------------------------------------------
 */

static int
PathDirNameCmd(
    TCL_UNUSED(void *),
    Tcl_Interp *interp,
    int objc,
    Tcl_Obj *const objv[])
{
    Tcl_Obj *dirPtr;

    if (objc != 2) {
	Tcl_WrongNumArgs(interp, 1, objv, "name");
	return TCL_ERROR;
    }
    dirPtr = TclPathPart(interp, objv[1], TCL_PATH_DIRNAME);
    if (dirPtr == NULL) {
	return TCL_ERROR;
    }
    Tcl_SetObjResult(interp, dirPtr);
    Tcl_DecrRefCount(dirPtr);
    return TCL_OK;
}

/*
 *----------------------------------------------------------------------
 *
 * PathExtensionCmd --
 *
 *	This function is invoked to process the "file extension" Tcl command.
 *	See the user documentation for details on what it does.
 *
 * Results:
 *	A standard Tcl result.
 *
 * Side effects:
 *	None.
 *
 *----------------------------------------------------------------------
 */

static int
PathExtensionCmd(
    TCL_UNUSED(void *),
    Tcl_Interp *interp,
    int objc,
    Tcl_Obj *const objv[])
{
    Tcl_Obj *dirPtr;

    if (objc != 2) {
	Tcl_WrongNumArgs(interp, 1, objv, "name");
	return TCL_ERROR;
    }
    dirPtr = TclPathPart(interp, objv[1], TCL_PATH_EXTENSION);
    if (dirPtr == NULL) {
	return TCL_ERROR;
    }
    Tcl_SetObjResult(interp, dirPtr);
    Tcl_DecrRefCount(dirPtr);
    return TCL_OK;
}

/*
 *----------------------------------------------------------------------
 *
 * PathRootNameCmd --
 *
 *	This function is invoked to process the "file root" Tcl command. See
 *	the user documentation for details on what it does.
 *
 * Results:
 *	A standard Tcl result.
 *
 * Side effects:
 *	None.
 *
 *----------------------------------------------------------------------
 */

static int
PathRootNameCmd(
    TCL_UNUSED(void *),
    Tcl_Interp *interp,
    int objc,
    Tcl_Obj *const objv[])
{
    Tcl_Obj *dirPtr;

    if (objc != 2) {
	Tcl_WrongNumArgs(interp, 1, objv, "name");
	return TCL_ERROR;
    }
    dirPtr = TclPathPart(interp, objv[1], TCL_PATH_ROOT);
    if (dirPtr == NULL) {
	return TCL_ERROR;
    }
    Tcl_SetObjResult(interp, dirPtr);
    Tcl_DecrRefCount(dirPtr);
    return TCL_OK;
}

/*
 *----------------------------------------------------------------------
 *
 * PathTailCmd --
 *
 *	This function is invoked to process the "file tail" Tcl command. See
 *	the user documentation for details on what it does.
 *
 * Results:
 *	A standard Tcl result.
 *
 * Side effects:
 *	None.
 *
 *----------------------------------------------------------------------
 */

static int
PathTailCmd(
    TCL_UNUSED(void *),
    Tcl_Interp *interp,
    int objc,
    Tcl_Obj *const objv[])
{
    Tcl_Obj *dirPtr;

    if (objc != 2) {
	Tcl_WrongNumArgs(interp, 1, objv, "name");
	return TCL_ERROR;
    }
    dirPtr = TclPathPart(interp, objv[1], TCL_PATH_TAIL);
    if (dirPtr == NULL) {
	return TCL_ERROR;
    }
    Tcl_SetObjResult(interp, dirPtr);
    Tcl_DecrRefCount(dirPtr);
    return TCL_OK;
}

/*
 *----------------------------------------------------------------------
 *
 * PathFilesystemCmd --
 *
 *	This function is invoked to process the "file system" Tcl command. See
 *	the user documentation for details on what it does.
 *
 * Results:
 *	A standard Tcl result.
 *
 * Side effects:
 *	None.
 *
 *----------------------------------------------------------------------
 */

static int
PathFilesystemCmd(
    TCL_UNUSED(void *),
    Tcl_Interp *interp,
    int objc,
    Tcl_Obj *const objv[])
{
    Tcl_Obj *fsInfo;

    if (objc != 2) {
	Tcl_WrongNumArgs(interp, 1, objv, "name");
	return TCL_ERROR;
    }
    fsInfo = Tcl_FSFileSystemInfo(objv[1]);
    if (fsInfo == NULL) {
	Tcl_SetObjResult(interp, Tcl_NewStringObj("unrecognised path", -1));
	Tcl_SetErrorCode(interp, "TCL", "LOOKUP", "FILESYSTEM",
		TclGetString(objv[1]), NULL);
	return TCL_ERROR;
    }
    Tcl_SetObjResult(interp, fsInfo);
    return TCL_OK;
}

/*
 *----------------------------------------------------------------------
 *
 * PathJoinCmd --
 *
 *	This function is invoked to process the "file join" Tcl command. See
 *	the user documentation for details on what it does.
 *
 * Results:
 *	A standard Tcl result.
 *
 * Side effects:
 *	None.
 *
 *----------------------------------------------------------------------
 */

static int
PathJoinCmd(
    TCL_UNUSED(void *),
    Tcl_Interp *interp,
    int objc,
    Tcl_Obj *const objv[])
{
    if (objc < 2) {
	Tcl_WrongNumArgs(interp, 1, objv, "name ?name ...?");
	return TCL_ERROR;
    }
    Tcl_SetObjResult(interp, TclJoinPath(objc - 1, objv + 1, 0));
    return TCL_OK;
}

/*
 *----------------------------------------------------------------------
 *
 * PathNativeNameCmd --
 *
 *	This function is invoked to process the "file nativename" Tcl command.
 *	See the user documentation for details on what it does.
 *
 * Results:
 *	A standard Tcl result.
 *
 * Side effects:
 *	None.
 *
 *----------------------------------------------------------------------
 */

static int
PathNativeNameCmd(
    TCL_UNUSED(void *),
    Tcl_Interp *interp,
    int objc,
    Tcl_Obj *const objv[])
{
    Tcl_DString ds;

    if (objc != 2) {
	Tcl_WrongNumArgs(interp, 1, objv, "name");
	return TCL_ERROR;
    }
    if (Tcl_TranslateFileName(interp, TclGetString(objv[1]), &ds) == NULL) {
	return TCL_ERROR;
    }
    Tcl_SetObjResult(interp, Tcl_DStringToObj(&ds));
    return TCL_OK;
}

/*
 *----------------------------------------------------------------------
 *
 * PathNormalizeCmd --
 *
 *	This function is invoked to process the "file normalize" Tcl command.
 *	See the user documentation for details on what it does.
 *
 * Results:
 *	A standard Tcl result.
 *
 * Side effects:
 *	None.
 *
 *----------------------------------------------------------------------
 */

static int
PathNormalizeCmd(
    TCL_UNUSED(void *),
    Tcl_Interp *interp,
    int objc,
    Tcl_Obj *const objv[])
{
    Tcl_Obj *fileName;

    if (objc != 2) {
	Tcl_WrongNumArgs(interp, 1, objv, "name");
	return TCL_ERROR;
    }
    fileName = Tcl_FSGetNormalizedPath(interp, objv[1]);
    if (fileName == NULL) {
	return TCL_ERROR;
    }
    Tcl_SetObjResult(interp, fileName);
    return TCL_OK;
}

/*
 *----------------------------------------------------------------------
 *
 * PathSplitCmd --
 *
 *	This function is invoked to process the "file split" Tcl command. See
 *	the user documentation for details on what it does.
 *
 * Results:
 *	A standard Tcl result.
 *
 * Side effects:
 *	None.
 *
 *----------------------------------------------------------------------
 */

static int
PathSplitCmd(
    TCL_UNUSED(void *),
    Tcl_Interp *interp,
    int objc,
    Tcl_Obj *const objv[])
{
    Tcl_Obj *res;

    if (objc != 2) {
	Tcl_WrongNumArgs(interp, 1, objv, "name");
	return TCL_ERROR;
    }
    res = Tcl_FSSplitPath(objv[1], (size_t *)NULL);
    if (res == NULL) {
	Tcl_SetObjResult(interp, Tcl_ObjPrintf(
		"could not read \"%s\": no such file or directory",
		TclGetString(objv[1])));
	Tcl_SetErrorCode(interp, "TCL", "OPERATION", "PATHSPLIT", "NONESUCH",
		NULL);
	return TCL_ERROR;
    }
    Tcl_SetObjResult(interp, res);
    return TCL_OK;
}

/*
 *----------------------------------------------------------------------
 *
 * PathTypeCmd --
 *
 *	This function is invoked to process the "file pathtype" Tcl command.
 *	See the user documentation for details on what it does.
 *
 * Results:
 *	A standard Tcl result.
 *
 * Side effects:
 *	None.
 *
 *----------------------------------------------------------------------
 */

static int
PathTypeCmd(
    TCL_UNUSED(void *),
    Tcl_Interp *interp,
    int objc,
    Tcl_Obj *const objv[])
{
    Tcl_Obj *typeName;

    if (objc != 2) {
	Tcl_WrongNumArgs(interp, 1, objv, "name");
	return TCL_ERROR;
    }
    switch (Tcl_FSGetPathType(objv[1])) {
    case TCL_PATH_ABSOLUTE:
	TclNewLiteralStringObj(typeName, "absolute");
	break;
    case TCL_PATH_RELATIVE:
	TclNewLiteralStringObj(typeName, "relative");
	break;
    case TCL_PATH_VOLUME_RELATIVE:
	TclNewLiteralStringObj(typeName, "volumerelative");
	break;
    default:
	/* Should be unreachable */
	return TCL_OK;
    }
    Tcl_SetObjResult(interp, typeName);
    return TCL_OK;
}

/*
 *----------------------------------------------------------------------
 *
 * FilesystemSeparatorCmd --
 *
 *	This function is invoked to process the "file separator" Tcl command.
 *	See the user documentation for details on what it does.
 *
 * Results:
 *	A standard Tcl result.
 *
 * Side effects:
 *	None.
 *
 *----------------------------------------------------------------------
 */

static int
FilesystemSeparatorCmd(
    TCL_UNUSED(void *),
    Tcl_Interp *interp,
    int objc,
    Tcl_Obj *const objv[])
{
    if (objc < 1 || objc > 2) {
	Tcl_WrongNumArgs(interp, 1, objv, "?name?");
	return TCL_ERROR;
    }
    if (objc == 1) {
	const char *separator = NULL;

	switch (tclPlatform) {
	case TCL_PLATFORM_UNIX:
	    separator = "/";
	    break;
	case TCL_PLATFORM_WINDOWS:
	    separator = "\\";
	    break;
	}
	Tcl_SetObjResult(interp, Tcl_NewStringObj(separator, 1));
    } else {
	Tcl_Obj *separatorObj = Tcl_FSPathSeparator(objv[1]);

	if (separatorObj == NULL) {
	    Tcl_SetObjResult(interp, Tcl_NewStringObj(
		    "unrecognised path", -1));
	    Tcl_SetErrorCode(interp, "TCL", "LOOKUP", "FILESYSTEM",
		    TclGetString(objv[1]), NULL);
	    return TCL_ERROR;
	}
	Tcl_SetObjResult(interp, separatorObj);
    }
    return TCL_OK;
}

/*
 *----------------------------------------------------------------------
 *
 * FilesystemVolumesCmd --
 *
 *	This function is invoked to process the "file volumes" Tcl command.
 *	See the user documentation for details on what it does.
 *
 * Results:
 *	A standard Tcl result.
 *
 * Side effects:
 *	None.
 *
 *----------------------------------------------------------------------
 */

static int
FilesystemVolumesCmd(
    TCL_UNUSED(void *),
    Tcl_Interp *interp,
    int objc,
    Tcl_Obj *const objv[])
{
    if (objc != 1) {
	Tcl_WrongNumArgs(interp, 1, objv, NULL);
	return TCL_ERROR;
    }
    Tcl_SetObjResult(interp, Tcl_FSListVolumes());
    return TCL_OK;
}

/*
 *---------------------------------------------------------------------------
 *
 * CheckAccess --
 *
 *	Utility procedure used by Tcl_FileObjCmd() to query file attributes
 *	available through the access() system call.
 *
 * Results:
 *	Always returns TCL_OK. Sets interp's result to boolean true or false
 *	depending on whether the file has the specified attribute.
 *
 * Side effects:
 *	None.
 *
 *---------------------------------------------------------------------------
 */

static int
CheckAccess(
    Tcl_Interp *interp,		/* Interp for status return. Must not be
				 * NULL. */
    Tcl_Obj *pathPtr,		/* Name of file to check. */
    int mode)			/* Attribute to check; passed as argument to
				 * access(). */
{
    int value;

    if (Tcl_FSConvertToPathType(interp, pathPtr) != TCL_OK) {
	value = 0;
    } else {
	value = (Tcl_FSAccess(pathPtr, mode) == 0);
    }
    Tcl_SetObjResult(interp, Tcl_NewBooleanObj(value));

    return TCL_OK;
}

/*
 *---------------------------------------------------------------------------
 *
 * GetStatBuf --
 *
 *	Utility procedure used by Tcl_FileObjCmd() to query file attributes
 *	available through the stat() or lstat() system call.
 *
 * Results:
 *	The return value is TCL_OK if the specified file exists and can be
 *	stat'ed, TCL_ERROR otherwise. If TCL_ERROR is returned, an error
 *	message is left in interp's result. If TCL_OK is returned, *statPtr is
 *	filled with information about the specified file.
 *
 * Side effects:
 *	None.
 *
 *---------------------------------------------------------------------------
 */

static int
GetStatBuf(
    Tcl_Interp *interp,		/* Interp for error return. May be NULL. */
    Tcl_Obj *pathPtr,		/* Path name to examine. */
    Tcl_FSStatProc *statProc,	/* Either stat() or lstat() depending on
				 * desired behavior. */
    Tcl_StatBuf *statPtr)	/* Filled with info about file obtained by
				 * calling (*statProc)(). */
{
    int status;

    if (Tcl_FSConvertToPathType(interp, pathPtr) != TCL_OK) {
	return TCL_ERROR;
    }

    status = statProc(pathPtr, statPtr);

    if (status < 0) {
	if (interp != NULL) {
	    Tcl_SetObjResult(interp, Tcl_ObjPrintf(
		    "could not read \"%s\": %s",
		    TclGetString(pathPtr), Tcl_PosixError(interp)));
	}
	return TCL_ERROR;
    }
    return TCL_OK;
}

/*
 *----------------------------------------------------------------------
 *
 * StoreStatData --
 *
 *	This is a utility procedure that breaks out the fields of a "stat"
 *	structure and stores them in textual form into the elements of an
 *	associative array (if given) or returns a dictionary.
 *
 * Results:
 *	Returns a standard Tcl return value. If an error occurs then a message
 *	is left in interp's result.
 *
 * Side effects:
 *	Elements of the associative array given by "varName" are modified.
 *
 *----------------------------------------------------------------------
 */

static int
StoreStatData(
    Tcl_Interp *interp,		/* Interpreter for error reports. */
    Tcl_Obj *varName,		/* Name of associative array variable in which
				 * to store stat results. */
    Tcl_StatBuf *statPtr)	/* Pointer to buffer containing stat data to
				 * store in varName. */
{
    Tcl_Obj *field, *value, *result;
    unsigned short mode;

    if (varName == NULL) {
        result = Tcl_NewObj();
        Tcl_IncrRefCount(result);
#define DOBJPUT(key, objValue)                  \
        Tcl_DictObjPut(NULL, result,            \
            Tcl_NewStringObj((key), -1),        \
            (objValue));
        DOBJPUT("dev",	Tcl_NewWideIntObj((long)statPtr->st_dev));
        DOBJPUT("ino",	Tcl_NewWideIntObj((Tcl_WideInt)statPtr->st_ino));
        DOBJPUT("nlink",	Tcl_NewWideIntObj((long)statPtr->st_nlink));
        DOBJPUT("uid",	Tcl_NewWideIntObj((long)statPtr->st_uid));
        DOBJPUT("gid",	Tcl_NewWideIntObj((long)statPtr->st_gid));
        DOBJPUT("size",	Tcl_NewWideIntObj((Tcl_WideInt)statPtr->st_size));
#ifdef HAVE_STRUCT_STAT_ST_BLOCKS
        DOBJPUT("blocks",	Tcl_NewWideIntObj((Tcl_WideInt)statPtr->st_blocks));
#endif
#ifdef HAVE_STRUCT_STAT_ST_BLKSIZE
        DOBJPUT("blksize", Tcl_NewWideIntObj((long)statPtr->st_blksize));
#endif
        DOBJPUT("atime",	Tcl_NewWideIntObj(Tcl_GetAccessTimeFromStat(statPtr)));
        DOBJPUT("mtime",	Tcl_NewWideIntObj(Tcl_GetModificationTimeFromStat(statPtr)));
        DOBJPUT("ctime",	Tcl_NewWideIntObj(Tcl_GetChangeTimeFromStat(statPtr)));
        mode = (unsigned short) statPtr->st_mode;
        DOBJPUT("mode",	Tcl_NewWideIntObj(mode));
        DOBJPUT("type",	Tcl_NewStringObj(GetTypeFromMode(mode), -1));
#undef DOBJPUT
        Tcl_SetObjResult(interp, result);
        Tcl_DecrRefCount(result);
        return TCL_OK;
    }

    /*
     * Assume Tcl_ObjSetVar2() does not keep a copy of the field name!
     *
     * Might be a better idea to call Tcl_SetVar2Ex() instead, except we want
     * to have an object (i.e. possibly cached) array variable name but a
     * string element name, so no API exists. Messy.
     */

#define STORE_ARY(fieldName, object) \
    TclNewLiteralStringObj(field, fieldName);				\
    Tcl_IncrRefCount(field);						\
    value = (object);							\
    if (Tcl_ObjSetVar2(interp,varName,field,value,TCL_LEAVE_ERR_MSG)==NULL) { \
	TclDecrRefCount(field);						\
	return TCL_ERROR;						\
    }									\
    TclDecrRefCount(field);

    /*
     * Watch out porters; the inode is meant to be an *unsigned* value, so the
     * cast might fail when there isn't a real arithmetic 'long long' type...
     */

    STORE_ARY("dev",	Tcl_NewWideIntObj((long)statPtr->st_dev));
    STORE_ARY("ino",	Tcl_NewWideIntObj(statPtr->st_ino));
    STORE_ARY("nlink",	Tcl_NewWideIntObj((long)statPtr->st_nlink));
    STORE_ARY("uid",	Tcl_NewWideIntObj((long)statPtr->st_uid));
    STORE_ARY("gid",	Tcl_NewWideIntObj((long)statPtr->st_gid));
    STORE_ARY("size",	Tcl_NewWideIntObj(statPtr->st_size));
#ifdef HAVE_STRUCT_STAT_ST_BLOCKS
    STORE_ARY("blocks",	Tcl_NewWideIntObj(statPtr->st_blocks));
#endif
#ifdef HAVE_STRUCT_STAT_ST_BLKSIZE
    STORE_ARY("blksize", Tcl_NewWideIntObj((long)statPtr->st_blksize));
#endif
    STORE_ARY("atime",	Tcl_NewWideIntObj(Tcl_GetAccessTimeFromStat(statPtr)));
    STORE_ARY("mtime",	Tcl_NewWideIntObj(Tcl_GetModificationTimeFromStat(statPtr)));
    STORE_ARY("ctime",	Tcl_NewWideIntObj(Tcl_GetChangeTimeFromStat(statPtr)));
    mode = (unsigned short) statPtr->st_mode;
    STORE_ARY("mode",	Tcl_NewWideIntObj(mode));
    STORE_ARY("type",	Tcl_NewStringObj(GetTypeFromMode(mode), -1));
#undef STORE_ARY

    return TCL_OK;
}

/*
 *----------------------------------------------------------------------
 *
 * GetTypeFromMode --
 *
 *	Given a mode word, returns a string identifying the type of a file.
 *
 * Results:
 *	A static text string giving the file type from mode.
 *
 * Side effects:
 *	None.
 *
 *----------------------------------------------------------------------
 */

static const char *
GetTypeFromMode(
    int mode)
{
    if (S_ISREG(mode)) {
	return "file";
    } else if (S_ISDIR(mode)) {
	return "directory";
    } else if (S_ISCHR(mode)) {
	return "characterSpecial";
    } else if (S_ISBLK(mode)) {
	return "blockSpecial";
    } else if (S_ISFIFO(mode)) {
	return "fifo";
#ifdef S_ISLNK
    } else if (S_ISLNK(mode)) {
	return "link";
#endif
#ifdef S_ISSOCK
    } else if (S_ISSOCK(mode)) {
	return "socket";
#endif
    }
    return "unknown";
}

/*
 *----------------------------------------------------------------------
 *
 * Tcl_ForObjCmd --
 *
 *	This procedure is invoked to process the "for" Tcl command. See the
 *	user documentation for details on what it does.
 *
 *	With the bytecode compiler, this procedure is only called when a
 *	command name is computed at runtime, and is "for" or the name to which
 *	"for" was renamed: e.g.,
 *	"set z for; $z {set i 0} {$i<100} {incr i} {puts $i}"
 *
 * Results:
 *	A standard Tcl result.
 *
 * Side effects:
 *	See the user documentation.
 *
 * Notes:
 *	This command is split into a lot of pieces so that it can avoid doing
 *	reentrant TEBC calls. This makes things rather hard to follow, but
 *	here's the plan:
 *
 *	NR:	---------------_\
 *	Direct:	Tcl_ForObjCmd -> TclNRForObjCmd
 *					|
 *				ForSetupCallback
 *					|
 *	[while] ------------> TclNRForIterCallback <---------.
 *					|		     |
 *				 ForCondCallback	     |
 *					|		     |
 *				 ForNextCallback ------------|
 *					|		     |
 *			       ForPostNextCallback	     |
 *					|____________________|
 *
 *----------------------------------------------------------------------
 */

int
Tcl_ForObjCmd(
    void *clientData,
    Tcl_Interp *interp,		/* Current interpreter. */
    int objc,			/* Number of arguments. */
    Tcl_Obj *const objv[])	/* Argument objects. */
{
    return Tcl_NRCallObjProc(interp, TclNRForObjCmd, clientData, objc, objv);
}

int
TclNRForObjCmd(
    TCL_UNUSED(void *),
    Tcl_Interp *interp,		/* Current interpreter. */
    int objc,			/* Number of arguments. */
    Tcl_Obj *const objv[])	/* Argument objects. */
{
    Interp *iPtr = (Interp *) interp;
    ForIterData *iterPtr;

    if (objc != 5) {
	Tcl_WrongNumArgs(interp, 1, objv, "start test next command");
	return TCL_ERROR;
    }

    TclSmallAllocEx(interp, sizeof(ForIterData), iterPtr);
    iterPtr->cond = objv[2];
    iterPtr->body = objv[4];
    iterPtr->next = objv[3];
    iterPtr->msg  = "\n    (\"for\" body line %d)";
    iterPtr->word = 4;

    TclNRAddCallback(interp, ForSetupCallback, iterPtr, NULL, NULL, NULL);

    /*
     * TIP #280. Make invoking context available to initial script.
     */

    return TclNREvalObjEx(interp, objv[1], 0, iPtr->cmdFramePtr, 1);
}

static int
ForSetupCallback(
    void *data[],
    Tcl_Interp *interp,
    int result)
{
    ForIterData *iterPtr = (ForIterData *)data[0];

    if (result != TCL_OK) {
	if (result == TCL_ERROR) {
	    Tcl_AddErrorInfo(interp, "\n    (\"for\" initial command)");
	}
	TclSmallFreeEx(interp, iterPtr);
	return result;
    }
    TclNRAddCallback(interp, TclNRForIterCallback, iterPtr, NULL, NULL, NULL);
    return TCL_OK;
}

int
TclNRForIterCallback(
    void *data[],
    Tcl_Interp *interp,
    int result)
{
    ForIterData *iterPtr = (ForIterData *)data[0];
    Tcl_Obj *boolObj;

    switch (result) {
    case TCL_OK:
    case TCL_CONTINUE:
	/*
	 * We need to reset the result before evaluating the expression.
	 * Otherwise, any error message will be appended to the result of the
	 * last evaluation.
	 */

	Tcl_ResetResult(interp);
	TclNewObj(boolObj);
	TclNRAddCallback(interp, ForCondCallback, iterPtr, boolObj, NULL,
		NULL);
	return Tcl_NRExprObj(interp, iterPtr->cond, boolObj);
    case TCL_BREAK:
	result = TCL_OK;
	Tcl_ResetResult(interp);
	break;
    case TCL_ERROR:
	Tcl_AppendObjToErrorInfo(interp,
		Tcl_ObjPrintf(iterPtr->msg, Tcl_GetErrorLine(interp)));
    }
    TclSmallFreeEx(interp, iterPtr);
    return result;
}

static int
ForCondCallback(
    void *data[],
    Tcl_Interp *interp,
    int result)
{
    Interp *iPtr = (Interp *) interp;
    ForIterData *iterPtr = (ForIterData *)data[0];
    Tcl_Obj *boolObj = (Tcl_Obj *)data[1];
    int value;

    if (result != TCL_OK) {
	Tcl_DecrRefCount(boolObj);
	TclSmallFreeEx(interp, iterPtr);
	return result;
    } else if (Tcl_GetBooleanFromObj(interp, boolObj, &value) != TCL_OK) {
	Tcl_DecrRefCount(boolObj);
	TclSmallFreeEx(interp, iterPtr);
	return TCL_ERROR;
    }
    Tcl_DecrRefCount(boolObj);

    if (value) {
	/* TIP #280. */
	if (iterPtr->next) {
	    TclNRAddCallback(interp, ForNextCallback, iterPtr, NULL, NULL,
		    NULL);
	} else {
	    TclNRAddCallback(interp, TclNRForIterCallback, iterPtr, NULL,
		    NULL, NULL);
	}
	return TclNREvalObjEx(interp, iterPtr->body, 0, iPtr->cmdFramePtr,
		iterPtr->word);
    }
    TclSmallFreeEx(interp, iterPtr);
    return result;
}

static int
ForNextCallback(
    void *data[],
    Tcl_Interp *interp,
    int result)
{
    Interp *iPtr = (Interp *) interp;
    ForIterData *iterPtr = (ForIterData *)data[0];
    Tcl_Obj *next = iterPtr->next;

    if ((result == TCL_OK) || (result == TCL_CONTINUE)) {
	TclNRAddCallback(interp, ForPostNextCallback, iterPtr, NULL, NULL,
		NULL);

	/*
	 * TIP #280. Make invoking context available to next script.
	 */

	return TclNREvalObjEx(interp, next, 0, iPtr->cmdFramePtr, 3);
    }

    TclNRAddCallback(interp, TclNRForIterCallback, iterPtr, NULL, NULL, NULL);
    return result;
}

static int
ForPostNextCallback(
    void *data[],
    Tcl_Interp *interp,
    int result)
{
    ForIterData *iterPtr = (ForIterData *)data[0];

    if ((result != TCL_BREAK) && (result != TCL_OK)) {
	if (result == TCL_ERROR) {
	    Tcl_AddErrorInfo(interp, "\n    (\"for\" loop-end command)");
	    TclSmallFreeEx(interp, iterPtr);
	}
	return result;
    }
    TclNRAddCallback(interp, TclNRForIterCallback, iterPtr, NULL, NULL, NULL);
    return result;
}

/*
 *----------------------------------------------------------------------
 *
 * Tcl_ForeachObjCmd, TclNRForeachCmd, EachloopCmd --
 *
 *	This object-based procedure is invoked to process the "foreach" Tcl
 *	command. See the user documentation for details on what it does.
 *
 * Results:
 *	A standard Tcl object result.
 *
 * Side effects:
 *	See the user documentation.
 *
 *----------------------------------------------------------------------
 */

int
Tcl_ForeachObjCmd(
    void *clientData,
    Tcl_Interp *interp,		/* Current interpreter. */
    int objc,			/* Number of arguments. */
    Tcl_Obj *const objv[])	/* Argument objects. */
{
    return Tcl_NRCallObjProc(interp, TclNRForeachCmd, clientData, objc, objv);
}

int
TclNRForeachCmd(
    TCL_UNUSED(void *),
    Tcl_Interp *interp,
    int objc,
    Tcl_Obj *const objv[])
{
    return EachloopCmd(interp, TCL_EACH_KEEP_NONE, objc, objv);
}

int
Tcl_LmapObjCmd(
    void *clientData,
    Tcl_Interp *interp,		/* Current interpreter. */
    int objc,			/* Number of arguments. */
    Tcl_Obj *const objv[])	/* Argument objects. */
{
    return Tcl_NRCallObjProc(interp, TclNRLmapCmd, clientData, objc, objv);
}

int
TclNRLmapCmd(
    TCL_UNUSED(void *),
    Tcl_Interp *interp,
    int objc,
    Tcl_Obj *const objv[])
{
    return EachloopCmd(interp, TCL_EACH_COLLECT, objc, objv);
}

static int
EachloopCmd(
    Tcl_Interp *interp,		/* Our context for variables and script
				 * evaluation. */
    int collect,		/* Select collecting or accumulating mode
				 * (TCL_EACH_*) */
    int objc,			/* The arguments being passed in... */
    Tcl_Obj *const objv[])
{
    int numLists = (objc-2) / 2;
    struct ForeachState *statePtr;
    int i, j, result;

    if (objc < 4 || (objc%2 != 0)) {
	Tcl_WrongNumArgs(interp, 1, objv,
		"varList list ?varList list ...? command");
	return TCL_ERROR;
    }

    /*
     * Manage numList parallel value lists.
     * statePtr->argvList[i] is a value list counted by statePtr->argcList[i];
     * statePtr->varvList[i] is the list of variables associated with the
     *		value list;
     * statePtr->varcList[i] is the number of variables associated with the
     *		value list;
     * statePtr->index[i] is the current pointer into the value list
     *		statePtr->argvList[i].
     *
     * The setting up of all of these pointers is moderately messy, but allows
     * the rest of this code to be simple and for us to use a single memory
     * allocation for better performance.
     */

    statePtr = (struct ForeachState *)TclStackAlloc(interp,
	    sizeof(struct ForeachState) + 3 * numLists * sizeof(size_t)
	    + 2 * numLists * (sizeof(Tcl_Obj **) + sizeof(Tcl_Obj *)));
    memset(statePtr, 0,
	    sizeof(struct ForeachState) + 3 * numLists * sizeof(size_t)
	    + 2 * numLists * (sizeof(Tcl_Obj **) + sizeof(Tcl_Obj *)));
    statePtr->varvList = (Tcl_Obj ***) (statePtr + 1);
    statePtr->argvList = statePtr->varvList + numLists;
    statePtr->vCopyList = (Tcl_Obj **) (statePtr->argvList + numLists);
    statePtr->aCopyList = statePtr->vCopyList + numLists;
    statePtr->index = (size_t *) (statePtr->aCopyList + numLists);
    statePtr->varcList = statePtr->index + numLists;
    statePtr->argcList = statePtr->varcList + numLists;

    statePtr->numLists = numLists;
    statePtr->bodyPtr = objv[objc - 1];
    statePtr->bodyIdx = objc - 1;

    if (collect == TCL_EACH_COLLECT) {
	statePtr->resultList = Tcl_NewListObj(0, NULL);
    } else {
	statePtr->resultList = NULL;
    }

    /*
     * Break up the value lists and variable lists into elements.
     */

    for (i=0 ; i<numLists ; i++) {
	/* List */
	/* Variables */
	statePtr->vCopyList[i] = TclListObjCopy(interp, objv[1+i*2]);
	if (statePtr->vCopyList[i] == NULL) {
	    result = TCL_ERROR;
	    goto done;
	}
	TclListObjLengthM(NULL, statePtr->vCopyList[i],
	    &statePtr->varcList[i]);
	if (statePtr->varcList[i] < 1) {
	    Tcl_SetObjResult(interp, Tcl_ObjPrintf(
		"%s varlist is empty",
		(statePtr->resultList != NULL ? "lmap" : "foreach")));
	    Tcl_SetErrorCode(interp, "TCL", "OPERATION",
		(statePtr->resultList != NULL ? "LMAP" : "FOREACH"),
		"NEEDVARS", NULL);
	    result = TCL_ERROR;
	    goto done;
	}
	TclListObjGetElementsM(NULL, statePtr->vCopyList[i],
	    &statePtr->varcList[i], &statePtr->varvList[i]);

	/* Values */
	if (!TclHasInternalRep(objv[2+i*2], &tclListType) &&
	    ABSTRACTLIST_PROC(objv[2+i*2],dupIntRepProc) &&
	    ABSTRACTLIST_PROC(objv[2+i*2],indexProc)) {
	    /* Special case for AbstractList */
	    statePtr->aCopyList[i] = Tcl_DuplicateObj(objv[2+i*2]);
	    if (statePtr->aCopyList[i] == NULL) {
		result = TCL_ERROR;
		goto done;
	    }
	    /* Don't compute values here, wait until the last moment */
<<<<<<< HEAD
	    statePtr->argcList[i] = Tcl_ObjTypeLength(statePtr->aCopyList[i]);
=======
	    statePtr->argcList[i] = ABSTRACTLIST_PROC(statePtr->aCopyList[i], lengthProc)(statePtr->aCopyList[i]);
>>>>>>> b2b96cef
	} else {
	    statePtr->aCopyList[i] = TclListObjCopy(interp, objv[2+i*2]);
	    if (statePtr->aCopyList[i] == NULL) {
		result = TCL_ERROR;
		goto done;
	    }
	    TclListObjGetElementsM(NULL, statePtr->aCopyList[i],
		    &statePtr->argcList[i], &statePtr->argvList[i]);
	}
	/* account for variable <> value mismatch */
	j = statePtr->argcList[i] / statePtr->varcList[i];
	if ((statePtr->argcList[i] % statePtr->varcList[i]) != 0) {
	    j++;
	}
	if (j > statePtr->maxj) {
	    statePtr->maxj = j;
	}
    }

    /*
     * If there is any work to do, assign the variables and set things going
     * non-recursively.
     */

    if (statePtr->maxj > 0) {
	result = ForeachAssignments(interp, statePtr);
	if (result == TCL_ERROR) {
	    goto done;
	}

	TclNRAddCallback(interp, ForeachLoopStep, statePtr, NULL, NULL, NULL);
	return TclNREvalObjEx(interp, objv[objc-1], 0,
		((Interp *) interp)->cmdFramePtr, objc-1);
    }

    /*
     * This cleanup stage is only used when an error occurs during setup or if
     * there is no work to do.
     */

    result = TCL_OK;
  done:
    ForeachCleanup(interp, statePtr);
    return result;
}

/*
 * Post-body processing handler.
 */

static int
ForeachLoopStep(
    void *data[],
    Tcl_Interp *interp,
    int result)
{
    struct ForeachState *statePtr = (struct ForeachState *)data[0];

    /*
     * Process the result code from this run of the [foreach] body. Note that
     * this switch uses fallthroughs in several places. Maintainer aware!
     */

    switch (result) {
    case TCL_CONTINUE:
	result = TCL_OK;
	break;
    case TCL_OK:
	if (statePtr->resultList != NULL) {
	    Tcl_ListObjAppendElement(interp, statePtr->resultList,
		    Tcl_GetObjResult(interp));
	}
	break;
    case TCL_BREAK:
	result = TCL_OK;
	goto finish;
    case TCL_ERROR:
	Tcl_AppendObjToErrorInfo(interp, Tcl_ObjPrintf(
		"\n    (\"%s\" body line %d)",
		(statePtr->resultList != NULL ? "lmap" : "foreach"),
		Tcl_GetErrorLine(interp)));
    default:
	goto done;
    }

    /*
     * Test if there is work still to be done. If so, do the next round of
     * variable assignments, reschedule ourselves and run the body again.
     */

    if (statePtr->maxj > ++statePtr->j) {
	result = ForeachAssignments(interp, statePtr);
	if (result == TCL_ERROR) {
	    goto done;
	}

	TclNRAddCallback(interp, ForeachLoopStep, statePtr, NULL, NULL, NULL);
	return TclNREvalObjEx(interp, statePtr->bodyPtr, 0,
		((Interp *) interp)->cmdFramePtr, statePtr->bodyIdx);
    }

    /*
     * We're done. Tidy up our work space and finish off.
     */

  finish:
    if (statePtr->resultList == NULL) {
	Tcl_ResetResult(interp);
    } else {
	Tcl_SetObjResult(interp, statePtr->resultList);
	statePtr->resultList = NULL;	/* Don't clean it up */
    }

  done:
    ForeachCleanup(interp, statePtr);
    return result;
}

/*
 * Factored out code to do the assignments in [foreach].
 */

static inline int
ForeachAssignments(
    Tcl_Interp *interp,
    struct ForeachState *statePtr)
{
    int i;
    Tcl_Size v, k;
    Tcl_Obj *valuePtr, *varValuePtr;

    for (i=0 ; i<statePtr->numLists ; i++) {
	int isAbstractList =
		ABSTRACTLIST_PROC(statePtr->aCopyList[i],indexProc) != NULL;

	for (v=0 ; v<statePtr->varcList[i] ; v++) {
	    k = statePtr->index[i]++;
	    if (k < statePtr->argcList[i]) {
		if (isAbstractList) {
		    if (Tcl_ObjTypeIndex(interp, statePtr->aCopyList[i], k, &valuePtr) != TCL_OK) {
			Tcl_AppendObjToErrorInfo(interp, Tcl_ObjPrintf(
				"\n    (setting %s loop variable \"%s\")",
				(statePtr->resultList != NULL ? "lmap" : "foreach"),
				TclGetString(statePtr->varvList[i][v])));
			return TCL_ERROR;
		    }
		} else {
		    valuePtr = statePtr->argvList[i][k];
		}
	    } else {
		TclNewObj(valuePtr);	/* Empty string */
	    }

	    varValuePtr = Tcl_ObjSetVar2(interp, statePtr->varvList[i][v],
		    NULL, valuePtr, TCL_LEAVE_ERR_MSG);

	    if (varValuePtr == NULL) {
		Tcl_AppendObjToErrorInfo(interp, Tcl_ObjPrintf(
			"\n    (setting %s loop variable \"%s\")",
			(statePtr->resultList != NULL ? "lmap" : "foreach"),
			TclGetString(statePtr->varvList[i][v])));
		return TCL_ERROR;
	    }
	}
    }

    return TCL_OK;
}

/*
 * Factored out code for cleaning up the state of the foreach.
 */

static inline void
ForeachCleanup(
    Tcl_Interp *interp,
    struct ForeachState *statePtr)
{
    int i;

    for (i=0 ; i<statePtr->numLists ; i++) {
	if (statePtr->vCopyList[i]) {
	    TclDecrRefCount(statePtr->vCopyList[i]);
	}
	if (statePtr->aCopyList[i]) {
	    TclDecrRefCount(statePtr->aCopyList[i]);
	}
    }
    if (statePtr->resultList != NULL) {
	TclDecrRefCount(statePtr->resultList);
    }
    TclStackFree(interp, statePtr);
}

/*
 *----------------------------------------------------------------------
 *
 * Tcl_FormatObjCmd --
 *
 *	This procedure is invoked to process the "format" Tcl command. See
 *	the user documentation for details on what it does.
 *
 * Results:
 *	A standard Tcl result.
 *
 * Side effects:
 *	See the user documentation.
 *
 *----------------------------------------------------------------------
 */

int
Tcl_FormatObjCmd(
    TCL_UNUSED(void *),
    Tcl_Interp *interp,		/* Current interpreter. */
    int objc,			/* Number of arguments. */
    Tcl_Obj *const objv[])	/* Argument objects. */
{
    Tcl_Obj *resultPtr;		/* Where result is stored finally. */

    if (objc < 2) {
	Tcl_WrongNumArgs(interp, 1, objv, "formatString ?arg ...?");
	return TCL_ERROR;
    }

    resultPtr = Tcl_Format(interp, TclGetString(objv[1]), objc-2, objv+2);
    if (resultPtr == NULL) {
	return TCL_ERROR;
    }
    Tcl_SetObjResult(interp, resultPtr);
    return TCL_OK;
}

/*
 * Local Variables:
 * mode: c
 * c-basic-offset: 4
 * fill-column: 78
 * End:
 */<|MERGE_RESOLUTION|>--- conflicted
+++ resolved
@@ -2784,11 +2784,7 @@
 		goto done;
 	    }
 	    /* Don't compute values here, wait until the last moment */
-<<<<<<< HEAD
-	    statePtr->argcList[i] = Tcl_ObjTypeLength(statePtr->aCopyList[i]);
-=======
 	    statePtr->argcList[i] = ABSTRACTLIST_PROC(statePtr->aCopyList[i], lengthProc)(statePtr->aCopyList[i]);
->>>>>>> b2b96cef
 	} else {
 	    statePtr->aCopyList[i] = TclListObjCopy(interp, objv[2+i*2]);
 	    if (statePtr->aCopyList[i] == NULL) {
