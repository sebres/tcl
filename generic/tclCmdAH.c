/*
 * tclCmdAH.c --
 *
 *	This file contains the top-level command routines for most of the Tcl
 *	built-in commands whose names begin with the letters A to H.
 *
 * Copyright (c) 1987-1993 The Regents of the University of California.
 * Copyright (c) 1994-1997 Sun Microsystems, Inc.
 *
 * See the file "license.terms" for information on usage and redistribution of
 * this file, and for a DISCLAIMER OF ALL WARRANTIES.
 */

#include "tclInt.h"
#ifdef _WIN32
#   include "tclWinInt.h"
#endif
#include <locale.h>

/*
 * The state structure used by [foreach]. Note that the actual structure has
 * all its working arrays appended afterwards so they can be allocated and
 * freed in a single step.
 */

struct ForeachState {
    Tcl_Obj *bodyPtr;		/* The script body of the command. */
    int bodyIdx;		/* The argument index of the body. */
    int j, maxj;		/* Number of loop iterations. */
    int numLists;		/* Count of value lists. */
    int *index;			/* Array of value list indices. */
    int *varcList;		/* # loop variables per list. */
    Tcl_Obj ***varvList;	/* Array of var name lists. */
    Tcl_Obj **vCopyList;	/* Copies of var name list arguments. */
    int *argcList;		/* Array of value list sizes. */
    Tcl_Obj ***argvList;	/* Array of value lists. */
    Tcl_Obj **aCopyList;	/* Copies of value list arguments. */
    Tcl_Obj *resultList;	/* List of result values from the loop body,
				 * or NULL if we're not collecting them
				 * ([lmap] vs [foreach]). */
};

/*
 * Prototypes for local procedures defined in this file:
 */

static int		CheckAccess(Tcl_Interp *interp, Tcl_Obj *pathPtr,
			    int mode);
static int		EncodingDirsObjCmd(ClientData dummy,
			    Tcl_Interp *interp, int objc,
			    Tcl_Obj *const objv[]);
static inline int	ForeachAssignments(Tcl_Interp *interp,
			    struct ForeachState *statePtr);
static inline void	ForeachCleanup(Tcl_Interp *interp,
			    struct ForeachState *statePtr);
static int		GetStatBuf(Tcl_Interp *interp, Tcl_Obj *pathPtr,
			    Tcl_FSStatProc *statProc, Tcl_StatBuf *statPtr);
static const char *	GetTypeFromMode(int mode);
static int		StoreStatData(Tcl_Interp *interp, Tcl_Obj *varName,
			    Tcl_StatBuf *statPtr);
static inline int	EachloopCmd(Tcl_Interp *interp, int collect,
			    int objc, Tcl_Obj *const objv[]);
static Tcl_NRPostProc	CatchObjCmdCallback;
static Tcl_NRPostProc	ExprCallback;
static Tcl_NRPostProc	ForSetupCallback;
static Tcl_NRPostProc	ForCondCallback;
static Tcl_NRPostProc	ForNextCallback;
static Tcl_NRPostProc	ForPostNextCallback;
static Tcl_NRPostProc	ForeachLoopStep;
static Tcl_NRPostProc	EvalCmdErrMsg;

static Tcl_ObjCmdProc	BadFileSubcommand;
static Tcl_ObjCmdProc FileAttrAccessTimeCmd;
static Tcl_ObjCmdProc FileAttrIsDirectoryCmd;
static Tcl_ObjCmdProc FileAttrIsExecutableCmd;
static Tcl_ObjCmdProc FileAttrIsExistingCmd;
static Tcl_ObjCmdProc FileAttrIsFileCmd;
static Tcl_ObjCmdProc FileAttrIsOwnedCmd;
static Tcl_ObjCmdProc FileAttrIsReadableCmd;
static Tcl_ObjCmdProc FileAttrIsWritableCmd;
static Tcl_ObjCmdProc FileAttrLinkStatCmd;
static Tcl_ObjCmdProc FileAttrModifyTimeCmd;
static Tcl_ObjCmdProc FileAttrSizeCmd;
static Tcl_ObjCmdProc FileAttrStatCmd;
static Tcl_ObjCmdProc FileAttrTypeCmd;
static Tcl_ObjCmdProc FilesystemSeparatorCmd;
static Tcl_ObjCmdProc FilesystemVolumesCmd;
static Tcl_ObjCmdProc PathDirNameCmd;
static Tcl_ObjCmdProc PathExtensionCmd;
static Tcl_ObjCmdProc PathFilesystemCmd;
static Tcl_ObjCmdProc PathJoinCmd;
static Tcl_ObjCmdProc PathNativeNameCmd;
static Tcl_ObjCmdProc PathNormalizeCmd;
static Tcl_ObjCmdProc PathRootNameCmd;
static Tcl_ObjCmdProc PathSplitCmd;
static Tcl_ObjCmdProc PathTailCmd;
static Tcl_ObjCmdProc PathTypeCmd;

/*
 *----------------------------------------------------------------------
 *
 * Tcl_BreakObjCmd --
 *
 *	This procedure is invoked to process the "break" Tcl command. See the
 *	user documentation for details on what it does.
 *
 *	With the bytecode compiler, this procedure is only called when a
 *	command name is computed at runtime, and is "break" or the name to
 *	which "break" was renamed: e.g., "set z break; $z"
 *
 * Results:
 *	A standard Tcl result.
 *
 * Side effects:
 *	See the user documentation.
 *
 *----------------------------------------------------------------------
 */

	/* ARGSUSED */
int
Tcl_BreakObjCmd(
    ClientData dummy,		/* Not used. */
    Tcl_Interp *interp,		/* Current interpreter. */
    int objc,			/* Number of arguments. */
    Tcl_Obj *const objv[])	/* Argument objects. */
{
    if (objc != 1) {
	Tcl_WrongNumArgs(interp, 1, objv, NULL);
	return TCL_ERROR;
    }
    return TCL_BREAK;
}

/*
 *----------------------------------------------------------------------
 *
 * Tcl_CaseObjCmd --
 *
 *	This procedure is invoked to process the "case" Tcl command. See the
 *	user documentation for details on what it does. THIS COMMAND IS
 *	OBSOLETE AND DEPRECATED. SLATED FOR REMOVAL IN TCL 9.0.
 *
 * Results:
 *	A standard Tcl object result.
 *
 * Side effects:
 *	See the user documentation.
 *
 *----------------------------------------------------------------------
 */
<<<<<<< HEAD

=======
>>>>>>> da7dfe85
#ifndef TCL_NO_DEPRECATED
	/* ARGSUSED */
int
Tcl_CaseObjCmd(
    ClientData dummy,		/* Not used. */
    Tcl_Interp *interp,		/* Current interpreter. */
    int objc,			/* Number of arguments. */
    Tcl_Obj *const objv[])	/* Argument objects. */
{
    register int i;
    int body, result, caseObjc;
    const char *stringPtr, *arg;
    Tcl_Obj *const *caseObjv;
    Tcl_Obj *armPtr;

    if (objc < 3) {
	Tcl_WrongNumArgs(interp, 1, objv,
		"string ?in? ?pattern body ...? ?default body?");
	return TCL_ERROR;
    }

    stringPtr = TclGetString(objv[1]);
    body = -1;

    arg = TclGetString(objv[2]);
    if (strcmp(arg, "in") == 0) {
	i = 3;
    } else {
	i = 2;
    }
    caseObjc = objc - i;
    caseObjv = objv + i;

    /*
     * If all of the pattern/command pairs are lumped into a single argument,
     * split them out again.
     */

    if (caseObjc == 1) {
	Tcl_Obj **newObjv;

	TclListObjGetElements(interp, caseObjv[0], &caseObjc, &newObjv);
	caseObjv = newObjv;
    }

    for (i = 0;  i < caseObjc;  i += 2) {
	int patObjc, j;
	const char **patObjv;
	const char *pat, *p;

	if (i == caseObjc-1) {
	    Tcl_ResetResult(interp);
	    Tcl_SetObjResult(interp, Tcl_NewStringObj(
		    "extra case pattern with no body", -1));
	    return TCL_ERROR;
	}

	/*
	 * Check for special case of single pattern (no list) with no
	 * backslash sequences.
	 */

	pat = TclGetString(caseObjv[i]);
	for (p = pat; *p != '\0'; p++) {
	    if (TclIsSpaceProc(*p) || (*p == '\\')) {
		break;
	    }
	}
	if (*p == '\0') {
	    if ((*pat == 'd') && (strcmp(pat, "default") == 0)) {
		body = i + 1;
	    }
	    if (Tcl_StringMatch(stringPtr, pat)) {
		body = i + 1;
		goto match;
	    }
	    continue;
	}

	/*
	 * Break up pattern lists, then check each of the patterns in the
	 * list.
	 */

	result = Tcl_SplitList(interp, pat, &patObjc, &patObjv);
	if (result != TCL_OK) {
	    return result;
	}
	for (j = 0; j < patObjc; j++) {
	    if (Tcl_StringMatch(stringPtr, patObjv[j])) {
		body = i + 1;
		break;
	    }
	}
	ckfree(patObjv);
	if (j < patObjc) {
	    break;
	}
    }

  match:
    if (body != -1) {
	armPtr = caseObjv[body - 1];
	result = Tcl_EvalObjEx(interp, caseObjv[body], 0);
	if (result == TCL_ERROR) {
	    Tcl_AppendObjToErrorInfo(interp, Tcl_ObjPrintf(
		    "\n    (\"%.50s\" arm line %d)",
		    TclGetString(armPtr), Tcl_GetErrorLine(interp)));
	}
	return result;
    }

    /*
     * Nothing matched: return nothing.
     */

    return TCL_OK;
}
<<<<<<< HEAD
#endif /* TCL_NO_DEPRECATED */
=======
#endif /* !TCL_NO_DEPRECATED */
>>>>>>> da7dfe85

/*
 *----------------------------------------------------------------------
 *
 * Tcl_CatchObjCmd --
 *
 *	This object-based procedure is invoked to process the "catch" Tcl
 *	command. See the user documentation for details on what it does.
 *
 * Results:
 *	A standard Tcl object result.
 *
 * Side effects:
 *	See the user documentation.
 *
 *----------------------------------------------------------------------
 */

	/* ARGSUSED */
int
Tcl_CatchObjCmd(
    ClientData dummy,		/* Not used. */
    Tcl_Interp *interp,		/* Current interpreter. */
    int objc,			/* Number of arguments. */
    Tcl_Obj *const objv[])	/* Argument objects. */
{
    return Tcl_NRCallObjProc(interp, TclNRCatchObjCmd, dummy, objc, objv);
}

int
TclNRCatchObjCmd(
    ClientData dummy,		/* Not used. */
    Tcl_Interp *interp,		/* Current interpreter. */
    int objc,			/* Number of arguments. */
    Tcl_Obj *const objv[])	/* Argument objects. */
{
    Tcl_Obj *varNamePtr = NULL;
    Tcl_Obj *optionVarNamePtr = NULL;
    Interp *iPtr = (Interp *) interp;

    if ((objc < 2) || (objc > 4)) {
	Tcl_WrongNumArgs(interp, 1, objv,
		"script ?resultVarName? ?optionVarName?");
	return TCL_ERROR;
    }

    if (objc >= 3) {
	varNamePtr = objv[2];
    }
    if (objc == 4) {
	optionVarNamePtr = objv[3];
    }

    TclNRAddCallback(interp, CatchObjCmdCallback, INT2PTR(objc),
	    varNamePtr, optionVarNamePtr, NULL);

    /*
     * TIP #280. Make invoking context available to caught script.
     */

    return TclNREvalObjEx(interp, objv[1], 0, iPtr->cmdFramePtr, 1);
}

static int
CatchObjCmdCallback(
    ClientData data[],
    Tcl_Interp *interp,
    int result)
{
    Interp *iPtr = (Interp *) interp;
    int objc = PTR2INT(data[0]);
    Tcl_Obj *varNamePtr = data[1];
    Tcl_Obj *optionVarNamePtr = data[2];
    int rewind = iPtr->execEnvPtr->rewind;

    /*
     * We disable catch in interpreters where the limit has been exceeded.
     */

    if (rewind || Tcl_LimitExceeded(interp)) {
	Tcl_AppendObjToErrorInfo(interp, Tcl_ObjPrintf(
		"\n    (\"catch\" body line %d)", Tcl_GetErrorLine(interp)));
	return TCL_ERROR;
    }

    if (objc >= 3) {
	if (NULL == Tcl_ObjSetVar2(interp, varNamePtr, NULL,
		Tcl_GetObjResult(interp), TCL_LEAVE_ERR_MSG)) {
	    return TCL_ERROR;
	}
    }
    if (objc == 4) {
	Tcl_Obj *options = Tcl_GetReturnOptions(interp, result);

	if (NULL == Tcl_ObjSetVar2(interp, optionVarNamePtr, NULL,
		options, TCL_LEAVE_ERR_MSG)) {
	    /* Do not decrRefCount 'options', it was already done by
	     * Tcl_ObjSetVar2 */
	    return TCL_ERROR;
	}
    }

    Tcl_ResetResult(interp);
    Tcl_SetObjResult(interp, Tcl_NewIntObj(result));
    return TCL_OK;
}

/*
 *----------------------------------------------------------------------
 *
 * Tcl_CdObjCmd --
 *
 *	This procedure is invoked to process the "cd" Tcl command. See the
 *	user documentation for details on what it does.
 *
 * Results:
 *	A standard Tcl result.
 *
 * Side effects:
 *	See the user documentation.
 *
 *----------------------------------------------------------------------
 */

	/* ARGSUSED */
int
Tcl_CdObjCmd(
    ClientData dummy,		/* Not used. */
    Tcl_Interp *interp,		/* Current interpreter. */
    int objc,			/* Number of arguments. */
    Tcl_Obj *const objv[])	/* Argument objects. */
{
    Tcl_Obj *dir;
    int result;

    if (objc > 2) {
	Tcl_WrongNumArgs(interp, 1, objv, "?dirName?");
	return TCL_ERROR;
    }

    if (objc == 2) {
	dir = objv[1];
    } else {
	TclNewLiteralStringObj(dir, "~");
	Tcl_IncrRefCount(dir);
    }
    if (Tcl_FSConvertToPathType(interp, dir) != TCL_OK) {
	result = TCL_ERROR;
    } else {
	result = Tcl_FSChdir(dir);
	if (result != TCL_OK) {
	    Tcl_SetObjResult(interp, Tcl_ObjPrintf(
		    "couldn't change working directory to \"%s\": %s",
		    TclGetString(dir), Tcl_PosixError(interp)));
	    result = TCL_ERROR;
	}
    }
    if (objc != 2) {
	Tcl_DecrRefCount(dir);
    }
    return result;
}

/*
 *----------------------------------------------------------------------
 *
 * Tcl_ConcatObjCmd --
 *
 *	This object-based procedure is invoked to process the "concat" Tcl
 *	command. See the user documentation for details on what it does.
 *
 * Results:
 *	A standard Tcl object result.
 *
 * Side effects:
 *	See the user documentation.
 *
 *----------------------------------------------------------------------
 */

	/* ARGSUSED */
int
Tcl_ConcatObjCmd(
    ClientData dummy,		/* Not used. */
    Tcl_Interp *interp,		/* Current interpreter. */
    int objc,			/* Number of arguments. */
    Tcl_Obj *const objv[])	/* Argument objects. */
{
    if (objc >= 2) {
	Tcl_SetObjResult(interp, Tcl_ConcatObj(objc-1, objv+1));
    }
    return TCL_OK;
}

/*
 *----------------------------------------------------------------------
 *
 * Tcl_ContinueObjCmd --
 *
 *	This procedure is invoked to process the "continue" Tcl command. See
 *	the user documentation for details on what it does.
 *
 *	With the bytecode compiler, this procedure is only called when a
 *	command name is computed at runtime, and is "continue" or the name to
 *	which "continue" was renamed: e.g., "set z continue; $z"
 *
 * Results:
 *	A standard Tcl result.
 *
 * Side effects:
 *	See the user documentation.
 *
 *----------------------------------------------------------------------
 */

	/* ARGSUSED */
int
Tcl_ContinueObjCmd(
    ClientData dummy,		/* Not used. */
    Tcl_Interp *interp,		/* Current interpreter. */
    int objc,			/* Number of arguments. */
    Tcl_Obj *const objv[])	/* Argument objects. */
{
    if (objc != 1) {
	Tcl_WrongNumArgs(interp, 1, objv, NULL);
	return TCL_ERROR;
    }
    return TCL_CONTINUE;
}

/*
 *----------------------------------------------------------------------
 *
 * Tcl_EncodingObjCmd --
 *
 *	This command manipulates encodings.
 *
 * Results:
 *	A standard Tcl result.
 *
 * Side effects:
 *	See the user documentation.
 *
 *----------------------------------------------------------------------
 */

int
Tcl_EncodingObjCmd(
    ClientData dummy,		/* Not used. */
    Tcl_Interp *interp,		/* Current interpreter. */
    int objc,			/* Number of arguments. */
    Tcl_Obj *const objv[])	/* Argument objects. */
{
    int index;

    static const char *const optionStrings[] = {
	"convertfrom", "convertto", "dirs", "names", "system",
	NULL
    };
    enum options {
	ENC_CONVERTFROM, ENC_CONVERTTO, ENC_DIRS, ENC_NAMES, ENC_SYSTEM
    };

    if (objc < 2) {
	Tcl_WrongNumArgs(interp, 1, objv, "option ?arg ...?");
	return TCL_ERROR;
    }
    if (Tcl_GetIndexFromObj(interp, objv[1], optionStrings, "option", 0,
	    &index) != TCL_OK) {
	return TCL_ERROR;
    }

    switch ((enum options) index) {
    case ENC_CONVERTTO:
    case ENC_CONVERTFROM: {
	Tcl_Obj *data;
	Tcl_DString ds;
	Tcl_Encoding encoding;
	int length;
	const char *stringPtr;

	if (objc == 3) {
	    encoding = Tcl_GetEncoding(interp, NULL);
	    data = objv[2];
	} else if (objc == 4) {
	    if (Tcl_GetEncodingFromObj(interp, objv[2], &encoding) != TCL_OK) {
		return TCL_ERROR;
	    }
	    data = objv[3];
	} else {
	    Tcl_WrongNumArgs(interp, 2, objv, "?encoding? data");
	    return TCL_ERROR;
	}

	if ((enum options) index == ENC_CONVERTFROM) {
	    /*
	     * Treat the string as binary data.
	     */

	    stringPtr = (char *) Tcl_GetByteArrayFromObj(data, &length);
	    Tcl_ExternalToUtfDString(encoding, stringPtr, length, &ds);

	    /*
	     * Note that we cannot use Tcl_DStringResult here because it will
	     * truncate the string at the first null byte.
	     */

	    Tcl_SetObjResult(interp, TclDStringToObj(&ds));
	} else {
	    /*
	     * Store the result as binary data.
	     */

	    stringPtr = TclGetStringFromObj(data, &length);
	    Tcl_UtfToExternalDString(encoding, stringPtr, length, &ds);
	    Tcl_SetObjResult(interp, Tcl_NewByteArrayObj(
		    (unsigned char *) Tcl_DStringValue(&ds),
		    Tcl_DStringLength(&ds)));
	    Tcl_DStringFree(&ds);
	}

	Tcl_FreeEncoding(encoding);
	break;
    }
    case ENC_DIRS:
	return EncodingDirsObjCmd(dummy, interp, objc, objv);
    case ENC_NAMES:
	if (objc > 2) {
	    Tcl_WrongNumArgs(interp, 2, objv, NULL);
	    return TCL_ERROR;
	}
	Tcl_GetEncodingNames(interp);
	break;
    case ENC_SYSTEM:
	if (objc > 3) {
	    Tcl_WrongNumArgs(interp, 2, objv, "?encoding?");
	    return TCL_ERROR;
	}
	if (objc == 2) {
	    Tcl_SetObjResult(interp, Tcl_NewStringObj(
		    Tcl_GetEncodingName(NULL), -1));
	} else {
	    return Tcl_SetSystemEncoding(interp, TclGetString(objv[2]));
	}
	break;
    }
    return TCL_OK;
}

/*
 *----------------------------------------------------------------------
 *
 * EncodingDirsObjCmd --
 *
 *	This command manipulates the encoding search path.
 *
 * Results:
 *	A standard Tcl result.
 *
 * Side effects:
 *	Can set the encoding search path.
 *
 *----------------------------------------------------------------------
 */

int
EncodingDirsObjCmd(
    ClientData dummy,		/* Not used. */
    Tcl_Interp *interp,		/* Current interpreter. */
    int objc,			/* Number of arguments. */
    Tcl_Obj *const objv[])	/* Argument objects. */
{
    Tcl_Obj *dirListObj;

    if (objc > 3) {
	Tcl_WrongNumArgs(interp, 2, objv, "?dirList?");
	return TCL_ERROR;
    }
    if (objc == 2) {
	Tcl_SetObjResult(interp, Tcl_GetEncodingSearchPath());
	return TCL_OK;
    }

    dirListObj = objv[2];
    if (Tcl_SetEncodingSearchPath(dirListObj) == TCL_ERROR) {
	Tcl_SetObjResult(interp, Tcl_ObjPrintf(
		"expected directory list but got \"%s\"",
		TclGetString(dirListObj)));
	Tcl_SetErrorCode(interp, "TCL", "OPERATION", "ENCODING", "BADPATH",
		NULL);
	return TCL_ERROR;
    }
    Tcl_SetObjResult(interp, dirListObj);
    return TCL_OK;
}

/*
 *----------------------------------------------------------------------
 *
 * Tcl_ErrorObjCmd --
 *
 *	This procedure is invoked to process the "error" Tcl command. See the
 *	user documentation for details on what it does.
 *
 * Results:
 *	A standard Tcl object result.
 *
 * Side effects:
 *	See the user documentation.
 *
 *----------------------------------------------------------------------
 */

	/* ARGSUSED */
int
Tcl_ErrorObjCmd(
    ClientData dummy,		/* Not used. */
    Tcl_Interp *interp,		/* Current interpreter. */
    int objc,			/* Number of arguments. */
    Tcl_Obj *const objv[])	/* Argument objects. */
{
    Tcl_Obj *options, *optName;

    if ((objc < 2) || (objc > 4)) {
	Tcl_WrongNumArgs(interp, 1, objv, "message ?errorInfo? ?errorCode?");
	return TCL_ERROR;
    }

    TclNewLiteralStringObj(options, "-code error -level 0");

    if (objc >= 3) {		/* Process the optional info argument */
	TclNewLiteralStringObj(optName, "-errorinfo");
	Tcl_ListObjAppendElement(NULL, options, optName);
	Tcl_ListObjAppendElement(NULL, options, objv[2]);
    }

    if (objc >= 4) {		/* Process the optional code argument */
	TclNewLiteralStringObj(optName, "-errorcode");
	Tcl_ListObjAppendElement(NULL, options, optName);
	Tcl_ListObjAppendElement(NULL, options, objv[3]);
    }

    Tcl_SetObjResult(interp, objv[1]);
    return Tcl_SetReturnOptions(interp, options);
}

/*
 *----------------------------------------------------------------------
 *
 * Tcl_EvalObjCmd --
 *
 *	This object-based procedure is invoked to process the "eval" Tcl
 *	command. See the user documentation for details on what it does.
 *
 * Results:
 *	A standard Tcl object result.
 *
 * Side effects:
 *	See the user documentation.
 *
 *----------------------------------------------------------------------
 */

	/* ARGSUSED */
static int
EvalCmdErrMsg(
    ClientData data[],
    Tcl_Interp *interp,
    int result)
{
    if (result == TCL_ERROR) {
	Tcl_AppendObjToErrorInfo(interp, Tcl_ObjPrintf(
		"\n    (\"eval\" body line %d)", Tcl_GetErrorLine(interp)));
    }
    return result;
}

int
Tcl_EvalObjCmd(
    ClientData dummy,		/* Not used. */
    Tcl_Interp *interp,		/* Current interpreter. */
    int objc,			/* Number of arguments. */
    Tcl_Obj *const objv[])	/* Argument objects. */
{
    return Tcl_NRCallObjProc(interp, TclNREvalObjCmd, dummy, objc, objv);
}

int
TclNREvalObjCmd(
    ClientData dummy,		/* Not used. */
    Tcl_Interp *interp,		/* Current interpreter. */
    int objc,			/* Number of arguments. */
    Tcl_Obj *const objv[])	/* Argument objects. */
{
    register Tcl_Obj *objPtr;
    Interp *iPtr = (Interp *) interp;
    CmdFrame *invoker = NULL;
    int word = 0;

    if (objc < 2) {
	Tcl_WrongNumArgs(interp, 1, objv, "arg ?arg ...?");
	return TCL_ERROR;
    }

    if (objc == 2) {
	/*
	 * TIP #280. Make argument location available to eval'd script.
	 */

	invoker = iPtr->cmdFramePtr;
	word = 1;
	objPtr = objv[1];
	TclArgumentGet(interp, objPtr, &invoker, &word);
    } else {
	/*
	 * More than one argument: concatenate them together with spaces
	 * between, then evaluate the result. Tcl_EvalObjEx will delete the
	 * object when it decrements its refcount after eval'ing it.
	 *
	 * TIP #280. Make invoking context available to eval'd script, done
	 * with the default values.
	 */

	objPtr = Tcl_ConcatObj(objc-1, objv+1);
    }
    TclNRAddCallback(interp, EvalCmdErrMsg, NULL, NULL, NULL, NULL);
    return TclNREvalObjEx(interp, objPtr, 0, invoker, word);
}

/*
 *----------------------------------------------------------------------
 *
 * Tcl_ExitObjCmd --
 *
 *	This procedure is invoked to process the "exit" Tcl command. See the
 *	user documentation for details on what it does.
 *
 * Results:
 *	A standard Tcl object result.
 *
 * Side effects:
 *	See the user documentation.
 *
 *----------------------------------------------------------------------
 */

	/* ARGSUSED */
int
Tcl_ExitObjCmd(
    ClientData dummy,		/* Not used. */
    Tcl_Interp *interp,		/* Current interpreter. */
    int objc,			/* Number of arguments. */
    Tcl_Obj *const objv[])	/* Argument objects. */
{
    int value;

    if ((objc != 1) && (objc != 2)) {
	Tcl_WrongNumArgs(interp, 1, objv, "?returnCode?");
	return TCL_ERROR;
    }

    if (objc == 1) {
	value = 0;
    } else if (Tcl_GetIntFromObj(interp, objv[1], &value) != TCL_OK) {
	return TCL_ERROR;
    }
    Tcl_Exit(value);
    /*NOTREACHED*/
    return TCL_OK;		/* Better not ever reach this! */
}

/*
 *----------------------------------------------------------------------
 *
 * Tcl_ExprObjCmd --
 *
 *	This object-based procedure is invoked to process the "expr" Tcl
 *	command. See the user documentation for details on what it does.
 *
 *	With the bytecode compiler, this procedure is called in two
 *	circumstances: 1) to execute expr commands that are too complicated or
 *	too unsafe to try compiling directly into an inline sequence of
 *	instructions, and 2) to execute commands where the command name is
 *	computed at runtime and is "expr" or the name to which "expr" was
 *	renamed (e.g., "set z expr; $z 2+3")
 *
 * Results:
 *	A standard Tcl object result.
 *
 * Side effects:
 *	See the user documentation.
 *
 *----------------------------------------------------------------------
 */

	/* ARGSUSED */
int
Tcl_ExprObjCmd(
    ClientData dummy,		/* Not used. */
    Tcl_Interp *interp,		/* Current interpreter. */
    int objc,			/* Number of arguments. */
    Tcl_Obj *const objv[])	/* Argument objects. */
{
    return Tcl_NRCallObjProc(interp, TclNRExprObjCmd, dummy, objc, objv);
}

int
TclNRExprObjCmd(
    ClientData dummy,		/* Not used. */
    Tcl_Interp *interp,		/* Current interpreter. */
    int objc,			/* Number of arguments. */
    Tcl_Obj *const objv[])	/* Argument objects. */
{
    Tcl_Obj *resultPtr, *objPtr;

    if (objc < 2) {
	Tcl_WrongNumArgs(interp, 1, objv, "arg ?arg ...?");
	return TCL_ERROR;
    }

    TclNewObj(resultPtr);
    Tcl_IncrRefCount(resultPtr);
    if (objc == 2) {
	objPtr = objv[1];
	TclNRAddCallback(interp, ExprCallback, resultPtr, NULL, NULL, NULL);
    } else {
	objPtr = Tcl_ConcatObj(objc-1, objv+1);
	TclNRAddCallback(interp, ExprCallback, resultPtr, objPtr, NULL, NULL);
    }

    return Tcl_NRExprObj(interp, objPtr, resultPtr);
}

static int
ExprCallback(
    ClientData data[],
    Tcl_Interp *interp,
    int result)
{
    Tcl_Obj *resultPtr = data[0];
    Tcl_Obj *objPtr = data[1];

    if (objPtr != NULL) {
	Tcl_DecrRefCount(objPtr);
    }

    if (result == TCL_OK) {
	Tcl_SetObjResult(interp, resultPtr);
    }
    Tcl_DecrRefCount(resultPtr);
    return result;
}

/*
 *----------------------------------------------------------------------
 *
 * TclInitFileCmd --
 *
 *	This function builds the "file" Tcl command ensemble. See the user
 *	documentation for details on what that ensemble does.
 *
 *	PLEASE NOTE THAT THIS FAILS WITH FILENAMES AND PATHS WITH EMBEDDED
 *	NULLS. With the object-based Tcl_FS APIs, the above NOTE may no longer
 *	be true. In any case this assertion should be tested.
 *
 * Results:
 *	A standard Tcl result.
 *
 * Side effects:
 *	See the user documentation.
 *
 *----------------------------------------------------------------------
 */

Tcl_Command
TclInitFileCmd(
    Tcl_Interp *interp)
{
    /*
     * Note that most subcommands are unsafe because either they manipulate
     * the native filesystem or because they reveal information about the
     * native filesystem.
     */

    static const EnsembleImplMap initMap[] = {
	{"atime",	FileAttrAccessTimeCmd,	TclCompileBasic1Or2ArgCmd, NULL, NULL, 0},
	{"attributes",	TclFileAttrsCmd,	NULL, NULL, NULL, 0},
	{"channels",	TclChannelNamesCmd,	TclCompileBasic0Or1ArgCmd, NULL, NULL, 0},
	{"copy",	TclFileCopyCmd,		NULL, NULL, NULL, 0},
	{"delete",	TclFileDeleteCmd,	TclCompileBasicMin0ArgCmd, NULL, NULL, 0},
	{"dirname",	PathDirNameCmd,		TclCompileBasic1ArgCmd, NULL, NULL, 0},
	{"executable",	FileAttrIsExecutableCmd, TclCompileBasic1ArgCmd, NULL, NULL, 0},
	{"exists",	FileAttrIsExistingCmd,	TclCompileBasic1ArgCmd, NULL, NULL, 0},
	{"extension",	PathExtensionCmd,	TclCompileBasic1ArgCmd, NULL, NULL, 0},
	{"isdirectory",	FileAttrIsDirectoryCmd,	TclCompileBasic1ArgCmd, NULL, NULL, 0},
	{"isfile",	FileAttrIsFileCmd,	TclCompileBasic1ArgCmd, NULL, NULL, 0},
	{"join",	PathJoinCmd,		TclCompileBasicMin1ArgCmd, NULL, NULL, 0},
	{"link",	TclFileLinkCmd,		TclCompileBasic1To3ArgCmd, NULL, NULL, 0},
	{"lstat",	FileAttrLinkStatCmd,	TclCompileBasic2ArgCmd, NULL, NULL, 0},
	{"mtime",	FileAttrModifyTimeCmd,	TclCompileBasic1Or2ArgCmd, NULL, NULL, 0},
	{"mkdir",	TclFileMakeDirsCmd,	TclCompileBasicMin0ArgCmd, NULL, NULL, 0},
	{"nativename",	PathNativeNameCmd,	TclCompileBasic1ArgCmd, NULL, NULL, 0},
	{"normalize",	PathNormalizeCmd,	TclCompileBasic1ArgCmd, NULL, NULL, 0},
	{"owned",	FileAttrIsOwnedCmd,	TclCompileBasic1ArgCmd, NULL, NULL, 0},
	{"pathtype",	PathTypeCmd,		TclCompileBasic1ArgCmd, NULL, NULL, 0},
	{"readable",	FileAttrIsReadableCmd,	TclCompileBasic1ArgCmd, NULL, NULL, 0},
	{"readlink",	TclFileReadLinkCmd,	TclCompileBasic1ArgCmd, NULL, NULL, 0},
	{"rename",	TclFileRenameCmd,	NULL, NULL, NULL, 0},
	{"rootname",	PathRootNameCmd,	TclCompileBasic1ArgCmd, NULL, NULL, 0},
	{"separator",	FilesystemSeparatorCmd,	TclCompileBasic0Or1ArgCmd, NULL, NULL, 0},
	{"size",	FileAttrSizeCmd,	TclCompileBasic1ArgCmd, NULL, NULL, 0},
	{"split",	PathSplitCmd,		TclCompileBasic1ArgCmd, NULL, NULL, 0},
	{"stat",	FileAttrStatCmd,	TclCompileBasic2ArgCmd, NULL, NULL, 0},
	{"system",	PathFilesystemCmd,	TclCompileBasic0Or1ArgCmd, NULL, NULL, 0},
	{"tail",	PathTailCmd,		TclCompileBasic1ArgCmd, NULL, NULL, 0},
	{"tempfile",	TclFileTemporaryCmd,	TclCompileBasic0To2ArgCmd, NULL, NULL, 0},
	{"type",	FileAttrTypeCmd,	TclCompileBasic1ArgCmd, NULL, NULL, 0},
	{"volumes",	FilesystemVolumesCmd,	TclCompileBasic0ArgCmd, NULL, NULL, 0},
	{"writable",	FileAttrIsWritableCmd,	TclCompileBasic1ArgCmd, NULL, NULL, 0},
	{NULL, NULL, NULL, NULL, NULL, 0}
    };
    return TclMakeEnsemble(interp, "file", initMap);
}

/*
 *----------------------------------------------------------------------
 *
 * TclMakeFileCommandSafe --
 *
 *	This function hides the unsafe subcommands of the "file" Tcl command
 *	ensemble. It must only be called from TclHideUnsafeCommands.
 *
 * Results:
 *	A standard Tcl result.
 *
 * Side effects:
 *	Adds commands to the table of hidden commands.
 *
 *----------------------------------------------------------------------
 */

int
TclMakeFileCommandSafe(
    Tcl_Interp *interp)
{
    static const struct {
	const char *cmdName;
	int unsafe;
    } unsafeInfo[] = {
	{"atime",	 1},
	{"attributes",	 1},
	{"channels",	 0},
	{"copy",	 1},
	{"delete",	 1},
	{"dirname",	 1},
	{"executable",	 1},
	{"exists",	 1},
	{"extension",	 1},
	{"isdirectory",	 1},
	{"isfile",	 1},
	{"join",	 0},
	{"link",	 1},
	{"lstat",	 1},
	{"mtime",	 1},
	{"mkdir",	 1},
	{"nativename",	 1},
	{"normalize",	 1},
	{"owned",	 1},
	{"pathtype",	 0},
	{"readable",	 1},
	{"readlink",	 1},
	{"rename",	 1},
	{"rootname",	 1},
	{"separator",	 0},
	{"size",	 1},
	{"split",	 0},
	{"stat",	 1},
	{"system",	 0},
	{"tail",	 1},
	{"tempfile",	 1},
	{"type",	 1},
	{"volumes",	 1},
	{"writable",	 1},
	{NULL, 0}
    };
    int i;
    Tcl_DString oldBuf, newBuf;

    Tcl_DStringInit(&oldBuf);
    TclDStringAppendLiteral(&oldBuf, "::tcl::file::");
    Tcl_DStringInit(&newBuf);
    TclDStringAppendLiteral(&newBuf, "tcl:file:");
    for (i=0 ; unsafeInfo[i].cmdName != NULL ; i++) {
	if (unsafeInfo[i].unsafe) {
	    const char *oldName, *newName;

	    Tcl_DStringSetLength(&oldBuf, 13);
	    oldName = Tcl_DStringAppend(&oldBuf, unsafeInfo[i].cmdName, -1);
	    Tcl_DStringSetLength(&newBuf, 9);
	    newName = Tcl_DStringAppend(&newBuf, unsafeInfo[i].cmdName, -1);
	    if (TclRenameCommand(interp, oldName, "___tmp") != TCL_OK
		    || Tcl_HideCommand(interp, "___tmp", newName) != TCL_OK) {
		Tcl_Panic("problem making 'file %s' safe: %s",
			unsafeInfo[i].cmdName,
			Tcl_GetString(Tcl_GetObjResult(interp)));
	    }
	    Tcl_CreateObjCommand(interp, oldName, BadFileSubcommand,
		    (ClientData) unsafeInfo[i].cmdName, NULL);
	}
    }
    Tcl_DStringFree(&oldBuf);
    Tcl_DStringFree(&newBuf);

    /*
     * Ugh. The [file] command is now actually safe, but it is assumed by
     * scripts that it is not, which messes up security policies. [Bug
     * 3211758]
     */

    if (Tcl_HideCommand(interp, "file", "file") != TCL_OK) {
	Tcl_Panic("problem making 'file' safe: %s",
		Tcl_GetString(Tcl_GetObjResult(interp)));
    }
    return TCL_OK;
}

/*
 *----------------------------------------------------------------------
 *
 * BadFileSubcommand --
 *
 *	Command used to act as a backstop implementation when subcommands of
 *	"file" are unsafe (the real implementations of the subcommands are
 *	hidden). The clientData is always the full official subcommand name.
 *
 * Results:
 *	A standard Tcl result (always a TCL_ERROR).
 *
 * Side effects:
 *	None.
 *
 *----------------------------------------------------------------------
 */

static int
BadFileSubcommand(
    ClientData clientData,
    Tcl_Interp *interp,
    int objc,
    Tcl_Obj *const objv[])
{
    const char *subcommandName = (const char *) clientData;

    Tcl_SetObjResult(interp, Tcl_ObjPrintf(
	    "not allowed to invoke subcommand %s of file", subcommandName));
    Tcl_SetErrorCode(interp, "TCL", "SAFE", "SUBCOMMAND", NULL);
    return TCL_ERROR;
}

/*
 *----------------------------------------------------------------------
 *
 * FileAttrAccessTimeCmd --
 *
 *	This function is invoked to process the "file atime" Tcl command. See
 *	the user documentation for details on what it does.
 *
 * Results:
 *	A standard Tcl result.
 *
 * Side effects:
 *	May update the access time on the file, if requested by the user.
 *
 *----------------------------------------------------------------------
 */

static int
FileAttrAccessTimeCmd(
    ClientData clientData,
    Tcl_Interp *interp,
    int objc,
    Tcl_Obj *const objv[])
{
    Tcl_StatBuf buf;
    struct utimbuf tval;

    if (objc < 2 || objc > 3) {
	Tcl_WrongNumArgs(interp, 1, objv, "name ?time?");
	return TCL_ERROR;
    }
    if (GetStatBuf(interp, objv[1], Tcl_FSStat, &buf) != TCL_OK) {
	return TCL_ERROR;
    }
#if defined(_WIN32)
    /* We use a value of 0 to indicate the access time not available */
    if (buf.st_atime == 0) {
        Tcl_SetObjResult(interp, Tcl_ObjPrintf(
                             "could not get access time for file \"%s\"",
                             TclGetString(objv[1])));
        return TCL_ERROR;
    }
#endif

    if (objc == 3) {
	/*
	 * Need separate variable for reading longs from an object on 64-bit
	 * platforms. [Bug 698146]
	 */

	long newTime;

	if (TclGetLongFromObj(interp, objv[2], &newTime) != TCL_OK) {
	    return TCL_ERROR;
	}

	tval.actime = newTime;
	tval.modtime = buf.st_mtime;

	if (Tcl_FSUtime(objv[1], &tval) != 0) {
	    Tcl_SetObjResult(interp, Tcl_ObjPrintf(
		    "could not set access time for file \"%s\": %s",
		    TclGetString(objv[1]), Tcl_PosixError(interp)));
	    return TCL_ERROR;
	}

	/*
	 * Do another stat to ensure that the we return the new recognized
	 * atime - hopefully the same as the one we sent in. However, fs's
	 * like FAT don't even know what atime is.
	 */

	if (GetStatBuf(interp, objv[1], Tcl_FSStat, &buf) != TCL_OK) {
	    return TCL_ERROR;
	}
    }

    Tcl_SetObjResult(interp, Tcl_NewLongObj((long) buf.st_atime));
    return TCL_OK;
}

/*
 *----------------------------------------------------------------------
 *
 * FileAttrModifyTimeCmd --
 *
 *	This function is invoked to process the "file mtime" Tcl command. See
 *	the user documentation for details on what it does.
 *
 * Results:
 *	A standard Tcl result.
 *
 * Side effects:
 *	May update the modification time on the file, if requested by the
 *	user.
 *
 *----------------------------------------------------------------------
 */

static int
FileAttrModifyTimeCmd(
    ClientData clientData,
    Tcl_Interp *interp,
    int objc,
    Tcl_Obj *const objv[])
{
    Tcl_StatBuf buf;
    struct utimbuf tval;

    if (objc < 2 || objc > 3) {
	Tcl_WrongNumArgs(interp, 1, objv, "name ?time?");
	return TCL_ERROR;
    }
    if (GetStatBuf(interp, objv[1], Tcl_FSStat, &buf) != TCL_OK) {
	return TCL_ERROR;
    }
#if defined(_WIN32)
    /* We use a value of 0 to indicate the modification time not available */
    if (buf.st_mtime == 0) {
        Tcl_SetObjResult(interp, Tcl_ObjPrintf(
                             "could not get modification time for file \"%s\"",
                             TclGetString(objv[1])));
        return TCL_ERROR;
    }
#endif
    if (objc == 3) {
	/*
	 * Need separate variable for reading longs from an object on 64-bit
	 * platforms. [Bug 698146]
	 */

	long newTime;

	if (TclGetLongFromObj(interp, objv[2], &newTime) != TCL_OK) {
	    return TCL_ERROR;
	}

	tval.actime = buf.st_atime;
	tval.modtime = newTime;

	if (Tcl_FSUtime(objv[1], &tval) != 0) {
	    Tcl_SetObjResult(interp, Tcl_ObjPrintf(
		    "could not set modification time for file \"%s\": %s",
		    TclGetString(objv[1]), Tcl_PosixError(interp)));
	    return TCL_ERROR;
	}

	/*
	 * Do another stat to ensure that the we return the new recognized
	 * mtime - hopefully the same as the one we sent in.
	 */

	if (GetStatBuf(interp, objv[1], Tcl_FSStat, &buf) != TCL_OK) {
	    return TCL_ERROR;
	}
    }

    Tcl_SetObjResult(interp, Tcl_NewLongObj((long) buf.st_mtime));
    return TCL_OK;
}

/*
 *----------------------------------------------------------------------
 *
 * FileAttrLinkStatCmd --
 *
 *	This function is invoked to process the "file lstat" Tcl command. See
 *	the user documentation for details on what it does.
 *
 * Results:
 *	A standard Tcl result.
 *
 * Side effects:
 *	Writes to an array named by the user.
 *
 *----------------------------------------------------------------------
 */

static int
FileAttrLinkStatCmd(
    ClientData clientData,
    Tcl_Interp *interp,
    int objc,
    Tcl_Obj *const objv[])
{
    Tcl_StatBuf buf;

    if (objc != 3) {
	Tcl_WrongNumArgs(interp, 1, objv, "name varName");
	return TCL_ERROR;
    }
    if (GetStatBuf(interp, objv[1], Tcl_FSLstat, &buf) != TCL_OK) {
	return TCL_ERROR;
    }
    return StoreStatData(interp, objv[2], &buf);
}

/*
 *----------------------------------------------------------------------
 *
 * FileAttrStatCmd --
 *
 *	This function is invoked to process the "file stat" Tcl command. See
 *	the user documentation for details on what it does.
 *
 * Results:
 *	A standard Tcl result.
 *
 * Side effects:
 *	Writes to an array named by the user.
 *
 *----------------------------------------------------------------------
 */

static int
FileAttrStatCmd(
    ClientData clientData,
    Tcl_Interp *interp,
    int objc,
    Tcl_Obj *const objv[])
{
    Tcl_StatBuf buf;

    if (objc != 3) {
	Tcl_WrongNumArgs(interp, 1, objv, "name varName");
	return TCL_ERROR;
    }
    if (GetStatBuf(interp, objv[1], Tcl_FSStat, &buf) != TCL_OK) {
	return TCL_ERROR;
    }
    return StoreStatData(interp, objv[2], &buf);
}

/*
 *----------------------------------------------------------------------
 *
 * FileAttrTypeCmd --
 *
 *	This function is invoked to process the "file type" Tcl command. See
 *	the user documentation for details on what it does.
 *
 * Results:
 *	A standard Tcl result.
 *
 * Side effects:
 *	None.
 *
 *----------------------------------------------------------------------
 */

static int
FileAttrTypeCmd(
    ClientData clientData,
    Tcl_Interp *interp,
    int objc,
    Tcl_Obj *const objv[])
{
    Tcl_StatBuf buf;

    if (objc != 2) {
	Tcl_WrongNumArgs(interp, 1, objv, "name");
	return TCL_ERROR;
    }
    if (GetStatBuf(interp, objv[1], Tcl_FSLstat, &buf) != TCL_OK) {
	return TCL_ERROR;
    }
    Tcl_SetObjResult(interp, Tcl_NewStringObj(
	    GetTypeFromMode((unsigned short) buf.st_mode), -1));
    return TCL_OK;
}

/*
 *----------------------------------------------------------------------
 *
 * FileAttrSizeCmd --
 *
 *	This function is invoked to process the "file size" Tcl command. See
 *	the user documentation for details on what it does.
 *
 * Results:
 *	A standard Tcl result.
 *
 * Side effects:
 *	None.
 *
 *----------------------------------------------------------------------
 */

static int
FileAttrSizeCmd(
    ClientData clientData,
    Tcl_Interp *interp,
    int objc,
    Tcl_Obj *const objv[])
{
    Tcl_StatBuf buf;

    if (objc != 2) {
	Tcl_WrongNumArgs(interp, 1, objv, "name");
	return TCL_ERROR;
    }
    if (GetStatBuf(interp, objv[1], Tcl_FSStat, &buf) != TCL_OK) {
	return TCL_ERROR;
    }
    Tcl_SetObjResult(interp, Tcl_NewWideIntObj((Tcl_WideInt) buf.st_size));
    return TCL_OK;
}

/*
 *----------------------------------------------------------------------
 *
 * FileAttrIsDirectoryCmd --
 *
 *	This function is invoked to process the "file isdirectory" Tcl
 *	command. See the user documentation for details on what it does.
 *
 * Results:
 *	A standard Tcl result.
 *
 * Side effects:
 *	None.
 *
 *----------------------------------------------------------------------
 */

static int
FileAttrIsDirectoryCmd(
    ClientData clientData,
    Tcl_Interp *interp,
    int objc,
    Tcl_Obj *const objv[])
{
    Tcl_StatBuf buf;
    int value = 0;

    if (objc != 2) {
	Tcl_WrongNumArgs(interp, 1, objv, "name");
	return TCL_ERROR;
    }
    if (GetStatBuf(NULL, objv[1], Tcl_FSStat, &buf) == TCL_OK) {
	value = S_ISDIR(buf.st_mode);
    }
    Tcl_SetObjResult(interp, Tcl_NewBooleanObj(value));
    return TCL_OK;
}

/*
 *----------------------------------------------------------------------
 *
 * FileAttrIsExecutableCmd --
 *
 *	This function is invoked to process the "file executable" Tcl command.
 *	See the user documentation for details on what it does.
 *
 * Results:
 *	A standard Tcl result.
 *
 * Side effects:
 *	None.
 *
 *----------------------------------------------------------------------
 */

static int
FileAttrIsExecutableCmd(
    ClientData clientData,
    Tcl_Interp *interp,
    int objc,
    Tcl_Obj *const objv[])
{
    if (objc != 2) {
	Tcl_WrongNumArgs(interp, 1, objv, "name");
	return TCL_ERROR;
    }
    return CheckAccess(interp, objv[1], X_OK);
}

/*
 *----------------------------------------------------------------------
 *
 * FileAttrIsExistingCmd --
 *
 *	This function is invoked to process the "file exists" Tcl command. See
 *	the user documentation for details on what it does.
 *
 * Results:
 *	A standard Tcl result.
 *
 * Side effects:
 *	None.
 *
 *----------------------------------------------------------------------
 */

static int
FileAttrIsExistingCmd(
    ClientData clientData,
    Tcl_Interp *interp,
    int objc,
    Tcl_Obj *const objv[])
{
    if (objc != 2) {
	Tcl_WrongNumArgs(interp, 1, objv, "name");
	return TCL_ERROR;
    }
    return CheckAccess(interp, objv[1], F_OK);
}

/*
 *----------------------------------------------------------------------
 *
 * FileAttrIsFileCmd --
 *
 *	This function is invoked to process the "file isfile" Tcl command. See
 *	the user documentation for details on what it does.
 *
 * Results:
 *	A standard Tcl result.
 *
 * Side effects:
 *	None.
 *
 *----------------------------------------------------------------------
 */

static int
FileAttrIsFileCmd(
    ClientData clientData,
    Tcl_Interp *interp,
    int objc,
    Tcl_Obj *const objv[])
{
    Tcl_StatBuf buf;
    int value = 0;

    if (objc != 2) {
	Tcl_WrongNumArgs(interp, 1, objv, "name");
	return TCL_ERROR;
    }
    if (GetStatBuf(NULL, objv[1], Tcl_FSStat, &buf) == TCL_OK) {
	value = S_ISREG(buf.st_mode);
    }
    Tcl_SetObjResult(interp, Tcl_NewBooleanObj(value));
    return TCL_OK;
}

/*
 *----------------------------------------------------------------------
 *
 * FileAttrIsOwnedCmd --
 *
 *	This function is invoked to process the "file owned" Tcl command. See
 *	the user documentation for details on what it does.
 *
 * Results:
 *	A standard Tcl result.
 *
 * Side effects:
 *	None.
 *
 *----------------------------------------------------------------------
 */

static int
FileAttrIsOwnedCmd(
    ClientData clientData,
    Tcl_Interp *interp,
    int objc,
    Tcl_Obj *const objv[])
{
#ifdef __CYGWIN__
#define geteuid() (short)(geteuid)()
#endif
#if !defined(_WIN32)
    Tcl_StatBuf buf;
#endif
    int value = 0;

    if (objc != 2) {
	Tcl_WrongNumArgs(interp, 1, objv, "name");
	return TCL_ERROR;
    }
#if defined(_WIN32)
    value = TclWinFileOwned(objv[1]);
#else
    if (GetStatBuf(NULL, objv[1], Tcl_FSStat, &buf) == TCL_OK) {
	value = (geteuid() == buf.st_uid);
    }
#endif
    Tcl_SetObjResult(interp, Tcl_NewBooleanObj(value));
    return TCL_OK;
}

/*
 *----------------------------------------------------------------------
 *
 * FileAttrIsReadableCmd --
 *
 *	This function is invoked to process the "file readable" Tcl command.
 *	See the user documentation for details on what it does.
 *
 * Results:
 *	A standard Tcl result.
 *
 * Side effects:
 *	None.
 *
 *----------------------------------------------------------------------
 */

static int
FileAttrIsReadableCmd(
    ClientData clientData,
    Tcl_Interp *interp,
    int objc,
    Tcl_Obj *const objv[])
{
    if (objc != 2) {
	Tcl_WrongNumArgs(interp, 1, objv, "name");
	return TCL_ERROR;
    }
    return CheckAccess(interp, objv[1], R_OK);
}

/*
 *----------------------------------------------------------------------
 *
 * FileAttrIsWritableCmd --
 *
 *	This function is invoked to process the "file writable" Tcl command.
 *	See the user documentation for details on what it does.
 *
 * Results:
 *	A standard Tcl result.
 *
 * Side effects:
 *	None.
 *
 *----------------------------------------------------------------------
 */

static int
FileAttrIsWritableCmd(
    ClientData clientData,
    Tcl_Interp *interp,
    int objc,
    Tcl_Obj *const objv[])
{
    if (objc != 2) {
	Tcl_WrongNumArgs(interp, 1, objv, "name");
	return TCL_ERROR;
    }
    return CheckAccess(interp, objv[1], W_OK);
}

/*
 *----------------------------------------------------------------------
 *
 * PathDirNameCmd --
 *
 *	This function is invoked to process the "file dirname" Tcl command.
 *	See the user documentation for details on what it does.
 *
 * Results:
 *	A standard Tcl result.
 *
 * Side effects:
 *	None.
 *
 *----------------------------------------------------------------------
 */

static int
PathDirNameCmd(
    ClientData clientData,
    Tcl_Interp *interp,
    int objc,
    Tcl_Obj *const objv[])
{
    Tcl_Obj *dirPtr;

    if (objc != 2) {
	Tcl_WrongNumArgs(interp, 1, objv, "name");
	return TCL_ERROR;
    }
    dirPtr = TclPathPart(interp, objv[1], TCL_PATH_DIRNAME);
    if (dirPtr == NULL) {
	return TCL_ERROR;
    }
    Tcl_SetObjResult(interp, dirPtr);
    Tcl_DecrRefCount(dirPtr);
    return TCL_OK;
}

/*
 *----------------------------------------------------------------------
 *
 * PathExtensionCmd --
 *
 *	This function is invoked to process the "file extension" Tcl command.
 *	See the user documentation for details on what it does.
 *
 * Results:
 *	A standard Tcl result.
 *
 * Side effects:
 *	None.
 *
 *----------------------------------------------------------------------
 */

static int
PathExtensionCmd(
    ClientData clientData,
    Tcl_Interp *interp,
    int objc,
    Tcl_Obj *const objv[])
{
    Tcl_Obj *dirPtr;

    if (objc != 2) {
	Tcl_WrongNumArgs(interp, 1, objv, "name");
	return TCL_ERROR;
    }
    dirPtr = TclPathPart(interp, objv[1], TCL_PATH_EXTENSION);
    if (dirPtr == NULL) {
	return TCL_ERROR;
    }
    Tcl_SetObjResult(interp, dirPtr);
    Tcl_DecrRefCount(dirPtr);
    return TCL_OK;
}

/*
 *----------------------------------------------------------------------
 *
 * PathRootNameCmd --
 *
 *	This function is invoked to process the "file root" Tcl command. See
 *	the user documentation for details on what it does.
 *
 * Results:
 *	A standard Tcl result.
 *
 * Side effects:
 *	None.
 *
 *----------------------------------------------------------------------
 */

static int
PathRootNameCmd(
    ClientData clientData,
    Tcl_Interp *interp,
    int objc,
    Tcl_Obj *const objv[])
{
    Tcl_Obj *dirPtr;

    if (objc != 2) {
	Tcl_WrongNumArgs(interp, 1, objv, "name");
	return TCL_ERROR;
    }
    dirPtr = TclPathPart(interp, objv[1], TCL_PATH_ROOT);
    if (dirPtr == NULL) {
	return TCL_ERROR;
    }
    Tcl_SetObjResult(interp, dirPtr);
    Tcl_DecrRefCount(dirPtr);
    return TCL_OK;
}

/*
 *----------------------------------------------------------------------
 *
 * PathTailCmd --
 *
 *	This function is invoked to process the "file tail" Tcl command. See
 *	the user documentation for details on what it does.
 *
 * Results:
 *	A standard Tcl result.
 *
 * Side effects:
 *	None.
 *
 *----------------------------------------------------------------------
 */

static int
PathTailCmd(
    ClientData clientData,
    Tcl_Interp *interp,
    int objc,
    Tcl_Obj *const objv[])
{
    Tcl_Obj *dirPtr;

    if (objc != 2) {
	Tcl_WrongNumArgs(interp, 1, objv, "name");
	return TCL_ERROR;
    }
    dirPtr = TclPathPart(interp, objv[1], TCL_PATH_TAIL);
    if (dirPtr == NULL) {
	return TCL_ERROR;
    }
    Tcl_SetObjResult(interp, dirPtr);
    Tcl_DecrRefCount(dirPtr);
    return TCL_OK;
}

/*
 *----------------------------------------------------------------------
 *
 * PathFilesystemCmd --
 *
 *	This function is invoked to process the "file system" Tcl command. See
 *	the user documentation for details on what it does.
 *
 * Results:
 *	A standard Tcl result.
 *
 * Side effects:
 *	None.
 *
 *----------------------------------------------------------------------
 */

static int
PathFilesystemCmd(
    ClientData clientData,
    Tcl_Interp *interp,
    int objc,
    Tcl_Obj *const objv[])
{
    Tcl_Obj *fsInfo;

    if (objc != 2) {
	Tcl_WrongNumArgs(interp, 1, objv, "name");
	return TCL_ERROR;
    }
    fsInfo = Tcl_FSFileSystemInfo(objv[1]);
    if (fsInfo == NULL) {
	Tcl_SetObjResult(interp, Tcl_NewStringObj("unrecognised path", -1));
	Tcl_SetErrorCode(interp, "TCL", "LOOKUP", "FILESYSTEM",
		Tcl_GetString(objv[1]), NULL);
	return TCL_ERROR;
    }
    Tcl_SetObjResult(interp, fsInfo);
    return TCL_OK;
}

/*
 *----------------------------------------------------------------------
 *
 * PathJoinCmd --
 *
 *	This function is invoked to process the "file join" Tcl command. See
 *	the user documentation for details on what it does.
 *
 * Results:
 *	A standard Tcl result.
 *
 * Side effects:
 *	None.
 *
 *----------------------------------------------------------------------
 */

static int
PathJoinCmd(
    ClientData clientData,
    Tcl_Interp *interp,
    int objc,
    Tcl_Obj *const objv[])
{
    if (objc < 2) {
	Tcl_WrongNumArgs(interp, 1, objv, "name ?name ...?");
	return TCL_ERROR;
    }
    Tcl_SetObjResult(interp, TclJoinPath(objc - 1, objv + 1));
    return TCL_OK;
}

/*
 *----------------------------------------------------------------------
 *
 * PathNativeNameCmd --
 *
 *	This function is invoked to process the "file nativename" Tcl command.
 *	See the user documentation for details on what it does.
 *
 * Results:
 *	A standard Tcl result.
 *
 * Side effects:
 *	None.
 *
 *----------------------------------------------------------------------
 */

static int
PathNativeNameCmd(
    ClientData clientData,
    Tcl_Interp *interp,
    int objc,
    Tcl_Obj *const objv[])
{
    Tcl_DString ds;

    if (objc != 2) {
	Tcl_WrongNumArgs(interp, 1, objv, "name");
	return TCL_ERROR;
    }
    if (Tcl_TranslateFileName(interp, TclGetString(objv[1]), &ds) == NULL) {
	return TCL_ERROR;
    }
    Tcl_SetObjResult(interp, TclDStringToObj(&ds));
    return TCL_OK;
}

/*
 *----------------------------------------------------------------------
 *
 * PathNormalizeCmd --
 *
 *	This function is invoked to process the "file normalize" Tcl command.
 *	See the user documentation for details on what it does.
 *
 * Results:
 *	A standard Tcl result.
 *
 * Side effects:
 *	None.
 *
 *----------------------------------------------------------------------
 */

static int
PathNormalizeCmd(
    ClientData clientData,
    Tcl_Interp *interp,
    int objc,
    Tcl_Obj *const objv[])
{
    Tcl_Obj *fileName;

    if (objc != 2) {
	Tcl_WrongNumArgs(interp, 1, objv, "name");
	return TCL_ERROR;
    }
    fileName = Tcl_FSGetNormalizedPath(interp, objv[1]);
    if (fileName == NULL) {
	return TCL_ERROR;
    }
    Tcl_SetObjResult(interp, fileName);
    return TCL_OK;
}

/*
 *----------------------------------------------------------------------
 *
 * PathSplitCmd --
 *
 *	This function is invoked to process the "file split" Tcl command. See
 *	the user documentation for details on what it does.
 *
 * Results:
 *	A standard Tcl result.
 *
 * Side effects:
 *	None.
 *
 *----------------------------------------------------------------------
 */

static int
PathSplitCmd(
    ClientData clientData,
    Tcl_Interp *interp,
    int objc,
    Tcl_Obj *const objv[])
{
    Tcl_Obj *res;

    if (objc != 2) {
	Tcl_WrongNumArgs(interp, 1, objv, "name");
	return TCL_ERROR;
    }
    res = Tcl_FSSplitPath(objv[1], NULL);
    if (res == NULL) {
	Tcl_SetObjResult(interp, Tcl_ObjPrintf(
		"could not read \"%s\": no such file or directory",
		TclGetString(objv[1])));
	Tcl_SetErrorCode(interp, "TCL", "OPERATION", "PATHSPLIT", "NONESUCH",
		NULL);
	return TCL_ERROR;
    }
    Tcl_SetObjResult(interp, res);
    return TCL_OK;
}

/*
 *----------------------------------------------------------------------
 *
 * PathTypeCmd --
 *
 *	This function is invoked to process the "file pathtype" Tcl command.
 *	See the user documentation for details on what it does.
 *
 * Results:
 *	A standard Tcl result.
 *
 * Side effects:
 *	None.
 *
 *----------------------------------------------------------------------
 */

static int
PathTypeCmd(
    ClientData clientData,
    Tcl_Interp *interp,
    int objc,
    Tcl_Obj *const objv[])
{
    Tcl_Obj *typeName;

    if (objc != 2) {
	Tcl_WrongNumArgs(interp, 1, objv, "name");
	return TCL_ERROR;
    }
    switch (Tcl_FSGetPathType(objv[1])) {
    case TCL_PATH_ABSOLUTE:
	TclNewLiteralStringObj(typeName, "absolute");
	break;
    case TCL_PATH_RELATIVE:
	TclNewLiteralStringObj(typeName, "relative");
	break;
    case TCL_PATH_VOLUME_RELATIVE:
	TclNewLiteralStringObj(typeName, "volumerelative");
	break;
    default:
	/* Should be unreachable */
	return TCL_OK;
    }
    Tcl_SetObjResult(interp, typeName);
    return TCL_OK;
}

/*
 *----------------------------------------------------------------------
 *
 * FilesystemSeparatorCmd --
 *
 *	This function is invoked to process the "file separator" Tcl command.
 *	See the user documentation for details on what it does.
 *
 * Results:
 *	A standard Tcl result.
 *
 * Side effects:
 *	None.
 *
 *----------------------------------------------------------------------
 */

static int
FilesystemSeparatorCmd(
    ClientData clientData,
    Tcl_Interp *interp,
    int objc,
    Tcl_Obj *const objv[])
{
    if (objc < 1 || objc > 2) {
	Tcl_WrongNumArgs(interp, 1, objv, "?name?");
	return TCL_ERROR;
    }
    if (objc == 1) {
	const char *separator = NULL; /* lint */

	switch (tclPlatform) {
	case TCL_PLATFORM_UNIX:
	    separator = "/";
	    break;
	case TCL_PLATFORM_WINDOWS:
	    separator = "\\";
	    break;
	}
	Tcl_SetObjResult(interp, Tcl_NewStringObj(separator, 1));
    } else {
	Tcl_Obj *separatorObj = Tcl_FSPathSeparator(objv[1]);

	if (separatorObj == NULL) {
	    Tcl_SetObjResult(interp, Tcl_NewStringObj(
		    "unrecognised path", -1));
	    Tcl_SetErrorCode(interp, "TCL", "LOOKUP", "FILESYSTEM",
		    Tcl_GetString(objv[1]), NULL);
	    return TCL_ERROR;
	}
	Tcl_SetObjResult(interp, separatorObj);
    }
    return TCL_OK;
}

/*
 *----------------------------------------------------------------------
 *
 * FilesystemVolumesCmd --
 *
 *	This function is invoked to process the "file volumes" Tcl command.
 *	See the user documentation for details on what it does.
 *
 * Results:
 *	A standard Tcl result.
 *
 * Side effects:
 *	None.
 *
 *----------------------------------------------------------------------
 */

static int
FilesystemVolumesCmd(
    ClientData clientData,
    Tcl_Interp *interp,
    int objc,
    Tcl_Obj *const objv[])
{
    if (objc != 1) {
	Tcl_WrongNumArgs(interp, 1, objv, NULL);
	return TCL_ERROR;
    }
    Tcl_SetObjResult(interp, Tcl_FSListVolumes());
    return TCL_OK;
}

/*
 *---------------------------------------------------------------------------
 *
 * CheckAccess --
 *
 *	Utility procedure used by Tcl_FileObjCmd() to query file attributes
 *	available through the access() system call.
 *
 * Results:
 *	Always returns TCL_OK. Sets interp's result to boolean true or false
 *	depending on whether the file has the specified attribute.
 *
 * Side effects:
 *	None.
 *
 *---------------------------------------------------------------------------
 */

static int
CheckAccess(
    Tcl_Interp *interp,		/* Interp for status return. Must not be
				 * NULL. */
    Tcl_Obj *pathPtr,		/* Name of file to check. */
    int mode)			/* Attribute to check; passed as argument to
				 * access(). */
{
    int value;

    if (Tcl_FSConvertToPathType(interp, pathPtr) != TCL_OK) {
	value = 0;
    } else {
	value = (Tcl_FSAccess(pathPtr, mode) == 0);
    }
    Tcl_SetObjResult(interp, Tcl_NewBooleanObj(value));

    return TCL_OK;
}

/*
 *---------------------------------------------------------------------------
 *
 * GetStatBuf --
 *
 *	Utility procedure used by Tcl_FileObjCmd() to query file attributes
 *	available through the stat() or lstat() system call.
 *
 * Results:
 *	The return value is TCL_OK if the specified file exists and can be
 *	stat'ed, TCL_ERROR otherwise. If TCL_ERROR is returned, an error
 *	message is left in interp's result. If TCL_OK is returned, *statPtr is
 *	filled with information about the specified file.
 *
 * Side effects:
 *	None.
 *
 *---------------------------------------------------------------------------
 */

static int
GetStatBuf(
    Tcl_Interp *interp,		/* Interp for error return. May be NULL. */
    Tcl_Obj *pathPtr,		/* Path name to examine. */
    Tcl_FSStatProc *statProc,	/* Either stat() or lstat() depending on
				 * desired behavior. */
    Tcl_StatBuf *statPtr)	/* Filled with info about file obtained by
				 * calling (*statProc)(). */
{
    int status;

    if (Tcl_FSConvertToPathType(interp, pathPtr) != TCL_OK) {
	return TCL_ERROR;
    }

    status = statProc(pathPtr, statPtr);

    if (status < 0) {
	if (interp != NULL) {
	    Tcl_SetObjResult(interp, Tcl_ObjPrintf(
		    "could not read \"%s\": %s",
		    TclGetString(pathPtr), Tcl_PosixError(interp)));
	}
	return TCL_ERROR;
    }
    return TCL_OK;
}

/*
 *----------------------------------------------------------------------
 *
 * StoreStatData --
 *
 *	This is a utility procedure that breaks out the fields of a "stat"
 *	structure and stores them in textual form into the elements of an
 *	associative array.
 *
 * Results:
 *	Returns a standard Tcl return value. If an error occurs then a message
 *	is left in interp's result.
 *
 * Side effects:
 *	Elements of the associative array given by "varName" are modified.
 *
 *----------------------------------------------------------------------
 */

static int
StoreStatData(
    Tcl_Interp *interp,		/* Interpreter for error reports. */
    Tcl_Obj *varName,		/* Name of associative array variable in which
				 * to store stat results. */
    Tcl_StatBuf *statPtr)	/* Pointer to buffer containing stat data to
				 * store in varName. */
{
    Tcl_Obj *field, *value;
    register unsigned short mode;

    /*
     * Assume Tcl_ObjSetVar2() does not keep a copy of the field name!
     *
     * Might be a better idea to call Tcl_SetVar2Ex() instead, except we want
     * to have an object (i.e. possibly cached) array variable name but a
     * string element name, so no API exists. Messy.
     */

#define STORE_ARY(fieldName, object) \
    TclNewLiteralStringObj(field, fieldName);				\
    Tcl_IncrRefCount(field);						\
    value = (object);							\
    if (Tcl_ObjSetVar2(interp,varName,field,value,TCL_LEAVE_ERR_MSG)==NULL) { \
	TclDecrRefCount(field);						\
	return TCL_ERROR;						\
    }									\
    TclDecrRefCount(field);

    /*
     * Watch out porters; the inode is meant to be an *unsigned* value, so the
     * cast might fail when there isn't a real arithmetic 'long long' type...
     */

    STORE_ARY("dev",	Tcl_NewLongObj((long)statPtr->st_dev));
    STORE_ARY("ino",	Tcl_NewWideIntObj((Tcl_WideInt)statPtr->st_ino));
    STORE_ARY("nlink",	Tcl_NewLongObj((long)statPtr->st_nlink));
    STORE_ARY("uid",	Tcl_NewLongObj((long)statPtr->st_uid));
    STORE_ARY("gid",	Tcl_NewLongObj((long)statPtr->st_gid));
    STORE_ARY("size",	Tcl_NewWideIntObj((Tcl_WideInt)statPtr->st_size));
#ifdef HAVE_STRUCT_STAT_ST_BLOCKS
    STORE_ARY("blocks",	Tcl_NewWideIntObj((Tcl_WideInt)statPtr->st_blocks));
#endif
#ifdef HAVE_STRUCT_STAT_ST_BLKSIZE
    STORE_ARY("blksize", Tcl_NewLongObj((long)statPtr->st_blksize));
#endif
    STORE_ARY("atime",	Tcl_NewLongObj((long)statPtr->st_atime));
    STORE_ARY("mtime",	Tcl_NewLongObj((long)statPtr->st_mtime));
    STORE_ARY("ctime",	Tcl_NewLongObj((long)statPtr->st_ctime));
    mode = (unsigned short) statPtr->st_mode;
    STORE_ARY("mode",	Tcl_NewIntObj(mode));
    STORE_ARY("type",	Tcl_NewStringObj(GetTypeFromMode(mode), -1));
#undef STORE_ARY

    return TCL_OK;
}

/*
 *----------------------------------------------------------------------
 *
 * GetTypeFromMode --
 *
 *	Given a mode word, returns a string identifying the type of a file.
 *
 * Results:
 *	A static text string giving the file type from mode.
 *
 * Side effects:
 *	None.
 *
 *----------------------------------------------------------------------
 */

static const char *
GetTypeFromMode(
    int mode)
{
    if (S_ISREG(mode)) {
	return "file";
    } else if (S_ISDIR(mode)) {
	return "directory";
    } else if (S_ISCHR(mode)) {
	return "characterSpecial";
    } else if (S_ISBLK(mode)) {
	return "blockSpecial";
    } else if (S_ISFIFO(mode)) {
	return "fifo";
#ifdef S_ISLNK
    } else if (S_ISLNK(mode)) {
	return "link";
#endif
#ifdef S_ISSOCK
    } else if (S_ISSOCK(mode)) {
	return "socket";
#endif
    }
    return "unknown";
}

/*
 *----------------------------------------------------------------------
 *
 * Tcl_ForObjCmd --
 *
 *	This procedure is invoked to process the "for" Tcl command. See the
 *	user documentation for details on what it does.
 *
 *	With the bytecode compiler, this procedure is only called when a
 *	command name is computed at runtime, and is "for" or the name to which
 *	"for" was renamed: e.g.,
 *	"set z for; $z {set i 0} {$i<100} {incr i} {puts $i}"
 *
 * Results:
 *	A standard Tcl result.
 *
 * Side effects:
 *	See the user documentation.
 *
 * Notes:
 *	This command is split into a lot of pieces so that it can avoid doing
 *	reentrant TEBC calls. This makes things rather hard to follow, but
 *	here's the plan:
 *
 *	NR:	---------------_\
 *	Direct:	Tcl_ForObjCmd -> TclNRForObjCmd
 *					|
 *				ForSetupCallback
 *					|
 *	[while] ------------> TclNRForIterCallback <---------.
 *					|		     |
 *				 ForCondCallback	     |
 *					|		     |
 *				 ForNextCallback ------------|
 *					|		     |
 *			       ForPostNextCallback	     |
 *					|____________________|
 *
 *----------------------------------------------------------------------
 */

	/* ARGSUSED */
int
Tcl_ForObjCmd(
    ClientData dummy,		/* Not used. */
    Tcl_Interp *interp,		/* Current interpreter. */
    int objc,			/* Number of arguments. */
    Tcl_Obj *const objv[])	/* Argument objects. */
{
    return Tcl_NRCallObjProc(interp, TclNRForObjCmd, dummy, objc, objv);
}

int
TclNRForObjCmd(
    ClientData dummy,		/* Not used. */
    Tcl_Interp *interp,		/* Current interpreter. */
    int objc,			/* Number of arguments. */
    Tcl_Obj *const objv[])	/* Argument objects. */
{
    Interp *iPtr = (Interp *) interp;
    ForIterData *iterPtr;

    if (objc != 5) {
	Tcl_WrongNumArgs(interp, 1, objv, "start test next command");
	return TCL_ERROR;
    }

    TclSmallAllocEx(interp, sizeof(ForIterData), iterPtr);
    iterPtr->cond = objv[2];
    iterPtr->body = objv[4];
    iterPtr->next = objv[3];
    iterPtr->msg  = "\n    (\"for\" body line %d)";
    iterPtr->word = 4;

    TclNRAddCallback(interp, ForSetupCallback, iterPtr, NULL, NULL, NULL);

    /*
     * TIP #280. Make invoking context available to initial script.
     */

    return TclNREvalObjEx(interp, objv[1], 0, iPtr->cmdFramePtr, 1);
}

static int
ForSetupCallback(
    ClientData data[],
    Tcl_Interp *interp,
    int result)
{
    ForIterData *iterPtr = data[0];

    if (result != TCL_OK) {
	if (result == TCL_ERROR) {
	    Tcl_AddErrorInfo(interp, "\n    (\"for\" initial command)");
	}
	TclSmallFreeEx(interp, iterPtr);
	return result;
    }
    TclNRAddCallback(interp, TclNRForIterCallback, iterPtr, NULL, NULL, NULL);
    return TCL_OK;
}

int
TclNRForIterCallback(
    ClientData data[],
    Tcl_Interp *interp,
    int result)
{
    ForIterData *iterPtr = data[0];
    Tcl_Obj *boolObj;

    switch (result) {
    case TCL_OK:
    case TCL_CONTINUE:
	/*
	 * We need to reset the result before evaluating the expression.
	 * Otherwise, any error message will be appended to the result of the
	 * last evaluation.
	 */

	Tcl_ResetResult(interp);
	TclNewObj(boolObj);
	TclNRAddCallback(interp, ForCondCallback, iterPtr, boolObj, NULL,
		NULL);
	return Tcl_NRExprObj(interp, iterPtr->cond, boolObj);
    case TCL_BREAK:
	result = TCL_OK;
	Tcl_ResetResult(interp);
	break;
    case TCL_ERROR:
	Tcl_AppendObjToErrorInfo(interp,
		Tcl_ObjPrintf(iterPtr->msg, Tcl_GetErrorLine(interp)));
    }
    TclSmallFreeEx(interp, iterPtr);
    return result;
}

static int
ForCondCallback(
    ClientData data[],
    Tcl_Interp *interp,
    int result)
{
    Interp *iPtr = (Interp *) interp;
    ForIterData *iterPtr = data[0];
    Tcl_Obj *boolObj = data[1];
    int value;

    if (result != TCL_OK) {
	Tcl_DecrRefCount(boolObj);
	TclSmallFreeEx(interp, iterPtr);
	return result;
    } else if (Tcl_GetBooleanFromObj(interp, boolObj, &value) != TCL_OK) {
	Tcl_DecrRefCount(boolObj);
	TclSmallFreeEx(interp, iterPtr);
	return TCL_ERROR;
    }
    Tcl_DecrRefCount(boolObj);

    if (value) {
	/* TIP #280. */
	if (iterPtr->next) {
	    TclNRAddCallback(interp, ForNextCallback, iterPtr, NULL, NULL,
		    NULL);
	} else {
	    TclNRAddCallback(interp, TclNRForIterCallback, iterPtr, NULL,
		    NULL, NULL);
	}
	return TclNREvalObjEx(interp, iterPtr->body, 0, iPtr->cmdFramePtr,
		iterPtr->word);
    }
    TclSmallFreeEx(interp, iterPtr);
    return result;
}

static int
ForNextCallback(
    ClientData data[],
    Tcl_Interp *interp,
    int result)
{
    Interp *iPtr = (Interp *) interp;
    ForIterData *iterPtr = data[0];
    Tcl_Obj *next = iterPtr->next;

    if ((result == TCL_OK) || (result == TCL_CONTINUE)) {
	TclNRAddCallback(interp, ForPostNextCallback, iterPtr, NULL, NULL,
		NULL);

	/*
	 * TIP #280. Make invoking context available to next script.
	 */

	return TclNREvalObjEx(interp, next, 0, iPtr->cmdFramePtr, 3);
    }

    TclNRAddCallback(interp, TclNRForIterCallback, iterPtr, NULL, NULL, NULL);
    return result;
}

static int
ForPostNextCallback(
    ClientData data[],
    Tcl_Interp *interp,
    int result)
{
    ForIterData *iterPtr = data[0];

    if ((result != TCL_BREAK) && (result != TCL_OK)) {
	if (result == TCL_ERROR) {
	    Tcl_AddErrorInfo(interp, "\n    (\"for\" loop-end command)");
	    TclSmallFreeEx(interp, iterPtr);
	}
	return result;
    }
    TclNRAddCallback(interp, TclNRForIterCallback, iterPtr, NULL, NULL, NULL);
    return result;
}

/*
 *----------------------------------------------------------------------
 *
 * Tcl_ForeachObjCmd, TclNRForeachCmd, EachloopCmd --
 *
 *	This object-based procedure is invoked to process the "foreach" Tcl
 *	command. See the user documentation for details on what it does.
 *
 * Results:
 *	A standard Tcl object result.
 *
 * Side effects:
 *	See the user documentation.
 *
 *----------------------------------------------------------------------
 */

	/* ARGSUSED */
int
Tcl_ForeachObjCmd(
    ClientData dummy,		/* Not used. */
    Tcl_Interp *interp,		/* Current interpreter. */
    int objc,			/* Number of arguments. */
    Tcl_Obj *const objv[])	/* Argument objects. */
{
    return Tcl_NRCallObjProc(interp, TclNRForeachCmd, dummy, objc, objv);
}

int
TclNRForeachCmd(
    ClientData dummy,
    Tcl_Interp *interp,
    int objc,
    Tcl_Obj *const objv[])
{
    return EachloopCmd(interp, TCL_EACH_KEEP_NONE, objc, objv);
}

int
Tcl_LmapObjCmd(
    ClientData dummy,		/* Not used. */
    Tcl_Interp *interp,		/* Current interpreter. */
    int objc,			/* Number of arguments. */
    Tcl_Obj *const objv[])	/* Argument objects. */
{
    return Tcl_NRCallObjProc(interp, TclNRLmapCmd, dummy, objc, objv);
}

int
TclNRLmapCmd(
    ClientData dummy,
    Tcl_Interp *interp,
    int objc,
    Tcl_Obj *const objv[])
{
    return EachloopCmd(interp, TCL_EACH_COLLECT, objc, objv);
}

static inline int
EachloopCmd(
    Tcl_Interp *interp,		/* Our context for variables and script
				 * evaluation. */
    int collect,		/* Select collecting or accumulating mode
				 * (TCL_EACH_*) */
    int objc,			/* The arguments being passed in... */
    Tcl_Obj *const objv[])
{
    int numLists = (objc-2) / 2;
    register struct ForeachState *statePtr;
    int i, j, result;

    if (objc < 4 || (objc%2 != 0)) {
	Tcl_WrongNumArgs(interp, 1, objv,
		"varList list ?varList list ...? command");
	return TCL_ERROR;
    }

    /*
     * Manage numList parallel value lists.
     * statePtr->argvList[i] is a value list counted by statePtr->argcList[i];
     * statePtr->varvList[i] is the list of variables associated with the
     *		value list;
     * statePtr->varcList[i] is the number of variables associated with the
     *		value list;
     * statePtr->index[i] is the current pointer into the value list
     *		statePtr->argvList[i].
     *
     * The setting up of all of these pointers is moderately messy, but allows
     * the rest of this code to be simple and for us to use a single memory
     * allocation for better performance.
     */

    statePtr = TclStackAlloc(interp,
	    sizeof(struct ForeachState) + 3 * numLists * sizeof(int)
	    + 2 * numLists * (sizeof(Tcl_Obj **) + sizeof(Tcl_Obj *)));
    memset(statePtr, 0,
	    sizeof(struct ForeachState) + 3 * numLists * sizeof(int)
	    + 2 * numLists * (sizeof(Tcl_Obj **) + sizeof(Tcl_Obj *)));
    statePtr->varvList = (Tcl_Obj ***) (statePtr + 1);
    statePtr->argvList = statePtr->varvList + numLists;
    statePtr->vCopyList = (Tcl_Obj **) (statePtr->argvList + numLists);
    statePtr->aCopyList = statePtr->vCopyList + numLists;
    statePtr->index = (int *) (statePtr->aCopyList + numLists);
    statePtr->varcList = statePtr->index + numLists;
    statePtr->argcList = statePtr->varcList + numLists;

    statePtr->numLists = numLists;
    statePtr->bodyPtr = objv[objc - 1];
    statePtr->bodyIdx = objc - 1;

    if (collect == TCL_EACH_COLLECT) {
	statePtr->resultList = Tcl_NewListObj(0, NULL);
    } else {
	statePtr->resultList = NULL;
    }

    /*
     * Break up the value lists and variable lists into elements.
     */

    for (i=0 ; i<numLists ; i++) {
	statePtr->vCopyList[i] = TclListObjCopy(interp, objv[1+i*2]);
	if (statePtr->vCopyList[i] == NULL) {
	    result = TCL_ERROR;
	    goto done;
	}
	TclListObjGetElements(NULL, statePtr->vCopyList[i],
		&statePtr->varcList[i], &statePtr->varvList[i]);
	if (statePtr->varcList[i] < 1) {
	    Tcl_SetObjResult(interp, Tcl_ObjPrintf(
		    "%s varlist is empty",
		    (statePtr->resultList != NULL ? "lmap" : "foreach")));
	    Tcl_SetErrorCode(interp, "TCL", "OPERATION",
		    (statePtr->resultList != NULL ? "LMAP" : "FOREACH"),
		    "NEEDVARS", NULL);
	    result = TCL_ERROR;
	    goto done;
	}

	statePtr->aCopyList[i] = TclListObjCopy(interp, objv[2+i*2]);
	if (statePtr->aCopyList[i] == NULL) {
	    result = TCL_ERROR;
	    goto done;
	}
	TclListObjGetElements(NULL, statePtr->aCopyList[i],
		&statePtr->argcList[i], &statePtr->argvList[i]);

	j = statePtr->argcList[i] / statePtr->varcList[i];
	if ((statePtr->argcList[i] % statePtr->varcList[i]) != 0) {
	    j++;
	}
	if (j > statePtr->maxj) {
	    statePtr->maxj = j;
	}
    }

    /*
     * If there is any work to do, assign the variables and set things going
     * non-recursively.
     */

    if (statePtr->maxj > 0) {
	result = ForeachAssignments(interp, statePtr);
	if (result == TCL_ERROR) {
	    goto done;
	}

	TclNRAddCallback(interp, ForeachLoopStep, statePtr, NULL, NULL, NULL);
	return TclNREvalObjEx(interp, objv[objc-1], 0,
		((Interp *) interp)->cmdFramePtr, objc-1);
    }

    /*
     * This cleanup stage is only used when an error occurs during setup or if
     * there is no work to do.
     */

    result = TCL_OK;
  done:
    ForeachCleanup(interp, statePtr);
    return result;
}

/*
 * Post-body processing handler.
 */

static int
ForeachLoopStep(
    ClientData data[],
    Tcl_Interp *interp,
    int result)
{
    register struct ForeachState *statePtr = data[0];

    /*
     * Process the result code from this run of the [foreach] body. Note that
     * this switch uses fallthroughs in several places. Maintainer aware!
     */

    switch (result) {
    case TCL_CONTINUE:
	result = TCL_OK;
	break;
    case TCL_OK:
	if (statePtr->resultList != NULL) {
	    Tcl_ListObjAppendElement(interp, statePtr->resultList,
		    Tcl_GetObjResult(interp));
	}
	break;
    case TCL_BREAK:
	result = TCL_OK;
	goto finish;
    case TCL_ERROR:
	Tcl_AppendObjToErrorInfo(interp, Tcl_ObjPrintf(
		"\n    (\"%s\" body line %d)",
		(statePtr->resultList != NULL ? "lmap" : "foreach"),
		Tcl_GetErrorLine(interp)));
    default:
	goto done;
    }

    /*
     * Test if there is work still to be done. If so, do the next round of
     * variable assignments, reschedule ourselves and run the body again.
     */

    if (statePtr->maxj > ++statePtr->j) {
	result = ForeachAssignments(interp, statePtr);
	if (result == TCL_ERROR) {
	    goto done;
	}

	TclNRAddCallback(interp, ForeachLoopStep, statePtr, NULL, NULL, NULL);
	return TclNREvalObjEx(interp, statePtr->bodyPtr, 0,
		((Interp *) interp)->cmdFramePtr, statePtr->bodyIdx);
    }

    /*
     * We're done. Tidy up our work space and finish off.
     */

  finish:
    if (statePtr->resultList == NULL) {
	Tcl_ResetResult(interp);
    } else {
	Tcl_SetObjResult(interp, statePtr->resultList);
	statePtr->resultList = NULL;	/* Don't clean it up */
    }

  done:
    ForeachCleanup(interp, statePtr);
    return result;
}

/*
 * Factored out code to do the assignments in [foreach].
 */

static inline int
ForeachAssignments(
    Tcl_Interp *interp,
    struct ForeachState *statePtr)
{
    int i, v, k;
    Tcl_Obj *valuePtr, *varValuePtr;

    for (i=0 ; i<statePtr->numLists ; i++) {
	for (v=0 ; v<statePtr->varcList[i] ; v++) {
	    k = statePtr->index[i]++;

	    if (k < statePtr->argcList[i]) {
		valuePtr = statePtr->argvList[i][k];
	    } else {
		TclNewObj(valuePtr);	/* Empty string */
	    }

	    varValuePtr = Tcl_ObjSetVar2(interp, statePtr->varvList[i][v],
		    NULL, valuePtr, TCL_LEAVE_ERR_MSG);

	    if (varValuePtr == NULL) {
		Tcl_AppendObjToErrorInfo(interp, Tcl_ObjPrintf(
			"\n    (setting %s loop variable \"%s\")",
			(statePtr->resultList != NULL ? "lmap" : "foreach"),
			TclGetString(statePtr->varvList[i][v])));
		return TCL_ERROR;
	    }
	}
    }

    return TCL_OK;
}

/*
 * Factored out code for cleaning up the state of the foreach.
 */

static inline void
ForeachCleanup(
    Tcl_Interp *interp,
    struct ForeachState *statePtr)
{
    int i;

    for (i=0 ; i<statePtr->numLists ; i++) {
	if (statePtr->vCopyList[i]) {
	    TclDecrRefCount(statePtr->vCopyList[i]);
	}
	if (statePtr->aCopyList[i]) {
	    TclDecrRefCount(statePtr->aCopyList[i]);
	}
    }
    if (statePtr->resultList != NULL) {
	TclDecrRefCount(statePtr->resultList);
    }
    TclStackFree(interp, statePtr);
}

/*
 *----------------------------------------------------------------------
 *
 * Tcl_FormatObjCmd --
 *
 *	This procedure is invoked to process the "format" Tcl command. See
 *	the user documentation for details on what it does.
 *
 * Results:
 *	A standard Tcl result.
 *
 * Side effects:
 *	See the user documentation.
 *
 *----------------------------------------------------------------------
 */

	/* ARGSUSED */
int
Tcl_FormatObjCmd(
    ClientData dummy,		/* Not used. */
    Tcl_Interp *interp,		/* Current interpreter. */
    int objc,			/* Number of arguments. */
    Tcl_Obj *const objv[])	/* Argument objects. */
{
    Tcl_Obj *resultPtr;		/* Where result is stored finally. */

    if (objc < 2) {
	Tcl_WrongNumArgs(interp, 1, objv, "formatString ?arg ...?");
	return TCL_ERROR;
    }

    resultPtr = Tcl_Format(interp, TclGetString(objv[1]), objc-2, objv+2);
    if (resultPtr == NULL) {
	return TCL_ERROR;
    }
    Tcl_SetObjResult(interp, resultPtr);
    return TCL_OK;
}

/*
 * Local Variables:
 * mode: c
 * c-basic-offset: 4
 * fill-column: 78
 * End:
 */<|MERGE_RESOLUTION|>--- conflicted
+++ resolved
@@ -151,10 +151,6 @@
  *
  *----------------------------------------------------------------------
  */
-<<<<<<< HEAD
-
-=======
->>>>>>> da7dfe85
 #ifndef TCL_NO_DEPRECATED
 	/* ARGSUSED */
 int
@@ -273,11 +269,7 @@
 
     return TCL_OK;
 }
-<<<<<<< HEAD
-#endif /* TCL_NO_DEPRECATED */
-=======
 #endif /* !TCL_NO_DEPRECATED */
->>>>>>> da7dfe85
  
 /*
