/*
 * tclCmdAH.c --
 *
 *	This file contains the top-level command routines for most of the Tcl
 *	built-in commands whose names begin with the letters A to H.
 *
 * Copyright (c) 1987-1993 The Regents of the University of California.
 * Copyright (c) 1994-1997 Sun Microsystems, Inc.
 *
 * See the file "license.terms" for information on usage and redistribution of
 * this file, and for a DISCLAIMER OF ALL WARRANTIES.
 */

#include "tclInt.h"
#include <locale.h>

/*
 * The state structure used by [foreach]. Note that the actual structure has
 * all its working arrays appended afterwards so they can be allocated and
 * freed in a single step.
 */

struct ForeachState {
    Tcl_Obj *bodyPtr;		/* The script body of the command. */
    int bodyIdx;		/* The argument index of the body. */
    int j, maxj;		/* Number of loop iterations. */
    int numLists;		/* Count of value lists. */
    int *index;			/* Array of value list indices. */
    int *varcList;		/* # loop variables per list. */
    Tcl_Obj ***varvList;	/* Array of var name lists. */
    Tcl_Obj **vCopyList;	/* Copies of var name list arguments. */
    int *argcList;		/* Array of value list sizes. */
    Tcl_Obj ***argvList;	/* Array of value lists. */
    Tcl_Obj **aCopyList;	/* Copies of value list arguments. */
};

/*
 * Prototypes for local procedures defined in this file:
 */

static int		CheckAccess(Tcl_Interp *interp, Tcl_Obj *pathPtr,
			    int mode);
static int		EncodingDirsObjCmd(ClientData dummy,
			    Tcl_Interp *interp, int objc,
			    Tcl_Obj *const objv[]);
static inline int	ForeachAssignments(Tcl_Interp *interp,
			    struct ForeachState *statePtr);
static inline void	ForeachCleanup(Tcl_Interp *interp,
			    struct ForeachState *statePtr);
static int		GetStatBuf(Tcl_Interp *interp, Tcl_Obj *pathPtr,
			    Tcl_FSStatProc *statProc, Tcl_StatBuf *statPtr);
static const char *	GetTypeFromMode(int mode);
static int		StoreStatData(Tcl_Interp *interp, Tcl_Obj *varName,
			    Tcl_StatBuf *statPtr);
static Tcl_NRPostProc	CatchObjCmdCallback;
static Tcl_NRPostProc	ExprCallback;
static Tcl_NRPostProc	ForSetupCallback;
static Tcl_NRPostProc	ForCondCallback;
static Tcl_NRPostProc	ForNextCallback;
static Tcl_NRPostProc	ForPostNextCallback;
static Tcl_NRPostProc	ForeachLoopStep;
static Tcl_NRPostProc	EvalCmdErrMsg;

static Tcl_ObjCmdProc	BadFileSubcommand;
static Tcl_ObjCmdProc FileAttrAccessTimeCmd;
static Tcl_ObjCmdProc FileAttrIsDirectoryCmd;
static Tcl_ObjCmdProc FileAttrIsExecutableCmd;
static Tcl_ObjCmdProc FileAttrIsExistingCmd;
static Tcl_ObjCmdProc FileAttrIsFileCmd;
static Tcl_ObjCmdProc FileAttrIsOwnedCmd;
static Tcl_ObjCmdProc FileAttrIsReadableCmd;
static Tcl_ObjCmdProc FileAttrIsWritableCmd;
static Tcl_ObjCmdProc FileAttrLinkStatCmd;
static Tcl_ObjCmdProc FileAttrModifyTimeCmd;
static Tcl_ObjCmdProc FileAttrSizeCmd;
static Tcl_ObjCmdProc FileAttrStatCmd;
static Tcl_ObjCmdProc FileAttrTypeCmd;
static Tcl_ObjCmdProc FilesystemSeparatorCmd;
static Tcl_ObjCmdProc FilesystemVolumesCmd;
static Tcl_ObjCmdProc PathDirNameCmd;
static Tcl_ObjCmdProc PathExtensionCmd;
static Tcl_ObjCmdProc PathFilesystemCmd;
static Tcl_ObjCmdProc PathJoinCmd;
static Tcl_ObjCmdProc PathNativeNameCmd;
static Tcl_ObjCmdProc PathNormalizeCmd;
static Tcl_ObjCmdProc PathRootNameCmd;
static Tcl_ObjCmdProc PathSplitCmd;
static Tcl_ObjCmdProc PathTailCmd;
static Tcl_ObjCmdProc PathTypeCmd;

/*
 *----------------------------------------------------------------------
 *
 * Tcl_BreakObjCmd --
 *
 *	This procedure is invoked to process the "break" Tcl command. See the
 *	user documentation for details on what it does.
 *
 *	With the bytecode compiler, this procedure is only called when a
 *	command name is computed at runtime, and is "break" or the name to
 *	which "break" was renamed: e.g., "set z break; $z"
 *
 * Results:
 *	A standard Tcl result.
 *
 * Side effects:
 *	See the user documentation.
 *
 *----------------------------------------------------------------------
 */

	/* ARGSUSED */
int
Tcl_BreakObjCmd(
    ClientData dummy,		/* Not used. */
    Tcl_Interp *interp,		/* Current interpreter. */
    int objc,			/* Number of arguments. */
    Tcl_Obj *const objv[])	/* Argument objects. */
{
    if (objc != 1) {
	Tcl_WrongNumArgs(interp, 1, objv, NULL);
	return TCL_ERROR;
    }
    return TCL_BREAK;
}

/*
 *----------------------------------------------------------------------
 *
 * Tcl_CaseObjCmd --
 *
 *	This procedure is invoked to process the "case" Tcl command. See the
 *	user documentation for details on what it does. THIS COMMAND IS
 *	OBSOLETE AND DEPRECATED. SLATED FOR REMOVAL IN TCL 9.0.
 *
 * Results:
 *	A standard Tcl object result.
 *
 * Side effects:
 *	See the user documentation.
 *
 *----------------------------------------------------------------------
 */

	/* ARGSUSED */
int
Tcl_CaseObjCmd(
    ClientData dummy,		/* Not used. */
    Tcl_Interp *interp,		/* Current interpreter. */
    int objc,			/* Number of arguments. */
    Tcl_Obj *const objv[])	/* Argument objects. */
{
    register int i;
    int body, result, caseObjc;
    const char *stringPtr, *arg;
    Tcl_Obj *const *caseObjv;
    Tcl_Obj *armPtr;

    if (objc < 3) {
	Tcl_WrongNumArgs(interp, 1, objv,
		"string ?in? ?pattern body ...? ?default body?");
	return TCL_ERROR;
    }

    stringPtr = TclGetString(objv[1]);
    body = -1;

    arg = TclGetString(objv[2]);
    if (strcmp(arg, "in") == 0) {
	i = 3;
    } else {
	i = 2;
    }
    caseObjc = objc - i;
    caseObjv = objv + i;

    /*
     * If all of the pattern/command pairs are lumped into a single argument,
     * split them out again.
     */

    if (caseObjc == 1) {
	Tcl_Obj **newObjv;

	TclListObjGetElements(interp, caseObjv[0], &caseObjc, &newObjv);
	caseObjv = newObjv;
    }

    for (i = 0;  i < caseObjc;  i += 2) {
	int patObjc, j;
	const char **patObjv;
	const char *pat;
	unsigned char *p;

	if (i == caseObjc-1) {
	    Tcl_ResetResult(interp);
	    Tcl_AppendResult(interp, "extra case pattern with no body", NULL);
	    return TCL_ERROR;
	}

	/*
	 * Check for special case of single pattern (no list) with no
	 * backslash sequences.
	 */

	pat = TclGetString(caseObjv[i]);
	for (p = (unsigned char *) pat; *p != '\0'; p++) {
	    if (isspace(*p) || (*p == '\\')) {	/* INTL: ISO space, UCHAR */
		break;
	    }
	}
	if (*p == '\0') {
	    if ((*pat == 'd') && (strcmp(pat, "default") == 0)) {
		body = i + 1;
	    }
	    if (Tcl_StringMatch(stringPtr, pat)) {
		body = i + 1;
		goto match;
	    }
	    continue;
	}

	/*
	 * Break up pattern lists, then check each of the patterns in the
	 * list.
	 */

	result = Tcl_SplitList(interp, pat, &patObjc, &patObjv);
	if (result != TCL_OK) {
	    return result;
	}
	for (j = 0; j < patObjc; j++) {
	    if (Tcl_StringMatch(stringPtr, patObjv[j])) {
		body = i + 1;
		break;
	    }
	}
	ckfree(patObjv);
	if (j < patObjc) {
	    break;
	}
    }

  match:
    if (body != -1) {
	armPtr = caseObjv[body - 1];
	result = Tcl_EvalObjEx(interp, caseObjv[body], 0);
	if (result == TCL_ERROR) {
	    Tcl_AppendObjToErrorInfo(interp, Tcl_ObjPrintf(
		    "\n    (\"%.50s\" arm line %d)",
		    TclGetString(armPtr), Tcl_GetErrorLine(interp)));
	}
	return result;
    }

    /*
     * Nothing matched: return nothing.
     */

    return TCL_OK;
}

/*
 *----------------------------------------------------------------------
 *
 * Tcl_CatchObjCmd --
 *
 *	This object-based procedure is invoked to process the "catch" Tcl
 *	command. See the user documentation for details on what it does.
 *
 * Results:
 *	A standard Tcl object result.
 *
 * Side effects:
 *	See the user documentation.
 *
 *----------------------------------------------------------------------
 */

	/* ARGSUSED */
int
Tcl_CatchObjCmd(
    ClientData dummy,		/* Not used. */
    Tcl_Interp *interp,		/* Current interpreter. */
    int objc,			/* Number of arguments. */
    Tcl_Obj *const objv[])	/* Argument objects. */
{
    return Tcl_NRCallObjProc(interp, TclNRCatchObjCmd, dummy, objc, objv);
}

int
TclNRCatchObjCmd(
    ClientData dummy,		/* Not used. */
    Tcl_Interp *interp,		/* Current interpreter. */
    int objc,			/* Number of arguments. */
    Tcl_Obj *const objv[])	/* Argument objects. */
{
    Tcl_Obj *varNamePtr = NULL;
    Tcl_Obj *optionVarNamePtr = NULL;
    Interp *iPtr = (Interp *) interp;

    if ((objc < 2) || (objc > 4)) {
	Tcl_WrongNumArgs(interp, 1, objv,
		"script ?resultVarName? ?optionVarName?");
	return TCL_ERROR;
    }

    if (objc >= 3) {
	varNamePtr = objv[2];
    }
    if (objc == 4) {
	optionVarNamePtr = objv[3];
    }

    TclNRAddCallback(interp, CatchObjCmdCallback, INT2PTR(objc),
	    varNamePtr, optionVarNamePtr, NULL);

    /*
     * TIP #280. Make invoking context available to caught script.
     */

    return TclNREvalObjEx(interp, objv[1], 0, iPtr->cmdFramePtr, 1);
}

static int
CatchObjCmdCallback(
    ClientData data[],
    Tcl_Interp *interp,
    int result)
{
    Interp *iPtr = (Interp *) interp;
    int objc = PTR2INT(data[0]);
    Tcl_Obj *varNamePtr = data[1];
    Tcl_Obj *optionVarNamePtr = data[2];
    int rewind = iPtr->execEnvPtr->rewind;

    /*
     * We disable catch in interpreters where the limit has been exceeded.
     */

    if (rewind || Tcl_LimitExceeded(interp)) {
	Tcl_AppendObjToErrorInfo(interp, Tcl_ObjPrintf(
		"\n    (\"catch\" body line %d)", Tcl_GetErrorLine(interp)));
	return TCL_ERROR;
    }

    if (objc >= 3) {
	if (NULL == Tcl_ObjSetVar2(interp, varNamePtr, NULL,
		Tcl_GetObjResult(interp), TCL_LEAVE_ERR_MSG)) {
	    return TCL_ERROR;
	}
    }
    if (objc == 4) {
	Tcl_Obj *options = Tcl_GetReturnOptions(interp, result);

	if (NULL == Tcl_ObjSetVar2(interp, optionVarNamePtr, NULL,
		options, TCL_LEAVE_ERR_MSG)) {
	    Tcl_DecrRefCount(options);
	    return TCL_ERROR;
	}
    }

    Tcl_ResetResult(interp);
    Tcl_SetObjResult(interp, Tcl_NewIntObj(result));
    return TCL_OK;
}

/*
 *----------------------------------------------------------------------
 *
 * Tcl_CdObjCmd --
 *
 *	This procedure is invoked to process the "cd" Tcl command. See the
 *	user documentation for details on what it does.
 *
 * Results:
 *	A standard Tcl result.
 *
 * Side effects:
 *	See the user documentation.
 *
 *----------------------------------------------------------------------
 */

	/* ARGSUSED */
int
Tcl_CdObjCmd(
    ClientData dummy,		/* Not used. */
    Tcl_Interp *interp,		/* Current interpreter. */
    int objc,			/* Number of arguments. */
    Tcl_Obj *const objv[])	/* Argument objects. */
{
    Tcl_Obj *dir;
    int result;

    if (objc > 2) {
	Tcl_WrongNumArgs(interp, 1, objv, "?dirName?");
	return TCL_ERROR;
    }

    if (objc == 2) {
	dir = objv[1];
    } else {
	TclNewLiteralStringObj(dir, "~");
	Tcl_IncrRefCount(dir);
    }
    if (Tcl_FSConvertToPathType(interp, dir) != TCL_OK) {
	result = TCL_ERROR;
    } else {
	result = Tcl_FSChdir(dir);
	if (result != TCL_OK) {
	    Tcl_AppendResult(interp, "couldn't change working directory to \"",
		    TclGetString(dir), "\": ", Tcl_PosixError(interp), NULL);
	    result = TCL_ERROR;
	}
    }
    if (objc != 2) {
	Tcl_DecrRefCount(dir);
    }
    return result;
}

/*
 *----------------------------------------------------------------------
 *
 * Tcl_ConcatObjCmd --
 *
 *	This object-based procedure is invoked to process the "concat" Tcl
 *	command. See the user documentation for details on what it does.
 *
 * Results:
 *	A standard Tcl object result.
 *
 * Side effects:
 *	See the user documentation.
 *
 *----------------------------------------------------------------------
 */

	/* ARGSUSED */
int
Tcl_ConcatObjCmd(
    ClientData dummy,		/* Not used. */
    Tcl_Interp *interp,		/* Current interpreter. */
    int objc,			/* Number of arguments. */
    Tcl_Obj *const objv[])	/* Argument objects. */
{
    if (objc >= 2) {
	Tcl_SetObjResult(interp, Tcl_ConcatObj(objc-1, objv+1));
    }
    return TCL_OK;
}

/*
 *----------------------------------------------------------------------
 *
 * Tcl_ContinueObjCmd --
 *
 *	This procedure is invoked to process the "continue" Tcl command. See
 *	the user documentation for details on what it does.
 *
 *	With the bytecode compiler, this procedure is only called when a
 *	command name is computed at runtime, and is "continue" or the name to
 *	which "continue" was renamed: e.g., "set z continue; $z"
 *
 * Results:
 *	A standard Tcl result.
 *
 * Side effects:
 *	See the user documentation.
 *
 *----------------------------------------------------------------------
 */

	/* ARGSUSED */
int
Tcl_ContinueObjCmd(
    ClientData dummy,		/* Not used. */
    Tcl_Interp *interp,		/* Current interpreter. */
    int objc,			/* Number of arguments. */
    Tcl_Obj *const objv[])	/* Argument objects. */
{
    if (objc != 1) {
	Tcl_WrongNumArgs(interp, 1, objv, NULL);
	return TCL_ERROR;
    }
    return TCL_CONTINUE;
}

/*
 *----------------------------------------------------------------------
 *
 * Tcl_EncodingObjCmd --
 *
 *	This command manipulates encodings.
 *
 * Results:
 *	A standard Tcl result.
 *
 * Side effects:
 *	See the user documentation.
 *
 *----------------------------------------------------------------------
 */

int
Tcl_EncodingObjCmd(
    ClientData dummy,		/* Not used. */
    Tcl_Interp *interp,		/* Current interpreter. */
    int objc,			/* Number of arguments. */
    Tcl_Obj *const objv[])	/* Argument objects. */
{
    int index;

    static const char *const optionStrings[] = {
	"convertfrom", "convertto", "dirs", "names", "system",
	NULL
    };
    enum options {
	ENC_CONVERTFROM, ENC_CONVERTTO, ENC_DIRS, ENC_NAMES, ENC_SYSTEM
    };

    if (objc < 2) {
	Tcl_WrongNumArgs(interp, 1, objv, "option ?arg ...?");
	return TCL_ERROR;
    }
    if (Tcl_GetIndexFromObj(interp, objv[1], optionStrings, "option", 0,
	    &index) != TCL_OK) {
	return TCL_ERROR;
    }

    switch ((enum options) index) {
    case ENC_CONVERTTO:
    case ENC_CONVERTFROM: {
	Tcl_Obj *data;
	Tcl_DString ds;
	Tcl_Encoding encoding;
	int length;
	const char *stringPtr;

	if (objc == 3) {
	    encoding = Tcl_GetEncoding(interp, NULL);
	    data = objv[2];
	} else if (objc == 4) {
	    if (Tcl_GetEncodingFromObj(interp, objv[2], &encoding) != TCL_OK) {
		return TCL_ERROR;
	    }
	    data = objv[3];
	} else {
	    Tcl_WrongNumArgs(interp, 2, objv, "?encoding? data");
	    return TCL_ERROR;
	}

	if ((enum options) index == ENC_CONVERTFROM) {
	    /*
	     * Treat the string as binary data.
	     */

	    stringPtr = (char *) Tcl_GetByteArrayFromObj(data, &length);
	    Tcl_ExternalToUtfDString(encoding, stringPtr, length, &ds);

	    /*
	     * Note that we cannot use Tcl_DStringResult here because it will
	     * truncate the string at the first null byte.
	     */

	    Tcl_SetObjResult(interp, TclDStringToObj(&ds));
	} else {
	    /*
	     * Store the result as binary data.
	     */

	    stringPtr = TclGetStringFromObj(data, &length);
	    Tcl_UtfToExternalDString(encoding, stringPtr, length, &ds);
	    Tcl_SetObjResult(interp, Tcl_NewByteArrayObj(
		    (unsigned char *) Tcl_DStringValue(&ds),
		    Tcl_DStringLength(&ds)));
	    Tcl_DStringFree(&ds);
	}

	Tcl_FreeEncoding(encoding);
	break;
    }
    case ENC_DIRS:
	return EncodingDirsObjCmd(dummy, interp, objc, objv);
    case ENC_NAMES:
	if (objc > 2) {
	    Tcl_WrongNumArgs(interp, 2, objv, NULL);
	    return TCL_ERROR;
	}
	Tcl_GetEncodingNames(interp);
	break;
    case ENC_SYSTEM:
	if (objc > 3) {
	    Tcl_WrongNumArgs(interp, 2, objv, "?encoding?");
	    return TCL_ERROR;
	}
	if (objc == 2) {
	    Tcl_SetObjResult(interp, Tcl_NewStringObj(
		    Tcl_GetEncodingName(NULL), -1));
	} else {
	    return Tcl_SetSystemEncoding(interp, TclGetString(objv[2]));
	}
	break;
    }
    return TCL_OK;
}

/*
 *----------------------------------------------------------------------
 *
 * EncodingDirsObjCmd --
 *
 *	This command manipulates the encoding search path.
 *
 * Results:
 *	A standard Tcl result.
 *
 * Side effects:
 *	Can set the encoding search path.
 *
 *----------------------------------------------------------------------
 */

int
EncodingDirsObjCmd(
    ClientData dummy,		/* Not used. */
    Tcl_Interp *interp,		/* Current interpreter. */
    int objc,			/* Number of arguments. */
    Tcl_Obj *const objv[])	/* Argument objects. */
{
<<<<<<< HEAD
    if (objc > 3) {
	Tcl_WrongNumArgs(interp, 1, objv, "?dirList?");
	return TCL_ERROR;
    }
    objc -= 1;
    objv += 1;
    if (objc == 1) {
=======
    Tcl_Obj *dirListObj;

    if (objc > 3) {
	Tcl_WrongNumArgs(interp, 2, objv, "?dirList?");
	return TCL_ERROR;
    }
    if (objc == 2) {
>>>>>>> 6f5779ee
	Tcl_SetObjResult(interp, Tcl_GetEncodingSearchPath());
	return TCL_OK;
    }

    dirListObj = objv[2];
    if (Tcl_SetEncodingSearchPath(dirListObj) == TCL_ERROR) {
	Tcl_AppendResult(interp, "expected directory list but got \"",
<<<<<<< HEAD
		TclGetString(objv[1]), "\"", NULL);
	Tcl_SetErrorCode(interp, "TCL", "OPERATION", "ENCODING", "BADPATH",
		NULL);
=======
		TclGetString(dirListObj), "\"", NULL);
>>>>>>> 6f5779ee
	return TCL_ERROR;
    }
    Tcl_SetObjResult(interp, dirListObj);
    return TCL_OK;
}

/*
 *----------------------------------------------------------------------
 *
 * Tcl_ErrorObjCmd --
 *
 *	This procedure is invoked to process the "error" Tcl command. See the
 *	user documentation for details on what it does.
 *
 * Results:
 *	A standard Tcl object result.
 *
 * Side effects:
 *	See the user documentation.
 *
 *----------------------------------------------------------------------
 */

	/* ARGSUSED */
int
Tcl_ErrorObjCmd(
    ClientData dummy,		/* Not used. */
    Tcl_Interp *interp,		/* Current interpreter. */
    int objc,			/* Number of arguments. */
    Tcl_Obj *const objv[])	/* Argument objects. */
{
    Tcl_Obj *options, *optName;

    if ((objc < 2) || (objc > 4)) {
	Tcl_WrongNumArgs(interp, 1, objv, "message ?errorInfo? ?errorCode?");
	return TCL_ERROR;
    }

    TclNewLiteralStringObj(options, "-code error -level 0");

    if (objc >= 3) {		/* Process the optional info argument */
	TclNewLiteralStringObj(optName, "-errorinfo");
	Tcl_ListObjAppendElement(NULL, options, optName);
	Tcl_ListObjAppendElement(NULL, options, objv[2]);
    }

    if (objc >= 4) {		/* Process the optional code argument */
	TclNewLiteralStringObj(optName, "-errorcode");
	Tcl_ListObjAppendElement(NULL, options, optName);
	Tcl_ListObjAppendElement(NULL, options, objv[3]);
    }

    Tcl_SetObjResult(interp, objv[1]);
    return Tcl_SetReturnOptions(interp, options);
}

/*
 *----------------------------------------------------------------------
 *
 * Tcl_EvalObjCmd --
 *
 *	This object-based procedure is invoked to process the "eval" Tcl
 *	command. See the user documentation for details on what it does.
 *
 * Results:
 *	A standard Tcl object result.
 *
 * Side effects:
 *	See the user documentation.
 *
 *----------------------------------------------------------------------
 */

	/* ARGSUSED */
static int
EvalCmdErrMsg(
    ClientData data[],
    Tcl_Interp *interp,
    int result)
{
    if (result == TCL_ERROR) {
	Tcl_AppendObjToErrorInfo(interp, Tcl_ObjPrintf(
		"\n    (\"eval\" body line %d)", Tcl_GetErrorLine(interp)));
    }
    return result;
}

int
Tcl_EvalObjCmd(
    ClientData dummy,		/* Not used. */
    Tcl_Interp *interp,		/* Current interpreter. */
    int objc,			/* Number of arguments. */
    Tcl_Obj *const objv[])	/* Argument objects. */
{
    return Tcl_NRCallObjProc(interp, TclNREvalObjCmd, dummy, objc, objv);    
}

int
TclNREvalObjCmd(
    ClientData dummy,		/* Not used. */
    Tcl_Interp *interp,		/* Current interpreter. */
    int objc,			/* Number of arguments. */
    Tcl_Obj *const objv[])	/* Argument objects. */
{
    register Tcl_Obj *objPtr;
    Interp *iPtr = (Interp *) interp;
    CmdFrame *invoker = NULL;
    int word = 0;

    if (objc < 2) {
	Tcl_WrongNumArgs(interp, 1, objv, "arg ?arg ...?");
	return TCL_ERROR;
    }

    if (objc == 2) {
	/*
	 * TIP #280. Make argument location available to eval'd script.
	 */

	invoker = iPtr->cmdFramePtr;
	word = 1;
	objPtr = objv[1];
	TclArgumentGet(interp, objPtr, &invoker, &word);
    } else {
	/*
	 * More than one argument: concatenate them together with spaces
	 * between, then evaluate the result. Tcl_EvalObjEx will delete the
	 * object when it decrements its refcount after eval'ing it.
	 *
	 * TIP #280. Make invoking context available to eval'd script, done
	 * with the default values.
	 */

	objPtr = Tcl_ConcatObj(objc-1, objv+1);
    }
    TclNRAddCallback(interp, EvalCmdErrMsg, NULL, NULL, NULL, NULL);
    return TclNREvalObjEx(interp, objPtr, 0, invoker, word);
}

/*
 *----------------------------------------------------------------------
 *
 * Tcl_ExitObjCmd --
 *
 *	This procedure is invoked to process the "exit" Tcl command. See the
 *	user documentation for details on what it does.
 *
 * Results:
 *	A standard Tcl object result.
 *
 * Side effects:
 *	See the user documentation.
 *
 *----------------------------------------------------------------------
 */

	/* ARGSUSED */
int
Tcl_ExitObjCmd(
    ClientData dummy,		/* Not used. */
    Tcl_Interp *interp,		/* Current interpreter. */
    int objc,			/* Number of arguments. */
    Tcl_Obj *const objv[])	/* Argument objects. */
{
    int value;

    if ((objc != 1) && (objc != 2)) {
	Tcl_WrongNumArgs(interp, 1, objv, "?returnCode?");
	return TCL_ERROR;
    }

    if (objc == 1) {
	value = 0;
    } else if (Tcl_GetIntFromObj(interp, objv[1], &value) != TCL_OK) {
	return TCL_ERROR;
    }
    Tcl_Exit(value);
    /*NOTREACHED*/
    return TCL_OK;		/* Better not ever reach this! */
}

/*
 *----------------------------------------------------------------------
 *
 * Tcl_ExprObjCmd --
 *
 *	This object-based procedure is invoked to process the "expr" Tcl
 *	command. See the user documentation for details on what it does.
 *
 *	With the bytecode compiler, this procedure is called in two
 *	circumstances: 1) to execute expr commands that are too complicated or
 *	too unsafe to try compiling directly into an inline sequence of
 *	instructions, and 2) to execute commands where the command name is
 *	computed at runtime and is "expr" or the name to which "expr" was
 *	renamed (e.g., "set z expr; $z 2+3")
 *
 * Results:
 *	A standard Tcl object result.
 *
 * Side effects:
 *	See the user documentation.
 *
 *----------------------------------------------------------------------
 */

	/* ARGSUSED */
int
Tcl_ExprObjCmd(
    ClientData dummy,		/* Not used. */
    Tcl_Interp *interp,		/* Current interpreter. */
    int objc,			/* Number of arguments. */
    Tcl_Obj *const objv[])	/* Argument objects. */
{
    return Tcl_NRCallObjProc(interp, TclNRExprObjCmd, dummy, objc, objv);
}

int
TclNRExprObjCmd(
    ClientData dummy,		/* Not used. */
    Tcl_Interp *interp,		/* Current interpreter. */
    int objc,			/* Number of arguments. */
    Tcl_Obj *const objv[])	/* Argument objects. */
{
    Tcl_Obj *resultPtr, *objPtr;

    if (objc < 2) {
	Tcl_WrongNumArgs(interp, 1, objv, "arg ?arg ...?");
	return TCL_ERROR;
    }

    TclNewObj(resultPtr);
    Tcl_IncrRefCount(resultPtr);
    if (objc == 2) {
	objPtr = objv[1];
	TclNRAddCallback(interp, ExprCallback, resultPtr, NULL, NULL, NULL);
    } else {
	objPtr = Tcl_ConcatObj(objc-1, objv+1);
	TclNRAddCallback(interp, ExprCallback, resultPtr, objPtr, NULL, NULL);
    }

    return Tcl_NRExprObj(interp, objPtr, resultPtr);
}

static int
ExprCallback(
    ClientData data[],
    Tcl_Interp *interp,
    int result)
{
    Tcl_Obj *resultPtr = data[0];
    Tcl_Obj *objPtr = data[1];

    if (objPtr != NULL) {
	Tcl_DecrRefCount(objPtr);
    }

    if (result == TCL_OK) {
	Tcl_SetObjResult(interp, resultPtr);
    }
    Tcl_DecrRefCount(resultPtr);
    return result;
}

/*
 *----------------------------------------------------------------------
 *
 * TclInitFileCmd --
 *
 *	This function builds the "file" Tcl command ensemble. See the user
 *	documentation for details on what that ensemble does.
 *
 *	PLEASE NOTE THAT THIS FAILS WITH FILENAMES AND PATHS WITH EMBEDDED
 *	NULLS. With the object-based Tcl_FS APIs, the above NOTE may no longer
 *	be true. In any case this assertion should be tested.
 *
 * Results:
 *	A standard Tcl result.
 *
 * Side effects:
 *	See the user documentation.
 *
 *----------------------------------------------------------------------
 */

Tcl_Command
TclInitFileCmd(
    Tcl_Interp *interp)
{
    /*
     * Note that most subcommands are unsafe because either they manipulate
     * the native filesystem or because they reveal information about the
     * native filesystem.
     */

    static const EnsembleImplMap initMap[] = {
	{"atime",	FileAttrAccessTimeCmd, NULL, NULL, NULL, 0},
	{"attributes",	TclFileAttrsCmd, NULL, NULL, NULL, 0},
	{"channels",	TclChannelNamesCmd, NULL, NULL, NULL, 0},
	{"copy",	TclFileCopyCmd, NULL, NULL, NULL, 0},
	{"delete",	TclFileDeleteCmd, NULL, NULL, NULL, 0},
	{"dirname",	PathDirNameCmd, NULL, NULL, NULL, 0},
	{"executable",	FileAttrIsExecutableCmd, NULL, NULL, NULL, 0},
	{"exists",	FileAttrIsExistingCmd, NULL, NULL, NULL, 0},
	{"extension",	PathExtensionCmd, NULL, NULL, NULL, 0},
	{"isdirectory",	FileAttrIsDirectoryCmd, NULL, NULL, NULL, 0},
	{"isfile",	FileAttrIsFileCmd, NULL, NULL, NULL, 0},
	{"join",	PathJoinCmd, NULL, NULL, NULL, 0},
	{"link",	TclFileLinkCmd, NULL, NULL, NULL, 0},
	{"lstat",	FileAttrLinkStatCmd, NULL, NULL, NULL, 0},
	{"mtime",	FileAttrModifyTimeCmd, NULL, NULL, NULL, 0},
	{"mkdir",	TclFileMakeDirsCmd, NULL, NULL, NULL, 0},
	{"nativename",	PathNativeNameCmd, NULL, NULL, NULL, 0},
	{"normalize",	PathNormalizeCmd, NULL, NULL, NULL, 0},
	{"owned",	FileAttrIsOwnedCmd, NULL, NULL, NULL, 0},
	{"pathtype",	PathTypeCmd, NULL, NULL, NULL, 0},
	{"readable",	FileAttrIsReadableCmd, NULL, NULL, NULL, 0},
	{"readlink",	TclFileReadLinkCmd, NULL, NULL, NULL, 0},
	{"rename",	TclFileRenameCmd, NULL, NULL, NULL, 0},
	{"rootname",	PathRootNameCmd, NULL, NULL, NULL, 0},
	{"separator",	FilesystemSeparatorCmd, NULL, NULL, NULL, 0},
	{"size",	FileAttrSizeCmd, NULL, NULL, NULL, 0},
	{"split",	PathSplitCmd, NULL, NULL, NULL, 0},
	{"stat",	FileAttrStatCmd, NULL, NULL, NULL, 0},
	{"system",	PathFilesystemCmd, NULL, NULL, NULL, 0},
	{"tail",	PathTailCmd, NULL, NULL, NULL, 0},
	{"tempfile",	TclFileTemporaryCmd, NULL, NULL, NULL, 0},
	{"type",	FileAttrTypeCmd, NULL, NULL, NULL, 0},
	{"volumes",	FilesystemVolumesCmd, NULL, NULL, NULL, 0},
	{"writable",	FileAttrIsWritableCmd, NULL, NULL, NULL, 0},
	{NULL, NULL, NULL, NULL, NULL, 0}
    };
    return TclMakeEnsemble(interp, "file", initMap);
}

/*
 *----------------------------------------------------------------------
 *
 * TclMakeFileCommandSafe --
 *
 *	This function hides the unsafe subcommands of the "file" Tcl command
 *	ensemble. It must only be called from TclHideUnsafeCommands.
 *
 * Results:
 *	A standard Tcl result.
 *
 * Side effects:
 *	Adds commands to the table of hidden commands.
 *
 *----------------------------------------------------------------------
 */

int
TclMakeFileCommandSafe(
    Tcl_Interp *interp)
{
    static const struct {
	const char *cmdName;
	int unsafe;
    } unsafeInfo[] = {
	{"atime",	 1},
	{"attributes",	 1},
	{"channels",	 0},
	{"copy",	 1},
	{"delete",	 1},
	{"dirname",	 1},
	{"executable",	 1},
	{"exists",	 1},
	{"extension",	 1},
	{"isdirectory",	 1},
	{"isfile",	 1},
	{"join",	 0},
	{"link",	 1},
	{"lstat",	 1},
	{"mtime",	 1},
	{"mkdir",	 1},
	{"nativename",	 1},
	{"normalize",	 1},
	{"owned",	 1},
	{"pathtype",	 0},
	{"readable",	 1},
	{"readlink",	 1},
	{"rename",	 1},
	{"rootname",	 1},
	{"separator",	 0},
	{"size",	 1},
	{"split",	 0},
	{"stat",	 1},
	{"system",	 0},
	{"tail",	 1},
	{"tempfile",	 1},
	{"type",	 1},
	{"volumes",	 1},
	{"writable",	 1},
	{NULL, 0}
    };
    int i;
    Tcl_DString oldBuf, newBuf;

    Tcl_DStringInit(&oldBuf);
    Tcl_DStringAppend(&oldBuf, "::tcl::file::", -1);
    Tcl_DStringInit(&newBuf);
    Tcl_DStringAppend(&newBuf, "tcl:file:", -1);
    for (i=0 ; unsafeInfo[i].cmdName != NULL ; i++) {
	if (unsafeInfo[i].unsafe) {
	    const char *oldName, *newName;

	    Tcl_DStringSetLength(&oldBuf, 13);
	    oldName = Tcl_DStringAppend(&oldBuf, unsafeInfo[i].cmdName, -1);
	    Tcl_DStringSetLength(&newBuf, 9);
	    newName = Tcl_DStringAppend(&newBuf, unsafeInfo[i].cmdName, -1);
	    if (TclRenameCommand(interp, oldName, "___tmp") != TCL_OK
		    || Tcl_HideCommand(interp, "___tmp", newName) != TCL_OK) {
		Tcl_Panic("problem making 'file %s' safe: %s",
			unsafeInfo[i].cmdName,
			Tcl_GetString(Tcl_GetObjResult(interp)));
	    }
	    Tcl_CreateObjCommand(interp, oldName, BadFileSubcommand,
		    (ClientData) unsafeInfo[i].cmdName, NULL);
	}
    }
    Tcl_DStringFree(&oldBuf);
    Tcl_DStringFree(&newBuf);

    /*
     * Ugh. The [file] command is now actually safe, but it is assumed by
     * scripts that it is not, which messes up security policies. [Bug
     * 3211758]
     */

    if (Tcl_HideCommand(interp, "file", "file") != TCL_OK) {
	Tcl_Panic("problem making 'file' safe: %s",
		Tcl_GetString(Tcl_GetObjResult(interp)));
    }
    return TCL_OK;
}

/*
 *----------------------------------------------------------------------
 *
 * BadFileSubcommand --
 *
 *	Command used to act as a backstop implementation when subcommands of
 *	"file" are unsafe (the real implementations of the subcommands are
 *	hidden). The clientData is always the full official subcommand name.
 *
 * Results:
 *	A standard Tcl result (always a TCL_ERROR).
 *
 * Side effects:
 *	None.
 *
 *----------------------------------------------------------------------
 */

static int
BadFileSubcommand(
    ClientData clientData,
    Tcl_Interp *interp,
    int objc,
    Tcl_Obj *const objv[])
{
    const char *subcommandName = (const char *) clientData;

    Tcl_SetObjResult(interp, Tcl_ObjPrintf(
	    "not allowed to invoke subcommand %s of file", subcommandName));
    Tcl_SetErrorCode(interp, "TCL", "SAFE", "SUBCOMMAND", NULL);
    return TCL_ERROR;
}

/*
 *----------------------------------------------------------------------
 *
 * FileAttrAccessTimeCmd --
 *
 *	This function is invoked to process the "file atime" Tcl command. See
 *	the user documentation for details on what it does.
 *
 * Results:
 *	A standard Tcl result.
 *
 * Side effects:
 *	May update the access time on the file, if requested by the user.
 *
 *----------------------------------------------------------------------
 */

static int
FileAttrAccessTimeCmd(
    ClientData clientData,
    Tcl_Interp *interp,
    int objc,
    Tcl_Obj *const objv[])
{
    Tcl_StatBuf buf;
    struct utimbuf tval;

    if (objc < 2 || objc > 3) {
	Tcl_WrongNumArgs(interp, 1, objv, "name ?time?");
	return TCL_ERROR;
    }
    if (GetStatBuf(interp, objv[1], Tcl_FSStat, &buf) != TCL_OK) {
	return TCL_ERROR;
    }
    if (objc == 3) {
	/*
	 * Need separate variable for reading longs from an object on 64-bit
	 * platforms. [Bug 698146]
	 */

	long newTime;

	if (TclGetLongFromObj(interp, objv[2], &newTime) != TCL_OK) {
	    return TCL_ERROR;
	}

	tval.actime = newTime;
	tval.modtime = buf.st_mtime;

	if (Tcl_FSUtime(objv[1], &tval) != 0) {
	    Tcl_AppendResult(interp, "could not set access time for file \"",
		    TclGetString(objv[1]), "\": ", Tcl_PosixError(interp),
		    NULL);
	    return TCL_ERROR;
	}

	/*
	 * Do another stat to ensure that the we return the new recognized
	 * atime - hopefully the same as the one we sent in. However, fs's
	 * like FAT don't even know what atime is.
	 */

	if (GetStatBuf(interp, objv[1], Tcl_FSStat, &buf) != TCL_OK) {
	    return TCL_ERROR;
	}
    }

    Tcl_SetObjResult(interp, Tcl_NewLongObj((long) buf.st_atime));
    return TCL_OK;
}

/*
 *----------------------------------------------------------------------
 *
 * FileAttrModifyTimeCmd --
 *
 *	This function is invoked to process the "file mtime" Tcl command. See
 *	the user documentation for details on what it does.
 *
 * Results:
 *	A standard Tcl result.
 *
 * Side effects:
 *	May update the modification time on the file, if requested by the
 *	user.
 *
 *----------------------------------------------------------------------
 */

static int
FileAttrModifyTimeCmd(
    ClientData clientData,
    Tcl_Interp *interp,
    int objc,
    Tcl_Obj *const objv[])
{
    Tcl_StatBuf buf;
    struct utimbuf tval;

    if (objc < 2 || objc > 3) {
	Tcl_WrongNumArgs(interp, 1, objv, "name ?time?");
	return TCL_ERROR;
    }
    if (GetStatBuf(interp, objv[1], Tcl_FSStat, &buf) != TCL_OK) {
	return TCL_ERROR;
    }
    if (objc == 3) {
	/*
	 * Need separate variable for reading longs from an object on 64-bit
	 * platforms. [Bug 698146]
	 */

	long newTime;

	if (TclGetLongFromObj(interp, objv[2], &newTime) != TCL_OK) {
	    return TCL_ERROR;
	}

	tval.actime = buf.st_atime;
	tval.modtime = newTime;

	if (Tcl_FSUtime(objv[1], &tval) != 0) {
	    Tcl_AppendResult(interp, "could not set modification time for "
		    "file \"", TclGetString(objv[1]), "\": ",
		    Tcl_PosixError(interp), NULL);
	    return TCL_ERROR;
	}

	/*
	 * Do another stat to ensure that the we return the new recognized
	 * mtime - hopefully the same as the one we sent in.
	 */

	if (GetStatBuf(interp, objv[1], Tcl_FSStat, &buf) != TCL_OK) {
	    return TCL_ERROR;
	}
    }

    Tcl_SetObjResult(interp, Tcl_NewLongObj((long) buf.st_mtime));
    return TCL_OK;
}

/*
 *----------------------------------------------------------------------
 *
 * FileAttrLinkStatCmd --
 *
 *	This function is invoked to process the "file lstat" Tcl command. See
 *	the user documentation for details on what it does.
 *
 * Results:
 *	A standard Tcl result.
 *
 * Side effects:
 *	Writes to an array named by the user.
 *
 *----------------------------------------------------------------------
 */

static int
FileAttrLinkStatCmd(
    ClientData clientData,
    Tcl_Interp *interp,
    int objc,
    Tcl_Obj *const objv[])
{
    Tcl_StatBuf buf;

    if (objc != 3) {
	Tcl_WrongNumArgs(interp, 1, objv, "name varName");
	return TCL_ERROR;
    }
    if (GetStatBuf(interp, objv[1], Tcl_FSLstat, &buf) != TCL_OK) {
	return TCL_ERROR;
    }
    return StoreStatData(interp, objv[2], &buf);
}

/*
 *----------------------------------------------------------------------
 *
 * FileAttrStatCmd --
 *
 *	This function is invoked to process the "file stat" Tcl command. See
 *	the user documentation for details on what it does.
 *
 * Results:
 *	A standard Tcl result.
 *
 * Side effects:
 *	Writes to an array named by the user.
 *
 *----------------------------------------------------------------------
 */

static int
FileAttrStatCmd(
    ClientData clientData,
    Tcl_Interp *interp,
    int objc,
    Tcl_Obj *const objv[])
{
    Tcl_StatBuf buf;

    if (objc != 3) {
	Tcl_WrongNumArgs(interp, 1, objv, "name varName");
	return TCL_ERROR;
    }
    if (GetStatBuf(interp, objv[1], Tcl_FSStat, &buf) != TCL_OK) {
	return TCL_ERROR;
    }
    return StoreStatData(interp, objv[2], &buf);
}

/*
 *----------------------------------------------------------------------
 *
 * FileAttrTypeCmd --
 *
 *	This function is invoked to process the "file type" Tcl command. See
 *	the user documentation for details on what it does.
 *
 * Results:
 *	A standard Tcl result.
 *
 * Side effects:
 *	None.
 *
 *----------------------------------------------------------------------
 */

static int
FileAttrTypeCmd(
    ClientData clientData,
    Tcl_Interp *interp,
    int objc,
    Tcl_Obj *const objv[])
{
    Tcl_StatBuf buf;

    if (objc != 2) {
	Tcl_WrongNumArgs(interp, 1, objv, "name");
	return TCL_ERROR;
    }
    if (GetStatBuf(interp, objv[1], Tcl_FSLstat, &buf) != TCL_OK) {
	return TCL_ERROR;
    }
    Tcl_SetObjResult(interp, Tcl_NewStringObj(
	    GetTypeFromMode((unsigned short) buf.st_mode), -1));
    return TCL_OK;
}

/*
 *----------------------------------------------------------------------
 *
 * FileAttrSizeCmd --
 *
 *	This function is invoked to process the "file size" Tcl command. See
 *	the user documentation for details on what it does.
 *
 * Results:
 *	A standard Tcl result.
 *
 * Side effects:
 *	None.
 *
 *----------------------------------------------------------------------
 */

static int
FileAttrSizeCmd(
    ClientData clientData,
    Tcl_Interp *interp,
    int objc,
    Tcl_Obj *const objv[])
{
    Tcl_StatBuf buf;

    if (objc != 2) {
	Tcl_WrongNumArgs(interp, 1, objv, "name");
	return TCL_ERROR;
    }
    if (GetStatBuf(interp, objv[1], Tcl_FSStat, &buf) != TCL_OK) {
	return TCL_ERROR;
    }
    Tcl_SetObjResult(interp, Tcl_NewWideIntObj((Tcl_WideInt) buf.st_size));
    return TCL_OK;
}

/*
 *----------------------------------------------------------------------
 *
 * FileAttrIsDirectoryCmd --
 *
 *	This function is invoked to process the "file isdirectory" Tcl
 *	command. See the user documentation for details on what it does.
 *
 * Results:
 *	A standard Tcl result.
 *
 * Side effects:
 *	None.
 *
 *----------------------------------------------------------------------
 */

static int
FileAttrIsDirectoryCmd(
    ClientData clientData,
    Tcl_Interp *interp,
    int objc,
    Tcl_Obj *const objv[])
{
    Tcl_StatBuf buf;
    int value = 0;

    if (objc != 2) {
	Tcl_WrongNumArgs(interp, 1, objv, "name");
	return TCL_ERROR;
    }
    if (GetStatBuf(NULL, objv[1], Tcl_FSStat, &buf) == TCL_OK) {
	value = S_ISDIR(buf.st_mode);
    }
    Tcl_SetObjResult(interp, Tcl_NewBooleanObj(value));
    return TCL_OK;
}

/*
 *----------------------------------------------------------------------
 *
 * FileAttrIsExecutableCmd --
 *
 *	This function is invoked to process the "file executable" Tcl command.
 *	See the user documentation for details on what it does.
 *
 * Results:
 *	A standard Tcl result.
 *
 * Side effects:
 *	None.
 *
 *----------------------------------------------------------------------
 */

static int
FileAttrIsExecutableCmd(
    ClientData clientData,
    Tcl_Interp *interp,
    int objc,
    Tcl_Obj *const objv[])
{
    if (objc != 2) {
	Tcl_WrongNumArgs(interp, 1, objv, "name");
	return TCL_ERROR;
    }
    return CheckAccess(interp, objv[1], X_OK);
}

/*
 *----------------------------------------------------------------------
 *
 * FileAttrIsExistingCmd --
 *
 *	This function is invoked to process the "file exists" Tcl command. See
 *	the user documentation for details on what it does.
 *
 * Results:
 *	A standard Tcl result.
 *
 * Side effects:
 *	None.
 *
 *----------------------------------------------------------------------
 */

static int
FileAttrIsExistingCmd(
    ClientData clientData,
    Tcl_Interp *interp,
    int objc,
    Tcl_Obj *const objv[])
{
    if (objc != 2) {
	Tcl_WrongNumArgs(interp, 1, objv, "name");
	return TCL_ERROR;
    }
    return CheckAccess(interp, objv[1], F_OK);
}

/*
 *----------------------------------------------------------------------
 *
 * FileAttrIsFileCmd --
 *
 *	This function is invoked to process the "file isfile" Tcl command. See
 *	the user documentation for details on what it does.
 *
 * Results:
 *	A standard Tcl result.
 *
 * Side effects:
 *	None.
 *
 *----------------------------------------------------------------------
 */

static int
FileAttrIsFileCmd(
    ClientData clientData,
    Tcl_Interp *interp,
    int objc,
    Tcl_Obj *const objv[])
{
    Tcl_StatBuf buf;
    int value = 0;

    if (objc != 2) {
	Tcl_WrongNumArgs(interp, 1, objv, "name");
	return TCL_ERROR;
    }
    if (GetStatBuf(NULL, objv[1], Tcl_FSStat, &buf) == TCL_OK) {
	value = S_ISREG(buf.st_mode);
    }
    Tcl_SetObjResult(interp, Tcl_NewBooleanObj(value));
    return TCL_OK;
}

/*
 *----------------------------------------------------------------------
 *
 * FileAttrIsOwnedCmd --
 *
 *	This function is invoked to process the "file owned" Tcl command. See
 *	the user documentation for details on what it does.
 *
 * Results:
 *	A standard Tcl result.
 *
 * Side effects:
 *	None.
 *
 *----------------------------------------------------------------------
 */

static int
FileAttrIsOwnedCmd(
    ClientData clientData,
    Tcl_Interp *interp,
    int objc,
    Tcl_Obj *const objv[])
{
    Tcl_StatBuf buf;
    int value = 0;

    if (objc != 2) {
	Tcl_WrongNumArgs(interp, 1, objv, "name");
	return TCL_ERROR;
    }
    if (GetStatBuf(NULL, objv[1], Tcl_FSStat, &buf) == TCL_OK) {
	/*
	 * For Windows, there are no user ids associated with a file, so we
	 * always return 1.
	 *
	 * TODO: use GetSecurityInfo to get the real owner of the file and
	 * test for equivalence to the current user.
	 */

#if defined(__WIN32__) || defined(__CYGWIN__)
	value = 1;
#else
	value = (geteuid() == buf.st_uid);
#endif
    }
    Tcl_SetObjResult(interp, Tcl_NewBooleanObj(value));
    return TCL_OK;
}

/*
 *----------------------------------------------------------------------
 *
 * FileAttrIsReadableCmd --
 *
 *	This function is invoked to process the "file readable" Tcl command.
 *	See the user documentation for details on what it does.
 *
 * Results:
 *	A standard Tcl result.
 *
 * Side effects:
 *	None.
 *
 *----------------------------------------------------------------------
 */

static int
FileAttrIsReadableCmd(
    ClientData clientData,
    Tcl_Interp *interp,
    int objc,
    Tcl_Obj *const objv[])
{
    if (objc != 2) {
	Tcl_WrongNumArgs(interp, 1, objv, "name");
	return TCL_ERROR;
    }
    return CheckAccess(interp, objv[1], R_OK);
}

/*
 *----------------------------------------------------------------------
 *
 * FileAttrIsWritableCmd --
 *
 *	This function is invoked to process the "file writable" Tcl command.
 *	See the user documentation for details on what it does.
 *
 * Results:
 *	A standard Tcl result.
 *
 * Side effects:
 *	None.
 *
 *----------------------------------------------------------------------
 */

static int
FileAttrIsWritableCmd(
    ClientData clientData,
    Tcl_Interp *interp,
    int objc,
    Tcl_Obj *const objv[])
{
    if (objc != 2) {
	Tcl_WrongNumArgs(interp, 1, objv, "name");
	return TCL_ERROR;
    }
    return CheckAccess(interp, objv[1], W_OK);
}

/*
 *----------------------------------------------------------------------
 *
 * PathDirNameCmd --
 *
 *	This function is invoked to process the "file dirname" Tcl command.
 *	See the user documentation for details on what it does.
 *
 * Results:
 *	A standard Tcl result.
 *
 * Side effects:
 *	None.
 *
 *----------------------------------------------------------------------
 */

static int
PathDirNameCmd(
    ClientData clientData,
    Tcl_Interp *interp,
    int objc,
    Tcl_Obj *const objv[])
{
    Tcl_Obj *dirPtr;

    if (objc != 2) {
	Tcl_WrongNumArgs(interp, 1, objv, "name");
	return TCL_ERROR;
    }
    dirPtr = TclPathPart(interp, objv[1], TCL_PATH_DIRNAME);
    if (dirPtr == NULL) {
	return TCL_ERROR;
    }
    Tcl_SetObjResult(interp, dirPtr);
    Tcl_DecrRefCount(dirPtr);
    return TCL_OK;
}

/*
 *----------------------------------------------------------------------
 *
 * PathExtensionCmd --
 *
 *	This function is invoked to process the "file extension" Tcl command.
 *	See the user documentation for details on what it does.
 *
 * Results:
 *	A standard Tcl result.
 *
 * Side effects:
 *	None.
 *
 *----------------------------------------------------------------------
 */

static int
PathExtensionCmd(
    ClientData clientData,
    Tcl_Interp *interp,
    int objc,
    Tcl_Obj *const objv[])
{
    Tcl_Obj *dirPtr;

    if (objc != 2) {
	Tcl_WrongNumArgs(interp, 1, objv, "name");
	return TCL_ERROR;
    }
    dirPtr = TclPathPart(interp, objv[1], TCL_PATH_EXTENSION);
    if (dirPtr == NULL) {
	return TCL_ERROR;
    }
    Tcl_SetObjResult(interp, dirPtr);
    Tcl_DecrRefCount(dirPtr);
    return TCL_OK;
}

/*
 *----------------------------------------------------------------------
 *
 * PathRootNameCmd --
 *
 *	This function is invoked to process the "file root" Tcl command. See
 *	the user documentation for details on what it does.
 *
 * Results:
 *	A standard Tcl result.
 *
 * Side effects:
 *	None.
 *
 *----------------------------------------------------------------------
 */

static int
PathRootNameCmd(
    ClientData clientData,
    Tcl_Interp *interp,
    int objc,
    Tcl_Obj *const objv[])
{
    Tcl_Obj *dirPtr;

    if (objc != 2) {
	Tcl_WrongNumArgs(interp, 1, objv, "name");
	return TCL_ERROR;
    }
    dirPtr = TclPathPart(interp, objv[1], TCL_PATH_ROOT);
    if (dirPtr == NULL) {
	return TCL_ERROR;
    }
    Tcl_SetObjResult(interp, dirPtr);
    Tcl_DecrRefCount(dirPtr);
    return TCL_OK;
}

/*
 *----------------------------------------------------------------------
 *
 * PathTailCmd --
 *
 *	This function is invoked to process the "file tail" Tcl command. See
 *	the user documentation for details on what it does.
 *
 * Results:
 *	A standard Tcl result.
 *
 * Side effects:
 *	None.
 *
 *----------------------------------------------------------------------
 */

static int
PathTailCmd(
    ClientData clientData,
    Tcl_Interp *interp,
    int objc,
    Tcl_Obj *const objv[])
{
    Tcl_Obj *dirPtr;

    if (objc != 2) {
	Tcl_WrongNumArgs(interp, 1, objv, "name");
	return TCL_ERROR;
    }
    dirPtr = TclPathPart(interp, objv[1], TCL_PATH_TAIL);
    if (dirPtr == NULL) {
	return TCL_ERROR;
    }
    Tcl_SetObjResult(interp, dirPtr);
    Tcl_DecrRefCount(dirPtr);
    return TCL_OK;
}

/*
 *----------------------------------------------------------------------
 *
 * PathFilesystemCmd --
 *
 *	This function is invoked to process the "file system" Tcl command. See
 *	the user documentation for details on what it does.
 *
 * Results:
 *	A standard Tcl result.
 *
 * Side effects:
 *	None.
 *
 *----------------------------------------------------------------------
 */

static int
PathFilesystemCmd(
    ClientData clientData,
    Tcl_Interp *interp,
    int objc,
    Tcl_Obj *const objv[])
{
    Tcl_Obj *fsInfo;

    if (objc != 2) {
	Tcl_WrongNumArgs(interp, 1, objv, "name");
	return TCL_ERROR;
    }
    fsInfo = Tcl_FSFileSystemInfo(objv[1]);
    if (fsInfo == NULL) {
	Tcl_SetResult(interp, "unrecognised path", TCL_STATIC);
	Tcl_SetErrorCode(interp, "TCL", "LOOKUP", "FILESYSTEM",
		Tcl_GetString(objv[1]), NULL);
	return TCL_ERROR;
    }
    Tcl_SetObjResult(interp, fsInfo);
    return TCL_OK;
}

/*
 *----------------------------------------------------------------------
 *
 * PathJoinCmd --
 *
 *	This function is invoked to process the "file join" Tcl command. See
 *	the user documentation for details on what it does.
 *
 * Results:
 *	A standard Tcl result.
 *
 * Side effects:
 *	None.
 *
 *----------------------------------------------------------------------
 */

static int
PathJoinCmd(
    ClientData clientData,
    Tcl_Interp *interp,
    int objc,
    Tcl_Obj *const objv[])
{
    if (objc < 2) {
	Tcl_WrongNumArgs(interp, 1, objv, "name ?name ...?");
	return TCL_ERROR;
    }
    Tcl_SetObjResult(interp, TclJoinPath(objc - 1, objv + 1));
    return TCL_OK;
}

/*
 *----------------------------------------------------------------------
 *
 * PathNativeNameCmd --
 *
 *	This function is invoked to process the "file nativename" Tcl command.
 *	See the user documentation for details on what it does.
 *
 * Results:
 *	A standard Tcl result.
 *
 * Side effects:
 *	None.
 *
 *----------------------------------------------------------------------
 */

static int
PathNativeNameCmd(
    ClientData clientData,
    Tcl_Interp *interp,
    int objc,
    Tcl_Obj *const objv[])
{
    Tcl_DString ds;

    if (objc != 2) {
	Tcl_WrongNumArgs(interp, 1, objv, "name");
	return TCL_ERROR;
    }
    if (Tcl_TranslateFileName(interp, TclGetString(objv[1]), &ds) == NULL) {
	return TCL_ERROR;
    }
    Tcl_SetObjResult(interp, TclDStringToObj(&ds));
    return TCL_OK;
}

/*
 *----------------------------------------------------------------------
 *
 * PathNormalizeCmd --
 *
 *	This function is invoked to process the "file normalize" Tcl command.
 *	See the user documentation for details on what it does.
 *
 * Results:
 *	A standard Tcl result.
 *
 * Side effects:
 *	None.
 *
 *----------------------------------------------------------------------
 */

static int
PathNormalizeCmd(
    ClientData clientData,
    Tcl_Interp *interp,
    int objc,
    Tcl_Obj *const objv[])
{
    Tcl_Obj *fileName;

    if (objc != 2) {
	Tcl_WrongNumArgs(interp, 1, objv, "name");
	return TCL_ERROR;
    }
    fileName = Tcl_FSGetNormalizedPath(interp, objv[1]);
    if (fileName == NULL) {
	return TCL_ERROR;
    }
    Tcl_SetObjResult(interp, fileName);
    return TCL_OK;
}

/*
 *----------------------------------------------------------------------
 *
 * PathSplitCmd --
 *
 *	This function is invoked to process the "file split" Tcl command. See
 *	the user documentation for details on what it does.
 *
 * Results:
 *	A standard Tcl result.
 *
 * Side effects:
 *	None.
 *
 *----------------------------------------------------------------------
 */

static int
PathSplitCmd(
    ClientData clientData,
    Tcl_Interp *interp,
    int objc,
    Tcl_Obj *const objv[])
{
    Tcl_Obj *res;

    if (objc != 2) {
	Tcl_WrongNumArgs(interp, 1, objv, "name");
	return TCL_ERROR;
    }
    res = Tcl_FSSplitPath(objv[1], NULL);
    if (res == NULL) {
	Tcl_AppendResult(interp, "could not read \"", TclGetString(objv[1]),
		"\": no such file or directory", NULL);
	Tcl_SetErrorCode(interp, "TCL", "OPERATION", "PATHSPLIT", "NONESUCH",
		NULL);
	return TCL_ERROR;
    }
    Tcl_SetObjResult(interp, res);
    return TCL_OK;
}

/*
 *----------------------------------------------------------------------
 *
 * PathTypeCmd --
 *
 *	This function is invoked to process the "file pathtype" Tcl command.
 *	See the user documentation for details on what it does.
 *
 * Results:
 *	A standard Tcl result.
 *
 * Side effects:
 *	None.
 *
 *----------------------------------------------------------------------
 */

static int
PathTypeCmd(
    ClientData clientData,
    Tcl_Interp *interp,
    int objc,
    Tcl_Obj *const objv[])
{
    Tcl_Obj *typeName;

    if (objc != 2) {
	Tcl_WrongNumArgs(interp, 1, objv, "name");
	return TCL_ERROR;
    }
    switch (Tcl_FSGetPathType(objv[1])) {
    case TCL_PATH_ABSOLUTE:
	TclNewLiteralStringObj(typeName, "absolute");
	break;
    case TCL_PATH_RELATIVE:
	TclNewLiteralStringObj(typeName, "relative");
	break;
    case TCL_PATH_VOLUME_RELATIVE:
	TclNewLiteralStringObj(typeName, "volumerelative");
	break;
    default:
	/* Should be unreachable */
	return TCL_OK;
    }
    Tcl_SetObjResult(interp, typeName);
    return TCL_OK;
}

/*
 *----------------------------------------------------------------------
 *
 * FilesystemSeparatorCmd --
 *
 *	This function is invoked to process the "file separator" Tcl command.
 *	See the user documentation for details on what it does.
 *
 * Results:
 *	A standard Tcl result.
 *
 * Side effects:
 *	None.
 *
 *----------------------------------------------------------------------
 */

static int
FilesystemSeparatorCmd(
    ClientData clientData,
    Tcl_Interp *interp,
    int objc,
    Tcl_Obj *const objv[])
{
    if (objc < 1 || objc > 2) {
	Tcl_WrongNumArgs(interp, 1, objv, "?name?");
	return TCL_ERROR;
    }
    if (objc == 1) {
	const char *separator = NULL; /* lint */

	switch (tclPlatform) {
	case TCL_PLATFORM_UNIX:
	    separator = "/";
	    break;
	case TCL_PLATFORM_WINDOWS:
	    separator = "\\";
	    break;
	}
	Tcl_SetObjResult(interp, Tcl_NewStringObj(separator, 1));
    } else {
	Tcl_Obj *separatorObj = Tcl_FSPathSeparator(objv[1]);

	if (separatorObj == NULL) {
	    Tcl_SetResult(interp, "unrecognised path", TCL_STATIC);
	    Tcl_SetErrorCode(interp, "TCL", "LOOKUP", "FILESYSTEM",
		    Tcl_GetString(objv[1]), NULL);
	    return TCL_ERROR;
	}
	Tcl_SetObjResult(interp, separatorObj);
    }
    return TCL_OK;
}

/*
 *----------------------------------------------------------------------
 *
 * FilesystemVolumesCmd --
 *
 *	This function is invoked to process the "file volumes" Tcl command.
 *	See the user documentation for details on what it does.
 *
 * Results:
 *	A standard Tcl result.
 *
 * Side effects:
 *	None.
 *
 *----------------------------------------------------------------------
 */

static int
FilesystemVolumesCmd(
    ClientData clientData,
    Tcl_Interp *interp,
    int objc,
    Tcl_Obj *const objv[])
{
    if (objc != 1) {
	Tcl_WrongNumArgs(interp, 1, objv, NULL);
	return TCL_ERROR;
    }
    Tcl_SetObjResult(interp, Tcl_FSListVolumes());
    return TCL_OK;
}

/*
 *---------------------------------------------------------------------------
 *
 * CheckAccess --
 *
 *	Utility procedure used by Tcl_FileObjCmd() to query file attributes
 *	available through the access() system call.
 *
 * Results:
 *	Always returns TCL_OK. Sets interp's result to boolean true or false
 *	depending on whether the file has the specified attribute.
 *
 * Side effects:
 *	None.
 *
 *---------------------------------------------------------------------------
 */

static int
CheckAccess(
    Tcl_Interp *interp,		/* Interp for status return. Must not be
				 * NULL. */
    Tcl_Obj *pathPtr,		/* Name of file to check. */
    int mode)			/* Attribute to check; passed as argument to
				 * access(). */
{
    int value;

    if (Tcl_FSConvertToPathType(interp, pathPtr) != TCL_OK) {
	value = 0;
    } else {
	value = (Tcl_FSAccess(pathPtr, mode) == 0);
    }
    Tcl_SetObjResult(interp, Tcl_NewBooleanObj(value));

    return TCL_OK;
}

/*
 *---------------------------------------------------------------------------
 *
 * GetStatBuf --
 *
 *	Utility procedure used by Tcl_FileObjCmd() to query file attributes
 *	available through the stat() or lstat() system call.
 *
 * Results:
 *	The return value is TCL_OK if the specified file exists and can be
 *	stat'ed, TCL_ERROR otherwise. If TCL_ERROR is returned, an error
 *	message is left in interp's result. If TCL_OK is returned, *statPtr is
 *	filled with information about the specified file.
 *
 * Side effects:
 *	None.
 *
 *---------------------------------------------------------------------------
 */

static int
GetStatBuf(
    Tcl_Interp *interp,		/* Interp for error return. May be NULL. */
    Tcl_Obj *pathPtr,		/* Path name to examine. */
    Tcl_FSStatProc *statProc,	/* Either stat() or lstat() depending on
				 * desired behavior. */
    Tcl_StatBuf *statPtr)	/* Filled with info about file obtained by
				 * calling (*statProc)(). */
{
    int status;

    if (Tcl_FSConvertToPathType(interp, pathPtr) != TCL_OK) {
	return TCL_ERROR;
    }

    status = statProc(pathPtr, statPtr);

    if (status < 0) {
	if (interp != NULL) {
	    Tcl_AppendResult(interp, "could not read \"",
		    TclGetString(pathPtr), "\": ",
		    Tcl_PosixError(interp), NULL);
	}
	return TCL_ERROR;
    }
    return TCL_OK;
}

/*
 *----------------------------------------------------------------------
 *
 * StoreStatData --
 *
 *	This is a utility procedure that breaks out the fields of a "stat"
 *	structure and stores them in textual form into the elements of an
 *	associative array.
 *
 * Results:
 *	Returns a standard Tcl return value. If an error occurs then a message
 *	is left in interp's result.
 *
 * Side effects:
 *	Elements of the associative array given by "varName" are modified.
 *
 *----------------------------------------------------------------------
 */

static int
StoreStatData(
    Tcl_Interp *interp,		/* Interpreter for error reports. */
    Tcl_Obj *varName,		/* Name of associative array variable in which
				 * to store stat results. */
    Tcl_StatBuf *statPtr)	/* Pointer to buffer containing stat data to
				 * store in varName. */
{
    Tcl_Obj *field, *value;
    register unsigned short mode;

    /*
     * Assume Tcl_ObjSetVar2() does not keep a copy of the field name!
     *
     * Might be a better idea to call Tcl_SetVar2Ex() instead, except we want
     * to have an object (i.e. possibly cached) array variable name but a
     * string element name, so no API exists. Messy.
     */

#define STORE_ARY(fieldName, object) \
    TclNewLiteralStringObj(field, fieldName);				\
    Tcl_IncrRefCount(field);						\
    value = (object);							\
    if (Tcl_ObjSetVar2(interp,varName,field,value,TCL_LEAVE_ERR_MSG)==NULL) { \
	TclDecrRefCount(field);						\
	return TCL_ERROR;						\
    }									\
    TclDecrRefCount(field);

    /*
     * Watch out porters; the inode is meant to be an *unsigned* value, so the
     * cast might fail when there isn't a real arithmetic 'long long' type...
     */

    STORE_ARY("dev",	Tcl_NewLongObj((long)statPtr->st_dev));
    STORE_ARY("ino",	Tcl_NewWideIntObj((Tcl_WideInt)statPtr->st_ino));
    STORE_ARY("nlink",	Tcl_NewLongObj((long)statPtr->st_nlink));
    STORE_ARY("uid",	Tcl_NewLongObj((long)statPtr->st_uid));
    STORE_ARY("gid",	Tcl_NewLongObj((long)statPtr->st_gid));
    STORE_ARY("size",	Tcl_NewWideIntObj((Tcl_WideInt)statPtr->st_size));
#ifdef HAVE_STRUCT_STAT_ST_BLOCKS
    STORE_ARY("blocks",	Tcl_NewWideIntObj((Tcl_WideInt)statPtr->st_blocks));
#endif
#ifdef HAVE_STRUCT_STAT_ST_BLKSIZE
    STORE_ARY("blksize", Tcl_NewLongObj((long)statPtr->st_blksize));
#endif
    STORE_ARY("atime",	Tcl_NewLongObj((long)statPtr->st_atime));
    STORE_ARY("mtime",	Tcl_NewLongObj((long)statPtr->st_mtime));
    STORE_ARY("ctime",	Tcl_NewLongObj((long)statPtr->st_ctime));
    mode = (unsigned short) statPtr->st_mode;
    STORE_ARY("mode",	Tcl_NewIntObj(mode));
    STORE_ARY("type",	Tcl_NewStringObj(GetTypeFromMode(mode), -1));
#undef STORE_ARY

    return TCL_OK;
}

/*
 *----------------------------------------------------------------------
 *
 * GetTypeFromMode --
 *
 *	Given a mode word, returns a string identifying the type of a file.
 *
 * Results:
 *	A static text string giving the file type from mode.
 *
 * Side effects:
 *	None.
 *
 *----------------------------------------------------------------------
 */

static const char *
GetTypeFromMode(
    int mode)
{
    if (S_ISREG(mode)) {
	return "file";
    } else if (S_ISDIR(mode)) {
	return "directory";
    } else if (S_ISCHR(mode)) {
	return "characterSpecial";
    } else if (S_ISBLK(mode)) {
	return "blockSpecial";
    } else if (S_ISFIFO(mode)) {
	return "fifo";
#ifdef S_ISLNK
    } else if (S_ISLNK(mode)) {
	return "link";
#endif
#ifdef S_ISSOCK
    } else if (S_ISSOCK(mode)) {
	return "socket";
#endif
    }
    return "unknown";
}

/*
 *----------------------------------------------------------------------
 *
 * Tcl_ForObjCmd --
 *
 *	This procedure is invoked to process the "for" Tcl command. See the
 *	user documentation for details on what it does.
 *
 *	With the bytecode compiler, this procedure is only called when a
 *	command name is computed at runtime, and is "for" or the name to which
 *	"for" was renamed: e.g.,
 *	"set z for; $z {set i 0} {$i<100} {incr i} {puts $i}"
 *
 * Results:
 *	A standard Tcl result.
 *
 * Side effects:
 *	See the user documentation.
 *
 * Notes:
 *	This command is split into a lot of pieces so that it can avoid doing
 *	reentrant TEBC calls. This makes things rather hard to follow, but
 *	here's the plan:
 *
 *	NR:	---------------_\
 *	Direct:	Tcl_ForObjCmd -> TclNRForObjCmd
 *					|
 *				ForSetupCallback
 *					|
 *	[while] ------------> TclNRForIterCallback <---------.
 *					|		     |
 *				 ForCondCallback	     |
 *					|		     |
 *				 ForNextCallback ------------|
 *					|		     |
 *			       ForPostNextCallback	     |
 *					|____________________|
 *
 *----------------------------------------------------------------------
 */

	/* ARGSUSED */
int
Tcl_ForObjCmd(
    ClientData dummy,		/* Not used. */
    Tcl_Interp *interp,		/* Current interpreter. */
    int objc,			/* Number of arguments. */
    Tcl_Obj *const objv[])	/* Argument objects. */
{
    return Tcl_NRCallObjProc(interp, TclNRForObjCmd, dummy, objc, objv);
}

int
TclNRForObjCmd(
    ClientData dummy,		/* Not used. */
    Tcl_Interp *interp,		/* Current interpreter. */
    int objc,			/* Number of arguments. */
    Tcl_Obj *const objv[])	/* Argument objects. */
{
    Interp *iPtr = (Interp *) interp;
    ForIterData *iterPtr;

    if (objc != 5) {
	Tcl_WrongNumArgs(interp, 1, objv, "start test next command");
	return TCL_ERROR;
    }

    TclSmallAllocEx(interp, sizeof(ForIterData), iterPtr);
    iterPtr->cond = objv[2];
    iterPtr->body = objv[4];
    iterPtr->next = objv[3];
    iterPtr->msg  = "\n    (\"for\" body line %d)";
    iterPtr->word = 4;

    TclNRAddCallback(interp, ForSetupCallback, iterPtr, NULL, NULL, NULL);

    /*
     * TIP #280. Make invoking context available to initial script.
     */

    return TclNREvalObjEx(interp, objv[1], 0, iPtr->cmdFramePtr, 1);
}

static int
ForSetupCallback(
    ClientData data[],
    Tcl_Interp *interp,
    int result)
{
    ForIterData *iterPtr = data[0];

    if (result != TCL_OK) {
	if (result == TCL_ERROR) {
	    Tcl_AddErrorInfo(interp, "\n    (\"for\" initial command)");
	}
	TclSmallFreeEx(interp, iterPtr);
	return result;
    }
    TclNRAddCallback(interp, TclNRForIterCallback, iterPtr, NULL, NULL, NULL);
    return TCL_OK;
}

int
TclNRForIterCallback(
    ClientData data[],
    Tcl_Interp *interp,
    int result)
{
    ForIterData *iterPtr = data[0];
    Tcl_Obj *boolObj;

    switch (result) {
    case TCL_OK:
    case TCL_CONTINUE:
	/*
	 * We need to reset the result before evaluating the expression.
	 * Otherwise, any error message will be appended to the result of the
	 * last evaluation.
	 */

	Tcl_ResetResult(interp);
	TclNewObj(boolObj);
	TclNRAddCallback(interp, ForCondCallback, iterPtr, boolObj, NULL,
		NULL);
	return Tcl_NRExprObj(interp, iterPtr->cond, boolObj);
    case TCL_BREAK:
	result = TCL_OK;
	Tcl_ResetResult(interp);
	break;
    case TCL_ERROR:
	Tcl_AppendObjToErrorInfo(interp,
		Tcl_ObjPrintf(iterPtr->msg, Tcl_GetErrorLine(interp)));
    }
    TclSmallFreeEx(interp, iterPtr);
    return result;
}

static int
ForCondCallback(
    ClientData data[],
    Tcl_Interp *interp,
    int result)
{
    Interp *iPtr = (Interp *) interp;
    ForIterData *iterPtr = data[0];
    Tcl_Obj *boolObj = data[1];
    int value;

    if (result != TCL_OK) {
	Tcl_DecrRefCount(boolObj);
	TclSmallFreeEx(interp, iterPtr);
	return result;
    } else if (Tcl_GetBooleanFromObj(interp, boolObj, &value) != TCL_OK) {
	Tcl_DecrRefCount(boolObj);
	TclSmallFreeEx(interp, iterPtr);
	return TCL_ERROR;
    }
    Tcl_DecrRefCount(boolObj);

    if (value) {
	/* TIP #280. */
	if (iterPtr->next) {
	    TclNRAddCallback(interp, ForNextCallback, iterPtr, NULL, NULL,
		    NULL);
	} else {
	    TclNRAddCallback(interp, TclNRForIterCallback, iterPtr, NULL,
		    NULL, NULL);
	}
	return TclNREvalObjEx(interp, iterPtr->body, 0, iPtr->cmdFramePtr,
		iterPtr->word);
    }
    TclSmallFreeEx(interp, iterPtr);
    return result;
}

static int
ForNextCallback(
    ClientData data[],
    Tcl_Interp *interp,
    int result)
{
    Interp *iPtr = (Interp *) interp;
    ForIterData *iterPtr = data[0];
    Tcl_Obj *next = iterPtr->next;

    if ((result == TCL_OK) || (result == TCL_CONTINUE)) {
	TclNRAddCallback(interp, ForPostNextCallback, iterPtr, NULL, NULL,
		NULL);

	/*
	 * TIP #280. Make invoking context available to next script.
	 */

	return TclNREvalObjEx(interp, next, 0, iPtr->cmdFramePtr, 3);
    }

    TclNRAddCallback(interp, TclNRForIterCallback, iterPtr, NULL, NULL, NULL);
    return result;
}

static int
ForPostNextCallback(
    ClientData data[],
    Tcl_Interp *interp,
    int result)
{
    ForIterData *iterPtr = data[0];

    if ((result != TCL_BREAK) && (result != TCL_OK)) {
	if (result == TCL_ERROR) {
	    Tcl_AddErrorInfo(interp, "\n    (\"for\" loop-end command)");
	    TclSmallFreeEx(interp, iterPtr);
	}
	return result;
    }
    TclNRAddCallback(interp, TclNRForIterCallback, iterPtr, NULL, NULL, NULL);
    return result;
}

/*
 *----------------------------------------------------------------------
 *
 * Tcl_ForeachObjCmd, TclNRForeachCmd --
 *
 *	This object-based procedure is invoked to process the "foreach" Tcl
 *	command. See the user documentation for details on what it does.
 *
 * Results:
 *	A standard Tcl object result.
 *
 * Side effects:
 *	See the user documentation.
 *
 *----------------------------------------------------------------------
 */

	/* ARGSUSED */
int
Tcl_ForeachObjCmd(
    ClientData dummy,		/* Not used. */
    Tcl_Interp *interp,		/* Current interpreter. */
    int objc,			/* Number of arguments. */
    Tcl_Obj *const objv[])	/* Argument objects. */
{
    return Tcl_NRCallObjProc(interp, TclNRForeachCmd, dummy, objc, objv);
}

int
TclNRForeachCmd(
    ClientData dummy,
    Tcl_Interp *interp,
    int objc,
    Tcl_Obj *const objv[])
{
    int numLists = (objc-2) / 2;
    register struct ForeachState *statePtr;
    int i, j, result;

    if (objc < 4 || (objc%2 != 0)) {
	Tcl_WrongNumArgs(interp, 1, objv,
		"varList list ?varList list ...? command");
	return TCL_ERROR;
    }

    /*
     * Manage numList parallel value lists.
     * statePtr->argvList[i] is a value list counted by statePtr->argcList[i];
     * statePtr->varvList[i] is the list of variables associated with the
     *		value list;
     * statePtr->varcList[i] is the number of variables associated with the
     *		value list;
     * statePtr->index[i] is the current pointer into the value list
     *		statePtr->argvList[i].
     *
     * The setting up of all of these pointers is moderately messy, but allows
     * the rest of this code to be simple and for us to use a single memory
     * allocation for better performance.
     */

    statePtr = TclStackAlloc(interp,
	    sizeof(struct ForeachState) + 3 * numLists * sizeof(int)
	    + 2 * numLists * (sizeof(Tcl_Obj **) + sizeof(Tcl_Obj *)));
    memset(statePtr, 0,
	    sizeof(struct ForeachState) + 3 * numLists * sizeof(int)
	    + 2 * numLists * (sizeof(Tcl_Obj **) + sizeof(Tcl_Obj *)));
    statePtr->varvList = (Tcl_Obj ***) (statePtr + 1);
    statePtr->argvList = statePtr->varvList + numLists;
    statePtr->vCopyList = (Tcl_Obj **) (statePtr->argvList + numLists);
    statePtr->aCopyList = statePtr->vCopyList + numLists;
    statePtr->index = (int *) (statePtr->aCopyList + numLists);
    statePtr->varcList = statePtr->index + numLists;
    statePtr->argcList = statePtr->varcList + numLists;

    statePtr->numLists = numLists;
    statePtr->bodyPtr = objv[objc - 1];
    statePtr->bodyIdx = objc - 1;

    /*
     * Break up the value lists and variable lists into elements.
     */

    for (i=0 ; i<numLists ; i++) {
	statePtr->vCopyList[i] = TclListObjCopy(interp, objv[1+i*2]);
	if (statePtr->vCopyList[i] == NULL) {
	    result = TCL_ERROR;
	    goto done;
	}
	TclListObjGetElements(NULL, statePtr->vCopyList[i],
		&statePtr->varcList[i], &statePtr->varvList[i]);
	if (statePtr->varcList[i] < 1) {
	    Tcl_AppendResult(interp, "foreach varlist is empty", NULL);
	    Tcl_SetErrorCode(interp, "TCL", "OPERATION", "FOREACH",
		    "NEEDVARS", NULL);
	    result = TCL_ERROR;
	    goto done;
	}

	statePtr->aCopyList[i] = TclListObjCopy(interp, objv[2+i*2]);
	if (statePtr->aCopyList[i] == NULL) {
	    result = TCL_ERROR;
	    goto done;
	}
	TclListObjGetElements(NULL, statePtr->aCopyList[i],
		&statePtr->argcList[i], &statePtr->argvList[i]);

	j = statePtr->argcList[i] / statePtr->varcList[i];
	if ((statePtr->argcList[i] % statePtr->varcList[i]) != 0) {
	    j++;
	}
	if (j > statePtr->maxj) {
	    statePtr->maxj = j;
	}
    }

    /*
     * If there is any work to do, assign the variables and set things going
     * non-recursively.
     */

    if (statePtr->maxj > 0) {
	result = ForeachAssignments(interp, statePtr);
	if (result == TCL_ERROR) {
	    goto done;
	}

	TclNRAddCallback(interp, ForeachLoopStep, statePtr, NULL, NULL, NULL);
	return TclNREvalObjEx(interp, objv[objc-1], 0,
		((Interp *) interp)->cmdFramePtr, objc-1);
    }

    /*
     * This cleanup stage is only used when an error occurs during setup or if
     * there is no work to do.
     */

    result = TCL_OK;
  done:
    ForeachCleanup(interp, statePtr);
    return result;
}

/*
 * Post-body processing handler.
 */

static int
ForeachLoopStep(
    ClientData data[],
    Tcl_Interp *interp,
    int result)
{
    register struct ForeachState *statePtr = data[0];

    /*
     * Process the result code from this run of the [foreach] body. Note that
     * this switch uses fallthroughs in several places. Maintainer aware!
     */

    switch (result) {
    case TCL_CONTINUE:
	result = TCL_OK;
    case TCL_OK:
	break;
    case TCL_BREAK:
	result = TCL_OK;
	goto done;
    case TCL_ERROR:
	Tcl_AppendObjToErrorInfo(interp, Tcl_ObjPrintf(
		"\n    (\"foreach\" body line %d)", Tcl_GetErrorLine(interp)));
    default:
	goto done;
    }

    /*
     * Test if there is work still to be done. If so, do the next round of
     * variable assignments, reschedule ourselves and run the body again.
     */

    if (statePtr->maxj > ++statePtr->j) {
	result = ForeachAssignments(interp, statePtr);
	if (result == TCL_ERROR) {
	    goto done;
	}

	TclNRAddCallback(interp, ForeachLoopStep, statePtr, NULL, NULL, NULL);
	return TclNREvalObjEx(interp, statePtr->bodyPtr, 0,
		((Interp *) interp)->cmdFramePtr, statePtr->bodyIdx);
    }

    /*
     * We're done. Tidy up our work space and finish off.
     */

    Tcl_ResetResult(interp);
  done:
    ForeachCleanup(interp, statePtr);
    return result;
}

/*
 * Factored out code to do the assignments in [foreach].
 */

static inline int
ForeachAssignments(
    Tcl_Interp *interp,
    struct ForeachState *statePtr)
{
    int i, v, k;
    Tcl_Obj *valuePtr, *varValuePtr;

    for (i=0 ; i<statePtr->numLists ; i++) {
	for (v=0 ; v<statePtr->varcList[i] ; v++) {
	    k = statePtr->index[i]++;

	    if (k < statePtr->argcList[i]) {
		valuePtr = statePtr->argvList[i][k];
	    } else {
		TclNewObj(valuePtr);	/* Empty string */
	    }

	    varValuePtr = Tcl_ObjSetVar2(interp, statePtr->varvList[i][v],
		    NULL, valuePtr, TCL_LEAVE_ERR_MSG);

	    if (varValuePtr == NULL) {
		Tcl_AppendObjToErrorInfo(interp, Tcl_ObjPrintf(
			"\n    (setting foreach loop variable \"%s\")",
			TclGetString(statePtr->varvList[i][v])));
		return TCL_ERROR;
	    }
	}
    }

    return TCL_OK;
}

/*
 * Factored out code for cleaning up the state of the foreach.
 */

static inline void
ForeachCleanup(
    Tcl_Interp *interp,
    struct ForeachState *statePtr)
{
    int i;

    for (i=0 ; i<statePtr->numLists ; i++) {
	if (statePtr->vCopyList[i]) {
	    TclDecrRefCount(statePtr->vCopyList[i]);
	}
	if (statePtr->aCopyList[i]) {
	    TclDecrRefCount(statePtr->aCopyList[i]);
	}
    }
    TclStackFree(interp, statePtr);
}

/*
 *----------------------------------------------------------------------
 *
 * Tcl_FormatObjCmd --
 *
 *	This procedure is invoked to process the "format" Tcl command. See
 *	the user documentation for details on what it does.
 *
 * Results:
 *	A standard Tcl result.
 *
 * Side effects:
 *	See the user documentation.
 *
 *----------------------------------------------------------------------
 */

	/* ARGSUSED */
int
Tcl_FormatObjCmd(
    ClientData dummy,		/* Not used. */
    Tcl_Interp *interp,		/* Current interpreter. */
    int objc,			/* Number of arguments. */
    Tcl_Obj *const objv[])	/* Argument objects. */
{
    Tcl_Obj *resultPtr;		/* Where result is stored finally. */

    if (objc < 2) {
	Tcl_WrongNumArgs(interp, 1, objv, "formatString ?arg ...?");
	return TCL_ERROR;
    }

    resultPtr = Tcl_Format(interp, TclGetString(objv[1]), objc-2, objv+2);
    if (resultPtr == NULL) {
	return TCL_ERROR;
    }
    Tcl_SetObjResult(interp, resultPtr);
    return TCL_OK;
}

/*
 * Local Variables:
 * mode: c
 * c-basic-offset: 4
 * fill-column: 78
 * End:
 */<|MERGE_RESOLUTION|>--- conflicted
+++ resolved
@@ -637,15 +637,6 @@
     int objc,			/* Number of arguments. */
     Tcl_Obj *const objv[])	/* Argument objects. */
 {
-<<<<<<< HEAD
-    if (objc > 3) {
-	Tcl_WrongNumArgs(interp, 1, objv, "?dirList?");
-	return TCL_ERROR;
-    }
-    objc -= 1;
-    objv += 1;
-    if (objc == 1) {
-=======
     Tcl_Obj *dirListObj;
 
     if (objc > 3) {
@@ -653,7 +644,6 @@
 	return TCL_ERROR;
     }
     if (objc == 2) {
->>>>>>> 6f5779ee
 	Tcl_SetObjResult(interp, Tcl_GetEncodingSearchPath());
 	return TCL_OK;
     }
@@ -661,13 +651,9 @@
     dirListObj = objv[2];
     if (Tcl_SetEncodingSearchPath(dirListObj) == TCL_ERROR) {
 	Tcl_AppendResult(interp, "expected directory list but got \"",
-<<<<<<< HEAD
-		TclGetString(objv[1]), "\"", NULL);
+		TclGetString(dirListObj), "\"", NULL);
 	Tcl_SetErrorCode(interp, "TCL", "OPERATION", "ENCODING", "BADPATH",
 		NULL);
-=======
-		TclGetString(dirListObj), "\"", NULL);
->>>>>>> 6f5779ee
 	return TCL_ERROR;
     }
     Tcl_SetObjResult(interp, dirListObj);
