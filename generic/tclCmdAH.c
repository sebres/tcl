--- conflicted
+++ resolved
@@ -438,15 +438,11 @@
     /*
      * Convert the string into a byte array in 'ds'
      */
-<<<<<<< HEAD
-    bytesPtr = (char *) TclGetBytesFromObj(interp, data, &length);
+    bytesPtr = (char *) Tcl_GetBytesFromObj(interp, data, &length);
     if (bytesPtr == NULL) {
 	Tcl_FreeEncoding(encoding);
 	return TCL_ERROR;
     }
-=======
-    bytesPtr = (char *) Tcl_GetByteArrayFromObj(data, &length);
->>>>>>> e10101ff
     Tcl_ExternalToUtfDString(encoding, bytesPtr, length, &ds);
 
     /*
