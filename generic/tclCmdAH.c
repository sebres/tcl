/*
 * tclCmdAH.c --
 *
 *	This file contains the top-level command routines for most of the Tcl
 *	built-in commands whose names begin with the letters A to H.
 *
 * Copyright © 1987-1993 The Regents of the University of California.
 * Copyright © 1994-1997 Sun Microsystems, Inc.
 *
 * See the file "license.terms" for information on usage and redistribution of
 * this file, and for a DISCLAIMER OF ALL WARRANTIES.
 */

#include "tclInt.h"
#ifdef _WIN32
#   include "tclWinInt.h"
#endif

/*
 * The state structure used by [foreach]. Note that the actual structure has
 * all its working arrays appended afterwards so they can be allocated and
 * freed in a single step.
 */

struct ForeachState {
    Tcl_Obj *bodyPtr;		/* The script body of the command. */
    int bodyIdx;		/* The argument index of the body. */
    int j, maxj;		/* Number of loop iterations. */
    int numLists;		/* Count of value lists. */
    int *index;			/* Array of value list indices. */
    int *varcList;		/* # loop variables per list. */
    Tcl_Obj ***varvList;	/* Array of var name lists. */
    Tcl_Obj **vCopyList;	/* Copies of var name list arguments. */
    int *argcList;		/* Array of value list sizes. */
    Tcl_Obj ***argvList;	/* Array of value lists. */
    Tcl_Obj **aCopyList;	/* Copies of value list arguments. */
    Tcl_Obj *resultList;	/* List of result values from the loop body,
				 * or NULL if we're not collecting them
				 * ([lmap] vs [foreach]). */
};

/*
 * Prototypes for local procedures defined in this file:
 */

static int		CheckAccess(Tcl_Interp *interp, Tcl_Obj *pathPtr,
			    int mode);
static Tcl_ObjCmdProc	EncodingConvertfromObjCmd;
static Tcl_ObjCmdProc	EncodingConverttoObjCmd;
static Tcl_ObjCmdProc	EncodingDirsObjCmd;
static Tcl_ObjCmdProc	EncodingNamesObjCmd;
static Tcl_ObjCmdProc	EncodingSystemObjCmd;
static inline int	ForeachAssignments(Tcl_Interp *interp,
			    struct ForeachState *statePtr);
static inline void	ForeachCleanup(Tcl_Interp *interp,
			    struct ForeachState *statePtr);
static int		GetStatBuf(Tcl_Interp *interp, Tcl_Obj *pathPtr,
			    Tcl_FSStatProc *statProc, Tcl_StatBuf *statPtr);
static const char *	GetTypeFromMode(int mode);
static int		StoreStatData(Tcl_Interp *interp, Tcl_Obj *varName,
			    Tcl_StatBuf *statPtr);
static int	EachloopCmd(Tcl_Interp *interp, int collect,
			    int objc, Tcl_Obj *const objv[]);
static Tcl_NRPostProc	CatchObjCmdCallback;
static Tcl_NRPostProc	ExprCallback;
static Tcl_NRPostProc	ForSetupCallback;
static Tcl_NRPostProc	ForCondCallback;
static Tcl_NRPostProc	ForNextCallback;
static Tcl_NRPostProc	ForPostNextCallback;
static Tcl_NRPostProc	ForeachLoopStep;
static Tcl_NRPostProc	EvalCmdErrMsg;

static Tcl_ObjCmdProc FileAttrAccessTimeCmd;
static Tcl_ObjCmdProc FileAttrIsDirectoryCmd;
static Tcl_ObjCmdProc FileAttrIsExecutableCmd;
static Tcl_ObjCmdProc FileAttrIsExistingCmd;
static Tcl_ObjCmdProc FileAttrIsFileCmd;
static Tcl_ObjCmdProc FileAttrIsOwnedCmd;
static Tcl_ObjCmdProc FileAttrIsReadableCmd;
static Tcl_ObjCmdProc FileAttrIsWritableCmd;
static Tcl_ObjCmdProc FileAttrLinkStatCmd;
static Tcl_ObjCmdProc FileAttrModifyTimeCmd;
static Tcl_ObjCmdProc FileAttrSizeCmd;
static Tcl_ObjCmdProc FileAttrStatCmd;
static Tcl_ObjCmdProc FileAttrTypeCmd;
static Tcl_ObjCmdProc FilesystemSeparatorCmd;
static Tcl_ObjCmdProc FilesystemVolumesCmd;
static Tcl_ObjCmdProc PathDirNameCmd;
static Tcl_ObjCmdProc PathExtensionCmd;
static Tcl_ObjCmdProc PathFilesystemCmd;
static Tcl_ObjCmdProc PathJoinCmd;
static Tcl_ObjCmdProc PathNativeNameCmd;
static Tcl_ObjCmdProc PathNormalizeCmd;
static Tcl_ObjCmdProc PathRootNameCmd;
static Tcl_ObjCmdProc PathSplitCmd;
static Tcl_ObjCmdProc PathTailCmd;
static Tcl_ObjCmdProc PathTypeCmd;

/*
 *----------------------------------------------------------------------
 *
 * Tcl_BreakObjCmd --
 *
 *	This procedure is invoked to process the "break" Tcl command. See the
 *	user documentation for details on what it does.
 *
 *	With the bytecode compiler, this procedure is only called when a
 *	command name is computed at runtime, and is "break" or the name to
 *	which "break" was renamed: e.g., "set z break; $z"
 *
 * Results:
 *	A standard Tcl result.
 *
 * Side effects:
 *	See the user documentation.
 *
 *----------------------------------------------------------------------
 */

int
Tcl_BreakObjCmd(
    TCL_UNUSED(ClientData),
    Tcl_Interp *interp,		/* Current interpreter. */
    int objc,			/* Number of arguments. */
    Tcl_Obj *const objv[])	/* Argument objects. */
{
    if (objc != 1) {
	Tcl_WrongNumArgs(interp, 1, objv, NULL);
	return TCL_ERROR;
    }
    return TCL_BREAK;
}

/*
 *----------------------------------------------------------------------
 *
 * Tcl_CatchObjCmd --
 *
 *	This object-based procedure is invoked to process the "catch" Tcl
 *	command. See the user documentation for details on what it does.
 *
 * Results:
 *	A standard Tcl object result.
 *
 * Side effects:
 *	See the user documentation.
 *
 *----------------------------------------------------------------------
 */

int
Tcl_CatchObjCmd(
    ClientData clientData,
    Tcl_Interp *interp,		/* Current interpreter. */
    int objc,			/* Number of arguments. */
    Tcl_Obj *const objv[])	/* Argument objects. */
{
    return Tcl_NRCallObjProc(interp, TclNRCatchObjCmd, clientData, objc, objv);
}

int
TclNRCatchObjCmd(
    TCL_UNUSED(ClientData),
    Tcl_Interp *interp,		/* Current interpreter. */
    int objc,			/* Number of arguments. */
    Tcl_Obj *const objv[])	/* Argument objects. */
{
    Tcl_Obj *varNamePtr = NULL;
    Tcl_Obj *optionVarNamePtr = NULL;
    Interp *iPtr = (Interp *) interp;

    if ((objc < 2) || (objc > 4)) {
	Tcl_WrongNumArgs(interp, 1, objv,
		"script ?resultVarName? ?optionVarName?");
	return TCL_ERROR;
    }

    if (objc >= 3) {
	varNamePtr = objv[2];
    }
    if (objc == 4) {
	optionVarNamePtr = objv[3];
    }

    TclNRAddCallback(interp, CatchObjCmdCallback, INT2PTR(objc),
	    varNamePtr, optionVarNamePtr, NULL);

    /*
     * TIP #280. Make invoking context available to caught script.
     */

    return TclNREvalObjEx(interp, objv[1], 0, iPtr->cmdFramePtr, 1);
}

static int
CatchObjCmdCallback(
    ClientData data[],
    Tcl_Interp *interp,
    int result)
{
    Interp *iPtr = (Interp *) interp;
    int objc = PTR2INT(data[0]);
    Tcl_Obj *varNamePtr = (Tcl_Obj *)data[1];
    Tcl_Obj *optionVarNamePtr = (Tcl_Obj *)data[2];
    int rewind = iPtr->execEnvPtr->rewind;

    /*
     * We disable catch in interpreters where the limit has been exceeded.
     */

    if (rewind || Tcl_LimitExceeded(interp)) {
	Tcl_AppendObjToErrorInfo(interp, Tcl_ObjPrintf(
		"\n    (\"catch\" body line %d)", Tcl_GetErrorLine(interp)));
	return TCL_ERROR;
    }

    if (objc >= 3) {
	if (NULL == Tcl_ObjSetVar2(interp, varNamePtr, NULL,
		Tcl_GetObjResult(interp), TCL_LEAVE_ERR_MSG)) {
	    return TCL_ERROR;
	}
    }
    if (objc == 4) {
	Tcl_Obj *options = Tcl_GetReturnOptions(interp, result);

	if (NULL == Tcl_ObjSetVar2(interp, optionVarNamePtr, NULL,
		options, TCL_LEAVE_ERR_MSG)) {
	    /* Do not decrRefCount 'options', it was already done by
	     * Tcl_ObjSetVar2 */
	    return TCL_ERROR;
	}
    }

    Tcl_ResetResult(interp);
    Tcl_SetObjResult(interp, Tcl_NewWideIntObj(result));
    return TCL_OK;
}

/*
 *----------------------------------------------------------------------
 *
 * Tcl_CdObjCmd --
 *
 *	This procedure is invoked to process the "cd" Tcl command. See the
 *	user documentation for details on what it does.
 *
 * Results:
 *	A standard Tcl result.
 *
 * Side effects:
 *	See the user documentation.
 *
 *----------------------------------------------------------------------
 */

int
Tcl_CdObjCmd(
    TCL_UNUSED(ClientData),
    Tcl_Interp *interp,		/* Current interpreter. */
    int objc,			/* Number of arguments. */
    Tcl_Obj *const objv[])	/* Argument objects. */
{
    Tcl_Obj *dir;
    int result;

    if (objc > 2) {
	Tcl_WrongNumArgs(interp, 1, objv, "?dirName?");
	return TCL_ERROR;
    }

    if (objc == 2) {
	dir = objv[1];
    } else {
	TclNewLiteralStringObj(dir, "~");
	Tcl_IncrRefCount(dir);
    }
    if (Tcl_FSConvertToPathType(interp, dir) != TCL_OK) {
	result = TCL_ERROR;
    } else {
	result = Tcl_FSChdir(dir);
	if (result != TCL_OK) {
	    Tcl_SetObjResult(interp, Tcl_ObjPrintf(
		    "couldn't change working directory to \"%s\": %s",
		    TclGetString(dir), Tcl_PosixError(interp)));
	    result = TCL_ERROR;
	}
    }
    if (objc != 2) {
	Tcl_DecrRefCount(dir);
    }
    return result;
}

/*
 *----------------------------------------------------------------------
 *
 * Tcl_ConcatObjCmd --
 *
 *	This object-based procedure is invoked to process the "concat" Tcl
 *	command. See the user documentation for details on what it does.
 *
 * Results:
 *	A standard Tcl object result.
 *
 * Side effects:
 *	See the user documentation.
 *
 *----------------------------------------------------------------------
 */

int
Tcl_ConcatObjCmd(
    TCL_UNUSED(ClientData),
    Tcl_Interp *interp,		/* Current interpreter. */
    int objc,			/* Number of arguments. */
    Tcl_Obj *const objv[])	/* Argument objects. */
{
    if (objc >= 2) {
	Tcl_SetObjResult(interp, Tcl_ConcatObj(objc-1, objv+1));
    }
    return TCL_OK;
}

/*
 *----------------------------------------------------------------------
 *
 * Tcl_ContinueObjCmd --
 *
 *	This procedure is invoked to process the "continue" Tcl command. See
 *	the user documentation for details on what it does.
 *
 *	With the bytecode compiler, this procedure is only called when a
 *	command name is computed at runtime, and is "continue" or the name to
 *	which "continue" was renamed: e.g., "set z continue; $z"
 *
 * Results:
 *	A standard Tcl result.
 *
 * Side effects:
 *	See the user documentation.
 *
 *----------------------------------------------------------------------
 */

int
Tcl_ContinueObjCmd(
    TCL_UNUSED(ClientData),
    Tcl_Interp *interp,		/* Current interpreter. */
    int objc,			/* Number of arguments. */
    Tcl_Obj *const objv[])	/* Argument objects. */
{
    if (objc != 1) {
	Tcl_WrongNumArgs(interp, 1, objv, NULL);
	return TCL_ERROR;
    }
    return TCL_CONTINUE;
}

/*
 *-----------------------------------------------------------------------------
 *
 * TclInitEncodingCmd --
 *
 *	This function creates the 'encoding' ensemble.
 *
 * Results:
 *	Returns the Tcl_Command so created.
 *
 * Side effects:
 *	The ensemble is initialized.
 *
 * This command is hidden in a safe interpreter.
 */

Tcl_Command
TclInitEncodingCmd(
    Tcl_Interp* interp)		/* Tcl interpreter */
{
    static const EnsembleImplMap encodingImplMap[] = {
	{"convertfrom", EncodingConvertfromObjCmd, TclCompileBasic1To3ArgCmd, NULL, NULL, 0},
	{"convertto",   EncodingConverttoObjCmd,   TclCompileBasic1To3ArgCmd, NULL, NULL, 0},
	{"dirs",        EncodingDirsObjCmd,        TclCompileBasic0Or1ArgCmd, NULL, NULL, 1},
	{"names",       EncodingNamesObjCmd,       TclCompileBasic0ArgCmd,    NULL, NULL, 0},
	{"system",      EncodingSystemObjCmd,      TclCompileBasic0Or1ArgCmd, NULL, NULL, 1},
	{NULL,          NULL,                      NULL,                      NULL, NULL, 0}
    };

    return TclMakeEnsemble(interp, "encoding", encodingImplMap);
}

/*
 *----------------------------------------------------------------------
 *
 * EncodingConvertfromObjCmd --
 *
 *	This command converts a byte array in an external encoding into a
 *	Tcl string
 *
 * Results:
 *	A standard Tcl result.
 *
 *----------------------------------------------------------------------
 */

int
EncodingConvertfromObjCmd(
    TCL_UNUSED(ClientData),
    Tcl_Interp *interp,		/* Current interpreter. */
    int objc,			/* Number of arguments. */
    Tcl_Obj *const objv[])	/* Argument objects. */
{
    Tcl_Obj *data;		/* Byte array to convert */
    Tcl_DString ds;		/* Buffer to hold the string */
    Tcl_Encoding encoding;	/* Encoding to use */
    size_t length = 0;			/* Length of the byte array being converted */
    const char *bytesPtr;	/* Pointer to the first byte of the array */
#if TCL_MAJOR_VERSION > 8 || defined(TCL_NO_DEPRECATED)
    int flags = TCL_ENCODING_STOPONERROR;
#else
    int flags = TCL_ENCODING_NOCOMPLAIN;
#endif
    size_t result;

    if (objc == 2) {
	encoding = Tcl_GetEncoding(interp, NULL);
	data = objv[1];
    } else if ((unsigned)(objc - 2) < 3) {
	data = objv[objc - 1];
	bytesPtr = Tcl_GetString(objv[1]);
	if (bytesPtr[0] == '-' && bytesPtr[1] == 'n'
		&& !strncmp(bytesPtr, "-nocomplain", strlen(bytesPtr))) {
	    flags = TCL_ENCODING_NOCOMPLAIN;
	} else if (objc < 4) {
	    if (Tcl_GetEncodingFromObj(interp, objv[objc - 2], &encoding) != TCL_OK) {
		return TCL_ERROR;
	    }
	    goto encConvFromOK;
	} else {
	    goto encConvFromError;
	}
	if (objc < 4) {
	    encoding = Tcl_GetEncoding(interp, NULL);
	} else if (Tcl_GetEncodingFromObj(interp, objv[objc - 2], &encoding) != TCL_OK) {
	    return TCL_ERROR;
	}
    } else {
    encConvFromError:
	Tcl_WrongNumArgs(interp, 1, objv, "?-nocomplain? ?encoding? data");
	return TCL_ERROR;
    }

encConvFromOK:
    /*
     * Convert the string into a byte array in 'ds'
     */
<<<<<<< HEAD
    bytesPtr = (char *) Tcl_GetBytesFromObj(interp, data, &length);
    if (bytesPtr == NULL) {
	Tcl_FreeEncoding(encoding);
	return TCL_ERROR;
    }
    Tcl_ExternalToUtfDString(encoding, bytesPtr, length, &ds);
=======
#if !defined(TCL_NO_DEPRECATED) && (TCL_MAJOR_VERSION < 9)
    if (!(flags & TCL_ENCODING_STOPONERROR)) {
	bytesPtr = (char *) Tcl_GetByteArrayFromObj(data, &length);
    } else
#endif
    bytesPtr = (char *) TclGetBytesFromObj(interp, data, &length);
    if (bytesPtr == NULL) {
	return TCL_ERROR;
    }
    result = Tcl_ExternalToUtfDStringEx(encoding, bytesPtr, length,
	    flags, &ds);
    if ((flags & TCL_ENCODING_STOPONERROR) && (result != (size_t)-1)) {
	char buf[TCL_INTEGER_SPACE];
	sprintf(buf, "%" TCL_Z_MODIFIER "u", result);
	Tcl_SetObjResult(interp, Tcl_ObjPrintf("unexpected byte sequence starting at index %"
		TCL_Z_MODIFIER "u: '\\x%X'", result, UCHAR(bytesPtr[result])));
	Tcl_SetErrorCode(interp, "TCL", "ENCODING", "ILLEGALSEQUENCE",
		buf, NULL);
	Tcl_DStringFree(&ds);
	return TCL_ERROR;
    }
>>>>>>> 0f1370dd

    /*
     * Note that we cannot use Tcl_DStringResult here because it will
     * truncate the string at the first null byte.
     */

    Tcl_SetObjResult(interp, TclDStringToObj(&ds));

    /*
     * We're done with the encoding
     */

    Tcl_FreeEncoding(encoding);
    return TCL_OK;

}

/*
 *----------------------------------------------------------------------
 *
 * EncodingConverttoObjCmd --
 *
 *	This command converts a Tcl string into a byte array that
 *	encodes the string according to some encoding.
 *
 * Results:
 *	A standard Tcl result.
 *
 *----------------------------------------------------------------------
 */

int
EncodingConverttoObjCmd(
    TCL_UNUSED(ClientData),
    Tcl_Interp *interp,		/* Current interpreter. */
    int objc,			/* Number of arguments. */
    Tcl_Obj *const objv[])	/* Argument objects. */
{
    Tcl_Obj *data;		/* String to convert */
    Tcl_DString ds;		/* Buffer to hold the byte array */
    Tcl_Encoding encoding;	/* Encoding to use */
    size_t length;			/* Length of the string being converted */
    const char *stringPtr;	/* Pointer to the first byte of the string */
    size_t result;
#if TCL_MAJOR_VERSION > 8 || defined(TCL_NO_DEPRECATED)
    int flags = TCL_ENCODING_STOPONERROR;
#else
    int flags = TCL_ENCODING_NOCOMPLAIN;
#endif

    if (objc == 2) {
	encoding = Tcl_GetEncoding(interp, NULL);
	data = objv[1];
    } else if ((unsigned)(objc - 2) < 3) {
	data = objv[objc - 1];
	stringPtr = Tcl_GetString(objv[1]);
	if (stringPtr[0] == '-' && stringPtr[1] == 'n'
		&& !strncmp(stringPtr, "-nocomplain", strlen(stringPtr))) {
	    flags = TCL_ENCODING_NOCOMPLAIN;
	} else if (objc < 4) {
	    if (Tcl_GetEncodingFromObj(interp, objv[objc - 2], &encoding) != TCL_OK) {
		return TCL_ERROR;
	    }
	    goto encConvToOK;
	} else {
	    goto encConvToError;
	}
	if (objc < 4) {
	    encoding = Tcl_GetEncoding(interp, NULL);
	} else if (Tcl_GetEncodingFromObj(interp, objv[objc - 2], &encoding) != TCL_OK) {
	    return TCL_ERROR;
	}
    } else {
    encConvToError:
	Tcl_WrongNumArgs(interp, 1, objv, "?-nocomplain? ?encoding? data");
	return TCL_ERROR;
    }

encConvToOK:
    /*
     * Convert the string to a byte array in 'ds'
     */

<<<<<<< HEAD
    stringPtr = Tcl_GetStringFromObj(data, &length);
    Tcl_UtfToExternalDString(encoding, stringPtr, length, &ds);
=======
    stringPtr = TclGetStringFromObj(data, &length);
    result = Tcl_UtfToExternalDStringEx(encoding, stringPtr, length,
	    flags, &ds);
    if ((flags & TCL_ENCODING_STOPONERROR) && (result != (size_t)-1)) {
	size_t pos = Tcl_NumUtfChars(stringPtr, result);
	int ucs4;
	char buf[TCL_INTEGER_SPACE];
	TclUtfToUCS4(&stringPtr[result], &ucs4);
	sprintf(buf, "%" TCL_Z_MODIFIER "u", result);
	Tcl_SetObjResult(interp, Tcl_ObjPrintf("unexpected character at index %"
		TCL_Z_MODIFIER "u: 'U+%06X'", pos, ucs4));
	Tcl_SetErrorCode(interp, "TCL", "ENCODING", "ILLEGALSEQUENCE",
		buf, NULL);
	Tcl_DStringFree(&ds);
	return TCL_ERROR;
    }
>>>>>>> 0f1370dd
    Tcl_SetObjResult(interp,
		     Tcl_NewByteArrayObj((unsigned char*) Tcl_DStringValue(&ds),
					 Tcl_DStringLength(&ds)));
    Tcl_DStringFree(&ds);

    /*
     * We're done with the encoding
     */

    Tcl_FreeEncoding(encoding);
    return TCL_OK;

}

/*
 *----------------------------------------------------------------------
 *
 * EncodingDirsObjCmd --
 *
 *	This command manipulates the encoding search path.
 *
 * Results:
 *	A standard Tcl result.
 *
 * Side effects:
 *	Can set the encoding search path.
 *
 *----------------------------------------------------------------------
 */

int
EncodingDirsObjCmd(
    TCL_UNUSED(ClientData),
    Tcl_Interp *interp,		/* Current interpreter. */
    int objc,			/* Number of arguments. */
    Tcl_Obj *const objv[])	/* Argument objects. */
{
    Tcl_Obj *dirListObj;

    if (objc > 2) {
	Tcl_WrongNumArgs(interp, 1, objv, "?dirList?");
	return TCL_ERROR;
    }
    if (objc == 1) {
	Tcl_SetObjResult(interp, Tcl_GetEncodingSearchPath());
	return TCL_OK;
    }

    dirListObj = objv[1];
    if (Tcl_SetEncodingSearchPath(dirListObj) == TCL_ERROR) {
	Tcl_SetObjResult(interp, Tcl_ObjPrintf(
		"expected directory list but got \"%s\"",
		TclGetString(dirListObj)));
	Tcl_SetErrorCode(interp, "TCL", "OPERATION", "ENCODING", "BADPATH",
		NULL);
	return TCL_ERROR;
    }
    Tcl_SetObjResult(interp, dirListObj);
    return TCL_OK;
}

/*
 *-----------------------------------------------------------------------------
 *
 * EncodingNamesObjCmd --
 *
 *	This command returns a list of the available encoding names
 *
 * Results:
 *	Returns a standard Tcl result
 *
 *-----------------------------------------------------------------------------
 */

int
EncodingNamesObjCmd(
    TCL_UNUSED(ClientData),
    Tcl_Interp* interp,	    /* Tcl interpreter */
    int objc,		    /* Number of command line args */
    Tcl_Obj* const objv[])  /* Vector of command line args */
{
    if (objc > 1) {
	Tcl_WrongNumArgs(interp, 1, objv, NULL);
	return TCL_ERROR;
    }
    Tcl_GetEncodingNames(interp);
    return TCL_OK;
}

/*
 *-----------------------------------------------------------------------------
 *
 * EncodingSystemObjCmd --
 *
 *	This command retrieves or changes the system encoding
 *
 * Results:
 *	Returns a standard Tcl result
 *
 * Side effects:
 *	May change the system encoding.
 *
 *-----------------------------------------------------------------------------
 */

int
EncodingSystemObjCmd(
    TCL_UNUSED(ClientData),
    Tcl_Interp* interp,     /* Tcl interpreter */
    int objc,		    /* Number of command line args */
    Tcl_Obj* const objv[])  /* Vector of command line args */
{
    if (objc > 2) {
	Tcl_WrongNumArgs(interp, 1, objv, "?encoding?");
	return TCL_ERROR;
    }
    if (objc == 1) {
	Tcl_SetObjResult(interp,
			 Tcl_NewStringObj(Tcl_GetEncodingName(NULL), -1));
    } else {
	return Tcl_SetSystemEncoding(interp, TclGetString(objv[1]));
    }
    return TCL_OK;
}

/*
 *----------------------------------------------------------------------
 *
 * Tcl_ErrorObjCmd --
 *
 *	This procedure is invoked to process the "error" Tcl command. See the
 *	user documentation for details on what it does.
 *
 * Results:
 *	A standard Tcl object result.
 *
 * Side effects:
 *	See the user documentation.
 *
 *----------------------------------------------------------------------
 */

int
Tcl_ErrorObjCmd(
    TCL_UNUSED(ClientData),
    Tcl_Interp *interp,		/* Current interpreter. */
    int objc,			/* Number of arguments. */
    Tcl_Obj *const objv[])	/* Argument objects. */
{
    Tcl_Obj *options, *optName;

    if ((objc < 2) || (objc > 4)) {
	Tcl_WrongNumArgs(interp, 1, objv, "message ?errorInfo? ?errorCode?");
	return TCL_ERROR;
    }

    TclNewLiteralStringObj(options, "-code error -level 0");

    if (objc >= 3) {		/* Process the optional info argument */
	TclNewLiteralStringObj(optName, "-errorinfo");
	Tcl_ListObjAppendElement(NULL, options, optName);
	Tcl_ListObjAppendElement(NULL, options, objv[2]);
    }

    if (objc >= 4) {		/* Process the optional code argument */
	TclNewLiteralStringObj(optName, "-errorcode");
	Tcl_ListObjAppendElement(NULL, options, optName);
	Tcl_ListObjAppendElement(NULL, options, objv[3]);
    }

    Tcl_SetObjResult(interp, objv[1]);
    return Tcl_SetReturnOptions(interp, options);
}

/*
 *----------------------------------------------------------------------
 *
 * Tcl_EvalObjCmd --
 *
 *	This object-based procedure is invoked to process the "eval" Tcl
 *	command. See the user documentation for details on what it does.
 *
 * Results:
 *	A standard Tcl object result.
 *
 * Side effects:
 *	See the user documentation.
 *
 *----------------------------------------------------------------------
 */

static int
EvalCmdErrMsg(
    TCL_UNUSED(ClientData *),
    Tcl_Interp *interp,
    int result)
{
    if (result == TCL_ERROR) {
	Tcl_AppendObjToErrorInfo(interp, Tcl_ObjPrintf(
		"\n    (\"eval\" body line %d)", Tcl_GetErrorLine(interp)));
    }
    return result;
}

int
Tcl_EvalObjCmd(
    ClientData clientData,
    Tcl_Interp *interp,		/* Current interpreter. */
    int objc,			/* Number of arguments. */
    Tcl_Obj *const objv[])	/* Argument objects. */
{
    return Tcl_NRCallObjProc(interp, TclNREvalObjCmd, clientData, objc, objv);
}

int
TclNREvalObjCmd(
    TCL_UNUSED(ClientData),
    Tcl_Interp *interp,		/* Current interpreter. */
    int objc,			/* Number of arguments. */
    Tcl_Obj *const objv[])	/* Argument objects. */
{
    Tcl_Obj *objPtr;
    Interp *iPtr = (Interp *) interp;
    CmdFrame *invoker = NULL;
    int word = 0;

    if (objc < 2) {
	Tcl_WrongNumArgs(interp, 1, objv, "arg ?arg ...?");
	return TCL_ERROR;
    }

    if (objc == 2) {
	/*
	 * TIP #280. Make argument location available to eval'd script.
	 */

	invoker = iPtr->cmdFramePtr;
	word = 1;
	objPtr = objv[1];
	TclArgumentGet(interp, objPtr, &invoker, &word);
    } else {
	/*
	 * More than one argument: concatenate them together with spaces
	 * between, then evaluate the result. Tcl_EvalObjEx will delete the
	 * object when it decrements its refcount after eval'ing it.
	 *
	 * TIP #280. Make invoking context available to eval'd script, done
	 * with the default values.
	 */

	objPtr = Tcl_ConcatObj(objc-1, objv+1);
    }
    TclNRAddCallback(interp, EvalCmdErrMsg, NULL, NULL, NULL, NULL);
    return TclNREvalObjEx(interp, objPtr, 0, invoker, word);
}

/*
 *----------------------------------------------------------------------
 *
 * Tcl_ExitObjCmd --
 *
 *	This procedure is invoked to process the "exit" Tcl command. See the
 *	user documentation for details on what it does.
 *
 * Results:
 *	A standard Tcl object result.
 *
 * Side effects:
 *	See the user documentation.
 *
 *----------------------------------------------------------------------
 */

int
Tcl_ExitObjCmd(
    TCL_UNUSED(ClientData),
    Tcl_Interp *interp,		/* Current interpreter. */
    int objc,			/* Number of arguments. */
    Tcl_Obj *const objv[])	/* Argument objects. */
{
    Tcl_WideInt value;

    if ((objc != 1) && (objc != 2)) {
	Tcl_WrongNumArgs(interp, 1, objv, "?returnCode?");
	return TCL_ERROR;
    }

    if (objc == 1) {
	value = 0;
    } else if (TclGetWideBitsFromObj(interp, objv[1], &value) != TCL_OK) {
	return TCL_ERROR;
    }
    Tcl_Exit((int)value);
    return TCL_OK;		/* Better not ever reach this! */
}

/*
 *----------------------------------------------------------------------
 *
 * Tcl_ExprObjCmd --
 *
 *	This object-based procedure is invoked to process the "expr" Tcl
 *	command. See the user documentation for details on what it does.
 *
 *	With the bytecode compiler, this procedure is called in two
 *	circumstances: 1) to execute expr commands that are too complicated or
 *	too unsafe to try compiling directly into an inline sequence of
 *	instructions, and 2) to execute commands where the command name is
 *	computed at runtime and is "expr" or the name to which "expr" was
 *	renamed (e.g., "set z expr; $z 2+3")
 *
 * Results:
 *	A standard Tcl object result.
 *
 * Side effects:
 *	See the user documentation.
 *
 *----------------------------------------------------------------------
 */

int
Tcl_ExprObjCmd(
    ClientData clientData,
    Tcl_Interp *interp,		/* Current interpreter. */
    int objc,			/* Number of arguments. */
    Tcl_Obj *const objv[])	/* Argument objects. */
{
    return Tcl_NRCallObjProc(interp, TclNRExprObjCmd, clientData, objc, objv);
}

int
TclNRExprObjCmd(
    TCL_UNUSED(ClientData),
    Tcl_Interp *interp,		/* Current interpreter. */
    int objc,			/* Number of arguments. */
    Tcl_Obj *const objv[])	/* Argument objects. */
{
    Tcl_Obj *resultPtr, *objPtr;

    if (objc < 2) {
	Tcl_WrongNumArgs(interp, 1, objv, "arg ?arg ...?");
	return TCL_ERROR;
    }

    TclNewObj(resultPtr);
    Tcl_IncrRefCount(resultPtr);
    if (objc == 2) {
	objPtr = objv[1];
	TclNRAddCallback(interp, ExprCallback, resultPtr, NULL, NULL, NULL);
    } else {
	objPtr = Tcl_ConcatObj(objc-1, objv+1);
	TclNRAddCallback(interp, ExprCallback, resultPtr, objPtr, NULL, NULL);
    }

    return Tcl_NRExprObj(interp, objPtr, resultPtr);
}

static int
ExprCallback(
    ClientData data[],
    Tcl_Interp *interp,
    int result)
{
    Tcl_Obj *resultPtr = (Tcl_Obj *)data[0];
    Tcl_Obj *objPtr = (Tcl_Obj *)data[1];

    if (objPtr != NULL) {
	Tcl_DecrRefCount(objPtr);
    }

    if (result == TCL_OK) {
	Tcl_SetObjResult(interp, resultPtr);
    }
    Tcl_DecrRefCount(resultPtr);
    return result;
}

/*
 *----------------------------------------------------------------------
 *
 * TclInitFileCmd --
 *
 *	This function builds the "file" Tcl command ensemble. See the user
 *	documentation for details on what that ensemble does.
 *
 *	PLEASE NOTE THAT THIS FAILS WITH FILENAMES AND PATHS WITH EMBEDDED
 *	NULLS. With the object-based Tcl_FS APIs, the above NOTE may no longer
 *	be true. In any case this assertion should be tested.
 *
 * Results:
 *	A standard Tcl result.
 *
 * Side effects:
 *	See the user documentation.
 *
 *----------------------------------------------------------------------
 */

Tcl_Command
TclInitFileCmd(
    Tcl_Interp *interp)
{
    /*
     * Note that most subcommands are unsafe because either they manipulate
     * the native filesystem or because they reveal information about the
     * native filesystem.
     */

    static const EnsembleImplMap initMap[] = {
	{"atime",	FileAttrAccessTimeCmd,	TclCompileBasic1Or2ArgCmd, NULL, NULL, 1},
	{"attributes",	TclFileAttrsCmd,	NULL, NULL, NULL, 1},
	{"channels",	TclChannelNamesCmd,	TclCompileBasic0Or1ArgCmd, NULL, NULL, 0},
	{"copy",	TclFileCopyCmd,		NULL, NULL, NULL, 1},
	{"delete",	TclFileDeleteCmd,	TclCompileBasicMin0ArgCmd, NULL, NULL, 1},
	{"dirname",	PathDirNameCmd,		TclCompileBasic1ArgCmd, NULL, NULL, 1},
	{"executable",	FileAttrIsExecutableCmd, TclCompileBasic1ArgCmd, NULL, NULL, 1},
	{"exists",	FileAttrIsExistingCmd,	TclCompileBasic1ArgCmd, NULL, NULL, 1},
	{"extension",	PathExtensionCmd,	TclCompileBasic1ArgCmd, NULL, NULL, 1},
	{"isdirectory",	FileAttrIsDirectoryCmd,	TclCompileBasic1ArgCmd, NULL, NULL, 1},
	{"isfile",	FileAttrIsFileCmd,	TclCompileBasic1ArgCmd, NULL, NULL, 1},
	{"join",	PathJoinCmd,		TclCompileBasicMin1ArgCmd, NULL, NULL, 0},
	{"link",	TclFileLinkCmd,		TclCompileBasic1To3ArgCmd, NULL, NULL, 1},
	{"lstat",	FileAttrLinkStatCmd,	TclCompileBasic2ArgCmd, NULL, NULL, 1},
	{"mtime",	FileAttrModifyTimeCmd,	TclCompileBasic1Or2ArgCmd, NULL, NULL, 1},
	{"mkdir",	TclFileMakeDirsCmd,	TclCompileBasicMin0ArgCmd, NULL, NULL, 1},
	{"nativename",	PathNativeNameCmd,	TclCompileBasic1ArgCmd, NULL, NULL, 1},
	{"normalize",	PathNormalizeCmd,	TclCompileBasic1ArgCmd, NULL, NULL, 1},
	{"owned",	FileAttrIsOwnedCmd,	TclCompileBasic1ArgCmd, NULL, NULL, 1},
	{"pathtype",	PathTypeCmd,		TclCompileBasic1ArgCmd, NULL, NULL, 0},
	{"readable",	FileAttrIsReadableCmd,	TclCompileBasic1ArgCmd, NULL, NULL, 1},
	{"readlink",	TclFileReadLinkCmd,	TclCompileBasic1ArgCmd, NULL, NULL, 1},
	{"rename",	TclFileRenameCmd,	NULL, NULL, NULL, 1},
	{"rootname",	PathRootNameCmd,	TclCompileBasic1ArgCmd, NULL, NULL, 1},
	{"separator",	FilesystemSeparatorCmd,	TclCompileBasic0Or1ArgCmd, NULL, NULL, 0},
	{"size",	FileAttrSizeCmd,	TclCompileBasic1ArgCmd, NULL, NULL, 1},
	{"split",	PathSplitCmd,		TclCompileBasic1ArgCmd, NULL, NULL, 0},
	{"stat",	FileAttrStatCmd,	TclCompileBasic2ArgCmd, NULL, NULL, 1},
	{"system",	PathFilesystemCmd,	TclCompileBasic0Or1ArgCmd, NULL, NULL, 0},
	{"tail",	PathTailCmd,		TclCompileBasic1ArgCmd, NULL, NULL, 1},
	{"tempdir",	TclFileTempDirCmd,	TclCompileBasic0Or1ArgCmd, NULL, NULL, 1},
	{"tempfile",	TclFileTemporaryCmd,	TclCompileBasic0To2ArgCmd, NULL, NULL, 1},
	{"type",	FileAttrTypeCmd,	TclCompileBasic1ArgCmd, NULL, NULL, 1},
	{"volumes",	FilesystemVolumesCmd,	TclCompileBasic0ArgCmd, NULL, NULL, 1},
	{"writable",	FileAttrIsWritableCmd,	TclCompileBasic1ArgCmd, NULL, NULL, 1},
	{NULL, NULL, NULL, NULL, NULL, 0}
    };
    return TclMakeEnsemble(interp, "file", initMap);
}

/*
 *----------------------------------------------------------------------
 *
 * FileAttrAccessTimeCmd --
 *
 *	This function is invoked to process the "file atime" Tcl command. See
 *	the user documentation for details on what it does.
 *
 * Results:
 *	A standard Tcl result.
 *
 * Side effects:
 *	May update the access time on the file, if requested by the user.
 *
 *----------------------------------------------------------------------
 */

static int
FileAttrAccessTimeCmd(
    TCL_UNUSED(ClientData),
    Tcl_Interp *interp,
    int objc,
    Tcl_Obj *const objv[])
{
    Tcl_StatBuf buf;
    struct utimbuf tval;

    if (objc < 2 || objc > 3) {
	Tcl_WrongNumArgs(interp, 1, objv, "name ?time?");
	return TCL_ERROR;
    }
    if (GetStatBuf(interp, objv[1], Tcl_FSStat, &buf) != TCL_OK) {
	return TCL_ERROR;
    }
#if defined(_WIN32)
    /* We use a value of 0 to indicate the access time not available */
    if (Tcl_GetAccessTimeFromStat(&buf) == 0) {
        Tcl_SetObjResult(interp, Tcl_ObjPrintf(
                             "could not get access time for file \"%s\"",
                             TclGetString(objv[1])));
        return TCL_ERROR;
    }
#endif

    if (objc == 3) {
	/*
	 * Need separate variable for reading longs from an object on 64-bit
	 * platforms. [Bug 698146]
	 */

	Tcl_WideInt newTime;

	if (TclGetWideIntFromObj(interp, objv[2], &newTime) != TCL_OK) {
	    return TCL_ERROR;
	}

	tval.actime = newTime;
	tval.modtime = Tcl_GetModificationTimeFromStat(&buf);

	if (Tcl_FSUtime(objv[1], &tval) != 0) {
	    Tcl_SetObjResult(interp, Tcl_ObjPrintf(
		    "could not set access time for file \"%s\": %s",
		    TclGetString(objv[1]), Tcl_PosixError(interp)));
	    return TCL_ERROR;
	}

	/*
	 * Do another stat to ensure that the we return the new recognized
	 * atime - hopefully the same as the one we sent in. However, fs's
	 * like FAT don't even know what atime is.
	 */

	if (GetStatBuf(interp, objv[1], Tcl_FSStat, &buf) != TCL_OK) {
	    return TCL_ERROR;
	}
    }

    Tcl_SetObjResult(interp, Tcl_NewWideIntObj(Tcl_GetAccessTimeFromStat(&buf)));
    return TCL_OK;
}

/*
 *----------------------------------------------------------------------
 *
 * FileAttrModifyTimeCmd --
 *
 *	This function is invoked to process the "file mtime" Tcl command. See
 *	the user documentation for details on what it does.
 *
 * Results:
 *	A standard Tcl result.
 *
 * Side effects:
 *	May update the modification time on the file, if requested by the
 *	user.
 *
 *----------------------------------------------------------------------
 */

static int
FileAttrModifyTimeCmd(
    TCL_UNUSED(ClientData),
    Tcl_Interp *interp,
    int objc,
    Tcl_Obj *const objv[])
{
    Tcl_StatBuf buf;
    struct utimbuf tval;

    if (objc < 2 || objc > 3) {
	Tcl_WrongNumArgs(interp, 1, objv, "name ?time?");
	return TCL_ERROR;
    }
    if (GetStatBuf(interp, objv[1], Tcl_FSStat, &buf) != TCL_OK) {
	return TCL_ERROR;
    }
#if defined(_WIN32)
    /* We use a value of 0 to indicate the modification time not available */
    if (Tcl_GetModificationTimeFromStat(&buf) == 0) {
        Tcl_SetObjResult(interp, Tcl_ObjPrintf(
                             "could not get modification time for file \"%s\"",
                             TclGetString(objv[1])));
        return TCL_ERROR;
    }
#endif
    if (objc == 3) {
	/*
	 * Need separate variable for reading longs from an object on 64-bit
	 * platforms. [Bug 698146]
	 */

	Tcl_WideInt newTime;

	if (TclGetWideIntFromObj(interp, objv[2], &newTime) != TCL_OK) {
	    return TCL_ERROR;
	}

	tval.actime = Tcl_GetAccessTimeFromStat(&buf);
	tval.modtime = newTime;

	if (Tcl_FSUtime(objv[1], &tval) != 0) {
	    Tcl_SetObjResult(interp, Tcl_ObjPrintf(
		    "could not set modification time for file \"%s\": %s",
		    TclGetString(objv[1]), Tcl_PosixError(interp)));
	    return TCL_ERROR;
	}

	/*
	 * Do another stat to ensure that the we return the new recognized
	 * mtime - hopefully the same as the one we sent in.
	 */

	if (GetStatBuf(interp, objv[1], Tcl_FSStat, &buf) != TCL_OK) {
	    return TCL_ERROR;
	}
    }

    Tcl_SetObjResult(interp, Tcl_NewWideIntObj(Tcl_GetModificationTimeFromStat(&buf)));
    return TCL_OK;
}

/*
 *----------------------------------------------------------------------
 *
 * FileAttrLinkStatCmd --
 *
 *	This function is invoked to process the "file lstat" Tcl command. See
 *	the user documentation for details on what it does.
 *
 * Results:
 *	A standard Tcl result.
 *
 * Side effects:
 *	Writes to an array named by the user.
 *
 *----------------------------------------------------------------------
 */

static int
FileAttrLinkStatCmd(
    TCL_UNUSED(ClientData),
    Tcl_Interp *interp,
    int objc,
    Tcl_Obj *const objv[])
{
    Tcl_StatBuf buf;

    if (objc != 3) {
	Tcl_WrongNumArgs(interp, 1, objv, "name varName");
	return TCL_ERROR;
    }
    if (GetStatBuf(interp, objv[1], Tcl_FSLstat, &buf) != TCL_OK) {
	return TCL_ERROR;
    }
    return StoreStatData(interp, objv[2], &buf);
}

/*
 *----------------------------------------------------------------------
 *
 * FileAttrStatCmd --
 *
 *	This function is invoked to process the "file stat" Tcl command. See
 *	the user documentation for details on what it does.
 *
 * Results:
 *	A standard Tcl result.
 *
 * Side effects:
 *	Writes to an array named by the user.
 *
 *----------------------------------------------------------------------
 */

static int
FileAttrStatCmd(
    TCL_UNUSED(ClientData),
    Tcl_Interp *interp,
    int objc,
    Tcl_Obj *const objv[])
{
    Tcl_StatBuf buf;

    if (objc != 3) {
	Tcl_WrongNumArgs(interp, 1, objv, "name varName");
	return TCL_ERROR;
    }
    if (GetStatBuf(interp, objv[1], Tcl_FSStat, &buf) != TCL_OK) {
	return TCL_ERROR;
    }
    return StoreStatData(interp, objv[2], &buf);
}

/*
 *----------------------------------------------------------------------
 *
 * FileAttrTypeCmd --
 *
 *	This function is invoked to process the "file type" Tcl command. See
 *	the user documentation for details on what it does.
 *
 * Results:
 *	A standard Tcl result.
 *
 * Side effects:
 *	None.
 *
 *----------------------------------------------------------------------
 */

static int
FileAttrTypeCmd(
    TCL_UNUSED(ClientData),
    Tcl_Interp *interp,
    int objc,
    Tcl_Obj *const objv[])
{
    Tcl_StatBuf buf;

    if (objc != 2) {
	Tcl_WrongNumArgs(interp, 1, objv, "name");
	return TCL_ERROR;
    }
    if (GetStatBuf(interp, objv[1], Tcl_FSLstat, &buf) != TCL_OK) {
	return TCL_ERROR;
    }
    Tcl_SetObjResult(interp, Tcl_NewStringObj(
	    GetTypeFromMode((unsigned short) buf.st_mode), -1));
    return TCL_OK;
}

/*
 *----------------------------------------------------------------------
 *
 * FileAttrSizeCmd --
 *
 *	This function is invoked to process the "file size" Tcl command. See
 *	the user documentation for details on what it does.
 *
 * Results:
 *	A standard Tcl result.
 *
 * Side effects:
 *	None.
 *
 *----------------------------------------------------------------------
 */

static int
FileAttrSizeCmd(
    TCL_UNUSED(ClientData),
    Tcl_Interp *interp,
    int objc,
    Tcl_Obj *const objv[])
{
    Tcl_StatBuf buf;

    if (objc != 2) {
	Tcl_WrongNumArgs(interp, 1, objv, "name");
	return TCL_ERROR;
    }
    if (GetStatBuf(interp, objv[1], Tcl_FSStat, &buf) != TCL_OK) {
	return TCL_ERROR;
    }
    Tcl_SetObjResult(interp, Tcl_NewWideIntObj((Tcl_WideInt) buf.st_size));
    return TCL_OK;
}

/*
 *----------------------------------------------------------------------
 *
 * FileAttrIsDirectoryCmd --
 *
 *	This function is invoked to process the "file isdirectory" Tcl
 *	command. See the user documentation for details on what it does.
 *
 * Results:
 *	A standard Tcl result.
 *
 * Side effects:
 *	None.
 *
 *----------------------------------------------------------------------
 */

static int
FileAttrIsDirectoryCmd(
    TCL_UNUSED(ClientData),
    Tcl_Interp *interp,
    int objc,
    Tcl_Obj *const objv[])
{
    Tcl_StatBuf buf;
    int value = 0;

    if (objc != 2) {
	Tcl_WrongNumArgs(interp, 1, objv, "name");
	return TCL_ERROR;
    }
    if (GetStatBuf(NULL, objv[1], Tcl_FSStat, &buf) == TCL_OK) {
	value = S_ISDIR(buf.st_mode);
    }
    Tcl_SetObjResult(interp, Tcl_NewBooleanObj(value));
    return TCL_OK;
}

/*
 *----------------------------------------------------------------------
 *
 * FileAttrIsExecutableCmd --
 *
 *	This function is invoked to process the "file executable" Tcl command.
 *	See the user documentation for details on what it does.
 *
 * Results:
 *	A standard Tcl result.
 *
 * Side effects:
 *	None.
 *
 *----------------------------------------------------------------------
 */

static int
FileAttrIsExecutableCmd(
    TCL_UNUSED(ClientData),
    Tcl_Interp *interp,
    int objc,
    Tcl_Obj *const objv[])
{
    if (objc != 2) {
	Tcl_WrongNumArgs(interp, 1, objv, "name");
	return TCL_ERROR;
    }
    return CheckAccess(interp, objv[1], X_OK);
}

/*
 *----------------------------------------------------------------------
 *
 * FileAttrIsExistingCmd --
 *
 *	This function is invoked to process the "file exists" Tcl command. See
 *	the user documentation for details on what it does.
 *
 * Results:
 *	A standard Tcl result.
 *
 * Side effects:
 *	None.
 *
 *----------------------------------------------------------------------
 */

static int
FileAttrIsExistingCmd(
    TCL_UNUSED(ClientData),
    Tcl_Interp *interp,
    int objc,
    Tcl_Obj *const objv[])
{
    if (objc != 2) {
	Tcl_WrongNumArgs(interp, 1, objv, "name");
	return TCL_ERROR;
    }
    return CheckAccess(interp, objv[1], F_OK);
}

/*
 *----------------------------------------------------------------------
 *
 * FileAttrIsFileCmd --
 *
 *	This function is invoked to process the "file isfile" Tcl command. See
 *	the user documentation for details on what it does.
 *
 * Results:
 *	A standard Tcl result.
 *
 * Side effects:
 *	None.
 *
 *----------------------------------------------------------------------
 */

static int
FileAttrIsFileCmd(
    TCL_UNUSED(ClientData),
    Tcl_Interp *interp,
    int objc,
    Tcl_Obj *const objv[])
{
    Tcl_StatBuf buf;
    int value = 0;

    if (objc != 2) {
	Tcl_WrongNumArgs(interp, 1, objv, "name");
	return TCL_ERROR;
    }
    if (GetStatBuf(NULL, objv[1], Tcl_FSStat, &buf) == TCL_OK) {
	value = S_ISREG(buf.st_mode);
    }
    Tcl_SetObjResult(interp, Tcl_NewBooleanObj(value));
    return TCL_OK;
}

/*
 *----------------------------------------------------------------------
 *
 * FileAttrIsOwnedCmd --
 *
 *	This function is invoked to process the "file owned" Tcl command. See
 *	the user documentation for details on what it does.
 *
 * Results:
 *	A standard Tcl result.
 *
 * Side effects:
 *	None.
 *
 *----------------------------------------------------------------------
 */

static int
FileAttrIsOwnedCmd(
    TCL_UNUSED(ClientData),
    Tcl_Interp *interp,
    int objc,
    Tcl_Obj *const objv[])
{
#ifdef __CYGWIN__
#define geteuid() (short)(geteuid)()
#endif
#if !defined(_WIN32)
    Tcl_StatBuf buf;
#endif
    int value = 0;

    if (objc != 2) {
	Tcl_WrongNumArgs(interp, 1, objv, "name");
	return TCL_ERROR;
    }
#if defined(_WIN32)
    value = TclWinFileOwned(objv[1]);
#else
    if (GetStatBuf(NULL, objv[1], Tcl_FSStat, &buf) == TCL_OK) {
	value = (geteuid() == buf.st_uid);
    }
#endif
    Tcl_SetObjResult(interp, Tcl_NewBooleanObj(value));
    return TCL_OK;
}

/*
 *----------------------------------------------------------------------
 *
 * FileAttrIsReadableCmd --
 *
 *	This function is invoked to process the "file readable" Tcl command.
 *	See the user documentation for details on what it does.
 *
 * Results:
 *	A standard Tcl result.
 *
 * Side effects:
 *	None.
 *
 *----------------------------------------------------------------------
 */

static int
FileAttrIsReadableCmd(
    TCL_UNUSED(ClientData),
    Tcl_Interp *interp,
    int objc,
    Tcl_Obj *const objv[])
{
    if (objc != 2) {
	Tcl_WrongNumArgs(interp, 1, objv, "name");
	return TCL_ERROR;
    }
    return CheckAccess(interp, objv[1], R_OK);
}

/*
 *----------------------------------------------------------------------
 *
 * FileAttrIsWritableCmd --
 *
 *	This function is invoked to process the "file writable" Tcl command.
 *	See the user documentation for details on what it does.
 *
 * Results:
 *	A standard Tcl result.
 *
 * Side effects:
 *	None.
 *
 *----------------------------------------------------------------------
 */

static int
FileAttrIsWritableCmd(
    TCL_UNUSED(ClientData),
    Tcl_Interp *interp,
    int objc,
    Tcl_Obj *const objv[])
{
    if (objc != 2) {
	Tcl_WrongNumArgs(interp, 1, objv, "name");
	return TCL_ERROR;
    }
    return CheckAccess(interp, objv[1], W_OK);
}

/*
 *----------------------------------------------------------------------
 *
 * PathDirNameCmd --
 *
 *	This function is invoked to process the "file dirname" Tcl command.
 *	See the user documentation for details on what it does.
 *
 * Results:
 *	A standard Tcl result.
 *
 * Side effects:
 *	None.
 *
 *----------------------------------------------------------------------
 */

static int
PathDirNameCmd(
    TCL_UNUSED(ClientData),
    Tcl_Interp *interp,
    int objc,
    Tcl_Obj *const objv[])
{
    Tcl_Obj *dirPtr;

    if (objc != 2) {
	Tcl_WrongNumArgs(interp, 1, objv, "name");
	return TCL_ERROR;
    }
    dirPtr = TclPathPart(interp, objv[1], TCL_PATH_DIRNAME);
    if (dirPtr == NULL) {
	return TCL_ERROR;
    }
    Tcl_SetObjResult(interp, dirPtr);
    Tcl_DecrRefCount(dirPtr);
    return TCL_OK;
}

/*
 *----------------------------------------------------------------------
 *
 * PathExtensionCmd --
 *
 *	This function is invoked to process the "file extension" Tcl command.
 *	See the user documentation for details on what it does.
 *
 * Results:
 *	A standard Tcl result.
 *
 * Side effects:
 *	None.
 *
 *----------------------------------------------------------------------
 */

static int
PathExtensionCmd(
    TCL_UNUSED(ClientData),
    Tcl_Interp *interp,
    int objc,
    Tcl_Obj *const objv[])
{
    Tcl_Obj *dirPtr;

    if (objc != 2) {
	Tcl_WrongNumArgs(interp, 1, objv, "name");
	return TCL_ERROR;
    }
    dirPtr = TclPathPart(interp, objv[1], TCL_PATH_EXTENSION);
    if (dirPtr == NULL) {
	return TCL_ERROR;
    }
    Tcl_SetObjResult(interp, dirPtr);
    Tcl_DecrRefCount(dirPtr);
    return TCL_OK;
}

/*
 *----------------------------------------------------------------------
 *
 * PathRootNameCmd --
 *
 *	This function is invoked to process the "file root" Tcl command. See
 *	the user documentation for details on what it does.
 *
 * Results:
 *	A standard Tcl result.
 *
 * Side effects:
 *	None.
 *
 *----------------------------------------------------------------------
 */

static int
PathRootNameCmd(
    TCL_UNUSED(ClientData),
    Tcl_Interp *interp,
    int objc,
    Tcl_Obj *const objv[])
{
    Tcl_Obj *dirPtr;

    if (objc != 2) {
	Tcl_WrongNumArgs(interp, 1, objv, "name");
	return TCL_ERROR;
    }
    dirPtr = TclPathPart(interp, objv[1], TCL_PATH_ROOT);
    if (dirPtr == NULL) {
	return TCL_ERROR;
    }
    Tcl_SetObjResult(interp, dirPtr);
    Tcl_DecrRefCount(dirPtr);
    return TCL_OK;
}

/*
 *----------------------------------------------------------------------
 *
 * PathTailCmd --
 *
 *	This function is invoked to process the "file tail" Tcl command. See
 *	the user documentation for details on what it does.
 *
 * Results:
 *	A standard Tcl result.
 *
 * Side effects:
 *	None.
 *
 *----------------------------------------------------------------------
 */

static int
PathTailCmd(
    TCL_UNUSED(ClientData),
    Tcl_Interp *interp,
    int objc,
    Tcl_Obj *const objv[])
{
    Tcl_Obj *dirPtr;

    if (objc != 2) {
	Tcl_WrongNumArgs(interp, 1, objv, "name");
	return TCL_ERROR;
    }
    dirPtr = TclPathPart(interp, objv[1], TCL_PATH_TAIL);
    if (dirPtr == NULL) {
	return TCL_ERROR;
    }
    Tcl_SetObjResult(interp, dirPtr);
    Tcl_DecrRefCount(dirPtr);
    return TCL_OK;
}

/*
 *----------------------------------------------------------------------
 *
 * PathFilesystemCmd --
 *
 *	This function is invoked to process the "file system" Tcl command. See
 *	the user documentation for details on what it does.
 *
 * Results:
 *	A standard Tcl result.
 *
 * Side effects:
 *	None.
 *
 *----------------------------------------------------------------------
 */

static int
PathFilesystemCmd(
    TCL_UNUSED(ClientData),
    Tcl_Interp *interp,
    int objc,
    Tcl_Obj *const objv[])
{
    Tcl_Obj *fsInfo;

    if (objc != 2) {
	Tcl_WrongNumArgs(interp, 1, objv, "name");
	return TCL_ERROR;
    }
    fsInfo = Tcl_FSFileSystemInfo(objv[1]);
    if (fsInfo == NULL) {
	Tcl_SetObjResult(interp, Tcl_NewStringObj("unrecognised path", -1));
	Tcl_SetErrorCode(interp, "TCL", "LOOKUP", "FILESYSTEM",
		TclGetString(objv[1]), NULL);
	return TCL_ERROR;
    }
    Tcl_SetObjResult(interp, fsInfo);
    return TCL_OK;
}

/*
 *----------------------------------------------------------------------
 *
 * PathJoinCmd --
 *
 *	This function is invoked to process the "file join" Tcl command. See
 *	the user documentation for details on what it does.
 *
 * Results:
 *	A standard Tcl result.
 *
 * Side effects:
 *	None.
 *
 *----------------------------------------------------------------------
 */

static int
PathJoinCmd(
    TCL_UNUSED(ClientData),
    Tcl_Interp *interp,
    int objc,
    Tcl_Obj *const objv[])
{
    if (objc < 2) {
	Tcl_WrongNumArgs(interp, 1, objv, "name ?name ...?");
	return TCL_ERROR;
    }
    Tcl_SetObjResult(interp, TclJoinPath(objc - 1, objv + 1, 0));
    return TCL_OK;
}

/*
 *----------------------------------------------------------------------
 *
 * PathNativeNameCmd --
 *
 *	This function is invoked to process the "file nativename" Tcl command.
 *	See the user documentation for details on what it does.
 *
 * Results:
 *	A standard Tcl result.
 *
 * Side effects:
 *	None.
 *
 *----------------------------------------------------------------------
 */

static int
PathNativeNameCmd(
    TCL_UNUSED(ClientData),
    Tcl_Interp *interp,
    int objc,
    Tcl_Obj *const objv[])
{
    Tcl_DString ds;

    if (objc != 2) {
	Tcl_WrongNumArgs(interp, 1, objv, "name");
	return TCL_ERROR;
    }
    if (Tcl_TranslateFileName(interp, TclGetString(objv[1]), &ds) == NULL) {
	return TCL_ERROR;
    }
    Tcl_SetObjResult(interp, TclDStringToObj(&ds));
    return TCL_OK;
}

/*
 *----------------------------------------------------------------------
 *
 * PathNormalizeCmd --
 *
 *	This function is invoked to process the "file normalize" Tcl command.
 *	See the user documentation for details on what it does.
 *
 * Results:
 *	A standard Tcl result.
 *
 * Side effects:
 *	None.
 *
 *----------------------------------------------------------------------
 */

static int
PathNormalizeCmd(
    TCL_UNUSED(ClientData),
    Tcl_Interp *interp,
    int objc,
    Tcl_Obj *const objv[])
{
    Tcl_Obj *fileName;

    if (objc != 2) {
	Tcl_WrongNumArgs(interp, 1, objv, "name");
	return TCL_ERROR;
    }
    fileName = Tcl_FSGetNormalizedPath(interp, objv[1]);
    if (fileName == NULL) {
	return TCL_ERROR;
    }
    Tcl_SetObjResult(interp, fileName);
    return TCL_OK;
}

/*
 *----------------------------------------------------------------------
 *
 * PathSplitCmd --
 *
 *	This function is invoked to process the "file split" Tcl command. See
 *	the user documentation for details on what it does.
 *
 * Results:
 *	A standard Tcl result.
 *
 * Side effects:
 *	None.
 *
 *----------------------------------------------------------------------
 */

static int
PathSplitCmd(
    TCL_UNUSED(ClientData),
    Tcl_Interp *interp,
    int objc,
    Tcl_Obj *const objv[])
{
    Tcl_Obj *res;

    if (objc != 2) {
	Tcl_WrongNumArgs(interp, 1, objv, "name");
	return TCL_ERROR;
    }
    res = Tcl_FSSplitPath(objv[1], NULL);
    if (res == NULL) {
	Tcl_SetObjResult(interp, Tcl_ObjPrintf(
		"could not read \"%s\": no such file or directory",
		TclGetString(objv[1])));
	Tcl_SetErrorCode(interp, "TCL", "OPERATION", "PATHSPLIT", "NONESUCH",
		NULL);
	return TCL_ERROR;
    }
    Tcl_SetObjResult(interp, res);
    return TCL_OK;
}

/*
 *----------------------------------------------------------------------
 *
 * PathTypeCmd --
 *
 *	This function is invoked to process the "file pathtype" Tcl command.
 *	See the user documentation for details on what it does.
 *
 * Results:
 *	A standard Tcl result.
 *
 * Side effects:
 *	None.
 *
 *----------------------------------------------------------------------
 */

static int
PathTypeCmd(
    TCL_UNUSED(ClientData),
    Tcl_Interp *interp,
    int objc,
    Tcl_Obj *const objv[])
{
    Tcl_Obj *typeName;

    if (objc != 2) {
	Tcl_WrongNumArgs(interp, 1, objv, "name");
	return TCL_ERROR;
    }
    switch (Tcl_FSGetPathType(objv[1])) {
    case TCL_PATH_ABSOLUTE:
	TclNewLiteralStringObj(typeName, "absolute");
	break;
    case TCL_PATH_RELATIVE:
	TclNewLiteralStringObj(typeName, "relative");
	break;
    case TCL_PATH_VOLUME_RELATIVE:
	TclNewLiteralStringObj(typeName, "volumerelative");
	break;
    default:
	/* Should be unreachable */
	return TCL_OK;
    }
    Tcl_SetObjResult(interp, typeName);
    return TCL_OK;
}

/*
 *----------------------------------------------------------------------
 *
 * FilesystemSeparatorCmd --
 *
 *	This function is invoked to process the "file separator" Tcl command.
 *	See the user documentation for details on what it does.
 *
 * Results:
 *	A standard Tcl result.
 *
 * Side effects:
 *	None.
 *
 *----------------------------------------------------------------------
 */

static int
FilesystemSeparatorCmd(
    TCL_UNUSED(ClientData),
    Tcl_Interp *interp,
    int objc,
    Tcl_Obj *const objv[])
{
    if (objc < 1 || objc > 2) {
	Tcl_WrongNumArgs(interp, 1, objv, "?name?");
	return TCL_ERROR;
    }
    if (objc == 1) {
	const char *separator = NULL;

	switch (tclPlatform) {
	case TCL_PLATFORM_UNIX:
	    separator = "/";
	    break;
	case TCL_PLATFORM_WINDOWS:
	    separator = "\\";
	    break;
	}
	Tcl_SetObjResult(interp, Tcl_NewStringObj(separator, 1));
    } else {
	Tcl_Obj *separatorObj = Tcl_FSPathSeparator(objv[1]);

	if (separatorObj == NULL) {
	    Tcl_SetObjResult(interp, Tcl_NewStringObj(
		    "unrecognised path", -1));
	    Tcl_SetErrorCode(interp, "TCL", "LOOKUP", "FILESYSTEM",
		    TclGetString(objv[1]), NULL);
	    return TCL_ERROR;
	}
	Tcl_SetObjResult(interp, separatorObj);
    }
    return TCL_OK;
}

/*
 *----------------------------------------------------------------------
 *
 * FilesystemVolumesCmd --
 *
 *	This function is invoked to process the "file volumes" Tcl command.
 *	See the user documentation for details on what it does.
 *
 * Results:
 *	A standard Tcl result.
 *
 * Side effects:
 *	None.
 *
 *----------------------------------------------------------------------
 */

static int
FilesystemVolumesCmd(
    TCL_UNUSED(ClientData),
    Tcl_Interp *interp,
    int objc,
    Tcl_Obj *const objv[])
{
    if (objc != 1) {
	Tcl_WrongNumArgs(interp, 1, objv, NULL);
	return TCL_ERROR;
    }
    Tcl_SetObjResult(interp, Tcl_FSListVolumes());
    return TCL_OK;
}

/*
 *---------------------------------------------------------------------------
 *
 * CheckAccess --
 *
 *	Utility procedure used by Tcl_FileObjCmd() to query file attributes
 *	available through the access() system call.
 *
 * Results:
 *	Always returns TCL_OK. Sets interp's result to boolean true or false
 *	depending on whether the file has the specified attribute.
 *
 * Side effects:
 *	None.
 *
 *---------------------------------------------------------------------------
 */

static int
CheckAccess(
    Tcl_Interp *interp,		/* Interp for status return. Must not be
				 * NULL. */
    Tcl_Obj *pathPtr,		/* Name of file to check. */
    int mode)			/* Attribute to check; passed as argument to
				 * access(). */
{
    int value;

    if (Tcl_FSConvertToPathType(interp, pathPtr) != TCL_OK) {
	value = 0;
    } else {
	value = (Tcl_FSAccess(pathPtr, mode) == 0);
    }
    Tcl_SetObjResult(interp, Tcl_NewBooleanObj(value));

    return TCL_OK;
}

/*
 *---------------------------------------------------------------------------
 *
 * GetStatBuf --
 *
 *	Utility procedure used by Tcl_FileObjCmd() to query file attributes
 *	available through the stat() or lstat() system call.
 *
 * Results:
 *	The return value is TCL_OK if the specified file exists and can be
 *	stat'ed, TCL_ERROR otherwise. If TCL_ERROR is returned, an error
 *	message is left in interp's result. If TCL_OK is returned, *statPtr is
 *	filled with information about the specified file.
 *
 * Side effects:
 *	None.
 *
 *---------------------------------------------------------------------------
 */

static int
GetStatBuf(
    Tcl_Interp *interp,		/* Interp for error return. May be NULL. */
    Tcl_Obj *pathPtr,		/* Path name to examine. */
    Tcl_FSStatProc *statProc,	/* Either stat() or lstat() depending on
				 * desired behavior. */
    Tcl_StatBuf *statPtr)	/* Filled with info about file obtained by
				 * calling (*statProc)(). */
{
    int status;

    if (Tcl_FSConvertToPathType(interp, pathPtr) != TCL_OK) {
	return TCL_ERROR;
    }

    status = statProc(pathPtr, statPtr);

    if (status < 0) {
	if (interp != NULL) {
	    Tcl_SetObjResult(interp, Tcl_ObjPrintf(
		    "could not read \"%s\": %s",
		    TclGetString(pathPtr), Tcl_PosixError(interp)));
	}
	return TCL_ERROR;
    }
    return TCL_OK;
}

/*
 *----------------------------------------------------------------------
 *
 * StoreStatData --
 *
 *	This is a utility procedure that breaks out the fields of a "stat"
 *	structure and stores them in textual form into the elements of an
 *	associative array.
 *
 * Results:
 *	Returns a standard Tcl return value. If an error occurs then a message
 *	is left in interp's result.
 *
 * Side effects:
 *	Elements of the associative array given by "varName" are modified.
 *
 *----------------------------------------------------------------------
 */

static int
StoreStatData(
    Tcl_Interp *interp,		/* Interpreter for error reports. */
    Tcl_Obj *varName,		/* Name of associative array variable in which
				 * to store stat results. */
    Tcl_StatBuf *statPtr)	/* Pointer to buffer containing stat data to
				 * store in varName. */
{
    Tcl_Obj *field, *value;
    unsigned short mode;

    /*
     * Assume Tcl_ObjSetVar2() does not keep a copy of the field name!
     *
     * Might be a better idea to call Tcl_SetVar2Ex() instead, except we want
     * to have an object (i.e. possibly cached) array variable name but a
     * string element name, so no API exists. Messy.
     */

#define STORE_ARY(fieldName, object) \
    TclNewLiteralStringObj(field, fieldName);				\
    Tcl_IncrRefCount(field);						\
    value = (object);							\
    if (Tcl_ObjSetVar2(interp,varName,field,value,TCL_LEAVE_ERR_MSG)==NULL) { \
	TclDecrRefCount(field);						\
	return TCL_ERROR;						\
    }									\
    TclDecrRefCount(field);

    /*
     * Watch out porters; the inode is meant to be an *unsigned* value, so the
     * cast might fail when there isn't a real arithmetic 'long long' type...
     */

    STORE_ARY("dev",	Tcl_NewWideIntObj((long)statPtr->st_dev));
    STORE_ARY("ino",	Tcl_NewWideIntObj((Tcl_WideInt)statPtr->st_ino));
    STORE_ARY("nlink",	Tcl_NewWideIntObj((long)statPtr->st_nlink));
    STORE_ARY("uid",	Tcl_NewWideIntObj((long)statPtr->st_uid));
    STORE_ARY("gid",	Tcl_NewWideIntObj((long)statPtr->st_gid));
    STORE_ARY("size",	Tcl_NewWideIntObj((Tcl_WideInt)statPtr->st_size));
#ifdef HAVE_STRUCT_STAT_ST_BLOCKS
    STORE_ARY("blocks",	Tcl_NewWideIntObj((Tcl_WideInt)statPtr->st_blocks));
#endif
#ifdef HAVE_STRUCT_STAT_ST_BLKSIZE
    STORE_ARY("blksize", Tcl_NewWideIntObj((long)statPtr->st_blksize));
#endif
    STORE_ARY("atime",	Tcl_NewWideIntObj(Tcl_GetAccessTimeFromStat(statPtr)));
    STORE_ARY("mtime",	Tcl_NewWideIntObj(Tcl_GetModificationTimeFromStat(statPtr)));
    STORE_ARY("ctime",	Tcl_NewWideIntObj(Tcl_GetChangeTimeFromStat(statPtr)));
    mode = (unsigned short) statPtr->st_mode;
    STORE_ARY("mode",	Tcl_NewWideIntObj(mode));
    STORE_ARY("type",	Tcl_NewStringObj(GetTypeFromMode(mode), -1));
#undef STORE_ARY

    return TCL_OK;
}

/*
 *----------------------------------------------------------------------
 *
 * GetTypeFromMode --
 *
 *	Given a mode word, returns a string identifying the type of a file.
 *
 * Results:
 *	A static text string giving the file type from mode.
 *
 * Side effects:
 *	None.
 *
 *----------------------------------------------------------------------
 */

static const char *
GetTypeFromMode(
    int mode)
{
    if (S_ISREG(mode)) {
	return "file";
    } else if (S_ISDIR(mode)) {
	return "directory";
    } else if (S_ISCHR(mode)) {
	return "characterSpecial";
    } else if (S_ISBLK(mode)) {
	return "blockSpecial";
    } else if (S_ISFIFO(mode)) {
	return "fifo";
#ifdef S_ISLNK
    } else if (S_ISLNK(mode)) {
	return "link";
#endif
#ifdef S_ISSOCK
    } else if (S_ISSOCK(mode)) {
	return "socket";
#endif
    }
    return "unknown";
}

/*
 *----------------------------------------------------------------------
 *
 * Tcl_ForObjCmd --
 *
 *	This procedure is invoked to process the "for" Tcl command. See the
 *	user documentation for details on what it does.
 *
 *	With the bytecode compiler, this procedure is only called when a
 *	command name is computed at runtime, and is "for" or the name to which
 *	"for" was renamed: e.g.,
 *	"set z for; $z {set i 0} {$i<100} {incr i} {puts $i}"
 *
 * Results:
 *	A standard Tcl result.
 *
 * Side effects:
 *	See the user documentation.
 *
 * Notes:
 *	This command is split into a lot of pieces so that it can avoid doing
 *	reentrant TEBC calls. This makes things rather hard to follow, but
 *	here's the plan:
 *
 *	NR:	---------------_\
 *	Direct:	Tcl_ForObjCmd -> TclNRForObjCmd
 *					|
 *				ForSetupCallback
 *					|
 *	[while] ------------> TclNRForIterCallback <---------.
 *					|		     |
 *				 ForCondCallback	     |
 *					|		     |
 *				 ForNextCallback ------------|
 *					|		     |
 *			       ForPostNextCallback	     |
 *					|____________________|
 *
 *----------------------------------------------------------------------
 */

int
Tcl_ForObjCmd(
    ClientData clientData,
    Tcl_Interp *interp,		/* Current interpreter. */
    int objc,			/* Number of arguments. */
    Tcl_Obj *const objv[])	/* Argument objects. */
{
    return Tcl_NRCallObjProc(interp, TclNRForObjCmd, clientData, objc, objv);
}

int
TclNRForObjCmd(
    TCL_UNUSED(ClientData),
    Tcl_Interp *interp,		/* Current interpreter. */
    int objc,			/* Number of arguments. */
    Tcl_Obj *const objv[])	/* Argument objects. */
{
    Interp *iPtr = (Interp *) interp;
    ForIterData *iterPtr;

    if (objc != 5) {
	Tcl_WrongNumArgs(interp, 1, objv, "start test next command");
	return TCL_ERROR;
    }

    TclSmallAllocEx(interp, sizeof(ForIterData), iterPtr);
    iterPtr->cond = objv[2];
    iterPtr->body = objv[4];
    iterPtr->next = objv[3];
    iterPtr->msg  = "\n    (\"for\" body line %d)";
    iterPtr->word = 4;

    TclNRAddCallback(interp, ForSetupCallback, iterPtr, NULL, NULL, NULL);

    /*
     * TIP #280. Make invoking context available to initial script.
     */

    return TclNREvalObjEx(interp, objv[1], 0, iPtr->cmdFramePtr, 1);
}

static int
ForSetupCallback(
    ClientData data[],
    Tcl_Interp *interp,
    int result)
{
    ForIterData *iterPtr = (ForIterData *)data[0];

    if (result != TCL_OK) {
	if (result == TCL_ERROR) {
	    Tcl_AddErrorInfo(interp, "\n    (\"for\" initial command)");
	}
	TclSmallFreeEx(interp, iterPtr);
	return result;
    }
    TclNRAddCallback(interp, TclNRForIterCallback, iterPtr, NULL, NULL, NULL);
    return TCL_OK;
}

int
TclNRForIterCallback(
    ClientData data[],
    Tcl_Interp *interp,
    int result)
{
    ForIterData *iterPtr = (ForIterData *)data[0];
    Tcl_Obj *boolObj;

    switch (result) {
    case TCL_OK:
    case TCL_CONTINUE:
	/*
	 * We need to reset the result before evaluating the expression.
	 * Otherwise, any error message will be appended to the result of the
	 * last evaluation.
	 */

	Tcl_ResetResult(interp);
	TclNewObj(boolObj);
	TclNRAddCallback(interp, ForCondCallback, iterPtr, boolObj, NULL,
		NULL);
	return Tcl_NRExprObj(interp, iterPtr->cond, boolObj);
    case TCL_BREAK:
	result = TCL_OK;
	Tcl_ResetResult(interp);
	break;
    case TCL_ERROR:
	Tcl_AppendObjToErrorInfo(interp,
		Tcl_ObjPrintf(iterPtr->msg, Tcl_GetErrorLine(interp)));
    }
    TclSmallFreeEx(interp, iterPtr);
    return result;
}

static int
ForCondCallback(
    ClientData data[],
    Tcl_Interp *interp,
    int result)
{
    Interp *iPtr = (Interp *) interp;
    ForIterData *iterPtr = (ForIterData *)data[0];
    Tcl_Obj *boolObj = (Tcl_Obj *)data[1];
    int value;

    if (result != TCL_OK) {
	Tcl_DecrRefCount(boolObj);
	TclSmallFreeEx(interp, iterPtr);
	return result;
    } else if (Tcl_GetBooleanFromObj(interp, boolObj, &value) != TCL_OK) {
	Tcl_DecrRefCount(boolObj);
	TclSmallFreeEx(interp, iterPtr);
	return TCL_ERROR;
    }
    Tcl_DecrRefCount(boolObj);

    if (value) {
	/* TIP #280. */
	if (iterPtr->next) {
	    TclNRAddCallback(interp, ForNextCallback, iterPtr, NULL, NULL,
		    NULL);
	} else {
	    TclNRAddCallback(interp, TclNRForIterCallback, iterPtr, NULL,
		    NULL, NULL);
	}
	return TclNREvalObjEx(interp, iterPtr->body, 0, iPtr->cmdFramePtr,
		iterPtr->word);
    }
    TclSmallFreeEx(interp, iterPtr);
    return result;
}

static int
ForNextCallback(
    ClientData data[],
    Tcl_Interp *interp,
    int result)
{
    Interp *iPtr = (Interp *) interp;
    ForIterData *iterPtr = (ForIterData *)data[0];
    Tcl_Obj *next = iterPtr->next;

    if ((result == TCL_OK) || (result == TCL_CONTINUE)) {
	TclNRAddCallback(interp, ForPostNextCallback, iterPtr, NULL, NULL,
		NULL);

	/*
	 * TIP #280. Make invoking context available to next script.
	 */

	return TclNREvalObjEx(interp, next, 0, iPtr->cmdFramePtr, 3);
    }

    TclNRAddCallback(interp, TclNRForIterCallback, iterPtr, NULL, NULL, NULL);
    return result;
}

static int
ForPostNextCallback(
    ClientData data[],
    Tcl_Interp *interp,
    int result)
{
    ForIterData *iterPtr = (ForIterData *)data[0];

    if ((result != TCL_BREAK) && (result != TCL_OK)) {
	if (result == TCL_ERROR) {
	    Tcl_AddErrorInfo(interp, "\n    (\"for\" loop-end command)");
	    TclSmallFreeEx(interp, iterPtr);
	}
	return result;
    }
    TclNRAddCallback(interp, TclNRForIterCallback, iterPtr, NULL, NULL, NULL);
    return result;
}

/*
 *----------------------------------------------------------------------
 *
 * Tcl_ForeachObjCmd, TclNRForeachCmd, EachloopCmd --
 *
 *	This object-based procedure is invoked to process the "foreach" Tcl
 *	command. See the user documentation for details on what it does.
 *
 * Results:
 *	A standard Tcl object result.
 *
 * Side effects:
 *	See the user documentation.
 *
 *----------------------------------------------------------------------
 */

int
Tcl_ForeachObjCmd(
    ClientData clientData,
    Tcl_Interp *interp,		/* Current interpreter. */
    int objc,			/* Number of arguments. */
    Tcl_Obj *const objv[])	/* Argument objects. */
{
    return Tcl_NRCallObjProc(interp, TclNRForeachCmd, clientData, objc, objv);
}

int
TclNRForeachCmd(
    TCL_UNUSED(ClientData),
    Tcl_Interp *interp,
    int objc,
    Tcl_Obj *const objv[])
{
    return EachloopCmd(interp, TCL_EACH_KEEP_NONE, objc, objv);
}

int
Tcl_LmapObjCmd(
    ClientData clientData,
    Tcl_Interp *interp,		/* Current interpreter. */
    int objc,			/* Number of arguments. */
    Tcl_Obj *const objv[])	/* Argument objects. */
{
    return Tcl_NRCallObjProc(interp, TclNRLmapCmd, clientData, objc, objv);
}

int
TclNRLmapCmd(
    TCL_UNUSED(ClientData),
    Tcl_Interp *interp,
    int objc,
    Tcl_Obj *const objv[])
{
    return EachloopCmd(interp, TCL_EACH_COLLECT, objc, objv);
}

static int
EachloopCmd(
    Tcl_Interp *interp,		/* Our context for variables and script
				 * evaluation. */
    int collect,		/* Select collecting or accumulating mode
				 * (TCL_EACH_*) */
    int objc,			/* The arguments being passed in... */
    Tcl_Obj *const objv[])
{
    int numLists = (objc-2) / 2;
    struct ForeachState *statePtr;
    int i, j, result;

    if (objc < 4 || (objc%2 != 0)) {
	Tcl_WrongNumArgs(interp, 1, objv,
		"varList list ?varList list ...? command");
	return TCL_ERROR;
    }

    /*
     * Manage numList parallel value lists.
     * statePtr->argvList[i] is a value list counted by statePtr->argcList[i];
     * statePtr->varvList[i] is the list of variables associated with the
     *		value list;
     * statePtr->varcList[i] is the number of variables associated with the
     *		value list;
     * statePtr->index[i] is the current pointer into the value list
     *		statePtr->argvList[i].
     *
     * The setting up of all of these pointers is moderately messy, but allows
     * the rest of this code to be simple and for us to use a single memory
     * allocation for better performance.
     */

    statePtr = (struct ForeachState *)TclStackAlloc(interp,
	    sizeof(struct ForeachState) + 3 * numLists * sizeof(int)
	    + 2 * numLists * (sizeof(Tcl_Obj **) + sizeof(Tcl_Obj *)));
    memset(statePtr, 0,
	    sizeof(struct ForeachState) + 3 * numLists * sizeof(int)
	    + 2 * numLists * (sizeof(Tcl_Obj **) + sizeof(Tcl_Obj *)));
    statePtr->varvList = (Tcl_Obj ***) (statePtr + 1);
    statePtr->argvList = statePtr->varvList + numLists;
    statePtr->vCopyList = (Tcl_Obj **) (statePtr->argvList + numLists);
    statePtr->aCopyList = statePtr->vCopyList + numLists;
    statePtr->index = (int *) (statePtr->aCopyList + numLists);
    statePtr->varcList = statePtr->index + numLists;
    statePtr->argcList = statePtr->varcList + numLists;

    statePtr->numLists = numLists;
    statePtr->bodyPtr = objv[objc - 1];
    statePtr->bodyIdx = objc - 1;

    if (collect == TCL_EACH_COLLECT) {
	statePtr->resultList = Tcl_NewListObj(0, NULL);
    } else {
	statePtr->resultList = NULL;
    }

    /*
     * Break up the value lists and variable lists into elements.
     */

    for (i=0 ; i<numLists ; i++) {
	statePtr->vCopyList[i] = TclListObjCopy(interp, objv[1+i*2]);
	if (statePtr->vCopyList[i] == NULL) {
	    result = TCL_ERROR;
	    goto done;
	}
	TclListObjGetElements(NULL, statePtr->vCopyList[i],
		&statePtr->varcList[i], &statePtr->varvList[i]);
	if (statePtr->varcList[i] < 1) {
	    Tcl_SetObjResult(interp, Tcl_ObjPrintf(
		    "%s varlist is empty",
		    (statePtr->resultList != NULL ? "lmap" : "foreach")));
	    Tcl_SetErrorCode(interp, "TCL", "OPERATION",
		    (statePtr->resultList != NULL ? "LMAP" : "FOREACH"),
		    "NEEDVARS", NULL);
	    result = TCL_ERROR;
	    goto done;
	}

	statePtr->aCopyList[i] = TclListObjCopy(interp, objv[2+i*2]);
	if (statePtr->aCopyList[i] == NULL) {
	    result = TCL_ERROR;
	    goto done;
	}
	TclListObjGetElements(NULL, statePtr->aCopyList[i],
		&statePtr->argcList[i], &statePtr->argvList[i]);

	j = statePtr->argcList[i] / statePtr->varcList[i];
	if ((statePtr->argcList[i] % statePtr->varcList[i]) != 0) {
	    j++;
	}
	if (j > statePtr->maxj) {
	    statePtr->maxj = j;
	}
    }

    /*
     * If there is any work to do, assign the variables and set things going
     * non-recursively.
     */

    if (statePtr->maxj > 0) {
	result = ForeachAssignments(interp, statePtr);
	if (result == TCL_ERROR) {
	    goto done;
	}

	TclNRAddCallback(interp, ForeachLoopStep, statePtr, NULL, NULL, NULL);
	return TclNREvalObjEx(interp, objv[objc-1], 0,
		((Interp *) interp)->cmdFramePtr, objc-1);
    }

    /*
     * This cleanup stage is only used when an error occurs during setup or if
     * there is no work to do.
     */

    result = TCL_OK;
  done:
    ForeachCleanup(interp, statePtr);
    return result;
}

/*
 * Post-body processing handler.
 */

static int
ForeachLoopStep(
    ClientData data[],
    Tcl_Interp *interp,
    int result)
{
    struct ForeachState *statePtr = (struct ForeachState *)data[0];

    /*
     * Process the result code from this run of the [foreach] body. Note that
     * this switch uses fallthroughs in several places. Maintainer aware!
     */

    switch (result) {
    case TCL_CONTINUE:
	result = TCL_OK;
	break;
    case TCL_OK:
	if (statePtr->resultList != NULL) {
	    Tcl_ListObjAppendElement(interp, statePtr->resultList,
		    Tcl_GetObjResult(interp));
	}
	break;
    case TCL_BREAK:
	result = TCL_OK;
	goto finish;
    case TCL_ERROR:
	Tcl_AppendObjToErrorInfo(interp, Tcl_ObjPrintf(
		"\n    (\"%s\" body line %d)",
		(statePtr->resultList != NULL ? "lmap" : "foreach"),
		Tcl_GetErrorLine(interp)));
    default:
	goto done;
    }

    /*
     * Test if there is work still to be done. If so, do the next round of
     * variable assignments, reschedule ourselves and run the body again.
     */

    if (statePtr->maxj > ++statePtr->j) {
	result = ForeachAssignments(interp, statePtr);
	if (result == TCL_ERROR) {
	    goto done;
	}

	TclNRAddCallback(interp, ForeachLoopStep, statePtr, NULL, NULL, NULL);
	return TclNREvalObjEx(interp, statePtr->bodyPtr, 0,
		((Interp *) interp)->cmdFramePtr, statePtr->bodyIdx);
    }

    /*
     * We're done. Tidy up our work space and finish off.
     */

  finish:
    if (statePtr->resultList == NULL) {
	Tcl_ResetResult(interp);
    } else {
	Tcl_SetObjResult(interp, statePtr->resultList);
	statePtr->resultList = NULL;	/* Don't clean it up */
    }

  done:
    ForeachCleanup(interp, statePtr);
    return result;
}

/*
 * Factored out code to do the assignments in [foreach].
 */

static inline int
ForeachAssignments(
    Tcl_Interp *interp,
    struct ForeachState *statePtr)
{
    int i, v, k;
    Tcl_Obj *valuePtr, *varValuePtr;

    for (i=0 ; i<statePtr->numLists ; i++) {
	for (v=0 ; v<statePtr->varcList[i] ; v++) {
	    k = statePtr->index[i]++;

	    if (k < statePtr->argcList[i]) {
		valuePtr = statePtr->argvList[i][k];
	    } else {
		TclNewObj(valuePtr);	/* Empty string */
	    }

	    varValuePtr = Tcl_ObjSetVar2(interp, statePtr->varvList[i][v],
		    NULL, valuePtr, TCL_LEAVE_ERR_MSG);

	    if (varValuePtr == NULL) {
		Tcl_AppendObjToErrorInfo(interp, Tcl_ObjPrintf(
			"\n    (setting %s loop variable \"%s\")",
			(statePtr->resultList != NULL ? "lmap" : "foreach"),
			TclGetString(statePtr->varvList[i][v])));
		return TCL_ERROR;
	    }
	}
    }

    return TCL_OK;
}

/*
 * Factored out code for cleaning up the state of the foreach.
 */

static inline void
ForeachCleanup(
    Tcl_Interp *interp,
    struct ForeachState *statePtr)
{
    int i;

    for (i=0 ; i<statePtr->numLists ; i++) {
	if (statePtr->vCopyList[i]) {
	    TclDecrRefCount(statePtr->vCopyList[i]);
	}
	if (statePtr->aCopyList[i]) {
	    TclDecrRefCount(statePtr->aCopyList[i]);
	}
    }
    if (statePtr->resultList != NULL) {
	TclDecrRefCount(statePtr->resultList);
    }
    TclStackFree(interp, statePtr);
}

/*
 *----------------------------------------------------------------------
 *
 * Tcl_FormatObjCmd --
 *
 *	This procedure is invoked to process the "format" Tcl command. See
 *	the user documentation for details on what it does.
 *
 * Results:
 *	A standard Tcl result.
 *
 * Side effects:
 *	See the user documentation.
 *
 *----------------------------------------------------------------------
 */

int
Tcl_FormatObjCmd(
    TCL_UNUSED(ClientData),
    Tcl_Interp *interp,		/* Current interpreter. */
    int objc,			/* Number of arguments. */
    Tcl_Obj *const objv[])	/* Argument objects. */
{
    Tcl_Obj *resultPtr;		/* Where result is stored finally. */

    if (objc < 2) {
	Tcl_WrongNumArgs(interp, 1, objv, "formatString ?arg ...?");
	return TCL_ERROR;
    }

    resultPtr = Tcl_Format(interp, TclGetString(objv[1]), objc-2, objv+2);
    if (resultPtr == NULL) {
	return TCL_ERROR;
    }
    Tcl_SetObjResult(interp, resultPtr);
    return TCL_OK;
}

/*
 * Local Variables:
 * mode: c
 * c-basic-offset: 4
 * fill-column: 78
 * End:
 */<|MERGE_RESOLUTION|>--- conflicted
+++ resolved
@@ -460,26 +460,13 @@
     /*
      * Convert the string into a byte array in 'ds'
      */
-<<<<<<< HEAD
     bytesPtr = (char *) Tcl_GetBytesFromObj(interp, data, &length);
     if (bytesPtr == NULL) {
-	Tcl_FreeEncoding(encoding);
-	return TCL_ERROR;
-    }
-    Tcl_ExternalToUtfDString(encoding, bytesPtr, length, &ds);
-=======
-#if !defined(TCL_NO_DEPRECATED) && (TCL_MAJOR_VERSION < 9)
-    if (!(flags & TCL_ENCODING_STOPONERROR)) {
-	bytesPtr = (char *) Tcl_GetByteArrayFromObj(data, &length);
-    } else
-#endif
-    bytesPtr = (char *) TclGetBytesFromObj(interp, data, &length);
-    if (bytesPtr == NULL) {
 	return TCL_ERROR;
     }
     result = Tcl_ExternalToUtfDStringEx(encoding, bytesPtr, length,
 	    flags, &ds);
-    if ((flags & TCL_ENCODING_STOPONERROR) && (result != (size_t)-1)) {
+    if ((flags & TCL_ENCODING_STOPONERROR) && (result != TCL_INDEX_NONE)) {
 	char buf[TCL_INTEGER_SPACE];
 	sprintf(buf, "%" TCL_Z_MODIFIER "u", result);
 	Tcl_SetObjResult(interp, Tcl_ObjPrintf("unexpected byte sequence starting at index %"
@@ -489,7 +476,6 @@
 	Tcl_DStringFree(&ds);
 	return TCL_ERROR;
     }
->>>>>>> 0f1370dd
 
     /*
      * Note that we cannot use Tcl_DStringResult here because it will
@@ -574,14 +560,10 @@
      * Convert the string to a byte array in 'ds'
      */
 
-<<<<<<< HEAD
     stringPtr = Tcl_GetStringFromObj(data, &length);
-    Tcl_UtfToExternalDString(encoding, stringPtr, length, &ds);
-=======
-    stringPtr = TclGetStringFromObj(data, &length);
     result = Tcl_UtfToExternalDStringEx(encoding, stringPtr, length,
 	    flags, &ds);
-    if ((flags & TCL_ENCODING_STOPONERROR) && (result != (size_t)-1)) {
+    if ((flags & TCL_ENCODING_STOPONERROR) && (result != TCL_INDEX_NONE)) {
 	size_t pos = Tcl_NumUtfChars(stringPtr, result);
 	int ucs4;
 	char buf[TCL_INTEGER_SPACE];
@@ -594,7 +576,6 @@
 	Tcl_DStringFree(&ds);
 	return TCL_ERROR;
     }
->>>>>>> 0f1370dd
     Tcl_SetObjResult(interp,
 		     Tcl_NewByteArrayObj((unsigned char*) Tcl_DStringValue(&ds),
 					 Tcl_DStringLength(&ds)));
