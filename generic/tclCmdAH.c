--- conflicted
+++ resolved
@@ -2863,23 +2863,12 @@
 	    /* Don't compute values here, wait until the last moment */
 	    statePtr->argcList[i] = ABSTRACTLIST_PROC(statePtr->aCopyList[i], lengthProc)(statePtr->aCopyList[i]);
 	} else {
-<<<<<<< HEAD
-	    statePtr->aCopyList[i] = TclListObjCopy(interp, objv[2+i*2]);
-	    if (statePtr->aCopyList[i] == NULL) {
-		result = TCL_ERROR;
-		goto done;
-	    }
-	    TclListObjGetElementsM(NULL, statePtr->aCopyList[i],
-		    &statePtr->argcList[i], &statePtr->argvList[i]);
-=======
-	    /* List values */
 	    statePtr->aCopyList[i] = TclDuplicatePureObj(objv[2+i*2]);
 	    result = TclListObjGetElementsM(interp, statePtr->aCopyList[i],
 		&statePtr->argcList[i], &statePtr->argvList[i]);
 	    if (result != TCL_OK) {
 		goto done;
 	    }
->>>>>>> d1178ad1
 	}
 	/* account for variable <> value mismatch */
 	j = statePtr->argcList[i] / statePtr->varcList[i];
