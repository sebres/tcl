--- conflicted
+++ resolved
@@ -13,6 +13,7 @@
 
 #include "tclInt.h"
 #include "tclIO.h"
+#include "tclTomMath.h"
 #ifdef _WIN32
 #   include "tclWinInt.h"
 #endif
@@ -2863,11 +2864,7 @@
 		goto done;
 	    }
 	    /* Don't compute values here, wait until the last moment */
-<<<<<<< HEAD
 	    statePtr->argcList[i] = ABSTRACTLIST_PROC(statePtr->aCopyList[i], lengthProc)(statePtr->aCopyList[i]);
-=======
-	    statePtr->argcList[i] = TclArithSeriesObjLength(statePtr->aCopyList[i]);
->>>>>>> e746eb19
 	} else {
 	    /* List values */
 	    statePtr->aCopyList[i] = TclListObjCopy(interp, objv[2+i*2]);
