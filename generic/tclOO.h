--- conflicted
+++ resolved
@@ -24,11 +24,7 @@
  * win/tclooConfig.sh
  */
 
-<<<<<<< HEAD
-#define TCLOO_VERSION "1.0.4"
-=======
-#define TCLOO_VERSION "1.1.0"
->>>>>>> d06e313c
+#define TCLOO_VERSION "1.2.0"
 #define TCLOO_PATCHLEVEL TCLOO_VERSION
 
 #include "tcl.h"
