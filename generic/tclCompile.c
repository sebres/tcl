/*
 * tclCompile.c --
 *
 *	This file contains procedures that compile Tcl commands or parts of
 *	commands (like quoted strings or nested sub-commands) into a sequence
 *	of instructions ("bytecodes").
 *
 * Copyright (c) 1996-1998 Sun Microsystems, Inc.
 * Copyright (c) 2001 by Kevin B. Kenny. All rights reserved.
 *
 * See the file "license.terms" for information on usage and redistribution of
 * this file, and for a DISCLAIMER OF ALL WARRANTIES.
 */

#include "tclInt.h"
#include "tclCompile.h"
#include <assert.h>

#define REWRITE

/*
 * Table of all AuxData types.
 */

static Tcl_HashTable auxDataTypeTable;
static int auxDataTypeTableInitialized; /* 0 means not yet initialized. */

TCL_DECLARE_MUTEX(tableMutex)

/*
 * Variable that controls whether compilation tracing is enabled and, if so,
 * what level of tracing is desired:
 *    0: no compilation tracing
 *    1: summarize compilation of top level cmds and proc bodies
 *    2: display all instructions of each ByteCode compiled
 * This variable is linked to the Tcl variable "tcl_traceCompile".
 */

#ifdef TCL_COMPILE_DEBUG
int tclTraceCompile = 0;
static int traceInitialized = 0;
#endif

/*
 * A table describing the Tcl bytecode instructions. Entries in this table
 * must correspond to the instruction opcode definitions in tclCompile.h. The
 * names "op1" and "op4" refer to an instruction's one or four byte first
 * operand. Similarly, "stktop" and "stknext" refer to the topmost and next to
 * topmost stack elements.
 *
 * Note that the load, store, and incr instructions do not distinguish local
 * from global variables; the bytecode interpreter at runtime uses the
 * existence of a procedure call frame to distinguish these.
 */

InstructionDesc const tclInstructionTable[] = {
    /* Name	      Bytes stackEffect #Opnds  Operand types */
    {"done",		  1,   -1,         0,	{OPERAND_NONE}},
	/* Finish ByteCode execution and return stktop (top stack item) */
    {"push1",		  2,   +1,         1,	{OPERAND_UINT1}},
	/* Push object at ByteCode objArray[op1] */
    {"push4",		  5,   +1,         1,	{OPERAND_UINT4}},
	/* Push object at ByteCode objArray[op4] */
    {"pop",		  1,   -1,         0,	{OPERAND_NONE}},
	/* Pop the topmost stack object */
    {"dup",		  1,   +1,         0,	{OPERAND_NONE}},
	/* Duplicate the topmost stack object and push the result */
    {"concat1",		  2,   INT_MIN,    1,	{OPERAND_UINT1}},
	/* Concatenate the top op1 items and push result */
    {"invokeStk1",	  2,   INT_MIN,    1,	{OPERAND_UINT1}},
	/* Invoke command named objv[0]; <objc,objv> = <op1,top op1> */
    {"invokeStk4",	  5,   INT_MIN,    1,	{OPERAND_UINT4}},
	/* Invoke command named objv[0]; <objc,objv> = <op4,top op4> */
    {"evalStk",		  1,   0,          0,	{OPERAND_NONE}},
	/* Evaluate command in stktop using Tcl_EvalObj. */
    {"exprStk",		  1,   0,          0,	{OPERAND_NONE}},
	/* Execute expression in stktop using Tcl_ExprStringObj. */

    {"loadScalar1",	  2,   1,          1,	{OPERAND_LVT1}},
	/* Load scalar variable at index op1 <= 255 in call frame */
    {"loadScalar4",	  5,   1,          1,	{OPERAND_LVT4}},
	/* Load scalar variable at index op1 >= 256 in call frame */
    {"loadScalarStk",	  1,   0,          0,	{OPERAND_NONE}},
	/* Load scalar variable; scalar's name is stktop */
    {"loadArray1",	  2,   0,          1,	{OPERAND_LVT1}},
	/* Load array element; array at slot op1<=255, element is stktop */
    {"loadArray4",	  5,   0,          1,	{OPERAND_LVT4}},
	/* Load array element; array at slot op1 > 255, element is stktop */
    {"loadArrayStk",	  1,   -1,         0,	{OPERAND_NONE}},
	/* Load array element; element is stktop, array name is stknext */
    {"loadStk",		  1,   0,          0,	{OPERAND_NONE}},
	/* Load general variable; unparsed variable name is stktop */
    {"storeScalar1",	  2,   0,          1,	{OPERAND_LVT1}},
	/* Store scalar variable at op1<=255 in frame; value is stktop */
    {"storeScalar4",	  5,   0,          1,	{OPERAND_LVT4}},
	/* Store scalar variable at op1 > 255 in frame; value is stktop */
    {"storeScalarStk",	  1,   -1,         0,	{OPERAND_NONE}},
	/* Store scalar; value is stktop, scalar name is stknext */
    {"storeArray1",	  2,   -1,         1,	{OPERAND_LVT1}},
	/* Store array element; array at op1<=255, value is top then elem */
    {"storeArray4",	  5,   -1,         1,	{OPERAND_LVT4}},
	/* Store array element; array at op1>=256, value is top then elem */
    {"storeArrayStk",	  1,   -2,         0,	{OPERAND_NONE}},
	/* Store array element; value is stktop, then elem, array names */
    {"storeStk",	  1,   -1,         0,	{OPERAND_NONE}},
	/* Store general variable; value is stktop, then unparsed name */

    {"incrScalar1",	  2,   0,          1,	{OPERAND_LVT1}},
	/* Incr scalar at index op1<=255 in frame; incr amount is stktop */
    {"incrScalarStk",	  1,   -1,         0,	{OPERAND_NONE}},
	/* Incr scalar; incr amount is stktop, scalar's name is stknext */
    {"incrArray1",	  2,   -1,         1,	{OPERAND_LVT1}},
	/* Incr array elem; arr at slot op1<=255, amount is top then elem */
    {"incrArrayStk",	  1,   -2,         0,	{OPERAND_NONE}},
	/* Incr array element; amount is top then elem then array names */
    {"incrStk",		  1,   -1,         0,	{OPERAND_NONE}},
	/* Incr general variable; amount is stktop then unparsed var name */
    {"incrScalar1Imm",	  3,   +1,         2,	{OPERAND_LVT1, OPERAND_INT1}},
	/* Incr scalar at slot op1 <= 255; amount is 2nd operand byte */
    {"incrScalarStkImm",  2,   0,          1,	{OPERAND_INT1}},
	/* Incr scalar; scalar name is stktop; incr amount is op1 */
    {"incrArray1Imm",	  3,   0,          2,	{OPERAND_LVT1, OPERAND_INT1}},
	/* Incr array elem; array at slot op1 <= 255, elem is stktop,
	 * amount is 2nd operand byte */
    {"incrArrayStkImm",	  2,   -1,         1,	{OPERAND_INT1}},
	/* Incr array element; elem is top then array name, amount is op1 */
    {"incrStkImm",	  2,   0,	   1,	{OPERAND_INT1}},
	/* Incr general variable; unparsed name is top, amount is op1 */

    {"jump1",		  2,   0,          1,	{OPERAND_INT1}},
	/* Jump relative to (pc + op1) */
    {"jump4",		  5,   0,          1,	{OPERAND_INT4}},
	/* Jump relative to (pc + op4) */
    {"jumpTrue1",	  2,   -1,         1,	{OPERAND_INT1}},
	/* Jump relative to (pc + op1) if stktop expr object is true */
    {"jumpTrue4",	  5,   -1,         1,	{OPERAND_INT4}},
	/* Jump relative to (pc + op4) if stktop expr object is true */
    {"jumpFalse1",	  2,   -1,         1,	{OPERAND_INT1}},
	/* Jump relative to (pc + op1) if stktop expr object is false */
    {"jumpFalse4",	  5,   -1,         1,	{OPERAND_INT4}},
	/* Jump relative to (pc + op4) if stktop expr object is false */

    {"lor",		  1,   -1,         0,	{OPERAND_NONE}},
	/* Logical or:	push (stknext || stktop) */
    {"land",		  1,   -1,         0,	{OPERAND_NONE}},
	/* Logical and:	push (stknext && stktop) */
    {"bitor",		  1,   -1,         0,	{OPERAND_NONE}},
	/* Bitwise or:	push (stknext | stktop) */
    {"bitxor",		  1,   -1,         0,	{OPERAND_NONE}},
	/* Bitwise xor	push (stknext ^ stktop) */
    {"bitand",		  1,   -1,         0,	{OPERAND_NONE}},
	/* Bitwise and:	push (stknext & stktop) */
    {"eq",		  1,   -1,         0,	{OPERAND_NONE}},
	/* Equal:	push (stknext == stktop) */
    {"neq",		  1,   -1,         0,	{OPERAND_NONE}},
	/* Not equal:	push (stknext != stktop) */
    {"lt",		  1,   -1,         0,	{OPERAND_NONE}},
	/* Less:	push (stknext < stktop) */
    {"gt",		  1,   -1,         0,	{OPERAND_NONE}},
	/* Greater:	push (stknext > stktop) */
    {"le",		  1,   -1,         0,	{OPERAND_NONE}},
	/* Less or equal: push (stknext <= stktop) */
    {"ge",		  1,   -1,         0,	{OPERAND_NONE}},
	/* Greater or equal: push (stknext >= stktop) */
    {"lshift",		  1,   -1,         0,	{OPERAND_NONE}},
	/* Left shift:	push (stknext << stktop) */
    {"rshift",		  1,   -1,         0,	{OPERAND_NONE}},
	/* Right shift:	push (stknext >> stktop) */
    {"add",		  1,   -1,         0,	{OPERAND_NONE}},
	/* Add:		push (stknext + stktop) */
    {"sub",		  1,   -1,         0,	{OPERAND_NONE}},
	/* Sub:		push (stkext - stktop) */
    {"mult",		  1,   -1,         0,	{OPERAND_NONE}},
	/* Multiply:	push (stknext * stktop) */
    {"div",		  1,   -1,         0,	{OPERAND_NONE}},
	/* Divide:	push (stknext / stktop) */
    {"mod",		  1,   -1,         0,	{OPERAND_NONE}},
	/* Mod:		push (stknext % stktop) */
    {"uplus",		  1,   0,          0,	{OPERAND_NONE}},
	/* Unary plus:	push +stktop */
    {"uminus",		  1,   0,          0,	{OPERAND_NONE}},
	/* Unary minus:	push -stktop */
    {"bitnot",		  1,   0,          0,	{OPERAND_NONE}},
	/* Bitwise not:	push ~stktop */
    {"not",		  1,   0,          0,	{OPERAND_NONE}},
	/* Logical not:	push !stktop */
    {"callBuiltinFunc1",  2,   1,          1,	{OPERAND_UINT1}},
	/* Call builtin math function with index op1; any args are on stk */
    {"callFunc1",	  2,   INT_MIN,    1,	{OPERAND_UINT1}},
	/* Call non-builtin func objv[0]; <objc,objv>=<op1,top op1> */
    {"tryCvtToNumeric",	  1,   0,          0,	{OPERAND_NONE}},
	/* Try converting stktop to first int then double if possible. */

    {"break",		  1,   0,          0,	{OPERAND_NONE}},
	/* Abort closest enclosing loop; if none, return TCL_BREAK code. */
    {"continue",	  1,   0,          0,	{OPERAND_NONE}},
	/* Skip to next iteration of closest enclosing loop; if none, return
	 * TCL_CONTINUE code. */

    {"foreach_start4",	  5,   0,          1,	{OPERAND_AUX4}},
	/* Initialize execution of a foreach loop. Operand is aux data index
	 * of the ForeachInfo structure for the foreach command. */
    {"foreach_step4",	  5,   +1,         1,	{OPERAND_AUX4}},
	/* "Step" or begin next iteration of foreach loop. Push 0 if to
	 * terminate loop, else push 1. */

    {"beginCatch4",	  5,   0,          1,	{OPERAND_UINT4}},
	/* Record start of catch with the operand's exception index. Push the
	 * current stack depth onto a special catch stack. */
    {"endCatch",	  1,   0,          0,	{OPERAND_NONE}},
	/* End of last catch. Pop the bytecode interpreter's catch stack. */
    {"pushResult",	  1,   +1,         0,	{OPERAND_NONE}},
	/* Push the interpreter's object result onto the stack. */
    {"pushReturnCode",	  1,   +1,         0,	{OPERAND_NONE}},
	/* Push interpreter's return code (e.g. TCL_OK or TCL_ERROR) as a new
	 * object onto the stack. */

    {"streq",		  1,   -1,         0,	{OPERAND_NONE}},
	/* Str Equal:	push (stknext eq stktop) */
    {"strneq",		  1,   -1,         0,	{OPERAND_NONE}},
	/* Str !Equal:	push (stknext neq stktop) */
    {"strcmp",		  1,   -1,         0,	{OPERAND_NONE}},
	/* Str Compare:	push (stknext cmp stktop) */
    {"strlen",		  1,   0,          0,	{OPERAND_NONE}},
	/* Str Length:	push (strlen stktop) */
    {"strindex",	  1,   -1,         0,	{OPERAND_NONE}},
	/* Str Index:	push (strindex stknext stktop) */
    {"strmatch",	  2,   -1,         1,	{OPERAND_INT1}},
	/* Str Match:	push (strmatch stknext stktop) opnd == nocase */

    {"list",		  5,   INT_MIN,    1,	{OPERAND_UINT4}},
	/* List:	push (stk1 stk2 ... stktop) */
    {"listIndex",	  1,   -1,         0,	{OPERAND_NONE}},
	/* List Index:	push (listindex stknext stktop) */
    {"listLength",	  1,   0,          0,	{OPERAND_NONE}},
	/* List Len:	push (listlength stktop) */

    {"appendScalar1",	  2,   0,          1,	{OPERAND_LVT1}},
	/* Append scalar variable at op1<=255 in frame; value is stktop */
    {"appendScalar4",	  5,   0,          1,	{OPERAND_LVT4}},
	/* Append scalar variable at op1 > 255 in frame; value is stktop */
    {"appendArray1",	  2,   -1,         1,	{OPERAND_LVT1}},
	/* Append array element; array at op1<=255, value is top then elem */
    {"appendArray4",	  5,   -1,         1,	{OPERAND_LVT4}},
	/* Append array element; array at op1>=256, value is top then elem */
    {"appendArrayStk",	  1,   -2,         0,	{OPERAND_NONE}},
	/* Append array element; value is stktop, then elem, array names */
    {"appendStk",	  1,   -1,         0,	{OPERAND_NONE}},
	/* Append general variable; value is stktop, then unparsed name */
    {"lappendScalar1",	  2,   0,          1,	{OPERAND_LVT1}},
	/* Lappend scalar variable at op1<=255 in frame; value is stktop */
    {"lappendScalar4",	  5,   0,          1,	{OPERAND_LVT4}},
	/* Lappend scalar variable at op1 > 255 in frame; value is stktop */
    {"lappendArray1",	  2,   -1,         1,	{OPERAND_LVT1}},
	/* Lappend array element; array at op1<=255, value is top then elem */
    {"lappendArray4",	  5,   -1,         1,	{OPERAND_LVT4}},
	/* Lappend array element; array at op1>=256, value is top then elem */
    {"lappendArrayStk",	  1,   -2,         0,	{OPERAND_NONE}},
	/* Lappend array element; value is stktop, then elem, array names */
    {"lappendStk",	  1,   -1,         0,	{OPERAND_NONE}},
	/* Lappend general variable; value is stktop, then unparsed name */

    {"lindexMulti",	  5,   INT_MIN,    1,	{OPERAND_UINT4}},
	/* Lindex with generalized args, operand is number of stacked objs
	 * used: (operand-1) entries from stktop are the indices; then list to
	 * process. */
    {"over",		  5,   +1,         1,	{OPERAND_UINT4}},
	/* Duplicate the arg-th element from top of stack (TOS=0) */
    {"lsetList",          1,   -2,         0,	{OPERAND_NONE}},
	/* Four-arg version of 'lset'. stktop is old value; next is new
	 * element value, next is the index list; pushes new value */
    {"lsetFlat",          5,   INT_MIN,    1,	{OPERAND_UINT4}},
	/* Three- or >=5-arg version of 'lset', operand is number of stacked
	 * objs: stktop is old value, next is new element value, next come
	 * (operand-2) indices; pushes the new value.
	 */

    {"returnImm",	  9,   -1,         2,	{OPERAND_INT4, OPERAND_UINT4}},
	/* Compiled [return], code, level are operands; options and result
	 * are on the stack. */
    {"expon",		  1,   -1,	   0,	{OPERAND_NONE}},
	/* Binary exponentiation operator: push (stknext ** stktop) */

    /*
     * NOTE: the stack effects of expandStkTop and invokeExpanded are wrong -
     * but it cannot be done right at compile time, the stack effect is only
     * known at run time. The value for invokeExpanded is estimated better at
     * compile time.
     * See the comments further down in this file, where INST_INVOKE_EXPANDED
     * is emitted.
     */
    {"expandStart",       1,    0,          0,	{OPERAND_NONE}},
	/* Start of command with {*} (expanded) arguments */
    {"expandStkTop",      5,    0,          1,	{OPERAND_UINT4}},
	/* Expand the list at stacktop: push its elements on the stack */
    {"invokeExpanded",    1,    0,          0,	{OPERAND_NONE}},
	/* Invoke the command marked by the last 'expandStart' */

    {"listIndexImm",	  5,	0,	   1,	{OPERAND_IDX4}},
	/* List Index:	push (lindex stktop op4) */
    {"listRangeImm",	  9,	0,	   2,	{OPERAND_IDX4, OPERAND_IDX4}},
	/* List Range:	push (lrange stktop op4 op4) */
    {"startCommand",	  9,	0,	   2,	{OPERAND_INT4,OPERAND_UINT4}},
	/* Start of bytecoded command: op is the length of the cmd's code, op2
	 * is number of commands here */

    {"listIn",		  1,	-1,	   0,	{OPERAND_NONE}},
	/* List containment: push [lsearch stktop stknext]>=0) */
    {"listNotIn",	  1,	-1,	   0,	{OPERAND_NONE}},
	/* List negated containment: push [lsearch stktop stknext]<0) */

    {"pushReturnOpts",	  1,	+1,	   0,	{OPERAND_NONE}},
	/* Push the interpreter's return option dictionary as an object on the
	 * stack. */
    {"returnStk",	  1,	-1,	   0,	{OPERAND_NONE}},
	/* Compiled [return]; options and result are on the stack, code and
	 * level are in the options. */

    {"dictGet",		  5,	INT_MIN,   1,	{OPERAND_UINT4}},
	/* The top op4 words (min 1) are a key path into the dictionary just
	 * below the keys on the stack, and all those values are replaced by
	 * the value read out of that key-path (like [dict get]).
	 * Stack:  ... dict key1 ... keyN => ... value */
    {"dictSet",		  9,	INT_MIN,   2,	{OPERAND_UINT4, OPERAND_LVT4}},
	/* Update a dictionary value such that the keys are a path pointing to
	 * the value. op4#1 = numKeys, op4#2 = LVTindex
	 * Stack:  ... key1 ... keyN value => ... newDict */
    {"dictUnset",	  9,	INT_MIN,   2,	{OPERAND_UINT4, OPERAND_LVT4}},
	/* Update a dictionary value such that the keys are not a path pointing
	 * to any value. op4#1 = numKeys, op4#2 = LVTindex
	 * Stack:  ... key1 ... keyN => ... newDict */
    {"dictIncrImm",	  9,	0,	   2,	{OPERAND_INT4, OPERAND_LVT4}},
	/* Update a dictionary value such that the value pointed to by key is
	 * incremented by some value (or set to it if the key isn't in the
	 * dictionary at all). op4#1 = incrAmount, op4#2 = LVTindex
	 * Stack:  ... key => ... newDict */
    {"dictAppend",	  5,	-1,	   1,	{OPERAND_LVT4}},
	/* Update a dictionary value such that the value pointed to by key has
	 * some value string-concatenated onto it. op4 = LVTindex
	 * Stack:  ... key valueToAppend => ... newDict */
    {"dictLappend",	  5,	-1,	   1,	{OPERAND_LVT4}},
	/* Update a dictionary value such that the value pointed to by key has
	 * some value list-appended onto it. op4 = LVTindex
	 * Stack:  ... key valueToAppend => ... newDict */
    {"dictFirst",	  5,	+2,	   1,	{OPERAND_LVT4}},
	/* Begin iterating over the dictionary, using the local scalar
	 * indicated by op4 to hold the iterator state. The local scalar
	 * should not refer to a named variable as the value is not wholly
	 * managed correctly.
	 * Stack:  ... dict => ... value key doneBool */
    {"dictNext",	  5,	+3,	   1,	{OPERAND_LVT4}},
	/* Get the next iteration from the iterator in op4's local scalar.
	 * Stack:  ... => ... value key doneBool */
    {"dictDone",	  5,	0,	   1,	{OPERAND_LVT4}},
	/* Terminate the iterator in op4's local scalar. Use unsetScalar
	 * instead (with 0 for flags). */
    {"dictUpdateStart",   9,    0,	   2,	{OPERAND_LVT4, OPERAND_AUX4}},
	/* Create the variables (described in the aux data referred to by the
	 * second immediate argument) to mirror the state of the dictionary in
	 * the variable referred to by the first immediate argument. The list
	 * of keys (top of the stack, not poppsed) must be the same length as
	 * the list of variables.
	 * Stack:  ... keyList => ... keyList */
    {"dictUpdateEnd",	  9,    -1,	   2,	{OPERAND_LVT4, OPERAND_AUX4}},
	/* Reflect the state of local variables (described in the aux data
	 * referred to by the second immediate argument) back to the state of
	 * the dictionary in the variable referred to by the first immediate
	 * argument. The list of keys (popped from the stack) must be the same
	 * length as the list of variables.
	 * Stack:  ... keyList => ... */
    {"jumpTable",	 5,	-1,	   1,	{OPERAND_AUX4}},
	/* Jump according to the jump-table (in AuxData as indicated by the
	 * operand) and the argument popped from the list. Always executes the
	 * next instruction if no match against the table's entries was found.
	 * Stack:  ... value => ...
	 * Note that the jump table contains offsets relative to the PC when
	 * it points to this instruction; the code is relocatable. */
    {"upvar",            5,    -1,        1,   {OPERAND_LVT4}},
	/* finds level and otherName in stack, links to local variable at
	 * index op1. Leaves the level on stack. */
    {"nsupvar",          5,    -1,        1,   {OPERAND_LVT4}},
	/* finds namespace and otherName in stack, links to local variable at
	 * index op1. Leaves the namespace on stack. */
    {"variable",         5,    -1,        1,   {OPERAND_LVT4}},
	/* finds namespace and otherName in stack, links to local variable at
	 * index op1. Leaves the namespace on stack. */
    {"syntax",		 9,   -1,         2,	{OPERAND_INT4, OPERAND_UINT4}},
	/* Compiled bytecodes to signal syntax error. Equivalent to returnImm
	 * except for the ERR_ALREADY_LOGGED flag in the interpreter. */
    {"reverse",		 5,    0,         1,	{OPERAND_UINT4}},
	/* Reverse the order of the arg elements at the top of stack */

    {"regexp",		 2,   -1,         1,	{OPERAND_INT1}},
	/* Regexp:	push (regexp stknext stktop) opnd == nocase */

    {"existScalar",	 5,    1,         1,	{OPERAND_LVT4}},
	/* Test if scalar variable at index op1 in call frame exists */
    {"existArray",	 5,    0,         1,	{OPERAND_LVT4}},
	/* Test if array element exists; array at slot op1, element is
	 * stktop */
    {"existArrayStk",	 1,    -1,        0,	{OPERAND_NONE}},
	/* Test if array element exists; element is stktop, array name is
	 * stknext */
    {"existStk",	 1,    0,         0,	{OPERAND_NONE}},
	/* Test if general variable exists; unparsed variable name is stktop*/

    {"nop",		 1,    0,         0,	{OPERAND_NONE}},
	/* Do nothing */
    {"returnCodeBranch", 1,   -1,	  0,	{OPERAND_NONE}},
	/* Jump to next instruction based on the return code on top of stack
	 * ERROR: +1;	RETURN: +3;	BREAK: +5;	CONTINUE: +7;
	 * Other non-OK: +9
	 */

    {"unsetScalar",	 6,    0,         2,	{OPERAND_UINT1, OPERAND_LVT4}},
	/* Make scalar variable at index op2 in call frame cease to exist;
	 * op1 is 1 for errors on problems, 0 otherwise */
    {"unsetArray",	 6,    -1,        2,	{OPERAND_UINT1, OPERAND_LVT4}},
	/* Make array element cease to exist; array at slot op2, element is
	 * stktop; op1 is 1 for errors on problems, 0 otherwise */
    {"unsetArrayStk",	 2,    -2,        1,	{OPERAND_UINT1}},
	/* Make array element cease to exist; element is stktop, array name is
	 * stknext; op1 is 1 for errors on problems, 0 otherwise */
    {"unsetStk",	 2,    -1,        1,	{OPERAND_UINT1}},
	/* Make general variable cease to exist; unparsed variable name is
	 * stktop; op1 is 1 for errors on problems, 0 otherwise */

    {"dictExpand",       1,    -1,        0,    {OPERAND_NONE}},
        /* Probe into a dict and extract it (or a subdict of it) into
         * variables with matched names. Produces list of keys bound as
         * result. Part of [dict with].
	 * Stack:  ... dict path => ... keyList */
    {"dictRecombineStk", 1,    -3,        0,    {OPERAND_NONE}},
        /* Map variable contents back into a dictionary in a variable. Part of
         * [dict with].
	 * Stack:  ... dictVarName path keyList => ... */
    {"dictRecombineImm", 5,    -2,        1,    {OPERAND_LVT4}},
        /* Map variable contents back into a dictionary in the local variable
         * indicated by the LVT index. Part of [dict with].
	 * Stack:  ... path keyList => ... */
    {"dictExists",	 5,	INT_MIN,  1,	{OPERAND_UINT4}},
	/* The top op4 words (min 1) are a key path into the dictionary just
	 * below the keys on the stack, and all those values are replaced by a
	 * boolean indicating whether it is possible to read out a value from
	 * that key-path (like [dict exists]).
	 * Stack:  ... dict key1 ... keyN => ... boolean */
    {"verifyDict",	 1,    -1,	  0,	{OPERAND_NONE}},
	/* Verifies that the word on the top of the stack is a dictionary,
	 * popping it if it is and throwing an error if it is not.
	 * Stack:  ... value => ... */

    {"strmap",		 1,    -2,	  0,	{OPERAND_NONE}},
	/* Simplified version of [string map] that only applies one change
	 * string, and only case-sensitively.
	 * Stack:  ... from to string => ... changedString */
    {"strfind",		 1,    -1,	  0,	{OPERAND_NONE}},
	/* Find the first index of a needle string in a haystack string,
	 * producing the index (integer) or -1 if nothing found.
	 * Stack:  ... needle haystack => ... index */
    {"strrfind",	 1,    -1,	  0,	{OPERAND_NONE}},
	/* Find the last index of a needle string in a haystack string,
	 * producing the index (integer) or -1 if nothing found.
	 * Stack:  ... needle haystack => ... index */
    {"strrangeImm",	 9,	0,	  2,	{OPERAND_IDX4, OPERAND_IDX4}},
	/* String Range: push (string range stktop op4 op4) */
    {"strrange",	 1,    -2,	  0,	{OPERAND_NONE}},
	/* String Range with non-constant arguments.
	 * Stack:  ... string idxA idxB => ... substring */

    {"yield",		 1,	0,	  0,	{OPERAND_NONE}},
	/* Makes the current coroutine yield the value at the top of the
	 * stack, and places the response back on top of the stack when it
	 * resumes.
	 * Stack:  ... valueToYield => ... resumeValue */
    {"coroName",         1,    +1,	  0,	{OPERAND_NONE}},
	/* Push the name of the interpreter's current coroutine as an object
	 * on the stack. */
    {"tailcall",	 2,    INT_MIN,	  1,	{OPERAND_UINT1}},
	/* Do a tailcall with the opnd items on the stack as the thing to
	 * tailcall to; opnd must be greater than 0 for the semantics to work
	 * right. */

    {"currentNamespace", 1,    +1,	  0,	{OPERAND_NONE}},
	/* Push the name of the interpreter's current namespace as an object
	 * on the stack. */
    {"infoLevelNumber",  1,    +1,	  0,	{OPERAND_NONE}},
	/* Push the stack depth (i.e., [info level]) of the interpreter as an
	 * object on the stack. */
    {"infoLevelArgs",	 1,	0,	  0,	{OPERAND_NONE}},
	/* Push the argument words to a stack depth (i.e., [info level <n>])
	 * of the interpreter as an object on the stack.
	 * Stack:  ... depth => ... argList */
    {"resolveCmd",	 1,	0,	  0,	{OPERAND_NONE}},
	/* Resolves the command named on the top of the stack to its fully
	 * qualified version, or produces the empty string if no such command
	 * exists. Never generates errors.
	 * Stack:  ... cmdName => ... fullCmdName */
    {"tclooSelf",	 1,	+1,	  0,	{OPERAND_NONE}},
	/* Push the identity of the current TclOO object (i.e., the name of
	 * its current public access command) on the stack. */
    {"tclooClass",	 1,	0,	  0,	{OPERAND_NONE}},
	/* Push the class of the TclOO object named at the top of the stack
	 * onto the stack.
	 * Stack:  ... object => ... class */
    {"tclooNamespace",	 1,	0,	  0,	{OPERAND_NONE}},
	/* Push the namespace of the TclOO object named at the top of the
	 * stack onto the stack.
	 * Stack:  ... object => ... namespace */
    {"tclooIsObject",	 1,	0,	  0,	{OPERAND_NONE}},
	/* Push whether the value named at the top of the stack is a TclOO
	 * object (i.e., a boolean). Can corrupt the interpreter result
	 * despite not throwing, so not safe for use in a post-exception
	 * context.
	 * Stack:  ... value => ... boolean */

    {"arrayExistsStk",	 1,	0,	  0,	{OPERAND_NONE}},
	/* Looks up the element on the top of the stack and tests whether it
	 * is an array. Pushes a boolean describing whether this is the
	 * case. Also runs the whole-array trace on the named variable, so can
	 * throw anything.
	 * Stack:  ... varName => ... boolean */
    {"arrayExistsImm",	 5,	+1,	  1,	{OPERAND_UINT4}},
	/* Looks up the variable indexed by opnd and tests whether it is an
	 * array. Pushes a boolean describing whether this is the case. Also
	 * runs the whole-array trace on the named variable, so can throw
	 * anything.
	 * Stack:  ... => ... boolean */
    {"arrayMakeStk",	 1,	-1,	  0,	{OPERAND_NONE}},
	/* Forces the element on the top of the stack to be the name of an
	 * array.
	 * Stack:  ... varName => ... */
    {"arrayMakeImm",	 5,	0,	  1,	{OPERAND_UINT4}},
	/* Forces the variable indexed by opnd to be an array. Does not touch
	 * the stack. */

    {"invokeReplace",	 6,	INT_MIN,  2,	{OPERAND_UINT4,OPERAND_UINT1}},
	/* Invoke command named objv[0], replacing the first two words with
	 * the word at the top of the stack;
	 * <objc,objv> = <op4,top op4 after popping 1> */

    {"listConcat",	 1,	-1,	  0,	{OPERAND_NONE}},
	/* Concatenates the two lists at the top of the stack into a single
	 * list and pushes that resulting list onto the stack.
	 * Stack: ... list1 list2 => ... [lconcat list1 list2] */
    {"expandDrop",       1,    0,          0,	{OPERAND_NONE}},
	/* Drops an element from the auxiliary stack, popping stack elements
	 * until the matching stack depth is reached. */

    {"verify",		 5,	 0,	  1,	{OPERAND_UINT4}},
	/* Verify the predicted stack depth (operand) is true during
	 * bytecode execution. */

    {NULL, 0, 0, 0, {OPERAND_NONE}}
};

/*
 * Prototypes for procedures defined later in this file:
 */

static ByteCode *	CompileSubstObj(Tcl_Interp *interp, Tcl_Obj *objPtr,
			    int flags);
static void		DupByteCodeInternalRep(Tcl_Obj *srcPtr,
			    Tcl_Obj *copyPtr);
static unsigned char *	EncodeCmdLocMap(CompileEnv *envPtr,
			    ByteCode *codePtr, unsigned char *startPtr);
static void		EnterCmdExtentData(CompileEnv *envPtr,
			    int cmdNumber, int numSrcBytes, int numCodeBytes);
static void		EnterCmdStartData(CompileEnv *envPtr,
			    int cmdNumber, int srcOffset, int codeOffset);
#ifndef REWRITE
static Command *	FindCompiledCommandFromToken(Tcl_Interp *interp,
			    Tcl_Token *tokenPtr);
#endif
static void		FreeByteCodeInternalRep(Tcl_Obj *objPtr);
static void		FreeSubstCodeInternalRep(Tcl_Obj *objPtr);
static int		GetCmdLocEncodingSize(CompileEnv *envPtr);
static int		IsCompactibleCompileEnv(Tcl_Interp *interp,
			    CompileEnv *envPtr);
#ifdef TCL_COMPILE_STATS
static void		RecordByteCodeStats(ByteCode *codePtr);
#endif /* TCL_COMPILE_STATS */
static void		RegisterAuxDataType(const AuxDataType *typePtr);
static int		SetByteCodeFromAny(Tcl_Interp *interp,
			    Tcl_Obj *objPtr);
static void		StartExpanding(CompileEnv *envPtr);
static int		FormatInstruction(ByteCode *codePtr,
			    const unsigned char *pc, Tcl_Obj *bufferObj);
static void		PrintSourceToObj(Tcl_Obj *appendObj,
			    const char *stringPtr, int maxChars);
static void		UpdateStringOfInstName(Tcl_Obj *objPtr);

/*
 * TIP #280: Helper for building the per-word line information of all compiled
 * commands.
 */
static void		EnterCmdWordData(ExtCmdLoc *eclPtr, int srcOffset,
			    Tcl_Token *tokenPtr, const char *cmd, int len,
			    int numWords, int line, int *clNext, int **lines,
			    CompileEnv *envPtr);
static void		ReleaseCmdWordData(ExtCmdLoc *eclPtr);

/*
 * The structure below defines the bytecode Tcl object type by means of
 * procedures that can be invoked by generic object code.
 */

const Tcl_ObjType tclByteCodeType = {
    "bytecode",			/* name */
    FreeByteCodeInternalRep,	/* freeIntRepProc */
    DupByteCodeInternalRep,	/* dupIntRepProc */
    NULL,			/* updateStringProc */
    SetByteCodeFromAny		/* setFromAnyProc */
};

/*
 * The structure below defines a bytecode Tcl object type to hold the
 * compiled bytecode for the [subst]itution of Tcl values.
 */

static const Tcl_ObjType substCodeType = {
    "substcode",		/* name */
    FreeSubstCodeInternalRep,	/* freeIntRepProc */
    DupByteCodeInternalRep,	/* dupIntRepProc - shared with bytecode */
    NULL,			/* updateStringProc */
    NULL,			/* setFromAnyProc */
};

/*
 * The structure below defines an instruction name Tcl object to allow
 * reporting of inner contexts in errorstack without string allocation.
 */

static const Tcl_ObjType tclInstNameType = {
    "instname",			/* name */
    NULL,			/* freeIntRepProc */
    NULL,			/* dupIntRepProc */
    UpdateStringOfInstName,	/* updateStringProc */
    NULL,			/* setFromAnyProc */
};

/*
 * Helper macros.
 */

#define TclIncrUInt4AtPtr(ptr, delta) \
    TclStoreInt4AtPtr(TclGetUInt4AtPtr(ptr)+(delta), (ptr));

/*
 *----------------------------------------------------------------------
 *
 * TclSetByteCodeFromAny --
 *
 *	Part of the bytecode Tcl object type implementation. Attempts to
 *	generate an byte code internal form for the Tcl object "objPtr" by
 *	compiling its string representation. This function also takes a hook
 *	procedure that will be invoked to perform any needed post processing
 *	on the compilation results before generating byte codes. interp is
 *	compilation context and may not be NULL.
 *
 * Results:
 *	The return value is a standard Tcl object result. If an error occurs
 *	during compilation, an error message is left in the interpreter's
 *	result.
 *
 * Side effects:
 *	Frees the old internal representation. If no error occurs, then the
 *	compiled code is stored as "objPtr"s bytecode representation. Also, if
 *	debugging, initializes the "tcl_traceCompile" Tcl variable used to
 *	trace compilations.
 *
 *----------------------------------------------------------------------
 */

int
TclSetByteCodeFromAny(
    Tcl_Interp *interp,		/* The interpreter for which the code is being
				 * compiled. Must not be NULL. */
    Tcl_Obj *objPtr,		/* The object to make a ByteCode object. */
    CompileHookProc *hookProc,	/* Procedure to invoke after compilation. */
    ClientData clientData)	/* Hook procedure private data. */
{
    Interp *iPtr = (Interp *) interp;
    CompileEnv compEnv;		/* Compilation environment structure allocated
				 * in frame. */
    int length, result = TCL_OK;
    const char *stringPtr;
    Proc *procPtr = iPtr->compiledProcPtr;
    ContLineLoc *clLocPtr;

#ifdef TCL_COMPILE_DEBUG
    if (!traceInitialized) {
	if (Tcl_LinkVar(interp, "tcl_traceCompile",
		(char *) &tclTraceCompile, TCL_LINK_INT) != TCL_OK) {
	    Tcl_Panic("SetByteCodeFromAny: unable to create link for tcl_traceCompile variable");
	}
	traceInitialized = 1;
    }
#endif

    stringPtr = TclGetStringFromObj(objPtr, &length);

    /*
     * TIP #280: Pick up the CmdFrame in which the BC compiler was invoked and
     * use to initialize the tracking in the compiler. This information was
     * stored by TclCompEvalObj and ProcCompileProc.
     */

    TclInitCompileEnv(interp, &compEnv, stringPtr, length,
	    iPtr->invokeCmdFramePtr, iPtr->invokeWord);

    /*
     * Now we check if we have data about invisible continuation lines for the
     * script, and make it available to the compile environment, if so.
     *
     * It is not clear if the script Tcl_Obj* can be free'd while the compiler
     * is using it, leading to the release of the associated ContLineLoc
     * structure as well. To ensure that the latter doesn't happen we set a
     * lock on it. We release this lock in the function TclFreeCompileEnv(),
     * found in this file. The "lineCLPtr" hashtable is managed in the file
     * "tclObj.c".
     */

    clLocPtr = TclContinuationsGet(objPtr);
    if (clLocPtr) {
	compEnv.clLoc = clLocPtr;
	compEnv.clNext = &compEnv.clLoc->loc[0];
	Tcl_Preserve(compEnv.clLoc);
    }

    TclCompileScript(interp, stringPtr, length, &compEnv);

    /*
     * Successful compilation. Add a "done" instruction at the end.
     */

    TclEmitOpcode(INST_DONE, &compEnv);

    /*
     * Check for optimizations!
     *
     * Test if the generated code is free of most hazards; if so, recompile
     * but with generation of INST_START_CMD disabled. This produces somewhat
     * faster code in some cases, and more compact code in more.
     */

    if (Tcl_GetMaster(interp) == NULL &&
	    !Tcl_LimitTypeEnabled(interp, TCL_LIMIT_COMMANDS|TCL_LIMIT_TIME)
	    && IsCompactibleCompileEnv(interp, &compEnv)) {
	TclFreeCompileEnv(&compEnv);
	iPtr->compiledProcPtr = procPtr;
	TclInitCompileEnv(interp, &compEnv, stringPtr, length,
		iPtr->invokeCmdFramePtr, iPtr->invokeWord);
	if (clLocPtr) {
	    compEnv.clLoc = clLocPtr;
	    compEnv.clNext = &compEnv.clLoc->loc[0];
	    Tcl_Preserve(compEnv.clLoc);
	}
	compEnv.atCmdStart = 2;		/* The disabling magic. */
	TclCompileScript(interp, stringPtr, length, &compEnv);
	assert (compEnv.atCmdStart > 1);
	TclEmitOpcode(INST_DONE, &compEnv);
	assert (compEnv.atCmdStart > 1);
    }

    /*
     * Apply some peephole optimizations that can cross specific/generic
     * instruction generator boundaries.
     */

    TclOptimizeBytecode(&compEnv);

    /*
     * Invoke the compilation hook procedure if one exists.
     */

    if (hookProc) {
	result = hookProc(interp, &compEnv, clientData);
    }

    /*
     * Change the object into a ByteCode object. Ownership of the literal
     * objects and aux data items is given to the ByteCode object.
     */

#ifdef TCL_COMPILE_DEBUG
    TclVerifyLocalLiteralTable(&compEnv);
#endif /*TCL_COMPILE_DEBUG*/

    if (result == TCL_OK) {
	TclInitByteCodeObj(objPtr, &compEnv);
#ifdef TCL_COMPILE_DEBUG
	if (tclTraceCompile >= 2) {
	    TclPrintByteCodeObj(interp, objPtr);
	    fflush(stdout);
	}
#endif /* TCL_COMPILE_DEBUG */
    }

    TclFreeCompileEnv(&compEnv);
    return result;
}

/*
 *-----------------------------------------------------------------------
 *
 * SetByteCodeFromAny --
 *
 *	Part of the bytecode Tcl object type implementation. Attempts to
 *	generate an byte code internal form for the Tcl object "objPtr" by
 *	compiling its string representation.
 *
 * Results:
 *	The return value is a standard Tcl object result. If an error occurs
 *	during compilation, an error message is left in the interpreter's
 *	result unless "interp" is NULL.
 *
 * Side effects:
 *	Frees the old internal representation. If no error occurs, then the
 *	compiled code is stored as "objPtr"s bytecode representation. Also, if
 *	debugging, initializes the "tcl_traceCompile" Tcl variable used to
 *	trace compilations.
 *
 *----------------------------------------------------------------------
 */

static int
SetByteCodeFromAny(
    Tcl_Interp *interp,		/* The interpreter for which the code is being
				 * compiled. Must not be NULL. */
    Tcl_Obj *objPtr)		/* The object to make a ByteCode object. */
{
    if (interp == NULL) {
	return TCL_ERROR;
    }
    return TclSetByteCodeFromAny(interp, objPtr, NULL, NULL);
}

/*
 *----------------------------------------------------------------------
 *
 * DupByteCodeInternalRep --
 *
 *	Part of the bytecode Tcl object type implementation. However, it does
 *	not copy the internal representation of a bytecode Tcl_Obj, but
 *	instead leaves the new object untyped (with a NULL type pointer).
 *	Code will be compiled for the new object only if necessary.
 *
 * Results:
 *	None.
 *
 * Side effects:
 *	None.
 *
 *----------------------------------------------------------------------
 */

static void
DupByteCodeInternalRep(
    Tcl_Obj *srcPtr,		/* Object with internal rep to copy. */
    Tcl_Obj *copyPtr)		/* Object with internal rep to set. */
{
    return;
}

/*
 *----------------------------------------------------------------------
 *
 * FreeByteCodeInternalRep --
 *
 *	Part of the bytecode Tcl object type implementation. Frees the storage
 *	associated with a bytecode object's internal representation unless its
 *	code is actively being executed.
 *
 * Results:
 *	None.
 *
 * Side effects:
 *	The bytecode object's internal rep is marked invalid and its code gets
 *	freed unless the code is actively being executed. In that case the
 *	cleanup is delayed until the last execution of the code completes.
 *
 *----------------------------------------------------------------------
 */

static void
FreeByteCodeInternalRep(
    register Tcl_Obj *objPtr)	/* Object whose internal rep to free. */
{
    register ByteCode *codePtr = objPtr->internalRep.twoPtrValue.ptr1;

    objPtr->typePtr = NULL;
    codePtr->refCount--;
    if (codePtr->refCount <= 0) {
	TclCleanupByteCode(codePtr);
    }
}

/*
 *----------------------------------------------------------------------
 *
 * TclCleanupByteCode --
 *
 *	This procedure does all the real work of freeing up a bytecode
 *	object's ByteCode structure. It's called only when the structure's
 *	reference count becomes zero.
 *
 * Results:
 *	None.
 *
 * Side effects:
 *	Frees objPtr's bytecode internal representation and sets its type NULL
 *	Also releases its literals and frees its auxiliary data items.
 *
 *----------------------------------------------------------------------
 */

void
TclCleanupByteCode(
    register ByteCode *codePtr)	/* Points to the ByteCode to free. */
{
    Tcl_Interp *interp = (Tcl_Interp *) *codePtr->interpHandle;
    Interp *iPtr = (Interp *) interp;
    int numLitObjects = codePtr->numLitObjects;
    int numAuxDataItems = codePtr->numAuxDataItems;
    register Tcl_Obj **objArrayPtr, *objPtr;
    register const AuxData *auxDataPtr;
    int i;
#ifdef TCL_COMPILE_STATS

    if (interp != NULL) {
	ByteCodeStats *statsPtr;
	Tcl_Time destroyTime;
	int lifetimeSec, lifetimeMicroSec, log2;

	statsPtr = &iPtr->stats;

	statsPtr->numByteCodesFreed++;
	statsPtr->currentSrcBytes -= (double) codePtr->numSrcBytes;
	statsPtr->currentByteCodeBytes -= (double) codePtr->structureSize;

	statsPtr->currentInstBytes -= (double) codePtr->numCodeBytes;
	statsPtr->currentLitBytes -= (double)
		codePtr->numLitObjects * sizeof(Tcl_Obj *);
	statsPtr->currentExceptBytes -= (double)
		codePtr->numExceptRanges * sizeof(ExceptionRange);
	statsPtr->currentAuxBytes -= (double)
		codePtr->numAuxDataItems * sizeof(AuxData);
	statsPtr->currentCmdMapBytes -= (double) codePtr->numCmdLocBytes;

	Tcl_GetTime(&destroyTime);
	lifetimeSec = destroyTime.sec - codePtr->createTime.sec;
	if (lifetimeSec > 2000) {	/* avoid overflow */
	    lifetimeSec = 2000;
	}
	lifetimeMicroSec = 1000000 * lifetimeSec +
		(destroyTime.usec - codePtr->createTime.usec);

	log2 = TclLog2(lifetimeMicroSec);
	if (log2 > 31) {
	    log2 = 31;
	}
	statsPtr->lifetimeCount[log2]++;
    }
#endif /* TCL_COMPILE_STATS */

    /*
     * A single heap object holds the ByteCode structure and its code, object,
     * command location, and auxiliary data arrays. This means we only need to
     * 1) decrement the ref counts of the LiteralEntry's in its literal array,
     * 2) call the free procs for the auxiliary data items, 3) free the
     * localCache if it is unused, and finally 4) free the ByteCode
     * structure's heap object.
     *
     * The case for TCL_BYTECODE_PRECOMPILED (precompiled ByteCodes, like
     * those generated from tbcload) is special, as they doesn't make use of
     * the global literal table. They instead maintain private references to
     * their literals which must be decremented.
     *
     * In order to insure a proper and efficient cleanup of the literal array
     * when it contains non-shared literals [Bug 983660], we also distinguish
     * the case of an interpreter being deleted (signaled by interp == NULL).
     * Also, as the interp deletion will remove the global literal table
     * anyway, we avoid the extra cost of updating it for each literal being
     * released.
     */

    if (codePtr->flags & TCL_BYTECODE_PRECOMPILED) {

	objArrayPtr = codePtr->objArrayPtr;
	for (i = 0;  i < numLitObjects;  i++) {
	    objPtr = *objArrayPtr;
	    if (objPtr) {
		Tcl_DecrRefCount(objPtr);
	    }
	    objArrayPtr++;
	}
	codePtr->numLitObjects = 0;
    } else {
	objArrayPtr = codePtr->objArrayPtr;
	while (numLitObjects--) {
	    /* TclReleaseLiteral calls Tcl_DecrRefCount() for us */
	    TclReleaseLiteral(interp, *objArrayPtr++);
	}
    }

    auxDataPtr = codePtr->auxDataArrayPtr;
    for (i = 0;  i < numAuxDataItems;  i++) {
	if (auxDataPtr->type->freeProc != NULL) {
	    auxDataPtr->type->freeProc(auxDataPtr->clientData);
	}
	auxDataPtr++;
    }

    /*
     * TIP #280. Release the location data associated with this byte code
     * structure, if any. NOTE: The interp we belong to may be gone already,
     * and the data with it.
     *
     * See also tclBasic.c, DeleteInterpProc
     */

    if (iPtr) {
	Tcl_HashEntry *hePtr = Tcl_FindHashEntry(iPtr->lineBCPtr,
		(char *) codePtr);

	if (hePtr) {
	    ReleaseCmdWordData(Tcl_GetHashValue(hePtr));
	    Tcl_DeleteHashEntry(hePtr);
	}
    }

    if (codePtr->localCachePtr && (--codePtr->localCachePtr->refCount == 0)) {
	TclFreeLocalCache(interp, codePtr->localCachePtr);
    }

    TclHandleRelease(codePtr->interpHandle);
    ckfree(codePtr);
}

/*
 * ---------------------------------------------------------------------
 *
 * IsCompactibleCompileEnv --
 *
 *	Checks to see if we may apply some basic compaction optimizations to a
 *	piece of bytecode. Idempotent.
 *
 * ---------------------------------------------------------------------
 */

static int
IsCompactibleCompileEnv(
    Tcl_Interp *interp,
    CompileEnv *envPtr)
{
    unsigned char *pc;
    int size;

    /*
     * Special: procedures in the '::tcl' namespace (or its children) are
     * considered to be well-behaved and so can have compaction applied even
     * if it would otherwise be invalid.
     */

    if (envPtr->procPtr != NULL && envPtr->procPtr->cmdPtr != NULL
	    && envPtr->procPtr->cmdPtr->nsPtr != NULL) {
	Namespace *nsPtr = envPtr->procPtr->cmdPtr->nsPtr;

	if (strcmp(nsPtr->fullName, "::tcl") == 0
		|| strncmp(nsPtr->fullName, "::tcl::", 7) == 0) {
	    return 1;
	}
    }

    /*
     * Go through and ensure that no operation involved can cause a desired
     * change of bytecode sequence during running. This comes down to ensuring
     * that there are no mapped variables (due to traces) or calls to external
     * commands (traces, [uplevel] trickery). This is actually a very
     * conservative check; it turns down a lot of code that is OK in practice.
     */

    for (pc = envPtr->codeStart ; pc < envPtr->codeNext ; pc += size) {
	switch (*pc) {
	    /* Invokes */
	case INST_INVOKE_STK1:
	case INST_INVOKE_STK4:
	case INST_INVOKE_EXPANDED:
	case INST_INVOKE_REPLACE:
	    return 0;
	    /* Runtime evals */
	case INST_EVAL_STK:
	case INST_EXPR_STK:
	case INST_YIELD:
	    return 0;
	    /* Upvars */
	case INST_UPVAR:
	case INST_NSUPVAR:
	case INST_VARIABLE:
	    return 0;
	default:
	    size = tclInstructionTable[*pc].numBytes;
	    assert (size > 0);
	    break;
	}
    }

    return 1;
}

/*
 *----------------------------------------------------------------------
 *
 * Tcl_SubstObj --
 *
 *	This function performs the substitutions specified on the given string
 *	as described in the user documentation for the "subst" Tcl command.
 *
 * Results:
 *	A Tcl_Obj* containing the substituted string, or NULL to indicate that
 *	an error occurred.
 *
 * Side effects:
 *	See the user documentation.
 *
 *----------------------------------------------------------------------
 */

Tcl_Obj *
Tcl_SubstObj(
    Tcl_Interp *interp,		/* Interpreter in which substitution occurs */
    Tcl_Obj *objPtr,		/* The value to be substituted. */
    int flags)			/* What substitutions to do. */
{
    NRE_callback *rootPtr = TOP_CB(interp);

    if (TclNRRunCallbacks(interp, Tcl_NRSubstObj(interp, objPtr, flags),
	    rootPtr) != TCL_OK) {
	return NULL;
    }
    return Tcl_GetObjResult(interp);
}

/*
 *----------------------------------------------------------------------
 *
 * Tcl_NRSubstObj --
 *
 *	Request substitution of a Tcl value by the NR stack.
 *
 * Results:
 *	Returns TCL_OK.
 *
 * Side effects:
 *	Compiles objPtr into bytecode that performs the substitutions as
 *	governed by flags and places callbacks on the NR stack to execute
 *	the bytecode and store the result in the interp.
 *
 *----------------------------------------------------------------------
 */

int
Tcl_NRSubstObj(
    Tcl_Interp *interp,
    Tcl_Obj *objPtr,
    int flags)
{
    ByteCode *codePtr = CompileSubstObj(interp, objPtr, flags);

    /* TODO: Confirm we do not need this. */
    /* Tcl_ResetResult(interp); */
    return TclNRExecuteByteCode(interp, codePtr);
}

/*
 *----------------------------------------------------------------------
 *
 * CompileSubstObj --
 *
 *	Compile a Tcl value into ByteCode implementing its substitution, as
 *	governed by flags.
 *
 * Results:
 *	A (ByteCode *) is returned pointing to the resulting ByteCode.
 *	The caller must manage its refCount and arrange for a call to
 *	TclCleanupByteCode() when the last reference disappears.
 *
 * Side effects:
 *	The Tcl_ObjType of objPtr is changed to the "substcode" type, and the
 *	ByteCode and governing flags value are kept in the internal rep for
 *	faster operations the next time CompileSubstObj is called on the same
 *	value.
 *
 *----------------------------------------------------------------------
 */

static ByteCode *
CompileSubstObj(
    Tcl_Interp *interp,
    Tcl_Obj *objPtr,
    int flags)
{
    Interp *iPtr = (Interp *) interp;
    ByteCode *codePtr = NULL;

    if (objPtr->typePtr == &substCodeType) {
	Namespace *nsPtr = iPtr->varFramePtr->nsPtr;

	codePtr = objPtr->internalRep.ptrAndLongRep.ptr;
	if ((unsigned long)flags != objPtr->internalRep.ptrAndLongRep.value
		|| ((Interp *) *codePtr->interpHandle != iPtr)
		|| (codePtr->compileEpoch != iPtr->compileEpoch)
		|| (codePtr->nsPtr != nsPtr)
		|| (codePtr->nsEpoch != nsPtr->resolverEpoch)
		|| (codePtr->localCachePtr !=
		iPtr->varFramePtr->localCachePtr)) {
	    FreeSubstCodeInternalRep(objPtr);
	}
    }
    if (objPtr->typePtr != &substCodeType) {
	CompileEnv compEnv;
	int numBytes;
	const char *bytes = Tcl_GetStringFromObj(objPtr, &numBytes);

	/* TODO: Check for more TIP 280 */
	TclInitCompileEnv(interp, &compEnv, bytes, numBytes, NULL, 0);

	TclSubstCompile(interp, bytes, numBytes, flags, 1, &compEnv);

	TclEmitOpcode(INST_DONE, &compEnv);
	TclInitByteCodeObj(objPtr, &compEnv);
	objPtr->typePtr = &substCodeType;
	TclFreeCompileEnv(&compEnv);

	codePtr = objPtr->internalRep.twoPtrValue.ptr1;
	objPtr->internalRep.ptrAndLongRep.ptr = codePtr;
	objPtr->internalRep.ptrAndLongRep.value = flags;
	if (iPtr->varFramePtr->localCachePtr) {
	    codePtr->localCachePtr = iPtr->varFramePtr->localCachePtr;
	    codePtr->localCachePtr->refCount++;
	}
#ifdef TCL_COMPILE_DEBUG
	if (tclTraceCompile >= 2) {
	    TclPrintByteCodeObj(interp, objPtr);
	    fflush(stdout);
	}
#endif /* TCL_COMPILE_DEBUG */
    }
    return codePtr;
}

/*
 *----------------------------------------------------------------------
 *
 * FreeSubstCodeInternalRep --
 *
 *	Part of the substcode Tcl object type implementation. Frees the
 *	storage associated with a substcode object's internal representation
 *	unless its code is actively being executed.
 *
 * Results:
 *	None.
 *
 * Side effects:
 *	The substcode object's internal rep is marked invalid and its code
 *	gets freed unless the code is actively being executed. In that case
 *	the cleanup is delayed until the last execution of the code completes.
 *
 *----------------------------------------------------------------------
 */

static void
FreeSubstCodeInternalRep(
    register Tcl_Obj *objPtr)	/* Object whose internal rep to free. */
{
    register ByteCode *codePtr = objPtr->internalRep.ptrAndLongRep.ptr;

    objPtr->typePtr = NULL;
    codePtr->refCount--;
    if (codePtr->refCount <= 0) {
	TclCleanupByteCode(codePtr);
    }
}

static void
ReleaseCmdWordData(
    ExtCmdLoc *eclPtr)
{
    int i;

    if (eclPtr->type == TCL_LOCATION_SOURCE) {
	Tcl_DecrRefCount(eclPtr->path);
    }
    for (i=0 ; i<eclPtr->nuloc ; i++) {
	ckfree((char *) eclPtr->loc[i].line);
    }

    if (eclPtr->loc != NULL) {
	ckfree((char *) eclPtr->loc);
    }

    ckfree((char *) eclPtr);
}

/*
 *----------------------------------------------------------------------
 *
 * TclInitCompileEnv --
 *
 *	Initializes a CompileEnv compilation environment structure for the
 *	compilation of a string in an interpreter.
 *
 * Results:
 *	None.
 *
 * Side effects:
 *	The CompileEnv structure is initialized.
 *
 *----------------------------------------------------------------------
 */

void
TclInitCompileEnv(
    Tcl_Interp *interp,		/* The interpreter for which a CompileEnv
				 * structure is initialized. */
    register CompileEnv *envPtr,/* Points to the CompileEnv structure to
				 * initialize. */
    const char *stringPtr,	/* The source string to be compiled. */
    int numBytes,		/* Number of bytes in source string. */
    const CmdFrame *invoker,	/* Location context invoking the bcc */
    int word)			/* Index of the word in that context getting
				 * compiled */
{
    Interp *iPtr = (Interp *) interp;

    assert(tclInstructionTable[LAST_INST_OPCODE+1].name == NULL);

    envPtr->iPtr = iPtr;
    envPtr->source = stringPtr;
    envPtr->numSrcBytes = numBytes;
    envPtr->procPtr = iPtr->compiledProcPtr;
    iPtr->compiledProcPtr = NULL;
    envPtr->numCommands = 0;
    envPtr->exceptDepth = 0;
    envPtr->maxExceptDepth = 0;
    envPtr->maxStackDepth = 0;
    envPtr->currStackDepth = 0;
    TclInitLiteralTable(&envPtr->localLitTable);

    envPtr->codeStart = envPtr->staticCodeSpace;
    envPtr->codeNext = envPtr->codeStart;
    envPtr->codeEnd = envPtr->codeStart + COMPILEENV_INIT_CODE_BYTES;
    envPtr->mallocedCodeArray = 0;

    envPtr->literalArrayPtr = envPtr->staticLiteralSpace;
    envPtr->literalArrayNext = 0;
    envPtr->literalArrayEnd = COMPILEENV_INIT_NUM_OBJECTS;
    envPtr->mallocedLiteralArray = 0;

    envPtr->exceptArrayPtr = envPtr->staticExceptArraySpace;
    envPtr->exceptAuxArrayPtr = envPtr->staticExAuxArraySpace;
    envPtr->exceptArrayNext = 0;
    envPtr->exceptArrayEnd = COMPILEENV_INIT_EXCEPT_RANGES;
    envPtr->mallocedExceptArray = 0;

    envPtr->cmdMapPtr = envPtr->staticCmdMapSpace;
    envPtr->cmdMapEnd = COMPILEENV_INIT_CMD_MAP_SIZE;
    envPtr->mallocedCmdMap = 0;
    envPtr->atCmdStart = 1;
    envPtr->expandCount = 0;

    /*
     * TIP #280: Set up the extended command location information, based on
     * the context invoking the byte code compiler. This structure is used to
     * keep the per-word line information for all compiled commands.
     *
     * See also tclBasic.c, TclEvalObjEx, for the equivalent code in the
     * non-compiling evaluator
     */

    envPtr->extCmdMapPtr = ckalloc(sizeof(ExtCmdLoc));
    envPtr->extCmdMapPtr->loc = NULL;
    envPtr->extCmdMapPtr->nloc = 0;
    envPtr->extCmdMapPtr->nuloc = 0;
    envPtr->extCmdMapPtr->path = NULL;

    if ((invoker == NULL) || (invoker->type == TCL_LOCATION_EVAL_LIST)) {
	/*
	 * Initialize the compiler for relative counting in case of a
	 * dynamic context.
	 */

	envPtr->line = 1;
	if (iPtr->evalFlags & TCL_EVAL_FILE) {
	    iPtr->evalFlags &= ~TCL_EVAL_FILE;
	    envPtr->extCmdMapPtr->type = TCL_LOCATION_SOURCE;

	    if (iPtr->scriptFile) {
		/*
		 * Normalization here, to have the correct pwd. Should have
		 * negligible impact on performance, as the norm should have
		 * been done already by the 'source' invoking us, and it
		 * caches the result.
		 */

		Tcl_Obj *norm =
			Tcl_FSGetNormalizedPath(interp, iPtr->scriptFile);

		if (norm == NULL) {
		    /*
		     * Error message in the interp result. No place to put it.
		     * And no place to serve the error itself to either. Fake
		     * a path, empty string.
		     */

		    TclNewLiteralStringObj(envPtr->extCmdMapPtr->path, "");
		} else {
		    envPtr->extCmdMapPtr->path = norm;
		}
	    } else {
		TclNewLiteralStringObj(envPtr->extCmdMapPtr->path, "");
	    }

	    Tcl_IncrRefCount(envPtr->extCmdMapPtr->path);
	} else {
	    envPtr->extCmdMapPtr->type =
		(envPtr->procPtr ? TCL_LOCATION_PROC : TCL_LOCATION_BC);
	}
    } else {
	/*
	 * Initialize the compiler using the context, making counting absolute
	 * to that context. Note that the context can be byte code execution.
	 * In that case we have to fill out the missing pieces (line, path,
	 * ...) which may make change the type as well.
	 */

	CmdFrame *ctxPtr = TclStackAlloc(interp, sizeof(CmdFrame));
	int pc = 0;

	*ctxPtr = *invoker;
	if (invoker->type == TCL_LOCATION_BC) {
	    /*
	     * Note: Type BC => ctx.data.eval.path    is not used.
	     *			ctx.data.tebc.codePtr is used instead.
	     */

	    TclGetSrcInfoForPc(ctxPtr);
	    pc = 1;
	}

	if ((ctxPtr->nline <= word) || (ctxPtr->line[word] < 0)) {
	    /*
	     * Word is not a literal, relative counting.
	     */

	    envPtr->line = 1;
	    envPtr->extCmdMapPtr->type =
		    (envPtr->procPtr ? TCL_LOCATION_PROC : TCL_LOCATION_BC);

	    if (pc && (ctxPtr->type == TCL_LOCATION_SOURCE)) {
		/*
		 * The reference made by 'TclGetSrcInfoForPc' is dead.
		 */

		Tcl_DecrRefCount(ctxPtr->data.eval.path);
	    }
	} else {
	    envPtr->line = ctxPtr->line[word];
	    envPtr->extCmdMapPtr->type = ctxPtr->type;

	    if (ctxPtr->type == TCL_LOCATION_SOURCE) {
		envPtr->extCmdMapPtr->path = ctxPtr->data.eval.path;

		if (pc) {
		    /*
		     * The reference 'TclGetSrcInfoForPc' made is transfered.
		     */

		    ctxPtr->data.eval.path = NULL;
		} else {
		    /*
		     * We have a new reference here.
		     */

		    Tcl_IncrRefCount(envPtr->extCmdMapPtr->path);
		}
	    }
	}

	TclStackFree(interp, ctxPtr);
    }

    envPtr->extCmdMapPtr->start = envPtr->line;

    /*
     * Initialize the data about invisible continuation lines as empty, i.e.
     * not used. The caller (TclSetByteCodeFromAny) will set this up, if such
     * data is available.
     */

    envPtr->clLoc = NULL;
    envPtr->clNext = NULL;

    envPtr->auxDataArrayPtr = envPtr->staticAuxDataArraySpace;
    envPtr->auxDataArrayNext = 0;
    envPtr->auxDataArrayEnd = COMPILEENV_INIT_AUX_DATA_SIZE;
    envPtr->mallocedAuxDataArray = 0;
}

/*
 *----------------------------------------------------------------------
 *
 * TclFreeCompileEnv --
 *
 *	Free the storage allocated in a CompileEnv compilation environment
 *	structure.
 *
 * Results:
 *	None.
 *
 * Side effects:
 *	Allocated storage in the CompileEnv structure is freed. Note that its
 *	local literal table is not deleted and its literal objects are not
 *	released. In addition, storage referenced by its auxiliary data items
 *	is not freed. This is done so that, when compilation is successful,
 *	"ownership" of these objects and aux data items is handed over to the
 *	corresponding ByteCode structure.
 *
 *----------------------------------------------------------------------
 */

void
TclFreeCompileEnv(
    register CompileEnv *envPtr)/* Points to the CompileEnv structure. */
{
    if (envPtr->localLitTable.buckets != envPtr->localLitTable.staticBuckets){
	ckfree(envPtr->localLitTable.buckets);
	envPtr->localLitTable.buckets = envPtr->localLitTable.staticBuckets;
    }
    if (envPtr->iPtr) {
	/* 
	 * We never converted to Bytecode, so free the things we would
	 * have transferred to it.
	 */

	int i;
	LiteralEntry *entryPtr = envPtr->literalArrayPtr;
	AuxData *auxDataPtr = envPtr->auxDataArrayPtr;

	for (i = 0;  i < envPtr->literalArrayNext;  i++) {
	    TclReleaseLiteral((Tcl_Interp *)envPtr->iPtr, entryPtr->objPtr);
	    entryPtr++;
	}

#ifdef TCL_COMPILE_DEBUG
	TclVerifyGlobalLiteralTable(envPtr->iPtr);
#endif /*TCL_COMPILE_DEBUG*/

	for (i = 0;  i < envPtr->auxDataArrayNext;  i++) {
	    if (auxDataPtr->type->freeProc != NULL) {
		auxDataPtr->type->freeProc(auxDataPtr->clientData);
	    }
	    auxDataPtr++;
	}
    }
    if (envPtr->mallocedCodeArray) {
	ckfree(envPtr->codeStart);
    }
    if (envPtr->mallocedLiteralArray) {
	ckfree(envPtr->literalArrayPtr);
    }
    if (envPtr->mallocedExceptArray) {
	ckfree(envPtr->exceptArrayPtr);
	ckfree(envPtr->exceptAuxArrayPtr);
    }
    if (envPtr->mallocedCmdMap) {
	ckfree(envPtr->cmdMapPtr);
    }
    if (envPtr->mallocedAuxDataArray) {
	ckfree(envPtr->auxDataArrayPtr);
    }
    if (envPtr->extCmdMapPtr) {
	ReleaseCmdWordData(envPtr->extCmdMapPtr);
	envPtr->extCmdMapPtr = NULL;
    }

    /*
     * If we used data about invisible continuation lines, then now is the
     * time to release on our hold on it. The lock was set in function
     * TclSetByteCodeFromAny(), found in this file.
     */

    if (envPtr->clLoc) {
	Tcl_Release(envPtr->clLoc);
    }
}

/*
 *----------------------------------------------------------------------
 *
 * TclWordKnownAtCompileTime --
 *
 *	Test whether the value of a token is completely known at compile time.
 *
 * Results:
 *	Returns true if the tokenPtr argument points to a word value that is
 *	completely known at compile time. Generally, values that are known at
 *	compile time can be compiled to their values, while values that cannot
 *	be known until substitution at runtime must be compiled to bytecode
 *	instructions that perform that substitution. For several commands,
 *	whether or not arguments are known at compile time determine whether
 *	it is worthwhile to compile at all.
 *
 * Side effects:
 *	When returning true, appends the known value of the word to the
 *	unshared Tcl_Obj (*valuePtr), unless valuePtr is NULL.
 *
 *----------------------------------------------------------------------
 */

int
TclWordKnownAtCompileTime(
    Tcl_Token *tokenPtr,	/* Points to Tcl_Token we should check */
    Tcl_Obj *valuePtr)		/* If not NULL, points to an unshared Tcl_Obj
				 * to which we should append the known value
				 * of the word. */
{
    int numComponents = tokenPtr->numComponents;
    Tcl_Obj *tempPtr = NULL;

    if (tokenPtr->type == TCL_TOKEN_SIMPLE_WORD) {
	if (valuePtr != NULL) {
	    Tcl_AppendToObj(valuePtr, tokenPtr[1].start, tokenPtr[1].size);
	}
	return 1;
    }
    if (tokenPtr->type != TCL_TOKEN_WORD) {
	return 0;
    }
    tokenPtr++;
    if (valuePtr != NULL) {
	tempPtr = Tcl_NewObj();
	Tcl_IncrRefCount(tempPtr);
    }
    while (numComponents--) {
	switch (tokenPtr->type) {
	case TCL_TOKEN_TEXT:
	    if (tempPtr != NULL) {
		Tcl_AppendToObj(tempPtr, tokenPtr->start, tokenPtr->size);
	    }
	    break;

	case TCL_TOKEN_BS:
	    if (tempPtr != NULL) {
		char utfBuf[TCL_UTF_MAX];
		int length = TclParseBackslash(tokenPtr->start,
			tokenPtr->size, NULL, utfBuf);

		Tcl_AppendToObj(tempPtr, utfBuf, length);
	    }
	    break;

	default:
	    if (tempPtr != NULL) {
		Tcl_DecrRefCount(tempPtr);
	    }
	    return 0;
	}
	tokenPtr++;
    }
    if (valuePtr != NULL) {
	Tcl_AppendObjToObj(valuePtr, tempPtr);
	Tcl_DecrRefCount(tempPtr);
    }
    return 1;
}

#ifndef REWRITE
/*
 * ---------------------------------------------------------------------
 *
 * FindCompiledCommandFromToken --
 *
 *	A simple helper that looks up a command's compiler from its token.
 *
 * ---------------------------------------------------------------------
 */

static Command *
FindCompiledCommandFromToken(
    Tcl_Interp *interp,
    Tcl_Token *tokenPtr)
{
    Tcl_DString ds;
    Command *cmdPtr;

    /*
     * If we have a non-trivial token or are suppressing compilation, we stop
     * right now.
     */

    if ((tokenPtr->type != TCL_TOKEN_SIMPLE_WORD)
	    || (((Interp *) interp)->flags & DONT_COMPILE_CMDS_INLINE)) {
	return NULL;
    }

    /*
     * We copy the string before trying to find the command by name. We used
     * to modify the string in place, but this is not safe because the name
     * resolution handlers could have side effects that rely on the unmodified
     * string.
     */

    Tcl_DStringInit(&ds);
    TclDStringAppendToken(&ds, &tokenPtr[1]);
    cmdPtr = (Command *) Tcl_FindCommand(interp, Tcl_DStringValue(&ds), NULL,
	    /*flags*/ 0);
    if (cmdPtr != NULL && (cmdPtr->compileProc == NULL
	    || (cmdPtr->nsPtr->flags & NS_SUPPRESS_COMPILATION)
	    || (cmdPtr->flags & CMD_HAS_EXEC_TRACES))) {
	cmdPtr = NULL;
    }
    Tcl_DStringFree(&ds);
    return cmdPtr;
}
#endif

/*
 *----------------------------------------------------------------------
 *
 * TclCompileScript --
 *
 *	Compile a Tcl script in a string.
 *
 * Results:
 *	The return value is TCL_OK on a successful compilation and TCL_ERROR
 *	on failure. If TCL_ERROR is returned, then the interpreter's result
 *	contains an error message.
 *
 * Side effects:
 *	Adds instructions to envPtr to evaluate the script at runtime.
 *
 *----------------------------------------------------------------------
 */

#ifdef REWRITE

static int
ExpandRequested(
    Tcl_Token *tokenPtr,
    int numWords)
{
    /* Determine whether any words of the command require expansion */
    while (numWords--) {
	if (tokenPtr->type == TCL_TOKEN_EXPAND_WORD) {
	    return 1;
	}
	tokenPtr = TokenAfter(tokenPtr);
    }
    return 0;
}

static void
CompileCmdLiteral(
    Tcl_Interp *interp,
    Tcl_Obj *cmdObj,
    CompileEnv *envPtr)
{
    int numBytes;
    const char *bytes = Tcl_GetStringFromObj(cmdObj, &numBytes);
    int cmdLitIdx = TclRegisterNewCmdLiteral(envPtr, bytes, numBytes);
    Command *cmdPtr = (Command *) Tcl_GetCommandFromObj(interp, cmdObj);

    if (cmdPtr) {
	TclSetCmdNameObj(interp, TclFetchLiteral(envPtr, cmdLitIdx), cmdPtr);
    }
    TclEmitPush(cmdLitIdx, envPtr);
}

void
TclCompileInvocation(
    Tcl_Interp *interp,
    Tcl_Token *tokenPtr,
    Tcl_Obj *cmdObj,
    int numWords,
    CompileEnv *envPtr)
{
    int wordIdx = 0;
    DefineLineInformation;

    if (cmdObj) {
	CompileCmdLiteral(interp, cmdObj, envPtr);
	wordIdx = 1;
	tokenPtr = TokenAfter(tokenPtr);
    }

    for (; wordIdx < numWords; wordIdx++, tokenPtr = TokenAfter(tokenPtr)) {
	int objIdx;

	SetLineInformation(wordIdx);

	if (tokenPtr->type != TCL_TOKEN_SIMPLE_WORD) {
	    CompileTokens(envPtr, tokenPtr, interp);
	    continue;
	}

	objIdx = TclRegisterNewLiteral(envPtr,
		tokenPtr[1].start, tokenPtr[1].size);
	if (envPtr->clNext) {
	    TclContinuationsEnterDerived(TclFetchLiteral(envPtr, objIdx),
		    tokenPtr[1].start - envPtr->source, envPtr->clNext);
	}
	TclEmitPush(objIdx, envPtr);
    }

    if (wordIdx <= 255) {
	TclEmitInstInt1(INST_INVOKE_STK1, wordIdx, envPtr);
    } else {
	TclEmitInstInt4(INST_INVOKE_STK4, wordIdx, envPtr);
    }
}

static void
CompileExpanded(
    Tcl_Interp *interp,
    Tcl_Token *tokenPtr,
    Tcl_Obj *cmdObj,
    int numWords,
    CompileEnv *envPtr)
{
    int wordIdx = 0;
    DefineLineInformation;


    StartExpanding(envPtr);
    if (cmdObj) {
	CompileCmdLiteral(interp, cmdObj, envPtr);
	wordIdx = 1;
	tokenPtr = TokenAfter(tokenPtr);
    }

    for (; wordIdx < numWords; wordIdx++, tokenPtr = TokenAfter(tokenPtr)) {
	int objIdx;

	SetLineInformation(wordIdx);

	if (tokenPtr->type != TCL_TOKEN_SIMPLE_WORD) {
	    CompileTokens(envPtr, tokenPtr, interp);
	    if (tokenPtr->type == TCL_TOKEN_EXPAND_WORD) {
		TclEmitInstInt4(INST_EXPAND_STKTOP,
			envPtr->currStackDepth, envPtr);
	    }
	    continue;
	}

	objIdx = TclRegisterNewLiteral(envPtr,
		tokenPtr[1].start, tokenPtr[1].size);
	if (envPtr->clNext) {
	    TclContinuationsEnterDerived(TclFetchLiteral(envPtr, objIdx),
		    tokenPtr[1].start - envPtr->source, envPtr->clNext);
	}
	TclEmitPush(objIdx, envPtr);
    }

    /*
     * The stack depth during argument expansion can only be
     * managed at runtime, as the number of elements in the
     * expanded lists is not known at compile time. We adjust here
     * the stack depth estimate so that it is correct after the
     * command with expanded arguments returns.
     *
     * The end effect of this command's invocation is that all the
     * words of the command are popped from the stack, and the
     * result is pushed: the stack top changes by (1-wordIdx).
     *
     * Note that the estimates are not correct while the command
     * is being prepared and run, INST_EXPAND_STKTOP is not
     * stack-neutral in general.
     */

    TclEmitOpcode(INST_INVOKE_EXPANDED, envPtr);
    envPtr->expandCount--;
    TclAdjustStackDepth(1 - wordIdx, envPtr);
}

static int 
CompileCmdCompileProc(
    Tcl_Interp *interp,
    Tcl_Parse *parsePtr,
    Command *cmdPtr,
    CompileEnv *envPtr)
{
    int unwind = 0, incrOffset = -1;
    DefineLineInformation;

    /*
     * Emit of the INST_START_CMD instruction is controlled by
     * the value of envPtr->atCmdStart:
     *
     * atCmdStart == 2	: We are not using the INST_START_CMD instruction.
     * atCmdStart == 1	: INST_START_CMD was the last instruction emitted.
     *			: We do not need to emit another.  Instead we
     *			: increment the number of cmds started at it (except
     *			: for the special case at the start of a script.)
     * atCmdStart == 0	: The last instruction was something else.  We need
     *			: to emit INST_START_CMD here.
     */

    switch (envPtr->atCmdStart) {
    case 0:
	unwind = tclInstructionTable[INST_START_CMD].numBytes;
	TclEmitInstInt4(INST_START_CMD, 0, envPtr);
	incrOffset = envPtr->codeNext - envPtr->codeStart;
	TclEmitInt4(0, envPtr);
	break;
    case 1:
	if (envPtr->codeNext > envPtr->codeStart) {
	    incrOffset = envPtr->codeNext - 4 - envPtr->codeStart;
	}
	break;
    case 2:
	/* Nothing to do */
	;
    }

    if (TCL_OK == TclAttemptCompileProc(interp, parsePtr, 1, cmdPtr, envPtr)) {
	if (incrOffset >= 0) {
	    /*
	     * We successfully compiled a command.  Increment the number
	     * of commands that start at the currently active INST_START_CMD.
	     */
	    unsigned char *incrPtr = envPtr->codeStart + incrOffset;
	    unsigned char *startPtr = incrPtr - 5;

	    TclIncrUInt4AtPtr(incrPtr, 1);
	    if (unwind) {
		/* We started the INST_START_CMD.  Record the code length. */
		TclStoreInt4AtPtr(envPtr->codeNext - startPtr, startPtr + 1);
	    }
	}
	return TCL_OK;
    }

    envPtr->codeNext -= unwind; /* Unwind INST_START_CMD */

    /*
     * Throw out any line information generated by the failed
     * compile attempt.
     */
    while (mapPtr->nuloc - 1 > eclIndex) {
	mapPtr->nuloc--;
	ckfree(mapPtr->loc[mapPtr->nuloc].line);
	mapPtr->loc[mapPtr->nuloc].line = NULL;
    }

    /*
     * Reset the index of next command.
     * Toss out any from failed nested partial compiles.
     */
    envPtr->numCommands = mapPtr->nuloc;

    return TCL_ERROR;
}

static int
CompileCommandTokens(
    Tcl_Interp *interp,
    Tcl_Parse *parsePtr,
    CompileEnv *envPtr)
{
    Interp *iPtr = (Interp *) interp;
    Tcl_Token *tokenPtr = parsePtr->tokenPtr;
    ExtCmdLoc *eclPtr = envPtr->extCmdMapPtr;
    Tcl_Obj *cmdObj = Tcl_NewObj();
    Command *cmdPtr = NULL;
    int code = TCL_ERROR;
    int cmdKnown, expand = -1;
    int *wlines, wlineat;
    int cmdLine = envPtr->line;
    int *clNext = envPtr->clNext;
    int cmdIdx = envPtr->numCommands;
    int startCodeOffset = envPtr->codeNext - envPtr->codeStart;

    assert (parsePtr->numWords > 0);

    /* Pre-Compile */

    envPtr->numCommands++;
    EnterCmdStartData(envPtr, cmdIdx,
	    parsePtr->commandStart - envPtr->source, startCodeOffset);

    /*
     * TIP #280. Scan the words and compute the extended location
     * information. The map first contain full per-word line
     * information for use by the compiler. This is later replaced by
     * a reduced form which signals non-literal words, stored in
     * 'wlines'.
     */

    EnterCmdWordData(eclPtr, parsePtr->commandStart - envPtr->source,
	    parsePtr->tokenPtr, parsePtr->commandStart,
	    parsePtr->commandSize, parsePtr->numWords, cmdLine,
	    clNext, &wlines, envPtr);
    wlineat = eclPtr->nuloc - 1;

    envPtr->line = eclPtr->loc[wlineat].line[0];
    envPtr->clNext = eclPtr->loc[wlineat].next[0];

    /* Do we know the command word? */
    Tcl_IncrRefCount(cmdObj);
    tokenPtr = parsePtr->tokenPtr;
    cmdKnown = TclWordKnownAtCompileTime(tokenPtr, cmdObj);

    /* Is this a command we should (try to) compile with a compileProc ? */
    if (cmdKnown && !(iPtr->flags & DONT_COMPILE_CMDS_INLINE)) {
	cmdPtr = (Command *) Tcl_GetCommandFromObj(interp, cmdObj);
	if (cmdPtr) {
	    /*
	     * Found a command.  Test the ways we can be told
	     * not to attempt to compile it.
	     */
	    if ((cmdPtr->compileProc == NULL)
		    || (cmdPtr->nsPtr->flags & NS_SUPPRESS_COMPILATION)
		    || (cmdPtr->flags & CMD_HAS_EXEC_TRACES)) {
		cmdPtr = NULL;
	    }
	}
	if (cmdPtr && !(cmdPtr->flags & CMD_COMPILES_EXPANDED)) {
	    expand = ExpandRequested(parsePtr->tokenPtr, parsePtr->numWords);
	    if (expand) {
		/* We need to expand, but compileProc cannot. */
		cmdPtr = NULL;
	    }
	}
    }

    /* If cmdPtr != NULL, we will try to call cmdPtr->compileProc */
    if (cmdPtr) {
	code = CompileCmdCompileProc(interp, parsePtr, cmdPtr, envPtr);
    }

    if (code == TCL_ERROR) {
	if (expand < 0) {
	    expand = ExpandRequested(parsePtr->tokenPtr, parsePtr->numWords);
	}

	if (expand) {
	    CompileExpanded(interp, parsePtr->tokenPtr,
		    cmdKnown ? cmdObj : NULL, parsePtr->numWords, envPtr);
	} else {
	    TclCompileInvocation(interp, parsePtr->tokenPtr,
		    cmdKnown ? cmdObj : NULL, parsePtr->numWords, envPtr);
	}
    }

    Tcl_DecrRefCount(cmdObj);

    TclEmitOpcode(INST_POP, envPtr);
    EnterCmdExtentData(envPtr, cmdIdx,
	    parsePtr->term - parsePtr->commandStart,
	    (envPtr->codeNext-envPtr->codeStart) - startCodeOffset);

    /*
     * TIP #280: Free full form of per-word line data and insert the
     * reduced form now
     */

    envPtr->line = cmdLine;
    envPtr->clNext = clNext;
    ckfree(eclPtr->loc[wlineat].line);
    ckfree(eclPtr->loc[wlineat].next);
    eclPtr->loc[wlineat].line = wlines;
    eclPtr->loc[wlineat].next = NULL;

    return cmdIdx;
}
#endif

void
TclCompileScript(
    Tcl_Interp *interp,		/* Used for error and status reporting. Also
				 * serves as context for finding and compiling
				 * commands. May not be NULL. */
    const char *script,		/* The source script to compile. */
    int numBytes,		/* Number of bytes in script. If < 0, the
				 * script consists of all bytes up to the
				 * first null character. */
    CompileEnv *envPtr)		/* Holds resulting instructions. */
{
#ifdef REWRITE
    int lastCmdIdx = -1;	/* Index into envPtr->cmdMapPtr of the last
				 * command this routine compiles into bytecode.
				 * Initial value of -1 indicates this routine
				 * has not yet generated any bytecode. */
    const char *p = script;	/* Where we are in our compile. */

    if (envPtr->iPtr == NULL) {
	Tcl_Panic("TclCompileScript() called on uninitialized CompileEnv");
    }

    /* Each iteration compiles one command from the script. */

    while (numBytes > 0) {
	Tcl_Parse parse;
	const char *next;

	if (TCL_OK != Tcl_ParseCommand(interp, p, numBytes, 0, &parse)) {
	    /*
	     * Compile bytecodes to report the parse error at runtime.
	     */

	    Tcl_LogCommandInfo(interp, script, parse.commandStart,
		    parse.term + 1 - parse.commandStart);
	    TclCompileSyntaxError(interp, envPtr);
	    return;
	}

#ifdef TCL_COMPILE_DEBUG
	/*
	 * If tracing, print a line for each top level command compiled.
	 */

	if ((tclTraceCompile >= 1) && (envPtr->procPtr == NULL)) {
	    int commandLength = parse.term - parse.commandStart;
	    fprintf(stdout, "  Compiling: ");
	    TclPrintSource(stdout, parse.commandStart,
		    TclMin(commandLength, 55));
	    fprintf(stdout, "\n");
	}
#endif

	/*
	 * TIP #280: Count newlines before the command start.
	 * (See test info-30.33).
	 */

	TclAdvanceLines(&envPtr->line, p, parse.commandStart);
	TclAdvanceContinuations(&envPtr->line, &envPtr->clNext,
		parse.commandStart - envPtr->source);

	/*
	 * Advance parser to the next command in the script.
	 */

	next = parse.commandStart + parse.commandSize;
	numBytes -= next - p;
	p = next;

	if (parse.numWords == 0) {
	    /*
	     * The "command" parsed has no words.  In this case
	     * we can skip the rest of the loop body.  With no words,
	     * clearly CompileCommandTokens() has nothing to do.  Since
	     * the parser aggressively sucks up leading comment and white
	     * space, including newlines, parse.commandStart must be 
	     * pointing at either the end of script, or a command-terminating
	     * semi-colon.  In either case, the TclAdvance*() calls have
	     * nothing to do.  Finally, when no words are parsed, no
	     * tokens have been allocated at parse.tokenPtr so there's
	     * also nothing for Tcl_FreeParse() to do.
	     *
	     * The advantage of this shortcut is that CompileCommandTokens()
	     * can be written with an assumption that parse.numWords > 0,
	     * with the implication the CCT() always generates bytecode.
	     */
	    continue;
	}

	lastCmdIdx = CompileCommandTokens(interp, &parse, envPtr);

	/*
	 * TIP #280: Track lines in the just compiled command.
	 */

	TclAdvanceLines(&envPtr->line, parse.commandStart, p);
	TclAdvanceContinuations(&envPtr->line, &envPtr->clNext,
		p - envPtr->source);
	Tcl_FreeParse(&parse);
    }

    if (lastCmdIdx == -1) {
	/*
	 * Compiling the script yielded no bytecode.  The script must be
	 * all whitespace, comments, and empty commands.  Such scripts
	 * are defined to successfully produce the empty string result,
	 * so we emit the simple bytecode that makes that happen.
	 */
	PushStringLiteral(envPtr, "");
    } else {
<<<<<<< HEAD
	/* Remove the surplus INST_POP */
//	envPtr->codeNext--;
	envPtr->codeNext -= 6;
	TclAdjustStackDepth(1, envPtr);
=======
	/*
	 * We compiled at least one command to bytecode.  The routine
	 * CompileCommandTokens() follows the bytecode of each compiled
	 * command with an INST_POP, so that stack balance is maintained
	 * when several commands are in sequence.  (The result of each
	 * command is thrown away before moving on to the next command).
	 * For the last command compiled, we need to undo that INST_POP
	 * so that the result of the last command becomes the result of
	 * the script.  The code here removes that trailing INST_POP.
	 */
	envPtr->cmdMapPtr[lastCmdIdx].numCodeBytes--;
	envPtr->codeNext--;
	envPtr->currStackDepth++;
>>>>>>> 6d441f27
    }
#else
    int lastTopLevelCmdIndex = -1;
				/* Index of most recent toplevel command in
				 * the command location table. Initialized to
				 * avoid compiler warning. */
    int startCodeOffset = -1;	/* Offset of first byte of current command's
				 * code. Init. to avoid compiler warning. */
    unsigned char *entryCodeNext = envPtr->codeNext;
    const char *p, *next;
    Command *cmdPtr;
    Tcl_Token *tokenPtr;
    int bytesLeft, isFirstCmd, wordIdx, currCmdIndex, commandLength, objIndex;
    /* TIP #280 */
    ExtCmdLoc *eclPtr = envPtr->extCmdMapPtr;
    int *wlines, wlineat, cmdLine, *clNext;
    Tcl_Parse parse, *parsePtr = &parse;

    if (envPtr->iPtr == NULL) {
	Tcl_Panic("TclCompileScript() called on uninitialized CompileEnv");
    }

    if (numBytes < 0) {
	numBytes = strlen(script);
    }
    Tcl_ResetResult(interp);
    isFirstCmd = 1;

    /*
     * Each iteration through the following loop compiles the next command
     * from the script.
     */

    p = script;
    bytesLeft = numBytes;
    cmdLine = envPtr->line;
    clNext = envPtr->clNext;
    do {
	if (Tcl_ParseCommand(interp, p, bytesLeft, 0, parsePtr) != TCL_OK) {
	    /*
	     * Compile bytecodes to report the parse error at runtime.
	     */

	    Tcl_LogCommandInfo(interp, script, parsePtr->commandStart,
		    parsePtr->term + 1 - parsePtr->commandStart);
	    TclCompileSyntaxError(interp, envPtr);
	    break;
	}

	/*
	 * TIP #280: We have to count newlines before the command even in the
	 * degenerate case when the command has no words. (See test
	 * info-30.33).
	 * So make that counting here, and not in the (numWords > 0) branch
	 * below.
	 */

	TclAdvanceLines(&cmdLine, p, parsePtr->commandStart);
	TclAdvanceContinuations(&cmdLine, &clNext,
		parsePtr->commandStart - envPtr->source);

	if (parsePtr->numWords > 0) {
	    int expand = 0;	/* Set if there are dynamic expansions to
				 * handle */

	    /*
	     * If not the first command, pop the previous command's result
	     * and, if we're compiling a top level command, update the last
	     * command's code size to account for the pop instruction.
	     */

	    if (!isFirstCmd) {
		TclEmitOpcode(INST_POP, envPtr);
		envPtr->cmdMapPtr[lastTopLevelCmdIndex].numCodeBytes =
			(envPtr->codeNext - envPtr->codeStart)
			- startCodeOffset;
	    }

	    /*
	     * Determine the actual length of the command.
	     */

	    commandLength = parsePtr->commandSize;
	    if (parsePtr->term == parsePtr->commandStart + commandLength-1) {
		/*
		 * The command terminator character (such as ; or ]) is the
		 * last character in the parsed command. Reduce the length by
		 * one so that the trace message doesn't include the
		 * terminator character.
		 */

		commandLength -= 1;
	    }

#ifdef TCL_COMPILE_DEBUG
	    /*
	     * If tracing, print a line for each top level command compiled.
	     */

	    if ((tclTraceCompile >= 1) && (envPtr->procPtr == NULL)) {
		fprintf(stdout, "  Compiling: ");
		TclPrintSource(stdout, parsePtr->commandStart,
			TclMin(commandLength, 55));
		fprintf(stdout, "\n");
	    }
#endif

	    /*
	     * Check whether expansion has been requested for any of the
	     * words.
	     */

	    for (wordIdx = 0, tokenPtr = parsePtr->tokenPtr;
		    wordIdx < parsePtr->numWords;
		    wordIdx++, tokenPtr += tokenPtr->numComponents + 1) {
		if (tokenPtr->type == TCL_TOKEN_EXPAND_WORD) {
		    expand = 1;
		    break;
		}
	    }

	    /*
	     * If expansion was requested, check if the command declares that
	     * it knows how to compile it. Note that if expansion is requested
	     * for the first word, this check will fail as the token type will
	     * inhibit it. (Checked inside FindCompiledCommandFromToken.) This
	     * is as it should be.
	     */

	    if (expand) {
		cmdPtr = FindCompiledCommandFromToken(interp,
			parsePtr->tokenPtr);
		if (cmdPtr && (cmdPtr->flags & CMD_COMPILES_EXPANDED)) {
		    expand = 0;
		}
	    }

	    envPtr->numCommands++;
	    currCmdIndex = envPtr->numCommands - 1;
	    lastTopLevelCmdIndex = currCmdIndex;
	    startCodeOffset = envPtr->codeNext - envPtr->codeStart;
	    EnterCmdStartData(envPtr, currCmdIndex,
		    parsePtr->commandStart - envPtr->source, startCodeOffset);

	    /*
	     * Should only start issuing instructions after the "command has
	     * started" so that the command range is correct in the bytecode.
	     */

	    if (expand) {
		StartExpanding(envPtr);
	    }

	    /*
	     * TIP #280. Scan the words and compute the extended location
	     * information. The map first contain full per-word line
	     * information for use by the compiler. This is later replaced by
	     * a reduced form which signals non-literal words, stored in
	     * 'wlines'.
	     */

	    EnterCmdWordData(eclPtr, parsePtr->commandStart - envPtr->source,
		    parsePtr->tokenPtr, parsePtr->commandStart,
		    parsePtr->commandSize, parsePtr->numWords, cmdLine,
		    clNext, &wlines, envPtr);
	    wlineat = eclPtr->nuloc - 1;

	    /*
	     * Each iteration of the following loop compiles one word from the
	     * command.
	     */

	    for (wordIdx = 0, tokenPtr = parsePtr->tokenPtr;
		    wordIdx < parsePtr->numWords; wordIdx++,
		    tokenPtr += tokenPtr->numComponents + 1) {
		/*
		 * Note the parse location information.
		 */

		envPtr->line = eclPtr->loc[wlineat].line[wordIdx];
		envPtr->clNext = eclPtr->loc[wlineat].next[wordIdx];

		if (tokenPtr->type != TCL_TOKEN_SIMPLE_WORD) {
		    /*
		     * The word is not a simple string of characters.
		     */

		    CompileTokens(envPtr, tokenPtr, interp);
		    if (expand && tokenPtr->type == TCL_TOKEN_EXPAND_WORD) {
			TclEmitInstInt4(INST_EXPAND_STKTOP,
				envPtr->currStackDepth, envPtr);
		    }
		    continue;
		}

		/*
		 * This is a simple string of literal characters (i.e. we know
		 * it absolutely and can use it directly). If this is the
		 * first word and the command has a compile procedure, let it
		 * compile the command.
		 */

		if ((wordIdx == 0) && !expand) {
		    cmdPtr = FindCompiledCommandFromToken(interp, tokenPtr);
		    if (cmdPtr) {
			int savedNumCmds = envPtr->numCommands;
			unsigned savedCodeNext =
				envPtr->codeNext - envPtr->codeStart;
			int update = 0;
			int startStackDepth = envPtr->currStackDepth;

			/*
			 * Mark the start of the command; the proper bytecode
			 * length will be updated later. There is no need to
			 * do this for the first bytecode in the compile env,
			 * as the check is done before calling
			 * TclNRExecuteByteCode(). Do emit an INST_START_CMD
			 * in special cases where the first bytecode is in a
			 * loop, to insure that the corresponding command is
			 * counted properly. Compilers for commands able to
			 * produce such a beast (currently 'while 1' only) set
			 * envPtr->atCmdStart to 0 in order to signal this
			 * case. [Bug 1752146]
			 *
			 * Note that the environment is initialised with
			 * atCmdStart=1 to avoid emitting ISC for the first
			 * command.
			 */

			if (envPtr->atCmdStart == 1) {
			    if (savedCodeNext != 0) {
				/*
				 * Increase the number of commands being
				 * started at the current point. Note that
				 * this depends on the exact layout of the
				 * INST_START_CMD's operands, so be careful!
				 */

				TclIncrUInt4AtPtr(envPtr->codeNext - 4, 1)
			    }
			} else if (envPtr->atCmdStart == 0) {
			    TclEmitInstInt4(INST_START_CMD, 0, envPtr);
			    TclEmitInt4(1, envPtr);
			    update = 1;
			}

			if (cmdPtr->compileProc(interp, parsePtr, cmdPtr,
				envPtr) == TCL_OK) {
			    /*
			     * Confirm that the command compiler generated a
			     * single value on the stack as its result. This
			     * is only done in debugging mode, as it *should*
			     * be correct and normal users have no reasonable
			     * way to fix it anyway.
			     */

#ifdef TCL_COMPILE_DEBUG
			    int diff = envPtr->currStackDepth-startStackDepth;

			    if (diff != 1) {
				Tcl_Panic("bad stack adjustment when compiling"
					" %.*s (was %d instead of 1)",
					parsePtr->tokenPtr->size,
					parsePtr->tokenPtr->start, diff);
			    }
#endif
			    if (update) {
				/*
				 * Fix the bytecode length.
				 */

				unsigned char *fixPtr = envPtr->codeStart
					+ savedCodeNext + 1;
				unsigned fixLen = envPtr->codeNext
					- envPtr->codeStart - savedCodeNext;

				TclStoreInt4AtPtr(fixLen, fixPtr);
			    }
			    goto finishCommand;
			}

			if (envPtr->atCmdStart == 1 && savedCodeNext != 0) {
			    /*
			     * Decrease the number of commands being started
			     * at the current point. Note that this depends on
			     * the exact layout of the INST_START_CMD's
			     * operands, so be careful!
			     */

			    TclIncrUInt4AtPtr(envPtr->codeNext - 4, -1);
			}

			/*
			 * Restore numCommands and codeNext to their correct
			 * values, removing any commands compiled before the
			 * failure to produce bytecode got reported. [Bugs
			 * 705406 and 735055]
			 */

			envPtr->numCommands = savedNumCmds;
			envPtr->codeNext = envPtr->codeStart + savedCodeNext;

			/*
			 * And the stack depth too!!  [Bug 3614102].
			 */

			envPtr->currStackDepth = startStackDepth;
		    }

		    /*
		     * No compile procedure so push the word. If the command
		     * was found, push a CmdName object to reduce runtime
		     * lookups. Mark this as a command name literal to reduce
		     * shimmering. 
		     */

		    objIndex = TclRegisterNewCmdLiteral(envPtr,
			    tokenPtr[1].start, tokenPtr[1].size);
		    if (cmdPtr) {
			TclSetCmdNameObj(interp,
				TclFetchLiteral(envPtr, objIndex), cmdPtr);
		    }
		} else {
		    /*
		     * Simple argument word of a command. We reach this if and
		     * only if the command word was not compiled for whatever
		     * reason. Register the literal's location for use by
		     * uplevel, etc. commands, should they encounter it
		     * unmodified. We care only if the we are in a context
		     * which already allows absolute counting.
		     */

		    objIndex = TclRegisterNewLiteral(envPtr,
			    tokenPtr[1].start, tokenPtr[1].size);

		    if (envPtr->clNext) {
			TclContinuationsEnterDerived(
				TclFetchLiteral(envPtr, objIndex),
				tokenPtr[1].start - envPtr->source,
				eclPtr->loc[wlineat].next[wordIdx]);
		    }
		}
		TclEmitPush(objIndex, envPtr);
	    } /* for loop */

	    /*
	     * Emit an invoke instruction for the command. We skip this if a
	     * compile procedure was found for the command.
	     */
	    assert(wordIdx > 0);

	    if (expand) {
		/*
		 * The stack depth during argument expansion can only be
		 * managed at runtime, as the number of elements in the
		 * expanded lists is not known at compile time. We adjust here
		 * the stack depth estimate so that it is correct after the
		 * command with expanded arguments returns.
		 *
		 * The end effect of this command's invocation is that all the
		 * words of the command are popped from the stack, and the
		 * result is pushed: the stack top changes by (1-wordIdx).
		 *
		 * Note that the estimates are not correct while the command
		 * is being prepared and run, INST_EXPAND_STKTOP is not
		 * stack-neutral in general.
		 */

		TclEmitOpcode(INST_INVOKE_EXPANDED, envPtr);
		envPtr->expandCount--;
		TclAdjustStackDepth(1 - wordIdx, envPtr);
	    } else {
		/*
		 * Save PC -> command map for the TclArgumentBC* functions.
		 */

		int isnew;
		Tcl_HashEntry *hePtr = Tcl_CreateHashEntry(&eclPtr->litInfo,
			INT2PTR(envPtr->codeNext - envPtr->codeStart),
			&isnew);

		Tcl_SetHashValue(hePtr, INT2PTR(wlineat));
		if (wordIdx <= 255) {
		    TclEmitInstInt1(INST_INVOKE_STK1, wordIdx, envPtr);
		} else {
		    TclEmitInstInt4(INST_INVOKE_STK4, wordIdx, envPtr);
		}
	    }

	    /*
	     * Update the compilation environment structure and record the
	     * offsets of the source and code for the command.
	     */

	finishCommand:
	    EnterCmdExtentData(envPtr, currCmdIndex, commandLength,
		    (envPtr->codeNext-envPtr->codeStart) - startCodeOffset);
	    isFirstCmd = 0;

	    /*
	     * TIP #280: Free full form of per-word line data and insert the
	     * reduced form now
	     */

	    ckfree(eclPtr->loc[wlineat].line);
	    ckfree(eclPtr->loc[wlineat].next);
	    eclPtr->loc[wlineat].line = wlines;
	    eclPtr->loc[wlineat].next = NULL;
	} /* end if parsePtr->numWords > 0 */

	/*
	 * Advance to the next command in the script.
	 */

	next = parsePtr->commandStart + parsePtr->commandSize;
	bytesLeft -= next - p;
	p = next;

	/*
	 * TIP #280: Track lines in the just compiled command.
	 */

	TclAdvanceLines(&cmdLine, parsePtr->commandStart, p);
	TclAdvanceContinuations(&cmdLine, &clNext, p - envPtr->source);
	Tcl_FreeParse(parsePtr);
    } while (bytesLeft > 0);

    /*
     * TIP #280: Bring the line counts in the CompEnv up to date.
     *	See tests info-30.33,34,35 .
     */

    envPtr->line = cmdLine;
    envPtr->clNext = clNext;

    /*
     * If the source script yielded no instructions (e.g., if it was empty),
     * push an empty string as the command's result.
     */

    if (envPtr->codeNext == entryCodeNext) {
	PushStringLiteral(envPtr, "");
    }
#endif
}

/*
 *----------------------------------------------------------------------
 *
 * TclCompileTokens --
 *
 *	Given an array of tokens parsed from a Tcl command (e.g., the tokens
 *	that make up a word) this procedure emits instructions to evaluate the
 *	tokens and concatenate their values to form a single result value on
 *	the interpreter's runtime evaluation stack.
 *
 * Results:
 *	The return value is a standard Tcl result. If an error occurs, an
 *	error message is left in the interpreter's result.
 *
 * Side effects:
 *	Instructions are added to envPtr to push and evaluate the tokens at
 *	runtime.
 *
 *----------------------------------------------------------------------
 */

void
TclCompileVarSubst(
    Tcl_Interp *interp,
    Tcl_Token *tokenPtr,
    CompileEnv *envPtr)
{
    const char *p, *name = tokenPtr[1].start;
    int nameBytes = tokenPtr[1].size;
    int i, localVar, localVarName = 1;

    /*
     * Determine how the variable name should be handled: if it contains any
     * namespace qualifiers it is not a local variable (localVarName=-1); if
     * it looks like an array element and the token has a single component, it
     * should not be created here [Bug 569438] (localVarName=0); otherwise,
     * the local variable can safely be created (localVarName=1).
     */

    for (i = 0, p = name;  i < nameBytes;  i++, p++) {
	if ((*p == ':') && (i < nameBytes-1) && (*(p+1) == ':')) {
	    localVarName = -1;
	    break;
	} else if ((*p == '(')
		&& (tokenPtr->numComponents == 1)
		&& (*(name + nameBytes - 1) == ')')) {
	    localVarName = 0;
	    break;
	}
    }

    /*
     * Either push the variable's name, or find its index in the array
     * of local variables in a procedure frame.
     */

    localVar = -1;
    if (localVarName != -1) {
	localVar = TclFindCompiledLocal(name, nameBytes, localVarName, envPtr);
    }
    if (localVar < 0) {
	PushLiteral(envPtr, name, nameBytes);
    }

    /*
     * Emit instructions to load the variable.
     */

    TclAdvanceLines(&envPtr->line, tokenPtr[1].start,
	    tokenPtr[1].start + tokenPtr[1].size);

    if (tokenPtr->numComponents == 1) {
	if (localVar < 0) {
	    TclEmitOpcode(INST_LOAD_STK, envPtr);
	} else if (localVar <= 255) {
	    TclEmitInstInt1(INST_LOAD_SCALAR1, localVar, envPtr);
	} else {
	    TclEmitInstInt4(INST_LOAD_SCALAR4, localVar, envPtr);
	}
    } else {
	TclCompileTokens(interp, tokenPtr+2, tokenPtr->numComponents-1, envPtr);
	if (localVar < 0) {
	    TclEmitOpcode(INST_LOAD_ARRAY_STK, envPtr);
	} else if (localVar <= 255) {
	    TclEmitInstInt1(INST_LOAD_ARRAY1, localVar, envPtr);
	} else {
	    TclEmitInstInt4(INST_LOAD_ARRAY4, localVar, envPtr);
	}
    }
}

void
TclCompileTokens(
    Tcl_Interp *interp,		/* Used for error and status reporting. */
    Tcl_Token *tokenPtr,	/* Pointer to first in an array of tokens to
				 * compile. */
    int count,			/* Number of tokens to consider at tokenPtr.
				 * Must be at least 1. */
    CompileEnv *envPtr)		/* Holds the resulting instructions. */
{
    Tcl_DString textBuffer;	/* Holds concatenated chars from adjacent
				 * TCL_TOKEN_TEXT, TCL_TOKEN_BS tokens. */
    char buffer[TCL_UTF_MAX];
    int i, numObjsToConcat, length;
    unsigned char *entryCodeNext = envPtr->codeNext;
#define NUM_STATIC_POS 20
    int isLiteral, maxNumCL, numCL;
    int *clPosition = NULL;

    /*
     * For the handling of continuation lines in literals we first check if
     * this is actually a literal. For if not we can forego the additional
     * processing. Otherwise we pre-allocate a small table to store the
     * locations of all continuation lines we find in this literal, if any.
     * The table is extended if needed.
     *
     * Note: Different to the equivalent code in function 'TclSubstTokens()'
     * (see file "tclParse.c") we do not seem to need the 'adjust' variable.
     * We also do not seem to need code which merges continuation line
     * information of multiple words which concat'd at runtime. Either that or
     * I have not managed to find a test case for these two possibilities yet.
     * It might be a difference between compile- versus run-time processing.
     */

    numCL = 0;
    maxNumCL = 0;
    isLiteral = 1;
    for (i=0 ; i < count; i++) {
	if ((tokenPtr[i].type != TCL_TOKEN_TEXT)
		&& (tokenPtr[i].type != TCL_TOKEN_BS)) {
	    isLiteral = 0;
	    break;
	}
    }

    if (isLiteral) {
	maxNumCL = NUM_STATIC_POS;
	clPosition = ckalloc(maxNumCL * sizeof(int));
    }

    Tcl_DStringInit(&textBuffer);
    numObjsToConcat = 0;
    for ( ;  count > 0;  count--, tokenPtr++) {
	switch (tokenPtr->type) {
	case TCL_TOKEN_TEXT:
	    TclDStringAppendToken(&textBuffer, tokenPtr);
	    TclAdvanceLines(&envPtr->line, tokenPtr->start,
		    tokenPtr->start + tokenPtr->size);
	    break;

	case TCL_TOKEN_BS:
	    length = TclParseBackslash(tokenPtr->start, tokenPtr->size,
		    NULL, buffer);
	    Tcl_DStringAppend(&textBuffer, buffer, length);

	    /*
	     * If the backslash sequence we found is in a literal, and
	     * represented a continuation line, we compute and store its
	     * location (as char offset to the beginning of the _result_
	     * script). We may have to extend the table of locations.
	     *
	     * Note that the continuation line information is relevant even if
	     * the word we are processing is not a literal, as it can affect
	     * nested commands. See the branch for TCL_TOKEN_COMMAND below,
	     * where the adjustment we are tracking here is taken into
	     * account. The good thing is that we do not need a table of
	     * everything, just the number of lines we have to add as
	     * correction.
	     */

	    if ((length == 1) && (buffer[0] == ' ') &&
		(tokenPtr->start[1] == '\n')) {
		if (isLiteral) {
		    int clPos = Tcl_DStringLength(&textBuffer);

		    if (numCL >= maxNumCL) {
			maxNumCL *= 2;
			clPosition = ckrealloc(clPosition,
                                maxNumCL * sizeof(int));
		    }
		    clPosition[numCL] = clPos;
		    numCL ++;
		}
	    }
	    break;

	case TCL_TOKEN_COMMAND:
	    /*
	     * Push any accumulated chars appearing before the command.
	     */

	    if (Tcl_DStringLength(&textBuffer) > 0) {
		int literal = TclRegisterDStringLiteral(envPtr, &textBuffer);

		TclEmitPush(literal, envPtr);
		numObjsToConcat++;
		Tcl_DStringFree(&textBuffer);

		if (numCL) {
		    TclContinuationsEnter(TclFetchLiteral(envPtr, literal),
			    numCL, clPosition);
		}
		numCL = 0;
	    }

	    TclCompileScript(interp, tokenPtr->start+1,
		    tokenPtr->size-2, envPtr);
	    numObjsToConcat++;
	    break;

	case TCL_TOKEN_VARIABLE:
	    /*
	     * Push any accumulated chars appearing before the $<var>.
	     */

	    if (Tcl_DStringLength(&textBuffer) > 0) {
		int literal;

		literal = TclRegisterDStringLiteral(envPtr, &textBuffer);
		TclEmitPush(literal, envPtr);
		numObjsToConcat++;
		Tcl_DStringFree(&textBuffer);
	    }

	    TclCompileVarSubst(interp, tokenPtr, envPtr);
	    numObjsToConcat++;
	    count -= tokenPtr->numComponents;
	    tokenPtr += tokenPtr->numComponents;
	    break;

	default:
	    Tcl_Panic("Unexpected token type in TclCompileTokens: %d; %.*s",
		    tokenPtr->type, tokenPtr->size, tokenPtr->start);
	}
    }

    /*
     * Push any accumulated characters appearing at the end.
     */

    if (Tcl_DStringLength(&textBuffer) > 0) {
	int literal = TclRegisterDStringLiteral(envPtr, &textBuffer);

	TclEmitPush(literal, envPtr);
	numObjsToConcat++;
	if (numCL) {
	    TclContinuationsEnter(TclFetchLiteral(envPtr, literal),
		    numCL, clPosition);
	}
	numCL = 0;
    }

    /*
     * If necessary, concatenate the parts of the word.
     */

    while (numObjsToConcat > 255) {
	TclEmitInstInt1(INST_CONCAT1, 255, envPtr);
	numObjsToConcat -= 254;	/* concat pushes 1 obj, the result */
    }
    if (numObjsToConcat > 1) {
	TclEmitInstInt1(INST_CONCAT1, numObjsToConcat, envPtr);
    }

    /*
     * If the tokens yielded no instructions, push an empty string.
     */

    if (envPtr->codeNext == entryCodeNext) {
	PushStringLiteral(envPtr, "");
    }
    Tcl_DStringFree(&textBuffer);

    /*
     * Release the temp table we used to collect the locations of continuation
     * lines, if any.
     */

    if (maxNumCL) {
	ckfree(clPosition);
    }
}

/*
 *----------------------------------------------------------------------
 *
 * TclCompileCmdWord --
 *
 *	Given an array of parse tokens for a word containing one or more Tcl
 *	commands, emit inline instructions to execute them. This procedure
 *	differs from TclCompileTokens in that a simple word such as a loop
 *	body enclosed in braces is not just pushed as a string, but is itself
 *	parsed into tokens and compiled.
 *
 * Results:
 *	The return value is a standard Tcl result. If an error occurs, an
 *	error message is left in the interpreter's result.
 *
 * Side effects:
 *	Instructions are added to envPtr to execute the tokens at runtime.
 *
 *----------------------------------------------------------------------
 */

void
TclCompileCmdWord(
    Tcl_Interp *interp,		/* Used for error and status reporting. */
    Tcl_Token *tokenPtr,	/* Pointer to first in an array of tokens for
				 * a command word to compile inline. */
    int count,			/* Number of tokens to consider at tokenPtr.
				 * Must be at least 1. */
    CompileEnv *envPtr)		/* Holds the resulting instructions. */
{
    if ((count == 1) && (tokenPtr->type == TCL_TOKEN_TEXT)) {
	/*
	 * Handle the common case: if there is a single text token, compile it
	 * into an inline sequence of instructions.
	 */

	TclCompileScript(interp, tokenPtr->start, tokenPtr->size, envPtr);
    } else {
	/*
	 * Multiple tokens or the single token involves substitutions. Emit
	 * instructions to invoke the eval command procedure at runtime on the
	 * result of evaluating the tokens.
	 */

	TclCompileTokens(interp, tokenPtr, count, envPtr);
	TclEmitOpcode(INST_EVAL_STK, envPtr);
    }
}

/*
 *----------------------------------------------------------------------
 *
 * TclCompileExprWords --
 *
 *	Given an array of parse tokens representing one or more words that
 *	contain a Tcl expression, emit inline instructions to execute the
 *	expression. This procedure differs from TclCompileExpr in that it
 *	supports Tcl's two-level substitution semantics for expressions that
 *	appear as command words.
 *
 * Results:
 *	The return value is a standard Tcl result. If an error occurs, an
 *	error message is left in the interpreter's result.
 *
 * Side effects:
 *	Instructions are added to envPtr to execute the expression.
 *
 *----------------------------------------------------------------------
 */

void
TclCompileExprWords(
    Tcl_Interp *interp,		/* Used for error and status reporting. */
    Tcl_Token *tokenPtr,	/* Points to first in an array of word tokens
				 * tokens for the expression to compile
				 * inline. */
    int numWords,		/* Number of word tokens starting at tokenPtr.
				 * Must be at least 1. Each word token
				 * contains one or more subtokens. */
    CompileEnv *envPtr)		/* Holds the resulting instructions. */
{
    Tcl_Token *wordPtr;
    int i, concatItems;

    /*
     * If the expression is a single word that doesn't require substitutions,
     * just compile its string into inline instructions.
     */

    if ((numWords == 1) && (tokenPtr->type == TCL_TOKEN_SIMPLE_WORD)) {
	TclCompileExpr(interp, tokenPtr[1].start,tokenPtr[1].size, envPtr, 1);
	return;
    }

    /*
     * Emit code to call the expr command proc at runtime. Concatenate the
     * (already substituted once) expr tokens with a space between each.
     */

    wordPtr = tokenPtr;
    for (i = 0;  i < numWords;  i++) {
	CompileTokens(envPtr, wordPtr, interp);
	if (i < (numWords - 1)) {
	    PushStringLiteral(envPtr, " ");
	}
	wordPtr += wordPtr->numComponents + 1;
    }
    concatItems = 2*numWords - 1;
    while (concatItems > 255) {
	TclEmitInstInt1(INST_CONCAT1, 255, envPtr);
	concatItems -= 254;
    }
    if (concatItems > 1) {
	TclEmitInstInt1(INST_CONCAT1, concatItems, envPtr);
    }
    TclEmitOpcode(INST_EXPR_STK, envPtr);
}

/*
 *----------------------------------------------------------------------
 *
 * TclCompileNoOp --
 *
 *	Function called to compile no-op's
 *
 * Results:
 *	The return value is TCL_OK, indicating successful compilation.
 *
 * Side effects:
 *	Instructions are added to envPtr to execute a no-op at runtime. No
 *	result is pushed onto the stack: the compiler has to take care of this
 *	itself if the last compiled command is a NoOp.
 *
 *----------------------------------------------------------------------
 */

int
TclCompileNoOp(
    Tcl_Interp *interp,		/* Used for error reporting. */
    Tcl_Parse *parsePtr,	/* Points to a parse structure for the command
				 * created by Tcl_ParseCommand. */
    Command *cmdPtr,		/* Points to defintion of command being
				 * compiled. */
    CompileEnv *envPtr)		/* Holds resulting instructions. */
{
    Tcl_Token *tokenPtr;
    int i;

    tokenPtr = parsePtr->tokenPtr;
    for (i = 1; i < parsePtr->numWords; i++) {
	tokenPtr = tokenPtr + tokenPtr->numComponents + 1;

	if (tokenPtr->type != TCL_TOKEN_SIMPLE_WORD) {
	    CompileTokens(envPtr, tokenPtr, interp);
	    TclEmitOpcode(INST_POP, envPtr);
	}
    }
    PushStringLiteral(envPtr, "");
    return TCL_OK;
}

/*
 *----------------------------------------------------------------------
 *
 * TclInitByteCodeObj --
 *
 *	Create a ByteCode structure and initialize it from a CompileEnv
 *	compilation environment structure. The ByteCode structure is smaller
 *	and contains just that information needed to execute the bytecode
 *	instructions resulting from compiling a Tcl script. The resulting
 *	structure is placed in the specified object.
 *
 * Results:
 *	A newly constructed ByteCode object is stored in the internal
 *	representation of the objPtr.
 *
 * Side effects:
 *	A single heap object is allocated to hold the new ByteCode structure
 *	and its code, object, command location, and aux data arrays. Note that
 *	"ownership" (i.e., the pointers to) the Tcl objects and aux data items
 *	will be handed over to the new ByteCode structure from the CompileEnv
 *	structure.
 *
 *----------------------------------------------------------------------
 */

void
TclInitByteCodeObj(
    Tcl_Obj *objPtr,		/* Points object that should be initialized,
				 * and whose string rep contains the source
				 * code. */
    register CompileEnv *envPtr)/* Points to the CompileEnv structure from
				 * which to create a ByteCode structure. */
{
    register ByteCode *codePtr;
    size_t codeBytes, objArrayBytes, exceptArrayBytes, cmdLocBytes;
    size_t auxDataArrayBytes, structureSize;
    register unsigned char *p;
#ifdef TCL_COMPILE_DEBUG
    unsigned char *nextPtr;
#endif
    int numLitObjects = envPtr->literalArrayNext;
    Namespace *namespacePtr;
    int i, isNew;
    Interp *iPtr;

    if (envPtr->iPtr == NULL) {
	Tcl_Panic("TclInitByteCodeObj() called on uninitialized CompileEnv");
    }

    iPtr = envPtr->iPtr;

    codeBytes = envPtr->codeNext - envPtr->codeStart;
    objArrayBytes = envPtr->literalArrayNext * sizeof(Tcl_Obj *);
    exceptArrayBytes = envPtr->exceptArrayNext * sizeof(ExceptionRange);
    auxDataArrayBytes = envPtr->auxDataArrayNext * sizeof(AuxData);
    cmdLocBytes = GetCmdLocEncodingSize(envPtr);

    /*
     * Compute the total number of bytes needed for this bytecode.
     */

    structureSize = sizeof(ByteCode);
    structureSize += TCL_ALIGN(codeBytes);	  /* align object array */
    structureSize += TCL_ALIGN(objArrayBytes);	  /* align exc range arr */
    structureSize += TCL_ALIGN(exceptArrayBytes); /* align AuxData array */
    structureSize += auxDataArrayBytes;
    structureSize += cmdLocBytes;

    if (envPtr->iPtr->varFramePtr != NULL) {
	namespacePtr = envPtr->iPtr->varFramePtr->nsPtr;
    } else {
	namespacePtr = envPtr->iPtr->globalNsPtr;
    }

    p = ckalloc(structureSize);
    codePtr = (ByteCode *) p;
    codePtr->interpHandle = TclHandlePreserve(iPtr->handle);
    codePtr->compileEpoch = iPtr->compileEpoch;
    codePtr->nsPtr = namespacePtr;
    codePtr->nsEpoch = namespacePtr->resolverEpoch;
    codePtr->refCount = 1;
    if (namespacePtr->compiledVarResProc || iPtr->resolverPtr) {
	codePtr->flags = TCL_BYTECODE_RESOLVE_VARS;
    } else {
	codePtr->flags = 0;
    }
    codePtr->source = envPtr->source;
    codePtr->procPtr = envPtr->procPtr;

    codePtr->numCommands = envPtr->numCommands;
    codePtr->numSrcBytes = envPtr->numSrcBytes;
    codePtr->numCodeBytes = codeBytes;
    codePtr->numLitObjects = numLitObjects;
    codePtr->numExceptRanges = envPtr->exceptArrayNext;
    codePtr->numAuxDataItems = envPtr->auxDataArrayNext;
    codePtr->numCmdLocBytes = cmdLocBytes;
    codePtr->maxExceptDepth = envPtr->maxExceptDepth;
    codePtr->maxStackDepth = envPtr->maxStackDepth;

    p += sizeof(ByteCode);
    codePtr->codeStart = p;
    memcpy(p, envPtr->codeStart, (size_t) codeBytes);

    p += TCL_ALIGN(codeBytes);		/* align object array */
    codePtr->objArrayPtr = (Tcl_Obj **) p;
    for (i = 0;  i < numLitObjects;  i++) {
	Tcl_Obj *fetched = TclFetchLiteral(envPtr, i);

	if (objPtr == fetched) {
	    /*
	     * Prevent circular reference where the bytecode intrep of
	     * a value contains a literal which is that same value.
	     * If this is allowed to happen, refcount decrements may not
	     * reach zero, and memory may leak.  Bugs 467523, 3357771
	     *
	     * NOTE:  [Bugs 3392070, 3389764] We make a copy based completely
	     * on the string value, and do not call Tcl_DuplicateObj() so we
             * can be sure we do not have any lingering cycles hiding in
	     * the intrep.
	     */
	    int numBytes;
	    const char *bytes = Tcl_GetStringFromObj(objPtr, &numBytes);

	    codePtr->objArrayPtr[i] = Tcl_NewStringObj(bytes, numBytes);
	    Tcl_IncrRefCount(codePtr->objArrayPtr[i]);
	    TclReleaseLiteral((Tcl_Interp *)iPtr, objPtr);
	} else {
	    codePtr->objArrayPtr[i] = fetched;
	}
    }

    p += TCL_ALIGN(objArrayBytes);	/* align exception range array */
    if (exceptArrayBytes > 0) {
	codePtr->exceptArrayPtr = (ExceptionRange *) p;
	memcpy(p, envPtr->exceptArrayPtr, (size_t) exceptArrayBytes);
    } else {
	codePtr->exceptArrayPtr = NULL;
    }

    p += TCL_ALIGN(exceptArrayBytes);	/* align AuxData array */
    if (auxDataArrayBytes > 0) {
	codePtr->auxDataArrayPtr = (AuxData *) p;
	memcpy(p, envPtr->auxDataArrayPtr, (size_t) auxDataArrayBytes);
    } else {
	codePtr->auxDataArrayPtr = NULL;
    }

    p += auxDataArrayBytes;
#ifndef TCL_COMPILE_DEBUG
    EncodeCmdLocMap(envPtr, codePtr, (unsigned char *) p);
#else
    nextPtr = EncodeCmdLocMap(envPtr, codePtr, (unsigned char *) p);
    if (((size_t)(nextPtr - p)) != cmdLocBytes) {
	Tcl_Panic("TclInitByteCodeObj: encoded cmd location bytes %lu != expected size %lu", (unsigned long)(nextPtr - p), (unsigned long)cmdLocBytes);
    }
#endif

    /*
     * Record various compilation-related statistics about the new ByteCode
     * structure. Don't include overhead for statistics-related fields.
     */

#ifdef TCL_COMPILE_STATS
    codePtr->structureSize = structureSize
	    - (sizeof(size_t) + sizeof(Tcl_Time));
    Tcl_GetTime(&codePtr->createTime);

    RecordByteCodeStats(codePtr);
#endif /* TCL_COMPILE_STATS */

    /*
     * Free the old internal rep then convert the object to a bytecode object
     * by making its internal rep point to the just compiled ByteCode.
     */

    TclFreeIntRep(objPtr);
    objPtr->internalRep.twoPtrValue.ptr1 = codePtr;
    objPtr->typePtr = &tclByteCodeType;

    /*
     * TIP #280. Associate the extended per-word line information with the
     * byte code object (internal rep), for use with the bc compiler.
     */

    Tcl_SetHashValue(Tcl_CreateHashEntry(iPtr->lineBCPtr, codePtr,
	    &isNew), envPtr->extCmdMapPtr);
    envPtr->extCmdMapPtr = NULL;

    /* We've used up the CompileEnv.  Mark as uninitialized. */
    envPtr->iPtr = NULL;

    codePtr->localCachePtr = NULL;
}

/*
 *----------------------------------------------------------------------
 *
 * TclFindCompiledLocal --
 *
 *	This procedure is called at compile time to look up and optionally
 *	allocate an entry ("slot") for a variable in a procedure's array of
 *	local variables. If the variable's name is NULL, a new temporary
 *	variable is always created. (Such temporary variables can only be
 *	referenced using their slot index.)
 *
 * Results:
 *	If create is 0 and the name is non-NULL, then if the variable is
 *	found, the index of its entry in the procedure's array of local
 *	variables is returned; otherwise -1 is returned. If name is NULL, the
 *	index of a new temporary variable is returned. Finally, if create is 1
 *	and name is non-NULL, the index of a new entry is returned.
 *
 * Side effects:
 *	Creates and registers a new local variable if create is 1 and the
 *	variable is unknown, or if the name is NULL.
 *
 *----------------------------------------------------------------------
 */

int
TclFindCompiledLocal(
    register const char *name,	/* Points to first character of the name of a
				 * scalar or array variable. If NULL, a
				 * temporary var should be created. */
    int nameBytes,		/* Number of bytes in the name. */
    int create,			/* If 1, allocate a local frame entry for the
				 * variable if it is new. */
    CompileEnv *envPtr)		/* Points to the current compile environment*/
{
    register CompiledLocal *localPtr;
    int localVar = -1;
    register int i;
    Proc *procPtr;

    /*
     * If not creating a temporary, does a local variable of the specified
     * name already exist?
     */

    procPtr = envPtr->procPtr;

    if (procPtr == NULL) {
	/*
	 * Compiling a non-body script: give it read access to the LVT in the
	 * current localCache
	 */

	LocalCache *cachePtr = envPtr->iPtr->varFramePtr->localCachePtr;
	const char *localName;
	Tcl_Obj **varNamePtr;
	int len;

	if (!cachePtr || !name) {
	    return -1;
	}

	varNamePtr = &cachePtr->varName0;
	for (i=0; i < cachePtr->numVars; varNamePtr++, i++) {
	    if (*varNamePtr) {
		localName = Tcl_GetStringFromObj(*varNamePtr, &len);
		if ((len == nameBytes) && !strncmp(name, localName, len)) {
		    return i;
		}
	    }
	}
	return -1;
    }

    if (name != NULL) {
	int localCt = procPtr->numCompiledLocals;

	localPtr = procPtr->firstLocalPtr;
	for (i = 0;  i < localCt;  i++) {
	    if (!TclIsVarTemporary(localPtr)) {
		char *localName = localPtr->name;

		if ((nameBytes == localPtr->nameLength) &&
			(strncmp(name,localName,(unsigned)nameBytes) == 0)) {
		    return i;
		}
	    }
	    localPtr = localPtr->nextPtr;
	}
    }

    /*
     * Create a new variable if appropriate.
     */

    if (create || (name == NULL)) {
	localVar = procPtr->numCompiledLocals;
	localPtr = ckalloc(TclOffset(CompiledLocal, name) + nameBytes + 1);
	if (procPtr->firstLocalPtr == NULL) {
	    procPtr->firstLocalPtr = procPtr->lastLocalPtr = localPtr;
	} else {
	    procPtr->lastLocalPtr->nextPtr = localPtr;
	    procPtr->lastLocalPtr = localPtr;
	}
	localPtr->nextPtr = NULL;
	localPtr->nameLength = nameBytes;
	localPtr->frameIndex = localVar;
	localPtr->flags = 0;
	if (name == NULL) {
	    localPtr->flags |= VAR_TEMPORARY;
	}
	localPtr->defValuePtr = NULL;
	localPtr->resolveInfo = NULL;

	if (name != NULL) {
	    memcpy(localPtr->name, name, (size_t) nameBytes);
	}
	localPtr->name[nameBytes] = '\0';
	procPtr->numCompiledLocals++;
    }
    return localVar;
}

/*
 *----------------------------------------------------------------------
 *
 * TclExpandCodeArray --
 *
 *	Procedure that uses malloc to allocate more storage for a CompileEnv's
 *	code array.
 *
 * Results:
 *	None.
 *
 * Side effects:
 *	The byte code array in *envPtr is reallocated to a new array of double
 *	the size, and if envPtr->mallocedCodeArray is non-zero the old array
 *	is freed. Byte codes are copied from the old array to the new one.
 *
 *----------------------------------------------------------------------
 */

void
TclExpandCodeArray(
    void *envArgPtr)		/* Points to the CompileEnv whose code array
				 * must be enlarged. */
{
    CompileEnv *envPtr = envArgPtr;
				/* The CompileEnv containing the code array to
				 * be doubled in size. */

    /*
     * envPtr->codeNext is equal to envPtr->codeEnd. The currently defined
     * code bytes are stored between envPtr->codeStart and envPtr->codeNext-1
     * [inclusive].
     */

    size_t currBytes = envPtr->codeNext - envPtr->codeStart;
    size_t newBytes = 2 * (envPtr->codeEnd - envPtr->codeStart);

    if (envPtr->mallocedCodeArray) {
	envPtr->codeStart = ckrealloc(envPtr->codeStart, newBytes);
    } else {
	/*
	 * envPtr->codeStart isn't a ckalloc'd pointer, so we must code a
	 * ckrealloc equivalent for ourselves.
	 */

	unsigned char *newPtr = ckalloc(newBytes);

	memcpy(newPtr, envPtr->codeStart, currBytes);
	envPtr->codeStart = newPtr;
	envPtr->mallocedCodeArray = 1;
    }

    envPtr->codeNext = envPtr->codeStart + currBytes;
    envPtr->codeEnd = envPtr->codeStart + newBytes;
}

/*
 *----------------------------------------------------------------------
 *
 * EnterCmdStartData --
 *
 *	Registers the starting source and bytecode location of a command. This
 *	information is used at runtime to map between instruction pc and
 *	source locations.
 *
 * Results:
 *	None.
 *
 * Side effects:
 *	Inserts source and code location information into the compilation
 *	environment envPtr for the command at index cmdIndex. The compilation
 *	environment's CmdLocation array is grown if necessary.
 *
 *----------------------------------------------------------------------
 */

static void
EnterCmdStartData(
    CompileEnv *envPtr,		/* Points to the compilation environment
				 * structure in which to enter command
				 * location information. */
    int cmdIndex,		/* Index of the command whose start data is
				 * being set. */
    int srcOffset,		/* Offset of first char of the command. */
    int codeOffset)		/* Offset of first byte of command code. */
{
    CmdLocation *cmdLocPtr;

    if ((cmdIndex < 0) || (cmdIndex >= envPtr->numCommands)) {
	Tcl_Panic("EnterCmdStartData: bad command index %d", cmdIndex);
    }

    if (cmdIndex >= envPtr->cmdMapEnd) {
	/*
	 * Expand the command location array by allocating more storage from
	 * the heap. The currently allocated CmdLocation entries are stored
	 * from cmdMapPtr[0] up to cmdMapPtr[envPtr->cmdMapEnd] (inclusive).
	 */

	size_t currElems = envPtr->cmdMapEnd;
	size_t newElems = 2 * currElems;
	size_t currBytes = currElems * sizeof(CmdLocation);
	size_t newBytes = newElems * sizeof(CmdLocation);

	if (envPtr->mallocedCmdMap) {
	    envPtr->cmdMapPtr = ckrealloc(envPtr->cmdMapPtr, newBytes);
	} else {
	    /*
	     * envPtr->cmdMapPtr isn't a ckalloc'd pointer, so we must code a
	     * ckrealloc equivalent for ourselves.
	     */

	    CmdLocation *newPtr = ckalloc(newBytes);

	    memcpy(newPtr, envPtr->cmdMapPtr, currBytes);
	    envPtr->cmdMapPtr = newPtr;
	    envPtr->mallocedCmdMap = 1;
	}
	envPtr->cmdMapEnd = newElems;
    }

    if (cmdIndex > 0) {
	if (codeOffset < envPtr->cmdMapPtr[cmdIndex-1].codeOffset) {
	    Tcl_Panic("EnterCmdStartData: cmd map not sorted by code offset");
	}
    }

    cmdLocPtr = &envPtr->cmdMapPtr[cmdIndex];
    cmdLocPtr->codeOffset = codeOffset;
    cmdLocPtr->srcOffset = srcOffset;
    cmdLocPtr->numSrcBytes = -1;
    cmdLocPtr->numCodeBytes = -1;
}

/*
 *----------------------------------------------------------------------
 *
 * EnterCmdExtentData --
 *
 *	Registers the source and bytecode length for a command. This
 *	information is used at runtime to map between instruction pc and
 *	source locations.
 *
 * Results:
 *	None.
 *
 * Side effects:
 *	Inserts source and code length information into the compilation
 *	environment envPtr for the command at index cmdIndex. Starting source
 *	and bytecode information for the command must already have been
 *	registered.
 *
 *----------------------------------------------------------------------
 */

static void
EnterCmdExtentData(
    CompileEnv *envPtr,		/* Points to the compilation environment
				 * structure in which to enter command
				 * location information. */
    int cmdIndex,		/* Index of the command whose source and code
				 * length data is being set. */
    int numSrcBytes,		/* Number of command source chars. */
    int numCodeBytes)		/* Offset of last byte of command code. */
{
    CmdLocation *cmdLocPtr;

    if ((cmdIndex < 0) || (cmdIndex >= envPtr->numCommands)) {
	Tcl_Panic("EnterCmdExtentData: bad command index %d", cmdIndex);
    }

    if (cmdIndex > envPtr->cmdMapEnd) {
	Tcl_Panic("EnterCmdExtentData: missing start data for command %d",
		cmdIndex);
    }

    cmdLocPtr = &envPtr->cmdMapPtr[cmdIndex];
    cmdLocPtr->numSrcBytes = numSrcBytes;
    cmdLocPtr->numCodeBytes = numCodeBytes;
}

/*
 *----------------------------------------------------------------------
 * TIP #280
 *
 * EnterCmdWordData --
 *
 *	Registers the lines for the words of a command. This information is
 *	used at runtime by 'info frame'.
 *
 * Results:
 *	None.
 *
 * Side effects:
 *	Inserts word location information into the compilation environment
 *	envPtr for the command at index cmdIndex. The compilation
 *	environment's ExtCmdLoc.ECL array is grown if necessary.
 *
 *----------------------------------------------------------------------
 */

static void
EnterCmdWordData(
    ExtCmdLoc *eclPtr,		/* Points to the map environment structure in
				 * which to enter command location
				 * information. */
    int srcOffset,		/* Offset of first char of the command. */
    Tcl_Token *tokenPtr,
    const char *cmd,
    int len,
    int numWords,
    int line,
    int *clNext,
    int **wlines,
    CompileEnv *envPtr)
{
    ECL *ePtr;
    const char *last;
    int wordIdx, wordLine, *wwlines, *wordNext;

    if (eclPtr->nuloc >= eclPtr->nloc) {
	/*
	 * Expand the ECL array by allocating more storage from the heap. The
	 * currently allocated ECL entries are stored from eclPtr->loc[0] up
	 * to eclPtr->loc[eclPtr->nuloc-1] (inclusive).
	 */

	size_t currElems = eclPtr->nloc;
	size_t newElems = (currElems ? 2*currElems : 1);
	size_t newBytes = newElems * sizeof(ECL);

	eclPtr->loc = ckrealloc(eclPtr->loc, newBytes);
	eclPtr->nloc = newElems;
    }

    ePtr = &eclPtr->loc[eclPtr->nuloc];
    ePtr->srcOffset = srcOffset;
    ePtr->line = ckalloc(numWords * sizeof(int));
    ePtr->next = ckalloc(numWords * sizeof(int *));
    ePtr->nline = numWords;
    wwlines = ckalloc(numWords * sizeof(int));

    last = cmd;
    wordLine = line;
    wordNext = clNext;
    for (wordIdx=0 ; wordIdx<numWords;
	    wordIdx++, tokenPtr += tokenPtr->numComponents + 1) {
	TclAdvanceLines(&wordLine, last, tokenPtr->start);
	TclAdvanceContinuations(&wordLine, &wordNext,
		tokenPtr->start - envPtr->source);
	wwlines[wordIdx] =
		(TclWordKnownAtCompileTime(tokenPtr, NULL) ? wordLine : -1);
	ePtr->line[wordIdx] = wordLine;
	ePtr->next[wordIdx] = wordNext;
	last = tokenPtr->start;
    }

    *wlines = wwlines;
    eclPtr->nuloc ++;
}

/*
 *----------------------------------------------------------------------
 *
 * TclCreateExceptRange --
 *
 *	Procedure that allocates and initializes a new ExceptionRange
 *	structure of the specified kind in a CompileEnv.
 *
 * Results:
 *	Returns the index for the newly created ExceptionRange.
 *
 * Side effects:
 *	If there is not enough room in the CompileEnv's ExceptionRange array,
 *	the array in expanded: a new array of double the size is allocated, if
 *	envPtr->mallocedExceptArray is non-zero the old array is freed, and
 *	ExceptionRange entries are copied from the old array to the new one.
 *
 *----------------------------------------------------------------------
 */

int
TclCreateExceptRange(
    ExceptionRangeType type,	/* The kind of ExceptionRange desired. */
    register CompileEnv *envPtr)/* Points to CompileEnv for which to create a
				 * new ExceptionRange structure. */
{
    register ExceptionRange *rangePtr;
    register ExceptionAux *auxPtr;
    int index = envPtr->exceptArrayNext;

    if (index >= envPtr->exceptArrayEnd) {
	/*
	 * Expand the ExceptionRange array. The currently allocated entries
	 * are stored between elements 0 and (envPtr->exceptArrayNext - 1)
	 * [inclusive].
	 */

	size_t currBytes =
		envPtr->exceptArrayNext * sizeof(ExceptionRange);
	size_t currBytes2 = envPtr->exceptArrayNext * sizeof(ExceptionAux);
	int newElems = 2*envPtr->exceptArrayEnd;
	size_t newBytes = newElems * sizeof(ExceptionRange);
	size_t newBytes2 = newElems * sizeof(ExceptionAux);

	if (envPtr->mallocedExceptArray) {
	    envPtr->exceptArrayPtr =
		    ckrealloc(envPtr->exceptArrayPtr, newBytes);
	    envPtr->exceptAuxArrayPtr =
		    ckrealloc(envPtr->exceptAuxArrayPtr, newBytes2);
	} else {
	    /*
	     * envPtr->exceptArrayPtr isn't a ckalloc'd pointer, so we must
	     * code a ckrealloc equivalent for ourselves.
	     */

	    ExceptionRange *newPtr = ckalloc(newBytes);
	    ExceptionAux *newPtr2 = ckalloc(newBytes2);

	    memcpy(newPtr, envPtr->exceptArrayPtr, currBytes);
	    memcpy(newPtr2, envPtr->exceptAuxArrayPtr, currBytes2);
	    envPtr->exceptArrayPtr = newPtr;
	    envPtr->exceptAuxArrayPtr = newPtr2;
	    envPtr->mallocedExceptArray = 1;
	}
	envPtr->exceptArrayEnd = newElems;
    }
    envPtr->exceptArrayNext++;

    rangePtr = &envPtr->exceptArrayPtr[index];
    rangePtr->type = type;
    rangePtr->nestingLevel = envPtr->exceptDepth;
    rangePtr->codeOffset = -1;
    rangePtr->numCodeBytes = -1;
    rangePtr->breakOffset = -1;
    rangePtr->continueOffset = -1;
    rangePtr->catchOffset = -1;
    auxPtr = &envPtr->exceptAuxArrayPtr[index];
    auxPtr->supportsContinue = 1;
    auxPtr->stackDepth = envPtr->currStackDepth;
    auxPtr->expandTarget = envPtr->expandCount;
    auxPtr->expandTargetDepth = -1;
    auxPtr->numBreakTargets = 0;
    auxPtr->breakTargets = NULL;
    auxPtr->allocBreakTargets = 0;
    auxPtr->numContinueTargets = 0;
    auxPtr->continueTargets = NULL;
    auxPtr->allocContinueTargets = 0;
    return index;
}

/*
 * ---------------------------------------------------------------------
 *
 * TclGetInnermostExceptionRange --
 *
 *	Returns the innermost exception range that covers the current code
 *	creation point, and (optionally) the stack depth that is expected at
 *	that point. Relies on the fact that the range has a numCodeBytes = -1
 *	when it is being populated and that inner ranges come after outer
 *	ranges.
 *
 * ---------------------------------------------------------------------
 */

ExceptionRange *
TclGetInnermostExceptionRange(
    CompileEnv *envPtr,
    int returnCode,
    ExceptionAux **auxPtrPtr)
{
    int exnIdx = -1, i;

    for (i=0 ; i<envPtr->exceptArrayNext ; i++) {
	ExceptionRange *rangePtr = &envPtr->exceptArrayPtr[i];

	if (CurrentOffset(envPtr) >= rangePtr->codeOffset &&
		(rangePtr->numCodeBytes == -1 || CurrentOffset(envPtr) <
			rangePtr->codeOffset+rangePtr->numCodeBytes) &&
		(returnCode != TCL_CONTINUE ||
			envPtr->exceptAuxArrayPtr[i].supportsContinue)) {
	    exnIdx = i;
	}
    }
    if (exnIdx == -1) {
	return NULL;
    }
    if (auxPtrPtr) {
	*auxPtrPtr = &envPtr->exceptAuxArrayPtr[exnIdx];
    }
    return &envPtr->exceptArrayPtr[exnIdx];
}

/*
 * ---------------------------------------------------------------------
 *
 * TclAddLoopBreakFixup, TclAddLoopContinueFixup --
 *
 *	Adds a place that wants to break/continue to the loop exception range
 *	tracking that will be fixed up once the loop can be finalized. These
 *	functions will generate an INST_JUMP4 that will be fixed up during the
 *	loop finalization.
 *
 * ---------------------------------------------------------------------
 */

void
TclAddLoopBreakFixup(
    CompileEnv *envPtr,
    ExceptionAux *auxPtr)
{
    int range = auxPtr - envPtr->exceptAuxArrayPtr;

    if (envPtr->exceptArrayPtr[range].type != LOOP_EXCEPTION_RANGE) {
	Tcl_Panic("trying to add 'break' fixup to full exception range");
    }

    if (++auxPtr->numBreakTargets > auxPtr->allocBreakTargets) {
	auxPtr->allocBreakTargets *= 2;
	auxPtr->allocBreakTargets += 2;
	if (auxPtr->breakTargets) {
	    auxPtr->breakTargets = ckrealloc(auxPtr->breakTargets,
		    sizeof(int) * auxPtr->allocBreakTargets);
	} else {
	    auxPtr->breakTargets =
		    ckalloc(sizeof(int) * auxPtr->allocBreakTargets);
	}
    }
    auxPtr->breakTargets[auxPtr->numBreakTargets - 1] = CurrentOffset(envPtr);
    TclEmitInstInt4(INST_JUMP4, 0, envPtr);
}

void
TclAddLoopContinueFixup(
    CompileEnv *envPtr,
    ExceptionAux *auxPtr)
{
    int range = auxPtr - envPtr->exceptAuxArrayPtr;

    if (envPtr->exceptArrayPtr[range].type != LOOP_EXCEPTION_RANGE) {
	Tcl_Panic("trying to add 'continue' fixup to full exception range");
    }

    if (++auxPtr->numContinueTargets > auxPtr->allocContinueTargets) {
	auxPtr->allocContinueTargets *= 2;
	auxPtr->allocContinueTargets += 2;
	if (auxPtr->continueTargets) {
	    auxPtr->continueTargets = ckrealloc(auxPtr->continueTargets,
		    sizeof(int) * auxPtr->allocContinueTargets);
	} else {
	    auxPtr->continueTargets =
		    ckalloc(sizeof(int) * auxPtr->allocContinueTargets);
	}
    }
    auxPtr->continueTargets[auxPtr->numContinueTargets - 1] =
	    CurrentOffset(envPtr);
    TclEmitInstInt4(INST_JUMP4, 0, envPtr);
}

/*
 * ---------------------------------------------------------------------
 *
 * TclCleanupStackForBreakContinue --
 *
 *	Ditch the extra elements from the auxiliary stack and the main
 *	stack. How to do this exactly depends on whether there are any
 *	elements on the auxiliary stack to pop.
 *
 * ---------------------------------------------------------------------
 */

void
TclCleanupStackForBreakContinue(
    CompileEnv *envPtr,
    ExceptionAux *auxPtr)
{
    int savedStackDepth = envPtr->currStackDepth;
    int toPop = envPtr->expandCount - auxPtr->expandTarget;

    if (toPop > 0) {
	while (toPop > 0) {
	    TclEmitOpcode(INST_EXPAND_DROP, envPtr);
	    toPop--;
	}
	TclAdjustStackDepth(auxPtr->expandTargetDepth - envPtr->currStackDepth,
		envPtr);
	toPop = auxPtr->expandTargetDepth - auxPtr->stackDepth;
	while (toPop > 0) {
	    TclEmitOpcode(INST_POP, envPtr);
	    toPop--;
	}
    } else {
	toPop = envPtr->currStackDepth - auxPtr->stackDepth;
	while (toPop > 0) {
	    TclEmitOpcode(INST_POP, envPtr);
	    toPop--;
	}
    }
    envPtr->currStackDepth = savedStackDepth;
}

/*
 * ---------------------------------------------------------------------
 *
 * StartExpanding --
 *
 *	Pushes an INST_EXPAND_START and does some additional housekeeping so
 *	that the [break] and [continue] compilers can use an exception-free
 *	issue to discard it.
 *
 * ---------------------------------------------------------------------
 */

static void
StartExpanding(
    CompileEnv *envPtr)
{
    int i;

    TclEmitOpcode(INST_EXPAND_START, envPtr);

    /*
     * Update inner exception ranges with information about the environment
     * where this expansion started.
     */

    for (i=0 ; i<envPtr->exceptArrayNext ; i++) {
	ExceptionRange *rangePtr = &envPtr->exceptArrayPtr[i];
	ExceptionAux *auxPtr = &envPtr->exceptAuxArrayPtr[i];

	/*
	 * Ignore loops unless they're still being built.
	 */

	if (rangePtr->codeOffset > CurrentOffset(envPtr)) {
	    continue;
	}
	if (rangePtr->numCodeBytes != -1) {
	    continue;
	}

	/*
	 * Adequate condition: further out loops and further in exceptions
	 * don't actually need this information.
	 */

	if (auxPtr->expandTarget == envPtr->expandCount) {
	    auxPtr->expandTargetDepth = envPtr->currStackDepth;
	}
    }

    /*
     * There's now one more expansion being processed on the auxiliary stack.
     */

    envPtr->expandCount++;
}

/*
 * ---------------------------------------------------------------------
 *
 * TclFinalizeLoopExceptionRange --
 *
 *	Finalizes a loop exception range, binding the registered [break] and
 *	[continue] implementations so that they jump to the correct place.
 *	Note that this must only be called after *all* the exception range
 *	target offsets have been set.
 *
 * ---------------------------------------------------------------------
 */

void
TclFinalizeLoopExceptionRange(
    CompileEnv *envPtr,
    int range)
{
    ExceptionRange *rangePtr = &envPtr->exceptArrayPtr[range];
    ExceptionAux *auxPtr = &envPtr->exceptAuxArrayPtr[range];
    int i, offset;
    unsigned char *site;

    if (rangePtr->type != LOOP_EXCEPTION_RANGE) {
	Tcl_Panic("trying to finalize a loop exception range");
    }

    /*
     * Do the jump fixups. Note that these are always issued as INST_JUMP4 so
     * there is no need to fuss around with updating code offsets.
     */

    for (i=0 ; i<auxPtr->numBreakTargets ; i++) {
	site = envPtr->codeStart + auxPtr->breakTargets[i];
	offset = rangePtr->breakOffset - auxPtr->breakTargets[i];
	TclUpdateInstInt4AtPc(INST_JUMP4, offset, site);
    }
    for (i=0 ; i<auxPtr->numContinueTargets ; i++) {
	site = envPtr->codeStart + auxPtr->continueTargets[i];
	if (rangePtr->continueOffset == -1) {
	    int j;

	    /*
	     * WTF? Can't bind, so revert to an INST_CONTINUE. Not enough
	     * space to do anything else.
	     */

	    *site = INST_CONTINUE;
	    for (j=0 ; j<4 ; j++) {
		*++site = INST_NOP;
	    }
	} else {
	    offset = rangePtr->continueOffset - auxPtr->continueTargets[i];
	    TclUpdateInstInt4AtPc(INST_JUMP4, offset, site);
	}
    }

    /*
     * Drop the arrays we were holding the only reference to.
     */

    if (auxPtr->breakTargets) {
	ckfree(auxPtr->breakTargets);
	auxPtr->breakTargets = NULL;
	auxPtr->numBreakTargets = 0;
    }
    if (auxPtr->continueTargets) {
	ckfree(auxPtr->continueTargets);
	auxPtr->continueTargets = NULL;
	auxPtr->numContinueTargets = 0;
    }
}

/*
 *----------------------------------------------------------------------
 *
 * TclCreateAuxData --
 *
 *	Procedure that allocates and initializes a new AuxData structure in a
 *	CompileEnv's array of compilation auxiliary data records. These
 *	AuxData records hold information created during compilation by
 *	CompileProcs and used by instructions during execution.
 *
 * Results:
 *	Returns the index for the newly created AuxData structure.
 *
 * Side effects:
 *	If there is not enough room in the CompileEnv's AuxData array, the
 *	AuxData array in expanded: a new array of double the size is
 *	allocated, if envPtr->mallocedAuxDataArray is non-zero the old array
 *	is freed, and AuxData entries are copied from the old array to the new
 *	one.
 *
 *----------------------------------------------------------------------
 */

int
TclCreateAuxData(
    ClientData clientData,	/* The compilation auxiliary data to store in
				 * the new aux data record. */
    const AuxDataType *typePtr,	/* Pointer to the type to attach to this
				 * AuxData */
    register CompileEnv *envPtr)/* Points to the CompileEnv for which a new
				 * aux data structure is to be allocated. */
{
    int index;			/* Index for the new AuxData structure. */
    register AuxData *auxDataPtr;
				/* Points to the new AuxData structure */

    index = envPtr->auxDataArrayNext;
    if (index >= envPtr->auxDataArrayEnd) {
	/*
	 * Expand the AuxData array. The currently allocated entries are
	 * stored between elements 0 and (envPtr->auxDataArrayNext - 1)
	 * [inclusive].
	 */

	size_t currBytes = envPtr->auxDataArrayNext * sizeof(AuxData);
	int newElems = 2*envPtr->auxDataArrayEnd;
	size_t newBytes = newElems * sizeof(AuxData);

	if (envPtr->mallocedAuxDataArray) {
	    envPtr->auxDataArrayPtr =
		    ckrealloc(envPtr->auxDataArrayPtr, newBytes);
	} else {
	    /*
	     * envPtr->auxDataArrayPtr isn't a ckalloc'd pointer, so we must
	     * code a ckrealloc equivalent for ourselves.
	     */

	    AuxData *newPtr = ckalloc(newBytes);

	    memcpy(newPtr, envPtr->auxDataArrayPtr, currBytes);
	    envPtr->auxDataArrayPtr = newPtr;
	    envPtr->mallocedAuxDataArray = 1;
	}
	envPtr->auxDataArrayEnd = newElems;
    }
    envPtr->auxDataArrayNext++;

    auxDataPtr = &envPtr->auxDataArrayPtr[index];
    auxDataPtr->clientData = clientData;
    auxDataPtr->type = typePtr;
    return index;
}

/*
 *----------------------------------------------------------------------
 *
 * TclInitJumpFixupArray --
 *
 *	Initializes a JumpFixupArray structure to hold some number of jump
 *	fixup entries.
 *
 * Results:
 *	None.
 *
 * Side effects:
 *	The JumpFixupArray structure is initialized.
 *
 *----------------------------------------------------------------------
 */

void
TclInitJumpFixupArray(
    register JumpFixupArray *fixupArrayPtr)
				/* Points to the JumpFixupArray structure to
				 * initialize. */
{
    fixupArrayPtr->fixup = fixupArrayPtr->staticFixupSpace;
    fixupArrayPtr->next = 0;
    fixupArrayPtr->end = JUMPFIXUP_INIT_ENTRIES - 1;
    fixupArrayPtr->mallocedArray = 0;
}

/*
 *----------------------------------------------------------------------
 *
 * TclExpandJumpFixupArray --
 *
 *	Procedure that uses malloc to allocate more storage for a jump fixup
 *	array.
 *
 * Results:
 *	None.
 *
 * Side effects:
 *	The jump fixup array in *fixupArrayPtr is reallocated to a new array
 *	of double the size, and if fixupArrayPtr->mallocedArray is non-zero
 *	the old array is freed. Jump fixup structures are copied from the old
 *	array to the new one.
 *
 *----------------------------------------------------------------------
 */

void
TclExpandJumpFixupArray(
    register JumpFixupArray *fixupArrayPtr)
				/* Points to the JumpFixupArray structure to
				 * enlarge. */
{
    /*
     * The currently allocated jump fixup entries are stored from fixup[0] up
     * to fixup[fixupArrayPtr->fixupNext] (*not* inclusive). We assume
     * fixupArrayPtr->fixupNext is equal to fixupArrayPtr->fixupEnd.
     */

    size_t currBytes = fixupArrayPtr->next * sizeof(JumpFixup);
    int newElems = 2*(fixupArrayPtr->end + 1);
    size_t newBytes = newElems * sizeof(JumpFixup);

    if (fixupArrayPtr->mallocedArray) {
	fixupArrayPtr->fixup = ckrealloc(fixupArrayPtr->fixup, newBytes);
    } else {
	/*
	 * fixupArrayPtr->fixup isn't a ckalloc'd pointer, so we must code a
	 * ckrealloc equivalent for ourselves.
	 */

	JumpFixup *newPtr = ckalloc(newBytes);

	memcpy(newPtr, fixupArrayPtr->fixup, currBytes);
	fixupArrayPtr->fixup = newPtr;
	fixupArrayPtr->mallocedArray = 1;
    }
    fixupArrayPtr->end = newElems;
}

/*
 *----------------------------------------------------------------------
 *
 * TclFreeJumpFixupArray --
 *
 *	Free any storage allocated in a jump fixup array structure.
 *
 * Results:
 *	None.
 *
 * Side effects:
 *	Allocated storage in the JumpFixupArray structure is freed.
 *
 *----------------------------------------------------------------------
 */

void
TclFreeJumpFixupArray(
    register JumpFixupArray *fixupArrayPtr)
				/* Points to the JumpFixupArray structure to
				 * free. */
{
    if (fixupArrayPtr->mallocedArray) {
	ckfree(fixupArrayPtr->fixup);
    }
}

/*
 *----------------------------------------------------------------------
 *
 * TclEmitForwardJump --
 *
 *	Procedure to emit a two-byte forward jump of kind "jumpType". Since
 *	the jump may later have to be grown to five bytes if the jump target
 *	is more than, say, 127 bytes away, this procedure also initializes a
 *	JumpFixup record with information about the jump.
 *
 * Results:
 *	None.
 *
 * Side effects:
 *	The JumpFixup record pointed to by "jumpFixupPtr" is initialized with
 *	information needed later if the jump is to be grown. Also, a two byte
 *	jump of the designated type is emitted at the current point in the
 *	bytecode stream.
 *
 *----------------------------------------------------------------------
 */

void
TclEmitForwardJump(
    CompileEnv *envPtr,		/* Points to the CompileEnv structure that
				 * holds the resulting instruction. */
    TclJumpType jumpType,	/* Indicates the kind of jump: if true or
				 * false or unconditional. */
    JumpFixup *jumpFixupPtr)	/* Points to the JumpFixup structure to
				 * initialize with information about this
				 * forward jump. */
{
    /*
     * Initialize the JumpFixup structure:
     *    - codeOffset is offset of first byte of jump below
     *    - cmdIndex is index of the command after the current one
     *    - exceptIndex is the index of the first ExceptionRange after the
     *	    current one.
     */

    jumpFixupPtr->jumpType = jumpType;
    jumpFixupPtr->codeOffset = envPtr->codeNext - envPtr->codeStart;
    jumpFixupPtr->cmdIndex = envPtr->numCommands;
    jumpFixupPtr->exceptIndex = envPtr->exceptArrayNext;

    switch (jumpType) {
    case TCL_UNCONDITIONAL_JUMP:
	TclEmitInstInt1(INST_JUMP1, 0, envPtr);
	break;
    case TCL_TRUE_JUMP:
	TclEmitInstInt1(INST_JUMP_TRUE1, 0, envPtr);
	break;
    default:
	TclEmitInstInt1(INST_JUMP_FALSE1, 0, envPtr);
	break;
    }
}

/*
 *----------------------------------------------------------------------
 *
 * TclFixupForwardJump --
 *
 *	Procedure that updates a previously-emitted forward jump to jump a
 *	specified number of bytes, "jumpDist". If necessary, the jump is grown
 *	from two to five bytes; this is done if the jump distance is greater
 *	than "distThreshold" (normally 127 bytes). The jump is described by a
 *	JumpFixup record previously initialized by TclEmitForwardJump.
 *
 * Results:
 *	1 if the jump was grown and subsequent instructions had to be moved;
 *	otherwise 0. This result is returned to allow callers to update any
 *	additional code offsets they may hold.
 *
 * Side effects:
 *	The jump may be grown and subsequent instructions moved. If this
 *	happens, the code offsets for any commands and any ExceptionRange
 *	records between the jump and the current code address will be updated
 *	to reflect the moved code. Also, the bytecode instruction array in the
 *	CompileEnv structure may be grown and reallocated.
 *
 *----------------------------------------------------------------------
 */

int
TclFixupForwardJump(
    CompileEnv *envPtr,		/* Points to the CompileEnv structure that
				 * holds the resulting instruction. */
    JumpFixup *jumpFixupPtr,	/* Points to the JumpFixup structure that
				 * describes the forward jump. */
    int jumpDist,		/* Jump distance to set in jump instr. */
    int distThreshold)		/* Maximum distance before the two byte jump
				 * is grown to five bytes. */
{
    unsigned char *jumpPc, *p;
    int firstCmd, lastCmd, firstRange, lastRange, k;
    unsigned numBytes;

    if (jumpDist <= distThreshold) {
	jumpPc = envPtr->codeStart + jumpFixupPtr->codeOffset;
	switch (jumpFixupPtr->jumpType) {
	case TCL_UNCONDITIONAL_JUMP:
	    TclUpdateInstInt1AtPc(INST_JUMP1, jumpDist, jumpPc);
	    break;
	case TCL_TRUE_JUMP:
	    TclUpdateInstInt1AtPc(INST_JUMP_TRUE1, jumpDist, jumpPc);
	    break;
	default:
	    TclUpdateInstInt1AtPc(INST_JUMP_FALSE1, jumpDist, jumpPc);
	    break;
	}
	return 0;
    }

    /*
     * We must grow the jump then move subsequent instructions down. Note that
     * if we expand the space for generated instructions, code addresses might
     * change; be careful about updating any of these addresses held in
     * variables.
     */

    if ((envPtr->codeNext + 3) > envPtr->codeEnd) {
	TclExpandCodeArray(envPtr);
    }
    jumpPc = envPtr->codeStart + jumpFixupPtr->codeOffset;
    numBytes = envPtr->codeNext-jumpPc-2;
    p = jumpPc+2;
    memmove(p+3, p, numBytes);

    envPtr->codeNext += 3;
    jumpDist += 3;
    switch (jumpFixupPtr->jumpType) {
    case TCL_UNCONDITIONAL_JUMP:
	TclUpdateInstInt4AtPc(INST_JUMP4, jumpDist, jumpPc);
	break;
    case TCL_TRUE_JUMP:
	TclUpdateInstInt4AtPc(INST_JUMP_TRUE4, jumpDist, jumpPc);
	break;
    default:
	TclUpdateInstInt4AtPc(INST_JUMP_FALSE4, jumpDist, jumpPc);
	break;
    }

    /*
     * Adjust the code offsets for any commands and any ExceptionRange records
     * between the jump and the current code address.
     */

    firstCmd = jumpFixupPtr->cmdIndex;
    lastCmd = envPtr->numCommands - 1;
    if (firstCmd < lastCmd) {
	for (k = firstCmd;  k <= lastCmd;  k++) {
	    envPtr->cmdMapPtr[k].codeOffset += 3;
	}
    }

    firstRange = jumpFixupPtr->exceptIndex;
    lastRange = envPtr->exceptArrayNext - 1;
    for (k = firstRange;  k <= lastRange;  k++) {
	ExceptionRange *rangePtr = &envPtr->exceptArrayPtr[k];

	rangePtr->codeOffset += 3;
	switch (rangePtr->type) {
	case LOOP_EXCEPTION_RANGE:
	    rangePtr->breakOffset += 3;
	    if (rangePtr->continueOffset != -1) {
		rangePtr->continueOffset += 3;
	    }
	    break;
	case CATCH_EXCEPTION_RANGE:
	    rangePtr->catchOffset += 3;
	    break;
	default:
	    Tcl_Panic("TclFixupForwardJump: bad ExceptionRange type %d",
		    rangePtr->type);
	}
    }

    for (k = 0 ; k < envPtr->exceptArrayNext ; k++) {
	ExceptionAux *auxPtr = &envPtr->exceptAuxArrayPtr[k];
	int i;

	for (i=0 ; i<auxPtr->numBreakTargets ; i++) {
	    if (jumpFixupPtr->codeOffset < auxPtr->breakTargets[i]) {
		auxPtr->breakTargets[i] += 3;
	    }
	}
	for (i=0 ; i<auxPtr->numContinueTargets ; i++) {
	    if (jumpFixupPtr->codeOffset < auxPtr->continueTargets[i]) {
		auxPtr->continueTargets[i] += 3;
	    }
	}
    }

    return 1;			/* the jump was grown */
}

/*
 *----------------------------------------------------------------------
 *
 * TclGetInstructionTable --
 *
 *	Returns a pointer to the table describing Tcl bytecode instructions.
 *	This procedure is defined so that clients can access the pointer from
 *	outside the TCL DLLs.
 *
 * Results:
 *	Returns a pointer to the global instruction table, same as the
 *	expression (&tclInstructionTable[0]).
 *
 * Side effects:
 *	None.
 *
 *----------------------------------------------------------------------
 */

const void * /* == InstructionDesc* == */
TclGetInstructionTable(void)
{
    return &tclInstructionTable[0];
}

/*
 *--------------------------------------------------------------
 *
 * RegisterAuxDataType --
 *
 *	This procedure is called to register a new AuxData type in the table
 *	of all AuxData types supported by Tcl.
 *
 * Results:
 *	None.
 *
 * Side effects:
 *	The type is registered in the AuxData type table. If there was already
 *	a type with the same name as in typePtr, it is replaced with the new
 *	type.
 *
 *--------------------------------------------------------------
 */

static void
RegisterAuxDataType(
    const AuxDataType *typePtr)	/* Information about object type; storage must
				 * be statically allocated (must live forever;
				 * will not be deallocated). */
{
    register Tcl_HashEntry *hPtr;
    int isNew;

    Tcl_MutexLock(&tableMutex);
    if (!auxDataTypeTableInitialized) {
	TclInitAuxDataTypeTable();
    }

    /*
     * If there's already a type with the given name, remove it.
     */

    hPtr = Tcl_FindHashEntry(&auxDataTypeTable, typePtr->name);
    if (hPtr != NULL) {
	Tcl_DeleteHashEntry(hPtr);
    }

    /*
     * Now insert the new object type.
     */

    hPtr = Tcl_CreateHashEntry(&auxDataTypeTable, typePtr->name, &isNew);
    if (isNew) {
	Tcl_SetHashValue(hPtr, typePtr);
    }
    Tcl_MutexUnlock(&tableMutex);
}

/*
 *----------------------------------------------------------------------
 *
 * TclGetAuxDataType --
 *
 *	This procedure looks up an Auxdata type by name.
 *
 * Results:
 *	If an AuxData type with name matching "typeName" is found, a pointer
 *	to its AuxDataType structure is returned; otherwise, NULL is returned.
 *
 * Side effects:
 *	None.
 *
 *----------------------------------------------------------------------
 */

const AuxDataType *
TclGetAuxDataType(
    const char *typeName)	/* Name of AuxData type to look up. */
{
    register Tcl_HashEntry *hPtr;
    const AuxDataType *typePtr = NULL;

    Tcl_MutexLock(&tableMutex);
    if (!auxDataTypeTableInitialized) {
	TclInitAuxDataTypeTable();
    }

    hPtr = Tcl_FindHashEntry(&auxDataTypeTable, typeName);
    if (hPtr != NULL) {
	typePtr = Tcl_GetHashValue(hPtr);
    }
    Tcl_MutexUnlock(&tableMutex);

    return typePtr;
}

/*
 *--------------------------------------------------------------
 *
 * TclInitAuxDataTypeTable --
 *
 *	This procedure is invoked to perform once-only initialization of the
 *	AuxData type table. It also registers the AuxData types defined in
 *	this file.
 *
 * Results:
 *	None.
 *
 * Side effects:
 *	Initializes the table of defined AuxData types "auxDataTypeTable" with
 *	builtin AuxData types defined in this file.
 *
 *--------------------------------------------------------------
 */

void
TclInitAuxDataTypeTable(void)
{
    /*
     * The table mutex must already be held before this routine is invoked.
     */

    auxDataTypeTableInitialized = 1;
    Tcl_InitHashTable(&auxDataTypeTable, TCL_STRING_KEYS);

    /*
     * There are only three AuxData types at this time, so register them here.
     */

    RegisterAuxDataType(&tclForeachInfoType);
    RegisterAuxDataType(&tclJumptableInfoType);
    RegisterAuxDataType(&tclDictUpdateInfoType);
}

/*
 *----------------------------------------------------------------------
 *
 * TclFinalizeAuxDataTypeTable --
 *
 *	This procedure is called by Tcl_Finalize after all exit handlers have
 *	been run to free up storage associated with the table of AuxData
 *	types. This procedure is called by TclFinalizeExecution() which is
 *	called by Tcl_Finalize().
 *
 * Results:
 *	None.
 *
 * Side effects:
 *	Deletes all entries in the hash table of AuxData types.
 *
 *----------------------------------------------------------------------
 */

void
TclFinalizeAuxDataTypeTable(void)
{
    Tcl_MutexLock(&tableMutex);
    if (auxDataTypeTableInitialized) {
	Tcl_DeleteHashTable(&auxDataTypeTable);
	auxDataTypeTableInitialized = 0;
    }
    Tcl_MutexUnlock(&tableMutex);
}

/*
 *----------------------------------------------------------------------
 *
 * GetCmdLocEncodingSize --
 *
 *	Computes the total number of bytes needed to encode the command
 *	location information for some compiled code.
 *
 * Results:
 *	The byte count needed to encode the compiled location information.
 *
 * Side effects:
 *	None.
 *
 *----------------------------------------------------------------------
 */

static int
GetCmdLocEncodingSize(
    CompileEnv *envPtr)		/* Points to compilation environment structure
				 * containing the CmdLocation structure to
				 * encode. */
{
    register CmdLocation *mapPtr = envPtr->cmdMapPtr;
    int numCmds = envPtr->numCommands;
    int codeDelta, codeLen, srcDelta, srcLen;
    int codeDeltaNext, codeLengthNext, srcDeltaNext, srcLengthNext;
				/* The offsets in their respective byte
				 * sequences where the next encoded offset or
				 * length should go. */
    int prevCodeOffset, prevSrcOffset, i;

    codeDeltaNext = codeLengthNext = srcDeltaNext = srcLengthNext = 0;
    prevCodeOffset = prevSrcOffset = 0;
    for (i = 0;  i < numCmds;  i++) {
	codeDelta = mapPtr[i].codeOffset - prevCodeOffset;
	if (codeDelta < 0) {
	    Tcl_Panic("GetCmdLocEncodingSize: bad code offset");
	} else if (codeDelta <= 127) {
	    codeDeltaNext++;
	} else {
	    codeDeltaNext += 5;	/* 1 byte for 0xFF, 4 for positive delta */
	}
	prevCodeOffset = mapPtr[i].codeOffset;

	codeLen = mapPtr[i].numCodeBytes;
	if (codeLen < 0) {
	    Tcl_Panic("GetCmdLocEncodingSize: bad code length");
	} else if (codeLen <= 127) {
	    codeLengthNext++;
	} else {
	    codeLengthNext += 5;/* 1 byte for 0xFF, 4 for length */
	}

	srcDelta = mapPtr[i].srcOffset - prevSrcOffset;
	if ((-127 <= srcDelta) && (srcDelta <= 127) && (srcDelta != -1)) {
	    srcDeltaNext++;
	} else {
	    srcDeltaNext += 5;	/* 1 byte for 0xFF, 4 for delta */
	}
	prevSrcOffset = mapPtr[i].srcOffset;

	srcLen = mapPtr[i].numSrcBytes;
	if (srcLen < 0) {
	    Tcl_Panic("GetCmdLocEncodingSize: bad source length");
	} else if (srcLen <= 127) {
	    srcLengthNext++;
	} else {
	    srcLengthNext += 5;	/* 1 byte for 0xFF, 4 for length */
	}
    }

    return (codeDeltaNext + codeLengthNext + srcDeltaNext + srcLengthNext);
}

/*
 *----------------------------------------------------------------------
 *
 * EncodeCmdLocMap --
 *
 *	Encode the command location information for some compiled code into a
 *	ByteCode structure. The encoded command location map is stored as
 *	three adjacent byte sequences.
 *
 * Results:
 *	Pointer to the first byte after the encoded command location
 *	information.
 *
 * Side effects:
 *	The encoded information is stored into the block of memory headed by
 *	codePtr. Also records pointers to the start of the four byte sequences
 *	in fields in codePtr's ByteCode header structure.
 *
 *----------------------------------------------------------------------
 */

static unsigned char *
EncodeCmdLocMap(
    CompileEnv *envPtr,		/* Points to compilation environment structure
				 * containing the CmdLocation structure to
				 * encode. */
    ByteCode *codePtr,		/* ByteCode in which to encode envPtr's
				 * command location information. */
    unsigned char *startPtr)	/* Points to the first byte in codePtr's
				 * memory block where the location information
				 * is to be stored. */
{
    register CmdLocation *mapPtr = envPtr->cmdMapPtr;
    int numCmds = envPtr->numCommands;
    register unsigned char *p = startPtr;
    int codeDelta, codeLen, srcDelta, srcLen, prevOffset;
    register int i;

    /*
     * Encode the code offset for each command as a sequence of deltas.
     */

    codePtr->codeDeltaStart = p;
    prevOffset = 0;
    for (i = 0;  i < numCmds;  i++) {
	codeDelta = mapPtr[i].codeOffset - prevOffset;
	if (codeDelta < 0) {
	    Tcl_Panic("EncodeCmdLocMap: bad code offset");
	} else if (codeDelta <= 127) {
	    TclStoreInt1AtPtr(codeDelta, p);
	    p++;
	} else {
	    TclStoreInt1AtPtr(0xFF, p);
	    p++;
	    TclStoreInt4AtPtr(codeDelta, p);
	    p += 4;
	}
	prevOffset = mapPtr[i].codeOffset;
    }

    /*
     * Encode the code length for each command.
     */

    codePtr->codeLengthStart = p;
    for (i = 0;  i < numCmds;  i++) {
	codeLen = mapPtr[i].numCodeBytes;
	if (codeLen < 0) {
	    Tcl_Panic("EncodeCmdLocMap: bad code length");
	} else if (codeLen <= 127) {
	    TclStoreInt1AtPtr(codeLen, p);
	    p++;
	} else {
	    TclStoreInt1AtPtr(0xFF, p);
	    p++;
	    TclStoreInt4AtPtr(codeLen, p);
	    p += 4;
	}
    }

    /*
     * Encode the source offset for each command as a sequence of deltas.
     */

    codePtr->srcDeltaStart = p;
    prevOffset = 0;
    for (i = 0;  i < numCmds;  i++) {
	srcDelta = mapPtr[i].srcOffset - prevOffset;
	if ((-127 <= srcDelta) && (srcDelta <= 127) && (srcDelta != -1)) {
	    TclStoreInt1AtPtr(srcDelta, p);
	    p++;
	} else {
	    TclStoreInt1AtPtr(0xFF, p);
	    p++;
	    TclStoreInt4AtPtr(srcDelta, p);
	    p += 4;
	}
	prevOffset = mapPtr[i].srcOffset;
    }

    /*
     * Encode the source length for each command.
     */

    codePtr->srcLengthStart = p;
    for (i = 0;  i < numCmds;  i++) {
	srcLen = mapPtr[i].numSrcBytes;
	if (srcLen < 0) {
	    Tcl_Panic("EncodeCmdLocMap: bad source length");
	} else if (srcLen <= 127) {
	    TclStoreInt1AtPtr(srcLen, p);
	    p++;
	} else {
	    TclStoreInt1AtPtr(0xFF, p);
	    p++;
	    TclStoreInt4AtPtr(srcLen, p);
	    p += 4;
	}
    }

    return p;
}

#ifdef TCL_COMPILE_DEBUG
/*
 *----------------------------------------------------------------------
 *
 * TclPrintByteCodeObj --
 *
 *	This procedure prints ("disassembles") the instructions of a bytecode
 *	object to stdout.
 *
 * Results:
 *	None.
 *
 * Side effects:
 *	None.
 *
 *----------------------------------------------------------------------
 */

void
TclPrintByteCodeObj(
    Tcl_Interp *interp,		/* Used only for Tcl_GetStringFromObj. */
    Tcl_Obj *objPtr)		/* The bytecode object to disassemble. */
{
    Tcl_Obj *bufPtr = TclDisassembleByteCodeObj(objPtr);

    fprintf(stdout, "\n%s", TclGetString(bufPtr));
    Tcl_DecrRefCount(bufPtr);
}

/*
 *----------------------------------------------------------------------
 *
 * TclPrintInstruction --
 *
 *	This procedure prints ("disassembles") one instruction from a bytecode
 *	object to stdout.
 *
 * Results:
 *	Returns the length in bytes of the current instruiction.
 *
 * Side effects:
 *	None.
 *
 *----------------------------------------------------------------------
 */

int
TclPrintInstruction(
    ByteCode *codePtr,		/* Bytecode containing the instruction. */
    const unsigned char *pc)	/* Points to first byte of instruction. */
{
    Tcl_Obj *bufferObj;
    int numBytes;

    TclNewObj(bufferObj);
    numBytes = FormatInstruction(codePtr, pc, bufferObj);
    fprintf(stdout, "%s", TclGetString(bufferObj));
    Tcl_DecrRefCount(bufferObj);
    return numBytes;
}

/*
 *----------------------------------------------------------------------
 *
 * TclPrintObject --
 *
 *	This procedure prints up to a specified number of characters from the
 *	argument Tcl object's string representation to a specified file.
 *
 * Results:
 *	None.
 *
 * Side effects:
 *	Outputs characters to the specified file.
 *
 *----------------------------------------------------------------------
 */

void
TclPrintObject(
    FILE *outFile,		/* The file to print the source to. */
    Tcl_Obj *objPtr,		/* Points to the Tcl object whose string
				 * representation should be printed. */
    int maxChars)		/* Maximum number of chars to print. */
{
    char *bytes;
    int length;

    bytes = Tcl_GetStringFromObj(objPtr, &length);
    TclPrintSource(outFile, bytes, TclMin(length, maxChars));
}

/*
 *----------------------------------------------------------------------
 *
 * TclPrintSource --
 *
 *	This procedure prints up to a specified number of characters from the
 *	argument string to a specified file. It tries to produce legible
 *	output by adding backslashes as necessary.
 *
 * Results:
 *	None.
 *
 * Side effects:
 *	Outputs characters to the specified file.
 *
 *----------------------------------------------------------------------
 */

void
TclPrintSource(
    FILE *outFile,		/* The file to print the source to. */
    const char *stringPtr,	/* The string to print. */
    int maxChars)		/* Maximum number of chars to print. */
{
    Tcl_Obj *bufferObj;

    TclNewObj(bufferObj);
    PrintSourceToObj(bufferObj, stringPtr, maxChars);
    fprintf(outFile, "%s", TclGetString(bufferObj));
    Tcl_DecrRefCount(bufferObj);
}
#endif /* TCL_COMPILE_DEBUG */

/*
 *----------------------------------------------------------------------
 *
 * TclDisassembleByteCodeObj --
 *
 *	Given an object which is of bytecode type, return a disassembled
 *	version of the bytecode (in a new refcount 0 object). No guarantees
 *	are made about the details of the contents of the result.
 *
 *----------------------------------------------------------------------
 */

Tcl_Obj *
TclDisassembleByteCodeObj(
    Tcl_Obj *objPtr)		/* The bytecode object to disassemble. */
{
    ByteCode *codePtr = objPtr->internalRep.twoPtrValue.ptr1;
    unsigned char *codeStart, *codeLimit, *pc;
    unsigned char *codeDeltaNext, *codeLengthNext;
    unsigned char *srcDeltaNext, *srcLengthNext;
    int codeOffset, codeLen, srcOffset, srcLen, numCmds, delta, i;
    Interp *iPtr = (Interp *) *codePtr->interpHandle;
    Tcl_Obj *bufferObj;
    char ptrBuf1[20], ptrBuf2[20];

    TclNewObj(bufferObj);
    if (codePtr->refCount <= 0) {
	return bufferObj;	/* Already freed. */
    }

    codeStart = codePtr->codeStart;
    codeLimit = codeStart + codePtr->numCodeBytes;
    numCmds = codePtr->numCommands;

    /*
     * Print header lines describing the ByteCode.
     */

    sprintf(ptrBuf1, "%p", codePtr);
    sprintf(ptrBuf2, "%p", iPtr);
    Tcl_AppendPrintfToObj(bufferObj,
	    "ByteCode 0x%s, refCt %u, epoch %u, interp 0x%s (epoch %u)\n",
	    ptrBuf1, codePtr->refCount, codePtr->compileEpoch, ptrBuf2,
	    iPtr->compileEpoch);
    Tcl_AppendToObj(bufferObj, "  Source ", -1);
    PrintSourceToObj(bufferObj, codePtr->source,
	    TclMin(codePtr->numSrcBytes, 55));
    Tcl_AppendPrintfToObj(bufferObj,
	    "\n  Cmds %d, src %d, inst %d, litObjs %u, aux %d, stkDepth %u, code/src %.2f\n",
	    numCmds, codePtr->numSrcBytes, codePtr->numCodeBytes,
	    codePtr->numLitObjects, codePtr->numAuxDataItems,
	    codePtr->maxStackDepth,
#ifdef TCL_COMPILE_STATS
	    codePtr->numSrcBytes?
		    codePtr->structureSize/(float)codePtr->numSrcBytes :
#endif
	    0.0);

#ifdef TCL_COMPILE_STATS
    Tcl_AppendPrintfToObj(bufferObj,
	    "  Code %lu = header %lu+inst %d+litObj %lu+exc %lu+aux %lu+cmdMap %d\n",
	    (unsigned long) codePtr->structureSize,
	    (unsigned long) (sizeof(ByteCode) - sizeof(size_t) - sizeof(Tcl_Time)),
	    codePtr->numCodeBytes,
	    (unsigned long) (codePtr->numLitObjects * sizeof(Tcl_Obj *)),
	    (unsigned long) (codePtr->numExceptRanges*sizeof(ExceptionRange)),
	    (unsigned long) (codePtr->numAuxDataItems * sizeof(AuxData)),
	    codePtr->numCmdLocBytes);
#endif /* TCL_COMPILE_STATS */

    /*
     * If the ByteCode is the compiled body of a Tcl procedure, print
     * information about that procedure. Note that we don't know the
     * procedure's name since ByteCode's can be shared among procedures.
     */

    if (codePtr->procPtr != NULL) {
	Proc *procPtr = codePtr->procPtr;
	int numCompiledLocals = procPtr->numCompiledLocals;

	sprintf(ptrBuf1, "%p", procPtr);
	Tcl_AppendPrintfToObj(bufferObj,
		"  Proc 0x%s, refCt %d, args %d, compiled locals %d\n",
		ptrBuf1, procPtr->refCount, procPtr->numArgs,
		numCompiledLocals);
	if (numCompiledLocals > 0) {
	    CompiledLocal *localPtr = procPtr->firstLocalPtr;

	    for (i = 0;  i < numCompiledLocals;  i++) {
		Tcl_AppendPrintfToObj(bufferObj,
			"      slot %d%s%s%s%s%s%s", i,
			(localPtr->flags & (VAR_ARRAY|VAR_LINK)) ? "" : ", scalar",
			(localPtr->flags & VAR_ARRAY) ? ", array" : "",
			(localPtr->flags & VAR_LINK) ? ", link" : "",
			(localPtr->flags & VAR_ARGUMENT) ? ", arg" : "",
			(localPtr->flags & VAR_TEMPORARY) ? ", temp" : "",
			(localPtr->flags & VAR_RESOLVED) ? ", resolved" : "");
		if (TclIsVarTemporary(localPtr)) {
		    Tcl_AppendToObj(bufferObj, "\n", -1);
		} else {
		    Tcl_AppendPrintfToObj(bufferObj, ", \"%s\"\n",
			    localPtr->name);
		}
		localPtr = localPtr->nextPtr;
	    }
	}
    }

    /*
     * Print the ExceptionRange array.
     */

    if (codePtr->numExceptRanges > 0) {
	Tcl_AppendPrintfToObj(bufferObj, "  Exception ranges %d, depth %d:\n",
		codePtr->numExceptRanges, codePtr->maxExceptDepth);
	for (i = 0;  i < codePtr->numExceptRanges;  i++) {
	    ExceptionRange *rangePtr = &codePtr->exceptArrayPtr[i];

	    Tcl_AppendPrintfToObj(bufferObj,
		    "      %d: level %d, %s, pc %d-%d, ",
		    i, rangePtr->nestingLevel,
		    (rangePtr->type==LOOP_EXCEPTION_RANGE ? "loop" : "catch"),
		    rangePtr->codeOffset,
		    (rangePtr->codeOffset + rangePtr->numCodeBytes - 1));
	    switch (rangePtr->type) {
	    case LOOP_EXCEPTION_RANGE:
		Tcl_AppendPrintfToObj(bufferObj, "continue %d, break %d\n",
			rangePtr->continueOffset, rangePtr->breakOffset);
		break;
	    case CATCH_EXCEPTION_RANGE:
		Tcl_AppendPrintfToObj(bufferObj, "catch %d\n",
			rangePtr->catchOffset);
		break;
	    default:
		Tcl_Panic("TclDisassembleByteCodeObj: bad ExceptionRange type %d",
			rangePtr->type);
	    }
	}
    }

    /*
     * If there were no commands (e.g., an expression or an empty string was
     * compiled), just print all instructions and return.
     */

    if (numCmds == 0) {
	pc = codeStart;
	while (pc < codeLimit) {
	    Tcl_AppendToObj(bufferObj, "    ", -1);
	    pc += FormatInstruction(codePtr, pc, bufferObj);
	}
	return bufferObj;
    }

    /*
     * Print table showing the code offset, source offset, and source length
     * for each command. These are encoded as a sequence of bytes.
     */

    Tcl_AppendPrintfToObj(bufferObj, "  Commands %d:", numCmds);
    codeDeltaNext = codePtr->codeDeltaStart;
    codeLengthNext = codePtr->codeLengthStart;
    srcDeltaNext = codePtr->srcDeltaStart;
    srcLengthNext = codePtr->srcLengthStart;
    codeOffset = srcOffset = 0;
    for (i = 0;  i < numCmds;  i++) {
	if ((unsigned) *codeDeltaNext == (unsigned) 0xFF) {
	    codeDeltaNext++;
	    delta = TclGetInt4AtPtr(codeDeltaNext);
	    codeDeltaNext += 4;
	} else {
	    delta = TclGetInt1AtPtr(codeDeltaNext);
	    codeDeltaNext++;
	}
	codeOffset += delta;

	if ((unsigned) *codeLengthNext == (unsigned) 0xFF) {
	    codeLengthNext++;
	    codeLen = TclGetInt4AtPtr(codeLengthNext);
	    codeLengthNext += 4;
	} else {
	    codeLen = TclGetInt1AtPtr(codeLengthNext);
	    codeLengthNext++;
	}

	if ((unsigned) *srcDeltaNext == (unsigned) 0xFF) {
	    srcDeltaNext++;
	    delta = TclGetInt4AtPtr(srcDeltaNext);
	    srcDeltaNext += 4;
	} else {
	    delta = TclGetInt1AtPtr(srcDeltaNext);
	    srcDeltaNext++;
	}
	srcOffset += delta;

	if ((unsigned) *srcLengthNext == (unsigned) 0xFF) {
	    srcLengthNext++;
	    srcLen = TclGetInt4AtPtr(srcLengthNext);
	    srcLengthNext += 4;
	} else {
	    srcLen = TclGetInt1AtPtr(srcLengthNext);
	    srcLengthNext++;
	}

	Tcl_AppendPrintfToObj(bufferObj, "%s%4d: pc %d-%d, src %d-%d",
		((i % 2)? "     " : "\n   "),
		(i+1), codeOffset, (codeOffset + codeLen - 1),
		srcOffset, (srcOffset + srcLen - 1));
    }
    if (numCmds > 0) {
	Tcl_AppendToObj(bufferObj, "\n", -1);
    }

    /*
     * Print each instruction. If the instruction corresponds to the start of
     * a command, print the command's source. Note that we don't need the code
     * length here.
     */

    codeDeltaNext = codePtr->codeDeltaStart;
    srcDeltaNext = codePtr->srcDeltaStart;
    srcLengthNext = codePtr->srcLengthStart;
    codeOffset = srcOffset = 0;
    pc = codeStart;
    for (i = 0;  i < numCmds;  i++) {
	if ((unsigned) *codeDeltaNext == (unsigned) 0xFF) {
	    codeDeltaNext++;
	    delta = TclGetInt4AtPtr(codeDeltaNext);
	    codeDeltaNext += 4;
	} else {
	    delta = TclGetInt1AtPtr(codeDeltaNext);
	    codeDeltaNext++;
	}
	codeOffset += delta;

	if ((unsigned) *srcDeltaNext == (unsigned) 0xFF) {
	    srcDeltaNext++;
	    delta = TclGetInt4AtPtr(srcDeltaNext);
	    srcDeltaNext += 4;
	} else {
	    delta = TclGetInt1AtPtr(srcDeltaNext);
	    srcDeltaNext++;
	}
	srcOffset += delta;

	if ((unsigned) *srcLengthNext == (unsigned) 0xFF) {
	    srcLengthNext++;
	    srcLen = TclGetInt4AtPtr(srcLengthNext);
	    srcLengthNext += 4;
	} else {
	    srcLen = TclGetInt1AtPtr(srcLengthNext);
	    srcLengthNext++;
	}

	/*
	 * Print instructions before command i.
	 */

	while ((pc-codeStart) < codeOffset) {
	    Tcl_AppendToObj(bufferObj, "    ", -1);
	    pc += FormatInstruction(codePtr, pc, bufferObj);
	}

	Tcl_AppendPrintfToObj(bufferObj, "  Command %d: ", i+1);
	PrintSourceToObj(bufferObj, (codePtr->source + srcOffset),
		TclMin(srcLen, 55));
	Tcl_AppendToObj(bufferObj, "\n", -1);
    }
    if (pc < codeLimit) {
	/*
	 * Print instructions after the last command.
	 */

	while (pc < codeLimit) {
	    Tcl_AppendToObj(bufferObj, "    ", -1);
	    pc += FormatInstruction(codePtr, pc, bufferObj);
	}
    }
    return bufferObj;
}

/*
 *----------------------------------------------------------------------
 *
 * FormatInstruction --
 *
 *	Appends a representation of a bytecode instruction to a Tcl_Obj.
 *
 *----------------------------------------------------------------------
 */

static int
FormatInstruction(
    ByteCode *codePtr,		/* Bytecode containing the instruction. */
    const unsigned char *pc,	/* Points to first byte of instruction. */
    Tcl_Obj *bufferObj)		/* Object to append instruction info to. */
{
    Proc *procPtr = codePtr->procPtr;
    unsigned char opCode = *pc;
    register const InstructionDesc *instDesc = &tclInstructionTable[opCode];
    unsigned char *codeStart = codePtr->codeStart;
    unsigned pcOffset = pc - codeStart;
    int opnd = 0, i, j, numBytes = 1;
    int localCt = procPtr ? procPtr->numCompiledLocals : 0;
    CompiledLocal *localPtr = procPtr ? procPtr->firstLocalPtr : NULL;
    char suffixBuffer[128];	/* Additional info to print after main opcode
				 * and immediates. */
    char *suffixSrc = NULL;
    Tcl_Obj *suffixObj = NULL;
    AuxData *auxPtr = NULL;

    suffixBuffer[0] = '\0';
    Tcl_AppendPrintfToObj(bufferObj, "(%u) %s ", pcOffset, instDesc->name);
    for (i = 0;  i < instDesc->numOperands;  i++) {
	switch (instDesc->opTypes[i]) {
	case OPERAND_INT1:
	    opnd = TclGetInt1AtPtr(pc+numBytes); numBytes++;
	    if (opCode == INST_JUMP1 || opCode == INST_JUMP_TRUE1
		    || opCode == INST_JUMP_FALSE1) {
		sprintf(suffixBuffer, "pc %u", pcOffset+opnd);
	    }
	    Tcl_AppendPrintfToObj(bufferObj, "%+d ", opnd);
	    break;
	case OPERAND_INT4:
	    opnd = TclGetInt4AtPtr(pc+numBytes); numBytes += 4;
	    if (opCode == INST_JUMP4 || opCode == INST_JUMP_TRUE4
		    || opCode == INST_JUMP_FALSE4) {
		sprintf(suffixBuffer, "pc %u", pcOffset+opnd);
	    } else if (opCode == INST_START_CMD) {
		sprintf(suffixBuffer, "next cmd at pc %u", pcOffset+opnd);
	    }
	    Tcl_AppendPrintfToObj(bufferObj, "%+d ", opnd);
	    break;
	case OPERAND_UINT1:
	    opnd = TclGetUInt1AtPtr(pc+numBytes); numBytes++;
	    if (opCode == INST_PUSH1) {
		suffixObj = codePtr->objArrayPtr[opnd];
	    }
	    Tcl_AppendPrintfToObj(bufferObj, "%u ", (unsigned) opnd);
	    break;
	case OPERAND_AUX4:
	case OPERAND_UINT4:
	    opnd = TclGetUInt4AtPtr(pc+numBytes); numBytes += 4;
	    if (opCode == INST_PUSH4) {
		suffixObj = codePtr->objArrayPtr[opnd];
	    } else if (opCode == INST_START_CMD && opnd != 1) {
		sprintf(suffixBuffer+strlen(suffixBuffer),
			", %u cmds start here", opnd);
	    }
	    Tcl_AppendPrintfToObj(bufferObj, "%u ", (unsigned) opnd);
	    if (instDesc->opTypes[i] == OPERAND_AUX4) {
		auxPtr = &codePtr->auxDataArrayPtr[opnd];
	    }
	    break;
	case OPERAND_IDX4:
	    opnd = TclGetInt4AtPtr(pc+numBytes); numBytes += 4;
	    if (opnd >= -1) {
		Tcl_AppendPrintfToObj(bufferObj, "%d ", opnd);
	    } else if (opnd == -2) {
		Tcl_AppendPrintfToObj(bufferObj, "end ");
	    } else {
		Tcl_AppendPrintfToObj(bufferObj, "end-%d ", -2-opnd);
	    }
	    break;
	case OPERAND_LVT1:
	    opnd = TclGetUInt1AtPtr(pc+numBytes);
	    numBytes++;
	    goto printLVTindex;
	case OPERAND_LVT4:
	    opnd = TclGetUInt4AtPtr(pc+numBytes);
	    numBytes += 4;
	printLVTindex:
	    if (localPtr != NULL) {
		if (opnd >= localCt) {
		    Tcl_Panic("FormatInstruction: bad local var index %u (%u locals)",
			    (unsigned) opnd, localCt);
		}
		for (j = 0;  j < opnd;  j++) {
		    localPtr = localPtr->nextPtr;
		}
		if (TclIsVarTemporary(localPtr)) {
		    sprintf(suffixBuffer, "temp var %u", (unsigned) opnd);
		} else {
		    sprintf(suffixBuffer, "var ");
		    suffixSrc = localPtr->name;
		}
	    }
	    Tcl_AppendPrintfToObj(bufferObj, "%%v%u ", (unsigned) opnd);
	    break;
	case OPERAND_NONE:
	default:
	    break;
	}
    }
    if (suffixObj) {
	const char *bytes;
	int length;

	Tcl_AppendToObj(bufferObj, "\t# ", -1);
	bytes = Tcl_GetStringFromObj(codePtr->objArrayPtr[opnd], &length);
	PrintSourceToObj(bufferObj, bytes, TclMin(length, 40));
    } else if (suffixBuffer[0]) {
	Tcl_AppendPrintfToObj(bufferObj, "\t# %s", suffixBuffer);
	if (suffixSrc) {
	    PrintSourceToObj(bufferObj, suffixSrc, 40);
	}
    }
    Tcl_AppendToObj(bufferObj, "\n", -1);
    if (auxPtr && auxPtr->type->printProc) {
	Tcl_AppendToObj(bufferObj, "\t\t[", -1);
	auxPtr->type->printProc(auxPtr->clientData, bufferObj, codePtr,
		pcOffset);
	Tcl_AppendToObj(bufferObj, "]\n", -1);
    }
    return numBytes;
}

/*
 *----------------------------------------------------------------------
 *
 * TclGetInnerContext --
 *
 *	If possible, returns a list capturing the inner context. Otherwise
 *	return NULL.
 *
 *----------------------------------------------------------------------
 */

Tcl_Obj *
TclGetInnerContext(
    Tcl_Interp *interp,
    const unsigned char *pc,
    Tcl_Obj **tosPtr)
{
    int objc = 0, off = 0;
    Tcl_Obj *result;
    Interp *iPtr = (Interp *) interp;

    switch (*pc) {
    case INST_STR_LEN:
    case INST_LNOT:
    case INST_BITNOT:
    case INST_UMINUS:
    case INST_UPLUS:
    case INST_TRY_CVT_TO_NUMERIC:
    case INST_EXPAND_STKTOP:
    case INST_EXPR_STK:
        objc = 1;
        break;

    case INST_LIST_IN:
    case INST_LIST_NOT_IN:	/* Basic list containment operators. */
    case INST_STR_EQ:
    case INST_STR_NEQ:		/* String (in)equality check */
    case INST_STR_CMP:		/* String compare. */
    case INST_STR_INDEX:
    case INST_STR_MATCH:
    case INST_REGEXP:
    case INST_EQ:
    case INST_NEQ:
    case INST_LT:
    case INST_GT:
    case INST_LE:
    case INST_GE:
    case INST_MOD:
    case INST_LSHIFT:
    case INST_RSHIFT:
    case INST_BITOR:
    case INST_BITXOR:
    case INST_BITAND:
    case INST_EXPON:
    case INST_ADD:
    case INST_SUB:
    case INST_DIV:
    case INST_MULT:
        objc = 2;
        break;

    case INST_RETURN_STK:
        /* early pop. TODO: dig out opt dict too :/ */
        objc = 1;
        break;

    case INST_SYNTAX:
    case INST_RETURN_IMM:
        objc = 2;
        break;

    case INST_INVOKE_STK4:
	objc = TclGetUInt4AtPtr(pc+1);
        break;

    case INST_INVOKE_STK1:
	objc = TclGetUInt1AtPtr(pc+1);
	break;
    }

    result = iPtr->innerContext;
    if (Tcl_IsShared(result)) {
        Tcl_DecrRefCount(result);
        iPtr->innerContext = result = Tcl_NewListObj(objc + 1, NULL);
        Tcl_IncrRefCount(result);
    } else {
        int len;

        /*
         * Reset while keeping the list intrep as much as possible.
         */

	Tcl_ListObjLength(interp, result, &len);
        Tcl_ListObjReplace(interp, result, 0, len, 0, NULL);
    }
    Tcl_ListObjAppendElement(NULL, result, TclNewInstNameObj(*pc));

    for (; objc>0 ; objc--) {
        Tcl_Obj *objPtr;

        objPtr = tosPtr[1 - objc + off];
        if (!objPtr) {
            Tcl_Panic("InnerContext: bad tos -- appending null object");
        }
        if ((objPtr->refCount<=0)
#ifdef TCL_MEM_DEBUG
                || (objPtr->refCount==0x61616161)
#endif
        ) {
            Tcl_Panic("InnerContext: bad tos -- appending freed object %p",
                    objPtr);
        }
        Tcl_ListObjAppendElement(NULL, result, objPtr);
    }

    return result;
}

/*
 *----------------------------------------------------------------------
 *
 * TclNewInstNameObj --
 *
 *	Creates a new InstName Tcl_Obj based on the given instruction
 *
 *----------------------------------------------------------------------
 */

Tcl_Obj *
TclNewInstNameObj(
    unsigned char inst)
{
    Tcl_Obj *objPtr = Tcl_NewObj();

    objPtr->typePtr = &tclInstNameType;
    objPtr->internalRep.longValue = (long) inst;
    objPtr->bytes = NULL;

    return objPtr;
}

/*
 *----------------------------------------------------------------------
 *
 * UpdateStringOfInstName --
 *
 *	Update the string representation for an instruction name object.
 *
 *----------------------------------------------------------------------
 */

static void
UpdateStringOfInstName(
    Tcl_Obj *objPtr)
{
    int inst = objPtr->internalRep.longValue;
    char *s, buf[20];
    int len;

    if ((inst < 0) || (inst > LAST_INST_OPCODE)) {
        sprintf(buf, "inst_%d", inst);
        s = buf;
    } else {
        s = (char *) tclInstructionTable[objPtr->internalRep.longValue].name;
    }
    len = strlen(s);
    objPtr->bytes = ckalloc(len + 1);
    memcpy(objPtr->bytes, s, len + 1);
    objPtr->length = len;
}

/*
 *----------------------------------------------------------------------
 *
 * PrintSourceToObj --
 *
 *	Appends a quoted representation of a string to a Tcl_Obj.
 *
 *----------------------------------------------------------------------
 */

static void
PrintSourceToObj(
    Tcl_Obj *appendObj,		/* The object to print the source to. */
    const char *stringPtr,	/* The string to print. */
    int maxChars)		/* Maximum number of chars to print. */
{
    register const char *p;
    register int i = 0;

    if (stringPtr == NULL) {
	Tcl_AppendToObj(appendObj, "\"\"", -1);
	return;
    }

    Tcl_AppendToObj(appendObj, "\"", -1);
    p = stringPtr;
    for (;  (*p != '\0') && (i < maxChars);  p++, i++) {
	switch (*p) {
	case '"':
	    Tcl_AppendToObj(appendObj, "\\\"", -1);
	    continue;
	case '\f':
	    Tcl_AppendToObj(appendObj, "\\f", -1);
	    continue;
	case '\n':
	    Tcl_AppendToObj(appendObj, "\\n", -1);
	    continue;
	case '\r':
	    Tcl_AppendToObj(appendObj, "\\r", -1);
	    continue;
	case '\t':
	    Tcl_AppendToObj(appendObj, "\\t", -1);
	    continue;
	case '\v':
	    Tcl_AppendToObj(appendObj, "\\v", -1);
	    continue;
	default:
	    Tcl_AppendPrintfToObj(appendObj, "%c", *p);
	    continue;
	}
    }
    Tcl_AppendToObj(appendObj, "\"", -1);
}

#ifdef TCL_COMPILE_STATS
/*
 *----------------------------------------------------------------------
 *
 * RecordByteCodeStats --
 *
 *	Accumulates various compilation-related statistics for each newly
 *	compiled ByteCode. Called by the TclInitByteCodeObj when Tcl is
 *	compiled with the -DTCL_COMPILE_STATS flag
 *
 * Results:
 *	None.
 *
 * Side effects:
 *	Accumulates aggregate code-related statistics in the interpreter's
 *	ByteCodeStats structure. Records statistics specific to a ByteCode in
 *	its ByteCode structure.
 *
 *----------------------------------------------------------------------
 */

void
RecordByteCodeStats(
    ByteCode *codePtr)		/* Points to ByteCode structure with info
				 * to add to accumulated statistics. */
{
    Interp *iPtr = (Interp *) *codePtr->interpHandle;
    register ByteCodeStats *statsPtr;

    if (iPtr == NULL) {
	/* Avoid segfaulting in case we're called in a deleted interp */
	return;
    }
    statsPtr = &(iPtr->stats);

    statsPtr->numCompilations++;
    statsPtr->totalSrcBytes += (double) codePtr->numSrcBytes;
    statsPtr->totalByteCodeBytes += (double) codePtr->structureSize;
    statsPtr->currentSrcBytes += (double) codePtr->numSrcBytes;
    statsPtr->currentByteCodeBytes += (double) codePtr->structureSize;

    statsPtr->srcCount[TclLog2(codePtr->numSrcBytes)]++;
    statsPtr->byteCodeCount[TclLog2((int) codePtr->structureSize)]++;

    statsPtr->currentInstBytes += (double) codePtr->numCodeBytes;
    statsPtr->currentLitBytes += (double)
	    codePtr->numLitObjects * sizeof(Tcl_Obj *);
    statsPtr->currentExceptBytes += (double)
	    codePtr->numExceptRanges * sizeof(ExceptionRange);
    statsPtr->currentAuxBytes += (double)
	    codePtr->numAuxDataItems * sizeof(AuxData);
    statsPtr->currentCmdMapBytes += (double) codePtr->numCmdLocBytes;
}
#endif /* TCL_COMPILE_STATS */

/*
 * Local Variables:
 * mode: c
 * c-basic-offset: 4
 * fill-column: 78
 * tab-width: 8
 * End:
 */<|MERGE_RESOLUTION|>--- conflicted
+++ resolved
@@ -2204,12 +2204,6 @@
 	 */
 	PushStringLiteral(envPtr, "");
     } else {
-<<<<<<< HEAD
-	/* Remove the surplus INST_POP */
-//	envPtr->codeNext--;
-	envPtr->codeNext -= 6;
-	TclAdjustStackDepth(1, envPtr);
-=======
 	/*
 	 * We compiled at least one command to bytecode.  The routine
 	 * CompileCommandTokens() follows the bytecode of each compiled
@@ -2221,9 +2215,9 @@
 	 * the script.  The code here removes that trailing INST_POP.
 	 */
 	envPtr->cmdMapPtr[lastCmdIdx].numCodeBytes--;
-	envPtr->codeNext--;
+//	envPtr->codeNext--;
+	envPtr->codeNext -= 6;
 	envPtr->currStackDepth++;
->>>>>>> 6d441f27
     }
 #else
     int lastTopLevelCmdIndex = -1;
