--- conflicted
+++ resolved
@@ -1567,13 +1567,9 @@
 				 * serves as context for finding and compiling
 				 * commands. May not be NULL. */
     const char *script,		/* The source script to compile. */
-<<<<<<< HEAD
-    size_t numBytes,		/* Number of bytes in script. If < 0, the
-=======
-    size_t numBytes,		/* Number of bytes in script. If (size_t)-1, the
->>>>>>> 71e81744
-				 * script consists of all bytes up to the
-				 * first null character. */
+    size_t numBytes,		/* Number of bytes in script. If this is equal
+				 * to TCL_STRLEN, the script consists of all
+				 * bytes up to the first null character. */
     CompileEnv *envPtr)		/* Holds resulting instructions. */
 {
     Interp *iPtr = (Interp *) interp;
@@ -1597,7 +1593,7 @@
 
     Tcl_DStringInit(&ds);
 
-    if (numBytes == (size_t)-1) {
+    if (numBytes == TCL_STRLEN) {
 	numBytes = strlen(script);
     }
     Tcl_ResetResult(interp);
