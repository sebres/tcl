/*
 * tclCompile.c --
 *
 *	This file contains procedures that compile Tcl commands or parts of
 *	commands (like quoted strings or nested sub-commands) into a sequence
 *	of instructions ("bytecodes").
 *
 * Copyright © 1996-1998 Sun Microsystems, Inc.
 * Copyright © 2001 Kevin B. Kenny. All rights reserved.
 *
 * See the file "license.terms" for information on usage and redistribution of
 * this file, and for a DISCLAIMER OF ALL WARRANTIES.
 */

#include "tclInt.h"
#include "tclCompile.h"
#include <assert.h>

/*
 * Variable that controls whether compilation tracing is enabled and, if so,
 * what level of tracing is desired:
 *    0: no compilation tracing
 *    1: summarize compilation of top level cmds and proc bodies
 *    2: display all instructions of each ByteCode compiled
 * This variable is linked to the Tcl variable "tcl_traceCompile".
 */

#ifdef TCL_COMPILE_DEBUG
int tclTraceCompile = 0;
static int traceInitialized = 0;
#endif

/*
 * A table describing the Tcl bytecode instructions. Entries in this table
 * must correspond to the instruction opcode definitions in tclCompile.h. The
 * names "op1" and "op4" refer to an instruction's one or four byte first
 * operand. Similarly, "stktop" and "stknext" refer to the topmost and next to
 * topmost stack elements.
 *
 * Note that the load, store, and incr instructions do not distinguish local
 * from global variables; the bytecode interpreter at runtime uses the
 * existence of a procedure call frame to distinguish these.
 */

InstructionDesc const tclInstructionTable[] = {
    /* Name	      Bytes stackEffect #Opnds  Operand types */
    {"done",		  1,   -1,         0,	{OPERAND_NONE}},
	/* Finish ByteCode execution and return stktop (top stack item) */
    {"push1",		  2,   +1,         1,	{OPERAND_LIT1}},
	/* Push object at ByteCode objArray[op1] */
    {"push4",		  5,   +1,         1,	{OPERAND_LIT4}},
	/* Push object at ByteCode objArray[op4] */
    {"pop",		  1,   -1,         0,	{OPERAND_NONE}},
	/* Pop the topmost stack object */
    {"dup",		  1,   +1,         0,	{OPERAND_NONE}},
	/* Duplicate the topmost stack object and push the result */
    {"strcat",		  2,   INT_MIN,    1,	{OPERAND_UINT1}},
	/* Concatenate the top op1 items and push result */
    {"invokeStk1",	  2,   INT_MIN,    1,	{OPERAND_UINT1}},
	/* Invoke command named objv[0]; <objc,objv> = <op1,top op1> */
    {"invokeStk4",	  5,   INT_MIN,    1,	{OPERAND_UINT4}},
	/* Invoke command named objv[0]; <objc,objv> = <op4,top op4> */
    {"evalStk",		  1,   0,          0,	{OPERAND_NONE}},
	/* Evaluate command in stktop using Tcl_EvalObj. */
    {"exprStk",		  1,   0,          0,	{OPERAND_NONE}},
	/* Execute expression in stktop using Tcl_ExprStringObj. */

    {"loadScalar1",	  2,   1,          1,	{OPERAND_LVT1}},
	/* Load scalar variable at index op1 <= 255 in call frame */
    {"loadScalar4",	  5,   1,          1,	{OPERAND_LVT4}},
	/* Load scalar variable at index op1 >= 256 in call frame */
    {"loadScalarStk",	  1,   0,          0,	{OPERAND_NONE}},
	/* Load scalar variable; scalar's name is stktop */
    {"loadArray1",	  2,   0,          1,	{OPERAND_LVT1}},
	/* Load array element; array at slot op1<=255, element is stktop */
    {"loadArray4",	  5,   0,          1,	{OPERAND_LVT4}},
	/* Load array element; array at slot op1 > 255, element is stktop */
    {"loadArrayStk",	  1,   -1,         0,	{OPERAND_NONE}},
	/* Load array element; element is stktop, array name is stknext */
    {"loadStk",		  1,   0,          0,	{OPERAND_NONE}},
	/* Load general variable; unparsed variable name is stktop */
    {"storeScalar1",	  2,   0,          1,	{OPERAND_LVT1}},
	/* Store scalar variable at op1<=255 in frame; value is stktop */
    {"storeScalar4",	  5,   0,          1,	{OPERAND_LVT4}},
	/* Store scalar variable at op1 > 255 in frame; value is stktop */
    {"storeScalarStk",	  1,   -1,         0,	{OPERAND_NONE}},
	/* Store scalar; value is stktop, scalar name is stknext */
    {"storeArray1",	  2,   -1,         1,	{OPERAND_LVT1}},
	/* Store array element; array at op1<=255, value is top then elem */
    {"storeArray4",	  5,   -1,         1,	{OPERAND_LVT4}},
	/* Store array element; array at op1>=256, value is top then elem */
    {"storeArrayStk",	  1,   -2,         0,	{OPERAND_NONE}},
	/* Store array element; value is stktop, then elem, array names */
    {"storeStk",	  1,   -1,         0,	{OPERAND_NONE}},
	/* Store general variable; value is stktop, then unparsed name */

    {"incrScalar1",	  2,   0,          1,	{OPERAND_LVT1}},
	/* Incr scalar at index op1<=255 in frame; incr amount is stktop */
    {"incrScalarStk",	  1,   -1,         0,	{OPERAND_NONE}},
	/* Incr scalar; incr amount is stktop, scalar's name is stknext */
    {"incrArray1",	  2,   -1,         1,	{OPERAND_LVT1}},
	/* Incr array elem; arr at slot op1<=255, amount is top then elem */
    {"incrArrayStk",	  1,   -2,         0,	{OPERAND_NONE}},
	/* Incr array element; amount is top then elem then array names */
    {"incrStk",		  1,   -1,         0,	{OPERAND_NONE}},
	/* Incr general variable; amount is stktop then unparsed var name */
    {"incrScalar1Imm",	  3,   +1,         2,	{OPERAND_LVT1, OPERAND_INT1}},
	/* Incr scalar at slot op1 <= 255; amount is 2nd operand byte */
    {"incrScalarStkImm",  2,   0,          1,	{OPERAND_INT1}},
	/* Incr scalar; scalar name is stktop; incr amount is op1 */
    {"incrArray1Imm",	  3,   0,          2,	{OPERAND_LVT1, OPERAND_INT1}},
	/* Incr array elem; array at slot op1 <= 255, elem is stktop,
	 * amount is 2nd operand byte */
    {"incrArrayStkImm",	  2,   -1,         1,	{OPERAND_INT1}},
	/* Incr array element; elem is top then array name, amount is op1 */
    {"incrStkImm",	  2,   0,	   1,	{OPERAND_INT1}},
	/* Incr general variable; unparsed name is top, amount is op1 */

    {"jump1",		  2,   0,          1,	{OPERAND_OFFSET1}},
	/* Jump relative to (pc + op1) */
    {"jump4",		  5,   0,          1,	{OPERAND_OFFSET4}},
	/* Jump relative to (pc + op4) */
    {"jumpTrue1",	  2,   -1,         1,	{OPERAND_OFFSET1}},
	/* Jump relative to (pc + op1) if stktop expr object is true */
    {"jumpTrue4",	  5,   -1,         1,	{OPERAND_OFFSET4}},
	/* Jump relative to (pc + op4) if stktop expr object is true */
    {"jumpFalse1",	  2,   -1,         1,	{OPERAND_OFFSET1}},
	/* Jump relative to (pc + op1) if stktop expr object is false */
    {"jumpFalse4",	  5,   -1,         1,	{OPERAND_OFFSET4}},
	/* Jump relative to (pc + op4) if stktop expr object is false */

    {"bitor",		  1,   -1,         0,	{OPERAND_NONE}},
	/* Bitwise or:	push (stknext | stktop) */
    {"bitxor",		  1,   -1,         0,	{OPERAND_NONE}},
	/* Bitwise xor	push (stknext ^ stktop) */
    {"bitand",		  1,   -1,         0,	{OPERAND_NONE}},
	/* Bitwise and:	push (stknext & stktop) */
    {"eq",		  1,   -1,         0,	{OPERAND_NONE}},
	/* Equal:	push (stknext == stktop) */
    {"neq",		  1,   -1,         0,	{OPERAND_NONE}},
	/* Not equal:	push (stknext != stktop) */
    {"lt",		  1,   -1,         0,	{OPERAND_NONE}},
	/* Less:	push (stknext < stktop) */
    {"gt",		  1,   -1,         0,	{OPERAND_NONE}},
	/* Greater:	push (stknext > stktop) */
    {"le",		  1,   -1,         0,	{OPERAND_NONE}},
	/* Less or equal: push (stknext <= stktop) */
    {"ge",		  1,   -1,         0,	{OPERAND_NONE}},
	/* Greater or equal: push (stknext >= stktop) */
    {"lshift",		  1,   -1,         0,	{OPERAND_NONE}},
	/* Left shift:	push (stknext << stktop) */
    {"rshift",		  1,   -1,         0,	{OPERAND_NONE}},
	/* Right shift:	push (stknext >> stktop) */
    {"add",		  1,   -1,         0,	{OPERAND_NONE}},
	/* Add:		push (stknext + stktop) */
    {"sub",		  1,   -1,         0,	{OPERAND_NONE}},
	/* Sub:		push (stkext - stktop) */
    {"mult",		  1,   -1,         0,	{OPERAND_NONE}},
	/* Multiply:	push (stknext * stktop) */
    {"div",		  1,   -1,         0,	{OPERAND_NONE}},
	/* Divide:	push (stknext / stktop) */
    {"mod",		  1,   -1,         0,	{OPERAND_NONE}},
	/* Mod:		push (stknext % stktop) */
    {"uplus",		  1,   0,          0,	{OPERAND_NONE}},
	/* Unary plus:	push +stktop */
    {"uminus",		  1,   0,          0,	{OPERAND_NONE}},
	/* Unary minus:	push -stktop */
    {"bitnot",		  1,   0,          0,	{OPERAND_NONE}},
	/* Bitwise not:	push ~stktop */
    {"not",		  1,   0,          0,	{OPERAND_NONE}},
	/* Logical not:	push !stktop */
    {"tryCvtToNumeric",	  1,   0,          0,	{OPERAND_NONE}},
	/* Try converting stktop to first int then double if possible. */

    {"break",		  1,   0,          0,	{OPERAND_NONE}},
	/* Abort closest enclosing loop; if none, return TCL_BREAK code. */
    {"continue",	  1,   0,          0,	{OPERAND_NONE}},
	/* Skip to next iteration of closest enclosing loop; if none, return
	 * TCL_CONTINUE code. */

    {"beginCatch4",	  5,   0,          1,	{OPERAND_UINT4}},
	/* Record start of catch with the operand's exception index. Push the
	 * current stack depth onto a special catch stack. */
    {"endCatch",	  1,   0,          0,	{OPERAND_NONE}},
	/* End of last catch. Pop the bytecode interpreter's catch stack. */
    {"pushResult",	  1,   +1,         0,	{OPERAND_NONE}},
	/* Push the interpreter's object result onto the stack. */
    {"pushReturnCode",	  1,   +1,         0,	{OPERAND_NONE}},
	/* Push interpreter's return code (e.g. TCL_OK or TCL_ERROR) as a new
	 * object onto the stack. */

    {"streq",		  1,   -1,         0,	{OPERAND_NONE}},
	/* Str Equal:	push (stknext eq stktop) */
    {"strneq",		  1,   -1,         0,	{OPERAND_NONE}},
	/* Str !Equal:	push (stknext neq stktop) */
    {"strcmp",		  1,   -1,         0,	{OPERAND_NONE}},
	/* Str Compare:	push (stknext cmp stktop) */
    {"strlen",		  1,   0,          0,	{OPERAND_NONE}},
	/* Str Length:	push (strlen stktop) */
    {"strindex",	  1,   -1,         0,	{OPERAND_NONE}},
	/* Str Index:	push (strindex stknext stktop) */
    {"strmatch",	  2,   -1,         1,	{OPERAND_INT1}},
	/* Str Match:	push (strmatch stknext stktop) opnd == nocase */

    {"list",		  5,   INT_MIN,    1,	{OPERAND_UINT4}},
	/* List:	push (stk1 stk2 ... stktop) */
    {"listIndex",	  1,   -1,         0,	{OPERAND_NONE}},
	/* List Index:	push (listindex stknext stktop) */
    {"listLength",	  1,   0,          0,	{OPERAND_NONE}},
	/* List Len:	push (listlength stktop) */

    {"appendScalar1",	  2,   0,          1,	{OPERAND_LVT1}},
	/* Append scalar variable at op1<=255 in frame; value is stktop */
    {"appendScalar4",	  5,   0,          1,	{OPERAND_LVT4}},
	/* Append scalar variable at op1 > 255 in frame; value is stktop */
    {"appendArray1",	  2,   -1,         1,	{OPERAND_LVT1}},
	/* Append array element; array at op1<=255, value is top then elem */
    {"appendArray4",	  5,   -1,         1,	{OPERAND_LVT4}},
	/* Append array element; array at op1>=256, value is top then elem */
    {"appendArrayStk",	  1,   -2,         0,	{OPERAND_NONE}},
	/* Append array element; value is stktop, then elem, array names */
    {"appendStk",	  1,   -1,         0,	{OPERAND_NONE}},
	/* Append general variable; value is stktop, then unparsed name */
    {"lappendScalar1",	  2,   0,          1,	{OPERAND_LVT1}},
	/* Lappend scalar variable at op1<=255 in frame; value is stktop */
    {"lappendScalar4",	  5,   0,          1,	{OPERAND_LVT4}},
	/* Lappend scalar variable at op1 > 255 in frame; value is stktop */
    {"lappendArray1",	  2,   -1,         1,	{OPERAND_LVT1}},
	/* Lappend array element; array at op1<=255, value is top then elem */
    {"lappendArray4",	  5,   -1,         1,	{OPERAND_LVT4}},
	/* Lappend array element; array at op1>=256, value is top then elem */
    {"lappendArrayStk",	  1,   -2,         0,	{OPERAND_NONE}},
	/* Lappend array element; value is stktop, then elem, array names */
    {"lappendStk",	  1,   -1,         0,	{OPERAND_NONE}},
	/* Lappend general variable; value is stktop, then unparsed name */

    {"lindexMulti",	  5,   INT_MIN,    1,	{OPERAND_UINT4}},
	/* Lindex with generalized args, operand is number of stacked objs
	 * used: (operand-1) entries from stktop are the indices; then list to
	 * process. */
    {"over",		  5,   +1,         1,	{OPERAND_UINT4}},
	/* Duplicate the arg-th element from top of stack (TOS=0) */
    {"lsetList",          1,   -2,         0,	{OPERAND_NONE}},
	/* Four-arg version of 'lset'. stktop is old value; next is new
	 * element value, next is the index list; pushes new value */
    {"lsetFlat",          5,   INT_MIN,    1,	{OPERAND_UINT4}},
	/* Three- or >=5-arg version of 'lset', operand is number of stacked
	 * objs: stktop is old value, next is new element value, next come
	 * (operand-2) indices; pushes the new value.
	 */

    {"returnImm",	  9,   -1,         2,	{OPERAND_INT4, OPERAND_UINT4}},
	/* Compiled [return], code, level are operands; options and result
	 * are on the stack. */
    {"expon",		  1,   -1,	   0,	{OPERAND_NONE}},
	/* Binary exponentiation operator: push (stknext ** stktop) */

    /*
     * NOTE: the stack effects of expandStkTop and invokeExpanded are wrong -
     * but it cannot be done right at compile time, the stack effect is only
     * known at run time. The value for invokeExpanded is estimated better at
     * compile time.
     * See the comments further down in this file, where INST_INVOKE_EXPANDED
     * is emitted.
     */
    {"expandStart",       1,    0,          0,	{OPERAND_NONE}},
	/* Start of command with {*} (expanded) arguments */
    {"expandStkTop",      5,    0,          1,	{OPERAND_UINT4}},
	/* Expand the list at stacktop: push its elements on the stack */
    {"invokeExpanded",    1,    0,          0,	{OPERAND_NONE}},
	/* Invoke the command marked by the last 'expandStart' */

    {"listIndexImm",	  5,	0,	   1,	{OPERAND_IDX4}},
	/* List Index:	push (lindex stktop op4) */
    {"listRangeImm",	  9,	0,	   2,	{OPERAND_IDX4, OPERAND_IDX4}},
	/* List Range:	push (lrange stktop op4 op4) */
    {"startCommand",	  9,	0,	   2,	{OPERAND_OFFSET4, OPERAND_UINT4}},
	/* Start of bytecoded command: op is the length of the cmd's code, op2
	 * is number of commands here */

    {"listIn",		  1,	-1,	   0,	{OPERAND_NONE}},
	/* List containment: push [lsearch stktop stknext]>=0) */
    {"listNotIn",	  1,	-1,	   0,	{OPERAND_NONE}},
	/* List negated containment: push [lsearch stktop stknext]<0) */

    {"pushReturnOpts",	  1,	+1,	   0,	{OPERAND_NONE}},
	/* Push the interpreter's return option dictionary as an object on the
	 * stack. */
    {"returnStk",	  1,	-1,	   0,	{OPERAND_NONE}},
	/* Compiled [return]; options and result are on the stack, code and
	 * level are in the options. */

    {"dictGet",		  5,	INT_MIN,   1,	{OPERAND_UINT4}},
	/* The top op4 words (min 1) are a key path into the dictionary just
	 * below the keys on the stack, and all those values are replaced by
	 * the value read out of that key-path (like [dict get]).
	 * Stack:  ... dict key1 ... keyN => ... value */
    {"dictSet",		  9,	INT_MIN,   2,	{OPERAND_UINT4, OPERAND_LVT4}},
	/* Update a dictionary value such that the keys are a path pointing to
	 * the value. op4#1 = numKeys, op4#2 = LVTindex
	 * Stack:  ... key1 ... keyN value => ... newDict */
    {"dictUnset",	  9,	INT_MIN,   2,	{OPERAND_UINT4, OPERAND_LVT4}},
	/* Update a dictionary value such that the keys are not a path pointing
	 * to any value. op4#1 = numKeys, op4#2 = LVTindex
	 * Stack:  ... key1 ... keyN => ... newDict */
    {"dictIncrImm",	  9,	0,	   2,	{OPERAND_INT4, OPERAND_LVT4}},
	/* Update a dictionary value such that the value pointed to by key is
	 * incremented by some value (or set to it if the key isn't in the
	 * dictionary at all). op4#1 = incrAmount, op4#2 = LVTindex
	 * Stack:  ... key => ... newDict */
    {"dictAppend",	  5,	-1,	   1,	{OPERAND_LVT4}},
	/* Update a dictionary value such that the value pointed to by key has
	 * some value string-concatenated onto it. op4 = LVTindex
	 * Stack:  ... key valueToAppend => ... newDict */
    {"dictLappend",	  5,	-1,	   1,	{OPERAND_LVT4}},
	/* Update a dictionary value such that the value pointed to by key has
	 * some value list-appended onto it. op4 = LVTindex
	 * Stack:  ... key valueToAppend => ... newDict */
    {"dictFirst",	  5,	+2,	   1,	{OPERAND_LVT4}},
	/* Begin iterating over the dictionary, using the local scalar
	 * indicated by op4 to hold the iterator state. The local scalar
	 * should not refer to a named variable as the value is not wholly
	 * managed correctly.
	 * Stack:  ... dict => ... value key doneBool */
    {"dictNext",	  5,	+3,	   1,	{OPERAND_LVT4}},
	/* Get the next iteration from the iterator in op4's local scalar.
	 * Stack:  ... => ... value key doneBool */
    {"dictUpdateStart",   9,    0,	   2,	{OPERAND_LVT4, OPERAND_AUX4}},
	/* Create the variables (described in the aux data referred to by the
	 * second immediate argument) to mirror the state of the dictionary in
	 * the variable referred to by the first immediate argument. The list
	 * of keys (top of the stack, not popped) must be the same length as
	 * the list of variables.
	 * Stack:  ... keyList => ... keyList */
    {"dictUpdateEnd",	  9,    -1,	   2,	{OPERAND_LVT4, OPERAND_AUX4}},
	/* Reflect the state of local variables (described in the aux data
	 * referred to by the second immediate argument) back to the state of
	 * the dictionary in the variable referred to by the first immediate
	 * argument. The list of keys (popped from the stack) must be the same
	 * length as the list of variables.
	 * Stack:  ... keyList => ... */
    {"jumpTable",	 5,	-1,	   1,	{OPERAND_AUX4}},
	/* Jump according to the jump-table (in AuxData as indicated by the
	 * operand) and the argument popped from the list. Always executes the
	 * next instruction if no match against the table's entries was found.
	 * Stack:  ... value => ...
	 * Note that the jump table contains offsets relative to the PC when
	 * it points to this instruction; the code is relocatable. */
    {"upvar",            5,    -1,        1,   {OPERAND_LVT4}},
	/* finds level and otherName in stack, links to local variable at
	 * index op1. Leaves the level on stack. */
    {"nsupvar",          5,    -1,        1,   {OPERAND_LVT4}},
	/* finds namespace and otherName in stack, links to local variable at
	 * index op1. Leaves the namespace on stack. */
    {"variable",         5,    -1,        1,   {OPERAND_LVT4}},
	/* finds namespace and otherName in stack, links to local variable at
	 * index op1. Leaves the namespace on stack. */
    {"syntax",		 9,   -1,         2,	{OPERAND_INT4, OPERAND_UINT4}},
	/* Compiled bytecodes to signal syntax error. Equivalent to returnImm
	 * except for the ERR_ALREADY_LOGGED flag in the interpreter. */
    {"reverse",		 5,    0,         1,	{OPERAND_UINT4}},
	/* Reverse the order of the arg elements at the top of stack */

    {"regexp",		 2,   -1,         1,	{OPERAND_INT1}},
	/* Regexp:	push (regexp stknext stktop) opnd == nocase */

    {"existScalar",	 5,    1,         1,	{OPERAND_LVT4}},
	/* Test if scalar variable at index op1 in call frame exists */
    {"existArray",	 5,    0,         1,	{OPERAND_LVT4}},
	/* Test if array element exists; array at slot op1, element is
	 * stktop */
    {"existArrayStk",	 1,    -1,        0,	{OPERAND_NONE}},
	/* Test if array element exists; element is stktop, array name is
	 * stknext */
    {"existStk",	 1,    0,         0,	{OPERAND_NONE}},
	/* Test if general variable exists; unparsed variable name is stktop*/

    {"nop",		 1,    0,         0,	{OPERAND_NONE}},
	/* Do nothing */
    {"returnCodeBranch", 1,   -1,	  0,	{OPERAND_NONE}},
	/* Jump to next instruction based on the return code on top of stack
	 * ERROR: +1;	RETURN: +3;	BREAK: +5;	CONTINUE: +7;
	 * Other non-OK: +9
	 */

    {"unsetScalar",	 6,    0,         2,	{OPERAND_UINT1, OPERAND_LVT4}},
	/* Make scalar variable at index op2 in call frame cease to exist;
	 * op1 is 1 for errors on problems, 0 otherwise */
    {"unsetArray",	 6,    -1,        2,	{OPERAND_UINT1, OPERAND_LVT4}},
	/* Make array element cease to exist; array at slot op2, element is
	 * stktop; op1 is 1 for errors on problems, 0 otherwise */
    {"unsetArrayStk",	 2,    -2,        1,	{OPERAND_UINT1}},
	/* Make array element cease to exist; element is stktop, array name is
	 * stknext; op1 is 1 for errors on problems, 0 otherwise */
    {"unsetStk",	 2,    -1,        1,	{OPERAND_UINT1}},
	/* Make general variable cease to exist; unparsed variable name is
	 * stktop; op1 is 1 for errors on problems, 0 otherwise */

    {"dictExpand",       1,    -1,        0,    {OPERAND_NONE}},
        /* Probe into a dict and extract it (or a subdict of it) into
         * variables with matched names. Produces list of keys bound as
         * result. Part of [dict with].
	 * Stack:  ... dict path => ... keyList */
    {"dictRecombineStk", 1,    -3,        0,    {OPERAND_NONE}},
        /* Map variable contents back into a dictionary in a variable. Part of
         * [dict with].
	 * Stack:  ... dictVarName path keyList => ... */
    {"dictRecombineImm", 5,    -2,        1,    {OPERAND_LVT4}},
        /* Map variable contents back into a dictionary in the local variable
         * indicated by the LVT index. Part of [dict with].
	 * Stack:  ... path keyList => ... */
    {"dictExists",	 5,	INT_MIN,  1,	{OPERAND_UINT4}},
	/* The top op4 words (min 1) are a key path into the dictionary just
	 * below the keys on the stack, and all those values are replaced by a
	 * boolean indicating whether it is possible to read out a value from
	 * that key-path (like [dict exists]).
	 * Stack:  ... dict key1 ... keyN => ... boolean */
    {"verifyDict",	 1,    -1,	  0,	{OPERAND_NONE}},
	/* Verifies that the word on the top of the stack is a dictionary,
	 * popping it if it is and throwing an error if it is not.
	 * Stack:  ... value => ... */

    {"strmap",		 1,    -2,	  0,	{OPERAND_NONE}},
	/* Simplified version of [string map] that only applies one change
	 * string, and only case-sensitively.
	 * Stack:  ... from to string => ... changedString */
    {"strfind",		 1,    -1,	  0,	{OPERAND_NONE}},
	/* Find the first index of a needle string in a haystack string,
	 * producing the index (integer) or -1 if nothing found.
	 * Stack:  ... needle haystack => ... index */
    {"strrfind",	 1,    -1,	  0,	{OPERAND_NONE}},
	/* Find the last index of a needle string in a haystack string,
	 * producing the index (integer) or -1 if nothing found.
	 * Stack:  ... needle haystack => ... index */
    {"strrangeImm",	 9,	0,	  2,	{OPERAND_IDX4, OPERAND_IDX4}},
	/* String Range: push (string range stktop op4 op4) */
    {"strrange",	 1,    -2,	  0,	{OPERAND_NONE}},
	/* String Range with non-constant arguments.
	 * Stack:  ... string idxA idxB => ... substring */

    {"yield",		 1,	0,	  0,	{OPERAND_NONE}},
	/* Makes the current coroutine yield the value at the top of the
	 * stack, and places the response back on top of the stack when it
	 * resumes.
	 * Stack:  ... valueToYield => ... resumeValue */
    {"coroName",         1,    +1,	  0,	{OPERAND_NONE}},
	/* Push the name of the interpreter's current coroutine as an object
	 * on the stack. */
    {"tailcall",	 2,    INT_MIN,	  1,	{OPERAND_UINT1}},
	/* Do a tailcall with the opnd items on the stack as the thing to
	 * tailcall to; opnd must be greater than 0 for the semantics to work
	 * right. */

    {"currentNamespace", 1,    +1,	  0,	{OPERAND_NONE}},
	/* Push the name of the interpreter's current namespace as an object
	 * on the stack. */
    {"infoLevelNumber",  1,    +1,	  0,	{OPERAND_NONE}},
	/* Push the stack depth (i.e., [info level]) of the interpreter as an
	 * object on the stack. */
    {"infoLevelArgs",	 1,	0,	  0,	{OPERAND_NONE}},
	/* Push the argument words to a stack depth (i.e., [info level <n>])
	 * of the interpreter as an object on the stack.
	 * Stack:  ... depth => ... argList */
    {"resolveCmd",	 1,	0,	  0,	{OPERAND_NONE}},
	/* Resolves the command named on the top of the stack to its fully
	 * qualified version, or produces the empty string if no such command
	 * exists. Never generates errors.
	 * Stack:  ... cmdName => ... fullCmdName */

    {"tclooSelf",	 1,	+1,	  0,	{OPERAND_NONE}},
	/* Push the identity of the current TclOO object (i.e., the name of
	 * its current public access command) on the stack. */
    {"tclooClass",	 1,	0,	  0,	{OPERAND_NONE}},
	/* Push the class of the TclOO object named at the top of the stack
	 * onto the stack.
	 * Stack:  ... object => ... class */
    {"tclooNamespace",	 1,	0,	  0,	{OPERAND_NONE}},
	/* Push the namespace of the TclOO object named at the top of the
	 * stack onto the stack.
	 * Stack:  ... object => ... namespace */
    {"tclooIsObject",	 1,	0,	  0,	{OPERAND_NONE}},
	/* Push whether the value named at the top of the stack is a TclOO
	 * object (i.e., a boolean). Can corrupt the interpreter result
	 * despite not throwing, so not safe for use in a post-exception
	 * context.
	 * Stack:  ... value => ... boolean */

    {"arrayExistsStk",	 1,	0,	  0,	{OPERAND_NONE}},
	/* Looks up the element on the top of the stack and tests whether it
	 * is an array. Pushes a boolean describing whether this is the
	 * case. Also runs the whole-array trace on the named variable, so can
	 * throw anything.
	 * Stack:  ... varName => ... boolean */
    {"arrayExistsImm",	 5,	+1,	  1,	{OPERAND_LVT4}},
	/* Looks up the variable indexed by opnd and tests whether it is an
	 * array. Pushes a boolean describing whether this is the case. Also
	 * runs the whole-array trace on the named variable, so can throw
	 * anything.
	 * Stack:  ... => ... boolean */
    {"arrayMakeStk",	 1,	-1,	  0,	{OPERAND_NONE}},
	/* Forces the element on the top of the stack to be the name of an
	 * array.
	 * Stack:  ... varName => ... */
    {"arrayMakeImm",	 5,	0,	  1,	{OPERAND_LVT4}},
	/* Forces the variable indexed by opnd to be an array. Does not touch
	 * the stack. */

    {"invokeReplace",	 6,	INT_MIN,  2,	{OPERAND_UINT4,OPERAND_UINT1}},
	/* Invoke command named objv[0], replacing the first two words with
	 * the word at the top of the stack;
	 * <objc,objv> = <op4,top op4 after popping 1> */

    {"listConcat",	 1,	-1,	  0,	{OPERAND_NONE}},
	/* Concatenates the two lists at the top of the stack into a single
	 * list and pushes that resulting list onto the stack.
	 * Stack: ... list1 list2 => ... [lconcat list1 list2] */

    {"expandDrop",       1,    0,          0,	{OPERAND_NONE}},
	/* Drops an element from the auxiliary stack, popping stack elements
	 * until the matching stack depth is reached. */

    /* New foreach implementation */
    {"foreach_start",	 5,	+2,	  1,	{OPERAND_AUX4}},
	/* Initialize execution of a foreach loop. Operand is aux data index
	 * of the ForeachInfo structure for the foreach command. It pushes 2
	 * elements which hold runtime params for foreach_step, they are later
	 * dropped by foreach_end together with the value lists. NOTE that the
	 * iterator-tracker and info reference must not be passed to bytecodes
	 * that handle normal Tcl values. NOTE that this instruction jumps to
	 * the foreach_step instruction paired with it; the stack info below
	 * is only nominal.
	 * Stack: ... listObjs... => ... listObjs... iterTracker info */
    {"foreach_step",	 1,	 0,	  0,	{OPERAND_NONE}},
	/* "Step" or begin next iteration of foreach loop. Assigns to foreach
	 * iteration variables. May jump to straight after the foreach_start
	 * that pushed the iterTracker and info values. MUST be followed
	 * immediately by a foreach_end.
	 * Stack: ... listObjs... iterTracker info =>
	 *				... listObjs... iterTracker info */
    {"foreach_end",	 1,	 0,	  0,	{OPERAND_NONE}},
	/* Clean up a foreach loop by dropping the info value, the tracker
	 * value and the lists that were being iterated over.
	 * Stack: ... listObjs... iterTracker info => ... */
    {"lmap_collect",	 1,	-1,	  0,	{OPERAND_NONE}},
	/* Appends the value at the top of the stack to the list located on
	 * the stack the "other side" of the foreach-related values.
	 * Stack: ... collector listObjs... iterTracker info value =>
	 *			... collector listObjs... iterTracker info */

    {"strtrim",		 1,	-1,	  0,	{OPERAND_NONE}},
	/* [string trim] core: removes the characters (designated by the value
	 * at the top of the stack) from both ends of the string and pushes
	 * the resulting string.
	 * Stack: ... string charset => ... trimmedString */
    {"strtrimLeft",	 1,	-1,	  0,	{OPERAND_NONE}},
	/* [string trimleft] core: removes the characters (designated by the
	 * value at the top of the stack) from the left of the string and
	 * pushes the resulting string.
	 * Stack: ... string charset => ... trimmedString */
    {"strtrimRight",	 1,	-1,	  0,	{OPERAND_NONE}},
	/* [string trimright] core: removes the characters (designated by the
	 * value at the top of the stack) from the right of the string and
	 * pushes the resulting string.
	 * Stack: ... string charset => ... trimmedString */

    {"concatStk",	 5,	INT_MIN,  1,	{OPERAND_UINT4}},
	/* Wrapper round Tcl_ConcatObj(), used for [concat] and [eval]. opnd
	 * is number of values to concatenate.
	 * Operation:	push concat(stk1 stk2 ... stktop) */

    {"strcaseUpper",	 1,	0,	  0,	{OPERAND_NONE}},
	/* [string toupper] core: converts whole string to upper case using
	 * the default (extended "C" locale) rules.
	 * Stack: ... string => ... newString */
    {"strcaseLower",	 1,	0,	  0,	{OPERAND_NONE}},
	/* [string tolower] core: converts whole string to upper case using
	 * the default (extended "C" locale) rules.
	 * Stack: ... string => ... newString */
    {"strcaseTitle",	 1,	0,	  0,	{OPERAND_NONE}},
	/* [string totitle] core: converts whole string to upper case using
	 * the default (extended "C" locale) rules.
	 * Stack: ... string => ... newString */
    {"strreplace",	 1,	-3,	  0,	{OPERAND_NONE}},
	/* [string replace] core: replaces a non-empty range of one string
	 * with the contents of another.
	 * Stack: ... string fromIdx toIdx replacement => ... newString */

    {"originCmd",	 1,	0,	  0,	{OPERAND_NONE}},
	/* Reports which command was the origin (via namespace import chain)
	 * of the command named on the top of the stack.
	 * Stack:  ... cmdName => ... fullOriginalCmdName */

    {"tclooNext",	 2,	INT_MIN,  1,	{OPERAND_UINT1}},
	/* Call the next item on the TclOO call chain, passing opnd arguments
	 * (min 1, max 255, *includes* "next").  The result of the invoked
	 * method implementation will be pushed on the stack in place of the
	 * arguments (similar to invokeStk).
	 * Stack:  ... "next" arg2 arg3 -- argN => ... result */
    {"tclooNextClass",	 2,	INT_MIN,  1,	{OPERAND_UINT1}},
	/* Call the following item on the TclOO call chain defined by class
	 * className, passing opnd arguments (min 2, max 255, *includes*
	 * "nextto" and the class name). The result of the invoked method
	 * implementation will be pushed on the stack in place of the
	 * arguments (similar to invokeStk).
	 * Stack:  ... "nextto" className arg3 arg4 -- argN => ... result */

    {"yieldToInvoke",	 1,	0,	  0,	{OPERAND_NONE}},
	/* Makes the current coroutine yield the value at the top of the
	 * stack, invoking the given command/args with resolution in the given
	 * namespace (all packed into a list), and places the list of values
	 * that are the response back on top of the stack when it resumes.
	 * Stack:  ... [list ns cmd arg1 ... argN] => ... resumeList */

    {"numericType",	 1,	0,	  0,	{OPERAND_NONE}},
	/* Pushes the numeric type code of the word at the top of the stack.
	 * Stack:  ... value => ... typeCode */
    {"tryCvtToBoolean",	 1,	+1,	  0,	{OPERAND_NONE}},
	/* Try converting stktop to boolean if possible. No errors.
	 * Stack:  ... value => ... value isStrictBool */
    {"strclass",	 2,	0,	  1,	{OPERAND_SCLS1}},
	/* See if all the characters of the given string are a member of the
	 * specified (by opnd) character class. Note that an empty string will
	 * satisfy the class check (standard definition of "all").
	 * Stack:  ... stringValue => ... boolean */

    {"lappendList",	 5,	0,	1,	{OPERAND_LVT4}},
	/* Lappend list to scalar variable at op4 in frame.
	 * Stack:  ... list => ... listVarContents */
    {"lappendListArray", 5,	-1,	1,	{OPERAND_LVT4}},
	/* Lappend list to array element; array at op4.
	 * Stack:  ... elem list => ... listVarContents */
    {"lappendListArrayStk", 1,	-2,	0,	{OPERAND_NONE}},
	/* Lappend list to array element.
	 * Stack:  ... arrayName elem list => ... listVarContents */
    {"lappendListStk",	 1,	-1,	0,	{OPERAND_NONE}},
	/* Lappend list to general variable.
	 * Stack:  ... varName list => ... listVarContents */

    {"clockRead",	 2,	+1,	1,	{OPERAND_UINT1}},
        /* Read clock out to the stack. Operand is which clock to read
	 * 0=clicks, 1=microseconds, 2=milliseconds, 3=seconds.
	 * Stack: ... => ... time */

    {"dictGetDef",	  5,	INT_MIN,   1,	{OPERAND_UINT4}},
	/* The top word is the default, the next op4 words (min 1) are a key
	 * path into the dictionary just below the keys on the stack, and all
	 * those values are replaced by the value read out of that key-path
	 * (like [dict get]) except if there is no such key, when instead the
	 * default is pushed instead.
	 * Stack:  ... dict key1 ... keyN default => ... value */

    {"strlt",		  1,   -1,         0,	{OPERAND_NONE}},
	/* String Less:			push (stknext < stktop) */
    {"strgt",		  1,   -1,         0,	{OPERAND_NONE}},
	/* String Greater:		push (stknext > stktop) */
    {"strle",		  1,   -1,         0,	{OPERAND_NONE}},
	/* String Less or equal:	push (stknext <= stktop) */
    {"strge",		  1,   -1,         0,	{OPERAND_NONE}},
	/* String Greater or equal:	push (stknext >= stktop) */

    {NULL, 0, 0, 0, {OPERAND_NONE}}
};

/*
 * Prototypes for procedures defined later in this file:
 */

static void		CleanupByteCode(ByteCode *codePtr);
static ByteCode *	CompileSubstObj(Tcl_Interp *interp, Tcl_Obj *objPtr,
			    int flags);
static void		DupByteCodeInternalRep(Tcl_Obj *srcPtr,
			    Tcl_Obj *copyPtr);
static unsigned char *	EncodeCmdLocMap(CompileEnv *envPtr,
			    ByteCode *codePtr, unsigned char *startPtr);
static void		EnterCmdExtentData(CompileEnv *envPtr,
			    size_t cmdNumber, size_t numSrcBytes, size_t numCodeBytes);
static void		EnterCmdStartData(CompileEnv *envPtr,
			    size_t cmdNumber, size_t srcOffset, size_t codeOffset);
static void		FreeByteCodeInternalRep(Tcl_Obj *objPtr);
static void		FreeSubstCodeInternalRep(Tcl_Obj *objPtr);
static int		GetCmdLocEncodingSize(CompileEnv *envPtr);
static int		IsCompactibleCompileEnv(CompileEnv *envPtr);
static void		PreventCycle(Tcl_Obj *objPtr, CompileEnv *envPtr);
#ifdef TCL_COMPILE_STATS
static void		RecordByteCodeStats(ByteCode *codePtr);
#endif /* TCL_COMPILE_STATS */
static int		SetByteCodeFromAny(Tcl_Interp *interp,
			    Tcl_Obj *objPtr);
static void		StartExpanding(CompileEnv *envPtr);

/*
 * TIP #280: Helper for building the per-word line information of all compiled
 * commands.
 */
static void		EnterCmdWordData(ExtCmdLoc *eclPtr, size_t srcOffset,
			    Tcl_Token *tokenPtr, const char *cmd,
			    size_t numWords, size_t line, int *clNext, int **lines,
			    CompileEnv *envPtr);
static void		ReleaseCmdWordData(ExtCmdLoc *eclPtr);

/*
 * tclByteCodeType provides the standard type management procedures for the
 * bytecode type.
 */

const Tcl_ObjType tclByteCodeType = {
    "bytecode",			/* name */
    FreeByteCodeInternalRep,	/* freeIntRepProc */
    DupByteCodeInternalRep,	/* dupIntRepProc */
    NULL,			/* updateStringProc */
    SetByteCodeFromAny		/* setFromAnyProc */
};

/*
 * subtCodeType provides the standard type managemnt procedures for the
 * substcode type, which represents substiution within a Tcl value.
 */

static const Tcl_ObjType substCodeType = {
    "substcode",		/* name */
    FreeSubstCodeInternalRep,	/* freeIntRepProc */
    DupByteCodeInternalRep,	/* dupIntRepProc - shared with bytecode */
    NULL,			/* updateStringProc */
    NULL,			/* setFromAnyProc */
};
#define SubstFlags(objPtr) (objPtr)->internalRep.twoPtrValue.ptr2

/*
 * Helper macros.
 */

#define TclIncrUInt4AtPtr(ptr, delta) \
    TclStoreInt4AtPtr(TclGetUInt4AtPtr(ptr)+(delta), (ptr))

/*
 *----------------------------------------------------------------------
 *
 * TclSetByteCodeFromAny --
 *
 *	Part of the bytecode Tcl object type implementation. Attempts to
 *	compile the string representation of the objPtr into bytecode.  Accepts
 *	a hook routine that is invoked to perform any needed post-processing on
 *	the compilation results before generating byte codes.  interp is the
 *	compilation context and may not be NULL.
 *
 * Results:
 *	A standard Tcl object result. If an error occurs during compilation, an
 *	error message is left in the interpreter's result.
 *
 * Side effects:
 *	Frees the old internal representation. If no error occurs, then the
 *	compiled code is stored as "objPtr"s bytecode representation. Also, if
 *	debugging, initializes the "tcl_traceCompile" Tcl variable used to
 *	trace compilations.
 *
 *----------------------------------------------------------------------
 */

int
TclSetByteCodeFromAny(
    Tcl_Interp *interp,		/* The interpreter for which the code is being
				 * compiled. Must not be NULL. */
    Tcl_Obj *objPtr,		/* The object to make a ByteCode object. */
    CompileHookProc *hookProc,	/* Procedure to invoke after compilation. */
    void *clientData)	/* Hook procedure private data. */
{
    Interp *iPtr = (Interp *) interp;
    CompileEnv compEnv;		/* Compilation environment structure allocated
				 * in frame. */
    int length;
    int result = TCL_OK;
    const char *stringPtr;
    Proc *procPtr = iPtr->compiledProcPtr;
    ContLineLoc *clLocPtr;

#ifdef TCL_COMPILE_DEBUG
    if (!traceInitialized) {
	if (Tcl_LinkVar(interp, "tcl_traceCompile",
		&tclTraceCompile, TCL_LINK_INT) != TCL_OK) {
	    Tcl_Panic("SetByteCodeFromAny: unable to create link for tcl_traceCompile variable");
	}
	traceInitialized = 1;
    }
#endif

<<<<<<< HEAD
    stringPtr = Tcl_GetStringFromObj(objPtr, &length);
=======
    stringPtr = TclGetStringFromObj(objPtr, &length);
>>>>>>> 541f3eef

    /*
     * TIP #280: Pick up the CmdFrame in which the BC compiler was invoked, and
     * use to initialize the tracking in the compiler. This information was
     * stored by TclCompEvalObj and ProcCompileProc.
     */

    TclInitCompileEnv(interp, &compEnv, stringPtr, length,
	    iPtr->invokeCmdFramePtr, iPtr->invokeWord);

    /*
     * Make available to the compilation environment any data about invisible
     * continuation lines for the script.
     *
     * It is not clear if the script Tcl_Obj* can be free'd while the compiler
     * is using it, leading to the release of the associated ContLineLoc
     * structure as well. To ensure that the latter doesn't happen set a lock
     * on it, which is released in TclFreeCompileEnv().  The "lineCLPtr"
     * hashtable tclObj.c.
     */

    clLocPtr = TclContinuationsGet(objPtr);
    if (clLocPtr) {
	compEnv.clNext = &clLocPtr->loc[0];
    }

    TclCompileScript(interp, stringPtr, length, &compEnv);

    /*
     * Compilation succeeded. Add a "done" instruction at the end.
     */

    TclEmitOpcode(INST_DONE, &compEnv);

    /*
     * Check for optimizations!
     *
     * If the generated code is free of most hazards, recompile with generation
     * of INST_START_CMD disabled to produce code that more compact in many
     * cases, and also sometimes more performant.
     */

    if (Tcl_GetParent(interp) == NULL &&
	    !Tcl_LimitTypeEnabled(interp, TCL_LIMIT_COMMANDS|TCL_LIMIT_TIME)
	    && IsCompactibleCompileEnv(&compEnv)) {
	TclFreeCompileEnv(&compEnv);
	iPtr->compiledProcPtr = procPtr;
	TclInitCompileEnv(interp, &compEnv, stringPtr, length,
		iPtr->invokeCmdFramePtr, iPtr->invokeWord);
	if (clLocPtr) {
	    compEnv.clNext = &clLocPtr->loc[0];
	}
	compEnv.atCmdStart = 2;		/* The disabling magic. */
	TclCompileScript(interp, stringPtr, length, &compEnv);
	assert (compEnv.atCmdStart > 1);
	TclEmitOpcode(INST_DONE, &compEnv);
	assert (compEnv.atCmdStart > 1);
    }

    /*
     * Apply some peephole optimizations that can cross specific/generic
     * instruction generator boundaries.
     */

    if (iPtr->optimizer) {
	(iPtr->optimizer)(&compEnv);
    }

    /*
     * Invoke the compilation hook procedure if there is one.
     */

    if (hookProc) {
	result = hookProc(interp, &compEnv, clientData);
    }

    /*
     * Change the object into a ByteCode object. Ownership of the literal
     * objects and aux data items passes to the ByteCode object.
     */

#ifdef TCL_COMPILE_DEBUG
    TclVerifyLocalLiteralTable(&compEnv);
#endif /*TCL_COMPILE_DEBUG*/

    if (result == TCL_OK) {
	(void) TclInitByteCodeObj(objPtr, &tclByteCodeType, &compEnv);
#ifdef TCL_COMPILE_DEBUG
	if (tclTraceCompile >= 2) {
	    TclPrintByteCodeObj(interp, objPtr);
	    fflush(stdout);
	}
#endif /* TCL_COMPILE_DEBUG */
    }

    TclFreeCompileEnv(&compEnv);
    return result;
}

/*
 *-----------------------------------------------------------------------
 *
 * SetByteCodeFromAny --
 *
 *	Part of the bytecode Tcl object type implementation. Attempts to
 *	generate an byte code internal form for the Tcl object "objPtr" by
 *	compiling its string representation.
 *
 * Results:
 *	A standard Tcl object result. If an error occurs during compilation and
 *	"interp" is not null, an error message is left in the interpreter's
 *	result.
 *
 * Side effects:
 *	Frees the old internal representation. If no error occurs then the
 *	compiled code is stored as "objPtr"s bytecode representation. Also, if
 *	debugging, initializes the "tcl_traceCompile" Tcl variable used to
 *	trace compilations.
 *
 *----------------------------------------------------------------------
 */

static int
SetByteCodeFromAny(
    Tcl_Interp *interp,		/* The interpreter for which the code is being
				 * compiled. Must not be NULL. */
    Tcl_Obj *objPtr)		/* The object to compile to bytecode */
{
    if (interp == NULL) {
	return TCL_ERROR;
    }
    return TclSetByteCodeFromAny(interp, objPtr, NULL, NULL);
}

/*
 *----------------------------------------------------------------------
 *
 * DupByteCodeInternalRep --
 *
 *	Part of the bytecode Tcl object type implementation. However, it does
 *	not copy the internal representation of a bytecode Tcl_Obj, instead
 *	assigning NULL to the type pointer of the new object.  Code is compiled
 *	for the new object only if necessary.
 *
 * Results:
 *	None.
 *
 * Side effects:
 *	None.
 *
 *----------------------------------------------------------------------
 */

static void
DupByteCodeInternalRep(
    TCL_UNUSED(Tcl_Obj *) /*srcPtr*/,
    TCL_UNUSED(Tcl_Obj *) /*copyPtr*/)
{
    return;
}

/*
 *----------------------------------------------------------------------
 *
 * FreeByteCodeInternalRep --
 *
 *	Part of the bytecode Tcl object type implementation. Frees the storage
 *	associated with a bytecode object's internal representation unless its
 *	code is actively being executed.
 *
 * Results:
 *	None.
 *
 * Side effects:
 *	The bytecode object's internal rep is invalidated and its code is freed
 *	unless the code is actively being executed, in which case cleanup is
 *	delayed until the last execution of the code completes.
 *
 *----------------------------------------------------------------------
 */

static void
FreeByteCodeInternalRep(
    Tcl_Obj *objPtr)	/* Object whose internal rep to free. */
{
    ByteCode *codePtr;

    ByteCodeGetInternalRep(objPtr, &tclByteCodeType, codePtr);
    assert(codePtr != NULL);

    TclReleaseByteCode(codePtr);
}

/*
 *----------------------------------------------------------------------
 *
 * TclReleaseByteCode --
 *
 *	Does all the real work of freeing up a bytecode object's ByteCode
 *	structure. Called only when the structure's reference count
 *	is zero.
 *
 * Results:
 *	None.
 *
 * Side effects:
 *	Frees objPtr's bytecode internal representation and sets its type to
 *	NULL.  Also releases its literals and frees its auxiliary data items.
 *
 *----------------------------------------------------------------------
 */

void
TclPreserveByteCode(
    ByteCode *codePtr)
{
    codePtr->refCount++;
}

void
TclReleaseByteCode(
    ByteCode *codePtr)
{
    if (codePtr->refCount-- > 1) {
	return;
    }

    /* Just dropped to refcount==0.  Clean up. */
    CleanupByteCode(codePtr);
}

static void
CleanupByteCode(
    ByteCode *codePtr)	/* Points to the ByteCode to free. */
{
    Tcl_Interp *interp = (Tcl_Interp *) *codePtr->interpHandle;
    Interp *iPtr = (Interp *) interp;
    int numLitObjects = codePtr->numLitObjects;
    int numAuxDataItems = codePtr->numAuxDataItems;
    Tcl_Obj **objArrayPtr, *objPtr;
    const AuxData *auxDataPtr;
    int i;
#ifdef TCL_COMPILE_STATS

    if (interp != NULL) {
	ByteCodeStats *statsPtr;
	Tcl_Time destroyTime;
	int lifetimeSec, lifetimeMicroSec, log2;

	statsPtr = &iPtr->stats;

	statsPtr->numByteCodesFreed++;
	statsPtr->currentSrcBytes -= (double)codePtr->numSrcBytes;
	statsPtr->currentByteCodeBytes -= (double) codePtr->structureSize;

	statsPtr->currentInstBytes -= (double) codePtr->numCodeBytes;
	statsPtr->currentLitBytes -= (double)
		codePtr->numLitObjects * sizeof(Tcl_Obj *);
	statsPtr->currentExceptBytes -= (double)
		codePtr->numExceptRanges * sizeof(ExceptionRange);
	statsPtr->currentAuxBytes -= (double)
		codePtr->numAuxDataItems * sizeof(AuxData);
	statsPtr->currentCmdMapBytes -= (double) codePtr->numCmdLocBytes;

	Tcl_GetTime(&destroyTime);
	lifetimeSec = destroyTime.sec - codePtr->createTime.sec;
	if (lifetimeSec > 2000) {	/* avoid overflow */
	    lifetimeSec = 2000;
	}
	lifetimeMicroSec = 1000000 * lifetimeSec +
		(destroyTime.usec - codePtr->createTime.usec);

	log2 = TclLog2(lifetimeMicroSec);
	if (log2 > 31) {
	    log2 = 31;
	}
	statsPtr->lifetimeCount[log2]++;
    }
#endif /* TCL_COMPILE_STATS */

    /*
     * A single heap object holds the ByteCode structure and its code, object,
     * command location, and auxiliary data arrays. This means we only need to
     * 1) decrement the ref counts of each LiteralEntry in the literal array,
     * 2) call the free procedures for the auxiliary data items, 3) free the
     * localCache if it is unused, and finally 4) free the ByteCode
     * structure's heap object.
     *
     * The case for TCL_BYTECODE_PRECOMPILED (precompiled ByteCodes, like
     * those generated from tbcload) is special, as they doesn't make use of
     * the global literal table. They instead maintain private references to
     * their literals which must be decremented.
     *
     * In order to ensure proper and efficient cleanup of the literal array
     * when it contains non-shared literals [Bug 983660], distinguish the case
     * of an interpreter being deleted, which is signaled by interp == NULL.
     * Also, as the interp deletion will remove the global literal table
     * anyway, avoid the extra cost of updating it for each literal being
     * released.
     */

    if (codePtr->flags & TCL_BYTECODE_PRECOMPILED) {

	objArrayPtr = codePtr->objArrayPtr;
	for (i = 0;  i < numLitObjects;  i++) {
	    objPtr = *objArrayPtr;
	    if (objPtr) {
		Tcl_DecrRefCount(objPtr);
	    }
	    objArrayPtr++;
	}
	codePtr->numLitObjects = 0;
    } else {
	objArrayPtr = codePtr->objArrayPtr;
	while (numLitObjects--) {
	    /* TclReleaseLiteral calls Tcl_DecrRefCount() for us */
	    TclReleaseLiteral(interp, *objArrayPtr++);
	}
    }

    auxDataPtr = codePtr->auxDataArrayPtr;
    for (i = 0;  i < numAuxDataItems;  i++) {
	if (auxDataPtr->type->freeProc != NULL) {
	    auxDataPtr->type->freeProc(auxDataPtr->clientData);
	}
	auxDataPtr++;
    }

    /*
     * TIP #280. Release the location data associated with this bytecode
     * structure, if any. The associated interp may be gone already, and the
     * data with it.
     *
     * See also tclBasic.c, DeleteInterpProc
     */

    if (iPtr) {
	Tcl_HashEntry *hePtr = Tcl_FindHashEntry(iPtr->lineBCPtr,
		(char *) codePtr);

	if (hePtr) {
	    ReleaseCmdWordData((ExtCmdLoc *)Tcl_GetHashValue(hePtr));
	    Tcl_DeleteHashEntry(hePtr);
	}
    }

    if (codePtr->localCachePtr && (codePtr->localCachePtr->refCount-- <= 1)) {
	TclFreeLocalCache(interp, codePtr->localCachePtr);
    }

    TclHandleRelease(codePtr->interpHandle);
    Tcl_Free(codePtr);
}

/*
 * ---------------------------------------------------------------------
 *
 * IsCompactibleCompileEnv --
 *
 *	Determines whether some basic compaction optimizations may be applied
 *	to a piece of bytecode. Idempotent.
 *
 * ---------------------------------------------------------------------
 */

static int
IsCompactibleCompileEnv(
    CompileEnv *envPtr)
{
    unsigned char *pc;
    int size;

    /*
     * Special: procedures in the '::tcl' namespace (or its children) are
     * considered to be well-behaved, so compaction can be applied to them even
     * if it would otherwise be invalid.
     */

    if (envPtr->procPtr != NULL && envPtr->procPtr->cmdPtr != NULL
	    && envPtr->procPtr->cmdPtr->nsPtr != NULL) {
	Namespace *nsPtr = envPtr->procPtr->cmdPtr->nsPtr;

	if (strcmp(nsPtr->fullName, "::tcl") == 0
		|| strncmp(nsPtr->fullName, "::tcl::", 7) == 0) {
	    return 1;
	}
    }

    /*
     * Go through and ensure that no operation involved can cause a desired
     * change of bytecode sequence during its execution. This comes down to
     * ensuring that there are no mapped variables (due to traces) or calls to
     * external commands (traces, [uplevel] trickery). This is actually a very
     * conservative check.  It turns down a lot of code that is OK in practice.
     */

    for (pc = envPtr->codeStart ; pc < envPtr->codeNext ; pc += size) {
	switch (*pc) {
	    /* Invokes */
	case INST_INVOKE_STK1:
	case INST_INVOKE_STK4:
	case INST_INVOKE_EXPANDED:
	case INST_INVOKE_REPLACE:
	    return 0;
	    /* Runtime evals */
	case INST_EVAL_STK:
	case INST_EXPR_STK:
	case INST_YIELD:
	    return 0;
	    /* Upvars */
	case INST_UPVAR:
	case INST_NSUPVAR:
	case INST_VARIABLE:
	    return 0;
	default:
	    size = tclInstructionTable[*pc].numBytes;
	    assert (size > 0);
	    break;
	}
    }

    return 1;
}

/*
 *----------------------------------------------------------------------
 *
 * Tcl_SubstObj --
 *
 *	Performs substitutions on the given string as described in the user
 *	documentation for "subst".
 *
 * Results:
 *	A Tcl_Obj* containing the substituted string, or NULL to indicate that
 *	an error occurred.
 *
 * Side effects:
 *	See the user documentation.
 *
 *----------------------------------------------------------------------
 */

Tcl_Obj *
Tcl_SubstObj(
    Tcl_Interp *interp,		/* Interpreter in which substitution occurs */
    Tcl_Obj *objPtr,		/* The value to be substituted. */
    int flags)			/* What substitutions to do. */
{
    NRE_callback *rootPtr = TOP_CB(interp);

    if (TclNRRunCallbacks(interp, Tcl_NRSubstObj(interp, objPtr, flags),
	    rootPtr) != TCL_OK) {
	return NULL;
    }
    return Tcl_GetObjResult(interp);
}

/*
 *----------------------------------------------------------------------
 *
 * Tcl_NRSubstObj --
 *
 *	Adds substitution within the value of objPtr to the NR execution stack.
 *
 * Results:
 *	TCL_OK.
 *
 * Side effects:
 *	Compiles objPtr into bytecode that performs the substitutions as
 *	governed by flags, adds a callback to the NR execution stack to execute
 *	the bytecode and store the result in the interp.
 *
 *----------------------------------------------------------------------
 */

int
Tcl_NRSubstObj(
    Tcl_Interp *interp,
    Tcl_Obj *objPtr,
    int flags)
{
    ByteCode *codePtr = CompileSubstObj(interp, objPtr, flags);

    /* TODO: Confirm we do not need this. */
    /* Tcl_ResetResult(interp); */
    return TclNRExecuteByteCode(interp, codePtr);
}

/*
 *----------------------------------------------------------------------
 *
 * CompileSubstObj --
 *
 *	Compiles a value into bytecode that performs substitution within the
 *	value, as governed by flags.
 *
 * Results:
 *	A (ByteCode *) is pointing to the resulting ByteCode.
 *
 * Side effects:
 *	The Tcl_ObjType of objPtr is changed to the "substcode" type, and the
 *	ByteCode and governing flags value are kept in the internal rep for
 *	faster operations the next time CompileSubstObj is called on the same
 *	value.
 *
 *----------------------------------------------------------------------
 */

static ByteCode *
CompileSubstObj(
    Tcl_Interp *interp,
    Tcl_Obj *objPtr,
    int flags)
{
    Interp *iPtr = (Interp *) interp;
    ByteCode *codePtr = NULL;

    ByteCodeGetInternalRep(objPtr, &substCodeType, codePtr);

    if (codePtr != NULL) {
	Namespace *nsPtr = iPtr->varFramePtr->nsPtr;

	if (flags != PTR2INT(SubstFlags(objPtr))
		|| ((Interp *) *codePtr->interpHandle != iPtr)
		|| (codePtr->compileEpoch != iPtr->compileEpoch)
		|| (codePtr->nsPtr != nsPtr)
		|| (codePtr->nsEpoch != nsPtr->resolverEpoch)
		|| (codePtr->localCachePtr !=
		iPtr->varFramePtr->localCachePtr)) {
	    Tcl_StoreInternalRep(objPtr, &substCodeType, NULL);
	    codePtr = NULL;
	}
    }
    if (codePtr == NULL) {
	CompileEnv compEnv;
	size_t numBytes;
	const char *bytes = Tcl_GetStringFromObj(objPtr, &numBytes);

	/* TODO: Check for more TIP 280 */
	TclInitCompileEnv(interp, &compEnv, bytes, numBytes, NULL, 0);

	TclSubstCompile(interp, bytes, numBytes, flags, 1, &compEnv);

	TclEmitOpcode(INST_DONE, &compEnv);
	codePtr = TclInitByteCodeObj(objPtr, &substCodeType, &compEnv);
	TclFreeCompileEnv(&compEnv);

	SubstFlags(objPtr) = INT2PTR(flags);
	if (iPtr->varFramePtr->localCachePtr) {
	    codePtr->localCachePtr = iPtr->varFramePtr->localCachePtr;
	    codePtr->localCachePtr->refCount++;
	}
#ifdef TCL_COMPILE_DEBUG
	if (tclTraceCompile >= 2) {
	    TclPrintByteCodeObj(interp, objPtr);
	    fflush(stdout);
	}
#endif /* TCL_COMPILE_DEBUG */
    }
    return codePtr;
}

/*
 *----------------------------------------------------------------------
 *
 * FreeSubstCodeInternalRep --
 *
 *	Part of the "substcode" Tcl object type implementation. Frees the
 *	storage associated with the substcode internal representation of a
 *	Tcl_Obj unless its code is actively being executed.
 *
 * Results:
 *	None.
 *
 * Side effects:
 *	The substcode object's internal rep is marked invalid and its code
 *	gets freed unless the code is actively being executed. In that case
 *	the cleanup is delayed until the last execution of the code completes.
 *
 *----------------------------------------------------------------------
 */

static void
FreeSubstCodeInternalRep(
    Tcl_Obj *objPtr)	/* Object whose internal rep to free. */
{
    ByteCode *codePtr;

    ByteCodeGetInternalRep(objPtr, &substCodeType, codePtr);
    assert(codePtr != NULL);

    TclReleaseByteCode(codePtr);
}

static void
ReleaseCmdWordData(
    ExtCmdLoc *eclPtr)
{
    size_t i;

    if (eclPtr->type == TCL_LOCATION_SOURCE) {
	Tcl_DecrRefCount(eclPtr->path);
    }
    for (i=0 ; i<eclPtr->nuloc ; i++) {
	Tcl_Free(eclPtr->loc[i].line);
    }

    if (eclPtr->loc != NULL) {
	Tcl_Free(eclPtr->loc);
    }

    Tcl_Free(eclPtr);
}

/*
 *----------------------------------------------------------------------
 *
 * TclInitCompileEnv --
 *
 *	Initializes a CompileEnv compilation environment structure for the
 *	compilation of a string in an interpreter.
 *
 * Results:
 *	None.
 *
 * Side effects:
 *	The CompileEnv structure is initialized.
 *
 *----------------------------------------------------------------------
 */

void
TclInitCompileEnv(
    Tcl_Interp *interp,		/* The interpreter for which a CompileEnv
				 * structure is initialized. */
    CompileEnv *envPtr,/* Points to the CompileEnv structure to
				 * initialize. */
    const char *stringPtr,	/* The source string to be compiled. */
    size_t numBytes,		/* Number of bytes in source string. */
    const CmdFrame *invoker,	/* Location context invoking the bcc */
    int word)			/* Index of the word in that context getting
				 * compiled */
{
    Interp *iPtr = (Interp *) interp;

    assert(tclInstructionTable[LAST_INST_OPCODE].name == NULL);

    envPtr->iPtr = iPtr;
    envPtr->source = stringPtr;
    envPtr->numSrcBytes = numBytes;
    envPtr->procPtr = iPtr->compiledProcPtr;
    iPtr->compiledProcPtr = NULL;
    envPtr->numCommands = 0;
    envPtr->exceptDepth = 0;
    envPtr->maxExceptDepth = 0;
    envPtr->maxStackDepth = 0;
    envPtr->currStackDepth = 0;
    TclInitLiteralTable(&envPtr->localLitTable);

    envPtr->codeStart = envPtr->staticCodeSpace;
    envPtr->codeNext = envPtr->codeStart;
    envPtr->codeEnd = envPtr->codeStart + COMPILEENV_INIT_CODE_BYTES;
    envPtr->mallocedCodeArray = 0;

    envPtr->literalArrayPtr = envPtr->staticLiteralSpace;
    envPtr->literalArrayNext = 0;
    envPtr->literalArrayEnd = COMPILEENV_INIT_NUM_OBJECTS;
    envPtr->mallocedLiteralArray = 0;

    envPtr->exceptArrayPtr = envPtr->staticExceptArraySpace;
    envPtr->exceptAuxArrayPtr = envPtr->staticExAuxArraySpace;
    envPtr->exceptArrayNext = 0;
    envPtr->exceptArrayEnd = COMPILEENV_INIT_EXCEPT_RANGES;
    envPtr->mallocedExceptArray = 0;

    envPtr->cmdMapPtr = envPtr->staticCmdMapSpace;
    envPtr->cmdMapEnd = COMPILEENV_INIT_CMD_MAP_SIZE;
    envPtr->mallocedCmdMap = 0;
    envPtr->atCmdStart = 1;
    envPtr->expandCount = 0;

    /*
     * TIP #280: Set up the extended command location information, based on
     * the context invoking the byte code compiler. This structure is used to
     * keep the per-word line information for all compiled commands.
     *
     * See also tclBasic.c, TclEvalObjEx, for the equivalent code in the
     * non-compiling evaluator
     */

    envPtr->extCmdMapPtr = (ExtCmdLoc *)Tcl_Alloc(sizeof(ExtCmdLoc));
    envPtr->extCmdMapPtr->loc = NULL;
    envPtr->extCmdMapPtr->nloc = 0;
    envPtr->extCmdMapPtr->nuloc = 0;
    envPtr->extCmdMapPtr->path = NULL;

    if (invoker == NULL) {
	/*
	 * Initialize the compiler for relative counting in case of a
	 * dynamic context.
	 */

	envPtr->line = 1;
	if (iPtr->evalFlags & TCL_EVAL_FILE) {
	    iPtr->evalFlags &= ~TCL_EVAL_FILE;
	    envPtr->extCmdMapPtr->type = TCL_LOCATION_SOURCE;

	    if (iPtr->scriptFile) {
		/*
		 * Normalization here, to have the correct pwd. Should have
		 * negligible impact on performance, as the norm should have
		 * been done already by the 'source' invoking us, and it
		 * caches the result.
		 */

		Tcl_Obj *norm =
			Tcl_FSGetNormalizedPath(interp, iPtr->scriptFile);

		if (norm == NULL) {
		    /*
		     * Error message in the interp result. No place to put it.
		     * And no place to serve the error itself to either. Fake
		     * a path, empty string.
		     */

		    TclNewLiteralStringObj(envPtr->extCmdMapPtr->path, "");
		} else {
		    envPtr->extCmdMapPtr->path = norm;
		}
	    } else {
		TclNewLiteralStringObj(envPtr->extCmdMapPtr->path, "");
	    }

	    Tcl_IncrRefCount(envPtr->extCmdMapPtr->path);
	} else {
	    envPtr->extCmdMapPtr->type =
		(envPtr->procPtr ? TCL_LOCATION_PROC : TCL_LOCATION_BC);
	}
    } else {
	/*
	 * Initialize the compiler using the context, making counting absolute
	 * to that context. Note that the context can be byte code execution.
	 * In that case we have to fill out the missing pieces (line, path,
	 * ...) which may make change the type as well.
	 */

	CmdFrame *ctxPtr = (CmdFrame *)TclStackAlloc(interp, sizeof(CmdFrame));
	int pc = 0;

	*ctxPtr = *invoker;
	if (invoker->type == TCL_LOCATION_BC) {
	    /*
	     * Note: Type BC => ctx.data.eval.path    is not used.
	     *			ctx.data.tebc.codePtr is used instead.
	     */

	    TclGetSrcInfoForPc(ctxPtr);
	    pc = 1;
	}

	if ((ctxPtr->nline <= (size_t)word) || (ctxPtr->line[word] < 0)) {
	    /*
	     * Word is not a literal, relative counting.
	     */

	    envPtr->line = 1;
	    envPtr->extCmdMapPtr->type =
		    (envPtr->procPtr ? TCL_LOCATION_PROC : TCL_LOCATION_BC);

	    if (pc && (ctxPtr->type == TCL_LOCATION_SOURCE)) {
		/*
		 * The reference made by 'TclGetSrcInfoForPc' is dead.
		 */

		Tcl_DecrRefCount(ctxPtr->data.eval.path);
	    }
	} else {
	    envPtr->line = ctxPtr->line[word];
	    envPtr->extCmdMapPtr->type = ctxPtr->type;

	    if (ctxPtr->type == TCL_LOCATION_SOURCE) {
		envPtr->extCmdMapPtr->path = ctxPtr->data.eval.path;

		if (pc) {
		    /*
		     * The reference 'TclGetSrcInfoForPc' made is transfered.
		     */

		    ctxPtr->data.eval.path = NULL;
		} else {
		    /*
		     * We have a new reference here.
		     */

		    Tcl_IncrRefCount(envPtr->extCmdMapPtr->path);
		}
	    }
	}

	TclStackFree(interp, ctxPtr);
    }

    envPtr->extCmdMapPtr->start = envPtr->line;

    /*
     * Initialize the data about invisible continuation lines as empty, i.e.
     * not used. The caller (TclSetByteCodeFromAny) will set this up, if such
     * data is available.
     */

    envPtr->clNext = NULL;

    envPtr->auxDataArrayPtr = envPtr->staticAuxDataArraySpace;
    envPtr->auxDataArrayNext1 = 0;
    envPtr->auxDataArrayEnd = COMPILEENV_INIT_AUX_DATA_SIZE;
    envPtr->mallocedAuxDataArray = 0;
}

/*
 *----------------------------------------------------------------------
 *
 * TclFreeCompileEnv --
 *
 *	Frees the storage allocated in a CompileEnv compilation environment
 *	structure.
 *
 * Results:
 *	None.
 *
 * Side effects:
 *	Allocated storage in the CompileEnv structure is freed, although its
 *	local literal table is not deleted and its literal objects are not
 *	released. In addition, storage referenced by its auxiliary data items
 *	is not freed. This is done so that, when compilation is successful,
 *	"ownership" of these objects and aux data items is handed over to the
 *	corresponding ByteCode structure.
 *
 *----------------------------------------------------------------------
 */

void
TclFreeCompileEnv(
    CompileEnv *envPtr)/* Points to the CompileEnv structure. */
{
    if (envPtr->localLitTable.buckets != envPtr->localLitTable.staticBuckets){
	Tcl_Free(envPtr->localLitTable.buckets);
	envPtr->localLitTable.buckets = envPtr->localLitTable.staticBuckets;
    }
    if (envPtr->iPtr) {
	/*
	 * We never converted to Bytecode, so free the things we would
	 * have transferred to it.
	 */

	size_t i;
	LiteralEntry *entryPtr = envPtr->literalArrayPtr;
	AuxData *auxDataPtr = envPtr->auxDataArrayPtr;

	for (i = 0;  i < envPtr->literalArrayNext;  i++) {
	    TclReleaseLiteral((Tcl_Interp *)envPtr->iPtr, entryPtr->objPtr);
	    entryPtr++;
	}

#ifdef TCL_COMPILE_DEBUG
	TclVerifyGlobalLiteralTable(envPtr->iPtr);
#endif /*TCL_COMPILE_DEBUG*/

	for (i = 0;  i < envPtr->auxDataArrayNext1;  i++) {
	    if (auxDataPtr->type->freeProc != NULL) {
		auxDataPtr->type->freeProc(auxDataPtr->clientData);
	    }
	    auxDataPtr++;
	}
    }
    if (envPtr->mallocedCodeArray) {
	Tcl_Free(envPtr->codeStart);
    }
    if (envPtr->mallocedLiteralArray) {
	Tcl_Free(envPtr->literalArrayPtr);
    }
    if (envPtr->mallocedExceptArray) {
	Tcl_Free(envPtr->exceptArrayPtr);
	Tcl_Free(envPtr->exceptAuxArrayPtr);
    }
    if (envPtr->mallocedCmdMap) {
	Tcl_Free(envPtr->cmdMapPtr);
    }
    if (envPtr->mallocedAuxDataArray) {
	Tcl_Free(envPtr->auxDataArrayPtr);
    }
    if (envPtr->extCmdMapPtr) {
	ReleaseCmdWordData(envPtr->extCmdMapPtr);
	envPtr->extCmdMapPtr = NULL;
    }
}

/*
 *----------------------------------------------------------------------
 *
 * TclWordKnownAtCompileTime --
 *
 *	Determines whether the value of a token is completely known at compile
 *	time.
 *
 * Results:
 *	True if the tokenPtr argument points to a word value that is
 *	completely known at compile time. Generally, values that are known at
 *	compile time can be compiled to their values, while values that cannot
 *	be known until substitution at runtime must be compiled to bytecode
 *	instructions that perform that substitution. For several commands,
 *	whether or not arguments are known at compile time determine whether
 *	it is worthwhile to compile at all.
 *
 * Side effects:
 *	When returning true, appends the known value of the word to the
 *	unshared Tcl_Obj (*valuePtr), unless valuePtr is NULL.
 *
 *----------------------------------------------------------------------
 */

int
TclWordKnownAtCompileTime(
    Tcl_Token *tokenPtr,	/* Points to Tcl_Token we should check */
    Tcl_Obj *valuePtr)		/* If not NULL, points to an unshared Tcl_Obj
				 * to which we should append the known value
				 * of the word. */
{
    int numComponents = tokenPtr->numComponents;
    Tcl_Obj *tempPtr = NULL;

    if (tokenPtr->type == TCL_TOKEN_SIMPLE_WORD) {
	if (valuePtr != NULL) {
	    Tcl_AppendToObj(valuePtr, tokenPtr[1].start, tokenPtr[1].size);
	}
	return 1;
    }
    if (tokenPtr->type != TCL_TOKEN_WORD) {
	return 0;
    }
    tokenPtr++;
    if (valuePtr != NULL) {
	TclNewObj(tempPtr);
	Tcl_IncrRefCount(tempPtr);
    }
    while (numComponents--) {
	switch (tokenPtr->type) {
	case TCL_TOKEN_TEXT:
	    if (tempPtr != NULL) {
		Tcl_AppendToObj(tempPtr, tokenPtr->start, tokenPtr->size);
	    }
	    break;

	case TCL_TOKEN_BS:
	    if (tempPtr != NULL) {
		char utfBuf[4] = "";
		size_t length = TclParseBackslash(tokenPtr->start,
			tokenPtr->size, NULL, utfBuf);

		Tcl_AppendToObj(tempPtr, utfBuf, length);
	    }
	    break;

	default:
	    if (tempPtr != NULL) {
		Tcl_DecrRefCount(tempPtr);
	    }
	    return 0;
	}
	tokenPtr++;
    }
    if (valuePtr != NULL) {
	Tcl_AppendObjToObj(valuePtr, tempPtr);
	Tcl_DecrRefCount(tempPtr);
    }
    return 1;
}

/*
 *----------------------------------------------------------------------
 *
 * TclCompileScript --
 *
 *	Compiles a Tcl script in a string.
 *
 * Results:
 *
 *	A standard Tcl result. If an error occurs, an
 *	error message is left in the interpreter's result.
 *
 * Side effects:
 *	Adds instructions to envPtr to evaluate the script at runtime.
 *
 *----------------------------------------------------------------------
 */

static int
ExpandRequested(
    Tcl_Token *tokenPtr,
    size_t numWords)
{
    /* Determine whether any words of the command require expansion */
    while (numWords--) {
	if (tokenPtr->type == TCL_TOKEN_EXPAND_WORD) {
	    return 1;
	}
	tokenPtr = TokenAfter(tokenPtr);
    }
    return 0;
}

static void
CompileCmdLiteral(
    Tcl_Interp *interp,
    Tcl_Obj *cmdObj,
    CompileEnv *envPtr)
{
    const char *bytes;
    Command *cmdPtr;
    int cmdLitIdx, extraLiteralFlags = LITERAL_CMD_NAME;
<<<<<<< HEAD
    size_t length;
=======
    int numBytes;
>>>>>>> 541f3eef

    cmdPtr = (Command *) Tcl_GetCommandFromObj(interp, cmdObj);
    if ((cmdPtr != NULL) && (cmdPtr->flags & CMD_VIA_RESOLVER)) {
	extraLiteralFlags |= LITERAL_UNSHARED;
    }

    bytes = Tcl_GetStringFromObj(cmdObj, &length);
    cmdLitIdx = TclRegisterLiteral(envPtr, bytes, length, extraLiteralFlags);

    if (cmdPtr && TclRoutineHasName(cmdPtr)) {
	TclSetCmdNameObj(interp, TclFetchLiteral(envPtr, cmdLitIdx), cmdPtr);
    }
    TclEmitPush(cmdLitIdx, envPtr);
}

void
TclCompileInvocation(
    Tcl_Interp *interp,
    Tcl_Token *tokenPtr,
    Tcl_Obj *cmdObj,
    size_t numWords,
    CompileEnv *envPtr)
{
    DefineLineInformation;
<<<<<<< HEAD
    size_t wordIdx = 0;
=======
    int wordIdx = 0;
>>>>>>> 541f3eef
    int depth = TclGetStackDepth(envPtr);

    if (cmdObj) {
	CompileCmdLiteral(interp, cmdObj, envPtr);
	wordIdx = 1;
	tokenPtr = TokenAfter(tokenPtr);
    }

    for (; wordIdx < numWords; wordIdx++, tokenPtr = TokenAfter(tokenPtr)) {
	int objIdx;

	SetLineInformation(wordIdx);

	if (tokenPtr->type != TCL_TOKEN_SIMPLE_WORD) {
	    CompileTokens(envPtr, tokenPtr, interp);
	    continue;
	}

	objIdx = TclRegisterLiteral(envPtr,
		tokenPtr[1].start, tokenPtr[1].size, 0);
	if (envPtr->clNext) {
	    TclContinuationsEnterDerived(TclFetchLiteral(envPtr, objIdx),
		    tokenPtr[1].start - envPtr->source, envPtr->clNext);
	}
	TclEmitPush(objIdx, envPtr);
    }

    if (wordIdx <= 255) {
	TclEmitInvoke(envPtr, INST_INVOKE_STK1, wordIdx);
    } else {
	TclEmitInvoke(envPtr, INST_INVOKE_STK4, wordIdx);
    }
    TclCheckStackDepth(depth+1, envPtr);
}

static void
CompileExpanded(
    Tcl_Interp *interp,
    Tcl_Token *tokenPtr,
    Tcl_Obj *cmdObj,
    int numWords,
    CompileEnv *envPtr)
{
    DefineLineInformation;
    int wordIdx = 0;
    int depth = TclGetStackDepth(envPtr);

    StartExpanding(envPtr);
    if (cmdObj) {
	CompileCmdLiteral(interp, cmdObj, envPtr);
	wordIdx = 1;
	tokenPtr = TokenAfter(tokenPtr);
    }

    for (; wordIdx < numWords; wordIdx++, tokenPtr = TokenAfter(tokenPtr)) {
	int objIdx;

	SetLineInformation(wordIdx);

	if (tokenPtr->type != TCL_TOKEN_SIMPLE_WORD) {
	    CompileTokens(envPtr, tokenPtr, interp);
	    if (tokenPtr->type == TCL_TOKEN_EXPAND_WORD) {
		TclEmitInstInt4(INST_EXPAND_STKTOP,
			envPtr->currStackDepth, envPtr);
	    }
	    continue;
	}

	objIdx = TclRegisterLiteral(envPtr,
		tokenPtr[1].start, tokenPtr[1].size, 0);
	if (envPtr->clNext) {
	    TclContinuationsEnterDerived(TclFetchLiteral(envPtr, objIdx),
		    tokenPtr[1].start - envPtr->source, envPtr->clNext);
	}
	TclEmitPush(objIdx, envPtr);
    }

    /*
     * The stack depth during argument expansion can only be managed at
     * runtime, as the number of elements in the expanded lists is not known
     * at compile time.  Adjust the stack depth estimate here so that it is
     * correct after the command with expanded arguments returns.
     *
     * The end effect of this command's invocation is that all the words of
     * the command are popped from the stack and the result is pushed: The
     * stack top changes by (1-wordIdx).
     *
     * The estimates are not correct while the command is being
     * prepared and run, INST_EXPAND_STKTOP is not stack-neutral in general.
     */

    TclEmitInvoke(envPtr, INST_INVOKE_EXPANDED, wordIdx);
    TclCheckStackDepth(depth+1, envPtr);
}

static int
CompileCmdCompileProc(
    Tcl_Interp *interp,
    Tcl_Parse *parsePtr,
    Command *cmdPtr,
    CompileEnv *envPtr)
{
    DefineLineInformation;
    int unwind = 0, incrOffset = -1;
    int depth = TclGetStackDepth(envPtr);

    /*
     * Emission of the INST_START_CMD instruction is controlled by the value of
     * envPtr->atCmdStart:
     *
     * atCmdStart == 2	: Don't use the INST_START_CMD instruction.
     * atCmdStart == 1	: INST_START_CMD was the last instruction emitted,
     *			: so no need to emit another.  Instead
     *			: increment the number of cmds started at it, except
     *			: for the special case at the start of a script.
     * atCmdStart == 0	: The last instruction was something else.
     *			: Emit INST_START_CMD here.
     */

    switch (envPtr->atCmdStart) {
    case 0:
	unwind = tclInstructionTable[INST_START_CMD].numBytes;
	TclEmitInstInt4(INST_START_CMD, 0, envPtr);
	incrOffset = envPtr->codeNext - envPtr->codeStart;
	TclEmitInt4(0, envPtr);
	break;
    case 1:
	if (envPtr->codeNext > envPtr->codeStart) {
	    incrOffset = envPtr->codeNext - 4 - envPtr->codeStart;
	}
	break;
    case 2:
	/* Nothing to do */
	;
    }

    if (TCL_OK == TclAttemptCompileProc(interp, parsePtr, 1, cmdPtr, envPtr)) {
	if (incrOffset >= 0) {
	    /*
	     * Command compiled succesfully.  Increment the number of
	     * commands that start at the currently active INST_START_CMD.
	     */

	    unsigned char *incrPtr = envPtr->codeStart + incrOffset;
	    unsigned char *startPtr = incrPtr - 5;

	    TclIncrUInt4AtPtr(incrPtr, 1);
	    if (unwind) {
		/* We started the INST_START_CMD.  Record the code length. */
		TclStoreInt4AtPtr(envPtr->codeNext - startPtr, startPtr + 1);
	    }
	}
	TclCheckStackDepth(depth+1, envPtr);
	return TCL_OK;
    }

    envPtr->codeNext -= unwind; /* Unwind INST_START_CMD */

    /*
     * Throw out any line information generated by the failed compile attempt.
     */

    while (mapPtr->nuloc - 1 > eclIndex) {
	mapPtr->nuloc--;
	Tcl_Free(mapPtr->loc[mapPtr->nuloc].line);
	mapPtr->loc[mapPtr->nuloc].line = NULL;
    }

    /*
     * Reset the index of next command.  Toss out any from failed nested
     * partial compiles.
     */

    envPtr->numCommands = mapPtr->nuloc;
    return TCL_ERROR;
}

static int
CompileCommandTokens(
    Tcl_Interp *interp,
    Tcl_Parse *parsePtr,
    CompileEnv *envPtr)
{
    Interp *iPtr = (Interp *) interp;
    Tcl_Token *tokenPtr = parsePtr->tokenPtr;
    ExtCmdLoc *eclPtr = envPtr->extCmdMapPtr;
    Tcl_Obj *cmdObj;
    Command *cmdPtr = NULL;
    int code = TCL_ERROR;
    int cmdKnown, expand = -1;
    int *wlines, wlineat;
    int cmdLine = envPtr->line;
    int *clNext = envPtr->clNext;
    int cmdIdx = envPtr->numCommands;
    int startCodeOffset = envPtr->codeNext - envPtr->codeStart;
    int depth = TclGetStackDepth(envPtr);

    assert ((int)parsePtr->numWords > 0);

    /* Pre-Compile */

    TclNewObj(cmdObj);
    envPtr->numCommands++;
    EnterCmdStartData(envPtr, cmdIdx,
	    parsePtr->commandStart - envPtr->source, startCodeOffset);

    /*
     * TIP #280. Scan the words and compute the extended location information.
     * At first the map first contains full per-word line information for use by the
     * compiler. This is later replaced by a reduced form which signals
     * non-literal words, stored in 'wlines'.
     */

    EnterCmdWordData(eclPtr, parsePtr->commandStart - envPtr->source,
	    parsePtr->tokenPtr, parsePtr->commandStart,
	    parsePtr->numWords, cmdLine,
	    clNext, &wlines, envPtr);
    wlineat = eclPtr->nuloc - 1;

    envPtr->line = eclPtr->loc[wlineat].line[0];
    envPtr->clNext = eclPtr->loc[wlineat].next[0];

    /* Do we know the command word? */
    Tcl_IncrRefCount(cmdObj);
    tokenPtr = parsePtr->tokenPtr;
    cmdKnown = TclWordKnownAtCompileTime(tokenPtr, cmdObj);

    /* Is this a command we should (try to) compile with a compileProc ? */
    if (cmdKnown && !(iPtr->flags & DONT_COMPILE_CMDS_INLINE)) {
	cmdPtr = (Command *) Tcl_GetCommandFromObj(interp, cmdObj);
	if (cmdPtr) {
	    /*
	     * Found a command.  Test the ways we can be told not to attempt
	     * to compile it.
	     */
	    if ((cmdPtr->compileProc == NULL)
		    || (cmdPtr->nsPtr->flags & NS_SUPPRESS_COMPILATION)
		    || (cmdPtr->flags & CMD_HAS_EXEC_TRACES)) {
		cmdPtr = NULL;
	    }
	}
	if (cmdPtr && !(cmdPtr->flags & CMD_COMPILES_EXPANDED)) {
	    expand = ExpandRequested(parsePtr->tokenPtr, (int)parsePtr->numWords);
	    if (expand) {
		/* We need to expand, but compileProc cannot. */
		cmdPtr = NULL;
	    }
	}
    }

    /* If cmdPtr != NULL, try to call cmdPtr->compileProc */
    if (cmdPtr) {
	code = CompileCmdCompileProc(interp, parsePtr, cmdPtr, envPtr);
    }

    if (code == TCL_ERROR) {
	if (expand < 0) {
	    expand = ExpandRequested(parsePtr->tokenPtr, (int)parsePtr->numWords);
	}

	if (expand) {
	    CompileExpanded(interp, parsePtr->tokenPtr,
		    cmdKnown ? cmdObj : NULL, (int)parsePtr->numWords, envPtr);
	} else {
	    TclCompileInvocation(interp, parsePtr->tokenPtr,
		    cmdKnown ? cmdObj : NULL, (int)parsePtr->numWords, envPtr);
	}
    }

    Tcl_DecrRefCount(cmdObj);

    TclEmitOpcode(INST_POP, envPtr);
    EnterCmdExtentData(envPtr, cmdIdx,
	    parsePtr->term - parsePtr->commandStart,
	    (envPtr->codeNext-envPtr->codeStart) - startCodeOffset);

    /*
     * TIP #280: Free the full form of per-word line data and insert the
     * reduced form now.
     */

    envPtr->line = cmdLine;
    envPtr->clNext = clNext;
    Tcl_Free(eclPtr->loc[wlineat].line);
    Tcl_Free(eclPtr->loc[wlineat].next);
    eclPtr->loc[wlineat].line = wlines;
    eclPtr->loc[wlineat].next = NULL;

    TclCheckStackDepth(depth, envPtr);
    return cmdIdx;
}

void
TclCompileScript(
    Tcl_Interp *interp,		/* Used for error and status reporting. Also
				 * serves as context for finding and compiling
				 * commands. May not be NULL. */
    const char *script,		/* The source script to compile. */
    size_t numBytes,		/* Number of bytes in script. If -1, the
				 * script consists of all bytes up to the
				 * first null character. */
    CompileEnv *envPtr)		/* Holds resulting instructions. */
{
    int lastCmdIdx = -1;	/* Index into envPtr->cmdMapPtr of the last
				 * command this routine compiles into bytecode.
				 * Initial value of -1 indicates this routine
				 * has not yet generated any bytecode. */
    const char *p = script;	/* Where we are in our compile. */
    int depth = TclGetStackDepth(envPtr);
    Interp *iPtr = (Interp *) interp;

    if (envPtr->iPtr == NULL) {
	Tcl_Panic("TclCompileScript() called on uninitialized CompileEnv");
    }
    /*
     * Check depth to avoid overflow of the C execution stack by too many
     * nested calls of TclCompileScript, considering interp recursionlimit.
     * Use factor 5/4 (1.25) to avoid being too mistaken when recognizing the
     * limit during "mixed" evaluation and compilation process (nested
     * eval+compile) and is good enough for default recursionlimit (1000).
     */
    if (iPtr->numLevels / 5 > iPtr->maxNestingDepth / 4) {
	Tcl_SetObjResult(interp, Tcl_NewStringObj(
	    "too many nested compilations (infinite loop?)", -1));
	Tcl_SetErrorCode(interp, "TCL", "LIMIT", "STACK", NULL);
	TclCompileSyntaxError(interp, envPtr);
	return;
    }

    /* Each iteration compiles one command from the script. */

    if (numBytes + 1 > 1) {
      /*
       * Don't use system stack (size of Tcl_Parse is ca. 400 bytes), so
       * many nested compilations (body enclosed in body) can cause abnormal
       * program termination with a stack overflow exception, bug [fec0c17d39].
       */
      Tcl_Parse *parsePtr = (Tcl_Parse *)Tcl_Alloc(sizeof(Tcl_Parse));

      do {
	const char *next;

	if (TCL_OK != Tcl_ParseCommand(interp, p, numBytes, 0, parsePtr)) {
	    /*
	     * Compile bytecodes to report the parsePtr error at runtime.
	     */

	    Tcl_LogCommandInfo(interp, script, parsePtr->commandStart,
		    parsePtr->term + 1 - parsePtr->commandStart);
	    TclCompileSyntaxError(interp, envPtr);
	    Tcl_Free(parsePtr);
	    return;
	}

#ifdef TCL_COMPILE_DEBUG
	/*
	 * If tracing, print a line for each top level command compiled.
	 * TODO: Suppress when numWords == 0 ?
	 */

	if ((tclTraceCompile >= 1) && (envPtr->procPtr == NULL)) {
	    int commandLength = parsePtr->term - parsePtr->commandStart;
	    fprintf(stdout, "  Compiling: ");
	    TclPrintSource(stdout, parsePtr->commandStart,
		    TclMin(commandLength, 55));
	    fprintf(stdout, "\n");
	}
#endif

	/*
	 * TIP #280: Count newlines before the command start.
	 * (See test info-30.33).
	 */

	TclAdvanceLines(&envPtr->line, p, parsePtr->commandStart);
	TclAdvanceContinuations(&envPtr->line, &envPtr->clNext,
		parsePtr->commandStart - envPtr->source);

	/*
	 * Advance parser to the next command in the script.
	 */

	next = parsePtr->commandStart + parsePtr->commandSize;
	numBytes -= next - p;
	p = next;

	if (parsePtr->numWords == 0) {
	    /*
	     * The "command" parsed has no words.  In this case we can skip
	     * the rest of the loop body.  With no words, clearly
	     * CompileCommandTokens() has nothing to do.  Since the parser
	     * aggressively sucks up leading comment and white space,
	     * including newlines, parsePtr->commandStart must be pointing at
	     * either the end of script, or a command-terminating semi-colon.
	     * In either case, the TclAdvance*() calls have nothing to do.
	     * Finally, when no words are parsed, no tokens have been
	     * allocated at parsePtr->tokenPtr so there's also nothing for
	     * Tcl_FreeParse() to do.
	     *
	     * The advantage of this shortcut is that CompileCommandTokens()
	     * can be written with an assumption that (int)parsePtr->numWords > 0, with
	     * the implication the CCT() always generates bytecode.
	     */
	    continue;
	}

	/*
	 * Avoid stack exhaustion by too many nested calls of TclCompileScript
	 * (considering interp recursionlimit).
	 */
	iPtr->numLevels++;

	lastCmdIdx = CompileCommandTokens(interp, parsePtr, envPtr);

	iPtr->numLevels--;

	/*
	 * TIP #280: Track lines in the just compiled command.
	 */

	TclAdvanceLines(&envPtr->line, parsePtr->commandStart, p);
	TclAdvanceContinuations(&envPtr->line, &envPtr->clNext,
		p - envPtr->source);
	Tcl_FreeParse(parsePtr);
      } while (numBytes > 0);

      Tcl_Free(parsePtr);
    }

    if (lastCmdIdx == -1) {
	/*
	 * Compiling the script yielded no bytecode.  The script must be all
	 * whitespace, comments, and empty commands.  Such scripts are defined
	 * to successfully produce the empty string result, so we emit the
	 * simple bytecode that makes that happen.
	 */

	PushStringLiteral(envPtr, "");
    } else {
	/*
	 * We compiled at least one command to bytecode.  The routine
	 * CompileCommandTokens() follows the bytecode of each compiled
	 * command with an INST_POP, so that stack balance is maintained when
	 * several commands are in sequence.  (The result of each command is
	 * thrown away before moving on to the next command).  For the last
	 * command compiled, we need to undo that INST_POP so that the result
	 * of the last command becomes the result of the script.  The code
	 * here removes that trailing INST_POP.
	 */

	envPtr->cmdMapPtr[lastCmdIdx].numCodeBytes--;
	envPtr->codeNext--;
	envPtr->currStackDepth++;
    }
    TclCheckStackDepth(depth+1, envPtr);
}

/*
 *----------------------------------------------------------------------
 *
 * TclCompileTokens --
 *
 *	Given an array of tokens parsed from a Tcl command, e.g. the tokens
 *	that make up a word, emits instructions to evaluate the
 *	tokens and concatenate their values to form a single result value on
 *	the interpreter's runtime evaluation stack.
 *
 * Results:
 *	The return value is a standard Tcl result. If an error occurs, an
 *	error message is left in the interpreter's result.
 *
 * Side effects:
 *	Instructions are added to envPtr to push and evaluate the tokens at
 *	runtime.
 *
 *----------------------------------------------------------------------
 */

void
TclCompileVarSubst(
    Tcl_Interp *interp,
    Tcl_Token *tokenPtr,
    CompileEnv *envPtr)
{
    const char *p, *name = tokenPtr[1].start;
<<<<<<< HEAD
    size_t i, nameBytes = tokenPtr[1].size;
    size_t localVar;
=======
    int i, localVar, nameBytes = tokenPtr[1].size;
>>>>>>> 541f3eef
    int localVarName = 1;

    /*
     * Determine how the variable name should be handled: if it contains any
     * namespace qualifiers it is not a local variable (localVarName=-1); if
     * it looks like an array element and the token has a single component, it
     * should not be created here [Bug 569438] (localVarName=0); otherwise,
     * the local variable can safely be created (localVarName=1).
     */

    for (i = 0, p = name;  i < nameBytes;  i++, p++) {
	if ((*p == ':') && (i < nameBytes-1) && (*(p+1) == ':')) {
	    localVarName = -1;
	    break;
	} else if ((*p == '(')
		&& (tokenPtr->numComponents == 1)
		&& (*(name + nameBytes - 1) == ')')) {
	    localVarName = 0;
	    break;
	}
    }

    /*
     * Either push the variable's name, or find its index in the array
     * of local variables in a procedure frame.
     */

    localVar = TCL_INDEX_NONE;
    if (localVarName != -1) {
	localVar = TclFindCompiledLocal(name, nameBytes, localVarName, envPtr);
    }
    if (localVar == TCL_INDEX_NONE) {
	PushLiteral(envPtr, name, nameBytes);
    }

    /*
     * Emit instructions to load the variable.
     */

    TclAdvanceLines(&envPtr->line, tokenPtr[1].start,
	    tokenPtr[1].start + tokenPtr[1].size);

    if (tokenPtr->numComponents == 1) {
	if (localVar == TCL_INDEX_NONE) {
	    TclEmitOpcode(INST_LOAD_STK, envPtr);
	} else if (localVar <= 255) {
	    TclEmitInstInt1(INST_LOAD_SCALAR1, localVar, envPtr);
	} else {
	    TclEmitInstInt4(INST_LOAD_SCALAR4, localVar, envPtr);
	}
    } else {
	TclCompileTokens(interp, tokenPtr+2, tokenPtr->numComponents-1, envPtr);
	if (localVar == TCL_INDEX_NONE) {
	    TclEmitOpcode(INST_LOAD_ARRAY_STK, envPtr);
	} else if (localVar <= 255) {
	    TclEmitInstInt1(INST_LOAD_ARRAY1, localVar, envPtr);
	} else {
	    TclEmitInstInt4(INST_LOAD_ARRAY4, localVar, envPtr);
	}
    }
}

void
TclCompileTokens(
    Tcl_Interp *interp,		/* Used for error and status reporting. */
    Tcl_Token *tokenPtr,	/* Pointer to first in an array of tokens to
				 * compile. */
    size_t count1,			/* Number of tokens to consider at tokenPtr.
				 * Must be at least 1. */
    CompileEnv *envPtr)		/* Holds the resulting instructions. */
{
    Tcl_DString textBuffer;	/* Holds concatenated chars from adjacent
				 * TCL_TOKEN_TEXT, TCL_TOKEN_BS tokens. */
    char buffer[4] = "";
    int i, numObjsToConcat, adjust;
<<<<<<< HEAD
    size_t length;
=======
    int length;
>>>>>>> 541f3eef
    unsigned char *entryCodeNext = envPtr->codeNext;
#define NUM_STATIC_POS 20
    int isLiteral, maxNumCL, numCL;
    int *clPosition = NULL;
    int depth = TclGetStackDepth(envPtr);
    int count = count1;

    /*
     * if this is actually a literal, handle continuation lines by
     * preallocating a small table to store the locations of any continuation
     * lines we find in this literal.  The table is extended if needed.
     *
     * Note: In contrast with the analagous code in 'TclSubstTokens()' the
     * 'adjust' variable seems unneeded here.  The code which merges
     * continuation line information of multiple words which concat'd at
     * runtime also seems unneeded. Either that or I have not managed to find a
     * test case for these two possibilities yet.  It might be a difference
     * between compile- versus run-time processing.
     */

    numCL = 0;
    maxNumCL = 0;
    isLiteral = 1;
    for (i=0 ; i < count; i++) {
	if ((tokenPtr[i].type != TCL_TOKEN_TEXT)
		&& (tokenPtr[i].type != TCL_TOKEN_BS)) {
	    isLiteral = 0;
	    break;
	}
    }

    if (isLiteral) {
	maxNumCL = NUM_STATIC_POS;
	clPosition = (int *)Tcl_Alloc(maxNumCL * sizeof(int));
    }

    adjust = 0;
    Tcl_DStringInit(&textBuffer);
    numObjsToConcat = 0;
    for ( ;  count > 0;  count--, tokenPtr++) {
	switch (tokenPtr->type) {
	case TCL_TOKEN_TEXT:
	    TclDStringAppendToken(&textBuffer, tokenPtr);
	    TclAdvanceLines(&envPtr->line, tokenPtr->start,
		    tokenPtr->start + tokenPtr->size);
	    break;

	case TCL_TOKEN_BS:
	    length = TclParseBackslash(tokenPtr->start, tokenPtr->size,
		    NULL, buffer);
	    Tcl_DStringAppend(&textBuffer, buffer, length);

	    /*
	     * If the identified backslash sequence is in a literal and
	     * represented a continuation line, compute and store its
	     * location (as char offset to the beginning of the _result_
	     * script). We may have to extend the table of locations.
	     *
	     * The continuation line information is relevant even if the word
	     * being processed is not a literal, as it can affect nested
	     * commands. See the branch below for TCL_TOKEN_COMMAND, where the
	     * adjustment being tracked here is taken into account. The good
	     * thing is a table of everything is not needed, just the number of
	     * lines to to add as correction.
	     */

	    if ((length == 1) && (buffer[0] == ' ') &&
		(tokenPtr->start[1] == '\n')) {
		if (isLiteral) {
		    int clPos = Tcl_DStringLength(&textBuffer);

		    if (numCL >= maxNumCL) {
			maxNumCL *= 2;
			clPosition = (int *)Tcl_Realloc(clPosition,
                                maxNumCL * sizeof(int));
		    }
		    clPosition[numCL] = clPos;
		    numCL ++;
		}
		adjust++;
	    }
	    break;

	case TCL_TOKEN_COMMAND:
	    /*
	     * Push any accumulated chars appearing before the command.
	     */

	    if (Tcl_DStringLength(&textBuffer) > 0) {
		int literal = TclRegisterDStringLiteral(envPtr, &textBuffer);

		TclEmitPush(literal, envPtr);
		numObjsToConcat++;
		Tcl_DStringFree(&textBuffer);

		if (numCL) {
		    TclContinuationsEnter(TclFetchLiteral(envPtr, literal),
			    numCL, clPosition);
		}
		numCL = 0;
	    }

	    envPtr->line += adjust;
	    TclCompileScript(interp, tokenPtr->start+1,
		    tokenPtr->size-2, envPtr);
	    envPtr->line -= adjust;
	    numObjsToConcat++;
	    break;

	case TCL_TOKEN_VARIABLE:
	    /*
	     * Push any accumulated chars appearing before the $<var>.
	     */

	    if (Tcl_DStringLength(&textBuffer) > 0) {
		int literal;

		literal = TclRegisterDStringLiteral(envPtr, &textBuffer);
		TclEmitPush(literal, envPtr);
		numObjsToConcat++;
		Tcl_DStringFree(&textBuffer);
	    }

	    TclCompileVarSubst(interp, tokenPtr, envPtr);
	    numObjsToConcat++;
	    count -= tokenPtr->numComponents;
	    tokenPtr += tokenPtr->numComponents;
	    break;

	default:
	    Tcl_Panic("Unexpected token type in TclCompileTokens: %d; %.*s",
		    tokenPtr->type, (int)tokenPtr->size, tokenPtr->start);
	}
    }

    /*
     * Push any accumulated characters appearing at the end.
     */

    if (Tcl_DStringLength(&textBuffer) > 0) {
	int literal = TclRegisterDStringLiteral(envPtr, &textBuffer);

	TclEmitPush(literal, envPtr);
	numObjsToConcat++;
	if (numCL) {
	    TclContinuationsEnter(TclFetchLiteral(envPtr, literal),
		    numCL, clPosition);
	}
	numCL = 0;
    }

    /*
     * If necessary, concatenate the parts of the word.
     */

    while (numObjsToConcat > 255) {
	TclEmitInstInt1(INST_STR_CONCAT1, 255, envPtr);
	numObjsToConcat -= 254;	/* concat pushes 1 obj, the result */
    }
    if (numObjsToConcat > 1) {
	TclEmitInstInt1(INST_STR_CONCAT1, numObjsToConcat, envPtr);
    }

    /*
     * If the tokens yielded no instructions, push an empty string.
     */

    if (envPtr->codeNext == entryCodeNext) {
	PushStringLiteral(envPtr, "");
    }
    Tcl_DStringFree(&textBuffer);

    /*
     * Release the temp table we used to collect the locations of continuation
     * lines, if any.
     */

    if (maxNumCL) {
	Tcl_Free(clPosition);
    }
    TclCheckStackDepth(depth+1, envPtr);
}

/*
 *----------------------------------------------------------------------
 *
 * TclCompileCmdWord --
 *
 *	Given an array of parse tokens for a word containing one or more Tcl
 *	commands, emits inline instructions to execute them.  In contrast with
 *	TclCompileTokens, a simple word such as a loop body enclosed in braces
 *	is not just pushed as a string, but is itself parsed into tokens and
 *	compiled.
 *
 * Results:
 *	A standard Tcl result. If an error occurs, an
 *	error message is left in the interpreter's result.
 *
 * Side effects:
 *	Instructions are added to envPtr to execute the tokens at runtime.
 *
 *----------------------------------------------------------------------
 */

void
TclCompileCmdWord(
    Tcl_Interp *interp,		/* Used for error and status reporting. */
    Tcl_Token *tokenPtr,	/* Pointer to first in an array of tokens for
				 * a command word to compile inline. */
    size_t count1,			/* Number of tokens to consider at tokenPtr.
				 * Must be at least 1. */
    CompileEnv *envPtr)		/* Holds the resulting instructions. */
{
    int count = count1;

    if ((count == 1) && (tokenPtr->type == TCL_TOKEN_TEXT)) {
	/*
	 * The common case that there is a single text token. Compile it
	 * into an inline sequence of instructions.
	 */

	TclCompileScript(interp, tokenPtr->start, tokenPtr->size, envPtr);
    } else {
	/*
	 * Either there are multiple tokens, or the single token involves
	 * substitutions. Emit instructions to invoke the eval command
	 * procedure at runtime on the result of evaluating the tokens.
	 */

	TclCompileTokens(interp, tokenPtr, count, envPtr);
	TclEmitInvoke(envPtr, INST_EVAL_STK);
    }
}

/*
 *----------------------------------------------------------------------
 *
 * TclCompileExprWords --
 *
 *	Given an array of parse tokens representing one or more words that
 *	contain a Tcl expression, emits inline instructions to execute the
 *	expression. In contrast with TclCompileExpr, supports Tcl's two-level
 *	substitution semantics for an expression that appears as command words.
 *
 * Results:
 *	A standard Tcl result. If an error occurs, an
 *	error message is left in the interpreter's result.
 *
 * Side effects:
 *	Instructions are added to envPtr to execute the expression.
 *
 *----------------------------------------------------------------------
 */

void
TclCompileExprWords(
    Tcl_Interp *interp,		/* Used for error and status reporting. */
    Tcl_Token *tokenPtr,	/* Points to first in an array of word tokens
				 * tokens for the expression to compile
				 * inline. */
    size_t numWords1,		/* Number of word tokens starting at tokenPtr.
				 * Must be at least 1. Each word token
				 * contains one or more subtokens. */
    CompileEnv *envPtr)		/* Holds the resulting instructions. */
{
    Tcl_Token *wordPtr;
    int i, concatItems;
    int numWords = numWords1;

    /*
     * If the expression is a single word that doesn't require substitutions,
     * just compile its string into inline instructions.
     */

    if ((numWords == 1) && (tokenPtr->type == TCL_TOKEN_SIMPLE_WORD)) {
	TclCompileExpr(interp, tokenPtr[1].start,tokenPtr[1].size, envPtr, 1);
	return;
    }

    /*
     * Emit code to call the expr command proc at runtime. Concatenate the
     * (already substituted once) expr tokens with a space between each.
     */

    wordPtr = tokenPtr;
    for (i = 0;  i < numWords;  i++) {
	CompileTokens(envPtr, wordPtr, interp);
	if (i < (numWords - 1)) {
	    PushStringLiteral(envPtr, " ");
	}
	wordPtr += wordPtr->numComponents + 1;
    }
    concatItems = 2*numWords - 1;
    while (concatItems > 255) {
	TclEmitInstInt1(INST_STR_CONCAT1, 255, envPtr);
	concatItems -= 254;
    }
    if (concatItems > 1) {
	TclEmitInstInt1(INST_STR_CONCAT1, concatItems, envPtr);
    }
    TclEmitOpcode(INST_EXPR_STK, envPtr);
}

/*
 *----------------------------------------------------------------------
 *
 * TclCompileNoOp --
 *
 *	Compiles no-op's
 *
 * Results:
 *	TCL_OK if completion was successful.
 *
 * Side effects:
 *	Instructions are added to envPtr to execute a no-op at runtime. No
 *	result is pushed onto the stack: the compiler has to take care of this
 *	itself if the last compiled command is a NoOp.
 *
 *----------------------------------------------------------------------
 */

int
TclCompileNoOp(
    Tcl_Interp *interp,		/* Used for error reporting. */
    Tcl_Parse *parsePtr,	/* Points to a parse structure for the command
				 * created by Tcl_ParseCommand. */
    TCL_UNUSED(Command *),
    CompileEnv *envPtr)		/* Holds resulting instructions. */
{
    Tcl_Token *tokenPtr;
    int i;

    tokenPtr = parsePtr->tokenPtr;
    for (i = 1; i < (int)parsePtr->numWords; i++) {
	tokenPtr = tokenPtr + tokenPtr->numComponents + 1;

	if (tokenPtr->type != TCL_TOKEN_SIMPLE_WORD) {
	    CompileTokens(envPtr, tokenPtr, interp);
	    TclEmitOpcode(INST_POP, envPtr);
	}
    }
    PushStringLiteral(envPtr, "");
    return TCL_OK;
}

/*
 *----------------------------------------------------------------------
 *
 * TclInitByteCodeObj --
 *
 *	Creates a ByteCode structure and initializes it from a CompileEnv
 *	compilation environment structure. The ByteCode structure is smaller
 *	and contains just that information needed to execute the bytecode
 *	instructions resulting from compiling a Tcl script. The resulting
 *	structure is placed in the specified object.
 *
 * Results:
 *	A newly-constructed ByteCode object is stored in the internal
 *	representation of the objPtr.
 *
 * Side effects:
 *	A single heap object is allocated to hold the new ByteCode structure
 *	and its code, object, command location, and aux data arrays. Note that
 *	"ownership" (i.e., the pointers to) the Tcl objects and aux data items
 *	will be handed over to the new ByteCode structure from the CompileEnv
 *	structure.
 *
 *----------------------------------------------------------------------
 */

static void
PreventCycle(
    Tcl_Obj *objPtr,
    CompileEnv *envPtr)
{
    size_t i;

    for (i = 0;  i < envPtr->literalArrayNext; i++) {
	if (objPtr == TclFetchLiteral(envPtr, i)) {
	    /*
	     * Prevent circular reference where the bytecode internalrep of
	     * a value contains a literal which is that same value.
	     * If this is allowed to happen, refcount decrements may not
	     * reach zero, and memory may leak.  Bugs 467523, 3357771
	     *
	     * NOTE:  [Bugs 3392070, 3389764] We make a copy based completely
	     * on the string value, and do not call Tcl_DuplicateObj() so we
             * can be sure we do not have any lingering cycles hiding in
	     * the internalrep.
	     */
	    size_t numBytes;
	    const char *bytes = Tcl_GetStringFromObj(objPtr, &numBytes);
	    Tcl_Obj *copyPtr = Tcl_NewStringObj(bytes, numBytes);

	    Tcl_IncrRefCount(copyPtr);
	    TclReleaseLiteral((Tcl_Interp *)envPtr->iPtr, objPtr);

	    envPtr->literalArrayPtr[i].objPtr = copyPtr;
	}
    }
}

ByteCode *
TclInitByteCode(
    CompileEnv *envPtr)/* Points to the CompileEnv structure from
				 * which to create a ByteCode structure. */
{
    ByteCode *codePtr;
    size_t codeBytes, objArrayBytes, exceptArrayBytes, cmdLocBytes;
    size_t auxDataArrayBytes, structureSize;
    unsigned char *p;
#ifdef TCL_COMPILE_DEBUG
    unsigned char *nextPtr;
#endif
    int numLitObjects = envPtr->literalArrayNext;
    Namespace *namespacePtr;
    int i, isNew;
    Interp *iPtr;

    if (envPtr->iPtr == NULL) {
	Tcl_Panic("TclInitByteCodeObj() called on uninitialized CompileEnv");
    }

    iPtr = envPtr->iPtr;

    codeBytes = envPtr->codeNext - envPtr->codeStart;
    objArrayBytes = envPtr->literalArrayNext * sizeof(Tcl_Obj *);
    exceptArrayBytes = envPtr->exceptArrayNext * sizeof(ExceptionRange);
    auxDataArrayBytes = envPtr->auxDataArrayNext1 * sizeof(AuxData);
    cmdLocBytes = GetCmdLocEncodingSize(envPtr);

    /*
     * Compute the total number of bytes needed for this bytecode.
     */

    structureSize = sizeof(ByteCode);
    structureSize += TCL_ALIGN(codeBytes);	  /* align object array */
    structureSize += TCL_ALIGN(objArrayBytes);	  /* align exc range arr */
    structureSize += TCL_ALIGN(exceptArrayBytes); /* align AuxData array */
    structureSize += auxDataArrayBytes;
    structureSize += cmdLocBytes;

    if (envPtr->iPtr->varFramePtr != NULL) {
	namespacePtr = envPtr->iPtr->varFramePtr->nsPtr;
    } else {
	namespacePtr = envPtr->iPtr->globalNsPtr;
    }

    p = (unsigned char *)Tcl_Alloc(structureSize);
    codePtr = (ByteCode *) p;
    codePtr->interpHandle = TclHandlePreserve(iPtr->handle);
    codePtr->compileEpoch = iPtr->compileEpoch;
    codePtr->nsPtr = namespacePtr;
    codePtr->nsEpoch = namespacePtr->resolverEpoch;
    codePtr->refCount = 0;
    TclPreserveByteCode(codePtr);
    if (namespacePtr->compiledVarResProc || iPtr->resolverPtr) {
	codePtr->flags = TCL_BYTECODE_RESOLVE_VARS;
    } else {
	codePtr->flags = 0;
    }
    codePtr->source = envPtr->source;
    codePtr->procPtr = envPtr->procPtr;

    codePtr->numCommands = envPtr->numCommands;
    codePtr->numSrcBytes = envPtr->numSrcBytes;
    codePtr->numCodeBytes = codeBytes;
    codePtr->numLitObjects = numLitObjects;
    codePtr->numExceptRanges = envPtr->exceptArrayNext;
    codePtr->numAuxDataItems = envPtr->auxDataArrayNext1;
    codePtr->numCmdLocBytes = cmdLocBytes;
    codePtr->maxExceptDepth = envPtr->maxExceptDepth;
    codePtr->maxStackDepth = envPtr->maxStackDepth;

    p += sizeof(ByteCode);
    codePtr->codeStart = p;
    memcpy(p, envPtr->codeStart, codeBytes);

    p += TCL_ALIGN(codeBytes);		/* align object array */
    codePtr->objArrayPtr = (Tcl_Obj **) p;
    for (i = 0;  i < numLitObjects;  i++) {
	codePtr->objArrayPtr[i] = TclFetchLiteral(envPtr, i);
    }

    p += TCL_ALIGN(objArrayBytes);	/* align exception range array */
    if (exceptArrayBytes > 0) {
	codePtr->exceptArrayPtr = (ExceptionRange *) p;
	memcpy(p, envPtr->exceptArrayPtr, exceptArrayBytes);
    } else {
	codePtr->exceptArrayPtr = NULL;
    }

    p += TCL_ALIGN(exceptArrayBytes);	/* align AuxData array */
    if (auxDataArrayBytes > 0) {
	codePtr->auxDataArrayPtr = (AuxData *) p;
	memcpy(p, envPtr->auxDataArrayPtr, auxDataArrayBytes);
    } else {
	codePtr->auxDataArrayPtr = NULL;
    }

    p += auxDataArrayBytes;
#ifndef TCL_COMPILE_DEBUG
    EncodeCmdLocMap(envPtr, codePtr, (unsigned char *) p);
#else
    nextPtr = EncodeCmdLocMap(envPtr, codePtr, (unsigned char *) p);
    if (((size_t)(nextPtr - p)) != cmdLocBytes) {
	Tcl_Panic("TclInitByteCodeObj: encoded cmd location bytes %lu != expected size %lu", (unsigned long)(nextPtr - p), (unsigned long)cmdLocBytes);
    }
#endif

    /*
     * Record various compilation-related statistics about the new ByteCode
     * structure. Don't include overhead for statistics-related fields.
     */

#ifdef TCL_COMPILE_STATS
    codePtr->structureSize = structureSize
	    - (sizeof(size_t) + sizeof(Tcl_Time));
    Tcl_GetTime(&codePtr->createTime);

    RecordByteCodeStats(codePtr);
#endif /* TCL_COMPILE_STATS */

    /*
     * TIP #280. Associate the extended per-word line information with the
     * byte code object (internal rep), for use with the bc compiler.
     */

    Tcl_SetHashValue(Tcl_CreateHashEntry(iPtr->lineBCPtr, codePtr,
	    &isNew), envPtr->extCmdMapPtr);
    envPtr->extCmdMapPtr = NULL;

    /* We've used up the CompileEnv.  Mark as uninitialized. */
    envPtr->iPtr = NULL;

    codePtr->localCachePtr = NULL;
    return codePtr;
}

ByteCode *
TclInitByteCodeObj(
    Tcl_Obj *objPtr,		/* Points object that should be initialized,
				 * and whose string rep contains the source
				 * code. */
    const Tcl_ObjType *typePtr,
    CompileEnv *envPtr)/* Points to the CompileEnv structure from
				 * which to create a ByteCode structure. */
{
    ByteCode *codePtr;

    PreventCycle(objPtr, envPtr);

    codePtr = TclInitByteCode(envPtr);

    /*
     * Free the old internal rep then convert the object to a bytecode object
     * by making its internal rep point to the just compiled ByteCode.
     */

    ByteCodeSetInternalRep(objPtr, typePtr, codePtr);
    return codePtr;
}

/*
 *----------------------------------------------------------------------
 *
 * TclFindCompiledLocal --
 *
 *	This procedure is called at compile time to look up and optionally
 *	allocate an entry ("slot") for a variable in a procedure's array of
 *	local variables. If the variable's name is NULL, a new temporary
 *	variable is always created. (Such temporary variables can only be
 *	referenced using their slot index.)
 *
 * Results:
 *	If create is 0 and the name is non-NULL, then if the variable is
 *	found, the index of its entry in the procedure's array of local
 *	variables is returned; otherwise -1 is returned. If name is NULL, the
 *	index of a new temporary variable is returned. Finally, if create is 1
 *	and name is non-NULL, the index of a new entry is returned.
 *
 * Side effects:
 *	Creates and registers a new local variable if create is 1 and the
 *	variable is unknown, or if the name is NULL.
 *
 *----------------------------------------------------------------------
 */

size_t
TclFindCompiledLocal(
    const char *name,	/* Points to first character of the name of a
				 * scalar or array variable. If NULL, a
				 * temporary var should be created. */
    size_t nameBytes,		/* Number of bytes in the name. */
    int create,			/* If 1, allocate a local frame entry for the
				 * variable if it is new. */
    CompileEnv *envPtr)		/* Points to the current compile environment*/
{
    CompiledLocal *localPtr;
<<<<<<< HEAD
    size_t localVar = TCL_INDEX_NONE;
    size_t i;
=======
    int localVar = TCL_INDEX_NONE;
    int i;
>>>>>>> 541f3eef
    Proc *procPtr;

    /*
     * If not creating a temporary, does a local variable of the specified
     * name already exist?
     */

    procPtr = envPtr->procPtr;

    if (procPtr == NULL) {
	/*
	 * Compiling a non-body script: give it read access to the LVT in the
	 * current localCache
	 */

	LocalCache *cachePtr = envPtr->iPtr->varFramePtr->localCachePtr;
	const char *localName;
	Tcl_Obj **varNamePtr;
	size_t len;

	if (!cachePtr || !name) {
	    return TCL_INDEX_NONE;
	}

	varNamePtr = &cachePtr->varName0;
	for (i=0; i < cachePtr->numVars; varNamePtr++, i++) {
	    if (*varNamePtr) {
<<<<<<< HEAD
		localName = Tcl_GetStringFromObj(*varNamePtr, &len);
=======
		localName = TclGetStringFromObj(*varNamePtr, &len);
>>>>>>> 541f3eef
		if ((len == nameBytes) && !strncmp(name, localName, len)) {
		    return i;
		}
	    }
	}
	return TCL_INDEX_NONE;
    }

    if (name != NULL) {
	size_t localCt = procPtr->numCompiledLocals;

	localPtr = procPtr->firstLocalPtr;
	for (i = 0;  i < localCt;  i++) {
	    if (!TclIsVarTemporary(localPtr)) {
		char *localName = localPtr->name;

		if ((nameBytes == localPtr->nameLength) &&
			(strncmp(name,localName,nameBytes) == 0)) {
		    return i;
		}
	    }
	    localPtr = localPtr->nextPtr;
	}
    }

    /*
     * Create a new variable if appropriate.
     */

    if (create || (name == NULL)) {
	localVar = procPtr->numCompiledLocals;
	localPtr = (CompiledLocal *)Tcl_Alloc(offsetof(CompiledLocal, name) + 1U + nameBytes);
	if (procPtr->firstLocalPtr == NULL) {
	    procPtr->firstLocalPtr = procPtr->lastLocalPtr = localPtr;
	} else {
	    procPtr->lastLocalPtr->nextPtr = localPtr;
	    procPtr->lastLocalPtr = localPtr;
	}
	localPtr->nextPtr = NULL;
	localPtr->nameLength = nameBytes;
	localPtr->frameIndex = localVar;
	localPtr->flags = 0;
	if (name == NULL) {
	    localPtr->flags |= VAR_TEMPORARY;
	}
	localPtr->defValuePtr = NULL;
	localPtr->resolveInfo = NULL;

	if (name != NULL) {
	    memcpy(localPtr->name, name, nameBytes);
	}
	localPtr->name[nameBytes] = '\0';
	procPtr->numCompiledLocals++;
    }
    return localVar;
}

/*
 *----------------------------------------------------------------------
 *
 * TclExpandCodeArray --
 *
 *	Uses malloc to allocate more storage for a CompileEnv's code array.
 *
 * Results:
 *	None.
 *
 * Side effects:
 *	The size of the bytecode array is doubled. If envPtr->mallocedCodeArray
 *	is non-zero the old array is freed. Byte codes are copied from the old
 *	array to the new one.
 *
 *----------------------------------------------------------------------
 */

void
TclExpandCodeArray(
    void *envArgPtr)		/* Points to the CompileEnv whose code array
				 * must be enlarged. */
{
    CompileEnv *envPtr = (CompileEnv *)envArgPtr;
				/* The CompileEnv containing the code array to
				 * be doubled in size. */

    /*
     * envPtr->codeNext is equal to envPtr->codeEnd. The currently defined
     * code bytes are stored between envPtr->codeStart and envPtr->codeNext-1
     * [inclusive].
     */

    size_t currBytes = envPtr->codeNext - envPtr->codeStart;
    size_t newBytes = 2 * (envPtr->codeEnd - envPtr->codeStart);

    if (envPtr->mallocedCodeArray) {
	envPtr->codeStart = (unsigned char *)Tcl_Realloc(envPtr->codeStart, newBytes);
    } else {
	/*
	 * envPtr->exceptArrayPtr isn't a Tcl_Alloc'd pointer, so
	 * perform the equivalent of Tcl_Realloc directly.
	 */

	unsigned char *newPtr = (unsigned char *)Tcl_Alloc(newBytes);

	memcpy(newPtr, envPtr->codeStart, currBytes);
	envPtr->codeStart = newPtr;
	envPtr->mallocedCodeArray = 1;
    }

    envPtr->codeNext = envPtr->codeStart + currBytes;
    envPtr->codeEnd = envPtr->codeStart + newBytes;
}

/*
 *----------------------------------------------------------------------
 *
 * EnterCmdStartData --
 *
 *	Registers the starting source and bytecode location of a command. This
 *	information is used at runtime to map between instruction pc and
 *	source locations.
 *
 * Results:
 *	None.
 *
 * Side effects:
 *	Inserts source and code location information into the compilation
 *	environment envPtr for the command at index cmdIndex. The compilation
 *	environment's CmdLocation array is grown if necessary.
 *
 *----------------------------------------------------------------------
 */

static void
EnterCmdStartData(
    CompileEnv *envPtr,		/* Points to the compilation environment
				 * structure in which to enter command
				 * location information. */
    size_t cmdIndex,		/* Index of the command whose start data is
				 * being set. */
    size_t srcOffset,		/* Offset of first char of the command. */
    size_t codeOffset)		/* Offset of first byte of command code. */
{
    CmdLocation *cmdLocPtr;

    if (cmdIndex >= envPtr->numCommands) {
	Tcl_Panic("EnterCmdStartData: bad command index %" TCL_Z_MODIFIER "u", cmdIndex);
    }

    if (cmdIndex >= envPtr->cmdMapEnd) {
	/*
	 * Expand the command location array by allocating more storage from
	 * the heap. The currently allocated CmdLocation entries are stored
	 * from cmdMapPtr[0] up to cmdMapPtr[envPtr->cmdMapEnd] (inclusive).
	 */

	size_t currElems = envPtr->cmdMapEnd;
	size_t newElems = 2 * currElems;
	size_t currBytes = currElems * sizeof(CmdLocation);
	size_t newBytes = newElems * sizeof(CmdLocation);

	if (envPtr->mallocedCmdMap) {
	    envPtr->cmdMapPtr = (CmdLocation *)Tcl_Realloc(envPtr->cmdMapPtr, newBytes);
	} else {
	    /*
	     * envPtr->cmdMapPtr isn't a Tcl_Alloc'd pointer, so we must code a
	     * Tcl_Realloc equivalent for ourselves.
	     */

	    CmdLocation *newPtr = (CmdLocation *)Tcl_Alloc(newBytes);

	    memcpy(newPtr, envPtr->cmdMapPtr, currBytes);
	    envPtr->cmdMapPtr = newPtr;
	    envPtr->mallocedCmdMap = 1;
	}
	envPtr->cmdMapEnd = newElems;
    }

    if (cmdIndex > 0) {
	if (codeOffset < envPtr->cmdMapPtr[cmdIndex-1].codeOffset) {
	    Tcl_Panic("EnterCmdStartData: cmd map not sorted by code offset");
	}
    }

    cmdLocPtr = &envPtr->cmdMapPtr[cmdIndex];
    cmdLocPtr->codeOffset = codeOffset;
    cmdLocPtr->srcOffset = srcOffset;
    cmdLocPtr->numSrcBytes = TCL_INDEX_NONE;
    cmdLocPtr->numCodeBytes = TCL_INDEX_NONE;
}

/*
 *----------------------------------------------------------------------
 *
 * EnterCmdExtentData --
 *
 *	Registers the source and bytecode length for a command. This
 *	information is used at runtime to map between instruction pc and
 *	source locations.
 *
 * Results:
 *	None.
 *
 * Side effects:
 *	Inserts source and code length information into the compilation
 *	environment envPtr for the command at index cmdIndex. Starting source
 *	and bytecode information for the command must already have been
 *	registered.
 *
 *----------------------------------------------------------------------
 */

static void
EnterCmdExtentData(
    CompileEnv *envPtr,		/* Points to the compilation environment
				 * structure in which to enter command
				 * location information. */
    size_t cmdIndex,		/* Index of the command whose source and code
				 * length data is being set. */
    size_t numSrcBytes,		/* Number of command source chars. */
    size_t numCodeBytes)		/* Offset of last byte of command code. */
{
    CmdLocation *cmdLocPtr;

    if (cmdIndex >= envPtr->numCommands) {
	Tcl_Panic("EnterCmdExtentData: bad command index %" TCL_Z_MODIFIER "u", cmdIndex);
    }

    if (cmdIndex > envPtr->cmdMapEnd) {
	Tcl_Panic("EnterCmdExtentData: missing start data for command %" TCL_Z_MODIFIER "u",
		cmdIndex);
    }

    cmdLocPtr = &envPtr->cmdMapPtr[cmdIndex];
    cmdLocPtr->numSrcBytes = numSrcBytes;
    cmdLocPtr->numCodeBytes = numCodeBytes;
}

/*
 *----------------------------------------------------------------------
 * TIP #280
 *
 * EnterCmdWordData --
 *
 *	Registers the lines for the words of a command. This information is
 *	used at runtime by 'info frame'.
 *
 * Results:
 *	None.
 *
 * Side effects:
 *	Inserts word location information into the compilation environment
 *	envPtr for the command at index cmdIndex. The compilation
 *	environment's ExtCmdLoc.ECL array is grown if necessary.
 *
 *----------------------------------------------------------------------
 */

static void
EnterCmdWordData(
    ExtCmdLoc *eclPtr,		/* Points to the map environment structure in
				 * which to enter command location
				 * information. */
    size_t srcOffset,		/* Offset of first char of the command. */
    Tcl_Token *tokenPtr,
    const char *cmd,
    size_t numWords,
    size_t line,
    int *clNext,
    int **wlines,
    CompileEnv *envPtr)
{
    ECL *ePtr;
    const char *last;
<<<<<<< HEAD
    size_t wordIdx, wordLine;
=======
    int wordIdx, wordLine;
>>>>>>> 541f3eef
    int *wwlines, *wordNext;

    if (eclPtr->nuloc >= eclPtr->nloc) {
	/*
	 * Expand the ECL array by allocating more storage from the heap. The
	 * currently allocated ECL entries are stored from eclPtr->loc[0] up
	 * to eclPtr->loc[eclPtr->nuloc-1] (inclusive).
	 */

	size_t currElems = eclPtr->nloc;
	size_t newElems = (currElems ? 2*currElems : 1);
	size_t newBytes = newElems * sizeof(ECL);

	eclPtr->loc = (ECL *)Tcl_Realloc(eclPtr->loc, newBytes);
	eclPtr->nloc = newElems;
    }

    ePtr = &eclPtr->loc[eclPtr->nuloc];
    ePtr->srcOffset = srcOffset;
    ePtr->line = (int *)Tcl_Alloc(numWords * sizeof(int));
    ePtr->next = (int **)Tcl_Alloc(numWords * sizeof(int *));
    ePtr->nline = numWords;
    wwlines = (int *)Tcl_Alloc(numWords * sizeof(int));

    last = cmd;
    wordLine = line;
    wordNext = clNext;
    for (wordIdx=0 ; wordIdx<numWords;
	    wordIdx++, tokenPtr += tokenPtr->numComponents + 1) {
	TclAdvanceLines(&wordLine, last, tokenPtr->start);
	TclAdvanceContinuations(&wordLine, &wordNext,
		tokenPtr->start - envPtr->source);
	/* See Ticket 4b61afd660 */
	wwlines[wordIdx] =
		((wordIdx == 0) || TclWordKnownAtCompileTime(tokenPtr, NULL))
		? wordLine : TCL_INDEX_NONE;
	ePtr->line[wordIdx] = wordLine;
	ePtr->next[wordIdx] = wordNext;
	last = tokenPtr->start;
    }

    *wlines = wwlines;
    eclPtr->nuloc ++;
}

/*
 *----------------------------------------------------------------------
 *
 * TclCreateExceptRange --
 *
 *	Procedure that allocates and initializes a new ExceptionRange
 *	structure of the specified kind in a CompileEnv.
 *
 * Results:
 *	Returns the index for the newly created ExceptionRange.
 *
 * Side effects:
 *	If there is not enough room in the CompileEnv's ExceptionRange array,
 *	the array in expanded: a new array of double the size is allocated, if
 *	envPtr->mallocedExceptArray is non-zero the old array is freed, and
 *	ExceptionRange entries are copied from the old array to the new one.
 *
 *----------------------------------------------------------------------
 */

size_t
TclCreateExceptRange(
    ExceptionRangeType type,	/* The kind of ExceptionRange desired. */
    CompileEnv *envPtr)/* Points to CompileEnv for which to create a
				 * new ExceptionRange structure. */
{
    ExceptionRange *rangePtr;
    ExceptionAux *auxPtr;
    size_t index = envPtr->exceptArrayNext;

    if (index >= envPtr->exceptArrayEnd) {
	/*
	 * Expand the ExceptionRange array. The currently allocated entries
	 * are stored between elements 0 and (envPtr->exceptArrayNext - 1)
	 * [inclusive].
	 */

	size_t currBytes =
		envPtr->exceptArrayNext * sizeof(ExceptionRange);
	size_t currBytes2 = envPtr->exceptArrayNext * sizeof(ExceptionAux);
	size_t newElems = 2*envPtr->exceptArrayEnd;
	size_t newBytes = newElems * sizeof(ExceptionRange);
	size_t newBytes2 = newElems * sizeof(ExceptionAux);

	if (envPtr->mallocedExceptArray) {
	    envPtr->exceptArrayPtr =
		    (ExceptionRange *)Tcl_Realloc(envPtr->exceptArrayPtr, newBytes);
	    envPtr->exceptAuxArrayPtr =
		    (ExceptionAux *)Tcl_Realloc(envPtr->exceptAuxArrayPtr, newBytes2);
	} else {
	    /*
	     * envPtr->exceptArrayPtr isn't a Tcl_Alloc'd pointer, so we must
	     * code a Tcl_Realloc equivalent for ourselves.
	     */

	    ExceptionRange *newPtr = (ExceptionRange *)Tcl_Alloc(newBytes);
	    ExceptionAux *newPtr2 = (ExceptionAux *)Tcl_Alloc(newBytes2);

	    memcpy(newPtr, envPtr->exceptArrayPtr, currBytes);
	    memcpy(newPtr2, envPtr->exceptAuxArrayPtr, currBytes2);
	    envPtr->exceptArrayPtr = newPtr;
	    envPtr->exceptAuxArrayPtr = newPtr2;
	    envPtr->mallocedExceptArray = 1;
	}
	envPtr->exceptArrayEnd = newElems;
    }
    envPtr->exceptArrayNext++;

    rangePtr = &envPtr->exceptArrayPtr[index];
    rangePtr->type = type;
    rangePtr->nestingLevel = envPtr->exceptDepth;
    rangePtr->codeOffset = TCL_INDEX_NONE;
    rangePtr->numCodeBytes = TCL_INDEX_NONE;
    rangePtr->breakOffset = TCL_INDEX_NONE;
    rangePtr->continueOffset = TCL_INDEX_NONE;
    rangePtr->catchOffset = TCL_INDEX_NONE;
    auxPtr = &envPtr->exceptAuxArrayPtr[index];
    auxPtr->supportsContinue = 1;
    auxPtr->stackDepth = envPtr->currStackDepth;
    auxPtr->expandTarget = envPtr->expandCount;
    auxPtr->expandTargetDepth = TCL_INDEX_NONE;
    auxPtr->numBreakTargets = 0;
    auxPtr->breakTargets = NULL;
    auxPtr->allocBreakTargets = 0;
    auxPtr->numContinueTargets = 0;
    auxPtr->continueTargets = NULL;
    auxPtr->allocContinueTargets = 0;
    return index;
}

/*
 * ---------------------------------------------------------------------
 *
 * TclGetInnermostExceptionRange --
 *
 *	Returns the innermost exception range that covers the current code
 *	creation point, and optionally the stack depth that is expected at
 *	that point. Relies on the fact that the range has a numCodeBytes = -1
 *	when it is being populated and that inner ranges come after outer
 *	ranges.
 *
 * ---------------------------------------------------------------------
 */

ExceptionRange *
TclGetInnermostExceptionRange(
    CompileEnv *envPtr,
    int returnCode,
    ExceptionAux **auxPtrPtr)
{
    size_t i = envPtr->exceptArrayNext;
    ExceptionRange *rangePtr = envPtr->exceptArrayPtr + i;

    while (i > 0) {
	rangePtr--; i--;

<<<<<<< HEAD
	if (CurrentOffset(envPtr) >= (int)rangePtr->codeOffset &&
		(rangePtr->numCodeBytes == TCL_INDEX_NONE || CurrentOffset(envPtr) <
			(int)rangePtr->codeOffset+(int)rangePtr->numCodeBytes) &&
=======
	if (CurrentOffset(envPtr) >= rangePtr->codeOffset &&
		(rangePtr->numCodeBytes == TCL_INDEX_NONE || CurrentOffset(envPtr) <
			rangePtr->codeOffset+rangePtr->numCodeBytes) &&
>>>>>>> 541f3eef
		(returnCode != TCL_CONTINUE ||
			envPtr->exceptAuxArrayPtr[i].supportsContinue)) {

	    if (auxPtrPtr) {
		*auxPtrPtr = envPtr->exceptAuxArrayPtr + i;
	    }
	    return rangePtr;
	}
    }
    return NULL;
}

/*
 * ---------------------------------------------------------------------
 *
 * TclAddLoopBreakFixup, TclAddLoopContinueFixup --
 *
 *	Adds a place that wants to break/continue to the loop exception range
 *	tracking that will be fixed up once the loop can be finalized. These
 *	functions generate an INST_JUMP4 that is fixed up during the
 *	loop finalization.
 *
 * ---------------------------------------------------------------------
 */

void
TclAddLoopBreakFixup(
    CompileEnv *envPtr,
    ExceptionAux *auxPtr)
{
    int range = auxPtr - envPtr->exceptAuxArrayPtr;

    if (envPtr->exceptArrayPtr[range].type != LOOP_EXCEPTION_RANGE) {
	Tcl_Panic("trying to add 'break' fixup to full exception range");
    }

    if (++auxPtr->numBreakTargets > auxPtr->allocBreakTargets) {
	auxPtr->allocBreakTargets *= 2;
	auxPtr->allocBreakTargets += 2;
	if (auxPtr->breakTargets) {
	    auxPtr->breakTargets = (size_t *)Tcl_Realloc(auxPtr->breakTargets,
		    sizeof(size_t) * auxPtr->allocBreakTargets);
	} else {
	    auxPtr->breakTargets =
		    (size_t *)Tcl_Alloc(sizeof(size_t) * auxPtr->allocBreakTargets);
	}
    }
    auxPtr->breakTargets[auxPtr->numBreakTargets - 1] = CurrentOffset(envPtr);
    TclEmitInstInt4(INST_JUMP4, 0, envPtr);
}

void
TclAddLoopContinueFixup(
    CompileEnv *envPtr,
    ExceptionAux *auxPtr)
{
    int range = auxPtr - envPtr->exceptAuxArrayPtr;

    if (envPtr->exceptArrayPtr[range].type != LOOP_EXCEPTION_RANGE) {
	Tcl_Panic("trying to add 'continue' fixup to full exception range");
    }

    if (++auxPtr->numContinueTargets > auxPtr->allocContinueTargets) {
	auxPtr->allocContinueTargets *= 2;
	auxPtr->allocContinueTargets += 2;
	if (auxPtr->continueTargets) {
	    auxPtr->continueTargets = (size_t *)Tcl_Realloc(auxPtr->continueTargets,
		    sizeof(size_t) * auxPtr->allocContinueTargets);
	} else {
	    auxPtr->continueTargets =
		    (size_t *)Tcl_Alloc(sizeof(size_t) * auxPtr->allocContinueTargets);
	}
    }
    auxPtr->continueTargets[auxPtr->numContinueTargets - 1] =
	    CurrentOffset(envPtr);
    TclEmitInstInt4(INST_JUMP4, 0, envPtr);
}

/*
 * ---------------------------------------------------------------------
 *
 * TclCleanupStackForBreakContinue --
 *
 *	Removes the extra elements from the auxiliary stack and the main stack.
 *	How this is done depends on whether there are any elements on
 *	the auxiliary stack to pop.
 *
 * ---------------------------------------------------------------------
 */

void
TclCleanupStackForBreakContinue(
    CompileEnv *envPtr,
    ExceptionAux *auxPtr)
{
    size_t savedStackDepth = envPtr->currStackDepth;
    int toPop = envPtr->expandCount - auxPtr->expandTarget;

    if (toPop > 0) {
	while (toPop --> 0) {
	    TclEmitOpcode(INST_EXPAND_DROP, envPtr);
	}
	TclAdjustStackDepth((int)(auxPtr->expandTargetDepth - envPtr->currStackDepth),
		envPtr);
	envPtr->currStackDepth = auxPtr->expandTargetDepth;
    }
    toPop = envPtr->currStackDepth - auxPtr->stackDepth;
    while (toPop --> 0) {
	TclEmitOpcode(INST_POP, envPtr);
    }
    envPtr->currStackDepth = savedStackDepth;
}

/*
 * ---------------------------------------------------------------------
 *
 * StartExpanding --
 *
 *	Pushes an INST_EXPAND_START and does some additional housekeeping so
 *	that the [break] and [continue] compilers can use an exception-free
 *	issue to discard it.
 *
 * ---------------------------------------------------------------------
 */

static void
StartExpanding(
    CompileEnv *envPtr)
{
    int i;

    TclEmitOpcode(INST_EXPAND_START, envPtr);

    /*
     * Update inner exception ranges with information about the environment
     * where this expansion started.
     */

    for (i=0 ; i<(int)envPtr->exceptArrayNext ; i++) {
	ExceptionRange *rangePtr = &envPtr->exceptArrayPtr[i];
	ExceptionAux *auxPtr = &envPtr->exceptAuxArrayPtr[i];

	/*
	 * Ignore loops unless they're still being built.
	 */

	if ((int)rangePtr->codeOffset > CurrentOffset(envPtr)) {
	    continue;
	}
	if (rangePtr->numCodeBytes != TCL_INDEX_NONE) {
	    continue;
	}

	/*
	 * Adequate condition: loops further out and exceptions further in
	 * don't actually need this information.
	 */

	if (auxPtr->expandTarget == envPtr->expandCount) {
	    auxPtr->expandTargetDepth = envPtr->currStackDepth;
	}
    }

    /*
     * One more expansion is now being processed on the auxiliary stack.
     */

    envPtr->expandCount++;
}

/*
 * ---------------------------------------------------------------------
 *
 * TclFinalizeLoopExceptionRange --
 *
 *	Finalizes a loop exception range, binding the registered [break] and
 *	[continue] implementations so that they jump to the correct place.
 *	This must be called only after *all* the exception range
 *	target offsets have been set.
 *
 * ---------------------------------------------------------------------
 */

void
TclFinalizeLoopExceptionRange(
    CompileEnv *envPtr,
    int range)
{
    ExceptionRange *rangePtr = &envPtr->exceptArrayPtr[range];
    ExceptionAux *auxPtr = &envPtr->exceptAuxArrayPtr[range];
    int i, offset;
    unsigned char *site;

    if (rangePtr->type != LOOP_EXCEPTION_RANGE) {
	Tcl_Panic("trying to finalize a loop exception range");
    }

    /*
     * Do the jump fixups. Note that these are always issued as INST_JUMP4 so
     * there is no need to fuss around with updating code offsets.
     */

    for (i=0 ; i<(int)auxPtr->numBreakTargets ; i++) {
	site = envPtr->codeStart + auxPtr->breakTargets[i];
	offset = rangePtr->breakOffset - auxPtr->breakTargets[i];
	TclUpdateInstInt4AtPc(INST_JUMP4, offset, site);
    }
    for (i=0 ; i<(int)auxPtr->numContinueTargets ; i++) {
	site = envPtr->codeStart + auxPtr->continueTargets[i];
	if (rangePtr->continueOffset == TCL_INDEX_NONE) {
	    int j;

	    /*
	     * WTF? Can't bind, so revert to an INST_CONTINUE. Not enough
	     * space to do anything else.
	     */

	    *site = INST_CONTINUE;
	    for (j=0 ; j<4 ; j++) {
		*++site = INST_NOP;
	    }
	} else {
	    offset = rangePtr->continueOffset - auxPtr->continueTargets[i];
	    TclUpdateInstInt4AtPc(INST_JUMP4, offset, site);
	}
    }

    /*
     * Drop the arrays we were holding the only reference to.
     */

    if (auxPtr->breakTargets) {
	Tcl_Free(auxPtr->breakTargets);
	auxPtr->breakTargets = NULL;
	auxPtr->numBreakTargets = 0;
    }
    if (auxPtr->continueTargets) {
	Tcl_Free(auxPtr->continueTargets);
	auxPtr->continueTargets = NULL;
	auxPtr->numContinueTargets = 0;
    }
}

/*
 *----------------------------------------------------------------------
 *
 * TclCreateAuxData --
 *
 *	Allocates and initializes a new AuxData structure in a
 *	CompileEnv's array of compilation auxiliary data records. These
 *	AuxData records hold information created during compilation by
 *	CompileProcs and used by instructions during execution.
 *
 * Results:
 *	The index of the newly-created AuxData structure in the array.
 *
 * Side effects:
 *	If there is not enough room in the CompileEnv's AuxData array, its size
 *	is doubled.
 *----------------------------------------------------------------------
 */

size_t
TclCreateAuxData(
    void *clientData,	/* The compilation auxiliary data to store in
				 * the new aux data record. */
    const AuxDataType *typePtr,	/* Pointer to the type to attach to this
				 * AuxData */
    CompileEnv *envPtr)/* Points to the CompileEnv for which a new
				 * aux data structure is to be allocated. */
{
    size_t index;			/* Index for the new AuxData structure. */
    AuxData *auxDataPtr;
				/* Points to the new AuxData structure */

    index = envPtr->auxDataArrayNext1;
    if (index >= envPtr->auxDataArrayEnd) {
	/*
	 * Expand the AuxData array. The currently allocated entries are
	 * stored between elements 0 and (envPtr->auxDataArrayNext - 1)
	 * [inclusive].
	 */

<<<<<<< HEAD
	size_t currBytes = envPtr->auxDataArrayNext1 * sizeof(AuxData);
=======
	size_t currBytes = envPtr->auxDataArrayNext * sizeof(AuxData);
>>>>>>> 541f3eef
	size_t newElems = 2*envPtr->auxDataArrayEnd;
	size_t newBytes = newElems * sizeof(AuxData);

	if (envPtr->mallocedAuxDataArray) {
	    envPtr->auxDataArrayPtr =
		    (AuxData *)Tcl_Realloc(envPtr->auxDataArrayPtr, newBytes);
	} else {
	    /*
	     * envPtr->auxDataArrayPtr isn't a Tcl_Alloc'd pointer, so we must
	     * code a Tcl_Realloc equivalent for ourselves.
	     */

	    AuxData *newPtr = (AuxData *)Tcl_Alloc(newBytes);

	    memcpy(newPtr, envPtr->auxDataArrayPtr, currBytes);
	    envPtr->auxDataArrayPtr = newPtr;
	    envPtr->mallocedAuxDataArray = 1;
	}
	envPtr->auxDataArrayEnd = newElems;
    }
    envPtr->auxDataArrayNext1++;

    auxDataPtr = &envPtr->auxDataArrayPtr[index];
    auxDataPtr->clientData = clientData;
    auxDataPtr->type = typePtr;
    return index;
}

/*
 *----------------------------------------------------------------------
 *
 * TclInitJumpFixupArray --
 *
 *	Initializes a JumpFixupArray structure to hold some number of jump
 *	fixup entries.
 *
 * Results:
 *	None.
 *
 * Side effects:
 *	The JumpFixupArray structure is initialized.
 *
 *----------------------------------------------------------------------
 */

void
TclInitJumpFixupArray(
    JumpFixupArray *fixupArrayPtr)
				/* Points to the JumpFixupArray structure to
				 * initialize. */
{
    fixupArrayPtr->fixup = fixupArrayPtr->staticFixupSpace;
    fixupArrayPtr->next = 0;
    fixupArrayPtr->end = JUMPFIXUP_INIT_ENTRIES - 1;
    fixupArrayPtr->mallocedArray = 0;
}

/*
 *----------------------------------------------------------------------
 *
 * TclExpandJumpFixupArray --
 *
 *	Uses malloc to allocate more storage for a jump fixup array.
 *
 * Results:
 *	None.
 *
 * Side effects:
 *	The jump fixup array in *fixupArrayPtr is reallocated to a new array
 *	of double the size, and if fixupArrayPtr->mallocedArray is non-zero
 *	the old array is freed. Jump fixup structures are copied from the old
 *	array to the new one.
 *
 *----------------------------------------------------------------------
 */

void
TclExpandJumpFixupArray(
    JumpFixupArray *fixupArrayPtr)
				/* Points to the JumpFixupArray structure to
				 * enlarge. */
{
    /*
     * The currently allocated jump fixup entries are stored from fixup[0] up
     * to fixup[fixupArrayPtr->fixupNext] (*not* inclusive). We assume
     * fixupArrayPtr->fixupNext is equal to fixupArrayPtr->fixupEnd.
     */

    size_t currBytes = fixupArrayPtr->next * sizeof(JumpFixup);
    size_t newElems = 2*(fixupArrayPtr->end + 1);
    size_t newBytes = newElems * sizeof(JumpFixup);

    if (fixupArrayPtr->mallocedArray) {
	fixupArrayPtr->fixup = (JumpFixup *)Tcl_Realloc(fixupArrayPtr->fixup, newBytes);
    } else {
	/*
	 * fixupArrayPtr->fixup isn't a Tcl_Alloc'd pointer, so we must code a
	 * Tcl_Realloc equivalent for ourselves.
	 */

	JumpFixup *newPtr = (JumpFixup *)Tcl_Alloc(newBytes);

	memcpy(newPtr, fixupArrayPtr->fixup, currBytes);
	fixupArrayPtr->fixup = newPtr;
	fixupArrayPtr->mallocedArray = 1;
    }
    fixupArrayPtr->end = newElems;
}

/*
 *----------------------------------------------------------------------
 *
 * TclFreeJumpFixupArray --
 *
 *	Free any storage allocated in a jump fixup array structure.
 *
 * Results:
 *	None.
 *
 * Side effects:
 *	Allocated storage in the JumpFixupArray structure is freed.
 *
 *----------------------------------------------------------------------
 */

void
TclFreeJumpFixupArray(
    JumpFixupArray *fixupArrayPtr)
				/* Points to the JumpFixupArray structure to
				 * free. */
{
    if (fixupArrayPtr->mallocedArray) {
	Tcl_Free(fixupArrayPtr->fixup);
    }
}

/*
 *----------------------------------------------------------------------
 *
 * TclEmitForwardJump --
 *
 *	Emits a two-byte forward jump of kind "jumpType".  Also initializes a
 *	JumpFixup record with information about the jump.  Since may later be
 *	necessary to increase the size of the jump instruction to five bytes if
 *	the jump target is more than, say, 127 bytes away.
 *
 *
 * Results:
 *	None.
 *
 * Side effects:
 *	The JumpFixup record pointed to by "jumpFixupPtr" is initialized with
 *	information needed later if the jump is to be grown. Also, a two byte
 *	jump of the designated type is emitted at the current point in the
 *	bytecode stream.
 *
 *----------------------------------------------------------------------
 */

void
TclEmitForwardJump(
    CompileEnv *envPtr,		/* Points to the CompileEnv structure that
				 * holds the resulting instruction. */
    TclJumpType jumpType,	/* Indicates the kind of jump: if true or
				 * false or unconditional. */
    JumpFixup *jumpFixupPtr)	/* Points to the JumpFixup structure to
				 * initialize with information about this
				 * forward jump. */
{
    /*
     * Initialize the JumpFixup structure:
     *    - codeOffset is offset of first byte of jump below
     *    - cmdIndex is index of the command after the current one
     *    - exceptIndex is the index of the first ExceptionRange after the
     *	    current one.
     */

    jumpFixupPtr->jumpType = jumpType;
    jumpFixupPtr->codeOffset = envPtr->codeNext - envPtr->codeStart;
    jumpFixupPtr->cmdIndex = envPtr->numCommands;
    jumpFixupPtr->exceptIndex = envPtr->exceptArrayNext;

    switch (jumpType) {
    case TCL_UNCONDITIONAL_JUMP:
	TclEmitInstInt1(INST_JUMP1, 0, envPtr);
	break;
    case TCL_TRUE_JUMP:
	TclEmitInstInt1(INST_JUMP_TRUE1, 0, envPtr);
	break;
    default:
	TclEmitInstInt1(INST_JUMP_FALSE1, 0, envPtr);
	break;
    }
}

/*
 *----------------------------------------------------------------------
 *
 * TclFixupForwardJump --
 *
 *	Modifies a previously-emitted forward jump to jump a specified number
 *	of bytes, "jumpDist". If necessary, the size of the jump instruction is
 *	increased from two to five bytes.  This is done if the jump distance is
 *	greater than "distThreshold" (normally 127 bytes). The jump is
 *	described by a JumpFixup record previously initialized by
 *	TclEmitForwardJump.
 *
 * Results:
 *	1 if the jump was grown and subsequent instructions had to be moved, or
 *	0 otherwsie. This allows callers to update any additional code offsets
 *	they may hold.
 *
 * Side effects:
 *	The jump may be grown and subsequent instructions moved. If this
 *	happens, the code offsets for any commands and any ExceptionRange
 *	records between the jump and the current code address will be updated
 *	to reflect the moved code. Also, the bytecode instruction array in the
 *	CompileEnv structure may be grown and reallocated.
 *
 *----------------------------------------------------------------------
 */

int
TclFixupForwardJump(
    CompileEnv *envPtr,		/* Points to the CompileEnv structure that
				 * holds the resulting instruction. */
    JumpFixup *jumpFixupPtr,	/* Points to the JumpFixup structure that
				 * describes the forward jump. */
    int jumpDist,		/* Jump distance to set in jump instr. */
    int distThreshold)		/* Maximum distance before the two byte jump
				 * is grown to five bytes. */
{
    unsigned char *jumpPc, *p;
    int firstCmd, lastCmd, firstRange, lastRange, k;
    size_t numBytes;

    if (jumpDist <= distThreshold) {
	jumpPc = envPtr->codeStart + jumpFixupPtr->codeOffset;
	switch (jumpFixupPtr->jumpType) {
	case TCL_UNCONDITIONAL_JUMP:
	    TclUpdateInstInt1AtPc(INST_JUMP1, jumpDist, jumpPc);
	    break;
	case TCL_TRUE_JUMP:
	    TclUpdateInstInt1AtPc(INST_JUMP_TRUE1, jumpDist, jumpPc);
	    break;
	default:
	    TclUpdateInstInt1AtPc(INST_JUMP_FALSE1, jumpDist, jumpPc);
	    break;
	}
	return 0;
    }

    /*
     * Increase the size of the jump instruction, and then move subsequent
     * instructions down.  Expanding the space for generated instructions means
     * that code addresses might change.  Be careful about updating any of
     * these addresses held in variables.
     */

    if ((envPtr->codeNext + 3) > envPtr->codeEnd) {
	TclExpandCodeArray(envPtr);
    }
    jumpPc = envPtr->codeStart + jumpFixupPtr->codeOffset;
    numBytes = envPtr->codeNext-jumpPc-2;
    p = jumpPc+2;
    memmove(p+3, p, numBytes);

    envPtr->codeNext += 3;
    jumpDist += 3;
    switch (jumpFixupPtr->jumpType) {
    case TCL_UNCONDITIONAL_JUMP:
	TclUpdateInstInt4AtPc(INST_JUMP4, jumpDist, jumpPc);
	break;
    case TCL_TRUE_JUMP:
	TclUpdateInstInt4AtPc(INST_JUMP_TRUE4, jumpDist, jumpPc);
	break;
    default:
	TclUpdateInstInt4AtPc(INST_JUMP_FALSE4, jumpDist, jumpPc);
	break;
    }

    /*
     * Adjust the code offsets for any commands and any ExceptionRange records
     * between the jump and the current code address.
     */

    firstCmd = jumpFixupPtr->cmdIndex;
    lastCmd = envPtr->numCommands - 1;
    if (firstCmd < lastCmd) {
	for (k = firstCmd;  k <= lastCmd;  k++) {
	    envPtr->cmdMapPtr[k].codeOffset += 3;
	}
    }

    firstRange = jumpFixupPtr->exceptIndex;
    lastRange = envPtr->exceptArrayNext - 1;
    for (k = firstRange;  k <= lastRange;  k++) {
	ExceptionRange *rangePtr = &envPtr->exceptArrayPtr[k];

	rangePtr->codeOffset += 3;
	switch (rangePtr->type) {
	case LOOP_EXCEPTION_RANGE:
	    rangePtr->breakOffset += 3;
	    if (rangePtr->continueOffset != TCL_INDEX_NONE) {
		rangePtr->continueOffset += 3;
	    }
	    break;
	case CATCH_EXCEPTION_RANGE:
	    rangePtr->catchOffset += 3;
	    break;
	default:
	    Tcl_Panic("TclFixupForwardJump: bad ExceptionRange type %d",
		    rangePtr->type);
	}
    }

    for (k = 0 ; k < (int)envPtr->exceptArrayNext ; k++) {
	ExceptionAux *auxPtr = &envPtr->exceptAuxArrayPtr[k];
	int i;

	for (i=0 ; i<(int)auxPtr->numBreakTargets ; i++) {
	    if (jumpFixupPtr->codeOffset < auxPtr->breakTargets[i]) {
		auxPtr->breakTargets[i] += 3;
	    }
	}
	for (i=0 ; i<(int)auxPtr->numContinueTargets ; i++) {
	    if (jumpFixupPtr->codeOffset < auxPtr->continueTargets[i]) {
		auxPtr->continueTargets[i] += 3;
	    }
	}
    }

    return 1;			/* the jump was grown */
}

/*
 *----------------------------------------------------------------------
 *
 * TclEmitInvoke --
 *
 *	Emits one of the invoke-related instructions, wrapping it if necessary
 *	in code that ensures that any break or continue operation passing
 *	through it gets the stack unwinding correct, converting it into an
 *	internal jump if in an appropriate context.
 *
 * Results:
 *	None
 *
 * Side effects:
 *	Issues the jump with all correct stack management. May create another
 *	loop exception range.  Pointers to ExceptionRange and ExceptionAux
 *	structures should not be held across this call.
 *
 *----------------------------------------------------------------------
 */

void
TclEmitInvoke(
    CompileEnv *envPtr,
    int opcode,
    ...)
{
    va_list argList;
    ExceptionRange *rangePtr;
    ExceptionAux *auxBreakPtr, *auxContinuePtr;
    int arg1, arg2, wordCount = 0, expandCount = 0;
    int loopRange = 0, breakRange = 0, continueRange = 0;
    int cleanup, depth = TclGetStackDepth(envPtr);

    /*
     * Parse the arguments.
     */

    va_start(argList, opcode);
    switch (opcode) {
    case INST_INVOKE_STK1:
	wordCount = arg1 = cleanup = va_arg(argList, int);
	arg2 = 0;
	break;
    case INST_INVOKE_STK4:
	wordCount = arg1 = cleanup = va_arg(argList, int);
	arg2 = 0;
	break;
    case INST_INVOKE_REPLACE:
	arg1 = va_arg(argList, int);
	arg2 = va_arg(argList, int);
	wordCount = arg1 + arg2 - 1;
	cleanup = arg1 + 1;
	break;
    default:
	Tcl_Panic("unexpected opcode");
    case INST_EVAL_STK:
	wordCount = cleanup = 1;
	arg1 = arg2 = 0;
	break;
    case INST_RETURN_STK:
	wordCount = cleanup = 2;
	arg1 = arg2 = 0;
	break;
    case INST_INVOKE_EXPANDED:
	wordCount = arg1 = cleanup = va_arg(argList, int);
	arg2 = 0;
	expandCount = 1;
	break;
    }
    va_end(argList);

    /*
     * If the exceptions is for break or continue handle it with special
     * handling exception range so the stack may be correctly unwound.
     *
     * These must be done separately since they can be different, especially
     * for calls from inside a [for] increment clause.
     */

    rangePtr = TclGetInnermostExceptionRange(envPtr, TCL_CONTINUE,
	    &auxContinuePtr);
    if (rangePtr == NULL || rangePtr->type != LOOP_EXCEPTION_RANGE) {
	auxContinuePtr = NULL;
    } else if (auxContinuePtr->stackDepth == envPtr->currStackDepth-wordCount
	    && (auxContinuePtr->expandTarget+expandCount == envPtr->expandCount)) {
	auxContinuePtr = NULL;
    } else {
	continueRange = auxContinuePtr - envPtr->exceptAuxArrayPtr;
    }

    rangePtr = TclGetInnermostExceptionRange(envPtr, TCL_BREAK, &auxBreakPtr);
    if (rangePtr == NULL || rangePtr->type != LOOP_EXCEPTION_RANGE) {
	auxBreakPtr = NULL;
    } else if (auxContinuePtr == NULL
	    && auxBreakPtr->stackDepth+wordCount == envPtr->currStackDepth
	    && auxBreakPtr->expandTarget+expandCount == envPtr->expandCount) {
	auxBreakPtr = NULL;
    } else {
	breakRange = auxBreakPtr - envPtr->exceptAuxArrayPtr;
    }

    if (auxBreakPtr != NULL || auxContinuePtr != NULL) {
	loopRange = TclCreateExceptRange(LOOP_EXCEPTION_RANGE, envPtr);
	ExceptionRangeStarts(envPtr, loopRange);
    }

    /*
     * Issue the invoke itself.
     */

    switch (opcode) {
    case INST_INVOKE_STK1:
	TclEmitInstInt1(INST_INVOKE_STK1, arg1, envPtr);
	break;
    case INST_INVOKE_STK4:
	TclEmitInstInt4(INST_INVOKE_STK4, arg1, envPtr);
	break;
    case INST_INVOKE_EXPANDED:
	TclEmitOpcode(INST_INVOKE_EXPANDED, envPtr);
	envPtr->expandCount--;
	TclAdjustStackDepth(1 - arg1, envPtr);
	break;
    case INST_EVAL_STK:
	TclEmitOpcode(INST_EVAL_STK, envPtr);
	break;
    case INST_RETURN_STK:
	TclEmitOpcode(INST_RETURN_STK, envPtr);
	break;
    case INST_INVOKE_REPLACE:
	TclEmitInstInt4(INST_INVOKE_REPLACE, arg1, envPtr);
	TclEmitInt1(arg2, envPtr);
	TclAdjustStackDepth(-1, envPtr); /* Correction to stack depth calcs */
	break;
    }

    /*
     * If we're generating a special wrapper exception range, we need to
     * finish that up now.
     */

    if (auxBreakPtr != NULL || auxContinuePtr != NULL) {
	size_t savedStackDepth = envPtr->currStackDepth;
	size_t savedExpandCount = envPtr->expandCount;
	JumpFixup nonTrapFixup;

	if (auxBreakPtr != NULL) {
	    auxBreakPtr = envPtr->exceptAuxArrayPtr + breakRange;
	}
	if (auxContinuePtr != NULL) {
	    auxContinuePtr = envPtr->exceptAuxArrayPtr + continueRange;
	}

	ExceptionRangeEnds(envPtr, loopRange);
	TclEmitForwardJump(envPtr, TCL_UNCONDITIONAL_JUMP, &nonTrapFixup);

	/*
	 * Careful! When generating these stack unwinding sequences, the depth
	 * of stack in the cases where they are taken is not the same as if
	 * the exception is not taken.
	 */

	if (auxBreakPtr != NULL) {
	    TclAdjustStackDepth(-1, envPtr);

	    ExceptionRangeTarget(envPtr, loopRange, breakOffset);
	    TclCleanupStackForBreakContinue(envPtr, auxBreakPtr);
	    TclAddLoopBreakFixup(envPtr, auxBreakPtr);
	    TclAdjustStackDepth(1, envPtr);

	    envPtr->currStackDepth = savedStackDepth;
	    envPtr->expandCount = savedExpandCount;
	}

	if (auxContinuePtr != NULL) {
	    TclAdjustStackDepth(-1, envPtr);

	    ExceptionRangeTarget(envPtr, loopRange, continueOffset);
	    TclCleanupStackForBreakContinue(envPtr, auxContinuePtr);
	    TclAddLoopContinueFixup(envPtr, auxContinuePtr);
	    TclAdjustStackDepth(1, envPtr);

	    envPtr->currStackDepth = savedStackDepth;
	    envPtr->expandCount = savedExpandCount;
	}

	TclFinalizeLoopExceptionRange(envPtr, loopRange);
	TclFixupForwardJumpToHere(envPtr, &nonTrapFixup, 127);
    }
    TclCheckStackDepth(depth+1-cleanup, envPtr);
}

/*
 *----------------------------------------------------------------------
 *
 * TclGetInstructionTable --
 *
 *	Returns a pointer to the table describing Tcl bytecode instructions.
 *	This procedure is defined so that clients can access the pointer from
 *	outside the TCL DLLs.
 *
 * Results:
 *	Returns a pointer to the global instruction table, same as the
 *	expression (&tclInstructionTable[0]).
 *
 * Side effects:
 *	None.
 *
 *----------------------------------------------------------------------
 */

const void * /* == InstructionDesc* == */
TclGetInstructionTable(void)
{
    return &tclInstructionTable[0];
}

/*
 *----------------------------------------------------------------------
 *
 * GetCmdLocEncodingSize --
 *
 *	Computes the total number of bytes needed to encode the command
 *	location information for some compiled code.
 *
 * Results:
 *	The byte count needed to encode the compiled location information.
 *
 * Side effects:
 *	None.
 *
 *----------------------------------------------------------------------
 */

static int
GetCmdLocEncodingSize(
    CompileEnv *envPtr)		/* Points to compilation environment structure
				 * containing the CmdLocation structure to
				 * encode. */
{
    CmdLocation *mapPtr = envPtr->cmdMapPtr;
    int numCmds = envPtr->numCommands;
    int codeDelta, codeLen, srcDelta, srcLen;
    int codeDeltaNext, codeLengthNext, srcDeltaNext, srcLengthNext;
				/* The offsets in their respective byte
				 * sequences where the next encoded offset or
				 * length should go. */
    int prevCodeOffset, prevSrcOffset, i;

    codeDeltaNext = codeLengthNext = srcDeltaNext = srcLengthNext = 0;
    prevCodeOffset = prevSrcOffset = 0;
    for (i = 0;  i < numCmds;  i++) {
	codeDelta = mapPtr[i].codeOffset - prevCodeOffset;
	if (codeDelta < 0) {
	    Tcl_Panic("GetCmdLocEncodingSize: bad code offset");
	} else if (codeDelta <= 127) {
	    codeDeltaNext++;
	} else {
	    codeDeltaNext += 5;	/* 1 byte for 0xFF, 4 for positive delta */
	}
	prevCodeOffset = mapPtr[i].codeOffset;

	codeLen = mapPtr[i].numCodeBytes;
	if (codeLen < 0) {
	    Tcl_Panic("GetCmdLocEncodingSize: bad code length");
	} else if (codeLen <= 127) {
	    codeLengthNext++;
	} else {
	    codeLengthNext += 5;/* 1 byte for 0xFF, 4 for length */
	}

	srcDelta = mapPtr[i].srcOffset - prevSrcOffset;
	if ((-127 <= srcDelta) && (srcDelta <= 127) && (srcDelta != -1)) {
	    srcDeltaNext++;
	} else {
	    srcDeltaNext += 5;	/* 1 byte for 0xFF, 4 for delta */
	}
	prevSrcOffset = mapPtr[i].srcOffset;

	srcLen = mapPtr[i].numSrcBytes;
	if (srcLen < 0) {
	    Tcl_Panic("GetCmdLocEncodingSize: bad source length");
	} else if (srcLen <= 127) {
	    srcLengthNext++;
	} else {
	    srcLengthNext += 5;	/* 1 byte for 0xFF, 4 for length */
	}
    }

    return (codeDeltaNext + codeLengthNext + srcDeltaNext + srcLengthNext);
}

/*
 *----------------------------------------------------------------------
 *
 * EncodeCmdLocMap --
 *
 *	Encodes the command location information for some compiled code into a
 *	ByteCode structure. The encoded command location map is stored as
 *	three-adjacent-byte sequences.
 *
 * Results:
 *	A pointer to the first byte after the encoded command location
 *	information.
 *
 * Side effects:
 *	Stores encoded information into the block of memory headed by
 *	codePtr. Also records pointers to the start of the four byte sequences
 *	in fields in codePtr's ByteCode header structure.
 *
 *----------------------------------------------------------------------
 */

static unsigned char *
EncodeCmdLocMap(
    CompileEnv *envPtr,		/* Points to compilation environment structure
				 * containing the CmdLocation structure to
				 * encode. */
    ByteCode *codePtr,		/* ByteCode in which to encode envPtr's
				 * command location information. */
    unsigned char *startPtr)	/* Points to the first byte in codePtr's
				 * memory block where the location information
				 * is to be stored. */
{
    CmdLocation *mapPtr = envPtr->cmdMapPtr;
    size_t i, codeDelta, codeLen, srcLen, prevOffset;
    size_t numCmds = envPtr->numCommands;
    unsigned char *p = startPtr;
    int srcDelta;

    /*
     * Encode the code offset for each command as a sequence of deltas.
     */

    codePtr->codeDeltaStart = p;
    prevOffset = 0;
    for (i = 0;  i < numCmds;  i++) {
	codeDelta = mapPtr[i].codeOffset - prevOffset;
	if (codeDelta == TCL_INDEX_NONE) {
	    Tcl_Panic("EncodeCmdLocMap: bad code offset");
	} else if (codeDelta <= 127) {
	    TclStoreInt1AtPtr(codeDelta, p);
	    p++;
	} else {
	    TclStoreInt1AtPtr(0xFF, p);
	    p++;
	    TclStoreInt4AtPtr(codeDelta, p);
	    p += 4;
	}
	prevOffset = mapPtr[i].codeOffset;
    }

    /*
     * Encode the code length for each command.
     */

    codePtr->codeLengthStart = p;
    for (i = 0;  i < numCmds;  i++) {
	codeLen = mapPtr[i].numCodeBytes;
	if (codeLen == TCL_INDEX_NONE) {
	    Tcl_Panic("EncodeCmdLocMap: bad code length");
	} else if (codeLen <= 127) {
	    TclStoreInt1AtPtr(codeLen, p);
	    p++;
	} else {
	    TclStoreInt1AtPtr(0xFF, p);
	    p++;
	    TclStoreInt4AtPtr(codeLen, p);
	    p += 4;
	}
    }

    /*
     * Encode the source offset for each command as a sequence of deltas.
     */

    codePtr->srcDeltaStart = p;
    prevOffset = 0;
    for (i = 0;  i < numCmds;  i++) {
	srcDelta = mapPtr[i].srcOffset - prevOffset;
	if ((-127 <= srcDelta) && (srcDelta <= 127) && (srcDelta != -1)) {
	    TclStoreInt1AtPtr(srcDelta, p);
	    p++;
	} else {
	    TclStoreInt1AtPtr(0xFF, p);
	    p++;
	    TclStoreInt4AtPtr(srcDelta, p);
	    p += 4;
	}
	prevOffset = mapPtr[i].srcOffset;
    }

    /*
     * Encode the source length for each command.
     */

    codePtr->srcLengthStart = p;
    for (i = 0;  i < numCmds;  i++) {
	srcLen = mapPtr[i].numSrcBytes;
	if (srcLen == TCL_INDEX_NONE) {
	    Tcl_Panic("EncodeCmdLocMap: bad source length");
	} else if (srcLen <= 127) {
	    TclStoreInt1AtPtr(srcLen, p);
	    p++;
	} else {
	    TclStoreInt1AtPtr(0xFF, p);
	    p++;
	    TclStoreInt4AtPtr(srcLen, p);
	    p += 4;
	}
    }

    return p;
}

#ifdef TCL_COMPILE_STATS
/*
 *----------------------------------------------------------------------
 *
 * RecordByteCodeStats --
 *
 *	Accumulates compilation-related statistics for each newly-compiled
 *	ByteCode. Called by the TclInitByteCodeObj when Tcl is compiled with
 *	the -DTCL_COMPILE_STATS flag
 *
 * Results:
 *	None.
 *
 * Side effects:
 *	Accumulates aggregate code-related statistics in the interpreter's
 *	ByteCodeStats structure. Records statistics specific to a ByteCode in
 *	its ByteCode structure.
 *
 *----------------------------------------------------------------------
 */

void
RecordByteCodeStats(
    ByteCode *codePtr)		/* Points to ByteCode structure with info
				 * to add to accumulated statistics. */
{
    Interp *iPtr = (Interp *) *codePtr->interpHandle;
    ByteCodeStats *statsPtr;

    if (iPtr == NULL) {
	/* Avoid segfaulting in case we're called in a deleted interp */
	return;
    }
    statsPtr = &(iPtr->stats);

    statsPtr->numCompilations++;
    statsPtr->totalSrcBytes += (double)codePtr->numSrcBytes;
    statsPtr->totalByteCodeBytes += (double) codePtr->structureSize;
    statsPtr->currentSrcBytes += (double) (int)codePtr->numSrcBytes;
    statsPtr->currentByteCodeBytes += (double) codePtr->structureSize;

    statsPtr->srcCount[TclLog2((int)codePtr->numSrcBytes)]++;
    statsPtr->byteCodeCount[TclLog2((int) codePtr->structureSize)]++;

    statsPtr->currentInstBytes += (double) codePtr->numCodeBytes;
    statsPtr->currentLitBytes += (double)
	    codePtr->numLitObjects * sizeof(Tcl_Obj *);
    statsPtr->currentExceptBytes += (double)
	    codePtr->numExceptRanges * sizeof(ExceptionRange);
    statsPtr->currentAuxBytes += (double)
	    codePtr->numAuxDataItems * sizeof(AuxData);
    statsPtr->currentCmdMapBytes += (double) codePtr->numCmdLocBytes;
}
#endif /* TCL_COMPILE_STATS */

/*
 * Local Variables:
 * mode: c
 * c-basic-offset: 4
 * fill-column: 78
 * tab-width: 8
 * End:
 */<|MERGE_RESOLUTION|>--- conflicted
+++ resolved
@@ -770,7 +770,7 @@
     Interp *iPtr = (Interp *) interp;
     CompileEnv compEnv;		/* Compilation environment structure allocated
 				 * in frame. */
-    int length;
+    size_t length;
     int result = TCL_OK;
     const char *stringPtr;
     Proc *procPtr = iPtr->compiledProcPtr;
@@ -786,11 +786,7 @@
     }
 #endif
 
-<<<<<<< HEAD
     stringPtr = Tcl_GetStringFromObj(objPtr, &length);
-=======
-    stringPtr = TclGetStringFromObj(objPtr, &length);
->>>>>>> 541f3eef
 
     /*
      * TIP #280: Pick up the CmdFrame in which the BC compiler was invoked, and
@@ -1614,7 +1610,7 @@
     envPtr->clNext = NULL;
 
     envPtr->auxDataArrayPtr = envPtr->staticAuxDataArraySpace;
-    envPtr->auxDataArrayNext1 = 0;
+    envPtr->auxDataArrayNext = 0;
     envPtr->auxDataArrayEnd = COMPILEENV_INIT_AUX_DATA_SIZE;
     envPtr->mallocedAuxDataArray = 0;
 }
@@ -1669,7 +1665,7 @@
 	TclVerifyGlobalLiteralTable(envPtr->iPtr);
 #endif /*TCL_COMPILE_DEBUG*/
 
-	for (i = 0;  i < envPtr->auxDataArrayNext1;  i++) {
+	for (i = 0;  i < envPtr->auxDataArrayNext;  i++) {
 	    if (auxDataPtr->type->freeProc != NULL) {
 		auxDataPtr->type->freeProc(auxDataPtr->clientData);
 	    }
@@ -1823,11 +1819,7 @@
     const char *bytes;
     Command *cmdPtr;
     int cmdLitIdx, extraLiteralFlags = LITERAL_CMD_NAME;
-<<<<<<< HEAD
     size_t length;
-=======
-    int numBytes;
->>>>>>> 541f3eef
 
     cmdPtr = (Command *) Tcl_GetCommandFromObj(interp, cmdObj);
     if ((cmdPtr != NULL) && (cmdPtr->flags & CMD_VIA_RESOLVER)) {
@@ -1852,11 +1844,7 @@
     CompileEnv *envPtr)
 {
     DefineLineInformation;
-<<<<<<< HEAD
     size_t wordIdx = 0;
-=======
-    int wordIdx = 0;
->>>>>>> 541f3eef
     int depth = TclGetStackDepth(envPtr);
 
     if (cmdObj) {
@@ -2343,12 +2331,8 @@
     CompileEnv *envPtr)
 {
     const char *p, *name = tokenPtr[1].start;
-<<<<<<< HEAD
     size_t i, nameBytes = tokenPtr[1].size;
     size_t localVar;
-=======
-    int i, localVar, nameBytes = tokenPtr[1].size;
->>>>>>> 541f3eef
     int localVarName = 1;
 
     /*
@@ -2424,11 +2408,7 @@
 				 * TCL_TOKEN_TEXT, TCL_TOKEN_BS tokens. */
     char buffer[4] = "";
     int i, numObjsToConcat, adjust;
-<<<<<<< HEAD
     size_t length;
-=======
-    int length;
->>>>>>> 541f3eef
     unsigned char *entryCodeNext = envPtr->codeNext;
 #define NUM_STATIC_POS 20
     int isLiteral, maxNumCL, numCL;
@@ -2861,7 +2841,7 @@
     codeBytes = envPtr->codeNext - envPtr->codeStart;
     objArrayBytes = envPtr->literalArrayNext * sizeof(Tcl_Obj *);
     exceptArrayBytes = envPtr->exceptArrayNext * sizeof(ExceptionRange);
-    auxDataArrayBytes = envPtr->auxDataArrayNext1 * sizeof(AuxData);
+    auxDataArrayBytes = envPtr->auxDataArrayNext * sizeof(AuxData);
     cmdLocBytes = GetCmdLocEncodingSize(envPtr);
 
     /*
@@ -2902,7 +2882,7 @@
     codePtr->numCodeBytes = codeBytes;
     codePtr->numLitObjects = numLitObjects;
     codePtr->numExceptRanges = envPtr->exceptArrayNext;
-    codePtr->numAuxDataItems = envPtr->auxDataArrayNext1;
+    codePtr->numAuxDataItems = envPtr->auxDataArrayNext;
     codePtr->numCmdLocBytes = cmdLocBytes;
     codePtr->maxExceptDepth = envPtr->maxExceptDepth;
     codePtr->maxStackDepth = envPtr->maxStackDepth;
@@ -3033,13 +3013,8 @@
     CompileEnv *envPtr)		/* Points to the current compile environment*/
 {
     CompiledLocal *localPtr;
-<<<<<<< HEAD
     size_t localVar = TCL_INDEX_NONE;
     size_t i;
-=======
-    int localVar = TCL_INDEX_NONE;
-    int i;
->>>>>>> 541f3eef
     Proc *procPtr;
 
     /*
@@ -3067,11 +3042,7 @@
 	varNamePtr = &cachePtr->varName0;
 	for (i=0; i < cachePtr->numVars; varNamePtr++, i++) {
 	    if (*varNamePtr) {
-<<<<<<< HEAD
 		localName = Tcl_GetStringFromObj(*varNamePtr, &len);
-=======
-		localName = TclGetStringFromObj(*varNamePtr, &len);
->>>>>>> 541f3eef
 		if ((len == nameBytes) && !strncmp(name, localName, len)) {
 		    return i;
 		}
@@ -3349,11 +3320,7 @@
 {
     ECL *ePtr;
     const char *last;
-<<<<<<< HEAD
     size_t wordIdx, wordLine;
-=======
-    int wordIdx, wordLine;
->>>>>>> 541f3eef
     int *wwlines, *wordNext;
 
     if (eclPtr->nuloc >= eclPtr->nloc) {
@@ -3517,15 +3484,9 @@
     while (i > 0) {
 	rangePtr--; i--;
 
-<<<<<<< HEAD
 	if (CurrentOffset(envPtr) >= (int)rangePtr->codeOffset &&
 		(rangePtr->numCodeBytes == TCL_INDEX_NONE || CurrentOffset(envPtr) <
 			(int)rangePtr->codeOffset+(int)rangePtr->numCodeBytes) &&
-=======
-	if (CurrentOffset(envPtr) >= rangePtr->codeOffset &&
-		(rangePtr->numCodeBytes == TCL_INDEX_NONE || CurrentOffset(envPtr) <
-			rangePtr->codeOffset+rangePtr->numCodeBytes) &&
->>>>>>> 541f3eef
 		(returnCode != TCL_CONTINUE ||
 			envPtr->exceptAuxArrayPtr[i].supportsContinue)) {
 
@@ -3806,7 +3767,7 @@
     AuxData *auxDataPtr;
 				/* Points to the new AuxData structure */
 
-    index = envPtr->auxDataArrayNext1;
+    index = envPtr->auxDataArrayNext;
     if (index >= envPtr->auxDataArrayEnd) {
 	/*
 	 * Expand the AuxData array. The currently allocated entries are
@@ -3814,11 +3775,7 @@
 	 * [inclusive].
 	 */
 
-<<<<<<< HEAD
-	size_t currBytes = envPtr->auxDataArrayNext1 * sizeof(AuxData);
-=======
 	size_t currBytes = envPtr->auxDataArrayNext * sizeof(AuxData);
->>>>>>> 541f3eef
 	size_t newElems = 2*envPtr->auxDataArrayEnd;
 	size_t newBytes = newElems * sizeof(AuxData);
 
@@ -3839,7 +3796,7 @@
 	}
 	envPtr->auxDataArrayEnd = newElems;
     }
-    envPtr->auxDataArrayNext1++;
+    envPtr->auxDataArrayNext++;
 
     auxDataPtr = &envPtr->auxDataArrayPtr[index];
     auxDataPtr->clientData = clientData;
