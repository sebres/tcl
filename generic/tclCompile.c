/*
 * tclCompile.c --
 *
 *	This file contains procedures that compile Tcl commands or parts of
 *	commands (like quoted strings or nested sub-commands) into a sequence
 *	of instructions ("bytecodes").
 *
 * Copyright (c) 1996-1998 Sun Microsystems, Inc.
 * Copyright (c) 2001 by Kevin B. Kenny. All rights reserved.
 *
 * See the file "license.terms" for information on usage and redistribution of
 * this file, and for a DISCLAIMER OF ALL WARRANTIES.
 */

#include "tclInt.h"
#include "tclCompile.h"
#include <assert.h>

/*
 * Table of all AuxData types.
 */

static Tcl_HashTable auxDataTypeTable;
static int auxDataTypeTableInitialized; /* 0 means not yet initialized. */

TCL_DECLARE_MUTEX(tableMutex)

/*
 * Variable that controls whether compilation tracing is enabled and, if so,
 * what level of tracing is desired:
 *    0: no compilation tracing
 *    1: summarize compilation of top level cmds and proc bodies
 *    2: display all instructions of each ByteCode compiled
 * This variable is linked to the Tcl variable "tcl_traceCompile".
 */

#ifdef TCL_COMPILE_DEBUG
int tclTraceCompile = 0;
static int traceInitialized = 0;
#endif

/*
 * A table describing the Tcl bytecode instructions. Entries in this table
 * must correspond to the instruction opcode definitions in tclCompile.h. The
 * names "op1" and "op4" refer to an instruction's one or four byte first
 * operand. Similarly, "stktop" and "stknext" refer to the topmost and next to
 * topmost stack elements.
 *
 * Note that the load, store, and incr instructions do not distinguish local
 * from global variables; the bytecode interpreter at runtime uses the
 * existence of a procedure call frame to distinguish these.
 */

InstructionDesc const tclInstructionTable[] = {
    /* Name	      Bytes stackEffect #Opnds  Operand types */
    {"done",		  1,   -1,         0,	{OPERAND_NONE}},
	/* Finish ByteCode execution and return stktop (top stack item) */
    {"push1",		  2,   +1,         1,	{OPERAND_UINT1}},
	/* Push object at ByteCode objArray[op1] */
    {"push4",		  5,   +1,         1,	{OPERAND_UINT4}},
	/* Push object at ByteCode objArray[op4] */
    {"pop",		  1,   -1,         0,	{OPERAND_NONE}},
	/* Pop the topmost stack object */
    {"dup",		  1,   +1,         0,	{OPERAND_NONE}},
	/* Duplicate the topmost stack object and push the result */
    {"concat1",		  2,   INT_MIN,    1,	{OPERAND_UINT1}},
	/* Concatenate the top op1 items and push result */
    {"invokeStk1",	  2,   INT_MIN,    1,	{OPERAND_UINT1}},
	/* Invoke command named objv[0]; <objc,objv> = <op1,top op1> */
    {"invokeStk4",	  5,   INT_MIN,    1,	{OPERAND_UINT4}},
	/* Invoke command named objv[0]; <objc,objv> = <op4,top op4> */
    {"evalStk",		  1,   0,          0,	{OPERAND_NONE}},
	/* Evaluate command in stktop using Tcl_EvalObj. */
    {"exprStk",		  1,   0,          0,	{OPERAND_NONE}},
	/* Execute expression in stktop using Tcl_ExprStringObj. */

    {"loadScalar1",	  2,   1,          1,	{OPERAND_LVT1}},
	/* Load scalar variable at index op1 <= 255 in call frame */
    {"loadScalar4",	  5,   1,          1,	{OPERAND_LVT4}},
	/* Load scalar variable at index op1 >= 256 in call frame */
    {"loadScalarStk",	  1,   0,          0,	{OPERAND_NONE}},
	/* Load scalar variable; scalar's name is stktop */
    {"loadArray1",	  2,   0,          1,	{OPERAND_LVT1}},
	/* Load array element; array at slot op1<=255, element is stktop */
    {"loadArray4",	  5,   0,          1,	{OPERAND_LVT4}},
	/* Load array element; array at slot op1 > 255, element is stktop */
    {"loadArrayStk",	  1,   -1,         0,	{OPERAND_NONE}},
	/* Load array element; element is stktop, array name is stknext */
    {"loadStk",		  1,   0,          0,	{OPERAND_NONE}},
	/* Load general variable; unparsed variable name is stktop */
    {"storeScalar1",	  2,   0,          1,	{OPERAND_LVT1}},
	/* Store scalar variable at op1<=255 in frame; value is stktop */
    {"storeScalar4",	  5,   0,          1,	{OPERAND_LVT4}},
	/* Store scalar variable at op1 > 255 in frame; value is stktop */
    {"storeScalarStk",	  1,   -1,         0,	{OPERAND_NONE}},
	/* Store scalar; value is stktop, scalar name is stknext */
    {"storeArray1",	  2,   -1,         1,	{OPERAND_LVT1}},
	/* Store array element; array at op1<=255, value is top then elem */
    {"storeArray4",	  5,   -1,         1,	{OPERAND_LVT4}},
	/* Store array element; array at op1>=256, value is top then elem */
    {"storeArrayStk",	  1,   -2,         0,	{OPERAND_NONE}},
	/* Store array element; value is stktop, then elem, array names */
    {"storeStk",	  1,   -1,         0,	{OPERAND_NONE}},
	/* Store general variable; value is stktop, then unparsed name */

    {"incrScalar1",	  2,   0,          1,	{OPERAND_LVT1}},
	/* Incr scalar at index op1<=255 in frame; incr amount is stktop */
    {"incrScalarStk",	  1,   -1,         0,	{OPERAND_NONE}},
	/* Incr scalar; incr amount is stktop, scalar's name is stknext */
    {"incrArray1",	  2,   -1,         1,	{OPERAND_LVT1}},
	/* Incr array elem; arr at slot op1<=255, amount is top then elem */
    {"incrArrayStk",	  1,   -2,         0,	{OPERAND_NONE}},
	/* Incr array element; amount is top then elem then array names */
    {"incrStk",		  1,   -1,         0,	{OPERAND_NONE}},
	/* Incr general variable; amount is stktop then unparsed var name */
    {"incrScalar1Imm",	  3,   +1,         2,	{OPERAND_LVT1, OPERAND_INT1}},
	/* Incr scalar at slot op1 <= 255; amount is 2nd operand byte */
    {"incrScalarStkImm",  2,   0,          1,	{OPERAND_INT1}},
	/* Incr scalar; scalar name is stktop; incr amount is op1 */
    {"incrArray1Imm",	  3,   0,          2,	{OPERAND_LVT1, OPERAND_INT1}},
	/* Incr array elem; array at slot op1 <= 255, elem is stktop,
	 * amount is 2nd operand byte */
    {"incrArrayStkImm",	  2,   -1,         1,	{OPERAND_INT1}},
	/* Incr array element; elem is top then array name, amount is op1 */
    {"incrStkImm",	  2,   0,	   1,	{OPERAND_INT1}},
	/* Incr general variable; unparsed name is top, amount is op1 */

    {"jump1",		  2,   0,          1,	{OPERAND_INT1}},
	/* Jump relative to (pc + op1) */
    {"jump4",		  5,   0,          1,	{OPERAND_INT4}},
	/* Jump relative to (pc + op4) */
    {"jumpTrue1",	  2,   -1,         1,	{OPERAND_INT1}},
	/* Jump relative to (pc + op1) if stktop expr object is true */
    {"jumpTrue4",	  5,   -1,         1,	{OPERAND_INT4}},
	/* Jump relative to (pc + op4) if stktop expr object is true */
    {"jumpFalse1",	  2,   -1,         1,	{OPERAND_INT1}},
	/* Jump relative to (pc + op1) if stktop expr object is false */
    {"jumpFalse4",	  5,   -1,         1,	{OPERAND_INT4}},
	/* Jump relative to (pc + op4) if stktop expr object is false */

    {"lor",		  1,   -1,         0,	{OPERAND_NONE}},
	/* Logical or:	push (stknext || stktop) */
    {"land",		  1,   -1,         0,	{OPERAND_NONE}},
	/* Logical and:	push (stknext && stktop) */
    {"bitor",		  1,   -1,         0,	{OPERAND_NONE}},
	/* Bitwise or:	push (stknext | stktop) */
    {"bitxor",		  1,   -1,         0,	{OPERAND_NONE}},
	/* Bitwise xor	push (stknext ^ stktop) */
    {"bitand",		  1,   -1,         0,	{OPERAND_NONE}},
	/* Bitwise and:	push (stknext & stktop) */
    {"eq",		  1,   -1,         0,	{OPERAND_NONE}},
	/* Equal:	push (stknext == stktop) */
    {"neq",		  1,   -1,         0,	{OPERAND_NONE}},
	/* Not equal:	push (stknext != stktop) */
    {"lt",		  1,   -1,         0,	{OPERAND_NONE}},
	/* Less:	push (stknext < stktop) */
    {"gt",		  1,   -1,         0,	{OPERAND_NONE}},
	/* Greater:	push (stknext > stktop) */
    {"le",		  1,   -1,         0,	{OPERAND_NONE}},
	/* Less or equal: push (stknext <= stktop) */
    {"ge",		  1,   -1,         0,	{OPERAND_NONE}},
	/* Greater or equal: push (stknext >= stktop) */
    {"lshift",		  1,   -1,         0,	{OPERAND_NONE}},
	/* Left shift:	push (stknext << stktop) */
    {"rshift",		  1,   -1,         0,	{OPERAND_NONE}},
	/* Right shift:	push (stknext >> stktop) */
    {"add",		  1,   -1,         0,	{OPERAND_NONE}},
	/* Add:		push (stknext + stktop) */
    {"sub",		  1,   -1,         0,	{OPERAND_NONE}},
	/* Sub:		push (stkext - stktop) */
    {"mult",		  1,   -1,         0,	{OPERAND_NONE}},
	/* Multiply:	push (stknext * stktop) */
    {"div",		  1,   -1,         0,	{OPERAND_NONE}},
	/* Divide:	push (stknext / stktop) */
    {"mod",		  1,   -1,         0,	{OPERAND_NONE}},
	/* Mod:		push (stknext % stktop) */
    {"uplus",		  1,   0,          0,	{OPERAND_NONE}},
	/* Unary plus:	push +stktop */
    {"uminus",		  1,   0,          0,	{OPERAND_NONE}},
	/* Unary minus:	push -stktop */
    {"bitnot",		  1,   0,          0,	{OPERAND_NONE}},
	/* Bitwise not:	push ~stktop */
    {"not",		  1,   0,          0,	{OPERAND_NONE}},
	/* Logical not:	push !stktop */
    {"callBuiltinFunc1",  2,   1,          1,	{OPERAND_UINT1}},
	/* Call builtin math function with index op1; any args are on stk */
    {"callFunc1",	  2,   INT_MIN,    1,	{OPERAND_UINT1}},
	/* Call non-builtin func objv[0]; <objc,objv>=<op1,top op1> */
    {"tryCvtToNumeric",	  1,   0,          0,	{OPERAND_NONE}},
	/* Try converting stktop to first int then double if possible. */

    {"break",		  1,   0,          0,	{OPERAND_NONE}},
	/* Abort closest enclosing loop; if none, return TCL_BREAK code. */
    {"continue",	  1,   0,          0,	{OPERAND_NONE}},
	/* Skip to next iteration of closest enclosing loop; if none, return
	 * TCL_CONTINUE code. */

    {"foreach_start4",	  5,   0,          1,	{OPERAND_AUX4}},
	/* Initialize execution of a foreach loop. Operand is aux data index
	 * of the ForeachInfo structure for the foreach command. */
    {"foreach_step4",	  5,   +1,         1,	{OPERAND_AUX4}},
	/* "Step" or begin next iteration of foreach loop. Push 0 if to
	 * terminate loop, else push 1. */

    {"beginCatch4",	  5,   0,          1,	{OPERAND_UINT4}},
	/* Record start of catch with the operand's exception index. Push the
	 * current stack depth onto a special catch stack. */
    {"endCatch",	  1,   0,          0,	{OPERAND_NONE}},
	/* End of last catch. Pop the bytecode interpreter's catch stack. */
    {"pushResult",	  1,   +1,         0,	{OPERAND_NONE}},
	/* Push the interpreter's object result onto the stack. */
    {"pushReturnCode",	  1,   +1,         0,	{OPERAND_NONE}},
	/* Push interpreter's return code (e.g. TCL_OK or TCL_ERROR) as a new
	 * object onto the stack. */

    {"streq",		  1,   -1,         0,	{OPERAND_NONE}},
	/* Str Equal:	push (stknext eq stktop) */
    {"strneq",		  1,   -1,         0,	{OPERAND_NONE}},
	/* Str !Equal:	push (stknext neq stktop) */
    {"strcmp",		  1,   -1,         0,	{OPERAND_NONE}},
	/* Str Compare:	push (stknext cmp stktop) */
    {"strlen",		  1,   0,          0,	{OPERAND_NONE}},
	/* Str Length:	push (strlen stktop) */
    {"strindex",	  1,   -1,         0,	{OPERAND_NONE}},
	/* Str Index:	push (strindex stknext stktop) */
    {"strmatch",	  2,   -1,         1,	{OPERAND_INT1}},
	/* Str Match:	push (strmatch stknext stktop) opnd == nocase */

    {"list",		  5,   INT_MIN,    1,	{OPERAND_UINT4}},
	/* List:	push (stk1 stk2 ... stktop) */
    {"listIndex",	  1,   -1,         0,	{OPERAND_NONE}},
	/* List Index:	push (listindex stknext stktop) */
    {"listLength",	  1,   0,          0,	{OPERAND_NONE}},
	/* List Len:	push (listlength stktop) */

    {"appendScalar1",	  2,   0,          1,	{OPERAND_LVT1}},
	/* Append scalar variable at op1<=255 in frame; value is stktop */
    {"appendScalar4",	  5,   0,          1,	{OPERAND_LVT4}},
	/* Append scalar variable at op1 > 255 in frame; value is stktop */
    {"appendArray1",	  2,   -1,         1,	{OPERAND_LVT1}},
	/* Append array element; array at op1<=255, value is top then elem */
    {"appendArray4",	  5,   -1,         1,	{OPERAND_LVT4}},
	/* Append array element; array at op1>=256, value is top then elem */
    {"appendArrayStk",	  1,   -2,         0,	{OPERAND_NONE}},
	/* Append array element; value is stktop, then elem, array names */
    {"appendStk",	  1,   -1,         0,	{OPERAND_NONE}},
	/* Append general variable; value is stktop, then unparsed name */
    {"lappendScalar1",	  2,   0,          1,	{OPERAND_LVT1}},
	/* Lappend scalar variable at op1<=255 in frame; value is stktop */
    {"lappendScalar4",	  5,   0,          1,	{OPERAND_LVT4}},
	/* Lappend scalar variable at op1 > 255 in frame; value is stktop */
    {"lappendArray1",	  2,   -1,         1,	{OPERAND_LVT1}},
	/* Lappend array element; array at op1<=255, value is top then elem */
    {"lappendArray4",	  5,   -1,         1,	{OPERAND_LVT4}},
	/* Lappend array element; array at op1>=256, value is top then elem */
    {"lappendArrayStk",	  1,   -2,         0,	{OPERAND_NONE}},
	/* Lappend array element; value is stktop, then elem, array names */
    {"lappendStk",	  1,   -1,         0,	{OPERAND_NONE}},
	/* Lappend general variable; value is stktop, then unparsed name */

    {"lindexMulti",	  5,   INT_MIN,    1,	{OPERAND_UINT4}},
	/* Lindex with generalized args, operand is number of stacked objs
	 * used: (operand-1) entries from stktop are the indices; then list to
	 * process. */
    {"over",		  5,   +1,         1,	{OPERAND_UINT4}},
	/* Duplicate the arg-th element from top of stack (TOS=0) */
    {"lsetList",          1,   -2,         0,	{OPERAND_NONE}},
	/* Four-arg version of 'lset'. stktop is old value; next is new
	 * element value, next is the index list; pushes new value */
    {"lsetFlat",          5,   INT_MIN,    1,	{OPERAND_UINT4}},
	/* Three- or >=5-arg version of 'lset', operand is number of stacked
	 * objs: stktop is old value, next is new element value, next come
	 * (operand-2) indices; pushes the new value.
	 */

    {"returnImm",	  9,   -1,         2,	{OPERAND_INT4, OPERAND_UINT4}},
	/* Compiled [return], code, level are operands; options and result
	 * are on the stack. */
    {"expon",		  1,   -1,	   0,	{OPERAND_NONE}},
	/* Binary exponentiation operator: push (stknext ** stktop) */

    /*
     * NOTE: the stack effects of expandStkTop and invokeExpanded are wrong -
     * but it cannot be done right at compile time, the stack effect is only
     * known at run time. The value for invokeExpanded is estimated better at
     * compile time.
     * See the comments further down in this file, where INST_INVOKE_EXPANDED
     * is emitted.
     */
    {"expandStart",       1,    0,          0,	{OPERAND_NONE}},
	/* Start of command with {*} (expanded) arguments */
    {"expandStkTop",      5,    0,          1,	{OPERAND_UINT4}},
	/* Expand the list at stacktop: push its elements on the stack */
    {"invokeExpanded",    1,    0,          0,	{OPERAND_NONE}},
	/* Invoke the command marked by the last 'expandStart' */

    {"listIndexImm",	  5,	0,	   1,	{OPERAND_IDX4}},
	/* List Index:	push (lindex stktop op4) */
    {"listRangeImm",	  9,	0,	   2,	{OPERAND_IDX4, OPERAND_IDX4}},
	/* List Range:	push (lrange stktop op4 op4) */
    {"startCommand",	  9,	0,	   2,	{OPERAND_INT4,OPERAND_UINT4}},
	/* Start of bytecoded command: op is the length of the cmd's code, op2
	 * is number of commands here */

    {"listIn",		  1,	-1,	   0,	{OPERAND_NONE}},
	/* List containment: push [lsearch stktop stknext]>=0) */
    {"listNotIn",	  1,	-1,	   0,	{OPERAND_NONE}},
	/* List negated containment: push [lsearch stktop stknext]<0) */

    {"pushReturnOpts",	  1,	+1,	   0,	{OPERAND_NONE}},
	/* Push the interpreter's return option dictionary as an object on the
	 * stack. */
    {"returnStk",	  1,	-1,	   0,	{OPERAND_NONE}},
	/* Compiled [return]; options and result are on the stack, code and
	 * level are in the options. */

    {"dictGet",		  5,	INT_MIN,   1,	{OPERAND_UINT4}},
	/* The top op4 words (min 1) are a key path into the dictionary just
	 * below the keys on the stack, and all those values are replaced by
	 * the value read out of that key-path (like [dict get]).
	 * Stack:  ... dict key1 ... keyN => ... value */
    {"dictSet",		  9,	INT_MIN,   2,	{OPERAND_UINT4, OPERAND_LVT4}},
	/* Update a dictionary value such that the keys are a path pointing to
	 * the value. op4#1 = numKeys, op4#2 = LVTindex
	 * Stack:  ... key1 ... keyN value => ... newDict */
    {"dictUnset",	  9,	INT_MIN,   2,	{OPERAND_UINT4, OPERAND_LVT4}},
	/* Update a dictionary value such that the keys are not a path pointing
	 * to any value. op4#1 = numKeys, op4#2 = LVTindex
	 * Stack:  ... key1 ... keyN => ... newDict */
    {"dictIncrImm",	  9,	0,	   2,	{OPERAND_INT4, OPERAND_LVT4}},
	/* Update a dictionary value such that the value pointed to by key is
	 * incremented by some value (or set to it if the key isn't in the
	 * dictionary at all). op4#1 = incrAmount, op4#2 = LVTindex
	 * Stack:  ... key => ... newDict */
    {"dictAppend",	  5,	-1,	   1,	{OPERAND_LVT4}},
	/* Update a dictionary value such that the value pointed to by key has
	 * some value string-concatenated onto it. op4 = LVTindex
	 * Stack:  ... key valueToAppend => ... newDict */
    {"dictLappend",	  5,	-1,	   1,	{OPERAND_LVT4}},
	/* Update a dictionary value such that the value pointed to by key has
	 * some value list-appended onto it. op4 = LVTindex
	 * Stack:  ... key valueToAppend => ... newDict */
    {"dictFirst",	  5,	+2,	   1,	{OPERAND_LVT4}},
	/* Begin iterating over the dictionary, using the local scalar
	 * indicated by op4 to hold the iterator state. The local scalar
	 * should not refer to a named variable as the value is not wholly
	 * managed correctly.
	 * Stack:  ... dict => ... value key doneBool */
    {"dictNext",	  5,	+3,	   1,	{OPERAND_LVT4}},
	/* Get the next iteration from the iterator in op4's local scalar.
	 * Stack:  ... => ... value key doneBool */
    {"dictDone",	  5,	0,	   1,	{OPERAND_LVT4}},
	/* Terminate the iterator in op4's local scalar. Use unsetScalar
	 * instead (with 0 for flags). */
    {"dictUpdateStart",   9,    0,	   2,	{OPERAND_LVT4, OPERAND_AUX4}},
	/* Create the variables (described in the aux data referred to by the
	 * second immediate argument) to mirror the state of the dictionary in
	 * the variable referred to by the first immediate argument. The list
	 * of keys (top of the stack, not poppsed) must be the same length as
	 * the list of variables.
	 * Stack:  ... keyList => ... keyList */
    {"dictUpdateEnd",	  9,    -1,	   2,	{OPERAND_LVT4, OPERAND_AUX4}},
	/* Reflect the state of local variables (described in the aux data
	 * referred to by the second immediate argument) back to the state of
	 * the dictionary in the variable referred to by the first immediate
	 * argument. The list of keys (popped from the stack) must be the same
	 * length as the list of variables.
	 * Stack:  ... keyList => ... */
    {"jumpTable",	 5,	-1,	   1,	{OPERAND_AUX4}},
	/* Jump according to the jump-table (in AuxData as indicated by the
	 * operand) and the argument popped from the list. Always executes the
	 * next instruction if no match against the table's entries was found.
	 * Stack:  ... value => ...
	 * Note that the jump table contains offsets relative to the PC when
	 * it points to this instruction; the code is relocatable. */
    {"upvar",            5,    -1,        1,   {OPERAND_LVT4}},
	/* finds level and otherName in stack, links to local variable at
	 * index op1. Leaves the level on stack. */
    {"nsupvar",          5,    -1,        1,   {OPERAND_LVT4}},
	/* finds namespace and otherName in stack, links to local variable at
	 * index op1. Leaves the namespace on stack. */
    {"variable",         5,    -1,        1,   {OPERAND_LVT4}},
	/* finds namespace and otherName in stack, links to local variable at
	 * index op1. Leaves the namespace on stack. */
    {"syntax",		 9,   -1,         2,	{OPERAND_INT4, OPERAND_UINT4}},
	/* Compiled bytecodes to signal syntax error. Equivalent to returnImm
	 * except for the ERR_ALREADY_LOGGED flag in the interpreter. */
    {"reverse",		 5,    0,         1,	{OPERAND_UINT4}},
	/* Reverse the order of the arg elements at the top of stack */

    {"regexp",		 2,   -1,         1,	{OPERAND_INT1}},
	/* Regexp:	push (regexp stknext stktop) opnd == nocase */

    {"existScalar",	 5,    1,         1,	{OPERAND_LVT4}},
	/* Test if scalar variable at index op1 in call frame exists */
    {"existArray",	 5,    0,         1,	{OPERAND_LVT4}},
	/* Test if array element exists; array at slot op1, element is
	 * stktop */
    {"existArrayStk",	 1,    -1,        0,	{OPERAND_NONE}},
	/* Test if array element exists; element is stktop, array name is
	 * stknext */
    {"existStk",	 1,    0,         0,	{OPERAND_NONE}},
	/* Test if general variable exists; unparsed variable name is stktop*/

    {"nop",		 1,    0,         0,	{OPERAND_NONE}},
	/* Do nothing */
    {"returnCodeBranch", 1,   -1,	  0,	{OPERAND_NONE}},
	/* Jump to next instruction based on the return code on top of stack
	 * ERROR: +1;	RETURN: +3;	BREAK: +5;	CONTINUE: +7;
	 * Other non-OK: +9
	 */

    {"unsetScalar",	 6,    0,         2,	{OPERAND_UINT1, OPERAND_LVT4}},
	/* Make scalar variable at index op2 in call frame cease to exist;
	 * op1 is 1 for errors on problems, 0 otherwise */
    {"unsetArray",	 6,    -1,        2,	{OPERAND_UINT1, OPERAND_LVT4}},
	/* Make array element cease to exist; array at slot op2, element is
	 * stktop; op1 is 1 for errors on problems, 0 otherwise */
    {"unsetArrayStk",	 2,    -2,        1,	{OPERAND_UINT1}},
	/* Make array element cease to exist; element is stktop, array name is
	 * stknext; op1 is 1 for errors on problems, 0 otherwise */
    {"unsetStk",	 2,    -1,        1,	{OPERAND_UINT1}},
	/* Make general variable cease to exist; unparsed variable name is
	 * stktop; op1 is 1 for errors on problems, 0 otherwise */

    {"dictExpand",       1,    -1,        0,    {OPERAND_NONE}},
        /* Probe into a dict and extract it (or a subdict of it) into
         * variables with matched names. Produces list of keys bound as
         * result. Part of [dict with].
	 * Stack:  ... dict path => ... keyList */
    {"dictRecombineStk", 1,    -3,        0,    {OPERAND_NONE}},
        /* Map variable contents back into a dictionary in a variable. Part of
         * [dict with].
	 * Stack:  ... dictVarName path keyList => ... */
    {"dictRecombineImm", 5,    -2,        1,    {OPERAND_LVT4}},
        /* Map variable contents back into a dictionary in the local variable
         * indicated by the LVT index. Part of [dict with].
	 * Stack:  ... path keyList => ... */
    {"dictExists",	 5,	INT_MIN,  1,	{OPERAND_UINT4}},
	/* The top op4 words (min 1) are a key path into the dictionary just
	 * below the keys on the stack, and all those values are replaced by a
	 * boolean indicating whether it is possible to read out a value from
	 * that key-path (like [dict exists]).
	 * Stack:  ... dict key1 ... keyN => ... boolean */
    {"verifyDict",	 1,    -1,	  0,	{OPERAND_NONE}},
	/* Verifies that the word on the top of the stack is a dictionary,
	 * popping it if it is and throwing an error if it is not.
	 * Stack:  ... value => ... */

    {"strmap",		 1,    -2,	  0,	{OPERAND_NONE}},
	/* Simplified version of [string map] that only applies one change
	 * string, and only case-sensitively.
	 * Stack:  ... from to string => ... changedString */
    {"strfind",		 1,    -1,	  0,	{OPERAND_NONE}},
	/* Find the first index of a needle string in a haystack string,
	 * producing the index (integer) or -1 if nothing found.
	 * Stack:  ... needle haystack => ... index */
    {"strrfind",	 1,    -1,	  0,	{OPERAND_NONE}},
	/* Find the last index of a needle string in a haystack string,
	 * producing the index (integer) or -1 if nothing found.
	 * Stack:  ... needle haystack => ... index */
    {"strrangeImm",	 9,	0,	  2,	{OPERAND_IDX4, OPERAND_IDX4}},
	/* String Range: push (string range stktop op4 op4) */
    {"strrange",	 1,    -2,	  0,	{OPERAND_NONE}},
	/* String Range with non-constant arguments.
	 * Stack:  ... string idxA idxB => ... substring */

    {"yield",		 1,	0,	  0,	{OPERAND_NONE}},
	/* Makes the current coroutine yield the value at the top of the
	 * stack, and places the response back on top of the stack when it
	 * resumes.
	 * Stack:  ... valueToYield => ... resumeValue */
    {"coroName",         1,    +1,	  0,	{OPERAND_NONE}},
	/* Push the name of the interpreter's current coroutine as an object
	 * on the stack. */
    {"tailcall",	 2,    INT_MIN,	  1,	{OPERAND_UINT1}},
	/* Do a tailcall with the opnd items on the stack as the thing to
	 * tailcall to; opnd must be greater than 0 for the semantics to work
	 * right. */

    {"currentNamespace", 1,    +1,	  0,	{OPERAND_NONE}},
	/* Push the name of the interpreter's current namespace as an object
	 * on the stack. */
    {"infoLevelNumber",  1,    +1,	  0,	{OPERAND_NONE}},
	/* Push the stack depth (i.e., [info level]) of the interpreter as an
	 * object on the stack. */
    {"infoLevelArgs",	 1,	0,	  0,	{OPERAND_NONE}},
	/* Push the argument words to a stack depth (i.e., [info level <n>])
	 * of the interpreter as an object on the stack.
	 * Stack:  ... depth => ... argList */
    {"resolveCmd",	 1,	0,	  0,	{OPERAND_NONE}},
	/* Resolves the command named on the top of the stack to its fully
	 * qualified version, or produces the empty string if no such command
	 * exists. Never generates errors.
	 * Stack:  ... cmdName => ... fullCmdName */
    {"tclooSelf",	 1,	+1,	  0,	{OPERAND_NONE}},
	/* Push the identity of the current TclOO object (i.e., the name of
	 * its current public access command) on the stack. */
    {"tclooClass",	 1,	0,	  0,	{OPERAND_NONE}},
	/* Push the class of the TclOO object named at the top of the stack
	 * onto the stack.
	 * Stack:  ... object => ... class */
    {"tclooNamespace",	 1,	0,	  0,	{OPERAND_NONE}},
	/* Push the namespace of the TclOO object named at the top of the
	 * stack onto the stack.
	 * Stack:  ... object => ... namespace */
    {"tclooIsObject",	 1,	0,	  0,	{OPERAND_NONE}},
	/* Push whether the value named at the top of the stack is a TclOO
	 * object (i.e., a boolean). Can corrupt the interpreter result
	 * despite not throwing, so not safe for use in a post-exception
	 * context.
	 * Stack:  ... value => ... boolean */

    {"arrayExistsStk",	 1,	0,	  0,	{OPERAND_NONE}},
	/* Looks up the element on the top of the stack and tests whether it
	 * is an array. Pushes a boolean describing whether this is the
	 * case. Also runs the whole-array trace on the named variable, so can
	 * throw anything.
	 * Stack:  ... varName => ... boolean */
    {"arrayExistsImm",	 5,	+1,	  1,	{OPERAND_UINT4}},
	/* Looks up the variable indexed by opnd and tests whether it is an
	 * array. Pushes a boolean describing whether this is the case. Also
	 * runs the whole-array trace on the named variable, so can throw
	 * anything.
	 * Stack:  ... => ... boolean */
    {"arrayMakeStk",	 1,	-1,	  0,	{OPERAND_NONE}},
	/* Forces the element on the top of the stack to be the name of an
	 * array.
	 * Stack:  ... varName => ... */
    {"arrayMakeImm",	 5,	0,	  1,	{OPERAND_UINT4}},
	/* Forces the variable indexed by opnd to be an array. Does not touch
	 * the stack. */

    {"invokeReplace",	 6,	INT_MIN,  2,	{OPERAND_UINT4,OPERAND_UINT1}},
	/* Invoke command named objv[0], replacing the first two words with
	 * the word at the top of the stack;
	 * <objc,objv> = <op4,top op4 after popping 1> */

    {"listConcat",	 1,	-1,	  0,	{OPERAND_NONE}},
	/* Concatenates the two lists at the top of the stack into a single
	 * list and pushes that resulting list onto the stack.
	 * Stack: ... list1 list2 => ... [lconcat list1 list2] */
    {"expandDrop",       1,    0,          0,	{OPERAND_NONE}},
	/* Drops an element from the auxiliary stack, popping stack elements
	 * until the matching stack depth is reached. */

    {"verify",		 5,	 0,	  1,	{OPERAND_UINT4}},
	/* Verify the predicted stack depth (operand) is true during
	 * bytecode execution. */

    {NULL, 0, 0, 0, {OPERAND_NONE}}
};

/*
 * Prototypes for procedures defined later in this file:
 */

static ByteCode *	CompileSubstObj(Tcl_Interp *interp, Tcl_Obj *objPtr,
			    int flags);
static void		DupByteCodeInternalRep(Tcl_Obj *srcPtr,
			    Tcl_Obj *copyPtr);
static unsigned char *	EncodeCmdLocMap(CompileEnv *envPtr,
			    ByteCode *codePtr, unsigned char *startPtr);
static void		EnterCmdExtentData(CompileEnv *envPtr,
			    int cmdNumber, int numSrcBytes, int numCodeBytes);
static void		EnterCmdStartData(CompileEnv *envPtr,
			    int cmdNumber, int srcOffset, int codeOffset);
static Command *	FindCompiledCommandFromToken(Tcl_Interp *interp,
			    Tcl_Token *tokenPtr);
static void		FreeByteCodeInternalRep(Tcl_Obj *objPtr);
static void		FreeSubstCodeInternalRep(Tcl_Obj *objPtr);
static int		GetCmdLocEncodingSize(CompileEnv *envPtr);
static int		IsCompactibleCompileEnv(Tcl_Interp *interp,
			    CompileEnv *envPtr);
#ifdef TCL_COMPILE_STATS
static void		RecordByteCodeStats(ByteCode *codePtr);
#endif /* TCL_COMPILE_STATS */
static void		RegisterAuxDataType(const AuxDataType *typePtr);
static int		SetByteCodeFromAny(Tcl_Interp *interp,
			    Tcl_Obj *objPtr);
static void		StartExpanding(CompileEnv *envPtr);
static int		FormatInstruction(ByteCode *codePtr,
			    const unsigned char *pc, Tcl_Obj *bufferObj);
static void		PrintSourceToObj(Tcl_Obj *appendObj,
			    const char *stringPtr, int maxChars);
static void		UpdateStringOfInstName(Tcl_Obj *objPtr);

/*
 * TIP #280: Helper for building the per-word line information of all compiled
 * commands.
 */
static void		EnterCmdWordData(ExtCmdLoc *eclPtr, int srcOffset,
			    Tcl_Token *tokenPtr, const char *cmd, int len,
			    int numWords, int line, int *clNext, int **lines,
			    CompileEnv *envPtr);
static void		ReleaseCmdWordData(ExtCmdLoc *eclPtr);

/*
 * The structure below defines the bytecode Tcl object type by means of
 * procedures that can be invoked by generic object code.
 */

const Tcl_ObjType tclByteCodeType = {
    "bytecode",			/* name */
    FreeByteCodeInternalRep,	/* freeIntRepProc */
    DupByteCodeInternalRep,	/* dupIntRepProc */
    NULL,			/* updateStringProc */
    SetByteCodeFromAny		/* setFromAnyProc */
};

/*
 * The structure below defines a bytecode Tcl object type to hold the
 * compiled bytecode for the [subst]itution of Tcl values.
 */

static const Tcl_ObjType substCodeType = {
    "substcode",		/* name */
    FreeSubstCodeInternalRep,	/* freeIntRepProc */
    DupByteCodeInternalRep,	/* dupIntRepProc - shared with bytecode */
    NULL,			/* updateStringProc */
    NULL,			/* setFromAnyProc */
};

/*
 * The structure below defines an instruction name Tcl object to allow
 * reporting of inner contexts in errorstack without string allocation.
 */

static const Tcl_ObjType tclInstNameType = {
    "instname",			/* name */
    NULL,			/* freeIntRepProc */
    NULL,			/* dupIntRepProc */
    UpdateStringOfInstName,	/* updateStringProc */
    NULL,			/* setFromAnyProc */
};

/*
 * Helper macros.
 */

#define TclIncrUInt4AtPtr(ptr, delta) \
    TclStoreInt4AtPtr(TclGetUInt4AtPtr(ptr)+(delta), (ptr));

/*
 *----------------------------------------------------------------------
 *
 * TclSetByteCodeFromAny --
 *
 *	Part of the bytecode Tcl object type implementation. Attempts to
 *	generate an byte code internal form for the Tcl object "objPtr" by
 *	compiling its string representation. This function also takes a hook
 *	procedure that will be invoked to perform any needed post processing
 *	on the compilation results before generating byte codes. interp is
 *	compilation context and may not be NULL.
 *
 * Results:
 *	The return value is a standard Tcl object result. If an error occurs
 *	during compilation, an error message is left in the interpreter's
 *	result.
 *
 * Side effects:
 *	Frees the old internal representation. If no error occurs, then the
 *	compiled code is stored as "objPtr"s bytecode representation. Also, if
 *	debugging, initializes the "tcl_traceCompile" Tcl variable used to
 *	trace compilations.
 *
 *----------------------------------------------------------------------
 */

int
TclSetByteCodeFromAny(
    Tcl_Interp *interp,		/* The interpreter for which the code is being
				 * compiled. Must not be NULL. */
    Tcl_Obj *objPtr,		/* The object to make a ByteCode object. */
    CompileHookProc *hookProc,	/* Procedure to invoke after compilation. */
    ClientData clientData)	/* Hook procedure private data. */
{
    Interp *iPtr = (Interp *) interp;
    CompileEnv compEnv;		/* Compilation environment structure allocated
				 * in frame. */
    int length, result = TCL_OK;
    const char *stringPtr;
    Proc *procPtr = iPtr->compiledProcPtr;
    ContLineLoc *clLocPtr;

#ifdef TCL_COMPILE_DEBUG
    if (!traceInitialized) {
	if (Tcl_LinkVar(interp, "tcl_traceCompile",
		(char *) &tclTraceCompile, TCL_LINK_INT) != TCL_OK) {
	    Tcl_Panic("SetByteCodeFromAny: unable to create link for tcl_traceCompile variable");
	}
	traceInitialized = 1;
    }
#endif

    stringPtr = TclGetStringFromObj(objPtr, &length);

    /*
     * TIP #280: Pick up the CmdFrame in which the BC compiler was invoked and
     * use to initialize the tracking in the compiler. This information was
     * stored by TclCompEvalObj and ProcCompileProc.
     */

    TclInitCompileEnv(interp, &compEnv, stringPtr, length,
	    iPtr->invokeCmdFramePtr, iPtr->invokeWord);

    /*
     * Now we check if we have data about invisible continuation lines for the
     * script, and make it available to the compile environment, if so.
     *
     * It is not clear if the script Tcl_Obj* can be free'd while the compiler
     * is using it, leading to the release of the associated ContLineLoc
     * structure as well. To ensure that the latter doesn't happen we set a
     * lock on it. We release this lock in the function TclFreeCompileEnv(),
     * found in this file. The "lineCLPtr" hashtable is managed in the file
     * "tclObj.c".
     */

    clLocPtr = TclContinuationsGet(objPtr);
    if (clLocPtr) {
	compEnv.clLoc = clLocPtr;
	compEnv.clNext = &compEnv.clLoc->loc[0];
	Tcl_Preserve(compEnv.clLoc);
    }

    TclCompileScript(interp, stringPtr, length, &compEnv);

    /*
     * Successful compilation. Add a "done" instruction at the end.
     */

    TclEmitOpcode(INST_DONE, &compEnv);

    /*
     * Check for optimizations!
     *
     * Test if the generated code is free of most hazards; if so, recompile
     * but with generation of INST_START_CMD disabled. This produces somewhat
     * faster code in some cases, and more compact code in more.
     */

    if (Tcl_GetMaster(interp) == NULL &&
	    !Tcl_LimitTypeEnabled(interp, TCL_LIMIT_COMMANDS|TCL_LIMIT_TIME)
	    && IsCompactibleCompileEnv(interp, &compEnv)) {
	TclFreeCompileEnv(&compEnv);
	iPtr->compiledProcPtr = procPtr;
	TclInitCompileEnv(interp, &compEnv, stringPtr, length,
		iPtr->invokeCmdFramePtr, iPtr->invokeWord);
	if (clLocPtr) {
	    compEnv.clLoc = clLocPtr;
	    compEnv.clNext = &compEnv.clLoc->loc[0];
	    Tcl_Preserve(compEnv.clLoc);
	}
	compEnv.atCmdStart = 2;		/* The disabling magic. */
	TclCompileScript(interp, stringPtr, length, &compEnv);
	assert (compEnv.atCmdStart > 1);
	TclEmitOpcode(INST_DONE, &compEnv);
	assert (compEnv.atCmdStart > 1);
    }

    /*
     * Apply some peephole optimizations that can cross specific/generic
     * instruction generator boundaries.
     */

    TclOptimizeBytecode(&compEnv);

    /*
     * Invoke the compilation hook procedure if one exists.
     */

    if (hookProc) {
	result = hookProc(interp, &compEnv, clientData);
    }

    /*
     * Change the object into a ByteCode object. Ownership of the literal
     * objects and aux data items is given to the ByteCode object.
     */

#ifdef TCL_COMPILE_DEBUG
    TclVerifyLocalLiteralTable(&compEnv);
#endif /*TCL_COMPILE_DEBUG*/

    if (result == TCL_OK) {
	TclInitByteCodeObj(objPtr, &compEnv);
#ifdef TCL_COMPILE_DEBUG
	if (tclTraceCompile >= 2) {
	    TclPrintByteCodeObj(interp, objPtr);
	    fflush(stdout);
	}
#endif /* TCL_COMPILE_DEBUG */
    }

    TclFreeCompileEnv(&compEnv);
    return result;
}

/*
 *-----------------------------------------------------------------------
 *
 * SetByteCodeFromAny --
 *
 *	Part of the bytecode Tcl object type implementation. Attempts to
 *	generate an byte code internal form for the Tcl object "objPtr" by
 *	compiling its string representation.
 *
 * Results:
 *	The return value is a standard Tcl object result. If an error occurs
 *	during compilation, an error message is left in the interpreter's
 *	result unless "interp" is NULL.
 *
 * Side effects:
 *	Frees the old internal representation. If no error occurs, then the
 *	compiled code is stored as "objPtr"s bytecode representation. Also, if
 *	debugging, initializes the "tcl_traceCompile" Tcl variable used to
 *	trace compilations.
 *
 *----------------------------------------------------------------------
 */

static int
SetByteCodeFromAny(
    Tcl_Interp *interp,		/* The interpreter for which the code is being
				 * compiled. Must not be NULL. */
    Tcl_Obj *objPtr)		/* The object to make a ByteCode object. */
{
    if (interp == NULL) {
	return TCL_ERROR;
    }
    return TclSetByteCodeFromAny(interp, objPtr, NULL, NULL);
}

/*
 *----------------------------------------------------------------------
 *
 * DupByteCodeInternalRep --
 *
 *	Part of the bytecode Tcl object type implementation. However, it does
 *	not copy the internal representation of a bytecode Tcl_Obj, but
 *	instead leaves the new object untyped (with a NULL type pointer).
 *	Code will be compiled for the new object only if necessary.
 *
 * Results:
 *	None.
 *
 * Side effects:
 *	None.
 *
 *----------------------------------------------------------------------
 */

static void
DupByteCodeInternalRep(
    Tcl_Obj *srcPtr,		/* Object with internal rep to copy. */
    Tcl_Obj *copyPtr)		/* Object with internal rep to set. */
{
    return;
}

/*
 *----------------------------------------------------------------------
 *
 * FreeByteCodeInternalRep --
 *
 *	Part of the bytecode Tcl object type implementation. Frees the storage
 *	associated with a bytecode object's internal representation unless its
 *	code is actively being executed.
 *
 * Results:
 *	None.
 *
 * Side effects:
 *	The bytecode object's internal rep is marked invalid and its code gets
 *	freed unless the code is actively being executed. In that case the
 *	cleanup is delayed until the last execution of the code completes.
 *
 *----------------------------------------------------------------------
 */

static void
FreeByteCodeInternalRep(
    register Tcl_Obj *objPtr)	/* Object whose internal rep to free. */
{
    register ByteCode *codePtr = objPtr->internalRep.twoPtrValue.ptr1;

    objPtr->typePtr = NULL;
    codePtr->refCount--;
    if (codePtr->refCount <= 0) {
	TclCleanupByteCode(codePtr);
    }
}

/*
 *----------------------------------------------------------------------
 *
 * TclCleanupByteCode --
 *
 *	This procedure does all the real work of freeing up a bytecode
 *	object's ByteCode structure. It's called only when the structure's
 *	reference count becomes zero.
 *
 * Results:
 *	None.
 *
 * Side effects:
 *	Frees objPtr's bytecode internal representation and sets its type NULL
 *	Also releases its literals and frees its auxiliary data items.
 *
 *----------------------------------------------------------------------
 */

void
TclCleanupByteCode(
    register ByteCode *codePtr)	/* Points to the ByteCode to free. */
{
    Tcl_Interp *interp = (Tcl_Interp *) *codePtr->interpHandle;
    Interp *iPtr = (Interp *) interp;
    int numLitObjects = codePtr->numLitObjects;
    int numAuxDataItems = codePtr->numAuxDataItems;
    register Tcl_Obj **objArrayPtr, *objPtr;
    register const AuxData *auxDataPtr;
    int i;
#ifdef TCL_COMPILE_STATS

    if (interp != NULL) {
	ByteCodeStats *statsPtr;
	Tcl_Time destroyTime;
	int lifetimeSec, lifetimeMicroSec, log2;

	statsPtr = &iPtr->stats;

	statsPtr->numByteCodesFreed++;
	statsPtr->currentSrcBytes -= (double) codePtr->numSrcBytes;
	statsPtr->currentByteCodeBytes -= (double) codePtr->structureSize;

	statsPtr->currentInstBytes -= (double) codePtr->numCodeBytes;
	statsPtr->currentLitBytes -= (double)
		codePtr->numLitObjects * sizeof(Tcl_Obj *);
	statsPtr->currentExceptBytes -= (double)
		codePtr->numExceptRanges * sizeof(ExceptionRange);
	statsPtr->currentAuxBytes -= (double)
		codePtr->numAuxDataItems * sizeof(AuxData);
	statsPtr->currentCmdMapBytes -= (double) codePtr->numCmdLocBytes;

	Tcl_GetTime(&destroyTime);
	lifetimeSec = destroyTime.sec - codePtr->createTime.sec;
	if (lifetimeSec > 2000) {	/* avoid overflow */
	    lifetimeSec = 2000;
	}
	lifetimeMicroSec = 1000000 * lifetimeSec +
		(destroyTime.usec - codePtr->createTime.usec);

	log2 = TclLog2(lifetimeMicroSec);
	if (log2 > 31) {
	    log2 = 31;
	}
	statsPtr->lifetimeCount[log2]++;
    }
#endif /* TCL_COMPILE_STATS */

    /*
     * A single heap object holds the ByteCode structure and its code, object,
     * command location, and auxiliary data arrays. This means we only need to
     * 1) decrement the ref counts of the LiteralEntry's in its literal array,
     * 2) call the free procs for the auxiliary data items, 3) free the
     * localCache if it is unused, and finally 4) free the ByteCode
     * structure's heap object.
     *
     * The case for TCL_BYTECODE_PRECOMPILED (precompiled ByteCodes, like
     * those generated from tbcload) is special, as they doesn't make use of
     * the global literal table. They instead maintain private references to
     * their literals which must be decremented.
     *
     * In order to insure a proper and efficient cleanup of the literal array
     * when it contains non-shared literals [Bug 983660], we also distinguish
     * the case of an interpreter being deleted (signaled by interp == NULL).
     * Also, as the interp deletion will remove the global literal table
     * anyway, we avoid the extra cost of updating it for each literal being
     * released.
     */

    if (codePtr->flags & TCL_BYTECODE_PRECOMPILED) {

	objArrayPtr = codePtr->objArrayPtr;
	for (i = 0;  i < numLitObjects;  i++) {
	    objPtr = *objArrayPtr;
	    if (objPtr) {
		Tcl_DecrRefCount(objPtr);
	    }
	    objArrayPtr++;
	}
	codePtr->numLitObjects = 0;
    } else {
	objArrayPtr = codePtr->objArrayPtr;
	while (numLitObjects--) {
	    /* TclReleaseLiteral calls Tcl_DecrRefCount() for us */
	    TclReleaseLiteral(interp, *objArrayPtr++);
	}
    }

    auxDataPtr = codePtr->auxDataArrayPtr;
    for (i = 0;  i < numAuxDataItems;  i++) {
	if (auxDataPtr->type->freeProc != NULL) {
	    auxDataPtr->type->freeProc(auxDataPtr->clientData);
	}
	auxDataPtr++;
    }

    /*
     * TIP #280. Release the location data associated with this byte code
     * structure, if any. NOTE: The interp we belong to may be gone already,
     * and the data with it.
     *
     * See also tclBasic.c, DeleteInterpProc
     */

    if (iPtr) {
	Tcl_HashEntry *hePtr = Tcl_FindHashEntry(iPtr->lineBCPtr,
		(char *) codePtr);

	if (hePtr) {
	    ReleaseCmdWordData(Tcl_GetHashValue(hePtr));
	    Tcl_DeleteHashEntry(hePtr);
	}
    }

    if (codePtr->localCachePtr && (--codePtr->localCachePtr->refCount == 0)) {
	TclFreeLocalCache(interp, codePtr->localCachePtr);
    }

    TclHandleRelease(codePtr->interpHandle);
    ckfree(codePtr);
}

/*
 * ---------------------------------------------------------------------
 *
 * IsCompactibleCompileEnv --
 *
 *	Checks to see if we may apply some basic compaction optimizations to a
 *	piece of bytecode. Idempotent.
 *
 * ---------------------------------------------------------------------
 */

static int
IsCompactibleCompileEnv(
    Tcl_Interp *interp,
    CompileEnv *envPtr)
{
    unsigned char *pc;
    int size;

    /*
     * Special: procedures in the '::tcl' namespace (or its children) are
     * considered to be well-behaved and so can have compaction applied even
     * if it would otherwise be invalid.
     */

    if (envPtr->procPtr != NULL && envPtr->procPtr->cmdPtr != NULL
	    && envPtr->procPtr->cmdPtr->nsPtr != NULL) {
	Namespace *nsPtr = envPtr->procPtr->cmdPtr->nsPtr;

	if (strcmp(nsPtr->fullName, "::tcl") == 0
		|| strncmp(nsPtr->fullName, "::tcl::", 7) == 0) {
	    return 1;
	}
    }

    /*
     * Go through and ensure that no operation involved can cause a desired
     * change of bytecode sequence during running. This comes down to ensuring
     * that there are no mapped variables (due to traces) or calls to external
     * commands (traces, [uplevel] trickery). This is actually a very
     * conservative check; it turns down a lot of code that is OK in practice.
     */

    for (pc = envPtr->codeStart ; pc < envPtr->codeNext ; pc += size) {
	switch (*pc) {
	    /* Invokes */
	case INST_INVOKE_STK1:
	case INST_INVOKE_STK4:
	case INST_INVOKE_EXPANDED:
	case INST_INVOKE_REPLACE:
	    return 0;
	    /* Runtime evals */
	case INST_EVAL_STK:
	case INST_EXPR_STK:
	case INST_YIELD:
	    return 0;
	    /* Upvars */
	case INST_UPVAR:
	case INST_NSUPVAR:
	case INST_VARIABLE:
	    return 0;
	default:
	    size = tclInstructionTable[*pc].numBytes;
	    assert (size > 0);
	    break;
	}
    }

    return 1;
}

/*
 *----------------------------------------------------------------------
 *
 * Tcl_SubstObj --
 *
 *	This function performs the substitutions specified on the given string
 *	as described in the user documentation for the "subst" Tcl command.
 *
 * Results:
 *	A Tcl_Obj* containing the substituted string, or NULL to indicate that
 *	an error occurred.
 *
 * Side effects:
 *	See the user documentation.
 *
 *----------------------------------------------------------------------
 */

Tcl_Obj *
Tcl_SubstObj(
    Tcl_Interp *interp,		/* Interpreter in which substitution occurs */
    Tcl_Obj *objPtr,		/* The value to be substituted. */
    int flags)			/* What substitutions to do. */
{
    NRE_callback *rootPtr = TOP_CB(interp);

    if (TclNRRunCallbacks(interp, Tcl_NRSubstObj(interp, objPtr, flags),
	    rootPtr) != TCL_OK) {
	return NULL;
    }
    return Tcl_GetObjResult(interp);
}

/*
 *----------------------------------------------------------------------
 *
 * Tcl_NRSubstObj --
 *
 *	Request substitution of a Tcl value by the NR stack.
 *
 * Results:
 *	Returns TCL_OK.
 *
 * Side effects:
 *	Compiles objPtr into bytecode that performs the substitutions as
 *	governed by flags and places callbacks on the NR stack to execute
 *	the bytecode and store the result in the interp.
 *
 *----------------------------------------------------------------------
 */

int
Tcl_NRSubstObj(
    Tcl_Interp *interp,
    Tcl_Obj *objPtr,
    int flags)
{
    ByteCode *codePtr = CompileSubstObj(interp, objPtr, flags);

    /* TODO: Confirm we do not need this. */
    /* Tcl_ResetResult(interp); */
    return TclNRExecuteByteCode(interp, codePtr);
}

/*
 *----------------------------------------------------------------------
 *
 * CompileSubstObj --
 *
 *	Compile a Tcl value into ByteCode implementing its substitution, as
 *	governed by flags.
 *
 * Results:
 *	A (ByteCode *) is returned pointing to the resulting ByteCode.
 *	The caller must manage its refCount and arrange for a call to
 *	TclCleanupByteCode() when the last reference disappears.
 *
 * Side effects:
 *	The Tcl_ObjType of objPtr is changed to the "substcode" type, and the
 *	ByteCode and governing flags value are kept in the internal rep for
 *	faster operations the next time CompileSubstObj is called on the same
 *	value.
 *
 *----------------------------------------------------------------------
 */

static ByteCode *
CompileSubstObj(
    Tcl_Interp *interp,
    Tcl_Obj *objPtr,
    int flags)
{
    Interp *iPtr = (Interp *) interp;
    ByteCode *codePtr = NULL;

    if (objPtr->typePtr == &substCodeType) {
	Namespace *nsPtr = iPtr->varFramePtr->nsPtr;

	codePtr = objPtr->internalRep.ptrAndLongRep.ptr;
	if ((unsigned long)flags != objPtr->internalRep.ptrAndLongRep.value
		|| ((Interp *) *codePtr->interpHandle != iPtr)
		|| (codePtr->compileEpoch != iPtr->compileEpoch)
		|| (codePtr->nsPtr != nsPtr)
		|| (codePtr->nsEpoch != nsPtr->resolverEpoch)
		|| (codePtr->localCachePtr !=
		iPtr->varFramePtr->localCachePtr)) {
	    FreeSubstCodeInternalRep(objPtr);
	}
    }
    if (objPtr->typePtr != &substCodeType) {
	CompileEnv compEnv;
	int numBytes;
	const char *bytes = Tcl_GetStringFromObj(objPtr, &numBytes);

	/* TODO: Check for more TIP 280 */
	TclInitCompileEnv(interp, &compEnv, bytes, numBytes, NULL, 0);

	TclSubstCompile(interp, bytes, numBytes, flags, 1, &compEnv);

	TclEmitOpcode(INST_DONE, &compEnv);
	TclInitByteCodeObj(objPtr, &compEnv);
	objPtr->typePtr = &substCodeType;
	TclFreeCompileEnv(&compEnv);

	codePtr = objPtr->internalRep.twoPtrValue.ptr1;
	objPtr->internalRep.ptrAndLongRep.ptr = codePtr;
	objPtr->internalRep.ptrAndLongRep.value = flags;
	if (iPtr->varFramePtr->localCachePtr) {
	    codePtr->localCachePtr = iPtr->varFramePtr->localCachePtr;
	    codePtr->localCachePtr->refCount++;
	}
#ifdef TCL_COMPILE_DEBUG
	if (tclTraceCompile >= 2) {
	    TclPrintByteCodeObj(interp, objPtr);
	    fflush(stdout);
	}
#endif /* TCL_COMPILE_DEBUG */
    }
    return codePtr;
}

/*
 *----------------------------------------------------------------------
 *
 * FreeSubstCodeInternalRep --
 *
 *	Part of the substcode Tcl object type implementation. Frees the
 *	storage associated with a substcode object's internal representation
 *	unless its code is actively being executed.
 *
 * Results:
 *	None.
 *
 * Side effects:
 *	The substcode object's internal rep is marked invalid and its code
 *	gets freed unless the code is actively being executed. In that case
 *	the cleanup is delayed until the last execution of the code completes.
 *
 *----------------------------------------------------------------------
 */

static void
FreeSubstCodeInternalRep(
    register Tcl_Obj *objPtr)	/* Object whose internal rep to free. */
{
    register ByteCode *codePtr = objPtr->internalRep.ptrAndLongRep.ptr;

    objPtr->typePtr = NULL;
    codePtr->refCount--;
    if (codePtr->refCount <= 0) {
	TclCleanupByteCode(codePtr);
    }
}

static void
ReleaseCmdWordData(
    ExtCmdLoc *eclPtr)
{
    int i;

    if (eclPtr->type == TCL_LOCATION_SOURCE) {
	Tcl_DecrRefCount(eclPtr->path);
    }
    for (i=0 ; i<eclPtr->nuloc ; i++) {
	ckfree((char *) eclPtr->loc[i].line);
    }

    if (eclPtr->loc != NULL) {
	ckfree((char *) eclPtr->loc);
    }

    Tcl_DeleteHashTable (&eclPtr->litInfo);

    ckfree((char *) eclPtr);
}

/*
 *----------------------------------------------------------------------
 *
 * TclInitCompileEnv --
 *
 *	Initializes a CompileEnv compilation environment structure for the
 *	compilation of a string in an interpreter.
 *
 * Results:
 *	None.
 *
 * Side effects:
 *	The CompileEnv structure is initialized.
 *
 *----------------------------------------------------------------------
 */

void
TclInitCompileEnv(
    Tcl_Interp *interp,		/* The interpreter for which a CompileEnv
				 * structure is initialized. */
    register CompileEnv *envPtr,/* Points to the CompileEnv structure to
				 * initialize. */
    const char *stringPtr,	/* The source string to be compiled. */
    int numBytes,		/* Number of bytes in source string. */
    const CmdFrame *invoker,	/* Location context invoking the bcc */
    int word)			/* Index of the word in that context getting
				 * compiled */
{
    Interp *iPtr = (Interp *) interp;

    assert(tclInstructionTable[LAST_INST_OPCODE+1].name == NULL);

    envPtr->iPtr = iPtr;
    envPtr->source = stringPtr;
    envPtr->numSrcBytes = numBytes;
    envPtr->procPtr = iPtr->compiledProcPtr;
    iPtr->compiledProcPtr = NULL;
    envPtr->numCommands = 0;
    envPtr->exceptDepth = 0;
    envPtr->maxExceptDepth = 0;
    envPtr->maxStackDepth = 0;
    envPtr->currStackDepth = 0;
    TclInitLiteralTable(&envPtr->localLitTable);

    envPtr->codeStart = envPtr->staticCodeSpace;
    envPtr->codeNext = envPtr->codeStart;
    envPtr->codeEnd = envPtr->codeStart + COMPILEENV_INIT_CODE_BYTES;
    envPtr->mallocedCodeArray = 0;

    envPtr->literalArrayPtr = envPtr->staticLiteralSpace;
    envPtr->literalArrayNext = 0;
    envPtr->literalArrayEnd = COMPILEENV_INIT_NUM_OBJECTS;
    envPtr->mallocedLiteralArray = 0;

    envPtr->exceptArrayPtr = envPtr->staticExceptArraySpace;
    envPtr->exceptAuxArrayPtr = envPtr->staticExAuxArraySpace;
    envPtr->exceptArrayNext = 0;
    envPtr->exceptArrayEnd = COMPILEENV_INIT_EXCEPT_RANGES;
    envPtr->mallocedExceptArray = 0;

    envPtr->cmdMapPtr = envPtr->staticCmdMapSpace;
    envPtr->cmdMapEnd = COMPILEENV_INIT_CMD_MAP_SIZE;
    envPtr->mallocedCmdMap = 0;
    envPtr->atCmdStart = 1;
    envPtr->expandCount = 0;

    /*
     * TIP #280: Set up the extended command location information, based on
     * the context invoking the byte code compiler. This structure is used to
     * keep the per-word line information for all compiled commands.
     *
     * See also tclBasic.c, TclEvalObjEx, for the equivalent code in the
     * non-compiling evaluator
     */

    envPtr->extCmdMapPtr = ckalloc(sizeof(ExtCmdLoc));
    envPtr->extCmdMapPtr->loc = NULL;
    envPtr->extCmdMapPtr->nloc = 0;
    envPtr->extCmdMapPtr->nuloc = 0;
    envPtr->extCmdMapPtr->path = NULL;
    Tcl_InitHashTable(&envPtr->extCmdMapPtr->litInfo, TCL_ONE_WORD_KEYS);

    if ((invoker == NULL) || (invoker->type == TCL_LOCATION_EVAL_LIST)) {
	/*
	 * Initialize the compiler for relative counting in case of a
	 * dynamic context.
	 */

	envPtr->line = 1;
	if (iPtr->evalFlags & TCL_EVAL_FILE) {
	    iPtr->evalFlags &= ~TCL_EVAL_FILE;
	    envPtr->extCmdMapPtr->type = TCL_LOCATION_SOURCE;

	    if (iPtr->scriptFile) {
		/*
		 * Normalization here, to have the correct pwd. Should have
		 * negligible impact on performance, as the norm should have
		 * been done already by the 'source' invoking us, and it
		 * caches the result.
		 */

		Tcl_Obj *norm =
			Tcl_FSGetNormalizedPath(interp, iPtr->scriptFile);

		if (norm == NULL) {
		    /*
		     * Error message in the interp result. No place to put it.
		     * And no place to serve the error itself to either. Fake
		     * a path, empty string.
		     */

		    TclNewLiteralStringObj(envPtr->extCmdMapPtr->path, "");
		} else {
		    envPtr->extCmdMapPtr->path = norm;
		}
	    } else {
		TclNewLiteralStringObj(envPtr->extCmdMapPtr->path, "");
	    }

	    Tcl_IncrRefCount(envPtr->extCmdMapPtr->path);
	} else {
	    envPtr->extCmdMapPtr->type =
		(envPtr->procPtr ? TCL_LOCATION_PROC : TCL_LOCATION_BC);
	}
    } else {
	/*
	 * Initialize the compiler using the context, making counting absolute
	 * to that context. Note that the context can be byte code execution.
	 * In that case we have to fill out the missing pieces (line, path,
	 * ...) which may make change the type as well.
	 */

	CmdFrame *ctxPtr = TclStackAlloc(interp, sizeof(CmdFrame));
	int pc = 0;

	*ctxPtr = *invoker;
	if (invoker->type == TCL_LOCATION_BC) {
	    /*
	     * Note: Type BC => ctx.data.eval.path    is not used.
	     *			ctx.data.tebc.codePtr is used instead.
	     */

	    TclGetSrcInfoForPc(ctxPtr);
	    pc = 1;
	}

	if ((ctxPtr->nline <= word) || (ctxPtr->line[word] < 0)) {
	    /*
	     * Word is not a literal, relative counting.
	     */

	    envPtr->line = 1;
	    envPtr->extCmdMapPtr->type =
		    (envPtr->procPtr ? TCL_LOCATION_PROC : TCL_LOCATION_BC);

	    if (pc && (ctxPtr->type == TCL_LOCATION_SOURCE)) {
		/*
		 * The reference made by 'TclGetSrcInfoForPc' is dead.
		 */

		Tcl_DecrRefCount(ctxPtr->data.eval.path);
	    }
	} else {
	    envPtr->line = ctxPtr->line[word];
	    envPtr->extCmdMapPtr->type = ctxPtr->type;

	    if (ctxPtr->type == TCL_LOCATION_SOURCE) {
		envPtr->extCmdMapPtr->path = ctxPtr->data.eval.path;

		if (pc) {
		    /*
		     * The reference 'TclGetSrcInfoForPc' made is transfered.
		     */

		    ctxPtr->data.eval.path = NULL;
		} else {
		    /*
		     * We have a new reference here.
		     */

		    Tcl_IncrRefCount(envPtr->extCmdMapPtr->path);
		}
	    }
	}

	TclStackFree(interp, ctxPtr);
    }

    envPtr->extCmdMapPtr->start = envPtr->line;

    /*
     * Initialize the data about invisible continuation lines as empty, i.e.
     * not used. The caller (TclSetByteCodeFromAny) will set this up, if such
     * data is available.
     */

    envPtr->clLoc = NULL;
    envPtr->clNext = NULL;

    envPtr->auxDataArrayPtr = envPtr->staticAuxDataArraySpace;
    envPtr->auxDataArrayNext = 0;
    envPtr->auxDataArrayEnd = COMPILEENV_INIT_AUX_DATA_SIZE;
    envPtr->mallocedAuxDataArray = 0;
}

/*
 *----------------------------------------------------------------------
 *
 * TclFreeCompileEnv --
 *
 *	Free the storage allocated in a CompileEnv compilation environment
 *	structure.
 *
 * Results:
 *	None.
 *
 * Side effects:
 *	Allocated storage in the CompileEnv structure is freed. Note that its
 *	local literal table is not deleted and its literal objects are not
 *	released. In addition, storage referenced by its auxiliary data items
 *	is not freed. This is done so that, when compilation is successful,
 *	"ownership" of these objects and aux data items is handed over to the
 *	corresponding ByteCode structure.
 *
 *----------------------------------------------------------------------
 */

void
TclFreeCompileEnv(
    register CompileEnv *envPtr)/* Points to the CompileEnv structure. */
{
    if (envPtr->localLitTable.buckets != envPtr->localLitTable.staticBuckets){
	ckfree(envPtr->localLitTable.buckets);
	envPtr->localLitTable.buckets = envPtr->localLitTable.staticBuckets;
    }
    if (envPtr->iPtr) {
	/* 
	 * We never converted to Bytecode, so free the things we would
	 * have transferred to it.
	 */

	int i;
	LiteralEntry *entryPtr = envPtr->literalArrayPtr;
	AuxData *auxDataPtr = envPtr->auxDataArrayPtr;

	for (i = 0;  i < envPtr->literalArrayNext;  i++) {
	    TclReleaseLiteral((Tcl_Interp *)envPtr->iPtr, entryPtr->objPtr);
	    entryPtr++;
	}

#ifdef TCL_COMPILE_DEBUG
	TclVerifyGlobalLiteralTable(envPtr->iPtr);
#endif /*TCL_COMPILE_DEBUG*/

	for (i = 0;  i < envPtr->auxDataArrayNext;  i++) {
	    if (auxDataPtr->type->freeProc != NULL) {
		auxDataPtr->type->freeProc(auxDataPtr->clientData);
	    }
	    auxDataPtr++;
	}
    }
    if (envPtr->mallocedCodeArray) {
	ckfree(envPtr->codeStart);
    }
    if (envPtr->mallocedLiteralArray) {
	ckfree(envPtr->literalArrayPtr);
    }
    if (envPtr->mallocedExceptArray) {
	ckfree(envPtr->exceptArrayPtr);
	ckfree(envPtr->exceptAuxArrayPtr);
    }
    if (envPtr->mallocedCmdMap) {
	ckfree(envPtr->cmdMapPtr);
    }
    if (envPtr->mallocedAuxDataArray) {
	ckfree(envPtr->auxDataArrayPtr);
    }
    if (envPtr->extCmdMapPtr) {
	ReleaseCmdWordData(envPtr->extCmdMapPtr);
	envPtr->extCmdMapPtr = NULL;
    }

    /*
     * If we used data about invisible continuation lines, then now is the
     * time to release on our hold on it. The lock was set in function
     * TclSetByteCodeFromAny(), found in this file.
     */

    if (envPtr->clLoc) {
	Tcl_Release(envPtr->clLoc);
    }
}

/*
 *----------------------------------------------------------------------
 *
 * TclWordKnownAtCompileTime --
 *
 *	Test whether the value of a token is completely known at compile time.
 *
 * Results:
 *	Returns true if the tokenPtr argument points to a word value that is
 *	completely known at compile time. Generally, values that are known at
 *	compile time can be compiled to their values, while values that cannot
 *	be known until substitution at runtime must be compiled to bytecode
 *	instructions that perform that substitution. For several commands,
 *	whether or not arguments are known at compile time determine whether
 *	it is worthwhile to compile at all.
 *
 * Side effects:
 *	When returning true, appends the known value of the word to the
 *	unshared Tcl_Obj (*valuePtr), unless valuePtr is NULL.
 *
 *----------------------------------------------------------------------
 */

int
TclWordKnownAtCompileTime(
    Tcl_Token *tokenPtr,	/* Points to Tcl_Token we should check */
    Tcl_Obj *valuePtr)		/* If not NULL, points to an unshared Tcl_Obj
				 * to which we should append the known value
				 * of the word. */
{
    int numComponents = tokenPtr->numComponents;
    Tcl_Obj *tempPtr = NULL;

    if (tokenPtr->type == TCL_TOKEN_SIMPLE_WORD) {
	if (valuePtr != NULL) {
	    Tcl_AppendToObj(valuePtr, tokenPtr[1].start, tokenPtr[1].size);
	}
	return 1;
    }
    if (tokenPtr->type != TCL_TOKEN_WORD) {
	return 0;
    }
    tokenPtr++;
    if (valuePtr != NULL) {
	tempPtr = Tcl_NewObj();
	Tcl_IncrRefCount(tempPtr);
    }
    while (numComponents--) {
	switch (tokenPtr->type) {
	case TCL_TOKEN_TEXT:
	    if (tempPtr != NULL) {
		Tcl_AppendToObj(tempPtr, tokenPtr->start, tokenPtr->size);
	    }
	    break;

	case TCL_TOKEN_BS:
	    if (tempPtr != NULL) {
		char utfBuf[TCL_UTF_MAX];
		int length = TclParseBackslash(tokenPtr->start,
			tokenPtr->size, NULL, utfBuf);

		Tcl_AppendToObj(tempPtr, utfBuf, length);
	    }
	    break;

	default:
	    if (tempPtr != NULL) {
		Tcl_DecrRefCount(tempPtr);
	    }
	    return 0;
	}
	tokenPtr++;
    }
    if (valuePtr != NULL) {
	Tcl_AppendObjToObj(valuePtr, tempPtr);
	Tcl_DecrRefCount(tempPtr);
    }
    return 1;
}

/*
 * ---------------------------------------------------------------------
 *
 * FindCompiledCommandFromToken --
 *
 *	A simple helper that looks up a command's compiler from its token.
 *
 * ---------------------------------------------------------------------
 */

static Command *
FindCompiledCommandFromToken(
    Tcl_Interp *interp,
    Tcl_Token *tokenPtr)
{
    Tcl_DString ds;
    Command *cmdPtr;

    /*
     * If we have a non-trivial token or are suppressing compilation, we stop
     * right now.
     */

    if ((tokenPtr->type != TCL_TOKEN_SIMPLE_WORD)
	    || (((Interp *) interp)->flags & DONT_COMPILE_CMDS_INLINE)) {
	return NULL;
    }

    /*
     * We copy the string before trying to find the command by name. We used
     * to modify the string in place, but this is not safe because the name
     * resolution handlers could have side effects that rely on the unmodified
     * string.
     */

    Tcl_DStringInit(&ds);
    TclDStringAppendToken(&ds, &tokenPtr[1]);
    cmdPtr = (Command *) Tcl_FindCommand(interp, Tcl_DStringValue(&ds), NULL,
	    /*flags*/ 0);
    if (cmdPtr != NULL && (cmdPtr->compileProc == NULL
	    || (cmdPtr->nsPtr->flags & NS_SUPPRESS_COMPILATION)
	    || (cmdPtr->flags & CMD_HAS_EXEC_TRACES))) {
	cmdPtr = NULL;
    }
    Tcl_DStringFree(&ds);
    return cmdPtr;
}

/*
 *----------------------------------------------------------------------
 *
 * TclCompileScript --
 *
 *	Compile a Tcl script in a string.
 *
 * Results:
 *	The return value is TCL_OK on a successful compilation and TCL_ERROR
 *	on failure. If TCL_ERROR is returned, then the interpreter's result
 *	contains an error message.
 *
 * Side effects:
 *	Adds instructions to envPtr to evaluate the script at runtime.
 *
 *----------------------------------------------------------------------
 */

void
TclCompileScript(
    Tcl_Interp *interp,		/* Used for error and status reporting. Also
				 * serves as context for finding and compiling
				 * commands. May not be NULL. */
    const char *script,		/* The source script to compile. */
    int numBytes,		/* Number of bytes in script. If < 0, the
				 * script consists of all bytes up to the
				 * first null character. */
    CompileEnv *envPtr)		/* Holds resulting instructions. */
{
    int lastTopLevelCmdIndex = -1;
				/* Index of most recent toplevel command in
				 * the command location table. Initialized to
				 * avoid compiler warning. */
    int startCodeOffset = -1;	/* Offset of first byte of current command's
				 * code. Init. to avoid compiler warning. */
    unsigned char *entryCodeNext = envPtr->codeNext;
    const char *p, *next;
    Command *cmdPtr;
    Tcl_Token *tokenPtr;
    int bytesLeft, isFirstCmd, wordIdx, currCmdIndex, commandLength, objIndex;
    /* TIP #280 */
    ExtCmdLoc *eclPtr = envPtr->extCmdMapPtr;
    int *wlines, wlineat, cmdLine, *clNext;
    Tcl_Parse *parsePtr = TclStackAlloc(interp, sizeof(Tcl_Parse));

    if (envPtr->iPtr == NULL) {
	Tcl_Panic("TclCompileScript() called on uninitialized CompileEnv");
    }

    if (numBytes < 0) {
	numBytes = strlen(script);
    }
    Tcl_ResetResult(interp);
    isFirstCmd = 1;

    /*
     * Each iteration through the following loop compiles the next command
     * from the script.
     */

    p = script;
    bytesLeft = numBytes;
    cmdLine = envPtr->line;
    clNext = envPtr->clNext;
    do {
	if (Tcl_ParseCommand(interp, p, bytesLeft, 0, parsePtr) != TCL_OK) {
	    /*
	     * Compile bytecodes to report the parse error at runtime.
	     */

	    Tcl_LogCommandInfo(interp, script, parsePtr->commandStart,
		    /* Drop the command terminator (";","]") if appropriate */
		    (parsePtr->term ==
		    parsePtr->commandStart + parsePtr->commandSize - 1)?
		    parsePtr->commandSize - 1 : parsePtr->commandSize);
	    TclCompileSyntaxError(interp, envPtr);
	    break;
	}

	/*
	 * TIP #280: We have to count newlines before the command even in the
	 * degenerate case when the command has no words. (See test
	 * info-30.33).
	 * So make that counting here, and not in the (numWords > 0) branch
	 * below.
	 */

	TclAdvanceLines(&cmdLine, p, parsePtr->commandStart);
	TclAdvanceContinuations(&cmdLine, &clNext,
		parsePtr->commandStart - envPtr->source);

	if (parsePtr->numWords > 0) {
	    int expand = 0;	/* Set if there are dynamic expansions to
				 * handle */

	    /*
	     * If not the first command, pop the previous command's result
	     * and, if we're compiling a top level command, update the last
	     * command's code size to account for the pop instruction.
	     */

	    if (!isFirstCmd) {
		TclEmitOpcode(INST_POP, envPtr);
		envPtr->cmdMapPtr[lastTopLevelCmdIndex].numCodeBytes =
			(envPtr->codeNext - envPtr->codeStart)
			- startCodeOffset;
	    }

	    /*
	     * Determine the actual length of the command.
	     */

	    commandLength = parsePtr->commandSize;
	    if (parsePtr->term == parsePtr->commandStart + commandLength-1) {
		/*
		 * The command terminator character (such as ; or ]) is the
		 * last character in the parsed command. Reduce the length by
		 * one so that the trace message doesn't include the
		 * terminator character.
		 */

		commandLength -= 1;
	    }

#ifdef TCL_COMPILE_DEBUG
	    /*
	     * If tracing, print a line for each top level command compiled.
	     */

	    if ((tclTraceCompile >= 1) && (envPtr->procPtr == NULL)) {
		fprintf(stdout, "  Compiling: ");
		TclPrintSource(stdout, parsePtr->commandStart,
			TclMin(commandLength, 55));
		fprintf(stdout, "\n");
	    }
#endif

	    /*
	     * Check whether expansion has been requested for any of the
	     * words.
	     */

	    for (wordIdx = 0, tokenPtr = parsePtr->tokenPtr;
		    wordIdx < parsePtr->numWords;
		    wordIdx++, tokenPtr += tokenPtr->numComponents + 1) {
		if (tokenPtr->type == TCL_TOKEN_EXPAND_WORD) {
		    expand = 1;
		    break;
		}
	    }

	    /*
	     * If expansion was requested, check if the command declares that
	     * it knows how to compile it. Note that if expansion is requested
	     * for the first word, this check will fail as the token type will
	     * inhibit it. (Checked inside FindCompiledCommandFromToken.) This
	     * is as it should be.
	     */

	    if (expand) {
		cmdPtr = FindCompiledCommandFromToken(interp,
			parsePtr->tokenPtr);
		if (cmdPtr && (cmdPtr->flags & CMD_COMPILES_EXPANDED)) {
		    expand = 0;
		}
	    }

	    envPtr->numCommands++;
	    currCmdIndex = envPtr->numCommands - 1;
	    lastTopLevelCmdIndex = currCmdIndex;
	    startCodeOffset = envPtr->codeNext - envPtr->codeStart;
	    EnterCmdStartData(envPtr, currCmdIndex,
		    parsePtr->commandStart - envPtr->source, startCodeOffset);

	    /*
	     * Should only start issuing instructions after the "command has
	     * started" so that the command range is correct in the bytecode.
	     */

	    if (expand) {
		StartExpanding(envPtr);
	    }

	    /*
	     * TIP #280. Scan the words and compute the extended location
	     * information. The map first contain full per-word line
	     * information for use by the compiler. This is later replaced by
	     * a reduced form which signals non-literal words, stored in
	     * 'wlines'.
	     */

	    EnterCmdWordData(eclPtr, parsePtr->commandStart - envPtr->source,
		    parsePtr->tokenPtr, parsePtr->commandStart,
		    parsePtr->commandSize, parsePtr->numWords, cmdLine,
		    clNext, &wlines, envPtr);
	    wlineat = eclPtr->nuloc - 1;

	    /*
	     * Each iteration of the following loop compiles one word from the
	     * command.
	     */

	    for (wordIdx = 0, tokenPtr = parsePtr->tokenPtr;
		    wordIdx < parsePtr->numWords; wordIdx++,
		    tokenPtr += tokenPtr->numComponents + 1) {
		/*
		 * Note the parse location information.
		 */

		envPtr->line = eclPtr->loc[wlineat].line[wordIdx];
		envPtr->clNext = eclPtr->loc[wlineat].next[wordIdx];

		if (tokenPtr->type != TCL_TOKEN_SIMPLE_WORD) {
		    /*
		     * The word is not a simple string of characters.
		     */

		    TclCompileTokens(interp, tokenPtr+1,
			    tokenPtr->numComponents, envPtr);
		    if (expand && tokenPtr->type == TCL_TOKEN_EXPAND_WORD) {
			TclEmitInstInt4(INST_EXPAND_STKTOP,
				envPtr->currStackDepth, envPtr);
		    }
		    continue;
		}

		/*
		 * This is a simple string of literal characters (i.e. we know
		 * it absolutely and can use it directly). If this is the
		 * first word and the command has a compile procedure, let it
		 * compile the command.
		 */

		if ((wordIdx == 0) && !expand) {
		    cmdPtr = FindCompiledCommandFromToken(interp, tokenPtr);
		    if (cmdPtr) {
			int savedNumCmds = envPtr->numCommands;
			unsigned savedCodeNext =
				envPtr->codeNext - envPtr->codeStart;
			int update = 0;
			int startStackDepth = envPtr->currStackDepth;

			/*
			 * Mark the start of the command; the proper bytecode
			 * length will be updated later. There is no need to
			 * do this for the first bytecode in the compile env,
			 * as the check is done before calling
			 * TclNRExecuteByteCode(). Do emit an INST_START_CMD
			 * in special cases where the first bytecode is in a
			 * loop, to insure that the corresponding command is
			 * counted properly. Compilers for commands able to
			 * produce such a beast (currently 'while 1' only) set
			 * envPtr->atCmdStart to 0 in order to signal this
			 * case. [Bug 1752146]
			 *
			 * Note that the environment is initialised with
			 * atCmdStart=1 to avoid emitting ISC for the first
			 * command.
			 */

			if (envPtr->atCmdStart == 1) {
			    if (savedCodeNext != 0) {
				/*
				 * Increase the number of commands being
				 * started at the current point. Note that
				 * this depends on the exact layout of the
				 * INST_START_CMD's operands, so be careful!
				 */

				TclIncrUInt4AtPtr(envPtr->codeNext - 4, 1)
			    }
			} else if (envPtr->atCmdStart == 0) {
			    TclEmitInstInt4(INST_START_CMD, 0, envPtr);
			    TclEmitInt4(1, envPtr);
			    update = 1;
			}

			if (cmdPtr->compileProc(interp, parsePtr, cmdPtr,
				envPtr) == TCL_OK) {
			    /*
			     * Confirm that the command compiler generated a
			     * single value on the stack as its result. This
			     * is only done in debugging mode, as it *should*
			     * be correct and normal users have no reasonable
			     * way to fix it anyway.
			     */

#ifdef TCL_COMPILE_DEBUG
			    int diff = envPtr->currStackDepth-startStackDepth;

			    if (diff != 1) {
<<<<<<< HEAD
				/*Tcl_Panic(*/
fprintf(stdout, 
"bad stack adjustment when compiling"
=======
				Tcl_Panic("bad stack adjustment when compiling"
>>>>>>> 0fdeb6a2
					" %.*s (was %d instead of 1)",
					parsePtr->tokenPtr->size,
					parsePtr->tokenPtr->start, diff);
fprintf(stdout, "\n");
fflush(stdout);
			    }
#endif
			    if (update) {
				/*
				 * Fix the bytecode length.
				 */

				unsigned char *fixPtr = envPtr->codeStart
					+ savedCodeNext + 1;
				unsigned fixLen = envPtr->codeNext
					- envPtr->codeStart - savedCodeNext;

				TclStoreInt4AtPtr(fixLen, fixPtr);
			    }
			    goto finishCommand;
			}

			if (envPtr->atCmdStart == 1 && savedCodeNext != 0) {
			    /*
			     * Decrease the number of commands being started
			     * at the current point. Note that this depends on
			     * the exact layout of the INST_START_CMD's
			     * operands, so be careful!
			     */

			    TclIncrUInt4AtPtr(envPtr->codeNext - 4, -1);
			}

			/*
			 * Restore numCommands and codeNext to their correct
			 * values, removing any commands compiled before the
			 * failure to produce bytecode got reported. [Bugs
			 * 705406 and 735055]
			 */

			envPtr->numCommands = savedNumCmds;
			envPtr->codeNext = envPtr->codeStart + savedCodeNext;

			/*
			 * And the stack depth too!!  [Bug 3614102].
			 */

			envPtr->currStackDepth = startStackDepth;
		    }

		    /*
		     * No compile procedure so push the word. If the command
		     * was found, push a CmdName object to reduce runtime
		     * lookups. Mark this as a command name literal to reduce
		     * shimmering. 
		     */

		    objIndex = TclRegisterNewCmdLiteral(envPtr,
			    tokenPtr[1].start, tokenPtr[1].size);
		    if (cmdPtr) {
			TclSetCmdNameObj(interp,
				TclFetchLiteral(envPtr, objIndex), cmdPtr);
		    }
		} else {
		    /*
		     * Simple argument word of a command. We reach this if and
		     * only if the command word was not compiled for whatever
		     * reason. Register the literal's location for use by
		     * uplevel, etc. commands, should they encounter it
		     * unmodified. We care only if the we are in a context
		     * which already allows absolute counting.
		     */

		    objIndex = TclRegisterNewLiteral(envPtr,
			    tokenPtr[1].start, tokenPtr[1].size);

		    if (envPtr->clNext) {
			TclContinuationsEnterDerived(
				TclFetchLiteral(envPtr, objIndex),
				tokenPtr[1].start - envPtr->source,
				eclPtr->loc[wlineat].next[wordIdx]);
		    }
		}
		TclEmitPush(objIndex, envPtr);
	    } /* for loop */

	    /*
	     * Emit an invoke instruction for the command. We skip this if a
	     * compile procedure was found for the command.
	     */

	    if (expand) {
		/*
		 * The stack depth during argument expansion can only be
		 * managed at runtime, as the number of elements in the
		 * expanded lists is not known at compile time. We adjust here
		 * the stack depth estimate so that it is correct after the
		 * command with expanded arguments returns.
		 *
		 * The end effect of this command's invocation is that all the
		 * words of the command are popped from the stack, and the
		 * result is pushed: the stack top changes by (1-wordIdx).
		 *
		 * Note that the estimates are not correct while the command
		 * is being prepared and run, INST_EXPAND_STKTOP is not
		 * stack-neutral in general.
		 */

		TclEmitOpcode(INST_INVOKE_EXPANDED, envPtr);
		envPtr->expandCount--;
		TclAdjustStackDepth(1 - wordIdx, envPtr);
	    } else if (wordIdx > 0) {
		/*
		 * Save PC -> command map for the TclArgumentBC* functions.
		 */

		int isnew;
		Tcl_HashEntry *hePtr = Tcl_CreateHashEntry(&eclPtr->litInfo,
			INT2PTR(envPtr->codeNext - envPtr->codeStart),
			&isnew);

		Tcl_SetHashValue(hePtr, INT2PTR(wlineat));
		if (wordIdx <= 255) {
		    TclEmitInstInt1(INST_INVOKE_STK1, wordIdx, envPtr);
		} else {
		    TclEmitInstInt4(INST_INVOKE_STK4, wordIdx, envPtr);
		}
	    }

	    /*
	     * Update the compilation environment structure and record the
	     * offsets of the source and code for the command.
	     */

	finishCommand:
	    EnterCmdExtentData(envPtr, currCmdIndex, commandLength,
		    (envPtr->codeNext-envPtr->codeStart) - startCodeOffset);
	    isFirstCmd = 0;

	    /*
	     * TIP #280: Free full form of per-word line data and insert the
	     * reduced form now
	     */

	    ckfree(eclPtr->loc[wlineat].line);
	    ckfree(eclPtr->loc[wlineat].next);
	    eclPtr->loc[wlineat].line = wlines;
	    eclPtr->loc[wlineat].next = NULL;
	} /* end if parsePtr->numWords > 0 */

	/*
	 * Advance to the next command in the script.
	 */

	next = parsePtr->commandStart + parsePtr->commandSize;
	bytesLeft -= next - p;
	p = next;

	/*
	 * TIP #280: Track lines in the just compiled command.
	 */

	TclAdvanceLines(&cmdLine, parsePtr->commandStart, p);
	TclAdvanceContinuations(&cmdLine, &clNext, p - envPtr->source);
	Tcl_FreeParse(parsePtr);
    } while (bytesLeft > 0);

    /*
     * TIP #280: Bring the line counts in the CompEnv up to date.
     *	See tests info-30.33,34,35 .
     */

    envPtr->line = cmdLine;
    envPtr->clNext = clNext;

    /*
     * If the source script yielded no instructions (e.g., if it was empty),
     * push an empty string as the command's result.
     */

    if (envPtr->codeNext == entryCodeNext) {
	TclEmitPush(TclRegisterNewLiteral(envPtr, "", 0), envPtr);
    }

    envPtr->numSrcBytes = p - script;
    TclStackFree(interp, parsePtr);
}

/*
 *----------------------------------------------------------------------
 *
 * TclCompileTokens --
 *
 *	Given an array of tokens parsed from a Tcl command (e.g., the tokens
 *	that make up a word) this procedure emits instructions to evaluate the
 *	tokens and concatenate their values to form a single result value on
 *	the interpreter's runtime evaluation stack.
 *
 * Results:
 *	The return value is a standard Tcl result. If an error occurs, an
 *	error message is left in the interpreter's result.
 *
 * Side effects:
 *	Instructions are added to envPtr to push and evaluate the tokens at
 *	runtime.
 *
 *----------------------------------------------------------------------
 */

void
TclCompileVarSubst(
    Tcl_Interp *interp,
    Tcl_Token *tokenPtr,
    CompileEnv *envPtr)
{
    const char *p, *name = tokenPtr[1].start;
    int nameBytes = tokenPtr[1].size;
    int i, localVar, localVarName = 1;

    /*
     * Determine how the variable name should be handled: if it contains any
     * namespace qualifiers it is not a local variable (localVarName=-1); if
     * it looks like an array element and the token has a single component, it
     * should not be created here [Bug 569438] (localVarName=0); otherwise,
     * the local variable can safely be created (localVarName=1).
     */

    for (i = 0, p = name;  i < nameBytes;  i++, p++) {
	if ((*p == ':') && (i < nameBytes-1) && (*(p+1) == ':')) {
	    localVarName = -1;
	    break;
	} else if ((*p == '(')
		&& (tokenPtr->numComponents == 1)
		&& (*(name + nameBytes - 1) == ')')) {
	    localVarName = 0;
	    break;
	}
    }

    /*
     * Either push the variable's name, or find its index in the array
     * of local variables in a procedure frame.
     */

    localVar = -1;
    if (localVarName != -1) {
	localVar = TclFindCompiledLocal(name, nameBytes, localVarName, envPtr);
    }
    if (localVar < 0) {
	TclEmitPush(TclRegisterNewLiteral(envPtr, name, nameBytes), envPtr);
    }

    /*
     * Emit instructions to load the variable.
     */

    TclAdvanceLines(&envPtr->line, tokenPtr[1].start,
	    tokenPtr[1].start + tokenPtr[1].size);

    if (tokenPtr->numComponents == 1) {
	if (localVar < 0) {
	    TclEmitOpcode(INST_LOAD_STK, envPtr);
	} else if (localVar <= 255) {
	    TclEmitInstInt1(INST_LOAD_SCALAR1, localVar, envPtr);
	} else {
	    TclEmitInstInt4(INST_LOAD_SCALAR4, localVar, envPtr);
	}
    } else {
	TclCompileTokens(interp, tokenPtr+2, tokenPtr->numComponents-1, envPtr);
	if (localVar < 0) {
	    TclEmitOpcode(INST_LOAD_ARRAY_STK, envPtr);
	} else if (localVar <= 255) {
	    TclEmitInstInt1(INST_LOAD_ARRAY1, localVar, envPtr);
	} else {
	    TclEmitInstInt4(INST_LOAD_ARRAY4, localVar, envPtr);
	}
    }
}

void
TclCompileTokens(
    Tcl_Interp *interp,		/* Used for error and status reporting. */
    Tcl_Token *tokenPtr,	/* Pointer to first in an array of tokens to
				 * compile. */
    int count,			/* Number of tokens to consider at tokenPtr.
				 * Must be at least 1. */
    CompileEnv *envPtr)		/* Holds the resulting instructions. */
{
    Tcl_DString textBuffer;	/* Holds concatenated chars from adjacent
				 * TCL_TOKEN_TEXT, TCL_TOKEN_BS tokens. */
    char buffer[TCL_UTF_MAX];
    int i, numObjsToConcat, length;
    unsigned char *entryCodeNext = envPtr->codeNext;
#define NUM_STATIC_POS 20
    int isLiteral, maxNumCL, numCL;
    int *clPosition = NULL;

    /*
     * For the handling of continuation lines in literals we first check if
     * this is actually a literal. For if not we can forego the additional
     * processing. Otherwise we pre-allocate a small table to store the
     * locations of all continuation lines we find in this literal, if any.
     * The table is extended if needed.
     *
     * Note: Different to the equivalent code in function 'TclSubstTokens()'
     * (see file "tclParse.c") we do not seem to need the 'adjust' variable.
     * We also do not seem to need code which merges continuation line
     * information of multiple words which concat'd at runtime. Either that or
     * I have not managed to find a test case for these two possibilities yet.
     * It might be a difference between compile- versus run-time processing.
     */

    numCL = 0;
    maxNumCL = 0;
    isLiteral = 1;
    for (i=0 ; i < count; i++) {
	if ((tokenPtr[i].type != TCL_TOKEN_TEXT)
		&& (tokenPtr[i].type != TCL_TOKEN_BS)) {
	    isLiteral = 0;
	    break;
	}
    }

    if (isLiteral) {
	maxNumCL = NUM_STATIC_POS;
	clPosition = ckalloc(maxNumCL * sizeof(int));
    }

    Tcl_DStringInit(&textBuffer);
    numObjsToConcat = 0;
    for ( ;  count > 0;  count--, tokenPtr++) {
	switch (tokenPtr->type) {
	case TCL_TOKEN_TEXT:
	    TclDStringAppendToken(&textBuffer, tokenPtr);
	    TclAdvanceLines(&envPtr->line, tokenPtr->start,
		    tokenPtr->start + tokenPtr->size);
	    break;

	case TCL_TOKEN_BS:
	    length = TclParseBackslash(tokenPtr->start, tokenPtr->size,
		    NULL, buffer);
	    Tcl_DStringAppend(&textBuffer, buffer, length);

	    /*
	     * If the backslash sequence we found is in a literal, and
	     * represented a continuation line, we compute and store its
	     * location (as char offset to the beginning of the _result_
	     * script). We may have to extend the table of locations.
	     *
	     * Note that the continuation line information is relevant even if
	     * the word we are processing is not a literal, as it can affect
	     * nested commands. See the branch for TCL_TOKEN_COMMAND below,
	     * where the adjustment we are tracking here is taken into
	     * account. The good thing is that we do not need a table of
	     * everything, just the number of lines we have to add as
	     * correction.
	     */

	    if ((length == 1) && (buffer[0] == ' ') &&
		(tokenPtr->start[1] == '\n')) {
		if (isLiteral) {
		    int clPos = Tcl_DStringLength(&textBuffer);

		    if (numCL >= maxNumCL) {
			maxNumCL *= 2;
			clPosition = ckrealloc(clPosition,
                                maxNumCL * sizeof(int));
		    }
		    clPosition[numCL] = clPos;
		    numCL ++;
		}
	    }
	    break;

	case TCL_TOKEN_COMMAND:
	    /*
	     * Push any accumulated chars appearing before the command.
	     */

	    if (Tcl_DStringLength(&textBuffer) > 0) {
		int literal = TclRegisterDStringLiteral(envPtr, &textBuffer);

		TclEmitPush(literal, envPtr);
		numObjsToConcat++;
		Tcl_DStringFree(&textBuffer);

		if (numCL) {
		    TclContinuationsEnter(TclFetchLiteral(envPtr, literal),
			    numCL, clPosition);
		}
		numCL = 0;
	    }

	    TclCompileScript(interp, tokenPtr->start+1,
		    tokenPtr->size-2, envPtr);
	    numObjsToConcat++;
	    break;

	case TCL_TOKEN_VARIABLE:
	    /*
	     * Push any accumulated chars appearing before the $<var>.
	     */

	    if (Tcl_DStringLength(&textBuffer) > 0) {
		int literal;

		literal = TclRegisterDStringLiteral(envPtr, &textBuffer);
		TclEmitPush(literal, envPtr);
		numObjsToConcat++;
		Tcl_DStringFree(&textBuffer);
	    }

	    TclCompileVarSubst(interp, tokenPtr, envPtr);
	    numObjsToConcat++;
	    count -= tokenPtr->numComponents;
	    tokenPtr += tokenPtr->numComponents;
	    break;

	default:
	    Tcl_Panic("Unexpected token type in TclCompileTokens: %d; %.*s",
		    tokenPtr->type, tokenPtr->size, tokenPtr->start);
	}
    }

    /*
     * Push any accumulated characters appearing at the end.
     */

    if (Tcl_DStringLength(&textBuffer) > 0) {
	int literal = TclRegisterDStringLiteral(envPtr, &textBuffer);

	TclEmitPush(literal, envPtr);
	numObjsToConcat++;
	if (numCL) {
	    TclContinuationsEnter(TclFetchLiteral(envPtr, literal),
		    numCL, clPosition);
	}
	numCL = 0;
    }

    /*
     * If necessary, concatenate the parts of the word.
     */

    while (numObjsToConcat > 255) {
	TclEmitInstInt1(INST_CONCAT1, 255, envPtr);
	numObjsToConcat -= 254;	/* concat pushes 1 obj, the result */
    }
    if (numObjsToConcat > 1) {
	TclEmitInstInt1(INST_CONCAT1, numObjsToConcat, envPtr);
    }

    /*
     * If the tokens yielded no instructions, push an empty string.
     */

    if (envPtr->codeNext == entryCodeNext) {
	TclEmitPush(TclRegisterNewLiteral(envPtr, "", 0), envPtr);
    }
    Tcl_DStringFree(&textBuffer);

    /*
     * Release the temp table we used to collect the locations of continuation
     * lines, if any.
     */

    if (maxNumCL) {
	ckfree(clPosition);
    }
}

/*
 *----------------------------------------------------------------------
 *
 * TclCompileCmdWord --
 *
 *	Given an array of parse tokens for a word containing one or more Tcl
 *	commands, emit inline instructions to execute them. This procedure
 *	differs from TclCompileTokens in that a simple word such as a loop
 *	body enclosed in braces is not just pushed as a string, but is itself
 *	parsed into tokens and compiled.
 *
 * Results:
 *	The return value is a standard Tcl result. If an error occurs, an
 *	error message is left in the interpreter's result.
 *
 * Side effects:
 *	Instructions are added to envPtr to execute the tokens at runtime.
 *
 *----------------------------------------------------------------------
 */

void
TclCompileCmdWord(
    Tcl_Interp *interp,		/* Used for error and status reporting. */
    Tcl_Token *tokenPtr,	/* Pointer to first in an array of tokens for
				 * a command word to compile inline. */
    int count,			/* Number of tokens to consider at tokenPtr.
				 * Must be at least 1. */
    CompileEnv *envPtr)		/* Holds the resulting instructions. */
{
    if ((count == 1) && (tokenPtr->type == TCL_TOKEN_TEXT)) {
	/*
	 * Handle the common case: if there is a single text token, compile it
	 * into an inline sequence of instructions.
	 */

	TclCompileScript(interp, tokenPtr->start, tokenPtr->size, envPtr);
    } else {
	/*
	 * Multiple tokens or the single token involves substitutions. Emit
	 * instructions to invoke the eval command procedure at runtime on the
	 * result of evaluating the tokens.
	 */

	TclCompileTokens(interp, tokenPtr, count, envPtr);
	TclEmitOpcode(INST_EVAL_STK, envPtr);
    }
}

/*
 *----------------------------------------------------------------------
 *
 * TclCompileExprWords --
 *
 *	Given an array of parse tokens representing one or more words that
 *	contain a Tcl expression, emit inline instructions to execute the
 *	expression. This procedure differs from TclCompileExpr in that it
 *	supports Tcl's two-level substitution semantics for expressions that
 *	appear as command words.
 *
 * Results:
 *	The return value is a standard Tcl result. If an error occurs, an
 *	error message is left in the interpreter's result.
 *
 * Side effects:
 *	Instructions are added to envPtr to execute the expression.
 *
 *----------------------------------------------------------------------
 */

void
TclCompileExprWords(
    Tcl_Interp *interp,		/* Used for error and status reporting. */
    Tcl_Token *tokenPtr,	/* Points to first in an array of word tokens
				 * tokens for the expression to compile
				 * inline. */
    int numWords,		/* Number of word tokens starting at tokenPtr.
				 * Must be at least 1. Each word token
				 * contains one or more subtokens. */
    CompileEnv *envPtr)		/* Holds the resulting instructions. */
{
    Tcl_Token *wordPtr;
    int i, concatItems;

    /*
     * If the expression is a single word that doesn't require substitutions,
     * just compile its string into inline instructions.
     */

    if ((numWords == 1) && (tokenPtr->type == TCL_TOKEN_SIMPLE_WORD)) {
	TclCompileExpr(interp, tokenPtr[1].start,tokenPtr[1].size, envPtr, 1);
	return;
    }

    /*
     * Emit code to call the expr command proc at runtime. Concatenate the
     * (already substituted once) expr tokens with a space between each.
     */

    wordPtr = tokenPtr;
    for (i = 0;  i < numWords;  i++) {
	TclCompileTokens(interp, wordPtr+1, wordPtr->numComponents, envPtr);
	if (i < (numWords - 1)) {
	    TclEmitPush(TclRegisterNewLiteral(envPtr, " ", 1), envPtr);
	}
	wordPtr += wordPtr->numComponents + 1;
    }
    concatItems = 2*numWords - 1;
    while (concatItems > 255) {
	TclEmitInstInt1(INST_CONCAT1, 255, envPtr);
	concatItems -= 254;
    }
    if (concatItems > 1) {
	TclEmitInstInt1(INST_CONCAT1, concatItems, envPtr);
    }
    TclEmitOpcode(INST_EXPR_STK, envPtr);
}

/*
 *----------------------------------------------------------------------
 *
 * TclCompileNoOp --
 *
 *	Function called to compile no-op's
 *
 * Results:
 *	The return value is TCL_OK, indicating successful compilation.
 *
 * Side effects:
 *	Instructions are added to envPtr to execute a no-op at runtime. No
 *	result is pushed onto the stack: the compiler has to take care of this
 *	itself if the last compiled command is a NoOp.
 *
 *----------------------------------------------------------------------
 */

int
TclCompileNoOp(
    Tcl_Interp *interp,		/* Used for error reporting. */
    Tcl_Parse *parsePtr,	/* Points to a parse structure for the command
				 * created by Tcl_ParseCommand. */
    Command *cmdPtr,		/* Points to defintion of command being
				 * compiled. */
    CompileEnv *envPtr)		/* Holds resulting instructions. */
{
    Tcl_Token *tokenPtr;
    int i;

    tokenPtr = parsePtr->tokenPtr;
    for (i = 1; i < parsePtr->numWords; i++) {
	tokenPtr = tokenPtr + tokenPtr->numComponents + 1;

	if (tokenPtr->type != TCL_TOKEN_SIMPLE_WORD) {
	    TclCompileTokens(interp, tokenPtr+1, tokenPtr->numComponents,
		    envPtr);
	    TclEmitOpcode(INST_POP, envPtr);
	}
    }
    TclEmitPush(TclRegisterNewLiteral(envPtr, "", 0), envPtr);
    return TCL_OK;
}

/*
 *----------------------------------------------------------------------
 *
 * TclInitByteCodeObj --
 *
 *	Create a ByteCode structure and initialize it from a CompileEnv
 *	compilation environment structure. The ByteCode structure is smaller
 *	and contains just that information needed to execute the bytecode
 *	instructions resulting from compiling a Tcl script. The resulting
 *	structure is placed in the specified object.
 *
 * Results:
 *	A newly constructed ByteCode object is stored in the internal
 *	representation of the objPtr.
 *
 * Side effects:
 *	A single heap object is allocated to hold the new ByteCode structure
 *	and its code, object, command location, and aux data arrays. Note that
 *	"ownership" (i.e., the pointers to) the Tcl objects and aux data items
 *	will be handed over to the new ByteCode structure from the CompileEnv
 *	structure.
 *
 *----------------------------------------------------------------------
 */

void
TclInitByteCodeObj(
    Tcl_Obj *objPtr,		/* Points object that should be initialized,
				 * and whose string rep contains the source
				 * code. */
    register CompileEnv *envPtr)/* Points to the CompileEnv structure from
				 * which to create a ByteCode structure. */
{
    register ByteCode *codePtr;
    size_t codeBytes, objArrayBytes, exceptArrayBytes, cmdLocBytes;
    size_t auxDataArrayBytes, structureSize;
    register unsigned char *p;
#ifdef TCL_COMPILE_DEBUG
    unsigned char *nextPtr;
#endif
    int numLitObjects = envPtr->literalArrayNext;
    Namespace *namespacePtr;
    int i, isNew;
    Interp *iPtr;

    if (envPtr->iPtr == NULL) {
	Tcl_Panic("TclInitByteCodeObj() called on uninitialized CompileEnv");
    }

    iPtr = envPtr->iPtr;

    codeBytes = envPtr->codeNext - envPtr->codeStart;
    objArrayBytes = envPtr->literalArrayNext * sizeof(Tcl_Obj *);
    exceptArrayBytes = envPtr->exceptArrayNext * sizeof(ExceptionRange);
    auxDataArrayBytes = envPtr->auxDataArrayNext * sizeof(AuxData);
    cmdLocBytes = GetCmdLocEncodingSize(envPtr);

    /*
     * Compute the total number of bytes needed for this bytecode.
     */

    structureSize = sizeof(ByteCode);
    structureSize += TCL_ALIGN(codeBytes);	  /* align object array */
    structureSize += TCL_ALIGN(objArrayBytes);	  /* align exc range arr */
    structureSize += TCL_ALIGN(exceptArrayBytes); /* align AuxData array */
    structureSize += auxDataArrayBytes;
    structureSize += cmdLocBytes;

    if (envPtr->iPtr->varFramePtr != NULL) {
	namespacePtr = envPtr->iPtr->varFramePtr->nsPtr;
    } else {
	namespacePtr = envPtr->iPtr->globalNsPtr;
    }

    p = ckalloc(structureSize);
    codePtr = (ByteCode *) p;
    codePtr->interpHandle = TclHandlePreserve(iPtr->handle);
    codePtr->compileEpoch = iPtr->compileEpoch;
    codePtr->nsPtr = namespacePtr;
    codePtr->nsEpoch = namespacePtr->resolverEpoch;
    codePtr->refCount = 1;
    if (namespacePtr->compiledVarResProc || iPtr->resolverPtr) {
	codePtr->flags = TCL_BYTECODE_RESOLVE_VARS;
    } else {
	codePtr->flags = 0;
    }
    codePtr->source = envPtr->source;
    codePtr->procPtr = envPtr->procPtr;

    codePtr->numCommands = envPtr->numCommands;
    codePtr->numSrcBytes = envPtr->numSrcBytes;
    codePtr->numCodeBytes = codeBytes;
    codePtr->numLitObjects = numLitObjects;
    codePtr->numExceptRanges = envPtr->exceptArrayNext;
    codePtr->numAuxDataItems = envPtr->auxDataArrayNext;
    codePtr->numCmdLocBytes = cmdLocBytes;
    codePtr->maxExceptDepth = envPtr->maxExceptDepth;
    codePtr->maxStackDepth = envPtr->maxStackDepth;

    p += sizeof(ByteCode);
    codePtr->codeStart = p;
    memcpy(p, envPtr->codeStart, (size_t) codeBytes);

    p += TCL_ALIGN(codeBytes);		/* align object array */
    codePtr->objArrayPtr = (Tcl_Obj **) p;
    for (i = 0;  i < numLitObjects;  i++) {
	Tcl_Obj *fetched = TclFetchLiteral(envPtr, i);

	if (objPtr == fetched) {
	    /*
	     * Prevent circular reference where the bytecode intrep of
	     * a value contains a literal which is that same value.
	     * If this is allowed to happen, refcount decrements may not
	     * reach zero, and memory may leak.  Bugs 467523, 3357771
	     *
	     * NOTE:  [Bugs 3392070, 3389764] We make a copy based completely
	     * on the string value, and do not call Tcl_DuplicateObj() so we
             * can be sure we do not have any lingering cycles hiding in
	     * the intrep.
	     */
	    int numBytes;
	    const char *bytes = Tcl_GetStringFromObj(objPtr, &numBytes);

	    codePtr->objArrayPtr[i] = Tcl_NewStringObj(bytes, numBytes);
	    Tcl_IncrRefCount(codePtr->objArrayPtr[i]);
	    TclReleaseLiteral((Tcl_Interp *)iPtr, objPtr);
	} else {
	    codePtr->objArrayPtr[i] = fetched;
	}
    }

    p += TCL_ALIGN(objArrayBytes);	/* align exception range array */
    if (exceptArrayBytes > 0) {
	codePtr->exceptArrayPtr = (ExceptionRange *) p;
	memcpy(p, envPtr->exceptArrayPtr, (size_t) exceptArrayBytes);
    } else {
	codePtr->exceptArrayPtr = NULL;
    }

    p += TCL_ALIGN(exceptArrayBytes);	/* align AuxData array */
    if (auxDataArrayBytes > 0) {
	codePtr->auxDataArrayPtr = (AuxData *) p;
	memcpy(p, envPtr->auxDataArrayPtr, (size_t) auxDataArrayBytes);
    } else {
	codePtr->auxDataArrayPtr = NULL;
    }

    p += auxDataArrayBytes;
#ifndef TCL_COMPILE_DEBUG
    EncodeCmdLocMap(envPtr, codePtr, (unsigned char *) p);
#else
    nextPtr = EncodeCmdLocMap(envPtr, codePtr, (unsigned char *) p);
    if (((size_t)(nextPtr - p)) != cmdLocBytes) {
	Tcl_Panic("TclInitByteCodeObj: encoded cmd location bytes %lu != expected size %lu", (unsigned long)(nextPtr - p), (unsigned long)cmdLocBytes);
    }
#endif

    /*
     * Record various compilation-related statistics about the new ByteCode
     * structure. Don't include overhead for statistics-related fields.
     */

#ifdef TCL_COMPILE_STATS
    codePtr->structureSize = structureSize
	    - (sizeof(size_t) + sizeof(Tcl_Time));
    Tcl_GetTime(&codePtr->createTime);

    RecordByteCodeStats(codePtr);
#endif /* TCL_COMPILE_STATS */

    /*
     * Free the old internal rep then convert the object to a bytecode object
     * by making its internal rep point to the just compiled ByteCode.
     */

    TclFreeIntRep(objPtr);
    objPtr->internalRep.twoPtrValue.ptr1 = codePtr;
    objPtr->typePtr = &tclByteCodeType;

    /*
     * TIP #280. Associate the extended per-word line information with the
     * byte code object (internal rep), for use with the bc compiler.
     */

    Tcl_SetHashValue(Tcl_CreateHashEntry(iPtr->lineBCPtr, codePtr,
	    &isNew), envPtr->extCmdMapPtr);
    envPtr->extCmdMapPtr = NULL;

    /* We've used up the CompileEnv.  Mark as uninitialized. */
    envPtr->iPtr = NULL;

    codePtr->localCachePtr = NULL;
}

/*
 *----------------------------------------------------------------------
 *
 * TclFindCompiledLocal --
 *
 *	This procedure is called at compile time to look up and optionally
 *	allocate an entry ("slot") for a variable in a procedure's array of
 *	local variables. If the variable's name is NULL, a new temporary
 *	variable is always created. (Such temporary variables can only be
 *	referenced using their slot index.)
 *
 * Results:
 *	If create is 0 and the name is non-NULL, then if the variable is
 *	found, the index of its entry in the procedure's array of local
 *	variables is returned; otherwise -1 is returned. If name is NULL, the
 *	index of a new temporary variable is returned. Finally, if create is 1
 *	and name is non-NULL, the index of a new entry is returned.
 *
 * Side effects:
 *	Creates and registers a new local variable if create is 1 and the
 *	variable is unknown, or if the name is NULL.
 *
 *----------------------------------------------------------------------
 */

int
TclFindCompiledLocal(
    register const char *name,	/* Points to first character of the name of a
				 * scalar or array variable. If NULL, a
				 * temporary var should be created. */
    int nameBytes,		/* Number of bytes in the name. */
    int create,			/* If 1, allocate a local frame entry for the
				 * variable if it is new. */
    CompileEnv *envPtr)		/* Points to the current compile environment*/
{
    register CompiledLocal *localPtr;
    int localVar = -1;
    register int i;
    Proc *procPtr;

    /*
     * If not creating a temporary, does a local variable of the specified
     * name already exist?
     */

    procPtr = envPtr->procPtr;

    if (procPtr == NULL) {
	/*
	 * Compiling a non-body script: give it read access to the LVT in the
	 * current localCache
	 */

	LocalCache *cachePtr = envPtr->iPtr->varFramePtr->localCachePtr;
	const char *localName;
	Tcl_Obj **varNamePtr;
	int len;

	if (!cachePtr || !name) {
	    return -1;
	}

	varNamePtr = &cachePtr->varName0;
	for (i=0; i < cachePtr->numVars; varNamePtr++, i++) {
	    if (*varNamePtr) {
		localName = Tcl_GetStringFromObj(*varNamePtr, &len);
		if ((len == nameBytes) && !strncmp(name, localName, len)) {
		    return i;
		}
	    }
	}
	return -1;
    }

    if (name != NULL) {
	int localCt = procPtr->numCompiledLocals;

	localPtr = procPtr->firstLocalPtr;
	for (i = 0;  i < localCt;  i++) {
	    if (!TclIsVarTemporary(localPtr)) {
		char *localName = localPtr->name;

		if ((nameBytes == localPtr->nameLength) &&
			(strncmp(name,localName,(unsigned)nameBytes) == 0)) {
		    return i;
		}
	    }
	    localPtr = localPtr->nextPtr;
	}
    }

    /*
     * Create a new variable if appropriate.
     */

    if (create || (name == NULL)) {
	localVar = procPtr->numCompiledLocals;
	localPtr = ckalloc(TclOffset(CompiledLocal, name) + nameBytes + 1);
	if (procPtr->firstLocalPtr == NULL) {
	    procPtr->firstLocalPtr = procPtr->lastLocalPtr = localPtr;
	} else {
	    procPtr->lastLocalPtr->nextPtr = localPtr;
	    procPtr->lastLocalPtr = localPtr;
	}
	localPtr->nextPtr = NULL;
	localPtr->nameLength = nameBytes;
	localPtr->frameIndex = localVar;
	localPtr->flags = 0;
	if (name == NULL) {
	    localPtr->flags |= VAR_TEMPORARY;
	}
	localPtr->defValuePtr = NULL;
	localPtr->resolveInfo = NULL;

	if (name != NULL) {
	    memcpy(localPtr->name, name, (size_t) nameBytes);
	}
	localPtr->name[nameBytes] = '\0';
	procPtr->numCompiledLocals++;
    }
    return localVar;
}

/*
 *----------------------------------------------------------------------
 *
 * TclExpandCodeArray --
 *
 *	Procedure that uses malloc to allocate more storage for a CompileEnv's
 *	code array.
 *
 * Results:
 *	None.
 *
 * Side effects:
 *	The byte code array in *envPtr is reallocated to a new array of double
 *	the size, and if envPtr->mallocedCodeArray is non-zero the old array
 *	is freed. Byte codes are copied from the old array to the new one.
 *
 *----------------------------------------------------------------------
 */

void
TclExpandCodeArray(
    void *envArgPtr)		/* Points to the CompileEnv whose code array
				 * must be enlarged. */
{
    CompileEnv *envPtr = envArgPtr;
				/* The CompileEnv containing the code array to
				 * be doubled in size. */

    /*
     * envPtr->codeNext is equal to envPtr->codeEnd. The currently defined
     * code bytes are stored between envPtr->codeStart and envPtr->codeNext-1
     * [inclusive].
     */

    size_t currBytes = envPtr->codeNext - envPtr->codeStart;
    size_t newBytes = 2 * (envPtr->codeEnd - envPtr->codeStart);

    if (envPtr->mallocedCodeArray) {
	envPtr->codeStart = ckrealloc(envPtr->codeStart, newBytes);
    } else {
	/*
	 * envPtr->codeStart isn't a ckalloc'd pointer, so we must code a
	 * ckrealloc equivalent for ourselves.
	 */

	unsigned char *newPtr = ckalloc(newBytes);

	memcpy(newPtr, envPtr->codeStart, currBytes);
	envPtr->codeStart = newPtr;
	envPtr->mallocedCodeArray = 1;
    }

    envPtr->codeNext = envPtr->codeStart + currBytes;
    envPtr->codeEnd = envPtr->codeStart + newBytes;
}

/*
 *----------------------------------------------------------------------
 *
 * EnterCmdStartData --
 *
 *	Registers the starting source and bytecode location of a command. This
 *	information is used at runtime to map between instruction pc and
 *	source locations.
 *
 * Results:
 *	None.
 *
 * Side effects:
 *	Inserts source and code location information into the compilation
 *	environment envPtr for the command at index cmdIndex. The compilation
 *	environment's CmdLocation array is grown if necessary.
 *
 *----------------------------------------------------------------------
 */

static void
EnterCmdStartData(
    CompileEnv *envPtr,		/* Points to the compilation environment
				 * structure in which to enter command
				 * location information. */
    int cmdIndex,		/* Index of the command whose start data is
				 * being set. */
    int srcOffset,		/* Offset of first char of the command. */
    int codeOffset)		/* Offset of first byte of command code. */
{
    CmdLocation *cmdLocPtr;

    if ((cmdIndex < 0) || (cmdIndex >= envPtr->numCommands)) {
	Tcl_Panic("EnterCmdStartData: bad command index %d", cmdIndex);
    }

    if (cmdIndex >= envPtr->cmdMapEnd) {
	/*
	 * Expand the command location array by allocating more storage from
	 * the heap. The currently allocated CmdLocation entries are stored
	 * from cmdMapPtr[0] up to cmdMapPtr[envPtr->cmdMapEnd] (inclusive).
	 */

	size_t currElems = envPtr->cmdMapEnd;
	size_t newElems = 2 * currElems;
	size_t currBytes = currElems * sizeof(CmdLocation);
	size_t newBytes = newElems * sizeof(CmdLocation);

	if (envPtr->mallocedCmdMap) {
	    envPtr->cmdMapPtr = ckrealloc(envPtr->cmdMapPtr, newBytes);
	} else {
	    /*
	     * envPtr->cmdMapPtr isn't a ckalloc'd pointer, so we must code a
	     * ckrealloc equivalent for ourselves.
	     */

	    CmdLocation *newPtr = ckalloc(newBytes);

	    memcpy(newPtr, envPtr->cmdMapPtr, currBytes);
	    envPtr->cmdMapPtr = newPtr;
	    envPtr->mallocedCmdMap = 1;
	}
	envPtr->cmdMapEnd = newElems;
    }

    if (cmdIndex > 0) {
	if (codeOffset < envPtr->cmdMapPtr[cmdIndex-1].codeOffset) {
	    Tcl_Panic("EnterCmdStartData: cmd map not sorted by code offset");
	}
    }

    cmdLocPtr = &envPtr->cmdMapPtr[cmdIndex];
    cmdLocPtr->codeOffset = codeOffset;
    cmdLocPtr->srcOffset = srcOffset;
    cmdLocPtr->numSrcBytes = -1;
    cmdLocPtr->numCodeBytes = -1;
}

/*
 *----------------------------------------------------------------------
 *
 * EnterCmdExtentData --
 *
 *	Registers the source and bytecode length for a command. This
 *	information is used at runtime to map between instruction pc and
 *	source locations.
 *
 * Results:
 *	None.
 *
 * Side effects:
 *	Inserts source and code length information into the compilation
 *	environment envPtr for the command at index cmdIndex. Starting source
 *	and bytecode information for the command must already have been
 *	registered.
 *
 *----------------------------------------------------------------------
 */

static void
EnterCmdExtentData(
    CompileEnv *envPtr,		/* Points to the compilation environment
				 * structure in which to enter command
				 * location information. */
    int cmdIndex,		/* Index of the command whose source and code
				 * length data is being set. */
    int numSrcBytes,		/* Number of command source chars. */
    int numCodeBytes)		/* Offset of last byte of command code. */
{
    CmdLocation *cmdLocPtr;

    if ((cmdIndex < 0) || (cmdIndex >= envPtr->numCommands)) {
	Tcl_Panic("EnterCmdExtentData: bad command index %d", cmdIndex);
    }

    if (cmdIndex > envPtr->cmdMapEnd) {
	Tcl_Panic("EnterCmdExtentData: missing start data for command %d",
		cmdIndex);
    }

    cmdLocPtr = &envPtr->cmdMapPtr[cmdIndex];
    cmdLocPtr->numSrcBytes = numSrcBytes;
    cmdLocPtr->numCodeBytes = numCodeBytes;
}

/*
 *----------------------------------------------------------------------
 * TIP #280
 *
 * EnterCmdWordData --
 *
 *	Registers the lines for the words of a command. This information is
 *	used at runtime by 'info frame'.
 *
 * Results:
 *	None.
 *
 * Side effects:
 *	Inserts word location information into the compilation environment
 *	envPtr for the command at index cmdIndex. The compilation
 *	environment's ExtCmdLoc.ECL array is grown if necessary.
 *
 *----------------------------------------------------------------------
 */

static void
EnterCmdWordData(
    ExtCmdLoc *eclPtr,		/* Points to the map environment structure in
				 * which to enter command location
				 * information. */
    int srcOffset,		/* Offset of first char of the command. */
    Tcl_Token *tokenPtr,
    const char *cmd,
    int len,
    int numWords,
    int line,
    int *clNext,
    int **wlines,
    CompileEnv *envPtr)
{
    ECL *ePtr;
    const char *last;
    int wordIdx, wordLine, *wwlines, *wordNext;

    if (eclPtr->nuloc >= eclPtr->nloc) {
	/*
	 * Expand the ECL array by allocating more storage from the heap. The
	 * currently allocated ECL entries are stored from eclPtr->loc[0] up
	 * to eclPtr->loc[eclPtr->nuloc-1] (inclusive).
	 */

	size_t currElems = eclPtr->nloc;
	size_t newElems = (currElems ? 2*currElems : 1);
	size_t newBytes = newElems * sizeof(ECL);

	eclPtr->loc = ckrealloc(eclPtr->loc, newBytes);
	eclPtr->nloc = newElems;
    }

    ePtr = &eclPtr->loc[eclPtr->nuloc];
    ePtr->srcOffset = srcOffset;
    ePtr->line = ckalloc(numWords * sizeof(int));
    ePtr->next = ckalloc(numWords * sizeof(int *));
    ePtr->nline = numWords;
    wwlines = ckalloc(numWords * sizeof(int));

    last = cmd;
    wordLine = line;
    wordNext = clNext;
    for (wordIdx=0 ; wordIdx<numWords;
	    wordIdx++, tokenPtr += tokenPtr->numComponents + 1) {
	TclAdvanceLines(&wordLine, last, tokenPtr->start);
	TclAdvanceContinuations(&wordLine, &wordNext,
		tokenPtr->start - envPtr->source);
	wwlines[wordIdx] =
		(TclWordKnownAtCompileTime(tokenPtr, NULL) ? wordLine : -1);
	ePtr->line[wordIdx] = wordLine;
	ePtr->next[wordIdx] = wordNext;
	last = tokenPtr->start;
    }

    *wlines = wwlines;
    eclPtr->nuloc ++;
}

/*
 *----------------------------------------------------------------------
 *
 * TclCreateExceptRange --
 *
 *	Procedure that allocates and initializes a new ExceptionRange
 *	structure of the specified kind in a CompileEnv.
 *
 * Results:
 *	Returns the index for the newly created ExceptionRange.
 *
 * Side effects:
 *	If there is not enough room in the CompileEnv's ExceptionRange array,
 *	the array in expanded: a new array of double the size is allocated, if
 *	envPtr->mallocedExceptArray is non-zero the old array is freed, and
 *	ExceptionRange entries are copied from the old array to the new one.
 *
 *----------------------------------------------------------------------
 */

int
TclCreateExceptRange(
    ExceptionRangeType type,	/* The kind of ExceptionRange desired. */
    register CompileEnv *envPtr)/* Points to CompileEnv for which to create a
				 * new ExceptionRange structure. */
{
    register ExceptionRange *rangePtr;
    register ExceptionAux *auxPtr;
    int index = envPtr->exceptArrayNext;

    if (index >= envPtr->exceptArrayEnd) {
	/*
	 * Expand the ExceptionRange array. The currently allocated entries
	 * are stored between elements 0 and (envPtr->exceptArrayNext - 1)
	 * [inclusive].
	 */

	size_t currBytes =
		envPtr->exceptArrayNext * sizeof(ExceptionRange);
	size_t currBytes2 = envPtr->exceptArrayNext * sizeof(ExceptionAux);
	int newElems = 2*envPtr->exceptArrayEnd;
	size_t newBytes = newElems * sizeof(ExceptionRange);
	size_t newBytes2 = newElems * sizeof(ExceptionAux);

	if (envPtr->mallocedExceptArray) {
	    envPtr->exceptArrayPtr =
		    ckrealloc(envPtr->exceptArrayPtr, newBytes);
	    envPtr->exceptAuxArrayPtr =
		    ckrealloc(envPtr->exceptAuxArrayPtr, newBytes2);
	} else {
	    /*
	     * envPtr->exceptArrayPtr isn't a ckalloc'd pointer, so we must
	     * code a ckrealloc equivalent for ourselves.
	     */

	    ExceptionRange *newPtr = ckalloc(newBytes);
	    ExceptionAux *newPtr2 = ckalloc(newBytes2);

	    memcpy(newPtr, envPtr->exceptArrayPtr, currBytes);
	    memcpy(newPtr2, envPtr->exceptAuxArrayPtr, currBytes2);
	    envPtr->exceptArrayPtr = newPtr;
	    envPtr->exceptAuxArrayPtr = newPtr2;
	    envPtr->mallocedExceptArray = 1;
	}
	envPtr->exceptArrayEnd = newElems;
    }
    envPtr->exceptArrayNext++;

    rangePtr = &envPtr->exceptArrayPtr[index];
    rangePtr->type = type;
    rangePtr->nestingLevel = envPtr->exceptDepth;
    rangePtr->codeOffset = -1;
    rangePtr->numCodeBytes = -1;
    rangePtr->breakOffset = -1;
    rangePtr->continueOffset = -1;
    rangePtr->catchOffset = -1;
    auxPtr = &envPtr->exceptAuxArrayPtr[index];
    auxPtr->supportsContinue = 1;
    auxPtr->stackDepth = envPtr->currStackDepth;
    auxPtr->expandTarget = envPtr->expandCount;
    auxPtr->expandTargetDepth = -1;
    auxPtr->numBreakTargets = 0;
    auxPtr->breakTargets = NULL;
    auxPtr->allocBreakTargets = 0;
    auxPtr->numContinueTargets = 0;
    auxPtr->continueTargets = NULL;
    auxPtr->allocContinueTargets = 0;
    return index;
}

/*
 * ---------------------------------------------------------------------
 *
 * TclGetInnermostExceptionRange --
 *
 *	Returns the innermost exception range that covers the current code
 *	creation point, and (optionally) the stack depth that is expected at
 *	that point. Relies on the fact that the range has a numCodeBytes = -1
 *	when it is being populated and that inner ranges come after outer
 *	ranges.
 *
 * ---------------------------------------------------------------------
 */

ExceptionRange *
TclGetInnermostExceptionRange(
    CompileEnv *envPtr,
    int returnCode,
    ExceptionAux **auxPtrPtr)
{
    int exnIdx = -1, i;

    for (i=0 ; i<envPtr->exceptArrayNext ; i++) {
	ExceptionRange *rangePtr = &envPtr->exceptArrayPtr[i];

	if (CurrentOffset(envPtr) >= rangePtr->codeOffset &&
		(rangePtr->numCodeBytes == -1 || CurrentOffset(envPtr) <
			rangePtr->codeOffset+rangePtr->numCodeBytes) &&
		(returnCode != TCL_CONTINUE ||
			envPtr->exceptAuxArrayPtr[i].supportsContinue)) {
	    exnIdx = i;
	}
    }
    if (exnIdx == -1) {
	return NULL;
    }
    if (auxPtrPtr) {
	*auxPtrPtr = &envPtr->exceptAuxArrayPtr[exnIdx];
    }
    return &envPtr->exceptArrayPtr[exnIdx];
}

/*
 * ---------------------------------------------------------------------
 *
 * TclAddLoopBreakFixup, TclAddLoopContinueFixup --
 *
 *	Adds a place that wants to break/continue to the loop exception range
 *	tracking that will be fixed up once the loop can be finalized. These
 *	functions will generate an INST_JUMP4 that will be fixed up during the
 *	loop finalization.
 *
 * ---------------------------------------------------------------------
 */

void
TclAddLoopBreakFixup(
    CompileEnv *envPtr,
    ExceptionAux *auxPtr)
{
    int range = auxPtr - envPtr->exceptAuxArrayPtr;

    if (envPtr->exceptArrayPtr[range].type != LOOP_EXCEPTION_RANGE) {
	Tcl_Panic("trying to add 'break' fixup to full exception range");
    }

    if (++auxPtr->numBreakTargets > auxPtr->allocBreakTargets) {
	auxPtr->allocBreakTargets *= 2;
	auxPtr->allocBreakTargets += 2;
	if (auxPtr->breakTargets) {
	    auxPtr->breakTargets = ckrealloc(auxPtr->breakTargets,
		    sizeof(int) * auxPtr->allocBreakTargets);
	} else {
	    auxPtr->breakTargets =
		    ckalloc(sizeof(int) * auxPtr->allocBreakTargets);
	}
    }
    auxPtr->breakTargets[auxPtr->numBreakTargets - 1] = CurrentOffset(envPtr);
    TclEmitInstInt4(INST_JUMP4, 0, envPtr);
}

void
TclAddLoopContinueFixup(
    CompileEnv *envPtr,
    ExceptionAux *auxPtr)
{
    int range = auxPtr - envPtr->exceptAuxArrayPtr;

    if (envPtr->exceptArrayPtr[range].type != LOOP_EXCEPTION_RANGE) {
	Tcl_Panic("trying to add 'continue' fixup to full exception range");
    }

    if (++auxPtr->numContinueTargets > auxPtr->allocContinueTargets) {
	auxPtr->allocContinueTargets *= 2;
	auxPtr->allocContinueTargets += 2;
	if (auxPtr->continueTargets) {
	    auxPtr->continueTargets = ckrealloc(auxPtr->continueTargets,
		    sizeof(int) * auxPtr->allocContinueTargets);
	} else {
	    auxPtr->continueTargets =
		    ckalloc(sizeof(int) * auxPtr->allocContinueTargets);
	}
    }
    auxPtr->continueTargets[auxPtr->numContinueTargets - 1] =
	    CurrentOffset(envPtr);
    TclEmitInstInt4(INST_JUMP4, 0, envPtr);
}

/*
 * ---------------------------------------------------------------------
 *
 * TclCleanupStackForBreakContinue --
 *
 *	Ditch the extra elements from the auxiliary stack and the main
 *	stack. How to do this exactly depends on whether there are any
 *	elements on the auxiliary stack to pop.
 *
 * ---------------------------------------------------------------------
 */

void
TclCleanupStackForBreakContinue(
    CompileEnv *envPtr,
    ExceptionAux *auxPtr)
{
    int savedStackDepth = envPtr->currStackDepth;
    int toPop = envPtr->expandCount - auxPtr->expandTarget;

    if (toPop > 0) {
	while (toPop > 0) {
	    TclEmitOpcode(INST_EXPAND_DROP, envPtr);
	    toPop--;
	}
	TclAdjustStackDepth(auxPtr->expandTargetDepth - envPtr->currStackDepth,
		envPtr);
	toPop = auxPtr->expandTargetDepth - auxPtr->stackDepth;
	while (toPop > 0) {
	    TclEmitOpcode(INST_POP, envPtr);
	    toPop--;
	}
    } else {
	toPop = envPtr->currStackDepth - auxPtr->stackDepth;
	while (toPop > 0) {
	    TclEmitOpcode(INST_POP, envPtr);
	    toPop--;
	}
    }
    envPtr->currStackDepth = savedStackDepth;
}

/*
 * ---------------------------------------------------------------------
 *
 * StartExpanding --
 *
 *	Pushes an INST_EXPAND_START and does some additional housekeeping so
 *	that the [break] and [continue] compilers can use an exception-free
 *	issue to discard it.
 *
 * ---------------------------------------------------------------------
 */

static void
StartExpanding(
    CompileEnv *envPtr)
{
    int i;

    TclEmitOpcode(INST_EXPAND_START, envPtr);

    /*
     * Update inner exception ranges with information about the environment
     * where this expansion started.
     */

    for (i=0 ; i<envPtr->exceptArrayNext ; i++) {
	ExceptionRange *rangePtr = &envPtr->exceptArrayPtr[i];
	ExceptionAux *auxPtr = &envPtr->exceptAuxArrayPtr[i];

	/*
	 * Ignore loops unless they're still being built.
	 */

	if (rangePtr->codeOffset > CurrentOffset(envPtr)) {
	    continue;
	}
	if (rangePtr->numCodeBytes != -1) {
	    continue;
	}

	/*
	 * Adequate condition: further out loops and further in exceptions
	 * don't actually need this information.
	 */

	if (auxPtr->expandTarget == envPtr->expandCount) {
	    auxPtr->expandTargetDepth = envPtr->currStackDepth;
	}
    }

    /*
     * There's now one more expansion being processed on the auxiliary stack.
     */

    envPtr->expandCount++;
}

/*
 * ---------------------------------------------------------------------
 *
 * TclFinalizeLoopExceptionRange --
 *
 *	Finalizes a loop exception range, binding the registered [break] and
 *	[continue] implementations so that they jump to the correct place.
 *	Note that this must only be called after *all* the exception range
 *	target offsets have been set.
 *
 * ---------------------------------------------------------------------
 */

void
TclFinalizeLoopExceptionRange(
    CompileEnv *envPtr,
    int range)
{
    ExceptionRange *rangePtr = &envPtr->exceptArrayPtr[range];
    ExceptionAux *auxPtr = &envPtr->exceptAuxArrayPtr[range];
    int i, offset;
    unsigned char *site;

    if (rangePtr->type != LOOP_EXCEPTION_RANGE) {
	Tcl_Panic("trying to finalize a loop exception range");
    }

    /*
     * Do the jump fixups. Note that these are always issued as INST_JUMP4 so
     * there is no need to fuss around with updating code offsets.
     */

    for (i=0 ; i<auxPtr->numBreakTargets ; i++) {
	site = envPtr->codeStart + auxPtr->breakTargets[i];
	offset = rangePtr->breakOffset - auxPtr->breakTargets[i];
	TclUpdateInstInt4AtPc(INST_JUMP4, offset, site);
    }
    for (i=0 ; i<auxPtr->numContinueTargets ; i++) {
	site = envPtr->codeStart + auxPtr->continueTargets[i];
	if (rangePtr->continueOffset == -1) {
	    int j;

	    /*
	     * WTF? Can't bind, so revert to an INST_CONTINUE. Not enough
	     * space to do anything else.
	     */

	    *site = INST_CONTINUE;
	    for (j=0 ; j<4 ; j++) {
		*++site = INST_NOP;
	    }
	} else {
	    offset = rangePtr->continueOffset - auxPtr->continueTargets[i];
	    TclUpdateInstInt4AtPc(INST_JUMP4, offset, site);
	}
    }

    /*
     * Drop the arrays we were holding the only reference to.
     */

    if (auxPtr->breakTargets) {
	ckfree(auxPtr->breakTargets);
	auxPtr->breakTargets = NULL;
	auxPtr->numBreakTargets = 0;
    }
    if (auxPtr->continueTargets) {
	ckfree(auxPtr->continueTargets);
	auxPtr->continueTargets = NULL;
	auxPtr->numContinueTargets = 0;
    }
}

/*
 *----------------------------------------------------------------------
 *
 * TclCreateAuxData --
 *
 *	Procedure that allocates and initializes a new AuxData structure in a
 *	CompileEnv's array of compilation auxiliary data records. These
 *	AuxData records hold information created during compilation by
 *	CompileProcs and used by instructions during execution.
 *
 * Results:
 *	Returns the index for the newly created AuxData structure.
 *
 * Side effects:
 *	If there is not enough room in the CompileEnv's AuxData array, the
 *	AuxData array in expanded: a new array of double the size is
 *	allocated, if envPtr->mallocedAuxDataArray is non-zero the old array
 *	is freed, and AuxData entries are copied from the old array to the new
 *	one.
 *
 *----------------------------------------------------------------------
 */

int
TclCreateAuxData(
    ClientData clientData,	/* The compilation auxiliary data to store in
				 * the new aux data record. */
    const AuxDataType *typePtr,	/* Pointer to the type to attach to this
				 * AuxData */
    register CompileEnv *envPtr)/* Points to the CompileEnv for which a new
				 * aux data structure is to be allocated. */
{
    int index;			/* Index for the new AuxData structure. */
    register AuxData *auxDataPtr;
				/* Points to the new AuxData structure */

    index = envPtr->auxDataArrayNext;
    if (index >= envPtr->auxDataArrayEnd) {
	/*
	 * Expand the AuxData array. The currently allocated entries are
	 * stored between elements 0 and (envPtr->auxDataArrayNext - 1)
	 * [inclusive].
	 */

	size_t currBytes = envPtr->auxDataArrayNext * sizeof(AuxData);
	int newElems = 2*envPtr->auxDataArrayEnd;
	size_t newBytes = newElems * sizeof(AuxData);

	if (envPtr->mallocedAuxDataArray) {
	    envPtr->auxDataArrayPtr =
		    ckrealloc(envPtr->auxDataArrayPtr, newBytes);
	} else {
	    /*
	     * envPtr->auxDataArrayPtr isn't a ckalloc'd pointer, so we must
	     * code a ckrealloc equivalent for ourselves.
	     */

	    AuxData *newPtr = ckalloc(newBytes);

	    memcpy(newPtr, envPtr->auxDataArrayPtr, currBytes);
	    envPtr->auxDataArrayPtr = newPtr;
	    envPtr->mallocedAuxDataArray = 1;
	}
	envPtr->auxDataArrayEnd = newElems;
    }
    envPtr->auxDataArrayNext++;

    auxDataPtr = &envPtr->auxDataArrayPtr[index];
    auxDataPtr->clientData = clientData;
    auxDataPtr->type = typePtr;
    return index;
}

/*
 *----------------------------------------------------------------------
 *
 * TclInitJumpFixupArray --
 *
 *	Initializes a JumpFixupArray structure to hold some number of jump
 *	fixup entries.
 *
 * Results:
 *	None.
 *
 * Side effects:
 *	The JumpFixupArray structure is initialized.
 *
 *----------------------------------------------------------------------
 */

void
TclInitJumpFixupArray(
    register JumpFixupArray *fixupArrayPtr)
				/* Points to the JumpFixupArray structure to
				 * initialize. */
{
    fixupArrayPtr->fixup = fixupArrayPtr->staticFixupSpace;
    fixupArrayPtr->next = 0;
    fixupArrayPtr->end = JUMPFIXUP_INIT_ENTRIES - 1;
    fixupArrayPtr->mallocedArray = 0;
}

/*
 *----------------------------------------------------------------------
 *
 * TclExpandJumpFixupArray --
 *
 *	Procedure that uses malloc to allocate more storage for a jump fixup
 *	array.
 *
 * Results:
 *	None.
 *
 * Side effects:
 *	The jump fixup array in *fixupArrayPtr is reallocated to a new array
 *	of double the size, and if fixupArrayPtr->mallocedArray is non-zero
 *	the old array is freed. Jump fixup structures are copied from the old
 *	array to the new one.
 *
 *----------------------------------------------------------------------
 */

void
TclExpandJumpFixupArray(
    register JumpFixupArray *fixupArrayPtr)
				/* Points to the JumpFixupArray structure to
				 * enlarge. */
{
    /*
     * The currently allocated jump fixup entries are stored from fixup[0] up
     * to fixup[fixupArrayPtr->fixupNext] (*not* inclusive). We assume
     * fixupArrayPtr->fixupNext is equal to fixupArrayPtr->fixupEnd.
     */

    size_t currBytes = fixupArrayPtr->next * sizeof(JumpFixup);
    int newElems = 2*(fixupArrayPtr->end + 1);
    size_t newBytes = newElems * sizeof(JumpFixup);

    if (fixupArrayPtr->mallocedArray) {
	fixupArrayPtr->fixup = ckrealloc(fixupArrayPtr->fixup, newBytes);
    } else {
	/*
	 * fixupArrayPtr->fixup isn't a ckalloc'd pointer, so we must code a
	 * ckrealloc equivalent for ourselves.
	 */

	JumpFixup *newPtr = ckalloc(newBytes);

	memcpy(newPtr, fixupArrayPtr->fixup, currBytes);
	fixupArrayPtr->fixup = newPtr;
	fixupArrayPtr->mallocedArray = 1;
    }
    fixupArrayPtr->end = newElems;
}

/*
 *----------------------------------------------------------------------
 *
 * TclFreeJumpFixupArray --
 *
 *	Free any storage allocated in a jump fixup array structure.
 *
 * Results:
 *	None.
 *
 * Side effects:
 *	Allocated storage in the JumpFixupArray structure is freed.
 *
 *----------------------------------------------------------------------
 */

void
TclFreeJumpFixupArray(
    register JumpFixupArray *fixupArrayPtr)
				/* Points to the JumpFixupArray structure to
				 * free. */
{
    if (fixupArrayPtr->mallocedArray) {
	ckfree(fixupArrayPtr->fixup);
    }
}

/*
 *----------------------------------------------------------------------
 *
 * TclEmitForwardJump --
 *
 *	Procedure to emit a two-byte forward jump of kind "jumpType". Since
 *	the jump may later have to be grown to five bytes if the jump target
 *	is more than, say, 127 bytes away, this procedure also initializes a
 *	JumpFixup record with information about the jump.
 *
 * Results:
 *	None.
 *
 * Side effects:
 *	The JumpFixup record pointed to by "jumpFixupPtr" is initialized with
 *	information needed later if the jump is to be grown. Also, a two byte
 *	jump of the designated type is emitted at the current point in the
 *	bytecode stream.
 *
 *----------------------------------------------------------------------
 */

void
TclEmitForwardJump(
    CompileEnv *envPtr,		/* Points to the CompileEnv structure that
				 * holds the resulting instruction. */
    TclJumpType jumpType,	/* Indicates the kind of jump: if true or
				 * false or unconditional. */
    JumpFixup *jumpFixupPtr)	/* Points to the JumpFixup structure to
				 * initialize with information about this
				 * forward jump. */
{
    /*
     * Initialize the JumpFixup structure:
     *    - codeOffset is offset of first byte of jump below
     *    - cmdIndex is index of the command after the current one
     *    - exceptIndex is the index of the first ExceptionRange after the
     *	    current one.
     */

    jumpFixupPtr->jumpType = jumpType;
    jumpFixupPtr->codeOffset = envPtr->codeNext - envPtr->codeStart;
    jumpFixupPtr->cmdIndex = envPtr->numCommands;
    jumpFixupPtr->exceptIndex = envPtr->exceptArrayNext;

    switch (jumpType) {
    case TCL_UNCONDITIONAL_JUMP:
	TclEmitInstInt1(INST_JUMP1, 0, envPtr);
	break;
    case TCL_TRUE_JUMP:
	TclEmitInstInt1(INST_JUMP_TRUE1, 0, envPtr);
	break;
    default:
	TclEmitInstInt1(INST_JUMP_FALSE1, 0, envPtr);
	break;
    }
}

/*
 *----------------------------------------------------------------------
 *
 * TclFixupForwardJump --
 *
 *	Procedure that updates a previously-emitted forward jump to jump a
 *	specified number of bytes, "jumpDist". If necessary, the jump is grown
 *	from two to five bytes; this is done if the jump distance is greater
 *	than "distThreshold" (normally 127 bytes). The jump is described by a
 *	JumpFixup record previously initialized by TclEmitForwardJump.
 *
 * Results:
 *	1 if the jump was grown and subsequent instructions had to be moved;
 *	otherwise 0. This result is returned to allow callers to update any
 *	additional code offsets they may hold.
 *
 * Side effects:
 *	The jump may be grown and subsequent instructions moved. If this
 *	happens, the code offsets for any commands and any ExceptionRange
 *	records between the jump and the current code address will be updated
 *	to reflect the moved code. Also, the bytecode instruction array in the
 *	CompileEnv structure may be grown and reallocated.
 *
 *----------------------------------------------------------------------
 */

int
TclFixupForwardJump(
    CompileEnv *envPtr,		/* Points to the CompileEnv structure that
				 * holds the resulting instruction. */
    JumpFixup *jumpFixupPtr,	/* Points to the JumpFixup structure that
				 * describes the forward jump. */
    int jumpDist,		/* Jump distance to set in jump instr. */
    int distThreshold)		/* Maximum distance before the two byte jump
				 * is grown to five bytes. */
{
    unsigned char *jumpPc, *p;
    int firstCmd, lastCmd, firstRange, lastRange, k;
    unsigned numBytes;

    if (jumpDist <= distThreshold) {
	jumpPc = envPtr->codeStart + jumpFixupPtr->codeOffset;
	switch (jumpFixupPtr->jumpType) {
	case TCL_UNCONDITIONAL_JUMP:
	    TclUpdateInstInt1AtPc(INST_JUMP1, jumpDist, jumpPc);
	    break;
	case TCL_TRUE_JUMP:
	    TclUpdateInstInt1AtPc(INST_JUMP_TRUE1, jumpDist, jumpPc);
	    break;
	default:
	    TclUpdateInstInt1AtPc(INST_JUMP_FALSE1, jumpDist, jumpPc);
	    break;
	}
	return 0;
    }

    /*
     * We must grow the jump then move subsequent instructions down. Note that
     * if we expand the space for generated instructions, code addresses might
     * change; be careful about updating any of these addresses held in
     * variables.
     */

    if ((envPtr->codeNext + 3) > envPtr->codeEnd) {
	TclExpandCodeArray(envPtr);
    }
    jumpPc = envPtr->codeStart + jumpFixupPtr->codeOffset;
    numBytes = envPtr->codeNext-jumpPc-2;
    p = jumpPc+2;
    memmove(p+3, p, numBytes);

    envPtr->codeNext += 3;
    jumpDist += 3;
    switch (jumpFixupPtr->jumpType) {
    case TCL_UNCONDITIONAL_JUMP:
	TclUpdateInstInt4AtPc(INST_JUMP4, jumpDist, jumpPc);
	break;
    case TCL_TRUE_JUMP:
	TclUpdateInstInt4AtPc(INST_JUMP_TRUE4, jumpDist, jumpPc);
	break;
    default:
	TclUpdateInstInt4AtPc(INST_JUMP_FALSE4, jumpDist, jumpPc);
	break;
    }

    /*
     * Adjust the code offsets for any commands and any ExceptionRange records
     * between the jump and the current code address.
     */

    firstCmd = jumpFixupPtr->cmdIndex;
    lastCmd = envPtr->numCommands - 1;
    if (firstCmd < lastCmd) {
	for (k = firstCmd;  k <= lastCmd;  k++) {
	    envPtr->cmdMapPtr[k].codeOffset += 3;
	}
    }

    firstRange = jumpFixupPtr->exceptIndex;
    lastRange = envPtr->exceptArrayNext - 1;
    for (k = firstRange;  k <= lastRange;  k++) {
	ExceptionRange *rangePtr = &envPtr->exceptArrayPtr[k];

	rangePtr->codeOffset += 3;
	switch (rangePtr->type) {
	case LOOP_EXCEPTION_RANGE:
	    rangePtr->breakOffset += 3;
	    if (rangePtr->continueOffset != -1) {
		rangePtr->continueOffset += 3;
	    }
	    break;
	case CATCH_EXCEPTION_RANGE:
	    rangePtr->catchOffset += 3;
	    break;
	default:
	    Tcl_Panic("TclFixupForwardJump: bad ExceptionRange type %d",
		    rangePtr->type);
	}
    }

    for (k = 0 ; k < envPtr->exceptArrayNext ; k++) {
	ExceptionAux *auxPtr = &envPtr->exceptAuxArrayPtr[k];
	int i;

	for (i=0 ; i<auxPtr->numBreakTargets ; i++) {
	    if (jumpFixupPtr->codeOffset < auxPtr->breakTargets[i]) {
		auxPtr->breakTargets[i] += 3;
	    }
	}
	for (i=0 ; i<auxPtr->numContinueTargets ; i++) {
	    if (jumpFixupPtr->codeOffset < auxPtr->continueTargets[i]) {
		auxPtr->continueTargets[i] += 3;
	    }
	}
    }

    /*
     * TIP #280: Adjust the mapping from PC values to the per-command
     * information about arguments and their line numbers.
     *
     * Note: We cannot simply remove an out-of-date entry and then reinsert
     * with the proper PC, because then we might overwrite another entry which
     * was at that location. Therefore we pull (copy + delete) all effected
     * entries (beyond the fixed PC) into an array, update them there, and at
     * last reinsert them all.
     */

    {
	ExtCmdLoc* eclPtr = envPtr->extCmdMapPtr;

	/* A helper structure */

	typedef struct {
	    int pc;
	    int cmd;
	} MAP;

	/*
	 * And the helper array. At most the whole hashtable is placed into
	 * this.
	 */

	MAP *map = (MAP*) ckalloc (sizeof(MAP) * eclPtr->litInfo.numEntries);

	Tcl_HashSearch hSearch;
	Tcl_HashEntry* hPtr;
	int n, k, isnew;

	/*
	 * Phase I: Locate the affected entries, and save them in adjusted
	 * form to the array. This removes them from the hash.
	 */

	for (n = 0, hPtr = Tcl_FirstHashEntry(&eclPtr->litInfo, &hSearch);
	     hPtr != NULL;
	     hPtr = Tcl_NextHashEntry(&hSearch)) {

	    map [n].cmd = PTR2INT(Tcl_GetHashValue(hPtr));
	    map [n].pc  = PTR2INT(Tcl_GetHashKey (&eclPtr->litInfo,hPtr));

	    if (map[n].pc >= (jumpFixupPtr->codeOffset + 2)) {
		Tcl_DeleteHashEntry(hPtr);
		map [n].pc += 3;
		n++;
	    }
	}

	/*
	 * Phase II: Re-insert the modified entries into the hash.
	 */

	for (k=0;k<n;k++) {
	    hPtr = Tcl_CreateHashEntry(&eclPtr->litInfo, INT2PTR(map[k].pc), &isnew);
	    Tcl_SetHashValue(hPtr, INT2PTR(map[k].cmd));
	}

	ckfree (map);
    }

    return 1;			/* the jump was grown */
}

/*
 *----------------------------------------------------------------------
 *
 * TclGetInstructionTable --
 *
 *	Returns a pointer to the table describing Tcl bytecode instructions.
 *	This procedure is defined so that clients can access the pointer from
 *	outside the TCL DLLs.
 *
 * Results:
 *	Returns a pointer to the global instruction table, same as the
 *	expression (&tclInstructionTable[0]).
 *
 * Side effects:
 *	None.
 *
 *----------------------------------------------------------------------
 */

const void * /* == InstructionDesc* == */
TclGetInstructionTable(void)
{
    return &tclInstructionTable[0];
}

/*
 *--------------------------------------------------------------
 *
 * RegisterAuxDataType --
 *
 *	This procedure is called to register a new AuxData type in the table
 *	of all AuxData types supported by Tcl.
 *
 * Results:
 *	None.
 *
 * Side effects:
 *	The type is registered in the AuxData type table. If there was already
 *	a type with the same name as in typePtr, it is replaced with the new
 *	type.
 *
 *--------------------------------------------------------------
 */

static void
RegisterAuxDataType(
    const AuxDataType *typePtr)	/* Information about object type; storage must
				 * be statically allocated (must live forever;
				 * will not be deallocated). */
{
    register Tcl_HashEntry *hPtr;
    int isNew;

    Tcl_MutexLock(&tableMutex);
    if (!auxDataTypeTableInitialized) {
	TclInitAuxDataTypeTable();
    }

    /*
     * If there's already a type with the given name, remove it.
     */

    hPtr = Tcl_FindHashEntry(&auxDataTypeTable, typePtr->name);
    if (hPtr != NULL) {
	Tcl_DeleteHashEntry(hPtr);
    }

    /*
     * Now insert the new object type.
     */

    hPtr = Tcl_CreateHashEntry(&auxDataTypeTable, typePtr->name, &isNew);
    if (isNew) {
	Tcl_SetHashValue(hPtr, typePtr);
    }
    Tcl_MutexUnlock(&tableMutex);
}

/*
 *----------------------------------------------------------------------
 *
 * TclGetAuxDataType --
 *
 *	This procedure looks up an Auxdata type by name.
 *
 * Results:
 *	If an AuxData type with name matching "typeName" is found, a pointer
 *	to its AuxDataType structure is returned; otherwise, NULL is returned.
 *
 * Side effects:
 *	None.
 *
 *----------------------------------------------------------------------
 */

const AuxDataType *
TclGetAuxDataType(
    const char *typeName)	/* Name of AuxData type to look up. */
{
    register Tcl_HashEntry *hPtr;
    const AuxDataType *typePtr = NULL;

    Tcl_MutexLock(&tableMutex);
    if (!auxDataTypeTableInitialized) {
	TclInitAuxDataTypeTable();
    }

    hPtr = Tcl_FindHashEntry(&auxDataTypeTable, typeName);
    if (hPtr != NULL) {
	typePtr = Tcl_GetHashValue(hPtr);
    }
    Tcl_MutexUnlock(&tableMutex);

    return typePtr;
}

/*
 *--------------------------------------------------------------
 *
 * TclInitAuxDataTypeTable --
 *
 *	This procedure is invoked to perform once-only initialization of the
 *	AuxData type table. It also registers the AuxData types defined in
 *	this file.
 *
 * Results:
 *	None.
 *
 * Side effects:
 *	Initializes the table of defined AuxData types "auxDataTypeTable" with
 *	builtin AuxData types defined in this file.
 *
 *--------------------------------------------------------------
 */

void
TclInitAuxDataTypeTable(void)
{
    /*
     * The table mutex must already be held before this routine is invoked.
     */

    auxDataTypeTableInitialized = 1;
    Tcl_InitHashTable(&auxDataTypeTable, TCL_STRING_KEYS);

    /*
     * There are only three AuxData types at this time, so register them here.
     */

    RegisterAuxDataType(&tclForeachInfoType);
    RegisterAuxDataType(&tclJumptableInfoType);
    RegisterAuxDataType(&tclDictUpdateInfoType);
}

/*
 *----------------------------------------------------------------------
 *
 * TclFinalizeAuxDataTypeTable --
 *
 *	This procedure is called by Tcl_Finalize after all exit handlers have
 *	been run to free up storage associated with the table of AuxData
 *	types. This procedure is called by TclFinalizeExecution() which is
 *	called by Tcl_Finalize().
 *
 * Results:
 *	None.
 *
 * Side effects:
 *	Deletes all entries in the hash table of AuxData types.
 *
 *----------------------------------------------------------------------
 */

void
TclFinalizeAuxDataTypeTable(void)
{
    Tcl_MutexLock(&tableMutex);
    if (auxDataTypeTableInitialized) {
	Tcl_DeleteHashTable(&auxDataTypeTable);
	auxDataTypeTableInitialized = 0;
    }
    Tcl_MutexUnlock(&tableMutex);
}

/*
 *----------------------------------------------------------------------
 *
 * GetCmdLocEncodingSize --
 *
 *	Computes the total number of bytes needed to encode the command
 *	location information for some compiled code.
 *
 * Results:
 *	The byte count needed to encode the compiled location information.
 *
 * Side effects:
 *	None.
 *
 *----------------------------------------------------------------------
 */

static int
GetCmdLocEncodingSize(
    CompileEnv *envPtr)		/* Points to compilation environment structure
				 * containing the CmdLocation structure to
				 * encode. */
{
    register CmdLocation *mapPtr = envPtr->cmdMapPtr;
    int numCmds = envPtr->numCommands;
    int codeDelta, codeLen, srcDelta, srcLen;
    int codeDeltaNext, codeLengthNext, srcDeltaNext, srcLengthNext;
				/* The offsets in their respective byte
				 * sequences where the next encoded offset or
				 * length should go. */
    int prevCodeOffset, prevSrcOffset, i;

    codeDeltaNext = codeLengthNext = srcDeltaNext = srcLengthNext = 0;
    prevCodeOffset = prevSrcOffset = 0;
    for (i = 0;  i < numCmds;  i++) {
	codeDelta = mapPtr[i].codeOffset - prevCodeOffset;
	if (codeDelta < 0) {
	    Tcl_Panic("GetCmdLocEncodingSize: bad code offset");
	} else if (codeDelta <= 127) {
	    codeDeltaNext++;
	} else {
	    codeDeltaNext += 5;	/* 1 byte for 0xFF, 4 for positive delta */
	}
	prevCodeOffset = mapPtr[i].codeOffset;

	codeLen = mapPtr[i].numCodeBytes;
	if (codeLen < 0) {
	    Tcl_Panic("GetCmdLocEncodingSize: bad code length");
	} else if (codeLen <= 127) {
	    codeLengthNext++;
	} else {
	    codeLengthNext += 5;/* 1 byte for 0xFF, 4 for length */
	}

	srcDelta = mapPtr[i].srcOffset - prevSrcOffset;
	if ((-127 <= srcDelta) && (srcDelta <= 127) && (srcDelta != -1)) {
	    srcDeltaNext++;
	} else {
	    srcDeltaNext += 5;	/* 1 byte for 0xFF, 4 for delta */
	}
	prevSrcOffset = mapPtr[i].srcOffset;

	srcLen = mapPtr[i].numSrcBytes;
	if (srcLen < 0) {
	    Tcl_Panic("GetCmdLocEncodingSize: bad source length");
	} else if (srcLen <= 127) {
	    srcLengthNext++;
	} else {
	    srcLengthNext += 5;	/* 1 byte for 0xFF, 4 for length */
	}
    }

    return (codeDeltaNext + codeLengthNext + srcDeltaNext + srcLengthNext);
}

/*
 *----------------------------------------------------------------------
 *
 * EncodeCmdLocMap --
 *
 *	Encode the command location information for some compiled code into a
 *	ByteCode structure. The encoded command location map is stored as
 *	three adjacent byte sequences.
 *
 * Results:
 *	Pointer to the first byte after the encoded command location
 *	information.
 *
 * Side effects:
 *	The encoded information is stored into the block of memory headed by
 *	codePtr. Also records pointers to the start of the four byte sequences
 *	in fields in codePtr's ByteCode header structure.
 *
 *----------------------------------------------------------------------
 */

static unsigned char *
EncodeCmdLocMap(
    CompileEnv *envPtr,		/* Points to compilation environment structure
				 * containing the CmdLocation structure to
				 * encode. */
    ByteCode *codePtr,		/* ByteCode in which to encode envPtr's
				 * command location information. */
    unsigned char *startPtr)	/* Points to the first byte in codePtr's
				 * memory block where the location information
				 * is to be stored. */
{
    register CmdLocation *mapPtr = envPtr->cmdMapPtr;
    int numCmds = envPtr->numCommands;
    register unsigned char *p = startPtr;
    int codeDelta, codeLen, srcDelta, srcLen, prevOffset;
    register int i;

    /*
     * Encode the code offset for each command as a sequence of deltas.
     */

    codePtr->codeDeltaStart = p;
    prevOffset = 0;
    for (i = 0;  i < numCmds;  i++) {
	codeDelta = mapPtr[i].codeOffset - prevOffset;
	if (codeDelta < 0) {
	    Tcl_Panic("EncodeCmdLocMap: bad code offset");
	} else if (codeDelta <= 127) {
	    TclStoreInt1AtPtr(codeDelta, p);
	    p++;
	} else {
	    TclStoreInt1AtPtr(0xFF, p);
	    p++;
	    TclStoreInt4AtPtr(codeDelta, p);
	    p += 4;
	}
	prevOffset = mapPtr[i].codeOffset;
    }

    /*
     * Encode the code length for each command.
     */

    codePtr->codeLengthStart = p;
    for (i = 0;  i < numCmds;  i++) {
	codeLen = mapPtr[i].numCodeBytes;
	if (codeLen < 0) {
	    Tcl_Panic("EncodeCmdLocMap: bad code length");
	} else if (codeLen <= 127) {
	    TclStoreInt1AtPtr(codeLen, p);
	    p++;
	} else {
	    TclStoreInt1AtPtr(0xFF, p);
	    p++;
	    TclStoreInt4AtPtr(codeLen, p);
	    p += 4;
	}
    }

    /*
     * Encode the source offset for each command as a sequence of deltas.
     */

    codePtr->srcDeltaStart = p;
    prevOffset = 0;
    for (i = 0;  i < numCmds;  i++) {
	srcDelta = mapPtr[i].srcOffset - prevOffset;
	if ((-127 <= srcDelta) && (srcDelta <= 127) && (srcDelta != -1)) {
	    TclStoreInt1AtPtr(srcDelta, p);
	    p++;
	} else {
	    TclStoreInt1AtPtr(0xFF, p);
	    p++;
	    TclStoreInt4AtPtr(srcDelta, p);
	    p += 4;
	}
	prevOffset = mapPtr[i].srcOffset;
    }

    /*
     * Encode the source length for each command.
     */

    codePtr->srcLengthStart = p;
    for (i = 0;  i < numCmds;  i++) {
	srcLen = mapPtr[i].numSrcBytes;
	if (srcLen < 0) {
	    Tcl_Panic("EncodeCmdLocMap: bad source length");
	} else if (srcLen <= 127) {
	    TclStoreInt1AtPtr(srcLen, p);
	    p++;
	} else {
	    TclStoreInt1AtPtr(0xFF, p);
	    p++;
	    TclStoreInt4AtPtr(srcLen, p);
	    p += 4;
	}
    }

    return p;
}

#ifdef TCL_COMPILE_DEBUG
/*
 *----------------------------------------------------------------------
 *
 * TclPrintByteCodeObj --
 *
 *	This procedure prints ("disassembles") the instructions of a bytecode
 *	object to stdout.
 *
 * Results:
 *	None.
 *
 * Side effects:
 *	None.
 *
 *----------------------------------------------------------------------
 */

void
TclPrintByteCodeObj(
    Tcl_Interp *interp,		/* Used only for Tcl_GetStringFromObj. */
    Tcl_Obj *objPtr)		/* The bytecode object to disassemble. */
{
    Tcl_Obj *bufPtr = TclDisassembleByteCodeObj(objPtr);

    fprintf(stdout, "\n%s", TclGetString(bufPtr));
    Tcl_DecrRefCount(bufPtr);
}

/*
 *----------------------------------------------------------------------
 *
 * TclPrintInstruction --
 *
 *	This procedure prints ("disassembles") one instruction from a bytecode
 *	object to stdout.
 *
 * Results:
 *	Returns the length in bytes of the current instruiction.
 *
 * Side effects:
 *	None.
 *
 *----------------------------------------------------------------------
 */

int
TclPrintInstruction(
    ByteCode *codePtr,		/* Bytecode containing the instruction. */
    const unsigned char *pc)	/* Points to first byte of instruction. */
{
    Tcl_Obj *bufferObj;
    int numBytes;

    TclNewObj(bufferObj);
    numBytes = FormatInstruction(codePtr, pc, bufferObj);
    fprintf(stdout, "%s", TclGetString(bufferObj));
    Tcl_DecrRefCount(bufferObj);
    return numBytes;
}

/*
 *----------------------------------------------------------------------
 *
 * TclPrintObject --
 *
 *	This procedure prints up to a specified number of characters from the
 *	argument Tcl object's string representation to a specified file.
 *
 * Results:
 *	None.
 *
 * Side effects:
 *	Outputs characters to the specified file.
 *
 *----------------------------------------------------------------------
 */

void
TclPrintObject(
    FILE *outFile,		/* The file to print the source to. */
    Tcl_Obj *objPtr,		/* Points to the Tcl object whose string
				 * representation should be printed. */
    int maxChars)		/* Maximum number of chars to print. */
{
    char *bytes;
    int length;

    bytes = Tcl_GetStringFromObj(objPtr, &length);
    TclPrintSource(outFile, bytes, TclMin(length, maxChars));
}

/*
 *----------------------------------------------------------------------
 *
 * TclPrintSource --
 *
 *	This procedure prints up to a specified number of characters from the
 *	argument string to a specified file. It tries to produce legible
 *	output by adding backslashes as necessary.
 *
 * Results:
 *	None.
 *
 * Side effects:
 *	Outputs characters to the specified file.
 *
 *----------------------------------------------------------------------
 */

void
TclPrintSource(
    FILE *outFile,		/* The file to print the source to. */
    const char *stringPtr,	/* The string to print. */
    int maxChars)		/* Maximum number of chars to print. */
{
    Tcl_Obj *bufferObj;

    TclNewObj(bufferObj);
    PrintSourceToObj(bufferObj, stringPtr, maxChars);
    fprintf(outFile, "%s", TclGetString(bufferObj));
    Tcl_DecrRefCount(bufferObj);
}
#endif /* TCL_COMPILE_DEBUG */

/*
 *----------------------------------------------------------------------
 *
 * TclDisassembleByteCodeObj --
 *
 *	Given an object which is of bytecode type, return a disassembled
 *	version of the bytecode (in a new refcount 0 object). No guarantees
 *	are made about the details of the contents of the result.
 *
 *----------------------------------------------------------------------
 */

Tcl_Obj *
TclDisassembleByteCodeObj(
    Tcl_Obj *objPtr)		/* The bytecode object to disassemble. */
{
    ByteCode *codePtr = objPtr->internalRep.twoPtrValue.ptr1;
    unsigned char *codeStart, *codeLimit, *pc;
    unsigned char *codeDeltaNext, *codeLengthNext;
    unsigned char *srcDeltaNext, *srcLengthNext;
    int codeOffset, codeLen, srcOffset, srcLen, numCmds, delta, i;
    Interp *iPtr = (Interp *) *codePtr->interpHandle;
    Tcl_Obj *bufferObj;
    char ptrBuf1[20], ptrBuf2[20];

    TclNewObj(bufferObj);
    if (codePtr->refCount <= 0) {
	return bufferObj;	/* Already freed. */
    }

    codeStart = codePtr->codeStart;
    codeLimit = codeStart + codePtr->numCodeBytes;
    numCmds = codePtr->numCommands;

    /*
     * Print header lines describing the ByteCode.
     */

    sprintf(ptrBuf1, "%p", codePtr);
    sprintf(ptrBuf2, "%p", iPtr);
    Tcl_AppendPrintfToObj(bufferObj,
	    "ByteCode 0x%s, refCt %u, epoch %u, interp 0x%s (epoch %u)\n",
	    ptrBuf1, codePtr->refCount, codePtr->compileEpoch, ptrBuf2,
	    iPtr->compileEpoch);
    Tcl_AppendToObj(bufferObj, "  Source ", -1);
    PrintSourceToObj(bufferObj, codePtr->source,
	    TclMin(codePtr->numSrcBytes, 55));
    Tcl_AppendPrintfToObj(bufferObj,
	    "\n  Cmds %d, src %d, inst %d, litObjs %u, aux %d, stkDepth %u, code/src %.2f\n",
	    numCmds, codePtr->numSrcBytes, codePtr->numCodeBytes,
	    codePtr->numLitObjects, codePtr->numAuxDataItems,
	    codePtr->maxStackDepth,
#ifdef TCL_COMPILE_STATS
	    codePtr->numSrcBytes?
		    codePtr->structureSize/(float)codePtr->numSrcBytes :
#endif
	    0.0);

#ifdef TCL_COMPILE_STATS
    Tcl_AppendPrintfToObj(bufferObj,
	    "  Code %lu = header %lu+inst %d+litObj %lu+exc %lu+aux %lu+cmdMap %d\n",
	    (unsigned long) codePtr->structureSize,
	    (unsigned long) (sizeof(ByteCode) - sizeof(size_t) - sizeof(Tcl_Time)),
	    codePtr->numCodeBytes,
	    (unsigned long) (codePtr->numLitObjects * sizeof(Tcl_Obj *)),
	    (unsigned long) (codePtr->numExceptRanges*sizeof(ExceptionRange)),
	    (unsigned long) (codePtr->numAuxDataItems * sizeof(AuxData)),
	    codePtr->numCmdLocBytes);
#endif /* TCL_COMPILE_STATS */

    /*
     * If the ByteCode is the compiled body of a Tcl procedure, print
     * information about that procedure. Note that we don't know the
     * procedure's name since ByteCode's can be shared among procedures.
     */

    if (codePtr->procPtr != NULL) {
	Proc *procPtr = codePtr->procPtr;
	int numCompiledLocals = procPtr->numCompiledLocals;

	sprintf(ptrBuf1, "%p", procPtr);
	Tcl_AppendPrintfToObj(bufferObj,
		"  Proc 0x%s, refCt %d, args %d, compiled locals %d\n",
		ptrBuf1, procPtr->refCount, procPtr->numArgs,
		numCompiledLocals);
	if (numCompiledLocals > 0) {
	    CompiledLocal *localPtr = procPtr->firstLocalPtr;

	    for (i = 0;  i < numCompiledLocals;  i++) {
		Tcl_AppendPrintfToObj(bufferObj,
			"      slot %d%s%s%s%s%s%s", i,
			(localPtr->flags & (VAR_ARRAY|VAR_LINK)) ? "" : ", scalar",
			(localPtr->flags & VAR_ARRAY) ? ", array" : "",
			(localPtr->flags & VAR_LINK) ? ", link" : "",
			(localPtr->flags & VAR_ARGUMENT) ? ", arg" : "",
			(localPtr->flags & VAR_TEMPORARY) ? ", temp" : "",
			(localPtr->flags & VAR_RESOLVED) ? ", resolved" : "");
		if (TclIsVarTemporary(localPtr)) {
		    Tcl_AppendToObj(bufferObj, "\n", -1);
		} else {
		    Tcl_AppendPrintfToObj(bufferObj, ", \"%s\"\n",
			    localPtr->name);
		}
		localPtr = localPtr->nextPtr;
	    }
	}
    }

    /*
     * Print the ExceptionRange array.
     */

    if (codePtr->numExceptRanges > 0) {
	Tcl_AppendPrintfToObj(bufferObj, "  Exception ranges %d, depth %d:\n",
		codePtr->numExceptRanges, codePtr->maxExceptDepth);
	for (i = 0;  i < codePtr->numExceptRanges;  i++) {
	    ExceptionRange *rangePtr = &codePtr->exceptArrayPtr[i];

	    Tcl_AppendPrintfToObj(bufferObj,
		    "      %d: level %d, %s, pc %d-%d, ",
		    i, rangePtr->nestingLevel,
		    (rangePtr->type==LOOP_EXCEPTION_RANGE ? "loop" : "catch"),
		    rangePtr->codeOffset,
		    (rangePtr->codeOffset + rangePtr->numCodeBytes - 1));
	    switch (rangePtr->type) {
	    case LOOP_EXCEPTION_RANGE:
		Tcl_AppendPrintfToObj(bufferObj, "continue %d, break %d\n",
			rangePtr->continueOffset, rangePtr->breakOffset);
		break;
	    case CATCH_EXCEPTION_RANGE:
		Tcl_AppendPrintfToObj(bufferObj, "catch %d\n",
			rangePtr->catchOffset);
		break;
	    default:
		Tcl_Panic("TclDisassembleByteCodeObj: bad ExceptionRange type %d",
			rangePtr->type);
	    }
	}
    }

    /*
     * If there were no commands (e.g., an expression or an empty string was
     * compiled), just print all instructions and return.
     */

    if (numCmds == 0) {
	pc = codeStart;
	while (pc < codeLimit) {
	    Tcl_AppendToObj(bufferObj, "    ", -1);
	    pc += FormatInstruction(codePtr, pc, bufferObj);
	}
	return bufferObj;
    }

    /*
     * Print table showing the code offset, source offset, and source length
     * for each command. These are encoded as a sequence of bytes.
     */

    Tcl_AppendPrintfToObj(bufferObj, "  Commands %d:", numCmds);
    codeDeltaNext = codePtr->codeDeltaStart;
    codeLengthNext = codePtr->codeLengthStart;
    srcDeltaNext = codePtr->srcDeltaStart;
    srcLengthNext = codePtr->srcLengthStart;
    codeOffset = srcOffset = 0;
    for (i = 0;  i < numCmds;  i++) {
	if ((unsigned) *codeDeltaNext == (unsigned) 0xFF) {
	    codeDeltaNext++;
	    delta = TclGetInt4AtPtr(codeDeltaNext);
	    codeDeltaNext += 4;
	} else {
	    delta = TclGetInt1AtPtr(codeDeltaNext);
	    codeDeltaNext++;
	}
	codeOffset += delta;

	if ((unsigned) *codeLengthNext == (unsigned) 0xFF) {
	    codeLengthNext++;
	    codeLen = TclGetInt4AtPtr(codeLengthNext);
	    codeLengthNext += 4;
	} else {
	    codeLen = TclGetInt1AtPtr(codeLengthNext);
	    codeLengthNext++;
	}

	if ((unsigned) *srcDeltaNext == (unsigned) 0xFF) {
	    srcDeltaNext++;
	    delta = TclGetInt4AtPtr(srcDeltaNext);
	    srcDeltaNext += 4;
	} else {
	    delta = TclGetInt1AtPtr(srcDeltaNext);
	    srcDeltaNext++;
	}
	srcOffset += delta;

	if ((unsigned) *srcLengthNext == (unsigned) 0xFF) {
	    srcLengthNext++;
	    srcLen = TclGetInt4AtPtr(srcLengthNext);
	    srcLengthNext += 4;
	} else {
	    srcLen = TclGetInt1AtPtr(srcLengthNext);
	    srcLengthNext++;
	}

	Tcl_AppendPrintfToObj(bufferObj, "%s%4d: pc %d-%d, src %d-%d",
		((i % 2)? "     " : "\n   "),
		(i+1), codeOffset, (codeOffset + codeLen - 1),
		srcOffset, (srcOffset + srcLen - 1));
    }
    if (numCmds > 0) {
	Tcl_AppendToObj(bufferObj, "\n", -1);
    }

    /*
     * Print each instruction. If the instruction corresponds to the start of
     * a command, print the command's source. Note that we don't need the code
     * length here.
     */

    codeDeltaNext = codePtr->codeDeltaStart;
    srcDeltaNext = codePtr->srcDeltaStart;
    srcLengthNext = codePtr->srcLengthStart;
    codeOffset = srcOffset = 0;
    pc = codeStart;
    for (i = 0;  i < numCmds;  i++) {
	if ((unsigned) *codeDeltaNext == (unsigned) 0xFF) {
	    codeDeltaNext++;
	    delta = TclGetInt4AtPtr(codeDeltaNext);
	    codeDeltaNext += 4;
	} else {
	    delta = TclGetInt1AtPtr(codeDeltaNext);
	    codeDeltaNext++;
	}
	codeOffset += delta;

	if ((unsigned) *srcDeltaNext == (unsigned) 0xFF) {
	    srcDeltaNext++;
	    delta = TclGetInt4AtPtr(srcDeltaNext);
	    srcDeltaNext += 4;
	} else {
	    delta = TclGetInt1AtPtr(srcDeltaNext);
	    srcDeltaNext++;
	}
	srcOffset += delta;

	if ((unsigned) *srcLengthNext == (unsigned) 0xFF) {
	    srcLengthNext++;
	    srcLen = TclGetInt4AtPtr(srcLengthNext);
	    srcLengthNext += 4;
	} else {
	    srcLen = TclGetInt1AtPtr(srcLengthNext);
	    srcLengthNext++;
	}

	/*
	 * Print instructions before command i.
	 */

	while ((pc-codeStart) < codeOffset) {
	    Tcl_AppendToObj(bufferObj, "    ", -1);
	    pc += FormatInstruction(codePtr, pc, bufferObj);
	}

	Tcl_AppendPrintfToObj(bufferObj, "  Command %d: ", i+1);
	PrintSourceToObj(bufferObj, (codePtr->source + srcOffset),
		TclMin(srcLen, 55));
	Tcl_AppendToObj(bufferObj, "\n", -1);
    }
    if (pc < codeLimit) {
	/*
	 * Print instructions after the last command.
	 */

	while (pc < codeLimit) {
	    Tcl_AppendToObj(bufferObj, "    ", -1);
	    pc += FormatInstruction(codePtr, pc, bufferObj);
	}
    }
    return bufferObj;
}

/*
 *----------------------------------------------------------------------
 *
 * FormatInstruction --
 *
 *	Appends a representation of a bytecode instruction to a Tcl_Obj.
 *
 *----------------------------------------------------------------------
 */

static int
FormatInstruction(
    ByteCode *codePtr,		/* Bytecode containing the instruction. */
    const unsigned char *pc,	/* Points to first byte of instruction. */
    Tcl_Obj *bufferObj)		/* Object to append instruction info to. */
{
    Proc *procPtr = codePtr->procPtr;
    unsigned char opCode = *pc;
    register const InstructionDesc *instDesc = &tclInstructionTable[opCode];
    unsigned char *codeStart = codePtr->codeStart;
    unsigned pcOffset = pc - codeStart;
    int opnd = 0, i, j, numBytes = 1;
    int localCt = procPtr ? procPtr->numCompiledLocals : 0;
    CompiledLocal *localPtr = procPtr ? procPtr->firstLocalPtr : NULL;
    char suffixBuffer[128];	/* Additional info to print after main opcode
				 * and immediates. */
    char *suffixSrc = NULL;
    Tcl_Obj *suffixObj = NULL;
    AuxData *auxPtr = NULL;

    suffixBuffer[0] = '\0';
    Tcl_AppendPrintfToObj(bufferObj, "(%u) %s ", pcOffset, instDesc->name);
    for (i = 0;  i < instDesc->numOperands;  i++) {
	switch (instDesc->opTypes[i]) {
	case OPERAND_INT1:
	    opnd = TclGetInt1AtPtr(pc+numBytes); numBytes++;
	    if (opCode == INST_JUMP1 || opCode == INST_JUMP_TRUE1
		    || opCode == INST_JUMP_FALSE1) {
		sprintf(suffixBuffer, "pc %u", pcOffset+opnd);
	    }
	    Tcl_AppendPrintfToObj(bufferObj, "%+d ", opnd);
	    break;
	case OPERAND_INT4:
	    opnd = TclGetInt4AtPtr(pc+numBytes); numBytes += 4;
	    if (opCode == INST_JUMP4 || opCode == INST_JUMP_TRUE4
		    || opCode == INST_JUMP_FALSE4) {
		sprintf(suffixBuffer, "pc %u", pcOffset+opnd);
	    } else if (opCode == INST_START_CMD) {
		sprintf(suffixBuffer, "next cmd at pc %u", pcOffset+opnd);
	    }
	    Tcl_AppendPrintfToObj(bufferObj, "%+d ", opnd);
	    break;
	case OPERAND_UINT1:
	    opnd = TclGetUInt1AtPtr(pc+numBytes); numBytes++;
	    if (opCode == INST_PUSH1) {
		suffixObj = codePtr->objArrayPtr[opnd];
	    }
	    Tcl_AppendPrintfToObj(bufferObj, "%u ", (unsigned) opnd);
	    break;
	case OPERAND_AUX4:
	case OPERAND_UINT4:
	    opnd = TclGetUInt4AtPtr(pc+numBytes); numBytes += 4;
	    if (opCode == INST_PUSH4) {
		suffixObj = codePtr->objArrayPtr[opnd];
	    } else if (opCode == INST_START_CMD && opnd != 1) {
		sprintf(suffixBuffer+strlen(suffixBuffer),
			", %u cmds start here", opnd);
	    }
	    Tcl_AppendPrintfToObj(bufferObj, "%u ", (unsigned) opnd);
	    if (instDesc->opTypes[i] == OPERAND_AUX4) {
		auxPtr = &codePtr->auxDataArrayPtr[opnd];
	    }
	    break;
	case OPERAND_IDX4:
	    opnd = TclGetInt4AtPtr(pc+numBytes); numBytes += 4;
	    if (opnd >= -1) {
		Tcl_AppendPrintfToObj(bufferObj, "%d ", opnd);
	    } else if (opnd == -2) {
		Tcl_AppendPrintfToObj(bufferObj, "end ");
	    } else {
		Tcl_AppendPrintfToObj(bufferObj, "end-%d ", -2-opnd);
	    }
	    break;
	case OPERAND_LVT1:
	    opnd = TclGetUInt1AtPtr(pc+numBytes);
	    numBytes++;
	    goto printLVTindex;
	case OPERAND_LVT4:
	    opnd = TclGetUInt4AtPtr(pc+numBytes);
	    numBytes += 4;
	printLVTindex:
	    if (localPtr != NULL) {
		if (opnd >= localCt) {
		    Tcl_Panic("FormatInstruction: bad local var index %u (%u locals)",
			    (unsigned) opnd, localCt);
		}
		for (j = 0;  j < opnd;  j++) {
		    localPtr = localPtr->nextPtr;
		}
		if (TclIsVarTemporary(localPtr)) {
		    sprintf(suffixBuffer, "temp var %u", (unsigned) opnd);
		} else {
		    sprintf(suffixBuffer, "var ");
		    suffixSrc = localPtr->name;
		}
	    }
	    Tcl_AppendPrintfToObj(bufferObj, "%%v%u ", (unsigned) opnd);
	    break;
	case OPERAND_NONE:
	default:
	    break;
	}
    }
    if (suffixObj) {
	const char *bytes;
	int length;

	Tcl_AppendToObj(bufferObj, "\t# ", -1);
	bytes = Tcl_GetStringFromObj(codePtr->objArrayPtr[opnd], &length);
	PrintSourceToObj(bufferObj, bytes, TclMin(length, 40));
    } else if (suffixBuffer[0]) {
	Tcl_AppendPrintfToObj(bufferObj, "\t# %s", suffixBuffer);
	if (suffixSrc) {
	    PrintSourceToObj(bufferObj, suffixSrc, 40);
	}
    }
    Tcl_AppendToObj(bufferObj, "\n", -1);
    if (auxPtr && auxPtr->type->printProc) {
	Tcl_AppendToObj(bufferObj, "\t\t[", -1);
	auxPtr->type->printProc(auxPtr->clientData, bufferObj, codePtr,
		pcOffset);
	Tcl_AppendToObj(bufferObj, "]\n", -1);
    }
    return numBytes;
}

/*
 *----------------------------------------------------------------------
 *
 * TclGetInnerContext --
 *
 *	If possible, returns a list capturing the inner context. Otherwise
 *	return NULL.
 *
 *----------------------------------------------------------------------
 */

Tcl_Obj *
TclGetInnerContext(
    Tcl_Interp *interp,
    const unsigned char *pc,
    Tcl_Obj **tosPtr)
{
    int objc = 0, off = 0;
    Tcl_Obj *result;
    Interp *iPtr = (Interp *) interp;

    switch (*pc) {
    case INST_STR_LEN:
    case INST_LNOT:
    case INST_BITNOT:
    case INST_UMINUS:
    case INST_UPLUS:
    case INST_TRY_CVT_TO_NUMERIC:
    case INST_EXPAND_STKTOP:
    case INST_EXPR_STK:
        objc = 1;
        break;

    case INST_LIST_IN:
    case INST_LIST_NOT_IN:	/* Basic list containment operators. */
    case INST_STR_EQ:
    case INST_STR_NEQ:		/* String (in)equality check */
    case INST_STR_CMP:		/* String compare. */
    case INST_STR_INDEX:
    case INST_STR_MATCH:
    case INST_REGEXP:
    case INST_EQ:
    case INST_NEQ:
    case INST_LT:
    case INST_GT:
    case INST_LE:
    case INST_GE:
    case INST_MOD:
    case INST_LSHIFT:
    case INST_RSHIFT:
    case INST_BITOR:
    case INST_BITXOR:
    case INST_BITAND:
    case INST_EXPON:
    case INST_ADD:
    case INST_SUB:
    case INST_DIV:
    case INST_MULT:
        objc = 2;
        break;

    case INST_RETURN_STK:
        /* early pop. TODO: dig out opt dict too :/ */
        objc = 1;
        break;

    case INST_SYNTAX:
    case INST_RETURN_IMM:
        objc = 2;
        break;

    case INST_INVOKE_STK4:
	objc = TclGetUInt4AtPtr(pc+1);
        break;

    case INST_INVOKE_STK1:
	objc = TclGetUInt1AtPtr(pc+1);
	break;
    }

    result = iPtr->innerContext;
    if (Tcl_IsShared(result)) {
        Tcl_DecrRefCount(result);
        iPtr->innerContext = result = Tcl_NewListObj(objc + 1, NULL);
        Tcl_IncrRefCount(result);
    } else {
        int len;

        /*
         * Reset while keeping the list intrep as much as possible.
         */

	Tcl_ListObjLength(interp, result, &len);
        Tcl_ListObjReplace(interp, result, 0, len, 0, NULL);
    }
    Tcl_ListObjAppendElement(NULL, result, TclNewInstNameObj(*pc));

    for (; objc>0 ; objc--) {
        Tcl_Obj *objPtr;

        objPtr = tosPtr[1 - objc + off];
        if (!objPtr) {
            Tcl_Panic("InnerContext: bad tos -- appending null object");
        }
        if ((objPtr->refCount<=0)
#ifdef TCL_MEM_DEBUG
                || (objPtr->refCount==0x61616161)
#endif
        ) {
            Tcl_Panic("InnerContext: bad tos -- appending freed object %p",
                    objPtr);
        }
        Tcl_ListObjAppendElement(NULL, result, objPtr);
    }

    return result;
}

/*
 *----------------------------------------------------------------------
 *
 * TclNewInstNameObj --
 *
 *	Creates a new InstName Tcl_Obj based on the given instruction
 *
 *----------------------------------------------------------------------
 */

Tcl_Obj *
TclNewInstNameObj(
    unsigned char inst)
{
    Tcl_Obj *objPtr = Tcl_NewObj();

    objPtr->typePtr = &tclInstNameType;
    objPtr->internalRep.longValue = (long) inst;
    objPtr->bytes = NULL;

    return objPtr;
}

/*
 *----------------------------------------------------------------------
 *
 * UpdateStringOfInstName --
 *
 *	Update the string representation for an instruction name object.
 *
 *----------------------------------------------------------------------
 */

static void
UpdateStringOfInstName(
    Tcl_Obj *objPtr)
{
    int inst = objPtr->internalRep.longValue;
    char *s, buf[20];
    int len;

    if ((inst < 0) || (inst > LAST_INST_OPCODE)) {
        sprintf(buf, "inst_%d", inst);
        s = buf;
    } else {
        s = (char *) tclInstructionTable[objPtr->internalRep.longValue].name;
    }
    len = strlen(s);
    objPtr->bytes = ckalloc(len + 1);
    memcpy(objPtr->bytes, s, len + 1);
    objPtr->length = len;
}

/*
 *----------------------------------------------------------------------
 *
 * PrintSourceToObj --
 *
 *	Appends a quoted representation of a string to a Tcl_Obj.
 *
 *----------------------------------------------------------------------
 */

static void
PrintSourceToObj(
    Tcl_Obj *appendObj,		/* The object to print the source to. */
    const char *stringPtr,	/* The string to print. */
    int maxChars)		/* Maximum number of chars to print. */
{
    register const char *p;
    register int i = 0;

    if (stringPtr == NULL) {
	Tcl_AppendToObj(appendObj, "\"\"", -1);
	return;
    }

    Tcl_AppendToObj(appendObj, "\"", -1);
    p = stringPtr;
    for (;  (*p != '\0') && (i < maxChars);  p++, i++) {
	switch (*p) {
	case '"':
	    Tcl_AppendToObj(appendObj, "\\\"", -1);
	    continue;
	case '\f':
	    Tcl_AppendToObj(appendObj, "\\f", -1);
	    continue;
	case '\n':
	    Tcl_AppendToObj(appendObj, "\\n", -1);
	    continue;
	case '\r':
	    Tcl_AppendToObj(appendObj, "\\r", -1);
	    continue;
	case '\t':
	    Tcl_AppendToObj(appendObj, "\\t", -1);
	    continue;
	case '\v':
	    Tcl_AppendToObj(appendObj, "\\v", -1);
	    continue;
	default:
	    Tcl_AppendPrintfToObj(appendObj, "%c", *p);
	    continue;
	}
    }
    Tcl_AppendToObj(appendObj, "\"", -1);
}

#ifdef TCL_COMPILE_STATS
/*
 *----------------------------------------------------------------------
 *
 * RecordByteCodeStats --
 *
 *	Accumulates various compilation-related statistics for each newly
 *	compiled ByteCode. Called by the TclInitByteCodeObj when Tcl is
 *	compiled with the -DTCL_COMPILE_STATS flag
 *
 * Results:
 *	None.
 *
 * Side effects:
 *	Accumulates aggregate code-related statistics in the interpreter's
 *	ByteCodeStats structure. Records statistics specific to a ByteCode in
 *	its ByteCode structure.
 *
 *----------------------------------------------------------------------
 */

void
RecordByteCodeStats(
    ByteCode *codePtr)		/* Points to ByteCode structure with info
				 * to add to accumulated statistics. */
{
    Interp *iPtr = (Interp *) *codePtr->interpHandle;
    register ByteCodeStats *statsPtr;

    if (iPtr == NULL) {
	/* Avoid segfaulting in case we're called in a deleted interp */
	return;
    }
    statsPtr = &(iPtr->stats);

    statsPtr->numCompilations++;
    statsPtr->totalSrcBytes += (double) codePtr->numSrcBytes;
    statsPtr->totalByteCodeBytes += (double) codePtr->structureSize;
    statsPtr->currentSrcBytes += (double) codePtr->numSrcBytes;
    statsPtr->currentByteCodeBytes += (double) codePtr->structureSize;

    statsPtr->srcCount[TclLog2(codePtr->numSrcBytes)]++;
    statsPtr->byteCodeCount[TclLog2((int) codePtr->structureSize)]++;

    statsPtr->currentInstBytes += (double) codePtr->numCodeBytes;
    statsPtr->currentLitBytes += (double)
	    codePtr->numLitObjects * sizeof(Tcl_Obj *);
    statsPtr->currentExceptBytes += (double)
	    codePtr->numExceptRanges * sizeof(ExceptionRange);
    statsPtr->currentAuxBytes += (double)
	    codePtr->numAuxDataItems * sizeof(AuxData);
    statsPtr->currentCmdMapBytes += (double) codePtr->numCmdLocBytes;
}
#endif /* TCL_COMPILE_STATS */

/*
 * Local Variables:
 * mode: c
 * c-basic-offset: 4
 * fill-column: 78
 * tab-width: 8
 * End:
 */<|MERGE_RESOLUTION|>--- conflicted
+++ resolved
@@ -2030,18 +2030,10 @@
 			    int diff = envPtr->currStackDepth-startStackDepth;
 
 			    if (diff != 1) {
-<<<<<<< HEAD
-				/*Tcl_Panic(*/
-fprintf(stdout, 
-"bad stack adjustment when compiling"
-=======
 				Tcl_Panic("bad stack adjustment when compiling"
->>>>>>> 0fdeb6a2
 					" %.*s (was %d instead of 1)",
 					parsePtr->tokenPtr->size,
 					parsePtr->tokenPtr->start, diff);
-fprintf(stdout, "\n");
-fflush(stdout);
 			    }
 #endif
 			    if (update) {
