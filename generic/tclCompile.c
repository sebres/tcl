/*
 * tclCompile.c --
 *
 *	This file contains procedures that compile Tcl commands or parts of
 *	commands (like quoted strings or nested sub-commands) into a sequence
 *	of instructions ("bytecodes").
 *
 * Copyright (c) 1996-1998 Sun Microsystems, Inc.
 * Copyright (c) 2001 by Kevin B. Kenny. All rights reserved.
 *
 * See the file "license.terms" for information on usage and redistribution of
 * this file, and for a DISCLAIMER OF ALL WARRANTIES.
 */

#include "tclInt.h"
#include "tclCompile.h"
#include <assert.h>
#include "tclBrodnik.h"

/*
 * Structure used to map between instruction pc and source locations. It
 * defines for each compiled Tcl command its code's starting offset and its
 * source's starting offset and length. Note that the code offset increases
 * monotonically: that is, the table is sorted in code offset order. The
 * source offset is not monotonic.
 */

typedef struct CmdLocation {
    int codeOffset;		/* Offset of first byte of command code. */
    int numCodeBytes;		/* Number of bytes for command's code. */
    int srcOffset;		/* Offset of first char of the command. */
    int numSrcBytes;		/* Number of command source chars. */
} CmdLocation;
TclBrodnikArray(CmdLocation);
TclBrodnikArrayDefine(AuxData,MODULE_SCOPE);

/*
 * Variable that controls whether compilation tracing is enabled and, if so,
 * what level of tracing is desired:
 *    0: no compilation tracing
 *    1: summarize compilation of top level cmds and proc bodies
 *    2: display all instructions of each ByteCode compiled
 * This variable is linked to the Tcl variable "tcl_traceCompile".
 */

#ifdef TCL_COMPILE_DEBUG
int tclTraceCompile = 0;
static int traceInitialized = 0;
#endif

/*
 * A table describing the Tcl bytecode instructions. Entries in this table
 * must correspond to the instruction opcode definitions in tclCompile.h. The
 * names "op1" and "op4" refer to an instruction's one or four byte first
 * operand. Similarly, "stktop" and "stknext" refer to the topmost and next to
 * topmost stack elements.
 *
 * Note that the load, store, and incr instructions do not distinguish local
 * from global variables; the bytecode interpreter at runtime uses the
 * existence of a procedure call frame to distinguish these.
 */

InstructionDesc const tclInstructionTable[] = {
    /* Name	      Bytes stackEffect #Opnds  Operand types */
    {"done",		  1,   -1,         0,	{OPERAND_NONE}},
	/* Finish ByteCode execution and return stktop (top stack item) */
    {"push1",		  2,   +1,         1,	{OPERAND_LIT1}},
	/* Push object at ByteCode objArray[op1] */
    {"push4",		  5,   +1,         1,	{OPERAND_LIT4}},
	/* Push object at ByteCode objArray[op4] */
    {"pop",		  1,   -1,         0,	{OPERAND_NONE}},
	/* Pop the topmost stack object */
    {"dup",		  1,   +1,         0,	{OPERAND_NONE}},
	/* Duplicate the topmost stack object and push the result */
    {"strcat",		  2,   INT_MIN,    1,	{OPERAND_UINT1}},
	/* Concatenate the top op1 items and push result */
    {"invokeStk1",	  2,   INT_MIN,    1,	{OPERAND_UINT1}},
	/* Invoke command named objv[0]; <objc,objv> = <op1,top op1> */
    {"invokeStk4",	  5,   INT_MIN,    1,	{OPERAND_UINT4}},
	/* Invoke command named objv[0]; <objc,objv> = <op4,top op4> */
    {"evalStk",		  1,   0,          0,	{OPERAND_NONE}},
	/* Evaluate command in stktop using Tcl_EvalObj. */
    {"exprStk",		  1,   0,          0,	{OPERAND_NONE}},
	/* Execute expression in stktop using Tcl_ExprStringObj. */

    {"loadScalar1",	  2,   1,          1,	{OPERAND_LVT1}},
	/* Load scalar variable at index op1 <= 255 in call frame */
    {"loadScalar4",	  5,   1,          1,	{OPERAND_LVT4}},
	/* Load scalar variable at index op1 >= 256 in call frame */
    {"loadScalarStk",	  1,   0,          0,	{OPERAND_NONE}},
	/* Load scalar variable; scalar's name is stktop */
    {"loadArray1",	  2,   0,          1,	{OPERAND_LVT1}},
	/* Load array element; array at slot op1<=255, element is stktop */
    {"loadArray4",	  5,   0,          1,	{OPERAND_LVT4}},
	/* Load array element; array at slot op1 > 255, element is stktop */
    {"loadArrayStk",	  1,   -1,         0,	{OPERAND_NONE}},
	/* Load array element; element is stktop, array name is stknext */
    {"loadStk",		  1,   0,          0,	{OPERAND_NONE}},
	/* Load general variable; unparsed variable name is stktop */
    {"storeScalar1",	  2,   0,          1,	{OPERAND_LVT1}},
	/* Store scalar variable at op1<=255 in frame; value is stktop */
    {"storeScalar4",	  5,   0,          1,	{OPERAND_LVT4}},
	/* Store scalar variable at op1 > 255 in frame; value is stktop */
    {"storeScalarStk",	  1,   -1,         0,	{OPERAND_NONE}},
	/* Store scalar; value is stktop, scalar name is stknext */
    {"storeArray1",	  2,   -1,         1,	{OPERAND_LVT1}},
	/* Store array element; array at op1<=255, value is top then elem */
    {"storeArray4",	  5,   -1,         1,	{OPERAND_LVT4}},
	/* Store array element; array at op1>=256, value is top then elem */
    {"storeArrayStk",	  1,   -2,         0,	{OPERAND_NONE}},
	/* Store array element; value is stktop, then elem, array names */
    {"storeStk",	  1,   -1,         0,	{OPERAND_NONE}},
	/* Store general variable; value is stktop, then unparsed name */

    {"incrScalar1",	  2,   0,          1,	{OPERAND_LVT1}},
	/* Incr scalar at index op1<=255 in frame; incr amount is stktop */
    {"incrScalarStk",	  1,   -1,         0,	{OPERAND_NONE}},
	/* Incr scalar; incr amount is stktop, scalar's name is stknext */
    {"incrArray1",	  2,   -1,         1,	{OPERAND_LVT1}},
	/* Incr array elem; arr at slot op1<=255, amount is top then elem */
    {"incrArrayStk",	  1,   -2,         0,	{OPERAND_NONE}},
	/* Incr array element; amount is top then elem then array names */
    {"incrStk",		  1,   -1,         0,	{OPERAND_NONE}},
	/* Incr general variable; amount is stktop then unparsed var name */
    {"incrScalar1Imm",	  3,   +1,         2,	{OPERAND_LVT1, OPERAND_INT1}},
	/* Incr scalar at slot op1 <= 255; amount is 2nd operand byte */
    {"incrScalarStkImm",  2,   0,          1,	{OPERAND_INT1}},
	/* Incr scalar; scalar name is stktop; incr amount is op1 */
    {"incrArray1Imm",	  3,   0,          2,	{OPERAND_LVT1, OPERAND_INT1}},
	/* Incr array elem; array at slot op1 <= 255, elem is stktop,
	 * amount is 2nd operand byte */
    {"incrArrayStkImm",	  2,   -1,         1,	{OPERAND_INT1}},
	/* Incr array element; elem is top then array name, amount is op1 */
    {"incrStkImm",	  2,   0,	   1,	{OPERAND_INT1}},
	/* Incr general variable; unparsed name is top, amount is op1 */

    {"jump1",		  2,   0,          1,	{OPERAND_OFFSET1}},
	/* Jump relative to (pc + op1) */
    {"jump4",		  5,   0,          1,	{OPERAND_OFFSET4}},
	/* Jump relative to (pc + op4) */
    {"jumpTrue1",	  2,   -1,         1,	{OPERAND_OFFSET1}},
	/* Jump relative to (pc + op1) if stktop expr object is true */
    {"jumpTrue4",	  5,   -1,         1,	{OPERAND_OFFSET4}},
	/* Jump relative to (pc + op4) if stktop expr object is true */
    {"jumpFalse1",	  2,   -1,         1,	{OPERAND_OFFSET1}},
	/* Jump relative to (pc + op1) if stktop expr object is false */
    {"jumpFalse4",	  5,   -1,         1,	{OPERAND_OFFSET4}},
	/* Jump relative to (pc + op4) if stktop expr object is false */

    {"lor",		  1,   -1,         0,	{OPERAND_NONE}},
	/* Logical or:	push (stknext || stktop) */
    {"land",		  1,   -1,         0,	{OPERAND_NONE}},
	/* Logical and:	push (stknext && stktop) */
    {"bitor",		  1,   -1,         0,	{OPERAND_NONE}},
	/* Bitwise or:	push (stknext | stktop) */
    {"bitxor",		  1,   -1,         0,	{OPERAND_NONE}},
	/* Bitwise xor	push (stknext ^ stktop) */
    {"bitand",		  1,   -1,         0,	{OPERAND_NONE}},
	/* Bitwise and:	push (stknext & stktop) */
    {"eq",		  1,   -1,         0,	{OPERAND_NONE}},
	/* Equal:	push (stknext == stktop) */
    {"neq",		  1,   -1,         0,	{OPERAND_NONE}},
	/* Not equal:	push (stknext != stktop) */
    {"lt",		  1,   -1,         0,	{OPERAND_NONE}},
	/* Less:	push (stknext < stktop) */
    {"gt",		  1,   -1,         0,	{OPERAND_NONE}},
	/* Greater:	push (stknext > stktop) */
    {"le",		  1,   -1,         0,	{OPERAND_NONE}},
	/* Less or equal: push (stknext <= stktop) */
    {"ge",		  1,   -1,         0,	{OPERAND_NONE}},
	/* Greater or equal: push (stknext >= stktop) */
    {"lshift",		  1,   -1,         0,	{OPERAND_NONE}},
	/* Left shift:	push (stknext << stktop) */
    {"rshift",		  1,   -1,         0,	{OPERAND_NONE}},
	/* Right shift:	push (stknext >> stktop) */
    {"add",		  1,   -1,         0,	{OPERAND_NONE}},
	/* Add:		push (stknext + stktop) */
    {"sub",		  1,   -1,         0,	{OPERAND_NONE}},
	/* Sub:		push (stkext - stktop) */
    {"mult",		  1,   -1,         0,	{OPERAND_NONE}},
	/* Multiply:	push (stknext * stktop) */
    {"div",		  1,   -1,         0,	{OPERAND_NONE}},
	/* Divide:	push (stknext / stktop) */
    {"mod",		  1,   -1,         0,	{OPERAND_NONE}},
	/* Mod:		push (stknext % stktop) */
    {"uplus",		  1,   0,          0,	{OPERAND_NONE}},
	/* Unary plus:	push +stktop */
    {"uminus",		  1,   0,          0,	{OPERAND_NONE}},
	/* Unary minus:	push -stktop */
    {"bitnot",		  1,   0,          0,	{OPERAND_NONE}},
	/* Bitwise not:	push ~stktop */
    {"not",		  1,   0,          0,	{OPERAND_NONE}},
	/* Logical not:	push !stktop */
    {"callBuiltinFunc1",  2,   1,          1,	{OPERAND_UINT1}},
	/* Call builtin math function with index op1; any args are on stk */
    {"callFunc1",	  2,   INT_MIN,    1,	{OPERAND_UINT1}},
	/* Call non-builtin func objv[0]; <objc,objv>=<op1,top op1> */
    {"tryCvtToNumeric",	  1,   0,          0,	{OPERAND_NONE}},
	/* Try converting stktop to first int then double if possible. */

    {"break",		  1,   0,          0,	{OPERAND_NONE}},
	/* Abort closest enclosing loop; if none, return TCL_BREAK code. */
    {"continue",	  1,   0,          0,	{OPERAND_NONE}},
	/* Skip to next iteration of closest enclosing loop; if none, return
	 * TCL_CONTINUE code. */

    {"foreach_start4",	  5,   0,          1,	{OPERAND_AUX4}},
	/* Initialize execution of a foreach loop. Operand is aux data index
	 * of the ForeachInfo structure for the foreach command. */
    {"foreach_step4",	  5,   +1,         1,	{OPERAND_AUX4}},
	/* "Step" or begin next iteration of foreach loop. Push 0 if to
	 * terminate loop, else push 1. */

    {"beginCatch4",	  5,   0,          1,	{OPERAND_UINT4}},
	/* Record start of catch with the operand's exception index. Push the
	 * current stack depth onto a special catch stack. */
    {"endCatch",	  1,   0,          0,	{OPERAND_NONE}},
	/* End of last catch. Pop the bytecode interpreter's catch stack. */
    {"pushResult",	  1,   +1,         0,	{OPERAND_NONE}},
	/* Push the interpreter's object result onto the stack. */
    {"pushReturnCode",	  1,   +1,         0,	{OPERAND_NONE}},
	/* Push interpreter's return code (e.g. TCL_OK or TCL_ERROR) as a new
	 * object onto the stack. */

    {"streq",		  1,   -1,         0,	{OPERAND_NONE}},
	/* Str Equal:	push (stknext eq stktop) */
    {"strneq",		  1,   -1,         0,	{OPERAND_NONE}},
	/* Str !Equal:	push (stknext neq stktop) */
    {"strcmp",		  1,   -1,         0,	{OPERAND_NONE}},
	/* Str Compare:	push (stknext cmp stktop) */
    {"strlen",		  1,   0,          0,	{OPERAND_NONE}},
	/* Str Length:	push (strlen stktop) */
    {"strindex",	  1,   -1,         0,	{OPERAND_NONE}},
	/* Str Index:	push (strindex stknext stktop) */
    {"strmatch",	  2,   -1,         1,	{OPERAND_INT1}},
	/* Str Match:	push (strmatch stknext stktop) opnd == nocase */

    {"list",		  5,   INT_MIN,    1,	{OPERAND_UINT4}},
	/* List:	push (stk1 stk2 ... stktop) */
    {"listIndex",	  1,   -1,         0,	{OPERAND_NONE}},
	/* List Index:	push (listindex stknext stktop) */
    {"listLength",	  1,   0,          0,	{OPERAND_NONE}},
	/* List Len:	push (listlength stktop) */

    {"appendScalar1",	  2,   0,          1,	{OPERAND_LVT1}},
	/* Append scalar variable at op1<=255 in frame; value is stktop */
    {"appendScalar4",	  5,   0,          1,	{OPERAND_LVT4}},
	/* Append scalar variable at op1 > 255 in frame; value is stktop */
    {"appendArray1",	  2,   -1,         1,	{OPERAND_LVT1}},
	/* Append array element; array at op1<=255, value is top then elem */
    {"appendArray4",	  5,   -1,         1,	{OPERAND_LVT4}},
	/* Append array element; array at op1>=256, value is top then elem */
    {"appendArrayStk",	  1,   -2,         0,	{OPERAND_NONE}},
	/* Append array element; value is stktop, then elem, array names */
    {"appendStk",	  1,   -1,         0,	{OPERAND_NONE}},
	/* Append general variable; value is stktop, then unparsed name */
    {"lappendScalar1",	  2,   0,          1,	{OPERAND_LVT1}},
	/* Lappend scalar variable at op1<=255 in frame; value is stktop */
    {"lappendScalar4",	  5,   0,          1,	{OPERAND_LVT4}},
	/* Lappend scalar variable at op1 > 255 in frame; value is stktop */
    {"lappendArray1",	  2,   -1,         1,	{OPERAND_LVT1}},
	/* Lappend array element; array at op1<=255, value is top then elem */
    {"lappendArray4",	  5,   -1,         1,	{OPERAND_LVT4}},
	/* Lappend array element; array at op1>=256, value is top then elem */
    {"lappendArrayStk",	  1,   -2,         0,	{OPERAND_NONE}},
	/* Lappend array element; value is stktop, then elem, array names */
    {"lappendStk",	  1,   -1,         0,	{OPERAND_NONE}},
	/* Lappend general variable; value is stktop, then unparsed name */

    {"lindexMulti",	  5,   INT_MIN,    1,	{OPERAND_UINT4}},
	/* Lindex with generalized args, operand is number of stacked objs
	 * used: (operand-1) entries from stktop are the indices; then list to
	 * process. */
    {"over",		  5,   +1,         1,	{OPERAND_UINT4}},
	/* Duplicate the arg-th element from top of stack (TOS=0) */
    {"lsetList",          1,   -2,         0,	{OPERAND_NONE}},
	/* Four-arg version of 'lset'. stktop is old value; next is new
	 * element value, next is the index list; pushes new value */
    {"lsetFlat",          5,   INT_MIN,    1,	{OPERAND_UINT4}},
	/* Three- or >=5-arg version of 'lset', operand is number of stacked
	 * objs: stktop is old value, next is new element value, next come
	 * (operand-2) indices; pushes the new value.
	 */

    {"returnImm",	  9,   -1,         2,	{OPERAND_INT4, OPERAND_UINT4}},
	/* Compiled [return], code, level are operands; options and result
	 * are on the stack. */
    {"expon",		  1,   -1,	   0,	{OPERAND_NONE}},
	/* Binary exponentiation operator: push (stknext ** stktop) */

    /*
     * NOTE: the stack effects of expandStkTop and invokeExpanded are wrong -
     * but it cannot be done right at compile time, the stack effect is only
     * known at run time. The value for invokeExpanded is estimated better at
     * compile time.
     * See the comments further down in this file, where INST_INVOKE_EXPANDED
     * is emitted.
     */
    {"expandStart",       1,    0,          0,	{OPERAND_NONE}},
	/* Start of command with {*} (expanded) arguments */
    {"expandStkTop",      5,    0,          1,	{OPERAND_UINT4}},
	/* Expand the list at stacktop: push its elements on the stack */
    {"invokeExpanded",    1,    0,          0,	{OPERAND_NONE}},
	/* Invoke the command marked by the last 'expandStart' */

    {"listIndexImm",	  5,	0,	   1,	{OPERAND_IDX4}},
	/* List Index:	push (lindex stktop op4) */
    {"listRangeImm",	  9,	0,	   2,	{OPERAND_IDX4, OPERAND_IDX4}},
	/* List Range:	push (lrange stktop op4 op4) */
    {"startCommand",	  9,	0,	   2,	{OPERAND_OFFSET4, OPERAND_UINT4}},
	/* Start of bytecoded command: op is the length of the cmd's code, op2
	 * is number of commands here */

    {"listIn",		  1,	-1,	   0,	{OPERAND_NONE}},
	/* List containment: push [lsearch stktop stknext]>=0) */
    {"listNotIn",	  1,	-1,	   0,	{OPERAND_NONE}},
	/* List negated containment: push [lsearch stktop stknext]<0) */

    {"pushReturnOpts",	  1,	+1,	   0,	{OPERAND_NONE}},
	/* Push the interpreter's return option dictionary as an object on the
	 * stack. */
    {"returnStk",	  1,	-1,	   0,	{OPERAND_NONE}},
	/* Compiled [return]; options and result are on the stack, code and
	 * level are in the options. */

    {"dictGet",		  5,	INT_MIN,   1,	{OPERAND_UINT4}},
	/* The top op4 words (min 1) are a key path into the dictionary just
	 * below the keys on the stack, and all those values are replaced by
	 * the value read out of that key-path (like [dict get]).
	 * Stack:  ... dict key1 ... keyN => ... value */
    {"dictSet",		  9,	INT_MIN,   2,	{OPERAND_UINT4, OPERAND_LVT4}},
	/* Update a dictionary value such that the keys are a path pointing to
	 * the value. op4#1 = numKeys, op4#2 = LVTindex
	 * Stack:  ... key1 ... keyN value => ... newDict */
    {"dictUnset",	  9,	INT_MIN,   2,	{OPERAND_UINT4, OPERAND_LVT4}},
	/* Update a dictionary value such that the keys are not a path pointing
	 * to any value. op4#1 = numKeys, op4#2 = LVTindex
	 * Stack:  ... key1 ... keyN => ... newDict */
    {"dictIncrImm",	  9,	0,	   2,	{OPERAND_INT4, OPERAND_LVT4}},
	/* Update a dictionary value such that the value pointed to by key is
	 * incremented by some value (or set to it if the key isn't in the
	 * dictionary at all). op4#1 = incrAmount, op4#2 = LVTindex
	 * Stack:  ... key => ... newDict */
    {"dictAppend",	  5,	-1,	   1,	{OPERAND_LVT4}},
	/* Update a dictionary value such that the value pointed to by key has
	 * some value string-concatenated onto it. op4 = LVTindex
	 * Stack:  ... key valueToAppend => ... newDict */
    {"dictLappend",	  5,	-1,	   1,	{OPERAND_LVT4}},
	/* Update a dictionary value such that the value pointed to by key has
	 * some value list-appended onto it. op4 = LVTindex
	 * Stack:  ... key valueToAppend => ... newDict */
    {"dictFirst",	  5,	+2,	   1,	{OPERAND_LVT4}},
	/* Begin iterating over the dictionary, using the local scalar
	 * indicated by op4 to hold the iterator state. The local scalar
	 * should not refer to a named variable as the value is not wholly
	 * managed correctly.
	 * Stack:  ... dict => ... value key doneBool */
    {"dictNext",	  5,	+3,	   1,	{OPERAND_LVT4}},
	/* Get the next iteration from the iterator in op4's local scalar.
	 * Stack:  ... => ... value key doneBool */
    {"dictDone",	  5,	0,	   1,	{OPERAND_LVT4}},
	/* Terminate the iterator in op4's local scalar. Use unsetScalar
	 * instead (with 0 for flags). */
    {"dictUpdateStart",   9,    0,	   2,	{OPERAND_LVT4, OPERAND_AUX4}},
	/* Create the variables (described in the aux data referred to by the
	 * second immediate argument) to mirror the state of the dictionary in
	 * the variable referred to by the first immediate argument. The list
	 * of keys (top of the stack, not popped) must be the same length as
	 * the list of variables.
	 * Stack:  ... keyList => ... keyList */
    {"dictUpdateEnd",	  9,    -1,	   2,	{OPERAND_LVT4, OPERAND_AUX4}},
	/* Reflect the state of local variables (described in the aux data
	 * referred to by the second immediate argument) back to the state of
	 * the dictionary in the variable referred to by the first immediate
	 * argument. The list of keys (popped from the stack) must be the same
	 * length as the list of variables.
	 * Stack:  ... keyList => ... */
    {"jumpTable",	 5,	-1,	   1,	{OPERAND_AUX4}},
	/* Jump according to the jump-table (in AuxData as indicated by the
	 * operand) and the argument popped from the list. Always executes the
	 * next instruction if no match against the table's entries was found.
	 * Stack:  ... value => ...
	 * Note that the jump table contains offsets relative to the PC when
	 * it points to this instruction; the code is relocatable. */
    {"upvar",            5,    -1,        1,   {OPERAND_LVT4}},
	/* finds level and otherName in stack, links to local variable at
	 * index op1. Leaves the level on stack. */
    {"nsupvar",          5,    -1,        1,   {OPERAND_LVT4}},
	/* finds namespace and otherName in stack, links to local variable at
	 * index op1. Leaves the namespace on stack. */
    {"variable",         5,    -1,        1,   {OPERAND_LVT4}},
	/* finds namespace and otherName in stack, links to local variable at
	 * index op1. Leaves the namespace on stack. */
    {"syntax",		 9,   -1,         2,	{OPERAND_INT4, OPERAND_UINT4}},
	/* Compiled bytecodes to signal syntax error. Equivalent to returnImm
	 * except for the ERR_ALREADY_LOGGED flag in the interpreter. */
    {"reverse",		 5,    0,         1,	{OPERAND_UINT4}},
	/* Reverse the order of the arg elements at the top of stack */

    {"regexp",		 2,   -1,         1,	{OPERAND_INT1}},
	/* Regexp:	push (regexp stknext stktop) opnd == nocase */

    {"existScalar",	 5,    1,         1,	{OPERAND_LVT4}},
	/* Test if scalar variable at index op1 in call frame exists */
    {"existArray",	 5,    0,         1,	{OPERAND_LVT4}},
	/* Test if array element exists; array at slot op1, element is
	 * stktop */
    {"existArrayStk",	 1,    -1,        0,	{OPERAND_NONE}},
	/* Test if array element exists; element is stktop, array name is
	 * stknext */
    {"existStk",	 1,    0,         0,	{OPERAND_NONE}},
	/* Test if general variable exists; unparsed variable name is stktop*/

    {"nop",		 1,    0,         0,	{OPERAND_NONE}},
	/* Do nothing */
    {"returnCodeBranch", 1,   -1,	  0,	{OPERAND_NONE}},
	/* Jump to next instruction based on the return code on top of stack
	 * ERROR: +1;	RETURN: +3;	BREAK: +5;	CONTINUE: +7;
	 * Other non-OK: +9
	 */

    {"unsetScalar",	 6,    0,         2,	{OPERAND_UINT1, OPERAND_LVT4}},
	/* Make scalar variable at index op2 in call frame cease to exist;
	 * op1 is 1 for errors on problems, 0 otherwise */
    {"unsetArray",	 6,    -1,        2,	{OPERAND_UINT1, OPERAND_LVT4}},
	/* Make array element cease to exist; array at slot op2, element is
	 * stktop; op1 is 1 for errors on problems, 0 otherwise */
    {"unsetArrayStk",	 2,    -2,        1,	{OPERAND_UINT1}},
	/* Make array element cease to exist; element is stktop, array name is
	 * stknext; op1 is 1 for errors on problems, 0 otherwise */
    {"unsetStk",	 2,    -1,        1,	{OPERAND_UINT1}},
	/* Make general variable cease to exist; unparsed variable name is
	 * stktop; op1 is 1 for errors on problems, 0 otherwise */

    {"dictExpand",       1,    -1,        0,    {OPERAND_NONE}},
        /* Probe into a dict and extract it (or a subdict of it) into
         * variables with matched names. Produces list of keys bound as
         * result. Part of [dict with].
	 * Stack:  ... dict path => ... keyList */
    {"dictRecombineStk", 1,    -3,        0,    {OPERAND_NONE}},
        /* Map variable contents back into a dictionary in a variable. Part of
         * [dict with].
	 * Stack:  ... dictVarName path keyList => ... */
    {"dictRecombineImm", 5,    -2,        1,    {OPERAND_LVT4}},
        /* Map variable contents back into a dictionary in the local variable
         * indicated by the LVT index. Part of [dict with].
	 * Stack:  ... path keyList => ... */
    {"dictExists",	 5,	INT_MIN,  1,	{OPERAND_UINT4}},
	/* The top op4 words (min 1) are a key path into the dictionary just
	 * below the keys on the stack, and all those values are replaced by a
	 * boolean indicating whether it is possible to read out a value from
	 * that key-path (like [dict exists]).
	 * Stack:  ... dict key1 ... keyN => ... boolean */
    {"verifyDict",	 1,    -1,	  0,	{OPERAND_NONE}},
	/* Verifies that the word on the top of the stack is a dictionary,
	 * popping it if it is and throwing an error if it is not.
	 * Stack:  ... value => ... */

    {"strmap",		 1,    -2,	  0,	{OPERAND_NONE}},
	/* Simplified version of [string map] that only applies one change
	 * string, and only case-sensitively.
	 * Stack:  ... from to string => ... changedString */
    {"strfind",		 1,    -1,	  0,	{OPERAND_NONE}},
	/* Find the first index of a needle string in a haystack string,
	 * producing the index (integer) or -1 if nothing found.
	 * Stack:  ... needle haystack => ... index */
    {"strrfind",	 1,    -1,	  0,	{OPERAND_NONE}},
	/* Find the last index of a needle string in a haystack string,
	 * producing the index (integer) or -1 if nothing found.
	 * Stack:  ... needle haystack => ... index */
    {"strrangeImm",	 9,	0,	  2,	{OPERAND_IDX4, OPERAND_IDX4}},
	/* String Range: push (string range stktop op4 op4) */
    {"strrange",	 1,    -2,	  0,	{OPERAND_NONE}},
	/* String Range with non-constant arguments.
	 * Stack:  ... string idxA idxB => ... substring */

    {"yield",		 1,	0,	  0,	{OPERAND_NONE}},
	/* Makes the current coroutine yield the value at the top of the
	 * stack, and places the response back on top of the stack when it
	 * resumes.
	 * Stack:  ... valueToYield => ... resumeValue */
    {"coroName",         1,    +1,	  0,	{OPERAND_NONE}},
	/* Push the name of the interpreter's current coroutine as an object
	 * on the stack. */
    {"tailcall",	 2,    INT_MIN,	  1,	{OPERAND_UINT1}},
	/* Do a tailcall with the opnd items on the stack as the thing to
	 * tailcall to; opnd must be greater than 0 for the semantics to work
	 * right. */

    {"currentNamespace", 1,    +1,	  0,	{OPERAND_NONE}},
	/* Push the name of the interpreter's current namespace as an object
	 * on the stack. */
    {"infoLevelNumber",  1,    +1,	  0,	{OPERAND_NONE}},
	/* Push the stack depth (i.e., [info level]) of the interpreter as an
	 * object on the stack. */
    {"infoLevelArgs",	 1,	0,	  0,	{OPERAND_NONE}},
	/* Push the argument words to a stack depth (i.e., [info level <n>])
	 * of the interpreter as an object on the stack.
	 * Stack:  ... depth => ... argList */
    {"resolveCmd",	 1,	0,	  0,	{OPERAND_NONE}},
	/* Resolves the command named on the top of the stack to its fully
	 * qualified version, or produces the empty string if no such command
	 * exists. Never generates errors.
	 * Stack:  ... cmdName => ... fullCmdName */

    {"tclooSelf",	 1,	+1,	  0,	{OPERAND_NONE}},
	/* Push the identity of the current TclOO object (i.e., the name of
	 * its current public access command) on the stack. */
    {"tclooClass",	 1,	0,	  0,	{OPERAND_NONE}},
	/* Push the class of the TclOO object named at the top of the stack
	 * onto the stack.
	 * Stack:  ... object => ... class */
    {"tclooNamespace",	 1,	0,	  0,	{OPERAND_NONE}},
	/* Push the namespace of the TclOO object named at the top of the
	 * stack onto the stack.
	 * Stack:  ... object => ... namespace */
    {"tclooIsObject",	 1,	0,	  0,	{OPERAND_NONE}},
	/* Push whether the value named at the top of the stack is a TclOO
	 * object (i.e., a boolean). Can corrupt the interpreter result
	 * despite not throwing, so not safe for use in a post-exception
	 * context.
	 * Stack:  ... value => ... boolean */

    {"arrayExistsStk",	 1,	0,	  0,	{OPERAND_NONE}},
	/* Looks up the element on the top of the stack and tests whether it
	 * is an array. Pushes a boolean describing whether this is the
	 * case. Also runs the whole-array trace on the named variable, so can
	 * throw anything.
	 * Stack:  ... varName => ... boolean */
    {"arrayExistsImm",	 5,	+1,	  1,	{OPERAND_LVT4}},
	/* Looks up the variable indexed by opnd and tests whether it is an
	 * array. Pushes a boolean describing whether this is the case. Also
	 * runs the whole-array trace on the named variable, so can throw
	 * anything.
	 * Stack:  ... => ... boolean */
    {"arrayMakeStk",	 1,	-1,	  0,	{OPERAND_NONE}},
	/* Forces the element on the top of the stack to be the name of an
	 * array.
	 * Stack:  ... varName => ... */
    {"arrayMakeImm",	 5,	0,	  1,	{OPERAND_LVT4}},
	/* Forces the variable indexed by opnd to be an array. Does not touch
	 * the stack. */

    {"invokeReplace",	 6,	INT_MIN,  2,	{OPERAND_UINT4,OPERAND_UINT1}},
	/* Invoke command named objv[0], replacing the first two words with
	 * the word at the top of the stack;
	 * <objc,objv> = <op4,top op4 after popping 1> */

    {"listConcat",	 1,	-1,	  0,	{OPERAND_NONE}},
	/* Concatenates the two lists at the top of the stack into a single
	 * list and pushes that resulting list onto the stack.
	 * Stack: ... list1 list2 => ... [lconcat list1 list2] */

    {"expandDrop",       1,    0,          0,	{OPERAND_NONE}},
	/* Drops an element from the auxiliary stack, popping stack elements
	 * until the matching stack depth is reached. */

    /* New foreach implementation */
    {"foreach_start",	 5,	+2,	  1,	{OPERAND_AUX4}},
	/* Initialize execution of a foreach loop. Operand is aux data index
	 * of the ForeachInfo structure for the foreach command. It pushes 2
	 * elements which hold runtime params for foreach_step, they are later
	 * dropped by foreach_end together with the value lists. NOTE that the
	 * iterator-tracker and info reference must not be passed to bytecodes
	 * that handle normal Tcl values. NOTE that this instruction jumps to
	 * the foreach_step instruction paired with it; the stack info below
	 * is only nominal.
	 * Stack: ... listObjs... => ... listObjs... iterTracker info */
    {"foreach_step",	 1,	 0,	  0,	{OPERAND_NONE}},
	/* "Step" or begin next iteration of foreach loop. Assigns to foreach
	 * iteration variables. May jump to straight after the foreach_start
	 * that pushed the iterTracker and info values. MUST be followed
	 * immediately by a foreach_end.
	 * Stack: ... listObjs... iterTracker info =>
	 *				... listObjs... iterTracker info */
    {"foreach_end",	 1,	 0,	  0,	{OPERAND_NONE}},
	/* Clean up a foreach loop by dropping the info value, the tracker
	 * value and the lists that were being iterated over.
	 * Stack: ... listObjs... iterTracker info => ... */
    {"lmap_collect",	 1,	-1,	  0,	{OPERAND_NONE}},
	/* Appends the value at the top of the stack to the list located on
	 * the stack the "other side" of the foreach-related values.
	 * Stack: ... collector listObjs... iterTracker info value =>
	 *			... collector listObjs... iterTracker info */

    {"strtrim",		 1,	-1,	  0,	{OPERAND_NONE}},
	/* [string trim] core: removes the characters (designated by the value
	 * at the top of the stack) from both ends of the string and pushes
	 * the resulting string.
	 * Stack: ... string charset => ... trimmedString */
    {"strtrimLeft",	 1,	-1,	  0,	{OPERAND_NONE}},
	/* [string trimleft] core: removes the characters (designated by the
	 * value at the top of the stack) from the left of the string and
	 * pushes the resulting string.
	 * Stack: ... string charset => ... trimmedString */
    {"strtrimRight",	 1,	-1,	  0,	{OPERAND_NONE}},
	/* [string trimright] core: removes the characters (designated by the
	 * value at the top of the stack) from the right of the string and
	 * pushes the resulting string.
	 * Stack: ... string charset => ... trimmedString */

    {"concatStk",	 5,	INT_MIN,  1,	{OPERAND_UINT4}},
	/* Wrapper round Tcl_ConcatObj(), used for [concat] and [eval]. opnd
	 * is number of values to concatenate.
	 * Operation:	push concat(stk1 stk2 ... stktop) */

    {"strcaseUpper",	 1,	0,	  0,	{OPERAND_NONE}},
	/* [string toupper] core: converts whole string to upper case using
	 * the default (extended "C" locale) rules.
	 * Stack: ... string => ... newString */
    {"strcaseLower",	 1,	0,	  0,	{OPERAND_NONE}},
	/* [string tolower] core: converts whole string to upper case using
	 * the default (extended "C" locale) rules.
	 * Stack: ... string => ... newString */
    {"strcaseTitle",	 1,	0,	  0,	{OPERAND_NONE}},
	/* [string totitle] core: converts whole string to upper case using
	 * the default (extended "C" locale) rules.
	 * Stack: ... string => ... newString */
    {"strreplace",	 1,	-3,	  0,	{OPERAND_NONE}},
	/* [string replace] core: replaces a non-empty range of one string
	 * with the contents of another.
	 * Stack: ... string fromIdx toIdx replacement => ... newString */

    {"originCmd",	 1,	0,	  0,	{OPERAND_NONE}},
	/* Reports which command was the origin (via namespace import chain)
	 * of the command named on the top of the stack.
	 * Stack:  ... cmdName => ... fullOriginalCmdName */

    {"tclooNext",	 2,	INT_MIN,  1,	{OPERAND_UINT1}},
	/* Call the next item on the TclOO call chain, passing opnd arguments
	 * (min 1, max 255, *includes* "next").  The result of the invoked
	 * method implementation will be pushed on the stack in place of the
	 * arguments (similar to invokeStk).
	 * Stack:  ... "next" arg2 arg3 -- argN => ... result */
    {"tclooNextClass",	 2,	INT_MIN,  1,	{OPERAND_UINT1}},
	/* Call the following item on the TclOO call chain defined by class
	 * className, passing opnd arguments (min 2, max 255, *includes*
	 * "nextto" and the class name). The result of the invoked method
	 * implementation will be pushed on the stack in place of the
	 * arguments (similar to invokeStk).
	 * Stack:  ... "nextto" className arg3 arg4 -- argN => ... result */

    {"yieldToInvoke",	 1,	0,	  0,	{OPERAND_NONE}},
	/* Makes the current coroutine yield the value at the top of the
	 * stack, invoking the given command/args with resolution in the given
	 * namespace (all packed into a list), and places the list of values
	 * that are the response back on top of the stack when it resumes.
	 * Stack:  ... [list ns cmd arg1 ... argN] => ... resumeList */

    {"numericType",	 1,	0,	  0,	{OPERAND_NONE}},
	/* Pushes the numeric type code of the word at the top of the stack.
	 * Stack:  ... value => ... typeCode */
    {"tryCvtToBoolean",	 1,	+1,	  0,	{OPERAND_NONE}},
	/* Try converting stktop to boolean if possible. No errors.
	 * Stack:  ... value => ... value isStrictBool */
    {"strclass",	 2,	0,	  1,	{OPERAND_SCLS1}},
	/* See if all the characters of the given string are a member of the
	 * specified (by opnd) character class. Note that an empty string will
	 * satisfy the class check (standard definition of "all").
	 * Stack:  ... stringValue => ... boolean */

    {"lappendList",	 5,	0,	1,	{OPERAND_LVT4}},
	/* Lappend list to scalar variable at op4 in frame.
	 * Stack:  ... list => ... listVarContents */
    {"lappendListArray", 5,	-1,	1,	{OPERAND_LVT4}},
	/* Lappend list to array element; array at op4.
	 * Stack:  ... elem list => ... listVarContents */
    {"lappendListArrayStk", 1,	-2,	0,	{OPERAND_NONE}},
	/* Lappend list to array element.
	 * Stack:  ... arrayName elem list => ... listVarContents */
    {"lappendListStk",	 1,	-1,	0,	{OPERAND_NONE}},
	/* Lappend list to general variable.
	 * Stack:  ... varName list => ... listVarContents */

    {NULL, 0, 0, 0, {OPERAND_NONE}}
};

/*
 * Prototypes for procedures defined later in this file:
 */

static void		CleanupByteCode(ByteCode *codePtr);
static void		CompileScriptTokens(Tcl_Interp *interp,
			    Tcl_Token *tokens, Tcl_Token *lastTokenPtr,
			    CompileEnv *envPtr);
static ByteCode *	CompileSubstObj(Tcl_Interp *interp, Tcl_Obj *objPtr,
			    int flags);
static void		DupByteCodeInternalRep(Tcl_Obj *srcPtr,
			    Tcl_Obj *copyPtr);
static unsigned char *	EncodeCmdLocMap(CompileEnv *envPtr,
			    ByteCode *codePtr, unsigned char *startPtr);
static CmdLocation *	EnterCmdStartData(CompileEnv *envPtr,
			    int srcOffset, int codeOffset);
static void		FreeByteCodeInternalRep(Tcl_Obj *objPtr);
static void		FreeSubstCodeInternalRep(Tcl_Obj *objPtr);
static int		GetCmdLocEncodingSize(CompileEnv *envPtr);
static int		IsCompactibleCompileEnv(Tcl_Interp *interp,
			    CompileEnv *envPtr);
static void		PreventCycle(Tcl_Obj *objPtr, CompileEnv *envPtr);
#ifdef TCL_COMPILE_STATS
static void		RecordByteCodeStats(ByteCode *codePtr);
#endif /* TCL_COMPILE_STATS */
static int		SetByteCodeFromAny(Tcl_Interp *interp,
			    Tcl_Obj *objPtr);
static void		StartExpanding(CompileEnv *envPtr);

/*
 * TIP #280: Helper for building the per-word line information of all compiled
 * commands.
 */
static void		EnterCmdWordData(ExtCmdLoc *eclPtr, int srcOffset,
			    Tcl_Token *tokenPtr, const char *cmd, int len,
			    int numWords, int line, int *clNext, int **lines,
			    CompileEnv *envPtr);
static void		ReleaseCmdWordData(ExtCmdLoc *eclPtr);

/*
 * The structure below defines the bytecode Tcl object type by means of
 * procedures that can be invoked by generic object code.
 */

const Tcl_ObjType tclByteCodeType = {
    "bytecode",			/* name */
    FreeByteCodeInternalRep,	/* freeIntRepProc */
    DupByteCodeInternalRep,	/* dupIntRepProc */
    NULL,			/* updateStringProc */
    SetByteCodeFromAny		/* setFromAnyProc */
};

/*
 * The structure below defines a bytecode Tcl object type to hold the
 * compiled bytecode for the [subst]itution of Tcl values.
 */

static const Tcl_ObjType substCodeType = {
    "substcode",		/* name */
    FreeSubstCodeInternalRep,	/* freeIntRepProc */
    DupByteCodeInternalRep,	/* dupIntRepProc - shared with bytecode */
    NULL,			/* updateStringProc */
    NULL,			/* setFromAnyProc */
};

/*
 * Helper macros.
 */

#define TclIncrUInt4AtPtr(ptr, delta) \
    TclStoreInt4AtPtr(TclGetUInt4AtPtr(ptr)+(delta), (ptr));

/*
 *----------------------------------------------------------------------
 *
 * TclSetByteCodeFromAny --
 *
 *	Part of the bytecode Tcl object type implementation. Attempts to
 *	generate an byte code internal form for the Tcl object "objPtr" by
 *	compiling its string representation. This function also takes a hook
 *	procedure that will be invoked to perform any needed post processing
 *	on the compilation results before generating byte codes. interp is
 *	compilation context and may not be NULL.
 *
 * Results:
 *	The return value is a standard Tcl object result. If an error occurs
 *	during compilation, an error message is left in the interpreter's
 *	result.
 *
 * Side effects:
 *	Frees the old internal representation. If no error occurs, then the
 *	compiled code is stored as "objPtr"s bytecode representation. Also, if
 *	debugging, initializes the "tcl_traceCompile" Tcl variable used to
 *	trace compilations.
 *
 *----------------------------------------------------------------------
 */

int
TclSetByteCodeFromAny(
    Tcl_Interp *interp,		/* The interpreter for which the code is being
				 * compiled. Must not be NULL. */
    Tcl_Obj *objPtr,		/* The object to make a ByteCode object. */
    CompileHookProc *hookProc,	/* Procedure to invoke after compilation. */
    ClientData clientData)	/* Hook procedure private data. */
{
    Interp *iPtr = (Interp *) interp;
    CompileEnv compEnv;		/* Compilation environment structure allocated
				 * in frame. */
    int length, result = TCL_OK;
    const char *stringPtr;
    Proc *procPtr = iPtr->compiledProcPtr;
    ContLineLoc *clLocPtr;

#ifdef TCL_COMPILE_DEBUG
    if (!traceInitialized) {
	if (Tcl_LinkVar(interp, "tcl_traceCompile",
		(char *) &tclTraceCompile, TCL_LINK_INT) != TCL_OK) {
	    Tcl_Panic("SetByteCodeFromAny: unable to create link for tcl_traceCompile variable");
	}
	traceInitialized = 1;
    }
#endif

    stringPtr = TclGetStringFromObj(objPtr, &length);

    /*
     * TIP #280: Pick up the CmdFrame in which the BC compiler was invoked and
     * use to initialize the tracking in the compiler. This information was
     * stored by TclCompEvalObj and ProcCompileProc.
     */

    TclInitCompileEnv(interp, &compEnv, stringPtr, length,
	    iPtr->invokeCmdFramePtr, iPtr->invokeWord);

    /*
     * Now we check if we have data about invisible continuation lines for the
     * script, and make it available to the compile environment, if so.
     *
     * It is not clear if the script Tcl_Obj* can be free'd while the compiler
     * is using it, leading to the release of the associated ContLineLoc
     * structure as well. To ensure that the latter doesn't happen we set a
     * lock on it. We release this lock in the function TclFreeCompileEnv(),
     * found in this file. The "lineCLPtr" hashtable is managed in the file
     * "tclObj.c".
     */

    clLocPtr = TclContinuationsGet(objPtr);
    if (clLocPtr) {
	compEnv.clNext = &clLocPtr->loc[0];
    }

    TclCompileScript(interp, stringPtr, length, &compEnv);

    /*
     * Successful compilation. Add a "done" instruction at the end.
     */

    TclEmitOpcode(INST_DONE, &compEnv);

    /*
     * Check for optimizations!
     *
     * Test if the generated code is free of most hazards; if so, recompile
     * but with generation of INST_START_CMD disabled. This produces somewhat
     * faster code in some cases, and more compact code in more.
     */

    if (Tcl_GetMaster(interp) == NULL &&
	    !Tcl_LimitTypeEnabled(interp, TCL_LIMIT_COMMANDS|TCL_LIMIT_TIME)
	    && IsCompactibleCompileEnv(interp, &compEnv)) {
	TclFreeCompileEnv(&compEnv);
	iPtr->compiledProcPtr = procPtr;
	TclInitCompileEnv(interp, &compEnv, stringPtr, length,
		iPtr->invokeCmdFramePtr, iPtr->invokeWord);
	if (clLocPtr) {
	    compEnv.clNext = &clLocPtr->loc[0];
	}
	compEnv.atCmdStart = 2;		/* The disabling magic. */
	TclCompileScript(interp, stringPtr, length, &compEnv);
	assert (compEnv.atCmdStart > 1);
	TclEmitOpcode(INST_DONE, &compEnv);
	assert (compEnv.atCmdStart > 1);
    }

    /*
     * Apply some peephole optimizations that can cross specific/generic
     * instruction generator boundaries.
     */

    if (iPtr->optimizer) {
	(iPtr->optimizer)(&compEnv);
    }

    /*
     * Invoke the compilation hook procedure if one exists.
     */

    if (hookProc) {
	result = hookProc(interp, &compEnv, clientData);
    }

    /*
     * Change the object into a ByteCode object. Ownership of the literal
     * objects and aux data items is given to the ByteCode object.
     */

#ifdef TCL_COMPILE_DEBUG
    TclVerifyLocalLiteralTable(&compEnv);
#endif /*TCL_COMPILE_DEBUG*/

    if (result == TCL_OK) {
	(void) TclInitByteCodeObj(objPtr, &tclByteCodeType, &compEnv);
#ifdef TCL_COMPILE_DEBUG
	if (tclTraceCompile >= 2) {
	    TclPrintByteCodeObj(interp, objPtr);
	    fflush(stdout);
	}
#endif /* TCL_COMPILE_DEBUG */
    }

    TclFreeCompileEnv(&compEnv);
    return result;
}

/*
 *-----------------------------------------------------------------------
 *
 * SetByteCodeFromAny --
 *
 *	Part of the bytecode Tcl object type implementation. Attempts to
 *	generate an byte code internal form for the Tcl object "objPtr" by
 *	compiling its string representation.
 *
 * Results:
 *	The return value is a standard Tcl object result. If an error occurs
 *	during compilation, an error message is left in the interpreter's
 *	result unless "interp" is NULL.
 *
 * Side effects:
 *	Frees the old internal representation. If no error occurs, then the
 *	compiled code is stored as "objPtr"s bytecode representation. Also, if
 *	debugging, initializes the "tcl_traceCompile" Tcl variable used to
 *	trace compilations.
 *
 *----------------------------------------------------------------------
 */

static int
SetByteCodeFromAny(
    Tcl_Interp *interp,		/* The interpreter for which the code is being
				 * compiled. Must not be NULL. */
    Tcl_Obj *objPtr)		/* The object to make a ByteCode object. */
{
    if (interp == NULL) {
	return TCL_ERROR;
    }
    return TclSetByteCodeFromAny(interp, objPtr, NULL, NULL);
}

/*
 *----------------------------------------------------------------------
 *
 * DupByteCodeInternalRep --
 *
 *	Part of the bytecode Tcl object type implementation. However, it does
 *	not copy the internal representation of a bytecode Tcl_Obj, but
 *	instead leaves the new object untyped (with a NULL type pointer).
 *	Code will be compiled for the new object only if necessary.
 *
 * Results:
 *	None.
 *
 * Side effects:
 *	None.
 *
 *----------------------------------------------------------------------
 */

static void
DupByteCodeInternalRep(
    Tcl_Obj *srcPtr,		/* Object with internal rep to copy. */
    Tcl_Obj *copyPtr)		/* Object with internal rep to set. */
{
    return;
}

/*
 *----------------------------------------------------------------------
 *
 * FreeByteCodeInternalRep --
 *
 *	Part of the bytecode Tcl object type implementation. Frees the storage
 *	associated with a bytecode object's internal representation unless its
 *	code is actively being executed.
 *
 * Results:
 *	None.
 *
 * Side effects:
 *	The bytecode object's internal rep is marked invalid and its code gets
 *	freed unless the code is actively being executed. In that case the
 *	cleanup is delayed until the last execution of the code completes.
 *
 *----------------------------------------------------------------------
 */

static void
FreeByteCodeInternalRep(
    register Tcl_Obj *objPtr)	/* Object whose internal rep to free. */
{
    register ByteCode *codePtr = objPtr->internalRep.twoPtrValue.ptr1;

    TclReleaseByteCode(codePtr);
}

/*
 *----------------------------------------------------------------------
 *
 * TclReleaseByteCode --
 *
 *	This procedure does all the real work of freeing up a bytecode
 *	object's ByteCode structure. It's called only when the structure's
 *	reference count becomes zero.
 *
 * Results:
 *	None.
 *
 * Side effects:
 *	Frees objPtr's bytecode internal representation and sets its type NULL
 *	Also releases its literals and frees its auxiliary data items.
 *
 *----------------------------------------------------------------------
 */

void
TclPreserveByteCode(
    register ByteCode *codePtr)
{
    codePtr->refCount++;
}

void
TclReleaseByteCode(
    register ByteCode *codePtr)
{
    if (--codePtr->refCount) {
	return;
    }

    /* Just dropped to refcount==0.  Clean up. */
    CleanupByteCode(codePtr);
}

static void
CleanupByteCode(
    register ByteCode *codePtr)	/* Points to the ByteCode to free. */
{
    Tcl_Interp *interp = (Tcl_Interp *) *codePtr->interpHandle;
    Interp *iPtr = (Interp *) interp;
    int numLitObjects = codePtr->numLitObjects;
    register Tcl_Obj **objArrayPtr, *objPtr;
    AuxData *auxDataPtr;
    int i;
#ifdef TCL_COMPILE_STATS

    if (interp != NULL) {
	ByteCodeStats *statsPtr;
	Tcl_Time destroyTime;
	int lifetimeSec, lifetimeMicroSec, log2;

	statsPtr = &iPtr->stats;

	statsPtr->numByteCodesFreed++;
	statsPtr->currentSrcBytes -= (double) codePtr->numSrcBytes;
	statsPtr->currentByteCodeBytes -= (double) codePtr->structureSize;

	statsPtr->currentInstBytes -= (double) codePtr->numCodeBytes;
	statsPtr->currentLitBytes -= (double)
		codePtr->numLitObjects * sizeof(Tcl_Obj *);
	statsPtr->currentExceptBytes -= (double)
		codePtr->numExceptRanges * sizeof(ExceptionRange);
	statsPtr->currentAuxBytes -= (double)
		BA_AuxData_Size(codePtr->auxData) * sizeof(AuxData);
	statsPtr->currentCmdMapBytes -= (double) codePtr->numCmdLocBytes;

	Tcl_GetTime(&destroyTime);
	lifetimeSec = destroyTime.sec - codePtr->createTime.sec;
	if (lifetimeSec > 2000) {	/* avoid overflow */
	    lifetimeSec = 2000;
	}
	lifetimeMicroSec = 1000000 * lifetimeSec +
		(destroyTime.usec - codePtr->createTime.usec);

	log2 = TclLog2(lifetimeMicroSec);
	if (log2 > 31) {
	    log2 = 31;
	}
	statsPtr->lifetimeCount[log2]++;
    }
#endif /* TCL_COMPILE_STATS */

    /*
     * A single heap object holds the ByteCode structure and its code, object,
     * command location, and auxiliary data arrays. This means we only need to
     * 1) decrement the ref counts of the literal values in its literal array,
     * 2) call the free procs for the auxiliary data items, 3) free the
     * localCache if it is unused, and finally 4) free the ByteCode
     * structure's heap object.
     *
     * The case for TCL_BYTECODE_PRECOMPILED (precompiled ByteCodes, like
     * those generated from tbcload) is special, as they doesn't make use of
     * the global literal table. They instead maintain private references to
     * their literals which must be decremented.
     *
     * In order to insure a proper and efficient cleanup of the literal array
     * when it contains non-shared literals [Bug 983660], we also distinguish
     * the case of an interpreter being deleted (signaled by interp == NULL).
     * Also, as the interp deletion will remove the global literal table
     * anyway, we avoid the extra cost of updating it for each literal being
     * released.
     */

    if (codePtr->flags & TCL_BYTECODE_PRECOMPILED) {

	objArrayPtr = codePtr->objArrayPtr;
	for (i = 0;  i < numLitObjects;  i++) {
	    objPtr = *objArrayPtr;
	    if (objPtr) {
		Tcl_DecrRefCount(objPtr);
	    }
	    objArrayPtr++;
	}
	codePtr->numLitObjects = 0;
    } else {
	objArrayPtr = codePtr->objArrayPtr;
	while (numLitObjects--) {
	    /* TclReleaseLiteral calls Tcl_DecrRefCount() for us */
	    TclReleaseLiteral(interp, *objArrayPtr++);
	}
    }
    if (codePtr->flags & TCL_BYTECODE_FREE_LITERALS) {
	ckfree(codePtr->objArrayPtr);
    }

    if (codePtr->auxData) {
	BA_AuxData *adArray = codePtr->auxData;

	codePtr->auxData = NULL;
	auxDataPtr = BA_AuxData_Detach(adArray);
	while (auxDataPtr) {
	    if (auxDataPtr->type->freeProc != NULL) {
		auxDataPtr->type->freeProc(auxDataPtr->clientData);
	    }
	    auxDataPtr = BA_AuxData_Detach(adArray);
	}
	BA_AuxData_Destroy(adArray);
    }

    /*
     * TIP #280. Release the location data associated with this byte code
     * structure, if any. NOTE: The interp we belong to may be gone already,
     * and the data with it.
     *
     * See also tclBasic.c, DeleteInterpProc
     */

    if (iPtr) {
	Tcl_HashEntry *hePtr = Tcl_FindHashEntry(iPtr->lineBCPtr,
		(char *) codePtr);

	if (hePtr) {
	    ReleaseCmdWordData(Tcl_GetHashValue(hePtr));
	    Tcl_DeleteHashEntry(hePtr);
	}
    }

    if (codePtr->localCachePtr && (--codePtr->localCachePtr->refCount == 0)) {
	TclFreeLocalCache(interp, codePtr->localCachePtr);
    }

    TclHandleRelease(codePtr->interpHandle);
    ckfree(codePtr);
}

/*
 * ---------------------------------------------------------------------
 *
 * IsCompactibleCompileEnv --
 *
 *	Checks to see if we may apply some basic compaction optimizations to a
 *	piece of bytecode. Idempotent.
 *
 * ---------------------------------------------------------------------
 */

static int
IsCompactibleCompileEnv(
    Tcl_Interp *interp,
    CompileEnv *envPtr)
{
    unsigned char *pc;
    int size;

    /*
     * Special: procedures in the '::tcl' namespace (or its children) are
     * considered to be well-behaved and so can have compaction applied even
     * if it would otherwise be invalid.
     */

    if (envPtr->procPtr != NULL && envPtr->procPtr->cmdPtr != NULL
	    && envPtr->procPtr->cmdPtr->nsPtr != NULL) {
	Namespace *nsPtr = envPtr->procPtr->cmdPtr->nsPtr;

	if (strcmp(nsPtr->fullName, "::tcl") == 0
		|| strncmp(nsPtr->fullName, "::tcl::", 7) == 0) {
	    return 1;
	}
    }

    /*
     * Go through and ensure that no operation involved can cause a desired
     * change of bytecode sequence during running. This comes down to ensuring
     * that there are no mapped variables (due to traces) or calls to external
     * commands (traces, [uplevel] trickery). This is actually a very
     * conservative check; it turns down a lot of code that is OK in practice.
     */

    for (pc = envPtr->codeStart ; pc < envPtr->codeNext ; pc += size) {
	switch (*pc) {
	    /* Invokes */
	case INST_INVOKE_STK1:
	case INST_INVOKE_STK4:
	case INST_INVOKE_EXPANDED:
	case INST_INVOKE_REPLACE:
	    return 0;
	    /* Runtime evals */
	case INST_EVAL_STK:
	case INST_EXPR_STK:
	case INST_YIELD:
	    return 0;
	    /* Upvars */
	case INST_UPVAR:
	case INST_NSUPVAR:
	case INST_VARIABLE:
	    return 0;
	default:
	    size = tclInstructionTable[*pc].numBytes;
	    assert (size > 0);
	    break;
	}
    }

    return 1;
}

/*
 *----------------------------------------------------------------------
 *
 * Tcl_SubstObj --
 *
 *	This function performs the substitutions specified on the given string
 *	as described in the user documentation for the "subst" Tcl command.
 *
 * Results:
 *	A Tcl_Obj* containing the substituted string, or NULL to indicate that
 *	an error occurred.
 *
 * Side effects:
 *	See the user documentation.
 *
 *----------------------------------------------------------------------
 */

Tcl_Obj *
Tcl_SubstObj(
    Tcl_Interp *interp,		/* Interpreter in which substitution occurs */
    Tcl_Obj *objPtr,		/* The value to be substituted. */
    int flags)			/* What substitutions to do. */
{
    NRE_callback *rootPtr = TOP_CB(interp);

    if (TclNRRunCallbacks(interp, Tcl_NRSubstObj(interp, objPtr, flags),
	    rootPtr) != TCL_OK) {
	return NULL;
    }
    return Tcl_GetObjResult(interp);
}

/*
 *----------------------------------------------------------------------
 *
 * Tcl_NRSubstObj --
 *
 *	Request substitution of a Tcl value by the NR stack.
 *
 * Results:
 *	Returns TCL_OK.
 *
 * Side effects:
 *	Compiles objPtr into bytecode that performs the substitutions as
 *	governed by flags and places callbacks on the NR stack to execute
 *	the bytecode and store the result in the interp.
 *
 *----------------------------------------------------------------------
 */

int
Tcl_NRSubstObj(
    Tcl_Interp *interp,
    Tcl_Obj *objPtr,
    int flags)
{
    ByteCode *codePtr = CompileSubstObj(interp, objPtr, flags);

    /* TODO: Confirm we do not need this. */
    /* Tcl_ResetResult(interp); */
    return TclNRExecuteByteCode(interp, codePtr);
}

/*
 *----------------------------------------------------------------------
 *
 * CompileSubstObj --
 *
 *	Compile a Tcl value into ByteCode implementing its substitution, as
 *	governed by flags.
 *
 * Results:
 *	A (ByteCode *) is returned pointing to the resulting ByteCode.
 *
 * Side effects:
 *	The Tcl_ObjType of objPtr is changed to the "substcode" type, and the
 *	ByteCode and governing flags value are kept in the internal rep for
 *	faster operations the next time CompileSubstObj is called on the same
 *	value.
 *
 *----------------------------------------------------------------------
 */

static ByteCode *
CompileSubstObj(
    Tcl_Interp *interp,
    Tcl_Obj *objPtr,
    int flags)
{
    Interp *iPtr = (Interp *) interp;
    ByteCode *codePtr = NULL;

    if (objPtr->typePtr == &substCodeType) {
	Namespace *nsPtr = iPtr->varFramePtr->nsPtr;

	codePtr = objPtr->internalRep.twoPtrValue.ptr1;
	if (flags != PTR2INT(objPtr->internalRep.twoPtrValue.ptr2)
		|| ((Interp *) *codePtr->interpHandle != iPtr)
		|| (codePtr->compileEpoch != iPtr->compileEpoch)
		|| (codePtr->nsPtr != nsPtr)
		|| (codePtr->nsEpoch != nsPtr->resolverEpoch)
		|| (codePtr->localCachePtr !=
		iPtr->varFramePtr->localCachePtr)) {
	    TclFreeIntRep(objPtr);
	}
    }
    if (objPtr->typePtr != &substCodeType) {
	CompileEnv compEnv;
	int numBytes;
	const char *bytes = TclGetStringFromObj(objPtr, &numBytes);

	/* TODO: Check for more TIP 280 */
	TclInitCompileEnv(interp, &compEnv, bytes, numBytes, NULL, 0);

	TclSubstCompile(interp, bytes, numBytes, flags, 1, &compEnv);

	TclEmitOpcode(INST_DONE, &compEnv);
	codePtr = TclInitByteCodeObj(objPtr, &substCodeType, &compEnv);
	TclFreeCompileEnv(&compEnv);

	objPtr->internalRep.twoPtrValue.ptr1 = codePtr;
	objPtr->internalRep.twoPtrValue.ptr2 = INT2PTR(flags);
	if (iPtr->varFramePtr->localCachePtr) {
	    codePtr->localCachePtr = iPtr->varFramePtr->localCachePtr;
	    codePtr->localCachePtr->refCount++;
	}
#ifdef TCL_COMPILE_DEBUG
	if (tclTraceCompile >= 2) {
	    TclPrintByteCodeObj(interp, objPtr);
	    fflush(stdout);
	}
#endif /* TCL_COMPILE_DEBUG */
    }
    return codePtr;
}

/*
 *----------------------------------------------------------------------
 *
 * FreeSubstCodeInternalRep --
 *
 *	Part of the substcode Tcl object type implementation. Frees the
 *	storage associated with a substcode object's internal representation
 *	unless its code is actively being executed.
 *
 * Results:
 *	None.
 *
 * Side effects:
 *	The substcode object's internal rep is marked invalid and its code
 *	gets freed unless the code is actively being executed. In that case
 *	the cleanup is delayed until the last execution of the code completes.
 *
 *----------------------------------------------------------------------
 */

static void
FreeSubstCodeInternalRep(
    register Tcl_Obj *objPtr)	/* Object whose internal rep to free. */
{
    register ByteCode *codePtr = objPtr->internalRep.twoPtrValue.ptr1;

    TclReleaseByteCode(codePtr);
}

static void
ReleaseCmdWordData(
    ExtCmdLoc *eclPtr)
{
    int i;

    if (eclPtr->type == TCL_LOCATION_SOURCE) {
	Tcl_DecrRefCount(eclPtr->path);
    }
    for (i=0 ; i<eclPtr->nuloc ; i++) {
	ckfree((char *) eclPtr->loc[i].line);
    }

    if (eclPtr->loc != NULL) {
	ckfree((char *) eclPtr->loc);
    }

    ckfree((char *) eclPtr);
}

/*
 *----------------------------------------------------------------------
 *
 * TclInitCompileEnv --
 *
 *	Initializes a CompileEnv compilation environment structure for the
 *	compilation of a string in an interpreter.
 *
 * Results:
 *	None.
 *
 * Side effects:
 *	The CompileEnv structure is initialized.
 *
 *----------------------------------------------------------------------
 */

void
TclInitCompileEnv(
    Tcl_Interp *interp,		/* The interpreter for which a CompileEnv
				 * structure is initialized. */
    register CompileEnv *envPtr,/* Points to the CompileEnv structure to
				 * initialize. */
    const char *stringPtr,	/* The source string to be compiled. */
    int numBytes,		/* Number of bytes in source string. */
    const CmdFrame *invoker,	/* Location context invoking the bcc */
    int word)			/* Index of the word in that context getting
				 * compiled */
{
    Interp *iPtr = (Interp *) interp;

    assert(tclInstructionTable[LAST_INST_OPCODE+1].name == NULL);

    envPtr->iPtr = iPtr;
    envPtr->source = stringPtr;
    envPtr->numSrcBytes = numBytes;
    envPtr->procPtr = iPtr->compiledProcPtr;
    iPtr->compiledProcPtr = NULL;
    envPtr->numCommands = 0;
    envPtr->exceptDepth = 0;
    envPtr->maxExceptDepth = 0;
    envPtr->maxStackDepth = 0;
    envPtr->currStackDepth = 0;
    Tcl_InitHashTable(&envPtr->litMap, TCL_ONE_WORD_KEYS);

    envPtr->codeStart = envPtr->staticCodeSpace;
    envPtr->codeNext = envPtr->codeStart;
    envPtr->codeEnd = envPtr->codeStart + COMPILEENV_INIT_CODE_BYTES;
    envPtr->mallocedCodeArray = 0;

    envPtr->literalArrayPtr = envPtr->staticLiteralSpace;
    envPtr->literalArrayNext = 0;
    envPtr->literalArrayEnd = COMPILEENV_INIT_NUM_OBJECTS;
    envPtr->mallocedLiteralArray = 0;

    envPtr->exceptArrayPtr = envPtr->staticExceptArraySpace;
    envPtr->exceptAuxArrayPtr = envPtr->staticExAuxArraySpace;
    envPtr->exceptArrayNext = 0;
    envPtr->exceptArrayEnd = COMPILEENV_INIT_EXCEPT_RANGES;
    envPtr->mallocedExceptArray = 0;

    envPtr->cmdMap = BA_CmdLocation_Create();
    envPtr->atCmdStart = 1;
    envPtr->expandCount = 0;

    /*
     * TIP #280: Set up the extended command location information, based on
     * the context invoking the byte code compiler. This structure is used to
     * keep the per-word line information for all compiled commands.
     *
     * See also tclBasic.c, TclEvalObjEx, for the equivalent code in the
     * non-compiling evaluator
     */

    envPtr->extCmdMapPtr = ckalloc(sizeof(ExtCmdLoc));
    envPtr->extCmdMapPtr->loc = NULL;
    envPtr->extCmdMapPtr->nloc = 0;
    envPtr->extCmdMapPtr->nuloc = 0;
    envPtr->extCmdMapPtr->path = NULL;

    if (invoker == NULL) {
	/*
	 * Initialize the compiler for relative counting in case of a
	 * dynamic context.
	 */

	envPtr->line = 1;
	if (iPtr->evalFlags & TCL_EVAL_FILE) {
	    iPtr->evalFlags &= ~TCL_EVAL_FILE;
	    envPtr->extCmdMapPtr->type = TCL_LOCATION_SOURCE;

	    if (iPtr->scriptFile) {
		/*
		 * Normalization here, to have the correct pwd. Should have
		 * negligible impact on performance, as the norm should have
		 * been done already by the 'source' invoking us, and it
		 * caches the result.
		 */

		Tcl_Obj *norm =
			Tcl_FSGetNormalizedPath(interp, iPtr->scriptFile);

		if (norm == NULL) {
		    /*
		     * Error message in the interp result. No place to put it.
		     * And no place to serve the error itself to either. Fake
		     * a path, empty string.
		     */

		    TclNewLiteralStringObj(envPtr->extCmdMapPtr->path, "");
		} else {
		    envPtr->extCmdMapPtr->path = norm;
		}
	    } else {
		TclNewLiteralStringObj(envPtr->extCmdMapPtr->path, "");
	    }

	    Tcl_IncrRefCount(envPtr->extCmdMapPtr->path);
	} else {
	    envPtr->extCmdMapPtr->type =
		(envPtr->procPtr ? TCL_LOCATION_PROC : TCL_LOCATION_BC);
	}
    } else {
	/*
	 * Initialize the compiler using the context, making counting absolute
	 * to that context. Note that the context can be byte code execution.
	 * In that case we have to fill out the missing pieces (line, path,
	 * ...) which may make change the type as well.
	 */

	CmdFrame *ctxPtr = TclStackAlloc(interp, sizeof(CmdFrame));
	int pc = 0;

	*ctxPtr = *invoker;
	if (invoker->type == TCL_LOCATION_BC) {
	    /*
	     * Note: Type BC => ctx.data.eval.path    is not used.
	     *			ctx.data.tebc.codePtr is used instead.
	     */

	    TclGetSrcInfoForPc(ctxPtr);
	    pc = 1;
	}

	if ((ctxPtr->nline <= word) || (ctxPtr->line[word] < 0)) {
	    /*
	     * Word is not a literal, relative counting.
	     */

	    envPtr->line = 1;
	    envPtr->extCmdMapPtr->type =
		    (envPtr->procPtr ? TCL_LOCATION_PROC : TCL_LOCATION_BC);

	    if (pc && (ctxPtr->type == TCL_LOCATION_SOURCE)) {
		/*
		 * The reference made by 'TclGetSrcInfoForPc' is dead.
		 */

		Tcl_DecrRefCount(ctxPtr->data.eval.path);
	    }
	} else {
	    envPtr->line = ctxPtr->line[word];
	    envPtr->extCmdMapPtr->type = ctxPtr->type;

	    if (ctxPtr->type == TCL_LOCATION_SOURCE) {
		envPtr->extCmdMapPtr->path = ctxPtr->data.eval.path;

		if (pc) {
		    /*
		     * The reference 'TclGetSrcInfoForPc' made is transfered.
		     */

		    ctxPtr->data.eval.path = NULL;
		} else {
		    /*
		     * We have a new reference here.
		     */

		    Tcl_IncrRefCount(envPtr->extCmdMapPtr->path);
		}
	    }
	}

	TclStackFree(interp, ctxPtr);
    }

    envPtr->extCmdMapPtr->start = envPtr->line;

    /*
     * Initialize the data about invisible continuation lines as empty, i.e.
     * not used. The caller (TclSetByteCodeFromAny) will set this up, if such
     * data is available.
     */

    envPtr->clNext = NULL;

    envPtr->auxData = NULL;
}

/*
 *----------------------------------------------------------------------
 *
 * TclFreeCompileEnv --
 *
 *	Free the storage allocated in a CompileEnv compilation environment
 *	structure.
 *
 * Results:
 *	None.
 *
 * Side effects:
 *	Allocated storage in the CompileEnv structure is freed. Note that its
 *	local literal table is not deleted and its literal objects are not
 *	released. In addition, storage referenced by its auxiliary data items
 *	is not freed. This is done so that, when compilation is successful,
 *	"ownership" of these objects and aux data items is handed over to the
 *	corresponding ByteCode structure.
 *
 *----------------------------------------------------------------------
 */

void
TclFreeCompileEnv(
    register CompileEnv *envPtr)/* Points to the CompileEnv structure. */
{
    Tcl_DeleteHashTable(&envPtr->litMap);
    if (envPtr->iPtr) {
	/*
	 * We never converted to Bytecode, so free the things we would
	 * have transferred to it.
	 */

	int i;
	Tcl_Obj **litPtr = envPtr->literalArrayPtr;

	for (i = 0;  i < envPtr->literalArrayNext;  i++) {
	    TclReleaseLiteral((Tcl_Interp *)envPtr->iPtr, *litPtr++);
	}

#ifdef TCL_COMPILE_DEBUG
	TclVerifyGlobalLiteralTable(envPtr->iPtr);
#endif /*TCL_COMPILE_DEBUG*/

	if (envPtr->auxData) {
	    BA_AuxData *adArray = envPtr->auxData;
	    AuxData *auxDataPtr;

	    envPtr->auxData = NULL;
	    auxDataPtr = BA_AuxData_Detach(adArray);
	    while (auxDataPtr) {
		if (auxDataPtr->type->freeProc != NULL) {
		    auxDataPtr->type->freeProc(auxDataPtr->clientData);
		}
		auxDataPtr = BA_AuxData_Detach(adArray);
	    }
	    BA_AuxData_Destroy(adArray);
	}
    }
    if (envPtr->mallocedCodeArray) {
	ckfree(envPtr->codeStart);
    }
    if (envPtr->mallocedLiteralArray && envPtr->iPtr) {
	ckfree(envPtr->literalArrayPtr);
    }
    if (envPtr->mallocedExceptArray) {
	ckfree(envPtr->exceptArrayPtr);
	ckfree(envPtr->exceptAuxArrayPtr);
    }
    BA_CmdLocation_Destroy(envPtr->cmdMap);
    if (envPtr->extCmdMapPtr) {
	ReleaseCmdWordData(envPtr->extCmdMapPtr);
	envPtr->extCmdMapPtr = NULL;
    }
}

/*
 *----------------------------------------------------------------------
 *
 * TclWordKnownAtCompileTime --
 *
 *	Test whether the value of a token is completely known at compile time.
 *
 * Results:
 *	Returns true if the tokenPtr argument points to a word value that is
 *	completely known at compile time. Generally, values that are known at
 *	compile time can be compiled to their values, while values that cannot
 *	be known until substitution at runtime must be compiled to bytecode
 *	instructions that perform that substitution. For several commands,
 *	whether or not arguments are known at compile time determine whether
 *	it is worthwhile to compile at all.
 *
 * Side effects:
 *	When returning true, appends the known value of the word to the
 *	unshared Tcl_Obj (*valuePtr), unless valuePtr is NULL.
 *
 *----------------------------------------------------------------------
 */

int
TclWordKnownAtCompileTime(
    Tcl_Token *tokenPtr,	/* Points to Tcl_Token we should check */
    Tcl_Obj *valuePtr)		/* If not NULL, points to an unshared Tcl_Obj
				 * to which we should append the known value
				 * of the word. */
{
    int numComponents = tokenPtr->numComponents;
    Tcl_Obj *tempPtr = NULL;

    if (tokenPtr->type == TCL_TOKEN_SIMPLE_WORD) {
	if (valuePtr != NULL) {
	    Tcl_AppendToObj(valuePtr, tokenPtr[1].start, tokenPtr[1].size);
	}
	return 1;
    }
    if (tokenPtr->type != TCL_TOKEN_WORD) {
	return 0;
    }
    tokenPtr++;
    if (valuePtr != NULL) {
	tempPtr = Tcl_NewObj();
	Tcl_IncrRefCount(tempPtr);
    }
    while (numComponents--) {
	switch (tokenPtr->type) {
	case TCL_TOKEN_TEXT:
	    if (tempPtr != NULL) {
		Tcl_AppendToObj(tempPtr, tokenPtr->start, tokenPtr->size);
	    }
	    break;

	case TCL_TOKEN_BS:
	    if (tempPtr != NULL) {
		char utfBuf[TCL_UTF_MAX];
		int length = TclParseBackslash(tokenPtr->start,
			tokenPtr->size, NULL, utfBuf);

		Tcl_AppendToObj(tempPtr, utfBuf, length);
	    }
	    break;

	default:
	    if (tempPtr != NULL) {
		Tcl_DecrRefCount(tempPtr);
	    }
	    return 0;
	}
	tokenPtr++;
    }
    if (valuePtr != NULL) {
	Tcl_AppendObjToObj(valuePtr, tempPtr);
	Tcl_DecrRefCount(tempPtr);
    }
    return 1;
}

/*
 *----------------------------------------------------------------------
 *
 * TclCompileScript --
 *
 *	Compile a Tcl script in a string.
 *
 * Results:
 *	The return value is TCL_OK on a successful compilation and TCL_ERROR
 *	on failure. If TCL_ERROR is returned, then the interpreter's result
 *	contains an error message.
 *
 * Side effects:
 *	Adds instructions to envPtr to evaluate the script at runtime.
 *
 *----------------------------------------------------------------------
 */

static int
ExpandRequested(
    Tcl_Token *tokenPtr,
    int numWords)
{
    /* Determine whether any words of the command require expansion */
    while (numWords--) {
	if (tokenPtr->type == TCL_TOKEN_EXPAND_WORD) {
	    return 1;
	}
	tokenPtr = TokenAfter(tokenPtr);
    }
    return 0;
}

static void
CompileCmdLiteral(
    Tcl_Interp *interp,
    Tcl_Obj *cmdObj,
    CompileEnv *envPtr)
{
    int numBytes;
    const char *bytes = TclGetStringFromObj(cmdObj, &numBytes);
    int cmdLitIdx = TclRegisterNewCmdLiteral(envPtr, bytes, numBytes);
    Command *cmdPtr = (Command *) Tcl_GetCommandFromObj(interp, cmdObj);

    if (cmdPtr) {
	TclSetCmdNameObj(interp, TclFetchLiteral(envPtr, cmdLitIdx), cmdPtr);
    }
    TclEmitPush(cmdLitIdx, envPtr);
}

Tcl_Token *
TclCompileInvocation(
    Tcl_Interp *interp,
    Tcl_Token *tokenPtr,
    Tcl_Obj *cmdObj,
    int numWords,
    CompileEnv *envPtr)
{
    int wordIdx = 0, depth = TclGetStackDepth(envPtr);
    DefineLineInformation;

    if (cmdObj) {
	CompileCmdLiteral(interp, cmdObj, envPtr);
	wordIdx = 1;
	tokenPtr = TokenAfter(tokenPtr);
    }

    for (; wordIdx < numWords; wordIdx++, tokenPtr = TokenAfter(tokenPtr)) {
	int objIdx;

	SetLineInformation(wordIdx);

	if (tokenPtr->type != TCL_TOKEN_SIMPLE_WORD) {
	    CompileTokens(envPtr, tokenPtr, interp);
	    continue;
	}

	objIdx = TclRegisterNewLiteral(envPtr,
		tokenPtr[1].start, tokenPtr[1].size);
	if (envPtr->clNext) {
	    TclContinuationsEnterDerived(TclFetchLiteral(envPtr, objIdx),
		    tokenPtr[1].start - envPtr->source, envPtr->clNext);
	}
	TclEmitPush(objIdx, envPtr);
    }

    if (wordIdx <= 255) {
	TclEmitInvoke(envPtr, INST_INVOKE_STK1, wordIdx);
    } else {
	TclEmitInvoke(envPtr, INST_INVOKE_STK4, wordIdx);
    }
    TclCheckStackDepth(depth+1, envPtr);

    return tokenPtr;
}

static Tcl_Token *
CompileExpanded(
    Tcl_Interp *interp,
    Tcl_Token *tokenPtr,
    Tcl_Obj *cmdObj,
    int numWords,
    CompileEnv *envPtr)
{
    int wordIdx = 0;
    int depth = TclGetStackDepth(envPtr);
    DefineLineInformation;

    StartExpanding(envPtr);
    if (cmdObj) {
	CompileCmdLiteral(interp, cmdObj, envPtr);
	wordIdx = 1;
	tokenPtr = TokenAfter(tokenPtr);
    }

    for (; wordIdx < numWords; wordIdx++, tokenPtr = TokenAfter(tokenPtr)) {
	int objIdx;

	SetLineInformation(wordIdx);

	if (tokenPtr->type != TCL_TOKEN_SIMPLE_WORD) {
	    CompileTokens(envPtr, tokenPtr, interp);
	    if (tokenPtr->type == TCL_TOKEN_EXPAND_WORD) {
		TclEmitInstInt4(INST_EXPAND_STKTOP,
			envPtr->currStackDepth, envPtr);
	    }
	    continue;
	}

	objIdx = TclRegisterNewLiteral(envPtr,
		tokenPtr[1].start, tokenPtr[1].size);
	if (envPtr->clNext) {
	    TclContinuationsEnterDerived(TclFetchLiteral(envPtr, objIdx),
		    tokenPtr[1].start - envPtr->source, envPtr->clNext);
	}
	TclEmitPush(objIdx, envPtr);
    }

    /*
     * The stack depth during argument expansion can only be managed at
     * runtime, as the number of elements in the expanded lists is not known
     * at compile time. We adjust here the stack depth estimate so that it is
     * correct after the command with expanded arguments returns.
     *
     * The end effect of this command's invocation is that all the words of
     * the command are popped from the stack, and the result is pushed: the
     * stack top changes by (1-wordIdx).
     *
     * Note that the estimates are not correct while the command is being
     * prepared and run, INST_EXPAND_STKTOP is not stack-neutral in general.
     */

    TclEmitInvoke(envPtr, INST_INVOKE_EXPANDED, wordIdx);
    TclCheckStackDepth(depth+1, envPtr);

    return tokenPtr;
}

static int
CompileCmdCompileProc(
    Tcl_Interp *interp,
    Tcl_Token *tokenPtr,
    Command *cmdPtr,
    CompileEnv *envPtr)
{
    int unwind = 0, incrOffset = -1;
    Tcl_Parse parse;
    int depth = TclGetStackDepth(envPtr);
    DefineLineInformation;

    parse.commandStart = tokenPtr->start;
    parse.commandSize = tokenPtr->size;
    parse.numWords = tokenPtr->numComponents;
    parse.tokenPtr = tokenPtr + 1;

    /*
     * Emit of the INST_START_CMD instruction is controlled by the value of
     * envPtr->atCmdStart:
     *
     * atCmdStart == 2	: We are not using the INST_START_CMD instruction.
     * atCmdStart == 1	: INST_START_CMD was the last instruction emitted.
     *			: We do not need to emit another.  Instead we
     *			: increment the number of cmds started at it (except
     *			: for the special case at the start of a script.)
     * atCmdStart == 0	: The last instruction was something else.  We need
     *			: to emit INST_START_CMD here.
     */

    switch (envPtr->atCmdStart) {
    case 0:
	unwind = tclInstructionTable[INST_START_CMD].numBytes;
	TclEmitInstInt4(INST_START_CMD, 0, envPtr);
	incrOffset = envPtr->codeNext - envPtr->codeStart;
	TclEmitInt4(0, envPtr);
	break;
    case 1:
	if (envPtr->codeNext > envPtr->codeStart) {
	    incrOffset = envPtr->codeNext - 4 - envPtr->codeStart;
	}
	break;
    case 2:
	/* Nothing to do */
	;
    }

    if (TCL_OK == TclAttemptCompileProc(interp, &parse, 1, cmdPtr, envPtr)) {
	if (incrOffset >= 0) {
	    /*
	     * We successfully compiled a command.  Increment the number of
	     * commands that start at the currently active INST_START_CMD.
	     */

	    unsigned char *incrPtr = envPtr->codeStart + incrOffset;
	    unsigned char *startPtr = incrPtr - 5;

	    TclIncrUInt4AtPtr(incrPtr, 1);
	    if (unwind) {
		/* We started the INST_START_CMD.  Record the code length. */
		TclStoreInt4AtPtr(envPtr->codeNext - startPtr, startPtr + 1);
	    }
	}
	TclCheckStackDepth(depth+1, envPtr);
	return TCL_OK;
    }

    envPtr->codeNext -= unwind; /* Unwind INST_START_CMD */

    /*
     * Throw out any line information generated by the failed compile attempt.
     */

    while (mapPtr->nuloc - 1 > eclIndex) {
	mapPtr->nuloc--;
	ckfree(mapPtr->loc[mapPtr->nuloc].line);
	mapPtr->loc[mapPtr->nuloc].line = NULL;
    }

    /*
     * Reset the index of next command.  Toss out any from failed nested
     * partial compiles.
     */

    TclDisposeFailedCompile(envPtr, mapPtr->nuloc);
    return TCL_ERROR;
}

void
TclDisposeFailedCompile(
    CompileEnv *envPtr,
    int numCommands)
{
    while (envPtr->numCommands > numCommands) {
	(void) BA_CmdLocation_Detach(envPtr->cmdMap);
	envPtr->numCommands--;
    }
}

static Tcl_Token *
CompileCommandTokens(
    Tcl_Interp *interp,
    Tcl_Token *commandTokenPtr,
    CompileEnv *envPtr,
    CmdLocation **cmdLocPtrPtr)
{
    Interp *iPtr = (Interp *) interp;

    Tcl_Token *tokenPtr = commandTokenPtr;
    int numWords = tokenPtr->numComponents;
    const char *commandStart = tokenPtr->start;
    int commandSize = tokenPtr->size;

    ExtCmdLoc *eclPtr = envPtr->extCmdMapPtr;
    Tcl_Obj *cmdObj = Tcl_NewObj();
    Command *cmdPtr = NULL;
    CmdLocation *cmdLocPtr = NULL;
    int code = TCL_ERROR;
    int cmdKnown, expand = -1;
    int *wlines, wlineat;
    int cmdLine = envPtr->line;
    int *clNext = envPtr->clNext;
    int startCodeOffset = envPtr->codeNext - envPtr->codeStart;
    int depth = TclGetStackDepth(envPtr);

    assert (numWords > 0);

    /* Pre-Compile */

    tokenPtr++;
    envPtr->numCommands++;
    cmdLocPtr = EnterCmdStartData(envPtr, commandStart - envPtr->source,
	    startCodeOffset);

    /*
     * TIP #280. Scan the words and compute the extended location information.
     * The map first contain full per-word line information for use by the
     * compiler. This is later replaced by a reduced form which signals
     * non-literal words, stored in 'wlines'.
     */

    EnterCmdWordData(eclPtr, commandStart - envPtr->source,
	    tokenPtr, commandStart, commandSize, numWords, cmdLine,
	    clNext, &wlines, envPtr);
    wlineat = eclPtr->nuloc - 1;

    envPtr->line = eclPtr->loc[wlineat].line[0];
    envPtr->clNext = eclPtr->loc[wlineat].next[0];

    /* Do we know the command word? */
    Tcl_IncrRefCount(cmdObj);
    cmdKnown = TclWordKnownAtCompileTime(tokenPtr, cmdObj);

    /* Is this a command we should (try to) compile with a compileProc ? */
    if (cmdKnown && !(iPtr->flags & DONT_COMPILE_CMDS_INLINE)) {
	cmdPtr = (Command *) Tcl_GetCommandFromObj(interp, cmdObj);
	if (cmdPtr) {
	    /*
	     * Found a command.  Test the ways we can be told not to attempt
	     * to compile it.
	     */
	    if ((cmdPtr->compileProc == NULL)
		    || (cmdPtr->nsPtr->flags & NS_SUPPRESS_COMPILATION)
		    || (cmdPtr->flags & CMD_HAS_EXEC_TRACES)) {
		cmdPtr = NULL;
	    }
	}
	if (cmdPtr && !(cmdPtr->flags & CMD_COMPILES_EXPANDED)) {
	    expand = ExpandRequested(tokenPtr, numWords);
	    if (expand) {
		/* We need to expand, but compileProc cannot. */
		cmdPtr = NULL;
	    }
	}
    }

    /* If cmdPtr != NULL, we will try to call cmdPtr->compileProc */
    if (cmdPtr) {
	code = CompileCmdCompileProc(interp, commandTokenPtr, cmdPtr, envPtr);
    }

    if (code == TCL_ERROR) {
	if (expand < 0) {
	    expand = ExpandRequested(tokenPtr, numWords);
	}

	if (expand) {
	    tokenPtr = CompileExpanded(interp, tokenPtr,
		    cmdKnown ? cmdObj : NULL, numWords, envPtr);
	} else {
	    tokenPtr = TclCompileInvocation(interp, tokenPtr,
		    cmdKnown ? cmdObj : NULL, numWords, envPtr);
	}
    } else {
	while (numWords--) {
	    tokenPtr = TokenAfter(tokenPtr);
	}
    }

    Tcl_DecrRefCount(cmdObj);

    TclEmitOpcode(INST_POP, envPtr);
    cmdLocPtr->numSrcBytes = commandSize;
    cmdLocPtr->numCodeBytes = (envPtr->codeNext-envPtr->codeStart)
	    - startCodeOffset;

    /*
     * TIP #280: Free full form of per-word line data and insert the reduced
     * form now
     */

    envPtr->line = cmdLine;
    envPtr->clNext = clNext;
    ckfree(eclPtr->loc[wlineat].line);
    ckfree(eclPtr->loc[wlineat].next);
    eclPtr->loc[wlineat].line = wlines;
    eclPtr->loc[wlineat].next = NULL;

    *cmdLocPtrPtr = cmdLocPtr;
    TclCheckStackDepth(depth, envPtr);

    return tokenPtr;
}

void
TclCompileScript(
    Tcl_Interp *interp,		/* Used for error and status reporting. Also
				 * serves as context for finding and compiling
				 * commands. May not be NULL. */
    const char *script,		/* The source script to compile. */
    int numBytes,		/* Number of bytes in script. If < 0, the
				 * script consists of all bytes up to the
				 * first null character. */
    CompileEnv *envPtr)		/* Holds resulting instructions. */
{
    Tcl_Token *lastTokenPtr;
    Tcl_Token *tokens;

    if (envPtr->iPtr == NULL) {
	Tcl_Panic("TclCompileScript() called on uninitialized CompileEnv");
    }
    tokens = TclParseScript(interp, script, numBytes, /* flags */ 0,
	    &lastTokenPtr, NULL);
    CompileScriptTokens(interp, tokens, lastTokenPtr, envPtr);
    ckfree(tokens);
}

static void
CompileScriptTokens(interp, tokens, lastTokenPtr, envPtr)
    Tcl_Interp *interp;		/* Used for error and status reporting.
				 * Also serves as context for finding and
				 * compiling commands.  May not be NULL. */
    Tcl_Token *tokens;
    Tcl_Token *lastTokenPtr;
    CompileEnv *envPtr;		/* Holds resulting instructions. */
{
    Tcl_Token *tokenPtr;
    int numCommands = tokens[0].numComponents;
    int depth = TclGetStackDepth(envPtr);
    CmdLocation *cmdLocPtr = NULL;	/* Pointer into envPtr->cmdMap for
					 * the last command this routine
					 * compiles into bytecode;  If we
					 * exit still value NULL, there
					 * was no bytecode generated. */

    if (lastTokenPtr < tokens) {
	Tcl_Panic("CompileScriptTokens: parse produced no tokens");
    }
    if (tokens[0].type != TCL_TOKEN_SCRIPT) {
        Tcl_Panic("CompileScriptTokens: invalid token array, expected script");
    }	 
    if (envPtr->iPtr == NULL) {
	Tcl_Panic("TclCompileScript() called on uninitialized CompileEnv");
    }

    tokenPtr = &(tokens[1]);
    if (numCommands) {
	TclAdvanceLines(&envPtr->line, tokens[0].start, tokenPtr->start);
	TclAdvanceContinuations(&envPtr->line, &envPtr->clNext,
		tokenPtr->start - envPtr->source);
    }

    while (numCommands--) {
	int numWords = tokenPtr->numComponents;
	const char * commandStart = tokenPtr->start;

	if (tokenPtr > lastTokenPtr) {
	    Tcl_Panic("CompileScriptTokens: overran token array");
	}
        if (tokenPtr->type != TCL_TOKEN_CMD) {
            Tcl_Panic("CompileScriptTokens: invalid token array, expected cmd: %d: %.*s", tokenPtr->type, tokenPtr->size, tokenPtr->start);
        }

	/* TODO: comment here justifying. */
	if (numWords == 0) {
	    tokenPtr++;
	    continue;
	}
	
#ifdef TCL_COMPILE_DEBUG
	/*
	 * If tracing, print a line for each top level command compiled.
	 */

	if ((tclTraceCompile >= 1) && (envPtr->procPtr == NULL)) {
	    fprintf(stdout, "  Compiling: ");
	    TclPrintSource(stdout, commandStart, TclMin(tokenPtr->size, 55));
	    fprintf(stdout, "\n");
	}
#endif

	tokenPtr = CompileCommandTokens(interp, tokenPtr, envPtr, &cmdLocPtr);

	/*
	 * TIP #280: Track lines in the just compiled command.
	 */

	if (numCommands) {
	    TclAdvanceLines(&envPtr->line, commandStart, tokenPtr->start);
	    TclAdvanceContinuations(&envPtr->line, &envPtr->clNext,
		    tokenPtr->start - envPtr->source);
	}
    }
    if (tokenPtr <= lastTokenPtr) {
	TclCompileTokens(interp, tokenPtr, lastTokenPtr-tokenPtr+1, envPtr);
    } else if (cmdLocPtr == NULL) {
	/*
	 * Compiling the script yielded no bytecode.  The script must be all
	 * whitespace, comments, and empty commands.  Such scripts are defined
	 * to successfully produce the empty string result, so we emit the
	 * simple bytecode that makes that happen.
	 */

	PushStringLiteral(envPtr, "");
    } else {
	/*
	 * We compiled at least one command to bytecode.  The routine
	 * CompileCommandTokens() follows the bytecode of each compiled
	 * command with an INST_POP, so that stack balance is maintained when
	 * several commands are in sequence.  (The result of each command is
	 * thrown away before moving on to the next command).  For the last
	 * command compiled, we need to undo that INST_POP so that the result
	 * of the last command becomes the result of the script.  The code
	 * here removes that trailing INST_POP.
	 */

	cmdLocPtr->numCodeBytes--;
	envPtr->codeNext--;
	envPtr->currStackDepth++;
    }
    TclCheckStackDepth(depth+1, envPtr);
}

/*
 *----------------------------------------------------------------------
 *
 * TclCompileTokens --
 *
 *	Given an array of tokens parsed from a Tcl command (e.g., the tokens
 *	that make up a word) this procedure emits instructions to evaluate the
 *	tokens and concatenate their values to form a single result value on
 *	the interpreter's runtime evaluation stack.
 *
 * Results:
 *	The return value is a standard Tcl result. If an error occurs, an
 *	error message is left in the interpreter's result.
 *
 * Side effects:
 *	Instructions are added to envPtr to push and evaluate the tokens at
 *	runtime.
 *
 *----------------------------------------------------------------------
 */

void
TclCompileVarSubst(
    Tcl_Interp *interp,
    Tcl_Token *tokenPtr,
    CompileEnv *envPtr)
{
    const char *p, *name = tokenPtr[1].start;
    int nameBytes = tokenPtr[1].size;
    int i, localVar, localVarName = 1;

    /*
     * Determine how the variable name should be handled: if it contains any
     * namespace qualifiers it is not a local variable (localVarName=-1); if
     * it looks like an array element and the token has a single component, it
     * should not be created here [Bug 569438] (localVarName=0); otherwise,
     * the local variable can safely be created (localVarName=1).
     */

    for (i = 0, p = name;  i < nameBytes;  i++, p++) {
	if ((*p == ':') && (i < nameBytes-1) && (*(p+1) == ':')) {
	    localVarName = -1;
	    break;
	} else if ((*p == '(')
		&& (tokenPtr->numComponents == 1)
		&& (*(name + nameBytes - 1) == ')')) {
	    localVarName = 0;
	    break;
	}
    }

    /*
     * Either push the variable's name, or find its index in the array
     * of local variables in a procedure frame.
     */

    localVar = -1;
    if (localVarName != -1) {
	localVar = TclFindCompiledLocal(name, nameBytes, localVarName, envPtr);
    }
    if (localVar < 0) {
	PushLiteral(envPtr, name, nameBytes);
    }

    /*
     * Emit instructions to load the variable.
     */

    TclAdvanceLines(&envPtr->line, tokenPtr[1].start,
	    tokenPtr[1].start + tokenPtr[1].size);

    if (tokenPtr->numComponents == 1) {
	if (localVar < 0) {
	    TclEmitOpcode(INST_LOAD_STK, envPtr);
	} else if (localVar <= 255) {
	    TclEmitInstInt1(INST_LOAD_SCALAR1, localVar, envPtr);
	} else {
	    TclEmitInstInt4(INST_LOAD_SCALAR4, localVar, envPtr);
	}
    } else {
	TclCompileTokens(interp, tokenPtr+2, tokenPtr->numComponents-1, envPtr);
	if (localVar < 0) {
	    TclEmitOpcode(INST_LOAD_ARRAY_STK, envPtr);
	} else if (localVar <= 255) {
	    TclEmitInstInt1(INST_LOAD_ARRAY1, localVar, envPtr);
	} else {
	    TclEmitInstInt4(INST_LOAD_ARRAY4, localVar, envPtr);
	}
    }
}

void
TclCompileTokens(
    Tcl_Interp *interp,		/* Used for error and status reporting. */
    Tcl_Token *tokenPtr,	/* Pointer to first in an array of tokens to
				 * compile. */
    int count,			/* Number of tokens to consider at tokenPtr.
				 * Must be at least 1. */
    CompileEnv *envPtr)		/* Holds the resulting instructions. */
{
    Tcl_DString textBuffer;	/* Holds concatenated chars from adjacent
				 * TCL_TOKEN_TEXT, TCL_TOKEN_BS tokens. */
    char buffer[TCL_UTF_MAX];
    int i, numObjsToConcat, length, adjust;
    unsigned char *entryCodeNext = envPtr->codeNext;
#define NUM_STATIC_POS 20
    int isLiteral, maxNumCL, numCL;
    int *clPosition = NULL;
    int depth = TclGetStackDepth(envPtr);

    /*
     * For the handling of continuation lines in literals we first check if
     * this is actually a literal. For if not we can forego the additional
     * processing. Otherwise we pre-allocate a small table to store the
     * locations of all continuation lines we find in this literal, if any.
     * The table is extended if needed.
     *
     * Note: Different to the equivalent code in function 'TclSubstTokens()'
     * (see file "tclParse.c") we do not seem to need the 'adjust' variable.
     * We also do not seem to need code which merges continuation line
     * information of multiple words which concat'd at runtime. Either that or
     * I have not managed to find a test case for these two possibilities yet.
     * It might be a difference between compile- versus run-time processing.
     */

    numCL = 0;
    maxNumCL = 0;
    isLiteral = 1;
    for (i=0 ; i < count; i++) {
	if ((tokenPtr[i].type != TCL_TOKEN_TEXT)
		&& (tokenPtr[i].type != TCL_TOKEN_BS)) {
	    isLiteral = 0;
	    break;
	}
    }

    if (isLiteral) {
	maxNumCL = NUM_STATIC_POS;
	clPosition = ckalloc(maxNumCL * sizeof(int));
    }

    adjust = 0;
    Tcl_DStringInit(&textBuffer);
    numObjsToConcat = 0;
    for ( ;  count > 0;  count--, tokenPtr++) {
	switch (tokenPtr->type) {
	case TCL_TOKEN_TEXT:
	    TclDStringAppendToken(&textBuffer, tokenPtr);
	    TclAdvanceLines(&envPtr->line, tokenPtr->start,
		    tokenPtr->start + tokenPtr->size);
	    break;

	case TCL_TOKEN_BS:
	    length = TclParseBackslash(tokenPtr->start, tokenPtr->size,
		    NULL, buffer);
	    Tcl_DStringAppend(&textBuffer, buffer, length);

	    /*
	     * If the backslash sequence we found is in a literal, and
	     * represented a continuation line, we compute and store its
	     * location (as char offset to the beginning of the _result_
	     * script). We may have to extend the table of locations.
	     *
	     * Note that the continuation line information is relevant even if
	     * the word we are processing is not a literal, as it can affect
	     * nested commands. See the branch for TCL_TOKEN_COMMAND below,
	     * where the adjustment we are tracking here is taken into
	     * account. The good thing is that we do not need a table of
	     * everything, just the number of lines we have to add as
	     * correction.
	     */

	    if ((length == 1) && (buffer[0] == ' ') &&
		(tokenPtr->start[1] == '\n')) {
		if (isLiteral) {
		    int clPos = Tcl_DStringLength(&textBuffer);

		    if (numCL >= maxNumCL) {
			maxNumCL *= 2;
			clPosition = ckrealloc(clPosition,
                                maxNumCL * sizeof(int));
		    }
		    clPosition[numCL] = clPos;
		    numCL ++;
		}
		adjust++;
	    }
	    break;

	case TCL_TOKEN_VARIABLE:
	    /*
	     * Push any accumulated chars appearing before the $<var>.
	     */

	    if (Tcl_DStringLength(&textBuffer) > 0) {
		int literal;

		literal = TclRegisterDStringLiteral(envPtr, &textBuffer);
		TclEmitPush(literal, envPtr);
		numObjsToConcat++;
		Tcl_DStringFree(&textBuffer);
	    }

	    TclCompileVarSubst(interp, tokenPtr, envPtr);
	    numObjsToConcat++;
	    count -= tokenPtr->numComponents;
	    tokenPtr += tokenPtr->numComponents;
	    break;

	case TCL_TOKEN_SCRIPT_SUBST:
	    /*
	     * Push any accumulated chars appearing before the command.
	     */

	    if (Tcl_DStringLength(&textBuffer) > 0) {
		int literal = TclRegisterDStringLiteral(envPtr, &textBuffer);
		TclEmitPush(literal, envPtr);
		numObjsToConcat++;
		Tcl_DStringFree(&textBuffer);
	    }

	    if (count <= tokenPtr->numComponents) {
		Tcl_Panic("token components overflow token array");
	    }
		
	    envPtr->line += adjust;
	    CompileScriptTokens(interp, tokenPtr+1,
		    tokenPtr + (tokenPtr->numComponents), envPtr);
	    envPtr->line -= adjust;
	    numObjsToConcat++;
	    count -= tokenPtr->numComponents;
	    tokenPtr += tokenPtr->numComponents;
	    break;

	case TCL_TOKEN_ERROR:
	    /* Compile bytecodes to report the parse error at runtime. */
	    TclSubstTokens(interp, tokenPtr, 1, NULL, 1, NULL, NULL, 0);
	    Tcl_LogCommandInfo(interp, envPtr->source,
		    tokenPtr->start, tokenPtr->size);
	    TclCompileSyntaxError(interp, envPtr);
	    goto done;

	default:
	    Tcl_Panic("Unexpected token type in TclCompileTokens: %d; %.*s",
		    tokenPtr->type, tokenPtr->size, tokenPtr->start);
	}
    }

    /*
     * Push any accumulated characters appearing at the end.
     */

    if (Tcl_DStringLength(&textBuffer) > 0) {
	int literal = TclRegisterDStringLiteral(envPtr, &textBuffer);

	TclEmitPush(literal, envPtr);
	numObjsToConcat++;
	if (numCL) {
	    TclContinuationsEnter(TclFetchLiteral(envPtr, literal),
		    numCL, clPosition);
	}
	numCL = 0;
    }

    /*
     * If necessary, concatenate the parts of the word.
     */

    while (numObjsToConcat > 255) {
	TclEmitInstInt1(INST_STR_CONCAT1, 255, envPtr);
	numObjsToConcat -= 254;	/* concat pushes 1 obj, the result */
    }
    if (numObjsToConcat > 1) {
	TclEmitInstInt1(INST_STR_CONCAT1, numObjsToConcat, envPtr);
    }

    /*
     * If the tokens yielded no instructions, push an empty string.
     */

    if (envPtr->codeNext == entryCodeNext) {
	PushStringLiteral(envPtr, "");
    }
done:
    Tcl_DStringFree(&textBuffer);

    /*
     * Release the temp table we used to collect the locations of continuation
     * lines, if any.
     */

    if (maxNumCL) {
	ckfree(clPosition);
    }
    TclCheckStackDepth(depth+1, envPtr);
}

/*
 *----------------------------------------------------------------------
 *
 * TclCompileCmdWord --
 *
 *	Given an array of parse tokens for a word containing one or more Tcl
 *	commands, emit inline instructions to execute them. This procedure
 *	differs from TclCompileTokens in that a simple word such as a loop
 *	body enclosed in braces is not just pushed as a string, but is itself
 *	parsed into tokens and compiled.
 *
 * Results:
 *	The return value is a standard Tcl result. If an error occurs, an
 *	error message is left in the interpreter's result.
 *
 * Side effects:
 *	Instructions are added to envPtr to execute the tokens at runtime.
 *
 *----------------------------------------------------------------------
 */

void
TclCompileCmdWord(
    Tcl_Interp *interp,		/* Used for error and status reporting. */
    Tcl_Token *tokenPtr,	/* Pointer to first in an array of tokens for
				 * a command word to compile inline. */
    int count,			/* Number of tokens to consider at tokenPtr.
				 * Must be at least 1. */
    CompileEnv *envPtr)		/* Holds the resulting instructions. */
{
    if ((count == 1) && (tokenPtr->type == TCL_TOKEN_TEXT)) {
	/*
	 * Handle the common case: if there is a single text token, compile it
	 * into an inline sequence of instructions.
	 */

	TclCompileScript(interp, tokenPtr->start, tokenPtr->size, envPtr);
    } else {
	/*
	 * Multiple tokens or the single token involves substitutions. Emit
	 * instructions to invoke the eval command procedure at runtime on the
	 * result of evaluating the tokens.
	 */

	TclCompileTokens(interp, tokenPtr, count, envPtr);
	TclEmitInvoke(envPtr, INST_EVAL_STK);
    }
}

/*
 *----------------------------------------------------------------------
 *
 * TclCompileExprWords --
 *
 *	Given an array of parse tokens representing one or more words that
 *	contain a Tcl expression, emit inline instructions to execute the
 *	expression. This procedure differs from TclCompileExpr in that it
 *	supports Tcl's two-level substitution semantics for expressions that
 *	appear as command words.
 *
 * Results:
 *	The return value is a standard Tcl result. If an error occurs, an
 *	error message is left in the interpreter's result.
 *
 * Side effects:
 *	Instructions are added to envPtr to execute the expression.
 *
 *----------------------------------------------------------------------
 */

void
TclCompileExprWords(
    Tcl_Interp *interp,		/* Used for error and status reporting. */
    Tcl_Token *tokenPtr,	/* Points to first in an array of word tokens
				 * tokens for the expression to compile
				 * inline. */
    int numWords,		/* Number of word tokens starting at tokenPtr.
				 * Must be at least 1. Each word token
				 * contains one or more subtokens. */
    CompileEnv *envPtr)		/* Holds the resulting instructions. */
{
    Tcl_Token *wordPtr;
    int i, concatItems;

    /*
     * If the expression is a single word that doesn't require substitutions,
     * just compile its string into inline instructions.
     */

    if ((numWords == 1) && (tokenPtr->type == TCL_TOKEN_SIMPLE_WORD)) {
	TclCompileExpr(interp, tokenPtr[1].start,tokenPtr[1].size, envPtr, 1);
	return;
    }

    /*
     * Emit code to call the expr command proc at runtime. Concatenate the
     * (already substituted once) expr tokens with a space between each.
     */

    wordPtr = tokenPtr;
    for (i = 0;  i < numWords;  i++) {
	CompileTokens(envPtr, wordPtr, interp);
	if (i < (numWords - 1)) {
	    PushStringLiteral(envPtr, " ");
	}
	wordPtr += wordPtr->numComponents + 1;
    }
    concatItems = 2*numWords - 1;
    while (concatItems > 255) {
	TclEmitInstInt1(INST_STR_CONCAT1, 255, envPtr);
	concatItems -= 254;
    }
    if (concatItems > 1) {
	TclEmitInstInt1(INST_STR_CONCAT1, concatItems, envPtr);
    }
    TclEmitOpcode(INST_EXPR_STK, envPtr);
}

/*
 *----------------------------------------------------------------------
 *
 * TclCompileNoOp --
 *
 *	Function called to compile no-op's
 *
 * Results:
 *	The return value is TCL_OK, indicating successful compilation.
 *
 * Side effects:
 *	Instructions are added to envPtr to execute a no-op at runtime. No
 *	result is pushed onto the stack: the compiler has to take care of this
 *	itself if the last compiled command is a NoOp.
 *
 *----------------------------------------------------------------------
 */

int
TclCompileNoOp(
    Tcl_Interp *interp,		/* Used for error reporting. */
    Tcl_Parse *parsePtr,	/* Points to a parse structure for the command
				 * created by Tcl_ParseCommand. */
    Command *cmdPtr,		/* Points to defintion of command being
				 * compiled. */
    CompileEnv *envPtr)		/* Holds resulting instructions. */
{
    Tcl_Token *tokenPtr;
    int i;

    tokenPtr = parsePtr->tokenPtr;
    for (i = 1; i < parsePtr->numWords; i++) {
	tokenPtr = tokenPtr + tokenPtr->numComponents + 1;

	if (tokenPtr->type != TCL_TOKEN_SIMPLE_WORD) {
	    CompileTokens(envPtr, tokenPtr, interp);
	    TclEmitOpcode(INST_POP, envPtr);
	}
    }
    PushStringLiteral(envPtr, "");
    return TCL_OK;
}

/*
 *----------------------------------------------------------------------
 *
 * TclInitByteCodeObj --
 *
 *	Create a ByteCode structure and initialize it from a CompileEnv
 *	compilation environment structure. The ByteCode structure is smaller
 *	and contains just that information needed to execute the bytecode
 *	instructions resulting from compiling a Tcl script. The resulting
 *	structure is placed in the specified object.
 *
 * Results:
 *	A newly constructed ByteCode object is stored in the internal
 *	representation of the objPtr.
 *
 * Side effects:
 *	A single heap object is allocated to hold the new ByteCode structure
 *	and its code, object, command location, and aux data arrays. Note that
 *	"ownership" (i.e., the pointers to) the Tcl objects and aux data items
 *	will be handed over to the new ByteCode structure from the CompileEnv
 *	structure.
 *
 *----------------------------------------------------------------------
 */

static void
PreventCycle(
    Tcl_Obj *objPtr,
    CompileEnv *envPtr)
{
<<<<<<< HEAD
    Tcl_HashEntry *hePtr = Tcl_FindHashEntry(&envPtr->litMap, objPtr);
    if (hePtr) {
	/*
	 * Prevent circular reference where the bytecode intrep of
	 * a value contains a literal which is that same value.
	 * If this is allowed to happen, refcount decrements may not
	 * reach zero, and memory may leak.  Bugs 467523, 3357771
	 *
	 * NOTE:  [Bugs 3392070, 3389764] We make a copy based completely
	 * on the string value, and do not call Tcl_DuplicateObj() so we
         * can be sure we do not have any lingering cycles hiding in
	 * the intrep.
	 */
	int numBytes, i = PTR2INT(Tcl_GetHashValue(hePtr));
	const char *bytes = Tcl_GetStringFromObj(objPtr, &numBytes);
=======
    int i;

    for (i = 0;  i < envPtr->literalArrayNext; i++) {
	if (objPtr == TclFetchLiteral(envPtr, i)) {
	    /*
	     * Prevent circular reference where the bytecode intrep of
	     * a value contains a literal which is that same value.
	     * If this is allowed to happen, refcount decrements may not
	     * reach zero, and memory may leak.  Bugs 467523, 3357771
	     *
	     * NOTE:  [Bugs 3392070, 3389764] We make a copy based completely
	     * on the string value, and do not call Tcl_DuplicateObj() so we
             * can be sure we do not have any lingering cycles hiding in
	     * the intrep.
	     */
	    int numBytes;
	    const char *bytes = TclGetStringFromObj(objPtr, &numBytes);
	    Tcl_Obj *copyPtr = Tcl_NewStringObj(bytes, numBytes);

	    Tcl_IncrRefCount(copyPtr);
	    TclReleaseLiteral((Tcl_Interp *)envPtr->iPtr, objPtr);
>>>>>>> 045066c1

	envPtr->literalArrayPtr[i] = Tcl_NewStringObj(bytes, numBytes);
	Tcl_IncrRefCount(envPtr->literalArrayPtr[i]);
	TclReleaseLiteral((Tcl_Interp *)envPtr->iPtr, objPtr);
    }
}

ByteCode *
TclInitByteCode(
    register CompileEnv *envPtr)/* Points to the CompileEnv structure from
				 * which to create a ByteCode structure. */
{
    register ByteCode *codePtr;
    size_t codeBytes, objArrayBytes, exceptArrayBytes, cmdLocBytes;
    size_t structureSize;
    register unsigned char *p;
#ifdef TCL_COMPILE_DEBUG
    unsigned char *nextPtr;
#endif
    int numLitObjects = envPtr->literalArrayNext;
    Namespace *namespacePtr;
    int isNew;
    Interp *iPtr;

    if (envPtr->iPtr == NULL) {
	Tcl_Panic("TclInitByteCodeObj() called on uninitialized CompileEnv");
    }

    iPtr = envPtr->iPtr;

    codeBytes = envPtr->codeNext - envPtr->codeStart;
    objArrayBytes = envPtr->mallocedLiteralArray ? 0 :
	    envPtr->literalArrayNext * sizeof(Tcl_Obj *);
    exceptArrayBytes = envPtr->exceptArrayNext * sizeof(ExceptionRange);
    cmdLocBytes = GetCmdLocEncodingSize(envPtr);

    /*
     * Compute the total number of bytes needed for this bytecode.
     */

    structureSize = sizeof(ByteCode);
    structureSize += TCL_ALIGN(codeBytes);	  /* align object array */
    structureSize += TCL_ALIGN(objArrayBytes);	  /* align exc range arr */
    structureSize += TCL_ALIGN(exceptArrayBytes); /* align AuxData array */
    structureSize += cmdLocBytes;

    if (envPtr->iPtr->varFramePtr != NULL) {
	namespacePtr = envPtr->iPtr->varFramePtr->nsPtr;
    } else {
	namespacePtr = envPtr->iPtr->globalNsPtr;
    }

    p = ckalloc(structureSize);
    codePtr = (ByteCode *) p;
    codePtr->interpHandle = TclHandlePreserve(iPtr->handle);
    codePtr->compileEpoch = iPtr->compileEpoch;
    codePtr->nsPtr = namespacePtr;
    codePtr->nsEpoch = namespacePtr->resolverEpoch;
    codePtr->refCount = 0;
    TclPreserveByteCode(codePtr);
    if (namespacePtr->compiledVarResProc || iPtr->resolverPtr) {
	codePtr->flags = TCL_BYTECODE_RESOLVE_VARS;
    } else {
	codePtr->flags = 0;
    }
    codePtr->source = envPtr->source;
    codePtr->procPtr = envPtr->procPtr;

    codePtr->numCommands = envPtr->numCommands;
    codePtr->numSrcBytes = envPtr->numSrcBytes;
    codePtr->numCodeBytes = codeBytes;
    codePtr->numLitObjects = numLitObjects;
    codePtr->numExceptRanges = envPtr->exceptArrayNext;
    codePtr->numCmdLocBytes = cmdLocBytes;
    codePtr->maxExceptDepth = envPtr->maxExceptDepth;
    codePtr->maxStackDepth = envPtr->maxStackDepth;

    p += sizeof(ByteCode);
    codePtr->codeStart = p;
    memcpy(p, envPtr->codeStart, (size_t) codeBytes);
    p += TCL_ALIGN(codeBytes);		/* align object array */

    if (envPtr->mallocedLiteralArray) {
	codePtr->objArrayPtr = envPtr->literalArrayPtr;
	codePtr->flags |= TCL_BYTECODE_FREE_LITERALS;
    } else {
	codePtr->objArrayPtr = (Tcl_Obj **) p;
	memcpy(p, envPtr->literalArrayPtr, (size_t) objArrayBytes);
	p += TCL_ALIGN(objArrayBytes);	/* align exception range array */
    }

    if (exceptArrayBytes > 0) {
	codePtr->exceptArrayPtr = (ExceptionRange *) p;
	memcpy(p, envPtr->exceptArrayPtr, (size_t) exceptArrayBytes);
    } else {
	codePtr->exceptArrayPtr = NULL;
    }

    p += exceptArrayBytes;

    codePtr->auxData = envPtr->auxData;
    envPtr->auxData = NULL;

#ifndef TCL_COMPILE_DEBUG
    EncodeCmdLocMap(envPtr, codePtr, (unsigned char *) p);
#else
    nextPtr = EncodeCmdLocMap(envPtr, codePtr, (unsigned char *) p);
    if (((size_t)(nextPtr - p)) != cmdLocBytes) {
	Tcl_Panic("TclInitByteCodeObj: encoded cmd location bytes %lu != expected size %lu", (unsigned long)(nextPtr - p), (unsigned long)cmdLocBytes);
    }
#endif

    /*
     * Record various compilation-related statistics about the new ByteCode
     * structure. Don't include overhead for statistics-related fields.
     */

#ifdef TCL_COMPILE_STATS
    codePtr->structureSize = structureSize
	    - (sizeof(size_t) + sizeof(Tcl_Time));
    Tcl_GetTime(&codePtr->createTime);

    RecordByteCodeStats(codePtr);
#endif /* TCL_COMPILE_STATS */

    /*
     * TIP #280. Associate the extended per-word line information with the
     * byte code object (internal rep), for use with the bc compiler.
     */

    Tcl_SetHashValue(Tcl_CreateHashEntry(iPtr->lineBCPtr, codePtr,
	    &isNew), envPtr->extCmdMapPtr);
    envPtr->extCmdMapPtr = NULL;

    /* We've used up the CompileEnv.  Mark as uninitialized. */
    envPtr->iPtr = NULL;

    codePtr->localCachePtr = NULL;
    return codePtr;
}

ByteCode *
TclInitByteCodeObj(
    Tcl_Obj *objPtr,		/* Points object that should be initialized,
				 * and whose string rep contains the source
				 * code. */
    const Tcl_ObjType *typePtr,
    register CompileEnv *envPtr)/* Points to the CompileEnv structure from
				 * which to create a ByteCode structure. */
{
    ByteCode *codePtr;

    PreventCycle(objPtr, envPtr);

    codePtr = TclInitByteCode(envPtr);

    /*
     * Free the old internal rep then convert the object to a bytecode object
     * by making its internal rep point to the just compiled ByteCode.
     */

    TclFreeIntRep(objPtr);
    objPtr->internalRep.twoPtrValue.ptr1 = codePtr;
    objPtr->typePtr = typePtr;
    return codePtr;
}

/*
 *----------------------------------------------------------------------
 *
 * TclFindCompiledLocal --
 *
 *	This procedure is called at compile time to look up and optionally
 *	allocate an entry ("slot") for a variable in a procedure's array of
 *	local variables. If the variable's name is NULL, a new temporary
 *	variable is always created. (Such temporary variables can only be
 *	referenced using their slot index.)
 *
 * Results:
 *	If create is 0 and the name is non-NULL, then if the variable is
 *	found, the index of its entry in the procedure's array of local
 *	variables is returned; otherwise -1 is returned. If name is NULL, the
 *	index of a new temporary variable is returned. Finally, if create is 1
 *	and name is non-NULL, the index of a new entry is returned.
 *
 * Side effects:
 *	Creates and registers a new local variable if create is 1 and the
 *	variable is unknown, or if the name is NULL.
 *
 *----------------------------------------------------------------------
 */

int
TclFindCompiledLocal(
    register const char *name,	/* Points to first character of the name of a
				 * scalar or array variable. If NULL, a
				 * temporary var should be created. */
    int nameBytes,		/* Number of bytes in the name. */
    int create,			/* If 1, allocate a local frame entry for the
				 * variable if it is new. */
    CompileEnv *envPtr)		/* Points to the current compile environment*/
{
    register CompiledLocal *localPtr;
    int localVar = -1;
    register int i;
    Proc *procPtr;

    /*
     * If not creating a temporary, does a local variable of the specified
     * name already exist?
     */

    procPtr = envPtr->procPtr;

    if (procPtr == NULL) {
	/*
	 * Compiling a non-body script: give it read access to the LVT in the
	 * current localCache
	 */

	LocalCache *cachePtr = envPtr->iPtr->varFramePtr->localCachePtr;
	const char *localName;
	Tcl_Obj **varNamePtr;
	int len;

	if (!cachePtr || !name) {
	    return -1;
	}

	varNamePtr = &cachePtr->varName0;
	for (i=0; i < cachePtr->numVars; varNamePtr++, i++) {
	    if (*varNamePtr) {
		localName = TclGetStringFromObj(*varNamePtr, &len);
		if ((len == nameBytes) && !strncmp(name, localName, len)) {
		    return i;
		}
	    }
	}
	return -1;
    }

    if (name != NULL) {
	int localCt = procPtr->numCompiledLocals;

	localPtr = procPtr->firstLocalPtr;
	for (i = 0;  i < localCt;  i++) {
	    if (!TclIsVarTemporary(localPtr)) {
		char *localName = localPtr->name;

		if ((nameBytes == localPtr->nameLength) &&
			(strncmp(name,localName,(unsigned)nameBytes) == 0)) {
		    return i;
		}
	    }
	    localPtr = localPtr->nextPtr;
	}
    }

    /*
     * Create a new variable if appropriate.
     */

    if (create || (name == NULL)) {
	localVar = procPtr->numCompiledLocals;
	localPtr = ckalloc(TclOffset(CompiledLocal, name) + nameBytes + 1);
	if (procPtr->firstLocalPtr == NULL) {
	    procPtr->firstLocalPtr = procPtr->lastLocalPtr = localPtr;
	} else {
	    procPtr->lastLocalPtr->nextPtr = localPtr;
	    procPtr->lastLocalPtr = localPtr;
	}
	localPtr->nextPtr = NULL;
	localPtr->nameLength = nameBytes;
	localPtr->frameIndex = localVar;
	localPtr->flags = 0;
	if (name == NULL) {
	    localPtr->flags |= VAR_TEMPORARY;
	}
	localPtr->defValuePtr = NULL;
	localPtr->resolveInfo = NULL;

	if (name != NULL) {
	    memcpy(localPtr->name, name, (size_t) nameBytes);
	}
	localPtr->name[nameBytes] = '\0';
	procPtr->numCompiledLocals++;
    }
    return localVar;
}

/*
 *----------------------------------------------------------------------
 *
 * TclExpandCodeArray --
 *
 *	Procedure that uses malloc to allocate more storage for a CompileEnv's
 *	code array.
 *
 * Results:
 *	None.
 *
 * Side effects:
 *	The byte code array in *envPtr is reallocated to a new array of double
 *	the size, and if envPtr->mallocedCodeArray is non-zero the old array
 *	is freed. Byte codes are copied from the old array to the new one.
 *
 *----------------------------------------------------------------------
 */

void
TclExpandCodeArray(
    void *envArgPtr)		/* Points to the CompileEnv whose code array
				 * must be enlarged. */
{
    CompileEnv *envPtr = envArgPtr;
				/* The CompileEnv containing the code array to
				 * be doubled in size. */

    /*
     * envPtr->codeNext is equal to envPtr->codeEnd. The currently defined
     * code bytes are stored between envPtr->codeStart and envPtr->codeNext-1
     * [inclusive].
     */

    size_t currBytes = envPtr->codeNext - envPtr->codeStart;
    size_t newBytes = 2 * (envPtr->codeEnd - envPtr->codeStart);

    if (envPtr->mallocedCodeArray) {
	envPtr->codeStart = ckrealloc(envPtr->codeStart, newBytes);
    } else {
	/*
	 * envPtr->codeStart isn't a ckalloc'd pointer, so we must code a
	 * ckrealloc equivalent for ourselves.
	 */

	unsigned char *newPtr = ckalloc(newBytes);

	memcpy(newPtr, envPtr->codeStart, currBytes);
	envPtr->codeStart = newPtr;
	envPtr->mallocedCodeArray = 1;
    }

    envPtr->codeNext = envPtr->codeStart + currBytes;
    envPtr->codeEnd = envPtr->codeStart + newBytes;
}

/*
 *----------------------------------------------------------------------
 *
 * EnterCmdStartData --
 *
 *	Registers the starting source and bytecode location of a command. This
 *	information is used at runtime to map between instruction pc and
 *	source locations.
 *
 * Results:
 *	None.
 *
 * Side effects:
 *	Inserts source and code location information into the compilation
 *	environment envPtr for the command at index cmdIndex. The compilation
 *	environment's CmdLocation array is grown if necessary.
 *
 *----------------------------------------------------------------------
 */

static CmdLocation *
EnterCmdStartData(
    CompileEnv *envPtr,		/* Points to the compilation environment
				 * structure in which to enter command
				 * location information. */
    int srcOffset,		/* Offset of first char of the command. */
    int codeOffset)		/* Offset of first byte of command code. */
{
    CmdLocation *cmdLocPtr = BA_CmdLocation_Append(envPtr->cmdMap);
    cmdLocPtr->codeOffset = codeOffset;
    cmdLocPtr->srcOffset = srcOffset;
    cmdLocPtr->numSrcBytes = -1;
    cmdLocPtr->numCodeBytes = -1;
    return cmdLocPtr;
}

/*
 *----------------------------------------------------------------------
 * TIP #280
 *
 * EnterCmdWordData --
 *
 *	Registers the lines for the words of a command. This information is
 *	used at runtime by 'info frame'.
 *
 * Results:
 *	None.
 *
 * Side effects:
 *	Inserts word location information into the compilation environment
 *	envPtr for the command at index cmdIndex. The compilation
 *	environment's ExtCmdLoc.ECL array is grown if necessary.
 *
 *----------------------------------------------------------------------
 */

static void
EnterCmdWordData(
    ExtCmdLoc *eclPtr,		/* Points to the map environment structure in
				 * which to enter command location
				 * information. */
    int srcOffset,		/* Offset of first char of the command. */
    Tcl_Token *tokenPtr,
    const char *cmd,
    int len,
    int numWords,
    int line,
    int *clNext,
    int **wlines,
    CompileEnv *envPtr)
{
    ECL *ePtr;
    const char *last;
    int wordIdx, wordLine, *wwlines, *wordNext;

    if (eclPtr->nuloc >= eclPtr->nloc) {
	/*
	 * Expand the ECL array by allocating more storage from the heap. The
	 * currently allocated ECL entries are stored from eclPtr->loc[0] up
	 * to eclPtr->loc[eclPtr->nuloc-1] (inclusive).
	 */

	size_t currElems = eclPtr->nloc;
	size_t newElems = (currElems ? 2*currElems : 1);
	size_t newBytes = newElems * sizeof(ECL);

	eclPtr->loc = ckrealloc(eclPtr->loc, newBytes);
	eclPtr->nloc = newElems;
    }

    ePtr = &eclPtr->loc[eclPtr->nuloc];
    ePtr->srcOffset = srcOffset;
    ePtr->line = ckalloc(numWords * sizeof(int));
    ePtr->next = ckalloc(numWords * sizeof(int *));
    ePtr->nline = numWords;
    wwlines = ckalloc(numWords * sizeof(int));

    last = cmd;
    wordLine = line;
    wordNext = clNext;
    for (wordIdx=0 ; wordIdx<numWords;
	    wordIdx++, tokenPtr += tokenPtr->numComponents + 1) {
	TclAdvanceLines(&wordLine, last, tokenPtr->start);
	TclAdvanceContinuations(&wordLine, &wordNext,
		tokenPtr->start - envPtr->source);
	/* See Ticket 4b61afd660 */
	wwlines[wordIdx] =
		((wordIdx == 0) || TclWordKnownAtCompileTime(tokenPtr, NULL))
		? wordLine : -1;
	ePtr->line[wordIdx] = wordLine;
	ePtr->next[wordIdx] = wordNext;
	last = tokenPtr->start;
    }

    *wlines = wwlines;
    eclPtr->nuloc ++;
}

/*
 *----------------------------------------------------------------------
 *
 * TclCreateExceptRange --
 *
 *	Procedure that allocates and initializes a new ExceptionRange
 *	structure of the specified kind in a CompileEnv.
 *
 * Results:
 *	Returns the index for the newly created ExceptionRange.
 *
 * Side effects:
 *	If there is not enough room in the CompileEnv's ExceptionRange array,
 *	the array in expanded: a new array of double the size is allocated, if
 *	envPtr->mallocedExceptArray is non-zero the old array is freed, and
 *	ExceptionRange entries are copied from the old array to the new one.
 *
 *----------------------------------------------------------------------
 */

int
TclCreateExceptRange(
    ExceptionRangeType type,	/* The kind of ExceptionRange desired. */
    register CompileEnv *envPtr)/* Points to CompileEnv for which to create a
				 * new ExceptionRange structure. */
{
    register ExceptionRange *rangePtr;
    register ExceptionAux *auxPtr;
    int index = envPtr->exceptArrayNext;

    if (index >= envPtr->exceptArrayEnd) {
	/*
	 * Expand the ExceptionRange array. The currently allocated entries
	 * are stored between elements 0 and (envPtr->exceptArrayNext - 1)
	 * [inclusive].
	 */

	size_t currBytes =
		envPtr->exceptArrayNext * sizeof(ExceptionRange);
	size_t currBytes2 = envPtr->exceptArrayNext * sizeof(ExceptionAux);
	int newElems = 2*envPtr->exceptArrayEnd;
	size_t newBytes = newElems * sizeof(ExceptionRange);
	size_t newBytes2 = newElems * sizeof(ExceptionAux);

	if (envPtr->mallocedExceptArray) {
	    envPtr->exceptArrayPtr =
		    ckrealloc(envPtr->exceptArrayPtr, newBytes);
	    envPtr->exceptAuxArrayPtr =
		    ckrealloc(envPtr->exceptAuxArrayPtr, newBytes2);
	} else {
	    /*
	     * envPtr->exceptArrayPtr isn't a ckalloc'd pointer, so we must
	     * code a ckrealloc equivalent for ourselves.
	     */

	    ExceptionRange *newPtr = ckalloc(newBytes);
	    ExceptionAux *newPtr2 = ckalloc(newBytes2);

	    memcpy(newPtr, envPtr->exceptArrayPtr, currBytes);
	    memcpy(newPtr2, envPtr->exceptAuxArrayPtr, currBytes2);
	    envPtr->exceptArrayPtr = newPtr;
	    envPtr->exceptAuxArrayPtr = newPtr2;
	    envPtr->mallocedExceptArray = 1;
	}
	envPtr->exceptArrayEnd = newElems;
    }
    envPtr->exceptArrayNext++;

    rangePtr = &envPtr->exceptArrayPtr[index];
    rangePtr->type = type;
    rangePtr->nestingLevel = envPtr->exceptDepth;
    rangePtr->codeOffset = -1;
    rangePtr->numCodeBytes = -1;
    rangePtr->breakOffset = -1;
    rangePtr->continueOffset = -1;
    rangePtr->catchOffset = -1;
    auxPtr = &envPtr->exceptAuxArrayPtr[index];
    auxPtr->supportsContinue = 1;
    auxPtr->stackDepth = envPtr->currStackDepth;
    auxPtr->expandTarget = envPtr->expandCount;
    auxPtr->expandTargetDepth = -1;
    auxPtr->numBreakTargets = 0;
    auxPtr->breakTargets = NULL;
    auxPtr->allocBreakTargets = 0;
    auxPtr->numContinueTargets = 0;
    auxPtr->continueTargets = NULL;
    auxPtr->allocContinueTargets = 0;
    return index;
}

/*
 * ---------------------------------------------------------------------
 *
 * TclGetInnermostExceptionRange --
 *
 *	Returns the innermost exception range that covers the current code
 *	creation point, and (optionally) the stack depth that is expected at
 *	that point. Relies on the fact that the range has a numCodeBytes = -1
 *	when it is being populated and that inner ranges come after outer
 *	ranges.
 *
 * ---------------------------------------------------------------------
 */

ExceptionRange *
TclGetInnermostExceptionRange(
    CompileEnv *envPtr,
    int returnCode,
    ExceptionAux **auxPtrPtr)
{
    int i = envPtr->exceptArrayNext;
    ExceptionRange *rangePtr = envPtr->exceptArrayPtr + i;

    while (i > 0) {
	rangePtr--; i--;

	if (CurrentOffset(envPtr) >= rangePtr->codeOffset &&
		(rangePtr->numCodeBytes == -1 || CurrentOffset(envPtr) <
			rangePtr->codeOffset+rangePtr->numCodeBytes) &&
		(returnCode != TCL_CONTINUE ||
			envPtr->exceptAuxArrayPtr[i].supportsContinue)) {

	    if (auxPtrPtr) {
		*auxPtrPtr = envPtr->exceptAuxArrayPtr + i;
	    }
	    return rangePtr;
	}
    }
    return NULL;
}

/*
 * ---------------------------------------------------------------------
 *
 * TclAddLoopBreakFixup, TclAddLoopContinueFixup --
 *
 *	Adds a place that wants to break/continue to the loop exception range
 *	tracking that will be fixed up once the loop can be finalized. These
 *	functions will generate an INST_JUMP4 that will be fixed up during the
 *	loop finalization.
 *
 * ---------------------------------------------------------------------
 */

void
TclAddLoopBreakFixup(
    CompileEnv *envPtr,
    ExceptionAux *auxPtr)
{
    int range = auxPtr - envPtr->exceptAuxArrayPtr;

    if (envPtr->exceptArrayPtr[range].type != LOOP_EXCEPTION_RANGE) {
	Tcl_Panic("trying to add 'break' fixup to full exception range");
    }

    if (++auxPtr->numBreakTargets > auxPtr->allocBreakTargets) {
	auxPtr->allocBreakTargets *= 2;
	auxPtr->allocBreakTargets += 2;
	if (auxPtr->breakTargets) {
	    auxPtr->breakTargets = ckrealloc(auxPtr->breakTargets,
		    sizeof(int) * auxPtr->allocBreakTargets);
	} else {
	    auxPtr->breakTargets =
		    ckalloc(sizeof(int) * auxPtr->allocBreakTargets);
	}
    }
    auxPtr->breakTargets[auxPtr->numBreakTargets - 1] = CurrentOffset(envPtr);
    TclEmitInstInt4(INST_JUMP4, 0, envPtr);
}

void
TclAddLoopContinueFixup(
    CompileEnv *envPtr,
    ExceptionAux *auxPtr)
{
    int range = auxPtr - envPtr->exceptAuxArrayPtr;

    if (envPtr->exceptArrayPtr[range].type != LOOP_EXCEPTION_RANGE) {
	Tcl_Panic("trying to add 'continue' fixup to full exception range");
    }

    if (++auxPtr->numContinueTargets > auxPtr->allocContinueTargets) {
	auxPtr->allocContinueTargets *= 2;
	auxPtr->allocContinueTargets += 2;
	if (auxPtr->continueTargets) {
	    auxPtr->continueTargets = ckrealloc(auxPtr->continueTargets,
		    sizeof(int) * auxPtr->allocContinueTargets);
	} else {
	    auxPtr->continueTargets =
		    ckalloc(sizeof(int) * auxPtr->allocContinueTargets);
	}
    }
    auxPtr->continueTargets[auxPtr->numContinueTargets - 1] =
	    CurrentOffset(envPtr);
    TclEmitInstInt4(INST_JUMP4, 0, envPtr);
}

/*
 * ---------------------------------------------------------------------
 *
 * TclCleanupStackForBreakContinue --
 *
 *	Ditch the extra elements from the auxiliary stack and the main stack.
 *	How to do this exactly depends on whether there are any elements on
 *	the auxiliary stack to pop.
 *
 * ---------------------------------------------------------------------
 */

void
TclCleanupStackForBreakContinue(
    CompileEnv *envPtr,
    ExceptionAux *auxPtr)
{
    int savedStackDepth = envPtr->currStackDepth;
    int toPop = envPtr->expandCount - auxPtr->expandTarget;

    if (toPop > 0) {
	while (toPop --> 0) {
	    TclEmitOpcode(INST_EXPAND_DROP, envPtr);
	}
	TclAdjustStackDepth(auxPtr->expandTargetDepth - envPtr->currStackDepth,
		envPtr);
	envPtr->currStackDepth = auxPtr->expandTargetDepth;
    }
    toPop = envPtr->currStackDepth - auxPtr->stackDepth;
    while (toPop --> 0) {
	TclEmitOpcode(INST_POP, envPtr);
    }
    envPtr->currStackDepth = savedStackDepth;
}

/*
 * ---------------------------------------------------------------------
 *
 * StartExpanding --
 *
 *	Pushes an INST_EXPAND_START and does some additional housekeeping so
 *	that the [break] and [continue] compilers can use an exception-free
 *	issue to discard it.
 *
 * ---------------------------------------------------------------------
 */

static void
StartExpanding(
    CompileEnv *envPtr)
{
    int i;

    TclEmitOpcode(INST_EXPAND_START, envPtr);

    /*
     * Update inner exception ranges with information about the environment
     * where this expansion started.
     */

    for (i=0 ; i<envPtr->exceptArrayNext ; i++) {
	ExceptionRange *rangePtr = &envPtr->exceptArrayPtr[i];
	ExceptionAux *auxPtr = &envPtr->exceptAuxArrayPtr[i];

	/*
	 * Ignore loops unless they're still being built.
	 */

	if (rangePtr->codeOffset > CurrentOffset(envPtr)) {
	    continue;
	}
	if (rangePtr->numCodeBytes != -1) {
	    continue;
	}

	/*
	 * Adequate condition: further out loops and further in exceptions
	 * don't actually need this information.
	 */

	if (auxPtr->expandTarget == envPtr->expandCount) {
	    auxPtr->expandTargetDepth = envPtr->currStackDepth;
	}
    }

    /*
     * There's now one more expansion being processed on the auxiliary stack.
     */

    envPtr->expandCount++;
}

/*
 * ---------------------------------------------------------------------
 *
 * TclFinalizeLoopExceptionRange --
 *
 *	Finalizes a loop exception range, binding the registered [break] and
 *	[continue] implementations so that they jump to the correct place.
 *	Note that this must only be called after *all* the exception range
 *	target offsets have been set.
 *
 * ---------------------------------------------------------------------
 */

void
TclFinalizeLoopExceptionRange(
    CompileEnv *envPtr,
    int range)
{
    ExceptionRange *rangePtr = &envPtr->exceptArrayPtr[range];
    ExceptionAux *auxPtr = &envPtr->exceptAuxArrayPtr[range];
    int i, offset;
    unsigned char *site;

    if (rangePtr->type != LOOP_EXCEPTION_RANGE) {
	Tcl_Panic("trying to finalize a loop exception range");
    }

    /*
     * Do the jump fixups. Note that these are always issued as INST_JUMP4 so
     * there is no need to fuss around with updating code offsets.
     */

    for (i=0 ; i<auxPtr->numBreakTargets ; i++) {
	site = envPtr->codeStart + auxPtr->breakTargets[i];
	offset = rangePtr->breakOffset - auxPtr->breakTargets[i];
	TclUpdateInstInt4AtPc(INST_JUMP4, offset, site);
    }
    for (i=0 ; i<auxPtr->numContinueTargets ; i++) {
	site = envPtr->codeStart + auxPtr->continueTargets[i];
	if (rangePtr->continueOffset == -1) {
	    int j;

	    /*
	     * WTF? Can't bind, so revert to an INST_CONTINUE. Not enough
	     * space to do anything else.
	     */

	    *site = INST_CONTINUE;
	    for (j=0 ; j<4 ; j++) {
		*++site = INST_NOP;
	    }
	} else {
	    offset = rangePtr->continueOffset - auxPtr->continueTargets[i];
	    TclUpdateInstInt4AtPc(INST_JUMP4, offset, site);
	}
    }

    /*
     * Drop the arrays we were holding the only reference to.
     */

    if (auxPtr->breakTargets) {
	ckfree(auxPtr->breakTargets);
	auxPtr->breakTargets = NULL;
	auxPtr->numBreakTargets = 0;
    }
    if (auxPtr->continueTargets) {
	ckfree(auxPtr->continueTargets);
	auxPtr->continueTargets = NULL;
	auxPtr->numContinueTargets = 0;
    }
}

/*
 *----------------------------------------------------------------------
 *
 * TclFetchAuxData --
 *
 *	Fetch back from the CompileEnv an item of AuxData stored at
 *	index.
 *
 * Results:
 *	The ClientData previously stored by TclCreatAuxData().
 *
 * Side effects:
 *	None.
 *
 *----------------------------------------------------------------------
 */

ClientData
TclFetchAuxData(
    CompileEnv *envPtr,		/* CompileEnv from which to fetch */
    int index)			/* Index of AuxData to fetch */
{
    if (envPtr->auxData == NULL) {
	return NULL;
    }
    return BA_AuxData_At(envPtr->auxData, index)->clientData;
}

/*
 *----------------------------------------------------------------------
 *
 * TclCreateAuxData --
 *
 *	Procedure that allocates and initializes a new AuxData structure in a
 *	CompileEnv's array of compilation auxiliary data records. These
 *	AuxData records hold information created during compilation by
 *	CompileProcs and used by instructions during execution.
 *
 * Results:
 *	Returns the index for the newly created AuxData structure.
 *
 * Side effects:
 *	If there is not enough room in the CompileEnv's AuxData array, the
 *	AuxData array in expanded: a new array of double the size is
 *	allocated, if envPtr->mallocedAuxDataArray is non-zero the old array
 *	is freed, and AuxData entries are copied from the old array to the new
 *	one.
 *
 *----------------------------------------------------------------------
 */

int
TclCreateAuxData(
    ClientData clientData,	/* The compilation auxiliary data to store in
				 * the new aux data record. */
    const AuxDataType *typePtr,	/* Pointer to the type to attach to this
				 * AuxData */
    register CompileEnv *envPtr)/* Points to the CompileEnv for which a new
				 * aux data structure is to be allocated. */
{
    AuxData *auxDataPtr;	/* Points to the new AuxData structure */

    if (envPtr->auxData == NULL) {
	envPtr->auxData = BA_AuxData_Create();
    }

    auxDataPtr = BA_AuxData_Append(envPtr->auxData);
    auxDataPtr->clientData = clientData;
    auxDataPtr->type = typePtr;
    return (int) (BA_AuxData_Size(envPtr->auxData) - 1);
}

/*
 *----------------------------------------------------------------------
 *
 * TclEmitForwardJump --
 *
 *	Procedure to emit a two-byte forward jump of kind "jumpType". Since
 *	the jump may later have to be grown to five bytes if the jump target
 *	is more than, say, 127 bytes away, this procedure also initializes a
 *	JumpFixup record with information about the jump.
 *
 * Results:
 *	None.
 *
 * Side effects:
 *	The JumpFixup record pointed to by "jumpFixupPtr" is initialized with
 *	information needed later if the jump is to be grown. Also, a two byte
 *	jump of the designated type is emitted at the current point in the
 *	bytecode stream.
 *
 *----------------------------------------------------------------------
 */

void
TclEmitForwardJump(
    CompileEnv *envPtr,		/* Points to the CompileEnv structure that
				 * holds the resulting instruction. */
    TclJumpType jumpType,	/* Indicates the kind of jump: if true or
				 * false or unconditional. */
    JumpFixup *jumpFixupPtr)	/* Points to the JumpFixup structure to
				 * initialize with information about this
				 * forward jump. */
{
    /*
     * Initialize the JumpFixup structure:
     *    - codeOffset is offset of first byte of jump below
     *    - cmdIndex is index of the command after the current one
     *    - exceptIndex is the index of the first ExceptionRange after the
     *	    current one.
     */

    jumpFixupPtr->jumpType = jumpType;
    jumpFixupPtr->codeOffset = envPtr->codeNext - envPtr->codeStart;
    jumpFixupPtr->cmdIndex = envPtr->numCommands;
    jumpFixupPtr->exceptIndex = envPtr->exceptArrayNext;

    switch (jumpType) {
    case TCL_UNCONDITIONAL_JUMP:
	TclEmitInstInt1(INST_JUMP1, 0, envPtr);
	break;
    case TCL_TRUE_JUMP:
	TclEmitInstInt1(INST_JUMP_TRUE1, 0, envPtr);
	break;
    default:
	TclEmitInstInt1(INST_JUMP_FALSE1, 0, envPtr);
	break;
    }
}

/*
 *----------------------------------------------------------------------
 *
 * TclFixupForwardJump --
 *
 *	Procedure that updates a previously-emitted forward jump to jump a
 *	specified number of bytes, "jumpDist". If necessary, the jump is grown
 *	from two to five bytes; this is done if the jump distance is greater
 *	than "distThreshold" (normally 127 bytes). The jump is described by a
 *	JumpFixup record previously initialized by TclEmitForwardJump.
 *
 * Results:
 *	1 if the jump was grown and subsequent instructions had to be moved;
 *	otherwise 0. This result is returned to allow callers to update any
 *	additional code offsets they may hold.
 *
 * Side effects:
 *	The jump may be grown and subsequent instructions moved. If this
 *	happens, the code offsets for any commands and any ExceptionRange
 *	records between the jump and the current code address will be updated
 *	to reflect the moved code. Also, the bytecode instruction array in the
 *	CompileEnv structure may be grown and reallocated.
 *
 *----------------------------------------------------------------------
 */

int
TclFixupForwardJump(
    CompileEnv *envPtr,		/* Points to the CompileEnv structure that
				 * holds the resulting instruction. */
    JumpFixup *jumpFixupPtr,	/* Points to the JumpFixup structure that
				 * describes the forward jump. */
    int jumpDist,		/* Jump distance to set in jump instr. */
    int distThreshold)		/* Maximum distance before the two byte jump
				 * is grown to five bytes. */
{
    unsigned char *jumpPc, *p;
    int firstRange, lastRange, k;
    unsigned numBytes;
    CmdLocation *cmdLocPtr = NULL;
    BP_CmdLocation ptr;

    if (jumpDist <= distThreshold) {
	jumpPc = envPtr->codeStart + jumpFixupPtr->codeOffset;
	switch (jumpFixupPtr->jumpType) {
	case TCL_UNCONDITIONAL_JUMP:
	    TclUpdateInstInt1AtPc(INST_JUMP1, jumpDist, jumpPc);
	    break;
	case TCL_TRUE_JUMP:
	    TclUpdateInstInt1AtPc(INST_JUMP_TRUE1, jumpDist, jumpPc);
	    break;
	default:
	    TclUpdateInstInt1AtPc(INST_JUMP_FALSE1, jumpDist, jumpPc);
	    break;
	}
	return 0;
    }

    /*
     * We must grow the jump then move subsequent instructions down. Note that
     * if we expand the space for generated instructions, code addresses might
     * change; be careful about updating any of these addresses held in
     * variables.
     */

    if ((envPtr->codeNext + 3) > envPtr->codeEnd) {
	TclExpandCodeArray(envPtr);
    }
    jumpPc = envPtr->codeStart + jumpFixupPtr->codeOffset;
    numBytes = envPtr->codeNext-jumpPc-2;
    p = jumpPc+2;
    memmove(p+3, p, numBytes);

    envPtr->codeNext += 3;
    jumpDist += 3;
    switch (jumpFixupPtr->jumpType) {
    case TCL_UNCONDITIONAL_JUMP:
	TclUpdateInstInt4AtPc(INST_JUMP4, jumpDist, jumpPc);
	break;
    case TCL_TRUE_JUMP:
	TclUpdateInstInt4AtPc(INST_JUMP_TRUE4, jumpDist, jumpPc);
	break;
    default:
	TclUpdateInstInt4AtPc(INST_JUMP_FALSE4, jumpDist, jumpPc);
	break;
    }

    /*
     * Adjust the code offsets for any commands and any ExceptionRange records
     * between the jump and the current code address.
     */

    for (cmdLocPtr = BA_CmdLocation_Get(envPtr->cmdMap,
	    jumpFixupPtr->cmdIndex, &ptr); cmdLocPtr;
	    cmdLocPtr = BP_CmdLocation_Next(&ptr)) {
	cmdLocPtr->codeOffset += 3;
    }

    firstRange = jumpFixupPtr->exceptIndex;
    lastRange = envPtr->exceptArrayNext - 1;
    for (k = firstRange;  k <= lastRange;  k++) {
	ExceptionRange *rangePtr = &envPtr->exceptArrayPtr[k];

	rangePtr->codeOffset += 3;
	switch (rangePtr->type) {
	case LOOP_EXCEPTION_RANGE:
	    rangePtr->breakOffset += 3;
	    if (rangePtr->continueOffset != -1) {
		rangePtr->continueOffset += 3;
	    }
	    break;
	case CATCH_EXCEPTION_RANGE:
	    rangePtr->catchOffset += 3;
	    break;
	default:
	    Tcl_Panic("TclFixupForwardJump: bad ExceptionRange type %d",
		    rangePtr->type);
	}
    }

    for (k = 0 ; k < envPtr->exceptArrayNext ; k++) {
	ExceptionAux *auxPtr = &envPtr->exceptAuxArrayPtr[k];
	int i;

	for (i=0 ; i<auxPtr->numBreakTargets ; i++) {
	    if (jumpFixupPtr->codeOffset < auxPtr->breakTargets[i]) {
		auxPtr->breakTargets[i] += 3;
	    }
	}
	for (i=0 ; i<auxPtr->numContinueTargets ; i++) {
	    if (jumpFixupPtr->codeOffset < auxPtr->continueTargets[i]) {
		auxPtr->continueTargets[i] += 3;
	    }
	}
    }

    return 1;			/* the jump was grown */
}

/*
 *----------------------------------------------------------------------
 *
 * TclEmitInvoke --
 *
 *	Emit one of the invoke-related instructions, wrapping it if necessary
 *	in code that ensures that any break or continue operation passing
 *	through it gets the stack unwinding correct, converting it into an
 *	internal jump if in an appropriate context.
 *
 * Results:
 *	None
 *
 * Side effects:
 *	Issues the jump with all correct stack management. May create another
 *	loop exception range; pointers to ExceptionRange and ExceptionAux
 *	structures should not be held across this call.
 *
 *----------------------------------------------------------------------
 */

void
TclEmitInvoke(
    CompileEnv *envPtr,
    int opcode,
    ...)
{
    va_list argList;
    ExceptionRange *rangePtr;
    ExceptionAux *auxBreakPtr, *auxContinuePtr;
    int arg1, arg2, wordCount = 0, expandCount = 0;
    int loopRange = 0, breakRange = 0, continueRange = 0;
    int cleanup, depth = TclGetStackDepth(envPtr);

    /*
     * Parse the arguments.
     */

    va_start(argList, opcode);
    switch (opcode) {
    case INST_INVOKE_STK1:
	wordCount = arg1 = cleanup = va_arg(argList, int);
	arg2 = 0;
	break;
    case INST_INVOKE_STK4:
	wordCount = arg1 = cleanup = va_arg(argList, int);
	arg2 = 0;
	break;
    case INST_INVOKE_REPLACE:
	arg1 = va_arg(argList, int);
	arg2 = va_arg(argList, int);
	wordCount = arg1 + arg2 - 1;
	cleanup = arg1 + 1;
	break;
    default:
	Tcl_Panic("unexpected opcode");
    case INST_EVAL_STK:
	wordCount = cleanup = 1;
	arg1 = arg2 = 0;
	break;
    case INST_RETURN_STK:
	wordCount = cleanup = 2;
	arg1 = arg2 = 0;
	break;
    case INST_INVOKE_EXPANDED:
	wordCount = arg1 = cleanup = va_arg(argList, int);
	arg2 = 0;
	expandCount = 1;
	break;
    }
    va_end(argList);

    /*
     * Determine if we need to handle break and continue exceptions with a
     * special handling exception range (so that we can correctly unwind the
     * stack).
     *
     * These must be done separately; they can be different (especially for
     * calls from inside a [for] increment clause).
     */

    rangePtr = TclGetInnermostExceptionRange(envPtr, TCL_CONTINUE,
	    &auxContinuePtr);
    if (rangePtr == NULL || rangePtr->type != LOOP_EXCEPTION_RANGE) {
	auxContinuePtr = NULL;
    } else if (auxContinuePtr->stackDepth == envPtr->currStackDepth-wordCount
	    && auxContinuePtr->expandTarget == envPtr->expandCount-expandCount) {
	auxContinuePtr = NULL;
    } else {
	continueRange = auxContinuePtr - envPtr->exceptAuxArrayPtr;
    }

    rangePtr = TclGetInnermostExceptionRange(envPtr, TCL_BREAK, &auxBreakPtr);
    if (rangePtr == NULL || rangePtr->type != LOOP_EXCEPTION_RANGE) {
	auxBreakPtr = NULL;
    } else if (auxContinuePtr == NULL
	    && auxBreakPtr->stackDepth == envPtr->currStackDepth-wordCount
	    && auxBreakPtr->expandTarget == envPtr->expandCount-expandCount) {
	auxBreakPtr = NULL;
    } else {
	breakRange = auxBreakPtr - envPtr->exceptAuxArrayPtr;
    }

    if (auxBreakPtr != NULL || auxContinuePtr != NULL) {
	loopRange = TclCreateExceptRange(LOOP_EXCEPTION_RANGE, envPtr);
	ExceptionRangeStarts(envPtr, loopRange);
    }

    /*
     * Issue the invoke itself.
     */

    switch (opcode) {
    case INST_INVOKE_STK1:
	TclEmitInstInt1(INST_INVOKE_STK1, arg1, envPtr);
	break;
    case INST_INVOKE_STK4:
	TclEmitInstInt4(INST_INVOKE_STK4, arg1, envPtr);
	break;
    case INST_INVOKE_EXPANDED:
	TclEmitOpcode(INST_INVOKE_EXPANDED, envPtr);
	envPtr->expandCount--;
	TclAdjustStackDepth(1 - arg1, envPtr);
	break;
    case INST_EVAL_STK:
	TclEmitOpcode(INST_EVAL_STK, envPtr);
	break;
    case INST_RETURN_STK:
	TclEmitOpcode(INST_RETURN_STK, envPtr);
	break;
    case INST_INVOKE_REPLACE:
	TclEmitInstInt4(INST_INVOKE_REPLACE, arg1, envPtr);
	TclEmitInt1(arg2, envPtr);
	TclAdjustStackDepth(-1, envPtr); /* Correction to stack depth calcs */
	break;
    }

    /*
     * If we're generating a special wrapper exception range, we need to
     * finish that up now.
     */

    if (auxBreakPtr != NULL || auxContinuePtr != NULL) {
	int savedStackDepth = envPtr->currStackDepth;
	int savedExpandCount = envPtr->expandCount;
	JumpFixup nonTrapFixup;

	if (auxBreakPtr != NULL) {
	    auxBreakPtr = envPtr->exceptAuxArrayPtr + breakRange;
	}
	if (auxContinuePtr != NULL) {
	    auxContinuePtr = envPtr->exceptAuxArrayPtr + continueRange;
	}

	ExceptionRangeEnds(envPtr, loopRange);
	TclEmitForwardJump(envPtr, TCL_UNCONDITIONAL_JUMP, &nonTrapFixup);

	/*
	 * Careful! When generating these stack unwinding sequences, the depth
	 * of stack in the cases where they are taken is not the same as if
	 * the exception is not taken.
	 */

	if (auxBreakPtr != NULL) {
	    TclAdjustStackDepth(-1, envPtr);

	    ExceptionRangeTarget(envPtr, loopRange, breakOffset);
	    TclCleanupStackForBreakContinue(envPtr, auxBreakPtr);
	    TclAddLoopBreakFixup(envPtr, auxBreakPtr);
	    TclAdjustStackDepth(1, envPtr);

	    envPtr->currStackDepth = savedStackDepth;
	    envPtr->expandCount = savedExpandCount;
	}

	if (auxContinuePtr != NULL) {
	    TclAdjustStackDepth(-1, envPtr);

	    ExceptionRangeTarget(envPtr, loopRange, continueOffset);
	    TclCleanupStackForBreakContinue(envPtr, auxContinuePtr);
	    TclAddLoopContinueFixup(envPtr, auxContinuePtr);
	    TclAdjustStackDepth(1, envPtr);

	    envPtr->currStackDepth = savedStackDepth;
	    envPtr->expandCount = savedExpandCount;
	}

	TclFinalizeLoopExceptionRange(envPtr, loopRange);
	TclFixupForwardJumpToHere(envPtr, &nonTrapFixup, 127);
    }
    TclCheckStackDepth(depth+1-cleanup, envPtr);
}

/*
 *----------------------------------------------------------------------
 *
 * TclGetInstructionTable --
 *
 *	Returns a pointer to the table describing Tcl bytecode instructions.
 *	This procedure is defined so that clients can access the pointer from
 *	outside the TCL DLLs.
 *
 * Results:
 *	Returns a pointer to the global instruction table, same as the
 *	expression (&tclInstructionTable[0]).
 *
 * Side effects:
 *	None.
 *
 *----------------------------------------------------------------------
 */

const void * /* == InstructionDesc* == */
TclGetInstructionTable(void)
{
    return &tclInstructionTable[0];
}

/*
 *----------------------------------------------------------------------
 *
 * TclCmdStartAddress --
 *
 * Results:
 *	None.
 *
 * Side effects:
 *	Deletes all entries in the hash table of AuxData types.
 *
 *----------------------------------------------------------------------
 */

void *
TclCmdStartAddress(
    CompileEnv *envPtr,
    int i)
{
    BA_CmdLocation *map = envPtr->cmdMap;

    return envPtr->codeStart + BA_CmdLocation_At(map, i)->codeOffset;
}

/*
 *----------------------------------------------------------------------
 *
 * GetCmdLocEncodingSize --
 *
 *	Computes the total number of bytes needed to encode the command
 *	location information for some compiled code.
 *
 * Results:
 *	The byte count needed to encode the compiled location information.
 *
 * Side effects:
 *	None.
 *
 *----------------------------------------------------------------------
 */

static int
GetCmdLocEncodingSize(
    CompileEnv *envPtr)		/* Points to compilation environment structure
				 * containing the CmdLocation structure to
				 * encode. */
{
    int codeDelta, codeLen, srcDelta, srcLen;
    int codeDeltaNext, codeLengthNext, srcDeltaNext, srcLengthNext;
				/* The offsets in their respective byte
				 * sequences where the next encoded offset or
				 * length should go. */
    int prevCodeOffset, prevSrcOffset;
    BA_CmdLocation *map = envPtr->cmdMap;
    CmdLocation *cmdLocPtr;
    BP_CmdLocation ptr;

    codeDeltaNext = codeLengthNext = srcDeltaNext = srcLengthNext = 0;
    prevCodeOffset = prevSrcOffset = 0;
    for (cmdLocPtr = BA_CmdLocation_First(map, &ptr); cmdLocPtr;
	    cmdLocPtr = BP_CmdLocation_Next(&ptr)) {
	codeDelta = cmdLocPtr->codeOffset - prevCodeOffset;
	if (codeDelta < 0) {
	    Tcl_Panic("GetCmdLocEncodingSize: bad code offset");
	} else if (codeDelta <= 127) {
	    codeDeltaNext++;
	} else {
	    codeDeltaNext += 5;	/* 1 byte for 0xFF, 4 for positive delta */
	}
	prevCodeOffset = cmdLocPtr->codeOffset;

	codeLen = cmdLocPtr->numCodeBytes;
	if (codeLen < 0) {
	    Tcl_Panic("GetCmdLocEncodingSize: bad code length");
	} else if (codeLen <= 127) {
	    codeLengthNext++;
	} else {
	    codeLengthNext += 5;/* 1 byte for 0xFF, 4 for length */
	}

	srcDelta = cmdLocPtr->srcOffset - prevSrcOffset;
	if ((-127 <= srcDelta) && (srcDelta <= 127) && (srcDelta != -1)) {
	    srcDeltaNext++;
	} else {
	    srcDeltaNext += 5;	/* 1 byte for 0xFF, 4 for delta */
	}
	prevSrcOffset = cmdLocPtr->srcOffset;

	srcLen = cmdLocPtr->numSrcBytes;
	if (srcLen < 0) {
	    Tcl_Panic("GetCmdLocEncodingSize: bad source length");
	} else if (srcLen <= 127) {
	    srcLengthNext++;
	} else {
	    srcLengthNext += 5;	/* 1 byte for 0xFF, 4 for length */
	}
    }

    return (codeDeltaNext + codeLengthNext + srcDeltaNext + srcLengthNext);
}

/*
 *----------------------------------------------------------------------
 *
 * EncodeCmdLocMap --
 *
 *	Encode the command location information for some compiled code into a
 *	ByteCode structure. The encoded command location map is stored as
 *	three adjacent byte sequences.
 *
 * Results:
 *	Pointer to the first byte after the encoded command location
 *	information.
 *
 * Side effects:
 *	The encoded information is stored into the block of memory headed by
 *	codePtr. Also records pointers to the start of the four byte sequences
 *	in fields in codePtr's ByteCode header structure.
 *
 *----------------------------------------------------------------------
 */

static unsigned char *
EncodeCmdLocMap(
    CompileEnv *envPtr,		/* Points to compilation environment structure
				 * containing the CmdLocation structure to
				 * encode. */
    ByteCode *codePtr,		/* ByteCode in which to encode envPtr's
				 * command location information. */
    unsigned char *startPtr)	/* Points to the first byte in codePtr's
				 * memory block where the location information
				 * is to be stored. */
{
    register unsigned char *p = startPtr;
    int codeDelta, codeLen, srcDelta, srcLen, prevOffset;
    BA_CmdLocation *map = envPtr->cmdMap;
    BP_CmdLocation ptr;
    CmdLocation *cmdLocPtr;

    /*
     * Encode the code offset for each command as a sequence of deltas.
     */

    codePtr->codeDeltaStart = p;
    prevOffset = 0;
    for (cmdLocPtr = BA_CmdLocation_First(map, &ptr);  cmdLocPtr;
	    cmdLocPtr = BP_CmdLocation_Next(&ptr)) {
	codeDelta = cmdLocPtr->codeOffset - prevOffset;
	if (codeDelta < 0) {
	    Tcl_Panic("EncodeCmdLocMap: bad code offset");
	} else if (codeDelta <= 127) {
	    TclStoreInt1AtPtr(codeDelta, p);
	    p++;
	} else {
	    TclStoreInt1AtPtr(0xFF, p);
	    p++;
	    TclStoreInt4AtPtr(codeDelta, p);
	    p += 4;
	}
	prevOffset = cmdLocPtr->codeOffset;
    }

    /*
     * Encode the code length for each command.
     */

    codePtr->codeLengthStart = p;
    for (cmdLocPtr = BA_CmdLocation_First(map, &ptr);  cmdLocPtr;
	    cmdLocPtr = BP_CmdLocation_Next(&ptr)) {
	codeLen = cmdLocPtr->numCodeBytes;
	if (codeLen < 0) {
	    Tcl_Panic("EncodeCmdLocMap: bad code length");
	} else if (codeLen <= 127) {
	    TclStoreInt1AtPtr(codeLen, p);
	    p++;
	} else {
	    TclStoreInt1AtPtr(0xFF, p);
	    p++;
	    TclStoreInt4AtPtr(codeLen, p);
	    p += 4;
	}
    }

    /*
     * Encode the source offset for each command as a sequence of deltas.
     */

    codePtr->srcDeltaStart = p;
    prevOffset = 0;
    for (cmdLocPtr = BA_CmdLocation_First(map, &ptr);  cmdLocPtr;
	    cmdLocPtr = BP_CmdLocation_Next(&ptr)) {
	srcDelta = cmdLocPtr->srcOffset - prevOffset;
	if ((-127 <= srcDelta) && (srcDelta <= 127) && (srcDelta != -1)) {
	    TclStoreInt1AtPtr(srcDelta, p);
	    p++;
	} else {
	    TclStoreInt1AtPtr(0xFF, p);
	    p++;
	    TclStoreInt4AtPtr(srcDelta, p);
	    p += 4;
	}
	prevOffset = cmdLocPtr->srcOffset;
    }

    /*
     * Encode the source length for each command.
     */

    codePtr->srcLengthStart = p;
    for (cmdLocPtr = BA_CmdLocation_First(map, &ptr);  cmdLocPtr;
	    cmdLocPtr = BP_CmdLocation_Next(&ptr)) {
	srcLen = cmdLocPtr->numSrcBytes;
	if (srcLen < 0) {
	    Tcl_Panic("EncodeCmdLocMap: bad source length");
	} else if (srcLen <= 127) {
	    TclStoreInt1AtPtr(srcLen, p);
	    p++;
	} else {
	    TclStoreInt1AtPtr(0xFF, p);
	    p++;
	    TclStoreInt4AtPtr(srcLen, p);
	    p += 4;
	}
    }

    return p;
}

#ifdef TCL_COMPILE_STATS
/*
 *----------------------------------------------------------------------
 *
 * RecordByteCodeStats --
 *
 *	Accumulates various compilation-related statistics for each newly
 *	compiled ByteCode. Called by the TclInitByteCodeObj when Tcl is
 *	compiled with the -DTCL_COMPILE_STATS flag
 *
 * Results:
 *	None.
 *
 * Side effects:
 *	Accumulates aggregate code-related statistics in the interpreter's
 *	ByteCodeStats structure. Records statistics specific to a ByteCode in
 *	its ByteCode structure.
 *
 *----------------------------------------------------------------------
 */

void
RecordByteCodeStats(
    ByteCode *codePtr)		/* Points to ByteCode structure with info
				 * to add to accumulated statistics. */
{
    Interp *iPtr = (Interp *) *codePtr->interpHandle;
    register ByteCodeStats *statsPtr;

    if (iPtr == NULL) {
	/* Avoid segfaulting in case we're called in a deleted interp */
	return;
    }
    statsPtr = &(iPtr->stats);

    statsPtr->numCompilations++;
    statsPtr->totalSrcBytes += (double) codePtr->numSrcBytes;
    statsPtr->totalByteCodeBytes += (double) codePtr->structureSize;
    statsPtr->currentSrcBytes += (double) codePtr->numSrcBytes;
    statsPtr->currentByteCodeBytes += (double) codePtr->structureSize;

    statsPtr->srcCount[TclLog2(codePtr->numSrcBytes)]++;
    statsPtr->byteCodeCount[TclLog2((int) codePtr->structureSize)]++;

    statsPtr->currentInstBytes += (double) codePtr->numCodeBytes;
    statsPtr->currentLitBytes += (double)
	    codePtr->numLitObjects * sizeof(Tcl_Obj *);
    statsPtr->currentExceptBytes += (double)
	    codePtr->numExceptRanges * sizeof(ExceptionRange);
    statsPtr->currentAuxBytes += (double)
	    BA_AuxData_Size(codePtr->auxData) * sizeof(AuxData);
    statsPtr->currentCmdMapBytes += (double) codePtr->numCmdLocBytes;
}
#endif /* TCL_COMPILE_STATS */

/*
 * Local Variables:
 * mode: c
 * c-basic-offset: 4
 * fill-column: 78
 * tab-width: 8
 * End:
 */<|MERGE_RESOLUTION|>--- conflicted
+++ resolved
@@ -2792,7 +2792,6 @@
     Tcl_Obj *objPtr,
     CompileEnv *envPtr)
 {
-<<<<<<< HEAD
     Tcl_HashEntry *hePtr = Tcl_FindHashEntry(&envPtr->litMap, objPtr);
     if (hePtr) {
 	/*
@@ -2807,30 +2806,7 @@
 	 * the intrep.
 	 */
 	int numBytes, i = PTR2INT(Tcl_GetHashValue(hePtr));
-	const char *bytes = Tcl_GetStringFromObj(objPtr, &numBytes);
-=======
-    int i;
-
-    for (i = 0;  i < envPtr->literalArrayNext; i++) {
-	if (objPtr == TclFetchLiteral(envPtr, i)) {
-	    /*
-	     * Prevent circular reference where the bytecode intrep of
-	     * a value contains a literal which is that same value.
-	     * If this is allowed to happen, refcount decrements may not
-	     * reach zero, and memory may leak.  Bugs 467523, 3357771
-	     *
-	     * NOTE:  [Bugs 3392070, 3389764] We make a copy based completely
-	     * on the string value, and do not call Tcl_DuplicateObj() so we
-             * can be sure we do not have any lingering cycles hiding in
-	     * the intrep.
-	     */
-	    int numBytes;
-	    const char *bytes = TclGetStringFromObj(objPtr, &numBytes);
-	    Tcl_Obj *copyPtr = Tcl_NewStringObj(bytes, numBytes);
-
-	    Tcl_IncrRefCount(copyPtr);
-	    TclReleaseLiteral((Tcl_Interp *)envPtr->iPtr, objPtr);
->>>>>>> 045066c1
+	const char *bytes = TclGetStringFromObj(objPtr, &numBytes);
 
 	envPtr->literalArrayPtr[i] = Tcl_NewStringObj(bytes, numBytes);
 	Tcl_IncrRefCount(envPtr->literalArrayPtr[i]);
