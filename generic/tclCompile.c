--- conflicted
+++ resolved
@@ -3034,11 +3034,7 @@
 
     if (create || (name == NULL)) {
 	localVar = procPtr->numCompiledLocals;
-<<<<<<< HEAD
-	localPtr = Tcl_Alloc(TclOffset(CompiledLocal, name) + nameBytes + 1);
-=======
-	localPtr = ckalloc(offsetof(CompiledLocal, name) + nameBytes + 1);
->>>>>>> b1da2a45
+	localPtr = Tcl_Alloc(offsetof(CompiledLocal, name) + nameBytes + 1);
 	if (procPtr->firstLocalPtr == NULL) {
 	    procPtr->firstLocalPtr = procPtr->lastLocalPtr = localPtr;
 	} else {
