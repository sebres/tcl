--- conflicted
+++ resolved
@@ -588,14 +588,9 @@
  */
 static void		EnterCmdWordData(ExtCmdLoc *eclPtr, int srcOffset,
 			    Tcl_Token *tokenPtr, const char *cmd, int len,
-<<<<<<< HEAD
 			    int numWords, int line, ssize_t *clNext,
 			    int **lines, CompileEnv *envPtr);
-=======
-			    int numWords, int line, int *clNext, int **lines,
-			    CompileEnv *envPtr);
 static void		ReleaseCmdWordData(ExtCmdLoc *eclPtr);
->>>>>>> 89f9b944
 
 /*
  * The structure below defines the bytecode Tcl object type by means of
@@ -681,15 +676,8 @@
     Interp *iPtr = (Interp *) interp;
     CompileEnv compEnv;		/* Compilation environment structure allocated
 				 * in frame. */
-<<<<<<< HEAD
-    register const AuxData *auxDataPtr;
-    LiteralEntry *entryPtr;
-    register int i;
     size_t length;
     int result = TCL_OK;
-=======
-    int length, result = TCL_OK;
->>>>>>> 89f9b944
     const char *stringPtr;
     Proc *procPtr = iPtr->compiledProcPtr;
     ContLineLoc *clLocPtr;
@@ -1698,38 +1686,6 @@
  *----------------------------------------------------------------------
  */
 
-<<<<<<< HEAD
-void
-TclCompileScript(
-    Tcl_Interp *interp,		/* Used for error and status reporting. Also
-				 * serves as context for finding and compiling
-				 * commands. May not be NULL. */
-    const char *script,		/* The source script to compile. */
-    size_t numBytes,		/* Number of bytes in script. If this is equal
-				 * to TCL_STRLEN, the script consists of all
-				 * bytes up to the first null character. */
-    CompileEnv *envPtr)		/* Holds resulting instructions. */
-{
-    Interp *iPtr = (Interp *) interp;
-    int lastTopLevelCmdIndex = -1;
-				/* Index of most recent toplevel command in
-				 * the command location table. Initialized to
-				 * avoid compiler warning. */
-    int startCodeOffset = -1;	/* Offset of first byte of current command's
-				 * code. Init. to avoid compiler warning. */
-    unsigned char *entryCodeNext = envPtr->codeNext;
-    const char *p, *next;
-    Namespace *cmdNsPtr;
-    Command *cmdPtr;
-    Tcl_Token *tokenPtr;
-    int bytesLeft, isFirstCmd, wordIdx, currCmdIndex, commandLength, objIndex;
-    Tcl_DString ds;
-    /* TIP #280 */
-    ExtCmdLoc *eclPtr = envPtr->extCmdMapPtr;
-    int *wlines, wlineat, cmdLine;
-    ssize_t *clNext;
-    Tcl_Parse *parsePtr = TclStackAlloc(interp, sizeof(Tcl_Parse));
-=======
 static int
 ExpandRequested(
     Tcl_Token *tokenPtr,
@@ -1744,7 +1700,6 @@
     }
     return 0;
 }
->>>>>>> 89f9b944
 
 static void
 CompileCmdLiteral(
@@ -1757,13 +1712,8 @@
     int cmdLitIdx = TclRegisterNewCmdLiteral(envPtr, bytes, numBytes);
     Command *cmdPtr = (Command *) Tcl_GetCommandFromObj(interp, cmdObj);
 
-<<<<<<< HEAD
-    if (numBytes == TCL_STRLEN) {
-	numBytes = strlen(script);
-=======
     if (cmdPtr) {
 	TclSetCmdNameObj(interp, TclFetchLiteral(envPtr, cmdLitIdx), cmdPtr);
->>>>>>> 89f9b944
     }
     TclEmitPush(cmdLitIdx, envPtr);
 }
@@ -2072,9 +2022,9 @@
 				 * serves as context for finding and compiling
 				 * commands. May not be NULL. */
     const char *script,		/* The source script to compile. */
-    int numBytes,		/* Number of bytes in script. If < 0, the
-				 * script consists of all bytes up to the
-				 * first null character. */
+    size_t numBytes,		/* Number of bytes in script. If this is equal
+				 * to TCL_STRLEN, the script consists of all
+				 * bytes up to the first null character. */
     CompileEnv *envPtr)		/* Holds resulting instructions. */
 {
     int lastCmdIdx = -1;	/* Index into envPtr->cmdMapPtr of the last
