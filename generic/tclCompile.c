/*
 * tclCompile.c --
 *
 *	This file contains procedures that compile Tcl commands or parts of
 *	commands (like quoted strings or nested sub-commands) into a sequence
 *	of instructions ("bytecodes").
 *
 * Copyright (c) 1996-1998 Sun Microsystems, Inc.
 * Copyright (c) 2001 by Kevin B. Kenny. All rights reserved.
 *
 * See the file "license.terms" for information on usage and redistribution of
 * this file, and for a DISCLAIMER OF ALL WARRANTIES.
 */

#include "tclInt.h"
#include "tclCompile.h"
#include <assert.h>
#include "tclBrodnik.h"

/*
 * Structure used to map between instruction pc and source locations. It
 * defines for each compiled Tcl command its code's starting offset and its
 * source's starting offset and length. Note that the code offset increases
 * monotonically: that is, the table is sorted in code offset order. The
 * source offset is not monotonic.
 */

typedef struct CmdLocation {
    int codeOffset;		/* Offset of first byte of command code. */
    int numCodeBytes;		/* Number of bytes for command's code. */
    int srcOffset;		/* Offset of first char of the command. */
    int numSrcBytes;		/* Number of command source chars. */
} CmdLocation;
TclBrodnikArray(CmdLocation);
TclBrodnikArrayDefine(AuxData,MODULE_SCOPE);

/*
 * Variable that controls whether compilation tracing is enabled and, if so,
 * what level of tracing is desired:
 *    0: no compilation tracing
 *    1: summarize compilation of top level cmds and proc bodies
 *    2: display all instructions of each ByteCode compiled
 * This variable is linked to the Tcl variable "tcl_traceCompile".
 */

#ifdef TCL_COMPILE_DEBUG
int tclTraceCompile = 0;
static int traceInitialized = 0;
#endif

/*
 * A table describing the Tcl bytecode instructions. Entries in this table
 * must correspond to the instruction opcode definitions in tclCompile.h. The
 * names "op1" and "op4" refer to an instruction's one or four byte first
 * operand. Similarly, "stktop" and "stknext" refer to the topmost and next to
 * topmost stack elements.
 *
 * Note that the load, store, and incr instructions do not distinguish local
 * from global variables; the bytecode interpreter at runtime uses the
 * existence of a procedure call frame to distinguish these.
 */

InstructionDesc const tclInstructionTable[] = {
    /* Name	      Bytes stackEffect #Opnds  Operand types */
    {"done",		  1,   -1,         0,	{OPERAND_NONE}},
	/* Finish ByteCode execution and return stktop (top stack item) */
    {"push1",		  2,   +1,         1,	{OPERAND_LIT1}},
	/* Push object at ByteCode objArray[op1] */
    {"push4",		  5,   +1,         1,	{OPERAND_LIT4}},
	/* Push object at ByteCode objArray[op4] */
    {"pop",		  1,   -1,         0,	{OPERAND_NONE}},
	/* Pop the topmost stack object */
    {"dup",		  1,   +1,         0,	{OPERAND_NONE}},
	/* Duplicate the topmost stack object and push the result */
    {"strcat",		  2,   INT_MIN,    1,	{OPERAND_UINT1}},
	/* Concatenate the top op1 items and push result */
    {"invokeStk1",	  2,   INT_MIN,    1,	{OPERAND_UINT1}},
	/* Invoke command named objv[0]; <objc,objv> = <op1,top op1> */
    {"invokeStk4",	  5,   INT_MIN,    1,	{OPERAND_UINT4}},
	/* Invoke command named objv[0]; <objc,objv> = <op4,top op4> */
    {"evalStk",		  1,   0,          0,	{OPERAND_NONE}},
	/* Evaluate command in stktop using Tcl_EvalObj. */
    {"exprStk",		  1,   0,          0,	{OPERAND_NONE}},
	/* Execute expression in stktop using Tcl_ExprStringObj. */

    {"loadScalar1",	  2,   1,          1,	{OPERAND_LVT1}},
	/* Load scalar variable at index op1 <= 255 in call frame */
    {"loadScalar4",	  5,   1,          1,	{OPERAND_LVT4}},
	/* Load scalar variable at index op1 >= 256 in call frame */
    {"loadScalarStk",	  1,   0,          0,	{OPERAND_NONE}},
	/* Load scalar variable; scalar's name is stktop */
    {"loadArray1",	  2,   0,          1,	{OPERAND_LVT1}},
	/* Load array element; array at slot op1<=255, element is stktop */
    {"loadArray4",	  5,   0,          1,	{OPERAND_LVT4}},
	/* Load array element; array at slot op1 > 255, element is stktop */
    {"loadArrayStk",	  1,   -1,         0,	{OPERAND_NONE}},
	/* Load array element; element is stktop, array name is stknext */
    {"loadStk",		  1,   0,          0,	{OPERAND_NONE}},
	/* Load general variable; unparsed variable name is stktop */
    {"storeScalar1",	  2,   0,          1,	{OPERAND_LVT1}},
	/* Store scalar variable at op1<=255 in frame; value is stktop */
    {"storeScalar4",	  5,   0,          1,	{OPERAND_LVT4}},
	/* Store scalar variable at op1 > 255 in frame; value is stktop */
    {"storeScalarStk",	  1,   -1,         0,	{OPERAND_NONE}},
	/* Store scalar; value is stktop, scalar name is stknext */
    {"storeArray1",	  2,   -1,         1,	{OPERAND_LVT1}},
	/* Store array element; array at op1<=255, value is top then elem */
    {"storeArray4",	  5,   -1,         1,	{OPERAND_LVT4}},
	/* Store array element; array at op1>=256, value is top then elem */
    {"storeArrayStk",	  1,   -2,         0,	{OPERAND_NONE}},
	/* Store array element; value is stktop, then elem, array names */
    {"storeStk",	  1,   -1,         0,	{OPERAND_NONE}},
	/* Store general variable; value is stktop, then unparsed name */

    {"incrScalar1",	  2,   0,          1,	{OPERAND_LVT1}},
	/* Incr scalar at index op1<=255 in frame; incr amount is stktop */
    {"incrScalarStk",	  1,   -1,         0,	{OPERAND_NONE}},
	/* Incr scalar; incr amount is stktop, scalar's name is stknext */
    {"incrArray1",	  2,   -1,         1,	{OPERAND_LVT1}},
	/* Incr array elem; arr at slot op1<=255, amount is top then elem */
    {"incrArrayStk",	  1,   -2,         0,	{OPERAND_NONE}},
	/* Incr array element; amount is top then elem then array names */
    {"incrStk",		  1,   -1,         0,	{OPERAND_NONE}},
	/* Incr general variable; amount is stktop then unparsed var name */
    {"incrScalar1Imm",	  3,   +1,         2,	{OPERAND_LVT1, OPERAND_INT1}},
	/* Incr scalar at slot op1 <= 255; amount is 2nd operand byte */
    {"incrScalarStkImm",  2,   0,          1,	{OPERAND_INT1}},
	/* Incr scalar; scalar name is stktop; incr amount is op1 */
    {"incrArray1Imm",	  3,   0,          2,	{OPERAND_LVT1, OPERAND_INT1}},
	/* Incr array elem; array at slot op1 <= 255, elem is stktop,
	 * amount is 2nd operand byte */
    {"incrArrayStkImm",	  2,   -1,         1,	{OPERAND_INT1}},
	/* Incr array element; elem is top then array name, amount is op1 */
    {"incrStkImm",	  2,   0,	   1,	{OPERAND_INT1}},
	/* Incr general variable; unparsed name is top, amount is op1 */

    {"jump1",		  2,   0,          1,	{OPERAND_OFFSET1}},
	/* Jump relative to (pc + op1) */
    {"jump4",		  5,   0,          1,	{OPERAND_OFFSET4}},
	/* Jump relative to (pc + op4) */
    {"jumpTrue1",	  2,   -1,         1,	{OPERAND_OFFSET1}},
	/* Jump relative to (pc + op1) if stktop expr object is true */
    {"jumpTrue4",	  5,   -1,         1,	{OPERAND_OFFSET4}},
	/* Jump relative to (pc + op4) if stktop expr object is true */
    {"jumpFalse1",	  2,   -1,         1,	{OPERAND_OFFSET1}},
	/* Jump relative to (pc + op1) if stktop expr object is false */
    {"jumpFalse4",	  5,   -1,         1,	{OPERAND_OFFSET4}},
	/* Jump relative to (pc + op4) if stktop expr object is false */

    {"bitor",		  1,   -1,         0,	{OPERAND_NONE}},
	/* Bitwise or:	push (stknext | stktop) */
    {"bitxor",		  1,   -1,         0,	{OPERAND_NONE}},
	/* Bitwise xor	push (stknext ^ stktop) */
    {"bitand",		  1,   -1,         0,	{OPERAND_NONE}},
	/* Bitwise and:	push (stknext & stktop) */
    {"eq",		  1,   -1,         0,	{OPERAND_NONE}},
	/* Equal:	push (stknext == stktop) */
    {"neq",		  1,   -1,         0,	{OPERAND_NONE}},
	/* Not equal:	push (stknext != stktop) */
    {"lt",		  1,   -1,         0,	{OPERAND_NONE}},
	/* Less:	push (stknext < stktop) */
    {"gt",		  1,   -1,         0,	{OPERAND_NONE}},
	/* Greater:	push (stknext > stktop) */
    {"le",		  1,   -1,         0,	{OPERAND_NONE}},
	/* Less or equal: push (stknext <= stktop) */
    {"ge",		  1,   -1,         0,	{OPERAND_NONE}},
	/* Greater or equal: push (stknext >= stktop) */
    {"lshift",		  1,   -1,         0,	{OPERAND_NONE}},
	/* Left shift:	push (stknext << stktop) */
    {"rshift",		  1,   -1,         0,	{OPERAND_NONE}},
	/* Right shift:	push (stknext >> stktop) */
    {"add",		  1,   -1,         0,	{OPERAND_NONE}},
	/* Add:		push (stknext + stktop) */
    {"sub",		  1,   -1,         0,	{OPERAND_NONE}},
	/* Sub:		push (stkext - stktop) */
    {"mult",		  1,   -1,         0,	{OPERAND_NONE}},
	/* Multiply:	push (stknext * stktop) */
    {"div",		  1,   -1,         0,	{OPERAND_NONE}},
	/* Divide:	push (stknext / stktop) */
    {"mod",		  1,   -1,         0,	{OPERAND_NONE}},
	/* Mod:		push (stknext % stktop) */
    {"uplus",		  1,   0,          0,	{OPERAND_NONE}},
	/* Unary plus:	push +stktop */
    {"uminus",		  1,   0,          0,	{OPERAND_NONE}},
	/* Unary minus:	push -stktop */
    {"bitnot",		  1,   0,          0,	{OPERAND_NONE}},
	/* Bitwise not:	push ~stktop */
    {"not",		  1,   0,          0,	{OPERAND_NONE}},
	/* Logical not:	push !stktop */
    {"tryCvtToNumeric",	  1,   0,          0,	{OPERAND_NONE}},
	/* Try converting stktop to first int then double if possible. */

    {"break",		  1,   0,          0,	{OPERAND_NONE}},
	/* Abort closest enclosing loop; if none, return TCL_BREAK code. */
    {"continue",	  1,   0,          0,	{OPERAND_NONE}},
	/* Skip to next iteration of closest enclosing loop; if none, return
	 * TCL_CONTINUE code. */

    {"beginCatch4",	  5,   0,          1,	{OPERAND_UINT4}},
	/* Record start of catch with the operand's exception index. Push the
	 * current stack depth onto a special catch stack. */
    {"endCatch",	  1,   0,          0,	{OPERAND_NONE}},
	/* End of last catch. Pop the bytecode interpreter's catch stack. */
    {"pushResult",	  1,   +1,         0,	{OPERAND_NONE}},
	/* Push the interpreter's object result onto the stack. */
    {"pushReturnCode",	  1,   +1,         0,	{OPERAND_NONE}},
	/* Push interpreter's return code (e.g. TCL_OK or TCL_ERROR) as a new
	 * object onto the stack. */

    {"streq",		  1,   -1,         0,	{OPERAND_NONE}},
	/* Str Equal:	push (stknext eq stktop) */
    {"strneq",		  1,   -1,         0,	{OPERAND_NONE}},
	/* Str !Equal:	push (stknext neq stktop) */
    {"strcmp",		  1,   -1,         0,	{OPERAND_NONE}},
	/* Str Compare:	push (stknext cmp stktop) */
    {"strlen",		  1,   0,          0,	{OPERAND_NONE}},
	/* Str Length:	push (strlen stktop) */
    {"strindex",	  1,   -1,         0,	{OPERAND_NONE}},
	/* Str Index:	push (strindex stknext stktop) */
    {"strmatch",	  2,   -1,         1,	{OPERAND_INT1}},
	/* Str Match:	push (strmatch stknext stktop) opnd == nocase */

    {"list",		  5,   INT_MIN,    1,	{OPERAND_UINT4}},
	/* List:	push (stk1 stk2 ... stktop) */
    {"listIndex",	  1,   -1,         0,	{OPERAND_NONE}},
	/* List Index:	push (listindex stknext stktop) */
    {"listLength",	  1,   0,          0,	{OPERAND_NONE}},
	/* List Len:	push (listlength stktop) */

    {"appendScalar1",	  2,   0,          1,	{OPERAND_LVT1}},
	/* Append scalar variable at op1<=255 in frame; value is stktop */
    {"appendScalar4",	  5,   0,          1,	{OPERAND_LVT4}},
	/* Append scalar variable at op1 > 255 in frame; value is stktop */
    {"appendArray1",	  2,   -1,         1,	{OPERAND_LVT1}},
	/* Append array element; array at op1<=255, value is top then elem */
    {"appendArray4",	  5,   -1,         1,	{OPERAND_LVT4}},
	/* Append array element; array at op1>=256, value is top then elem */
    {"appendArrayStk",	  1,   -2,         0,	{OPERAND_NONE}},
	/* Append array element; value is stktop, then elem, array names */
    {"appendStk",	  1,   -1,         0,	{OPERAND_NONE}},
	/* Append general variable; value is stktop, then unparsed name */
    {"lappendScalar1",	  2,   0,          1,	{OPERAND_LVT1}},
	/* Lappend scalar variable at op1<=255 in frame; value is stktop */
    {"lappendScalar4",	  5,   0,          1,	{OPERAND_LVT4}},
	/* Lappend scalar variable at op1 > 255 in frame; value is stktop */
    {"lappendArray1",	  2,   -1,         1,	{OPERAND_LVT1}},
	/* Lappend array element; array at op1<=255, value is top then elem */
    {"lappendArray4",	  5,   -1,         1,	{OPERAND_LVT4}},
	/* Lappend array element; array at op1>=256, value is top then elem */
    {"lappendArrayStk",	  1,   -2,         0,	{OPERAND_NONE}},
	/* Lappend array element; value is stktop, then elem, array names */
    {"lappendStk",	  1,   -1,         0,	{OPERAND_NONE}},
	/* Lappend general variable; value is stktop, then unparsed name */

    {"lindexMulti",	  5,   INT_MIN,    1,	{OPERAND_UINT4}},
	/* Lindex with generalized args, operand is number of stacked objs
	 * used: (operand-1) entries from stktop are the indices; then list to
	 * process. */
    {"over",		  5,   +1,         1,	{OPERAND_UINT4}},
	/* Duplicate the arg-th element from top of stack (TOS=0) */
    {"lsetList",          1,   -2,         0,	{OPERAND_NONE}},
	/* Four-arg version of 'lset'. stktop is old value; next is new
	 * element value, next is the index list; pushes new value */
    {"lsetFlat",          5,   INT_MIN,    1,	{OPERAND_UINT4}},
	/* Three- or >=5-arg version of 'lset', operand is number of stacked
	 * objs: stktop is old value, next is new element value, next come
	 * (operand-2) indices; pushes the new value.
	 */

    {"returnImm",	  9,   -1,         2,	{OPERAND_INT4, OPERAND_UINT4}},
	/* Compiled [return], code, level are operands; options and result
	 * are on the stack. */
    {"expon",		  1,   -1,	   0,	{OPERAND_NONE}},
	/* Binary exponentiation operator: push (stknext ** stktop) */

    /*
     * NOTE: the stack effects of expandStkTop and invokeExpanded are wrong -
     * but it cannot be done right at compile time, the stack effect is only
     * known at run time. The value for invokeExpanded is estimated better at
     * compile time.
     * See the comments further down in this file, where INST_INVOKE_EXPANDED
     * is emitted.
     */
    {"expandStart",       1,    0,          0,	{OPERAND_NONE}},
	/* Start of command with {*} (expanded) arguments */
    {"expandStkTop",      5,    0,          1,	{OPERAND_UINT4}},
	/* Expand the list at stacktop: push its elements on the stack */
    {"invokeExpanded",    1,    0,          0,	{OPERAND_NONE}},
	/* Invoke the command marked by the last 'expandStart' */

    {"listIndexImm",	  5,	0,	   1,	{OPERAND_IDX4}},
	/* List Index:	push (lindex stktop op4) */
    {"listRangeImm",	  9,	0,	   2,	{OPERAND_IDX4, OPERAND_IDX4}},
	/* List Range:	push (lrange stktop op4 op4) */
    {"startCommand",	  9,	0,	   2,	{OPERAND_OFFSET4, OPERAND_UINT4}},
	/* Start of bytecoded command: op is the length of the cmd's code, op2
	 * is number of commands here */

    {"listIn",		  1,	-1,	   0,	{OPERAND_NONE}},
	/* List containment: push [lsearch stktop stknext]>=0) */
    {"listNotIn",	  1,	-1,	   0,	{OPERAND_NONE}},
	/* List negated containment: push [lsearch stktop stknext]<0) */

    {"pushReturnOpts",	  1,	+1,	   0,	{OPERAND_NONE}},
	/* Push the interpreter's return option dictionary as an object on the
	 * stack. */
    {"returnStk",	  1,	-1,	   0,	{OPERAND_NONE}},
	/* Compiled [return]; options and result are on the stack, code and
	 * level are in the options. */

    {"dictGet",		  5,	INT_MIN,   1,	{OPERAND_UINT4}},
	/* The top op4 words (min 1) are a key path into the dictionary just
	 * below the keys on the stack, and all those values are replaced by
	 * the value read out of that key-path (like [dict get]).
	 * Stack:  ... dict key1 ... keyN => ... value */
    {"dictSet",		  9,	INT_MIN,   2,	{OPERAND_UINT4, OPERAND_LVT4}},
	/* Update a dictionary value such that the keys are a path pointing to
	 * the value. op4#1 = numKeys, op4#2 = LVTindex
	 * Stack:  ... key1 ... keyN value => ... newDict */
    {"dictUnset",	  9,	INT_MIN,   2,	{OPERAND_UINT4, OPERAND_LVT4}},
	/* Update a dictionary value such that the keys are not a path pointing
	 * to any value. op4#1 = numKeys, op4#2 = LVTindex
	 * Stack:  ... key1 ... keyN => ... newDict */
    {"dictIncrImm",	  9,	0,	   2,	{OPERAND_INT4, OPERAND_LVT4}},
	/* Update a dictionary value such that the value pointed to by key is
	 * incremented by some value (or set to it if the key isn't in the
	 * dictionary at all). op4#1 = incrAmount, op4#2 = LVTindex
	 * Stack:  ... key => ... newDict */
    {"dictAppend",	  5,	-1,	   1,	{OPERAND_LVT4}},
	/* Update a dictionary value such that the value pointed to by key has
	 * some value string-concatenated onto it. op4 = LVTindex
	 * Stack:  ... key valueToAppend => ... newDict */
    {"dictLappend",	  5,	-1,	   1,	{OPERAND_LVT4}},
	/* Update a dictionary value such that the value pointed to by key has
	 * some value list-appended onto it. op4 = LVTindex
	 * Stack:  ... key valueToAppend => ... newDict */
    {"dictFirst",	  5,	+2,	   1,	{OPERAND_LVT4}},
	/* Begin iterating over the dictionary, using the local scalar
	 * indicated by op4 to hold the iterator state. The local scalar
	 * should not refer to a named variable as the value is not wholly
	 * managed correctly.
	 * Stack:  ... dict => ... value key doneBool */
    {"dictNext",	  5,	+3,	   1,	{OPERAND_LVT4}},
	/* Get the next iteration from the iterator in op4's local scalar.
	 * Stack:  ... => ... value key doneBool */
    {"dictUpdateStart",   9,    0,	   2,	{OPERAND_LVT4, OPERAND_AUX4}},
	/* Create the variables (described in the aux data referred to by the
	 * second immediate argument) to mirror the state of the dictionary in
	 * the variable referred to by the first immediate argument. The list
	 * of keys (top of the stack, not popped) must be the same length as
	 * the list of variables.
	 * Stack:  ... keyList => ... keyList */
    {"dictUpdateEnd",	  9,    -1,	   2,	{OPERAND_LVT4, OPERAND_AUX4}},
	/* Reflect the state of local variables (described in the aux data
	 * referred to by the second immediate argument) back to the state of
	 * the dictionary in the variable referred to by the first immediate
	 * argument. The list of keys (popped from the stack) must be the same
	 * length as the list of variables.
	 * Stack:  ... keyList => ... */
    {"jumpTable",	 5,	-1,	   1,	{OPERAND_AUX4}},
	/* Jump according to the jump-table (in AuxData as indicated by the
	 * operand) and the argument popped from the list. Always executes the
	 * next instruction if no match against the table's entries was found.
	 * Stack:  ... value => ...
	 * Note that the jump table contains offsets relative to the PC when
	 * it points to this instruction; the code is relocatable. */
    {"upvar",            5,    -1,        1,   {OPERAND_LVT4}},
	/* finds level and otherName in stack, links to local variable at
	 * index op1. Leaves the level on stack. */
    {"nsupvar",          5,    -1,        1,   {OPERAND_LVT4}},
	/* finds namespace and otherName in stack, links to local variable at
	 * index op1. Leaves the namespace on stack. */
    {"variable",         5,    -1,        1,   {OPERAND_LVT4}},
	/* finds namespace and otherName in stack, links to local variable at
	 * index op1. Leaves the namespace on stack. */
    {"syntax",		 9,   -1,         2,	{OPERAND_INT4, OPERAND_UINT4}},
	/* Compiled bytecodes to signal syntax error. Equivalent to returnImm
	 * except for the ERR_ALREADY_LOGGED flag in the interpreter. */
    {"reverse",		 5,    0,         1,	{OPERAND_UINT4}},
	/* Reverse the order of the arg elements at the top of stack */

    {"regexp",		 2,   -1,         1,	{OPERAND_INT1}},
	/* Regexp:	push (regexp stknext stktop) opnd == nocase */

    {"existScalar",	 5,    1,         1,	{OPERAND_LVT4}},
	/* Test if scalar variable at index op1 in call frame exists */
    {"existArray",	 5,    0,         1,	{OPERAND_LVT4}},
	/* Test if array element exists; array at slot op1, element is
	 * stktop */
    {"existArrayStk",	 1,    -1,        0,	{OPERAND_NONE}},
	/* Test if array element exists; element is stktop, array name is
	 * stknext */
    {"existStk",	 1,    0,         0,	{OPERAND_NONE}},
	/* Test if general variable exists; unparsed variable name is stktop*/

    {"nop",		 1,    0,         0,	{OPERAND_NONE}},
	/* Do nothing */
    {"returnCodeBranch", 1,   -1,	  0,	{OPERAND_NONE}},
	/* Jump to next instruction based on the return code on top of stack
	 * ERROR: +1;	RETURN: +3;	BREAK: +5;	CONTINUE: +7;
	 * Other non-OK: +9
	 */

    {"unsetScalar",	 6,    0,         2,	{OPERAND_UINT1, OPERAND_LVT4}},
	/* Make scalar variable at index op2 in call frame cease to exist;
	 * op1 is 1 for errors on problems, 0 otherwise */
    {"unsetArray",	 6,    -1,        2,	{OPERAND_UINT1, OPERAND_LVT4}},
	/* Make array element cease to exist; array at slot op2, element is
	 * stktop; op1 is 1 for errors on problems, 0 otherwise */
    {"unsetArrayStk",	 2,    -2,        1,	{OPERAND_UINT1}},
	/* Make array element cease to exist; element is stktop, array name is
	 * stknext; op1 is 1 for errors on problems, 0 otherwise */
    {"unsetStk",	 2,    -1,        1,	{OPERAND_UINT1}},
	/* Make general variable cease to exist; unparsed variable name is
	 * stktop; op1 is 1 for errors on problems, 0 otherwise */

    {"dictExpand",       1,    -1,        0,    {OPERAND_NONE}},
        /* Probe into a dict and extract it (or a subdict of it) into
         * variables with matched names. Produces list of keys bound as
         * result. Part of [dict with].
	 * Stack:  ... dict path => ... keyList */
    {"dictRecombineStk", 1,    -3,        0,    {OPERAND_NONE}},
        /* Map variable contents back into a dictionary in a variable. Part of
         * [dict with].
	 * Stack:  ... dictVarName path keyList => ... */
    {"dictRecombineImm", 5,    -2,        1,    {OPERAND_LVT4}},
        /* Map variable contents back into a dictionary in the local variable
         * indicated by the LVT index. Part of [dict with].
	 * Stack:  ... path keyList => ... */
    {"dictExists",	 5,	INT_MIN,  1,	{OPERAND_UINT4}},
	/* The top op4 words (min 1) are a key path into the dictionary just
	 * below the keys on the stack, and all those values are replaced by a
	 * boolean indicating whether it is possible to read out a value from
	 * that key-path (like [dict exists]).
	 * Stack:  ... dict key1 ... keyN => ... boolean */
    {"verifyDict",	 1,    -1,	  0,	{OPERAND_NONE}},
	/* Verifies that the word on the top of the stack is a dictionary,
	 * popping it if it is and throwing an error if it is not.
	 * Stack:  ... value => ... */

    {"strmap",		 1,    -2,	  0,	{OPERAND_NONE}},
	/* Simplified version of [string map] that only applies one change
	 * string, and only case-sensitively.
	 * Stack:  ... from to string => ... changedString */
    {"strfind",		 1,    -1,	  0,	{OPERAND_NONE}},
	/* Find the first index of a needle string in a haystack string,
	 * producing the index (integer) or -1 if nothing found.
	 * Stack:  ... needle haystack => ... index */
    {"strrfind",	 1,    -1,	  0,	{OPERAND_NONE}},
	/* Find the last index of a needle string in a haystack string,
	 * producing the index (integer) or -1 if nothing found.
	 * Stack:  ... needle haystack => ... index */
    {"strrangeImm",	 9,	0,	  2,	{OPERAND_IDX4, OPERAND_IDX4}},
	/* String Range: push (string range stktop op4 op4) */
    {"strrange",	 1,    -2,	  0,	{OPERAND_NONE}},
	/* String Range with non-constant arguments.
	 * Stack:  ... string idxA idxB => ... substring */

    {"yield",		 1,	0,	  0,	{OPERAND_NONE}},
	/* Makes the current coroutine yield the value at the top of the
	 * stack, and places the response back on top of the stack when it
	 * resumes.
	 * Stack:  ... valueToYield => ... resumeValue */
    {"coroName",         1,    +1,	  0,	{OPERAND_NONE}},
	/* Push the name of the interpreter's current coroutine as an object
	 * on the stack. */
    {"tailcall",	 2,    INT_MIN,	  1,	{OPERAND_UINT1}},
	/* Do a tailcall with the opnd items on the stack as the thing to
	 * tailcall to; opnd must be greater than 0 for the semantics to work
	 * right. */

    {"currentNamespace", 1,    +1,	  0,	{OPERAND_NONE}},
	/* Push the name of the interpreter's current namespace as an object
	 * on the stack. */
    {"infoLevelNumber",  1,    +1,	  0,	{OPERAND_NONE}},
	/* Push the stack depth (i.e., [info level]) of the interpreter as an
	 * object on the stack. */
    {"infoLevelArgs",	 1,	0,	  0,	{OPERAND_NONE}},
	/* Push the argument words to a stack depth (i.e., [info level <n>])
	 * of the interpreter as an object on the stack.
	 * Stack:  ... depth => ... argList */
    {"resolveCmd",	 1,	0,	  0,	{OPERAND_NONE}},
	/* Resolves the command named on the top of the stack to its fully
	 * qualified version, or produces the empty string if no such command
	 * exists. Never generates errors.
	 * Stack:  ... cmdName => ... fullCmdName */

    {"tclooSelf",	 1,	+1,	  0,	{OPERAND_NONE}},
	/* Push the identity of the current TclOO object (i.e., the name of
	 * its current public access command) on the stack. */
    {"tclooClass",	 1,	0,	  0,	{OPERAND_NONE}},
	/* Push the class of the TclOO object named at the top of the stack
	 * onto the stack.
	 * Stack:  ... object => ... class */
    {"tclooNamespace",	 1,	0,	  0,	{OPERAND_NONE}},
	/* Push the namespace of the TclOO object named at the top of the
	 * stack onto the stack.
	 * Stack:  ... object => ... namespace */
    {"tclooIsObject",	 1,	0,	  0,	{OPERAND_NONE}},
	/* Push whether the value named at the top of the stack is a TclOO
	 * object (i.e., a boolean). Can corrupt the interpreter result
	 * despite not throwing, so not safe for use in a post-exception
	 * context.
	 * Stack:  ... value => ... boolean */

    {"arrayExistsStk",	 1,	0,	  0,	{OPERAND_NONE}},
	/* Looks up the element on the top of the stack and tests whether it
	 * is an array. Pushes a boolean describing whether this is the
	 * case. Also runs the whole-array trace on the named variable, so can
	 * throw anything.
	 * Stack:  ... varName => ... boolean */
    {"arrayExistsImm",	 5,	+1,	  1,	{OPERAND_LVT4}},
	/* Looks up the variable indexed by opnd and tests whether it is an
	 * array. Pushes a boolean describing whether this is the case. Also
	 * runs the whole-array trace on the named variable, so can throw
	 * anything.
	 * Stack:  ... => ... boolean */
    {"arrayMakeStk",	 1,	-1,	  0,	{OPERAND_NONE}},
	/* Forces the element on the top of the stack to be the name of an
	 * array.
	 * Stack:  ... varName => ... */
    {"arrayMakeImm",	 5,	0,	  1,	{OPERAND_LVT4}},
	/* Forces the variable indexed by opnd to be an array. Does not touch
	 * the stack. */

    {"invokeReplace",	 6,	INT_MIN,  2,	{OPERAND_UINT4,OPERAND_UINT1}},
	/* Invoke command named objv[0], replacing the first two words with
	 * the word at the top of the stack;
	 * <objc,objv> = <op4,top op4 after popping 1> */

    {"listConcat",	 1,	-1,	  0,	{OPERAND_NONE}},
	/* Concatenates the two lists at the top of the stack into a single
	 * list and pushes that resulting list onto the stack.
	 * Stack: ... list1 list2 => ... [lconcat list1 list2] */

    {"expandDrop",       1,    0,          0,	{OPERAND_NONE}},
	/* Drops an element from the auxiliary stack, popping stack elements
	 * until the matching stack depth is reached. */

    /* New foreach implementation */
    {"foreach_start",	 5,	+2,	  1,	{OPERAND_AUX4}},
	/* Initialize execution of a foreach loop. Operand is aux data index
	 * of the ForeachInfo structure for the foreach command. It pushes 2
	 * elements which hold runtime params for foreach_step, they are later
	 * dropped by foreach_end together with the value lists. NOTE that the
	 * iterator-tracker and info reference must not be passed to bytecodes
	 * that handle normal Tcl values. NOTE that this instruction jumps to
	 * the foreach_step instruction paired with it; the stack info below
	 * is only nominal.
	 * Stack: ... listObjs... => ... listObjs... iterTracker info */
    {"foreach_step",	 1,	 0,	  0,	{OPERAND_NONE}},
	/* "Step" or begin next iteration of foreach loop. Assigns to foreach
	 * iteration variables. May jump to straight after the foreach_start
	 * that pushed the iterTracker and info values. MUST be followed
	 * immediately by a foreach_end.
	 * Stack: ... listObjs... iterTracker info =>
	 *				... listObjs... iterTracker info */
    {"foreach_end",	 1,	 0,	  0,	{OPERAND_NONE}},
	/* Clean up a foreach loop by dropping the info value, the tracker
	 * value and the lists that were being iterated over.
	 * Stack: ... listObjs... iterTracker info => ... */
    {"lmap_collect",	 1,	-1,	  0,	{OPERAND_NONE}},
	/* Appends the value at the top of the stack to the list located on
	 * the stack the "other side" of the foreach-related values.
	 * Stack: ... collector listObjs... iterTracker info value =>
	 *			... collector listObjs... iterTracker info */

    {"strtrim",		 1,	-1,	  0,	{OPERAND_NONE}},
	/* [string trim] core: removes the characters (designated by the value
	 * at the top of the stack) from both ends of the string and pushes
	 * the resulting string.
	 * Stack: ... string charset => ... trimmedString */
    {"strtrimLeft",	 1,	-1,	  0,	{OPERAND_NONE}},
	/* [string trimleft] core: removes the characters (designated by the
	 * value at the top of the stack) from the left of the string and
	 * pushes the resulting string.
	 * Stack: ... string charset => ... trimmedString */
    {"strtrimRight",	 1,	-1,	  0,	{OPERAND_NONE}},
	/* [string trimright] core: removes the characters (designated by the
	 * value at the top of the stack) from the right of the string and
	 * pushes the resulting string.
	 * Stack: ... string charset => ... trimmedString */

    {"concatStk",	 5,	INT_MIN,  1,	{OPERAND_UINT4}},
	/* Wrapper round Tcl_ConcatObj(), used for [concat] and [eval]. opnd
	 * is number of values to concatenate.
	 * Operation:	push concat(stk1 stk2 ... stktop) */

    {"strcaseUpper",	 1,	0,	  0,	{OPERAND_NONE}},
	/* [string toupper] core: converts whole string to upper case using
	 * the default (extended "C" locale) rules.
	 * Stack: ... string => ... newString */
    {"strcaseLower",	 1,	0,	  0,	{OPERAND_NONE}},
	/* [string tolower] core: converts whole string to upper case using
	 * the default (extended "C" locale) rules.
	 * Stack: ... string => ... newString */
    {"strcaseTitle",	 1,	0,	  0,	{OPERAND_NONE}},
	/* [string totitle] core: converts whole string to upper case using
	 * the default (extended "C" locale) rules.
	 * Stack: ... string => ... newString */
    {"strreplace",	 1,	-3,	  0,	{OPERAND_NONE}},
	/* [string replace] core: replaces a non-empty range of one string
	 * with the contents of another.
	 * Stack: ... string fromIdx toIdx replacement => ... newString */

    {"originCmd",	 1,	0,	  0,	{OPERAND_NONE}},
	/* Reports which command was the origin (via namespace import chain)
	 * of the command named on the top of the stack.
	 * Stack:  ... cmdName => ... fullOriginalCmdName */

    {"tclooNext",	 2,	INT_MIN,  1,	{OPERAND_UINT1}},
	/* Call the next item on the TclOO call chain, passing opnd arguments
	 * (min 1, max 255, *includes* "next").  The result of the invoked
	 * method implementation will be pushed on the stack in place of the
	 * arguments (similar to invokeStk).
	 * Stack:  ... "next" arg2 arg3 -- argN => ... result */
    {"tclooNextClass",	 2,	INT_MIN,  1,	{OPERAND_UINT1}},
	/* Call the following item on the TclOO call chain defined by class
	 * className, passing opnd arguments (min 2, max 255, *includes*
	 * "nextto" and the class name). The result of the invoked method
	 * implementation will be pushed on the stack in place of the
	 * arguments (similar to invokeStk).
	 * Stack:  ... "nextto" className arg3 arg4 -- argN => ... result */

    {"yieldToInvoke",	 1,	0,	  0,	{OPERAND_NONE}},
	/* Makes the current coroutine yield the value at the top of the
	 * stack, invoking the given command/args with resolution in the given
	 * namespace (all packed into a list), and places the list of values
	 * that are the response back on top of the stack when it resumes.
	 * Stack:  ... [list ns cmd arg1 ... argN] => ... resumeList */

    {"numericType",	 1,	0,	  0,	{OPERAND_NONE}},
	/* Pushes the numeric type code of the word at the top of the stack.
	 * Stack:  ... value => ... typeCode */
    {"tryCvtToBoolean",	 1,	+1,	  0,	{OPERAND_NONE}},
	/* Try converting stktop to boolean if possible. No errors.
	 * Stack:  ... value => ... value isStrictBool */
    {"strclass",	 2,	0,	  1,	{OPERAND_SCLS1}},
	/* See if all the characters of the given string are a member of the
	 * specified (by opnd) character class. Note that an empty string will
	 * satisfy the class check (standard definition of "all").
	 * Stack:  ... stringValue => ... boolean */

    {"lappendList",	 5,	0,	1,	{OPERAND_LVT4}},
	/* Lappend list to scalar variable at op4 in frame.
	 * Stack:  ... list => ... listVarContents */
    {"lappendListArray", 5,	-1,	1,	{OPERAND_LVT4}},
	/* Lappend list to array element; array at op4.
	 * Stack:  ... elem list => ... listVarContents */
    {"lappendListArrayStk", 1,	-2,	0,	{OPERAND_NONE}},
	/* Lappend list to array element.
	 * Stack:  ... arrayName elem list => ... listVarContents */
    {"lappendListStk",	 1,	-1,	0,	{OPERAND_NONE}},
	/* Lappend list to general variable.
	 * Stack:  ... varName list => ... listVarContents */

    {"clockRead",	 2,	+1,	1,	{OPERAND_UINT1}},
        /* Read clock out to the stack. Operand is which clock to read
	 * 0=clicks, 1=microseconds, 2=milliseconds, 3=seconds.
	 * Stack: ... => ... time */

    {"dictGetDef",	  5,	INT_MIN,   1,	{OPERAND_UINT4}},
	/* The top word is the default, the next op4 words (min 1) are a key
	 * path into the dictionary just below the keys on the stack, and all
	 * those values are replaced by the value read out of that key-path
	 * (like [dict get]) except if there is no such key, when instead the
	 * default is pushed instead.
	 * Stack:  ... dict key1 ... keyN default => ... value */

    {"strlt",		  1,   -1,         0,	{OPERAND_NONE}},
	/* String Less:			push (stknext < stktop) */
    {"strgt",		  1,   -1,         0,	{OPERAND_NONE}},
	/* String Greater:		push (stknext > stktop) */
    {"strle",		  1,   -1,         0,	{OPERAND_NONE}},
	/* String Less or equal:	push (stknext <= stktop) */
    {"strge",		  1,   -1,         0,	{OPERAND_NONE}},
	/* String Greater or equal:	push (stknext >= stktop) */

    {NULL, 0, 0, 0, {OPERAND_NONE}}
};

/*
 * Prototypes for procedures defined later in this file:
 */

static void		CleanupByteCode(ByteCode *codePtr);
static void		CompileScriptTokens(Tcl_Interp *interp,
			    Tcl_Token *tokens, Tcl_Token *lastTokenPtr,
			    CompileEnv *envPtr);
static ByteCode *	CompileSubstObj(Tcl_Interp *interp, Tcl_Obj *objPtr,
			    int flags);
static void		DupByteCodeInternalRep(Tcl_Obj *srcPtr,
			    Tcl_Obj *copyPtr);
static unsigned char *	EncodeCmdLocMap(CompileEnv *envPtr,
			    ByteCode *codePtr, unsigned char *startPtr);
static CmdLocation *	EnterCmdStartData(CompileEnv *envPtr,
			    int srcOffset, int codeOffset);
static void		FreeByteCodeInternalRep(Tcl_Obj *objPtr);
static void		FreeSubstCodeInternalRep(Tcl_Obj *objPtr);
static int		GetCmdLocEncodingSize(CompileEnv *envPtr);
static int		IsCompactibleCompileEnv(Tcl_Interp *interp,
			    CompileEnv *envPtr);
static void		PreventCycle(Tcl_Obj *objPtr, CompileEnv *envPtr);
#ifdef TCL_COMPILE_STATS
static void		RecordByteCodeStats(ByteCode *codePtr);
#endif /* TCL_COMPILE_STATS */
static int		SetByteCodeFromAny(Tcl_Interp *interp,
			    Tcl_Obj *objPtr);
static void		StartExpanding(CompileEnv *envPtr);

/*
 * TIP #280: Helper for building the per-word line information of all compiled
 * commands.
 */
static void		EnterCmdWordData(ExtCmdLoc *eclPtr, int srcOffset,
			    Tcl_Token *tokenPtr, const char *cmd,
			    int numWords, int line, int *clNext, int **lines,
			    CompileEnv *envPtr);
static void		ReleaseCmdWordData(ExtCmdLoc *eclPtr);

/*
 * The structure below defines the bytecode Tcl object type by means of
 * procedures that can be invoked by generic object code.
 */

const Tcl_ObjType tclByteCodeType = {
    "bytecode",			/* name */
    FreeByteCodeInternalRep,	/* freeIntRepProc */
    DupByteCodeInternalRep,	/* dupIntRepProc */
    NULL,			/* updateStringProc */
    SetByteCodeFromAny		/* setFromAnyProc */
};

/*
 * The structure below defines a bytecode Tcl object type to hold the
 * compiled bytecode for the [subst]itution of Tcl values.
 */

static const Tcl_ObjType substCodeType = {
    "substcode",		/* name */
    FreeSubstCodeInternalRep,	/* freeIntRepProc */
    DupByteCodeInternalRep,	/* dupIntRepProc - shared with bytecode */
    NULL,			/* updateStringProc */
    NULL,			/* setFromAnyProc */
};
#define SubstFlags(objPtr) (objPtr)->internalRep.twoPtrValue.ptr2

/*
 * Helper macros.
 */

#define TclIncrUInt4AtPtr(ptr, delta) \
    TclStoreInt4AtPtr(TclGetUInt4AtPtr(ptr)+(delta), (ptr))

/*
 *----------------------------------------------------------------------
 *
 * TclSetByteCodeFromAny --
 *
 *	Part of the bytecode Tcl object type implementation. Attempts to
 *	generate an byte code internal form for the Tcl object "objPtr" by
 *	compiling its string representation. This function also takes a hook
 *	procedure that will be invoked to perform any needed post processing
 *	on the compilation results before generating byte codes. interp is
 *	compilation context and may not be NULL.
 *
 * Results:
 *	The return value is a standard Tcl object result. If an error occurs
 *	during compilation, an error message is left in the interpreter's
 *	result.
 *
 * Side effects:
 *	Frees the old internal representation. If no error occurs, then the
 *	compiled code is stored as "objPtr"s bytecode representation. Also, if
 *	debugging, initializes the "tcl_traceCompile" Tcl variable used to
 *	trace compilations.
 *
 *----------------------------------------------------------------------
 */

int
TclSetByteCodeFromAny(
    Tcl_Interp *interp,		/* The interpreter for which the code is being
				 * compiled. Must not be NULL. */
    Tcl_Obj *objPtr,		/* The object to make a ByteCode object. */
    CompileHookProc *hookProc,	/* Procedure to invoke after compilation. */
    ClientData clientData)	/* Hook procedure private data. */
{
    Interp *iPtr = (Interp *) interp;
    CompileEnv compEnv;		/* Compilation environment structure allocated
				 * in frame. */
    size_t length;
    int result = TCL_OK;
    const char *stringPtr;
    Proc *procPtr = iPtr->compiledProcPtr;
    ContLineLoc *clLocPtr;

#ifdef TCL_COMPILE_DEBUG
    if (!traceInitialized) {
	if (Tcl_LinkVar(interp, "tcl_traceCompile",
		(char *) &tclTraceCompile, TCL_LINK_INT) != TCL_OK) {
	    Tcl_Panic("SetByteCodeFromAny: unable to create link for tcl_traceCompile variable");
	}
	traceInitialized = 1;
    }
#endif

    stringPtr = TclGetStringFromObj(objPtr, &length);

    /*
     * TIP #280: Pick up the CmdFrame in which the BC compiler was invoked and
     * use to initialize the tracking in the compiler. This information was
     * stored by TclCompEvalObj and ProcCompileProc.
     */

    TclInitCompileEnv(interp, &compEnv, stringPtr, length,
	    iPtr->invokeCmdFramePtr, iPtr->invokeWord);

    /*
     * Now we check if we have data about invisible continuation lines for the
     * script, and make it available to the compile environment, if so.
     *
     * It is not clear if the script Tcl_Obj* can be free'd while the compiler
     * is using it, leading to the release of the associated ContLineLoc
     * structure as well. To ensure that the latter doesn't happen we set a
     * lock on it. We release this lock in the function TclFreeCompileEnv(),
     * found in this file. The "lineCLPtr" hashtable is managed in the file
     * "tclObj.c".
     */

    clLocPtr = TclContinuationsGet(objPtr);
    if (clLocPtr) {
	compEnv.clNext = &clLocPtr->loc[0];
    }

    TclCompileScript(interp, stringPtr, length, &compEnv);

    /*
     * Successful compilation. Add a "done" instruction at the end.
     */

    TclEmitOpcode(INST_DONE, &compEnv);

    /*
     * Check for optimizations!
     *
     * Test if the generated code is free of most hazards; if so, recompile
     * but with generation of INST_START_CMD disabled. This produces somewhat
     * faster code in some cases, and more compact code in more.
     */

    if (Tcl_GetMaster(interp) == NULL &&
	    !Tcl_LimitTypeEnabled(interp, TCL_LIMIT_COMMANDS|TCL_LIMIT_TIME)
	    && IsCompactibleCompileEnv(interp, &compEnv)) {
	TclFreeCompileEnv(&compEnv);
	iPtr->compiledProcPtr = procPtr;
	TclInitCompileEnv(interp, &compEnv, stringPtr, length,
		iPtr->invokeCmdFramePtr, iPtr->invokeWord);
	if (clLocPtr) {
	    compEnv.clNext = &clLocPtr->loc[0];
	}
	compEnv.atCmdStart = 2;		/* The disabling magic. */
	TclCompileScript(interp, stringPtr, length, &compEnv);
	assert (compEnv.atCmdStart > 1);
	TclEmitOpcode(INST_DONE, &compEnv);
	assert (compEnv.atCmdStart > 1);
    }

    /*
     * Apply some peephole optimizations that can cross specific/generic
     * instruction generator boundaries.
     */

    if (iPtr->optimizer) {
	(iPtr->optimizer)(&compEnv);
    }

    /*
     * Invoke the compilation hook procedure if one exists.
     */

    if (hookProc) {
	result = hookProc(interp, &compEnv, clientData);
    }

    /*
     * Change the object into a ByteCode object. Ownership of the literal
     * objects and aux data items is given to the ByteCode object.
     */

#ifdef TCL_COMPILE_DEBUG
    TclVerifyLocalLiteralTable(&compEnv);
#endif /*TCL_COMPILE_DEBUG*/

    if (result == TCL_OK) {
	(void) TclInitByteCodeObj(objPtr, &tclByteCodeType, &compEnv);
#ifdef TCL_COMPILE_DEBUG
	if (tclTraceCompile >= 2) {
	    TclPrintByteCodeObj(interp, objPtr);
	    fflush(stdout);
	}
#endif /* TCL_COMPILE_DEBUG */
    }

    TclFreeCompileEnv(&compEnv);
    return result;
}

/*
 *-----------------------------------------------------------------------
 *
 * SetByteCodeFromAny --
 *
 *	Part of the bytecode Tcl object type implementation. Attempts to
 *	generate an byte code internal form for the Tcl object "objPtr" by
 *	compiling its string representation.
 *
 * Results:
 *	The return value is a standard Tcl object result. If an error occurs
 *	during compilation, an error message is left in the interpreter's
 *	result unless "interp" is NULL.
 *
 * Side effects:
 *	Frees the old internal representation. If no error occurs, then the
 *	compiled code is stored as "objPtr"s bytecode representation. Also, if
 *	debugging, initializes the "tcl_traceCompile" Tcl variable used to
 *	trace compilations.
 *
 *----------------------------------------------------------------------
 */

static int
SetByteCodeFromAny(
    Tcl_Interp *interp,		/* The interpreter for which the code is being
				 * compiled. Must not be NULL. */
    Tcl_Obj *objPtr)		/* The object to make a ByteCode object. */
{
    if (interp == NULL) {
	return TCL_ERROR;
    }
    return TclSetByteCodeFromAny(interp, objPtr, NULL, NULL);
}

/*
 *----------------------------------------------------------------------
 *
 * DupByteCodeInternalRep --
 *
 *	Part of the bytecode Tcl object type implementation. However, it does
 *	not copy the internal representation of a bytecode Tcl_Obj, but
 *	instead leaves the new object untyped (with a NULL type pointer).
 *	Code will be compiled for the new object only if necessary.
 *
 * Results:
 *	None.
 *
 * Side effects:
 *	None.
 *
 *----------------------------------------------------------------------
 */

static void
DupByteCodeInternalRep(
    Tcl_Obj *srcPtr,		/* Object with internal rep to copy. */
    Tcl_Obj *copyPtr)		/* Object with internal rep to set. */
{
    return;
}

/*
 *----------------------------------------------------------------------
 *
 * FreeByteCodeInternalRep --
 *
 *	Part of the bytecode Tcl object type implementation. Frees the storage
 *	associated with a bytecode object's internal representation unless its
 *	code is actively being executed.
 *
 * Results:
 *	None.
 *
 * Side effects:
 *	The bytecode object's internal rep is marked invalid and its code gets
 *	freed unless the code is actively being executed. In that case the
 *	cleanup is delayed until the last execution of the code completes.
 *
 *----------------------------------------------------------------------
 */

static void
FreeByteCodeInternalRep(
    Tcl_Obj *objPtr)	/* Object whose internal rep to free. */
{
    ByteCode *codePtr;

    ByteCodeGetIntRep(objPtr, &tclByteCodeType, codePtr);
    assert(codePtr != NULL);

    TclReleaseByteCode(codePtr);
}

/*
 *----------------------------------------------------------------------
 *
 * TclReleaseByteCode --
 *
 *	This procedure does all the real work of freeing up a bytecode
 *	object's ByteCode structure. It's called only when the structure's
 *	reference count becomes zero.
 *
 * Results:
 *	None.
 *
 * Side effects:
 *	Frees objPtr's bytecode internal representation and sets its type NULL
 *	Also releases its literals and frees its auxiliary data items.
 *
 *----------------------------------------------------------------------
 */

void
TclPreserveByteCode(
    ByteCode *codePtr)
{
    codePtr->refCount++;
}

void
TclReleaseByteCode(
    ByteCode *codePtr)
{
    if (codePtr->refCount-- > 1) {
	return;
    }

    /* Just dropped to refcount==0.  Clean up. */
    CleanupByteCode(codePtr);
}

static void
CleanupByteCode(
    ByteCode *codePtr)	/* Points to the ByteCode to free. */
{
    Tcl_Interp *interp = (Tcl_Interp *) *codePtr->interpHandle;
    Interp *iPtr = (Interp *) interp;
    int numLitObjects = codePtr->numLitObjects;
    Tcl_Obj **objArrayPtr, *objPtr;
    const AuxData *auxDataPtr;
    int i;
#ifdef TCL_COMPILE_STATS

    if (interp != NULL) {
	ByteCodeStats *statsPtr;
	Tcl_Time destroyTime;
	int lifetimeSec, lifetimeMicroSec, log2;

	statsPtr = &iPtr->stats;

	statsPtr->numByteCodesFreed++;
	statsPtr->currentSrcBytes -= (double) codePtr->numSrcBytes;
	statsPtr->currentByteCodeBytes -= (double) codePtr->structureSize;

	statsPtr->currentInstBytes -= (double) codePtr->numCodeBytes;
	statsPtr->currentLitBytes -= (double)
		codePtr->numLitObjects * sizeof(Tcl_Obj *);
	statsPtr->currentExceptBytes -= (double)
		codePtr->numExceptRanges * sizeof(ExceptionRange);
	statsPtr->currentAuxBytes -= (double)
		BA_AuxData_Size(codePtr->auxData) * sizeof(AuxData);
	statsPtr->currentCmdMapBytes -= (double) codePtr->numCmdLocBytes;

	Tcl_GetTime(&destroyTime);
	lifetimeSec = destroyTime.sec - codePtr->createTime.sec;
	if (lifetimeSec > 2000) {	/* avoid overflow */
	    lifetimeSec = 2000;
	}
	lifetimeMicroSec = 1000000 * lifetimeSec +
		(destroyTime.usec - codePtr->createTime.usec);

	log2 = TclLog2(lifetimeMicroSec);
	if (log2 > 31) {
	    log2 = 31;
	}
	statsPtr->lifetimeCount[log2]++;
    }
#endif /* TCL_COMPILE_STATS */

    /*
     * A single heap object holds the ByteCode structure and its code, object,
     * command location, and auxiliary data arrays. This means we only need to
     * 1) decrement the ref counts of the literal values in its literal array,
     * 2) call the free procs for the auxiliary data items, 3) free the
     * localCache if it is unused, and finally 4) free the ByteCode
     * structure's heap object.
     *
     * The case for TCL_BYTECODE_PRECOMPILED (precompiled ByteCodes, like
     * those generated from tbcload) is special, as they doesn't make use of
     * the global literal table. They instead maintain private references to
     * their literals which must be decremented.
     *
     * In order to insure a proper and efficient cleanup of the literal array
     * when it contains non-shared literals [Bug 983660], we also distinguish
     * the case of an interpreter being deleted (signaled by interp == NULL).
     * Also, as the interp deletion will remove the global literal table
     * anyway, we avoid the extra cost of updating it for each literal being
     * released.
     */

    if (codePtr->flags & TCL_BYTECODE_PRECOMPILED) {

	objArrayPtr = codePtr->objArrayPtr;
	for (i = 0;  i < numLitObjects;  i++) {
	    objPtr = *objArrayPtr;
	    if (objPtr) {
		Tcl_DecrRefCount(objPtr);
	    }
	    objArrayPtr++;
	}
	codePtr->numLitObjects = 0;
    } else {
	objArrayPtr = codePtr->objArrayPtr;
	while (numLitObjects--) {
	    /* TclReleaseLiteral calls Tcl_DecrRefCount() for us */
	    TclReleaseLiteral(interp, *objArrayPtr++);
	}
    }
    if (codePtr->flags & TCL_BYTECODE_FREE_LITERALS) {
	Tcl_Free(codePtr->objArrayPtr);
    }

    if (codePtr->auxData) {
	BA_AuxData *adArray = codePtr->auxData;

	codePtr->auxData = NULL;
	auxDataPtr = BA_AuxData_Detach(adArray);
	while (auxDataPtr) {
	    if (auxDataPtr->type->freeProc != NULL) {
		auxDataPtr->type->freeProc(auxDataPtr->clientData);
	    }
	    auxDataPtr = BA_AuxData_Detach(adArray);
	}
	BA_AuxData_Destroy(adArray);
    }

    /*
     * TIP #280. Release the location data associated with this byte code
     * structure, if any. NOTE: The interp we belong to may be gone already,
     * and the data with it.
     *
     * See also tclBasic.c, DeleteInterpProc
     */

    if (iPtr) {
	Tcl_HashEntry *hePtr = Tcl_FindHashEntry(iPtr->lineBCPtr,
		(char *) codePtr);

	if (hePtr) {
	    ReleaseCmdWordData(Tcl_GetHashValue(hePtr));
	    Tcl_DeleteHashEntry(hePtr);
	}
    }

    if (codePtr->localCachePtr && (codePtr->localCachePtr->refCount-- <= 1)) {
	TclFreeLocalCache(interp, codePtr->localCachePtr);
    }

    TclHandleRelease(codePtr->interpHandle);
    Tcl_Free(codePtr);
}

/*
 * ---------------------------------------------------------------------
 *
 * IsCompactibleCompileEnv --
 *
 *	Checks to see if we may apply some basic compaction optimizations to a
 *	piece of bytecode. Idempotent.
 *
 * ---------------------------------------------------------------------
 */

static int
IsCompactibleCompileEnv(
    Tcl_Interp *interp,
    CompileEnv *envPtr)
{
    unsigned char *pc;
    int size;

    /*
     * Special: procedures in the '::tcl' namespace (or its children) are
     * considered to be well-behaved and so can have compaction applied even
     * if it would otherwise be invalid.
     */

    if (envPtr->procPtr != NULL && envPtr->procPtr->cmdPtr != NULL
	    && envPtr->procPtr->cmdPtr->nsPtr != NULL) {
	Namespace *nsPtr = envPtr->procPtr->cmdPtr->nsPtr;

	if (strcmp(nsPtr->fullName, "::tcl") == 0
		|| strncmp(nsPtr->fullName, "::tcl::", 7) == 0) {
	    return 1;
	}
    }

    /*
     * Go through and ensure that no operation involved can cause a desired
     * change of bytecode sequence during running. This comes down to ensuring
     * that there are no mapped variables (due to traces) or calls to external
     * commands (traces, [uplevel] trickery). This is actually a very
     * conservative check; it turns down a lot of code that is OK in practice.
     */

    for (pc = envPtr->codeStart ; pc < envPtr->codeNext ; pc += size) {
	switch (*pc) {
	    /* Invokes */
	case INST_INVOKE_STK1:
	case INST_INVOKE_STK4:
	case INST_INVOKE_EXPANDED:
	case INST_INVOKE_REPLACE:
	    return 0;
	    /* Runtime evals */
	case INST_EVAL_STK:
	case INST_EXPR_STK:
	case INST_YIELD:
	    return 0;
	    /* Upvars */
	case INST_UPVAR:
	case INST_NSUPVAR:
	case INST_VARIABLE:
	    return 0;
	default:
	    size = tclInstructionTable[*pc].numBytes;
	    assert (size > 0);
	    break;
	}
    }

    return 1;
}

/*
 *----------------------------------------------------------------------
 *
 * Tcl_SubstObj --
 *
 *	This function performs the substitutions specified on the given string
 *	as described in the user documentation for the "subst" Tcl command.
 *
 * Results:
 *	A Tcl_Obj* containing the substituted string, or NULL to indicate that
 *	an error occurred.
 *
 * Side effects:
 *	See the user documentation.
 *
 *----------------------------------------------------------------------
 */

Tcl_Obj *
Tcl_SubstObj(
    Tcl_Interp *interp,		/* Interpreter in which substitution occurs */
    Tcl_Obj *objPtr,		/* The value to be substituted. */
    int flags)			/* What substitutions to do. */
{
    NRE_callback *rootPtr = TOP_CB(interp);

    if (TclNRRunCallbacks(interp, Tcl_NRSubstObj(interp, objPtr, flags),
	    rootPtr) != TCL_OK) {
	return NULL;
    }
    return Tcl_GetObjResult(interp);
}

/*
 *----------------------------------------------------------------------
 *
 * Tcl_NRSubstObj --
 *
 *	Request substitution of a Tcl value by the NR stack.
 *
 * Results:
 *	Returns TCL_OK.
 *
 * Side effects:
 *	Compiles objPtr into bytecode that performs the substitutions as
 *	governed by flags and places callbacks on the NR stack to execute
 *	the bytecode and store the result in the interp.
 *
 *----------------------------------------------------------------------
 */

int
Tcl_NRSubstObj(
    Tcl_Interp *interp,
    Tcl_Obj *objPtr,
    int flags)
{
    ByteCode *codePtr = CompileSubstObj(interp, objPtr, flags);

    /* TODO: Confirm we do not need this. */
    /* Tcl_ResetResult(interp); */
    return TclNRExecuteByteCode(interp, codePtr);
}

/*
 *----------------------------------------------------------------------
 *
 * CompileSubstObj --
 *
 *	Compile a Tcl value into ByteCode implementing its substitution, as
 *	governed by flags.
 *
 * Results:
 *	A (ByteCode *) is returned pointing to the resulting ByteCode.
 *
 * Side effects:
 *	The Tcl_ObjType of objPtr is changed to the "substcode" type, and the
 *	ByteCode and governing flags value are kept in the internal rep for
 *	faster operations the next time CompileSubstObj is called on the same
 *	value.
 *
 *----------------------------------------------------------------------
 */

static ByteCode *
CompileSubstObj(
    Tcl_Interp *interp,
    Tcl_Obj *objPtr,
    int flags)
{
    Interp *iPtr = (Interp *) interp;
    ByteCode *codePtr = NULL;

    ByteCodeGetIntRep(objPtr, &substCodeType, codePtr);

    if (codePtr != NULL) {
	Namespace *nsPtr = iPtr->varFramePtr->nsPtr;

	if (flags != PTR2INT(SubstFlags(objPtr))
		|| ((Interp *) *codePtr->interpHandle != iPtr)
		|| (codePtr->compileEpoch != iPtr->compileEpoch)
		|| (codePtr->nsPtr != nsPtr)
		|| (codePtr->nsEpoch != nsPtr->resolverEpoch)
		|| (codePtr->localCachePtr !=
		iPtr->varFramePtr->localCachePtr)) {
	    Tcl_StoreIntRep(objPtr, &substCodeType, NULL);
	    codePtr = NULL;
	}
    }
    if (codePtr == NULL) {
	CompileEnv compEnv;
	size_t numBytes;
	const char *bytes = TclGetStringFromObj(objPtr, &numBytes);

	/* TODO: Check for more TIP 280 */
	TclInitCompileEnv(interp, &compEnv, bytes, numBytes, NULL, 0);

	TclSubstCompile(interp, bytes, numBytes, flags, 1, &compEnv);

	TclEmitOpcode(INST_DONE, &compEnv);
	codePtr = TclInitByteCodeObj(objPtr, &substCodeType, &compEnv);
	TclFreeCompileEnv(&compEnv);

	SubstFlags(objPtr) = INT2PTR(flags);
	if (iPtr->varFramePtr->localCachePtr) {
	    codePtr->localCachePtr = iPtr->varFramePtr->localCachePtr;
	    codePtr->localCachePtr->refCount++;
	}
#ifdef TCL_COMPILE_DEBUG
	if (tclTraceCompile >= 2) {
	    TclPrintByteCodeObj(interp, objPtr);
	    fflush(stdout);
	}
#endif /* TCL_COMPILE_DEBUG */
    }
    return codePtr;
}

/*
 *----------------------------------------------------------------------
 *
 * FreeSubstCodeInternalRep --
 *
 *	Part of the substcode Tcl object type implementation. Frees the
 *	storage associated with a substcode object's internal representation
 *	unless its code is actively being executed.
 *
 * Results:
 *	None.
 *
 * Side effects:
 *	The substcode object's internal rep is marked invalid and its code
 *	gets freed unless the code is actively being executed. In that case
 *	the cleanup is delayed until the last execution of the code completes.
 *
 *----------------------------------------------------------------------
 */

static void
FreeSubstCodeInternalRep(
    Tcl_Obj *objPtr)	/* Object whose internal rep to free. */
{
    ByteCode *codePtr;

    ByteCodeGetIntRep(objPtr, &substCodeType, codePtr);
    assert(codePtr != NULL);

    TclReleaseByteCode(codePtr);
}

static void
ReleaseCmdWordData(
    ExtCmdLoc *eclPtr)
{
    int i;

    if (eclPtr->type == TCL_LOCATION_SOURCE) {
	Tcl_DecrRefCount(eclPtr->path);
    }
    for (i=0 ; i<eclPtr->nuloc ; i++) {
	Tcl_Free(eclPtr->loc[i].line);
    }

    if (eclPtr->loc != NULL) {
	Tcl_Free(eclPtr->loc);
    }

    Tcl_Free(eclPtr);
}

/*
 *----------------------------------------------------------------------
 *
 * TclInitCompileEnv --
 *
 *	Initializes a CompileEnv compilation environment structure for the
 *	compilation of a string in an interpreter.
 *
 * Results:
 *	None.
 *
 * Side effects:
 *	The CompileEnv structure is initialized.
 *
 *----------------------------------------------------------------------
 */

void
TclInitCompileEnv(
    Tcl_Interp *interp,		/* The interpreter for which a CompileEnv
				 * structure is initialized. */
    CompileEnv *envPtr,/* Points to the CompileEnv structure to
				 * initialize. */
    const char *stringPtr,	/* The source string to be compiled. */
    size_t numBytes,		/* Number of bytes in source string. */
    const CmdFrame *invoker,	/* Location context invoking the bcc */
    int word)			/* Index of the word in that context getting
				 * compiled */
{
    Interp *iPtr = (Interp *) interp;

    assert(tclInstructionTable[LAST_INST_OPCODE].name == NULL);

    envPtr->iPtr = iPtr;
    envPtr->source = stringPtr;
    envPtr->numSrcBytes = numBytes;
    envPtr->procPtr = iPtr->compiledProcPtr;
    iPtr->compiledProcPtr = NULL;
    envPtr->numCommands = 0;
    envPtr->exceptDepth = 0;
    envPtr->maxExceptDepth = 0;
    envPtr->maxStackDepth = 0;
    envPtr->currStackDepth = 0;
    Tcl_InitHashTable(&envPtr->litMap, TCL_ONE_WORD_KEYS);

    envPtr->codeStart = envPtr->staticCodeSpace;
    envPtr->codeNext = envPtr->codeStart;
    envPtr->codeEnd = envPtr->codeStart + COMPILEENV_INIT_CODE_BYTES;
    envPtr->mallocedCodeArray = 0;

    envPtr->literalArrayPtr = envPtr->staticLiteralSpace;
    envPtr->literalArrayNext = 0;
    envPtr->literalArrayEnd = COMPILEENV_INIT_NUM_OBJECTS;
    envPtr->mallocedLiteralArray = 0;

    envPtr->exceptArrayPtr = envPtr->staticExceptArraySpace;
    envPtr->exceptAuxArrayPtr = envPtr->staticExAuxArraySpace;
    envPtr->exceptArrayNext = 0;
    envPtr->exceptArrayEnd = COMPILEENV_INIT_EXCEPT_RANGES;
    envPtr->mallocedExceptArray = 0;

    envPtr->cmdMap = BA_CmdLocation_Create();
    envPtr->atCmdStart = 1;
    envPtr->expandCount = 0;

    /*
     * TIP #280: Set up the extended command location information, based on
     * the context invoking the byte code compiler. This structure is used to
     * keep the per-word line information for all compiled commands.
     *
     * See also tclBasic.c, TclEvalObjEx, for the equivalent code in the
     * non-compiling evaluator
     */

    envPtr->extCmdMapPtr = Tcl_Alloc(sizeof(ExtCmdLoc));
    envPtr->extCmdMapPtr->loc = NULL;
    envPtr->extCmdMapPtr->nloc = 0;
    envPtr->extCmdMapPtr->nuloc = 0;
    envPtr->extCmdMapPtr->path = NULL;

    if (invoker == NULL) {
	/*
	 * Initialize the compiler for relative counting in case of a
	 * dynamic context.
	 */

	envPtr->line = 1;
	if (iPtr->evalFlags & TCL_EVAL_FILE) {
	    iPtr->evalFlags &= ~TCL_EVAL_FILE;
	    envPtr->extCmdMapPtr->type = TCL_LOCATION_SOURCE;

	    if (iPtr->scriptFile) {
		/*
		 * Normalization here, to have the correct pwd. Should have
		 * negligible impact on performance, as the norm should have
		 * been done already by the 'source' invoking us, and it
		 * caches the result.
		 */

		Tcl_Obj *norm =
			Tcl_FSGetNormalizedPath(interp, iPtr->scriptFile);

		if (norm == NULL) {
		    /*
		     * Error message in the interp result. No place to put it.
		     * And no place to serve the error itself to either. Fake
		     * a path, empty string.
		     */

		    TclNewLiteralStringObj(envPtr->extCmdMapPtr->path, "");
		} else {
		    envPtr->extCmdMapPtr->path = norm;
		}
	    } else {
		TclNewLiteralStringObj(envPtr->extCmdMapPtr->path, "");
	    }

	    Tcl_IncrRefCount(envPtr->extCmdMapPtr->path);
	} else {
	    envPtr->extCmdMapPtr->type =
		(envPtr->procPtr ? TCL_LOCATION_PROC : TCL_LOCATION_BC);
	}
    } else {
	/*
	 * Initialize the compiler using the context, making counting absolute
	 * to that context. Note that the context can be byte code execution.
	 * In that case we have to fill out the missing pieces (line, path,
	 * ...) which may make change the type as well.
	 */

	CmdFrame *ctxPtr = TclStackAlloc(interp, sizeof(CmdFrame));
	int pc = 0;

	*ctxPtr = *invoker;
	if (invoker->type == TCL_LOCATION_BC) {
	    /*
	     * Note: Type BC => ctx.data.eval.path    is not used.
	     *			ctx.data.tebc.codePtr is used instead.
	     */

	    TclGetSrcInfoForPc(ctxPtr);
	    pc = 1;
	}

	if ((ctxPtr->nline <= word) || (ctxPtr->line[word] < 0)) {
	    /*
	     * Word is not a literal, relative counting.
	     */

	    envPtr->line = 1;
	    envPtr->extCmdMapPtr->type =
		    (envPtr->procPtr ? TCL_LOCATION_PROC : TCL_LOCATION_BC);

	    if (pc && (ctxPtr->type == TCL_LOCATION_SOURCE)) {
		/*
		 * The reference made by 'TclGetSrcInfoForPc' is dead.
		 */

		Tcl_DecrRefCount(ctxPtr->data.eval.path);
	    }
	} else {
	    envPtr->line = ctxPtr->line[word];
	    envPtr->extCmdMapPtr->type = ctxPtr->type;

	    if (ctxPtr->type == TCL_LOCATION_SOURCE) {
		envPtr->extCmdMapPtr->path = ctxPtr->data.eval.path;

		if (pc) {
		    /*
		     * The reference 'TclGetSrcInfoForPc' made is transfered.
		     */

		    ctxPtr->data.eval.path = NULL;
		} else {
		    /*
		     * We have a new reference here.
		     */

		    Tcl_IncrRefCount(envPtr->extCmdMapPtr->path);
		}
	    }
	}

	TclStackFree(interp, ctxPtr);
    }

    envPtr->extCmdMapPtr->start = envPtr->line;

    /*
     * Initialize the data about invisible continuation lines as empty, i.e.
     * not used. The caller (TclSetByteCodeFromAny) will set this up, if such
     * data is available.
     */

    envPtr->clNext = NULL;

    envPtr->auxData = NULL;
}

/*
 *----------------------------------------------------------------------
 *
 * TclFreeCompileEnv --
 *
 *	Free the storage allocated in a CompileEnv compilation environment
 *	structure.
 *
 * Results:
 *	None.
 *
 * Side effects:
 *	Allocated storage in the CompileEnv structure is freed. Note that its
 *	local literal table is not deleted and its literal objects are not
 *	released. In addition, storage referenced by its auxiliary data items
 *	is not freed. This is done so that, when compilation is successful,
 *	"ownership" of these objects and aux data items is handed over to the
 *	corresponding ByteCode structure.
 *
 *----------------------------------------------------------------------
 */

void
TclFreeCompileEnv(
    CompileEnv *envPtr)/* Points to the CompileEnv structure. */
{
    Tcl_DeleteHashTable(&envPtr->litMap);
    if (envPtr->iPtr) {
	/*
	 * We never converted to Bytecode, so free the things we would
	 * have transferred to it.
	 */

	int i;
	Tcl_Obj **litPtr = envPtr->literalArrayPtr;

	for (i = 0;  i < envPtr->literalArrayNext;  i++) {
	    TclReleaseLiteral((Tcl_Interp *)envPtr->iPtr, *litPtr++);
	}

#ifdef TCL_COMPILE_DEBUG
	TclVerifyGlobalLiteralTable(envPtr->iPtr);
#endif /*TCL_COMPILE_DEBUG*/

	if (envPtr->auxData) {
	    BA_AuxData *adArray = envPtr->auxData;
	    AuxData *auxDataPtr;

	    envPtr->auxData = NULL;
	    auxDataPtr = BA_AuxData_Detach(adArray);
	    while (auxDataPtr) {
		if (auxDataPtr->type->freeProc != NULL) {
		    auxDataPtr->type->freeProc(auxDataPtr->clientData);
		}
		auxDataPtr = BA_AuxData_Detach(adArray);
	    }
	    BA_AuxData_Destroy(adArray);
	}
    }
    if (envPtr->mallocedCodeArray) {
	Tcl_Free(envPtr->codeStart);
    }
    if (envPtr->mallocedLiteralArray && envPtr->iPtr) {
	Tcl_Free(envPtr->literalArrayPtr);
    }
    if (envPtr->mallocedExceptArray) {
	Tcl_Free(envPtr->exceptArrayPtr);
	Tcl_Free(envPtr->exceptAuxArrayPtr);
    }
    BA_CmdLocation_Destroy(envPtr->cmdMap);
    if (envPtr->extCmdMapPtr) {
	ReleaseCmdWordData(envPtr->extCmdMapPtr);
	envPtr->extCmdMapPtr = NULL;
    }
}

/*
 *----------------------------------------------------------------------
 *
 * TclWordKnownAtCompileTime --
 *
 *	Test whether the value of a token is completely known at compile time.
 *
 * Results:
 *	Returns true if the tokenPtr argument points to a word value that is
 *	completely known at compile time. Generally, values that are known at
 *	compile time can be compiled to their values, while values that cannot
 *	be known until substitution at runtime must be compiled to bytecode
 *	instructions that perform that substitution. For several commands,
 *	whether or not arguments are known at compile time determine whether
 *	it is worthwhile to compile at all.
 *
 * Side effects:
 *	When returning true, appends the known value of the word to the
 *	unshared Tcl_Obj (*valuePtr), unless valuePtr is NULL.
 *
 *----------------------------------------------------------------------
 */

int
TclWordKnownAtCompileTime(
    Tcl_Token *tokenPtr,	/* Points to Tcl_Token we should check */
    Tcl_Obj *valuePtr)		/* If not NULL, points to an unshared Tcl_Obj
				 * to which we should append the known value
				 * of the word. */
{
    int numComponents = tokenPtr->numComponents;
    Tcl_Obj *tempPtr = NULL;

    if (tokenPtr->type == TCL_TOKEN_SIMPLE_WORD) {
	if (valuePtr != NULL) {
	    Tcl_AppendToObj(valuePtr, tokenPtr[1].start, tokenPtr[1].size);
	}
	return 1;
    }
    if (tokenPtr->type != TCL_TOKEN_WORD) {
	return 0;
    }
    tokenPtr++;
    if (valuePtr != NULL) {
	tempPtr = Tcl_NewObj();
	Tcl_IncrRefCount(tempPtr);
    }
    while (numComponents--) {
	switch (tokenPtr->type) {
	case TCL_TOKEN_TEXT:
	    if (tempPtr != NULL) {
		Tcl_AppendToObj(tempPtr, tokenPtr->start, tokenPtr->size);
	    }
	    break;

	case TCL_TOKEN_BS:
	    if (tempPtr != NULL) {
		char utfBuf[4] = "";
		size_t length = TclParseBackslash(tokenPtr->start,
			tokenPtr->size, NULL, utfBuf);

		Tcl_AppendToObj(tempPtr, utfBuf, length);
	    }
	    break;

	default:
	    if (tempPtr != NULL) {
		Tcl_DecrRefCount(tempPtr);
	    }
	    return 0;
	}
	tokenPtr++;
    }
    if (valuePtr != NULL) {
	Tcl_AppendObjToObj(valuePtr, tempPtr);
	Tcl_DecrRefCount(tempPtr);
    }
    return 1;
}

/*
 *----------------------------------------------------------------------
 *
 * TclCompileScript --
 *
 *	Compile a Tcl script in a string.
 *
 * Results:
 *	The return value is TCL_OK on a successful compilation and TCL_ERROR
 *	on failure. If TCL_ERROR is returned, then the interpreter's result
 *	contains an error message.
 *
 * Side effects:
 *	Adds instructions to envPtr to evaluate the script at runtime.
 *
 *----------------------------------------------------------------------
 */

static int
ExpandRequested(
    Tcl_Token *tokenPtr,
    size_t numWords)
{
    /* Determine whether any words of the command require expansion */
    while (numWords--) {
	if (tokenPtr->type == TCL_TOKEN_EXPAND_WORD) {
	    return 1;
	}
	tokenPtr = TokenAfter(tokenPtr);
    }
    return 0;
}

static void
CompileCmdLiteral(
    Tcl_Interp *interp,
    Tcl_Obj *cmdObj,
    CompileEnv *envPtr)
{
    const char *bytes;
    Command *cmdPtr;
    int cmdLitIdx, extraLiteralFlags = LITERAL_CMD_NAME;
    size_t length;

    cmdPtr = (Command *) Tcl_GetCommandFromObj(interp, cmdObj);
    if ((cmdPtr != NULL) && (cmdPtr->flags & CMD_VIA_RESOLVER)) {
	extraLiteralFlags |= LITERAL_UNSHARED;
    }

    bytes = TclGetStringFromObj(cmdObj, &length);
    cmdLitIdx = TclRegisterLiteral(envPtr, bytes, length, extraLiteralFlags);

    if (cmdPtr) {
	TclSetCmdNameObj(interp, TclFetchLiteral(envPtr, cmdLitIdx), cmdPtr);
    }
    TclEmitPush(cmdLitIdx, envPtr);
}

Tcl_Token *
TclCompileInvocation(
    Tcl_Interp *interp,
    Tcl_Token *tokenPtr,
    Tcl_Obj *cmdObj,
    size_t numWords,
    CompileEnv *envPtr)
{
    size_t wordIdx = 0;
    int depth = TclGetStackDepth(envPtr);
    DefineLineInformation;

    if (cmdObj) {
	CompileCmdLiteral(interp, cmdObj, envPtr);
	wordIdx = 1;
	tokenPtr = TokenAfter(tokenPtr);
    }

    for (; wordIdx < numWords; wordIdx++, tokenPtr = TokenAfter(tokenPtr)) {
	int objIdx;

	SetLineInformation(wordIdx);

	if (tokenPtr->type != TCL_TOKEN_SIMPLE_WORD) {
	    CompileTokens(envPtr, tokenPtr, interp);
	    continue;
	}

	objIdx = TclRegisterLiteral(envPtr,
		tokenPtr[1].start, tokenPtr[1].size, 0);
	if (envPtr->clNext) {
	    TclContinuationsEnterDerived(TclFetchLiteral(envPtr, objIdx),
		    tokenPtr[1].start - envPtr->source, envPtr->clNext);
	}
	TclEmitPush(objIdx, envPtr);
    }

    if (wordIdx <= 255) {
	TclEmitInvoke(envPtr, INST_INVOKE_STK1, wordIdx);
    } else {
	TclEmitInvoke(envPtr, INST_INVOKE_STK4, wordIdx);
    }
    TclCheckStackDepth(depth+1, envPtr);

    return tokenPtr;
}

static Tcl_Token *
CompileExpanded(
    Tcl_Interp *interp,
    Tcl_Token *tokenPtr,
    Tcl_Obj *cmdObj,
    int numWords,
    CompileEnv *envPtr)
{
    int wordIdx = 0;
    int depth = TclGetStackDepth(envPtr);
    DefineLineInformation;

    StartExpanding(envPtr);
    if (cmdObj) {
	CompileCmdLiteral(interp, cmdObj, envPtr);
	wordIdx = 1;
	tokenPtr = TokenAfter(tokenPtr);
    }

    for (; wordIdx < numWords; wordIdx++, tokenPtr = TokenAfter(tokenPtr)) {
	int objIdx;

	SetLineInformation(wordIdx);

	if (tokenPtr->type != TCL_TOKEN_SIMPLE_WORD) {
	    CompileTokens(envPtr, tokenPtr, interp);
	    if (tokenPtr->type == TCL_TOKEN_EXPAND_WORD) {
		TclEmitInstInt4(INST_EXPAND_STKTOP,
			envPtr->currStackDepth, envPtr);
	    }
	    continue;
	}

	objIdx = TclRegisterLiteral(envPtr,
		tokenPtr[1].start, tokenPtr[1].size, 0);
	if (envPtr->clNext) {
	    TclContinuationsEnterDerived(TclFetchLiteral(envPtr, objIdx),
		    tokenPtr[1].start - envPtr->source, envPtr->clNext);
	}
	TclEmitPush(objIdx, envPtr);
    }

    /*
     * The stack depth during argument expansion can only be managed at
     * runtime, as the number of elements in the expanded lists is not known
     * at compile time. We adjust here the stack depth estimate so that it is
     * correct after the command with expanded arguments returns.
     *
     * The end effect of this command's invocation is that all the words of
     * the command are popped from the stack, and the result is pushed: the
     * stack top changes by (1-wordIdx).
     *
     * Note that the estimates are not correct while the command is being
     * prepared and run, INST_EXPAND_STKTOP is not stack-neutral in general.
     */

    TclEmitInvoke(envPtr, INST_INVOKE_EXPANDED, wordIdx);
    TclCheckStackDepth(depth+1, envPtr);

    return tokenPtr;
}

static int
CompileCmdCompileProc(
    Tcl_Interp *interp,
    Tcl_Token *tokenPtr,
    Command *cmdPtr,
    CompileEnv *envPtr)
{
    int unwind = 0, incrOffset = -1;
    Tcl_Parse parse;
    int depth = TclGetStackDepth(envPtr);
    DefineLineInformation;

    parse.commandStart = tokenPtr->start;
    parse.commandSize = tokenPtr->size;
    parse.numWords = tokenPtr->numComponents;
    parse.tokenPtr = tokenPtr + 1;

    /*
     * Emit of the INST_START_CMD instruction is controlled by the value of
     * envPtr->atCmdStart:
     *
     * atCmdStart == 2	: We are not using the INST_START_CMD instruction.
     * atCmdStart == 1	: INST_START_CMD was the last instruction emitted.
     *			: We do not need to emit another.  Instead we
     *			: increment the number of cmds started at it (except
     *			: for the special case at the start of a script.)
     * atCmdStart == 0	: The last instruction was something else.  We need
     *			: to emit INST_START_CMD here.
     */

    switch (envPtr->atCmdStart) {
    case 0:
	unwind = tclInstructionTable[INST_START_CMD].numBytes;
	TclEmitInstInt4(INST_START_CMD, 0, envPtr);
	incrOffset = envPtr->codeNext - envPtr->codeStart;
	TclEmitInt4(0, envPtr);
	break;
    case 1:
	if (envPtr->codeNext > envPtr->codeStart) {
	    incrOffset = envPtr->codeNext - 4 - envPtr->codeStart;
	}
	break;
    case 2:
	/* Nothing to do */
	;
    }

    if (TCL_OK == TclAttemptCompileProc(interp, &parse, 1, cmdPtr, envPtr)) {
	if (incrOffset >= 0) {
	    /*
	     * We successfully compiled a command.  Increment the number of
	     * commands that start at the currently active INST_START_CMD.
	     */

	    unsigned char *incrPtr = envPtr->codeStart + incrOffset;
	    unsigned char *startPtr = incrPtr - 5;

	    TclIncrUInt4AtPtr(incrPtr, 1);
	    if (unwind) {
		/* We started the INST_START_CMD.  Record the code length. */
		TclStoreInt4AtPtr(envPtr->codeNext - startPtr, startPtr + 1);
	    }
	}
	TclCheckStackDepth(depth+1, envPtr);
	return TCL_OK;
    }

    envPtr->codeNext -= unwind; /* Unwind INST_START_CMD */

    /*
     * Throw out any line information generated by the failed compile attempt.
     */

    while (mapPtr->nuloc - 1 > eclIndex) {
	mapPtr->nuloc--;
	Tcl_Free(mapPtr->loc[mapPtr->nuloc].line);
	mapPtr->loc[mapPtr->nuloc].line = NULL;
    }

    /*
     * Reset the index of next command.  Toss out any from failed nested
     * partial compiles.
     */

    TclDisposeFailedCompile(envPtr, mapPtr->nuloc);
    return TCL_ERROR;
}

void
TclDisposeFailedCompile(
    CompileEnv *envPtr,
    int numCommands)
{
    while (envPtr->numCommands > numCommands) {
	(void) BA_CmdLocation_Detach(envPtr->cmdMap);
	envPtr->numCommands--;
    }
}

static Tcl_Token *
CompileCommandTokens(
    Tcl_Interp *interp,
    Tcl_Token *commandTokenPtr,
    CompileEnv *envPtr,
    CmdLocation **cmdLocPtrPtr)
{
    Interp *iPtr = (Interp *) interp;

    Tcl_Token *tokenPtr = commandTokenPtr;
    int numWords = tokenPtr->numComponents;
    const char *commandStart = tokenPtr->start;
    int commandSize = tokenPtr->size;

    ExtCmdLoc *eclPtr = envPtr->extCmdMapPtr;
    Tcl_Obj *cmdObj = Tcl_NewObj();
    Command *cmdPtr = NULL;
    CmdLocation *cmdLocPtr = NULL;
    int code = TCL_ERROR;
    int cmdKnown, expand = -1;
    int *wlines, wlineat;
    int cmdLine = envPtr->line;
    int *clNext = envPtr->clNext;
    int startCodeOffset = envPtr->codeNext - envPtr->codeStart;
    int depth = TclGetStackDepth(envPtr);

    assert (numWords > 0);

    /* Pre-Compile */

    tokenPtr++;
    envPtr->numCommands++;
    cmdLocPtr = EnterCmdStartData(envPtr, commandStart - envPtr->source,
	    startCodeOffset);

    /*
     * TIP #280. Scan the words and compute the extended location information.
     * The map first contain full per-word line information for use by the
     * compiler. This is later replaced by a reduced form which signals
     * non-literal words, stored in 'wlines'.
     */

    EnterCmdWordData(eclPtr, commandStart - envPtr->source,
	    tokenPtr, commandStart, numWords, cmdLine,
	    clNext, &wlines, envPtr);
    wlineat = eclPtr->nuloc - 1;

    envPtr->line = eclPtr->loc[wlineat].line[0];
    envPtr->clNext = eclPtr->loc[wlineat].next[0];

    /* Do we know the command word? */
    Tcl_IncrRefCount(cmdObj);
    cmdKnown = TclWordKnownAtCompileTime(tokenPtr, cmdObj);

    /* Is this a command we should (try to) compile with a compileProc ? */
    if (cmdKnown && !(iPtr->flags & DONT_COMPILE_CMDS_INLINE)) {
	cmdPtr = (Command *) Tcl_GetCommandFromObj(interp, cmdObj);
	if (cmdPtr) {
	    /*
	     * Found a command.  Test the ways we can be told not to attempt
	     * to compile it.
	     */
	    if ((cmdPtr->compileProc == NULL)
		    || (cmdPtr->nsPtr->flags & NS_SUPPRESS_COMPILATION)
		    || (cmdPtr->flags & CMD_HAS_EXEC_TRACES)) {
		cmdPtr = NULL;
	    }
	}
	if (cmdPtr && !(cmdPtr->flags & CMD_COMPILES_EXPANDED)) {
	    expand = ExpandRequested(tokenPtr, numWords);
	    if (expand) {
		/* We need to expand, but compileProc cannot. */
		cmdPtr = NULL;
	    }
	}
    }

    /* If cmdPtr != NULL, we will try to call cmdPtr->compileProc */
    if (cmdPtr) {
	code = CompileCmdCompileProc(interp, commandTokenPtr, cmdPtr, envPtr);
    }

    if (code == TCL_ERROR) {
	if (expand < 0) {
	    expand = ExpandRequested(tokenPtr, numWords);
	}

	if (expand) {
	    tokenPtr = CompileExpanded(interp, tokenPtr,
		    cmdKnown ? cmdObj : NULL, numWords, envPtr);
	} else {
	    tokenPtr = TclCompileInvocation(interp, tokenPtr,
		    cmdKnown ? cmdObj : NULL, numWords, envPtr);
	}
    } else {
	while (numWords--) {
	    tokenPtr = TokenAfter(tokenPtr);
	}
    }

    Tcl_DecrRefCount(cmdObj);

    TclEmitOpcode(INST_POP, envPtr);
    cmdLocPtr->numSrcBytes = commandSize;
    cmdLocPtr->numCodeBytes = (envPtr->codeNext-envPtr->codeStart)
	    - startCodeOffset;

    /*
     * TIP #280: Free full form of per-word line data and insert the reduced
     * form now
     */

    envPtr->line = cmdLine;
    envPtr->clNext = clNext;
    Tcl_Free(eclPtr->loc[wlineat].line);
    Tcl_Free(eclPtr->loc[wlineat].next);
    eclPtr->loc[wlineat].line = wlines;
    eclPtr->loc[wlineat].next = NULL;

    *cmdLocPtrPtr = cmdLocPtr;
    TclCheckStackDepth(depth, envPtr);

    return tokenPtr;
}

void
TclCompileScript(
    Tcl_Interp *interp,		/* Used for error and status reporting. Also
				 * serves as context for finding and compiling
				 * commands. May not be NULL. */
    const char *script,		/* The source script to compile. */
    size_t numBytes,		/* Number of bytes in script. If -1, the
				 * script consists of all bytes up to the
				 * first null character. */
    CompileEnv *envPtr)		/* Holds resulting instructions. */
{
<<<<<<< HEAD
    Tcl_Token *lastTokenPtr;
    Tcl_Token *tokens;
=======
    int lastCmdIdx = -1;	/* Index into envPtr->cmdMapPtr of the last
				 * command this routine compiles into bytecode.
				 * Initial value of -1 indicates this routine
				 * has not yet generated any bytecode. */
    const char *p = script;	/* Where we are in our compile. */
    int depth = TclGetStackDepth(envPtr);
    Interp *iPtr = (Interp *) interp;
>>>>>>> e12b27e6

    if (envPtr->iPtr == NULL) {
	Tcl_Panic("TclCompileScript() called on uninitialized CompileEnv");
    }
<<<<<<< HEAD
    tokens = TclParseScript(interp, script, numBytes, /* flags */ 0,
	    &lastTokenPtr, NULL);
    CompileScriptTokens(interp, tokens, lastTokenPtr, envPtr);
    Tcl_Free(tokens);
}
=======
    /* 
     * Check depth to avoid overflow of the C execution stack by too many
     * nested calls of TclCompileScript (considering interp recursionlimit).
     * Factor 5/4 (1.25) is used to avoid too mistaken limit recognition
     * during "mixed" evaluation and compilation process (nested eval+compile)
     * and is good enough for default recursionlimit (1000).
     */
    if (iPtr->numLevels / 5 > iPtr->maxNestingDepth / 4) {
	Tcl_SetObjResult(interp, Tcl_NewStringObj(
	    "too many nested compilations (infinite loop?)", -1));
	Tcl_SetErrorCode(interp, "TCL", "LIMIT", "STACK", NULL);
	TclCompileSyntaxError(interp, envPtr);
	return;
    }
>>>>>>> e12b27e6

static void
CompileScriptTokens(interp, tokens, lastTokenPtr, envPtr)
    Tcl_Interp *interp;		/* Used for error and status reporting.
				 * Also serves as context for finding and
				 * compiling commands.  May not be NULL. */
    Tcl_Token *tokens;
    Tcl_Token *lastTokenPtr;
    CompileEnv *envPtr;		/* Holds resulting instructions. */
{
    Tcl_Token *tokenPtr;
    int numCommands = tokens[0].numComponents;
    int depth = TclGetStackDepth(envPtr);
    CmdLocation *cmdLocPtr = NULL;	/* Pointer into envPtr->cmdMap for
					 * the last command this routine
					 * compiles into bytecode;  If we
					 * exit still value NULL, there
					 * was no bytecode generated. */

    if (lastTokenPtr < tokens) {
	Tcl_Panic("CompileScriptTokens: parse produced no tokens");
    }
    if (tokens[0].type != TCL_TOKEN_SCRIPT) {
        Tcl_Panic("CompileScriptTokens: invalid token array, expected script");
    }	 
    if (envPtr->iPtr == NULL) {
	Tcl_Panic("TclCompileScript() called on uninitialized CompileEnv");
    }

    tokenPtr = &(tokens[1]);
    if (numCommands) {
	TclAdvanceLines(&envPtr->line, tokens[0].start, tokenPtr->start);
	TclAdvanceContinuations(&envPtr->line, &envPtr->clNext,
		tokenPtr->start - envPtr->source);
    }

    while (numCommands--) {
	int numWords = tokenPtr->numComponents;
	const char * commandStart = tokenPtr->start;

	if (tokenPtr > lastTokenPtr) {
	    Tcl_Panic("CompileScriptTokens: overran token array");
	}
        if (tokenPtr->type != TCL_TOKEN_CMD) {
            Tcl_Panic("CompileScriptTokens: invalid token array, expected cmd: %d: %.*s", tokenPtr->type, (int)tokenPtr->size, tokenPtr->start);
        }

	/* TODO: comment here justifying. */
	if (numWords == 0) {
	    tokenPtr++;
	    continue;
	}
	
#ifdef TCL_COMPILE_DEBUG
	/*
	 * If tracing, print a line for each top level command compiled.
	 */

	if ((tclTraceCompile >= 1) && (envPtr->procPtr == NULL)) {
	    fprintf(stdout, "  Compiling: ");
	    TclPrintSource(stdout, commandStart, TclMin(tokenPtr->size, 55));
	    fprintf(stdout, "\n");
	}
#endif

<<<<<<< HEAD
	tokenPtr = CompileCommandTokens(interp, tokenPtr, envPtr, &cmdLocPtr);
=======
	/*
	 * TIP #280: Count newlines before the command start.
	 * (See test info-30.33).
	 */

	TclAdvanceLines(&envPtr->line, p, parsePtr->commandStart);
	TclAdvanceContinuations(&envPtr->line, &envPtr->clNext,
		parsePtr->commandStart - envPtr->source);

	/*
	 * Advance parser to the next command in the script.
	 */

	next = parsePtr->commandStart + parsePtr->commandSize;
	numBytes -= next - p;
	p = next;

	if (parsePtr->numWords == 0) {
	    /*
	     * The "command" parsed has no words.  In this case we can skip
	     * the rest of the loop body.  With no words, clearly
	     * CompileCommandTokens() has nothing to do.  Since the parser
	     * aggressively sucks up leading comment and white space,
	     * including newlines, parsePtr->commandStart must be pointing at
	     * either the end of script, or a command-terminating semi-colon.
	     * In either case, the TclAdvance*() calls have nothing to do.
	     * Finally, when no words are parsed, no tokens have been
	     * allocated at parsePtr->tokenPtr so there's also nothing for
	     * Tcl_FreeParse() to do.
	     *
	     * The advantage of this shortcut is that CompileCommandTokens()
	     * can be written with an assumption that parsePtr->numWords > 0, with
	     * the implication the CCT() always generates bytecode.
	     */
	    continue;
	}

	/* 
	 * Avoid stack exhaustion by too many nested calls of TclCompileScript
	 * (considering interp recursionlimit).
	 */
	iPtr->numLevels++;

	lastCmdIdx = CompileCommandTokens(interp, parsePtr, envPtr);
>>>>>>> e12b27e6

	iPtr->numLevels--;

	/*
	 * TIP #280: Track lines in the just compiled command.
	 */

	if (numCommands) {
	    TclAdvanceLines(&envPtr->line, commandStart, tokenPtr->start);
	    TclAdvanceContinuations(&envPtr->line, &envPtr->clNext,
		    tokenPtr->start - envPtr->source);
	}
    }
    if (tokenPtr <= lastTokenPtr) {
	TclCompileTokens(interp, tokenPtr, lastTokenPtr-tokenPtr+1, envPtr);
    } else if (cmdLocPtr == NULL) {
	/*
	 * Compiling the script yielded no bytecode.  The script must be all
	 * whitespace, comments, and empty commands.  Such scripts are defined
	 * to successfully produce the empty string result, so we emit the
	 * simple bytecode that makes that happen.
	 */

	PushStringLiteral(envPtr, "");
    } else {
	/*
	 * We compiled at least one command to bytecode.  The routine
	 * CompileCommandTokens() follows the bytecode of each compiled
	 * command with an INST_POP, so that stack balance is maintained when
	 * several commands are in sequence.  (The result of each command is
	 * thrown away before moving on to the next command).  For the last
	 * command compiled, we need to undo that INST_POP so that the result
	 * of the last command becomes the result of the script.  The code
	 * here removes that trailing INST_POP.
	 */

	cmdLocPtr->numCodeBytes--;
	envPtr->codeNext--;
	envPtr->currStackDepth++;
    }
    TclCheckStackDepth(depth+1, envPtr);
}

/*
 *----------------------------------------------------------------------
 *
 * TclCompileTokens --
 *
 *	Given an array of tokens parsed from a Tcl command (e.g., the tokens
 *	that make up a word) this procedure emits instructions to evaluate the
 *	tokens and concatenate their values to form a single result value on
 *	the interpreter's runtime evaluation stack.
 *
 * Results:
 *	The return value is a standard Tcl result. If an error occurs, an
 *	error message is left in the interpreter's result.
 *
 * Side effects:
 *	Instructions are added to envPtr to push and evaluate the tokens at
 *	runtime.
 *
 *----------------------------------------------------------------------
 */

void
TclCompileVarSubst(
    Tcl_Interp *interp,
    Tcl_Token *tokenPtr,
    CompileEnv *envPtr)
{
    const char *p, *name = tokenPtr[1].start;
    size_t i, nameBytes = tokenPtr[1].size;
    int localVar, localVarName = 1;

    /*
     * Determine how the variable name should be handled: if it contains any
     * namespace qualifiers it is not a local variable (localVarName=-1); if
     * it looks like an array element and the token has a single component, it
     * should not be created here [Bug 569438] (localVarName=0); otherwise,
     * the local variable can safely be created (localVarName=1).
     */

    for (i = 0, p = name;  i < nameBytes;  i++, p++) {
	if ((*p == ':') && (i < nameBytes-1) && (*(p+1) == ':')) {
	    localVarName = -1;
	    break;
	} else if ((*p == '(')
		&& (tokenPtr->numComponents == 1)
		&& (*(name + nameBytes - 1) == ')')) {
	    localVarName = 0;
	    break;
	}
    }

    /*
     * Either push the variable's name, or find its index in the array
     * of local variables in a procedure frame.
     */

    localVar = -1;
    if (localVarName != -1) {
	localVar = TclFindCompiledLocal(name, nameBytes, localVarName, envPtr);
    }
    if (localVar < 0) {
	PushLiteral(envPtr, name, nameBytes);
    }

    /*
     * Emit instructions to load the variable.
     */

    TclAdvanceLines(&envPtr->line, tokenPtr[1].start,
	    tokenPtr[1].start + tokenPtr[1].size);

    if (tokenPtr->numComponents == 1) {
	if (localVar < 0) {
	    TclEmitOpcode(INST_LOAD_STK, envPtr);
	} else if (localVar <= 255) {
	    TclEmitInstInt1(INST_LOAD_SCALAR1, localVar, envPtr);
	} else {
	    TclEmitInstInt4(INST_LOAD_SCALAR4, localVar, envPtr);
	}
    } else {
	TclCompileTokens(interp, tokenPtr+2, tokenPtr->numComponents-1, envPtr);
	if (localVar < 0) {
	    TclEmitOpcode(INST_LOAD_ARRAY_STK, envPtr);
	} else if (localVar <= 255) {
	    TclEmitInstInt1(INST_LOAD_ARRAY1, localVar, envPtr);
	} else {
	    TclEmitInstInt4(INST_LOAD_ARRAY4, localVar, envPtr);
	}
    }
}

void
TclCompileTokens(
    Tcl_Interp *interp,		/* Used for error and status reporting. */
    Tcl_Token *tokenPtr,	/* Pointer to first in an array of tokens to
				 * compile. */
    size_t count,		/* Number of tokens to consider at tokenPtr.
				 * Must be at least 1. */
    CompileEnv *envPtr)		/* Holds the resulting instructions. */
{
    Tcl_DString textBuffer;	/* Holds concatenated chars from adjacent
				 * TCL_TOKEN_TEXT, TCL_TOKEN_BS tokens. */
    char buffer[4] = "";
    int numObjsToConcat, adjust;
    size_t i, length;
    unsigned char *entryCodeNext = envPtr->codeNext;
#define NUM_STATIC_POS 20
    int isLiteral, maxNumCL, numCL;
    int *clPosition = NULL;
    int depth = TclGetStackDepth(envPtr);

    /*
     * For the handling of continuation lines in literals we first check if
     * this is actually a literal. For if not we can forego the additional
     * processing. Otherwise we pre-allocate a small table to store the
     * locations of all continuation lines we find in this literal, if any.
     * The table is extended if needed.
     *
     * Note: Different to the equivalent code in function 'TclSubstTokens()'
     * (see file "tclParse.c") we do not seem to need the 'adjust' variable.
     * We also do not seem to need code which merges continuation line
     * information of multiple words which concat'd at runtime. Either that or
     * I have not managed to find a test case for these two possibilities yet.
     * It might be a difference between compile- versus run-time processing.
     */

    numCL = 0;
    maxNumCL = 0;
    isLiteral = 1;
    for (i=0 ; i < count; i++) {
	if ((tokenPtr[i].type != TCL_TOKEN_TEXT)
		&& (tokenPtr[i].type != TCL_TOKEN_BS)) {
	    isLiteral = 0;
	    break;
	}
    }

    if (isLiteral) {
	maxNumCL = NUM_STATIC_POS;
	clPosition = Tcl_Alloc(maxNumCL * sizeof(int));
    }

    adjust = 0;
    Tcl_DStringInit(&textBuffer);
    numObjsToConcat = 0;
    for ( ;  count > 0;  count--, tokenPtr++) {
	switch (tokenPtr->type) {
	case TCL_TOKEN_TEXT:
	    TclDStringAppendToken(&textBuffer, tokenPtr);
	    TclAdvanceLines(&envPtr->line, tokenPtr->start,
		    tokenPtr->start + tokenPtr->size);
	    break;

	case TCL_TOKEN_BS:
	    length = TclParseBackslash(tokenPtr->start, tokenPtr->size,
		    NULL, buffer);
	    Tcl_DStringAppend(&textBuffer, buffer, length);

	    /*
	     * If the backslash sequence we found is in a literal, and
	     * represented a continuation line, we compute and store its
	     * location (as char offset to the beginning of the _result_
	     * script). We may have to extend the table of locations.
	     *
	     * Note that the continuation line information is relevant even if
	     * the word we are processing is not a literal, as it can affect
	     * nested commands. See the branch for TCL_TOKEN_COMMAND below,
	     * where the adjustment we are tracking here is taken into
	     * account. The good thing is that we do not need a table of
	     * everything, just the number of lines we have to add as
	     * correction.
	     */

	    if ((length == 1) && (buffer[0] == ' ') &&
		(tokenPtr->start[1] == '\n')) {
		if (isLiteral) {
		    int clPos = Tcl_DStringLength(&textBuffer);

		    if (numCL >= maxNumCL) {
			maxNumCL *= 2;
			clPosition = Tcl_Realloc(clPosition,
                                maxNumCL * sizeof(int));
		    }
		    clPosition[numCL] = clPos;
		    numCL ++;
		}
		adjust++;
	    }
	    break;

	case TCL_TOKEN_VARIABLE:
	    /*
	     * Push any accumulated chars appearing before the $<var>.
	     */

	    if (Tcl_DStringLength(&textBuffer) > 0) {
		int literal;

		literal = TclRegisterDStringLiteral(envPtr, &textBuffer);
		TclEmitPush(literal, envPtr);
		numObjsToConcat++;
		Tcl_DStringFree(&textBuffer);
	    }

	    TclCompileVarSubst(interp, tokenPtr, envPtr);
	    numObjsToConcat++;
	    count -= tokenPtr->numComponents;
	    tokenPtr += tokenPtr->numComponents;
	    break;

	case TCL_TOKEN_SCRIPT_SUBST:
	    /*
	     * Push any accumulated chars appearing before the command.
	     */

	    if (Tcl_DStringLength(&textBuffer) > 0) {
		int literal = TclRegisterDStringLiteral(envPtr, &textBuffer);
		TclEmitPush(literal, envPtr);
		numObjsToConcat++;
		Tcl_DStringFree(&textBuffer);
	    }

	    if (count <= tokenPtr->numComponents) {
		Tcl_Panic("token components overflow token array");
	    }
		
	    envPtr->line += adjust;
	    CompileScriptTokens(interp, tokenPtr+1,
		    tokenPtr + (tokenPtr->numComponents), envPtr);
	    envPtr->line -= adjust;
	    numObjsToConcat++;
	    count -= tokenPtr->numComponents;
	    tokenPtr += tokenPtr->numComponents;
	    break;

	case TCL_TOKEN_ERROR:
	    /* Compile bytecodes to report the parse error at runtime. */
	    TclSubstTokens(interp, tokenPtr, 1, NULL, 1, NULL, NULL, 0);
	    Tcl_LogCommandInfo(interp, envPtr->source,
		    tokenPtr->start, tokenPtr->size);
	    TclCompileSyntaxError(interp, envPtr);
	    goto done;

	default:
	    Tcl_Panic("Unexpected token type in TclCompileTokens: %d; %.*s",
		    tokenPtr->type, (int)tokenPtr->size, tokenPtr->start);
	}
    }

    /*
     * Push any accumulated characters appearing at the end.
     */

    if (Tcl_DStringLength(&textBuffer) > 0) {
	int literal = TclRegisterDStringLiteral(envPtr, &textBuffer);

	TclEmitPush(literal, envPtr);
	numObjsToConcat++;
	if (numCL) {
	    TclContinuationsEnter(TclFetchLiteral(envPtr, literal),
		    numCL, clPosition);
	}
	numCL = 0;
    }

    /*
     * If necessary, concatenate the parts of the word.
     */

    while (numObjsToConcat > 255) {
	TclEmitInstInt1(INST_STR_CONCAT1, 255, envPtr);
	numObjsToConcat -= 254;	/* concat pushes 1 obj, the result */
    }
    if (numObjsToConcat > 1) {
	TclEmitInstInt1(INST_STR_CONCAT1, numObjsToConcat, envPtr);
    }

    /*
     * If the tokens yielded no instructions, push an empty string.
     */

    if (envPtr->codeNext == entryCodeNext) {
	PushStringLiteral(envPtr, "");
    }
done:
    Tcl_DStringFree(&textBuffer);

    /*
     * Release the temp table we used to collect the locations of continuation
     * lines, if any.
     */

    if (maxNumCL) {
	Tcl_Free(clPosition);
    }
    TclCheckStackDepth(depth+1, envPtr);
}

/*
 *----------------------------------------------------------------------
 *
 * TclCompileCmdWord --
 *
 *	Given an array of parse tokens for a word containing one or more Tcl
 *	commands, emit inline instructions to execute them. This procedure
 *	differs from TclCompileTokens in that a simple word such as a loop
 *	body enclosed in braces is not just pushed as a string, but is itself
 *	parsed into tokens and compiled.
 *
 * Results:
 *	The return value is a standard Tcl result. If an error occurs, an
 *	error message is left in the interpreter's result.
 *
 * Side effects:
 *	Instructions are added to envPtr to execute the tokens at runtime.
 *
 *----------------------------------------------------------------------
 */

void
TclCompileCmdWord(
    Tcl_Interp *interp,		/* Used for error and status reporting. */
    Tcl_Token *tokenPtr,	/* Pointer to first in an array of tokens for
				 * a command word to compile inline. */
    int count,			/* Number of tokens to consider at tokenPtr.
				 * Must be at least 1. */
    CompileEnv *envPtr)		/* Holds the resulting instructions. */
{
    if ((count == 1) && (tokenPtr->type == TCL_TOKEN_TEXT)) {
	/*
	 * Handle the common case: if there is a single text token, compile it
	 * into an inline sequence of instructions.
	 */

	TclCompileScript(interp, tokenPtr->start, tokenPtr->size, envPtr);
    } else {
	/*
	 * Multiple tokens or the single token involves substitutions. Emit
	 * instructions to invoke the eval command procedure at runtime on the
	 * result of evaluating the tokens.
	 */

	TclCompileTokens(interp, tokenPtr, count, envPtr);
	TclEmitInvoke(envPtr, INST_EVAL_STK);
    }
}

/*
 *----------------------------------------------------------------------
 *
 * TclCompileExprWords --
 *
 *	Given an array of parse tokens representing one or more words that
 *	contain a Tcl expression, emit inline instructions to execute the
 *	expression. This procedure differs from TclCompileExpr in that it
 *	supports Tcl's two-level substitution semantics for expressions that
 *	appear as command words.
 *
 * Results:
 *	The return value is a standard Tcl result. If an error occurs, an
 *	error message is left in the interpreter's result.
 *
 * Side effects:
 *	Instructions are added to envPtr to execute the expression.
 *
 *----------------------------------------------------------------------
 */

void
TclCompileExprWords(
    Tcl_Interp *interp,		/* Used for error and status reporting. */
    Tcl_Token *tokenPtr,	/* Points to first in an array of word tokens
				 * tokens for the expression to compile
				 * inline. */
    int numWords,		/* Number of word tokens starting at tokenPtr.
				 * Must be at least 1. Each word token
				 * contains one or more subtokens. */
    CompileEnv *envPtr)		/* Holds the resulting instructions. */
{
    Tcl_Token *wordPtr;
    int i, concatItems;

    /*
     * If the expression is a single word that doesn't require substitutions,
     * just compile its string into inline instructions.
     */

    if ((numWords == 1) && (tokenPtr->type == TCL_TOKEN_SIMPLE_WORD)) {
	TclCompileExpr(interp, tokenPtr[1].start,tokenPtr[1].size, envPtr, 1);
	return;
    }

    /*
     * Emit code to call the expr command proc at runtime. Concatenate the
     * (already substituted once) expr tokens with a space between each.
     */

    wordPtr = tokenPtr;
    for (i = 0;  i < numWords;  i++) {
	CompileTokens(envPtr, wordPtr, interp);
	if (i < (numWords - 1)) {
	    PushStringLiteral(envPtr, " ");
	}
	wordPtr += wordPtr->numComponents + 1;
    }
    concatItems = 2*numWords - 1;
    while (concatItems > 255) {
	TclEmitInstInt1(INST_STR_CONCAT1, 255, envPtr);
	concatItems -= 254;
    }
    if (concatItems > 1) {
	TclEmitInstInt1(INST_STR_CONCAT1, concatItems, envPtr);
    }
    TclEmitOpcode(INST_EXPR_STK, envPtr);
}

/*
 *----------------------------------------------------------------------
 *
 * TclCompileNoOp --
 *
 *	Function called to compile no-op's
 *
 * Results:
 *	The return value is TCL_OK, indicating successful compilation.
 *
 * Side effects:
 *	Instructions are added to envPtr to execute a no-op at runtime. No
 *	result is pushed onto the stack: the compiler has to take care of this
 *	itself if the last compiled command is a NoOp.
 *
 *----------------------------------------------------------------------
 */

int
TclCompileNoOp(
    Tcl_Interp *interp,		/* Used for error reporting. */
    Tcl_Parse *parsePtr,	/* Points to a parse structure for the command
				 * created by Tcl_ParseCommand. */
    Command *cmdPtr,		/* Points to defintion of command being
				 * compiled. */
    CompileEnv *envPtr)		/* Holds resulting instructions. */
{
    Tcl_Token *tokenPtr;
    int i;

    tokenPtr = parsePtr->tokenPtr;
    for (i = 1; i < parsePtr->numWords; i++) {
	tokenPtr = tokenPtr + tokenPtr->numComponents + 1;

	if (tokenPtr->type != TCL_TOKEN_SIMPLE_WORD) {
	    CompileTokens(envPtr, tokenPtr, interp);
	    TclEmitOpcode(INST_POP, envPtr);
	}
    }
    PushStringLiteral(envPtr, "");
    return TCL_OK;
}

/*
 *----------------------------------------------------------------------
 *
 * TclInitByteCodeObj --
 *
 *	Create a ByteCode structure and initialize it from a CompileEnv
 *	compilation environment structure. The ByteCode structure is smaller
 *	and contains just that information needed to execute the bytecode
 *	instructions resulting from compiling a Tcl script. The resulting
 *	structure is placed in the specified object.
 *
 * Results:
 *	A newly constructed ByteCode object is stored in the internal
 *	representation of the objPtr.
 *
 * Side effects:
 *	A single heap object is allocated to hold the new ByteCode structure
 *	and its code, object, command location, and aux data arrays. Note that
 *	"ownership" (i.e., the pointers to) the Tcl objects and aux data items
 *	will be handed over to the new ByteCode structure from the CompileEnv
 *	structure.
 *
 *----------------------------------------------------------------------
 */

static void
PreventCycle(
    Tcl_Obj *objPtr,
    CompileEnv *envPtr)
{
    Tcl_HashEntry *hePtr = Tcl_FindHashEntry(&envPtr->litMap, objPtr);
    if (hePtr) {
	/*
	 * Prevent circular reference where the bytecode intrep of
	 * a value contains a literal which is that same value.
	 * If this is allowed to happen, refcount decrements may not
	 * reach zero, and memory may leak.  Bugs 467523, 3357771
	 *
	 * NOTE:  [Bugs 3392070, 3389764] We make a copy based completely
	 * on the string value, and do not call Tcl_DuplicateObj() so we
         * can be sure we do not have any lingering cycles hiding in
	 * the intrep.
	 */
	int numBytes, i = PTR2INT(Tcl_GetHashValue(hePtr));
	const char *bytes = TclGetStringFromObj(objPtr, &numBytes);

	envPtr->literalArrayPtr[i] = Tcl_NewStringObj(bytes, numBytes);
	Tcl_IncrRefCount(envPtr->literalArrayPtr[i]);
	TclReleaseLiteral((Tcl_Interp *)envPtr->iPtr, objPtr);
    }
}

ByteCode *
TclInitByteCode(
    CompileEnv *envPtr)/* Points to the CompileEnv structure from
				 * which to create a ByteCode structure. */
{
    ByteCode *codePtr;
    size_t codeBytes, objArrayBytes, exceptArrayBytes, cmdLocBytes;
    size_t structureSize;
    unsigned char *p;
#ifdef TCL_COMPILE_DEBUG
    unsigned char *nextPtr;
#endif
    int numLitObjects = envPtr->literalArrayNext;
    Namespace *namespacePtr;
    int isNew;
    Interp *iPtr;

    if (envPtr->iPtr == NULL) {
	Tcl_Panic("TclInitByteCodeObj() called on uninitialized CompileEnv");
    }

    iPtr = envPtr->iPtr;

    codeBytes = envPtr->codeNext - envPtr->codeStart;
    objArrayBytes = envPtr->mallocedLiteralArray ? 0 :
	    envPtr->literalArrayNext * sizeof(Tcl_Obj *);
    exceptArrayBytes = envPtr->exceptArrayNext * sizeof(ExceptionRange);
    cmdLocBytes = GetCmdLocEncodingSize(envPtr);

    /*
     * Compute the total number of bytes needed for this bytecode.
     */

    structureSize = sizeof(ByteCode);
    structureSize += TCL_ALIGN(codeBytes);	  /* align object array */
    structureSize += TCL_ALIGN(objArrayBytes);	  /* align exc range arr */
    structureSize += TCL_ALIGN(exceptArrayBytes); /* align AuxData array */
    structureSize += cmdLocBytes;

    if (envPtr->iPtr->varFramePtr != NULL) {
	namespacePtr = envPtr->iPtr->varFramePtr->nsPtr;
    } else {
	namespacePtr = envPtr->iPtr->globalNsPtr;
    }

    p = Tcl_Alloc(structureSize);
    codePtr = (ByteCode *) p;
    codePtr->interpHandle = TclHandlePreserve(iPtr->handle);
    codePtr->compileEpoch = iPtr->compileEpoch;
    codePtr->nsPtr = namespacePtr;
    codePtr->nsEpoch = namespacePtr->resolverEpoch;
    codePtr->refCount = 0;
    TclPreserveByteCode(codePtr);
    if (namespacePtr->compiledVarResProc || iPtr->resolverPtr) {
	codePtr->flags = TCL_BYTECODE_RESOLVE_VARS;
    } else {
	codePtr->flags = 0;
    }
    codePtr->source = envPtr->source;
    codePtr->procPtr = envPtr->procPtr;

    codePtr->numCommands = envPtr->numCommands;
    codePtr->numSrcBytes = envPtr->numSrcBytes;
    codePtr->numCodeBytes = codeBytes;
    codePtr->numLitObjects = numLitObjects;
    codePtr->numExceptRanges = envPtr->exceptArrayNext;
    codePtr->numCmdLocBytes = cmdLocBytes;
    codePtr->maxExceptDepth = envPtr->maxExceptDepth;
    codePtr->maxStackDepth = envPtr->maxStackDepth;

    p += sizeof(ByteCode);
    codePtr->codeStart = p;
    memcpy(p, envPtr->codeStart, codeBytes);
    p += TCL_ALIGN(codeBytes);		/* align object array */

    if (envPtr->mallocedLiteralArray) {
	codePtr->objArrayPtr = envPtr->literalArrayPtr;
	codePtr->flags |= TCL_BYTECODE_FREE_LITERALS;
    } else {
	codePtr->objArrayPtr = (Tcl_Obj **) p;
	memcpy(p, envPtr->literalArrayPtr, (size_t) objArrayBytes);
	p += TCL_ALIGN(objArrayBytes);	/* align exception range array */
    }

    if (exceptArrayBytes > 0) {
	codePtr->exceptArrayPtr = (ExceptionRange *) p;
	memcpy(p, envPtr->exceptArrayPtr, exceptArrayBytes);
    } else {
	codePtr->exceptArrayPtr = NULL;
    }

    p += exceptArrayBytes;

    codePtr->auxData = envPtr->auxData;
    envPtr->auxData = NULL;

#ifndef TCL_COMPILE_DEBUG
    EncodeCmdLocMap(envPtr, codePtr, (unsigned char *) p);
#else
    nextPtr = EncodeCmdLocMap(envPtr, codePtr, (unsigned char *) p);
    if (((size_t)(nextPtr - p)) != cmdLocBytes) {
	Tcl_Panic("TclInitByteCodeObj: encoded cmd location bytes %lu != expected size %lu", (unsigned long)(nextPtr - p), (unsigned long)cmdLocBytes);
    }
#endif

    /*
     * Record various compilation-related statistics about the new ByteCode
     * structure. Don't include overhead for statistics-related fields.
     */

#ifdef TCL_COMPILE_STATS
    codePtr->structureSize = structureSize
	    - (sizeof(size_t) + sizeof(Tcl_Time));
    Tcl_GetTime(&codePtr->createTime);

    RecordByteCodeStats(codePtr);
#endif /* TCL_COMPILE_STATS */

    /*
     * TIP #280. Associate the extended per-word line information with the
     * byte code object (internal rep), for use with the bc compiler.
     */

    Tcl_SetHashValue(Tcl_CreateHashEntry(iPtr->lineBCPtr, codePtr,
	    &isNew), envPtr->extCmdMapPtr);
    envPtr->extCmdMapPtr = NULL;

    /* We've used up the CompileEnv.  Mark as uninitialized. */
    envPtr->iPtr = NULL;

    codePtr->localCachePtr = NULL;
    return codePtr;
}

ByteCode *
TclInitByteCodeObj(
    Tcl_Obj *objPtr,		/* Points object that should be initialized,
				 * and whose string rep contains the source
				 * code. */
    const Tcl_ObjType *typePtr,
    CompileEnv *envPtr)/* Points to the CompileEnv structure from
				 * which to create a ByteCode structure. */
{
    ByteCode *codePtr;

    PreventCycle(objPtr, envPtr);

    codePtr = TclInitByteCode(envPtr);

    /*
     * Free the old internal rep then convert the object to a bytecode object
     * by making its internal rep point to the just compiled ByteCode.
     */

    ByteCodeSetIntRep(objPtr, typePtr, codePtr);
    return codePtr;
}

/*
 *----------------------------------------------------------------------
 *
 * TclFindCompiledLocal --
 *
 *	This procedure is called at compile time to look up and optionally
 *	allocate an entry ("slot") for a variable in a procedure's array of
 *	local variables. If the variable's name is NULL, a new temporary
 *	variable is always created. (Such temporary variables can only be
 *	referenced using their slot index.)
 *
 * Results:
 *	If create is 0 and the name is non-NULL, then if the variable is
 *	found, the index of its entry in the procedure's array of local
 *	variables is returned; otherwise -1 is returned. If name is NULL, the
 *	index of a new temporary variable is returned. Finally, if create is 1
 *	and name is non-NULL, the index of a new entry is returned.
 *
 * Side effects:
 *	Creates and registers a new local variable if create is 1 and the
 *	variable is unknown, or if the name is NULL.
 *
 *----------------------------------------------------------------------
 */

int
TclFindCompiledLocal(
    const char *name,	/* Points to first character of the name of a
				 * scalar or array variable. If NULL, a
				 * temporary var should be created. */
    size_t nameBytes,		/* Number of bytes in the name. */
    int create,			/* If 1, allocate a local frame entry for the
				 * variable if it is new. */
    CompileEnv *envPtr)		/* Points to the current compile environment*/
{
    CompiledLocal *localPtr;
    int localVar = -1;
    int i;
    Proc *procPtr;

    /*
     * If not creating a temporary, does a local variable of the specified
     * name already exist?
     */

    procPtr = envPtr->procPtr;

    if (procPtr == NULL) {
	/*
	 * Compiling a non-body script: give it read access to the LVT in the
	 * current localCache
	 */

	LocalCache *cachePtr = envPtr->iPtr->varFramePtr->localCachePtr;
	const char *localName;
	Tcl_Obj **varNamePtr;
	size_t len;

	if (!cachePtr || !name) {
	    return -1;
	}

	varNamePtr = &cachePtr->varName0;
	for (i=0; i < cachePtr->numVars; varNamePtr++, i++) {
	    if (*varNamePtr) {
		localName = TclGetStringFromObj(*varNamePtr, &len);
		if ((len == nameBytes) && !strncmp(name, localName, len)) {
		    return i;
		}
	    }
	}
	return -1;
    }

    if (name != NULL) {
	int localCt = procPtr->numCompiledLocals;

	localPtr = procPtr->firstLocalPtr;
	for (i = 0;  i < localCt;  i++) {
	    if (!TclIsVarTemporary(localPtr)) {
		char *localName = localPtr->name;

		if ((nameBytes == localPtr->nameLength) &&
			(strncmp(name,localName,nameBytes) == 0)) {
		    return i;
		}
	    }
	    localPtr = localPtr->nextPtr;
	}
    }

    /*
     * Create a new variable if appropriate.
     */

    if (create || (name == NULL)) {
	localVar = procPtr->numCompiledLocals;
	localPtr = Tcl_Alloc(offsetof(CompiledLocal, name) + nameBytes + 1);
	if (procPtr->firstLocalPtr == NULL) {
	    procPtr->firstLocalPtr = procPtr->lastLocalPtr = localPtr;
	} else {
	    procPtr->lastLocalPtr->nextPtr = localPtr;
	    procPtr->lastLocalPtr = localPtr;
	}
	localPtr->nextPtr = NULL;
	localPtr->nameLength = nameBytes;
	localPtr->frameIndex = localVar;
	localPtr->flags = 0;
	if (name == NULL) {
	    localPtr->flags |= VAR_TEMPORARY;
	}
	localPtr->defValuePtr = NULL;
	localPtr->resolveInfo = NULL;

	if (name != NULL) {
	    memcpy(localPtr->name, name, nameBytes);
	}
	localPtr->name[nameBytes] = '\0';
	procPtr->numCompiledLocals++;
    }
    return localVar;
}

/*
 *----------------------------------------------------------------------
 *
 * TclExpandCodeArray --
 *
 *	Procedure that uses malloc to allocate more storage for a CompileEnv's
 *	code array.
 *
 * Results:
 *	None.
 *
 * Side effects:
 *	The byte code array in *envPtr is reallocated to a new array of double
 *	the size, and if envPtr->mallocedCodeArray is non-zero the old array
 *	is freed. Byte codes are copied from the old array to the new one.
 *
 *----------------------------------------------------------------------
 */

void
TclExpandCodeArray(
    void *envArgPtr)		/* Points to the CompileEnv whose code array
				 * must be enlarged. */
{
    CompileEnv *envPtr = envArgPtr;
				/* The CompileEnv containing the code array to
				 * be doubled in size. */

    /*
     * envPtr->codeNext is equal to envPtr->codeEnd. The currently defined
     * code bytes are stored between envPtr->codeStart and envPtr->codeNext-1
     * [inclusive].
     */

    size_t currBytes = envPtr->codeNext - envPtr->codeStart;
    size_t newBytes = 2 * (envPtr->codeEnd - envPtr->codeStart);

    if (envPtr->mallocedCodeArray) {
	envPtr->codeStart = Tcl_Realloc(envPtr->codeStart, newBytes);
    } else {
	/*
	 * envPtr->codeStart isn't a Tcl_Alloc'd pointer, so we must code a
	 * Tcl_Realloc equivalent for ourselves.
	 */

	unsigned char *newPtr = Tcl_Alloc(newBytes);

	memcpy(newPtr, envPtr->codeStart, currBytes);
	envPtr->codeStart = newPtr;
	envPtr->mallocedCodeArray = 1;
    }

    envPtr->codeNext = envPtr->codeStart + currBytes;
    envPtr->codeEnd = envPtr->codeStart + newBytes;
}

/*
 *----------------------------------------------------------------------
 *
 * EnterCmdStartData --
 *
 *	Registers the starting source and bytecode location of a command. This
 *	information is used at runtime to map between instruction pc and
 *	source locations.
 *
 * Results:
 *	None.
 *
 * Side effects:
 *	Inserts source and code location information into the compilation
 *	environment envPtr for the command at index cmdIndex. The compilation
 *	environment's CmdLocation array is grown if necessary.
 *
 *----------------------------------------------------------------------
 */

static CmdLocation *
EnterCmdStartData(
    CompileEnv *envPtr,		/* Points to the compilation environment
				 * structure in which to enter command
				 * location information. */
    int srcOffset,		/* Offset of first char of the command. */
    int codeOffset)		/* Offset of first byte of command code. */
{
    CmdLocation *cmdLocPtr = BA_CmdLocation_Append(envPtr->cmdMap);
    cmdLocPtr->codeOffset = codeOffset;
    cmdLocPtr->srcOffset = srcOffset;
    cmdLocPtr->numSrcBytes = -1;
    cmdLocPtr->numCodeBytes = -1;
    return cmdLocPtr;
}

/*
 *----------------------------------------------------------------------
 * TIP #280
 *
 * EnterCmdWordData --
 *
 *	Registers the lines for the words of a command. This information is
 *	used at runtime by 'info frame'.
 *
 * Results:
 *	None.
 *
 * Side effects:
 *	Inserts word location information into the compilation environment
 *	envPtr for the command at index cmdIndex. The compilation
 *	environment's ExtCmdLoc.ECL array is grown if necessary.
 *
 *----------------------------------------------------------------------
 */

static void
EnterCmdWordData(
    ExtCmdLoc *eclPtr,		/* Points to the map environment structure in
				 * which to enter command location
				 * information. */
    int srcOffset,		/* Offset of first char of the command. */
    Tcl_Token *tokenPtr,
    const char *cmd,
    int numWords,
    int line,
    int *clNext,
    int **wlines,
    CompileEnv *envPtr)
{
    ECL *ePtr;
    const char *last;
    int wordIdx, wordLine, *wwlines, *wordNext;

    if (eclPtr->nuloc >= eclPtr->nloc) {
	/*
	 * Expand the ECL array by allocating more storage from the heap. The
	 * currently allocated ECL entries are stored from eclPtr->loc[0] up
	 * to eclPtr->loc[eclPtr->nuloc-1] (inclusive).
	 */

	size_t currElems = eclPtr->nloc;
	size_t newElems = (currElems ? 2*currElems : 1);
	size_t newBytes = newElems * sizeof(ECL);

	eclPtr->loc = Tcl_Realloc(eclPtr->loc, newBytes);
	eclPtr->nloc = newElems;
    }

    ePtr = &eclPtr->loc[eclPtr->nuloc];
    ePtr->srcOffset = srcOffset;
    ePtr->line = Tcl_Alloc(numWords * sizeof(int));
    ePtr->next = Tcl_Alloc(numWords * sizeof(int *));
    ePtr->nline = numWords;
    wwlines = Tcl_Alloc(numWords * sizeof(int));

    last = cmd;
    wordLine = line;
    wordNext = clNext;
    for (wordIdx=0 ; wordIdx<numWords;
	    wordIdx++, tokenPtr += tokenPtr->numComponents + 1) {
	TclAdvanceLines(&wordLine, last, tokenPtr->start);
	TclAdvanceContinuations(&wordLine, &wordNext,
		tokenPtr->start - envPtr->source);
	/* See Ticket 4b61afd660 */
	wwlines[wordIdx] =
		((wordIdx == 0) || TclWordKnownAtCompileTime(tokenPtr, NULL))
		? wordLine : -1;
	ePtr->line[wordIdx] = wordLine;
	ePtr->next[wordIdx] = wordNext;
	last = tokenPtr->start;
    }

    *wlines = wwlines;
    eclPtr->nuloc ++;
}

/*
 *----------------------------------------------------------------------
 *
 * TclCreateExceptRange --
 *
 *	Procedure that allocates and initializes a new ExceptionRange
 *	structure of the specified kind in a CompileEnv.
 *
 * Results:
 *	Returns the index for the newly created ExceptionRange.
 *
 * Side effects:
 *	If there is not enough room in the CompileEnv's ExceptionRange array,
 *	the array in expanded: a new array of double the size is allocated, if
 *	envPtr->mallocedExceptArray is non-zero the old array is freed, and
 *	ExceptionRange entries are copied from the old array to the new one.
 *
 *----------------------------------------------------------------------
 */

int
TclCreateExceptRange(
    ExceptionRangeType type,	/* The kind of ExceptionRange desired. */
    CompileEnv *envPtr)/* Points to CompileEnv for which to create a
				 * new ExceptionRange structure. */
{
    ExceptionRange *rangePtr;
    ExceptionAux *auxPtr;
    int index = envPtr->exceptArrayNext;

    if (index >= envPtr->exceptArrayEnd) {
	/*
	 * Expand the ExceptionRange array. The currently allocated entries
	 * are stored between elements 0 and (envPtr->exceptArrayNext - 1)
	 * [inclusive].
	 */

	size_t currBytes =
		envPtr->exceptArrayNext * sizeof(ExceptionRange);
	size_t currBytes2 = envPtr->exceptArrayNext * sizeof(ExceptionAux);
	int newElems = 2*envPtr->exceptArrayEnd;
	size_t newBytes = newElems * sizeof(ExceptionRange);
	size_t newBytes2 = newElems * sizeof(ExceptionAux);

	if (envPtr->mallocedExceptArray) {
	    envPtr->exceptArrayPtr =
		    Tcl_Realloc(envPtr->exceptArrayPtr, newBytes);
	    envPtr->exceptAuxArrayPtr =
		    Tcl_Realloc(envPtr->exceptAuxArrayPtr, newBytes2);
	} else {
	    /*
	     * envPtr->exceptArrayPtr isn't a Tcl_Alloc'd pointer, so we must
	     * code a Tcl_Realloc equivalent for ourselves.
	     */

	    ExceptionRange *newPtr = Tcl_Alloc(newBytes);
	    ExceptionAux *newPtr2 = Tcl_Alloc(newBytes2);

	    memcpy(newPtr, envPtr->exceptArrayPtr, currBytes);
	    memcpy(newPtr2, envPtr->exceptAuxArrayPtr, currBytes2);
	    envPtr->exceptArrayPtr = newPtr;
	    envPtr->exceptAuxArrayPtr = newPtr2;
	    envPtr->mallocedExceptArray = 1;
	}
	envPtr->exceptArrayEnd = newElems;
    }
    envPtr->exceptArrayNext++;

    rangePtr = &envPtr->exceptArrayPtr[index];
    rangePtr->type = type;
    rangePtr->nestingLevel = envPtr->exceptDepth;
    rangePtr->codeOffset = -1;
    rangePtr->numCodeBytes = -1;
    rangePtr->breakOffset = -1;
    rangePtr->continueOffset = -1;
    rangePtr->catchOffset = -1;
    auxPtr = &envPtr->exceptAuxArrayPtr[index];
    auxPtr->supportsContinue = 1;
    auxPtr->stackDepth = envPtr->currStackDepth;
    auxPtr->expandTarget = envPtr->expandCount;
    auxPtr->expandTargetDepth = -1;
    auxPtr->numBreakTargets = 0;
    auxPtr->breakTargets = NULL;
    auxPtr->allocBreakTargets = 0;
    auxPtr->numContinueTargets = 0;
    auxPtr->continueTargets = NULL;
    auxPtr->allocContinueTargets = 0;
    return index;
}

/*
 * ---------------------------------------------------------------------
 *
 * TclGetInnermostExceptionRange --
 *
 *	Returns the innermost exception range that covers the current code
 *	creation point, and (optionally) the stack depth that is expected at
 *	that point. Relies on the fact that the range has a numCodeBytes = -1
 *	when it is being populated and that inner ranges come after outer
 *	ranges.
 *
 * ---------------------------------------------------------------------
 */

ExceptionRange *
TclGetInnermostExceptionRange(
    CompileEnv *envPtr,
    int returnCode,
    ExceptionAux **auxPtrPtr)
{
    int i = envPtr->exceptArrayNext;
    ExceptionRange *rangePtr = envPtr->exceptArrayPtr + i;

    while (i > 0) {
	rangePtr--; i--;

	if (CurrentOffset(envPtr) >= rangePtr->codeOffset &&
		(rangePtr->numCodeBytes == -1 || CurrentOffset(envPtr) <
			rangePtr->codeOffset+rangePtr->numCodeBytes) &&
		(returnCode != TCL_CONTINUE ||
			envPtr->exceptAuxArrayPtr[i].supportsContinue)) {

	    if (auxPtrPtr) {
		*auxPtrPtr = envPtr->exceptAuxArrayPtr + i;
	    }
	    return rangePtr;
	}
    }
    return NULL;
}

/*
 * ---------------------------------------------------------------------
 *
 * TclAddLoopBreakFixup, TclAddLoopContinueFixup --
 *
 *	Adds a place that wants to break/continue to the loop exception range
 *	tracking that will be fixed up once the loop can be finalized. These
 *	functions will generate an INST_JUMP4 that will be fixed up during the
 *	loop finalization.
 *
 * ---------------------------------------------------------------------
 */

void
TclAddLoopBreakFixup(
    CompileEnv *envPtr,
    ExceptionAux *auxPtr)
{
    int range = auxPtr - envPtr->exceptAuxArrayPtr;

    if (envPtr->exceptArrayPtr[range].type != LOOP_EXCEPTION_RANGE) {
	Tcl_Panic("trying to add 'break' fixup to full exception range");
    }

    if (++auxPtr->numBreakTargets > auxPtr->allocBreakTargets) {
	auxPtr->allocBreakTargets *= 2;
	auxPtr->allocBreakTargets += 2;
	if (auxPtr->breakTargets) {
	    auxPtr->breakTargets = Tcl_Realloc(auxPtr->breakTargets,
		    sizeof(int) * auxPtr->allocBreakTargets);
	} else {
	    auxPtr->breakTargets =
		    Tcl_Alloc(sizeof(int) * auxPtr->allocBreakTargets);
	}
    }
    auxPtr->breakTargets[auxPtr->numBreakTargets - 1] = CurrentOffset(envPtr);
    TclEmitInstInt4(INST_JUMP4, 0, envPtr);
}

void
TclAddLoopContinueFixup(
    CompileEnv *envPtr,
    ExceptionAux *auxPtr)
{
    int range = auxPtr - envPtr->exceptAuxArrayPtr;

    if (envPtr->exceptArrayPtr[range].type != LOOP_EXCEPTION_RANGE) {
	Tcl_Panic("trying to add 'continue' fixup to full exception range");
    }

    if (++auxPtr->numContinueTargets > auxPtr->allocContinueTargets) {
	auxPtr->allocContinueTargets *= 2;
	auxPtr->allocContinueTargets += 2;
	if (auxPtr->continueTargets) {
	    auxPtr->continueTargets = Tcl_Realloc(auxPtr->continueTargets,
		    sizeof(int) * auxPtr->allocContinueTargets);
	} else {
	    auxPtr->continueTargets =
		    Tcl_Alloc(sizeof(int) * auxPtr->allocContinueTargets);
	}
    }
    auxPtr->continueTargets[auxPtr->numContinueTargets - 1] =
	    CurrentOffset(envPtr);
    TclEmitInstInt4(INST_JUMP4, 0, envPtr);
}

/*
 * ---------------------------------------------------------------------
 *
 * TclCleanupStackForBreakContinue --
 *
 *	Ditch the extra elements from the auxiliary stack and the main stack.
 *	How to do this exactly depends on whether there are any elements on
 *	the auxiliary stack to pop.
 *
 * ---------------------------------------------------------------------
 */

void
TclCleanupStackForBreakContinue(
    CompileEnv *envPtr,
    ExceptionAux *auxPtr)
{
    int savedStackDepth = envPtr->currStackDepth;
    int toPop = envPtr->expandCount - auxPtr->expandTarget;

    if (toPop > 0) {
	while (toPop --> 0) {
	    TclEmitOpcode(INST_EXPAND_DROP, envPtr);
	}
	TclAdjustStackDepth(auxPtr->expandTargetDepth - envPtr->currStackDepth,
		envPtr);
	envPtr->currStackDepth = auxPtr->expandTargetDepth;
    }
    toPop = envPtr->currStackDepth - auxPtr->stackDepth;
    while (toPop --> 0) {
	TclEmitOpcode(INST_POP, envPtr);
    }
    envPtr->currStackDepth = savedStackDepth;
}

/*
 * ---------------------------------------------------------------------
 *
 * StartExpanding --
 *
 *	Pushes an INST_EXPAND_START and does some additional housekeeping so
 *	that the [break] and [continue] compilers can use an exception-free
 *	issue to discard it.
 *
 * ---------------------------------------------------------------------
 */

static void
StartExpanding(
    CompileEnv *envPtr)
{
    int i;

    TclEmitOpcode(INST_EXPAND_START, envPtr);

    /*
     * Update inner exception ranges with information about the environment
     * where this expansion started.
     */

    for (i=0 ; i<envPtr->exceptArrayNext ; i++) {
	ExceptionRange *rangePtr = &envPtr->exceptArrayPtr[i];
	ExceptionAux *auxPtr = &envPtr->exceptAuxArrayPtr[i];

	/*
	 * Ignore loops unless they're still being built.
	 */

	if (rangePtr->codeOffset > CurrentOffset(envPtr)) {
	    continue;
	}
	if (rangePtr->numCodeBytes != -1) {
	    continue;
	}

	/*
	 * Adequate condition: further out loops and further in exceptions
	 * don't actually need this information.
	 */

	if (auxPtr->expandTarget == envPtr->expandCount) {
	    auxPtr->expandTargetDepth = envPtr->currStackDepth;
	}
    }

    /*
     * There's now one more expansion being processed on the auxiliary stack.
     */

    envPtr->expandCount++;
}

/*
 * ---------------------------------------------------------------------
 *
 * TclFinalizeLoopExceptionRange --
 *
 *	Finalizes a loop exception range, binding the registered [break] and
 *	[continue] implementations so that they jump to the correct place.
 *	Note that this must only be called after *all* the exception range
 *	target offsets have been set.
 *
 * ---------------------------------------------------------------------
 */

void
TclFinalizeLoopExceptionRange(
    CompileEnv *envPtr,
    int range)
{
    ExceptionRange *rangePtr = &envPtr->exceptArrayPtr[range];
    ExceptionAux *auxPtr = &envPtr->exceptAuxArrayPtr[range];
    int i, offset;
    unsigned char *site;

    if (rangePtr->type != LOOP_EXCEPTION_RANGE) {
	Tcl_Panic("trying to finalize a loop exception range");
    }

    /*
     * Do the jump fixups. Note that these are always issued as INST_JUMP4 so
     * there is no need to fuss around with updating code offsets.
     */

    for (i=0 ; i<auxPtr->numBreakTargets ; i++) {
	site = envPtr->codeStart + auxPtr->breakTargets[i];
	offset = rangePtr->breakOffset - auxPtr->breakTargets[i];
	TclUpdateInstInt4AtPc(INST_JUMP4, offset, site);
    }
    for (i=0 ; i<auxPtr->numContinueTargets ; i++) {
	site = envPtr->codeStart + auxPtr->continueTargets[i];
	if (rangePtr->continueOffset == -1) {
	    int j;

	    /*
	     * WTF? Can't bind, so revert to an INST_CONTINUE. Not enough
	     * space to do anything else.
	     */

	    *site = INST_CONTINUE;
	    for (j=0 ; j<4 ; j++) {
		*++site = INST_NOP;
	    }
	} else {
	    offset = rangePtr->continueOffset - auxPtr->continueTargets[i];
	    TclUpdateInstInt4AtPc(INST_JUMP4, offset, site);
	}
    }

    /*
     * Drop the arrays we were holding the only reference to.
     */

    if (auxPtr->breakTargets) {
	Tcl_Free(auxPtr->breakTargets);
	auxPtr->breakTargets = NULL;
	auxPtr->numBreakTargets = 0;
    }
    if (auxPtr->continueTargets) {
	Tcl_Free(auxPtr->continueTargets);
	auxPtr->continueTargets = NULL;
	auxPtr->numContinueTargets = 0;
    }
}

/*
 *----------------------------------------------------------------------
 *
 * TclFetchAuxData --
 *
 *	Fetch back from the CompileEnv an item of AuxData stored at
 *	index.
 *
 * Results:
 *	The ClientData previously stored by TclCreatAuxData().
 *
 * Side effects:
 *	None.
 *
 *----------------------------------------------------------------------
 */

ClientData
TclFetchAuxData(
    CompileEnv *envPtr,		/* CompileEnv from which to fetch */
    int index)			/* Index of AuxData to fetch */
{
    if (envPtr->auxData == NULL) {
	return NULL;
    }
    return BA_AuxData_At(envPtr->auxData, index)->clientData;
}

/*
 *----------------------------------------------------------------------
 *
 * TclCreateAuxData --
 *
 *	Procedure that allocates and initializes a new AuxData structure in a
 *	CompileEnv's array of compilation auxiliary data records. These
 *	AuxData records hold information created during compilation by
 *	CompileProcs and used by instructions during execution.
 *
 * Results:
 *	Returns the index for the newly created AuxData structure.
 *
 * Side effects:
 *	If there is not enough room in the CompileEnv's AuxData array, the
 *	AuxData array in expanded: a new array of double the size is
 *	allocated, if envPtr->mallocedAuxDataArray is non-zero the old array
 *	is freed, and AuxData entries are copied from the old array to the new
 *	one.
 *
 *----------------------------------------------------------------------
 */

int
TclCreateAuxData(
    ClientData clientData,	/* The compilation auxiliary data to store in
				 * the new aux data record. */
    const AuxDataType *typePtr,	/* Pointer to the type to attach to this
				 * AuxData */
    CompileEnv *envPtr)/* Points to the CompileEnv for which a new
				 * aux data structure is to be allocated. */
{
    AuxData *auxDataPtr;	/* Points to the new AuxData structure */

    if (envPtr->auxData == NULL) {
	envPtr->auxData = BA_AuxData_Create();
    }

    auxDataPtr = BA_AuxData_Append(envPtr->auxData);
    auxDataPtr->clientData = clientData;
    auxDataPtr->type = typePtr;
    return (int) (BA_AuxData_Size(envPtr->auxData) - 1);
}

/*
 *----------------------------------------------------------------------
 *
 * TclEmitForwardJump --
 *
 *	Procedure to emit a two-byte forward jump of kind "jumpType". Since
 *	the jump may later have to be grown to five bytes if the jump target
 *	is more than, say, 127 bytes away, this procedure also initializes a
 *	JumpFixup record with information about the jump.
 *
 * Results:
 *	None.
 *
 * Side effects:
 *	The JumpFixup record pointed to by "jumpFixupPtr" is initialized with
 *	information needed later if the jump is to be grown. Also, a two byte
 *	jump of the designated type is emitted at the current point in the
 *	bytecode stream.
 *
 *----------------------------------------------------------------------
 */

void
TclEmitForwardJump(
    CompileEnv *envPtr,		/* Points to the CompileEnv structure that
				 * holds the resulting instruction. */
    TclJumpType jumpType,	/* Indicates the kind of jump: if true or
				 * false or unconditional. */
    JumpFixup *jumpFixupPtr)	/* Points to the JumpFixup structure to
				 * initialize with information about this
				 * forward jump. */
{
    /*
     * Initialize the JumpFixup structure:
     *    - codeOffset is offset of first byte of jump below
     *    - cmdIndex is index of the command after the current one
     *    - exceptIndex is the index of the first ExceptionRange after the
     *	    current one.
     */

    jumpFixupPtr->jumpType = jumpType;
    jumpFixupPtr->codeOffset = envPtr->codeNext - envPtr->codeStart;
    jumpFixupPtr->cmdIndex = envPtr->numCommands;
    jumpFixupPtr->exceptIndex = envPtr->exceptArrayNext;

    switch (jumpType) {
    case TCL_UNCONDITIONAL_JUMP:
	TclEmitInstInt1(INST_JUMP1, 0, envPtr);
	break;
    case TCL_TRUE_JUMP:
	TclEmitInstInt1(INST_JUMP_TRUE1, 0, envPtr);
	break;
    default:
	TclEmitInstInt1(INST_JUMP_FALSE1, 0, envPtr);
	break;
    }
}

/*
 *----------------------------------------------------------------------
 *
 * TclFixupForwardJump --
 *
 *	Procedure that updates a previously-emitted forward jump to jump a
 *	specified number of bytes, "jumpDist". If necessary, the jump is grown
 *	from two to five bytes; this is done if the jump distance is greater
 *	than "distThreshold" (normally 127 bytes). The jump is described by a
 *	JumpFixup record previously initialized by TclEmitForwardJump.
 *
 * Results:
 *	1 if the jump was grown and subsequent instructions had to be moved;
 *	otherwise 0. This result is returned to allow callers to update any
 *	additional code offsets they may hold.
 *
 * Side effects:
 *	The jump may be grown and subsequent instructions moved. If this
 *	happens, the code offsets for any commands and any ExceptionRange
 *	records between the jump and the current code address will be updated
 *	to reflect the moved code. Also, the bytecode instruction array in the
 *	CompileEnv structure may be grown and reallocated.
 *
 *----------------------------------------------------------------------
 */

int
TclFixupForwardJump(
    CompileEnv *envPtr,		/* Points to the CompileEnv structure that
				 * holds the resulting instruction. */
    JumpFixup *jumpFixupPtr,	/* Points to the JumpFixup structure that
				 * describes the forward jump. */
    int jumpDist,		/* Jump distance to set in jump instr. */
    int distThreshold)		/* Maximum distance before the two byte jump
				 * is grown to five bytes. */
{
    unsigned char *jumpPc, *p;
    int firstRange, lastRange, k;
    size_t numBytes;
    CmdLocation *cmdLocPtr = NULL;
    BP_CmdLocation ptr;

    if (jumpDist <= distThreshold) {
	jumpPc = envPtr->codeStart + jumpFixupPtr->codeOffset;
	switch (jumpFixupPtr->jumpType) {
	case TCL_UNCONDITIONAL_JUMP:
	    TclUpdateInstInt1AtPc(INST_JUMP1, jumpDist, jumpPc);
	    break;
	case TCL_TRUE_JUMP:
	    TclUpdateInstInt1AtPc(INST_JUMP_TRUE1, jumpDist, jumpPc);
	    break;
	default:
	    TclUpdateInstInt1AtPc(INST_JUMP_FALSE1, jumpDist, jumpPc);
	    break;
	}
	return 0;
    }

    /*
     * We must grow the jump then move subsequent instructions down. Note that
     * if we expand the space for generated instructions, code addresses might
     * change; be careful about updating any of these addresses held in
     * variables.
     */

    if ((envPtr->codeNext + 3) > envPtr->codeEnd) {
	TclExpandCodeArray(envPtr);
    }
    jumpPc = envPtr->codeStart + jumpFixupPtr->codeOffset;
    numBytes = envPtr->codeNext-jumpPc-2;
    p = jumpPc+2;
    memmove(p+3, p, numBytes);

    envPtr->codeNext += 3;
    jumpDist += 3;
    switch (jumpFixupPtr->jumpType) {
    case TCL_UNCONDITIONAL_JUMP:
	TclUpdateInstInt4AtPc(INST_JUMP4, jumpDist, jumpPc);
	break;
    case TCL_TRUE_JUMP:
	TclUpdateInstInt4AtPc(INST_JUMP_TRUE4, jumpDist, jumpPc);
	break;
    default:
	TclUpdateInstInt4AtPc(INST_JUMP_FALSE4, jumpDist, jumpPc);
	break;
    }

    /*
     * Adjust the code offsets for any commands and any ExceptionRange records
     * between the jump and the current code address.
     */

    for (cmdLocPtr = BA_CmdLocation_Get(envPtr->cmdMap,
	    jumpFixupPtr->cmdIndex, &ptr); cmdLocPtr;
	    cmdLocPtr = BP_CmdLocation_Next(&ptr)) {
	cmdLocPtr->codeOffset += 3;
    }

    firstRange = jumpFixupPtr->exceptIndex;
    lastRange = envPtr->exceptArrayNext - 1;
    for (k = firstRange;  k <= lastRange;  k++) {
	ExceptionRange *rangePtr = &envPtr->exceptArrayPtr[k];

	rangePtr->codeOffset += 3;
	switch (rangePtr->type) {
	case LOOP_EXCEPTION_RANGE:
	    rangePtr->breakOffset += 3;
	    if (rangePtr->continueOffset != -1) {
		rangePtr->continueOffset += 3;
	    }
	    break;
	case CATCH_EXCEPTION_RANGE:
	    rangePtr->catchOffset += 3;
	    break;
	default:
	    Tcl_Panic("TclFixupForwardJump: bad ExceptionRange type %d",
		    rangePtr->type);
	}
    }

    for (k = 0 ; k < envPtr->exceptArrayNext ; k++) {
	ExceptionAux *auxPtr = &envPtr->exceptAuxArrayPtr[k];
	int i;

	for (i=0 ; i<auxPtr->numBreakTargets ; i++) {
	    if (jumpFixupPtr->codeOffset < auxPtr->breakTargets[i]) {
		auxPtr->breakTargets[i] += 3;
	    }
	}
	for (i=0 ; i<auxPtr->numContinueTargets ; i++) {
	    if (jumpFixupPtr->codeOffset < auxPtr->continueTargets[i]) {
		auxPtr->continueTargets[i] += 3;
	    }
	}
    }

    return 1;			/* the jump was grown */
}

/*
 *----------------------------------------------------------------------
 *
 * TclEmitInvoke --
 *
 *	Emit one of the invoke-related instructions, wrapping it if necessary
 *	in code that ensures that any break or continue operation passing
 *	through it gets the stack unwinding correct, converting it into an
 *	internal jump if in an appropriate context.
 *
 * Results:
 *	None
 *
 * Side effects:
 *	Issues the jump with all correct stack management. May create another
 *	loop exception range; pointers to ExceptionRange and ExceptionAux
 *	structures should not be held across this call.
 *
 *----------------------------------------------------------------------
 */

void
TclEmitInvoke(
    CompileEnv *envPtr,
    int opcode,
    ...)
{
    va_list argList;
    ExceptionRange *rangePtr;
    ExceptionAux *auxBreakPtr, *auxContinuePtr;
    int arg1, arg2, wordCount = 0, expandCount = 0;
    int loopRange = 0, breakRange = 0, continueRange = 0;
    int cleanup, depth = TclGetStackDepth(envPtr);

    /*
     * Parse the arguments.
     */

    va_start(argList, opcode);
    switch (opcode) {
    case INST_INVOKE_STK1:
	wordCount = arg1 = cleanup = va_arg(argList, int);
	arg2 = 0;
	break;
    case INST_INVOKE_STK4:
	wordCount = arg1 = cleanup = va_arg(argList, int);
	arg2 = 0;
	break;
    case INST_INVOKE_REPLACE:
	arg1 = va_arg(argList, int);
	arg2 = va_arg(argList, int);
	wordCount = arg1 + arg2 - 1;
	cleanup = arg1 + 1;
	break;
    default:
	Tcl_Panic("unexpected opcode");
    case INST_EVAL_STK:
	wordCount = cleanup = 1;
	arg1 = arg2 = 0;
	break;
    case INST_RETURN_STK:
	wordCount = cleanup = 2;
	arg1 = arg2 = 0;
	break;
    case INST_INVOKE_EXPANDED:
	wordCount = arg1 = cleanup = va_arg(argList, int);
	arg2 = 0;
	expandCount = 1;
	break;
    }
    va_end(argList);

    /*
     * Determine if we need to handle break and continue exceptions with a
     * special handling exception range (so that we can correctly unwind the
     * stack).
     *
     * These must be done separately; they can be different (especially for
     * calls from inside a [for] increment clause).
     */

    rangePtr = TclGetInnermostExceptionRange(envPtr, TCL_CONTINUE,
	    &auxContinuePtr);
    if (rangePtr == NULL || rangePtr->type != LOOP_EXCEPTION_RANGE) {
	auxContinuePtr = NULL;
    } else if (auxContinuePtr->stackDepth == envPtr->currStackDepth-wordCount
	    && auxContinuePtr->expandTarget == envPtr->expandCount-expandCount) {
	auxContinuePtr = NULL;
    } else {
	continueRange = auxContinuePtr - envPtr->exceptAuxArrayPtr;
    }

    rangePtr = TclGetInnermostExceptionRange(envPtr, TCL_BREAK, &auxBreakPtr);
    if (rangePtr == NULL || rangePtr->type != LOOP_EXCEPTION_RANGE) {
	auxBreakPtr = NULL;
    } else if (auxContinuePtr == NULL
	    && auxBreakPtr->stackDepth == envPtr->currStackDepth-wordCount
	    && auxBreakPtr->expandTarget == envPtr->expandCount-expandCount) {
	auxBreakPtr = NULL;
    } else {
	breakRange = auxBreakPtr - envPtr->exceptAuxArrayPtr;
    }

    if (auxBreakPtr != NULL || auxContinuePtr != NULL) {
	loopRange = TclCreateExceptRange(LOOP_EXCEPTION_RANGE, envPtr);
	ExceptionRangeStarts(envPtr, loopRange);
    }

    /*
     * Issue the invoke itself.
     */

    switch (opcode) {
    case INST_INVOKE_STK1:
	TclEmitInstInt1(INST_INVOKE_STK1, arg1, envPtr);
	break;
    case INST_INVOKE_STK4:
	TclEmitInstInt4(INST_INVOKE_STK4, arg1, envPtr);
	break;
    case INST_INVOKE_EXPANDED:
	TclEmitOpcode(INST_INVOKE_EXPANDED, envPtr);
	envPtr->expandCount--;
	TclAdjustStackDepth(1 - arg1, envPtr);
	break;
    case INST_EVAL_STK:
	TclEmitOpcode(INST_EVAL_STK, envPtr);
	break;
    case INST_RETURN_STK:
	TclEmitOpcode(INST_RETURN_STK, envPtr);
	break;
    case INST_INVOKE_REPLACE:
	TclEmitInstInt4(INST_INVOKE_REPLACE, arg1, envPtr);
	TclEmitInt1(arg2, envPtr);
	TclAdjustStackDepth(-1, envPtr); /* Correction to stack depth calcs */
	break;
    }

    /*
     * If we're generating a special wrapper exception range, we need to
     * finish that up now.
     */

    if (auxBreakPtr != NULL || auxContinuePtr != NULL) {
	int savedStackDepth = envPtr->currStackDepth;
	int savedExpandCount = envPtr->expandCount;
	JumpFixup nonTrapFixup;

	if (auxBreakPtr != NULL) {
	    auxBreakPtr = envPtr->exceptAuxArrayPtr + breakRange;
	}
	if (auxContinuePtr != NULL) {
	    auxContinuePtr = envPtr->exceptAuxArrayPtr + continueRange;
	}

	ExceptionRangeEnds(envPtr, loopRange);
	TclEmitForwardJump(envPtr, TCL_UNCONDITIONAL_JUMP, &nonTrapFixup);

	/*
	 * Careful! When generating these stack unwinding sequences, the depth
	 * of stack in the cases where they are taken is not the same as if
	 * the exception is not taken.
	 */

	if (auxBreakPtr != NULL) {
	    TclAdjustStackDepth(-1, envPtr);

	    ExceptionRangeTarget(envPtr, loopRange, breakOffset);
	    TclCleanupStackForBreakContinue(envPtr, auxBreakPtr);
	    TclAddLoopBreakFixup(envPtr, auxBreakPtr);
	    TclAdjustStackDepth(1, envPtr);

	    envPtr->currStackDepth = savedStackDepth;
	    envPtr->expandCount = savedExpandCount;
	}

	if (auxContinuePtr != NULL) {
	    TclAdjustStackDepth(-1, envPtr);

	    ExceptionRangeTarget(envPtr, loopRange, continueOffset);
	    TclCleanupStackForBreakContinue(envPtr, auxContinuePtr);
	    TclAddLoopContinueFixup(envPtr, auxContinuePtr);
	    TclAdjustStackDepth(1, envPtr);

	    envPtr->currStackDepth = savedStackDepth;
	    envPtr->expandCount = savedExpandCount;
	}

	TclFinalizeLoopExceptionRange(envPtr, loopRange);
	TclFixupForwardJumpToHere(envPtr, &nonTrapFixup, 127);
    }
    TclCheckStackDepth(depth+1-cleanup, envPtr);
}

/*
 *----------------------------------------------------------------------
 *
 * TclGetInstructionTable --
 *
 *	Returns a pointer to the table describing Tcl bytecode instructions.
 *	This procedure is defined so that clients can access the pointer from
 *	outside the TCL DLLs.
 *
 * Results:
 *	Returns a pointer to the global instruction table, same as the
 *	expression (&tclInstructionTable[0]).
 *
 * Side effects:
 *	None.
 *
 *----------------------------------------------------------------------
 */

const void * /* == InstructionDesc* == */
TclGetInstructionTable(void)
{
    return &tclInstructionTable[0];
}

/*
 *----------------------------------------------------------------------
 *
 * TclCmdStartAddress --
 *
 * Results:
 *	None.
 *
 * Side effects:
 *	Deletes all entries in the hash table of AuxData types.
 *
 *----------------------------------------------------------------------
 */

void *
TclCmdStartAddress(
    CompileEnv *envPtr,
    int i)
{
    BA_CmdLocation *map = envPtr->cmdMap;

    return envPtr->codeStart + BA_CmdLocation_At(map, i)->codeOffset;
}

/*
 *----------------------------------------------------------------------
 *
 * GetCmdLocEncodingSize --
 *
 *	Computes the total number of bytes needed to encode the command
 *	location information for some compiled code.
 *
 * Results:
 *	The byte count needed to encode the compiled location information.
 *
 * Side effects:
 *	None.
 *
 *----------------------------------------------------------------------
 */

static int
GetCmdLocEncodingSize(
    CompileEnv *envPtr)		/* Points to compilation environment structure
				 * containing the CmdLocation structure to
				 * encode. */
{
    int codeDelta, codeLen, srcDelta, srcLen;
    int codeDeltaNext, codeLengthNext, srcDeltaNext, srcLengthNext;
				/* The offsets in their respective byte
				 * sequences where the next encoded offset or
				 * length should go. */
    int prevCodeOffset, prevSrcOffset;
    BA_CmdLocation *map = envPtr->cmdMap;
    CmdLocation *cmdLocPtr;
    BP_CmdLocation ptr;

    codeDeltaNext = codeLengthNext = srcDeltaNext = srcLengthNext = 0;
    prevCodeOffset = prevSrcOffset = 0;
    for (cmdLocPtr = BA_CmdLocation_First(map, &ptr); cmdLocPtr;
	    cmdLocPtr = BP_CmdLocation_Next(&ptr)) {
	codeDelta = cmdLocPtr->codeOffset - prevCodeOffset;
	if (codeDelta < 0) {
	    Tcl_Panic("GetCmdLocEncodingSize: bad code offset");
	} else if (codeDelta <= 127) {
	    codeDeltaNext++;
	} else {
	    codeDeltaNext += 5;	/* 1 byte for 0xFF, 4 for positive delta */
	}
	prevCodeOffset = cmdLocPtr->codeOffset;

	codeLen = cmdLocPtr->numCodeBytes;
	if (codeLen < 0) {
	    Tcl_Panic("GetCmdLocEncodingSize: bad code length");
	} else if (codeLen <= 127) {
	    codeLengthNext++;
	} else {
	    codeLengthNext += 5;/* 1 byte for 0xFF, 4 for length */
	}

	srcDelta = cmdLocPtr->srcOffset - prevSrcOffset;
	if ((-127 <= srcDelta) && (srcDelta <= 127) && (srcDelta != -1)) {
	    srcDeltaNext++;
	} else {
	    srcDeltaNext += 5;	/* 1 byte for 0xFF, 4 for delta */
	}
	prevSrcOffset = cmdLocPtr->srcOffset;

	srcLen = cmdLocPtr->numSrcBytes;
	if (srcLen < 0) {
	    Tcl_Panic("GetCmdLocEncodingSize: bad source length");
	} else if (srcLen <= 127) {
	    srcLengthNext++;
	} else {
	    srcLengthNext += 5;	/* 1 byte for 0xFF, 4 for length */
	}
    }

    return (codeDeltaNext + codeLengthNext + srcDeltaNext + srcLengthNext);
}

/*
 *----------------------------------------------------------------------
 *
 * EncodeCmdLocMap --
 *
 *	Encode the command location information for some compiled code into a
 *	ByteCode structure. The encoded command location map is stored as
 *	three adjacent byte sequences.
 *
 * Results:
 *	Pointer to the first byte after the encoded command location
 *	information.
 *
 * Side effects:
 *	The encoded information is stored into the block of memory headed by
 *	codePtr. Also records pointers to the start of the four byte sequences
 *	in fields in codePtr's ByteCode header structure.
 *
 *----------------------------------------------------------------------
 */

static unsigned char *
EncodeCmdLocMap(
    CompileEnv *envPtr,		/* Points to compilation environment structure
				 * containing the CmdLocation structure to
				 * encode. */
    ByteCode *codePtr,		/* ByteCode in which to encode envPtr's
				 * command location information. */
    unsigned char *startPtr)	/* Points to the first byte in codePtr's
				 * memory block where the location information
				 * is to be stored. */
{
    unsigned char *p = startPtr;
    int codeDelta, codeLen, srcDelta, srcLen, prevOffset;
    BA_CmdLocation *map = envPtr->cmdMap;
    BP_CmdLocation ptr;
    CmdLocation *cmdLocPtr;

    /*
     * Encode the code offset for each command as a sequence of deltas.
     */

    codePtr->codeDeltaStart = p;
    prevOffset = 0;
    for (cmdLocPtr = BA_CmdLocation_First(map, &ptr);  cmdLocPtr;
	    cmdLocPtr = BP_CmdLocation_Next(&ptr)) {
	codeDelta = cmdLocPtr->codeOffset - prevOffset;
	if (codeDelta < 0) {
	    Tcl_Panic("EncodeCmdLocMap: bad code offset");
	} else if (codeDelta <= 127) {
	    TclStoreInt1AtPtr(codeDelta, p);
	    p++;
	} else {
	    TclStoreInt1AtPtr(0xFF, p);
	    p++;
	    TclStoreInt4AtPtr(codeDelta, p);
	    p += 4;
	}
	prevOffset = cmdLocPtr->codeOffset;
    }

    /*
     * Encode the code length for each command.
     */

    codePtr->codeLengthStart = p;
    for (cmdLocPtr = BA_CmdLocation_First(map, &ptr);  cmdLocPtr;
	    cmdLocPtr = BP_CmdLocation_Next(&ptr)) {
	codeLen = cmdLocPtr->numCodeBytes;
	if (codeLen < 0) {
	    Tcl_Panic("EncodeCmdLocMap: bad code length");
	} else if (codeLen <= 127) {
	    TclStoreInt1AtPtr(codeLen, p);
	    p++;
	} else {
	    TclStoreInt1AtPtr(0xFF, p);
	    p++;
	    TclStoreInt4AtPtr(codeLen, p);
	    p += 4;
	}
    }

    /*
     * Encode the source offset for each command as a sequence of deltas.
     */

    codePtr->srcDeltaStart = p;
    prevOffset = 0;
    for (cmdLocPtr = BA_CmdLocation_First(map, &ptr);  cmdLocPtr;
	    cmdLocPtr = BP_CmdLocation_Next(&ptr)) {
	srcDelta = cmdLocPtr->srcOffset - prevOffset;
	if ((-127 <= srcDelta) && (srcDelta <= 127) && (srcDelta != -1)) {
	    TclStoreInt1AtPtr(srcDelta, p);
	    p++;
	} else {
	    TclStoreInt1AtPtr(0xFF, p);
	    p++;
	    TclStoreInt4AtPtr(srcDelta, p);
	    p += 4;
	}
	prevOffset = cmdLocPtr->srcOffset;
    }

    /*
     * Encode the source length for each command.
     */

    codePtr->srcLengthStart = p;
    for (cmdLocPtr = BA_CmdLocation_First(map, &ptr);  cmdLocPtr;
	    cmdLocPtr = BP_CmdLocation_Next(&ptr)) {
	srcLen = cmdLocPtr->numSrcBytes;
	if (srcLen < 0) {
	    Tcl_Panic("EncodeCmdLocMap: bad source length");
	} else if (srcLen <= 127) {
	    TclStoreInt1AtPtr(srcLen, p);
	    p++;
	} else {
	    TclStoreInt1AtPtr(0xFF, p);
	    p++;
	    TclStoreInt4AtPtr(srcLen, p);
	    p += 4;
	}
    }

    return p;
}

#ifdef TCL_COMPILE_STATS
/*
 *----------------------------------------------------------------------
 *
 * RecordByteCodeStats --
 *
 *	Accumulates various compilation-related statistics for each newly
 *	compiled ByteCode. Called by the TclInitByteCodeObj when Tcl is
 *	compiled with the -DTCL_COMPILE_STATS flag
 *
 * Results:
 *	None.
 *
 * Side effects:
 *	Accumulates aggregate code-related statistics in the interpreter's
 *	ByteCodeStats structure. Records statistics specific to a ByteCode in
 *	its ByteCode structure.
 *
 *----------------------------------------------------------------------
 */

void
RecordByteCodeStats(
    ByteCode *codePtr)		/* Points to ByteCode structure with info
				 * to add to accumulated statistics. */
{
    Interp *iPtr = (Interp *) *codePtr->interpHandle;
    ByteCodeStats *statsPtr;

    if (iPtr == NULL) {
	/* Avoid segfaulting in case we're called in a deleted interp */
	return;
    }
    statsPtr = &(iPtr->stats);

    statsPtr->numCompilations++;
    statsPtr->totalSrcBytes += (double) codePtr->numSrcBytes;
    statsPtr->totalByteCodeBytes += (double) codePtr->structureSize;
    statsPtr->currentSrcBytes += (double) codePtr->numSrcBytes;
    statsPtr->currentByteCodeBytes += (double) codePtr->structureSize;

    statsPtr->srcCount[TclLog2(codePtr->numSrcBytes)]++;
    statsPtr->byteCodeCount[TclLog2((int) codePtr->structureSize)]++;

    statsPtr->currentInstBytes += (double) codePtr->numCodeBytes;
    statsPtr->currentLitBytes += (double)
	    codePtr->numLitObjects * sizeof(Tcl_Obj *);
    statsPtr->currentExceptBytes += (double)
	    codePtr->numExceptRanges * sizeof(ExceptionRange);
    statsPtr->currentAuxBytes += (double)
	    BA_AuxData_Size(codePtr->auxData) * sizeof(AuxData);
    statsPtr->currentCmdMapBytes += (double) codePtr->numCmdLocBytes;
}
#endif /* TCL_COMPILE_STATS */

/*
 * Local Variables:
 * mode: c
 * c-basic-offset: 4
 * fill-column: 78
 * tab-width: 8
 * End:
 */<|MERGE_RESOLUTION|>--- conflicted
+++ resolved
@@ -2203,44 +2203,17 @@
 				 * first null character. */
     CompileEnv *envPtr)		/* Holds resulting instructions. */
 {
-<<<<<<< HEAD
     Tcl_Token *lastTokenPtr;
     Tcl_Token *tokens;
-=======
-    int lastCmdIdx = -1;	/* Index into envPtr->cmdMapPtr of the last
-				 * command this routine compiles into bytecode.
-				 * Initial value of -1 indicates this routine
-				 * has not yet generated any bytecode. */
-    const char *p = script;	/* Where we are in our compile. */
-    int depth = TclGetStackDepth(envPtr);
-    Interp *iPtr = (Interp *) interp;
->>>>>>> e12b27e6
 
     if (envPtr->iPtr == NULL) {
 	Tcl_Panic("TclCompileScript() called on uninitialized CompileEnv");
     }
-<<<<<<< HEAD
     tokens = TclParseScript(interp, script, numBytes, /* flags */ 0,
 	    &lastTokenPtr, NULL);
     CompileScriptTokens(interp, tokens, lastTokenPtr, envPtr);
     Tcl_Free(tokens);
 }
-=======
-    /* 
-     * Check depth to avoid overflow of the C execution stack by too many
-     * nested calls of TclCompileScript (considering interp recursionlimit).
-     * Factor 5/4 (1.25) is used to avoid too mistaken limit recognition
-     * during "mixed" evaluation and compilation process (nested eval+compile)
-     * and is good enough for default recursionlimit (1000).
-     */
-    if (iPtr->numLevels / 5 > iPtr->maxNestingDepth / 4) {
-	Tcl_SetObjResult(interp, Tcl_NewStringObj(
-	    "too many nested compilations (infinite loop?)", -1));
-	Tcl_SetErrorCode(interp, "TCL", "LIMIT", "STACK", NULL);
-	TclCompileSyntaxError(interp, envPtr);
-	return;
-    }
->>>>>>> e12b27e6
 
 static void
 CompileScriptTokens(interp, tokens, lastTokenPtr, envPtr)
@@ -2254,6 +2227,7 @@
     Tcl_Token *tokenPtr;
     int numCommands = tokens[0].numComponents;
     int depth = TclGetStackDepth(envPtr);
+    Interp *iPtr = (Interp *) interp;
     CmdLocation *cmdLocPtr = NULL;	/* Pointer into envPtr->cmdMap for
 					 * the last command this routine
 					 * compiles into bytecode;  If we
@@ -2269,6 +2243,20 @@
     if (envPtr->iPtr == NULL) {
 	Tcl_Panic("TclCompileScript() called on uninitialized CompileEnv");
     }
+    /* 
+     * Check depth to avoid overflow of the C execution stack by too many
+     * nested calls of TclCompileScript (considering interp recursionlimit).
+     * Factor 5/4 (1.25) is used to avoid too mistaken limit recognition
+     * during "mixed" evaluation and compilation process (nested eval+compile)
+     * and is good enough for default recursionlimit (1000).
+     */
+    if (iPtr->numLevels / 5 > iPtr->maxNestingDepth / 4) {
+	Tcl_SetObjResult(interp, Tcl_NewStringObj(
+	    "too many nested compilations (infinite loop?)", -1));
+	Tcl_SetErrorCode(interp, "TCL", "LIMIT", "STACK", NULL);
+	TclCompileSyntaxError(interp, envPtr);
+	return;
+    }
 
     tokenPtr = &(tokens[1]);
     if (numCommands) {
@@ -2306,54 +2294,13 @@
 	}
 #endif
 
-<<<<<<< HEAD
-	tokenPtr = CompileCommandTokens(interp, tokenPtr, envPtr, &cmdLocPtr);
-=======
 	/*
-	 * TIP #280: Count newlines before the command start.
-	 * (See test info-30.33).
-	 */
-
-	TclAdvanceLines(&envPtr->line, p, parsePtr->commandStart);
-	TclAdvanceContinuations(&envPtr->line, &envPtr->clNext,
-		parsePtr->commandStart - envPtr->source);
-
-	/*
-	 * Advance parser to the next command in the script.
-	 */
-
-	next = parsePtr->commandStart + parsePtr->commandSize;
-	numBytes -= next - p;
-	p = next;
-
-	if (parsePtr->numWords == 0) {
-	    /*
-	     * The "command" parsed has no words.  In this case we can skip
-	     * the rest of the loop body.  With no words, clearly
-	     * CompileCommandTokens() has nothing to do.  Since the parser
-	     * aggressively sucks up leading comment and white space,
-	     * including newlines, parsePtr->commandStart must be pointing at
-	     * either the end of script, or a command-terminating semi-colon.
-	     * In either case, the TclAdvance*() calls have nothing to do.
-	     * Finally, when no words are parsed, no tokens have been
-	     * allocated at parsePtr->tokenPtr so there's also nothing for
-	     * Tcl_FreeParse() to do.
-	     *
-	     * The advantage of this shortcut is that CompileCommandTokens()
-	     * can be written with an assumption that parsePtr->numWords > 0, with
-	     * the implication the CCT() always generates bytecode.
-	     */
-	    continue;
-	}
-
-	/* 
 	 * Avoid stack exhaustion by too many nested calls of TclCompileScript
 	 * (considering interp recursionlimit).
 	 */
 	iPtr->numLevels++;
 
-	lastCmdIdx = CompileCommandTokens(interp, parsePtr, envPtr);
->>>>>>> e12b27e6
+	tokenPtr = CompileCommandTokens(interp, tokenPtr, envPtr, &cmdLocPtr);
 
 	iPtr->numLevels--;
 
