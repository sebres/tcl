--- conflicted
+++ resolved
@@ -2095,11 +2095,8 @@
 
     /* Pre-Compile */
 
-<<<<<<< HEAD
+    TclNewObj(cmdObj);
     tokenPtr++;
-=======
-    TclNewObj(cmdObj);
->>>>>>> e129919d
     envPtr->numCommands++;
     cmdLocPtr = EnterCmdStartData(envPtr, commandStart - envPtr->source,
 	    startCodeOffset);
