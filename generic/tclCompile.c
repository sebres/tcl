--- conflicted
+++ resolved
@@ -2792,30 +2792,25 @@
     Tcl_Obj *objPtr,
     CompileEnv *envPtr)
 {
-    int i;
-
-    for (i = 0;  i < envPtr->literalArrayNext; i++) {
-	if (objPtr == TclFetchLiteral(envPtr, i)) {
-	    /*
-	     * Prevent circular reference where the bytecode intrep of
-	     * a value contains a literal which is that same value.
-	     * If this is allowed to happen, refcount decrements may not
-	     * reach zero, and memory may leak.  Bugs 467523, 3357771
-	     *
-	     * NOTE:  [Bugs 3392070, 3389764] We make a copy based completely
-	     * on the string value, and do not call Tcl_DuplicateObj() so we
-             * can be sure we do not have any lingering cycles hiding in
-	     * the intrep.
-	     */
-	    int numBytes;
-	    const char *bytes = Tcl_GetStringFromObj(objPtr, &numBytes);
-	    Tcl_Obj *copyPtr = Tcl_NewStringObj(bytes, numBytes);
-
-	    Tcl_IncrRefCount(copyPtr);
-	    TclReleaseLiteral((Tcl_Interp *)envPtr->iPtr, objPtr);
-
-	    envPtr->literalArrayPtr[i].objPtr = copyPtr;
-	}
+    Tcl_HashEntry *hePtr = Tcl_FindHashEntry(&envPtr->litMap, objPtr);
+    if (hePtr) {
+	/*
+	 * Prevent circular reference where the bytecode intrep of
+	 * a value contains a literal which is that same value.
+	 * If this is allowed to happen, refcount decrements may not
+	 * reach zero, and memory may leak.  Bugs 467523, 3357771
+	 *
+	 * NOTE:  [Bugs 3392070, 3389764] We make a copy based completely
+	 * on the string value, and do not call Tcl_DuplicateObj() so we
+         * can be sure we do not have any lingering cycles hiding in
+	 * the intrep.
+	 */
+	int numBytes, i = PTR2INT(Tcl_GetHashValue(hePtr));
+	const char *bytes = Tcl_GetStringFromObj(objPtr, &numBytes);
+
+	envPtr->literalArrayPtr[i] = Tcl_NewStringObj(bytes, numBytes);
+	Tcl_IncrRefCount(envPtr->literalArrayPtr[i]);
+	TclReleaseLiteral((Tcl_Interp *)envPtr->iPtr, objPtr);
     }
 }
 
@@ -2835,7 +2830,6 @@
     Namespace *namespacePtr;
     int isNew;
     Interp *iPtr;
-    Tcl_HashEntry *hePtr = NULL;
 
     if (envPtr->iPtr == NULL) {
 	Tcl_Panic("TclInitByteCodeObj() called on uninitialized CompileEnv");
@@ -2894,29 +2888,6 @@
     codePtr->codeStart = p;
     memcpy(p, envPtr->codeStart, (size_t) codeBytes);
     p += TCL_ALIGN(codeBytes);		/* align object array */
-<<<<<<< HEAD
-
-    hePtr = Tcl_FindHashEntry(&envPtr->litMap, objPtr);
-    if (hePtr) {
-	/*
-	 * Prevent circular reference where the bytecode intrep of
-	 * a value contains a literal which is that same value.
-	 * If this is allowed to happen, refcount decrements may not
-	 * reach zero, and memory may leak.  Bugs 467523, 3357771
-	 *
-	 * NOTE:  [Bugs 3392070, 3389764] We make a copy based completely
-	 * on the string value, and do not call Tcl_DuplicateObj() so we
-         * can be sure we do not have any lingering cycles hiding in
-	 * the intrep.
-	 */
-
-	int numBytes, i = PTR2INT(Tcl_GetHashValue(hePtr));
-	const char *bytes = Tcl_GetStringFromObj(objPtr, &numBytes);
-
-	envPtr->literalArrayPtr[i] = Tcl_NewStringObj(bytes, numBytes);
-	Tcl_IncrRefCount(envPtr->literalArrayPtr[i]);
-	TclReleaseLiteral((Tcl_Interp *)iPtr, objPtr);
-    }
 
     if (envPtr->mallocedLiteralArray) {
 	codePtr->objArrayPtr = envPtr->literalArrayPtr;
@@ -2925,11 +2896,6 @@
 	codePtr->objArrayPtr = (Tcl_Obj **) p;
 	memcpy(p, envPtr->literalArrayPtr, (size_t) objArrayBytes);
 	p += TCL_ALIGN(objArrayBytes);	/* align exception range array */
-=======
-    codePtr->objArrayPtr = (Tcl_Obj **) p;
-    for (i = 0;  i < numLitObjects;  i++) {
-	codePtr->objArrayPtr[i] = TclFetchLiteral(envPtr, i);
->>>>>>> 3c6fdff2
     }
 
     if (exceptArrayBytes > 0) {
