--- conflicted
+++ resolved
@@ -1985,13 +1985,8 @@
 	"create", "delete", "nullength", NULL
     };
     enum options {
-<<<<<<< HEAD
-	ENC_CREATE,	ENC_DELETE
+	ENC_CREATE, ENC_DELETE, ENC_NULLENGTH
     } index;
-=======
-	ENC_CREATE, ENC_DELETE, ENC_NULLENGTH
-    };
->>>>>>> 5adfb43d
 
     if (objc < 2) {
 	Tcl_WrongNumArgs(interp, 1, objv, "command ?args?");
