/*
 * tclTest.c --
 *
 *	This file contains C command functions for a bunch of additional Tcl
 *	commands that are used for testing out Tcl's C interfaces. These
 *	commands are not normally included in Tcl applications; they're only
 *	used for testing.
 *
 * Copyright (c) 1993-1994 The Regents of the University of California.
 * Copyright (c) 1994-1997 Sun Microsystems, Inc.
 * Copyright (c) 1998-2000 Ajuba Solutions.
 * Copyright (c) 2003 by Kevin B. Kenny.  All rights reserved.
 *
 * See the file "license.terms" for information on usage and redistribution of
 * this file, and for a DISCLAIMER OF ALL WARRANTIES.
 */

#ifndef _WIN64
/* See [Bug 2935503]: file mtime sets wrong time */
#   define _USE_32BIT_TIME_T
#endif

#define TCL_TEST
#include "tclInt.h"

#include <math.h>

/*
 * Required for Testregexp*Cmd
 */
#include "tclRegexp.h"

/*
 * Required for TestlocaleCmd
 */
#include <locale.h>

/*
 * Required for the TestChannelCmd and TestChannelEventCmd
 */
#include "tclIO.h"

/*
 * Declare external functions used in Windows tests.
 */

/*
 * Dynamic string shared by TestdcallCmd and DelCallbackProc; used to collect
 * the results of the various deletion callbacks.
 */

static Tcl_DString delString;
static Tcl_Interp *delInterp;

/*
 * One of the following structures exists for each asynchronous handler
 * created by the "testasync" command".
 */

typedef struct TestAsyncHandler {
    int id;			/* Identifier for this handler. */
    Tcl_AsyncHandler handler;	/* Tcl's token for the handler. */
    char *command;		/* Command to invoke when the handler is
				 * invoked. */
    struct TestAsyncHandler *nextPtr;
				/* Next is list of handlers. */
} TestAsyncHandler;

TCL_DECLARE_MUTEX(asyncTestMutex);

static TestAsyncHandler *firstHandler = NULL;

/*
 * The dynamic string below is used by the "testdstring" command to test the
 * dynamic string facilities.
 */

static Tcl_DString dstring;

/*
 * The command trace below is used by the "testcmdtraceCmd" command to test
 * the command tracing facilities.
 */

static Tcl_Trace cmdTrace;

/*
 * One of the following structures exists for each command created by
 * TestdelCmd:
 */

typedef struct DelCmd {
    Tcl_Interp *interp;		/* Interpreter in which command exists. */
    char *deleteCmd;		/* Script to execute when command is deleted.
				 * Malloc'ed. */
} DelCmd;

/*
 * The following is used to keep track of an encoding that invokes a Tcl
 * command.
 */

typedef struct TclEncoding {
    Tcl_Interp *interp;
    char *toUtfCmd;
    char *fromUtfCmd;
} TclEncoding;

/*
 * The counter below is used to determine if the TestsaveresultFree routine
 * was called for a result.
 */

static int freeCount;

/*
 * Boolean flag used by the "testsetmainloop" and "testexitmainloop" commands.
 */

static int exitMainLoop = 0;

/*
 * Event structure used in testing the event queue management procedures.
 */

typedef struct TestEvent {
    Tcl_Event header;		/* Header common to all events */
    Tcl_Interp *interp;		/* Interpreter that will handle the event */
    Tcl_Obj *command;		/* Command to evaluate when the event occurs */
    Tcl_Obj *tag;		/* Tag for this event used to delete it */
} TestEvent;

/*
 * Simple detach/attach facility for testchannel cut|splice. Allow testing of
 * channel transfer in core testsuite.
 */

typedef struct TestChannel {
    Tcl_Channel chan;		/* Detached channel */
    struct TestChannel *nextPtr;/* Next in detached channel pool */
} TestChannel;

static TestChannel *firstDetached;

/*
 * Forward declarations for procedures defined later in this file:
 */

int			Tcltest_Init(Tcl_Interp *interp);
static int		AsyncHandlerProc(ClientData clientData,
			    Tcl_Interp *interp, int code);
#ifdef TCL_THREADS
static Tcl_ThreadCreateType AsyncThreadProc(ClientData);
#endif
static void		CleanupTestSetassocdataTests(
			    ClientData clientData, Tcl_Interp *interp);
static void		CmdDelProc1(ClientData clientData);
static void		CmdDelProc2(ClientData clientData);
static int		CmdProc1(ClientData clientData,
			    Tcl_Interp *interp, int argc, const char **argv);
static int		CmdProc2(ClientData clientData,
			    Tcl_Interp *interp, int argc, const char **argv);
static void		CmdTraceDeleteProc(
			    ClientData clientData, Tcl_Interp *interp,
			    int level, char *command, Tcl_CmdProc *cmdProc,
			    ClientData cmdClientData, int argc,
			    char **argv);
static void		CmdTraceProc(ClientData clientData,
			    Tcl_Interp *interp, int level, char *command,
			    Tcl_CmdProc *cmdProc, ClientData cmdClientData,
			    int argc, char **argv);
static int		CreatedCommandProc(
			    ClientData clientData, Tcl_Interp *interp,
			    int argc, const char **argv);
static int		CreatedCommandProc2(
			    ClientData clientData, Tcl_Interp *interp,
			    int argc, const char **argv);
static void		DelCallbackProc(ClientData clientData,
			    Tcl_Interp *interp);
static int		DelCmdProc(ClientData clientData,
			    Tcl_Interp *interp, int argc, const char **argv);
static void		DelDeleteProc(ClientData clientData);
static void		EncodingFreeProc(ClientData clientData);
static int		EncodingToUtfProc(ClientData clientData,
			    const char *src, int srcLen, int flags,
			    Tcl_EncodingState *statePtr, char *dst,
			    int dstLen, int *srcReadPtr, int *dstWrotePtr,
			    int *dstCharsPtr);
static int		EncodingFromUtfProc(ClientData clientData,
			    const char *src, int srcLen, int flags,
			    Tcl_EncodingState *statePtr, char *dst,
			    int dstLen, int *srcReadPtr, int *dstWrotePtr,
			    int *dstCharsPtr);
static void		ExitProcEven(ClientData clientData);
static void		ExitProcOdd(ClientData clientData);
static int		GetTimesCmd(ClientData clientData,
			    Tcl_Interp *interp, int argc, const char **argv);
static void		MainLoop(void);
static int		NoopCmd(ClientData clientData,
			    Tcl_Interp *interp, int argc, const char **argv);
static int		NoopObjCmd(ClientData clientData,
			    Tcl_Interp *interp, int objc,
			    Tcl_Obj *const objv[]);
static int		ObjTraceProc(ClientData clientData,
			    Tcl_Interp *interp, int level, const char *command,
			    Tcl_Command commandToken, int objc,
			    Tcl_Obj *const objv[]);
static void		ObjTraceDeleteProc(ClientData clientData);
static void		PrintParse(Tcl_Interp *interp, Tcl_Parse *parsePtr);
static void		SpecialFree(char *blockPtr);
static int		StaticInitProc(Tcl_Interp *interp);
#undef USE_OBSOLETE_FS_HOOKS
#ifdef USE_OBSOLETE_FS_HOOKS
static int		TestaccessprocCmd(ClientData dummy,
			    Tcl_Interp *interp, int argc, const char **argv);
static int		TestopenfilechannelprocCmd(
			    ClientData dummy, Tcl_Interp *interp, int argc,
			    const char **argv);
static int		TeststatprocCmd(ClientData dummy,
			    Tcl_Interp *interp, int argc, const char **argv);
static int		PretendTclpAccess(const char *path, int mode);
static int		TestAccessProc1(const char *path, int mode);
static int		TestAccessProc2(const char *path, int mode);
static int		TestAccessProc3(const char *path, int mode);
static Tcl_Channel	PretendTclpOpenFileChannel(
			    Tcl_Interp *interp, const char *fileName,
			    const char *modeString, int permissions);
static Tcl_Channel	TestOpenFileChannelProc1(
			    Tcl_Interp *interp, const char *fileName,
			    const char *modeString, int permissions);
static Tcl_Channel	TestOpenFileChannelProc2(
			    Tcl_Interp *interp, const char *fileName,
			    const char *modeString, int permissions);
static Tcl_Channel	TestOpenFileChannelProc3(
			    Tcl_Interp *interp, const char *fileName,
			    const char *modeString, int permissions);
static int		PretendTclpStat(const char *path, struct stat *buf);
static int		TestStatProc1(const char *path, struct stat *buf);
static int		TestStatProc2(const char *path, struct stat *buf);
static int		TestStatProc3(const char *path, struct stat *buf);
#endif
static int		TestasyncCmd(ClientData dummy,
			    Tcl_Interp *interp, int argc, const char **argv);
static int		TestcmdinfoCmd(ClientData dummy,
			    Tcl_Interp *interp, int argc, const char **argv);
static int		TestcmdtokenCmd(ClientData dummy,
			    Tcl_Interp *interp, int argc, const char **argv);
static int		TestcmdtraceCmd(ClientData dummy,
			    Tcl_Interp *interp, int argc, const char **argv);
static int		TestconcatobjCmd(ClientData dummy,
			    Tcl_Interp *interp, int argc, const char **argv);
static int		TestcreatecommandCmd(ClientData dummy,
			    Tcl_Interp *interp, int argc, const char **argv);
static int		TestdcallCmd(ClientData dummy,
			    Tcl_Interp *interp, int argc, const char **argv);
static int		TestdelCmd(ClientData dummy,
			    Tcl_Interp *interp, int argc, const char **argv);
static int		TestdelassocdataCmd(ClientData dummy,
			    Tcl_Interp *interp, int argc, const char **argv);
static int		TestdoubledigitsObjCmd(ClientData dummy,
					       Tcl_Interp* interp,
					       int objc, Tcl_Obj* const objv[]);
static int		TestdstringCmd(ClientData dummy,
			    Tcl_Interp *interp, int argc, const char **argv);
static int		TestencodingObjCmd(ClientData dummy,
			    Tcl_Interp *interp, int objc,
			    Tcl_Obj *const objv[]);
static int		TestevalexObjCmd(ClientData dummy,
			    Tcl_Interp *interp, int objc,
			    Tcl_Obj *const objv[]);
static int		TestevalobjvObjCmd(ClientData dummy,
			    Tcl_Interp *interp, int objc,
			    Tcl_Obj *const objv[]);
static int		TesteventObjCmd(ClientData unused,
			    Tcl_Interp *interp, int argc,
			    Tcl_Obj *const objv[]);
static int		TesteventProc(Tcl_Event *event, int flags);
static int		TesteventDeleteProc(Tcl_Event *event,
			    ClientData clientData);
static int		TestexithandlerCmd(ClientData dummy,
			    Tcl_Interp *interp, int argc, const char **argv);
static int		TestexprlongCmd(ClientData dummy,
			    Tcl_Interp *interp, int argc, const char **argv);
static int		TestexprlongobjCmd(ClientData dummy,
			    Tcl_Interp *interp, int objc,
			    Tcl_Obj *const objv[]);
static int		TestexprdoubleCmd(ClientData dummy,
			    Tcl_Interp *interp, int argc, const char **argv);
static int		TestexprdoubleobjCmd(ClientData dummy,
			    Tcl_Interp *interp, int objc,
			    Tcl_Obj *const objv[]);
static int		TestexprparserObjCmd(ClientData dummy,
			    Tcl_Interp *interp, int objc,
			    Tcl_Obj *const objv[]);
static int		TestexprstringCmd(ClientData dummy,
			    Tcl_Interp *interp, int argc, const char **argv);
static int		TestfileCmd(ClientData dummy,
			    Tcl_Interp *interp, int objc, Tcl_Obj *const objv[]);
static int		TestfilelinkCmd(ClientData dummy,
			    Tcl_Interp *interp, int objc, Tcl_Obj *const objv[]);
static int		TestfeventCmd(ClientData dummy,
			    Tcl_Interp *interp, int argc, const char **argv);
static int		TestgetassocdataCmd(ClientData dummy,
			    Tcl_Interp *interp, int argc, const char **argv);
static int		TestgetintCmd(ClientData dummy,
			    Tcl_Interp *interp, int argc, const char **argv);
static int		TestgetplatformCmd(ClientData dummy,
			    Tcl_Interp *interp, int argc, const char **argv);
static int		TestgetvarfullnameCmd(
			    ClientData dummy, Tcl_Interp *interp,
			    int objc, Tcl_Obj *const objv[]);
static int		TestinterpdeleteCmd(ClientData dummy,
			    Tcl_Interp *interp, int argc, const char **argv);
static int		TestlinkCmd(ClientData dummy,
			    Tcl_Interp *interp, int argc, const char **argv);
static int		TestlocaleCmd(ClientData dummy,
			    Tcl_Interp *interp, int objc,
			    Tcl_Obj *const objv[]);
static int		TestMathFunc(ClientData clientData,
			    Tcl_Interp *interp, Tcl_Value *args,
			    Tcl_Value *resultPtr);
static int		TestMathFunc2(ClientData clientData,
			    Tcl_Interp *interp, Tcl_Value *args,
			    Tcl_Value *resultPtr);
static int		TestmainthreadCmd(ClientData dummy,
			    Tcl_Interp *interp, int argc, const char **argv);
static int		TestsetmainloopCmd(ClientData dummy,
			    Tcl_Interp *interp, int argc, const char **argv);
static int		TestexitmainloopCmd(ClientData dummy,
			    Tcl_Interp *interp, int argc, const char **argv);
static int		TestpanicCmd(ClientData dummy,
			    Tcl_Interp *interp, int argc, const char **argv);
static int		TestparserObjCmd(ClientData dummy,
			    Tcl_Interp *interp, int objc,
			    Tcl_Obj *const objv[]);
static int		TestparsevarObjCmd(ClientData dummy,
			    Tcl_Interp *interp, int objc,
			    Tcl_Obj *const objv[]);
static int		TestparsevarnameObjCmd(ClientData dummy,
			    Tcl_Interp *interp, int objc,
			    Tcl_Obj *const objv[]);
static int		TestregexpObjCmd(ClientData dummy,
			    Tcl_Interp *interp, int objc,
			    Tcl_Obj *const objv[]);
static int		TestreturnObjCmd(ClientData dummy,
			    Tcl_Interp *interp, int objc,
			    Tcl_Obj *const objv[]);
static void		TestregexpXflags(char *string,
			    int length, int *cflagsPtr, int *eflagsPtr);
static int		TestsaveresultCmd(ClientData dummy,
			    Tcl_Interp *interp, int objc,
			    Tcl_Obj *const objv[]);
static void		TestsaveresultFree(char *blockPtr);
static int		TestsetassocdataCmd(ClientData dummy,
			    Tcl_Interp *interp, int argc, const char **argv);
static int		TestsetCmd(ClientData dummy,
			    Tcl_Interp *interp, int argc, const char **argv);
static int		Testset2Cmd(ClientData dummy,
			    Tcl_Interp *interp, int argc, const char **argv);
static int		TestseterrorcodeCmd(ClientData dummy,
			    Tcl_Interp *interp, int argc, const char **argv);
static int		TestsetobjerrorcodeCmd(
			    ClientData dummy, Tcl_Interp *interp,
			    int objc, Tcl_Obj *const objv[]);
static int		TestsetplatformCmd(ClientData dummy,
			    Tcl_Interp *interp, int argc, const char **argv);
static int		TeststaticpkgCmd(ClientData dummy,
			    Tcl_Interp *interp, int argc, const char **argv);
static int		TesttranslatefilenameCmd(ClientData dummy,
			    Tcl_Interp *interp, int argc, const char **argv);
static int		TestupvarCmd(ClientData dummy,
			    Tcl_Interp *interp, int argc, const char **argv);
static int		TestWrongNumArgsObjCmd(
			    ClientData clientData, Tcl_Interp *interp,
			    int objc, Tcl_Obj *const objv[]);
static int		TestGetIndexFromObjStructObjCmd(
			    ClientData clientData, Tcl_Interp *interp,
			    int objc, Tcl_Obj *const objv[]);
static int		TestChannelCmd(ClientData clientData,
			    Tcl_Interp *interp, int argc, const char **argv);
static int		TestChannelEventCmd(ClientData clientData,
			    Tcl_Interp *interp, int argc, const char **argv);
static int		TestFilesystemObjCmd(ClientData dummy,
			    Tcl_Interp *interp, int objc,
			    Tcl_Obj *const objv[]);
static int		TestSimpleFilesystemObjCmd(
			    ClientData dummy, Tcl_Interp *interp, int objc,
			    Tcl_Obj *const objv[]);
static void		TestReport(const char *cmd, Tcl_Obj *arg1,
			    Tcl_Obj *arg2);
static Tcl_Obj *	TestReportGetNativePath(Tcl_Obj *pathPtr);
static int		TestReportStat(Tcl_Obj *path, Tcl_StatBuf *buf);
static int		TestReportAccess(Tcl_Obj *path, int mode);
static Tcl_Channel	TestReportOpenFileChannel(
			    Tcl_Interp *interp, Tcl_Obj *fileName,
			    int mode, int permissions);
static int		TestReportMatchInDirectory(Tcl_Interp *interp,
			    Tcl_Obj *resultPtr, Tcl_Obj *dirPtr,
			    const char *pattern, Tcl_GlobTypeData *types);
static int		TestReportChdir(Tcl_Obj *dirName);
static int		TestReportLstat(Tcl_Obj *path, Tcl_StatBuf *buf);
static int		TestReportCopyFile(Tcl_Obj *src, Tcl_Obj *dst);
static int		TestReportDeleteFile(Tcl_Obj *path);
static int		TestReportRenameFile(Tcl_Obj *src, Tcl_Obj *dst);
static int		TestReportCreateDirectory(Tcl_Obj *path);
static int		TestReportCopyDirectory(Tcl_Obj *src,
			    Tcl_Obj *dst, Tcl_Obj **errorPtr);
static int		TestReportRemoveDirectory(Tcl_Obj *path,
			    int recursive, Tcl_Obj **errorPtr);
static int		TestReportLoadFile(Tcl_Interp *interp,
			    Tcl_Obj *fileName, Tcl_LoadHandle *handlePtr,
			    Tcl_FSUnloadFileProc **unloadProcPtr);
static Tcl_Obj *	TestReportLink(Tcl_Obj *path,
			    Tcl_Obj *to, int linkType);
static const char **	TestReportFileAttrStrings(
			    Tcl_Obj *fileName, Tcl_Obj **objPtrRef);
static int		TestReportFileAttrsGet(Tcl_Interp *interp,
			    int index, Tcl_Obj *fileName, Tcl_Obj **objPtrRef);
static int		TestReportFileAttrsSet(Tcl_Interp *interp,
			    int index, Tcl_Obj *fileName, Tcl_Obj *objPtr);
static int		TestReportUtime(Tcl_Obj *fileName,
			    struct utimbuf *tval);
static int		TestReportNormalizePath(Tcl_Interp *interp,
			    Tcl_Obj *pathPtr, int nextCheckpoint);
static int		TestReportInFilesystem(Tcl_Obj *pathPtr, ClientData *clientDataPtr);
static void		TestReportFreeInternalRep(ClientData clientData);
static ClientData	TestReportDupInternalRep(ClientData clientData);

static int		SimpleStat(Tcl_Obj *path, Tcl_StatBuf *buf);
static int		SimpleAccess(Tcl_Obj *path, int mode);
static Tcl_Channel	SimpleOpenFileChannel(Tcl_Interp *interp,
			    Tcl_Obj *fileName, int mode, int permissions);
static Tcl_Obj *	SimpleListVolumes(void);
static int		SimplePathInFilesystem(
			    Tcl_Obj *pathPtr, ClientData *clientDataPtr);
static Tcl_Obj *	SimpleRedirect(Tcl_Obj *pathPtr);
static int		SimpleMatchInDirectory(
			    Tcl_Interp *interp, Tcl_Obj *resultPtr,
<<<<<<< HEAD
			    Tcl_Obj *dirPtr, const char *pattern,
			    Tcl_GlobTypeData *types);
static int		TestNumUtfCharsCmd(ClientData clientData,
			    Tcl_Interp *interp, int objc,
			    Tcl_Obj *const objv[]);
static int		TestHashSystemHashCmd(ClientData clientData,
			    Tcl_Interp *interp, int objc,
			    Tcl_Obj *const objv[]);
static int		TestcpuidCmd (ClientData dummy,
			    Tcl_Interp* interp, int objc,
			    Tcl_Obj *CONST objv[]);
=======
			    Tcl_Obj *dirPtr, CONST char *pattern,
			    Tcl_GlobTypeData *types));
static int		TestReportChdir _ANSI_ARGS_ ((Tcl_Obj *dirName));
static int		TestReportLstat _ANSI_ARGS_ ((Tcl_Obj *path,
			    Tcl_StatBuf *buf));
static int		TestReportCopyFile _ANSI_ARGS_ ((Tcl_Obj *src,
			    Tcl_Obj *dst));
static int		TestReportDeleteFile _ANSI_ARGS_ ((Tcl_Obj *path));
static int		TestReportRenameFile _ANSI_ARGS_ ((Tcl_Obj *src,
			    Tcl_Obj *dst));
static int		TestReportCreateDirectory _ANSI_ARGS_ ((Tcl_Obj *path));
static int		TestReportCopyDirectory _ANSI_ARGS_ ((Tcl_Obj *src,
			    Tcl_Obj *dst, Tcl_Obj **errorPtr));
static int		TestReportRemoveDirectory _ANSI_ARGS_ ((Tcl_Obj *path,
			    int recursive, Tcl_Obj **errorPtr));
static int		TestReportLoadFile _ANSI_ARGS_ ((Tcl_Interp *interp,
			    Tcl_Obj *fileName, 
			    Tcl_LoadHandle *handlePtr,
			    Tcl_FSUnloadFileProc **unloadProcPtr));
static Tcl_Obj *	TestReportLink _ANSI_ARGS_ ((Tcl_Obj *path,
			    Tcl_Obj *to, int linkType));
static CONST char**	TestReportFileAttrStrings _ANSI_ARGS_ ((
			    Tcl_Obj *fileName, Tcl_Obj **objPtrRef));
static int		TestReportFileAttrsGet _ANSI_ARGS_ ((Tcl_Interp *interp,
			    int index, Tcl_Obj *fileName, Tcl_Obj **objPtrRef));
static int		TestReportFileAttrsSet _ANSI_ARGS_ ((Tcl_Interp *interp,
			    int index, Tcl_Obj *fileName, Tcl_Obj *objPtr));
static int		TestReportUtime _ANSI_ARGS_ ((Tcl_Obj *fileName,
			    struct utimbuf *tval));
static int		TestReportNormalizePath _ANSI_ARGS_ ((
			    Tcl_Interp *interp, Tcl_Obj *pathPtr,
			    int nextCheckpoint));
static int		TestReportInFilesystem _ANSI_ARGS_ ((Tcl_Obj *pathPtr, ClientData *clientDataPtr));
static void		TestReportFreeInternalRep _ANSI_ARGS_ ((ClientData clientData));
static ClientData	TestReportDupInternalRep _ANSI_ARGS_ ((ClientData clientData));

static int		SimpleStat _ANSI_ARGS_ ((Tcl_Obj *path,
			    Tcl_StatBuf *buf));
static int		SimpleAccess _ANSI_ARGS_ ((Tcl_Obj *path,
			    int mode));
static Tcl_Channel	SimpleOpenFileChannel _ANSI_ARGS_ ((
			    Tcl_Interp *interp, Tcl_Obj *fileName,
			    int mode, int permissions));
static Tcl_Obj*         SimpleListVolumes _ANSI_ARGS_ ((void));
static int              SimplePathInFilesystem _ANSI_ARGS_ ((
			    Tcl_Obj *pathPtr, ClientData *clientDataPtr));
static Tcl_Obj*         SimpleCopy _ANSI_ARGS_ ((Tcl_Obj *pathPtr));
static int              TestNumUtfCharsCmd _ANSI_ARGS_((ClientData clientData,
                            Tcl_Interp *interp, int objc,
			    Tcl_Obj *CONST objv[]));
#if defined(HAVE_CPUID) || defined(__WIN32__)
static int	TestcpuidCmd _ANSI_ARGS_(( ClientData dummy,
					      Tcl_Interp* interp,
					      int objc,
					      Tcl_Obj *CONST objv[] ));
#endif
>>>>>>> 3fc7264c

static Tcl_Filesystem testReportingFilesystem = {
    "reporting",
    sizeof(Tcl_Filesystem),
    TCL_FILESYSTEM_VERSION_1,
    &TestReportInFilesystem, /* path in */
    &TestReportDupInternalRep,
    &TestReportFreeInternalRep,
    NULL, /* native to norm */
    NULL, /* convert to native */
    &TestReportNormalizePath,
    NULL, /* path type */
    NULL, /* separator */
    &TestReportStat,
    &TestReportAccess,
    &TestReportOpenFileChannel,
    &TestReportMatchInDirectory,
    &TestReportUtime,
    &TestReportLink,
    NULL /* list volumes */,
    &TestReportFileAttrStrings,
    &TestReportFileAttrsGet,
    &TestReportFileAttrsSet,
    &TestReportCreateDirectory,
    &TestReportRemoveDirectory,
    &TestReportDeleteFile,
    &TestReportCopyFile,
    &TestReportRenameFile,
    &TestReportCopyDirectory,
    &TestReportLstat,
    &TestReportLoadFile,
    NULL /* cwd */,
    &TestReportChdir
};

static Tcl_Filesystem simpleFilesystem = {
    "simple",
    sizeof(Tcl_Filesystem),
    TCL_FILESYSTEM_VERSION_1,
    &SimplePathInFilesystem,
    NULL,
    NULL,
    /* No internal to normalized, since we don't create any
     * pure 'internal' Tcl_Obj path representations */
    NULL,
    /* No create native rep function, since we don't use it
     * or 'Tcl_FSNewNativePath' */
    NULL,
    /* Normalize path isn't needed - we assume paths only have
     * one representation */
    NULL,
    NULL,
    NULL,
    &SimpleStat,
    &SimpleAccess,
    &SimpleOpenFileChannel,
    &SimpleMatchInDirectory,
    NULL,
    /* We choose not to support symbolic links inside our vfs's */
    NULL,
    &SimpleListVolumes,
    NULL,
    NULL,
    NULL,
    NULL,
    NULL,
    NULL,
    /* No copy file - fallback will occur at Tcl level */
    NULL,
    /* No rename file - fallback will occur at Tcl level */
    NULL,
    /* No copy directory - fallback will occur at Tcl level */
    NULL,
    /* Use stat for lstat */
    NULL,
    /* No load - fallback on core implementation */
    NULL,
    /* We don't need a getcwd or chdir - fallback on Tcl's versions */
    NULL,
    NULL
};


/*
 * External (platform specific) initialization routine, these declarations
 * explicitly don't use EXTERN since this code does not get compiled into the
 * library:
 */

extern int		TclplatformtestInit(Tcl_Interp *interp);
extern int		TclThread_Init(Tcl_Interp *interp);

/*
 *----------------------------------------------------------------------
 *
 * Tcltest_Init --
 *
 *	This procedure performs application-specific initialization. Most
 *	applications, especially those that incorporate additional packages,
 *	will have their own version of this procedure.
 *
 * Results:
 *	Returns a standard Tcl completion code, and leaves an error message in
 *	the interp's result if an error occurs.
 *
 * Side effects:
 *	Depends on the startup script.
 *
 *----------------------------------------------------------------------
 */

int
Tcltest_Init(
    Tcl_Interp *interp)		/* Interpreter for application. */
{
    Tcl_ValueType t3ArgTypes[2];

    Tcl_Obj *listPtr;
    Tcl_Obj **objv;
    int objc, index;
    static const char *specialOptions[] = {
	"-appinitprocerror", "-appinitprocdeleteinterp",
	"-appinitprocclosestderr", "-appinitprocsetrcfile", NULL
    };

    /* TIP #268: Full patchlevel instead of just major.minor */

    if (Tcl_PkgProvide(interp, "Tcltest", TCL_PATCH_LEVEL) == TCL_ERROR) {
	return TCL_ERROR;
    }

    /*
     * Create additional commands and math functions for testing Tcl.
     */

    Tcl_CreateCommand(interp, "gettimes", GetTimesCmd, (ClientData) 0, NULL);
    Tcl_CreateCommand(interp, "noop", NoopCmd, (ClientData) 0, NULL);
    Tcl_CreateObjCommand(interp, "noop", NoopObjCmd, (ClientData) 0, NULL);
    Tcl_CreateObjCommand(interp, "testwrongnumargs", TestWrongNumArgsObjCmd,
	    (ClientData) 0, NULL);
    Tcl_CreateObjCommand(interp, "testfilesystem", TestFilesystemObjCmd,
	    (ClientData) 0, NULL);
    Tcl_CreateObjCommand(interp, "testsimplefilesystem", TestSimpleFilesystemObjCmd,
	    (ClientData) 0, NULL);
    Tcl_CreateObjCommand(interp, "testgetindexfromobjstruct",
	    TestGetIndexFromObjStructObjCmd, (ClientData) 0, NULL);
#ifdef USE_OBSOLETE_FS_HOOKS
    Tcl_CreateCommand(interp, "testaccessproc", TestaccessprocCmd, (ClientData) 0,
	    NULL);
    Tcl_CreateCommand(interp, "testopenfilechannelproc",
    	    TestopenfilechannelprocCmd, (ClientData) 0, NULL);
    Tcl_CreateCommand(interp, "teststatproc", TeststatprocCmd, (ClientData) 0,
	    NULL);
#endif
    Tcl_CreateCommand(interp, "testasync", TestasyncCmd, (ClientData) 0, NULL);
    Tcl_CreateCommand(interp, "testchannel", TestChannelCmd,
	    (ClientData) 0, NULL);
    Tcl_CreateCommand(interp, "testchannelevent", TestChannelEventCmd,
	    (ClientData) 0, NULL);
    Tcl_CreateCommand(interp, "testcmdtoken", TestcmdtokenCmd, (ClientData) 0,
	    NULL);
    Tcl_CreateCommand(interp, "testcmdinfo", TestcmdinfoCmd, (ClientData) 0,
	    NULL);
    Tcl_CreateCommand(interp, "testcmdtrace", TestcmdtraceCmd,
	    (ClientData) 0, NULL);
    Tcl_CreateCommand(interp, "testconcatobj", TestconcatobjCmd,
	    (ClientData) 0, NULL);
    Tcl_CreateCommand(interp, "testcreatecommand", TestcreatecommandCmd,
	    (ClientData) 0, NULL);
    Tcl_CreateCommand(interp, "testdcall", TestdcallCmd, (ClientData) 0, NULL);
    Tcl_CreateCommand(interp, "testdel", TestdelCmd, (ClientData) 0, NULL);
    Tcl_CreateCommand(interp, "testdelassocdata", TestdelassocdataCmd,
	    (ClientData) 0, NULL);
    Tcl_CreateObjCommand(interp, "testdoubledigits", TestdoubledigitsObjCmd,
			 NULL, NULL);
    Tcl_DStringInit(&dstring);
    Tcl_CreateCommand(interp, "testdstring", TestdstringCmd, (ClientData) 0,
	    NULL);
    Tcl_CreateObjCommand(interp, "testencoding", TestencodingObjCmd, (ClientData) 0,
	    NULL);
    Tcl_CreateObjCommand(interp, "testevalex", TestevalexObjCmd,
	    (ClientData) 0, NULL);
    Tcl_CreateObjCommand(interp, "testevalobjv", TestevalobjvObjCmd,
	    (ClientData) 0, NULL);
    Tcl_CreateObjCommand(interp, "testevent", TesteventObjCmd,
	    (ClientData) 0, NULL);
    Tcl_CreateCommand(interp, "testexithandler", TestexithandlerCmd,
	    (ClientData) 0, NULL);
    Tcl_CreateCommand(interp, "testexprlong", TestexprlongCmd,
	    (ClientData) 0, NULL);
    Tcl_CreateObjCommand(interp, "testexprlongobj", TestexprlongobjCmd,
	    (ClientData) 0, NULL);
    Tcl_CreateCommand(interp, "testexprdouble", TestexprdoubleCmd,
	    (ClientData) 0, NULL);
    Tcl_CreateObjCommand(interp, "testexprdoubleobj", TestexprdoubleobjCmd,
	    (ClientData) 0, NULL);
    Tcl_CreateObjCommand(interp, "testexprparser", TestexprparserObjCmd,
	    (ClientData) 0, NULL);
    Tcl_CreateCommand(interp, "testexprstring", TestexprstringCmd,
	    (ClientData) 0, NULL);
    Tcl_CreateCommand(interp, "testfevent", TestfeventCmd, (ClientData) 0,
	    NULL);
    Tcl_CreateObjCommand(interp, "testfilelink", TestfilelinkCmd,
	    (ClientData) 0, NULL);
    Tcl_CreateObjCommand(interp, "testfile", TestfileCmd,
	    (ClientData) 0, NULL);
    Tcl_CreateObjCommand(interp, "testhashsystemhash",
	    TestHashSystemHashCmd, (ClientData) 0, NULL);
    Tcl_CreateCommand(interp, "testgetassocdata", TestgetassocdataCmd,
	    (ClientData) 0, NULL);
    Tcl_CreateCommand(interp, "testgetint", TestgetintCmd,
	    (ClientData) 0, NULL);
    Tcl_CreateCommand(interp, "testgetplatform", TestgetplatformCmd,
	    (ClientData) 0, NULL);
    Tcl_CreateObjCommand(interp, "testgetvarfullname",
	    TestgetvarfullnameCmd, (ClientData) 0, NULL);
    Tcl_CreateCommand(interp, "testinterpdelete", TestinterpdeleteCmd,
	    (ClientData) 0, NULL);
    Tcl_CreateCommand(interp, "testlink", TestlinkCmd, (ClientData) 0, NULL);
    Tcl_CreateObjCommand(interp, "testlocale", TestlocaleCmd, (ClientData) 0,
	    NULL);
    Tcl_CreateCommand(interp, "testpanic", TestpanicCmd, (ClientData) 0, NULL);
    Tcl_CreateObjCommand(interp, "testparser", TestparserObjCmd,
	    (ClientData) 0, NULL);
    Tcl_CreateObjCommand(interp, "testparsevar", TestparsevarObjCmd,
	    (ClientData) 0, NULL);
    Tcl_CreateObjCommand(interp, "testparsevarname", TestparsevarnameObjCmd,
	    (ClientData) 0, NULL);
    Tcl_CreateObjCommand(interp, "testregexp", TestregexpObjCmd,
	    (ClientData) 0, NULL);
    Tcl_CreateObjCommand(interp, "testreturn", TestreturnObjCmd,
	    (ClientData) 0, NULL);
    Tcl_CreateObjCommand(interp, "testsaveresult", TestsaveresultCmd,
	    (ClientData) 0, NULL);
    Tcl_CreateCommand(interp, "testsetassocdata", TestsetassocdataCmd,
	    (ClientData) 0, NULL);
    Tcl_CreateCommand(interp, "testsetnoerr", TestsetCmd,
	    (ClientData) 0, NULL);
    Tcl_CreateCommand(interp, "testseterr", TestsetCmd,
	    (ClientData) TCL_LEAVE_ERR_MSG, NULL);
    Tcl_CreateCommand(interp, "testset2", Testset2Cmd,
	    (ClientData) TCL_LEAVE_ERR_MSG, NULL);
    Tcl_CreateCommand(interp, "testseterrorcode", TestseterrorcodeCmd,
	    (ClientData) 0, NULL);
    Tcl_CreateObjCommand(interp, "testsetobjerrorcode",
	    TestsetobjerrorcodeCmd, (ClientData) 0, NULL);
    Tcl_CreateObjCommand(interp, "testnumutfchars",
	    TestNumUtfCharsCmd, (ClientData) 0, NULL);
    Tcl_CreateCommand(interp, "testsetplatform", TestsetplatformCmd,
	    (ClientData) 0, NULL);
    Tcl_CreateCommand(interp, "teststaticpkg", TeststaticpkgCmd,
	    (ClientData) 0, NULL);
    Tcl_CreateCommand(interp, "testtranslatefilename",
	    TesttranslatefilenameCmd, (ClientData) 0, NULL);
    Tcl_CreateCommand(interp, "testupvar", TestupvarCmd, (ClientData) 0, NULL);
    Tcl_CreateMathFunc(interp, "T1", 0, NULL, TestMathFunc, (ClientData) 123);
    Tcl_CreateMathFunc(interp, "T2", 0, NULL, TestMathFunc, (ClientData) 345);
    Tcl_CreateCommand(interp, "testmainthread", TestmainthreadCmd, (ClientData) 0,
	    NULL);
    Tcl_CreateCommand(interp, "testsetmainloop", TestsetmainloopCmd,
	    (ClientData) NULL, NULL);
    Tcl_CreateCommand(interp, "testexitmainloop", TestexitmainloopCmd,
<<<<<<< HEAD
	    (ClientData) NULL, NULL);
    Tcl_CreateObjCommand(interp, "testcpuid", TestcpuidCmd,
	    (ClientData) 0, NULL);
=======
	    (ClientData) NULL, (Tcl_CmdDeleteProc *) NULL);
#if defined(HAVE_CPUID) || defined(__WIN32__)
    Tcl_CreateObjCommand(interp, "testcpuid", TestcpuidCmd,
			 (ClientData) 0, (Tcl_CmdDeleteProc*) NULL );
#endif
>>>>>>> 3fc7264c
    t3ArgTypes[0] = TCL_EITHER;
    t3ArgTypes[1] = TCL_EITHER;
    Tcl_CreateMathFunc(interp, "T3", 2, t3ArgTypes, TestMathFunc2,
	    (ClientData) 0);

#ifdef TCL_THREADS
    if (TclThread_Init(interp) != TCL_OK) {
	return TCL_ERROR;
    }
#endif

    /*
     * Check for special options used in ../tests/main.test
     */

    listPtr = Tcl_GetVar2Ex(interp, "argv", NULL, TCL_GLOBAL_ONLY);
    if (listPtr != NULL) {
	if (Tcl_ListObjGetElements(interp, listPtr, &objc, &objv) != TCL_OK) {
	    return TCL_ERROR;
	}
	if (objc && (Tcl_GetIndexFromObj(NULL, objv[0], specialOptions, NULL,
		TCL_EXACT, &index) == TCL_OK)) {
	    switch (index) {
	    case 0:
		return TCL_ERROR;
	    case 1:
		Tcl_DeleteInterp(interp);
		return TCL_ERROR;
	    case 2: {
		int mode;
		Tcl_UnregisterChannel(interp,
			Tcl_GetChannel(interp, "stderr", &mode));
		return TCL_ERROR;
	    }
	    case 3:
		if (objc-1) {
		    Tcl_SetVar2Ex(interp, "tcl_rcFileName", NULL, objv[1],
			    TCL_GLOBAL_ONLY);
		}
		return TCL_ERROR;
	    }
	}
    }

    /*
     * And finally add any platform specific test commands.
     */

    return TclplatformtestInit(interp);
}

/*
 *----------------------------------------------------------------------
 *
 * TestasyncCmd --
 *
 *	This procedure implements the "testasync" command.  It is used
 *	to test the asynchronous handler facilities of Tcl.
 *
 * Results:
 *	A standard Tcl result.
 *
 * Side effects:
 *	Creates, deletes, and invokes handlers.
 *
 *----------------------------------------------------------------------
 */

	/* ARGSUSED */
static int
TestasyncCmd(
    ClientData dummy,			/* Not used. */
    Tcl_Interp *interp,			/* Current interpreter. */
    int argc,				/* Number of arguments. */
    const char **argv)			/* Argument strings. */
{
    TestAsyncHandler *asyncPtr, *prevPtr;
    int id, code;
    static int nextId = 1;
    char buf[TCL_INTEGER_SPACE];

    if (argc < 2) {
	wrongNumArgs:
	Tcl_SetResult(interp, "wrong # args", TCL_STATIC);
	return TCL_ERROR;
    }
    if (strcmp(argv[1], "create") == 0) {
	if (argc != 3) {
	    goto wrongNumArgs;
	}
	asyncPtr = (TestAsyncHandler *) ckalloc(sizeof(TestAsyncHandler));
	asyncPtr->command = ckalloc(strlen(argv[2]) + 1);
	strcpy(asyncPtr->command, argv[2]);
        Tcl_MutexLock(&asyncTestMutex);
	asyncPtr->id = nextId;
	nextId++;
	asyncPtr->handler = Tcl_AsyncCreate(AsyncHandlerProc,
                                            INT2PTR(asyncPtr->id));
	asyncPtr->nextPtr = firstHandler;
	firstHandler = asyncPtr;
        Tcl_MutexUnlock(&asyncTestMutex);
	TclFormatInt(buf, asyncPtr->id);
	Tcl_SetResult(interp, buf, TCL_VOLATILE);
    } else if (strcmp(argv[1], "delete") == 0) {
	if (argc == 2) {
	    while (firstHandler != NULL) {
		asyncPtr = firstHandler;
		firstHandler = asyncPtr->nextPtr;
		Tcl_AsyncDelete(asyncPtr->handler);
		ckfree(asyncPtr->command);
		ckfree((char *) asyncPtr);
	    }
	    return TCL_OK;
	}
	if (argc != 3) {
	    goto wrongNumArgs;
	}
	if (Tcl_GetInt(interp, argv[2], &id) != TCL_OK) {
	    return TCL_ERROR;
	}
	for (prevPtr = NULL, asyncPtr = firstHandler; asyncPtr != NULL;
		prevPtr = asyncPtr, asyncPtr = asyncPtr->nextPtr) {
	    if (asyncPtr->id != id) {
		continue;
	    }
	    if (prevPtr == NULL) {
		firstHandler = asyncPtr->nextPtr;
	    } else {
		prevPtr->nextPtr = asyncPtr->nextPtr;
	    }
	    Tcl_AsyncDelete(asyncPtr->handler);
	    ckfree(asyncPtr->command);
	    ckfree((char *) asyncPtr);
	    break;
	}
        Tcl_MutexUnlock(&asyncTestMutex);
    } else if (strcmp(argv[1], "mark") == 0) {
	if (argc != 5) {
	    goto wrongNumArgs;
	}
	if ((Tcl_GetInt(interp, argv[2], &id) != TCL_OK)
		|| (Tcl_GetInt(interp, argv[4], &code) != TCL_OK)) {
	    return TCL_ERROR;
	}
	for (asyncPtr = firstHandler; asyncPtr != NULL;
		asyncPtr = asyncPtr->nextPtr) {
	    if (asyncPtr->id == id) {
		Tcl_AsyncMark(asyncPtr->handler);
		break;
	    }
	}
	Tcl_SetResult(interp, (char *)argv[3], TCL_VOLATILE);
	return code;
#ifdef TCL_THREADS
    } else if (strcmp(argv[1], "marklater") == 0) {
	if (argc != 3) {
	    goto wrongNumArgs;
	}
	if (Tcl_GetInt(interp, argv[2], &id) != TCL_OK) {
	    return TCL_ERROR;
	}
	for (asyncPtr = firstHandler; asyncPtr != NULL;
		asyncPtr = asyncPtr->nextPtr) {
	    if (asyncPtr->id == id) {
		Tcl_ThreadId threadID;
		if (Tcl_CreateThread(&threadID, AsyncThreadProc,
			(ClientData) INT2PTR(id), TCL_THREAD_STACK_DEFAULT,
			TCL_THREAD_NOFLAGS) != TCL_OK) {
		    Tcl_SetResult(interp, "can't create thread", TCL_STATIC);
		    return TCL_ERROR;
		}
		break;
	    }
	}
    } else {
	Tcl_AppendResult(interp, "bad option \"", argv[1],
		"\": must be create, delete, int, mark, or marklater", NULL);
	return TCL_ERROR;
#else /* !TCL_THREADS */
    } else {
	Tcl_AppendResult(interp, "bad option \"", argv[1],
		"\": must be create, delete, int, or mark", NULL);
	return TCL_ERROR;
#endif
    }
    return TCL_OK;
}

static int
AsyncHandlerProc(
    ClientData clientData,	/* If of TestAsyncHandler structure. 
                                 * in global list. */
    Tcl_Interp *interp,		/* Interpreter in which command was
				 * executed, or NULL. */
    int code)			/* Current return code from command. */
{
    TestAsyncHandler *asyncPtr;
    int id = PTR2INT(clientData);
    const char *listArgv[4], *cmd;
    char string[TCL_INTEGER_SPACE];

    Tcl_MutexLock(&asyncTestMutex);
    for (asyncPtr = firstHandler; asyncPtr != NULL;
         asyncPtr = asyncPtr->nextPtr) {
        if (asyncPtr->id == id) break;
    }
    Tcl_MutexUnlock(&asyncTestMutex);

    if (!asyncPtr) {
        /* Woops - this one was deleted between the AsyncMark and now */
        return TCL_OK;
    }

    TclFormatInt(string, code);
    listArgv[0] = asyncPtr->command;
    listArgv[1] = Tcl_GetString(Tcl_GetObjResult(interp));
    listArgv[2] = string;
    listArgv[3] = NULL;
    cmd = Tcl_Merge(3, listArgv);
    if (interp != NULL) {
	code = Tcl_Eval(interp, cmd);
    } else {
	/*
	 * this should not happen, but by definition of how async handlers are
	 * invoked, it's possible.  Better error checking is needed here.
	 */
    }
    ckfree((char *)cmd);
    return code;
}

/*
 *----------------------------------------------------------------------
 *
 * AsyncThreadProc --
 *
 *	Delivers an asynchronous event to a handler in another thread.
 *
 * Results:
 *	None.
 *
 * Side effects:
 *	Invokes Tcl_AsyncMark on the handler
 *
 *----------------------------------------------------------------------
 */

#ifdef TCL_THREADS
static Tcl_ThreadCreateType
AsyncThreadProc(
    ClientData clientData)	/* Parameter is the id of a
				 * TestAsyncHandler, defined above. */
{
    TestAsyncHandler *asyncPtr;
    int id = PTR2INT(clientData);

    Tcl_Sleep(1);
    Tcl_MutexLock(&asyncTestMutex);
    for (asyncPtr = firstHandler; asyncPtr != NULL;
         asyncPtr = asyncPtr->nextPtr) {
        if (asyncPtr->id == id) {
            Tcl_AsyncMark(asyncPtr->handler);
            break;
        }
    }
    Tcl_MutexUnlock(&asyncTestMutex);
    Tcl_ExitThread(TCL_OK);
    TCL_THREAD_CREATE_RETURN;
}
#endif

/*
 *----------------------------------------------------------------------
 *
 * TestcmdinfoCmd --
 *
 *	This procedure implements the "testcmdinfo" command.  It is used to
 *	test Tcl_GetCommandInfo, Tcl_SetCommandInfo, and command creation and
 *	deletion.
 *
 * Results:
 *	A standard Tcl result.
 *
 * Side effects:
 *	Creates and deletes various commands and modifies their data.
 *
 *----------------------------------------------------------------------
 */

	/* ARGSUSED */
static int
TestcmdinfoCmd(
    ClientData dummy,		/* Not used. */
    Tcl_Interp *interp,		/* Current interpreter. */
    int argc,			/* Number of arguments. */
    const char **argv)		/* Argument strings. */
{
    Tcl_CmdInfo info;

    if (argc != 3) {
	Tcl_AppendResult(interp, "wrong # args: should be \"", argv[0],
		" option cmdName\"", NULL);
	return TCL_ERROR;
    }
    if (strcmp(argv[1], "create") == 0) {
	Tcl_CreateCommand(interp, argv[2], CmdProc1, (ClientData) "original",
		CmdDelProc1);
    } else if (strcmp(argv[1], "delete") == 0) {
	Tcl_DStringInit(&delString);
	Tcl_DeleteCommand(interp, argv[2]);
	Tcl_DStringResult(interp, &delString);
    } else if (strcmp(argv[1], "get") == 0) {
	if (Tcl_GetCommandInfo(interp, argv[2], &info) ==0) {
	    Tcl_SetResult(interp, "??", TCL_STATIC);
	    return TCL_OK;
	}
	if (info.proc == CmdProc1) {
	    Tcl_AppendResult(interp, "CmdProc1", " ",
		    (char *) info.clientData, NULL);
	} else if (info.proc == CmdProc2) {
	    Tcl_AppendResult(interp, "CmdProc2", " ",
		    (char *) info.clientData, NULL);
	} else {
	    Tcl_AppendResult(interp, "unknown", NULL);
	}
	if (info.deleteProc == CmdDelProc1) {
	    Tcl_AppendResult(interp, " CmdDelProc1", " ",
		    (char *) info.deleteData, NULL);
	} else if (info.deleteProc == CmdDelProc2) {
	    Tcl_AppendResult(interp, " CmdDelProc2", " ",
		    (char *) info.deleteData, NULL);
	} else {
	    Tcl_AppendResult(interp, " unknown", NULL);
	}
	Tcl_AppendResult(interp, " ", info.namespacePtr->fullName, NULL);
	if (info.isNativeObjectProc) {
	    Tcl_AppendResult(interp, " nativeObjectProc", NULL);
	} else {
	    Tcl_AppendResult(interp, " stringProc", NULL);
	}
    } else if (strcmp(argv[1], "modify") == 0) {
	info.proc = CmdProc2;
	info.clientData = (ClientData) "new_command_data";
	info.objProc = NULL;
	info.objClientData = (ClientData) NULL;
	info.deleteProc = CmdDelProc2;
	info.deleteData = (ClientData) "new_delete_data";
	if (Tcl_SetCommandInfo(interp, argv[2], &info) == 0) {
	    Tcl_SetResult(interp, "0", TCL_STATIC);
	} else {
	    Tcl_SetResult(interp, "1", TCL_STATIC);
	}
    } else {
	Tcl_AppendResult(interp, "bad option \"", argv[1],
		"\": must be create, delete, get, or modify", NULL);
	return TCL_ERROR;
    }
    return TCL_OK;
}

	/*ARGSUSED*/
static int
CmdProc1(
    ClientData clientData,	/* String to return. */
    Tcl_Interp *interp,		/* Current interpreter. */
    int argc,			/* Number of arguments. */
    const char **argv)		/* Argument strings. */
{
    Tcl_AppendResult(interp, "CmdProc1 ", (char *) clientData, NULL);
    return TCL_OK;
}

	/*ARGSUSED*/
static int
CmdProc2(
    ClientData clientData,	/* String to return. */
    Tcl_Interp *interp,		/* Current interpreter. */
    int argc,			/* Number of arguments. */
    const char **argv)		/* Argument strings. */
{
    Tcl_AppendResult(interp, "CmdProc2 ", (char *) clientData, NULL);
    return TCL_OK;
}

static void
CmdDelProc1(
    ClientData clientData)	/* String to save. */
{
    Tcl_DStringInit(&delString);
    Tcl_DStringAppend(&delString, "CmdDelProc1 ", -1);
    Tcl_DStringAppend(&delString, (char *) clientData, -1);
}

static void
CmdDelProc2(
    ClientData clientData)	/* String to save. */
{
    Tcl_DStringInit(&delString);
    Tcl_DStringAppend(&delString, "CmdDelProc2 ", -1);
    Tcl_DStringAppend(&delString, (char *) clientData, -1);
}

/*
 *----------------------------------------------------------------------
 *
 * TestcmdtokenCmd --
 *
 *	This procedure implements the "testcmdtoken" command. It is used to
 *	test Tcl_Command tokens and procedures such as Tcl_GetCommandFullName.
 *
 * Results:
 *	A standard Tcl result.
 *
 * Side effects:
 *	Creates and deletes various commands and modifies their data.
 *
 *----------------------------------------------------------------------
 */

	/* ARGSUSED */
static int
TestcmdtokenCmd(
    ClientData dummy,		/* Not used. */
    Tcl_Interp *interp,		/* Current interpreter. */
    int argc,			/* Number of arguments. */
    const char **argv)		/* Argument strings. */
{
    Tcl_Command token;
    int *l;
    char buf[30];

    if (argc != 3) {
	Tcl_AppendResult(interp, "wrong # args: should be \"", argv[0],
		" option arg\"", NULL);
	return TCL_ERROR;
    }
    if (strcmp(argv[1], "create") == 0) {
	token = Tcl_CreateCommand(interp, argv[2], CmdProc1,
		(ClientData) "original", NULL);
	sprintf(buf, "%p", (void *)token);
	Tcl_SetResult(interp, buf, TCL_VOLATILE);
    } else if (strcmp(argv[1], "name") == 0) {
	Tcl_Obj *objPtr;

	if (sscanf(argv[2], "%p", &l) != 1) {
	    Tcl_AppendResult(interp, "bad command token \"", argv[2],
		    "\"", NULL);
	    return TCL_ERROR;
	}

	objPtr = Tcl_NewObj();
	Tcl_GetCommandFullName(interp, (Tcl_Command) l, objPtr);

	Tcl_AppendElement(interp,
		Tcl_GetCommandName(interp, (Tcl_Command) l));
	Tcl_AppendElement(interp, Tcl_GetString(objPtr));
	Tcl_DecrRefCount(objPtr);
    } else {
	Tcl_AppendResult(interp, "bad option \"", argv[1],
		"\": must be create or name", NULL);
	return TCL_ERROR;
    }
    return TCL_OK;
}

/*
 *----------------------------------------------------------------------
 *
 * TestcmdtraceCmd --
 *
 *	This procedure implements the "testcmdtrace" command. It is used
 *	to test Tcl_CreateTrace and Tcl_DeleteTrace.
 *
 * Results:
 *	A standard Tcl result.
 *
 * Side effects:
 *	Creates and deletes a command trace, and tests the invocation of
 *	a procedure by the command trace.
 *
 *----------------------------------------------------------------------
 */

	/* ARGSUSED */
static int
TestcmdtraceCmd(
    ClientData dummy,		/* Not used. */
    Tcl_Interp *interp,		/* Current interpreter. */
    int argc,			/* Number of arguments. */
    const char **argv)		/* Argument strings. */
{
    Tcl_DString buffer;
    int result;

    if (argc != 3) {
	Tcl_AppendResult(interp, "wrong # args: should be \"", argv[0],
		" option script\"", NULL);
	return TCL_ERROR;
    }

    if (strcmp(argv[1], "tracetest") == 0) {
	Tcl_DStringInit(&buffer);
	cmdTrace = Tcl_CreateTrace(interp, 50000,
		(Tcl_CmdTraceProc *) CmdTraceProc, (ClientData) &buffer);
	result = Tcl_Eval(interp, argv[2]);
	if (result == TCL_OK) {
	    Tcl_ResetResult(interp);
	    Tcl_AppendResult(interp, Tcl_DStringValue(&buffer), NULL);
	}
	Tcl_DeleteTrace(interp, cmdTrace);
	Tcl_DStringFree(&buffer);
    } else if (strcmp(argv[1], "deletetest") == 0) {
	/*
	 * Create a command trace then eval a script to check whether it is
	 * called. Note that this trace procedure removes itself as a further
	 * check of the robustness of the trace proc calling code in
	 * TclExecuteByteCode.
	 */

	cmdTrace = Tcl_CreateTrace(interp, 50000,
		(Tcl_CmdTraceProc *) CmdTraceDeleteProc, (ClientData) NULL);
	Tcl_Eval(interp, argv[2]);
    } else if (strcmp(argv[1], "leveltest") == 0) {
	Interp *iPtr = (Interp *) interp;
	Tcl_DStringInit(&buffer);
	cmdTrace = Tcl_CreateTrace(interp, iPtr->numLevels + 4,
		(Tcl_CmdTraceProc *) CmdTraceProc, (ClientData) &buffer);
	result = Tcl_Eval(interp, argv[2]);
	if (result == TCL_OK) {
	    Tcl_ResetResult(interp);
	    Tcl_AppendResult(interp, Tcl_DStringValue(&buffer), NULL);
	}
	Tcl_DeleteTrace(interp, cmdTrace);
	Tcl_DStringFree(&buffer);
    } else if (strcmp(argv[1], "resulttest") == 0) {
	/* Create an object-based trace, then eval a script. This is used
	 * to test return codes other than TCL_OK from the trace engine.
	 */

	static int deleteCalled;

	deleteCalled = 0;
	cmdTrace = Tcl_CreateObjTrace(interp, 50000,
		TCL_ALLOW_INLINE_COMPILATION, ObjTraceProc,
		(ClientData) &deleteCalled, ObjTraceDeleteProc);
	result = Tcl_Eval(interp, argv[2]);
	Tcl_DeleteTrace(interp, cmdTrace);
	if (!deleteCalled) {
	    Tcl_SetResult(interp, "Delete wasn't called", TCL_STATIC);
	    return TCL_ERROR;
	} else {
	    return result;
	}
    } else if (strcmp(argv[1], "doubletest") == 0) {
	Tcl_Trace t1, t2;

	Tcl_DStringInit(&buffer);
	t1 = Tcl_CreateTrace(interp, 1,
		(Tcl_CmdTraceProc *) CmdTraceProc, (ClientData) &buffer);
	t2 = Tcl_CreateTrace(interp, 50000,
		(Tcl_CmdTraceProc *) CmdTraceProc, (ClientData) &buffer);
	result = Tcl_Eval(interp, argv[2]);
	if (result == TCL_OK) {
	    Tcl_ResetResult(interp);
	    Tcl_AppendResult(interp, Tcl_DStringValue(&buffer), NULL);
	}
	Tcl_DeleteTrace(interp, t2);
	Tcl_DeleteTrace(interp, t1);
	Tcl_DStringFree(&buffer);
    } else {
	Tcl_AppendResult(interp, "bad option \"", argv[1],
		"\": must be tracetest, deletetest, doubletest or resulttest", NULL);
	return TCL_ERROR;
    }
    return TCL_OK;
}

static void
CmdTraceProc(
    ClientData clientData,	/* Pointer to buffer in which the
				 * command and arguments are appended.
				 * Accumulates test result. */
    Tcl_Interp *interp,		/* Current interpreter. */
    int level,			/* Current trace level. */
    char *command,		/* The command being traced (after
				 * substitutions). */
    Tcl_CmdProc *cmdProc,	/* Points to command's command procedure. */
    ClientData cmdClientData,	/* Client data associated with command
				 * procedure. */
    int argc,			/* Number of arguments. */
    char **argv)		/* Argument strings. */
{
    Tcl_DString *bufPtr = (Tcl_DString *) clientData;
    int i;

    Tcl_DStringAppendElement(bufPtr, command);

    Tcl_DStringStartSublist(bufPtr);
    for (i = 0;  i < argc;  i++) {
	Tcl_DStringAppendElement(bufPtr, argv[i]);
    }
    Tcl_DStringEndSublist(bufPtr);
}

static void
CmdTraceDeleteProc(
    ClientData clientData,	/* Unused. */
    Tcl_Interp *interp,		/* Current interpreter. */
    int level,			/* Current trace level. */
    char *command,		/* The command being traced (after
				 * substitutions). */
    Tcl_CmdProc *cmdProc,	/* Points to command's command procedure. */
    ClientData cmdClientData,	/* Client data associated with command
				 * procedure. */
    int argc,			/* Number of arguments. */
    char **argv)		/* Argument strings. */
{
    /*
     * Remove ourselves to test whether calling Tcl_DeleteTrace within a trace
     * callback causes the for loop in TclExecuteByteCode that calls traces to
     * reference freed memory.
     */

    Tcl_DeleteTrace(interp, cmdTrace);
}

static int
ObjTraceProc(
    ClientData clientData,	/* unused */
    Tcl_Interp *interp,		/* Tcl interpreter */
    int level,			/* Execution level */
    const char *command,	/* Command being executed */
    Tcl_Command token,		/* Command information */
    int objc,			/* Parameter count */
    Tcl_Obj *const objv[])	/* Parameter list */
{
    const char *word = Tcl_GetString(objv[0]);

    if (!strcmp(word, "Error")) {
	Tcl_SetObjResult(interp, Tcl_NewStringObj(command, -1));
	return TCL_ERROR;
    } else if (!strcmp(word, "Break")) {
	return TCL_BREAK;
    } else if (!strcmp(word, "Continue")) {
	return TCL_CONTINUE;
    } else if (!strcmp(word, "Return")) {
	return TCL_RETURN;
    } else if (!strcmp(word, "OtherStatus")) {
	return 6;
    } else {
	return TCL_OK;
    }
}

static void
ObjTraceDeleteProc(
    ClientData clientData)
{
    int *intPtr = (int *) clientData;
    *intPtr = 1;		/* Record that the trace was deleted */
}

/*
 *----------------------------------------------------------------------
 *
 * TestcreatecommandCmd --
 *
 *	This procedure implements the "testcreatecommand" command. It is used
 *	to test that the Tcl_CreateCommand creates a new command in the
 *	namespace specified as part of its name, if any. It also checks that
 *	the namespace code ignore single ":"s in the middle or end of a
 *	command name.
 *
 * Results:
 *	A standard Tcl result.
 *
 * Side effects:
 *	Creates and deletes two commands ("test_ns_basic::createdcommand"
 *	and "value:at:").
 *
 *----------------------------------------------------------------------
 */

static int
TestcreatecommandCmd(
    ClientData dummy,		/* Not used. */
    Tcl_Interp *interp,		/* Current interpreter. */
    int argc,			/* Number of arguments. */
    const char **argv)		/* Argument strings. */
{
    if (argc != 2) {
	Tcl_AppendResult(interp, "wrong # args: should be \"", argv[0],
		" option\"", NULL);
	return TCL_ERROR;
    }
    if (strcmp(argv[1], "create") == 0) {
	Tcl_CreateCommand(interp, "test_ns_basic::createdcommand",
		CreatedCommandProc, (ClientData) NULL, NULL);
    } else if (strcmp(argv[1], "delete") == 0) {
	Tcl_DeleteCommand(interp, "test_ns_basic::createdcommand");
    } else if (strcmp(argv[1], "create2") == 0) {
	Tcl_CreateCommand(interp, "value:at:",
		CreatedCommandProc2, (ClientData) NULL, NULL);
    } else if (strcmp(argv[1], "delete2") == 0) {
	Tcl_DeleteCommand(interp, "value:at:");
    } else {
	Tcl_AppendResult(interp, "bad option \"", argv[1],
		"\": must be create, delete, create2, or delete2", NULL);
	return TCL_ERROR;
    }
    return TCL_OK;
}

static int
CreatedCommandProc(
    ClientData clientData,	/* String to return. */
    Tcl_Interp *interp,		/* Current interpreter. */
    int argc,			/* Number of arguments. */
    const char **argv)		/* Argument strings. */
{
    Tcl_CmdInfo info;
    int found;

    found = Tcl_GetCommandInfo(interp, "test_ns_basic::createdcommand",
	    &info);
    if (!found) {
	Tcl_AppendResult(interp, "CreatedCommandProc could not get command info for test_ns_basic::createdcommand",
		NULL);
	return TCL_ERROR;
    }
    Tcl_AppendResult(interp, "CreatedCommandProc in ",
	    info.namespacePtr->fullName, NULL);
    return TCL_OK;
}

static int
CreatedCommandProc2(
    ClientData clientData,	/* String to return. */
    Tcl_Interp *interp,		/* Current interpreter. */
    int argc,			/* Number of arguments. */
    const char **argv)		/* Argument strings. */
{
    Tcl_CmdInfo info;
    int found;

    found = Tcl_GetCommandInfo(interp, "value:at:", &info);
    if (!found) {
	Tcl_AppendResult(interp, "CreatedCommandProc2 could not get command info for test_ns_basic::createdcommand",
		NULL);
	return TCL_ERROR;
    }
    Tcl_AppendResult(interp, "CreatedCommandProc2 in ",
	    info.namespacePtr->fullName, NULL);
    return TCL_OK;
}

/*
 *----------------------------------------------------------------------
 *
 * TestdcallCmd --
 *
 *	This procedure implements the "testdcall" command.  It is used
 *	to test Tcl_CallWhenDeleted.
 *
 * Results:
 *	A standard Tcl result.
 *
 * Side effects:
 *	Creates and deletes interpreters.
 *
 *----------------------------------------------------------------------
 */

	/* ARGSUSED */
static int
TestdcallCmd(
    ClientData dummy,		/* Not used. */
    Tcl_Interp *interp,		/* Current interpreter. */
    int argc,			/* Number of arguments. */
    const char **argv)		/* Argument strings. */
{
    int i, id;

    delInterp = Tcl_CreateInterp();
    Tcl_DStringInit(&delString);
    for (i = 1; i < argc; i++) {
	if (Tcl_GetInt(interp, argv[i], &id) != TCL_OK) {
	    return TCL_ERROR;
	}
	if (id < 0) {
	    Tcl_DontCallWhenDeleted(delInterp, DelCallbackProc,
		    (ClientData) INT2PTR(-id));
	} else {
	    Tcl_CallWhenDeleted(delInterp, DelCallbackProc,
		    (ClientData) INT2PTR(id));
	}
    }
    Tcl_DeleteInterp(delInterp);
    Tcl_DStringResult(interp, &delString);
    return TCL_OK;
}

/*
 * The deletion callback used by TestdcallCmd:
 */

static void
DelCallbackProc(
    ClientData clientData,	/* Numerical value to append to delString. */
    Tcl_Interp *interp)		/* Interpreter being deleted. */
{
    int id = PTR2INT(clientData);
    char buffer[TCL_INTEGER_SPACE];

    TclFormatInt(buffer, id);
    Tcl_DStringAppendElement(&delString, buffer);
    if (interp != delInterp) {
	Tcl_DStringAppendElement(&delString, "bogus interpreter argument!");
    }
}

/*
 *----------------------------------------------------------------------
 *
 * TestdelCmd --
 *
 *	This procedure implements the "testdcall" command.  It is used
 *	to test Tcl_CallWhenDeleted.
 *
 * Results:
 *	A standard Tcl result.
 *
 * Side effects:
 *	Creates and deletes interpreters.
 *
 *----------------------------------------------------------------------
 */

	/* ARGSUSED */
static int
TestdelCmd(
    ClientData dummy,		/* Not used. */
    Tcl_Interp *interp,		/* Current interpreter. */
    int argc,			/* Number of arguments. */
    const char **argv)		/* Argument strings. */
{
    DelCmd *dPtr;
    Tcl_Interp *slave;

    if (argc != 4) {
	Tcl_SetResult(interp, "wrong # args", TCL_STATIC);
	return TCL_ERROR;
    }

    slave = Tcl_GetSlave(interp, argv[1]);
    if (slave == NULL) {
	return TCL_ERROR;
    }

    dPtr = (DelCmd *) ckalloc(sizeof(DelCmd));
    dPtr->interp = interp;
    dPtr->deleteCmd = (char *) ckalloc((unsigned) (strlen(argv[3]) + 1));
    strcpy(dPtr->deleteCmd, argv[3]);

    Tcl_CreateCommand(slave, argv[2], DelCmdProc, (ClientData) dPtr,
	    DelDeleteProc);
    return TCL_OK;
}

static int
DelCmdProc(
    ClientData clientData,	/* String result to return. */
    Tcl_Interp *interp,		/* Current interpreter. */
    int argc,			/* Number of arguments. */
    const char **argv)		/* Argument strings. */
{
    DelCmd *dPtr = (DelCmd *) clientData;

    Tcl_AppendResult(interp, dPtr->deleteCmd, NULL);
    ckfree(dPtr->deleteCmd);
    ckfree((char *) dPtr);
    return TCL_OK;
}

static void
DelDeleteProc(
    ClientData clientData)	/* String command to evaluate. */
{
    DelCmd *dPtr = (DelCmd *) clientData;

    Tcl_Eval(dPtr->interp, dPtr->deleteCmd);
    Tcl_ResetResult(dPtr->interp);
    ckfree(dPtr->deleteCmd);
    ckfree((char *) dPtr);
}

/*
 *----------------------------------------------------------------------
 *
 * TestdelassocdataCmd --
 *
 *	This procedure implements the "testdelassocdata" command. It is used
 *	to test Tcl_DeleteAssocData.
 *
 * Results:
 *	A standard Tcl result.
 *
 * Side effects:
 *	Deletes an association between a key and associated data from an
 *	interpreter.
 *
 *----------------------------------------------------------------------
 */

static int
TestdelassocdataCmd(
    ClientData clientData,	/* Not used. */
    Tcl_Interp *interp,		/* Current interpreter. */
    int argc,			/* Number of arguments. */
    const char **argv)		/* Argument strings. */
{
    if (argc != 2) {
	Tcl_AppendResult(interp, "wrong # arguments: should be \"", argv[0],
		" data_key\"", NULL);
	return TCL_ERROR;
    }
    Tcl_DeleteAssocData(interp, argv[1]);
    return TCL_OK;
}

/*
 *-----------------------------------------------------------------------------
 *
 * TestdoubledigitsCmd --
 *
 *	This procedure implements the 'testdoubledigits' command. It is
 *	used to test the low-level floating-point formatting primitives
 *	in Tcl.
 *
 * Usage:
 *	testdoubledigits fpval ndigits type ?shorten"
 *
 * Parameters:
 *	fpval - Floating-point value to format.
 *	ndigits - Digit count to request from Tcl_DoubleDigits
 *	type - One of 'shortest', 'Steele', 'e', 'f'
 *	shorten - Indicates that the 'shorten' flag should be passed in.
 *
 *-----------------------------------------------------------------------------
 */

static int
TestdoubledigitsObjCmd(ClientData unused,
				/* NULL */
		       Tcl_Interp* interp,
				/* Tcl interpreter */
		       int objc,
				/* Parameter count */
		       Tcl_Obj* const objv[])
				/* Parameter vector */
{
    static const char* options[] = {
	"shortest",
	"Steele",
	"e",
	"f",
	NULL
    };
    static const int types[] = {
	TCL_DD_SHORTEST,
	TCL_DD_STEELE,
	TCL_DD_E_FORMAT,
	TCL_DD_F_FORMAT
    };

    const Tcl_ObjType* doubleType;
    double d;
    int status;
    int ndigits;
    int type;
    int decpt;
    int signum;
    char* str;
    char* endPtr;
    Tcl_Obj* strObj;
    Tcl_Obj* retval;

    if (objc < 4 || objc > 5) {
	Tcl_WrongNumArgs(interp, 1, objv, "fpval ndigits type ?shorten?");
	return TCL_ERROR;
    }
    status = Tcl_GetDoubleFromObj(interp, objv[1], &d);
    if (status != TCL_OK) {
	doubleType = Tcl_GetObjType("double");
	if (objv[1]->typePtr == doubleType
	    || TclIsNaN(objv[1]->internalRep.doubleValue)) {
	    status = TCL_OK;
	    memcpy(&d, &(objv[1]->internalRep.doubleValue), sizeof(double));
	}
    }
    if (status != TCL_OK
	|| Tcl_GetIntFromObj(interp, objv[2], &ndigits) != TCL_OK
	|| Tcl_GetIndexFromObj(interp, objv[3], options, "conversion type",
			       TCL_EXACT, &type) != TCL_OK) {
	fprintf(stderr, "bad value? %g\n", d);
	return TCL_ERROR;
    }
    type = types[type];
    if (objc > 4) {
	if (strcmp(Tcl_GetString(objv[4]), "shorten")) {
	    Tcl_SetObjResult(interp, Tcl_NewStringObj("bad flag", -1));
	    return TCL_ERROR;
	}
	type |= TCL_DD_SHORTEN_FLAG;
    }
    str = TclDoubleDigits(d, ndigits, type, &decpt, &signum, &endPtr);
    strObj = Tcl_NewStringObj(str, endPtr-str);
    ckfree(str);
    retval = Tcl_NewListObj(1, &strObj);
    Tcl_ListObjAppendElement(NULL, retval, Tcl_NewIntObj(decpt));
    strObj = Tcl_NewStringObj(signum ? "-" : "+", 1);
    Tcl_ListObjAppendElement(NULL, retval, strObj);
    Tcl_SetObjResult(interp, retval);
    return TCL_OK;
}

/*
 *----------------------------------------------------------------------
 *
 * TestdstringCmd --
 *
 *	This procedure implements the "testdstring" command.  It is used
 *	to test the dynamic string facilities of Tcl.
 *
 * Results:
 *	A standard Tcl result.
 *
 * Side effects:
 *	Creates, deletes, and invokes handlers.
 *
 *----------------------------------------------------------------------
 */

	/* ARGSUSED */
static int
TestdstringCmd(
    ClientData dummy,		/* Not used. */
    Tcl_Interp *interp,		/* Current interpreter. */
    int argc,			/* Number of arguments. */
    const char **argv)		/* Argument strings. */
{
    int count;

    if (argc < 2) {
	wrongNumArgs:
	Tcl_SetResult(interp, "wrong # args", TCL_STATIC);
	return TCL_ERROR;
    }
    if (strcmp(argv[1], "append") == 0) {
	if (argc != 4) {
	    goto wrongNumArgs;
	}
	if (Tcl_GetInt(interp, argv[3], &count) != TCL_OK) {
	    return TCL_ERROR;
	}
	Tcl_DStringAppend(&dstring, argv[2], count);
    } else if (strcmp(argv[1], "element") == 0) {
	if (argc != 3) {
	    goto wrongNumArgs;
	}
	Tcl_DStringAppendElement(&dstring, argv[2]);
    } else if (strcmp(argv[1], "end") == 0) {
	if (argc != 2) {
	    goto wrongNumArgs;
	}
	Tcl_DStringEndSublist(&dstring);
    } else if (strcmp(argv[1], "free") == 0) {
	if (argc != 2) {
	    goto wrongNumArgs;
	}
	Tcl_DStringFree(&dstring);
    } else if (strcmp(argv[1], "get") == 0) {
	if (argc != 2) {
	    goto wrongNumArgs;
	}
	Tcl_SetResult(interp, Tcl_DStringValue(&dstring), TCL_VOLATILE);
    } else if (strcmp(argv[1], "gresult") == 0) {
	if (argc != 3) {
	    goto wrongNumArgs;
	}
	if (strcmp(argv[2], "staticsmall") == 0) {
	    Tcl_SetResult(interp, "short", TCL_STATIC);
	} else if (strcmp(argv[2], "staticlarge") == 0) {
	    Tcl_SetResult(interp, "first0 first1 first2 first3 first4 first5 first6 first7 first8 first9\nsecond0 second1 second2 second3 second4 second5 second6 second7 second8 second9\nthird0 third1 third2 third3 third4 third5 third6 third7 third8 third9\nfourth0 fourth1 fourth2 fourth3 fourth4 fourth5 fourth6 fourth7 fourth8 fourth9\nfifth0 fifth1 fifth2 fifth3 fifth4 fifth5 fifth6 fifth7 fifth8 fifth9\nsixth0 sixth1 sixth2 sixth3 sixth4 sixth5 sixth6 sixth7 sixth8 sixth9\nseventh0 seventh1 seventh2 seventh3 seventh4 seventh5 seventh6 seventh7 seventh8 seventh9\n", TCL_STATIC);
	} else if (strcmp(argv[2], "free") == 0) {
	    Tcl_SetResult(interp, (char *) ckalloc(100), TCL_DYNAMIC);
	    strcpy(interp->result, "This is a malloc-ed string");
	} else if (strcmp(argv[2], "special") == 0) {
	    interp->result = (char *) ckalloc(100);
	    interp->result += 4;
	    interp->freeProc = SpecialFree;
	    strcpy(interp->result, "This is a specially-allocated string");
	} else {
	    Tcl_AppendResult(interp, "bad gresult option \"", argv[2],
		    "\": must be staticsmall, staticlarge, free, or special",
		    NULL);
	    return TCL_ERROR;
	}
	Tcl_DStringGetResult(interp, &dstring);
    } else if (strcmp(argv[1], "length") == 0) {
	char buf[TCL_INTEGER_SPACE];

	if (argc != 2) {
	    goto wrongNumArgs;
	}
	TclFormatInt(buf, Tcl_DStringLength(&dstring));
	Tcl_SetResult(interp, buf, TCL_VOLATILE);
    } else if (strcmp(argv[1], "result") == 0) {
	if (argc != 2) {
	    goto wrongNumArgs;
	}
	Tcl_DStringResult(interp, &dstring);
    } else if (strcmp(argv[1], "trunc") == 0) {
	if (argc != 3) {
	    goto wrongNumArgs;
	}
	if (Tcl_GetInt(interp, argv[2], &count) != TCL_OK) {
	    return TCL_ERROR;
	}
	Tcl_DStringTrunc(&dstring, count);
    } else if (strcmp(argv[1], "start") == 0) {
	if (argc != 2) {
	    goto wrongNumArgs;
	}
	Tcl_DStringStartSublist(&dstring);
    } else {
	Tcl_AppendResult(interp, "bad option \"", argv[1],
		"\": must be append, element, end, free, get, length, "
		"result, trunc, or start", NULL);
	return TCL_ERROR;
    }
    return TCL_OK;
}

/*
 * The procedure below is used as a special freeProc to test how well
 * Tcl_DStringGetResult handles freeProc's other than free.
 */

static void SpecialFree(blockPtr)
    char *blockPtr;			/* Block to free. */
{
    ckfree(blockPtr - 4);
}

/*
 *----------------------------------------------------------------------
 *
 * TestencodingCmd --
 *
 *	This procedure implements the "testencoding" command.  It is used
 *	to test the encoding package.
 *
 * Results:
 *	A standard Tcl result.
 *
 * Side effects:
 *	Load encodings.
 *
 *----------------------------------------------------------------------
 */

	/* ARGSUSED */
static int
TestencodingObjCmd(
    ClientData dummy,		/* Not used. */
    Tcl_Interp *interp,		/* Current interpreter. */
    int objc,			/* Number of arguments. */
    Tcl_Obj *const objv[])	/* Argument objects. */
{
    Tcl_Encoding encoding;
    int index, length;
    char *string;
    TclEncoding *encodingPtr;
    static const char *optionStrings[] = {
	"create",	"delete",	NULL
    };
    enum options {
	ENC_CREATE,	ENC_DELETE
    };

    if (Tcl_GetIndexFromObj(interp, objv[1], optionStrings, "option", 0,
	    &index) != TCL_OK) {
	return TCL_ERROR;
    }

    switch ((enum options) index) {
    case ENC_CREATE: {
	Tcl_EncodingType type;

	if (objc != 5) {
	    return TCL_ERROR;
	}
	encodingPtr = (TclEncoding *) ckalloc(sizeof(TclEncoding));
	encodingPtr->interp = interp;

	string = Tcl_GetStringFromObj(objv[3], &length);
	encodingPtr->toUtfCmd = (char *) ckalloc((unsigned) (length + 1));
	memcpy(encodingPtr->toUtfCmd, string, (unsigned) length + 1);

	string = Tcl_GetStringFromObj(objv[4], &length);
	encodingPtr->fromUtfCmd = (char *) ckalloc((unsigned) (length + 1));
	memcpy(encodingPtr->fromUtfCmd, string, (unsigned) (length + 1));

	string = Tcl_GetStringFromObj(objv[2], &length);

	type.encodingName = string;
	type.toUtfProc = EncodingToUtfProc;
	type.fromUtfProc = EncodingFromUtfProc;
	type.freeProc = EncodingFreeProc;
	type.clientData = (ClientData) encodingPtr;
	type.nullSize = 1;

	Tcl_CreateEncoding(&type);
	break;
    }
    case ENC_DELETE:
	if (objc != 3) {
	    return TCL_ERROR;
	}
	encoding = Tcl_GetEncoding(NULL, Tcl_GetString(objv[2]));
	Tcl_FreeEncoding(encoding);
	Tcl_FreeEncoding(encoding);
	break;
    }
    return TCL_OK;
}

static int
EncodingToUtfProc(
    ClientData clientData,	/* TclEncoding structure. */
    const char *src,		/* Source string in specified encoding. */
    int srcLen,			/* Source string length in bytes. */
    int flags,			/* Conversion control flags. */
    Tcl_EncodingState *statePtr,/* Current state. */
    char *dst,			/* Output buffer. */
    int dstLen,			/* The maximum length of output buffer. */
    int *srcReadPtr,		/* Filled with number of bytes read. */
    int *dstWrotePtr,		/* Filled with number of bytes stored. */
    int *dstCharsPtr)		/* Filled with number of chars stored. */
{
    int len;
    TclEncoding *encodingPtr;

    encodingPtr = (TclEncoding *) clientData;
    Tcl_GlobalEval(encodingPtr->interp, encodingPtr->toUtfCmd);

    len = strlen(Tcl_GetStringResult(encodingPtr->interp));
    if (len > dstLen) {
	len = dstLen;
    }
    memcpy(dst, Tcl_GetStringResult(encodingPtr->interp), (unsigned) len);
    Tcl_ResetResult(encodingPtr->interp);

    *srcReadPtr = srcLen;
    *dstWrotePtr = len;
    *dstCharsPtr = len;
    return TCL_OK;
}

static int
EncodingFromUtfProc(
    ClientData clientData,	/* TclEncoding structure. */
    const char *src,		/* Source string in specified encoding. */
    int srcLen,			/* Source string length in bytes. */
    int flags,			/* Conversion control flags. */
    Tcl_EncodingState *statePtr,/* Current state. */
    char *dst,			/* Output buffer. */
    int dstLen,			/* The maximum length of output buffer. */
    int *srcReadPtr,		/* Filled with number of bytes read. */
    int *dstWrotePtr,		/* Filled with number of bytes stored. */
    int *dstCharsPtr)		/* Filled with number of chars stored. */
{
    int len;
    TclEncoding *encodingPtr;

    encodingPtr = (TclEncoding *) clientData;
    Tcl_GlobalEval(encodingPtr->interp, encodingPtr->fromUtfCmd);

    len = strlen(Tcl_GetStringResult(encodingPtr->interp));
    if (len > dstLen) {
	len = dstLen;
    }
    memcpy(dst, Tcl_GetStringResult(encodingPtr->interp), (unsigned) len);
    Tcl_ResetResult(encodingPtr->interp);

    *srcReadPtr = srcLen;
    *dstWrotePtr = len;
    *dstCharsPtr = len;
    return TCL_OK;
}

static void
EncodingFreeProc(
    ClientData clientData)	/* ClientData associated with type. */
{
    TclEncoding *encodingPtr;

    encodingPtr = (TclEncoding *) clientData;
    ckfree((char *) encodingPtr->toUtfCmd);
    ckfree((char *) encodingPtr->fromUtfCmd);
    ckfree((char *) encodingPtr);
}

/*
 *----------------------------------------------------------------------
 *
 * TestevalexObjCmd --
 *
 *	This procedure implements the "testevalex" command.  It is
 *	used to test Tcl_EvalEx.
 *
 * Results:
 *	A standard Tcl result.
 *
 * Side effects:
 *	None.
 *
 *----------------------------------------------------------------------
 */

static int
TestevalexObjCmd(
    ClientData dummy,		/* Not used. */
    Tcl_Interp *interp,		/* Current interpreter. */
    int objc,			/* Number of arguments. */
    Tcl_Obj *const objv[])	/* Argument objects. */
{
    int length, flags;
    char *script;

    flags = 0;
    if (objc == 3) {
	char *global = Tcl_GetStringFromObj(objv[2], &length);
	if (strcmp(global, "global") != 0) {
	    Tcl_AppendResult(interp, "bad value \"", global,
		    "\": must be global", NULL);
	    return TCL_ERROR;
	}
	flags = TCL_EVAL_GLOBAL;
    } else if (objc != 2) {
	Tcl_WrongNumArgs(interp, 1, objv, "script ?global?");
	return TCL_ERROR;
    }

    script = Tcl_GetStringFromObj(objv[1], &length);
    return Tcl_EvalEx(interp, script, length, flags);
}

/*
 *----------------------------------------------------------------------
 *
 * TestevalobjvObjCmd --
 *
 *	This procedure implements the "testevalobjv" command.  It is
 *	used to test Tcl_EvalObjv.
 *
 * Results:
 *	A standard Tcl result.
 *
 * Side effects:
 *	None.
 *
 *----------------------------------------------------------------------
 */

static int
TestevalobjvObjCmd(
    ClientData dummy,		/* Not used. */
    Tcl_Interp *interp,		/* Current interpreter. */
    int objc,			/* Number of arguments. */
    Tcl_Obj *const objv[])	/* Argument objects. */
{
    int evalGlobal;

    if (objc < 3) {
	Tcl_WrongNumArgs(interp, 1, objv, "global word ?word ...?");
	return TCL_ERROR;
    }
    if (Tcl_GetIntFromObj(interp, objv[1], &evalGlobal) != TCL_OK) {
	return TCL_ERROR;
    }
    return Tcl_EvalObjv(interp, objc-2, objv+2,
	    (evalGlobal) ? TCL_EVAL_GLOBAL : 0);
}

/*
 *----------------------------------------------------------------------
 *
 * TesteventObjCmd --
 *
 *	This procedure implements a 'testevent' command.  The command
 *	is used to test event queue management.
 *
 * The command takes two forms:
 *	- testevent queue name position script
 *		Queues an event at the given position in the queue, and
 *		associates a given name with it (the same name may be
 *		associated with multiple events). When the event comes
 *		to the head of the queue, executes the given script at
 *		global level in the current interp. The position may be
 *		one of 'head', 'tail' or 'mark'.
 *	- testevent delete name
 *		Deletes any events associated with the given name from
 *		the queue.
 *
 * Return value:
 *	Returns a standard Tcl result.
 *
 * Side effects:
 *	Manipulates the event queue as directed.
 *
 *----------------------------------------------------------------------
 */

static int
TesteventObjCmd(
    ClientData unused,		/* Not used */
    Tcl_Interp *interp,		/* Tcl interpreter */
    int objc,			/* Parameter count */
    Tcl_Obj *const objv[])	/* Parameter vector */
{
    static const char *subcommands[] = { /* Possible subcommands */
	"queue", "delete", NULL
    };
    int subCmdIndex;		/* Index of the chosen subcommand */
    static const char *positions[] = { /* Possible queue positions */
	"head", "tail", "mark", NULL
    };
    int posIndex;		/* Index of the chosen position */
    static const Tcl_QueuePosition posNum[] = {
				/* Interpretation of the chosen position */
	TCL_QUEUE_HEAD,
	TCL_QUEUE_TAIL,
	TCL_QUEUE_MARK
    };
    TestEvent *ev;		/* Event to be queued */

    if (objc < 2) {
	Tcl_WrongNumArgs(interp, 1, objv, "subcommand ?args?");
	return TCL_ERROR;
    }
    if (Tcl_GetIndexFromObj(interp, objv[1], subcommands, "subcommand",
	    TCL_EXACT, &subCmdIndex) != TCL_OK) {
	return TCL_ERROR;
    }
    switch (subCmdIndex) {
    case 0:			/* queue */
	if (objc != 5) {
	    Tcl_WrongNumArgs(interp, 2, objv, "name position script");
	    return TCL_ERROR;
	}
	if (Tcl_GetIndexFromObj(interp, objv[3], positions,
		"position specifier", TCL_EXACT, &posIndex) != TCL_OK) {
	    return TCL_ERROR;
	}
	ev = (TestEvent *) ckalloc(sizeof(TestEvent));
	ev->header.proc = TesteventProc;
	ev->header.nextPtr = NULL;
	ev->interp = interp;
	ev->command = objv[4];
	Tcl_IncrRefCount(ev->command);
	ev->tag = objv[2];
	Tcl_IncrRefCount(ev->tag);
	Tcl_QueueEvent((Tcl_Event *) ev, posNum[posIndex]);
	break;

    case 1:			/* delete */
	if (objc != 3) {
	    Tcl_WrongNumArgs(interp, 2, objv, "name");
	    return TCL_ERROR;
	}
	Tcl_DeleteEvents(TesteventDeleteProc, objv[2]);
	break;
    }

    return TCL_OK;
}

/*
 *----------------------------------------------------------------------
 *
 * TesteventProc --
 *
 *	Delivers a test event to the Tcl interpreter as part of event
 *	queue testing.
 *
 * Results:
 *	Returns 1 if the event has been serviced, 0 otherwise.
 *
 * Side effects:
 *	Evaluates the event's callback script, so has whatever side effects
 *	the callback has.  The return value of the callback script becomes the
 *	return value of this function.  If the callback script reports an
 *	error, it is reported as a background error.
 *
 *----------------------------------------------------------------------
 */

static int
TesteventProc(
    Tcl_Event *event,		/* Event to deliver */
    int flags)			/* Current flags for Tcl_ServiceEvent */
{
    TestEvent *ev = (TestEvent *) event;
    Tcl_Interp *interp = ev->interp;
    Tcl_Obj *command = ev->command;
    int result = Tcl_EvalObjEx(interp, command,
	    TCL_EVAL_GLOBAL | TCL_EVAL_DIRECT);
    int retval;

    if (result != TCL_OK) {
	Tcl_AddErrorInfo(interp,
		"    (command bound to \"testevent\" callback)");
	Tcl_BackgroundError(interp);
	return 1;		/* Avoid looping on errors */
    }
    if (Tcl_GetBooleanFromObj(interp, Tcl_GetObjResult(interp),
	    &retval) != TCL_OK) {
	Tcl_AddErrorInfo(interp,
		"    (return value from \"testevent\" callback)");
	Tcl_BackgroundError(interp);
	return 1;
    }
    if (retval) {
	Tcl_DecrRefCount(ev->tag);
	Tcl_DecrRefCount(ev->command);
    }

    return retval;
}

/*
 *----------------------------------------------------------------------
 *
 * TesteventDeleteProc --
 *
 *	Removes some set of events from the queue.
 *
 * This procedure is used as part of testing event queue management.
 *
 * Results:
 *	Returns 1 if a given event should be deleted, 0 otherwise.
 *
 * Side effects:
 *	None.
 *
 *----------------------------------------------------------------------
 */

static int
TesteventDeleteProc(
    Tcl_Event *event,		/* Event to examine */
    ClientData clientData)	/* Tcl_Obj containing the name of the event(s)
				 * to remove */
{
    TestEvent *ev;		/* Event to examine */
    char *evNameStr;
    Tcl_Obj *targetName;	/* Name of the event(s) to delete */
    char *targetNameStr;

    if (event->proc != TesteventProc) {
	return 0;
    }
    targetName = (Tcl_Obj *) clientData;
    targetNameStr = (char *) Tcl_GetStringFromObj(targetName, NULL);
    ev = (TestEvent *) event;
    evNameStr = Tcl_GetStringFromObj(ev->tag, NULL);
    if (strcmp(evNameStr, targetNameStr) == 0) {
	Tcl_DecrRefCount(ev->tag);
	Tcl_DecrRefCount(ev->command);
	return 1;
    } else {
	return 0;
    }
}

/*
 *----------------------------------------------------------------------
 *
 * TestexithandlerCmd --
 *
 *	This procedure implements the "testexithandler" command. It is
 *	used to test Tcl_CreateExitHandler and Tcl_DeleteExitHandler.
 *
 * Results:
 *	A standard Tcl result.
 *
 * Side effects:
 *	None.
 *
 *----------------------------------------------------------------------
 */

static int
TestexithandlerCmd(
    ClientData clientData,	/* Not used. */
    Tcl_Interp *interp,		/* Current interpreter. */
    int argc,			/* Number of arguments. */
    const char **argv)		/* Argument strings. */
{
    int value;

    if (argc != 3) {
	Tcl_AppendResult(interp, "wrong # arguments: should be \"", argv[0],
		" create|delete value\"", NULL);
	return TCL_ERROR;
    }
    if (Tcl_GetInt(interp, argv[2], &value) != TCL_OK) {
	return TCL_ERROR;
    }
    if (strcmp(argv[1], "create") == 0) {
	Tcl_CreateExitHandler((value & 1) ? ExitProcOdd : ExitProcEven,
		(ClientData) INT2PTR(value));
    } else if (strcmp(argv[1], "delete") == 0) {
	Tcl_DeleteExitHandler((value & 1) ? ExitProcOdd : ExitProcEven,
		(ClientData) INT2PTR(value));
    } else {
	Tcl_AppendResult(interp, "bad option \"", argv[1],
		"\": must be create or delete", NULL);
	return TCL_ERROR;
    }
    return TCL_OK;
}

static void
ExitProcOdd(
    ClientData clientData)	/* Integer value to print. */
{
    char buf[16 + TCL_INTEGER_SPACE];
    size_t len;

    sprintf(buf, "odd %d\n", PTR2INT(clientData));
    len = strlen(buf);
    if (len != (size_t) write(1, buf, len)) {
	Tcl_Panic("ExitProcOdd: unable to write to stdout");
    }
}

static void
ExitProcEven(
    ClientData clientData)	/* Integer value to print. */
{
    char buf[16 + TCL_INTEGER_SPACE];
    size_t len;

    sprintf(buf, "even %d\n", PTR2INT(clientData));
    len = strlen(buf);
    if (len != (size_t) write(1, buf, len)) {
	Tcl_Panic("ExitProcEven: unable to write to stdout");
    }
}

/*
 *----------------------------------------------------------------------
 *
 * TestexprlongCmd --
 *
 *	This procedure verifies that Tcl_ExprLong does not modify the
 *	interpreter result if there is no error.
 *
 * Results:
 *	A standard Tcl result.
 *
 * Side effects:
 *	None.
 *
 *----------------------------------------------------------------------
 */

static int
TestexprlongCmd(
    ClientData clientData,	/* Not used. */
    Tcl_Interp *interp,		/* Current interpreter. */
    int argc,			/* Number of arguments. */
    const char **argv)		/* Argument strings. */
{
    long exprResult;
    char buf[4 + TCL_INTEGER_SPACE];
    int result;

    if (argc != 2) {
	Tcl_AppendResult(interp, "wrong # arguments: should be \"", argv[0],
		" expression\"", NULL);
	return TCL_ERROR;
    }
    Tcl_SetResult(interp, "This is a result", TCL_STATIC);
    result = Tcl_ExprLong(interp, argv[1], &exprResult);
    if (result != TCL_OK) {
	return result;
    }
    sprintf(buf, ": %ld", exprResult);
    Tcl_AppendResult(interp, buf, NULL);
    return TCL_OK;
}

/*
 *----------------------------------------------------------------------
 *
 * TestexprlongobjCmd --
 *
 *	This procedure verifies that Tcl_ExprLongObj does not modify the
 *	interpreter result if there is no error.
 *
 * Results:
 *	A standard Tcl result.
 *
 * Side effects:
 *	None.
 *
 *----------------------------------------------------------------------
 */

static int
TestexprlongobjCmd(
    ClientData clientData,	/* Not used. */
    Tcl_Interp *interp,		/* Current interpreter. */
    int objc,			/* Number of arguments. */
    Tcl_Obj *const *objv)	/* Argument objects. */
{
    long exprResult;
    char buf[4 + TCL_INTEGER_SPACE];
    int result;

    if (objc != 2) {
	Tcl_WrongNumArgs(interp, 1, objv, "expression");
	return TCL_ERROR;
    }
    Tcl_SetResult(interp, "This is a result", TCL_STATIC);
    result = Tcl_ExprLongObj(interp, objv[1], &exprResult);
    if (result != TCL_OK) {
	return result;
    }
    sprintf(buf, ": %ld", exprResult);
    Tcl_AppendResult(interp, buf, NULL);
    return TCL_OK;
}

/*
 *----------------------------------------------------------------------
 *
 * TestexprdoubleCmd --
 *
 *	This procedure verifies that Tcl_ExprDouble does not modify the
 *	interpreter result if there is no error.
 *
 * Results:
 *	A standard Tcl result.
 *
 * Side effects:
 *	None.
 *
 *----------------------------------------------------------------------
 */

static int
TestexprdoubleCmd(
    ClientData clientData,	/* Not used. */
    Tcl_Interp *interp,		/* Current interpreter. */
    int argc,			/* Number of arguments. */
    const char **argv)		/* Argument strings. */
{
    double exprResult;
    char buf[4 + TCL_DOUBLE_SPACE];
    int result;

    if (argc != 2) {
	Tcl_AppendResult(interp, "wrong # arguments: should be \"", argv[0],
		" expression\"", NULL);
	return TCL_ERROR;
    }
    Tcl_SetResult(interp, "This is a result", TCL_STATIC);
    result = Tcl_ExprDouble(interp, argv[1], &exprResult);
    if (result != TCL_OK) {
	return result;
    }
    strcpy(buf, ": ");
    Tcl_PrintDouble(interp, exprResult, buf+2);
    Tcl_AppendResult(interp, buf, NULL);
    return TCL_OK;
}

/*
 *----------------------------------------------------------------------
 *
 * TestexprdoubleobjCmd --
 *
 *	This procedure verifies that Tcl_ExprLongObj does not modify the
 *	interpreter result if there is no error.
 *
 * Results:
 *	A standard Tcl result.
 *
 * Side effects:
 *	None.
 *
 *----------------------------------------------------------------------
 */

static int
TestexprdoubleobjCmd(
    ClientData clientData,	/* Not used. */
    Tcl_Interp *interp,		/* Current interpreter. */
    int objc,			/* Number of arguments. */
    Tcl_Obj *const *objv)	/* Argument objects. */
{
    double exprResult;
    char buf[4 + TCL_DOUBLE_SPACE];
    int result;

    if (objc != 2) {
	Tcl_WrongNumArgs(interp, 1, objv, "expression");
	return TCL_ERROR;
    }
    Tcl_SetResult(interp, "This is a result", TCL_STATIC);
    result = Tcl_ExprDoubleObj(interp, objv[1], &exprResult);
    if (result != TCL_OK) {
	return result;
    }
    strcpy(buf, ": ");
    Tcl_PrintDouble(interp, exprResult, buf+2);
    Tcl_AppendResult(interp, buf, NULL);
    return TCL_OK;
}

/*
 *----------------------------------------------------------------------
 *
 * TestexprstringCmd --
 *
 *	This procedure tests the basic operation of Tcl_ExprString.
 *
 * Results:
 *	A standard Tcl result.
 *
 * Side effects:
 *	None.
 *
 *----------------------------------------------------------------------
 */

static int
TestexprstringCmd(
    ClientData clientData,	/* Not used. */
    Tcl_Interp *interp,		/* Current interpreter. */
    int argc,			/* Number of arguments. */
    const char **argv)		/* Argument strings. */
{
    if (argc != 2) {
	Tcl_AppendResult(interp, "wrong # arguments: should be \"", argv[0],
		" expression\"", NULL);
	return TCL_ERROR;
    }
    return Tcl_ExprString(interp, argv[1]);
}

/*
 *----------------------------------------------------------------------
 *
 * TestfilelinkCmd --
 *
 *	This procedure implements the "testfilelink" command.  It is used to
 *	test the effects of creating and manipulating filesystem links in Tcl.
 *
 * Results:
 *	A standard Tcl result.
 *
 * Side effects:
 *	May create a link on disk.
 *
 *----------------------------------------------------------------------
 */

static int
TestfilelinkCmd(
    ClientData clientData,	/* Not used. */
    Tcl_Interp *interp,		/* Current interpreter. */
    int objc,			/* Number of arguments. */
    Tcl_Obj *const objv[])	/* The argument objects. */
{
    Tcl_Obj *contents;

    if (objc < 2 || objc > 3) {
	Tcl_WrongNumArgs(interp, 1, objv, "source ?target?");
	return TCL_ERROR;
    }

    if (Tcl_FSConvertToPathType(interp, objv[1]) != TCL_OK) {
	return TCL_ERROR;
    }

    if (objc == 3) {
	/* Create link from source to target */
	contents = Tcl_FSLink(objv[1], objv[2],
		TCL_CREATE_SYMBOLIC_LINK|TCL_CREATE_HARD_LINK);
	if (contents == NULL) {
	    Tcl_AppendResult(interp, "could not create link from \"",
		    Tcl_GetString(objv[1]), "\" to \"",
		    Tcl_GetString(objv[2]), "\": ",
		    Tcl_PosixError(interp), NULL);
	    return TCL_ERROR;
	}
    } else {
	/* Read link */
	contents = Tcl_FSLink(objv[1], NULL, 0);
	if (contents == NULL) {
	    Tcl_AppendResult(interp, "could not read link \"",
		    Tcl_GetString(objv[1]), "\": ",
		    Tcl_PosixError(interp), NULL);
	    return TCL_ERROR;
	}
    }
    Tcl_SetObjResult(interp, contents);
    if (objc == 2) {
	/*
	 * If we are creating a link, this will actually just
	 * be objv[3], and we don't own it
	 */
	Tcl_DecrRefCount(contents);
    }
    return TCL_OK;
}

/*
 *----------------------------------------------------------------------
 *
 * TestgetassocdataCmd --
 *
 *	This procedure implements the "testgetassocdata" command. It is
 *	used to test Tcl_GetAssocData.
 *
 * Results:
 *	A standard Tcl result.
 *
 * Side effects:
 *	None.
 *
 *----------------------------------------------------------------------
 */

static int
TestgetassocdataCmd(
    ClientData clientData,	/* Not used. */
    Tcl_Interp *interp,		/* Current interpreter. */
    int argc,			/* Number of arguments. */
    const char **argv)		/* Argument strings. */
{
    char *res;

    if (argc != 2) {
	Tcl_AppendResult(interp, "wrong # arguments: should be \"", argv[0],
		" data_key\"", NULL);
	return TCL_ERROR;
    }
    res = (char *) Tcl_GetAssocData(interp, argv[1], NULL);
    if (res != NULL) {
	Tcl_AppendResult(interp, res, NULL);
    }
    return TCL_OK;
}

/*
 *----------------------------------------------------------------------
 *
 * TestgetplatformCmd --
 *
 *	This procedure implements the "testgetplatform" command. It is
 *	used to retrievel the value of the tclPlatform global variable.
 *
 * Results:
 *	A standard Tcl result.
 *
 * Side effects:
 *	None.
 *
 *----------------------------------------------------------------------
 */

static int
TestgetplatformCmd(
    ClientData clientData,	/* Not used. */
    Tcl_Interp *interp,		/* Current interpreter. */
    int argc,			/* Number of arguments. */
    const char **argv)		/* Argument strings. */
{
    static const char *platformStrings[] = { "unix", "mac", "windows" };
    TclPlatformType *platform;

    platform = TclGetPlatform();

    if (argc != 1) {
	Tcl_AppendResult(interp, "wrong # arguments: should be \"", argv[0],
		NULL);
	return TCL_ERROR;
    }

    Tcl_AppendResult(interp, platformStrings[*platform], NULL);
    return TCL_OK;
}

/*
 *----------------------------------------------------------------------
 *
 * TestinterpdeleteCmd --
 *
 *	This procedure tests the code in tclInterp.c that deals with
 *	interpreter deletion. It deletes a user-specified interpreter
 *	from the hierarchy, and subsequent code checks integrity.
 *
 * Results:
 *	A standard Tcl result.
 *
 * Side effects:
 *	Deletes one or more interpreters.
 *
 *----------------------------------------------------------------------
 */

	/* ARGSUSED */
static int
TestinterpdeleteCmd(
    ClientData dummy,		/* Not used. */
    Tcl_Interp *interp,		/* Current interpreter. */
    int argc,			/* Number of arguments. */
    const char **argv)		/* Argument strings. */
{
    Tcl_Interp *slaveToDelete;

    if (argc != 2) {
	Tcl_AppendResult(interp, "wrong # args: should be \"", argv[0],
		" path\"", NULL);
	return TCL_ERROR;
    }
    slaveToDelete = Tcl_GetSlave(interp, argv[1]);
    if (slaveToDelete == NULL) {
	return TCL_ERROR;
    }
    Tcl_DeleteInterp(slaveToDelete);
    return TCL_OK;
}

/*
 *----------------------------------------------------------------------
 *
 * TestlinkCmd --
 *
 *	This procedure implements the "testlink" command.  It is used
 *	to test Tcl_LinkVar and related library procedures.
 *
 * Results:
 *	A standard Tcl result.
 *
 * Side effects:
 *	Creates and deletes various variable links, plus returns
 *	values of the linked variables.
 *
 *----------------------------------------------------------------------
 */

	/* ARGSUSED */
static int
TestlinkCmd(
    ClientData dummy,		/* Not used. */
    Tcl_Interp *interp,		/* Current interpreter. */
    int argc,			/* Number of arguments. */
    const char **argv)		/* Argument strings. */
{
    static int intVar = 43;
    static int boolVar = 4;
    static double realVar = 1.23;
    static Tcl_WideInt wideVar = Tcl_LongAsWide(79);
    static char *stringVar = NULL;
    static char charVar = '@';
    static unsigned char ucharVar = 130;
    static short shortVar = 3000;
    static unsigned short ushortVar = 60000;
    static unsigned int uintVar = 0xbeeffeed;
    static long longVar = 123456789L;
    static unsigned long ulongVar = 3456789012UL;
    static float floatVar = 4.5;
    static Tcl_WideUInt uwideVar = (Tcl_WideUInt) Tcl_LongAsWide(123);
    static int created = 0;
    char buffer[2*TCL_DOUBLE_SPACE];
    int writable, flag;
    Tcl_Obj *tmp;

    if (argc < 2) {
	Tcl_AppendResult(interp, "wrong # args: should be \"", argv[0],
		" option ?arg arg arg arg arg arg arg arg arg arg arg arg"
		" arg arg?\"", NULL);
	return TCL_ERROR;
    }
    if (strcmp(argv[1], "create") == 0) {
	if (argc != 16) {
	    Tcl_AppendResult(interp, "wrong # args: should be \"",
		argv[0], " ", argv[1],
		" intRO realRO boolRO stringRO wideRO charRO ucharRO shortRO"
		" ushortRO uintRO longRO ulongRO floatRO uwideRO\"", NULL);
	    return TCL_ERROR;
	}
	if (created) {
	    Tcl_UnlinkVar(interp, "int");
	    Tcl_UnlinkVar(interp, "real");
	    Tcl_UnlinkVar(interp, "bool");
	    Tcl_UnlinkVar(interp, "string");
	    Tcl_UnlinkVar(interp, "wide");
	    Tcl_UnlinkVar(interp, "char");
	    Tcl_UnlinkVar(interp, "uchar");
	    Tcl_UnlinkVar(interp, "short");
	    Tcl_UnlinkVar(interp, "ushort");
	    Tcl_UnlinkVar(interp, "uint");
	    Tcl_UnlinkVar(interp, "long");
	    Tcl_UnlinkVar(interp, "ulong");
	    Tcl_UnlinkVar(interp, "float");
	    Tcl_UnlinkVar(interp, "uwide");
	}
	created = 1;
	if (Tcl_GetBoolean(interp, argv[2], &writable) != TCL_OK) {
	    return TCL_ERROR;
	}
	flag = (writable != 0) ? 0 : TCL_LINK_READ_ONLY;
	if (Tcl_LinkVar(interp, "int", (char *) &intVar,
		TCL_LINK_INT | flag) != TCL_OK) {
	    return TCL_ERROR;
	}
	if (Tcl_GetBoolean(interp, argv[3], &writable) != TCL_OK) {
	    return TCL_ERROR;
	}
	flag = (writable != 0) ? 0 : TCL_LINK_READ_ONLY;
	if (Tcl_LinkVar(interp, "real", (char *) &realVar,
		TCL_LINK_DOUBLE | flag) != TCL_OK) {
	    return TCL_ERROR;
	}
	if (Tcl_GetBoolean(interp, argv[4], &writable) != TCL_OK) {
	    return TCL_ERROR;
	}
	flag = (writable != 0) ? 0 : TCL_LINK_READ_ONLY;
	if (Tcl_LinkVar(interp, "bool", (char *) &boolVar,
		TCL_LINK_BOOLEAN | flag) != TCL_OK) {
	    return TCL_ERROR;
	}
	if (Tcl_GetBoolean(interp, argv[5], &writable) != TCL_OK) {
	    return TCL_ERROR;
	}
	flag = (writable != 0) ? 0 : TCL_LINK_READ_ONLY;
	if (Tcl_LinkVar(interp, "string", (char *) &stringVar,
		TCL_LINK_STRING | flag) != TCL_OK) {
	    return TCL_ERROR;
	}
	if (Tcl_GetBoolean(interp, argv[6], &writable) != TCL_OK) {
	    return TCL_ERROR;
	}
	flag = (writable != 0) ? 0 : TCL_LINK_READ_ONLY;
	if (Tcl_LinkVar(interp, "wide", (char *) &wideVar,
			TCL_LINK_WIDE_INT | flag) != TCL_OK) {
	    return TCL_ERROR;
	}
	if (Tcl_GetBoolean(interp, argv[7], &writable) != TCL_OK) {
	    return TCL_ERROR;
	}
	flag = (writable != 0) ? 0 : TCL_LINK_READ_ONLY;
	if (Tcl_LinkVar(interp, "char", (char *) &charVar,
		TCL_LINK_CHAR | flag) != TCL_OK) {
	    return TCL_ERROR;
	}
	if (Tcl_GetBoolean(interp, argv[8], &writable) != TCL_OK) {
	    return TCL_ERROR;
	}
	flag = (writable != 0) ? 0 : TCL_LINK_READ_ONLY;
	if (Tcl_LinkVar(interp, "uchar", (char *) &ucharVar,
		TCL_LINK_UCHAR | flag) != TCL_OK) {
	    return TCL_ERROR;
	}
	if (Tcl_GetBoolean(interp, argv[9], &writable) != TCL_OK) {
	    return TCL_ERROR;
	}
	flag = (writable != 0) ? 0 : TCL_LINK_READ_ONLY;
	if (Tcl_LinkVar(interp, "short", (char *) &shortVar,
		TCL_LINK_SHORT | flag) != TCL_OK) {
	    return TCL_ERROR;
	}
	if (Tcl_GetBoolean(interp, argv[10], &writable) != TCL_OK) {
	    return TCL_ERROR;
	}
	flag = (writable != 0) ? 0 : TCL_LINK_READ_ONLY;
	if (Tcl_LinkVar(interp, "ushort", (char *) &ushortVar,
		TCL_LINK_USHORT | flag) != TCL_OK) {
	    return TCL_ERROR;
	}
	if (Tcl_GetBoolean(interp, argv[11], &writable) != TCL_OK) {
	    return TCL_ERROR;
	}
	flag = (writable != 0) ? 0 : TCL_LINK_READ_ONLY;
	if (Tcl_LinkVar(interp, "uint", (char *) &uintVar,
		TCL_LINK_UINT | flag) != TCL_OK) {
	    return TCL_ERROR;
	}
	if (Tcl_GetBoolean(interp, argv[12], &writable) != TCL_OK) {
	    return TCL_ERROR;
	}
	flag = (writable != 0) ? 0 : TCL_LINK_READ_ONLY;
	if (Tcl_LinkVar(interp, "long", (char *) &longVar,
		TCL_LINK_LONG | flag) != TCL_OK) {
	    return TCL_ERROR;
	}
	if (Tcl_GetBoolean(interp, argv[13], &writable) != TCL_OK) {
	    return TCL_ERROR;
	}
	flag = (writable != 0) ? 0 : TCL_LINK_READ_ONLY;
	if (Tcl_LinkVar(interp, "ulong", (char *) &ulongVar,
		TCL_LINK_ULONG | flag) != TCL_OK) {
	    return TCL_ERROR;
	}
	if (Tcl_GetBoolean(interp, argv[14], &writable) != TCL_OK) {
	    return TCL_ERROR;
	}
	flag = (writable != 0) ? 0 : TCL_LINK_READ_ONLY;
	if (Tcl_LinkVar(interp, "float", (char *) &floatVar,
		TCL_LINK_FLOAT | flag) != TCL_OK) {
	    return TCL_ERROR;
	}
	if (Tcl_GetBoolean(interp, argv[15], &writable) != TCL_OK) {
	    return TCL_ERROR;
	}
	flag = (writable != 0) ? 0 : TCL_LINK_READ_ONLY;
	if (Tcl_LinkVar(interp, "uwide", (char *) &uwideVar,
		TCL_LINK_WIDE_UINT | flag) != TCL_OK) {
	    return TCL_ERROR;
	}

    } else if (strcmp(argv[1], "delete") == 0) {
	Tcl_UnlinkVar(interp, "int");
	Tcl_UnlinkVar(interp, "real");
	Tcl_UnlinkVar(interp, "bool");
	Tcl_UnlinkVar(interp, "string");
	Tcl_UnlinkVar(interp, "wide");
	Tcl_UnlinkVar(interp, "char");
	Tcl_UnlinkVar(interp, "uchar");
	Tcl_UnlinkVar(interp, "short");
	Tcl_UnlinkVar(interp, "ushort");
	Tcl_UnlinkVar(interp, "uint");
	Tcl_UnlinkVar(interp, "long");
	Tcl_UnlinkVar(interp, "ulong");
	Tcl_UnlinkVar(interp, "float");
	Tcl_UnlinkVar(interp, "uwide");
	created = 0;
    } else if (strcmp(argv[1], "get") == 0) {
	TclFormatInt(buffer, intVar);
	Tcl_AppendElement(interp, buffer);
	Tcl_PrintDouble(NULL, realVar, buffer);
	Tcl_AppendElement(interp, buffer);
	TclFormatInt(buffer, boolVar);
	Tcl_AppendElement(interp, buffer);
	Tcl_AppendElement(interp, (stringVar == NULL) ? "-" : stringVar);
	/*
	 * Wide ints only have an object-based interface.
	 */
	tmp = Tcl_NewWideIntObj(wideVar);
	Tcl_AppendElement(interp, Tcl_GetString(tmp));
	Tcl_DecrRefCount(tmp);
	TclFormatInt(buffer, (int) charVar);
	Tcl_AppendElement(interp, buffer);
	TclFormatInt(buffer, (int) ucharVar);
	Tcl_AppendElement(interp, buffer);
	TclFormatInt(buffer, (int) shortVar);
	Tcl_AppendElement(interp, buffer);
	TclFormatInt(buffer, (int) ushortVar);
	Tcl_AppendElement(interp, buffer);
	TclFormatInt(buffer, (int) uintVar);
	Tcl_AppendElement(interp, buffer);
	tmp = Tcl_NewLongObj(longVar);
	Tcl_AppendElement(interp, Tcl_GetString(tmp));
	Tcl_DecrRefCount(tmp);
	tmp = Tcl_NewLongObj((long)ulongVar);
	Tcl_AppendElement(interp, Tcl_GetString(tmp));
	Tcl_DecrRefCount(tmp);
	Tcl_PrintDouble(NULL, (double)floatVar, buffer);
	Tcl_AppendElement(interp, buffer);
	tmp = Tcl_NewWideIntObj((Tcl_WideInt)uwideVar);
	Tcl_AppendElement(interp, Tcl_GetString(tmp));
	Tcl_DecrRefCount(tmp);
    } else if (strcmp(argv[1], "set") == 0) {
	int v;

	if (argc != 16) {
	    Tcl_AppendResult(interp, "wrong # args: should be \"",
		    argv[0], " ", argv[1],
		    " intValue realValue boolValue stringValue wideValue"
		    " charValue ucharValue shortValue ushortValue uintValue"
		    " longValue ulongValue floatValue uwideValue\"", NULL);
	    return TCL_ERROR;
	}
	if (argv[2][0] != 0) {
	    if (Tcl_GetInt(interp, argv[2], &intVar) != TCL_OK) {
		return TCL_ERROR;
	    }
	}
	if (argv[3][0] != 0) {
	    if (Tcl_GetDouble(interp, argv[3], &realVar) != TCL_OK) {
		return TCL_ERROR;
	    }
	}
	if (argv[4][0] != 0) {
	    if (Tcl_GetInt(interp, argv[4], &boolVar) != TCL_OK) {
		return TCL_ERROR;
	    }
	}
	if (argv[5][0] != 0) {
	    if (stringVar != NULL) {
		ckfree(stringVar);
	    }
	    if (strcmp(argv[5], "-") == 0) {
		stringVar = NULL;
	    } else {
		stringVar = (char *) ckalloc((unsigned) (strlen(argv[5]) + 1));
		strcpy(stringVar, argv[5]);
	    }
	}
	if (argv[6][0] != 0) {
	    tmp = Tcl_NewStringObj(argv[6], -1);
	    if (Tcl_GetWideIntFromObj(interp, tmp, &wideVar) != TCL_OK) {
		Tcl_DecrRefCount(tmp);
		return TCL_ERROR;
	    }
	    Tcl_DecrRefCount(tmp);
	}
	if (argv[7][0]) {
	    if (Tcl_GetInt(interp, argv[7], &v) != TCL_OK) {
		return TCL_ERROR;
	    }
	    charVar = (char) v;
	}
	if (argv[8][0]) {
	    if (Tcl_GetInt(interp, argv[8], &v) != TCL_OK) {
		return TCL_ERROR;
	    }
	    ucharVar = (unsigned char) v;
	}
	if (argv[9][0]) {
	    if (Tcl_GetInt(interp, argv[9], &v) != TCL_OK) {
		return TCL_ERROR;
	    }
	    shortVar = (short) v;
	}
	if (argv[10][0]) {
	    if (Tcl_GetInt(interp, argv[10], &v) != TCL_OK) {
		return TCL_ERROR;
	    }
	    ushortVar = (unsigned short) v;
	}
	if (argv[11][0]) {
	    if (Tcl_GetInt(interp, argv[11], &v) != TCL_OK) {
		return TCL_ERROR;
	    }
	    uintVar = (unsigned int) v;
	}
	if (argv[12][0]) {
	    if (Tcl_GetInt(interp, argv[12], &v) != TCL_OK) {
		return TCL_ERROR;
	    }
	    longVar = (long) v;
	}
	if (argv[13][0]) {
	    if (Tcl_GetInt(interp, argv[13], &v) != TCL_OK) {
		return TCL_ERROR;
	    }
	    ulongVar = (unsigned long) v;
	}
	if (argv[14][0]) {
	    double d;
	    if (Tcl_GetDouble(interp, argv[14], &d) != TCL_OK) {
		return TCL_ERROR;
	    }
	    floatVar = (float) d;
	}
	if (argv[15][0]) {
	    Tcl_WideInt w;
	    tmp = Tcl_NewStringObj(argv[15], -1);
	    if (Tcl_GetWideIntFromObj(interp, tmp, &w) != TCL_OK) {
		Tcl_DecrRefCount(tmp);
		return TCL_ERROR;
	    }
	    Tcl_DecrRefCount(tmp);
	    uwideVar = (Tcl_WideUInt) w;
	}
    } else if (strcmp(argv[1], "update") == 0) {
	int v;

	if (argc != 16) {
	    Tcl_AppendResult(interp, "wrong # args: should be \"",
		    argv[0], " ", argv[1],
		    " intValue realValue boolValue stringValue wideValue"
		    " charValue ucharValue shortValue ushortValue uintValue"
		    " longValue ulongValue floatValue uwideValue\"", NULL);
	    return TCL_ERROR;
	}
	if (argv[2][0] != 0) {
	    if (Tcl_GetInt(interp, argv[2], &intVar) != TCL_OK) {
		return TCL_ERROR;
	    }
	    Tcl_UpdateLinkedVar(interp, "int");
	}
	if (argv[3][0] != 0) {
	    if (Tcl_GetDouble(interp, argv[3], &realVar) != TCL_OK) {
		return TCL_ERROR;
	    }
	    Tcl_UpdateLinkedVar(interp, "real");
	}
	if (argv[4][0] != 0) {
	    if (Tcl_GetInt(interp, argv[4], &boolVar) != TCL_OK) {
		return TCL_ERROR;
	    }
	    Tcl_UpdateLinkedVar(interp, "bool");
	}
	if (argv[5][0] != 0) {
	    if (stringVar != NULL) {
		ckfree(stringVar);
	    }
	    if (strcmp(argv[5], "-") == 0) {
		stringVar = NULL;
	    } else {
		stringVar = (char *) ckalloc((unsigned) (strlen(argv[5]) + 1));
		strcpy(stringVar, argv[5]);
	    }
	    Tcl_UpdateLinkedVar(interp, "string");
	}
	if (argv[6][0] != 0) {
	    tmp = Tcl_NewStringObj(argv[6], -1);
	    if (Tcl_GetWideIntFromObj(interp, tmp, &wideVar) != TCL_OK) {
		Tcl_DecrRefCount(tmp);
		return TCL_ERROR;
	    }
	    Tcl_DecrRefCount(tmp);
	    Tcl_UpdateLinkedVar(interp, "wide");
	}
	if (argv[7][0]) {
	    if (Tcl_GetInt(interp, argv[7], &v) != TCL_OK) {
		return TCL_ERROR;
	    }
	    charVar = (char) v;
	    Tcl_UpdateLinkedVar(interp, "char");
	}
	if (argv[8][0]) {
	    if (Tcl_GetInt(interp, argv[8], &v) != TCL_OK) {
		return TCL_ERROR;
	    }
	    ucharVar = (unsigned char) v;
	    Tcl_UpdateLinkedVar(interp, "uchar");
	}
	if (argv[9][0]) {
	    if (Tcl_GetInt(interp, argv[9], &v) != TCL_OK) {
		return TCL_ERROR;
	    }
	    shortVar = (short) v;
	    Tcl_UpdateLinkedVar(interp, "short");
	}
	if (argv[10][0]) {
	    if (Tcl_GetInt(interp, argv[10], &v) != TCL_OK) {
		return TCL_ERROR;
	    }
	    ushortVar = (unsigned short) v;
	    Tcl_UpdateLinkedVar(interp, "ushort");
	}
	if (argv[11][0]) {
	    if (Tcl_GetInt(interp, argv[11], &v) != TCL_OK) {
		return TCL_ERROR;
	    }
	    uintVar = (unsigned int) v;
	    Tcl_UpdateLinkedVar(interp, "uint");
	}
	if (argv[12][0]) {
	    if (Tcl_GetInt(interp, argv[12], &v) != TCL_OK) {
		return TCL_ERROR;
	    }
	    longVar = (long) v;
	    Tcl_UpdateLinkedVar(interp, "long");
	}
	if (argv[13][0]) {
	    if (Tcl_GetInt(interp, argv[13], &v) != TCL_OK) {
		return TCL_ERROR;
	    }
	    ulongVar = (unsigned long) v;
	    Tcl_UpdateLinkedVar(interp, "ulong");
	}
	if (argv[14][0]) {
	    double d;
	    if (Tcl_GetDouble(interp, argv[14], &d) != TCL_OK) {
		return TCL_ERROR;
	    }
	    floatVar = (float) d;
	    Tcl_UpdateLinkedVar(interp, "float");
	}
	if (argv[15][0]) {
	    Tcl_WideInt w;
	    tmp = Tcl_NewStringObj(argv[15], -1);
	    if (Tcl_GetWideIntFromObj(interp, tmp, &w) != TCL_OK) {
		Tcl_DecrRefCount(tmp);
		return TCL_ERROR;
	    }
	    Tcl_DecrRefCount(tmp);
	    uwideVar = (Tcl_WideUInt) w;
	    Tcl_UpdateLinkedVar(interp, "uwide");
	}
    } else {
	Tcl_AppendResult(interp, "bad option \"", argv[1],
		"\": should be create, delete, get, set, or update", NULL);
	return TCL_ERROR;
    }
    return TCL_OK;
}

/*
 *----------------------------------------------------------------------
 *
 * TestlocaleCmd --
 *
 *	This procedure implements the "testlocale" command.  It is used
 *	to test the effects of setting different locales in Tcl.
 *
 * Results:
 *	A standard Tcl result.
 *
 * Side effects:
 *	Modifies the current C locale.
 *
 *----------------------------------------------------------------------
 */

static int
TestlocaleCmd(
    ClientData clientData,	/* Not used. */
    Tcl_Interp *interp,		/* Current interpreter. */
    int objc,			/* Number of arguments. */
    Tcl_Obj *const objv[])	/* The argument objects. */
{
    int index;
    char *locale;

    static const char *optionStrings[] = {
    	"ctype", "numeric", "time", "collate", "monetary",
	"all",	NULL
    };
    static CONST int lcTypes[] = {
	LC_CTYPE, LC_NUMERIC, LC_TIME, LC_COLLATE, LC_MONETARY,
	LC_ALL
    };

    /*
     * LC_CTYPE, etc. correspond to the indices for the strings.
     */

    if (objc < 2 || objc > 3) {
	Tcl_WrongNumArgs(interp, 1, objv, "category ?locale?");
	return TCL_ERROR;
    }

    if (Tcl_GetIndexFromObj(interp, objv[1], optionStrings, "option", 0,
	    &index) != TCL_OK) {
	return TCL_ERROR;
    }

    if (objc == 3) {
	locale = Tcl_GetString(objv[2]);
    } else {
	locale = NULL;
    }
    locale = setlocale(lcTypes[index], locale);
    if (locale) {
	Tcl_SetStringObj(Tcl_GetObjResult(interp), locale, -1);
    }
    return TCL_OK;
}

/*
 *----------------------------------------------------------------------
 *
 * TestMathFunc --
 *
 *	This is a user-defined math procedure to test out math procedures
 *	with no arguments.
 *
 * Results:
 *	A normal Tcl completion code.
 *
 * Side effects:
 *	None.
 *
 *----------------------------------------------------------------------
 */

	/* ARGSUSED */
static int
TestMathFunc(
    ClientData clientData,	/* Integer value to return. */
    Tcl_Interp *interp,		/* Not used. */
    Tcl_Value *args,		/* Not used. */
    Tcl_Value *resultPtr)	/* Where to store result. */
{
    resultPtr->type = TCL_INT;
    resultPtr->intValue = PTR2INT(clientData);
    return TCL_OK;
}

/*
 *----------------------------------------------------------------------
 *
 * TestMathFunc2 --
 *
 *	This is a user-defined math procedure to test out math procedures
 *	that do have arguments, in this case 2.
 *
 * Results:
 *	A normal Tcl completion code.
 *
 * Side effects:
 *	None.
 *
 *----------------------------------------------------------------------
 */

	/* ARGSUSED */
static int
TestMathFunc2(
    ClientData clientData,	/* Integer value to return. */
    Tcl_Interp *interp,		/* Used to report errors. */
    Tcl_Value *args,		/* Points to an array of two Tcl_Value structs
				 * for the two arguments. */
    Tcl_Value *resultPtr)	/* Where to store the result. */
{
    int result = TCL_OK;

    /*
     * Return the maximum of the two arguments with the correct type.
     */

    if (args[0].type == TCL_INT) {
	int i0 = args[0].intValue;

	if (args[1].type == TCL_INT) {
	    int i1 = args[1].intValue;

	    resultPtr->type = TCL_INT;
	    resultPtr->intValue = ((i0 > i1)? i0 : i1);
	} else if (args[1].type == TCL_DOUBLE) {
	    double d0 = i0;
	    double d1 = args[1].doubleValue;

	    resultPtr->type = TCL_DOUBLE;
	    resultPtr->doubleValue = ((d0 > d1)? d0 : d1);
	} else if (args[1].type == TCL_WIDE_INT) {
	    Tcl_WideInt w0 = Tcl_LongAsWide(i0);
	    Tcl_WideInt w1 = args[1].wideValue;

	    resultPtr->type = TCL_WIDE_INT;
	    resultPtr->wideValue = ((w0 > w1)? w0 : w1);
	} else {
	    Tcl_SetResult(interp, "T3: wrong type for arg 2", TCL_STATIC);
	    result = TCL_ERROR;
	}
    } else if (args[0].type == TCL_DOUBLE) {
	double d0 = args[0].doubleValue;

	if (args[1].type == TCL_INT) {
	    double d1 = args[1].intValue;

	    resultPtr->type = TCL_DOUBLE;
	    resultPtr->doubleValue = ((d0 > d1)? d0 : d1);
	} else if (args[1].type == TCL_DOUBLE) {
	    double d1 = args[1].doubleValue;

	    resultPtr->type = TCL_DOUBLE;
	    resultPtr->doubleValue = ((d0 > d1)? d0 : d1);
	} else if (args[1].type == TCL_WIDE_INT) {
	    double d1 = Tcl_WideAsDouble(args[1].wideValue);

	    resultPtr->type = TCL_DOUBLE;
	    resultPtr->doubleValue = ((d0 > d1)? d0 : d1);
	} else {
	    Tcl_SetResult(interp, "T3: wrong type for arg 2", TCL_STATIC);
	    result = TCL_ERROR;
	}
    } else if (args[0].type == TCL_WIDE_INT) {
	Tcl_WideInt w0 = args[0].wideValue;

	if (args[1].type == TCL_INT) {
	    Tcl_WideInt w1 = Tcl_LongAsWide(args[1].intValue);

	    resultPtr->type = TCL_WIDE_INT;
	    resultPtr->wideValue = ((w0 > w1)? w0 : w1);
	} else if (args[1].type == TCL_DOUBLE) {
	    double d0 = Tcl_WideAsDouble(w0);
	    double d1 = args[1].doubleValue;

	    resultPtr->type = TCL_DOUBLE;
	    resultPtr->doubleValue = ((d0 > d1)? d0 : d1);
	} else if (args[1].type == TCL_WIDE_INT) {
	    Tcl_WideInt w1 = args[1].wideValue;

	    resultPtr->type = TCL_WIDE_INT;
	    resultPtr->wideValue = ((w0 > w1)? w0 : w1);
	} else {
	    Tcl_SetResult(interp, "T3: wrong type for arg 2", TCL_STATIC);
	    result = TCL_ERROR;
	}
    } else {
	Tcl_SetResult(interp, "T3: wrong type for arg 1", TCL_STATIC);
	result = TCL_ERROR;
    }
    return result;
}

/*
 *----------------------------------------------------------------------
 *
 * CleanupTestSetassocdataTests --
 *
 *	This function is called when an interpreter is deleted to clean
 *	up any data left over from running the testsetassocdata command.
 *
 * Results:
 *	None.
 *
 * Side effects:
 *	Releases storage.
 *
 *----------------------------------------------------------------------
 */
	/* ARGSUSED */
static void
CleanupTestSetassocdataTests(
    ClientData clientData,	/* Data to be released. */
    Tcl_Interp *interp)		/* Interpreter being deleted. */
{
    ckfree((char *) clientData);
}

/*
 *----------------------------------------------------------------------
 *
 * TestparserObjCmd --
 *
 *	This procedure implements the "testparser" command.  It is
 *	used for testing the new Tcl script parser in Tcl 8.1.
 *
 * Results:
 *	A standard Tcl result.
 *
 * Side effects:
 *	None.
 *
 *----------------------------------------------------------------------
 */

static int
TestparserObjCmd(
    ClientData clientData,	/* Not used. */
    Tcl_Interp *interp,		/* Current interpreter. */
    int objc,			/* Number of arguments. */
    Tcl_Obj *const objv[])	/* The argument objects. */
{
    char *script;
    int length, dummy;
    Tcl_Parse parse;

    if (objc != 3) {
	Tcl_WrongNumArgs(interp, 1, objv, "script length");
	return TCL_ERROR;
    }
    script = Tcl_GetStringFromObj(objv[1], &dummy);
    if (Tcl_GetIntFromObj(interp, objv[2], &length)) {
	return TCL_ERROR;
    }
    if (length == 0) {
	length = dummy;
    }
    if (Tcl_ParseCommand(interp, script, length, 0, &parse) != TCL_OK) {
	Tcl_AddErrorInfo(interp, "\n    (remainder of script: \"");
	Tcl_AddErrorInfo(interp, parse.term);
	Tcl_AddErrorInfo(interp, "\")");
	return TCL_ERROR;
    }

    /*
     * The parse completed successfully.  Just print out the contents
     * of the parse structure into the interpreter's result.
     */

    PrintParse(interp, &parse);
    Tcl_FreeParse(&parse);
    return TCL_OK;
}

/*
 *----------------------------------------------------------------------
 *
 * TestexprparserObjCmd --
 *
 *	This procedure implements the "testexprparser" command.  It is
 *	used for testing the new Tcl expression parser in Tcl 8.1.
 *
 * Results:
 *	A standard Tcl result.
 *
 * Side effects:
 *	None.
 *
 *----------------------------------------------------------------------
 */

static int
TestexprparserObjCmd(
    ClientData clientData,	/* Not used. */
    Tcl_Interp *interp,		/* Current interpreter. */
    int objc,			/* Number of arguments. */
    Tcl_Obj *const objv[])	/* The argument objects. */
{
    char *script;
    int length, dummy;
    Tcl_Parse parse;

    if (objc != 3) {
	Tcl_WrongNumArgs(interp, 1, objv, "expr length");
	return TCL_ERROR;
    }
    script = Tcl_GetStringFromObj(objv[1], &dummy);
    if (Tcl_GetIntFromObj(interp, objv[2], &length)) {
	return TCL_ERROR;
    }
    if (length == 0) {
	length = dummy;
    }
    parse.commentStart = NULL;
    parse.commentSize = 0;
    parse.commandStart = NULL;
    parse.commandSize = 0;
    if (Tcl_ParseExpr(interp, script, length, &parse) != TCL_OK) {
	Tcl_AddErrorInfo(interp, "\n    (remainder of expr: \"");
	Tcl_AddErrorInfo(interp, parse.term);
	Tcl_AddErrorInfo(interp, "\")");
	return TCL_ERROR;
    }

    /*
     * The parse completed successfully.  Just print out the contents
     * of the parse structure into the interpreter's result.
     */

    PrintParse(interp, &parse);
    Tcl_FreeParse(&parse);
    return TCL_OK;
}

/*
 *----------------------------------------------------------------------
 *
 * PrintParse --
 *
 *	This procedure prints out the contents of a Tcl_Parse structure
 *	in the result of an interpreter.
 *
 * Results:
 *	Interp's result is set to a prettily formatted version of the
 *	contents of parsePtr.
 *
 * Side effects:
 *	None.
 *
 *----------------------------------------------------------------------
 */

static void
PrintParse(
    Tcl_Interp *interp,		/* Interpreter whose result is to be set to
				 * the contents of a parse structure. */
    Tcl_Parse *parsePtr)	/* Parse structure to print out. */
{
    Tcl_Obj *objPtr;
    char *typeString;
    Tcl_Token *tokenPtr;
    int i;

    objPtr = Tcl_GetObjResult(interp);
    if (parsePtr->commentSize > 0) {
	Tcl_ListObjAppendElement(NULL, objPtr,
		Tcl_NewStringObj(parsePtr->commentStart,
			parsePtr->commentSize));
    } else {
	Tcl_ListObjAppendElement(NULL, objPtr, Tcl_NewStringObj("-", 1));
    }
    Tcl_ListObjAppendElement(NULL, objPtr,
	    Tcl_NewStringObj(parsePtr->commandStart, parsePtr->commandSize));
    Tcl_ListObjAppendElement(NULL, objPtr,
	    Tcl_NewIntObj(parsePtr->numWords));
    for (i = 0; i < parsePtr->numTokens; i++) {
	tokenPtr = &parsePtr->tokenPtr[i];
	switch (tokenPtr->type) {
	case TCL_TOKEN_EXPAND_WORD:
	    typeString = "expand";
	    break;
	case TCL_TOKEN_WORD:
	    typeString = "word";
	    break;
	case TCL_TOKEN_SIMPLE_WORD:
	    typeString = "simple";
	    break;
	case TCL_TOKEN_TEXT:
	    typeString = "text";
	    break;
	case TCL_TOKEN_BS:
	    typeString = "backslash";
	    break;
	case TCL_TOKEN_COMMAND:
	    typeString = "command";
	    break;
	case TCL_TOKEN_VARIABLE:
	    typeString = "variable";
	    break;
	case TCL_TOKEN_SUB_EXPR:
	    typeString = "subexpr";
	    break;
	case TCL_TOKEN_OPERATOR:
	    typeString = "operator";
	    break;
	default:
	    typeString = "??";
	    break;
	}
	Tcl_ListObjAppendElement(NULL, objPtr,
		Tcl_NewStringObj(typeString, -1));
	Tcl_ListObjAppendElement(NULL, objPtr,
		Tcl_NewStringObj(tokenPtr->start, tokenPtr->size));
	Tcl_ListObjAppendElement(NULL, objPtr,
		Tcl_NewIntObj(tokenPtr->numComponents));
    }
    Tcl_ListObjAppendElement(NULL, objPtr,
	    Tcl_NewStringObj(parsePtr->commandStart + parsePtr->commandSize,
	    -1));
}

/*
 *----------------------------------------------------------------------
 *
 * TestparsevarObjCmd --
 *
 *	This procedure implements the "testparsevar" command.  It is
 *	used for testing Tcl_ParseVar.
 *
 * Results:
 *	A standard Tcl result.
 *
 * Side effects:
 *	None.
 *
 *----------------------------------------------------------------------
 */

static int
TestparsevarObjCmd(
    ClientData clientData,	/* Not used. */
    Tcl_Interp *interp,		/* Current interpreter. */
    int objc,			/* Number of arguments. */
    Tcl_Obj *const objv[])	/* The argument objects. */
{
    const char *value, *name, *termPtr;

    if (objc != 2) {
	Tcl_WrongNumArgs(interp, 1, objv, "varName");
	return TCL_ERROR;
    }
    name = Tcl_GetString(objv[1]);
    value = Tcl_ParseVar(interp, name, &termPtr);
    if (value == NULL) {
	return TCL_ERROR;
    }

    Tcl_AppendElement(interp, value);
    Tcl_AppendElement(interp, termPtr);
    return TCL_OK;
}

/*
 *----------------------------------------------------------------------
 *
 * TestparsevarnameObjCmd --
 *
 *	This procedure implements the "testparsevarname" command.  It is
 *	used for testing the new Tcl script parser in Tcl 8.1.
 *
 * Results:
 *	A standard Tcl result.
 *
 * Side effects:
 *	None.
 *
 *----------------------------------------------------------------------
 */

static int
TestparsevarnameObjCmd(
    ClientData clientData,	/* Not used. */
    Tcl_Interp *interp,		/* Current interpreter. */
    int objc,			/* Number of arguments. */
    Tcl_Obj *const objv[])	/* The argument objects. */
{
    char *script;
    int append, length, dummy;
    Tcl_Parse parse;

    if (objc != 4) {
	Tcl_WrongNumArgs(interp, 1, objv, "script length append");
	return TCL_ERROR;
    }
    script = Tcl_GetStringFromObj(objv[1], &dummy);
    if (Tcl_GetIntFromObj(interp, objv[2], &length)) {
	return TCL_ERROR;
    }
    if (length == 0) {
	length = dummy;
    }
    if (Tcl_GetIntFromObj(interp, objv[3], &append)) {
	return TCL_ERROR;
    }
    if (Tcl_ParseVarName(interp, script, length, &parse, append) != TCL_OK) {
	Tcl_AddErrorInfo(interp, "\n    (remainder of script: \"");
	Tcl_AddErrorInfo(interp, parse.term);
	Tcl_AddErrorInfo(interp, "\")");
	return TCL_ERROR;
    }

    /*
     * The parse completed successfully.  Just print out the contents
     * of the parse structure into the interpreter's result.
     */

    parse.commentSize = 0;
    parse.commandStart = script + parse.tokenPtr->size;
    parse.commandSize = 0;
    PrintParse(interp, &parse);
    Tcl_FreeParse(&parse);
    return TCL_OK;
}

/*
 *----------------------------------------------------------------------
 *
 * TestregexpObjCmd --
 *
 *	This procedure implements the "testregexp" command. It is used to give
 *	a direct interface for regexp flags. It's identical to
 *	Tcl_RegexpObjCmd except for the -xflags option, and the consequences
 *	thereof (including the REG_EXPECT kludge).
 *
 * Results:
 *	A standard Tcl result.
 *
 * Side effects:
 *	See the user documentation.
 *
 *----------------------------------------------------------------------
 */

	/* ARGSUSED */
static int
TestregexpObjCmd(
    ClientData dummy,		/* Not used. */
    Tcl_Interp *interp,		/* Current interpreter. */
    int objc,			/* Number of arguments. */
    Tcl_Obj *const objv[])	/* Argument objects. */
{
    int i, ii, indices, stringLength, match, about;
    int hasxflags, cflags, eflags;
    Tcl_RegExp regExpr;
    char *string;
    Tcl_Obj *objPtr;
    Tcl_RegExpInfo info;
    static const char *options[] = {
	"-indices",	"-nocase",	"-about",	"-expanded",
	"-line",	"-linestop",	"-lineanchor",
	"-xflags",
	"--",		NULL
    };
    enum options {
	REGEXP_INDICES, REGEXP_NOCASE,	REGEXP_ABOUT,	REGEXP_EXPANDED,
	REGEXP_MULTI,	REGEXP_NOCROSS,	REGEXP_NEWL,
	REGEXP_XFLAGS,
	REGEXP_LAST
    };

    indices = 0;
    about = 0;
    cflags = REG_ADVANCED;
    eflags = 0;
    hasxflags = 0;

    for (i = 1; i < objc; i++) {
	char *name;
	int index;

	name = Tcl_GetString(objv[i]);
	if (name[0] != '-') {
	    break;
	}
	if (Tcl_GetIndexFromObj(interp, objv[i], options, "switch", TCL_EXACT,
		&index) != TCL_OK) {
	    return TCL_ERROR;
	}
	switch ((enum options) index) {
	case REGEXP_INDICES:
	    indices = 1;
	    break;
	case REGEXP_NOCASE:
	    cflags |= REG_ICASE;
	    break;
	case REGEXP_ABOUT:
	    about = 1;
	    break;
	case REGEXP_EXPANDED:
	    cflags |= REG_EXPANDED;
	    break;
	case REGEXP_MULTI:
	    cflags |= REG_NEWLINE;
	    break;
	case REGEXP_NOCROSS:
	    cflags |= REG_NLSTOP;
	    break;
	case REGEXP_NEWL:
	    cflags |= REG_NLANCH;
	    break;
	case REGEXP_XFLAGS:
	    hasxflags = 1;
	    break;
	case REGEXP_LAST:
	    i++;
	    goto endOfForLoop;
	}
    }

  endOfForLoop:
    if (objc - i < hasxflags + 2 - about) {
	Tcl_WrongNumArgs(interp, 1, objv,
		"?switches? exp string ?matchVar? ?subMatchVar subMatchVar ...?");
	return TCL_ERROR;
    }
    objc -= i;
    objv += i;

    if (hasxflags) {
	string = Tcl_GetStringFromObj(objv[0], &stringLength);
	TestregexpXflags(string, stringLength, &cflags, &eflags);
	objc--;
	objv++;
    }

    regExpr = Tcl_GetRegExpFromObj(interp, objv[0], cflags);
    if (regExpr == NULL) {
	return TCL_ERROR;
    }

    if (about) {
	if (TclRegAbout(interp, regExpr) < 0) {
	    return TCL_ERROR;
	}
	return TCL_OK;
    }

    objPtr = objv[1];
    match = Tcl_RegExpExecObj(interp, regExpr, objPtr, 0 /* offset */,
	    objc-2 /* nmatches */, eflags);

    if (match < 0) {
	return TCL_ERROR;
    }
    if (match == 0) {
	/*
	 * Set the interpreter's object result to an integer object w/
	 * value 0.
	 */

	Tcl_SetIntObj(Tcl_GetObjResult(interp), 0);
	if (objc > 2 && (cflags&REG_EXPECT) && indices) {
	    char *varName;
	    const char *value;
	    int start, end;
	    char resinfo[TCL_INTEGER_SPACE * 2];

	    varName = Tcl_GetString(objv[2]);
	    TclRegExpRangeUniChar(regExpr, -1, &start, &end);
	    sprintf(resinfo, "%d %d", start, end-1);
	    value = Tcl_SetVar(interp, varName, resinfo, 0);
	    if (value == NULL) {
		Tcl_AppendResult(interp, "couldn't set variable \"",
			varName, "\"", NULL);
		return TCL_ERROR;
	    }
	} else if (cflags & TCL_REG_CANMATCH) {
	    char *varName;
	    const char *value;
	    char resinfo[TCL_INTEGER_SPACE * 2];

	    Tcl_RegExpGetInfo(regExpr, &info);
	    varName = Tcl_GetString(objv[2]);
	    sprintf(resinfo, "%ld", info.extendStart);
	    value = Tcl_SetVar(interp, varName, resinfo, 0);
	    if (value == NULL) {
		Tcl_AppendResult(interp, "couldn't set variable \"",
			varName, "\"", NULL);
		return TCL_ERROR;
	    }
	}
	return TCL_OK;
    }

    /*
     * If additional variable names have been specified, return
     * index information in those variables.
     */

    objc -= 2;
    objv += 2;

    Tcl_RegExpGetInfo(regExpr, &info);
    for (i = 0; i < objc; i++) {
	int start, end;
	Tcl_Obj *newPtr, *varPtr, *valuePtr;

	varPtr = objv[i];
	ii = ((cflags&REG_EXPECT) && i == objc-1) ? -1 : i;
	if (indices) {
	    Tcl_Obj *objs[2];

	    if (ii == -1) {
		TclRegExpRangeUniChar(regExpr, ii, &start, &end);
	    } else if (ii > info.nsubs) {
		start = -1;
		end = -1;
	    } else {
		start = info.matches[ii].start;
		end = info.matches[ii].end;
	    }

	    /*
	     * Adjust index so it refers to the last character in the match
	     * instead of the first character after the match.
	     */

	    if (end >= 0) {
		end--;
	    }

	    objs[0] = Tcl_NewLongObj(start);
	    objs[1] = Tcl_NewLongObj(end);

	    newPtr = Tcl_NewListObj(2, objs);
	} else {
	    if (ii == -1) {
		TclRegExpRangeUniChar(regExpr, ii, &start, &end);
		newPtr = Tcl_GetRange(objPtr, start, end);
	    } else if (ii > info.nsubs) {
		newPtr = Tcl_NewObj();
	    } else {
		newPtr = Tcl_GetRange(objPtr, info.matches[ii].start,
			info.matches[ii].end - 1);
	    }
	}
	valuePtr = Tcl_ObjSetVar2(interp, varPtr, NULL, newPtr, 0);
	if (valuePtr == NULL) {
	    Tcl_AppendResult(interp, "couldn't set variable \"",
		    Tcl_GetString(varPtr), "\"", NULL);
	    return TCL_ERROR;
	}
    }

    /*
     * Set the interpreter's object result to an integer object w/ value 1.
     */

    Tcl_SetIntObj(Tcl_GetObjResult(interp), 1);
    return TCL_OK;
}

/*
 *---------------------------------------------------------------------------
 *
 * TestregexpXflags --
 *
 *	Parse a string of extended regexp flag letters, for testing.
 *
 * Results:
 *	No return value (you're on your own for errors here).
 *
 * Side effects:
 *	Modifies *cflagsPtr, a regcomp flags word, and *eflagsPtr, a
 *	regexec flags word, as appropriate.
 *
 *----------------------------------------------------------------------
 */

static void
TestregexpXflags(
    char *string,		/* The string of flags. */
    int length,			/* The length of the string in bytes. */
    int *cflagsPtr,		/* compile flags word */
    int *eflagsPtr)		/* exec flags word */
{
    int i, cflags, eflags;

    cflags = *cflagsPtr;
    eflags = *eflagsPtr;
    for (i = 0; i < length; i++) {
	switch (string[i]) {
	case 'a':
	    cflags |= REG_ADVF;
	    break;
	case 'b':
	    cflags &= ~REG_ADVANCED;
	    break;
	case 'c':
	    cflags |= TCL_REG_CANMATCH;
	    break;
	case 'e':
	    cflags &= ~REG_ADVANCED;
	    cflags |= REG_EXTENDED;
	    break;
	case 'q':
	    cflags &= ~REG_ADVANCED;
	    cflags |= REG_QUOTE;
	    break;
	case 'o':			/* o for opaque */
	    cflags |= REG_NOSUB;
	    break;
	case 's':			/* s for start */
	    cflags |= REG_BOSONLY;
	    break;
	case '+':
	    cflags |= REG_FAKE;
	    break;
	case ',':
	    cflags |= REG_PROGRESS;
	    break;
	case '.':
	    cflags |= REG_DUMP;
	    break;
	case ':':
	    eflags |= REG_MTRACE;
	    break;
	case ';':
	    eflags |= REG_FTRACE;
	    break;
	case '^':
	    eflags |= REG_NOTBOL;
	    break;
	case '$':
	    eflags |= REG_NOTEOL;
	    break;
	case 't':
	    cflags |= REG_EXPECT;
	    break;
	case '%':
	    eflags |= REG_SMALL;
	    break;
	}
    }

    *cflagsPtr = cflags;
    *eflagsPtr = eflags;
}

/*
 *----------------------------------------------------------------------
 *
 * TestreturnObjCmd --
 *
 *	This procedure implements the "testreturn" command. It is
 *	used to verify that a
 *		return TCL_RETURN;
 *	has same behavior as
 *		return Tcl_SetReturnOptions(interp, Tcl_NewObj());
 *
 * Results:
 *	A standard Tcl result.
 *
 * Side effects:
 *	See the user documentation.
 *
 *----------------------------------------------------------------------
 */

	/* ARGSUSED */
static int
TestreturnObjCmd(
    ClientData dummy,		/* Not used. */
    Tcl_Interp *interp,		/* Current interpreter. */
    int objc,			/* Number of arguments. */
    Tcl_Obj *const objv[])	/* Argument objects. */
{
    return TCL_RETURN;
}

/*
 *----------------------------------------------------------------------
 *
 * TestsetassocdataCmd --
 *
 *	This procedure implements the "testsetassocdata" command. It is used
 *	to test Tcl_SetAssocData.
 *
 * Results:
 *	A standard Tcl result.
 *
 * Side effects:
 *	Modifies or creates an association between a key and associated
 *	data for this interpreter.
 *
 *----------------------------------------------------------------------
 */

static int
TestsetassocdataCmd(
    ClientData clientData,	/* Not used. */
    Tcl_Interp *interp,		/* Current interpreter. */
    int argc,			/* Number of arguments. */
    const char **argv)		/* Argument strings. */
{
    char *buf, *oldData;
    Tcl_InterpDeleteProc *procPtr;

    if (argc != 3) {
	Tcl_AppendResult(interp, "wrong # arguments: should be \"", argv[0],
		" data_key data_item\"", NULL);
	return TCL_ERROR;
    }

    buf = ckalloc((unsigned) strlen(argv[2]) + 1);
    strcpy(buf, argv[2]);

    /*
     * If we previously associated a malloced value with the variable,
     * free it before associating a new value.
     */

    oldData = (char *) Tcl_GetAssocData(interp, argv[1], &procPtr);
    if ((oldData != NULL) && (procPtr == CleanupTestSetassocdataTests)) {
	ckfree(oldData);
    }

    Tcl_SetAssocData(interp, argv[1], CleanupTestSetassocdataTests,
	(ClientData) buf);
    return TCL_OK;
}

/*
 *----------------------------------------------------------------------
 *
 * TestsetplatformCmd --
 *
 *	This procedure implements the "testsetplatform" command. It is
 *	used to change the tclPlatform global variable so all file
 *	name conversions can be tested on a single platform.
 *
 * Results:
 *	A standard Tcl result.
 *
 * Side effects:
 *	Sets the tclPlatform global variable.
 *
 *----------------------------------------------------------------------
 */

static int
TestsetplatformCmd(
    ClientData clientData,	/* Not used. */
    Tcl_Interp *interp,		/* Current interpreter. */
    int argc,			/* Number of arguments. */
    const char **argv)		/* Argument strings. */
{
    size_t length;
    TclPlatformType *platform;

    platform = TclGetPlatform();

    if (argc != 2) {
	Tcl_AppendResult(interp, "wrong # arguments: should be \"", argv[0],
		" platform\"", NULL);
	return TCL_ERROR;
    }

    length = strlen(argv[1]);
    if (strncmp(argv[1], "unix", length) == 0) {
	*platform = TCL_PLATFORM_UNIX;
    } else if (strncmp(argv[1], "windows", length) == 0) {
	*platform = TCL_PLATFORM_WINDOWS;
    } else {
	Tcl_AppendResult(interp, "unsupported platform: should be one of "
		"unix, or windows", NULL);
	return TCL_ERROR;
    }
    return TCL_OK;
}

/*
 *----------------------------------------------------------------------
 *
 * TeststaticpkgCmd --
 *
 *	This procedure implements the "teststaticpkg" command.
 *	It is used to test the procedure Tcl_StaticPackage.
 *
 * Results:
 *	A standard Tcl result.
 *
 * Side effects:
 *	When the packge given by argv[1] is loaded into an interpeter,
 *	variable "x" in that interpreter is set to "loaded".
 *
 *----------------------------------------------------------------------
 */

static int
TeststaticpkgCmd(
    ClientData dummy,		/* Not used. */
    Tcl_Interp *interp,		/* Current interpreter. */
    int argc,			/* Number of arguments. */
    const char **argv)		/* Argument strings. */
{
    int safe, loaded;

    if (argc != 4) {
	Tcl_AppendResult(interp, "wrong # arguments: should be \"",
		argv[0], " pkgName safe loaded\"", NULL);
	return TCL_ERROR;
    }
    if (Tcl_GetInt(interp, argv[2], &safe) != TCL_OK) {
	return TCL_ERROR;
    }
    if (Tcl_GetInt(interp, argv[3], &loaded) != TCL_OK) {
	return TCL_ERROR;
    }
    Tcl_StaticPackage((loaded) ? interp : NULL, argv[1], StaticInitProc,
	    (safe) ? StaticInitProc : NULL);
    return TCL_OK;
}

static int
StaticInitProc(
    Tcl_Interp *interp)		/* Interpreter in which package is supposedly
				 * being loaded. */
{
    Tcl_SetVar(interp, "x", "loaded", TCL_GLOBAL_ONLY);
    return TCL_OK;
}

/*
 *----------------------------------------------------------------------
 *
 * TesttranslatefilenameCmd --
 *
 *	This procedure implements the "testtranslatefilename" command.
 *	It is used to test the Tcl_TranslateFileName command.
 *
 * Results:
 *	A standard Tcl result.
 *
 * Side effects:
 *	None.
 *
 *----------------------------------------------------------------------
 */

static int
TesttranslatefilenameCmd(
    ClientData dummy,		/* Not used. */
    Tcl_Interp *interp,		/* Current interpreter. */
    int argc,			/* Number of arguments. */
    const char **argv)		/* Argument strings. */
{
    Tcl_DString buffer;
    const char *result;

    if (argc != 2) {
	Tcl_AppendResult(interp, "wrong # arguments: should be \"",
		argv[0], " path\"", NULL);
	return TCL_ERROR;
    }
    result = Tcl_TranslateFileName(interp, argv[1], &buffer);
    if (result == NULL) {
	return TCL_ERROR;
    }
    Tcl_AppendResult(interp, result, NULL);
    Tcl_DStringFree(&buffer);
    return TCL_OK;
}

/*
 *----------------------------------------------------------------------
 *
 * TestupvarCmd --
 *
 *	This procedure implements the "testupvar2" command.  It is used
 *	to test Tcl_UpVar and Tcl_UpVar2.
 *
 * Results:
 *	A standard Tcl result.
 *
 * Side effects:
 *	Creates or modifies an "upvar" reference.
 *
 *----------------------------------------------------------------------
 */

	/* ARGSUSED */
static int
TestupvarCmd(
    ClientData dummy,		/* Not used. */
    Tcl_Interp *interp,		/* Current interpreter. */
    int argc,			/* Number of arguments. */
    const char **argv)		/* Argument strings. */
{
    int flags = 0;

    if ((argc != 5) && (argc != 6)) {
	Tcl_AppendResult(interp, "wrong # arguments: should be \"",
		argv[0], " level name ?name2? dest global\"", NULL);
	return TCL_ERROR;
    }

    if (argc == 5) {
	if (strcmp(argv[4], "global") == 0) {
	    flags = TCL_GLOBAL_ONLY;
	} else if (strcmp(argv[4], "namespace") == 0) {
	    flags = TCL_NAMESPACE_ONLY;
	}
	return Tcl_UpVar(interp, argv[1], argv[2], argv[3], flags);
    } else {
	if (strcmp(argv[5], "global") == 0) {
	    flags = TCL_GLOBAL_ONLY;
	} else if (strcmp(argv[5], "namespace") == 0) {
	    flags = TCL_NAMESPACE_ONLY;
	}
	return Tcl_UpVar2(interp, argv[1], argv[2],
		(argv[3][0] == 0) ? NULL : argv[3], argv[4],
		flags);
    }
}

/*
 *----------------------------------------------------------------------
 *
 * TestseterrorcodeCmd --
 *
 *	This procedure implements the "testseterrorcodeCmd".  This tests up to
 *	five elements passed to the Tcl_SetErrorCode command.
 *
 * Results:
 *	A standard Tcl result. Always returns TCL_ERROR so that
 *	the error code can be tested.
 *
 * Side effects:
 *	None.
 *
 *----------------------------------------------------------------------
 */

	/* ARGSUSED */
static int
TestseterrorcodeCmd(
    ClientData dummy,		/* Not used. */
    Tcl_Interp *interp,		/* Current interpreter. */
    int argc,			/* Number of arguments. */
    const char **argv)		/* Argument strings. */
{
    if (argc > 6) {
	Tcl_SetResult(interp, "too many args", TCL_STATIC);
	return TCL_ERROR;
    }
    Tcl_SetErrorCode(interp, argv[1], argv[2], argv[3], argv[4],
	    argv[5], NULL);
    return TCL_ERROR;
}

/*
 *----------------------------------------------------------------------
 *
 * TestsetobjerrorcodeCmd --
 *
 *	This procedure implements the "testsetobjerrorcodeCmd".
 *	This tests the Tcl_SetObjErrorCode function.
 *
 * Results:
 *	A standard Tcl result. Always returns TCL_ERROR so that
 *	the error code can be tested.
 *
 * Side effects:
 *	None.
 *
 *----------------------------------------------------------------------
 */

	/* ARGSUSED */
static int
TestsetobjerrorcodeCmd(
    ClientData dummy,		/* Not used. */
    Tcl_Interp *interp,		/* Current interpreter. */
    int objc,			/* Number of arguments. */
    Tcl_Obj *const objv[])	/* The argument objects. */
{
    Tcl_SetObjErrorCode(interp, Tcl_ConcatObj(objc - 1, objv + 1));
    return TCL_ERROR;
}

/*
 *----------------------------------------------------------------------
 *
 * TestfeventCmd --
 *
 *	This procedure implements the "testfevent" command.  It is
 *	used for testing the "fileevent" command.
 *
 * Results:
 *	A standard Tcl result.
 *
 * Side effects:
 *	Creates and deletes interpreters.
 *
 *----------------------------------------------------------------------
 */

	/* ARGSUSED */
static int
TestfeventCmd(
    ClientData clientData,	/* Not used. */
    Tcl_Interp *interp,		/* Current interpreter. */
    int argc,			/* Number of arguments. */
    const char **argv)		/* Argument strings. */
{
    static Tcl_Interp *interp2 = NULL;
    int code;
    Tcl_Channel chan;

    if (argc < 2) {
	Tcl_AppendResult(interp, "wrong # args: should be \"", argv[0],
		" option ?arg arg ...?", NULL);
	return TCL_ERROR;
    }
    if (strcmp(argv[1], "cmd") == 0) {
	if (argc != 3) {
	    Tcl_AppendResult(interp, "wrong # args: should be \"", argv[0],
		    " cmd script", NULL);
	    return TCL_ERROR;
	}
	if (interp2 != NULL) {
	    code = Tcl_GlobalEval(interp2, argv[2]);
	    Tcl_SetObjResult(interp, Tcl_GetObjResult(interp2));
	    return code;
	} else {
	    Tcl_AppendResult(interp,
		    "called \"testfevent code\" before \"testfevent create\"",
		    NULL);
	    return TCL_ERROR;
	}
    } else if (strcmp(argv[1], "create") == 0) {
	if (interp2 != NULL) {
	    Tcl_DeleteInterp(interp2);
	}
	interp2 = Tcl_CreateInterp();
	return Tcl_Init(interp2);
    } else if (strcmp(argv[1], "delete") == 0) {
	if (interp2 != NULL) {
	    Tcl_DeleteInterp(interp2);
	}
	interp2 = NULL;
    } else if (strcmp(argv[1], "share") == 0) {
	if (interp2 != NULL) {
	    chan = Tcl_GetChannel(interp, argv[2], NULL);
	    if (chan == (Tcl_Channel) NULL) {
		return TCL_ERROR;
	    }
	    Tcl_RegisterChannel(interp2, chan);
	}
    }

    return TCL_OK;
}

/*
 *----------------------------------------------------------------------
 *
 * TestpanicCmd --
 *
 *	Calls the panic routine.
 *
 * Results:
 *	Always returns TCL_OK.
 *
 * Side effects:
 *	May exit application.
 *
 *----------------------------------------------------------------------
 */

static int
TestpanicCmd(
    ClientData dummy,		/* Not used. */
    Tcl_Interp *interp,		/* Current interpreter. */
    int argc,			/* Number of arguments. */
    const char **argv)		/* Argument strings. */
{
    const char *argString;

    /*
     *  Put the arguments into a var args structure
     *  Append all of the arguments together separated by spaces
     */

    argString = Tcl_Merge(argc-1, argv+1);
    Tcl_Panic("%s", argString);
    ckfree((char *)argString);

    return TCL_OK;
}

static int
TestfileCmd(
    ClientData dummy,		/* Not used. */
    Tcl_Interp *interp,		/* Current interpreter. */
    int argc,			/* Number of arguments. */
    Tcl_Obj *const argv[])	/* The argument objects. */
{
    int force, i, j, result;
    Tcl_Obj *error = NULL;
    char *subcmd;

    if (argc < 3) {
	return TCL_ERROR;
    }

    force = 0;
    i = 2;
    if (strcmp(Tcl_GetString(argv[2]), "-force") == 0) {
	force = 1;
	i = 3;
    }

    if (argc - i > 2) {
	return TCL_ERROR;
    }

    for (j = i; j < argc; j++) {
	if (Tcl_FSGetNormalizedPath(interp, argv[j]) == NULL) {
	    return TCL_ERROR;
	}
    }

    subcmd = Tcl_GetString(argv[1]);

    if (strcmp(subcmd, "mv") == 0) {
	result = TclpObjRenameFile(argv[i], argv[i + 1]);
    } else if (strcmp(subcmd, "cp") == 0) {
	result = TclpObjCopyFile(argv[i], argv[i + 1]);
    } else if (strcmp(subcmd, "rm") == 0) {
	result = TclpObjDeleteFile(argv[i]);
    } else if (strcmp(subcmd, "mkdir") == 0) {
	result = TclpObjCreateDirectory(argv[i]);
    } else if (strcmp(subcmd, "cpdir") == 0) {
	result = TclpObjCopyDirectory(argv[i], argv[i + 1], &error);
    } else if (strcmp(subcmd, "rmdir") == 0) {
	result = TclpObjRemoveDirectory(argv[i], force, &error);
    } else {
	result = TCL_ERROR;
	goto end;
    }

    if (result != TCL_OK) {
	if (error != NULL) {
	    if (Tcl_GetString(error)[0] != '\0') {
		Tcl_AppendResult(interp, Tcl_GetString(error), " ", NULL);
	    }
	    Tcl_DecrRefCount(error);
	}
	Tcl_AppendResult(interp, Tcl_ErrnoId(), NULL);
    }

  end:
    return result;
}

/*
 *----------------------------------------------------------------------
 *
 * TestgetvarfullnameCmd --
 *
 *	Implements the "testgetvarfullname" cmd that is used when testing
 *	the Tcl_GetVariableFullName procedure.
 *
 * Results:
 *	A standard Tcl result.
 *
 * Side effects:
 *	None.
 *
 *----------------------------------------------------------------------
 */

static int
TestgetvarfullnameCmd(
    ClientData dummy,		/* Not used. */
    Tcl_Interp *interp,		/* Current interpreter. */
    int objc,			/* Number of arguments. */
    Tcl_Obj *const objv[])	/* The argument objects. */
{
    char *name, *arg;
    int flags = 0;
    Tcl_Namespace *namespacePtr;
    Tcl_CallFrame *framePtr;
    Tcl_Var variable;
    int result;

    if (objc != 3) {
	Tcl_WrongNumArgs(interp, 1, objv, "name scope");
	return TCL_ERROR;
    }

    name = Tcl_GetString(objv[1]);

    arg = Tcl_GetString(objv[2]);
    if (strcmp(arg, "global") == 0) {
	flags = TCL_GLOBAL_ONLY;
    } else if (strcmp(arg, "namespace") == 0) {
	flags = TCL_NAMESPACE_ONLY;
    }

    /*
     * This command, like any other created with Tcl_Create[Obj]Command, runs
     * in the global namespace. As a "namespace-aware" command that needs to
     * run in a particular namespace, it must activate that namespace itself.
     */

    if (flags == TCL_NAMESPACE_ONLY) {
	namespacePtr = Tcl_FindNamespace(interp, "::test_ns_var", NULL,
		TCL_LEAVE_ERR_MSG);
	if (namespacePtr == NULL) {
	    return TCL_ERROR;
	}
	result = TclPushStackFrame(interp, &framePtr, namespacePtr,
		/*isProcCallFrame*/ 0);
	if (result != TCL_OK) {
	    return result;
	}
    }

    variable = Tcl_FindNamespaceVar(interp, name, NULL,
	    (flags | TCL_LEAVE_ERR_MSG));

    if (flags == TCL_NAMESPACE_ONLY) {
	TclPopStackFrame(interp);
    }
    if (variable == (Tcl_Var) NULL) {
	return TCL_ERROR;
    }
    Tcl_GetVariableFullName(interp, variable, Tcl_GetObjResult(interp));
    return TCL_OK;
}

/*
 *----------------------------------------------------------------------
 *
 * GetTimesCmd --
 *
 *	This procedure implements the "gettimes" command.  It is used for
 *	computing the time needed for various basic operations such as reading
 *	variables, allocating memory, sprintf, converting variables, etc.
 *
 * Results:
 *	A standard Tcl result.
 *
 * Side effects:
 *	Allocates and frees memory, sets a variable "a" in the interpreter.
 *
 *----------------------------------------------------------------------
 */

static int
GetTimesCmd(
    ClientData unused,		/* Unused. */
    Tcl_Interp *interp,		/* The current interpreter. */
    int argc,			/* The number of arguments. */
    const char **argv)		/* The argument strings. */
{
    Interp *iPtr = (Interp *) interp;
    int i, n;
    double timePer;
    Tcl_Time start, stop;
    Tcl_Obj *objPtr, **objv;
    const char *s;
    char newString[TCL_INTEGER_SPACE];

    /* alloc & free 100000 times */
    fprintf(stderr, "alloc & free 100000 6 word items\n");
    Tcl_GetTime(&start);
    for (i = 0;  i < 100000;  i++) {
	objPtr = (Tcl_Obj *) ckalloc(sizeof(Tcl_Obj));
	ckfree((char *) objPtr);
    }
    Tcl_GetTime(&stop);
    timePer = (stop.sec - start.sec)*1000000 + (stop.usec - start.usec);
    fprintf(stderr, "   %.3f usec per alloc+free\n", timePer/100000);

    /* alloc 5000 times */
    fprintf(stderr, "alloc 5000 6 word items\n");
    objv = (Tcl_Obj **) ckalloc(5000 * sizeof(Tcl_Obj *));
    Tcl_GetTime(&start);
    for (i = 0;  i < 5000;  i++) {
	objv[i] = (Tcl_Obj *) ckalloc(sizeof(Tcl_Obj));
    }
    Tcl_GetTime(&stop);
    timePer = (stop.sec - start.sec)*1000000 + (stop.usec - start.usec);
    fprintf(stderr, "   %.3f usec per alloc\n", timePer/5000);

    /* free 5000 times */
    fprintf(stderr, "free 5000 6 word items\n");
    Tcl_GetTime(&start);
    for (i = 0;  i < 5000;  i++) {
	ckfree((char *) objv[i]);
    }
    Tcl_GetTime(&stop);
    timePer = (stop.sec - start.sec)*1000000 + (stop.usec - start.usec);
    fprintf(stderr, "   %.3f usec per free\n", timePer/5000);

    /* Tcl_NewObj 5000 times */
    fprintf(stderr, "Tcl_NewObj 5000 times\n");
    Tcl_GetTime(&start);
    for (i = 0;  i < 5000;  i++) {
	objv[i] = Tcl_NewObj();
    }
    Tcl_GetTime(&stop);
    timePer = (stop.sec - start.sec)*1000000 + (stop.usec - start.usec);
    fprintf(stderr, "   %.3f usec per Tcl_NewObj\n", timePer/5000);

    /* Tcl_DecrRefCount 5000 times */
    fprintf(stderr, "Tcl_DecrRefCount 5000 times\n");
    Tcl_GetTime(&start);
    for (i = 0;  i < 5000;  i++) {
	objPtr = objv[i];
	Tcl_DecrRefCount(objPtr);
    }
    Tcl_GetTime(&stop);
    timePer = (stop.sec - start.sec)*1000000 + (stop.usec - start.usec);
    fprintf(stderr, "   %.3f usec per Tcl_DecrRefCount\n", timePer/5000);
    ckfree((char *) objv);

    /* TclGetString 100000 times */
    fprintf(stderr, "TclGetStringFromObj of \"12345\" 100000 times\n");
    objPtr = Tcl_NewStringObj("12345", -1);
    Tcl_GetTime(&start);
    for (i = 0;  i < 100000;  i++) {
	(void) TclGetString(objPtr);
    }
    Tcl_GetTime(&stop);
    timePer = (stop.sec - start.sec)*1000000 + (stop.usec - start.usec);
    fprintf(stderr, "   %.3f usec per TclGetStringFromObj of \"12345\"\n",
	    timePer/100000);

    /* Tcl_GetIntFromObj 100000 times */
    fprintf(stderr, "Tcl_GetIntFromObj of \"12345\" 100000 times\n");
    Tcl_GetTime(&start);
    for (i = 0;  i < 100000;  i++) {
	if (Tcl_GetIntFromObj(interp, objPtr, &n) != TCL_OK) {
	    return TCL_ERROR;
	}
    }
    Tcl_GetTime(&stop);
    timePer = (stop.sec - start.sec)*1000000 + (stop.usec - start.usec);
    fprintf(stderr, "   %.3f usec per Tcl_GetIntFromObj of \"12345\"\n",
	    timePer/100000);
    Tcl_DecrRefCount(objPtr);

    /* Tcl_GetInt 100000 times */
    fprintf(stderr, "Tcl_GetInt of \"12345\" 100000 times\n");
    Tcl_GetTime(&start);
    for (i = 0;  i < 100000;  i++) {
	if (Tcl_GetInt(interp, "12345", &n) != TCL_OK) {
	    return TCL_ERROR;
	}
    }
    Tcl_GetTime(&stop);
    timePer = (stop.sec - start.sec)*1000000 + (stop.usec - start.usec);
    fprintf(stderr, "   %.3f usec per Tcl_GetInt of \"12345\"\n",
	    timePer/100000);

    /* sprintf 100000 times */
    fprintf(stderr, "sprintf of 12345 100000 times\n");
    Tcl_GetTime(&start);
    for (i = 0;  i < 100000;  i++) {
	sprintf(newString, "%d", 12345);
    }
    Tcl_GetTime(&stop);
    timePer = (stop.sec - start.sec)*1000000 + (stop.usec - start.usec);
    fprintf(stderr, "   %.3f usec per sprintf of 12345\n",
	    timePer/100000);

    /* hashtable lookup 100000 times */
    fprintf(stderr, "hashtable lookup of \"gettimes\" 100000 times\n");
    Tcl_GetTime(&start);
    for (i = 0;  i < 100000;  i++) {
	(void) Tcl_FindHashEntry(&iPtr->globalNsPtr->cmdTable, "gettimes");
    }
    Tcl_GetTime(&stop);
    timePer = (stop.sec - start.sec)*1000000 + (stop.usec - start.usec);
    fprintf(stderr, "   %.3f usec per hashtable lookup of \"gettimes\"\n",
	    timePer/100000);

    /* Tcl_SetVar 100000 times */
    fprintf(stderr, "Tcl_SetVar of \"12345\" 100000 times\n");
    Tcl_GetTime(&start);
    for (i = 0;  i < 100000;  i++) {
	s = Tcl_SetVar(interp, "a", "12345", TCL_LEAVE_ERR_MSG);
	if (s == NULL) {
	    return TCL_ERROR;
	}
    }
    Tcl_GetTime(&stop);
    timePer = (stop.sec - start.sec)*1000000 + (stop.usec - start.usec);
    fprintf(stderr, "   %.3f usec per Tcl_SetVar of a to \"12345\"\n",
	    timePer/100000);

    /* Tcl_GetVar 100000 times */
    fprintf(stderr, "Tcl_GetVar of a==\"12345\" 100000 times\n");
    Tcl_GetTime(&start);
    for (i = 0;  i < 100000;  i++) {
	s = Tcl_GetVar(interp, "a", TCL_LEAVE_ERR_MSG);
	if (s == NULL) {
	    return TCL_ERROR;
	}
    }
    Tcl_GetTime(&stop);
    timePer = (stop.sec - start.sec)*1000000 + (stop.usec - start.usec);
    fprintf(stderr, "   %.3f usec per Tcl_GetVar of a==\"12345\"\n",
	    timePer/100000);

    Tcl_ResetResult(interp);
    return TCL_OK;
}

/*
 *----------------------------------------------------------------------
 *
 * NoopCmd --
 *
 *	This procedure is just used to time the overhead involved in
 *	parsing and invoking a command.
 *
 * Results:
 *	None.
 *
 * Side effects:
 *	None.
 *
 *----------------------------------------------------------------------
 */

static int
NoopCmd(
    ClientData unused,		/* Unused. */
    Tcl_Interp *interp,		/* The current interpreter. */
    int argc,			/* The number of arguments. */
    const char **argv)		/* The argument strings. */
{
    return TCL_OK;
}

/*
 *----------------------------------------------------------------------
 *
 * NoopObjCmd --
 *
 *	This object-based procedure is just used to time the overhead
 *	involved in parsing and invoking a command.
 *
 * Results:
 *	Returns the TCL_OK result code.
 *
 * Side effects:
 *	None.
 *
 *----------------------------------------------------------------------
 */

static int
NoopObjCmd(
    ClientData unused,		/* Not used. */
    Tcl_Interp *interp,		/* Current interpreter. */
    int objc,			/* Number of arguments. */
    Tcl_Obj *const objv[])	/* The argument objects. */
{
    return TCL_OK;
}

/*
 *----------------------------------------------------------------------
 *
 * TestsetCmd --
 *
 *	Implements the "testset{err,noerr}" cmds that are used when testing
 *	Tcl_Set/GetVar C Api with/without TCL_LEAVE_ERR_MSG flag
 *
 * Results:
 *	A standard Tcl result.
 *
 * Side effects:
 *     Variables may be set.
 *
 *----------------------------------------------------------------------
 */

	/* ARGSUSED */
static int
TestsetCmd(
    ClientData data,		/* Additional flags for Get/SetVar2. */
    register Tcl_Interp *interp,/* Current interpreter. */
    int argc,			/* Number of arguments. */
    const char **argv)		/* Argument strings. */
{
    int flags = PTR2INT(data);
    const char *value;

    if (argc == 2) {
	Tcl_SetResult(interp, "before get", TCL_STATIC);
	value = Tcl_GetVar2(interp, argv[1], NULL, flags);
	if (value == NULL) {
	    return TCL_ERROR;
	}
	Tcl_AppendElement(interp, value);
	return TCL_OK;
    } else if (argc == 3) {
	Tcl_SetResult(interp, "before set", TCL_STATIC);
	value = Tcl_SetVar2(interp, argv[1], NULL, argv[2], flags);
	if (value == NULL) {
	    return TCL_ERROR;
	}
	Tcl_AppendElement(interp, value);
	return TCL_OK;
    } else {
	Tcl_AppendResult(interp, "wrong # args: should be \"",
		argv[0], " varName ?newValue?\"", NULL);
	return TCL_ERROR;
    }
}
static int
Testset2Cmd(
    ClientData data,		/* Additional flags for Get/SetVar2. */
    register Tcl_Interp *interp,/* Current interpreter. */
    int argc,			/* Number of arguments. */
    const char **argv)		/* Argument strings. */
{
    int flags = PTR2INT(data);
    const char *value;

    if (argc == 3) {
	Tcl_SetResult(interp, "before get", TCL_STATIC);
	value = Tcl_GetVar2(interp, argv[1], argv[2], flags);
	if (value == NULL) {
	    return TCL_ERROR;
	}
	Tcl_AppendElement(interp, value);
	return TCL_OK;
    } else if (argc == 4) {
	Tcl_SetResult(interp, "before set", TCL_STATIC);
	value = Tcl_SetVar2(interp, argv[1], argv[2], argv[3], flags);
	if (value == NULL) {
	    return TCL_ERROR;
	}
	Tcl_AppendElement(interp, value);
	return TCL_OK;
    } else {
	Tcl_AppendResult(interp, "wrong # args: should be \"",
		argv[0], " varName elemName ?newValue?\"", NULL);
	return TCL_ERROR;
    }
}

/*
 *----------------------------------------------------------------------
 *
 * TestsaveresultCmd --
 *
 *	Implements the "testsaveresult" cmd that is used when testing the
 *	Tcl_SaveResult, Tcl_RestoreResult, and Tcl_DiscardResult interfaces.
 *
 * Results:
 *	A standard Tcl result.
 *
 * Side effects:
 *	None.
 *
 *----------------------------------------------------------------------
 */

	/* ARGSUSED */
static int
TestsaveresultCmd(
    ClientData dummy,		/* Not used. */
    register Tcl_Interp *interp,/* Current interpreter. */
    int objc,			/* Number of arguments. */
    Tcl_Obj *const objv[])	/* The argument objects. */
{
    int discard, result, index;
    Tcl_SavedResult state;
    Tcl_Obj *objPtr;
    static const char *optionStrings[] = {
	"append", "dynamic", "free", "object", "small", NULL
    };
    enum options {
	RESULT_APPEND, RESULT_DYNAMIC, RESULT_FREE, RESULT_OBJECT, RESULT_SMALL
    };

    /*
     * Parse arguments
     */

    if (objc != 4) {
	Tcl_WrongNumArgs(interp, 1, objv, "type script discard");
	return TCL_ERROR;
    }
    if (Tcl_GetIndexFromObj(interp, objv[1], optionStrings, "option", 0,
	    &index) != TCL_OK) {
	return TCL_ERROR;
    }
    if (Tcl_GetBooleanFromObj(interp, objv[3], &discard) != TCL_OK) {
	return TCL_ERROR;
    }

    objPtr = NULL;		/* Lint. */
    switch ((enum options) index) {
    case RESULT_SMALL:
	Tcl_SetResult(interp, "small result", TCL_VOLATILE);
	break;
    case RESULT_APPEND:
	Tcl_AppendResult(interp, "append result", NULL);
	break;
    case RESULT_FREE: {
	char *buf = ckalloc(200);

	strcpy(buf, "free result");
	Tcl_SetResult(interp, buf, TCL_DYNAMIC);
	break;
    }
    case RESULT_DYNAMIC:
	Tcl_SetResult(interp, "dynamic result", TestsaveresultFree);
	break;
    case RESULT_OBJECT:
	objPtr = Tcl_NewStringObj("object result", -1);
	Tcl_SetObjResult(interp, objPtr);
	break;
    }

    freeCount = 0;
    Tcl_SaveResult(interp, &state);

    if (((enum options) index) == RESULT_OBJECT) {
	result = Tcl_EvalObjEx(interp, objv[2], 0);
    } else {
	result = Tcl_Eval(interp, Tcl_GetString(objv[2]));
    }

    if (discard) {
	Tcl_DiscardResult(&state);
    } else {
	Tcl_RestoreResult(interp, &state);
	result = TCL_OK;
    }

    switch ((enum options) index) {
    case RESULT_DYNAMIC: {
	int present = interp->freeProc == TestsaveresultFree;
	int called = freeCount;

	Tcl_AppendElement(interp, called ? "called" : "notCalled");
	Tcl_AppendElement(interp, present ? "present" : "missing");
	break;
    }
    case RESULT_OBJECT:
	Tcl_AppendElement(interp, Tcl_GetObjResult(interp) == objPtr
		? "same" : "different");
	break;
    default:
	break;
    }
    return result;
}

/*
 *----------------------------------------------------------------------
 *
 * TestsaveresultFree --
 *
 *	Special purpose freeProc used by TestsaveresultCmd.
 *
 * Results:
 *	None.
 *
 * Side effects:
 *	Increments the freeCount.
 *
 *----------------------------------------------------------------------
 */

static void
TestsaveresultFree(
    char *blockPtr)
{
    freeCount++;
}
#ifdef USE_OBSOLETE_FS_HOOKS

/*
 *----------------------------------------------------------------------
 *
 * TeststatprocCmd  --
 *
 *	Implements the "testTclStatProc" cmd that is used to test the
 *	'TclStatInsertProc' & 'TclStatDeleteProc' C Apis.
 *
 * Results:
 *	A standard Tcl result.
 *
 * Side effects:
 *	None.
 *
 *----------------------------------------------------------------------
 */

static int
TeststatprocCmd(
    ClientData dummy,		/* Not used. */
    register Tcl_Interp *interp,/* Current interpreter. */
    int argc,			/* Number of arguments. */
    const char **argv)		/* Argument strings. */
{
    TclStatProc_ *proc;
    int retVal;

    if (argc != 3) {
	Tcl_AppendResult(interp, "wrong # args: should be \"",
		argv[0], " option arg\"", NULL);
	return TCL_ERROR;
    }

    if (strcmp(argv[2], "TclpStat") == 0) {
	proc = PretendTclpStat;
    } else if (strcmp(argv[2], "TestStatProc1") == 0) {
	proc = TestStatProc1;
    } else if (strcmp(argv[2], "TestStatProc2") == 0) {
	proc = TestStatProc2;
    } else if (strcmp(argv[2], "TestStatProc3") == 0) {
	proc = TestStatProc3;
    } else {
	Tcl_AppendResult(interp, "bad arg \"", argv[1], "\": "
		"must be TclpStat, "
		"TestStatProc1, TestStatProc2, or TestStatProc3", NULL);
	return TCL_ERROR;
    }

    if (strcmp(argv[1], "insert") == 0) {
	if (proc == PretendTclpStat) {
	    Tcl_AppendResult(interp, "bad arg \"", argv[1], "\": "
		   "must be "
		   "TestStatProc1, TestStatProc2, or TestStatProc3", NULL);
	    return TCL_ERROR;
	}
	retVal = TclStatInsertProc(proc);
    } else if (strcmp(argv[1], "delete") == 0) {
	retVal = TclStatDeleteProc(proc);
    } else {
	Tcl_AppendResult(interp, "bad option \"", argv[1], "\": "
		"must be insert or delete", NULL);
	return TCL_ERROR;
    }

    if (retVal == TCL_ERROR) {
	Tcl_AppendResult(interp, "\"", argv[2], "\": "
		"could not be ", argv[1], "ed", NULL);
    }

    return retVal;
}

static int
PretendTclpStat(
    const char *path,
    struct stat *buf)
{
    int ret;
    Tcl_Obj *pathPtr = Tcl_NewStringObj(path, -1);
#ifdef TCL_WIDE_INT_IS_LONG
    Tcl_IncrRefCount(pathPtr);
    ret = TclpObjStat(pathPtr, buf);
    Tcl_DecrRefCount(pathPtr);
    return ret;
#else /* TCL_WIDE_INT_IS_LONG */
    Tcl_StatBuf realBuf;
    Tcl_IncrRefCount(pathPtr);
    ret = TclpObjStat(pathPtr, &realBuf);
    Tcl_DecrRefCount(pathPtr);
    if (ret != -1) {
#   define OUT_OF_RANGE(x) \
	(((Tcl_WideInt)(x)) < Tcl_LongAsWide(LONG_MIN) || \
	 ((Tcl_WideInt)(x)) > Tcl_LongAsWide(LONG_MAX))
#if defined(__GNUC__) && __GNUC__ >= 2
/*
 * Workaround gcc warning of "comparison is always false due to limited range of
 * data type" in this macro by checking max type size, and when necessary ANDing
 * with the complement of ULONG_MAX instead of the comparison:
 */
#   define OUT_OF_URANGE(x) \
	((((Tcl_WideUInt)(~ (__typeof__(x)) 0)) > (Tcl_WideUInt)ULONG_MAX) && \
	 (((Tcl_WideUInt)(x)) & ~(Tcl_WideUInt)ULONG_MAX))
#else
#   define OUT_OF_URANGE(x) \
	(((Tcl_WideUInt)(x)) > (Tcl_WideUInt)ULONG_MAX)
#endif

	/*
	 * Perform the result-buffer overflow check manually.
	 *
	 * Note that ino_t/ino64_t is unsigned...
	 */

	if (OUT_OF_URANGE(realBuf.st_ino) || OUT_OF_RANGE(realBuf.st_size)
#   ifdef HAVE_STRUCT_STAT_ST_BLOCKS
		|| OUT_OF_RANGE(realBuf.st_blocks)
#   endif
	    ) {
#   ifdef EOVERFLOW
	    errno = EOVERFLOW;
#   else
#       ifdef EFBIG
	    errno = EFBIG;
#       else
#	    error "what error should be returned for a value out of range?"
#       endif
#   endif
	    return -1;
	}

#   undef OUT_OF_RANGE
#   undef OUT_OF_URANGE

	/*
	 * Copy across all supported fields, with possible type coercions on
	 * those fields that change between the normal and lf64 versions of
	 * the stat structure (on Solaris at least.) This is slow when the
	 * structure sizes coincide, but that's what you get for mixing
	 * interfaces...
	 */

	buf->st_mode    = realBuf.st_mode;
	buf->st_ino     = (ino_t) realBuf.st_ino;
	buf->st_dev     = realBuf.st_dev;
	buf->st_rdev    = realBuf.st_rdev;
	buf->st_nlink   = realBuf.st_nlink;
	buf->st_uid     = realBuf.st_uid;
	buf->st_gid     = realBuf.st_gid;
	buf->st_size    = (off_t) realBuf.st_size;
	buf->st_atime   = realBuf.st_atime;
	buf->st_mtime   = realBuf.st_mtime;
	buf->st_ctime   = realBuf.st_ctime;
#   ifdef HAVE_STRUCT_STAT_ST_BLKSIZE
	buf->st_blksize = realBuf.st_blksize;
#   endif
#   ifdef HAVE_STRUCT_STAT_ST_BLOCKS
	buf->st_blocks  = (blkcnt_t) realBuf.st_blocks;
#   endif
    }
    return ret;
#endif /* TCL_WIDE_INT_IS_LONG */
}

static int
TestStatProc1(
    const char *path,
    struct stat *buf)
{
    memset(buf, 0, sizeof(struct stat));
    buf->st_size = 1234;
    return ((strstr(path, "testStat1%.fil") == NULL) ? -1 : 0);
}

static int
TestStatProc2(
    const char *path,
    struct stat *buf)
{
    memset(buf, 0, sizeof(struct stat));
    buf->st_size = 2345;
    return ((strstr(path, "testStat2%.fil") == NULL) ? -1 : 0);
}

static int
TestStatProc3(
    const char *path,
    struct stat *buf)
{
    memset(buf, 0, sizeof(struct stat));
    buf->st_size = 3456;
    return ((strstr(path, "testStat3%.fil") == NULL) ? -1 : 0);
}
#endif

/*
 *----------------------------------------------------------------------
 *
 * TestmainthreadCmd  --
 *
 *	Implements the "testmainthread" cmd that is used to test the
 *	'Tcl_GetCurrentThread' API.
 *
 * Results:
 *	A standard Tcl result.
 *
 * Side effects:
 *	None.
 *
 *----------------------------------------------------------------------
 */

static int
TestmainthreadCmd(
    ClientData dummy,		/* Not used. */
    register Tcl_Interp *interp,/* Current interpreter. */
    int argc,			/* Number of arguments. */
    const char **argv)		/* Argument strings. */
{
  if (argc == 1) {
      Tcl_Obj *idObj = Tcl_NewLongObj((long)(size_t)Tcl_GetCurrentThread());
      Tcl_SetObjResult(interp, idObj);
      return TCL_OK;
  } else {
      Tcl_SetResult(interp, "wrong # args", TCL_STATIC);
      return TCL_ERROR;
  }
}

/*
 *----------------------------------------------------------------------
 *
 * MainLoop --
 *
 *	A main loop set by TestsetmainloopCmd below.
 *
 * Results:
 * 	None.
 *
 * Side effects:
 *	Event handlers could do anything.
 *
 *----------------------------------------------------------------------
 */

static void
MainLoop(void)
{
    while (!exitMainLoop) {
	Tcl_DoOneEvent(0);
    }
    fprintf(stdout,"Exit MainLoop\n");
    fflush(stdout);
}

/*
 *----------------------------------------------------------------------
 *
 * TestsetmainloopCmd  --
 *
 *	Implements the "testsetmainloop" cmd that is used to test the
 *	'Tcl_SetMainLoop' API.
 *
 * Results:
 *	A standard Tcl result.
 *
 * Side effects:
 *	None.
 *
 *----------------------------------------------------------------------
 */

static int
TestsetmainloopCmd(
    ClientData dummy,		/* Not used. */
    register Tcl_Interp *interp,/* Current interpreter. */
    int argc,			/* Number of arguments. */
    const char **argv)		/* Argument strings. */
{
  exitMainLoop = 0;
  Tcl_SetMainLoop(MainLoop);
  return TCL_OK;
}

/*
 *----------------------------------------------------------------------
 *
 * TestexitmainloopCmd  --
 *
 *	Implements the "testexitmainloop" cmd that is used to test the
 *	'Tcl_SetMainLoop' API.
 *
 * Results:
 *	A standard Tcl result.
 *
 * Side effects:
 *	None.
 *
 *----------------------------------------------------------------------
 */

static int
TestexitmainloopCmd(
    ClientData dummy,		/* Not used. */
    register Tcl_Interp *interp,/* Current interpreter. */
    int argc,			/* Number of arguments. */
    const char **argv)		/* Argument strings. */
{
  exitMainLoop = 1;
  return TCL_OK;
}
#ifdef USE_OBSOLETE_FS_HOOKS

/*
 *----------------------------------------------------------------------
 *
 * TestaccessprocCmd  --
 *
 *	Implements the "testTclAccessProc" cmd that is used to test the
 *	'TclAccessInsertProc' & 'TclAccessDeleteProc' C Apis.
 *
 * Results:
 *	A standard Tcl result.
 *
 * Side effects:
 *	None.
 *
 *----------------------------------------------------------------------
 */

static int
TestaccessprocCmd(
    ClientData dummy,		/* Not used. */
    register Tcl_Interp *interp,/* Current interpreter. */
    int argc,			/* Number of arguments. */
    const char **argv)		/* Argument strings. */
{
    TclAccessProc_ *proc;
    int retVal;

    if (argc != 3) {
	Tcl_AppendResult(interp, "wrong # args: should be \"",
		argv[0], " option arg\"", NULL);
	return TCL_ERROR;
    }

    if (strcmp(argv[2], "TclpAccess") == 0) {
	proc = PretendTclpAccess;
    } else if (strcmp(argv[2], "TestAccessProc1") == 0) {
	proc = TestAccessProc1;
    } else if (strcmp(argv[2], "TestAccessProc2") == 0) {
	proc = TestAccessProc2;
    } else if (strcmp(argv[2], "TestAccessProc3") == 0) {
	proc = TestAccessProc3;
    } else {
	Tcl_AppendResult(interp, "bad arg \"", argv[1], "\": "
		"must be TclpAccess, "
		"TestAccessProc1, TestAccessProc2, or TestAccessProc3", NULL);
	return TCL_ERROR;
    }

    if (strcmp(argv[1], "insert") == 0) {
	if (proc == PretendTclpAccess) {
	    Tcl_AppendResult(interp, "bad arg \"", argv[1], "\": must be "
		   "TestAccessProc1, TestAccessProc2, or TestAccessProc3"
		   NULL);
	    return TCL_ERROR;
	}
	retVal = TclAccessInsertProc(proc);
    } else if (strcmp(argv[1], "delete") == 0) {
	retVal = TclAccessDeleteProc(proc);
    } else {
	Tcl_AppendResult(interp, "bad option \"", argv[1], "\": "
		"must be insert or delete", NULL);
	return TCL_ERROR;
    }

    if (retVal == TCL_ERROR) {
	Tcl_AppendResult(interp, "\"", argv[2], "\": "
		"could not be ", argv[1], "ed", NULL);
    }

    return retVal;
}

static int
PretendTclpAccess(
    const char *path,
    int mode)
{
    int ret;
    Tcl_Obj *pathPtr = Tcl_NewStringObj(path, -1);
    Tcl_IncrRefCount(pathPtr);
    ret = TclpObjAccess(pathPtr, mode);
    Tcl_DecrRefCount(pathPtr);
    return ret;
}

static int
TestAccessProc1(
    const char *path,
    int mode)
{
    return ((strstr(path, "testAccess1%.fil") == NULL) ? -1 : 0);
}

static int
TestAccessProc2(
    const char *path,
    int mode)
{
    return ((strstr(path, "testAccess2%.fil") == NULL) ? -1 : 0);
}

static int
TestAccessProc3(
    const char *path,
    int mode)
{
    return ((strstr(path, "testAccess3%.fil") == NULL) ? -1 : 0);
}

/*
 *----------------------------------------------------------------------
 *
 * TestopenfilechannelprocCmd  --
 *
 *	Implements the "testTclOpenFileChannelProc" cmd that is used to test
 *	the 'TclOpenFileChannelInsertProc' & 'TclOpenFileChannelDeleteProc' C
 *	Apis.
 *
 * Results:
 *	A standard Tcl result.
 *
 * Side effects:
 *	None.
 *
 *----------------------------------------------------------------------
 */

static int
TestopenfilechannelprocCmd(
    ClientData dummy,		/* Not used. */
    register Tcl_Interp *interp,/* Current interpreter. */
    int argc,			/* Number of arguments. */
    const char **argv)		/* Argument strings. */
{
    TclOpenFileChannelProc_ *proc;
    int retVal;

    if (argc != 3) {
	Tcl_AppendResult(interp, "wrong # args: should be \"",
		argv[0], " option arg\"", NULL);
	return TCL_ERROR;
    }

    if (strcmp(argv[2], "TclpOpenFileChannel") == 0) {
	proc = PretendTclpOpenFileChannel;
    } else if (strcmp(argv[2], "TestOpenFileChannelProc1") == 0) {
	proc = TestOpenFileChannelProc1;
    } else if (strcmp(argv[2], "TestOpenFileChannelProc2") == 0) {
	proc = TestOpenFileChannelProc2;
    } else if (strcmp(argv[2], "TestOpenFileChannelProc3") == 0) {
	proc = TestOpenFileChannelProc3;
    } else {
	Tcl_AppendResult(interp, "bad arg \"", argv[1], "\": "
		"must be TclpOpenFileChannel, "
		"TestOpenFileChannelProc1, TestOpenFileChannelProc2, or "
		"TestOpenFileChannelProc3", NULL);
	return TCL_ERROR;
    }

    if (strcmp(argv[1], "insert") == 0) {
	if (proc == PretendTclpOpenFileChannel) {
	    Tcl_AppendResult(interp, "bad arg \"", argv[1], "\": "
		   "must be "
		   "TestOpenFileChannelProc1, TestOpenFileChannelProc2, or "
		   "TestOpenFileChannelProc3", NULL);
	    return TCL_ERROR;
	}
	retVal = TclOpenFileChannelInsertProc(proc);
    } else if (strcmp(argv[1], "delete") == 0) {
	retVal = TclOpenFileChannelDeleteProc(proc);
    } else {
	Tcl_AppendResult(interp, "bad option \"", argv[1], "\": "
		"must be insert or delete", NULL);
	return TCL_ERROR;
    }

    if (retVal == TCL_ERROR) {
	Tcl_AppendResult(interp, "\"", argv[2], "\": "
		"could not be ", argv[1], "ed", NULL);
    }

    return retVal;
}

static Tcl_Channel
PretendTclpOpenFileChannel(
    Tcl_Interp *interp,		/* Interpreter for error reporting; can be
				 * NULL. */
    const char *fileName,	/* Name of file to open. */
    const char *modeString,	/* A list of POSIX open modes or
				 * a string such as "rw". */
    int permissions)		/* If the open involves creating a file, with
				 * what modes to create it? */
{
    Tcl_Channel ret;
    int mode, seekFlag;
    Tcl_Obj *pathPtr;
    mode = TclGetOpenMode(interp, modeString, &seekFlag);
    if (mode == -1) {
	return NULL;
    }
    pathPtr = Tcl_NewStringObj(fileName, -1);
    Tcl_IncrRefCount(pathPtr);
    ret = TclpOpenFileChannel(interp, pathPtr, mode, permissions);
    Tcl_DecrRefCount(pathPtr);
    if (ret != NULL) {
	if (seekFlag) {
	    if (Tcl_Seek(ret, (Tcl_WideInt)0, SEEK_END) < (Tcl_WideInt)0) {
		if (interp != NULL) {
		    Tcl_AppendResult(interp,
			    "could not seek to end of file while opening \"",
			    fileName, "\": ", Tcl_PosixError(interp), NULL);
		}
		Tcl_Close(NULL, ret);
		return NULL;
	    }
	}
    }
    return ret;
}

static Tcl_Channel
TestOpenFileChannelProc1(
    Tcl_Interp *interp,		/* Interpreter for error reporting; can be
				 * NULL. */
    const char *fileName,	/* Name of file to open. */
    const char *modeString,	/* A list of POSIX open modes or
				 * a string such as "rw". */
    int permissions)		/* If the open involves creating a file, with
				 * what modes to create it? */
{
    const char *expectname = "testOpenFileChannel1%.fil";
    Tcl_DString ds;

    Tcl_DStringInit(&ds);
    Tcl_JoinPath(1, &expectname, &ds);

    if (!strcmp(Tcl_DStringValue(&ds), fileName)) {
	Tcl_DStringFree(&ds);
	return (PretendTclpOpenFileChannel(interp,
		"__testOpenFileChannel1%__.fil",
		modeString, permissions));
    } else {
	Tcl_DStringFree(&ds);
	return NULL;
    }
}

static Tcl_Channel
TestOpenFileChannelProc2(
    Tcl_Interp *interp,		/* Interpreter for error reporting; can be
				 * NULL. */
    const char *fileName,	/* Name of file to open. */
    const char *modeString,	/* A list of POSIX open modes or
				 * a string such as "rw". */
    int permissions)		/* If the open involves creating a file, with
				 * what modes to create it? */
{
    const char *expectname = "testOpenFileChannel2%.fil";
    Tcl_DString ds;

    Tcl_DStringInit(&ds);
    Tcl_JoinPath(1, &expectname, &ds);

    if (!strcmp(Tcl_DStringValue(&ds), fileName)) {
	Tcl_DStringFree(&ds);
	return (PretendTclpOpenFileChannel(interp,
		"__testOpenFileChannel2%__.fil",
		modeString, permissions));
    } else {
	Tcl_DStringFree(&ds);
	return (NULL);
    }
}

static Tcl_Channel
TestOpenFileChannelProc3(
    Tcl_Interp *interp,		/* Interpreter for error reporting; can be
				 * NULL. */
    const char *fileName,	/* Name of file to open. */
    const char *modeString,	/* A list of POSIX open modes or a string such
				 * as "rw". */
    int permissions)		/* If the open involves creating a file, with
				 * what modes to create it? */
{
    const char *expectname = "testOpenFileChannel3%.fil";
    Tcl_DString ds;

    Tcl_DStringInit(&ds);
    Tcl_JoinPath(1, &expectname, &ds);

    if (!strcmp(Tcl_DStringValue(&ds), fileName)) {
	Tcl_DStringFree(&ds);
	return (PretendTclpOpenFileChannel(interp, "__testOpenFileChannel3%__.fil",
		modeString, permissions));
    } else {
	Tcl_DStringFree(&ds);
	return (NULL);
    }
}
#endif

/*
 *----------------------------------------------------------------------
 *
 * TestChannelCmd --
 *
 *	Implements the Tcl "testchannel" debugging command and its
 *	subcommands. This is part of the testing environment.
 *
 * Results:
 *	A standard Tcl result.
 *
 * Side effects:
 *	None.
 *
 *----------------------------------------------------------------------
 */

	/* ARGSUSED */
static int
TestChannelCmd(
    ClientData clientData,	/* Not used. */
    Tcl_Interp *interp,		/* Interpreter for result. */
    int argc,			/* Count of additional args. */
    const char **argv)		/* Additional arg strings. */
{
    const char *cmdName;	/* Sub command. */
    Tcl_HashTable *hTblPtr;	/* Hash table of channels. */
    Tcl_HashSearch hSearch;	/* Search variable. */
    Tcl_HashEntry *hPtr;	/* Search variable. */
    Channel *chanPtr;		/* The actual channel. */
    ChannelState *statePtr;	/* state info for channel */
    Tcl_Channel chan;		/* The opaque type. */
    size_t len;			/* Length of subcommand string. */
    int IOQueued;		/* How much IO is queued inside channel? */
    char buf[TCL_INTEGER_SPACE];/* For sprintf. */
    int mode;			/* rw mode of the channel */

    if (argc < 2) {
	Tcl_AppendResult(interp, "wrong # args: should be \"", argv[0],
		" subcommand ?additional args..?\"", NULL);
	return TCL_ERROR;
    }
    cmdName = argv[1];
    len = strlen(cmdName);

    chanPtr = NULL;

    if (argc > 2) {
	if ((cmdName[0] == 's') && (strncmp(cmdName, "splice", len) == 0)) {
	    /* For splice access the pool of detached channels.
	     * Locate channel, remove from the list.
	     */

	    TestChannel **nextPtrPtr, *curPtr;

	    chan = (Tcl_Channel) NULL;
	    for (nextPtrPtr = &firstDetached, curPtr = firstDetached;
		 curPtr != NULL;
		 nextPtrPtr = &(curPtr->nextPtr), curPtr = curPtr->nextPtr) {

		if (strcmp(argv[2], Tcl_GetChannelName(curPtr->chan)) == 0) {
		    *nextPtrPtr = curPtr->nextPtr;
		    curPtr->nextPtr = NULL;
		    chan = curPtr->chan;
		    ckfree((char *) curPtr);
		    break;
		}
	    }
	} else {
	    chan = Tcl_GetChannel(interp, argv[2], &mode);
	}
	if (chan == (Tcl_Channel) NULL) {
	    return TCL_ERROR;
	}
	chanPtr		= (Channel *) chan;
	statePtr	= chanPtr->state;
	chanPtr		= statePtr->topChanPtr;
	chan		= (Tcl_Channel) chanPtr;
    } else {
	/* lint */
	statePtr	= NULL;
	chan		= NULL;
    }

    if ((cmdName[0] == 's') && (strncmp(cmdName, "setchannelerror", len) == 0)) {

	Tcl_Obj *msg = Tcl_NewStringObj(argv[3],-1);

	Tcl_IncrRefCount(msg);
	Tcl_SetChannelError(chan, msg);
	Tcl_DecrRefCount(msg);

	Tcl_GetChannelError(chan, &msg);
	Tcl_SetObjResult(interp, msg);
	Tcl_DecrRefCount(msg);
	return TCL_OK;
    }
    if ((cmdName[0] == 's') && (strncmp(cmdName, "setchannelerrorinterp", len) == 0)) {

	Tcl_Obj *msg = Tcl_NewStringObj(argv[3],-1);

	Tcl_IncrRefCount(msg);
	Tcl_SetChannelErrorInterp(interp, msg);
	Tcl_DecrRefCount(msg);

	Tcl_GetChannelErrorInterp(interp, &msg);
	Tcl_SetObjResult(interp, msg);
	Tcl_DecrRefCount(msg);
	return TCL_OK;
    }

    /*
     * "cut" is actually more a simplified detach facility as provided by the
     * Thread package. Without the safeguards of a regular command (no
     * checking that the command is truly cut'able, no mutexes for
     * thread-safety). Its complementary command is "splice", see below.
     */

    if ((cmdName[0] == 'c') && (strncmp(cmdName, "cut", len) == 0)) {
	TestChannel *det;

	if (argc != 3) {
	    Tcl_AppendResult(interp, "wrong # args: should be \"", argv[0],
		    " cut channelName\"", NULL);
	    return TCL_ERROR;
	}

	Tcl_RegisterChannel(NULL, chan); /* prevent closing */
	Tcl_UnregisterChannel(interp, chan);

	Tcl_CutChannel(chan);

	/* Remember the channel in the pool of detached channels */

	det = (TestChannel *) ckalloc(sizeof(TestChannel));
	det->chan     = chan;
	det->nextPtr  = firstDetached;
	firstDetached = det;

	return TCL_OK;
    }

    if ((cmdName[0] == 'c') &&
	    (strncmp(cmdName, "clearchannelhandlers", len) == 0)) {
	if (argc != 3) {
	    Tcl_AppendResult(interp, "wrong # args: should be \"", argv[0],
		    " clearchannelhandlers channelName\"", NULL);
	    return TCL_ERROR;
	}
	Tcl_ClearChannelHandlers(chan);
	return TCL_OK;
    }

    if ((cmdName[0] == 'i') && (strncmp(cmdName, "info", len) == 0)) {
	if (argc != 3) {
	    Tcl_AppendResult(interp, "wrong # args: should be \"", argv[0],
		    " info channelName\"", NULL);
	    return TCL_ERROR;
	}
	Tcl_AppendElement(interp, argv[2]);
	Tcl_AppendElement(interp, Tcl_ChannelName(chanPtr->typePtr));
	if (statePtr->flags & TCL_READABLE) {
	    Tcl_AppendElement(interp, "read");
	} else {
	    Tcl_AppendElement(interp, "");
	}
	if (statePtr->flags & TCL_WRITABLE) {
	    Tcl_AppendElement(interp, "write");
	} else {
	    Tcl_AppendElement(interp, "");
	}
	if (statePtr->flags & CHANNEL_NONBLOCKING) {
	    Tcl_AppendElement(interp, "nonblocking");
	} else {
	    Tcl_AppendElement(interp, "blocking");
	}
	if (statePtr->flags & CHANNEL_LINEBUFFERED) {
	    Tcl_AppendElement(interp, "line");
	} else if (statePtr->flags & CHANNEL_UNBUFFERED) {
	    Tcl_AppendElement(interp, "none");
	} else {
	    Tcl_AppendElement(interp, "full");
	}
	if (statePtr->flags & BG_FLUSH_SCHEDULED) {
	    Tcl_AppendElement(interp, "async_flush");
	} else {
	    Tcl_AppendElement(interp, "");
	}
	if (statePtr->flags & CHANNEL_EOF) {
	    Tcl_AppendElement(interp, "eof");
	} else {
	    Tcl_AppendElement(interp, "");
	}
	if (statePtr->flags & CHANNEL_BLOCKED) {
	    Tcl_AppendElement(interp, "blocked");
	} else {
	    Tcl_AppendElement(interp, "unblocked");
	}
	if (statePtr->inputTranslation == TCL_TRANSLATE_AUTO) {
	    Tcl_AppendElement(interp, "auto");
	    if (statePtr->flags & INPUT_SAW_CR) {
		Tcl_AppendElement(interp, "saw_cr");
	    } else {
		Tcl_AppendElement(interp, "");
	    }
	} else if (statePtr->inputTranslation == TCL_TRANSLATE_LF) {
	    Tcl_AppendElement(interp, "lf");
	    Tcl_AppendElement(interp, "");
	} else if (statePtr->inputTranslation == TCL_TRANSLATE_CR) {
	    Tcl_AppendElement(interp, "cr");
	    Tcl_AppendElement(interp, "");
	} else if (statePtr->inputTranslation == TCL_TRANSLATE_CRLF) {
	    Tcl_AppendElement(interp, "crlf");
	    if (statePtr->flags & INPUT_SAW_CR) {
		Tcl_AppendElement(interp, "queued_cr");
	    } else {
		Tcl_AppendElement(interp, "");
	    }
	}
	if (statePtr->outputTranslation == TCL_TRANSLATE_AUTO) {
	    Tcl_AppendElement(interp, "auto");
	} else if (statePtr->outputTranslation == TCL_TRANSLATE_LF) {
	    Tcl_AppendElement(interp, "lf");
	} else if (statePtr->outputTranslation == TCL_TRANSLATE_CR) {
	    Tcl_AppendElement(interp, "cr");
	} else if (statePtr->outputTranslation == TCL_TRANSLATE_CRLF) {
	    Tcl_AppendElement(interp, "crlf");
	}
	IOQueued = Tcl_InputBuffered(chan);
	TclFormatInt(buf, IOQueued);
	Tcl_AppendElement(interp, buf);

	IOQueued = Tcl_OutputBuffered(chan);
	TclFormatInt(buf, IOQueued);
	Tcl_AppendElement(interp, buf);

	TclFormatInt(buf, (int)Tcl_Tell(chan));
	Tcl_AppendElement(interp, buf);

	TclFormatInt(buf, statePtr->refCount);
	Tcl_AppendElement(interp, buf);

	return TCL_OK;
    }

    if ((cmdName[0] == 'i') &&
	    (strncmp(cmdName, "inputbuffered", len) == 0)) {
	if (argc != 3) {
	    Tcl_AppendResult(interp, "channel name required", NULL);
	    return TCL_ERROR;
	}
	IOQueued = Tcl_InputBuffered(chan);
	TclFormatInt(buf, IOQueued);
	Tcl_AppendResult(interp, buf, NULL);
	return TCL_OK;
    }

    if ((cmdName[0] == 'i') && (strncmp(cmdName, "isshared", len) == 0)) {
	if (argc != 3) {
	    Tcl_AppendResult(interp, "channel name required", NULL);
	    return TCL_ERROR;
	}

	TclFormatInt(buf, Tcl_IsChannelShared(chan));
	Tcl_AppendResult(interp, buf, NULL);
	return TCL_OK;
    }

    if ((cmdName[0] == 'i') && (strncmp(cmdName, "isstandard", len) == 0)) {
	if (argc != 3) {
	    Tcl_AppendResult(interp, "channel name required", NULL);
	    return TCL_ERROR;
	}

	TclFormatInt(buf, Tcl_IsStandardChannel(chan));
	Tcl_AppendResult(interp, buf, NULL);
	return TCL_OK;
    }

    if ((cmdName[0] == 'm') && (strncmp(cmdName, "mode", len) == 0)) {
	if (argc != 3) {
	    Tcl_AppendResult(interp, "channel name required", NULL);
	    return TCL_ERROR;
	}

	if (statePtr->flags & TCL_READABLE) {
	    Tcl_AppendElement(interp, "read");
	} else {
	    Tcl_AppendElement(interp, "");
	}
	if (statePtr->flags & TCL_WRITABLE) {
	    Tcl_AppendElement(interp, "write");
	} else {
	    Tcl_AppendElement(interp, "");
	}
	return TCL_OK;
    }

    if ((cmdName[0] == 'm') && (strncmp(cmdName, "mthread", len) == 0)) {
	if (argc != 3) {
	    Tcl_AppendResult(interp, "channel name required", NULL);
	    return TCL_ERROR;
	}

	TclFormatInt(buf, (long)(size_t)Tcl_GetChannelThread(chan));
	Tcl_AppendResult(interp, buf, NULL);
	return TCL_OK;
    }

    if ((cmdName[0] == 'n') && (strncmp(cmdName, "name", len) == 0)) {
	if (argc != 3) {
	    Tcl_AppendResult(interp, "channel name required", NULL);
	    return TCL_ERROR;
	}
	Tcl_AppendResult(interp, statePtr->channelName, NULL);
	return TCL_OK;
    }

    if ((cmdName[0] == 'o') && (strncmp(cmdName, "open", len) == 0)) {
	hTblPtr = (Tcl_HashTable *) Tcl_GetAssocData(interp, "tclIO", NULL);
	if (hTblPtr == NULL) {
	    return TCL_OK;
	}
	for (hPtr = Tcl_FirstHashEntry(hTblPtr, &hSearch);
	     hPtr != NULL;
	     hPtr = Tcl_NextHashEntry(&hSearch)) {
	    Tcl_AppendElement(interp, Tcl_GetHashKey(hTblPtr, hPtr));
	}
	return TCL_OK;
    }

    if ((cmdName[0] == 'o') &&
	    (strncmp(cmdName, "outputbuffered", len) == 0)) {
	if (argc != 3) {
	    Tcl_AppendResult(interp, "channel name required", NULL);
	    return TCL_ERROR;
	}

	IOQueued = Tcl_OutputBuffered(chan);
	TclFormatInt(buf, IOQueued);
	Tcl_AppendResult(interp, buf, NULL);
	return TCL_OK;
    }

    if ((cmdName[0] == 'q') &&
	    (strncmp(cmdName, "queuedcr", len) == 0)) {
	if (argc != 3) {
	    Tcl_AppendResult(interp, "channel name required", NULL);
	    return TCL_ERROR;
	}

	Tcl_AppendResult(interp,
		(statePtr->flags & INPUT_SAW_CR) ? "1" : "0", NULL);
	return TCL_OK;
    }

    if ((cmdName[0] == 'r') && (strncmp(cmdName, "readable", len) == 0)) {
	hTblPtr = (Tcl_HashTable *) Tcl_GetAssocData(interp, "tclIO", NULL);
	if (hTblPtr == NULL) {
	    return TCL_OK;
	}
	for (hPtr = Tcl_FirstHashEntry(hTblPtr, &hSearch);
	     hPtr != NULL;
	     hPtr = Tcl_NextHashEntry(&hSearch)) {
	    chanPtr  = (Channel *) Tcl_GetHashValue(hPtr);
	    statePtr = chanPtr->state;
	    if (statePtr->flags & TCL_READABLE) {
		Tcl_AppendElement(interp, Tcl_GetHashKey(hTblPtr, hPtr));
	    }
	}
	return TCL_OK;
    }

    if ((cmdName[0] == 'r') && (strncmp(cmdName, "refcount", len) == 0)) {
	if (argc != 3) {
	    Tcl_AppendResult(interp, "channel name required", NULL);
	    return TCL_ERROR;
	}

	TclFormatInt(buf, statePtr->refCount);
	Tcl_AppendResult(interp, buf, NULL);
	return TCL_OK;
    }

    /*
     * "splice" is actually more a simplified attach facility as provided by
     * the Thread package. Without the safeguards of a regular command (no
     * checking that the command is truly cut'able, no mutexes for
     * thread-safety). Its complementary command is "cut", see above.
     */

    if ((cmdName[0] == 's') && (strncmp(cmdName, "splice", len) == 0)) {
	if (argc != 3) {
	    Tcl_AppendResult(interp, "channel name required", NULL);
	    return TCL_ERROR;
	}

	Tcl_SpliceChannel(chan);

	Tcl_RegisterChannel(interp, chan);
	Tcl_UnregisterChannel(NULL, chan);

	return TCL_OK;
    }

    if ((cmdName[0] == 't') && (strncmp(cmdName, "type", len) == 0)) {
	if (argc != 3) {
	    Tcl_AppendResult(interp, "channel name required", NULL);
	    return TCL_ERROR;
	}
	Tcl_AppendResult(interp, Tcl_ChannelName(chanPtr->typePtr), NULL);
	return TCL_OK;
    }

    if ((cmdName[0] == 'w') && (strncmp(cmdName, "writable", len) == 0)) {
	hTblPtr = (Tcl_HashTable *) Tcl_GetAssocData(interp, "tclIO", NULL);
	if (hTblPtr == NULL) {
	    return TCL_OK;
	}
	for (hPtr = Tcl_FirstHashEntry(hTblPtr, &hSearch);
		hPtr != NULL; hPtr = Tcl_NextHashEntry(&hSearch)) {
	    chanPtr = (Channel *) Tcl_GetHashValue(hPtr);
	    statePtr = chanPtr->state;
	    if (statePtr->flags & TCL_WRITABLE) {
		Tcl_AppendElement(interp, Tcl_GetHashKey(hTblPtr, hPtr));
	    }
	}
	return TCL_OK;
    }

    if ((cmdName[0] == 't') && (strncmp(cmdName, "transform", len) == 0)) {
	/*
	 * Syntax: transform channel -command command
	 */

	if (argc != 5) {
	    Tcl_AppendResult(interp, "wrong # args: should be \"", argv[0],
		    " transform channelId -command cmd\"", NULL);
	    return TCL_ERROR;
	}
	if (strcmp(argv[3], "-command") != 0) {
	    Tcl_AppendResult(interp, "bad argument \"", argv[3],
		    "\": should be \"-command\"", NULL);
	    return TCL_ERROR;
	}

	return TclChannelTransform(interp, chan,
		Tcl_NewStringObj(argv[4], -1));
    }

    if ((cmdName[0] == 'u') && (strncmp(cmdName, "unstack", len) == 0)) {
	/*
	 * Syntax: unstack channel
	 */

	if (argc != 3) {
	    Tcl_AppendResult(interp, "wrong # args: should be \"", argv[0],
		    " unstack channel\"", NULL);
	    return TCL_ERROR;
	}
	return Tcl_UnstackChannel(interp, chan);
    }

    Tcl_AppendResult(interp, "bad option \"", cmdName, "\": should be "
	    "cut, clearchannelhandlers, info, isshared, mode, open, "
	    "readable, splice, writable, transform, unstack", NULL);
    return TCL_ERROR;
}

/*
 *----------------------------------------------------------------------
 *
 * TestChannelEventCmd --
 *
 *	This procedure implements the "testchannelevent" command. It is used
 *	to test the Tcl channel event mechanism.
 *
 * Results:
 *	A standard Tcl result.
 *
 * Side effects:
 *	Creates, deletes and returns channel event handlers.
 *
 *----------------------------------------------------------------------
 */

	/* ARGSUSED */
static int
TestChannelEventCmd(
    ClientData dummy,		/* Not used. */
    Tcl_Interp *interp,		/* Current interpreter. */
    int argc,			/* Number of arguments. */
    const char **argv)		/* Argument strings. */
{
    Tcl_Obj *resultListPtr;
    Channel *chanPtr;
    ChannelState *statePtr;	/* state info for channel */
    EventScriptRecord *esPtr, *prevEsPtr, *nextEsPtr;
    const char *cmd;
    int index, i, mask, len;

    if ((argc < 3) || (argc > 5)) {
	Tcl_AppendResult(interp, "wrong # args: should be \"", argv[0],
		" channelName cmd ?arg1? ?arg2?\"", NULL);
	return TCL_ERROR;
    }
    chanPtr = (Channel *) Tcl_GetChannel(interp, argv[1], NULL);
    if (chanPtr == NULL) {
	return TCL_ERROR;
    }
    statePtr = chanPtr->state;

    cmd = argv[2];
    len = strlen(cmd);
    if ((cmd[0] == 'a') && (strncmp(cmd, "add", (unsigned) len) == 0)) {
	if (argc != 5) {
	    Tcl_AppendResult(interp, "wrong # args: should be \"", argv[0],
		    " channelName add eventSpec script\"", NULL);
	    return TCL_ERROR;
	}
	if (strcmp(argv[3], "readable") == 0) {
	    mask = TCL_READABLE;
	} else if (strcmp(argv[3], "writable") == 0) {
	    mask = TCL_WRITABLE;
	} else if (strcmp(argv[3], "none") == 0) {
	    mask = 0;
	} else {
	    Tcl_AppendResult(interp, "bad event name \"", argv[3],
		    "\": must be readable, writable, or none", NULL);
	    return TCL_ERROR;
	}

	esPtr = (EventScriptRecord *) ckalloc((unsigned)
		sizeof(EventScriptRecord));
	esPtr->nextPtr = statePtr->scriptRecordPtr;
	statePtr->scriptRecordPtr = esPtr;

	esPtr->chanPtr = chanPtr;
	esPtr->interp = interp;
	esPtr->mask = mask;
	esPtr->scriptPtr = Tcl_NewStringObj(argv[4], -1);
	Tcl_IncrRefCount(esPtr->scriptPtr);

	Tcl_CreateChannelHandler((Tcl_Channel) chanPtr, mask,
		TclChannelEventScriptInvoker, (ClientData) esPtr);

	return TCL_OK;
    }

    if ((cmd[0] == 'd') && (strncmp(cmd, "delete", (unsigned) len) == 0)) {
	if (argc != 4) {
	    Tcl_AppendResult(interp, "wrong # args: should be \"", argv[0],
		    " channelName delete index\"", NULL);
	    return TCL_ERROR;
	}
	if (Tcl_GetInt(interp, argv[3], &index) == TCL_ERROR) {
	    return TCL_ERROR;
	}
	if (index < 0) {
	    Tcl_AppendResult(interp, "bad event index: ", argv[3],
		    ": must be nonnegative", NULL);
	    return TCL_ERROR;
	}
	for (i = 0, esPtr = statePtr->scriptRecordPtr;
	     (i < index) && (esPtr != NULL);
	     i++, esPtr = esPtr->nextPtr) {
	    /* Empty loop body. */
	}
	if (esPtr == NULL) {
	    Tcl_AppendResult(interp, "bad event index ", argv[3],
		    ": out of range", NULL);
	    return TCL_ERROR;
	}
	if (esPtr == statePtr->scriptRecordPtr) {
	    statePtr->scriptRecordPtr = esPtr->nextPtr;
	} else {
	    for (prevEsPtr = statePtr->scriptRecordPtr;
		 (prevEsPtr != NULL) &&
		     (prevEsPtr->nextPtr != esPtr);
		 prevEsPtr = prevEsPtr->nextPtr) {
		/* Empty loop body. */
	    }
	    if (prevEsPtr == NULL) {
		Tcl_Panic("TestChannelEventCmd: damaged event script list");
	    }
	    prevEsPtr->nextPtr = esPtr->nextPtr;
	}
	Tcl_DeleteChannelHandler((Tcl_Channel) chanPtr,
		TclChannelEventScriptInvoker, (ClientData) esPtr);
	Tcl_DecrRefCount(esPtr->scriptPtr);
	ckfree((char *) esPtr);

	return TCL_OK;
    }

    if ((cmd[0] == 'l') && (strncmp(cmd, "list", (unsigned) len) == 0)) {
	if (argc != 3) {
	    Tcl_AppendResult(interp, "wrong # args: should be \"", argv[0],
		    " channelName list\"", NULL);
	    return TCL_ERROR;
	}
	resultListPtr = Tcl_GetObjResult(interp);
	for (esPtr = statePtr->scriptRecordPtr;
	     esPtr != NULL;
	     esPtr = esPtr->nextPtr) {
	    if (esPtr->mask) {
		Tcl_ListObjAppendElement(interp, resultListPtr, Tcl_NewStringObj(
		    (esPtr->mask == TCL_READABLE) ? "readable" : "writable", -1));
	    } else {
		Tcl_ListObjAppendElement(interp, resultListPtr,
			Tcl_NewStringObj("none", -1));
	    }
	    Tcl_ListObjAppendElement(interp, resultListPtr, esPtr->scriptPtr);
	}
	Tcl_SetObjResult(interp, resultListPtr);
	return TCL_OK;
    }

    if ((cmd[0] == 'r') && (strncmp(cmd, "removeall", (unsigned) len) == 0)) {
	if (argc != 3) {
	    Tcl_AppendResult(interp, "wrong # args: should be \"", argv[0],
		    " channelName removeall\"", NULL);
	    return TCL_ERROR;
	}
	for (esPtr = statePtr->scriptRecordPtr;
	     esPtr != NULL;
	     esPtr = nextEsPtr) {
	    nextEsPtr = esPtr->nextPtr;
	    Tcl_DeleteChannelHandler((Tcl_Channel) chanPtr,
		    TclChannelEventScriptInvoker, (ClientData) esPtr);
	    Tcl_DecrRefCount(esPtr->scriptPtr);
	    ckfree((char *) esPtr);
	}
	statePtr->scriptRecordPtr = NULL;
	return TCL_OK;
    }

    if	((cmd[0] == 's') && (strncmp(cmd, "set", (unsigned) len) == 0)) {
	if (argc != 5) {
	    Tcl_AppendResult(interp, "wrong # args: should be \"", argv[0],
		    " channelName delete index event\"", NULL);
	    return TCL_ERROR;
	}
	if (Tcl_GetInt(interp, argv[3], &index) == TCL_ERROR) {
	    return TCL_ERROR;
	}
	if (index < 0) {
	    Tcl_AppendResult(interp, "bad event index: ", argv[3],
		    ": must be nonnegative", NULL);
	    return TCL_ERROR;
	}
	for (i = 0, esPtr = statePtr->scriptRecordPtr;
	     (i < index) && (esPtr != NULL);
	     i++, esPtr = esPtr->nextPtr) {
	    /* Empty loop body. */
	}
	if (esPtr == NULL) {
	    Tcl_AppendResult(interp, "bad event index ", argv[3],
		    ": out of range", NULL);
	    return TCL_ERROR;
	}

	if (strcmp(argv[4], "readable") == 0) {
	    mask = TCL_READABLE;
	} else if (strcmp(argv[4], "writable") == 0) {
	    mask = TCL_WRITABLE;
	} else if (strcmp(argv[4], "none") == 0) {
	    mask = 0;
	} else {
	    Tcl_AppendResult(interp, "bad event name \"", argv[4],
		    "\": must be readable, writable, or none", NULL);
	    return TCL_ERROR;
	}
	esPtr->mask = mask;
	Tcl_CreateChannelHandler((Tcl_Channel) chanPtr, mask,
		TclChannelEventScriptInvoker, (ClientData) esPtr);
	return TCL_OK;
    }
    Tcl_AppendResult(interp, "bad command ", cmd, ", must be one of "
	    "add, delete, list, set, or removeall", NULL);
    return TCL_ERROR;
}

/*
 *----------------------------------------------------------------------
 *
 * TestWrongNumArgsObjCmd --
 *
 *	Test the Tcl_WrongNumArgs function.
 *
 * Results:
 *	Standard Tcl result.
 *
 * Side effects:
 *	Sets interpreter result.
 *
 *----------------------------------------------------------------------
 */

static int
TestWrongNumArgsObjCmd(
    ClientData dummy,		/* Not used. */
    Tcl_Interp *interp,		/* Current interpreter. */
    int objc,			/* Number of arguments. */
    Tcl_Obj *const objv[])	/* Argument objects. */
{
    int i, length;
    char *msg;

    if (objc < 3) {
	/*
	 * Don't use Tcl_WrongNumArgs here, as that is the function
	 * we want to test!
	 */
	Tcl_SetResult(interp, "insufficient arguments", TCL_STATIC);
	return TCL_ERROR;
    }

    if (Tcl_GetIntFromObj(interp, objv[1], &i) != TCL_OK) {
	return TCL_ERROR;
    }

    msg = Tcl_GetStringFromObj(objv[2], &length);
    if (length == 0) {
	msg = NULL;
    }

    if (i > objc - 3) {
	/*
	 * Asked for more arguments than were given.
	 */
	Tcl_SetResult(interp, "insufficient arguments", TCL_STATIC);
	return TCL_ERROR;
    }

    Tcl_WrongNumArgs(interp, i, &(objv[3]), msg);
    return TCL_OK;
}

/*
 *----------------------------------------------------------------------
 *
 * TestGetIndexFromObjStructObjCmd --
 *
 *	Test the Tcl_GetIndexFromObjStruct function.
 *
 * Results:
 *	Standard Tcl result.
 *
 * Side effects:
 *	Sets interpreter result.
 *
 *----------------------------------------------------------------------
 */

static int
TestGetIndexFromObjStructObjCmd(
    ClientData dummy,		/* Not used. */
    Tcl_Interp *interp,		/* Current interpreter. */
    int objc,			/* Number of arguments. */
    Tcl_Obj *const objv[])	/* Argument objects. */
{
    char *ary[] = {
	"a", "b", "c", "d", "e", "f", NULL, NULL
    };
    int idx,target;

    if (objc != 3) {
	Tcl_WrongNumArgs(interp, 1, objv, "argument targetvalue");
	return TCL_ERROR;
    }
    if (Tcl_GetIndexFromObjStruct(interp, objv[1], ary, 2*sizeof(char *),
	    "dummy", 0, &idx) != TCL_OK) {
	return TCL_ERROR;
    }
    if (Tcl_GetIntFromObj(interp, objv[2], &target) != TCL_OK) {
	return TCL_ERROR;
    }
    if (idx != target) {
	char buffer[64];
	sprintf(buffer, "%d", idx);
	Tcl_AppendResult(interp, "index value comparison failed: got ",
		buffer, NULL);
	sprintf(buffer, "%d", target);
	Tcl_AppendResult(interp, " when ", buffer, " expected", NULL);
	return TCL_ERROR;
    }
    Tcl_WrongNumArgs(interp, 3, objv, NULL);
    return TCL_OK;
}

/*
 *----------------------------------------------------------------------
 *
 * TestFilesystemObjCmd --
 *
 *	This procedure implements the "testfilesystem" command. It is used to
 *	test Tcl_FSRegister, Tcl_FSUnregister, and can be used to test that
 *	the pluggable filesystem works.
 *
 * Results:
 *	A standard Tcl result.
 *
 * Side effects:
 *	Inserts or removes a filesystem from Tcl's stack.
 *
 *----------------------------------------------------------------------
 */

static int
TestFilesystemObjCmd(
    ClientData dummy,
    Tcl_Interp *interp,
    int objc,
    Tcl_Obj *const objv[])
{
    int res, boolVal;
    char *msg;

    if (objc != 2) {
	Tcl_WrongNumArgs(interp, 1, objv, "boolean");
	return TCL_ERROR;
    }
    if (Tcl_GetBooleanFromObj(interp, objv[1], &boolVal) != TCL_OK) {
	return TCL_ERROR;
    }
    if (boolVal) {
	res = Tcl_FSRegister((ClientData)interp, &testReportingFilesystem);
	msg = (res == TCL_OK) ? "registered" : "failed";
    } else {
	res = Tcl_FSUnregister(&testReportingFilesystem);
	msg = (res == TCL_OK) ? "unregistered" : "failed";
    }
    Tcl_SetResult(interp, msg, TCL_VOLATILE);
    return res;
}

static int
TestReportInFilesystem(
    Tcl_Obj *pathPtr,
    ClientData *clientDataPtr)
{
    static Tcl_Obj *lastPathPtr = NULL;
    Tcl_Obj *newPathPtr;

    if (pathPtr == lastPathPtr) {
	/* Reject all files second time around */
	return -1;
    }

    /* Try to claim all files first time around */

    newPathPtr = Tcl_DuplicateObj(pathPtr);
    lastPathPtr = newPathPtr;
    Tcl_IncrRefCount(newPathPtr);
    if (Tcl_FSGetFileSystemForPath(newPathPtr) == NULL) {
	/* Nothing claimed it. Therefore we don't either */
	Tcl_DecrRefCount(newPathPtr);
	lastPathPtr = NULL;
	return -1;
    }
    lastPathPtr = NULL;
    *clientDataPtr = (ClientData) newPathPtr;
    return TCL_OK;
}

/*
 * Simple helper function to extract the native vfs representation of a path
 * object, or NULL if no such representation exists.
 */

static Tcl_Obj *
TestReportGetNativePath(
    Tcl_Obj *pathPtr)
{
    return (Tcl_Obj*) Tcl_FSGetInternalRep(pathPtr, &testReportingFilesystem);
}

static void
TestReportFreeInternalRep(
    ClientData clientData)
{
    Tcl_Obj *nativeRep = (Tcl_Obj *) clientData;

    if (nativeRep != NULL) {
	/* Free the path */
	Tcl_DecrRefCount(nativeRep);
    }
}

static ClientData
TestReportDupInternalRep(
    ClientData clientData)
{
    Tcl_Obj *original = (Tcl_Obj *) clientData;

    Tcl_IncrRefCount(original);
    return clientData;
}

static void
TestReport(
    const char *cmd,
    Tcl_Obj *path,
    Tcl_Obj *arg2)
{
    Tcl_Interp *interp = (Tcl_Interp *) Tcl_FSData(&testReportingFilesystem);

    if (interp == NULL) {
	/* This is bad, but not much we can do about it */
    } else {
	/*
	 * No idea why I decided to program this up using the old string-based
	 * API, but there you go. We should convert it to objects.
	 */

	Tcl_SavedResult savedResult;
	Tcl_DString ds;

	Tcl_DStringInit(&ds);
	Tcl_DStringAppend(&ds, "lappend filesystemReport ", -1);
	Tcl_DStringStartSublist(&ds);
	Tcl_DStringAppendElement(&ds, cmd);
	if (path != NULL) {
	    Tcl_DStringAppendElement(&ds, Tcl_GetString(path));
	}
	if (arg2 != NULL) {
	    Tcl_DStringAppendElement(&ds, Tcl_GetString(arg2));
	}
	Tcl_DStringEndSublist(&ds);
	Tcl_SaveResult(interp, &savedResult);
	Tcl_Eval(interp, Tcl_DStringValue(&ds));
	Tcl_DStringFree(&ds);
	Tcl_RestoreResult(interp, &savedResult);
   }
}

static int
TestReportStat(
    Tcl_Obj *path,		/* Path of file to stat (in current CP). */
    Tcl_StatBuf *buf)		/* Filled with results of stat call. */
{
    TestReport("stat", path, NULL);
    return Tcl_FSStat(TestReportGetNativePath(path), buf);
}

static int
TestReportLstat(
    Tcl_Obj *path,		/* Path of file to stat (in current CP). */
    Tcl_StatBuf *buf)		/* Filled with results of stat call. */
{
    TestReport("lstat", path, NULL);
    return Tcl_FSLstat(TestReportGetNativePath(path), buf);
}

static int
TestReportAccess(
    Tcl_Obj *path,		/* Path of file to access (in current CP). */
    int mode)			/* Permission setting. */
{
    TestReport("access", path, NULL);
    return Tcl_FSAccess(TestReportGetNativePath(path), mode);
}

static Tcl_Channel
TestReportOpenFileChannel(
    Tcl_Interp *interp,		/* Interpreter for error reporting; can be
				 * NULL. */
    Tcl_Obj *fileName,		/* Name of file to open. */
    int mode,			/* POSIX open mode. */
    int permissions)		/* If the open involves creating a file, with
				 * what modes to create it? */
{
    TestReport("open", fileName, NULL);
    return TclpOpenFileChannel(interp, TestReportGetNativePath(fileName),
	    mode, permissions);
}

static int
TestReportMatchInDirectory(
    Tcl_Interp *interp,		/* Interpreter for error messages. */
    Tcl_Obj *resultPtr,		/* Object to lappend results. */
    Tcl_Obj *dirPtr,		/* Contains path to directory to search. */
    const char *pattern,	/* Pattern to match against. */
    Tcl_GlobTypeData *types)	/* Object containing list of acceptable types.
				 * May be NULL. */
{
    if (types != NULL && types->type & TCL_GLOB_TYPE_MOUNT) {
	TestReport("matchmounts", dirPtr, NULL);
	return TCL_OK;
    } else {
	TestReport("matchindirectory", dirPtr, NULL);
	return Tcl_FSMatchInDirectory(interp, resultPtr,
		TestReportGetNativePath(dirPtr), pattern, types);
    }
}

static int
TestReportChdir(
    Tcl_Obj *dirName)
{
    TestReport("chdir", dirName, NULL);
    return Tcl_FSChdir(TestReportGetNativePath(dirName));
}

static int
TestReportLoadFile(
    Tcl_Interp *interp,		/* Used for error reporting. */
    Tcl_Obj *fileName,		/* Name of the file containing the desired
				 * code. */
    Tcl_LoadHandle *handlePtr,	/* Filled with token for dynamically loaded
				 * file which will be passed back to
				 * (*unloadProcPtr)() to unload the file. */
    Tcl_FSUnloadFileProc **unloadProcPtr)
				/* Filled with address of Tcl_FSUnloadFileProc
				 * function which should be used for
				 * this file. */
{
    TestReport("loadfile", fileName, NULL);
    return Tcl_FSLoadFile(interp, TestReportGetNativePath(fileName), NULL,
	    NULL, NULL, NULL, handlePtr, unloadProcPtr);
}

static Tcl_Obj *
TestReportLink(
    Tcl_Obj *path,		/* Path of file to readlink or link */
    Tcl_Obj *to,		/* Path of file to link to, or NULL */
    int linkType)
{
    TestReport("link", path, to);
    return Tcl_FSLink(TestReportGetNativePath(path), to, linkType);
}

static int
TestReportRenameFile(
    Tcl_Obj *src,		/* Pathname of file or dir to be renamed
				 * (UTF-8). */
    Tcl_Obj *dst)		/* New pathname of file or directory
				 * (UTF-8). */
{
    TestReport("renamefile", src, dst);
    return Tcl_FSRenameFile(TestReportGetNativePath(src),
	    TestReportGetNativePath(dst));
}

static int
TestReportCopyFile(
    Tcl_Obj *src,		/* Pathname of file to be copied (UTF-8). */
    Tcl_Obj *dst)		/* Pathname of file to copy to (UTF-8). */
{
    TestReport("copyfile", src, dst);
    return Tcl_FSCopyFile(TestReportGetNativePath(src),
	    TestReportGetNativePath(dst));
}

static int
TestReportDeleteFile(
    Tcl_Obj *path)		/* Pathname of file to be removed (UTF-8). */
{
    TestReport("deletefile", path, NULL);
    return Tcl_FSDeleteFile(TestReportGetNativePath(path));
}

static int
TestReportCreateDirectory(
    Tcl_Obj *path)		/* Pathname of directory to create (UTF-8). */
{
    TestReport("createdirectory", path, NULL);
    return Tcl_FSCreateDirectory(TestReportGetNativePath(path));
}

static int
TestReportCopyDirectory(
    Tcl_Obj *src,		/* Pathname of directory to be copied
				 * (UTF-8). */
    Tcl_Obj *dst,		/* Pathname of target directory (UTF-8). */
    Tcl_Obj **errorPtr)		/* If non-NULL, to be filled with UTF-8 name
				 * of file causing error. */
{
    TestReport("copydirectory", src, dst);
    return Tcl_FSCopyDirectory(TestReportGetNativePath(src),
	    TestReportGetNativePath(dst), errorPtr);
}

static int
TestReportRemoveDirectory(
    Tcl_Obj *path,		/* Pathname of directory to be removed
				 * (UTF-8). */
    int recursive,		/* If non-zero, removes directories that
				 * are nonempty.  Otherwise, will only remove
				 * empty directories. */
    Tcl_Obj **errorPtr)		/* If non-NULL, to be filled with UTF-8 name
				 * of file causing error. */
{
    TestReport("removedirectory", path, NULL);
    return Tcl_FSRemoveDirectory(TestReportGetNativePath(path), recursive,
	    errorPtr);
}

static const char **
TestReportFileAttrStrings(
    Tcl_Obj *fileName,
    Tcl_Obj **objPtrRef)
{
    TestReport("fileattributestrings", fileName, NULL);
    return Tcl_FSFileAttrStrings(TestReportGetNativePath(fileName), objPtrRef);
}

static int
TestReportFileAttrsGet(
    Tcl_Interp *interp,		/* The interpreter for error reporting. */
    int index,			/* index of the attribute command. */
    Tcl_Obj *fileName,		/* filename we are operating on. */
    Tcl_Obj **objPtrRef)	/* for output. */
{
    TestReport("fileattributesget", fileName, NULL);
    return Tcl_FSFileAttrsGet(interp, index,
	    TestReportGetNativePath(fileName), objPtrRef);
}

static int
TestReportFileAttrsSet(
    Tcl_Interp *interp,		/* The interpreter for error reporting. */
    int index,			/* index of the attribute command. */
    Tcl_Obj *fileName,		/* filename we are operating on. */
    Tcl_Obj *objPtr)		/* for input. */
{
    TestReport("fileattributesset", fileName, objPtr);
    return Tcl_FSFileAttrsSet(interp, index,
	    TestReportGetNativePath(fileName), objPtr);
}

static int
TestReportUtime(
    Tcl_Obj *fileName,
    struct utimbuf *tval)
{
    TestReport("utime", fileName, NULL);
    return Tcl_FSUtime(TestReportGetNativePath(fileName), tval);
}

static int
TestReportNormalizePath(
    Tcl_Interp *interp,
    Tcl_Obj *pathPtr,
    int nextCheckpoint)
{
    TestReport("normalizepath", pathPtr, NULL);
    return nextCheckpoint;
}

static int
SimplePathInFilesystem(
    Tcl_Obj *pathPtr,
    ClientData *clientDataPtr)
{
    const char *str = Tcl_GetString(pathPtr);

    if (strncmp(str, "simplefs:/", 10)) {
	return -1;
    }
    return TCL_OK;
}

/*
 * This is a slightly 'hacky' filesystem which is used just to test a few
 * important features of the vfs code: (1) that you can load a shared library
 * from a vfs, (2) that when copying files from one fs to another, the 'mtime'
 * is preserved. (3) that recursive cross-filesystem directory copies have the
 * correct behaviour with/without -force.
 *
 * It treats any file in 'simplefs:/' as a file, which it routes to the
 * current directory. The real file it uses is whatever follows the trailing
 * '/' (e.g. 'foo' in 'simplefs:/foo'), and that file exists or not according
 * to what is in the native pwd.
 *
 * Please do not consider this filesystem a model of how things are to be
 * done. It is quite the opposite!  But, it does allow us to test some
 * important features.
 */

static int
TestSimpleFilesystemObjCmd(
    ClientData dummy,
    Tcl_Interp *interp,
    int objc,
    Tcl_Obj *const objv[])
{
    int res, boolVal;
    char *msg;

    if (objc != 2) {
	Tcl_WrongNumArgs(interp, 1, objv, "boolean");
	return TCL_ERROR;
    }
    if (Tcl_GetBooleanFromObj(interp, objv[1], &boolVal) != TCL_OK) {
	return TCL_ERROR;
    }
    if (boolVal) {
	res = Tcl_FSRegister((ClientData)interp, &simpleFilesystem);
	msg = (res == TCL_OK) ? "registered" : "failed";
    } else {
	res = Tcl_FSUnregister(&simpleFilesystem);
	msg = (res == TCL_OK) ? "unregistered" : "failed";
    }
    Tcl_SetResult(interp, msg, TCL_VOLATILE);
    return res;
}

/*
 * Treats a file name 'simplefs:/foo' by using the file 'foo' in the current
 * (native) directory.
 */

static Tcl_Obj *
SimpleRedirect(
    Tcl_Obj *pathPtr)		/* Name of file to copy. */
{
    int len;
    const char *str;
    Tcl_Obj *origPtr;

    /*
     * We assume the same name in the current directory is ok.
     */

    str = Tcl_GetStringFromObj(pathPtr, &len);
    if (len < 10 || strncmp(str, "simplefs:/", 10)) {
	/* Probably shouldn't ever reach here */
	Tcl_IncrRefCount(pathPtr);
	return pathPtr;
    }
    origPtr = Tcl_NewStringObj(str+10,-1);
    Tcl_IncrRefCount(origPtr);
    return origPtr;
}

static int
SimpleMatchInDirectory(
    Tcl_Interp *interp,		/* Interpreter for error
				 * messages. */
    Tcl_Obj *resultPtr,		/* Object to lappend results. */
    Tcl_Obj *dirPtr,		/* Contains path to directory to search. */
    const char *pattern,	/* Pattern to match against. */
    Tcl_GlobTypeData *types)	/* Object containing list of acceptable types.
				 * May be NULL. */
{
    int res;
    Tcl_Obj *origPtr;
    Tcl_Obj *resPtr;

    /* We only provide a new volume, therefore no mounts at all */
    if (types != NULL && types->type & TCL_GLOB_TYPE_MOUNT) {
	return TCL_OK;
    }

    /*
     * We assume the same name in the current directory is ok.
     */
    resPtr = Tcl_NewObj();
    Tcl_IncrRefCount(resPtr);
    origPtr = SimpleRedirect(dirPtr);
    res = Tcl_FSMatchInDirectory(interp, resPtr, origPtr, pattern, types);
    if (res == TCL_OK) {
	int gLength, j;
	Tcl_ListObjLength(NULL, resPtr, &gLength);
	for (j = 0; j < gLength; j++) {
	    Tcl_Obj *gElt, *nElt;
	    Tcl_ListObjIndex(NULL, resPtr, j, &gElt);
	    nElt = Tcl_NewStringObj("simplefs:/",10);
	    Tcl_AppendObjToObj(nElt, gElt);
	    Tcl_ListObjAppendElement(NULL, resultPtr, nElt);
	}
    }
    Tcl_DecrRefCount(origPtr);
    Tcl_DecrRefCount(resPtr);
    return res;
}

static Tcl_Channel
SimpleOpenFileChannel(
    Tcl_Interp *interp,		/* Interpreter for error reporting; can be
				 * NULL. */
    Tcl_Obj *pathPtr,		/* Name of file to open. */
    int mode,			/* POSIX open mode. */
    int permissions)		/* If the open involves creating a file, with
				 * what modes to create it? */
{
    Tcl_Obj *tempPtr;
    Tcl_Channel chan;

    if ((mode != 0) && !(mode & O_RDONLY)) {
	Tcl_AppendResult(interp, "read-only", NULL);
	return NULL;
    }

    tempPtr = SimpleRedirect(pathPtr);
    chan = Tcl_FSOpenFileChannel(interp, tempPtr, "r", permissions);
    Tcl_DecrRefCount(tempPtr);
    return chan;
}

static int
SimpleAccess(
    Tcl_Obj *pathPtr,		/* Path of file to access (in current CP). */
    int mode)			/* Permission setting. */
{
    Tcl_Obj *tempPtr = SimpleRedirect(pathPtr);
    int res = Tcl_FSAccess(tempPtr, mode);

    Tcl_DecrRefCount(tempPtr);
    return res;
}

static int
SimpleStat(
    Tcl_Obj *pathPtr,		/* Path of file to stat (in current CP). */
    Tcl_StatBuf *bufPtr)	/* Filled with results of stat call. */
{
    Tcl_Obj *tempPtr = SimpleRedirect(pathPtr);
    int res = Tcl_FSStat(tempPtr, bufPtr);

    Tcl_DecrRefCount(tempPtr);
    return res;
}

static Tcl_Obj *
SimpleListVolumes(void)
{
    /* Add one new volume */
    Tcl_Obj *retVal;

    retVal = Tcl_NewStringObj("simplefs:/", -1);
    Tcl_IncrRefCount(retVal);
    return retVal;
}

/*
 * Used to check correct string-length determining in Tcl_NumUtfChars
 */

static int
TestNumUtfCharsCmd(
    ClientData clientData,
    Tcl_Interp *interp,
    int objc,
    Tcl_Obj *const objv[])
{
    if (objc > 1) {
	int len = -1;

	if (objc > 2) {
	    (void) Tcl_GetStringFromObj(objv[1], &len);
	}
	len = Tcl_NumUtfChars(Tcl_GetString(objv[1]), len);
	Tcl_SetObjResult(interp, Tcl_NewIntObj(len));
    }
    return TCL_OK;
}

#if defined(HAVE_CPUID) || defined(__WIN32__)
/*
 *----------------------------------------------------------------------
 *
 * TestcpuidCmd --
 *
 *	Retrieves CPU ID information.
 *
 * Usage:
 *	testwincpuid <eax>
 *
 * Parameters:
 *	eax - The value to pass in the EAX register to a CPUID instruction.
 *
 * Results:
 *	Returns a four-element list containing the values from the EAX, EBX,
 *	ECX and EDX registers returned from the CPUID instruction.
 *
 * Side effects:
 *	None.
 *
 *----------------------------------------------------------------------
 */

static int
TestcpuidCmd(
    ClientData dummy,
    Tcl_Interp* interp,		/* Tcl interpreter */
    int objc,			/* Parameter count */
    Tcl_Obj *const * objv)	/* Parameter vector */
{
    int status, index, i;
    unsigned int regs[4];
    Tcl_Obj *regsObjs[4];

    if (objc != 2) {
	Tcl_WrongNumArgs(interp, 1, objv, "eax");
	return TCL_ERROR;
    }
    if (Tcl_GetIntFromObj(interp, objv[1], &index) != TCL_OK) {
	return TCL_ERROR;
    }
<<<<<<< HEAD
    status = TclWinCPUID((unsigned) index, regs);
    if (status != TCL_OK) {
	Tcl_SetObjResult(interp,
		Tcl_NewStringObj("operation not available", -1));
=======
    status = TclWinCPUID( (unsigned int) index, regs );
    if ( status != TCL_OK ) {
	Tcl_SetObjResult( interp, Tcl_NewStringObj( "operation not available",
						    -1 ) );
>>>>>>> 3fc7264c
	return status;
    }
    for (i=0 ; i<4 ; ++i) {
	regsObjs[i] = Tcl_NewIntObj((int) regs[i]);
    }
    Tcl_SetObjResult(interp, Tcl_NewListObj(4, regsObjs));
    return TCL_OK;
}

/*
 * Used to do basic checks of the TCL_HASH_KEY_SYSTEM_HASH flag
 */

static int
TestHashSystemHashCmd(
    ClientData clientData,
    Tcl_Interp *interp,
    int objc,
    Tcl_Obj *const objv[])
{
    static Tcl_HashKeyType hkType = {
	TCL_HASH_KEY_TYPE_VERSION, TCL_HASH_KEY_SYSTEM_HASH,
	NULL, NULL, NULL, NULL
    };
    Tcl_HashTable hash;
    Tcl_HashEntry *hPtr;
    int i, isNew, limit = 100;

    if (objc>1 && Tcl_GetIntFromObj(interp, objv[1], &limit)!=TCL_OK) {
	return TCL_ERROR;
    }

    Tcl_InitCustomHashTable(&hash, TCL_CUSTOM_TYPE_KEYS, &hkType);

    if (hash.numEntries != 0) {
	Tcl_AppendResult(interp, "non-zero initial size", NULL);
	Tcl_DeleteHashTable(&hash);
	return TCL_ERROR;
    }

    for (i=0 ; i<limit ; i++) {
	hPtr = Tcl_CreateHashEntry(&hash, (char *) INT2PTR(i), &isNew);
	if (!isNew) {
	    Tcl_SetObjResult(interp, Tcl_NewIntObj(i));
	    Tcl_AppendToObj(Tcl_GetObjResult(interp)," creation problem",-1);
	    Tcl_DeleteHashTable(&hash);
	    return TCL_ERROR;
	}
	Tcl_SetHashValue(hPtr, (ClientData) INT2PTR(i+42));
    }

    if (hash.numEntries != limit) {
	Tcl_AppendResult(interp, "unexpected maximal size", NULL);
	Tcl_DeleteHashTable(&hash);
	return TCL_ERROR;
    }

    for (i=0 ; i<limit ; i++) {
	hPtr = Tcl_FindHashEntry(&hash, (char *) INT2PTR(i));
	if (hPtr == NULL) {
	    Tcl_SetObjResult(interp, Tcl_NewIntObj(i));
	    Tcl_AppendToObj(Tcl_GetObjResult(interp)," lookup problem",-1);
	    Tcl_DeleteHashTable(&hash);
	    return TCL_ERROR;
	}
	if (PTR2INT(Tcl_GetHashValue(hPtr)) != i+42) {
	    Tcl_SetObjResult(interp, Tcl_NewIntObj(i));
	    Tcl_AppendToObj(Tcl_GetObjResult(interp)," value problem",-1);
	    Tcl_DeleteHashTable(&hash);
	    return TCL_ERROR;
	}
	Tcl_DeleteHashEntry(hPtr);
    }

    if (hash.numEntries != 0) {
	Tcl_AppendResult(interp, "non-zero final size", NULL);
	Tcl_DeleteHashTable(&hash);
	return TCL_ERROR;
    }

    Tcl_DeleteHashTable(&hash);
    Tcl_AppendResult(interp, "OK", NULL);
    return TCL_OK;
}

/*
 * Used for testing Tcl_GetInt which is no longer used directly by the
 * core very much.
 */
static int
TestgetintCmd(
    ClientData dummy,
    Tcl_Interp *interp,
    int argc,
    const char **argv)
{
    if (argc < 2) {
	Tcl_SetResult(interp, "wrong # args", TCL_STATIC);
	return TCL_ERROR;
    } else {
	int val, i, total=0;
	char buf[TCL_INTEGER_SPACE];

	for (i=1 ; i<argc ; i++) {
	    if (Tcl_GetInt(interp, argv[i], &val) != TCL_OK) {
		return TCL_ERROR;
	    }
	    total += val;
	}
	TclFormatInt(buf, total);
	Tcl_SetResult(interp, buf, TCL_VOLATILE);
	return TCL_OK;
    }
}

/*
 *----------------------------------------------------------------------
 *
 * TestconcatobjCmd --
 *
 *	This procedure implements the "testconcatobj" command. It is used
 *	to test that Tcl_ConcatObj does indeed return a fresh Tcl_Obj in all
 *	cases and thet it never corrupts its arguments. In other words, that
 *	[Bug 1447328] was fixed properly.
 *
 * Results:
 *	A standard Tcl result.
 *
 * Side effects:
 *	None.
 *
 *----------------------------------------------------------------------
 */

static int
TestconcatobjCmd(
    ClientData dummy,		/* Not used. */
    Tcl_Interp *interp,		/* Current interpreter. */
    int argc,			/* Number of arguments. */
    const char **argv)		/* Argument strings. */
{
    Tcl_Obj *list1Ptr, *list2Ptr, *emptyPtr, *concatPtr, *tmpPtr;
    int result = TCL_OK, len;
    Tcl_Obj *objv[3];

    /*
     * Set the start of the error message as obj result; it will be cleared at
     * the end if no errors were found.
     */

    Tcl_SetObjResult(interp,
	    Tcl_NewStringObj("Tcl_ConcatObj is unsafe:", -1));

    emptyPtr = Tcl_NewObj();

    list1Ptr = Tcl_NewStringObj("foo bar sum", -1);
    Tcl_ListObjLength(NULL, list1Ptr, &len);
    if (list1Ptr->bytes != NULL) {
	ckfree((char *) list1Ptr->bytes);
	list1Ptr->bytes = NULL;
    }

    list2Ptr = Tcl_NewStringObj("eeny meeny", -1);
    Tcl_ListObjLength(NULL, list2Ptr, &len);
    if (list2Ptr->bytes != NULL) {
	ckfree((char *) list2Ptr->bytes);
	list2Ptr->bytes = NULL;
    }

    /*
     * Verify that concat'ing a list obj with one or more empty strings does
     * return a fresh Tcl_Obj (see also [Bug 2055782]).
     */

    tmpPtr = Tcl_DuplicateObj(list1Ptr);

    objv[0] = tmpPtr;
    objv[1] = emptyPtr;
    concatPtr = Tcl_ConcatObj(2, objv);
    if (concatPtr->refCount != 0) {
	result = TCL_ERROR;
	Tcl_AppendResult(interp,
		"\n\t* (a) concatObj does not have refCount 0", NULL);
    }
    if (concatPtr == tmpPtr) {
	result = TCL_ERROR;
	Tcl_AppendResult(interp, "\n\t* (a) concatObj is not a new obj ",
		NULL);
	switch (tmpPtr->refCount) {
	case 0:
	    Tcl_AppendResult(interp, "(no new refCount)", NULL);
	    break;
	case 1:
	    Tcl_AppendResult(interp, "(refCount added)", NULL);
	    break;
	default:
	    Tcl_AppendResult(interp, "(more than one refCount added!)", NULL);
	    Tcl_Panic("extremely unsafe behaviour by Tcl_ConcatObj()");
	}
	tmpPtr = Tcl_DuplicateObj(list1Ptr);
	objv[0] = tmpPtr;
    }
    Tcl_DecrRefCount(concatPtr);

    Tcl_IncrRefCount(tmpPtr);
    concatPtr = Tcl_ConcatObj(2, objv);
    if (concatPtr->refCount != 0) {
	result = TCL_ERROR;
	Tcl_AppendResult(interp,
		"\n\t* (b) concatObj does not have refCount 0", NULL);
    }
    if (concatPtr == tmpPtr) {
	result = TCL_ERROR;
	Tcl_AppendResult(interp, "\n\t* (b) concatObj is not a new obj ",
		NULL);
	switch (tmpPtr->refCount) {
	case 0:
	    Tcl_AppendResult(interp, "(refCount removed?)", NULL);
	    Tcl_Panic("extremely unsafe behaviour by Tcl_ConcatObj()");
	    break;
	case 1:
	    Tcl_AppendResult(interp, "(no new refCount)", NULL);
	    break;
	case 2:
	    Tcl_AppendResult(interp, "(refCount added)", NULL);
	    Tcl_DecrRefCount(tmpPtr);
	    break;
	default:
	    Tcl_AppendResult(interp, "(more than one refCount added!)", NULL);
	    Tcl_Panic("extremely unsafe behaviour by Tcl_ConcatObj()");
	}
	tmpPtr = Tcl_DuplicateObj(list1Ptr);
	objv[0] = tmpPtr;
    }
    Tcl_DecrRefCount(concatPtr);

    objv[0] = emptyPtr;
    objv[1] = tmpPtr;
    objv[2] = emptyPtr;
    concatPtr = Tcl_ConcatObj(3, objv);
    if (concatPtr->refCount != 0) {
	result = TCL_ERROR;
	Tcl_AppendResult(interp,
		"\n\t* (c) concatObj does not have refCount 0", NULL);
    }
    if (concatPtr == tmpPtr) {
	result = TCL_ERROR;
	Tcl_AppendResult(interp, "\n\t* (c) concatObj is not a new obj ",
		NULL);
	switch (tmpPtr->refCount) {
	case 0:
	    Tcl_AppendResult(interp, "(no new refCount)", NULL);
	    break;
	case 1:
	    Tcl_AppendResult(interp, "(refCount added)", NULL);
	    break;
	default:
	    Tcl_AppendResult(interp, "(more than one refCount added!)", NULL);
	    Tcl_Panic("extremely unsafe behaviour by Tcl_ConcatObj()");
	}
	tmpPtr = Tcl_DuplicateObj(list1Ptr);
	objv[1] = tmpPtr;
    }
    Tcl_DecrRefCount(concatPtr);

    Tcl_IncrRefCount(tmpPtr);
    concatPtr = Tcl_ConcatObj(3, objv);
    if (concatPtr->refCount != 0) {
	result = TCL_ERROR;
	Tcl_AppendResult(interp,
		"\n\t* (d) concatObj does not have refCount 0", NULL);
    }
    if (concatPtr == tmpPtr) {
	result = TCL_ERROR;
	Tcl_AppendResult(interp, "\n\t* (d) concatObj is not a new obj ",
		NULL);
	switch (tmpPtr->refCount) {
	case 0:
	    Tcl_AppendResult(interp, "(refCount removed?)", NULL);
	    Tcl_Panic("extremely unsafe behaviour by Tcl_ConcatObj()");
	    break;
	case 1:
	    Tcl_AppendResult(interp, "(no new refCount)", NULL);
	    break;
	case 2:
	    Tcl_AppendResult(interp, "(refCount added)", NULL);
	    Tcl_DecrRefCount(tmpPtr);
	    break;
	default:
	    Tcl_AppendResult(interp, "(more than one refCount added!)", NULL);
	    Tcl_Panic("extremely unsafe behaviour by Tcl_ConcatObj()");
	}
	tmpPtr = Tcl_DuplicateObj(list1Ptr);
	objv[1] = tmpPtr;
    }
    Tcl_DecrRefCount(concatPtr);

    /*
     * Verify that an unshared list is not corrupted when concat'ing things to
     * it.
     */

    objv[0] = tmpPtr;
    objv[1] = list2Ptr;
    concatPtr = Tcl_ConcatObj(2, objv);
    if (concatPtr->refCount != 0) {
	result = TCL_ERROR;
	Tcl_AppendResult(interp,
		"\n\t* (e) concatObj does not have refCount 0", NULL);
    }
    if (concatPtr == tmpPtr) {
	int len;

	result = TCL_ERROR;
	Tcl_AppendResult(interp, "\n\t* (e) concatObj is not a new obj ",
		NULL);

	(void) Tcl_ListObjLength(NULL, concatPtr, &len);
	switch (tmpPtr->refCount) {
	case 3:
	    Tcl_AppendResult(interp, "(failed to concat)", NULL);
	    break;
	default:
	    Tcl_AppendResult(interp, "(corrupted input!)", NULL);
	}
	if (Tcl_IsShared(tmpPtr)) {
	    Tcl_DecrRefCount(tmpPtr);
	}
	tmpPtr = Tcl_DuplicateObj(list1Ptr);
	objv[0] = tmpPtr;
    }
    Tcl_DecrRefCount(concatPtr);

    objv[0] = tmpPtr;
    objv[1] = list2Ptr;
    Tcl_IncrRefCount(tmpPtr);
    concatPtr = Tcl_ConcatObj(2, objv);
    if (concatPtr->refCount != 0) {
	result = TCL_ERROR;
	Tcl_AppendResult(interp,
		"\n\t* (f) concatObj does not have refCount 0", NULL);
    }
    if (concatPtr == tmpPtr) {
	int len;

	result = TCL_ERROR;
	Tcl_AppendResult(interp, "\n\t* (f) concatObj is not a new obj ",
		NULL);

	(void) Tcl_ListObjLength(NULL, concatPtr, &len);
	switch (tmpPtr->refCount) {
	case 3:
	    Tcl_AppendResult(interp, "(failed to concat)", NULL);
	    break;
	default:
	    Tcl_AppendResult(interp, "(corrupted input!)", NULL);
	}
	if (Tcl_IsShared(tmpPtr)) {
	    Tcl_DecrRefCount(tmpPtr);
	}
	tmpPtr = Tcl_DuplicateObj(list1Ptr);
	objv[0] = tmpPtr;
    }
    Tcl_DecrRefCount(concatPtr);

    objv[0] = tmpPtr;
    objv[1] = list2Ptr;
    Tcl_IncrRefCount(tmpPtr);
    Tcl_IncrRefCount(tmpPtr);
    concatPtr = Tcl_ConcatObj(2, objv);
    if (concatPtr->refCount != 0) {
	result = TCL_ERROR;
	Tcl_AppendResult(interp,
		"\n\t* (g) concatObj does not have refCount 0", NULL);
    }
    if (concatPtr == tmpPtr) {
	int len;

	result = TCL_ERROR;
	Tcl_AppendResult(interp, "\n\t* (g) concatObj is not a new obj ",
		NULL);

<<<<<<< HEAD
	(void) Tcl_ListObjLength(NULL, concatPtr, &len);
	switch (tmpPtr->refCount) {
	case 3:
	    Tcl_AppendResult(interp, "(failed to concat)", NULL);
	    break;
	default:
	    Tcl_AppendResult(interp, "(corrupted input!)", NULL);
	}
	Tcl_DecrRefCount(tmpPtr);
	if (Tcl_IsShared(tmpPtr)) {
	    Tcl_DecrRefCount(tmpPtr);
	}
	tmpPtr = Tcl_DuplicateObj(list1Ptr);
	objv[0] = tmpPtr;
    }
    Tcl_DecrRefCount(concatPtr);

    /*
     * Clean everything up. Note that we don't actually know how many
     * references there are to tmpPtr here; in the no-error case, it should be
     * five... [Bug 2895367]
     */

    Tcl_DecrRefCount(list1Ptr);
    Tcl_DecrRefCount(list2Ptr);
    Tcl_DecrRefCount(emptyPtr);
    while (tmpPtr->refCount > 1) {
	Tcl_DecrRefCount(tmpPtr);
    }
    Tcl_DecrRefCount(tmpPtr);

    if (result == TCL_OK) {
	Tcl_ResetResult(interp);
    }
    return result;
}

/*
 * Local Variables:
 * mode: c
 * c-basic-offset: 4
 * fill-column: 78
 * tab-width: 8
 * indent-tabs-mode: nil
 * End:
 */
=======
}
#endif
>>>>>>> 3fc7264c
<|MERGE_RESOLUTION|>--- conflicted
+++ resolved
@@ -436,7 +436,6 @@
 static Tcl_Obj *	SimpleRedirect(Tcl_Obj *pathPtr);
 static int		SimpleMatchInDirectory(
 			    Tcl_Interp *interp, Tcl_Obj *resultPtr,
-<<<<<<< HEAD
 			    Tcl_Obj *dirPtr, const char *pattern,
 			    Tcl_GlobTypeData *types);
 static int		TestNumUtfCharsCmd(ClientData clientData,
@@ -445,67 +444,11 @@
 static int		TestHashSystemHashCmd(ClientData clientData,
 			    Tcl_Interp *interp, int objc,
 			    Tcl_Obj *const objv[]);
+#if defined(HAVE_CPUID) || defined(__WIN32__)
 static int		TestcpuidCmd (ClientData dummy,
 			    Tcl_Interp* interp, int objc,
 			    Tcl_Obj *CONST objv[]);
-=======
-			    Tcl_Obj *dirPtr, CONST char *pattern,
-			    Tcl_GlobTypeData *types));
-static int		TestReportChdir _ANSI_ARGS_ ((Tcl_Obj *dirName));
-static int		TestReportLstat _ANSI_ARGS_ ((Tcl_Obj *path,
-			    Tcl_StatBuf *buf));
-static int		TestReportCopyFile _ANSI_ARGS_ ((Tcl_Obj *src,
-			    Tcl_Obj *dst));
-static int		TestReportDeleteFile _ANSI_ARGS_ ((Tcl_Obj *path));
-static int		TestReportRenameFile _ANSI_ARGS_ ((Tcl_Obj *src,
-			    Tcl_Obj *dst));
-static int		TestReportCreateDirectory _ANSI_ARGS_ ((Tcl_Obj *path));
-static int		TestReportCopyDirectory _ANSI_ARGS_ ((Tcl_Obj *src,
-			    Tcl_Obj *dst, Tcl_Obj **errorPtr));
-static int		TestReportRemoveDirectory _ANSI_ARGS_ ((Tcl_Obj *path,
-			    int recursive, Tcl_Obj **errorPtr));
-static int		TestReportLoadFile _ANSI_ARGS_ ((Tcl_Interp *interp,
-			    Tcl_Obj *fileName, 
-			    Tcl_LoadHandle *handlePtr,
-			    Tcl_FSUnloadFileProc **unloadProcPtr));
-static Tcl_Obj *	TestReportLink _ANSI_ARGS_ ((Tcl_Obj *path,
-			    Tcl_Obj *to, int linkType));
-static CONST char**	TestReportFileAttrStrings _ANSI_ARGS_ ((
-			    Tcl_Obj *fileName, Tcl_Obj **objPtrRef));
-static int		TestReportFileAttrsGet _ANSI_ARGS_ ((Tcl_Interp *interp,
-			    int index, Tcl_Obj *fileName, Tcl_Obj **objPtrRef));
-static int		TestReportFileAttrsSet _ANSI_ARGS_ ((Tcl_Interp *interp,
-			    int index, Tcl_Obj *fileName, Tcl_Obj *objPtr));
-static int		TestReportUtime _ANSI_ARGS_ ((Tcl_Obj *fileName,
-			    struct utimbuf *tval));
-static int		TestReportNormalizePath _ANSI_ARGS_ ((
-			    Tcl_Interp *interp, Tcl_Obj *pathPtr,
-			    int nextCheckpoint));
-static int		TestReportInFilesystem _ANSI_ARGS_ ((Tcl_Obj *pathPtr, ClientData *clientDataPtr));
-static void		TestReportFreeInternalRep _ANSI_ARGS_ ((ClientData clientData));
-static ClientData	TestReportDupInternalRep _ANSI_ARGS_ ((ClientData clientData));
-
-static int		SimpleStat _ANSI_ARGS_ ((Tcl_Obj *path,
-			    Tcl_StatBuf *buf));
-static int		SimpleAccess _ANSI_ARGS_ ((Tcl_Obj *path,
-			    int mode));
-static Tcl_Channel	SimpleOpenFileChannel _ANSI_ARGS_ ((
-			    Tcl_Interp *interp, Tcl_Obj *fileName,
-			    int mode, int permissions));
-static Tcl_Obj*         SimpleListVolumes _ANSI_ARGS_ ((void));
-static int              SimplePathInFilesystem _ANSI_ARGS_ ((
-			    Tcl_Obj *pathPtr, ClientData *clientDataPtr));
-static Tcl_Obj*         SimpleCopy _ANSI_ARGS_ ((Tcl_Obj *pathPtr));
-static int              TestNumUtfCharsCmd _ANSI_ARGS_((ClientData clientData,
-                            Tcl_Interp *interp, int objc,
-			    Tcl_Obj *CONST objv[]));
-#if defined(HAVE_CPUID) || defined(__WIN32__)
-static int	TestcpuidCmd _ANSI_ARGS_(( ClientData dummy,
-					      Tcl_Interp* interp,
-					      int objc,
-					      Tcl_Obj *CONST objv[] ));
 #endif
->>>>>>> 3fc7264c
 
 static Tcl_Filesystem testReportingFilesystem = {
     "reporting",
@@ -770,17 +713,11 @@
     Tcl_CreateCommand(interp, "testsetmainloop", TestsetmainloopCmd,
 	    (ClientData) NULL, NULL);
     Tcl_CreateCommand(interp, "testexitmainloop", TestexitmainloopCmd,
-<<<<<<< HEAD
 	    (ClientData) NULL, NULL);
+#if defined(HAVE_CPUID) || defined(__WIN32__)
     Tcl_CreateObjCommand(interp, "testcpuid", TestcpuidCmd,
 	    (ClientData) 0, NULL);
-=======
-	    (ClientData) NULL, (Tcl_CmdDeleteProc *) NULL);
-#if defined(HAVE_CPUID) || defined(__WIN32__)
-    Tcl_CreateObjCommand(interp, "testcpuid", TestcpuidCmd,
-			 (ClientData) 0, (Tcl_CmdDeleteProc*) NULL );
 #endif
->>>>>>> 3fc7264c
     t3ArgTypes[0] = TCL_EITHER;
     t3ArgTypes[1] = TCL_EITHER;
     Tcl_CreateMathFunc(interp, "T3", 2, t3ArgTypes, TestMathFunc2,
@@ -7288,17 +7225,10 @@
     if (Tcl_GetIntFromObj(interp, objv[1], &index) != TCL_OK) {
 	return TCL_ERROR;
     }
-<<<<<<< HEAD
     status = TclWinCPUID((unsigned) index, regs);
     if (status != TCL_OK) {
 	Tcl_SetObjResult(interp,
 		Tcl_NewStringObj("operation not available", -1));
-=======
-    status = TclWinCPUID( (unsigned int) index, regs );
-    if ( status != TCL_OK ) {
-	Tcl_SetObjResult( interp, Tcl_NewStringObj( "operation not available",
-						    -1 ) );
->>>>>>> 3fc7264c
 	return status;
     }
     for (i=0 ; i<4 ; ++i) {
@@ -7307,6 +7237,7 @@
     Tcl_SetObjResult(interp, Tcl_NewListObj(4, regsObjs));
     return TCL_OK;
 }
+#endif
  
 /*
@@ -7684,7 +7615,6 @@
 	Tcl_AppendResult(interp, "\n\t* (g) concatObj is not a new obj ",
 		NULL);
 
-<<<<<<< HEAD
 	(void) Tcl_ListObjLength(NULL, concatPtr, &len);
 	switch (tmpPtr->refCount) {
 	case 3:
@@ -7731,8 +7661,4 @@
  * tab-width: 8
  * indent-tabs-mode: nil
  * End:
- */
-=======
-}
-#endif
->>>>>>> 3fc7264c
+ */