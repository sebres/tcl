/*
 * tclTest.c --
 *
 *	This file contains C command functions for a bunch of additional Tcl
 *	commands that are used for testing out Tcl's C interfaces. These
 *	commands are not normally included in Tcl applications; they're only
 *	used for testing.
 *
 * Copyright © 1993-1994 The Regents of the University of California.
 * Copyright © 1994-1997 Sun Microsystems, Inc.
 * Copyright © 1998-2000 Ajuba Solutions.
 * Copyright © 2003 Kevin B. Kenny.  All rights reserved.
 *
 * See the file "license.terms" for information on usage and redistribution of
 * this file, and for a DISCLAIMER OF ALL WARRANTIES.
 */

#undef STATIC_BUILD
#ifndef USE_TCL_STUBS
#   define USE_TCL_STUBS
#endif
#include "tclInt.h"
#ifdef TCL_WITH_EXTERNAL_TOMMATH
#   include "tommath.h"
#else
#   include "tclTomMath.h"
#endif
#include "tclOO.h"
#include <math.h>

/*
 * Required for Testregexp*Cmd
 */
#include "tclRegexp.h"

/*
 * Required for the TestChannelCmd and TestChannelEventCmd
 */
#include "tclIO.h"

#include "tclUuid.h"

/*
 * Declare external functions used in Windows tests.
 */
DLLEXPORT int		Tcltest_Init(Tcl_Interp *interp);
DLLEXPORT int		Tcltest_SafeInit(Tcl_Interp *interp);

/*
 * Dynamic string shared by TestdcallCmd and DelCallbackProc; used to collect
 * the results of the various deletion callbacks.
 */

static Tcl_DString delString;
static Tcl_Interp *delInterp;

/*
 * One of the following structures exists for each command created by the
 * "testcmdtoken" command.
 */

typedef struct TestCommandTokenRef {
    int id;			/* Identifier for this reference. */
    Tcl_Command token;		/* Tcl's token for the command. */
    const char *value;
    struct TestCommandTokenRef *nextPtr;
				/* Next in list of references. */
} TestCommandTokenRef;

static TestCommandTokenRef *firstCommandTokenRef = NULL;
static int nextCommandTokenRefId = 1;

/*
 * One of the following structures exists for each asynchronous handler
 * created by the "testasync" command".
 */

typedef struct TestAsyncHandler {
    int id;			/* Identifier for this handler. */
    Tcl_AsyncHandler handler;	/* Tcl's token for the handler. */
    char *command;		/* Command to invoke when the handler is
				 * invoked. */
    struct TestAsyncHandler *nextPtr;
				/* Next is list of handlers. */
} TestAsyncHandler;

#if TCL_MAJOR_VERSION < 9 || !defined(TCL_NO_DEPRECATED)
#   undef Tcl_CreateObjCommand2
#   define Tcl_CreateObjCommand2 Tcl_CreateObjCommand
#   define Tcl_ObjCmdProc2 Tcl_ObjCmdProc
#   undef Tcl_CreateObjTrace2
#   define Tcl_CreateObjTrace2 Tcl_CreateObjTrace
#   define TclSizeT int
#else
#   define TclSizeT size_t
#endif

/*
 * Start of the socket driver state structure to acces field testFlags
 */

typedef struct TcpState TcpState;

struct TcpState {
    Tcl_Channel channel;	/* Channel associated with this socket. */
    int flags;			/* ORed combination of various bitfields. */
};

TCL_DECLARE_MUTEX(asyncTestMutex)

static TestAsyncHandler *firstHandler = NULL;

/*
 * The dynamic string below is used by the "testdstring" command to test the
 * dynamic string facilities.
 */

static Tcl_DString dstring;

/*
 * The command trace below is used by the "testcmdtraceCmd" command to test
 * the command tracing facilities.
 */

static Tcl_Trace cmdTrace;

/*
 * One of the following structures exists for each command created by
 * TestdelCmd:
 */

typedef struct {
    Tcl_Interp *interp;		/* Interpreter in which command exists. */
    char *deleteCmd;		/* Script to execute when command is deleted.
				 * Malloc'ed. */
} DelCmd;

/*
 * The following is used to keep track of an encoding that invokes a Tcl
 * command.
 */

typedef struct {
    Tcl_Interp *interp;
    char *toUtfCmd;
    char *fromUtfCmd;
} TclEncoding;

/*
 * Boolean flag used by the "testsetmainloop" and "testexitmainloop" commands.
 */

static int exitMainLoop = 0;

/*
 * Event structure used in testing the event queue management procedures.
 */

typedef struct {
    Tcl_Event header;		/* Header common to all events */
    Tcl_Interp *interp;		/* Interpreter that will handle the event */
    Tcl_Obj *command;		/* Command to evaluate when the event occurs */
    Tcl_Obj *tag;		/* Tag for this event used to delete it */
} TestEvent;

/*
 * Simple detach/attach facility for testchannel cut|splice. Allow testing of
 * channel transfer in core testsuite.
 */

typedef struct TestChannel {
    Tcl_Channel chan;		/* Detached channel */
    struct TestChannel *nextPtr;/* Next in detached channel pool */
} TestChannel;

static TestChannel *firstDetached;

/*
 * Forward declarations for procedures defined later in this file:
 */

static int		AsyncHandlerProc(void *clientData,
			    Tcl_Interp *interp, int code);
static Tcl_ThreadCreateType AsyncThreadProc(void *);
static void		CleanupTestSetassocdataTests(
			    void *clientData, Tcl_Interp *interp);
static void		CmdDelProc1(void *clientData);
static void		CmdDelProc2(void *clientData);
static Tcl_CmdProc	CmdProc1;
static Tcl_CmdProc	CmdProc2;
static void		CmdTraceDeleteProc(
			    void *clientData, Tcl_Interp *interp,
			    int level, char *command, Tcl_CmdProc *cmdProc,
			    void *cmdClientData, int argc,
			    const char *argv[]);
static void		CmdTraceProc(void *clientData,
			    Tcl_Interp *interp, int level, char *command,
			    Tcl_CmdProc *cmdProc, void *cmdClientData,
			    int argc, const char *argv[]);
static Tcl_CmdProc	CreatedCommandProc;
static Tcl_CmdProc	CreatedCommandProc2;
static void		DelCallbackProc(void *clientData,
			    Tcl_Interp *interp);
static Tcl_CmdProc	DelCmdProc;
static void		DelDeleteProc(void *clientData);
static void		EncodingFreeProc(void *clientData);
static int		EncodingToUtfProc(void *clientData,
			    const char *src, int srcLen, int flags,
			    Tcl_EncodingState *statePtr, char *dst,
			    int dstLen, int *srcReadPtr, int *dstWrotePtr,
			    int *dstCharsPtr);
static int		EncodingFromUtfProc(void *clientData,
			    const char *src, int srcLen, int flags,
			    Tcl_EncodingState *statePtr, char *dst,
			    int dstLen, int *srcReadPtr, int *dstWrotePtr,
			    int *dstCharsPtr);
static void		ExitProcEven(void *clientData);
static void		ExitProcOdd(void *clientData);
static Tcl_ObjCmdProc2	GetTimesObjCmd;
static Tcl_ResolveCompiledVarProc	InterpCompiledVarResolver;
static void		MainLoop(void);
static Tcl_CmdProc	NoopCmd;
static Tcl_ObjCmdProc2	NoopObjCmd;
static int		ObjTraceProc(void *clientData,
			    Tcl_Interp *interp, int level, const char *command,
			    Tcl_Command commandToken, TclSizeT objc,
			    Tcl_Obj *const objv[]);
static void		ObjTraceDeleteProc(void *clientData);
static void		PrintParse(Tcl_Interp *interp, Tcl_Parse *parsePtr);
static void		SpecialFree(void *blockPtr);
static int		StaticInitProc(Tcl_Interp *interp);
static Tcl_CmdProc	TestasyncCmd;
static Tcl_ObjCmdProc2	TestbumpinterpepochObjCmd;
static Tcl_ObjCmdProc2	TestbytestringObjCmd;
static Tcl_ObjCmdProc2	TestsetbytearraylengthObjCmd;
static Tcl_ObjCmdProc2	TestpurebytesobjObjCmd;
static Tcl_ObjCmdProc2	TeststringbytesObjCmd;
static Tcl_CmdProc	TestcmdinfoCmd;
static Tcl_CmdProc	TestcmdtokenCmd;
static Tcl_CmdProc	TestcmdtraceCmd;
static Tcl_CmdProc	TestconcatobjCmd;
static Tcl_CmdProc	TestcreatecommandCmd;
static Tcl_CmdProc	TestdcallCmd;
static Tcl_CmdProc	TestdelCmd;
static Tcl_CmdProc	TestdelassocdataCmd;
static Tcl_ObjCmdProc2	TestdoubledigitsObjCmd;
static Tcl_CmdProc	TestdstringCmd;
static Tcl_ObjCmdProc2	TestencodingObjCmd;
static Tcl_ObjCmdProc2	TestevalexObjCmd;
static Tcl_ObjCmdProc2	TestevalobjvObjCmd;
static Tcl_ObjCmdProc2	TesteventObjCmd;
static int		TesteventProc(Tcl_Event *event, int flags);
static int		TesteventDeleteProc(Tcl_Event *event,
			    void *clientData);
static Tcl_CmdProc	TestexithandlerCmd;
static Tcl_CmdProc	TestexprlongCmd;
static Tcl_ObjCmdProc2	TestexprlongobjCmd;
static Tcl_CmdProc	TestexprdoubleCmd;
static Tcl_ObjCmdProc2	TestexprdoubleobjCmd;
static Tcl_ObjCmdProc2	TestexprparserObjCmd;
static Tcl_CmdProc	TestexprstringCmd;
static Tcl_ObjCmdProc2	TestfileCmd;
static Tcl_ObjCmdProc2	TestfilelinkCmd;
static Tcl_CmdProc	TestfeventCmd;
static Tcl_CmdProc	TestgetassocdataCmd;
static Tcl_CmdProc	TestgetintCmd;
static Tcl_CmdProc	TestlongsizeCmd;
static Tcl_CmdProc	TestgetplatformCmd;
static Tcl_ObjCmdProc2	TestgetvarfullnameCmd;
static Tcl_CmdProc	TestinterpdeleteCmd;
static Tcl_CmdProc	TestlinkCmd;
static Tcl_ObjCmdProc2	TestlinkarrayCmd;
static Tcl_ObjCmdProc2	TestlistrepCmd;
static Tcl_ObjCmdProc2	TestlocaleCmd;
static Tcl_CmdProc	TestmainthreadCmd;
static Tcl_CmdProc	TestsetmainloopCmd;
static Tcl_CmdProc	TestexitmainloopCmd;
static Tcl_CmdProc	TestpanicCmd;
static Tcl_ObjCmdProc2	TestparseargsCmd;
static Tcl_ObjCmdProc2	TestparserObjCmd;
static Tcl_ObjCmdProc2	TestparsevarObjCmd;
static Tcl_ObjCmdProc2	TestparsevarnameObjCmd;
static Tcl_ObjCmdProc2	TestpreferstableObjCmd;
static Tcl_ObjCmdProc2	TestprintObjCmd;
static Tcl_ObjCmdProc2	TestregexpObjCmd;
static Tcl_ObjCmdProc2	TestreturnObjCmd;
static void		TestregexpXflags(const char *string,
			    size_t length, int *cflagsPtr, int *eflagsPtr);
static Tcl_CmdProc	TestsetassocdataCmd;
static Tcl_CmdProc	TestsetCmd;
static Tcl_CmdProc	Testset2Cmd;
static Tcl_CmdProc	TestseterrorcodeCmd;
static Tcl_ObjCmdProc2	TestsetobjerrorcodeCmd;
static Tcl_CmdProc	TestsetplatformCmd;
static Tcl_CmdProc	TeststaticlibraryCmd;
static Tcl_CmdProc	TesttranslatefilenameCmd;
static Tcl_CmdProc	TestupvarCmd;
static Tcl_ObjCmdProc2	TestWrongNumArgsObjCmd;
static Tcl_ObjCmdProc2	TestGetIndexFromObjStructObjCmd;
static Tcl_CmdProc	TestChannelCmd;
static Tcl_CmdProc	TestChannelEventCmd;
static Tcl_CmdProc	TestSocketCmd;
static Tcl_ObjCmdProc2	TestFilesystemObjCmd;
static Tcl_ObjCmdProc2	TestSimpleFilesystemObjCmd;
static void		TestReport(const char *cmd, Tcl_Obj *arg1,
			    Tcl_Obj *arg2);
static Tcl_ObjCmdProc2	TestgetencpathObjCmd;
static Tcl_ObjCmdProc2	TestsetencpathObjCmd;
static Tcl_Obj *	TestReportGetNativePath(Tcl_Obj *pathPtr);
static Tcl_FSStatProc TestReportStat;
static Tcl_FSAccessProc TestReportAccess;
static Tcl_FSOpenFileChannelProc TestReportOpenFileChannel;
static Tcl_FSMatchInDirectoryProc TestReportMatchInDirectory;
static Tcl_FSChdirProc TestReportChdir;
static Tcl_FSLstatProc TestReportLstat;
static Tcl_FSCopyFileProc TestReportCopyFile;
static Tcl_FSDeleteFileProc TestReportDeleteFile;
static Tcl_FSRenameFileProc TestReportRenameFile;
static Tcl_FSCreateDirectoryProc TestReportCreateDirectory;
static Tcl_FSCopyDirectoryProc TestReportCopyDirectory;
static Tcl_FSRemoveDirectoryProc TestReportRemoveDirectory;
static int TestReportLoadFile(Tcl_Interp *interp, Tcl_Obj *pathPtr,
	Tcl_LoadHandle *handlePtr, Tcl_FSUnloadFileProc **unloadProcPtr);
static Tcl_FSLinkProc TestReportLink;
static Tcl_FSFileAttrStringsProc TestReportFileAttrStrings;
static Tcl_FSFileAttrsGetProc TestReportFileAttrsGet;
static Tcl_FSFileAttrsSetProc TestReportFileAttrsSet;
static Tcl_FSUtimeProc TestReportUtime;
static Tcl_FSNormalizePathProc TestReportNormalizePath;
static Tcl_FSPathInFilesystemProc TestReportInFilesystem;
static Tcl_FSFreeInternalRepProc TestReportFreeInternalRep;
static Tcl_FSDupInternalRepProc TestReportDupInternalRep;
static Tcl_CmdProc TestServiceModeCmd;
static Tcl_FSStatProc SimpleStat;
static Tcl_FSAccessProc SimpleAccess;
static Tcl_FSOpenFileChannelProc SimpleOpenFileChannel;
static Tcl_FSListVolumesProc SimpleListVolumes;
static Tcl_FSPathInFilesystemProc SimplePathInFilesystem;
static Tcl_Obj *	SimpleRedirect(Tcl_Obj *pathPtr);
static Tcl_FSMatchInDirectoryProc SimpleMatchInDirectory;
static Tcl_ObjCmdProc2	TestUtfNextCmd;
static Tcl_ObjCmdProc2	TestUtfPrevCmd;
static Tcl_ObjCmdProc2	TestNumUtfCharsCmd;
static Tcl_ObjCmdProc2	TestFindFirstCmd;
static Tcl_ObjCmdProc2	TestFindLastCmd;
static Tcl_ObjCmdProc2	TestHashSystemHashCmd;
static Tcl_ObjCmdProc2	TestGetIntForIndexCmd;

static Tcl_NRPostProc	NREUnwind_callback;
static Tcl_ObjCmdProc2	TestNREUnwind;
static Tcl_ObjCmdProc2	TestNRELevels;
static Tcl_ObjCmdProc2	TestInterpResolverCmd;
#if defined(HAVE_CPUID) && !defined(MAC_OSX_TCL)
static Tcl_ObjCmdProc2	TestcpuidCmd;
#endif
static Tcl_ObjCmdProc2	TestApplyLambdaObjCmd;

static const Tcl_Filesystem testReportingFilesystem = {
    "reporting",
    sizeof(Tcl_Filesystem),
    TCL_FILESYSTEM_VERSION_1,
    TestReportInFilesystem, /* path in */
    TestReportDupInternalRep,
    TestReportFreeInternalRep,
    NULL, /* native to norm */
    NULL, /* convert to native */
    TestReportNormalizePath,
    NULL, /* path type */
    NULL, /* separator */
    TestReportStat,
    TestReportAccess,
    TestReportOpenFileChannel,
    TestReportMatchInDirectory,
    TestReportUtime,
    TestReportLink,
    NULL /* list volumes */,
    TestReportFileAttrStrings,
    TestReportFileAttrsGet,
    TestReportFileAttrsSet,
    TestReportCreateDirectory,
    TestReportRemoveDirectory,
    TestReportDeleteFile,
    TestReportCopyFile,
    TestReportRenameFile,
    TestReportCopyDirectory,
    TestReportLstat,
    (Tcl_FSLoadFileProc *) TestReportLoadFile,
    NULL /* cwd */,
    TestReportChdir
};

static const Tcl_Filesystem simpleFilesystem = {
    "simple",
    sizeof(Tcl_Filesystem),
    TCL_FILESYSTEM_VERSION_1,
    SimplePathInFilesystem,
    NULL,
    NULL,
    /* No internal to normalized, since we don't create any
     * pure 'internal' Tcl_Obj path representations */
    NULL,
    /* No create native rep function, since we don't use it
     * or 'Tcl_FSNewNativePath' */
    NULL,
    /* Normalize path isn't needed - we assume paths only have
     * one representation */
    NULL,
    NULL,
    NULL,
    SimpleStat,
    SimpleAccess,
    SimpleOpenFileChannel,
    SimpleMatchInDirectory,
    NULL,
    /* We choose not to support symbolic links inside our vfs's */
    NULL,
    SimpleListVolumes,
    NULL,
    NULL,
    NULL,
    NULL,
    NULL,
    NULL,
    /* No copy file - fallback will occur at Tcl level */
    NULL,
    /* No rename file - fallback will occur at Tcl level */
    NULL,
    /* No copy directory - fallback will occur at Tcl level */
    NULL,
    /* Use stat for lstat */
    NULL,
    /* No load - fallback on core implementation */
    NULL,
    /* We don't need a getcwd or chdir - fallback on Tcl's versions */
    NULL,
    NULL
};


/*
 *----------------------------------------------------------------------
 *
 * Tcltest_Init --
 *
 *	This procedure performs application-specific initialization. Most
 *	applications, especially those that incorporate additional packages,
 *	will have their own version of this procedure.
 *
 * Results:
 *	Returns a standard Tcl completion code, and leaves an error message in
 *	the interp's result if an error occurs.
 *
 * Side effects:
 *	Depends on the startup script.
 *
 *----------------------------------------------------------------------
 */

#ifndef STRINGIFY
#  define STRINGIFY(x) STRINGIFY1(x)
#  define STRINGIFY1(x) #x
#endif

static const char version[] = TCL_PATCH_LEVEL "+" STRINGIFY(TCL_VERSION_UUID)
#if defined(__clang__) && defined(__clang_major__)
	    ".clang-" STRINGIFY(__clang_major__)
#if __clang_minor__ < 10
	    "0"
#endif
	    STRINGIFY(__clang_minor__)
#endif
#ifdef TCL_COMPILE_DEBUG
	    ".compiledebug"
#endif
#ifdef TCL_COMPILE_STATS
	    ".compilestats"
#endif
#if defined(__cplusplus) && !defined(__OBJC__)
	    ".cplusplus"
#endif
#ifndef NDEBUG
	    ".debug"
#endif
#if !defined(__clang__) && !defined(__INTEL_COMPILER) && defined(__GNUC__)
	    ".gcc-" STRINGIFY(__GNUC__)
#if __GNUC_MINOR__ < 10
	    "0"
#endif
	    STRINGIFY(__GNUC_MINOR__)
#endif
#ifdef __INTEL_COMPILER
	    ".icc-" STRINGIFY(__INTEL_COMPILER)
#endif
#if (defined(_WIN32) && !defined(_WIN64)) || (ULONG_MAX == 0xffffffffUL)
	    ".ilp32"
#endif
#ifdef TCL_MEM_DEBUG
	    ".memdebug"
#endif
#if defined(_MSC_VER)
	    ".msvc-" STRINGIFY(_MSC_VER)
#endif
#ifdef USE_NMAKE
	    ".nmake"
#endif
#if !TCL_THREADS
	    ".no-thread"
#endif
#ifndef TCL_CFG_OPTIMIZED
	    ".no-optimize"
#endif
#ifdef __OBJC__
	    ".objective-c"
#if defined(__cplusplus)
	    "plusplus"
#endif
#endif
#ifdef TCL_CFG_PROFILED
	    ".profile"
#endif
#ifdef PURIFY
	    ".purify"
#endif
#ifdef STATIC_BUILD
	    ".static"
#endif
#if TCL_UTF_MAX < 4
	    ".utf-16"
#endif
;

int
Tcltest_Init(
    Tcl_Interp *interp)		/* Interpreter for application. */
{
    Tcl_CmdInfo info;
    Tcl_Obj **objv, *objPtr;
    Tcl_Size objc;
    int index;
    static const char *const specialOptions[] = {
	"-appinitprocerror", "-appinitprocdeleteinterp",
	"-appinitprocclosestderr", "-appinitprocsetrcfile", NULL
    };

    if (Tcl_InitStubs(interp, "8.7-", 0) == NULL) {
	return TCL_ERROR;
    }
#ifndef TCL_WITH_EXTERNAL_TOMMATH
    if (Tcl_TomMath_InitStubs(interp, "8.7-") == NULL) {
	return TCL_ERROR;
    }
#endif
    if (Tcl_OOInitStubs(interp) == NULL) {
	return TCL_ERROR;
    }

    if (Tcl_GetCommandInfo(interp, "::tcl::build-info", &info)) {
#if TCL_MAJOR_VERSION > 8 && defined(TCL_NO_DEPRECATED)
	Tcl_CreateObjCommand2(interp, "::tcl::test::build-info",
			info.objProc2, (void *)version, NULL);
#else
	Tcl_CreateObjCommand(interp, "::tcl::test::build-info",
		info.objProc, (void *)version, NULL);
#endif
    }
    if (Tcl_PkgProvideEx(interp, "tcl::test", TCL_PATCH_LEVEL, NULL) == TCL_ERROR) {
	return TCL_ERROR;
    }

    /*
     * Create additional commands and math functions for testing Tcl.
     */

    Tcl_CreateObjCommand2(interp, "gettimes", GetTimesObjCmd, NULL, NULL);
    Tcl_CreateCommand(interp, "noop", NoopCmd, NULL, NULL);
    Tcl_CreateObjCommand2(interp, "noop", NoopObjCmd, NULL, NULL);
    Tcl_CreateObjCommand2(interp, "testpurebytesobj", TestpurebytesobjObjCmd, NULL, NULL);
    Tcl_CreateObjCommand2(interp, "testsetbytearraylength", TestsetbytearraylengthObjCmd, NULL, NULL);
    Tcl_CreateObjCommand2(interp, "testbytestring", TestbytestringObjCmd, NULL, NULL);
    Tcl_CreateObjCommand2(interp, "teststringbytes", TeststringbytesObjCmd, NULL, NULL);
    Tcl_CreateObjCommand2(interp, "testwrongnumargs", TestWrongNumArgsObjCmd,
	    NULL, NULL);
    Tcl_CreateObjCommand2(interp, "testfilesystem", TestFilesystemObjCmd,
	    NULL, NULL);
    Tcl_CreateObjCommand2(interp, "testsimplefilesystem", TestSimpleFilesystemObjCmd,
	    NULL, NULL);
    Tcl_CreateObjCommand2(interp, "testgetindexfromobjstruct",
	    TestGetIndexFromObjStructObjCmd, NULL, NULL);
    Tcl_CreateCommand(interp, "testasync", TestasyncCmd, NULL, NULL);
    Tcl_CreateObjCommand2(interp, "testbumpinterpepoch",
	    TestbumpinterpepochObjCmd, NULL, NULL);
    Tcl_CreateCommand(interp, "testchannel", TestChannelCmd,
	    NULL, NULL);
    Tcl_CreateCommand(interp, "testchannelevent", TestChannelEventCmd,
	    NULL, NULL);
    Tcl_CreateCommand(interp, "testcmdtoken", TestcmdtokenCmd, NULL,
	    NULL);
    Tcl_CreateCommand(interp, "testcmdinfo", TestcmdinfoCmd, NULL,
	    NULL);
    Tcl_CreateCommand(interp, "testcmdtrace", TestcmdtraceCmd,
	    NULL, NULL);
    Tcl_CreateCommand(interp, "testconcatobj", TestconcatobjCmd,
	    NULL, NULL);
    Tcl_CreateCommand(interp, "testcreatecommand", TestcreatecommandCmd,
	    NULL, NULL);
    Tcl_CreateCommand(interp, "testdcall", TestdcallCmd, NULL, NULL);
    Tcl_CreateCommand(interp, "testdel", TestdelCmd, NULL, NULL);
    Tcl_CreateCommand(interp, "testdelassocdata", TestdelassocdataCmd,
	    NULL, NULL);
    Tcl_CreateObjCommand2(interp, "testdoubledigits", TestdoubledigitsObjCmd,
			 NULL, NULL);
    Tcl_DStringInit(&dstring);
    Tcl_CreateCommand(interp, "testdstring", TestdstringCmd, NULL,
	    NULL);
    Tcl_CreateObjCommand2(interp, "testencoding", TestencodingObjCmd, NULL,
	    NULL);
    Tcl_CreateObjCommand2(interp, "testevalex", TestevalexObjCmd,
	    NULL, NULL);
    Tcl_CreateObjCommand2(interp, "testevalobjv", TestevalobjvObjCmd,
	    NULL, NULL);
    Tcl_CreateObjCommand2(interp, "testevent", TesteventObjCmd,
	    NULL, NULL);
    Tcl_CreateCommand(interp, "testexithandler", TestexithandlerCmd,
	    NULL, NULL);
    Tcl_CreateCommand(interp, "testexprlong", TestexprlongCmd,
	    NULL, NULL);
    Tcl_CreateObjCommand2(interp, "testexprlongobj", TestexprlongobjCmd,
	    NULL, NULL);
    Tcl_CreateCommand(interp, "testexprdouble", TestexprdoubleCmd,
	    NULL, NULL);
    Tcl_CreateObjCommand2(interp, "testexprdoubleobj", TestexprdoubleobjCmd,
	    NULL, NULL);
    Tcl_CreateObjCommand2(interp, "testexprparser", TestexprparserObjCmd,
	    NULL, NULL);
    Tcl_CreateCommand(interp, "testexprstring", TestexprstringCmd,
	    NULL, NULL);
    Tcl_CreateCommand(interp, "testfevent", TestfeventCmd, NULL,
	    NULL);
    Tcl_CreateObjCommand2(interp, "testfilelink", TestfilelinkCmd,
	    NULL, NULL);
    Tcl_CreateObjCommand2(interp, "testfile", TestfileCmd,
	    NULL, NULL);
    Tcl_CreateObjCommand2(interp, "testhashsystemhash",
	    TestHashSystemHashCmd, NULL, NULL);
    Tcl_CreateCommand(interp, "testgetassocdata", TestgetassocdataCmd,
	    NULL, NULL);
    Tcl_CreateCommand(interp, "testgetint", TestgetintCmd,
	    NULL, NULL);
    Tcl_CreateCommand(interp, "testlongsize", TestlongsizeCmd,
	    NULL, NULL);
    Tcl_CreateCommand(interp, "testgetplatform", TestgetplatformCmd,
	    NULL, NULL);
    Tcl_CreateObjCommand2(interp, "testgetvarfullname",
	    TestgetvarfullnameCmd, NULL, NULL);
    Tcl_CreateCommand(interp, "testinterpdelete", TestinterpdeleteCmd,
	    NULL, NULL);
    Tcl_CreateCommand(interp, "testlink", TestlinkCmd, NULL, NULL);
    Tcl_CreateObjCommand2(interp, "testlinkarray", TestlinkarrayCmd, NULL, NULL);
    Tcl_CreateObjCommand2(interp, "testlistrep", TestlistrepCmd, NULL, NULL);
    Tcl_CreateObjCommand2(interp, "testlocale", TestlocaleCmd, NULL,
	    NULL);
    Tcl_CreateCommand(interp, "testpanic", TestpanicCmd, NULL, NULL);
    Tcl_CreateObjCommand2(interp, "testparseargs", TestparseargsCmd,NULL,NULL);
    Tcl_CreateObjCommand2(interp, "testparser", TestparserObjCmd,
	    NULL, NULL);
    Tcl_CreateObjCommand2(interp, "testparsevar", TestparsevarObjCmd,
	    NULL, NULL);
    Tcl_CreateObjCommand2(interp, "testparsevarname", TestparsevarnameObjCmd,
	    NULL, NULL);
    Tcl_CreateObjCommand2(interp, "testpreferstable", TestpreferstableObjCmd,
	    NULL, NULL);
    Tcl_CreateObjCommand2(interp, "testprint", TestprintObjCmd,
	    NULL, NULL);
    Tcl_CreateObjCommand2(interp, "testregexp", TestregexpObjCmd,
	    NULL, NULL);
    Tcl_CreateObjCommand2(interp, "testreturn", TestreturnObjCmd,
	    NULL, NULL);
    Tcl_CreateCommand(interp, "testservicemode", TestServiceModeCmd,
	    NULL, NULL);
    Tcl_CreateCommand(interp, "testsetassocdata", TestsetassocdataCmd,
	    NULL, NULL);
    Tcl_CreateCommand(interp, "testsetnoerr", TestsetCmd,
	    NULL, NULL);
    Tcl_CreateCommand(interp, "testseterr", TestsetCmd,
	    INT2PTR(TCL_LEAVE_ERR_MSG), NULL);
    Tcl_CreateCommand(interp, "testset2", Testset2Cmd,
	    INT2PTR(TCL_LEAVE_ERR_MSG), NULL);
    Tcl_CreateCommand(interp, "testseterrorcode", TestseterrorcodeCmd,
	    NULL, NULL);
    Tcl_CreateObjCommand2(interp, "testsetobjerrorcode",
	    TestsetobjerrorcodeCmd, NULL, NULL);
    Tcl_CreateObjCommand2(interp, "testutfnext",
	    TestUtfNextCmd, NULL, NULL);
    Tcl_CreateObjCommand2(interp, "testutfprev",
	    TestUtfPrevCmd, NULL, NULL);
    Tcl_CreateObjCommand2(interp, "testnumutfchars",
	    TestNumUtfCharsCmd, NULL, NULL);
    Tcl_CreateObjCommand2(interp, "testfindfirst",
	    TestFindFirstCmd, NULL, NULL);
    Tcl_CreateObjCommand2(interp, "testfindlast",
	    TestFindLastCmd, NULL, NULL);
    Tcl_CreateObjCommand2(interp, "testgetintforindex",
	    TestGetIntForIndexCmd, NULL, NULL);
    Tcl_CreateCommand(interp, "testsetplatform", TestsetplatformCmd,
	    NULL, NULL);
    Tcl_CreateCommand(interp, "testsocket", TestSocketCmd,
	    NULL, NULL);
    Tcl_CreateCommand(interp, "teststaticlibrary", TeststaticlibraryCmd,
	    NULL, NULL);
    Tcl_CreateCommand(interp, "testtranslatefilename",
	    TesttranslatefilenameCmd, NULL, NULL);
    Tcl_CreateCommand(interp, "testupvar", TestupvarCmd, NULL, NULL);
    Tcl_CreateCommand(interp, "testmainthread", TestmainthreadCmd, NULL,
	    NULL);
    Tcl_CreateCommand(interp, "testsetmainloop", TestsetmainloopCmd,
	    NULL, NULL);
    Tcl_CreateCommand(interp, "testexitmainloop", TestexitmainloopCmd,
	    NULL, NULL);
#if defined(HAVE_CPUID) && !defined(MAC_OSX_TCL)
    Tcl_CreateObjCommand2(interp, "testcpuid", TestcpuidCmd,
	    NULL, NULL);
#endif
    Tcl_CreateObjCommand2(interp, "testnreunwind", TestNREUnwind,
	    NULL, NULL);
    Tcl_CreateObjCommand2(interp, "testnrelevels", TestNRELevels,
	    NULL, NULL);
    Tcl_CreateObjCommand2(interp, "testinterpresolver", TestInterpResolverCmd,
	    NULL, NULL);
    Tcl_CreateObjCommand2(interp, "testgetencpath", TestgetencpathObjCmd,
	    NULL, NULL);
    Tcl_CreateObjCommand2(interp, "testsetencpath", TestsetencpathObjCmd,
	    NULL, NULL);
    Tcl_CreateObjCommand2(interp, "testapplylambda", TestApplyLambdaObjCmd,
	    NULL, NULL);

    if (TclObjTest_Init(interp) != TCL_OK) {
	return TCL_ERROR;
    }
    if (Procbodytest_Init(interp) != TCL_OK) {
	return TCL_ERROR;
    }
#if TCL_THREADS
    if (TclThread_Init(interp) != TCL_OK) {
	return TCL_ERROR;
    }
#endif

    /*
     * Check for special options used in ../tests/main.test
     */

    objPtr = Tcl_GetVar2Ex(interp, "argv", NULL, TCL_GLOBAL_ONLY);
    if (objPtr != NULL) {
	if (Tcl_ListObjGetElements(interp, objPtr, &objc, &objv) != TCL_OK) {
	    return TCL_ERROR;
	}
	if (objc && (Tcl_GetIndexFromObj(NULL, objv[0], specialOptions, NULL,
		TCL_EXACT, &index) == TCL_OK)) {
	    switch (index) {
	    case 0:
		return TCL_ERROR;
	    case 1:
		Tcl_DeleteInterp(interp);
		return TCL_ERROR;
	    case 2: {
		int mode;
		Tcl_UnregisterChannel(interp,
			Tcl_GetChannel(interp, "stderr", &mode));
		return TCL_ERROR;
	    }
	    case 3:
		if (objc > 1) {
		    Tcl_SetVar2Ex(interp, "tcl_rcFileName", NULL, objv[1],
			    TCL_GLOBAL_ONLY);
		}
		return TCL_ERROR;
	    }
	}
    }

    /*
     * And finally add any platform specific test commands.
     */

    return TclplatformtestInit(interp);
}

/*
 *----------------------------------------------------------------------
 *
 * Tcltest_SafeInit --
 *
 *	This procedure performs application-specific initialization. Most
 *	applications, especially those that incorporate additional packages,
 *	will have their own version of this procedure.
 *
 * Results:
 *	Returns a standard Tcl completion code, and leaves an error message in
 *	the interp's result if an error occurs.
 *
 * Side effects:
 *	Depends on the startup script.
 *
 *----------------------------------------------------------------------
 */

int
Tcltest_SafeInit(
    Tcl_Interp *interp)		/* Interpreter for application. */
{
    Tcl_CmdInfo info;

    if (Tcl_InitStubs(interp, "8.7-", 0) == NULL) {
	return TCL_ERROR;
    }
    if (Tcl_GetCommandInfo(interp, "::tcl::build-info", &info)) {
#if TCL_MAJOR_VERSION > 8 && defined(TCL_NO_DEPRECATED)
	Tcl_CreateObjCommand2(interp, "::tcl::test::build-info",
		info.objProc2, (void *)version, NULL);
#else
	Tcl_CreateObjCommand2(interp, "::tcl::test::build-info",
		info.objProc, (void *)version, NULL);
#endif
    }
    if (Tcl_PkgProvideEx(interp, "tcl::test", TCL_PATCH_LEVEL, NULL) == TCL_ERROR) {
	return TCL_ERROR;
    }
    return Procbodytest_SafeInit(interp);
}

/*
 *----------------------------------------------------------------------
 *
 * TestasyncCmd --
 *
 *	This procedure implements the "testasync" command.  It is used
 *	to test the asynchronous handler facilities of Tcl.
 *
 * Results:
 *	A standard Tcl result.
 *
 * Side effects:
 *	Creates, deletes, and invokes handlers.
 *
 *----------------------------------------------------------------------
 */

static int
TestasyncCmd(
    TCL_UNUSED(void *),
    Tcl_Interp *interp,			/* Current interpreter. */
    int argc,				/* Number of arguments. */
    const char **argv)			/* Argument strings. */
{
    TestAsyncHandler *asyncPtr, *prevPtr;
    int id, code;
    static int nextId = 1;

    if (argc < 2) {
	wrongNumArgs:
	Tcl_AppendResult(interp, "wrong # args", NULL);
	return TCL_ERROR;
    }
    if (strcmp(argv[1], "create") == 0) {
	if (argc != 3) {
	    goto wrongNumArgs;
	}
	asyncPtr = (TestAsyncHandler *)Tcl_Alloc(sizeof(TestAsyncHandler));
	asyncPtr->command = (char *)Tcl_Alloc(strlen(argv[2]) + 1);
	strcpy(asyncPtr->command, argv[2]);
        Tcl_MutexLock(&asyncTestMutex);
	asyncPtr->id = nextId;
	nextId++;
	asyncPtr->handler = Tcl_AsyncCreate(AsyncHandlerProc,
                                            INT2PTR(asyncPtr->id));
	asyncPtr->nextPtr = firstHandler;
	firstHandler = asyncPtr;
        Tcl_MutexUnlock(&asyncTestMutex);
	Tcl_SetObjResult(interp, Tcl_NewWideIntObj(asyncPtr->id));
    } else if (strcmp(argv[1], "delete") == 0) {
	if (argc == 2) {
            Tcl_MutexLock(&asyncTestMutex);
	    while (firstHandler != NULL) {
		asyncPtr = firstHandler;
		firstHandler = asyncPtr->nextPtr;
		Tcl_AsyncDelete(asyncPtr->handler);
		Tcl_Free(asyncPtr->command);
		Tcl_Free(asyncPtr);
	    }
            Tcl_MutexUnlock(&asyncTestMutex);
	    return TCL_OK;
	}
	if (argc != 3) {
	    goto wrongNumArgs;
	}
	if (Tcl_GetInt(interp, argv[2], &id) != TCL_OK) {
	    return TCL_ERROR;
	}
        Tcl_MutexLock(&asyncTestMutex);
	for (prevPtr = NULL, asyncPtr = firstHandler; asyncPtr != NULL;
		prevPtr = asyncPtr, asyncPtr = asyncPtr->nextPtr) {
	    if (asyncPtr->id != id) {
		continue;
	    }
	    if (prevPtr == NULL) {
		firstHandler = asyncPtr->nextPtr;
	    } else {
		prevPtr->nextPtr = asyncPtr->nextPtr;
	    }
	    Tcl_AsyncDelete(asyncPtr->handler);
	    Tcl_Free(asyncPtr->command);
	    Tcl_Free(asyncPtr);
	    break;
	}
        Tcl_MutexUnlock(&asyncTestMutex);
    } else if (strcmp(argv[1], "mark") == 0) {
	if (argc != 5) {
	    goto wrongNumArgs;
	}
	if ((Tcl_GetInt(interp, argv[2], &id) != TCL_OK)
		|| (Tcl_GetInt(interp, argv[4], &code) != TCL_OK)) {
	    return TCL_ERROR;
	}
	Tcl_MutexLock(&asyncTestMutex);
	for (asyncPtr = firstHandler; asyncPtr != NULL;
		asyncPtr = asyncPtr->nextPtr) {
	    if (asyncPtr->id == id) {
		Tcl_AsyncMark(asyncPtr->handler);
		break;
	    }
	}
	Tcl_SetObjResult(interp, Tcl_NewStringObj(argv[3], TCL_INDEX_NONE));
	Tcl_MutexUnlock(&asyncTestMutex);
	return code;
    } else if (strcmp(argv[1], "marklater") == 0) {
	if (argc != 3) {
	    goto wrongNumArgs;
	}
	if (Tcl_GetInt(interp, argv[2], &id) != TCL_OK) {
	    return TCL_ERROR;
	}
        Tcl_MutexLock(&asyncTestMutex);
	for (asyncPtr = firstHandler; asyncPtr != NULL;
		asyncPtr = asyncPtr->nextPtr) {
	    if (asyncPtr->id == id) {
		Tcl_ThreadId threadID;
		if (Tcl_CreateThread(&threadID, AsyncThreadProc,
			INT2PTR(id), TCL_THREAD_STACK_DEFAULT,
			TCL_THREAD_NOFLAGS) != TCL_OK) {
		    Tcl_AppendResult(interp, "can't create thread", NULL);
		    Tcl_MutexUnlock(&asyncTestMutex);
		    return TCL_ERROR;
		}
		break;
	    }
	}
        Tcl_MutexUnlock(&asyncTestMutex);
    } else {
	Tcl_AppendResult(interp, "bad option \"", argv[1],
		"\": must be create, delete, int, mark, or marklater", NULL);
	return TCL_ERROR;
    }
    return TCL_OK;
}

static int
AsyncHandlerProc(
    void *clientData,	/* If of TestAsyncHandler structure.
                                 * in global list. */
    Tcl_Interp *interp,		/* Interpreter in which command was
				 * executed, or NULL. */
    int code)			/* Current return code from command. */
{
    TestAsyncHandler *asyncPtr;
    int id = PTR2INT(clientData);
    const char *listArgv[4];
    char *cmd;
    char string[TCL_INTEGER_SPACE];

    Tcl_MutexLock(&asyncTestMutex);
    for (asyncPtr = firstHandler; asyncPtr != NULL;
            asyncPtr = asyncPtr->nextPtr) {
        if (asyncPtr->id == id) {
            break;
        }
    }
    Tcl_MutexUnlock(&asyncTestMutex);

    if (!asyncPtr) {
        /* Woops - this one was deleted between the AsyncMark and now */
        return TCL_OK;
    }

    TclFormatInt(string, code);
    listArgv[0] = asyncPtr->command;
    listArgv[1] = Tcl_GetStringResult(interp);
    listArgv[2] = string;
    listArgv[3] = NULL;
    cmd = Tcl_Merge(3, listArgv);
    if (interp != NULL) {
	code = Tcl_EvalEx(interp, cmd, TCL_INDEX_NONE, 0);
    } else {
	/*
	 * this should not happen, but by definition of how async handlers are
	 * invoked, it's possible.  Better error checking is needed here.
	 */
    }
    Tcl_Free(cmd);
    return code;
}

/*
 *----------------------------------------------------------------------
 *
 * AsyncThreadProc --
 *
 *	Delivers an asynchronous event to a handler in another thread.
 *
 * Results:
 *	None.
 *
 * Side effects:
 *	Invokes Tcl_AsyncMark on the handler
 *
 *----------------------------------------------------------------------
 */

static Tcl_ThreadCreateType
AsyncThreadProc(
    void *clientData)	/* Parameter is the id of a
				 * TestAsyncHandler, defined above. */
{
    TestAsyncHandler *asyncPtr;
    int id = PTR2INT(clientData);

    Tcl_Sleep(1);
    Tcl_MutexLock(&asyncTestMutex);
    for (asyncPtr = firstHandler; asyncPtr != NULL;
         asyncPtr = asyncPtr->nextPtr) {
        if (asyncPtr->id == id) {
            Tcl_AsyncMark(asyncPtr->handler);
            break;
        }
    }
    Tcl_MutexUnlock(&asyncTestMutex);
    Tcl_ExitThread(TCL_OK);
    TCL_THREAD_CREATE_RETURN;
}

static int
TestbumpinterpepochObjCmd(
    TCL_UNUSED(void *),
    Tcl_Interp *interp,		/* Current interpreter. */
    TclSizeT objc,			/* Number of arguments. */
    Tcl_Obj *const objv[])	/* Argument objects. */
{
    Interp *iPtr = (Interp *)interp;

    if (objc != 1) {
	Tcl_WrongNumArgs(interp, 1, objv, "");
	return TCL_ERROR;
    }
    iPtr->compileEpoch++;
    return TCL_OK;
}

/*
 *----------------------------------------------------------------------
 *
 * TestcmdinfoCmd --
 *
 *	This procedure implements the "testcmdinfo" command.  It is used to
 *	test Tcl_GetCommandInfo, Tcl_SetCommandInfo, and command creation and
 *	deletion.
 *
 * Results:
 *	A standard Tcl result.
 *
 * Side effects:
 *	Creates and deletes various commands and modifies their data.
 *
 *----------------------------------------------------------------------
 */

static int
TestcmdinfoCmd(
    TCL_UNUSED(void *),
    Tcl_Interp *interp,		/* Current interpreter. */
    int argc,			/* Number of arguments. */
    const char **argv)		/* Argument strings. */
{
    Tcl_CmdInfo info;

    if (argc != 3) {
	Tcl_AppendResult(interp, "wrong # args: should be \"", argv[0],
		" option cmdName\"", NULL);
	return TCL_ERROR;
    }
    if (strcmp(argv[1], "create") == 0) {
	Tcl_CreateCommand(interp, argv[2], CmdProc1, (void *) "original",
		CmdDelProc1);
    } else if (strcmp(argv[1], "delete") == 0) {
	Tcl_DStringInit(&delString);
	Tcl_DeleteCommand(interp, argv[2]);
	Tcl_DStringResult(interp, &delString);
    } else if (strcmp(argv[1], "get") == 0) {
	if (Tcl_GetCommandInfo(interp, argv[2], &info) ==0) {
	    Tcl_AppendResult(interp, "??", NULL);
	    return TCL_OK;
	}
	if (info.proc == CmdProc1) {
	    Tcl_AppendResult(interp, "CmdProc1", " ",
		    (char *) info.clientData, NULL);
	} else if (info.proc == CmdProc2) {
	    Tcl_AppendResult(interp, "CmdProc2", " ",
		    (char *) info.clientData, NULL);
	} else {
	    Tcl_AppendResult(interp, "unknown", NULL);
	}
	if (info.deleteProc == CmdDelProc1) {
	    Tcl_AppendResult(interp, " CmdDelProc1", " ",
		    (char *) info.deleteData, NULL);
	} else if (info.deleteProc == CmdDelProc2) {
	    Tcl_AppendResult(interp, " CmdDelProc2", " ",
		    (char *) info.deleteData, NULL);
	} else {
	    Tcl_AppendResult(interp, " unknown", NULL);
	}
	Tcl_AppendResult(interp, " ", info.namespacePtr->fullName, NULL);
	if (info.isNativeObjectProc == 2) {
	    Tcl_AppendResult(interp, " nativeObjectProc2", NULL);
	} else if (info.isNativeObjectProc == 0) {
	    Tcl_AppendResult(interp, " stringProc", NULL);
	} else {
	    Tcl_AppendResult(interp, " nativeObjectProc", NULL);
	}
    } else if (strcmp(argv[1], "modify") == 0) {
	info.proc = CmdProc2;
	info.clientData = (void *) "new_command_data";
#if TCL_MAJOR_VERSION > 8
	info.objProc2 = NULL;
	info.objClientData2 = NULL;
#else
	info.objProc = NULL;
	info.objClientData = NULL;
#endif
	info.deleteProc = CmdDelProc2;
	info.deleteData = (void *) "new_delete_data";
	if (Tcl_SetCommandInfo(interp, argv[2], &info) == 0) {
	    Tcl_SetObjResult(interp, Tcl_NewWideIntObj(0));
	} else {
	    Tcl_SetObjResult(interp, Tcl_NewWideIntObj(1));
	}
    } else {
	Tcl_AppendResult(interp, "bad option \"", argv[1],
		"\": must be create, delete, get, or modify", NULL);
	return TCL_ERROR;
    }
    return TCL_OK;
}

static int
CmdProc0(
    void *clientData,	/* String to return. */
    Tcl_Interp *interp,		/* Current interpreter. */
    TCL_UNUSED(int) /*argc*/,
    TCL_UNUSED(const char **) /*argv*/)
{
    TestCommandTokenRef *refPtr = (TestCommandTokenRef *) clientData;
    Tcl_AppendResult(interp, "CmdProc1 ", refPtr->value, NULL);
    return TCL_OK;
}

static int
CmdProc1(
    void *clientData,	/* String to return. */
    Tcl_Interp *interp,		/* Current interpreter. */
    TCL_UNUSED(int) /*argc*/,
    TCL_UNUSED(const char **) /*argv*/)
{
    Tcl_AppendResult(interp, "CmdProc1 ", (char *) clientData, NULL);
    return TCL_OK;
}

static int
CmdProc2(
    void *clientData,	/* String to return. */
    Tcl_Interp *interp,		/* Current interpreter. */
    TCL_UNUSED(int) /*argc*/,
    TCL_UNUSED(const char **) /*argv*/)
{
    Tcl_AppendResult(interp, "CmdProc2 ", (char *) clientData, NULL);
    return TCL_OK;
}

static void
CmdDelProc0(
    void *clientData)	/* String to save. */
{
    TestCommandTokenRef *thisRefPtr, *prevRefPtr = NULL;
    TestCommandTokenRef *refPtr = (TestCommandTokenRef *) clientData;
    int id = refPtr->id;
    for (thisRefPtr = firstCommandTokenRef; refPtr != NULL;
	thisRefPtr = thisRefPtr->nextPtr) {
	if (thisRefPtr->id == id) {
	    if (prevRefPtr != NULL) {
		prevRefPtr->nextPtr = thisRefPtr->nextPtr;
	    } else {
		firstCommandTokenRef = thisRefPtr->nextPtr;
	    }
	    break;
	}
	prevRefPtr = thisRefPtr;
    }
    Tcl_Free(refPtr);
}

static void
CmdDelProc1(
    void *clientData)	/* String to save. */
{
    Tcl_DStringInit(&delString);
    Tcl_DStringAppend(&delString, "CmdDelProc1 ", TCL_INDEX_NONE);
    Tcl_DStringAppend(&delString, (char *) clientData, TCL_INDEX_NONE);
}

static void
CmdDelProc2(
    void *clientData)	/* String to save. */
{
    Tcl_DStringInit(&delString);
    Tcl_DStringAppend(&delString, "CmdDelProc2 ", TCL_INDEX_NONE);
    Tcl_DStringAppend(&delString, (char *) clientData, TCL_INDEX_NONE);
}

/*
 *----------------------------------------------------------------------
 *
 * TestcmdtokenCmd --
 *
 *	This procedure implements the "testcmdtoken" command. It is used to
 *	test Tcl_Command tokens and procedures such as Tcl_GetCommandFullName.
 *
 * Results:
 *	A standard Tcl result.
 *
 * Side effects:
 *	Creates and deletes various commands and modifies their data.
 *
 *----------------------------------------------------------------------
 */

static int
TestcmdtokenCmd(
    TCL_UNUSED(void *),
    Tcl_Interp *interp,		/* Current interpreter. */
    int argc,			/* Number of arguments. */
    const char **argv)		/* Argument strings. */
{
    TestCommandTokenRef *refPtr;
    int id;
    char buf[30];

    if (argc != 3) {
	Tcl_AppendResult(interp, "wrong # args: should be \"", argv[0],
		" option arg\"", NULL);
	return TCL_ERROR;
    }
    if (strcmp(argv[1], "create") == 0) {
	refPtr = (TestCommandTokenRef *)Tcl_Alloc(sizeof(TestCommandTokenRef));
	refPtr->token = Tcl_CreateCommand(interp, argv[2], CmdProc0,
		refPtr, CmdDelProc0);
	refPtr->id = nextCommandTokenRefId;
	refPtr->value = "original";
	nextCommandTokenRefId++;
	refPtr->nextPtr = firstCommandTokenRef;
	firstCommandTokenRef = refPtr;
	snprintf(buf, sizeof(buf), "%d", refPtr->id);
	Tcl_AppendResult(interp, buf, NULL);
    } else {
	if (sscanf(argv[2], "%d", &id) != 1) {
	    Tcl_AppendResult(interp, "bad command token \"", argv[2],
		    "\"", NULL);
	    return TCL_ERROR;
	}

	for (refPtr = firstCommandTokenRef; refPtr != NULL;
		refPtr = refPtr->nextPtr) {
	    if (refPtr->id == id) {
		break;
	    }
	}

	if (refPtr == NULL) {
	    Tcl_AppendResult(interp, "bad command token \"", argv[2],
		    "\"", NULL);
	    return TCL_ERROR;
	}

	if (strcmp(argv[1], "name") == 0) {
	    Tcl_Obj *objPtr;

	    objPtr = Tcl_NewObj();
	    Tcl_GetCommandFullName(interp, refPtr->token, objPtr);

	    Tcl_AppendElement(interp,
		    Tcl_GetCommandName(interp, refPtr->token));
	    Tcl_AppendElement(interp, Tcl_GetString(objPtr));
	    Tcl_DecrRefCount(objPtr);
	} else {
	    Tcl_AppendResult(interp, "bad option \"", argv[1],
		    "\": must be create, name, or free", NULL);
	    return TCL_ERROR;
	}
    }

    return TCL_OK;
}

/*
 *----------------------------------------------------------------------
 *
 * TestcmdtraceCmd --
 *
 *	This procedure implements the "testcmdtrace" command. It is used
 *	to test Tcl_CreateTrace and Tcl_DeleteTrace.
 *
 * Results:
 *	A standard Tcl result.
 *
 * Side effects:
 *	Creates and deletes a command trace, and tests the invocation of
 *	a procedure by the command trace.
 *
 *----------------------------------------------------------------------
 */

static int
TestcmdtraceCmd(
    TCL_UNUSED(void *),
    Tcl_Interp *interp,		/* Current interpreter. */
    int argc,			/* Number of arguments. */
    const char **argv)		/* Argument strings. */
{
    Tcl_DString buffer;
    int result;

    if (argc != 3) {
	Tcl_AppendResult(interp, "wrong # args: should be \"", argv[0],
		" option script\"", NULL);
	return TCL_ERROR;
    }

    if (strcmp(argv[1], "tracetest") == 0) {
	Tcl_DStringInit(&buffer);
	cmdTrace = Tcl_CreateTrace(interp, 50000, CmdTraceProc, &buffer);
	result = Tcl_EvalEx(interp, argv[2], TCL_INDEX_NONE, 0);
	if (result == TCL_OK) {
	    Tcl_ResetResult(interp);
	    Tcl_AppendResult(interp, Tcl_DStringValue(&buffer), NULL);
	}
	Tcl_DeleteTrace(interp, cmdTrace);
	Tcl_DStringFree(&buffer);
    } else if (strcmp(argv[1], "deletetest") == 0) {
	/*
	 * Create a command trace then eval a script to check whether it is
	 * called. Note that this trace procedure removes itself as a further
	 * check of the robustness of the trace proc calling code in
	 * TclNRExecuteByteCode.
	 */

	cmdTrace = Tcl_CreateTrace(interp, 50000, CmdTraceDeleteProc, NULL);
	Tcl_EvalEx(interp, argv[2], TCL_INDEX_NONE, 0);
    } else if (strcmp(argv[1], "leveltest") == 0) {
	Interp *iPtr = (Interp *) interp;
	Tcl_DStringInit(&buffer);
	cmdTrace = Tcl_CreateTrace(interp, iPtr->numLevels + 4, CmdTraceProc,
		&buffer);
	result = Tcl_EvalEx(interp, argv[2], TCL_INDEX_NONE, 0);
	if (result == TCL_OK) {
	    Tcl_ResetResult(interp);
	    Tcl_AppendResult(interp, Tcl_DStringValue(&buffer), NULL);
	}
	Tcl_DeleteTrace(interp, cmdTrace);
	Tcl_DStringFree(&buffer);
    } else if (strcmp(argv[1], "resulttest") == 0) {
	/* Create an object-based trace, then eval a script. This is used
	 * to test return codes other than TCL_OK from the trace engine.
	 */

	static int deleteCalled;

	deleteCalled = 0;
	cmdTrace = Tcl_CreateObjTrace2(interp, 50000,
		TCL_ALLOW_INLINE_COMPILATION, ObjTraceProc,
		&deleteCalled, ObjTraceDeleteProc);
	result = Tcl_EvalEx(interp, argv[2], TCL_INDEX_NONE, 0);
	Tcl_DeleteTrace(interp, cmdTrace);
	if (!deleteCalled) {
	    Tcl_AppendResult(interp, "Delete wasn't called", NULL);
	    return TCL_ERROR;
	} else {
	    return result;
	}
    } else if (strcmp(argv[1], "doubletest") == 0) {
	Tcl_Trace t1, t2;

	Tcl_DStringInit(&buffer);
	t1 = Tcl_CreateTrace(interp, 1, CmdTraceProc, &buffer);
	t2 = Tcl_CreateTrace(interp, 50000, CmdTraceProc, &buffer);
	result = Tcl_EvalEx(interp, argv[2], TCL_INDEX_NONE, 0);
	if (result == TCL_OK) {
	    Tcl_ResetResult(interp);
	    Tcl_AppendResult(interp, Tcl_DStringValue(&buffer), NULL);
	}
	Tcl_DeleteTrace(interp, t2);
	Tcl_DeleteTrace(interp, t1);
	Tcl_DStringFree(&buffer);
    } else {
	Tcl_AppendResult(interp, "bad option \"", argv[1],
		"\": must be tracetest, deletetest, doubletest or resulttest", NULL);
	return TCL_ERROR;
    }
    return TCL_OK;
}

static void
CmdTraceProc(
    void *clientData,	/* Pointer to buffer in which the
				 * command and arguments are appended.
				 * Accumulates test result. */
    TCL_UNUSED(Tcl_Interp *),
    TCL_UNUSED(int) /*level*/,
    char *command,		/* The command being traced (after
				 * substitutions). */
    TCL_UNUSED(Tcl_CmdProc *) /*cmdProc*/,
    TCL_UNUSED(void *),
    int argc,			/* Number of arguments. */
    const char *argv[])		/* Argument strings. */
{
    Tcl_DString *bufPtr = (Tcl_DString *) clientData;
    int i;

    Tcl_DStringAppendElement(bufPtr, command);

    Tcl_DStringStartSublist(bufPtr);
    for (i = 0;  i < argc;  i++) {
	Tcl_DStringAppendElement(bufPtr, argv[i]);
    }
    Tcl_DStringEndSublist(bufPtr);
}

static void
CmdTraceDeleteProc(
    TCL_UNUSED(void *),
    Tcl_Interp *interp,		/* Current interpreter. */
    TCL_UNUSED(int) /*level*/,
    TCL_UNUSED(char *) /*command*/,
    TCL_UNUSED(Tcl_CmdProc *),
    TCL_UNUSED(void *),
    TCL_UNUSED(int) /*argc*/,
    TCL_UNUSED(const char **) /*argv*/)
{
    /*
     * Remove ourselves to test whether calling Tcl_DeleteTrace within a trace
     * callback causes the for loop in TclNRExecuteByteCode that calls traces to
     * reference freed memory.
     */

    Tcl_DeleteTrace(interp, cmdTrace);
}

static int
ObjTraceProc(
    TCL_UNUSED(void *),
    Tcl_Interp *interp,		/* Tcl interpreter */
    TCL_UNUSED(int) /*level*/,
    const char *command,
    TCL_UNUSED(Tcl_Command),
    TCL_UNUSED(TclSizeT) /*objc*/,
    Tcl_Obj *const objv[])	/* Argument objects. */
{
    const char *word = Tcl_GetString(objv[0]);

    if (!strcmp(word, "Error")) {
	Tcl_SetObjResult(interp, Tcl_NewStringObj(command, TCL_INDEX_NONE));
	return TCL_ERROR;
    } else if (!strcmp(word, "Break")) {
	return TCL_BREAK;
    } else if (!strcmp(word, "Continue")) {
	return TCL_CONTINUE;
    } else if (!strcmp(word, "Return")) {
	return TCL_RETURN;
    } else if (!strcmp(word, "OtherStatus")) {
	return 6;
    } else {
	return TCL_OK;
    }
}

static void
ObjTraceDeleteProc(
    void *clientData)
{
    int *intPtr = (int *) clientData;
    *intPtr = 1;		/* Record that the trace was deleted */
}

/*
 *----------------------------------------------------------------------
 *
 * TestcreatecommandCmd --
 *
 *	This procedure implements the "testcreatecommand" command. It is used
 *	to test that the Tcl_CreateCommand creates a new command in the
 *	namespace specified as part of its name, if any. It also checks that
 *	the namespace code ignore single ":"s in the middle or end of a
 *	command name.
 *
 * Results:
 *	A standard Tcl result.
 *
 * Side effects:
 *	Creates and deletes two commands ("test_ns_basic::createdcommand"
 *	and "value:at:").
 *
 *----------------------------------------------------------------------
 */

static int
TestcreatecommandCmd(
    TCL_UNUSED(void *),
    Tcl_Interp *interp,		/* Current interpreter. */
    int argc,			/* Number of arguments. */
    const char **argv)		/* Argument strings. */
{
    if (argc != 2) {
	Tcl_AppendResult(interp, "wrong # args: should be \"", argv[0],
		" option\"", NULL);
	return TCL_ERROR;
    }
    if (strcmp(argv[1], "create") == 0) {
	Tcl_CreateCommand(interp, "test_ns_basic::createdcommand",
		CreatedCommandProc, NULL, NULL);
    } else if (strcmp(argv[1], "delete") == 0) {
	Tcl_DeleteCommand(interp, "test_ns_basic::createdcommand");
    } else if (strcmp(argv[1], "create2") == 0) {
	Tcl_CreateCommand(interp, "value:at:",
		CreatedCommandProc2, NULL, NULL);
    } else if (strcmp(argv[1], "delete2") == 0) {
	Tcl_DeleteCommand(interp, "value:at:");
    } else {
	Tcl_AppendResult(interp, "bad option \"", argv[1],
		"\": must be create, delete, create2, or delete2", NULL);
	return TCL_ERROR;
    }
    return TCL_OK;
}

static int
CreatedCommandProc(
    TCL_UNUSED(void *),
    Tcl_Interp *interp,		/* Current interpreter. */
    TCL_UNUSED(int) /*argc*/,
    TCL_UNUSED(const char **) /*argv*/)
{
    Tcl_CmdInfo info;
    int found;

    found = Tcl_GetCommandInfo(interp, "test_ns_basic::createdcommand",
	    &info);
    if (!found) {
	Tcl_AppendResult(interp, "CreatedCommandProc could not get command info for test_ns_basic::createdcommand",
		NULL);
	return TCL_ERROR;
    }
    Tcl_AppendResult(interp, "CreatedCommandProc in ",
	    info.namespacePtr->fullName, NULL);
    return TCL_OK;
}

static int
CreatedCommandProc2(
    TCL_UNUSED(void *),
    Tcl_Interp *interp,		/* Current interpreter. */
    TCL_UNUSED(int) /*argc*/,
    TCL_UNUSED(const char **) /*argv*/)
{
    Tcl_CmdInfo info;
    int found;

    found = Tcl_GetCommandInfo(interp, "value:at:", &info);
    if (!found) {
	Tcl_AppendResult(interp, "CreatedCommandProc2 could not get command info for test_ns_basic::createdcommand",
		NULL);
	return TCL_ERROR;
    }
    Tcl_AppendResult(interp, "CreatedCommandProc2 in ",
	    info.namespacePtr->fullName, NULL);
    return TCL_OK;
}

/*
 *----------------------------------------------------------------------
 *
 * TestdcallCmd --
 *
 *	This procedure implements the "testdcall" command.  It is used
 *	to test Tcl_CallWhenDeleted.
 *
 * Results:
 *	A standard Tcl result.
 *
 * Side effects:
 *	Creates and deletes interpreters.
 *
 *----------------------------------------------------------------------
 */

static int
TestdcallCmd(
    TCL_UNUSED(void *),
    Tcl_Interp *interp,		/* Current interpreter. */
    int argc,			/* Number of arguments. */
    const char **argv)		/* Argument strings. */
{
    int i, id;

    delInterp = Tcl_CreateInterp();
    Tcl_DStringInit(&delString);
    for (i = 1; i < argc; i++) {
	if (Tcl_GetInt(interp, argv[i], &id) != TCL_OK) {
	    return TCL_ERROR;
	}
	if (id < 0) {
	    Tcl_DontCallWhenDeleted(delInterp, DelCallbackProc,
		    INT2PTR(-id));
	} else {
	    Tcl_CallWhenDeleted(delInterp, DelCallbackProc,
		    INT2PTR(id));
	}
    }
    Tcl_DeleteInterp(delInterp);
    Tcl_DStringResult(interp, &delString);
    return TCL_OK;
}

/*
 * The deletion callback used by TestdcallCmd:
 */

static void
DelCallbackProc(
    void *clientData,	/* Numerical value to append to delString. */
    Tcl_Interp *interp)		/* Interpreter being deleted. */
{
    int id = PTR2INT(clientData);
    char buffer[TCL_INTEGER_SPACE];

    TclFormatInt(buffer, id);
    Tcl_DStringAppendElement(&delString, buffer);
    if (interp != delInterp) {
	Tcl_DStringAppendElement(&delString, "bogus interpreter argument!");
    }
}

/*
 *----------------------------------------------------------------------
 *
 * TestdelCmd --
 *
 *	This procedure implements the "testdel" command.  It is used
 *	to test calling of command deletion callbacks.
 *
 * Results:
 *	A standard Tcl result.
 *
 * Side effects:
 *	Creates a command.
 *
 *----------------------------------------------------------------------
 */

static int
TestdelCmd(
    TCL_UNUSED(void *),
    Tcl_Interp *interp,		/* Current interpreter. */
    int argc,			/* Number of arguments. */
    const char **argv)		/* Argument strings. */
{
    DelCmd *dPtr;
    Tcl_Interp *child;

    if (argc != 4) {
	Tcl_AppendResult(interp, "wrong # args", NULL);
	return TCL_ERROR;
    }

    child = Tcl_GetChild(interp, argv[1]);
    if (child == NULL) {
	return TCL_ERROR;
    }

    dPtr = (DelCmd *)Tcl_Alloc(sizeof(DelCmd));
    dPtr->interp = interp;
    dPtr->deleteCmd = (char *)Tcl_Alloc(strlen(argv[3]) + 1);
    strcpy(dPtr->deleteCmd, argv[3]);

    Tcl_CreateCommand(child, argv[2], DelCmdProc, dPtr,
	    DelDeleteProc);
    return TCL_OK;
}

static int
DelCmdProc(
    void *clientData,	/* String result to return. */
    Tcl_Interp *interp,		/* Current interpreter. */
    TCL_UNUSED(int) /*argc*/,
    TCL_UNUSED(const char **) /*argv*/)
{
    DelCmd *dPtr = (DelCmd *) clientData;

    Tcl_AppendResult(interp, dPtr->deleteCmd, NULL);
    Tcl_Free(dPtr->deleteCmd);
    Tcl_Free(dPtr);
    return TCL_OK;
}

static void
DelDeleteProc(
    void *clientData)	/* String command to evaluate. */
{
    DelCmd *dPtr = (DelCmd *)clientData;

    Tcl_EvalEx(dPtr->interp, dPtr->deleteCmd, TCL_INDEX_NONE, 0);
    Tcl_ResetResult(dPtr->interp);
    Tcl_Free(dPtr->deleteCmd);
    Tcl_Free(dPtr);
}

/*
 *----------------------------------------------------------------------
 *
 * TestdelassocdataCmd --
 *
 *	This procedure implements the "testdelassocdata" command. It is used
 *	to test Tcl_DeleteAssocData.
 *
 * Results:
 *	A standard Tcl result.
 *
 * Side effects:
 *	Deletes an association between a key and associated data from an
 *	interpreter.
 *
 *----------------------------------------------------------------------
 */

static int
TestdelassocdataCmd(
    TCL_UNUSED(void *),
    Tcl_Interp *interp,		/* Current interpreter. */
    int argc,			/* Number of arguments. */
    const char **argv)		/* Argument strings. */
{
    if (argc != 2) {
	Tcl_AppendResult(interp, "wrong # arguments: should be \"", argv[0],
		" data_key\"", NULL);
	return TCL_ERROR;
    }
    Tcl_DeleteAssocData(interp, argv[1]);
    return TCL_OK;
}

/*
 *-----------------------------------------------------------------------------
 *
 * TestdoubledigitsCmd --
 *
 *	This procedure implements the 'testdoubledigits' command. It is
 *	used to test the low-level floating-point formatting primitives
 *	in Tcl.
 *
 * Usage:
 *	testdoubledigits fpval ndigits type ?shorten"
 *
 * Parameters:
 *	fpval - Floating-point value to format.
 *	ndigits - Digit count to request from Tcl_DoubleDigits
 *	type - One of 'shortest', 'e', 'f'
 *	shorten - Indicates that the 'shorten' flag should be passed in.
 *
 *-----------------------------------------------------------------------------
 */

static int
TestdoubledigitsObjCmd(
    TCL_UNUSED(void *),
    Tcl_Interp* interp,		/* Tcl interpreter */
    TclSizeT objc,			/* Parameter count */
    Tcl_Obj* const objv[])	/* Parameter vector */
{
    static const char *options[] = {
	"shortest",
	"e",
	"f",
	NULL
    };
    static const int types[] = {
	TCL_DD_SHORTEST,
	TCL_DD_E_FORMAT,
	TCL_DD_F_FORMAT
    };

    const Tcl_ObjType* doubleType;
    double d;
    int status;
    int ndigits;
    int type;
    int decpt;
    int signum;
    char *str;
    char *endPtr;
    Tcl_Obj* strObj;
    Tcl_Obj* retval;

    if (objc < 4 || objc > 5) {
	Tcl_WrongNumArgs(interp, 1, objv, "fpval ndigits type ?shorten?");
	return TCL_ERROR;
    }
    status = Tcl_GetDoubleFromObj(interp, objv[1], &d);
    if (status != TCL_OK) {
	doubleType = Tcl_GetObjType("double");
	if (Tcl_FetchInternalRep(objv[1], doubleType)
	    && isnan(objv[1]->internalRep.doubleValue)) {
	    status = TCL_OK;
	    memcpy(&d, &(objv[1]->internalRep.doubleValue), sizeof(double));
	}
    }
    if (status != TCL_OK
	|| Tcl_GetIntFromObj(interp, objv[2], &ndigits) != TCL_OK
	|| Tcl_GetIndexFromObj(interp, objv[3], options, "conversion type",
			       TCL_EXACT, &type) != TCL_OK) {
	fprintf(stderr, "bad value? %g\n", d);
	return TCL_ERROR;
    }
    type = types[type];
    if (objc > 4) {
	if (strcmp(Tcl_GetString(objv[4]), "shorten")) {
	    Tcl_SetObjResult(interp, Tcl_NewStringObj("bad flag", TCL_INDEX_NONE));
	    return TCL_ERROR;
	}
	type |= TCL_DD_SHORTEST;
    }
    str = TclDoubleDigits(d, ndigits, type, &decpt, &signum, &endPtr);
    strObj = Tcl_NewStringObj(str, endPtr-str);
    Tcl_Free(str);
    retval = Tcl_NewListObj(1, &strObj);
    Tcl_ListObjAppendElement(NULL, retval, Tcl_NewWideIntObj(decpt));
    strObj = Tcl_NewStringObj(signum ? "-" : "+", 1);
    Tcl_ListObjAppendElement(NULL, retval, strObj);
    Tcl_SetObjResult(interp, retval);
    return TCL_OK;
}

/*
 *----------------------------------------------------------------------
 *
 * TestdstringCmd --
 *
 *	This procedure implements the "testdstring" command.  It is used
 *	to test the dynamic string facilities of Tcl.
 *
 * Results:
 *	A standard Tcl result.
 *
 * Side effects:
 *	Creates, deletes, and invokes handlers.
 *
 *----------------------------------------------------------------------
 */

static int
TestdstringCmd(
    TCL_UNUSED(void *),
    Tcl_Interp *interp,		/* Current interpreter. */
    int argc,			/* Number of arguments. */
    const char **argv)		/* Argument strings. */
{
    int count;

    if (argc < 2) {
	wrongNumArgs:
	Tcl_AppendResult(interp, "wrong # args", NULL);
	return TCL_ERROR;
    }
    if (strcmp(argv[1], "append") == 0) {
	if (argc != 4) {
	    goto wrongNumArgs;
	}
	if (Tcl_GetInt(interp, argv[3], &count) != TCL_OK) {
	    return TCL_ERROR;
	}
	Tcl_DStringAppend(&dstring, argv[2], count);
    } else if (strcmp(argv[1], "element") == 0) {
	if (argc != 3) {
	    goto wrongNumArgs;
	}
	Tcl_DStringAppendElement(&dstring, argv[2]);
    } else if (strcmp(argv[1], "end") == 0) {
	if (argc != 2) {
	    goto wrongNumArgs;
	}
	Tcl_DStringEndSublist(&dstring);
    } else if (strcmp(argv[1], "free") == 0) {
	if (argc != 2) {
	    goto wrongNumArgs;
	}
	Tcl_DStringFree(&dstring);
    } else if (strcmp(argv[1], "get") == 0) {
	if (argc != 2) {
	    goto wrongNumArgs;
	}
	Tcl_SetResult(interp, Tcl_DStringValue(&dstring), TCL_VOLATILE);
    } else if (strcmp(argv[1], "gresult") == 0) {
	if (argc != 3) {
	    goto wrongNumArgs;
	}
	if (strcmp(argv[2], "staticsmall") == 0) {
	    Tcl_AppendResult(interp, "short", NULL);
	} else if (strcmp(argv[2], "staticlarge") == 0) {
	    Tcl_AppendResult(interp, "first0 first1 first2 first3 first4 first5 first6 first7 first8 first9\nsecond0 second1 second2 second3 second4 second5 second6 second7 second8 second9\nthird0 third1 third2 third3 third4 third5 third6 third7 third8 third9\nfourth0 fourth1 fourth2 fourth3 fourth4 fourth5 fourth6 fourth7 fourth8 fourth9\nfifth0 fifth1 fifth2 fifth3 fifth4 fifth5 fifth6 fifth7 fifth8 fifth9\nsixth0 sixth1 sixth2 sixth3 sixth4 sixth5 sixth6 sixth7 sixth8 sixth9\nseventh0 seventh1 seventh2 seventh3 seventh4 seventh5 seventh6 seventh7 seventh8 seventh9\n", NULL);
	} else if (strcmp(argv[2], "free") == 0) {
	    char *s = (char *)Tcl_Alloc(100);
	    strcpy(s, "This is a malloc-ed string");
	    Tcl_SetResult(interp, s, TCL_DYNAMIC);
	} else if (strcmp(argv[2], "special") == 0) {
	    char *s = (char *)Tcl_Alloc(100) + 16;
	    strcpy(s, "This is a specially-allocated string");
	    Tcl_SetResult(interp, s, SpecialFree);
	} else {
	    Tcl_AppendResult(interp, "bad gresult option \"", argv[2],
		    "\": must be staticsmall, staticlarge, free, or special",
		    NULL);
	    return TCL_ERROR;
	}
	Tcl_DStringGetResult(interp, &dstring);
    } else if (strcmp(argv[1], "length") == 0) {

	if (argc != 2) {
	    goto wrongNumArgs;
	}
	Tcl_SetObjResult(interp, Tcl_NewWideIntObj(Tcl_DStringLength(&dstring)));
    } else if (strcmp(argv[1], "result") == 0) {
	if (argc != 2) {
	    goto wrongNumArgs;
	}
	Tcl_DStringResult(interp, &dstring);
    } else if (strcmp(argv[1], "toobj") == 0) {
	if (argc != 2) {
	    goto wrongNumArgs;
	}
	Tcl_SetObjResult(interp, Tcl_DStringToObj(&dstring));
    } else if (strcmp(argv[1], "trunc") == 0) {
	if (argc != 3) {
	    goto wrongNumArgs;
	}
	if (Tcl_GetInt(interp, argv[2], &count) != TCL_OK) {
	    return TCL_ERROR;
	}
	Tcl_DStringSetLength(&dstring, count);
    } else if (strcmp(argv[1], "start") == 0) {
	if (argc != 2) {
	    goto wrongNumArgs;
	}
	Tcl_DStringStartSublist(&dstring);
    } else {
	Tcl_AppendResult(interp, "bad option \"", argv[1],
		"\": must be append, element, end, free, get, gresult, length, "
		"result, start, toobj, or trunc", NULL);
	return TCL_ERROR;
    }
    return TCL_OK;
}

/*
 * The procedure below is used as a special freeProc to test how well
 * Tcl_DStringGetResult handles freeProc's other than free.
 */

static void SpecialFree(
    void *blockPtr			/* Block to free. */
) {
    Tcl_Free(((char *)blockPtr) - 16);
}

/*
 *------------------------------------------------------------------------
 *
 * UtfTransformFn --
 *
 *    Implements a direct call into Tcl_UtfToExternal and Tcl_ExternalToUtf
 *    as otherwise there is no script level command that directly exercises
 *    these functions (i/o command cannot test all combinations)
 *    The arguments at the script level are roughly those of the above
 *    functions:
 *        encodingname srcbytes flags state dstlen ?srcreadvar? ?dstwrotevar? ?dstcharsvar?
 *
 * Results:
 *    TCL_OK or TCL_ERROR. This any errors running the test, NOT the
 *    result of Tcl_UtfToExternal or Tcl_ExternalToUtf.
 *
 * Side effects:
 *
 *    The result in the interpreter is a list of the return code from the
 *    Tcl_UtfToExternal/Tcl_ExternalToUtf functions, the encoding state, and
 *    an encoded binary string of length dstLen. Note the string is the
 *    entire output buffer, not just the part containing the decoded
 *    portion. This allows for additional checks at test script level.
 *
 *    If any of the srcreadvar, dstwrotevar and
 *    dstcharsvar are specified and not empty, they are treated as names
 *    of variables where the *srcRead, *dstWrote and *dstChars output
 *    from the functions are stored.
 *
 *    The function also checks internally whether nuls are correctly
 *    appended as requested but the TCL_ENCODING_NO_TERMINATE flag
 *    and that no buffer overflows occur.
 *------------------------------------------------------------------------
 */
typedef int
UtfTransformFn(Tcl_Interp *interp, Tcl_Encoding encoding, const char *src, Tcl_Size srcLen, int flags, Tcl_EncodingState *statePtr,
               char *dst, Tcl_Size dstLen, int *srcReadPtr, int *dstWrotePtr, int *dstCharsPtr);
static int UtfExtWrapper(
    Tcl_Interp *interp, UtfTransformFn *transformer, int objc, Tcl_Obj *const objv[])
{
    Tcl_Encoding encoding;
    Tcl_EncodingState encState, *encStatePtr;
    Tcl_Size srcLen, bufLen;
    const unsigned char *bytes;
    unsigned char *bufPtr;
    int srcRead, dstLen, dstWrote, dstChars;
    Tcl_Obj *srcReadVar, *dstWroteVar, *dstCharsVar;
    int result;
    int flags;
    Tcl_Obj **flagObjs;
    Tcl_Size nflags;
    static const struct {
	const char *flagKey;
	int flag;
    } flagMap[] = {
	{"start", TCL_ENCODING_START},
	{"end", TCL_ENCODING_END},
	{"stoponerror", TCL_ENCODING_STOPONERROR},
	{"noterminate", TCL_ENCODING_NO_TERMINATE},
	{"charlimit", TCL_ENCODING_CHAR_LIMIT},
	{"profiletcl8", TCL_ENCODING_PROFILE_TCL8},
	{"profilestrict", TCL_ENCODING_PROFILE_STRICT},
	{"profilereplace", TCL_ENCODING_PROFILE_REPLACE},
	{NULL, 0}
    };
    Tcl_Size i;
    Tcl_WideInt wide;

    if (objc < 7 || objc > 10) {
        Tcl_WrongNumArgs(interp,
                         2,
                         objv,
                         "encoding srcbytes flags state dstlen ?srcreadvar? ?dstwrotevar? ?dstcharsvar?");
        return TCL_ERROR;
    }
    if (Tcl_GetEncodingFromObj(interp, objv[2], &encoding) != TCL_OK) {
        return TCL_ERROR;
    }

    /* Flags may be specified as list of integers and keywords */
    flags = 0;
    if (Tcl_ListObjGetElements(interp, objv[4], &nflags, &flagObjs) != TCL_OK) {
	return TCL_ERROR;
    }

    for (i = 0; i < nflags; ++i) {
	int flag;
	if (Tcl_GetIntFromObj(NULL, flagObjs[i], &flag) == TCL_OK) {
	    flags |= flag;
	} else {
	    int idx;
	    if (Tcl_GetIndexFromObjStruct(interp,
					  flagObjs[i],
					  flagMap,
					  sizeof(flagMap[0]),
					  "flag",
					  0,
					  &idx) != TCL_OK) {
		return TCL_ERROR;
	    }
	    flags |= flagMap[idx].flag;
	}
    }

    /* Assumes state is integer if not "" */
    if (Tcl_GetWideIntFromObj(interp, objv[5], &wide) == TCL_OK) {
        encState = (Tcl_EncodingState)(size_t)wide;
        encStatePtr = &encState;
    } else if (Tcl_GetCharLength(objv[5]) == 0) {
        encStatePtr = NULL;
    } else {
        return TCL_ERROR;
    }

    if (Tcl_GetIntFromObj(interp, objv[6], &dstLen) != TCL_OK) {
        return TCL_ERROR;
    }
    srcReadVar = NULL;
    dstWroteVar = NULL;
    dstCharsVar = NULL;
    if (objc > 7) {
	/* Has caller requested srcRead? */
	if (Tcl_GetCharLength(objv[7])) {
	    srcReadVar = objv[7];
	}
	if (objc > 8) {
	    /* Ditto for dstWrote */
            if (Tcl_GetCharLength(objv[8])) {
                dstWroteVar = objv[8];
            }
	    if (objc > 9) {
                if (Tcl_GetCharLength(objv[9])) {
                    dstCharsVar = objv[9];
		}
	    }
	}
    }
    if (flags & TCL_ENCODING_CHAR_LIMIT) {
	/* Caller should have specified the dest char limit */
	Tcl_Obj *valueObj;
	if (dstCharsVar == NULL ||
	    (valueObj = Tcl_ObjGetVar2(interp, dstCharsVar, NULL, 0)) == NULL
	) {
	    Tcl_SetResult(interp,
			 "dstCharsVar must be specified with integer value if "
			 "TCL_ENCODING_CHAR_LIMIT set in flags.", TCL_STATIC);
	    return TCL_ERROR;
	}
	if (Tcl_GetIntFromObj(interp, valueObj, &dstChars) != TCL_OK) {
	    return TCL_ERROR;
	}
    } else {
	dstChars = 0; /* Only used for output */
    }

    bufLen = dstLen + 4; /* 4 -> overflow detection */
    bufPtr = (unsigned char *) Tcl_Alloc(bufLen);
    memset(bufPtr, 0xFF, dstLen); /* Need to check nul terminator */
    memmove(bufPtr + dstLen, "\xAB\xCD\xEF\xAB", 4);   /* overflow detection */
    bytes = Tcl_GetByteArrayFromObj(objv[3], &srcLen); /* Last! to avoid shimmering */
    result = (*transformer)(interp, encoding, (const char *)bytes, srcLen, flags,
                            encStatePtr, (char *) bufPtr, dstLen,
                            srcReadVar ? &srcRead : NULL,
                            &dstWrote,
                            dstCharsVar ? &dstChars : NULL);
    if (memcmp(bufPtr + bufLen - 4, "\xAB\xCD\xEF\xAB", 4)) {
        Tcl_SetResult(interp,
                      "Tcl_ExternalToUtf wrote past output buffer",
                      TCL_STATIC);
        result = TCL_ERROR;
    } else if (result != TCL_ERROR) {
        Tcl_Obj *resultObjs[3];
        switch (result) {
        case TCL_OK:
            resultObjs[0] = Tcl_NewStringObj("ok", TCL_INDEX_NONE);
            break;
        case TCL_CONVERT_MULTIBYTE:
            resultObjs[0] = Tcl_NewStringObj("multibyte", TCL_INDEX_NONE);
            break;
        case TCL_CONVERT_SYNTAX:
            resultObjs[0] = Tcl_NewStringObj("syntax", TCL_INDEX_NONE);
            break;
        case TCL_CONVERT_UNKNOWN:
            resultObjs[0] = Tcl_NewStringObj("unknown", TCL_INDEX_NONE);
            break;
        case TCL_CONVERT_NOSPACE:
            resultObjs[0] = Tcl_NewStringObj("nospace", TCL_INDEX_NONE);
            break;
        default:
            resultObjs[0] = Tcl_NewIntObj(result);
            break;
        }
        result = TCL_OK;
        resultObjs[1] =
            encStatePtr ? Tcl_NewWideIntObj((Tcl_WideInt)(size_t)encState) : Tcl_NewObj();
        resultObjs[2] = Tcl_NewByteArrayObj(bufPtr, dstLen);
        if (srcReadVar) {
	    if (Tcl_ObjSetVar2(interp,
			       srcReadVar,
			       NULL,
			       Tcl_NewIntObj(srcRead),
			       TCL_LEAVE_ERR_MSG) == NULL) {
		result = TCL_ERROR;
	    }
	}
        if (dstWroteVar) {
	    if (Tcl_ObjSetVar2(interp,
			       dstWroteVar,
			       NULL,
			       Tcl_NewIntObj(dstWrote),
			       TCL_LEAVE_ERR_MSG) == NULL) {
		result = TCL_ERROR;
	    }
	}
        if (dstCharsVar) {
	    if (Tcl_ObjSetVar2(interp,
			       dstCharsVar,
			       NULL,
			       Tcl_NewIntObj(dstChars),
			       TCL_LEAVE_ERR_MSG) == NULL) {
		result = TCL_ERROR;
	    }
	}
        Tcl_SetObjResult(interp, Tcl_NewListObj(3, resultObjs));
    }

    Tcl_Free(bufPtr);
    Tcl_FreeEncoding(encoding); /* Free returned reference */
    return result;
}

/*
 *----------------------------------------------------------------------
 *
 * TestencodingCmd --
 *
 *	This procedure implements the "testencoding" command.  It is used
 *	to test the encoding package.
 *
 * Results:
 *	A standard Tcl result.
 *
 * Side effects:
 *	Load encodings.
 *
 *----------------------------------------------------------------------
 */

static int
TestencodingObjCmd(
    TCL_UNUSED(void *),
    Tcl_Interp *interp,		/* Current interpreter. */
    TclSizeT objc,			/* Number of arguments. */
    Tcl_Obj *const objv[])	/* Argument objects. */
{
    Tcl_Encoding encoding;
    size_t length;
    const char *string;
    TclEncoding *encodingPtr;
    static const char *const optionStrings[] = {
	"create", "delete", "nullength", "Tcl_ExternalToUtf", "Tcl_UtfToExternal", NULL
    };
    enum options {
	ENC_CREATE, ENC_DELETE, ENC_NULLENGTH, ENC_EXTTOUTF, ENC_UTFTOEXT
    } index;

    if (objc < 2) {
	Tcl_WrongNumArgs(interp, 1, objv, "command ?args?");
	return TCL_ERROR;
    }

    if (Tcl_GetIndexFromObj(interp, objv[1], optionStrings, "option", 0,
	    &index) != TCL_OK) {
	return TCL_ERROR;
    }

    switch (index) {
    case ENC_CREATE: {
	Tcl_EncodingType type;

	if (objc != 5) {
	    Tcl_WrongNumArgs(interp, 2, objv, "name toutfcmd fromutfcmd");
	    return TCL_ERROR;
	}
	encodingPtr = (TclEncoding *)Tcl_Alloc(sizeof(TclEncoding));
	encodingPtr->interp = interp;

	string = Tcl_GetStringFromObj(objv[3], &length);
	encodingPtr->toUtfCmd = (char *)Tcl_Alloc(length + 1);
	memcpy(encodingPtr->toUtfCmd, string, length + 1);

	string = Tcl_GetStringFromObj(objv[4], &length);
	encodingPtr->fromUtfCmd = (char *)Tcl_Alloc(length + 1);
	memcpy(encodingPtr->fromUtfCmd, string, length + 1);

	string = Tcl_GetStringFromObj(objv[2], &length);

	type.encodingName = string;
	type.toUtfProc = EncodingToUtfProc;
	type.fromUtfProc = EncodingFromUtfProc;
	type.freeProc = EncodingFreeProc;
	type.clientData = encodingPtr;
	type.nullSize = 1;

	Tcl_CreateEncoding(&type);
	break;
    }
    case ENC_DELETE:
	if (objc != 3) {
	    return TCL_ERROR;
	}
	if (TCL_OK != Tcl_GetEncodingFromObj(interp, objv[2], &encoding)) {
	    return TCL_ERROR;
	}
	Tcl_FreeEncoding(encoding);	/* Free returned reference */
	Tcl_FreeEncoding(encoding);	/* Free to match CREATE */
	TclFreeInternalRep(objv[2]);		/* Free the cached ref */
	break;

    case ENC_NULLENGTH:
	if (objc > 3) {
	    Tcl_WrongNumArgs(interp, 2, objv, "?encoding?");
	    return TCL_ERROR;
	}
	encoding =
	    Tcl_GetEncoding(interp, objc == 2 ? NULL : Tcl_GetString(objv[2]));
	if (encoding == NULL) {
	    return TCL_ERROR;
	}
	Tcl_SetObjResult(interp,
			 Tcl_NewIntObj(Tcl_GetEncodingNulLength(encoding)));
	Tcl_FreeEncoding(encoding);
        break;
    case ENC_EXTTOUTF:
        return UtfExtWrapper(interp,Tcl_ExternalToUtf,objc,objv);
    case ENC_UTFTOEXT:
        return UtfExtWrapper(interp,Tcl_UtfToExternal,objc,objv);
    }
    return TCL_OK;
}

static int
EncodingToUtfProc(
    void *clientData,	/* TclEncoding structure. */
    TCL_UNUSED(const char *) /*src*/,
    int srcLen,			/* Source string length in bytes. */
    TCL_UNUSED(int) /*flags*/,
    TCL_UNUSED(Tcl_EncodingState *),
    char *dst,			/* Output buffer. */
    int dstLen,			/* The maximum length of output buffer. */
    int *srcReadPtr,		/* Filled with number of bytes read. */
    int *dstWrotePtr,		/* Filled with number of bytes stored. */
    int *dstCharsPtr)		/* Filled with number of chars stored. */
{
    int len;
    TclEncoding *encodingPtr;

    encodingPtr = (TclEncoding *) clientData;
    Tcl_EvalEx(encodingPtr->interp, encodingPtr->toUtfCmd, TCL_INDEX_NONE, TCL_EVAL_GLOBAL);

    len = strlen(Tcl_GetStringResult(encodingPtr->interp));
    if (len > dstLen) {
	len = dstLen;
    }
    memcpy(dst, Tcl_GetStringResult(encodingPtr->interp), len);
    Tcl_ResetResult(encodingPtr->interp);

    *srcReadPtr = srcLen;
    *dstWrotePtr = len;
    *dstCharsPtr = len;
    return TCL_OK;
}

static int
EncodingFromUtfProc(
    void *clientData,	/* TclEncoding structure. */
    TCL_UNUSED(const char *) /*src*/,
    int srcLen,			/* Source string length in bytes. */
    TCL_UNUSED(int) /*flags*/,
    TCL_UNUSED(Tcl_EncodingState *),
    char *dst,			/* Output buffer. */
    int dstLen,			/* The maximum length of output buffer. */
    int *srcReadPtr,		/* Filled with number of bytes read. */
    int *dstWrotePtr,		/* Filled with number of bytes stored. */
    int *dstCharsPtr)		/* Filled with number of chars stored. */
{
    int len;
    TclEncoding *encodingPtr;

    encodingPtr = (TclEncoding *) clientData;
    Tcl_EvalEx(encodingPtr->interp, encodingPtr->fromUtfCmd, TCL_INDEX_NONE, TCL_EVAL_GLOBAL);

    len = strlen(Tcl_GetStringResult(encodingPtr->interp));
    if (len > dstLen) {
	len = dstLen;
    }
    memcpy(dst, Tcl_GetStringResult(encodingPtr->interp), len);
    Tcl_ResetResult(encodingPtr->interp);

    *srcReadPtr = srcLen;
    *dstWrotePtr = len;
    *dstCharsPtr = len;
    return TCL_OK;
}

static void
EncodingFreeProc(
    void *clientData)	/* ClientData associated with type. */
{
    TclEncoding *encodingPtr = (TclEncoding *)clientData;

    Tcl_Free(encodingPtr->toUtfCmd);
    Tcl_Free(encodingPtr->fromUtfCmd);
    Tcl_Free(encodingPtr);
}

/*
 *----------------------------------------------------------------------
 *
 * TestevalexObjCmd --
 *
 *	This procedure implements the "testevalex" command.  It is
 *	used to test Tcl_EvalEx.
 *
 * Results:
 *	A standard Tcl result.
 *
 * Side effects:
 *	None.
 *
 *----------------------------------------------------------------------
 */

static int
TestevalexObjCmd(
    TCL_UNUSED(void *),
    Tcl_Interp *interp,		/* Current interpreter. */
    TclSizeT objc,			/* Number of arguments. */
    Tcl_Obj *const objv[])	/* Argument objects. */
{
    int flags;
    Tcl_Size length;
    const char *script;

    flags = 0;
    if (objc == 3) {
	const char *global = Tcl_GetString(objv[2]);
	if (strcmp(global, "global") != 0) {
	    Tcl_AppendResult(interp, "bad value \"", global,
		    "\": must be global", NULL);
	    return TCL_ERROR;
	}
	flags = TCL_EVAL_GLOBAL;
    } else if (objc != 2) {
	Tcl_WrongNumArgs(interp, 1, objv, "script ?global?");
	return TCL_ERROR;
    }

    script = Tcl_GetStringFromObj(objv[1], &length);
    return Tcl_EvalEx(interp, script, length, flags);
}

/*
 *----------------------------------------------------------------------
 *
 * TestevalobjvObjCmd --
 *
 *	This procedure implements the "testevalobjv" command.  It is
 *	used to test Tcl_EvalObjv.
 *
 * Results:
 *	A standard Tcl result.
 *
 * Side effects:
 *	None.
 *
 *----------------------------------------------------------------------
 */

static int
TestevalobjvObjCmd(
    TCL_UNUSED(void *),
    Tcl_Interp *interp,		/* Current interpreter. */
    TclSizeT objc,			/* Number of arguments. */
    Tcl_Obj *const objv[])	/* Argument objects. */
{
    int evalGlobal;

    if (objc < 3) {
	Tcl_WrongNumArgs(interp, 1, objv, "global word ?word ...?");
	return TCL_ERROR;
    }
    if (Tcl_GetIntFromObj(interp, objv[1], &evalGlobal) != TCL_OK) {
	return TCL_ERROR;
    }
    return Tcl_EvalObjv(interp, objc-2, objv+2,
	    (evalGlobal) ? TCL_EVAL_GLOBAL : 0);
}

/*
 *----------------------------------------------------------------------
 *
 * TesteventObjCmd --
 *
 *	This procedure implements a 'testevent' command.  The command
 *	is used to test event queue management.
 *
 * The command takes two forms:
 *	- testevent queue name position script
 *		Queues an event at the given position in the queue, and
 *		associates a given name with it (the same name may be
 *		associated with multiple events). When the event comes
 *		to the head of the queue, executes the given script at
 *		global level in the current interp. The position may be
 *		one of 'head', 'tail' or 'mark'.
 *	- testevent delete name
 *		Deletes any events associated with the given name from
 *		the queue.
 *
 * Return value:
 *	Returns a standard Tcl result.
 *
 * Side effects:
 *	Manipulates the event queue as directed.
 *
 *----------------------------------------------------------------------
 */

static int
TesteventObjCmd(
    TCL_UNUSED(void *),
    Tcl_Interp *interp,		/* Tcl interpreter */
    TclSizeT objc,			/* Parameter count */
    Tcl_Obj *const objv[])	/* Parameter vector */
{
    static const char *const subcommands[] = { /* Possible subcommands */
	"queue", "delete", NULL
    };
    int subCmdIndex;		/* Index of the chosen subcommand */
    static const char *const positions[] = { /* Possible queue positions */
	"head", "tail", "mark", NULL
    };
    int posIndex;		/* Index of the chosen position */
    static const int posNum[] = {
				/* Interpretation of the chosen position */
	TCL_QUEUE_HEAD,
	TCL_QUEUE_TAIL,
	TCL_QUEUE_MARK
    };
    TestEvent *ev;		/* Event to be queued */

    if (objc < 2) {
	Tcl_WrongNumArgs(interp, 1, objv, "subcommand ?arg ...?");
	return TCL_ERROR;
    }
    if (Tcl_GetIndexFromObj(interp, objv[1], subcommands, "subcommand",
	    TCL_EXACT, &subCmdIndex) != TCL_OK) {
	return TCL_ERROR;
    }
    switch (subCmdIndex) {
    case 0:			/* queue */
	if (objc != 5) {
	    Tcl_WrongNumArgs(interp, 2, objv, "name position script");
	    return TCL_ERROR;
	}
	if (Tcl_GetIndexFromObj(interp, objv[3], positions,
		"position specifier", TCL_EXACT, &posIndex) != TCL_OK) {
	    return TCL_ERROR;
	}
	ev = (TestEvent *)Tcl_Alloc(sizeof(TestEvent));
	ev->header.proc = TesteventProc;
	ev->header.nextPtr = NULL;
	ev->interp = interp;
	ev->command = objv[4];
	Tcl_IncrRefCount(ev->command);
	ev->tag = objv[2];
	Tcl_IncrRefCount(ev->tag);
	Tcl_QueueEvent((Tcl_Event *) ev, posNum[posIndex]);
	break;

    case 1:			/* delete */
	if (objc != 3) {
	    Tcl_WrongNumArgs(interp, 2, objv, "name");
	    return TCL_ERROR;
	}
	Tcl_DeleteEvents(TesteventDeleteProc, objv[2]);
	break;
    }

    return TCL_OK;
}

/*
 *----------------------------------------------------------------------
 *
 * TesteventProc --
 *
 *	Delivers a test event to the Tcl interpreter as part of event
 *	queue testing.
 *
 * Results:
 *	Returns 1 if the event has been serviced, 0 otherwise.
 *
 * Side effects:
 *	Evaluates the event's callback script, so has whatever side effects
 *	the callback has.  The return value of the callback script becomes the
 *	return value of this function.  If the callback script reports an
 *	error, it is reported as a background error.
 *
 *----------------------------------------------------------------------
 */

static int
TesteventProc(
    Tcl_Event *event,		/* Event to deliver */
    TCL_UNUSED(int) /*flags*/)
{
    TestEvent *ev = (TestEvent *) event;
    Tcl_Interp *interp = ev->interp;
    Tcl_Obj *command = ev->command;
    int result = Tcl_EvalObjEx(interp, command,
	    TCL_EVAL_GLOBAL | TCL_EVAL_DIRECT);
    int retval;

    if (result != TCL_OK) {
	Tcl_AddErrorInfo(interp,
		"    (command bound to \"testevent\" callback)");
	Tcl_BackgroundException(interp, TCL_ERROR);
	return 1;		/* Avoid looping on errors */
    }
    if (Tcl_GetBooleanFromObj(interp, Tcl_GetObjResult(interp),
	    &retval) != TCL_OK) {
	Tcl_AddErrorInfo(interp,
		"    (return value from \"testevent\" callback)");
	Tcl_BackgroundException(interp, TCL_ERROR);
	return 1;
    }
    if (retval) {
	Tcl_DecrRefCount(ev->tag);
	Tcl_DecrRefCount(ev->command);
    }

    return retval;
}

/*
 *----------------------------------------------------------------------
 *
 * TesteventDeleteProc --
 *
 *	Removes some set of events from the queue.
 *
 * This procedure is used as part of testing event queue management.
 *
 * Results:
 *	Returns 1 if a given event should be deleted, 0 otherwise.
 *
 * Side effects:
 *	None.
 *
 *----------------------------------------------------------------------
 */

static int
TesteventDeleteProc(
    Tcl_Event *event,		/* Event to examine */
    void *clientData)	/* Tcl_Obj containing the name of the event(s)
				 * to remove */
{
    TestEvent *ev;		/* Event to examine */
    const char *evNameStr;
    Tcl_Obj *targetName;	/* Name of the event(s) to delete */
    const char *targetNameStr;

    if (event->proc != TesteventProc) {
	return 0;
    }
    targetName = (Tcl_Obj *) clientData;
    targetNameStr = (char *) Tcl_GetString(targetName);
    ev = (TestEvent *) event;
    evNameStr = Tcl_GetString(ev->tag);
    if (strcmp(evNameStr, targetNameStr) == 0) {
	Tcl_DecrRefCount(ev->tag);
	Tcl_DecrRefCount(ev->command);
	return 1;
    } else {
	return 0;
    }
}

/*
 *----------------------------------------------------------------------
 *
 * TestexithandlerCmd --
 *
 *	This procedure implements the "testexithandler" command. It is
 *	used to test Tcl_CreateExitHandler and Tcl_DeleteExitHandler.
 *
 * Results:
 *	A standard Tcl result.
 *
 * Side effects:
 *	None.
 *
 *----------------------------------------------------------------------
 */

static int
TestexithandlerCmd(
    TCL_UNUSED(void *),
    Tcl_Interp *interp,		/* Current interpreter. */
    int argc,			/* Number of arguments. */
    const char **argv)		/* Argument strings. */
{
    int value;

    if (argc != 3) {
	Tcl_AppendResult(interp, "wrong # arguments: should be \"", argv[0],
		" create|delete value\"", NULL);
	return TCL_ERROR;
    }
    if (Tcl_GetInt(interp, argv[2], &value) != TCL_OK) {
	return TCL_ERROR;
    }
    if (strcmp(argv[1], "create") == 0) {
	Tcl_CreateExitHandler((value & 1) ? ExitProcOdd : ExitProcEven,
		INT2PTR(value));
    } else if (strcmp(argv[1], "delete") == 0) {
	Tcl_DeleteExitHandler((value & 1) ? ExitProcOdd : ExitProcEven,
		INT2PTR(value));
    } else {
	Tcl_AppendResult(interp, "bad option \"", argv[1],
		"\": must be create or delete", NULL);
	return TCL_ERROR;
    }
    return TCL_OK;
}

static void
ExitProcOdd(
    void *clientData)	/* Integer value to print. */
{
    char buf[16 + TCL_INTEGER_SPACE];
    int len;

    snprintf(buf, sizeof(buf), "odd %d\n", (int)PTR2INT(clientData));
    len = strlen(buf);
    if (len != (int) write(1, buf, len)) {
	Tcl_Panic("ExitProcOdd: unable to write to stdout");
    }
}

static void
ExitProcEven(
    void *clientData)	/* Integer value to print. */
{
    char buf[16 + TCL_INTEGER_SPACE];
    int len;

    snprintf(buf, sizeof(buf), "even %d\n", (int)PTR2INT(clientData));
    len = strlen(buf);
    if (len != (int) write(1, buf, len)) {
	Tcl_Panic("ExitProcEven: unable to write to stdout");
    }
}

/*
 *----------------------------------------------------------------------
 *
 * TestexprlongCmd --
 *
 *	This procedure verifies that Tcl_ExprLong does not modify the
 *	interpreter result if there is no error.
 *
 * Results:
 *	A standard Tcl result.
 *
 * Side effects:
 *	None.
 *
 *----------------------------------------------------------------------
 */

static int
TestexprlongCmd(
    TCL_UNUSED(void *),
    Tcl_Interp *interp,		/* Current interpreter. */
    int argc,			/* Number of arguments. */
    const char **argv)		/* Argument strings. */
{
    long exprResult;
    char buf[4 + TCL_INTEGER_SPACE];
    int result;

    if (argc != 2) {
	Tcl_AppendResult(interp, "wrong # arguments: should be \"", argv[0],
		" expression\"", NULL);
	return TCL_ERROR;
    }
    Tcl_AppendResult(interp, "This is a result", NULL);
    result = Tcl_ExprLong(interp, argv[1], &exprResult);
    if (result != TCL_OK) {
	return result;
    }
    snprintf(buf, sizeof(buf), ": %ld", exprResult);
    Tcl_AppendResult(interp, buf, NULL);
    return TCL_OK;
}

/*
 *----------------------------------------------------------------------
 *
 * TestexprlongobjCmd --
 *
 *	This procedure verifies that Tcl_ExprLongObj does not modify the
 *	interpreter result if there is no error.
 *
 * Results:
 *	A standard Tcl result.
 *
 * Side effects:
 *	None.
 *
 *----------------------------------------------------------------------
 */

static int
TestexprlongobjCmd(
    TCL_UNUSED(void *),
    Tcl_Interp *interp,		/* Current interpreter. */
    TclSizeT objc,			/* Number of arguments. */
    Tcl_Obj *const *objv)	/* Argument objects. */
{
    long exprResult;
    char buf[4 + TCL_INTEGER_SPACE];
    int result;

    if (objc != 2) {
	Tcl_WrongNumArgs(interp, 1, objv, "expression");
	return TCL_ERROR;
    }
    Tcl_AppendResult(interp, "This is a result", NULL);
    result = Tcl_ExprLongObj(interp, objv[1], &exprResult);
    if (result != TCL_OK) {
	return result;
    }
    snprintf(buf, sizeof(buf), ": %ld", exprResult);
    Tcl_AppendResult(interp, buf, NULL);
    return TCL_OK;
}

/*
 *----------------------------------------------------------------------
 *
 * TestexprdoubleCmd --
 *
 *	This procedure verifies that Tcl_ExprDouble does not modify the
 *	interpreter result if there is no error.
 *
 * Results:
 *	A standard Tcl result.
 *
 * Side effects:
 *	None.
 *
 *----------------------------------------------------------------------
 */

static int
TestexprdoubleCmd(
    TCL_UNUSED(void *),
    Tcl_Interp *interp,		/* Current interpreter. */
    int argc,			/* Number of arguments. */
    const char **argv)		/* Argument strings. */
{
    double exprResult;
    char buf[4 + TCL_DOUBLE_SPACE];
    int result;

    if (argc != 2) {
	Tcl_AppendResult(interp, "wrong # arguments: should be \"", argv[0],
		" expression\"", NULL);
	return TCL_ERROR;
    }
    Tcl_AppendResult(interp, "This is a result", NULL);
    result = Tcl_ExprDouble(interp, argv[1], &exprResult);
    if (result != TCL_OK) {
	return result;
    }
    strcpy(buf, ": ");
    Tcl_PrintDouble(interp, exprResult, buf+2);
    Tcl_AppendResult(interp, buf, NULL);
    return TCL_OK;
}

/*
 *----------------------------------------------------------------------
 *
 * TestexprdoubleobjCmd --
 *
 *	This procedure verifies that Tcl_ExprLongObj does not modify the
 *	interpreter result if there is no error.
 *
 * Results:
 *	A standard Tcl result.
 *
 * Side effects:
 *	None.
 *
 *----------------------------------------------------------------------
 */

static int
TestexprdoubleobjCmd(
    TCL_UNUSED(void *),
    Tcl_Interp *interp,		/* Current interpreter. */
    TclSizeT objc,			/* Number of arguments. */
    Tcl_Obj *const *objv)	/* Argument objects. */
{
    double exprResult;
    char buf[4 + TCL_DOUBLE_SPACE];
    int result;

    if (objc != 2) {
	Tcl_WrongNumArgs(interp, 1, objv, "expression");
	return TCL_ERROR;
    }
    Tcl_AppendResult(interp, "This is a result", NULL);
    result = Tcl_ExprDoubleObj(interp, objv[1], &exprResult);
    if (result != TCL_OK) {
	return result;
    }
    strcpy(buf, ": ");
    Tcl_PrintDouble(interp, exprResult, buf+2);
    Tcl_AppendResult(interp, buf, NULL);
    return TCL_OK;
}

/*
 *----------------------------------------------------------------------
 *
 * TestexprstringCmd --
 *
 *	This procedure tests the basic operation of Tcl_ExprString.
 *
 * Results:
 *	A standard Tcl result.
 *
 * Side effects:
 *	None.
 *
 *----------------------------------------------------------------------
 */

static int
TestexprstringCmd(
    TCL_UNUSED(void *),
    Tcl_Interp *interp,		/* Current interpreter. */
    int argc,			/* Number of arguments. */
    const char **argv)		/* Argument strings. */
{
    if (argc != 2) {
	Tcl_AppendResult(interp, "wrong # arguments: should be \"", argv[0],
		" expression\"", NULL);
	return TCL_ERROR;
    }
    return Tcl_ExprString(interp, argv[1]);
}

/*
 *----------------------------------------------------------------------
 *
 * TestfilelinkCmd --
 *
 *	This procedure implements the "testfilelink" command.  It is used to
 *	test the effects of creating and manipulating filesystem links in Tcl.
 *
 * Results:
 *	A standard Tcl result.
 *
 * Side effects:
 *	May create a link on disk.
 *
 *----------------------------------------------------------------------
 */

static int
TestfilelinkCmd(
    TCL_UNUSED(void *),
    Tcl_Interp *interp,		/* Current interpreter. */
    TclSizeT objc,			/* Number of arguments. */
    Tcl_Obj *const objv[])	/* The argument objects. */
{
    Tcl_Obj *contents;

    if (objc < 2 || objc > 3) {
	Tcl_WrongNumArgs(interp, 1, objv, "source ?target?");
	return TCL_ERROR;
    }

    if (Tcl_FSConvertToPathType(interp, objv[1]) != TCL_OK) {
	return TCL_ERROR;
    }

    if (objc == 3) {
	/* Create link from source to target */
	contents = Tcl_FSLink(objv[1], objv[2],
		TCL_CREATE_SYMBOLIC_LINK|TCL_CREATE_HARD_LINK);
	if (contents == NULL) {
	    Tcl_AppendResult(interp, "could not create link from \"",
		    Tcl_GetString(objv[1]), "\" to \"",
		    Tcl_GetString(objv[2]), "\": ",
		    Tcl_PosixError(interp), NULL);
	    return TCL_ERROR;
	}
    } else {
	/* Read link */
	contents = Tcl_FSLink(objv[1], NULL, 0);
	if (contents == NULL) {
	    Tcl_AppendResult(interp, "could not read link \"",
		    Tcl_GetString(objv[1]), "\": ",
		    Tcl_PosixError(interp), NULL);
	    return TCL_ERROR;
	}
    }
    Tcl_SetObjResult(interp, contents);
    if (objc == 2) {
	/*
	 * If we are creating a link, this will actually just
	 * be objv[3], and we don't own it
	 */
	Tcl_DecrRefCount(contents);
    }
    return TCL_OK;
}

/*
 *----------------------------------------------------------------------
 *
 * TestgetassocdataCmd --
 *
 *	This procedure implements the "testgetassocdata" command. It is
 *	used to test Tcl_GetAssocData.
 *
 * Results:
 *	A standard Tcl result.
 *
 * Side effects:
 *	None.
 *
 *----------------------------------------------------------------------
 */

static int
TestgetassocdataCmd(
    TCL_UNUSED(void *),
    Tcl_Interp *interp,		/* Current interpreter. */
    int argc,			/* Number of arguments. */
    const char **argv)		/* Argument strings. */
{
    char *res;

    if (argc != 2) {
	Tcl_AppendResult(interp, "wrong # arguments: should be \"", argv[0],
		" data_key\"", NULL);
	return TCL_ERROR;
    }
    res = (char *) Tcl_GetAssocData(interp, argv[1], NULL);
    if (res != NULL) {
	Tcl_AppendResult(interp, res, NULL);
    }
    return TCL_OK;
}

/*
 *----------------------------------------------------------------------
 *
 * TestgetplatformCmd --
 *
 *	This procedure implements the "testgetplatform" command. It is
 *	used to retrieve the value of the tclPlatform global variable.
 *
 * Results:
 *	A standard Tcl result.
 *
 * Side effects:
 *	None.
 *
 *----------------------------------------------------------------------
 */

static int
TestgetplatformCmd(
    TCL_UNUSED(void *),
    Tcl_Interp *interp,		/* Current interpreter. */
    int argc,			/* Number of arguments. */
    const char **argv)		/* Argument strings. */
{
    static const char *const platformStrings[] = { "unix", "mac", "windows" };
    TclPlatformType *platform;

    platform = TclGetPlatform();

    if (argc != 1) {
	Tcl_AppendResult(interp, "wrong # arguments: should be \"", argv[0],
		NULL);
	return TCL_ERROR;
    }

    Tcl_AppendResult(interp, platformStrings[*platform], NULL);
    return TCL_OK;
}

/*
 *----------------------------------------------------------------------
 *
 * TestinterpdeleteCmd --
 *
 *	This procedure tests the code in tclInterp.c that deals with
 *	interpreter deletion. It deletes a user-specified interpreter
 *	from the hierarchy, and subsequent code checks integrity.
 *
 * Results:
 *	A standard Tcl result.
 *
 * Side effects:
 *	Deletes one or more interpreters.
 *
 *----------------------------------------------------------------------
 */

static int
TestinterpdeleteCmd(
    TCL_UNUSED(void *),
    Tcl_Interp *interp,		/* Current interpreter. */
    int argc,			/* Number of arguments. */
    const char **argv)		/* Argument strings. */
{
    Tcl_Interp *childToDelete;

    if (argc != 2) {
	Tcl_AppendResult(interp, "wrong # args: should be \"", argv[0],
		" path\"", NULL);
	return TCL_ERROR;
    }
    childToDelete = Tcl_GetChild(interp, argv[1]);
    if (childToDelete == NULL) {
	return TCL_ERROR;
    }
    Tcl_DeleteInterp(childToDelete);
    return TCL_OK;
}

/*
 *----------------------------------------------------------------------
 *
 * TestlinkCmd --
 *
 *	This procedure implements the "testlink" command.  It is used
 *	to test Tcl_LinkVar and related library procedures.
 *
 * Results:
 *	A standard Tcl result.
 *
 * Side effects:
 *	Creates and deletes various variable links, plus returns
 *	values of the linked variables.
 *
 *----------------------------------------------------------------------
 */

static int
TestlinkCmd(
    TCL_UNUSED(void *),
    Tcl_Interp *interp,		/* Current interpreter. */
    int argc,			/* Number of arguments. */
    const char **argv)		/* Argument strings. */
{
    static int intVar = 43;
    static int boolVar = 4;
    static double realVar = 1.23;
    static Tcl_WideInt wideVar = 79;
    static char *stringVar = NULL;
    static char charVar = '@';
    static unsigned char ucharVar = 130;
    static short shortVar = 3000;
    static unsigned short ushortVar = 60000;
    static unsigned int uintVar = 0xBEEFFEED;
    static long longVar = 123456789L;
    static unsigned long ulongVar = 3456789012UL;
    static float floatVar = 4.5;
    static Tcl_WideUInt uwideVar = 123;
    static int created = 0;
    char buffer[2*TCL_DOUBLE_SPACE];
    int writable, flag;
    Tcl_Obj *tmp;

    if (argc < 2) {
	Tcl_AppendResult(interp, "wrong # args: should be \"", argv[0],
		" option ?arg arg arg arg arg arg arg arg arg arg arg arg"
		" arg arg?\"", NULL);
	return TCL_ERROR;
    }
    if (strcmp(argv[1], "create") == 0) {
	if (argc != 16) {
	    Tcl_AppendResult(interp, "wrong # args: should be \"",
		argv[0], " ", argv[1],
		" intRO realRO boolRO stringRO wideRO charRO ucharRO shortRO"
		" ushortRO uintRO longRO ulongRO floatRO uwideRO\"", NULL);
	    return TCL_ERROR;
	}
	if (created) {
	    Tcl_UnlinkVar(interp, "int");
	    Tcl_UnlinkVar(interp, "real");
	    Tcl_UnlinkVar(interp, "bool");
	    Tcl_UnlinkVar(interp, "string");
	    Tcl_UnlinkVar(interp, "wide");
	    Tcl_UnlinkVar(interp, "char");
	    Tcl_UnlinkVar(interp, "uchar");
	    Tcl_UnlinkVar(interp, "short");
	    Tcl_UnlinkVar(interp, "ushort");
	    Tcl_UnlinkVar(interp, "uint");
	    Tcl_UnlinkVar(interp, "long");
	    Tcl_UnlinkVar(interp, "ulong");
	    Tcl_UnlinkVar(interp, "float");
	    Tcl_UnlinkVar(interp, "uwide");
	}
	created = 1;
	if (Tcl_GetBoolean(interp, argv[2], &writable) != TCL_OK) {
	    return TCL_ERROR;
	}
	flag = writable ? 0 : TCL_LINK_READ_ONLY;
	if (Tcl_LinkVar(interp, "int", &intVar,
		TCL_LINK_INT | flag) != TCL_OK) {
	    return TCL_ERROR;
	}
	if (Tcl_GetBoolean(interp, argv[3], &writable) != TCL_OK) {
	    return TCL_ERROR;
	}
	flag = writable ? 0 : TCL_LINK_READ_ONLY;
	if (Tcl_LinkVar(interp, "real", &realVar,
		TCL_LINK_DOUBLE | flag) != TCL_OK) {
	    return TCL_ERROR;
	}
	if (Tcl_GetBoolean(interp, argv[4], &writable) != TCL_OK) {
	    return TCL_ERROR;
	}
	flag = writable ? 0 : TCL_LINK_READ_ONLY;
	if (Tcl_LinkVar(interp, "bool", &boolVar,
		TCL_LINK_BOOLEAN | flag) != TCL_OK) {
	    return TCL_ERROR;
	}
	if (Tcl_GetBoolean(interp, argv[5], &writable) != TCL_OK) {
	    return TCL_ERROR;
	}
	flag = writable ? 0 : TCL_LINK_READ_ONLY;
	if (Tcl_LinkVar(interp, "string", &stringVar,
		TCL_LINK_STRING | flag) != TCL_OK) {
	    return TCL_ERROR;
	}
	if (Tcl_GetBoolean(interp, argv[6], &writable) != TCL_OK) {
	    return TCL_ERROR;
	}
	flag = writable ? 0 : TCL_LINK_READ_ONLY;
	if (Tcl_LinkVar(interp, "wide", &wideVar,
			TCL_LINK_WIDE_INT | flag) != TCL_OK) {
	    return TCL_ERROR;
	}
	if (Tcl_GetBoolean(interp, argv[7], &writable) != TCL_OK) {
	    return TCL_ERROR;
	}
	flag = writable ? 0 : TCL_LINK_READ_ONLY;
	if (Tcl_LinkVar(interp, "char", &charVar,
		TCL_LINK_CHAR | flag) != TCL_OK) {
	    return TCL_ERROR;
	}
	if (Tcl_GetBoolean(interp, argv[8], &writable) != TCL_OK) {
	    return TCL_ERROR;
	}
	flag = writable ? 0 : TCL_LINK_READ_ONLY;
	if (Tcl_LinkVar(interp, "uchar", &ucharVar,
		TCL_LINK_UCHAR | flag) != TCL_OK) {
	    return TCL_ERROR;
	}
	if (Tcl_GetBoolean(interp, argv[9], &writable) != TCL_OK) {
	    return TCL_ERROR;
	}
	flag = writable ? 0 : TCL_LINK_READ_ONLY;
	if (Tcl_LinkVar(interp, "short", &shortVar,
		TCL_LINK_SHORT | flag) != TCL_OK) {
	    return TCL_ERROR;
	}
	if (Tcl_GetBoolean(interp, argv[10], &writable) != TCL_OK) {
	    return TCL_ERROR;
	}
	flag = writable ? 0 : TCL_LINK_READ_ONLY;
	if (Tcl_LinkVar(interp, "ushort", &ushortVar,
		TCL_LINK_USHORT | flag) != TCL_OK) {
	    return TCL_ERROR;
	}
	if (Tcl_GetBoolean(interp, argv[11], &writable) != TCL_OK) {
	    return TCL_ERROR;
	}
	flag = writable ? 0 : TCL_LINK_READ_ONLY;
	if (Tcl_LinkVar(interp, "uint", &uintVar,
		TCL_LINK_UINT | flag) != TCL_OK) {
	    return TCL_ERROR;
	}
	if (Tcl_GetBoolean(interp, argv[12], &writable) != TCL_OK) {
	    return TCL_ERROR;
	}
	flag = writable ? 0 : TCL_LINK_READ_ONLY;
	if (Tcl_LinkVar(interp, "long", &longVar,
		TCL_LINK_LONG | flag) != TCL_OK) {
	    return TCL_ERROR;
	}
	if (Tcl_GetBoolean(interp, argv[13], &writable) != TCL_OK) {
	    return TCL_ERROR;
	}
	flag = writable ? 0 : TCL_LINK_READ_ONLY;
	if (Tcl_LinkVar(interp, "ulong", &ulongVar,
		TCL_LINK_ULONG | flag) != TCL_OK) {
	    return TCL_ERROR;
	}
	if (Tcl_GetBoolean(interp, argv[14], &writable) != TCL_OK) {
	    return TCL_ERROR;
	}
	flag = writable ? 0 : TCL_LINK_READ_ONLY;
	if (Tcl_LinkVar(interp, "float", &floatVar,
		TCL_LINK_FLOAT | flag) != TCL_OK) {
	    return TCL_ERROR;
	}
	if (Tcl_GetBoolean(interp, argv[15], &writable) != TCL_OK) {
	    return TCL_ERROR;
	}
	flag = writable ? 0 : TCL_LINK_READ_ONLY;
	if (Tcl_LinkVar(interp, "uwide", &uwideVar,
		TCL_LINK_WIDE_UINT | flag) != TCL_OK) {
	    return TCL_ERROR;
	}

    } else if (strcmp(argv[1], "delete") == 0) {
	Tcl_UnlinkVar(interp, "int");
	Tcl_UnlinkVar(interp, "real");
	Tcl_UnlinkVar(interp, "bool");
	Tcl_UnlinkVar(interp, "string");
	Tcl_UnlinkVar(interp, "wide");
	Tcl_UnlinkVar(interp, "char");
	Tcl_UnlinkVar(interp, "uchar");
	Tcl_UnlinkVar(interp, "short");
	Tcl_UnlinkVar(interp, "ushort");
	Tcl_UnlinkVar(interp, "uint");
	Tcl_UnlinkVar(interp, "long");
	Tcl_UnlinkVar(interp, "ulong");
	Tcl_UnlinkVar(interp, "float");
	Tcl_UnlinkVar(interp, "uwide");
	created = 0;
    } else if (strcmp(argv[1], "get") == 0) {
	TclFormatInt(buffer, intVar);
	Tcl_AppendElement(interp, buffer);
	Tcl_PrintDouble(NULL, realVar, buffer);
	Tcl_AppendElement(interp, buffer);
	TclFormatInt(buffer, boolVar);
	Tcl_AppendElement(interp, buffer);
	Tcl_AppendElement(interp, (stringVar == NULL) ? "-" : stringVar);
	/*
	 * Wide ints only have an object-based interface.
	 */
	tmp = Tcl_NewWideIntObj(wideVar);
	Tcl_AppendElement(interp, Tcl_GetString(tmp));
	Tcl_DecrRefCount(tmp);
	TclFormatInt(buffer, (int) charVar);
	Tcl_AppendElement(interp, buffer);
	TclFormatInt(buffer, (int) ucharVar);
	Tcl_AppendElement(interp, buffer);
	TclFormatInt(buffer, (int) shortVar);
	Tcl_AppendElement(interp, buffer);
	TclFormatInt(buffer, (int) ushortVar);
	Tcl_AppendElement(interp, buffer);
	TclFormatInt(buffer, (int) uintVar);
	Tcl_AppendElement(interp, buffer);
	tmp = Tcl_NewWideIntObj(longVar);
	Tcl_AppendElement(interp, Tcl_GetString(tmp));
	Tcl_DecrRefCount(tmp);
#ifdef TCL_WIDE_INT_IS_LONG
	if (ulongVar > WIDE_MAX) {
		mp_int bignumValue;
		if (mp_init_u64(&bignumValue, ulongVar) != MP_OKAY) {
		    Tcl_Panic("%s: memory overflow", "Tcl_SetWideUIntObj");
		}
		tmp = Tcl_NewBignumObj(&bignumValue);
	} else
#endif /* TCL_WIDE_INT_IS_LONG */
	tmp = Tcl_NewWideIntObj((Tcl_WideInt)ulongVar);
	Tcl_AppendElement(interp, Tcl_GetString(tmp));
	Tcl_DecrRefCount(tmp);
	Tcl_PrintDouble(NULL, (double)floatVar, buffer);
	Tcl_AppendElement(interp, buffer);
	if (uwideVar > WIDE_MAX) {
		mp_int bignumValue;
		if (mp_init_u64(&bignumValue, uwideVar) != MP_OKAY) {
		    Tcl_Panic("%s: memory overflow", "Tcl_SetWideUIntObj");
		}
		tmp = Tcl_NewBignumObj(&bignumValue);
	} else {
	    tmp = Tcl_NewWideIntObj((Tcl_WideInt)uwideVar);
	}
	Tcl_AppendElement(interp, Tcl_GetString(tmp));
	Tcl_DecrRefCount(tmp);
    } else if (strcmp(argv[1], "set") == 0) {
	int v;

	if (argc != 16) {
	    Tcl_AppendResult(interp, "wrong # args: should be \"",
		    argv[0], " ", argv[1],
		    " intValue realValue boolValue stringValue wideValue"
		    " charValue ucharValue shortValue ushortValue uintValue"
		    " longValue ulongValue floatValue uwideValue\"", NULL);
	    return TCL_ERROR;
	}
	if (argv[2][0] != 0) {
	    if (Tcl_GetInt(interp, argv[2], &intVar) != TCL_OK) {
		return TCL_ERROR;
	    }
	}
	if (argv[3][0] != 0) {
	    if (Tcl_GetDouble(interp, argv[3], &realVar) != TCL_OK) {
		return TCL_ERROR;
	    }
	}
	if (argv[4][0] != 0) {
	    if (Tcl_GetInt(interp, argv[4], &boolVar) != TCL_OK) {
		return TCL_ERROR;
	    }
	}
	if (argv[5][0] != 0) {
	    if (stringVar != NULL) {
		Tcl_Free(stringVar);
	    }
	    if (strcmp(argv[5], "-") == 0) {
		stringVar = NULL;
	    } else {
		stringVar = (char *)Tcl_Alloc(strlen(argv[5]) + 1);
		strcpy(stringVar, argv[5]);
	    }
	}
	if (argv[6][0] != 0) {
	    tmp = Tcl_NewStringObj(argv[6], TCL_INDEX_NONE);
	    if (Tcl_GetWideIntFromObj(interp, tmp, &wideVar) != TCL_OK) {
		Tcl_DecrRefCount(tmp);
		return TCL_ERROR;
	    }
	    Tcl_DecrRefCount(tmp);
	}
	if (argv[7][0]) {
	    if (Tcl_GetInt(interp, argv[7], &v) != TCL_OK) {
		return TCL_ERROR;
	    }
	    charVar = (char) v;
	}
	if (argv[8][0]) {
	    if (Tcl_GetInt(interp, argv[8], &v) != TCL_OK) {
		return TCL_ERROR;
	    }
	    ucharVar = (unsigned char) v;
	}
	if (argv[9][0]) {
	    if (Tcl_GetInt(interp, argv[9], &v) != TCL_OK) {
		return TCL_ERROR;
	    }
	    shortVar = (short) v;
	}
	if (argv[10][0]) {
	    if (Tcl_GetInt(interp, argv[10], &v) != TCL_OK) {
		return TCL_ERROR;
	    }
	    ushortVar = (unsigned short) v;
	}
	if (argv[11][0]) {
	    if (Tcl_GetInt(interp, argv[11], &v) != TCL_OK) {
		return TCL_ERROR;
	    }
	    uintVar = (unsigned int) v;
	}
	if (argv[12][0]) {
	    if (Tcl_GetInt(interp, argv[12], &v) != TCL_OK) {
		return TCL_ERROR;
	    }
	    longVar = (long) v;
	}
	if (argv[13][0]) {
	    if (Tcl_GetInt(interp, argv[13], &v) != TCL_OK) {
		return TCL_ERROR;
	    }
	    ulongVar = (unsigned long) v;
	}
	if (argv[14][0]) {
	    double d;
	    if (Tcl_GetDouble(interp, argv[14], &d) != TCL_OK) {
		return TCL_ERROR;
	    }
	    floatVar = (float) d;
	}
	if (argv[15][0]) {
	    Tcl_WideInt w;
	    tmp = Tcl_NewStringObj(argv[15], TCL_INDEX_NONE);
	    if (Tcl_GetWideIntFromObj(interp, tmp, &w) != TCL_OK) {
		Tcl_DecrRefCount(tmp);
		return TCL_ERROR;
	    }
	    Tcl_DecrRefCount(tmp);
	    uwideVar = (Tcl_WideUInt) w;
	}
    } else if (strcmp(argv[1], "update") == 0) {
	int v;

	if (argc != 16) {
	    Tcl_AppendResult(interp, "wrong # args: should be \"",
		    argv[0], " ", argv[1],
		    " intValue realValue boolValue stringValue wideValue"
		    " charValue ucharValue shortValue ushortValue uintValue"
		    " longValue ulongValue floatValue uwideValue\"", NULL);
	    return TCL_ERROR;
	}
	if (argv[2][0] != 0) {
	    if (Tcl_GetInt(interp, argv[2], &intVar) != TCL_OK) {
		return TCL_ERROR;
	    }
	    Tcl_UpdateLinkedVar(interp, "int");
	}
	if (argv[3][0] != 0) {
	    if (Tcl_GetDouble(interp, argv[3], &realVar) != TCL_OK) {
		return TCL_ERROR;
	    }
	    Tcl_UpdateLinkedVar(interp, "real");
	}
	if (argv[4][0] != 0) {
	    if (Tcl_GetInt(interp, argv[4], &boolVar) != TCL_OK) {
		return TCL_ERROR;
	    }
	    Tcl_UpdateLinkedVar(interp, "bool");
	}
	if (argv[5][0] != 0) {
	    if (stringVar != NULL) {
		Tcl_Free(stringVar);
	    }
	    if (strcmp(argv[5], "-") == 0) {
		stringVar = NULL;
	    } else {
		stringVar = (char *)Tcl_Alloc(strlen(argv[5]) + 1);
		strcpy(stringVar, argv[5]);
	    }
	    Tcl_UpdateLinkedVar(interp, "string");
	}
	if (argv[6][0] != 0) {
	    tmp = Tcl_NewStringObj(argv[6], TCL_INDEX_NONE);
	    if (Tcl_GetWideIntFromObj(interp, tmp, &wideVar) != TCL_OK) {
		Tcl_DecrRefCount(tmp);
		return TCL_ERROR;
	    }
	    Tcl_DecrRefCount(tmp);
	    Tcl_UpdateLinkedVar(interp, "wide");
	}
	if (argv[7][0]) {
	    if (Tcl_GetInt(interp, argv[7], &v) != TCL_OK) {
		return TCL_ERROR;
	    }
	    charVar = (char) v;
	    Tcl_UpdateLinkedVar(interp, "char");
	}
	if (argv[8][0]) {
	    if (Tcl_GetInt(interp, argv[8], &v) != TCL_OK) {
		return TCL_ERROR;
	    }
	    ucharVar = (unsigned char) v;
	    Tcl_UpdateLinkedVar(interp, "uchar");
	}
	if (argv[9][0]) {
	    if (Tcl_GetInt(interp, argv[9], &v) != TCL_OK) {
		return TCL_ERROR;
	    }
	    shortVar = (short) v;
	    Tcl_UpdateLinkedVar(interp, "short");
	}
	if (argv[10][0]) {
	    if (Tcl_GetInt(interp, argv[10], &v) != TCL_OK) {
		return TCL_ERROR;
	    }
	    ushortVar = (unsigned short) v;
	    Tcl_UpdateLinkedVar(interp, "ushort");
	}
	if (argv[11][0]) {
	    if (Tcl_GetInt(interp, argv[11], &v) != TCL_OK) {
		return TCL_ERROR;
	    }
	    uintVar = (unsigned int) v;
	    Tcl_UpdateLinkedVar(interp, "uint");
	}
	if (argv[12][0]) {
	    if (Tcl_GetInt(interp, argv[12], &v) != TCL_OK) {
		return TCL_ERROR;
	    }
	    longVar = (long) v;
	    Tcl_UpdateLinkedVar(interp, "long");
	}
	if (argv[13][0]) {
	    if (Tcl_GetInt(interp, argv[13], &v) != TCL_OK) {
		return TCL_ERROR;
	    }
	    ulongVar = (unsigned long) v;
	    Tcl_UpdateLinkedVar(interp, "ulong");
	}
	if (argv[14][0]) {
	    double d;
	    if (Tcl_GetDouble(interp, argv[14], &d) != TCL_OK) {
		return TCL_ERROR;
	    }
	    floatVar = (float) d;
	    Tcl_UpdateLinkedVar(interp, "float");
	}
	if (argv[15][0]) {
	    Tcl_WideInt w;
	    tmp = Tcl_NewStringObj(argv[15], TCL_INDEX_NONE);
	    if (Tcl_GetWideIntFromObj(interp, tmp, &w) != TCL_OK) {
		Tcl_DecrRefCount(tmp);
		return TCL_ERROR;
	    }
	    Tcl_DecrRefCount(tmp);
	    uwideVar = (Tcl_WideUInt) w;
	    Tcl_UpdateLinkedVar(interp, "uwide");
	}
    } else {
	Tcl_AppendResult(interp, "bad option \"", argv[1],
		"\": should be create, delete, get, set, or update", NULL);
	return TCL_ERROR;
    }
    return TCL_OK;
}

/*
 *----------------------------------------------------------------------
 *
 * TestlinkarrayCmd --
 *
 *      This function is invoked to process the "testlinkarray" Tcl command.
 *      It is used to test the 'Tcl_LinkArray' function.
 *
 * Results:
 *      A standard Tcl result.
 *
 * Side effects:
 *	Creates, deletes, and invokes variable links.
 *
 *----------------------------------------------------------------------
 */

static int
TestlinkarrayCmd(
    TCL_UNUSED(void *),
    Tcl_Interp *interp,         /* Current interpreter. */
    TclSizeT objc,                   /* Number of arguments. */
    Tcl_Obj *const objv[])      /* Argument objects. */
{
    static const char *LinkOption[] = {
        "update", "remove", "create", NULL
    };
    enum LinkOptionEnum {LINK_UPDATE, LINK_REMOVE, LINK_CREATE} optionIndex;
    static const char *LinkType[] = {
	"char", "uchar", "short", "ushort", "int", "uint", "long", "ulong",
	"wide", "uwide", "float", "double", "string", "char*", "binary", NULL
    };
    /* all values after TCL_LINK_CHARS_ARRAY are used as arrays (see below) */
    static int LinkTypes[] = {
	TCL_LINK_CHAR, TCL_LINK_UCHAR,
	TCL_LINK_SHORT, TCL_LINK_USHORT, TCL_LINK_INT, TCL_LINK_UINT,
	TCL_LINK_LONG, TCL_LINK_ULONG, TCL_LINK_WIDE_INT, TCL_LINK_WIDE_UINT,
	TCL_LINK_FLOAT, TCL_LINK_DOUBLE, TCL_LINK_STRING, TCL_LINK_CHARS,
	TCL_LINK_BINARY
    };
<<<<<<< HEAD
    int typeIndex, readonly, size, length;
    TclSizeT i;
=======
    int typeIndex, readonly, i, size;
    Tcl_Size length;
>>>>>>> ea740441
    char *name, *arg;
    Tcl_WideInt addr;

    if (objc < 2) {
	Tcl_WrongNumArgs(interp, 1, objv, "option args");
	return TCL_ERROR;
    }
    if (Tcl_GetIndexFromObj(interp, objv[1], LinkOption, "option", 0,
	    &optionIndex) != TCL_OK) {
	return TCL_ERROR;
    }
    switch (optionIndex) {
    case LINK_UPDATE:
	for (i=2; i<objc; i++) {
	    Tcl_UpdateLinkedVar(interp, Tcl_GetString(objv[i]));
	}
	return TCL_OK;
    case LINK_REMOVE:
	for (i=2; i<objc; i++) {
	    Tcl_UnlinkVar(interp, Tcl_GetString(objv[i]));
	}
	return TCL_OK;
    case LINK_CREATE:
	if (objc < 4) {
	    goto wrongArgs;
	}
	readonly = 0;
	i = 2;

	/*
	 * test on switch -r...
	 */

	arg = Tcl_GetStringFromObj(objv[i], &length);
	if (length < 2) {
	    goto wrongArgs;
	}
	if (arg[0] == '-') {
	    if (arg[1] != 'r') {
		goto wrongArgs;
	    }
	    readonly = TCL_LINK_READ_ONLY;
	    i++;
	}
	if (Tcl_GetIndexFromObj(interp, objv[i++], LinkType, "type", 0,
 		&typeIndex) != TCL_OK) {
	    return TCL_ERROR;
	}
	if (Tcl_GetIntFromObj(interp, objv[i++], &size) == TCL_ERROR) {
	    Tcl_SetObjResult(interp, Tcl_NewStringObj("wrong size value", TCL_INDEX_NONE));
	    return TCL_ERROR;
	}
	name = Tcl_GetString(objv[i++]);

	/*
	 * If no address is given request one in the underlying function
	 */

	if (i < objc) {
	    if (Tcl_GetWideIntFromObj(interp, objv[i], &addr) == TCL_ERROR) {
 		Tcl_SetObjResult(interp, Tcl_NewStringObj(
			"wrong address value", TCL_INDEX_NONE));
		return TCL_ERROR;
	    }
	} else {
	    addr = 0;
	}
	return Tcl_LinkArray(interp, name, INT2PTR(addr),
		LinkTypes[typeIndex] | readonly, size);
    }
    return TCL_OK;

  wrongArgs:
    Tcl_WrongNumArgs(interp, 2, objv, "?-readonly? type size name ?address?");
    return TCL_ERROR;
}

/*
 *----------------------------------------------------------------------
 *
 * TestlistrepCmd --
 *
 *      This function is invoked to generate a list object with a specific
 *	internal representation.
 *
 * Results:
 *      A standard Tcl result.
 *
 * Side effects:
 *	None.
 *
 *----------------------------------------------------------------------
 */

static int
TestlistrepCmd(
    TCL_UNUSED(void *),
    Tcl_Interp *interp,         /* Current interpreter. */
    TclSizeT objc,                   /* Number of arguments. */
    Tcl_Obj *const objv[])      /* Argument objects. */
{
    /* Subcommands supported by this command */
    const char* subcommands[] = {
	"new",
	"describe",
	"config",
	"validate",
	NULL
    };
    enum {
	LISTREP_NEW,
	LISTREP_DESCRIBE,
	LISTREP_CONFIG,
	LISTREP_VALIDATE
    } cmdIndex;
    Tcl_Obj *resultObj = NULL;

    if (objc < 2) {
	Tcl_WrongNumArgs(interp, 1, objv, "command ?arg ...?");
	return TCL_ERROR;
    }
    if (Tcl_GetIndexFromObj(
	    interp, objv[1], subcommands, "command", 0, &cmdIndex)
	!= TCL_OK) {
	return TCL_ERROR;
    }
    switch (cmdIndex) {
    case LISTREP_NEW:
	if (objc < 3 || objc > 5) {
	    Tcl_WrongNumArgs(interp, 2, objv, "length ?leadSpace endSpace?");
	    return TCL_ERROR;
	} else {
	    Tcl_WideUInt length;
	    Tcl_WideUInt leadSpace = 0;
	    Tcl_WideUInt endSpace = 0;
	    if (Tcl_GetWideUIntFromObj(interp, objv[2], &length) != TCL_OK) {
		return TCL_ERROR;
	    }
	    if (objc > 3) {
		if (Tcl_GetWideUIntFromObj(interp, objv[3], &leadSpace) != TCL_OK) {
		    return TCL_ERROR;
		}
		if (objc > 4) {
		    if (Tcl_GetWideUIntFromObj(interp, objv[4], &endSpace)
			!= TCL_OK) {
			return TCL_ERROR;
		    }
		}
	    }
	    resultObj = TclListTestObj(length, leadSpace, endSpace);
	    if (resultObj == NULL) {
		Tcl_AppendResult(interp, "List capacity exceeded", NULL);
		return TCL_ERROR;
	    }
	}
	break;

    case LISTREP_DESCRIBE:
#define APPEND_FIELD(targetObj_, structPtr_, fld_)                        \
    do {                                                                  \
	Tcl_ListObjAppendElement(                                         \
	    interp, (targetObj_), Tcl_NewStringObj(#fld_, TCL_INDEX_NONE));           \
	Tcl_ListObjAppendElement(                                         \
	    interp, (targetObj_), Tcl_NewWideIntObj((structPtr_)->fld_)); \
    } while (0)
	if (objc != 3) {
	    Tcl_WrongNumArgs(interp, 2, objv, "object");
	    return TCL_ERROR;
	} else {
	    Tcl_Obj **objs;
	    Tcl_Size nobjs;
	    ListRep listRep;
	    Tcl_Obj *listRepObjs[4];

	    /* Force list representation */
	    if (Tcl_ListObjGetElements(interp, objv[2], &nobjs, &objs) != TCL_OK) {
		return TCL_ERROR;
	    }
	    ListObjGetRep(objv[2], &listRep);
	    listRepObjs[0] = Tcl_NewStringObj("store", TCL_INDEX_NONE);
	    listRepObjs[1] = Tcl_NewListObj(12, NULL);
	    Tcl_ListObjAppendElement(
		interp, listRepObjs[1], Tcl_NewStringObj("memoryAddress", TCL_INDEX_NONE));
	    Tcl_ListObjAppendElement(
		interp, listRepObjs[1], Tcl_ObjPrintf("%p", listRep.storePtr));
	    APPEND_FIELD(listRepObjs[1], listRep.storePtr, firstUsed);
	    APPEND_FIELD(listRepObjs[1], listRep.storePtr, numUsed);
	    APPEND_FIELD(listRepObjs[1], listRep.storePtr, numAllocated);
	    APPEND_FIELD(listRepObjs[1], listRep.storePtr, refCount);
	    APPEND_FIELD(listRepObjs[1], listRep.storePtr, flags);
	    if (listRep.spanPtr) {
		listRepObjs[2] = Tcl_NewStringObj("span", TCL_INDEX_NONE);
		listRepObjs[3] = Tcl_NewListObj(8, NULL);
		Tcl_ListObjAppendElement(interp,
					 listRepObjs[3],
					 Tcl_NewStringObj("memoryAddress", TCL_INDEX_NONE));
		Tcl_ListObjAppendElement(
		    interp, listRepObjs[3], Tcl_ObjPrintf("%p", listRep.spanPtr));
		APPEND_FIELD(listRepObjs[3], listRep.spanPtr, spanStart);
		APPEND_FIELD(
		    listRepObjs[3], listRep.spanPtr, spanLength);
		APPEND_FIELD(listRepObjs[3], listRep.spanPtr, refCount);
	    }
	    resultObj = Tcl_NewListObj(listRep.spanPtr ? 4 : 2, listRepObjs);
	}
#undef APPEND_FIELD
	break;

    case LISTREP_CONFIG:
	if (objc != 2) {
	    Tcl_WrongNumArgs(interp, 2, objv, "object");
	    return TCL_ERROR;
	}
	resultObj = Tcl_NewListObj(2, NULL);
	Tcl_ListObjAppendElement(
	    NULL, resultObj, Tcl_NewStringObj("LIST_SPAN_THRESHOLD", TCL_INDEX_NONE));
	Tcl_ListObjAppendElement(
	    NULL, resultObj, Tcl_NewWideIntObj(LIST_SPAN_THRESHOLD));
	break;

    case LISTREP_VALIDATE:
	if (objc != 3) {
	    Tcl_WrongNumArgs(interp, 2, objv, "object");
	    return TCL_ERROR;
	}
	TclListObjValidate(interp, objv[2]); /* Panics if invalid */
	resultObj = Tcl_NewObj();
	break;
    }
    Tcl_SetObjResult(interp, resultObj);
    return TCL_OK;
}

/*
 *----------------------------------------------------------------------
 *
 * TestlocaleCmd --
 *
 *	This procedure implements the "testlocale" command.  It is used
 *	to test the effects of setting different locales in Tcl.
 *
 * Results:
 *	A standard Tcl result.
 *
 * Side effects:
 *	Modifies the current C locale.
 *
 *----------------------------------------------------------------------
 */

static int
TestlocaleCmd(
    TCL_UNUSED(void *),
    Tcl_Interp *interp,		/* Current interpreter. */
    TclSizeT objc,			/* Number of arguments. */
    Tcl_Obj *const objv[])	/* The argument objects. */
{
    int index;
    const char *locale;
    static const char *const optionStrings[] = {
	"ctype", "numeric", "time", "collate", "monetary",
	"all",	NULL
    };
    static const int lcTypes[] = {
	LC_CTYPE, LC_NUMERIC, LC_TIME, LC_COLLATE, LC_MONETARY,
	LC_ALL
    };

    /*
     * LC_CTYPE, etc. correspond to the indices for the strings.
     */

    if (objc < 2 || objc > 3) {
	Tcl_WrongNumArgs(interp, 1, objv, "category ?locale?");
	return TCL_ERROR;
    }

    if (Tcl_GetIndexFromObj(interp, objv[1], optionStrings, "option", 0,
	    &index) != TCL_OK) {
	return TCL_ERROR;
    }

    if (objc == 3) {
	locale = Tcl_GetString(objv[2]);
    } else {
	locale = NULL;
    }
    locale = setlocale(lcTypes[index], locale);
    if (locale) {
	Tcl_SetStringObj(Tcl_GetObjResult(interp), locale, TCL_INDEX_NONE);
    }
    return TCL_OK;
}

/*
 *----------------------------------------------------------------------
 *
 * CleanupTestSetassocdataTests --
 *
 *	This function is called when an interpreter is deleted to clean
 *	up any data left over from running the testsetassocdata command.
 *
 * Results:
 *	None.
 *
 * Side effects:
 *	Releases storage.
 *
 *----------------------------------------------------------------------
 */

static void
CleanupTestSetassocdataTests(
    void *clientData,	/* Data to be released. */
    TCL_UNUSED(Tcl_Interp *))
{
    Tcl_Free(clientData);
}

/*
 *----------------------------------------------------------------------
 *
 * TestparserObjCmd --
 *
 *	This procedure implements the "testparser" command.  It is
 *	used for testing the new Tcl script parser in Tcl 8.1.
 *
 * Results:
 *	A standard Tcl result.
 *
 * Side effects:
 *	None.
 *
 *----------------------------------------------------------------------
 */

static int
TestparserObjCmd(
    TCL_UNUSED(void *),
    Tcl_Interp *interp,		/* Current interpreter. */
    TclSizeT objc,			/* Number of arguments. */
    Tcl_Obj *const objv[])	/* The argument objects. */
{
    const char *script;
    Tcl_Size dummy;
    int length;
    Tcl_Parse parse;

    if (objc != 3) {
	Tcl_WrongNumArgs(interp, 1, objv, "script length");
	return TCL_ERROR;
    }
    script = Tcl_GetStringFromObj(objv[1], &dummy);
    if (Tcl_GetIntFromObj(interp, objv[2], &length)) {
	return TCL_ERROR;
    }
    if (length == 0) {
	length = dummy;
    }
    if (Tcl_ParseCommand(interp, script, length, 0, &parse) != TCL_OK) {
	Tcl_AddErrorInfo(interp, "\n    (remainder of script: \"");
	Tcl_AddErrorInfo(interp, parse.term);
	Tcl_AddErrorInfo(interp, "\")");
	return TCL_ERROR;
    }

    /*
     * The parse completed successfully.  Just print out the contents
     * of the parse structure into the interpreter's result.
     */

    PrintParse(interp, &parse);
    Tcl_FreeParse(&parse);
    return TCL_OK;
}

/*
 *----------------------------------------------------------------------
 *
 * TestexprparserObjCmd --
 *
 *	This procedure implements the "testexprparser" command.  It is
 *	used for testing the new Tcl expression parser in Tcl 8.1.
 *
 * Results:
 *	A standard Tcl result.
 *
 * Side effects:
 *	None.
 *
 *----------------------------------------------------------------------
 */

static int
TestexprparserObjCmd(
    TCL_UNUSED(void *),
    Tcl_Interp *interp,		/* Current interpreter. */
    TclSizeT objc,			/* Number of arguments. */
    Tcl_Obj *const objv[])	/* The argument objects. */
{
    const char *script;
    Tcl_Size dummy;
    int length;
    Tcl_Parse parse;

    if (objc != 3) {
	Tcl_WrongNumArgs(interp, 1, objv, "expr length");
	return TCL_ERROR;
    }
    script = Tcl_GetStringFromObj(objv[1], &dummy);
    if (Tcl_GetIntFromObj(interp, objv[2], &length)) {
	return TCL_ERROR;
    }
    if (length == 0) {
	length = dummy;
    }
    parse.commentStart = NULL;
    parse.commentSize = 0;
    parse.commandStart = NULL;
    parse.commandSize = 0;
    if (Tcl_ParseExpr(interp, script, length, &parse) != TCL_OK) {
	Tcl_AddErrorInfo(interp, "\n    (remainder of expr: \"");
	Tcl_AddErrorInfo(interp, parse.term);
	Tcl_AddErrorInfo(interp, "\")");
	return TCL_ERROR;
    }

    /*
     * The parse completed successfully.  Just print out the contents
     * of the parse structure into the interpreter's result.
     */

    PrintParse(interp, &parse);
    Tcl_FreeParse(&parse);
    return TCL_OK;
}

/*
 *----------------------------------------------------------------------
 *
 * PrintParse --
 *
 *	This procedure prints out the contents of a Tcl_Parse structure
 *	in the result of an interpreter.
 *
 * Results:
 *	Interp's result is set to a prettily formatted version of the
 *	contents of parsePtr.
 *
 * Side effects:
 *	None.
 *
 *----------------------------------------------------------------------
 */

static void
PrintParse(
    Tcl_Interp *interp,		/* Interpreter whose result is to be set to
				 * the contents of a parse structure. */
    Tcl_Parse *parsePtr)	/* Parse structure to print out. */
{
    Tcl_Obj *objPtr;
    const char *typeString;
    Tcl_Token *tokenPtr;
    size_t i;

    objPtr = Tcl_GetObjResult(interp);
    if (parsePtr->commentSize + 1 > 1) {
	Tcl_ListObjAppendElement(NULL, objPtr,
		Tcl_NewStringObj(parsePtr->commentStart,
			parsePtr->commentSize));
    } else {
	Tcl_ListObjAppendElement(NULL, objPtr, Tcl_NewStringObj("-", 1));
    }
    Tcl_ListObjAppendElement(NULL, objPtr,
	    Tcl_NewStringObj(parsePtr->commandStart, parsePtr->commandSize));
    Tcl_ListObjAppendElement(NULL, objPtr,
	    Tcl_NewWideIntObj(parsePtr->numWords));
    for (i = 0; i < (size_t)parsePtr->numTokens; i++) {
	tokenPtr = &parsePtr->tokenPtr[i];
	switch (tokenPtr->type) {
	case TCL_TOKEN_EXPAND_WORD:
	    typeString = "expand";
	    break;
	case TCL_TOKEN_WORD:
	    typeString = "word";
	    break;
	case TCL_TOKEN_SIMPLE_WORD:
	    typeString = "simple";
	    break;
	case TCL_TOKEN_TEXT:
	    typeString = "text";
	    break;
	case TCL_TOKEN_BS:
	    typeString = "backslash";
	    break;
	case TCL_TOKEN_COMMAND:
	    typeString = "command";
	    break;
	case TCL_TOKEN_VARIABLE:
	    typeString = "variable";
	    break;
	case TCL_TOKEN_SUB_EXPR:
	    typeString = "subexpr";
	    break;
	case TCL_TOKEN_OPERATOR:
	    typeString = "operator";
	    break;
	default:
	    typeString = "??";
	    break;
	}
	Tcl_ListObjAppendElement(NULL, objPtr,
		Tcl_NewStringObj(typeString, TCL_INDEX_NONE));
	Tcl_ListObjAppendElement(NULL, objPtr,
		Tcl_NewStringObj(tokenPtr->start, tokenPtr->size));
	Tcl_ListObjAppendElement(NULL, objPtr,
		Tcl_NewWideIntObj(tokenPtr->numComponents));
    }
    Tcl_ListObjAppendElement(NULL, objPtr,
	    parsePtr->commandStart ?
	    Tcl_NewStringObj(parsePtr->commandStart + parsePtr->commandSize,
	    TCL_INDEX_NONE) : Tcl_NewObj());
}

/*
 *----------------------------------------------------------------------
 *
 * TestparsevarObjCmd --
 *
 *	This procedure implements the "testparsevar" command.  It is
 *	used for testing Tcl_ParseVar.
 *
 * Results:
 *	A standard Tcl result.
 *
 * Side effects:
 *	None.
 *
 *----------------------------------------------------------------------
 */

static int
TestparsevarObjCmd(
    TCL_UNUSED(void *),
    Tcl_Interp *interp,		/* Current interpreter. */
    TclSizeT objc,			/* Number of arguments. */
    Tcl_Obj *const objv[])	/* The argument objects. */
{
    const char *value, *name, *termPtr;

    if (objc != 2) {
	Tcl_WrongNumArgs(interp, 1, objv, "varName");
	return TCL_ERROR;
    }
    name = Tcl_GetString(objv[1]);
    value = Tcl_ParseVar(interp, name, &termPtr);
    if (value == NULL) {
	return TCL_ERROR;
    }

    Tcl_AppendElement(interp, value);
    Tcl_AppendElement(interp, termPtr);
    return TCL_OK;
}

/*
 *----------------------------------------------------------------------
 *
 * TestparsevarnameObjCmd --
 *
 *	This procedure implements the "testparsevarname" command.  It is
 *	used for testing the new Tcl script parser in Tcl 8.1.
 *
 * Results:
 *	A standard Tcl result.
 *
 * Side effects:
 *	None.
 *
 *----------------------------------------------------------------------
 */

static int
TestparsevarnameObjCmd(
    TCL_UNUSED(void *),
    Tcl_Interp *interp,		/* Current interpreter. */
    TclSizeT objc,			/* Number of arguments. */
    Tcl_Obj *const objv[])	/* The argument objects. */
{
    const char *script;
    int length, append;
    Tcl_Size dummy;
    Tcl_Parse parse;

    if (objc != 4) {
	Tcl_WrongNumArgs(interp, 1, objv, "script length append");
	return TCL_ERROR;
    }
    script = Tcl_GetStringFromObj(objv[1], &dummy);
    if (Tcl_GetIntFromObj(interp, objv[2], &length)) {
	return TCL_ERROR;
    }
    if (length == 0) {
	length = dummy;
    }
    if (Tcl_GetIntFromObj(interp, objv[3], &append)) {
	return TCL_ERROR;
    }
    if (Tcl_ParseVarName(interp, script, length, &parse, append) != TCL_OK) {
	Tcl_AddErrorInfo(interp, "\n    (remainder of script: \"");
	Tcl_AddErrorInfo(interp, parse.term);
	Tcl_AddErrorInfo(interp, "\")");
	return TCL_ERROR;
    }

    /*
     * The parse completed successfully.  Just print out the contents
     * of the parse structure into the interpreter's result.
     */

    parse.commentSize = 0;
    parse.commandStart = script + parse.tokenPtr->size;
    parse.commandSize = 0;
    PrintParse(interp, &parse);
    Tcl_FreeParse(&parse);
    return TCL_OK;
}

/*
 *----------------------------------------------------------------------
 *
 * TestpreferstableObjCmd --
 *
 *	This procedure implements the "testpreferstable" command.  It is
 *	used for being able to test the "package" command even when the
 *  environment variable TCL_PKG_PREFER_LATEST is set in your environment.
 *
 * Results:
 *	A standard Tcl result.
 *
 * Side effects:
 *	None.
 *
 *----------------------------------------------------------------------
 */

static int
TestpreferstableObjCmd(
    TCL_UNUSED(void *),
    Tcl_Interp *interp,		/* Current interpreter. */
    TCL_UNUSED(TclSizeT) /*objc*/,
    TCL_UNUSED(Tcl_Obj *const *) /*objv*/)
{
    Interp *iPtr = (Interp *) interp;

    iPtr->packagePrefer = PKG_PREFER_STABLE;
    return TCL_OK;
}

/*
 *----------------------------------------------------------------------
 *
 * TestprintObjCmd --
 *
 *	This procedure implements the "testprint" command.  It is
 *	used for being able to test the Tcl_ObjPrintf() function.
 *
 * Results:
 *	A standard Tcl result.
 *
 * Side effects:
 *	None.
 *
 *----------------------------------------------------------------------
 */

static int
TestprintObjCmd(
    TCL_UNUSED(void *),
    Tcl_Interp *interp,		/* Current interpreter. */
    TclSizeT objc,			/* Number of arguments. */
    Tcl_Obj *const objv[])	/* The argument objects. */
{
    Tcl_WideInt argv1 = 0;
    size_t argv2;

    if (objc < 2 || objc > 3) {
	Tcl_WrongNumArgs(interp, 1, objv, "format wideint");
    }

    if (objc > 1) {
	Tcl_GetWideIntFromObj(interp, objv[2], &argv1);
    }
    argv2 = (size_t)argv1;
    Tcl_SetObjResult(interp, Tcl_ObjPrintf(Tcl_GetString(objv[1]), argv1, argv2, argv2));
    return TCL_OK;
}

/*
 *----------------------------------------------------------------------
 *
 * TestregexpObjCmd --
 *
 *	This procedure implements the "testregexp" command. It is used to give
 *	a direct interface for regexp flags. It's identical to
 *	Tcl_RegexpObjCmd except for the -xflags option, and the consequences
 *	thereof (including the REG_EXPECT kludge).
 *
 * Results:
 *	A standard Tcl result.
 *
 * Side effects:
 *	See the user documentation.
 *
 *----------------------------------------------------------------------
 */

static int
TestregexpObjCmd(
    TCL_UNUSED(void *),
    Tcl_Interp *interp,		/* Current interpreter. */
    TclSizeT objc,			/* Number of arguments. */
    Tcl_Obj *const objv[])	/* Argument objects. */
{
<<<<<<< HEAD
    int indices, stringLength, match, about;
    TclSizeT i;
    Tcl_Size ii;
=======
    int i, indices, match, about;
    Tcl_Size stringLength, ii;
>>>>>>> ea740441
    int hasxflags, cflags, eflags;
    Tcl_RegExp regExpr;
    const char *string;
    Tcl_Obj *objPtr;
    Tcl_RegExpInfo info;
    static const char *const options[] = {
	"-indices",	"-nocase",	"-about",	"-expanded",
	"-line",	"-linestop",	"-lineanchor",
	"-xflags",
	"--",		NULL
    };
    enum optionsEnum {
	REGEXP_INDICES, REGEXP_NOCASE,	REGEXP_ABOUT,	REGEXP_EXPANDED,
	REGEXP_MULTI,	REGEXP_NOCROSS,	REGEXP_NEWL,
	REGEXP_XFLAGS,
	REGEXP_LAST
    } index;

    indices = 0;
    about = 0;
    cflags = REG_ADVANCED;
    eflags = 0;
    hasxflags = 0;

    for (i = 1; i < objc; i++) {
	const char *name;

	name = Tcl_GetString(objv[i]);
	if (name[0] != '-') {
	    break;
	}
	if (Tcl_GetIndexFromObj(interp, objv[i], options, "switch", TCL_EXACT,
		&index) != TCL_OK) {
	    return TCL_ERROR;
	}
	switch (index) {
	case REGEXP_INDICES:
	    indices = 1;
	    break;
	case REGEXP_NOCASE:
	    cflags |= REG_ICASE;
	    break;
	case REGEXP_ABOUT:
	    about = 1;
	    break;
	case REGEXP_EXPANDED:
	    cflags |= REG_EXPANDED;
	    break;
	case REGEXP_MULTI:
	    cflags |= REG_NEWLINE;
	    break;
	case REGEXP_NOCROSS:
	    cflags |= REG_NLSTOP;
	    break;
	case REGEXP_NEWL:
	    cflags |= REG_NLANCH;
	    break;
	case REGEXP_XFLAGS:
	    hasxflags = 1;
	    break;
	case REGEXP_LAST:
	    i++;
	    goto endOfForLoop;
	}
    }

  endOfForLoop:
    if (objc + about < hasxflags + 2 + i) {
	Tcl_WrongNumArgs(interp, 1, objv,
		"?-switch ...? exp string ?matchVar? ?subMatchVar ...?");
	return TCL_ERROR;
    }
    objc -= i;
    objv += i;

    if (hasxflags) {
	string = Tcl_GetStringFromObj(objv[0], &stringLength);
	TestregexpXflags(string, stringLength, &cflags, &eflags);
	objc--;
	objv++;
    }

    regExpr = Tcl_GetRegExpFromObj(interp, objv[0], cflags);
    if (regExpr == NULL) {
	return TCL_ERROR;
    }

    if (about) {
	if (TclRegAbout(interp, regExpr) < 0) {
	    return TCL_ERROR;
	}
	return TCL_OK;
    }

    objPtr = objv[1];
    match = Tcl_RegExpExecObj(interp, regExpr, objPtr, 0 /* offset */,
	    objc-2 /* nmatches */, eflags);

    if (match < 0) {
	return TCL_ERROR;
    }
    if (match == 0) {
	/*
	 * Set the interpreter's object result to an integer object w/
	 * value 0.
	 */

	Tcl_SetWideIntObj(Tcl_GetObjResult(interp), 0);
	if (objc > 2 && (cflags&REG_EXPECT) && indices) {
	    const char *varName;
	    const char *value;
	    Tcl_Size start, end;
	    char resinfo[TCL_INTEGER_SPACE * 2];

	    varName = Tcl_GetString(objv[2]);
	    TclRegExpRangeUniChar(regExpr, TCL_INDEX_NONE, &start, &end);
	    snprintf(resinfo, sizeof(resinfo), "%" TCL_Z_MODIFIER "d %" TCL_Z_MODIFIER "d", start, end-1);
	    value = Tcl_SetVar2(interp, varName, NULL, resinfo, 0);
	    if (value == NULL) {
		Tcl_AppendResult(interp, "couldn't set variable \"",
			varName, "\"", NULL);
		return TCL_ERROR;
	    }
	} else if (cflags & TCL_REG_CANMATCH) {
	    const char *varName;
	    const char *value;
	    char resinfo[TCL_INTEGER_SPACE * 2];

	    Tcl_RegExpGetInfo(regExpr, &info);
	    varName = Tcl_GetString(objv[2]);
	    snprintf(resinfo, sizeof(resinfo), "%" TCL_Z_MODIFIER "d", info.extendStart);
	    value = Tcl_SetVar2(interp, varName, NULL, resinfo, 0);
	    if (value == NULL) {
		Tcl_AppendResult(interp, "couldn't set variable \"",
			varName, "\"", NULL);
		return TCL_ERROR;
	    }
	}
	return TCL_OK;
    }

    /*
     * If additional variable names have been specified, return
     * index information in those variables.
     */

    objc -= 2;
    objv += 2;

    Tcl_RegExpGetInfo(regExpr, &info);
    for (i = 0; i < objc; i++) {
	Tcl_Size start, end;
	Tcl_Obj *newPtr, *varPtr, *valuePtr;

	varPtr = objv[i];
	ii = ((cflags&REG_EXPECT) && i == objc-1) ? TCL_INDEX_NONE : (Tcl_Size)i;
	if (indices) {
	    Tcl_Obj *objs[2];

	    if (ii == TCL_INDEX_NONE) {
		TclRegExpRangeUniChar(regExpr, ii, &start, &end);
	    } else if (ii > info.nsubs) {
		start = TCL_INDEX_NONE;
		end = TCL_INDEX_NONE;
	    } else {
		start = info.matches[ii].start;
		end = info.matches[ii].end;
	    }

	    /*
	     * Adjust index so it refers to the last character in the match
	     * instead of the first character after the match.
	     */

	    if (end != TCL_INDEX_NONE) {
		end--;
	    }

	    objs[0] = Tcl_NewWideIntObj((Tcl_WideInt)((Tcl_WideUInt)(start + 1U)) - 1);
	    objs[1] = Tcl_NewWideIntObj((Tcl_WideInt)((Tcl_WideUInt)(end + 1U)) - 1);

	    newPtr = Tcl_NewListObj(2, objs);
	} else {
	    if (ii == TCL_INDEX_NONE) {
		TclRegExpRangeUniChar(regExpr, ii, &start, &end);
		newPtr = Tcl_GetRange(objPtr, start, end);
	    } else if (ii > info.nsubs || info.matches[ii].end + 1 <= 1) {
		newPtr = Tcl_NewObj();
	    } else {
		newPtr = Tcl_GetRange(objPtr, info.matches[ii].start,
			info.matches[ii].end - 1);
	    }
	}
	valuePtr = Tcl_ObjSetVar2(interp, varPtr, NULL, newPtr, TCL_LEAVE_ERR_MSG);
	if (valuePtr == NULL) {
	    return TCL_ERROR;
	}
    }

    /*
     * Set the interpreter's object result to an integer object w/ value 1.
     */

    Tcl_SetWideIntObj(Tcl_GetObjResult(interp), 1);
    return TCL_OK;
}

/*
 *---------------------------------------------------------------------------
 *
 * TestregexpXflags --
 *
 *	Parse a string of extended regexp flag letters, for testing.
 *
 * Results:
 *	No return value (you're on your own for errors here).
 *
 * Side effects:
 *	Modifies *cflagsPtr, a regcomp flags word, and *eflagsPtr, a
 *	regexec flags word, as appropriate.
 *
 *----------------------------------------------------------------------
 */

static void
TestregexpXflags(
    const char *string,	/* The string of flags. */
    size_t length,			/* The length of the string in bytes. */
    int *cflagsPtr,		/* compile flags word */
    int *eflagsPtr)		/* exec flags word */
{
    size_t i;
    int cflags, eflags;

    cflags = *cflagsPtr;
    eflags = *eflagsPtr;
    for (i = 0; i < length; i++) {
	switch (string[i]) {
	case 'a':
	    cflags |= REG_ADVF;
	    break;
	case 'b':
	    cflags &= ~REG_ADVANCED;
	    break;
	case 'c':
	    cflags |= TCL_REG_CANMATCH;
	    break;
	case 'e':
	    cflags &= ~REG_ADVANCED;
	    cflags |= REG_EXTENDED;
	    break;
	case 'q':
	    cflags &= ~REG_ADVANCED;
	    cflags |= REG_QUOTE;
	    break;
	case 'o':			/* o for opaque */
	    cflags |= REG_NOSUB;
	    break;
	case 's':			/* s for start */
	    cflags |= REG_BOSONLY;
	    break;
	case '+':
	    cflags |= REG_FAKE;
	    break;
	case ',':
	    cflags |= REG_PROGRESS;
	    break;
	case '.':
	    cflags |= REG_DUMP;
	    break;
	case ':':
	    eflags |= REG_MTRACE;
	    break;
	case ';':
	    eflags |= REG_FTRACE;
	    break;
	case '^':
	    eflags |= REG_NOTBOL;
	    break;
	case '$':
	    eflags |= REG_NOTEOL;
	    break;
	case 't':
	    cflags |= REG_EXPECT;
	    break;
	case '%':
	    eflags |= REG_SMALL;
	    break;
	}
    }

    *cflagsPtr = cflags;
    *eflagsPtr = eflags;
}

/*
 *----------------------------------------------------------------------
 *
 * TestreturnObjCmd --
 *
 *	This procedure implements the "testreturn" command. It is
 *	used to verify that a
 *		return TCL_RETURN;
 *	has same behavior as
 *		return Tcl_SetReturnOptions(interp, Tcl_NewObj());
 *
 * Results:
 *	A standard Tcl result.
 *
 * Side effects:
 *	See the user documentation.
 *
 *----------------------------------------------------------------------
 */

static int
TestreturnObjCmd(
    TCL_UNUSED(void *),
    TCL_UNUSED(Tcl_Interp *),
    TCL_UNUSED(TclSizeT) /*objc*/,
    TCL_UNUSED(Tcl_Obj *const *) /*objv*/)
{
    return TCL_RETURN;
}

/*
 *----------------------------------------------------------------------
 *
 * TestsetassocdataCmd --
 *
 *	This procedure implements the "testsetassocdata" command. It is used
 *	to test Tcl_SetAssocData.
 *
 * Results:
 *	A standard Tcl result.
 *
 * Side effects:
 *	Modifies or creates an association between a key and associated
 *	data for this interpreter.
 *
 *----------------------------------------------------------------------
 */

static int
TestsetassocdataCmd(
    TCL_UNUSED(void *),
    Tcl_Interp *interp,		/* Current interpreter. */
    int argc,			/* Number of arguments. */
    const char **argv)		/* Argument strings. */
{
    char *buf, *oldData;
    Tcl_InterpDeleteProc *procPtr;

    if (argc != 3) {
	Tcl_AppendResult(interp, "wrong # arguments: should be \"", argv[0],
		" data_key data_item\"", NULL);
	return TCL_ERROR;
    }

    buf = (char *)Tcl_Alloc(strlen(argv[2]) + 1);
    strcpy(buf, argv[2]);

    /*
     * If we previously associated a malloced value with the variable,
     * free it before associating a new value.
     */

    oldData = (char *) Tcl_GetAssocData(interp, argv[1], &procPtr);
    if ((oldData != NULL) && (procPtr == CleanupTestSetassocdataTests)) {
	Tcl_Free(oldData);
    }

    Tcl_SetAssocData(interp, argv[1], CleanupTestSetassocdataTests,	buf);
    return TCL_OK;
}

/*
 *----------------------------------------------------------------------
 *
 * TestsetplatformCmd --
 *
 *	This procedure implements the "testsetplatform" command. It is
 *	used to change the tclPlatform global variable so all file
 *	name conversions can be tested on a single platform.
 *
 * Results:
 *	A standard Tcl result.
 *
 * Side effects:
 *	Sets the tclPlatform global variable.
 *
 *----------------------------------------------------------------------
 */

static int
TestsetplatformCmd(
    TCL_UNUSED(void *),
    Tcl_Interp *interp,		/* Current interpreter. */
    int argc,			/* Number of arguments. */
    const char **argv)		/* Argument strings. */
{
    size_t length;
    TclPlatformType *platform;

    platform = TclGetPlatform();

    if (argc != 2) {
	Tcl_AppendResult(interp, "wrong # arguments: should be \"", argv[0],
		" platform\"", NULL);
	return TCL_ERROR;
    }

    length = strlen(argv[1]);
    if (strncmp(argv[1], "unix", length) == 0) {
	*platform = TCL_PLATFORM_UNIX;
    } else if (strncmp(argv[1], "windows", length) == 0) {
	*platform = TCL_PLATFORM_WINDOWS;
    } else {
	Tcl_AppendResult(interp, "unsupported platform: should be one of "
		"unix, or windows", NULL);
	return TCL_ERROR;
    }
    return TCL_OK;
}

/*
 *----------------------------------------------------------------------
 *
 * TeststaticlibraryCmd --
 *
 *	This procedure implements the "teststaticlibrary" command.
 *	It is used to test the procedure Tcl_StaticLibrary.
 *
 * Results:
 *	A standard Tcl result.
 *
 * Side effects:
 *	When the package given by argv[1] is loaded into an interpreter,
 *	variable "x" in that interpreter is set to "loaded".
 *
 *----------------------------------------------------------------------
 */

static int
TeststaticlibraryCmd(
    TCL_UNUSED(void *),
    Tcl_Interp *interp,		/* Current interpreter. */
    int argc,			/* Number of arguments. */
    const char **argv)		/* Argument strings. */
{
    int safe, loaded;

    if (argc != 4) {
	Tcl_AppendResult(interp, "wrong # arguments: should be \"",
		argv[0], " prefix safe loaded\"", NULL);
	return TCL_ERROR;
    }
    if (Tcl_GetInt(interp, argv[2], &safe) != TCL_OK) {
	return TCL_ERROR;
    }
    if (Tcl_GetInt(interp, argv[3], &loaded) != TCL_OK) {
	return TCL_ERROR;
    }
    Tcl_StaticLibrary((loaded) ? interp : NULL, argv[1],
	    StaticInitProc, (safe) ? StaticInitProc : NULL);
    return TCL_OK;
}

static int
StaticInitProc(
    Tcl_Interp *interp)		/* Interpreter in which package is supposedly
				 * being loaded. */
{
    Tcl_SetVar2(interp, "x", NULL, "loaded", TCL_GLOBAL_ONLY);
    return TCL_OK;
}

/*
 *----------------------------------------------------------------------
 *
 * TesttranslatefilenameCmd --
 *
 *	This procedure implements the "testtranslatefilename" command.
 *	It is used to test the Tcl_TranslateFileName command.
 *
 * Results:
 *	A standard Tcl result.
 *
 * Side effects:
 *	None.
 *
 *----------------------------------------------------------------------
 */

static int
TesttranslatefilenameCmd(
    TCL_UNUSED(void *),
    Tcl_Interp *interp,		/* Current interpreter. */
    int argc,			/* Number of arguments. */
    const char **argv)		/* Argument strings. */
{
    Tcl_DString buffer;
    const char *result;

    if (argc != 2) {
	Tcl_AppendResult(interp, "wrong # arguments: should be \"",
		argv[0], " path\"", NULL);
	return TCL_ERROR;
    }
    result = Tcl_TranslateFileName(interp, argv[1], &buffer);
    if (result == NULL) {
	return TCL_ERROR;
    }
    Tcl_AppendResult(interp, result, NULL);
    Tcl_DStringFree(&buffer);
    return TCL_OK;
}

/*
 *----------------------------------------------------------------------
 *
 * TestupvarCmd --
 *
 *	This procedure implements the "testupvar" command.  It is used
 *	to test Tcl_UpVar and Tcl_UpVar2.
 *
 * Results:
 *	A standard Tcl result.
 *
 * Side effects:
 *	Creates or modifies an "upvar" reference.
 *
 *----------------------------------------------------------------------
 */

static int
TestupvarCmd(
    TCL_UNUSED(void *),
    Tcl_Interp *interp,		/* Current interpreter. */
    int argc,			/* Number of arguments. */
    const char **argv)		/* Argument strings. */
{
    int flags = 0;

    if ((argc != 5) && (argc != 6)) {
	Tcl_AppendResult(interp, "wrong # arguments: should be \"",
		argv[0], " level name ?name2? dest global\"", NULL);
	return TCL_ERROR;
    }

    if (argc == 5) {
	if (strcmp(argv[4], "global") == 0) {
	    flags = TCL_GLOBAL_ONLY;
	} else if (strcmp(argv[4], "namespace") == 0) {
	    flags = TCL_NAMESPACE_ONLY;
	}
	return Tcl_UpVar2(interp, argv[1], argv[2], NULL, argv[3], flags);
    } else {
	if (strcmp(argv[5], "global") == 0) {
	    flags = TCL_GLOBAL_ONLY;
	} else if (strcmp(argv[5], "namespace") == 0) {
	    flags = TCL_NAMESPACE_ONLY;
	}
	return Tcl_UpVar2(interp, argv[1], argv[2],
		(argv[3][0] == 0) ? NULL : argv[3], argv[4],
		flags);
    }
}

/*
 *----------------------------------------------------------------------
 *
 * TestseterrorcodeCmd --
 *
 *	This procedure implements the "testseterrorcodeCmd".  This tests up to
 *	five elements passed to the Tcl_SetErrorCode command.
 *
 * Results:
 *	A standard Tcl result. Always returns TCL_ERROR so that
 *	the error code can be tested.
 *
 * Side effects:
 *	None.
 *
 *----------------------------------------------------------------------
 */

static int
TestseterrorcodeCmd(
    TCL_UNUSED(void *),
    Tcl_Interp *interp,		/* Current interpreter. */
    int argc,			/* Number of arguments. */
    const char **argv)		/* Argument strings. */
{
    if (argc > 6) {
	Tcl_AppendResult(interp, "too many args", NULL);
	return TCL_ERROR;
    }
    switch (argc) {
    case 1:
	Tcl_SetErrorCode(interp, "NONE", NULL);
	break;
    case 2:
	Tcl_SetErrorCode(interp, argv[1], NULL);
	break;
    case 3:
	Tcl_SetErrorCode(interp, argv[1], argv[2], NULL);
	break;
    case 4:
	Tcl_SetErrorCode(interp, argv[1], argv[2], argv[3], NULL);
	break;
    case 5:
	Tcl_SetErrorCode(interp, argv[1], argv[2], argv[3], argv[4], NULL);
	break;
    case 6:
	Tcl_SetErrorCode(interp, argv[1], argv[2], argv[3], argv[4],
		argv[5], NULL);
    }
    return TCL_ERROR;
}

/*
 *----------------------------------------------------------------------
 *
 * TestsetobjerrorcodeCmd --
 *
 *	This procedure implements the "testsetobjerrorcodeCmd".
 *	This tests the Tcl_SetObjErrorCode function.
 *
 * Results:
 *	A standard Tcl result. Always returns TCL_ERROR so that
 *	the error code can be tested.
 *
 * Side effects:
 *	None.
 *
 *----------------------------------------------------------------------
 */

static int
TestsetobjerrorcodeCmd(
    TCL_UNUSED(void *),
    Tcl_Interp *interp,		/* Current interpreter. */
    TclSizeT objc,			/* Number of arguments. */
    Tcl_Obj *const objv[])	/* The argument objects. */
{
    Tcl_SetObjErrorCode(interp, Tcl_ConcatObj(objc - 1, objv + 1));
    return TCL_ERROR;
}

/*
 *----------------------------------------------------------------------
 *
 * TestfeventCmd --
 *
 *	This procedure implements the "testfevent" command.  It is
 *	used for testing the "fileevent" command.
 *
 * Results:
 *	A standard Tcl result.
 *
 * Side effects:
 *	Creates and deletes interpreters.
 *
 *----------------------------------------------------------------------
 */

static int
TestfeventCmd(
    TCL_UNUSED(void *),
    Tcl_Interp *interp,		/* Current interpreter. */
    int argc,			/* Number of arguments. */
    const char **argv)		/* Argument strings. */
{
    static Tcl_Interp *interp2 = NULL;
    int code;
    Tcl_Channel chan;

    if (argc < 2) {
	Tcl_AppendResult(interp, "wrong # args: should be \"", argv[0],
		" option ?arg ...?", NULL);
	return TCL_ERROR;
    }
    if (strcmp(argv[1], "cmd") == 0) {
	if (argc != 3) {
	    Tcl_AppendResult(interp, "wrong # args: should be \"", argv[0],
		    " cmd script", NULL);
	    return TCL_ERROR;
	}
	if (interp2 != NULL) {
	    code = Tcl_EvalEx(interp2, argv[2], TCL_INDEX_NONE, TCL_EVAL_GLOBAL);
	    Tcl_SetObjResult(interp, Tcl_GetObjResult(interp2));
	    return code;
	} else {
	    Tcl_AppendResult(interp,
		    "called \"testfevent code\" before \"testfevent create\"",
		    NULL);
	    return TCL_ERROR;
	}
    } else if (strcmp(argv[1], "create") == 0) {
	if (interp2 != NULL) {
	    Tcl_DeleteInterp(interp2);
	}
	interp2 = Tcl_CreateInterp();
	return Tcl_Init(interp2);
    } else if (strcmp(argv[1], "delete") == 0) {
	if (interp2 != NULL) {
	    Tcl_DeleteInterp(interp2);
	}
	interp2 = NULL;
    } else if (strcmp(argv[1], "share") == 0) {
	if (interp2 != NULL) {
	    chan = Tcl_GetChannel(interp, argv[2], NULL);
	    if (chan == (Tcl_Channel) NULL) {
		return TCL_ERROR;
	    }
	    Tcl_RegisterChannel(interp2, chan);
	}
    }

    return TCL_OK;
}

/*
 *----------------------------------------------------------------------
 *
 * TestpanicCmd --
 *
 *	Calls the panic routine.
 *
 * Results:
 *	Always returns TCL_OK.
 *
 * Side effects:
 *	May exit application.
 *
 *----------------------------------------------------------------------
 */

static int
TestpanicCmd(
    TCL_UNUSED(void *),
    TCL_UNUSED(Tcl_Interp *),
    int argc,			/* Number of arguments. */
    const char **argv)		/* Argument strings. */
{
    /*
     *  Put the arguments into a var args structure
     *  Append all of the arguments together separated by spaces
     */

    char *argString = Tcl_Merge(argc-1, argv+1);
    Tcl_Panic("%s", argString);
    Tcl_Free(argString);

    return TCL_OK;
}

static int
TestfileCmd(
    TCL_UNUSED(void *),
    Tcl_Interp *interp,		/* Current interpreter. */
    TclSizeT argc,			/* Number of arguments. */
    Tcl_Obj *const argv[])	/* The argument objects. */
{
    int force, i, result;
    Tcl_Obj *error = NULL;
    const char *subcmd;
    TclSizeT j;

    if (argc + 1 < 4) {
	return TCL_ERROR;
    }

    force = 0;
    i = 2;
    if (strcmp(Tcl_GetString(argv[2]), "-force") == 0) {
	force = 1;
	i = 3;
    }

    if (argc - i > 2) {
	return TCL_ERROR;
    }

    for (j = i; j < argc; j++) {
	if (Tcl_FSGetNormalizedPath(interp, argv[j]) == NULL) {
	    return TCL_ERROR;
	}
    }

    subcmd = Tcl_GetString(argv[1]);

    if (strcmp(subcmd, "mv") == 0) {
	result = TclpObjRenameFile(argv[i], argv[i + 1]);
    } else if (strcmp(subcmd, "cp") == 0) {
	result = TclpObjCopyFile(argv[i], argv[i + 1]);
    } else if (strcmp(subcmd, "rm") == 0) {
	result = TclpObjDeleteFile(argv[i]);
    } else if (strcmp(subcmd, "mkdir") == 0) {
	result = TclpObjCreateDirectory(argv[i]);
    } else if (strcmp(subcmd, "cpdir") == 0) {
	result = TclpObjCopyDirectory(argv[i], argv[i + 1], &error);
    } else if (strcmp(subcmd, "rmdir") == 0) {
	result = TclpObjRemoveDirectory(argv[i], force, &error);
    } else {
	result = TCL_ERROR;
	goto end;
    }

    if (result != TCL_OK) {
	if (error != NULL) {
	    if (Tcl_GetString(error)[0] != '\0') {
		Tcl_AppendResult(interp, Tcl_GetString(error), " ", NULL);
	    }
	    Tcl_DecrRefCount(error);
	}
	Tcl_AppendResult(interp, Tcl_ErrnoId(), NULL);
    }

  end:
    return result;
}

/*
 *----------------------------------------------------------------------
 *
 * TestgetvarfullnameCmd --
 *
 *	Implements the "testgetvarfullname" cmd that is used when testing
 *	the Tcl_GetVariableFullName procedure.
 *
 * Results:
 *	A standard Tcl result.
 *
 * Side effects:
 *	None.
 *
 *----------------------------------------------------------------------
 */

static int
TestgetvarfullnameCmd(
    TCL_UNUSED(void *),
    Tcl_Interp *interp,		/* Current interpreter. */
    TclSizeT objc,			/* Number of arguments. */
    Tcl_Obj *const objv[])	/* The argument objects. */
{
    const char *name, *arg;
    int flags = 0;
    Tcl_Namespace *namespacePtr;
    Tcl_CallFrame *framePtr;
    Tcl_Var variable;

    if (objc != 3) {
	Tcl_WrongNumArgs(interp, 1, objv, "name scope");
	return TCL_ERROR;
    }

    name = Tcl_GetString(objv[1]);

    arg = Tcl_GetString(objv[2]);
    if (strcmp(arg, "global") == 0) {
	flags = TCL_GLOBAL_ONLY;
    } else if (strcmp(arg, "namespace") == 0) {
	flags = TCL_NAMESPACE_ONLY;
    }

    /*
     * This command, like any other created with Tcl_Create[Obj]Command, runs
     * in the global namespace. As a "namespace-aware" command that needs to
     * run in a particular namespace, it must activate that namespace itself.
     */

    if (flags == TCL_NAMESPACE_ONLY) {
	namespacePtr = Tcl_FindNamespace(interp, "::test_ns_var", NULL,
		TCL_LEAVE_ERR_MSG);
	if (namespacePtr == NULL) {
	    return TCL_ERROR;
	}
	(void) TclPushStackFrame(interp, &framePtr, namespacePtr,
		/*isProcCallFrame*/ 0);
    }

    variable = Tcl_FindNamespaceVar(interp, name, NULL,
	    (flags | TCL_LEAVE_ERR_MSG));

    if (flags == TCL_NAMESPACE_ONLY) {
	TclPopStackFrame(interp);
    }
    if (variable == (Tcl_Var) NULL) {
	return TCL_ERROR;
    }
    Tcl_GetVariableFullName(interp, variable, Tcl_GetObjResult(interp));
    return TCL_OK;
}

/*
 *----------------------------------------------------------------------
 *
 * GetTimesObjCmd --
 *
 *	This procedure implements the "gettimes" command.  It is used for
 *	computing the time needed for various basic operations such as reading
 *	variables, allocating memory, snprintf, converting variables, etc.
 *
 * Results:
 *	A standard Tcl result.
 *
 * Side effects:
 *	Allocates and frees memory, sets a variable "a" in the interpreter.
 *
 *----------------------------------------------------------------------
 */

static int
GetTimesObjCmd(
    TCL_UNUSED(void *),
    Tcl_Interp *interp,		/* The current interpreter. */
    TCL_UNUSED(TclSizeT) /*cobjc*/,
    TCL_UNUSED(Tcl_Obj *const *) /*cobjv*/)
{
    Interp *iPtr = (Interp *) interp;
    int i, n;
    double timePer;
    Tcl_Time start, stop;
    Tcl_Obj *objPtr, **objv;
    const char *s;
    char newString[TCL_INTEGER_SPACE];

    /* alloc & free 100000 times */
    fprintf(stderr, "alloc & free 100000 6 word items\n");
    Tcl_GetTime(&start);
    for (i = 0;  i < 100000;  i++) {
	objPtr = (Tcl_Obj *)Tcl_Alloc(sizeof(Tcl_Obj));
	Tcl_Free(objPtr);
    }
    Tcl_GetTime(&stop);
    timePer = (stop.sec - start.sec)*1000000 + (stop.usec - start.usec);
    fprintf(stderr, "   %.3f usec per alloc+free\n", timePer/100000);

    /* alloc 5000 times */
    fprintf(stderr, "alloc 5000 6 word items\n");
    objv = (Tcl_Obj **)Tcl_Alloc(5000 * sizeof(Tcl_Obj *));
    Tcl_GetTime(&start);
    for (i = 0;  i < 5000;  i++) {
	objv[i] = (Tcl_Obj *)Tcl_Alloc(sizeof(Tcl_Obj));
    }
    Tcl_GetTime(&stop);
    timePer = (stop.sec - start.sec)*1000000 + (stop.usec - start.usec);
    fprintf(stderr, "   %.3f usec per alloc\n", timePer/5000);

    /* free 5000 times */
    fprintf(stderr, "free 5000 6 word items\n");
    Tcl_GetTime(&start);
    for (i = 0;  i < 5000;  i++) {
	Tcl_Free(objv[i]);
    }
    Tcl_GetTime(&stop);
    timePer = (stop.sec - start.sec)*1000000 + (stop.usec - start.usec);
    fprintf(stderr, "   %.3f usec per free\n", timePer/5000);

    /* Tcl_NewObj 5000 times */
    fprintf(stderr, "Tcl_NewObj 5000 times\n");
    Tcl_GetTime(&start);
    for (i = 0;  i < 5000;  i++) {
	objv[i] = Tcl_NewObj();
    }
    Tcl_GetTime(&stop);
    timePer = (stop.sec - start.sec)*1000000 + (stop.usec - start.usec);
    fprintf(stderr, "   %.3f usec per Tcl_NewObj\n", timePer/5000);

    /* Tcl_DecrRefCount 5000 times */
    fprintf(stderr, "Tcl_DecrRefCount 5000 times\n");
    Tcl_GetTime(&start);
    for (i = 0;  i < 5000;  i++) {
	objPtr = objv[i];
	Tcl_DecrRefCount(objPtr);
    }
    Tcl_GetTime(&stop);
    timePer = (stop.sec - start.sec)*1000000 + (stop.usec - start.usec);
    fprintf(stderr, "   %.3f usec per Tcl_DecrRefCount\n", timePer/5000);
    Tcl_Free(objv);

    /* TclGetString 100000 times */
    fprintf(stderr, "Tcl_GetStringFromObj of \"12345\" 100000 times\n");
    objPtr = Tcl_NewStringObj("12345", TCL_INDEX_NONE);
    Tcl_GetTime(&start);
    for (i = 0;  i < 100000;  i++) {
	(void) TclGetString(objPtr);
    }
    Tcl_GetTime(&stop);
    timePer = (stop.sec - start.sec)*1000000 + (stop.usec - start.usec);
    fprintf(stderr, "   %.3f usec per Tcl_GetStringFromObj of \"12345\"\n",
	    timePer/100000);

    /* Tcl_GetIntFromObj 100000 times */
    fprintf(stderr, "Tcl_GetIntFromObj of \"12345\" 100000 times\n");
    Tcl_GetTime(&start);
    for (i = 0;  i < 100000;  i++) {
	if (Tcl_GetIntFromObj(interp, objPtr, &n) != TCL_OK) {
	    return TCL_ERROR;
	}
    }
    Tcl_GetTime(&stop);
    timePer = (stop.sec - start.sec)*1000000 + (stop.usec - start.usec);
    fprintf(stderr, "   %.3f usec per Tcl_GetIntFromObj of \"12345\"\n",
	    timePer/100000);
    Tcl_DecrRefCount(objPtr);

    /* Tcl_GetInt 100000 times */
    fprintf(stderr, "Tcl_GetInt of \"12345\" 100000 times\n");
    Tcl_GetTime(&start);
    for (i = 0;  i < 100000;  i++) {
	if (Tcl_GetInt(interp, "12345", &n) != TCL_OK) {
	    return TCL_ERROR;
	}
    }
    Tcl_GetTime(&stop);
    timePer = (stop.sec - start.sec)*1000000 + (stop.usec - start.usec);
    fprintf(stderr, "   %.3f usec per Tcl_GetInt of \"12345\"\n",
	    timePer/100000);

    /* snprintf 100000 times */
    fprintf(stderr, "snprintf of 12345 100000 times\n");
    Tcl_GetTime(&start);
    for (i = 0;  i < 100000;  i++) {
	snprintf(newString, sizeof(newString), "%d", 12345);
    }
    Tcl_GetTime(&stop);
    timePer = (stop.sec - start.sec)*1000000 + (stop.usec - start.usec);
    fprintf(stderr, "   %.3f usec per snprintf of 12345\n",
	    timePer/100000);

    /* hashtable lookup 100000 times */
    fprintf(stderr, "hashtable lookup of \"gettimes\" 100000 times\n");
    Tcl_GetTime(&start);
    for (i = 0;  i < 100000;  i++) {
	(void) Tcl_FindHashEntry(&iPtr->globalNsPtr->cmdTable, "gettimes");
    }
    Tcl_GetTime(&stop);
    timePer = (stop.sec - start.sec)*1000000 + (stop.usec - start.usec);
    fprintf(stderr, "   %.3f usec per hashtable lookup of \"gettimes\"\n",
	    timePer/100000);

    /* Tcl_SetVar 100000 times */
    fprintf(stderr, "Tcl_SetVar2 of \"12345\" 100000 times\n");
    Tcl_GetTime(&start);
    for (i = 0;  i < 100000;  i++) {
	s = Tcl_SetVar2(interp, "a", NULL, "12345", TCL_LEAVE_ERR_MSG);
	if (s == NULL) {
	    return TCL_ERROR;
	}
    }
    Tcl_GetTime(&stop);
    timePer = (stop.sec - start.sec)*1000000 + (stop.usec - start.usec);
    fprintf(stderr, "   %.3f usec per Tcl_SetVar of a to \"12345\"\n",
	    timePer/100000);

    /* Tcl_GetVar 100000 times */
    fprintf(stderr, "Tcl_GetVar of a==\"12345\" 100000 times\n");
    Tcl_GetTime(&start);
    for (i = 0;  i < 100000;  i++) {
	s = Tcl_GetVar2(interp, "a", NULL, TCL_LEAVE_ERR_MSG);
	if (s == NULL) {
	    return TCL_ERROR;
	}
    }
    Tcl_GetTime(&stop);
    timePer = (stop.sec - start.sec)*1000000 + (stop.usec - start.usec);
    fprintf(stderr, "   %.3f usec per Tcl_GetVar of a==\"12345\"\n",
	    timePer/100000);

    Tcl_ResetResult(interp);
    return TCL_OK;
}

/*
 *----------------------------------------------------------------------
 *
 * NoopCmd --
 *
 *	This procedure is just used to time the overhead involved in
 *	parsing and invoking a command.
 *
 * Results:
 *	None.
 *
 * Side effects:
 *	None.
 *
 *----------------------------------------------------------------------
 */

static int
NoopCmd(
    TCL_UNUSED(void *),
    TCL_UNUSED(Tcl_Interp *),
    TCL_UNUSED(int) /*argc*/,
    TCL_UNUSED(const char **) /*argv*/)
{
    return TCL_OK;
}

/*
 *----------------------------------------------------------------------
 *
 * NoopObjCmd --
 *
 *	This object-based procedure is just used to time the overhead
 *	involved in parsing and invoking a command.
 *
 * Results:
 *	Returns the TCL_OK result code.
 *
 * Side effects:
 *	None.
 *
 *----------------------------------------------------------------------
 */

static int
NoopObjCmd(
    TCL_UNUSED(void *),
    TCL_UNUSED(Tcl_Interp *),
    TCL_UNUSED(TclSizeT) /*objc*/,
    TCL_UNUSED(Tcl_Obj *const *) /*objv*/)
{
    return TCL_OK;
}

/*
 *----------------------------------------------------------------------
 *
 * TeststringbytesObjCmd --
 *	Returns bytearray value of the bytes in argument string rep
 *
 * Results:
 *	Returns the TCL_OK result code.
 *
 * Side effects:
 *	None.
 *
 *----------------------------------------------------------------------
 */

static int
TeststringbytesObjCmd(
    TCL_UNUSED(void *),
    Tcl_Interp *interp,		/* Current interpreter. */
    TclSizeT objc,			/* Number of arguments. */
    Tcl_Obj *const objv[])	/* The argument objects. */
{
    Tcl_Size n;
    const unsigned char *p;

    if (objc != 2) {
	Tcl_WrongNumArgs(interp, 1, objv, "value");
	return TCL_ERROR;
    }
    p = (const unsigned char *)Tcl_GetStringFromObj(objv[1], &n);
    Tcl_SetObjResult(interp, Tcl_NewByteArrayObj(p, n));
    return TCL_OK;
}

/*
 *----------------------------------------------------------------------
 *
 * TestpurebytesobjObjCmd --
 *
 *	This object-based procedure constructs a pure bytes object
 *	without type and with internal representation containing NULL's.
 *
 *	If no argument supplied it returns empty object with tclEmptyStringRep,
 *	otherwise it returns this as pure bytes object with bytes value equal
 *	string.
 *
 * Results:
 *	Returns the TCL_OK result code.
 *
 * Side effects:
 *	None.
 *
 *----------------------------------------------------------------------
 */

static int
TestpurebytesobjObjCmd(
    TCL_UNUSED(void *),
    Tcl_Interp *interp,		/* Current interpreter. */
    TclSizeT objc,			/* Number of arguments. */
    Tcl_Obj *const objv[])	/* The argument objects. */
{
    Tcl_Obj *objPtr;

    if (objc > 2) {
	Tcl_WrongNumArgs(interp, 1, objv, "?string?");
	return TCL_ERROR;
    }
    objPtr = Tcl_NewObj();
    /*
    objPtr->internalRep.twoPtrValue.ptr1 = NULL;
    objPtr->internalRep.twoPtrValue.ptr2 = NULL;
    */
    memset(&objPtr->internalRep, 0, sizeof(objPtr->internalRep));
    if (objc == 2) {
	const char *s = Tcl_GetString(objv[1]);
	objPtr->length = objv[1]->length;
	objPtr->bytes = (char *)Tcl_Alloc(objPtr->length + 1);
	memcpy(objPtr->bytes, s, objPtr->length);
	objPtr->bytes[objPtr->length] = 0;
    }
    Tcl_SetObjResult(interp, objPtr);
    return TCL_OK;
}

/*
 *----------------------------------------------------------------------
 *
 * TestsetbytearraylengthObjCmd --
 *
 *	Testing command 'testsetbytearraylength` used to test the public
 *	interface routine Tcl_SetByteArrayLength().
 *
 * Results:
 *	Returns the TCL_OK result code.
 *
 * Side effects:
 *	None.
 *
 *----------------------------------------------------------------------
 */

static int
TestsetbytearraylengthObjCmd(
    TCL_UNUSED(void *),
    Tcl_Interp *interp,		/* Current interpreter. */
    TclSizeT objc,			/* Number of arguments. */
    Tcl_Obj *const objv[])	/* The argument objects. */
{
    int n;
    Tcl_Obj *obj = NULL;

    if (objc != 3) {
	Tcl_WrongNumArgs(interp, 1, objv, "value length");
	return TCL_ERROR;
    }
    if (TCL_OK != Tcl_GetIntFromObj(interp, objv[2], &n)) {
	return TCL_ERROR;
    }
    obj = objv[1];
    if (Tcl_IsShared(obj)) {
	obj = Tcl_DuplicateObj(obj);
    }
    if (Tcl_SetByteArrayLength(obj, n) == NULL) {
	if (obj != objv[1]) {
	    Tcl_DecrRefCount(obj);
	}
	Tcl_AppendResult(interp, "expected bytes", NULL);
	return TCL_ERROR;
    }
    Tcl_SetObjResult(interp, obj);
    return TCL_OK;
}

/*
 *----------------------------------------------------------------------
 *
 * TestbytestringObjCmd --
 *
 *	This object-based procedure constructs a string which can
 *	possibly contain invalid UTF-8 bytes.
 *
 * Results:
 *	Returns the TCL_OK result code.
 *
 * Side effects:
 *	None.
 *
 *----------------------------------------------------------------------
 */

static int
TestbytestringObjCmd(
    TCL_UNUSED(void *),
    Tcl_Interp *interp,		/* Current interpreter. */
    TclSizeT objc,			/* Number of arguments. */
    Tcl_Obj *const objv[])	/* The argument objects. */
{
    size_t n = 0;
    const char *p;

    if (objc != 2) {
	Tcl_WrongNumArgs(interp, 1, objv, "bytearray");
	return TCL_ERROR;
    }

    p = (const char *)Tcl_GetBytesFromObj(interp, objv[1], &n);
    if (p == NULL) {
	return TCL_ERROR;
    }
    Tcl_SetObjResult(interp, Tcl_NewStringObj(p, n));
    return TCL_OK;
}

/*
 *----------------------------------------------------------------------
 *
 * TestsetCmd --
 *
 *	Implements the "testset{err,noerr}" cmds that are used when testing
 *	Tcl_Set/GetVar C Api with/without TCL_LEAVE_ERR_MSG flag
 *
 * Results:
 *	A standard Tcl result.
 *
 * Side effects:
 *     Variables may be set.
 *
 *----------------------------------------------------------------------
 */

static int
TestsetCmd(
    void *data,		/* Additional flags for Get/SetVar2. */
    Tcl_Interp *interp,/* Current interpreter. */
    int argc,			/* Number of arguments. */
    const char **argv)		/* Argument strings. */
{
    int flags = PTR2INT(data);
    const char *value;

    if (argc == 2) {
	Tcl_AppendResult(interp, "before get", NULL);
	value = Tcl_GetVar2(interp, argv[1], NULL, flags);
	if (value == NULL) {
	    return TCL_ERROR;
	}
	Tcl_AppendElement(interp, value);
	return TCL_OK;
    } else if (argc == 3) {
	Tcl_AppendResult(interp, "before set", NULL);
	value = Tcl_SetVar2(interp, argv[1], NULL, argv[2], flags);
	if (value == NULL) {
	    return TCL_ERROR;
	}
	Tcl_AppendElement(interp, value);
	return TCL_OK;
    } else {
	Tcl_AppendResult(interp, "wrong # args: should be \"",
		argv[0], " varName ?newValue?\"", NULL);
	return TCL_ERROR;
    }
}
static int
Testset2Cmd(
    void *data,		/* Additional flags for Get/SetVar2. */
    Tcl_Interp *interp,/* Current interpreter. */
    int argc,			/* Number of arguments. */
    const char **argv)		/* Argument strings. */
{
    int flags = PTR2INT(data);
    const char *value;

    if (argc == 3) {
	Tcl_AppendResult(interp, "before get", NULL);
	value = Tcl_GetVar2(interp, argv[1], argv[2], flags);
	if (value == NULL) {
	    return TCL_ERROR;
	}
	Tcl_AppendElement(interp, value);
	return TCL_OK;
    } else if (argc == 4) {
	Tcl_AppendResult(interp, "before set", NULL);
	value = Tcl_SetVar2(interp, argv[1], argv[2], argv[3], flags);
	if (value == NULL) {
	    return TCL_ERROR;
	}
	Tcl_AppendElement(interp, value);
	return TCL_OK;
    } else {
	Tcl_AppendResult(interp, "wrong # args: should be \"",
		argv[0], " varName elemName ?newValue?\"", NULL);
	return TCL_ERROR;
    }
}

/*
 *----------------------------------------------------------------------
 *
 * TestmainthreadCmd  --
 *
 *	Implements the "testmainthread" cmd that is used to test the
 *	'Tcl_GetCurrentThread' API.
 *
 * Results:
 *	A standard Tcl result.
 *
 * Side effects:
 *	None.
 *
 *----------------------------------------------------------------------
 */

static int
TestmainthreadCmd(
    TCL_UNUSED(void *),
    Tcl_Interp *interp,/* Current interpreter. */
    int argc,			/* Number of arguments. */
    TCL_UNUSED(const char **) /*argv*/)
{
    if (argc == 1) {
	Tcl_Obj *idObj = Tcl_NewWideIntObj((Tcl_WideInt)(size_t)Tcl_GetCurrentThread());

	Tcl_SetObjResult(interp, idObj);
	return TCL_OK;
    } else {
	Tcl_AppendResult(interp, "wrong # args", NULL);
	return TCL_ERROR;
    }
}

/*
 *----------------------------------------------------------------------
 *
 * MainLoop --
 *
 *	A main loop set by TestsetmainloopCmd below.
 *
 * Results:
 *	None.
 *
 * Side effects:
 *	Event handlers could do anything.
 *
 *----------------------------------------------------------------------
 */

static void
MainLoop(void)
{
    while (!exitMainLoop) {
	Tcl_DoOneEvent(0);
    }
    fprintf(stdout,"Exit MainLoop\n");
    fflush(stdout);
}

/*
 *----------------------------------------------------------------------
 *
 * TestsetmainloopCmd  --
 *
 *	Implements the "testsetmainloop" cmd that is used to test the
 *	'Tcl_SetMainLoop' API.
 *
 * Results:
 *	A standard Tcl result.
 *
 * Side effects:
 *	None.
 *
 *----------------------------------------------------------------------
 */

static int
TestsetmainloopCmd(
    TCL_UNUSED(void *),
    TCL_UNUSED(Tcl_Interp *),
    TCL_UNUSED(int) /*argc*/,
    TCL_UNUSED(const char **) /*argv*/)
{
    exitMainLoop = 0;
    Tcl_SetMainLoop(MainLoop);
    return TCL_OK;
}

/*
 *----------------------------------------------------------------------
 *
 * TestexitmainloopCmd  --
 *
 *	Implements the "testexitmainloop" cmd that is used to test the
 *	'Tcl_SetMainLoop' API.
 *
 * Results:
 *	A standard Tcl result.
 *
 * Side effects:
 *	None.
 *
 *----------------------------------------------------------------------
 */

static int
TestexitmainloopCmd(
    TCL_UNUSED(void *),
    TCL_UNUSED(Tcl_Interp *),
    TCL_UNUSED(int) /*argc*/,
    TCL_UNUSED(const char **) /*argv*/)
{
    exitMainLoop = 1;
    return TCL_OK;
}

/*
 *----------------------------------------------------------------------
 *
 * TestChannelCmd --
 *
 *	Implements the Tcl "testchannel" debugging command and its
 *	subcommands. This is part of the testing environment.
 *
 * Results:
 *	A standard Tcl result.
 *
 * Side effects:
 *	None.
 *
 *----------------------------------------------------------------------
 */

static int
TestChannelCmd(
    TCL_UNUSED(void *),
    Tcl_Interp *interp,		/* Interpreter for result. */
    int argc,			/* Count of additional args. */
    const char **argv)		/* Additional arg strings. */
{
    const char *cmdName;	/* Sub command. */
    Tcl_HashTable *hTblPtr;	/* Hash table of channels. */
    Tcl_HashSearch hSearch;	/* Search variable. */
    Tcl_HashEntry *hPtr;	/* Search variable. */
    Channel *chanPtr;		/* The actual channel. */
    ChannelState *statePtr;	/* state info for channel */
    Tcl_Channel chan;		/* The opaque type. */
    size_t len;			/* Length of subcommand string. */
    int IOQueued;		/* How much IO is queued inside channel? */
    char buf[TCL_INTEGER_SPACE];/* For snprintf. */
    int mode;			/* rw mode of the channel */

    if (argc < 2) {
	Tcl_AppendResult(interp, "wrong # args: should be \"", argv[0],
		" subcommand ?additional args..?\"", NULL);
	return TCL_ERROR;
    }
    cmdName = argv[1];
    len = strlen(cmdName);

    chanPtr = NULL;

    if (argc > 2) {
	if ((cmdName[0] == 's') && (strncmp(cmdName, "splice", len) == 0)) {
	    /* For splice access the pool of detached channels.
	     * Locate channel, remove from the list.
	     */

	    TestChannel **nextPtrPtr, *curPtr;

	    chan = (Tcl_Channel) NULL;
	    for (nextPtrPtr = &firstDetached, curPtr = firstDetached;
		 curPtr != NULL;
		 nextPtrPtr = &(curPtr->nextPtr), curPtr = curPtr->nextPtr) {

		if (strcmp(argv[2], Tcl_GetChannelName(curPtr->chan)) == 0) {
		    *nextPtrPtr = curPtr->nextPtr;
		    curPtr->nextPtr = NULL;
		    chan = curPtr->chan;
		    Tcl_Free(curPtr);
		    break;
		}
	    }
	} else {
	    chan = Tcl_GetChannel(interp, argv[2], &mode);
	}
	if (chan == (Tcl_Channel) NULL) {
	    return TCL_ERROR;
	}
	chanPtr		= (Channel *) chan;
	statePtr	= chanPtr->state;
	chanPtr		= statePtr->topChanPtr;
	chan		= (Tcl_Channel) chanPtr;
    } else {
	statePtr	= NULL;
	chan		= NULL;
    }

    if ((cmdName[0] == 's') && (strncmp(cmdName, "setchannelerror", len) == 0)) {

	Tcl_Obj *msg = Tcl_NewStringObj(argv[3], TCL_INDEX_NONE);

	Tcl_IncrRefCount(msg);
	Tcl_SetChannelError(chan, msg);
	Tcl_DecrRefCount(msg);

	Tcl_GetChannelError(chan, &msg);
	Tcl_SetObjResult(interp, msg);
	Tcl_DecrRefCount(msg);
	return TCL_OK;
    }
    if ((cmdName[0] == 's') && (strncmp(cmdName, "setchannelerrorinterp", len) == 0)) {

	Tcl_Obj *msg = Tcl_NewStringObj(argv[3], TCL_INDEX_NONE);

	Tcl_IncrRefCount(msg);
	Tcl_SetChannelErrorInterp(interp, msg);
	Tcl_DecrRefCount(msg);

	Tcl_GetChannelErrorInterp(interp, &msg);
	Tcl_SetObjResult(interp, msg);
	Tcl_DecrRefCount(msg);
	return TCL_OK;
    }

    /*
     * "cut" is actually more a simplified detach facility as provided by the
     * Thread package. Without the safeguards of a regular command (no
     * checking that the command is truly cut'able, no mutexes for
     * thread-safety). Its complementary command is "splice", see below.
     */

    if ((cmdName[0] == 'c') && (strncmp(cmdName, "cut", len) == 0)) {
	TestChannel *det;

	if (argc != 3) {
	    Tcl_AppendResult(interp, "wrong # args: should be \"", argv[0],
		    " cut channelName\"", NULL);
	    return TCL_ERROR;
	}

	Tcl_RegisterChannel(NULL, chan); /* prevent closing */
	Tcl_UnregisterChannel(interp, chan);

	Tcl_CutChannel(chan);

	/* Remember the channel in the pool of detached channels */

	det = (TestChannel *)Tcl_Alloc(sizeof(TestChannel));
	det->chan     = chan;
	det->nextPtr  = firstDetached;
	firstDetached = det;

	return TCL_OK;
    }

    if ((cmdName[0] == 'c') &&
	    (strncmp(cmdName, "clearchannelhandlers", len) == 0)) {
	if (argc != 3) {
	    Tcl_AppendResult(interp, "wrong # args: should be \"", argv[0],
		    " clearchannelhandlers channelName\"", NULL);
	    return TCL_ERROR;
	}
	Tcl_ClearChannelHandlers(chan);
	return TCL_OK;
    }

    if ((cmdName[0] == 'i') && (strncmp(cmdName, "info", len) == 0)) {
	if (argc != 3) {
	    Tcl_AppendResult(interp, "wrong # args: should be \"", argv[0],
		    " info channelName\"", NULL);
	    return TCL_ERROR;
	}
	Tcl_AppendElement(interp, argv[2]);
	Tcl_AppendElement(interp, Tcl_ChannelName(chanPtr->typePtr));
	if (statePtr->flags & TCL_READABLE) {
	    Tcl_AppendElement(interp, "read");
	} else {
	    Tcl_AppendElement(interp, "");
	}
	if (statePtr->flags & TCL_WRITABLE) {
	    Tcl_AppendElement(interp, "write");
	} else {
	    Tcl_AppendElement(interp, "");
	}
	if (statePtr->flags & CHANNEL_NONBLOCKING) {
	    Tcl_AppendElement(interp, "nonblocking");
	} else {
	    Tcl_AppendElement(interp, "blocking");
	}
	if (statePtr->flags & CHANNEL_LINEBUFFERED) {
	    Tcl_AppendElement(interp, "line");
	} else if (statePtr->flags & CHANNEL_UNBUFFERED) {
	    Tcl_AppendElement(interp, "none");
	} else {
	    Tcl_AppendElement(interp, "full");
	}
	if (statePtr->flags & BG_FLUSH_SCHEDULED) {
	    Tcl_AppendElement(interp, "async_flush");
	} else {
	    Tcl_AppendElement(interp, "");
	}
	if (statePtr->flags & CHANNEL_EOF) {
	    Tcl_AppendElement(interp, "eof");
	} else {
	    Tcl_AppendElement(interp, "");
	}
	if (statePtr->flags & CHANNEL_BLOCKED) {
	    Tcl_AppendElement(interp, "blocked");
	} else {
	    Tcl_AppendElement(interp, "unblocked");
	}
	if (statePtr->inputTranslation == TCL_TRANSLATE_AUTO) {
	    Tcl_AppendElement(interp, "auto");
	    if (statePtr->flags & INPUT_SAW_CR) {
		Tcl_AppendElement(interp, "saw_cr");
	    } else {
		Tcl_AppendElement(interp, "");
	    }
	} else if (statePtr->inputTranslation == TCL_TRANSLATE_LF) {
	    Tcl_AppendElement(interp, "lf");
	    Tcl_AppendElement(interp, "");
	} else if (statePtr->inputTranslation == TCL_TRANSLATE_CR) {
	    Tcl_AppendElement(interp, "cr");
	    Tcl_AppendElement(interp, "");
	} else if (statePtr->inputTranslation == TCL_TRANSLATE_CRLF) {
	    Tcl_AppendElement(interp, "crlf");
	    if (statePtr->flags & INPUT_SAW_CR) {
		Tcl_AppendElement(interp, "queued_cr");
	    } else {
		Tcl_AppendElement(interp, "");
	    }
	}
	if (statePtr->outputTranslation == TCL_TRANSLATE_AUTO) {
	    Tcl_AppendElement(interp, "auto");
	} else if (statePtr->outputTranslation == TCL_TRANSLATE_LF) {
	    Tcl_AppendElement(interp, "lf");
	} else if (statePtr->outputTranslation == TCL_TRANSLATE_CR) {
	    Tcl_AppendElement(interp, "cr");
	} else if (statePtr->outputTranslation == TCL_TRANSLATE_CRLF) {
	    Tcl_AppendElement(interp, "crlf");
	}
	IOQueued = Tcl_InputBuffered(chan);
	TclFormatInt(buf, IOQueued);
	Tcl_AppendElement(interp, buf);

	IOQueued = Tcl_OutputBuffered(chan);
	TclFormatInt(buf, IOQueued);
	Tcl_AppendElement(interp, buf);

	TclFormatInt(buf, (int)Tcl_Tell(chan));
	Tcl_AppendElement(interp, buf);

	TclFormatInt(buf, statePtr->refCount);
	Tcl_AppendElement(interp, buf);

	return TCL_OK;
    }

    if ((cmdName[0] == 'i') &&
	    (strncmp(cmdName, "inputbuffered", len) == 0)) {
	if (argc != 3) {
	    Tcl_AppendResult(interp, "channel name required", NULL);
	    return TCL_ERROR;
	}
	IOQueued = Tcl_InputBuffered(chan);
	TclFormatInt(buf, IOQueued);
	Tcl_AppendResult(interp, buf, NULL);
	return TCL_OK;
    }

    if ((cmdName[0] == 'i') && (strncmp(cmdName, "isshared", len) == 0)) {
	if (argc != 3) {
	    Tcl_AppendResult(interp, "channel name required", NULL);
	    return TCL_ERROR;
	}

	TclFormatInt(buf, Tcl_IsChannelShared(chan));
	Tcl_AppendResult(interp, buf, NULL);
	return TCL_OK;
    }

    if ((cmdName[0] == 'i') && (strncmp(cmdName, "isstandard", len) == 0)) {
	if (argc != 3) {
	    Tcl_AppendResult(interp, "channel name required", NULL);
	    return TCL_ERROR;
	}

	TclFormatInt(buf, Tcl_IsStandardChannel(chan));
	Tcl_AppendResult(interp, buf, NULL);
	return TCL_OK;
    }

    if ((cmdName[0] == 'm') && (strncmp(cmdName, "mode", len) == 0)) {
	if (argc != 3) {
	    Tcl_AppendResult(interp, "channel name required", NULL);
	    return TCL_ERROR;
	}

	if (statePtr->flags & TCL_READABLE) {
	    Tcl_AppendElement(interp, "read");
	} else {
	    Tcl_AppendElement(interp, "");
	}
	if (statePtr->flags & TCL_WRITABLE) {
	    Tcl_AppendElement(interp, "write");
	} else {
	    Tcl_AppendElement(interp, "");
	}
	return TCL_OK;
    }

    if ((cmdName[0] == 'm') && (strncmp(cmdName, "maxmode", len) == 0)) {
	if (argc != 3) {
	    Tcl_AppendResult(interp, "channel name required", NULL);
	    return TCL_ERROR;
	}

	if (statePtr->maxPerms & TCL_READABLE) {
	    Tcl_AppendElement(interp, "read");
	} else {
	    Tcl_AppendElement(interp, "");
	}
	if (statePtr->maxPerms & TCL_WRITABLE) {
	    Tcl_AppendElement(interp, "write");
	} else {
	    Tcl_AppendElement(interp, "");
	}
	return TCL_OK;
    }

    if ((cmdName[0] == 'm') && (strncmp(cmdName, "mremove-rd", len) == 0)) {
        if (argc != 3) {
            Tcl_AppendResult(interp, "channel name required",
                    (char *) NULL);
            return TCL_ERROR;
        }

	return Tcl_RemoveChannelMode(interp, chan, TCL_READABLE);
    }

    if ((cmdName[0] == 'm') && (strncmp(cmdName, "mremove-wr", len) == 0)) {
        if (argc != 3) {
            Tcl_AppendResult(interp, "channel name required",
                    (char *) NULL);
            return TCL_ERROR;
        }

	return Tcl_RemoveChannelMode(interp, chan, TCL_WRITABLE);
    }

    if ((cmdName[0] == 'm') && (strncmp(cmdName, "mthread", len) == 0)) {
	if (argc != 3) {
	    Tcl_AppendResult(interp, "channel name required", NULL);
	    return TCL_ERROR;
	}

	Tcl_SetObjResult(interp, Tcl_NewWideIntObj(
		(Tcl_WideInt) (size_t) Tcl_GetChannelThread(chan)));
	return TCL_OK;
    }

    if ((cmdName[0] == 'n') && (strncmp(cmdName, "name", len) == 0)) {
	if (argc != 3) {
	    Tcl_AppendResult(interp, "channel name required", NULL);
	    return TCL_ERROR;
	}
	Tcl_AppendResult(interp, statePtr->channelName, NULL);
	return TCL_OK;
    }

    if ((cmdName[0] == 'o') && (strncmp(cmdName, "open", len) == 0)) {
	hTblPtr = (Tcl_HashTable *) Tcl_GetAssocData(interp, "tclIO", NULL);
	if (hTblPtr == NULL) {
	    return TCL_OK;
	}
	for (hPtr = Tcl_FirstHashEntry(hTblPtr, &hSearch);
	     hPtr != NULL;
	     hPtr = Tcl_NextHashEntry(&hSearch)) {
	    Tcl_AppendElement(interp, (char *)Tcl_GetHashKey(hTblPtr, hPtr));
	}
	return TCL_OK;
    }

    if ((cmdName[0] == 'o') &&
	    (strncmp(cmdName, "outputbuffered", len) == 0)) {
	if (argc != 3) {
	    Tcl_AppendResult(interp, "channel name required", NULL);
	    return TCL_ERROR;
	}

	IOQueued = Tcl_OutputBuffered(chan);
	TclFormatInt(buf, IOQueued);
	Tcl_AppendResult(interp, buf, NULL);
	return TCL_OK;
    }

    if ((cmdName[0] == 'q') &&
	    (strncmp(cmdName, "queuedcr", len) == 0)) {
	if (argc != 3) {
	    Tcl_AppendResult(interp, "channel name required", NULL);
	    return TCL_ERROR;
	}

	Tcl_AppendResult(interp,
		(statePtr->flags & INPUT_SAW_CR) ? "1" : "0", NULL);
	return TCL_OK;
    }

    if ((cmdName[0] == 'r') && (strncmp(cmdName, "readable", len) == 0)) {
	hTblPtr = (Tcl_HashTable *) Tcl_GetAssocData(interp, "tclIO", NULL);
	if (hTblPtr == NULL) {
	    return TCL_OK;
	}
	for (hPtr = Tcl_FirstHashEntry(hTblPtr, &hSearch);
	     hPtr != NULL;
	     hPtr = Tcl_NextHashEntry(&hSearch)) {
	    chanPtr  = (Channel *) Tcl_GetHashValue(hPtr);
	    statePtr = chanPtr->state;
	    if (statePtr->flags & TCL_READABLE) {
		Tcl_AppendElement(interp, (char *)Tcl_GetHashKey(hTblPtr, hPtr));
	    }
	}
	return TCL_OK;
    }

    if ((cmdName[0] == 'r') && (strncmp(cmdName, "refcount", len) == 0)) {
	if (argc != 3) {
	    Tcl_AppendResult(interp, "channel name required", NULL);
	    return TCL_ERROR;
	}

	TclFormatInt(buf, statePtr->refCount);
	Tcl_AppendResult(interp, buf, NULL);
	return TCL_OK;
    }

    /*
     * "splice" is actually more a simplified attach facility as provided by
     * the Thread package. Without the safeguards of a regular command (no
     * checking that the command is truly cut'able, no mutexes for
     * thread-safety). Its complementary command is "cut", see above.
     */

    if ((cmdName[0] == 's') && (strncmp(cmdName, "splice", len) == 0)) {
	if (argc != 3) {
	    Tcl_AppendResult(interp, "channel name required", NULL);
	    return TCL_ERROR;
	}

	Tcl_SpliceChannel(chan);

	Tcl_RegisterChannel(interp, chan);
	Tcl_UnregisterChannel(NULL, chan);

	return TCL_OK;
    }

    if ((cmdName[0] == 't') && (strncmp(cmdName, "type", len) == 0)) {
	if (argc != 3) {
	    Tcl_AppendResult(interp, "channel name required", NULL);
	    return TCL_ERROR;
	}
	Tcl_AppendResult(interp, Tcl_ChannelName(chanPtr->typePtr), NULL);
	return TCL_OK;
    }

    if ((cmdName[0] == 'w') && (strncmp(cmdName, "writable", len) == 0)) {
	hTblPtr = (Tcl_HashTable *) Tcl_GetAssocData(interp, "tclIO", NULL);
	if (hTblPtr == NULL) {
	    return TCL_OK;
	}
	for (hPtr = Tcl_FirstHashEntry(hTblPtr, &hSearch);
		hPtr != NULL; hPtr = Tcl_NextHashEntry(&hSearch)) {
	    chanPtr = (Channel *) Tcl_GetHashValue(hPtr);
	    statePtr = chanPtr->state;
	    if (statePtr->flags & TCL_WRITABLE) {
		Tcl_AppendElement(interp, (char *)Tcl_GetHashKey(hTblPtr, hPtr));
	    }
	}
	return TCL_OK;
    }

    if ((cmdName[0] == 't') && (strncmp(cmdName, "transform", len) == 0)) {
	/*
	 * Syntax: transform channel -command command
	 */

	if (argc != 5) {
	    Tcl_AppendResult(interp, "wrong # args: should be \"", argv[0],
		    " transform channelId -command cmd\"", NULL);
	    return TCL_ERROR;
	}
	if (strcmp(argv[3], "-command") != 0) {
	    Tcl_AppendResult(interp, "bad argument \"", argv[3],
		    "\": should be \"-command\"", NULL);
	    return TCL_ERROR;
	}

	return TclChannelTransform(interp, chan,
		Tcl_NewStringObj(argv[4], TCL_INDEX_NONE));
    }

    if ((cmdName[0] == 'u') && (strncmp(cmdName, "unstack", len) == 0)) {
	/*
	 * Syntax: unstack channel
	 */

	if (argc != 3) {
	    Tcl_AppendResult(interp, "wrong # args: should be \"", argv[0],
		    " unstack channel\"", NULL);
	    return TCL_ERROR;
	}
	return Tcl_UnstackChannel(interp, chan);
    }

    Tcl_AppendResult(interp, "bad option \"", cmdName, "\": should be "
	    "cut, clearchannelhandlers, info, isshared, mode, open, "
	    "readable, splice, writable, transform, unstack", NULL);
    return TCL_ERROR;
}

/*
 *----------------------------------------------------------------------
 *
 * TestChannelEventCmd --
 *
 *	This procedure implements the "testchannelevent" command. It is used
 *	to test the Tcl channel event mechanism.
 *
 * Results:
 *	A standard Tcl result.
 *
 * Side effects:
 *	Creates, deletes and returns channel event handlers.
 *
 *----------------------------------------------------------------------
 */

static int
TestChannelEventCmd(
    TCL_UNUSED(void *),
    Tcl_Interp *interp,		/* Current interpreter. */
    int argc,			/* Number of arguments. */
    const char **argv)		/* Argument strings. */
{
    Tcl_Obj *resultListPtr;
    Channel *chanPtr;
    ChannelState *statePtr;	/* state info for channel */
    EventScriptRecord *esPtr, *prevEsPtr, *nextEsPtr;
    const char *cmd;
    int index, i, mask, len;

    if ((argc < 3) || (argc > 5)) {
	Tcl_AppendResult(interp, "wrong # args: should be \"", argv[0],
		" channelName cmd ?arg1? ?arg2?\"", NULL);
	return TCL_ERROR;
    }
    chanPtr = (Channel *) Tcl_GetChannel(interp, argv[1], NULL);
    if (chanPtr == NULL) {
	return TCL_ERROR;
    }
    statePtr = chanPtr->state;

    cmd = argv[2];
    len = strlen(cmd);
    if ((cmd[0] == 'a') && (strncmp(cmd, "add", len) == 0)) {
	if (argc != 5) {
	    Tcl_AppendResult(interp, "wrong # args: should be \"", argv[0],
		    " channelName add eventSpec script\"", NULL);
	    return TCL_ERROR;
	}
	if (strcmp(argv[3], "readable") == 0) {
	    mask = TCL_READABLE;
	} else if (strcmp(argv[3], "writable") == 0) {
	    mask = TCL_WRITABLE;
	} else if (strcmp(argv[3], "none") == 0) {
	    mask = 0;
	} else {
	    Tcl_AppendResult(interp, "bad event name \"", argv[3],
		    "\": must be readable, writable, or none", NULL);
	    return TCL_ERROR;
	}

	esPtr = (EventScriptRecord *)Tcl_Alloc(sizeof(EventScriptRecord));
	esPtr->nextPtr = statePtr->scriptRecordPtr;
	statePtr->scriptRecordPtr = esPtr;

	esPtr->chanPtr = chanPtr;
	esPtr->interp = interp;
	esPtr->mask = mask;
	esPtr->scriptPtr = Tcl_NewStringObj(argv[4], TCL_INDEX_NONE);
	Tcl_IncrRefCount(esPtr->scriptPtr);

	Tcl_CreateChannelHandler((Tcl_Channel) chanPtr, mask,
		TclChannelEventScriptInvoker, esPtr);

	return TCL_OK;
    }

    if ((cmd[0] == 'd') && (strncmp(cmd, "delete", len) == 0)) {
	if (argc != 4) {
	    Tcl_AppendResult(interp, "wrong # args: should be \"", argv[0],
		    " channelName delete index\"", NULL);
	    return TCL_ERROR;
	}
	if (Tcl_GetInt(interp, argv[3], &index) == TCL_ERROR) {
	    return TCL_ERROR;
	}
	if (index < 0) {
	    Tcl_AppendResult(interp, "bad event index: ", argv[3],
		    ": must be nonnegative", NULL);
	    return TCL_ERROR;
	}
	for (i = 0, esPtr = statePtr->scriptRecordPtr;
	     (i < index) && (esPtr != NULL);
	     i++, esPtr = esPtr->nextPtr) {
	    /* Empty loop body. */
	}
	if (esPtr == NULL) {
	    Tcl_AppendResult(interp, "bad event index ", argv[3],
		    ": out of range", NULL);
	    return TCL_ERROR;
	}
	if (esPtr == statePtr->scriptRecordPtr) {
	    statePtr->scriptRecordPtr = esPtr->nextPtr;
	} else {
	    for (prevEsPtr = statePtr->scriptRecordPtr;
		 (prevEsPtr != NULL) &&
		     (prevEsPtr->nextPtr != esPtr);
		 prevEsPtr = prevEsPtr->nextPtr) {
		/* Empty loop body. */
	    }
	    if (prevEsPtr == NULL) {
		Tcl_Panic("TestChannelEventCmd: damaged event script list");
	    }
	    prevEsPtr->nextPtr = esPtr->nextPtr;
	}
	Tcl_DeleteChannelHandler((Tcl_Channel) chanPtr,
		TclChannelEventScriptInvoker, esPtr);
	Tcl_DecrRefCount(esPtr->scriptPtr);
	Tcl_Free(esPtr);

	return TCL_OK;
    }

    if ((cmd[0] == 'l') && (strncmp(cmd, "list", len) == 0)) {
	if (argc != 3) {
	    Tcl_AppendResult(interp, "wrong # args: should be \"", argv[0],
		    " channelName list\"", NULL);
	    return TCL_ERROR;
	}
	resultListPtr = Tcl_GetObjResult(interp);
	for (esPtr = statePtr->scriptRecordPtr;
	     esPtr != NULL;
	     esPtr = esPtr->nextPtr) {
	    if (esPtr->mask) {
		Tcl_ListObjAppendElement(interp, resultListPtr, Tcl_NewStringObj(
		    (esPtr->mask == TCL_READABLE) ? "readable" : "writable", TCL_INDEX_NONE));
	    } else {
		Tcl_ListObjAppendElement(interp, resultListPtr,
			Tcl_NewStringObj("none", TCL_INDEX_NONE));
	    }
	    Tcl_ListObjAppendElement(interp, resultListPtr, esPtr->scriptPtr);
	}
	Tcl_SetObjResult(interp, resultListPtr);
	return TCL_OK;
    }

    if ((cmd[0] == 'r') && (strncmp(cmd, "removeall", len) == 0)) {
	if (argc != 3) {
	    Tcl_AppendResult(interp, "wrong # args: should be \"", argv[0],
		    " channelName removeall\"", NULL);
	    return TCL_ERROR;
	}
	for (esPtr = statePtr->scriptRecordPtr;
	     esPtr != NULL;
	     esPtr = nextEsPtr) {
	    nextEsPtr = esPtr->nextPtr;
	    Tcl_DeleteChannelHandler((Tcl_Channel) chanPtr,
		    TclChannelEventScriptInvoker, esPtr);
	    Tcl_DecrRefCount(esPtr->scriptPtr);
	    Tcl_Free(esPtr);
	}
	statePtr->scriptRecordPtr = NULL;
	return TCL_OK;
    }

    if	((cmd[0] == 's') && (strncmp(cmd, "set", len) == 0)) {
	if (argc != 5) {
	    Tcl_AppendResult(interp, "wrong # args: should be \"", argv[0],
		    " channelName delete index event\"", NULL);
	    return TCL_ERROR;
	}
	if (Tcl_GetInt(interp, argv[3], &index) == TCL_ERROR) {
	    return TCL_ERROR;
	}
	if (index < 0) {
	    Tcl_AppendResult(interp, "bad event index: ", argv[3],
		    ": must be nonnegative", NULL);
	    return TCL_ERROR;
	}
	for (i = 0, esPtr = statePtr->scriptRecordPtr;
	     (i < index) && (esPtr != NULL);
	     i++, esPtr = esPtr->nextPtr) {
	    /* Empty loop body. */
	}
	if (esPtr == NULL) {
	    Tcl_AppendResult(interp, "bad event index ", argv[3],
		    ": out of range", NULL);
	    return TCL_ERROR;
	}

	if (strcmp(argv[4], "readable") == 0) {
	    mask = TCL_READABLE;
	} else if (strcmp(argv[4], "writable") == 0) {
	    mask = TCL_WRITABLE;
	} else if (strcmp(argv[4], "none") == 0) {
	    mask = 0;
	} else {
	    Tcl_AppendResult(interp, "bad event name \"", argv[4],
		    "\": must be readable, writable, or none", NULL);
	    return TCL_ERROR;
	}
	esPtr->mask = mask;
	Tcl_CreateChannelHandler((Tcl_Channel) chanPtr, mask,
		TclChannelEventScriptInvoker, esPtr);
	return TCL_OK;
    }
    Tcl_AppendResult(interp, "bad command ", cmd, ", must be one of "
	    "add, delete, list, set, or removeall", NULL);
    return TCL_ERROR;
}

/*
 *----------------------------------------------------------------------
 *
 * TestSocketCmd --
 *
 *	Implements the Tcl "testsocket" debugging command and its
 *	subcommands. This is part of the testing environment.
 *
 * Results:
 *	A standard Tcl result.
 *
 * Side effects:
 *	None.
 *
 *----------------------------------------------------------------------
 */

#define TCP_ASYNC_TEST_MODE	(1<<8)	/* Async testing activated.  Do not
					 * automatically continue connection
					 * process. */

static int
TestSocketCmd(
    TCL_UNUSED(void *),
    Tcl_Interp *interp,		/* Interpreter for result. */
    int argc,			/* Count of additional args. */
    const char **argv)		/* Additional arg strings. */
{
    const char *cmdName;	/* Sub command. */
    size_t len;			/* Length of subcommand string. */

    if (argc < 2) {
	Tcl_AppendResult(interp, "wrong # args: should be \"", argv[0],
		" subcommand ?additional args..?\"", NULL);
	return TCL_ERROR;
    }
    cmdName = argv[1];
    len = strlen(cmdName);

    if ((cmdName[0] == 't') && (strncmp(cmdName, "testflags", len) == 0)) {
        Tcl_Channel hChannel;
        int modePtr;
        int testMode;
        TcpState *statePtr;
        /* Set test value in the socket driver
         */
        /* Check for argument "channel name"
         */
        if (argc < 4) {
            Tcl_AppendResult(interp, "wrong # args: should be \"", argv[0],
                    " testflags channel flags\"", NULL);
            return TCL_ERROR;
        }
        hChannel = Tcl_GetChannel(interp, argv[2], &modePtr);
        if ( NULL == hChannel ) {
            Tcl_AppendResult(interp, "unknown channel:", argv[2], NULL);
            return TCL_ERROR;
        }
        statePtr = (TcpState *)Tcl_GetChannelInstanceData(hChannel);
        if ( NULL == statePtr) {
            Tcl_AppendResult(interp, "No channel instance data:", argv[2],
                    NULL);
            return TCL_ERROR;
        }
        if (Tcl_GetBoolean(interp, argv[3], &testMode) != TCL_OK) {
            return TCL_ERROR;
        }
        if (testMode) {
            statePtr->flags |= TCP_ASYNC_TEST_MODE;
        } else {
            statePtr->flags &= ~TCP_ASYNC_TEST_MODE;
        }
        return TCL_OK;
    }

    Tcl_AppendResult(interp, "bad option \"", cmdName, "\": should be "
	    "testflags", NULL);
    return TCL_ERROR;
}

/*
 *----------------------------------------------------------------------
 *
 * TestServiceModeCmd --
 *
 *	This procedure implements the "testservicemode" command which gets or
 *      sets the current Tcl ServiceMode.  There are several tests which open
 *      a file and assign various handlers to it.  For these tests to be
 *      deterministic it is important that file events not be processed until
 *      all of the handlers are in place.
 *
 * Results:
 *	A standard Tcl result.
 *
 * Side effects:
 *	May change the ServiceMode setting.
 *
 *----------------------------------------------------------------------
 */

static int
TestServiceModeCmd(
    TCL_UNUSED(void *),
    Tcl_Interp *interp,		/* Current interpreter. */
    int argc,			/* Number of arguments. */
    const char **argv)		/* Argument strings. */
{
    int newmode, oldmode;
    if (argc > 2) {
        Tcl_AppendResult(interp, "wrong # args: should be \"", argv[0],
                         " ?newmode?\"", NULL);
        return TCL_ERROR;
    }
    oldmode = (Tcl_GetServiceMode() != TCL_SERVICE_NONE);
    if (argc == 2) {
        if (Tcl_GetInt(interp, argv[1], &newmode) == TCL_ERROR) {
            return TCL_ERROR;
        }
        if (newmode == 0) {
            Tcl_SetServiceMode(TCL_SERVICE_NONE);
        } else {
            Tcl_SetServiceMode(TCL_SERVICE_ALL);
        }
    }
    Tcl_SetObjResult(interp, Tcl_NewWideIntObj(oldmode));
    return TCL_OK;
}

/*
 *----------------------------------------------------------------------
 *
 * TestWrongNumArgsObjCmd --
 *
 *	Test the Tcl_WrongNumArgs function.
 *
 * Results:
 *	Standard Tcl result.
 *
 * Side effects:
 *	Sets interpreter result.
 *
 *----------------------------------------------------------------------
 */

static int
TestWrongNumArgsObjCmd(
    TCL_UNUSED(void *),
    Tcl_Interp *interp,		/* Current interpreter. */
    TclSizeT objc,			/* Number of arguments. */
    Tcl_Obj *const objv[])	/* Argument objects. */
{
    Tcl_Size i, length;
    const char *msg;

    if (objc + 1 < 4) {
	goto insufArgs;
    }

    if (Tcl_GetIntForIndex(interp, objv[1], TCL_INDEX_NONE, &i) != TCL_OK) {
	return TCL_ERROR;
    }

    msg = Tcl_GetStringFromObj(objv[2], &length);
    if (length == 0) {
	msg = NULL;
    }

    if (i > (size_t)objc - 3) {
	/*
	 * Asked for more arguments than were given.
	 */
    insufArgs:
	Tcl_AppendResult(interp, "insufficient arguments", NULL);
	return TCL_ERROR;
    }

    Tcl_WrongNumArgs(interp, i, &(objv[3]), msg);
    return TCL_OK;
}

/*
 *----------------------------------------------------------------------
 *
 * TestGetIndexFromObjStructObjCmd --
 *
 *	Test the Tcl_GetIndexFromObjStruct function.
 *
 * Results:
 *	Standard Tcl result.
 *
 * Side effects:
 *	Sets interpreter result.
 *
 *----------------------------------------------------------------------
 */

static int
TestGetIndexFromObjStructObjCmd(
    TCL_UNUSED(void *),
    Tcl_Interp *interp,		/* Current interpreter. */
    TclSizeT objc,			/* Number of arguments. */
    Tcl_Obj *const objv[])	/* Argument objects. */
{
    const char *const ary[] = {
	"a", "b", "c", "d", "ee", "ff", NULL, NULL
    };
    int target, flags = 0;
    signed char idx[8];

    if (objc != 3 && objc != 4) {
	Tcl_WrongNumArgs(interp, 1, objv, "argument targetvalue ?flags?");
	return TCL_ERROR;
    }
    if (Tcl_GetIntFromObj(interp, objv[2], &target) != TCL_OK) {
	return TCL_ERROR;
    }
    if ((objc > 3) && (Tcl_GetIntFromObj(interp, objv[3], &flags) != TCL_OK)) {
	return TCL_ERROR;
    }
    memset(idx, 85, sizeof(idx));
    if (Tcl_GetIndexFromObjStruct(interp, (Tcl_GetString(objv[1])[0] ? objv[1] : NULL), ary, 2*sizeof(char *),
	    "dummy", flags, &idx[1]) != TCL_OK) {
	return TCL_ERROR;
    }
    if (idx[0] != 85 || idx[2] != 85) {
	Tcl_AppendResult(interp, "Tcl_GetIndexFromObjStruct overwrites bytes near index variable", NULL);
	return TCL_ERROR;
    } else if (idx[1] != target) {
	char buffer[64];
	snprintf(buffer, sizeof(buffer), "%d", idx[1]);
	Tcl_AppendResult(interp, "index value comparison failed: got ",
		buffer, NULL);
	snprintf(buffer, sizeof(buffer), "%d", target);
	Tcl_AppendResult(interp, " when ", buffer, " expected", NULL);
	return TCL_ERROR;
    }
    Tcl_WrongNumArgs(interp, objc, objv, NULL);
    return TCL_OK;
}

/*
 *----------------------------------------------------------------------
 *
 * TestFilesystemObjCmd --
 *
 *	This procedure implements the "testfilesystem" command. It is used to
 *	test Tcl_FSRegister, Tcl_FSUnregister, and can be used to test that
 *	the pluggable filesystem works.
 *
 * Results:
 *	A standard Tcl result.
 *
 * Side effects:
 *	Inserts or removes a filesystem from Tcl's stack.
 *
 *----------------------------------------------------------------------
 */

static int
TestFilesystemObjCmd(
    TCL_UNUSED(void *),
    Tcl_Interp *interp,
    TclSizeT objc,
    Tcl_Obj *const objv[])
{
    int res, boolVal;
    const char *msg;

    if (objc != 2) {
	Tcl_WrongNumArgs(interp, 1, objv, "boolean");
	return TCL_ERROR;
    }
    if (Tcl_GetBooleanFromObj(interp, objv[1], &boolVal) != TCL_OK) {
	return TCL_ERROR;
    }
    if (boolVal) {
	res = Tcl_FSRegister(interp, &testReportingFilesystem);
	msg = (res == TCL_OK) ? "registered" : "failed";
    } else {
	res = Tcl_FSUnregister(&testReportingFilesystem);
	msg = (res == TCL_OK) ? "unregistered" : "failed";
    }
    Tcl_SetObjResult(interp, Tcl_NewStringObj(msg , TCL_INDEX_NONE));
    return res;
}

static int
TestReportInFilesystem(
    Tcl_Obj *pathPtr,
    void **clientDataPtr)
{
    static Tcl_Obj *lastPathPtr = NULL;
    Tcl_Obj *newPathPtr;

    if (pathPtr == lastPathPtr) {
	/* Reject all files second time around */
	return -1;
    }

    /* Try to claim all files first time around */

    newPathPtr = Tcl_DuplicateObj(pathPtr);
    lastPathPtr = newPathPtr;
    Tcl_IncrRefCount(newPathPtr);
    if (Tcl_FSGetFileSystemForPath(newPathPtr) == NULL) {
	/* Nothing claimed it. Therefore we don't either */
	Tcl_DecrRefCount(newPathPtr);
	lastPathPtr = NULL;
	return -1;
    }
    lastPathPtr = NULL;
    *clientDataPtr = newPathPtr;
    return TCL_OK;
}

/*
 * Simple helper function to extract the native vfs representation of a path
 * object, or NULL if no such representation exists.
 */

static Tcl_Obj *
TestReportGetNativePath(
    Tcl_Obj *pathPtr)
{
    return (Tcl_Obj*) Tcl_FSGetInternalRep(pathPtr, &testReportingFilesystem);
}

static void
TestReportFreeInternalRep(
    void *clientData)
{
    Tcl_Obj *nativeRep = (Tcl_Obj *) clientData;

    if (nativeRep != NULL) {
	/* Free the path */
	Tcl_DecrRefCount(nativeRep);
    }
}

static void *
TestReportDupInternalRep(
    void *clientData)
{
    Tcl_Obj *original = (Tcl_Obj *) clientData;

    Tcl_IncrRefCount(original);
    return clientData;
}

static void
TestReport(
    const char *cmd,
    Tcl_Obj *path,
    Tcl_Obj *arg2)
{
    Tcl_Interp *interp = (Tcl_Interp *) Tcl_FSData(&testReportingFilesystem);

    if (interp == NULL) {
	/* This is bad, but not much we can do about it */
    } else {
	Tcl_Obj *savedResult;
	Tcl_DString ds;

	Tcl_DStringInit(&ds);
	Tcl_DStringAppend(&ds, "lappend filesystemReport ", TCL_INDEX_NONE);
	Tcl_DStringStartSublist(&ds);
	Tcl_DStringAppendElement(&ds, cmd);
	if (path != NULL) {
	    Tcl_DStringAppendElement(&ds, Tcl_GetString(path));
	}
	if (arg2 != NULL) {
	    Tcl_DStringAppendElement(&ds, Tcl_GetString(arg2));
	}
	Tcl_DStringEndSublist(&ds);
	savedResult = Tcl_GetObjResult(interp);
	Tcl_IncrRefCount(savedResult);
	Tcl_SetObjResult(interp, Tcl_NewObj());
	Tcl_EvalEx(interp, Tcl_DStringValue(&ds), TCL_INDEX_NONE, 0);
	Tcl_DStringFree(&ds);
	Tcl_ResetResult(interp);
	Tcl_SetObjResult(interp, savedResult);
	Tcl_DecrRefCount(savedResult);
    }
}

static int
TestReportStat(
    Tcl_Obj *path,		/* Path of file to stat (in current CP). */
    Tcl_StatBuf *buf)		/* Filled with results of stat call. */
{
    TestReport("stat", path, NULL);
    return Tcl_FSStat(TestReportGetNativePath(path), buf);
}

static int
TestReportLstat(
    Tcl_Obj *path,		/* Path of file to stat (in current CP). */
    Tcl_StatBuf *buf)		/* Filled with results of stat call. */
{
    TestReport("lstat", path, NULL);
    return Tcl_FSLstat(TestReportGetNativePath(path), buf);
}

static int
TestReportAccess(
    Tcl_Obj *path,		/* Path of file to access (in current CP). */
    int mode)			/* Permission setting. */
{
    TestReport("access", path, NULL);
    return Tcl_FSAccess(TestReportGetNativePath(path), mode);
}

static Tcl_Channel
TestReportOpenFileChannel(
    Tcl_Interp *interp,		/* Interpreter for error reporting; can be
				 * NULL. */
    Tcl_Obj *fileName,		/* Name of file to open. */
    int mode,			/* POSIX open mode. */
    int permissions)		/* If the open involves creating a file, with
				 * what modes to create it? */
{
    TestReport("open", fileName, NULL);
    return TclpOpenFileChannel(interp, TestReportGetNativePath(fileName),
	    mode, permissions);
}

static int
TestReportMatchInDirectory(
    Tcl_Interp *interp,		/* Interpreter for error messages. */
    Tcl_Obj *resultPtr,		/* Object to lappend results. */
    Tcl_Obj *dirPtr,		/* Contains path to directory to search. */
    const char *pattern,	/* Pattern to match against. */
    Tcl_GlobTypeData *types)	/* Object containing list of acceptable types.
				 * May be NULL. */
{
    if (types != NULL && types->type & TCL_GLOB_TYPE_MOUNT) {
	TestReport("matchmounts", dirPtr, NULL);
	return TCL_OK;
    } else {
	TestReport("matchindirectory", dirPtr, NULL);
	return Tcl_FSMatchInDirectory(interp, resultPtr,
		TestReportGetNativePath(dirPtr), pattern, types);
    }
}

static int
TestReportChdir(
    Tcl_Obj *dirName)
{
    TestReport("chdir", dirName, NULL);
    return Tcl_FSChdir(TestReportGetNativePath(dirName));
}

static int
TestReportLoadFile(
    Tcl_Interp *interp,		/* Used for error reporting. */
    Tcl_Obj *fileName,		/* Name of the file containing the desired
				 * code. */
    Tcl_LoadHandle *handlePtr,	/* Filled with token for dynamically loaded
				 * file which will be passed back to
				 * (*unloadProcPtr)() to unload the file. */
    Tcl_FSUnloadFileProc **unloadProcPtr)
				/* Filled with address of Tcl_FSUnloadFileProc
				 * function which should be used for
				 * this file. */
{
    TestReport("loadfile", fileName, NULL);
    return Tcl_FSLoadFile(interp, TestReportGetNativePath(fileName), NULL,
	    NULL, NULL, NULL, handlePtr, unloadProcPtr);
}

static Tcl_Obj *
TestReportLink(
    Tcl_Obj *path,		/* Path of file to readlink or link */
    Tcl_Obj *to,		/* Path of file to link to, or NULL */
    int linkType)
{
    TestReport("link", path, to);
    return Tcl_FSLink(TestReportGetNativePath(path), to, linkType);
}

static int
TestReportRenameFile(
    Tcl_Obj *src,		/* Pathname of file or dir to be renamed
				 * (UTF-8). */
    Tcl_Obj *dst)		/* New pathname of file or directory
				 * (UTF-8). */
{
    TestReport("renamefile", src, dst);
    return Tcl_FSRenameFile(TestReportGetNativePath(src),
	    TestReportGetNativePath(dst));
}

static int
TestReportCopyFile(
    Tcl_Obj *src,		/* Pathname of file to be copied (UTF-8). */
    Tcl_Obj *dst)		/* Pathname of file to copy to (UTF-8). */
{
    TestReport("copyfile", src, dst);
    return Tcl_FSCopyFile(TestReportGetNativePath(src),
	    TestReportGetNativePath(dst));
}

static int
TestReportDeleteFile(
    Tcl_Obj *path)		/* Pathname of file to be removed (UTF-8). */
{
    TestReport("deletefile", path, NULL);
    return Tcl_FSDeleteFile(TestReportGetNativePath(path));
}

static int
TestReportCreateDirectory(
    Tcl_Obj *path)		/* Pathname of directory to create (UTF-8). */
{
    TestReport("createdirectory", path, NULL);
    return Tcl_FSCreateDirectory(TestReportGetNativePath(path));
}

static int
TestReportCopyDirectory(
    Tcl_Obj *src,		/* Pathname of directory to be copied
				 * (UTF-8). */
    Tcl_Obj *dst,		/* Pathname of target directory (UTF-8). */
    Tcl_Obj **errorPtr)		/* If non-NULL, to be filled with UTF-8 name
				 * of file causing error. */
{
    TestReport("copydirectory", src, dst);
    return Tcl_FSCopyDirectory(TestReportGetNativePath(src),
	    TestReportGetNativePath(dst), errorPtr);
}

static int
TestReportRemoveDirectory(
    Tcl_Obj *path,		/* Pathname of directory to be removed
				 * (UTF-8). */
    int recursive,		/* If non-zero, removes directories that
				 * are nonempty.  Otherwise, will only remove
				 * empty directories. */
    Tcl_Obj **errorPtr)		/* If non-NULL, to be filled with UTF-8 name
				 * of file causing error. */
{
    TestReport("removedirectory", path, NULL);
    return Tcl_FSRemoveDirectory(TestReportGetNativePath(path), recursive,
	    errorPtr);
}

static const char *const *
TestReportFileAttrStrings(
    Tcl_Obj *fileName,
    Tcl_Obj **objPtrRef)
{
    TestReport("fileattributestrings", fileName, NULL);
    return Tcl_FSFileAttrStrings(TestReportGetNativePath(fileName), objPtrRef);
}

static int
TestReportFileAttrsGet(
    Tcl_Interp *interp,		/* The interpreter for error reporting. */
    int index,			/* index of the attribute command. */
    Tcl_Obj *fileName,		/* filename we are operating on. */
    Tcl_Obj **objPtrRef)	/* for output. */
{
    TestReport("fileattributesget", fileName, NULL);
    return Tcl_FSFileAttrsGet(interp, index,
	    TestReportGetNativePath(fileName), objPtrRef);
}

static int
TestReportFileAttrsSet(
    Tcl_Interp *interp,		/* The interpreter for error reporting. */
    int index,			/* index of the attribute command. */
    Tcl_Obj *fileName,		/* filename we are operating on. */
    Tcl_Obj *objPtr)		/* for input. */
{
    TestReport("fileattributesset", fileName, objPtr);
    return Tcl_FSFileAttrsSet(interp, index,
	    TestReportGetNativePath(fileName), objPtr);
}

static int
TestReportUtime(
    Tcl_Obj *fileName,
    struct utimbuf *tval)
{
    TestReport("utime", fileName, NULL);
    return Tcl_FSUtime(TestReportGetNativePath(fileName), tval);
}

static int
TestReportNormalizePath(
    TCL_UNUSED(Tcl_Interp *),
    Tcl_Obj *pathPtr,
    int nextCheckpoint)
{
    TestReport("normalizepath", pathPtr, NULL);
    return nextCheckpoint;
}

static int
SimplePathInFilesystem(
    Tcl_Obj *pathPtr,
    TCL_UNUSED(void **))
{
    const char *str = Tcl_GetString(pathPtr);

    if (strncmp(str, "simplefs:/", 10)) {
	return -1;
    }
    return TCL_OK;
}

/*
 * This is a slightly 'hacky' filesystem which is used just to test a few
 * important features of the vfs code: (1) that you can load a shared library
 * from a vfs, (2) that when copying files from one fs to another, the 'mtime'
 * is preserved. (3) that recursive cross-filesystem directory copies have the
 * correct behaviour with/without -force.
 *
 * It treats any file in 'simplefs:/' as a file, which it routes to the
 * current directory. The real file it uses is whatever follows the trailing
 * '/' (e.g. 'foo' in 'simplefs:/foo'), and that file exists or not according
 * to what is in the native pwd.
 *
 * Please do not consider this filesystem a model of how things are to be
 * done. It is quite the opposite!  But, it does allow us to test some
 * important features.
 */

static int
TestSimpleFilesystemObjCmd(
    TCL_UNUSED(void *),
    Tcl_Interp *interp,
    TclSizeT objc,
    Tcl_Obj *const objv[])
{
    int res, boolVal;
    const char *msg;

    if (objc != 2) {
	Tcl_WrongNumArgs(interp, 1, objv, "boolean");
	return TCL_ERROR;
    }
    if (Tcl_GetBooleanFromObj(interp, objv[1], &boolVal) != TCL_OK) {
	return TCL_ERROR;
    }
    if (boolVal) {
	res = Tcl_FSRegister(interp, &simpleFilesystem);
	msg = (res == TCL_OK) ? "registered" : "failed";
    } else {
	res = Tcl_FSUnregister(&simpleFilesystem);
	msg = (res == TCL_OK) ? "unregistered" : "failed";
    }
    Tcl_SetObjResult(interp, Tcl_NewStringObj(msg , TCL_INDEX_NONE));
    return res;
}

/*
 * Treats a file name 'simplefs:/foo' by using the file 'foo' in the current
 * (native) directory.
 */

static Tcl_Obj *
SimpleRedirect(
    Tcl_Obj *pathPtr)		/* Name of file to copy. */
{
    Tcl_Size len;
    const char *str;
    Tcl_Obj *origPtr;

    /*
     * We assume the same name in the current directory is ok.
     */

    str = Tcl_GetStringFromObj(pathPtr, &len);
    if (len < 10 || strncmp(str, "simplefs:/", 10)) {
	/* Probably shouldn't ever reach here */
	Tcl_IncrRefCount(pathPtr);
	return pathPtr;
    }
    origPtr = Tcl_NewStringObj(str+10, TCL_INDEX_NONE);
    Tcl_IncrRefCount(origPtr);
    return origPtr;
}

static int
SimpleMatchInDirectory(
    Tcl_Interp *interp,		/* Interpreter for error
				 * messages. */
    Tcl_Obj *resultPtr,		/* Object to lappend results. */
    Tcl_Obj *dirPtr,		/* Contains path to directory to search. */
    const char *pattern,	/* Pattern to match against. */
    Tcl_GlobTypeData *types)	/* Object containing list of acceptable types.
				 * May be NULL. */
{
    int res;
    Tcl_Obj *origPtr;
    Tcl_Obj *resPtr;

    /* We only provide a new volume, therefore no mounts at all */
    if (types != NULL && types->type & TCL_GLOB_TYPE_MOUNT) {
	return TCL_OK;
    }

    /*
     * We assume the same name in the current directory is ok.
     */
    resPtr = Tcl_NewObj();
    Tcl_IncrRefCount(resPtr);
    origPtr = SimpleRedirect(dirPtr);
    res = Tcl_FSMatchInDirectory(interp, resPtr, origPtr, pattern, types);
    if (res == TCL_OK) {
	size_t gLength, j;
	Tcl_ListObjLength(NULL, resPtr, &gLength);
	for (j = 0; j < gLength; j++) {
	    Tcl_Obj *gElt, *nElt;
	    Tcl_ListObjIndex(NULL, resPtr, j, &gElt);
	    nElt = Tcl_NewStringObj("simplefs:/",10);
	    Tcl_AppendObjToObj(nElt, gElt);
	    Tcl_ListObjAppendElement(NULL, resultPtr, nElt);
	}
    }
    Tcl_DecrRefCount(origPtr);
    Tcl_DecrRefCount(resPtr);
    return res;
}

static Tcl_Channel
SimpleOpenFileChannel(
    Tcl_Interp *interp,		/* Interpreter for error reporting; can be
				 * NULL. */
    Tcl_Obj *pathPtr,		/* Name of file to open. */
    int mode,			/* POSIX open mode. */
    int permissions)		/* If the open involves creating a file, with
				 * what modes to create it? */
{
    Tcl_Obj *tempPtr;
    Tcl_Channel chan;

    if ((mode != 0) && !(mode & O_RDONLY)) {
	Tcl_AppendResult(interp, "read-only", NULL);
	return NULL;
    }

    tempPtr = SimpleRedirect(pathPtr);
    chan = Tcl_FSOpenFileChannel(interp, tempPtr, "r", permissions);
    Tcl_DecrRefCount(tempPtr);
    return chan;
}

static int
SimpleAccess(
    Tcl_Obj *pathPtr,		/* Path of file to access (in current CP). */
    int mode)			/* Permission setting. */
{
    Tcl_Obj *tempPtr = SimpleRedirect(pathPtr);
    int res = Tcl_FSAccess(tempPtr, mode);

    Tcl_DecrRefCount(tempPtr);
    return res;
}

static int
SimpleStat(
    Tcl_Obj *pathPtr,		/* Path of file to stat (in current CP). */
    Tcl_StatBuf *bufPtr)	/* Filled with results of stat call. */
{
    Tcl_Obj *tempPtr = SimpleRedirect(pathPtr);
    int res = Tcl_FSStat(tempPtr, bufPtr);

    Tcl_DecrRefCount(tempPtr);
    return res;
}

static Tcl_Obj *
SimpleListVolumes(void)
{
    /* Add one new volume */
    Tcl_Obj *retVal;

    retVal = Tcl_NewStringObj("simplefs:/", TCL_INDEX_NONE);
    Tcl_IncrRefCount(retVal);
    return retVal;
}

/*
 * Used to check operations of Tcl_UtfNext.
 *
 * Usage: testutfnext -bytestring $bytes
 */

static int
TestUtfNextCmd(
    TCL_UNUSED(void *),
    Tcl_Interp *interp,
    TclSizeT objc,
    Tcl_Obj *const objv[])
{
    size_t numBytes;
    char *bytes;
    const char *result, *first;
    char buffer[32];
    static const char tobetested[] = "A\xA0\xC0\xC1\xC2\xD0\xE0\xE8\xF2\xF7\xF8\xFE\xFF";
    const char *p = tobetested;

    if (objc != 2) {
	Tcl_WrongNumArgs(interp, 1, objv, "?-bytestring? bytes");
	return TCL_ERROR;
    }
	bytes = Tcl_GetStringFromObj(objv[1], &numBytes);

    if (numBytes + 4U > sizeof(buffer)) {
	Tcl_SetObjResult(interp, Tcl_ObjPrintf(
		"\"testutfnext\" can only handle %" TCL_Z_MODIFIER "u bytes",
		sizeof(buffer) - 4));
	return TCL_ERROR;
    }

    memcpy(buffer + 1, bytes, numBytes);
    buffer[0] = buffer[numBytes + 1] = buffer[numBytes + 2] = buffer[numBytes + 3] = '\xA0';

    first = result = Tcl_UtfNext(buffer + 1);
    while ((buffer[0] = *p++) != '\0') {
	/* Run Tcl_UtfNext with many more possible bytes at src[-1], all should give the same result */
	result = Tcl_UtfNext(buffer + 1);
	if (first != result) {
	    Tcl_AppendResult(interp, "Tcl_UtfNext is not supposed to read src[-1]", NULL);
	    return TCL_ERROR;
	}
    }
    p = tobetested;
    while ((buffer[numBytes + 1] = *p++) != '\0') {
	/* Run Tcl_UtfNext with many more possible bytes at src[end], all should give the same result */
	result = Tcl_UtfNext(buffer + 1);
	if (first != result) {
	    Tcl_SetObjResult(interp, Tcl_ObjPrintf(
		    "Tcl_UtfNext is not supposed to read src[end]\n"
		    "Different result when src[end] is %#x", UCHAR(p[-1])));
	    return TCL_ERROR;
	}
    }

    Tcl_SetObjResult(interp, Tcl_NewWideIntObj(first - buffer - 1));

    return TCL_OK;
}
/*
 * Used to check operations of Tcl_UtfPrev.
 *
 * Usage: testutfprev $bytes $offset
 */

static int
TestUtfPrevCmd(
    TCL_UNUSED(void *),
    Tcl_Interp *interp,
    TclSizeT objc,
    Tcl_Obj *const objv[])
{
    Tcl_Size numBytes, offset;
    char *bytes;
    const char *result;

    if (objc < 2 || objc > 3) {
	Tcl_WrongNumArgs(interp, 1, objv, "bytes ?offset?");
	return TCL_ERROR;
    }

    bytes = Tcl_GetStringFromObj(objv[1], &numBytes);

    if (objc == 3) {
	if (TCL_OK != Tcl_GetIntForIndex(interp, objv[2], numBytes, &offset)) {
	    return TCL_ERROR;
	}
	if (offset == TCL_INDEX_NONE) {
	    offset = 0;
	}
	if (offset > numBytes) {
	    offset = numBytes;
	}
    } else {
	offset = numBytes;
    }
    result = Tcl_UtfPrev(bytes + offset, bytes);
    Tcl_SetObjResult(interp, Tcl_NewWideIntObj(result - bytes));
    return TCL_OK;
}

/*
 * Used to check correct string-length determining in Tcl_NumUtfChars
 */

static int
TestNumUtfCharsCmd(
    TCL_UNUSED(void *),
    Tcl_Interp *interp,
    TclSizeT objc,
    Tcl_Obj *const objv[])
{
    if (objc > 1) {
	Tcl_Size numBytes, len, limit = TCL_INDEX_NONE;
	const char *bytes = Tcl_GetStringFromObj(objv[1], &numBytes);

	if (objc > 2) {
	    if (Tcl_GetIntForIndex(interp, objv[2], numBytes, &limit) != TCL_OK) {
		return TCL_ERROR;
	    }
	    if (limit > numBytes + 1) {
		limit = numBytes + 1;
	    }
	}
	len = Tcl_NumUtfChars(bytes, limit);
	Tcl_SetObjResult(interp, Tcl_NewWideIntObj(len));
    }
    return TCL_OK;
}

/*
 * Used to check correct operation of Tcl_UtfFindFirst
 */

static int
TestFindFirstCmd(
    TCL_UNUSED(void *),
    Tcl_Interp *interp,
    TclSizeT objc,
    Tcl_Obj *const objv[])
{
    if (objc > 1) {
	int len = -1;

	if (objc > 2) {
	    (void) Tcl_GetIntFromObj(interp, objv[2], &len);
	}
	Tcl_SetObjResult(interp, Tcl_NewStringObj(Tcl_UtfFindFirst(Tcl_GetString(objv[1]), len), TCL_INDEX_NONE));
    }
    return TCL_OK;
}

/*
 * Used to check correct operation of Tcl_UtfFindLast
 */

static int
TestFindLastCmd(
    TCL_UNUSED(void *),
    Tcl_Interp *interp,
    TclSizeT objc,
    Tcl_Obj *const objv[])
{
    if (objc > 1) {
	int len = -1;

	if (objc > 2) {
	    (void) Tcl_GetIntFromObj(interp, objv[2], &len);
	}
	Tcl_SetObjResult(interp, Tcl_NewStringObj(Tcl_UtfFindLast(Tcl_GetString(objv[1]), len), TCL_INDEX_NONE));
    }
    return TCL_OK;
}

static int
TestGetIntForIndexCmd(
    TCL_UNUSED(void *),
    Tcl_Interp *interp,
    TclSizeT objc,
    Tcl_Obj *const objv[])
{
    Tcl_Size result;
    Tcl_WideInt endvalue;

    if (objc != 3) {
	Tcl_WrongNumArgs(interp, 1, objv, "index endvalue");
	return TCL_ERROR;
    }

    if (Tcl_GetWideIntFromObj(interp, objv[2], &endvalue) != TCL_OK) {
	return TCL_ERROR;
    }
    if (Tcl_GetIntForIndex(interp, objv[1], endvalue, &result) != TCL_OK) {
	return TCL_ERROR;
    }
    /* Make sure that (size_t)-2 is output as "-2" and (size_t)-3 as "-3", even for 32-bit */
    Tcl_SetObjResult(interp, Tcl_NewWideIntObj((Tcl_WideInt)((Tcl_WideUInt)(result + 3U)) - 3));
    return TCL_OK;
}



#if defined(HAVE_CPUID) && !defined(MAC_OSX_TCL)
/*
 *----------------------------------------------------------------------
 *
 * TestcpuidCmd --
 *
 *	Retrieves CPU ID information.
 *
 * Usage:
 *	testwincpuid <eax>
 *
 * Parameters:
 *	eax - The value to pass in the EAX register to a CPUID instruction.
 *
 * Results:
 *	Returns a four-element list containing the values from the EAX, EBX,
 *	ECX and EDX registers returned from the CPUID instruction.
 *
 * Side effects:
 *	None.
 *
 *----------------------------------------------------------------------
 */

static int
TestcpuidCmd(
    TCL_UNUSED(void *),
    Tcl_Interp* interp,		/* Tcl interpreter */
    TclSizeT objc,			/* Parameter count */
    Tcl_Obj *const * objv)	/* Parameter vector */
{
    int status, index, i;
    int regs[4];
    Tcl_Obj *regsObjs[4];

    if (objc != 2) {
	Tcl_WrongNumArgs(interp, 1, objv, "eax");
	return TCL_ERROR;
    }
    if (Tcl_GetIntFromObj(interp, objv[1], &index) != TCL_OK) {
	return TCL_ERROR;
    }
    status = TclWinCPUID(index, regs);
    if (status != TCL_OK) {
	Tcl_SetObjResult(interp,
		Tcl_NewStringObj("operation not available", TCL_INDEX_NONE));
	return status;
    }
    for (i=0 ; i<4 ; ++i) {
	regsObjs[i] = Tcl_NewWideIntObj(regs[i]);
    }
    Tcl_SetObjResult(interp, Tcl_NewListObj(4, regsObjs));
    return TCL_OK;
}
#endif

/*
 * Used to do basic checks of the TCL_HASH_KEY_SYSTEM_HASH flag
 */

static int
TestHashSystemHashCmd(
    TCL_UNUSED(void *),
    Tcl_Interp *interp,
    TclSizeT objc,
    Tcl_Obj *const objv[])
{
    static const Tcl_HashKeyType hkType = {
	TCL_HASH_KEY_TYPE_VERSION, TCL_HASH_KEY_SYSTEM_HASH,
	NULL, NULL, NULL, NULL
    };
    Tcl_HashTable hash;
    Tcl_HashEntry *hPtr;
    int i, isNew, limit = 100;

    if (objc>1 && Tcl_GetIntFromObj(interp, objv[1], &limit)!=TCL_OK) {
	return TCL_ERROR;
    }

    Tcl_InitCustomHashTable(&hash, TCL_CUSTOM_TYPE_KEYS, &hkType);

    if (hash.numEntries != 0) {
	Tcl_AppendResult(interp, "non-zero initial size", NULL);
	Tcl_DeleteHashTable(&hash);
	return TCL_ERROR;
    }

    for (i=0 ; i<limit ; i++) {
	hPtr = Tcl_CreateHashEntry(&hash, INT2PTR(i), &isNew);
	if (!isNew) {
	    Tcl_SetObjResult(interp, Tcl_NewWideIntObj(i));
	    Tcl_AppendToObj(Tcl_GetObjResult(interp)," creation problem", TCL_INDEX_NONE);
	    Tcl_DeleteHashTable(&hash);
	    return TCL_ERROR;
	}
	Tcl_SetHashValue(hPtr, INT2PTR(i+42));
    }

    if (hash.numEntries != (Tcl_Size)limit) {
	Tcl_AppendResult(interp, "unexpected maximal size", NULL);
	Tcl_DeleteHashTable(&hash);
	return TCL_ERROR;
    }

    for (i=0 ; i<limit ; i++) {
	hPtr = Tcl_FindHashEntry(&hash, (char *) INT2PTR(i));
	if (hPtr == NULL) {
	    Tcl_SetObjResult(interp, Tcl_NewWideIntObj(i));
	    Tcl_AppendToObj(Tcl_GetObjResult(interp)," lookup problem", TCL_INDEX_NONE);
	    Tcl_DeleteHashTable(&hash);
	    return TCL_ERROR;
	}
	if (PTR2INT(Tcl_GetHashValue(hPtr)) != i+42) {
	    Tcl_SetObjResult(interp, Tcl_NewWideIntObj(i));
	    Tcl_AppendToObj(Tcl_GetObjResult(interp)," value problem", TCL_INDEX_NONE);
	    Tcl_DeleteHashTable(&hash);
	    return TCL_ERROR;
	}
	Tcl_DeleteHashEntry(hPtr);
    }

    if (hash.numEntries != 0) {
	Tcl_AppendResult(interp, "non-zero final size", NULL);
	Tcl_DeleteHashTable(&hash);
	return TCL_ERROR;
    }

    Tcl_DeleteHashTable(&hash);
    Tcl_AppendResult(interp, "OK", NULL);
    return TCL_OK;
}

/*
 * Used for testing Tcl_GetInt which is no longer used directly by the
 * core very much.
 */
static int
TestgetintCmd(
    TCL_UNUSED(void *),
    Tcl_Interp *interp,
    int argc,
    const char **argv)
{
    if (argc < 2) {
	Tcl_AppendResult(interp, "wrong # args", NULL);
	return TCL_ERROR;
    } else {
	int val, i, total=0;

	for (i=1 ; i<argc ; i++) {
	    if (Tcl_GetInt(interp, argv[i], &val) != TCL_OK) {
		return TCL_ERROR;
	    }
	    total += val;
	}
	Tcl_SetObjResult(interp, Tcl_NewWideIntObj(total));
	return TCL_OK;
    }
}

/*
 * Used for determining sizeof(long) at script level.
 */
static int
TestlongsizeCmd(
    TCL_UNUSED(void *),
    Tcl_Interp *interp,
    int argc,
    TCL_UNUSED(const char **) /*argv*/)
{
    if (argc != 1) {
	Tcl_AppendResult(interp, "wrong # args", NULL);
	return TCL_ERROR;
    }
    Tcl_SetObjResult(interp, Tcl_NewWideIntObj(sizeof(long)));
    return TCL_OK;
}

static int
NREUnwind_callback(
    void *data[],
    Tcl_Interp *interp,
    TCL_UNUSED(int) /*result*/)
{
    int none;

    if (data[0] == INT2PTR(-1)) {
        Tcl_NRAddCallback(interp, NREUnwind_callback, &none, INT2PTR(-1),
                INT2PTR(-1), NULL);
    } else if (data[1] == INT2PTR(-1)) {
        Tcl_NRAddCallback(interp, NREUnwind_callback, data[0], &none,
                INT2PTR(-1), NULL);
    } else if (data[2] == INT2PTR(-1)) {
        Tcl_NRAddCallback(interp, NREUnwind_callback, data[0], data[1],
                &none, NULL);
    } else {
        Tcl_Obj *idata[3];
        idata[0] = Tcl_NewWideIntObj(((char *) data[1] - (char *) data[0]));
        idata[1] = Tcl_NewWideIntObj(((char *) data[2] - (char *) data[0]));
        idata[2] = Tcl_NewWideIntObj(((char *) &none   - (char *) data[0]));
        Tcl_SetObjResult(interp, Tcl_NewListObj(3, idata));
    }
    return TCL_OK;
}

static int
TestNREUnwind(
    TCL_UNUSED(void *),
    Tcl_Interp *interp,
    TCL_UNUSED(TclSizeT) /*objc*/,
    TCL_UNUSED(Tcl_Obj *const *) /*objv*/)
{
    /*
     * Insure that callbacks effectively run at the proper level during the
     * unwinding of the NRE stack.
     */

    Tcl_NRAddCallback(interp, NREUnwind_callback, INT2PTR(-1), INT2PTR(-1),
            INT2PTR(-1), NULL);
    return TCL_OK;
}


static int
TestNRELevels(
    TCL_UNUSED(void *),
    Tcl_Interp *interp,
    TCL_UNUSED(TclSizeT) /*objc*/,
    TCL_UNUSED(Tcl_Obj *const *) /*objv*/)
{
    Interp *iPtr = (Interp *) interp;
    static ptrdiff_t *refDepth = NULL;
    ptrdiff_t depth;
    Tcl_Obj *levels[6];
    size_t i = 0;
    NRE_callback *cbPtr = iPtr->execEnvPtr->callbackPtr;

    if (refDepth == NULL) {
	refDepth = &depth;
    }

    depth = (refDepth - &depth);

    levels[0] = Tcl_NewWideIntObj(depth);
    levels[1] = Tcl_NewWideIntObj((Tcl_WideInt)((Tcl_WideUInt)(iPtr->numLevels + 1U)) - 1);
    levels[2] = Tcl_NewWideIntObj((Tcl_WideInt)((Tcl_WideUInt)(iPtr->cmdFramePtr->level + 1U)) - 1);
    levels[3] = Tcl_NewWideIntObj((Tcl_WideInt)((Tcl_WideUInt)(iPtr->varFramePtr->level + 1U)) - 1);
    levels[4] = Tcl_NewWideIntObj(iPtr->execEnvPtr->execStackPtr->tosPtr
	    - iPtr->execEnvPtr->execStackPtr->stackWords);

    while (cbPtr) {
	i++;
	cbPtr = cbPtr->nextPtr;
    }
    levels[5] = Tcl_NewWideIntObj(i);

    Tcl_SetObjResult(interp, Tcl_NewListObj(6, levels));
    return TCL_OK;
}

/*
 *----------------------------------------------------------------------
 *
 * TestconcatobjCmd --
 *
 *	This procedure implements the "testconcatobj" command. It is used
 *	to test that Tcl_ConcatObj does indeed return a fresh Tcl_Obj in all
 *	cases and that it never corrupts its arguments. In other words, that
 *	[Bug 1447328] was fixed properly.
 *
 * Results:
 *	A standard Tcl result.
 *
 * Side effects:
 *	None.
 *
 *----------------------------------------------------------------------
 */

static int
TestconcatobjCmd(
    TCL_UNUSED(void *),
    Tcl_Interp *interp,		/* Current interpreter. */
    TCL_UNUSED(int) /*argc*/,
    TCL_UNUSED(const char **) /*argv*/)
{
    Tcl_Obj *list1Ptr, *list2Ptr, *emptyPtr, *concatPtr, *tmpPtr;
    int result = TCL_OK;
    size_t len;
    Tcl_Obj *objv[3];

    /*
     * Set the start of the error message as obj result; it will be cleared at
     * the end if no errors were found.
     */

    Tcl_SetObjResult(interp,
	    Tcl_NewStringObj("Tcl_ConcatObj is unsafe:", TCL_INDEX_NONE));

    emptyPtr = Tcl_NewObj();

    list1Ptr = Tcl_NewStringObj("foo bar sum", TCL_INDEX_NONE);
    Tcl_ListObjLength(NULL, list1Ptr, &len);
    Tcl_InvalidateStringRep(list1Ptr);

    list2Ptr = Tcl_NewStringObj("eeny meeny", TCL_INDEX_NONE);
    Tcl_ListObjLength(NULL, list2Ptr, &len);
    Tcl_InvalidateStringRep(list2Ptr);

    /*
     * Verify that concat'ing a list obj with one or more empty strings does
     * return a fresh Tcl_Obj (see also [Bug 2055782]).
     */

    tmpPtr = Tcl_DuplicateObj(list1Ptr);

    objv[0] = tmpPtr;
    objv[1] = emptyPtr;
    concatPtr = Tcl_ConcatObj(2, objv);
    if (concatPtr->refCount != 0) {
	result = TCL_ERROR;
	Tcl_AppendResult(interp,
		"\n\t* (a) concatObj does not have refCount 0", NULL);
    }
    if (concatPtr == tmpPtr) {
	result = TCL_ERROR;
	Tcl_AppendResult(interp, "\n\t* (a) concatObj is not a new obj ",
		NULL);
	switch (tmpPtr->refCount) {
	case 0:
	    Tcl_AppendResult(interp, "(no new refCount)", NULL);
	    break;
	case 1:
	    Tcl_AppendResult(interp, "(refCount added)", NULL);
	    break;
	default:
	    Tcl_AppendResult(interp, "(more than one refCount added!)", NULL);
	    Tcl_Panic("extremely unsafe behaviour by Tcl_ConcatObj()");
	}
	tmpPtr = Tcl_DuplicateObj(list1Ptr);
	objv[0] = tmpPtr;
    }
    Tcl_DecrRefCount(concatPtr);

    Tcl_IncrRefCount(tmpPtr);
    concatPtr = Tcl_ConcatObj(2, objv);
    if (concatPtr->refCount != 0) {
	result = TCL_ERROR;
	Tcl_AppendResult(interp,
		"\n\t* (b) concatObj does not have refCount 0", NULL);
    }
    if (concatPtr == tmpPtr) {
	result = TCL_ERROR;
	Tcl_AppendResult(interp, "\n\t* (b) concatObj is not a new obj ",
		NULL);
	switch (tmpPtr->refCount) {
	case 0:
	    Tcl_AppendResult(interp, "(refCount removed?)", NULL);
	    Tcl_Panic("extremely unsafe behaviour by Tcl_ConcatObj()");
	    break;
	case 1:
	    Tcl_AppendResult(interp, "(no new refCount)", NULL);
	    break;
	case 2:
	    Tcl_AppendResult(interp, "(refCount added)", NULL);
	    Tcl_DecrRefCount(tmpPtr);
	    break;
	default:
	    Tcl_AppendResult(interp, "(more than one refCount added!)", NULL);
	    Tcl_Panic("extremely unsafe behaviour by Tcl_ConcatObj()");
	}
	tmpPtr = Tcl_DuplicateObj(list1Ptr);
	objv[0] = tmpPtr;
    }
    Tcl_DecrRefCount(concatPtr);

    objv[0] = emptyPtr;
    objv[1] = tmpPtr;
    objv[2] = emptyPtr;
    concatPtr = Tcl_ConcatObj(3, objv);
    if (concatPtr->refCount != 0) {
	result = TCL_ERROR;
	Tcl_AppendResult(interp,
		"\n\t* (c) concatObj does not have refCount 0", NULL);
    }
    if (concatPtr == tmpPtr) {
	result = TCL_ERROR;
	Tcl_AppendResult(interp, "\n\t* (c) concatObj is not a new obj ",
		NULL);
	switch (tmpPtr->refCount) {
	case 0:
	    Tcl_AppendResult(interp, "(no new refCount)", NULL);
	    break;
	case 1:
	    Tcl_AppendResult(interp, "(refCount added)", NULL);
	    break;
	default:
	    Tcl_AppendResult(interp, "(more than one refCount added!)", NULL);
	    Tcl_Panic("extremely unsafe behaviour by Tcl_ConcatObj()");
	}
	tmpPtr = Tcl_DuplicateObj(list1Ptr);
	objv[1] = tmpPtr;
    }
    Tcl_DecrRefCount(concatPtr);

    Tcl_IncrRefCount(tmpPtr);
    concatPtr = Tcl_ConcatObj(3, objv);
    if (concatPtr->refCount != 0) {
	result = TCL_ERROR;
	Tcl_AppendResult(interp,
		"\n\t* (d) concatObj does not have refCount 0", NULL);
    }
    if (concatPtr == tmpPtr) {
	result = TCL_ERROR;
	Tcl_AppendResult(interp, "\n\t* (d) concatObj is not a new obj ",
		NULL);
	switch (tmpPtr->refCount) {
	case 0:
	    Tcl_AppendResult(interp, "(refCount removed?)", NULL);
	    Tcl_Panic("extremely unsafe behaviour by Tcl_ConcatObj()");
	    break;
	case 1:
	    Tcl_AppendResult(interp, "(no new refCount)", NULL);
	    break;
	case 2:
	    Tcl_AppendResult(interp, "(refCount added)", NULL);
	    Tcl_DecrRefCount(tmpPtr);
	    break;
	default:
	    Tcl_AppendResult(interp, "(more than one refCount added!)", NULL);
	    Tcl_Panic("extremely unsafe behaviour by Tcl_ConcatObj()");
	}
	tmpPtr = Tcl_DuplicateObj(list1Ptr);
	objv[1] = tmpPtr;
    }
    Tcl_DecrRefCount(concatPtr);

    /*
     * Verify that an unshared list is not corrupted when concat'ing things to
     * it.
     */

    objv[0] = tmpPtr;
    objv[1] = list2Ptr;
    concatPtr = Tcl_ConcatObj(2, objv);
    if (concatPtr->refCount != 0) {
	result = TCL_ERROR;
	Tcl_AppendResult(interp,
		"\n\t* (e) concatObj does not have refCount 0", NULL);
    }
    if (concatPtr == tmpPtr) {
	result = TCL_ERROR;
	Tcl_AppendResult(interp, "\n\t* (e) concatObj is not a new obj ",
		NULL);

	(void) Tcl_ListObjLength(NULL, concatPtr, &len);
	switch (tmpPtr->refCount) {
	case 3:
	    Tcl_AppendResult(interp, "(failed to concat)", NULL);
	    break;
	default:
	    Tcl_AppendResult(interp, "(corrupted input!)", NULL);
	}
	if (Tcl_IsShared(tmpPtr)) {
	    Tcl_DecrRefCount(tmpPtr);
	}
	tmpPtr = Tcl_DuplicateObj(list1Ptr);
	objv[0] = tmpPtr;
    }
    Tcl_DecrRefCount(concatPtr);

    objv[0] = tmpPtr;
    objv[1] = list2Ptr;
    Tcl_IncrRefCount(tmpPtr);
    concatPtr = Tcl_ConcatObj(2, objv);
    if (concatPtr->refCount != 0) {
	result = TCL_ERROR;
	Tcl_AppendResult(interp,
		"\n\t* (f) concatObj does not have refCount 0", NULL);
    }
    if (concatPtr == tmpPtr) {
	result = TCL_ERROR;
	Tcl_AppendResult(interp, "\n\t* (f) concatObj is not a new obj ",
		NULL);

	(void) Tcl_ListObjLength(NULL, concatPtr, &len);
	switch (tmpPtr->refCount) {
	case 3:
	    Tcl_AppendResult(interp, "(failed to concat)", NULL);
	    break;
	default:
	    Tcl_AppendResult(interp, "(corrupted input!)", NULL);
	}
	if (Tcl_IsShared(tmpPtr)) {
	    Tcl_DecrRefCount(tmpPtr);
	}
	tmpPtr = Tcl_DuplicateObj(list1Ptr);
	objv[0] = tmpPtr;
    }
    Tcl_DecrRefCount(concatPtr);

    objv[0] = tmpPtr;
    objv[1] = list2Ptr;
    Tcl_IncrRefCount(tmpPtr);
    Tcl_IncrRefCount(tmpPtr);
    concatPtr = Tcl_ConcatObj(2, objv);
    if (concatPtr->refCount != 0) {
	result = TCL_ERROR;
	Tcl_AppendResult(interp,
		"\n\t* (g) concatObj does not have refCount 0", NULL);
    }
    if (concatPtr == tmpPtr) {
	result = TCL_ERROR;
	Tcl_AppendResult(interp, "\n\t* (g) concatObj is not a new obj ",
		NULL);

	(void) Tcl_ListObjLength(NULL, concatPtr, &len);
	switch (tmpPtr->refCount) {
	case 3:
	    Tcl_AppendResult(interp, "(failed to concat)", NULL);
	    break;
	default:
	    Tcl_AppendResult(interp, "(corrupted input!)", NULL);
	}
	Tcl_DecrRefCount(tmpPtr);
	if (Tcl_IsShared(tmpPtr)) {
	    Tcl_DecrRefCount(tmpPtr);
	}
	tmpPtr = Tcl_DuplicateObj(list1Ptr);
	objv[0] = tmpPtr;
    }
    Tcl_DecrRefCount(concatPtr);

    /*
     * Clean everything up. Note that we don't actually know how many
     * references there are to tmpPtr here; in the no-error case, it should be
     * five... [Bug 2895367]
     */

    Tcl_DecrRefCount(list1Ptr);
    Tcl_DecrRefCount(list2Ptr);
    Tcl_DecrRefCount(emptyPtr);
    while (tmpPtr->refCount > 1) {
	Tcl_DecrRefCount(tmpPtr);
    }
    Tcl_DecrRefCount(tmpPtr);

    if (result == TCL_OK) {
	Tcl_ResetResult(interp);
    }
    return result;
}

/*
 *----------------------------------------------------------------------
 *
 * TestgetencpathObjCmd --
 *
 *	This function implements the "testgetencpath" command. It is used to
 *	test Tcl_GetEncodingSearchPath().
 *
 * Results:
 *	A standard Tcl result.
 *
 * Side effects:
 *	None.
 *
 *----------------------------------------------------------------------
 */

static int
TestgetencpathObjCmd(
    TCL_UNUSED(void *),
    Tcl_Interp *interp,		/* Current interpreter. */
    TclSizeT objc,			/* Number of arguments. */
    Tcl_Obj *const *objv)		/* Argument strings. */
{
    if (objc != 1) {
        Tcl_WrongNumArgs(interp, 1, objv, "");
        return TCL_ERROR;
    }

    Tcl_SetObjResult(interp, Tcl_GetEncodingSearchPath());
    return TCL_OK;
}

/*
 *----------------------------------------------------------------------
 *
 * TestsetencpathCmd --
 *
 *	This function implements the "testsetencpath" command. It is used to
 *	test Tcl_SetDefaultEncodingDir().
 *
 * Results:
 *	A standard Tcl result.
 *
 * Side effects:
 *	None.
 *
 *----------------------------------------------------------------------
 */

static int
TestsetencpathObjCmd(
    TCL_UNUSED(void *),
    Tcl_Interp *interp,		/* Current interpreter. */
    TclSizeT objc,			/* Number of arguments. */
    Tcl_Obj *const *objv)	/* Argument strings. */
{
    if (objc != 2) {
        Tcl_WrongNumArgs(interp, 1, objv, "defaultDir");
        return TCL_ERROR;
    }

    Tcl_SetEncodingSearchPath(objv[1]);
    return TCL_OK;
}

/*
 *----------------------------------------------------------------------
 *
 * TestparseargsCmd --
 *
 *	This procedure implements the "testparseargs" command. It is used to
 *	test that Tcl_ParseArgsObjv does indeed return the right number of
 *	arguments. In other words, that [Bug 3413857] was fixed properly.
 *
 * Results:
 *	A standard Tcl result.
 *
 * Side effects:
 *	None.
 *
 *----------------------------------------------------------------------
 */

static int
TestparseargsCmd(
    TCL_UNUSED(void *),
    Tcl_Interp *interp,		/* Current interpreter. */
    TclSizeT objc,			/* Number of arguments. */
    Tcl_Obj *const objv[])	/* Arguments. */
{
    static int foo = 0;
    size_t count = objc;
    Tcl_Obj **remObjv, *result[3];
    Tcl_ArgvInfo argTable[] = {
        {TCL_ARGV_CONSTANT, "-bool", INT2PTR(1), &foo, "booltest", NULL},
        TCL_ARGV_AUTO_REST, TCL_ARGV_AUTO_HELP, TCL_ARGV_TABLE_END
    };

    foo = 0;
    if (Tcl_ParseArgsObjv(interp, argTable, &count, objv, &remObjv)!=TCL_OK) {
        return TCL_ERROR;
    }
    result[0] = Tcl_NewWideIntObj(foo);
    result[1] = Tcl_NewWideIntObj(count);
    result[2] = Tcl_NewListObj(count, remObjv);
    Tcl_SetObjResult(interp, Tcl_NewListObj(3, result));
    Tcl_Free(remObjv);
    return TCL_OK;
}

/**
 * Test harness for command and variable resolvers.
 */

static int
InterpCmdResolver(
    Tcl_Interp *interp,
    const char *name,
    TCL_UNUSED(Tcl_Namespace *),
    TCL_UNUSED(int) /* flags */,
    Tcl_Command *rPtr)
{
    Interp *iPtr = (Interp *) interp;
    CallFrame *varFramePtr = iPtr->varFramePtr;
    Proc *procPtr = (varFramePtr->isProcCallFrame & FRAME_IS_PROC) ?
            varFramePtr->procPtr : NULL;
    Namespace *callerNsPtr = varFramePtr->nsPtr;
    Tcl_Command resolvedCmdPtr = NULL;

    /*
     * Just do something special on a cmd literal "z" in two cases:
     *  A)  when the caller is a proc "x", and the proc is either in "::" or in "::ns2".
     *  B) the caller's namespace is "ctx1" or "ctx2"
     */
    if ( (name[0] == 'z') && (name[1] == '\0') ) {
        Namespace *ns2NsPtr = (Namespace *) Tcl_FindNamespace(interp, "::ns2", NULL, 0);

        if (procPtr != NULL
            && ((procPtr->cmdPtr->nsPtr == iPtr->globalNsPtr)
                || (ns2NsPtr != NULL && procPtr->cmdPtr->nsPtr == ns2NsPtr)
                )
            ) {
            /*
             * Case A)
             *
             *    - The context, in which this resolver becomes active, is
             *      determined by the name of the caller proc, which has to be
             *      named "x".
             *
             *    - To determine the name of the caller proc, the proc is taken
             *      from the topmost stack frame.
             *
             *    - Note that the context is NOT provided during byte-code
             *      compilation (e.g. in TclProcCompileProc)
             *
             *   When these conditions hold, this function resolves the
             *   passed-in cmd literal into a cmd "y", which is taken from the
             *   the global namespace (for simplicity).
             */

            const char *callingCmdName =
                Tcl_GetCommandName(interp, (Tcl_Command) procPtr->cmdPtr);

            if ( callingCmdName[0] == 'x' && callingCmdName[1] == '\0' ) {
                resolvedCmdPtr = Tcl_FindCommand(interp, "y", NULL, TCL_GLOBAL_ONLY);
            }
        } else if (callerNsPtr != NULL) {
            /*
             * Case B)
             *
             *    - The context, in which this resolver becomes active, is
             *      determined by the name of the parent namespace, which has
             *      to be named "ctx1" or "ctx2".
             *
             *    - To determine the name of the parent namesace, it is taken
             *      from the 2nd highest stack frame.
             *
             *    - Note that the context can be provided during byte-code
             *      compilation (e.g. in TclProcCompileProc)
             *
             *   When these conditions hold, this function resolves the
             *   passed-in cmd literal into a cmd "y" or "Y" depending on the
             *   context. The resolved procs are taken from the the global
             *   namespace (for simplicity).
             */

            CallFrame *parentFramePtr = varFramePtr->callerPtr;
            const char *context = parentFramePtr != NULL ? parentFramePtr->nsPtr->name : "(NULL)";

            if (strcmp(context, "ctx1") == 0 && (name[0] == 'z') && (name[1] == '\0')) {
                resolvedCmdPtr = Tcl_FindCommand(interp, "y", NULL, TCL_GLOBAL_ONLY);
                /* fprintf(stderr, "... y ==> %p\n", resolvedCmdPtr);*/

            } else if (strcmp(context, "ctx2") == 0 && (name[0] == 'z') && (name[1] == '\0')) {
                resolvedCmdPtr = Tcl_FindCommand(interp, "Y", NULL, TCL_GLOBAL_ONLY);
                /*fprintf(stderr, "... Y ==> %p\n", resolvedCmdPtr);*/
            }
        }

        if (resolvedCmdPtr != NULL) {
            *rPtr = resolvedCmdPtr;
            return TCL_OK;
        }
    }
    return TCL_CONTINUE;
}

static int
InterpVarResolver(
    TCL_UNUSED(Tcl_Interp *),
    TCL_UNUSED(const char *),
    TCL_UNUSED(Tcl_Namespace *),
    TCL_UNUSED(int),
    TCL_UNUSED(Tcl_Var *))
{
    /*
     * Don't resolve the variable; use standard rules.
     */

    return TCL_CONTINUE;
}

typedef struct MyResolvedVarInfo {
    Tcl_ResolvedVarInfo vInfo;  /* This must be the first element. */
    Tcl_Var var;
    Tcl_Obj *nameObj;
} MyResolvedVarInfo;

static inline void
HashVarFree(
    Tcl_Var var)
{
    if (VarHashRefCount(var) < 2) {
        Tcl_Free(var);
    } else {
        VarHashRefCount(var)--;
    }
}

static void
MyCompiledVarFree(
    Tcl_ResolvedVarInfo *vInfoPtr)
{
    MyResolvedVarInfo *resVarInfo = (MyResolvedVarInfo *) vInfoPtr;

    Tcl_DecrRefCount(resVarInfo->nameObj);
    if (resVarInfo->var) {
        HashVarFree(resVarInfo->var);
    }
    Tcl_Free(vInfoPtr);
}

#define TclVarHashGetValue(hPtr) \
    ((Var *) ((char *)hPtr - offsetof(VarInHash, entry)))

static Tcl_Var
MyCompiledVarFetch(
    Tcl_Interp *interp,
    Tcl_ResolvedVarInfo *vinfoPtr)
{
    MyResolvedVarInfo *resVarInfo = (MyResolvedVarInfo *) vinfoPtr;
    Tcl_Var var = resVarInfo->var;
    int isNewVar;
    Interp *iPtr = (Interp *) interp;
    Tcl_HashEntry *hPtr;

    if (var != NULL) {
        if (!(((Var *) var)->flags & VAR_DEAD_HASH)) {
            /*
             * The cached variable is valid, return it.
             */

            return var;
        }

        /*
         * The variable is not valid anymore. Clean it up.
         */

        HashVarFree(var);
    }

    hPtr = Tcl_CreateHashEntry((Tcl_HashTable *) &iPtr->globalNsPtr->varTable,
            resVarInfo->nameObj, &isNewVar);
    if (hPtr) {
        var = (Tcl_Var) TclVarHashGetValue(hPtr);
    } else {
        var = NULL;
    }
    resVarInfo->var = var;

    /*
     * Increment the reference counter to avoid Tcl_Free() of the variable in
     * Tcl's FreeVarEntry(); for cleanup, we provide our own HashVarFree();
     */

    VarHashRefCount(var)++;
    return var;
}

static int
InterpCompiledVarResolver(
    TCL_UNUSED(Tcl_Interp *),
    const char *name,
    TCL_UNUSED(Tcl_Size) /* length */,
    TCL_UNUSED(Tcl_Namespace *),
    Tcl_ResolvedVarInfo **rPtr)
{
    if (*name == 'T') {
 	MyResolvedVarInfo *resVarInfo = (MyResolvedVarInfo *)Tcl_Alloc(sizeof(MyResolvedVarInfo));

 	resVarInfo->vInfo.fetchProc = MyCompiledVarFetch;
 	resVarInfo->vInfo.deleteProc = MyCompiledVarFree;
 	resVarInfo->var = NULL;
 	resVarInfo->nameObj = Tcl_NewStringObj(name, TCL_INDEX_NONE);
 	Tcl_IncrRefCount(resVarInfo->nameObj);
 	*rPtr = &resVarInfo->vInfo;
 	return TCL_OK;
    }
    return TCL_CONTINUE;
}

static int
TestInterpResolverCmd(
    TCL_UNUSED(void *),
    Tcl_Interp *interp,
    TclSizeT objc,
    Tcl_Obj *const objv[])
{
    static const char *const table[] = {
        "down", "up", NULL
    };
    int idx;
#define RESOLVER_KEY "testInterpResolver"

    if ((objc < 2) || (objc > 3)) {
	Tcl_WrongNumArgs(interp, 1, objv, "up|down ?interp?");
	return TCL_ERROR;
    }
    if (objc == 3) {
	interp = Tcl_GetChild(interp, Tcl_GetString(objv[2]));
	if (interp == NULL) {
	    Tcl_AppendResult(interp, "provided interpreter not found", NULL);
	    return TCL_ERROR;
	}
    }
    if (Tcl_GetIndexFromObj(interp, objv[1], table, "operation", TCL_EXACT,
            &idx) != TCL_OK) {
        return TCL_ERROR;
    }
    switch (idx) {
    case 1: /* up */
        Tcl_AddInterpResolvers(interp, RESOLVER_KEY, InterpCmdResolver,
                InterpVarResolver, InterpCompiledVarResolver);
        break;
    case 0: /*down*/
        if (!Tcl_RemoveInterpResolvers(interp, RESOLVER_KEY)) {
            Tcl_AppendResult(interp, "could not remove the resolver scheme",
                    NULL);
            return TCL_ERROR;
        }
    }
    return TCL_OK;
}

/*
 *------------------------------------------------------------------------
 *
 * TestApplyLambdaObjCmd --
 *
 *	Implements the Tcl command testapplylambda. This tests the apply
 *	implementation handling of a lambda where the lambda has a list
 *	internal representation where the second element's internal
 *	representation is already a byte code object.
 *
 * Results:
 *	TCL_OK    - Success. Caller should check result is 42
 *	TCL_ERROR - Error.
 *
 * Side effects:
 *	In the presence of the apply bug, may panic. Otherwise
 *	Interpreter result holds result or error message.
 *
 *------------------------------------------------------------------------
 */
int TestApplyLambdaObjCmd (
    TCL_UNUSED(void*),
    Tcl_Interp *interp,    /* Current interpreter. */
    TCL_UNUSED(TclSizeT),       /* objc. */
    TCL_UNUSED(Tcl_Obj *const *)) /* objv. */
{
    Tcl_Obj *lambdaObjs[2];
    Tcl_Obj *evalObjs[2];
    Tcl_Obj *lambdaObj;
    int result;

    /* Create a lambda {{} {set a 42}} */
    lambdaObjs[0] = Tcl_NewObj(); /* No parameters */
    lambdaObjs[1] = Tcl_NewStringObj("set a 42", TCL_INDEX_NONE); /* Body */
    lambdaObj = Tcl_NewListObj(2, lambdaObjs);
    Tcl_IncrRefCount(lambdaObj);

    /* Create the command "apply {{} {set a 42}" */
    evalObjs[0] = Tcl_NewStringObj("apply", TCL_INDEX_NONE);
    Tcl_IncrRefCount(evalObjs[0]);
    /*
     * NOTE: IMPORTANT TO EXHIBIT THE BUG. We duplicate the lambda because
     * it will get shimmered to a Lambda internal representation but we
     * want to hold on to our list representation.
     */
    evalObjs[1] = Tcl_DuplicateObj(lambdaObj);
    Tcl_IncrRefCount(evalObjs[1]);

    /* Evaluate it */
    result = Tcl_EvalObjv(interp, 2, evalObjs, TCL_EVAL_GLOBAL);
    if (result != TCL_OK) {
	Tcl_DecrRefCount(evalObjs[0]);
	Tcl_DecrRefCount(evalObjs[1]);
	return result;
    }
    /*
     * So far so good. At this point,
     * - evalObjs[1] has an internal representation of Lambda
     * - lambdaObj[1] ({set a 42}) has been shimmered to
     * an internal representation of ByteCode.
     */
    Tcl_DecrRefCount(evalObjs[1]); /* Don't need this anymore */
    /*
     * The bug trigger. Repeating the command but:
     *  - we are calling apply with a lambda that is a list (as BEFORE),
     *    BUT
     *  - The body of the lambda (lambdaObjs[1]) ALREADY has internal
     *    representation of ByteCode and thus will not be compiled again
     */
    evalObjs[1] = lambdaObj; /* lambdaObj already has a ref count so
     				no need for IncrRef */
    result = Tcl_EvalObjv(interp, 2, evalObjs, TCL_EVAL_GLOBAL);
    Tcl_DecrRefCount(evalObjs[0]);
    Tcl_DecrRefCount(lambdaObj);

    return result;
}

/*
 * Local Variables:
 * mode: c
 * c-basic-offset: 4
 * fill-column: 78
 * tab-width: 8
 * indent-tabs-mode: nil
 * End:
 */
<|MERGE_RESOLUTION|>--- conflicted
+++ resolved
@@ -3707,13 +3707,9 @@
 	TCL_LINK_FLOAT, TCL_LINK_DOUBLE, TCL_LINK_STRING, TCL_LINK_CHARS,
 	TCL_LINK_BINARY
     };
-<<<<<<< HEAD
-    int typeIndex, readonly, size, length;
+    int typeIndex, readonly, size;
     TclSizeT i;
-=======
-    int typeIndex, readonly, i, size;
     Tcl_Size length;
->>>>>>> ea740441
     char *name, *arg;
     Tcl_WideInt addr;
 
@@ -4450,14 +4446,9 @@
     TclSizeT objc,			/* Number of arguments. */
     Tcl_Obj *const objv[])	/* Argument objects. */
 {
-<<<<<<< HEAD
-    int indices, stringLength, match, about;
+    int indices, match, about;
     TclSizeT i;
-    Tcl_Size ii;
-=======
-    int i, indices, match, about;
-    Tcl_Size stringLength, ii;
->>>>>>> ea740441
+    Tcl_Size ii, stringLength;
     int hasxflags, cflags, eflags;
     Tcl_RegExp regExpr;
     const char *string;
