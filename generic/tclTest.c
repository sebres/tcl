--- conflicted
+++ resolved
@@ -5345,12 +5345,7 @@
     int objc,			/* Number of arguments. */
     Tcl_Obj *const objv[])	/* The argument objects. */
 {
-<<<<<<< HEAD
-    int discard, result, index;
-=======
-    Interp* iPtr = (Interp*) interp;
     int discard, result;
->>>>>>> eac334ab
     Tcl_SavedResult state;
     Tcl_Obj *objPtr;
     static const char *const optionStrings[] = {
@@ -5416,17 +5411,9 @@
 	result = TCL_OK;
     }
 
-<<<<<<< HEAD
-    switch ((enum options) index) {
+    switch (index) {
     case RESULT_DYNAMIC:
 	Tcl_AppendElement(interp, freeCount ? "freed" : "leak");
-=======
-    switch (index) {
-    case RESULT_DYNAMIC: {
-	int presentOrFreed = (iPtr->freeProc == TestsaveresultFree) ^ freeCount;
-
-	Tcl_AppendElement(interp, presentOrFreed ? "presentOrFreed" : "missingOrLeak");
->>>>>>> eac334ab
 	break;
     case RESULT_OBJECT:
 	Tcl_AppendElement(interp, Tcl_GetObjResult(interp) == objPtr
