/*
 * tclTest.c --
 *
 *	This file contains C command functions for a bunch of additional Tcl
 *	commands that are used for testing out Tcl's C interfaces. These
 *	commands are not normally included in Tcl applications; they're only
 *	used for testing.
 *
 * Copyright (c) 1993-1994 The Regents of the University of California.
 * Copyright (c) 1994-1997 Sun Microsystems, Inc.
 * Copyright (c) 1998-2000 Ajuba Solutions.
 * Copyright (c) 2003 by Kevin B. Kenny.  All rights reserved.
 *
 * See the file "license.terms" for information on usage and redistribution of
 * this file, and for a DISCLAIMER OF ALL WARRANTIES.
 */

#undef STATIC_BUILD
#ifndef USE_TCL_STUBS
#   define USE_TCL_STUBS
#endif
#include "tclInt.h"
#include "tclTomMath.h"
#include "tclOO.h"
#include <math.h>

/*
 * Required for Testregexp*Cmd
 */
#include "tclRegexp.h"

/*
 * Required for the TestChannelCmd and TestChannelEventCmd
 */
#include "tclIO.h"

/*
 * Declare external functions used in Windows tests.
 */
DLLEXPORT int		Tcltest_Init(Tcl_Interp *interp);
DLLEXPORT int		Tcltest_SafeInit(Tcl_Interp *interp);

/*
 * Dynamic string shared by TestdcallCmd and DelCallbackProc; used to collect
 * the results of the various deletion callbacks.
 */

static Tcl_DString delString;
static Tcl_Interp *delInterp;
static const Tcl_ObjType *properByteArrayType;

/*
 * One of the following structures exists for each asynchronous handler
 * created by the "testasync" command".
 */

typedef struct TestAsyncHandler {
    int id;			/* Identifier for this handler. */
    Tcl_AsyncHandler handler;	/* Tcl's token for the handler. */
    char *command;		/* Command to invoke when the handler is
				 * invoked. */
    struct TestAsyncHandler *nextPtr;
				/* Next is list of handlers. */
} TestAsyncHandler;

/*
 * Start of the socket driver state structure to acces field testFlags
 */

typedef struct TcpState TcpState;

struct TcpState {
    Tcl_Channel channel;	/* Channel associated with this socket. */
    int testFlags;              /* bit field for tests. Is set by testsocket
                                 * test procedure */
};

TCL_DECLARE_MUTEX(asyncTestMutex)

static TestAsyncHandler *firstHandler = NULL;

/*
 * The dynamic string below is used by the "testdstring" command to test the
 * dynamic string facilities.
 */

static Tcl_DString dstring;

/*
 * The command trace below is used by the "testcmdtraceCmd" command to test
 * the command tracing facilities.
 */

static Tcl_Trace cmdTrace;

/*
 * One of the following structures exists for each command created by
 * TestdelCmd:
 */

typedef struct {
    Tcl_Interp *interp;		/* Interpreter in which command exists. */
    char *deleteCmd;		/* Script to execute when command is deleted.
				 * Malloc'ed. */
} DelCmd;

/*
 * The following is used to keep track of an encoding that invokes a Tcl
 * command.
 */

typedef struct {
    Tcl_Interp *interp;
    char *toUtfCmd;
    char *fromUtfCmd;
} TclEncoding;

/*
 * The counter below is used to determine if the TestsaveresultFree routine
 * was called for a result.
 */

static int freeCount;

/*
 * Boolean flag used by the "testsetmainloop" and "testexitmainloop" commands.
 */

static int exitMainLoop = 0;

/*
 * Event structure used in testing the event queue management procedures.
 */

typedef struct {
    Tcl_Event header;		/* Header common to all events */
    Tcl_Interp *interp;		/* Interpreter that will handle the event */
    Tcl_Obj *command;		/* Command to evaluate when the event occurs */
    Tcl_Obj *tag;		/* Tag for this event used to delete it */
} TestEvent;

/*
 * Simple detach/attach facility for testchannel cut|splice. Allow testing of
 * channel transfer in core testsuite.
 */

typedef struct TestChannel {
    Tcl_Channel chan;		/* Detached channel */
    struct TestChannel *nextPtr;/* Next in detached channel pool */
} TestChannel;

static TestChannel *firstDetached;

/*
 * Forward declarations for procedures defined later in this file:
 */

static int		AsyncHandlerProc(void *clientData,
			    Tcl_Interp *interp, int code);
#if TCL_THREADS
static Tcl_ThreadCreateType AsyncThreadProc(void *);
#endif
static void		CleanupTestSetassocdataTests(
			    void *clientData, Tcl_Interp *interp);
static void		CmdDelProc1(void *clientData);
static void		CmdDelProc2(void *clientData);
static int		CmdProc1(void *clientData,
			    Tcl_Interp *interp, int argc, const char **argv);
static int		CmdProc2(void *clientData,
			    Tcl_Interp *interp, int argc, const char **argv);
static void		CmdTraceDeleteProc(
			    void *clientData, Tcl_Interp *interp,
			    int level, char *command, Tcl_CmdProc *cmdProc,
			    void *cmdClientData, int argc,
			    const char *argv[]);
static void		CmdTraceProc(void *clientData,
			    Tcl_Interp *interp, int level, char *command,
			    Tcl_CmdProc *cmdProc, void *cmdClientData,
			    int argc, const char *argv[]);
static int		CreatedCommandProc(
			    void *clientData, Tcl_Interp *interp,
			    int argc, const char **argv);
static int		CreatedCommandProc2(
			    void *clientData, Tcl_Interp *interp,
			    int argc, const char **argv);
static void		DelCallbackProc(void *clientData,
			    Tcl_Interp *interp);
static int		DelCmdProc(void *clientData,
			    Tcl_Interp *interp, int argc, const char **argv);
static void		DelDeleteProc(void *clientData);
static void		EncodingFreeProc(void *clientData);
static int		EncodingToUtfProc(void *clientData,
			    const char *src, int srcLen, int flags,
			    Tcl_EncodingState *statePtr, char *dst,
			    int dstLen, int *srcReadPtr, int *dstWrotePtr,
			    int *dstCharsPtr);
static int		EncodingFromUtfProc(void *clientData,
			    const char *src, int srcLen, int flags,
			    Tcl_EncodingState *statePtr, char *dst,
			    int dstLen, int *srcReadPtr, int *dstWrotePtr,
			    int *dstCharsPtr);
static void		ExitProcEven(void *clientData);
static void		ExitProcOdd(void *clientData);
static int		GetTimesObjCmd(void *clientData,
			    Tcl_Interp *interp, int objc,
			    Tcl_Obj *const objv[]);
static void		MainLoop(void);
static int		NoopCmd(void *clientData,
			    Tcl_Interp *interp, int argc, const char **argv);
static int		NoopObjCmd(void *clientData,
			    Tcl_Interp *interp, int objc,
			    Tcl_Obj *const objv[]);
static int		ObjTraceProc(void *clientData,
			    Tcl_Interp *interp, int level, const char *command,
			    Tcl_Command commandToken, int objc,
			    Tcl_Obj *const objv[]);
static void		ObjTraceDeleteProc(void *clientData);
static void		PrintParse(Tcl_Interp *interp, Tcl_Parse *parsePtr);
static void		SpecialFree(void *blockPtr);
static int		StaticInitProc(Tcl_Interp *interp);
static int		TestasyncCmd(void *dummy,
			    Tcl_Interp *interp, int argc, const char **argv);
static int		TestbumpinterpepochObjCmd(ClientData clientData,
			    Tcl_Interp *interp, int objc,
			    Tcl_Obj *const objv[]);
static int		TestbytestringObjCmd(void *clientData,
			    Tcl_Interp *interp, int objc,
			    Tcl_Obj *const objv[]);
static int		TestpurebytesobjObjCmd(void *clientData,
			    Tcl_Interp *interp, int objc,
			    Tcl_Obj *const objv[]);
static int		TeststringbytesObjCmd(void *clientData,
			    Tcl_Interp *interp, int objc,
			    Tcl_Obj *const objv[]);
static int		TestcmdinfoCmd(void *dummy,
			    Tcl_Interp *interp, int argc, const char **argv);
static int		TestcmdtokenCmd(void *dummy,
			    Tcl_Interp *interp, int argc, const char **argv);
static int		TestcmdtraceCmd(void *dummy,
			    Tcl_Interp *interp, int argc, const char **argv);
static int		TestconcatobjCmd(void *dummy,
			    Tcl_Interp *interp, int argc, const char **argv);
static int		TestcreatecommandCmd(void *dummy,
			    Tcl_Interp *interp, int argc, const char **argv);
static int		TestdcallCmd(void *dummy,
			    Tcl_Interp *interp, int argc, const char **argv);
static int		TestdelCmd(void *dummy,
			    Tcl_Interp *interp, int argc, const char **argv);
static int		TestdelassocdataCmd(void *dummy,
			    Tcl_Interp *interp, int argc, const char **argv);
static int		TestdoubledigitsObjCmd(void *dummy,
			    Tcl_Interp* interp, int objc,
			    Tcl_Obj* const objv[]);
static int		TestdstringCmd(void *dummy,
			    Tcl_Interp *interp, int argc, const char **argv);
static int		TestencodingObjCmd(void *dummy,
			    Tcl_Interp *interp, int objc,
			    Tcl_Obj *const objv[]);
static int		TestevalexObjCmd(void *dummy,
			    Tcl_Interp *interp, int objc,
			    Tcl_Obj *const objv[]);
static int		TestevalobjvObjCmd(void *dummy,
			    Tcl_Interp *interp, int objc,
			    Tcl_Obj *const objv[]);
static int		TesteventObjCmd(void *unused,
			    Tcl_Interp *interp, int argc,
			    Tcl_Obj *const objv[]);
static int		TesteventProc(Tcl_Event *event, int flags);
static int		TesteventDeleteProc(Tcl_Event *event,
			    void *clientData);
static int		TestexithandlerCmd(void *dummy,
			    Tcl_Interp *interp, int argc, const char **argv);
static int		TestexprlongCmd(void *dummy,
			    Tcl_Interp *interp, int argc, const char **argv);
static int		TestexprlongobjCmd(void *dummy,
			    Tcl_Interp *interp, int objc,
			    Tcl_Obj *const objv[]);
static int		TestexprdoubleCmd(void *dummy,
			    Tcl_Interp *interp, int argc, const char **argv);
static int		TestexprdoubleobjCmd(void *dummy,
			    Tcl_Interp *interp, int objc,
			    Tcl_Obj *const objv[]);
static int		TestexprparserObjCmd(void *dummy,
			    Tcl_Interp *interp, int objc,
			    Tcl_Obj *const objv[]);
static int		TestexprstringCmd(void *dummy,
			    Tcl_Interp *interp, int argc, const char **argv);
static int		TestfileCmd(void *dummy,
			    Tcl_Interp *interp, int objc, Tcl_Obj *const objv[]);
static int		TestfilelinkCmd(void *dummy,
			    Tcl_Interp *interp, int objc, Tcl_Obj *const objv[]);
static int		TestfeventCmd(void *dummy,
			    Tcl_Interp *interp, int argc, const char **argv);
static int		TestgetassocdataCmd(void *dummy,
			    Tcl_Interp *interp, int argc, const char **argv);
static int		TestgetintCmd(void *dummy,
			    Tcl_Interp *interp, int argc, const char **argv);
static int		TestlongsizeCmd(void *dummy,
			    Tcl_Interp *interp, int argc, const char **argv);
static int		TestgetplatformCmd(void *dummy,
			    Tcl_Interp *interp, int argc, const char **argv);
static int		TestgetvarfullnameCmd(
			    void *dummy, Tcl_Interp *interp,
			    int objc, Tcl_Obj *const objv[]);
static int		TestinterpdeleteCmd(void *dummy,
			    Tcl_Interp *interp, int argc, const char **argv);
static int		TestlinkCmd(void *dummy,
			    Tcl_Interp *interp, int argc, const char **argv);
static int		TestlinkarrayCmd(void *dummy, Tcl_Interp *interp,
			    int objc, Tcl_Obj *const *objv);
static int		TestlocaleCmd(void *dummy,
			    Tcl_Interp *interp, int objc,
			    Tcl_Obj *const objv[]);
static int		TestmainthreadCmd(void *dummy,
			    Tcl_Interp *interp, int argc, const char **argv);
static int		TestsetmainloopCmd(void *dummy,
			    Tcl_Interp *interp, int argc, const char **argv);
static int		TestexitmainloopCmd(void *dummy,
			    Tcl_Interp *interp, int argc, const char **argv);
static int		TestpanicCmd(void *dummy,
			    Tcl_Interp *interp, int argc, const char **argv);
static int		TestparseargsCmd(void *dummy, Tcl_Interp *interp,
			    int objc, Tcl_Obj *const objv[]);
static int		TestparserObjCmd(void *dummy,
			    Tcl_Interp *interp, int objc,
			    Tcl_Obj *const objv[]);
static int		TestparsevarObjCmd(void *dummy,
			    Tcl_Interp *interp, int objc,
			    Tcl_Obj *const objv[]);
static int		TestparsevarnameObjCmd(void *dummy,
			    Tcl_Interp *interp, int objc,
			    Tcl_Obj *const objv[]);
static int		TestpreferstableObjCmd(void *dummy,
			    Tcl_Interp *interp, int objc,
			    Tcl_Obj *const objv[]);
static int		TestprintObjCmd(void *dummy,
			    Tcl_Interp *interp, int objc,
			    Tcl_Obj *const objv[]);
static int		TestregexpObjCmd(void *dummy,
			    Tcl_Interp *interp, int objc,
			    Tcl_Obj *const objv[]);
static int		TestreturnObjCmd(void *dummy,
			    Tcl_Interp *interp, int objc,
			    Tcl_Obj *const objv[]);
static void		TestregexpXflags(const char *string,
			    size_t length, int *cflagsPtr, int *eflagsPtr);
static int		TestsaveresultCmd(void *dummy,
			    Tcl_Interp *interp, int objc,
			    Tcl_Obj *const objv[]);
static void		TestsaveresultFree(void *blockPtr);
static int		TestsetassocdataCmd(void *dummy,
			    Tcl_Interp *interp, int argc, const char **argv);
static int		TestsetCmd(void *dummy,
			    Tcl_Interp *interp, int argc, const char **argv);
static int		Testset2Cmd(void *dummy,
			    Tcl_Interp *interp, int argc, const char **argv);
static int		TestseterrorcodeCmd(void *dummy,
			    Tcl_Interp *interp, int argc, const char **argv);
static int		TestsetobjerrorcodeCmd(
			    void *dummy, Tcl_Interp *interp,
			    int objc, Tcl_Obj *const objv[]);
static int		TestsetplatformCmd(void *dummy,
			    Tcl_Interp *interp, int argc, const char **argv);
static int		TeststaticpkgCmd(void *dummy,
			    Tcl_Interp *interp, int argc, const char **argv);
static int		TesttranslatefilenameCmd(void *dummy,
			    Tcl_Interp *interp, int argc, const char **argv);
static int		TestupvarCmd(void *dummy,
			    Tcl_Interp *interp, int argc, const char **argv);
static int		TestWrongNumArgsObjCmd(
			    void *clientData, Tcl_Interp *interp,
			    int objc, Tcl_Obj *const objv[]);
static int		TestGetIndexFromObjStructObjCmd(
			    void *clientData, Tcl_Interp *interp,
			    int objc, Tcl_Obj *const objv[]);
static int		TestChannelCmd(void *clientData,
			    Tcl_Interp *interp, int argc, const char **argv);
static int		TestChannelEventCmd(void *clientData,
			    Tcl_Interp *interp, int argc, const char **argv);
static int		TestSocketCmd(void *clientData,
			    Tcl_Interp *interp, int argc, const char **argv);
static int		TestFilesystemObjCmd(void *dummy,
			    Tcl_Interp *interp, int objc,
			    Tcl_Obj *const objv[]);
static int		TestSimpleFilesystemObjCmd(
			    void *dummy, Tcl_Interp *interp, int objc,
			    Tcl_Obj *const objv[]);
static void		TestReport(const char *cmd, Tcl_Obj *arg1,
			    Tcl_Obj *arg2);
static int		TestgetencpathObjCmd(void *dummy,
			    Tcl_Interp *interp, int objc,
			    Tcl_Obj *const objv[]);
static int		TestsetencpathObjCmd(void *dummy,
			    Tcl_Interp *interp, int objc,
			    Tcl_Obj *const objv[]);
static Tcl_Obj *	TestReportGetNativePath(Tcl_Obj *pathPtr);
static Tcl_FSStatProc TestReportStat;
static Tcl_FSAccessProc TestReportAccess;
static Tcl_FSOpenFileChannelProc TestReportOpenFileChannel;
static Tcl_FSMatchInDirectoryProc TestReportMatchInDirectory;
static Tcl_FSChdirProc TestReportChdir;
static Tcl_FSLstatProc TestReportLstat;
static Tcl_FSCopyFileProc TestReportCopyFile;
static Tcl_FSDeleteFileProc TestReportDeleteFile;
static Tcl_FSRenameFileProc TestReportRenameFile;
static Tcl_FSCreateDirectoryProc TestReportCreateDirectory;
static Tcl_FSCopyDirectoryProc TestReportCopyDirectory;
static Tcl_FSRemoveDirectoryProc TestReportRemoveDirectory;
static int TestReportLoadFile(Tcl_Interp *interp, Tcl_Obj *pathPtr,
	Tcl_LoadHandle *handlePtr, Tcl_FSUnloadFileProc **unloadProcPtr);
static Tcl_FSLinkProc TestReportLink;
static Tcl_FSFileAttrStringsProc TestReportFileAttrStrings;
static Tcl_FSFileAttrsGetProc TestReportFileAttrsGet;
static Tcl_FSFileAttrsSetProc TestReportFileAttrsSet;
static Tcl_FSUtimeProc TestReportUtime;
static Tcl_FSNormalizePathProc TestReportNormalizePath;
static Tcl_FSPathInFilesystemProc TestReportInFilesystem;
static Tcl_FSFreeInternalRepProc TestReportFreeInternalRep;
static Tcl_FSDupInternalRepProc TestReportDupInternalRep;

static Tcl_FSStatProc SimpleStat;
static Tcl_FSAccessProc SimpleAccess;
static Tcl_FSOpenFileChannelProc SimpleOpenFileChannel;
static Tcl_FSListVolumesProc SimpleListVolumes;
static Tcl_FSPathInFilesystemProc SimplePathInFilesystem;
static Tcl_Obj *	SimpleRedirect(Tcl_Obj *pathPtr);
static Tcl_FSMatchInDirectoryProc SimpleMatchInDirectory;
static int		TestNumUtfCharsCmd(void *clientData,
			    Tcl_Interp *interp, int objc,
			    Tcl_Obj *const objv[]);
static int		TestFindFirstCmd(void *clientData,
			    Tcl_Interp *interp, int objc,
			    Tcl_Obj *const objv[]);
static int		TestFindLastCmd(void *clientData,
			    Tcl_Interp *interp, int objc,
			    Tcl_Obj *const objv[]);
static int		TestHashSystemHashCmd(void *clientData,
			    Tcl_Interp *interp, int objc,
			    Tcl_Obj *const objv[]);

static Tcl_NRPostProc	NREUnwind_callback;
static int		TestNREUnwind(void *clientData,
			    Tcl_Interp *interp, int objc,
			    Tcl_Obj *const objv[]);
static int		TestNRELevels(void *clientData,
			    Tcl_Interp *interp, int objc,
			    Tcl_Obj *const objv[]);
static int		TestInterpResolverCmd(void *clientData,
			    Tcl_Interp *interp, int objc,
			    Tcl_Obj *const objv[]);
#if defined(HAVE_CPUID) || defined(_WIN32)
static int		TestcpuidCmd(void *dummy,
			    Tcl_Interp* interp, int objc,
			    Tcl_Obj *const objv[]);
#endif

static const Tcl_Filesystem testReportingFilesystem = {
    "reporting",
    sizeof(Tcl_Filesystem),
    TCL_FILESYSTEM_VERSION_1,
    TestReportInFilesystem, /* path in */
    TestReportDupInternalRep,
    TestReportFreeInternalRep,
    NULL, /* native to norm */
    NULL, /* convert to native */
    TestReportNormalizePath,
    NULL, /* path type */
    NULL, /* separator */
    TestReportStat,
    TestReportAccess,
    TestReportOpenFileChannel,
    TestReportMatchInDirectory,
    TestReportUtime,
    TestReportLink,
    NULL /* list volumes */,
    TestReportFileAttrStrings,
    TestReportFileAttrsGet,
    TestReportFileAttrsSet,
    TestReportCreateDirectory,
    TestReportRemoveDirectory,
    TestReportDeleteFile,
    TestReportCopyFile,
    TestReportRenameFile,
    TestReportCopyDirectory,
    TestReportLstat,
    (Tcl_FSLoadFileProc *) TestReportLoadFile,
    NULL /* cwd */,
    TestReportChdir
};

static const Tcl_Filesystem simpleFilesystem = {
    "simple",
    sizeof(Tcl_Filesystem),
    TCL_FILESYSTEM_VERSION_1,
    SimplePathInFilesystem,
    NULL,
    NULL,
    /* No internal to normalized, since we don't create any
     * pure 'internal' Tcl_Obj path representations */
    NULL,
    /* No create native rep function, since we don't use it
     * or 'Tcl_FSNewNativePath' */
    NULL,
    /* Normalize path isn't needed - we assume paths only have
     * one representation */
    NULL,
    NULL,
    NULL,
    SimpleStat,
    SimpleAccess,
    SimpleOpenFileChannel,
    SimpleMatchInDirectory,
    NULL,
    /* We choose not to support symbolic links inside our vfs's */
    NULL,
    SimpleListVolumes,
    NULL,
    NULL,
    NULL,
    NULL,
    NULL,
    NULL,
    /* No copy file - fallback will occur at Tcl level */
    NULL,
    /* No rename file - fallback will occur at Tcl level */
    NULL,
    /* No copy directory - fallback will occur at Tcl level */
    NULL,
    /* Use stat for lstat */
    NULL,
    /* No load - fallback on core implementation */
    NULL,
    /* We don't need a getcwd or chdir - fallback on Tcl's versions */
    NULL,
    NULL
};


/*
 *----------------------------------------------------------------------
 *
 * Tcltest_Init --
 *
 *	This procedure performs application-specific initialization. Most
 *	applications, especially those that incorporate additional packages,
 *	will have their own version of this procedure.
 *
 * Results:
 *	Returns a standard Tcl completion code, and leaves an error message in
 *	the interp's result if an error occurs.
 *
 * Side effects:
 *	Depends on the startup script.
 *
 *----------------------------------------------------------------------
 */

int
Tcltest_Init(
    Tcl_Interp *interp)		/* Interpreter for application. */
{
    Tcl_Obj **objv, *objPtr;
    int objc, index;
    static const char *const specialOptions[] = {
	"-appinitprocerror", "-appinitprocdeleteinterp",
	"-appinitprocclosestderr", "-appinitprocsetrcfile", NULL
    };

    if (Tcl_InitStubs(interp, "8.5-", 0) == NULL) {
	return TCL_ERROR;
    }
    if (Tcl_TomMath_InitStubs(interp, "8.5-") == NULL) {
	return TCL_ERROR;
    }
    if (Tcl_OOInitStubs(interp) == NULL) {
	return TCL_ERROR;
    }
    /* TIP #268: Full patchlevel instead of just major.minor */

    if (Tcl_PkgProvideEx(interp, "Tcltest", TCL_PATCH_LEVEL, NULL) == TCL_ERROR) {
	return TCL_ERROR;
    }

    objPtr = Tcl_NewStringObj("abc", 3);
    (void)Tcl_GetByteArrayFromObj(objPtr, &index);
    properByteArrayType = objPtr->typePtr;
    Tcl_DecrRefCount(objPtr);

    /*
     * Create additional commands and math functions for testing Tcl.
     */

    Tcl_CreateObjCommand(interp, "gettimes", GetTimesObjCmd, NULL, NULL);
    Tcl_CreateCommand(interp, "noop", NoopCmd, NULL, NULL);
    Tcl_CreateObjCommand(interp, "noop", NoopObjCmd, NULL, NULL);
    Tcl_CreateObjCommand(interp, "testpurebytesobj", TestpurebytesobjObjCmd, NULL, NULL);
    Tcl_CreateObjCommand(interp, "testbytestring", TestbytestringObjCmd, NULL, NULL);
    Tcl_CreateObjCommand(interp, "teststringbytes", TeststringbytesObjCmd, NULL, NULL);
    Tcl_CreateObjCommand(interp, "testwrongnumargs", TestWrongNumArgsObjCmd,
	    NULL, NULL);
    Tcl_CreateObjCommand(interp, "testfilesystem", TestFilesystemObjCmd,
	    NULL, NULL);
    Tcl_CreateObjCommand(interp, "testsimplefilesystem", TestSimpleFilesystemObjCmd,
	    NULL, NULL);
    Tcl_CreateObjCommand(interp, "testgetindexfromobjstruct",
	    TestGetIndexFromObjStructObjCmd, NULL, NULL);
    Tcl_CreateCommand(interp, "testasync", TestasyncCmd, NULL, NULL);
    Tcl_CreateObjCommand(interp, "testbumpinterpepoch",
	    TestbumpinterpepochObjCmd, NULL, NULL);
    Tcl_CreateCommand(interp, "testchannel", TestChannelCmd,
	    NULL, NULL);
    Tcl_CreateCommand(interp, "testchannelevent", TestChannelEventCmd,
	    NULL, NULL);
    Tcl_CreateCommand(interp, "testcmdtoken", TestcmdtokenCmd, NULL,
	    NULL);
    Tcl_CreateCommand(interp, "testcmdinfo", TestcmdinfoCmd, NULL,
	    NULL);
    Tcl_CreateCommand(interp, "testcmdtrace", TestcmdtraceCmd,
	    NULL, NULL);
    Tcl_CreateCommand(interp, "testconcatobj", TestconcatobjCmd,
	    NULL, NULL);
    Tcl_CreateCommand(interp, "testcreatecommand", TestcreatecommandCmd,
	    NULL, NULL);
    Tcl_CreateCommand(interp, "testdcall", TestdcallCmd, NULL, NULL);
    Tcl_CreateCommand(interp, "testdel", TestdelCmd, NULL, NULL);
    Tcl_CreateCommand(interp, "testdelassocdata", TestdelassocdataCmd,
	    NULL, NULL);
    Tcl_CreateObjCommand(interp, "testdoubledigits", TestdoubledigitsObjCmd,
			 NULL, NULL);
    Tcl_DStringInit(&dstring);
    Tcl_CreateCommand(interp, "testdstring", TestdstringCmd, NULL,
	    NULL);
    Tcl_CreateObjCommand(interp, "testencoding", TestencodingObjCmd, NULL,
	    NULL);
    Tcl_CreateObjCommand(interp, "testevalex", TestevalexObjCmd,
	    NULL, NULL);
    Tcl_CreateObjCommand(interp, "testevalobjv", TestevalobjvObjCmd,
	    NULL, NULL);
    Tcl_CreateObjCommand(interp, "testevent", TesteventObjCmd,
	    NULL, NULL);
    Tcl_CreateCommand(interp, "testexithandler", TestexithandlerCmd,
	    NULL, NULL);
    Tcl_CreateCommand(interp, "testexprlong", TestexprlongCmd,
	    NULL, NULL);
    Tcl_CreateObjCommand(interp, "testexprlongobj", TestexprlongobjCmd,
	    NULL, NULL);
    Tcl_CreateCommand(interp, "testexprdouble", TestexprdoubleCmd,
	    NULL, NULL);
    Tcl_CreateObjCommand(interp, "testexprdoubleobj", TestexprdoubleobjCmd,
	    NULL, NULL);
    Tcl_CreateObjCommand(interp, "testexprparser", TestexprparserObjCmd,
	    NULL, NULL);
    Tcl_CreateCommand(interp, "testexprstring", TestexprstringCmd,
	    NULL, NULL);
    Tcl_CreateCommand(interp, "testfevent", TestfeventCmd, NULL,
	    NULL);
    Tcl_CreateObjCommand(interp, "testfilelink", TestfilelinkCmd,
	    NULL, NULL);
    Tcl_CreateObjCommand(interp, "testfile", TestfileCmd,
	    NULL, NULL);
    Tcl_CreateObjCommand(interp, "testhashsystemhash",
	    TestHashSystemHashCmd, NULL, NULL);
    Tcl_CreateCommand(interp, "testgetassocdata", TestgetassocdataCmd,
	    NULL, NULL);
    Tcl_CreateCommand(interp, "testgetint", TestgetintCmd,
	    NULL, NULL);
    Tcl_CreateCommand(interp, "testlongsize", TestlongsizeCmd,
	    NULL, NULL);
    Tcl_CreateCommand(interp, "testgetplatform", TestgetplatformCmd,
	    NULL, NULL);
    Tcl_CreateObjCommand(interp, "testgetvarfullname",
	    TestgetvarfullnameCmd, NULL, NULL);
    Tcl_CreateCommand(interp, "testinterpdelete", TestinterpdeleteCmd,
	    NULL, NULL);
    Tcl_CreateCommand(interp, "testlink", TestlinkCmd, NULL, NULL);
    Tcl_CreateObjCommand(interp, "testlinkarray", TestlinkarrayCmd, NULL, NULL);
    Tcl_CreateObjCommand(interp, "testlocale", TestlocaleCmd, NULL,
	    NULL);
    Tcl_CreateCommand(interp, "testpanic", TestpanicCmd, NULL, NULL);
    Tcl_CreateObjCommand(interp, "testparseargs", TestparseargsCmd,NULL,NULL);
    Tcl_CreateObjCommand(interp, "testparser", TestparserObjCmd,
	    NULL, NULL);
    Tcl_CreateObjCommand(interp, "testparsevar", TestparsevarObjCmd,
	    NULL, NULL);
    Tcl_CreateObjCommand(interp, "testparsevarname", TestparsevarnameObjCmd,
	    NULL, NULL);
    Tcl_CreateObjCommand(interp, "testpreferstable", TestpreferstableObjCmd,
	    NULL, NULL);
    Tcl_CreateObjCommand(interp, "testprint", TestprintObjCmd,
	    NULL, NULL);
    Tcl_CreateObjCommand(interp, "testregexp", TestregexpObjCmd,
	    NULL, NULL);
    Tcl_CreateObjCommand(interp, "testreturn", TestreturnObjCmd,
	    NULL, NULL);
    Tcl_CreateObjCommand(interp, "testsaveresult", TestsaveresultCmd,
	    NULL, NULL);
    Tcl_CreateCommand(interp, "testsetassocdata", TestsetassocdataCmd,
	    NULL, NULL);
    Tcl_CreateCommand(interp, "testsetnoerr", TestsetCmd,
	    NULL, NULL);
    Tcl_CreateCommand(interp, "testseterr", TestsetCmd,
	    INT2PTR(TCL_LEAVE_ERR_MSG), NULL);
    Tcl_CreateCommand(interp, "testset2", Testset2Cmd,
	    INT2PTR(TCL_LEAVE_ERR_MSG), NULL);
    Tcl_CreateCommand(interp, "testseterrorcode", TestseterrorcodeCmd,
	    NULL, NULL);
    Tcl_CreateObjCommand(interp, "testsetobjerrorcode",
	    TestsetobjerrorcodeCmd, NULL, NULL);
    Tcl_CreateObjCommand(interp, "testnumutfchars",
	    TestNumUtfCharsCmd, NULL, NULL);
    Tcl_CreateObjCommand(interp, "testfindfirst",
	    TestFindFirstCmd, NULL, NULL);
    Tcl_CreateObjCommand(interp, "testfindlast",
	    TestFindLastCmd, NULL, NULL);
    Tcl_CreateCommand(interp, "testsetplatform", TestsetplatformCmd,
	    NULL, NULL);
    Tcl_CreateCommand(interp, "testsocket", TestSocketCmd,
	    NULL, NULL);
    Tcl_CreateCommand(interp, "teststaticpkg", TeststaticpkgCmd,
	    NULL, NULL);
    Tcl_CreateCommand(interp, "testtranslatefilename",
	    TesttranslatefilenameCmd, NULL, NULL);
    Tcl_CreateCommand(interp, "testupvar", TestupvarCmd, NULL, NULL);
    Tcl_CreateCommand(interp, "testmainthread", TestmainthreadCmd, NULL,
	    NULL);
    Tcl_CreateCommand(interp, "testsetmainloop", TestsetmainloopCmd,
	    NULL, NULL);
    Tcl_CreateCommand(interp, "testexitmainloop", TestexitmainloopCmd,
	    NULL, NULL);
#if defined(HAVE_CPUID) || defined(_WIN32)
    Tcl_CreateObjCommand(interp, "testcpuid", TestcpuidCmd,
	    NULL, NULL);
#endif
    Tcl_CreateObjCommand(interp, "testnreunwind", TestNREUnwind,
	    NULL, NULL);
    Tcl_CreateObjCommand(interp, "testnrelevels", TestNRELevels,
	    NULL, NULL);
    Tcl_CreateObjCommand(interp, "testinterpresolver", TestInterpResolverCmd,
	    NULL, NULL);
    Tcl_CreateObjCommand(interp, "testgetencpath", TestgetencpathObjCmd,
	    NULL, NULL);
    Tcl_CreateObjCommand(interp, "testsetencpath", TestsetencpathObjCmd,
	    NULL, NULL);

    if (TclObjTest_Init(interp) != TCL_OK) {
	return TCL_ERROR;
    }
    if (Procbodytest_Init(interp) != TCL_OK) {
	return TCL_ERROR;
    }
#if TCL_THREADS
    if (TclThread_Init(interp) != TCL_OK) {
	return TCL_ERROR;
    }
#endif

    /*
     * Check for special options used in ../tests/main.test
     */

    objPtr = Tcl_GetVar2Ex(interp, "argv", NULL, TCL_GLOBAL_ONLY);
    if (objPtr != NULL) {
	if (Tcl_ListObjGetElements(interp, objPtr, &objc, &objv) != TCL_OK) {
	    return TCL_ERROR;
	}
	if (objc && (Tcl_GetIndexFromObj(NULL, objv[0], specialOptions, NULL,
		TCL_EXACT, &index) == TCL_OK)) {
	    switch (index) {
	    case 0:
		return TCL_ERROR;
	    case 1:
		Tcl_DeleteInterp(interp);
		return TCL_ERROR;
	    case 2: {
		int mode;
		Tcl_UnregisterChannel(interp,
			Tcl_GetChannel(interp, "stderr", &mode));
		return TCL_ERROR;
	    }
	    case 3:
		if (objc-1) {
		    Tcl_SetVar2Ex(interp, "tcl_rcFileName", NULL, objv[1],
			    TCL_GLOBAL_ONLY);
		}
		return TCL_ERROR;
	    }
	}
    }

    /*
     * And finally add any platform specific test commands.
     */

    return TclplatformtestInit(interp);
}

/*
 *----------------------------------------------------------------------
 *
 * Tcltest_SafeInit --
 *
 *	This procedure performs application-specific initialization. Most
 *	applications, especially those that incorporate additional packages,
 *	will have their own version of this procedure.
 *
 * Results:
 *	Returns a standard Tcl completion code, and leaves an error message in
 *	the interp's result if an error occurs.
 *
 * Side effects:
 *	Depends on the startup script.
 *
 *----------------------------------------------------------------------
 */

int
Tcltest_SafeInit(
    Tcl_Interp *interp)		/* Interpreter for application. */
{
    if (Tcl_InitStubs(interp, "8.5-", 0) == NULL) {
	return TCL_ERROR;
    }
    return Procbodytest_SafeInit(interp);
}

/*
 *----------------------------------------------------------------------
 *
 * TestasyncCmd --
 *
 *	This procedure implements the "testasync" command.  It is used
 *	to test the asynchronous handler facilities of Tcl.
 *
 * Results:
 *	A standard Tcl result.
 *
 * Side effects:
 *	Creates, deletes, and invokes handlers.
 *
 *----------------------------------------------------------------------
 */

	/* ARGSUSED */
static int
TestasyncCmd(
    void *dummy,			/* Not used. */
    Tcl_Interp *interp,			/* Current interpreter. */
    int argc,				/* Number of arguments. */
    const char **argv)			/* Argument strings. */
{
    TestAsyncHandler *asyncPtr, *prevPtr;
    int id, code;
    static int nextId = 1;
    (void)dummy;

    if (argc < 2) {
	wrongNumArgs:
	Tcl_AppendResult(interp, "wrong # args", NULL);
	return TCL_ERROR;
    }
    if (strcmp(argv[1], "create") == 0) {
	if (argc != 3) {
	    goto wrongNumArgs;
	}
<<<<<<< HEAD
	asyncPtr = Tcl_Alloc(sizeof(TestAsyncHandler));
	asyncPtr->command = Tcl_Alloc(strlen(argv[2]) + 1);
=======
	asyncPtr = (TestAsyncHandler *)ckalloc(sizeof(TestAsyncHandler));
	asyncPtr->command = (char *)ckalloc(strlen(argv[2]) + 1);
>>>>>>> 075589bf
	strcpy(asyncPtr->command, argv[2]);
        Tcl_MutexLock(&asyncTestMutex);
	asyncPtr->id = nextId;
	nextId++;
	asyncPtr->handler = Tcl_AsyncCreate(AsyncHandlerProc,
                                            INT2PTR(asyncPtr->id));
	asyncPtr->nextPtr = firstHandler;
	firstHandler = asyncPtr;
        Tcl_MutexUnlock(&asyncTestMutex);
	Tcl_SetObjResult(interp, Tcl_NewIntObj(asyncPtr->id));
    } else if (strcmp(argv[1], "delete") == 0) {
	if (argc == 2) {
            Tcl_MutexLock(&asyncTestMutex);
	    while (firstHandler != NULL) {
		asyncPtr = firstHandler;
		firstHandler = asyncPtr->nextPtr;
		Tcl_AsyncDelete(asyncPtr->handler);
		Tcl_Free(asyncPtr->command);
		Tcl_Free(asyncPtr);
	    }
            Tcl_MutexUnlock(&asyncTestMutex);
	    return TCL_OK;
	}
	if (argc != 3) {
	    goto wrongNumArgs;
	}
	if (Tcl_GetInt(interp, argv[2], &id) != TCL_OK) {
	    return TCL_ERROR;
	}
        Tcl_MutexLock(&asyncTestMutex);
	for (prevPtr = NULL, asyncPtr = firstHandler; asyncPtr != NULL;
		prevPtr = asyncPtr, asyncPtr = asyncPtr->nextPtr) {
	    if (asyncPtr->id != id) {
		continue;
	    }
	    if (prevPtr == NULL) {
		firstHandler = asyncPtr->nextPtr;
	    } else {
		prevPtr->nextPtr = asyncPtr->nextPtr;
	    }
	    Tcl_AsyncDelete(asyncPtr->handler);
	    Tcl_Free(asyncPtr->command);
	    Tcl_Free(asyncPtr);
	    break;
	}
        Tcl_MutexUnlock(&asyncTestMutex);
    } else if (strcmp(argv[1], "mark") == 0) {
	if (argc != 5) {
	    goto wrongNumArgs;
	}
	if ((Tcl_GetInt(interp, argv[2], &id) != TCL_OK)
		|| (Tcl_GetInt(interp, argv[4], &code) != TCL_OK)) {
	    return TCL_ERROR;
	}
	Tcl_MutexLock(&asyncTestMutex);
	for (asyncPtr = firstHandler; asyncPtr != NULL;
		asyncPtr = asyncPtr->nextPtr) {
	    if (asyncPtr->id == id) {
		Tcl_AsyncMark(asyncPtr->handler);
		break;
	    }
	}
	Tcl_SetObjResult(interp, Tcl_NewStringObj(argv[3], -1));
	Tcl_MutexUnlock(&asyncTestMutex);
	return code;
#if TCL_THREADS
    } else if (strcmp(argv[1], "marklater") == 0) {
	if (argc != 3) {
	    goto wrongNumArgs;
	}
	if (Tcl_GetInt(interp, argv[2], &id) != TCL_OK) {
	    return TCL_ERROR;
	}
        Tcl_MutexLock(&asyncTestMutex);
	for (asyncPtr = firstHandler; asyncPtr != NULL;
		asyncPtr = asyncPtr->nextPtr) {
	    if (asyncPtr->id == id) {
		Tcl_ThreadId threadID;
		if (Tcl_CreateThread(&threadID, AsyncThreadProc,
			INT2PTR(id), TCL_THREAD_STACK_DEFAULT,
			TCL_THREAD_NOFLAGS) != TCL_OK) {
		    Tcl_AppendResult(interp, "can't create thread", NULL);
		    Tcl_MutexUnlock(&asyncTestMutex);
		    return TCL_ERROR;
		}
		break;
	    }
	}
        Tcl_MutexUnlock(&asyncTestMutex);
    } else {
	Tcl_AppendResult(interp, "bad option \"", argv[1],
		"\": must be create, delete, int, mark, or marklater", NULL);
	return TCL_ERROR;
#else /* !TCL_THREADS */
    } else {
	Tcl_AppendResult(interp, "bad option \"", argv[1],
		"\": must be create, delete, int, or mark", NULL);
	return TCL_ERROR;
#endif
    }
    return TCL_OK;
}

static int
AsyncHandlerProc(
    void *clientData,	/* If of TestAsyncHandler structure.
                                 * in global list. */
    Tcl_Interp *interp,		/* Interpreter in which command was
				 * executed, or NULL. */
    int code)			/* Current return code from command. */
{
    TestAsyncHandler *asyncPtr;
    int id = PTR2INT(clientData);
    const char *listArgv[4];
    char *cmd;
    char string[TCL_INTEGER_SPACE];

    Tcl_MutexLock(&asyncTestMutex);
    for (asyncPtr = firstHandler; asyncPtr != NULL;
            asyncPtr = asyncPtr->nextPtr) {
        if (asyncPtr->id == id) {
            break;
        }
    }
    Tcl_MutexUnlock(&asyncTestMutex);

    if (!asyncPtr) {
        /* Woops - this one was deleted between the AsyncMark and now */
        return TCL_OK;
    }

    TclFormatInt(string, code);
    listArgv[0] = asyncPtr->command;
    listArgv[1] = Tcl_GetStringResult(interp);
    listArgv[2] = string;
    listArgv[3] = NULL;
    cmd = Tcl_Merge(3, listArgv);
    if (interp != NULL) {
	code = Tcl_EvalEx(interp, cmd, -1, 0);
    } else {
	/*
	 * this should not happen, but by definition of how async handlers are
	 * invoked, it's possible.  Better error checking is needed here.
	 */
    }
    Tcl_Free(cmd);
    return code;
}

/*
 *----------------------------------------------------------------------
 *
 * AsyncThreadProc --
 *
 *	Delivers an asynchronous event to a handler in another thread.
 *
 * Results:
 *	None.
 *
 * Side effects:
 *	Invokes Tcl_AsyncMark on the handler
 *
 *----------------------------------------------------------------------
 */

#if TCL_THREADS
static Tcl_ThreadCreateType
AsyncThreadProc(
    void *clientData)	/* Parameter is the id of a
				 * TestAsyncHandler, defined above. */
{
    TestAsyncHandler *asyncPtr;
    int id = PTR2INT(clientData);

    Tcl_Sleep(1);
    Tcl_MutexLock(&asyncTestMutex);
    for (asyncPtr = firstHandler; asyncPtr != NULL;
         asyncPtr = asyncPtr->nextPtr) {
        if (asyncPtr->id == id) {
            Tcl_AsyncMark(asyncPtr->handler);
            break;
        }
    }
    Tcl_MutexUnlock(&asyncTestMutex);
    Tcl_ExitThread(TCL_OK);
    TCL_THREAD_CREATE_RETURN;
}
#endif

static int
TestbumpinterpepochObjCmd(
    ClientData dummy,		/* Not used. */
    Tcl_Interp *interp,		/* Current interpreter. */
    int objc,			/* Number of arguments. */
    Tcl_Obj *const objv[])	/* Argument objects. */
{
    Interp *iPtr = (Interp *)interp;
    (void)dummy;

    if (objc != 1) {
	Tcl_WrongNumArgs(interp, 1, objv, "");
	return TCL_ERROR;
    }
    iPtr->compileEpoch++;
    return TCL_OK;
}

/*
 *----------------------------------------------------------------------
 *
 * TestcmdinfoCmd --
 *
 *	This procedure implements the "testcmdinfo" command.  It is used to
 *	test Tcl_GetCommandInfo, Tcl_SetCommandInfo, and command creation and
 *	deletion.
 *
 * Results:
 *	A standard Tcl result.
 *
 * Side effects:
 *	Creates and deletes various commands and modifies their data.
 *
 *----------------------------------------------------------------------
 */

	/* ARGSUSED */
static int
TestcmdinfoCmd(
    void *dummy,		/* Not used. */
    Tcl_Interp *interp,		/* Current interpreter. */
    int argc,			/* Number of arguments. */
    const char **argv)		/* Argument strings. */
{
    Tcl_CmdInfo info;
    (void)dummy;

    if (argc != 3) {
	Tcl_AppendResult(interp, "wrong # args: should be \"", argv[0],
		" option cmdName\"", NULL);
	return TCL_ERROR;
    }
    if (strcmp(argv[1], "create") == 0) {
	Tcl_CreateCommand(interp, argv[2], CmdProc1, (void *) "original",
		CmdDelProc1);
    } else if (strcmp(argv[1], "delete") == 0) {
	Tcl_DStringInit(&delString);
	Tcl_DeleteCommand(interp, argv[2]);
	Tcl_DStringResult(interp, &delString);
    } else if (strcmp(argv[1], "get") == 0) {
	if (Tcl_GetCommandInfo(interp, argv[2], &info) ==0) {
	    Tcl_AppendResult(interp, "??", NULL);
	    return TCL_OK;
	}
	if (info.proc == CmdProc1) {
	    Tcl_AppendResult(interp, "CmdProc1", " ",
		    (char *) info.clientData, NULL);
	} else if (info.proc == CmdProc2) {
	    Tcl_AppendResult(interp, "CmdProc2", " ",
		    (char *) info.clientData, NULL);
	} else {
	    Tcl_AppendResult(interp, "unknown", NULL);
	}
	if (info.deleteProc == CmdDelProc1) {
	    Tcl_AppendResult(interp, " CmdDelProc1", " ",
		    (char *) info.deleteData, NULL);
	} else if (info.deleteProc == CmdDelProc2) {
	    Tcl_AppendResult(interp, " CmdDelProc2", " ",
		    (char *) info.deleteData, NULL);
	} else {
	    Tcl_AppendResult(interp, " unknown", NULL);
	}
	Tcl_AppendResult(interp, " ", info.namespacePtr->fullName, NULL);
	if (info.isNativeObjectProc) {
	    Tcl_AppendResult(interp, " nativeObjectProc", NULL);
	} else {
	    Tcl_AppendResult(interp, " stringProc", NULL);
	}
    } else if (strcmp(argv[1], "modify") == 0) {
	info.proc = CmdProc2;
	info.clientData = (void *) "new_command_data";
	info.objProc = NULL;
	info.objClientData = NULL;
	info.deleteProc = CmdDelProc2;
	info.deleteData = (void *) "new_delete_data";
	if (Tcl_SetCommandInfo(interp, argv[2], &info) == 0) {
	    Tcl_SetObjResult(interp, Tcl_NewIntObj(0));
	} else {
	    Tcl_SetObjResult(interp, Tcl_NewIntObj(1));
	}
    } else {
	Tcl_AppendResult(interp, "bad option \"", argv[1],
		"\": must be create, delete, get, or modify", NULL);
	return TCL_ERROR;
    }
    return TCL_OK;
}

	/*ARGSUSED*/
static int
CmdProc1(
    void *clientData,	/* String to return. */
    Tcl_Interp *interp,		/* Current interpreter. */
    int argc,			/* Number of arguments. */
    const char **argv)		/* Argument strings. */
{
    (void)argc;
    (void)argv;

    Tcl_AppendResult(interp, "CmdProc1 ", (char *) clientData, NULL);
    return TCL_OK;
}

	/*ARGSUSED*/
static int
CmdProc2(
    void *clientData,	/* String to return. */
    Tcl_Interp *interp,		/* Current interpreter. */
    int argc,			/* Number of arguments. */
    const char **argv)		/* Argument strings. */
{
    (void)argc;
    (void)argv;

    Tcl_AppendResult(interp, "CmdProc2 ", (char *) clientData, NULL);
    return TCL_OK;
}

static void
CmdDelProc1(
    void *clientData)	/* String to save. */
{
    Tcl_DStringInit(&delString);
    Tcl_DStringAppend(&delString, "CmdDelProc1 ", -1);
    Tcl_DStringAppend(&delString, (char *) clientData, -1);
}

static void
CmdDelProc2(
    void *clientData)	/* String to save. */
{
    Tcl_DStringInit(&delString);
    Tcl_DStringAppend(&delString, "CmdDelProc2 ", -1);
    Tcl_DStringAppend(&delString, (char *) clientData, -1);
}

/*
 *----------------------------------------------------------------------
 *
 * TestcmdtokenCmd --
 *
 *	This procedure implements the "testcmdtoken" command. It is used to
 *	test Tcl_Command tokens and procedures such as Tcl_GetCommandFullName.
 *
 * Results:
 *	A standard Tcl result.
 *
 * Side effects:
 *	Creates and deletes various commands and modifies their data.
 *
 *----------------------------------------------------------------------
 */

	/* ARGSUSED */
static int
TestcmdtokenCmd(
    void *dummy,		/* Not used. */
    Tcl_Interp *interp,		/* Current interpreter. */
    int argc,			/* Number of arguments. */
    const char **argv)		/* Argument strings. */
{
    Tcl_Command token;
    int *l;
    char buf[30];
    (void)dummy;

    if (argc != 3) {
	Tcl_AppendResult(interp, "wrong # args: should be \"", argv[0],
		" option arg\"", NULL);
	return TCL_ERROR;
    }
    if (strcmp(argv[1], "create") == 0) {
	token = Tcl_CreateCommand(interp, argv[2], CmdProc1,
		(void *) "original", NULL);
	sprintf(buf, "%p", (void *)token);
	Tcl_AppendResult(interp, buf, NULL);
    } else if (strcmp(argv[1], "name") == 0) {
	Tcl_Obj *objPtr;

	if (sscanf(argv[2], "%p", &l) != 1) {
	    Tcl_AppendResult(interp, "bad command token \"", argv[2],
		    "\"", NULL);
	    return TCL_ERROR;
	}

	objPtr = Tcl_NewObj();
	Tcl_GetCommandFullName(interp, (Tcl_Command) l, objPtr);

	Tcl_AppendElement(interp,
		Tcl_GetCommandName(interp, (Tcl_Command) l));
	Tcl_AppendElement(interp, Tcl_GetString(objPtr));
	Tcl_DecrRefCount(objPtr);
    } else {
	Tcl_AppendResult(interp, "bad option \"", argv[1],
		"\": must be create or name", NULL);
	return TCL_ERROR;
    }
    return TCL_OK;
}

/*
 *----------------------------------------------------------------------
 *
 * TestcmdtraceCmd --
 *
 *	This procedure implements the "testcmdtrace" command. It is used
 *	to test Tcl_CreateTrace and Tcl_DeleteTrace.
 *
 * Results:
 *	A standard Tcl result.
 *
 * Side effects:
 *	Creates and deletes a command trace, and tests the invocation of
 *	a procedure by the command trace.
 *
 *----------------------------------------------------------------------
 */

	/* ARGSUSED */
static int
TestcmdtraceCmd(
    void *dummy,		/* Not used. */
    Tcl_Interp *interp,		/* Current interpreter. */
    int argc,			/* Number of arguments. */
    const char **argv)		/* Argument strings. */
{
    Tcl_DString buffer;
    int result;
    (void)dummy;

    if (argc != 3) {
	Tcl_AppendResult(interp, "wrong # args: should be \"", argv[0],
		" option script\"", NULL);
	return TCL_ERROR;
    }

    if (strcmp(argv[1], "tracetest") == 0) {
	Tcl_DStringInit(&buffer);
	cmdTrace = Tcl_CreateTrace(interp, 50000, CmdTraceProc, &buffer);
	result = Tcl_EvalEx(interp, argv[2], -1, 0);
	if (result == TCL_OK) {
	    Tcl_ResetResult(interp);
	    Tcl_AppendResult(interp, Tcl_DStringValue(&buffer), NULL);
	}
	Tcl_DeleteTrace(interp, cmdTrace);
	Tcl_DStringFree(&buffer);
    } else if (strcmp(argv[1], "deletetest") == 0) {
	/*
	 * Create a command trace then eval a script to check whether it is
	 * called. Note that this trace procedure removes itself as a further
	 * check of the robustness of the trace proc calling code in
	 * TclNRExecuteByteCode.
	 */

	cmdTrace = Tcl_CreateTrace(interp, 50000, CmdTraceDeleteProc, NULL);
	Tcl_EvalEx(interp, argv[2], -1, 0);
    } else if (strcmp(argv[1], "leveltest") == 0) {
	Interp *iPtr = (Interp *) interp;
	Tcl_DStringInit(&buffer);
	cmdTrace = Tcl_CreateTrace(interp, iPtr->numLevels + 4, CmdTraceProc,
		&buffer);
	result = Tcl_EvalEx(interp, argv[2], -1, 0);
	if (result == TCL_OK) {
	    Tcl_ResetResult(interp);
	    Tcl_AppendResult(interp, Tcl_DStringValue(&buffer), NULL);
	}
	Tcl_DeleteTrace(interp, cmdTrace);
	Tcl_DStringFree(&buffer);
    } else if (strcmp(argv[1], "resulttest") == 0) {
	/* Create an object-based trace, then eval a script. This is used
	 * to test return codes other than TCL_OK from the trace engine.
	 */

	static int deleteCalled;

	deleteCalled = 0;
	cmdTrace = Tcl_CreateObjTrace(interp, 50000,
		TCL_ALLOW_INLINE_COMPILATION, ObjTraceProc,
		&deleteCalled, ObjTraceDeleteProc);
	result = Tcl_EvalEx(interp, argv[2], -1, 0);
	Tcl_DeleteTrace(interp, cmdTrace);
	if (!deleteCalled) {
	    Tcl_AppendResult(interp, "Delete wasn't called", NULL);
	    return TCL_ERROR;
	} else {
	    return result;
	}
    } else if (strcmp(argv[1], "doubletest") == 0) {
	Tcl_Trace t1, t2;

	Tcl_DStringInit(&buffer);
	t1 = Tcl_CreateTrace(interp, 1, CmdTraceProc, &buffer);
	t2 = Tcl_CreateTrace(interp, 50000, CmdTraceProc, &buffer);
	result = Tcl_EvalEx(interp, argv[2], -1, 0);
	if (result == TCL_OK) {
	    Tcl_ResetResult(interp);
	    Tcl_AppendResult(interp, Tcl_DStringValue(&buffer), NULL);
	}
	Tcl_DeleteTrace(interp, t2);
	Tcl_DeleteTrace(interp, t1);
	Tcl_DStringFree(&buffer);
    } else {
	Tcl_AppendResult(interp, "bad option \"", argv[1],
		"\": must be tracetest, deletetest, doubletest or resulttest", NULL);
	return TCL_ERROR;
    }
    return TCL_OK;
}

static void
CmdTraceProc(
    void *clientData,	/* Pointer to buffer in which the
				 * command and arguments are appended.
				 * Accumulates test result. */
    Tcl_Interp *interp,		/* Current interpreter. */
    int level,			/* Current trace level. */
    char *command,		/* The command being traced (after
				 * substitutions). */
    Tcl_CmdProc *cmdProc,	/* Points to command's command procedure. */
    void *cmdClientData,	/* Client data associated with command
				 * procedure. */
    int argc,			/* Number of arguments. */
    const char *argv[])		/* Argument strings. */
{
    Tcl_DString *bufPtr = (Tcl_DString *) clientData;
    int i;
    (void)interp;
    (void)level;
    (void)cmdProc;
    (void)cmdClientData;

    Tcl_DStringAppendElement(bufPtr, command);

    Tcl_DStringStartSublist(bufPtr);
    for (i = 0;  i < argc;  i++) {
	Tcl_DStringAppendElement(bufPtr, argv[i]);
    }
    Tcl_DStringEndSublist(bufPtr);
}

static void
CmdTraceDeleteProc(
    void *dummy,	/* Unused. */
    Tcl_Interp *interp,		/* Current interpreter. */
    int level,			/* Current trace level. */
    char *command,		/* The command being traced (after
				 * substitutions). */
    Tcl_CmdProc *cmdProc,	/* Points to command's command procedure. */
    void *cmdClientData,	/* Client data associated with command
				 * procedure. */
    int argc,			/* Number of arguments. */
    const char *argv[])		/* Argument strings. */
{
    (void)dummy;
    (void)level;
    (void)command;
    (void)cmdProc;
    (void)cmdClientData;
    (void)argc;
    (void)argv;

    /*
     * Remove ourselves to test whether calling Tcl_DeleteTrace within a trace
     * callback causes the for loop in TclNRExecuteByteCode that calls traces to
     * reference freed memory.
     */

    Tcl_DeleteTrace(interp, cmdTrace);
}

static int
ObjTraceProc(
    void *dummy,	/* unused */
    Tcl_Interp *interp,		/* Tcl interpreter */
    int level,			/* Execution level */
    const char *command,	/* Command being executed */
    Tcl_Command token,		/* Command information */
    int objc,			/* Parameter count */
    Tcl_Obj *const objv[])	/* Parameter list */
{
    const char *word = Tcl_GetString(objv[0]);
    (void)dummy;
    (void)level;
    (void)token;
    (void)objc;
    (void)objv;

    if (!strcmp(word, "Error")) {
	Tcl_SetObjResult(interp, Tcl_NewStringObj(command, -1));
	return TCL_ERROR;
    } else if (!strcmp(word, "Break")) {
	return TCL_BREAK;
    } else if (!strcmp(word, "Continue")) {
	return TCL_CONTINUE;
    } else if (!strcmp(word, "Return")) {
	return TCL_RETURN;
    } else if (!strcmp(word, "OtherStatus")) {
	return 6;
    } else {
	return TCL_OK;
    }
}

static void
ObjTraceDeleteProc(
    void *clientData)
{
    int *intPtr = (int *) clientData;
    *intPtr = 1;		/* Record that the trace was deleted */
}

/*
 *----------------------------------------------------------------------
 *
 * TestcreatecommandCmd --
 *
 *	This procedure implements the "testcreatecommand" command. It is used
 *	to test that the Tcl_CreateCommand creates a new command in the
 *	namespace specified as part of its name, if any. It also checks that
 *	the namespace code ignore single ":"s in the middle or end of a
 *	command name.
 *
 * Results:
 *	A standard Tcl result.
 *
 * Side effects:
 *	Creates and deletes two commands ("test_ns_basic::createdcommand"
 *	and "value:at:").
 *
 *----------------------------------------------------------------------
 */

static int
TestcreatecommandCmd(
    void *dummy,		/* Not used. */
    Tcl_Interp *interp,		/* Current interpreter. */
    int argc,			/* Number of arguments. */
    const char **argv)		/* Argument strings. */
{
    (void)dummy;

    if (argc != 2) {
	Tcl_AppendResult(interp, "wrong # args: should be \"", argv[0],
		" option\"", NULL);
	return TCL_ERROR;
    }
    if (strcmp(argv[1], "create") == 0) {
	Tcl_CreateCommand(interp, "test_ns_basic::createdcommand",
		CreatedCommandProc, NULL, NULL);
    } else if (strcmp(argv[1], "delete") == 0) {
	Tcl_DeleteCommand(interp, "test_ns_basic::createdcommand");
    } else if (strcmp(argv[1], "create2") == 0) {
	Tcl_CreateCommand(interp, "value:at:",
		CreatedCommandProc2, NULL, NULL);
    } else if (strcmp(argv[1], "delete2") == 0) {
	Tcl_DeleteCommand(interp, "value:at:");
    } else {
	Tcl_AppendResult(interp, "bad option \"", argv[1],
		"\": must be create, delete, create2, or delete2", NULL);
	return TCL_ERROR;
    }
    return TCL_OK;
}

static int
CreatedCommandProc(
    void *dummy,	/* String to return. */
    Tcl_Interp *interp,		/* Current interpreter. */
    int argc,			/* Number of arguments. */
    const char **argv)		/* Argument strings. */
{
    Tcl_CmdInfo info;
    int found;
    (void)dummy;
    (void)argc;
    (void)argv;

    found = Tcl_GetCommandInfo(interp, "test_ns_basic::createdcommand",
	    &info);
    if (!found) {
	Tcl_AppendResult(interp, "CreatedCommandProc could not get command info for test_ns_basic::createdcommand",
		NULL);
	return TCL_ERROR;
    }
    Tcl_AppendResult(interp, "CreatedCommandProc in ",
	    info.namespacePtr->fullName, NULL);
    return TCL_OK;
}

static int
CreatedCommandProc2(
    void *dummy,	/* String to return. */
    Tcl_Interp *interp,		/* Current interpreter. */
    int argc,			/* Number of arguments. */
    const char **argv)		/* Argument strings. */
{
    Tcl_CmdInfo info;
    int found;
    (void)dummy;
    (void)argc;
    (void)argv;

    found = Tcl_GetCommandInfo(interp, "value:at:", &info);
    if (!found) {
	Tcl_AppendResult(interp, "CreatedCommandProc2 could not get command info for test_ns_basic::createdcommand",
		NULL);
	return TCL_ERROR;
    }
    Tcl_AppendResult(interp, "CreatedCommandProc2 in ",
	    info.namespacePtr->fullName, NULL);
    return TCL_OK;
}

/*
 *----------------------------------------------------------------------
 *
 * TestdcallCmd --
 *
 *	This procedure implements the "testdcall" command.  It is used
 *	to test Tcl_CallWhenDeleted.
 *
 * Results:
 *	A standard Tcl result.
 *
 * Side effects:
 *	Creates and deletes interpreters.
 *
 *----------------------------------------------------------------------
 */

	/* ARGSUSED */
static int
TestdcallCmd(
    void *dummy,		/* Not used. */
    Tcl_Interp *interp,		/* Current interpreter. */
    int argc,			/* Number of arguments. */
    const char **argv)		/* Argument strings. */
{
    int i, id;
    (void)dummy;

    delInterp = Tcl_CreateInterp();
    Tcl_DStringInit(&delString);
    for (i = 1; i < argc; i++) {
	if (Tcl_GetInt(interp, argv[i], &id) != TCL_OK) {
	    return TCL_ERROR;
	}
	if (id < 0) {
	    Tcl_DontCallWhenDeleted(delInterp, DelCallbackProc,
		    INT2PTR(-id));
	} else {
	    Tcl_CallWhenDeleted(delInterp, DelCallbackProc,
		    INT2PTR(id));
	}
    }
    Tcl_DeleteInterp(delInterp);
    Tcl_DStringResult(interp, &delString);
    return TCL_OK;
}

/*
 * The deletion callback used by TestdcallCmd:
 */

static void
DelCallbackProc(
    void *clientData,	/* Numerical value to append to delString. */
    Tcl_Interp *interp)		/* Interpreter being deleted. */
{
    int id = PTR2INT(clientData);
    char buffer[TCL_INTEGER_SPACE];

    TclFormatInt(buffer, id);
    Tcl_DStringAppendElement(&delString, buffer);
    if (interp != delInterp) {
	Tcl_DStringAppendElement(&delString, "bogus interpreter argument!");
    }
}

/*
 *----------------------------------------------------------------------
 *
 * TestdelCmd --
 *
 *	This procedure implements the "testdel" command.  It is used
 *	to test calling of command deletion callbacks.
 *
 * Results:
 *	A standard Tcl result.
 *
 * Side effects:
 *	Creates a command.
 *
 *----------------------------------------------------------------------
 */

	/* ARGSUSED */
static int
TestdelCmd(
    void *dummy,		/* Not used. */
    Tcl_Interp *interp,		/* Current interpreter. */
    int argc,			/* Number of arguments. */
    const char **argv)		/* Argument strings. */
{
    DelCmd *dPtr;
    Tcl_Interp *slave;
    (void)dummy;

    if (argc != 4) {
	Tcl_AppendResult(interp, "wrong # args", NULL);
	return TCL_ERROR;
    }

    slave = Tcl_GetSlave(interp, argv[1]);
    if (slave == NULL) {
	return TCL_ERROR;
    }

<<<<<<< HEAD
    dPtr = Tcl_Alloc(sizeof(DelCmd));
    dPtr->interp = interp;
    dPtr->deleteCmd = Tcl_Alloc(strlen(argv[3]) + 1);
=======
    dPtr = (DelCmd*)ckalloc(sizeof(DelCmd));
    dPtr->interp = interp;
    dPtr->deleteCmd = (char *)ckalloc(strlen(argv[3]) + 1);
>>>>>>> 075589bf
    strcpy(dPtr->deleteCmd, argv[3]);

    Tcl_CreateCommand(slave, argv[2], DelCmdProc, dPtr,
	    DelDeleteProc);
    return TCL_OK;
}

static int
DelCmdProc(
    void *clientData,	/* String result to return. */
    Tcl_Interp *interp,		/* Current interpreter. */
    int argc,			/* Number of arguments. */
    const char **argv)		/* Argument strings. */
{
    DelCmd *dPtr = (DelCmd *) clientData;
    (void)argc;
    (void)argv;

    Tcl_AppendResult(interp, dPtr->deleteCmd, NULL);
    Tcl_Free(dPtr->deleteCmd);
    Tcl_Free(dPtr);
    return TCL_OK;
}

static void
DelDeleteProc(
    void *clientData)	/* String command to evaluate. */
{
    DelCmd *dPtr = (DelCmd *) clientData;

    Tcl_EvalEx(dPtr->interp, dPtr->deleteCmd, -1, 0);
    Tcl_ResetResult(dPtr->interp);
    Tcl_Free(dPtr->deleteCmd);
    Tcl_Free(dPtr);
}

/*
 *----------------------------------------------------------------------
 *
 * TestdelassocdataCmd --
 *
 *	This procedure implements the "testdelassocdata" command. It is used
 *	to test Tcl_DeleteAssocData.
 *
 * Results:
 *	A standard Tcl result.
 *
 * Side effects:
 *	Deletes an association between a key and associated data from an
 *	interpreter.
 *
 *----------------------------------------------------------------------
 */

static int
TestdelassocdataCmd(
    void *dummy,	/* Not used. */
    Tcl_Interp *interp,		/* Current interpreter. */
    int argc,			/* Number of arguments. */
    const char **argv)		/* Argument strings. */
{
    (void)dummy;

    if (argc != 2) {
	Tcl_AppendResult(interp, "wrong # arguments: should be \"", argv[0],
		" data_key\"", NULL);
	return TCL_ERROR;
    }
    Tcl_DeleteAssocData(interp, argv[1]);
    return TCL_OK;
}

/*
 *-----------------------------------------------------------------------------
 *
 * TestdoubledigitsCmd --
 *
 *	This procedure implements the 'testdoubledigits' command. It is
 *	used to test the low-level floating-point formatting primitives
 *	in Tcl.
 *
 * Usage:
 *	testdoubledigits fpval ndigits type ?shorten"
 *
 * Parameters:
 *	fpval - Floating-point value to format.
 *	ndigits - Digit count to request from Tcl_DoubleDigits
 *	type - One of 'shortest', 'e', 'f'
 *	shorten - Indicates that the 'shorten' flag should be passed in.
 *
 *-----------------------------------------------------------------------------
 */

static int
TestdoubledigitsObjCmd(void *dummy,
				/* NULL */
		       Tcl_Interp* interp,
				/* Tcl interpreter */
		       int objc,
				/* Parameter count */
		       Tcl_Obj* const objv[])
				/* Parameter vector */
{
    static const char* options[] = {
	"shortest",
	"e",
	"f",
	NULL
    };
    static const int types[] = {
	TCL_DD_SHORTEST,
	TCL_DD_E_FORMAT,
	TCL_DD_F_FORMAT
    };

    const Tcl_ObjType* doubleType;
    double d;
    int status;
    int ndigits;
    int type;
    int decpt;
    int signum;
    char* str;
    char* endPtr;
    Tcl_Obj* strObj;
    Tcl_Obj* retval;
    (void)dummy;

    if (objc < 4 || objc > 5) {
	Tcl_WrongNumArgs(interp, 1, objv, "fpval ndigits type ?shorten?");
	return TCL_ERROR;
    }
    status = Tcl_GetDoubleFromObj(interp, objv[1], &d);
    if (status != TCL_OK) {
	doubleType = Tcl_GetObjType("double");
	if (Tcl_FetchIntRep(objv[1], doubleType)
	    && TclIsNaN(objv[1]->internalRep.doubleValue)) {
	    status = TCL_OK;
	    memcpy(&d, &(objv[1]->internalRep.doubleValue), sizeof(double));
	}
    }
    if (status != TCL_OK
	|| Tcl_GetIntFromObj(interp, objv[2], &ndigits) != TCL_OK
	|| Tcl_GetIndexFromObj(interp, objv[3], options, "conversion type",
			       TCL_EXACT, &type) != TCL_OK) {
	fprintf(stderr, "bad value? %g\n", d);
	return TCL_ERROR;
    }
    type = types[type];
    if (objc > 4) {
	if (strcmp(Tcl_GetString(objv[4]), "shorten")) {
	    Tcl_SetObjResult(interp, Tcl_NewStringObj("bad flag", -1));
	    return TCL_ERROR;
	}
	type |= TCL_DD_SHORTEST;
    }
    str = TclDoubleDigits(d, ndigits, type, &decpt, &signum, &endPtr);
    strObj = Tcl_NewStringObj(str, endPtr-str);
    Tcl_Free(str);
    retval = Tcl_NewListObj(1, &strObj);
    Tcl_ListObjAppendElement(NULL, retval, Tcl_NewIntObj(decpt));
    strObj = Tcl_NewStringObj(signum ? "-" : "+", 1);
    Tcl_ListObjAppendElement(NULL, retval, strObj);
    Tcl_SetObjResult(interp, retval);
    return TCL_OK;
}

/*
 *----------------------------------------------------------------------
 *
 * TestdstringCmd --
 *
 *	This procedure implements the "testdstring" command.  It is used
 *	to test the dynamic string facilities of Tcl.
 *
 * Results:
 *	A standard Tcl result.
 *
 * Side effects:
 *	Creates, deletes, and invokes handlers.
 *
 *----------------------------------------------------------------------
 */

	/* ARGSUSED */
static int
TestdstringCmd(
    void *dummy,		/* Not used. */
    Tcl_Interp *interp,		/* Current interpreter. */
    int argc,			/* Number of arguments. */
    const char **argv)		/* Argument strings. */
{
    int count;
    (void)dummy;

    if (argc < 2) {
	wrongNumArgs:
	Tcl_AppendResult(interp, "wrong # args", NULL);
	return TCL_ERROR;
    }
    if (strcmp(argv[1], "append") == 0) {
	if (argc != 4) {
	    goto wrongNumArgs;
	}
	if (Tcl_GetInt(interp, argv[3], &count) != TCL_OK) {
	    return TCL_ERROR;
	}
	Tcl_DStringAppend(&dstring, argv[2], count);
    } else if (strcmp(argv[1], "element") == 0) {
	if (argc != 3) {
	    goto wrongNumArgs;
	}
	Tcl_DStringAppendElement(&dstring, argv[2]);
    } else if (strcmp(argv[1], "end") == 0) {
	if (argc != 2) {
	    goto wrongNumArgs;
	}
	Tcl_DStringEndSublist(&dstring);
    } else if (strcmp(argv[1], "free") == 0) {
	if (argc != 2) {
	    goto wrongNumArgs;
	}
	Tcl_DStringFree(&dstring);
    } else if (strcmp(argv[1], "get") == 0) {
	if (argc != 2) {
	    goto wrongNumArgs;
	}
	Tcl_SetResult(interp, Tcl_DStringValue(&dstring), TCL_VOLATILE);
    } else if (strcmp(argv[1], "gresult") == 0) {
	if (argc != 3) {
	    goto wrongNumArgs;
	}
	if (strcmp(argv[2], "staticsmall") == 0) {
	    Tcl_AppendResult(interp, "short", NULL);
	} else if (strcmp(argv[2], "staticlarge") == 0) {
	    Tcl_AppendResult(interp, "first0 first1 first2 first3 first4 first5 first6 first7 first8 first9\nsecond0 second1 second2 second3 second4 second5 second6 second7 second8 second9\nthird0 third1 third2 third3 third4 third5 third6 third7 third8 third9\nfourth0 fourth1 fourth2 fourth3 fourth4 fourth5 fourth6 fourth7 fourth8 fourth9\nfifth0 fifth1 fifth2 fifth3 fifth4 fifth5 fifth6 fifth7 fifth8 fifth9\nsixth0 sixth1 sixth2 sixth3 sixth4 sixth5 sixth6 sixth7 sixth8 sixth9\nseventh0 seventh1 seventh2 seventh3 seventh4 seventh5 seventh6 seventh7 seventh8 seventh9\n", NULL);
	} else if (strcmp(argv[2], "free") == 0) {
<<<<<<< HEAD
	    char *s = Tcl_Alloc(100);
=======
	    char *s = (char *)ckalloc(100);
>>>>>>> 075589bf
	    strcpy(s, "This is a malloc-ed string");
	    Tcl_SetResult(interp, s, TCL_DYNAMIC);
	} else if (strcmp(argv[2], "special") == 0) {
	    char *s = (char*)Tcl_Alloc(100) + 16;
	    strcpy(s, "This is a specially-allocated string");
	    Tcl_SetResult(interp, s, SpecialFree);
	} else {
	    Tcl_AppendResult(interp, "bad gresult option \"", argv[2],
		    "\": must be staticsmall, staticlarge, free, or special",
		    NULL);
	    return TCL_ERROR;
	}
	Tcl_DStringGetResult(interp, &dstring);
    } else if (strcmp(argv[1], "length") == 0) {

	if (argc != 2) {
	    goto wrongNumArgs;
	}
	Tcl_SetObjResult(interp, Tcl_NewIntObj(Tcl_DStringLength(&dstring)));
    } else if (strcmp(argv[1], "result") == 0) {
	if (argc != 2) {
	    goto wrongNumArgs;
	}
	Tcl_DStringResult(interp, &dstring);
    } else if (strcmp(argv[1], "trunc") == 0) {
	if (argc != 3) {
	    goto wrongNumArgs;
	}
	if (Tcl_GetInt(interp, argv[2], &count) != TCL_OK) {
	    return TCL_ERROR;
	}
	Tcl_DStringSetLength(&dstring, count);
    } else if (strcmp(argv[1], "start") == 0) {
	if (argc != 2) {
	    goto wrongNumArgs;
	}
	Tcl_DStringStartSublist(&dstring);
    } else {
	Tcl_AppendResult(interp, "bad option \"", argv[1],
		"\": must be append, element, end, free, get, length, "
		"result, trunc, or start", NULL);
	return TCL_ERROR;
    }
    return TCL_OK;
}

/*
 * The procedure below is used as a special freeProc to test how well
 * Tcl_DStringGetResult handles freeProc's other than free.
 */

<<<<<<< HEAD
static void SpecialFree(blockPtr)
    void *blockPtr;			/* Block to free. */
{
    Tcl_Free(((char *)blockPtr) - 16);
=======
static void SpecialFree(
    char *blockPtr			/* Block to free. */
) {
    ckfree(blockPtr - 16);
>>>>>>> 075589bf
}

/*
 *----------------------------------------------------------------------
 *
 * TestencodingCmd --
 *
 *	This procedure implements the "testencoding" command.  It is used
 *	to test the encoding package.
 *
 * Results:
 *	A standard Tcl result.
 *
 * Side effects:
 *	Load encodings.
 *
 *----------------------------------------------------------------------
 */

	/* ARGSUSED */
static int
TestencodingObjCmd(
    void *dummy,		/* Not used. */
    Tcl_Interp *interp,		/* Current interpreter. */
    int objc,			/* Number of arguments. */
    Tcl_Obj *const objv[])	/* Argument objects. */
{
    Tcl_Encoding encoding;
    int index, length;
    const char *string;
    TclEncoding *encodingPtr;
    static const char *const optionStrings[] = {
	"create",	"delete",	NULL
    };
    enum options {
	ENC_CREATE,	ENC_DELETE
    };
    (void)dummy;

    if (Tcl_GetIndexFromObj(interp, objv[1], optionStrings, "option", 0,
	    &index) != TCL_OK) {
	return TCL_ERROR;
    }

    switch ((enum options) index) {
    case ENC_CREATE: {
	Tcl_EncodingType type;

	if (objc != 5) {
	    return TCL_ERROR;
	}
<<<<<<< HEAD
	encodingPtr = Tcl_Alloc(sizeof(TclEncoding));
	encodingPtr->interp = interp;

	string = Tcl_GetStringFromObj(objv[3], &length);
	encodingPtr->toUtfCmd = Tcl_Alloc(length + 1);
	memcpy(encodingPtr->toUtfCmd, string, length + 1);

	string = Tcl_GetStringFromObj(objv[4], &length);
	encodingPtr->fromUtfCmd = Tcl_Alloc(length + 1);
=======
	encodingPtr = (TclEncoding*)ckalloc(sizeof(TclEncoding));
	encodingPtr->interp = interp;

	string = Tcl_GetStringFromObj(objv[3], &length);
	encodingPtr->toUtfCmd = (char *)ckalloc(length + 1);
	memcpy(encodingPtr->toUtfCmd, string, length + 1);

	string = Tcl_GetStringFromObj(objv[4], &length);
	encodingPtr->fromUtfCmd = (char *)ckalloc(length + 1);
>>>>>>> 075589bf
	memcpy(encodingPtr->fromUtfCmd, string, length + 1);

	string = Tcl_GetStringFromObj(objv[2], &length);

	type.encodingName = string;
	type.toUtfProc = EncodingToUtfProc;
	type.fromUtfProc = EncodingFromUtfProc;
	type.freeProc = EncodingFreeProc;
	type.clientData = encodingPtr;
	type.nullSize = 1;

	Tcl_CreateEncoding(&type);
	break;
    }
    case ENC_DELETE:
	if (objc != 3) {
	    return TCL_ERROR;
	}
	if (TCL_OK != Tcl_GetEncodingFromObj(interp, objv[2], &encoding)) {
	    return TCL_ERROR;
	}
	Tcl_FreeEncoding(encoding);	/* Free returned reference */
	Tcl_FreeEncoding(encoding);	/* Free to match CREATE */
	TclFreeIntRep(objv[2]);		/* Free the cached ref */
	break;
    }
    return TCL_OK;
}

static int
EncodingToUtfProc(
    void *clientData,	/* TclEncoding structure. */
    const char *src,		/* Source string in specified encoding. */
    int srcLen,			/* Source string length in bytes. */
    int flags,			/* Conversion control flags. */
    Tcl_EncodingState *statePtr,/* Current state. */
    char *dst,			/* Output buffer. */
    int dstLen,			/* The maximum length of output buffer. */
    int *srcReadPtr,		/* Filled with number of bytes read. */
    int *dstWrotePtr,		/* Filled with number of bytes stored. */
    int *dstCharsPtr)		/* Filled with number of chars stored. */
{
    int len;
    TclEncoding *encodingPtr;
    (void)src;
    (void)flags;
    (void)statePtr;

    encodingPtr = (TclEncoding *) clientData;
    Tcl_EvalEx(encodingPtr->interp, encodingPtr->toUtfCmd, -1, TCL_EVAL_GLOBAL);

    len = strlen(Tcl_GetStringResult(encodingPtr->interp));
    if (len > dstLen) {
	len = dstLen;
    }
    memcpy(dst, Tcl_GetStringResult(encodingPtr->interp), len);
    Tcl_ResetResult(encodingPtr->interp);

    *srcReadPtr = srcLen;
    *dstWrotePtr = len;
    *dstCharsPtr = len;
    return TCL_OK;
}

static int
EncodingFromUtfProc(
    void *clientData,	/* TclEncoding structure. */
    const char *src,		/* Source string in specified encoding. */
    int srcLen,			/* Source string length in bytes. */
    int flags,			/* Conversion control flags. */
    Tcl_EncodingState *statePtr,/* Current state. */
    char *dst,			/* Output buffer. */
    int dstLen,			/* The maximum length of output buffer. */
    int *srcReadPtr,		/* Filled with number of bytes read. */
    int *dstWrotePtr,		/* Filled with number of bytes stored. */
    int *dstCharsPtr)		/* Filled with number of chars stored. */
{
    int len;
    TclEncoding *encodingPtr;
    (void)src;
    (void)flags;
    (void)statePtr;

    encodingPtr = (TclEncoding *) clientData;
    Tcl_EvalEx(encodingPtr->interp, encodingPtr->fromUtfCmd, -1, TCL_EVAL_GLOBAL);

    len = strlen(Tcl_GetStringResult(encodingPtr->interp));
    if (len > dstLen) {
	len = dstLen;
    }
    memcpy(dst, Tcl_GetStringResult(encodingPtr->interp), len);
    Tcl_ResetResult(encodingPtr->interp);

    *srcReadPtr = srcLen;
    *dstWrotePtr = len;
    *dstCharsPtr = len;
    return TCL_OK;
}

static void
EncodingFreeProc(
    void *clientData)	/* ClientData associated with type. */
{
    TclEncoding *encodingPtr = (TclEncoding *)clientData;

    Tcl_Free(encodingPtr->toUtfCmd);
    Tcl_Free(encodingPtr->fromUtfCmd);
    Tcl_Free(encodingPtr);
}

/*
 *----------------------------------------------------------------------
 *
 * TestevalexObjCmd --
 *
 *	This procedure implements the "testevalex" command.  It is
 *	used to test Tcl_EvalEx.
 *
 * Results:
 *	A standard Tcl result.
 *
 * Side effects:
 *	None.
 *
 *----------------------------------------------------------------------
 */

static int
TestevalexObjCmd(
    void *dummy,		/* Not used. */
    Tcl_Interp *interp,		/* Current interpreter. */
    int objc,			/* Number of arguments. */
    Tcl_Obj *const objv[])	/* Argument objects. */
{
    int length, flags;
    const char *script;
    (void)dummy;

    flags = 0;
    if (objc == 3) {
	const char *global = Tcl_GetString(objv[2]);
	if (strcmp(global, "global") != 0) {
	    Tcl_AppendResult(interp, "bad value \"", global,
		    "\": must be global", NULL);
	    return TCL_ERROR;
	}
	flags = TCL_EVAL_GLOBAL;
    } else if (objc != 2) {
	Tcl_WrongNumArgs(interp, 1, objv, "script ?global?");
	return TCL_ERROR;
    }

    script = Tcl_GetStringFromObj(objv[1], &length);
    return Tcl_EvalEx(interp, script, length, flags);
}

/*
 *----------------------------------------------------------------------
 *
 * TestevalobjvObjCmd --
 *
 *	This procedure implements the "testevalobjv" command.  It is
 *	used to test Tcl_EvalObjv.
 *
 * Results:
 *	A standard Tcl result.
 *
 * Side effects:
 *	None.
 *
 *----------------------------------------------------------------------
 */

static int
TestevalobjvObjCmd(
    void *dummy,		/* Not used. */
    Tcl_Interp *interp,		/* Current interpreter. */
    int objc,			/* Number of arguments. */
    Tcl_Obj *const objv[])	/* Argument objects. */
{
    int evalGlobal;
    (void)dummy;

    if (objc < 3) {
	Tcl_WrongNumArgs(interp, 1, objv, "global word ?word ...?");
	return TCL_ERROR;
    }
    if (Tcl_GetIntFromObj(interp, objv[1], &evalGlobal) != TCL_OK) {
	return TCL_ERROR;
    }
    return Tcl_EvalObjv(interp, objc-2, objv+2,
	    (evalGlobal) ? TCL_EVAL_GLOBAL : 0);
}

/*
 *----------------------------------------------------------------------
 *
 * TesteventObjCmd --
 *
 *	This procedure implements a 'testevent' command.  The command
 *	is used to test event queue management.
 *
 * The command takes two forms:
 *	- testevent queue name position script
 *		Queues an event at the given position in the queue, and
 *		associates a given name with it (the same name may be
 *		associated with multiple events). When the event comes
 *		to the head of the queue, executes the given script at
 *		global level in the current interp. The position may be
 *		one of 'head', 'tail' or 'mark'.
 *	- testevent delete name
 *		Deletes any events associated with the given name from
 *		the queue.
 *
 * Return value:
 *	Returns a standard Tcl result.
 *
 * Side effects:
 *	Manipulates the event queue as directed.
 *
 *----------------------------------------------------------------------
 */

static int
TesteventObjCmd(
    void *dummy,		/* Not used */
    Tcl_Interp *interp,		/* Tcl interpreter */
    int objc,			/* Parameter count */
    Tcl_Obj *const objv[])	/* Parameter vector */
{
    static const char *const subcommands[] = { /* Possible subcommands */
	"queue", "delete", NULL
    };
    int subCmdIndex;		/* Index of the chosen subcommand */
    static const char *const positions[] = { /* Possible queue positions */
	"head", "tail", "mark", NULL
    };
    int posIndex;		/* Index of the chosen position */
    static const Tcl_QueuePosition posNum[] = {
				/* Interpretation of the chosen position */
	TCL_QUEUE_HEAD,
	TCL_QUEUE_TAIL,
	TCL_QUEUE_MARK
    };
    TestEvent *ev;		/* Event to be queued */
    (void)dummy;

    if (objc < 2) {
	Tcl_WrongNumArgs(interp, 1, objv, "subcommand ?arg ...?");
	return TCL_ERROR;
    }
    if (Tcl_GetIndexFromObj(interp, objv[1], subcommands, "subcommand",
	    TCL_EXACT, &subCmdIndex) != TCL_OK) {
	return TCL_ERROR;
    }
    switch (subCmdIndex) {
    case 0:			/* queue */
	if (objc != 5) {
	    Tcl_WrongNumArgs(interp, 2, objv, "name position script");
	    return TCL_ERROR;
	}
	if (Tcl_GetIndexFromObj(interp, objv[3], positions,
		"position specifier", TCL_EXACT, &posIndex) != TCL_OK) {
	    return TCL_ERROR;
	}
<<<<<<< HEAD
	ev = Tcl_Alloc(sizeof(TestEvent));
=======
	ev = (TestEvent *)ckalloc(sizeof(TestEvent));
>>>>>>> 075589bf
	ev->header.proc = TesteventProc;
	ev->header.nextPtr = NULL;
	ev->interp = interp;
	ev->command = objv[4];
	Tcl_IncrRefCount(ev->command);
	ev->tag = objv[2];
	Tcl_IncrRefCount(ev->tag);
	Tcl_QueueEvent((Tcl_Event *) ev, posNum[posIndex]);
	break;

    case 1:			/* delete */
	if (objc != 3) {
	    Tcl_WrongNumArgs(interp, 2, objv, "name");
	    return TCL_ERROR;
	}
	Tcl_DeleteEvents(TesteventDeleteProc, objv[2]);
	break;
    }

    return TCL_OK;
}

/*
 *----------------------------------------------------------------------
 *
 * TesteventProc --
 *
 *	Delivers a test event to the Tcl interpreter as part of event
 *	queue testing.
 *
 * Results:
 *	Returns 1 if the event has been serviced, 0 otherwise.
 *
 * Side effects:
 *	Evaluates the event's callback script, so has whatever side effects
 *	the callback has.  The return value of the callback script becomes the
 *	return value of this function.  If the callback script reports an
 *	error, it is reported as a background error.
 *
 *----------------------------------------------------------------------
 */

static int
TesteventProc(
    Tcl_Event *event,		/* Event to deliver */
    int flags)			/* Current flags for Tcl_ServiceEvent */
{
    TestEvent *ev = (TestEvent *) event;
    Tcl_Interp *interp = ev->interp;
    Tcl_Obj *command = ev->command;
    int result = Tcl_EvalObjEx(interp, command,
	    TCL_EVAL_GLOBAL | TCL_EVAL_DIRECT);
    int retval;
    (void)flags;

    if (result != TCL_OK) {
	Tcl_AddErrorInfo(interp,
		"    (command bound to \"testevent\" callback)");
	Tcl_BackgroundException(interp, TCL_ERROR);
	return 1;		/* Avoid looping on errors */
    }
    if (Tcl_GetBooleanFromObj(interp, Tcl_GetObjResult(interp),
	    &retval) != TCL_OK) {
	Tcl_AddErrorInfo(interp,
		"    (return value from \"testevent\" callback)");
	Tcl_BackgroundException(interp, TCL_ERROR);
	return 1;
    }
    if (retval) {
	Tcl_DecrRefCount(ev->tag);
	Tcl_DecrRefCount(ev->command);
    }

    return retval;
}

/*
 *----------------------------------------------------------------------
 *
 * TesteventDeleteProc --
 *
 *	Removes some set of events from the queue.
 *
 * This procedure is used as part of testing event queue management.
 *
 * Results:
 *	Returns 1 if a given event should be deleted, 0 otherwise.
 *
 * Side effects:
 *	None.
 *
 *----------------------------------------------------------------------
 */

static int
TesteventDeleteProc(
    Tcl_Event *event,		/* Event to examine */
    void *clientData)	/* Tcl_Obj containing the name of the event(s)
				 * to remove */
{
    TestEvent *ev;		/* Event to examine */
    const char *evNameStr;
    Tcl_Obj *targetName;	/* Name of the event(s) to delete */
    const char *targetNameStr;

    if (event->proc != TesteventProc) {
	return 0;
    }
    targetName = (Tcl_Obj *) clientData;
    targetNameStr = (char *) Tcl_GetString(targetName);
    ev = (TestEvent *) event;
    evNameStr = Tcl_GetString(ev->tag);
    if (strcmp(evNameStr, targetNameStr) == 0) {
	Tcl_DecrRefCount(ev->tag);
	Tcl_DecrRefCount(ev->command);
	return 1;
    } else {
	return 0;
    }
}

/*
 *----------------------------------------------------------------------
 *
 * TestexithandlerCmd --
 *
 *	This procedure implements the "testexithandler" command. It is
 *	used to test Tcl_CreateExitHandler and Tcl_DeleteExitHandler.
 *
 * Results:
 *	A standard Tcl result.
 *
 * Side effects:
 *	None.
 *
 *----------------------------------------------------------------------
 */

static int
TestexithandlerCmd(
    void *dummy,	/* Not used. */
    Tcl_Interp *interp,		/* Current interpreter. */
    int argc,			/* Number of arguments. */
    const char **argv)		/* Argument strings. */
{
    int value;
    (void)dummy;

    if (argc != 3) {
	Tcl_AppendResult(interp, "wrong # arguments: should be \"", argv[0],
		" create|delete value\"", NULL);
	return TCL_ERROR;
    }
    if (Tcl_GetInt(interp, argv[2], &value) != TCL_OK) {
	return TCL_ERROR;
    }
    if (strcmp(argv[1], "create") == 0) {
	Tcl_CreateExitHandler((value & 1) ? ExitProcOdd : ExitProcEven,
		INT2PTR(value));
    } else if (strcmp(argv[1], "delete") == 0) {
	Tcl_DeleteExitHandler((value & 1) ? ExitProcOdd : ExitProcEven,
		INT2PTR(value));
    } else {
	Tcl_AppendResult(interp, "bad option \"", argv[1],
		"\": must be create or delete", NULL);
	return TCL_ERROR;
    }
    return TCL_OK;
}

static void
ExitProcOdd(
    void *clientData)	/* Integer value to print. */
{
    char buf[16 + TCL_INTEGER_SPACE];
    int len;

    sprintf(buf, "odd %d\n", (int)PTR2INT(clientData));
    len = strlen(buf);
    if (len != (int) write(1, buf, len)) {
	Tcl_Panic("ExitProcOdd: unable to write to stdout");
    }
}

static void
ExitProcEven(
    void *clientData)	/* Integer value to print. */
{
    char buf[16 + TCL_INTEGER_SPACE];
    int len;

    sprintf(buf, "even %d\n", (int)PTR2INT(clientData));
    len = strlen(buf);
    if (len != (int) write(1, buf, len)) {
	Tcl_Panic("ExitProcEven: unable to write to stdout");
    }
}

/*
 *----------------------------------------------------------------------
 *
 * TestexprlongCmd --
 *
 *	This procedure verifies that Tcl_ExprLong does not modify the
 *	interpreter result if there is no error.
 *
 * Results:
 *	A standard Tcl result.
 *
 * Side effects:
 *	None.
 *
 *----------------------------------------------------------------------
 */

static int
TestexprlongCmd(
    void *dummy,	/* Not used. */
    Tcl_Interp *interp,		/* Current interpreter. */
    int argc,			/* Number of arguments. */
    const char **argv)		/* Argument strings. */
{
    long exprResult;
    char buf[4 + TCL_INTEGER_SPACE];
    int result;
    (void)dummy;

    if (argc != 2) {
	Tcl_AppendResult(interp, "wrong # arguments: should be \"", argv[0],
		" expression\"", NULL);
	return TCL_ERROR;
    }
    Tcl_AppendResult(interp, "This is a result", NULL);
    result = Tcl_ExprLong(interp, argv[1], &exprResult);
    if (result != TCL_OK) {
	return result;
    }
    sprintf(buf, ": %ld", exprResult);
    Tcl_AppendResult(interp, buf, NULL);
    return TCL_OK;
}

/*
 *----------------------------------------------------------------------
 *
 * TestexprlongobjCmd --
 *
 *	This procedure verifies that Tcl_ExprLongObj does not modify the
 *	interpreter result if there is no error.
 *
 * Results:
 *	A standard Tcl result.
 *
 * Side effects:
 *	None.
 *
 *----------------------------------------------------------------------
 */

static int
TestexprlongobjCmd(
    void *dummy,	/* Not used. */
    Tcl_Interp *interp,		/* Current interpreter. */
    int objc,			/* Number of arguments. */
    Tcl_Obj *const *objv)	/* Argument objects. */
{
    long exprResult;
    char buf[4 + TCL_INTEGER_SPACE];
    int result;
    (void)dummy;

    if (objc != 2) {
	Tcl_WrongNumArgs(interp, 1, objv, "expression");
	return TCL_ERROR;
    }
    Tcl_AppendResult(interp, "This is a result", NULL);
    result = Tcl_ExprLongObj(interp, objv[1], &exprResult);
    if (result != TCL_OK) {
	return result;
    }
    sprintf(buf, ": %ld", exprResult);
    Tcl_AppendResult(interp, buf, NULL);
    return TCL_OK;
}

/*
 *----------------------------------------------------------------------
 *
 * TestexprdoubleCmd --
 *
 *	This procedure verifies that Tcl_ExprDouble does not modify the
 *	interpreter result if there is no error.
 *
 * Results:
 *	A standard Tcl result.
 *
 * Side effects:
 *	None.
 *
 *----------------------------------------------------------------------
 */

static int
TestexprdoubleCmd(
    void *dummy,	/* Not used. */
    Tcl_Interp *interp,		/* Current interpreter. */
    int argc,			/* Number of arguments. */
    const char **argv)		/* Argument strings. */
{
    double exprResult;
    char buf[4 + TCL_DOUBLE_SPACE];
    int result;
    (void)dummy;

    if (argc != 2) {
	Tcl_AppendResult(interp, "wrong # arguments: should be \"", argv[0],
		" expression\"", NULL);
	return TCL_ERROR;
    }
    Tcl_AppendResult(interp, "This is a result", NULL);
    result = Tcl_ExprDouble(interp, argv[1], &exprResult);
    if (result != TCL_OK) {
	return result;
    }
    strcpy(buf, ": ");
    Tcl_PrintDouble(interp, exprResult, buf+2);
    Tcl_AppendResult(interp, buf, NULL);
    return TCL_OK;
}

/*
 *----------------------------------------------------------------------
 *
 * TestexprdoubleobjCmd --
 *
 *	This procedure verifies that Tcl_ExprLongObj does not modify the
 *	interpreter result if there is no error.
 *
 * Results:
 *	A standard Tcl result.
 *
 * Side effects:
 *	None.
 *
 *----------------------------------------------------------------------
 */

static int
TestexprdoubleobjCmd(
    void *dummy,	/* Not used. */
    Tcl_Interp *interp,		/* Current interpreter. */
    int objc,			/* Number of arguments. */
    Tcl_Obj *const *objv)	/* Argument objects. */
{
    double exprResult;
    char buf[4 + TCL_DOUBLE_SPACE];
    int result;
    (void)dummy;

    if (objc != 2) {
	Tcl_WrongNumArgs(interp, 1, objv, "expression");
	return TCL_ERROR;
    }
    Tcl_AppendResult(interp, "This is a result", NULL);
    result = Tcl_ExprDoubleObj(interp, objv[1], &exprResult);
    if (result != TCL_OK) {
	return result;
    }
    strcpy(buf, ": ");
    Tcl_PrintDouble(interp, exprResult, buf+2);
    Tcl_AppendResult(interp, buf, NULL);
    return TCL_OK;
}

/*
 *----------------------------------------------------------------------
 *
 * TestexprstringCmd --
 *
 *	This procedure tests the basic operation of Tcl_ExprString.
 *
 * Results:
 *	A standard Tcl result.
 *
 * Side effects:
 *	None.
 *
 *----------------------------------------------------------------------
 */

static int
TestexprstringCmd(
    void *dummy,	/* Not used. */
    Tcl_Interp *interp,		/* Current interpreter. */
    int argc,			/* Number of arguments. */
    const char **argv)		/* Argument strings. */
{
    (void)dummy;

    if (argc != 2) {
	Tcl_AppendResult(interp, "wrong # arguments: should be \"", argv[0],
		" expression\"", NULL);
	return TCL_ERROR;
    }
    return Tcl_ExprString(interp, argv[1]);
}

/*
 *----------------------------------------------------------------------
 *
 * TestfilelinkCmd --
 *
 *	This procedure implements the "testfilelink" command.  It is used to
 *	test the effects of creating and manipulating filesystem links in Tcl.
 *
 * Results:
 *	A standard Tcl result.
 *
 * Side effects:
 *	May create a link on disk.
 *
 *----------------------------------------------------------------------
 */

static int
TestfilelinkCmd(
    void *dummy,	/* Not used. */
    Tcl_Interp *interp,		/* Current interpreter. */
    int objc,			/* Number of arguments. */
    Tcl_Obj *const objv[])	/* The argument objects. */
{
    Tcl_Obj *contents;
    (void)dummy;

    if (objc < 2 || objc > 3) {
	Tcl_WrongNumArgs(interp, 1, objv, "source ?target?");
	return TCL_ERROR;
    }

    if (Tcl_FSConvertToPathType(interp, objv[1]) != TCL_OK) {
	return TCL_ERROR;
    }

    if (objc == 3) {
	/* Create link from source to target */
	contents = Tcl_FSLink(objv[1], objv[2],
		TCL_CREATE_SYMBOLIC_LINK|TCL_CREATE_HARD_LINK);
	if (contents == NULL) {
	    Tcl_AppendResult(interp, "could not create link from \"",
		    Tcl_GetString(objv[1]), "\" to \"",
		    Tcl_GetString(objv[2]), "\": ",
		    Tcl_PosixError(interp), NULL);
	    return TCL_ERROR;
	}
    } else {
	/* Read link */
	contents = Tcl_FSLink(objv[1], NULL, 0);
	if (contents == NULL) {
	    Tcl_AppendResult(interp, "could not read link \"",
		    Tcl_GetString(objv[1]), "\": ",
		    Tcl_PosixError(interp), NULL);
	    return TCL_ERROR;
	}
    }
    Tcl_SetObjResult(interp, contents);
    if (objc == 2) {
	/*
	 * If we are creating a link, this will actually just
	 * be objv[3], and we don't own it
	 */
	Tcl_DecrRefCount(contents);
    }
    return TCL_OK;
}

/*
 *----------------------------------------------------------------------
 *
 * TestgetassocdataCmd --
 *
 *	This procedure implements the "testgetassocdata" command. It is
 *	used to test Tcl_GetAssocData.
 *
 * Results:
 *	A standard Tcl result.
 *
 * Side effects:
 *	None.
 *
 *----------------------------------------------------------------------
 */

static int
TestgetassocdataCmd(
    void *dummy,	/* Not used. */
    Tcl_Interp *interp,		/* Current interpreter. */
    int argc,			/* Number of arguments. */
    const char **argv)		/* Argument strings. */
{
    char *res;
    (void)dummy;

    if (argc != 2) {
	Tcl_AppendResult(interp, "wrong # arguments: should be \"", argv[0],
		" data_key\"", NULL);
	return TCL_ERROR;
    }
    res = (char *) Tcl_GetAssocData(interp, argv[1], NULL);
    if (res != NULL) {
	Tcl_AppendResult(interp, res, NULL);
    }
    return TCL_OK;
}

/*
 *----------------------------------------------------------------------
 *
 * TestgetplatformCmd --
 *
 *	This procedure implements the "testgetplatform" command. It is
 *	used to retrievel the value of the tclPlatform global variable.
 *
 * Results:
 *	A standard Tcl result.
 *
 * Side effects:
 *	None.
 *
 *----------------------------------------------------------------------
 */

static int
TestgetplatformCmd(
    void *dummy,	/* Not used. */
    Tcl_Interp *interp,		/* Current interpreter. */
    int argc,			/* Number of arguments. */
    const char **argv)		/* Argument strings. */
{
    static const char *const platformStrings[] = { "unix", "mac", "windows" };
    TclPlatformType *platform;
    (void)dummy;

    platform = TclGetPlatform();

    if (argc != 1) {
	Tcl_AppendResult(interp, "wrong # arguments: should be \"", argv[0],
		NULL);
	return TCL_ERROR;
    }

    Tcl_AppendResult(interp, platformStrings[*platform], NULL);
    return TCL_OK;
}

/*
 *----------------------------------------------------------------------
 *
 * TestinterpdeleteCmd --
 *
 *	This procedure tests the code in tclInterp.c that deals with
 *	interpreter deletion. It deletes a user-specified interpreter
 *	from the hierarchy, and subsequent code checks integrity.
 *
 * Results:
 *	A standard Tcl result.
 *
 * Side effects:
 *	Deletes one or more interpreters.
 *
 *----------------------------------------------------------------------
 */

	/* ARGSUSED */
static int
TestinterpdeleteCmd(
    void *dummy,		/* Not used. */
    Tcl_Interp *interp,		/* Current interpreter. */
    int argc,			/* Number of arguments. */
    const char **argv)		/* Argument strings. */
{
    Tcl_Interp *slaveToDelete;
    (void)dummy;

    if (argc != 2) {
	Tcl_AppendResult(interp, "wrong # args: should be \"", argv[0],
		" path\"", NULL);
	return TCL_ERROR;
    }
    slaveToDelete = Tcl_GetSlave(interp, argv[1]);
    if (slaveToDelete == NULL) {
	return TCL_ERROR;
    }
    Tcl_DeleteInterp(slaveToDelete);
    return TCL_OK;
}

/*
 *----------------------------------------------------------------------
 *
 * TestlinkCmd --
 *
 *	This procedure implements the "testlink" command.  It is used
 *	to test Tcl_LinkVar and related library procedures.
 *
 * Results:
 *	A standard Tcl result.
 *
 * Side effects:
 *	Creates and deletes various variable links, plus returns
 *	values of the linked variables.
 *
 *----------------------------------------------------------------------
 */

	/* ARGSUSED */
static int
TestlinkCmd(
    void *dummy,		/* Not used. */
    Tcl_Interp *interp,		/* Current interpreter. */
    int argc,			/* Number of arguments. */
    const char **argv)		/* Argument strings. */
{
    static int intVar = 43;
    static int boolVar = 4;
    static double realVar = 1.23;
    static Tcl_WideInt wideVar = 79;
    static char *stringVar = NULL;
    static char charVar = '@';
    static unsigned char ucharVar = 130;
    static short shortVar = 3000;
    static unsigned short ushortVar = 60000;
    static unsigned int uintVar = 0xbeeffeed;
    static long longVar = 123456789L;
    static unsigned long ulongVar = 3456789012UL;
    static float floatVar = 4.5;
    static Tcl_WideUInt uwideVar = 123;
    static int created = 0;
    char buffer[2*TCL_DOUBLE_SPACE];
    int writable, flag;
    Tcl_Obj *tmp;
    (void)dummy;

    if (argc < 2) {
	Tcl_AppendResult(interp, "wrong # args: should be \"", argv[0],
		" option ?arg arg arg arg arg arg arg arg arg arg arg arg"
		" arg arg?\"", NULL);
	return TCL_ERROR;
    }
    if (strcmp(argv[1], "create") == 0) {
	if (argc != 16) {
	    Tcl_AppendResult(interp, "wrong # args: should be \"",
		argv[0], " ", argv[1],
		" intRO realRO boolRO stringRO wideRO charRO ucharRO shortRO"
		" ushortRO uintRO longRO ulongRO floatRO uwideRO\"", NULL);
	    return TCL_ERROR;
	}
	if (created) {
	    Tcl_UnlinkVar(interp, "int");
	    Tcl_UnlinkVar(interp, "real");
	    Tcl_UnlinkVar(interp, "bool");
	    Tcl_UnlinkVar(interp, "string");
	    Tcl_UnlinkVar(interp, "wide");
	    Tcl_UnlinkVar(interp, "char");
	    Tcl_UnlinkVar(interp, "uchar");
	    Tcl_UnlinkVar(interp, "short");
	    Tcl_UnlinkVar(interp, "ushort");
	    Tcl_UnlinkVar(interp, "uint");
	    Tcl_UnlinkVar(interp, "long");
	    Tcl_UnlinkVar(interp, "ulong");
	    Tcl_UnlinkVar(interp, "float");
	    Tcl_UnlinkVar(interp, "uwide");
	}
	created = 1;
	if (Tcl_GetBoolean(interp, argv[2], &writable) != TCL_OK) {
	    return TCL_ERROR;
	}
	flag = (writable != 0) ? 0 : TCL_LINK_READ_ONLY;
	if (Tcl_LinkVar(interp, "int", &intVar,
		TCL_LINK_INT | flag) != TCL_OK) {
	    return TCL_ERROR;
	}
	if (Tcl_GetBoolean(interp, argv[3], &writable) != TCL_OK) {
	    return TCL_ERROR;
	}
	flag = (writable != 0) ? 0 : TCL_LINK_READ_ONLY;
	if (Tcl_LinkVar(interp, "real", &realVar,
		TCL_LINK_DOUBLE | flag) != TCL_OK) {
	    return TCL_ERROR;
	}
	if (Tcl_GetBoolean(interp, argv[4], &writable) != TCL_OK) {
	    return TCL_ERROR;
	}
	flag = (writable != 0) ? 0 : TCL_LINK_READ_ONLY;
	if (Tcl_LinkVar(interp, "bool", &boolVar,
		TCL_LINK_BOOLEAN | flag) != TCL_OK) {
	    return TCL_ERROR;
	}
	if (Tcl_GetBoolean(interp, argv[5], &writable) != TCL_OK) {
	    return TCL_ERROR;
	}
	flag = (writable != 0) ? 0 : TCL_LINK_READ_ONLY;
	if (Tcl_LinkVar(interp, "string", &stringVar,
		TCL_LINK_STRING | flag) != TCL_OK) {
	    return TCL_ERROR;
	}
	if (Tcl_GetBoolean(interp, argv[6], &writable) != TCL_OK) {
	    return TCL_ERROR;
	}
	flag = (writable != 0) ? 0 : TCL_LINK_READ_ONLY;
	if (Tcl_LinkVar(interp, "wide", &wideVar,
			TCL_LINK_WIDE_INT | flag) != TCL_OK) {
	    return TCL_ERROR;
	}
	if (Tcl_GetBoolean(interp, argv[7], &writable) != TCL_OK) {
	    return TCL_ERROR;
	}
	flag = (writable != 0) ? 0 : TCL_LINK_READ_ONLY;
	if (Tcl_LinkVar(interp, "char", &charVar,
		TCL_LINK_CHAR | flag) != TCL_OK) {
	    return TCL_ERROR;
	}
	if (Tcl_GetBoolean(interp, argv[8], &writable) != TCL_OK) {
	    return TCL_ERROR;
	}
	flag = (writable != 0) ? 0 : TCL_LINK_READ_ONLY;
	if (Tcl_LinkVar(interp, "uchar", &ucharVar,
		TCL_LINK_UCHAR | flag) != TCL_OK) {
	    return TCL_ERROR;
	}
	if (Tcl_GetBoolean(interp, argv[9], &writable) != TCL_OK) {
	    return TCL_ERROR;
	}
	flag = (writable != 0) ? 0 : TCL_LINK_READ_ONLY;
	if (Tcl_LinkVar(interp, "short", &shortVar,
		TCL_LINK_SHORT | flag) != TCL_OK) {
	    return TCL_ERROR;
	}
	if (Tcl_GetBoolean(interp, argv[10], &writable) != TCL_OK) {
	    return TCL_ERROR;
	}
	flag = (writable != 0) ? 0 : TCL_LINK_READ_ONLY;
	if (Tcl_LinkVar(interp, "ushort", &ushortVar,
		TCL_LINK_USHORT | flag) != TCL_OK) {
	    return TCL_ERROR;
	}
	if (Tcl_GetBoolean(interp, argv[11], &writable) != TCL_OK) {
	    return TCL_ERROR;
	}
	flag = (writable != 0) ? 0 : TCL_LINK_READ_ONLY;
	if (Tcl_LinkVar(interp, "uint", &uintVar,
		TCL_LINK_UINT | flag) != TCL_OK) {
	    return TCL_ERROR;
	}
	if (Tcl_GetBoolean(interp, argv[12], &writable) != TCL_OK) {
	    return TCL_ERROR;
	}
	flag = (writable != 0) ? 0 : TCL_LINK_READ_ONLY;
	if (Tcl_LinkVar(interp, "long", &longVar,
		TCL_LINK_LONG | flag) != TCL_OK) {
	    return TCL_ERROR;
	}
	if (Tcl_GetBoolean(interp, argv[13], &writable) != TCL_OK) {
	    return TCL_ERROR;
	}
	flag = (writable != 0) ? 0 : TCL_LINK_READ_ONLY;
	if (Tcl_LinkVar(interp, "ulong", &ulongVar,
		TCL_LINK_ULONG | flag) != TCL_OK) {
	    return TCL_ERROR;
	}
	if (Tcl_GetBoolean(interp, argv[14], &writable) != TCL_OK) {
	    return TCL_ERROR;
	}
	flag = (writable != 0) ? 0 : TCL_LINK_READ_ONLY;
	if (Tcl_LinkVar(interp, "float", &floatVar,
		TCL_LINK_FLOAT | flag) != TCL_OK) {
	    return TCL_ERROR;
	}
	if (Tcl_GetBoolean(interp, argv[15], &writable) != TCL_OK) {
	    return TCL_ERROR;
	}
	flag = (writable != 0) ? 0 : TCL_LINK_READ_ONLY;
	if (Tcl_LinkVar(interp, "uwide", &uwideVar,
		TCL_LINK_WIDE_UINT | flag) != TCL_OK) {
	    return TCL_ERROR;
	}

    } else if (strcmp(argv[1], "delete") == 0) {
	Tcl_UnlinkVar(interp, "int");
	Tcl_UnlinkVar(interp, "real");
	Tcl_UnlinkVar(interp, "bool");
	Tcl_UnlinkVar(interp, "string");
	Tcl_UnlinkVar(interp, "wide");
	Tcl_UnlinkVar(interp, "char");
	Tcl_UnlinkVar(interp, "uchar");
	Tcl_UnlinkVar(interp, "short");
	Tcl_UnlinkVar(interp, "ushort");
	Tcl_UnlinkVar(interp, "uint");
	Tcl_UnlinkVar(interp, "long");
	Tcl_UnlinkVar(interp, "ulong");
	Tcl_UnlinkVar(interp, "float");
	Tcl_UnlinkVar(interp, "uwide");
	created = 0;
    } else if (strcmp(argv[1], "get") == 0) {
	TclFormatInt(buffer, intVar);
	Tcl_AppendElement(interp, buffer);
	Tcl_PrintDouble(NULL, realVar, buffer);
	Tcl_AppendElement(interp, buffer);
	TclFormatInt(buffer, boolVar);
	Tcl_AppendElement(interp, buffer);
	Tcl_AppendElement(interp, (stringVar == NULL) ? "-" : stringVar);
	/*
	 * Wide ints only have an object-based interface.
	 */
	tmp = Tcl_NewWideIntObj(wideVar);
	Tcl_AppendElement(interp, Tcl_GetString(tmp));
	Tcl_DecrRefCount(tmp);
	TclFormatInt(buffer, (int) charVar);
	Tcl_AppendElement(interp, buffer);
	TclFormatInt(buffer, (int) ucharVar);
	Tcl_AppendElement(interp, buffer);
	TclFormatInt(buffer, (int) shortVar);
	Tcl_AppendElement(interp, buffer);
	TclFormatInt(buffer, (int) ushortVar);
	Tcl_AppendElement(interp, buffer);
	TclFormatInt(buffer, (int) uintVar);
	Tcl_AppendElement(interp, buffer);
	tmp = Tcl_NewWideIntObj(longVar);
	Tcl_AppendElement(interp, Tcl_GetString(tmp));
	Tcl_DecrRefCount(tmp);
	tmp = Tcl_NewWideIntObj((long)ulongVar);
	Tcl_AppendElement(interp, Tcl_GetString(tmp));
	Tcl_DecrRefCount(tmp);
	Tcl_PrintDouble(NULL, (double)floatVar, buffer);
	Tcl_AppendElement(interp, buffer);
	tmp = Tcl_NewWideIntObj((Tcl_WideInt)uwideVar);
	Tcl_AppendElement(interp, Tcl_GetString(tmp));
	Tcl_DecrRefCount(tmp);
    } else if (strcmp(argv[1], "set") == 0) {
	int v;

	if (argc != 16) {
	    Tcl_AppendResult(interp, "wrong # args: should be \"",
		    argv[0], " ", argv[1],
		    " intValue realValue boolValue stringValue wideValue"
		    " charValue ucharValue shortValue ushortValue uintValue"
		    " longValue ulongValue floatValue uwideValue\"", NULL);
	    return TCL_ERROR;
	}
	if (argv[2][0] != 0) {
	    if (Tcl_GetInt(interp, argv[2], &intVar) != TCL_OK) {
		return TCL_ERROR;
	    }
	}
	if (argv[3][0] != 0) {
	    if (Tcl_GetDouble(interp, argv[3], &realVar) != TCL_OK) {
		return TCL_ERROR;
	    }
	}
	if (argv[4][0] != 0) {
	    if (Tcl_GetInt(interp, argv[4], &boolVar) != TCL_OK) {
		return TCL_ERROR;
	    }
	}
	if (argv[5][0] != 0) {
	    if (stringVar != NULL) {
		Tcl_Free(stringVar);
	    }
	    if (strcmp(argv[5], "-") == 0) {
		stringVar = NULL;
	    } else {
<<<<<<< HEAD
		stringVar = Tcl_Alloc(strlen(argv[5]) + 1);
=======
		stringVar = (char *)ckalloc(strlen(argv[5]) + 1);
>>>>>>> 075589bf
		strcpy(stringVar, argv[5]);
	    }
	}
	if (argv[6][0] != 0) {
	    tmp = Tcl_NewStringObj(argv[6], -1);
	    if (Tcl_GetWideIntFromObj(interp, tmp, &wideVar) != TCL_OK) {
		Tcl_DecrRefCount(tmp);
		return TCL_ERROR;
	    }
	    Tcl_DecrRefCount(tmp);
	}
	if (argv[7][0]) {
	    if (Tcl_GetInt(interp, argv[7], &v) != TCL_OK) {
		return TCL_ERROR;
	    }
	    charVar = (char) v;
	}
	if (argv[8][0]) {
	    if (Tcl_GetInt(interp, argv[8], &v) != TCL_OK) {
		return TCL_ERROR;
	    }
	    ucharVar = (unsigned char) v;
	}
	if (argv[9][0]) {
	    if (Tcl_GetInt(interp, argv[9], &v) != TCL_OK) {
		return TCL_ERROR;
	    }
	    shortVar = (short) v;
	}
	if (argv[10][0]) {
	    if (Tcl_GetInt(interp, argv[10], &v) != TCL_OK) {
		return TCL_ERROR;
	    }
	    ushortVar = (unsigned short) v;
	}
	if (argv[11][0]) {
	    if (Tcl_GetInt(interp, argv[11], &v) != TCL_OK) {
		return TCL_ERROR;
	    }
	    uintVar = (unsigned int) v;
	}
	if (argv[12][0]) {
	    if (Tcl_GetInt(interp, argv[12], &v) != TCL_OK) {
		return TCL_ERROR;
	    }
	    longVar = (long) v;
	}
	if (argv[13][0]) {
	    if (Tcl_GetInt(interp, argv[13], &v) != TCL_OK) {
		return TCL_ERROR;
	    }
	    ulongVar = (unsigned long) v;
	}
	if (argv[14][0]) {
	    double d;
	    if (Tcl_GetDouble(interp, argv[14], &d) != TCL_OK) {
		return TCL_ERROR;
	    }
	    floatVar = (float) d;
	}
	if (argv[15][0]) {
	    Tcl_WideInt w;
	    tmp = Tcl_NewStringObj(argv[15], -1);
	    if (Tcl_GetWideIntFromObj(interp, tmp, &w) != TCL_OK) {
		Tcl_DecrRefCount(tmp);
		return TCL_ERROR;
	    }
	    Tcl_DecrRefCount(tmp);
	    uwideVar = (Tcl_WideUInt) w;
	}
    } else if (strcmp(argv[1], "update") == 0) {
	int v;

	if (argc != 16) {
	    Tcl_AppendResult(interp, "wrong # args: should be \"",
		    argv[0], " ", argv[1],
		    " intValue realValue boolValue stringValue wideValue"
		    " charValue ucharValue shortValue ushortValue uintValue"
		    " longValue ulongValue floatValue uwideValue\"", NULL);
	    return TCL_ERROR;
	}
	if (argv[2][0] != 0) {
	    if (Tcl_GetInt(interp, argv[2], &intVar) != TCL_OK) {
		return TCL_ERROR;
	    }
	    Tcl_UpdateLinkedVar(interp, "int");
	}
	if (argv[3][0] != 0) {
	    if (Tcl_GetDouble(interp, argv[3], &realVar) != TCL_OK) {
		return TCL_ERROR;
	    }
	    Tcl_UpdateLinkedVar(interp, "real");
	}
	if (argv[4][0] != 0) {
	    if (Tcl_GetInt(interp, argv[4], &boolVar) != TCL_OK) {
		return TCL_ERROR;
	    }
	    Tcl_UpdateLinkedVar(interp, "bool");
	}
	if (argv[5][0] != 0) {
	    if (stringVar != NULL) {
		Tcl_Free(stringVar);
	    }
	    if (strcmp(argv[5], "-") == 0) {
		stringVar = NULL;
	    } else {
<<<<<<< HEAD
		stringVar = Tcl_Alloc(strlen(argv[5]) + 1);
=======
		stringVar = (char *)ckalloc(strlen(argv[5]) + 1);
>>>>>>> 075589bf
		strcpy(stringVar, argv[5]);
	    }
	    Tcl_UpdateLinkedVar(interp, "string");
	}
	if (argv[6][0] != 0) {
	    tmp = Tcl_NewStringObj(argv[6], -1);
	    if (Tcl_GetWideIntFromObj(interp, tmp, &wideVar) != TCL_OK) {
		Tcl_DecrRefCount(tmp);
		return TCL_ERROR;
	    }
	    Tcl_DecrRefCount(tmp);
	    Tcl_UpdateLinkedVar(interp, "wide");
	}
	if (argv[7][0]) {
	    if (Tcl_GetInt(interp, argv[7], &v) != TCL_OK) {
		return TCL_ERROR;
	    }
	    charVar = (char) v;
	    Tcl_UpdateLinkedVar(interp, "char");
	}
	if (argv[8][0]) {
	    if (Tcl_GetInt(interp, argv[8], &v) != TCL_OK) {
		return TCL_ERROR;
	    }
	    ucharVar = (unsigned char) v;
	    Tcl_UpdateLinkedVar(interp, "uchar");
	}
	if (argv[9][0]) {
	    if (Tcl_GetInt(interp, argv[9], &v) != TCL_OK) {
		return TCL_ERROR;
	    }
	    shortVar = (short) v;
	    Tcl_UpdateLinkedVar(interp, "short");
	}
	if (argv[10][0]) {
	    if (Tcl_GetInt(interp, argv[10], &v) != TCL_OK) {
		return TCL_ERROR;
	    }
	    ushortVar = (unsigned short) v;
	    Tcl_UpdateLinkedVar(interp, "ushort");
	}
	if (argv[11][0]) {
	    if (Tcl_GetInt(interp, argv[11], &v) != TCL_OK) {
		return TCL_ERROR;
	    }
	    uintVar = (unsigned int) v;
	    Tcl_UpdateLinkedVar(interp, "uint");
	}
	if (argv[12][0]) {
	    if (Tcl_GetInt(interp, argv[12], &v) != TCL_OK) {
		return TCL_ERROR;
	    }
	    longVar = (long) v;
	    Tcl_UpdateLinkedVar(interp, "long");
	}
	if (argv[13][0]) {
	    if (Tcl_GetInt(interp, argv[13], &v) != TCL_OK) {
		return TCL_ERROR;
	    }
	    ulongVar = (unsigned long) v;
	    Tcl_UpdateLinkedVar(interp, "ulong");
	}
	if (argv[14][0]) {
	    double d;
	    if (Tcl_GetDouble(interp, argv[14], &d) != TCL_OK) {
		return TCL_ERROR;
	    }
	    floatVar = (float) d;
	    Tcl_UpdateLinkedVar(interp, "float");
	}
	if (argv[15][0]) {
	    Tcl_WideInt w;
	    tmp = Tcl_NewStringObj(argv[15], -1);
	    if (Tcl_GetWideIntFromObj(interp, tmp, &w) != TCL_OK) {
		Tcl_DecrRefCount(tmp);
		return TCL_ERROR;
	    }
	    Tcl_DecrRefCount(tmp);
	    uwideVar = (Tcl_WideUInt) w;
	    Tcl_UpdateLinkedVar(interp, "uwide");
	}
    } else {
	Tcl_AppendResult(interp, "bad option \"", argv[1],
		"\": should be create, delete, get, set, or update", NULL);
	return TCL_ERROR;
    }
    return TCL_OK;
}

/*
 *----------------------------------------------------------------------
 *
 * TestlinkarrayCmd --
 *
 *      This function is invoked to process the "testlinkarray" Tcl command.
 *      It is used to test the 'Tcl_LinkArray' function.
 *
 * Results:
 *      A standard Tcl result.
 *
 * Side effects:
 *	Creates, deletes, and invokes variable links.
 *
 *----------------------------------------------------------------------
 */

static int
TestlinkarrayCmd(
    void *dummy,                /* Not used. */
    Tcl_Interp *interp,         /* Current interpreter. */
    int objc,                   /* Number of arguments. */
    Tcl_Obj *const objv[])      /* Argument objects. */
{
    static const char *LinkOption[] = {
        "update", "remove", "create", NULL
    };
    enum LinkOption { LINK_UPDATE, LINK_REMOVE, LINK_CREATE };
    static const char *LinkType[] = {
	"char", "uchar", "short", "ushort", "int", "uint", "long", "ulong",
	"wide", "uwide", "float", "double", "string", "char*", "binary", NULL
    };
    /* all values after TCL_LINK_CHARS_ARRAY are used as arrays (see below) */
    static int LinkTypes[] = {
	TCL_LINK_CHAR, TCL_LINK_UCHAR,
	TCL_LINK_SHORT, TCL_LINK_USHORT, TCL_LINK_INT, TCL_LINK_UINT,
	TCL_LINK_LONG, TCL_LINK_ULONG, TCL_LINK_WIDE_INT, TCL_LINK_WIDE_UINT,
	TCL_LINK_FLOAT, TCL_LINK_DOUBLE, TCL_LINK_STRING, TCL_LINK_CHARS,
	TCL_LINK_BINARY
    };
    int optionIndex, typeIndex, readonly, i, size, length;
    char *name, *arg;
    Tcl_WideInt addr;
    (void)dummy;

    if (objc < 2) {
	Tcl_WrongNumArgs(interp, 1, objv, "option args");
	return TCL_ERROR;
    }
    if (Tcl_GetIndexFromObj(interp, objv[1], LinkOption, "option", 0,
	    &optionIndex) != TCL_OK) {
	return TCL_ERROR;
    }
    switch ((enum LinkOption) optionIndex) {
    case LINK_UPDATE:
	for (i=2; i<objc; i++) {
	    Tcl_UpdateLinkedVar(interp, Tcl_GetString(objv[i]));
	}
	return TCL_OK;
    case LINK_REMOVE:
	for (i=2; i<objc; i++) {
	    Tcl_UnlinkVar(interp, Tcl_GetString(objv[i]));
	}
	return TCL_OK;
    case LINK_CREATE:
	if (objc < 4) {
	    goto wrongArgs;
	}
	readonly = 0;
	i = 2;

	/*
	 * test on switch -r...
	 */

	arg = Tcl_GetStringFromObj(objv[i], &length);
	if (length < 2) {
	    goto wrongArgs;
	}
	if (arg[0] == '-') {
	    if (arg[1] != 'r') {
		goto wrongArgs;
	    }
	    readonly = TCL_LINK_READ_ONLY;
	    i++;
	}
	if (Tcl_GetIndexFromObj(interp, objv[i++], LinkType, "type", 0,
 		&typeIndex) != TCL_OK) {
	    return TCL_ERROR;
	}
	if (Tcl_GetIntFromObj(interp, objv[i++], &size) == TCL_ERROR) {
	    Tcl_SetObjResult(interp, Tcl_NewStringObj("wrong size value", -1));
	    return TCL_ERROR;
	}
	name = Tcl_GetString(objv[i++]);

	/*
	 * If no address is given request one in the underlying function
	 */

	if (i < objc) {
	    if (Tcl_GetWideIntFromObj(interp, objv[i], &addr) == TCL_ERROR) {
 		Tcl_SetObjResult(interp, Tcl_NewStringObj(
			"wrong address value", -1));
		return TCL_ERROR;
	    }
	} else {
	    addr = 0;
	}
	return Tcl_LinkArray(interp, name, INT2PTR(addr),
		LinkTypes[typeIndex] | readonly, size);
    }
    return TCL_OK;

  wrongArgs:
    Tcl_WrongNumArgs(interp, 2, objv, "?-readonly? type size name ?address?");
    return TCL_ERROR;
}

/*
 *----------------------------------------------------------------------
 *
 * TestlocaleCmd --
 *
 *	This procedure implements the "testlocale" command.  It is used
 *	to test the effects of setting different locales in Tcl.
 *
 * Results:
 *	A standard Tcl result.
 *
 * Side effects:
 *	Modifies the current C locale.
 *
 *----------------------------------------------------------------------
 */

static int
TestlocaleCmd(
    void *dummy,	/* Not used. */
    Tcl_Interp *interp,		/* Current interpreter. */
    int objc,			/* Number of arguments. */
    Tcl_Obj *const objv[])	/* The argument objects. */
{
    int index;
    const char *locale;
    static const char *const optionStrings[] = {
	"ctype", "numeric", "time", "collate", "monetary",
	"all",	NULL
    };
    static const int lcTypes[] = {
	LC_CTYPE, LC_NUMERIC, LC_TIME, LC_COLLATE, LC_MONETARY,
	LC_ALL
    };
    (void)dummy;

    /*
     * LC_CTYPE, etc. correspond to the indices for the strings.
     */

    if (objc < 2 || objc > 3) {
	Tcl_WrongNumArgs(interp, 1, objv, "category ?locale?");
	return TCL_ERROR;
    }

    if (Tcl_GetIndexFromObj(interp, objv[1], optionStrings, "option", 0,
	    &index) != TCL_OK) {
	return TCL_ERROR;
    }

    if (objc == 3) {
	locale = Tcl_GetString(objv[2]);
    } else {
	locale = NULL;
    }
    locale = setlocale(lcTypes[index], locale);
    if (locale) {
	Tcl_SetStringObj(Tcl_GetObjResult(interp), locale, -1);
    }
    return TCL_OK;
}

/*
 *----------------------------------------------------------------------
 *
 * CleanupTestSetassocdataTests --
 *
 *	This function is called when an interpreter is deleted to clean
 *	up any data left over from running the testsetassocdata command.
 *
 * Results:
 *	None.
 *
 * Side effects:
 *	Releases storage.
 *
 *----------------------------------------------------------------------
 */
	/* ARGSUSED */
static void
CleanupTestSetassocdataTests(
    void *clientData,	/* Data to be released. */
    Tcl_Interp *dummy)		/* Interpreter being deleted. */
{
<<<<<<< HEAD
    Tcl_Free(clientData);
=======
    (void)dummy;

    ckfree(clientData);
>>>>>>> 075589bf
}

/*
 *----------------------------------------------------------------------
 *
 * TestparserObjCmd --
 *
 *	This procedure implements the "testparser" command.  It is
 *	used for testing the new Tcl script parser in Tcl 8.1.
 *
 * Results:
 *	A standard Tcl result.
 *
 * Side effects:
 *	None.
 *
 *----------------------------------------------------------------------
 */

static int
TestparserObjCmd(
    void *dummy1,	/* Not used. */
    Tcl_Interp *interp,		/* Current interpreter. */
    int objc,			/* Number of arguments. */
    Tcl_Obj *const objv[])	/* The argument objects. */
{
    const char *script;
    int length, dummy;
    Tcl_Parse parse;
    (void)dummy1;

    if (objc != 3) {
	Tcl_WrongNumArgs(interp, 1, objv, "script length");
	return TCL_ERROR;
    }
    script = Tcl_GetStringFromObj(objv[1], &dummy);
    if (Tcl_GetIntFromObj(interp, objv[2], &length)) {
	return TCL_ERROR;
    }
    if (length == 0) {
	length = dummy;
    }
    if (Tcl_ParseCommand(interp, script, length, 0, &parse) != TCL_OK) {
	Tcl_AddErrorInfo(interp, "\n    (remainder of script: \"");
	Tcl_AddErrorInfo(interp, parse.term);
	Tcl_AddErrorInfo(interp, "\")");
	return TCL_ERROR;
    }

    /*
     * The parse completed successfully.  Just print out the contents
     * of the parse structure into the interpreter's result.
     */

    PrintParse(interp, &parse);
    Tcl_FreeParse(&parse);
    return TCL_OK;
}

/*
 *----------------------------------------------------------------------
 *
 * TestexprparserObjCmd --
 *
 *	This procedure implements the "testexprparser" command.  It is
 *	used for testing the new Tcl expression parser in Tcl 8.1.
 *
 * Results:
 *	A standard Tcl result.
 *
 * Side effects:
 *	None.
 *
 *----------------------------------------------------------------------
 */

static int
TestexprparserObjCmd(
    void *dummy1,	/* Not used. */
    Tcl_Interp *interp,		/* Current interpreter. */
    int objc,			/* Number of arguments. */
    Tcl_Obj *const objv[])	/* The argument objects. */
{
    const char *script;
    int length, dummy;
    Tcl_Parse parse;
    (void)dummy1;

    if (objc != 3) {
	Tcl_WrongNumArgs(interp, 1, objv, "expr length");
	return TCL_ERROR;
    }
    script = Tcl_GetStringFromObj(objv[1], &dummy);
    if (Tcl_GetIntFromObj(interp, objv[2], &length)) {
	return TCL_ERROR;
    }
    if (length == 0) {
	length = dummy;
    }
    parse.commentStart = NULL;
    parse.commentSize = 0;
    parse.commandStart = NULL;
    parse.commandSize = 0;
    if (Tcl_ParseExpr(interp, script, length, &parse) != TCL_OK) {
	Tcl_AddErrorInfo(interp, "\n    (remainder of expr: \"");
	Tcl_AddErrorInfo(interp, parse.term);
	Tcl_AddErrorInfo(interp, "\")");
	return TCL_ERROR;
    }

    /*
     * The parse completed successfully.  Just print out the contents
     * of the parse structure into the interpreter's result.
     */

    PrintParse(interp, &parse);
    Tcl_FreeParse(&parse);
    return TCL_OK;
}

/*
 *----------------------------------------------------------------------
 *
 * PrintParse --
 *
 *	This procedure prints out the contents of a Tcl_Parse structure
 *	in the result of an interpreter.
 *
 * Results:
 *	Interp's result is set to a prettily formatted version of the
 *	contents of parsePtr.
 *
 * Side effects:
 *	None.
 *
 *----------------------------------------------------------------------
 */

static void
PrintParse(
    Tcl_Interp *interp,		/* Interpreter whose result is to be set to
				 * the contents of a parse structure. */
    Tcl_Parse *parsePtr)	/* Parse structure to print out. */
{
    Tcl_Obj *objPtr;
    const char *typeString;
    Tcl_Token *tokenPtr;
    int i;

    objPtr = Tcl_GetObjResult(interp);
    if (parsePtr->commentSize > 0) {
	Tcl_ListObjAppendElement(NULL, objPtr,
		Tcl_NewStringObj(parsePtr->commentStart,
			parsePtr->commentSize));
    } else {
	Tcl_ListObjAppendElement(NULL, objPtr, Tcl_NewStringObj("-", 1));
    }
    Tcl_ListObjAppendElement(NULL, objPtr,
	    Tcl_NewStringObj(parsePtr->commandStart, parsePtr->commandSize));
    Tcl_ListObjAppendElement(NULL, objPtr,
	    Tcl_NewIntObj(parsePtr->numWords));
    for (i = 0; i < parsePtr->numTokens; i++) {
	tokenPtr = &parsePtr->tokenPtr[i];
	switch (tokenPtr->type) {
	case TCL_TOKEN_EXPAND_WORD:
	    typeString = "expand";
	    break;
	case TCL_TOKEN_WORD:
	    typeString = "word";
	    break;
	case TCL_TOKEN_SIMPLE_WORD:
	    typeString = "simple";
	    break;
	case TCL_TOKEN_TEXT:
	    typeString = "text";
	    break;
	case TCL_TOKEN_BS:
	    typeString = "backslash";
	    break;
	case TCL_TOKEN_COMMAND:
	    typeString = "command";
	    break;
	case TCL_TOKEN_VARIABLE:
	    typeString = "variable";
	    break;
	case TCL_TOKEN_SUB_EXPR:
	    typeString = "subexpr";
	    break;
	case TCL_TOKEN_OPERATOR:
	    typeString = "operator";
	    break;
	default:
	    typeString = "??";
	    break;
	}
	Tcl_ListObjAppendElement(NULL, objPtr,
		Tcl_NewStringObj(typeString, -1));
	Tcl_ListObjAppendElement(NULL, objPtr,
		Tcl_NewStringObj(tokenPtr->start, tokenPtr->size));
	Tcl_ListObjAppendElement(NULL, objPtr,
		Tcl_NewIntObj(tokenPtr->numComponents));
    }
    Tcl_ListObjAppendElement(NULL, objPtr,
	    Tcl_NewStringObj(parsePtr->commandStart + parsePtr->commandSize,
	    -1));
}

/*
 *----------------------------------------------------------------------
 *
 * TestparsevarObjCmd --
 *
 *	This procedure implements the "testparsevar" command.  It is
 *	used for testing Tcl_ParseVar.
 *
 * Results:
 *	A standard Tcl result.
 *
 * Side effects:
 *	None.
 *
 *----------------------------------------------------------------------
 */

static int
TestparsevarObjCmd(
    void *dummy,	/* Not used. */
    Tcl_Interp *interp,		/* Current interpreter. */
    int objc,			/* Number of arguments. */
    Tcl_Obj *const objv[])	/* The argument objects. */
{
    const char *value, *name, *termPtr;
    (void)dummy;

    if (objc != 2) {
	Tcl_WrongNumArgs(interp, 1, objv, "varName");
	return TCL_ERROR;
    }
    name = Tcl_GetString(objv[1]);
    value = Tcl_ParseVar(interp, name, &termPtr);
    if (value == NULL) {
	return TCL_ERROR;
    }

    Tcl_AppendElement(interp, value);
    Tcl_AppendElement(interp, termPtr);
    return TCL_OK;
}

/*
 *----------------------------------------------------------------------
 *
 * TestparsevarnameObjCmd --
 *
 *	This procedure implements the "testparsevarname" command.  It is
 *	used for testing the new Tcl script parser in Tcl 8.1.
 *
 * Results:
 *	A standard Tcl result.
 *
 * Side effects:
 *	None.
 *
 *----------------------------------------------------------------------
 */

static int
TestparsevarnameObjCmd(
    void *dummy1,	/* Not used. */
    Tcl_Interp *interp,		/* Current interpreter. */
    int objc,			/* Number of arguments. */
    Tcl_Obj *const objv[])	/* The argument objects. */
{
    const char *script;
    int append, length, dummy;
    Tcl_Parse parse;
    (void)dummy1;

    if (objc != 4) {
	Tcl_WrongNumArgs(interp, 1, objv, "script length append");
	return TCL_ERROR;
    }
    script = Tcl_GetStringFromObj(objv[1], &dummy);
    if (Tcl_GetIntFromObj(interp, objv[2], &length)) {
	return TCL_ERROR;
    }
    if (length == 0) {
	length = dummy;
    }
    if (Tcl_GetIntFromObj(interp, objv[3], &append)) {
	return TCL_ERROR;
    }
    if (Tcl_ParseVarName(interp, script, length, &parse, append) != TCL_OK) {
	Tcl_AddErrorInfo(interp, "\n    (remainder of script: \"");
	Tcl_AddErrorInfo(interp, parse.term);
	Tcl_AddErrorInfo(interp, "\")");
	return TCL_ERROR;
    }

    /*
     * The parse completed successfully.  Just print out the contents
     * of the parse structure into the interpreter's result.
     */

    parse.commentSize = 0;
    parse.commandStart = script + parse.tokenPtr->size;
    parse.commandSize = 0;
    PrintParse(interp, &parse);
    Tcl_FreeParse(&parse);
    return TCL_OK;
}

/*
 *----------------------------------------------------------------------
 *
 * TestpreferstableObjCmd --
 *
 *	This procedure implements the "testpreferstable" command.  It is
 *	used for being able to test the "package" command even when the
 *  environment variable TCL_PKG_PREFER_LATEST is set in your environment.
 *
 * Results:
 *	A standard Tcl result.
 *
 * Side effects:
 *	None.
 *
 *----------------------------------------------------------------------
 */

static int
TestpreferstableObjCmd(
    void *dummy,	/* Not used. */
    Tcl_Interp *interp,		/* Current interpreter. */
    int objc,			/* Number of arguments. */
    Tcl_Obj *const objv[])	/* The argument objects. */
{
    Interp *iPtr = (Interp *) interp;
    (void)dummy;
    (void)objc;
    (void)objv;

    iPtr->packagePrefer = PKG_PREFER_STABLE;
    return TCL_OK;
}

/*
 *----------------------------------------------------------------------
 *
 * TestprintObjCmd --
 *
 *	This procedure implements the "testprint" command.  It is
 *	used for being able to test the Tcl_ObjPrintf() function.
 *
 * Results:
 *	A standard Tcl result.
 *
 * Side effects:
 *	None.
 *
 *----------------------------------------------------------------------
 */

static int
TestprintObjCmd(
    void *dummy,	/* Not used. */
    Tcl_Interp *interp,		/* Current interpreter. */
    int objc,			/* Number of arguments. */
    Tcl_Obj *const objv[])	/* The argument objects. */
{
    Tcl_WideInt argv1 = 0;
    size_t argv2;
    (void)dummy;

    if (objc < 2 || objc > 3) {
	Tcl_WrongNumArgs(interp, 1, objv, "format wideint");
    }

    if (objc > 1) {
	Tcl_GetWideIntFromObj(interp, objv[2], &argv1);
    }
    argv2 = (size_t)argv1;
    Tcl_SetObjResult(interp, Tcl_ObjPrintf(Tcl_GetString(objv[1]), argv1, argv2, argv2));
    return TCL_OK;
}

/*
 *----------------------------------------------------------------------
 *
 * TestregexpObjCmd --
 *
 *	This procedure implements the "testregexp" command. It is used to give
 *	a direct interface for regexp flags. It's identical to
 *	Tcl_RegexpObjCmd except for the -xflags option, and the consequences
 *	thereof (including the REG_EXPECT kludge).
 *
 * Results:
 *	A standard Tcl result.
 *
 * Side effects:
 *	See the user documentation.
 *
 *----------------------------------------------------------------------
 */

	/* ARGSUSED */
static int
TestregexpObjCmd(
    void *dummy,		/* Not used. */
    Tcl_Interp *interp,		/* Current interpreter. */
    int objc,			/* Number of arguments. */
    Tcl_Obj *const objv[])	/* Argument objects. */
{
    int i, indices, stringLength, match, about;
    size_t ii;
    int hasxflags, cflags, eflags;
    Tcl_RegExp regExpr;
    const char *string;
    Tcl_Obj *objPtr;
    Tcl_RegExpInfo info;
    static const char *const options[] = {
	"-indices",	"-nocase",	"-about",	"-expanded",
	"-line",	"-linestop",	"-lineanchor",
	"-xflags",
	"--",		NULL
    };
    enum options {
	REGEXP_INDICES, REGEXP_NOCASE,	REGEXP_ABOUT,	REGEXP_EXPANDED,
	REGEXP_MULTI,	REGEXP_NOCROSS,	REGEXP_NEWL,
	REGEXP_XFLAGS,
	REGEXP_LAST
    };
    (void)dummy;

    indices = 0;
    about = 0;
    cflags = REG_ADVANCED;
    eflags = 0;
    hasxflags = 0;

    for (i = 1; i < objc; i++) {
	const char *name;
	int index;

	name = Tcl_GetString(objv[i]);
	if (name[0] != '-') {
	    break;
	}
	if (Tcl_GetIndexFromObj(interp, objv[i], options, "switch", TCL_EXACT,
		&index) != TCL_OK) {
	    return TCL_ERROR;
	}
	switch ((enum options) index) {
	case REGEXP_INDICES:
	    indices = 1;
	    break;
	case REGEXP_NOCASE:
	    cflags |= REG_ICASE;
	    break;
	case REGEXP_ABOUT:
	    about = 1;
	    break;
	case REGEXP_EXPANDED:
	    cflags |= REG_EXPANDED;
	    break;
	case REGEXP_MULTI:
	    cflags |= REG_NEWLINE;
	    break;
	case REGEXP_NOCROSS:
	    cflags |= REG_NLSTOP;
	    break;
	case REGEXP_NEWL:
	    cflags |= REG_NLANCH;
	    break;
	case REGEXP_XFLAGS:
	    hasxflags = 1;
	    break;
	case REGEXP_LAST:
	    i++;
	    goto endOfForLoop;
	}
    }

  endOfForLoop:
    if (objc - i < hasxflags + 2 - about) {
	Tcl_WrongNumArgs(interp, 1, objv,
		"?-switch ...? exp string ?matchVar? ?subMatchVar ...?");
	return TCL_ERROR;
    }
    objc -= i;
    objv += i;

    if (hasxflags) {
	string = Tcl_GetStringFromObj(objv[0], &stringLength);
	TestregexpXflags(string, stringLength, &cflags, &eflags);
	objc--;
	objv++;
    }

    regExpr = Tcl_GetRegExpFromObj(interp, objv[0], cflags);
    if (regExpr == NULL) {
	return TCL_ERROR;
    }

    if (about) {
	if (TclRegAbout(interp, regExpr) < 0) {
	    return TCL_ERROR;
	}
	return TCL_OK;
    }

    objPtr = objv[1];
    match = Tcl_RegExpExecObj(interp, regExpr, objPtr, 0 /* offset */,
	    objc-2 /* nmatches */, eflags);

    if (match < 0) {
	return TCL_ERROR;
    }
    if (match == 0) {
	/*
	 * Set the interpreter's object result to an integer object w/
	 * value 0.
	 */

	Tcl_SetIntObj(Tcl_GetObjResult(interp), 0);
	if (objc > 2 && (cflags&REG_EXPECT) && indices) {
	    const char *varName;
	    const char *value;
	    size_t start, end;
	    char resinfo[TCL_INTEGER_SPACE * 2];

	    varName = Tcl_GetString(objv[2]);
	    TclRegExpRangeUniChar(regExpr, -1, &start, &end);
	    sprintf(resinfo, "%" TCL_LL_MODIFIER "d %" TCL_LL_MODIFIER "d", TclWideIntFromSize(start), TclWideIntFromSize(end-1));
	    value = Tcl_SetVar2(interp, varName, NULL, resinfo, 0);
	    if (value == NULL) {
		Tcl_AppendResult(interp, "couldn't set variable \"",
			varName, "\"", NULL);
		return TCL_ERROR;
	    }
	} else if (cflags & TCL_REG_CANMATCH) {
	    const char *varName;
	    const char *value;
	    char resinfo[TCL_INTEGER_SPACE * 2];

	    Tcl_RegExpGetInfo(regExpr, &info);
	    varName = Tcl_GetString(objv[2]);
	    sprintf(resinfo, "%" TCL_LL_MODIFIER "d", TclWideIntFromSize(info.extendStart));
	    value = Tcl_SetVar2(interp, varName, NULL, resinfo, 0);
	    if (value == NULL) {
		Tcl_AppendResult(interp, "couldn't set variable \"",
			varName, "\"", NULL);
		return TCL_ERROR;
	    }
	}
	return TCL_OK;
    }

    /*
     * If additional variable names have been specified, return
     * index information in those variables.
     */

    objc -= 2;
    objv += 2;

    Tcl_RegExpGetInfo(regExpr, &info);
    for (i = 0; i < objc; i++) {
	size_t start, end;
	Tcl_Obj *newPtr, *varPtr, *valuePtr;

	varPtr = objv[i];
	ii = ((cflags&REG_EXPECT) && i == objc-1) ? TCL_INDEX_NONE : (size_t)i;
	if (indices) {
	    Tcl_Obj *objs[2];

	    if (ii == TCL_INDEX_NONE) {
		TclRegExpRangeUniChar(regExpr, ii, &start, &end);
	    } else if (ii > info.nsubs) {
		start = TCL_INDEX_NONE;
		end = TCL_INDEX_NONE;
	    } else {
		start = info.matches[ii].start;
		end = info.matches[ii].end;
	    }

	    /*
	     * Adjust index so it refers to the last character in the match
	     * instead of the first character after the match.
	     */

	    if (end != TCL_INDEX_NONE) {
		end--;
	    }

	    objs[0] = TclNewWideIntObjFromSize(start);
	    objs[1] = TclNewWideIntObjFromSize(end);

	    newPtr = Tcl_NewListObj(2, objs);
	} else {
	    if (ii == TCL_INDEX_NONE) {
		TclRegExpRangeUniChar(regExpr, ii, &start, &end);
		newPtr = Tcl_GetRange(objPtr, start, end);
	    } else if (ii > info.nsubs) {
		newPtr = Tcl_NewObj();
	    } else {
		newPtr = Tcl_GetRange(objPtr, info.matches[ii].start,
			info.matches[ii].end - 1);
	    }
	}
	valuePtr = Tcl_ObjSetVar2(interp, varPtr, NULL, newPtr, TCL_LEAVE_ERR_MSG);
	if (valuePtr == NULL) {
	    return TCL_ERROR;
	}
    }

    /*
     * Set the interpreter's object result to an integer object w/ value 1.
     */

    Tcl_SetIntObj(Tcl_GetObjResult(interp), 1);
    return TCL_OK;
}

/*
 *---------------------------------------------------------------------------
 *
 * TestregexpXflags --
 *
 *	Parse a string of extended regexp flag letters, for testing.
 *
 * Results:
 *	No return value (you're on your own for errors here).
 *
 * Side effects:
 *	Modifies *cflagsPtr, a regcomp flags word, and *eflagsPtr, a
 *	regexec flags word, as appropriate.
 *
 *----------------------------------------------------------------------
 */

static void
TestregexpXflags(
    const char *string,	/* The string of flags. */
    size_t length,			/* The length of the string in bytes. */
    int *cflagsPtr,		/* compile flags word */
    int *eflagsPtr)		/* exec flags word */
{
    size_t i;
    int cflags, eflags;

    cflags = *cflagsPtr;
    eflags = *eflagsPtr;
    for (i = 0; i < length; i++) {
	switch (string[i]) {
	case 'a':
	    cflags |= REG_ADVF;
	    break;
	case 'b':
	    cflags &= ~REG_ADVANCED;
	    break;
	case 'c':
	    cflags |= TCL_REG_CANMATCH;
	    break;
	case 'e':
	    cflags &= ~REG_ADVANCED;
	    cflags |= REG_EXTENDED;
	    break;
	case 'q':
	    cflags &= ~REG_ADVANCED;
	    cflags |= REG_QUOTE;
	    break;
	case 'o':			/* o for opaque */
	    cflags |= REG_NOSUB;
	    break;
	case 's':			/* s for start */
	    cflags |= REG_BOSONLY;
	    break;
	case '+':
	    cflags |= REG_FAKE;
	    break;
	case ',':
	    cflags |= REG_PROGRESS;
	    break;
	case '.':
	    cflags |= REG_DUMP;
	    break;
	case ':':
	    eflags |= REG_MTRACE;
	    break;
	case ';':
	    eflags |= REG_FTRACE;
	    break;
	case '^':
	    eflags |= REG_NOTBOL;
	    break;
	case '$':
	    eflags |= REG_NOTEOL;
	    break;
	case 't':
	    cflags |= REG_EXPECT;
	    break;
	case '%':
	    eflags |= REG_SMALL;
	    break;
	}
    }

    *cflagsPtr = cflags;
    *eflagsPtr = eflags;
}

/*
 *----------------------------------------------------------------------
 *
 * TestreturnObjCmd --
 *
 *	This procedure implements the "testreturn" command. It is
 *	used to verify that a
 *		return TCL_RETURN;
 *	has same behavior as
 *		return Tcl_SetReturnOptions(interp, Tcl_NewObj());
 *
 * Results:
 *	A standard Tcl result.
 *
 * Side effects:
 *	See the user documentation.
 *
 *----------------------------------------------------------------------
 */

	/* ARGSUSED */
static int
TestreturnObjCmd(
    void *dummy,		/* Not used. */
    Tcl_Interp *interp,		/* Current interpreter. */
    int objc,			/* Number of arguments. */
    Tcl_Obj *const objv[])	/* Argument objects. */
{
    (void)dummy;
    (void)interp;
    (void)objc;
    (void)objv;

    return TCL_RETURN;
}

/*
 *----------------------------------------------------------------------
 *
 * TestsetassocdataCmd --
 *
 *	This procedure implements the "testsetassocdata" command. It is used
 *	to test Tcl_SetAssocData.
 *
 * Results:
 *	A standard Tcl result.
 *
 * Side effects:
 *	Modifies or creates an association between a key and associated
 *	data for this interpreter.
 *
 *----------------------------------------------------------------------
 */

static int
TestsetassocdataCmd(
    void *dummy,	/* Not used. */
    Tcl_Interp *interp,		/* Current interpreter. */
    int argc,			/* Number of arguments. */
    const char **argv)		/* Argument strings. */
{
    char *buf, *oldData;
    Tcl_InterpDeleteProc *procPtr;
    (void)dummy;

    if (argc != 3) {
	Tcl_AppendResult(interp, "wrong # arguments: should be \"", argv[0],
		" data_key data_item\"", NULL);
	return TCL_ERROR;
    }

<<<<<<< HEAD
    buf = Tcl_Alloc(strlen(argv[2]) + 1);
=======
    buf = (char *)ckalloc(strlen(argv[2]) + 1);
>>>>>>> 075589bf
    strcpy(buf, argv[2]);

    /*
     * If we previously associated a malloced value with the variable,
     * free it before associating a new value.
     */

    oldData = (char *) Tcl_GetAssocData(interp, argv[1], &procPtr);
    if ((oldData != NULL) && (procPtr == CleanupTestSetassocdataTests)) {
	Tcl_Free(oldData);
    }

    Tcl_SetAssocData(interp, argv[1], CleanupTestSetassocdataTests,	buf);
    return TCL_OK;
}

/*
 *----------------------------------------------------------------------
 *
 * TestsetplatformCmd --
 *
 *	This procedure implements the "testsetplatform" command. It is
 *	used to change the tclPlatform global variable so all file
 *	name conversions can be tested on a single platform.
 *
 * Results:
 *	A standard Tcl result.
 *
 * Side effects:
 *	Sets the tclPlatform global variable.
 *
 *----------------------------------------------------------------------
 */

static int
TestsetplatformCmd(
    void *dummy,	/* Not used. */
    Tcl_Interp *interp,		/* Current interpreter. */
    int argc,			/* Number of arguments. */
    const char **argv)		/* Argument strings. */
{
    size_t length;
    TclPlatformType *platform;
    (void)dummy;

    platform = TclGetPlatform();

    if (argc != 2) {
	Tcl_AppendResult(interp, "wrong # arguments: should be \"", argv[0],
		" platform\"", NULL);
	return TCL_ERROR;
    }

    length = strlen(argv[1]);
    if (strncmp(argv[1], "unix", length) == 0) {
	*platform = TCL_PLATFORM_UNIX;
    } else if (strncmp(argv[1], "windows", length) == 0) {
	*platform = TCL_PLATFORM_WINDOWS;
    } else {
	Tcl_AppendResult(interp, "unsupported platform: should be one of "
		"unix, or windows", NULL);
	return TCL_ERROR;
    }
    return TCL_OK;
}

/*
 *----------------------------------------------------------------------
 *
 * TeststaticpkgCmd --
 *
 *	This procedure implements the "teststaticpkg" command.
 *	It is used to test the procedure Tcl_StaticPackage.
 *
 * Results:
 *	A standard Tcl result.
 *
 * Side effects:
 *	When the packge given by argv[1] is loaded into an interpeter,
 *	variable "x" in that interpreter is set to "loaded".
 *
 *----------------------------------------------------------------------
 */

static int
TeststaticpkgCmd(
    void *dummy,		/* Not used. */
    Tcl_Interp *interp,		/* Current interpreter. */
    int argc,			/* Number of arguments. */
    const char **argv)		/* Argument strings. */
{
    int safe, loaded;
    (void)dummy;

    if (argc != 4) {
	Tcl_AppendResult(interp, "wrong # arguments: should be \"",
		argv[0], " pkgName safe loaded\"", NULL);
	return TCL_ERROR;
    }
    if (Tcl_GetInt(interp, argv[2], &safe) != TCL_OK) {
	return TCL_ERROR;
    }
    if (Tcl_GetInt(interp, argv[3], &loaded) != TCL_OK) {
	return TCL_ERROR;
    }
    Tcl_StaticPackage((loaded) ? interp : NULL, argv[1],
	    StaticInitProc, (safe) ? StaticInitProc : NULL);
    return TCL_OK;
}

static int
StaticInitProc(
    Tcl_Interp *interp)		/* Interpreter in which package is supposedly
				 * being loaded. */
{
    Tcl_SetVar2(interp, "x", NULL, "loaded", TCL_GLOBAL_ONLY);
    return TCL_OK;
}

/*
 *----------------------------------------------------------------------
 *
 * TesttranslatefilenameCmd --
 *
 *	This procedure implements the "testtranslatefilename" command.
 *	It is used to test the Tcl_TranslateFileName command.
 *
 * Results:
 *	A standard Tcl result.
 *
 * Side effects:
 *	None.
 *
 *----------------------------------------------------------------------
 */

static int
TesttranslatefilenameCmd(
    void *dummy,		/* Not used. */
    Tcl_Interp *interp,		/* Current interpreter. */
    int argc,			/* Number of arguments. */
    const char **argv)		/* Argument strings. */
{
    Tcl_DString buffer;
    const char *result;
    (void)dummy;

    if (argc != 2) {
	Tcl_AppendResult(interp, "wrong # arguments: should be \"",
		argv[0], " path\"", NULL);
	return TCL_ERROR;
    }
    result = Tcl_TranslateFileName(interp, argv[1], &buffer);
    if (result == NULL) {
	return TCL_ERROR;
    }
    Tcl_AppendResult(interp, result, NULL);
    Tcl_DStringFree(&buffer);
    return TCL_OK;
}

/*
 *----------------------------------------------------------------------
 *
 * TestupvarCmd --
 *
 *	This procedure implements the "testupvar" command.  It is used
 *	to test Tcl_UpVar and Tcl_UpVar2.
 *
 * Results:
 *	A standard Tcl result.
 *
 * Side effects:
 *	Creates or modifies an "upvar" reference.
 *
 *----------------------------------------------------------------------
 */

	/* ARGSUSED */
static int
TestupvarCmd(
    void *dummy,		/* Not used. */
    Tcl_Interp *interp,		/* Current interpreter. */
    int argc,			/* Number of arguments. */
    const char **argv)		/* Argument strings. */
{
    int flags = 0;
    (void)dummy;

    if ((argc != 5) && (argc != 6)) {
	Tcl_AppendResult(interp, "wrong # arguments: should be \"",
		argv[0], " level name ?name2? dest global\"", NULL);
	return TCL_ERROR;
    }

    if (argc == 5) {
	if (strcmp(argv[4], "global") == 0) {
	    flags = TCL_GLOBAL_ONLY;
	} else if (strcmp(argv[4], "namespace") == 0) {
	    flags = TCL_NAMESPACE_ONLY;
	}
	return Tcl_UpVar2(interp, argv[1], argv[2], NULL, argv[3], flags);
    } else {
	if (strcmp(argv[5], "global") == 0) {
	    flags = TCL_GLOBAL_ONLY;
	} else if (strcmp(argv[5], "namespace") == 0) {
	    flags = TCL_NAMESPACE_ONLY;
	}
	return Tcl_UpVar2(interp, argv[1], argv[2],
		(argv[3][0] == 0) ? NULL : argv[3], argv[4],
		flags);
    }
}

/*
 *----------------------------------------------------------------------
 *
 * TestseterrorcodeCmd --
 *
 *	This procedure implements the "testseterrorcodeCmd".  This tests up to
 *	five elements passed to the Tcl_SetErrorCode command.
 *
 * Results:
 *	A standard Tcl result. Always returns TCL_ERROR so that
 *	the error code can be tested.
 *
 * Side effects:
 *	None.
 *
 *----------------------------------------------------------------------
 */

	/* ARGSUSED */
static int
TestseterrorcodeCmd(
    void *dummy,		/* Not used. */
    Tcl_Interp *interp,		/* Current interpreter. */
    int argc,			/* Number of arguments. */
    const char **argv)		/* Argument strings. */
{
    (void)dummy;

    if (argc > 6) {
	Tcl_AppendResult(interp, "too many args", NULL);
	return TCL_ERROR;
    }
    switch (argc) {
    case 1:
	Tcl_SetErrorCode(interp, "NONE", NULL);
	break;
    case 2:
	Tcl_SetErrorCode(interp, argv[1], NULL);
	break;
    case 3:
	Tcl_SetErrorCode(interp, argv[1], argv[2], NULL);
	break;
    case 4:
	Tcl_SetErrorCode(interp, argv[1], argv[2], argv[3], NULL);
	break;
    case 5:
	Tcl_SetErrorCode(interp, argv[1], argv[2], argv[3], argv[4], NULL);
	break;
    case 6:
	Tcl_SetErrorCode(interp, argv[1], argv[2], argv[3], argv[4],
		argv[5], NULL);
    }
    return TCL_ERROR;
}

/*
 *----------------------------------------------------------------------
 *
 * TestsetobjerrorcodeCmd --
 *
 *	This procedure implements the "testsetobjerrorcodeCmd".
 *	This tests the Tcl_SetObjErrorCode function.
 *
 * Results:
 *	A standard Tcl result. Always returns TCL_ERROR so that
 *	the error code can be tested.
 *
 * Side effects:
 *	None.
 *
 *----------------------------------------------------------------------
 */

	/* ARGSUSED */
static int
TestsetobjerrorcodeCmd(
    void *dummy,		/* Not used. */
    Tcl_Interp *interp,		/* Current interpreter. */
    int objc,			/* Number of arguments. */
    Tcl_Obj *const objv[])	/* The argument objects. */
{
    (void)dummy;

    Tcl_SetObjErrorCode(interp, Tcl_ConcatObj(objc - 1, objv + 1));
    return TCL_ERROR;
}

/*
 *----------------------------------------------------------------------
 *
 * TestfeventCmd --
 *
 *	This procedure implements the "testfevent" command.  It is
 *	used for testing the "fileevent" command.
 *
 * Results:
 *	A standard Tcl result.
 *
 * Side effects:
 *	Creates and deletes interpreters.
 *
 *----------------------------------------------------------------------
 */

	/* ARGSUSED */
static int
TestfeventCmd(
    void *dummy,	/* Not used. */
    Tcl_Interp *interp,		/* Current interpreter. */
    int argc,			/* Number of arguments. */
    const char **argv)		/* Argument strings. */
{
    static Tcl_Interp *interp2 = NULL;
    int code;
    Tcl_Channel chan;
    (void)dummy;

    if (argc < 2) {
	Tcl_AppendResult(interp, "wrong # args: should be \"", argv[0],
		" option ?arg ...?", NULL);
	return TCL_ERROR;
    }
    if (strcmp(argv[1], "cmd") == 0) {
	if (argc != 3) {
	    Tcl_AppendResult(interp, "wrong # args: should be \"", argv[0],
		    " cmd script", NULL);
	    return TCL_ERROR;
	}
	if (interp2 != NULL) {
	    code = Tcl_EvalEx(interp2, argv[2], -1, TCL_EVAL_GLOBAL);
	    Tcl_SetObjResult(interp, Tcl_GetObjResult(interp2));
	    return code;
	} else {
	    Tcl_AppendResult(interp,
		    "called \"testfevent code\" before \"testfevent create\"",
		    NULL);
	    return TCL_ERROR;
	}
    } else if (strcmp(argv[1], "create") == 0) {
	if (interp2 != NULL) {
	    Tcl_DeleteInterp(interp2);
	}
	interp2 = Tcl_CreateInterp();
	return Tcl_Init(interp2);
    } else if (strcmp(argv[1], "delete") == 0) {
	if (interp2 != NULL) {
	    Tcl_DeleteInterp(interp2);
	}
	interp2 = NULL;
    } else if (strcmp(argv[1], "share") == 0) {
	if (interp2 != NULL) {
	    chan = Tcl_GetChannel(interp, argv[2], NULL);
	    if (chan == (Tcl_Channel) NULL) {
		return TCL_ERROR;
	    }
	    Tcl_RegisterChannel(interp2, chan);
	}
    }

    return TCL_OK;
}

/*
 *----------------------------------------------------------------------
 *
 * TestpanicCmd --
 *
 *	Calls the panic routine.
 *
 * Results:
 *	Always returns TCL_OK.
 *
 * Side effects:
 *	May exit application.
 *
 *----------------------------------------------------------------------
 */

static int
TestpanicCmd(
    void *dummy,		/* Not used. */
    Tcl_Interp *interp,		/* Current interpreter. */
    int argc,			/* Number of arguments. */
    const char **argv)		/* Argument strings. */
{
    char *argString;
    (void)dummy;
    (void)interp;

    /*
     *  Put the arguments into a var args structure
     *  Append all of the arguments together separated by spaces
     */

    argString = Tcl_Merge(argc-1, argv+1);
    Tcl_Panic("%s", argString);
    Tcl_Free(argString);

    return TCL_OK;
}

static int
TestfileCmd(
    void *dummy,		/* Not used. */
    Tcl_Interp *interp,		/* Current interpreter. */
    int argc,			/* Number of arguments. */
    Tcl_Obj *const argv[])	/* The argument objects. */
{
    int force, i, j, result;
    Tcl_Obj *error = NULL;
    const char *subcmd;
    (void)dummy;

    if (argc < 3) {
	return TCL_ERROR;
    }

    force = 0;
    i = 2;
    if (strcmp(Tcl_GetString(argv[2]), "-force") == 0) {
	force = 1;
	i = 3;
    }

    if (argc - i > 2) {
	return TCL_ERROR;
    }

    for (j = i; j < argc; j++) {
	if (Tcl_FSGetNormalizedPath(interp, argv[j]) == NULL) {
	    return TCL_ERROR;
	}
    }

    subcmd = Tcl_GetString(argv[1]);

    if (strcmp(subcmd, "mv") == 0) {
	result = TclpObjRenameFile(argv[i], argv[i + 1]);
    } else if (strcmp(subcmd, "cp") == 0) {
	result = TclpObjCopyFile(argv[i], argv[i + 1]);
    } else if (strcmp(subcmd, "rm") == 0) {
	result = TclpObjDeleteFile(argv[i]);
    } else if (strcmp(subcmd, "mkdir") == 0) {
	result = TclpObjCreateDirectory(argv[i]);
    } else if (strcmp(subcmd, "cpdir") == 0) {
	result = TclpObjCopyDirectory(argv[i], argv[i + 1], &error);
    } else if (strcmp(subcmd, "rmdir") == 0) {
	result = TclpObjRemoveDirectory(argv[i], force, &error);
    } else {
	result = TCL_ERROR;
	goto end;
    }

    if (result != TCL_OK) {
	if (error != NULL) {
	    if (Tcl_GetString(error)[0] != '\0') {
		Tcl_AppendResult(interp, Tcl_GetString(error), " ", NULL);
	    }
	    Tcl_DecrRefCount(error);
	}
	Tcl_AppendResult(interp, Tcl_ErrnoId(), NULL);
    }

  end:
    return result;
}

/*
 *----------------------------------------------------------------------
 *
 * TestgetvarfullnameCmd --
 *
 *	Implements the "testgetvarfullname" cmd that is used when testing
 *	the Tcl_GetVariableFullName procedure.
 *
 * Results:
 *	A standard Tcl result.
 *
 * Side effects:
 *	None.
 *
 *----------------------------------------------------------------------
 */

static int
TestgetvarfullnameCmd(
    void *dummy,		/* Not used. */
    Tcl_Interp *interp,		/* Current interpreter. */
    int objc,			/* Number of arguments. */
    Tcl_Obj *const objv[])	/* The argument objects. */
{
    const char *name, *arg;
    int flags = 0;
    Tcl_Namespace *namespacePtr;
    Tcl_CallFrame *framePtr;
    Tcl_Var variable;
    (void)dummy;

    if (objc != 3) {
	Tcl_WrongNumArgs(interp, 1, objv, "name scope");
	return TCL_ERROR;
    }

    name = Tcl_GetString(objv[1]);

    arg = Tcl_GetString(objv[2]);
    if (strcmp(arg, "global") == 0) {
	flags = TCL_GLOBAL_ONLY;
    } else if (strcmp(arg, "namespace") == 0) {
	flags = TCL_NAMESPACE_ONLY;
    }

    /*
     * This command, like any other created with Tcl_Create[Obj]Command, runs
     * in the global namespace. As a "namespace-aware" command that needs to
     * run in a particular namespace, it must activate that namespace itself.
     */

    if (flags == TCL_NAMESPACE_ONLY) {
	namespacePtr = Tcl_FindNamespace(interp, "::test_ns_var", NULL,
		TCL_LEAVE_ERR_MSG);
	if (namespacePtr == NULL) {
	    return TCL_ERROR;
	}
	(void) TclPushStackFrame(interp, &framePtr, namespacePtr,
		/*isProcCallFrame*/ 0);
    }

    variable = Tcl_FindNamespaceVar(interp, name, NULL,
	    (flags | TCL_LEAVE_ERR_MSG));

    if (flags == TCL_NAMESPACE_ONLY) {
	TclPopStackFrame(interp);
    }
    if (variable == (Tcl_Var) NULL) {
	return TCL_ERROR;
    }
    Tcl_GetVariableFullName(interp, variable, Tcl_GetObjResult(interp));
    return TCL_OK;
}

/*
 *----------------------------------------------------------------------
 *
 * GetTimesObjCmd --
 *
 *	This procedure implements the "gettimes" command.  It is used for
 *	computing the time needed for various basic operations such as reading
 *	variables, allocating memory, sprintf, converting variables, etc.
 *
 * Results:
 *	A standard Tcl result.
 *
 * Side effects:
 *	Allocates and frees memory, sets a variable "a" in the interpreter.
 *
 *----------------------------------------------------------------------
 */

static int
GetTimesObjCmd(
    void *dummy,		/* Unused. */
    Tcl_Interp *interp,		/* The current interpreter. */
    int cobjc,			/* Number of arguments. */
    Tcl_Obj *const cobjv[])	/* The argument objects. */
{
    Interp *iPtr = (Interp *) interp;
    int i, n;
    double timePer;
    Tcl_Time start, stop;
    Tcl_Obj *objPtr, **objv;
    const char *s;
    char newString[TCL_INTEGER_SPACE];
    (void)dummy;
    (void)cobjc;
    (void)cobjv;

    /* alloc & free 100000 times */
    fprintf(stderr, "alloc & free 100000 6 word items\n");
    Tcl_GetTime(&start);
    for (i = 0;  i < 100000;  i++) {
<<<<<<< HEAD
	objPtr = Tcl_Alloc(sizeof(Tcl_Obj));
	Tcl_Free(objPtr);
=======
	objPtr = (Tcl_Obj *)ckalloc(sizeof(Tcl_Obj));
	ckfree(objPtr);
>>>>>>> 075589bf
    }
    Tcl_GetTime(&stop);
    timePer = (stop.sec - start.sec)*1000000 + (stop.usec - start.usec);
    fprintf(stderr, "   %.3f usec per alloc+free\n", timePer/100000);

    /* alloc 5000 times */
    fprintf(stderr, "alloc 5000 6 word items\n");
<<<<<<< HEAD
    objv = Tcl_Alloc(5000 * sizeof(Tcl_Obj *));
    Tcl_GetTime(&start);
    for (i = 0;  i < 5000;  i++) {
	objv[i] = Tcl_Alloc(sizeof(Tcl_Obj));
=======
    objv = (Tcl_Obj **)ckalloc(5000 * sizeof(Tcl_Obj *));
    Tcl_GetTime(&start);
    for (i = 0;  i < 5000;  i++) {
	objv[i] = (Tcl_Obj *)ckalloc(sizeof(Tcl_Obj));
>>>>>>> 075589bf
    }
    Tcl_GetTime(&stop);
    timePer = (stop.sec - start.sec)*1000000 + (stop.usec - start.usec);
    fprintf(stderr, "   %.3f usec per alloc\n", timePer/5000);

    /* free 5000 times */
    fprintf(stderr, "free 5000 6 word items\n");
    Tcl_GetTime(&start);
    for (i = 0;  i < 5000;  i++) {
	Tcl_Free(objv[i]);
    }
    Tcl_GetTime(&stop);
    timePer = (stop.sec - start.sec)*1000000 + (stop.usec - start.usec);
    fprintf(stderr, "   %.3f usec per free\n", timePer/5000);

    /* Tcl_NewObj 5000 times */
    fprintf(stderr, "Tcl_NewObj 5000 times\n");
    Tcl_GetTime(&start);
    for (i = 0;  i < 5000;  i++) {
	objv[i] = Tcl_NewObj();
    }
    Tcl_GetTime(&stop);
    timePer = (stop.sec - start.sec)*1000000 + (stop.usec - start.usec);
    fprintf(stderr, "   %.3f usec per Tcl_NewObj\n", timePer/5000);

    /* Tcl_DecrRefCount 5000 times */
    fprintf(stderr, "Tcl_DecrRefCount 5000 times\n");
    Tcl_GetTime(&start);
    for (i = 0;  i < 5000;  i++) {
	objPtr = objv[i];
	Tcl_DecrRefCount(objPtr);
    }
    Tcl_GetTime(&stop);
    timePer = (stop.sec - start.sec)*1000000 + (stop.usec - start.usec);
    fprintf(stderr, "   %.3f usec per Tcl_DecrRefCount\n", timePer/5000);
    Tcl_Free(objv);

    /* TclGetString 100000 times */
    fprintf(stderr, "TclGetStringFromObj of \"12345\" 100000 times\n");
    objPtr = Tcl_NewStringObj("12345", -1);
    Tcl_GetTime(&start);
    for (i = 0;  i < 100000;  i++) {
	(void) TclGetString(objPtr);
    }
    Tcl_GetTime(&stop);
    timePer = (stop.sec - start.sec)*1000000 + (stop.usec - start.usec);
    fprintf(stderr, "   %.3f usec per TclGetStringFromObj of \"12345\"\n",
	    timePer/100000);

    /* Tcl_GetIntFromObj 100000 times */
    fprintf(stderr, "Tcl_GetIntFromObj of \"12345\" 100000 times\n");
    Tcl_GetTime(&start);
    for (i = 0;  i < 100000;  i++) {
	if (Tcl_GetIntFromObj(interp, objPtr, &n) != TCL_OK) {
	    return TCL_ERROR;
	}
    }
    Tcl_GetTime(&stop);
    timePer = (stop.sec - start.sec)*1000000 + (stop.usec - start.usec);
    fprintf(stderr, "   %.3f usec per Tcl_GetIntFromObj of \"12345\"\n",
	    timePer/100000);
    Tcl_DecrRefCount(objPtr);

    /* Tcl_GetInt 100000 times */
    fprintf(stderr, "Tcl_GetInt of \"12345\" 100000 times\n");
    Tcl_GetTime(&start);
    for (i = 0;  i < 100000;  i++) {
	if (Tcl_GetInt(interp, "12345", &n) != TCL_OK) {
	    return TCL_ERROR;
	}
    }
    Tcl_GetTime(&stop);
    timePer = (stop.sec - start.sec)*1000000 + (stop.usec - start.usec);
    fprintf(stderr, "   %.3f usec per Tcl_GetInt of \"12345\"\n",
	    timePer/100000);

    /* sprintf 100000 times */
    fprintf(stderr, "sprintf of 12345 100000 times\n");
    Tcl_GetTime(&start);
    for (i = 0;  i < 100000;  i++) {
	sprintf(newString, "%d", 12345);
    }
    Tcl_GetTime(&stop);
    timePer = (stop.sec - start.sec)*1000000 + (stop.usec - start.usec);
    fprintf(stderr, "   %.3f usec per sprintf of 12345\n",
	    timePer/100000);

    /* hashtable lookup 100000 times */
    fprintf(stderr, "hashtable lookup of \"gettimes\" 100000 times\n");
    Tcl_GetTime(&start);
    for (i = 0;  i < 100000;  i++) {
	(void) Tcl_FindHashEntry(&iPtr->globalNsPtr->cmdTable, "gettimes");
    }
    Tcl_GetTime(&stop);
    timePer = (stop.sec - start.sec)*1000000 + (stop.usec - start.usec);
    fprintf(stderr, "   %.3f usec per hashtable lookup of \"gettimes\"\n",
	    timePer/100000);

    /* Tcl_SetVar 100000 times */
    fprintf(stderr, "Tcl_SetVar2 of \"12345\" 100000 times\n");
    Tcl_GetTime(&start);
    for (i = 0;  i < 100000;  i++) {
	s = Tcl_SetVar2(interp, "a", NULL, "12345", TCL_LEAVE_ERR_MSG);
	if (s == NULL) {
	    return TCL_ERROR;
	}
    }
    Tcl_GetTime(&stop);
    timePer = (stop.sec - start.sec)*1000000 + (stop.usec - start.usec);
    fprintf(stderr, "   %.3f usec per Tcl_SetVar of a to \"12345\"\n",
	    timePer/100000);

    /* Tcl_GetVar 100000 times */
    fprintf(stderr, "Tcl_GetVar of a==\"12345\" 100000 times\n");
    Tcl_GetTime(&start);
    for (i = 0;  i < 100000;  i++) {
	s = Tcl_GetVar2(interp, "a", NULL, TCL_LEAVE_ERR_MSG);
	if (s == NULL) {
	    return TCL_ERROR;
	}
    }
    Tcl_GetTime(&stop);
    timePer = (stop.sec - start.sec)*1000000 + (stop.usec - start.usec);
    fprintf(stderr, "   %.3f usec per Tcl_GetVar of a==\"12345\"\n",
	    timePer/100000);

    Tcl_ResetResult(interp);
    return TCL_OK;
}

/*
 *----------------------------------------------------------------------
 *
 * NoopCmd --
 *
 *	This procedure is just used to time the overhead involved in
 *	parsing and invoking a command.
 *
 * Results:
 *	None.
 *
 * Side effects:
 *	None.
 *
 *----------------------------------------------------------------------
 */

static int
NoopCmd(
    void *dummy,		/* Unused. */
    Tcl_Interp *interp,		/* The current interpreter. */
    int argc,			/* The number of arguments. */
    const char **argv)		/* The argument strings. */
{
    (void)dummy;
    (void)interp;
    (void)argc;
    (void)argv;

    return TCL_OK;
}

/*
 *----------------------------------------------------------------------
 *
 * NoopObjCmd --
 *
 *	This object-based procedure is just used to time the overhead
 *	involved in parsing and invoking a command.
 *
 * Results:
 *	Returns the TCL_OK result code.
 *
 * Side effects:
 *	None.
 *
 *----------------------------------------------------------------------
 */

static int
NoopObjCmd(
    void *dummy,		/* Not used. */
    Tcl_Interp *interp,		/* Current interpreter. */
    int objc,			/* Number of arguments. */
    Tcl_Obj *const objv[])	/* The argument objects. */
{
    (void)dummy;
    (void)interp;
    (void)objc;
    (void)objv;

    return TCL_OK;
}

/*
 *----------------------------------------------------------------------
 *
 * TeststringbytesObjCmd --
 *	Returns bytearray value of the bytes in argument string rep
 *
 * Results:
 *	Returns the TCL_OK result code.
 *
 * Side effects:
 *	None.
 *
 *----------------------------------------------------------------------
 */

static int
TeststringbytesObjCmd(
    void *dummy,		/* Not used. */
    Tcl_Interp *interp,		/* Current interpreter. */
    int objc,			/* Number of arguments. */
    Tcl_Obj *const objv[])	/* The argument objects. */
{
    int n;
    const unsigned char *p;
    (void)dummy;

    if (objc != 2) {
	Tcl_WrongNumArgs(interp, 1, objv, "value");
	return TCL_ERROR;
    }
    p = (const unsigned char *)Tcl_GetStringFromObj(objv[1], &n);
    Tcl_SetObjResult(interp, Tcl_NewByteArrayObj(p, n));
    return TCL_OK;
}

/*
 *----------------------------------------------------------------------
 *
 * TestpurebytesobjObjCmd --
 *
 *	This object-based procedure constructs a pure bytes object
 *	without type and with internal representation containing NULL's.
 *
 *	If no argument supplied it returns empty object with tclEmptyStringRep,
 *	otherwise it returns this as pure bytes object with bytes value equal
 *	string.
 *
 * Results:
 *	Returns the TCL_OK result code.
 *
 * Side effects:
 *	None.
 *
 *----------------------------------------------------------------------
 */

static int
TestpurebytesobjObjCmd(
    void *dummy,			/* Not used. */
    Tcl_Interp *interp,		/* Current interpreter. */
    int objc,			/* Number of arguments. */
    Tcl_Obj *const objv[])	/* The argument objects. */
{
    Tcl_Obj *objPtr;
    (void)dummy;

    if (objc > 2) {
	Tcl_WrongNumArgs(interp, 1, objv, "?string?");
	return TCL_ERROR;
    }
    objPtr = Tcl_NewObj();
    /*
    objPtr->internalRep.twoPtrValue.ptr1 = NULL;
    objPtr->internalRep.twoPtrValue.ptr2 = NULL;
    */
    memset(&objPtr->internalRep, 0, sizeof(objPtr->internalRep));
    if (objc == 2) {
	const char *s = Tcl_GetString(objv[1]);
	objPtr->length = objv[1]->length;
<<<<<<< HEAD
	objPtr->bytes = Tcl_Alloc(objPtr->length + 1);
=======
	objPtr->bytes = (char *)ckalloc(objPtr->length + 1);
>>>>>>> 075589bf
	memcpy(objPtr->bytes, s, objPtr->length);
	objPtr->bytes[objPtr->length] = 0;
    }
    Tcl_SetObjResult(interp, objPtr);
    return TCL_OK;
}

/*
 *----------------------------------------------------------------------
 *
 * TestbytestringObjCmd --
 *
 *	This object-based procedure constructs a string which can
 *	possibly contain invalid UTF-8 bytes.
 *
 * Results:
 *	Returns the TCL_OK result code.
 *
 * Side effects:
 *	None.
 *
 *----------------------------------------------------------------------
 */

static int
TestbytestringObjCmd(
    void *dummy,		/* Not used. */
    Tcl_Interp *interp,		/* Current interpreter. */
    int objc,			/* Number of arguments. */
    Tcl_Obj *const objv[])	/* The argument objects. */
{
    int n = 0;
    const char *p;
    (void)dummy;

    if (objc != 2) {
	Tcl_WrongNumArgs(interp, 1, objv, "bytearray");
	return TCL_ERROR;
    }
    p = (const char *)Tcl_GetByteArrayFromObj(objv[1], &n);
    if ((p == NULL) || !Tcl_FetchIntRep(objv[1], properByteArrayType)) {
	Tcl_AppendResult(interp, "testbytestring expects bytes", NULL);
	return TCL_ERROR;
    }
    Tcl_SetObjResult(interp, Tcl_NewStringObj(p, n));
    return TCL_OK;
}

/*
 *----------------------------------------------------------------------
 *
 * TestsetCmd --
 *
 *	Implements the "testset{err,noerr}" cmds that are used when testing
 *	Tcl_Set/GetVar C Api with/without TCL_LEAVE_ERR_MSG flag
 *
 * Results:
 *	A standard Tcl result.
 *
 * Side effects:
 *     Variables may be set.
 *
 *----------------------------------------------------------------------
 */

	/* ARGSUSED */
static int
TestsetCmd(
    void *data,		/* Additional flags for Get/SetVar2. */
    Tcl_Interp *interp,/* Current interpreter. */
    int argc,			/* Number of arguments. */
    const char **argv)		/* Argument strings. */
{
    int flags = PTR2INT(data);
    const char *value;

    if (argc == 2) {
	Tcl_AppendResult(interp, "before get", NULL);
	value = Tcl_GetVar2(interp, argv[1], NULL, flags);
	if (value == NULL) {
	    return TCL_ERROR;
	}
	Tcl_AppendElement(interp, value);
	return TCL_OK;
    } else if (argc == 3) {
	Tcl_AppendResult(interp, "before set", NULL);
	value = Tcl_SetVar2(interp, argv[1], NULL, argv[2], flags);
	if (value == NULL) {
	    return TCL_ERROR;
	}
	Tcl_AppendElement(interp, value);
	return TCL_OK;
    } else {
	Tcl_AppendResult(interp, "wrong # args: should be \"",
		argv[0], " varName ?newValue?\"", NULL);
	return TCL_ERROR;
    }
}
static int
Testset2Cmd(
    void *data,		/* Additional flags for Get/SetVar2. */
    Tcl_Interp *interp,/* Current interpreter. */
    int argc,			/* Number of arguments. */
    const char **argv)		/* Argument strings. */
{
    int flags = PTR2INT(data);
    const char *value;

    if (argc == 3) {
	Tcl_AppendResult(interp, "before get", NULL);
	value = Tcl_GetVar2(interp, argv[1], argv[2], flags);
	if (value == NULL) {
	    return TCL_ERROR;
	}
	Tcl_AppendElement(interp, value);
	return TCL_OK;
    } else if (argc == 4) {
	Tcl_AppendResult(interp, "before set", NULL);
	value = Tcl_SetVar2(interp, argv[1], argv[2], argv[3], flags);
	if (value == NULL) {
	    return TCL_ERROR;
	}
	Tcl_AppendElement(interp, value);
	return TCL_OK;
    } else {
	Tcl_AppendResult(interp, "wrong # args: should be \"",
		argv[0], " varName elemName ?newValue?\"", NULL);
	return TCL_ERROR;
    }
}

/*
 *----------------------------------------------------------------------
 *
 * TestsaveresultCmd --
 *
 *	Implements the "testsaveresult" cmd that is used when testing the
 *	Tcl_SaveResult, Tcl_RestoreResult, and Tcl_DiscardResult interfaces.
 *
 * Results:
 *	A standard Tcl result.
 *
 * Side effects:
 *	None.
 *
 *----------------------------------------------------------------------
 */

	/* ARGSUSED */
static int
TestsaveresultCmd(
    void *dummy,		/* Not used. */
    Tcl_Interp *interp,/* Current interpreter. */
    int objc,			/* Number of arguments. */
    Tcl_Obj *const objv[])	/* The argument objects. */
{
    int discard, result, index;
    Tcl_SavedResult state;
    Tcl_Obj *objPtr;
    static const char *const optionStrings[] = {
	"append", "dynamic", "free", "object", "small", NULL
    };
    enum options {
	RESULT_APPEND, RESULT_DYNAMIC, RESULT_FREE, RESULT_OBJECT, RESULT_SMALL
    };
    (void)dummy;

    /*
     * Parse arguments
     */

    if (objc != 4) {
	Tcl_WrongNumArgs(interp, 1, objv, "type script discard");
	return TCL_ERROR;
    }
    if (Tcl_GetIndexFromObj(interp, objv[1], optionStrings, "option", 0,
	    &index) != TCL_OK) {
	return TCL_ERROR;
    }
    if (Tcl_GetBooleanFromObj(interp, objv[3], &discard) != TCL_OK) {
	return TCL_ERROR;
    }

    freeCount = 0;
    objPtr = NULL;		/* Lint. */
    switch ((enum options) index) {
    case RESULT_SMALL:
	Tcl_AppendResult(interp, "small result", NULL);
	break;
    case RESULT_APPEND:
	Tcl_AppendResult(interp, "append result", NULL);
	break;
    case RESULT_FREE: {
<<<<<<< HEAD
	char *buf = Tcl_Alloc(200);
=======
	char *buf = (char *)ckalloc(200);
>>>>>>> 075589bf

	strcpy(buf, "free result");
	Tcl_SetResult(interp, buf, TCL_DYNAMIC);
	break;
    }
    case RESULT_DYNAMIC:
	Tcl_SetResult(interp, (char *)"dynamic result", TestsaveresultFree);
	break;
    case RESULT_OBJECT:
	objPtr = Tcl_NewStringObj("object result", -1);
	Tcl_SetObjResult(interp, objPtr);
	break;
    }

    Tcl_SaveResult(interp, &state);

    if (((enum options) index) == RESULT_OBJECT) {
	result = Tcl_EvalObjEx(interp, objv[2], 0);
    } else {
	result = Tcl_EvalEx(interp, Tcl_GetString(objv[2]), -1, 0);
    }

    if (discard) {
	Tcl_DiscardResult(&state);
    } else {
	Tcl_RestoreResult(interp, &state);
	result = TCL_OK;
    }

    switch ((enum options) index) {
    case RESULT_DYNAMIC:
	Tcl_AppendElement(interp, freeCount ? "freed" : "leak");
	break;
    case RESULT_OBJECT:
	Tcl_AppendElement(interp, Tcl_GetObjResult(interp) == objPtr
		? "same" : "different");
	break;
    default:
	break;
    }
    return result;
}

/*
 *----------------------------------------------------------------------
 *
 * TestsaveresultFree --
 *
 *	Special purpose freeProc used by TestsaveresultCmd.
 *
 * Results:
 *	None.
 *
 * Side effects:
 *	Increments the freeCount.
 *
 *----------------------------------------------------------------------
 */

static void
TestsaveresultFree(
    void *blockPtr)
{
    (void)blockPtr;
    freeCount++;
}

/*
 *----------------------------------------------------------------------
 *
 * TestmainthreadCmd  --
 *
 *	Implements the "testmainthread" cmd that is used to test the
 *	'Tcl_GetCurrentThread' API.
 *
 * Results:
 *	A standard Tcl result.
 *
 * Side effects:
 *	None.
 *
 *----------------------------------------------------------------------
 */

static int
TestmainthreadCmd(
    void *dummy,		/* Not used. */
    Tcl_Interp *interp,/* Current interpreter. */
    int argc,			/* Number of arguments. */
    const char **argv)		/* Argument strings. */
{
    (void)dummy;
    (void)argv;

    if (argc == 1) {
	Tcl_Obj *idObj = Tcl_NewWideIntObj((Tcl_WideInt)(size_t)Tcl_GetCurrentThread());

	Tcl_SetObjResult(interp, idObj);
	return TCL_OK;
    } else {
	Tcl_AppendResult(interp, "wrong # args", NULL);
	return TCL_ERROR;
    }
}

/*
 *----------------------------------------------------------------------
 *
 * MainLoop --
 *
 *	A main loop set by TestsetmainloopCmd below.
 *
 * Results:
 *	None.
 *
 * Side effects:
 *	Event handlers could do anything.
 *
 *----------------------------------------------------------------------
 */

static void
MainLoop(void)
{
    while (!exitMainLoop) {
	Tcl_DoOneEvent(0);
    }
    fprintf(stdout,"Exit MainLoop\n");
    fflush(stdout);
}

/*
 *----------------------------------------------------------------------
 *
 * TestsetmainloopCmd  --
 *
 *	Implements the "testsetmainloop" cmd that is used to test the
 *	'Tcl_SetMainLoop' API.
 *
 * Results:
 *	A standard Tcl result.
 *
 * Side effects:
 *	None.
 *
 *----------------------------------------------------------------------
 */

static int
TestsetmainloopCmd(
    void *dummy,		/* Not used. */
    Tcl_Interp *interp,/* Current interpreter. */
    int argc,			/* Number of arguments. */
    const char **argv)		/* Argument strings. */
{
    (void)dummy;
    (void)interp;
    (void)argc;
    (void)argv;

    exitMainLoop = 0;
    Tcl_SetMainLoop(MainLoop);
    return TCL_OK;
}

/*
 *----------------------------------------------------------------------
 *
 * TestexitmainloopCmd  --
 *
 *	Implements the "testexitmainloop" cmd that is used to test the
 *	'Tcl_SetMainLoop' API.
 *
 * Results:
 *	A standard Tcl result.
 *
 * Side effects:
 *	None.
 *
 *----------------------------------------------------------------------
 */

static int
TestexitmainloopCmd(
    void *dummy,		/* Not used. */
    Tcl_Interp *interp,/* Current interpreter. */
    int argc,			/* Number of arguments. */
    const char **argv)		/* Argument strings. */
{
    (void)dummy;
    (void)interp;
    (void)argc;
    (void)argv;

    exitMainLoop = 1;
    return TCL_OK;
}

/*
 *----------------------------------------------------------------------
 *
 * TestChannelCmd --
 *
 *	Implements the Tcl "testchannel" debugging command and its
 *	subcommands. This is part of the testing environment.
 *
 * Results:
 *	A standard Tcl result.
 *
 * Side effects:
 *	None.
 *
 *----------------------------------------------------------------------
 */

	/* ARGSUSED */
static int
TestChannelCmd(
    void *dummy,	/* Not used. */
    Tcl_Interp *interp,		/* Interpreter for result. */
    int argc,			/* Count of additional args. */
    const char **argv)		/* Additional arg strings. */
{
    const char *cmdName;	/* Sub command. */
    Tcl_HashTable *hTblPtr;	/* Hash table of channels. */
    Tcl_HashSearch hSearch;	/* Search variable. */
    Tcl_HashEntry *hPtr;	/* Search variable. */
    Channel *chanPtr;		/* The actual channel. */
    ChannelState *statePtr;	/* state info for channel */
    Tcl_Channel chan;		/* The opaque type. */
    size_t len;			/* Length of subcommand string. */
    int IOQueued;		/* How much IO is queued inside channel? */
    char buf[TCL_INTEGER_SPACE];/* For sprintf. */
    int mode;			/* rw mode of the channel */
    (void)dummy;

    if (argc < 2) {
	Tcl_AppendResult(interp, "wrong # args: should be \"", argv[0],
		" subcommand ?additional args..?\"", NULL);
	return TCL_ERROR;
    }
    cmdName = argv[1];
    len = strlen(cmdName);

    chanPtr = NULL;

    if (argc > 2) {
	if ((cmdName[0] == 's') && (strncmp(cmdName, "splice", len) == 0)) {
	    /* For splice access the pool of detached channels.
	     * Locate channel, remove from the list.
	     */

	    TestChannel **nextPtrPtr, *curPtr;

	    chan = (Tcl_Channel) NULL;
	    for (nextPtrPtr = &firstDetached, curPtr = firstDetached;
		 curPtr != NULL;
		 nextPtrPtr = &(curPtr->nextPtr), curPtr = curPtr->nextPtr) {

		if (strcmp(argv[2], Tcl_GetChannelName(curPtr->chan)) == 0) {
		    *nextPtrPtr = curPtr->nextPtr;
		    curPtr->nextPtr = NULL;
		    chan = curPtr->chan;
		    Tcl_Free(curPtr);
		    break;
		}
	    }
	} else {
	    chan = Tcl_GetChannel(interp, argv[2], &mode);
	}
	if (chan == (Tcl_Channel) NULL) {
	    return TCL_ERROR;
	}
	chanPtr		= (Channel *) chan;
	statePtr	= chanPtr->state;
	chanPtr		= statePtr->topChanPtr;
	chan		= (Tcl_Channel) chanPtr;
    } else {
	/* lint */
	statePtr	= NULL;
	chan		= NULL;
    }

    if ((cmdName[0] == 's') && (strncmp(cmdName, "setchannelerror", len) == 0)) {

	Tcl_Obj *msg = Tcl_NewStringObj(argv[3],-1);

	Tcl_IncrRefCount(msg);
	Tcl_SetChannelError(chan, msg);
	Tcl_DecrRefCount(msg);

	Tcl_GetChannelError(chan, &msg);
	Tcl_SetObjResult(interp, msg);
	Tcl_DecrRefCount(msg);
	return TCL_OK;
    }
    if ((cmdName[0] == 's') && (strncmp(cmdName, "setchannelerrorinterp", len) == 0)) {

	Tcl_Obj *msg = Tcl_NewStringObj(argv[3],-1);

	Tcl_IncrRefCount(msg);
	Tcl_SetChannelErrorInterp(interp, msg);
	Tcl_DecrRefCount(msg);

	Tcl_GetChannelErrorInterp(interp, &msg);
	Tcl_SetObjResult(interp, msg);
	Tcl_DecrRefCount(msg);
	return TCL_OK;
    }

    /*
     * "cut" is actually more a simplified detach facility as provided by the
     * Thread package. Without the safeguards of a regular command (no
     * checking that the command is truly cut'able, no mutexes for
     * thread-safety). Its complementary command is "splice", see below.
     */

    if ((cmdName[0] == 'c') && (strncmp(cmdName, "cut", len) == 0)) {
	TestChannel *det;

	if (argc != 3) {
	    Tcl_AppendResult(interp, "wrong # args: should be \"", argv[0],
		    " cut channelName\"", NULL);
	    return TCL_ERROR;
	}

	Tcl_RegisterChannel(NULL, chan); /* prevent closing */
	Tcl_UnregisterChannel(interp, chan);

	Tcl_CutChannel(chan);

	/* Remember the channel in the pool of detached channels */

<<<<<<< HEAD
	det = Tcl_Alloc(sizeof(TestChannel));
=======
	det = (TestChannel *)ckalloc(sizeof(TestChannel));
>>>>>>> 075589bf
	det->chan     = chan;
	det->nextPtr  = firstDetached;
	firstDetached = det;

	return TCL_OK;
    }

    if ((cmdName[0] == 'c') &&
	    (strncmp(cmdName, "clearchannelhandlers", len) == 0)) {
	if (argc != 3) {
	    Tcl_AppendResult(interp, "wrong # args: should be \"", argv[0],
		    " clearchannelhandlers channelName\"", NULL);
	    return TCL_ERROR;
	}
	Tcl_ClearChannelHandlers(chan);
	return TCL_OK;
    }

    if ((cmdName[0] == 'i') && (strncmp(cmdName, "info", len) == 0)) {
	if (argc != 3) {
	    Tcl_AppendResult(interp, "wrong # args: should be \"", argv[0],
		    " info channelName\"", NULL);
	    return TCL_ERROR;
	}
	Tcl_AppendElement(interp, argv[2]);
	Tcl_AppendElement(interp, Tcl_ChannelName(chanPtr->typePtr));
	if (statePtr->flags & TCL_READABLE) {
	    Tcl_AppendElement(interp, "read");
	} else {
	    Tcl_AppendElement(interp, "");
	}
	if (statePtr->flags & TCL_WRITABLE) {
	    Tcl_AppendElement(interp, "write");
	} else {
	    Tcl_AppendElement(interp, "");
	}
	if (statePtr->flags & CHANNEL_NONBLOCKING) {
	    Tcl_AppendElement(interp, "nonblocking");
	} else {
	    Tcl_AppendElement(interp, "blocking");
	}
	if (statePtr->flags & CHANNEL_LINEBUFFERED) {
	    Tcl_AppendElement(interp, "line");
	} else if (statePtr->flags & CHANNEL_UNBUFFERED) {
	    Tcl_AppendElement(interp, "none");
	} else {
	    Tcl_AppendElement(interp, "full");
	}
	if (statePtr->flags & BG_FLUSH_SCHEDULED) {
	    Tcl_AppendElement(interp, "async_flush");
	} else {
	    Tcl_AppendElement(interp, "");
	}
	if (statePtr->flags & CHANNEL_EOF) {
	    Tcl_AppendElement(interp, "eof");
	} else {
	    Tcl_AppendElement(interp, "");
	}
	if (statePtr->flags & CHANNEL_BLOCKED) {
	    Tcl_AppendElement(interp, "blocked");
	} else {
	    Tcl_AppendElement(interp, "unblocked");
	}
	if (statePtr->inputTranslation == TCL_TRANSLATE_AUTO) {
	    Tcl_AppendElement(interp, "auto");
	    if (statePtr->flags & INPUT_SAW_CR) {
		Tcl_AppendElement(interp, "saw_cr");
	    } else {
		Tcl_AppendElement(interp, "");
	    }
	} else if (statePtr->inputTranslation == TCL_TRANSLATE_LF) {
	    Tcl_AppendElement(interp, "lf");
	    Tcl_AppendElement(interp, "");
	} else if (statePtr->inputTranslation == TCL_TRANSLATE_CR) {
	    Tcl_AppendElement(interp, "cr");
	    Tcl_AppendElement(interp, "");
	} else if (statePtr->inputTranslation == TCL_TRANSLATE_CRLF) {
	    Tcl_AppendElement(interp, "crlf");
	    if (statePtr->flags & INPUT_SAW_CR) {
		Tcl_AppendElement(interp, "queued_cr");
	    } else {
		Tcl_AppendElement(interp, "");
	    }
	}
	if (statePtr->outputTranslation == TCL_TRANSLATE_AUTO) {
	    Tcl_AppendElement(interp, "auto");
	} else if (statePtr->outputTranslation == TCL_TRANSLATE_LF) {
	    Tcl_AppendElement(interp, "lf");
	} else if (statePtr->outputTranslation == TCL_TRANSLATE_CR) {
	    Tcl_AppendElement(interp, "cr");
	} else if (statePtr->outputTranslation == TCL_TRANSLATE_CRLF) {
	    Tcl_AppendElement(interp, "crlf");
	}
	IOQueued = Tcl_InputBuffered(chan);
	TclFormatInt(buf, IOQueued);
	Tcl_AppendElement(interp, buf);

	IOQueued = Tcl_OutputBuffered(chan);
	TclFormatInt(buf, IOQueued);
	Tcl_AppendElement(interp, buf);

	TclFormatInt(buf, (int)Tcl_Tell(chan));
	Tcl_AppendElement(interp, buf);

	TclFormatInt(buf, statePtr->refCount);
	Tcl_AppendElement(interp, buf);

	return TCL_OK;
    }

    if ((cmdName[0] == 'i') &&
	    (strncmp(cmdName, "inputbuffered", len) == 0)) {
	if (argc != 3) {
	    Tcl_AppendResult(interp, "channel name required", NULL);
	    return TCL_ERROR;
	}
	IOQueued = Tcl_InputBuffered(chan);
	TclFormatInt(buf, IOQueued);
	Tcl_AppendResult(interp, buf, NULL);
	return TCL_OK;
    }

    if ((cmdName[0] == 'i') && (strncmp(cmdName, "isshared", len) == 0)) {
	if (argc != 3) {
	    Tcl_AppendResult(interp, "channel name required", NULL);
	    return TCL_ERROR;
	}

	TclFormatInt(buf, Tcl_IsChannelShared(chan));
	Tcl_AppendResult(interp, buf, NULL);
	return TCL_OK;
    }

    if ((cmdName[0] == 'i') && (strncmp(cmdName, "isstandard", len) == 0)) {
	if (argc != 3) {
	    Tcl_AppendResult(interp, "channel name required", NULL);
	    return TCL_ERROR;
	}

	TclFormatInt(buf, Tcl_IsStandardChannel(chan));
	Tcl_AppendResult(interp, buf, NULL);
	return TCL_OK;
    }

    if ((cmdName[0] == 'm') && (strncmp(cmdName, "mode", len) == 0)) {
	if (argc != 3) {
	    Tcl_AppendResult(interp, "channel name required", NULL);
	    return TCL_ERROR;
	}

	if (statePtr->flags & TCL_READABLE) {
	    Tcl_AppendElement(interp, "read");
	} else {
	    Tcl_AppendElement(interp, "");
	}
	if (statePtr->flags & TCL_WRITABLE) {
	    Tcl_AppendElement(interp, "write");
	} else {
	    Tcl_AppendElement(interp, "");
	}
	return TCL_OK;
    }

    if ((cmdName[0] == 'm') && (strncmp(cmdName, "mthread", len) == 0)) {
	if (argc != 3) {
	    Tcl_AppendResult(interp, "channel name required", NULL);
	    return TCL_ERROR;
	}

	Tcl_SetObjResult(interp, Tcl_NewWideIntObj(
		(Tcl_WideInt) (size_t) Tcl_GetChannelThread(chan)));
	return TCL_OK;
    }

    if ((cmdName[0] == 'n') && (strncmp(cmdName, "name", len) == 0)) {
	if (argc != 3) {
	    Tcl_AppendResult(interp, "channel name required", NULL);
	    return TCL_ERROR;
	}
	Tcl_AppendResult(interp, statePtr->channelName, NULL);
	return TCL_OK;
    }

    if ((cmdName[0] == 'o') && (strncmp(cmdName, "open", len) == 0)) {
	hTblPtr = (Tcl_HashTable *) Tcl_GetAssocData(interp, "tclIO", NULL);
	if (hTblPtr == NULL) {
	    return TCL_OK;
	}
	for (hPtr = Tcl_FirstHashEntry(hTblPtr, &hSearch);
	     hPtr != NULL;
	     hPtr = Tcl_NextHashEntry(&hSearch)) {
	    Tcl_AppendElement(interp, (char *)Tcl_GetHashKey(hTblPtr, hPtr));
	}
	return TCL_OK;
    }

    if ((cmdName[0] == 'o') &&
	    (strncmp(cmdName, "outputbuffered", len) == 0)) {
	if (argc != 3) {
	    Tcl_AppendResult(interp, "channel name required", NULL);
	    return TCL_ERROR;
	}

	IOQueued = Tcl_OutputBuffered(chan);
	TclFormatInt(buf, IOQueued);
	Tcl_AppendResult(interp, buf, NULL);
	return TCL_OK;
    }

    if ((cmdName[0] == 'q') &&
	    (strncmp(cmdName, "queuedcr", len) == 0)) {
	if (argc != 3) {
	    Tcl_AppendResult(interp, "channel name required", NULL);
	    return TCL_ERROR;
	}

	Tcl_AppendResult(interp,
		(statePtr->flags & INPUT_SAW_CR) ? "1" : "0", NULL);
	return TCL_OK;
    }

    if ((cmdName[0] == 'r') && (strncmp(cmdName, "readable", len) == 0)) {
	hTblPtr = (Tcl_HashTable *) Tcl_GetAssocData(interp, "tclIO", NULL);
	if (hTblPtr == NULL) {
	    return TCL_OK;
	}
	for (hPtr = Tcl_FirstHashEntry(hTblPtr, &hSearch);
	     hPtr != NULL;
	     hPtr = Tcl_NextHashEntry(&hSearch)) {
	    chanPtr  = (Channel *) Tcl_GetHashValue(hPtr);
	    statePtr = chanPtr->state;
	    if (statePtr->flags & TCL_READABLE) {
		Tcl_AppendElement(interp, (char *)Tcl_GetHashKey(hTblPtr, hPtr));
	    }
	}
	return TCL_OK;
    }

    if ((cmdName[0] == 'r') && (strncmp(cmdName, "refcount", len) == 0)) {
	if (argc != 3) {
	    Tcl_AppendResult(interp, "channel name required", NULL);
	    return TCL_ERROR;
	}

	TclFormatInt(buf, statePtr->refCount);
	Tcl_AppendResult(interp, buf, NULL);
	return TCL_OK;
    }

    /*
     * "splice" is actually more a simplified attach facility as provided by
     * the Thread package. Without the safeguards of a regular command (no
     * checking that the command is truly cut'able, no mutexes for
     * thread-safety). Its complementary command is "cut", see above.
     */

    if ((cmdName[0] == 's') && (strncmp(cmdName, "splice", len) == 0)) {
	if (argc != 3) {
	    Tcl_AppendResult(interp, "channel name required", NULL);
	    return TCL_ERROR;
	}

	Tcl_SpliceChannel(chan);

	Tcl_RegisterChannel(interp, chan);
	Tcl_UnregisterChannel(NULL, chan);

	return TCL_OK;
    }

    if ((cmdName[0] == 't') && (strncmp(cmdName, "type", len) == 0)) {
	if (argc != 3) {
	    Tcl_AppendResult(interp, "channel name required", NULL);
	    return TCL_ERROR;
	}
	Tcl_AppendResult(interp, Tcl_ChannelName(chanPtr->typePtr), NULL);
	return TCL_OK;
    }

    if ((cmdName[0] == 'w') && (strncmp(cmdName, "writable", len) == 0)) {
	hTblPtr = (Tcl_HashTable *) Tcl_GetAssocData(interp, "tclIO", NULL);
	if (hTblPtr == NULL) {
	    return TCL_OK;
	}
	for (hPtr = Tcl_FirstHashEntry(hTblPtr, &hSearch);
		hPtr != NULL; hPtr = Tcl_NextHashEntry(&hSearch)) {
	    chanPtr = (Channel *) Tcl_GetHashValue(hPtr);
	    statePtr = chanPtr->state;
	    if (statePtr->flags & TCL_WRITABLE) {
		Tcl_AppendElement(interp, (char *)Tcl_GetHashKey(hTblPtr, hPtr));
	    }
	}
	return TCL_OK;
    }

    if ((cmdName[0] == 't') && (strncmp(cmdName, "transform", len) == 0)) {
	/*
	 * Syntax: transform channel -command command
	 */

	if (argc != 5) {
	    Tcl_AppendResult(interp, "wrong # args: should be \"", argv[0],
		    " transform channelId -command cmd\"", NULL);
	    return TCL_ERROR;
	}
	if (strcmp(argv[3], "-command") != 0) {
	    Tcl_AppendResult(interp, "bad argument \"", argv[3],
		    "\": should be \"-command\"", NULL);
	    return TCL_ERROR;
	}

	return TclChannelTransform(interp, chan,
		Tcl_NewStringObj(argv[4], -1));
    }

    if ((cmdName[0] == 'u') && (strncmp(cmdName, "unstack", len) == 0)) {
	/*
	 * Syntax: unstack channel
	 */

	if (argc != 3) {
	    Tcl_AppendResult(interp, "wrong # args: should be \"", argv[0],
		    " unstack channel\"", NULL);
	    return TCL_ERROR;
	}
	return Tcl_UnstackChannel(interp, chan);
    }

    Tcl_AppendResult(interp, "bad option \"", cmdName, "\": should be "
	    "cut, clearchannelhandlers, info, isshared, mode, open, "
	    "readable, splice, writable, transform, unstack", NULL);
    return TCL_ERROR;
}

/*
 *----------------------------------------------------------------------
 *
 * TestChannelEventCmd --
 *
 *	This procedure implements the "testchannelevent" command. It is used
 *	to test the Tcl channel event mechanism.
 *
 * Results:
 *	A standard Tcl result.
 *
 * Side effects:
 *	Creates, deletes and returns channel event handlers.
 *
 *----------------------------------------------------------------------
 */

	/* ARGSUSED */
static int
TestChannelEventCmd(
    void *dummy,		/* Not used. */
    Tcl_Interp *interp,		/* Current interpreter. */
    int argc,			/* Number of arguments. */
    const char **argv)		/* Argument strings. */
{
    Tcl_Obj *resultListPtr;
    Channel *chanPtr;
    ChannelState *statePtr;	/* state info for channel */
    EventScriptRecord *esPtr, *prevEsPtr, *nextEsPtr;
    const char *cmd;
    int index, i, mask, len;
    (void)dummy;

    if ((argc < 3) || (argc > 5)) {
	Tcl_AppendResult(interp, "wrong # args: should be \"", argv[0],
		" channelName cmd ?arg1? ?arg2?\"", NULL);
	return TCL_ERROR;
    }
    chanPtr = (Channel *) Tcl_GetChannel(interp, argv[1], NULL);
    if (chanPtr == NULL) {
	return TCL_ERROR;
    }
    statePtr = chanPtr->state;

    cmd = argv[2];
    len = strlen(cmd);
    if ((cmd[0] == 'a') && (strncmp(cmd, "add", len) == 0)) {
	if (argc != 5) {
	    Tcl_AppendResult(interp, "wrong # args: should be \"", argv[0],
		    " channelName add eventSpec script\"", NULL);
	    return TCL_ERROR;
	}
	if (strcmp(argv[3], "readable") == 0) {
	    mask = TCL_READABLE;
	} else if (strcmp(argv[3], "writable") == 0) {
	    mask = TCL_WRITABLE;
	} else if (strcmp(argv[3], "none") == 0) {
	    mask = 0;
	} else {
	    Tcl_AppendResult(interp, "bad event name \"", argv[3],
		    "\": must be readable, writable, or none", NULL);
	    return TCL_ERROR;
	}

<<<<<<< HEAD
	esPtr = Tcl_Alloc(sizeof(EventScriptRecord));
=======
	esPtr = (EventScriptRecord *)ckalloc(sizeof(EventScriptRecord));
>>>>>>> 075589bf
	esPtr->nextPtr = statePtr->scriptRecordPtr;
	statePtr->scriptRecordPtr = esPtr;

	esPtr->chanPtr = chanPtr;
	esPtr->interp = interp;
	esPtr->mask = mask;
	esPtr->scriptPtr = Tcl_NewStringObj(argv[4], -1);
	Tcl_IncrRefCount(esPtr->scriptPtr);

	Tcl_CreateChannelHandler((Tcl_Channel) chanPtr, mask,
		TclChannelEventScriptInvoker, esPtr);

	return TCL_OK;
    }

    if ((cmd[0] == 'd') && (strncmp(cmd, "delete", len) == 0)) {
	if (argc != 4) {
	    Tcl_AppendResult(interp, "wrong # args: should be \"", argv[0],
		    " channelName delete index\"", NULL);
	    return TCL_ERROR;
	}
	if (Tcl_GetInt(interp, argv[3], &index) == TCL_ERROR) {
	    return TCL_ERROR;
	}
	if (index < 0) {
	    Tcl_AppendResult(interp, "bad event index: ", argv[3],
		    ": must be nonnegative", NULL);
	    return TCL_ERROR;
	}
	for (i = 0, esPtr = statePtr->scriptRecordPtr;
	     (i < index) && (esPtr != NULL);
	     i++, esPtr = esPtr->nextPtr) {
	    /* Empty loop body. */
	}
	if (esPtr == NULL) {
	    Tcl_AppendResult(interp, "bad event index ", argv[3],
		    ": out of range", NULL);
	    return TCL_ERROR;
	}
	if (esPtr == statePtr->scriptRecordPtr) {
	    statePtr->scriptRecordPtr = esPtr->nextPtr;
	} else {
	    for (prevEsPtr = statePtr->scriptRecordPtr;
		 (prevEsPtr != NULL) &&
		     (prevEsPtr->nextPtr != esPtr);
		 prevEsPtr = prevEsPtr->nextPtr) {
		/* Empty loop body. */
	    }
	    if (prevEsPtr == NULL) {
		Tcl_Panic("TestChannelEventCmd: damaged event script list");
	    }
	    prevEsPtr->nextPtr = esPtr->nextPtr;
	}
	Tcl_DeleteChannelHandler((Tcl_Channel) chanPtr,
		TclChannelEventScriptInvoker, esPtr);
	Tcl_DecrRefCount(esPtr->scriptPtr);
	Tcl_Free(esPtr);

	return TCL_OK;
    }

    if ((cmd[0] == 'l') && (strncmp(cmd, "list", len) == 0)) {
	if (argc != 3) {
	    Tcl_AppendResult(interp, "wrong # args: should be \"", argv[0],
		    " channelName list\"", NULL);
	    return TCL_ERROR;
	}
	resultListPtr = Tcl_GetObjResult(interp);
	for (esPtr = statePtr->scriptRecordPtr;
	     esPtr != NULL;
	     esPtr = esPtr->nextPtr) {
	    if (esPtr->mask) {
		Tcl_ListObjAppendElement(interp, resultListPtr, Tcl_NewStringObj(
		    (esPtr->mask == TCL_READABLE) ? "readable" : "writable", -1));
	    } else {
		Tcl_ListObjAppendElement(interp, resultListPtr,
			Tcl_NewStringObj("none", -1));
	    }
	    Tcl_ListObjAppendElement(interp, resultListPtr, esPtr->scriptPtr);
	}
	Tcl_SetObjResult(interp, resultListPtr);
	return TCL_OK;
    }

    if ((cmd[0] == 'r') && (strncmp(cmd, "removeall", len) == 0)) {
	if (argc != 3) {
	    Tcl_AppendResult(interp, "wrong # args: should be \"", argv[0],
		    " channelName removeall\"", NULL);
	    return TCL_ERROR;
	}
	for (esPtr = statePtr->scriptRecordPtr;
	     esPtr != NULL;
	     esPtr = nextEsPtr) {
	    nextEsPtr = esPtr->nextPtr;
	    Tcl_DeleteChannelHandler((Tcl_Channel) chanPtr,
		    TclChannelEventScriptInvoker, esPtr);
	    Tcl_DecrRefCount(esPtr->scriptPtr);
	    Tcl_Free(esPtr);
	}
	statePtr->scriptRecordPtr = NULL;
	return TCL_OK;
    }

    if	((cmd[0] == 's') && (strncmp(cmd, "set", len) == 0)) {
	if (argc != 5) {
	    Tcl_AppendResult(interp, "wrong # args: should be \"", argv[0],
		    " channelName delete index event\"", NULL);
	    return TCL_ERROR;
	}
	if (Tcl_GetInt(interp, argv[3], &index) == TCL_ERROR) {
	    return TCL_ERROR;
	}
	if (index < 0) {
	    Tcl_AppendResult(interp, "bad event index: ", argv[3],
		    ": must be nonnegative", NULL);
	    return TCL_ERROR;
	}
	for (i = 0, esPtr = statePtr->scriptRecordPtr;
	     (i < index) && (esPtr != NULL);
	     i++, esPtr = esPtr->nextPtr) {
	    /* Empty loop body. */
	}
	if (esPtr == NULL) {
	    Tcl_AppendResult(interp, "bad event index ", argv[3],
		    ": out of range", NULL);
	    return TCL_ERROR;
	}

	if (strcmp(argv[4], "readable") == 0) {
	    mask = TCL_READABLE;
	} else if (strcmp(argv[4], "writable") == 0) {
	    mask = TCL_WRITABLE;
	} else if (strcmp(argv[4], "none") == 0) {
	    mask = 0;
	} else {
	    Tcl_AppendResult(interp, "bad event name \"", argv[4],
		    "\": must be readable, writable, or none", NULL);
	    return TCL_ERROR;
	}
	esPtr->mask = mask;
	Tcl_CreateChannelHandler((Tcl_Channel) chanPtr, mask,
		TclChannelEventScriptInvoker, esPtr);
	return TCL_OK;
    }
    Tcl_AppendResult(interp, "bad command ", cmd, ", must be one of "
	    "add, delete, list, set, or removeall", NULL);
    return TCL_ERROR;
}

/*
 *----------------------------------------------------------------------
 *
 * TestSocketCmd --
 *
 *	Implements the Tcl "testsocket" debugging command and its
 *	subcommands. This is part of the testing environment.
 *
 * Results:
 *	A standard Tcl result.
 *
 * Side effects:
 *	None.
 *
 *----------------------------------------------------------------------
 */

	/* ARGSUSED */
static int
TestSocketCmd(
    void *dummy,	/* Not used. */
    Tcl_Interp *interp,		/* Interpreter for result. */
    int argc,			/* Count of additional args. */
    const char **argv)		/* Additional arg strings. */
{
    const char *cmdName;	/* Sub command. */
    size_t len;			/* Length of subcommand string. */
    (void)dummy;

    if (argc < 2) {
	Tcl_AppendResult(interp, "wrong # args: should be \"", argv[0],
		" subcommand ?additional args..?\"", NULL);
	return TCL_ERROR;
    }
    cmdName = argv[1];
    len = strlen(cmdName);

    if ((cmdName[0] == 't') && (strncmp(cmdName, "testflags", len) == 0)) {
        Tcl_Channel hChannel;
        int modePtr;
        TcpState *statePtr;
        /* Set test value in the socket driver
         */
        /* Check for argument "channel name"
         */
        if (argc < 4) {
            Tcl_AppendResult(interp, "wrong # args: should be \"", argv[0],
                    " testflags channel flags\"", NULL);
            return TCL_ERROR;
        }
        hChannel = Tcl_GetChannel(interp, argv[2], &modePtr);
        if ( NULL == hChannel ) {
            Tcl_AppendResult(interp, "unknown channel:", argv[2], NULL);
            return TCL_ERROR;
        }
        statePtr = (TcpState *)Tcl_GetChannelInstanceData(hChannel);
        if ( NULL == statePtr) {
            Tcl_AppendResult(interp, "No channel instance data:", argv[2],
                    NULL);
            return TCL_ERROR;
        }
        statePtr->testFlags = atoi(argv[3]);
        return TCL_OK;
    }

    Tcl_AppendResult(interp, "bad option \"", cmdName, "\": should be "
	    "testflags", NULL);
    return TCL_ERROR;
}

/*
 *----------------------------------------------------------------------
 *
 * TestWrongNumArgsObjCmd --
 *
 *	Test the Tcl_WrongNumArgs function.
 *
 * Results:
 *	Standard Tcl result.
 *
 * Side effects:
 *	Sets interpreter result.
 *
 *----------------------------------------------------------------------
 */

static int
TestWrongNumArgsObjCmd(
    void *dummy,		/* Not used. */
    Tcl_Interp *interp,		/* Current interpreter. */
    int objc,			/* Number of arguments. */
    Tcl_Obj *const objv[])	/* Argument objects. */
{
    int i, length;
    const char *msg;
    (void)dummy;

    if (objc < 3) {
	/*
	 * Don't use Tcl_WrongNumArgs here, as that is the function
	 * we want to test!
	 */
	Tcl_AppendResult(interp, "insufficient arguments", NULL);
	return TCL_ERROR;
    }

    if (Tcl_GetIntFromObj(interp, objv[1], &i) != TCL_OK) {
	return TCL_ERROR;
    }

    msg = Tcl_GetStringFromObj(objv[2], &length);
    if (length == 0) {
	msg = NULL;
    }

    if (i > objc - 3) {
	/*
	 * Asked for more arguments than were given.
	 */
	Tcl_AppendResult(interp, "insufficient arguments", NULL);
	return TCL_ERROR;
    }

    Tcl_WrongNumArgs(interp, i, &(objv[3]), msg);
    return TCL_OK;
}

/*
 *----------------------------------------------------------------------
 *
 * TestGetIndexFromObjStructObjCmd --
 *
 *	Test the Tcl_GetIndexFromObjStruct function.
 *
 * Results:
 *	Standard Tcl result.
 *
 * Side effects:
 *	Sets interpreter result.
 *
 *----------------------------------------------------------------------
 */

static int
TestGetIndexFromObjStructObjCmd(
    void *dummy,		/* Not used. */
    Tcl_Interp *interp,		/* Current interpreter. */
    int objc,			/* Number of arguments. */
    Tcl_Obj *const objv[])	/* Argument objects. */
{
    const char *const ary[] = {
	"a", "b", "c", "d", "e", "f", NULL, NULL
    };
    int idx,target;
    (void)dummy;

    if (objc != 3) {
	Tcl_WrongNumArgs(interp, 1, objv, "argument targetvalue");
	return TCL_ERROR;
    }
    if (Tcl_GetIndexFromObjStruct(interp, objv[1], ary, 2*sizeof(char *),
	    "dummy", 0, &idx) != TCL_OK) {
	return TCL_ERROR;
    }
    if (Tcl_GetIntFromObj(interp, objv[2], &target) != TCL_OK) {
	return TCL_ERROR;
    }
    if (idx != target) {
	char buffer[64];
	sprintf(buffer, "%d", idx);
	Tcl_AppendResult(interp, "index value comparison failed: got ",
		buffer, NULL);
	sprintf(buffer, "%d", target);
	Tcl_AppendResult(interp, " when ", buffer, " expected", NULL);
	return TCL_ERROR;
    }
    Tcl_WrongNumArgs(interp, 3, objv, NULL);
    return TCL_OK;
}

/*
 *----------------------------------------------------------------------
 *
 * TestFilesystemObjCmd --
 *
 *	This procedure implements the "testfilesystem" command. It is used to
 *	test Tcl_FSRegister, Tcl_FSUnregister, and can be used to test that
 *	the pluggable filesystem works.
 *
 * Results:
 *	A standard Tcl result.
 *
 * Side effects:
 *	Inserts or removes a filesystem from Tcl's stack.
 *
 *----------------------------------------------------------------------
 */

static int
TestFilesystemObjCmd(
    void *dummy,
    Tcl_Interp *interp,
    int objc,
    Tcl_Obj *const objv[])
{
    int res, boolVal;
    const char *msg;
    (void)dummy;

    if (objc != 2) {
	Tcl_WrongNumArgs(interp, 1, objv, "boolean");
	return TCL_ERROR;
    }
    if (Tcl_GetBooleanFromObj(interp, objv[1], &boolVal) != TCL_OK) {
	return TCL_ERROR;
    }
    if (boolVal) {
	res = Tcl_FSRegister(interp, &testReportingFilesystem);
	msg = (res == TCL_OK) ? "registered" : "failed";
    } else {
	res = Tcl_FSUnregister(&testReportingFilesystem);
	msg = (res == TCL_OK) ? "unregistered" : "failed";
    }
    Tcl_SetObjResult(interp, Tcl_NewStringObj(msg , -1));
    return res;
}

static int
TestReportInFilesystem(
    Tcl_Obj *pathPtr,
    void **clientDataPtr)
{
    static Tcl_Obj *lastPathPtr = NULL;
    Tcl_Obj *newPathPtr;

    if (pathPtr == lastPathPtr) {
	/* Reject all files second time around */
	return -1;
    }

    /* Try to claim all files first time around */

    newPathPtr = Tcl_DuplicateObj(pathPtr);
    lastPathPtr = newPathPtr;
    Tcl_IncrRefCount(newPathPtr);
    if (Tcl_FSGetFileSystemForPath(newPathPtr) == NULL) {
	/* Nothing claimed it. Therefore we don't either */
	Tcl_DecrRefCount(newPathPtr);
	lastPathPtr = NULL;
	return -1;
    }
    lastPathPtr = NULL;
    *clientDataPtr = newPathPtr;
    return TCL_OK;
}

/*
 * Simple helper function to extract the native vfs representation of a path
 * object, or NULL if no such representation exists.
 */

static Tcl_Obj *
TestReportGetNativePath(
    Tcl_Obj *pathPtr)
{
    return (Tcl_Obj*) Tcl_FSGetInternalRep(pathPtr, &testReportingFilesystem);
}

static void
TestReportFreeInternalRep(
    void *clientData)
{
    Tcl_Obj *nativeRep = (Tcl_Obj *) clientData;

    if (nativeRep != NULL) {
	/* Free the path */
	Tcl_DecrRefCount(nativeRep);
    }
}

static void *
TestReportDupInternalRep(
    void *clientData)
{
    Tcl_Obj *original = (Tcl_Obj *) clientData;

    Tcl_IncrRefCount(original);
    return clientData;
}

static void
TestReport(
    const char *cmd,
    Tcl_Obj *path,
    Tcl_Obj *arg2)
{
    Tcl_Interp *interp = (Tcl_Interp *) Tcl_FSData(&testReportingFilesystem);

    if (interp == NULL) {
	/* This is bad, but not much we can do about it */
    } else {
	/*
	 * No idea why I decided to program this up using the old string-based
	 * API, but there you go. We should convert it to objects.
	 */

	Tcl_Obj *savedResult;
	Tcl_DString ds;

	Tcl_DStringInit(&ds);
	Tcl_DStringAppend(&ds, "lappend filesystemReport ", -1);
	Tcl_DStringStartSublist(&ds);
	Tcl_DStringAppendElement(&ds, cmd);
	if (path != NULL) {
	    Tcl_DStringAppendElement(&ds, Tcl_GetString(path));
	}
	if (arg2 != NULL) {
	    Tcl_DStringAppendElement(&ds, Tcl_GetString(arg2));
	}
	Tcl_DStringEndSublist(&ds);
	savedResult = Tcl_GetObjResult(interp);
	Tcl_IncrRefCount(savedResult);
	Tcl_SetObjResult(interp, Tcl_NewObj());
	Tcl_EvalEx(interp, Tcl_DStringValue(&ds), -1, 0);
	Tcl_DStringFree(&ds);
	Tcl_ResetResult(interp);
	Tcl_SetObjResult(interp, savedResult);
	Tcl_DecrRefCount(savedResult);
    }
}

static int
TestReportStat(
    Tcl_Obj *path,		/* Path of file to stat (in current CP). */
    Tcl_StatBuf *buf)		/* Filled with results of stat call. */
{
    TestReport("stat", path, NULL);
    return Tcl_FSStat(TestReportGetNativePath(path), buf);
}

static int
TestReportLstat(
    Tcl_Obj *path,		/* Path of file to stat (in current CP). */
    Tcl_StatBuf *buf)		/* Filled with results of stat call. */
{
    TestReport("lstat", path, NULL);
    return Tcl_FSLstat(TestReportGetNativePath(path), buf);
}

static int
TestReportAccess(
    Tcl_Obj *path,		/* Path of file to access (in current CP). */
    int mode)			/* Permission setting. */
{
    TestReport("access", path, NULL);
    return Tcl_FSAccess(TestReportGetNativePath(path), mode);
}

static Tcl_Channel
TestReportOpenFileChannel(
    Tcl_Interp *interp,		/* Interpreter for error reporting; can be
				 * NULL. */
    Tcl_Obj *fileName,		/* Name of file to open. */
    int mode,			/* POSIX open mode. */
    int permissions)		/* If the open involves creating a file, with
				 * what modes to create it? */
{
    TestReport("open", fileName, NULL);
    return TclpOpenFileChannel(interp, TestReportGetNativePath(fileName),
	    mode, permissions);
}

static int
TestReportMatchInDirectory(
    Tcl_Interp *interp,		/* Interpreter for error messages. */
    Tcl_Obj *resultPtr,		/* Object to lappend results. */
    Tcl_Obj *dirPtr,		/* Contains path to directory to search. */
    const char *pattern,	/* Pattern to match against. */
    Tcl_GlobTypeData *types)	/* Object containing list of acceptable types.
				 * May be NULL. */
{
    if (types != NULL && types->type & TCL_GLOB_TYPE_MOUNT) {
	TestReport("matchmounts", dirPtr, NULL);
	return TCL_OK;
    } else {
	TestReport("matchindirectory", dirPtr, NULL);
	return Tcl_FSMatchInDirectory(interp, resultPtr,
		TestReportGetNativePath(dirPtr), pattern, types);
    }
}

static int
TestReportChdir(
    Tcl_Obj *dirName)
{
    TestReport("chdir", dirName, NULL);
    return Tcl_FSChdir(TestReportGetNativePath(dirName));
}

static int
TestReportLoadFile(
    Tcl_Interp *interp,		/* Used for error reporting. */
    Tcl_Obj *fileName,		/* Name of the file containing the desired
				 * code. */
    Tcl_LoadHandle *handlePtr,	/* Filled with token for dynamically loaded
				 * file which will be passed back to
				 * (*unloadProcPtr)() to unload the file. */
    Tcl_FSUnloadFileProc **unloadProcPtr)
				/* Filled with address of Tcl_FSUnloadFileProc
				 * function which should be used for
				 * this file. */
{
    TestReport("loadfile", fileName, NULL);
    return Tcl_FSLoadFile(interp, TestReportGetNativePath(fileName), NULL,
	    NULL, NULL, NULL, handlePtr, unloadProcPtr);
}

static Tcl_Obj *
TestReportLink(
    Tcl_Obj *path,		/* Path of file to readlink or link */
    Tcl_Obj *to,		/* Path of file to link to, or NULL */
    int linkType)
{
    TestReport("link", path, to);
    return Tcl_FSLink(TestReportGetNativePath(path), to, linkType);
}

static int
TestReportRenameFile(
    Tcl_Obj *src,		/* Pathname of file or dir to be renamed
				 * (UTF-8). */
    Tcl_Obj *dst)		/* New pathname of file or directory
				 * (UTF-8). */
{
    TestReport("renamefile", src, dst);
    return Tcl_FSRenameFile(TestReportGetNativePath(src),
	    TestReportGetNativePath(dst));
}

static int
TestReportCopyFile(
    Tcl_Obj *src,		/* Pathname of file to be copied (UTF-8). */
    Tcl_Obj *dst)		/* Pathname of file to copy to (UTF-8). */
{
    TestReport("copyfile", src, dst);
    return Tcl_FSCopyFile(TestReportGetNativePath(src),
	    TestReportGetNativePath(dst));
}

static int
TestReportDeleteFile(
    Tcl_Obj *path)		/* Pathname of file to be removed (UTF-8). */
{
    TestReport("deletefile", path, NULL);
    return Tcl_FSDeleteFile(TestReportGetNativePath(path));
}

static int
TestReportCreateDirectory(
    Tcl_Obj *path)		/* Pathname of directory to create (UTF-8). */
{
    TestReport("createdirectory", path, NULL);
    return Tcl_FSCreateDirectory(TestReportGetNativePath(path));
}

static int
TestReportCopyDirectory(
    Tcl_Obj *src,		/* Pathname of directory to be copied
				 * (UTF-8). */
    Tcl_Obj *dst,		/* Pathname of target directory (UTF-8). */
    Tcl_Obj **errorPtr)		/* If non-NULL, to be filled with UTF-8 name
				 * of file causing error. */
{
    TestReport("copydirectory", src, dst);
    return Tcl_FSCopyDirectory(TestReportGetNativePath(src),
	    TestReportGetNativePath(dst), errorPtr);
}

static int
TestReportRemoveDirectory(
    Tcl_Obj *path,		/* Pathname of directory to be removed
				 * (UTF-8). */
    int recursive,		/* If non-zero, removes directories that
				 * are nonempty.  Otherwise, will only remove
				 * empty directories. */
    Tcl_Obj **errorPtr)		/* If non-NULL, to be filled with UTF-8 name
				 * of file causing error. */
{
    TestReport("removedirectory", path, NULL);
    return Tcl_FSRemoveDirectory(TestReportGetNativePath(path), recursive,
	    errorPtr);
}

static const char *const *
TestReportFileAttrStrings(
    Tcl_Obj *fileName,
    Tcl_Obj **objPtrRef)
{
    TestReport("fileattributestrings", fileName, NULL);
    return Tcl_FSFileAttrStrings(TestReportGetNativePath(fileName), objPtrRef);
}

static int
TestReportFileAttrsGet(
    Tcl_Interp *interp,		/* The interpreter for error reporting. */
    int index,			/* index of the attribute command. */
    Tcl_Obj *fileName,		/* filename we are operating on. */
    Tcl_Obj **objPtrRef)	/* for output. */
{
    TestReport("fileattributesget", fileName, NULL);
    return Tcl_FSFileAttrsGet(interp, index,
	    TestReportGetNativePath(fileName), objPtrRef);
}

static int
TestReportFileAttrsSet(
    Tcl_Interp *interp,		/* The interpreter for error reporting. */
    int index,			/* index of the attribute command. */
    Tcl_Obj *fileName,		/* filename we are operating on. */
    Tcl_Obj *objPtr)		/* for input. */
{
    TestReport("fileattributesset", fileName, objPtr);
    return Tcl_FSFileAttrsSet(interp, index,
	    TestReportGetNativePath(fileName), objPtr);
}

static int
TestReportUtime(
    Tcl_Obj *fileName,
    struct utimbuf *tval)
{
    TestReport("utime", fileName, NULL);
    return Tcl_FSUtime(TestReportGetNativePath(fileName), tval);
}

static int
TestReportNormalizePath(
    Tcl_Interp *dummy,
    Tcl_Obj *pathPtr,
    int nextCheckpoint)
{
    (void)dummy;

    TestReport("normalizepath", pathPtr, NULL);
    return nextCheckpoint;
}

static int
SimplePathInFilesystem(
    Tcl_Obj *pathPtr,
    void **dummy)
{
    const char *str = Tcl_GetString(pathPtr);
    (void)dummy;

    if (strncmp(str, "simplefs:/", 10)) {
	return -1;
    }
    return TCL_OK;
}

/*
 * This is a slightly 'hacky' filesystem which is used just to test a few
 * important features of the vfs code: (1) that you can load a shared library
 * from a vfs, (2) that when copying files from one fs to another, the 'mtime'
 * is preserved. (3) that recursive cross-filesystem directory copies have the
 * correct behaviour with/without -force.
 *
 * It treats any file in 'simplefs:/' as a file, which it routes to the
 * current directory. The real file it uses is whatever follows the trailing
 * '/' (e.g. 'foo' in 'simplefs:/foo'), and that file exists or not according
 * to what is in the native pwd.
 *
 * Please do not consider this filesystem a model of how things are to be
 * done. It is quite the opposite!  But, it does allow us to test some
 * important features.
 */

static int
TestSimpleFilesystemObjCmd(
    void *dummy,
    Tcl_Interp *interp,
    int objc,
    Tcl_Obj *const objv[])
{
    int res, boolVal;
    const char *msg;
    (void)dummy;

    if (objc != 2) {
	Tcl_WrongNumArgs(interp, 1, objv, "boolean");
	return TCL_ERROR;
    }
    if (Tcl_GetBooleanFromObj(interp, objv[1], &boolVal) != TCL_OK) {
	return TCL_ERROR;
    }
    if (boolVal) {
	res = Tcl_FSRegister(interp, &simpleFilesystem);
	msg = (res == TCL_OK) ? "registered" : "failed";
    } else {
	res = Tcl_FSUnregister(&simpleFilesystem);
	msg = (res == TCL_OK) ? "unregistered" : "failed";
    }
    Tcl_SetObjResult(interp, Tcl_NewStringObj(msg , -1));
    return res;
}

/*
 * Treats a file name 'simplefs:/foo' by using the file 'foo' in the current
 * (native) directory.
 */

static Tcl_Obj *
SimpleRedirect(
    Tcl_Obj *pathPtr)		/* Name of file to copy. */
{
    int len;
    const char *str;
    Tcl_Obj *origPtr;

    /*
     * We assume the same name in the current directory is ok.
     */

    str = Tcl_GetStringFromObj(pathPtr, &len);
    if (len < 10 || strncmp(str, "simplefs:/", 10)) {
	/* Probably shouldn't ever reach here */
	Tcl_IncrRefCount(pathPtr);
	return pathPtr;
    }
    origPtr = Tcl_NewStringObj(str+10,-1);
    Tcl_IncrRefCount(origPtr);
    return origPtr;
}

static int
SimpleMatchInDirectory(
    Tcl_Interp *interp,		/* Interpreter for error
				 * messages. */
    Tcl_Obj *resultPtr,		/* Object to lappend results. */
    Tcl_Obj *dirPtr,		/* Contains path to directory to search. */
    const char *pattern,	/* Pattern to match against. */
    Tcl_GlobTypeData *types)	/* Object containing list of acceptable types.
				 * May be NULL. */
{
    int res;
    Tcl_Obj *origPtr;
    Tcl_Obj *resPtr;

    /* We only provide a new volume, therefore no mounts at all */
    if (types != NULL && types->type & TCL_GLOB_TYPE_MOUNT) {
	return TCL_OK;
    }

    /*
     * We assume the same name in the current directory is ok.
     */
    resPtr = Tcl_NewObj();
    Tcl_IncrRefCount(resPtr);
    origPtr = SimpleRedirect(dirPtr);
    res = Tcl_FSMatchInDirectory(interp, resPtr, origPtr, pattern, types);
    if (res == TCL_OK) {
	int gLength, j;
	Tcl_ListObjLength(NULL, resPtr, &gLength);
	for (j = 0; j < gLength; j++) {
	    Tcl_Obj *gElt, *nElt;
	    Tcl_ListObjIndex(NULL, resPtr, j, &gElt);
	    nElt = Tcl_NewStringObj("simplefs:/",10);
	    Tcl_AppendObjToObj(nElt, gElt);
	    Tcl_ListObjAppendElement(NULL, resultPtr, nElt);
	}
    }
    Tcl_DecrRefCount(origPtr);
    Tcl_DecrRefCount(resPtr);
    return res;
}

static Tcl_Channel
SimpleOpenFileChannel(
    Tcl_Interp *interp,		/* Interpreter for error reporting; can be
				 * NULL. */
    Tcl_Obj *pathPtr,		/* Name of file to open. */
    int mode,			/* POSIX open mode. */
    int permissions)		/* If the open involves creating a file, with
				 * what modes to create it? */
{
    Tcl_Obj *tempPtr;
    Tcl_Channel chan;

    if ((mode != 0) && !(mode & O_RDONLY)) {
	Tcl_AppendResult(interp, "read-only", NULL);
	return NULL;
    }

    tempPtr = SimpleRedirect(pathPtr);
    chan = Tcl_FSOpenFileChannel(interp, tempPtr, "r", permissions);
    Tcl_DecrRefCount(tempPtr);
    return chan;
}

static int
SimpleAccess(
    Tcl_Obj *pathPtr,		/* Path of file to access (in current CP). */
    int mode)			/* Permission setting. */
{
    Tcl_Obj *tempPtr = SimpleRedirect(pathPtr);
    int res = Tcl_FSAccess(tempPtr, mode);

    Tcl_DecrRefCount(tempPtr);
    return res;
}

static int
SimpleStat(
    Tcl_Obj *pathPtr,		/* Path of file to stat (in current CP). */
    Tcl_StatBuf *bufPtr)	/* Filled with results of stat call. */
{
    Tcl_Obj *tempPtr = SimpleRedirect(pathPtr);
    int res = Tcl_FSStat(tempPtr, bufPtr);

    Tcl_DecrRefCount(tempPtr);
    return res;
}

static Tcl_Obj *
SimpleListVolumes(void)
{
    /* Add one new volume */
    Tcl_Obj *retVal;

    retVal = Tcl_NewStringObj("simplefs:/", -1);
    Tcl_IncrRefCount(retVal);
    return retVal;
}

/*
 * Used to check correct string-length determining in Tcl_NumUtfChars
 */

static int
TestNumUtfCharsCmd(
    void *dummy,
    Tcl_Interp *interp,
    int objc,
    Tcl_Obj *const objv[])
{
    (void)dummy;

    if (objc > 1) {
	int len = -1;

	if (objc > 2) {
	    (void) Tcl_GetIntFromObj(interp, objv[2], &len);
	}
	len = Tcl_NumUtfChars(Tcl_GetString(objv[1]), len);
	Tcl_SetObjResult(interp, Tcl_NewIntObj(len));
    }
    return TCL_OK;
}

/*
 * Used to check correct operation of Tcl_UtfFindFirst
 */

static int
TestFindFirstCmd(
    void *dummy,
    Tcl_Interp *interp,
    int objc,
    Tcl_Obj *const objv[])
{
    (void)dummy;

    if (objc > 1) {
	int len = -1;

	if (objc > 2) {
	    (void) Tcl_GetIntFromObj(interp, objv[2], &len);
	}
	Tcl_SetObjResult(interp, Tcl_NewStringObj(Tcl_UtfFindFirst(Tcl_GetString(objv[1]), len), -1));
    }
    return TCL_OK;
}

/*
 * Used to check correct operation of Tcl_UtfFindLast
 */

static int
TestFindLastCmd(
    void *dummy,
    Tcl_Interp *interp,
    int objc,
    Tcl_Obj *const objv[])
{
    (void)dummy;

    if (objc > 1) {
	int len = -1;

	if (objc > 2) {
	    (void) Tcl_GetIntFromObj(interp, objv[2], &len);
	}
	Tcl_SetObjResult(interp, Tcl_NewStringObj(Tcl_UtfFindLast(Tcl_GetString(objv[1]), len), -1));
    }
    return TCL_OK;
}

#if defined(HAVE_CPUID) || defined(_WIN32)
/*
 *----------------------------------------------------------------------
 *
 * TestcpuidCmd --
 *
 *	Retrieves CPU ID information.
 *
 * Usage:
 *	testwincpuid <eax>
 *
 * Parameters:
 *	eax - The value to pass in the EAX register to a CPUID instruction.
 *
 * Results:
 *	Returns a four-element list containing the values from the EAX, EBX,
 *	ECX and EDX registers returned from the CPUID instruction.
 *
 * Side effects:
 *	None.
 *
 *----------------------------------------------------------------------
 */

static int
TestcpuidCmd(
    void *dummy,
    Tcl_Interp* interp,		/* Tcl interpreter */
    int objc,			/* Parameter count */
    Tcl_Obj *const * objv)	/* Parameter vector */
{
    int status, index, i;
    int regs[4];
    Tcl_Obj *regsObjs[4];
    (void)dummy;

    if (objc != 2) {
	Tcl_WrongNumArgs(interp, 1, objv, "eax");
	return TCL_ERROR;
    }
    if (Tcl_GetIntFromObj(interp, objv[1], &index) != TCL_OK) {
	return TCL_ERROR;
    }
    status = TclWinCPUID(index, regs);
    if (status != TCL_OK) {
	Tcl_SetObjResult(interp,
		Tcl_NewStringObj("operation not available", -1));
	return status;
    }
    for (i=0 ; i<4 ; ++i) {
	regsObjs[i] = Tcl_NewIntObj(regs[i]);
    }
    Tcl_SetObjResult(interp, Tcl_NewListObj(4, regsObjs));
    return TCL_OK;
}
#endif

/*
 * Used to do basic checks of the TCL_HASH_KEY_SYSTEM_HASH flag
 */

static int
TestHashSystemHashCmd(
    void *dummy,
    Tcl_Interp *interp,
    int objc,
    Tcl_Obj *const objv[])
{
    static const Tcl_HashKeyType hkType = {
	TCL_HASH_KEY_TYPE_VERSION, TCL_HASH_KEY_SYSTEM_HASH,
	NULL, NULL, NULL, NULL
    };
    Tcl_HashTable hash;
    Tcl_HashEntry *hPtr;
    int i, isNew, limit = 100;
    (void)dummy;

    if (objc>1 && Tcl_GetIntFromObj(interp, objv[1], &limit)!=TCL_OK) {
	return TCL_ERROR;
    }

    Tcl_InitCustomHashTable(&hash, TCL_CUSTOM_TYPE_KEYS, &hkType);

    if (hash.numEntries != 0) {
	Tcl_AppendResult(interp, "non-zero initial size", NULL);
	Tcl_DeleteHashTable(&hash);
	return TCL_ERROR;
    }

    for (i=0 ; i<limit ; i++) {
	hPtr = Tcl_CreateHashEntry(&hash, INT2PTR(i), &isNew);
	if (!isNew) {
	    Tcl_SetObjResult(interp, Tcl_NewIntObj(i));
	    Tcl_AppendToObj(Tcl_GetObjResult(interp)," creation problem",-1);
	    Tcl_DeleteHashTable(&hash);
	    return TCL_ERROR;
	}
	Tcl_SetHashValue(hPtr, INT2PTR(i+42));
    }

    if (hash.numEntries != (size_t)limit) {
	Tcl_AppendResult(interp, "unexpected maximal size", NULL);
	Tcl_DeleteHashTable(&hash);
	return TCL_ERROR;
    }

    for (i=0 ; i<limit ; i++) {
	hPtr = Tcl_FindHashEntry(&hash, (char *) INT2PTR(i));
	if (hPtr == NULL) {
	    Tcl_SetObjResult(interp, Tcl_NewIntObj(i));
	    Tcl_AppendToObj(Tcl_GetObjResult(interp)," lookup problem",-1);
	    Tcl_DeleteHashTable(&hash);
	    return TCL_ERROR;
	}
	if (PTR2INT(Tcl_GetHashValue(hPtr)) != i+42) {
	    Tcl_SetObjResult(interp, Tcl_NewIntObj(i));
	    Tcl_AppendToObj(Tcl_GetObjResult(interp)," value problem",-1);
	    Tcl_DeleteHashTable(&hash);
	    return TCL_ERROR;
	}
	Tcl_DeleteHashEntry(hPtr);
    }

    if (hash.numEntries != 0) {
	Tcl_AppendResult(interp, "non-zero final size", NULL);
	Tcl_DeleteHashTable(&hash);
	return TCL_ERROR;
    }

    Tcl_DeleteHashTable(&hash);
    Tcl_AppendResult(interp, "OK", NULL);
    return TCL_OK;
}

/*
 * Used for testing Tcl_GetInt which is no longer used directly by the
 * core very much.
 */
static int
TestgetintCmd(
    void *dummy,
    Tcl_Interp *interp,
    int argc,
    const char **argv)
{
    (void)dummy;

    if (argc < 2) {
	Tcl_AppendResult(interp, "wrong # args", NULL);
	return TCL_ERROR;
    } else {
	int val, i, total=0;

	for (i=1 ; i<argc ; i++) {
	    if (Tcl_GetInt(interp, argv[i], &val) != TCL_OK) {
		return TCL_ERROR;
	    }
	    total += val;
	}
	Tcl_SetObjResult(interp, Tcl_NewIntObj(total));
	return TCL_OK;
    }
}

/*
 * Used for determining sizeof(long) at script level.
 */
static int
TestlongsizeCmd(
    void *dummy,
    Tcl_Interp *interp,
    int argc,
    const char **argv)
{
    (void)dummy;
    (void)argv;

    if (argc != 1) {
	Tcl_AppendResult(interp, "wrong # args", NULL);
	return TCL_ERROR;
    }
    Tcl_SetObjResult(interp, Tcl_NewIntObj(sizeof(long)));
    return TCL_OK;
}

static int
NREUnwind_callback(
    void *data[],
    Tcl_Interp *interp,
    int result)
{
    int none;
    (void)result;

    if (data[0] == INT2PTR(-1)) {
        Tcl_NRAddCallback(interp, NREUnwind_callback, &none, INT2PTR(-1),
                INT2PTR(-1), NULL);
    } else if (data[1] == INT2PTR(-1)) {
        Tcl_NRAddCallback(interp, NREUnwind_callback, data[0], &none,
                INT2PTR(-1), NULL);
    } else if (data[2] == INT2PTR(-1)) {
        Tcl_NRAddCallback(interp, NREUnwind_callback, data[0], data[1],
                &none, NULL);
    } else {
        Tcl_Obj *idata[3];
        idata[0] = Tcl_NewIntObj(((char *) data[1] - (char *) data[0]));
        idata[1] = Tcl_NewIntObj(((char *) data[2] - (char *) data[0]));
        idata[2] = Tcl_NewIntObj(((char *) &none   - (char *) data[0]));
        Tcl_SetObjResult(interp, Tcl_NewListObj(3, idata));
    }
    return TCL_OK;
}

static int
TestNREUnwind(
    void *dummy,
    Tcl_Interp *interp,
    int objc,
    Tcl_Obj *const objv[])
{
    (void)dummy;
    (void)objc;
    (void)objv;
    /*
     * Insure that callbacks effectively run at the proper level during the
     * unwinding of the NRE stack.
     */

    Tcl_NRAddCallback(interp, NREUnwind_callback, INT2PTR(-1), INT2PTR(-1),
            INT2PTR(-1), NULL);
    return TCL_OK;
}


static int
TestNRELevels(
    void *dummy,
    Tcl_Interp *interp,
    int objc,
    Tcl_Obj *const objv[])
{
    Interp *iPtr = (Interp *) interp;
    static ptrdiff_t *refDepth = NULL;
    ptrdiff_t depth;
    Tcl_Obj *levels[6];
    int i = 0;
    NRE_callback *cbPtr = iPtr->execEnvPtr->callbackPtr;
    (void)dummy;
    (void)objc;
    (void)objv;

    if (refDepth == NULL) {
	refDepth = &depth;
    }

    depth = (refDepth - &depth);

    levels[0] = Tcl_NewIntObj(depth);
    levels[1] = Tcl_NewIntObj(iPtr->numLevels);
    levels[2] = Tcl_NewIntObj(iPtr->cmdFramePtr->level);
    levels[3] = Tcl_NewIntObj(iPtr->varFramePtr->level);
    levels[4] = Tcl_NewIntObj(iPtr->execEnvPtr->execStackPtr->tosPtr
	    - iPtr->execEnvPtr->execStackPtr->stackWords);

    while (cbPtr) {
	i++;
	cbPtr = cbPtr->nextPtr;
    }
    levels[5] = Tcl_NewIntObj(i);

    Tcl_SetObjResult(interp, Tcl_NewListObj(6, levels));
    return TCL_OK;
}

/*
 *----------------------------------------------------------------------
 *
 * TestconcatobjCmd --
 *
 *	This procedure implements the "testconcatobj" command. It is used
 *	to test that Tcl_ConcatObj does indeed return a fresh Tcl_Obj in all
 *	cases and thet it never corrupts its arguments. In other words, that
 *	[Bug 1447328] was fixed properly.
 *
 * Results:
 *	A standard Tcl result.
 *
 * Side effects:
 *	None.
 *
 *----------------------------------------------------------------------
 */

static int
TestconcatobjCmd(
    void *dummy,		/* Not used. */
    Tcl_Interp *interp,		/* Current interpreter. */
    int argc,			/* Number of arguments. */
    const char **argv)		/* Argument strings. */
{
    Tcl_Obj *list1Ptr, *list2Ptr, *emptyPtr, *concatPtr, *tmpPtr;
    int result = TCL_OK, len;
    Tcl_Obj *objv[3];
    (void)dummy;
    (void)argc;
    (void)argv;

    /*
     * Set the start of the error message as obj result; it will be cleared at
     * the end if no errors were found.
     */

    Tcl_SetObjResult(interp,
	    Tcl_NewStringObj("Tcl_ConcatObj is unsafe:", -1));

    emptyPtr = Tcl_NewObj();

    list1Ptr = Tcl_NewStringObj("foo bar sum", -1);
    Tcl_ListObjLength(NULL, list1Ptr, &len);
    Tcl_InvalidateStringRep(list1Ptr);

    list2Ptr = Tcl_NewStringObj("eeny meeny", -1);
    Tcl_ListObjLength(NULL, list2Ptr, &len);
    Tcl_InvalidateStringRep(list2Ptr);

    /*
     * Verify that concat'ing a list obj with one or more empty strings does
     * return a fresh Tcl_Obj (see also [Bug 2055782]).
     */

    tmpPtr = Tcl_DuplicateObj(list1Ptr);

    objv[0] = tmpPtr;
    objv[1] = emptyPtr;
    concatPtr = Tcl_ConcatObj(2, objv);
    if (concatPtr->refCount != 0) {
	result = TCL_ERROR;
	Tcl_AppendResult(interp,
		"\n\t* (a) concatObj does not have refCount 0", NULL);
    }
    if (concatPtr == tmpPtr) {
	result = TCL_ERROR;
	Tcl_AppendResult(interp, "\n\t* (a) concatObj is not a new obj ",
		NULL);
	switch (tmpPtr->refCount) {
	case 0:
	    Tcl_AppendResult(interp, "(no new refCount)", NULL);
	    break;
	case 1:
	    Tcl_AppendResult(interp, "(refCount added)", NULL);
	    break;
	default:
	    Tcl_AppendResult(interp, "(more than one refCount added!)", NULL);
	    Tcl_Panic("extremely unsafe behaviour by Tcl_ConcatObj()");
	}
	tmpPtr = Tcl_DuplicateObj(list1Ptr);
	objv[0] = tmpPtr;
    }
    Tcl_DecrRefCount(concatPtr);

    Tcl_IncrRefCount(tmpPtr);
    concatPtr = Tcl_ConcatObj(2, objv);
    if (concatPtr->refCount != 0) {
	result = TCL_ERROR;
	Tcl_AppendResult(interp,
		"\n\t* (b) concatObj does not have refCount 0", NULL);
    }
    if (concatPtr == tmpPtr) {
	result = TCL_ERROR;
	Tcl_AppendResult(interp, "\n\t* (b) concatObj is not a new obj ",
		NULL);
	switch (tmpPtr->refCount) {
	case 0:
	    Tcl_AppendResult(interp, "(refCount removed?)", NULL);
	    Tcl_Panic("extremely unsafe behaviour by Tcl_ConcatObj()");
	    break;
	case 1:
	    Tcl_AppendResult(interp, "(no new refCount)", NULL);
	    break;
	case 2:
	    Tcl_AppendResult(interp, "(refCount added)", NULL);
	    Tcl_DecrRefCount(tmpPtr);
	    break;
	default:
	    Tcl_AppendResult(interp, "(more than one refCount added!)", NULL);
	    Tcl_Panic("extremely unsafe behaviour by Tcl_ConcatObj()");
	}
	tmpPtr = Tcl_DuplicateObj(list1Ptr);
	objv[0] = tmpPtr;
    }
    Tcl_DecrRefCount(concatPtr);

    objv[0] = emptyPtr;
    objv[1] = tmpPtr;
    objv[2] = emptyPtr;
    concatPtr = Tcl_ConcatObj(3, objv);
    if (concatPtr->refCount != 0) {
	result = TCL_ERROR;
	Tcl_AppendResult(interp,
		"\n\t* (c) concatObj does not have refCount 0", NULL);
    }
    if (concatPtr == tmpPtr) {
	result = TCL_ERROR;
	Tcl_AppendResult(interp, "\n\t* (c) concatObj is not a new obj ",
		NULL);
	switch (tmpPtr->refCount) {
	case 0:
	    Tcl_AppendResult(interp, "(no new refCount)", NULL);
	    break;
	case 1:
	    Tcl_AppendResult(interp, "(refCount added)", NULL);
	    break;
	default:
	    Tcl_AppendResult(interp, "(more than one refCount added!)", NULL);
	    Tcl_Panic("extremely unsafe behaviour by Tcl_ConcatObj()");
	}
	tmpPtr = Tcl_DuplicateObj(list1Ptr);
	objv[1] = tmpPtr;
    }
    Tcl_DecrRefCount(concatPtr);

    Tcl_IncrRefCount(tmpPtr);
    concatPtr = Tcl_ConcatObj(3, objv);
    if (concatPtr->refCount != 0) {
	result = TCL_ERROR;
	Tcl_AppendResult(interp,
		"\n\t* (d) concatObj does not have refCount 0", NULL);
    }
    if (concatPtr == tmpPtr) {
	result = TCL_ERROR;
	Tcl_AppendResult(interp, "\n\t* (d) concatObj is not a new obj ",
		NULL);
	switch (tmpPtr->refCount) {
	case 0:
	    Tcl_AppendResult(interp, "(refCount removed?)", NULL);
	    Tcl_Panic("extremely unsafe behaviour by Tcl_ConcatObj()");
	    break;
	case 1:
	    Tcl_AppendResult(interp, "(no new refCount)", NULL);
	    break;
	case 2:
	    Tcl_AppendResult(interp, "(refCount added)", NULL);
	    Tcl_DecrRefCount(tmpPtr);
	    break;
	default:
	    Tcl_AppendResult(interp, "(more than one refCount added!)", NULL);
	    Tcl_Panic("extremely unsafe behaviour by Tcl_ConcatObj()");
	}
	tmpPtr = Tcl_DuplicateObj(list1Ptr);
	objv[1] = tmpPtr;
    }
    Tcl_DecrRefCount(concatPtr);

    /*
     * Verify that an unshared list is not corrupted when concat'ing things to
     * it.
     */

    objv[0] = tmpPtr;
    objv[1] = list2Ptr;
    concatPtr = Tcl_ConcatObj(2, objv);
    if (concatPtr->refCount != 0) {
	result = TCL_ERROR;
	Tcl_AppendResult(interp,
		"\n\t* (e) concatObj does not have refCount 0", NULL);
    }
    if (concatPtr == tmpPtr) {
	int len;

	result = TCL_ERROR;
	Tcl_AppendResult(interp, "\n\t* (e) concatObj is not a new obj ",
		NULL);

	(void) Tcl_ListObjLength(NULL, concatPtr, &len);
	switch (tmpPtr->refCount) {
	case 3:
	    Tcl_AppendResult(interp, "(failed to concat)", NULL);
	    break;
	default:
	    Tcl_AppendResult(interp, "(corrupted input!)", NULL);
	}
	if (Tcl_IsShared(tmpPtr)) {
	    Tcl_DecrRefCount(tmpPtr);
	}
	tmpPtr = Tcl_DuplicateObj(list1Ptr);
	objv[0] = tmpPtr;
    }
    Tcl_DecrRefCount(concatPtr);

    objv[0] = tmpPtr;
    objv[1] = list2Ptr;
    Tcl_IncrRefCount(tmpPtr);
    concatPtr = Tcl_ConcatObj(2, objv);
    if (concatPtr->refCount != 0) {
	result = TCL_ERROR;
	Tcl_AppendResult(interp,
		"\n\t* (f) concatObj does not have refCount 0", NULL);
    }
    if (concatPtr == tmpPtr) {
	int len;

	result = TCL_ERROR;
	Tcl_AppendResult(interp, "\n\t* (f) concatObj is not a new obj ",
		NULL);

	(void) Tcl_ListObjLength(NULL, concatPtr, &len);
	switch (tmpPtr->refCount) {
	case 3:
	    Tcl_AppendResult(interp, "(failed to concat)", NULL);
	    break;
	default:
	    Tcl_AppendResult(interp, "(corrupted input!)", NULL);
	}
	if (Tcl_IsShared(tmpPtr)) {
	    Tcl_DecrRefCount(tmpPtr);
	}
	tmpPtr = Tcl_DuplicateObj(list1Ptr);
	objv[0] = tmpPtr;
    }
    Tcl_DecrRefCount(concatPtr);

    objv[0] = tmpPtr;
    objv[1] = list2Ptr;
    Tcl_IncrRefCount(tmpPtr);
    Tcl_IncrRefCount(tmpPtr);
    concatPtr = Tcl_ConcatObj(2, objv);
    if (concatPtr->refCount != 0) {
	result = TCL_ERROR;
	Tcl_AppendResult(interp,
		"\n\t* (g) concatObj does not have refCount 0", NULL);
    }
    if (concatPtr == tmpPtr) {
	int len;

	result = TCL_ERROR;
	Tcl_AppendResult(interp, "\n\t* (g) concatObj is not a new obj ",
		NULL);

	(void) Tcl_ListObjLength(NULL, concatPtr, &len);
	switch (tmpPtr->refCount) {
	case 3:
	    Tcl_AppendResult(interp, "(failed to concat)", NULL);
	    break;
	default:
	    Tcl_AppendResult(interp, "(corrupted input!)", NULL);
	}
	Tcl_DecrRefCount(tmpPtr);
	if (Tcl_IsShared(tmpPtr)) {
	    Tcl_DecrRefCount(tmpPtr);
	}
	tmpPtr = Tcl_DuplicateObj(list1Ptr);
	objv[0] = tmpPtr;
    }
    Tcl_DecrRefCount(concatPtr);

    /*
     * Clean everything up. Note that we don't actually know how many
     * references there are to tmpPtr here; in the no-error case, it should be
     * five... [Bug 2895367]
     */

    Tcl_DecrRefCount(list1Ptr);
    Tcl_DecrRefCount(list2Ptr);
    Tcl_DecrRefCount(emptyPtr);
    while (tmpPtr->refCount > 1) {
	Tcl_DecrRefCount(tmpPtr);
    }
    Tcl_DecrRefCount(tmpPtr);

    if (result == TCL_OK) {
	Tcl_ResetResult(interp);
    }
    return result;
}

/*
 *----------------------------------------------------------------------
 *
 * TestgetencpathObjCmd --
 *
 *	This function implements the "testgetencpath" command. It is used to
 *	test Tcl_GetEncodingSearchPath().
 *
 * Results:
 *	A standard Tcl result.
 *
 * Side effects:
 *	None.
 *
 *----------------------------------------------------------------------
 */

static int
TestgetencpathObjCmd(
    ClientData dummy,	/* Not used. */
    Tcl_Interp *interp,		/* Current interpreter. */
    int objc,			/* Number of arguments. */
    Tcl_Obj *const *objv)		/* Argument strings. */
{
    (void)dummy;

    if (objc != 1) {
        Tcl_WrongNumArgs(interp, 1, objv, "");
        return TCL_ERROR;
    }

    Tcl_SetObjResult(interp, Tcl_GetEncodingSearchPath());
    return TCL_OK;
}

/*
 *----------------------------------------------------------------------
 *
 * TestsetencpathCmd --
 *
 *	This function implements the "testsetencpath" command. It is used to
 *	test Tcl_SetDefaultEncodingDir().
 *
 * Results:
 *	A standard Tcl result.
 *
 * Side effects:
 *	None.
 *
 *----------------------------------------------------------------------
 */

static int
TestsetencpathObjCmd(
    ClientData dummy,	/* Not used. */
    Tcl_Interp *interp,		/* Current interpreter. */
    int objc,			/* Number of arguments. */
    Tcl_Obj *const *objv)	/* Argument strings. */
{
    (void)dummy;

    if (objc != 2) {
        Tcl_WrongNumArgs(interp, 1, objv, "defaultDir");
        return TCL_ERROR;
    }

    Tcl_SetEncodingSearchPath(objv[1]);
    return TCL_OK;
}

/*
 *----------------------------------------------------------------------
 *
 * TestparseargsCmd --
 *
 *	This procedure implements the "testparseargs" command. It is used to
 *	test that Tcl_ParseArgsObjv does indeed return the right number of
 *	arguments. In other words, that [Bug 3413857] was fixed properly.
 *
 * Results:
 *	A standard Tcl result.
 *
 * Side effects:
 *	None.
 *
 *----------------------------------------------------------------------
 */

static int
TestparseargsCmd(
    void *dummy,		/* Not used. */
    Tcl_Interp *interp,		/* Current interpreter. */
    int objc,			/* Number of arguments. */
    Tcl_Obj *const objv[])	/* Arguments. */
{
    static int foo = 0;
    int count = objc;
    Tcl_Obj **remObjv, *result[3];
    Tcl_ArgvInfo argTable[] = {
        {TCL_ARGV_CONSTANT, "-bool", INT2PTR(1), &foo, "booltest", NULL},
        TCL_ARGV_AUTO_REST, TCL_ARGV_AUTO_HELP, TCL_ARGV_TABLE_END
    };
    (void)dummy;

    foo = 0;
    if (Tcl_ParseArgsObjv(interp, argTable, &count, objv, &remObjv)!=TCL_OK) {
        return TCL_ERROR;
    }
    result[0] = Tcl_NewIntObj(foo);
    result[1] = Tcl_NewIntObj(count);
    result[2] = Tcl_NewListObj(count, remObjv);
    Tcl_SetObjResult(interp, Tcl_NewListObj(3, result));
    Tcl_Free(remObjv);
    return TCL_OK;
}

/**
 * Test harness for command and variable resolvers.
 */

static int
InterpCmdResolver(
    Tcl_Interp *interp,
    const char *name,
    Tcl_Namespace *context,
    int flags,
    Tcl_Command *rPtr)
{
    Interp *iPtr = (Interp *) interp;
    CallFrame *varFramePtr = iPtr->varFramePtr;
    Proc *procPtr = (varFramePtr->isProcCallFrame & FRAME_IS_PROC) ?
            varFramePtr->procPtr : NULL;
    Namespace *callerNsPtr = varFramePtr->nsPtr;
    Tcl_Command resolvedCmdPtr = NULL;
    (void)context;
    (void)flags;

    /*
     * Just do something special on a cmd literal "z" in two cases:
     *  A)  when the caller is a proc "x", and the proc is either in "::" or in "::ns2".
     *  B) the caller's namespace is "ctx1" or "ctx2"
     */
    if ( (name[0] == 'z') && (name[1] == '\0') ) {
        Namespace *ns2NsPtr = (Namespace *) Tcl_FindNamespace(interp, "::ns2", NULL, 0);

        if (procPtr != NULL
            && ((procPtr->cmdPtr->nsPtr == iPtr->globalNsPtr)
                || (ns2NsPtr != NULL && procPtr->cmdPtr->nsPtr == ns2NsPtr)
                )
            ) {
            /*
             * Case A)
             *
             *    - The context, in which this resolver becomes active, is
             *      determined by the name of the caller proc, which has to be
             *      named "x".
             *
             *    - To determine the name of the caller proc, the proc is taken
             *      from the topmost stack frame.
             *
             *    - Note that the context is NOT provided during byte-code
             *      compilation (e.g. in TclProcCompileProc)
             *
             *   When these conditions hold, this function resolves the
             *   passed-in cmd literal into a cmd "y", which is taken from the
             *   the global namespace (for simplicity).
             */

            const char *callingCmdName =
                Tcl_GetCommandName(interp, (Tcl_Command) procPtr->cmdPtr);

            if ( callingCmdName[0] == 'x' && callingCmdName[1] == '\0' ) {
                resolvedCmdPtr = Tcl_FindCommand(interp, "y", NULL, TCL_GLOBAL_ONLY);
            }
        } else if (callerNsPtr != NULL) {
            /*
             * Case B)
             *
             *    - The context, in which this resolver becomes active, is
             *      determined by the name of the parent namespace, which has
             *      to be named "ctx1" or "ctx2".
             *
             *    - To determine the name of the parent namesace, it is taken
             *      from the 2nd highest stack frame.
             *
             *    - Note that the context can be provided during byte-code
             *      compilation (e.g. in TclProcCompileProc)
             *
             *   When these conditions hold, this function resolves the
             *   passed-in cmd literal into a cmd "y" or "Y" depending on the
             *   context. The resolved procs are taken from the the global
             *   namespace (for simplicity).
             */

            CallFrame *parentFramePtr = varFramePtr->callerPtr;
            const char *context = parentFramePtr != NULL ? parentFramePtr->nsPtr->name : "(NULL)";

            if (strcmp(context, "ctx1") == 0 && (name[0] == 'z') && (name[1] == '\0')) {
                resolvedCmdPtr = Tcl_FindCommand(interp, "y", NULL, TCL_GLOBAL_ONLY);
                /* fprintf(stderr, "... y ==> %p\n", resolvedCmdPtr);*/

            } else if (strcmp(context, "ctx2") == 0 && (name[0] == 'z') && (name[1] == '\0')) {
                resolvedCmdPtr = Tcl_FindCommand(interp, "Y", NULL, TCL_GLOBAL_ONLY);
                /*fprintf(stderr, "... Y ==> %p\n", resolvedCmdPtr);*/
            }
        }

        if (resolvedCmdPtr != NULL) {
            *rPtr = resolvedCmdPtr;
            return TCL_OK;
        }
    }
    return TCL_CONTINUE;
}

static int
InterpVarResolver(
    Tcl_Interp *interp,
    const char *name,
    Tcl_Namespace *context,
    int flags,
    Tcl_Var *rPtr)
{
    (void)interp;
    (void)name;
    (void)context;
    (void)flags;
    (void)rPtr;

    /*
     * Don't resolve the variable; use standard rules.
     */

    return TCL_CONTINUE;
}

typedef struct MyResolvedVarInfo {
    Tcl_ResolvedVarInfo vInfo;  /* This must be the first element. */
    Tcl_Var var;
    Tcl_Obj *nameObj;
} MyResolvedVarInfo;

static inline void
HashVarFree(
    Tcl_Var var)
{
    if (VarHashRefCount(var) < 2) {
        Tcl_Free(var);
    } else {
        VarHashRefCount(var)--;
    }
}

static void
MyCompiledVarFree(
    Tcl_ResolvedVarInfo *vInfoPtr)
{
    MyResolvedVarInfo *resVarInfo = (MyResolvedVarInfo *) vInfoPtr;

    Tcl_DecrRefCount(resVarInfo->nameObj);
    if (resVarInfo->var) {
        HashVarFree(resVarInfo->var);
    }
    Tcl_Free(vInfoPtr);
}

#define TclVarHashGetValue(hPtr) \
    ((Var *) ((char *)hPtr - offsetof(VarInHash, entry)))

static Tcl_Var
MyCompiledVarFetch(
    Tcl_Interp *interp,
    Tcl_ResolvedVarInfo *vinfoPtr)
{
    MyResolvedVarInfo *resVarInfo = (MyResolvedVarInfo *) vinfoPtr;
    Tcl_Var var = resVarInfo->var;
    int isNewVar;
    Interp *iPtr = (Interp *) interp;
    Tcl_HashEntry *hPtr;

    if (var != NULL) {
        if (!(((Var *) var)->flags & VAR_DEAD_HASH)) {
            /*
             * The cached variable is valid, return it.
             */

            return var;
        }

        /*
         * The variable is not valid anymore. Clean it up.
         */

        HashVarFree(var);
    }

    hPtr = Tcl_CreateHashEntry((Tcl_HashTable *) &iPtr->globalNsPtr->varTable,
            (char *) resVarInfo->nameObj, &isNewVar);
    if (hPtr) {
        var = (Tcl_Var) TclVarHashGetValue(hPtr);
    } else {
        var = NULL;
    }
    resVarInfo->var = var;

    /*
     * Increment the reference counter to avoid Tcl_Free() of the variable in
     * Tcl's FreeVarEntry(); for cleanup, we provide our own HashVarFree();
     */

    VarHashRefCount(var)++;
    return var;
}

static int
InterpCompiledVarResolver(
    Tcl_Interp *dummy,
    const char *name,
    int length,
    Tcl_Namespace *context,
    Tcl_ResolvedVarInfo **rPtr)
{
    (void)dummy;
    (void)length;
    (void)context;

    if (*name == 'T') {
<<<<<<< HEAD
 	MyResolvedVarInfo *resVarInfo = Tcl_Alloc(sizeof(MyResolvedVarInfo));
=======
 	MyResolvedVarInfo *resVarInfo = (MyResolvedVarInfo *)ckalloc(sizeof(MyResolvedVarInfo));
>>>>>>> 075589bf

 	resVarInfo->vInfo.fetchProc = MyCompiledVarFetch;
 	resVarInfo->vInfo.deleteProc = MyCompiledVarFree;
 	resVarInfo->var = NULL;
 	resVarInfo->nameObj = Tcl_NewStringObj(name, -1);
 	Tcl_IncrRefCount(resVarInfo->nameObj);
 	*rPtr = &resVarInfo->vInfo;
 	return TCL_OK;
    }
    return TCL_CONTINUE;
}

static int
TestInterpResolverCmd(
    void *dummy,
    Tcl_Interp *interp,
    int objc,
    Tcl_Obj *const objv[])
{
    static const char *const table[] = {
        "down", "up", NULL
    };
    int idx;
#define RESOLVER_KEY "testInterpResolver"
    (void)dummy;

    if ((objc < 2) || (objc > 3)) {
	Tcl_WrongNumArgs(interp, 1, objv, "up|down ?interp?");
	return TCL_ERROR;
    }
    if (objc == 3) {
	interp = Tcl_GetSlave(interp, Tcl_GetString(objv[2]));
	if (interp == NULL) {
	    Tcl_AppendResult(interp, "provided interpreter not found", NULL);
	    return TCL_ERROR;
	}
    }
    if (Tcl_GetIndexFromObj(interp, objv[1], table, "operation", TCL_EXACT,
            &idx) != TCL_OK) {
        return TCL_ERROR;
    }
    switch (idx) {
    case 1: /* up */
        Tcl_AddInterpResolvers(interp, RESOLVER_KEY, InterpCmdResolver,
                InterpVarResolver, InterpCompiledVarResolver);
        break;
    case 0: /*down*/
        if (!Tcl_RemoveInterpResolvers(interp, RESOLVER_KEY)) {
            Tcl_AppendResult(interp, "could not remove the resolver scheme",
                    NULL);
            return TCL_ERROR;
        }
    }
    return TCL_OK;
}

/*
 * Local Variables:
 * mode: c
 * c-basic-offset: 4
 * fill-column: 78
 * tab-width: 8
 * indent-tabs-mode: nil
 * End:
 */<|MERGE_RESOLUTION|>--- conflicted
+++ resolved
@@ -864,13 +864,8 @@
 	if (argc != 3) {
 	    goto wrongNumArgs;
 	}
-<<<<<<< HEAD
-	asyncPtr = Tcl_Alloc(sizeof(TestAsyncHandler));
-	asyncPtr->command = Tcl_Alloc(strlen(argv[2]) + 1);
-=======
-	asyncPtr = (TestAsyncHandler *)ckalloc(sizeof(TestAsyncHandler));
-	asyncPtr->command = (char *)ckalloc(strlen(argv[2]) + 1);
->>>>>>> 075589bf
+	asyncPtr = (TestAsyncHandler *)Tcl_Alloc(sizeof(TestAsyncHandler));
+	asyncPtr->command = (char *)Tcl_Alloc(strlen(argv[2]) + 1);
 	strcpy(asyncPtr->command, argv[2]);
         Tcl_MutexLock(&asyncTestMutex);
 	asyncPtr->id = nextId;
@@ -1708,15 +1703,9 @@
 	return TCL_ERROR;
     }
 
-<<<<<<< HEAD
-    dPtr = Tcl_Alloc(sizeof(DelCmd));
+    dPtr = (DelCmd*)Tcl_Alloc(sizeof(DelCmd));
     dPtr->interp = interp;
-    dPtr->deleteCmd = Tcl_Alloc(strlen(argv[3]) + 1);
-=======
-    dPtr = (DelCmd*)ckalloc(sizeof(DelCmd));
-    dPtr->interp = interp;
-    dPtr->deleteCmd = (char *)ckalloc(strlen(argv[3]) + 1);
->>>>>>> 075589bf
+    dPtr->deleteCmd = (char *)Tcl_Alloc(strlen(argv[3]) + 1);
     strcpy(dPtr->deleteCmd, argv[3]);
 
     Tcl_CreateCommand(slave, argv[2], DelCmdProc, dPtr,
@@ -1957,11 +1946,7 @@
 	} else if (strcmp(argv[2], "staticlarge") == 0) {
 	    Tcl_AppendResult(interp, "first0 first1 first2 first3 first4 first5 first6 first7 first8 first9\nsecond0 second1 second2 second3 second4 second5 second6 second7 second8 second9\nthird0 third1 third2 third3 third4 third5 third6 third7 third8 third9\nfourth0 fourth1 fourth2 fourth3 fourth4 fourth5 fourth6 fourth7 fourth8 fourth9\nfifth0 fifth1 fifth2 fifth3 fifth4 fifth5 fifth6 fifth7 fifth8 fifth9\nsixth0 sixth1 sixth2 sixth3 sixth4 sixth5 sixth6 sixth7 sixth8 sixth9\nseventh0 seventh1 seventh2 seventh3 seventh4 seventh5 seventh6 seventh7 seventh8 seventh9\n", NULL);
 	} else if (strcmp(argv[2], "free") == 0) {
-<<<<<<< HEAD
-	    char *s = Tcl_Alloc(100);
-=======
-	    char *s = (char *)ckalloc(100);
->>>>>>> 075589bf
+	    char *s = (char *)Tcl_Alloc(100);
 	    strcpy(s, "This is a malloc-ed string");
 	    Tcl_SetResult(interp, s, TCL_DYNAMIC);
 	} else if (strcmp(argv[2], "special") == 0) {
@@ -2013,17 +1998,10 @@
  * Tcl_DStringGetResult handles freeProc's other than free.
  */
 
-<<<<<<< HEAD
-static void SpecialFree(blockPtr)
-    void *blockPtr;			/* Block to free. */
-{
+static void SpecialFree(
+    void *blockPtr			/* Block to free. */
+) {
     Tcl_Free(((char *)blockPtr) - 16);
-=======
-static void SpecialFree(
-    char *blockPtr			/* Block to free. */
-) {
-    ckfree(blockPtr - 16);
->>>>>>> 075589bf
 }
  
@@ -2076,27 +2054,15 @@
 	if (objc != 5) {
 	    return TCL_ERROR;
 	}
-<<<<<<< HEAD
-	encodingPtr = Tcl_Alloc(sizeof(TclEncoding));
+	encodingPtr = (TclEncoding*)Tcl_Alloc(sizeof(TclEncoding));
 	encodingPtr->interp = interp;
 
 	string = Tcl_GetStringFromObj(objv[3], &length);
-	encodingPtr->toUtfCmd = Tcl_Alloc(length + 1);
+	encodingPtr->toUtfCmd = (char *)Tcl_Alloc(length + 1);
 	memcpy(encodingPtr->toUtfCmd, string, length + 1);
 
 	string = Tcl_GetStringFromObj(objv[4], &length);
-	encodingPtr->fromUtfCmd = Tcl_Alloc(length + 1);
-=======
-	encodingPtr = (TclEncoding*)ckalloc(sizeof(TclEncoding));
-	encodingPtr->interp = interp;
-
-	string = Tcl_GetStringFromObj(objv[3], &length);
-	encodingPtr->toUtfCmd = (char *)ckalloc(length + 1);
-	memcpy(encodingPtr->toUtfCmd, string, length + 1);
-
-	string = Tcl_GetStringFromObj(objv[4], &length);
-	encodingPtr->fromUtfCmd = (char *)ckalloc(length + 1);
->>>>>>> 075589bf
+	encodingPtr->fromUtfCmd = (char *)Tcl_Alloc(length + 1);
 	memcpy(encodingPtr->fromUtfCmd, string, length + 1);
 
 	string = Tcl_GetStringFromObj(objv[2], &length);
@@ -2365,11 +2331,7 @@
 		"position specifier", TCL_EXACT, &posIndex) != TCL_OK) {
 	    return TCL_ERROR;
 	}
-<<<<<<< HEAD
-	ev = Tcl_Alloc(sizeof(TestEvent));
-=======
-	ev = (TestEvent *)ckalloc(sizeof(TestEvent));
->>>>>>> 075589bf
+	ev = (TestEvent *)Tcl_Alloc(sizeof(TestEvent));
 	ev->header.proc = TesteventProc;
 	ev->header.nextPtr = NULL;
 	ev->interp = interp;
@@ -3253,11 +3215,7 @@
 	    if (strcmp(argv[5], "-") == 0) {
 		stringVar = NULL;
 	    } else {
-<<<<<<< HEAD
-		stringVar = Tcl_Alloc(strlen(argv[5]) + 1);
-=======
-		stringVar = (char *)ckalloc(strlen(argv[5]) + 1);
->>>>>>> 075589bf
+		stringVar = (char *)Tcl_Alloc(strlen(argv[5]) + 1);
 		strcpy(stringVar, argv[5]);
 	    }
 	}
@@ -3364,11 +3322,7 @@
 	    if (strcmp(argv[5], "-") == 0) {
 		stringVar = NULL;
 	    } else {
-<<<<<<< HEAD
-		stringVar = Tcl_Alloc(strlen(argv[5]) + 1);
-=======
-		stringVar = (char *)ckalloc(strlen(argv[5]) + 1);
->>>>>>> 075589bf
+		stringVar = (char *)Tcl_Alloc(strlen(argv[5]) + 1);
 		strcpy(stringVar, argv[5]);
 	    }
 	    Tcl_UpdateLinkedVar(interp, "string");
@@ -3664,13 +3618,9 @@
     void *clientData,	/* Data to be released. */
     Tcl_Interp *dummy)		/* Interpreter being deleted. */
 {
-<<<<<<< HEAD
+    (void)dummy;
+
     Tcl_Free(clientData);
-=======
-    (void)dummy;
-
-    ckfree(clientData);
->>>>>>> 075589bf
 }
  
@@ -4465,11 +4415,7 @@
 	return TCL_ERROR;
     }
 
-<<<<<<< HEAD
-    buf = Tcl_Alloc(strlen(argv[2]) + 1);
-=======
-    buf = (char *)ckalloc(strlen(argv[2]) + 1);
->>>>>>> 075589bf
+    buf = (char *)Tcl_Alloc(strlen(argv[2]) + 1);
     strcpy(buf, argv[2]);
 
     /*
@@ -5076,13 +5022,8 @@
     fprintf(stderr, "alloc & free 100000 6 word items\n");
     Tcl_GetTime(&start);
     for (i = 0;  i < 100000;  i++) {
-<<<<<<< HEAD
-	objPtr = Tcl_Alloc(sizeof(Tcl_Obj));
+	objPtr = (Tcl_Obj *)Tcl_Alloc(sizeof(Tcl_Obj));
 	Tcl_Free(objPtr);
-=======
-	objPtr = (Tcl_Obj *)ckalloc(sizeof(Tcl_Obj));
-	ckfree(objPtr);
->>>>>>> 075589bf
     }
     Tcl_GetTime(&stop);
     timePer = (stop.sec - start.sec)*1000000 + (stop.usec - start.usec);
@@ -5090,17 +5031,10 @@
 
     /* alloc 5000 times */
     fprintf(stderr, "alloc 5000 6 word items\n");
-<<<<<<< HEAD
-    objv = Tcl_Alloc(5000 * sizeof(Tcl_Obj *));
+    objv = (Tcl_Obj **)Tcl_Alloc(5000 * sizeof(Tcl_Obj *));
     Tcl_GetTime(&start);
     for (i = 0;  i < 5000;  i++) {
-	objv[i] = Tcl_Alloc(sizeof(Tcl_Obj));
-=======
-    objv = (Tcl_Obj **)ckalloc(5000 * sizeof(Tcl_Obj *));
-    Tcl_GetTime(&start);
-    for (i = 0;  i < 5000;  i++) {
-	objv[i] = (Tcl_Obj *)ckalloc(sizeof(Tcl_Obj));
->>>>>>> 075589bf
+	objv[i] = (Tcl_Obj *)Tcl_Alloc(sizeof(Tcl_Obj));
     }
     Tcl_GetTime(&stop);
     timePer = (stop.sec - start.sec)*1000000 + (stop.usec - start.usec);
@@ -5378,11 +5312,7 @@
     if (objc == 2) {
 	const char *s = Tcl_GetString(objv[1]);
 	objPtr->length = objv[1]->length;
-<<<<<<< HEAD
-	objPtr->bytes = Tcl_Alloc(objPtr->length + 1);
-=======
-	objPtr->bytes = (char *)ckalloc(objPtr->length + 1);
->>>>>>> 075589bf
+	objPtr->bytes = (char *)Tcl_Alloc(objPtr->length + 1);
 	memcpy(objPtr->bytes, s, objPtr->length);
 	objPtr->bytes[objPtr->length] = 0;
     }
@@ -5579,11 +5509,7 @@
 	Tcl_AppendResult(interp, "append result", NULL);
 	break;
     case RESULT_FREE: {
-<<<<<<< HEAD
-	char *buf = Tcl_Alloc(200);
-=======
-	char *buf = (char *)ckalloc(200);
->>>>>>> 075589bf
+	char *buf = (char *)Tcl_Alloc(200);
 
 	strcpy(buf, "free result");
 	Tcl_SetResult(interp, buf, TCL_DYNAMIC);
@@ -5920,11 +5846,7 @@
 
 	/* Remember the channel in the pool of detached channels */
 
-<<<<<<< HEAD
-	det = Tcl_Alloc(sizeof(TestChannel));
-=======
-	det = (TestChannel *)ckalloc(sizeof(TestChannel));
->>>>>>> 075589bf
+	det = (TestChannel *)Tcl_Alloc(sizeof(TestChannel));
 	det->chan     = chan;
 	det->nextPtr  = firstDetached;
 	firstDetached = det;
@@ -6324,11 +6246,7 @@
 	    return TCL_ERROR;
 	}
 
-<<<<<<< HEAD
-	esPtr = Tcl_Alloc(sizeof(EventScriptRecord));
-=======
-	esPtr = (EventScriptRecord *)ckalloc(sizeof(EventScriptRecord));
->>>>>>> 075589bf
+	esPtr = (EventScriptRecord *)Tcl_Alloc(sizeof(EventScriptRecord));
 	esPtr->nextPtr = statePtr->scriptRecordPtr;
 	statePtr->scriptRecordPtr = esPtr;
 
@@ -8200,11 +8118,7 @@
     (void)context;
 
     if (*name == 'T') {
-<<<<<<< HEAD
- 	MyResolvedVarInfo *resVarInfo = Tcl_Alloc(sizeof(MyResolvedVarInfo));
-=======
- 	MyResolvedVarInfo *resVarInfo = (MyResolvedVarInfo *)ckalloc(sizeof(MyResolvedVarInfo));
->>>>>>> 075589bf
+ 	MyResolvedVarInfo *resVarInfo = (MyResolvedVarInfo *)Tcl_Alloc(sizeof(MyResolvedVarInfo));
 
  	resVarInfo->vInfo.fetchProc = MyCompiledVarFetch;
  	resVarInfo->vInfo.deleteProc = MyCompiledVarFree;
