--- conflicted
+++ resolved
@@ -301,12 +301,8 @@
 			    size_t length, int *cflagsPtr, int *eflagsPtr);
 #ifndef TCL_NO_DEPRECATED
 static Tcl_ObjCmdProc	TestsaveresultCmd;
-<<<<<<< HEAD
-static void		TestsaveresultFree(char *blockPtr);
+static Tcl_FreeProc	TestsaveresultFree;
 #endif /* TCL_NO_DEPRECATED */
-=======
-static Tcl_FreeProc	TestsaveresultFree;
->>>>>>> 4fa6880a
 static Tcl_CmdProc	TestsetassocdataCmd;
 static Tcl_CmdProc	TestsetCmd;
 static Tcl_CmdProc	Testset2Cmd;
@@ -6075,15 +6071,11 @@
 
 static void
 TestsaveresultFree(
-<<<<<<< HEAD
-    TCL_UNUSED(char *))
-=======
 #if TCL_MAJOR_VERSION > 8
-    void *blockPtr)
+    (TCL_UNUSED void *))
 #else
-    char *blockPtr)
+    (TCL_UNUSED char *))
 #endif
->>>>>>> 4fa6880a
 {
     freeCount++;
 }
