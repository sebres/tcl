/*
 * tclTest.c --
 *
 *	This file contains C command functions for a bunch of additional Tcl
 *	commands that are used for testing out Tcl's C interfaces. These
 *	commands are not normally included in Tcl applications; they're only
 *	used for testing.
 *
 * Copyright (c) 1993-1994 The Regents of the University of California.
 * Copyright (c) 1994-1997 Sun Microsystems, Inc.
 * Copyright (c) 1998-2000 Ajuba Solutions.
 * Copyright (c) 2003 by Kevin B. Kenny.  All rights reserved.
 *
 * See the file "license.terms" for information on usage and redistribution of
 * this file, and for a DISCLAIMER OF ALL WARRANTIES.
 */

#undef STATIC_BUILD
#ifndef USE_TCL_STUBS
#   define USE_TCL_STUBS
#endif
#include "tclInt.h"
#include "tclTomMath.h"
#include "tclOO.h"
#include <math.h>

/*
 * Required for Testregexp*Cmd
 */
#include "tclRegexp.h"

/*
 * Required for the TestChannelCmd and TestChannelEventCmd
 */
#include "tclIO.h"

/*
 * Declare external functions used in Windows tests.
 */
DLLEXPORT int		Tcltest_Init(Tcl_Interp *interp);
DLLEXPORT int		Tcltest_SafeInit(Tcl_Interp *interp);

/*
 * Dynamic string shared by TestdcallCmd and DelCallbackProc; used to collect
 * the results of the various deletion callbacks.
 */

static Tcl_DString delString;
static Tcl_Interp *delInterp;
static const Tcl_ObjType *properByteArrayType;

/*
 * One of the following structures exists for each asynchronous handler
 * created by the "testasync" command".
 */

typedef struct TestAsyncHandler {
    int id;			/* Identifier for this handler. */
    Tcl_AsyncHandler handler;	/* Tcl's token for the handler. */
    char *command;		/* Command to invoke when the handler is
				 * invoked. */
    struct TestAsyncHandler *nextPtr;
				/* Next is list of handlers. */
} TestAsyncHandler;

/*
 * Start of the socket driver state structure to acces field testFlags
 */

typedef struct TcpState TcpState;

struct TcpState {
    Tcl_Channel channel;	/* Channel associated with this socket. */
    int testFlags;              /* bit field for tests. Is set by testsocket
                                 * test procedure */
};

TCL_DECLARE_MUTEX(asyncTestMutex)

static TestAsyncHandler *firstHandler = NULL;

/*
 * The dynamic string below is used by the "testdstring" command to test the
 * dynamic string facilities.
 */

static Tcl_DString dstring;

/*
 * The command trace below is used by the "testcmdtraceCmd" command to test
 * the command tracing facilities.
 */

static Tcl_Trace cmdTrace;

/*
 * One of the following structures exists for each command created by
 * TestdelCmd:
 */

typedef struct {
    Tcl_Interp *interp;		/* Interpreter in which command exists. */
    char *deleteCmd;		/* Script to execute when command is deleted.
				 * Malloc'ed. */
} DelCmd;

/*
 * The following is used to keep track of an encoding that invokes a Tcl
 * command.
 */

typedef struct {
    Tcl_Interp *interp;
    char *toUtfCmd;
    char *fromUtfCmd;
} TclEncoding;

/*
 * The counter below is used to determine if the TestsaveresultFree routine
 * was called for a result.
 */

static int freeCount;

/*
 * Boolean flag used by the "testsetmainloop" and "testexitmainloop" commands.
 */

static int exitMainLoop = 0;

/*
 * Event structure used in testing the event queue management procedures.
 */

typedef struct {
    Tcl_Event header;		/* Header common to all events */
    Tcl_Interp *interp;		/* Interpreter that will handle the event */
    Tcl_Obj *command;		/* Command to evaluate when the event occurs */
    Tcl_Obj *tag;		/* Tag for this event used to delete it */
} TestEvent;

/*
 * Simple detach/attach facility for testchannel cut|splice. Allow testing of
 * channel transfer in core testsuite.
 */

typedef struct TestChannel {
    Tcl_Channel chan;		/* Detached channel */
    struct TestChannel *nextPtr;/* Next in detached channel pool */
} TestChannel;

static TestChannel *firstDetached;

/*
 * Forward declarations for procedures defined later in this file:
 */

static int		AsyncHandlerProc(void *clientData,
			    Tcl_Interp *interp, int code);
#if TCL_THREADS
static Tcl_ThreadCreateType AsyncThreadProc(void *);
#endif
static void		CleanupTestSetassocdataTests(
			    void *clientData, Tcl_Interp *interp);
static void		CmdDelProc1(void *clientData);
static void		CmdDelProc2(void *clientData);
static Tcl_CmdProc	CmdProc1;
static Tcl_CmdProc	CmdProc2;
static void		CmdTraceDeleteProc(
			    void *clientData, Tcl_Interp *interp,
			    int level, char *command, Tcl_CmdProc *cmdProc,
			    void *cmdClientData, int argc,
			    const char *argv[]);
static void		CmdTraceProc(void *clientData,
			    Tcl_Interp *interp, int level, char *command,
			    Tcl_CmdProc *cmdProc, void *cmdClientData,
			    int argc, const char *argv[]);
static Tcl_CmdProc	CreatedCommandProc;
static Tcl_CmdProc	CreatedCommandProc2;
static void		DelCallbackProc(void *clientData,
			    Tcl_Interp *interp);
static Tcl_CmdProc	DelCmdProc;
static void		DelDeleteProc(void *clientData);
static void		EncodingFreeProc(void *clientData);
static int		EncodingToUtfProc(void *clientData,
			    const char *src, int srcLen, int flags,
			    Tcl_EncodingState *statePtr, char *dst,
			    int dstLen, int *srcReadPtr, int *dstWrotePtr,
			    int *dstCharsPtr);
static int		EncodingFromUtfProc(void *clientData,
			    const char *src, int srcLen, int flags,
			    Tcl_EncodingState *statePtr, char *dst,
			    int dstLen, int *srcReadPtr, int *dstWrotePtr,
			    int *dstCharsPtr);
static void		ExitProcEven(void *clientData);
static void		ExitProcOdd(void *clientData);
static Tcl_ObjCmdProc	GetTimesObjCmd;
static Tcl_ResolveCompiledVarProc	InterpCompiledVarResolver;
static void		MainLoop(void);
static Tcl_CmdProc	NoopCmd;
static Tcl_ObjCmdProc	NoopObjCmd;
static int		ObjTraceProc(void *clientData,
			    Tcl_Interp *interp, int level, const char *command,
			    Tcl_Command commandToken, int objc,
			    Tcl_Obj *const objv[]);
static void		ObjTraceDeleteProc(void *clientData);
static void		PrintParse(Tcl_Interp *interp, Tcl_Parse *parsePtr);
static void		SpecialFree(void *blockPtr);
static int		StaticInitProc(Tcl_Interp *interp);
static Tcl_CmdProc	TestasyncCmd;
static Tcl_ObjCmdProc	TestbumpinterpepochObjCmd;
static Tcl_ObjCmdProc	TestbytestringObjCmd;
static Tcl_ObjCmdProc	TestpurebytesobjObjCmd;
static Tcl_ObjCmdProc	TeststringbytesObjCmd;
static Tcl_CmdProc	TestcmdinfoCmd;
static Tcl_CmdProc	TestcmdtokenCmd;
static Tcl_CmdProc	TestcmdtraceCmd;
static Tcl_CmdProc	TestconcatobjCmd;
static Tcl_CmdProc	TestcreatecommandCmd;
static Tcl_CmdProc	TestdcallCmd;
static Tcl_CmdProc	TestdelCmd;
static Tcl_CmdProc	TestdelassocdataCmd;
static Tcl_ObjCmdProc	TestdoubledigitsObjCmd;
static Tcl_CmdProc	TestdstringCmd;
static Tcl_ObjCmdProc	TestencodingObjCmd;
static Tcl_ObjCmdProc	TestevalexObjCmd;
static Tcl_ObjCmdProc	TestevalobjvObjCmd;
static Tcl_ObjCmdProc	TesteventObjCmd;
static int		TesteventProc(Tcl_Event *event, int flags);
static int		TesteventDeleteProc(Tcl_Event *event,
			    void *clientData);
<<<<<<< HEAD
static int		TestexithandlerCmd(void *dummy,
			    Tcl_Interp *interp, int argc, const char **argv);
static int		TestexprlongCmd(void *dummy,
			    Tcl_Interp *interp, int argc, const char **argv);
static int		TestexprlongobjCmd(void *dummy,
			    Tcl_Interp *interp, int objc,
			    Tcl_Obj *const objv[]);
static int		TestexprdoubleCmd(void *dummy,
			    Tcl_Interp *interp, int argc, const char **argv);
static int		TestexprdoubleobjCmd(void *dummy,
			    Tcl_Interp *interp, int objc,
			    Tcl_Obj *const objv[]);
static int		TestexprparserObjCmd(void *dummy,
			    Tcl_Interp *interp, int objc,
			    Tcl_Obj *const objv[]);
static int		TestexprstringCmd(void *dummy,
			    Tcl_Interp *interp, int argc, const char **argv);
static int		TestfileCmd(void *dummy,
			    Tcl_Interp *interp, int objc, Tcl_Obj *const objv[]);
static int		TestfilelinkCmd(void *dummy,
			    Tcl_Interp *interp, int objc, Tcl_Obj *const objv[]);
static int		TestfeventCmd(void *dummy,
			    Tcl_Interp *interp, int argc, const char **argv);
static int		TestgetassocdataCmd(void *dummy,
			    Tcl_Interp *interp, int argc, const char **argv);
static int		TestgetintCmd(void *dummy,
			    Tcl_Interp *interp, int argc, const char **argv);
static int		TestlongsizeCmd(void *dummy,
			    Tcl_Interp *interp, int argc, const char **argv);
static int		TestgetplatformCmd(void *dummy,
			    Tcl_Interp *interp, int argc, const char **argv);
static int		TestgetvarfullnameCmd(
			    void *dummy, Tcl_Interp *interp,
			    int objc, Tcl_Obj *const objv[]);
static int		TestinterpdeleteCmd(void *dummy,
			    Tcl_Interp *interp, int argc, const char **argv);
static int		TestlinkCmd(void *dummy,
			    Tcl_Interp *interp, int argc, const char **argv);
static int		TestlinkarrayCmd(void *dummy, Tcl_Interp *interp,
			    int objc, Tcl_Obj *const *objv);
static int		TestlocaleCmd(void *dummy,
			    Tcl_Interp *interp, int objc,
			    Tcl_Obj *const objv[]);
static int		TestmainthreadCmd(void *dummy,
			    Tcl_Interp *interp, int argc, const char **argv);
static int		TestmsbObjCmd(void *dummy,
			    Tcl_Interp *interp, int objc,
			    Tcl_Obj *const objv[]);
static int		TestsetmainloopCmd(void *dummy,
			    Tcl_Interp *interp, int argc, const char **argv);
static int		TestexitmainloopCmd(void *dummy,
			    Tcl_Interp *interp, int argc, const char **argv);
static int		TestpanicCmd(void *dummy,
			    Tcl_Interp *interp, int argc, const char **argv);
static int		TestparseargsCmd(void *dummy, Tcl_Interp *interp,
			    int objc, Tcl_Obj *const objv[]);
static int		TestparserObjCmd(void *dummy,
			    Tcl_Interp *interp, int objc,
			    Tcl_Obj *const objv[]);
static int		TestparsevarObjCmd(void *dummy,
			    Tcl_Interp *interp, int objc,
			    Tcl_Obj *const objv[]);
static int		TestparsevarnameObjCmd(void *dummy,
			    Tcl_Interp *interp, int objc,
			    Tcl_Obj *const objv[]);
static int		TestpreferstableObjCmd(void *dummy,
			    Tcl_Interp *interp, int objc,
			    Tcl_Obj *const objv[]);
static int		TestprintObjCmd(void *dummy,
			    Tcl_Interp *interp, int objc,
			    Tcl_Obj *const objv[]);
static int		TestregexpObjCmd(void *dummy,
			    Tcl_Interp *interp, int objc,
			    Tcl_Obj *const objv[]);
static int		TestreturnObjCmd(void *dummy,
			    Tcl_Interp *interp, int objc,
			    Tcl_Obj *const objv[]);
=======
static Tcl_CmdProc	TestexithandlerCmd;
static Tcl_CmdProc	TestexprlongCmd;
static Tcl_ObjCmdProc	TestexprlongobjCmd;
static Tcl_CmdProc	TestexprdoubleCmd;
static Tcl_ObjCmdProc	TestexprdoubleobjCmd;
static Tcl_ObjCmdProc	TestexprparserObjCmd;
static Tcl_CmdProc	TestexprstringCmd;
static Tcl_ObjCmdProc	TestfileCmd;
static Tcl_ObjCmdProc	TestfilelinkCmd;
static Tcl_CmdProc	TestfeventCmd;
static Tcl_CmdProc	TestgetassocdataCmd;
static Tcl_CmdProc	TestgetintCmd;
static Tcl_CmdProc	TestlongsizeCmd;
static Tcl_CmdProc	TestgetplatformCmd;
static Tcl_ObjCmdProc	TestgetvarfullnameCmd;
static Tcl_CmdProc	TestinterpdeleteCmd;
static Tcl_CmdProc	TestlinkCmd;
static Tcl_ObjCmdProc	TestlinkarrayCmd;
static Tcl_ObjCmdProc	TestlocaleCmd;
static Tcl_CmdProc	TestmainthreadCmd;
static Tcl_CmdProc	TestsetmainloopCmd;
static Tcl_CmdProc	TestexitmainloopCmd;
static Tcl_CmdProc	TestpanicCmd;
static Tcl_ObjCmdProc	TestparseargsCmd;
static Tcl_ObjCmdProc	TestparserObjCmd;
static Tcl_ObjCmdProc	TestparsevarObjCmd;
static Tcl_ObjCmdProc	TestparsevarnameObjCmd;
static Tcl_ObjCmdProc	TestpreferstableObjCmd;
static Tcl_ObjCmdProc	TestprintObjCmd;
static Tcl_ObjCmdProc	TestregexpObjCmd;
static Tcl_ObjCmdProc	TestreturnObjCmd;
>>>>>>> 2f5ab7bb
static void		TestregexpXflags(const char *string,
			    size_t length, int *cflagsPtr, int *eflagsPtr);
static Tcl_ObjCmdProc	TestsaveresultCmd;
static void		TestsaveresultFree(void *blockPtr);
static Tcl_CmdProc	TestsetassocdataCmd;
static Tcl_CmdProc	TestsetCmd;
static Tcl_CmdProc	Testset2Cmd;
static Tcl_CmdProc	TestseterrorcodeCmd;
static Tcl_ObjCmdProc	TestsetobjerrorcodeCmd;
static Tcl_CmdProc	TestsetplatformCmd;
static Tcl_CmdProc	TeststaticpkgCmd;
static Tcl_CmdProc	TesttranslatefilenameCmd;
static Tcl_CmdProc	TestupvarCmd;
static Tcl_ObjCmdProc	TestWrongNumArgsObjCmd;
static Tcl_ObjCmdProc	TestGetIndexFromObjStructObjCmd;
static Tcl_CmdProc	TestChannelCmd;
static Tcl_CmdProc	TestChannelEventCmd;
static Tcl_CmdProc	TestSocketCmd;
static Tcl_ObjCmdProc	TestFilesystemObjCmd;
static Tcl_ObjCmdProc	TestSimpleFilesystemObjCmd;
static void		TestReport(const char *cmd, Tcl_Obj *arg1,
			    Tcl_Obj *arg2);
static Tcl_ObjCmdProc	TestgetencpathObjCmd;
static Tcl_ObjCmdProc	TestsetencpathObjCmd;
static Tcl_Obj *	TestReportGetNativePath(Tcl_Obj *pathPtr);
static Tcl_FSStatProc TestReportStat;
static Tcl_FSAccessProc TestReportAccess;
static Tcl_FSOpenFileChannelProc TestReportOpenFileChannel;
static Tcl_FSMatchInDirectoryProc TestReportMatchInDirectory;
static Tcl_FSChdirProc TestReportChdir;
static Tcl_FSLstatProc TestReportLstat;
static Tcl_FSCopyFileProc TestReportCopyFile;
static Tcl_FSDeleteFileProc TestReportDeleteFile;
static Tcl_FSRenameFileProc TestReportRenameFile;
static Tcl_FSCreateDirectoryProc TestReportCreateDirectory;
static Tcl_FSCopyDirectoryProc TestReportCopyDirectory;
static Tcl_FSRemoveDirectoryProc TestReportRemoveDirectory;
static int TestReportLoadFile(Tcl_Interp *interp, Tcl_Obj *pathPtr,
	Tcl_LoadHandle *handlePtr, Tcl_FSUnloadFileProc **unloadProcPtr);
static Tcl_FSLinkProc TestReportLink;
static Tcl_FSFileAttrStringsProc TestReportFileAttrStrings;
static Tcl_FSFileAttrsGetProc TestReportFileAttrsGet;
static Tcl_FSFileAttrsSetProc TestReportFileAttrsSet;
static Tcl_FSUtimeProc TestReportUtime;
static Tcl_FSNormalizePathProc TestReportNormalizePath;
static Tcl_FSPathInFilesystemProc TestReportInFilesystem;
static Tcl_FSFreeInternalRepProc TestReportFreeInternalRep;
static Tcl_FSDupInternalRepProc TestReportDupInternalRep;

static Tcl_FSStatProc SimpleStat;
static Tcl_FSAccessProc SimpleAccess;
static Tcl_FSOpenFileChannelProc SimpleOpenFileChannel;
static Tcl_FSListVolumesProc SimpleListVolumes;
static Tcl_FSPathInFilesystemProc SimplePathInFilesystem;
static Tcl_Obj *	SimpleRedirect(Tcl_Obj *pathPtr);
static Tcl_FSMatchInDirectoryProc SimpleMatchInDirectory;
static Tcl_ObjCmdProc	TestNumUtfCharsCmd;
static Tcl_ObjCmdProc	TestFindFirstCmd;
static Tcl_ObjCmdProc	TestFindLastCmd;
static Tcl_ObjCmdProc	TestHashSystemHashCmd;

static Tcl_NRPostProc	NREUnwind_callback;
static Tcl_ObjCmdProc	TestNREUnwind;
static Tcl_ObjCmdProc	TestNRELevels;
static Tcl_ObjCmdProc	TestInterpResolverCmd;
#if defined(HAVE_CPUID) || defined(_WIN32)
static Tcl_ObjCmdProc	TestcpuidCmd;
#endif

static const Tcl_Filesystem testReportingFilesystem = {
    "reporting",
    sizeof(Tcl_Filesystem),
    TCL_FILESYSTEM_VERSION_1,
    TestReportInFilesystem, /* path in */
    TestReportDupInternalRep,
    TestReportFreeInternalRep,
    NULL, /* native to norm */
    NULL, /* convert to native */
    TestReportNormalizePath,
    NULL, /* path type */
    NULL, /* separator */
    TestReportStat,
    TestReportAccess,
    TestReportOpenFileChannel,
    TestReportMatchInDirectory,
    TestReportUtime,
    TestReportLink,
    NULL /* list volumes */,
    TestReportFileAttrStrings,
    TestReportFileAttrsGet,
    TestReportFileAttrsSet,
    TestReportCreateDirectory,
    TestReportRemoveDirectory,
    TestReportDeleteFile,
    TestReportCopyFile,
    TestReportRenameFile,
    TestReportCopyDirectory,
    TestReportLstat,
    (Tcl_FSLoadFileProc *) TestReportLoadFile,
    NULL /* cwd */,
    TestReportChdir
};

static const Tcl_Filesystem simpleFilesystem = {
    "simple",
    sizeof(Tcl_Filesystem),
    TCL_FILESYSTEM_VERSION_1,
    SimplePathInFilesystem,
    NULL,
    NULL,
    /* No internal to normalized, since we don't create any
     * pure 'internal' Tcl_Obj path representations */
    NULL,
    /* No create native rep function, since we don't use it
     * or 'Tcl_FSNewNativePath' */
    NULL,
    /* Normalize path isn't needed - we assume paths only have
     * one representation */
    NULL,
    NULL,
    NULL,
    SimpleStat,
    SimpleAccess,
    SimpleOpenFileChannel,
    SimpleMatchInDirectory,
    NULL,
    /* We choose not to support symbolic links inside our vfs's */
    NULL,
    SimpleListVolumes,
    NULL,
    NULL,
    NULL,
    NULL,
    NULL,
    NULL,
    /* No copy file - fallback will occur at Tcl level */
    NULL,
    /* No rename file - fallback will occur at Tcl level */
    NULL,
    /* No copy directory - fallback will occur at Tcl level */
    NULL,
    /* Use stat for lstat */
    NULL,
    /* No load - fallback on core implementation */
    NULL,
    /* We don't need a getcwd or chdir - fallback on Tcl's versions */
    NULL,
    NULL
};


/*
 *----------------------------------------------------------------------
 *
 * Tcltest_Init --
 *
 *	This procedure performs application-specific initialization. Most
 *	applications, especially those that incorporate additional packages,
 *	will have their own version of this procedure.
 *
 * Results:
 *	Returns a standard Tcl completion code, and leaves an error message in
 *	the interp's result if an error occurs.
 *
 * Side effects:
 *	Depends on the startup script.
 *
 *----------------------------------------------------------------------
 */

int
Tcltest_Init(
    Tcl_Interp *interp)		/* Interpreter for application. */
{
    Tcl_Obj **objv, *objPtr;
    int objc, index;
    static const char *const specialOptions[] = {
	"-appinitprocerror", "-appinitprocdeleteinterp",
	"-appinitprocclosestderr", "-appinitprocsetrcfile", NULL
    };

    if (Tcl_InitStubs(interp, "8.5-", 0) == NULL) {
	return TCL_ERROR;
    }
    if (Tcl_TomMath_InitStubs(interp, "8.5-") == NULL) {
	return TCL_ERROR;
    }
    if (Tcl_OOInitStubs(interp) == NULL) {
	return TCL_ERROR;
    }
    /* TIP #268: Full patchlevel instead of just major.minor */

    if (Tcl_PkgProvideEx(interp, "Tcltest", TCL_PATCH_LEVEL, NULL) == TCL_ERROR) {
	return TCL_ERROR;
    }

    objPtr = Tcl_NewStringObj("abc", 3);
    (void)Tcl_GetByteArrayFromObj(objPtr, &index);
    properByteArrayType = objPtr->typePtr;
    Tcl_DecrRefCount(objPtr);

    /*
     * Create additional commands and math functions for testing Tcl.
     */

    Tcl_CreateObjCommand(interp, "gettimes", GetTimesObjCmd, NULL, NULL);
    Tcl_CreateCommand(interp, "noop", NoopCmd, NULL, NULL);
    Tcl_CreateObjCommand(interp, "noop", NoopObjCmd, NULL, NULL);
    Tcl_CreateObjCommand(interp, "testpurebytesobj", TestpurebytesobjObjCmd, NULL, NULL);
    Tcl_CreateObjCommand(interp, "testbytestring", TestbytestringObjCmd, NULL, NULL);
    Tcl_CreateObjCommand(interp, "teststringbytes", TeststringbytesObjCmd, NULL, NULL);
    Tcl_CreateObjCommand(interp, "testwrongnumargs", TestWrongNumArgsObjCmd,
	    NULL, NULL);
    Tcl_CreateObjCommand(interp, "testfilesystem", TestFilesystemObjCmd,
	    NULL, NULL);
    Tcl_CreateObjCommand(interp, "testsimplefilesystem", TestSimpleFilesystemObjCmd,
	    NULL, NULL);
    Tcl_CreateObjCommand(interp, "testgetindexfromobjstruct",
	    TestGetIndexFromObjStructObjCmd, NULL, NULL);
    Tcl_CreateCommand(interp, "testasync", TestasyncCmd, NULL, NULL);
    Tcl_CreateObjCommand(interp, "testbumpinterpepoch",
	    TestbumpinterpepochObjCmd, NULL, NULL);
    Tcl_CreateCommand(interp, "testchannel", TestChannelCmd,
	    NULL, NULL);
    Tcl_CreateCommand(interp, "testchannelevent", TestChannelEventCmd,
	    NULL, NULL);
    Tcl_CreateCommand(interp, "testcmdtoken", TestcmdtokenCmd, NULL,
	    NULL);
    Tcl_CreateCommand(interp, "testcmdinfo", TestcmdinfoCmd, NULL,
	    NULL);
    Tcl_CreateCommand(interp, "testcmdtrace", TestcmdtraceCmd,
	    NULL, NULL);
    Tcl_CreateCommand(interp, "testconcatobj", TestconcatobjCmd,
	    NULL, NULL);
    Tcl_CreateCommand(interp, "testcreatecommand", TestcreatecommandCmd,
	    NULL, NULL);
    Tcl_CreateCommand(interp, "testdcall", TestdcallCmd, NULL, NULL);
    Tcl_CreateCommand(interp, "testdel", TestdelCmd, NULL, NULL);
    Tcl_CreateCommand(interp, "testdelassocdata", TestdelassocdataCmd,
	    NULL, NULL);
    Tcl_CreateObjCommand(interp, "testdoubledigits", TestdoubledigitsObjCmd,
			 NULL, NULL);
    Tcl_DStringInit(&dstring);
    Tcl_CreateCommand(interp, "testdstring", TestdstringCmd, NULL,
	    NULL);
    Tcl_CreateObjCommand(interp, "testencoding", TestencodingObjCmd, NULL,
	    NULL);
    Tcl_CreateObjCommand(interp, "testevalex", TestevalexObjCmd,
	    NULL, NULL);
    Tcl_CreateObjCommand(interp, "testevalobjv", TestevalobjvObjCmd,
	    NULL, NULL);
    Tcl_CreateObjCommand(interp, "testevent", TesteventObjCmd,
	    NULL, NULL);
    Tcl_CreateCommand(interp, "testexithandler", TestexithandlerCmd,
	    NULL, NULL);
    Tcl_CreateCommand(interp, "testexprlong", TestexprlongCmd,
	    NULL, NULL);
    Tcl_CreateObjCommand(interp, "testexprlongobj", TestexprlongobjCmd,
	    NULL, NULL);
    Tcl_CreateCommand(interp, "testexprdouble", TestexprdoubleCmd,
	    NULL, NULL);
    Tcl_CreateObjCommand(interp, "testexprdoubleobj", TestexprdoubleobjCmd,
	    NULL, NULL);
    Tcl_CreateObjCommand(interp, "testexprparser", TestexprparserObjCmd,
	    NULL, NULL);
    Tcl_CreateCommand(interp, "testexprstring", TestexprstringCmd,
	    NULL, NULL);
    Tcl_CreateCommand(interp, "testfevent", TestfeventCmd, NULL,
	    NULL);
    Tcl_CreateObjCommand(interp, "testfilelink", TestfilelinkCmd,
	    NULL, NULL);
    Tcl_CreateObjCommand(interp, "testfile", TestfileCmd,
	    NULL, NULL);
    Tcl_CreateObjCommand(interp, "testhashsystemhash",
	    TestHashSystemHashCmd, NULL, NULL);
    Tcl_CreateCommand(interp, "testgetassocdata", TestgetassocdataCmd,
	    NULL, NULL);
    Tcl_CreateCommand(interp, "testgetint", TestgetintCmd,
	    NULL, NULL);
    Tcl_CreateCommand(interp, "testlongsize", TestlongsizeCmd,
	    NULL, NULL);
    Tcl_CreateCommand(interp, "testgetplatform", TestgetplatformCmd,
	    NULL, NULL);
    Tcl_CreateObjCommand(interp, "testgetvarfullname",
	    TestgetvarfullnameCmd, NULL, NULL);
    Tcl_CreateCommand(interp, "testinterpdelete", TestinterpdeleteCmd,
	    NULL, NULL);
    Tcl_CreateCommand(interp, "testlink", TestlinkCmd, NULL, NULL);
    Tcl_CreateObjCommand(interp, "testlinkarray", TestlinkarrayCmd, NULL, NULL);
    Tcl_CreateObjCommand(interp, "testlocale", TestlocaleCmd, NULL,
	    NULL);
    Tcl_CreateObjCommand(interp, "testmsb", TestmsbObjCmd, NULL, NULL);
    Tcl_CreateCommand(interp, "testpanic", TestpanicCmd, NULL, NULL);
    Tcl_CreateObjCommand(interp, "testparseargs", TestparseargsCmd,NULL,NULL);
    Tcl_CreateObjCommand(interp, "testparser", TestparserObjCmd,
	    NULL, NULL);
    Tcl_CreateObjCommand(interp, "testparsevar", TestparsevarObjCmd,
	    NULL, NULL);
    Tcl_CreateObjCommand(interp, "testparsevarname", TestparsevarnameObjCmd,
	    NULL, NULL);
    Tcl_CreateObjCommand(interp, "testpreferstable", TestpreferstableObjCmd,
	    NULL, NULL);
    Tcl_CreateObjCommand(interp, "testprint", TestprintObjCmd,
	    NULL, NULL);
    Tcl_CreateObjCommand(interp, "testregexp", TestregexpObjCmd,
	    NULL, NULL);
    Tcl_CreateObjCommand(interp, "testreturn", TestreturnObjCmd,
	    NULL, NULL);
    Tcl_CreateObjCommand(interp, "testsaveresult", TestsaveresultCmd,
	    NULL, NULL);
    Tcl_CreateCommand(interp, "testsetassocdata", TestsetassocdataCmd,
	    NULL, NULL);
    Tcl_CreateCommand(interp, "testsetnoerr", TestsetCmd,
	    NULL, NULL);
    Tcl_CreateCommand(interp, "testseterr", TestsetCmd,
	    INT2PTR(TCL_LEAVE_ERR_MSG), NULL);
    Tcl_CreateCommand(interp, "testset2", Testset2Cmd,
	    INT2PTR(TCL_LEAVE_ERR_MSG), NULL);
    Tcl_CreateCommand(interp, "testseterrorcode", TestseterrorcodeCmd,
	    NULL, NULL);
    Tcl_CreateObjCommand(interp, "testsetobjerrorcode",
	    TestsetobjerrorcodeCmd, NULL, NULL);
    Tcl_CreateObjCommand(interp, "testnumutfchars",
	    TestNumUtfCharsCmd, NULL, NULL);
    Tcl_CreateObjCommand(interp, "testfindfirst",
	    TestFindFirstCmd, NULL, NULL);
    Tcl_CreateObjCommand(interp, "testfindlast",
	    TestFindLastCmd, NULL, NULL);
    Tcl_CreateCommand(interp, "testsetplatform", TestsetplatformCmd,
	    NULL, NULL);
    Tcl_CreateCommand(interp, "testsocket", TestSocketCmd,
	    NULL, NULL);
    Tcl_CreateCommand(interp, "teststaticpkg", TeststaticpkgCmd,
	    NULL, NULL);
    Tcl_CreateCommand(interp, "testtranslatefilename",
	    TesttranslatefilenameCmd, NULL, NULL);
    Tcl_CreateCommand(interp, "testupvar", TestupvarCmd, NULL, NULL);
    Tcl_CreateCommand(interp, "testmainthread", TestmainthreadCmd, NULL,
	    NULL);
    Tcl_CreateCommand(interp, "testsetmainloop", TestsetmainloopCmd,
	    NULL, NULL);
    Tcl_CreateCommand(interp, "testexitmainloop", TestexitmainloopCmd,
	    NULL, NULL);
#if defined(HAVE_CPUID) || defined(_WIN32)
    Tcl_CreateObjCommand(interp, "testcpuid", TestcpuidCmd,
	    NULL, NULL);
#endif
    Tcl_CreateObjCommand(interp, "testnreunwind", TestNREUnwind,
	    NULL, NULL);
    Tcl_CreateObjCommand(interp, "testnrelevels", TestNRELevels,
	    NULL, NULL);
    Tcl_CreateObjCommand(interp, "testinterpresolver", TestInterpResolverCmd,
	    NULL, NULL);
    Tcl_CreateObjCommand(interp, "testgetencpath", TestgetencpathObjCmd,
	    NULL, NULL);
    Tcl_CreateObjCommand(interp, "testsetencpath", TestsetencpathObjCmd,
	    NULL, NULL);

    if (TclObjTest_Init(interp) != TCL_OK) {
	return TCL_ERROR;
    }
    if (Procbodytest_Init(interp) != TCL_OK) {
	return TCL_ERROR;
    }
#if TCL_THREADS
    if (TclThread_Init(interp) != TCL_OK) {
	return TCL_ERROR;
    }
#endif

    /*
     * Check for special options used in ../tests/main.test
     */

    objPtr = Tcl_GetVar2Ex(interp, "argv", NULL, TCL_GLOBAL_ONLY);
    if (objPtr != NULL) {
	if (Tcl_ListObjGetElements(interp, objPtr, &objc, &objv) != TCL_OK) {
	    return TCL_ERROR;
	}
	if (objc && (Tcl_GetIndexFromObj(NULL, objv[0], specialOptions, NULL,
		TCL_EXACT, &index) == TCL_OK)) {
	    switch (index) {
	    case 0:
		return TCL_ERROR;
	    case 1:
		Tcl_DeleteInterp(interp);
		return TCL_ERROR;
	    case 2: {
		int mode;
		Tcl_UnregisterChannel(interp,
			Tcl_GetChannel(interp, "stderr", &mode));
		return TCL_ERROR;
	    }
	    case 3:
		if (objc-1) {
		    Tcl_SetVar2Ex(interp, "tcl_rcFileName", NULL, objv[1],
			    TCL_GLOBAL_ONLY);
		}
		return TCL_ERROR;
	    }
	}
    }

    /*
     * And finally add any platform specific test commands.
     */

    return TclplatformtestInit(interp);
}

/*
 *----------------------------------------------------------------------
 *
 * Tcltest_SafeInit --
 *
 *	This procedure performs application-specific initialization. Most
 *	applications, especially those that incorporate additional packages,
 *	will have their own version of this procedure.
 *
 * Results:
 *	Returns a standard Tcl completion code, and leaves an error message in
 *	the interp's result if an error occurs.
 *
 * Side effects:
 *	Depends on the startup script.
 *
 *----------------------------------------------------------------------
 */

int
Tcltest_SafeInit(
    Tcl_Interp *interp)		/* Interpreter for application. */
{
    if (Tcl_InitStubs(interp, "8.5-", 0) == NULL) {
	return TCL_ERROR;
    }
    return Procbodytest_SafeInit(interp);
}

/*
 *----------------------------------------------------------------------
 *
 * TestasyncCmd --
 *
 *	This procedure implements the "testasync" command.  It is used
 *	to test the asynchronous handler facilities of Tcl.
 *
 * Results:
 *	A standard Tcl result.
 *
 * Side effects:
 *	Creates, deletes, and invokes handlers.
 *
 *----------------------------------------------------------------------
 */

	/* ARGSUSED */
static int
TestasyncCmd(
    TCL_UNUSED(ClientData),
    Tcl_Interp *interp,			/* Current interpreter. */
    int argc,				/* Number of arguments. */
    const char **argv)			/* Argument strings. */
{
    TestAsyncHandler *asyncPtr, *prevPtr;
    int id, code;
    static int nextId = 1;

    if (argc < 2) {
	wrongNumArgs:
	Tcl_AppendResult(interp, "wrong # args", NULL);
	return TCL_ERROR;
    }
    if (strcmp(argv[1], "create") == 0) {
	if (argc != 3) {
	    goto wrongNumArgs;
	}
	asyncPtr = (TestAsyncHandler *)Tcl_Alloc(sizeof(TestAsyncHandler));
	asyncPtr->command = (char *)Tcl_Alloc(strlen(argv[2]) + 1);
	strcpy(asyncPtr->command, argv[2]);
        Tcl_MutexLock(&asyncTestMutex);
	asyncPtr->id = nextId;
	nextId++;
	asyncPtr->handler = Tcl_AsyncCreate(AsyncHandlerProc,
                                            INT2PTR(asyncPtr->id));
	asyncPtr->nextPtr = firstHandler;
	firstHandler = asyncPtr;
        Tcl_MutexUnlock(&asyncTestMutex);
	Tcl_SetObjResult(interp, Tcl_NewIntObj(asyncPtr->id));
    } else if (strcmp(argv[1], "delete") == 0) {
	if (argc == 2) {
            Tcl_MutexLock(&asyncTestMutex);
	    while (firstHandler != NULL) {
		asyncPtr = firstHandler;
		firstHandler = asyncPtr->nextPtr;
		Tcl_AsyncDelete(asyncPtr->handler);
		Tcl_Free(asyncPtr->command);
		Tcl_Free(asyncPtr);
	    }
            Tcl_MutexUnlock(&asyncTestMutex);
	    return TCL_OK;
	}
	if (argc != 3) {
	    goto wrongNumArgs;
	}
	if (Tcl_GetInt(interp, argv[2], &id) != TCL_OK) {
	    return TCL_ERROR;
	}
        Tcl_MutexLock(&asyncTestMutex);
	for (prevPtr = NULL, asyncPtr = firstHandler; asyncPtr != NULL;
		prevPtr = asyncPtr, asyncPtr = asyncPtr->nextPtr) {
	    if (asyncPtr->id != id) {
		continue;
	    }
	    if (prevPtr == NULL) {
		firstHandler = asyncPtr->nextPtr;
	    } else {
		prevPtr->nextPtr = asyncPtr->nextPtr;
	    }
	    Tcl_AsyncDelete(asyncPtr->handler);
	    Tcl_Free(asyncPtr->command);
	    Tcl_Free(asyncPtr);
	    break;
	}
        Tcl_MutexUnlock(&asyncTestMutex);
    } else if (strcmp(argv[1], "mark") == 0) {
	if (argc != 5) {
	    goto wrongNumArgs;
	}
	if ((Tcl_GetInt(interp, argv[2], &id) != TCL_OK)
		|| (Tcl_GetInt(interp, argv[4], &code) != TCL_OK)) {
	    return TCL_ERROR;
	}
	Tcl_MutexLock(&asyncTestMutex);
	for (asyncPtr = firstHandler; asyncPtr != NULL;
		asyncPtr = asyncPtr->nextPtr) {
	    if (asyncPtr->id == id) {
		Tcl_AsyncMark(asyncPtr->handler);
		break;
	    }
	}
	Tcl_SetObjResult(interp, Tcl_NewStringObj(argv[3], -1));
	Tcl_MutexUnlock(&asyncTestMutex);
	return code;
#if TCL_THREADS
    } else if (strcmp(argv[1], "marklater") == 0) {
	if (argc != 3) {
	    goto wrongNumArgs;
	}
	if (Tcl_GetInt(interp, argv[2], &id) != TCL_OK) {
	    return TCL_ERROR;
	}
        Tcl_MutexLock(&asyncTestMutex);
	for (asyncPtr = firstHandler; asyncPtr != NULL;
		asyncPtr = asyncPtr->nextPtr) {
	    if (asyncPtr->id == id) {
		Tcl_ThreadId threadID;
		if (Tcl_CreateThread(&threadID, AsyncThreadProc,
			INT2PTR(id), TCL_THREAD_STACK_DEFAULT,
			TCL_THREAD_NOFLAGS) != TCL_OK) {
		    Tcl_AppendResult(interp, "can't create thread", NULL);
		    Tcl_MutexUnlock(&asyncTestMutex);
		    return TCL_ERROR;
		}
		break;
	    }
	}
        Tcl_MutexUnlock(&asyncTestMutex);
    } else {
	Tcl_AppendResult(interp, "bad option \"", argv[1],
		"\": must be create, delete, int, mark, or marklater", NULL);
	return TCL_ERROR;
#else /* !TCL_THREADS */
    } else {
	Tcl_AppendResult(interp, "bad option \"", argv[1],
		"\": must be create, delete, int, or mark", NULL);
	return TCL_ERROR;
#endif
    }
    return TCL_OK;
}

static int
AsyncHandlerProc(
    void *clientData,	/* If of TestAsyncHandler structure.
                                 * in global list. */
    Tcl_Interp *interp,		/* Interpreter in which command was
				 * executed, or NULL. */
    int code)			/* Current return code from command. */
{
    TestAsyncHandler *asyncPtr;
    int id = PTR2INT(clientData);
    const char *listArgv[4];
    char *cmd;
    char string[TCL_INTEGER_SPACE];

    Tcl_MutexLock(&asyncTestMutex);
    for (asyncPtr = firstHandler; asyncPtr != NULL;
            asyncPtr = asyncPtr->nextPtr) {
        if (asyncPtr->id == id) {
            break;
        }
    }
    Tcl_MutexUnlock(&asyncTestMutex);

    if (!asyncPtr) {
        /* Woops - this one was deleted between the AsyncMark and now */
        return TCL_OK;
    }

    TclFormatInt(string, code);
    listArgv[0] = asyncPtr->command;
    listArgv[1] = Tcl_GetStringResult(interp);
    listArgv[2] = string;
    listArgv[3] = NULL;
    cmd = Tcl_Merge(3, listArgv);
    if (interp != NULL) {
	code = Tcl_EvalEx(interp, cmd, -1, 0);
    } else {
	/*
	 * this should not happen, but by definition of how async handlers are
	 * invoked, it's possible.  Better error checking is needed here.
	 */
    }
    Tcl_Free(cmd);
    return code;
}

/*
 *----------------------------------------------------------------------
 *
 * AsyncThreadProc --
 *
 *	Delivers an asynchronous event to a handler in another thread.
 *
 * Results:
 *	None.
 *
 * Side effects:
 *	Invokes Tcl_AsyncMark on the handler
 *
 *----------------------------------------------------------------------
 */

#if TCL_THREADS
static Tcl_ThreadCreateType
AsyncThreadProc(
    void *clientData)	/* Parameter is the id of a
				 * TestAsyncHandler, defined above. */
{
    TestAsyncHandler *asyncPtr;
    int id = PTR2INT(clientData);

    Tcl_Sleep(1);
    Tcl_MutexLock(&asyncTestMutex);
    for (asyncPtr = firstHandler; asyncPtr != NULL;
         asyncPtr = asyncPtr->nextPtr) {
        if (asyncPtr->id == id) {
            Tcl_AsyncMark(asyncPtr->handler);
            break;
        }
    }
    Tcl_MutexUnlock(&asyncTestMutex);
    Tcl_ExitThread(TCL_OK);
    TCL_THREAD_CREATE_RETURN;
}
#endif

static int
TestbumpinterpepochObjCmd(
    TCL_UNUSED(ClientData),
    Tcl_Interp *interp,		/* Current interpreter. */
    int objc,			/* Number of arguments. */
    Tcl_Obj *const objv[])	/* Argument objects. */
{
    Interp *iPtr = (Interp *)interp;

    if (objc != 1) {
	Tcl_WrongNumArgs(interp, 1, objv, "");
	return TCL_ERROR;
    }
    iPtr->compileEpoch++;
    return TCL_OK;
}

/*
 *----------------------------------------------------------------------
 *
 * TestcmdinfoCmd --
 *
 *	This procedure implements the "testcmdinfo" command.  It is used to
 *	test Tcl_GetCommandInfo, Tcl_SetCommandInfo, and command creation and
 *	deletion.
 *
 * Results:
 *	A standard Tcl result.
 *
 * Side effects:
 *	Creates and deletes various commands and modifies their data.
 *
 *----------------------------------------------------------------------
 */

	/* ARGSUSED */
static int
TestcmdinfoCmd(
    TCL_UNUSED(ClientData),
    Tcl_Interp *interp,		/* Current interpreter. */
    int argc,			/* Number of arguments. */
    const char **argv)		/* Argument strings. */
{
    Tcl_CmdInfo info;

    if (argc != 3) {
	Tcl_AppendResult(interp, "wrong # args: should be \"", argv[0],
		" option cmdName\"", NULL);
	return TCL_ERROR;
    }
    if (strcmp(argv[1], "create") == 0) {
	Tcl_CreateCommand(interp, argv[2], CmdProc1, (void *) "original",
		CmdDelProc1);
    } else if (strcmp(argv[1], "delete") == 0) {
	Tcl_DStringInit(&delString);
	Tcl_DeleteCommand(interp, argv[2]);
	Tcl_DStringResult(interp, &delString);
    } else if (strcmp(argv[1], "get") == 0) {
	if (Tcl_GetCommandInfo(interp, argv[2], &info) ==0) {
	    Tcl_AppendResult(interp, "??", NULL);
	    return TCL_OK;
	}
	if (info.proc == CmdProc1) {
	    Tcl_AppendResult(interp, "CmdProc1", " ",
		    (char *) info.clientData, NULL);
	} else if (info.proc == CmdProc2) {
	    Tcl_AppendResult(interp, "CmdProc2", " ",
		    (char *) info.clientData, NULL);
	} else {
	    Tcl_AppendResult(interp, "unknown", NULL);
	}
	if (info.deleteProc == CmdDelProc1) {
	    Tcl_AppendResult(interp, " CmdDelProc1", " ",
		    (char *) info.deleteData, NULL);
	} else if (info.deleteProc == CmdDelProc2) {
	    Tcl_AppendResult(interp, " CmdDelProc2", " ",
		    (char *) info.deleteData, NULL);
	} else {
	    Tcl_AppendResult(interp, " unknown", NULL);
	}
	Tcl_AppendResult(interp, " ", info.namespacePtr->fullName, NULL);
	if (info.isNativeObjectProc) {
	    Tcl_AppendResult(interp, " nativeObjectProc", NULL);
	} else {
	    Tcl_AppendResult(interp, " stringProc", NULL);
	}
    } else if (strcmp(argv[1], "modify") == 0) {
	info.proc = CmdProc2;
	info.clientData = (void *) "new_command_data";
	info.objProc = NULL;
	info.objClientData = NULL;
	info.deleteProc = CmdDelProc2;
	info.deleteData = (void *) "new_delete_data";
	if (Tcl_SetCommandInfo(interp, argv[2], &info) == 0) {
	    Tcl_SetObjResult(interp, Tcl_NewIntObj(0));
	} else {
	    Tcl_SetObjResult(interp, Tcl_NewIntObj(1));
	}
    } else {
	Tcl_AppendResult(interp, "bad option \"", argv[1],
		"\": must be create, delete, get, or modify", NULL);
	return TCL_ERROR;
    }
    return TCL_OK;
}

	/*ARGSUSED*/
static int
CmdProc1(
    void *clientData,	/* String to return. */
    Tcl_Interp *interp,		/* Current interpreter. */
    TCL_UNUSED(int) /*argc*/,
    TCL_UNUSED(const char **) /*argv*/)
{
    Tcl_AppendResult(interp, "CmdProc1 ", (char *) clientData, NULL);
    return TCL_OK;
}

	/*ARGSUSED*/
static int
CmdProc2(
    void *clientData,	/* String to return. */
    Tcl_Interp *interp,		/* Current interpreter. */
    TCL_UNUSED(int) /*argc*/,
    TCL_UNUSED(const char **) /*argv*/)
{
    Tcl_AppendResult(interp, "CmdProc2 ", (char *) clientData, NULL);
    return TCL_OK;
}

static void
CmdDelProc1(
    void *clientData)	/* String to save. */
{
    Tcl_DStringInit(&delString);
    Tcl_DStringAppend(&delString, "CmdDelProc1 ", -1);
    Tcl_DStringAppend(&delString, (char *) clientData, -1);
}

static void
CmdDelProc2(
    void *clientData)	/* String to save. */
{
    Tcl_DStringInit(&delString);
    Tcl_DStringAppend(&delString, "CmdDelProc2 ", -1);
    Tcl_DStringAppend(&delString, (char *) clientData, -1);
}

/*
 *----------------------------------------------------------------------
 *
 * TestcmdtokenCmd --
 *
 *	This procedure implements the "testcmdtoken" command. It is used to
 *	test Tcl_Command tokens and procedures such as Tcl_GetCommandFullName.
 *
 * Results:
 *	A standard Tcl result.
 *
 * Side effects:
 *	Creates and deletes various commands and modifies their data.
 *
 *----------------------------------------------------------------------
 */

	/* ARGSUSED */
static int
TestcmdtokenCmd(
    TCL_UNUSED(ClientData),
    Tcl_Interp *interp,		/* Current interpreter. */
    int argc,			/* Number of arguments. */
    const char **argv)		/* Argument strings. */
{
    Tcl_Command token;
    int *l;
    char buf[30];

    if (argc != 3) {
	Tcl_AppendResult(interp, "wrong # args: should be \"", argv[0],
		" option arg\"", NULL);
	return TCL_ERROR;
    }
    if (strcmp(argv[1], "create") == 0) {
	token = Tcl_CreateCommand(interp, argv[2], CmdProc1,
		(void *) "original", NULL);
	sprintf(buf, "%p", (void *)token);
	Tcl_AppendResult(interp, buf, NULL);
    } else if (strcmp(argv[1], "name") == 0) {
	Tcl_Obj *objPtr;

	if (sscanf(argv[2], "%p", &l) != 1) {
	    Tcl_AppendResult(interp, "bad command token \"", argv[2],
		    "\"", NULL);
	    return TCL_ERROR;
	}

	objPtr = Tcl_NewObj();
	Tcl_GetCommandFullName(interp, (Tcl_Command) l, objPtr);

	Tcl_AppendElement(interp,
		Tcl_GetCommandName(interp, (Tcl_Command) l));
	Tcl_AppendElement(interp, Tcl_GetString(objPtr));
	Tcl_DecrRefCount(objPtr);
    } else {
	Tcl_AppendResult(interp, "bad option \"", argv[1],
		"\": must be create or name", NULL);
	return TCL_ERROR;
    }
    return TCL_OK;
}

/*
 *----------------------------------------------------------------------
 *
 * TestcmdtraceCmd --
 *
 *	This procedure implements the "testcmdtrace" command. It is used
 *	to test Tcl_CreateTrace and Tcl_DeleteTrace.
 *
 * Results:
 *	A standard Tcl result.
 *
 * Side effects:
 *	Creates and deletes a command trace, and tests the invocation of
 *	a procedure by the command trace.
 *
 *----------------------------------------------------------------------
 */

	/* ARGSUSED */
static int
TestcmdtraceCmd(
    TCL_UNUSED(ClientData),
    Tcl_Interp *interp,		/* Current interpreter. */
    int argc,			/* Number of arguments. */
    const char **argv)		/* Argument strings. */
{
    Tcl_DString buffer;
    int result;

    if (argc != 3) {
	Tcl_AppendResult(interp, "wrong # args: should be \"", argv[0],
		" option script\"", NULL);
	return TCL_ERROR;
    }

    if (strcmp(argv[1], "tracetest") == 0) {
	Tcl_DStringInit(&buffer);
	cmdTrace = Tcl_CreateTrace(interp, 50000, CmdTraceProc, &buffer);
	result = Tcl_EvalEx(interp, argv[2], -1, 0);
	if (result == TCL_OK) {
	    Tcl_ResetResult(interp);
	    Tcl_AppendResult(interp, Tcl_DStringValue(&buffer), NULL);
	}
	Tcl_DeleteTrace(interp, cmdTrace);
	Tcl_DStringFree(&buffer);
    } else if (strcmp(argv[1], "deletetest") == 0) {
	/*
	 * Create a command trace then eval a script to check whether it is
	 * called. Note that this trace procedure removes itself as a further
	 * check of the robustness of the trace proc calling code in
	 * TclNRExecuteByteCode.
	 */

	cmdTrace = Tcl_CreateTrace(interp, 50000, CmdTraceDeleteProc, NULL);
	Tcl_EvalEx(interp, argv[2], -1, 0);
    } else if (strcmp(argv[1], "leveltest") == 0) {
	Interp *iPtr = (Interp *) interp;
	Tcl_DStringInit(&buffer);
	cmdTrace = Tcl_CreateTrace(interp, iPtr->numLevels + 4, CmdTraceProc,
		&buffer);
	result = Tcl_EvalEx(interp, argv[2], -1, 0);
	if (result == TCL_OK) {
	    Tcl_ResetResult(interp);
	    Tcl_AppendResult(interp, Tcl_DStringValue(&buffer), NULL);
	}
	Tcl_DeleteTrace(interp, cmdTrace);
	Tcl_DStringFree(&buffer);
    } else if (strcmp(argv[1], "resulttest") == 0) {
	/* Create an object-based trace, then eval a script. This is used
	 * to test return codes other than TCL_OK from the trace engine.
	 */

	static int deleteCalled;

	deleteCalled = 0;
	cmdTrace = Tcl_CreateObjTrace(interp, 50000,
		TCL_ALLOW_INLINE_COMPILATION, ObjTraceProc,
		&deleteCalled, ObjTraceDeleteProc);
	result = Tcl_EvalEx(interp, argv[2], -1, 0);
	Tcl_DeleteTrace(interp, cmdTrace);
	if (!deleteCalled) {
	    Tcl_AppendResult(interp, "Delete wasn't called", NULL);
	    return TCL_ERROR;
	} else {
	    return result;
	}
    } else if (strcmp(argv[1], "doubletest") == 0) {
	Tcl_Trace t1, t2;

	Tcl_DStringInit(&buffer);
	t1 = Tcl_CreateTrace(interp, 1, CmdTraceProc, &buffer);
	t2 = Tcl_CreateTrace(interp, 50000, CmdTraceProc, &buffer);
	result = Tcl_EvalEx(interp, argv[2], -1, 0);
	if (result == TCL_OK) {
	    Tcl_ResetResult(interp);
	    Tcl_AppendResult(interp, Tcl_DStringValue(&buffer), NULL);
	}
	Tcl_DeleteTrace(interp, t2);
	Tcl_DeleteTrace(interp, t1);
	Tcl_DStringFree(&buffer);
    } else {
	Tcl_AppendResult(interp, "bad option \"", argv[1],
		"\": must be tracetest, deletetest, doubletest or resulttest", NULL);
	return TCL_ERROR;
    }
    return TCL_OK;
}

static void
CmdTraceProc(
    void *clientData,	/* Pointer to buffer in which the
				 * command and arguments are appended.
				 * Accumulates test result. */
    TCL_UNUSED(Tcl_Interp *),
    TCL_UNUSED(int) /*level*/,
    char *command,		/* The command being traced (after
				 * substitutions). */
    TCL_UNUSED(Tcl_CmdProc *) /*cmdProc*/,
    TCL_UNUSED(ClientData),
    int argc,			/* Number of arguments. */
    const char *argv[])		/* Argument strings. */
{
    Tcl_DString *bufPtr = (Tcl_DString *) clientData;
    int i;

    Tcl_DStringAppendElement(bufPtr, command);

    Tcl_DStringStartSublist(bufPtr);
    for (i = 0;  i < argc;  i++) {
	Tcl_DStringAppendElement(bufPtr, argv[i]);
    }
    Tcl_DStringEndSublist(bufPtr);
}

static void
CmdTraceDeleteProc(
    TCL_UNUSED(ClientData),
    Tcl_Interp *interp,		/* Current interpreter. */
    TCL_UNUSED(int) /*level*/,
    TCL_UNUSED(char *) /*command*/,
    TCL_UNUSED(Tcl_CmdProc *),
    TCL_UNUSED(ClientData),
    TCL_UNUSED(int) /*argc*/,
    TCL_UNUSED(const char **) /*argv*/)
{
    /*
     * Remove ourselves to test whether calling Tcl_DeleteTrace within a trace
     * callback causes the for loop in TclNRExecuteByteCode that calls traces to
     * reference freed memory.
     */

    Tcl_DeleteTrace(interp, cmdTrace);
}

static int
ObjTraceProc(
    TCL_UNUSED(ClientData),
    Tcl_Interp *interp,		/* Tcl interpreter */
    TCL_UNUSED(int) /*level*/,
    const char *command,
    TCL_UNUSED(Tcl_Command),
    TCL_UNUSED(int) /*objc*/,
    Tcl_Obj *const objv[])	/* Argument objects. */
{
    const char *word = Tcl_GetString(objv[0]);

    if (!strcmp(word, "Error")) {
	Tcl_SetObjResult(interp, Tcl_NewStringObj(command, -1));
	return TCL_ERROR;
    } else if (!strcmp(word, "Break")) {
	return TCL_BREAK;
    } else if (!strcmp(word, "Continue")) {
	return TCL_CONTINUE;
    } else if (!strcmp(word, "Return")) {
	return TCL_RETURN;
    } else if (!strcmp(word, "OtherStatus")) {
	return 6;
    } else {
	return TCL_OK;
    }
}

static void
ObjTraceDeleteProc(
    void *clientData)
{
    int *intPtr = (int *) clientData;
    *intPtr = 1;		/* Record that the trace was deleted */
}

/*
 *----------------------------------------------------------------------
 *
 * TestcreatecommandCmd --
 *
 *	This procedure implements the "testcreatecommand" command. It is used
 *	to test that the Tcl_CreateCommand creates a new command in the
 *	namespace specified as part of its name, if any. It also checks that
 *	the namespace code ignore single ":"s in the middle or end of a
 *	command name.
 *
 * Results:
 *	A standard Tcl result.
 *
 * Side effects:
 *	Creates and deletes two commands ("test_ns_basic::createdcommand"
 *	and "value:at:").
 *
 *----------------------------------------------------------------------
 */

static int
TestcreatecommandCmd(
    TCL_UNUSED(ClientData),
    Tcl_Interp *interp,		/* Current interpreter. */
    int argc,			/* Number of arguments. */
    const char **argv)		/* Argument strings. */
{
    if (argc != 2) {
	Tcl_AppendResult(interp, "wrong # args: should be \"", argv[0],
		" option\"", NULL);
	return TCL_ERROR;
    }
    if (strcmp(argv[1], "create") == 0) {
	Tcl_CreateCommand(interp, "test_ns_basic::createdcommand",
		CreatedCommandProc, NULL, NULL);
    } else if (strcmp(argv[1], "delete") == 0) {
	Tcl_DeleteCommand(interp, "test_ns_basic::createdcommand");
    } else if (strcmp(argv[1], "create2") == 0) {
	Tcl_CreateCommand(interp, "value:at:",
		CreatedCommandProc2, NULL, NULL);
    } else if (strcmp(argv[1], "delete2") == 0) {
	Tcl_DeleteCommand(interp, "value:at:");
    } else {
	Tcl_AppendResult(interp, "bad option \"", argv[1],
		"\": must be create, delete, create2, or delete2", NULL);
	return TCL_ERROR;
    }
    return TCL_OK;
}

static int
CreatedCommandProc(
    TCL_UNUSED(ClientData),
    Tcl_Interp *interp,		/* Current interpreter. */
    TCL_UNUSED(int) /*argc*/,
    TCL_UNUSED(const char **) /*argv*/)
{
    Tcl_CmdInfo info;
    int found;

    found = Tcl_GetCommandInfo(interp, "test_ns_basic::createdcommand",
	    &info);
    if (!found) {
	Tcl_AppendResult(interp, "CreatedCommandProc could not get command info for test_ns_basic::createdcommand",
		NULL);
	return TCL_ERROR;
    }
    Tcl_AppendResult(interp, "CreatedCommandProc in ",
	    info.namespacePtr->fullName, NULL);
    return TCL_OK;
}

static int
CreatedCommandProc2(
    TCL_UNUSED(ClientData),
    Tcl_Interp *interp,		/* Current interpreter. */
    TCL_UNUSED(int) /*argc*/,
    TCL_UNUSED(const char **) /*argv*/)
{
    Tcl_CmdInfo info;
    int found;

    found = Tcl_GetCommandInfo(interp, "value:at:", &info);
    if (!found) {
	Tcl_AppendResult(interp, "CreatedCommandProc2 could not get command info for test_ns_basic::createdcommand",
		NULL);
	return TCL_ERROR;
    }
    Tcl_AppendResult(interp, "CreatedCommandProc2 in ",
	    info.namespacePtr->fullName, NULL);
    return TCL_OK;
}

/*
 *----------------------------------------------------------------------
 *
 * TestdcallCmd --
 *
 *	This procedure implements the "testdcall" command.  It is used
 *	to test Tcl_CallWhenDeleted.
 *
 * Results:
 *	A standard Tcl result.
 *
 * Side effects:
 *	Creates and deletes interpreters.
 *
 *----------------------------------------------------------------------
 */

	/* ARGSUSED */
static int
TestdcallCmd(
    TCL_UNUSED(ClientData),
    Tcl_Interp *interp,		/* Current interpreter. */
    int argc,			/* Number of arguments. */
    const char **argv)		/* Argument strings. */
{
    int i, id;

    delInterp = Tcl_CreateInterp();
    Tcl_DStringInit(&delString);
    for (i = 1; i < argc; i++) {
	if (Tcl_GetInt(interp, argv[i], &id) != TCL_OK) {
	    return TCL_ERROR;
	}
	if (id < 0) {
	    Tcl_DontCallWhenDeleted(delInterp, DelCallbackProc,
		    INT2PTR(-id));
	} else {
	    Tcl_CallWhenDeleted(delInterp, DelCallbackProc,
		    INT2PTR(id));
	}
    }
    Tcl_DeleteInterp(delInterp);
    Tcl_DStringResult(interp, &delString);
    return TCL_OK;
}

/*
 * The deletion callback used by TestdcallCmd:
 */

static void
DelCallbackProc(
    void *clientData,	/* Numerical value to append to delString. */
    Tcl_Interp *interp)		/* Interpreter being deleted. */
{
    int id = PTR2INT(clientData);
    char buffer[TCL_INTEGER_SPACE];

    TclFormatInt(buffer, id);
    Tcl_DStringAppendElement(&delString, buffer);
    if (interp != delInterp) {
	Tcl_DStringAppendElement(&delString, "bogus interpreter argument!");
    }
}

/*
 *----------------------------------------------------------------------
 *
 * TestdelCmd --
 *
 *	This procedure implements the "testdel" command.  It is used
 *	to test calling of command deletion callbacks.
 *
 * Results:
 *	A standard Tcl result.
 *
 * Side effects:
 *	Creates a command.
 *
 *----------------------------------------------------------------------
 */

	/* ARGSUSED */
static int
TestdelCmd(
    TCL_UNUSED(ClientData),
    Tcl_Interp *interp,		/* Current interpreter. */
    int argc,			/* Number of arguments. */
    const char **argv)		/* Argument strings. */
{
    DelCmd *dPtr;
    Tcl_Interp *slave;

    if (argc != 4) {
	Tcl_AppendResult(interp, "wrong # args", NULL);
	return TCL_ERROR;
    }

    slave = Tcl_GetSlave(interp, argv[1]);
    if (slave == NULL) {
	return TCL_ERROR;
    }

    dPtr = (DelCmd*)Tcl_Alloc(sizeof(DelCmd));
    dPtr->interp = interp;
    dPtr->deleteCmd = (char *)Tcl_Alloc(strlen(argv[3]) + 1);
    strcpy(dPtr->deleteCmd, argv[3]);

    Tcl_CreateCommand(slave, argv[2], DelCmdProc, dPtr,
	    DelDeleteProc);
    return TCL_OK;
}

static int
DelCmdProc(
    void *clientData,	/* String result to return. */
    Tcl_Interp *interp,		/* Current interpreter. */
    TCL_UNUSED(int) /*argc*/,
    TCL_UNUSED(const char **) /*argv*/)
{
    DelCmd *dPtr = (DelCmd *) clientData;

    Tcl_AppendResult(interp, dPtr->deleteCmd, NULL);
    Tcl_Free(dPtr->deleteCmd);
    Tcl_Free(dPtr);
    return TCL_OK;
}

static void
DelDeleteProc(
    void *clientData)	/* String command to evaluate. */
{
    DelCmd *dPtr = (DelCmd *) clientData;

    Tcl_EvalEx(dPtr->interp, dPtr->deleteCmd, -1, 0);
    Tcl_ResetResult(dPtr->interp);
    Tcl_Free(dPtr->deleteCmd);
    Tcl_Free(dPtr);
}

/*
 *----------------------------------------------------------------------
 *
 * TestdelassocdataCmd --
 *
 *	This procedure implements the "testdelassocdata" command. It is used
 *	to test Tcl_DeleteAssocData.
 *
 * Results:
 *	A standard Tcl result.
 *
 * Side effects:
 *	Deletes an association between a key and associated data from an
 *	interpreter.
 *
 *----------------------------------------------------------------------
 */

static int
TestdelassocdataCmd(
    TCL_UNUSED(ClientData),
    Tcl_Interp *interp,		/* Current interpreter. */
    int argc,			/* Number of arguments. */
    const char **argv)		/* Argument strings. */
{
    if (argc != 2) {
	Tcl_AppendResult(interp, "wrong # arguments: should be \"", argv[0],
		" data_key\"", NULL);
	return TCL_ERROR;
    }
    Tcl_DeleteAssocData(interp, argv[1]);
    return TCL_OK;
}

/*
 *-----------------------------------------------------------------------------
 *
 * TestdoubledigitsCmd --
 *
 *	This procedure implements the 'testdoubledigits' command. It is
 *	used to test the low-level floating-point formatting primitives
 *	in Tcl.
 *
 * Usage:
 *	testdoubledigits fpval ndigits type ?shorten"
 *
 * Parameters:
 *	fpval - Floating-point value to format.
 *	ndigits - Digit count to request from Tcl_DoubleDigits
 *	type - One of 'shortest', 'e', 'f'
 *	shorten - Indicates that the 'shorten' flag should be passed in.
 *
 *-----------------------------------------------------------------------------
 */

static int
TestdoubledigitsObjCmd(
    TCL_UNUSED(ClientData),
    Tcl_Interp* interp,		/* Tcl interpreter */
    int objc,			/* Parameter count */
    Tcl_Obj* const objv[])	/* Parameter vector */
{
    static const char* options[] = {
	"shortest",
	"e",
	"f",
	NULL
    };
    static const int types[] = {
	TCL_DD_SHORTEST,
	TCL_DD_E_FORMAT,
	TCL_DD_F_FORMAT
    };

    const Tcl_ObjType* doubleType;
    double d;
    int status;
    int ndigits;
    int type;
    int decpt;
    int signum;
    char* str;
    char* endPtr;
    Tcl_Obj* strObj;
    Tcl_Obj* retval;

    if (objc < 4 || objc > 5) {
	Tcl_WrongNumArgs(interp, 1, objv, "fpval ndigits type ?shorten?");
	return TCL_ERROR;
    }
    status = Tcl_GetDoubleFromObj(interp, objv[1], &d);
    if (status != TCL_OK) {
	doubleType = Tcl_GetObjType("double");
	if (Tcl_FetchIntRep(objv[1], doubleType)
	    && TclIsNaN(objv[1]->internalRep.doubleValue)) {
	    status = TCL_OK;
	    memcpy(&d, &(objv[1]->internalRep.doubleValue), sizeof(double));
	}
    }
    if (status != TCL_OK
	|| Tcl_GetIntFromObj(interp, objv[2], &ndigits) != TCL_OK
	|| Tcl_GetIndexFromObj(interp, objv[3], options, "conversion type",
			       TCL_EXACT, &type) != TCL_OK) {
	fprintf(stderr, "bad value? %g\n", d);
	return TCL_ERROR;
    }
    type = types[type];
    if (objc > 4) {
	if (strcmp(Tcl_GetString(objv[4]), "shorten")) {
	    Tcl_SetObjResult(interp, Tcl_NewStringObj("bad flag", -1));
	    return TCL_ERROR;
	}
	type |= TCL_DD_SHORTEST;
    }
    str = TclDoubleDigits(d, ndigits, type, &decpt, &signum, &endPtr);
    strObj = Tcl_NewStringObj(str, endPtr-str);
    Tcl_Free(str);
    retval = Tcl_NewListObj(1, &strObj);
    Tcl_ListObjAppendElement(NULL, retval, Tcl_NewIntObj(decpt));
    strObj = Tcl_NewStringObj(signum ? "-" : "+", 1);
    Tcl_ListObjAppendElement(NULL, retval, strObj);
    Tcl_SetObjResult(interp, retval);
    return TCL_OK;
}

/*
 *----------------------------------------------------------------------
 *
 * TestdstringCmd --
 *
 *	This procedure implements the "testdstring" command.  It is used
 *	to test the dynamic string facilities of Tcl.
 *
 * Results:
 *	A standard Tcl result.
 *
 * Side effects:
 *	Creates, deletes, and invokes handlers.
 *
 *----------------------------------------------------------------------
 */

	/* ARGSUSED */
static int
TestdstringCmd(
    TCL_UNUSED(ClientData),
    Tcl_Interp *interp,		/* Current interpreter. */
    int argc,			/* Number of arguments. */
    const char **argv)		/* Argument strings. */
{
    int count;

    if (argc < 2) {
	wrongNumArgs:
	Tcl_AppendResult(interp, "wrong # args", NULL);
	return TCL_ERROR;
    }
    if (strcmp(argv[1], "append") == 0) {
	if (argc != 4) {
	    goto wrongNumArgs;
	}
	if (Tcl_GetInt(interp, argv[3], &count) != TCL_OK) {
	    return TCL_ERROR;
	}
	Tcl_DStringAppend(&dstring, argv[2], count);
    } else if (strcmp(argv[1], "element") == 0) {
	if (argc != 3) {
	    goto wrongNumArgs;
	}
	Tcl_DStringAppendElement(&dstring, argv[2]);
    } else if (strcmp(argv[1], "end") == 0) {
	if (argc != 2) {
	    goto wrongNumArgs;
	}
	Tcl_DStringEndSublist(&dstring);
    } else if (strcmp(argv[1], "free") == 0) {
	if (argc != 2) {
	    goto wrongNumArgs;
	}
	Tcl_DStringFree(&dstring);
    } else if (strcmp(argv[1], "get") == 0) {
	if (argc != 2) {
	    goto wrongNumArgs;
	}
	Tcl_SetResult(interp, Tcl_DStringValue(&dstring), TCL_VOLATILE);
    } else if (strcmp(argv[1], "gresult") == 0) {
	if (argc != 3) {
	    goto wrongNumArgs;
	}
	if (strcmp(argv[2], "staticsmall") == 0) {
	    Tcl_AppendResult(interp, "short", NULL);
	} else if (strcmp(argv[2], "staticlarge") == 0) {
	    Tcl_AppendResult(interp, "first0 first1 first2 first3 first4 first5 first6 first7 first8 first9\nsecond0 second1 second2 second3 second4 second5 second6 second7 second8 second9\nthird0 third1 third2 third3 third4 third5 third6 third7 third8 third9\nfourth0 fourth1 fourth2 fourth3 fourth4 fourth5 fourth6 fourth7 fourth8 fourth9\nfifth0 fifth1 fifth2 fifth3 fifth4 fifth5 fifth6 fifth7 fifth8 fifth9\nsixth0 sixth1 sixth2 sixth3 sixth4 sixth5 sixth6 sixth7 sixth8 sixth9\nseventh0 seventh1 seventh2 seventh3 seventh4 seventh5 seventh6 seventh7 seventh8 seventh9\n", NULL);
	} else if (strcmp(argv[2], "free") == 0) {
	    char *s = (char *)Tcl_Alloc(100);
	    strcpy(s, "This is a malloc-ed string");
	    Tcl_SetResult(interp, s, TCL_DYNAMIC);
	} else if (strcmp(argv[2], "special") == 0) {
	    char *s = (char*)Tcl_Alloc(100) + 16;
	    strcpy(s, "This is a specially-allocated string");
	    Tcl_SetResult(interp, s, SpecialFree);
	} else {
	    Tcl_AppendResult(interp, "bad gresult option \"", argv[2],
		    "\": must be staticsmall, staticlarge, free, or special",
		    NULL);
	    return TCL_ERROR;
	}
	Tcl_DStringGetResult(interp, &dstring);
    } else if (strcmp(argv[1], "length") == 0) {

	if (argc != 2) {
	    goto wrongNumArgs;
	}
	Tcl_SetObjResult(interp, Tcl_NewIntObj(Tcl_DStringLength(&dstring)));
    } else if (strcmp(argv[1], "result") == 0) {
	if (argc != 2) {
	    goto wrongNumArgs;
	}
	Tcl_DStringResult(interp, &dstring);
    } else if (strcmp(argv[1], "trunc") == 0) {
	if (argc != 3) {
	    goto wrongNumArgs;
	}
	if (Tcl_GetInt(interp, argv[2], &count) != TCL_OK) {
	    return TCL_ERROR;
	}
	Tcl_DStringSetLength(&dstring, count);
    } else if (strcmp(argv[1], "start") == 0) {
	if (argc != 2) {
	    goto wrongNumArgs;
	}
	Tcl_DStringStartSublist(&dstring);
    } else {
	Tcl_AppendResult(interp, "bad option \"", argv[1],
		"\": must be append, element, end, free, get, length, "
		"result, trunc, or start", NULL);
	return TCL_ERROR;
    }
    return TCL_OK;
}

/*
 * The procedure below is used as a special freeProc to test how well
 * Tcl_DStringGetResult handles freeProc's other than free.
 */

static void SpecialFree(
    void *blockPtr			/* Block to free. */
) {
    Tcl_Free(((char *)blockPtr) - 16);
}

/*
 *----------------------------------------------------------------------
 *
 * TestencodingCmd --
 *
 *	This procedure implements the "testencoding" command.  It is used
 *	to test the encoding package.
 *
 * Results:
 *	A standard Tcl result.
 *
 * Side effects:
 *	Load encodings.
 *
 *----------------------------------------------------------------------
 */

	/* ARGSUSED */
static int
TestencodingObjCmd(
    TCL_UNUSED(ClientData),
    Tcl_Interp *interp,		/* Current interpreter. */
    int objc,			/* Number of arguments. */
    Tcl_Obj *const objv[])	/* Argument objects. */
{
    Tcl_Encoding encoding;
    int index, length;
    const char *string;
    TclEncoding *encodingPtr;
    static const char *const optionStrings[] = {
	"create",	"delete",	NULL
    };
    enum options {
	ENC_CREATE,	ENC_DELETE
    };

    if (Tcl_GetIndexFromObj(interp, objv[1], optionStrings, "option", 0,
	    &index) != TCL_OK) {
	return TCL_ERROR;
    }

    switch ((enum options) index) {
    case ENC_CREATE: {
	Tcl_EncodingType type;

	if (objc != 5) {
	    return TCL_ERROR;
	}
	encodingPtr = (TclEncoding*)Tcl_Alloc(sizeof(TclEncoding));
	encodingPtr->interp = interp;

	string = Tcl_GetStringFromObj(objv[3], &length);
	encodingPtr->toUtfCmd = (char *)Tcl_Alloc(length + 1);
	memcpy(encodingPtr->toUtfCmd, string, length + 1);

	string = Tcl_GetStringFromObj(objv[4], &length);
	encodingPtr->fromUtfCmd = (char *)Tcl_Alloc(length + 1);
	memcpy(encodingPtr->fromUtfCmd, string, length + 1);

	string = Tcl_GetStringFromObj(objv[2], &length);

	type.encodingName = string;
	type.toUtfProc = EncodingToUtfProc;
	type.fromUtfProc = EncodingFromUtfProc;
	type.freeProc = EncodingFreeProc;
	type.clientData = encodingPtr;
	type.nullSize = 1;

	Tcl_CreateEncoding(&type);
	break;
    }
    case ENC_DELETE:
	if (objc != 3) {
	    return TCL_ERROR;
	}
	if (TCL_OK != Tcl_GetEncodingFromObj(interp, objv[2], &encoding)) {
	    return TCL_ERROR;
	}
	Tcl_FreeEncoding(encoding);	/* Free returned reference */
	Tcl_FreeEncoding(encoding);	/* Free to match CREATE */
	TclFreeIntRep(objv[2]);		/* Free the cached ref */
	break;
    }
    return TCL_OK;
}

static int
EncodingToUtfProc(
    void *clientData,	/* TclEncoding structure. */
    TCL_UNUSED(const char *) /*src*/,
    int srcLen,			/* Source string length in bytes. */
    TCL_UNUSED(int) /*flags*/,
    TCL_UNUSED(Tcl_EncodingState *),
    char *dst,			/* Output buffer. */
    int dstLen,			/* The maximum length of output buffer. */
    int *srcReadPtr,		/* Filled with number of bytes read. */
    int *dstWrotePtr,		/* Filled with number of bytes stored. */
    int *dstCharsPtr)		/* Filled with number of chars stored. */
{
    int len;
    TclEncoding *encodingPtr;

    encodingPtr = (TclEncoding *) clientData;
    Tcl_EvalEx(encodingPtr->interp, encodingPtr->toUtfCmd, -1, TCL_EVAL_GLOBAL);

    len = strlen(Tcl_GetStringResult(encodingPtr->interp));
    if (len > dstLen) {
	len = dstLen;
    }
    memcpy(dst, Tcl_GetStringResult(encodingPtr->interp), len);
    Tcl_ResetResult(encodingPtr->interp);

    *srcReadPtr = srcLen;
    *dstWrotePtr = len;
    *dstCharsPtr = len;
    return TCL_OK;
}

static int
EncodingFromUtfProc(
    void *clientData,	/* TclEncoding structure. */
    TCL_UNUSED(const char *) /*src*/,
    int srcLen,			/* Source string length in bytes. */
    TCL_UNUSED(int) /*flags*/,
    TCL_UNUSED(Tcl_EncodingState *),
    char *dst,			/* Output buffer. */
    int dstLen,			/* The maximum length of output buffer. */
    int *srcReadPtr,		/* Filled with number of bytes read. */
    int *dstWrotePtr,		/* Filled with number of bytes stored. */
    int *dstCharsPtr)		/* Filled with number of chars stored. */
{
    int len;
    TclEncoding *encodingPtr;

    encodingPtr = (TclEncoding *) clientData;
    Tcl_EvalEx(encodingPtr->interp, encodingPtr->fromUtfCmd, -1, TCL_EVAL_GLOBAL);

    len = strlen(Tcl_GetStringResult(encodingPtr->interp));
    if (len > dstLen) {
	len = dstLen;
    }
    memcpy(dst, Tcl_GetStringResult(encodingPtr->interp), len);
    Tcl_ResetResult(encodingPtr->interp);

    *srcReadPtr = srcLen;
    *dstWrotePtr = len;
    *dstCharsPtr = len;
    return TCL_OK;
}

static void
EncodingFreeProc(
    void *clientData)	/* ClientData associated with type. */
{
    TclEncoding *encodingPtr = (TclEncoding *)clientData;

    Tcl_Free(encodingPtr->toUtfCmd);
    Tcl_Free(encodingPtr->fromUtfCmd);
    Tcl_Free(encodingPtr);
}

/*
 *----------------------------------------------------------------------
 *
 * TestevalexObjCmd --
 *
 *	This procedure implements the "testevalex" command.  It is
 *	used to test Tcl_EvalEx.
 *
 * Results:
 *	A standard Tcl result.
 *
 * Side effects:
 *	None.
 *
 *----------------------------------------------------------------------
 */

static int
TestevalexObjCmd(
    TCL_UNUSED(ClientData),
    Tcl_Interp *interp,		/* Current interpreter. */
    int objc,			/* Number of arguments. */
    Tcl_Obj *const objv[])	/* Argument objects. */
{
    int length, flags;
    const char *script;

    flags = 0;
    if (objc == 3) {
	const char *global = Tcl_GetString(objv[2]);
	if (strcmp(global, "global") != 0) {
	    Tcl_AppendResult(interp, "bad value \"", global,
		    "\": must be global", NULL);
	    return TCL_ERROR;
	}
	flags = TCL_EVAL_GLOBAL;
    } else if (objc != 2) {
	Tcl_WrongNumArgs(interp, 1, objv, "script ?global?");
	return TCL_ERROR;
    }

    script = Tcl_GetStringFromObj(objv[1], &length);
    return Tcl_EvalEx(interp, script, length, flags);
}

/*
 *----------------------------------------------------------------------
 *
 * TestevalobjvObjCmd --
 *
 *	This procedure implements the "testevalobjv" command.  It is
 *	used to test Tcl_EvalObjv.
 *
 * Results:
 *	A standard Tcl result.
 *
 * Side effects:
 *	None.
 *
 *----------------------------------------------------------------------
 */

static int
TestevalobjvObjCmd(
    TCL_UNUSED(ClientData),
    Tcl_Interp *interp,		/* Current interpreter. */
    int objc,			/* Number of arguments. */
    Tcl_Obj *const objv[])	/* Argument objects. */
{
    int evalGlobal;

    if (objc < 3) {
	Tcl_WrongNumArgs(interp, 1, objv, "global word ?word ...?");
	return TCL_ERROR;
    }
    if (Tcl_GetIntFromObj(interp, objv[1], &evalGlobal) != TCL_OK) {
	return TCL_ERROR;
    }
    return Tcl_EvalObjv(interp, objc-2, objv+2,
	    (evalGlobal) ? TCL_EVAL_GLOBAL : 0);
}

/*
 *----------------------------------------------------------------------
 *
 * TesteventObjCmd --
 *
 *	This procedure implements a 'testevent' command.  The command
 *	is used to test event queue management.
 *
 * The command takes two forms:
 *	- testevent queue name position script
 *		Queues an event at the given position in the queue, and
 *		associates a given name with it (the same name may be
 *		associated with multiple events). When the event comes
 *		to the head of the queue, executes the given script at
 *		global level in the current interp. The position may be
 *		one of 'head', 'tail' or 'mark'.
 *	- testevent delete name
 *		Deletes any events associated with the given name from
 *		the queue.
 *
 * Return value:
 *	Returns a standard Tcl result.
 *
 * Side effects:
 *	Manipulates the event queue as directed.
 *
 *----------------------------------------------------------------------
 */

static int
TesteventObjCmd(
    TCL_UNUSED(ClientData),
    Tcl_Interp *interp,		/* Tcl interpreter */
    int objc,			/* Parameter count */
    Tcl_Obj *const objv[])	/* Parameter vector */
{
    static const char *const subcommands[] = { /* Possible subcommands */
	"queue", "delete", NULL
    };
    int subCmdIndex;		/* Index of the chosen subcommand */
    static const char *const positions[] = { /* Possible queue positions */
	"head", "tail", "mark", NULL
    };
    int posIndex;		/* Index of the chosen position */
    static const Tcl_QueuePosition posNum[] = {
				/* Interpretation of the chosen position */
	TCL_QUEUE_HEAD,
	TCL_QUEUE_TAIL,
	TCL_QUEUE_MARK
    };
    TestEvent *ev;		/* Event to be queued */

    if (objc < 2) {
	Tcl_WrongNumArgs(interp, 1, objv, "subcommand ?arg ...?");
	return TCL_ERROR;
    }
    if (Tcl_GetIndexFromObj(interp, objv[1], subcommands, "subcommand",
	    TCL_EXACT, &subCmdIndex) != TCL_OK) {
	return TCL_ERROR;
    }
    switch (subCmdIndex) {
    case 0:			/* queue */
	if (objc != 5) {
	    Tcl_WrongNumArgs(interp, 2, objv, "name position script");
	    return TCL_ERROR;
	}
	if (Tcl_GetIndexFromObj(interp, objv[3], positions,
		"position specifier", TCL_EXACT, &posIndex) != TCL_OK) {
	    return TCL_ERROR;
	}
	ev = (TestEvent *)Tcl_Alloc(sizeof(TestEvent));
	ev->header.proc = TesteventProc;
	ev->header.nextPtr = NULL;
	ev->interp = interp;
	ev->command = objv[4];
	Tcl_IncrRefCount(ev->command);
	ev->tag = objv[2];
	Tcl_IncrRefCount(ev->tag);
	Tcl_QueueEvent((Tcl_Event *) ev, posNum[posIndex]);
	break;

    case 1:			/* delete */
	if (objc != 3) {
	    Tcl_WrongNumArgs(interp, 2, objv, "name");
	    return TCL_ERROR;
	}
	Tcl_DeleteEvents(TesteventDeleteProc, objv[2]);
	break;
    }

    return TCL_OK;
}

/*
 *----------------------------------------------------------------------
 *
 * TesteventProc --
 *
 *	Delivers a test event to the Tcl interpreter as part of event
 *	queue testing.
 *
 * Results:
 *	Returns 1 if the event has been serviced, 0 otherwise.
 *
 * Side effects:
 *	Evaluates the event's callback script, so has whatever side effects
 *	the callback has.  The return value of the callback script becomes the
 *	return value of this function.  If the callback script reports an
 *	error, it is reported as a background error.
 *
 *----------------------------------------------------------------------
 */

static int
TesteventProc(
    Tcl_Event *event,		/* Event to deliver */
    TCL_UNUSED(int) /*flags*/)
{
    TestEvent *ev = (TestEvent *) event;
    Tcl_Interp *interp = ev->interp;
    Tcl_Obj *command = ev->command;
    int result = Tcl_EvalObjEx(interp, command,
	    TCL_EVAL_GLOBAL | TCL_EVAL_DIRECT);
    int retval;

    if (result != TCL_OK) {
	Tcl_AddErrorInfo(interp,
		"    (command bound to \"testevent\" callback)");
	Tcl_BackgroundException(interp, TCL_ERROR);
	return 1;		/* Avoid looping on errors */
    }
    if (Tcl_GetBooleanFromObj(interp, Tcl_GetObjResult(interp),
	    &retval) != TCL_OK) {
	Tcl_AddErrorInfo(interp,
		"    (return value from \"testevent\" callback)");
	Tcl_BackgroundException(interp, TCL_ERROR);
	return 1;
    }
    if (retval) {
	Tcl_DecrRefCount(ev->tag);
	Tcl_DecrRefCount(ev->command);
    }

    return retval;
}

/*
 *----------------------------------------------------------------------
 *
 * TesteventDeleteProc --
 *
 *	Removes some set of events from the queue.
 *
 * This procedure is used as part of testing event queue management.
 *
 * Results:
 *	Returns 1 if a given event should be deleted, 0 otherwise.
 *
 * Side effects:
 *	None.
 *
 *----------------------------------------------------------------------
 */

static int
TesteventDeleteProc(
    Tcl_Event *event,		/* Event to examine */
    void *clientData)	/* Tcl_Obj containing the name of the event(s)
				 * to remove */
{
    TestEvent *ev;		/* Event to examine */
    const char *evNameStr;
    Tcl_Obj *targetName;	/* Name of the event(s) to delete */
    const char *targetNameStr;

    if (event->proc != TesteventProc) {
	return 0;
    }
    targetName = (Tcl_Obj *) clientData;
    targetNameStr = (char *) Tcl_GetString(targetName);
    ev = (TestEvent *) event;
    evNameStr = Tcl_GetString(ev->tag);
    if (strcmp(evNameStr, targetNameStr) == 0) {
	Tcl_DecrRefCount(ev->tag);
	Tcl_DecrRefCount(ev->command);
	return 1;
    } else {
	return 0;
    }
}

/*
 *----------------------------------------------------------------------
 *
 * TestexithandlerCmd --
 *
 *	This procedure implements the "testexithandler" command. It is
 *	used to test Tcl_CreateExitHandler and Tcl_DeleteExitHandler.
 *
 * Results:
 *	A standard Tcl result.
 *
 * Side effects:
 *	None.
 *
 *----------------------------------------------------------------------
 */

static int
TestexithandlerCmd(
    TCL_UNUSED(ClientData),
    Tcl_Interp *interp,		/* Current interpreter. */
    int argc,			/* Number of arguments. */
    const char **argv)		/* Argument strings. */
{
    int value;

    if (argc != 3) {
	Tcl_AppendResult(interp, "wrong # arguments: should be \"", argv[0],
		" create|delete value\"", NULL);
	return TCL_ERROR;
    }
    if (Tcl_GetInt(interp, argv[2], &value) != TCL_OK) {
	return TCL_ERROR;
    }
    if (strcmp(argv[1], "create") == 0) {
	Tcl_CreateExitHandler((value & 1) ? ExitProcOdd : ExitProcEven,
		INT2PTR(value));
    } else if (strcmp(argv[1], "delete") == 0) {
	Tcl_DeleteExitHandler((value & 1) ? ExitProcOdd : ExitProcEven,
		INT2PTR(value));
    } else {
	Tcl_AppendResult(interp, "bad option \"", argv[1],
		"\": must be create or delete", NULL);
	return TCL_ERROR;
    }
    return TCL_OK;
}

static void
ExitProcOdd(
    void *clientData)	/* Integer value to print. */
{
    char buf[16 + TCL_INTEGER_SPACE];
    int len;

    sprintf(buf, "odd %d\n", (int)PTR2INT(clientData));
    len = strlen(buf);
    if (len != (int) write(1, buf, len)) {
	Tcl_Panic("ExitProcOdd: unable to write to stdout");
    }
}

static void
ExitProcEven(
    void *clientData)	/* Integer value to print. */
{
    char buf[16 + TCL_INTEGER_SPACE];
    int len;

    sprintf(buf, "even %d\n", (int)PTR2INT(clientData));
    len = strlen(buf);
    if (len != (int) write(1, buf, len)) {
	Tcl_Panic("ExitProcEven: unable to write to stdout");
    }
}

/*
 *----------------------------------------------------------------------
 *
 * TestexprlongCmd --
 *
 *	This procedure verifies that Tcl_ExprLong does not modify the
 *	interpreter result if there is no error.
 *
 * Results:
 *	A standard Tcl result.
 *
 * Side effects:
 *	None.
 *
 *----------------------------------------------------------------------
 */

static int
TestexprlongCmd(
    TCL_UNUSED(ClientData),
    Tcl_Interp *interp,		/* Current interpreter. */
    int argc,			/* Number of arguments. */
    const char **argv)		/* Argument strings. */
{
    long exprResult;
    char buf[4 + TCL_INTEGER_SPACE];
    int result;

    if (argc != 2) {
	Tcl_AppendResult(interp, "wrong # arguments: should be \"", argv[0],
		" expression\"", NULL);
	return TCL_ERROR;
    }
    Tcl_AppendResult(interp, "This is a result", NULL);
    result = Tcl_ExprLong(interp, argv[1], &exprResult);
    if (result != TCL_OK) {
	return result;
    }
    sprintf(buf, ": %ld", exprResult);
    Tcl_AppendResult(interp, buf, NULL);
    return TCL_OK;
}

/*
 *----------------------------------------------------------------------
 *
 * TestexprlongobjCmd --
 *
 *	This procedure verifies that Tcl_ExprLongObj does not modify the
 *	interpreter result if there is no error.
 *
 * Results:
 *	A standard Tcl result.
 *
 * Side effects:
 *	None.
 *
 *----------------------------------------------------------------------
 */

static int
TestexprlongobjCmd(
    TCL_UNUSED(ClientData),
    Tcl_Interp *interp,		/* Current interpreter. */
    int objc,			/* Number of arguments. */
    Tcl_Obj *const *objv)	/* Argument objects. */
{
    long exprResult;
    char buf[4 + TCL_INTEGER_SPACE];
    int result;

    if (objc != 2) {
	Tcl_WrongNumArgs(interp, 1, objv, "expression");
	return TCL_ERROR;
    }
    Tcl_AppendResult(interp, "This is a result", NULL);
    result = Tcl_ExprLongObj(interp, objv[1], &exprResult);
    if (result != TCL_OK) {
	return result;
    }
    sprintf(buf, ": %ld", exprResult);
    Tcl_AppendResult(interp, buf, NULL);
    return TCL_OK;
}

/*
 *----------------------------------------------------------------------
 *
 * TestexprdoubleCmd --
 *
 *	This procedure verifies that Tcl_ExprDouble does not modify the
 *	interpreter result if there is no error.
 *
 * Results:
 *	A standard Tcl result.
 *
 * Side effects:
 *	None.
 *
 *----------------------------------------------------------------------
 */

static int
TestexprdoubleCmd(
    TCL_UNUSED(ClientData),
    Tcl_Interp *interp,		/* Current interpreter. */
    int argc,			/* Number of arguments. */
    const char **argv)		/* Argument strings. */
{
    double exprResult;
    char buf[4 + TCL_DOUBLE_SPACE];
    int result;

    if (argc != 2) {
	Tcl_AppendResult(interp, "wrong # arguments: should be \"", argv[0],
		" expression\"", NULL);
	return TCL_ERROR;
    }
    Tcl_AppendResult(interp, "This is a result", NULL);
    result = Tcl_ExprDouble(interp, argv[1], &exprResult);
    if (result != TCL_OK) {
	return result;
    }
    strcpy(buf, ": ");
    Tcl_PrintDouble(interp, exprResult, buf+2);
    Tcl_AppendResult(interp, buf, NULL);
    return TCL_OK;
}

/*
 *----------------------------------------------------------------------
 *
 * TestexprdoubleobjCmd --
 *
 *	This procedure verifies that Tcl_ExprLongObj does not modify the
 *	interpreter result if there is no error.
 *
 * Results:
 *	A standard Tcl result.
 *
 * Side effects:
 *	None.
 *
 *----------------------------------------------------------------------
 */

static int
TestexprdoubleobjCmd(
    TCL_UNUSED(ClientData),
    Tcl_Interp *interp,		/* Current interpreter. */
    int objc,			/* Number of arguments. */
    Tcl_Obj *const *objv)	/* Argument objects. */
{
    double exprResult;
    char buf[4 + TCL_DOUBLE_SPACE];
    int result;

    if (objc != 2) {
	Tcl_WrongNumArgs(interp, 1, objv, "expression");
	return TCL_ERROR;
    }
    Tcl_AppendResult(interp, "This is a result", NULL);
    result = Tcl_ExprDoubleObj(interp, objv[1], &exprResult);
    if (result != TCL_OK) {
	return result;
    }
    strcpy(buf, ": ");
    Tcl_PrintDouble(interp, exprResult, buf+2);
    Tcl_AppendResult(interp, buf, NULL);
    return TCL_OK;
}

/*
 *----------------------------------------------------------------------
 *
 * TestexprstringCmd --
 *
 *	This procedure tests the basic operation of Tcl_ExprString.
 *
 * Results:
 *	A standard Tcl result.
 *
 * Side effects:
 *	None.
 *
 *----------------------------------------------------------------------
 */

static int
TestexprstringCmd(
    TCL_UNUSED(ClientData),
    Tcl_Interp *interp,		/* Current interpreter. */
    int argc,			/* Number of arguments. */
    const char **argv)		/* Argument strings. */
{
    if (argc != 2) {
	Tcl_AppendResult(interp, "wrong # arguments: should be \"", argv[0],
		" expression\"", NULL);
	return TCL_ERROR;
    }
    return Tcl_ExprString(interp, argv[1]);
}

/*
 *----------------------------------------------------------------------
 *
 * TestfilelinkCmd --
 *
 *	This procedure implements the "testfilelink" command.  It is used to
 *	test the effects of creating and manipulating filesystem links in Tcl.
 *
 * Results:
 *	A standard Tcl result.
 *
 * Side effects:
 *	May create a link on disk.
 *
 *----------------------------------------------------------------------
 */

static int
TestfilelinkCmd(
    TCL_UNUSED(ClientData),
    Tcl_Interp *interp,		/* Current interpreter. */
    int objc,			/* Number of arguments. */
    Tcl_Obj *const objv[])	/* The argument objects. */
{
    Tcl_Obj *contents;

    if (objc < 2 || objc > 3) {
	Tcl_WrongNumArgs(interp, 1, objv, "source ?target?");
	return TCL_ERROR;
    }

    if (Tcl_FSConvertToPathType(interp, objv[1]) != TCL_OK) {
	return TCL_ERROR;
    }

    if (objc == 3) {
	/* Create link from source to target */
	contents = Tcl_FSLink(objv[1], objv[2],
		TCL_CREATE_SYMBOLIC_LINK|TCL_CREATE_HARD_LINK);
	if (contents == NULL) {
	    Tcl_AppendResult(interp, "could not create link from \"",
		    Tcl_GetString(objv[1]), "\" to \"",
		    Tcl_GetString(objv[2]), "\": ",
		    Tcl_PosixError(interp), NULL);
	    return TCL_ERROR;
	}
    } else {
	/* Read link */
	contents = Tcl_FSLink(objv[1], NULL, 0);
	if (contents == NULL) {
	    Tcl_AppendResult(interp, "could not read link \"",
		    Tcl_GetString(objv[1]), "\": ",
		    Tcl_PosixError(interp), NULL);
	    return TCL_ERROR;
	}
    }
    Tcl_SetObjResult(interp, contents);
    if (objc == 2) {
	/*
	 * If we are creating a link, this will actually just
	 * be objv[3], and we don't own it
	 */
	Tcl_DecrRefCount(contents);
    }
    return TCL_OK;
}

/*
 *----------------------------------------------------------------------
 *
 * TestgetassocdataCmd --
 *
 *	This procedure implements the "testgetassocdata" command. It is
 *	used to test Tcl_GetAssocData.
 *
 * Results:
 *	A standard Tcl result.
 *
 * Side effects:
 *	None.
 *
 *----------------------------------------------------------------------
 */

static int
TestgetassocdataCmd(
    TCL_UNUSED(ClientData),
    Tcl_Interp *interp,		/* Current interpreter. */
    int argc,			/* Number of arguments. */
    const char **argv)		/* Argument strings. */
{
    char *res;

    if (argc != 2) {
	Tcl_AppendResult(interp, "wrong # arguments: should be \"", argv[0],
		" data_key\"", NULL);
	return TCL_ERROR;
    }
    res = (char *) Tcl_GetAssocData(interp, argv[1], NULL);
    if (res != NULL) {
	Tcl_AppendResult(interp, res, NULL);
    }
    return TCL_OK;
}

/*
 *----------------------------------------------------------------------
 *
 * TestgetplatformCmd --
 *
 *	This procedure implements the "testgetplatform" command. It is
 *	used to retrievel the value of the tclPlatform global variable.
 *
 * Results:
 *	A standard Tcl result.
 *
 * Side effects:
 *	None.
 *
 *----------------------------------------------------------------------
 */

static int
TestgetplatformCmd(
    TCL_UNUSED(ClientData),
    Tcl_Interp *interp,		/* Current interpreter. */
    int argc,			/* Number of arguments. */
    const char **argv)		/* Argument strings. */
{
    static const char *const platformStrings[] = { "unix", "mac", "windows" };
    TclPlatformType *platform;

    platform = TclGetPlatform();

    if (argc != 1) {
	Tcl_AppendResult(interp, "wrong # arguments: should be \"", argv[0],
		NULL);
	return TCL_ERROR;
    }

    Tcl_AppendResult(interp, platformStrings[*platform], NULL);
    return TCL_OK;
}

/*
 *----------------------------------------------------------------------
 *
 * TestinterpdeleteCmd --
 *
 *	This procedure tests the code in tclInterp.c that deals with
 *	interpreter deletion. It deletes a user-specified interpreter
 *	from the hierarchy, and subsequent code checks integrity.
 *
 * Results:
 *	A standard Tcl result.
 *
 * Side effects:
 *	Deletes one or more interpreters.
 *
 *----------------------------------------------------------------------
 */

	/* ARGSUSED */
static int
TestinterpdeleteCmd(
    TCL_UNUSED(ClientData),
    Tcl_Interp *interp,		/* Current interpreter. */
    int argc,			/* Number of arguments. */
    const char **argv)		/* Argument strings. */
{
    Tcl_Interp *slaveToDelete;

    if (argc != 2) {
	Tcl_AppendResult(interp, "wrong # args: should be \"", argv[0],
		" path\"", NULL);
	return TCL_ERROR;
    }
    slaveToDelete = Tcl_GetSlave(interp, argv[1]);
    if (slaveToDelete == NULL) {
	return TCL_ERROR;
    }
    Tcl_DeleteInterp(slaveToDelete);
    return TCL_OK;
}

/*
 *----------------------------------------------------------------------
 *
 * TestlinkCmd --
 *
 *	This procedure implements the "testlink" command.  It is used
 *	to test Tcl_LinkVar and related library procedures.
 *
 * Results:
 *	A standard Tcl result.
 *
 * Side effects:
 *	Creates and deletes various variable links, plus returns
 *	values of the linked variables.
 *
 *----------------------------------------------------------------------
 */

	/* ARGSUSED */
static int
TestlinkCmd(
    TCL_UNUSED(ClientData),
    Tcl_Interp *interp,		/* Current interpreter. */
    int argc,			/* Number of arguments. */
    const char **argv)		/* Argument strings. */
{
    static int intVar = 43;
    static int boolVar = 4;
    static double realVar = 1.23;
    static Tcl_WideInt wideVar = 79;
    static char *stringVar = NULL;
    static char charVar = '@';
    static unsigned char ucharVar = 130;
    static short shortVar = 3000;
    static unsigned short ushortVar = 60000;
    static unsigned int uintVar = 0xbeeffeed;
    static long longVar = 123456789L;
    static unsigned long ulongVar = 3456789012UL;
    static float floatVar = 4.5;
    static Tcl_WideUInt uwideVar = 123;
    static int created = 0;
    char buffer[2*TCL_DOUBLE_SPACE];
    int writable, flag;
    Tcl_Obj *tmp;

    if (argc < 2) {
	Tcl_AppendResult(interp, "wrong # args: should be \"", argv[0],
		" option ?arg arg arg arg arg arg arg arg arg arg arg arg"
		" arg arg?\"", NULL);
	return TCL_ERROR;
    }
    if (strcmp(argv[1], "create") == 0) {
	if (argc != 16) {
	    Tcl_AppendResult(interp, "wrong # args: should be \"",
		argv[0], " ", argv[1],
		" intRO realRO boolRO stringRO wideRO charRO ucharRO shortRO"
		" ushortRO uintRO longRO ulongRO floatRO uwideRO\"", NULL);
	    return TCL_ERROR;
	}
	if (created) {
	    Tcl_UnlinkVar(interp, "int");
	    Tcl_UnlinkVar(interp, "real");
	    Tcl_UnlinkVar(interp, "bool");
	    Tcl_UnlinkVar(interp, "string");
	    Tcl_UnlinkVar(interp, "wide");
	    Tcl_UnlinkVar(interp, "char");
	    Tcl_UnlinkVar(interp, "uchar");
	    Tcl_UnlinkVar(interp, "short");
	    Tcl_UnlinkVar(interp, "ushort");
	    Tcl_UnlinkVar(interp, "uint");
	    Tcl_UnlinkVar(interp, "long");
	    Tcl_UnlinkVar(interp, "ulong");
	    Tcl_UnlinkVar(interp, "float");
	    Tcl_UnlinkVar(interp, "uwide");
	}
	created = 1;
	if (Tcl_GetBoolean(interp, argv[2], &writable) != TCL_OK) {
	    return TCL_ERROR;
	}
	flag = (writable != 0) ? 0 : TCL_LINK_READ_ONLY;
	if (Tcl_LinkVar(interp, "int", &intVar,
		TCL_LINK_INT | flag) != TCL_OK) {
	    return TCL_ERROR;
	}
	if (Tcl_GetBoolean(interp, argv[3], &writable) != TCL_OK) {
	    return TCL_ERROR;
	}
	flag = (writable != 0) ? 0 : TCL_LINK_READ_ONLY;
	if (Tcl_LinkVar(interp, "real", &realVar,
		TCL_LINK_DOUBLE | flag) != TCL_OK) {
	    return TCL_ERROR;
	}
	if (Tcl_GetBoolean(interp, argv[4], &writable) != TCL_OK) {
	    return TCL_ERROR;
	}
	flag = (writable != 0) ? 0 : TCL_LINK_READ_ONLY;
	if (Tcl_LinkVar(interp, "bool", &boolVar,
		TCL_LINK_BOOLEAN | flag) != TCL_OK) {
	    return TCL_ERROR;
	}
	if (Tcl_GetBoolean(interp, argv[5], &writable) != TCL_OK) {
	    return TCL_ERROR;
	}
	flag = (writable != 0) ? 0 : TCL_LINK_READ_ONLY;
	if (Tcl_LinkVar(interp, "string", &stringVar,
		TCL_LINK_STRING | flag) != TCL_OK) {
	    return TCL_ERROR;
	}
	if (Tcl_GetBoolean(interp, argv[6], &writable) != TCL_OK) {
	    return TCL_ERROR;
	}
	flag = (writable != 0) ? 0 : TCL_LINK_READ_ONLY;
	if (Tcl_LinkVar(interp, "wide", &wideVar,
			TCL_LINK_WIDE_INT | flag) != TCL_OK) {
	    return TCL_ERROR;
	}
	if (Tcl_GetBoolean(interp, argv[7], &writable) != TCL_OK) {
	    return TCL_ERROR;
	}
	flag = (writable != 0) ? 0 : TCL_LINK_READ_ONLY;
	if (Tcl_LinkVar(interp, "char", &charVar,
		TCL_LINK_CHAR | flag) != TCL_OK) {
	    return TCL_ERROR;
	}
	if (Tcl_GetBoolean(interp, argv[8], &writable) != TCL_OK) {
	    return TCL_ERROR;
	}
	flag = (writable != 0) ? 0 : TCL_LINK_READ_ONLY;
	if (Tcl_LinkVar(interp, "uchar", &ucharVar,
		TCL_LINK_UCHAR | flag) != TCL_OK) {
	    return TCL_ERROR;
	}
	if (Tcl_GetBoolean(interp, argv[9], &writable) != TCL_OK) {
	    return TCL_ERROR;
	}
	flag = (writable != 0) ? 0 : TCL_LINK_READ_ONLY;
	if (Tcl_LinkVar(interp, "short", &shortVar,
		TCL_LINK_SHORT | flag) != TCL_OK) {
	    return TCL_ERROR;
	}
	if (Tcl_GetBoolean(interp, argv[10], &writable) != TCL_OK) {
	    return TCL_ERROR;
	}
	flag = (writable != 0) ? 0 : TCL_LINK_READ_ONLY;
	if (Tcl_LinkVar(interp, "ushort", &ushortVar,
		TCL_LINK_USHORT | flag) != TCL_OK) {
	    return TCL_ERROR;
	}
	if (Tcl_GetBoolean(interp, argv[11], &writable) != TCL_OK) {
	    return TCL_ERROR;
	}
	flag = (writable != 0) ? 0 : TCL_LINK_READ_ONLY;
	if (Tcl_LinkVar(interp, "uint", &uintVar,
		TCL_LINK_UINT | flag) != TCL_OK) {
	    return TCL_ERROR;
	}
	if (Tcl_GetBoolean(interp, argv[12], &writable) != TCL_OK) {
	    return TCL_ERROR;
	}
	flag = (writable != 0) ? 0 : TCL_LINK_READ_ONLY;
	if (Tcl_LinkVar(interp, "long", &longVar,
		TCL_LINK_LONG | flag) != TCL_OK) {
	    return TCL_ERROR;
	}
	if (Tcl_GetBoolean(interp, argv[13], &writable) != TCL_OK) {
	    return TCL_ERROR;
	}
	flag = (writable != 0) ? 0 : TCL_LINK_READ_ONLY;
	if (Tcl_LinkVar(interp, "ulong", &ulongVar,
		TCL_LINK_ULONG | flag) != TCL_OK) {
	    return TCL_ERROR;
	}
	if (Tcl_GetBoolean(interp, argv[14], &writable) != TCL_OK) {
	    return TCL_ERROR;
	}
	flag = (writable != 0) ? 0 : TCL_LINK_READ_ONLY;
	if (Tcl_LinkVar(interp, "float", &floatVar,
		TCL_LINK_FLOAT | flag) != TCL_OK) {
	    return TCL_ERROR;
	}
	if (Tcl_GetBoolean(interp, argv[15], &writable) != TCL_OK) {
	    return TCL_ERROR;
	}
	flag = (writable != 0) ? 0 : TCL_LINK_READ_ONLY;
	if (Tcl_LinkVar(interp, "uwide", &uwideVar,
		TCL_LINK_WIDE_UINT | flag) != TCL_OK) {
	    return TCL_ERROR;
	}

    } else if (strcmp(argv[1], "delete") == 0) {
	Tcl_UnlinkVar(interp, "int");
	Tcl_UnlinkVar(interp, "real");
	Tcl_UnlinkVar(interp, "bool");
	Tcl_UnlinkVar(interp, "string");
	Tcl_UnlinkVar(interp, "wide");
	Tcl_UnlinkVar(interp, "char");
	Tcl_UnlinkVar(interp, "uchar");
	Tcl_UnlinkVar(interp, "short");
	Tcl_UnlinkVar(interp, "ushort");
	Tcl_UnlinkVar(interp, "uint");
	Tcl_UnlinkVar(interp, "long");
	Tcl_UnlinkVar(interp, "ulong");
	Tcl_UnlinkVar(interp, "float");
	Tcl_UnlinkVar(interp, "uwide");
	created = 0;
    } else if (strcmp(argv[1], "get") == 0) {
	TclFormatInt(buffer, intVar);
	Tcl_AppendElement(interp, buffer);
	Tcl_PrintDouble(NULL, realVar, buffer);
	Tcl_AppendElement(interp, buffer);
	TclFormatInt(buffer, boolVar);
	Tcl_AppendElement(interp, buffer);
	Tcl_AppendElement(interp, (stringVar == NULL) ? "-" : stringVar);
	/*
	 * Wide ints only have an object-based interface.
	 */
	tmp = Tcl_NewWideIntObj(wideVar);
	Tcl_AppendElement(interp, Tcl_GetString(tmp));
	Tcl_DecrRefCount(tmp);
	TclFormatInt(buffer, (int) charVar);
	Tcl_AppendElement(interp, buffer);
	TclFormatInt(buffer, (int) ucharVar);
	Tcl_AppendElement(interp, buffer);
	TclFormatInt(buffer, (int) shortVar);
	Tcl_AppendElement(interp, buffer);
	TclFormatInt(buffer, (int) ushortVar);
	Tcl_AppendElement(interp, buffer);
	TclFormatInt(buffer, (int) uintVar);
	Tcl_AppendElement(interp, buffer);
	tmp = Tcl_NewWideIntObj(longVar);
	Tcl_AppendElement(interp, Tcl_GetString(tmp));
	Tcl_DecrRefCount(tmp);
	tmp = Tcl_NewWideIntObj((long)ulongVar);
	Tcl_AppendElement(interp, Tcl_GetString(tmp));
	Tcl_DecrRefCount(tmp);
	Tcl_PrintDouble(NULL, (double)floatVar, buffer);
	Tcl_AppendElement(interp, buffer);
	tmp = Tcl_NewWideIntObj((Tcl_WideInt)uwideVar);
	Tcl_AppendElement(interp, Tcl_GetString(tmp));
	Tcl_DecrRefCount(tmp);
    } else if (strcmp(argv[1], "set") == 0) {
	int v;

	if (argc != 16) {
	    Tcl_AppendResult(interp, "wrong # args: should be \"",
		    argv[0], " ", argv[1],
		    " intValue realValue boolValue stringValue wideValue"
		    " charValue ucharValue shortValue ushortValue uintValue"
		    " longValue ulongValue floatValue uwideValue\"", NULL);
	    return TCL_ERROR;
	}
	if (argv[2][0] != 0) {
	    if (Tcl_GetInt(interp, argv[2], &intVar) != TCL_OK) {
		return TCL_ERROR;
	    }
	}
	if (argv[3][0] != 0) {
	    if (Tcl_GetDouble(interp, argv[3], &realVar) != TCL_OK) {
		return TCL_ERROR;
	    }
	}
	if (argv[4][0] != 0) {
	    if (Tcl_GetInt(interp, argv[4], &boolVar) != TCL_OK) {
		return TCL_ERROR;
	    }
	}
	if (argv[5][0] != 0) {
	    if (stringVar != NULL) {
		Tcl_Free(stringVar);
	    }
	    if (strcmp(argv[5], "-") == 0) {
		stringVar = NULL;
	    } else {
		stringVar = (char *)Tcl_Alloc(strlen(argv[5]) + 1);
		strcpy(stringVar, argv[5]);
	    }
	}
	if (argv[6][0] != 0) {
	    tmp = Tcl_NewStringObj(argv[6], -1);
	    if (Tcl_GetWideIntFromObj(interp, tmp, &wideVar) != TCL_OK) {
		Tcl_DecrRefCount(tmp);
		return TCL_ERROR;
	    }
	    Tcl_DecrRefCount(tmp);
	}
	if (argv[7][0]) {
	    if (Tcl_GetInt(interp, argv[7], &v) != TCL_OK) {
		return TCL_ERROR;
	    }
	    charVar = (char) v;
	}
	if (argv[8][0]) {
	    if (Tcl_GetInt(interp, argv[8], &v) != TCL_OK) {
		return TCL_ERROR;
	    }
	    ucharVar = (unsigned char) v;
	}
	if (argv[9][0]) {
	    if (Tcl_GetInt(interp, argv[9], &v) != TCL_OK) {
		return TCL_ERROR;
	    }
	    shortVar = (short) v;
	}
	if (argv[10][0]) {
	    if (Tcl_GetInt(interp, argv[10], &v) != TCL_OK) {
		return TCL_ERROR;
	    }
	    ushortVar = (unsigned short) v;
	}
	if (argv[11][0]) {
	    if (Tcl_GetInt(interp, argv[11], &v) != TCL_OK) {
		return TCL_ERROR;
	    }
	    uintVar = (unsigned int) v;
	}
	if (argv[12][0]) {
	    if (Tcl_GetInt(interp, argv[12], &v) != TCL_OK) {
		return TCL_ERROR;
	    }
	    longVar = (long) v;
	}
	if (argv[13][0]) {
	    if (Tcl_GetInt(interp, argv[13], &v) != TCL_OK) {
		return TCL_ERROR;
	    }
	    ulongVar = (unsigned long) v;
	}
	if (argv[14][0]) {
	    double d;
	    if (Tcl_GetDouble(interp, argv[14], &d) != TCL_OK) {
		return TCL_ERROR;
	    }
	    floatVar = (float) d;
	}
	if (argv[15][0]) {
	    Tcl_WideInt w;
	    tmp = Tcl_NewStringObj(argv[15], -1);
	    if (Tcl_GetWideIntFromObj(interp, tmp, &w) != TCL_OK) {
		Tcl_DecrRefCount(tmp);
		return TCL_ERROR;
	    }
	    Tcl_DecrRefCount(tmp);
	    uwideVar = (Tcl_WideUInt) w;
	}
    } else if (strcmp(argv[1], "update") == 0) {
	int v;

	if (argc != 16) {
	    Tcl_AppendResult(interp, "wrong # args: should be \"",
		    argv[0], " ", argv[1],
		    " intValue realValue boolValue stringValue wideValue"
		    " charValue ucharValue shortValue ushortValue uintValue"
		    " longValue ulongValue floatValue uwideValue\"", NULL);
	    return TCL_ERROR;
	}
	if (argv[2][0] != 0) {
	    if (Tcl_GetInt(interp, argv[2], &intVar) != TCL_OK) {
		return TCL_ERROR;
	    }
	    Tcl_UpdateLinkedVar(interp, "int");
	}
	if (argv[3][0] != 0) {
	    if (Tcl_GetDouble(interp, argv[3], &realVar) != TCL_OK) {
		return TCL_ERROR;
	    }
	    Tcl_UpdateLinkedVar(interp, "real");
	}
	if (argv[4][0] != 0) {
	    if (Tcl_GetInt(interp, argv[4], &boolVar) != TCL_OK) {
		return TCL_ERROR;
	    }
	    Tcl_UpdateLinkedVar(interp, "bool");
	}
	if (argv[5][0] != 0) {
	    if (stringVar != NULL) {
		Tcl_Free(stringVar);
	    }
	    if (strcmp(argv[5], "-") == 0) {
		stringVar = NULL;
	    } else {
		stringVar = (char *)Tcl_Alloc(strlen(argv[5]) + 1);
		strcpy(stringVar, argv[5]);
	    }
	    Tcl_UpdateLinkedVar(interp, "string");
	}
	if (argv[6][0] != 0) {
	    tmp = Tcl_NewStringObj(argv[6], -1);
	    if (Tcl_GetWideIntFromObj(interp, tmp, &wideVar) != TCL_OK) {
		Tcl_DecrRefCount(tmp);
		return TCL_ERROR;
	    }
	    Tcl_DecrRefCount(tmp);
	    Tcl_UpdateLinkedVar(interp, "wide");
	}
	if (argv[7][0]) {
	    if (Tcl_GetInt(interp, argv[7], &v) != TCL_OK) {
		return TCL_ERROR;
	    }
	    charVar = (char) v;
	    Tcl_UpdateLinkedVar(interp, "char");
	}
	if (argv[8][0]) {
	    if (Tcl_GetInt(interp, argv[8], &v) != TCL_OK) {
		return TCL_ERROR;
	    }
	    ucharVar = (unsigned char) v;
	    Tcl_UpdateLinkedVar(interp, "uchar");
	}
	if (argv[9][0]) {
	    if (Tcl_GetInt(interp, argv[9], &v) != TCL_OK) {
		return TCL_ERROR;
	    }
	    shortVar = (short) v;
	    Tcl_UpdateLinkedVar(interp, "short");
	}
	if (argv[10][0]) {
	    if (Tcl_GetInt(interp, argv[10], &v) != TCL_OK) {
		return TCL_ERROR;
	    }
	    ushortVar = (unsigned short) v;
	    Tcl_UpdateLinkedVar(interp, "ushort");
	}
	if (argv[11][0]) {
	    if (Tcl_GetInt(interp, argv[11], &v) != TCL_OK) {
		return TCL_ERROR;
	    }
	    uintVar = (unsigned int) v;
	    Tcl_UpdateLinkedVar(interp, "uint");
	}
	if (argv[12][0]) {
	    if (Tcl_GetInt(interp, argv[12], &v) != TCL_OK) {
		return TCL_ERROR;
	    }
	    longVar = (long) v;
	    Tcl_UpdateLinkedVar(interp, "long");
	}
	if (argv[13][0]) {
	    if (Tcl_GetInt(interp, argv[13], &v) != TCL_OK) {
		return TCL_ERROR;
	    }
	    ulongVar = (unsigned long) v;
	    Tcl_UpdateLinkedVar(interp, "ulong");
	}
	if (argv[14][0]) {
	    double d;
	    if (Tcl_GetDouble(interp, argv[14], &d) != TCL_OK) {
		return TCL_ERROR;
	    }
	    floatVar = (float) d;
	    Tcl_UpdateLinkedVar(interp, "float");
	}
	if (argv[15][0]) {
	    Tcl_WideInt w;
	    tmp = Tcl_NewStringObj(argv[15], -1);
	    if (Tcl_GetWideIntFromObj(interp, tmp, &w) != TCL_OK) {
		Tcl_DecrRefCount(tmp);
		return TCL_ERROR;
	    }
	    Tcl_DecrRefCount(tmp);
	    uwideVar = (Tcl_WideUInt) w;
	    Tcl_UpdateLinkedVar(interp, "uwide");
	}
    } else {
	Tcl_AppendResult(interp, "bad option \"", argv[1],
		"\": should be create, delete, get, set, or update", NULL);
	return TCL_ERROR;
    }
    return TCL_OK;
}

/*
 *----------------------------------------------------------------------
 *
 * TestlinkarrayCmd --
 *
 *      This function is invoked to process the "testlinkarray" Tcl command.
 *      It is used to test the 'Tcl_LinkArray' function.
 *
 * Results:
 *      A standard Tcl result.
 *
 * Side effects:
 *	Creates, deletes, and invokes variable links.
 *
 *----------------------------------------------------------------------
 */

static int
TestlinkarrayCmd(
    TCL_UNUSED(ClientData),
    Tcl_Interp *interp,         /* Current interpreter. */
    int objc,                   /* Number of arguments. */
    Tcl_Obj *const objv[])      /* Argument objects. */
{
    static const char *LinkOption[] = {
        "update", "remove", "create", NULL
    };
    enum LinkOption { LINK_UPDATE, LINK_REMOVE, LINK_CREATE };
    static const char *LinkType[] = {
	"char", "uchar", "short", "ushort", "int", "uint", "long", "ulong",
	"wide", "uwide", "float", "double", "string", "char*", "binary", NULL
    };
    /* all values after TCL_LINK_CHARS_ARRAY are used as arrays (see below) */
    static int LinkTypes[] = {
	TCL_LINK_CHAR, TCL_LINK_UCHAR,
	TCL_LINK_SHORT, TCL_LINK_USHORT, TCL_LINK_INT, TCL_LINK_UINT,
	TCL_LINK_LONG, TCL_LINK_ULONG, TCL_LINK_WIDE_INT, TCL_LINK_WIDE_UINT,
	TCL_LINK_FLOAT, TCL_LINK_DOUBLE, TCL_LINK_STRING, TCL_LINK_CHARS,
	TCL_LINK_BINARY
    };
    int optionIndex, typeIndex, readonly, i, size, length;
    char *name, *arg;
    Tcl_WideInt addr;

    if (objc < 2) {
	Tcl_WrongNumArgs(interp, 1, objv, "option args");
	return TCL_ERROR;
    }
    if (Tcl_GetIndexFromObj(interp, objv[1], LinkOption, "option", 0,
	    &optionIndex) != TCL_OK) {
	return TCL_ERROR;
    }
    switch ((enum LinkOption) optionIndex) {
    case LINK_UPDATE:
	for (i=2; i<objc; i++) {
	    Tcl_UpdateLinkedVar(interp, Tcl_GetString(objv[i]));
	}
	return TCL_OK;
    case LINK_REMOVE:
	for (i=2; i<objc; i++) {
	    Tcl_UnlinkVar(interp, Tcl_GetString(objv[i]));
	}
	return TCL_OK;
    case LINK_CREATE:
	if (objc < 4) {
	    goto wrongArgs;
	}
	readonly = 0;
	i = 2;

	/*
	 * test on switch -r...
	 */

	arg = Tcl_GetStringFromObj(objv[i], &length);
	if (length < 2) {
	    goto wrongArgs;
	}
	if (arg[0] == '-') {
	    if (arg[1] != 'r') {
		goto wrongArgs;
	    }
	    readonly = TCL_LINK_READ_ONLY;
	    i++;
	}
	if (Tcl_GetIndexFromObj(interp, objv[i++], LinkType, "type", 0,
 		&typeIndex) != TCL_OK) {
	    return TCL_ERROR;
	}
	if (Tcl_GetIntFromObj(interp, objv[i++], &size) == TCL_ERROR) {
	    Tcl_SetObjResult(interp, Tcl_NewStringObj("wrong size value", -1));
	    return TCL_ERROR;
	}
	name = Tcl_GetString(objv[i++]);

	/*
	 * If no address is given request one in the underlying function
	 */

	if (i < objc) {
	    if (Tcl_GetWideIntFromObj(interp, objv[i], &addr) == TCL_ERROR) {
 		Tcl_SetObjResult(interp, Tcl_NewStringObj(
			"wrong address value", -1));
		return TCL_ERROR;
	    }
	} else {
	    addr = 0;
	}
	return Tcl_LinkArray(interp, name, INT2PTR(addr),
		LinkTypes[typeIndex] | readonly, size);
    }
    return TCL_OK;

  wrongArgs:
    Tcl_WrongNumArgs(interp, 2, objv, "?-readonly? type size name ?address?");
    return TCL_ERROR;
}

/*
 *----------------------------------------------------------------------
 *
 * TestlocaleCmd --
 *
 *	This procedure implements the "testlocale" command.  It is used
 *	to test the effects of setting different locales in Tcl.
 *
 * Results:
 *	A standard Tcl result.
 *
 * Side effects:
 *	Modifies the current C locale.
 *
 *----------------------------------------------------------------------
 */

static int
TestlocaleCmd(
    TCL_UNUSED(ClientData),
    Tcl_Interp *interp,		/* Current interpreter. */
    int objc,			/* Number of arguments. */
    Tcl_Obj *const objv[])	/* The argument objects. */
{
    int index;
    const char *locale;
    static const char *const optionStrings[] = {
	"ctype", "numeric", "time", "collate", "monetary",
	"all",	NULL
    };
    static const int lcTypes[] = {
	LC_CTYPE, LC_NUMERIC, LC_TIME, LC_COLLATE, LC_MONETARY,
	LC_ALL
    };

    /*
     * LC_CTYPE, etc. correspond to the indices for the strings.
     */

    if (objc < 2 || objc > 3) {
	Tcl_WrongNumArgs(interp, 1, objv, "category ?locale?");
	return TCL_ERROR;
    }

    if (Tcl_GetIndexFromObj(interp, objv[1], optionStrings, "option", 0,
	    &index) != TCL_OK) {
	return TCL_ERROR;
    }

    if (objc == 3) {
	locale = Tcl_GetString(objv[2]);
    } else {
	locale = NULL;
    }
    locale = setlocale(lcTypes[index], locale);
    if (locale) {
	Tcl_SetStringObj(Tcl_GetObjResult(interp), locale, -1);
    }
    return TCL_OK;
}

/*
 *----------------------------------------------------------------------
 *
 * CleanupTestSetassocdataTests --
 *
 *	This function is called when an interpreter is deleted to clean
 *	up any data left over from running the testsetassocdata command.
 *
 * Results:
 *	None.
 *
 * Side effects:
 *	Releases storage.
 *
 *----------------------------------------------------------------------
 */
	/* ARGSUSED */
static void
CleanupTestSetassocdataTests(
    void *clientData,	/* Data to be released. */
    TCL_UNUSED(Tcl_Interp *))
{
    Tcl_Free(clientData);
}

/*
 *----------------------------------------------------------------------
 *
 * TestmsbObjCmd --
 *
 *	This procedure implements the "testmsb" command.  It is
 *	used for testing the TclMSB() routine.
 *
 * Results:
 *	A standard Tcl result.
 *
 * Side effects:
 *	None.
 *
 *----------------------------------------------------------------------
 */

static int
TestmsbObjCmd(
    ClientData clientData,	/* Not used. */
    Tcl_Interp *interp,		/* Current interpreter. */
    int objc,			/* Number of arguments. */
    Tcl_Obj *const objv[])	/* The argument objects. */
{
    Tcl_WideInt w = 0;

    if (objc != 2) {
	Tcl_WrongNumArgs(interp, 1, objv, "integer");
	return TCL_ERROR;
    }
    if (sizeof(Tcl_WideUInt) <= sizeof(size_t)) {
	if (TCL_OK != Tcl_GetWideIntFromObj(interp, objv[1], &w)) {
	    return TCL_ERROR;
	}
	Tcl_SetObjResult(interp, Tcl_NewIntObj(TclMSB(w)));
    } else {
	int i;
	if (TCL_OK != Tcl_GetIntFromObj(interp, objv[1], &i)) {
	    return TCL_ERROR;
	}
	Tcl_SetObjResult(interp, Tcl_NewIntObj(TclMSB(i)));
    }
    return TCL_OK;

    (void)clientData;
}

/*
 *----------------------------------------------------------------------
 *
 * TestparserObjCmd --
 *
 *	This procedure implements the "testparser" command.  It is
 *	used for testing the new Tcl script parser in Tcl 8.1.
 *
 * Results:
 *	A standard Tcl result.
 *
 * Side effects:
 *	None.
 *
 *----------------------------------------------------------------------
 */

static int
TestparserObjCmd(
    TCL_UNUSED(ClientData),
    Tcl_Interp *interp,		/* Current interpreter. */
    int objc,			/* Number of arguments. */
    Tcl_Obj *const objv[])	/* The argument objects. */
{
    const char *script;
    int length, dummy;
    Tcl_Parse parse;

    if (objc != 3) {
	Tcl_WrongNumArgs(interp, 1, objv, "script length");
	return TCL_ERROR;
    }
    script = Tcl_GetStringFromObj(objv[1], &dummy);
    if (Tcl_GetIntFromObj(interp, objv[2], &length)) {
	return TCL_ERROR;
    }
    if (length == 0) {
	length = dummy;
    }
    if (Tcl_ParseCommand(interp, script, length, 0, &parse) != TCL_OK) {
	Tcl_AddErrorInfo(interp, "\n    (remainder of script: \"");
	Tcl_AddErrorInfo(interp, parse.term);
	Tcl_AddErrorInfo(interp, "\")");
	return TCL_ERROR;
    }

    /*
     * The parse completed successfully.  Just print out the contents
     * of the parse structure into the interpreter's result.
     */

    PrintParse(interp, &parse);
    Tcl_FreeParse(&parse);
    return TCL_OK;
}

/*
 *----------------------------------------------------------------------
 *
 * TestexprparserObjCmd --
 *
 *	This procedure implements the "testexprparser" command.  It is
 *	used for testing the new Tcl expression parser in Tcl 8.1.
 *
 * Results:
 *	A standard Tcl result.
 *
 * Side effects:
 *	None.
 *
 *----------------------------------------------------------------------
 */

static int
TestexprparserObjCmd(
    TCL_UNUSED(ClientData),
    Tcl_Interp *interp,		/* Current interpreter. */
    int objc,			/* Number of arguments. */
    Tcl_Obj *const objv[])	/* The argument objects. */
{
    const char *script;
    int length, dummy;
    Tcl_Parse parse;

    if (objc != 3) {
	Tcl_WrongNumArgs(interp, 1, objv, "expr length");
	return TCL_ERROR;
    }
    script = Tcl_GetStringFromObj(objv[1], &dummy);
    if (Tcl_GetIntFromObj(interp, objv[2], &length)) {
	return TCL_ERROR;
    }
    if (length == 0) {
	length = dummy;
    }
    parse.commentStart = NULL;
    parse.commentSize = 0;
    parse.commandStart = NULL;
    parse.commandSize = 0;
    if (Tcl_ParseExpr(interp, script, length, &parse) != TCL_OK) {
	Tcl_AddErrorInfo(interp, "\n    (remainder of expr: \"");
	Tcl_AddErrorInfo(interp, parse.term);
	Tcl_AddErrorInfo(interp, "\")");
	return TCL_ERROR;
    }

    /*
     * The parse completed successfully.  Just print out the contents
     * of the parse structure into the interpreter's result.
     */

    PrintParse(interp, &parse);
    Tcl_FreeParse(&parse);
    return TCL_OK;
}

/*
 *----------------------------------------------------------------------
 *
 * PrintParse --
 *
 *	This procedure prints out the contents of a Tcl_Parse structure
 *	in the result of an interpreter.
 *
 * Results:
 *	Interp's result is set to a prettily formatted version of the
 *	contents of parsePtr.
 *
 * Side effects:
 *	None.
 *
 *----------------------------------------------------------------------
 */

static void
PrintParse(
    Tcl_Interp *interp,		/* Interpreter whose result is to be set to
				 * the contents of a parse structure. */
    Tcl_Parse *parsePtr)	/* Parse structure to print out. */
{
    Tcl_Obj *objPtr;
    const char *typeString;
    Tcl_Token *tokenPtr;
    int i;

    objPtr = Tcl_GetObjResult(interp);
    if (parsePtr->commentSize > 0) {
	Tcl_ListObjAppendElement(NULL, objPtr,
		Tcl_NewStringObj(parsePtr->commentStart,
			parsePtr->commentSize));
    } else {
	Tcl_ListObjAppendElement(NULL, objPtr, Tcl_NewStringObj("-", 1));
    }
    Tcl_ListObjAppendElement(NULL, objPtr,
	    Tcl_NewStringObj(parsePtr->commandStart, parsePtr->commandSize));
    Tcl_ListObjAppendElement(NULL, objPtr,
	    Tcl_NewIntObj(parsePtr->numWords));
    for (i = 0; i < parsePtr->numTokens; i++) {
	tokenPtr = &parsePtr->tokenPtr[i];
	switch (tokenPtr->type) {
	case TCL_TOKEN_EXPAND_WORD:
	    typeString = "expand";
	    break;
	case TCL_TOKEN_WORD:
	    typeString = "word";
	    break;
	case TCL_TOKEN_SIMPLE_WORD:
	    typeString = "simple";
	    break;
	case TCL_TOKEN_TEXT:
	    typeString = "text";
	    break;
	case TCL_TOKEN_BS:
	    typeString = "backslash";
	    break;
	case TCL_TOKEN_COMMAND:
	    typeString = "command";
	    break;
	case TCL_TOKEN_VARIABLE:
	    typeString = "variable";
	    break;
	case TCL_TOKEN_SUB_EXPR:
	    typeString = "subexpr";
	    break;
	case TCL_TOKEN_OPERATOR:
	    typeString = "operator";
	    break;
	default:
	    typeString = "??";
	    break;
	}
	Tcl_ListObjAppendElement(NULL, objPtr,
		Tcl_NewStringObj(typeString, -1));
	Tcl_ListObjAppendElement(NULL, objPtr,
		Tcl_NewStringObj(tokenPtr->start, tokenPtr->size));
	Tcl_ListObjAppendElement(NULL, objPtr,
		Tcl_NewIntObj(tokenPtr->numComponents));
    }
    Tcl_ListObjAppendElement(NULL, objPtr,
	    Tcl_NewStringObj(parsePtr->commandStart + parsePtr->commandSize,
	    -1));
}

/*
 *----------------------------------------------------------------------
 *
 * TestparsevarObjCmd --
 *
 *	This procedure implements the "testparsevar" command.  It is
 *	used for testing Tcl_ParseVar.
 *
 * Results:
 *	A standard Tcl result.
 *
 * Side effects:
 *	None.
 *
 *----------------------------------------------------------------------
 */

static int
TestparsevarObjCmd(
    TCL_UNUSED(ClientData),
    Tcl_Interp *interp,		/* Current interpreter. */
    int objc,			/* Number of arguments. */
    Tcl_Obj *const objv[])	/* The argument objects. */
{
    const char *value, *name, *termPtr;

    if (objc != 2) {
	Tcl_WrongNumArgs(interp, 1, objv, "varName");
	return TCL_ERROR;
    }
    name = Tcl_GetString(objv[1]);
    value = Tcl_ParseVar(interp, name, &termPtr);
    if (value == NULL) {
	return TCL_ERROR;
    }

    Tcl_AppendElement(interp, value);
    Tcl_AppendElement(interp, termPtr);
    return TCL_OK;
}

/*
 *----------------------------------------------------------------------
 *
 * TestparsevarnameObjCmd --
 *
 *	This procedure implements the "testparsevarname" command.  It is
 *	used for testing the new Tcl script parser in Tcl 8.1.
 *
 * Results:
 *	A standard Tcl result.
 *
 * Side effects:
 *	None.
 *
 *----------------------------------------------------------------------
 */

static int
TestparsevarnameObjCmd(
    TCL_UNUSED(ClientData),
    Tcl_Interp *interp,		/* Current interpreter. */
    int objc,			/* Number of arguments. */
    Tcl_Obj *const objv[])	/* The argument objects. */
{
    const char *script;
    int append, length, dummy;
    Tcl_Parse parse;

    if (objc != 4) {
	Tcl_WrongNumArgs(interp, 1, objv, "script length append");
	return TCL_ERROR;
    }
    script = Tcl_GetStringFromObj(objv[1], &dummy);
    if (Tcl_GetIntFromObj(interp, objv[2], &length)) {
	return TCL_ERROR;
    }
    if (length == 0) {
	length = dummy;
    }
    if (Tcl_GetIntFromObj(interp, objv[3], &append)) {
	return TCL_ERROR;
    }
    if (Tcl_ParseVarName(interp, script, length, &parse, append) != TCL_OK) {
	Tcl_AddErrorInfo(interp, "\n    (remainder of script: \"");
	Tcl_AddErrorInfo(interp, parse.term);
	Tcl_AddErrorInfo(interp, "\")");
	return TCL_ERROR;
    }

    /*
     * The parse completed successfully.  Just print out the contents
     * of the parse structure into the interpreter's result.
     */

    parse.commentSize = 0;
    parse.commandStart = script + parse.tokenPtr->size;
    parse.commandSize = 0;
    PrintParse(interp, &parse);
    Tcl_FreeParse(&parse);
    return TCL_OK;
}

/*
 *----------------------------------------------------------------------
 *
 * TestpreferstableObjCmd --
 *
 *	This procedure implements the "testpreferstable" command.  It is
 *	used for being able to test the "package" command even when the
 *  environment variable TCL_PKG_PREFER_LATEST is set in your environment.
 *
 * Results:
 *	A standard Tcl result.
 *
 * Side effects:
 *	None.
 *
 *----------------------------------------------------------------------
 */

static int
TestpreferstableObjCmd(
    TCL_UNUSED(ClientData),
    Tcl_Interp *interp,		/* Current interpreter. */
    TCL_UNUSED(int) /*objc*/,
    TCL_UNUSED(Tcl_Obj *const *) /*objv*/)
{
    Interp *iPtr = (Interp *) interp;

    iPtr->packagePrefer = PKG_PREFER_STABLE;
    return TCL_OK;
}

/*
 *----------------------------------------------------------------------
 *
 * TestprintObjCmd --
 *
 *	This procedure implements the "testprint" command.  It is
 *	used for being able to test the Tcl_ObjPrintf() function.
 *
 * Results:
 *	A standard Tcl result.
 *
 * Side effects:
 *	None.
 *
 *----------------------------------------------------------------------
 */

static int
TestprintObjCmd(
    TCL_UNUSED(ClientData),
    Tcl_Interp *interp,		/* Current interpreter. */
    int objc,			/* Number of arguments. */
    Tcl_Obj *const objv[])	/* The argument objects. */
{
    Tcl_WideInt argv1 = 0;
    size_t argv2;

    if (objc < 2 || objc > 3) {
	Tcl_WrongNumArgs(interp, 1, objv, "format wideint");
    }

    if (objc > 1) {
	Tcl_GetWideIntFromObj(interp, objv[2], &argv1);
    }
    argv2 = (size_t)argv1;
    Tcl_SetObjResult(interp, Tcl_ObjPrintf(Tcl_GetString(objv[1]), argv1, argv2, argv2));
    return TCL_OK;
}

/*
 *----------------------------------------------------------------------
 *
 * TestregexpObjCmd --
 *
 *	This procedure implements the "testregexp" command. It is used to give
 *	a direct interface for regexp flags. It's identical to
 *	Tcl_RegexpObjCmd except for the -xflags option, and the consequences
 *	thereof (including the REG_EXPECT kludge).
 *
 * Results:
 *	A standard Tcl result.
 *
 * Side effects:
 *	See the user documentation.
 *
 *----------------------------------------------------------------------
 */

	/* ARGSUSED */
static int
TestregexpObjCmd(
    TCL_UNUSED(ClientData),
    Tcl_Interp *interp,		/* Current interpreter. */
    int objc,			/* Number of arguments. */
    Tcl_Obj *const objv[])	/* Argument objects. */
{
    int i, indices, stringLength, match, about;
    size_t ii;
    int hasxflags, cflags, eflags;
    Tcl_RegExp regExpr;
    const char *string;
    Tcl_Obj *objPtr;
    Tcl_RegExpInfo info;
    static const char *const options[] = {
	"-indices",	"-nocase",	"-about",	"-expanded",
	"-line",	"-linestop",	"-lineanchor",
	"-xflags",
	"--",		NULL
    };
    enum options {
	REGEXP_INDICES, REGEXP_NOCASE,	REGEXP_ABOUT,	REGEXP_EXPANDED,
	REGEXP_MULTI,	REGEXP_NOCROSS,	REGEXP_NEWL,
	REGEXP_XFLAGS,
	REGEXP_LAST
    };

    indices = 0;
    about = 0;
    cflags = REG_ADVANCED;
    eflags = 0;
    hasxflags = 0;

    for (i = 1; i < objc; i++) {
	const char *name;
	int index;

	name = Tcl_GetString(objv[i]);
	if (name[0] != '-') {
	    break;
	}
	if (Tcl_GetIndexFromObj(interp, objv[i], options, "switch", TCL_EXACT,
		&index) != TCL_OK) {
	    return TCL_ERROR;
	}
	switch ((enum options) index) {
	case REGEXP_INDICES:
	    indices = 1;
	    break;
	case REGEXP_NOCASE:
	    cflags |= REG_ICASE;
	    break;
	case REGEXP_ABOUT:
	    about = 1;
	    break;
	case REGEXP_EXPANDED:
	    cflags |= REG_EXPANDED;
	    break;
	case REGEXP_MULTI:
	    cflags |= REG_NEWLINE;
	    break;
	case REGEXP_NOCROSS:
	    cflags |= REG_NLSTOP;
	    break;
	case REGEXP_NEWL:
	    cflags |= REG_NLANCH;
	    break;
	case REGEXP_XFLAGS:
	    hasxflags = 1;
	    break;
	case REGEXP_LAST:
	    i++;
	    goto endOfForLoop;
	}
    }

  endOfForLoop:
    if (objc - i < hasxflags + 2 - about) {
	Tcl_WrongNumArgs(interp, 1, objv,
		"?-switch ...? exp string ?matchVar? ?subMatchVar ...?");
	return TCL_ERROR;
    }
    objc -= i;
    objv += i;

    if (hasxflags) {
	string = Tcl_GetStringFromObj(objv[0], &stringLength);
	TestregexpXflags(string, stringLength, &cflags, &eflags);
	objc--;
	objv++;
    }

    regExpr = Tcl_GetRegExpFromObj(interp, objv[0], cflags);
    if (regExpr == NULL) {
	return TCL_ERROR;
    }

    if (about) {
	if (TclRegAbout(interp, regExpr) < 0) {
	    return TCL_ERROR;
	}
	return TCL_OK;
    }

    objPtr = objv[1];
    match = Tcl_RegExpExecObj(interp, regExpr, objPtr, 0 /* offset */,
	    objc-2 /* nmatches */, eflags);

    if (match < 0) {
	return TCL_ERROR;
    }
    if (match == 0) {
	/*
	 * Set the interpreter's object result to an integer object w/
	 * value 0.
	 */

	Tcl_SetIntObj(Tcl_GetObjResult(interp), 0);
	if (objc > 2 && (cflags&REG_EXPECT) && indices) {
	    const char *varName;
	    const char *value;
	    size_t start, end;
	    char resinfo[TCL_INTEGER_SPACE * 2];

	    varName = Tcl_GetString(objv[2]);
	    TclRegExpRangeUniChar(regExpr, -1, &start, &end);
	    sprintf(resinfo, "%" TCL_LL_MODIFIER "d %" TCL_LL_MODIFIER "d", TclWideIntFromSize(start), TclWideIntFromSize(end-1));
	    value = Tcl_SetVar2(interp, varName, NULL, resinfo, 0);
	    if (value == NULL) {
		Tcl_AppendResult(interp, "couldn't set variable \"",
			varName, "\"", NULL);
		return TCL_ERROR;
	    }
	} else if (cflags & TCL_REG_CANMATCH) {
	    const char *varName;
	    const char *value;
	    char resinfo[TCL_INTEGER_SPACE * 2];

	    Tcl_RegExpGetInfo(regExpr, &info);
	    varName = Tcl_GetString(objv[2]);
	    sprintf(resinfo, "%" TCL_LL_MODIFIER "d", TclWideIntFromSize(info.extendStart));
	    value = Tcl_SetVar2(interp, varName, NULL, resinfo, 0);
	    if (value == NULL) {
		Tcl_AppendResult(interp, "couldn't set variable \"",
			varName, "\"", NULL);
		return TCL_ERROR;
	    }
	}
	return TCL_OK;
    }

    /*
     * If additional variable names have been specified, return
     * index information in those variables.
     */

    objc -= 2;
    objv += 2;

    Tcl_RegExpGetInfo(regExpr, &info);
    for (i = 0; i < objc; i++) {
	size_t start, end;
	Tcl_Obj *newPtr, *varPtr, *valuePtr;

	varPtr = objv[i];
	ii = ((cflags&REG_EXPECT) && i == objc-1) ? TCL_INDEX_NONE : (size_t)i;
	if (indices) {
	    Tcl_Obj *objs[2];

	    if (ii == TCL_INDEX_NONE) {
		TclRegExpRangeUniChar(regExpr, ii, &start, &end);
	    } else if (ii > info.nsubs) {
		start = TCL_INDEX_NONE;
		end = TCL_INDEX_NONE;
	    } else {
		start = info.matches[ii].start;
		end = info.matches[ii].end;
	    }

	    /*
	     * Adjust index so it refers to the last character in the match
	     * instead of the first character after the match.
	     */

	    if (end != TCL_INDEX_NONE) {
		end--;
	    }

	    objs[0] = TclNewWideIntObjFromSize(start);
	    objs[1] = TclNewWideIntObjFromSize(end);

	    newPtr = Tcl_NewListObj(2, objs);
	} else {
	    if (ii == TCL_INDEX_NONE) {
		TclRegExpRangeUniChar(regExpr, ii, &start, &end);
		newPtr = Tcl_GetRange(objPtr, start, end);
	    } else if (ii > info.nsubs) {
		newPtr = Tcl_NewObj();
	    } else {
		newPtr = Tcl_GetRange(objPtr, info.matches[ii].start,
			info.matches[ii].end - 1);
	    }
	}
	valuePtr = Tcl_ObjSetVar2(interp, varPtr, NULL, newPtr, TCL_LEAVE_ERR_MSG);
	if (valuePtr == NULL) {
	    return TCL_ERROR;
	}
    }

    /*
     * Set the interpreter's object result to an integer object w/ value 1.
     */

    Tcl_SetIntObj(Tcl_GetObjResult(interp), 1);
    return TCL_OK;
}

/*
 *---------------------------------------------------------------------------
 *
 * TestregexpXflags --
 *
 *	Parse a string of extended regexp flag letters, for testing.
 *
 * Results:
 *	No return value (you're on your own for errors here).
 *
 * Side effects:
 *	Modifies *cflagsPtr, a regcomp flags word, and *eflagsPtr, a
 *	regexec flags word, as appropriate.
 *
 *----------------------------------------------------------------------
 */

static void
TestregexpXflags(
    const char *string,	/* The string of flags. */
    size_t length,			/* The length of the string in bytes. */
    int *cflagsPtr,		/* compile flags word */
    int *eflagsPtr)		/* exec flags word */
{
    size_t i;
    int cflags, eflags;

    cflags = *cflagsPtr;
    eflags = *eflagsPtr;
    for (i = 0; i < length; i++) {
	switch (string[i]) {
	case 'a':
	    cflags |= REG_ADVF;
	    break;
	case 'b':
	    cflags &= ~REG_ADVANCED;
	    break;
	case 'c':
	    cflags |= TCL_REG_CANMATCH;
	    break;
	case 'e':
	    cflags &= ~REG_ADVANCED;
	    cflags |= REG_EXTENDED;
	    break;
	case 'q':
	    cflags &= ~REG_ADVANCED;
	    cflags |= REG_QUOTE;
	    break;
	case 'o':			/* o for opaque */
	    cflags |= REG_NOSUB;
	    break;
	case 's':			/* s for start */
	    cflags |= REG_BOSONLY;
	    break;
	case '+':
	    cflags |= REG_FAKE;
	    break;
	case ',':
	    cflags |= REG_PROGRESS;
	    break;
	case '.':
	    cflags |= REG_DUMP;
	    break;
	case ':':
	    eflags |= REG_MTRACE;
	    break;
	case ';':
	    eflags |= REG_FTRACE;
	    break;
	case '^':
	    eflags |= REG_NOTBOL;
	    break;
	case '$':
	    eflags |= REG_NOTEOL;
	    break;
	case 't':
	    cflags |= REG_EXPECT;
	    break;
	case '%':
	    eflags |= REG_SMALL;
	    break;
	}
    }

    *cflagsPtr = cflags;
    *eflagsPtr = eflags;
}

/*
 *----------------------------------------------------------------------
 *
 * TestreturnObjCmd --
 *
 *	This procedure implements the "testreturn" command. It is
 *	used to verify that a
 *		return TCL_RETURN;
 *	has same behavior as
 *		return Tcl_SetReturnOptions(interp, Tcl_NewObj());
 *
 * Results:
 *	A standard Tcl result.
 *
 * Side effects:
 *	See the user documentation.
 *
 *----------------------------------------------------------------------
 */

	/* ARGSUSED */
static int
TestreturnObjCmd(
    TCL_UNUSED(ClientData),
    TCL_UNUSED(Tcl_Interp *),
    TCL_UNUSED(int) /*objc*/,
    TCL_UNUSED(Tcl_Obj *const *) /*objv*/)
{
    return TCL_RETURN;
}

/*
 *----------------------------------------------------------------------
 *
 * TestsetassocdataCmd --
 *
 *	This procedure implements the "testsetassocdata" command. It is used
 *	to test Tcl_SetAssocData.
 *
 * Results:
 *	A standard Tcl result.
 *
 * Side effects:
 *	Modifies or creates an association between a key and associated
 *	data for this interpreter.
 *
 *----------------------------------------------------------------------
 */

static int
TestsetassocdataCmd(
    TCL_UNUSED(ClientData),
    Tcl_Interp *interp,		/* Current interpreter. */
    int argc,			/* Number of arguments. */
    const char **argv)		/* Argument strings. */
{
    char *buf, *oldData;
    Tcl_InterpDeleteProc *procPtr;

    if (argc != 3) {
	Tcl_AppendResult(interp, "wrong # arguments: should be \"", argv[0],
		" data_key data_item\"", NULL);
	return TCL_ERROR;
    }

    buf = (char *)Tcl_Alloc(strlen(argv[2]) + 1);
    strcpy(buf, argv[2]);

    /*
     * If we previously associated a malloced value with the variable,
     * free it before associating a new value.
     */

    oldData = (char *) Tcl_GetAssocData(interp, argv[1], &procPtr);
    if ((oldData != NULL) && (procPtr == CleanupTestSetassocdataTests)) {
	Tcl_Free(oldData);
    }

    Tcl_SetAssocData(interp, argv[1], CleanupTestSetassocdataTests,	buf);
    return TCL_OK;
}

/*
 *----------------------------------------------------------------------
 *
 * TestsetplatformCmd --
 *
 *	This procedure implements the "testsetplatform" command. It is
 *	used to change the tclPlatform global variable so all file
 *	name conversions can be tested on a single platform.
 *
 * Results:
 *	A standard Tcl result.
 *
 * Side effects:
 *	Sets the tclPlatform global variable.
 *
 *----------------------------------------------------------------------
 */

static int
TestsetplatformCmd(
    TCL_UNUSED(ClientData),
    Tcl_Interp *interp,		/* Current interpreter. */
    int argc,			/* Number of arguments. */
    const char **argv)		/* Argument strings. */
{
    size_t length;
    TclPlatformType *platform;

    platform = TclGetPlatform();

    if (argc != 2) {
	Tcl_AppendResult(interp, "wrong # arguments: should be \"", argv[0],
		" platform\"", NULL);
	return TCL_ERROR;
    }

    length = strlen(argv[1]);
    if (strncmp(argv[1], "unix", length) == 0) {
	*platform = TCL_PLATFORM_UNIX;
    } else if (strncmp(argv[1], "windows", length) == 0) {
	*platform = TCL_PLATFORM_WINDOWS;
    } else {
	Tcl_AppendResult(interp, "unsupported platform: should be one of "
		"unix, or windows", NULL);
	return TCL_ERROR;
    }
    return TCL_OK;
}

/*
 *----------------------------------------------------------------------
 *
 * TeststaticpkgCmd --
 *
 *	This procedure implements the "teststaticpkg" command.
 *	It is used to test the procedure Tcl_StaticPackage.
 *
 * Results:
 *	A standard Tcl result.
 *
 * Side effects:
 *	When the packge given by argv[1] is loaded into an interpeter,
 *	variable "x" in that interpreter is set to "loaded".
 *
 *----------------------------------------------------------------------
 */

static int
TeststaticpkgCmd(
    TCL_UNUSED(ClientData),
    Tcl_Interp *interp,		/* Current interpreter. */
    int argc,			/* Number of arguments. */
    const char **argv)		/* Argument strings. */
{
    int safe, loaded;

    if (argc != 4) {
	Tcl_AppendResult(interp, "wrong # arguments: should be \"",
		argv[0], " pkgName safe loaded\"", NULL);
	return TCL_ERROR;
    }
    if (Tcl_GetInt(interp, argv[2], &safe) != TCL_OK) {
	return TCL_ERROR;
    }
    if (Tcl_GetInt(interp, argv[3], &loaded) != TCL_OK) {
	return TCL_ERROR;
    }
    Tcl_StaticPackage((loaded) ? interp : NULL, argv[1],
	    StaticInitProc, (safe) ? StaticInitProc : NULL);
    return TCL_OK;
}

static int
StaticInitProc(
    Tcl_Interp *interp)		/* Interpreter in which package is supposedly
				 * being loaded. */
{
    Tcl_SetVar2(interp, "x", NULL, "loaded", TCL_GLOBAL_ONLY);
    return TCL_OK;
}

/*
 *----------------------------------------------------------------------
 *
 * TesttranslatefilenameCmd --
 *
 *	This procedure implements the "testtranslatefilename" command.
 *	It is used to test the Tcl_TranslateFileName command.
 *
 * Results:
 *	A standard Tcl result.
 *
 * Side effects:
 *	None.
 *
 *----------------------------------------------------------------------
 */

static int
TesttranslatefilenameCmd(
    TCL_UNUSED(ClientData),
    Tcl_Interp *interp,		/* Current interpreter. */
    int argc,			/* Number of arguments. */
    const char **argv)		/* Argument strings. */
{
    Tcl_DString buffer;
    const char *result;

    if (argc != 2) {
	Tcl_AppendResult(interp, "wrong # arguments: should be \"",
		argv[0], " path\"", NULL);
	return TCL_ERROR;
    }
    result = Tcl_TranslateFileName(interp, argv[1], &buffer);
    if (result == NULL) {
	return TCL_ERROR;
    }
    Tcl_AppendResult(interp, result, NULL);
    Tcl_DStringFree(&buffer);
    return TCL_OK;
}

/*
 *----------------------------------------------------------------------
 *
 * TestupvarCmd --
 *
 *	This procedure implements the "testupvar" command.  It is used
 *	to test Tcl_UpVar and Tcl_UpVar2.
 *
 * Results:
 *	A standard Tcl result.
 *
 * Side effects:
 *	Creates or modifies an "upvar" reference.
 *
 *----------------------------------------------------------------------
 */

	/* ARGSUSED */
static int
TestupvarCmd(
    TCL_UNUSED(ClientData),
    Tcl_Interp *interp,		/* Current interpreter. */
    int argc,			/* Number of arguments. */
    const char **argv)		/* Argument strings. */
{
    int flags = 0;

    if ((argc != 5) && (argc != 6)) {
	Tcl_AppendResult(interp, "wrong # arguments: should be \"",
		argv[0], " level name ?name2? dest global\"", NULL);
	return TCL_ERROR;
    }

    if (argc == 5) {
	if (strcmp(argv[4], "global") == 0) {
	    flags = TCL_GLOBAL_ONLY;
	} else if (strcmp(argv[4], "namespace") == 0) {
	    flags = TCL_NAMESPACE_ONLY;
	}
	return Tcl_UpVar2(interp, argv[1], argv[2], NULL, argv[3], flags);
    } else {
	if (strcmp(argv[5], "global") == 0) {
	    flags = TCL_GLOBAL_ONLY;
	} else if (strcmp(argv[5], "namespace") == 0) {
	    flags = TCL_NAMESPACE_ONLY;
	}
	return Tcl_UpVar2(interp, argv[1], argv[2],
		(argv[3][0] == 0) ? NULL : argv[3], argv[4],
		flags);
    }
}

/*
 *----------------------------------------------------------------------
 *
 * TestseterrorcodeCmd --
 *
 *	This procedure implements the "testseterrorcodeCmd".  This tests up to
 *	five elements passed to the Tcl_SetErrorCode command.
 *
 * Results:
 *	A standard Tcl result. Always returns TCL_ERROR so that
 *	the error code can be tested.
 *
 * Side effects:
 *	None.
 *
 *----------------------------------------------------------------------
 */

	/* ARGSUSED */
static int
TestseterrorcodeCmd(
    TCL_UNUSED(ClientData),
    Tcl_Interp *interp,		/* Current interpreter. */
    int argc,			/* Number of arguments. */
    const char **argv)		/* Argument strings. */
{
    if (argc > 6) {
	Tcl_AppendResult(interp, "too many args", NULL);
	return TCL_ERROR;
    }
    switch (argc) {
    case 1:
	Tcl_SetErrorCode(interp, "NONE", NULL);
	break;
    case 2:
	Tcl_SetErrorCode(interp, argv[1], NULL);
	break;
    case 3:
	Tcl_SetErrorCode(interp, argv[1], argv[2], NULL);
	break;
    case 4:
	Tcl_SetErrorCode(interp, argv[1], argv[2], argv[3], NULL);
	break;
    case 5:
	Tcl_SetErrorCode(interp, argv[1], argv[2], argv[3], argv[4], NULL);
	break;
    case 6:
	Tcl_SetErrorCode(interp, argv[1], argv[2], argv[3], argv[4],
		argv[5], NULL);
    }
    return TCL_ERROR;
}

/*
 *----------------------------------------------------------------------
 *
 * TestsetobjerrorcodeCmd --
 *
 *	This procedure implements the "testsetobjerrorcodeCmd".
 *	This tests the Tcl_SetObjErrorCode function.
 *
 * Results:
 *	A standard Tcl result. Always returns TCL_ERROR so that
 *	the error code can be tested.
 *
 * Side effects:
 *	None.
 *
 *----------------------------------------------------------------------
 */

	/* ARGSUSED */
static int
TestsetobjerrorcodeCmd(
    TCL_UNUSED(ClientData),
    Tcl_Interp *interp,		/* Current interpreter. */
    int objc,			/* Number of arguments. */
    Tcl_Obj *const objv[])	/* The argument objects. */
{
    Tcl_SetObjErrorCode(interp, Tcl_ConcatObj(objc - 1, objv + 1));
    return TCL_ERROR;
}

/*
 *----------------------------------------------------------------------
 *
 * TestfeventCmd --
 *
 *	This procedure implements the "testfevent" command.  It is
 *	used for testing the "fileevent" command.
 *
 * Results:
 *	A standard Tcl result.
 *
 * Side effects:
 *	Creates and deletes interpreters.
 *
 *----------------------------------------------------------------------
 */

	/* ARGSUSED */
static int
TestfeventCmd(
    TCL_UNUSED(ClientData),
    Tcl_Interp *interp,		/* Current interpreter. */
    int argc,			/* Number of arguments. */
    const char **argv)		/* Argument strings. */
{
    static Tcl_Interp *interp2 = NULL;
    int code;
    Tcl_Channel chan;

    if (argc < 2) {
	Tcl_AppendResult(interp, "wrong # args: should be \"", argv[0],
		" option ?arg ...?", NULL);
	return TCL_ERROR;
    }
    if (strcmp(argv[1], "cmd") == 0) {
	if (argc != 3) {
	    Tcl_AppendResult(interp, "wrong # args: should be \"", argv[0],
		    " cmd script", NULL);
	    return TCL_ERROR;
	}
	if (interp2 != NULL) {
	    code = Tcl_EvalEx(interp2, argv[2], -1, TCL_EVAL_GLOBAL);
	    Tcl_SetObjResult(interp, Tcl_GetObjResult(interp2));
	    return code;
	} else {
	    Tcl_AppendResult(interp,
		    "called \"testfevent code\" before \"testfevent create\"",
		    NULL);
	    return TCL_ERROR;
	}
    } else if (strcmp(argv[1], "create") == 0) {
	if (interp2 != NULL) {
	    Tcl_DeleteInterp(interp2);
	}
	interp2 = Tcl_CreateInterp();
	return Tcl_Init(interp2);
    } else if (strcmp(argv[1], "delete") == 0) {
	if (interp2 != NULL) {
	    Tcl_DeleteInterp(interp2);
	}
	interp2 = NULL;
    } else if (strcmp(argv[1], "share") == 0) {
	if (interp2 != NULL) {
	    chan = Tcl_GetChannel(interp, argv[2], NULL);
	    if (chan == (Tcl_Channel) NULL) {
		return TCL_ERROR;
	    }
	    Tcl_RegisterChannel(interp2, chan);
	}
    }

    return TCL_OK;
}

/*
 *----------------------------------------------------------------------
 *
 * TestpanicCmd --
 *
 *	Calls the panic routine.
 *
 * Results:
 *	Always returns TCL_OK.
 *
 * Side effects:
 *	May exit application.
 *
 *----------------------------------------------------------------------
 */

static int
TestpanicCmd(
    TCL_UNUSED(ClientData),
    TCL_UNUSED(Tcl_Interp *),
    int argc,			/* Number of arguments. */
    const char **argv)		/* Argument strings. */
{
    /*
     *  Put the arguments into a var args structure
     *  Append all of the arguments together separated by spaces
     */

    char *argString = Tcl_Merge(argc-1, argv+1);
    Tcl_Panic("%s", argString);
    Tcl_Free(argString);

    return TCL_OK;
}

static int
TestfileCmd(
    TCL_UNUSED(ClientData),
    Tcl_Interp *interp,		/* Current interpreter. */
    int argc,			/* Number of arguments. */
    Tcl_Obj *const argv[])	/* The argument objects. */
{
    int force, i, j, result;
    Tcl_Obj *error = NULL;
    const char *subcmd;

    if (argc < 3) {
	return TCL_ERROR;
    }

    force = 0;
    i = 2;
    if (strcmp(Tcl_GetString(argv[2]), "-force") == 0) {
	force = 1;
	i = 3;
    }

    if (argc - i > 2) {
	return TCL_ERROR;
    }

    for (j = i; j < argc; j++) {
	if (Tcl_FSGetNormalizedPath(interp, argv[j]) == NULL) {
	    return TCL_ERROR;
	}
    }

    subcmd = Tcl_GetString(argv[1]);

    if (strcmp(subcmd, "mv") == 0) {
	result = TclpObjRenameFile(argv[i], argv[i + 1]);
    } else if (strcmp(subcmd, "cp") == 0) {
	result = TclpObjCopyFile(argv[i], argv[i + 1]);
    } else if (strcmp(subcmd, "rm") == 0) {
	result = TclpObjDeleteFile(argv[i]);
    } else if (strcmp(subcmd, "mkdir") == 0) {
	result = TclpObjCreateDirectory(argv[i]);
    } else if (strcmp(subcmd, "cpdir") == 0) {
	result = TclpObjCopyDirectory(argv[i], argv[i + 1], &error);
    } else if (strcmp(subcmd, "rmdir") == 0) {
	result = TclpObjRemoveDirectory(argv[i], force, &error);
    } else {
	result = TCL_ERROR;
	goto end;
    }

    if (result != TCL_OK) {
	if (error != NULL) {
	    if (Tcl_GetString(error)[0] != '\0') {
		Tcl_AppendResult(interp, Tcl_GetString(error), " ", NULL);
	    }
	    Tcl_DecrRefCount(error);
	}
	Tcl_AppendResult(interp, Tcl_ErrnoId(), NULL);
    }

  end:
    return result;
}

/*
 *----------------------------------------------------------------------
 *
 * TestgetvarfullnameCmd --
 *
 *	Implements the "testgetvarfullname" cmd that is used when testing
 *	the Tcl_GetVariableFullName procedure.
 *
 * Results:
 *	A standard Tcl result.
 *
 * Side effects:
 *	None.
 *
 *----------------------------------------------------------------------
 */

static int
TestgetvarfullnameCmd(
    TCL_UNUSED(ClientData),
    Tcl_Interp *interp,		/* Current interpreter. */
    int objc,			/* Number of arguments. */
    Tcl_Obj *const objv[])	/* The argument objects. */
{
    const char *name, *arg;
    int flags = 0;
    Tcl_Namespace *namespacePtr;
    Tcl_CallFrame *framePtr;
    Tcl_Var variable;

    if (objc != 3) {
	Tcl_WrongNumArgs(interp, 1, objv, "name scope");
	return TCL_ERROR;
    }

    name = Tcl_GetString(objv[1]);

    arg = Tcl_GetString(objv[2]);
    if (strcmp(arg, "global") == 0) {
	flags = TCL_GLOBAL_ONLY;
    } else if (strcmp(arg, "namespace") == 0) {
	flags = TCL_NAMESPACE_ONLY;
    }

    /*
     * This command, like any other created with Tcl_Create[Obj]Command, runs
     * in the global namespace. As a "namespace-aware" command that needs to
     * run in a particular namespace, it must activate that namespace itself.
     */

    if (flags == TCL_NAMESPACE_ONLY) {
	namespacePtr = Tcl_FindNamespace(interp, "::test_ns_var", NULL,
		TCL_LEAVE_ERR_MSG);
	if (namespacePtr == NULL) {
	    return TCL_ERROR;
	}
	(void) TclPushStackFrame(interp, &framePtr, namespacePtr,
		/*isProcCallFrame*/ 0);
    }

    variable = Tcl_FindNamespaceVar(interp, name, NULL,
	    (flags | TCL_LEAVE_ERR_MSG));

    if (flags == TCL_NAMESPACE_ONLY) {
	TclPopStackFrame(interp);
    }
    if (variable == (Tcl_Var) NULL) {
	return TCL_ERROR;
    }
    Tcl_GetVariableFullName(interp, variable, Tcl_GetObjResult(interp));
    return TCL_OK;
}

/*
 *----------------------------------------------------------------------
 *
 * GetTimesObjCmd --
 *
 *	This procedure implements the "gettimes" command.  It is used for
 *	computing the time needed for various basic operations such as reading
 *	variables, allocating memory, sprintf, converting variables, etc.
 *
 * Results:
 *	A standard Tcl result.
 *
 * Side effects:
 *	Allocates and frees memory, sets a variable "a" in the interpreter.
 *
 *----------------------------------------------------------------------
 */

static int
GetTimesObjCmd(
    TCL_UNUSED(ClientData),
    Tcl_Interp *interp,		/* The current interpreter. */
    TCL_UNUSED(int) /*cobjc*/,
    TCL_UNUSED(Tcl_Obj *const *) /*cobjv*/)
{
    Interp *iPtr = (Interp *) interp;
    int i, n;
    double timePer;
    Tcl_Time start, stop;
    Tcl_Obj *objPtr, **objv;
    const char *s;
    char newString[TCL_INTEGER_SPACE];

    /* alloc & free 100000 times */
    fprintf(stderr, "alloc & free 100000 6 word items\n");
    Tcl_GetTime(&start);
    for (i = 0;  i < 100000;  i++) {
	objPtr = (Tcl_Obj *)Tcl_Alloc(sizeof(Tcl_Obj));
	Tcl_Free(objPtr);
    }
    Tcl_GetTime(&stop);
    timePer = (stop.sec - start.sec)*1000000 + (stop.usec - start.usec);
    fprintf(stderr, "   %.3f usec per alloc+free\n", timePer/100000);

    /* alloc 5000 times */
    fprintf(stderr, "alloc 5000 6 word items\n");
    objv = (Tcl_Obj **)Tcl_Alloc(5000 * sizeof(Tcl_Obj *));
    Tcl_GetTime(&start);
    for (i = 0;  i < 5000;  i++) {
	objv[i] = (Tcl_Obj *)Tcl_Alloc(sizeof(Tcl_Obj));
    }
    Tcl_GetTime(&stop);
    timePer = (stop.sec - start.sec)*1000000 + (stop.usec - start.usec);
    fprintf(stderr, "   %.3f usec per alloc\n", timePer/5000);

    /* free 5000 times */
    fprintf(stderr, "free 5000 6 word items\n");
    Tcl_GetTime(&start);
    for (i = 0;  i < 5000;  i++) {
	Tcl_Free(objv[i]);
    }
    Tcl_GetTime(&stop);
    timePer = (stop.sec - start.sec)*1000000 + (stop.usec - start.usec);
    fprintf(stderr, "   %.3f usec per free\n", timePer/5000);

    /* Tcl_NewObj 5000 times */
    fprintf(stderr, "Tcl_NewObj 5000 times\n");
    Tcl_GetTime(&start);
    for (i = 0;  i < 5000;  i++) {
	objv[i] = Tcl_NewObj();
    }
    Tcl_GetTime(&stop);
    timePer = (stop.sec - start.sec)*1000000 + (stop.usec - start.usec);
    fprintf(stderr, "   %.3f usec per Tcl_NewObj\n", timePer/5000);

    /* Tcl_DecrRefCount 5000 times */
    fprintf(stderr, "Tcl_DecrRefCount 5000 times\n");
    Tcl_GetTime(&start);
    for (i = 0;  i < 5000;  i++) {
	objPtr = objv[i];
	Tcl_DecrRefCount(objPtr);
    }
    Tcl_GetTime(&stop);
    timePer = (stop.sec - start.sec)*1000000 + (stop.usec - start.usec);
    fprintf(stderr, "   %.3f usec per Tcl_DecrRefCount\n", timePer/5000);
    Tcl_Free(objv);

    /* TclGetString 100000 times */
    fprintf(stderr, "TclGetStringFromObj of \"12345\" 100000 times\n");
    objPtr = Tcl_NewStringObj("12345", -1);
    Tcl_GetTime(&start);
    for (i = 0;  i < 100000;  i++) {
	(void) TclGetString(objPtr);
    }
    Tcl_GetTime(&stop);
    timePer = (stop.sec - start.sec)*1000000 + (stop.usec - start.usec);
    fprintf(stderr, "   %.3f usec per TclGetStringFromObj of \"12345\"\n",
	    timePer/100000);

    /* Tcl_GetIntFromObj 100000 times */
    fprintf(stderr, "Tcl_GetIntFromObj of \"12345\" 100000 times\n");
    Tcl_GetTime(&start);
    for (i = 0;  i < 100000;  i++) {
	if (Tcl_GetIntFromObj(interp, objPtr, &n) != TCL_OK) {
	    return TCL_ERROR;
	}
    }
    Tcl_GetTime(&stop);
    timePer = (stop.sec - start.sec)*1000000 + (stop.usec - start.usec);
    fprintf(stderr, "   %.3f usec per Tcl_GetIntFromObj of \"12345\"\n",
	    timePer/100000);
    Tcl_DecrRefCount(objPtr);

    /* Tcl_GetInt 100000 times */
    fprintf(stderr, "Tcl_GetInt of \"12345\" 100000 times\n");
    Tcl_GetTime(&start);
    for (i = 0;  i < 100000;  i++) {
	if (Tcl_GetInt(interp, "12345", &n) != TCL_OK) {
	    return TCL_ERROR;
	}
    }
    Tcl_GetTime(&stop);
    timePer = (stop.sec - start.sec)*1000000 + (stop.usec - start.usec);
    fprintf(stderr, "   %.3f usec per Tcl_GetInt of \"12345\"\n",
	    timePer/100000);

    /* sprintf 100000 times */
    fprintf(stderr, "sprintf of 12345 100000 times\n");
    Tcl_GetTime(&start);
    for (i = 0;  i < 100000;  i++) {
	sprintf(newString, "%d", 12345);
    }
    Tcl_GetTime(&stop);
    timePer = (stop.sec - start.sec)*1000000 + (stop.usec - start.usec);
    fprintf(stderr, "   %.3f usec per sprintf of 12345\n",
	    timePer/100000);

    /* hashtable lookup 100000 times */
    fprintf(stderr, "hashtable lookup of \"gettimes\" 100000 times\n");
    Tcl_GetTime(&start);
    for (i = 0;  i < 100000;  i++) {
	(void) Tcl_FindHashEntry(&iPtr->globalNsPtr->cmdTable, "gettimes");
    }
    Tcl_GetTime(&stop);
    timePer = (stop.sec - start.sec)*1000000 + (stop.usec - start.usec);
    fprintf(stderr, "   %.3f usec per hashtable lookup of \"gettimes\"\n",
	    timePer/100000);

    /* Tcl_SetVar 100000 times */
    fprintf(stderr, "Tcl_SetVar2 of \"12345\" 100000 times\n");
    Tcl_GetTime(&start);
    for (i = 0;  i < 100000;  i++) {
	s = Tcl_SetVar2(interp, "a", NULL, "12345", TCL_LEAVE_ERR_MSG);
	if (s == NULL) {
	    return TCL_ERROR;
	}
    }
    Tcl_GetTime(&stop);
    timePer = (stop.sec - start.sec)*1000000 + (stop.usec - start.usec);
    fprintf(stderr, "   %.3f usec per Tcl_SetVar of a to \"12345\"\n",
	    timePer/100000);

    /* Tcl_GetVar 100000 times */
    fprintf(stderr, "Tcl_GetVar of a==\"12345\" 100000 times\n");
    Tcl_GetTime(&start);
    for (i = 0;  i < 100000;  i++) {
	s = Tcl_GetVar2(interp, "a", NULL, TCL_LEAVE_ERR_MSG);
	if (s == NULL) {
	    return TCL_ERROR;
	}
    }
    Tcl_GetTime(&stop);
    timePer = (stop.sec - start.sec)*1000000 + (stop.usec - start.usec);
    fprintf(stderr, "   %.3f usec per Tcl_GetVar of a==\"12345\"\n",
	    timePer/100000);

    Tcl_ResetResult(interp);
    return TCL_OK;
}

/*
 *----------------------------------------------------------------------
 *
 * NoopCmd --
 *
 *	This procedure is just used to time the overhead involved in
 *	parsing and invoking a command.
 *
 * Results:
 *	None.
 *
 * Side effects:
 *	None.
 *
 *----------------------------------------------------------------------
 */

static int
NoopCmd(
    TCL_UNUSED(ClientData),
    TCL_UNUSED(Tcl_Interp *),
    TCL_UNUSED(int) /*argc*/,
    TCL_UNUSED(const char **) /*argv*/)
{
    return TCL_OK;
}

/*
 *----------------------------------------------------------------------
 *
 * NoopObjCmd --
 *
 *	This object-based procedure is just used to time the overhead
 *	involved in parsing and invoking a command.
 *
 * Results:
 *	Returns the TCL_OK result code.
 *
 * Side effects:
 *	None.
 *
 *----------------------------------------------------------------------
 */

static int
NoopObjCmd(
    TCL_UNUSED(ClientData),
    TCL_UNUSED(Tcl_Interp *),
    TCL_UNUSED(int) /*objc*/,
    TCL_UNUSED(Tcl_Obj *const *) /*objv*/)
{
    return TCL_OK;
}

/*
 *----------------------------------------------------------------------
 *
 * TeststringbytesObjCmd --
 *	Returns bytearray value of the bytes in argument string rep
 *
 * Results:
 *	Returns the TCL_OK result code.
 *
 * Side effects:
 *	None.
 *
 *----------------------------------------------------------------------
 */

static int
TeststringbytesObjCmd(
    TCL_UNUSED(ClientData),
    Tcl_Interp *interp,		/* Current interpreter. */
    int objc,			/* Number of arguments. */
    Tcl_Obj *const objv[])	/* The argument objects. */
{
    int n;
    const unsigned char *p;

    if (objc != 2) {
	Tcl_WrongNumArgs(interp, 1, objv, "value");
	return TCL_ERROR;
    }
    p = (const unsigned char *)Tcl_GetStringFromObj(objv[1], &n);
    Tcl_SetObjResult(interp, Tcl_NewByteArrayObj(p, n));
    return TCL_OK;
}

/*
 *----------------------------------------------------------------------
 *
 * TestpurebytesobjObjCmd --
 *
 *	This object-based procedure constructs a pure bytes object
 *	without type and with internal representation containing NULL's.
 *
 *	If no argument supplied it returns empty object with tclEmptyStringRep,
 *	otherwise it returns this as pure bytes object with bytes value equal
 *	string.
 *
 * Results:
 *	Returns the TCL_OK result code.
 *
 * Side effects:
 *	None.
 *
 *----------------------------------------------------------------------
 */

static int
TestpurebytesobjObjCmd(
    TCL_UNUSED(ClientData),
    Tcl_Interp *interp,		/* Current interpreter. */
    int objc,			/* Number of arguments. */
    Tcl_Obj *const objv[])	/* The argument objects. */
{
    Tcl_Obj *objPtr;

    if (objc > 2) {
	Tcl_WrongNumArgs(interp, 1, objv, "?string?");
	return TCL_ERROR;
    }
    objPtr = Tcl_NewObj();
    /*
    objPtr->internalRep.twoPtrValue.ptr1 = NULL;
    objPtr->internalRep.twoPtrValue.ptr2 = NULL;
    */
    memset(&objPtr->internalRep, 0, sizeof(objPtr->internalRep));
    if (objc == 2) {
	const char *s = Tcl_GetString(objv[1]);
	objPtr->length = objv[1]->length;
	objPtr->bytes = (char *)Tcl_Alloc(objPtr->length + 1);
	memcpy(objPtr->bytes, s, objPtr->length);
	objPtr->bytes[objPtr->length] = 0;
    }
    Tcl_SetObjResult(interp, objPtr);
    return TCL_OK;
}

/*
 *----------------------------------------------------------------------
 *
 * TestbytestringObjCmd --
 *
 *	This object-based procedure constructs a string which can
 *	possibly contain invalid UTF-8 bytes.
 *
 * Results:
 *	Returns the TCL_OK result code.
 *
 * Side effects:
 *	None.
 *
 *----------------------------------------------------------------------
 */

static int
TestbytestringObjCmd(
    TCL_UNUSED(ClientData),
    Tcl_Interp *interp,		/* Current interpreter. */
    int objc,			/* Number of arguments. */
    Tcl_Obj *const objv[])	/* The argument objects. */
{
    int n = 0;
    const char *p;

    if (objc != 2) {
	Tcl_WrongNumArgs(interp, 1, objv, "bytearray");
	return TCL_ERROR;
    }
    p = (const char *)Tcl_GetByteArrayFromObj(objv[1], &n);
    if ((p == NULL) || !Tcl_FetchIntRep(objv[1], properByteArrayType)) {
	Tcl_AppendResult(interp, "testbytestring expects bytes", NULL);
	return TCL_ERROR;
    }
    Tcl_SetObjResult(interp, Tcl_NewStringObj(p, n));
    return TCL_OK;
}

/*
 *----------------------------------------------------------------------
 *
 * TestsetCmd --
 *
 *	Implements the "testset{err,noerr}" cmds that are used when testing
 *	Tcl_Set/GetVar C Api with/without TCL_LEAVE_ERR_MSG flag
 *
 * Results:
 *	A standard Tcl result.
 *
 * Side effects:
 *     Variables may be set.
 *
 *----------------------------------------------------------------------
 */

	/* ARGSUSED */
static int
TestsetCmd(
    void *data,		/* Additional flags for Get/SetVar2. */
    Tcl_Interp *interp,/* Current interpreter. */
    int argc,			/* Number of arguments. */
    const char **argv)		/* Argument strings. */
{
    int flags = PTR2INT(data);
    const char *value;

    if (argc == 2) {
	Tcl_AppendResult(interp, "before get", NULL);
	value = Tcl_GetVar2(interp, argv[1], NULL, flags);
	if (value == NULL) {
	    return TCL_ERROR;
	}
	Tcl_AppendElement(interp, value);
	return TCL_OK;
    } else if (argc == 3) {
	Tcl_AppendResult(interp, "before set", NULL);
	value = Tcl_SetVar2(interp, argv[1], NULL, argv[2], flags);
	if (value == NULL) {
	    return TCL_ERROR;
	}
	Tcl_AppendElement(interp, value);
	return TCL_OK;
    } else {
	Tcl_AppendResult(interp, "wrong # args: should be \"",
		argv[0], " varName ?newValue?\"", NULL);
	return TCL_ERROR;
    }
}
static int
Testset2Cmd(
    void *data,		/* Additional flags for Get/SetVar2. */
    Tcl_Interp *interp,/* Current interpreter. */
    int argc,			/* Number of arguments. */
    const char **argv)		/* Argument strings. */
{
    int flags = PTR2INT(data);
    const char *value;

    if (argc == 3) {
	Tcl_AppendResult(interp, "before get", NULL);
	value = Tcl_GetVar2(interp, argv[1], argv[2], flags);
	if (value == NULL) {
	    return TCL_ERROR;
	}
	Tcl_AppendElement(interp, value);
	return TCL_OK;
    } else if (argc == 4) {
	Tcl_AppendResult(interp, "before set", NULL);
	value = Tcl_SetVar2(interp, argv[1], argv[2], argv[3], flags);
	if (value == NULL) {
	    return TCL_ERROR;
	}
	Tcl_AppendElement(interp, value);
	return TCL_OK;
    } else {
	Tcl_AppendResult(interp, "wrong # args: should be \"",
		argv[0], " varName elemName ?newValue?\"", NULL);
	return TCL_ERROR;
    }
}

/*
 *----------------------------------------------------------------------
 *
 * TestsaveresultCmd --
 *
 *	Implements the "testsaveresult" cmd that is used when testing the
 *	Tcl_SaveResult, Tcl_RestoreResult, and Tcl_DiscardResult interfaces.
 *
 * Results:
 *	A standard Tcl result.
 *
 * Side effects:
 *	None.
 *
 *----------------------------------------------------------------------
 */

	/* ARGSUSED */
static int
TestsaveresultCmd(
    TCL_UNUSED(ClientData),
    Tcl_Interp *interp,/* Current interpreter. */
    int objc,			/* Number of arguments. */
    Tcl_Obj *const objv[])	/* The argument objects. */
{
    int discard, result, index;
    Tcl_SavedResult state;
    Tcl_Obj *objPtr;
    static const char *const optionStrings[] = {
	"append", "dynamic", "free", "object", "small", NULL
    };
    enum options {
	RESULT_APPEND, RESULT_DYNAMIC, RESULT_FREE, RESULT_OBJECT, RESULT_SMALL
    };

    /*
     * Parse arguments
     */

    if (objc != 4) {
	Tcl_WrongNumArgs(interp, 1, objv, "type script discard");
	return TCL_ERROR;
    }
    if (Tcl_GetIndexFromObj(interp, objv[1], optionStrings, "option", 0,
	    &index) != TCL_OK) {
	return TCL_ERROR;
    }
    if (Tcl_GetBooleanFromObj(interp, objv[3], &discard) != TCL_OK) {
	return TCL_ERROR;
    }

    freeCount = 0;
    objPtr = NULL;		/* Lint. */
    switch ((enum options) index) {
    case RESULT_SMALL:
	Tcl_AppendResult(interp, "small result", NULL);
	break;
    case RESULT_APPEND:
	Tcl_AppendResult(interp, "append result", NULL);
	break;
    case RESULT_FREE: {
	char *buf = (char *)Tcl_Alloc(200);

	strcpy(buf, "free result");
	Tcl_SetResult(interp, buf, TCL_DYNAMIC);
	break;
    }
    case RESULT_DYNAMIC:
	Tcl_SetResult(interp, (char *)"dynamic result", TestsaveresultFree);
	break;
    case RESULT_OBJECT:
	objPtr = Tcl_NewStringObj("object result", -1);
	Tcl_SetObjResult(interp, objPtr);
	break;
    }

    Tcl_SaveResult(interp, &state);

    if (((enum options) index) == RESULT_OBJECT) {
	result = Tcl_EvalObjEx(interp, objv[2], 0);
    } else {
	result = Tcl_EvalEx(interp, Tcl_GetString(objv[2]), -1, 0);
    }

    if (discard) {
	Tcl_DiscardResult(&state);
    } else {
	Tcl_RestoreResult(interp, &state);
	result = TCL_OK;
    }

    switch ((enum options) index) {
    case RESULT_DYNAMIC:
	Tcl_AppendElement(interp, freeCount ? "freed" : "leak");
	break;
    case RESULT_OBJECT:
	Tcl_AppendElement(interp, Tcl_GetObjResult(interp) == objPtr
		? "same" : "different");
	break;
    default:
	break;
    }
    return result;
}

/*
 *----------------------------------------------------------------------
 *
 * TestsaveresultFree --
 *
 *	Special purpose freeProc used by TestsaveresultCmd.
 *
 * Results:
 *	None.
 *
 * Side effects:
 *	Increments the freeCount.
 *
 *----------------------------------------------------------------------
 */

static void
TestsaveresultFree(
    TCL_UNUSED(void *))
{
    freeCount++;
}

/*
 *----------------------------------------------------------------------
 *
 * TestmainthreadCmd  --
 *
 *	Implements the "testmainthread" cmd that is used to test the
 *	'Tcl_GetCurrentThread' API.
 *
 * Results:
 *	A standard Tcl result.
 *
 * Side effects:
 *	None.
 *
 *----------------------------------------------------------------------
 */

static int
TestmainthreadCmd(
    TCL_UNUSED(ClientData),
    Tcl_Interp *interp,/* Current interpreter. */
    int argc,			/* Number of arguments. */
    TCL_UNUSED(const char **) /*argv*/)
{
    if (argc == 1) {
	Tcl_Obj *idObj = Tcl_NewWideIntObj((Tcl_WideInt)(size_t)Tcl_GetCurrentThread());

	Tcl_SetObjResult(interp, idObj);
	return TCL_OK;
    } else {
	Tcl_AppendResult(interp, "wrong # args", NULL);
	return TCL_ERROR;
    }
}

/*
 *----------------------------------------------------------------------
 *
 * MainLoop --
 *
 *	A main loop set by TestsetmainloopCmd below.
 *
 * Results:
 *	None.
 *
 * Side effects:
 *	Event handlers could do anything.
 *
 *----------------------------------------------------------------------
 */

static void
MainLoop(void)
{
    while (!exitMainLoop) {
	Tcl_DoOneEvent(0);
    }
    fprintf(stdout,"Exit MainLoop\n");
    fflush(stdout);
}

/*
 *----------------------------------------------------------------------
 *
 * TestsetmainloopCmd  --
 *
 *	Implements the "testsetmainloop" cmd that is used to test the
 *	'Tcl_SetMainLoop' API.
 *
 * Results:
 *	A standard Tcl result.
 *
 * Side effects:
 *	None.
 *
 *----------------------------------------------------------------------
 */

static int
TestsetmainloopCmd(
    TCL_UNUSED(ClientData),
    TCL_UNUSED(Tcl_Interp *),
    TCL_UNUSED(int) /*argc*/,
    TCL_UNUSED(const char **) /*argv*/)
{
    exitMainLoop = 0;
    Tcl_SetMainLoop(MainLoop);
    return TCL_OK;
}

/*
 *----------------------------------------------------------------------
 *
 * TestexitmainloopCmd  --
 *
 *	Implements the "testexitmainloop" cmd that is used to test the
 *	'Tcl_SetMainLoop' API.
 *
 * Results:
 *	A standard Tcl result.
 *
 * Side effects:
 *	None.
 *
 *----------------------------------------------------------------------
 */

static int
TestexitmainloopCmd(
    TCL_UNUSED(ClientData),
    TCL_UNUSED(Tcl_Interp *),
    TCL_UNUSED(int) /*argc*/,
    TCL_UNUSED(const char **) /*argv*/)
{
    exitMainLoop = 1;
    return TCL_OK;
}

/*
 *----------------------------------------------------------------------
 *
 * TestChannelCmd --
 *
 *	Implements the Tcl "testchannel" debugging command and its
 *	subcommands. This is part of the testing environment.
 *
 * Results:
 *	A standard Tcl result.
 *
 * Side effects:
 *	None.
 *
 *----------------------------------------------------------------------
 */

	/* ARGSUSED */
static int
TestChannelCmd(
    TCL_UNUSED(ClientData),
    Tcl_Interp *interp,		/* Interpreter for result. */
    int argc,			/* Count of additional args. */
    const char **argv)		/* Additional arg strings. */
{
    const char *cmdName;	/* Sub command. */
    Tcl_HashTable *hTblPtr;	/* Hash table of channels. */
    Tcl_HashSearch hSearch;	/* Search variable. */
    Tcl_HashEntry *hPtr;	/* Search variable. */
    Channel *chanPtr;		/* The actual channel. */
    ChannelState *statePtr;	/* state info for channel */
    Tcl_Channel chan;		/* The opaque type. */
    size_t len;			/* Length of subcommand string. */
    int IOQueued;		/* How much IO is queued inside channel? */
    char buf[TCL_INTEGER_SPACE];/* For sprintf. */
    int mode;			/* rw mode of the channel */

    if (argc < 2) {
	Tcl_AppendResult(interp, "wrong # args: should be \"", argv[0],
		" subcommand ?additional args..?\"", NULL);
	return TCL_ERROR;
    }
    cmdName = argv[1];
    len = strlen(cmdName);

    chanPtr = NULL;

    if (argc > 2) {
	if ((cmdName[0] == 's') && (strncmp(cmdName, "splice", len) == 0)) {
	    /* For splice access the pool of detached channels.
	     * Locate channel, remove from the list.
	     */

	    TestChannel **nextPtrPtr, *curPtr;

	    chan = (Tcl_Channel) NULL;
	    for (nextPtrPtr = &firstDetached, curPtr = firstDetached;
		 curPtr != NULL;
		 nextPtrPtr = &(curPtr->nextPtr), curPtr = curPtr->nextPtr) {

		if (strcmp(argv[2], Tcl_GetChannelName(curPtr->chan)) == 0) {
		    *nextPtrPtr = curPtr->nextPtr;
		    curPtr->nextPtr = NULL;
		    chan = curPtr->chan;
		    Tcl_Free(curPtr);
		    break;
		}
	    }
	} else {
	    chan = Tcl_GetChannel(interp, argv[2], &mode);
	}
	if (chan == (Tcl_Channel) NULL) {
	    return TCL_ERROR;
	}
	chanPtr		= (Channel *) chan;
	statePtr	= chanPtr->state;
	chanPtr		= statePtr->topChanPtr;
	chan		= (Tcl_Channel) chanPtr;
    } else {
	/* lint */
	statePtr	= NULL;
	chan		= NULL;
    }

    if ((cmdName[0] == 's') && (strncmp(cmdName, "setchannelerror", len) == 0)) {

	Tcl_Obj *msg = Tcl_NewStringObj(argv[3],-1);

	Tcl_IncrRefCount(msg);
	Tcl_SetChannelError(chan, msg);
	Tcl_DecrRefCount(msg);

	Tcl_GetChannelError(chan, &msg);
	Tcl_SetObjResult(interp, msg);
	Tcl_DecrRefCount(msg);
	return TCL_OK;
    }
    if ((cmdName[0] == 's') && (strncmp(cmdName, "setchannelerrorinterp", len) == 0)) {

	Tcl_Obj *msg = Tcl_NewStringObj(argv[3],-1);

	Tcl_IncrRefCount(msg);
	Tcl_SetChannelErrorInterp(interp, msg);
	Tcl_DecrRefCount(msg);

	Tcl_GetChannelErrorInterp(interp, &msg);
	Tcl_SetObjResult(interp, msg);
	Tcl_DecrRefCount(msg);
	return TCL_OK;
    }

    /*
     * "cut" is actually more a simplified detach facility as provided by the
     * Thread package. Without the safeguards of a regular command (no
     * checking that the command is truly cut'able, no mutexes for
     * thread-safety). Its complementary command is "splice", see below.
     */

    if ((cmdName[0] == 'c') && (strncmp(cmdName, "cut", len) == 0)) {
	TestChannel *det;

	if (argc != 3) {
	    Tcl_AppendResult(interp, "wrong # args: should be \"", argv[0],
		    " cut channelName\"", NULL);
	    return TCL_ERROR;
	}

	Tcl_RegisterChannel(NULL, chan); /* prevent closing */
	Tcl_UnregisterChannel(interp, chan);

	Tcl_CutChannel(chan);

	/* Remember the channel in the pool of detached channels */

	det = (TestChannel *)Tcl_Alloc(sizeof(TestChannel));
	det->chan     = chan;
	det->nextPtr  = firstDetached;
	firstDetached = det;

	return TCL_OK;
    }

    if ((cmdName[0] == 'c') &&
	    (strncmp(cmdName, "clearchannelhandlers", len) == 0)) {
	if (argc != 3) {
	    Tcl_AppendResult(interp, "wrong # args: should be \"", argv[0],
		    " clearchannelhandlers channelName\"", NULL);
	    return TCL_ERROR;
	}
	Tcl_ClearChannelHandlers(chan);
	return TCL_OK;
    }

    if ((cmdName[0] == 'i') && (strncmp(cmdName, "info", len) == 0)) {
	if (argc != 3) {
	    Tcl_AppendResult(interp, "wrong # args: should be \"", argv[0],
		    " info channelName\"", NULL);
	    return TCL_ERROR;
	}
	Tcl_AppendElement(interp, argv[2]);
	Tcl_AppendElement(interp, Tcl_ChannelName(chanPtr->typePtr));
	if (statePtr->flags & TCL_READABLE) {
	    Tcl_AppendElement(interp, "read");
	} else {
	    Tcl_AppendElement(interp, "");
	}
	if (statePtr->flags & TCL_WRITABLE) {
	    Tcl_AppendElement(interp, "write");
	} else {
	    Tcl_AppendElement(interp, "");
	}
	if (statePtr->flags & CHANNEL_NONBLOCKING) {
	    Tcl_AppendElement(interp, "nonblocking");
	} else {
	    Tcl_AppendElement(interp, "blocking");
	}
	if (statePtr->flags & CHANNEL_LINEBUFFERED) {
	    Tcl_AppendElement(interp, "line");
	} else if (statePtr->flags & CHANNEL_UNBUFFERED) {
	    Tcl_AppendElement(interp, "none");
	} else {
	    Tcl_AppendElement(interp, "full");
	}
	if (statePtr->flags & BG_FLUSH_SCHEDULED) {
	    Tcl_AppendElement(interp, "async_flush");
	} else {
	    Tcl_AppendElement(interp, "");
	}
	if (statePtr->flags & CHANNEL_EOF) {
	    Tcl_AppendElement(interp, "eof");
	} else {
	    Tcl_AppendElement(interp, "");
	}
	if (statePtr->flags & CHANNEL_BLOCKED) {
	    Tcl_AppendElement(interp, "blocked");
	} else {
	    Tcl_AppendElement(interp, "unblocked");
	}
	if (statePtr->inputTranslation == TCL_TRANSLATE_AUTO) {
	    Tcl_AppendElement(interp, "auto");
	    if (statePtr->flags & INPUT_SAW_CR) {
		Tcl_AppendElement(interp, "saw_cr");
	    } else {
		Tcl_AppendElement(interp, "");
	    }
	} else if (statePtr->inputTranslation == TCL_TRANSLATE_LF) {
	    Tcl_AppendElement(interp, "lf");
	    Tcl_AppendElement(interp, "");
	} else if (statePtr->inputTranslation == TCL_TRANSLATE_CR) {
	    Tcl_AppendElement(interp, "cr");
	    Tcl_AppendElement(interp, "");
	} else if (statePtr->inputTranslation == TCL_TRANSLATE_CRLF) {
	    Tcl_AppendElement(interp, "crlf");
	    if (statePtr->flags & INPUT_SAW_CR) {
		Tcl_AppendElement(interp, "queued_cr");
	    } else {
		Tcl_AppendElement(interp, "");
	    }
	}
	if (statePtr->outputTranslation == TCL_TRANSLATE_AUTO) {
	    Tcl_AppendElement(interp, "auto");
	} else if (statePtr->outputTranslation == TCL_TRANSLATE_LF) {
	    Tcl_AppendElement(interp, "lf");
	} else if (statePtr->outputTranslation == TCL_TRANSLATE_CR) {
	    Tcl_AppendElement(interp, "cr");
	} else if (statePtr->outputTranslation == TCL_TRANSLATE_CRLF) {
	    Tcl_AppendElement(interp, "crlf");
	}
	IOQueued = Tcl_InputBuffered(chan);
	TclFormatInt(buf, IOQueued);
	Tcl_AppendElement(interp, buf);

	IOQueued = Tcl_OutputBuffered(chan);
	TclFormatInt(buf, IOQueued);
	Tcl_AppendElement(interp, buf);

	TclFormatInt(buf, (int)Tcl_Tell(chan));
	Tcl_AppendElement(interp, buf);

	TclFormatInt(buf, statePtr->refCount);
	Tcl_AppendElement(interp, buf);

	return TCL_OK;
    }

    if ((cmdName[0] == 'i') &&
	    (strncmp(cmdName, "inputbuffered", len) == 0)) {
	if (argc != 3) {
	    Tcl_AppendResult(interp, "channel name required", NULL);
	    return TCL_ERROR;
	}
	IOQueued = Tcl_InputBuffered(chan);
	TclFormatInt(buf, IOQueued);
	Tcl_AppendResult(interp, buf, NULL);
	return TCL_OK;
    }

    if ((cmdName[0] == 'i') && (strncmp(cmdName, "isshared", len) == 0)) {
	if (argc != 3) {
	    Tcl_AppendResult(interp, "channel name required", NULL);
	    return TCL_ERROR;
	}

	TclFormatInt(buf, Tcl_IsChannelShared(chan));
	Tcl_AppendResult(interp, buf, NULL);
	return TCL_OK;
    }

    if ((cmdName[0] == 'i') && (strncmp(cmdName, "isstandard", len) == 0)) {
	if (argc != 3) {
	    Tcl_AppendResult(interp, "channel name required", NULL);
	    return TCL_ERROR;
	}

	TclFormatInt(buf, Tcl_IsStandardChannel(chan));
	Tcl_AppendResult(interp, buf, NULL);
	return TCL_OK;
    }

    if ((cmdName[0] == 'm') && (strncmp(cmdName, "mode", len) == 0)) {
	if (argc != 3) {
	    Tcl_AppendResult(interp, "channel name required", NULL);
	    return TCL_ERROR;
	}

	if (statePtr->flags & TCL_READABLE) {
	    Tcl_AppendElement(interp, "read");
	} else {
	    Tcl_AppendElement(interp, "");
	}
	if (statePtr->flags & TCL_WRITABLE) {
	    Tcl_AppendElement(interp, "write");
	} else {
	    Tcl_AppendElement(interp, "");
	}
	return TCL_OK;
    }

    if ((cmdName[0] == 'm') && (strncmp(cmdName, "mthread", len) == 0)) {
	if (argc != 3) {
	    Tcl_AppendResult(interp, "channel name required", NULL);
	    return TCL_ERROR;
	}

	Tcl_SetObjResult(interp, Tcl_NewWideIntObj(
		(Tcl_WideInt) (size_t) Tcl_GetChannelThread(chan)));
	return TCL_OK;
    }

    if ((cmdName[0] == 'n') && (strncmp(cmdName, "name", len) == 0)) {
	if (argc != 3) {
	    Tcl_AppendResult(interp, "channel name required", NULL);
	    return TCL_ERROR;
	}
	Tcl_AppendResult(interp, statePtr->channelName, NULL);
	return TCL_OK;
    }

    if ((cmdName[0] == 'o') && (strncmp(cmdName, "open", len) == 0)) {
	hTblPtr = (Tcl_HashTable *) Tcl_GetAssocData(interp, "tclIO", NULL);
	if (hTblPtr == NULL) {
	    return TCL_OK;
	}
	for (hPtr = Tcl_FirstHashEntry(hTblPtr, &hSearch);
	     hPtr != NULL;
	     hPtr = Tcl_NextHashEntry(&hSearch)) {
	    Tcl_AppendElement(interp, (char *)Tcl_GetHashKey(hTblPtr, hPtr));
	}
	return TCL_OK;
    }

    if ((cmdName[0] == 'o') &&
	    (strncmp(cmdName, "outputbuffered", len) == 0)) {
	if (argc != 3) {
	    Tcl_AppendResult(interp, "channel name required", NULL);
	    return TCL_ERROR;
	}

	IOQueued = Tcl_OutputBuffered(chan);
	TclFormatInt(buf, IOQueued);
	Tcl_AppendResult(interp, buf, NULL);
	return TCL_OK;
    }

    if ((cmdName[0] == 'q') &&
	    (strncmp(cmdName, "queuedcr", len) == 0)) {
	if (argc != 3) {
	    Tcl_AppendResult(interp, "channel name required", NULL);
	    return TCL_ERROR;
	}

	Tcl_AppendResult(interp,
		(statePtr->flags & INPUT_SAW_CR) ? "1" : "0", NULL);
	return TCL_OK;
    }

    if ((cmdName[0] == 'r') && (strncmp(cmdName, "readable", len) == 0)) {
	hTblPtr = (Tcl_HashTable *) Tcl_GetAssocData(interp, "tclIO", NULL);
	if (hTblPtr == NULL) {
	    return TCL_OK;
	}
	for (hPtr = Tcl_FirstHashEntry(hTblPtr, &hSearch);
	     hPtr != NULL;
	     hPtr = Tcl_NextHashEntry(&hSearch)) {
	    chanPtr  = (Channel *) Tcl_GetHashValue(hPtr);
	    statePtr = chanPtr->state;
	    if (statePtr->flags & TCL_READABLE) {
		Tcl_AppendElement(interp, (char *)Tcl_GetHashKey(hTblPtr, hPtr));
	    }
	}
	return TCL_OK;
    }

    if ((cmdName[0] == 'r') && (strncmp(cmdName, "refcount", len) == 0)) {
	if (argc != 3) {
	    Tcl_AppendResult(interp, "channel name required", NULL);
	    return TCL_ERROR;
	}

	TclFormatInt(buf, statePtr->refCount);
	Tcl_AppendResult(interp, buf, NULL);
	return TCL_OK;
    }

    /*
     * "splice" is actually more a simplified attach facility as provided by
     * the Thread package. Without the safeguards of a regular command (no
     * checking that the command is truly cut'able, no mutexes for
     * thread-safety). Its complementary command is "cut", see above.
     */

    if ((cmdName[0] == 's') && (strncmp(cmdName, "splice", len) == 0)) {
	if (argc != 3) {
	    Tcl_AppendResult(interp, "channel name required", NULL);
	    return TCL_ERROR;
	}

	Tcl_SpliceChannel(chan);

	Tcl_RegisterChannel(interp, chan);
	Tcl_UnregisterChannel(NULL, chan);

	return TCL_OK;
    }

    if ((cmdName[0] == 't') && (strncmp(cmdName, "type", len) == 0)) {
	if (argc != 3) {
	    Tcl_AppendResult(interp, "channel name required", NULL);
	    return TCL_ERROR;
	}
	Tcl_AppendResult(interp, Tcl_ChannelName(chanPtr->typePtr), NULL);
	return TCL_OK;
    }

    if ((cmdName[0] == 'w') && (strncmp(cmdName, "writable", len) == 0)) {
	hTblPtr = (Tcl_HashTable *) Tcl_GetAssocData(interp, "tclIO", NULL);
	if (hTblPtr == NULL) {
	    return TCL_OK;
	}
	for (hPtr = Tcl_FirstHashEntry(hTblPtr, &hSearch);
		hPtr != NULL; hPtr = Tcl_NextHashEntry(&hSearch)) {
	    chanPtr = (Channel *) Tcl_GetHashValue(hPtr);
	    statePtr = chanPtr->state;
	    if (statePtr->flags & TCL_WRITABLE) {
		Tcl_AppendElement(interp, (char *)Tcl_GetHashKey(hTblPtr, hPtr));
	    }
	}
	return TCL_OK;
    }

    if ((cmdName[0] == 't') && (strncmp(cmdName, "transform", len) == 0)) {
	/*
	 * Syntax: transform channel -command command
	 */

	if (argc != 5) {
	    Tcl_AppendResult(interp, "wrong # args: should be \"", argv[0],
		    " transform channelId -command cmd\"", NULL);
	    return TCL_ERROR;
	}
	if (strcmp(argv[3], "-command") != 0) {
	    Tcl_AppendResult(interp, "bad argument \"", argv[3],
		    "\": should be \"-command\"", NULL);
	    return TCL_ERROR;
	}

	return TclChannelTransform(interp, chan,
		Tcl_NewStringObj(argv[4], -1));
    }

    if ((cmdName[0] == 'u') && (strncmp(cmdName, "unstack", len) == 0)) {
	/*
	 * Syntax: unstack channel
	 */

	if (argc != 3) {
	    Tcl_AppendResult(interp, "wrong # args: should be \"", argv[0],
		    " unstack channel\"", NULL);
	    return TCL_ERROR;
	}
	return Tcl_UnstackChannel(interp, chan);
    }

    Tcl_AppendResult(interp, "bad option \"", cmdName, "\": should be "
	    "cut, clearchannelhandlers, info, isshared, mode, open, "
	    "readable, splice, writable, transform, unstack", NULL);
    return TCL_ERROR;
}

/*
 *----------------------------------------------------------------------
 *
 * TestChannelEventCmd --
 *
 *	This procedure implements the "testchannelevent" command. It is used
 *	to test the Tcl channel event mechanism.
 *
 * Results:
 *	A standard Tcl result.
 *
 * Side effects:
 *	Creates, deletes and returns channel event handlers.
 *
 *----------------------------------------------------------------------
 */

	/* ARGSUSED */
static int
TestChannelEventCmd(
    TCL_UNUSED(ClientData),
    Tcl_Interp *interp,		/* Current interpreter. */
    int argc,			/* Number of arguments. */
    const char **argv)		/* Argument strings. */
{
    Tcl_Obj *resultListPtr;
    Channel *chanPtr;
    ChannelState *statePtr;	/* state info for channel */
    EventScriptRecord *esPtr, *prevEsPtr, *nextEsPtr;
    const char *cmd;
    int index, i, mask, len;

    if ((argc < 3) || (argc > 5)) {
	Tcl_AppendResult(interp, "wrong # args: should be \"", argv[0],
		" channelName cmd ?arg1? ?arg2?\"", NULL);
	return TCL_ERROR;
    }
    chanPtr = (Channel *) Tcl_GetChannel(interp, argv[1], NULL);
    if (chanPtr == NULL) {
	return TCL_ERROR;
    }
    statePtr = chanPtr->state;

    cmd = argv[2];
    len = strlen(cmd);
    if ((cmd[0] == 'a') && (strncmp(cmd, "add", len) == 0)) {
	if (argc != 5) {
	    Tcl_AppendResult(interp, "wrong # args: should be \"", argv[0],
		    " channelName add eventSpec script\"", NULL);
	    return TCL_ERROR;
	}
	if (strcmp(argv[3], "readable") == 0) {
	    mask = TCL_READABLE;
	} else if (strcmp(argv[3], "writable") == 0) {
	    mask = TCL_WRITABLE;
	} else if (strcmp(argv[3], "none") == 0) {
	    mask = 0;
	} else {
	    Tcl_AppendResult(interp, "bad event name \"", argv[3],
		    "\": must be readable, writable, or none", NULL);
	    return TCL_ERROR;
	}

	esPtr = (EventScriptRecord *)Tcl_Alloc(sizeof(EventScriptRecord));
	esPtr->nextPtr = statePtr->scriptRecordPtr;
	statePtr->scriptRecordPtr = esPtr;

	esPtr->chanPtr = chanPtr;
	esPtr->interp = interp;
	esPtr->mask = mask;
	esPtr->scriptPtr = Tcl_NewStringObj(argv[4], -1);
	Tcl_IncrRefCount(esPtr->scriptPtr);

	Tcl_CreateChannelHandler((Tcl_Channel) chanPtr, mask,
		TclChannelEventScriptInvoker, esPtr);

	return TCL_OK;
    }

    if ((cmd[0] == 'd') && (strncmp(cmd, "delete", len) == 0)) {
	if (argc != 4) {
	    Tcl_AppendResult(interp, "wrong # args: should be \"", argv[0],
		    " channelName delete index\"", NULL);
	    return TCL_ERROR;
	}
	if (Tcl_GetInt(interp, argv[3], &index) == TCL_ERROR) {
	    return TCL_ERROR;
	}
	if (index < 0) {
	    Tcl_AppendResult(interp, "bad event index: ", argv[3],
		    ": must be nonnegative", NULL);
	    return TCL_ERROR;
	}
	for (i = 0, esPtr = statePtr->scriptRecordPtr;
	     (i < index) && (esPtr != NULL);
	     i++, esPtr = esPtr->nextPtr) {
	    /* Empty loop body. */
	}
	if (esPtr == NULL) {
	    Tcl_AppendResult(interp, "bad event index ", argv[3],
		    ": out of range", NULL);
	    return TCL_ERROR;
	}
	if (esPtr == statePtr->scriptRecordPtr) {
	    statePtr->scriptRecordPtr = esPtr->nextPtr;
	} else {
	    for (prevEsPtr = statePtr->scriptRecordPtr;
		 (prevEsPtr != NULL) &&
		     (prevEsPtr->nextPtr != esPtr);
		 prevEsPtr = prevEsPtr->nextPtr) {
		/* Empty loop body. */
	    }
	    if (prevEsPtr == NULL) {
		Tcl_Panic("TestChannelEventCmd: damaged event script list");
	    }
	    prevEsPtr->nextPtr = esPtr->nextPtr;
	}
	Tcl_DeleteChannelHandler((Tcl_Channel) chanPtr,
		TclChannelEventScriptInvoker, esPtr);
	Tcl_DecrRefCount(esPtr->scriptPtr);
	Tcl_Free(esPtr);

	return TCL_OK;
    }

    if ((cmd[0] == 'l') && (strncmp(cmd, "list", len) == 0)) {
	if (argc != 3) {
	    Tcl_AppendResult(interp, "wrong # args: should be \"", argv[0],
		    " channelName list\"", NULL);
	    return TCL_ERROR;
	}
	resultListPtr = Tcl_GetObjResult(interp);
	for (esPtr = statePtr->scriptRecordPtr;
	     esPtr != NULL;
	     esPtr = esPtr->nextPtr) {
	    if (esPtr->mask) {
		Tcl_ListObjAppendElement(interp, resultListPtr, Tcl_NewStringObj(
		    (esPtr->mask == TCL_READABLE) ? "readable" : "writable", -1));
	    } else {
		Tcl_ListObjAppendElement(interp, resultListPtr,
			Tcl_NewStringObj("none", -1));
	    }
	    Tcl_ListObjAppendElement(interp, resultListPtr, esPtr->scriptPtr);
	}
	Tcl_SetObjResult(interp, resultListPtr);
	return TCL_OK;
    }

    if ((cmd[0] == 'r') && (strncmp(cmd, "removeall", len) == 0)) {
	if (argc != 3) {
	    Tcl_AppendResult(interp, "wrong # args: should be \"", argv[0],
		    " channelName removeall\"", NULL);
	    return TCL_ERROR;
	}
	for (esPtr = statePtr->scriptRecordPtr;
	     esPtr != NULL;
	     esPtr = nextEsPtr) {
	    nextEsPtr = esPtr->nextPtr;
	    Tcl_DeleteChannelHandler((Tcl_Channel) chanPtr,
		    TclChannelEventScriptInvoker, esPtr);
	    Tcl_DecrRefCount(esPtr->scriptPtr);
	    Tcl_Free(esPtr);
	}
	statePtr->scriptRecordPtr = NULL;
	return TCL_OK;
    }

    if	((cmd[0] == 's') && (strncmp(cmd, "set", len) == 0)) {
	if (argc != 5) {
	    Tcl_AppendResult(interp, "wrong # args: should be \"", argv[0],
		    " channelName delete index event\"", NULL);
	    return TCL_ERROR;
	}
	if (Tcl_GetInt(interp, argv[3], &index) == TCL_ERROR) {
	    return TCL_ERROR;
	}
	if (index < 0) {
	    Tcl_AppendResult(interp, "bad event index: ", argv[3],
		    ": must be nonnegative", NULL);
	    return TCL_ERROR;
	}
	for (i = 0, esPtr = statePtr->scriptRecordPtr;
	     (i < index) && (esPtr != NULL);
	     i++, esPtr = esPtr->nextPtr) {
	    /* Empty loop body. */
	}
	if (esPtr == NULL) {
	    Tcl_AppendResult(interp, "bad event index ", argv[3],
		    ": out of range", NULL);
	    return TCL_ERROR;
	}

	if (strcmp(argv[4], "readable") == 0) {
	    mask = TCL_READABLE;
	} else if (strcmp(argv[4], "writable") == 0) {
	    mask = TCL_WRITABLE;
	} else if (strcmp(argv[4], "none") == 0) {
	    mask = 0;
	} else {
	    Tcl_AppendResult(interp, "bad event name \"", argv[4],
		    "\": must be readable, writable, or none", NULL);
	    return TCL_ERROR;
	}
	esPtr->mask = mask;
	Tcl_CreateChannelHandler((Tcl_Channel) chanPtr, mask,
		TclChannelEventScriptInvoker, esPtr);
	return TCL_OK;
    }
    Tcl_AppendResult(interp, "bad command ", cmd, ", must be one of "
	    "add, delete, list, set, or removeall", NULL);
    return TCL_ERROR;
}

/*
 *----------------------------------------------------------------------
 *
 * TestSocketCmd --
 *
 *	Implements the Tcl "testsocket" debugging command and its
 *	subcommands. This is part of the testing environment.
 *
 * Results:
 *	A standard Tcl result.
 *
 * Side effects:
 *	None.
 *
 *----------------------------------------------------------------------
 */

	/* ARGSUSED */
static int
TestSocketCmd(
    TCL_UNUSED(ClientData),
    Tcl_Interp *interp,		/* Interpreter for result. */
    int argc,			/* Count of additional args. */
    const char **argv)		/* Additional arg strings. */
{
    const char *cmdName;	/* Sub command. */
    size_t len;			/* Length of subcommand string. */

    if (argc < 2) {
	Tcl_AppendResult(interp, "wrong # args: should be \"", argv[0],
		" subcommand ?additional args..?\"", NULL);
	return TCL_ERROR;
    }
    cmdName = argv[1];
    len = strlen(cmdName);

    if ((cmdName[0] == 't') && (strncmp(cmdName, "testflags", len) == 0)) {
        Tcl_Channel hChannel;
        int modePtr;
        TcpState *statePtr;
        /* Set test value in the socket driver
         */
        /* Check for argument "channel name"
         */
        if (argc < 4) {
            Tcl_AppendResult(interp, "wrong # args: should be \"", argv[0],
                    " testflags channel flags\"", NULL);
            return TCL_ERROR;
        }
        hChannel = Tcl_GetChannel(interp, argv[2], &modePtr);
        if ( NULL == hChannel ) {
            Tcl_AppendResult(interp, "unknown channel:", argv[2], NULL);
            return TCL_ERROR;
        }
        statePtr = (TcpState *)Tcl_GetChannelInstanceData(hChannel);
        if ( NULL == statePtr) {
            Tcl_AppendResult(interp, "No channel instance data:", argv[2],
                    NULL);
            return TCL_ERROR;
        }
        statePtr->testFlags = atoi(argv[3]);
        return TCL_OK;
    }

    Tcl_AppendResult(interp, "bad option \"", cmdName, "\": should be "
	    "testflags", NULL);
    return TCL_ERROR;
}

/*
 *----------------------------------------------------------------------
 *
 * TestWrongNumArgsObjCmd --
 *
 *	Test the Tcl_WrongNumArgs function.
 *
 * Results:
 *	Standard Tcl result.
 *
 * Side effects:
 *	Sets interpreter result.
 *
 *----------------------------------------------------------------------
 */

static int
TestWrongNumArgsObjCmd(
    TCL_UNUSED(ClientData),
    Tcl_Interp *interp,		/* Current interpreter. */
    int objc,			/* Number of arguments. */
    Tcl_Obj *const objv[])	/* Argument objects. */
{
    int i, length;
    const char *msg;

    if (objc < 3) {
	/*
	 * Don't use Tcl_WrongNumArgs here, as that is the function
	 * we want to test!
	 */
	Tcl_AppendResult(interp, "insufficient arguments", NULL);
	return TCL_ERROR;
    }

    if (Tcl_GetIntFromObj(interp, objv[1], &i) != TCL_OK) {
	return TCL_ERROR;
    }

    msg = Tcl_GetStringFromObj(objv[2], &length);
    if (length == 0) {
	msg = NULL;
    }

    if (i > objc - 3) {
	/*
	 * Asked for more arguments than were given.
	 */
	Tcl_AppendResult(interp, "insufficient arguments", NULL);
	return TCL_ERROR;
    }

    Tcl_WrongNumArgs(interp, i, &(objv[3]), msg);
    return TCL_OK;
}

/*
 *----------------------------------------------------------------------
 *
 * TestGetIndexFromObjStructObjCmd --
 *
 *	Test the Tcl_GetIndexFromObjStruct function.
 *
 * Results:
 *	Standard Tcl result.
 *
 * Side effects:
 *	Sets interpreter result.
 *
 *----------------------------------------------------------------------
 */

static int
TestGetIndexFromObjStructObjCmd(
    TCL_UNUSED(ClientData),
    Tcl_Interp *interp,		/* Current interpreter. */
    int objc,			/* Number of arguments. */
    Tcl_Obj *const objv[])	/* Argument objects. */
{
    const char *const ary[] = {
	"a", "b", "c", "d", "e", "f", NULL, NULL
    };
    int idx,target;

    if (objc != 3) {
	Tcl_WrongNumArgs(interp, 1, objv, "argument targetvalue");
	return TCL_ERROR;
    }
    if (Tcl_GetIndexFromObjStruct(interp, objv[1], ary, 2*sizeof(char *),
	    "dummy", 0, &idx) != TCL_OK) {
	return TCL_ERROR;
    }
    if (Tcl_GetIntFromObj(interp, objv[2], &target) != TCL_OK) {
	return TCL_ERROR;
    }
    if (idx != target) {
	char buffer[64];
	sprintf(buffer, "%d", idx);
	Tcl_AppendResult(interp, "index value comparison failed: got ",
		buffer, NULL);
	sprintf(buffer, "%d", target);
	Tcl_AppendResult(interp, " when ", buffer, " expected", NULL);
	return TCL_ERROR;
    }
    Tcl_WrongNumArgs(interp, 3, objv, NULL);
    return TCL_OK;
}

/*
 *----------------------------------------------------------------------
 *
 * TestFilesystemObjCmd --
 *
 *	This procedure implements the "testfilesystem" command. It is used to
 *	test Tcl_FSRegister, Tcl_FSUnregister, and can be used to test that
 *	the pluggable filesystem works.
 *
 * Results:
 *	A standard Tcl result.
 *
 * Side effects:
 *	Inserts or removes a filesystem from Tcl's stack.
 *
 *----------------------------------------------------------------------
 */

static int
TestFilesystemObjCmd(
    TCL_UNUSED(ClientData),
    Tcl_Interp *interp,
    int objc,
    Tcl_Obj *const objv[])
{
    int res, boolVal;
    const char *msg;

    if (objc != 2) {
	Tcl_WrongNumArgs(interp, 1, objv, "boolean");
	return TCL_ERROR;
    }
    if (Tcl_GetBooleanFromObj(interp, objv[1], &boolVal) != TCL_OK) {
	return TCL_ERROR;
    }
    if (boolVal) {
	res = Tcl_FSRegister(interp, &testReportingFilesystem);
	msg = (res == TCL_OK) ? "registered" : "failed";
    } else {
	res = Tcl_FSUnregister(&testReportingFilesystem);
	msg = (res == TCL_OK) ? "unregistered" : "failed";
    }
    Tcl_SetObjResult(interp, Tcl_NewStringObj(msg , -1));
    return res;
}

static int
TestReportInFilesystem(
    Tcl_Obj *pathPtr,
    void **clientDataPtr)
{
    static Tcl_Obj *lastPathPtr = NULL;
    Tcl_Obj *newPathPtr;

    if (pathPtr == lastPathPtr) {
	/* Reject all files second time around */
	return -1;
    }

    /* Try to claim all files first time around */

    newPathPtr = Tcl_DuplicateObj(pathPtr);
    lastPathPtr = newPathPtr;
    Tcl_IncrRefCount(newPathPtr);
    if (Tcl_FSGetFileSystemForPath(newPathPtr) == NULL) {
	/* Nothing claimed it. Therefore we don't either */
	Tcl_DecrRefCount(newPathPtr);
	lastPathPtr = NULL;
	return -1;
    }
    lastPathPtr = NULL;
    *clientDataPtr = newPathPtr;
    return TCL_OK;
}

/*
 * Simple helper function to extract the native vfs representation of a path
 * object, or NULL if no such representation exists.
 */

static Tcl_Obj *
TestReportGetNativePath(
    Tcl_Obj *pathPtr)
{
    return (Tcl_Obj*) Tcl_FSGetInternalRep(pathPtr, &testReportingFilesystem);
}

static void
TestReportFreeInternalRep(
    void *clientData)
{
    Tcl_Obj *nativeRep = (Tcl_Obj *) clientData;

    if (nativeRep != NULL) {
	/* Free the path */
	Tcl_DecrRefCount(nativeRep);
    }
}

static void *
TestReportDupInternalRep(
    void *clientData)
{
    Tcl_Obj *original = (Tcl_Obj *) clientData;

    Tcl_IncrRefCount(original);
    return clientData;
}

static void
TestReport(
    const char *cmd,
    Tcl_Obj *path,
    Tcl_Obj *arg2)
{
    Tcl_Interp *interp = (Tcl_Interp *) Tcl_FSData(&testReportingFilesystem);

    if (interp == NULL) {
	/* This is bad, but not much we can do about it */
    } else {
	/*
	 * No idea why I decided to program this up using the old string-based
	 * API, but there you go. We should convert it to objects.
	 */

	Tcl_Obj *savedResult;
	Tcl_DString ds;

	Tcl_DStringInit(&ds);
	Tcl_DStringAppend(&ds, "lappend filesystemReport ", -1);
	Tcl_DStringStartSublist(&ds);
	Tcl_DStringAppendElement(&ds, cmd);
	if (path != NULL) {
	    Tcl_DStringAppendElement(&ds, Tcl_GetString(path));
	}
	if (arg2 != NULL) {
	    Tcl_DStringAppendElement(&ds, Tcl_GetString(arg2));
	}
	Tcl_DStringEndSublist(&ds);
	savedResult = Tcl_GetObjResult(interp);
	Tcl_IncrRefCount(savedResult);
	Tcl_SetObjResult(interp, Tcl_NewObj());
	Tcl_EvalEx(interp, Tcl_DStringValue(&ds), -1, 0);
	Tcl_DStringFree(&ds);
	Tcl_ResetResult(interp);
	Tcl_SetObjResult(interp, savedResult);
	Tcl_DecrRefCount(savedResult);
    }
}

static int
TestReportStat(
    Tcl_Obj *path,		/* Path of file to stat (in current CP). */
    Tcl_StatBuf *buf)		/* Filled with results of stat call. */
{
    TestReport("stat", path, NULL);
    return Tcl_FSStat(TestReportGetNativePath(path), buf);
}

static int
TestReportLstat(
    Tcl_Obj *path,		/* Path of file to stat (in current CP). */
    Tcl_StatBuf *buf)		/* Filled with results of stat call. */
{
    TestReport("lstat", path, NULL);
    return Tcl_FSLstat(TestReportGetNativePath(path), buf);
}

static int
TestReportAccess(
    Tcl_Obj *path,		/* Path of file to access (in current CP). */
    int mode)			/* Permission setting. */
{
    TestReport("access", path, NULL);
    return Tcl_FSAccess(TestReportGetNativePath(path), mode);
}

static Tcl_Channel
TestReportOpenFileChannel(
    Tcl_Interp *interp,		/* Interpreter for error reporting; can be
				 * NULL. */
    Tcl_Obj *fileName,		/* Name of file to open. */
    int mode,			/* POSIX open mode. */
    int permissions)		/* If the open involves creating a file, with
				 * what modes to create it? */
{
    TestReport("open", fileName, NULL);
    return TclpOpenFileChannel(interp, TestReportGetNativePath(fileName),
	    mode, permissions);
}

static int
TestReportMatchInDirectory(
    Tcl_Interp *interp,		/* Interpreter for error messages. */
    Tcl_Obj *resultPtr,		/* Object to lappend results. */
    Tcl_Obj *dirPtr,		/* Contains path to directory to search. */
    const char *pattern,	/* Pattern to match against. */
    Tcl_GlobTypeData *types)	/* Object containing list of acceptable types.
				 * May be NULL. */
{
    if (types != NULL && types->type & TCL_GLOB_TYPE_MOUNT) {
	TestReport("matchmounts", dirPtr, NULL);
	return TCL_OK;
    } else {
	TestReport("matchindirectory", dirPtr, NULL);
	return Tcl_FSMatchInDirectory(interp, resultPtr,
		TestReportGetNativePath(dirPtr), pattern, types);
    }
}

static int
TestReportChdir(
    Tcl_Obj *dirName)
{
    TestReport("chdir", dirName, NULL);
    return Tcl_FSChdir(TestReportGetNativePath(dirName));
}

static int
TestReportLoadFile(
    Tcl_Interp *interp,		/* Used for error reporting. */
    Tcl_Obj *fileName,		/* Name of the file containing the desired
				 * code. */
    Tcl_LoadHandle *handlePtr,	/* Filled with token for dynamically loaded
				 * file which will be passed back to
				 * (*unloadProcPtr)() to unload the file. */
    Tcl_FSUnloadFileProc **unloadProcPtr)
				/* Filled with address of Tcl_FSUnloadFileProc
				 * function which should be used for
				 * this file. */
{
    TestReport("loadfile", fileName, NULL);
    return Tcl_FSLoadFile(interp, TestReportGetNativePath(fileName), NULL,
	    NULL, NULL, NULL, handlePtr, unloadProcPtr);
}

static Tcl_Obj *
TestReportLink(
    Tcl_Obj *path,		/* Path of file to readlink or link */
    Tcl_Obj *to,		/* Path of file to link to, or NULL */
    int linkType)
{
    TestReport("link", path, to);
    return Tcl_FSLink(TestReportGetNativePath(path), to, linkType);
}

static int
TestReportRenameFile(
    Tcl_Obj *src,		/* Pathname of file or dir to be renamed
				 * (UTF-8). */
    Tcl_Obj *dst)		/* New pathname of file or directory
				 * (UTF-8). */
{
    TestReport("renamefile", src, dst);
    return Tcl_FSRenameFile(TestReportGetNativePath(src),
	    TestReportGetNativePath(dst));
}

static int
TestReportCopyFile(
    Tcl_Obj *src,		/* Pathname of file to be copied (UTF-8). */
    Tcl_Obj *dst)		/* Pathname of file to copy to (UTF-8). */
{
    TestReport("copyfile", src, dst);
    return Tcl_FSCopyFile(TestReportGetNativePath(src),
	    TestReportGetNativePath(dst));
}

static int
TestReportDeleteFile(
    Tcl_Obj *path)		/* Pathname of file to be removed (UTF-8). */
{
    TestReport("deletefile", path, NULL);
    return Tcl_FSDeleteFile(TestReportGetNativePath(path));
}

static int
TestReportCreateDirectory(
    Tcl_Obj *path)		/* Pathname of directory to create (UTF-8). */
{
    TestReport("createdirectory", path, NULL);
    return Tcl_FSCreateDirectory(TestReportGetNativePath(path));
}

static int
TestReportCopyDirectory(
    Tcl_Obj *src,		/* Pathname of directory to be copied
				 * (UTF-8). */
    Tcl_Obj *dst,		/* Pathname of target directory (UTF-8). */
    Tcl_Obj **errorPtr)		/* If non-NULL, to be filled with UTF-8 name
				 * of file causing error. */
{
    TestReport("copydirectory", src, dst);
    return Tcl_FSCopyDirectory(TestReportGetNativePath(src),
	    TestReportGetNativePath(dst), errorPtr);
}

static int
TestReportRemoveDirectory(
    Tcl_Obj *path,		/* Pathname of directory to be removed
				 * (UTF-8). */
    int recursive,		/* If non-zero, removes directories that
				 * are nonempty.  Otherwise, will only remove
				 * empty directories. */
    Tcl_Obj **errorPtr)		/* If non-NULL, to be filled with UTF-8 name
				 * of file causing error. */
{
    TestReport("removedirectory", path, NULL);
    return Tcl_FSRemoveDirectory(TestReportGetNativePath(path), recursive,
	    errorPtr);
}

static const char *const *
TestReportFileAttrStrings(
    Tcl_Obj *fileName,
    Tcl_Obj **objPtrRef)
{
    TestReport("fileattributestrings", fileName, NULL);
    return Tcl_FSFileAttrStrings(TestReportGetNativePath(fileName), objPtrRef);
}

static int
TestReportFileAttrsGet(
    Tcl_Interp *interp,		/* The interpreter for error reporting. */
    int index,			/* index of the attribute command. */
    Tcl_Obj *fileName,		/* filename we are operating on. */
    Tcl_Obj **objPtrRef)	/* for output. */
{
    TestReport("fileattributesget", fileName, NULL);
    return Tcl_FSFileAttrsGet(interp, index,
	    TestReportGetNativePath(fileName), objPtrRef);
}

static int
TestReportFileAttrsSet(
    Tcl_Interp *interp,		/* The interpreter for error reporting. */
    int index,			/* index of the attribute command. */
    Tcl_Obj *fileName,		/* filename we are operating on. */
    Tcl_Obj *objPtr)		/* for input. */
{
    TestReport("fileattributesset", fileName, objPtr);
    return Tcl_FSFileAttrsSet(interp, index,
	    TestReportGetNativePath(fileName), objPtr);
}

static int
TestReportUtime(
    Tcl_Obj *fileName,
    struct utimbuf *tval)
{
    TestReport("utime", fileName, NULL);
    return Tcl_FSUtime(TestReportGetNativePath(fileName), tval);
}

static int
TestReportNormalizePath(
    TCL_UNUSED(Tcl_Interp *),
    Tcl_Obj *pathPtr,
    int nextCheckpoint)
{
    TestReport("normalizepath", pathPtr, NULL);
    return nextCheckpoint;
}

static int
SimplePathInFilesystem(
    Tcl_Obj *pathPtr,
    TCL_UNUSED(ClientData *))
{
    const char *str = Tcl_GetString(pathPtr);

    if (strncmp(str, "simplefs:/", 10)) {
	return -1;
    }
    return TCL_OK;
}

/*
 * This is a slightly 'hacky' filesystem which is used just to test a few
 * important features of the vfs code: (1) that you can load a shared library
 * from a vfs, (2) that when copying files from one fs to another, the 'mtime'
 * is preserved. (3) that recursive cross-filesystem directory copies have the
 * correct behaviour with/without -force.
 *
 * It treats any file in 'simplefs:/' as a file, which it routes to the
 * current directory. The real file it uses is whatever follows the trailing
 * '/' (e.g. 'foo' in 'simplefs:/foo'), and that file exists or not according
 * to what is in the native pwd.
 *
 * Please do not consider this filesystem a model of how things are to be
 * done. It is quite the opposite!  But, it does allow us to test some
 * important features.
 */

static int
TestSimpleFilesystemObjCmd(
    TCL_UNUSED(ClientData),
    Tcl_Interp *interp,
    int objc,
    Tcl_Obj *const objv[])
{
    int res, boolVal;
    const char *msg;

    if (objc != 2) {
	Tcl_WrongNumArgs(interp, 1, objv, "boolean");
	return TCL_ERROR;
    }
    if (Tcl_GetBooleanFromObj(interp, objv[1], &boolVal) != TCL_OK) {
	return TCL_ERROR;
    }
    if (boolVal) {
	res = Tcl_FSRegister(interp, &simpleFilesystem);
	msg = (res == TCL_OK) ? "registered" : "failed";
    } else {
	res = Tcl_FSUnregister(&simpleFilesystem);
	msg = (res == TCL_OK) ? "unregistered" : "failed";
    }
    Tcl_SetObjResult(interp, Tcl_NewStringObj(msg , -1));
    return res;
}

/*
 * Treats a file name 'simplefs:/foo' by using the file 'foo' in the current
 * (native) directory.
 */

static Tcl_Obj *
SimpleRedirect(
    Tcl_Obj *pathPtr)		/* Name of file to copy. */
{
    int len;
    const char *str;
    Tcl_Obj *origPtr;

    /*
     * We assume the same name in the current directory is ok.
     */

    str = Tcl_GetStringFromObj(pathPtr, &len);
    if (len < 10 || strncmp(str, "simplefs:/", 10)) {
	/* Probably shouldn't ever reach here */
	Tcl_IncrRefCount(pathPtr);
	return pathPtr;
    }
    origPtr = Tcl_NewStringObj(str+10,-1);
    Tcl_IncrRefCount(origPtr);
    return origPtr;
}

static int
SimpleMatchInDirectory(
    Tcl_Interp *interp,		/* Interpreter for error
				 * messages. */
    Tcl_Obj *resultPtr,		/* Object to lappend results. */
    Tcl_Obj *dirPtr,		/* Contains path to directory to search. */
    const char *pattern,	/* Pattern to match against. */
    Tcl_GlobTypeData *types)	/* Object containing list of acceptable types.
				 * May be NULL. */
{
    int res;
    Tcl_Obj *origPtr;
    Tcl_Obj *resPtr;

    /* We only provide a new volume, therefore no mounts at all */
    if (types != NULL && types->type & TCL_GLOB_TYPE_MOUNT) {
	return TCL_OK;
    }

    /*
     * We assume the same name in the current directory is ok.
     */
    resPtr = Tcl_NewObj();
    Tcl_IncrRefCount(resPtr);
    origPtr = SimpleRedirect(dirPtr);
    res = Tcl_FSMatchInDirectory(interp, resPtr, origPtr, pattern, types);
    if (res == TCL_OK) {
	int gLength, j;
	Tcl_ListObjLength(NULL, resPtr, &gLength);
	for (j = 0; j < gLength; j++) {
	    Tcl_Obj *gElt, *nElt;
	    Tcl_ListObjIndex(NULL, resPtr, j, &gElt);
	    nElt = Tcl_NewStringObj("simplefs:/",10);
	    Tcl_AppendObjToObj(nElt, gElt);
	    Tcl_ListObjAppendElement(NULL, resultPtr, nElt);
	}
    }
    Tcl_DecrRefCount(origPtr);
    Tcl_DecrRefCount(resPtr);
    return res;
}

static Tcl_Channel
SimpleOpenFileChannel(
    Tcl_Interp *interp,		/* Interpreter for error reporting; can be
				 * NULL. */
    Tcl_Obj *pathPtr,		/* Name of file to open. */
    int mode,			/* POSIX open mode. */
    int permissions)		/* If the open involves creating a file, with
				 * what modes to create it? */
{
    Tcl_Obj *tempPtr;
    Tcl_Channel chan;

    if ((mode != 0) && !(mode & O_RDONLY)) {
	Tcl_AppendResult(interp, "read-only", NULL);
	return NULL;
    }

    tempPtr = SimpleRedirect(pathPtr);
    chan = Tcl_FSOpenFileChannel(interp, tempPtr, "r", permissions);
    Tcl_DecrRefCount(tempPtr);
    return chan;
}

static int
SimpleAccess(
    Tcl_Obj *pathPtr,		/* Path of file to access (in current CP). */
    int mode)			/* Permission setting. */
{
    Tcl_Obj *tempPtr = SimpleRedirect(pathPtr);
    int res = Tcl_FSAccess(tempPtr, mode);

    Tcl_DecrRefCount(tempPtr);
    return res;
}

static int
SimpleStat(
    Tcl_Obj *pathPtr,		/* Path of file to stat (in current CP). */
    Tcl_StatBuf *bufPtr)	/* Filled with results of stat call. */
{
    Tcl_Obj *tempPtr = SimpleRedirect(pathPtr);
    int res = Tcl_FSStat(tempPtr, bufPtr);

    Tcl_DecrRefCount(tempPtr);
    return res;
}

static Tcl_Obj *
SimpleListVolumes(void)
{
    /* Add one new volume */
    Tcl_Obj *retVal;

    retVal = Tcl_NewStringObj("simplefs:/", -1);
    Tcl_IncrRefCount(retVal);
    return retVal;
}

/*
 * Used to check correct string-length determining in Tcl_NumUtfChars
 */

static int
TestNumUtfCharsCmd(
    TCL_UNUSED(ClientData),
    Tcl_Interp *interp,
    int objc,
    Tcl_Obj *const objv[])
{
    if (objc > 1) {
	int len = -1;

	if (objc > 2) {
	    (void) Tcl_GetIntFromObj(interp, objv[2], &len);
	}
	len = Tcl_NumUtfChars(Tcl_GetString(objv[1]), len);
	Tcl_SetObjResult(interp, Tcl_NewIntObj(len));
    }
    return TCL_OK;
}

/*
 * Used to check correct operation of Tcl_UtfFindFirst
 */

static int
TestFindFirstCmd(
    TCL_UNUSED(ClientData),
    Tcl_Interp *interp,
    int objc,
    Tcl_Obj *const objv[])
{
    if (objc > 1) {
	int len = -1;

	if (objc > 2) {
	    (void) Tcl_GetIntFromObj(interp, objv[2], &len);
	}
	Tcl_SetObjResult(interp, Tcl_NewStringObj(Tcl_UtfFindFirst(Tcl_GetString(objv[1]), len), -1));
    }
    return TCL_OK;
}

/*
 * Used to check correct operation of Tcl_UtfFindLast
 */

static int
TestFindLastCmd(
    TCL_UNUSED(ClientData),
    Tcl_Interp *interp,
    int objc,
    Tcl_Obj *const objv[])
{
    if (objc > 1) {
	int len = -1;

	if (objc > 2) {
	    (void) Tcl_GetIntFromObj(interp, objv[2], &len);
	}
	Tcl_SetObjResult(interp, Tcl_NewStringObj(Tcl_UtfFindLast(Tcl_GetString(objv[1]), len), -1));
    }
    return TCL_OK;
}

#if defined(HAVE_CPUID) || defined(_WIN32)
/*
 *----------------------------------------------------------------------
 *
 * TestcpuidCmd --
 *
 *	Retrieves CPU ID information.
 *
 * Usage:
 *	testwincpuid <eax>
 *
 * Parameters:
 *	eax - The value to pass in the EAX register to a CPUID instruction.
 *
 * Results:
 *	Returns a four-element list containing the values from the EAX, EBX,
 *	ECX and EDX registers returned from the CPUID instruction.
 *
 * Side effects:
 *	None.
 *
 *----------------------------------------------------------------------
 */

static int
TestcpuidCmd(
    TCL_UNUSED(ClientData),
    Tcl_Interp* interp,		/* Tcl interpreter */
    int objc,			/* Parameter count */
    Tcl_Obj *const * objv)	/* Parameter vector */
{
    int status, index, i;
    int regs[4];
    Tcl_Obj *regsObjs[4];

    if (objc != 2) {
	Tcl_WrongNumArgs(interp, 1, objv, "eax");
	return TCL_ERROR;
    }
    if (Tcl_GetIntFromObj(interp, objv[1], &index) != TCL_OK) {
	return TCL_ERROR;
    }
    status = TclWinCPUID(index, regs);
    if (status != TCL_OK) {
	Tcl_SetObjResult(interp,
		Tcl_NewStringObj("operation not available", -1));
	return status;
    }
    for (i=0 ; i<4 ; ++i) {
	regsObjs[i] = Tcl_NewIntObj(regs[i]);
    }
    Tcl_SetObjResult(interp, Tcl_NewListObj(4, regsObjs));
    return TCL_OK;
}
#endif

/*
 * Used to do basic checks of the TCL_HASH_KEY_SYSTEM_HASH flag
 */

static int
TestHashSystemHashCmd(
    TCL_UNUSED(ClientData),
    Tcl_Interp *interp,
    int objc,
    Tcl_Obj *const objv[])
{
    static const Tcl_HashKeyType hkType = {
	TCL_HASH_KEY_TYPE_VERSION, TCL_HASH_KEY_SYSTEM_HASH,
	NULL, NULL, NULL, NULL
    };
    Tcl_HashTable hash;
    Tcl_HashEntry *hPtr;
    int i, isNew, limit = 100;

    if (objc>1 && Tcl_GetIntFromObj(interp, objv[1], &limit)!=TCL_OK) {
	return TCL_ERROR;
    }

    Tcl_InitCustomHashTable(&hash, TCL_CUSTOM_TYPE_KEYS, &hkType);

    if (hash.numEntries != 0) {
	Tcl_AppendResult(interp, "non-zero initial size", NULL);
	Tcl_DeleteHashTable(&hash);
	return TCL_ERROR;
    }

    for (i=0 ; i<limit ; i++) {
	hPtr = Tcl_CreateHashEntry(&hash, INT2PTR(i), &isNew);
	if (!isNew) {
	    Tcl_SetObjResult(interp, Tcl_NewIntObj(i));
	    Tcl_AppendToObj(Tcl_GetObjResult(interp)," creation problem",-1);
	    Tcl_DeleteHashTable(&hash);
	    return TCL_ERROR;
	}
	Tcl_SetHashValue(hPtr, INT2PTR(i+42));
    }

    if (hash.numEntries != (size_t)limit) {
	Tcl_AppendResult(interp, "unexpected maximal size", NULL);
	Tcl_DeleteHashTable(&hash);
	return TCL_ERROR;
    }

    for (i=0 ; i<limit ; i++) {
	hPtr = Tcl_FindHashEntry(&hash, (char *) INT2PTR(i));
	if (hPtr == NULL) {
	    Tcl_SetObjResult(interp, Tcl_NewIntObj(i));
	    Tcl_AppendToObj(Tcl_GetObjResult(interp)," lookup problem",-1);
	    Tcl_DeleteHashTable(&hash);
	    return TCL_ERROR;
	}
	if (PTR2INT(Tcl_GetHashValue(hPtr)) != i+42) {
	    Tcl_SetObjResult(interp, Tcl_NewIntObj(i));
	    Tcl_AppendToObj(Tcl_GetObjResult(interp)," value problem",-1);
	    Tcl_DeleteHashTable(&hash);
	    return TCL_ERROR;
	}
	Tcl_DeleteHashEntry(hPtr);
    }

    if (hash.numEntries != 0) {
	Tcl_AppendResult(interp, "non-zero final size", NULL);
	Tcl_DeleteHashTable(&hash);
	return TCL_ERROR;
    }

    Tcl_DeleteHashTable(&hash);
    Tcl_AppendResult(interp, "OK", NULL);
    return TCL_OK;
}

/*
 * Used for testing Tcl_GetInt which is no longer used directly by the
 * core very much.
 */
static int
TestgetintCmd(
    TCL_UNUSED(ClientData),
    Tcl_Interp *interp,
    int argc,
    const char **argv)
{
    if (argc < 2) {
	Tcl_AppendResult(interp, "wrong # args", NULL);
	return TCL_ERROR;
    } else {
	int val, i, total=0;

	for (i=1 ; i<argc ; i++) {
	    if (Tcl_GetInt(interp, argv[i], &val) != TCL_OK) {
		return TCL_ERROR;
	    }
	    total += val;
	}
	Tcl_SetObjResult(interp, Tcl_NewIntObj(total));
	return TCL_OK;
    }
}

/*
 * Used for determining sizeof(long) at script level.
 */
static int
TestlongsizeCmd(
    TCL_UNUSED(ClientData),
    Tcl_Interp *interp,
    int argc,
    TCL_UNUSED(const char **) /*argv*/)
{
    if (argc != 1) {
	Tcl_AppendResult(interp, "wrong # args", NULL);
	return TCL_ERROR;
    }
    Tcl_SetObjResult(interp, Tcl_NewIntObj(sizeof(long)));
    return TCL_OK;
}

static int
NREUnwind_callback(
    void *data[],
    Tcl_Interp *interp,
    TCL_UNUSED(int) /*result*/)
{
    int none;

    if (data[0] == INT2PTR(-1)) {
        Tcl_NRAddCallback(interp, NREUnwind_callback, &none, INT2PTR(-1),
                INT2PTR(-1), NULL);
    } else if (data[1] == INT2PTR(-1)) {
        Tcl_NRAddCallback(interp, NREUnwind_callback, data[0], &none,
                INT2PTR(-1), NULL);
    } else if (data[2] == INT2PTR(-1)) {
        Tcl_NRAddCallback(interp, NREUnwind_callback, data[0], data[1],
                &none, NULL);
    } else {
        Tcl_Obj *idata[3];
        idata[0] = Tcl_NewIntObj(((char *) data[1] - (char *) data[0]));
        idata[1] = Tcl_NewIntObj(((char *) data[2] - (char *) data[0]));
        idata[2] = Tcl_NewIntObj(((char *) &none   - (char *) data[0]));
        Tcl_SetObjResult(interp, Tcl_NewListObj(3, idata));
    }
    return TCL_OK;
}

static int
TestNREUnwind(
    TCL_UNUSED(ClientData),
    Tcl_Interp *interp,
    TCL_UNUSED(int) /*objc*/,
    TCL_UNUSED(Tcl_Obj *const *) /*objv*/)
{
    /*
     * Insure that callbacks effectively run at the proper level during the
     * unwinding of the NRE stack.
     */

    Tcl_NRAddCallback(interp, NREUnwind_callback, INT2PTR(-1), INT2PTR(-1),
            INT2PTR(-1), NULL);
    return TCL_OK;
}


static int
TestNRELevels(
    TCL_UNUSED(ClientData),
    Tcl_Interp *interp,
    TCL_UNUSED(int) /*objc*/,
    TCL_UNUSED(Tcl_Obj *const *) /*objv*/)
{
    Interp *iPtr = (Interp *) interp;
    static ptrdiff_t *refDepth = NULL;
    ptrdiff_t depth;
    Tcl_Obj *levels[6];
    int i = 0;
    NRE_callback *cbPtr = iPtr->execEnvPtr->callbackPtr;

    if (refDepth == NULL) {
	refDepth = &depth;
    }

    depth = (refDepth - &depth);

    levels[0] = Tcl_NewIntObj(depth);
    levels[1] = Tcl_NewIntObj(iPtr->numLevels);
    levels[2] = Tcl_NewIntObj(iPtr->cmdFramePtr->level);
    levels[3] = Tcl_NewIntObj(iPtr->varFramePtr->level);
    levels[4] = Tcl_NewIntObj(iPtr->execEnvPtr->execStackPtr->tosPtr
	    - iPtr->execEnvPtr->execStackPtr->stackWords);

    while (cbPtr) {
	i++;
	cbPtr = cbPtr->nextPtr;
    }
    levels[5] = Tcl_NewIntObj(i);

    Tcl_SetObjResult(interp, Tcl_NewListObj(6, levels));
    return TCL_OK;
}

/*
 *----------------------------------------------------------------------
 *
 * TestconcatobjCmd --
 *
 *	This procedure implements the "testconcatobj" command. It is used
 *	to test that Tcl_ConcatObj does indeed return a fresh Tcl_Obj in all
 *	cases and thet it never corrupts its arguments. In other words, that
 *	[Bug 1447328] was fixed properly.
 *
 * Results:
 *	A standard Tcl result.
 *
 * Side effects:
 *	None.
 *
 *----------------------------------------------------------------------
 */

static int
TestconcatobjCmd(
    TCL_UNUSED(ClientData),
    Tcl_Interp *interp,		/* Current interpreter. */
    TCL_UNUSED(int) /*argc*/,
    TCL_UNUSED(const char **) /*argv*/)
{
    Tcl_Obj *list1Ptr, *list2Ptr, *emptyPtr, *concatPtr, *tmpPtr;
    int result = TCL_OK, len;
    Tcl_Obj *objv[3];

    /*
     * Set the start of the error message as obj result; it will be cleared at
     * the end if no errors were found.
     */

    Tcl_SetObjResult(interp,
	    Tcl_NewStringObj("Tcl_ConcatObj is unsafe:", -1));

    emptyPtr = Tcl_NewObj();

    list1Ptr = Tcl_NewStringObj("foo bar sum", -1);
    Tcl_ListObjLength(NULL, list1Ptr, &len);
    Tcl_InvalidateStringRep(list1Ptr);

    list2Ptr = Tcl_NewStringObj("eeny meeny", -1);
    Tcl_ListObjLength(NULL, list2Ptr, &len);
    Tcl_InvalidateStringRep(list2Ptr);

    /*
     * Verify that concat'ing a list obj with one or more empty strings does
     * return a fresh Tcl_Obj (see also [Bug 2055782]).
     */

    tmpPtr = Tcl_DuplicateObj(list1Ptr);

    objv[0] = tmpPtr;
    objv[1] = emptyPtr;
    concatPtr = Tcl_ConcatObj(2, objv);
    if (concatPtr->refCount != 0) {
	result = TCL_ERROR;
	Tcl_AppendResult(interp,
		"\n\t* (a) concatObj does not have refCount 0", NULL);
    }
    if (concatPtr == tmpPtr) {
	result = TCL_ERROR;
	Tcl_AppendResult(interp, "\n\t* (a) concatObj is not a new obj ",
		NULL);
	switch (tmpPtr->refCount) {
	case 0:
	    Tcl_AppendResult(interp, "(no new refCount)", NULL);
	    break;
	case 1:
	    Tcl_AppendResult(interp, "(refCount added)", NULL);
	    break;
	default:
	    Tcl_AppendResult(interp, "(more than one refCount added!)", NULL);
	    Tcl_Panic("extremely unsafe behaviour by Tcl_ConcatObj()");
	}
	tmpPtr = Tcl_DuplicateObj(list1Ptr);
	objv[0] = tmpPtr;
    }
    Tcl_DecrRefCount(concatPtr);

    Tcl_IncrRefCount(tmpPtr);
    concatPtr = Tcl_ConcatObj(2, objv);
    if (concatPtr->refCount != 0) {
	result = TCL_ERROR;
	Tcl_AppendResult(interp,
		"\n\t* (b) concatObj does not have refCount 0", NULL);
    }
    if (concatPtr == tmpPtr) {
	result = TCL_ERROR;
	Tcl_AppendResult(interp, "\n\t* (b) concatObj is not a new obj ",
		NULL);
	switch (tmpPtr->refCount) {
	case 0:
	    Tcl_AppendResult(interp, "(refCount removed?)", NULL);
	    Tcl_Panic("extremely unsafe behaviour by Tcl_ConcatObj()");
	    break;
	case 1:
	    Tcl_AppendResult(interp, "(no new refCount)", NULL);
	    break;
	case 2:
	    Tcl_AppendResult(interp, "(refCount added)", NULL);
	    Tcl_DecrRefCount(tmpPtr);
	    break;
	default:
	    Tcl_AppendResult(interp, "(more than one refCount added!)", NULL);
	    Tcl_Panic("extremely unsafe behaviour by Tcl_ConcatObj()");
	}
	tmpPtr = Tcl_DuplicateObj(list1Ptr);
	objv[0] = tmpPtr;
    }
    Tcl_DecrRefCount(concatPtr);

    objv[0] = emptyPtr;
    objv[1] = tmpPtr;
    objv[2] = emptyPtr;
    concatPtr = Tcl_ConcatObj(3, objv);
    if (concatPtr->refCount != 0) {
	result = TCL_ERROR;
	Tcl_AppendResult(interp,
		"\n\t* (c) concatObj does not have refCount 0", NULL);
    }
    if (concatPtr == tmpPtr) {
	result = TCL_ERROR;
	Tcl_AppendResult(interp, "\n\t* (c) concatObj is not a new obj ",
		NULL);
	switch (tmpPtr->refCount) {
	case 0:
	    Tcl_AppendResult(interp, "(no new refCount)", NULL);
	    break;
	case 1:
	    Tcl_AppendResult(interp, "(refCount added)", NULL);
	    break;
	default:
	    Tcl_AppendResult(interp, "(more than one refCount added!)", NULL);
	    Tcl_Panic("extremely unsafe behaviour by Tcl_ConcatObj()");
	}
	tmpPtr = Tcl_DuplicateObj(list1Ptr);
	objv[1] = tmpPtr;
    }
    Tcl_DecrRefCount(concatPtr);

    Tcl_IncrRefCount(tmpPtr);
    concatPtr = Tcl_ConcatObj(3, objv);
    if (concatPtr->refCount != 0) {
	result = TCL_ERROR;
	Tcl_AppendResult(interp,
		"\n\t* (d) concatObj does not have refCount 0", NULL);
    }
    if (concatPtr == tmpPtr) {
	result = TCL_ERROR;
	Tcl_AppendResult(interp, "\n\t* (d) concatObj is not a new obj ",
		NULL);
	switch (tmpPtr->refCount) {
	case 0:
	    Tcl_AppendResult(interp, "(refCount removed?)", NULL);
	    Tcl_Panic("extremely unsafe behaviour by Tcl_ConcatObj()");
	    break;
	case 1:
	    Tcl_AppendResult(interp, "(no new refCount)", NULL);
	    break;
	case 2:
	    Tcl_AppendResult(interp, "(refCount added)", NULL);
	    Tcl_DecrRefCount(tmpPtr);
	    break;
	default:
	    Tcl_AppendResult(interp, "(more than one refCount added!)", NULL);
	    Tcl_Panic("extremely unsafe behaviour by Tcl_ConcatObj()");
	}
	tmpPtr = Tcl_DuplicateObj(list1Ptr);
	objv[1] = tmpPtr;
    }
    Tcl_DecrRefCount(concatPtr);

    /*
     * Verify that an unshared list is not corrupted when concat'ing things to
     * it.
     */

    objv[0] = tmpPtr;
    objv[1] = list2Ptr;
    concatPtr = Tcl_ConcatObj(2, objv);
    if (concatPtr->refCount != 0) {
	result = TCL_ERROR;
	Tcl_AppendResult(interp,
		"\n\t* (e) concatObj does not have refCount 0", NULL);
    }
    if (concatPtr == tmpPtr) {
	int len;

	result = TCL_ERROR;
	Tcl_AppendResult(interp, "\n\t* (e) concatObj is not a new obj ",
		NULL);

	(void) Tcl_ListObjLength(NULL, concatPtr, &len);
	switch (tmpPtr->refCount) {
	case 3:
	    Tcl_AppendResult(interp, "(failed to concat)", NULL);
	    break;
	default:
	    Tcl_AppendResult(interp, "(corrupted input!)", NULL);
	}
	if (Tcl_IsShared(tmpPtr)) {
	    Tcl_DecrRefCount(tmpPtr);
	}
	tmpPtr = Tcl_DuplicateObj(list1Ptr);
	objv[0] = tmpPtr;
    }
    Tcl_DecrRefCount(concatPtr);

    objv[0] = tmpPtr;
    objv[1] = list2Ptr;
    Tcl_IncrRefCount(tmpPtr);
    concatPtr = Tcl_ConcatObj(2, objv);
    if (concatPtr->refCount != 0) {
	result = TCL_ERROR;
	Tcl_AppendResult(interp,
		"\n\t* (f) concatObj does not have refCount 0", NULL);
    }
    if (concatPtr == tmpPtr) {
	int len;

	result = TCL_ERROR;
	Tcl_AppendResult(interp, "\n\t* (f) concatObj is not a new obj ",
		NULL);

	(void) Tcl_ListObjLength(NULL, concatPtr, &len);
	switch (tmpPtr->refCount) {
	case 3:
	    Tcl_AppendResult(interp, "(failed to concat)", NULL);
	    break;
	default:
	    Tcl_AppendResult(interp, "(corrupted input!)", NULL);
	}
	if (Tcl_IsShared(tmpPtr)) {
	    Tcl_DecrRefCount(tmpPtr);
	}
	tmpPtr = Tcl_DuplicateObj(list1Ptr);
	objv[0] = tmpPtr;
    }
    Tcl_DecrRefCount(concatPtr);

    objv[0] = tmpPtr;
    objv[1] = list2Ptr;
    Tcl_IncrRefCount(tmpPtr);
    Tcl_IncrRefCount(tmpPtr);
    concatPtr = Tcl_ConcatObj(2, objv);
    if (concatPtr->refCount != 0) {
	result = TCL_ERROR;
	Tcl_AppendResult(interp,
		"\n\t* (g) concatObj does not have refCount 0", NULL);
    }
    if (concatPtr == tmpPtr) {
	int len;

	result = TCL_ERROR;
	Tcl_AppendResult(interp, "\n\t* (g) concatObj is not a new obj ",
		NULL);

	(void) Tcl_ListObjLength(NULL, concatPtr, &len);
	switch (tmpPtr->refCount) {
	case 3:
	    Tcl_AppendResult(interp, "(failed to concat)", NULL);
	    break;
	default:
	    Tcl_AppendResult(interp, "(corrupted input!)", NULL);
	}
	Tcl_DecrRefCount(tmpPtr);
	if (Tcl_IsShared(tmpPtr)) {
	    Tcl_DecrRefCount(tmpPtr);
	}
	tmpPtr = Tcl_DuplicateObj(list1Ptr);
	objv[0] = tmpPtr;
    }
    Tcl_DecrRefCount(concatPtr);

    /*
     * Clean everything up. Note that we don't actually know how many
     * references there are to tmpPtr here; in the no-error case, it should be
     * five... [Bug 2895367]
     */

    Tcl_DecrRefCount(list1Ptr);
    Tcl_DecrRefCount(list2Ptr);
    Tcl_DecrRefCount(emptyPtr);
    while (tmpPtr->refCount > 1) {
	Tcl_DecrRefCount(tmpPtr);
    }
    Tcl_DecrRefCount(tmpPtr);

    if (result == TCL_OK) {
	Tcl_ResetResult(interp);
    }
    return result;
}

/*
 *----------------------------------------------------------------------
 *
 * TestgetencpathObjCmd --
 *
 *	This function implements the "testgetencpath" command. It is used to
 *	test Tcl_GetEncodingSearchPath().
 *
 * Results:
 *	A standard Tcl result.
 *
 * Side effects:
 *	None.
 *
 *----------------------------------------------------------------------
 */

static int
TestgetencpathObjCmd(
    TCL_UNUSED(ClientData),
    Tcl_Interp *interp,		/* Current interpreter. */
    int objc,			/* Number of arguments. */
    Tcl_Obj *const *objv)		/* Argument strings. */
{
    if (objc != 1) {
        Tcl_WrongNumArgs(interp, 1, objv, "");
        return TCL_ERROR;
    }

    Tcl_SetObjResult(interp, Tcl_GetEncodingSearchPath());
    return TCL_OK;
}

/*
 *----------------------------------------------------------------------
 *
 * TestsetencpathCmd --
 *
 *	This function implements the "testsetencpath" command. It is used to
 *	test Tcl_SetDefaultEncodingDir().
 *
 * Results:
 *	A standard Tcl result.
 *
 * Side effects:
 *	None.
 *
 *----------------------------------------------------------------------
 */

static int
TestsetencpathObjCmd(
    TCL_UNUSED(ClientData),
    Tcl_Interp *interp,		/* Current interpreter. */
    int objc,			/* Number of arguments. */
    Tcl_Obj *const *objv)	/* Argument strings. */
{
    if (objc != 2) {
        Tcl_WrongNumArgs(interp, 1, objv, "defaultDir");
        return TCL_ERROR;
    }

    Tcl_SetEncodingSearchPath(objv[1]);
    return TCL_OK;
}

/*
 *----------------------------------------------------------------------
 *
 * TestparseargsCmd --
 *
 *	This procedure implements the "testparseargs" command. It is used to
 *	test that Tcl_ParseArgsObjv does indeed return the right number of
 *	arguments. In other words, that [Bug 3413857] was fixed properly.
 *
 * Results:
 *	A standard Tcl result.
 *
 * Side effects:
 *	None.
 *
 *----------------------------------------------------------------------
 */

static int
TestparseargsCmd(
    TCL_UNUSED(ClientData),
    Tcl_Interp *interp,		/* Current interpreter. */
    int objc,			/* Number of arguments. */
    Tcl_Obj *const objv[])	/* Arguments. */
{
    static int foo = 0;
    int count = objc;
    Tcl_Obj **remObjv, *result[3];
    Tcl_ArgvInfo argTable[] = {
        {TCL_ARGV_CONSTANT, "-bool", INT2PTR(1), &foo, "booltest", NULL},
        TCL_ARGV_AUTO_REST, TCL_ARGV_AUTO_HELP, TCL_ARGV_TABLE_END
    };

    foo = 0;
    if (Tcl_ParseArgsObjv(interp, argTable, &count, objv, &remObjv)!=TCL_OK) {
        return TCL_ERROR;
    }
    result[0] = Tcl_NewIntObj(foo);
    result[1] = Tcl_NewIntObj(count);
    result[2] = Tcl_NewListObj(count, remObjv);
    Tcl_SetObjResult(interp, Tcl_NewListObj(3, result));
    Tcl_Free(remObjv);
    return TCL_OK;
}

/**
 * Test harness for command and variable resolvers.
 */

static int
InterpCmdResolver(
    Tcl_Interp *interp,
    const char *name,
    TCL_UNUSED(Tcl_Namespace *),
    TCL_UNUSED(int) /*flags*/,
    Tcl_Command *rPtr)
{
    Interp *iPtr = (Interp *) interp;
    CallFrame *varFramePtr = iPtr->varFramePtr;
    Proc *procPtr = (varFramePtr->isProcCallFrame & FRAME_IS_PROC) ?
            varFramePtr->procPtr : NULL;
    Namespace *callerNsPtr = varFramePtr->nsPtr;
    Tcl_Command resolvedCmdPtr = NULL;

    /*
     * Just do something special on a cmd literal "z" in two cases:
     *  A)  when the caller is a proc "x", and the proc is either in "::" or in "::ns2".
     *  B) the caller's namespace is "ctx1" or "ctx2"
     */
    if ( (name[0] == 'z') && (name[1] == '\0') ) {
        Namespace *ns2NsPtr = (Namespace *) Tcl_FindNamespace(interp, "::ns2", NULL, 0);

        if (procPtr != NULL
            && ((procPtr->cmdPtr->nsPtr == iPtr->globalNsPtr)
                || (ns2NsPtr != NULL && procPtr->cmdPtr->nsPtr == ns2NsPtr)
                )
            ) {
            /*
             * Case A)
             *
             *    - The context, in which this resolver becomes active, is
             *      determined by the name of the caller proc, which has to be
             *      named "x".
             *
             *    - To determine the name of the caller proc, the proc is taken
             *      from the topmost stack frame.
             *
             *    - Note that the context is NOT provided during byte-code
             *      compilation (e.g. in TclProcCompileProc)
             *
             *   When these conditions hold, this function resolves the
             *   passed-in cmd literal into a cmd "y", which is taken from the
             *   the global namespace (for simplicity).
             */

            const char *callingCmdName =
                Tcl_GetCommandName(interp, (Tcl_Command) procPtr->cmdPtr);

            if ( callingCmdName[0] == 'x' && callingCmdName[1] == '\0' ) {
                resolvedCmdPtr = Tcl_FindCommand(interp, "y", NULL, TCL_GLOBAL_ONLY);
            }
        } else if (callerNsPtr != NULL) {
            /*
             * Case B)
             *
             *    - The context, in which this resolver becomes active, is
             *      determined by the name of the parent namespace, which has
             *      to be named "ctx1" or "ctx2".
             *
             *    - To determine the name of the parent namesace, it is taken
             *      from the 2nd highest stack frame.
             *
             *    - Note that the context can be provided during byte-code
             *      compilation (e.g. in TclProcCompileProc)
             *
             *   When these conditions hold, this function resolves the
             *   passed-in cmd literal into a cmd "y" or "Y" depending on the
             *   context. The resolved procs are taken from the the global
             *   namespace (for simplicity).
             */

            CallFrame *parentFramePtr = varFramePtr->callerPtr;
            const char *context = parentFramePtr != NULL ? parentFramePtr->nsPtr->name : "(NULL)";

            if (strcmp(context, "ctx1") == 0 && (name[0] == 'z') && (name[1] == '\0')) {
                resolvedCmdPtr = Tcl_FindCommand(interp, "y", NULL, TCL_GLOBAL_ONLY);
                /* fprintf(stderr, "... y ==> %p\n", resolvedCmdPtr);*/

            } else if (strcmp(context, "ctx2") == 0 && (name[0] == 'z') && (name[1] == '\0')) {
                resolvedCmdPtr = Tcl_FindCommand(interp, "Y", NULL, TCL_GLOBAL_ONLY);
                /*fprintf(stderr, "... Y ==> %p\n", resolvedCmdPtr);*/
            }
        }

        if (resolvedCmdPtr != NULL) {
            *rPtr = resolvedCmdPtr;
            return TCL_OK;
        }
    }
    return TCL_CONTINUE;
}

static int
InterpVarResolver(
    TCL_UNUSED(Tcl_Interp *),
    TCL_UNUSED(const char *),
    TCL_UNUSED(Tcl_Namespace *),
    TCL_UNUSED(int),
    TCL_UNUSED(Tcl_Var *))
{
    /*
     * Don't resolve the variable; use standard rules.
     */

    return TCL_CONTINUE;
}

typedef struct MyResolvedVarInfo {
    Tcl_ResolvedVarInfo vInfo;  /* This must be the first element. */
    Tcl_Var var;
    Tcl_Obj *nameObj;
} MyResolvedVarInfo;

static inline void
HashVarFree(
    Tcl_Var var)
{
    if (VarHashRefCount(var) < 2) {
        Tcl_Free(var);
    } else {
        VarHashRefCount(var)--;
    }
}

static void
MyCompiledVarFree(
    Tcl_ResolvedVarInfo *vInfoPtr)
{
    MyResolvedVarInfo *resVarInfo = (MyResolvedVarInfo *) vInfoPtr;

    Tcl_DecrRefCount(resVarInfo->nameObj);
    if (resVarInfo->var) {
        HashVarFree(resVarInfo->var);
    }
    Tcl_Free(vInfoPtr);
}

#define TclVarHashGetValue(hPtr) \
    ((Var *) ((char *)hPtr - offsetof(VarInHash, entry)))

static Tcl_Var
MyCompiledVarFetch(
    Tcl_Interp *interp,
    Tcl_ResolvedVarInfo *vinfoPtr)
{
    MyResolvedVarInfo *resVarInfo = (MyResolvedVarInfo *) vinfoPtr;
    Tcl_Var var = resVarInfo->var;
    int isNewVar;
    Interp *iPtr = (Interp *) interp;
    Tcl_HashEntry *hPtr;

    if (var != NULL) {
        if (!(((Var *) var)->flags & VAR_DEAD_HASH)) {
            /*
             * The cached variable is valid, return it.
             */

            return var;
        }

        /*
         * The variable is not valid anymore. Clean it up.
         */

        HashVarFree(var);
    }

    hPtr = Tcl_CreateHashEntry((Tcl_HashTable *) &iPtr->globalNsPtr->varTable,
            (char *) resVarInfo->nameObj, &isNewVar);
    if (hPtr) {
        var = (Tcl_Var) TclVarHashGetValue(hPtr);
    } else {
        var = NULL;
    }
    resVarInfo->var = var;

    /*
     * Increment the reference counter to avoid Tcl_Free() of the variable in
     * Tcl's FreeVarEntry(); for cleanup, we provide our own HashVarFree();
     */

    VarHashRefCount(var)++;
    return var;
}

static int
InterpCompiledVarResolver(
    TCL_UNUSED(Tcl_Interp *),
    const char *name,
    TCL_UNUSED(int) /*length*/,
    TCL_UNUSED(Tcl_Namespace *),
    Tcl_ResolvedVarInfo **rPtr)
{
    if (*name == 'T') {
 	MyResolvedVarInfo *resVarInfo = (MyResolvedVarInfo *)Tcl_Alloc(sizeof(MyResolvedVarInfo));

 	resVarInfo->vInfo.fetchProc = MyCompiledVarFetch;
 	resVarInfo->vInfo.deleteProc = MyCompiledVarFree;
 	resVarInfo->var = NULL;
 	resVarInfo->nameObj = Tcl_NewStringObj(name, -1);
 	Tcl_IncrRefCount(resVarInfo->nameObj);
 	*rPtr = &resVarInfo->vInfo;
 	return TCL_OK;
    }
    return TCL_CONTINUE;
}

static int
TestInterpResolverCmd(
    TCL_UNUSED(ClientData),
    Tcl_Interp *interp,
    int objc,
    Tcl_Obj *const objv[])
{
    static const char *const table[] = {
        "down", "up", NULL
    };
    int idx;
#define RESOLVER_KEY "testInterpResolver"

    if ((objc < 2) || (objc > 3)) {
	Tcl_WrongNumArgs(interp, 1, objv, "up|down ?interp?");
	return TCL_ERROR;
    }
    if (objc == 3) {
	interp = Tcl_GetSlave(interp, Tcl_GetString(objv[2]));
	if (interp == NULL) {
	    Tcl_AppendResult(interp, "provided interpreter not found", NULL);
	    return TCL_ERROR;
	}
    }
    if (Tcl_GetIndexFromObj(interp, objv[1], table, "operation", TCL_EXACT,
            &idx) != TCL_OK) {
        return TCL_ERROR;
    }
    switch (idx) {
    case 1: /* up */
        Tcl_AddInterpResolvers(interp, RESOLVER_KEY, InterpCmdResolver,
                InterpVarResolver, InterpCompiledVarResolver);
        break;
    case 0: /*down*/
        if (!Tcl_RemoveInterpResolvers(interp, RESOLVER_KEY)) {
            Tcl_AppendResult(interp, "could not remove the resolver scheme",
                    NULL);
            return TCL_ERROR;
        }
    }
    return TCL_OK;
}

/*
 * Local Variables:
 * mode: c
 * c-basic-offset: 4
 * fill-column: 78
 * tab-width: 8
 * indent-tabs-mode: nil
 * End:
 */<|MERGE_RESOLUTION|>--- conflicted
+++ resolved
@@ -229,85 +229,6 @@
 static int		TesteventProc(Tcl_Event *event, int flags);
 static int		TesteventDeleteProc(Tcl_Event *event,
 			    void *clientData);
-<<<<<<< HEAD
-static int		TestexithandlerCmd(void *dummy,
-			    Tcl_Interp *interp, int argc, const char **argv);
-static int		TestexprlongCmd(void *dummy,
-			    Tcl_Interp *interp, int argc, const char **argv);
-static int		TestexprlongobjCmd(void *dummy,
-			    Tcl_Interp *interp, int objc,
-			    Tcl_Obj *const objv[]);
-static int		TestexprdoubleCmd(void *dummy,
-			    Tcl_Interp *interp, int argc, const char **argv);
-static int		TestexprdoubleobjCmd(void *dummy,
-			    Tcl_Interp *interp, int objc,
-			    Tcl_Obj *const objv[]);
-static int		TestexprparserObjCmd(void *dummy,
-			    Tcl_Interp *interp, int objc,
-			    Tcl_Obj *const objv[]);
-static int		TestexprstringCmd(void *dummy,
-			    Tcl_Interp *interp, int argc, const char **argv);
-static int		TestfileCmd(void *dummy,
-			    Tcl_Interp *interp, int objc, Tcl_Obj *const objv[]);
-static int		TestfilelinkCmd(void *dummy,
-			    Tcl_Interp *interp, int objc, Tcl_Obj *const objv[]);
-static int		TestfeventCmd(void *dummy,
-			    Tcl_Interp *interp, int argc, const char **argv);
-static int		TestgetassocdataCmd(void *dummy,
-			    Tcl_Interp *interp, int argc, const char **argv);
-static int		TestgetintCmd(void *dummy,
-			    Tcl_Interp *interp, int argc, const char **argv);
-static int		TestlongsizeCmd(void *dummy,
-			    Tcl_Interp *interp, int argc, const char **argv);
-static int		TestgetplatformCmd(void *dummy,
-			    Tcl_Interp *interp, int argc, const char **argv);
-static int		TestgetvarfullnameCmd(
-			    void *dummy, Tcl_Interp *interp,
-			    int objc, Tcl_Obj *const objv[]);
-static int		TestinterpdeleteCmd(void *dummy,
-			    Tcl_Interp *interp, int argc, const char **argv);
-static int		TestlinkCmd(void *dummy,
-			    Tcl_Interp *interp, int argc, const char **argv);
-static int		TestlinkarrayCmd(void *dummy, Tcl_Interp *interp,
-			    int objc, Tcl_Obj *const *objv);
-static int		TestlocaleCmd(void *dummy,
-			    Tcl_Interp *interp, int objc,
-			    Tcl_Obj *const objv[]);
-static int		TestmainthreadCmd(void *dummy,
-			    Tcl_Interp *interp, int argc, const char **argv);
-static int		TestmsbObjCmd(void *dummy,
-			    Tcl_Interp *interp, int objc,
-			    Tcl_Obj *const objv[]);
-static int		TestsetmainloopCmd(void *dummy,
-			    Tcl_Interp *interp, int argc, const char **argv);
-static int		TestexitmainloopCmd(void *dummy,
-			    Tcl_Interp *interp, int argc, const char **argv);
-static int		TestpanicCmd(void *dummy,
-			    Tcl_Interp *interp, int argc, const char **argv);
-static int		TestparseargsCmd(void *dummy, Tcl_Interp *interp,
-			    int objc, Tcl_Obj *const objv[]);
-static int		TestparserObjCmd(void *dummy,
-			    Tcl_Interp *interp, int objc,
-			    Tcl_Obj *const objv[]);
-static int		TestparsevarObjCmd(void *dummy,
-			    Tcl_Interp *interp, int objc,
-			    Tcl_Obj *const objv[]);
-static int		TestparsevarnameObjCmd(void *dummy,
-			    Tcl_Interp *interp, int objc,
-			    Tcl_Obj *const objv[]);
-static int		TestpreferstableObjCmd(void *dummy,
-			    Tcl_Interp *interp, int objc,
-			    Tcl_Obj *const objv[]);
-static int		TestprintObjCmd(void *dummy,
-			    Tcl_Interp *interp, int objc,
-			    Tcl_Obj *const objv[]);
-static int		TestregexpObjCmd(void *dummy,
-			    Tcl_Interp *interp, int objc,
-			    Tcl_Obj *const objv[]);
-static int		TestreturnObjCmd(void *dummy,
-			    Tcl_Interp *interp, int objc,
-			    Tcl_Obj *const objv[]);
-=======
 static Tcl_CmdProc	TestexithandlerCmd;
 static Tcl_CmdProc	TestexprlongCmd;
 static Tcl_ObjCmdProc	TestexprlongobjCmd;
@@ -328,6 +249,7 @@
 static Tcl_ObjCmdProc	TestlinkarrayCmd;
 static Tcl_ObjCmdProc	TestlocaleCmd;
 static Tcl_CmdProc	TestmainthreadCmd;
+static Tcl_ObjCmdProc	TestmsbObjCmd;
 static Tcl_CmdProc	TestsetmainloopCmd;
 static Tcl_CmdProc	TestexitmainloopCmd;
 static Tcl_CmdProc	TestpanicCmd;
@@ -339,7 +261,6 @@
 static Tcl_ObjCmdProc	TestprintObjCmd;
 static Tcl_ObjCmdProc	TestregexpObjCmd;
 static Tcl_ObjCmdProc	TestreturnObjCmd;
->>>>>>> 2f5ab7bb
 static void		TestregexpXflags(const char *string,
 			    size_t length, int *cflagsPtr, int *eflagsPtr);
 static Tcl_ObjCmdProc	TestsaveresultCmd;
