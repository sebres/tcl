/*
 * tclTest.c --
 *
 *	This file contains C command functions for a bunch of additional Tcl
 *	commands that are used for testing out Tcl's C interfaces. These
 *	commands are not normally included in Tcl applications; they're only
 *	used for testing.
 *
 * Copyright © 1993-1994 The Regents of the University of California.
 * Copyright © 1994-1997 Sun Microsystems, Inc.
 * Copyright © 1998-2000 Ajuba Solutions.
 * Copyright © 2003 Kevin B. Kenny.  All rights reserved.
 *
 * See the file "license.terms" for information on usage and redistribution of
 * this file, and for a DISCLAIMER OF ALL WARRANTIES.
 */

#undef STATIC_BUILD
#ifndef USE_TCL_STUBS
#   define USE_TCL_STUBS
#endif
#include "tclInt.h"
#ifdef TCL_WITH_EXTERNAL_TOMMATH
#   include "tommath.h"
#else
#   include "tclTomMath.h"
#endif
#include "tclOO.h"
#include <math.h>

/*
 * Required for Testregexp*Cmd
 */
#include "tclRegexp.h"

/*
 * Required for the TestChannelCmd and TestChannelEventCmd
 */
#include "tclIO.h"

#include "tclUuid.h"

/*
 * Declare external functions used in Windows tests.
 */
DLLEXPORT int		Tcltest_Init(Tcl_Interp *interp);
DLLEXPORT int		Tcltest_SafeInit(Tcl_Interp *interp);

/*
 * Dynamic string shared by TestdcallCmd and DelCallbackProc; used to collect
 * the results of the various deletion callbacks.
 */

static Tcl_DString delString;
static Tcl_Interp *delInterp;

/*
 * One of the following structures exists for each command created by the
 * "testcmdtoken" command.
 */

typedef struct TestCommandTokenRef {
    int id;			/* Identifier for this reference. */
    Tcl_Command token;		/* Tcl's token for the command. */
    struct TestCommandTokenRef *nextPtr;
				/* Next in list of references. */
} TestCommandTokenRef;

static TestCommandTokenRef *firstCommandTokenRef = NULL;
static int nextCommandTokenRefId = 1;

/*
 * One of the following structures exists for each asynchronous handler
 * created by the "testasync" command".
 */

typedef struct TestAsyncHandler {
    int id;			/* Identifier for this handler. */
    Tcl_AsyncHandler handler;	/* Tcl's token for the handler. */
    char *command;		/* Command to invoke when the handler is
				 * invoked. */
    struct TestAsyncHandler *nextPtr;
				/* Next is list of handlers. */
} TestAsyncHandler;

/*
 * Start of the socket driver state structure to acces field testFlags
 */

typedef struct TcpState TcpState;

struct TcpState {
    Tcl_Channel channel;	/* Channel associated with this socket. */
    int testFlags;              /* bit field for tests. Is set by testsocket
                                 * test procedure */
};

TCL_DECLARE_MUTEX(asyncTestMutex)

static TestAsyncHandler *firstHandler = NULL;

/*
 * The dynamic string below is used by the "testdstring" command to test the
 * dynamic string facilities.
 */

static Tcl_DString dstring;

/*
 * The command trace below is used by the "testcmdtraceCmd" command to test
 * the command tracing facilities.
 */

static Tcl_Trace cmdTrace;

/*
 * One of the following structures exists for each command created by
 * TestdelCmd:
 */

typedef struct {
    Tcl_Interp *interp;		/* Interpreter in which command exists. */
    char *deleteCmd;		/* Script to execute when command is deleted.
				 * Malloc'ed. */
} DelCmd;

/*
 * The following is used to keep track of an encoding that invokes a Tcl
 * command.
 */

typedef struct {
    Tcl_Interp *interp;
    char *toUtfCmd;
    char *fromUtfCmd;
} TclEncoding;

/*
 * The counter below is used to determine if the TestsaveresultFree routine
 * was called for a result.
 */

static int freeCount;

/*
 * Boolean flag used by the "testsetmainloop" and "testexitmainloop" commands.
 */

static int exitMainLoop = 0;

/*
 * Event structure used in testing the event queue management procedures.
 */

typedef struct {
    Tcl_Event header;		/* Header common to all events */
    Tcl_Interp *interp;		/* Interpreter that will handle the event */
    Tcl_Obj *command;		/* Command to evaluate when the event occurs */
    Tcl_Obj *tag;		/* Tag for this event used to delete it */
} TestEvent;

/*
 * Simple detach/attach facility for testchannel cut|splice. Allow testing of
 * channel transfer in core testsuite.
 */

typedef struct TestChannel {
    Tcl_Channel chan;		/* Detached channel */
    struct TestChannel *nextPtr;/* Next in detached channel pool */
} TestChannel;

static TestChannel *firstDetached;

/*
 * Forward declarations for procedures defined later in this file:
 */

static int		AsyncHandlerProc(void *clientData,
			    Tcl_Interp *interp, int code);
static Tcl_ThreadCreateType AsyncThreadProc(void *);
static void		CleanupTestSetassocdataTests(
			    void *clientData, Tcl_Interp *interp);
static void		CmdDelProc1(void *clientData);
static void		CmdDelProc2(void *clientData);
static Tcl_CmdProc	CmdProc1;
static Tcl_CmdProc	CmdProc2;
static void		CmdTraceDeleteProc(
			    void *clientData, Tcl_Interp *interp,
			    int level, char *command, Tcl_CmdProc *cmdProc,
			    void *cmdClientData, int argc,
			    const char *argv[]);
static void		CmdTraceProc(void *clientData,
			    Tcl_Interp *interp, int level, char *command,
			    Tcl_CmdProc *cmdProc, void *cmdClientData,
			    int argc, const char *argv[]);
static Tcl_CmdProc	CreatedCommandProc;
static Tcl_CmdProc	CreatedCommandProc2;
static void		DelCallbackProc(void *clientData,
			    Tcl_Interp *interp);
static Tcl_CmdProc	DelCmdProc;
static void		DelDeleteProc(void *clientData);
static void		EncodingFreeProc(void *clientData);
static int		EncodingToUtfProc(void *clientData,
			    const char *src, int srcLen, int flags,
			    Tcl_EncodingState *statePtr, char *dst,
			    int dstLen, int *srcReadPtr, int *dstWrotePtr,
			    int *dstCharsPtr);
static int		EncodingFromUtfProc(void *clientData,
			    const char *src, int srcLen, int flags,
			    Tcl_EncodingState *statePtr, char *dst,
			    int dstLen, int *srcReadPtr, int *dstWrotePtr,
			    int *dstCharsPtr);
static void		ExitProcEven(void *clientData);
static void		ExitProcOdd(void *clientData);
static Tcl_ObjCmdProc	GetTimesObjCmd;
static Tcl_ResolveCompiledVarProc	InterpCompiledVarResolver;
static void		MainLoop(void);
static Tcl_CmdProc	NoopCmd;
static Tcl_ObjCmdProc	NoopObjCmd;
static int		ObjTraceProc(void *clientData,
			    Tcl_Interp *interp, int level, const char *command,
			    Tcl_Command commandToken, int objc,
			    Tcl_Obj *const objv[]);
static void		ObjTraceDeleteProc(void *clientData);
static void		PrintParse(Tcl_Interp *interp, Tcl_Parse *parsePtr);
static void		SpecialFree(void *blockPtr);
static int		StaticInitProc(Tcl_Interp *interp);
static Tcl_CmdProc	TestasyncCmd;
static Tcl_ObjCmdProc	TestbumpinterpepochObjCmd;
static Tcl_ObjCmdProc	TestbytestringObjCmd;
static Tcl_ObjCmdProc	TestsetbytearraylengthObjCmd;
static Tcl_ObjCmdProc	TestpurebytesobjObjCmd;
static Tcl_ObjCmdProc	TeststringbytesObjCmd;
static Tcl_CmdProc	TestcmdinfoCmd;
static Tcl_CmdProc	TestcmdtokenCmd;
static Tcl_CmdProc	TestcmdtraceCmd;
static Tcl_CmdProc	TestconcatobjCmd;
static Tcl_CmdProc	TestcreatecommandCmd;
static Tcl_CmdProc	TestdcallCmd;
static Tcl_CmdProc	TestdelCmd;
static Tcl_CmdProc	TestdelassocdataCmd;
static Tcl_ObjCmdProc	TestdoubledigitsObjCmd;
static Tcl_CmdProc	TestdstringCmd;
static Tcl_ObjCmdProc	TestencodingObjCmd;
static Tcl_ObjCmdProc	TestevalexObjCmd;
static Tcl_ObjCmdProc	TestevalobjvObjCmd;
static Tcl_ObjCmdProc	TesteventObjCmd;
static int		TesteventProc(Tcl_Event *event, int flags);
static int		TesteventDeleteProc(Tcl_Event *event,
			    void *clientData);
static Tcl_CmdProc	TestexithandlerCmd;
static Tcl_CmdProc	TestexprlongCmd;
static Tcl_ObjCmdProc	TestexprlongobjCmd;
static Tcl_CmdProc	TestexprdoubleCmd;
static Tcl_ObjCmdProc	TestexprdoubleobjCmd;
static Tcl_ObjCmdProc	TestexprparserObjCmd;
static Tcl_CmdProc	TestexprstringCmd;
static Tcl_ObjCmdProc	TestfileCmd;
static Tcl_ObjCmdProc	TestfilelinkCmd;
static Tcl_CmdProc	TestfeventCmd;
static Tcl_CmdProc	TestgetassocdataCmd;
static Tcl_CmdProc	TestgetintCmd;
static Tcl_CmdProc	TestlongsizeCmd;
static Tcl_CmdProc	TestgetplatformCmd;
static Tcl_ObjCmdProc	TestgetvarfullnameCmd;
static Tcl_CmdProc	TestinterpdeleteCmd;
static Tcl_CmdProc	TestlinkCmd;
static Tcl_ObjCmdProc	TestlinkarrayCmd;
static Tcl_ObjCmdProc	TestlistrepCmd;
static Tcl_ObjCmdProc	TestlocaleCmd;
static Tcl_CmdProc	TestmainthreadCmd;
static Tcl_CmdProc	TestsetmainloopCmd;
static Tcl_CmdProc	TestexitmainloopCmd;
static Tcl_CmdProc	TestpanicCmd;
static Tcl_ObjCmdProc	TestparseargsCmd;
static Tcl_ObjCmdProc	TestparserObjCmd;
static Tcl_ObjCmdProc	TestparsevarObjCmd;
static Tcl_ObjCmdProc	TestparsevarnameObjCmd;
static Tcl_ObjCmdProc	TestpreferstableObjCmd;
static Tcl_ObjCmdProc	TestprintObjCmd;
static Tcl_ObjCmdProc	TestregexpObjCmd;
static Tcl_ObjCmdProc	TestreturnObjCmd;
static void		TestregexpXflags(const char *string,
			    size_t length, int *cflagsPtr, int *eflagsPtr);
static Tcl_ObjCmdProc	TestsaveresultCmd;
static void		TestsaveresultFree(void *blockPtr);
static Tcl_CmdProc	TestsetassocdataCmd;
static Tcl_CmdProc	TestsetCmd;
static Tcl_CmdProc	Testset2Cmd;
static Tcl_CmdProc	TestseterrorcodeCmd;
static Tcl_ObjCmdProc	TestsetobjerrorcodeCmd;
static Tcl_CmdProc	TestsetplatformCmd;
static Tcl_CmdProc	TeststaticlibraryCmd;
static Tcl_CmdProc	TesttranslatefilenameCmd;
static Tcl_CmdProc	TestupvarCmd;
static Tcl_ObjCmdProc2	TestWrongNumArgsObjCmd;
static Tcl_ObjCmdProc	TestGetIndexFromObjStructObjCmd;
static Tcl_CmdProc	TestChannelCmd;
static Tcl_CmdProc	TestChannelEventCmd;
static Tcl_CmdProc	TestSocketCmd;
static Tcl_ObjCmdProc	TestFilesystemObjCmd;
static Tcl_ObjCmdProc	TestSimpleFilesystemObjCmd;
static void		TestReport(const char *cmd, Tcl_Obj *arg1,
			    Tcl_Obj *arg2);
static Tcl_ObjCmdProc	TestgetencpathObjCmd;
static Tcl_ObjCmdProc	TestsetencpathObjCmd;
static Tcl_Obj *	TestReportGetNativePath(Tcl_Obj *pathPtr);
static Tcl_FSStatProc TestReportStat;
static Tcl_FSAccessProc TestReportAccess;
static Tcl_FSOpenFileChannelProc TestReportOpenFileChannel;
static Tcl_FSMatchInDirectoryProc TestReportMatchInDirectory;
static Tcl_FSChdirProc TestReportChdir;
static Tcl_FSLstatProc TestReportLstat;
static Tcl_FSCopyFileProc TestReportCopyFile;
static Tcl_FSDeleteFileProc TestReportDeleteFile;
static Tcl_FSRenameFileProc TestReportRenameFile;
static Tcl_FSCreateDirectoryProc TestReportCreateDirectory;
static Tcl_FSCopyDirectoryProc TestReportCopyDirectory;
static Tcl_FSRemoveDirectoryProc TestReportRemoveDirectory;
static int TestReportLoadFile(Tcl_Interp *interp, Tcl_Obj *pathPtr,
	Tcl_LoadHandle *handlePtr, Tcl_FSUnloadFileProc **unloadProcPtr);
static Tcl_FSLinkProc TestReportLink;
static Tcl_FSFileAttrStringsProc TestReportFileAttrStrings;
static Tcl_FSFileAttrsGetProc TestReportFileAttrsGet;
static Tcl_FSFileAttrsSetProc TestReportFileAttrsSet;
static Tcl_FSUtimeProc TestReportUtime;
static Tcl_FSNormalizePathProc TestReportNormalizePath;
static Tcl_FSPathInFilesystemProc TestReportInFilesystem;
static Tcl_FSFreeInternalRepProc TestReportFreeInternalRep;
static Tcl_FSDupInternalRepProc TestReportDupInternalRep;
static Tcl_CmdProc TestServiceModeCmd;
static Tcl_FSStatProc SimpleStat;
static Tcl_FSAccessProc SimpleAccess;
static Tcl_FSOpenFileChannelProc SimpleOpenFileChannel;
static Tcl_FSListVolumesProc SimpleListVolumes;
static Tcl_FSPathInFilesystemProc SimplePathInFilesystem;
static Tcl_Obj *	SimpleRedirect(Tcl_Obj *pathPtr);
static Tcl_FSMatchInDirectoryProc SimpleMatchInDirectory;
static Tcl_ObjCmdProc	TestUtfNextCmd;
static Tcl_ObjCmdProc	TestUtfPrevCmd;
static Tcl_ObjCmdProc	TestNumUtfCharsCmd;
static Tcl_ObjCmdProc	TestFindFirstCmd;
static Tcl_ObjCmdProc	TestFindLastCmd;
static Tcl_ObjCmdProc	TestHashSystemHashCmd;
static Tcl_ObjCmdProc	TestGetIntForIndexCmd;

static Tcl_NRPostProc	NREUnwind_callback;
static Tcl_ObjCmdProc	TestNREUnwind;
static Tcl_ObjCmdProc	TestNRELevels;
static Tcl_ObjCmdProc	TestInterpResolverCmd;
#if defined(HAVE_CPUID) && !defined(MAC_OSX_TCL)
static Tcl_ObjCmdProc	TestcpuidCmd;
#endif
static Tcl_ObjCmdProc	TestApplyLambdaObjCmd;

static const Tcl_Filesystem testReportingFilesystem = {
    "reporting",
    sizeof(Tcl_Filesystem),
    TCL_FILESYSTEM_VERSION_1,
    TestReportInFilesystem, /* path in */
    TestReportDupInternalRep,
    TestReportFreeInternalRep,
    NULL, /* native to norm */
    NULL, /* convert to native */
    TestReportNormalizePath,
    NULL, /* path type */
    NULL, /* separator */
    TestReportStat,
    TestReportAccess,
    TestReportOpenFileChannel,
    TestReportMatchInDirectory,
    TestReportUtime,
    TestReportLink,
    NULL /* list volumes */,
    TestReportFileAttrStrings,
    TestReportFileAttrsGet,
    TestReportFileAttrsSet,
    TestReportCreateDirectory,
    TestReportRemoveDirectory,
    TestReportDeleteFile,
    TestReportCopyFile,
    TestReportRenameFile,
    TestReportCopyDirectory,
    TestReportLstat,
    (Tcl_FSLoadFileProc *) TestReportLoadFile,
    NULL /* cwd */,
    TestReportChdir
};

static const Tcl_Filesystem simpleFilesystem = {
    "simple",
    sizeof(Tcl_Filesystem),
    TCL_FILESYSTEM_VERSION_1,
    SimplePathInFilesystem,
    NULL,
    NULL,
    /* No internal to normalized, since we don't create any
     * pure 'internal' Tcl_Obj path representations */
    NULL,
    /* No create native rep function, since we don't use it
     * or 'Tcl_FSNewNativePath' */
    NULL,
    /* Normalize path isn't needed - we assume paths only have
     * one representation */
    NULL,
    NULL,
    NULL,
    SimpleStat,
    SimpleAccess,
    SimpleOpenFileChannel,
    SimpleMatchInDirectory,
    NULL,
    /* We choose not to support symbolic links inside our vfs's */
    NULL,
    SimpleListVolumes,
    NULL,
    NULL,
    NULL,
    NULL,
    NULL,
    NULL,
    /* No copy file - fallback will occur at Tcl level */
    NULL,
    /* No rename file - fallback will occur at Tcl level */
    NULL,
    /* No copy directory - fallback will occur at Tcl level */
    NULL,
    /* Use stat for lstat */
    NULL,
    /* No load - fallback on core implementation */
    NULL,
    /* We don't need a getcwd or chdir - fallback on Tcl's versions */
    NULL,
    NULL
};


/*
 *----------------------------------------------------------------------
 *
 * Tcltest_Init --
 *
 *	This procedure performs application-specific initialization. Most
 *	applications, especially those that incorporate additional packages,
 *	will have their own version of this procedure.
 *
 * Results:
 *	Returns a standard Tcl completion code, and leaves an error message in
 *	the interp's result if an error occurs.
 *
 * Side effects:
 *	Depends on the startup script.
 *
 *----------------------------------------------------------------------
 */

#ifndef STRINGIFY
#  define STRINGIFY(x) STRINGIFY1(x)
#  define STRINGIFY1(x) #x
#endif

static const char version[] = TCL_PATCH_LEVEL "+" STRINGIFY(TCL_VERSION_UUID)
#if defined(__clang__) && defined(__clang_major__)
	    ".clang-" STRINGIFY(__clang_major__)
#if __clang_minor__ < 10
	    "0"
#endif
	    STRINGIFY(__clang_minor__)
#endif
#ifdef TCL_COMPILE_DEBUG
	    ".compiledebug"
#endif
#ifdef TCL_COMPILE_STATS
	    ".compilestats"
#endif
#if defined(__cplusplus) && !defined(__OBJC__)
	    ".cplusplus"
#endif
#ifndef NDEBUG
	    ".debug"
#endif
#if !defined(__clang__) && !defined(__INTEL_COMPILER) && defined(__GNUC__)
	    ".gcc-" STRINGIFY(__GNUC__)
#if __GNUC_MINOR__ < 10
	    "0"
#endif
	    STRINGIFY(__GNUC_MINOR__)
#endif
#ifdef __INTEL_COMPILER
	    ".icc-" STRINGIFY(__INTEL_COMPILER)
#endif
#if (defined(_WIN32) && !defined(_WIN64)) || (ULONG_MAX == 0xffffffffUL)
	    ".ilp32"
#endif
#ifdef TCL_MEM_DEBUG
	    ".memdebug"
#endif
#if defined(_MSC_VER)
	    ".msvc-" STRINGIFY(_MSC_VER)
#endif
#ifdef USE_NMAKE
	    ".nmake"
#endif
#ifdef TCL_NO_DEPRECATED
	    ".no-deprecate"
#endif
#if !TCL_THREADS
	    ".no-thread"
#endif
#ifndef TCL_CFG_OPTIMIZED
	    ".no-optimize"
#endif
#ifdef __OBJC__
	    ".objective-c"
#if defined(__cplusplus)
	    "plusplus"
#endif
#endif
#ifdef TCL_CFG_PROFILED
	    ".profile"
#endif
#ifdef PURIFY
	    ".purify"
#endif
#ifdef STATIC_BUILD
	    ".static"
#endif
#if TCL_UTF_MAX < 4
	    ".utf-16"
#endif
;

int
Tcltest_Init(
    Tcl_Interp *interp)		/* Interpreter for application. */
{
    Tcl_CmdInfo info;
    Tcl_Obj **objv, *objPtr;
    int objc, index;
    static const char *const specialOptions[] = {
	"-appinitprocerror", "-appinitprocdeleteinterp",
	"-appinitprocclosestderr", "-appinitprocsetrcfile", NULL
    };

    if (Tcl_InitStubs(interp, "8.7-", 0) == NULL) {
	return TCL_ERROR;
    }
#ifndef TCL_WITH_EXTERNAL_TOMMATH
    if (Tcl_TomMath_InitStubs(interp, "8.7-") == NULL) {
	return TCL_ERROR;
    }
#endif
    if (Tcl_OOInitStubs(interp) == NULL) {
	return TCL_ERROR;
    }

    if (Tcl_GetCommandInfo(interp, "::tcl::build-info", &info)) {
#if TCL_MAJOR_VERSION > 8
	if (info.isNativeObjectProc == 2) {
	    Tcl_CreateObjCommand2(interp, "::tcl::test::build-info",
		    info.objProc2, (void *)version, NULL);
    } else
#endif
	Tcl_CreateObjCommand(interp, "::tcl::test::build-info",
		info.objProc, (void *)version, NULL);
    }
    if (Tcl_PkgProvideEx(interp, "tcl::test", TCL_PATCH_LEVEL, NULL) == TCL_ERROR) {
	return TCL_ERROR;
    }

    /*
     * Create additional commands and math functions for testing Tcl.
     */

    Tcl_CreateObjCommand(interp, "gettimes", GetTimesObjCmd, NULL, NULL);
    Tcl_CreateCommand(interp, "noop", NoopCmd, NULL, NULL);
    Tcl_CreateObjCommand(interp, "noop", NoopObjCmd, NULL, NULL);
    Tcl_CreateObjCommand(interp, "testpurebytesobj", TestpurebytesobjObjCmd, NULL, NULL);
    Tcl_CreateObjCommand(interp, "testsetbytearraylength", TestsetbytearraylengthObjCmd, NULL, NULL);
    Tcl_CreateObjCommand(interp, "testbytestring", TestbytestringObjCmd, NULL, NULL);
    Tcl_CreateObjCommand(interp, "teststringbytes", TeststringbytesObjCmd, NULL, NULL);
    Tcl_CreateObjCommand2(interp, "testwrongnumargs", TestWrongNumArgsObjCmd,
	    NULL, NULL);
    Tcl_CreateObjCommand(interp, "testfilesystem", TestFilesystemObjCmd,
	    NULL, NULL);
    Tcl_CreateObjCommand(interp, "testsimplefilesystem", TestSimpleFilesystemObjCmd,
	    NULL, NULL);
    Tcl_CreateObjCommand(interp, "testgetindexfromobjstruct",
	    TestGetIndexFromObjStructObjCmd, NULL, NULL);
    Tcl_CreateCommand(interp, "testasync", TestasyncCmd, NULL, NULL);
    Tcl_CreateObjCommand(interp, "testbumpinterpepoch",
	    TestbumpinterpepochObjCmd, NULL, NULL);
    Tcl_CreateCommand(interp, "testchannel", TestChannelCmd,
	    NULL, NULL);
    Tcl_CreateCommand(interp, "testchannelevent", TestChannelEventCmd,
	    NULL, NULL);
    Tcl_CreateCommand(interp, "testcmdtoken", TestcmdtokenCmd, NULL,
	    NULL);
    Tcl_CreateCommand(interp, "testcmdinfo", TestcmdinfoCmd, NULL,
	    NULL);
    Tcl_CreateCommand(interp, "testcmdtrace", TestcmdtraceCmd,
	    NULL, NULL);
    Tcl_CreateCommand(interp, "testconcatobj", TestconcatobjCmd,
	    NULL, NULL);
    Tcl_CreateCommand(interp, "testcreatecommand", TestcreatecommandCmd,
	    NULL, NULL);
    Tcl_CreateCommand(interp, "testdcall", TestdcallCmd, NULL, NULL);
    Tcl_CreateCommand(interp, "testdel", TestdelCmd, NULL, NULL);
    Tcl_CreateCommand(interp, "testdelassocdata", TestdelassocdataCmd,
	    NULL, NULL);
    Tcl_CreateObjCommand(interp, "testdoubledigits", TestdoubledigitsObjCmd,
			 NULL, NULL);
    Tcl_DStringInit(&dstring);
    Tcl_CreateCommand(interp, "testdstring", TestdstringCmd, NULL,
	    NULL);
    Tcl_CreateObjCommand(interp, "testencoding", TestencodingObjCmd, NULL,
	    NULL);
    Tcl_CreateObjCommand(interp, "testevalex", TestevalexObjCmd,
	    NULL, NULL);
    Tcl_CreateObjCommand(interp, "testevalobjv", TestevalobjvObjCmd,
	    NULL, NULL);
    Tcl_CreateObjCommand(interp, "testevent", TesteventObjCmd,
	    NULL, NULL);
    Tcl_CreateCommand(interp, "testexithandler", TestexithandlerCmd,
	    NULL, NULL);
    Tcl_CreateCommand(interp, "testexprlong", TestexprlongCmd,
	    NULL, NULL);
    Tcl_CreateObjCommand(interp, "testexprlongobj", TestexprlongobjCmd,
	    NULL, NULL);
    Tcl_CreateCommand(interp, "testexprdouble", TestexprdoubleCmd,
	    NULL, NULL);
    Tcl_CreateObjCommand(interp, "testexprdoubleobj", TestexprdoubleobjCmd,
	    NULL, NULL);
    Tcl_CreateObjCommand(interp, "testexprparser", TestexprparserObjCmd,
	    NULL, NULL);
    Tcl_CreateCommand(interp, "testexprstring", TestexprstringCmd,
	    NULL, NULL);
    Tcl_CreateCommand(interp, "testfevent", TestfeventCmd, NULL,
	    NULL);
    Tcl_CreateObjCommand(interp, "testfilelink", TestfilelinkCmd,
	    NULL, NULL);
    Tcl_CreateObjCommand(interp, "testfile", TestfileCmd,
	    NULL, NULL);
    Tcl_CreateObjCommand(interp, "testhashsystemhash",
	    TestHashSystemHashCmd, NULL, NULL);
    Tcl_CreateCommand(interp, "testgetassocdata", TestgetassocdataCmd,
	    NULL, NULL);
    Tcl_CreateCommand(interp, "testgetint", TestgetintCmd,
	    NULL, NULL);
    Tcl_CreateCommand(interp, "testlongsize", TestlongsizeCmd,
	    NULL, NULL);
    Tcl_CreateCommand(interp, "testgetplatform", TestgetplatformCmd,
	    NULL, NULL);
    Tcl_CreateObjCommand(interp, "testgetvarfullname",
	    TestgetvarfullnameCmd, NULL, NULL);
    Tcl_CreateCommand(interp, "testinterpdelete", TestinterpdeleteCmd,
	    NULL, NULL);
    Tcl_CreateCommand(interp, "testlink", TestlinkCmd, NULL, NULL);
    Tcl_CreateObjCommand(interp, "testlinkarray", TestlinkarrayCmd, NULL, NULL);
    Tcl_CreateObjCommand(interp, "testlistrep", TestlistrepCmd, NULL, NULL);
    Tcl_CreateObjCommand(interp, "testlocale", TestlocaleCmd, NULL,
	    NULL);
    Tcl_CreateCommand(interp, "testpanic", TestpanicCmd, NULL, NULL);
    Tcl_CreateObjCommand(interp, "testparseargs", TestparseargsCmd,NULL,NULL);
    Tcl_CreateObjCommand(interp, "testparser", TestparserObjCmd,
	    NULL, NULL);
    Tcl_CreateObjCommand(interp, "testparsevar", TestparsevarObjCmd,
	    NULL, NULL);
    Tcl_CreateObjCommand(interp, "testparsevarname", TestparsevarnameObjCmd,
	    NULL, NULL);
    Tcl_CreateObjCommand(interp, "testpreferstable", TestpreferstableObjCmd,
	    NULL, NULL);
    Tcl_CreateObjCommand(interp, "testprint", TestprintObjCmd,
	    NULL, NULL);
    Tcl_CreateObjCommand(interp, "testregexp", TestregexpObjCmd,
	    NULL, NULL);
    Tcl_CreateObjCommand(interp, "testreturn", TestreturnObjCmd,
	    NULL, NULL);
    Tcl_CreateObjCommand(interp, "testsaveresult", TestsaveresultCmd,
	    NULL, NULL);
    Tcl_CreateCommand(interp, "testservicemode", TestServiceModeCmd,
	    NULL, NULL);
    Tcl_CreateCommand(interp, "testsetassocdata", TestsetassocdataCmd,
	    NULL, NULL);
    Tcl_CreateCommand(interp, "testsetnoerr", TestsetCmd,
	    NULL, NULL);
    Tcl_CreateCommand(interp, "testseterr", TestsetCmd,
	    INT2PTR(TCL_LEAVE_ERR_MSG), NULL);
    Tcl_CreateCommand(interp, "testset2", Testset2Cmd,
	    INT2PTR(TCL_LEAVE_ERR_MSG), NULL);
    Tcl_CreateCommand(interp, "testseterrorcode", TestseterrorcodeCmd,
	    NULL, NULL);
    Tcl_CreateObjCommand(interp, "testsetobjerrorcode",
	    TestsetobjerrorcodeCmd, NULL, NULL);
    Tcl_CreateObjCommand(interp, "testutfnext",
	    TestUtfNextCmd, NULL, NULL);
    Tcl_CreateObjCommand(interp, "testutfprev",
	    TestUtfPrevCmd, NULL, NULL);
    Tcl_CreateObjCommand(interp, "testnumutfchars",
	    TestNumUtfCharsCmd, NULL, NULL);
    Tcl_CreateObjCommand(interp, "testfindfirst",
	    TestFindFirstCmd, NULL, NULL);
    Tcl_CreateObjCommand(interp, "testfindlast",
	    TestFindLastCmd, NULL, NULL);
    Tcl_CreateObjCommand(interp, "testgetintforindex",
	    TestGetIntForIndexCmd, NULL, NULL);
    Tcl_CreateCommand(interp, "testsetplatform", TestsetplatformCmd,
	    NULL, NULL);
    Tcl_CreateCommand(interp, "testsocket", TestSocketCmd,
	    NULL, NULL);
    Tcl_CreateCommand(interp, "teststaticlibrary", TeststaticlibraryCmd,
	    NULL, NULL);
    Tcl_CreateCommand(interp, "testtranslatefilename",
	    TesttranslatefilenameCmd, NULL, NULL);
    Tcl_CreateCommand(interp, "testupvar", TestupvarCmd, NULL, NULL);
    Tcl_CreateCommand(interp, "testmainthread", TestmainthreadCmd, NULL,
	    NULL);
    Tcl_CreateCommand(interp, "testsetmainloop", TestsetmainloopCmd,
	    NULL, NULL);
    Tcl_CreateCommand(interp, "testexitmainloop", TestexitmainloopCmd,
	    NULL, NULL);
#if defined(HAVE_CPUID) && !defined(MAC_OSX_TCL)
    Tcl_CreateObjCommand(interp, "testcpuid", TestcpuidCmd,
	    NULL, NULL);
#endif
    Tcl_CreateObjCommand(interp, "testnreunwind", TestNREUnwind,
	    NULL, NULL);
    Tcl_CreateObjCommand(interp, "testnrelevels", TestNRELevels,
	    NULL, NULL);
    Tcl_CreateObjCommand(interp, "testinterpresolver", TestInterpResolverCmd,
	    NULL, NULL);
    Tcl_CreateObjCommand(interp, "testgetencpath", TestgetencpathObjCmd,
	    NULL, NULL);
    Tcl_CreateObjCommand(interp, "testsetencpath", TestsetencpathObjCmd,
	    NULL, NULL);
    Tcl_CreateObjCommand(interp, "testapplylambda", TestApplyLambdaObjCmd,
	    NULL, NULL);

    if (TclObjTest_Init(interp) != TCL_OK) {
	return TCL_ERROR;
    }
    if (Procbodytest_Init(interp) != TCL_OK) {
	return TCL_ERROR;
    }
#if TCL_THREADS
    if (TclThread_Init(interp) != TCL_OK) {
	return TCL_ERROR;
    }
#endif

    /*
     * Check for special options used in ../tests/main.test
     */

    objPtr = Tcl_GetVar2Ex(interp, "argv", NULL, TCL_GLOBAL_ONLY);
    if (objPtr != NULL) {
	if (Tcl_ListObjGetElements(interp, objPtr, &objc, &objv) != TCL_OK) {
	    return TCL_ERROR;
	}
	if (objc && (Tcl_GetIndexFromObj(NULL, objv[0], specialOptions, NULL,
		TCL_EXACT, &index) == TCL_OK)) {
	    switch (index) {
	    case 0:
		return TCL_ERROR;
	    case 1:
		Tcl_DeleteInterp(interp);
		return TCL_ERROR;
	    case 2: {
		int mode;
		Tcl_UnregisterChannel(interp,
			Tcl_GetChannel(interp, "stderr", &mode));
		return TCL_ERROR;
	    }
	    case 3:
		if (objc > 1) {
		    Tcl_SetVar2Ex(interp, "tcl_rcFileName", NULL, objv[1],
			    TCL_GLOBAL_ONLY);
		}
		return TCL_ERROR;
	    }
	}
    }

    /*
     * And finally add any platform specific test commands.
     */

    return TclplatformtestInit(interp);
}

/*
 *----------------------------------------------------------------------
 *
 * Tcltest_SafeInit --
 *
 *	This procedure performs application-specific initialization. Most
 *	applications, especially those that incorporate additional packages,
 *	will have their own version of this procedure.
 *
 * Results:
 *	Returns a standard Tcl completion code, and leaves an error message in
 *	the interp's result if an error occurs.
 *
 * Side effects:
 *	Depends on the startup script.
 *
 *----------------------------------------------------------------------
 */

int
Tcltest_SafeInit(
    Tcl_Interp *interp)		/* Interpreter for application. */
{
    Tcl_CmdInfo info;

    if (Tcl_InitStubs(interp, "8.7-", 0) == NULL) {
	return TCL_ERROR;
    }
    if (Tcl_GetCommandInfo(interp, "::tcl::build-info", &info)) {
#if TCL_MAJOR_VERSION > 8
	if (info.isNativeObjectProc == 2) {
	    Tcl_CreateObjCommand2(interp, "::tcl::test::build-info",
		    info.objProc2, (void *)version, NULL);
    } else
#endif
	Tcl_CreateObjCommand(interp, "::tcl::test::build-info",
		info.objProc, (void *)version, NULL);
    }
    if (Tcl_PkgProvideEx(interp, "tcl::test", TCL_PATCH_LEVEL, NULL) == TCL_ERROR) {
	return TCL_ERROR;
    }
    return Procbodytest_SafeInit(interp);
}

/*
 *----------------------------------------------------------------------
 *
 * TestasyncCmd --
 *
 *	This procedure implements the "testasync" command.  It is used
 *	to test the asynchronous handler facilities of Tcl.
 *
 * Results:
 *	A standard Tcl result.
 *
 * Side effects:
 *	Creates, deletes, and invokes handlers.
 *
 *----------------------------------------------------------------------
 */

static int
TestasyncCmd(
    TCL_UNUSED(void *),
    Tcl_Interp *interp,			/* Current interpreter. */
    int argc,				/* Number of arguments. */
    const char **argv)			/* Argument strings. */
{
    TestAsyncHandler *asyncPtr, *prevPtr;
    int id, code;
    static int nextId = 1;

    if (argc < 2) {
	wrongNumArgs:
	Tcl_AppendResult(interp, "wrong # args", NULL);
	return TCL_ERROR;
    }
    if (strcmp(argv[1], "create") == 0) {
	if (argc != 3) {
	    goto wrongNumArgs;
	}
	asyncPtr = (TestAsyncHandler *)Tcl_Alloc(sizeof(TestAsyncHandler));
	asyncPtr->command = (char *)Tcl_Alloc(strlen(argv[2]) + 1);
	strcpy(asyncPtr->command, argv[2]);
        Tcl_MutexLock(&asyncTestMutex);
	asyncPtr->id = nextId;
	nextId++;
	asyncPtr->handler = Tcl_AsyncCreate(AsyncHandlerProc,
                                            INT2PTR(asyncPtr->id));
	asyncPtr->nextPtr = firstHandler;
	firstHandler = asyncPtr;
        Tcl_MutexUnlock(&asyncTestMutex);
	Tcl_SetObjResult(interp, Tcl_NewWideIntObj(asyncPtr->id));
    } else if (strcmp(argv[1], "delete") == 0) {
	if (argc == 2) {
            Tcl_MutexLock(&asyncTestMutex);
	    while (firstHandler != NULL) {
		asyncPtr = firstHandler;
		firstHandler = asyncPtr->nextPtr;
		Tcl_AsyncDelete(asyncPtr->handler);
		Tcl_Free(asyncPtr->command);
		Tcl_Free(asyncPtr);
	    }
            Tcl_MutexUnlock(&asyncTestMutex);
	    return TCL_OK;
	}
	if (argc != 3) {
	    goto wrongNumArgs;
	}
	if (Tcl_GetInt(interp, argv[2], &id) != TCL_OK) {
	    return TCL_ERROR;
	}
        Tcl_MutexLock(&asyncTestMutex);
	for (prevPtr = NULL, asyncPtr = firstHandler; asyncPtr != NULL;
		prevPtr = asyncPtr, asyncPtr = asyncPtr->nextPtr) {
	    if (asyncPtr->id != id) {
		continue;
	    }
	    if (prevPtr == NULL) {
		firstHandler = asyncPtr->nextPtr;
	    } else {
		prevPtr->nextPtr = asyncPtr->nextPtr;
	    }
	    Tcl_AsyncDelete(asyncPtr->handler);
	    Tcl_Free(asyncPtr->command);
	    Tcl_Free(asyncPtr);
	    break;
	}
        Tcl_MutexUnlock(&asyncTestMutex);
    } else if (strcmp(argv[1], "mark") == 0) {
	if (argc != 5) {
	    goto wrongNumArgs;
	}
	if ((Tcl_GetInt(interp, argv[2], &id) != TCL_OK)
		|| (Tcl_GetInt(interp, argv[4], &code) != TCL_OK)) {
	    return TCL_ERROR;
	}
	Tcl_MutexLock(&asyncTestMutex);
	for (asyncPtr = firstHandler; asyncPtr != NULL;
		asyncPtr = asyncPtr->nextPtr) {
	    if (asyncPtr->id == id) {
		Tcl_AsyncMark(asyncPtr->handler);
		break;
	    }
	}
	Tcl_SetObjResult(interp, Tcl_NewStringObj(argv[3], TCL_INDEX_NONE));
	Tcl_MutexUnlock(&asyncTestMutex);
	return code;
    } else if (strcmp(argv[1], "marklater") == 0) {
	if (argc != 3) {
	    goto wrongNumArgs;
	}
	if (Tcl_GetInt(interp, argv[2], &id) != TCL_OK) {
	    return TCL_ERROR;
	}
        Tcl_MutexLock(&asyncTestMutex);
	for (asyncPtr = firstHandler; asyncPtr != NULL;
		asyncPtr = asyncPtr->nextPtr) {
	    if (asyncPtr->id == id) {
		Tcl_ThreadId threadID;
		if (Tcl_CreateThread(&threadID, AsyncThreadProc,
			INT2PTR(id), TCL_THREAD_STACK_DEFAULT,
			TCL_THREAD_NOFLAGS) != TCL_OK) {
		    Tcl_AppendResult(interp, "can't create thread", NULL);
		    Tcl_MutexUnlock(&asyncTestMutex);
		    return TCL_ERROR;
		}
		break;
	    }
	}
        Tcl_MutexUnlock(&asyncTestMutex);
    } else {
	Tcl_AppendResult(interp, "bad option \"", argv[1],
		"\": must be create, delete, int, mark, or marklater", NULL);
	return TCL_ERROR;
    }
    return TCL_OK;
}

static int
AsyncHandlerProc(
    void *clientData,	/* If of TestAsyncHandler structure.
                                 * in global list. */
    Tcl_Interp *interp,		/* Interpreter in which command was
				 * executed, or NULL. */
    int code)			/* Current return code from command. */
{
    TestAsyncHandler *asyncPtr;
    int id = PTR2INT(clientData);
    const char *listArgv[4];
    char *cmd;
    char string[TCL_INTEGER_SPACE];

    Tcl_MutexLock(&asyncTestMutex);
    for (asyncPtr = firstHandler; asyncPtr != NULL;
            asyncPtr = asyncPtr->nextPtr) {
        if (asyncPtr->id == id) {
            break;
        }
    }
    Tcl_MutexUnlock(&asyncTestMutex);

    if (!asyncPtr) {
        /* Woops - this one was deleted between the AsyncMark and now */
        return TCL_OK;
    }

    TclFormatInt(string, code);
    listArgv[0] = asyncPtr->command;
    listArgv[1] = Tcl_GetStringResult(interp);
    listArgv[2] = string;
    listArgv[3] = NULL;
    cmd = Tcl_Merge(3, listArgv);
    if (interp != NULL) {
	code = Tcl_EvalEx(interp, cmd, TCL_INDEX_NONE, 0);
    } else {
	/*
	 * this should not happen, but by definition of how async handlers are
	 * invoked, it's possible.  Better error checking is needed here.
	 */
    }
    Tcl_Free(cmd);
    return code;
}

/*
 *----------------------------------------------------------------------
 *
 * AsyncThreadProc --
 *
 *	Delivers an asynchronous event to a handler in another thread.
 *
 * Results:
 *	None.
 *
 * Side effects:
 *	Invokes Tcl_AsyncMark on the handler
 *
 *----------------------------------------------------------------------
 */

static Tcl_ThreadCreateType
AsyncThreadProc(
    void *clientData)	/* Parameter is the id of a
				 * TestAsyncHandler, defined above. */
{
    TestAsyncHandler *asyncPtr;
    int id = PTR2INT(clientData);

    Tcl_Sleep(1);
    Tcl_MutexLock(&asyncTestMutex);
    for (asyncPtr = firstHandler; asyncPtr != NULL;
         asyncPtr = asyncPtr->nextPtr) {
        if (asyncPtr->id == id) {
            Tcl_AsyncMark(asyncPtr->handler);
            break;
        }
    }
    Tcl_MutexUnlock(&asyncTestMutex);
    Tcl_ExitThread(TCL_OK);
    TCL_THREAD_CREATE_RETURN;
}

static int
TestbumpinterpepochObjCmd(
    TCL_UNUSED(void *),
    Tcl_Interp *interp,		/* Current interpreter. */
    int objc,			/* Number of arguments. */
    Tcl_Obj *const objv[])	/* Argument objects. */
{
    Interp *iPtr = (Interp *)interp;

    if (objc != 1) {
	Tcl_WrongNumArgs(interp, 1, objv, "");
	return TCL_ERROR;
    }
    iPtr->compileEpoch++;
    return TCL_OK;
}

/*
 *----------------------------------------------------------------------
 *
 * TestcmdinfoCmd --
 *
 *	This procedure implements the "testcmdinfo" command.  It is used to
 *	test Tcl_GetCommandInfo, Tcl_SetCommandInfo, and command creation and
 *	deletion.
 *
 * Results:
 *	A standard Tcl result.
 *
 * Side effects:
 *	Creates and deletes various commands and modifies their data.
 *
 *----------------------------------------------------------------------
 */

static int
TestcmdinfoCmd(
    TCL_UNUSED(void *),
    Tcl_Interp *interp,		/* Current interpreter. */
    int argc,			/* Number of arguments. */
    const char **argv)		/* Argument strings. */
{
    Tcl_CmdInfo info;

    if (argc != 3) {
	Tcl_AppendResult(interp, "wrong # args: should be \"", argv[0],
		" option cmdName\"", NULL);
	return TCL_ERROR;
    }
    if (strcmp(argv[1], "create") == 0) {
	Tcl_CreateCommand(interp, argv[2], CmdProc1, (void *) "original",
		CmdDelProc1);
    } else if (strcmp(argv[1], "delete") == 0) {
	Tcl_DStringInit(&delString);
	Tcl_DeleteCommand(interp, argv[2]);
	Tcl_DStringResult(interp, &delString);
    } else if (strcmp(argv[1], "get") == 0) {
	if (Tcl_GetCommandInfo(interp, argv[2], &info) ==0) {
	    Tcl_AppendResult(interp, "??", NULL);
	    return TCL_OK;
	}
	if (info.proc == CmdProc1) {
	    Tcl_AppendResult(interp, "CmdProc1", " ",
		    (char *) info.clientData, NULL);
	} else if (info.proc == CmdProc2) {
	    Tcl_AppendResult(interp, "CmdProc2", " ",
		    (char *) info.clientData, NULL);
	} else {
	    Tcl_AppendResult(interp, "unknown", NULL);
	}
	if (info.deleteProc == CmdDelProc1) {
	    Tcl_AppendResult(interp, " CmdDelProc1", " ",
		    (char *) info.deleteData, NULL);
	} else if (info.deleteProc == CmdDelProc2) {
	    Tcl_AppendResult(interp, " CmdDelProc2", " ",
		    (char *) info.deleteData, NULL);
	} else {
	    Tcl_AppendResult(interp, " unknown", NULL);
	}
	Tcl_AppendResult(interp, " ", info.namespacePtr->fullName, NULL);
	if (info.isNativeObjectProc) {
	    Tcl_AppendResult(interp, " nativeObjectProc", NULL);
	} else {
	    Tcl_AppendResult(interp, " stringProc", NULL);
	}
    } else if (strcmp(argv[1], "modify") == 0) {
	info.proc = CmdProc2;
	info.clientData = (void *) "new_command_data";
	info.objProc = NULL;
	info.objClientData = NULL;
	info.deleteProc = CmdDelProc2;
	info.deleteData = (void *) "new_delete_data";
	if (Tcl_SetCommandInfo(interp, argv[2], &info) == 0) {
	    Tcl_SetObjResult(interp, Tcl_NewWideIntObj(0));
	} else {
	    Tcl_SetObjResult(interp, Tcl_NewWideIntObj(1));
	}
    } else {
	Tcl_AppendResult(interp, "bad option \"", argv[1],
		"\": must be create, delete, get, or modify", NULL);
	return TCL_ERROR;
    }
    return TCL_OK;
}

static int
CmdProc1(
    void *clientData,	/* String to return. */
    Tcl_Interp *interp,		/* Current interpreter. */
    TCL_UNUSED(int) /*argc*/,
    TCL_UNUSED(const char **) /*argv*/)
{
    Tcl_AppendResult(interp, "CmdProc1 ", (char *) clientData, NULL);
    return TCL_OK;
}

static int
CmdProc2(
    void *clientData,	/* String to return. */
    Tcl_Interp *interp,		/* Current interpreter. */
    TCL_UNUSED(int) /*argc*/,
    TCL_UNUSED(const char **) /*argv*/)
{
    Tcl_AppendResult(interp, "CmdProc2 ", (char *) clientData, NULL);
    return TCL_OK;
}

static void
CmdDelProc1(
    void *clientData)	/* String to save. */
{
    Tcl_DStringInit(&delString);
    Tcl_DStringAppend(&delString, "CmdDelProc1 ", TCL_INDEX_NONE);
    Tcl_DStringAppend(&delString, (char *) clientData, TCL_INDEX_NONE);
}

static void
CmdDelProc2(
    void *clientData)	/* String to save. */
{
    Tcl_DStringInit(&delString);
    Tcl_DStringAppend(&delString, "CmdDelProc2 ", TCL_INDEX_NONE);
    Tcl_DStringAppend(&delString, (char *) clientData, TCL_INDEX_NONE);
}

/*
 *----------------------------------------------------------------------
 *
 * TestcmdtokenCmd --
 *
 *	This procedure implements the "testcmdtoken" command. It is used to
 *	test Tcl_Command tokens and procedures such as Tcl_GetCommandFullName.
 *
 * Results:
 *	A standard Tcl result.
 *
 * Side effects:
 *	Creates and deletes various commands and modifies their data.
 *
 *----------------------------------------------------------------------
 */

static int
TestcmdtokenCmd(
    TCL_UNUSED(void *),
    Tcl_Interp *interp,		/* Current interpreter. */
    int argc,			/* Number of arguments. */
    const char **argv)		/* Argument strings. */
{
    TestCommandTokenRef *refPtr;
    char buf[30];
    int id;

    if (argc != 3) {
	Tcl_AppendResult(interp, "wrong # args: should be \"", argv[0],
		" option arg\"", NULL);
	return TCL_ERROR;
    }
    if (strcmp(argv[1], "create") == 0) {
	refPtr = (TestCommandTokenRef *)Tcl_Alloc(sizeof(TestCommandTokenRef));
	refPtr->token = Tcl_CreateCommand(interp, argv[2], CmdProc1,
		(void *) "original", NULL);
	refPtr->id = nextCommandTokenRefId;
	nextCommandTokenRefId++;
	refPtr->nextPtr = firstCommandTokenRef;
	firstCommandTokenRef = refPtr;
	sprintf(buf, "%d", refPtr->id);
	Tcl_AppendResult(interp, buf, NULL);
    } else if (strcmp(argv[1], "name") == 0) {
	Tcl_Obj *objPtr;

	if (sscanf(argv[2], "%d", &id) != 1) {
	    Tcl_AppendResult(interp, "bad command token \"", argv[2],
		    "\"", NULL);
	    return TCL_ERROR;
	}

	for (refPtr = firstCommandTokenRef; refPtr != NULL;
		refPtr = refPtr->nextPtr) {
	    if (refPtr->id == id) {
		break;
	    }
	}

	if (refPtr == NULL) {
	    Tcl_AppendResult(interp, "bad command token \"", argv[2],
		    "\"", NULL);
	    return TCL_ERROR;
	}

	objPtr = Tcl_NewObj();
	Tcl_GetCommandFullName(interp, refPtr->token, objPtr);

	Tcl_AppendElement(interp,
		Tcl_GetCommandName(interp, refPtr->token));
	Tcl_AppendElement(interp, Tcl_GetString(objPtr));
	Tcl_DecrRefCount(objPtr);
    } else {
	Tcl_AppendResult(interp, "bad option \"", argv[1],
		"\": must be create or name", NULL);
	return TCL_ERROR;
    }
    return TCL_OK;
}

/*
 *----------------------------------------------------------------------
 *
 * TestcmdtraceCmd --
 *
 *	This procedure implements the "testcmdtrace" command. It is used
 *	to test Tcl_CreateTrace and Tcl_DeleteTrace.
 *
 * Results:
 *	A standard Tcl result.
 *
 * Side effects:
 *	Creates and deletes a command trace, and tests the invocation of
 *	a procedure by the command trace.
 *
 *----------------------------------------------------------------------
 */

static int
TestcmdtraceCmd(
    TCL_UNUSED(void *),
    Tcl_Interp *interp,		/* Current interpreter. */
    int argc,			/* Number of arguments. */
    const char **argv)		/* Argument strings. */
{
    Tcl_DString buffer;
    int result;

    if (argc != 3) {
	Tcl_AppendResult(interp, "wrong # args: should be \"", argv[0],
		" option script\"", NULL);
	return TCL_ERROR;
    }

    if (strcmp(argv[1], "tracetest") == 0) {
	Tcl_DStringInit(&buffer);
	cmdTrace = Tcl_CreateTrace(interp, 50000, CmdTraceProc, &buffer);
	result = Tcl_EvalEx(interp, argv[2], TCL_INDEX_NONE, 0);
	if (result == TCL_OK) {
	    Tcl_ResetResult(interp);
	    Tcl_AppendResult(interp, Tcl_DStringValue(&buffer), NULL);
	}
	Tcl_DeleteTrace(interp, cmdTrace);
	Tcl_DStringFree(&buffer);
    } else if (strcmp(argv[1], "deletetest") == 0) {
	/*
	 * Create a command trace then eval a script to check whether it is
	 * called. Note that this trace procedure removes itself as a further
	 * check of the robustness of the trace proc calling code in
	 * TclNRExecuteByteCode.
	 */

	cmdTrace = Tcl_CreateTrace(interp, 50000, CmdTraceDeleteProc, NULL);
	Tcl_EvalEx(interp, argv[2], TCL_INDEX_NONE, 0);
    } else if (strcmp(argv[1], "leveltest") == 0) {
	Interp *iPtr = (Interp *) interp;
	Tcl_DStringInit(&buffer);
	cmdTrace = Tcl_CreateTrace(interp, iPtr->numLevels + 4, CmdTraceProc,
		&buffer);
	result = Tcl_EvalEx(interp, argv[2], TCL_INDEX_NONE, 0);
	if (result == TCL_OK) {
	    Tcl_ResetResult(interp);
	    Tcl_AppendResult(interp, Tcl_DStringValue(&buffer), NULL);
	}
	Tcl_DeleteTrace(interp, cmdTrace);
	Tcl_DStringFree(&buffer);
    } else if (strcmp(argv[1], "resulttest") == 0) {
	/* Create an object-based trace, then eval a script. This is used
	 * to test return codes other than TCL_OK from the trace engine.
	 */

	static int deleteCalled;

	deleteCalled = 0;
	cmdTrace = Tcl_CreateObjTrace(interp, 50000,
		TCL_ALLOW_INLINE_COMPILATION, ObjTraceProc,
		&deleteCalled, ObjTraceDeleteProc);
	result = Tcl_EvalEx(interp, argv[2], TCL_INDEX_NONE, 0);
	Tcl_DeleteTrace(interp, cmdTrace);
	if (!deleteCalled) {
	    Tcl_AppendResult(interp, "Delete wasn't called", NULL);
	    return TCL_ERROR;
	} else {
	    return result;
	}
    } else if (strcmp(argv[1], "doubletest") == 0) {
	Tcl_Trace t1, t2;

	Tcl_DStringInit(&buffer);
	t1 = Tcl_CreateTrace(interp, 1, CmdTraceProc, &buffer);
	t2 = Tcl_CreateTrace(interp, 50000, CmdTraceProc, &buffer);
	result = Tcl_EvalEx(interp, argv[2], TCL_INDEX_NONE, 0);
	if (result == TCL_OK) {
	    Tcl_ResetResult(interp);
	    Tcl_AppendResult(interp, Tcl_DStringValue(&buffer), NULL);
	}
	Tcl_DeleteTrace(interp, t2);
	Tcl_DeleteTrace(interp, t1);
	Tcl_DStringFree(&buffer);
    } else {
	Tcl_AppendResult(interp, "bad option \"", argv[1],
		"\": must be tracetest, deletetest, doubletest or resulttest", NULL);
	return TCL_ERROR;
    }
    return TCL_OK;
}

static void
CmdTraceProc(
    void *clientData,	/* Pointer to buffer in which the
				 * command and arguments are appended.
				 * Accumulates test result. */
    TCL_UNUSED(Tcl_Interp *),
    TCL_UNUSED(int) /*level*/,
    char *command,		/* The command being traced (after
				 * substitutions). */
    TCL_UNUSED(Tcl_CmdProc *) /*cmdProc*/,
    TCL_UNUSED(void *),
    int argc,			/* Number of arguments. */
    const char *argv[])		/* Argument strings. */
{
    Tcl_DString *bufPtr = (Tcl_DString *) clientData;
    int i;

    Tcl_DStringAppendElement(bufPtr, command);

    Tcl_DStringStartSublist(bufPtr);
    for (i = 0;  i < argc;  i++) {
	Tcl_DStringAppendElement(bufPtr, argv[i]);
    }
    Tcl_DStringEndSublist(bufPtr);
}

static void
CmdTraceDeleteProc(
    TCL_UNUSED(void *),
    Tcl_Interp *interp,		/* Current interpreter. */
    TCL_UNUSED(int) /*level*/,
    TCL_UNUSED(char *) /*command*/,
    TCL_UNUSED(Tcl_CmdProc *),
    TCL_UNUSED(void *),
    TCL_UNUSED(int) /*argc*/,
    TCL_UNUSED(const char **) /*argv*/)
{
    /*
     * Remove ourselves to test whether calling Tcl_DeleteTrace within a trace
     * callback causes the for loop in TclNRExecuteByteCode that calls traces to
     * reference freed memory.
     */

    Tcl_DeleteTrace(interp, cmdTrace);
}

static int
ObjTraceProc(
    TCL_UNUSED(void *),
    Tcl_Interp *interp,		/* Tcl interpreter */
    TCL_UNUSED(int) /*level*/,
    const char *command,
    TCL_UNUSED(Tcl_Command),
    TCL_UNUSED(int) /*objc*/,
    Tcl_Obj *const objv[])	/* Argument objects. */
{
    const char *word = Tcl_GetString(objv[0]);

    if (!strcmp(word, "Error")) {
	Tcl_SetObjResult(interp, Tcl_NewStringObj(command, TCL_INDEX_NONE));
	return TCL_ERROR;
    } else if (!strcmp(word, "Break")) {
	return TCL_BREAK;
    } else if (!strcmp(word, "Continue")) {
	return TCL_CONTINUE;
    } else if (!strcmp(word, "Return")) {
	return TCL_RETURN;
    } else if (!strcmp(word, "OtherStatus")) {
	return 6;
    } else {
	return TCL_OK;
    }
}

static void
ObjTraceDeleteProc(
    void *clientData)
{
    int *intPtr = (int *) clientData;
    *intPtr = 1;		/* Record that the trace was deleted */
}

/*
 *----------------------------------------------------------------------
 *
 * TestcreatecommandCmd --
 *
 *	This procedure implements the "testcreatecommand" command. It is used
 *	to test that the Tcl_CreateCommand creates a new command in the
 *	namespace specified as part of its name, if any. It also checks that
 *	the namespace code ignore single ":"s in the middle or end of a
 *	command name.
 *
 * Results:
 *	A standard Tcl result.
 *
 * Side effects:
 *	Creates and deletes two commands ("test_ns_basic::createdcommand"
 *	and "value:at:").
 *
 *----------------------------------------------------------------------
 */

static int
TestcreatecommandCmd(
    TCL_UNUSED(void *),
    Tcl_Interp *interp,		/* Current interpreter. */
    int argc,			/* Number of arguments. */
    const char **argv)		/* Argument strings. */
{
    if (argc != 2) {
	Tcl_AppendResult(interp, "wrong # args: should be \"", argv[0],
		" option\"", NULL);
	return TCL_ERROR;
    }
    if (strcmp(argv[1], "create") == 0) {
	Tcl_CreateCommand(interp, "test_ns_basic::createdcommand",
		CreatedCommandProc, NULL, NULL);
    } else if (strcmp(argv[1], "delete") == 0) {
	Tcl_DeleteCommand(interp, "test_ns_basic::createdcommand");
    } else if (strcmp(argv[1], "create2") == 0) {
	Tcl_CreateCommand(interp, "value:at:",
		CreatedCommandProc2, NULL, NULL);
    } else if (strcmp(argv[1], "delete2") == 0) {
	Tcl_DeleteCommand(interp, "value:at:");
    } else {
	Tcl_AppendResult(interp, "bad option \"", argv[1],
		"\": must be create, delete, create2, or delete2", NULL);
	return TCL_ERROR;
    }
    return TCL_OK;
}

static int
CreatedCommandProc(
    TCL_UNUSED(void *),
    Tcl_Interp *interp,		/* Current interpreter. */
    TCL_UNUSED(int) /*argc*/,
    TCL_UNUSED(const char **) /*argv*/)
{
    Tcl_CmdInfo info;
    int found;

    found = Tcl_GetCommandInfo(interp, "test_ns_basic::createdcommand",
	    &info);
    if (!found) {
	Tcl_AppendResult(interp, "CreatedCommandProc could not get command info for test_ns_basic::createdcommand",
		NULL);
	return TCL_ERROR;
    }
    Tcl_AppendResult(interp, "CreatedCommandProc in ",
	    info.namespacePtr->fullName, NULL);
    return TCL_OK;
}

static int
CreatedCommandProc2(
    TCL_UNUSED(void *),
    Tcl_Interp *interp,		/* Current interpreter. */
    TCL_UNUSED(int) /*argc*/,
    TCL_UNUSED(const char **) /*argv*/)
{
    Tcl_CmdInfo info;
    int found;

    found = Tcl_GetCommandInfo(interp, "value:at:", &info);
    if (!found) {
	Tcl_AppendResult(interp, "CreatedCommandProc2 could not get command info for test_ns_basic::createdcommand",
		NULL);
	return TCL_ERROR;
    }
    Tcl_AppendResult(interp, "CreatedCommandProc2 in ",
	    info.namespacePtr->fullName, NULL);
    return TCL_OK;
}

/*
 *----------------------------------------------------------------------
 *
 * TestdcallCmd --
 *
 *	This procedure implements the "testdcall" command.  It is used
 *	to test Tcl_CallWhenDeleted.
 *
 * Results:
 *	A standard Tcl result.
 *
 * Side effects:
 *	Creates and deletes interpreters.
 *
 *----------------------------------------------------------------------
 */

static int
TestdcallCmd(
    TCL_UNUSED(void *),
    Tcl_Interp *interp,		/* Current interpreter. */
    int argc,			/* Number of arguments. */
    const char **argv)		/* Argument strings. */
{
    int i, id;

    delInterp = Tcl_CreateInterp();
    Tcl_DStringInit(&delString);
    for (i = 1; i < argc; i++) {
	if (Tcl_GetInt(interp, argv[i], &id) != TCL_OK) {
	    return TCL_ERROR;
	}
	if (id < 0) {
	    Tcl_DontCallWhenDeleted(delInterp, DelCallbackProc,
		    INT2PTR(-id));
	} else {
	    Tcl_CallWhenDeleted(delInterp, DelCallbackProc,
		    INT2PTR(id));
	}
    }
    Tcl_DeleteInterp(delInterp);
    Tcl_DStringResult(interp, &delString);
    return TCL_OK;
}

/*
 * The deletion callback used by TestdcallCmd:
 */

static void
DelCallbackProc(
    void *clientData,	/* Numerical value to append to delString. */
    Tcl_Interp *interp)		/* Interpreter being deleted. */
{
    int id = PTR2INT(clientData);
    char buffer[TCL_INTEGER_SPACE];

    TclFormatInt(buffer, id);
    Tcl_DStringAppendElement(&delString, buffer);
    if (interp != delInterp) {
	Tcl_DStringAppendElement(&delString, "bogus interpreter argument!");
    }
}

/*
 *----------------------------------------------------------------------
 *
 * TestdelCmd --
 *
 *	This procedure implements the "testdel" command.  It is used
 *	to test calling of command deletion callbacks.
 *
 * Results:
 *	A standard Tcl result.
 *
 * Side effects:
 *	Creates a command.
 *
 *----------------------------------------------------------------------
 */

static int
TestdelCmd(
    TCL_UNUSED(void *),
    Tcl_Interp *interp,		/* Current interpreter. */
    int argc,			/* Number of arguments. */
    const char **argv)		/* Argument strings. */
{
    DelCmd *dPtr;
    Tcl_Interp *child;

    if (argc != 4) {
	Tcl_AppendResult(interp, "wrong # args", NULL);
	return TCL_ERROR;
    }

    child = Tcl_GetChild(interp, argv[1]);
    if (child == NULL) {
	return TCL_ERROR;
    }

    dPtr = (DelCmd *)Tcl_Alloc(sizeof(DelCmd));
    dPtr->interp = interp;
    dPtr->deleteCmd = (char *)Tcl_Alloc(strlen(argv[3]) + 1);
    strcpy(dPtr->deleteCmd, argv[3]);

    Tcl_CreateCommand(child, argv[2], DelCmdProc, dPtr,
	    DelDeleteProc);
    return TCL_OK;
}

static int
DelCmdProc(
    void *clientData,	/* String result to return. */
    Tcl_Interp *interp,		/* Current interpreter. */
    TCL_UNUSED(int) /*argc*/,
    TCL_UNUSED(const char **) /*argv*/)
{
    DelCmd *dPtr = (DelCmd *) clientData;

    Tcl_AppendResult(interp, dPtr->deleteCmd, NULL);
    Tcl_Free(dPtr->deleteCmd);
    Tcl_Free(dPtr);
    return TCL_OK;
}

static void
DelDeleteProc(
    void *clientData)	/* String command to evaluate. */
{
    DelCmd *dPtr = (DelCmd *)clientData;

    Tcl_EvalEx(dPtr->interp, dPtr->deleteCmd, TCL_INDEX_NONE, 0);
    Tcl_ResetResult(dPtr->interp);
    Tcl_Free(dPtr->deleteCmd);
    Tcl_Free(dPtr);
}

/*
 *----------------------------------------------------------------------
 *
 * TestdelassocdataCmd --
 *
 *	This procedure implements the "testdelassocdata" command. It is used
 *	to test Tcl_DeleteAssocData.
 *
 * Results:
 *	A standard Tcl result.
 *
 * Side effects:
 *	Deletes an association between a key and associated data from an
 *	interpreter.
 *
 *----------------------------------------------------------------------
 */

static int
TestdelassocdataCmd(
    TCL_UNUSED(void *),
    Tcl_Interp *interp,		/* Current interpreter. */
    int argc,			/* Number of arguments. */
    const char **argv)		/* Argument strings. */
{
    if (argc != 2) {
	Tcl_AppendResult(interp, "wrong # arguments: should be \"", argv[0],
		" data_key\"", NULL);
	return TCL_ERROR;
    }
    Tcl_DeleteAssocData(interp, argv[1]);
    return TCL_OK;
}

/*
 *-----------------------------------------------------------------------------
 *
 * TestdoubledigitsCmd --
 *
 *	This procedure implements the 'testdoubledigits' command. It is
 *	used to test the low-level floating-point formatting primitives
 *	in Tcl.
 *
 * Usage:
 *	testdoubledigits fpval ndigits type ?shorten"
 *
 * Parameters:
 *	fpval - Floating-point value to format.
 *	ndigits - Digit count to request from Tcl_DoubleDigits
 *	type - One of 'shortest', 'e', 'f'
 *	shorten - Indicates that the 'shorten' flag should be passed in.
 *
 *-----------------------------------------------------------------------------
 */

static int
TestdoubledigitsObjCmd(
    TCL_UNUSED(void *),
    Tcl_Interp* interp,		/* Tcl interpreter */
    int objc,			/* Parameter count */
    Tcl_Obj* const objv[])	/* Parameter vector */
{
    static const char *options[] = {
	"shortest",
	"e",
	"f",
	NULL
    };
    static const int types[] = {
	TCL_DD_SHORTEST,
	TCL_DD_E_FORMAT,
	TCL_DD_F_FORMAT
    };

    const Tcl_ObjType* doubleType;
    double d;
    int status;
    int ndigits;
    int type;
    int decpt;
    int signum;
    char *str;
    char *endPtr;
    Tcl_Obj* strObj;
    Tcl_Obj* retval;

    if (objc < 4 || objc > 5) {
	Tcl_WrongNumArgs(interp, 1, objv, "fpval ndigits type ?shorten?");
	return TCL_ERROR;
    }
    status = Tcl_GetDoubleFromObj(interp, objv[1], &d);
    if (status != TCL_OK) {
	doubleType = Tcl_GetObjType("double");
	if (Tcl_FetchInternalRep(objv[1], doubleType)
	    && isnan(objv[1]->internalRep.doubleValue)) {
	    status = TCL_OK;
	    memcpy(&d, &(objv[1]->internalRep.doubleValue), sizeof(double));
	}
    }
    if (status != TCL_OK
	|| Tcl_GetIntFromObj(interp, objv[2], &ndigits) != TCL_OK
	|| Tcl_GetIndexFromObj(interp, objv[3], options, "conversion type",
			       TCL_EXACT, &type) != TCL_OK) {
	fprintf(stderr, "bad value? %g\n", d);
	return TCL_ERROR;
    }
    type = types[type];
    if (objc > 4) {
	if (strcmp(Tcl_GetString(objv[4]), "shorten")) {
	    Tcl_SetObjResult(interp, Tcl_NewStringObj("bad flag", TCL_INDEX_NONE));
	    return TCL_ERROR;
	}
	type |= TCL_DD_SHORTEST;
    }
    str = TclDoubleDigits(d, ndigits, type, &decpt, &signum, &endPtr);
    strObj = Tcl_NewStringObj(str, endPtr-str);
    Tcl_Free(str);
    retval = Tcl_NewListObj(1, &strObj);
    Tcl_ListObjAppendElement(NULL, retval, Tcl_NewWideIntObj(decpt));
    strObj = Tcl_NewStringObj(signum ? "-" : "+", 1);
    Tcl_ListObjAppendElement(NULL, retval, strObj);
    Tcl_SetObjResult(interp, retval);
    return TCL_OK;
}

/*
 *----------------------------------------------------------------------
 *
 * TestdstringCmd --
 *
 *	This procedure implements the "testdstring" command.  It is used
 *	to test the dynamic string facilities of Tcl.
 *
 * Results:
 *	A standard Tcl result.
 *
 * Side effects:
 *	Creates, deletes, and invokes handlers.
 *
 *----------------------------------------------------------------------
 */

static int
TestdstringCmd(
    TCL_UNUSED(void *),
    Tcl_Interp *interp,		/* Current interpreter. */
    int argc,			/* Number of arguments. */
    const char **argv)		/* Argument strings. */
{
    int count;

    if (argc < 2) {
	wrongNumArgs:
	Tcl_AppendResult(interp, "wrong # args", NULL);
	return TCL_ERROR;
    }
    if (strcmp(argv[1], "append") == 0) {
	if (argc != 4) {
	    goto wrongNumArgs;
	}
	if (Tcl_GetInt(interp, argv[3], &count) != TCL_OK) {
	    return TCL_ERROR;
	}
	Tcl_DStringAppend(&dstring, argv[2], count);
    } else if (strcmp(argv[1], "element") == 0) {
	if (argc != 3) {
	    goto wrongNumArgs;
	}
	Tcl_DStringAppendElement(&dstring, argv[2]);
    } else if (strcmp(argv[1], "end") == 0) {
	if (argc != 2) {
	    goto wrongNumArgs;
	}
	Tcl_DStringEndSublist(&dstring);
    } else if (strcmp(argv[1], "free") == 0) {
	if (argc != 2) {
	    goto wrongNumArgs;
	}
	Tcl_DStringFree(&dstring);
    } else if (strcmp(argv[1], "get") == 0) {
	if (argc != 2) {
	    goto wrongNumArgs;
	}
	Tcl_SetResult(interp, Tcl_DStringValue(&dstring), TCL_VOLATILE);
    } else if (strcmp(argv[1], "gresult") == 0) {
	if (argc != 3) {
	    goto wrongNumArgs;
	}
	if (strcmp(argv[2], "staticsmall") == 0) {
	    Tcl_AppendResult(interp, "short", NULL);
	} else if (strcmp(argv[2], "staticlarge") == 0) {
	    Tcl_AppendResult(interp, "first0 first1 first2 first3 first4 first5 first6 first7 first8 first9\nsecond0 second1 second2 second3 second4 second5 second6 second7 second8 second9\nthird0 third1 third2 third3 third4 third5 third6 third7 third8 third9\nfourth0 fourth1 fourth2 fourth3 fourth4 fourth5 fourth6 fourth7 fourth8 fourth9\nfifth0 fifth1 fifth2 fifth3 fifth4 fifth5 fifth6 fifth7 fifth8 fifth9\nsixth0 sixth1 sixth2 sixth3 sixth4 sixth5 sixth6 sixth7 sixth8 sixth9\nseventh0 seventh1 seventh2 seventh3 seventh4 seventh5 seventh6 seventh7 seventh8 seventh9\n", NULL);
	} else if (strcmp(argv[2], "free") == 0) {
	    char *s = (char *)Tcl_Alloc(100);
	    strcpy(s, "This is a malloc-ed string");
	    Tcl_SetResult(interp, s, TCL_DYNAMIC);
	} else if (strcmp(argv[2], "special") == 0) {
	    char *s = (char *)Tcl_Alloc(100) + 16;
	    strcpy(s, "This is a specially-allocated string");
	    Tcl_SetResult(interp, s, SpecialFree);
	} else {
	    Tcl_AppendResult(interp, "bad gresult option \"", argv[2],
		    "\": must be staticsmall, staticlarge, free, or special",
		    NULL);
	    return TCL_ERROR;
	}
	Tcl_DStringGetResult(interp, &dstring);
    } else if (strcmp(argv[1], "length") == 0) {

	if (argc != 2) {
	    goto wrongNumArgs;
	}
	Tcl_SetObjResult(interp, Tcl_NewWideIntObj(Tcl_DStringLength(&dstring)));
    } else if (strcmp(argv[1], "result") == 0) {
	if (argc != 2) {
	    goto wrongNumArgs;
	}
	Tcl_DStringResult(interp, &dstring);
    } else if (strcmp(argv[1], "trunc") == 0) {
	if (argc != 3) {
	    goto wrongNumArgs;
	}
	if (Tcl_GetInt(interp, argv[2], &count) != TCL_OK) {
	    return TCL_ERROR;
	}
	Tcl_DStringSetLength(&dstring, count);
    } else if (strcmp(argv[1], "start") == 0) {
	if (argc != 2) {
	    goto wrongNumArgs;
	}
	Tcl_DStringStartSublist(&dstring);
    } else {
	Tcl_AppendResult(interp, "bad option \"", argv[1],
		"\": must be append, element, end, free, get, length, "
		"result, trunc, or start", NULL);
	return TCL_ERROR;
    }
    return TCL_OK;
}

/*
 * The procedure below is used as a special freeProc to test how well
 * Tcl_DStringGetResult handles freeProc's other than free.
 */

static void SpecialFree(
    void *blockPtr			/* Block to free. */
) {
    Tcl_Free(((char *)blockPtr) - 16);
}

/*
 *----------------------------------------------------------------------
 *
 * TestencodingCmd --
 *
 *	This procedure implements the "testencoding" command.  It is used
 *	to test the encoding package.
 *
 * Results:
 *	A standard Tcl result.
 *
 * Side effects:
 *	Load encodings.
 *
 *----------------------------------------------------------------------
 */

static int
TestencodingObjCmd(
    TCL_UNUSED(void *),
    Tcl_Interp *interp,		/* Current interpreter. */
    int objc,			/* Number of arguments. */
    Tcl_Obj *const objv[])	/* Argument objects. */
{
    Tcl_Encoding encoding;
    int length;
    const char *string;
    TclEncoding *encodingPtr;
    static const char *const optionStrings[] = {
	"create",	"delete",	NULL
    };
    enum options {
	ENC_CREATE,	ENC_DELETE
    } index;

    if (Tcl_GetIndexFromObj(interp, objv[1], optionStrings, "option", 0,
	    &index) != TCL_OK) {
	return TCL_ERROR;
    }

    switch (index) {
    case ENC_CREATE: {
	Tcl_EncodingType type;

	if (objc != 5) {
	    return TCL_ERROR;
	}
	encodingPtr = (TclEncoding*)Tcl_Alloc(sizeof(TclEncoding));
	encodingPtr->interp = interp;

	string = Tcl_GetStringFromObj(objv[3], &length);
	encodingPtr->toUtfCmd = (char *)Tcl_Alloc(length + 1);
	memcpy(encodingPtr->toUtfCmd, string, length + 1);

	string = Tcl_GetStringFromObj(objv[4], &length);
	encodingPtr->fromUtfCmd = (char *)Tcl_Alloc(length + 1);
	memcpy(encodingPtr->fromUtfCmd, string, length + 1);

	string = Tcl_GetStringFromObj(objv[2], &length);

	type.encodingName = string;
	type.toUtfProc = EncodingToUtfProc;
	type.fromUtfProc = EncodingFromUtfProc;
	type.freeProc = EncodingFreeProc;
	type.clientData = encodingPtr;
	type.nullSize = 1;

	Tcl_CreateEncoding(&type);
	break;
    }
    case ENC_DELETE:
	if (objc != 3) {
	    return TCL_ERROR;
	}
	if (TCL_OK != Tcl_GetEncodingFromObj(interp, objv[2], &encoding)) {
	    return TCL_ERROR;
	}
	Tcl_FreeEncoding(encoding);	/* Free returned reference */
	Tcl_FreeEncoding(encoding);	/* Free to match CREATE */
	TclFreeInternalRep(objv[2]);		/* Free the cached ref */
	break;
    }
    return TCL_OK;
}

static int
EncodingToUtfProc(
    void *clientData,	/* TclEncoding structure. */
    TCL_UNUSED(const char *) /*src*/,
    int srcLen,			/* Source string length in bytes. */
    TCL_UNUSED(int) /*flags*/,
    TCL_UNUSED(Tcl_EncodingState *),
    char *dst,			/* Output buffer. */
    int dstLen,			/* The maximum length of output buffer. */
    int *srcReadPtr,		/* Filled with number of bytes read. */
    int *dstWrotePtr,		/* Filled with number of bytes stored. */
    int *dstCharsPtr)		/* Filled with number of chars stored. */
{
    int len;
    TclEncoding *encodingPtr;

    encodingPtr = (TclEncoding *) clientData;
    Tcl_EvalEx(encodingPtr->interp, encodingPtr->toUtfCmd, TCL_INDEX_NONE, TCL_EVAL_GLOBAL);

    len = strlen(Tcl_GetStringResult(encodingPtr->interp));
    if (len > dstLen) {
	len = dstLen;
    }
    memcpy(dst, Tcl_GetStringResult(encodingPtr->interp), len);
    Tcl_ResetResult(encodingPtr->interp);

    *srcReadPtr = srcLen;
    *dstWrotePtr = len;
    *dstCharsPtr = len;
    return TCL_OK;
}

static int
EncodingFromUtfProc(
    void *clientData,	/* TclEncoding structure. */
    TCL_UNUSED(const char *) /*src*/,
    int srcLen,			/* Source string length in bytes. */
    TCL_UNUSED(int) /*flags*/,
    TCL_UNUSED(Tcl_EncodingState *),
    char *dst,			/* Output buffer. */
    int dstLen,			/* The maximum length of output buffer. */
    int *srcReadPtr,		/* Filled with number of bytes read. */
    int *dstWrotePtr,		/* Filled with number of bytes stored. */
    int *dstCharsPtr)		/* Filled with number of chars stored. */
{
    int len;
    TclEncoding *encodingPtr;

    encodingPtr = (TclEncoding *) clientData;
    Tcl_EvalEx(encodingPtr->interp, encodingPtr->fromUtfCmd, TCL_INDEX_NONE, TCL_EVAL_GLOBAL);

    len = strlen(Tcl_GetStringResult(encodingPtr->interp));
    if (len > dstLen) {
	len = dstLen;
    }
    memcpy(dst, Tcl_GetStringResult(encodingPtr->interp), len);
    Tcl_ResetResult(encodingPtr->interp);

    *srcReadPtr = srcLen;
    *dstWrotePtr = len;
    *dstCharsPtr = len;
    return TCL_OK;
}

static void
EncodingFreeProc(
    void *clientData)	/* ClientData associated with type. */
{
    TclEncoding *encodingPtr = (TclEncoding *)clientData;

    Tcl_Free(encodingPtr->toUtfCmd);
    Tcl_Free(encodingPtr->fromUtfCmd);
    Tcl_Free(encodingPtr);
}

/*
 *----------------------------------------------------------------------
 *
 * TestevalexObjCmd --
 *
 *	This procedure implements the "testevalex" command.  It is
 *	used to test Tcl_EvalEx.
 *
 * Results:
 *	A standard Tcl result.
 *
 * Side effects:
 *	None.
 *
 *----------------------------------------------------------------------
 */

static int
TestevalexObjCmd(
    TCL_UNUSED(void *),
    Tcl_Interp *interp,		/* Current interpreter. */
    int objc,			/* Number of arguments. */
    Tcl_Obj *const objv[])	/* Argument objects. */
{
    int length, flags;
    const char *script;

    flags = 0;
    if (objc == 3) {
	const char *global = Tcl_GetString(objv[2]);
	if (strcmp(global, "global") != 0) {
	    Tcl_AppendResult(interp, "bad value \"", global,
		    "\": must be global", NULL);
	    return TCL_ERROR;
	}
	flags = TCL_EVAL_GLOBAL;
    } else if (objc != 2) {
	Tcl_WrongNumArgs(interp, 1, objv, "script ?global?");
	return TCL_ERROR;
    }

    script = Tcl_GetStringFromObj(objv[1], &length);
    return Tcl_EvalEx(interp, script, length, flags);
}

/*
 *----------------------------------------------------------------------
 *
 * TestevalobjvObjCmd --
 *
 *	This procedure implements the "testevalobjv" command.  It is
 *	used to test Tcl_EvalObjv.
 *
 * Results:
 *	A standard Tcl result.
 *
 * Side effects:
 *	None.
 *
 *----------------------------------------------------------------------
 */

static int
TestevalobjvObjCmd(
    TCL_UNUSED(void *),
    Tcl_Interp *interp,		/* Current interpreter. */
    int objc,			/* Number of arguments. */
    Tcl_Obj *const objv[])	/* Argument objects. */
{
    int evalGlobal;

    if (objc < 3) {
	Tcl_WrongNumArgs(interp, 1, objv, "global word ?word ...?");
	return TCL_ERROR;
    }
    if (Tcl_GetIntFromObj(interp, objv[1], &evalGlobal) != TCL_OK) {
	return TCL_ERROR;
    }
    return Tcl_EvalObjv(interp, objc-2, objv+2,
	    (evalGlobal) ? TCL_EVAL_GLOBAL : 0);
}

/*
 *----------------------------------------------------------------------
 *
 * TesteventObjCmd --
 *
 *	This procedure implements a 'testevent' command.  The command
 *	is used to test event queue management.
 *
 * The command takes two forms:
 *	- testevent queue name position script
 *		Queues an event at the given position in the queue, and
 *		associates a given name with it (the same name may be
 *		associated with multiple events). When the event comes
 *		to the head of the queue, executes the given script at
 *		global level in the current interp. The position may be
 *		one of 'head', 'tail' or 'mark'.
 *	- testevent delete name
 *		Deletes any events associated with the given name from
 *		the queue.
 *
 * Return value:
 *	Returns a standard Tcl result.
 *
 * Side effects:
 *	Manipulates the event queue as directed.
 *
 *----------------------------------------------------------------------
 */

static int
TesteventObjCmd(
    TCL_UNUSED(void *),
    Tcl_Interp *interp,		/* Tcl interpreter */
    int objc,			/* Parameter count */
    Tcl_Obj *const objv[])	/* Parameter vector */
{
    static const char *const subcommands[] = { /* Possible subcommands */
	"queue", "delete", NULL
    };
    int subCmdIndex;		/* Index of the chosen subcommand */
    static const char *const positions[] = { /* Possible queue positions */
	"head", "tail", "mark", NULL
    };
    int posIndex;		/* Index of the chosen position */
    static const int posNum[] = {
				/* Interpretation of the chosen position */
	TCL_QUEUE_HEAD,
	TCL_QUEUE_TAIL,
	TCL_QUEUE_MARK
    };
    TestEvent *ev;		/* Event to be queued */

    if (objc < 2) {
	Tcl_WrongNumArgs(interp, 1, objv, "subcommand ?arg ...?");
	return TCL_ERROR;
    }
    if (Tcl_GetIndexFromObj(interp, objv[1], subcommands, "subcommand",
	    TCL_EXACT, &subCmdIndex) != TCL_OK) {
	return TCL_ERROR;
    }
    switch (subCmdIndex) {
    case 0:			/* queue */
	if (objc != 5) {
	    Tcl_WrongNumArgs(interp, 2, objv, "name position script");
	    return TCL_ERROR;
	}
	if (Tcl_GetIndexFromObj(interp, objv[3], positions,
		"position specifier", TCL_EXACT, &posIndex) != TCL_OK) {
	    return TCL_ERROR;
	}
	ev = (TestEvent *)Tcl_Alloc(sizeof(TestEvent));
	ev->header.proc = TesteventProc;
	ev->header.nextPtr = NULL;
	ev->interp = interp;
	ev->command = objv[4];
	Tcl_IncrRefCount(ev->command);
	ev->tag = objv[2];
	Tcl_IncrRefCount(ev->tag);
	Tcl_QueueEvent((Tcl_Event *) ev, posNum[posIndex]);
	break;

    case 1:			/* delete */
	if (objc != 3) {
	    Tcl_WrongNumArgs(interp, 2, objv, "name");
	    return TCL_ERROR;
	}
	Tcl_DeleteEvents(TesteventDeleteProc, objv[2]);
	break;
    }

    return TCL_OK;
}

/*
 *----------------------------------------------------------------------
 *
 * TesteventProc --
 *
 *	Delivers a test event to the Tcl interpreter as part of event
 *	queue testing.
 *
 * Results:
 *	Returns 1 if the event has been serviced, 0 otherwise.
 *
 * Side effects:
 *	Evaluates the event's callback script, so has whatever side effects
 *	the callback has.  The return value of the callback script becomes the
 *	return value of this function.  If the callback script reports an
 *	error, it is reported as a background error.
 *
 *----------------------------------------------------------------------
 */

static int
TesteventProc(
    Tcl_Event *event,		/* Event to deliver */
    TCL_UNUSED(int) /*flags*/)
{
    TestEvent *ev = (TestEvent *) event;
    Tcl_Interp *interp = ev->interp;
    Tcl_Obj *command = ev->command;
    int result = Tcl_EvalObjEx(interp, command,
	    TCL_EVAL_GLOBAL | TCL_EVAL_DIRECT);
    int retval;

    if (result != TCL_OK) {
	Tcl_AddErrorInfo(interp,
		"    (command bound to \"testevent\" callback)");
	Tcl_BackgroundException(interp, TCL_ERROR);
	return 1;		/* Avoid looping on errors */
    }
    if (Tcl_GetBooleanFromObj(interp, Tcl_GetObjResult(interp),
	    &retval) != TCL_OK) {
	Tcl_AddErrorInfo(interp,
		"    (return value from \"testevent\" callback)");
	Tcl_BackgroundException(interp, TCL_ERROR);
	return 1;
    }
    if (retval) {
	Tcl_DecrRefCount(ev->tag);
	Tcl_DecrRefCount(ev->command);
    }

    return retval;
}

/*
 *----------------------------------------------------------------------
 *
 * TesteventDeleteProc --
 *
 *	Removes some set of events from the queue.
 *
 * This procedure is used as part of testing event queue management.
 *
 * Results:
 *	Returns 1 if a given event should be deleted, 0 otherwise.
 *
 * Side effects:
 *	None.
 *
 *----------------------------------------------------------------------
 */

static int
TesteventDeleteProc(
    Tcl_Event *event,		/* Event to examine */
    void *clientData)	/* Tcl_Obj containing the name of the event(s)
				 * to remove */
{
    TestEvent *ev;		/* Event to examine */
    const char *evNameStr;
    Tcl_Obj *targetName;	/* Name of the event(s) to delete */
    const char *targetNameStr;

    if (event->proc != TesteventProc) {
	return 0;
    }
    targetName = (Tcl_Obj *) clientData;
    targetNameStr = (char *) Tcl_GetString(targetName);
    ev = (TestEvent *) event;
    evNameStr = Tcl_GetString(ev->tag);
    if (strcmp(evNameStr, targetNameStr) == 0) {
	Tcl_DecrRefCount(ev->tag);
	Tcl_DecrRefCount(ev->command);
	return 1;
    } else {
	return 0;
    }
}

/*
 *----------------------------------------------------------------------
 *
 * TestexithandlerCmd --
 *
 *	This procedure implements the "testexithandler" command. It is
 *	used to test Tcl_CreateExitHandler and Tcl_DeleteExitHandler.
 *
 * Results:
 *	A standard Tcl result.
 *
 * Side effects:
 *	None.
 *
 *----------------------------------------------------------------------
 */

static int
TestexithandlerCmd(
    TCL_UNUSED(void *),
    Tcl_Interp *interp,		/* Current interpreter. */
    int argc,			/* Number of arguments. */
    const char **argv)		/* Argument strings. */
{
    int value;

    if (argc != 3) {
	Tcl_AppendResult(interp, "wrong # arguments: should be \"", argv[0],
		" create|delete value\"", NULL);
	return TCL_ERROR;
    }
    if (Tcl_GetInt(interp, argv[2], &value) != TCL_OK) {
	return TCL_ERROR;
    }
    if (strcmp(argv[1], "create") == 0) {
	Tcl_CreateExitHandler((value & 1) ? ExitProcOdd : ExitProcEven,
		INT2PTR(value));
    } else if (strcmp(argv[1], "delete") == 0) {
	Tcl_DeleteExitHandler((value & 1) ? ExitProcOdd : ExitProcEven,
		INT2PTR(value));
    } else {
	Tcl_AppendResult(interp, "bad option \"", argv[1],
		"\": must be create or delete", NULL);
	return TCL_ERROR;
    }
    return TCL_OK;
}

static void
ExitProcOdd(
    void *clientData)	/* Integer value to print. */
{
    char buf[16 + TCL_INTEGER_SPACE];
    int len;

    sprintf(buf, "odd %d\n", (int)PTR2INT(clientData));
    len = strlen(buf);
    if (len != (int) write(1, buf, len)) {
	Tcl_Panic("ExitProcOdd: unable to write to stdout");
    }
}

static void
ExitProcEven(
    void *clientData)	/* Integer value to print. */
{
    char buf[16 + TCL_INTEGER_SPACE];
    int len;

    sprintf(buf, "even %d\n", (int)PTR2INT(clientData));
    len = strlen(buf);
    if (len != (int) write(1, buf, len)) {
	Tcl_Panic("ExitProcEven: unable to write to stdout");
    }
}

/*
 *----------------------------------------------------------------------
 *
 * TestexprlongCmd --
 *
 *	This procedure verifies that Tcl_ExprLong does not modify the
 *	interpreter result if there is no error.
 *
 * Results:
 *	A standard Tcl result.
 *
 * Side effects:
 *	None.
 *
 *----------------------------------------------------------------------
 */

static int
TestexprlongCmd(
    TCL_UNUSED(void *),
    Tcl_Interp *interp,		/* Current interpreter. */
    int argc,			/* Number of arguments. */
    const char **argv)		/* Argument strings. */
{
    long exprResult;
    char buf[4 + TCL_INTEGER_SPACE];
    int result;

    if (argc != 2) {
	Tcl_AppendResult(interp, "wrong # arguments: should be \"", argv[0],
		" expression\"", NULL);
	return TCL_ERROR;
    }
    Tcl_AppendResult(interp, "This is a result", NULL);
    result = Tcl_ExprLong(interp, argv[1], &exprResult);
    if (result != TCL_OK) {
	return result;
    }
    sprintf(buf, ": %ld", exprResult);
    Tcl_AppendResult(interp, buf, NULL);
    return TCL_OK;
}

/*
 *----------------------------------------------------------------------
 *
 * TestexprlongobjCmd --
 *
 *	This procedure verifies that Tcl_ExprLongObj does not modify the
 *	interpreter result if there is no error.
 *
 * Results:
 *	A standard Tcl result.
 *
 * Side effects:
 *	None.
 *
 *----------------------------------------------------------------------
 */

static int
TestexprlongobjCmd(
    TCL_UNUSED(void *),
    Tcl_Interp *interp,		/* Current interpreter. */
    int objc,			/* Number of arguments. */
    Tcl_Obj *const *objv)	/* Argument objects. */
{
    long exprResult;
    char buf[4 + TCL_INTEGER_SPACE];
    int result;

    if (objc != 2) {
	Tcl_WrongNumArgs(interp, 1, objv, "expression");
	return TCL_ERROR;
    }
    Tcl_AppendResult(interp, "This is a result", NULL);
    result = Tcl_ExprLongObj(interp, objv[1], &exprResult);
    if (result != TCL_OK) {
	return result;
    }
    sprintf(buf, ": %ld", exprResult);
    Tcl_AppendResult(interp, buf, NULL);
    return TCL_OK;
}

/*
 *----------------------------------------------------------------------
 *
 * TestexprdoubleCmd --
 *
 *	This procedure verifies that Tcl_ExprDouble does not modify the
 *	interpreter result if there is no error.
 *
 * Results:
 *	A standard Tcl result.
 *
 * Side effects:
 *	None.
 *
 *----------------------------------------------------------------------
 */

static int
TestexprdoubleCmd(
    TCL_UNUSED(void *),
    Tcl_Interp *interp,		/* Current interpreter. */
    int argc,			/* Number of arguments. */
    const char **argv)		/* Argument strings. */
{
    double exprResult;
    char buf[4 + TCL_DOUBLE_SPACE];
    int result;

    if (argc != 2) {
	Tcl_AppendResult(interp, "wrong # arguments: should be \"", argv[0],
		" expression\"", NULL);
	return TCL_ERROR;
    }
    Tcl_AppendResult(interp, "This is a result", NULL);
    result = Tcl_ExprDouble(interp, argv[1], &exprResult);
    if (result != TCL_OK) {
	return result;
    }
    strcpy(buf, ": ");
    Tcl_PrintDouble(interp, exprResult, buf+2);
    Tcl_AppendResult(interp, buf, NULL);
    return TCL_OK;
}

/*
 *----------------------------------------------------------------------
 *
 * TestexprdoubleobjCmd --
 *
 *	This procedure verifies that Tcl_ExprLongObj does not modify the
 *	interpreter result if there is no error.
 *
 * Results:
 *	A standard Tcl result.
 *
 * Side effects:
 *	None.
 *
 *----------------------------------------------------------------------
 */

static int
TestexprdoubleobjCmd(
    TCL_UNUSED(void *),
    Tcl_Interp *interp,		/* Current interpreter. */
    int objc,			/* Number of arguments. */
    Tcl_Obj *const *objv)	/* Argument objects. */
{
    double exprResult;
    char buf[4 + TCL_DOUBLE_SPACE];
    int result;

    if (objc != 2) {
	Tcl_WrongNumArgs(interp, 1, objv, "expression");
	return TCL_ERROR;
    }
    Tcl_AppendResult(interp, "This is a result", NULL);
    result = Tcl_ExprDoubleObj(interp, objv[1], &exprResult);
    if (result != TCL_OK) {
	return result;
    }
    strcpy(buf, ": ");
    Tcl_PrintDouble(interp, exprResult, buf+2);
    Tcl_AppendResult(interp, buf, NULL);
    return TCL_OK;
}

/*
 *----------------------------------------------------------------------
 *
 * TestexprstringCmd --
 *
 *	This procedure tests the basic operation of Tcl_ExprString.
 *
 * Results:
 *	A standard Tcl result.
 *
 * Side effects:
 *	None.
 *
 *----------------------------------------------------------------------
 */

static int
TestexprstringCmd(
    TCL_UNUSED(void *),
    Tcl_Interp *interp,		/* Current interpreter. */
    int argc,			/* Number of arguments. */
    const char **argv)		/* Argument strings. */
{
    if (argc != 2) {
	Tcl_AppendResult(interp, "wrong # arguments: should be \"", argv[0],
		" expression\"", NULL);
	return TCL_ERROR;
    }
    return Tcl_ExprString(interp, argv[1]);
}

/*
 *----------------------------------------------------------------------
 *
 * TestfilelinkCmd --
 *
 *	This procedure implements the "testfilelink" command.  It is used to
 *	test the effects of creating and manipulating filesystem links in Tcl.
 *
 * Results:
 *	A standard Tcl result.
 *
 * Side effects:
 *	May create a link on disk.
 *
 *----------------------------------------------------------------------
 */

static int
TestfilelinkCmd(
    TCL_UNUSED(void *),
    Tcl_Interp *interp,		/* Current interpreter. */
    int objc,			/* Number of arguments. */
    Tcl_Obj *const objv[])	/* The argument objects. */
{
    Tcl_Obj *contents;

    if (objc < 2 || objc > 3) {
	Tcl_WrongNumArgs(interp, 1, objv, "source ?target?");
	return TCL_ERROR;
    }

    if (Tcl_FSConvertToPathType(interp, objv[1]) != TCL_OK) {
	return TCL_ERROR;
    }

    if (objc == 3) {
	/* Create link from source to target */
	contents = Tcl_FSLink(objv[1], objv[2],
		TCL_CREATE_SYMBOLIC_LINK|TCL_CREATE_HARD_LINK);
	if (contents == NULL) {
	    Tcl_AppendResult(interp, "could not create link from \"",
		    Tcl_GetString(objv[1]), "\" to \"",
		    Tcl_GetString(objv[2]), "\": ",
		    Tcl_PosixError(interp), NULL);
	    return TCL_ERROR;
	}
    } else {
	/* Read link */
	contents = Tcl_FSLink(objv[1], NULL, 0);
	if (contents == NULL) {
	    Tcl_AppendResult(interp, "could not read link \"",
		    Tcl_GetString(objv[1]), "\": ",
		    Tcl_PosixError(interp), NULL);
	    return TCL_ERROR;
	}
    }
    Tcl_SetObjResult(interp, contents);
    if (objc == 2) {
	/*
	 * If we are creating a link, this will actually just
	 * be objv[3], and we don't own it
	 */
	Tcl_DecrRefCount(contents);
    }
    return TCL_OK;
}

/*
 *----------------------------------------------------------------------
 *
 * TestgetassocdataCmd --
 *
 *	This procedure implements the "testgetassocdata" command. It is
 *	used to test Tcl_GetAssocData.
 *
 * Results:
 *	A standard Tcl result.
 *
 * Side effects:
 *	None.
 *
 *----------------------------------------------------------------------
 */

static int
TestgetassocdataCmd(
    TCL_UNUSED(void *),
    Tcl_Interp *interp,		/* Current interpreter. */
    int argc,			/* Number of arguments. */
    const char **argv)		/* Argument strings. */
{
    char *res;

    if (argc != 2) {
	Tcl_AppendResult(interp, "wrong # arguments: should be \"", argv[0],
		" data_key\"", NULL);
	return TCL_ERROR;
    }
    res = (char *) Tcl_GetAssocData(interp, argv[1], NULL);
    if (res != NULL) {
	Tcl_AppendResult(interp, res, NULL);
    }
    return TCL_OK;
}

/*
 *----------------------------------------------------------------------
 *
 * TestgetplatformCmd --
 *
 *	This procedure implements the "testgetplatform" command. It is
 *	used to retrievel the value of the tclPlatform global variable.
 *
 * Results:
 *	A standard Tcl result.
 *
 * Side effects:
 *	None.
 *
 *----------------------------------------------------------------------
 */

static int
TestgetplatformCmd(
    TCL_UNUSED(void *),
    Tcl_Interp *interp,		/* Current interpreter. */
    int argc,			/* Number of arguments. */
    const char **argv)		/* Argument strings. */
{
    static const char *const platformStrings[] = { "unix", "mac", "windows" };
    TclPlatformType *platform;

    platform = TclGetPlatform();

    if (argc != 1) {
	Tcl_AppendResult(interp, "wrong # arguments: should be \"", argv[0],
		NULL);
	return TCL_ERROR;
    }

    Tcl_AppendResult(interp, platformStrings[*platform], NULL);
    return TCL_OK;
}

/*
 *----------------------------------------------------------------------
 *
 * TestinterpdeleteCmd --
 *
 *	This procedure tests the code in tclInterp.c that deals with
 *	interpreter deletion. It deletes a user-specified interpreter
 *	from the hierarchy, and subsequent code checks integrity.
 *
 * Results:
 *	A standard Tcl result.
 *
 * Side effects:
 *	Deletes one or more interpreters.
 *
 *----------------------------------------------------------------------
 */

static int
TestinterpdeleteCmd(
    TCL_UNUSED(void *),
    Tcl_Interp *interp,		/* Current interpreter. */
    int argc,			/* Number of arguments. */
    const char **argv)		/* Argument strings. */
{
    Tcl_Interp *childToDelete;

    if (argc != 2) {
	Tcl_AppendResult(interp, "wrong # args: should be \"", argv[0],
		" path\"", NULL);
	return TCL_ERROR;
    }
    childToDelete = Tcl_GetChild(interp, argv[1]);
    if (childToDelete == NULL) {
	return TCL_ERROR;
    }
    Tcl_DeleteInterp(childToDelete);
    return TCL_OK;
}

/*
 *----------------------------------------------------------------------
 *
 * TestlinkCmd --
 *
 *	This procedure implements the "testlink" command.  It is used
 *	to test Tcl_LinkVar and related library procedures.
 *
 * Results:
 *	A standard Tcl result.
 *
 * Side effects:
 *	Creates and deletes various variable links, plus returns
 *	values of the linked variables.
 *
 *----------------------------------------------------------------------
 */

static int
TestlinkCmd(
    TCL_UNUSED(void *),
    Tcl_Interp *interp,		/* Current interpreter. */
    int argc,			/* Number of arguments. */
    const char **argv)		/* Argument strings. */
{
    static int intVar = 43;
    static int boolVar = 4;
    static double realVar = 1.23;
    static Tcl_WideInt wideVar = 79;
    static char *stringVar = NULL;
    static char charVar = '@';
    static unsigned char ucharVar = 130;
    static short shortVar = 3000;
    static unsigned short ushortVar = 60000;
    static unsigned int uintVar = 0xBEEFFEED;
    static long longVar = 123456789L;
    static unsigned long ulongVar = 3456789012UL;
    static float floatVar = 4.5;
    static Tcl_WideUInt uwideVar = 123;
    static int created = 0;
    char buffer[2*TCL_DOUBLE_SPACE];
    int writable, flag;
    Tcl_Obj *tmp;

    if (argc < 2) {
	Tcl_AppendResult(interp, "wrong # args: should be \"", argv[0],
		" option ?arg arg arg arg arg arg arg arg arg arg arg arg"
		" arg arg?\"", NULL);
	return TCL_ERROR;
    }
    if (strcmp(argv[1], "create") == 0) {
	if (argc != 16) {
	    Tcl_AppendResult(interp, "wrong # args: should be \"",
		argv[0], " ", argv[1],
		" intRO realRO boolRO stringRO wideRO charRO ucharRO shortRO"
		" ushortRO uintRO longRO ulongRO floatRO uwideRO\"", NULL);
	    return TCL_ERROR;
	}
	if (created) {
	    Tcl_UnlinkVar(interp, "int");
	    Tcl_UnlinkVar(interp, "real");
	    Tcl_UnlinkVar(interp, "bool");
	    Tcl_UnlinkVar(interp, "string");
	    Tcl_UnlinkVar(interp, "wide");
	    Tcl_UnlinkVar(interp, "char");
	    Tcl_UnlinkVar(interp, "uchar");
	    Tcl_UnlinkVar(interp, "short");
	    Tcl_UnlinkVar(interp, "ushort");
	    Tcl_UnlinkVar(interp, "uint");
	    Tcl_UnlinkVar(interp, "long");
	    Tcl_UnlinkVar(interp, "ulong");
	    Tcl_UnlinkVar(interp, "float");
	    Tcl_UnlinkVar(interp, "uwide");
	}
	created = 1;
	if (Tcl_GetBoolean(interp, argv[2], &writable) != TCL_OK) {
	    return TCL_ERROR;
	}
	flag = (writable != 0) ? 0 : TCL_LINK_READ_ONLY;
	if (Tcl_LinkVar(interp, "int", &intVar,
		TCL_LINK_INT | flag) != TCL_OK) {
	    return TCL_ERROR;
	}
	if (Tcl_GetBoolean(interp, argv[3], &writable) != TCL_OK) {
	    return TCL_ERROR;
	}
	flag = (writable != 0) ? 0 : TCL_LINK_READ_ONLY;
	if (Tcl_LinkVar(interp, "real", &realVar,
		TCL_LINK_DOUBLE | flag) != TCL_OK) {
	    return TCL_ERROR;
	}
	if (Tcl_GetBoolean(interp, argv[4], &writable) != TCL_OK) {
	    return TCL_ERROR;
	}
	flag = (writable != 0) ? 0 : TCL_LINK_READ_ONLY;
	if (Tcl_LinkVar(interp, "bool", &boolVar,
		TCL_LINK_BOOLEAN | flag) != TCL_OK) {
	    return TCL_ERROR;
	}
	if (Tcl_GetBoolean(interp, argv[5], &writable) != TCL_OK) {
	    return TCL_ERROR;
	}
	flag = (writable != 0) ? 0 : TCL_LINK_READ_ONLY;
	if (Tcl_LinkVar(interp, "string", &stringVar,
		TCL_LINK_STRING | flag) != TCL_OK) {
	    return TCL_ERROR;
	}
	if (Tcl_GetBoolean(interp, argv[6], &writable) != TCL_OK) {
	    return TCL_ERROR;
	}
	flag = (writable != 0) ? 0 : TCL_LINK_READ_ONLY;
	if (Tcl_LinkVar(interp, "wide", &wideVar,
			TCL_LINK_WIDE_INT | flag) != TCL_OK) {
	    return TCL_ERROR;
	}
	if (Tcl_GetBoolean(interp, argv[7], &writable) != TCL_OK) {
	    return TCL_ERROR;
	}
	flag = (writable != 0) ? 0 : TCL_LINK_READ_ONLY;
	if (Tcl_LinkVar(interp, "char", &charVar,
		TCL_LINK_CHAR | flag) != TCL_OK) {
	    return TCL_ERROR;
	}
	if (Tcl_GetBoolean(interp, argv[8], &writable) != TCL_OK) {
	    return TCL_ERROR;
	}
	flag = (writable != 0) ? 0 : TCL_LINK_READ_ONLY;
	if (Tcl_LinkVar(interp, "uchar", &ucharVar,
		TCL_LINK_UCHAR | flag) != TCL_OK) {
	    return TCL_ERROR;
	}
	if (Tcl_GetBoolean(interp, argv[9], &writable) != TCL_OK) {
	    return TCL_ERROR;
	}
	flag = (writable != 0) ? 0 : TCL_LINK_READ_ONLY;
	if (Tcl_LinkVar(interp, "short", &shortVar,
		TCL_LINK_SHORT | flag) != TCL_OK) {
	    return TCL_ERROR;
	}
	if (Tcl_GetBoolean(interp, argv[10], &writable) != TCL_OK) {
	    return TCL_ERROR;
	}
	flag = (writable != 0) ? 0 : TCL_LINK_READ_ONLY;
	if (Tcl_LinkVar(interp, "ushort", &ushortVar,
		TCL_LINK_USHORT | flag) != TCL_OK) {
	    return TCL_ERROR;
	}
	if (Tcl_GetBoolean(interp, argv[11], &writable) != TCL_OK) {
	    return TCL_ERROR;
	}
	flag = (writable != 0) ? 0 : TCL_LINK_READ_ONLY;
	if (Tcl_LinkVar(interp, "uint", &uintVar,
		TCL_LINK_UINT | flag) != TCL_OK) {
	    return TCL_ERROR;
	}
	if (Tcl_GetBoolean(interp, argv[12], &writable) != TCL_OK) {
	    return TCL_ERROR;
	}
	flag = (writable != 0) ? 0 : TCL_LINK_READ_ONLY;
	if (Tcl_LinkVar(interp, "long", &longVar,
		TCL_LINK_LONG | flag) != TCL_OK) {
	    return TCL_ERROR;
	}
	if (Tcl_GetBoolean(interp, argv[13], &writable) != TCL_OK) {
	    return TCL_ERROR;
	}
	flag = (writable != 0) ? 0 : TCL_LINK_READ_ONLY;
	if (Tcl_LinkVar(interp, "ulong", &ulongVar,
		TCL_LINK_ULONG | flag) != TCL_OK) {
	    return TCL_ERROR;
	}
	if (Tcl_GetBoolean(interp, argv[14], &writable) != TCL_OK) {
	    return TCL_ERROR;
	}
	flag = (writable != 0) ? 0 : TCL_LINK_READ_ONLY;
	if (Tcl_LinkVar(interp, "float", &floatVar,
		TCL_LINK_FLOAT | flag) != TCL_OK) {
	    return TCL_ERROR;
	}
	if (Tcl_GetBoolean(interp, argv[15], &writable) != TCL_OK) {
	    return TCL_ERROR;
	}
	flag = (writable != 0) ? 0 : TCL_LINK_READ_ONLY;
	if (Tcl_LinkVar(interp, "uwide", &uwideVar,
		TCL_LINK_WIDE_UINT | flag) != TCL_OK) {
	    return TCL_ERROR;
	}

    } else if (strcmp(argv[1], "delete") == 0) {
	Tcl_UnlinkVar(interp, "int");
	Tcl_UnlinkVar(interp, "real");
	Tcl_UnlinkVar(interp, "bool");
	Tcl_UnlinkVar(interp, "string");
	Tcl_UnlinkVar(interp, "wide");
	Tcl_UnlinkVar(interp, "char");
	Tcl_UnlinkVar(interp, "uchar");
	Tcl_UnlinkVar(interp, "short");
	Tcl_UnlinkVar(interp, "ushort");
	Tcl_UnlinkVar(interp, "uint");
	Tcl_UnlinkVar(interp, "long");
	Tcl_UnlinkVar(interp, "ulong");
	Tcl_UnlinkVar(interp, "float");
	Tcl_UnlinkVar(interp, "uwide");
	created = 0;
    } else if (strcmp(argv[1], "get") == 0) {
	TclFormatInt(buffer, intVar);
	Tcl_AppendElement(interp, buffer);
	Tcl_PrintDouble(NULL, realVar, buffer);
	Tcl_AppendElement(interp, buffer);
	TclFormatInt(buffer, boolVar);
	Tcl_AppendElement(interp, buffer);
	Tcl_AppendElement(interp, (stringVar == NULL) ? "-" : stringVar);
	/*
	 * Wide ints only have an object-based interface.
	 */
	tmp = Tcl_NewWideIntObj(wideVar);
	Tcl_AppendElement(interp, Tcl_GetString(tmp));
	Tcl_DecrRefCount(tmp);
	TclFormatInt(buffer, (int) charVar);
	Tcl_AppendElement(interp, buffer);
	TclFormatInt(buffer, (int) ucharVar);
	Tcl_AppendElement(interp, buffer);
	TclFormatInt(buffer, (int) shortVar);
	Tcl_AppendElement(interp, buffer);
	TclFormatInt(buffer, (int) ushortVar);
	Tcl_AppendElement(interp, buffer);
	TclFormatInt(buffer, (int) uintVar);
	Tcl_AppendElement(interp, buffer);
	tmp = Tcl_NewWideIntObj(longVar);
	Tcl_AppendElement(interp, Tcl_GetString(tmp));
	Tcl_DecrRefCount(tmp);
	tmp = Tcl_NewWideIntObj((long)ulongVar);
	Tcl_AppendElement(interp, Tcl_GetString(tmp));
	Tcl_DecrRefCount(tmp);
	Tcl_PrintDouble(NULL, (double)floatVar, buffer);
	Tcl_AppendElement(interp, buffer);
	tmp = Tcl_NewWideIntObj((Tcl_WideInt)uwideVar);
	Tcl_AppendElement(interp, Tcl_GetString(tmp));
	Tcl_DecrRefCount(tmp);
    } else if (strcmp(argv[1], "set") == 0) {
	int v;

	if (argc != 16) {
	    Tcl_AppendResult(interp, "wrong # args: should be \"",
		    argv[0], " ", argv[1],
		    " intValue realValue boolValue stringValue wideValue"
		    " charValue ucharValue shortValue ushortValue uintValue"
		    " longValue ulongValue floatValue uwideValue\"", NULL);
	    return TCL_ERROR;
	}
	if (argv[2][0] != 0) {
	    if (Tcl_GetInt(interp, argv[2], &intVar) != TCL_OK) {
		return TCL_ERROR;
	    }
	}
	if (argv[3][0] != 0) {
	    if (Tcl_GetDouble(interp, argv[3], &realVar) != TCL_OK) {
		return TCL_ERROR;
	    }
	}
	if (argv[4][0] != 0) {
	    if (Tcl_GetInt(interp, argv[4], &boolVar) != TCL_OK) {
		return TCL_ERROR;
	    }
	}
	if (argv[5][0] != 0) {
	    if (stringVar != NULL) {
		Tcl_Free(stringVar);
	    }
	    if (strcmp(argv[5], "-") == 0) {
		stringVar = NULL;
	    } else {
		stringVar = (char *)Tcl_Alloc(strlen(argv[5]) + 1);
		strcpy(stringVar, argv[5]);
	    }
	}
	if (argv[6][0] != 0) {
	    tmp = Tcl_NewStringObj(argv[6], TCL_INDEX_NONE);
	    if (Tcl_GetWideIntFromObj(interp, tmp, &wideVar) != TCL_OK) {
		Tcl_DecrRefCount(tmp);
		return TCL_ERROR;
	    }
	    Tcl_DecrRefCount(tmp);
	}
	if (argv[7][0]) {
	    if (Tcl_GetInt(interp, argv[7], &v) != TCL_OK) {
		return TCL_ERROR;
	    }
	    charVar = (char) v;
	}
	if (argv[8][0]) {
	    if (Tcl_GetInt(interp, argv[8], &v) != TCL_OK) {
		return TCL_ERROR;
	    }
	    ucharVar = (unsigned char) v;
	}
	if (argv[9][0]) {
	    if (Tcl_GetInt(interp, argv[9], &v) != TCL_OK) {
		return TCL_ERROR;
	    }
	    shortVar = (short) v;
	}
	if (argv[10][0]) {
	    if (Tcl_GetInt(interp, argv[10], &v) != TCL_OK) {
		return TCL_ERROR;
	    }
	    ushortVar = (unsigned short) v;
	}
	if (argv[11][0]) {
	    if (Tcl_GetInt(interp, argv[11], &v) != TCL_OK) {
		return TCL_ERROR;
	    }
	    uintVar = (unsigned int) v;
	}
	if (argv[12][0]) {
	    if (Tcl_GetInt(interp, argv[12], &v) != TCL_OK) {
		return TCL_ERROR;
	    }
	    longVar = (long) v;
	}
	if (argv[13][0]) {
	    if (Tcl_GetInt(interp, argv[13], &v) != TCL_OK) {
		return TCL_ERROR;
	    }
	    ulongVar = (unsigned long) v;
	}
	if (argv[14][0]) {
	    double d;
	    if (Tcl_GetDouble(interp, argv[14], &d) != TCL_OK) {
		return TCL_ERROR;
	    }
	    floatVar = (float) d;
	}
	if (argv[15][0]) {
	    Tcl_WideInt w;
	    tmp = Tcl_NewStringObj(argv[15], TCL_INDEX_NONE);
	    if (Tcl_GetWideIntFromObj(interp, tmp, &w) != TCL_OK) {
		Tcl_DecrRefCount(tmp);
		return TCL_ERROR;
	    }
	    Tcl_DecrRefCount(tmp);
	    uwideVar = (Tcl_WideUInt) w;
	}
    } else if (strcmp(argv[1], "update") == 0) {
	int v;

	if (argc != 16) {
	    Tcl_AppendResult(interp, "wrong # args: should be \"",
		    argv[0], " ", argv[1],
		    " intValue realValue boolValue stringValue wideValue"
		    " charValue ucharValue shortValue ushortValue uintValue"
		    " longValue ulongValue floatValue uwideValue\"", NULL);
	    return TCL_ERROR;
	}
	if (argv[2][0] != 0) {
	    if (Tcl_GetInt(interp, argv[2], &intVar) != TCL_OK) {
		return TCL_ERROR;
	    }
	    Tcl_UpdateLinkedVar(interp, "int");
	}
	if (argv[3][0] != 0) {
	    if (Tcl_GetDouble(interp, argv[3], &realVar) != TCL_OK) {
		return TCL_ERROR;
	    }
	    Tcl_UpdateLinkedVar(interp, "real");
	}
	if (argv[4][0] != 0) {
	    if (Tcl_GetInt(interp, argv[4], &boolVar) != TCL_OK) {
		return TCL_ERROR;
	    }
	    Tcl_UpdateLinkedVar(interp, "bool");
	}
	if (argv[5][0] != 0) {
	    if (stringVar != NULL) {
		Tcl_Free(stringVar);
	    }
	    if (strcmp(argv[5], "-") == 0) {
		stringVar = NULL;
	    } else {
		stringVar = (char *)Tcl_Alloc(strlen(argv[5]) + 1);
		strcpy(stringVar, argv[5]);
	    }
	    Tcl_UpdateLinkedVar(interp, "string");
	}
	if (argv[6][0] != 0) {
	    tmp = Tcl_NewStringObj(argv[6], TCL_INDEX_NONE);
	    if (Tcl_GetWideIntFromObj(interp, tmp, &wideVar) != TCL_OK) {
		Tcl_DecrRefCount(tmp);
		return TCL_ERROR;
	    }
	    Tcl_DecrRefCount(tmp);
	    Tcl_UpdateLinkedVar(interp, "wide");
	}
	if (argv[7][0]) {
	    if (Tcl_GetInt(interp, argv[7], &v) != TCL_OK) {
		return TCL_ERROR;
	    }
	    charVar = (char) v;
	    Tcl_UpdateLinkedVar(interp, "char");
	}
	if (argv[8][0]) {
	    if (Tcl_GetInt(interp, argv[8], &v) != TCL_OK) {
		return TCL_ERROR;
	    }
	    ucharVar = (unsigned char) v;
	    Tcl_UpdateLinkedVar(interp, "uchar");
	}
	if (argv[9][0]) {
	    if (Tcl_GetInt(interp, argv[9], &v) != TCL_OK) {
		return TCL_ERROR;
	    }
	    shortVar = (short) v;
	    Tcl_UpdateLinkedVar(interp, "short");
	}
	if (argv[10][0]) {
	    if (Tcl_GetInt(interp, argv[10], &v) != TCL_OK) {
		return TCL_ERROR;
	    }
	    ushortVar = (unsigned short) v;
	    Tcl_UpdateLinkedVar(interp, "ushort");
	}
	if (argv[11][0]) {
	    if (Tcl_GetInt(interp, argv[11], &v) != TCL_OK) {
		return TCL_ERROR;
	    }
	    uintVar = (unsigned int) v;
	    Tcl_UpdateLinkedVar(interp, "uint");
	}
	if (argv[12][0]) {
	    if (Tcl_GetInt(interp, argv[12], &v) != TCL_OK) {
		return TCL_ERROR;
	    }
	    longVar = (long) v;
	    Tcl_UpdateLinkedVar(interp, "long");
	}
	if (argv[13][0]) {
	    if (Tcl_GetInt(interp, argv[13], &v) != TCL_OK) {
		return TCL_ERROR;
	    }
	    ulongVar = (unsigned long) v;
	    Tcl_UpdateLinkedVar(interp, "ulong");
	}
	if (argv[14][0]) {
	    double d;
	    if (Tcl_GetDouble(interp, argv[14], &d) != TCL_OK) {
		return TCL_ERROR;
	    }
	    floatVar = (float) d;
	    Tcl_UpdateLinkedVar(interp, "float");
	}
	if (argv[15][0]) {
	    Tcl_WideInt w;
	    tmp = Tcl_NewStringObj(argv[15], TCL_INDEX_NONE);
	    if (Tcl_GetWideIntFromObj(interp, tmp, &w) != TCL_OK) {
		Tcl_DecrRefCount(tmp);
		return TCL_ERROR;
	    }
	    Tcl_DecrRefCount(tmp);
	    uwideVar = (Tcl_WideUInt) w;
	    Tcl_UpdateLinkedVar(interp, "uwide");
	}
    } else {
	Tcl_AppendResult(interp, "bad option \"", argv[1],
		"\": should be create, delete, get, set, or update", NULL);
	return TCL_ERROR;
    }
    return TCL_OK;
}

/*
 *----------------------------------------------------------------------
 *
 * TestlinkarrayCmd --
 *
 *      This function is invoked to process the "testlinkarray" Tcl command.
 *      It is used to test the 'Tcl_LinkArray' function.
 *
 * Results:
 *      A standard Tcl result.
 *
 * Side effects:
 *	Creates, deletes, and invokes variable links.
 *
 *----------------------------------------------------------------------
 */

static int
TestlinkarrayCmd(
    TCL_UNUSED(void *),
    Tcl_Interp *interp,         /* Current interpreter. */
    int objc,                   /* Number of arguments. */
    Tcl_Obj *const objv[])      /* Argument objects. */
{
    static const char *LinkOption[] = {
        "update", "remove", "create", NULL
    };
    enum LinkOptionEnum {LINK_UPDATE, LINK_REMOVE, LINK_CREATE} optionIndex;
    static const char *LinkType[] = {
	"char", "uchar", "short", "ushort", "int", "uint", "long", "ulong",
	"wide", "uwide", "float", "double", "string", "char*", "binary", NULL
    };
    /* all values after TCL_LINK_CHARS_ARRAY are used as arrays (see below) */
    static int LinkTypes[] = {
	TCL_LINK_CHAR, TCL_LINK_UCHAR,
	TCL_LINK_SHORT, TCL_LINK_USHORT, TCL_LINK_INT, TCL_LINK_UINT,
	TCL_LINK_LONG, TCL_LINK_ULONG, TCL_LINK_WIDE_INT, TCL_LINK_WIDE_UINT,
	TCL_LINK_FLOAT, TCL_LINK_DOUBLE, TCL_LINK_STRING, TCL_LINK_CHARS,
	TCL_LINK_BINARY
    };
    int typeIndex, readonly, i, size, length;
    char *name, *arg;
    Tcl_WideInt addr;

    if (objc < 2) {
	Tcl_WrongNumArgs(interp, 1, objv, "option args");
	return TCL_ERROR;
    }
    if (Tcl_GetIndexFromObj(interp, objv[1], LinkOption, "option", 0,
	    &optionIndex) != TCL_OK) {
	return TCL_ERROR;
    }
    switch (optionIndex) {
    case LINK_UPDATE:
	for (i=2; i<objc; i++) {
	    Tcl_UpdateLinkedVar(interp, Tcl_GetString(objv[i]));
	}
	return TCL_OK;
    case LINK_REMOVE:
	for (i=2; i<objc; i++) {
	    Tcl_UnlinkVar(interp, Tcl_GetString(objv[i]));
	}
	return TCL_OK;
    case LINK_CREATE:
	if (objc < 4) {
	    goto wrongArgs;
	}
	readonly = 0;
	i = 2;

	/*
	 * test on switch -r...
	 */

	arg = Tcl_GetStringFromObj(objv[i], &length);
	if (length < 2) {
	    goto wrongArgs;
	}
	if (arg[0] == '-') {
	    if (arg[1] != 'r') {
		goto wrongArgs;
	    }
	    readonly = TCL_LINK_READ_ONLY;
	    i++;
	}
	if (Tcl_GetIndexFromObj(interp, objv[i++], LinkType, "type", 0,
 		&typeIndex) != TCL_OK) {
	    return TCL_ERROR;
	}
	if (Tcl_GetIntFromObj(interp, objv[i++], &size) == TCL_ERROR) {
	    Tcl_SetObjResult(interp, Tcl_NewStringObj("wrong size value", TCL_INDEX_NONE));
	    return TCL_ERROR;
	}
	name = Tcl_GetString(objv[i++]);

	/*
	 * If no address is given request one in the underlying function
	 */

	if (i < objc) {
	    if (Tcl_GetWideIntFromObj(interp, objv[i], &addr) == TCL_ERROR) {
 		Tcl_SetObjResult(interp, Tcl_NewStringObj(
			"wrong address value", TCL_INDEX_NONE));
		return TCL_ERROR;
	    }
	} else {
	    addr = 0;
	}
	return Tcl_LinkArray(interp, name, INT2PTR(addr),
		LinkTypes[typeIndex] | readonly, size);
    }
    return TCL_OK;

  wrongArgs:
    Tcl_WrongNumArgs(interp, 2, objv, "?-readonly? type size name ?address?");
    return TCL_ERROR;
}

/*
 *----------------------------------------------------------------------
 *
 * TestlistrepCmd --
 *
 *      This function is invoked to generate a list object with a specific
 *	internal representation.
 *
 * Results:
 *      A standard Tcl result.
 *
 * Side effects:
 *	None.
 *
 *----------------------------------------------------------------------
 */

static int
TestlistrepCmd(
    TCL_UNUSED(void *),
    Tcl_Interp *interp,         /* Current interpreter. */
    int objc,                   /* Number of arguments. */
    Tcl_Obj *const objv[])      /* Argument objects. */
{
    /* Subcommands supported by this command */
    const char* subcommands[] = {
	"new",
	"describe",
	"config",
	"validate",
	NULL
    };
    enum {
	LISTREP_NEW,
	LISTREP_DESCRIBE,
	LISTREP_CONFIG,
	LISTREP_VALIDATE
    } cmdIndex;
    Tcl_Obj *resultObj = NULL;

    if (objc < 2) {
	Tcl_WrongNumArgs(interp, 1, objv, "command ?arg ...?");
	return TCL_ERROR;
    }
    if (Tcl_GetIndexFromObj(
	    interp, objv[1], subcommands, "command", 0, &cmdIndex)
	!= TCL_OK) {
	return TCL_ERROR;
    }
    switch (cmdIndex) {
    case LISTREP_NEW:
	if (objc < 3 || objc > 5) {
	    Tcl_WrongNumArgs(interp, 2, objv, "length ?leadSpace endSpace?");
	    return TCL_ERROR;
	} else {
	    int length;
	    int leadSpace = 0;
	    int endSpace = 0;
	    if (Tcl_GetIntFromObj(interp, objv[2], &length) != TCL_OK) {
		return TCL_ERROR;
	    }
	    if (objc > 3) {
		if (Tcl_GetIntFromObj(interp, objv[3], &leadSpace) != TCL_OK) {
		    return TCL_ERROR;
		}
		if (objc > 4) {
		    if (Tcl_GetIntFromObj(interp, objv[4], &endSpace)
			!= TCL_OK) {
			return TCL_ERROR;
		    }
		}
	    }
	    resultObj = TclListTestObj(length, leadSpace, endSpace);
	}
	break;

    case LISTREP_DESCRIBE:
#define APPEND_FIELD(targetObj_, structPtr_, fld_)                        \
    do {                                                                  \
	Tcl_ListObjAppendElement(                                         \
	    interp, (targetObj_), Tcl_NewStringObj(#fld_, TCL_INDEX_NONE));           \
	Tcl_ListObjAppendElement(                                         \
	    interp, (targetObj_), Tcl_NewWideIntObj((structPtr_)->fld_)); \
    } while (0)
	if (objc != 3) {
	    Tcl_WrongNumArgs(interp, 2, objv, "object");
	    return TCL_ERROR;
	} else {
	    Tcl_Obj **objs;
	    ListSizeT nobjs;
	    ListRep listRep;
	    Tcl_Obj *listRepObjs[4];

	    /* Force list representation */
	    if (Tcl_ListObjGetElements(interp, objv[2], &nobjs, &objs) != TCL_OK) {
		return TCL_ERROR;
	    }
	    ListObjGetRep(objv[2], &listRep);
	    listRepObjs[0] = Tcl_NewStringObj("store", TCL_INDEX_NONE);
	    listRepObjs[1] = Tcl_NewListObj(12, NULL);
	    Tcl_ListObjAppendElement(
		interp, listRepObjs[1], Tcl_NewStringObj("memoryAddress", TCL_INDEX_NONE));
	    Tcl_ListObjAppendElement(
		interp, listRepObjs[1], Tcl_ObjPrintf("%p", listRep.storePtr));
	    APPEND_FIELD(listRepObjs[1], listRep.storePtr, firstUsed);
	    APPEND_FIELD(listRepObjs[1], listRep.storePtr, numUsed);
	    APPEND_FIELD(listRepObjs[1], listRep.storePtr, numAllocated);
	    APPEND_FIELD(listRepObjs[1], listRep.storePtr, refCount);
	    APPEND_FIELD(listRepObjs[1], listRep.storePtr, flags);
	    if (listRep.spanPtr) {
		listRepObjs[2] = Tcl_NewStringObj("span", TCL_INDEX_NONE);
		listRepObjs[3] = Tcl_NewListObj(8, NULL);
		Tcl_ListObjAppendElement(interp,
					 listRepObjs[3],
					 Tcl_NewStringObj("memoryAddress", TCL_INDEX_NONE));
		Tcl_ListObjAppendElement(
		    interp, listRepObjs[3], Tcl_ObjPrintf("%p", listRep.spanPtr));
		APPEND_FIELD(listRepObjs[3], listRep.spanPtr, spanStart);
		APPEND_FIELD(
		    listRepObjs[3], listRep.spanPtr, spanLength);
		APPEND_FIELD(listRepObjs[3], listRep.spanPtr, refCount);
	    }
	    resultObj = Tcl_NewListObj(listRep.spanPtr ? 4 : 2, listRepObjs);
	}
#undef APPEND_FIELD
	break;

    case LISTREP_CONFIG:
	if (objc != 2) {
	    Tcl_WrongNumArgs(interp, 2, objv, "object");
	    return TCL_ERROR;
	}
	resultObj = Tcl_NewListObj(2, NULL);
	Tcl_ListObjAppendElement(
	    NULL, resultObj, Tcl_NewStringObj("LIST_SPAN_THRESHOLD", TCL_INDEX_NONE));
	Tcl_ListObjAppendElement(
	    NULL, resultObj, Tcl_NewWideIntObj(LIST_SPAN_THRESHOLD));
	break;

    case LISTREP_VALIDATE:
	if (objc != 3) {
	    Tcl_WrongNumArgs(interp, 2, objv, "object");
	    return TCL_ERROR;
	}
	TclListObjValidate(interp, objv[2]); /* Panics if invalid */
	resultObj = Tcl_NewObj();
	break;
    }
    Tcl_SetObjResult(interp, resultObj);
    return TCL_OK;
}

/*
 *----------------------------------------------------------------------
 *
 * TestlocaleCmd --
 *
 *	This procedure implements the "testlocale" command.  It is used
 *	to test the effects of setting different locales in Tcl.
 *
 * Results:
 *	A standard Tcl result.
 *
 * Side effects:
 *	Modifies the current C locale.
 *
 *----------------------------------------------------------------------
 */

static int
TestlocaleCmd(
    TCL_UNUSED(void *),
    Tcl_Interp *interp,		/* Current interpreter. */
    int objc,			/* Number of arguments. */
    Tcl_Obj *const objv[])	/* The argument objects. */
{
    int index;
    const char *locale;
    static const char *const optionStrings[] = {
	"ctype", "numeric", "time", "collate", "monetary",
	"all",	NULL
    };
    static const int lcTypes[] = {
	LC_CTYPE, LC_NUMERIC, LC_TIME, LC_COLLATE, LC_MONETARY,
	LC_ALL
    };

    /*
     * LC_CTYPE, etc. correspond to the indices for the strings.
     */

    if (objc < 2 || objc > 3) {
	Tcl_WrongNumArgs(interp, 1, objv, "category ?locale?");
	return TCL_ERROR;
    }

    if (Tcl_GetIndexFromObj(interp, objv[1], optionStrings, "option", 0,
	    &index) != TCL_OK) {
	return TCL_ERROR;
    }

    if (objc == 3) {
	locale = Tcl_GetString(objv[2]);
    } else {
	locale = NULL;
    }
    locale = setlocale(lcTypes[index], locale);
    if (locale) {
	Tcl_SetStringObj(Tcl_GetObjResult(interp), locale, TCL_INDEX_NONE);
    }
    return TCL_OK;
}

/*
 *----------------------------------------------------------------------
 *
 * CleanupTestSetassocdataTests --
 *
 *	This function is called when an interpreter is deleted to clean
 *	up any data left over from running the testsetassocdata command.
 *
 * Results:
 *	None.
 *
 * Side effects:
 *	Releases storage.
 *
 *----------------------------------------------------------------------
 */

static void
CleanupTestSetassocdataTests(
    void *clientData,	/* Data to be released. */
    TCL_UNUSED(Tcl_Interp *))
{
    Tcl_Free(clientData);
}

/*
 *----------------------------------------------------------------------
 *
 * TestparserObjCmd --
 *
 *	This procedure implements the "testparser" command.  It is
 *	used for testing the new Tcl script parser in Tcl 8.1.
 *
 * Results:
 *	A standard Tcl result.
 *
 * Side effects:
 *	None.
 *
 *----------------------------------------------------------------------
 */

static int
TestparserObjCmd(
    TCL_UNUSED(void *),
    Tcl_Interp *interp,		/* Current interpreter. */
    int objc,			/* Number of arguments. */
    Tcl_Obj *const objv[])	/* The argument objects. */
{
    const char *script;
    int length, dummy;
    Tcl_Parse parse;

    if (objc != 3) {
	Tcl_WrongNumArgs(interp, 1, objv, "script length");
	return TCL_ERROR;
    }
    script = Tcl_GetStringFromObj(objv[1], &dummy);
    if (Tcl_GetIntFromObj(interp, objv[2], &length)) {
	return TCL_ERROR;
    }
    if (length == 0) {
	length = dummy;
    }
    if (Tcl_ParseCommand(interp, script, length, 0, &parse) != TCL_OK) {
	Tcl_AddErrorInfo(interp, "\n    (remainder of script: \"");
	Tcl_AddErrorInfo(interp, parse.term);
	Tcl_AddErrorInfo(interp, "\")");
	return TCL_ERROR;
    }

    /*
     * The parse completed successfully.  Just print out the contents
     * of the parse structure into the interpreter's result.
     */

    PrintParse(interp, &parse);
    Tcl_FreeParse(&parse);
    return TCL_OK;
}

/*
 *----------------------------------------------------------------------
 *
 * TestexprparserObjCmd --
 *
 *	This procedure implements the "testexprparser" command.  It is
 *	used for testing the new Tcl expression parser in Tcl 8.1.
 *
 * Results:
 *	A standard Tcl result.
 *
 * Side effects:
 *	None.
 *
 *----------------------------------------------------------------------
 */

static int
TestexprparserObjCmd(
    TCL_UNUSED(void *),
    Tcl_Interp *interp,		/* Current interpreter. */
    int objc,			/* Number of arguments. */
    Tcl_Obj *const objv[])	/* The argument objects. */
{
    const char *script;
    int length, dummy;
    Tcl_Parse parse;

    if (objc != 3) {
	Tcl_WrongNumArgs(interp, 1, objv, "expr length");
	return TCL_ERROR;
    }
    script = Tcl_GetStringFromObj(objv[1], &dummy);
    if (Tcl_GetIntFromObj(interp, objv[2], &length)) {
	return TCL_ERROR;
    }
    if (length == 0) {
	length = dummy;
    }
    parse.commentStart = NULL;
    parse.commentSize = 0;
    parse.commandStart = NULL;
    parse.commandSize = 0;
    if (Tcl_ParseExpr(interp, script, length, &parse) != TCL_OK) {
	Tcl_AddErrorInfo(interp, "\n    (remainder of expr: \"");
	Tcl_AddErrorInfo(interp, parse.term);
	Tcl_AddErrorInfo(interp, "\")");
	return TCL_ERROR;
    }

    /*
     * The parse completed successfully.  Just print out the contents
     * of the parse structure into the interpreter's result.
     */

    PrintParse(interp, &parse);
    Tcl_FreeParse(&parse);
    return TCL_OK;
}

/*
 *----------------------------------------------------------------------
 *
 * PrintParse --
 *
 *	This procedure prints out the contents of a Tcl_Parse structure
 *	in the result of an interpreter.
 *
 * Results:
 *	Interp's result is set to a prettily formatted version of the
 *	contents of parsePtr.
 *
 * Side effects:
 *	None.
 *
 *----------------------------------------------------------------------
 */

static void
PrintParse(
    Tcl_Interp *interp,		/* Interpreter whose result is to be set to
				 * the contents of a parse structure. */
    Tcl_Parse *parsePtr)	/* Parse structure to print out. */
{
    Tcl_Obj *objPtr;
    const char *typeString;
    Tcl_Token *tokenPtr;
    size_t i;

    objPtr = Tcl_GetObjResult(interp);
    if (parsePtr->commentSize + 1 > 1) {
	Tcl_ListObjAppendElement(NULL, objPtr,
		Tcl_NewStringObj(parsePtr->commentStart,
			parsePtr->commentSize));
    } else {
	Tcl_ListObjAppendElement(NULL, objPtr, Tcl_NewStringObj("-", 1));
    }
    Tcl_ListObjAppendElement(NULL, objPtr,
	    Tcl_NewStringObj(parsePtr->commandStart, parsePtr->commandSize));
    Tcl_ListObjAppendElement(NULL, objPtr,
	    Tcl_NewWideIntObj(parsePtr->numWords));
    for (i = 0; i < (size_t)parsePtr->numTokens; i++) {
	tokenPtr = &parsePtr->tokenPtr[i];
	switch (tokenPtr->type) {
	case TCL_TOKEN_EXPAND_WORD:
	    typeString = "expand";
	    break;
	case TCL_TOKEN_WORD:
	    typeString = "word";
	    break;
	case TCL_TOKEN_SIMPLE_WORD:
	    typeString = "simple";
	    break;
	case TCL_TOKEN_TEXT:
	    typeString = "text";
	    break;
	case TCL_TOKEN_BS:
	    typeString = "backslash";
	    break;
	case TCL_TOKEN_COMMAND:
	    typeString = "command";
	    break;
	case TCL_TOKEN_VARIABLE:
	    typeString = "variable";
	    break;
	case TCL_TOKEN_SUB_EXPR:
	    typeString = "subexpr";
	    break;
	case TCL_TOKEN_OPERATOR:
	    typeString = "operator";
	    break;
	default:
	    typeString = "??";
	    break;
	}
	Tcl_ListObjAppendElement(NULL, objPtr,
		Tcl_NewStringObj(typeString, TCL_INDEX_NONE));
	Tcl_ListObjAppendElement(NULL, objPtr,
		Tcl_NewStringObj(tokenPtr->start, tokenPtr->size));
	Tcl_ListObjAppendElement(NULL, objPtr,
		Tcl_NewWideIntObj(tokenPtr->numComponents));
    }
    Tcl_ListObjAppendElement(NULL, objPtr,
	    parsePtr->commandStart ?
	    Tcl_NewStringObj(parsePtr->commandStart + parsePtr->commandSize,
	    TCL_INDEX_NONE) : Tcl_NewObj());
}

/*
 *----------------------------------------------------------------------
 *
 * TestparsevarObjCmd --
 *
 *	This procedure implements the "testparsevar" command.  It is
 *	used for testing Tcl_ParseVar.
 *
 * Results:
 *	A standard Tcl result.
 *
 * Side effects:
 *	None.
 *
 *----------------------------------------------------------------------
 */

static int
TestparsevarObjCmd(
    TCL_UNUSED(void *),
    Tcl_Interp *interp,		/* Current interpreter. */
    int objc,			/* Number of arguments. */
    Tcl_Obj *const objv[])	/* The argument objects. */
{
    const char *value, *name, *termPtr;

    if (objc != 2) {
	Tcl_WrongNumArgs(interp, 1, objv, "varName");
	return TCL_ERROR;
    }
    name = Tcl_GetString(objv[1]);
    value = Tcl_ParseVar(interp, name, &termPtr);
    if (value == NULL) {
	return TCL_ERROR;
    }

    Tcl_AppendElement(interp, value);
    Tcl_AppendElement(interp, termPtr);
    return TCL_OK;
}

/*
 *----------------------------------------------------------------------
 *
 * TestparsevarnameObjCmd --
 *
 *	This procedure implements the "testparsevarname" command.  It is
 *	used for testing the new Tcl script parser in Tcl 8.1.
 *
 * Results:
 *	A standard Tcl result.
 *
 * Side effects:
 *	None.
 *
 *----------------------------------------------------------------------
 */

static int
TestparsevarnameObjCmd(
    TCL_UNUSED(void *),
    Tcl_Interp *interp,		/* Current interpreter. */
    int objc,			/* Number of arguments. */
    Tcl_Obj *const objv[])	/* The argument objects. */
{
    const char *script;
    int append, length, dummy;
    Tcl_Parse parse;

    if (objc != 4) {
	Tcl_WrongNumArgs(interp, 1, objv, "script length append");
	return TCL_ERROR;
    }
    script = Tcl_GetStringFromObj(objv[1], &dummy);
    if (Tcl_GetIntFromObj(interp, objv[2], &length)) {
	return TCL_ERROR;
    }
    if (length == 0) {
	length = dummy;
    }
    if (Tcl_GetIntFromObj(interp, objv[3], &append)) {
	return TCL_ERROR;
    }
    if (Tcl_ParseVarName(interp, script, length, &parse, append) != TCL_OK) {
	Tcl_AddErrorInfo(interp, "\n    (remainder of script: \"");
	Tcl_AddErrorInfo(interp, parse.term);
	Tcl_AddErrorInfo(interp, "\")");
	return TCL_ERROR;
    }

    /*
     * The parse completed successfully.  Just print out the contents
     * of the parse structure into the interpreter's result.
     */

    parse.commentSize = 0;
    parse.commandStart = script + parse.tokenPtr->size;
    parse.commandSize = 0;
    PrintParse(interp, &parse);
    Tcl_FreeParse(&parse);
    return TCL_OK;
}

/*
 *----------------------------------------------------------------------
 *
 * TestpreferstableObjCmd --
 *
 *	This procedure implements the "testpreferstable" command.  It is
 *	used for being able to test the "package" command even when the
 *  environment variable TCL_PKG_PREFER_LATEST is set in your environment.
 *
 * Results:
 *	A standard Tcl result.
 *
 * Side effects:
 *	None.
 *
 *----------------------------------------------------------------------
 */

static int
TestpreferstableObjCmd(
    TCL_UNUSED(void *),
    Tcl_Interp *interp,		/* Current interpreter. */
    TCL_UNUSED(int) /*objc*/,
    TCL_UNUSED(Tcl_Obj *const *) /*objv*/)
{
    Interp *iPtr = (Interp *) interp;

    iPtr->packagePrefer = PKG_PREFER_STABLE;
    return TCL_OK;
}

/*
 *----------------------------------------------------------------------
 *
 * TestprintObjCmd --
 *
 *	This procedure implements the "testprint" command.  It is
 *	used for being able to test the Tcl_ObjPrintf() function.
 *
 * Results:
 *	A standard Tcl result.
 *
 * Side effects:
 *	None.
 *
 *----------------------------------------------------------------------
 */

static int
TestprintObjCmd(
    TCL_UNUSED(void *),
    Tcl_Interp *interp,		/* Current interpreter. */
    int objc,			/* Number of arguments. */
    Tcl_Obj *const objv[])	/* The argument objects. */
{
    Tcl_WideInt argv1 = 0;
    size_t argv2;

    if (objc < 2 || objc > 3) {
	Tcl_WrongNumArgs(interp, 1, objv, "format wideint");
    }

    if (objc > 1) {
	Tcl_GetWideIntFromObj(interp, objv[2], &argv1);
    }
    argv2 = (size_t)argv1;
    Tcl_SetObjResult(interp, Tcl_ObjPrintf(Tcl_GetString(objv[1]), argv1, argv2, argv2));
    return TCL_OK;
}

/*
 *----------------------------------------------------------------------
 *
 * TestregexpObjCmd --
 *
 *	This procedure implements the "testregexp" command. It is used to give
 *	a direct interface for regexp flags. It's identical to
 *	Tcl_RegexpObjCmd except for the -xflags option, and the consequences
 *	thereof (including the REG_EXPECT kludge).
 *
 * Results:
 *	A standard Tcl result.
 *
 * Side effects:
 *	See the user documentation.
 *
 *----------------------------------------------------------------------
 */

static int
TestregexpObjCmd(
    TCL_UNUSED(void *),
    Tcl_Interp *interp,		/* Current interpreter. */
    int objc,			/* Number of arguments. */
    Tcl_Obj *const objv[])	/* Argument objects. */
{
    int i, indices, stringLength, match, about;
    size_t ii;
    int hasxflags, cflags, eflags;
    Tcl_RegExp regExpr;
    const char *string;
    Tcl_Obj *objPtr;
    Tcl_RegExpInfo info;
    static const char *const options[] = {
	"-indices",	"-nocase",	"-about",	"-expanded",
	"-line",	"-linestop",	"-lineanchor",
	"-xflags",
	"--",		NULL
    };
    enum optionsEnum {
	REGEXP_INDICES, REGEXP_NOCASE,	REGEXP_ABOUT,	REGEXP_EXPANDED,
	REGEXP_MULTI,	REGEXP_NOCROSS,	REGEXP_NEWL,
	REGEXP_XFLAGS,
	REGEXP_LAST
    } index;

    indices = 0;
    about = 0;
    cflags = REG_ADVANCED;
    eflags = 0;
    hasxflags = 0;

    for (i = 1; i < objc; i++) {
	const char *name;

	name = Tcl_GetString(objv[i]);
	if (name[0] != '-') {
	    break;
	}
	if (Tcl_GetIndexFromObj(interp, objv[i], options, "switch", TCL_EXACT,
		&index) != TCL_OK) {
	    return TCL_ERROR;
	}
	switch (index) {
	case REGEXP_INDICES:
	    indices = 1;
	    break;
	case REGEXP_NOCASE:
	    cflags |= REG_ICASE;
	    break;
	case REGEXP_ABOUT:
	    about = 1;
	    break;
	case REGEXP_EXPANDED:
	    cflags |= REG_EXPANDED;
	    break;
	case REGEXP_MULTI:
	    cflags |= REG_NEWLINE;
	    break;
	case REGEXP_NOCROSS:
	    cflags |= REG_NLSTOP;
	    break;
	case REGEXP_NEWL:
	    cflags |= REG_NLANCH;
	    break;
	case REGEXP_XFLAGS:
	    hasxflags = 1;
	    break;
	case REGEXP_LAST:
	    i++;
	    goto endOfForLoop;
	}
    }

  endOfForLoop:
    if (objc - i < hasxflags + 2 - about) {
	Tcl_WrongNumArgs(interp, 1, objv,
		"?-switch ...? exp string ?matchVar? ?subMatchVar ...?");
	return TCL_ERROR;
    }
    objc -= i;
    objv += i;

    if (hasxflags) {
	string = Tcl_GetStringFromObj(objv[0], &stringLength);
	TestregexpXflags(string, stringLength, &cflags, &eflags);
	objc--;
	objv++;
    }

    regExpr = Tcl_GetRegExpFromObj(interp, objv[0], cflags);
    if (regExpr == NULL) {
	return TCL_ERROR;
    }

    if (about) {
	if (TclRegAbout(interp, regExpr) < 0) {
	    return TCL_ERROR;
	}
	return TCL_OK;
    }

    objPtr = objv[1];
    match = Tcl_RegExpExecObj(interp, regExpr, objPtr, 0 /* offset */,
	    objc-2 /* nmatches */, eflags);

    if (match < 0) {
	return TCL_ERROR;
    }
    if (match == 0) {
	/*
	 * Set the interpreter's object result to an integer object w/
	 * value 0.
	 */

	Tcl_SetWideIntObj(Tcl_GetObjResult(interp), 0);
	if (objc > 2 && (cflags&REG_EXPECT) && indices) {
	    const char *varName;
	    const char *value;
	    size_t start, end;
	    char resinfo[TCL_INTEGER_SPACE * 2];

	    varName = Tcl_GetString(objv[2]);
	    TclRegExpRangeUniChar(regExpr, TCL_INDEX_NONE, &start, &end);
	    sprintf(resinfo, "%" TCL_Z_MODIFIER "d %" TCL_Z_MODIFIER "d", start, (end-1));
	    value = Tcl_SetVar2(interp, varName, NULL, resinfo, 0);
	    if (value == NULL) {
		Tcl_AppendResult(interp, "couldn't set variable \"",
			varName, "\"", NULL);
		return TCL_ERROR;
	    }
	} else if (cflags & TCL_REG_CANMATCH) {
	    const char *varName;
	    const char *value;
	    char resinfo[TCL_INTEGER_SPACE * 2];

	    Tcl_RegExpGetInfo(regExpr, &info);
	    varName = Tcl_GetString(objv[2]);
	    sprintf(resinfo, "%" TCL_Z_MODIFIER "d", info.extendStart);
	    value = Tcl_SetVar2(interp, varName, NULL, resinfo, 0);
	    if (value == NULL) {
		Tcl_AppendResult(interp, "couldn't set variable \"",
			varName, "\"", NULL);
		return TCL_ERROR;
	    }
	}
	return TCL_OK;
    }

    /*
     * If additional variable names have been specified, return
     * index information in those variables.
     */

    objc -= 2;
    objv += 2;

    Tcl_RegExpGetInfo(regExpr, &info);
    for (i = 0; i < objc; i++) {
	size_t start, end;
	Tcl_Obj *newPtr, *varPtr, *valuePtr;

	varPtr = objv[i];
	ii = ((cflags&REG_EXPECT) && i == objc-1) ? TCL_INDEX_NONE : (size_t)i;
	if (indices) {
	    Tcl_Obj *objs[2];

	    if (ii == TCL_INDEX_NONE) {
		TclRegExpRangeUniChar(regExpr, ii, &start, &end);
	    } else if (ii > info.nsubs) {
		start = TCL_INDEX_NONE;
		end = TCL_INDEX_NONE;
	    } else {
		start = info.matches[ii].start;
		end = info.matches[ii].end;
	    }

	    /*
	     * Adjust index so it refers to the last character in the match
	     * instead of the first character after the match.
	     */

	    if (end != TCL_INDEX_NONE) {
		end--;
	    }

	    objs[0] = Tcl_NewWideIntObj((Tcl_WideInt)((Tcl_WideUInt)(start + 1U)) - 1);
	    objs[1] = Tcl_NewWideIntObj((Tcl_WideInt)((Tcl_WideUInt)(end + 1U)) - 1);

	    newPtr = Tcl_NewListObj(2, objs);
	} else {
	    if (ii == TCL_INDEX_NONE) {
		TclRegExpRangeUniChar(regExpr, ii, &start, &end);
		newPtr = Tcl_GetRange(objPtr, start, end);
	    } else if (ii > info.nsubs || info.matches[ii].end + 1 <= 1) {
		newPtr = Tcl_NewObj();
	    } else {
		newPtr = Tcl_GetRange(objPtr, info.matches[ii].start,
			info.matches[ii].end - 1);
	    }
	}
	valuePtr = Tcl_ObjSetVar2(interp, varPtr, NULL, newPtr, TCL_LEAVE_ERR_MSG);
	if (valuePtr == NULL) {
	    return TCL_ERROR;
	}
    }

    /*
     * Set the interpreter's object result to an integer object w/ value 1.
     */

    Tcl_SetWideIntObj(Tcl_GetObjResult(interp), 1);
    return TCL_OK;
}

/*
 *---------------------------------------------------------------------------
 *
 * TestregexpXflags --
 *
 *	Parse a string of extended regexp flag letters, for testing.
 *
 * Results:
 *	No return value (you're on your own for errors here).
 *
 * Side effects:
 *	Modifies *cflagsPtr, a regcomp flags word, and *eflagsPtr, a
 *	regexec flags word, as appropriate.
 *
 *----------------------------------------------------------------------
 */

static void
TestregexpXflags(
    const char *string,	/* The string of flags. */
    size_t length,			/* The length of the string in bytes. */
    int *cflagsPtr,		/* compile flags word */
    int *eflagsPtr)		/* exec flags word */
{
    size_t i;
    int cflags, eflags;

    cflags = *cflagsPtr;
    eflags = *eflagsPtr;
    for (i = 0; i < length; i++) {
	switch (string[i]) {
	case 'a':
	    cflags |= REG_ADVF;
	    break;
	case 'b':
	    cflags &= ~REG_ADVANCED;
	    break;
	case 'c':
	    cflags |= TCL_REG_CANMATCH;
	    break;
	case 'e':
	    cflags &= ~REG_ADVANCED;
	    cflags |= REG_EXTENDED;
	    break;
	case 'q':
	    cflags &= ~REG_ADVANCED;
	    cflags |= REG_QUOTE;
	    break;
	case 'o':			/* o for opaque */
	    cflags |= REG_NOSUB;
	    break;
	case 's':			/* s for start */
	    cflags |= REG_BOSONLY;
	    break;
	case '+':
	    cflags |= REG_FAKE;
	    break;
	case ',':
	    cflags |= REG_PROGRESS;
	    break;
	case '.':
	    cflags |= REG_DUMP;
	    break;
	case ':':
	    eflags |= REG_MTRACE;
	    break;
	case ';':
	    eflags |= REG_FTRACE;
	    break;
	case '^':
	    eflags |= REG_NOTBOL;
	    break;
	case '$':
	    eflags |= REG_NOTEOL;
	    break;
	case 't':
	    cflags |= REG_EXPECT;
	    break;
	case '%':
	    eflags |= REG_SMALL;
	    break;
	}
    }

    *cflagsPtr = cflags;
    *eflagsPtr = eflags;
}

/*
 *----------------------------------------------------------------------
 *
 * TestreturnObjCmd --
 *
 *	This procedure implements the "testreturn" command. It is
 *	used to verify that a
 *		return TCL_RETURN;
 *	has same behavior as
 *		return Tcl_SetReturnOptions(interp, Tcl_NewObj());
 *
 * Results:
 *	A standard Tcl result.
 *
 * Side effects:
 *	See the user documentation.
 *
 *----------------------------------------------------------------------
 */

static int
TestreturnObjCmd(
    TCL_UNUSED(void *),
    TCL_UNUSED(Tcl_Interp *),
    TCL_UNUSED(int) /*objc*/,
    TCL_UNUSED(Tcl_Obj *const *) /*objv*/)
{
    return TCL_RETURN;
}

/*
 *----------------------------------------------------------------------
 *
 * TestsetassocdataCmd --
 *
 *	This procedure implements the "testsetassocdata" command. It is used
 *	to test Tcl_SetAssocData.
 *
 * Results:
 *	A standard Tcl result.
 *
 * Side effects:
 *	Modifies or creates an association between a key and associated
 *	data for this interpreter.
 *
 *----------------------------------------------------------------------
 */

static int
TestsetassocdataCmd(
    TCL_UNUSED(void *),
    Tcl_Interp *interp,		/* Current interpreter. */
    int argc,			/* Number of arguments. */
    const char **argv)		/* Argument strings. */
{
    char *buf, *oldData;
    Tcl_InterpDeleteProc *procPtr;

    if (argc != 3) {
	Tcl_AppendResult(interp, "wrong # arguments: should be \"", argv[0],
		" data_key data_item\"", NULL);
	return TCL_ERROR;
    }

    buf = (char *)Tcl_Alloc(strlen(argv[2]) + 1);
    strcpy(buf, argv[2]);

    /*
     * If we previously associated a malloced value with the variable,
     * free it before associating a new value.
     */

    oldData = (char *) Tcl_GetAssocData(interp, argv[1], &procPtr);
    if ((oldData != NULL) && (procPtr == CleanupTestSetassocdataTests)) {
	Tcl_Free(oldData);
    }

    Tcl_SetAssocData(interp, argv[1], CleanupTestSetassocdataTests,	buf);
    return TCL_OK;
}

/*
 *----------------------------------------------------------------------
 *
 * TestsetplatformCmd --
 *
 *	This procedure implements the "testsetplatform" command. It is
 *	used to change the tclPlatform global variable so all file
 *	name conversions can be tested on a single platform.
 *
 * Results:
 *	A standard Tcl result.
 *
 * Side effects:
 *	Sets the tclPlatform global variable.
 *
 *----------------------------------------------------------------------
 */

static int
TestsetplatformCmd(
    TCL_UNUSED(void *),
    Tcl_Interp *interp,		/* Current interpreter. */
    int argc,			/* Number of arguments. */
    const char **argv)		/* Argument strings. */
{
    size_t length;
    TclPlatformType *platform;

    platform = TclGetPlatform();

    if (argc != 2) {
	Tcl_AppendResult(interp, "wrong # arguments: should be \"", argv[0],
		" platform\"", NULL);
	return TCL_ERROR;
    }

    length = strlen(argv[1]);
    if (strncmp(argv[1], "unix", length) == 0) {
	*platform = TCL_PLATFORM_UNIX;
    } else if (strncmp(argv[1], "windows", length) == 0) {
	*platform = TCL_PLATFORM_WINDOWS;
    } else {
	Tcl_AppendResult(interp, "unsupported platform: should be one of "
		"unix, or windows", NULL);
	return TCL_ERROR;
    }
    return TCL_OK;
}

/*
 *----------------------------------------------------------------------
 *
 * TeststaticlibraryCmd --
 *
 *	This procedure implements the "teststaticlibrary" command.
 *	It is used to test the procedure Tcl_StaticLibrary.
 *
 * Results:
 *	A standard Tcl result.
 *
 * Side effects:
 *	When the packge given by argv[1] is loaded into an interpreter,
 *	variable "x" in that interpreter is set to "loaded".
 *
 *----------------------------------------------------------------------
 */

static int
TeststaticlibraryCmd(
    TCL_UNUSED(void *),
    Tcl_Interp *interp,		/* Current interpreter. */
    int argc,			/* Number of arguments. */
    const char **argv)		/* Argument strings. */
{
    int safe, loaded;

    if (argc != 4) {
	Tcl_AppendResult(interp, "wrong # arguments: should be \"",
		argv[0], " prefix safe loaded\"", NULL);
	return TCL_ERROR;
    }
    if (Tcl_GetInt(interp, argv[2], &safe) != TCL_OK) {
	return TCL_ERROR;
    }
    if (Tcl_GetInt(interp, argv[3], &loaded) != TCL_OK) {
	return TCL_ERROR;
    }
    Tcl_StaticLibrary((loaded) ? interp : NULL, argv[1],
	    StaticInitProc, (safe) ? StaticInitProc : NULL);
    return TCL_OK;
}

static int
StaticInitProc(
    Tcl_Interp *interp)		/* Interpreter in which package is supposedly
				 * being loaded. */
{
    Tcl_SetVar2(interp, "x", NULL, "loaded", TCL_GLOBAL_ONLY);
    return TCL_OK;
}

/*
 *----------------------------------------------------------------------
 *
 * TesttranslatefilenameCmd --
 *
 *	This procedure implements the "testtranslatefilename" command.
 *	It is used to test the Tcl_TranslateFileName command.
 *
 * Results:
 *	A standard Tcl result.
 *
 * Side effects:
 *	None.
 *
 *----------------------------------------------------------------------
 */

static int
TesttranslatefilenameCmd(
    TCL_UNUSED(void *),
    Tcl_Interp *interp,		/* Current interpreter. */
    int argc,			/* Number of arguments. */
    const char **argv)		/* Argument strings. */
{
    Tcl_DString buffer;
    const char *result;

    if (argc != 2) {
	Tcl_AppendResult(interp, "wrong # arguments: should be \"",
		argv[0], " path\"", NULL);
	return TCL_ERROR;
    }
    result = Tcl_TranslateFileName(interp, argv[1], &buffer);
    if (result == NULL) {
	return TCL_ERROR;
    }
    Tcl_AppendResult(interp, result, NULL);
    Tcl_DStringFree(&buffer);
    return TCL_OK;
}

/*
 *----------------------------------------------------------------------
 *
 * TestupvarCmd --
 *
 *	This procedure implements the "testupvar" command.  It is used
 *	to test Tcl_UpVar and Tcl_UpVar2.
 *
 * Results:
 *	A standard Tcl result.
 *
 * Side effects:
 *	Creates or modifies an "upvar" reference.
 *
 *----------------------------------------------------------------------
 */

static int
TestupvarCmd(
    TCL_UNUSED(void *),
    Tcl_Interp *interp,		/* Current interpreter. */
    int argc,			/* Number of arguments. */
    const char **argv)		/* Argument strings. */
{
    int flags = 0;

    if ((argc != 5) && (argc != 6)) {
	Tcl_AppendResult(interp, "wrong # arguments: should be \"",
		argv[0], " level name ?name2? dest global\"", NULL);
	return TCL_ERROR;
    }

    if (argc == 5) {
	if (strcmp(argv[4], "global") == 0) {
	    flags = TCL_GLOBAL_ONLY;
	} else if (strcmp(argv[4], "namespace") == 0) {
	    flags = TCL_NAMESPACE_ONLY;
	}
	return Tcl_UpVar2(interp, argv[1], argv[2], NULL, argv[3], flags);
    } else {
	if (strcmp(argv[5], "global") == 0) {
	    flags = TCL_GLOBAL_ONLY;
	} else if (strcmp(argv[5], "namespace") == 0) {
	    flags = TCL_NAMESPACE_ONLY;
	}
	return Tcl_UpVar2(interp, argv[1], argv[2],
		(argv[3][0] == 0) ? NULL : argv[3], argv[4],
		flags);
    }
}

/*
 *----------------------------------------------------------------------
 *
 * TestseterrorcodeCmd --
 *
 *	This procedure implements the "testseterrorcodeCmd".  This tests up to
 *	five elements passed to the Tcl_SetErrorCode command.
 *
 * Results:
 *	A standard Tcl result. Always returns TCL_ERROR so that
 *	the error code can be tested.
 *
 * Side effects:
 *	None.
 *
 *----------------------------------------------------------------------
 */

static int
TestseterrorcodeCmd(
    TCL_UNUSED(void *),
    Tcl_Interp *interp,		/* Current interpreter. */
    int argc,			/* Number of arguments. */
    const char **argv)		/* Argument strings. */
{
    if (argc > 6) {
	Tcl_AppendResult(interp, "too many args", NULL);
	return TCL_ERROR;
    }
    switch (argc) {
    case 1:
	Tcl_SetErrorCode(interp, "NONE", NULL);
	break;
    case 2:
	Tcl_SetErrorCode(interp, argv[1], NULL);
	break;
    case 3:
	Tcl_SetErrorCode(interp, argv[1], argv[2], NULL);
	break;
    case 4:
	Tcl_SetErrorCode(interp, argv[1], argv[2], argv[3], NULL);
	break;
    case 5:
	Tcl_SetErrorCode(interp, argv[1], argv[2], argv[3], argv[4], NULL);
	break;
    case 6:
	Tcl_SetErrorCode(interp, argv[1], argv[2], argv[3], argv[4],
		argv[5], NULL);
    }
    return TCL_ERROR;
}

/*
 *----------------------------------------------------------------------
 *
 * TestsetobjerrorcodeCmd --
 *
 *	This procedure implements the "testsetobjerrorcodeCmd".
 *	This tests the Tcl_SetObjErrorCode function.
 *
 * Results:
 *	A standard Tcl result. Always returns TCL_ERROR so that
 *	the error code can be tested.
 *
 * Side effects:
 *	None.
 *
 *----------------------------------------------------------------------
 */

static int
TestsetobjerrorcodeCmd(
    TCL_UNUSED(void *),
    Tcl_Interp *interp,		/* Current interpreter. */
    int objc,			/* Number of arguments. */
    Tcl_Obj *const objv[])	/* The argument objects. */
{
    Tcl_SetObjErrorCode(interp, Tcl_ConcatObj(objc - 1, objv + 1));
    return TCL_ERROR;
}

/*
 *----------------------------------------------------------------------
 *
 * TestfeventCmd --
 *
 *	This procedure implements the "testfevent" command.  It is
 *	used for testing the "fileevent" command.
 *
 * Results:
 *	A standard Tcl result.
 *
 * Side effects:
 *	Creates and deletes interpreters.
 *
 *----------------------------------------------------------------------
 */

static int
TestfeventCmd(
    TCL_UNUSED(void *),
    Tcl_Interp *interp,		/* Current interpreter. */
    int argc,			/* Number of arguments. */
    const char **argv)		/* Argument strings. */
{
    static Tcl_Interp *interp2 = NULL;
    int code;
    Tcl_Channel chan;

    if (argc < 2) {
	Tcl_AppendResult(interp, "wrong # args: should be \"", argv[0],
		" option ?arg ...?", NULL);
	return TCL_ERROR;
    }
    if (strcmp(argv[1], "cmd") == 0) {
	if (argc != 3) {
	    Tcl_AppendResult(interp, "wrong # args: should be \"", argv[0],
		    " cmd script", NULL);
	    return TCL_ERROR;
	}
	if (interp2 != NULL) {
	    code = Tcl_EvalEx(interp2, argv[2], TCL_INDEX_NONE, TCL_EVAL_GLOBAL);
	    Tcl_SetObjResult(interp, Tcl_GetObjResult(interp2));
	    return code;
	} else {
	    Tcl_AppendResult(interp,
		    "called \"testfevent code\" before \"testfevent create\"",
		    NULL);
	    return TCL_ERROR;
	}
    } else if (strcmp(argv[1], "create") == 0) {
	if (interp2 != NULL) {
	    Tcl_DeleteInterp(interp2);
	}
	interp2 = Tcl_CreateInterp();
	return Tcl_Init(interp2);
    } else if (strcmp(argv[1], "delete") == 0) {
	if (interp2 != NULL) {
	    Tcl_DeleteInterp(interp2);
	}
	interp2 = NULL;
    } else if (strcmp(argv[1], "share") == 0) {
	if (interp2 != NULL) {
	    chan = Tcl_GetChannel(interp, argv[2], NULL);
	    if (chan == (Tcl_Channel) NULL) {
		return TCL_ERROR;
	    }
	    Tcl_RegisterChannel(interp2, chan);
	}
    }

    return TCL_OK;
}

/*
 *----------------------------------------------------------------------
 *
 * TestpanicCmd --
 *
 *	Calls the panic routine.
 *
 * Results:
 *	Always returns TCL_OK.
 *
 * Side effects:
 *	May exit application.
 *
 *----------------------------------------------------------------------
 */

static int
TestpanicCmd(
    TCL_UNUSED(void *),
    TCL_UNUSED(Tcl_Interp *),
    int argc,			/* Number of arguments. */
    const char **argv)		/* Argument strings. */
{
    /*
     *  Put the arguments into a var args structure
     *  Append all of the arguments together separated by spaces
     */

    char *argString = Tcl_Merge(argc-1, argv+1);
    Tcl_Panic("%s", argString);
    Tcl_Free(argString);

    return TCL_OK;
}

static int
TestfileCmd(
    TCL_UNUSED(void *),
    Tcl_Interp *interp,		/* Current interpreter. */
    int argc,			/* Number of arguments. */
    Tcl_Obj *const argv[])	/* The argument objects. */
{
    int force, i, j, result;
    Tcl_Obj *error = NULL;
    const char *subcmd;

    if (argc < 3) {
	return TCL_ERROR;
    }

    force = 0;
    i = 2;
    if (strcmp(Tcl_GetString(argv[2]), "-force") == 0) {
	force = 1;
	i = 3;
    }

    if (argc - i > 2) {
	return TCL_ERROR;
    }

    for (j = i; j < argc; j++) {
	if (Tcl_FSGetNormalizedPath(interp, argv[j]) == NULL) {
	    return TCL_ERROR;
	}
    }

    subcmd = Tcl_GetString(argv[1]);

    if (strcmp(subcmd, "mv") == 0) {
	result = TclpObjRenameFile(argv[i], argv[i + 1]);
    } else if (strcmp(subcmd, "cp") == 0) {
	result = TclpObjCopyFile(argv[i], argv[i + 1]);
    } else if (strcmp(subcmd, "rm") == 0) {
	result = TclpObjDeleteFile(argv[i]);
    } else if (strcmp(subcmd, "mkdir") == 0) {
	result = TclpObjCreateDirectory(argv[i]);
    } else if (strcmp(subcmd, "cpdir") == 0) {
	result = TclpObjCopyDirectory(argv[i], argv[i + 1], &error);
    } else if (strcmp(subcmd, "rmdir") == 0) {
	result = TclpObjRemoveDirectory(argv[i], force, &error);
    } else {
	result = TCL_ERROR;
	goto end;
    }

    if (result != TCL_OK) {
	if (error != NULL) {
	    if (Tcl_GetString(error)[0] != '\0') {
		Tcl_AppendResult(interp, Tcl_GetString(error), " ", NULL);
	    }
	    Tcl_DecrRefCount(error);
	}
	Tcl_AppendResult(interp, Tcl_ErrnoId(), NULL);
    }

  end:
    return result;
}

/*
 *----------------------------------------------------------------------
 *
 * TestgetvarfullnameCmd --
 *
 *	Implements the "testgetvarfullname" cmd that is used when testing
 *	the Tcl_GetVariableFullName procedure.
 *
 * Results:
 *	A standard Tcl result.
 *
 * Side effects:
 *	None.
 *
 *----------------------------------------------------------------------
 */

static int
TestgetvarfullnameCmd(
    TCL_UNUSED(void *),
    Tcl_Interp *interp,		/* Current interpreter. */
    int objc,			/* Number of arguments. */
    Tcl_Obj *const objv[])	/* The argument objects. */
{
    const char *name, *arg;
    int flags = 0;
    Tcl_Namespace *namespacePtr;
    Tcl_CallFrame *framePtr;
    Tcl_Var variable;

    if (objc != 3) {
	Tcl_WrongNumArgs(interp, 1, objv, "name scope");
	return TCL_ERROR;
    }

    name = Tcl_GetString(objv[1]);

    arg = Tcl_GetString(objv[2]);
    if (strcmp(arg, "global") == 0) {
	flags = TCL_GLOBAL_ONLY;
    } else if (strcmp(arg, "namespace") == 0) {
	flags = TCL_NAMESPACE_ONLY;
    }

    /*
     * This command, like any other created with Tcl_Create[Obj]Command, runs
     * in the global namespace. As a "namespace-aware" command that needs to
     * run in a particular namespace, it must activate that namespace itself.
     */

    if (flags == TCL_NAMESPACE_ONLY) {
	namespacePtr = Tcl_FindNamespace(interp, "::test_ns_var", NULL,
		TCL_LEAVE_ERR_MSG);
	if (namespacePtr == NULL) {
	    return TCL_ERROR;
	}
	(void) TclPushStackFrame(interp, &framePtr, namespacePtr,
		/*isProcCallFrame*/ 0);
    }

    variable = Tcl_FindNamespaceVar(interp, name, NULL,
	    (flags | TCL_LEAVE_ERR_MSG));

    if (flags == TCL_NAMESPACE_ONLY) {
	TclPopStackFrame(interp);
    }
    if (variable == (Tcl_Var) NULL) {
	return TCL_ERROR;
    }
    Tcl_GetVariableFullName(interp, variable, Tcl_GetObjResult(interp));
    return TCL_OK;
}

/*
 *----------------------------------------------------------------------
 *
 * GetTimesObjCmd --
 *
 *	This procedure implements the "gettimes" command.  It is used for
 *	computing the time needed for various basic operations such as reading
 *	variables, allocating memory, sprintf, converting variables, etc.
 *
 * Results:
 *	A standard Tcl result.
 *
 * Side effects:
 *	Allocates and frees memory, sets a variable "a" in the interpreter.
 *
 *----------------------------------------------------------------------
 */

static int
GetTimesObjCmd(
    TCL_UNUSED(void *),
    Tcl_Interp *interp,		/* The current interpreter. */
    TCL_UNUSED(int) /*cobjc*/,
    TCL_UNUSED(Tcl_Obj *const *) /*cobjv*/)
{
    Interp *iPtr = (Interp *) interp;
    int i, n;
    double timePer;
    Tcl_Time start, stop;
    Tcl_Obj *objPtr, **objv;
    const char *s;
    char newString[TCL_INTEGER_SPACE];

    /* alloc & free 100000 times */
    fprintf(stderr, "alloc & free 100000 6 word items\n");
    Tcl_GetTime(&start);
    for (i = 0;  i < 100000;  i++) {
	objPtr = (Tcl_Obj *)Tcl_Alloc(sizeof(Tcl_Obj));
	Tcl_Free(objPtr);
    }
    Tcl_GetTime(&stop);
    timePer = (stop.sec - start.sec)*1000000 + (stop.usec - start.usec);
    fprintf(stderr, "   %.3f usec per alloc+free\n", timePer/100000);

    /* alloc 5000 times */
    fprintf(stderr, "alloc 5000 6 word items\n");
    objv = (Tcl_Obj **)Tcl_Alloc(5000 * sizeof(Tcl_Obj *));
    Tcl_GetTime(&start);
    for (i = 0;  i < 5000;  i++) {
	objv[i] = (Tcl_Obj *)Tcl_Alloc(sizeof(Tcl_Obj));
    }
    Tcl_GetTime(&stop);
    timePer = (stop.sec - start.sec)*1000000 + (stop.usec - start.usec);
    fprintf(stderr, "   %.3f usec per alloc\n", timePer/5000);

    /* free 5000 times */
    fprintf(stderr, "free 5000 6 word items\n");
    Tcl_GetTime(&start);
    for (i = 0;  i < 5000;  i++) {
	Tcl_Free(objv[i]);
    }
    Tcl_GetTime(&stop);
    timePer = (stop.sec - start.sec)*1000000 + (stop.usec - start.usec);
    fprintf(stderr, "   %.3f usec per free\n", timePer/5000);

    /* Tcl_NewObj 5000 times */
    fprintf(stderr, "Tcl_NewObj 5000 times\n");
    Tcl_GetTime(&start);
    for (i = 0;  i < 5000;  i++) {
	objv[i] = Tcl_NewObj();
    }
    Tcl_GetTime(&stop);
    timePer = (stop.sec - start.sec)*1000000 + (stop.usec - start.usec);
    fprintf(stderr, "   %.3f usec per Tcl_NewObj\n", timePer/5000);

    /* Tcl_DecrRefCount 5000 times */
    fprintf(stderr, "Tcl_DecrRefCount 5000 times\n");
    Tcl_GetTime(&start);
    for (i = 0;  i < 5000;  i++) {
	objPtr = objv[i];
	Tcl_DecrRefCount(objPtr);
    }
    Tcl_GetTime(&stop);
    timePer = (stop.sec - start.sec)*1000000 + (stop.usec - start.usec);
    fprintf(stderr, "   %.3f usec per Tcl_DecrRefCount\n", timePer/5000);
    Tcl_Free(objv);

    /* TclGetString 100000 times */
    fprintf(stderr, "Tcl_GetStringFromObj of \"12345\" 100000 times\n");
    objPtr = Tcl_NewStringObj("12345", TCL_INDEX_NONE);
    Tcl_GetTime(&start);
    for (i = 0;  i < 100000;  i++) {
	(void) TclGetString(objPtr);
    }
    Tcl_GetTime(&stop);
    timePer = (stop.sec - start.sec)*1000000 + (stop.usec - start.usec);
    fprintf(stderr, "   %.3f usec per Tcl_GetStringFromObj of \"12345\"\n",
	    timePer/100000);

    /* Tcl_GetIntFromObj 100000 times */
    fprintf(stderr, "Tcl_GetIntFromObj of \"12345\" 100000 times\n");
    Tcl_GetTime(&start);
    for (i = 0;  i < 100000;  i++) {
	if (Tcl_GetIntFromObj(interp, objPtr, &n) != TCL_OK) {
	    return TCL_ERROR;
	}
    }
    Tcl_GetTime(&stop);
    timePer = (stop.sec - start.sec)*1000000 + (stop.usec - start.usec);
    fprintf(stderr, "   %.3f usec per Tcl_GetIntFromObj of \"12345\"\n",
	    timePer/100000);
    Tcl_DecrRefCount(objPtr);

    /* Tcl_GetInt 100000 times */
    fprintf(stderr, "Tcl_GetInt of \"12345\" 100000 times\n");
    Tcl_GetTime(&start);
    for (i = 0;  i < 100000;  i++) {
	if (Tcl_GetInt(interp, "12345", &n) != TCL_OK) {
	    return TCL_ERROR;
	}
    }
    Tcl_GetTime(&stop);
    timePer = (stop.sec - start.sec)*1000000 + (stop.usec - start.usec);
    fprintf(stderr, "   %.3f usec per Tcl_GetInt of \"12345\"\n",
	    timePer/100000);

    /* sprintf 100000 times */
    fprintf(stderr, "sprintf of 12345 100000 times\n");
    Tcl_GetTime(&start);
    for (i = 0;  i < 100000;  i++) {
	sprintf(newString, "%d", 12345);
    }
    Tcl_GetTime(&stop);
    timePer = (stop.sec - start.sec)*1000000 + (stop.usec - start.usec);
    fprintf(stderr, "   %.3f usec per sprintf of 12345\n",
	    timePer/100000);

    /* hashtable lookup 100000 times */
    fprintf(stderr, "hashtable lookup of \"gettimes\" 100000 times\n");
    Tcl_GetTime(&start);
    for (i = 0;  i < 100000;  i++) {
	(void) Tcl_FindHashEntry(&iPtr->globalNsPtr->cmdTable, "gettimes");
    }
    Tcl_GetTime(&stop);
    timePer = (stop.sec - start.sec)*1000000 + (stop.usec - start.usec);
    fprintf(stderr, "   %.3f usec per hashtable lookup of \"gettimes\"\n",
	    timePer/100000);

    /* Tcl_SetVar 100000 times */
    fprintf(stderr, "Tcl_SetVar2 of \"12345\" 100000 times\n");
    Tcl_GetTime(&start);
    for (i = 0;  i < 100000;  i++) {
	s = Tcl_SetVar2(interp, "a", NULL, "12345", TCL_LEAVE_ERR_MSG);
	if (s == NULL) {
	    return TCL_ERROR;
	}
    }
    Tcl_GetTime(&stop);
    timePer = (stop.sec - start.sec)*1000000 + (stop.usec - start.usec);
    fprintf(stderr, "   %.3f usec per Tcl_SetVar of a to \"12345\"\n",
	    timePer/100000);

    /* Tcl_GetVar 100000 times */
    fprintf(stderr, "Tcl_GetVar of a==\"12345\" 100000 times\n");
    Tcl_GetTime(&start);
    for (i = 0;  i < 100000;  i++) {
	s = Tcl_GetVar2(interp, "a", NULL, TCL_LEAVE_ERR_MSG);
	if (s == NULL) {
	    return TCL_ERROR;
	}
    }
    Tcl_GetTime(&stop);
    timePer = (stop.sec - start.sec)*1000000 + (stop.usec - start.usec);
    fprintf(stderr, "   %.3f usec per Tcl_GetVar of a==\"12345\"\n",
	    timePer/100000);

    Tcl_ResetResult(interp);
    return TCL_OK;
}

/*
 *----------------------------------------------------------------------
 *
 * NoopCmd --
 *
 *	This procedure is just used to time the overhead involved in
 *	parsing and invoking a command.
 *
 * Results:
 *	None.
 *
 * Side effects:
 *	None.
 *
 *----------------------------------------------------------------------
 */

static int
NoopCmd(
    TCL_UNUSED(void *),
    TCL_UNUSED(Tcl_Interp *),
    TCL_UNUSED(int) /*argc*/,
    TCL_UNUSED(const char **) /*argv*/)
{
    return TCL_OK;
}

/*
 *----------------------------------------------------------------------
 *
 * NoopObjCmd --
 *
 *	This object-based procedure is just used to time the overhead
 *	involved in parsing and invoking a command.
 *
 * Results:
 *	Returns the TCL_OK result code.
 *
 * Side effects:
 *	None.
 *
 *----------------------------------------------------------------------
 */

static int
NoopObjCmd(
    TCL_UNUSED(void *),
    TCL_UNUSED(Tcl_Interp *),
    TCL_UNUSED(int) /*objc*/,
    TCL_UNUSED(Tcl_Obj *const *) /*objv*/)
{
    return TCL_OK;
}

/*
 *----------------------------------------------------------------------
 *
 * TeststringbytesObjCmd --
 *	Returns bytearray value of the bytes in argument string rep
 *
 * Results:
 *	Returns the TCL_OK result code.
 *
 * Side effects:
 *	None.
 *
 *----------------------------------------------------------------------
 */

static int
TeststringbytesObjCmd(
    TCL_UNUSED(void *),
    Tcl_Interp *interp,		/* Current interpreter. */
    int objc,			/* Number of arguments. */
    Tcl_Obj *const objv[])	/* The argument objects. */
{
    int n;
    const unsigned char *p;

    if (objc != 2) {
	Tcl_WrongNumArgs(interp, 1, objv, "value");
	return TCL_ERROR;
    }
    p = (const unsigned char *)Tcl_GetStringFromObj(objv[1], &n);
    Tcl_SetObjResult(interp, Tcl_NewByteArrayObj(p, n));
    return TCL_OK;
}

/*
 *----------------------------------------------------------------------
 *
 * TestpurebytesobjObjCmd --
 *
 *	This object-based procedure constructs a pure bytes object
 *	without type and with internal representation containing NULL's.
 *
 *	If no argument supplied it returns empty object with tclEmptyStringRep,
 *	otherwise it returns this as pure bytes object with bytes value equal
 *	string.
 *
 * Results:
 *	Returns the TCL_OK result code.
 *
 * Side effects:
 *	None.
 *
 *----------------------------------------------------------------------
 */

static int
TestpurebytesobjObjCmd(
    TCL_UNUSED(void *),
    Tcl_Interp *interp,		/* Current interpreter. */
    int objc,			/* Number of arguments. */
    Tcl_Obj *const objv[])	/* The argument objects. */
{
    Tcl_Obj *objPtr;

    if (objc > 2) {
	Tcl_WrongNumArgs(interp, 1, objv, "?string?");
	return TCL_ERROR;
    }
    objPtr = Tcl_NewObj();
    /*
    objPtr->internalRep.twoPtrValue.ptr1 = NULL;
    objPtr->internalRep.twoPtrValue.ptr2 = NULL;
    */
    memset(&objPtr->internalRep, 0, sizeof(objPtr->internalRep));
    if (objc == 2) {
	const char *s = Tcl_GetString(objv[1]);
	objPtr->length = objv[1]->length;
	objPtr->bytes = (char *)Tcl_Alloc(objPtr->length + 1);
	memcpy(objPtr->bytes, s, objPtr->length);
	objPtr->bytes[objPtr->length] = 0;
    }
    Tcl_SetObjResult(interp, objPtr);
    return TCL_OK;
}

/*
 *----------------------------------------------------------------------
 *
 * TestsetbytearraylengthObjCmd --
 *
 *	Testing command 'testsetbytearraylength` used to test the public
 *	interface routine Tcl_SetByteArrayLength().
 *
 * Results:
 *	Returns the TCL_OK result code.
 *
 * Side effects:
 *	None.
 *
 *----------------------------------------------------------------------
 */

static int
TestsetbytearraylengthObjCmd(
    TCL_UNUSED(void *),
    Tcl_Interp *interp,		/* Current interpreter. */
    int objc,			/* Number of arguments. */
    Tcl_Obj *const objv[])	/* The argument objects. */
{
    int n;
    Tcl_Obj *obj = NULL;

    if (objc != 3) {
	Tcl_WrongNumArgs(interp, 1, objv, "value length");
	return TCL_ERROR;
    }
    if (TCL_OK != Tcl_GetIntFromObj(interp, objv[2], &n)) {
	return TCL_ERROR;
    }
    obj = objv[1];
    if (Tcl_IsShared(obj)) {
	obj = Tcl_DuplicateObj(obj);
    }
    if (Tcl_SetByteArrayLength(obj, n) == NULL) {
	if (obj != objv[1]) {
	    Tcl_DecrRefCount(obj);
	}
	Tcl_AppendResult(interp, "expected bytes", NULL);
	return TCL_ERROR;
    }
    Tcl_SetObjResult(interp, obj);
    return TCL_OK;
}

/*
 *----------------------------------------------------------------------
 *
 * TestbytestringObjCmd --
 *
 *	This object-based procedure constructs a string which can
 *	possibly contain invalid UTF-8 bytes.
 *
 * Results:
 *	Returns the TCL_OK result code.
 *
 * Side effects:
 *	None.
 *
 *----------------------------------------------------------------------
 */

static int
TestbytestringObjCmd(
    TCL_UNUSED(void *),
    Tcl_Interp *interp,		/* Current interpreter. */
    int objc,			/* Number of arguments. */
    Tcl_Obj *const objv[])	/* The argument objects. */
{
    size_t n = 0;
    const char *p;

    if (objc != 2) {
	Tcl_WrongNumArgs(interp, 1, objv, "bytearray");
	return TCL_ERROR;
    }

    p = (const char *)Tcl_GetBytesFromObj(interp, objv[1], &n);
    if (p == NULL) {
	return TCL_ERROR;
    }
    Tcl_SetObjResult(interp, Tcl_NewStringObj(p, n));
    return TCL_OK;
}

/*
 *----------------------------------------------------------------------
 *
 * TestsetCmd --
 *
 *	Implements the "testset{err,noerr}" cmds that are used when testing
 *	Tcl_Set/GetVar C Api with/without TCL_LEAVE_ERR_MSG flag
 *
 * Results:
 *	A standard Tcl result.
 *
 * Side effects:
 *     Variables may be set.
 *
 *----------------------------------------------------------------------
 */

static int
TestsetCmd(
    void *data,		/* Additional flags for Get/SetVar2. */
    Tcl_Interp *interp,/* Current interpreter. */
    int argc,			/* Number of arguments. */
    const char **argv)		/* Argument strings. */
{
    int flags = PTR2INT(data);
    const char *value;

    if (argc == 2) {
	Tcl_AppendResult(interp, "before get", NULL);
	value = Tcl_GetVar2(interp, argv[1], NULL, flags);
	if (value == NULL) {
	    return TCL_ERROR;
	}
	Tcl_AppendElement(interp, value);
	return TCL_OK;
    } else if (argc == 3) {
	Tcl_AppendResult(interp, "before set", NULL);
	value = Tcl_SetVar2(interp, argv[1], NULL, argv[2], flags);
	if (value == NULL) {
	    return TCL_ERROR;
	}
	Tcl_AppendElement(interp, value);
	return TCL_OK;
    } else {
	Tcl_AppendResult(interp, "wrong # args: should be \"",
		argv[0], " varName ?newValue?\"", NULL);
	return TCL_ERROR;
    }
}
static int
Testset2Cmd(
    void *data,		/* Additional flags for Get/SetVar2. */
    Tcl_Interp *interp,/* Current interpreter. */
    int argc,			/* Number of arguments. */
    const char **argv)		/* Argument strings. */
{
    int flags = PTR2INT(data);
    const char *value;

    if (argc == 3) {
	Tcl_AppendResult(interp, "before get", NULL);
	value = Tcl_GetVar2(interp, argv[1], argv[2], flags);
	if (value == NULL) {
	    return TCL_ERROR;
	}
	Tcl_AppendElement(interp, value);
	return TCL_OK;
    } else if (argc == 4) {
	Tcl_AppendResult(interp, "before set", NULL);
	value = Tcl_SetVar2(interp, argv[1], argv[2], argv[3], flags);
	if (value == NULL) {
	    return TCL_ERROR;
	}
	Tcl_AppendElement(interp, value);
	return TCL_OK;
    } else {
	Tcl_AppendResult(interp, "wrong # args: should be \"",
		argv[0], " varName elemName ?newValue?\"", NULL);
	return TCL_ERROR;
    }
}

/*
 *----------------------------------------------------------------------
 *
 * TestsaveresultCmd --
 *
 *	Implements the "testsaveresult" cmd that is used when testing the
 *	Tcl_SaveResult, Tcl_RestoreResult, and Tcl_DiscardResult interfaces.
 *
 * Results:
 *	A standard Tcl result.
 *
 * Side effects:
 *	None.
 *
 *----------------------------------------------------------------------
 */

static int
TestsaveresultCmd(
    TCL_UNUSED(void *),
    Tcl_Interp *interp,/* Current interpreter. */
    int objc,			/* Number of arguments. */
    Tcl_Obj *const objv[])	/* The argument objects. */
{
    int discard, result;
    Tcl_SavedResult state;
    Tcl_Obj *objPtr;
    static const char *const optionStrings[] = {
	"append", "dynamic", "free", "object", "small", NULL
    };
    enum options {
	RESULT_APPEND, RESULT_DYNAMIC, RESULT_FREE, RESULT_OBJECT, RESULT_SMALL
    } index;

    /*
     * Parse arguments
     */

    if (objc != 4) {
	Tcl_WrongNumArgs(interp, 1, objv, "type script discard");
	return TCL_ERROR;
    }
    if (Tcl_GetIndexFromObj(interp, objv[1], optionStrings, "option", 0,
	    &index) != TCL_OK) {
	return TCL_ERROR;
    }
    if (Tcl_GetBooleanFromObj(interp, objv[3], &discard) != TCL_OK) {
	return TCL_ERROR;
    }

    freeCount = 0;
    objPtr = NULL;
    switch (index) {
    case RESULT_SMALL:
	Tcl_AppendResult(interp, "small result", NULL);
	break;
    case RESULT_APPEND:
	Tcl_AppendResult(interp, "append result", NULL);
	break;
    case RESULT_FREE: {
	char *buf = (char *)Tcl_Alloc(200);

	strcpy(buf, "free result");
	Tcl_SetResult(interp, buf, TCL_DYNAMIC);
	break;
    }
    case RESULT_DYNAMIC:
	Tcl_SetResult(interp, (char *)"dynamic result", TestsaveresultFree);
	break;
    case RESULT_OBJECT:
	objPtr = Tcl_NewStringObj("object result", TCL_INDEX_NONE);
	Tcl_SetObjResult(interp, objPtr);
	break;
    }

    Tcl_SaveResult(interp, &state);

    if (index == RESULT_OBJECT) {
	result = Tcl_EvalObjEx(interp, objv[2], 0);
    } else {
	result = Tcl_EvalEx(interp, Tcl_GetString(objv[2]), TCL_INDEX_NONE, 0);
    }

    if (discard) {
	Tcl_DiscardResult(&state);
    } else {
	Tcl_RestoreResult(interp, &state);
	result = TCL_OK;
    }

    switch (index) {
    case RESULT_DYNAMIC:
	Tcl_AppendElement(interp, freeCount ? "freed" : "leak");
	break;
    case RESULT_OBJECT:
	Tcl_AppendElement(interp, Tcl_GetObjResult(interp) == objPtr
		? "same" : "different");
	break;
    default:
	break;
    }
    return result;
}

/*
 *----------------------------------------------------------------------
 *
 * TestsaveresultFree --
 *
 *	Special purpose freeProc used by TestsaveresultCmd.
 *
 * Results:
 *	None.
 *
 * Side effects:
 *	Increments the freeCount.
 *
 *----------------------------------------------------------------------
 */

static void
TestsaveresultFree(
    TCL_UNUSED(void *))
{
    freeCount++;
}

/*
 *----------------------------------------------------------------------
 *
 * TestmainthreadCmd  --
 *
 *	Implements the "testmainthread" cmd that is used to test the
 *	'Tcl_GetCurrentThread' API.
 *
 * Results:
 *	A standard Tcl result.
 *
 * Side effects:
 *	None.
 *
 *----------------------------------------------------------------------
 */

static int
TestmainthreadCmd(
    TCL_UNUSED(void *),
    Tcl_Interp *interp,/* Current interpreter. */
    int argc,			/* Number of arguments. */
    TCL_UNUSED(const char **) /*argv*/)
{
    if (argc == 1) {
	Tcl_Obj *idObj = Tcl_NewWideIntObj((Tcl_WideInt)(size_t)Tcl_GetCurrentThread());

	Tcl_SetObjResult(interp, idObj);
	return TCL_OK;
    } else {
	Tcl_AppendResult(interp, "wrong # args", NULL);
	return TCL_ERROR;
    }
}

/*
 *----------------------------------------------------------------------
 *
 * MainLoop --
 *
 *	A main loop set by TestsetmainloopCmd below.
 *
 * Results:
 *	None.
 *
 * Side effects:
 *	Event handlers could do anything.
 *
 *----------------------------------------------------------------------
 */

static void
MainLoop(void)
{
    while (!exitMainLoop) {
	Tcl_DoOneEvent(0);
    }
    fprintf(stdout,"Exit MainLoop\n");
    fflush(stdout);
}

/*
 *----------------------------------------------------------------------
 *
 * TestsetmainloopCmd  --
 *
 *	Implements the "testsetmainloop" cmd that is used to test the
 *	'Tcl_SetMainLoop' API.
 *
 * Results:
 *	A standard Tcl result.
 *
 * Side effects:
 *	None.
 *
 *----------------------------------------------------------------------
 */

static int
TestsetmainloopCmd(
    TCL_UNUSED(void *),
    TCL_UNUSED(Tcl_Interp *),
    TCL_UNUSED(int) /*argc*/,
    TCL_UNUSED(const char **) /*argv*/)
{
    exitMainLoop = 0;
    Tcl_SetMainLoop(MainLoop);
    return TCL_OK;
}

/*
 *----------------------------------------------------------------------
 *
 * TestexitmainloopCmd  --
 *
 *	Implements the "testexitmainloop" cmd that is used to test the
 *	'Tcl_SetMainLoop' API.
 *
 * Results:
 *	A standard Tcl result.
 *
 * Side effects:
 *	None.
 *
 *----------------------------------------------------------------------
 */

static int
TestexitmainloopCmd(
    TCL_UNUSED(void *),
    TCL_UNUSED(Tcl_Interp *),
    TCL_UNUSED(int) /*argc*/,
    TCL_UNUSED(const char **) /*argv*/)
{
    exitMainLoop = 1;
    return TCL_OK;
}

/*
 *----------------------------------------------------------------------
 *
 * TestChannelCmd --
 *
 *	Implements the Tcl "testchannel" debugging command and its
 *	subcommands. This is part of the testing environment.
 *
 * Results:
 *	A standard Tcl result.
 *
 * Side effects:
 *	None.
 *
 *----------------------------------------------------------------------
 */

static int
TestChannelCmd(
    TCL_UNUSED(void *),
    Tcl_Interp *interp,		/* Interpreter for result. */
    int argc,			/* Count of additional args. */
    const char **argv)		/* Additional arg strings. */
{
    const char *cmdName;	/* Sub command. */
    Tcl_HashTable *hTblPtr;	/* Hash table of channels. */
    Tcl_HashSearch hSearch;	/* Search variable. */
    Tcl_HashEntry *hPtr;	/* Search variable. */
    Channel *chanPtr;		/* The actual channel. */
    ChannelState *statePtr;	/* state info for channel */
    Tcl_Channel chan;		/* The opaque type. */
    size_t len;			/* Length of subcommand string. */
    int IOQueued;		/* How much IO is queued inside channel? */
    char buf[TCL_INTEGER_SPACE];/* For sprintf. */
    int mode;			/* rw mode of the channel */

    if (argc < 2) {
	Tcl_AppendResult(interp, "wrong # args: should be \"", argv[0],
		" subcommand ?additional args..?\"", NULL);
	return TCL_ERROR;
    }
    cmdName = argv[1];
    len = strlen(cmdName);

    chanPtr = NULL;

    if (argc > 2) {
	if ((cmdName[0] == 's') && (strncmp(cmdName, "splice", len) == 0)) {
	    /* For splice access the pool of detached channels.
	     * Locate channel, remove from the list.
	     */

	    TestChannel **nextPtrPtr, *curPtr;

	    chan = (Tcl_Channel) NULL;
	    for (nextPtrPtr = &firstDetached, curPtr = firstDetached;
		 curPtr != NULL;
		 nextPtrPtr = &(curPtr->nextPtr), curPtr = curPtr->nextPtr) {

		if (strcmp(argv[2], Tcl_GetChannelName(curPtr->chan)) == 0) {
		    *nextPtrPtr = curPtr->nextPtr;
		    curPtr->nextPtr = NULL;
		    chan = curPtr->chan;
		    Tcl_Free(curPtr);
		    break;
		}
	    }
	} else {
	    chan = Tcl_GetChannel(interp, argv[2], &mode);
	}
	if (chan == (Tcl_Channel) NULL) {
	    return TCL_ERROR;
	}
	chanPtr		= (Channel *) chan;
	statePtr	= chanPtr->state;
	chanPtr		= statePtr->topChanPtr;
	chan		= (Tcl_Channel) chanPtr;
    } else {
	statePtr	= NULL;
	chan		= NULL;
    }

    if ((cmdName[0] == 's') && (strncmp(cmdName, "setchannelerror", len) == 0)) {

	Tcl_Obj *msg = Tcl_NewStringObj(argv[3], TCL_INDEX_NONE);

	Tcl_IncrRefCount(msg);
	Tcl_SetChannelError(chan, msg);
	Tcl_DecrRefCount(msg);

	Tcl_GetChannelError(chan, &msg);
	Tcl_SetObjResult(interp, msg);
	Tcl_DecrRefCount(msg);
	return TCL_OK;
    }
    if ((cmdName[0] == 's') && (strncmp(cmdName, "setchannelerrorinterp", len) == 0)) {

	Tcl_Obj *msg = Tcl_NewStringObj(argv[3], TCL_INDEX_NONE);

	Tcl_IncrRefCount(msg);
	Tcl_SetChannelErrorInterp(interp, msg);
	Tcl_DecrRefCount(msg);

	Tcl_GetChannelErrorInterp(interp, &msg);
	Tcl_SetObjResult(interp, msg);
	Tcl_DecrRefCount(msg);
	return TCL_OK;
    }

    /*
     * "cut" is actually more a simplified detach facility as provided by the
     * Thread package. Without the safeguards of a regular command (no
     * checking that the command is truly cut'able, no mutexes for
     * thread-safety). Its complementary command is "splice", see below.
     */

    if ((cmdName[0] == 'c') && (strncmp(cmdName, "cut", len) == 0)) {
	TestChannel *det;

	if (argc != 3) {
	    Tcl_AppendResult(interp, "wrong # args: should be \"", argv[0],
		    " cut channelName\"", NULL);
	    return TCL_ERROR;
	}

	Tcl_RegisterChannel(NULL, chan); /* prevent closing */
	Tcl_UnregisterChannel(interp, chan);

	Tcl_CutChannel(chan);

	/* Remember the channel in the pool of detached channels */

	det = (TestChannel *)Tcl_Alloc(sizeof(TestChannel));
	det->chan     = chan;
	det->nextPtr  = firstDetached;
	firstDetached = det;

	return TCL_OK;
    }

    if ((cmdName[0] == 'c') &&
	    (strncmp(cmdName, "clearchannelhandlers", len) == 0)) {
	if (argc != 3) {
	    Tcl_AppendResult(interp, "wrong # args: should be \"", argv[0],
		    " clearchannelhandlers channelName\"", NULL);
	    return TCL_ERROR;
	}
	Tcl_ClearChannelHandlers(chan);
	return TCL_OK;
    }

    if ((cmdName[0] == 'i') && (strncmp(cmdName, "info", len) == 0)) {
	if (argc != 3) {
	    Tcl_AppendResult(interp, "wrong # args: should be \"", argv[0],
		    " info channelName\"", NULL);
	    return TCL_ERROR;
	}
	Tcl_AppendElement(interp, argv[2]);
	Tcl_AppendElement(interp, Tcl_ChannelName(chanPtr->typePtr));
	if (statePtr->flags & TCL_READABLE) {
	    Tcl_AppendElement(interp, "read");
	} else {
	    Tcl_AppendElement(interp, "");
	}
	if (statePtr->flags & TCL_WRITABLE) {
	    Tcl_AppendElement(interp, "write");
	} else {
	    Tcl_AppendElement(interp, "");
	}
	if (statePtr->flags & CHANNEL_NONBLOCKING) {
	    Tcl_AppendElement(interp, "nonblocking");
	} else {
	    Tcl_AppendElement(interp, "blocking");
	}
	if (statePtr->flags & CHANNEL_LINEBUFFERED) {
	    Tcl_AppendElement(interp, "line");
	} else if (statePtr->flags & CHANNEL_UNBUFFERED) {
	    Tcl_AppendElement(interp, "none");
	} else {
	    Tcl_AppendElement(interp, "full");
	}
	if (statePtr->flags & BG_FLUSH_SCHEDULED) {
	    Tcl_AppendElement(interp, "async_flush");
	} else {
	    Tcl_AppendElement(interp, "");
	}
	if (statePtr->flags & CHANNEL_EOF) {
	    Tcl_AppendElement(interp, "eof");
	} else {
	    Tcl_AppendElement(interp, "");
	}
	if (statePtr->flags & CHANNEL_BLOCKED) {
	    Tcl_AppendElement(interp, "blocked");
	} else {
	    Tcl_AppendElement(interp, "unblocked");
	}
	if (statePtr->inputTranslation == TCL_TRANSLATE_AUTO) {
	    Tcl_AppendElement(interp, "auto");
	    if (statePtr->flags & INPUT_SAW_CR) {
		Tcl_AppendElement(interp, "saw_cr");
	    } else {
		Tcl_AppendElement(interp, "");
	    }
	} else if (statePtr->inputTranslation == TCL_TRANSLATE_LF) {
	    Tcl_AppendElement(interp, "lf");
	    Tcl_AppendElement(interp, "");
	} else if (statePtr->inputTranslation == TCL_TRANSLATE_CR) {
	    Tcl_AppendElement(interp, "cr");
	    Tcl_AppendElement(interp, "");
	} else if (statePtr->inputTranslation == TCL_TRANSLATE_CRLF) {
	    Tcl_AppendElement(interp, "crlf");
	    if (statePtr->flags & INPUT_SAW_CR) {
		Tcl_AppendElement(interp, "queued_cr");
	    } else {
		Tcl_AppendElement(interp, "");
	    }
	}
	if (statePtr->outputTranslation == TCL_TRANSLATE_AUTO) {
	    Tcl_AppendElement(interp, "auto");
	} else if (statePtr->outputTranslation == TCL_TRANSLATE_LF) {
	    Tcl_AppendElement(interp, "lf");
	} else if (statePtr->outputTranslation == TCL_TRANSLATE_CR) {
	    Tcl_AppendElement(interp, "cr");
	} else if (statePtr->outputTranslation == TCL_TRANSLATE_CRLF) {
	    Tcl_AppendElement(interp, "crlf");
	}
	IOQueued = Tcl_InputBuffered(chan);
	TclFormatInt(buf, IOQueued);
	Tcl_AppendElement(interp, buf);

	IOQueued = Tcl_OutputBuffered(chan);
	TclFormatInt(buf, IOQueued);
	Tcl_AppendElement(interp, buf);

	TclFormatInt(buf, (int)Tcl_Tell(chan));
	Tcl_AppendElement(interp, buf);

	TclFormatInt(buf, statePtr->refCount);
	Tcl_AppendElement(interp, buf);

	return TCL_OK;
    }

    if ((cmdName[0] == 'i') &&
	    (strncmp(cmdName, "inputbuffered", len) == 0)) {
	if (argc != 3) {
	    Tcl_AppendResult(interp, "channel name required", NULL);
	    return TCL_ERROR;
	}
	IOQueued = Tcl_InputBuffered(chan);
	TclFormatInt(buf, IOQueued);
	Tcl_AppendResult(interp, buf, NULL);
	return TCL_OK;
    }

    if ((cmdName[0] == 'i') && (strncmp(cmdName, "isshared", len) == 0)) {
	if (argc != 3) {
	    Tcl_AppendResult(interp, "channel name required", NULL);
	    return TCL_ERROR;
	}

	TclFormatInt(buf, Tcl_IsChannelShared(chan));
	Tcl_AppendResult(interp, buf, NULL);
	return TCL_OK;
    }

    if ((cmdName[0] == 'i') && (strncmp(cmdName, "isstandard", len) == 0)) {
	if (argc != 3) {
	    Tcl_AppendResult(interp, "channel name required", NULL);
	    return TCL_ERROR;
	}

	TclFormatInt(buf, Tcl_IsStandardChannel(chan));
	Tcl_AppendResult(interp, buf, NULL);
	return TCL_OK;
    }

    if ((cmdName[0] == 'm') && (strncmp(cmdName, "mode", len) == 0)) {
	if (argc != 3) {
	    Tcl_AppendResult(interp, "channel name required", NULL);
	    return TCL_ERROR;
	}

	if (statePtr->flags & TCL_READABLE) {
	    Tcl_AppendElement(interp, "read");
	} else {
	    Tcl_AppendElement(interp, "");
	}
	if (statePtr->flags & TCL_WRITABLE) {
	    Tcl_AppendElement(interp, "write");
	} else {
	    Tcl_AppendElement(interp, "");
	}
	return TCL_OK;
    }

    if ((cmdName[0] == 'm') && (strncmp(cmdName, "mthread", len) == 0)) {
	if (argc != 3) {
	    Tcl_AppendResult(interp, "channel name required", NULL);
	    return TCL_ERROR;
	}

	Tcl_SetObjResult(interp, Tcl_NewWideIntObj(
		(Tcl_WideInt) (size_t) Tcl_GetChannelThread(chan)));
	return TCL_OK;
    }

    if ((cmdName[0] == 'n') && (strncmp(cmdName, "name", len) == 0)) {
	if (argc != 3) {
	    Tcl_AppendResult(interp, "channel name required", NULL);
	    return TCL_ERROR;
	}
	Tcl_AppendResult(interp, statePtr->channelName, NULL);
	return TCL_OK;
    }

    if ((cmdName[0] == 'o') && (strncmp(cmdName, "open", len) == 0)) {
	hTblPtr = (Tcl_HashTable *) Tcl_GetAssocData(interp, "tclIO", NULL);
	if (hTblPtr == NULL) {
	    return TCL_OK;
	}
	for (hPtr = Tcl_FirstHashEntry(hTblPtr, &hSearch);
	     hPtr != NULL;
	     hPtr = Tcl_NextHashEntry(&hSearch)) {
	    Tcl_AppendElement(interp, (char *)Tcl_GetHashKey(hTblPtr, hPtr));
	}
	return TCL_OK;
    }

    if ((cmdName[0] == 'o') &&
	    (strncmp(cmdName, "outputbuffered", len) == 0)) {
	if (argc != 3) {
	    Tcl_AppendResult(interp, "channel name required", NULL);
	    return TCL_ERROR;
	}

	IOQueued = Tcl_OutputBuffered(chan);
	TclFormatInt(buf, IOQueued);
	Tcl_AppendResult(interp, buf, NULL);
	return TCL_OK;
    }

    if ((cmdName[0] == 'q') &&
	    (strncmp(cmdName, "queuedcr", len) == 0)) {
	if (argc != 3) {
	    Tcl_AppendResult(interp, "channel name required", NULL);
	    return TCL_ERROR;
	}

	Tcl_AppendResult(interp,
		(statePtr->flags & INPUT_SAW_CR) ? "1" : "0", NULL);
	return TCL_OK;
    }

    if ((cmdName[0] == 'r') && (strncmp(cmdName, "readable", len) == 0)) {
	hTblPtr = (Tcl_HashTable *) Tcl_GetAssocData(interp, "tclIO", NULL);
	if (hTblPtr == NULL) {
	    return TCL_OK;
	}
	for (hPtr = Tcl_FirstHashEntry(hTblPtr, &hSearch);
	     hPtr != NULL;
	     hPtr = Tcl_NextHashEntry(&hSearch)) {
	    chanPtr  = (Channel *) Tcl_GetHashValue(hPtr);
	    statePtr = chanPtr->state;
	    if (statePtr->flags & TCL_READABLE) {
		Tcl_AppendElement(interp, (char *)Tcl_GetHashKey(hTblPtr, hPtr));
	    }
	}
	return TCL_OK;
    }

    if ((cmdName[0] == 'r') && (strncmp(cmdName, "refcount", len) == 0)) {
	if (argc != 3) {
	    Tcl_AppendResult(interp, "channel name required", NULL);
	    return TCL_ERROR;
	}

	TclFormatInt(buf, statePtr->refCount);
	Tcl_AppendResult(interp, buf, NULL);
	return TCL_OK;
    }

    /*
     * "splice" is actually more a simplified attach facility as provided by
     * the Thread package. Without the safeguards of a regular command (no
     * checking that the command is truly cut'able, no mutexes for
     * thread-safety). Its complementary command is "cut", see above.
     */

    if ((cmdName[0] == 's') && (strncmp(cmdName, "splice", len) == 0)) {
	if (argc != 3) {
	    Tcl_AppendResult(interp, "channel name required", NULL);
	    return TCL_ERROR;
	}

	Tcl_SpliceChannel(chan);

	Tcl_RegisterChannel(interp, chan);
	Tcl_UnregisterChannel(NULL, chan);

	return TCL_OK;
    }

    if ((cmdName[0] == 't') && (strncmp(cmdName, "type", len) == 0)) {
	if (argc != 3) {
	    Tcl_AppendResult(interp, "channel name required", NULL);
	    return TCL_ERROR;
	}
	Tcl_AppendResult(interp, Tcl_ChannelName(chanPtr->typePtr), NULL);
	return TCL_OK;
    }

    if ((cmdName[0] == 'w') && (strncmp(cmdName, "writable", len) == 0)) {
	hTblPtr = (Tcl_HashTable *) Tcl_GetAssocData(interp, "tclIO", NULL);
	if (hTblPtr == NULL) {
	    return TCL_OK;
	}
	for (hPtr = Tcl_FirstHashEntry(hTblPtr, &hSearch);
		hPtr != NULL; hPtr = Tcl_NextHashEntry(&hSearch)) {
	    chanPtr = (Channel *) Tcl_GetHashValue(hPtr);
	    statePtr = chanPtr->state;
	    if (statePtr->flags & TCL_WRITABLE) {
		Tcl_AppendElement(interp, (char *)Tcl_GetHashKey(hTblPtr, hPtr));
	    }
	}
	return TCL_OK;
    }

    if ((cmdName[0] == 't') && (strncmp(cmdName, "transform", len) == 0)) {
	/*
	 * Syntax: transform channel -command command
	 */

	if (argc != 5) {
	    Tcl_AppendResult(interp, "wrong # args: should be \"", argv[0],
		    " transform channelId -command cmd\"", NULL);
	    return TCL_ERROR;
	}
	if (strcmp(argv[3], "-command") != 0) {
	    Tcl_AppendResult(interp, "bad argument \"", argv[3],
		    "\": should be \"-command\"", NULL);
	    return TCL_ERROR;
	}

	return TclChannelTransform(interp, chan,
		Tcl_NewStringObj(argv[4], TCL_INDEX_NONE));
    }

    if ((cmdName[0] == 'u') && (strncmp(cmdName, "unstack", len) == 0)) {
	/*
	 * Syntax: unstack channel
	 */

	if (argc != 3) {
	    Tcl_AppendResult(interp, "wrong # args: should be \"", argv[0],
		    " unstack channel\"", NULL);
	    return TCL_ERROR;
	}
	return Tcl_UnstackChannel(interp, chan);
    }

    Tcl_AppendResult(interp, "bad option \"", cmdName, "\": should be "
	    "cut, clearchannelhandlers, info, isshared, mode, open, "
	    "readable, splice, writable, transform, unstack", NULL);
    return TCL_ERROR;
}

/*
 *----------------------------------------------------------------------
 *
 * TestChannelEventCmd --
 *
 *	This procedure implements the "testchannelevent" command. It is used
 *	to test the Tcl channel event mechanism.
 *
 * Results:
 *	A standard Tcl result.
 *
 * Side effects:
 *	Creates, deletes and returns channel event handlers.
 *
 *----------------------------------------------------------------------
 */

static int
TestChannelEventCmd(
    TCL_UNUSED(void *),
    Tcl_Interp *interp,		/* Current interpreter. */
    int argc,			/* Number of arguments. */
    const char **argv)		/* Argument strings. */
{
    Tcl_Obj *resultListPtr;
    Channel *chanPtr;
    ChannelState *statePtr;	/* state info for channel */
    EventScriptRecord *esPtr, *prevEsPtr, *nextEsPtr;
    const char *cmd;
    int index, i, mask, len;

    if ((argc < 3) || (argc > 5)) {
	Tcl_AppendResult(interp, "wrong # args: should be \"", argv[0],
		" channelName cmd ?arg1? ?arg2?\"", NULL);
	return TCL_ERROR;
    }
    chanPtr = (Channel *) Tcl_GetChannel(interp, argv[1], NULL);
    if (chanPtr == NULL) {
	return TCL_ERROR;
    }
    statePtr = chanPtr->state;

    cmd = argv[2];
    len = strlen(cmd);
    if ((cmd[0] == 'a') && (strncmp(cmd, "add", len) == 0)) {
	if (argc != 5) {
	    Tcl_AppendResult(interp, "wrong # args: should be \"", argv[0],
		    " channelName add eventSpec script\"", NULL);
	    return TCL_ERROR;
	}
	if (strcmp(argv[3], "readable") == 0) {
	    mask = TCL_READABLE;
	} else if (strcmp(argv[3], "writable") == 0) {
	    mask = TCL_WRITABLE;
	} else if (strcmp(argv[3], "none") == 0) {
	    mask = 0;
	} else {
	    Tcl_AppendResult(interp, "bad event name \"", argv[3],
		    "\": must be readable, writable, or none", NULL);
	    return TCL_ERROR;
	}

	esPtr = (EventScriptRecord *)Tcl_Alloc(sizeof(EventScriptRecord));
	esPtr->nextPtr = statePtr->scriptRecordPtr;
	statePtr->scriptRecordPtr = esPtr;

	esPtr->chanPtr = chanPtr;
	esPtr->interp = interp;
	esPtr->mask = mask;
	esPtr->scriptPtr = Tcl_NewStringObj(argv[4], TCL_INDEX_NONE);
	Tcl_IncrRefCount(esPtr->scriptPtr);

	Tcl_CreateChannelHandler((Tcl_Channel) chanPtr, mask,
		TclChannelEventScriptInvoker, esPtr);

	return TCL_OK;
    }

    if ((cmd[0] == 'd') && (strncmp(cmd, "delete", len) == 0)) {
	if (argc != 4) {
	    Tcl_AppendResult(interp, "wrong # args: should be \"", argv[0],
		    " channelName delete index\"", NULL);
	    return TCL_ERROR;
	}
	if (Tcl_GetInt(interp, argv[3], &index) == TCL_ERROR) {
	    return TCL_ERROR;
	}
	if (index < 0) {
	    Tcl_AppendResult(interp, "bad event index: ", argv[3],
		    ": must be nonnegative", NULL);
	    return TCL_ERROR;
	}
	for (i = 0, esPtr = statePtr->scriptRecordPtr;
	     (i < index) && (esPtr != NULL);
	     i++, esPtr = esPtr->nextPtr) {
	    /* Empty loop body. */
	}
	if (esPtr == NULL) {
	    Tcl_AppendResult(interp, "bad event index ", argv[3],
		    ": out of range", NULL);
	    return TCL_ERROR;
	}
	if (esPtr == statePtr->scriptRecordPtr) {
	    statePtr->scriptRecordPtr = esPtr->nextPtr;
	} else {
	    for (prevEsPtr = statePtr->scriptRecordPtr;
		 (prevEsPtr != NULL) &&
		     (prevEsPtr->nextPtr != esPtr);
		 prevEsPtr = prevEsPtr->nextPtr) {
		/* Empty loop body. */
	    }
	    if (prevEsPtr == NULL) {
		Tcl_Panic("TestChannelEventCmd: damaged event script list");
	    }
	    prevEsPtr->nextPtr = esPtr->nextPtr;
	}
	Tcl_DeleteChannelHandler((Tcl_Channel) chanPtr,
		TclChannelEventScriptInvoker, esPtr);
	Tcl_DecrRefCount(esPtr->scriptPtr);
	Tcl_Free(esPtr);

	return TCL_OK;
    }

    if ((cmd[0] == 'l') && (strncmp(cmd, "list", len) == 0)) {
	if (argc != 3) {
	    Tcl_AppendResult(interp, "wrong # args: should be \"", argv[0],
		    " channelName list\"", NULL);
	    return TCL_ERROR;
	}
	resultListPtr = Tcl_GetObjResult(interp);
	for (esPtr = statePtr->scriptRecordPtr;
	     esPtr != NULL;
	     esPtr = esPtr->nextPtr) {
	    if (esPtr->mask) {
		Tcl_ListObjAppendElement(interp, resultListPtr, Tcl_NewStringObj(
		    (esPtr->mask == TCL_READABLE) ? "readable" : "writable", TCL_INDEX_NONE));
	    } else {
		Tcl_ListObjAppendElement(interp, resultListPtr,
			Tcl_NewStringObj("none", TCL_INDEX_NONE));
	    }
	    Tcl_ListObjAppendElement(interp, resultListPtr, esPtr->scriptPtr);
	}
	Tcl_SetObjResult(interp, resultListPtr);
	return TCL_OK;
    }

    if ((cmd[0] == 'r') && (strncmp(cmd, "removeall", len) == 0)) {
	if (argc != 3) {
	    Tcl_AppendResult(interp, "wrong # args: should be \"", argv[0],
		    " channelName removeall\"", NULL);
	    return TCL_ERROR;
	}
	for (esPtr = statePtr->scriptRecordPtr;
	     esPtr != NULL;
	     esPtr = nextEsPtr) {
	    nextEsPtr = esPtr->nextPtr;
	    Tcl_DeleteChannelHandler((Tcl_Channel) chanPtr,
		    TclChannelEventScriptInvoker, esPtr);
	    Tcl_DecrRefCount(esPtr->scriptPtr);
	    Tcl_Free(esPtr);
	}
	statePtr->scriptRecordPtr = NULL;
	return TCL_OK;
    }

    if	((cmd[0] == 's') && (strncmp(cmd, "set", len) == 0)) {
	if (argc != 5) {
	    Tcl_AppendResult(interp, "wrong # args: should be \"", argv[0],
		    " channelName delete index event\"", NULL);
	    return TCL_ERROR;
	}
	if (Tcl_GetInt(interp, argv[3], &index) == TCL_ERROR) {
	    return TCL_ERROR;
	}
	if (index < 0) {
	    Tcl_AppendResult(interp, "bad event index: ", argv[3],
		    ": must be nonnegative", NULL);
	    return TCL_ERROR;
	}
	for (i = 0, esPtr = statePtr->scriptRecordPtr;
	     (i < index) && (esPtr != NULL);
	     i++, esPtr = esPtr->nextPtr) {
	    /* Empty loop body. */
	}
	if (esPtr == NULL) {
	    Tcl_AppendResult(interp, "bad event index ", argv[3],
		    ": out of range", NULL);
	    return TCL_ERROR;
	}

	if (strcmp(argv[4], "readable") == 0) {
	    mask = TCL_READABLE;
	} else if (strcmp(argv[4], "writable") == 0) {
	    mask = TCL_WRITABLE;
	} else if (strcmp(argv[4], "none") == 0) {
	    mask = 0;
	} else {
	    Tcl_AppendResult(interp, "bad event name \"", argv[4],
		    "\": must be readable, writable, or none", NULL);
	    return TCL_ERROR;
	}
	esPtr->mask = mask;
	Tcl_CreateChannelHandler((Tcl_Channel) chanPtr, mask,
		TclChannelEventScriptInvoker, esPtr);
	return TCL_OK;
    }
    Tcl_AppendResult(interp, "bad command ", cmd, ", must be one of "
	    "add, delete, list, set, or removeall", NULL);
    return TCL_ERROR;
}

/*
 *----------------------------------------------------------------------
 *
 * TestSocketCmd --
 *
 *	Implements the Tcl "testsocket" debugging command and its
 *	subcommands. This is part of the testing environment.
 *
 * Results:
 *	A standard Tcl result.
 *
 * Side effects:
 *	None.
 *
 *----------------------------------------------------------------------
 */

static int
TestSocketCmd(
    TCL_UNUSED(void *),
    Tcl_Interp *interp,		/* Interpreter for result. */
    int argc,			/* Count of additional args. */
    const char **argv)		/* Additional arg strings. */
{
    const char *cmdName;	/* Sub command. */
    size_t len;			/* Length of subcommand string. */

    if (argc < 2) {
	Tcl_AppendResult(interp, "wrong # args: should be \"", argv[0],
		" subcommand ?additional args..?\"", NULL);
	return TCL_ERROR;
    }
    cmdName = argv[1];
    len = strlen(cmdName);

    if ((cmdName[0] == 't') && (strncmp(cmdName, "testflags", len) == 0)) {
        Tcl_Channel hChannel;
        int modePtr;
        TcpState *statePtr;
        /* Set test value in the socket driver
         */
        /* Check for argument "channel name"
         */
        if (argc < 4) {
            Tcl_AppendResult(interp, "wrong # args: should be \"", argv[0],
                    " testflags channel flags\"", NULL);
            return TCL_ERROR;
        }
        hChannel = Tcl_GetChannel(interp, argv[2], &modePtr);
        if ( NULL == hChannel ) {
            Tcl_AppendResult(interp, "unknown channel:", argv[2], NULL);
            return TCL_ERROR;
        }
        statePtr = (TcpState *)Tcl_GetChannelInstanceData(hChannel);
        if ( NULL == statePtr) {
            Tcl_AppendResult(interp, "No channel instance data:", argv[2],
                    NULL);
            return TCL_ERROR;
        }
        statePtr->testFlags = atoi(argv[3]);
        return TCL_OK;
    }

    Tcl_AppendResult(interp, "bad option \"", cmdName, "\": should be "
	    "testflags", NULL);
    return TCL_ERROR;
}

/*
 *----------------------------------------------------------------------
 *
 * TestServiceModeCmd --
 *
 *	This procedure implements the "testservicemode" command which gets or
 *      sets the current Tcl ServiceMode.  There are several tests which open
 *      a file and assign various handlers to it.  For these tests to be
 *      deterministic it is important that file events not be processed until
 *      all of the handlers are in place.
 *
 * Results:
 *	A standard Tcl result.
 *
 * Side effects:
 *	May change the ServiceMode setting.
 *
 *----------------------------------------------------------------------
 */

static int
TestServiceModeCmd(
    TCL_UNUSED(void *),
    Tcl_Interp *interp,		/* Current interpreter. */
    int argc,			/* Number of arguments. */
    const char **argv)		/* Argument strings. */
{
    int newmode, oldmode;
    if (argc > 2) {
        Tcl_AppendResult(interp, "wrong # args: should be \"", argv[0],
                         " ?newmode?\"", NULL);
        return TCL_ERROR;
    }
    oldmode = (Tcl_GetServiceMode() != TCL_SERVICE_NONE);
    if (argc == 2) {
        if (Tcl_GetInt(interp, argv[1], &newmode) == TCL_ERROR) {
            return TCL_ERROR;
        }
        if (newmode == 0) {
            Tcl_SetServiceMode(TCL_SERVICE_NONE);
        } else {
            Tcl_SetServiceMode(TCL_SERVICE_ALL);
        }
    }
    Tcl_SetObjResult(interp, Tcl_NewWideIntObj(oldmode));
    return TCL_OK;
}

/*
 *----------------------------------------------------------------------
 *
 * TestWrongNumArgsObjCmd --
 *
 *	Test the Tcl_WrongNumArgs function.
 *
 * Results:
 *	Standard Tcl result.
 *
 * Side effects:
 *	Sets interpreter result.
 *
 *----------------------------------------------------------------------
 */

static int
TestWrongNumArgsObjCmd(
    TCL_UNUSED(void *),
    Tcl_Interp *interp,		/* Current interpreter. */
    size_t objc,			/* Number of arguments. */
    Tcl_Obj *const objv[])	/* Argument objects. */
{
<<<<<<< HEAD
    Tcl_WideInt i;
    size_t length;
    const char *msg;

    if (objc + 1 < 4) {
=======
    int i;
    int length;
    const char *msg;

    if (objc < 3) {
>>>>>>> c68de6a6
	goto insufArgs;
    }

    if (Tcl_GetWideIntFromObj(interp, objv[1], &i) != TCL_OK) {
	return TCL_ERROR;
    }

    msg = Tcl_GetStringFromObj(objv[2], &length);
    if (length == 0) {
	msg = NULL;
    }

    if (i < 0 || (Tcl_WideUInt)i + 3 > (Tcl_WideUInt)objc) {
	/*
	 * Asked for more arguments than were given.
	 */
    insufArgs:
	Tcl_AppendResult(interp, "insufficient arguments", NULL);
	return TCL_ERROR;
    }

    Tcl_WrongNumArgs(interp, (size_t)i, &(objv[3]), msg);
    return TCL_OK;
}

/*
 *----------------------------------------------------------------------
 *
 * TestGetIndexFromObjStructObjCmd --
 *
 *	Test the Tcl_GetIndexFromObjStruct function.
 *
 * Results:
 *	Standard Tcl result.
 *
 * Side effects:
 *	Sets interpreter result.
 *
 *----------------------------------------------------------------------
 */

static int
TestGetIndexFromObjStructObjCmd(
    TCL_UNUSED(void *),
    Tcl_Interp *interp,		/* Current interpreter. */
    int objc,			/* Number of arguments. */
    Tcl_Obj *const objv[])	/* Argument objects. */
{
    const char *const ary[] = {
	"a", "b", "c", "d", "ee", "ff", NULL, NULL
    };
    int target, flags = 0;
    signed char idx[8];

    if (objc != 3 && objc != 4) {
	Tcl_WrongNumArgs(interp, 1, objv, "argument targetvalue ?flags?");
	return TCL_ERROR;
    }
    if (Tcl_GetIntFromObj(interp, objv[2], &target) != TCL_OK) {
	return TCL_ERROR;
    }
    if ((objc > 3) && (Tcl_GetIntFromObj(interp, objv[3], &flags) != TCL_OK)) {
	return TCL_ERROR;
    }
    memset(idx, 85, sizeof(idx));
    if (Tcl_GetIndexFromObjStruct(interp, (Tcl_GetString(objv[1])[0] ? objv[1] : NULL), ary, 2*sizeof(char *),
	    "dummy", flags, &idx[1]) != TCL_OK) {
	return TCL_ERROR;
    }
    if (idx[0] != 85 || idx[2] != 85) {
	Tcl_AppendResult(interp, "Tcl_GetIndexFromObjStruct overwrites bytes near index variable", NULL);
	return TCL_ERROR;
    } else if (idx[1] != target) {
	char buffer[64];
	sprintf(buffer, "%d", idx[1]);
	Tcl_AppendResult(interp, "index value comparison failed: got ",
		buffer, NULL);
	sprintf(buffer, "%d", target);
	Tcl_AppendResult(interp, " when ", buffer, " expected", NULL);
	return TCL_ERROR;
    }
    Tcl_WrongNumArgs(interp, objc, objv, NULL);
    return TCL_OK;
}

/*
 *----------------------------------------------------------------------
 *
 * TestFilesystemObjCmd --
 *
 *	This procedure implements the "testfilesystem" command. It is used to
 *	test Tcl_FSRegister, Tcl_FSUnregister, and can be used to test that
 *	the pluggable filesystem works.
 *
 * Results:
 *	A standard Tcl result.
 *
 * Side effects:
 *	Inserts or removes a filesystem from Tcl's stack.
 *
 *----------------------------------------------------------------------
 */

static int
TestFilesystemObjCmd(
    TCL_UNUSED(void *),
    Tcl_Interp *interp,
    int objc,
    Tcl_Obj *const objv[])
{
    int res, boolVal;
    const char *msg;

    if (objc != 2) {
	Tcl_WrongNumArgs(interp, 1, objv, "boolean");
	return TCL_ERROR;
    }
    if (Tcl_GetBooleanFromObj(interp, objv[1], &boolVal) != TCL_OK) {
	return TCL_ERROR;
    }
    if (boolVal) {
	res = Tcl_FSRegister(interp, &testReportingFilesystem);
	msg = (res == TCL_OK) ? "registered" : "failed";
    } else {
	res = Tcl_FSUnregister(&testReportingFilesystem);
	msg = (res == TCL_OK) ? "unregistered" : "failed";
    }
    Tcl_SetObjResult(interp, Tcl_NewStringObj(msg , TCL_INDEX_NONE));
    return res;
}

static int
TestReportInFilesystem(
    Tcl_Obj *pathPtr,
    void **clientDataPtr)
{
    static Tcl_Obj *lastPathPtr = NULL;
    Tcl_Obj *newPathPtr;

    if (pathPtr == lastPathPtr) {
	/* Reject all files second time around */
	return -1;
    }

    /* Try to claim all files first time around */

    newPathPtr = Tcl_DuplicateObj(pathPtr);
    lastPathPtr = newPathPtr;
    Tcl_IncrRefCount(newPathPtr);
    if (Tcl_FSGetFileSystemForPath(newPathPtr) == NULL) {
	/* Nothing claimed it. Therefore we don't either */
	Tcl_DecrRefCount(newPathPtr);
	lastPathPtr = NULL;
	return -1;
    }
    lastPathPtr = NULL;
    *clientDataPtr = newPathPtr;
    return TCL_OK;
}

/*
 * Simple helper function to extract the native vfs representation of a path
 * object, or NULL if no such representation exists.
 */

static Tcl_Obj *
TestReportGetNativePath(
    Tcl_Obj *pathPtr)
{
    return (Tcl_Obj*) Tcl_FSGetInternalRep(pathPtr, &testReportingFilesystem);
}

static void
TestReportFreeInternalRep(
    void *clientData)
{
    Tcl_Obj *nativeRep = (Tcl_Obj *) clientData;

    if (nativeRep != NULL) {
	/* Free the path */
	Tcl_DecrRefCount(nativeRep);
    }
}

static void *
TestReportDupInternalRep(
    void *clientData)
{
    Tcl_Obj *original = (Tcl_Obj *) clientData;

    Tcl_IncrRefCount(original);
    return clientData;
}

static void
TestReport(
    const char *cmd,
    Tcl_Obj *path,
    Tcl_Obj *arg2)
{
    Tcl_Interp *interp = (Tcl_Interp *) Tcl_FSData(&testReportingFilesystem);

    if (interp == NULL) {
	/* This is bad, but not much we can do about it */
    } else {
	Tcl_Obj *savedResult;
	Tcl_DString ds;

	Tcl_DStringInit(&ds);
	Tcl_DStringAppend(&ds, "lappend filesystemReport ", TCL_INDEX_NONE);
	Tcl_DStringStartSublist(&ds);
	Tcl_DStringAppendElement(&ds, cmd);
	if (path != NULL) {
	    Tcl_DStringAppendElement(&ds, Tcl_GetString(path));
	}
	if (arg2 != NULL) {
	    Tcl_DStringAppendElement(&ds, Tcl_GetString(arg2));
	}
	Tcl_DStringEndSublist(&ds);
	savedResult = Tcl_GetObjResult(interp);
	Tcl_IncrRefCount(savedResult);
	Tcl_SetObjResult(interp, Tcl_NewObj());
	Tcl_EvalEx(interp, Tcl_DStringValue(&ds), TCL_INDEX_NONE, 0);
	Tcl_DStringFree(&ds);
	Tcl_ResetResult(interp);
	Tcl_SetObjResult(interp, savedResult);
	Tcl_DecrRefCount(savedResult);
    }
}

static int
TestReportStat(
    Tcl_Obj *path,		/* Path of file to stat (in current CP). */
    Tcl_StatBuf *buf)		/* Filled with results of stat call. */
{
    TestReport("stat", path, NULL);
    return Tcl_FSStat(TestReportGetNativePath(path), buf);
}

static int
TestReportLstat(
    Tcl_Obj *path,		/* Path of file to stat (in current CP). */
    Tcl_StatBuf *buf)		/* Filled with results of stat call. */
{
    TestReport("lstat", path, NULL);
    return Tcl_FSLstat(TestReportGetNativePath(path), buf);
}

static int
TestReportAccess(
    Tcl_Obj *path,		/* Path of file to access (in current CP). */
    int mode)			/* Permission setting. */
{
    TestReport("access", path, NULL);
    return Tcl_FSAccess(TestReportGetNativePath(path), mode);
}

static Tcl_Channel
TestReportOpenFileChannel(
    Tcl_Interp *interp,		/* Interpreter for error reporting; can be
				 * NULL. */
    Tcl_Obj *fileName,		/* Name of file to open. */
    int mode,			/* POSIX open mode. */
    int permissions)		/* If the open involves creating a file, with
				 * what modes to create it? */
{
    TestReport("open", fileName, NULL);
    return TclpOpenFileChannel(interp, TestReportGetNativePath(fileName),
	    mode, permissions);
}

static int
TestReportMatchInDirectory(
    Tcl_Interp *interp,		/* Interpreter for error messages. */
    Tcl_Obj *resultPtr,		/* Object to lappend results. */
    Tcl_Obj *dirPtr,		/* Contains path to directory to search. */
    const char *pattern,	/* Pattern to match against. */
    Tcl_GlobTypeData *types)	/* Object containing list of acceptable types.
				 * May be NULL. */
{
    if (types != NULL && types->type & TCL_GLOB_TYPE_MOUNT) {
	TestReport("matchmounts", dirPtr, NULL);
	return TCL_OK;
    } else {
	TestReport("matchindirectory", dirPtr, NULL);
	return Tcl_FSMatchInDirectory(interp, resultPtr,
		TestReportGetNativePath(dirPtr), pattern, types);
    }
}

static int
TestReportChdir(
    Tcl_Obj *dirName)
{
    TestReport("chdir", dirName, NULL);
    return Tcl_FSChdir(TestReportGetNativePath(dirName));
}

static int
TestReportLoadFile(
    Tcl_Interp *interp,		/* Used for error reporting. */
    Tcl_Obj *fileName,		/* Name of the file containing the desired
				 * code. */
    Tcl_LoadHandle *handlePtr,	/* Filled with token for dynamically loaded
				 * file which will be passed back to
				 * (*unloadProcPtr)() to unload the file. */
    Tcl_FSUnloadFileProc **unloadProcPtr)
				/* Filled with address of Tcl_FSUnloadFileProc
				 * function which should be used for
				 * this file. */
{
    TestReport("loadfile", fileName, NULL);
    return Tcl_FSLoadFile(interp, TestReportGetNativePath(fileName), NULL,
	    NULL, NULL, NULL, handlePtr, unloadProcPtr);
}

static Tcl_Obj *
TestReportLink(
    Tcl_Obj *path,		/* Path of file to readlink or link */
    Tcl_Obj *to,		/* Path of file to link to, or NULL */
    int linkType)
{
    TestReport("link", path, to);
    return Tcl_FSLink(TestReportGetNativePath(path), to, linkType);
}

static int
TestReportRenameFile(
    Tcl_Obj *src,		/* Pathname of file or dir to be renamed
				 * (UTF-8). */
    Tcl_Obj *dst)		/* New pathname of file or directory
				 * (UTF-8). */
{
    TestReport("renamefile", src, dst);
    return Tcl_FSRenameFile(TestReportGetNativePath(src),
	    TestReportGetNativePath(dst));
}

static int
TestReportCopyFile(
    Tcl_Obj *src,		/* Pathname of file to be copied (UTF-8). */
    Tcl_Obj *dst)		/* Pathname of file to copy to (UTF-8). */
{
    TestReport("copyfile", src, dst);
    return Tcl_FSCopyFile(TestReportGetNativePath(src),
	    TestReportGetNativePath(dst));
}

static int
TestReportDeleteFile(
    Tcl_Obj *path)		/* Pathname of file to be removed (UTF-8). */
{
    TestReport("deletefile", path, NULL);
    return Tcl_FSDeleteFile(TestReportGetNativePath(path));
}

static int
TestReportCreateDirectory(
    Tcl_Obj *path)		/* Pathname of directory to create (UTF-8). */
{
    TestReport("createdirectory", path, NULL);
    return Tcl_FSCreateDirectory(TestReportGetNativePath(path));
}

static int
TestReportCopyDirectory(
    Tcl_Obj *src,		/* Pathname of directory to be copied
				 * (UTF-8). */
    Tcl_Obj *dst,		/* Pathname of target directory (UTF-8). */
    Tcl_Obj **errorPtr)		/* If non-NULL, to be filled with UTF-8 name
				 * of file causing error. */
{
    TestReport("copydirectory", src, dst);
    return Tcl_FSCopyDirectory(TestReportGetNativePath(src),
	    TestReportGetNativePath(dst), errorPtr);
}

static int
TestReportRemoveDirectory(
    Tcl_Obj *path,		/* Pathname of directory to be removed
				 * (UTF-8). */
    int recursive,		/* If non-zero, removes directories that
				 * are nonempty.  Otherwise, will only remove
				 * empty directories. */
    Tcl_Obj **errorPtr)		/* If non-NULL, to be filled with UTF-8 name
				 * of file causing error. */
{
    TestReport("removedirectory", path, NULL);
    return Tcl_FSRemoveDirectory(TestReportGetNativePath(path), recursive,
	    errorPtr);
}

static const char *const *
TestReportFileAttrStrings(
    Tcl_Obj *fileName,
    Tcl_Obj **objPtrRef)
{
    TestReport("fileattributestrings", fileName, NULL);
    return Tcl_FSFileAttrStrings(TestReportGetNativePath(fileName), objPtrRef);
}

static int
TestReportFileAttrsGet(
    Tcl_Interp *interp,		/* The interpreter for error reporting. */
    int index,			/* index of the attribute command. */
    Tcl_Obj *fileName,		/* filename we are operating on. */
    Tcl_Obj **objPtrRef)	/* for output. */
{
    TestReport("fileattributesget", fileName, NULL);
    return Tcl_FSFileAttrsGet(interp, index,
	    TestReportGetNativePath(fileName), objPtrRef);
}

static int
TestReportFileAttrsSet(
    Tcl_Interp *interp,		/* The interpreter for error reporting. */
    int index,			/* index of the attribute command. */
    Tcl_Obj *fileName,		/* filename we are operating on. */
    Tcl_Obj *objPtr)		/* for input. */
{
    TestReport("fileattributesset", fileName, objPtr);
    return Tcl_FSFileAttrsSet(interp, index,
	    TestReportGetNativePath(fileName), objPtr);
}

static int
TestReportUtime(
    Tcl_Obj *fileName,
    struct utimbuf *tval)
{
    TestReport("utime", fileName, NULL);
    return Tcl_FSUtime(TestReportGetNativePath(fileName), tval);
}

static int
TestReportNormalizePath(
    TCL_UNUSED(Tcl_Interp *),
    Tcl_Obj *pathPtr,
    int nextCheckpoint)
{
    TestReport("normalizepath", pathPtr, NULL);
    return nextCheckpoint;
}

static int
SimplePathInFilesystem(
    Tcl_Obj *pathPtr,
    TCL_UNUSED(void **))
{
    const char *str = Tcl_GetString(pathPtr);

    if (strncmp(str, "simplefs:/", 10)) {
	return -1;
    }
    return TCL_OK;
}

/*
 * This is a slightly 'hacky' filesystem which is used just to test a few
 * important features of the vfs code: (1) that you can load a shared library
 * from a vfs, (2) that when copying files from one fs to another, the 'mtime'
 * is preserved. (3) that recursive cross-filesystem directory copies have the
 * correct behaviour with/without -force.
 *
 * It treats any file in 'simplefs:/' as a file, which it routes to the
 * current directory. The real file it uses is whatever follows the trailing
 * '/' (e.g. 'foo' in 'simplefs:/foo'), and that file exists or not according
 * to what is in the native pwd.
 *
 * Please do not consider this filesystem a model of how things are to be
 * done. It is quite the opposite!  But, it does allow us to test some
 * important features.
 */

static int
TestSimpleFilesystemObjCmd(
    TCL_UNUSED(void *),
    Tcl_Interp *interp,
    int objc,
    Tcl_Obj *const objv[])
{
    int res, boolVal;
    const char *msg;

    if (objc != 2) {
	Tcl_WrongNumArgs(interp, 1, objv, "boolean");
	return TCL_ERROR;
    }
    if (Tcl_GetBooleanFromObj(interp, objv[1], &boolVal) != TCL_OK) {
	return TCL_ERROR;
    }
    if (boolVal) {
	res = Tcl_FSRegister(interp, &simpleFilesystem);
	msg = (res == TCL_OK) ? "registered" : "failed";
    } else {
	res = Tcl_FSUnregister(&simpleFilesystem);
	msg = (res == TCL_OK) ? "unregistered" : "failed";
    }
    Tcl_SetObjResult(interp, Tcl_NewStringObj(msg , TCL_INDEX_NONE));
    return res;
}

/*
 * Treats a file name 'simplefs:/foo' by using the file 'foo' in the current
 * (native) directory.
 */

static Tcl_Obj *
SimpleRedirect(
    Tcl_Obj *pathPtr)		/* Name of file to copy. */
{
    int len;
    const char *str;
    Tcl_Obj *origPtr;

    /*
     * We assume the same name in the current directory is ok.
     */

    str = Tcl_GetStringFromObj(pathPtr, &len);
    if (len < 10 || strncmp(str, "simplefs:/", 10)) {
	/* Probably shouldn't ever reach here */
	Tcl_IncrRefCount(pathPtr);
	return pathPtr;
    }
    origPtr = Tcl_NewStringObj(str+10, TCL_INDEX_NONE);
    Tcl_IncrRefCount(origPtr);
    return origPtr;
}

static int
SimpleMatchInDirectory(
    Tcl_Interp *interp,		/* Interpreter for error
				 * messages. */
    Tcl_Obj *resultPtr,		/* Object to lappend results. */
    Tcl_Obj *dirPtr,		/* Contains path to directory to search. */
    const char *pattern,	/* Pattern to match against. */
    Tcl_GlobTypeData *types)	/* Object containing list of acceptable types.
				 * May be NULL. */
{
    int res;
    Tcl_Obj *origPtr;
    Tcl_Obj *resPtr;

    /* We only provide a new volume, therefore no mounts at all */
    if (types != NULL && types->type & TCL_GLOB_TYPE_MOUNT) {
	return TCL_OK;
    }

    /*
     * We assume the same name in the current directory is ok.
     */
    resPtr = Tcl_NewObj();
    Tcl_IncrRefCount(resPtr);
    origPtr = SimpleRedirect(dirPtr);
    res = Tcl_FSMatchInDirectory(interp, resPtr, origPtr, pattern, types);
    if (res == TCL_OK) {
	int gLength, j;
	Tcl_ListObjLength(NULL, resPtr, &gLength);
	for (j = 0; j < gLength; j++) {
	    Tcl_Obj *gElt, *nElt;
	    Tcl_ListObjIndex(NULL, resPtr, j, &gElt);
	    nElt = Tcl_NewStringObj("simplefs:/",10);
	    Tcl_AppendObjToObj(nElt, gElt);
	    Tcl_ListObjAppendElement(NULL, resultPtr, nElt);
	}
    }
    Tcl_DecrRefCount(origPtr);
    Tcl_DecrRefCount(resPtr);
    return res;
}

static Tcl_Channel
SimpleOpenFileChannel(
    Tcl_Interp *interp,		/* Interpreter for error reporting; can be
				 * NULL. */
    Tcl_Obj *pathPtr,		/* Name of file to open. */
    int mode,			/* POSIX open mode. */
    int permissions)		/* If the open involves creating a file, with
				 * what modes to create it? */
{
    Tcl_Obj *tempPtr;
    Tcl_Channel chan;

    if ((mode != 0) && !(mode & O_RDONLY)) {
	Tcl_AppendResult(interp, "read-only", NULL);
	return NULL;
    }

    tempPtr = SimpleRedirect(pathPtr);
    chan = Tcl_FSOpenFileChannel(interp, tempPtr, "r", permissions);
    Tcl_DecrRefCount(tempPtr);
    return chan;
}

static int
SimpleAccess(
    Tcl_Obj *pathPtr,		/* Path of file to access (in current CP). */
    int mode)			/* Permission setting. */
{
    Tcl_Obj *tempPtr = SimpleRedirect(pathPtr);
    int res = Tcl_FSAccess(tempPtr, mode);

    Tcl_DecrRefCount(tempPtr);
    return res;
}

static int
SimpleStat(
    Tcl_Obj *pathPtr,		/* Path of file to stat (in current CP). */
    Tcl_StatBuf *bufPtr)	/* Filled with results of stat call. */
{
    Tcl_Obj *tempPtr = SimpleRedirect(pathPtr);
    int res = Tcl_FSStat(tempPtr, bufPtr);

    Tcl_DecrRefCount(tempPtr);
    return res;
}

static Tcl_Obj *
SimpleListVolumes(void)
{
    /* Add one new volume */
    Tcl_Obj *retVal;

    retVal = Tcl_NewStringObj("simplefs:/", TCL_INDEX_NONE);
    Tcl_IncrRefCount(retVal);
    return retVal;
}

/*
 * Used to check operations of Tcl_UtfNext.
 *
 * Usage: testutfnext -bytestring $bytes
 */

static int
TestUtfNextCmd(
    TCL_UNUSED(void *),
    Tcl_Interp *interp,
    int objc,
    Tcl_Obj *const objv[])
{
    size_t numBytes;
    char *bytes;
    const char *result, *first;
    char buffer[32];
    static const char tobetested[] = "A\xA0\xC0\xC1\xC2\xD0\xE0\xE8\xF2\xF7\xF8\xFE\xFF";
    const char *p = tobetested;

    if (objc != 2) {
	Tcl_WrongNumArgs(interp, 1, objv, "?-bytestring? bytes");
	return TCL_ERROR;
    }
	bytes = Tcl_GetStringFromObj(objv[1], &numBytes);

    if (numBytes + 4U > sizeof(buffer)) {
	Tcl_SetObjResult(interp, Tcl_ObjPrintf(
		"\"testutfnext\" can only handle %" TCL_Z_MODIFIER "u bytes",
		sizeof(buffer) - 4));
	return TCL_ERROR;
    }

    memcpy(buffer + 1, bytes, numBytes);
    buffer[0] = buffer[numBytes + 1] = buffer[numBytes + 2] = buffer[numBytes + 3] = '\xA0';

    first = result = Tcl_UtfNext(buffer + 1);
    while ((buffer[0] = *p++) != '\0') {
	/* Run Tcl_UtfNext with many more possible bytes at src[-1], all should give the same result */
	result = Tcl_UtfNext(buffer + 1);
	if (first != result) {
	    Tcl_AppendResult(interp, "Tcl_UtfNext is not supposed to read src[-1]", NULL);
	    return TCL_ERROR;
	}
    }
    p = tobetested;
    while ((buffer[numBytes + 1] = *p++) != '\0') {
	/* Run Tcl_UtfNext with many more possible bytes at src[end], all should give the same result */
	result = Tcl_UtfNext(buffer + 1);
	if (first != result) {
	    Tcl_SetObjResult(interp, Tcl_ObjPrintf(
		    "Tcl_UtfNext is not supposed to read src[end]\n"
		    "Different result when src[end] is %#x", UCHAR(p[-1])));
	    return TCL_ERROR;
	}
    }

    Tcl_SetObjResult(interp, Tcl_NewWideIntObj(first - buffer - 1));

    return TCL_OK;
}
/*
 * Used to check operations of Tcl_UtfPrev.
 *
 * Usage: testutfprev $bytes $offset
 */

static int
TestUtfPrevCmd(
    TCL_UNUSED(void *),
    Tcl_Interp *interp,
    int objc,
    Tcl_Obj *const objv[])
{
    size_t numBytes, offset;
    char *bytes;
    const char *result;

    if (objc < 2 || objc > 3) {
	Tcl_WrongNumArgs(interp, 1, objv, "bytes ?offset?");
	return TCL_ERROR;
    }

    bytes = Tcl_GetStringFromObj(objv[1], &numBytes);

    if (objc == 3) {
	if (TCL_OK != Tcl_GetIntForIndex(interp, objv[2], numBytes, &offset)) {
	    return TCL_ERROR;
	}
	if (offset == TCL_INDEX_NONE) {
	    offset = 0;
	}
	if (offset > numBytes) {
	    offset = numBytes;
	}
    } else {
	offset = numBytes;
    }
    result = Tcl_UtfPrev(bytes + offset, bytes);
    Tcl_SetObjResult(interp, Tcl_NewWideIntObj(result - bytes));
    return TCL_OK;
}

/*
 * Used to check correct string-length determining in Tcl_NumUtfChars
 */

static int
TestNumUtfCharsCmd(
    TCL_UNUSED(void *),
    Tcl_Interp *interp,
    int objc,
    Tcl_Obj *const objv[])
{
    if (objc > 1) {
	size_t numBytes, len, limit = TCL_INDEX_NONE;
	const char *bytes = Tcl_GetStringFromObj(objv[1], &numBytes);

	if (objc > 2) {
	    if (Tcl_GetIntForIndex(interp, objv[2], numBytes, &limit) != TCL_OK) {
		return TCL_ERROR;
	    }
	    if (limit > numBytes + 1) {
		limit = numBytes + 1;
	    }
	}
	len = Tcl_NumUtfChars(bytes, limit);
	Tcl_SetObjResult(interp, Tcl_NewWideIntObj(len));
    }
    return TCL_OK;
}

/*
 * Used to check correct operation of Tcl_UtfFindFirst
 */

static int
TestFindFirstCmd(
    TCL_UNUSED(void *),
    Tcl_Interp *interp,
    int objc,
    Tcl_Obj *const objv[])
{
    if (objc > 1) {
	int len = -1;

	if (objc > 2) {
	    (void) Tcl_GetIntFromObj(interp, objv[2], &len);
	}
	Tcl_SetObjResult(interp, Tcl_NewStringObj(Tcl_UtfFindFirst(Tcl_GetString(objv[1]), len), TCL_INDEX_NONE));
    }
    return TCL_OK;
}

/*
 * Used to check correct operation of Tcl_UtfFindLast
 */

static int
TestFindLastCmd(
    TCL_UNUSED(void *),
    Tcl_Interp *interp,
    int objc,
    Tcl_Obj *const objv[])
{
    if (objc > 1) {
	int len = -1;

	if (objc > 2) {
	    (void) Tcl_GetIntFromObj(interp, objv[2], &len);
	}
	Tcl_SetObjResult(interp, Tcl_NewStringObj(Tcl_UtfFindLast(Tcl_GetString(objv[1]), len), TCL_INDEX_NONE));
    }
    return TCL_OK;
}

static int
TestGetIntForIndexCmd(
    TCL_UNUSED(void *),
    Tcl_Interp *interp,
    int objc,
    Tcl_Obj *const objv[])
{
    size_t result;
    Tcl_WideInt endvalue;

    if (objc != 3) {
	Tcl_WrongNumArgs(interp, 1, objv, "index endvalue");
	return TCL_ERROR;
    }

    if (Tcl_GetWideIntFromObj(interp, objv[2], &endvalue) != TCL_OK) {
	return TCL_ERROR;
    }
    if (Tcl_GetIntForIndex(interp, objv[1], endvalue, &result) != TCL_OK) {
	return TCL_ERROR;
    }
    /* Make sure that (size_t)-2 is output as "-2" and (size_t)-3 as "-3", even for 32-bit */
    Tcl_SetObjResult(interp, Tcl_NewWideIntObj((Tcl_WideInt)((Tcl_WideUInt)(result + 3U)) - 3));
    return TCL_OK;
}



#if defined(HAVE_CPUID) && !defined(MAC_OSX_TCL)
/*
 *----------------------------------------------------------------------
 *
 * TestcpuidCmd --
 *
 *	Retrieves CPU ID information.
 *
 * Usage:
 *	testwincpuid <eax>
 *
 * Parameters:
 *	eax - The value to pass in the EAX register to a CPUID instruction.
 *
 * Results:
 *	Returns a four-element list containing the values from the EAX, EBX,
 *	ECX and EDX registers returned from the CPUID instruction.
 *
 * Side effects:
 *	None.
 *
 *----------------------------------------------------------------------
 */

static int
TestcpuidCmd(
    TCL_UNUSED(void *),
    Tcl_Interp* interp,		/* Tcl interpreter */
    int objc,			/* Parameter count */
    Tcl_Obj *const * objv)	/* Parameter vector */
{
    int status, index, i;
    int regs[4];
    Tcl_Obj *regsObjs[4];

    if (objc != 2) {
	Tcl_WrongNumArgs(interp, 1, objv, "eax");
	return TCL_ERROR;
    }
    if (Tcl_GetIntFromObj(interp, objv[1], &index) != TCL_OK) {
	return TCL_ERROR;
    }
    status = TclWinCPUID(index, regs);
    if (status != TCL_OK) {
	Tcl_SetObjResult(interp,
		Tcl_NewStringObj("operation not available", TCL_INDEX_NONE));
	return status;
    }
    for (i=0 ; i<4 ; ++i) {
	regsObjs[i] = Tcl_NewWideIntObj(regs[i]);
    }
    Tcl_SetObjResult(interp, Tcl_NewListObj(4, regsObjs));
    return TCL_OK;
}
#endif

/*
 * Used to do basic checks of the TCL_HASH_KEY_SYSTEM_HASH flag
 */

static int
TestHashSystemHashCmd(
    TCL_UNUSED(void *),
    Tcl_Interp *interp,
    int objc,
    Tcl_Obj *const objv[])
{
    static const Tcl_HashKeyType hkType = {
	TCL_HASH_KEY_TYPE_VERSION, TCL_HASH_KEY_SYSTEM_HASH,
	NULL, NULL, NULL, NULL
    };
    Tcl_HashTable hash;
    Tcl_HashEntry *hPtr;
    int i, isNew, limit = 100;

    if (objc>1 && Tcl_GetIntFromObj(interp, objv[1], &limit)!=TCL_OK) {
	return TCL_ERROR;
    }

    Tcl_InitCustomHashTable(&hash, TCL_CUSTOM_TYPE_KEYS, &hkType);

    if (hash.numEntries != 0) {
	Tcl_AppendResult(interp, "non-zero initial size", NULL);
	Tcl_DeleteHashTable(&hash);
	return TCL_ERROR;
    }

    for (i=0 ; i<limit ; i++) {
	hPtr = Tcl_CreateHashEntry(&hash, INT2PTR(i), &isNew);
	if (!isNew) {
	    Tcl_SetObjResult(interp, Tcl_NewWideIntObj(i));
	    Tcl_AppendToObj(Tcl_GetObjResult(interp)," creation problem", TCL_INDEX_NONE);
	    Tcl_DeleteHashTable(&hash);
	    return TCL_ERROR;
	}
	Tcl_SetHashValue(hPtr, INT2PTR(i+42));
    }

    if (hash.numEntries != (size_t)limit) {
	Tcl_AppendResult(interp, "unexpected maximal size", NULL);
	Tcl_DeleteHashTable(&hash);
	return TCL_ERROR;
    }

    for (i=0 ; i<limit ; i++) {
	hPtr = Tcl_FindHashEntry(&hash, (char *) INT2PTR(i));
	if (hPtr == NULL) {
	    Tcl_SetObjResult(interp, Tcl_NewWideIntObj(i));
	    Tcl_AppendToObj(Tcl_GetObjResult(interp)," lookup problem", TCL_INDEX_NONE);
	    Tcl_DeleteHashTable(&hash);
	    return TCL_ERROR;
	}
	if (PTR2INT(Tcl_GetHashValue(hPtr)) != i+42) {
	    Tcl_SetObjResult(interp, Tcl_NewWideIntObj(i));
	    Tcl_AppendToObj(Tcl_GetObjResult(interp)," value problem", TCL_INDEX_NONE);
	    Tcl_DeleteHashTable(&hash);
	    return TCL_ERROR;
	}
	Tcl_DeleteHashEntry(hPtr);
    }

    if (hash.numEntries != 0) {
	Tcl_AppendResult(interp, "non-zero final size", NULL);
	Tcl_DeleteHashTable(&hash);
	return TCL_ERROR;
    }

    Tcl_DeleteHashTable(&hash);
    Tcl_AppendResult(interp, "OK", NULL);
    return TCL_OK;
}

/*
 * Used for testing Tcl_GetInt which is no longer used directly by the
 * core very much.
 */
static int
TestgetintCmd(
    TCL_UNUSED(void *),
    Tcl_Interp *interp,
    int argc,
    const char **argv)
{
    if (argc < 2) {
	Tcl_AppendResult(interp, "wrong # args", NULL);
	return TCL_ERROR;
    } else {
	int val, i, total=0;

	for (i=1 ; i<argc ; i++) {
	    if (Tcl_GetInt(interp, argv[i], &val) != TCL_OK) {
		return TCL_ERROR;
	    }
	    total += val;
	}
	Tcl_SetObjResult(interp, Tcl_NewWideIntObj(total));
	return TCL_OK;
    }
}

/*
 * Used for determining sizeof(long) at script level.
 */
static int
TestlongsizeCmd(
    TCL_UNUSED(void *),
    Tcl_Interp *interp,
    int argc,
    TCL_UNUSED(const char **) /*argv*/)
{
    if (argc != 1) {
	Tcl_AppendResult(interp, "wrong # args", NULL);
	return TCL_ERROR;
    }
    Tcl_SetObjResult(interp, Tcl_NewWideIntObj(sizeof(long)));
    return TCL_OK;
}

static int
NREUnwind_callback(
    void *data[],
    Tcl_Interp *interp,
    TCL_UNUSED(int) /*result*/)
{
    int none;

    if (data[0] == INT2PTR(-1)) {
        Tcl_NRAddCallback(interp, NREUnwind_callback, &none, INT2PTR(-1),
                INT2PTR(-1), NULL);
    } else if (data[1] == INT2PTR(-1)) {
        Tcl_NRAddCallback(interp, NREUnwind_callback, data[0], &none,
                INT2PTR(-1), NULL);
    } else if (data[2] == INT2PTR(-1)) {
        Tcl_NRAddCallback(interp, NREUnwind_callback, data[0], data[1],
                &none, NULL);
    } else {
        Tcl_Obj *idata[3];
        idata[0] = Tcl_NewWideIntObj(((char *) data[1] - (char *) data[0]));
        idata[1] = Tcl_NewWideIntObj(((char *) data[2] - (char *) data[0]));
        idata[2] = Tcl_NewWideIntObj(((char *) &none   - (char *) data[0]));
        Tcl_SetObjResult(interp, Tcl_NewListObj(3, idata));
    }
    return TCL_OK;
}

static int
TestNREUnwind(
    TCL_UNUSED(void *),
    Tcl_Interp *interp,
    TCL_UNUSED(int) /*objc*/,
    TCL_UNUSED(Tcl_Obj *const *) /*objv*/)
{
    /*
     * Insure that callbacks effectively run at the proper level during the
     * unwinding of the NRE stack.
     */

    Tcl_NRAddCallback(interp, NREUnwind_callback, INT2PTR(-1), INT2PTR(-1),
            INT2PTR(-1), NULL);
    return TCL_OK;
}


static int
TestNRELevels(
    TCL_UNUSED(void *),
    Tcl_Interp *interp,
    TCL_UNUSED(int) /*objc*/,
    TCL_UNUSED(Tcl_Obj *const *) /*objv*/)
{
    Interp *iPtr = (Interp *) interp;
    static ptrdiff_t *refDepth = NULL;
    ptrdiff_t depth;
    Tcl_Obj *levels[6];
    size_t i = 0;
    NRE_callback *cbPtr = iPtr->execEnvPtr->callbackPtr;

    if (refDepth == NULL) {
	refDepth = &depth;
    }

    depth = (refDepth - &depth);

    levels[0] = Tcl_NewWideIntObj(depth);
    levels[1] = Tcl_NewWideIntObj((Tcl_WideInt)((Tcl_WideUInt)(iPtr->numLevels + 1U)) - 1);
    levels[2] = Tcl_NewWideIntObj((Tcl_WideInt)((Tcl_WideUInt)(iPtr->cmdFramePtr->level + 1U)) - 1);
    levels[3] = Tcl_NewWideIntObj((Tcl_WideInt)((Tcl_WideUInt)(iPtr->varFramePtr->level + 1U)) - 1);
    levels[4] = Tcl_NewWideIntObj(iPtr->execEnvPtr->execStackPtr->tosPtr
	    - iPtr->execEnvPtr->execStackPtr->stackWords);

    while (cbPtr) {
	i++;
	cbPtr = cbPtr->nextPtr;
    }
    levels[5] = Tcl_NewWideIntObj(i);

    Tcl_SetObjResult(interp, Tcl_NewListObj(6, levels));
    return TCL_OK;
}

/*
 *----------------------------------------------------------------------
 *
 * TestconcatobjCmd --
 *
 *	This procedure implements the "testconcatobj" command. It is used
 *	to test that Tcl_ConcatObj does indeed return a fresh Tcl_Obj in all
 *	cases and thet it never corrupts its arguments. In other words, that
 *	[Bug 1447328] was fixed properly.
 *
 * Results:
 *	A standard Tcl result.
 *
 * Side effects:
 *	None.
 *
 *----------------------------------------------------------------------
 */

static int
TestconcatobjCmd(
    TCL_UNUSED(void *),
    Tcl_Interp *interp,		/* Current interpreter. */
    TCL_UNUSED(int) /*argc*/,
    TCL_UNUSED(const char **) /*argv*/)
{
    Tcl_Obj *list1Ptr, *list2Ptr, *emptyPtr, *concatPtr, *tmpPtr;
    int result = TCL_OK, len;
    Tcl_Obj *objv[3];

    /*
     * Set the start of the error message as obj result; it will be cleared at
     * the end if no errors were found.
     */

    Tcl_SetObjResult(interp,
	    Tcl_NewStringObj("Tcl_ConcatObj is unsafe:", TCL_INDEX_NONE));

    emptyPtr = Tcl_NewObj();

    list1Ptr = Tcl_NewStringObj("foo bar sum", TCL_INDEX_NONE);
    Tcl_ListObjLength(NULL, list1Ptr, &len);
    Tcl_InvalidateStringRep(list1Ptr);

    list2Ptr = Tcl_NewStringObj("eeny meeny", TCL_INDEX_NONE);
    Tcl_ListObjLength(NULL, list2Ptr, &len);
    Tcl_InvalidateStringRep(list2Ptr);

    /*
     * Verify that concat'ing a list obj with one or more empty strings does
     * return a fresh Tcl_Obj (see also [Bug 2055782]).
     */

    tmpPtr = Tcl_DuplicateObj(list1Ptr);

    objv[0] = tmpPtr;
    objv[1] = emptyPtr;
    concatPtr = Tcl_ConcatObj(2, objv);
    if (concatPtr->refCount != 0) {
	result = TCL_ERROR;
	Tcl_AppendResult(interp,
		"\n\t* (a) concatObj does not have refCount 0", NULL);
    }
    if (concatPtr == tmpPtr) {
	result = TCL_ERROR;
	Tcl_AppendResult(interp, "\n\t* (a) concatObj is not a new obj ",
		NULL);
	switch (tmpPtr->refCount) {
	case 0:
	    Tcl_AppendResult(interp, "(no new refCount)", NULL);
	    break;
	case 1:
	    Tcl_AppendResult(interp, "(refCount added)", NULL);
	    break;
	default:
	    Tcl_AppendResult(interp, "(more than one refCount added!)", NULL);
	    Tcl_Panic("extremely unsafe behaviour by Tcl_ConcatObj()");
	}
	tmpPtr = Tcl_DuplicateObj(list1Ptr);
	objv[0] = tmpPtr;
    }
    Tcl_DecrRefCount(concatPtr);

    Tcl_IncrRefCount(tmpPtr);
    concatPtr = Tcl_ConcatObj(2, objv);
    if (concatPtr->refCount != 0) {
	result = TCL_ERROR;
	Tcl_AppendResult(interp,
		"\n\t* (b) concatObj does not have refCount 0", NULL);
    }
    if (concatPtr == tmpPtr) {
	result = TCL_ERROR;
	Tcl_AppendResult(interp, "\n\t* (b) concatObj is not a new obj ",
		NULL);
	switch (tmpPtr->refCount) {
	case 0:
	    Tcl_AppendResult(interp, "(refCount removed?)", NULL);
	    Tcl_Panic("extremely unsafe behaviour by Tcl_ConcatObj()");
	    break;
	case 1:
	    Tcl_AppendResult(interp, "(no new refCount)", NULL);
	    break;
	case 2:
	    Tcl_AppendResult(interp, "(refCount added)", NULL);
	    Tcl_DecrRefCount(tmpPtr);
	    break;
	default:
	    Tcl_AppendResult(interp, "(more than one refCount added!)", NULL);
	    Tcl_Panic("extremely unsafe behaviour by Tcl_ConcatObj()");
	}
	tmpPtr = Tcl_DuplicateObj(list1Ptr);
	objv[0] = tmpPtr;
    }
    Tcl_DecrRefCount(concatPtr);

    objv[0] = emptyPtr;
    objv[1] = tmpPtr;
    objv[2] = emptyPtr;
    concatPtr = Tcl_ConcatObj(3, objv);
    if (concatPtr->refCount != 0) {
	result = TCL_ERROR;
	Tcl_AppendResult(interp,
		"\n\t* (c) concatObj does not have refCount 0", NULL);
    }
    if (concatPtr == tmpPtr) {
	result = TCL_ERROR;
	Tcl_AppendResult(interp, "\n\t* (c) concatObj is not a new obj ",
		NULL);
	switch (tmpPtr->refCount) {
	case 0:
	    Tcl_AppendResult(interp, "(no new refCount)", NULL);
	    break;
	case 1:
	    Tcl_AppendResult(interp, "(refCount added)", NULL);
	    break;
	default:
	    Tcl_AppendResult(interp, "(more than one refCount added!)", NULL);
	    Tcl_Panic("extremely unsafe behaviour by Tcl_ConcatObj()");
	}
	tmpPtr = Tcl_DuplicateObj(list1Ptr);
	objv[1] = tmpPtr;
    }
    Tcl_DecrRefCount(concatPtr);

    Tcl_IncrRefCount(tmpPtr);
    concatPtr = Tcl_ConcatObj(3, objv);
    if (concatPtr->refCount != 0) {
	result = TCL_ERROR;
	Tcl_AppendResult(interp,
		"\n\t* (d) concatObj does not have refCount 0", NULL);
    }
    if (concatPtr == tmpPtr) {
	result = TCL_ERROR;
	Tcl_AppendResult(interp, "\n\t* (d) concatObj is not a new obj ",
		NULL);
	switch (tmpPtr->refCount) {
	case 0:
	    Tcl_AppendResult(interp, "(refCount removed?)", NULL);
	    Tcl_Panic("extremely unsafe behaviour by Tcl_ConcatObj()");
	    break;
	case 1:
	    Tcl_AppendResult(interp, "(no new refCount)", NULL);
	    break;
	case 2:
	    Tcl_AppendResult(interp, "(refCount added)", NULL);
	    Tcl_DecrRefCount(tmpPtr);
	    break;
	default:
	    Tcl_AppendResult(interp, "(more than one refCount added!)", NULL);
	    Tcl_Panic("extremely unsafe behaviour by Tcl_ConcatObj()");
	}
	tmpPtr = Tcl_DuplicateObj(list1Ptr);
	objv[1] = tmpPtr;
    }
    Tcl_DecrRefCount(concatPtr);

    /*
     * Verify that an unshared list is not corrupted when concat'ing things to
     * it.
     */

    objv[0] = tmpPtr;
    objv[1] = list2Ptr;
    concatPtr = Tcl_ConcatObj(2, objv);
    if (concatPtr->refCount != 0) {
	result = TCL_ERROR;
	Tcl_AppendResult(interp,
		"\n\t* (e) concatObj does not have refCount 0", NULL);
    }
    if (concatPtr == tmpPtr) {
	result = TCL_ERROR;
	Tcl_AppendResult(interp, "\n\t* (e) concatObj is not a new obj ",
		NULL);

	(void) Tcl_ListObjLength(NULL, concatPtr, &len);
	switch (tmpPtr->refCount) {
	case 3:
	    Tcl_AppendResult(interp, "(failed to concat)", NULL);
	    break;
	default:
	    Tcl_AppendResult(interp, "(corrupted input!)", NULL);
	}
	if (Tcl_IsShared(tmpPtr)) {
	    Tcl_DecrRefCount(tmpPtr);
	}
	tmpPtr = Tcl_DuplicateObj(list1Ptr);
	objv[0] = tmpPtr;
    }
    Tcl_DecrRefCount(concatPtr);

    objv[0] = tmpPtr;
    objv[1] = list2Ptr;
    Tcl_IncrRefCount(tmpPtr);
    concatPtr = Tcl_ConcatObj(2, objv);
    if (concatPtr->refCount != 0) {
	result = TCL_ERROR;
	Tcl_AppendResult(interp,
		"\n\t* (f) concatObj does not have refCount 0", NULL);
    }
    if (concatPtr == tmpPtr) {
	result = TCL_ERROR;
	Tcl_AppendResult(interp, "\n\t* (f) concatObj is not a new obj ",
		NULL);

	(void) Tcl_ListObjLength(NULL, concatPtr, &len);
	switch (tmpPtr->refCount) {
	case 3:
	    Tcl_AppendResult(interp, "(failed to concat)", NULL);
	    break;
	default:
	    Tcl_AppendResult(interp, "(corrupted input!)", NULL);
	}
	if (Tcl_IsShared(tmpPtr)) {
	    Tcl_DecrRefCount(tmpPtr);
	}
	tmpPtr = Tcl_DuplicateObj(list1Ptr);
	objv[0] = tmpPtr;
    }
    Tcl_DecrRefCount(concatPtr);

    objv[0] = tmpPtr;
    objv[1] = list2Ptr;
    Tcl_IncrRefCount(tmpPtr);
    Tcl_IncrRefCount(tmpPtr);
    concatPtr = Tcl_ConcatObj(2, objv);
    if (concatPtr->refCount != 0) {
	result = TCL_ERROR;
	Tcl_AppendResult(interp,
		"\n\t* (g) concatObj does not have refCount 0", NULL);
    }
    if (concatPtr == tmpPtr) {
	result = TCL_ERROR;
	Tcl_AppendResult(interp, "\n\t* (g) concatObj is not a new obj ",
		NULL);

	(void) Tcl_ListObjLength(NULL, concatPtr, &len);
	switch (tmpPtr->refCount) {
	case 3:
	    Tcl_AppendResult(interp, "(failed to concat)", NULL);
	    break;
	default:
	    Tcl_AppendResult(interp, "(corrupted input!)", NULL);
	}
	Tcl_DecrRefCount(tmpPtr);
	if (Tcl_IsShared(tmpPtr)) {
	    Tcl_DecrRefCount(tmpPtr);
	}
	tmpPtr = Tcl_DuplicateObj(list1Ptr);
	objv[0] = tmpPtr;
    }
    Tcl_DecrRefCount(concatPtr);

    /*
     * Clean everything up. Note that we don't actually know how many
     * references there are to tmpPtr here; in the no-error case, it should be
     * five... [Bug 2895367]
     */

    Tcl_DecrRefCount(list1Ptr);
    Tcl_DecrRefCount(list2Ptr);
    Tcl_DecrRefCount(emptyPtr);
    while (tmpPtr->refCount > 1) {
	Tcl_DecrRefCount(tmpPtr);
    }
    Tcl_DecrRefCount(tmpPtr);

    if (result == TCL_OK) {
	Tcl_ResetResult(interp);
    }
    return result;
}

/*
 *----------------------------------------------------------------------
 *
 * TestgetencpathObjCmd --
 *
 *	This function implements the "testgetencpath" command. It is used to
 *	test Tcl_GetEncodingSearchPath().
 *
 * Results:
 *	A standard Tcl result.
 *
 * Side effects:
 *	None.
 *
 *----------------------------------------------------------------------
 */

static int
TestgetencpathObjCmd(
    TCL_UNUSED(void *),
    Tcl_Interp *interp,		/* Current interpreter. */
    int objc,			/* Number of arguments. */
    Tcl_Obj *const *objv)		/* Argument strings. */
{
    if (objc != 1) {
        Tcl_WrongNumArgs(interp, 1, objv, "");
        return TCL_ERROR;
    }

    Tcl_SetObjResult(interp, Tcl_GetEncodingSearchPath());
    return TCL_OK;
}

/*
 *----------------------------------------------------------------------
 *
 * TestsetencpathCmd --
 *
 *	This function implements the "testsetencpath" command. It is used to
 *	test Tcl_SetDefaultEncodingDir().
 *
 * Results:
 *	A standard Tcl result.
 *
 * Side effects:
 *	None.
 *
 *----------------------------------------------------------------------
 */

static int
TestsetencpathObjCmd(
    TCL_UNUSED(void *),
    Tcl_Interp *interp,		/* Current interpreter. */
    int objc,			/* Number of arguments. */
    Tcl_Obj *const *objv)	/* Argument strings. */
{
    if (objc != 2) {
        Tcl_WrongNumArgs(interp, 1, objv, "defaultDir");
        return TCL_ERROR;
    }

    Tcl_SetEncodingSearchPath(objv[1]);
    return TCL_OK;
}

/*
 *----------------------------------------------------------------------
 *
 * TestparseargsCmd --
 *
 *	This procedure implements the "testparseargs" command. It is used to
 *	test that Tcl_ParseArgsObjv does indeed return the right number of
 *	arguments. In other words, that [Bug 3413857] was fixed properly.
 *
 * Results:
 *	A standard Tcl result.
 *
 * Side effects:
 *	None.
 *
 *----------------------------------------------------------------------
 */

static int
TestparseargsCmd(
    TCL_UNUSED(void *),
    Tcl_Interp *interp,		/* Current interpreter. */
    int objc,			/* Number of arguments. */
    Tcl_Obj *const objv[])	/* Arguments. */
{
    static int foo = 0;
    int count = objc;
    Tcl_Obj **remObjv, *result[3];
    Tcl_ArgvInfo argTable[] = {
        {TCL_ARGV_CONSTANT, "-bool", INT2PTR(1), &foo, "booltest", NULL},
        TCL_ARGV_AUTO_REST, TCL_ARGV_AUTO_HELP, TCL_ARGV_TABLE_END
    };

    foo = 0;
    if (Tcl_ParseArgsObjv(interp, argTable, &count, objv, &remObjv)!=TCL_OK) {
        return TCL_ERROR;
    }
    result[0] = Tcl_NewWideIntObj(foo);
    result[1] = Tcl_NewWideIntObj(count);
    result[2] = Tcl_NewListObj(count, remObjv);
    Tcl_SetObjResult(interp, Tcl_NewListObj(3, result));
    Tcl_Free(remObjv);
    return TCL_OK;
}

/**
 * Test harness for command and variable resolvers.
 */

static int
InterpCmdResolver(
    Tcl_Interp *interp,
    const char *name,
    TCL_UNUSED(Tcl_Namespace *),
    TCL_UNUSED(int) /*flags*/,
    Tcl_Command *rPtr)
{
    Interp *iPtr = (Interp *) interp;
    CallFrame *varFramePtr = iPtr->varFramePtr;
    Proc *procPtr = (varFramePtr->isProcCallFrame & FRAME_IS_PROC) ?
            varFramePtr->procPtr : NULL;
    Namespace *callerNsPtr = varFramePtr->nsPtr;
    Tcl_Command resolvedCmdPtr = NULL;

    /*
     * Just do something special on a cmd literal "z" in two cases:
     *  A)  when the caller is a proc "x", and the proc is either in "::" or in "::ns2".
     *  B) the caller's namespace is "ctx1" or "ctx2"
     */
    if ( (name[0] == 'z') && (name[1] == '\0') ) {
        Namespace *ns2NsPtr = (Namespace *) Tcl_FindNamespace(interp, "::ns2", NULL, 0);

        if (procPtr != NULL
            && ((procPtr->cmdPtr->nsPtr == iPtr->globalNsPtr)
                || (ns2NsPtr != NULL && procPtr->cmdPtr->nsPtr == ns2NsPtr)
                )
            ) {
            /*
             * Case A)
             *
             *    - The context, in which this resolver becomes active, is
             *      determined by the name of the caller proc, which has to be
             *      named "x".
             *
             *    - To determine the name of the caller proc, the proc is taken
             *      from the topmost stack frame.
             *
             *    - Note that the context is NOT provided during byte-code
             *      compilation (e.g. in TclProcCompileProc)
             *
             *   When these conditions hold, this function resolves the
             *   passed-in cmd literal into a cmd "y", which is taken from the
             *   the global namespace (for simplicity).
             */

            const char *callingCmdName =
                Tcl_GetCommandName(interp, (Tcl_Command) procPtr->cmdPtr);

            if ( callingCmdName[0] == 'x' && callingCmdName[1] == '\0' ) {
                resolvedCmdPtr = Tcl_FindCommand(interp, "y", NULL, TCL_GLOBAL_ONLY);
            }
        } else if (callerNsPtr != NULL) {
            /*
             * Case B)
             *
             *    - The context, in which this resolver becomes active, is
             *      determined by the name of the parent namespace, which has
             *      to be named "ctx1" or "ctx2".
             *
             *    - To determine the name of the parent namesace, it is taken
             *      from the 2nd highest stack frame.
             *
             *    - Note that the context can be provided during byte-code
             *      compilation (e.g. in TclProcCompileProc)
             *
             *   When these conditions hold, this function resolves the
             *   passed-in cmd literal into a cmd "y" or "Y" depending on the
             *   context. The resolved procs are taken from the the global
             *   namespace (for simplicity).
             */

            CallFrame *parentFramePtr = varFramePtr->callerPtr;
            const char *context = parentFramePtr != NULL ? parentFramePtr->nsPtr->name : "(NULL)";

            if (strcmp(context, "ctx1") == 0 && (name[0] == 'z') && (name[1] == '\0')) {
                resolvedCmdPtr = Tcl_FindCommand(interp, "y", NULL, TCL_GLOBAL_ONLY);
                /* fprintf(stderr, "... y ==> %p\n", resolvedCmdPtr);*/

            } else if (strcmp(context, "ctx2") == 0 && (name[0] == 'z') && (name[1] == '\0')) {
                resolvedCmdPtr = Tcl_FindCommand(interp, "Y", NULL, TCL_GLOBAL_ONLY);
                /*fprintf(stderr, "... Y ==> %p\n", resolvedCmdPtr);*/
            }
        }

        if (resolvedCmdPtr != NULL) {
            *rPtr = resolvedCmdPtr;
            return TCL_OK;
        }
    }
    return TCL_CONTINUE;
}

static int
InterpVarResolver(
    TCL_UNUSED(Tcl_Interp *),
    TCL_UNUSED(const char *),
    TCL_UNUSED(Tcl_Namespace *),
    TCL_UNUSED(int),
    TCL_UNUSED(Tcl_Var *))
{
    /*
     * Don't resolve the variable; use standard rules.
     */

    return TCL_CONTINUE;
}

typedef struct MyResolvedVarInfo {
    Tcl_ResolvedVarInfo vInfo;  /* This must be the first element. */
    Tcl_Var var;
    Tcl_Obj *nameObj;
} MyResolvedVarInfo;

static inline void
HashVarFree(
    Tcl_Var var)
{
    if (VarHashRefCount(var) < 2) {
        Tcl_Free(var);
    } else {
        VarHashRefCount(var)--;
    }
}

static void
MyCompiledVarFree(
    Tcl_ResolvedVarInfo *vInfoPtr)
{
    MyResolvedVarInfo *resVarInfo = (MyResolvedVarInfo *) vInfoPtr;

    Tcl_DecrRefCount(resVarInfo->nameObj);
    if (resVarInfo->var) {
        HashVarFree(resVarInfo->var);
    }
    Tcl_Free(vInfoPtr);
}

#define TclVarHashGetValue(hPtr) \
    ((Var *) ((char *)hPtr - offsetof(VarInHash, entry)))

static Tcl_Var
MyCompiledVarFetch(
    Tcl_Interp *interp,
    Tcl_ResolvedVarInfo *vinfoPtr)
{
    MyResolvedVarInfo *resVarInfo = (MyResolvedVarInfo *) vinfoPtr;
    Tcl_Var var = resVarInfo->var;
    int isNewVar;
    Interp *iPtr = (Interp *) interp;
    Tcl_HashEntry *hPtr;

    if (var != NULL) {
        if (!(((Var *) var)->flags & VAR_DEAD_HASH)) {
            /*
             * The cached variable is valid, return it.
             */

            return var;
        }

        /*
         * The variable is not valid anymore. Clean it up.
         */

        HashVarFree(var);
    }

    hPtr = Tcl_CreateHashEntry((Tcl_HashTable *) &iPtr->globalNsPtr->varTable,
            resVarInfo->nameObj, &isNewVar);
    if (hPtr) {
        var = (Tcl_Var) TclVarHashGetValue(hPtr);
    } else {
        var = NULL;
    }
    resVarInfo->var = var;

    /*
     * Increment the reference counter to avoid Tcl_Free() of the variable in
     * Tcl's FreeVarEntry(); for cleanup, we provide our own HashVarFree();
     */

    VarHashRefCount(var)++;
    return var;
}

static int
InterpCompiledVarResolver(
    TCL_UNUSED(Tcl_Interp *),
    const char *name,
    TCL_UNUSED(size_t) /*length*/,
    TCL_UNUSED(Tcl_Namespace *),
    Tcl_ResolvedVarInfo **rPtr)
{
    if (*name == 'T') {
 	MyResolvedVarInfo *resVarInfo = (MyResolvedVarInfo *)Tcl_Alloc(sizeof(MyResolvedVarInfo));

 	resVarInfo->vInfo.fetchProc = MyCompiledVarFetch;
 	resVarInfo->vInfo.deleteProc = MyCompiledVarFree;
 	resVarInfo->var = NULL;
 	resVarInfo->nameObj = Tcl_NewStringObj(name, TCL_INDEX_NONE);
 	Tcl_IncrRefCount(resVarInfo->nameObj);
 	*rPtr = &resVarInfo->vInfo;
 	return TCL_OK;
    }
    return TCL_CONTINUE;
}

static int
TestInterpResolverCmd(
    TCL_UNUSED(void *),
    Tcl_Interp *interp,
    int objc,
    Tcl_Obj *const objv[])
{
    static const char *const table[] = {
        "down", "up", NULL
    };
    int idx;
#define RESOLVER_KEY "testInterpResolver"

    if ((objc < 2) || (objc > 3)) {
	Tcl_WrongNumArgs(interp, 1, objv, "up|down ?interp?");
	return TCL_ERROR;
    }
    if (objc == 3) {
	interp = Tcl_GetChild(interp, Tcl_GetString(objv[2]));
	if (interp == NULL) {
	    Tcl_AppendResult(interp, "provided interpreter not found", NULL);
	    return TCL_ERROR;
	}
    }
    if (Tcl_GetIndexFromObj(interp, objv[1], table, "operation", TCL_EXACT,
            &idx) != TCL_OK) {
        return TCL_ERROR;
    }
    switch (idx) {
    case 1: /* up */
        Tcl_AddInterpResolvers(interp, RESOLVER_KEY, InterpCmdResolver,
                InterpVarResolver, InterpCompiledVarResolver);
        break;
    case 0: /*down*/
        if (!Tcl_RemoveInterpResolvers(interp, RESOLVER_KEY)) {
            Tcl_AppendResult(interp, "could not remove the resolver scheme",
                    NULL);
            return TCL_ERROR;
        }
    }
    return TCL_OK;
}

/*
 *------------------------------------------------------------------------
 *
 * TestApplyLambdaObjCmd --
 *
 *	Implements the Tcl command testapplylambda. This tests the apply
 *	implementation handling of a lambda where the lambda has a list
 *	internal representation where the second element's internal
 *	representation is already a byte code object.
 *
 * Results:
 *	TCL_OK    - Success. Caller should check result is 42
 *	TCL_ERROR - Error.
 *
 * Side effects:
 *	In the presence of the apply bug, may panic. Otherwise
 *	Interpreter result holds result or error message.
 *
 *------------------------------------------------------------------------
 */
int TestApplyLambdaObjCmd (
    TCL_UNUSED(void*),
    Tcl_Interp *interp,    /* Current interpreter. */
    TCL_UNUSED(int),       /* objc. */
    TCL_UNUSED(Tcl_Obj *const *)) /* objv. */
{
    Tcl_Obj *lambdaObjs[2];
    Tcl_Obj *evalObjs[2];
    Tcl_Obj *lambdaObj;
    int result;

    /* Create a lambda {{} {set a 42}} */
    lambdaObjs[0] = Tcl_NewObj(); /* No parameters */
    lambdaObjs[1] = Tcl_NewStringObj("set a 42", TCL_INDEX_NONE); /* Body */
    lambdaObj = Tcl_NewListObj(2, lambdaObjs);
    Tcl_IncrRefCount(lambdaObj);

    /* Create the command "apply {{} {set a 42}" */
    evalObjs[0] = Tcl_NewStringObj("apply", TCL_INDEX_NONE);
    Tcl_IncrRefCount(evalObjs[0]);
    /*
     * NOTE: IMPORTANT TO EXHIBIT THE BUG. We duplicate the lambda because
     * it will get shimmered to a Lambda internal representation but we
     * want to hold on to our list representation.
     */
    evalObjs[1] = Tcl_DuplicateObj(lambdaObj);
    Tcl_IncrRefCount(evalObjs[1]);

    /* Evaluate it */
    result = Tcl_EvalObjv(interp, 2, evalObjs, TCL_EVAL_GLOBAL);
    if (result != TCL_OK) {
	Tcl_DecrRefCount(evalObjs[0]);
	Tcl_DecrRefCount(evalObjs[1]);
	return result;
    }
    /*
     * So far so good. At this point,
     * - evalObjs[1] has an internal representation of Lambda
     * - lambdaObj[1] ({set a 42}) has been shimmered to
     * an internal representation of ByteCode.
     */
    Tcl_DecrRefCount(evalObjs[1]); /* Don't need this anymore */
    /*
     * The bug trigger. Repeating the command but:
     *  - we are calling apply with a lambda that is a list (as BEFORE),
     *    BUT
     *  - The body of the lambda (lambdaObjs[1]) ALREADY has internal
     *    representation of ByteCode and thus will not be compiled again
     */
    evalObjs[1] = lambdaObj; /* lambdaObj already has a ref count so
     				no need for IncrRef */
    result = Tcl_EvalObjv(interp, 2, evalObjs, TCL_EVAL_GLOBAL);
    Tcl_DecrRefCount(evalObjs[0]);
    Tcl_DecrRefCount(lambdaObj);

    return result;
}

/*
 * Local Variables:
 * mode: c
 * c-basic-offset: 4
 * fill-column: 78
 * tab-width: 8
 * indent-tabs-mode: nil
 * End:
 */
<|MERGE_RESOLUTION|>--- conflicted
+++ resolved
@@ -6595,23 +6595,14 @@
     size_t objc,			/* Number of arguments. */
     Tcl_Obj *const objv[])	/* Argument objects. */
 {
-<<<<<<< HEAD
-    Tcl_WideInt i;
-    size_t length;
+    size_t i, length;
     const char *msg;
 
     if (objc + 1 < 4) {
-=======
-    int i;
-    int length;
-    const char *msg;
-
-    if (objc < 3) {
->>>>>>> c68de6a6
 	goto insufArgs;
     }
 
-    if (Tcl_GetWideIntFromObj(interp, objv[1], &i) != TCL_OK) {
+    if (Tcl_GetIntForIndex(interp, objv[1], TCL_INDEX_NONE, &i) != TCL_OK) {
 	return TCL_ERROR;
     }
 
@@ -6620,7 +6611,7 @@
 	msg = NULL;
     }
 
-    if (i < 0 || (Tcl_WideUInt)i + 3 > (Tcl_WideUInt)objc) {
+    if (i > objc - 3) {
 	/*
 	 * Asked for more arguments than were given.
 	 */
@@ -6629,7 +6620,7 @@
 	return TCL_ERROR;
     }
 
-    Tcl_WrongNumArgs(interp, (size_t)i, &(objv[3]), msg);
+    Tcl_WrongNumArgs(interp, i, &(objv[3]), msg);
     return TCL_OK;
 }
 