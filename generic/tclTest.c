/*
 * tclTest.c --
 *
 *	This file contains C command functions for a bunch of additional Tcl
 *	commands that are used for testing out Tcl's C interfaces. These
 *	commands are not normally included in Tcl applications; they're only
 *	used for testing.
 *
 * Copyright © 1993-1994 The Regents of the University of California.
 * Copyright © 1994-1997 Sun Microsystems, Inc.
 * Copyright © 1998-2000 Ajuba Solutions.
 * Copyright © 2003 Kevin B. Kenny.  All rights reserved.
 *
 * See the file "license.terms" for information on usage and redistribution of
 * this file, and for a DISCLAIMER OF ALL WARRANTIES.
 */

#undef STATIC_BUILD
#undef BUILD_tcl
#ifndef USE_TCL_STUBS
#   define USE_TCL_STUBS
#endif
#undef TCL_UTF_MAX
#ifdef TCL_NO_DEPRECATED
#   define TCL_UTF_MAX 4
#else
#   define TCL_NO_DEPRECATED
#   define TCL_UTF_MAX 3
#endif
#include "tclInt.h"
#ifdef TCL_WITH_EXTERNAL_TOMMATH
#   include "tommath.h"
#else
#   include "tclTomMath.h"
#endif
#include "tclOO.h"
#include <math.h>

/*
 * Required for Testregexp*Cmd
 */
#include "tclRegexp.h"

/*
 * Required for the TestChannelCmd and TestChannelEventCmd
 */
#include "tclIO.h"

#include "tclUuid.h"

/*
 * Declare external functions used in Windows tests.
 */
DLLEXPORT int		Tcltest_Init(Tcl_Interp *interp);
DLLEXPORT int		Tcltest_SafeInit(Tcl_Interp *interp);

/*
 * Dynamic string shared by TestdcallCmd and DelCallbackProc; used to collect
 * the results of the various deletion callbacks.
 */

static Tcl_DString delString;
static Tcl_Interp *delInterp;

/*
 * One of the following structures exists for each command created by the
 * "testcmdtoken" command.
 */

typedef struct TestCommandTokenRef {
    int id;			/* Identifier for this reference. */
    Tcl_Command token;		/* Tcl's token for the command. */
    const char *value;
    struct TestCommandTokenRef *nextPtr;
				/* Next in list of references. */
} TestCommandTokenRef;

static TestCommandTokenRef *firstCommandTokenRef = NULL;
static int nextCommandTokenRefId = 1;

/*
 * One of the following structures exists for each asynchronous handler
 * created by the "testasync" command".
 */

typedef struct TestAsyncHandler {
    int id;			/* Identifier for this handler. */
    Tcl_AsyncHandler handler;	/* Tcl's token for the handler. */
    char *command;		/* Command to invoke when the handler is
				 * invoked. */
    struct TestAsyncHandler *nextPtr;
				/* Next is list of handlers. */
} TestAsyncHandler;

/*
 * Start of the socket driver state structure to acces field testFlags
 */

typedef struct TcpState TcpState;

struct TcpState {
    Tcl_Channel channel;	/* Channel associated with this socket. */
    int flags;			/* ORed combination of various bitfields. */
};

TCL_DECLARE_MUTEX(asyncTestMutex)

static TestAsyncHandler *firstHandler = NULL;

/*
 * The dynamic string below is used by the "testdstring" command to test the
 * dynamic string facilities.
 */

static Tcl_DString dstring;

/*
 * The command trace below is used by the "testcmdtraceCmd" command to test
 * the command tracing facilities.
 */

static Tcl_Trace cmdTrace;

/*
 * One of the following structures exists for each command created by
 * TestdelCmd:
 */

typedef struct {
    Tcl_Interp *interp;		/* Interpreter in which command exists. */
    char *deleteCmd;		/* Script to execute when command is deleted.
				 * Malloc'ed. */
} DelCmd;

/*
 * The following is used to keep track of an encoding that invokes a Tcl
 * command.
 */

typedef struct {
    Tcl_Interp *interp;
    char *toUtfCmd;
    char *fromUtfCmd;
} TclEncoding;

/*
 * The counter below is used to determine if the TestsaveresultFree routine
 * was called for a result.
 */

#ifndef TCL_NO_DEPRECATED
static int freeCount;
#endif /* TCL_NO_DEPRECATED */

/*
 * Boolean flag used by the "testsetmainloop" and "testexitmainloop" commands.
 */

static int exitMainLoop = 0;

/*
 * Event structure used in testing the event queue management procedures.
 */

typedef struct {
    Tcl_Event header;		/* Header common to all events */
    Tcl_Interp *interp;		/* Interpreter that will handle the event */
    Tcl_Obj *command;		/* Command to evaluate when the event occurs */
    Tcl_Obj *tag;		/* Tag for this event used to delete it */
} TestEvent;

/*
 * Simple detach/attach facility for testchannel cut|splice. Allow testing of
 * channel transfer in core testsuite.
 */

typedef struct TestChannel {
    Tcl_Channel chan;		/* Detached channel */
    struct TestChannel *nextPtr;/* Next in detached channel pool */
} TestChannel;

static TestChannel *firstDetached;

#ifdef __GNUC__
/*
 * The rest of this file shouldn't warn about deprecated functions; they're
 * there because we intend them to be so and know that this file is OK to
 * touch those fields.
 */
#pragma GCC diagnostic ignored "-Wdeprecated-declarations"
#endif

/*
 * Forward declarations for procedures defined later in this file:
 */

static int		AsyncHandlerProc(void *clientData,
			    Tcl_Interp *interp, int code);
static Tcl_ThreadCreateType AsyncThreadProc(void *);
static void		CleanupTestSetassocdataTests(
			    void *clientData, Tcl_Interp *interp);
static void		CmdDelProc1(void *clientData);
static void		CmdDelProc2(void *clientData);
static Tcl_CmdProc	CmdProc1;
static Tcl_CmdProc	CmdProc2;
static void		CmdTraceDeleteProc(
			    void *clientData, Tcl_Interp *interp,
			    int level, char *command, Tcl_CmdProc *cmdProc,
			    void *cmdClientData, int argc,
			    const char *argv[]);
static void		CmdTraceProc(void *clientData,
			    Tcl_Interp *interp, int level, char *command,
			    Tcl_CmdProc *cmdProc, void *cmdClientData,
			    int argc, const char *argv[]);
static Tcl_CmdProc	CreatedCommandProc;
static Tcl_CmdProc	CreatedCommandProc2;
static void		DelCallbackProc(void *clientData,
			    Tcl_Interp *interp);
static Tcl_CmdProc	DelCmdProc;
static void		DelDeleteProc(void *clientData);
static void		EncodingFreeProc(void *clientData);
static int		EncodingToUtfProc(void *clientData,
			    const char *src, int srcLen, int flags,
			    Tcl_EncodingState *statePtr, char *dst,
			    int dstLen, int *srcReadPtr, int *dstWrotePtr,
			    int *dstCharsPtr);
static int		EncodingFromUtfProc(void *clientData,
			    const char *src, int srcLen, int flags,
			    Tcl_EncodingState *statePtr, char *dst,
			    int dstLen, int *srcReadPtr, int *dstWrotePtr,
			    int *dstCharsPtr);
static void		ExitProcEven(void *clientData);
static void		ExitProcOdd(void *clientData);
static Tcl_ObjCmdProc	GetTimesObjCmd;
static Tcl_ResolveCompiledVarProc	InterpCompiledVarResolver;
static void		MainLoop(void);
static Tcl_CmdProc	NoopCmd;
static Tcl_ObjCmdProc	NoopObjCmd;
static int		ObjTraceProc(void *clientData,
			    Tcl_Interp *interp, int level, const char *command,
			    Tcl_Command commandToken, int objc,
			    Tcl_Obj *const objv[]);
static void		ObjTraceDeleteProc(void *clientData);
static void		PrintParse(Tcl_Interp *interp, Tcl_Parse *parsePtr);
static void		SpecialFree(char *blockPtr);
static int		StaticInitProc(Tcl_Interp *interp);
static Tcl_CmdProc	TestasyncCmd;
static Tcl_ObjCmdProc	TestbumpinterpepochObjCmd;
static Tcl_ObjCmdProc	TestbytestringObjCmd;
static Tcl_ObjCmdProc	TestsetbytearraylengthObjCmd;
static Tcl_ObjCmdProc	TestpurebytesobjObjCmd;
static Tcl_ObjCmdProc	TeststringbytesObjCmd;
static Tcl_ObjCmdProc	Testutf16stringObjCmd;
static Tcl_CmdProc	TestcmdinfoCmd;
static Tcl_CmdProc	TestcmdtokenCmd;
static Tcl_CmdProc	TestcmdtraceCmd;
static Tcl_CmdProc	TestconcatobjCmd;
static Tcl_CmdProc	TestcreatecommandCmd;
static Tcl_CmdProc	TestdcallCmd;
static Tcl_CmdProc	TestdelCmd;
static Tcl_CmdProc	TestdelassocdataCmd;
static Tcl_ObjCmdProc	TestdoubledigitsObjCmd;
static Tcl_CmdProc	TestdstringCmd;
static Tcl_ObjCmdProc	TestencodingObjCmd;
static Tcl_ObjCmdProc	TestevalexObjCmd;
static Tcl_ObjCmdProc	TestevalobjvObjCmd;
static Tcl_ObjCmdProc	TesteventObjCmd;
static int		TesteventProc(Tcl_Event *event, int flags);
static int		TesteventDeleteProc(Tcl_Event *event,
			    void *clientData);
static Tcl_CmdProc	TestexithandlerCmd;
static Tcl_CmdProc	TestexprlongCmd;
static Tcl_ObjCmdProc	TestexprlongobjCmd;
static Tcl_CmdProc	TestexprdoubleCmd;
static Tcl_ObjCmdProc	TestexprdoubleobjCmd;
static Tcl_ObjCmdProc	TestexprparserObjCmd;
static Tcl_CmdProc	TestexprstringCmd;
static Tcl_ObjCmdProc	TestfileCmd;
static Tcl_ObjCmdProc	TestfilelinkCmd;
static Tcl_CmdProc	TestfeventCmd;
static Tcl_CmdProc	TestgetassocdataCmd;
static Tcl_CmdProc	TestgetintCmd;
static Tcl_CmdProc	TestlongsizeCmd;
static Tcl_CmdProc	TestgetplatformCmd;
static Tcl_ObjCmdProc	TestgetvarfullnameCmd;
static Tcl_CmdProc	TestinterpdeleteCmd;
static Tcl_CmdProc	TestlinkCmd;
static Tcl_ObjCmdProc	TestlinkarrayCmd;
static Tcl_ObjCmdProc	TestlistrepCmd;
static Tcl_ObjCmdProc	TestlocaleCmd;
static Tcl_CmdProc	TestmainthreadCmd;
static Tcl_CmdProc	TestsetmainloopCmd;
static Tcl_CmdProc	TestexitmainloopCmd;
static Tcl_CmdProc	TestpanicCmd;
static Tcl_ObjCmdProc	TestparseargsCmd;
static Tcl_ObjCmdProc	TestparserObjCmd;
static Tcl_ObjCmdProc	TestparsevarObjCmd;
static Tcl_ObjCmdProc	TestparsevarnameObjCmd;
static Tcl_ObjCmdProc	TestpreferstableObjCmd;
static Tcl_ObjCmdProc	TestprintObjCmd;
static Tcl_ObjCmdProc	TestregexpObjCmd;
static Tcl_ObjCmdProc	TestreturnObjCmd;
static void		TestregexpXflags(const char *string,
			    size_t length, int *cflagsPtr, int *eflagsPtr);
#ifndef TCL_NO_DEPRECATED
static Tcl_ObjCmdProc	TestsaveresultCmd;
static void		TestsaveresultFree(char *blockPtr);
#endif /* TCL_NO_DEPRECATED */
static Tcl_CmdProc	TestsetassocdataCmd;
static Tcl_CmdProc	TestsetCmd;
static Tcl_CmdProc	Testset2Cmd;
static Tcl_CmdProc	TestseterrorcodeCmd;
static Tcl_ObjCmdProc	TestsetobjerrorcodeCmd;
static Tcl_CmdProc	TestsetplatformCmd;
static Tcl_CmdProc	TeststaticlibraryCmd;
static Tcl_CmdProc	TesttranslatefilenameCmd;
static Tcl_CmdProc	TestupvarCmd;
static Tcl_ObjCmdProc	TestWrongNumArgsObjCmd;
static Tcl_ObjCmdProc	TestGetIndexFromObjStructObjCmd;
static Tcl_CmdProc	TestChannelCmd;
static Tcl_CmdProc	TestChannelEventCmd;
static Tcl_CmdProc	TestSocketCmd;
static Tcl_ObjCmdProc	TestFilesystemObjCmd;
static Tcl_ObjCmdProc	TestSimpleFilesystemObjCmd;
static void		TestReport(const char *cmd, Tcl_Obj *arg1,
			    Tcl_Obj *arg2);
static Tcl_ObjCmdProc	TestgetencpathObjCmd;
static Tcl_ObjCmdProc	TestsetencpathObjCmd;
static Tcl_Obj *	TestReportGetNativePath(Tcl_Obj *pathPtr);
static Tcl_FSStatProc TestReportStat;
static Tcl_FSAccessProc TestReportAccess;
static Tcl_FSOpenFileChannelProc TestReportOpenFileChannel;
static Tcl_FSMatchInDirectoryProc TestReportMatchInDirectory;
static Tcl_FSChdirProc TestReportChdir;
static Tcl_FSLstatProc TestReportLstat;
static Tcl_FSCopyFileProc TestReportCopyFile;
static Tcl_FSDeleteFileProc TestReportDeleteFile;
static Tcl_FSRenameFileProc TestReportRenameFile;
static Tcl_FSCreateDirectoryProc TestReportCreateDirectory;
static Tcl_FSCopyDirectoryProc TestReportCopyDirectory;
static Tcl_FSRemoveDirectoryProc TestReportRemoveDirectory;
static int TestReportLoadFile(Tcl_Interp *interp, Tcl_Obj *pathPtr,
	Tcl_LoadHandle *handlePtr, Tcl_FSUnloadFileProc **unloadProcPtr);
static Tcl_FSLinkProc TestReportLink;
static Tcl_FSFileAttrStringsProc TestReportFileAttrStrings;
static Tcl_FSFileAttrsGetProc TestReportFileAttrsGet;
static Tcl_FSFileAttrsSetProc TestReportFileAttrsSet;
static Tcl_FSUtimeProc TestReportUtime;
static Tcl_FSNormalizePathProc TestReportNormalizePath;
static Tcl_FSPathInFilesystemProc TestReportInFilesystem;
static Tcl_FSFreeInternalRepProc TestReportFreeInternalRep;
static Tcl_FSDupInternalRepProc TestReportDupInternalRep;
static Tcl_CmdProc TestServiceModeCmd;
static Tcl_FSStatProc SimpleStat;
static Tcl_FSAccessProc SimpleAccess;
static Tcl_FSOpenFileChannelProc SimpleOpenFileChannel;
static Tcl_FSListVolumesProc SimpleListVolumes;
static Tcl_FSPathInFilesystemProc SimplePathInFilesystem;
static Tcl_Obj *	SimpleRedirect(Tcl_Obj *pathPtr);
static Tcl_FSMatchInDirectoryProc SimpleMatchInDirectory;
static Tcl_ObjCmdProc	TestUtfNextCmd;
static Tcl_ObjCmdProc	TestUtfPrevCmd;
static Tcl_ObjCmdProc	TestNumUtfCharsCmd;
static Tcl_ObjCmdProc	TestFindFirstCmd;
static Tcl_ObjCmdProc	TestFindLastCmd;
static Tcl_ObjCmdProc	TestHashSystemHashCmd;
static Tcl_ObjCmdProc	TestGetIntForIndexCmd;

static Tcl_NRPostProc	NREUnwind_callback;
static Tcl_ObjCmdProc	TestNREUnwind;
static Tcl_ObjCmdProc	TestNRELevels;
static Tcl_ObjCmdProc	TestInterpResolverCmd;
#if defined(HAVE_CPUID) && !defined(MAC_OSX_TCL)
static Tcl_ObjCmdProc	TestcpuidCmd;
#endif
static Tcl_ObjCmdProc	TestApplyLambdaObjCmd;

static const Tcl_Filesystem testReportingFilesystem = {
    "reporting",
    sizeof(Tcl_Filesystem),
    TCL_FILESYSTEM_VERSION_1,
    TestReportInFilesystem, /* path in */
    TestReportDupInternalRep,
    TestReportFreeInternalRep,
    NULL, /* native to norm */
    NULL, /* convert to native */
    TestReportNormalizePath,
    NULL, /* path type */
    NULL, /* separator */
    TestReportStat,
    TestReportAccess,
    TestReportOpenFileChannel,
    TestReportMatchInDirectory,
    TestReportUtime,
    TestReportLink,
    NULL /* list volumes */,
    TestReportFileAttrStrings,
    TestReportFileAttrsGet,
    TestReportFileAttrsSet,
    TestReportCreateDirectory,
    TestReportRemoveDirectory,
    TestReportDeleteFile,
    TestReportCopyFile,
    TestReportRenameFile,
    TestReportCopyDirectory,
    TestReportLstat,
    (Tcl_FSLoadFileProc *) TestReportLoadFile,
    NULL /* cwd */,
    TestReportChdir
};

static const Tcl_Filesystem simpleFilesystem = {
    "simple",
    sizeof(Tcl_Filesystem),
    TCL_FILESYSTEM_VERSION_1,
    SimplePathInFilesystem,
    NULL,
    NULL,
    /* No internal to normalized, since we don't create any
     * pure 'internal' Tcl_Obj path representations */
    NULL,
    /* No create native rep function, since we don't use it
     * or 'Tcl_FSNewNativePath' */
    NULL,
    /* Normalize path isn't needed - we assume paths only have
     * one representation */
    NULL,
    NULL,
    NULL,
    SimpleStat,
    SimpleAccess,
    SimpleOpenFileChannel,
    SimpleMatchInDirectory,
    NULL,
    /* We choose not to support symbolic links inside our vfs's */
    NULL,
    SimpleListVolumes,
    NULL,
    NULL,
    NULL,
    NULL,
    NULL,
    NULL,
    /* No copy file - fallback will occur at Tcl level */
    NULL,
    /* No rename file - fallback will occur at Tcl level */
    NULL,
    /* No copy directory - fallback will occur at Tcl level */
    NULL,
    /* Use stat for lstat */
    NULL,
    /* No load - fallback on core implementation */
    NULL,
    /* We don't need a getcwd or chdir - fallback on Tcl's versions */
    NULL,
    NULL
};


/*
 *----------------------------------------------------------------------
 *
 * Tcltest_Init --
 *
 *	This procedure performs application-specific initialization. Most
 *	applications, especially those that incorporate additional packages,
 *	will have their own version of this procedure.
 *
 * Results:
 *	Returns a standard Tcl completion code, and leaves an error message in
 *	the interp's result if an error occurs.
 *
 * Side effects:
 *	Depends on the startup script.
 *
 *----------------------------------------------------------------------
 */

#ifndef STRINGIFY
#  define STRINGIFY(x) STRINGIFY1(x)
#  define STRINGIFY1(x) #x
#endif

static const char version[] = TCL_PATCH_LEVEL "+" STRINGIFY(TCL_VERSION_UUID)
#if defined(__clang__) && defined(__clang_major__)
	    ".clang-" STRINGIFY(__clang_major__)
#if __clang_minor__ < 10
	    "0"
#endif
	    STRINGIFY(__clang_minor__)
#endif
#ifdef TCL_COMPILE_DEBUG
	    ".compiledebug"
#endif
#ifdef TCL_COMPILE_STATS
	    ".compilestats"
#endif
#if defined(__cplusplus) && !defined(__OBJC__)
	    ".cplusplus"
#endif
#ifndef NDEBUG
	    ".debug"
#endif
#if !defined(__clang__) && !defined(__INTEL_COMPILER) && defined(__GNUC__)
	    ".gcc-" STRINGIFY(__GNUC__)
#if __GNUC_MINOR__ < 10
	    "0"
#endif
	    STRINGIFY(__GNUC_MINOR__)
#endif
#ifdef __INTEL_COMPILER
	    ".icc-" STRINGIFY(__INTEL_COMPILER)
#endif
#if (defined(_WIN32) && !defined(_WIN64)) || (ULONG_MAX == 0xffffffffUL)
	    ".ilp32"
#endif
#ifdef TCL_MEM_DEBUG
	    ".memdebug"
#endif
#if defined(_MSC_VER)
	    ".msvc-" STRINGIFY(_MSC_VER)
#endif
#ifdef USE_NMAKE
	    ".nmake"
#endif
#if !TCL_THREADS
	    ".no-thread"
#endif
#ifndef TCL_CFG_OPTIMIZED
	    ".no-optimize"
#endif
#ifdef __OBJC__
	    ".objective-c"
#if defined(__cplusplus)
	    "plusplus"
#endif
#endif
#ifdef TCL_CFG_PROFILED
	    ".profile"
#endif
#ifdef PURIFY
	    ".purify"
#endif
#ifdef STATIC_BUILD
	    ".static"
#endif
#if TCL_UTF_MAX < 4
	    ".utf-16"
#endif
;

int
Tcltest_Init(
    Tcl_Interp *interp)		/* Interpreter for application. */
{
    Tcl_CmdInfo info;
    Tcl_Obj **objv, *objPtr;
    Tcl_Size objc;
    int index;
    static const char *const specialOptions[] = {
	"-appinitprocerror", "-appinitprocdeleteinterp",
	"-appinitprocclosestderr", "-appinitprocsetrcfile", NULL
    };

    if (Tcl_InitStubs(interp, "8.5-", 0) == NULL) {
	return TCL_ERROR;
    }
#ifndef TCL_WITH_EXTERNAL_TOMMATH
    if (Tcl_TomMath_InitStubs(interp, "8.5-") == NULL) {
	return TCL_ERROR;
    }
#endif
    if (Tcl_OOInitStubs(interp) == NULL) {
	return TCL_ERROR;
    }

    if (Tcl_GetCommandInfo(interp, "::tcl::build-info", &info)) {
#if TCL_MAJOR_VERSION > 8
	if (info.isNativeObjectProc == 2) {
	    Tcl_CreateObjCommand2(interp, "::tcl::test::build-info",
		    info.objProc2, (void *)version, NULL);
    } else
#endif
	Tcl_CreateObjCommand(interp, "::tcl::test::build-info",
		info.objProc, (void *)version, NULL);
    }
    if (Tcl_PkgProvideEx(interp, "tcl::test", TCL_PATCH_LEVEL, NULL) == TCL_ERROR) {
	return TCL_ERROR;
    }

    /*
     * Create additional commands and math functions for testing Tcl.
     */

    Tcl_CreateObjCommand(interp, "gettimes", GetTimesObjCmd, NULL, NULL);
    Tcl_CreateCommand(interp, "noop", NoopCmd, NULL, NULL);
    Tcl_CreateObjCommand(interp, "noop", NoopObjCmd, NULL, NULL);
    Tcl_CreateObjCommand(interp, "testpurebytesobj", TestpurebytesobjObjCmd, NULL, NULL);
    Tcl_CreateObjCommand(interp, "testsetbytearraylength", TestsetbytearraylengthObjCmd, NULL, NULL);
    Tcl_CreateObjCommand(interp, "testbytestring", TestbytestringObjCmd, NULL, NULL);
    Tcl_CreateObjCommand(interp, "teststringbytes", TeststringbytesObjCmd, NULL, NULL);
    Tcl_CreateObjCommand(interp, "testutf16string", Testutf16stringObjCmd, NULL, NULL);
    Tcl_CreateObjCommand(interp, "testwrongnumargs", TestWrongNumArgsObjCmd,
	    NULL, NULL);
    Tcl_CreateObjCommand(interp, "testfilesystem", TestFilesystemObjCmd,
	    NULL, NULL);
    Tcl_CreateObjCommand(interp, "testsimplefilesystem", TestSimpleFilesystemObjCmd,
	    NULL, NULL);
    Tcl_CreateObjCommand(interp, "testgetindexfromobjstruct",
	    TestGetIndexFromObjStructObjCmd, NULL, NULL);
    Tcl_CreateCommand(interp, "testasync", TestasyncCmd, NULL, NULL);
    Tcl_CreateObjCommand(interp, "testbumpinterpepoch",
	    TestbumpinterpepochObjCmd, NULL, NULL);
    Tcl_CreateCommand(interp, "testchannel", TestChannelCmd,
	    NULL, NULL);
    Tcl_CreateCommand(interp, "testchannelevent", TestChannelEventCmd,
	    NULL, NULL);
    Tcl_CreateCommand(interp, "testcmdtoken", TestcmdtokenCmd, NULL,
	    NULL);
    Tcl_CreateCommand(interp, "testcmdinfo", TestcmdinfoCmd, NULL,
	    NULL);
    Tcl_CreateCommand(interp, "testcmdtrace", TestcmdtraceCmd,
	    NULL, NULL);
    Tcl_CreateCommand(interp, "testconcatobj", TestconcatobjCmd,
	    NULL, NULL);
    Tcl_CreateCommand(interp, "testcreatecommand", TestcreatecommandCmd,
	    NULL, NULL);
    Tcl_CreateCommand(interp, "testdcall", TestdcallCmd, NULL, NULL);
    Tcl_CreateCommand(interp, "testdel", TestdelCmd, NULL, NULL);
    Tcl_CreateCommand(interp, "testdelassocdata", TestdelassocdataCmd,
	    NULL, NULL);
    Tcl_CreateObjCommand(interp, "testdoubledigits", TestdoubledigitsObjCmd,
			 NULL, NULL);
    Tcl_DStringInit(&dstring);
    Tcl_CreateCommand(interp, "testdstring", TestdstringCmd, NULL,
	    NULL);
    Tcl_CreateObjCommand(interp, "testencoding", TestencodingObjCmd, NULL,
	    NULL);
    Tcl_CreateObjCommand(interp, "testevalex", TestevalexObjCmd,
	    NULL, NULL);
    Tcl_CreateObjCommand(interp, "testevalobjv", TestevalobjvObjCmd,
	    NULL, NULL);
    Tcl_CreateObjCommand(interp, "testevent", TesteventObjCmd,
	    NULL, NULL);
    Tcl_CreateCommand(interp, "testexithandler", TestexithandlerCmd,
	    NULL, NULL);
    Tcl_CreateCommand(interp, "testexprlong", TestexprlongCmd,
	    NULL, NULL);
    Tcl_CreateObjCommand(interp, "testexprlongobj", TestexprlongobjCmd,
	    NULL, NULL);
    Tcl_CreateCommand(interp, "testexprdouble", TestexprdoubleCmd,
	    NULL, NULL);
    Tcl_CreateObjCommand(interp, "testexprdoubleobj", TestexprdoubleobjCmd,
	    NULL, NULL);
    Tcl_CreateObjCommand(interp, "testexprparser", TestexprparserObjCmd,
	    NULL, NULL);
    Tcl_CreateCommand(interp, "testexprstring", TestexprstringCmd,
	    NULL, NULL);
    Tcl_CreateCommand(interp, "testfevent", TestfeventCmd, NULL,
	    NULL);
    Tcl_CreateObjCommand(interp, "testfilelink", TestfilelinkCmd,
	    NULL, NULL);
    Tcl_CreateObjCommand(interp, "testfile", TestfileCmd,
	    NULL, NULL);
    Tcl_CreateObjCommand(interp, "testhashsystemhash",
	    TestHashSystemHashCmd, NULL, NULL);
    Tcl_CreateCommand(interp, "testgetassocdata", TestgetassocdataCmd,
	    NULL, NULL);
    Tcl_CreateCommand(interp, "testgetint", TestgetintCmd,
	    NULL, NULL);
    Tcl_CreateCommand(interp, "testlongsize", TestlongsizeCmd,
	    NULL, NULL);
    Tcl_CreateCommand(interp, "testgetplatform", TestgetplatformCmd,
	    NULL, NULL);
    Tcl_CreateObjCommand(interp, "testgetvarfullname",
	    TestgetvarfullnameCmd, NULL, NULL);
    Tcl_CreateCommand(interp, "testinterpdelete", TestinterpdeleteCmd,
	    NULL, NULL);
    Tcl_CreateCommand(interp, "testlink", TestlinkCmd, NULL, NULL);
    Tcl_CreateObjCommand(interp, "testlinkarray", TestlinkarrayCmd, NULL, NULL);
    Tcl_CreateObjCommand(interp, "testlistrep", TestlistrepCmd, NULL, NULL);
    Tcl_CreateObjCommand(interp, "testlocale", TestlocaleCmd, NULL,
	    NULL);
    Tcl_CreateCommand(interp, "testpanic", TestpanicCmd, NULL, NULL);
    Tcl_CreateObjCommand(interp, "testparseargs", TestparseargsCmd,NULL,NULL);
    Tcl_CreateObjCommand(interp, "testparser", TestparserObjCmd,
	    NULL, NULL);
    Tcl_CreateObjCommand(interp, "testparsevar", TestparsevarObjCmd,
	    NULL, NULL);
    Tcl_CreateObjCommand(interp, "testparsevarname", TestparsevarnameObjCmd,
	    NULL, NULL);
    Tcl_CreateObjCommand(interp, "testpreferstable", TestpreferstableObjCmd,
	    NULL, NULL);
    Tcl_CreateObjCommand(interp, "testprint", TestprintObjCmd,
	    NULL, NULL);
    Tcl_CreateObjCommand(interp, "testregexp", TestregexpObjCmd,
	    NULL, NULL);
    Tcl_CreateObjCommand(interp, "testreturn", TestreturnObjCmd,
	    NULL, NULL);
#ifndef TCL_NO_DEPRECATED
    Tcl_CreateObjCommand(interp, "testsaveresult", TestsaveresultCmd,
	    NULL, NULL);
#endif
    Tcl_CreateCommand(interp, "testservicemode", TestServiceModeCmd,
	    NULL, NULL);
    Tcl_CreateCommand(interp, "testsetassocdata", TestsetassocdataCmd,
	    NULL, NULL);
    Tcl_CreateCommand(interp, "testsetnoerr", TestsetCmd,
	    NULL, NULL);
    Tcl_CreateCommand(interp, "testseterr", TestsetCmd,
	    INT2PTR(TCL_LEAVE_ERR_MSG), NULL);
    Tcl_CreateCommand(interp, "testset2", Testset2Cmd,
	    INT2PTR(TCL_LEAVE_ERR_MSG), NULL);
    Tcl_CreateCommand(interp, "testseterrorcode", TestseterrorcodeCmd,
	    NULL, NULL);
    Tcl_CreateObjCommand(interp, "testsetobjerrorcode",
	    TestsetobjerrorcodeCmd, NULL, NULL);
    Tcl_CreateObjCommand(interp, "testutfnext",
	    TestUtfNextCmd, NULL, NULL);
    Tcl_CreateObjCommand(interp, "testutfprev",
	    TestUtfPrevCmd, NULL, NULL);
    Tcl_CreateObjCommand(interp, "testnumutfchars",
	    TestNumUtfCharsCmd, NULL, NULL);
    Tcl_CreateObjCommand(interp, "testfindfirst",
	    TestFindFirstCmd, NULL, NULL);
    Tcl_CreateObjCommand(interp, "testfindlast",
	    TestFindLastCmd, NULL, NULL);
    Tcl_CreateObjCommand(interp, "testgetintforindex",
	    TestGetIntForIndexCmd, NULL, NULL);
    Tcl_CreateCommand(interp, "testsetplatform", TestsetplatformCmd,
	    NULL, NULL);
    Tcl_CreateCommand(interp, "testsocket", TestSocketCmd,
	    NULL, NULL);
    Tcl_CreateCommand(interp, "teststaticlibrary", TeststaticlibraryCmd,
	    NULL, NULL);
    Tcl_CreateCommand(interp, "testtranslatefilename",
	    TesttranslatefilenameCmd, NULL, NULL);
    Tcl_CreateCommand(interp, "testupvar", TestupvarCmd, NULL, NULL);
    Tcl_CreateCommand(interp, "testmainthread", TestmainthreadCmd, NULL,
	    NULL);
    Tcl_CreateCommand(interp, "testsetmainloop", TestsetmainloopCmd,
	    NULL, NULL);
    Tcl_CreateCommand(interp, "testexitmainloop", TestexitmainloopCmd,
	    NULL, NULL);
#if defined(HAVE_CPUID) && !defined(MAC_OSX_TCL)
    Tcl_CreateObjCommand(interp, "testcpuid", TestcpuidCmd,
	    NULL, NULL);
#endif
    Tcl_CreateObjCommand(interp, "testnreunwind", TestNREUnwind,
	    NULL, NULL);
    Tcl_CreateObjCommand(interp, "testnrelevels", TestNRELevels,
	    NULL, NULL);
    Tcl_CreateObjCommand(interp, "testinterpresolver", TestInterpResolverCmd,
	    NULL, NULL);
    Tcl_CreateObjCommand(interp, "testgetencpath", TestgetencpathObjCmd,
	    NULL, NULL);
    Tcl_CreateObjCommand(interp, "testsetencpath", TestsetencpathObjCmd,
	    NULL, NULL);
    Tcl_CreateObjCommand(interp, "testapplylambda", TestApplyLambdaObjCmd,
	    NULL, NULL);

    if (TclObjTest_Init(interp) != TCL_OK) {
	return TCL_ERROR;
    }
    if (Procbodytest_Init(interp) != TCL_OK) {
	return TCL_ERROR;
    }
#if TCL_THREADS
    if (TclThread_Init(interp) != TCL_OK) {
	return TCL_ERROR;
    }
#endif

    /*
     * Check for special options used in ../tests/main.test
     */

    objPtr = Tcl_GetVar2Ex(interp, "argv", NULL, TCL_GLOBAL_ONLY);
    if (objPtr != NULL) {
	if (Tcl_ListObjGetElements(interp, objPtr, &objc, &objv) != TCL_OK) {
	    return TCL_ERROR;
	}
	if (objc && (Tcl_GetIndexFromObj(NULL, objv[0], specialOptions, NULL,
		TCL_EXACT, &index) == TCL_OK)) {
	    switch (index) {
	    case 0:
		return TCL_ERROR;
	    case 1:
		Tcl_DeleteInterp(interp);
		return TCL_ERROR;
	    case 2: {
		int mode;
		Tcl_UnregisterChannel(interp,
			Tcl_GetChannel(interp, "stderr", &mode));
		return TCL_ERROR;
	    }
	    case 3:
		if (objc > 1) {
		    Tcl_SetVar2Ex(interp, "tcl_rcFileName", NULL, objv[1],
			    TCL_GLOBAL_ONLY);
		}
		return TCL_ERROR;
	    }
	}
    }

    /*
     * And finally add any platform specific test commands.
     */

    return TclplatformtestInit(interp);
}

/*
 *----------------------------------------------------------------------
 *
 * Tcltest_SafeInit --
 *
 *	This procedure performs application-specific initialization. Most
 *	applications, especially those that incorporate additional packages,
 *	will have their own version of this procedure.
 *
 * Results:
 *	Returns a standard Tcl completion code, and leaves an error message in
 *	the interp's result if an error occurs.
 *
 * Side effects:
 *	Depends on the startup script.
 *
 *----------------------------------------------------------------------
 */

int
Tcltest_SafeInit(
    Tcl_Interp *interp)		/* Interpreter for application. */
{
    Tcl_CmdInfo info;

    if (Tcl_InitStubs(interp, "8.5-", 0) == NULL) {
	return TCL_ERROR;
    }
    if (Tcl_GetCommandInfo(interp, "::tcl::build-info", &info)) {
#if TCL_MAJOR_VERSION > 8
	if (info.isNativeObjectProc == 2) {
	    Tcl_CreateObjCommand2(interp, "::tcl::test::build-info",
		    info.objProc2, (void *)version, NULL);
    } else
#endif
	Tcl_CreateObjCommand(interp, "::tcl::test::build-info",
		info.objProc, (void *)version, NULL);
    }
    if (Tcl_PkgProvideEx(interp, "tcl::test", TCL_PATCH_LEVEL, NULL) == TCL_ERROR) {
	return TCL_ERROR;
    }
    return Procbodytest_SafeInit(interp);
}

/*
 *----------------------------------------------------------------------
 *
 * TestasyncCmd --
 *
 *	This procedure implements the "testasync" command.  It is used
 *	to test the asynchronous handler facilities of Tcl.
 *
 * Results:
 *	A standard Tcl result.
 *
 * Side effects:
 *	Creates, deletes, and invokes handlers.
 *
 *----------------------------------------------------------------------
 */

static int
TestasyncCmd(
    TCL_UNUSED(void *),
    Tcl_Interp *interp,			/* Current interpreter. */
    int argc,				/* Number of arguments. */
    const char **argv)			/* Argument strings. */
{
    TestAsyncHandler *asyncPtr, *prevPtr;
    int id, code;
    static int nextId = 1;

    if (argc < 2) {
	wrongNumArgs:
	Tcl_AppendResult(interp, "wrong # args", NULL);
	return TCL_ERROR;
    }
    if (strcmp(argv[1], "create") == 0) {
	if (argc != 3) {
	    goto wrongNumArgs;
	}
	asyncPtr = (TestAsyncHandler *)ckalloc(sizeof(TestAsyncHandler));
	asyncPtr->command = (char *)ckalloc(strlen(argv[2]) + 1);
	strcpy(asyncPtr->command, argv[2]);
        Tcl_MutexLock(&asyncTestMutex);
	asyncPtr->id = nextId;
	nextId++;
	asyncPtr->handler = Tcl_AsyncCreate(AsyncHandlerProc,
                                            INT2PTR(asyncPtr->id));
	asyncPtr->nextPtr = firstHandler;
	firstHandler = asyncPtr;
        Tcl_MutexUnlock(&asyncTestMutex);
	Tcl_SetObjResult(interp, Tcl_NewWideIntObj(asyncPtr->id));
    } else if (strcmp(argv[1], "delete") == 0) {
	if (argc == 2) {
            Tcl_MutexLock(&asyncTestMutex);
	    while (firstHandler != NULL) {
		asyncPtr = firstHandler;
		firstHandler = asyncPtr->nextPtr;
		Tcl_AsyncDelete(asyncPtr->handler);
		ckfree(asyncPtr->command);
		ckfree(asyncPtr);
	    }
            Tcl_MutexUnlock(&asyncTestMutex);
	    return TCL_OK;
	}
	if (argc != 3) {
	    goto wrongNumArgs;
	}
	if (Tcl_GetInt(interp, argv[2], &id) != TCL_OK) {
	    return TCL_ERROR;
	}
        Tcl_MutexLock(&asyncTestMutex);
	for (prevPtr = NULL, asyncPtr = firstHandler; asyncPtr != NULL;
		prevPtr = asyncPtr, asyncPtr = asyncPtr->nextPtr) {
	    if (asyncPtr->id != id) {
		continue;
	    }
	    if (prevPtr == NULL) {
		firstHandler = asyncPtr->nextPtr;
	    } else {
		prevPtr->nextPtr = asyncPtr->nextPtr;
	    }
	    Tcl_AsyncDelete(asyncPtr->handler);
	    ckfree(asyncPtr->command);
	    ckfree(asyncPtr);
	    break;
	}
        Tcl_MutexUnlock(&asyncTestMutex);
    } else if (strcmp(argv[1], "mark") == 0) {
	if (argc != 5) {
	    goto wrongNumArgs;
	}
	if ((Tcl_GetInt(interp, argv[2], &id) != TCL_OK)
		|| (Tcl_GetInt(interp, argv[4], &code) != TCL_OK)) {
	    return TCL_ERROR;
	}
	Tcl_MutexLock(&asyncTestMutex);
	for (asyncPtr = firstHandler; asyncPtr != NULL;
		asyncPtr = asyncPtr->nextPtr) {
	    if (asyncPtr->id == id) {
		Tcl_AsyncMark(asyncPtr->handler);
		break;
	    }
	}
	Tcl_SetObjResult(interp, Tcl_NewStringObj(argv[3], TCL_INDEX_NONE));
	Tcl_MutexUnlock(&asyncTestMutex);
	return code;
    } else if (strcmp(argv[1], "marklater") == 0) {
	if (argc != 3) {
	    goto wrongNumArgs;
	}
	if (Tcl_GetInt(interp, argv[2], &id) != TCL_OK) {
	    return TCL_ERROR;
	}
        Tcl_MutexLock(&asyncTestMutex);
	for (asyncPtr = firstHandler; asyncPtr != NULL;
		asyncPtr = asyncPtr->nextPtr) {
	    if (asyncPtr->id == id) {
		Tcl_ThreadId threadID;
		if (Tcl_CreateThread(&threadID, AsyncThreadProc,
			INT2PTR(id), TCL_THREAD_STACK_DEFAULT,
			TCL_THREAD_NOFLAGS) != TCL_OK) {
		    Tcl_AppendResult(interp, "can't create thread", NULL);
		    Tcl_MutexUnlock(&asyncTestMutex);
		    return TCL_ERROR;
		}
		break;
	    }
	}
        Tcl_MutexUnlock(&asyncTestMutex);
    } else {
	Tcl_AppendResult(interp, "bad option \"", argv[1],
		"\": must be create, delete, int, mark, or marklater", NULL);
	return TCL_ERROR;
    }
    return TCL_OK;
}

static int
AsyncHandlerProc(
    void *clientData,	/* If of TestAsyncHandler structure.
                                 * in global list. */
    Tcl_Interp *interp,		/* Interpreter in which command was
				 * executed, or NULL. */
    int code)			/* Current return code from command. */
{
    TestAsyncHandler *asyncPtr;
    int id = PTR2INT(clientData);
    const char *listArgv[4];
    char *cmd;
    char string[TCL_INTEGER_SPACE];

    Tcl_MutexLock(&asyncTestMutex);
    for (asyncPtr = firstHandler; asyncPtr != NULL;
            asyncPtr = asyncPtr->nextPtr) {
        if (asyncPtr->id == id) {
            break;
        }
    }
    Tcl_MutexUnlock(&asyncTestMutex);

    if (!asyncPtr) {
        /* Woops - this one was deleted between the AsyncMark and now */
        return TCL_OK;
    }

    TclFormatInt(string, code);
    listArgv[0] = asyncPtr->command;
    listArgv[1] = Tcl_GetString(Tcl_GetObjResult(interp));
    listArgv[2] = string;
    listArgv[3] = NULL;
    cmd = Tcl_Merge(3, listArgv);
    if (interp != NULL) {
	code = Tcl_EvalEx(interp, cmd, TCL_INDEX_NONE, 0);
    } else {
	/*
	 * this should not happen, but by definition of how async handlers are
	 * invoked, it's possible.  Better error checking is needed here.
	 */
    }
    ckfree(cmd);
    return code;
}

/*
 *----------------------------------------------------------------------
 *
 * AsyncThreadProc --
 *
 *	Delivers an asynchronous event to a handler in another thread.
 *
 * Results:
 *	None.
 *
 * Side effects:
 *	Invokes Tcl_AsyncMark on the handler
 *
 *----------------------------------------------------------------------
 */

static Tcl_ThreadCreateType
AsyncThreadProc(
    void *clientData)	/* Parameter is the id of a
				 * TestAsyncHandler, defined above. */
{
    TestAsyncHandler *asyncPtr;
    int id = PTR2INT(clientData);

    Tcl_Sleep(1);
    Tcl_MutexLock(&asyncTestMutex);
    for (asyncPtr = firstHandler; asyncPtr != NULL;
         asyncPtr = asyncPtr->nextPtr) {
        if (asyncPtr->id == id) {
            Tcl_AsyncMark(asyncPtr->handler);
            break;
        }
    }
    Tcl_MutexUnlock(&asyncTestMutex);
    Tcl_ExitThread(TCL_OK);
    TCL_THREAD_CREATE_RETURN;
}

static int
TestbumpinterpepochObjCmd(
    TCL_UNUSED(void *),
    Tcl_Interp *interp,		/* Current interpreter. */
    int objc,			/* Number of arguments. */
    Tcl_Obj *const objv[])	/* Argument objects. */
{
    Interp *iPtr = (Interp *)interp;

    if (objc != 1) {
	Tcl_WrongNumArgs(interp, 1, objv, "");
	return TCL_ERROR;
    }
    iPtr->compileEpoch++;
    return TCL_OK;
}

/*
 *----------------------------------------------------------------------
 *
 * TestcmdinfoCmd --
 *
 *	This procedure implements the "testcmdinfo" command.  It is used to
 *	test Tcl_GetCommandInfo, Tcl_SetCommandInfo, and command creation and
 *	deletion.
 *
 * Results:
 *	A standard Tcl result.
 *
 * Side effects:
 *	Creates and deletes various commands and modifies their data.
 *
 *----------------------------------------------------------------------
 */

static int
TestcmdinfoCmd(
    TCL_UNUSED(void *),
    Tcl_Interp *interp,		/* Current interpreter. */
    int argc,			/* Number of arguments. */
    const char **argv)		/* Argument strings. */
{
    Tcl_CmdInfo info;

    if (argc != 3) {
	Tcl_AppendResult(interp, "wrong # args: should be \"", argv[0],
		" option cmdName\"", NULL);
	return TCL_ERROR;
    }
    if (strcmp(argv[1], "create") == 0) {
	Tcl_CreateCommand(interp, argv[2], CmdProc1, (void *) "original",
		CmdDelProc1);
    } else if (strcmp(argv[1], "delete") == 0) {
	Tcl_DStringInit(&delString);
	Tcl_DeleteCommand(interp, argv[2]);
	Tcl_DStringResult(interp, &delString);
    } else if (strcmp(argv[1], "get") == 0) {
	if (Tcl_GetCommandInfo(interp, argv[2], &info) ==0) {
	    Tcl_AppendResult(interp, "??", NULL);
	    return TCL_OK;
	}
	if (info.proc == CmdProc1) {
	    Tcl_AppendResult(interp, "CmdProc1", " ",
		    (char *) info.clientData, NULL);
	} else if (info.proc == CmdProc2) {
	    Tcl_AppendResult(interp, "CmdProc2", " ",
		    (char *) info.clientData, NULL);
	} else {
	    Tcl_AppendResult(interp, "unknown", NULL);
	}
	if (info.deleteProc == CmdDelProc1) {
	    Tcl_AppendResult(interp, " CmdDelProc1", " ",
		    (char *) info.deleteData, NULL);
	} else if (info.deleteProc == CmdDelProc2) {
	    Tcl_AppendResult(interp, " CmdDelProc2", " ",
		    (char *) info.deleteData, NULL);
	} else {
	    Tcl_AppendResult(interp, " unknown", NULL);
	}
	Tcl_AppendResult(interp, " ", info.namespacePtr->fullName, NULL);
	if (info.isNativeObjectProc) {
	    Tcl_AppendResult(interp, " nativeObjectProc", NULL);
	} else {
	    Tcl_AppendResult(interp, " stringProc", NULL);
	}
    } else if (strcmp(argv[1], "modify") == 0) {
	info.proc = CmdProc2;
	info.clientData = (void *) "new_command_data";
	info.objProc = NULL;
	info.objClientData = NULL;
	info.deleteProc = CmdDelProc2;
	info.deleteData = (void *) "new_delete_data";
	if (Tcl_SetCommandInfo(interp, argv[2], &info) == 0) {
	    Tcl_SetObjResult(interp, Tcl_NewWideIntObj(0));
	} else {
	    Tcl_SetObjResult(interp, Tcl_NewWideIntObj(1));
	}
    } else {
	Tcl_AppendResult(interp, "bad option \"", argv[1],
		"\": must be create, delete, get, or modify", NULL);
	return TCL_ERROR;
    }
    return TCL_OK;
}

static int
CmdProc0(
    void *clientData,	/* String to return. */
    Tcl_Interp *interp,		/* Current interpreter. */
    TCL_UNUSED(int) /*argc*/,
    TCL_UNUSED(const char **) /*argv*/)
{
    TestCommandTokenRef *refPtr = (TestCommandTokenRef *) clientData;
    Tcl_AppendResult(interp, "CmdProc1 ", refPtr->value, NULL);
    return TCL_OK;
}

static int
CmdProc1(
    void *clientData,	/* String to return. */
    Tcl_Interp *interp,		/* Current interpreter. */
    TCL_UNUSED(int) /*argc*/,
    TCL_UNUSED(const char **) /*argv*/)
{
    Tcl_AppendResult(interp, "CmdProc1 ", (char *) clientData, NULL);
    return TCL_OK;
}


static int
CmdProc2(
    void *clientData,	/* String to return. */
    Tcl_Interp *interp,		/* Current interpreter. */
    TCL_UNUSED(int) /*argc*/,
    TCL_UNUSED(const char **) /*argv*/)
{
    Tcl_AppendResult(interp, "CmdProc2 ", (char *) clientData, NULL);
    return TCL_OK;
}

static void
CmdDelProc0(
    void *clientData)	/* String to save. */
{
    TestCommandTokenRef *thisRefPtr, *prevRefPtr = NULL;
    TestCommandTokenRef *refPtr = (TestCommandTokenRef *) clientData;
    int id = refPtr->id;
    for (thisRefPtr = firstCommandTokenRef; refPtr != NULL;
	thisRefPtr = thisRefPtr->nextPtr) {
	if (thisRefPtr->id == id) {
	    if (prevRefPtr != NULL) {
		prevRefPtr->nextPtr = thisRefPtr->nextPtr;
	    } else {
		firstCommandTokenRef = thisRefPtr->nextPtr;
	    }
	    break;
	}
	prevRefPtr = thisRefPtr;
    }
    ckfree(refPtr);
}

static void
CmdDelProc1(
    void *clientData)	/* String to save. */
{
    Tcl_DStringInit(&delString);
    Tcl_DStringAppend(&delString, "CmdDelProc1 ", TCL_INDEX_NONE);
    Tcl_DStringAppend(&delString, (char *) clientData, TCL_INDEX_NONE);
}

static void
CmdDelProc2(
    void *clientData)	/* String to save. */
{
    Tcl_DStringInit(&delString);
    Tcl_DStringAppend(&delString, "CmdDelProc2 ", TCL_INDEX_NONE);
    Tcl_DStringAppend(&delString, (char *) clientData, TCL_INDEX_NONE);
}

/*
 *----------------------------------------------------------------------
 *
 * TestcmdtokenCmd --
 *
 *	This procedure implements the "testcmdtoken" command. It is used to
 *	test Tcl_Command tokens and procedures such as Tcl_GetCommandFullName.
 *
 * Results:
 *	A standard Tcl result.
 *
 * Side effects:
 *	Creates and deletes various commands and modifies their data.
 *
 *----------------------------------------------------------------------
 */

static int
TestcmdtokenCmd(
    TCL_UNUSED(void *),
    Tcl_Interp *interp,		/* Current interpreter. */
    int argc,			/* Number of arguments. */
    const char **argv)		/* Argument strings. */
{
    TestCommandTokenRef *refPtr;
    char buf[30];
    int id;

    if (argc != 3) {
	Tcl_AppendResult(interp, "wrong # args: should be \"", argv[0],
		" option arg\"", NULL);
	return TCL_ERROR;
    }
    if (strcmp(argv[1], "create") == 0) {
	refPtr = (TestCommandTokenRef *)Tcl_Alloc(sizeof(TestCommandTokenRef));
	refPtr->token = Tcl_CreateCommand(interp, argv[2], CmdProc0,
		refPtr, CmdDelProc0);
	refPtr->id = nextCommandTokenRefId;
	refPtr->value = "original";
	nextCommandTokenRefId++;
	refPtr->nextPtr = firstCommandTokenRef;
	firstCommandTokenRef = refPtr;
	sprintf(buf, "%d", refPtr->id);
	Tcl_AppendResult(interp, buf, NULL);
    } else {
	if (sscanf(argv[2], "%d", &id) != 1) {
	    Tcl_AppendResult(interp, "bad command token \"", argv[2],
		    "\"", NULL);
	    return TCL_ERROR;
	}

	for (refPtr = firstCommandTokenRef; refPtr != NULL;
		refPtr = refPtr->nextPtr) {
	    if (refPtr->id == id) {
		break;
	    }
	}

	if (refPtr == NULL) {
	    Tcl_AppendResult(interp, "bad command token \"", argv[2],
		    "\"", NULL);
	    return TCL_ERROR;
	}

	if (strcmp(argv[1], "name") == 0) {
	    Tcl_Obj *objPtr;

	    objPtr = Tcl_NewObj();
	    Tcl_GetCommandFullName(interp, refPtr->token, objPtr);

	    Tcl_AppendElement(interp,
		    Tcl_GetCommandName(interp, refPtr->token));
	    Tcl_AppendElement(interp, Tcl_GetString(objPtr));
	    Tcl_DecrRefCount(objPtr);
	} else {
	    Tcl_AppendResult(interp, "bad option \"", argv[1],
		    "\": must be create, name, or free", NULL);
	    return TCL_ERROR;
	}
    }

    return TCL_OK;
}

/*
 *----------------------------------------------------------------------
 *
 * TestcmdtraceCmd --
 *
 *	This procedure implements the "testcmdtrace" command. It is used
 *	to test Tcl_CreateTrace and Tcl_DeleteTrace.
 *
 * Results:
 *	A standard Tcl result.
 *
 * Side effects:
 *	Creates and deletes a command trace, and tests the invocation of
 *	a procedure by the command trace.
 *
 *----------------------------------------------------------------------
 */

static int
TestcmdtraceCmd(
    TCL_UNUSED(void *),
    Tcl_Interp *interp,		/* Current interpreter. */
    int argc,			/* Number of arguments. */
    const char **argv)		/* Argument strings. */
{
    Tcl_DString buffer;
    int result;

    if (argc != 3) {
	Tcl_AppendResult(interp, "wrong # args: should be \"", argv[0],
		" option script\"", NULL);
	return TCL_ERROR;
    }

    if (strcmp(argv[1], "tracetest") == 0) {
	Tcl_DStringInit(&buffer);
	cmdTrace = Tcl_CreateTrace(interp, 50000, CmdTraceProc, &buffer);
	result = Tcl_EvalEx(interp, argv[2], TCL_INDEX_NONE, 0);
	if (result == TCL_OK) {
	    Tcl_ResetResult(interp);
	    Tcl_AppendResult(interp, Tcl_DStringValue(&buffer), NULL);
	}
	Tcl_DeleteTrace(interp, cmdTrace);
	Tcl_DStringFree(&buffer);
    } else if (strcmp(argv[1], "deletetest") == 0) {
	/*
	 * Create a command trace then eval a script to check whether it is
	 * called. Note that this trace procedure removes itself as a further
	 * check of the robustness of the trace proc calling code in
	 * TclNRExecuteByteCode.
	 */

	cmdTrace = Tcl_CreateTrace(interp, 50000, CmdTraceDeleteProc, NULL);
	Tcl_EvalEx(interp, argv[2], TCL_INDEX_NONE, 0);
    } else if (strcmp(argv[1], "leveltest") == 0) {
	Interp *iPtr = (Interp *) interp;
	Tcl_DStringInit(&buffer);
	cmdTrace = Tcl_CreateTrace(interp, iPtr->numLevels + 4, CmdTraceProc,
		&buffer);
	result = Tcl_EvalEx(interp, argv[2], TCL_INDEX_NONE, 0);
	if (result == TCL_OK) {
	    Tcl_ResetResult(interp);
	    Tcl_AppendResult(interp, Tcl_DStringValue(&buffer), NULL);
	}
	Tcl_DeleteTrace(interp, cmdTrace);
	Tcl_DStringFree(&buffer);
    } else if (strcmp(argv[1], "resulttest") == 0) {
	/* Create an object-based trace, then eval a script. This is used
	 * to test return codes other than TCL_OK from the trace engine.
	 */

	static int deleteCalled;

	deleteCalled = 0;
	cmdTrace = Tcl_CreateObjTrace(interp, 50000,
		TCL_ALLOW_INLINE_COMPILATION, ObjTraceProc,
		&deleteCalled, ObjTraceDeleteProc);
	result = Tcl_EvalEx(interp, argv[2], TCL_INDEX_NONE, 0);
	Tcl_DeleteTrace(interp, cmdTrace);
	if (!deleteCalled) {
	    Tcl_AppendResult(interp, "Delete wasn't called", NULL);
	    return TCL_ERROR;
	} else {
	    return result;
	}
    } else if (strcmp(argv[1], "doubletest") == 0) {
	Tcl_Trace t1, t2;

	Tcl_DStringInit(&buffer);
	t1 = Tcl_CreateTrace(interp, 1, CmdTraceProc, &buffer);
	t2 = Tcl_CreateTrace(interp, 50000, CmdTraceProc, &buffer);
	result = Tcl_EvalEx(interp, argv[2], TCL_INDEX_NONE, 0);
	if (result == TCL_OK) {
	    Tcl_ResetResult(interp);
	    Tcl_AppendResult(interp, Tcl_DStringValue(&buffer), NULL);
	}
	Tcl_DeleteTrace(interp, t2);
	Tcl_DeleteTrace(interp, t1);
	Tcl_DStringFree(&buffer);
    } else {
	Tcl_AppendResult(interp, "bad option \"", argv[1],
		"\": must be tracetest, deletetest, doubletest or resulttest", NULL);
	return TCL_ERROR;
    }
    return TCL_OK;
}

static void
CmdTraceProc(
    void *clientData,	/* Pointer to buffer in which the
				 * command and arguments are appended.
				 * Accumulates test result. */
    TCL_UNUSED(Tcl_Interp *),
    TCL_UNUSED(int) /*level*/,
    char *command,		/* The command being traced (after
				 * substitutions). */
    TCL_UNUSED(Tcl_CmdProc *) /*cmdProc*/,
    TCL_UNUSED(void *),
    int argc,			/* Number of arguments. */
    const char *argv[])		/* Argument strings. */
{
    Tcl_DString *bufPtr = (Tcl_DString *) clientData;
    int i;

    Tcl_DStringAppendElement(bufPtr, command);

    Tcl_DStringStartSublist(bufPtr);
    for (i = 0;  i < argc;  i++) {
	Tcl_DStringAppendElement(bufPtr, argv[i]);
    }
    Tcl_DStringEndSublist(bufPtr);
}

static void
CmdTraceDeleteProc(
    TCL_UNUSED(void *),
    Tcl_Interp *interp,		/* Current interpreter. */
    TCL_UNUSED(int) /*level*/,
    TCL_UNUSED(char *) /*command*/,
    TCL_UNUSED(Tcl_CmdProc *),
    TCL_UNUSED(void *),
    TCL_UNUSED(int) /*argc*/,
    TCL_UNUSED(const char **) /*argv*/)
{
    /*
     * Remove ourselves to test whether calling Tcl_DeleteTrace within a trace
     * callback causes the for loop in TclNRExecuteByteCode that calls traces to
     * reference freed memory.
     */

    Tcl_DeleteTrace(interp, cmdTrace);
}

static int
ObjTraceProc(
    TCL_UNUSED(void *),
    Tcl_Interp *interp,		/* Tcl interpreter */
    TCL_UNUSED(int) /*level*/,
    const char *command,
    TCL_UNUSED(Tcl_Command),
    TCL_UNUSED(int) /*objc*/,
    Tcl_Obj *const objv[])	/* Argument objects. */
{
    const char *word = Tcl_GetString(objv[0]);

    if (!strcmp(word, "Error")) {
	Tcl_SetObjResult(interp, Tcl_NewStringObj(command, TCL_INDEX_NONE));
	return TCL_ERROR;
    } else if (!strcmp(word, "Break")) {
	return TCL_BREAK;
    } else if (!strcmp(word, "Continue")) {
	return TCL_CONTINUE;
    } else if (!strcmp(word, "Return")) {
	return TCL_RETURN;
    } else if (!strcmp(word, "OtherStatus")) {
	return 6;
    } else {
	return TCL_OK;
    }
}

static void
ObjTraceDeleteProc(
    void *clientData)
{
    int *intPtr = (int *) clientData;
    *intPtr = 1;		/* Record that the trace was deleted */
}

/*
 *----------------------------------------------------------------------
 *
 * TestcreatecommandCmd --
 *
 *	This procedure implements the "testcreatecommand" command. It is used
 *	to test that the Tcl_CreateCommand creates a new command in the
 *	namespace specified as part of its name, if any. It also checks that
 *	the namespace code ignore single ":"s in the middle or end of a
 *	command name.
 *
 * Results:
 *	A standard Tcl result.
 *
 * Side effects:
 *	Creates and deletes two commands ("test_ns_basic::createdcommand"
 *	and "value:at:").
 *
 *----------------------------------------------------------------------
 */

static int
TestcreatecommandCmd(
    TCL_UNUSED(void *),
    Tcl_Interp *interp,		/* Current interpreter. */
    int argc,			/* Number of arguments. */
    const char **argv)		/* Argument strings. */
{
    if (argc != 2) {
	Tcl_AppendResult(interp, "wrong # args: should be \"", argv[0],
		" option\"", NULL);
	return TCL_ERROR;
    }
    if (strcmp(argv[1], "create") == 0) {
	Tcl_CreateCommand(interp, "test_ns_basic::createdcommand",
		CreatedCommandProc, NULL, NULL);
    } else if (strcmp(argv[1], "delete") == 0) {
	Tcl_DeleteCommand(interp, "test_ns_basic::createdcommand");
    } else if (strcmp(argv[1], "create2") == 0) {
	Tcl_CreateCommand(interp, "value:at:",
		CreatedCommandProc2, NULL, NULL);
    } else if (strcmp(argv[1], "delete2") == 0) {
	Tcl_DeleteCommand(interp, "value:at:");
    } else {
	Tcl_AppendResult(interp, "bad option \"", argv[1],
		"\": must be create, delete, create2, or delete2", NULL);
	return TCL_ERROR;
    }
    return TCL_OK;
}

static int
CreatedCommandProc(
    TCL_UNUSED(void *),
    Tcl_Interp *interp,		/* Current interpreter. */
    TCL_UNUSED(int) /*argc*/,
    TCL_UNUSED(const char **) /*argv*/)
{
    Tcl_CmdInfo info;
    int found;

    found = Tcl_GetCommandInfo(interp, "test_ns_basic::createdcommand",
	    &info);
    if (!found) {
	Tcl_AppendResult(interp, "CreatedCommandProc could not get command info for test_ns_basic::createdcommand",
		NULL);
	return TCL_ERROR;
    }
    Tcl_AppendResult(interp, "CreatedCommandProc in ",
	    info.namespacePtr->fullName, NULL);
    return TCL_OK;
}

static int
CreatedCommandProc2(
    TCL_UNUSED(void *),
    Tcl_Interp *interp,		/* Current interpreter. */
    TCL_UNUSED(int) /*argc*/,
    TCL_UNUSED(const char **) /*argv*/)
{
    Tcl_CmdInfo info;
    int found;

    found = Tcl_GetCommandInfo(interp, "value:at:", &info);
    if (!found) {
	Tcl_AppendResult(interp, "CreatedCommandProc2 could not get command info for test_ns_basic::createdcommand",
		NULL);
	return TCL_ERROR;
    }
    Tcl_AppendResult(interp, "CreatedCommandProc2 in ",
	    info.namespacePtr->fullName, NULL);
    return TCL_OK;
}

/*
 *----------------------------------------------------------------------
 *
 * TestdcallCmd --
 *
 *	This procedure implements the "testdcall" command.  It is used
 *	to test Tcl_CallWhenDeleted.
 *
 * Results:
 *	A standard Tcl result.
 *
 * Side effects:
 *	Creates and deletes interpreters.
 *
 *----------------------------------------------------------------------
 */

static int
TestdcallCmd(
    TCL_UNUSED(void *),
    Tcl_Interp *interp,		/* Current interpreter. */
    int argc,			/* Number of arguments. */
    const char **argv)		/* Argument strings. */
{
    int i, id;

    delInterp = Tcl_CreateInterp();
    Tcl_DStringInit(&delString);
    for (i = 1; i < argc; i++) {
	if (Tcl_GetInt(interp, argv[i], &id) != TCL_OK) {
	    return TCL_ERROR;
	}
	if (id < 0) {
	    Tcl_DontCallWhenDeleted(delInterp, DelCallbackProc,
		    INT2PTR(-id));
	} else {
	    Tcl_CallWhenDeleted(delInterp, DelCallbackProc,
		    INT2PTR(id));
	}
    }
    Tcl_DeleteInterp(delInterp);
    Tcl_DStringResult(interp, &delString);
    return TCL_OK;
}

/*
 * The deletion callback used by TestdcallCmd:
 */

static void
DelCallbackProc(
    void *clientData,	/* Numerical value to append to delString. */
    Tcl_Interp *interp)		/* Interpreter being deleted. */
{
    int id = PTR2INT(clientData);
    char buffer[TCL_INTEGER_SPACE];

    TclFormatInt(buffer, id);
    Tcl_DStringAppendElement(&delString, buffer);
    if (interp != delInterp) {
	Tcl_DStringAppendElement(&delString, "bogus interpreter argument!");
    }
}

/*
 *----------------------------------------------------------------------
 *
 * TestdelCmd --
 *
 *	This procedure implements the "testdel" command.  It is used
 *	to test calling of command deletion callbacks.
 *
 * Results:
 *	A standard Tcl result.
 *
 * Side effects:
 *	Creates a command.
 *
 *----------------------------------------------------------------------
 */

static int
TestdelCmd(
    TCL_UNUSED(void *),
    Tcl_Interp *interp,		/* Current interpreter. */
    int argc,			/* Number of arguments. */
    const char **argv)		/* Argument strings. */
{
    DelCmd *dPtr;
    Tcl_Interp *child;

    if (argc != 4) {
	Tcl_AppendResult(interp, "wrong # args", NULL);
	return TCL_ERROR;
    }

    child = Tcl_GetChild(interp, argv[1]);
    if (child == NULL) {
	return TCL_ERROR;
    }

    dPtr = (DelCmd *)ckalloc(sizeof(DelCmd));
    dPtr->interp = interp;
    dPtr->deleteCmd = (char *)ckalloc(strlen(argv[3]) + 1);
    strcpy(dPtr->deleteCmd, argv[3]);

    Tcl_CreateCommand(child, argv[2], DelCmdProc, dPtr,
	    DelDeleteProc);
    return TCL_OK;
}

static int
DelCmdProc(
    void *clientData,	/* String result to return. */
    Tcl_Interp *interp,		/* Current interpreter. */
    TCL_UNUSED(int) /*argc*/,
    TCL_UNUSED(const char **) /*argv*/)
{
    DelCmd *dPtr = (DelCmd *) clientData;

    Tcl_AppendResult(interp, dPtr->deleteCmd, NULL);
    ckfree(dPtr->deleteCmd);
    ckfree(dPtr);
    return TCL_OK;
}

static void
DelDeleteProc(
    void *clientData)	/* String command to evaluate. */
{
    DelCmd *dPtr = (DelCmd *)clientData;

    Tcl_EvalEx(dPtr->interp, dPtr->deleteCmd, TCL_INDEX_NONE, 0);
    Tcl_ResetResult(dPtr->interp);
    ckfree(dPtr->deleteCmd);
    ckfree(dPtr);
}

/*
 *----------------------------------------------------------------------
 *
 * TestdelassocdataCmd --
 *
 *	This procedure implements the "testdelassocdata" command. It is used
 *	to test Tcl_DeleteAssocData.
 *
 * Results:
 *	A standard Tcl result.
 *
 * Side effects:
 *	Deletes an association between a key and associated data from an
 *	interpreter.
 *
 *----------------------------------------------------------------------
 */

static int
TestdelassocdataCmd(
    TCL_UNUSED(void *),
    Tcl_Interp *interp,		/* Current interpreter. */
    int argc,			/* Number of arguments. */
    const char **argv)		/* Argument strings. */
{
    if (argc != 2) {
	Tcl_AppendResult(interp, "wrong # arguments: should be \"", argv[0],
		" data_key\"", NULL);
	return TCL_ERROR;
    }
    Tcl_DeleteAssocData(interp, argv[1]);
    return TCL_OK;
}

/*
 *-----------------------------------------------------------------------------
 *
 * TestdoubledigitsCmd --
 *
 *	This procedure implements the 'testdoubledigits' command. It is
 *	used to test the low-level floating-point formatting primitives
 *	in Tcl.
 *
 * Usage:
 *	testdoubledigits fpval ndigits type ?shorten"
 *
 * Parameters:
 *	fpval - Floating-point value to format.
 *	ndigits - Digit count to request from Tcl_DoubleDigits
 *	type - One of 'shortest', 'e', 'f'
 *	shorten - Indicates that the 'shorten' flag should be passed in.
 *
 *-----------------------------------------------------------------------------
 */

static int
TestdoubledigitsObjCmd(
    TCL_UNUSED(void *),
    Tcl_Interp* interp,		/* Tcl interpreter */
    int objc,			/* Parameter count */
    Tcl_Obj* const objv[])	/* Parameter vector */
{
    static const char *options[] = {
	"shortest",
	"e",
	"f",
	NULL
    };
    static const int types[] = {
	TCL_DD_SHORTEST,
	TCL_DD_E_FORMAT,
	TCL_DD_F_FORMAT
    };

    const Tcl_ObjType* doubleType;
    double d;
    int status;
    int ndigits;
    int type;
    int decpt;
    int signum;
    char *str;
    char *endPtr;
    Tcl_Obj* strObj;
    Tcl_Obj* retval;

    if (objc < 4 || objc > 5) {
	Tcl_WrongNumArgs(interp, 1, objv, "fpval ndigits type ?shorten?");
	return TCL_ERROR;
    }
    status = Tcl_GetDoubleFromObj(interp, objv[1], &d);
    if (status != TCL_OK) {
	doubleType = Tcl_GetObjType("double");
	if (Tcl_FetchInternalRep(objv[1], doubleType)
	    && isnan(objv[1]->internalRep.doubleValue)) {
	    status = TCL_OK;
	    memcpy(&d, &(objv[1]->internalRep.doubleValue), sizeof(double));
	}
    }
    if (status != TCL_OK
	|| Tcl_GetIntFromObj(interp, objv[2], &ndigits) != TCL_OK
	|| Tcl_GetIndexFromObj(interp, objv[3], options, "conversion type",
			       TCL_EXACT, &type) != TCL_OK) {
	fprintf(stderr, "bad value? %g\n", d);
	return TCL_ERROR;
    }
    type = types[type];
    if (objc > 4) {
	if (strcmp(Tcl_GetString(objv[4]), "shorten")) {
	    Tcl_SetObjResult(interp, Tcl_NewStringObj("bad flag", TCL_INDEX_NONE));
	    return TCL_ERROR;
	}
	type |= TCL_DD_SHORTEST;
    }
    str = TclDoubleDigits(d, ndigits, type, &decpt, &signum, &endPtr);
    strObj = Tcl_NewStringObj(str, endPtr-str);
    ckfree(str);
    retval = Tcl_NewListObj(1, &strObj);
    Tcl_ListObjAppendElement(NULL, retval, Tcl_NewWideIntObj(decpt));
    strObj = Tcl_NewStringObj(signum ? "-" : "+", 1);
    Tcl_ListObjAppendElement(NULL, retval, strObj);
    Tcl_SetObjResult(interp, retval);
    return TCL_OK;
}

/*
 *----------------------------------------------------------------------
 *
 * TestdstringCmd --
 *
 *	This procedure implements the "testdstring" command.  It is used
 *	to test the dynamic string facilities of Tcl.
 *
 * Results:
 *	A standard Tcl result.
 *
 * Side effects:
 *	Creates, deletes, and invokes handlers.
 *
 *----------------------------------------------------------------------
 */

static int
TestdstringCmd(
    TCL_UNUSED(void *),
    Tcl_Interp *interp,		/* Current interpreter. */
    int argc,			/* Number of arguments. */
    const char **argv)		/* Argument strings. */
{
    int count;

    if (argc < 2) {
	wrongNumArgs:
	Tcl_AppendResult(interp, "wrong # args", NULL);
	return TCL_ERROR;
    }
    if (strcmp(argv[1], "append") == 0) {
	if (argc != 4) {
	    goto wrongNumArgs;
	}
	if (Tcl_GetInt(interp, argv[3], &count) != TCL_OK) {
	    return TCL_ERROR;
	}
	Tcl_DStringAppend(&dstring, argv[2], count);
    } else if (strcmp(argv[1], "element") == 0) {
	if (argc != 3) {
	    goto wrongNumArgs;
	}
	Tcl_DStringAppendElement(&dstring, argv[2]);
    } else if (strcmp(argv[1], "end") == 0) {
	if (argc != 2) {
	    goto wrongNumArgs;
	}
	Tcl_DStringEndSublist(&dstring);
    } else if (strcmp(argv[1], "free") == 0) {
	if (argc != 2) {
	    goto wrongNumArgs;
	}
	Tcl_DStringFree(&dstring);
    } else if (strcmp(argv[1], "get") == 0) {
	if (argc != 2) {
	    goto wrongNumArgs;
	}
	Tcl_SetResult(interp, Tcl_DStringValue(&dstring), TCL_VOLATILE);
    } else if (strcmp(argv[1], "gresult") == 0) {
	if (argc != 3) {
	    goto wrongNumArgs;
	}
	if (strcmp(argv[2], "staticsmall") == 0) {
	    Tcl_AppendResult(interp, "short", NULL);
	} else if (strcmp(argv[2], "staticlarge") == 0) {
	    Tcl_AppendResult(interp, "first0 first1 first2 first3 first4 first5 first6 first7 first8 first9\nsecond0 second1 second2 second3 second4 second5 second6 second7 second8 second9\nthird0 third1 third2 third3 third4 third5 third6 third7 third8 third9\nfourth0 fourth1 fourth2 fourth3 fourth4 fourth5 fourth6 fourth7 fourth8 fourth9\nfifth0 fifth1 fifth2 fifth3 fifth4 fifth5 fifth6 fifth7 fifth8 fifth9\nsixth0 sixth1 sixth2 sixth3 sixth4 sixth5 sixth6 sixth7 sixth8 sixth9\nseventh0 seventh1 seventh2 seventh3 seventh4 seventh5 seventh6 seventh7 seventh8 seventh9\n", NULL);
	} else if (strcmp(argv[2], "free") == 0) {
	    char *s = (char *)ckalloc(100);
	    strcpy(s, "This is a malloc-ed string");
	    Tcl_SetResult(interp, s, TCL_DYNAMIC);
	} else if (strcmp(argv[2], "special") == 0) {
	    char *s = (char *)ckalloc(100) + 16;
	    strcpy(s, "This is a specially-allocated string");
	    Tcl_SetResult(interp, s, SpecialFree);
	} else {
	    Tcl_AppendResult(interp, "bad gresult option \"", argv[2],
		    "\": must be staticsmall, staticlarge, free, or special",
		    NULL);
	    return TCL_ERROR;
	}
	Tcl_DStringGetResult(interp, &dstring);
    } else if (strcmp(argv[1], "length") == 0) {

	if (argc != 2) {
	    goto wrongNumArgs;
	}
	Tcl_SetObjResult(interp, Tcl_NewWideIntObj(Tcl_DStringLength(&dstring)));
    } else if (strcmp(argv[1], "result") == 0) {
	if (argc != 2) {
	    goto wrongNumArgs;
	}
	Tcl_DStringResult(interp, &dstring);
    } else if (strcmp(argv[1], "toobj") == 0) {
	if (argc != 2) {
	    goto wrongNumArgs;
	}
	Tcl_SetObjResult(interp, Tcl_DStringToObj(&dstring));
    } else if (strcmp(argv[1], "trunc") == 0) {
	if (argc != 3) {
	    goto wrongNumArgs;
	}
	if (Tcl_GetInt(interp, argv[2], &count) != TCL_OK) {
	    return TCL_ERROR;
	}
	Tcl_DStringSetLength(&dstring, count);
    } else if (strcmp(argv[1], "start") == 0) {
	if (argc != 2) {
	    goto wrongNumArgs;
	}
	Tcl_DStringStartSublist(&dstring);
    } else {
	Tcl_AppendResult(interp, "bad option \"", argv[1],
		"\": must be append, element, end, free, get, gresult, length, "
		"result, start, toobj, or trunc", NULL);
	return TCL_ERROR;
    }
    return TCL_OK;
}

/*
 * The procedure below is used as a special freeProc to test how well
 * Tcl_DStringGetResult handles freeProc's other than free.
 */

static void SpecialFree(
    char *blockPtr			/* Block to free. */
) {
    ckfree(blockPtr - 16);
}

/*
 *------------------------------------------------------------------------
 *
 * UtfTransformFn --
 *
 *    Implements a direct call into Tcl_UtfToExternal and Tcl_ExternalToUtf
 *    as otherwise there is no script level command that directly exercises
 *    these functions (i/o command cannot test all combinations)
 *    The arguments at the script level are roughly those of the above
 *    functions:
 *        encodingname srcbytes flags state dstlen ?srcreadvar? ?dstwrotevar? ?dstcharsvar?
 *
 * Results:
 *    TCL_OK or TCL_ERROR. This any errors running the test, NOT the
 *    result of Tcl_UtfToExternal or Tcl_ExternalToUtf.
 *
 * Side effects:
 *
 *    The result in the interpreter is a list of the return code from the
 *    Tcl_UtfToExternal/Tcl_ExternalToUtf functions, the encoding state, and
 *    an encoded binary string of length dstLen. Note the string is the
 *    entire output buffer, not just the part containing the decoded
 *    portion. This allows for additional checks at test script level.
 *
 *    If any of the srcreadvar, dstwrotevar and
 *    dstcharsvar are specified and not empty, they are treated as names
 *    of variables where the *srcRead, *dstWrote and *dstChars output
 *    from the functions are stored.
 *
 *    The function also checks internally whether nuls are correctly
 *    appended as requested but the TCL_ENCODING_NO_TERMINATE flag
 *    and that no buffer overflows occur.
 *------------------------------------------------------------------------
 */
typedef int
UtfTransformFn(Tcl_Interp *interp, Tcl_Encoding encoding, const char *src, int srcLen, int flags, Tcl_EncodingState *statePtr,
               char *dst, int dstLen, int *srcReadPtr, int *dstWrotePtr, int *dstCharsPtr);
static int UtfExtWrapper(
    Tcl_Interp *interp, UtfTransformFn *transformer, int objc, Tcl_Obj *const objv[])
{
    Tcl_Encoding encoding;
    Tcl_EncodingState encState, *encStatePtr;
    int srcLen, bufLen;
    const char *bytes;
    char *bufPtr;
    int srcRead, dstLen, dstWrote, dstChars;
    Tcl_Obj *srcReadVar, *dstWroteVar, *dstCharsVar;
    int result;
    int flags;
    Tcl_Obj **flagObjs;
    int nflags;

    if (objc < 7 || objc > 10) {
        Tcl_WrongNumArgs(interp,
                         2,
                         objv,
                         "encoding srcbytes flags state dstlen ?srcreadvar? ?dstwrotevar? ?dstcharsvar?");
        return TCL_ERROR;
    }
    if (Tcl_GetEncodingFromObj(interp, objv[2], &encoding) != TCL_OK) {
        return TCL_ERROR;
    }

    /* Flags may be specified as list of integers and keywords */
    flags = 0;
    if (Tcl_ListObjGetElements(interp, objv[4], &nflags, &flagObjs) != TCL_OK) {
	return TCL_ERROR;
    }

    struct {
	const char *flagKey;
	int flag;
    } flagMap[] = {
	{"start", TCL_ENCODING_START},
	{"end", TCL_ENCODING_END},
	{"stoponerror", TCL_ENCODING_STOPONERROR},
	{"noterminate", TCL_ENCODING_NO_TERMINATE},
	{"charlimit", TCL_ENCODING_CHAR_LIMIT},
	{NULL, 0}
    };
    int i;
    for (i = 0; i < nflags; ++i) {
	int flag;
	if (Tcl_GetIntFromObj(NULL, flagObjs[i], &flag) == TCL_OK) {
	    flags |= flag;
	}
	else {
	    int idx;
	    if (Tcl_GetIndexFromObjStruct(interp,
					  flagObjs[i],
					  flagMap,
					  sizeof(flagMap[0]),
					  "flag",
					  0,
					  &idx) != TCL_OK) {
		return TCL_ERROR;
	    }
	    flags |= flagMap[idx].flag;
	}
    }

    /* Assumes state is integer if not "" */
    Tcl_WideInt wide;
    if (Tcl_GetWideIntFromObj(interp, objv[5], &wide) == TCL_OK) {
        encState = (Tcl_EncodingState) wide;
        encStatePtr = &encState;
    } else if (Tcl_GetCharLength(objv[5]) == 0) {
        encStatePtr = NULL;
    } else {
        return TCL_ERROR;
    }
    if (Tcl_GetIntFromObj(interp, objv[6], &dstLen) != TCL_OK) {
        return TCL_ERROR;
    }
    srcReadVar = NULL;
    dstWroteVar = NULL;
    dstCharsVar = NULL;
    if (objc > 7) {
	/* Has caller requested srcRead? */
	if (Tcl_GetCharLength(objv[7])) {
	    srcReadVar = objv[7];
	}
	if (objc > 8) {
	    /* Ditto for dstWrote */
            if (Tcl_GetCharLength(objv[8])) {
                dstWroteVar = objv[8];
            }
	    if (objc > 9) {
                if (Tcl_GetCharLength(objv[9])) {
                    dstCharsVar = objv[9];
		}
	    }
	}
    }
    if (flags & TCL_ENCODING_CHAR_LIMIT) {
	/* Caller should have specified the dest char limit */
	Tcl_Obj *valueObj;
	if (dstCharsVar == NULL ||
	    (valueObj = Tcl_ObjGetVar2(interp, dstCharsVar, NULL, 0)) == NULL
	) {
	    Tcl_SetResult(interp,
			 "dstCharsVar must be specified with integer value if "
			 "TCL_ENCODING_CHAR_LIMIT set in flags.", TCL_STATIC);
	    return TCL_ERROR;
	}
	if (Tcl_GetIntFromObj(interp, valueObj, &dstChars) != TCL_OK) {
	    return TCL_ERROR;
	}
    } else {
	dstChars = 0; /* Only used for output */
    }

    bufLen = dstLen + 4; /* 4 -> overflow detection */
    bufPtr = ckalloc(bufLen);
    memset(bufPtr, 0xFF, dstLen); /* Need to check nul terminator */
    memmove(bufPtr + dstLen, "\xAB\xCD\xEF\xAB", 4);   /* overflow detection */
    bytes = (char *) Tcl_GetByteArrayFromObj(objv[3], &srcLen); /* Last! to avoid shimmering */
    result = (*transformer)(interp, encoding, bytes, srcLen, flags,
                               encStatePtr, bufPtr, dstLen,
                               srcReadVar ? &srcRead : NULL,
                               &dstWrote,
                               dstCharsVar ? &dstChars : NULL);
    if (memcmp(bufPtr + bufLen - 4, "\xAB\xCD\xEF\xAB", 4)) {
        Tcl_SetResult(interp,
                      "Tcl_ExternalToUtf wrote past output buffer",
                      TCL_STATIC);
        result = TCL_ERROR;
    } else if (result != TCL_ERROR) {
        Tcl_Obj *resultObjs[3];
        switch (result) {
        case TCL_OK:
            resultObjs[0] = Tcl_NewStringObj("ok", -1);
            break;
        case TCL_CONVERT_MULTIBYTE:
            resultObjs[0] = Tcl_NewStringObj("multibyte", -1);
            break;
        case TCL_CONVERT_SYNTAX:
            resultObjs[0] = Tcl_NewStringObj("syntax", -1);
            break;
        case TCL_CONVERT_UNKNOWN:
            resultObjs[0] = Tcl_NewStringObj("unknown", -1);
            break;
        case TCL_CONVERT_NOSPACE:
            resultObjs[0] = Tcl_NewStringObj("nospace", -1);
            break;
        default:
            resultObjs[0] = Tcl_NewIntObj(result);
            break;
        }
        result = TCL_OK;
        resultObjs[1] =
            encStatePtr ? Tcl_NewWideIntObj((Tcl_WideInt)encState) : Tcl_NewObj();
        resultObjs[2] = Tcl_NewByteArrayObj((unsigned char *)bufPtr, dstLen);
        if (srcReadVar) {
	    if (Tcl_ObjSetVar2(interp,
			       srcReadVar,
			       NULL,
			       Tcl_NewIntObj(srcRead),
			       TCL_LEAVE_ERR_MSG) == NULL) {
		result = TCL_ERROR;
	    }
	}
        if (dstWroteVar) {
	    if (Tcl_ObjSetVar2(interp,
			       dstWroteVar,
			       NULL,
			       Tcl_NewIntObj(dstWrote),
			       TCL_LEAVE_ERR_MSG) == NULL) {
		result = TCL_ERROR;
	    }
	}
        if (dstCharsVar) {
	    if (Tcl_ObjSetVar2(interp,
			       dstCharsVar,
			       NULL,
			       Tcl_NewIntObj(dstChars),
			       TCL_LEAVE_ERR_MSG) == NULL) {
		result = TCL_ERROR;
	    }
	}
        Tcl_SetObjResult(interp, Tcl_NewListObj(3, resultObjs));
    }

    ckfree(bufPtr);
    Tcl_FreeEncoding(encoding); /* Free returned reference */
    return result;
}

/*
 *----------------------------------------------------------------------
 *
 * TestencodingCmd --
 *
 *	This procedure implements the "testencoding" command.  It is used
 *	to test the encoding package.
 *
 * Results:
 *	A standard Tcl result.
 *
 * Side effects:
 *	Load encodings.
 *
 *----------------------------------------------------------------------
 */

static int
TestencodingObjCmd(
    TCL_UNUSED(void *),
    Tcl_Interp *interp,		/* Current interpreter. */
    int objc,			/* Number of arguments. */
    Tcl_Obj *const objv[])	/* Argument objects. */
{
    Tcl_Encoding encoding;
    int index, length;
    const char *string;
    TclEncoding *encodingPtr;
    static const char *const optionStrings[] = {
<<<<<<< HEAD
	"create", "delete", "nullength", NULL
    };
    enum options {
	ENC_CREATE, ENC_DELETE, ENC_NULLENGTH
=======
	"create", "delete", "Tcl_ExternalToUtf", "Tcl_UtfToExternal", NULL
    };
    enum options {
	ENC_CREATE, ENC_DELETE, ENC_EXTTOUTF, ENC_UTFTOEXT
>>>>>>> 937135ff
    };

    if (objc < 2) {
	Tcl_WrongNumArgs(interp, 1, objv, "command ?args?");
	return TCL_ERROR;
    }

    if (Tcl_GetIndexFromObj(interp, objv[1], optionStrings, "option", 0,
	    &index) != TCL_OK) {
	return TCL_ERROR;
    }

    switch ((enum options) index) {
    case ENC_CREATE: {
	Tcl_EncodingType type;

	if (objc != 5) {
	    Tcl_WrongNumArgs(interp, 2, objv, "name toutfcmd fromutfcmd");
	    return TCL_ERROR;
	}
	encodingPtr = (TclEncoding*)ckalloc(sizeof(TclEncoding));
	encodingPtr->interp = interp;

	string = Tcl_GetStringFromObj(objv[3], &length);
	encodingPtr->toUtfCmd = (char *)ckalloc(length + 1);
	memcpy(encodingPtr->toUtfCmd, string, length + 1);

	string = Tcl_GetStringFromObj(objv[4], &length);
	encodingPtr->fromUtfCmd = (char *)ckalloc(length + 1);
	memcpy(encodingPtr->fromUtfCmd, string, length + 1);

	string = Tcl_GetStringFromObj(objv[2], &length);

	type.encodingName = string;
	type.toUtfProc = EncodingToUtfProc;
	type.fromUtfProc = EncodingFromUtfProc;
	type.freeProc = EncodingFreeProc;
	type.clientData = encodingPtr;
	type.nullSize = 1;

	Tcl_CreateEncoding(&type);
	break;
    }
    case ENC_DELETE:
	if (objc != 3) {
	    return TCL_ERROR;
	}
	if (TCL_OK != Tcl_GetEncodingFromObj(interp, objv[2], &encoding)) {
	    return TCL_ERROR;
	}
	Tcl_FreeEncoding(encoding);	/* Free returned reference */
	Tcl_FreeEncoding(encoding);	/* Free to match CREATE */
	TclFreeInternalRep(objv[2]);		/* Free the cached ref */
	break;
<<<<<<< HEAD

    case ENC_NULLENGTH:
	if (objc > 3) {
	    Tcl_WrongNumArgs(interp, 2, objv, "?encoding?");
	    return TCL_ERROR;
	}
	encoding =
	    Tcl_GetEncoding(interp, objc == 2 ? NULL : Tcl_GetString(objv[2]));
	if (encoding == NULL) {
	    return TCL_ERROR;
	}
	Tcl_SetObjResult(interp,
			 Tcl_NewIntObj(Tcl_GetEncodingNulLength(encoding)));
	Tcl_FreeEncoding(encoding);
=======
    case ENC_EXTTOUTF:
        return UtfExtWrapper(interp,Tcl_ExternalToUtf,objc,objv);
    case ENC_UTFTOEXT:
        return UtfExtWrapper(interp,Tcl_UtfToExternal,objc,objv);
>>>>>>> 937135ff
    }
    return TCL_OK;
}

static int
EncodingToUtfProc(
    void *clientData,	/* TclEncoding structure. */
    TCL_UNUSED(const char *) /*src*/,
    int srcLen,			/* Source string length in bytes. */
    TCL_UNUSED(int) /*flags*/,
    TCL_UNUSED(Tcl_EncodingState *),
    char *dst,			/* Output buffer. */
    int dstLen,			/* The maximum length of output buffer. */
    int *srcReadPtr,		/* Filled with number of bytes read. */
    int *dstWrotePtr,		/* Filled with number of bytes stored. */
    int *dstCharsPtr)		/* Filled with number of chars stored. */
{
    int len;
    TclEncoding *encodingPtr;

    encodingPtr = (TclEncoding *) clientData;
    Tcl_EvalEx(encodingPtr->interp, encodingPtr->toUtfCmd, TCL_INDEX_NONE, TCL_EVAL_GLOBAL);

    len = strlen(Tcl_GetStringResult(encodingPtr->interp));
    if (len > dstLen) {
	len = dstLen;
    }
    memcpy(dst, Tcl_GetStringResult(encodingPtr->interp), len);
    Tcl_ResetResult(encodingPtr->interp);

    *srcReadPtr = srcLen;
    *dstWrotePtr = len;
    *dstCharsPtr = len;
    return TCL_OK;
}

static int
EncodingFromUtfProc(
    void *clientData,	/* TclEncoding structure. */
    TCL_UNUSED(const char *) /*src*/,
    int srcLen,			/* Source string length in bytes. */
    TCL_UNUSED(int) /*flags*/,
    TCL_UNUSED(Tcl_EncodingState *),
    char *dst,			/* Output buffer. */
    int dstLen,			/* The maximum length of output buffer. */
    int *srcReadPtr,		/* Filled with number of bytes read. */
    int *dstWrotePtr,		/* Filled with number of bytes stored. */
    int *dstCharsPtr)		/* Filled with number of chars stored. */
{
    int len;
    TclEncoding *encodingPtr;

    encodingPtr = (TclEncoding *) clientData;
    Tcl_EvalEx(encodingPtr->interp, encodingPtr->fromUtfCmd, TCL_INDEX_NONE, TCL_EVAL_GLOBAL);

    len = strlen(Tcl_GetStringResult(encodingPtr->interp));
    if (len > dstLen) {
	len = dstLen;
    }
    memcpy(dst, Tcl_GetStringResult(encodingPtr->interp), len);
    Tcl_ResetResult(encodingPtr->interp);

    *srcReadPtr = srcLen;
    *dstWrotePtr = len;
    *dstCharsPtr = len;
    return TCL_OK;
}

static void
EncodingFreeProc(
    void *clientData)	/* ClientData associated with type. */
{
    TclEncoding *encodingPtr = (TclEncoding *)clientData;

    ckfree(encodingPtr->toUtfCmd);
    ckfree(encodingPtr->fromUtfCmd);
    ckfree(encodingPtr);
}

/*
 *----------------------------------------------------------------------
 *
 * TestevalexObjCmd --
 *
 *	This procedure implements the "testevalex" command.  It is
 *	used to test Tcl_EvalEx.
 *
 * Results:
 *	A standard Tcl result.
 *
 * Side effects:
 *	None.
 *
 *----------------------------------------------------------------------
 */

static int
TestevalexObjCmd(
    TCL_UNUSED(void *),
    Tcl_Interp *interp,		/* Current interpreter. */
    int objc,			/* Number of arguments. */
    Tcl_Obj *const objv[])	/* Argument objects. */
{
    int length, flags;
    const char *script;

    flags = 0;
    if (objc == 3) {
	const char *global = Tcl_GetString(objv[2]);
	if (strcmp(global, "global") != 0) {
	    Tcl_AppendResult(interp, "bad value \"", global,
		    "\": must be global", NULL);
	    return TCL_ERROR;
	}
	flags = TCL_EVAL_GLOBAL;
    } else if (objc != 2) {
	Tcl_WrongNumArgs(interp, 1, objv, "script ?global?");
	return TCL_ERROR;
    }

    script = Tcl_GetStringFromObj(objv[1], &length);
    return Tcl_EvalEx(interp, script, length, flags);
}

/*
 *----------------------------------------------------------------------
 *
 * TestevalobjvObjCmd --
 *
 *	This procedure implements the "testevalobjv" command.  It is
 *	used to test Tcl_EvalObjv.
 *
 * Results:
 *	A standard Tcl result.
 *
 * Side effects:
 *	None.
 *
 *----------------------------------------------------------------------
 */

static int
TestevalobjvObjCmd(
    TCL_UNUSED(void *),
    Tcl_Interp *interp,		/* Current interpreter. */
    int objc,			/* Number of arguments. */
    Tcl_Obj *const objv[])	/* Argument objects. */
{
    int evalGlobal;

    if (objc < 3) {
	Tcl_WrongNumArgs(interp, 1, objv, "global word ?word ...?");
	return TCL_ERROR;
    }
    if (Tcl_GetIntFromObj(interp, objv[1], &evalGlobal) != TCL_OK) {
	return TCL_ERROR;
    }
    return Tcl_EvalObjv(interp, objc-2, objv+2,
	    (evalGlobal) ? TCL_EVAL_GLOBAL : 0);
}

/*
 *----------------------------------------------------------------------
 *
 * TesteventObjCmd --
 *
 *	This procedure implements a 'testevent' command.  The command
 *	is used to test event queue management.
 *
 * The command takes two forms:
 *	- testevent queue name position script
 *		Queues an event at the given position in the queue, and
 *		associates a given name with it (the same name may be
 *		associated with multiple events). When the event comes
 *		to the head of the queue, executes the given script at
 *		global level in the current interp. The position may be
 *		one of 'head', 'tail' or 'mark'.
 *	- testevent delete name
 *		Deletes any events associated with the given name from
 *		the queue.
 *
 * Return value:
 *	Returns a standard Tcl result.
 *
 * Side effects:
 *	Manipulates the event queue as directed.
 *
 *----------------------------------------------------------------------
 */

static int
TesteventObjCmd(
    TCL_UNUSED(void *),
    Tcl_Interp *interp,		/* Tcl interpreter */
    int objc,			/* Parameter count */
    Tcl_Obj *const objv[])	/* Parameter vector */
{
    static const char *const subcommands[] = { /* Possible subcommands */
	"queue", "delete", NULL
    };
    int subCmdIndex;		/* Index of the chosen subcommand */
    static const char *const positions[] = { /* Possible queue positions */
	"head", "tail", "mark", NULL
    };
    int posIndex;		/* Index of the chosen position */
    static const int posNum[] = {
				/* Interpretation of the chosen position */
	TCL_QUEUE_HEAD,
	TCL_QUEUE_TAIL,
	TCL_QUEUE_MARK
    };
    TestEvent *ev;		/* Event to be queued */

    if (objc < 2) {
	Tcl_WrongNumArgs(interp, 1, objv, "subcommand ?arg ...?");
	return TCL_ERROR;
    }
    if (Tcl_GetIndexFromObj(interp, objv[1], subcommands, "subcommand",
	    TCL_EXACT, &subCmdIndex) != TCL_OK) {
	return TCL_ERROR;
    }
    switch (subCmdIndex) {
    case 0:			/* queue */
	if (objc != 5) {
	    Tcl_WrongNumArgs(interp, 2, objv, "name position script");
	    return TCL_ERROR;
	}
	if (Tcl_GetIndexFromObj(interp, objv[3], positions,
		"position specifier", TCL_EXACT, &posIndex) != TCL_OK) {
	    return TCL_ERROR;
	}
	ev = (TestEvent *)ckalloc(sizeof(TestEvent));
	ev->header.proc = TesteventProc;
	ev->header.nextPtr = NULL;
	ev->interp = interp;
	ev->command = objv[4];
	Tcl_IncrRefCount(ev->command);
	ev->tag = objv[2];
	Tcl_IncrRefCount(ev->tag);
	Tcl_QueueEvent((Tcl_Event *) ev, posNum[posIndex]);
	break;

    case 1:			/* delete */
	if (objc != 3) {
	    Tcl_WrongNumArgs(interp, 2, objv, "name");
	    return TCL_ERROR;
	}
	Tcl_DeleteEvents(TesteventDeleteProc, objv[2]);
	break;
    }

    return TCL_OK;
}

/*
 *----------------------------------------------------------------------
 *
 * TesteventProc --
 *
 *	Delivers a test event to the Tcl interpreter as part of event
 *	queue testing.
 *
 * Results:
 *	Returns 1 if the event has been serviced, 0 otherwise.
 *
 * Side effects:
 *	Evaluates the event's callback script, so has whatever side effects
 *	the callback has.  The return value of the callback script becomes the
 *	return value of this function.  If the callback script reports an
 *	error, it is reported as a background error.
 *
 *----------------------------------------------------------------------
 */

static int
TesteventProc(
    Tcl_Event *event,		/* Event to deliver */
    TCL_UNUSED(int) /*flags*/)
{
    TestEvent *ev = (TestEvent *) event;
    Tcl_Interp *interp = ev->interp;
    Tcl_Obj *command = ev->command;
    int result = Tcl_EvalObjEx(interp, command,
	    TCL_EVAL_GLOBAL | TCL_EVAL_DIRECT);
    int retval;

    if (result != TCL_OK) {
	Tcl_AddErrorInfo(interp,
		"    (command bound to \"testevent\" callback)");
	Tcl_BackgroundException(interp, TCL_ERROR);
	return 1;		/* Avoid looping on errors */
    }
    if (Tcl_GetBooleanFromObj(interp, Tcl_GetObjResult(interp),
	    &retval) != TCL_OK) {
	Tcl_AddErrorInfo(interp,
		"    (return value from \"testevent\" callback)");
	Tcl_BackgroundException(interp, TCL_ERROR);
	return 1;
    }
    if (retval) {
	Tcl_DecrRefCount(ev->tag);
	Tcl_DecrRefCount(ev->command);
    }

    return retval;
}

/*
 *----------------------------------------------------------------------
 *
 * TesteventDeleteProc --
 *
 *	Removes some set of events from the queue.
 *
 * This procedure is used as part of testing event queue management.
 *
 * Results:
 *	Returns 1 if a given event should be deleted, 0 otherwise.
 *
 * Side effects:
 *	None.
 *
 *----------------------------------------------------------------------
 */

static int
TesteventDeleteProc(
    Tcl_Event *event,		/* Event to examine */
    void *clientData)	/* Tcl_Obj containing the name of the event(s)
				 * to remove */
{
    TestEvent *ev;		/* Event to examine */
    const char *evNameStr;
    Tcl_Obj *targetName;	/* Name of the event(s) to delete */
    const char *targetNameStr;

    if (event->proc != TesteventProc) {
	return 0;
    }
    targetName = (Tcl_Obj *) clientData;
    targetNameStr = (char *) Tcl_GetString(targetName);
    ev = (TestEvent *) event;
    evNameStr = Tcl_GetString(ev->tag);
    if (strcmp(evNameStr, targetNameStr) == 0) {
	Tcl_DecrRefCount(ev->tag);
	Tcl_DecrRefCount(ev->command);
	return 1;
    } else {
	return 0;
    }
}

/*
 *----------------------------------------------------------------------
 *
 * TestexithandlerCmd --
 *
 *	This procedure implements the "testexithandler" command. It is
 *	used to test Tcl_CreateExitHandler and Tcl_DeleteExitHandler.
 *
 * Results:
 *	A standard Tcl result.
 *
 * Side effects:
 *	None.
 *
 *----------------------------------------------------------------------
 */

static int
TestexithandlerCmd(
    TCL_UNUSED(void *),
    Tcl_Interp *interp,		/* Current interpreter. */
    int argc,			/* Number of arguments. */
    const char **argv)		/* Argument strings. */
{
    int value;

    if (argc != 3) {
	Tcl_AppendResult(interp, "wrong # arguments: should be \"", argv[0],
		" create|delete value\"", NULL);
	return TCL_ERROR;
    }
    if (Tcl_GetInt(interp, argv[2], &value) != TCL_OK) {
	return TCL_ERROR;
    }
    if (strcmp(argv[1], "create") == 0) {
	Tcl_CreateExitHandler((value & 1) ? ExitProcOdd : ExitProcEven,
		INT2PTR(value));
    } else if (strcmp(argv[1], "delete") == 0) {
	Tcl_DeleteExitHandler((value & 1) ? ExitProcOdd : ExitProcEven,
		INT2PTR(value));
    } else {
	Tcl_AppendResult(interp, "bad option \"", argv[1],
		"\": must be create or delete", NULL);
	return TCL_ERROR;
    }
    return TCL_OK;
}

static void
ExitProcOdd(
    void *clientData)	/* Integer value to print. */
{
    char buf[16 + TCL_INTEGER_SPACE];
    int len;

    sprintf(buf, "odd %d\n", (int)PTR2INT(clientData));
    len = strlen(buf);
    if (len != (int) write(1, buf, len)) {
	Tcl_Panic("ExitProcOdd: unable to write to stdout");
    }
}

static void
ExitProcEven(
    void *clientData)	/* Integer value to print. */
{
    char buf[16 + TCL_INTEGER_SPACE];
    int len;

    sprintf(buf, "even %d\n", (int)PTR2INT(clientData));
    len = strlen(buf);
    if (len != (int) write(1, buf, len)) {
	Tcl_Panic("ExitProcEven: unable to write to stdout");
    }
}

/*
 *----------------------------------------------------------------------
 *
 * TestexprlongCmd --
 *
 *	This procedure verifies that Tcl_ExprLong does not modify the
 *	interpreter result if there is no error.
 *
 * Results:
 *	A standard Tcl result.
 *
 * Side effects:
 *	None.
 *
 *----------------------------------------------------------------------
 */

static int
TestexprlongCmd(
    TCL_UNUSED(void *),
    Tcl_Interp *interp,		/* Current interpreter. */
    int argc,			/* Number of arguments. */
    const char **argv)		/* Argument strings. */
{
    long exprResult;
    char buf[4 + TCL_INTEGER_SPACE];
    int result;

    if (argc != 2) {
	Tcl_AppendResult(interp, "wrong # arguments: should be \"", argv[0],
		" expression\"", NULL);
	return TCL_ERROR;
    }
    Tcl_AppendResult(interp, "This is a result", NULL);
    result = Tcl_ExprLong(interp, argv[1], &exprResult);
    if (result != TCL_OK) {
	return result;
    }
    sprintf(buf, ": %ld", exprResult);
    Tcl_AppendResult(interp, buf, NULL);
    return TCL_OK;
}

/*
 *----------------------------------------------------------------------
 *
 * TestexprlongobjCmd --
 *
 *	This procedure verifies that Tcl_ExprLongObj does not modify the
 *	interpreter result if there is no error.
 *
 * Results:
 *	A standard Tcl result.
 *
 * Side effects:
 *	None.
 *
 *----------------------------------------------------------------------
 */

static int
TestexprlongobjCmd(
    TCL_UNUSED(void *),
    Tcl_Interp *interp,		/* Current interpreter. */
    int objc,			/* Number of arguments. */
    Tcl_Obj *const *objv)	/* Argument objects. */
{
    long exprResult;
    char buf[4 + TCL_INTEGER_SPACE];
    int result;

    if (objc != 2) {
	Tcl_WrongNumArgs(interp, 1, objv, "expression");
	return TCL_ERROR;
    }
    Tcl_AppendResult(interp, "This is a result", NULL);
    result = Tcl_ExprLongObj(interp, objv[1], &exprResult);
    if (result != TCL_OK) {
	return result;
    }
    sprintf(buf, ": %ld", exprResult);
    Tcl_AppendResult(interp, buf, NULL);
    return TCL_OK;
}

/*
 *----------------------------------------------------------------------
 *
 * TestexprdoubleCmd --
 *
 *	This procedure verifies that Tcl_ExprDouble does not modify the
 *	interpreter result if there is no error.
 *
 * Results:
 *	A standard Tcl result.
 *
 * Side effects:
 *	None.
 *
 *----------------------------------------------------------------------
 */

static int
TestexprdoubleCmd(
    TCL_UNUSED(void *),
    Tcl_Interp *interp,		/* Current interpreter. */
    int argc,			/* Number of arguments. */
    const char **argv)		/* Argument strings. */
{
    double exprResult;
    char buf[4 + TCL_DOUBLE_SPACE];
    int result;

    if (argc != 2) {
	Tcl_AppendResult(interp, "wrong # arguments: should be \"", argv[0],
		" expression\"", NULL);
	return TCL_ERROR;
    }
    Tcl_AppendResult(interp, "This is a result", NULL);
    result = Tcl_ExprDouble(interp, argv[1], &exprResult);
    if (result != TCL_OK) {
	return result;
    }
    strcpy(buf, ": ");
    Tcl_PrintDouble(interp, exprResult, buf+2);
    Tcl_AppendResult(interp, buf, NULL);
    return TCL_OK;
}

/*
 *----------------------------------------------------------------------
 *
 * TestexprdoubleobjCmd --
 *
 *	This procedure verifies that Tcl_ExprLongObj does not modify the
 *	interpreter result if there is no error.
 *
 * Results:
 *	A standard Tcl result.
 *
 * Side effects:
 *	None.
 *
 *----------------------------------------------------------------------
 */

static int
TestexprdoubleobjCmd(
    TCL_UNUSED(void *),
    Tcl_Interp *interp,		/* Current interpreter. */
    int objc,			/* Number of arguments. */
    Tcl_Obj *const *objv)	/* Argument objects. */
{
    double exprResult;
    char buf[4 + TCL_DOUBLE_SPACE];
    int result;

    if (objc != 2) {
	Tcl_WrongNumArgs(interp, 1, objv, "expression");
	return TCL_ERROR;
    }
    Tcl_AppendResult(interp, "This is a result", NULL);
    result = Tcl_ExprDoubleObj(interp, objv[1], &exprResult);
    if (result != TCL_OK) {
	return result;
    }
    strcpy(buf, ": ");
    Tcl_PrintDouble(interp, exprResult, buf+2);
    Tcl_AppendResult(interp, buf, NULL);
    return TCL_OK;
}

/*
 *----------------------------------------------------------------------
 *
 * TestexprstringCmd --
 *
 *	This procedure tests the basic operation of Tcl_ExprString.
 *
 * Results:
 *	A standard Tcl result.
 *
 * Side effects:
 *	None.
 *
 *----------------------------------------------------------------------
 */

static int
TestexprstringCmd(
    TCL_UNUSED(void *),
    Tcl_Interp *interp,		/* Current interpreter. */
    int argc,			/* Number of arguments. */
    const char **argv)		/* Argument strings. */
{
    if (argc != 2) {
	Tcl_AppendResult(interp, "wrong # arguments: should be \"", argv[0],
		" expression\"", NULL);
	return TCL_ERROR;
    }
    return Tcl_ExprString(interp, argv[1]);
}

/*
 *----------------------------------------------------------------------
 *
 * TestfilelinkCmd --
 *
 *	This procedure implements the "testfilelink" command.  It is used to
 *	test the effects of creating and manipulating filesystem links in Tcl.
 *
 * Results:
 *	A standard Tcl result.
 *
 * Side effects:
 *	May create a link on disk.
 *
 *----------------------------------------------------------------------
 */

static int
TestfilelinkCmd(
    TCL_UNUSED(void *),
    Tcl_Interp *interp,		/* Current interpreter. */
    int objc,			/* Number of arguments. */
    Tcl_Obj *const objv[])	/* The argument objects. */
{
    Tcl_Obj *contents;

    if (objc < 2 || objc > 3) {
	Tcl_WrongNumArgs(interp, 1, objv, "source ?target?");
	return TCL_ERROR;
    }

    if (Tcl_FSConvertToPathType(interp, objv[1]) != TCL_OK) {
	return TCL_ERROR;
    }

    if (objc == 3) {
	/* Create link from source to target */
	contents = Tcl_FSLink(objv[1], objv[2],
		TCL_CREATE_SYMBOLIC_LINK|TCL_CREATE_HARD_LINK);
	if (contents == NULL) {
	    Tcl_AppendResult(interp, "could not create link from \"",
		    Tcl_GetString(objv[1]), "\" to \"",
		    Tcl_GetString(objv[2]), "\": ",
		    Tcl_PosixError(interp), NULL);
	    return TCL_ERROR;
	}
    } else {
	/* Read link */
	contents = Tcl_FSLink(objv[1], NULL, 0);
	if (contents == NULL) {
	    Tcl_AppendResult(interp, "could not read link \"",
		    Tcl_GetString(objv[1]), "\": ",
		    Tcl_PosixError(interp), NULL);
	    return TCL_ERROR;
	}
    }
    Tcl_SetObjResult(interp, contents);
    if (objc == 2) {
	/*
	 * If we are creating a link, this will actually just
	 * be objv[3], and we don't own it
	 */
	Tcl_DecrRefCount(contents);
    }
    return TCL_OK;
}

/*
 *----------------------------------------------------------------------
 *
 * TestgetassocdataCmd --
 *
 *	This procedure implements the "testgetassocdata" command. It is
 *	used to test Tcl_GetAssocData.
 *
 * Results:
 *	A standard Tcl result.
 *
 * Side effects:
 *	None.
 *
 *----------------------------------------------------------------------
 */

static int
TestgetassocdataCmd(
    TCL_UNUSED(void *),
    Tcl_Interp *interp,		/* Current interpreter. */
    int argc,			/* Number of arguments. */
    const char **argv)		/* Argument strings. */
{
    char *res;

    if (argc != 2) {
	Tcl_AppendResult(interp, "wrong # arguments: should be \"", argv[0],
		" data_key\"", NULL);
	return TCL_ERROR;
    }
    res = (char *) Tcl_GetAssocData(interp, argv[1], NULL);
    if (res != NULL) {
	Tcl_AppendResult(interp, res, NULL);
    }
    return TCL_OK;
}

/*
 *----------------------------------------------------------------------
 *
 * TestgetplatformCmd --
 *
 *	This procedure implements the "testgetplatform" command. It is
 *	used to retrievel the value of the tclPlatform global variable.
 *
 * Results:
 *	A standard Tcl result.
 *
 * Side effects:
 *	None.
 *
 *----------------------------------------------------------------------
 */

static int
TestgetplatformCmd(
    TCL_UNUSED(void *),
    Tcl_Interp *interp,		/* Current interpreter. */
    int argc,			/* Number of arguments. */
    const char **argv)		/* Argument strings. */
{
    static const char *const platformStrings[] = { "unix", "mac", "windows" };
    TclPlatformType *platform;

    platform = TclGetPlatform();

    if (argc != 1) {
	Tcl_AppendResult(interp, "wrong # arguments: should be \"", argv[0],
		NULL);
	return TCL_ERROR;
    }

    Tcl_AppendResult(interp, platformStrings[*platform], NULL);
    return TCL_OK;
}

/*
 *----------------------------------------------------------------------
 *
 * TestinterpdeleteCmd --
 *
 *	This procedure tests the code in tclInterp.c that deals with
 *	interpreter deletion. It deletes a user-specified interpreter
 *	from the hierarchy, and subsequent code checks integrity.
 *
 * Results:
 *	A standard Tcl result.
 *
 * Side effects:
 *	Deletes one or more interpreters.
 *
 *----------------------------------------------------------------------
 */

static int
TestinterpdeleteCmd(
    TCL_UNUSED(void *),
    Tcl_Interp *interp,		/* Current interpreter. */
    int argc,			/* Number of arguments. */
    const char **argv)		/* Argument strings. */
{
    Tcl_Interp *childToDelete;

    if (argc != 2) {
	Tcl_AppendResult(interp, "wrong # args: should be \"", argv[0],
		" path\"", NULL);
	return TCL_ERROR;
    }
    childToDelete = Tcl_GetChild(interp, argv[1]);
    if (childToDelete == NULL) {
	return TCL_ERROR;
    }
    Tcl_DeleteInterp(childToDelete);
    return TCL_OK;
}

/*
 *----------------------------------------------------------------------
 *
 * TestlinkCmd --
 *
 *	This procedure implements the "testlink" command.  It is used
 *	to test Tcl_LinkVar and related library procedures.
 *
 * Results:
 *	A standard Tcl result.
 *
 * Side effects:
 *	Creates and deletes various variable links, plus returns
 *	values of the linked variables.
 *
 *----------------------------------------------------------------------
 */

static int
TestlinkCmd(
    TCL_UNUSED(void *),
    Tcl_Interp *interp,		/* Current interpreter. */
    int argc,			/* Number of arguments. */
    const char **argv)		/* Argument strings. */
{
    static int intVar = 43;
    static int boolVar = 4;
    static double realVar = 1.23;
    static Tcl_WideInt wideVar = 79;
    static char *stringVar = NULL;
    static char charVar = '@';
    static unsigned char ucharVar = 130;
    static short shortVar = 3000;
    static unsigned short ushortVar = 60000;
    static unsigned int uintVar = 0xBEEFFEED;
    static long longVar = 123456789L;
    static unsigned long ulongVar = 3456789012UL;
    static float floatVar = 4.5;
    static Tcl_WideUInt uwideVar = 123;
    static int created = 0;
    char buffer[2*TCL_DOUBLE_SPACE];
    int writable, flag;
    Tcl_Obj *tmp;

    if (argc < 2) {
	Tcl_AppendResult(interp, "wrong # args: should be \"", argv[0],
		" option ?arg arg arg arg arg arg arg arg arg arg arg arg"
		" arg arg?\"", NULL);
	return TCL_ERROR;
    }
    if (strcmp(argv[1], "create") == 0) {
	if (argc != 16) {
	    Tcl_AppendResult(interp, "wrong # args: should be \"",
		argv[0], " ", argv[1],
		" intRO realRO boolRO stringRO wideRO charRO ucharRO shortRO"
		" ushortRO uintRO longRO ulongRO floatRO uwideRO\"", NULL);
	    return TCL_ERROR;
	}
	if (created) {
	    Tcl_UnlinkVar(interp, "int");
	    Tcl_UnlinkVar(interp, "real");
	    Tcl_UnlinkVar(interp, "bool");
	    Tcl_UnlinkVar(interp, "string");
	    Tcl_UnlinkVar(interp, "wide");
	    Tcl_UnlinkVar(interp, "char");
	    Tcl_UnlinkVar(interp, "uchar");
	    Tcl_UnlinkVar(interp, "short");
	    Tcl_UnlinkVar(interp, "ushort");
	    Tcl_UnlinkVar(interp, "uint");
	    Tcl_UnlinkVar(interp, "long");
	    Tcl_UnlinkVar(interp, "ulong");
	    Tcl_UnlinkVar(interp, "float");
	    Tcl_UnlinkVar(interp, "uwide");
	}
	created = 1;
	if (Tcl_GetBoolean(interp, argv[2], &writable) != TCL_OK) {
	    return TCL_ERROR;
	}
	flag = writable ? 0 : TCL_LINK_READ_ONLY;
	if (Tcl_LinkVar(interp, "int", &intVar,
		TCL_LINK_INT | flag) != TCL_OK) {
	    return TCL_ERROR;
	}
	if (Tcl_GetBoolean(interp, argv[3], &writable) != TCL_OK) {
	    return TCL_ERROR;
	}
	flag = writable ? 0 : TCL_LINK_READ_ONLY;
	if (Tcl_LinkVar(interp, "real", &realVar,
		TCL_LINK_DOUBLE | flag) != TCL_OK) {
	    return TCL_ERROR;
	}
	if (Tcl_GetBoolean(interp, argv[4], &writable) != TCL_OK) {
	    return TCL_ERROR;
	}
	flag = writable ? 0 : TCL_LINK_READ_ONLY;
	if (Tcl_LinkVar(interp, "bool", &boolVar,
		TCL_LINK_BOOLEAN | flag) != TCL_OK) {
	    return TCL_ERROR;
	}
	if (Tcl_GetBoolean(interp, argv[5], &writable) != TCL_OK) {
	    return TCL_ERROR;
	}
	flag = writable ? 0 : TCL_LINK_READ_ONLY;
	if (Tcl_LinkVar(interp, "string", &stringVar,
		TCL_LINK_STRING | flag) != TCL_OK) {
	    return TCL_ERROR;
	}
	if (Tcl_GetBoolean(interp, argv[6], &writable) != TCL_OK) {
	    return TCL_ERROR;
	}
	flag = writable ? 0 : TCL_LINK_READ_ONLY;
	if (Tcl_LinkVar(interp, "wide", &wideVar,
			TCL_LINK_WIDE_INT | flag) != TCL_OK) {
	    return TCL_ERROR;
	}
	if (Tcl_GetBoolean(interp, argv[7], &writable) != TCL_OK) {
	    return TCL_ERROR;
	}
	flag = writable ? 0 : TCL_LINK_READ_ONLY;
	if (Tcl_LinkVar(interp, "char", &charVar,
		TCL_LINK_CHAR | flag) != TCL_OK) {
	    return TCL_ERROR;
	}
	if (Tcl_GetBoolean(interp, argv[8], &writable) != TCL_OK) {
	    return TCL_ERROR;
	}
	flag = writable ? 0 : TCL_LINK_READ_ONLY;
	if (Tcl_LinkVar(interp, "uchar", &ucharVar,
		TCL_LINK_UCHAR | flag) != TCL_OK) {
	    return TCL_ERROR;
	}
	if (Tcl_GetBoolean(interp, argv[9], &writable) != TCL_OK) {
	    return TCL_ERROR;
	}
	flag = writable ? 0 : TCL_LINK_READ_ONLY;
	if (Tcl_LinkVar(interp, "short", &shortVar,
		TCL_LINK_SHORT | flag) != TCL_OK) {
	    return TCL_ERROR;
	}
	if (Tcl_GetBoolean(interp, argv[10], &writable) != TCL_OK) {
	    return TCL_ERROR;
	}
	flag = writable ? 0 : TCL_LINK_READ_ONLY;
	if (Tcl_LinkVar(interp, "ushort", &ushortVar,
		TCL_LINK_USHORT | flag) != TCL_OK) {
	    return TCL_ERROR;
	}
	if (Tcl_GetBoolean(interp, argv[11], &writable) != TCL_OK) {
	    return TCL_ERROR;
	}
	flag = writable ? 0 : TCL_LINK_READ_ONLY;
	if (Tcl_LinkVar(interp, "uint", &uintVar,
		TCL_LINK_UINT | flag) != TCL_OK) {
	    return TCL_ERROR;
	}
	if (Tcl_GetBoolean(interp, argv[12], &writable) != TCL_OK) {
	    return TCL_ERROR;
	}
	flag = writable ? 0 : TCL_LINK_READ_ONLY;
	if (Tcl_LinkVar(interp, "long", &longVar,
		TCL_LINK_LONG | flag) != TCL_OK) {
	    return TCL_ERROR;
	}
	if (Tcl_GetBoolean(interp, argv[13], &writable) != TCL_OK) {
	    return TCL_ERROR;
	}
	flag = writable ? 0 : TCL_LINK_READ_ONLY;
	if (Tcl_LinkVar(interp, "ulong", &ulongVar,
		TCL_LINK_ULONG | flag) != TCL_OK) {
	    return TCL_ERROR;
	}
	if (Tcl_GetBoolean(interp, argv[14], &writable) != TCL_OK) {
	    return TCL_ERROR;
	}
	flag = writable ? 0 : TCL_LINK_READ_ONLY;
	if (Tcl_LinkVar(interp, "float", &floatVar,
		TCL_LINK_FLOAT | flag) != TCL_OK) {
	    return TCL_ERROR;
	}
	if (Tcl_GetBoolean(interp, argv[15], &writable) != TCL_OK) {
	    return TCL_ERROR;
	}
	flag = writable ? 0 : TCL_LINK_READ_ONLY;
	if (Tcl_LinkVar(interp, "uwide", &uwideVar,
		TCL_LINK_WIDE_UINT | flag) != TCL_OK) {
	    return TCL_ERROR;
	}

    } else if (strcmp(argv[1], "delete") == 0) {
	Tcl_UnlinkVar(interp, "int");
	Tcl_UnlinkVar(interp, "real");
	Tcl_UnlinkVar(interp, "bool");
	Tcl_UnlinkVar(interp, "string");
	Tcl_UnlinkVar(interp, "wide");
	Tcl_UnlinkVar(interp, "char");
	Tcl_UnlinkVar(interp, "uchar");
	Tcl_UnlinkVar(interp, "short");
	Tcl_UnlinkVar(interp, "ushort");
	Tcl_UnlinkVar(interp, "uint");
	Tcl_UnlinkVar(interp, "long");
	Tcl_UnlinkVar(interp, "ulong");
	Tcl_UnlinkVar(interp, "float");
	Tcl_UnlinkVar(interp, "uwide");
	created = 0;
    } else if (strcmp(argv[1], "get") == 0) {
	TclFormatInt(buffer, intVar);
	Tcl_AppendElement(interp, buffer);
	Tcl_PrintDouble(NULL, realVar, buffer);
	Tcl_AppendElement(interp, buffer);
	TclFormatInt(buffer, boolVar);
	Tcl_AppendElement(interp, buffer);
	Tcl_AppendElement(interp, (stringVar == NULL) ? "-" : stringVar);
	/*
	 * Wide ints only have an object-based interface.
	 */
	tmp = Tcl_NewWideIntObj(wideVar);
	Tcl_AppendElement(interp, Tcl_GetString(tmp));
	Tcl_DecrRefCount(tmp);
	TclFormatInt(buffer, (int) charVar);
	Tcl_AppendElement(interp, buffer);
	TclFormatInt(buffer, (int) ucharVar);
	Tcl_AppendElement(interp, buffer);
	TclFormatInt(buffer, (int) shortVar);
	Tcl_AppendElement(interp, buffer);
	TclFormatInt(buffer, (int) ushortVar);
	Tcl_AppendElement(interp, buffer);
	TclFormatInt(buffer, (int) uintVar);
	Tcl_AppendElement(interp, buffer);
	tmp = Tcl_NewWideIntObj(longVar);
	Tcl_AppendElement(interp, Tcl_GetString(tmp));
	Tcl_DecrRefCount(tmp);
#ifdef TCL_WIDE_INT_IS_LONG
	if (ulongVar > WIDE_MAX) {
		mp_int bignumValue;
		if (mp_init_u64(&bignumValue, ulongVar) != MP_OKAY) {
		    Tcl_Panic("%s: memory overflow", "Tcl_SetWideUIntObj");
		}
		tmp = Tcl_NewBignumObj(&bignumValue);
	} else
#endif /* TCL_WIDE_INT_IS_LONG */
	tmp = Tcl_NewWideIntObj((Tcl_WideInt)ulongVar);
	Tcl_AppendElement(interp, Tcl_GetString(tmp));
	Tcl_DecrRefCount(tmp);
	Tcl_PrintDouble(NULL, (double)floatVar, buffer);
	Tcl_AppendElement(interp, buffer);
	if (uwideVar > WIDE_MAX) {
		mp_int bignumValue;
		if (mp_init_u64(&bignumValue, uwideVar) != MP_OKAY) {
		    Tcl_Panic("%s: memory overflow", "Tcl_SetWideUIntObj");
		}
		tmp = Tcl_NewBignumObj(&bignumValue);
	} else {
	    tmp = Tcl_NewWideIntObj((Tcl_WideInt)uwideVar);
	}
	Tcl_AppendElement(interp, Tcl_GetString(tmp));
	Tcl_DecrRefCount(tmp);
    } else if (strcmp(argv[1], "set") == 0) {
	int v;

	if (argc != 16) {
	    Tcl_AppendResult(interp, "wrong # args: should be \"",
		    argv[0], " ", argv[1],
		    " intValue realValue boolValue stringValue wideValue"
		    " charValue ucharValue shortValue ushortValue uintValue"
		    " longValue ulongValue floatValue uwideValue\"", NULL);
	    return TCL_ERROR;
	}
	if (argv[2][0] != 0) {
	    if (Tcl_GetInt(interp, argv[2], &intVar) != TCL_OK) {
		return TCL_ERROR;
	    }
	}
	if (argv[3][0] != 0) {
	    if (Tcl_GetDouble(interp, argv[3], &realVar) != TCL_OK) {
		return TCL_ERROR;
	    }
	}
	if (argv[4][0] != 0) {
	    if (Tcl_GetInt(interp, argv[4], &boolVar) != TCL_OK) {
		return TCL_ERROR;
	    }
	}
	if (argv[5][0] != 0) {
	    if (stringVar != NULL) {
		ckfree(stringVar);
	    }
	    if (strcmp(argv[5], "-") == 0) {
		stringVar = NULL;
	    } else {
		stringVar = (char *)ckalloc(strlen(argv[5]) + 1);
		strcpy(stringVar, argv[5]);
	    }
	}
	if (argv[6][0] != 0) {
	    tmp = Tcl_NewStringObj(argv[6], TCL_INDEX_NONE);
	    if (Tcl_GetWideIntFromObj(interp, tmp, &wideVar) != TCL_OK) {
		Tcl_DecrRefCount(tmp);
		return TCL_ERROR;
	    }
	    Tcl_DecrRefCount(tmp);
	}
	if (argv[7][0]) {
	    if (Tcl_GetInt(interp, argv[7], &v) != TCL_OK) {
		return TCL_ERROR;
	    }
	    charVar = (char) v;
	}
	if (argv[8][0]) {
	    if (Tcl_GetInt(interp, argv[8], &v) != TCL_OK) {
		return TCL_ERROR;
	    }
	    ucharVar = (unsigned char) v;
	}
	if (argv[9][0]) {
	    if (Tcl_GetInt(interp, argv[9], &v) != TCL_OK) {
		return TCL_ERROR;
	    }
	    shortVar = (short) v;
	}
	if (argv[10][0]) {
	    if (Tcl_GetInt(interp, argv[10], &v) != TCL_OK) {
		return TCL_ERROR;
	    }
	    ushortVar = (unsigned short) v;
	}
	if (argv[11][0]) {
	    if (Tcl_GetInt(interp, argv[11], &v) != TCL_OK) {
		return TCL_ERROR;
	    }
	    uintVar = (unsigned int) v;
	}
	if (argv[12][0]) {
	    if (Tcl_GetInt(interp, argv[12], &v) != TCL_OK) {
		return TCL_ERROR;
	    }
	    longVar = (long) v;
	}
	if (argv[13][0]) {
	    if (Tcl_GetInt(interp, argv[13], &v) != TCL_OK) {
		return TCL_ERROR;
	    }
	    ulongVar = (unsigned long) v;
	}
	if (argv[14][0]) {
	    double d;
	    if (Tcl_GetDouble(interp, argv[14], &d) != TCL_OK) {
		return TCL_ERROR;
	    }
	    floatVar = (float) d;
	}
	if (argv[15][0]) {
	    Tcl_WideInt w;
	    tmp = Tcl_NewStringObj(argv[15], TCL_INDEX_NONE);
	    if (Tcl_GetWideIntFromObj(interp, tmp, &w) != TCL_OK) {
		Tcl_DecrRefCount(tmp);
		return TCL_ERROR;
	    }
	    Tcl_DecrRefCount(tmp);
	    uwideVar = (Tcl_WideUInt) w;
	}
    } else if (strcmp(argv[1], "update") == 0) {
	int v;

	if (argc != 16) {
	    Tcl_AppendResult(interp, "wrong # args: should be \"",
		    argv[0], " ", argv[1],
		    " intValue realValue boolValue stringValue wideValue"
		    " charValue ucharValue shortValue ushortValue uintValue"
		    " longValue ulongValue floatValue uwideValue\"", NULL);
	    return TCL_ERROR;
	}
	if (argv[2][0] != 0) {
	    if (Tcl_GetInt(interp, argv[2], &intVar) != TCL_OK) {
		return TCL_ERROR;
	    }
	    Tcl_UpdateLinkedVar(interp, "int");
	}
	if (argv[3][0] != 0) {
	    if (Tcl_GetDouble(interp, argv[3], &realVar) != TCL_OK) {
		return TCL_ERROR;
	    }
	    Tcl_UpdateLinkedVar(interp, "real");
	}
	if (argv[4][0] != 0) {
	    if (Tcl_GetInt(interp, argv[4], &boolVar) != TCL_OK) {
		return TCL_ERROR;
	    }
	    Tcl_UpdateLinkedVar(interp, "bool");
	}
	if (argv[5][0] != 0) {
	    if (stringVar != NULL) {
		ckfree(stringVar);
	    }
	    if (strcmp(argv[5], "-") == 0) {
		stringVar = NULL;
	    } else {
		stringVar = (char *)ckalloc(strlen(argv[5]) + 1);
		strcpy(stringVar, argv[5]);
	    }
	    Tcl_UpdateLinkedVar(interp, "string");
	}
	if (argv[6][0] != 0) {
	    tmp = Tcl_NewStringObj(argv[6], TCL_INDEX_NONE);
	    if (Tcl_GetWideIntFromObj(interp, tmp, &wideVar) != TCL_OK) {
		Tcl_DecrRefCount(tmp);
		return TCL_ERROR;
	    }
	    Tcl_DecrRefCount(tmp);
	    Tcl_UpdateLinkedVar(interp, "wide");
	}
	if (argv[7][0]) {
	    if (Tcl_GetInt(interp, argv[7], &v) != TCL_OK) {
		return TCL_ERROR;
	    }
	    charVar = (char) v;
	    Tcl_UpdateLinkedVar(interp, "char");
	}
	if (argv[8][0]) {
	    if (Tcl_GetInt(interp, argv[8], &v) != TCL_OK) {
		return TCL_ERROR;
	    }
	    ucharVar = (unsigned char) v;
	    Tcl_UpdateLinkedVar(interp, "uchar");
	}
	if (argv[9][0]) {
	    if (Tcl_GetInt(interp, argv[9], &v) != TCL_OK) {
		return TCL_ERROR;
	    }
	    shortVar = (short) v;
	    Tcl_UpdateLinkedVar(interp, "short");
	}
	if (argv[10][0]) {
	    if (Tcl_GetInt(interp, argv[10], &v) != TCL_OK) {
		return TCL_ERROR;
	    }
	    ushortVar = (unsigned short) v;
	    Tcl_UpdateLinkedVar(interp, "ushort");
	}
	if (argv[11][0]) {
	    if (Tcl_GetInt(interp, argv[11], &v) != TCL_OK) {
		return TCL_ERROR;
	    }
	    uintVar = (unsigned int) v;
	    Tcl_UpdateLinkedVar(interp, "uint");
	}
	if (argv[12][0]) {
	    if (Tcl_GetInt(interp, argv[12], &v) != TCL_OK) {
		return TCL_ERROR;
	    }
	    longVar = (long) v;
	    Tcl_UpdateLinkedVar(interp, "long");
	}
	if (argv[13][0]) {
	    if (Tcl_GetInt(interp, argv[13], &v) != TCL_OK) {
		return TCL_ERROR;
	    }
	    ulongVar = (unsigned long) v;
	    Tcl_UpdateLinkedVar(interp, "ulong");
	}
	if (argv[14][0]) {
	    double d;
	    if (Tcl_GetDouble(interp, argv[14], &d) != TCL_OK) {
		return TCL_ERROR;
	    }
	    floatVar = (float) d;
	    Tcl_UpdateLinkedVar(interp, "float");
	}
	if (argv[15][0]) {
	    Tcl_WideInt w;
	    tmp = Tcl_NewStringObj(argv[15], TCL_INDEX_NONE);
	    if (Tcl_GetWideIntFromObj(interp, tmp, &w) != TCL_OK) {
		Tcl_DecrRefCount(tmp);
		return TCL_ERROR;
	    }
	    Tcl_DecrRefCount(tmp);
	    uwideVar = (Tcl_WideUInt) w;
	    Tcl_UpdateLinkedVar(interp, "uwide");
	}
    } else {
	Tcl_AppendResult(interp, "bad option \"", argv[1],
		"\": should be create, delete, get, set, or update", NULL);
	return TCL_ERROR;
    }
    return TCL_OK;
}

/*
 *----------------------------------------------------------------------
 *
 * TestlinkarrayCmd --
 *
 *      This function is invoked to process the "testlinkarray" Tcl command.
 *      It is used to test the 'Tcl_LinkArray' function.
 *
 * Results:
 *      A standard Tcl result.
 *
 * Side effects:
 *	Creates, deletes, and invokes variable links.
 *
 *----------------------------------------------------------------------
 */

static int
TestlinkarrayCmd(
    TCL_UNUSED(void *),
    Tcl_Interp *interp,         /* Current interpreter. */
    int objc,                   /* Number of arguments. */
    Tcl_Obj *const objv[])      /* Argument objects. */
{
    static const char *LinkOption[] = {
        "update", "remove", "create", NULL
    };
    enum LinkOptionEnum { LINK_UPDATE, LINK_REMOVE, LINK_CREATE };
    static const char *LinkType[] = {
	"char", "uchar", "short", "ushort", "int", "uint", "long", "ulong",
	"wide", "uwide", "float", "double", "string", "char*", "binary", NULL
    };
    /* all values after TCL_LINK_CHARS_ARRAY are used as arrays (see below) */
    static int LinkTypes[] = {
	TCL_LINK_CHAR, TCL_LINK_UCHAR,
	TCL_LINK_SHORT, TCL_LINK_USHORT, TCL_LINK_INT, TCL_LINK_UINT,
	TCL_LINK_LONG, TCL_LINK_ULONG, TCL_LINK_WIDE_INT, TCL_LINK_WIDE_UINT,
	TCL_LINK_FLOAT, TCL_LINK_DOUBLE, TCL_LINK_STRING, TCL_LINK_CHARS,
	TCL_LINK_BINARY
    };
    int optionIndex, typeIndex, readonly, i, size, length;
    char *name, *arg;
    Tcl_WideInt addr;

    if (objc < 2) {
	Tcl_WrongNumArgs(interp, 1, objv, "option args");
	return TCL_ERROR;
    }
    if (Tcl_GetIndexFromObj(interp, objv[1], LinkOption, "option", 0,
	    &optionIndex) != TCL_OK) {
	return TCL_ERROR;
    }
    switch ((enum LinkOptionEnum) optionIndex) {
    case LINK_UPDATE:
	for (i=2; i<objc; i++) {
	    Tcl_UpdateLinkedVar(interp, Tcl_GetString(objv[i]));
	}
	return TCL_OK;
    case LINK_REMOVE:
	for (i=2; i<objc; i++) {
	    Tcl_UnlinkVar(interp, Tcl_GetString(objv[i]));
	}
	return TCL_OK;
    case LINK_CREATE:
	if (objc < 4) {
	    goto wrongArgs;
	}
	readonly = 0;
	i = 2;

	/*
	 * test on switch -r...
	 */

	arg = Tcl_GetStringFromObj(objv[i], &length);
	if (length < 2) {
	    goto wrongArgs;
	}
	if (arg[0] == '-') {
	    if (arg[1] != 'r') {
		goto wrongArgs;
	    }
	    readonly = TCL_LINK_READ_ONLY;
	    i++;
	}
	if (Tcl_GetIndexFromObj(interp, objv[i++], LinkType, "type", 0,
 		&typeIndex) != TCL_OK) {
	    return TCL_ERROR;
	}
	if (Tcl_GetIntFromObj(interp, objv[i++], &size) == TCL_ERROR) {
	    Tcl_SetObjResult(interp, Tcl_NewStringObj("wrong size value", TCL_INDEX_NONE));
	    return TCL_ERROR;
	}
	name = Tcl_GetString(objv[i++]);

	/*
	 * If no address is given request one in the underlying function
	 */

	if (i < objc) {
	    if (Tcl_GetWideIntFromObj(interp, objv[i], &addr) == TCL_ERROR) {
 		Tcl_SetObjResult(interp, Tcl_NewStringObj(
			"wrong address value", TCL_INDEX_NONE));
		return TCL_ERROR;
	    }
	} else {
	    addr = 0;
	}
	return Tcl_LinkArray(interp, name, INT2PTR(addr),
		LinkTypes[typeIndex] | readonly, size);
    }
    return TCL_OK;

  wrongArgs:
    Tcl_WrongNumArgs(interp, 2, objv, "?-readonly? type size name ?address?");
    return TCL_ERROR;
}

/*
 *----------------------------------------------------------------------
 *
 * TestlistrepCmd --
 *
 *      This function is invoked to generate a list object with a specific
 *	internal representation.
 *
 * Results:
 *      A standard Tcl result.
 *
 * Side effects:
 *	None.
 *
 *----------------------------------------------------------------------
 */

static int
TestlistrepCmd(
    TCL_UNUSED(void *),
    Tcl_Interp *interp,         /* Current interpreter. */
    int objc,                   /* Number of arguments. */
    Tcl_Obj *const objv[])      /* Argument objects. */
{
    /* Subcommands supported by this command */
    const char* subcommands[] = {
	"new",
	"describe",
	"config",
	"validate",
	NULL
    };
    enum {
	LISTREP_NEW,
	LISTREP_DESCRIBE,
	LISTREP_CONFIG,
	LISTREP_VALIDATE
    } cmdIndex;
    Tcl_Obj *resultObj = NULL;

    if (objc < 2) {
	Tcl_WrongNumArgs(interp, 1, objv, "command ?arg ...?");
	return TCL_ERROR;
    }
    if (Tcl_GetIndexFromObj(
	    interp, objv[1], subcommands, "command", 0, &cmdIndex)
	!= TCL_OK) {
	return TCL_ERROR;
    }
    switch (cmdIndex) {
    case LISTREP_NEW:
	if (objc < 3 || objc > 5) {
	    Tcl_WrongNumArgs(interp, 2, objv, "length ?leadSpace endSpace?");
	    return TCL_ERROR;
	} else {
	    Tcl_WideUInt length;
	    Tcl_WideUInt leadSpace = 0;
	    Tcl_WideUInt endSpace = 0;
	    if (Tcl_GetWideUIntFromObj(interp, objv[2], &length) != TCL_OK) {
		return TCL_ERROR;
	    }
	    if (objc > 3) {
		if (Tcl_GetWideUIntFromObj(interp, objv[3], &leadSpace) != TCL_OK) {
		    return TCL_ERROR;
		}
		if (objc > 4) {
		    if (Tcl_GetWideUIntFromObj(interp, objv[4], &endSpace)
			!= TCL_OK) {
			return TCL_ERROR;
		    }
		}
	    }
	    resultObj = TclListTestObj(length, leadSpace, endSpace);
	    if (resultObj == NULL) {
		Tcl_AppendResult(interp, "List capacity exceeded", NULL);
		return TCL_ERROR;
	    }
	}
	break;

    case LISTREP_DESCRIBE:
#define APPEND_FIELD(targetObj_, structPtr_, fld_)                        \
    do {                                                                  \
	Tcl_ListObjAppendElement(                                         \
	    interp, (targetObj_), Tcl_NewStringObj(#fld_, TCL_INDEX_NONE));           \
	Tcl_ListObjAppendElement(                                         \
	    interp, (targetObj_), Tcl_NewWideIntObj((structPtr_)->fld_)); \
    } while (0)
	if (objc != 3) {
	    Tcl_WrongNumArgs(interp, 2, objv, "object");
	    return TCL_ERROR;
	} else {
	    Tcl_Obj **objs;
	    Tcl_Size nobjs;
	    ListRep listRep;
	    Tcl_Obj *listRepObjs[4];

	    /* Force list representation */
	    if (Tcl_ListObjGetElements(interp, objv[2], &nobjs, &objs) != TCL_OK) {
		return TCL_ERROR;
	    }
	    ListObjGetRep(objv[2], &listRep);
	    listRepObjs[0] = Tcl_NewStringObj("store", TCL_INDEX_NONE);
	    listRepObjs[1] = Tcl_NewListObj(12, NULL);
	    Tcl_ListObjAppendElement(
		interp, listRepObjs[1], Tcl_NewStringObj("memoryAddress", TCL_INDEX_NONE));
	    Tcl_ListObjAppendElement(
		interp, listRepObjs[1], Tcl_ObjPrintf("%p", listRep.storePtr));
	    APPEND_FIELD(listRepObjs[1], listRep.storePtr, firstUsed);
	    APPEND_FIELD(listRepObjs[1], listRep.storePtr, numUsed);
	    APPEND_FIELD(listRepObjs[1], listRep.storePtr, numAllocated);
	    APPEND_FIELD(listRepObjs[1], listRep.storePtr, refCount);
	    APPEND_FIELD(listRepObjs[1], listRep.storePtr, flags);
	    if (listRep.spanPtr) {
		listRepObjs[2] = Tcl_NewStringObj("span", TCL_INDEX_NONE);
		listRepObjs[3] = Tcl_NewListObj(8, NULL);
		Tcl_ListObjAppendElement(interp,
					 listRepObjs[3],
					 Tcl_NewStringObj("memoryAddress", TCL_INDEX_NONE));
		Tcl_ListObjAppendElement(
		    interp, listRepObjs[3], Tcl_ObjPrintf("%p", listRep.spanPtr));
		APPEND_FIELD(listRepObjs[3], listRep.spanPtr, spanStart);
		APPEND_FIELD(
		    listRepObjs[3], listRep.spanPtr, spanLength);
		APPEND_FIELD(listRepObjs[3], listRep.spanPtr, refCount);
	    }
	    resultObj = Tcl_NewListObj(listRep.spanPtr ? 4 : 2, listRepObjs);
	}
#undef APPEND_FIELD
	break;

    case LISTREP_CONFIG:
	if (objc != 2) {
	    Tcl_WrongNumArgs(interp, 2, objv, "object");
	    return TCL_ERROR;
	}
	resultObj = Tcl_NewListObj(2, NULL);
	Tcl_ListObjAppendElement(
	    NULL, resultObj, Tcl_NewStringObj("LIST_SPAN_THRESHOLD", TCL_INDEX_NONE));
	Tcl_ListObjAppendElement(
	    NULL, resultObj, Tcl_NewWideIntObj(LIST_SPAN_THRESHOLD));
	break;

    case LISTREP_VALIDATE:
	if (objc != 3) {
	    Tcl_WrongNumArgs(interp, 2, objv, "object");
	    return TCL_ERROR;
	}
	TclListObjValidate(interp, objv[2]); /* Panics if invalid */
	resultObj = Tcl_NewObj();
	break;
    }
    Tcl_SetObjResult(interp, resultObj);
    return TCL_OK;
}

/*
 *----------------------------------------------------------------------
 *
 * TestlocaleCmd --
 *
 *	This procedure implements the "testlocale" command.  It is used
 *	to test the effects of setting different locales in Tcl.
 *
 * Results:
 *	A standard Tcl result.
 *
 * Side effects:
 *	Modifies the current C locale.
 *
 *----------------------------------------------------------------------
 */

static int
TestlocaleCmd(
    TCL_UNUSED(void *),
    Tcl_Interp *interp,		/* Current interpreter. */
    int objc,			/* Number of arguments. */
    Tcl_Obj *const objv[])	/* The argument objects. */
{
    int index;
    const char *locale;
    static const char *const optionStrings[] = {
	"ctype", "numeric", "time", "collate", "monetary",
	"all",	NULL
    };
    static const int lcTypes[] = {
	LC_CTYPE, LC_NUMERIC, LC_TIME, LC_COLLATE, LC_MONETARY,
	LC_ALL
    };

    /*
     * LC_CTYPE, etc. correspond to the indices for the strings.
     */

    if (objc < 2 || objc > 3) {
	Tcl_WrongNumArgs(interp, 1, objv, "category ?locale?");
	return TCL_ERROR;
    }

    if (Tcl_GetIndexFromObj(interp, objv[1], optionStrings, "option", 0,
	    &index) != TCL_OK) {
	return TCL_ERROR;
    }

    if (objc == 3) {
	locale = Tcl_GetString(objv[2]);
    } else {
	locale = NULL;
    }
    locale = setlocale(lcTypes[index], locale);
    if (locale) {
	Tcl_SetStringObj(Tcl_GetObjResult(interp), locale, TCL_INDEX_NONE);
    }
    return TCL_OK;
}

/*
 *----------------------------------------------------------------------
 *
 * CleanupTestSetassocdataTests --
 *
 *	This function is called when an interpreter is deleted to clean
 *	up any data left over from running the testsetassocdata command.
 *
 * Results:
 *	None.
 *
 * Side effects:
 *	Releases storage.
 *
 *----------------------------------------------------------------------
 */

static void
CleanupTestSetassocdataTests(
    void *clientData,	/* Data to be released. */
    TCL_UNUSED(Tcl_Interp *))
{
    ckfree(clientData);
}

/*
 *----------------------------------------------------------------------
 *
 * TestparserObjCmd --
 *
 *	This procedure implements the "testparser" command.  It is
 *	used for testing the new Tcl script parser in Tcl 8.1.
 *
 * Results:
 *	A standard Tcl result.
 *
 * Side effects:
 *	None.
 *
 *----------------------------------------------------------------------
 */

static int
TestparserObjCmd(
    TCL_UNUSED(void *),
    Tcl_Interp *interp,		/* Current interpreter. */
    int objc,			/* Number of arguments. */
    Tcl_Obj *const objv[])	/* The argument objects. */
{
    const char *script;
    int length, dummy;
    Tcl_Parse parse;

    if (objc != 3) {
	Tcl_WrongNumArgs(interp, 1, objv, "script length");
	return TCL_ERROR;
    }
    script = Tcl_GetStringFromObj(objv[1], &dummy);
    if (Tcl_GetIntFromObj(interp, objv[2], &length)) {
	return TCL_ERROR;
    }
    if (length == 0) {
	length = dummy;
    }
    if (Tcl_ParseCommand(interp, script, length, 0, &parse) != TCL_OK) {
	Tcl_AddErrorInfo(interp, "\n    (remainder of script: \"");
	Tcl_AddErrorInfo(interp, parse.term);
	Tcl_AddErrorInfo(interp, "\")");
	return TCL_ERROR;
    }

    /*
     * The parse completed successfully.  Just print out the contents
     * of the parse structure into the interpreter's result.
     */

    PrintParse(interp, &parse);
    Tcl_FreeParse(&parse);
    return TCL_OK;
}

/*
 *----------------------------------------------------------------------
 *
 * TestexprparserObjCmd --
 *
 *	This procedure implements the "testexprparser" command.  It is
 *	used for testing the new Tcl expression parser in Tcl 8.1.
 *
 * Results:
 *	A standard Tcl result.
 *
 * Side effects:
 *	None.
 *
 *----------------------------------------------------------------------
 */

static int
TestexprparserObjCmd(
    TCL_UNUSED(void *),
    Tcl_Interp *interp,		/* Current interpreter. */
    int objc,			/* Number of arguments. */
    Tcl_Obj *const objv[])	/* The argument objects. */
{
    const char *script;
    int length, dummy;
    Tcl_Parse parse;

    if (objc != 3) {
	Tcl_WrongNumArgs(interp, 1, objv, "expr length");
	return TCL_ERROR;
    }
    script = Tcl_GetStringFromObj(objv[1], &dummy);
    if (Tcl_GetIntFromObj(interp, objv[2], &length)) {
	return TCL_ERROR;
    }
    if (length == 0) {
	length = dummy;
    }
    parse.commentStart = NULL;
    parse.commentSize = 0;
    parse.commandStart = NULL;
    parse.commandSize = 0;
    if (Tcl_ParseExpr(interp, script, length, &parse) != TCL_OK) {
	Tcl_AddErrorInfo(interp, "\n    (remainder of expr: \"");
	Tcl_AddErrorInfo(interp, parse.term);
	Tcl_AddErrorInfo(interp, "\")");
	return TCL_ERROR;
    }

    /*
     * The parse completed successfully.  Just print out the contents
     * of the parse structure into the interpreter's result.
     */

    PrintParse(interp, &parse);
    Tcl_FreeParse(&parse);
    return TCL_OK;
}

/*
 *----------------------------------------------------------------------
 *
 * PrintParse --
 *
 *	This procedure prints out the contents of a Tcl_Parse structure
 *	in the result of an interpreter.
 *
 * Results:
 *	Interp's result is set to a prettily formatted version of the
 *	contents of parsePtr.
 *
 * Side effects:
 *	None.
 *
 *----------------------------------------------------------------------
 */

static void
PrintParse(
    Tcl_Interp *interp,		/* Interpreter whose result is to be set to
				 * the contents of a parse structure. */
    Tcl_Parse *parsePtr)	/* Parse structure to print out. */
{
    Tcl_Obj *objPtr;
    const char *typeString;
    Tcl_Token *tokenPtr;
    int i;

    objPtr = Tcl_GetObjResult(interp);
    if (parsePtr->commentSize > 0) {
	Tcl_ListObjAppendElement(NULL, objPtr,
		Tcl_NewStringObj(parsePtr->commentStart,
			parsePtr->commentSize));
    } else {
	Tcl_ListObjAppendElement(NULL, objPtr, Tcl_NewStringObj("-", 1));
    }
    Tcl_ListObjAppendElement(NULL, objPtr,
	    Tcl_NewStringObj(parsePtr->commandStart, parsePtr->commandSize));
    Tcl_ListObjAppendElement(NULL, objPtr,
	    Tcl_NewWideIntObj(parsePtr->numWords));
    for (i = 0; i < parsePtr->numTokens; i++) {
	tokenPtr = &parsePtr->tokenPtr[i];
	switch (tokenPtr->type) {
	case TCL_TOKEN_EXPAND_WORD:
	    typeString = "expand";
	    break;
	case TCL_TOKEN_WORD:
	    typeString = "word";
	    break;
	case TCL_TOKEN_SIMPLE_WORD:
	    typeString = "simple";
	    break;
	case TCL_TOKEN_TEXT:
	    typeString = "text";
	    break;
	case TCL_TOKEN_BS:
	    typeString = "backslash";
	    break;
	case TCL_TOKEN_COMMAND:
	    typeString = "command";
	    break;
	case TCL_TOKEN_VARIABLE:
	    typeString = "variable";
	    break;
	case TCL_TOKEN_SUB_EXPR:
	    typeString = "subexpr";
	    break;
	case TCL_TOKEN_OPERATOR:
	    typeString = "operator";
	    break;
	default:
	    typeString = "??";
	    break;
	}
	Tcl_ListObjAppendElement(NULL, objPtr,
		Tcl_NewStringObj(typeString, TCL_INDEX_NONE));
	Tcl_ListObjAppendElement(NULL, objPtr,
		Tcl_NewStringObj(tokenPtr->start, tokenPtr->size));
	Tcl_ListObjAppendElement(NULL, objPtr,
		Tcl_NewWideIntObj(tokenPtr->numComponents));
    }
    Tcl_ListObjAppendElement(NULL, objPtr,
	    parsePtr->commandStart ?
	    Tcl_NewStringObj(parsePtr->commandStart + parsePtr->commandSize,
	    TCL_INDEX_NONE) : Tcl_NewObj());
}

/*
 *----------------------------------------------------------------------
 *
 * TestparsevarObjCmd --
 *
 *	This procedure implements the "testparsevar" command.  It is
 *	used for testing Tcl_ParseVar.
 *
 * Results:
 *	A standard Tcl result.
 *
 * Side effects:
 *	None.
 *
 *----------------------------------------------------------------------
 */

static int
TestparsevarObjCmd(
    TCL_UNUSED(void *),
    Tcl_Interp *interp,		/* Current interpreter. */
    int objc,			/* Number of arguments. */
    Tcl_Obj *const objv[])	/* The argument objects. */
{
    const char *value, *name, *termPtr;

    if (objc != 2) {
	Tcl_WrongNumArgs(interp, 1, objv, "varName");
	return TCL_ERROR;
    }
    name = Tcl_GetString(objv[1]);
    value = Tcl_ParseVar(interp, name, &termPtr);
    if (value == NULL) {
	return TCL_ERROR;
    }

    Tcl_AppendElement(interp, value);
    Tcl_AppendElement(interp, termPtr);
    return TCL_OK;
}

/*
 *----------------------------------------------------------------------
 *
 * TestparsevarnameObjCmd --
 *
 *	This procedure implements the "testparsevarname" command.  It is
 *	used for testing the new Tcl script parser in Tcl 8.1.
 *
 * Results:
 *	A standard Tcl result.
 *
 * Side effects:
 *	None.
 *
 *----------------------------------------------------------------------
 */

static int
TestparsevarnameObjCmd(
    TCL_UNUSED(void *),
    Tcl_Interp *interp,		/* Current interpreter. */
    int objc,			/* Number of arguments. */
    Tcl_Obj *const objv[])	/* The argument objects. */
{
    const char *script;
    int append, length, dummy;
    Tcl_Parse parse;

    if (objc != 4) {
	Tcl_WrongNumArgs(interp, 1, objv, "script length append");
	return TCL_ERROR;
    }
    script = Tcl_GetStringFromObj(objv[1], &dummy);
    if (Tcl_GetIntFromObj(interp, objv[2], &length)) {
	return TCL_ERROR;
    }
    if (length == 0) {
	length = dummy;
    }
    if (Tcl_GetIntFromObj(interp, objv[3], &append)) {
	return TCL_ERROR;
    }
    if (Tcl_ParseVarName(interp, script, length, &parse, append) != TCL_OK) {
	Tcl_AddErrorInfo(interp, "\n    (remainder of script: \"");
	Tcl_AddErrorInfo(interp, parse.term);
	Tcl_AddErrorInfo(interp, "\")");
	return TCL_ERROR;
    }

    /*
     * The parse completed successfully.  Just print out the contents
     * of the parse structure into the interpreter's result.
     */

    parse.commentSize = 0;
    parse.commandStart = script + parse.tokenPtr->size;
    parse.commandSize = 0;
    PrintParse(interp, &parse);
    Tcl_FreeParse(&parse);
    return TCL_OK;
}

/*
 *----------------------------------------------------------------------
 *
 * TestpreferstableObjCmd --
 *
 *	This procedure implements the "testpreferstable" command.  It is
 *	used for being able to test the "package" command even when the
 *  environment variable TCL_PKG_PREFER_LATEST is set in your environment.
 *
 * Results:
 *	A standard Tcl result.
 *
 * Side effects:
 *	None.
 *
 *----------------------------------------------------------------------
 */

static int
TestpreferstableObjCmd(
    TCL_UNUSED(void *),
    Tcl_Interp *interp,		/* Current interpreter. */
    TCL_UNUSED(int) /*objc*/,
    TCL_UNUSED(Tcl_Obj *const *) /*objv*/)
{
    Interp *iPtr = (Interp *) interp;

    iPtr->packagePrefer = PKG_PREFER_STABLE;
    return TCL_OK;
}

/*
 *----------------------------------------------------------------------
 *
 * TestprintObjCmd --
 *
 *	This procedure implements the "testprint" command.  It is
 *	used for being able to test the Tcl_ObjPrintf() function.
 *
 * Results:
 *	A standard Tcl result.
 *
 * Side effects:
 *	None.
 *
 *----------------------------------------------------------------------
 */

static int
TestprintObjCmd(
    TCL_UNUSED(void *),
    Tcl_Interp *interp,		/* Current interpreter. */
    int objc,			/* Number of arguments. */
    Tcl_Obj *const objv[])	/* The argument objects. */
{
    Tcl_WideInt argv1 = 0;
    size_t argv2;

    if (objc < 2 || objc > 3) {
	Tcl_WrongNumArgs(interp, 1, objv, "format wideint");
    }

    if (objc > 1) {
	Tcl_GetWideIntFromObj(interp, objv[2], &argv1);
    }
    argv2 = (size_t)argv1;
    Tcl_SetObjResult(interp, Tcl_ObjPrintf(Tcl_GetString(objv[1]), argv1, argv2, argv2));
    return TCL_OK;
}

/*
 *----------------------------------------------------------------------
 *
 * TestregexpObjCmd --
 *
 *	This procedure implements the "testregexp" command. It is used to give
 *	a direct interface for regexp flags. It's identical to
 *	Tcl_RegexpObjCmd except for the -xflags option, and the consequences
 *	thereof (including the REG_EXPECT kludge).
 *
 * Results:
 *	A standard Tcl result.
 *
 * Side effects:
 *	See the user documentation.
 *
 *----------------------------------------------------------------------
 */

static int
TestregexpObjCmd(
    TCL_UNUSED(void *),
    Tcl_Interp *interp,		/* Current interpreter. */
    int objc,			/* Number of arguments. */
    Tcl_Obj *const objv[])	/* Argument objects. */
{
    int i, ii, indices, stringLength, match, about;
    int hasxflags, cflags, eflags;
    Tcl_RegExp regExpr;
    const char *string;
    Tcl_Obj *objPtr;
    Tcl_RegExpInfo info;
    static const char *const options[] = {
	"-indices",	"-nocase",	"-about",	"-expanded",
	"-line",	"-linestop",	"-lineanchor",
	"-xflags",
	"--",		NULL
    };
    enum optionsEnum {
	REGEXP_INDICES, REGEXP_NOCASE,	REGEXP_ABOUT,	REGEXP_EXPANDED,
	REGEXP_MULTI,	REGEXP_NOCROSS,	REGEXP_NEWL,
	REGEXP_XFLAGS,
	REGEXP_LAST
    };

    indices = 0;
    about = 0;
    cflags = REG_ADVANCED;
    eflags = 0;
    hasxflags = 0;

    for (i = 1; i < objc; i++) {
	const char *name;
	int index;

	name = Tcl_GetString(objv[i]);
	if (name[0] != '-') {
	    break;
	}
	if (Tcl_GetIndexFromObj(interp, objv[i], options, "switch", TCL_EXACT,
		&index) != TCL_OK) {
	    return TCL_ERROR;
	}
	switch ((enum optionsEnum) index) {
	case REGEXP_INDICES:
	    indices = 1;
	    break;
	case REGEXP_NOCASE:
	    cflags |= REG_ICASE;
	    break;
	case REGEXP_ABOUT:
	    about = 1;
	    break;
	case REGEXP_EXPANDED:
	    cflags |= REG_EXPANDED;
	    break;
	case REGEXP_MULTI:
	    cflags |= REG_NEWLINE;
	    break;
	case REGEXP_NOCROSS:
	    cflags |= REG_NLSTOP;
	    break;
	case REGEXP_NEWL:
	    cflags |= REG_NLANCH;
	    break;
	case REGEXP_XFLAGS:
	    hasxflags = 1;
	    break;
	case REGEXP_LAST:
	    i++;
	    goto endOfForLoop;
	}
    }

  endOfForLoop:
    if (objc - i < hasxflags + 2 - about) {
	Tcl_WrongNumArgs(interp, 1, objv,
		"?-switch ...? exp string ?matchVar? ?subMatchVar ...?");
	return TCL_ERROR;
    }
    objc -= i;
    objv += i;

    if (hasxflags) {
	string = Tcl_GetStringFromObj(objv[0], &stringLength);
	TestregexpXflags(string, stringLength, &cflags, &eflags);
	objc--;
	objv++;
    }

    regExpr = Tcl_GetRegExpFromObj(interp, objv[0], cflags);
    if (regExpr == NULL) {
	return TCL_ERROR;
    }

    if (about) {
	if (TclRegAbout(interp, regExpr) < 0) {
	    return TCL_ERROR;
	}
	return TCL_OK;
    }

    objPtr = objv[1];
    match = Tcl_RegExpExecObj(interp, regExpr, objPtr, 0 /* offset */,
	    objc-2 /* nmatches */, eflags);

    if (match < 0) {
	return TCL_ERROR;
    }
    if (match == 0) {
	/*
	 * Set the interpreter's object result to an integer object w/
	 * value 0.
	 */

	Tcl_SetWideIntObj(Tcl_GetObjResult(interp), 0);
	if (objc > 2 && (cflags&REG_EXPECT) && indices) {
	    const char *varName;
	    const char *value;
	    int start, end;
	    char resinfo[TCL_INTEGER_SPACE * 2];

	    varName = Tcl_GetString(objv[2]);
	    TclRegExpRangeUniChar(regExpr, TCL_INDEX_NONE, &start, &end);
	    sprintf(resinfo, "%d %d", start, end-1);
	    value = Tcl_SetVar2(interp, varName, NULL, resinfo, 0);
	    if (value == NULL) {
		Tcl_AppendResult(interp, "couldn't set variable \"",
			varName, "\"", NULL);
		return TCL_ERROR;
	    }
	} else if (cflags & TCL_REG_CANMATCH) {
	    const char *varName;
	    const char *value;
	    char resinfo[TCL_INTEGER_SPACE * 2];

	    Tcl_RegExpGetInfo(regExpr, &info);
	    varName = Tcl_GetString(objv[2]);
	    sprintf(resinfo, "%ld", info.extendStart);
	    value = Tcl_SetVar2(interp, varName, NULL, resinfo, 0);
	    if (value == NULL) {
		Tcl_AppendResult(interp, "couldn't set variable \"",
			varName, "\"", NULL);
		return TCL_ERROR;
	    }
	}
	return TCL_OK;
    }

    /*
     * If additional variable names have been specified, return
     * index information in those variables.
     */

    objc -= 2;
    objv += 2;

    Tcl_RegExpGetInfo(regExpr, &info);
    for (i = 0; i < objc; i++) {
	int start, end;
	Tcl_Obj *newPtr, *varPtr, *valuePtr;

	varPtr = objv[i];
	ii = ((cflags&REG_EXPECT) && i == objc-1) ? TCL_INDEX_NONE : i;
	if (indices) {
	    Tcl_Obj *objs[2];

	    if (ii == TCL_INDEX_NONE) {
		TclRegExpRangeUniChar(regExpr, ii, &start, &end);
	    } else if (ii > info.nsubs) {
		start = TCL_INDEX_NONE;
		end = TCL_INDEX_NONE;
	    } else {
		start = info.matches[ii].start;
		end = info.matches[ii].end;
	    }

	    /*
	     * Adjust index so it refers to the last character in the match
	     * instead of the first character after the match.
	     */

	    if (end >= 0) {
		end--;
	    }

	    objs[0] = Tcl_NewWideIntObj(start);
	    objs[1] = Tcl_NewWideIntObj(end);

	    newPtr = Tcl_NewListObj(2, objs);
	} else {
	    if (ii == TCL_INDEX_NONE) {
		TclRegExpRangeUniChar(regExpr, ii, &start, &end);
		newPtr = Tcl_GetRange(objPtr, start, end);
	    } else if (ii > info.nsubs || info.matches[ii].end <= 0) {
		newPtr = Tcl_NewObj();
	    } else {
		newPtr = Tcl_GetRange(objPtr, info.matches[ii].start,
			info.matches[ii].end - 1);
	    }
	}
	valuePtr = Tcl_ObjSetVar2(interp, varPtr, NULL, newPtr, TCL_LEAVE_ERR_MSG);
	if (valuePtr == NULL) {
	    return TCL_ERROR;
	}
    }

    /*
     * Set the interpreter's object result to an integer object w/ value 1.
     */

    Tcl_SetWideIntObj(Tcl_GetObjResult(interp), 1);
    return TCL_OK;
}

/*
 *---------------------------------------------------------------------------
 *
 * TestregexpXflags --
 *
 *	Parse a string of extended regexp flag letters, for testing.
 *
 * Results:
 *	No return value (you're on your own for errors here).
 *
 * Side effects:
 *	Modifies *cflagsPtr, a regcomp flags word, and *eflagsPtr, a
 *	regexec flags word, as appropriate.
 *
 *----------------------------------------------------------------------
 */

static void
TestregexpXflags(
    const char *string,	/* The string of flags. */
    size_t length,			/* The length of the string in bytes. */
    int *cflagsPtr,		/* compile flags word */
    int *eflagsPtr)		/* exec flags word */
{
    size_t i;
    int cflags, eflags;

    cflags = *cflagsPtr;
    eflags = *eflagsPtr;
    for (i = 0; i < length; i++) {
	switch (string[i]) {
	case 'a':
	    cflags |= REG_ADVF;
	    break;
	case 'b':
	    cflags &= ~REG_ADVANCED;
	    break;
	case 'c':
	    cflags |= TCL_REG_CANMATCH;
	    break;
	case 'e':
	    cflags &= ~REG_ADVANCED;
	    cflags |= REG_EXTENDED;
	    break;
	case 'q':
	    cflags &= ~REG_ADVANCED;
	    cflags |= REG_QUOTE;
	    break;
	case 'o':			/* o for opaque */
	    cflags |= REG_NOSUB;
	    break;
	case 's':			/* s for start */
	    cflags |= REG_BOSONLY;
	    break;
	case '+':
	    cflags |= REG_FAKE;
	    break;
	case ',':
	    cflags |= REG_PROGRESS;
	    break;
	case '.':
	    cflags |= REG_DUMP;
	    break;
	case ':':
	    eflags |= REG_MTRACE;
	    break;
	case ';':
	    eflags |= REG_FTRACE;
	    break;
	case '^':
	    eflags |= REG_NOTBOL;
	    break;
	case '$':
	    eflags |= REG_NOTEOL;
	    break;
	case 't':
	    cflags |= REG_EXPECT;
	    break;
	case '%':
	    eflags |= REG_SMALL;
	    break;
	}
    }

    *cflagsPtr = cflags;
    *eflagsPtr = eflags;
}

/*
 *----------------------------------------------------------------------
 *
 * TestreturnObjCmd --
 *
 *	This procedure implements the "testreturn" command. It is
 *	used to verify that a
 *		return TCL_RETURN;
 *	has same behavior as
 *		return Tcl_SetReturnOptions(interp, Tcl_NewObj());
 *
 * Results:
 *	A standard Tcl result.
 *
 * Side effects:
 *	See the user documentation.
 *
 *----------------------------------------------------------------------
 */

static int
TestreturnObjCmd(
    TCL_UNUSED(void *),
    TCL_UNUSED(Tcl_Interp *),
    TCL_UNUSED(int) /*objc*/,
    TCL_UNUSED(Tcl_Obj *const *) /*objv*/)
{
    return TCL_RETURN;
}

/*
 *----------------------------------------------------------------------
 *
 * TestsetassocdataCmd --
 *
 *	This procedure implements the "testsetassocdata" command. It is used
 *	to test Tcl_SetAssocData.
 *
 * Results:
 *	A standard Tcl result.
 *
 * Side effects:
 *	Modifies or creates an association between a key and associated
 *	data for this interpreter.
 *
 *----------------------------------------------------------------------
 */

static int
TestsetassocdataCmd(
    TCL_UNUSED(void *),
    Tcl_Interp *interp,		/* Current interpreter. */
    int argc,			/* Number of arguments. */
    const char **argv)		/* Argument strings. */
{
    char *buf, *oldData;
    Tcl_InterpDeleteProc *procPtr;

    if (argc != 3) {
	Tcl_AppendResult(interp, "wrong # arguments: should be \"", argv[0],
		" data_key data_item\"", NULL);
	return TCL_ERROR;
    }

    buf = (char *)ckalloc(strlen(argv[2]) + 1);
    strcpy(buf, argv[2]);

    /*
     * If we previously associated a malloced value with the variable,
     * free it before associating a new value.
     */

    oldData = (char *) Tcl_GetAssocData(interp, argv[1], &procPtr);
    if ((oldData != NULL) && (procPtr == CleanupTestSetassocdataTests)) {
	ckfree(oldData);
    }

    Tcl_SetAssocData(interp, argv[1], CleanupTestSetassocdataTests,	buf);
    return TCL_OK;
}

/*
 *----------------------------------------------------------------------
 *
 * TestsetplatformCmd --
 *
 *	This procedure implements the "testsetplatform" command. It is
 *	used to change the tclPlatform global variable so all file
 *	name conversions can be tested on a single platform.
 *
 * Results:
 *	A standard Tcl result.
 *
 * Side effects:
 *	Sets the tclPlatform global variable.
 *
 *----------------------------------------------------------------------
 */

static int
TestsetplatformCmd(
    TCL_UNUSED(void *),
    Tcl_Interp *interp,		/* Current interpreter. */
    int argc,			/* Number of arguments. */
    const char **argv)		/* Argument strings. */
{
    size_t length;
    TclPlatformType *platform;

    platform = TclGetPlatform();

    if (argc != 2) {
	Tcl_AppendResult(interp, "wrong # arguments: should be \"", argv[0],
		" platform\"", NULL);
	return TCL_ERROR;
    }

    length = strlen(argv[1]);
    if (strncmp(argv[1], "unix", length) == 0) {
	*platform = TCL_PLATFORM_UNIX;
    } else if (strncmp(argv[1], "windows", length) == 0) {
	*platform = TCL_PLATFORM_WINDOWS;
    } else {
	Tcl_AppendResult(interp, "unsupported platform: should be one of "
		"unix, or windows", NULL);
	return TCL_ERROR;
    }
    return TCL_OK;
}

/*
 *----------------------------------------------------------------------
 *
 * TeststaticlibraryCmd --
 *
 *	This procedure implements the "teststaticlibrary" command.
 *	It is used to test the procedure Tcl_StaticLibrary.
 *
 * Results:
 *	A standard Tcl result.
 *
 * Side effects:
 *	When the packge given by argv[1] is loaded into an interpreter,
 *	variable "x" in that interpreter is set to "loaded".
 *
 *----------------------------------------------------------------------
 */

static int
TeststaticlibraryCmd(
    TCL_UNUSED(void *),
    Tcl_Interp *interp,		/* Current interpreter. */
    int argc,			/* Number of arguments. */
    const char **argv)		/* Argument strings. */
{
    int safe, loaded;

    if (argc != 4) {
	Tcl_AppendResult(interp, "wrong # arguments: should be \"",
		argv[0], " prefix safe loaded\"", NULL);
	return TCL_ERROR;
    }
    if (Tcl_GetInt(interp, argv[2], &safe) != TCL_OK) {
	return TCL_ERROR;
    }
    if (Tcl_GetInt(interp, argv[3], &loaded) != TCL_OK) {
	return TCL_ERROR;
    }
    Tcl_StaticLibrary((loaded) ? interp : NULL, argv[1],
	    StaticInitProc, (safe) ? StaticInitProc : NULL);
    return TCL_OK;
}

static int
StaticInitProc(
    Tcl_Interp *interp)		/* Interpreter in which package is supposedly
				 * being loaded. */
{
    Tcl_SetVar2(interp, "x", NULL, "loaded", TCL_GLOBAL_ONLY);
    return TCL_OK;
}

/*
 *----------------------------------------------------------------------
 *
 * TesttranslatefilenameCmd --
 *
 *	This procedure implements the "testtranslatefilename" command.
 *	It is used to test the Tcl_TranslateFileName command.
 *
 * Results:
 *	A standard Tcl result.
 *
 * Side effects:
 *	None.
 *
 *----------------------------------------------------------------------
 */

static int
TesttranslatefilenameCmd(
    TCL_UNUSED(void *),
    Tcl_Interp *interp,		/* Current interpreter. */
    int argc,			/* Number of arguments. */
    const char **argv)		/* Argument strings. */
{
    Tcl_DString buffer;
    const char *result;

    if (argc != 2) {
	Tcl_AppendResult(interp, "wrong # arguments: should be \"",
		argv[0], " path\"", NULL);
	return TCL_ERROR;
    }
    result = Tcl_TranslateFileName(interp, argv[1], &buffer);
    if (result == NULL) {
	return TCL_ERROR;
    }
    Tcl_AppendResult(interp, result, NULL);
    Tcl_DStringFree(&buffer);
    return TCL_OK;
}

/*
 *----------------------------------------------------------------------
 *
 * TestupvarCmd --
 *
 *	This procedure implements the "testupvar" command.  It is used
 *	to test Tcl_UpVar and Tcl_UpVar2.
 *
 * Results:
 *	A standard Tcl result.
 *
 * Side effects:
 *	Creates or modifies an "upvar" reference.
 *
 *----------------------------------------------------------------------
 */

static int
TestupvarCmd(
    TCL_UNUSED(void *),
    Tcl_Interp *interp,		/* Current interpreter. */
    int argc,			/* Number of arguments. */
    const char **argv)		/* Argument strings. */
{
    int flags = 0;

    if ((argc != 5) && (argc != 6)) {
	Tcl_AppendResult(interp, "wrong # arguments: should be \"",
		argv[0], " level name ?name2? dest global\"", NULL);
	return TCL_ERROR;
    }

    if (argc == 5) {
	if (strcmp(argv[4], "global") == 0) {
	    flags = TCL_GLOBAL_ONLY;
	} else if (strcmp(argv[4], "namespace") == 0) {
	    flags = TCL_NAMESPACE_ONLY;
	}
	return Tcl_UpVar2(interp, argv[1], argv[2], NULL, argv[3], flags);
    } else {
	if (strcmp(argv[5], "global") == 0) {
	    flags = TCL_GLOBAL_ONLY;
	} else if (strcmp(argv[5], "namespace") == 0) {
	    flags = TCL_NAMESPACE_ONLY;
	}
	return Tcl_UpVar2(interp, argv[1], argv[2],
		(argv[3][0] == 0) ? NULL : argv[3], argv[4],
		flags);
    }
}

/*
 *----------------------------------------------------------------------
 *
 * TestseterrorcodeCmd --
 *
 *	This procedure implements the "testseterrorcodeCmd".  This tests up to
 *	five elements passed to the Tcl_SetErrorCode command.
 *
 * Results:
 *	A standard Tcl result. Always returns TCL_ERROR so that
 *	the error code can be tested.
 *
 * Side effects:
 *	None.
 *
 *----------------------------------------------------------------------
 */

static int
TestseterrorcodeCmd(
    TCL_UNUSED(void *),
    Tcl_Interp *interp,		/* Current interpreter. */
    int argc,			/* Number of arguments. */
    const char **argv)		/* Argument strings. */
{
    if (argc > 6) {
	Tcl_AppendResult(interp, "too many args", NULL);
	return TCL_ERROR;
    }
    switch (argc) {
    case 1:
	Tcl_SetErrorCode(interp, "NONE", NULL);
	break;
    case 2:
	Tcl_SetErrorCode(interp, argv[1], NULL);
	break;
    case 3:
	Tcl_SetErrorCode(interp, argv[1], argv[2], NULL);
	break;
    case 4:
	Tcl_SetErrorCode(interp, argv[1], argv[2], argv[3], NULL);
	break;
    case 5:
	Tcl_SetErrorCode(interp, argv[1], argv[2], argv[3], argv[4], NULL);
	break;
    case 6:
	Tcl_SetErrorCode(interp, argv[1], argv[2], argv[3], argv[4],
		argv[5], NULL);
    }
    return TCL_ERROR;
}

/*
 *----------------------------------------------------------------------
 *
 * TestsetobjerrorcodeCmd --
 *
 *	This procedure implements the "testsetobjerrorcodeCmd".
 *	This tests the Tcl_SetObjErrorCode function.
 *
 * Results:
 *	A standard Tcl result. Always returns TCL_ERROR so that
 *	the error code can be tested.
 *
 * Side effects:
 *	None.
 *
 *----------------------------------------------------------------------
 */

static int
TestsetobjerrorcodeCmd(
    TCL_UNUSED(void *),
    Tcl_Interp *interp,		/* Current interpreter. */
    int objc,			/* Number of arguments. */
    Tcl_Obj *const objv[])	/* The argument objects. */
{
    Tcl_SetObjErrorCode(interp, Tcl_ConcatObj(objc - 1, objv + 1));
    return TCL_ERROR;
}

/*
 *----------------------------------------------------------------------
 *
 * TestfeventCmd --
 *
 *	This procedure implements the "testfevent" command.  It is
 *	used for testing the "fileevent" command.
 *
 * Results:
 *	A standard Tcl result.
 *
 * Side effects:
 *	Creates and deletes interpreters.
 *
 *----------------------------------------------------------------------
 */

static int
TestfeventCmd(
    TCL_UNUSED(void *),
    Tcl_Interp *interp,		/* Current interpreter. */
    int argc,			/* Number of arguments. */
    const char **argv)		/* Argument strings. */
{
    static Tcl_Interp *interp2 = NULL;
    int code;
    Tcl_Channel chan;

    if (argc < 2) {
	Tcl_AppendResult(interp, "wrong # args: should be \"", argv[0],
		" option ?arg ...?", NULL);
	return TCL_ERROR;
    }
    if (strcmp(argv[1], "cmd") == 0) {
	if (argc != 3) {
	    Tcl_AppendResult(interp, "wrong # args: should be \"", argv[0],
		    " cmd script", NULL);
	    return TCL_ERROR;
	}
	if (interp2 != NULL) {
	    code = Tcl_EvalEx(interp2, argv[2], TCL_INDEX_NONE, TCL_EVAL_GLOBAL);
	    Tcl_SetObjResult(interp, Tcl_GetObjResult(interp2));
	    return code;
	} else {
	    Tcl_AppendResult(interp,
		    "called \"testfevent code\" before \"testfevent create\"",
		    NULL);
	    return TCL_ERROR;
	}
    } else if (strcmp(argv[1], "create") == 0) {
	if (interp2 != NULL) {
	    Tcl_DeleteInterp(interp2);
	}
	interp2 = Tcl_CreateInterp();
	return Tcl_Init(interp2);
    } else if (strcmp(argv[1], "delete") == 0) {
	if (interp2 != NULL) {
	    Tcl_DeleteInterp(interp2);
	}
	interp2 = NULL;
    } else if (strcmp(argv[1], "share") == 0) {
	if (interp2 != NULL) {
	    chan = Tcl_GetChannel(interp, argv[2], NULL);
	    if (chan == (Tcl_Channel) NULL) {
		return TCL_ERROR;
	    }
	    Tcl_RegisterChannel(interp2, chan);
	}
    }

    return TCL_OK;
}

/*
 *----------------------------------------------------------------------
 *
 * TestpanicCmd --
 *
 *	Calls the panic routine.
 *
 * Results:
 *	Always returns TCL_OK.
 *
 * Side effects:
 *	May exit application.
 *
 *----------------------------------------------------------------------
 */

static int
TestpanicCmd(
    TCL_UNUSED(void *),
    TCL_UNUSED(Tcl_Interp *),
    int argc,			/* Number of arguments. */
    const char **argv)		/* Argument strings. */
{
    /*
     *  Put the arguments into a var args structure
     *  Append all of the arguments together separated by spaces
     */

    char *argString = Tcl_Merge(argc-1, argv+1);
    Tcl_Panic("%s", argString);
    ckfree(argString);

    return TCL_OK;
}

static int
TestfileCmd(
    TCL_UNUSED(void *),
    Tcl_Interp *interp,		/* Current interpreter. */
    int argc,			/* Number of arguments. */
    Tcl_Obj *const argv[])	/* The argument objects. */
{
    int force, i, j, result;
    Tcl_Obj *error = NULL;
    const char *subcmd;

    if (argc < 3) {
	return TCL_ERROR;
    }

    force = 0;
    i = 2;
    if (strcmp(Tcl_GetString(argv[2]), "-force") == 0) {
	force = 1;
	i = 3;
    }

    if (argc - i > 2) {
	return TCL_ERROR;
    }

    for (j = i; j < argc; j++) {
	if (Tcl_FSGetNormalizedPath(interp, argv[j]) == NULL) {
	    return TCL_ERROR;
	}
    }

    subcmd = Tcl_GetString(argv[1]);

    if (strcmp(subcmd, "mv") == 0) {
	result = TclpObjRenameFile(argv[i], argv[i + 1]);
    } else if (strcmp(subcmd, "cp") == 0) {
	result = TclpObjCopyFile(argv[i], argv[i + 1]);
    } else if (strcmp(subcmd, "rm") == 0) {
	result = TclpObjDeleteFile(argv[i]);
    } else if (strcmp(subcmd, "mkdir") == 0) {
	result = TclpObjCreateDirectory(argv[i]);
    } else if (strcmp(subcmd, "cpdir") == 0) {
	result = TclpObjCopyDirectory(argv[i], argv[i + 1], &error);
    } else if (strcmp(subcmd, "rmdir") == 0) {
	result = TclpObjRemoveDirectory(argv[i], force, &error);
    } else {
	result = TCL_ERROR;
	goto end;
    }

    if (result != TCL_OK) {
	if (error != NULL) {
	    if (Tcl_GetString(error)[0] != '\0') {
		Tcl_AppendResult(interp, Tcl_GetString(error), " ", NULL);
	    }
	    Tcl_DecrRefCount(error);
	}
	Tcl_AppendResult(interp, Tcl_ErrnoId(), NULL);
    }

  end:
    return result;
}

/*
 *----------------------------------------------------------------------
 *
 * TestgetvarfullnameCmd --
 *
 *	Implements the "testgetvarfullname" cmd that is used when testing
 *	the Tcl_GetVariableFullName procedure.
 *
 * Results:
 *	A standard Tcl result.
 *
 * Side effects:
 *	None.
 *
 *----------------------------------------------------------------------
 */

static int
TestgetvarfullnameCmd(
    TCL_UNUSED(void *),
    Tcl_Interp *interp,		/* Current interpreter. */
    int objc,			/* Number of arguments. */
    Tcl_Obj *const objv[])	/* The argument objects. */
{
    const char *name, *arg;
    int flags = 0;
    Tcl_Namespace *namespacePtr;
    Tcl_CallFrame *framePtr;
    Tcl_Var variable;

    if (objc != 3) {
	Tcl_WrongNumArgs(interp, 1, objv, "name scope");
	return TCL_ERROR;
    }

    name = Tcl_GetString(objv[1]);

    arg = Tcl_GetString(objv[2]);
    if (strcmp(arg, "global") == 0) {
	flags = TCL_GLOBAL_ONLY;
    } else if (strcmp(arg, "namespace") == 0) {
	flags = TCL_NAMESPACE_ONLY;
    }

    /*
     * This command, like any other created with Tcl_Create[Obj]Command, runs
     * in the global namespace. As a "namespace-aware" command that needs to
     * run in a particular namespace, it must activate that namespace itself.
     */

    if (flags == TCL_NAMESPACE_ONLY) {
	namespacePtr = Tcl_FindNamespace(interp, "::test_ns_var", NULL,
		TCL_LEAVE_ERR_MSG);
	if (namespacePtr == NULL) {
	    return TCL_ERROR;
	}
	(void) TclPushStackFrame(interp, &framePtr, namespacePtr,
		/*isProcCallFrame*/ 0);
    }

    variable = Tcl_FindNamespaceVar(interp, name, NULL,
	    (flags | TCL_LEAVE_ERR_MSG));

    if (flags == TCL_NAMESPACE_ONLY) {
	TclPopStackFrame(interp);
    }
    if (variable == (Tcl_Var) NULL) {
	return TCL_ERROR;
    }
    Tcl_GetVariableFullName(interp, variable, Tcl_GetObjResult(interp));
    return TCL_OK;
}

/*
 *----------------------------------------------------------------------
 *
 * GetTimesObjCmd --
 *
 *	This procedure implements the "gettimes" command.  It is used for
 *	computing the time needed for various basic operations such as reading
 *	variables, allocating memory, sprintf, converting variables, etc.
 *
 * Results:
 *	A standard Tcl result.
 *
 * Side effects:
 *	Allocates and frees memory, sets a variable "a" in the interpreter.
 *
 *----------------------------------------------------------------------
 */

static int
GetTimesObjCmd(
    TCL_UNUSED(void *),
    Tcl_Interp *interp,		/* The current interpreter. */
    TCL_UNUSED(int) /*cobjc*/,
    TCL_UNUSED(Tcl_Obj *const *) /*cobjv*/)
{
    Interp *iPtr = (Interp *) interp;
    int i, n;
    double timePer;
    Tcl_Time start, stop;
    Tcl_Obj *objPtr, **objv;
    const char *s;
    char newString[TCL_INTEGER_SPACE];

    /* alloc & free 100000 times */
    fprintf(stderr, "alloc & free 100000 6 word items\n");
    Tcl_GetTime(&start);
    for (i = 0;  i < 100000;  i++) {
	objPtr = (Tcl_Obj *)ckalloc(sizeof(Tcl_Obj));
	ckfree(objPtr);
    }
    Tcl_GetTime(&stop);
    timePer = (stop.sec - start.sec)*1000000 + (stop.usec - start.usec);
    fprintf(stderr, "   %.3f usec per alloc+free\n", timePer/100000);

    /* alloc 5000 times */
    fprintf(stderr, "alloc 5000 6 word items\n");
    objv = (Tcl_Obj **)ckalloc(5000 * sizeof(Tcl_Obj *));
    Tcl_GetTime(&start);
    for (i = 0;  i < 5000;  i++) {
	objv[i] = (Tcl_Obj *)ckalloc(sizeof(Tcl_Obj));
    }
    Tcl_GetTime(&stop);
    timePer = (stop.sec - start.sec)*1000000 + (stop.usec - start.usec);
    fprintf(stderr, "   %.3f usec per alloc\n", timePer/5000);

    /* free 5000 times */
    fprintf(stderr, "free 5000 6 word items\n");
    Tcl_GetTime(&start);
    for (i = 0;  i < 5000;  i++) {
	ckfree(objv[i]);
    }
    Tcl_GetTime(&stop);
    timePer = (stop.sec - start.sec)*1000000 + (stop.usec - start.usec);
    fprintf(stderr, "   %.3f usec per free\n", timePer/5000);

    /* Tcl_NewObj 5000 times */
    fprintf(stderr, "Tcl_NewObj 5000 times\n");
    Tcl_GetTime(&start);
    for (i = 0;  i < 5000;  i++) {
	objv[i] = Tcl_NewObj();
    }
    Tcl_GetTime(&stop);
    timePer = (stop.sec - start.sec)*1000000 + (stop.usec - start.usec);
    fprintf(stderr, "   %.3f usec per Tcl_NewObj\n", timePer/5000);

    /* Tcl_DecrRefCount 5000 times */
    fprintf(stderr, "Tcl_DecrRefCount 5000 times\n");
    Tcl_GetTime(&start);
    for (i = 0;  i < 5000;  i++) {
	objPtr = objv[i];
	Tcl_DecrRefCount(objPtr);
    }
    Tcl_GetTime(&stop);
    timePer = (stop.sec - start.sec)*1000000 + (stop.usec - start.usec);
    fprintf(stderr, "   %.3f usec per Tcl_DecrRefCount\n", timePer/5000);
    ckfree(objv);

    /* TclGetString 100000 times */
    fprintf(stderr, "Tcl_GetStringFromObj of \"12345\" 100000 times\n");
    objPtr = Tcl_NewStringObj("12345", TCL_INDEX_NONE);
    Tcl_GetTime(&start);
    for (i = 0;  i < 100000;  i++) {
	(void) TclGetString(objPtr);
    }
    Tcl_GetTime(&stop);
    timePer = (stop.sec - start.sec)*1000000 + (stop.usec - start.usec);
    fprintf(stderr, "   %.3f usec per Tcl_GetStringFromObj of \"12345\"\n",
	    timePer/100000);

    /* Tcl_GetIntFromObj 100000 times */
    fprintf(stderr, "Tcl_GetIntFromObj of \"12345\" 100000 times\n");
    Tcl_GetTime(&start);
    for (i = 0;  i < 100000;  i++) {
	if (Tcl_GetIntFromObj(interp, objPtr, &n) != TCL_OK) {
	    return TCL_ERROR;
	}
    }
    Tcl_GetTime(&stop);
    timePer = (stop.sec - start.sec)*1000000 + (stop.usec - start.usec);
    fprintf(stderr, "   %.3f usec per Tcl_GetIntFromObj of \"12345\"\n",
	    timePer/100000);
    Tcl_DecrRefCount(objPtr);

    /* Tcl_GetInt 100000 times */
    fprintf(stderr, "Tcl_GetInt of \"12345\" 100000 times\n");
    Tcl_GetTime(&start);
    for (i = 0;  i < 100000;  i++) {
	if (Tcl_GetInt(interp, "12345", &n) != TCL_OK) {
	    return TCL_ERROR;
	}
    }
    Tcl_GetTime(&stop);
    timePer = (stop.sec - start.sec)*1000000 + (stop.usec - start.usec);
    fprintf(stderr, "   %.3f usec per Tcl_GetInt of \"12345\"\n",
	    timePer/100000);

    /* sprintf 100000 times */
    fprintf(stderr, "sprintf of 12345 100000 times\n");
    Tcl_GetTime(&start);
    for (i = 0;  i < 100000;  i++) {
	sprintf(newString, "%d", 12345);
    }
    Tcl_GetTime(&stop);
    timePer = (stop.sec - start.sec)*1000000 + (stop.usec - start.usec);
    fprintf(stderr, "   %.3f usec per sprintf of 12345\n",
	    timePer/100000);

    /* hashtable lookup 100000 times */
    fprintf(stderr, "hashtable lookup of \"gettimes\" 100000 times\n");
    Tcl_GetTime(&start);
    for (i = 0;  i < 100000;  i++) {
	(void) Tcl_FindHashEntry(&iPtr->globalNsPtr->cmdTable, "gettimes");
    }
    Tcl_GetTime(&stop);
    timePer = (stop.sec - start.sec)*1000000 + (stop.usec - start.usec);
    fprintf(stderr, "   %.3f usec per hashtable lookup of \"gettimes\"\n",
	    timePer/100000);

    /* Tcl_SetVar 100000 times */
    fprintf(stderr, "Tcl_SetVar2 of \"12345\" 100000 times\n");
    Tcl_GetTime(&start);
    for (i = 0;  i < 100000;  i++) {
	s = Tcl_SetVar2(interp, "a", NULL, "12345", TCL_LEAVE_ERR_MSG);
	if (s == NULL) {
	    return TCL_ERROR;
	}
    }
    Tcl_GetTime(&stop);
    timePer = (stop.sec - start.sec)*1000000 + (stop.usec - start.usec);
    fprintf(stderr, "   %.3f usec per Tcl_SetVar of a to \"12345\"\n",
	    timePer/100000);

    /* Tcl_GetVar 100000 times */
    fprintf(stderr, "Tcl_GetVar of a==\"12345\" 100000 times\n");
    Tcl_GetTime(&start);
    for (i = 0;  i < 100000;  i++) {
	s = Tcl_GetVar2(interp, "a", NULL, TCL_LEAVE_ERR_MSG);
	if (s == NULL) {
	    return TCL_ERROR;
	}
    }
    Tcl_GetTime(&stop);
    timePer = (stop.sec - start.sec)*1000000 + (stop.usec - start.usec);
    fprintf(stderr, "   %.3f usec per Tcl_GetVar of a==\"12345\"\n",
	    timePer/100000);

    Tcl_ResetResult(interp);
    return TCL_OK;
}

/*
 *----------------------------------------------------------------------
 *
 * NoopCmd --
 *
 *	This procedure is just used to time the overhead involved in
 *	parsing and invoking a command.
 *
 * Results:
 *	None.
 *
 * Side effects:
 *	None.
 *
 *----------------------------------------------------------------------
 */

static int
NoopCmd(
    TCL_UNUSED(void *),
    TCL_UNUSED(Tcl_Interp *),
    TCL_UNUSED(int) /*argc*/,
    TCL_UNUSED(const char **) /*argv*/)
{
    return TCL_OK;
}

/*
 *----------------------------------------------------------------------
 *
 * NoopObjCmd --
 *
 *	This object-based procedure is just used to time the overhead
 *	involved in parsing and invoking a command.
 *
 * Results:
 *	Returns the TCL_OK result code.
 *
 * Side effects:
 *	None.
 *
 *----------------------------------------------------------------------
 */

static int
NoopObjCmd(
    TCL_UNUSED(void *),
    TCL_UNUSED(Tcl_Interp *),
    TCL_UNUSED(int) /*objc*/,
    TCL_UNUSED(Tcl_Obj *const *) /*objv*/)
{
    return TCL_OK;
}

/*
 *----------------------------------------------------------------------
 *
 * TeststringbytesObjCmd --
 *	Returns bytearray value of the bytes in argument string rep
 *
 * Results:
 *	Returns the TCL_OK result code.
 *
 * Side effects:
 *	None.
 *
 *----------------------------------------------------------------------
 */

static int
TeststringbytesObjCmd(
    TCL_UNUSED(void *),
    Tcl_Interp *interp,		/* Current interpreter. */
    int objc,			/* Number of arguments. */
    Tcl_Obj *const objv[])	/* The argument objects. */
{
    int n;
    const unsigned char *p;

    if (objc != 2) {
	Tcl_WrongNumArgs(interp, 1, objv, "value");
	return TCL_ERROR;
    }
    p = (const unsigned char *)Tcl_GetStringFromObj(objv[1], &n);
    Tcl_SetObjResult(interp, Tcl_NewByteArrayObj(p, n));
    return TCL_OK;
}

/*
 *----------------------------------------------------------------------
 *
 * TestpurebytesobjObjCmd --
 *
 *	This object-based procedure constructs a pure bytes object
 *	without type and with internal representation containing NULL's.
 *
 *	If no argument supplied it returns empty object with tclEmptyStringRep,
 *	otherwise it returns this as pure bytes object with bytes value equal
 *	string.
 *
 * Results:
 *	Returns the TCL_OK result code.
 *
 * Side effects:
 *	None.
 *
 *----------------------------------------------------------------------
 */

static int
TestpurebytesobjObjCmd(
    TCL_UNUSED(void *),
    Tcl_Interp *interp,		/* Current interpreter. */
    int objc,			/* Number of arguments. */
    Tcl_Obj *const objv[])	/* The argument objects. */
{
    Tcl_Obj *objPtr;

    if (objc > 2) {
	Tcl_WrongNumArgs(interp, 1, objv, "?string?");
	return TCL_ERROR;
    }
    objPtr = Tcl_NewObj();
    /*
    objPtr->internalRep.twoPtrValue.ptr1 = NULL;
    objPtr->internalRep.twoPtrValue.ptr2 = NULL;
    */
    memset(&objPtr->internalRep, 0, sizeof(objPtr->internalRep));
    if (objc == 2) {
	const char *s = Tcl_GetString(objv[1]);
	objPtr->length = objv[1]->length;
	objPtr->bytes = (char *)ckalloc(objPtr->length + 1);
	memcpy(objPtr->bytes, s, objPtr->length);
	objPtr->bytes[objPtr->length] = 0;
    }
    Tcl_SetObjResult(interp, objPtr);
    return TCL_OK;
}

/*
 *----------------------------------------------------------------------
 *
 * TestsetbytearraylengthObjCmd --
 *
 *	Testing command 'testsetbytearraylength` used to test the public
 *	interface routine Tcl_SetByteArrayLength().
 *
 * Results:
 *	Returns the TCL_OK result code.
 *
 * Side effects:
 *	None.
 *
 *----------------------------------------------------------------------
 */

static int
TestsetbytearraylengthObjCmd(
    TCL_UNUSED(void *),
    Tcl_Interp *interp,		/* Current interpreter. */
    int objc,			/* Number of arguments. */
    Tcl_Obj *const objv[])	/* The argument objects. */
{
    int n;
    Tcl_Obj *obj = NULL;

    if (objc != 3) {
	Tcl_WrongNumArgs(interp, 1, objv, "value length");
	return TCL_ERROR;
    }
    if (TCL_OK != Tcl_GetIntFromObj(interp, objv[2], &n)) {
	return TCL_ERROR;
    }
    obj = objv[1];
    if (Tcl_IsShared(obj)) {
	obj = Tcl_DuplicateObj(obj);
    }
    if (Tcl_SetByteArrayLength(obj, n) == NULL) {
	if (obj != objv[1]) {
	    Tcl_DecrRefCount(obj);
	}
	Tcl_AppendResult(interp, "expected bytes", NULL);
	return TCL_ERROR;
    }
    Tcl_SetObjResult(interp, obj);
    return TCL_OK;
}

/*
 *----------------------------------------------------------------------
 *
 * TestbytestringObjCmd --
 *
 *	This object-based procedure constructs a string which can
 *	possibly contain invalid UTF-8 bytes.
 *
 * Results:
 *	Returns the TCL_OK result code.
 *
 * Side effects:
 *	None.
 *
 *----------------------------------------------------------------------
 */

static int
TestbytestringObjCmd(
    TCL_UNUSED(void *),
    Tcl_Interp *interp,		/* Current interpreter. */
    int objc,			/* Number of arguments. */
    Tcl_Obj *const objv[])	/* The argument objects. */
{
    size_t n = 0;
    const char *p;

    if (objc != 2) {
	Tcl_WrongNumArgs(interp, 1, objv, "bytearray");
	return TCL_ERROR;
    }

    p = (const char *)Tcl_GetBytesFromObj(interp, objv[1], &n);
    if (p == NULL) {
	return TCL_ERROR;
    }
    Tcl_SetObjResult(interp, Tcl_NewStringObj(p, n));
    return TCL_OK;
}

/*
 *----------------------------------------------------------------------
 *
 * Testutf16stringObjCmd --
 *
 *	This specifically tests the Tcl_GetUnicode and Tcl_NewUnicodeObj
 *	C functions which broke in Tcl 8.7 and were undetected by the
 *      existing test suite. Bug [b79df322a9]
 *
 * Results:
 *	Returns the TCL_OK result code.
 *
 * Side effects:
 *	None.
 *
 *----------------------------------------------------------------------
 */

static int
Testutf16stringObjCmd(
    TCL_UNUSED(void *),
    Tcl_Interp *interp,		/* Current interpreter. */
    int objc,			/* Number of arguments. */
    Tcl_Obj *const objv[])	/* The argument objects. */
{
    const unsigned short *p;

    if (objc != 2) {
	Tcl_WrongNumArgs(interp, 1, objv, "string");
	return TCL_ERROR;
    }

    p = Tcl_GetUnicode(objv[1]);
    Tcl_SetObjResult(interp, Tcl_NewUnicodeObj(p, TCL_INDEX_NONE));
    return TCL_OK;
}

/*
 *----------------------------------------------------------------------
 *
 * TestsetCmd --
 *
 *	Implements the "testset{err,noerr}" cmds that are used when testing
 *	Tcl_Set/GetVar C Api with/without TCL_LEAVE_ERR_MSG flag
 *
 * Results:
 *	A standard Tcl result.
 *
 * Side effects:
 *     Variables may be set.
 *
 *----------------------------------------------------------------------
 */

static int
TestsetCmd(
    void *data,		/* Additional flags for Get/SetVar2. */
    Tcl_Interp *interp,/* Current interpreter. */
    int argc,			/* Number of arguments. */
    const char **argv)		/* Argument strings. */
{
    int flags = PTR2INT(data);
    const char *value;

    if (argc == 2) {
	Tcl_AppendResult(interp, "before get", NULL);
	value = Tcl_GetVar2(interp, argv[1], NULL, flags);
	if (value == NULL) {
	    return TCL_ERROR;
	}
	Tcl_AppendElement(interp, value);
	return TCL_OK;
    } else if (argc == 3) {
	Tcl_AppendResult(interp, "before set", NULL);
	value = Tcl_SetVar2(interp, argv[1], NULL, argv[2], flags);
	if (value == NULL) {
	    return TCL_ERROR;
	}
	Tcl_AppendElement(interp, value);
	return TCL_OK;
    } else {
	Tcl_AppendResult(interp, "wrong # args: should be \"",
		argv[0], " varName ?newValue?\"", NULL);
	return TCL_ERROR;
    }
}
static int
Testset2Cmd(
    void *data,		/* Additional flags for Get/SetVar2. */
    Tcl_Interp *interp,/* Current interpreter. */
    int argc,			/* Number of arguments. */
    const char **argv)		/* Argument strings. */
{
    int flags = PTR2INT(data);
    const char *value;

    if (argc == 3) {
	Tcl_AppendResult(interp, "before get", NULL);
	value = Tcl_GetVar2(interp, argv[1], argv[2], flags);
	if (value == NULL) {
	    return TCL_ERROR;
	}
	Tcl_AppendElement(interp, value);
	return TCL_OK;
    } else if (argc == 4) {
	Tcl_AppendResult(interp, "before set", NULL);
	value = Tcl_SetVar2(interp, argv[1], argv[2], argv[3], flags);
	if (value == NULL) {
	    return TCL_ERROR;
	}
	Tcl_AppendElement(interp, value);
	return TCL_OK;
    } else {
	Tcl_AppendResult(interp, "wrong # args: should be \"",
		argv[0], " varName elemName ?newValue?\"", NULL);
	return TCL_ERROR;
    }
}

/*
 *----------------------------------------------------------------------
 *
 * TestsaveresultCmd --
 *
 *	Implements the "testsaveresult" cmd that is used when testing the
 *	Tcl_SaveResult, Tcl_RestoreResult, and Tcl_DiscardResult interfaces.
 *
 * Results:
 *	A standard Tcl result.
 *
 * Side effects:
 *	None.
 *
 *----------------------------------------------------------------------
 */

#ifndef TCL_NO_DEPRECATED
static int
TestsaveresultCmd(
    TCL_UNUSED(void *),
    Tcl_Interp *interp,/* Current interpreter. */
    int objc,			/* Number of arguments. */
    Tcl_Obj *const objv[])	/* The argument objects. */
{
    Interp* iPtr = (Interp*) interp;
    int discard, result, index;
    Tcl_SavedResult state;
    Tcl_Obj *objPtr;
    static const char *const optionStrings[] = {
	"append", "dynamic", "free", "object", "small", NULL
    };
    enum options {
	RESULT_APPEND, RESULT_DYNAMIC, RESULT_FREE, RESULT_OBJECT, RESULT_SMALL
    };

    /*
     * Parse arguments
     */

    if (objc != 4) {
	Tcl_WrongNumArgs(interp, 1, objv, "type script discard");
	return TCL_ERROR;
    }
    if (Tcl_GetIndexFromObj(interp, objv[1], optionStrings, "option", 0,
	    &index) != TCL_OK) {
	return TCL_ERROR;
    }
    if (Tcl_GetBooleanFromObj(interp, objv[3], &discard) != TCL_OK) {
	return TCL_ERROR;
    }

    freeCount = 0;
    objPtr = NULL;
    switch ((enum options) index) {
    case RESULT_SMALL:
	Tcl_AppendResult(interp, "small result", NULL);
	break;
    case RESULT_APPEND:
	Tcl_AppendResult(interp, "append result", NULL);
	break;
    case RESULT_FREE: {
	char *buf = (char *)ckalloc(200);

	strcpy(buf, "free result");
	Tcl_SetResult(interp, buf, TCL_DYNAMIC);
	break;
    }
    case RESULT_DYNAMIC:
	Tcl_SetResult(interp, (char *)"dynamic result", TestsaveresultFree);
	break;
    case RESULT_OBJECT:
	objPtr = Tcl_NewStringObj("object result", TCL_INDEX_NONE);
	Tcl_SetObjResult(interp, objPtr);
	break;
    }

    Tcl_SaveResult(interp, &state);

    if (((enum options) index) == RESULT_OBJECT) {
	result = Tcl_EvalObjEx(interp, objv[2], 0);
    } else {
	result = Tcl_EvalEx(interp, Tcl_GetString(objv[2]), TCL_INDEX_NONE, 0);
    }

    if (discard) {
	Tcl_DiscardResult(&state);
    } else {
	Tcl_RestoreResult(interp, &state);
	result = TCL_OK;
    }

    switch ((enum options) index) {
    case RESULT_DYNAMIC: {
	int presentOrFreed = (iPtr->freeProc == TestsaveresultFree) ^ freeCount;

	Tcl_AppendElement(interp, presentOrFreed ? "presentOrFreed" : "missingOrLeak");
	break;
    }
    case RESULT_OBJECT:
	Tcl_AppendElement(interp, Tcl_GetObjResult(interp) == objPtr
		? "same" : "different");
	break;
    default:
	break;
    }
    return result;
}

/*
 *----------------------------------------------------------------------
 *
 * TestsaveresultFree --
 *
 *	Special purpose freeProc used by TestsaveresultCmd.
 *
 * Results:
 *	None.
 *
 * Side effects:
 *	Increments the freeCount.
 *
 *----------------------------------------------------------------------
 */

static void
TestsaveresultFree(
    TCL_UNUSED(char *))
{
    freeCount++;
}
#endif /* TCL_NO_DEPRECATED */

/*
 *----------------------------------------------------------------------
 *
 * TestmainthreadCmd  --
 *
 *	Implements the "testmainthread" cmd that is used to test the
 *	'Tcl_GetCurrentThread' API.
 *
 * Results:
 *	A standard Tcl result.
 *
 * Side effects:
 *	None.
 *
 *----------------------------------------------------------------------
 */

static int
TestmainthreadCmd(
    TCL_UNUSED(void *),
    Tcl_Interp *interp,/* Current interpreter. */
    int argc,			/* Number of arguments. */
    TCL_UNUSED(const char **) /*argv*/)
{
    if (argc == 1) {
	Tcl_Obj *idObj = Tcl_NewWideIntObj((Tcl_WideInt)(size_t)Tcl_GetCurrentThread());

	Tcl_SetObjResult(interp, idObj);
	return TCL_OK;
    } else {
	Tcl_AppendResult(interp, "wrong # args", NULL);
	return TCL_ERROR;
    }
}

/*
 *----------------------------------------------------------------------
 *
 * MainLoop --
 *
 *	A main loop set by TestsetmainloopCmd below.
 *
 * Results:
 *	None.
 *
 * Side effects:
 *	Event handlers could do anything.
 *
 *----------------------------------------------------------------------
 */

static void
MainLoop(void)
{
    while (!exitMainLoop) {
	Tcl_DoOneEvent(0);
    }
    fprintf(stdout,"Exit MainLoop\n");
    fflush(stdout);
}

/*
 *----------------------------------------------------------------------
 *
 * TestsetmainloopCmd  --
 *
 *	Implements the "testsetmainloop" cmd that is used to test the
 *	'Tcl_SetMainLoop' API.
 *
 * Results:
 *	A standard Tcl result.
 *
 * Side effects:
 *	None.
 *
 *----------------------------------------------------------------------
 */

static int
TestsetmainloopCmd(
    TCL_UNUSED(void *),
    TCL_UNUSED(Tcl_Interp *),
    TCL_UNUSED(int) /*argc*/,
    TCL_UNUSED(const char **) /*argv*/)
{
    exitMainLoop = 0;
    Tcl_SetMainLoop(MainLoop);
    return TCL_OK;
}

/*
 *----------------------------------------------------------------------
 *
 * TestexitmainloopCmd  --
 *
 *	Implements the "testexitmainloop" cmd that is used to test the
 *	'Tcl_SetMainLoop' API.
 *
 * Results:
 *	A standard Tcl result.
 *
 * Side effects:
 *	None.
 *
 *----------------------------------------------------------------------
 */

static int
TestexitmainloopCmd(
    TCL_UNUSED(void *),
    TCL_UNUSED(Tcl_Interp *),
    TCL_UNUSED(int) /*argc*/,
    TCL_UNUSED(const char **) /*argv*/)
{
    exitMainLoop = 1;
    return TCL_OK;
}

/*
 *----------------------------------------------------------------------
 *
 * TestChannelCmd --
 *
 *	Implements the Tcl "testchannel" debugging command and its
 *	subcommands. This is part of the testing environment.
 *
 * Results:
 *	A standard Tcl result.
 *
 * Side effects:
 *	None.
 *
 *----------------------------------------------------------------------
 */

static int
TestChannelCmd(
    TCL_UNUSED(void *),
    Tcl_Interp *interp,		/* Interpreter for result. */
    int argc,			/* Count of additional args. */
    const char **argv)		/* Additional arg strings. */
{
    const char *cmdName;	/* Sub command. */
    Tcl_HashTable *hTblPtr;	/* Hash table of channels. */
    Tcl_HashSearch hSearch;	/* Search variable. */
    Tcl_HashEntry *hPtr;	/* Search variable. */
    Channel *chanPtr;		/* The actual channel. */
    ChannelState *statePtr;	/* state info for channel */
    Tcl_Channel chan;		/* The opaque type. */
    size_t len;			/* Length of subcommand string. */
    int IOQueued;		/* How much IO is queued inside channel? */
    char buf[TCL_INTEGER_SPACE];/* For sprintf. */
    int mode;			/* rw mode of the channel */

    if (argc < 2) {
	Tcl_AppendResult(interp, "wrong # args: should be \"", argv[0],
		" subcommand ?additional args..?\"", NULL);
	return TCL_ERROR;
    }
    cmdName = argv[1];
    len = strlen(cmdName);

    chanPtr = NULL;

    if (argc > 2) {
	if ((cmdName[0] == 's') && (strncmp(cmdName, "splice", len) == 0)) {
	    /* For splice access the pool of detached channels.
	     * Locate channel, remove from the list.
	     */

	    TestChannel **nextPtrPtr, *curPtr;

	    chan = (Tcl_Channel) NULL;
	    for (nextPtrPtr = &firstDetached, curPtr = firstDetached;
		 curPtr != NULL;
		 nextPtrPtr = &(curPtr->nextPtr), curPtr = curPtr->nextPtr) {

		if (strcmp(argv[2], Tcl_GetChannelName(curPtr->chan)) == 0) {
		    *nextPtrPtr = curPtr->nextPtr;
		    curPtr->nextPtr = NULL;
		    chan = curPtr->chan;
		    ckfree(curPtr);
		    break;
		}
	    }
	} else {
	    chan = Tcl_GetChannel(interp, argv[2], &mode);
	}
	if (chan == (Tcl_Channel) NULL) {
	    return TCL_ERROR;
	}
	chanPtr		= (Channel *) chan;
	statePtr	= chanPtr->state;
	chanPtr		= statePtr->topChanPtr;
	chan		= (Tcl_Channel) chanPtr;
    } else {
	statePtr	= NULL;
	chan		= NULL;
    }

    if ((cmdName[0] == 's') && (strncmp(cmdName, "setchannelerror", len) == 0)) {

	Tcl_Obj *msg = Tcl_NewStringObj(argv[3], TCL_INDEX_NONE);

	Tcl_IncrRefCount(msg);
	Tcl_SetChannelError(chan, msg);
	Tcl_DecrRefCount(msg);

	Tcl_GetChannelError(chan, &msg);
	Tcl_SetObjResult(interp, msg);
	Tcl_DecrRefCount(msg);
	return TCL_OK;
    }
    if ((cmdName[0] == 's') && (strncmp(cmdName, "setchannelerrorinterp", len) == 0)) {

	Tcl_Obj *msg = Tcl_NewStringObj(argv[3], TCL_INDEX_NONE);

	Tcl_IncrRefCount(msg);
	Tcl_SetChannelErrorInterp(interp, msg);
	Tcl_DecrRefCount(msg);

	Tcl_GetChannelErrorInterp(interp, &msg);
	Tcl_SetObjResult(interp, msg);
	Tcl_DecrRefCount(msg);
	return TCL_OK;
    }

    /*
     * "cut" is actually more a simplified detach facility as provided by the
     * Thread package. Without the safeguards of a regular command (no
     * checking that the command is truly cut'able, no mutexes for
     * thread-safety). Its complementary command is "splice", see below.
     */

    if ((cmdName[0] == 'c') && (strncmp(cmdName, "cut", len) == 0)) {
	TestChannel *det;

	if (argc != 3) {
	    Tcl_AppendResult(interp, "wrong # args: should be \"", argv[0],
		    " cut channelName\"", NULL);
	    return TCL_ERROR;
	}

	Tcl_RegisterChannel(NULL, chan); /* prevent closing */
	Tcl_UnregisterChannel(interp, chan);

	Tcl_CutChannel(chan);

	/* Remember the channel in the pool of detached channels */

	det = (TestChannel *)ckalloc(sizeof(TestChannel));
	det->chan     = chan;
	det->nextPtr  = firstDetached;
	firstDetached = det;

	return TCL_OK;
    }

    if ((cmdName[0] == 'c') &&
	    (strncmp(cmdName, "clearchannelhandlers", len) == 0)) {
	if (argc != 3) {
	    Tcl_AppendResult(interp, "wrong # args: should be \"", argv[0],
		    " clearchannelhandlers channelName\"", NULL);
	    return TCL_ERROR;
	}
	Tcl_ClearChannelHandlers(chan);
	return TCL_OK;
    }

    if ((cmdName[0] == 'i') && (strncmp(cmdName, "info", len) == 0)) {
	if (argc != 3) {
	    Tcl_AppendResult(interp, "wrong # args: should be \"", argv[0],
		    " info channelName\"", NULL);
	    return TCL_ERROR;
	}
	Tcl_AppendElement(interp, argv[2]);
	Tcl_AppendElement(interp, Tcl_ChannelName(chanPtr->typePtr));
	if (statePtr->flags & TCL_READABLE) {
	    Tcl_AppendElement(interp, "read");
	} else {
	    Tcl_AppendElement(interp, "");
	}
	if (statePtr->flags & TCL_WRITABLE) {
	    Tcl_AppendElement(interp, "write");
	} else {
	    Tcl_AppendElement(interp, "");
	}
	if (statePtr->flags & CHANNEL_NONBLOCKING) {
	    Tcl_AppendElement(interp, "nonblocking");
	} else {
	    Tcl_AppendElement(interp, "blocking");
	}
	if (statePtr->flags & CHANNEL_LINEBUFFERED) {
	    Tcl_AppendElement(interp, "line");
	} else if (statePtr->flags & CHANNEL_UNBUFFERED) {
	    Tcl_AppendElement(interp, "none");
	} else {
	    Tcl_AppendElement(interp, "full");
	}
	if (statePtr->flags & BG_FLUSH_SCHEDULED) {
	    Tcl_AppendElement(interp, "async_flush");
	} else {
	    Tcl_AppendElement(interp, "");
	}
	if (statePtr->flags & CHANNEL_EOF) {
	    Tcl_AppendElement(interp, "eof");
	} else {
	    Tcl_AppendElement(interp, "");
	}
	if (statePtr->flags & CHANNEL_BLOCKED) {
	    Tcl_AppendElement(interp, "blocked");
	} else {
	    Tcl_AppendElement(interp, "unblocked");
	}
	if (statePtr->inputTranslation == TCL_TRANSLATE_AUTO) {
	    Tcl_AppendElement(interp, "auto");
	    if (statePtr->flags & INPUT_SAW_CR) {
		Tcl_AppendElement(interp, "saw_cr");
	    } else {
		Tcl_AppendElement(interp, "");
	    }
	} else if (statePtr->inputTranslation == TCL_TRANSLATE_LF) {
	    Tcl_AppendElement(interp, "lf");
	    Tcl_AppendElement(interp, "");
	} else if (statePtr->inputTranslation == TCL_TRANSLATE_CR) {
	    Tcl_AppendElement(interp, "cr");
	    Tcl_AppendElement(interp, "");
	} else if (statePtr->inputTranslation == TCL_TRANSLATE_CRLF) {
	    Tcl_AppendElement(interp, "crlf");
	    if (statePtr->flags & INPUT_SAW_CR) {
		Tcl_AppendElement(interp, "queued_cr");
	    } else {
		Tcl_AppendElement(interp, "");
	    }
	}
	if (statePtr->outputTranslation == TCL_TRANSLATE_AUTO) {
	    Tcl_AppendElement(interp, "auto");
	} else if (statePtr->outputTranslation == TCL_TRANSLATE_LF) {
	    Tcl_AppendElement(interp, "lf");
	} else if (statePtr->outputTranslation == TCL_TRANSLATE_CR) {
	    Tcl_AppendElement(interp, "cr");
	} else if (statePtr->outputTranslation == TCL_TRANSLATE_CRLF) {
	    Tcl_AppendElement(interp, "crlf");
	}
	IOQueued = Tcl_InputBuffered(chan);
	TclFormatInt(buf, IOQueued);
	Tcl_AppendElement(interp, buf);

	IOQueued = Tcl_OutputBuffered(chan);
	TclFormatInt(buf, IOQueued);
	Tcl_AppendElement(interp, buf);

	TclFormatInt(buf, (int)Tcl_Tell(chan));
	Tcl_AppendElement(interp, buf);

	TclFormatInt(buf, statePtr->refCount);
	Tcl_AppendElement(interp, buf);

	return TCL_OK;
    }

    if ((cmdName[0] == 'i') &&
	    (strncmp(cmdName, "inputbuffered", len) == 0)) {
	if (argc != 3) {
	    Tcl_AppendResult(interp, "channel name required", NULL);
	    return TCL_ERROR;
	}
	IOQueued = Tcl_InputBuffered(chan);
	TclFormatInt(buf, IOQueued);
	Tcl_AppendResult(interp, buf, NULL);
	return TCL_OK;
    }

    if ((cmdName[0] == 'i') && (strncmp(cmdName, "isshared", len) == 0)) {
	if (argc != 3) {
	    Tcl_AppendResult(interp, "channel name required", NULL);
	    return TCL_ERROR;
	}

	TclFormatInt(buf, Tcl_IsChannelShared(chan));
	Tcl_AppendResult(interp, buf, NULL);
	return TCL_OK;
    }

    if ((cmdName[0] == 'i') && (strncmp(cmdName, "isstandard", len) == 0)) {
	if (argc != 3) {
	    Tcl_AppendResult(interp, "channel name required", NULL);
	    return TCL_ERROR;
	}

	TclFormatInt(buf, Tcl_IsStandardChannel(chan));
	Tcl_AppendResult(interp, buf, NULL);
	return TCL_OK;
    }

    if ((cmdName[0] == 'm') && (strncmp(cmdName, "mode", len) == 0)) {
	if (argc != 3) {
	    Tcl_AppendResult(interp, "channel name required", NULL);
	    return TCL_ERROR;
	}

	if (statePtr->flags & TCL_READABLE) {
	    Tcl_AppendElement(interp, "read");
	} else {
	    Tcl_AppendElement(interp, "");
	}
	if (statePtr->flags & TCL_WRITABLE) {
	    Tcl_AppendElement(interp, "write");
	} else {
	    Tcl_AppendElement(interp, "");
	}
	return TCL_OK;
    }

    if ((cmdName[0] == 'm') && (strncmp(cmdName, "maxmode", len) == 0)) {
	if (argc != 3) {
	    Tcl_AppendResult(interp, "channel name required", NULL);
	    return TCL_ERROR;
	}

	if (statePtr->maxPerms & TCL_READABLE) {
	    Tcl_AppendElement(interp, "read");
	} else {
	    Tcl_AppendElement(interp, "");
	}
	if (statePtr->maxPerms & TCL_WRITABLE) {
	    Tcl_AppendElement(interp, "write");
	} else {
	    Tcl_AppendElement(interp, "");
	}
	return TCL_OK;
    }

    if ((cmdName[0] == 'm') && (strncmp(cmdName, "mremove-rd", len) == 0)) {
        if (argc != 3) {
            Tcl_AppendResult(interp, "channel name required",
                    (char *) NULL);
            return TCL_ERROR;
        }

	return Tcl_RemoveChannelMode(interp, chan, TCL_READABLE);
    }

    if ((cmdName[0] == 'm') && (strncmp(cmdName, "mremove-wr", len) == 0)) {
        if (argc != 3) {
            Tcl_AppendResult(interp, "channel name required",
                    (char *) NULL);
            return TCL_ERROR;
        }

	return Tcl_RemoveChannelMode(interp, chan, TCL_WRITABLE);
    }

    if ((cmdName[0] == 'm') && (strncmp(cmdName, "mthread", len) == 0)) {
	if (argc != 3) {
	    Tcl_AppendResult(interp, "channel name required", NULL);
	    return TCL_ERROR;
	}

	Tcl_SetObjResult(interp, Tcl_NewWideIntObj(
		(Tcl_WideInt) (size_t) Tcl_GetChannelThread(chan)));
	return TCL_OK;
    }

    if ((cmdName[0] == 'n') && (strncmp(cmdName, "name", len) == 0)) {
	if (argc != 3) {
	    Tcl_AppendResult(interp, "channel name required", NULL);
	    return TCL_ERROR;
	}
	Tcl_AppendResult(interp, statePtr->channelName, NULL);
	return TCL_OK;
    }

    if ((cmdName[0] == 'o') && (strncmp(cmdName, "open", len) == 0)) {
	hTblPtr = (Tcl_HashTable *) Tcl_GetAssocData(interp, "tclIO", NULL);
	if (hTblPtr == NULL) {
	    return TCL_OK;
	}
	for (hPtr = Tcl_FirstHashEntry(hTblPtr, &hSearch);
	     hPtr != NULL;
	     hPtr = Tcl_NextHashEntry(&hSearch)) {
	    Tcl_AppendElement(interp, (char *)Tcl_GetHashKey(hTblPtr, hPtr));
	}
	return TCL_OK;
    }

    if ((cmdName[0] == 'o') &&
	    (strncmp(cmdName, "outputbuffered", len) == 0)) {
	if (argc != 3) {
	    Tcl_AppendResult(interp, "channel name required", NULL);
	    return TCL_ERROR;
	}

	IOQueued = Tcl_OutputBuffered(chan);
	TclFormatInt(buf, IOQueued);
	Tcl_AppendResult(interp, buf, NULL);
	return TCL_OK;
    }

    if ((cmdName[0] == 'q') &&
	    (strncmp(cmdName, "queuedcr", len) == 0)) {
	if (argc != 3) {
	    Tcl_AppendResult(interp, "channel name required", NULL);
	    return TCL_ERROR;
	}

	Tcl_AppendResult(interp,
		(statePtr->flags & INPUT_SAW_CR) ? "1" : "0", NULL);
	return TCL_OK;
    }

    if ((cmdName[0] == 'r') && (strncmp(cmdName, "readable", len) == 0)) {
	hTblPtr = (Tcl_HashTable *) Tcl_GetAssocData(interp, "tclIO", NULL);
	if (hTblPtr == NULL) {
	    return TCL_OK;
	}
	for (hPtr = Tcl_FirstHashEntry(hTblPtr, &hSearch);
	     hPtr != NULL;
	     hPtr = Tcl_NextHashEntry(&hSearch)) {
	    chanPtr  = (Channel *) Tcl_GetHashValue(hPtr);
	    statePtr = chanPtr->state;
	    if (statePtr->flags & TCL_READABLE) {
		Tcl_AppendElement(interp, (char *)Tcl_GetHashKey(hTblPtr, hPtr));
	    }
	}
	return TCL_OK;
    }

    if ((cmdName[0] == 'r') && (strncmp(cmdName, "refcount", len) == 0)) {
	if (argc != 3) {
	    Tcl_AppendResult(interp, "channel name required", NULL);
	    return TCL_ERROR;
	}

	TclFormatInt(buf, statePtr->refCount);
	Tcl_AppendResult(interp, buf, NULL);
	return TCL_OK;
    }

    /*
     * "splice" is actually more a simplified attach facility as provided by
     * the Thread package. Without the safeguards of a regular command (no
     * checking that the command is truly cut'able, no mutexes for
     * thread-safety). Its complementary command is "cut", see above.
     */

    if ((cmdName[0] == 's') && (strncmp(cmdName, "splice", len) == 0)) {
	if (argc != 3) {
	    Tcl_AppendResult(interp, "channel name required", NULL);
	    return TCL_ERROR;
	}

	Tcl_SpliceChannel(chan);

	Tcl_RegisterChannel(interp, chan);
	Tcl_UnregisterChannel(NULL, chan);

	return TCL_OK;
    }

    if ((cmdName[0] == 't') && (strncmp(cmdName, "type", len) == 0)) {
	if (argc != 3) {
	    Tcl_AppendResult(interp, "channel name required", NULL);
	    return TCL_ERROR;
	}
	Tcl_AppendResult(interp, Tcl_ChannelName(chanPtr->typePtr), NULL);
	return TCL_OK;
    }

    if ((cmdName[0] == 'w') && (strncmp(cmdName, "writable", len) == 0)) {
	hTblPtr = (Tcl_HashTable *) Tcl_GetAssocData(interp, "tclIO", NULL);
	if (hTblPtr == NULL) {
	    return TCL_OK;
	}
	for (hPtr = Tcl_FirstHashEntry(hTblPtr, &hSearch);
		hPtr != NULL; hPtr = Tcl_NextHashEntry(&hSearch)) {
	    chanPtr = (Channel *) Tcl_GetHashValue(hPtr);
	    statePtr = chanPtr->state;
	    if (statePtr->flags & TCL_WRITABLE) {
		Tcl_AppendElement(interp, (char *)Tcl_GetHashKey(hTblPtr, hPtr));
	    }
	}
	return TCL_OK;
    }

    if ((cmdName[0] == 't') && (strncmp(cmdName, "transform", len) == 0)) {
	/*
	 * Syntax: transform channel -command command
	 */

	if (argc != 5) {
	    Tcl_AppendResult(interp, "wrong # args: should be \"", argv[0],
		    " transform channelId -command cmd\"", NULL);
	    return TCL_ERROR;
	}
	if (strcmp(argv[3], "-command") != 0) {
	    Tcl_AppendResult(interp, "bad argument \"", argv[3],
		    "\": should be \"-command\"", NULL);
	    return TCL_ERROR;
	}

	return TclChannelTransform(interp, chan,
		Tcl_NewStringObj(argv[4], TCL_INDEX_NONE));
    }

    if ((cmdName[0] == 'u') && (strncmp(cmdName, "unstack", len) == 0)) {
	/*
	 * Syntax: unstack channel
	 */

	if (argc != 3) {
	    Tcl_AppendResult(interp, "wrong # args: should be \"", argv[0],
		    " unstack channel\"", NULL);
	    return TCL_ERROR;
	}
	return Tcl_UnstackChannel(interp, chan);
    }

    Tcl_AppendResult(interp, "bad option \"", cmdName, "\": should be "
	    "cut, clearchannelhandlers, info, isshared, mode, open, "
	    "readable, splice, writable, transform, unstack", NULL);
    return TCL_ERROR;
}

/*
 *----------------------------------------------------------------------
 *
 * TestChannelEventCmd --
 *
 *	This procedure implements the "testchannelevent" command. It is used
 *	to test the Tcl channel event mechanism.
 *
 * Results:
 *	A standard Tcl result.
 *
 * Side effects:
 *	Creates, deletes and returns channel event handlers.
 *
 *----------------------------------------------------------------------
 */

static int
TestChannelEventCmd(
    TCL_UNUSED(void *),
    Tcl_Interp *interp,		/* Current interpreter. */
    int argc,			/* Number of arguments. */
    const char **argv)		/* Argument strings. */
{
    Tcl_Obj *resultListPtr;
    Channel *chanPtr;
    ChannelState *statePtr;	/* state info for channel */
    EventScriptRecord *esPtr, *prevEsPtr, *nextEsPtr;
    const char *cmd;
    int index, i, mask, len;

    if ((argc < 3) || (argc > 5)) {
	Tcl_AppendResult(interp, "wrong # args: should be \"", argv[0],
		" channelName cmd ?arg1? ?arg2?\"", NULL);
	return TCL_ERROR;
    }
    chanPtr = (Channel *) Tcl_GetChannel(interp, argv[1], NULL);
    if (chanPtr == NULL) {
	return TCL_ERROR;
    }
    statePtr = chanPtr->state;

    cmd = argv[2];
    len = strlen(cmd);
    if ((cmd[0] == 'a') && (strncmp(cmd, "add", len) == 0)) {
	if (argc != 5) {
	    Tcl_AppendResult(interp, "wrong # args: should be \"", argv[0],
		    " channelName add eventSpec script\"", NULL);
	    return TCL_ERROR;
	}
	if (strcmp(argv[3], "readable") == 0) {
	    mask = TCL_READABLE;
	} else if (strcmp(argv[3], "writable") == 0) {
	    mask = TCL_WRITABLE;
	} else if (strcmp(argv[3], "none") == 0) {
	    mask = 0;
	} else {
	    Tcl_AppendResult(interp, "bad event name \"", argv[3],
		    "\": must be readable, writable, or none", NULL);
	    return TCL_ERROR;
	}

	esPtr = (EventScriptRecord *)ckalloc(sizeof(EventScriptRecord));
	esPtr->nextPtr = statePtr->scriptRecordPtr;
	statePtr->scriptRecordPtr = esPtr;

	esPtr->chanPtr = chanPtr;
	esPtr->interp = interp;
	esPtr->mask = mask;
	esPtr->scriptPtr = Tcl_NewStringObj(argv[4], TCL_INDEX_NONE);
	Tcl_IncrRefCount(esPtr->scriptPtr);

	Tcl_CreateChannelHandler((Tcl_Channel) chanPtr, mask,
		TclChannelEventScriptInvoker, esPtr);

	return TCL_OK;
    }

    if ((cmd[0] == 'd') && (strncmp(cmd, "delete", len) == 0)) {
	if (argc != 4) {
	    Tcl_AppendResult(interp, "wrong # args: should be \"", argv[0],
		    " channelName delete index\"", NULL);
	    return TCL_ERROR;
	}
	if (Tcl_GetInt(interp, argv[3], &index) == TCL_ERROR) {
	    return TCL_ERROR;
	}
	if (index < 0) {
	    Tcl_AppendResult(interp, "bad event index: ", argv[3],
		    ": must be nonnegative", NULL);
	    return TCL_ERROR;
	}
	for (i = 0, esPtr = statePtr->scriptRecordPtr;
	     (i < index) && (esPtr != NULL);
	     i++, esPtr = esPtr->nextPtr) {
	    /* Empty loop body. */
	}
	if (esPtr == NULL) {
	    Tcl_AppendResult(interp, "bad event index ", argv[3],
		    ": out of range", NULL);
	    return TCL_ERROR;
	}
	if (esPtr == statePtr->scriptRecordPtr) {
	    statePtr->scriptRecordPtr = esPtr->nextPtr;
	} else {
	    for (prevEsPtr = statePtr->scriptRecordPtr;
		 (prevEsPtr != NULL) &&
		     (prevEsPtr->nextPtr != esPtr);
		 prevEsPtr = prevEsPtr->nextPtr) {
		/* Empty loop body. */
	    }
	    if (prevEsPtr == NULL) {
		Tcl_Panic("TestChannelEventCmd: damaged event script list");
	    }
	    prevEsPtr->nextPtr = esPtr->nextPtr;
	}
	Tcl_DeleteChannelHandler((Tcl_Channel) chanPtr,
		TclChannelEventScriptInvoker, esPtr);
	Tcl_DecrRefCount(esPtr->scriptPtr);
	ckfree(esPtr);

	return TCL_OK;
    }

    if ((cmd[0] == 'l') && (strncmp(cmd, "list", len) == 0)) {
	if (argc != 3) {
	    Tcl_AppendResult(interp, "wrong # args: should be \"", argv[0],
		    " channelName list\"", NULL);
	    return TCL_ERROR;
	}
	resultListPtr = Tcl_GetObjResult(interp);
	for (esPtr = statePtr->scriptRecordPtr;
	     esPtr != NULL;
	     esPtr = esPtr->nextPtr) {
	    if (esPtr->mask) {
		Tcl_ListObjAppendElement(interp, resultListPtr, Tcl_NewStringObj(
		    (esPtr->mask == TCL_READABLE) ? "readable" : "writable", TCL_INDEX_NONE));
	    } else {
		Tcl_ListObjAppendElement(interp, resultListPtr,
			Tcl_NewStringObj("none", TCL_INDEX_NONE));
	    }
	    Tcl_ListObjAppendElement(interp, resultListPtr, esPtr->scriptPtr);
	}
	Tcl_SetObjResult(interp, resultListPtr);
	return TCL_OK;
    }

    if ((cmd[0] == 'r') && (strncmp(cmd, "removeall", len) == 0)) {
	if (argc != 3) {
	    Tcl_AppendResult(interp, "wrong # args: should be \"", argv[0],
		    " channelName removeall\"", NULL);
	    return TCL_ERROR;
	}
	for (esPtr = statePtr->scriptRecordPtr;
	     esPtr != NULL;
	     esPtr = nextEsPtr) {
	    nextEsPtr = esPtr->nextPtr;
	    Tcl_DeleteChannelHandler((Tcl_Channel) chanPtr,
		    TclChannelEventScriptInvoker, esPtr);
	    Tcl_DecrRefCount(esPtr->scriptPtr);
	    ckfree(esPtr);
	}
	statePtr->scriptRecordPtr = NULL;
	return TCL_OK;
    }

    if	((cmd[0] == 's') && (strncmp(cmd, "set", len) == 0)) {
	if (argc != 5) {
	    Tcl_AppendResult(interp, "wrong # args: should be \"", argv[0],
		    " channelName delete index event\"", NULL);
	    return TCL_ERROR;
	}
	if (Tcl_GetInt(interp, argv[3], &index) == TCL_ERROR) {
	    return TCL_ERROR;
	}
	if (index < 0) {
	    Tcl_AppendResult(interp, "bad event index: ", argv[3],
		    ": must be nonnegative", NULL);
	    return TCL_ERROR;
	}
	for (i = 0, esPtr = statePtr->scriptRecordPtr;
	     (i < index) && (esPtr != NULL);
	     i++, esPtr = esPtr->nextPtr) {
	    /* Empty loop body. */
	}
	if (esPtr == NULL) {
	    Tcl_AppendResult(interp, "bad event index ", argv[3],
		    ": out of range", NULL);
	    return TCL_ERROR;
	}

	if (strcmp(argv[4], "readable") == 0) {
	    mask = TCL_READABLE;
	} else if (strcmp(argv[4], "writable") == 0) {
	    mask = TCL_WRITABLE;
	} else if (strcmp(argv[4], "none") == 0) {
	    mask = 0;
	} else {
	    Tcl_AppendResult(interp, "bad event name \"", argv[4],
		    "\": must be readable, writable, or none", NULL);
	    return TCL_ERROR;
	}
	esPtr->mask = mask;
	Tcl_CreateChannelHandler((Tcl_Channel) chanPtr, mask,
		TclChannelEventScriptInvoker, esPtr);
	return TCL_OK;
    }
    Tcl_AppendResult(interp, "bad command ", cmd, ", must be one of "
	    "add, delete, list, set, or removeall", NULL);
    return TCL_ERROR;
}

/*
 *----------------------------------------------------------------------
 *
 * TestSocketCmd --
 *
 *	Implements the Tcl "testsocket" debugging command and its
 *	subcommands. This is part of the testing environment.
 *
 * Results:
 *	A standard Tcl result.
 *
 * Side effects:
 *	None.
 *
 *----------------------------------------------------------------------
 */

#define TCP_ASYNC_TEST_MODE	(1<<8)	/* Async testing activated.  Do not
					 * automatically continue connection
					 * process. */

static int
TestSocketCmd(
    TCL_UNUSED(void *),
    Tcl_Interp *interp,		/* Interpreter for result. */
    int argc,			/* Count of additional args. */
    const char **argv)		/* Additional arg strings. */
{
    const char *cmdName;	/* Sub command. */
    size_t len;			/* Length of subcommand string. */

    if (argc < 2) {
	Tcl_AppendResult(interp, "wrong # args: should be \"", argv[0],
		" subcommand ?additional args..?\"", NULL);
	return TCL_ERROR;
    }
    cmdName = argv[1];
    len = strlen(cmdName);

    if ((cmdName[0] == 't') && (strncmp(cmdName, "testflags", len) == 0)) {
        Tcl_Channel hChannel;
        int modePtr;
        int testMode;
        TcpState *statePtr;
        /* Set test value in the socket driver
         */
        /* Check for argument "channel name"
         */
        if (argc < 4) {
            Tcl_AppendResult(interp, "wrong # args: should be \"", argv[0],
                    " testflags channel flags\"", NULL);
            return TCL_ERROR;
        }
        hChannel = Tcl_GetChannel(interp, argv[2], &modePtr);
        if ( NULL == hChannel ) {
            Tcl_AppendResult(interp, "unknown channel:", argv[2], NULL);
            return TCL_ERROR;
        }
        statePtr = (TcpState *)Tcl_GetChannelInstanceData(hChannel);
        if ( NULL == statePtr) {
            Tcl_AppendResult(interp, "No channel instance data:", argv[2],
                    NULL);
            return TCL_ERROR;
        }
        if (Tcl_GetBoolean(interp, argv[3], &testMode) != TCL_OK) {
            return TCL_ERROR;
        }
        if (testMode) {
            statePtr->flags |= TCP_ASYNC_TEST_MODE;
        } else {
            statePtr->flags &= ~TCP_ASYNC_TEST_MODE;
        }
        return TCL_OK;
    }

    Tcl_AppendResult(interp, "bad option \"", cmdName, "\": should be "
	    "testflags", NULL);
    return TCL_ERROR;
}

/*
 *----------------------------------------------------------------------
 *
 * TestServiceModeCmd --
 *
 *	This procedure implements the "testservicemode" command which gets or
 *      sets the current Tcl ServiceMode.  There are several tests which open
 *      a file and assign various handlers to it.  For these tests to be
 *      deterministic it is important that file events not be processed until
 *      all of the handlers are in place.
 *
 * Results:
 *	A standard Tcl result.
 *
 * Side effects:
 *	May change the ServiceMode setting.
 *
 *----------------------------------------------------------------------
 */

static int
TestServiceModeCmd(
    TCL_UNUSED(void *),
    Tcl_Interp *interp,		/* Current interpreter. */
    int argc,			/* Number of arguments. */
    const char **argv)		/* Argument strings. */
{
    int newmode, oldmode;
    if (argc > 2) {
        Tcl_AppendResult(interp, "wrong # args: should be \"", argv[0],
                         " ?newmode?\"", NULL);
        return TCL_ERROR;
    }
    oldmode = (Tcl_GetServiceMode() != TCL_SERVICE_NONE);
    if (argc == 2) {
        if (Tcl_GetInt(interp, argv[1], &newmode) == TCL_ERROR) {
            return TCL_ERROR;
        }
        if (newmode == 0) {
            Tcl_SetServiceMode(TCL_SERVICE_NONE);
        } else {
            Tcl_SetServiceMode(TCL_SERVICE_ALL);
        }
    }
    Tcl_SetObjResult(interp, Tcl_NewWideIntObj(oldmode));
    return TCL_OK;
}

/*
 *----------------------------------------------------------------------
 *
 * TestWrongNumArgsObjCmd --
 *
 *	Test the Tcl_WrongNumArgs function.
 *
 * Results:
 *	Standard Tcl result.
 *
 * Side effects:
 *	Sets interpreter result.
 *
 *----------------------------------------------------------------------
 */

static int
TestWrongNumArgsObjCmd(
    TCL_UNUSED(void *),
    Tcl_Interp *interp,		/* Current interpreter. */
    int objc,			/* Number of arguments. */
    Tcl_Obj *const objv[])	/* Argument objects. */
{
    int i, length;
    const char *msg;

    if (objc < 3) {
	goto insufArgs;
    }

    if (Tcl_GetIntForIndex(interp, objv[1], TCL_INDEX_NONE, &i) != TCL_OK) {
	return TCL_ERROR;
    }

    msg = Tcl_GetStringFromObj(objv[2], &length);
    if (length == 0) {
	msg = NULL;
    }

    if (i > objc - 3) {
	/*
	 * Asked for more arguments than were given.
	 */
    insufArgs:
	Tcl_AppendResult(interp, "insufficient arguments", NULL);
	return TCL_ERROR;
    }

    Tcl_WrongNumArgs(interp, i, &(objv[3]), msg);
    return TCL_OK;
}

/*
 *----------------------------------------------------------------------
 *
 * TestGetIndexFromObjStructObjCmd --
 *
 *	Test the Tcl_GetIndexFromObjStruct function.
 *
 * Results:
 *	Standard Tcl result.
 *
 * Side effects:
 *	Sets interpreter result.
 *
 *----------------------------------------------------------------------
 */

static int
TestGetIndexFromObjStructObjCmd(
    TCL_UNUSED(void *),
    Tcl_Interp *interp,		/* Current interpreter. */
    int objc,			/* Number of arguments. */
    Tcl_Obj *const objv[])	/* Argument objects. */
{
    const char *const ary[] = {
	"a", "b", "c", "d", "ee", "ff", NULL, NULL
    };
    int target, flags = 0;
    signed char idx[8];

    if (objc != 3 && objc != 4) {
	Tcl_WrongNumArgs(interp, 1, objv, "argument targetvalue ?flags?");
	return TCL_ERROR;
    }
    if (Tcl_GetIntFromObj(interp, objv[2], &target) != TCL_OK) {
	return TCL_ERROR;
    }
    if ((objc > 3) && (Tcl_GetIntFromObj(interp, objv[3], &flags) != TCL_OK)) {
	return TCL_ERROR;
    }
    memset(idx, 85, sizeof(idx));
    if (Tcl_GetIndexFromObjStruct(interp, (Tcl_GetString(objv[1])[0] ? objv[1] : NULL), ary, 2*sizeof(char *),
	    "dummy", flags, &idx[1]) != TCL_OK) {
	return TCL_ERROR;
    }
    if (idx[0] != 85 || idx[2] != 85) {
	Tcl_AppendResult(interp, "Tcl_GetIndexFromObjStruct overwrites bytes near index variable", NULL);
	return TCL_ERROR;
    } else if (idx[1] != target) {
	char buffer[64];
	sprintf(buffer, "%d", idx[1]);
	Tcl_AppendResult(interp, "index value comparison failed: got ",
		buffer, NULL);
	sprintf(buffer, "%d", target);
	Tcl_AppendResult(interp, " when ", buffer, " expected", NULL);
	return TCL_ERROR;
    }
    Tcl_WrongNumArgs(interp, objc, objv, NULL);
    return TCL_OK;
}

/*
 *----------------------------------------------------------------------
 *
 * TestFilesystemObjCmd --
 *
 *	This procedure implements the "testfilesystem" command. It is used to
 *	test Tcl_FSRegister, Tcl_FSUnregister, and can be used to test that
 *	the pluggable filesystem works.
 *
 * Results:
 *	A standard Tcl result.
 *
 * Side effects:
 *	Inserts or removes a filesystem from Tcl's stack.
 *
 *----------------------------------------------------------------------
 */

static int
TestFilesystemObjCmd(
    TCL_UNUSED(void *),
    Tcl_Interp *interp,
    int objc,
    Tcl_Obj *const objv[])
{
    int res, boolVal;
    const char *msg;

    if (objc != 2) {
	Tcl_WrongNumArgs(interp, 1, objv, "boolean");
	return TCL_ERROR;
    }
    if (Tcl_GetBooleanFromObj(interp, objv[1], &boolVal) != TCL_OK) {
	return TCL_ERROR;
    }
    if (boolVal) {
	res = Tcl_FSRegister(interp, &testReportingFilesystem);
	msg = (res == TCL_OK) ? "registered" : "failed";
    } else {
	res = Tcl_FSUnregister(&testReportingFilesystem);
	msg = (res == TCL_OK) ? "unregistered" : "failed";
    }
    Tcl_SetObjResult(interp, Tcl_NewStringObj(msg , TCL_INDEX_NONE));
    return res;
}

static int
TestReportInFilesystem(
    Tcl_Obj *pathPtr,
    void **clientDataPtr)
{
    static Tcl_Obj *lastPathPtr = NULL;
    Tcl_Obj *newPathPtr;

    if (pathPtr == lastPathPtr) {
	/* Reject all files second time around */
	return -1;
    }

    /* Try to claim all files first time around */

    newPathPtr = Tcl_DuplicateObj(pathPtr);
    lastPathPtr = newPathPtr;
    Tcl_IncrRefCount(newPathPtr);
    if (Tcl_FSGetFileSystemForPath(newPathPtr) == NULL) {
	/* Nothing claimed it. Therefore we don't either */
	Tcl_DecrRefCount(newPathPtr);
	lastPathPtr = NULL;
	return -1;
    }
    lastPathPtr = NULL;
    *clientDataPtr = newPathPtr;
    return TCL_OK;
}

/*
 * Simple helper function to extract the native vfs representation of a path
 * object, or NULL if no such representation exists.
 */

static Tcl_Obj *
TestReportGetNativePath(
    Tcl_Obj *pathPtr)
{
    return (Tcl_Obj*) Tcl_FSGetInternalRep(pathPtr, &testReportingFilesystem);
}

static void
TestReportFreeInternalRep(
    void *clientData)
{
    Tcl_Obj *nativeRep = (Tcl_Obj *) clientData;

    if (nativeRep != NULL) {
	/* Free the path */
	Tcl_DecrRefCount(nativeRep);
    }
}

static void *
TestReportDupInternalRep(
    void *clientData)
{
    Tcl_Obj *original = (Tcl_Obj *) clientData;

    Tcl_IncrRefCount(original);
    return clientData;
}

static void
TestReport(
    const char *cmd,
    Tcl_Obj *path,
    Tcl_Obj *arg2)
{
    Tcl_Interp *interp = (Tcl_Interp *) Tcl_FSData(&testReportingFilesystem);

    if (interp == NULL) {
	/* This is bad, but not much we can do about it */
    } else {
	Tcl_Obj *savedResult;
	Tcl_DString ds;

	Tcl_DStringInit(&ds);
	Tcl_DStringAppend(&ds, "lappend filesystemReport ", TCL_INDEX_NONE);
	Tcl_DStringStartSublist(&ds);
	Tcl_DStringAppendElement(&ds, cmd);
	if (path != NULL) {
	    Tcl_DStringAppendElement(&ds, Tcl_GetString(path));
	}
	if (arg2 != NULL) {
	    Tcl_DStringAppendElement(&ds, Tcl_GetString(arg2));
	}
	Tcl_DStringEndSublist(&ds);
	savedResult = Tcl_GetObjResult(interp);
	Tcl_IncrRefCount(savedResult);
	Tcl_SetObjResult(interp, Tcl_NewObj());
	Tcl_EvalEx(interp, Tcl_DStringValue(&ds), TCL_INDEX_NONE, 0);
	Tcl_DStringFree(&ds);
	Tcl_ResetResult(interp);
	Tcl_SetObjResult(interp, savedResult);
	Tcl_DecrRefCount(savedResult);
    }
}

static int
TestReportStat(
    Tcl_Obj *path,		/* Path of file to stat (in current CP). */
    Tcl_StatBuf *buf)		/* Filled with results of stat call. */
{
    TestReport("stat", path, NULL);
    return Tcl_FSStat(TestReportGetNativePath(path), buf);
}

static int
TestReportLstat(
    Tcl_Obj *path,		/* Path of file to stat (in current CP). */
    Tcl_StatBuf *buf)		/* Filled with results of stat call. */
{
    TestReport("lstat", path, NULL);
    return Tcl_FSLstat(TestReportGetNativePath(path), buf);
}

static int
TestReportAccess(
    Tcl_Obj *path,		/* Path of file to access (in current CP). */
    int mode)			/* Permission setting. */
{
    TestReport("access", path, NULL);
    return Tcl_FSAccess(TestReportGetNativePath(path), mode);
}

static Tcl_Channel
TestReportOpenFileChannel(
    Tcl_Interp *interp,		/* Interpreter for error reporting; can be
				 * NULL. */
    Tcl_Obj *fileName,		/* Name of file to open. */
    int mode,			/* POSIX open mode. */
    int permissions)		/* If the open involves creating a file, with
				 * what modes to create it? */
{
    TestReport("open", fileName, NULL);
    return TclpOpenFileChannel(interp, TestReportGetNativePath(fileName),
	    mode, permissions);
}

static int
TestReportMatchInDirectory(
    Tcl_Interp *interp,		/* Interpreter for error messages. */
    Tcl_Obj *resultPtr,		/* Object to lappend results. */
    Tcl_Obj *dirPtr,		/* Contains path to directory to search. */
    const char *pattern,	/* Pattern to match against. */
    Tcl_GlobTypeData *types)	/* Object containing list of acceptable types.
				 * May be NULL. */
{
    if (types != NULL && types->type & TCL_GLOB_TYPE_MOUNT) {
	TestReport("matchmounts", dirPtr, NULL);
	return TCL_OK;
    } else {
	TestReport("matchindirectory", dirPtr, NULL);
	return Tcl_FSMatchInDirectory(interp, resultPtr,
		TestReportGetNativePath(dirPtr), pattern, types);
    }
}

static int
TestReportChdir(
    Tcl_Obj *dirName)
{
    TestReport("chdir", dirName, NULL);
    return Tcl_FSChdir(TestReportGetNativePath(dirName));
}

static int
TestReportLoadFile(
    Tcl_Interp *interp,		/* Used for error reporting. */
    Tcl_Obj *fileName,		/* Name of the file containing the desired
				 * code. */
    Tcl_LoadHandle *handlePtr,	/* Filled with token for dynamically loaded
				 * file which will be passed back to
				 * (*unloadProcPtr)() to unload the file. */
    Tcl_FSUnloadFileProc **unloadProcPtr)
				/* Filled with address of Tcl_FSUnloadFileProc
				 * function which should be used for
				 * this file. */
{
    TestReport("loadfile", fileName, NULL);
    return Tcl_FSLoadFile(interp, TestReportGetNativePath(fileName), NULL,
	    NULL, NULL, NULL, handlePtr, unloadProcPtr);
}

static Tcl_Obj *
TestReportLink(
    Tcl_Obj *path,		/* Path of file to readlink or link */
    Tcl_Obj *to,		/* Path of file to link to, or NULL */
    int linkType)
{
    TestReport("link", path, to);
    return Tcl_FSLink(TestReportGetNativePath(path), to, linkType);
}

static int
TestReportRenameFile(
    Tcl_Obj *src,		/* Pathname of file or dir to be renamed
				 * (UTF-8). */
    Tcl_Obj *dst)		/* New pathname of file or directory
				 * (UTF-8). */
{
    TestReport("renamefile", src, dst);
    return Tcl_FSRenameFile(TestReportGetNativePath(src),
	    TestReportGetNativePath(dst));
}

static int
TestReportCopyFile(
    Tcl_Obj *src,		/* Pathname of file to be copied (UTF-8). */
    Tcl_Obj *dst)		/* Pathname of file to copy to (UTF-8). */
{
    TestReport("copyfile", src, dst);
    return Tcl_FSCopyFile(TestReportGetNativePath(src),
	    TestReportGetNativePath(dst));
}

static int
TestReportDeleteFile(
    Tcl_Obj *path)		/* Pathname of file to be removed (UTF-8). */
{
    TestReport("deletefile", path, NULL);
    return Tcl_FSDeleteFile(TestReportGetNativePath(path));
}

static int
TestReportCreateDirectory(
    Tcl_Obj *path)		/* Pathname of directory to create (UTF-8). */
{
    TestReport("createdirectory", path, NULL);
    return Tcl_FSCreateDirectory(TestReportGetNativePath(path));
}

static int
TestReportCopyDirectory(
    Tcl_Obj *src,		/* Pathname of directory to be copied
				 * (UTF-8). */
    Tcl_Obj *dst,		/* Pathname of target directory (UTF-8). */
    Tcl_Obj **errorPtr)		/* If non-NULL, to be filled with UTF-8 name
				 * of file causing error. */
{
    TestReport("copydirectory", src, dst);
    return Tcl_FSCopyDirectory(TestReportGetNativePath(src),
	    TestReportGetNativePath(dst), errorPtr);
}

static int
TestReportRemoveDirectory(
    Tcl_Obj *path,		/* Pathname of directory to be removed
				 * (UTF-8). */
    int recursive,		/* If non-zero, removes directories that
				 * are nonempty.  Otherwise, will only remove
				 * empty directories. */
    Tcl_Obj **errorPtr)		/* If non-NULL, to be filled with UTF-8 name
				 * of file causing error. */
{
    TestReport("removedirectory", path, NULL);
    return Tcl_FSRemoveDirectory(TestReportGetNativePath(path), recursive,
	    errorPtr);
}

static const char *const *
TestReportFileAttrStrings(
    Tcl_Obj *fileName,
    Tcl_Obj **objPtrRef)
{
    TestReport("fileattributestrings", fileName, NULL);
    return Tcl_FSFileAttrStrings(TestReportGetNativePath(fileName), objPtrRef);
}

static int
TestReportFileAttrsGet(
    Tcl_Interp *interp,		/* The interpreter for error reporting. */
    int index,			/* index of the attribute command. */
    Tcl_Obj *fileName,		/* filename we are operating on. */
    Tcl_Obj **objPtrRef)	/* for output. */
{
    TestReport("fileattributesget", fileName, NULL);
    return Tcl_FSFileAttrsGet(interp, index,
	    TestReportGetNativePath(fileName), objPtrRef);
}

static int
TestReportFileAttrsSet(
    Tcl_Interp *interp,		/* The interpreter for error reporting. */
    int index,			/* index of the attribute command. */
    Tcl_Obj *fileName,		/* filename we are operating on. */
    Tcl_Obj *objPtr)		/* for input. */
{
    TestReport("fileattributesset", fileName, objPtr);
    return Tcl_FSFileAttrsSet(interp, index,
	    TestReportGetNativePath(fileName), objPtr);
}

static int
TestReportUtime(
    Tcl_Obj *fileName,
    struct utimbuf *tval)
{
    TestReport("utime", fileName, NULL);
    return Tcl_FSUtime(TestReportGetNativePath(fileName), tval);
}

static int
TestReportNormalizePath(
    TCL_UNUSED(Tcl_Interp *),
    Tcl_Obj *pathPtr,
    int nextCheckpoint)
{
    TestReport("normalizepath", pathPtr, NULL);
    return nextCheckpoint;
}

static int
SimplePathInFilesystem(
    Tcl_Obj *pathPtr,
    TCL_UNUSED(void **))
{
    const char *str = Tcl_GetString(pathPtr);

    if (strncmp(str, "simplefs:/", 10)) {
	return -1;
    }
    return TCL_OK;
}

/*
 * This is a slightly 'hacky' filesystem which is used just to test a few
 * important features of the vfs code: (1) that you can load a shared library
 * from a vfs, (2) that when copying files from one fs to another, the 'mtime'
 * is preserved. (3) that recursive cross-filesystem directory copies have the
 * correct behaviour with/without -force.
 *
 * It treats any file in 'simplefs:/' as a file, which it routes to the
 * current directory. The real file it uses is whatever follows the trailing
 * '/' (e.g. 'foo' in 'simplefs:/foo'), and that file exists or not according
 * to what is in the native pwd.
 *
 * Please do not consider this filesystem a model of how things are to be
 * done. It is quite the opposite!  But, it does allow us to test some
 * important features.
 */

static int
TestSimpleFilesystemObjCmd(
    TCL_UNUSED(void *),
    Tcl_Interp *interp,
    int objc,
    Tcl_Obj *const objv[])
{
    int res, boolVal;
    const char *msg;

    if (objc != 2) {
	Tcl_WrongNumArgs(interp, 1, objv, "boolean");
	return TCL_ERROR;
    }
    if (Tcl_GetBooleanFromObj(interp, objv[1], &boolVal) != TCL_OK) {
	return TCL_ERROR;
    }
    if (boolVal) {
	res = Tcl_FSRegister(interp, &simpleFilesystem);
	msg = (res == TCL_OK) ? "registered" : "failed";
    } else {
	res = Tcl_FSUnregister(&simpleFilesystem);
	msg = (res == TCL_OK) ? "unregistered" : "failed";
    }
    Tcl_SetObjResult(interp, Tcl_NewStringObj(msg , TCL_INDEX_NONE));
    return res;
}

/*
 * Treats a file name 'simplefs:/foo' by using the file 'foo' in the current
 * (native) directory.
 */

static Tcl_Obj *
SimpleRedirect(
    Tcl_Obj *pathPtr)		/* Name of file to copy. */
{
    int len;
    const char *str;
    Tcl_Obj *origPtr;

    /*
     * We assume the same name in the current directory is ok.
     */

    str = Tcl_GetStringFromObj(pathPtr, &len);
    if (len < 10 || strncmp(str, "simplefs:/", 10)) {
	/* Probably shouldn't ever reach here */
	Tcl_IncrRefCount(pathPtr);
	return pathPtr;
    }
    origPtr = Tcl_NewStringObj(str+10, TCL_INDEX_NONE);
    Tcl_IncrRefCount(origPtr);
    return origPtr;
}

static int
SimpleMatchInDirectory(
    Tcl_Interp *interp,		/* Interpreter for error
				 * messages. */
    Tcl_Obj *resultPtr,		/* Object to lappend results. */
    Tcl_Obj *dirPtr,		/* Contains path to directory to search. */
    const char *pattern,	/* Pattern to match against. */
    Tcl_GlobTypeData *types)	/* Object containing list of acceptable types.
				 * May be NULL. */
{
    int res;
    Tcl_Obj *origPtr;
    Tcl_Obj *resPtr;

    /* We only provide a new volume, therefore no mounts at all */
    if (types != NULL && types->type & TCL_GLOB_TYPE_MOUNT) {
	return TCL_OK;
    }

    /*
     * We assume the same name in the current directory is ok.
     */
    resPtr = Tcl_NewObj();
    Tcl_IncrRefCount(resPtr);
    origPtr = SimpleRedirect(dirPtr);
    res = Tcl_FSMatchInDirectory(interp, resPtr, origPtr, pattern, types);
    if (res == TCL_OK) {
	size_t gLength, j;
	Tcl_ListObjLength(NULL, resPtr, &gLength);
	for (j = 0; j < gLength; j++) {
	    Tcl_Obj *gElt, *nElt;
	    Tcl_ListObjIndex(NULL, resPtr, j, &gElt);
	    nElt = Tcl_NewStringObj("simplefs:/",10);
	    Tcl_AppendObjToObj(nElt, gElt);
	    Tcl_ListObjAppendElement(NULL, resultPtr, nElt);
	}
    }
    Tcl_DecrRefCount(origPtr);
    Tcl_DecrRefCount(resPtr);
    return res;
}

static Tcl_Channel
SimpleOpenFileChannel(
    Tcl_Interp *interp,		/* Interpreter for error reporting; can be
				 * NULL. */
    Tcl_Obj *pathPtr,		/* Name of file to open. */
    int mode,			/* POSIX open mode. */
    int permissions)		/* If the open involves creating a file, with
				 * what modes to create it? */
{
    Tcl_Obj *tempPtr;
    Tcl_Channel chan;

    if ((mode != 0) && !(mode & O_RDONLY)) {
	Tcl_AppendResult(interp, "read-only", NULL);
	return NULL;
    }

    tempPtr = SimpleRedirect(pathPtr);
    chan = Tcl_FSOpenFileChannel(interp, tempPtr, "r", permissions);
    Tcl_DecrRefCount(tempPtr);
    return chan;
}

static int
SimpleAccess(
    Tcl_Obj *pathPtr,		/* Path of file to access (in current CP). */
    int mode)			/* Permission setting. */
{
    Tcl_Obj *tempPtr = SimpleRedirect(pathPtr);
    int res = Tcl_FSAccess(tempPtr, mode);

    Tcl_DecrRefCount(tempPtr);
    return res;
}

static int
SimpleStat(
    Tcl_Obj *pathPtr,		/* Path of file to stat (in current CP). */
    Tcl_StatBuf *bufPtr)	/* Filled with results of stat call. */
{
    Tcl_Obj *tempPtr = SimpleRedirect(pathPtr);
    int res = Tcl_FSStat(tempPtr, bufPtr);

    Tcl_DecrRefCount(tempPtr);
    return res;
}

static Tcl_Obj *
SimpleListVolumes(void)
{
    /* Add one new volume */
    Tcl_Obj *retVal;

    retVal = Tcl_NewStringObj("simplefs:/", TCL_INDEX_NONE);
    Tcl_IncrRefCount(retVal);
    return retVal;
}

/*
 * Used to check operations of Tcl_UtfNext.
 *
 * Usage: testutfnext -bytestring $bytes
 */

static int
TestUtfNextCmd(
    TCL_UNUSED(void *),
    Tcl_Interp *interp,
    int objc,
    Tcl_Obj *const objv[])
{
    int numBytes;
    char *bytes;
    const char *result, *first;
    char buffer[32];
    static const char tobetested[] = "A\xA0\xC0\xC1\xC2\xD0\xE0\xE8\xF2\xF7\xF8\xFE\xFF";
    const char *p = tobetested;

    if (objc != 2) {
	Tcl_WrongNumArgs(interp, 1, objv, "?-bytestring? bytes");
	return TCL_ERROR;
    }
	bytes = Tcl_GetStringFromObj(objv[1], &numBytes);

    if (numBytes + 4U > sizeof(buffer)) {
	Tcl_SetObjResult(interp, Tcl_ObjPrintf(
		"\"testutfnext\" can only handle %" TCL_Z_MODIFIER "u bytes",
		sizeof(buffer) - 4));
	return TCL_ERROR;
    }

    memcpy(buffer + 1, bytes, numBytes);
    buffer[0] = buffer[numBytes + 1] = buffer[numBytes + 2] = buffer[numBytes + 3] = '\xA0';

    first = result = Tcl_UtfNext(buffer + 1);
    while ((buffer[0] = *p++) != '\0') {
	/* Run Tcl_UtfNext with many more possible bytes at src[-1], all should give the same result */
	result = Tcl_UtfNext(buffer + 1);
	if (first != result) {
	    Tcl_AppendResult(interp, "Tcl_UtfNext is not supposed to read src[-1]", NULL);
	    return TCL_ERROR;
	}
    }
    p = tobetested;
    while ((buffer[numBytes + 1] = *p++) != '\0') {
	/* Run Tcl_UtfNext with many more possible bytes at src[end], all should give the same result */
	result = Tcl_UtfNext(buffer + 1);
	if (first != result) {
	    Tcl_SetObjResult(interp, Tcl_ObjPrintf(
		    "Tcl_UtfNext is not supposed to read src[end]\n"
		    "Different result when src[end] is %#x", UCHAR(p[-1])));
	    return TCL_ERROR;
	}
    }

    Tcl_SetObjResult(interp, Tcl_NewWideIntObj(first - buffer - 1));

    return TCL_OK;
}
/*
 * Used to check operations of Tcl_UtfPrev.
 *
 * Usage: testutfprev $bytes $offset
 */

static int
TestUtfPrevCmd(
    TCL_UNUSED(void *),
    Tcl_Interp *interp,
    int objc,
    Tcl_Obj *const objv[])
{
    int numBytes, offset;
    char *bytes;
    const char *result;

    if (objc < 2 || objc > 3) {
	Tcl_WrongNumArgs(interp, 1, objv, "bytes ?offset?");
	return TCL_ERROR;
    }

    bytes = Tcl_GetStringFromObj(objv[1], &numBytes);

    if (objc == 3) {
	if (TCL_OK != Tcl_GetIntForIndex(interp, objv[2], numBytes, &offset)) {
	    return TCL_ERROR;
	}
	if (offset < 0) {
	    offset = 0;
	}
	if (offset > numBytes) {
	    offset = numBytes;
	}
    } else {
	offset = numBytes;
    }
    result = Tcl_UtfPrev(bytes + offset, bytes);
    Tcl_SetObjResult(interp, Tcl_NewWideIntObj(result - bytes));
    return TCL_OK;
}

/*
 * Used to check correct string-length determining in Tcl_NumUtfChars
 */

static int
TestNumUtfCharsCmd(
    TCL_UNUSED(void *),
    Tcl_Interp *interp,
    int objc,
    Tcl_Obj *const objv[])
{
    if (objc > 1) {
	int numBytes, len, limit = TCL_INDEX_NONE;
	const char *bytes = Tcl_GetStringFromObj(objv[1], &numBytes);

	if (objc > 2) {
	    if (Tcl_GetIntForIndex(interp, objv[2], numBytes, &limit) != TCL_OK) {
		return TCL_ERROR;
	    }
	    if (limit > numBytes + 1) {
		limit = numBytes + 1;
	    }
	}
	len = Tcl_NumUtfChars(bytes, limit);
	Tcl_SetObjResult(interp, Tcl_NewWideIntObj(len));
    }
    return TCL_OK;
}

/*
 * Used to check correct operation of Tcl_UtfFindFirst
 */

static int
TestFindFirstCmd(
    TCL_UNUSED(void *),
    Tcl_Interp *interp,
    int objc,
    Tcl_Obj *const objv[])
{
    if (objc > 1) {
	int len = -1;

	if (objc > 2) {
	    (void) Tcl_GetIntFromObj(interp, objv[2], &len);
	}
	Tcl_SetObjResult(interp, Tcl_NewStringObj(Tcl_UtfFindFirst(Tcl_GetString(objv[1]), len), TCL_INDEX_NONE));
    }
    return TCL_OK;
}

/*
 * Used to check correct operation of Tcl_UtfFindLast
 */

static int
TestFindLastCmd(
    TCL_UNUSED(void *),
    Tcl_Interp *interp,
    int objc,
    Tcl_Obj *const objv[])
{
    if (objc > 1) {
	int len = -1;

	if (objc > 2) {
	    (void) Tcl_GetIntFromObj(interp, objv[2], &len);
	}
	Tcl_SetObjResult(interp, Tcl_NewStringObj(Tcl_UtfFindLast(Tcl_GetString(objv[1]), len), TCL_INDEX_NONE));
    }
    return TCL_OK;
}

static int
TestGetIntForIndexCmd(
    TCL_UNUSED(void *),
    Tcl_Interp *interp,
    int objc,
    Tcl_Obj *const objv[])
{
    int result;
    Tcl_WideInt endvalue;

    if (objc != 3) {
	Tcl_WrongNumArgs(interp, 1, objv, "index endvalue");
	return TCL_ERROR;
    }

    if (Tcl_GetWideIntFromObj(interp, objv[2], &endvalue) != TCL_OK) {
	return TCL_ERROR;
    }
    if (Tcl_GetIntForIndex(interp, objv[1], endvalue, &result) != TCL_OK) {
	return TCL_ERROR;
    }
	Tcl_SetObjResult(interp, Tcl_NewWideIntObj(result));
    return TCL_OK;
}



#if defined(HAVE_CPUID) && !defined(MAC_OSX_TCL)
/*
 *----------------------------------------------------------------------
 *
 * TestcpuidCmd --
 *
 *	Retrieves CPU ID information.
 *
 * Usage:
 *	testwincpuid <eax>
 *
 * Parameters:
 *	eax - The value to pass in the EAX register to a CPUID instruction.
 *
 * Results:
 *	Returns a four-element list containing the values from the EAX, EBX,
 *	ECX and EDX registers returned from the CPUID instruction.
 *
 * Side effects:
 *	None.
 *
 *----------------------------------------------------------------------
 */

static int
TestcpuidCmd(
    TCL_UNUSED(void *),
    Tcl_Interp* interp,		/* Tcl interpreter */
    int objc,			/* Parameter count */
    Tcl_Obj *const * objv)	/* Parameter vector */
{
    int status, index, i;
    int regs[4];
    Tcl_Obj *regsObjs[4];

    if (objc != 2) {
	Tcl_WrongNumArgs(interp, 1, objv, "eax");
	return TCL_ERROR;
    }
    if (Tcl_GetIntFromObj(interp, objv[1], &index) != TCL_OK) {
	return TCL_ERROR;
    }
    status = TclWinCPUID(index, regs);
    if (status != TCL_OK) {
	Tcl_SetObjResult(interp,
		Tcl_NewStringObj("operation not available", TCL_INDEX_NONE));
	return status;
    }
    for (i=0 ; i<4 ; ++i) {
	regsObjs[i] = Tcl_NewWideIntObj(regs[i]);
    }
    Tcl_SetObjResult(interp, Tcl_NewListObj(4, regsObjs));
    return TCL_OK;
}
#endif

/*
 * Used to do basic checks of the TCL_HASH_KEY_SYSTEM_HASH flag
 */

static int
TestHashSystemHashCmd(
    TCL_UNUSED(void *),
    Tcl_Interp *interp,
    int objc,
    Tcl_Obj *const objv[])
{
    static const Tcl_HashKeyType hkType = {
	TCL_HASH_KEY_TYPE_VERSION, TCL_HASH_KEY_SYSTEM_HASH,
	NULL, NULL, NULL, NULL
    };
    Tcl_HashTable hash;
    Tcl_HashEntry *hPtr;
    int i, isNew, limit = 100;

    if (objc>1 && Tcl_GetIntFromObj(interp, objv[1], &limit)!=TCL_OK) {
	return TCL_ERROR;
    }

    Tcl_InitCustomHashTable(&hash, TCL_CUSTOM_TYPE_KEYS, &hkType);

    if (hash.numEntries != 0) {
	Tcl_AppendResult(interp, "non-zero initial size", NULL);
	Tcl_DeleteHashTable(&hash);
	return TCL_ERROR;
    }

    for (i=0 ; i<limit ; i++) {
	hPtr = Tcl_CreateHashEntry(&hash, INT2PTR(i), &isNew);
	if (!isNew) {
	    Tcl_SetObjResult(interp, Tcl_NewWideIntObj(i));
	    Tcl_AppendToObj(Tcl_GetObjResult(interp)," creation problem", TCL_INDEX_NONE);
	    Tcl_DeleteHashTable(&hash);
	    return TCL_ERROR;
	}
	Tcl_SetHashValue(hPtr, INT2PTR(i+42));
    }

    if (hash.numEntries != limit) {
	Tcl_AppendResult(interp, "unexpected maximal size", NULL);
	Tcl_DeleteHashTable(&hash);
	return TCL_ERROR;
    }

    for (i=0 ; i<limit ; i++) {
	hPtr = Tcl_FindHashEntry(&hash, (char *) INT2PTR(i));
	if (hPtr == NULL) {
	    Tcl_SetObjResult(interp, Tcl_NewWideIntObj(i));
	    Tcl_AppendToObj(Tcl_GetObjResult(interp)," lookup problem", TCL_INDEX_NONE);
	    Tcl_DeleteHashTable(&hash);
	    return TCL_ERROR;
	}
	if (PTR2INT(Tcl_GetHashValue(hPtr)) != i+42) {
	    Tcl_SetObjResult(interp, Tcl_NewWideIntObj(i));
	    Tcl_AppendToObj(Tcl_GetObjResult(interp)," value problem", TCL_INDEX_NONE);
	    Tcl_DeleteHashTable(&hash);
	    return TCL_ERROR;
	}
	Tcl_DeleteHashEntry(hPtr);
    }

    if (hash.numEntries != 0) {
	Tcl_AppendResult(interp, "non-zero final size", NULL);
	Tcl_DeleteHashTable(&hash);
	return TCL_ERROR;
    }

    Tcl_DeleteHashTable(&hash);
    Tcl_AppendResult(interp, "OK", NULL);
    return TCL_OK;
}

/*
 * Used for testing Tcl_GetInt which is no longer used directly by the
 * core very much.
 */
static int
TestgetintCmd(
    TCL_UNUSED(void *),
    Tcl_Interp *interp,
    int argc,
    const char **argv)
{
    if (argc < 2) {
	Tcl_AppendResult(interp, "wrong # args", NULL);
	return TCL_ERROR;
    } else {
	int val, i, total=0;

	for (i=1 ; i<argc ; i++) {
	    if (Tcl_GetInt(interp, argv[i], &val) != TCL_OK) {
		return TCL_ERROR;
	    }
	    total += val;
	}
	Tcl_SetObjResult(interp, Tcl_NewWideIntObj(total));
	return TCL_OK;
    }
}

/*
 * Used for determining sizeof(long) at script level.
 */
static int
TestlongsizeCmd(
    TCL_UNUSED(void *),
    Tcl_Interp *interp,
    int argc,
    TCL_UNUSED(const char **) /*argv*/)
{
    if (argc != 1) {
	Tcl_AppendResult(interp, "wrong # args", NULL);
	return TCL_ERROR;
    }
    Tcl_SetObjResult(interp, Tcl_NewWideIntObj(sizeof(long)));
    return TCL_OK;
}

static int
NREUnwind_callback(
    void *data[],
    Tcl_Interp *interp,
    TCL_UNUSED(int) /*result*/)
{
    int none;

    if (data[0] == INT2PTR(-1)) {
        Tcl_NRAddCallback(interp, NREUnwind_callback, &none, INT2PTR(-1),
                INT2PTR(-1), NULL);
    } else if (data[1] == INT2PTR(-1)) {
        Tcl_NRAddCallback(interp, NREUnwind_callback, data[0], &none,
                INT2PTR(-1), NULL);
    } else if (data[2] == INT2PTR(-1)) {
        Tcl_NRAddCallback(interp, NREUnwind_callback, data[0], data[1],
                &none, NULL);
    } else {
        Tcl_Obj *idata[3];
        idata[0] = Tcl_NewWideIntObj(((char *) data[1] - (char *) data[0]));
        idata[1] = Tcl_NewWideIntObj(((char *) data[2] - (char *) data[0]));
        idata[2] = Tcl_NewWideIntObj(((char *) &none   - (char *) data[0]));
        Tcl_SetObjResult(interp, Tcl_NewListObj(3, idata));
    }
    return TCL_OK;
}

static int
TestNREUnwind(
    TCL_UNUSED(void *),
    Tcl_Interp *interp,
    TCL_UNUSED(int) /*objc*/,
    TCL_UNUSED(Tcl_Obj *const *) /*objv*/)
{
    /*
     * Insure that callbacks effectively run at the proper level during the
     * unwinding of the NRE stack.
     */

    Tcl_NRAddCallback(interp, NREUnwind_callback, INT2PTR(-1), INT2PTR(-1),
            INT2PTR(-1), NULL);
    return TCL_OK;
}


static int
TestNRELevels(
    TCL_UNUSED(void *),
    Tcl_Interp *interp,
    TCL_UNUSED(int) /*objc*/,
    TCL_UNUSED(Tcl_Obj *const *) /*objv*/)
{
    Interp *iPtr = (Interp *) interp;
    static ptrdiff_t *refDepth = NULL;
    ptrdiff_t depth;
    Tcl_Obj *levels[6];
    int i = 0;
    NRE_callback *cbPtr = iPtr->execEnvPtr->callbackPtr;

    if (refDepth == NULL) {
	refDepth = &depth;
    }

    depth = (refDepth - &depth);

    levels[0] = Tcl_NewWideIntObj(depth);
    levels[1] = Tcl_NewWideIntObj(iPtr->numLevels);
    levels[2] = Tcl_NewWideIntObj(iPtr->cmdFramePtr->level);
    levels[3] = Tcl_NewWideIntObj(iPtr->varFramePtr->level);
    levels[4] = Tcl_NewWideIntObj(iPtr->execEnvPtr->execStackPtr->tosPtr
	    - iPtr->execEnvPtr->execStackPtr->stackWords);

    while (cbPtr) {
	i++;
	cbPtr = cbPtr->nextPtr;
    }
    levels[5] = Tcl_NewWideIntObj(i);

    Tcl_SetObjResult(interp, Tcl_NewListObj(6, levels));
    return TCL_OK;
}

/*
 *----------------------------------------------------------------------
 *
 * TestconcatobjCmd --
 *
 *	This procedure implements the "testconcatobj" command. It is used
 *	to test that Tcl_ConcatObj does indeed return a fresh Tcl_Obj in all
 *	cases and thet it never corrupts its arguments. In other words, that
 *	[Bug 1447328] was fixed properly.
 *
 * Results:
 *	A standard Tcl result.
 *
 * Side effects:
 *	None.
 *
 *----------------------------------------------------------------------
 */

static int
TestconcatobjCmd(
    TCL_UNUSED(void *),
    Tcl_Interp *interp,		/* Current interpreter. */
    TCL_UNUSED(int) /*argc*/,
    TCL_UNUSED(const char **) /*argv*/)
{
    Tcl_Obj *list1Ptr, *list2Ptr, *emptyPtr, *concatPtr, *tmpPtr;
    int result = TCL_OK;
    size_t len;
    Tcl_Obj *objv[3];

    /*
     * Set the start of the error message as obj result; it will be cleared at
     * the end if no errors were found.
     */

    Tcl_SetObjResult(interp,
	    Tcl_NewStringObj("Tcl_ConcatObj is unsafe:", TCL_INDEX_NONE));

    emptyPtr = Tcl_NewObj();

    list1Ptr = Tcl_NewStringObj("foo bar sum", TCL_INDEX_NONE);
    Tcl_ListObjLength(NULL, list1Ptr, &len);
    Tcl_InvalidateStringRep(list1Ptr);

    list2Ptr = Tcl_NewStringObj("eeny meeny", TCL_INDEX_NONE);
    Tcl_ListObjLength(NULL, list2Ptr, &len);
    Tcl_InvalidateStringRep(list2Ptr);

    /*
     * Verify that concat'ing a list obj with one or more empty strings does
     * return a fresh Tcl_Obj (see also [Bug 2055782]).
     */

    tmpPtr = Tcl_DuplicateObj(list1Ptr);

    objv[0] = tmpPtr;
    objv[1] = emptyPtr;
    concatPtr = Tcl_ConcatObj(2, objv);
    if (concatPtr->refCount != 0) {
	result = TCL_ERROR;
	Tcl_AppendResult(interp,
		"\n\t* (a) concatObj does not have refCount 0", NULL);
    }
    if (concatPtr == tmpPtr) {
	result = TCL_ERROR;
	Tcl_AppendResult(interp, "\n\t* (a) concatObj is not a new obj ",
		NULL);
	switch (tmpPtr->refCount) {
	case 0:
	    Tcl_AppendResult(interp, "(no new refCount)", NULL);
	    break;
	case 1:
	    Tcl_AppendResult(interp, "(refCount added)", NULL);
	    break;
	default:
	    Tcl_AppendResult(interp, "(more than one refCount added!)", NULL);
	    Tcl_Panic("extremely unsafe behaviour by Tcl_ConcatObj()");
	}
	tmpPtr = Tcl_DuplicateObj(list1Ptr);
	objv[0] = tmpPtr;
    }
    Tcl_DecrRefCount(concatPtr);

    Tcl_IncrRefCount(tmpPtr);
    concatPtr = Tcl_ConcatObj(2, objv);
    if (concatPtr->refCount != 0) {
	result = TCL_ERROR;
	Tcl_AppendResult(interp,
		"\n\t* (b) concatObj does not have refCount 0", NULL);
    }
    if (concatPtr == tmpPtr) {
	result = TCL_ERROR;
	Tcl_AppendResult(interp, "\n\t* (b) concatObj is not a new obj ",
		NULL);
	switch (tmpPtr->refCount) {
	case 0:
	    Tcl_AppendResult(interp, "(refCount removed?)", NULL);
	    Tcl_Panic("extremely unsafe behaviour by Tcl_ConcatObj()");
	    break;
	case 1:
	    Tcl_AppendResult(interp, "(no new refCount)", NULL);
	    break;
	case 2:
	    Tcl_AppendResult(interp, "(refCount added)", NULL);
	    Tcl_DecrRefCount(tmpPtr);
	    break;
	default:
	    Tcl_AppendResult(interp, "(more than one refCount added!)", NULL);
	    Tcl_Panic("extremely unsafe behaviour by Tcl_ConcatObj()");
	}
	tmpPtr = Tcl_DuplicateObj(list1Ptr);
	objv[0] = tmpPtr;
    }
    Tcl_DecrRefCount(concatPtr);

    objv[0] = emptyPtr;
    objv[1] = tmpPtr;
    objv[2] = emptyPtr;
    concatPtr = Tcl_ConcatObj(3, objv);
    if (concatPtr->refCount != 0) {
	result = TCL_ERROR;
	Tcl_AppendResult(interp,
		"\n\t* (c) concatObj does not have refCount 0", NULL);
    }
    if (concatPtr == tmpPtr) {
	result = TCL_ERROR;
	Tcl_AppendResult(interp, "\n\t* (c) concatObj is not a new obj ",
		NULL);
	switch (tmpPtr->refCount) {
	case 0:
	    Tcl_AppendResult(interp, "(no new refCount)", NULL);
	    break;
	case 1:
	    Tcl_AppendResult(interp, "(refCount added)", NULL);
	    break;
	default:
	    Tcl_AppendResult(interp, "(more than one refCount added!)", NULL);
	    Tcl_Panic("extremely unsafe behaviour by Tcl_ConcatObj()");
	}
	tmpPtr = Tcl_DuplicateObj(list1Ptr);
	objv[1] = tmpPtr;
    }
    Tcl_DecrRefCount(concatPtr);

    Tcl_IncrRefCount(tmpPtr);
    concatPtr = Tcl_ConcatObj(3, objv);
    if (concatPtr->refCount != 0) {
	result = TCL_ERROR;
	Tcl_AppendResult(interp,
		"\n\t* (d) concatObj does not have refCount 0", NULL);
    }
    if (concatPtr == tmpPtr) {
	result = TCL_ERROR;
	Tcl_AppendResult(interp, "\n\t* (d) concatObj is not a new obj ",
		NULL);
	switch (tmpPtr->refCount) {
	case 0:
	    Tcl_AppendResult(interp, "(refCount removed?)", NULL);
	    Tcl_Panic("extremely unsafe behaviour by Tcl_ConcatObj()");
	    break;
	case 1:
	    Tcl_AppendResult(interp, "(no new refCount)", NULL);
	    break;
	case 2:
	    Tcl_AppendResult(interp, "(refCount added)", NULL);
	    Tcl_DecrRefCount(tmpPtr);
	    break;
	default:
	    Tcl_AppendResult(interp, "(more than one refCount added!)", NULL);
	    Tcl_Panic("extremely unsafe behaviour by Tcl_ConcatObj()");
	}
	tmpPtr = Tcl_DuplicateObj(list1Ptr);
	objv[1] = tmpPtr;
    }
    Tcl_DecrRefCount(concatPtr);

    /*
     * Verify that an unshared list is not corrupted when concat'ing things to
     * it.
     */

    objv[0] = tmpPtr;
    objv[1] = list2Ptr;
    concatPtr = Tcl_ConcatObj(2, objv);
    if (concatPtr->refCount != 0) {
	result = TCL_ERROR;
	Tcl_AppendResult(interp,
		"\n\t* (e) concatObj does not have refCount 0", NULL);
    }
    if (concatPtr == tmpPtr) {
	result = TCL_ERROR;
	Tcl_AppendResult(interp, "\n\t* (e) concatObj is not a new obj ",
		NULL);

	(void) Tcl_ListObjLength(NULL, concatPtr, &len);
	switch (tmpPtr->refCount) {
	case 3:
	    Tcl_AppendResult(interp, "(failed to concat)", NULL);
	    break;
	default:
	    Tcl_AppendResult(interp, "(corrupted input!)", NULL);
	}
	if (Tcl_IsShared(tmpPtr)) {
	    Tcl_DecrRefCount(tmpPtr);
	}
	tmpPtr = Tcl_DuplicateObj(list1Ptr);
	objv[0] = tmpPtr;
    }
    Tcl_DecrRefCount(concatPtr);

    objv[0] = tmpPtr;
    objv[1] = list2Ptr;
    Tcl_IncrRefCount(tmpPtr);
    concatPtr = Tcl_ConcatObj(2, objv);
    if (concatPtr->refCount != 0) {
	result = TCL_ERROR;
	Tcl_AppendResult(interp,
		"\n\t* (f) concatObj does not have refCount 0", NULL);
    }
    if (concatPtr == tmpPtr) {
	result = TCL_ERROR;
	Tcl_AppendResult(interp, "\n\t* (f) concatObj is not a new obj ",
		NULL);

	(void) Tcl_ListObjLength(NULL, concatPtr, &len);
	switch (tmpPtr->refCount) {
	case 3:
	    Tcl_AppendResult(interp, "(failed to concat)", NULL);
	    break;
	default:
	    Tcl_AppendResult(interp, "(corrupted input!)", NULL);
	}
	if (Tcl_IsShared(tmpPtr)) {
	    Tcl_DecrRefCount(tmpPtr);
	}
	tmpPtr = Tcl_DuplicateObj(list1Ptr);
	objv[0] = tmpPtr;
    }
    Tcl_DecrRefCount(concatPtr);

    objv[0] = tmpPtr;
    objv[1] = list2Ptr;
    Tcl_IncrRefCount(tmpPtr);
    Tcl_IncrRefCount(tmpPtr);
    concatPtr = Tcl_ConcatObj(2, objv);
    if (concatPtr->refCount != 0) {
	result = TCL_ERROR;
	Tcl_AppendResult(interp,
		"\n\t* (g) concatObj does not have refCount 0", NULL);
    }
    if (concatPtr == tmpPtr) {
	result = TCL_ERROR;
	Tcl_AppendResult(interp, "\n\t* (g) concatObj is not a new obj ",
		NULL);

	(void) Tcl_ListObjLength(NULL, concatPtr, &len);
	switch (tmpPtr->refCount) {
	case 3:
	    Tcl_AppendResult(interp, "(failed to concat)", NULL);
	    break;
	default:
	    Tcl_AppendResult(interp, "(corrupted input!)", NULL);
	}
	Tcl_DecrRefCount(tmpPtr);
	if (Tcl_IsShared(tmpPtr)) {
	    Tcl_DecrRefCount(tmpPtr);
	}
	tmpPtr = Tcl_DuplicateObj(list1Ptr);
	objv[0] = tmpPtr;
    }
    Tcl_DecrRefCount(concatPtr);

    /*
     * Clean everything up. Note that we don't actually know how many
     * references there are to tmpPtr here; in the no-error case, it should be
     * five... [Bug 2895367]
     */

    Tcl_DecrRefCount(list1Ptr);
    Tcl_DecrRefCount(list2Ptr);
    Tcl_DecrRefCount(emptyPtr);
    while (tmpPtr->refCount > 1) {
	Tcl_DecrRefCount(tmpPtr);
    }
    Tcl_DecrRefCount(tmpPtr);

    if (result == TCL_OK) {
	Tcl_ResetResult(interp);
    }
    return result;
}

/*
 *----------------------------------------------------------------------
 *
 * TestgetencpathObjCmd --
 *
 *	This function implements the "testgetencpath" command. It is used to
 *	test Tcl_GetEncodingSearchPath().
 *
 * Results:
 *	A standard Tcl result.
 *
 * Side effects:
 *	None.
 *
 *----------------------------------------------------------------------
 */

static int
TestgetencpathObjCmd(
    TCL_UNUSED(void *),
    Tcl_Interp *interp,		/* Current interpreter. */
    int objc,			/* Number of arguments. */
    Tcl_Obj *const *objv)		/* Argument strings. */
{
    if (objc != 1) {
        Tcl_WrongNumArgs(interp, 1, objv, "");
        return TCL_ERROR;
    }

    Tcl_SetObjResult(interp, Tcl_GetEncodingSearchPath());
    return TCL_OK;
}

/*
 *----------------------------------------------------------------------
 *
 * TestsetencpathCmd --
 *
 *	This function implements the "testsetencpath" command. It is used to
 *	test Tcl_SetDefaultEncodingDir().
 *
 * Results:
 *	A standard Tcl result.
 *
 * Side effects:
 *	None.
 *
 *----------------------------------------------------------------------
 */

static int
TestsetencpathObjCmd(
    TCL_UNUSED(void *),
    Tcl_Interp *interp,		/* Current interpreter. */
    int objc,			/* Number of arguments. */
    Tcl_Obj *const *objv)	/* Argument strings. */
{
    if (objc != 2) {
        Tcl_WrongNumArgs(interp, 1, objv, "defaultDir");
        return TCL_ERROR;
    }

    Tcl_SetEncodingSearchPath(objv[1]);
    return TCL_OK;
}

/*
 *----------------------------------------------------------------------
 *
 * TestparseargsCmd --
 *
 *	This procedure implements the "testparseargs" command. It is used to
 *	test that Tcl_ParseArgsObjv does indeed return the right number of
 *	arguments. In other words, that [Bug 3413857] was fixed properly.
 *
 * Results:
 *	A standard Tcl result.
 *
 * Side effects:
 *	None.
 *
 *----------------------------------------------------------------------
 */

static int
TestparseargsCmd(
    TCL_UNUSED(void *),
    Tcl_Interp *interp,		/* Current interpreter. */
    int objc,			/* Number of arguments. */
    Tcl_Obj *const objv[])	/* Arguments. */
{
    static int foo = 0;
    size_t count = objc;
    Tcl_Obj **remObjv, *result[3];
    Tcl_ArgvInfo argTable[] = {
        {TCL_ARGV_CONSTANT, "-bool", INT2PTR(1), &foo, "booltest", NULL},
        TCL_ARGV_AUTO_REST, TCL_ARGV_AUTO_HELP, TCL_ARGV_TABLE_END
    };

    foo = 0;
    if (Tcl_ParseArgsObjv(interp, argTable, &count, objv, &remObjv)!=TCL_OK) {
        return TCL_ERROR;
    }
    result[0] = Tcl_NewWideIntObj(foo);
    result[1] = Tcl_NewWideIntObj(count);
    result[2] = Tcl_NewListObj(count, remObjv);
    Tcl_SetObjResult(interp, Tcl_NewListObj(3, result));
    ckfree(remObjv);
    return TCL_OK;
}

/**
 * Test harness for command and variable resolvers.
 */

static int
InterpCmdResolver(
    Tcl_Interp *interp,
    const char *name,
    TCL_UNUSED(Tcl_Namespace *),
    TCL_UNUSED(int) /*flags*/,
    Tcl_Command *rPtr)
{
    Interp *iPtr = (Interp *) interp;
    CallFrame *varFramePtr = iPtr->varFramePtr;
    Proc *procPtr = (varFramePtr->isProcCallFrame & FRAME_IS_PROC) ?
            varFramePtr->procPtr : NULL;
    Namespace *callerNsPtr = varFramePtr->nsPtr;
    Tcl_Command resolvedCmdPtr = NULL;

    /*
     * Just do something special on a cmd literal "z" in two cases:
     *  A)  when the caller is a proc "x", and the proc is either in "::" or in "::ns2".
     *  B) the caller's namespace is "ctx1" or "ctx2"
     */
    if ( (name[0] == 'z') && (name[1] == '\0') ) {
        Namespace *ns2NsPtr = (Namespace *) Tcl_FindNamespace(interp, "::ns2", NULL, 0);

        if (procPtr != NULL
            && ((procPtr->cmdPtr->nsPtr == iPtr->globalNsPtr)
                || (ns2NsPtr != NULL && procPtr->cmdPtr->nsPtr == ns2NsPtr)
                )
            ) {
            /*
             * Case A)
             *
             *    - The context, in which this resolver becomes active, is
             *      determined by the name of the caller proc, which has to be
             *      named "x".
             *
             *    - To determine the name of the caller proc, the proc is taken
             *      from the topmost stack frame.
             *
             *    - Note that the context is NOT provided during byte-code
             *      compilation (e.g. in TclProcCompileProc)
             *
             *   When these conditions hold, this function resolves the
             *   passed-in cmd literal into a cmd "y", which is taken from the
             *   the global namespace (for simplicity).
             */

            const char *callingCmdName =
                Tcl_GetCommandName(interp, (Tcl_Command) procPtr->cmdPtr);

            if ( callingCmdName[0] == 'x' && callingCmdName[1] == '\0' ) {
                resolvedCmdPtr = Tcl_FindCommand(interp, "y", NULL, TCL_GLOBAL_ONLY);
            }
        } else if (callerNsPtr != NULL) {
            /*
             * Case B)
             *
             *    - The context, in which this resolver becomes active, is
             *      determined by the name of the parent namespace, which has
             *      to be named "ctx1" or "ctx2".
             *
             *    - To determine the name of the parent namesace, it is taken
             *      from the 2nd highest stack frame.
             *
             *    - Note that the context can be provided during byte-code
             *      compilation (e.g. in TclProcCompileProc)
             *
             *   When these conditions hold, this function resolves the
             *   passed-in cmd literal into a cmd "y" or "Y" depending on the
             *   context. The resolved procs are taken from the the global
             *   namespace (for simplicity).
             */

            CallFrame *parentFramePtr = varFramePtr->callerPtr;
            const char *context = parentFramePtr != NULL ? parentFramePtr->nsPtr->name : "(NULL)";

            if (strcmp(context, "ctx1") == 0 && (name[0] == 'z') && (name[1] == '\0')) {
                resolvedCmdPtr = Tcl_FindCommand(interp, "y", NULL, TCL_GLOBAL_ONLY);
                /* fprintf(stderr, "... y ==> %p\n", resolvedCmdPtr);*/

            } else if (strcmp(context, "ctx2") == 0 && (name[0] == 'z') && (name[1] == '\0')) {
                resolvedCmdPtr = Tcl_FindCommand(interp, "Y", NULL, TCL_GLOBAL_ONLY);
                /*fprintf(stderr, "... Y ==> %p\n", resolvedCmdPtr);*/
            }
        }

        if (resolvedCmdPtr != NULL) {
            *rPtr = resolvedCmdPtr;
            return TCL_OK;
        }
    }
    return TCL_CONTINUE;
}

static int
InterpVarResolver(
    TCL_UNUSED(Tcl_Interp *),
    TCL_UNUSED(const char *),
    TCL_UNUSED(Tcl_Namespace *),
    TCL_UNUSED(int),
    TCL_UNUSED(Tcl_Var *))
{
    /*
     * Don't resolve the variable; use standard rules.
     */

    return TCL_CONTINUE;
}

typedef struct MyResolvedVarInfo {
    Tcl_ResolvedVarInfo vInfo;  /* This must be the first element. */
    Tcl_Var var;
    Tcl_Obj *nameObj;
} MyResolvedVarInfo;

static inline void
HashVarFree(
    Tcl_Var var)
{
    if (VarHashRefCount(var) < 2) {
        ckfree(var);
    } else {
        VarHashRefCount(var)--;
    }
}

static void
MyCompiledVarFree(
    Tcl_ResolvedVarInfo *vInfoPtr)
{
    MyResolvedVarInfo *resVarInfo = (MyResolvedVarInfo *) vInfoPtr;

    Tcl_DecrRefCount(resVarInfo->nameObj);
    if (resVarInfo->var) {
        HashVarFree(resVarInfo->var);
    }
    ckfree(vInfoPtr);
}

#define TclVarHashGetValue(hPtr) \
    ((Var *) ((char *)hPtr - offsetof(VarInHash, entry)))

static Tcl_Var
MyCompiledVarFetch(
    Tcl_Interp *interp,
    Tcl_ResolvedVarInfo *vinfoPtr)
{
    MyResolvedVarInfo *resVarInfo = (MyResolvedVarInfo *) vinfoPtr;
    Tcl_Var var = resVarInfo->var;
    int isNewVar;
    Interp *iPtr = (Interp *) interp;
    Tcl_HashEntry *hPtr;

    if (var != NULL) {
        if (!(((Var *) var)->flags & VAR_DEAD_HASH)) {
            /*
             * The cached variable is valid, return it.
             */

            return var;
        }

        /*
         * The variable is not valid anymore. Clean it up.
         */

        HashVarFree(var);
    }

    hPtr = Tcl_CreateHashEntry((Tcl_HashTable *) &iPtr->globalNsPtr->varTable,
            (char *) resVarInfo->nameObj, &isNewVar);
    if (hPtr) {
        var = (Tcl_Var) TclVarHashGetValue(hPtr);
    } else {
        var = NULL;
    }
    resVarInfo->var = var;

    /*
     * Increment the reference counter to avoid ckfree() of the variable in
     * Tcl's FreeVarEntry(); for cleanup, we provide our own HashVarFree();
     */

    VarHashRefCount(var)++;
    return var;
}

static int
InterpCompiledVarResolver(
    TCL_UNUSED(Tcl_Interp *),
    const char *name,
    TCL_UNUSED(int) /*length*/,
    TCL_UNUSED(Tcl_Namespace *),
    Tcl_ResolvedVarInfo **rPtr)
{
    if (*name == 'T') {
 	MyResolvedVarInfo *resVarInfo = (MyResolvedVarInfo *)ckalloc(sizeof(MyResolvedVarInfo));

 	resVarInfo->vInfo.fetchProc = MyCompiledVarFetch;
 	resVarInfo->vInfo.deleteProc = MyCompiledVarFree;
 	resVarInfo->var = NULL;
 	resVarInfo->nameObj = Tcl_NewStringObj(name, TCL_INDEX_NONE);
 	Tcl_IncrRefCount(resVarInfo->nameObj);
 	*rPtr = &resVarInfo->vInfo;
 	return TCL_OK;
    }
    return TCL_CONTINUE;
}

static int
TestInterpResolverCmd(
    TCL_UNUSED(void *),
    Tcl_Interp *interp,
    int objc,
    Tcl_Obj *const objv[])
{
    static const char *const table[] = {
        "down", "up", NULL
    };
    int idx;
#define RESOLVER_KEY "testInterpResolver"

    if ((objc < 2) || (objc > 3)) {
	Tcl_WrongNumArgs(interp, 1, objv, "up|down ?interp?");
	return TCL_ERROR;
    }
    if (objc == 3) {
	interp = Tcl_GetChild(interp, Tcl_GetString(objv[2]));
	if (interp == NULL) {
	    Tcl_AppendResult(interp, "provided interpreter not found", NULL);
	    return TCL_ERROR;
	}
    }
    if (Tcl_GetIndexFromObj(interp, objv[1], table, "operation", TCL_EXACT,
            &idx) != TCL_OK) {
        return TCL_ERROR;
    }
    switch (idx) {
    case 1: /* up */
        Tcl_AddInterpResolvers(interp, RESOLVER_KEY, InterpCmdResolver,
                InterpVarResolver, InterpCompiledVarResolver);
        break;
    case 0: /*down*/
        if (!Tcl_RemoveInterpResolvers(interp, RESOLVER_KEY)) {
            Tcl_AppendResult(interp, "could not remove the resolver scheme",
                    NULL);
            return TCL_ERROR;
        }
    }
    return TCL_OK;
}

/*
 *------------------------------------------------------------------------
 *
 * TestApplyLambdaObjCmd --
 *
 *	Implements the Tcl command testapplylambda. This tests the apply
 *	implementation handling of a lambda where the lambda has a list
 *	internal representation where the second element's internal
 *	representation is already a byte code object.
 *
 * Results:
 *	TCL_OK    - Success. Caller should check result is 42
 *	TCL_ERROR - Error.
 *
 * Side effects:
 *	In the presence of the apply bug, may panic. Otherwise
 *	Interpreter result holds result or error message.
 *
 *------------------------------------------------------------------------
 */
int TestApplyLambdaObjCmd (
    TCL_UNUSED(void*),
    Tcl_Interp *interp,    /* Current interpreter. */
    TCL_UNUSED(int),       /* objc. */
    TCL_UNUSED(Tcl_Obj *const *)) /* objv. */
{
    Tcl_Obj *lambdaObjs[2];
    Tcl_Obj *evalObjs[2];
    Tcl_Obj *lambdaObj;
    int result;

    /* Create a lambda {{} {set a 42}} */
    lambdaObjs[0] = Tcl_NewObj(); /* No parameters */
    lambdaObjs[1] = Tcl_NewStringObj("set a 42", TCL_INDEX_NONE); /* Body */
    lambdaObj = Tcl_NewListObj(2, lambdaObjs);
    Tcl_IncrRefCount(lambdaObj);

    /* Create the command "apply {{} {set a 42}" */
    evalObjs[0] = Tcl_NewStringObj("apply", TCL_INDEX_NONE);
    Tcl_IncrRefCount(evalObjs[0]);
    /*
     * NOTE: IMPORTANT TO EXHIBIT THE BUG. We duplicate the lambda because
     * it will get shimmered to a Lambda internal representation but we
     * want to hold on to our list representation.
     */
    evalObjs[1] = Tcl_DuplicateObj(lambdaObj);
    Tcl_IncrRefCount(evalObjs[1]);

    /* Evaluate it */
    result = Tcl_EvalObjv(interp, 2, evalObjs, TCL_EVAL_GLOBAL);
    if (result != TCL_OK) {
	Tcl_DecrRefCount(evalObjs[0]);
	Tcl_DecrRefCount(evalObjs[1]);
	return result;
    }
    /*
     * So far so good. At this point,
     * - evalObjs[1] has an internal representation of Lambda
     * - lambdaObj[1] ({set a 42}) has been shimmered to
     * an internal representation of ByteCode.
     */
    Tcl_DecrRefCount(evalObjs[1]); /* Don't need this anymore */
    /*
     * The bug trigger. Repeating the command but:
     *  - we are calling apply with a lambda that is a list (as BEFORE),
     *    BUT
     *  - The body of the lambda (lambdaObjs[1]) ALREADY has internal
     *    representation of ByteCode and thus will not be compiled again
     */
    evalObjs[1] = lambdaObj; /* lambdaObj already has a ref count so
     				no need for IncrRef */
    result = Tcl_EvalObjv(interp, 2, evalObjs, TCL_EVAL_GLOBAL);
    Tcl_DecrRefCount(evalObjs[0]);
    Tcl_DecrRefCount(lambdaObj);

    return result;
}

/*
 * Local Variables:
 * mode: c
 * c-basic-offset: 4
 * fill-column: 78
 * tab-width: 8
 * indent-tabs-mode: nil
 * End:
 */
<|MERGE_RESOLUTION|>--- conflicted
+++ resolved
@@ -2066,16 +2066,16 @@
  *------------------------------------------------------------------------
  */
 typedef int
-UtfTransformFn(Tcl_Interp *interp, Tcl_Encoding encoding, const char *src, int srcLen, int flags, Tcl_EncodingState *statePtr,
-               char *dst, int dstLen, int *srcReadPtr, int *dstWrotePtr, int *dstCharsPtr);
+UtfTransformFn(Tcl_Interp *interp, Tcl_Encoding encoding, const char *src, Tcl_Size srcLen, int flags, Tcl_EncodingState *statePtr,
+               char *dst, Tcl_Size dstLen, int *srcReadPtr, int *dstWrotePtr, int *dstCharsPtr);
 static int UtfExtWrapper(
     Tcl_Interp *interp, UtfTransformFn *transformer, int objc, Tcl_Obj *const objv[])
 {
     Tcl_Encoding encoding;
     Tcl_EncodingState encState, *encStatePtr;
-    int srcLen, bufLen;
-    const char *bytes;
-    char *bufPtr;
+    Tcl_Size srcLen, bufLen;
+    const unsigned char *bytes;
+    unsigned char *bufPtr;
     int srcRead, dstLen, dstWrote, dstChars;
     Tcl_Obj *srcReadVar, *dstWroteVar, *dstCharsVar;
     int result;
@@ -2142,6 +2142,7 @@
     } else {
         return TCL_ERROR;
     }
+
     if (Tcl_GetIntFromObj(interp, objv[6], &dstLen) != TCL_OK) {
         return TCL_ERROR;
     }
@@ -2184,12 +2185,12 @@
     }
 
     bufLen = dstLen + 4; /* 4 -> overflow detection */
-    bufPtr = ckalloc(bufLen);
+    bufPtr = (unsigned char *)Tcl_Alloc(bufLen);
     memset(bufPtr, 0xFF, dstLen); /* Need to check nul terminator */
     memmove(bufPtr + dstLen, "\xAB\xCD\xEF\xAB", 4);   /* overflow detection */
-    bytes = (char *) Tcl_GetByteArrayFromObj(objv[3], &srcLen); /* Last! to avoid shimmering */
-    result = (*transformer)(interp, encoding, bytes, srcLen, flags,
-                               encStatePtr, bufPtr, dstLen,
+    bytes = Tcl_GetByteArrayFromObj(objv[3], &srcLen); /* Last! to avoid shimmering */
+    result = (*transformer)(interp, encoding, (const char *) bytes, srcLen, flags,
+                            encStatePtr, (char *) bufPtr, dstLen,
                                srcReadVar ? &srcRead : NULL,
                                &dstWrote,
                                dstCharsVar ? &dstChars : NULL);
@@ -2199,7 +2200,9 @@
                       TCL_STATIC);
         result = TCL_ERROR;
     } else if (result != TCL_ERROR) {
+
         Tcl_Obj *resultObjs[3];
+	
         switch (result) {
         case TCL_OK:
             resultObjs[0] = Tcl_NewStringObj("ok", -1);
@@ -2223,7 +2226,7 @@
         result = TCL_OK;
         resultObjs[1] =
             encStatePtr ? Tcl_NewWideIntObj((Tcl_WideInt)encState) : Tcl_NewObj();
-        resultObjs[2] = Tcl_NewByteArrayObj((unsigned char *)bufPtr, dstLen);
+        resultObjs[2] = Tcl_NewByteArrayObj(bufPtr, dstLen);
         if (srcReadVar) {
 	    if (Tcl_ObjSetVar2(interp,
 			       srcReadVar,
@@ -2258,6 +2261,7 @@
     Tcl_FreeEncoding(encoding); /* Free returned reference */
     return result;
 }
+
  
 /*
@@ -2289,17 +2293,10 @@
     const char *string;
     TclEncoding *encodingPtr;
     static const char *const optionStrings[] = {
-<<<<<<< HEAD
-	"create", "delete", "nullength", NULL
+	"create", "delete", "nullength", "Tcl_ExternalToUtf", "Tcl_UtfToExternal", NULL
     };
     enum options {
-	ENC_CREATE, ENC_DELETE, ENC_NULLENGTH
-=======
-	"create", "delete", "Tcl_ExternalToUtf", "Tcl_UtfToExternal", NULL
-    };
-    enum options {
-	ENC_CREATE, ENC_DELETE, ENC_EXTTOUTF, ENC_UTFTOEXT
->>>>>>> 937135ff
+	ENC_CREATE, ENC_DELETE, ENC_NULLENGTH, ENC_EXTTOUTF, ENC_UTFTOEXT
     };
 
     if (objc < 2) {
@@ -2354,7 +2351,6 @@
 	Tcl_FreeEncoding(encoding);	/* Free to match CREATE */
 	TclFreeInternalRep(objv[2]);		/* Free the cached ref */
 	break;
-<<<<<<< HEAD
 
     case ENC_NULLENGTH:
 	if (objc > 3) {
@@ -2369,12 +2365,12 @@
 	Tcl_SetObjResult(interp,
 			 Tcl_NewIntObj(Tcl_GetEncodingNulLength(encoding)));
 	Tcl_FreeEncoding(encoding);
-=======
+        break;
+
     case ENC_EXTTOUTF:
         return UtfExtWrapper(interp,Tcl_ExternalToUtf,objc,objv);
     case ENC_UTFTOEXT:
         return UtfExtWrapper(interp,Tcl_UtfToExternal,objc,objv);
->>>>>>> 937135ff
     }
     return TCL_OK;
 }
