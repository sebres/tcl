/*
 * tclTest.c --
 *
 *	This file contains C command functions for a bunch of additional Tcl
 *	commands that are used for testing out Tcl's C interfaces. These
 *	commands are not normally included in Tcl applications; they're only
 *	used for testing.
 *
 * Copyright © 1993-1994 The Regents of the University of California.
 * Copyright © 1994-1997 Sun Microsystems, Inc.
 * Copyright © 1998-2000 Ajuba Solutions.
 * Copyright © 2003 Kevin B. Kenny.  All rights reserved.
 *
 * See the file "license.terms" for information on usage and redistribution of
 * this file, and for a DISCLAIMER OF ALL WARRANTIES.
 */

#undef STATIC_BUILD
#undef BUILD_tcl
#ifndef USE_TCL_STUBS
#   define USE_TCL_STUBS
#endif
#undef TCL_UTF_MAX
#ifdef TCL_NO_DEPRECATED
#   define TCL_UTF_MAX 4
#else
#   define TCL_NO_DEPRECATED
#   define TCL_UTF_MAX 3
#endif
#include "tclInt.h"
#ifdef TCL_WITH_EXTERNAL_TOMMATH
#   include "tommath.h"
#else
#   include "tclTomMath.h"
#endif
#include "tclOO.h"
#include <math.h>

/*
 * Required for Testregexp*Cmd
 */
#include "tclRegexp.h"

/*
 * Required for the TestChannelCmd and TestChannelEventCmd
 */
#include "tclIO.h"

#include "tclUuid.h"

/*
 * Declare external functions used in Windows tests.
 */
DLLEXPORT int		Tcltest_Init(Tcl_Interp *interp);
DLLEXPORT int		Tcltest_SafeInit(Tcl_Interp *interp);

/*
 * Dynamic string shared by TestdcallCmd and DelCallbackProc; used to collect
 * the results of the various deletion callbacks.
 */

static Tcl_DString delString;
static Tcl_Interp *delInterp;

/*
 * One of the following structures exists for each command created by the
 * "testcmdtoken" command.
 */

typedef struct TestCommandTokenRef {
    int id;			/* Identifier for this reference. */
    Tcl_Command token;		/* Tcl's token for the command. */
    const char *value;
    struct TestCommandTokenRef *nextPtr;
				/* Next in list of references. */
} TestCommandTokenRef;

static TestCommandTokenRef *firstCommandTokenRef = NULL;
static int nextCommandTokenRefId = 1;

/*
 * One of the following structures exists for each asynchronous handler
 * created by the "testasync" command".
 */

typedef struct TestAsyncHandler {
    int id;			/* Identifier for this handler. */
    Tcl_AsyncHandler handler;	/* Tcl's token for the handler. */
    char *command;		/* Command to invoke when the handler is
				 * invoked. */
    struct TestAsyncHandler *nextPtr;
				/* Next is list of handlers. */
} TestAsyncHandler;

/*
 * Start of the socket driver state structure to acces field testFlags
 */

typedef struct TcpState TcpState;

struct TcpState {
    Tcl_Channel channel;	/* Channel associated with this socket. */
    int flags;			/* ORed combination of various bitfields. */
};

TCL_DECLARE_MUTEX(asyncTestMutex)

static TestAsyncHandler *firstHandler = NULL;

/*
 * The dynamic string below is used by the "testdstring" command to test the
 * dynamic string facilities.
 */

static Tcl_DString dstring;

/*
 * The command trace below is used by the "testcmdtraceCmd" command to test
 * the command tracing facilities.
 */

static Tcl_Trace cmdTrace;

/*
 * One of the following structures exists for each command created by
 * TestdelCmd:
 */

typedef struct {
    Tcl_Interp *interp;		/* Interpreter in which command exists. */
    char *deleteCmd;		/* Script to execute when command is deleted.
				 * Malloc'ed. */
} DelCmd;

/*
 * The following is used to keep track of an encoding that invokes a Tcl
 * command.
 */

typedef struct {
    Tcl_Interp *interp;
    char *toUtfCmd;
    char *fromUtfCmd;
} TclEncoding;

/*
 * The counter below is used to determine if the TestsaveresultFree routine
 * was called for a result.
 */

#ifndef TCL_NO_DEPRECATED
static int freeCount;
#endif /* TCL_NO_DEPRECATED */

/*
 * Boolean flag used by the "testsetmainloop" and "testexitmainloop" commands.
 */

static int exitMainLoop = 0;

/*
 * Event structure used in testing the event queue management procedures.
 */

typedef struct {
    Tcl_Event header;		/* Header common to all events */
    Tcl_Interp *interp;		/* Interpreter that will handle the event */
    Tcl_Obj *command;		/* Command to evaluate when the event occurs */
    Tcl_Obj *tag;		/* Tag for this event used to delete it */
} TestEvent;

/*
 * Simple detach/attach facility for testchannel cut|splice. Allow testing of
 * channel transfer in core testsuite.
 */

typedef struct TestChannel {
    Tcl_Channel chan;		/* Detached channel */
    struct TestChannel *nextPtr;/* Next in detached channel pool */
} TestChannel;

static TestChannel *firstDetached;

#ifdef __GNUC__
/*
 * The rest of this file shouldn't warn about deprecated functions; they're
 * there because we intend them to be so and know that this file is OK to
 * touch those fields.
 */
#pragma GCC diagnostic ignored "-Wdeprecated-declarations"
#endif

/*
 * Forward declarations for procedures defined later in this file:
 */

static int		AsyncHandlerProc(void *clientData,
			    Tcl_Interp *interp, int code);
static Tcl_ThreadCreateType AsyncThreadProc(void *);
static void		CleanupTestSetassocdataTests(
			    void *clientData, Tcl_Interp *interp);
static void		CmdDelProc1(void *clientData);
static void		CmdDelProc2(void *clientData);
static Tcl_CmdProc	CmdProc1;
static Tcl_CmdProc	CmdProc2;
static void		CmdTraceDeleteProc(
			    void *clientData, Tcl_Interp *interp,
			    int level, char *command, Tcl_CmdProc *cmdProc,
			    void *cmdClientData, int argc,
			    const char *argv[]);
static void		CmdTraceProc(void *clientData,
			    Tcl_Interp *interp, int level, char *command,
			    Tcl_CmdProc *cmdProc, void *cmdClientData,
			    int argc, const char *argv[]);
static Tcl_CmdProc	CreatedCommandProc;
static Tcl_CmdProc	CreatedCommandProc2;
static void		DelCallbackProc(void *clientData,
			    Tcl_Interp *interp);
static Tcl_CmdProc	DelCmdProc;
static void		DelDeleteProc(void *clientData);
static void		EncodingFreeProc(void *clientData);
static int		EncodingToUtfProc(void *clientData,
			    const char *src, int srcLen, int flags,
			    Tcl_EncodingState *statePtr, char *dst,
			    int dstLen, int *srcReadPtr, int *dstWrotePtr,
			    int *dstCharsPtr);
static int		EncodingFromUtfProc(void *clientData,
			    const char *src, int srcLen, int flags,
			    Tcl_EncodingState *statePtr, char *dst,
			    int dstLen, int *srcReadPtr, int *dstWrotePtr,
			    int *dstCharsPtr);
static void		ExitProcEven(void *clientData);
static void		ExitProcOdd(void *clientData);
static Tcl_ObjCmdProc	GetTimesObjCmd;
static Tcl_ResolveCompiledVarProc	InterpCompiledVarResolver;
static void		MainLoop(void);
static Tcl_CmdProc	NoopCmd;
static Tcl_ObjCmdProc	NoopObjCmd;
static int		ObjTraceProc(void *clientData,
			    Tcl_Interp *interp, int level, const char *command,
			    Tcl_Command commandToken, int objc,
			    Tcl_Obj *const objv[]);
static void		ObjTraceDeleteProc(void *clientData);
static void		PrintParse(Tcl_Interp *interp, Tcl_Parse *parsePtr);
static void		SpecialFree(char *blockPtr);
static int		StaticInitProc(Tcl_Interp *interp);
static Tcl_CmdProc	TestasyncCmd;
static Tcl_ObjCmdProc	TestbumpinterpepochObjCmd;
static Tcl_ObjCmdProc	TestbytestringObjCmd;
static Tcl_ObjCmdProc	TestsetbytearraylengthObjCmd;
static Tcl_ObjCmdProc	TestpurebytesobjObjCmd;
static Tcl_ObjCmdProc	TeststringbytesObjCmd;
static Tcl_ObjCmdProc	Testutf16stringObjCmd;
static Tcl_CmdProc	TestcmdinfoCmd;
static Tcl_CmdProc	TestcmdtokenCmd;
static Tcl_CmdProc	TestcmdtraceCmd;
static Tcl_CmdProc	TestconcatobjCmd;
static Tcl_CmdProc	TestcreatecommandCmd;
static Tcl_CmdProc	TestdcallCmd;
static Tcl_CmdProc	TestdelCmd;
static Tcl_CmdProc	TestdelassocdataCmd;
static Tcl_ObjCmdProc	TestdoubledigitsObjCmd;
static Tcl_CmdProc	TestdstringCmd;
static Tcl_ObjCmdProc	TestencodingObjCmd;
static Tcl_ObjCmdProc	TestevalexObjCmd;
static Tcl_ObjCmdProc	TestevalobjvObjCmd;
static Tcl_ObjCmdProc	TesteventObjCmd;
static int		TesteventProc(Tcl_Event *event, int flags);
static int		TesteventDeleteProc(Tcl_Event *event,
			    void *clientData);
static Tcl_CmdProc	TestexithandlerCmd;
static Tcl_CmdProc	TestexprlongCmd;
static Tcl_ObjCmdProc	TestexprlongobjCmd;
static Tcl_CmdProc	TestexprdoubleCmd;
static Tcl_ObjCmdProc	TestexprdoubleobjCmd;
static Tcl_ObjCmdProc	TestexprparserObjCmd;
static Tcl_CmdProc	TestexprstringCmd;
static Tcl_ObjCmdProc	TestfileCmd;
static Tcl_ObjCmdProc	TestfilelinkCmd;
static Tcl_CmdProc	TestfeventCmd;
static Tcl_CmdProc	TestgetassocdataCmd;
static Tcl_CmdProc	TestgetintCmd;
static Tcl_CmdProc	TestlongsizeCmd;
static Tcl_CmdProc	TestgetplatformCmd;
static Tcl_ObjCmdProc	TestgetvarfullnameCmd;
static Tcl_CmdProc	TestinterpdeleteCmd;
static Tcl_CmdProc	TestlinkCmd;
static Tcl_ObjCmdProc	TestlinkarrayCmd;
static Tcl_ObjCmdProc	TestlistrepCmd;
static Tcl_ObjCmdProc	TestlocaleCmd;
static Tcl_CmdProc	TestmainthreadCmd;
static Tcl_CmdProc	TestsetmainloopCmd;
static Tcl_CmdProc	TestexitmainloopCmd;
static Tcl_CmdProc	TestpanicCmd;
static Tcl_ObjCmdProc	TestparseargsCmd;
static Tcl_ObjCmdProc	TestparserObjCmd;
static Tcl_ObjCmdProc	TestparsevarObjCmd;
static Tcl_ObjCmdProc	TestparsevarnameObjCmd;
static Tcl_ObjCmdProc	TestpreferstableObjCmd;
static Tcl_ObjCmdProc	TestprintObjCmd;
static Tcl_ObjCmdProc	TestregexpObjCmd;
static Tcl_ObjCmdProc	TestreturnObjCmd;
static void		TestregexpXflags(const char *string,
			    size_t length, int *cflagsPtr, int *eflagsPtr);
#ifndef TCL_NO_DEPRECATED
static Tcl_ObjCmdProc	TestsaveresultCmd;
static void		TestsaveresultFree(char *blockPtr);
#endif /* TCL_NO_DEPRECATED */
static Tcl_CmdProc	TestsetassocdataCmd;
static Tcl_CmdProc	TestsetCmd;
static Tcl_CmdProc	Testset2Cmd;
static Tcl_CmdProc	TestseterrorcodeCmd;
static Tcl_ObjCmdProc	TestsetobjerrorcodeCmd;
static Tcl_CmdProc	TestsetplatformCmd;
static Tcl_CmdProc	TeststaticlibraryCmd;
static Tcl_CmdProc	TesttranslatefilenameCmd;
static Tcl_CmdProc	TestupvarCmd;
static Tcl_ObjCmdProc	TestWrongNumArgsObjCmd;
static Tcl_ObjCmdProc	TestGetIndexFromObjStructObjCmd;
static Tcl_CmdProc	TestChannelCmd;
static Tcl_CmdProc	TestChannelEventCmd;
static Tcl_CmdProc	TestSocketCmd;
static Tcl_ObjCmdProc	TestFilesystemObjCmd;
static Tcl_ObjCmdProc	TestSimpleFilesystemObjCmd;
static void		TestReport(const char *cmd, Tcl_Obj *arg1,
			    Tcl_Obj *arg2);
static Tcl_ObjCmdProc	TestgetencpathObjCmd;
static Tcl_ObjCmdProc	TestsetencpathObjCmd;
static Tcl_Obj *	TestReportGetNativePath(Tcl_Obj *pathPtr);
static Tcl_FSStatProc TestReportStat;
static Tcl_FSAccessProc TestReportAccess;
static Tcl_FSOpenFileChannelProc TestReportOpenFileChannel;
static Tcl_FSMatchInDirectoryProc TestReportMatchInDirectory;
static Tcl_FSChdirProc TestReportChdir;
static Tcl_FSLstatProc TestReportLstat;
static Tcl_FSCopyFileProc TestReportCopyFile;
static Tcl_FSDeleteFileProc TestReportDeleteFile;
static Tcl_FSRenameFileProc TestReportRenameFile;
static Tcl_FSCreateDirectoryProc TestReportCreateDirectory;
static Tcl_FSCopyDirectoryProc TestReportCopyDirectory;
static Tcl_FSRemoveDirectoryProc TestReportRemoveDirectory;
static int TestReportLoadFile(Tcl_Interp *interp, Tcl_Obj *pathPtr,
	Tcl_LoadHandle *handlePtr, Tcl_FSUnloadFileProc **unloadProcPtr);
static Tcl_FSLinkProc TestReportLink;
static Tcl_FSFileAttrStringsProc TestReportFileAttrStrings;
static Tcl_FSFileAttrsGetProc TestReportFileAttrsGet;
static Tcl_FSFileAttrsSetProc TestReportFileAttrsSet;
static Tcl_FSUtimeProc TestReportUtime;
static Tcl_FSNormalizePathProc TestReportNormalizePath;
static Tcl_FSPathInFilesystemProc TestReportInFilesystem;
static Tcl_FSFreeInternalRepProc TestReportFreeInternalRep;
static Tcl_FSDupInternalRepProc TestReportDupInternalRep;
static Tcl_CmdProc TestServiceModeCmd;
static Tcl_FSStatProc SimpleStat;
static Tcl_FSAccessProc SimpleAccess;
static Tcl_FSOpenFileChannelProc SimpleOpenFileChannel;
static Tcl_FSListVolumesProc SimpleListVolumes;
static Tcl_FSPathInFilesystemProc SimplePathInFilesystem;
static Tcl_Obj *	SimpleRedirect(Tcl_Obj *pathPtr);
static Tcl_FSMatchInDirectoryProc SimpleMatchInDirectory;
static Tcl_ObjCmdProc	TestUtfNextCmd;
static Tcl_ObjCmdProc	TestUtfPrevCmd;
static Tcl_ObjCmdProc	TestNumUtfCharsCmd;
static Tcl_ObjCmdProc	TestFindFirstCmd;
static Tcl_ObjCmdProc	TestFindLastCmd;
static Tcl_ObjCmdProc	TestHashSystemHashCmd;
static Tcl_ObjCmdProc	TestGetIntForIndexCmd;

static Tcl_NRPostProc	NREUnwind_callback;
static Tcl_ObjCmdProc	TestNREUnwind;
static Tcl_ObjCmdProc	TestNRELevels;
static Tcl_ObjCmdProc	TestInterpResolverCmd;
#if defined(HAVE_CPUID) && !defined(MAC_OSX_TCL)
static Tcl_ObjCmdProc	TestcpuidCmd;
#endif
static Tcl_ObjCmdProc	TestApplyLambdaObjCmd;

static const Tcl_Filesystem testReportingFilesystem = {
    "reporting",
    sizeof(Tcl_Filesystem),
    TCL_FILESYSTEM_VERSION_1,
    TestReportInFilesystem, /* path in */
    TestReportDupInternalRep,
    TestReportFreeInternalRep,
    NULL, /* native to norm */
    NULL, /* convert to native */
    TestReportNormalizePath,
    NULL, /* path type */
    NULL, /* separator */
    TestReportStat,
    TestReportAccess,
    TestReportOpenFileChannel,
    TestReportMatchInDirectory,
    TestReportUtime,
    TestReportLink,
    NULL /* list volumes */,
    TestReportFileAttrStrings,
    TestReportFileAttrsGet,
    TestReportFileAttrsSet,
    TestReportCreateDirectory,
    TestReportRemoveDirectory,
    TestReportDeleteFile,
    TestReportCopyFile,
    TestReportRenameFile,
    TestReportCopyDirectory,
    TestReportLstat,
    (Tcl_FSLoadFileProc *) TestReportLoadFile,
    NULL /* cwd */,
    TestReportChdir
};

static const Tcl_Filesystem simpleFilesystem = {
    "simple",
    sizeof(Tcl_Filesystem),
    TCL_FILESYSTEM_VERSION_1,
    SimplePathInFilesystem,
    NULL,
    NULL,
    /* No internal to normalized, since we don't create any
     * pure 'internal' Tcl_Obj path representations */
    NULL,
    /* No create native rep function, since we don't use it
     * or 'Tcl_FSNewNativePath' */
    NULL,
    /* Normalize path isn't needed - we assume paths only have
     * one representation */
    NULL,
    NULL,
    NULL,
    SimpleStat,
    SimpleAccess,
    SimpleOpenFileChannel,
    SimpleMatchInDirectory,
    NULL,
    /* We choose not to support symbolic links inside our vfs's */
    NULL,
    SimpleListVolumes,
    NULL,
    NULL,
    NULL,
    NULL,
    NULL,
    NULL,
    /* No copy file - fallback will occur at Tcl level */
    NULL,
    /* No rename file - fallback will occur at Tcl level */
    NULL,
    /* No copy directory - fallback will occur at Tcl level */
    NULL,
    /* Use stat for lstat */
    NULL,
    /* No load - fallback on core implementation */
    NULL,
    /* We don't need a getcwd or chdir - fallback on Tcl's versions */
    NULL,
    NULL
};


/*
 *----------------------------------------------------------------------
 *
 * Tcltest_Init --
 *
 *	This procedure performs application-specific initialization. Most
 *	applications, especially those that incorporate additional packages,
 *	will have their own version of this procedure.
 *
 * Results:
 *	Returns a standard Tcl completion code, and leaves an error message in
 *	the interp's result if an error occurs.
 *
 * Side effects:
 *	Depends on the startup script.
 *
 *----------------------------------------------------------------------
 */

#ifndef STRINGIFY
#  define STRINGIFY(x) STRINGIFY1(x)
#  define STRINGIFY1(x) #x
#endif

static const char version[] = TCL_PATCH_LEVEL "+" STRINGIFY(TCL_VERSION_UUID)
#if defined(__clang__) && defined(__clang_major__)
	    ".clang-" STRINGIFY(__clang_major__)
#if __clang_minor__ < 10
	    "0"
#endif
	    STRINGIFY(__clang_minor__)
#endif
#ifdef TCL_COMPILE_DEBUG
	    ".compiledebug"
#endif
#ifdef TCL_COMPILE_STATS
	    ".compilestats"
#endif
#if defined(__cplusplus) && !defined(__OBJC__)
	    ".cplusplus"
#endif
#ifndef NDEBUG
	    ".debug"
#endif
#if !defined(__clang__) && !defined(__INTEL_COMPILER) && defined(__GNUC__)
	    ".gcc-" STRINGIFY(__GNUC__)
#if __GNUC_MINOR__ < 10
	    "0"
#endif
	    STRINGIFY(__GNUC_MINOR__)
#endif
#ifdef __INTEL_COMPILER
	    ".icc-" STRINGIFY(__INTEL_COMPILER)
#endif
#if (defined(_WIN32) && !defined(_WIN64)) || (ULONG_MAX == 0xffffffffUL)
	    ".ilp32"
#endif
#ifdef TCL_MEM_DEBUG
	    ".memdebug"
#endif
#if defined(_MSC_VER)
	    ".msvc-" STRINGIFY(_MSC_VER)
#endif
#ifdef USE_NMAKE
	    ".nmake"
#endif
#if !TCL_THREADS
	    ".no-thread"
#endif
#ifndef TCL_CFG_OPTIMIZED
	    ".no-optimize"
#endif
#ifdef __OBJC__
	    ".objective-c"
#if defined(__cplusplus)
	    "plusplus"
#endif
#endif
#ifdef TCL_CFG_PROFILED
	    ".profile"
#endif
#ifdef PURIFY
	    ".purify"
#endif
#ifdef STATIC_BUILD
	    ".static"
#endif
#if TCL_UTF_MAX < 4
	    ".utf-16"
#endif
;

int
Tcltest_Init(
    Tcl_Interp *interp)		/* Interpreter for application. */
{
    Tcl_CmdInfo info;
    Tcl_Obj **objv, *objPtr;
    Tcl_Size objc;
    int index;
    static const char *const specialOptions[] = {
	"-appinitprocerror", "-appinitprocdeleteinterp",
	"-appinitprocclosestderr", "-appinitprocsetrcfile", NULL
    };

    if (Tcl_InitStubs(interp, "8.5-", 0) == NULL) {
	return TCL_ERROR;
    }
#ifndef TCL_WITH_EXTERNAL_TOMMATH
    if (Tcl_TomMath_InitStubs(interp, "8.5-") == NULL) {
	return TCL_ERROR;
    }
#endif
    if (Tcl_OOInitStubs(interp) == NULL) {
	return TCL_ERROR;
    }

    if (Tcl_GetCommandInfo(interp, "::tcl::build-info", &info)) {
#if TCL_MAJOR_VERSION > 8
	if (info.isNativeObjectProc == 2) {
	    Tcl_CreateObjCommand2(interp, "::tcl::test::build-info",
		    info.objProc2, (void *)version, NULL);
    } else
#endif
	Tcl_CreateObjCommand(interp, "::tcl::test::build-info",
		info.objProc, (void *)version, NULL);
    }
    if (Tcl_PkgProvideEx(interp, "tcl::test", TCL_PATCH_LEVEL, NULL) == TCL_ERROR) {
	return TCL_ERROR;
    }

    /*
     * Create additional commands and math functions for testing Tcl.
     */

    Tcl_CreateObjCommand(interp, "gettimes", GetTimesObjCmd, NULL, NULL);
    Tcl_CreateCommand(interp, "noop", NoopCmd, NULL, NULL);
    Tcl_CreateObjCommand(interp, "noop", NoopObjCmd, NULL, NULL);
    Tcl_CreateObjCommand(interp, "testpurebytesobj", TestpurebytesobjObjCmd, NULL, NULL);
    Tcl_CreateObjCommand(interp, "testsetbytearraylength", TestsetbytearraylengthObjCmd, NULL, NULL);
    Tcl_CreateObjCommand(interp, "testbytestring", TestbytestringObjCmd, NULL, NULL);
    Tcl_CreateObjCommand(interp, "teststringbytes", TeststringbytesObjCmd, NULL, NULL);
    Tcl_CreateObjCommand(interp, "testutf16string", Testutf16stringObjCmd, NULL, NULL);
    Tcl_CreateObjCommand(interp, "testwrongnumargs", TestWrongNumArgsObjCmd,
	    NULL, NULL);
    Tcl_CreateObjCommand(interp, "testfilesystem", TestFilesystemObjCmd,
	    NULL, NULL);
    Tcl_CreateObjCommand(interp, "testsimplefilesystem", TestSimpleFilesystemObjCmd,
	    NULL, NULL);
    Tcl_CreateObjCommand(interp, "testgetindexfromobjstruct",
	    TestGetIndexFromObjStructObjCmd, NULL, NULL);
    Tcl_CreateCommand(interp, "testasync", TestasyncCmd, NULL, NULL);
    Tcl_CreateObjCommand(interp, "testbumpinterpepoch",
	    TestbumpinterpepochObjCmd, NULL, NULL);
    Tcl_CreateCommand(interp, "testchannel", TestChannelCmd,
	    NULL, NULL);
    Tcl_CreateCommand(interp, "testchannelevent", TestChannelEventCmd,
	    NULL, NULL);
    Tcl_CreateCommand(interp, "testcmdtoken", TestcmdtokenCmd, NULL,
	    NULL);
    Tcl_CreateCommand(interp, "testcmdinfo", TestcmdinfoCmd, NULL,
	    NULL);
    Tcl_CreateCommand(interp, "testcmdtrace", TestcmdtraceCmd,
	    NULL, NULL);
    Tcl_CreateCommand(interp, "testconcatobj", TestconcatobjCmd,
	    NULL, NULL);
    Tcl_CreateCommand(interp, "testcreatecommand", TestcreatecommandCmd,
	    NULL, NULL);
    Tcl_CreateCommand(interp, "testdcall", TestdcallCmd, NULL, NULL);
    Tcl_CreateCommand(interp, "testdel", TestdelCmd, NULL, NULL);
    Tcl_CreateCommand(interp, "testdelassocdata", TestdelassocdataCmd,
	    NULL, NULL);
    Tcl_CreateObjCommand(interp, "testdoubledigits", TestdoubledigitsObjCmd,
			 NULL, NULL);
    Tcl_DStringInit(&dstring);
    Tcl_CreateCommand(interp, "testdstring", TestdstringCmd, NULL,
	    NULL);
    Tcl_CreateObjCommand(interp, "testencoding", TestencodingObjCmd, NULL,
	    NULL);
    Tcl_CreateObjCommand(interp, "testevalex", TestevalexObjCmd,
	    NULL, NULL);
    Tcl_CreateObjCommand(interp, "testevalobjv", TestevalobjvObjCmd,
	    NULL, NULL);
    Tcl_CreateObjCommand(interp, "testevent", TesteventObjCmd,
	    NULL, NULL);
    Tcl_CreateCommand(interp, "testexithandler", TestexithandlerCmd,
	    NULL, NULL);
    Tcl_CreateCommand(interp, "testexprlong", TestexprlongCmd,
	    NULL, NULL);
    Tcl_CreateObjCommand(interp, "testexprlongobj", TestexprlongobjCmd,
	    NULL, NULL);
    Tcl_CreateCommand(interp, "testexprdouble", TestexprdoubleCmd,
	    NULL, NULL);
    Tcl_CreateObjCommand(interp, "testexprdoubleobj", TestexprdoubleobjCmd,
	    NULL, NULL);
    Tcl_CreateObjCommand(interp, "testexprparser", TestexprparserObjCmd,
	    NULL, NULL);
    Tcl_CreateCommand(interp, "testexprstring", TestexprstringCmd,
	    NULL, NULL);
    Tcl_CreateCommand(interp, "testfevent", TestfeventCmd, NULL,
	    NULL);
    Tcl_CreateObjCommand(interp, "testfilelink", TestfilelinkCmd,
	    NULL, NULL);
    Tcl_CreateObjCommand(interp, "testfile", TestfileCmd,
	    NULL, NULL);
    Tcl_CreateObjCommand(interp, "testhashsystemhash",
	    TestHashSystemHashCmd, NULL, NULL);
    Tcl_CreateCommand(interp, "testgetassocdata", TestgetassocdataCmd,
	    NULL, NULL);
    Tcl_CreateCommand(interp, "testgetint", TestgetintCmd,
	    NULL, NULL);
    Tcl_CreateCommand(interp, "testlongsize", TestlongsizeCmd,
	    NULL, NULL);
    Tcl_CreateCommand(interp, "testgetplatform", TestgetplatformCmd,
	    NULL, NULL);
    Tcl_CreateObjCommand(interp, "testgetvarfullname",
	    TestgetvarfullnameCmd, NULL, NULL);
    Tcl_CreateCommand(interp, "testinterpdelete", TestinterpdeleteCmd,
	    NULL, NULL);
    Tcl_CreateCommand(interp, "testlink", TestlinkCmd, NULL, NULL);
    Tcl_CreateObjCommand(interp, "testlinkarray", TestlinkarrayCmd, NULL, NULL);
    Tcl_CreateObjCommand(interp, "testlistrep", TestlistrepCmd, NULL, NULL);
    Tcl_CreateObjCommand(interp, "testlocale", TestlocaleCmd, NULL,
	    NULL);
    Tcl_CreateCommand(interp, "testpanic", TestpanicCmd, NULL, NULL);
    Tcl_CreateObjCommand(interp, "testparseargs", TestparseargsCmd,NULL,NULL);
    Tcl_CreateObjCommand(interp, "testparser", TestparserObjCmd,
	    NULL, NULL);
    Tcl_CreateObjCommand(interp, "testparsevar", TestparsevarObjCmd,
	    NULL, NULL);
    Tcl_CreateObjCommand(interp, "testparsevarname", TestparsevarnameObjCmd,
	    NULL, NULL);
    Tcl_CreateObjCommand(interp, "testpreferstable", TestpreferstableObjCmd,
	    NULL, NULL);
    Tcl_CreateObjCommand(interp, "testprint", TestprintObjCmd,
	    NULL, NULL);
    Tcl_CreateObjCommand(interp, "testregexp", TestregexpObjCmd,
	    NULL, NULL);
    Tcl_CreateObjCommand(interp, "testreturn", TestreturnObjCmd,
	    NULL, NULL);
#ifndef TCL_NO_DEPRECATED
    Tcl_CreateObjCommand(interp, "testsaveresult", TestsaveresultCmd,
	    NULL, NULL);
#endif
    Tcl_CreateCommand(interp, "testservicemode", TestServiceModeCmd,
	    NULL, NULL);
    Tcl_CreateCommand(interp, "testsetassocdata", TestsetassocdataCmd,
	    NULL, NULL);
    Tcl_CreateCommand(interp, "testsetnoerr", TestsetCmd,
	    NULL, NULL);
    Tcl_CreateCommand(interp, "testseterr", TestsetCmd,
	    INT2PTR(TCL_LEAVE_ERR_MSG), NULL);
    Tcl_CreateCommand(interp, "testset2", Testset2Cmd,
	    INT2PTR(TCL_LEAVE_ERR_MSG), NULL);
    Tcl_CreateCommand(interp, "testseterrorcode", TestseterrorcodeCmd,
	    NULL, NULL);
    Tcl_CreateObjCommand(interp, "testsetobjerrorcode",
	    TestsetobjerrorcodeCmd, NULL, NULL);
    Tcl_CreateObjCommand(interp, "testutfnext",
	    TestUtfNextCmd, NULL, NULL);
    Tcl_CreateObjCommand(interp, "testutfprev",
	    TestUtfPrevCmd, NULL, NULL);
    Tcl_CreateObjCommand(interp, "testnumutfchars",
	    TestNumUtfCharsCmd, NULL, NULL);
    Tcl_CreateObjCommand(interp, "testfindfirst",
	    TestFindFirstCmd, NULL, NULL);
    Tcl_CreateObjCommand(interp, "testfindlast",
	    TestFindLastCmd, NULL, NULL);
    Tcl_CreateObjCommand(interp, "testgetintforindex",
	    TestGetIntForIndexCmd, NULL, NULL);
    Tcl_CreateCommand(interp, "testsetplatform", TestsetplatformCmd,
	    NULL, NULL);
    Tcl_CreateCommand(interp, "testsocket", TestSocketCmd,
	    NULL, NULL);
    Tcl_CreateCommand(interp, "teststaticlibrary", TeststaticlibraryCmd,
	    NULL, NULL);
    Tcl_CreateCommand(interp, "testtranslatefilename",
	    TesttranslatefilenameCmd, NULL, NULL);
    Tcl_CreateCommand(interp, "testupvar", TestupvarCmd, NULL, NULL);
    Tcl_CreateCommand(interp, "testmainthread", TestmainthreadCmd, NULL,
	    NULL);
    Tcl_CreateCommand(interp, "testsetmainloop", TestsetmainloopCmd,
	    NULL, NULL);
    Tcl_CreateCommand(interp, "testexitmainloop", TestexitmainloopCmd,
	    NULL, NULL);
#if defined(HAVE_CPUID) && !defined(MAC_OSX_TCL)
    Tcl_CreateObjCommand(interp, "testcpuid", TestcpuidCmd,
	    NULL, NULL);
#endif
    Tcl_CreateObjCommand(interp, "testnreunwind", TestNREUnwind,
	    NULL, NULL);
    Tcl_CreateObjCommand(interp, "testnrelevels", TestNRELevels,
	    NULL, NULL);
    Tcl_CreateObjCommand(interp, "testinterpresolver", TestInterpResolverCmd,
	    NULL, NULL);
    Tcl_CreateObjCommand(interp, "testgetencpath", TestgetencpathObjCmd,
	    NULL, NULL);
    Tcl_CreateObjCommand(interp, "testsetencpath", TestsetencpathObjCmd,
	    NULL, NULL);
    Tcl_CreateObjCommand(interp, "testapplylambda", TestApplyLambdaObjCmd,
	    NULL, NULL);

    if (TclObjTest_Init(interp) != TCL_OK) {
	return TCL_ERROR;
    }
    if (Procbodytest_Init(interp) != TCL_OK) {
	return TCL_ERROR;
    }
#if TCL_THREADS
    if (TclThread_Init(interp) != TCL_OK) {
	return TCL_ERROR;
    }
#endif

    /*
     * Check for special options used in ../tests/main.test
     */

    objPtr = Tcl_GetVar2Ex(interp, "argv", NULL, TCL_GLOBAL_ONLY);
    if (objPtr != NULL) {
	if (Tcl_ListObjGetElements(interp, objPtr, &objc, &objv) != TCL_OK) {
	    return TCL_ERROR;
	}
	if (objc && (Tcl_GetIndexFromObj(NULL, objv[0], specialOptions, NULL,
		TCL_EXACT, &index) == TCL_OK)) {
	    switch (index) {
	    case 0:
		return TCL_ERROR;
	    case 1:
		Tcl_DeleteInterp(interp);
		return TCL_ERROR;
	    case 2: {
		int mode;
		Tcl_UnregisterChannel(interp,
			Tcl_GetChannel(interp, "stderr", &mode));
		return TCL_ERROR;
	    }
	    case 3:
		if (objc > 1) {
		    Tcl_SetVar2Ex(interp, "tcl_rcFileName", NULL, objv[1],
			    TCL_GLOBAL_ONLY);
		}
		return TCL_ERROR;
	    }
	}
    }

    /*
     * And finally add any platform specific test commands.
     */

    return TclplatformtestInit(interp);
}

/*
 *----------------------------------------------------------------------
 *
 * Tcltest_SafeInit --
 *
 *	This procedure performs application-specific initialization. Most
 *	applications, especially those that incorporate additional packages,
 *	will have their own version of this procedure.
 *
 * Results:
 *	Returns a standard Tcl completion code, and leaves an error message in
 *	the interp's result if an error occurs.
 *
 * Side effects:
 *	Depends on the startup script.
 *
 *----------------------------------------------------------------------
 */

int
Tcltest_SafeInit(
    Tcl_Interp *interp)		/* Interpreter for application. */
{
    Tcl_CmdInfo info;

    if (Tcl_InitStubs(interp, "8.5-", 0) == NULL) {
	return TCL_ERROR;
    }
    if (Tcl_GetCommandInfo(interp, "::tcl::build-info", &info)) {
#if TCL_MAJOR_VERSION > 8
	if (info.isNativeObjectProc == 2) {
	    Tcl_CreateObjCommand2(interp, "::tcl::test::build-info",
		    info.objProc2, (void *)version, NULL);
    } else
#endif
	Tcl_CreateObjCommand(interp, "::tcl::test::build-info",
		info.objProc, (void *)version, NULL);
    }
    if (Tcl_PkgProvideEx(interp, "tcl::test", TCL_PATCH_LEVEL, NULL) == TCL_ERROR) {
	return TCL_ERROR;
    }
    return Procbodytest_SafeInit(interp);
}

/*
 *----------------------------------------------------------------------
 *
 * TestasyncCmd --
 *
 *	This procedure implements the "testasync" command.  It is used
 *	to test the asynchronous handler facilities of Tcl.
 *
 * Results:
 *	A standard Tcl result.
 *
 * Side effects:
 *	Creates, deletes, and invokes handlers.
 *
 *----------------------------------------------------------------------
 */

static int
TestasyncCmd(
    TCL_UNUSED(void *),
    Tcl_Interp *interp,			/* Current interpreter. */
    int argc,				/* Number of arguments. */
    const char **argv)			/* Argument strings. */
{
    TestAsyncHandler *asyncPtr, *prevPtr;
    int id, code;
    static int nextId = 1;

    if (argc < 2) {
	wrongNumArgs:
	Tcl_AppendResult(interp, "wrong # args", NULL);
	return TCL_ERROR;
    }
    if (strcmp(argv[1], "create") == 0) {
	if (argc != 3) {
	    goto wrongNumArgs;
	}
	asyncPtr = (TestAsyncHandler *)ckalloc(sizeof(TestAsyncHandler));
	asyncPtr->command = (char *)ckalloc(strlen(argv[2]) + 1);
	strcpy(asyncPtr->command, argv[2]);
        Tcl_MutexLock(&asyncTestMutex);
	asyncPtr->id = nextId;
	nextId++;
	asyncPtr->handler = Tcl_AsyncCreate(AsyncHandlerProc,
                                            INT2PTR(asyncPtr->id));
	asyncPtr->nextPtr = firstHandler;
	firstHandler = asyncPtr;
        Tcl_MutexUnlock(&asyncTestMutex);
	Tcl_SetObjResult(interp, Tcl_NewWideIntObj(asyncPtr->id));
    } else if (strcmp(argv[1], "delete") == 0) {
	if (argc == 2) {
            Tcl_MutexLock(&asyncTestMutex);
	    while (firstHandler != NULL) {
		asyncPtr = firstHandler;
		firstHandler = asyncPtr->nextPtr;
		Tcl_AsyncDelete(asyncPtr->handler);
		ckfree(asyncPtr->command);
		ckfree(asyncPtr);
	    }
            Tcl_MutexUnlock(&asyncTestMutex);
	    return TCL_OK;
	}
	if (argc != 3) {
	    goto wrongNumArgs;
	}
	if (Tcl_GetInt(interp, argv[2], &id) != TCL_OK) {
	    return TCL_ERROR;
	}
        Tcl_MutexLock(&asyncTestMutex);
	for (prevPtr = NULL, asyncPtr = firstHandler; asyncPtr != NULL;
		prevPtr = asyncPtr, asyncPtr = asyncPtr->nextPtr) {
	    if (asyncPtr->id != id) {
		continue;
	    }
	    if (prevPtr == NULL) {
		firstHandler = asyncPtr->nextPtr;
	    } else {
		prevPtr->nextPtr = asyncPtr->nextPtr;
	    }
	    Tcl_AsyncDelete(asyncPtr->handler);
	    ckfree(asyncPtr->command);
	    ckfree(asyncPtr);
	    break;
	}
        Tcl_MutexUnlock(&asyncTestMutex);
    } else if (strcmp(argv[1], "mark") == 0) {
	if (argc != 5) {
	    goto wrongNumArgs;
	}
	if ((Tcl_GetInt(interp, argv[2], &id) != TCL_OK)
		|| (Tcl_GetInt(interp, argv[4], &code) != TCL_OK)) {
	    return TCL_ERROR;
	}
	Tcl_MutexLock(&asyncTestMutex);
	for (asyncPtr = firstHandler; asyncPtr != NULL;
		asyncPtr = asyncPtr->nextPtr) {
	    if (asyncPtr->id == id) {
		Tcl_AsyncMark(asyncPtr->handler);
		break;
	    }
	}
	Tcl_SetObjResult(interp, Tcl_NewStringObj(argv[3], TCL_INDEX_NONE));
	Tcl_MutexUnlock(&asyncTestMutex);
	return code;
    } else if (strcmp(argv[1], "marklater") == 0) {
	if (argc != 3) {
	    goto wrongNumArgs;
	}
	if (Tcl_GetInt(interp, argv[2], &id) != TCL_OK) {
	    return TCL_ERROR;
	}
        Tcl_MutexLock(&asyncTestMutex);
	for (asyncPtr = firstHandler; asyncPtr != NULL;
		asyncPtr = asyncPtr->nextPtr) {
	    if (asyncPtr->id == id) {
		Tcl_ThreadId threadID;
		if (Tcl_CreateThread(&threadID, AsyncThreadProc,
			INT2PTR(id), TCL_THREAD_STACK_DEFAULT,
			TCL_THREAD_NOFLAGS) != TCL_OK) {
		    Tcl_AppendResult(interp, "can't create thread", NULL);
		    Tcl_MutexUnlock(&asyncTestMutex);
		    return TCL_ERROR;
		}
		break;
	    }
	}
        Tcl_MutexUnlock(&asyncTestMutex);
    } else {
	Tcl_AppendResult(interp, "bad option \"", argv[1],
		"\": must be create, delete, int, mark, or marklater", NULL);
	return TCL_ERROR;
    }
    return TCL_OK;
}

static int
AsyncHandlerProc(
    void *clientData,	/* If of TestAsyncHandler structure.
                                 * in global list. */
    Tcl_Interp *interp,		/* Interpreter in which command was
				 * executed, or NULL. */
    int code)			/* Current return code from command. */
{
    TestAsyncHandler *asyncPtr;
    int id = PTR2INT(clientData);
    const char *listArgv[4];
    char *cmd;
    char string[TCL_INTEGER_SPACE];

    Tcl_MutexLock(&asyncTestMutex);
    for (asyncPtr = firstHandler; asyncPtr != NULL;
            asyncPtr = asyncPtr->nextPtr) {
        if (asyncPtr->id == id) {
            break;
        }
    }
    Tcl_MutexUnlock(&asyncTestMutex);

    if (!asyncPtr) {
        /* Woops - this one was deleted between the AsyncMark and now */
        return TCL_OK;
    }

    TclFormatInt(string, code);
    listArgv[0] = asyncPtr->command;
    listArgv[1] = Tcl_GetString(Tcl_GetObjResult(interp));
    listArgv[2] = string;
    listArgv[3] = NULL;
    cmd = Tcl_Merge(3, listArgv);
    if (interp != NULL) {
	code = Tcl_EvalEx(interp, cmd, TCL_INDEX_NONE, 0);
    } else {
	/*
	 * this should not happen, but by definition of how async handlers are
	 * invoked, it's possible.  Better error checking is needed here.
	 */
    }
    ckfree(cmd);
    return code;
}

/*
 *----------------------------------------------------------------------
 *
 * AsyncThreadProc --
 *
 *	Delivers an asynchronous event to a handler in another thread.
 *
 * Results:
 *	None.
 *
 * Side effects:
 *	Invokes Tcl_AsyncMark on the handler
 *
 *----------------------------------------------------------------------
 */

static Tcl_ThreadCreateType
AsyncThreadProc(
    void *clientData)	/* Parameter is the id of a
				 * TestAsyncHandler, defined above. */
{
    TestAsyncHandler *asyncPtr;
    int id = PTR2INT(clientData);

    Tcl_Sleep(1);
    Tcl_MutexLock(&asyncTestMutex);
    for (asyncPtr = firstHandler; asyncPtr != NULL;
         asyncPtr = asyncPtr->nextPtr) {
        if (asyncPtr->id == id) {
            Tcl_AsyncMark(asyncPtr->handler);
            break;
        }
    }
    Tcl_MutexUnlock(&asyncTestMutex);
    Tcl_ExitThread(TCL_OK);
    TCL_THREAD_CREATE_RETURN;
}

static int
TestbumpinterpepochObjCmd(
    TCL_UNUSED(void *),
    Tcl_Interp *interp,		/* Current interpreter. */
    int objc,			/* Number of arguments. */
    Tcl_Obj *const objv[])	/* Argument objects. */
{
    Interp *iPtr = (Interp *)interp;

    if (objc != 1) {
	Tcl_WrongNumArgs(interp, 1, objv, "");
	return TCL_ERROR;
    }
    iPtr->compileEpoch++;
    return TCL_OK;
}

/*
 *----------------------------------------------------------------------
 *
 * TestcmdinfoCmd --
 *
 *	This procedure implements the "testcmdinfo" command.  It is used to
 *	test Tcl_GetCommandInfo, Tcl_SetCommandInfo, and command creation and
 *	deletion.
 *
 * Results:
 *	A standard Tcl result.
 *
 * Side effects:
 *	Creates and deletes various commands and modifies their data.
 *
 *----------------------------------------------------------------------
 */

static int
TestcmdinfoCmd(
    TCL_UNUSED(void *),
    Tcl_Interp *interp,		/* Current interpreter. */
    int argc,			/* Number of arguments. */
    const char **argv)		/* Argument strings. */
{
    Tcl_CmdInfo info;

    if (argc != 3) {
	Tcl_AppendResult(interp, "wrong # args: should be \"", argv[0],
		" option cmdName\"", NULL);
	return TCL_ERROR;
    }
    if (strcmp(argv[1], "create") == 0) {
	Tcl_CreateCommand(interp, argv[2], CmdProc1, (void *) "original",
		CmdDelProc1);
    } else if (strcmp(argv[1], "delete") == 0) {
	Tcl_DStringInit(&delString);
	Tcl_DeleteCommand(interp, argv[2]);
	Tcl_DStringResult(interp, &delString);
    } else if (strcmp(argv[1], "get") == 0) {
	if (Tcl_GetCommandInfo(interp, argv[2], &info) ==0) {
	    Tcl_AppendResult(interp, "??", NULL);
	    return TCL_OK;
	}
	if (info.proc == CmdProc1) {
	    Tcl_AppendResult(interp, "CmdProc1", " ",
		    (char *) info.clientData, NULL);
	} else if (info.proc == CmdProc2) {
	    Tcl_AppendResult(interp, "CmdProc2", " ",
		    (char *) info.clientData, NULL);
	} else {
	    Tcl_AppendResult(interp, "unknown", NULL);
	}
	if (info.deleteProc == CmdDelProc1) {
	    Tcl_AppendResult(interp, " CmdDelProc1", " ",
		    (char *) info.deleteData, NULL);
	} else if (info.deleteProc == CmdDelProc2) {
	    Tcl_AppendResult(interp, " CmdDelProc2", " ",
		    (char *) info.deleteData, NULL);
	} else {
	    Tcl_AppendResult(interp, " unknown", NULL);
	}
	Tcl_AppendResult(interp, " ", info.namespacePtr->fullName, NULL);
	if (info.isNativeObjectProc) {
	    Tcl_AppendResult(interp, " nativeObjectProc", NULL);
	} else {
	    Tcl_AppendResult(interp, " stringProc", NULL);
	}
    } else if (strcmp(argv[1], "modify") == 0) {
	info.proc = CmdProc2;
	info.clientData = (void *) "new_command_data";
	info.objProc = NULL;
	info.objClientData = NULL;
	info.deleteProc = CmdDelProc2;
	info.deleteData = (void *) "new_delete_data";
	if (Tcl_SetCommandInfo(interp, argv[2], &info) == 0) {
	    Tcl_SetObjResult(interp, Tcl_NewWideIntObj(0));
	} else {
	    Tcl_SetObjResult(interp, Tcl_NewWideIntObj(1));
	}
    } else {
	Tcl_AppendResult(interp, "bad option \"", argv[1],
		"\": must be create, delete, get, or modify", NULL);
	return TCL_ERROR;
    }
    return TCL_OK;
}

static int
CmdProc0(
    void *clientData,	/* String to return. */
    Tcl_Interp *interp,		/* Current interpreter. */
    TCL_UNUSED(int) /*argc*/,
    TCL_UNUSED(const char **) /*argv*/)
{
    TestCommandTokenRef *refPtr = (TestCommandTokenRef *) clientData;
    Tcl_AppendResult(interp, "CmdProc1 ", refPtr->value, NULL);
    return TCL_OK;
}

static int
CmdProc1(
    void *clientData,	/* String to return. */
    Tcl_Interp *interp,		/* Current interpreter. */
    TCL_UNUSED(int) /*argc*/,
    TCL_UNUSED(const char **) /*argv*/)
{
    Tcl_AppendResult(interp, "CmdProc1 ", (char *) clientData, NULL);
    return TCL_OK;
}

static int
CmdProc2(
    void *clientData,	/* String to return. */
    Tcl_Interp *interp,		/* Current interpreter. */
    TCL_UNUSED(int) /*argc*/,
    TCL_UNUSED(const char **) /*argv*/)
{
    Tcl_AppendResult(interp, "CmdProc2 ", (char *) clientData, NULL);
    return TCL_OK;
}

static void
CmdDelProc0(
    void *clientData)	/* String to save. */
{
    TestCommandTokenRef *thisRefPtr, *prevRefPtr = NULL;
    TestCommandTokenRef *refPtr = (TestCommandTokenRef *) clientData;
    int id = refPtr->id;
    for (thisRefPtr = firstCommandTokenRef; refPtr != NULL;
	thisRefPtr = thisRefPtr->nextPtr) {
	if (thisRefPtr->id == id) {
	    if (prevRefPtr != NULL) {
		prevRefPtr->nextPtr = thisRefPtr->nextPtr;
	    } else {
		firstCommandTokenRef = thisRefPtr->nextPtr;
	    }
	    break;
	}
	prevRefPtr = thisRefPtr;
    }
    ckfree(refPtr);
}

static void
CmdDelProc1(
    void *clientData)	/* String to save. */
{
    Tcl_DStringInit(&delString);
    Tcl_DStringAppend(&delString, "CmdDelProc1 ", TCL_INDEX_NONE);
    Tcl_DStringAppend(&delString, (char *) clientData, TCL_INDEX_NONE);
}

static void
CmdDelProc2(
    void *clientData)	/* String to save. */
{
    Tcl_DStringInit(&delString);
    Tcl_DStringAppend(&delString, "CmdDelProc2 ", TCL_INDEX_NONE);
    Tcl_DStringAppend(&delString, (char *) clientData, TCL_INDEX_NONE);
}

/*
 *----------------------------------------------------------------------
 *
 * TestcmdtokenCmd --
 *
 *	This procedure implements the "testcmdtoken" command. It is used to
 *	test Tcl_Command tokens and procedures such as Tcl_GetCommandFullName.
 *
 * Results:
 *	A standard Tcl result.
 *
 * Side effects:
 *	Creates and deletes various commands and modifies their data.
 *
 *----------------------------------------------------------------------
 */

static int
TestcmdtokenCmd(
    TCL_UNUSED(void *),
    Tcl_Interp *interp,		/* Current interpreter. */
    int argc,			/* Number of arguments. */
    const char **argv)		/* Argument strings. */
{
    TestCommandTokenRef *refPtr;
    int id;
    char buf[30];

    if (argc != 3) {
	Tcl_AppendResult(interp, "wrong # args: should be \"", argv[0],
		" option arg\"", NULL);
	return TCL_ERROR;
    }
    if (strcmp(argv[1], "create") == 0) {
<<<<<<< HEAD
	refPtr = (TestCommandTokenRef *)Tcl_Alloc(sizeof(TestCommandTokenRef));
	refPtr->token = Tcl_CreateCommand(interp, argv[2], CmdProc0,
		refPtr, CmdDelProc0);
	refPtr->id = nextCommandTokenRefId;
	refPtr->value = "original";
	nextCommandTokenRefId++;
	refPtr->nextPtr = firstCommandTokenRef;
	firstCommandTokenRef = refPtr;
	sprintf(buf, "%d", refPtr->id);
	Tcl_AppendResult(interp, buf, NULL);
    } else {
	if (sscanf(argv[2], "%d", &id) != 1) {
=======
	token = Tcl_CreateCommand(interp, argv[2], CmdProc1,
		(ClientData) "original", NULL);
	snprintf(buf, sizeof(buf), "%p", (void *)token);
	Tcl_SetResult(interp, buf, TCL_VOLATILE);
    } else if (strcmp(argv[1], "name") == 0) {
	Tcl_Obj *objPtr;

	if (sscanf(argv[2], "%p", &l) != 1) {
>>>>>>> 4a5dfb6e
	    Tcl_AppendResult(interp, "bad command token \"", argv[2],
		    "\"", NULL);
	    return TCL_ERROR;
	}

	for (refPtr = firstCommandTokenRef; refPtr != NULL;
		refPtr = refPtr->nextPtr) {
	    if (refPtr->id == id) {
		break;
	    }
	}

	if (refPtr == NULL) {
	    Tcl_AppendResult(interp, "bad command token \"", argv[2],
		    "\"", NULL);
	    return TCL_ERROR;
	}

	if (strcmp(argv[1], "name") == 0) {
	    Tcl_Obj *objPtr;

	    objPtr = Tcl_NewObj();
	    Tcl_GetCommandFullName(interp, refPtr->token, objPtr);

	    Tcl_AppendElement(interp,
		    Tcl_GetCommandName(interp, refPtr->token));
	    Tcl_AppendElement(interp, Tcl_GetString(objPtr));
	    Tcl_DecrRefCount(objPtr);
	} else {
	    Tcl_AppendResult(interp, "bad option \"", argv[1],
		    "\": must be create, name, or free", NULL);
	    return TCL_ERROR;
	}
    }

    return TCL_OK;
}

/*
 *----------------------------------------------------------------------
 *
 * TestcmdtraceCmd --
 *
 *	This procedure implements the "testcmdtrace" command. It is used
 *	to test Tcl_CreateTrace and Tcl_DeleteTrace.
 *
 * Results:
 *	A standard Tcl result.
 *
 * Side effects:
 *	Creates and deletes a command trace, and tests the invocation of
 *	a procedure by the command trace.
 *
 *----------------------------------------------------------------------
 */

static int
TestcmdtraceCmd(
    TCL_UNUSED(void *),
    Tcl_Interp *interp,		/* Current interpreter. */
    int argc,			/* Number of arguments. */
    const char **argv)		/* Argument strings. */
{
    Tcl_DString buffer;
    int result;

    if (argc != 3) {
	Tcl_AppendResult(interp, "wrong # args: should be \"", argv[0],
		" option script\"", NULL);
	return TCL_ERROR;
    }

    if (strcmp(argv[1], "tracetest") == 0) {
	Tcl_DStringInit(&buffer);
	cmdTrace = Tcl_CreateTrace(interp, 50000, CmdTraceProc, &buffer);
	result = Tcl_EvalEx(interp, argv[2], TCL_INDEX_NONE, 0);
	if (result == TCL_OK) {
	    Tcl_ResetResult(interp);
	    Tcl_AppendResult(interp, Tcl_DStringValue(&buffer), NULL);
	}
	Tcl_DeleteTrace(interp, cmdTrace);
	Tcl_DStringFree(&buffer);
    } else if (strcmp(argv[1], "deletetest") == 0) {
	/*
	 * Create a command trace then eval a script to check whether it is
	 * called. Note that this trace procedure removes itself as a further
	 * check of the robustness of the trace proc calling code in
	 * TclNRExecuteByteCode.
	 */

	cmdTrace = Tcl_CreateTrace(interp, 50000, CmdTraceDeleteProc, NULL);
	Tcl_EvalEx(interp, argv[2], TCL_INDEX_NONE, 0);
    } else if (strcmp(argv[1], "leveltest") == 0) {
	Interp *iPtr = (Interp *) interp;
	Tcl_DStringInit(&buffer);
	cmdTrace = Tcl_CreateTrace(interp, iPtr->numLevels + 4, CmdTraceProc,
		&buffer);
	result = Tcl_EvalEx(interp, argv[2], TCL_INDEX_NONE, 0);
	if (result == TCL_OK) {
	    Tcl_ResetResult(interp);
	    Tcl_AppendResult(interp, Tcl_DStringValue(&buffer), NULL);
	}
	Tcl_DeleteTrace(interp, cmdTrace);
	Tcl_DStringFree(&buffer);
    } else if (strcmp(argv[1], "resulttest") == 0) {
	/* Create an object-based trace, then eval a script. This is used
	 * to test return codes other than TCL_OK from the trace engine.
	 */

	static int deleteCalled;

	deleteCalled = 0;
	cmdTrace = Tcl_CreateObjTrace(interp, 50000,
		TCL_ALLOW_INLINE_COMPILATION, ObjTraceProc,
		&deleteCalled, ObjTraceDeleteProc);
	result = Tcl_EvalEx(interp, argv[2], TCL_INDEX_NONE, 0);
	Tcl_DeleteTrace(interp, cmdTrace);
	if (!deleteCalled) {
	    Tcl_AppendResult(interp, "Delete wasn't called", NULL);
	    return TCL_ERROR;
	} else {
	    return result;
	}
    } else if (strcmp(argv[1], "doubletest") == 0) {
	Tcl_Trace t1, t2;

	Tcl_DStringInit(&buffer);
	t1 = Tcl_CreateTrace(interp, 1, CmdTraceProc, &buffer);
	t2 = Tcl_CreateTrace(interp, 50000, CmdTraceProc, &buffer);
	result = Tcl_EvalEx(interp, argv[2], TCL_INDEX_NONE, 0);
	if (result == TCL_OK) {
	    Tcl_ResetResult(interp);
	    Tcl_AppendResult(interp, Tcl_DStringValue(&buffer), NULL);
	}
	Tcl_DeleteTrace(interp, t2);
	Tcl_DeleteTrace(interp, t1);
	Tcl_DStringFree(&buffer);
    } else {
	Tcl_AppendResult(interp, "bad option \"", argv[1],
		"\": must be tracetest, deletetest, doubletest or resulttest", NULL);
	return TCL_ERROR;
    }
    return TCL_OK;
}

static void
CmdTraceProc(
    void *clientData,	/* Pointer to buffer in which the
				 * command and arguments are appended.
				 * Accumulates test result. */
    TCL_UNUSED(Tcl_Interp *),
    TCL_UNUSED(int) /*level*/,
    char *command,		/* The command being traced (after
				 * substitutions). */
    TCL_UNUSED(Tcl_CmdProc *) /*cmdProc*/,
    TCL_UNUSED(void *),
    int argc,			/* Number of arguments. */
    const char *argv[])		/* Argument strings. */
{
    Tcl_DString *bufPtr = (Tcl_DString *) clientData;
    int i;

    Tcl_DStringAppendElement(bufPtr, command);

    Tcl_DStringStartSublist(bufPtr);
    for (i = 0;  i < argc;  i++) {
	Tcl_DStringAppendElement(bufPtr, argv[i]);
    }
    Tcl_DStringEndSublist(bufPtr);
}

static void
CmdTraceDeleteProc(
    TCL_UNUSED(void *),
    Tcl_Interp *interp,		/* Current interpreter. */
    TCL_UNUSED(int) /*level*/,
    TCL_UNUSED(char *) /*command*/,
    TCL_UNUSED(Tcl_CmdProc *),
    TCL_UNUSED(void *),
    TCL_UNUSED(int) /*argc*/,
    TCL_UNUSED(const char **) /*argv*/)
{
    /*
     * Remove ourselves to test whether calling Tcl_DeleteTrace within a trace
     * callback causes the for loop in TclNRExecuteByteCode that calls traces to
     * reference freed memory.
     */

    Tcl_DeleteTrace(interp, cmdTrace);
}

static int
ObjTraceProc(
    TCL_UNUSED(void *),
    Tcl_Interp *interp,		/* Tcl interpreter */
    TCL_UNUSED(int) /*level*/,
    const char *command,
    TCL_UNUSED(Tcl_Command),
    TCL_UNUSED(int) /*objc*/,
    Tcl_Obj *const objv[])	/* Argument objects. */
{
    const char *word = Tcl_GetString(objv[0]);

    if (!strcmp(word, "Error")) {
	Tcl_SetObjResult(interp, Tcl_NewStringObj(command, TCL_INDEX_NONE));
	return TCL_ERROR;
    } else if (!strcmp(word, "Break")) {
	return TCL_BREAK;
    } else if (!strcmp(word, "Continue")) {
	return TCL_CONTINUE;
    } else if (!strcmp(word, "Return")) {
	return TCL_RETURN;
    } else if (!strcmp(word, "OtherStatus")) {
	return 6;
    } else {
	return TCL_OK;
    }
}

static void
ObjTraceDeleteProc(
    void *clientData)
{
    int *intPtr = (int *) clientData;
    *intPtr = 1;		/* Record that the trace was deleted */
}

/*
 *----------------------------------------------------------------------
 *
 * TestcreatecommandCmd --
 *
 *	This procedure implements the "testcreatecommand" command. It is used
 *	to test that the Tcl_CreateCommand creates a new command in the
 *	namespace specified as part of its name, if any. It also checks that
 *	the namespace code ignore single ":"s in the middle or end of a
 *	command name.
 *
 * Results:
 *	A standard Tcl result.
 *
 * Side effects:
 *	Creates and deletes two commands ("test_ns_basic::createdcommand"
 *	and "value:at:").
 *
 *----------------------------------------------------------------------
 */

static int
TestcreatecommandCmd(
    TCL_UNUSED(void *),
    Tcl_Interp *interp,		/* Current interpreter. */
    int argc,			/* Number of arguments. */
    const char **argv)		/* Argument strings. */
{
    if (argc != 2) {
	Tcl_AppendResult(interp, "wrong # args: should be \"", argv[0],
		" option\"", NULL);
	return TCL_ERROR;
    }
    if (strcmp(argv[1], "create") == 0) {
	Tcl_CreateCommand(interp, "test_ns_basic::createdcommand",
		CreatedCommandProc, NULL, NULL);
    } else if (strcmp(argv[1], "delete") == 0) {
	Tcl_DeleteCommand(interp, "test_ns_basic::createdcommand");
    } else if (strcmp(argv[1], "create2") == 0) {
	Tcl_CreateCommand(interp, "value:at:",
		CreatedCommandProc2, NULL, NULL);
    } else if (strcmp(argv[1], "delete2") == 0) {
	Tcl_DeleteCommand(interp, "value:at:");
    } else {
	Tcl_AppendResult(interp, "bad option \"", argv[1],
		"\": must be create, delete, create2, or delete2", NULL);
	return TCL_ERROR;
    }
    return TCL_OK;
}

static int
CreatedCommandProc(
    TCL_UNUSED(void *),
    Tcl_Interp *interp,		/* Current interpreter. */
    TCL_UNUSED(int) /*argc*/,
    TCL_UNUSED(const char **) /*argv*/)
{
    Tcl_CmdInfo info;
    int found;

    found = Tcl_GetCommandInfo(interp, "test_ns_basic::createdcommand",
	    &info);
    if (!found) {
	Tcl_AppendResult(interp, "CreatedCommandProc could not get command info for test_ns_basic::createdcommand",
		NULL);
	return TCL_ERROR;
    }
    Tcl_AppendResult(interp, "CreatedCommandProc in ",
	    info.namespacePtr->fullName, NULL);
    return TCL_OK;
}

static int
CreatedCommandProc2(
    TCL_UNUSED(void *),
    Tcl_Interp *interp,		/* Current interpreter. */
    TCL_UNUSED(int) /*argc*/,
    TCL_UNUSED(const char **) /*argv*/)
{
    Tcl_CmdInfo info;
    int found;

    found = Tcl_GetCommandInfo(interp, "value:at:", &info);
    if (!found) {
	Tcl_AppendResult(interp, "CreatedCommandProc2 could not get command info for test_ns_basic::createdcommand",
		NULL);
	return TCL_ERROR;
    }
    Tcl_AppendResult(interp, "CreatedCommandProc2 in ",
	    info.namespacePtr->fullName, NULL);
    return TCL_OK;
}

/*
 *----------------------------------------------------------------------
 *
 * TestdcallCmd --
 *
 *	This procedure implements the "testdcall" command.  It is used
 *	to test Tcl_CallWhenDeleted.
 *
 * Results:
 *	A standard Tcl result.
 *
 * Side effects:
 *	Creates and deletes interpreters.
 *
 *----------------------------------------------------------------------
 */

static int
TestdcallCmd(
    TCL_UNUSED(void *),
    Tcl_Interp *interp,		/* Current interpreter. */
    int argc,			/* Number of arguments. */
    const char **argv)		/* Argument strings. */
{
    int i, id;

    delInterp = Tcl_CreateInterp();
    Tcl_DStringInit(&delString);
    for (i = 1; i < argc; i++) {
	if (Tcl_GetInt(interp, argv[i], &id) != TCL_OK) {
	    return TCL_ERROR;
	}
	if (id < 0) {
	    Tcl_DontCallWhenDeleted(delInterp, DelCallbackProc,
		    INT2PTR(-id));
	} else {
	    Tcl_CallWhenDeleted(delInterp, DelCallbackProc,
		    INT2PTR(id));
	}
    }
    Tcl_DeleteInterp(delInterp);
    Tcl_DStringResult(interp, &delString);
    return TCL_OK;
}

/*
 * The deletion callback used by TestdcallCmd:
 */

static void
DelCallbackProc(
    void *clientData,	/* Numerical value to append to delString. */
    Tcl_Interp *interp)		/* Interpreter being deleted. */
{
    int id = PTR2INT(clientData);
    char buffer[TCL_INTEGER_SPACE];

    TclFormatInt(buffer, id);
    Tcl_DStringAppendElement(&delString, buffer);
    if (interp != delInterp) {
	Tcl_DStringAppendElement(&delString, "bogus interpreter argument!");
    }
}

/*
 *----------------------------------------------------------------------
 *
 * TestdelCmd --
 *
 *	This procedure implements the "testdel" command.  It is used
 *	to test calling of command deletion callbacks.
 *
 * Results:
 *	A standard Tcl result.
 *
 * Side effects:
 *	Creates a command.
 *
 *----------------------------------------------------------------------
 */

static int
TestdelCmd(
    TCL_UNUSED(void *),
    Tcl_Interp *interp,		/* Current interpreter. */
    int argc,			/* Number of arguments. */
    const char **argv)		/* Argument strings. */
{
    DelCmd *dPtr;
    Tcl_Interp *child;

    if (argc != 4) {
	Tcl_AppendResult(interp, "wrong # args", NULL);
	return TCL_ERROR;
    }

    child = Tcl_GetChild(interp, argv[1]);
    if (child == NULL) {
	return TCL_ERROR;
    }

    dPtr = (DelCmd *)ckalloc(sizeof(DelCmd));
    dPtr->interp = interp;
    dPtr->deleteCmd = (char *)ckalloc(strlen(argv[3]) + 1);
    strcpy(dPtr->deleteCmd, argv[3]);

    Tcl_CreateCommand(child, argv[2], DelCmdProc, dPtr,
	    DelDeleteProc);
    return TCL_OK;
}

static int
DelCmdProc(
    void *clientData,	/* String result to return. */
    Tcl_Interp *interp,		/* Current interpreter. */
    TCL_UNUSED(int) /*argc*/,
    TCL_UNUSED(const char **) /*argv*/)
{
    DelCmd *dPtr = (DelCmd *) clientData;

    Tcl_AppendResult(interp, dPtr->deleteCmd, NULL);
    ckfree(dPtr->deleteCmd);
    ckfree(dPtr);
    return TCL_OK;
}

static void
DelDeleteProc(
    void *clientData)	/* String command to evaluate. */
{
    DelCmd *dPtr = (DelCmd *)clientData;

    Tcl_EvalEx(dPtr->interp, dPtr->deleteCmd, TCL_INDEX_NONE, 0);
    Tcl_ResetResult(dPtr->interp);
    ckfree(dPtr->deleteCmd);
    ckfree(dPtr);
}

/*
 *----------------------------------------------------------------------
 *
 * TestdelassocdataCmd --
 *
 *	This procedure implements the "testdelassocdata" command. It is used
 *	to test Tcl_DeleteAssocData.
 *
 * Results:
 *	A standard Tcl result.
 *
 * Side effects:
 *	Deletes an association between a key and associated data from an
 *	interpreter.
 *
 *----------------------------------------------------------------------
 */

static int
TestdelassocdataCmd(
    TCL_UNUSED(void *),
    Tcl_Interp *interp,		/* Current interpreter. */
    int argc,			/* Number of arguments. */
    const char **argv)		/* Argument strings. */
{
    if (argc != 2) {
	Tcl_AppendResult(interp, "wrong # arguments: should be \"", argv[0],
		" data_key\"", NULL);
	return TCL_ERROR;
    }
    Tcl_DeleteAssocData(interp, argv[1]);
    return TCL_OK;
}

/*
 *-----------------------------------------------------------------------------
 *
 * TestdoubledigitsCmd --
 *
 *	This procedure implements the 'testdoubledigits' command. It is
 *	used to test the low-level floating-point formatting primitives
 *	in Tcl.
 *
 * Usage:
 *	testdoubledigits fpval ndigits type ?shorten"
 *
 * Parameters:
 *	fpval - Floating-point value to format.
 *	ndigits - Digit count to request from Tcl_DoubleDigits
 *	type - One of 'shortest', 'e', 'f'
 *	shorten - Indicates that the 'shorten' flag should be passed in.
 *
 *-----------------------------------------------------------------------------
 */

static int
TestdoubledigitsObjCmd(
    TCL_UNUSED(void *),
    Tcl_Interp* interp,		/* Tcl interpreter */
    int objc,			/* Parameter count */
    Tcl_Obj* const objv[])	/* Parameter vector */
{
    static const char *options[] = {
	"shortest",
	"e",
	"f",
	NULL
    };
    static const int types[] = {
	TCL_DD_SHORTEST,
	TCL_DD_E_FORMAT,
	TCL_DD_F_FORMAT
    };

    const Tcl_ObjType* doubleType;
    double d;
    int status;
    int ndigits;
    int type;
    int decpt;
    int signum;
    char *str;
    char *endPtr;
    Tcl_Obj* strObj;
    Tcl_Obj* retval;

    if (objc < 4 || objc > 5) {
	Tcl_WrongNumArgs(interp, 1, objv, "fpval ndigits type ?shorten?");
	return TCL_ERROR;
    }
    status = Tcl_GetDoubleFromObj(interp, objv[1], &d);
    if (status != TCL_OK) {
	doubleType = Tcl_GetObjType("double");
	if (Tcl_FetchInternalRep(objv[1], doubleType)
	    && isnan(objv[1]->internalRep.doubleValue)) {
	    status = TCL_OK;
	    memcpy(&d, &(objv[1]->internalRep.doubleValue), sizeof(double));
	}
    }
    if (status != TCL_OK
	|| Tcl_GetIntFromObj(interp, objv[2], &ndigits) != TCL_OK
	|| Tcl_GetIndexFromObj(interp, objv[3], options, "conversion type",
			       TCL_EXACT, &type) != TCL_OK) {
	fprintf(stderr, "bad value? %g\n", d);
	return TCL_ERROR;
    }
    type = types[type];
    if (objc > 4) {
	if (strcmp(Tcl_GetString(objv[4]), "shorten")) {
	    Tcl_SetObjResult(interp, Tcl_NewStringObj("bad flag", TCL_INDEX_NONE));
	    return TCL_ERROR;
	}
	type |= TCL_DD_SHORTEST;
    }
    str = TclDoubleDigits(d, ndigits, type, &decpt, &signum, &endPtr);
    strObj = Tcl_NewStringObj(str, endPtr-str);
    ckfree(str);
    retval = Tcl_NewListObj(1, &strObj);
    Tcl_ListObjAppendElement(NULL, retval, Tcl_NewWideIntObj(decpt));
    strObj = Tcl_NewStringObj(signum ? "-" : "+", 1);
    Tcl_ListObjAppendElement(NULL, retval, strObj);
    Tcl_SetObjResult(interp, retval);
    return TCL_OK;
}

/*
 *----------------------------------------------------------------------
 *
 * TestdstringCmd --
 *
 *	This procedure implements the "testdstring" command.  It is used
 *	to test the dynamic string facilities of Tcl.
 *
 * Results:
 *	A standard Tcl result.
 *
 * Side effects:
 *	Creates, deletes, and invokes handlers.
 *
 *----------------------------------------------------------------------
 */

static int
TestdstringCmd(
    TCL_UNUSED(void *),
    Tcl_Interp *interp,		/* Current interpreter. */
    int argc,			/* Number of arguments. */
    const char **argv)		/* Argument strings. */
{
    int count;

    if (argc < 2) {
	wrongNumArgs:
	Tcl_AppendResult(interp, "wrong # args", NULL);
	return TCL_ERROR;
    }
    if (strcmp(argv[1], "append") == 0) {
	if (argc != 4) {
	    goto wrongNumArgs;
	}
	if (Tcl_GetInt(interp, argv[3], &count) != TCL_OK) {
	    return TCL_ERROR;
	}
	Tcl_DStringAppend(&dstring, argv[2], count);
    } else if (strcmp(argv[1], "element") == 0) {
	if (argc != 3) {
	    goto wrongNumArgs;
	}
	Tcl_DStringAppendElement(&dstring, argv[2]);
    } else if (strcmp(argv[1], "end") == 0) {
	if (argc != 2) {
	    goto wrongNumArgs;
	}
	Tcl_DStringEndSublist(&dstring);
    } else if (strcmp(argv[1], "free") == 0) {
	if (argc != 2) {
	    goto wrongNumArgs;
	}
	Tcl_DStringFree(&dstring);
    } else if (strcmp(argv[1], "get") == 0) {
	if (argc != 2) {
	    goto wrongNumArgs;
	}
	Tcl_SetResult(interp, Tcl_DStringValue(&dstring), TCL_VOLATILE);
    } else if (strcmp(argv[1], "gresult") == 0) {
	if (argc != 3) {
	    goto wrongNumArgs;
	}
	if (strcmp(argv[2], "staticsmall") == 0) {
	    Tcl_AppendResult(interp, "short", NULL);
	} else if (strcmp(argv[2], "staticlarge") == 0) {
	    Tcl_AppendResult(interp, "first0 first1 first2 first3 first4 first5 first6 first7 first8 first9\nsecond0 second1 second2 second3 second4 second5 second6 second7 second8 second9\nthird0 third1 third2 third3 third4 third5 third6 third7 third8 third9\nfourth0 fourth1 fourth2 fourth3 fourth4 fourth5 fourth6 fourth7 fourth8 fourth9\nfifth0 fifth1 fifth2 fifth3 fifth4 fifth5 fifth6 fifth7 fifth8 fifth9\nsixth0 sixth1 sixth2 sixth3 sixth4 sixth5 sixth6 sixth7 sixth8 sixth9\nseventh0 seventh1 seventh2 seventh3 seventh4 seventh5 seventh6 seventh7 seventh8 seventh9\n", NULL);
	} else if (strcmp(argv[2], "free") == 0) {
	    char *s = (char *)ckalloc(100);
	    strcpy(s, "This is a malloc-ed string");
	    Tcl_SetResult(interp, s, TCL_DYNAMIC);
	} else if (strcmp(argv[2], "special") == 0) {
	    char *s = (char *)ckalloc(100) + 16;
	    strcpy(s, "This is a specially-allocated string");
	    Tcl_SetResult(interp, s, SpecialFree);
	} else {
	    Tcl_AppendResult(interp, "bad gresult option \"", argv[2],
		    "\": must be staticsmall, staticlarge, free, or special",
		    NULL);
	    return TCL_ERROR;
	}
	Tcl_DStringGetResult(interp, &dstring);
    } else if (strcmp(argv[1], "length") == 0) {

	if (argc != 2) {
	    goto wrongNumArgs;
	}
	Tcl_SetObjResult(interp, Tcl_NewWideIntObj(Tcl_DStringLength(&dstring)));
    } else if (strcmp(argv[1], "result") == 0) {
	if (argc != 2) {
	    goto wrongNumArgs;
	}
	Tcl_DStringResult(interp, &dstring);
    } else if (strcmp(argv[1], "toobj") == 0) {
	if (argc != 2) {
	    goto wrongNumArgs;
	}
	Tcl_SetObjResult(interp, Tcl_DStringToObj(&dstring));
    } else if (strcmp(argv[1], "trunc") == 0) {
	if (argc != 3) {
	    goto wrongNumArgs;
	}
	if (Tcl_GetInt(interp, argv[2], &count) != TCL_OK) {
	    return TCL_ERROR;
	}
	Tcl_DStringSetLength(&dstring, count);
    } else if (strcmp(argv[1], "start") == 0) {
	if (argc != 2) {
	    goto wrongNumArgs;
	}
	Tcl_DStringStartSublist(&dstring);
    } else {
	Tcl_AppendResult(interp, "bad option \"", argv[1],
		"\": must be append, element, end, free, get, gresult, length, "
		"result, start, toobj, or trunc", NULL);
	return TCL_ERROR;
    }
    return TCL_OK;
}

/*
 * The procedure below is used as a special freeProc to test how well
 * Tcl_DStringGetResult handles freeProc's other than free.
 */

static void SpecialFree(
    char *blockPtr			/* Block to free. */
) {
    ckfree(blockPtr - 16);
}

/*
 *------------------------------------------------------------------------
 *
 * UtfTransformFn --
 *
 *    Implements a direct call into Tcl_UtfToExternal and Tcl_ExternalToUtf
 *    as otherwise there is no script level command that directly exercises
 *    these functions (i/o command cannot test all combinations)
 *    The arguments at the script level are roughly those of the above
 *    functions:
 *        encodingname srcbytes flags state dstlen ?srcreadvar? ?dstwrotevar? ?dstcharsvar?
 *
 * Results:
 *    TCL_OK or TCL_ERROR. This any errors running the test, NOT the
 *    result of Tcl_UtfToExternal or Tcl_ExternalToUtf.
 *
 * Side effects:
 *
 *    The result in the interpreter is a list of the return code from the
 *    Tcl_UtfToExternal/Tcl_ExternalToUtf functions, the encoding state, and
 *    an encoded binary string of length dstLen. Note the string is the
 *    entire output buffer, not just the part containing the decoded
 *    portion. This allows for additional checks at test script level.
 *
 *    If any of the srcreadvar, dstwrotevar and
 *    dstcharsvar are specified and not empty, they are treated as names
 *    of variables where the *srcRead, *dstWrote and *dstChars output
 *    from the functions are stored.
 *
 *    The function also checks internally whether nuls are correctly
 *    appended as requested but the TCL_ENCODING_NO_TERMINATE flag
 *    and that no buffer overflows occur.
 *------------------------------------------------------------------------
 */
typedef int
UtfTransformFn(Tcl_Interp *interp, Tcl_Encoding encoding, const char *src, Tcl_Size srcLen, int flags, Tcl_EncodingState *statePtr,
               char *dst, Tcl_Size dstLen, int *srcReadPtr, int *dstWrotePtr, int *dstCharsPtr);
static int UtfExtWrapper(
    Tcl_Interp *interp, UtfTransformFn *transformer, int objc, Tcl_Obj *const objv[])
{
    Tcl_Encoding encoding;
    Tcl_EncodingState encState, *encStatePtr;
    Tcl_Size srcLen, bufLen;
    const unsigned char *bytes;
    unsigned char *bufPtr;
    int srcRead, dstLen, dstWrote, dstChars;
    Tcl_Obj *srcReadVar, *dstWroteVar, *dstCharsVar;
    int result;
    int flags;
    Tcl_Obj **flagObjs;
    int nflags;
    static const struct {
	const char *flagKey;
	int flag;
    } flagMap[] = {
	{"start", TCL_ENCODING_START},
	{"end", TCL_ENCODING_END},
	{"stoponerror", TCL_ENCODING_STOPONERROR},
	{"noterminate", TCL_ENCODING_NO_TERMINATE},
	{"charlimit", TCL_ENCODING_CHAR_LIMIT},
	{NULL, 0}
    };
    int i;
    Tcl_WideInt wide;

    if (objc < 7 || objc > 10) {
        Tcl_WrongNumArgs(interp,
                         2,
                         objv,
                         "encoding srcbytes flags state dstlen ?srcreadvar? ?dstwrotevar? ?dstcharsvar?");
        return TCL_ERROR;
    }
    if (Tcl_GetEncodingFromObj(interp, objv[2], &encoding) != TCL_OK) {
        return TCL_ERROR;
    }

    /* Flags may be specified as list of integers and keywords */
    flags = 0;
    if (Tcl_ListObjGetElements(interp, objv[4], &nflags, &flagObjs) != TCL_OK) {
	return TCL_ERROR;
    }

<<<<<<< HEAD
    struct {
	const char *flagKey;
	int flag;
    } flagMap[] = {
	{"start", TCL_ENCODING_START},
	{"end", TCL_ENCODING_END},
	{"stoponerror", TCL_ENCODING_STOPONERROR},
	{"noterminate", TCL_ENCODING_NO_TERMINATE},
	{"charlimit", TCL_ENCODING_CHAR_LIMIT},
	{"profiletcl8", TCL_ENCODING_PROFILE_TCL8},
	{"profilestrict", TCL_ENCODING_PROFILE_STRICT},
	{"profilereplace", TCL_ENCODING_PROFILE_REPLACE},
	{NULL, 0}
    };
    int i;
=======
>>>>>>> 4a5dfb6e
    for (i = 0; i < nflags; ++i) {
	int flag;
	if (Tcl_GetIntFromObj(NULL, flagObjs[i], &flag) == TCL_OK) {
	    flags |= flag;
	} else {
	    int idx;
	    if (Tcl_GetIndexFromObjStruct(interp,
					  flagObjs[i],
					  flagMap,
					  sizeof(flagMap[0]),
					  "flag",
					  0,
					  &idx) != TCL_OK) {
		return TCL_ERROR;
	    }
	    flags |= flagMap[idx].flag;
	}
    }

    /* Assumes state is integer if not "" */
    if (Tcl_GetWideIntFromObj(interp, objv[5], &wide) == TCL_OK) {
        encState = (Tcl_EncodingState)(size_t)wide;
        encStatePtr = &encState;
    } else if (Tcl_GetCharLength(objv[5]) == 0) {
        encStatePtr = NULL;
    } else {
        return TCL_ERROR;
    }

    if (Tcl_GetIntFromObj(interp, objv[6], &dstLen) != TCL_OK) {
        return TCL_ERROR;
    }
    srcReadVar = NULL;
    dstWroteVar = NULL;
    dstCharsVar = NULL;
    if (objc > 7) {
	/* Has caller requested srcRead? */
	if (Tcl_GetCharLength(objv[7])) {
	    srcReadVar = objv[7];
	}
	if (objc > 8) {
	    /* Ditto for dstWrote */
            if (Tcl_GetCharLength(objv[8])) {
                dstWroteVar = objv[8];
            }
	    if (objc > 9) {
                if (Tcl_GetCharLength(objv[9])) {
                    dstCharsVar = objv[9];
		}
	    }
	}
    }
    if (flags & TCL_ENCODING_CHAR_LIMIT) {
	/* Caller should have specified the dest char limit */
	Tcl_Obj *valueObj;
	if (dstCharsVar == NULL ||
	    (valueObj = Tcl_ObjGetVar2(interp, dstCharsVar, NULL, 0)) == NULL
	) {
	    Tcl_SetResult(interp,
			 "dstCharsVar must be specified with integer value if "
			 "TCL_ENCODING_CHAR_LIMIT set in flags.", TCL_STATIC);
	    return TCL_ERROR;
	}
	if (Tcl_GetIntFromObj(interp, valueObj, &dstChars) != TCL_OK) {
	    return TCL_ERROR;
	}
    } else {
	dstChars = 0; /* Only used for output */
    }

    bufLen = dstLen + 4; /* 4 -> overflow detection */
    bufPtr = (unsigned char *) ckalloc(bufLen);
    memset(bufPtr, 0xFF, dstLen); /* Need to check nul terminator */
    memmove(bufPtr + dstLen, "\xAB\xCD\xEF\xAB", 4);   /* overflow detection */
    bytes = Tcl_GetByteArrayFromObj(objv[3], &srcLen); /* Last! to avoid shimmering */
    result = (*transformer)(interp, encoding, (const char *)bytes, srcLen, flags,
                            encStatePtr, (char *) bufPtr, dstLen,
                               srcReadVar ? &srcRead : NULL,
                               &dstWrote,
                               dstCharsVar ? &dstChars : NULL);
    if (memcmp(bufPtr + bufLen - 4, "\xAB\xCD\xEF\xAB", 4)) {
        Tcl_SetResult(interp,
                      "Tcl_ExternalToUtf wrote past output buffer",
                      TCL_STATIC);
        result = TCL_ERROR;
    } else if (result != TCL_ERROR) {
        Tcl_Obj *resultObjs[3];
        switch (result) {
        case TCL_OK:
            resultObjs[0] = Tcl_NewStringObj("ok", TCL_INDEX_NONE);
            break;
        case TCL_CONVERT_MULTIBYTE:
            resultObjs[0] = Tcl_NewStringObj("multibyte", TCL_INDEX_NONE);
            break;
        case TCL_CONVERT_SYNTAX:
            resultObjs[0] = Tcl_NewStringObj("syntax", TCL_INDEX_NONE);
            break;
        case TCL_CONVERT_UNKNOWN:
            resultObjs[0] = Tcl_NewStringObj("unknown", TCL_INDEX_NONE);
            break;
        case TCL_CONVERT_NOSPACE:
            resultObjs[0] = Tcl_NewStringObj("nospace", TCL_INDEX_NONE);
            break;
        default:
            resultObjs[0] = Tcl_NewIntObj(result);
            break;
        }
        result = TCL_OK;
        resultObjs[1] =
            encStatePtr ? Tcl_NewWideIntObj((Tcl_WideInt)(size_t)encState) : Tcl_NewObj();
        resultObjs[2] = Tcl_NewByteArrayObj(bufPtr, dstLen);
        if (srcReadVar) {
	    if (Tcl_ObjSetVar2(interp,
			       srcReadVar,
			       NULL,
			       Tcl_NewIntObj(srcRead),
			       TCL_LEAVE_ERR_MSG) == NULL) {
		result = TCL_ERROR;
	    }
	}
        if (dstWroteVar) {
	    if (Tcl_ObjSetVar2(interp,
			       dstWroteVar,
			       NULL,
			       Tcl_NewIntObj(dstWrote),
			       TCL_LEAVE_ERR_MSG) == NULL) {
		result = TCL_ERROR;
	    }
	}
        if (dstCharsVar) {
	    if (Tcl_ObjSetVar2(interp,
			       dstCharsVar,
			       NULL,
			       Tcl_NewIntObj(dstChars),
			       TCL_LEAVE_ERR_MSG) == NULL) {
		result = TCL_ERROR;
	    }
	}
        Tcl_SetObjResult(interp, Tcl_NewListObj(3, resultObjs));
    }

    ckfree(bufPtr);
    Tcl_FreeEncoding(encoding); /* Free returned reference */
    return result;
}

/*
 *----------------------------------------------------------------------
 *
 * TestencodingCmd --
 *
 *	This procedure implements the "testencoding" command.  It is used
 *	to test the encoding package.
 *
 * Results:
 *	A standard Tcl result.
 *
 * Side effects:
 *	Load encodings.
 *
 *----------------------------------------------------------------------
 */

static int
TestencodingObjCmd(
    TCL_UNUSED(void *),
    Tcl_Interp *interp,		/* Current interpreter. */
    int objc,			/* Number of arguments. */
    Tcl_Obj *const objv[])	/* Argument objects. */
{
    Tcl_Encoding encoding;
    int index, length;
    const char *string;
    TclEncoding *encodingPtr;
    static const char *const optionStrings[] = {
	"create", "delete", "nullength", "Tcl_ExternalToUtf", "Tcl_UtfToExternal", NULL
    };
    enum options {
	ENC_CREATE, ENC_DELETE, ENC_NULLENGTH, ENC_EXTTOUTF, ENC_UTFTOEXT
    };

    if (objc < 2) {
	Tcl_WrongNumArgs(interp, 1, objv, "command ?args?");
	return TCL_ERROR;
    }

    if (Tcl_GetIndexFromObj(interp, objv[1], optionStrings, "option", 0,
	    &index) != TCL_OK) {
	return TCL_ERROR;
    }

    switch ((enum options) index) {
    case ENC_CREATE: {
	Tcl_EncodingType type;

	if (objc != 5) {
	    Tcl_WrongNumArgs(interp, 2, objv, "name toutfcmd fromutfcmd");
	    return TCL_ERROR;
	}
	encodingPtr = (TclEncoding*)ckalloc(sizeof(TclEncoding));
	encodingPtr->interp = interp;

	string = Tcl_GetStringFromObj(objv[3], &length);
	encodingPtr->toUtfCmd = (char *)ckalloc(length + 1);
	memcpy(encodingPtr->toUtfCmd, string, length + 1);

	string = Tcl_GetStringFromObj(objv[4], &length);
	encodingPtr->fromUtfCmd = (char *)ckalloc(length + 1);
	memcpy(encodingPtr->fromUtfCmd, string, length + 1);

	string = Tcl_GetStringFromObj(objv[2], &length);

	type.encodingName = string;
	type.toUtfProc = EncodingToUtfProc;
	type.fromUtfProc = EncodingFromUtfProc;
	type.freeProc = EncodingFreeProc;
	type.clientData = encodingPtr;
	type.nullSize = 1;

	Tcl_CreateEncoding(&type);
	break;
    }
    case ENC_DELETE:
	if (objc != 3) {
	    return TCL_ERROR;
	}
	if (TCL_OK != Tcl_GetEncodingFromObj(interp, objv[2], &encoding)) {
	    return TCL_ERROR;
	}
	Tcl_FreeEncoding(encoding);	/* Free returned reference */
	Tcl_FreeEncoding(encoding);	/* Free to match CREATE */
	TclFreeInternalRep(objv[2]);		/* Free the cached ref */
	break;

    case ENC_NULLENGTH:
	if (objc > 3) {
	    Tcl_WrongNumArgs(interp, 2, objv, "?encoding?");
	    return TCL_ERROR;
	}
	encoding =
	    Tcl_GetEncoding(interp, objc == 2 ? NULL : Tcl_GetString(objv[2]));
	if (encoding == NULL) {
	    return TCL_ERROR;
	}
	Tcl_SetObjResult(interp,
			 Tcl_NewIntObj(Tcl_GetEncodingNulLength(encoding)));
	Tcl_FreeEncoding(encoding);
        break;
    case ENC_EXTTOUTF:
        return UtfExtWrapper(interp,Tcl_ExternalToUtf,objc,objv);
    case ENC_UTFTOEXT:
        return UtfExtWrapper(interp,Tcl_UtfToExternal,objc,objv);
    }
    return TCL_OK;
}

static int
EncodingToUtfProc(
    void *clientData,	/* TclEncoding structure. */
    TCL_UNUSED(const char *) /*src*/,
    int srcLen,			/* Source string length in bytes. */
    TCL_UNUSED(int) /*flags*/,
    TCL_UNUSED(Tcl_EncodingState *),
    char *dst,			/* Output buffer. */
    int dstLen,			/* The maximum length of output buffer. */
    int *srcReadPtr,		/* Filled with number of bytes read. */
    int *dstWrotePtr,		/* Filled with number of bytes stored. */
    int *dstCharsPtr)		/* Filled with number of chars stored. */
{
    int len;
    TclEncoding *encodingPtr;

    encodingPtr = (TclEncoding *) clientData;
    Tcl_EvalEx(encodingPtr->interp, encodingPtr->toUtfCmd, TCL_INDEX_NONE, TCL_EVAL_GLOBAL);

    len = strlen(Tcl_GetStringResult(encodingPtr->interp));
    if (len > dstLen) {
	len = dstLen;
    }
    memcpy(dst, Tcl_GetStringResult(encodingPtr->interp), len);
    Tcl_ResetResult(encodingPtr->interp);

    *srcReadPtr = srcLen;
    *dstWrotePtr = len;
    *dstCharsPtr = len;
    return TCL_OK;
}

static int
EncodingFromUtfProc(
    void *clientData,	/* TclEncoding structure. */
    TCL_UNUSED(const char *) /*src*/,
    int srcLen,			/* Source string length in bytes. */
    TCL_UNUSED(int) /*flags*/,
    TCL_UNUSED(Tcl_EncodingState *),
    char *dst,			/* Output buffer. */
    int dstLen,			/* The maximum length of output buffer. */
    int *srcReadPtr,		/* Filled with number of bytes read. */
    int *dstWrotePtr,		/* Filled with number of bytes stored. */
    int *dstCharsPtr)		/* Filled with number of chars stored. */
{
    int len;
    TclEncoding *encodingPtr;

    encodingPtr = (TclEncoding *) clientData;
    Tcl_EvalEx(encodingPtr->interp, encodingPtr->fromUtfCmd, TCL_INDEX_NONE, TCL_EVAL_GLOBAL);

    len = strlen(Tcl_GetStringResult(encodingPtr->interp));
    if (len > dstLen) {
	len = dstLen;
    }
    memcpy(dst, Tcl_GetStringResult(encodingPtr->interp), len);
    Tcl_ResetResult(encodingPtr->interp);

    *srcReadPtr = srcLen;
    *dstWrotePtr = len;
    *dstCharsPtr = len;
    return TCL_OK;
}

static void
EncodingFreeProc(
    void *clientData)	/* ClientData associated with type. */
{
    TclEncoding *encodingPtr = (TclEncoding *)clientData;

    ckfree(encodingPtr->toUtfCmd);
    ckfree(encodingPtr->fromUtfCmd);
    ckfree(encodingPtr);
}

/*
 *----------------------------------------------------------------------
 *
 * TestevalexObjCmd --
 *
 *	This procedure implements the "testevalex" command.  It is
 *	used to test Tcl_EvalEx.
 *
 * Results:
 *	A standard Tcl result.
 *
 * Side effects:
 *	None.
 *
 *----------------------------------------------------------------------
 */

static int
TestevalexObjCmd(
    TCL_UNUSED(void *),
    Tcl_Interp *interp,		/* Current interpreter. */
    int objc,			/* Number of arguments. */
    Tcl_Obj *const objv[])	/* Argument objects. */
{
    int length, flags;
    const char *script;

    flags = 0;
    if (objc == 3) {
	const char *global = Tcl_GetString(objv[2]);
	if (strcmp(global, "global") != 0) {
	    Tcl_AppendResult(interp, "bad value \"", global,
		    "\": must be global", NULL);
	    return TCL_ERROR;
	}
	flags = TCL_EVAL_GLOBAL;
    } else if (objc != 2) {
	Tcl_WrongNumArgs(interp, 1, objv, "script ?global?");
	return TCL_ERROR;
    }

    script = Tcl_GetStringFromObj(objv[1], &length);
    return Tcl_EvalEx(interp, script, length, flags);
}

/*
 *----------------------------------------------------------------------
 *
 * TestevalobjvObjCmd --
 *
 *	This procedure implements the "testevalobjv" command.  It is
 *	used to test Tcl_EvalObjv.
 *
 * Results:
 *	A standard Tcl result.
 *
 * Side effects:
 *	None.
 *
 *----------------------------------------------------------------------
 */

static int
TestevalobjvObjCmd(
    TCL_UNUSED(void *),
    Tcl_Interp *interp,		/* Current interpreter. */
    int objc,			/* Number of arguments. */
    Tcl_Obj *const objv[])	/* Argument objects. */
{
    int evalGlobal;

    if (objc < 3) {
	Tcl_WrongNumArgs(interp, 1, objv, "global word ?word ...?");
	return TCL_ERROR;
    }
    if (Tcl_GetIntFromObj(interp, objv[1], &evalGlobal) != TCL_OK) {
	return TCL_ERROR;
    }
    return Tcl_EvalObjv(interp, objc-2, objv+2,
	    (evalGlobal) ? TCL_EVAL_GLOBAL : 0);
}

/*
 *----------------------------------------------------------------------
 *
 * TesteventObjCmd --
 *
 *	This procedure implements a 'testevent' command.  The command
 *	is used to test event queue management.
 *
 * The command takes two forms:
 *	- testevent queue name position script
 *		Queues an event at the given position in the queue, and
 *		associates a given name with it (the same name may be
 *		associated with multiple events). When the event comes
 *		to the head of the queue, executes the given script at
 *		global level in the current interp. The position may be
 *		one of 'head', 'tail' or 'mark'.
 *	- testevent delete name
 *		Deletes any events associated with the given name from
 *		the queue.
 *
 * Return value:
 *	Returns a standard Tcl result.
 *
 * Side effects:
 *	Manipulates the event queue as directed.
 *
 *----------------------------------------------------------------------
 */

static int
TesteventObjCmd(
    TCL_UNUSED(void *),
    Tcl_Interp *interp,		/* Tcl interpreter */
    int objc,			/* Parameter count */
    Tcl_Obj *const objv[])	/* Parameter vector */
{
    static const char *const subcommands[] = { /* Possible subcommands */
	"queue", "delete", NULL
    };
    int subCmdIndex;		/* Index of the chosen subcommand */
    static const char *const positions[] = { /* Possible queue positions */
	"head", "tail", "mark", NULL
    };
    int posIndex;		/* Index of the chosen position */
    static const int posNum[] = {
				/* Interpretation of the chosen position */
	TCL_QUEUE_HEAD,
	TCL_QUEUE_TAIL,
	TCL_QUEUE_MARK
    };
    TestEvent *ev;		/* Event to be queued */

    if (objc < 2) {
	Tcl_WrongNumArgs(interp, 1, objv, "subcommand ?arg ...?");
	return TCL_ERROR;
    }
    if (Tcl_GetIndexFromObj(interp, objv[1], subcommands, "subcommand",
	    TCL_EXACT, &subCmdIndex) != TCL_OK) {
	return TCL_ERROR;
    }
    switch (subCmdIndex) {
    case 0:			/* queue */
	if (objc != 5) {
	    Tcl_WrongNumArgs(interp, 2, objv, "name position script");
	    return TCL_ERROR;
	}
	if (Tcl_GetIndexFromObj(interp, objv[3], positions,
		"position specifier", TCL_EXACT, &posIndex) != TCL_OK) {
	    return TCL_ERROR;
	}
	ev = (TestEvent *)ckalloc(sizeof(TestEvent));
	ev->header.proc = TesteventProc;
	ev->header.nextPtr = NULL;
	ev->interp = interp;
	ev->command = objv[4];
	Tcl_IncrRefCount(ev->command);
	ev->tag = objv[2];
	Tcl_IncrRefCount(ev->tag);
	Tcl_QueueEvent((Tcl_Event *) ev, posNum[posIndex]);
	break;

    case 1:			/* delete */
	if (objc != 3) {
	    Tcl_WrongNumArgs(interp, 2, objv, "name");
	    return TCL_ERROR;
	}
	Tcl_DeleteEvents(TesteventDeleteProc, objv[2]);
	break;
    }

    return TCL_OK;
}

/*
 *----------------------------------------------------------------------
 *
 * TesteventProc --
 *
 *	Delivers a test event to the Tcl interpreter as part of event
 *	queue testing.
 *
 * Results:
 *	Returns 1 if the event has been serviced, 0 otherwise.
 *
 * Side effects:
 *	Evaluates the event's callback script, so has whatever side effects
 *	the callback has.  The return value of the callback script becomes the
 *	return value of this function.  If the callback script reports an
 *	error, it is reported as a background error.
 *
 *----------------------------------------------------------------------
 */

static int
TesteventProc(
    Tcl_Event *event,		/* Event to deliver */
    TCL_UNUSED(int) /*flags*/)
{
    TestEvent *ev = (TestEvent *) event;
    Tcl_Interp *interp = ev->interp;
    Tcl_Obj *command = ev->command;
    int result = Tcl_EvalObjEx(interp, command,
	    TCL_EVAL_GLOBAL | TCL_EVAL_DIRECT);
    int retval;

    if (result != TCL_OK) {
	Tcl_AddErrorInfo(interp,
		"    (command bound to \"testevent\" callback)");
	Tcl_BackgroundException(interp, TCL_ERROR);
	return 1;		/* Avoid looping on errors */
    }
    if (Tcl_GetBooleanFromObj(interp, Tcl_GetObjResult(interp),
	    &retval) != TCL_OK) {
	Tcl_AddErrorInfo(interp,
		"    (return value from \"testevent\" callback)");
	Tcl_BackgroundException(interp, TCL_ERROR);
	return 1;
    }
    if (retval) {
	Tcl_DecrRefCount(ev->tag);
	Tcl_DecrRefCount(ev->command);
    }

    return retval;
}

/*
 *----------------------------------------------------------------------
 *
 * TesteventDeleteProc --
 *
 *	Removes some set of events from the queue.
 *
 * This procedure is used as part of testing event queue management.
 *
 * Results:
 *	Returns 1 if a given event should be deleted, 0 otherwise.
 *
 * Side effects:
 *	None.
 *
 *----------------------------------------------------------------------
 */

static int
TesteventDeleteProc(
    Tcl_Event *event,		/* Event to examine */
    void *clientData)	/* Tcl_Obj containing the name of the event(s)
				 * to remove */
{
    TestEvent *ev;		/* Event to examine */
    const char *evNameStr;
    Tcl_Obj *targetName;	/* Name of the event(s) to delete */
    const char *targetNameStr;

    if (event->proc != TesteventProc) {
	return 0;
    }
    targetName = (Tcl_Obj *) clientData;
    targetNameStr = (char *) Tcl_GetString(targetName);
    ev = (TestEvent *) event;
    evNameStr = Tcl_GetString(ev->tag);
    if (strcmp(evNameStr, targetNameStr) == 0) {
	Tcl_DecrRefCount(ev->tag);
	Tcl_DecrRefCount(ev->command);
	return 1;
    } else {
	return 0;
    }
}

/*
 *----------------------------------------------------------------------
 *
 * TestexithandlerCmd --
 *
 *	This procedure implements the "testexithandler" command. It is
 *	used to test Tcl_CreateExitHandler and Tcl_DeleteExitHandler.
 *
 * Results:
 *	A standard Tcl result.
 *
 * Side effects:
 *	None.
 *
 *----------------------------------------------------------------------
 */

static int
TestexithandlerCmd(
    TCL_UNUSED(void *),
    Tcl_Interp *interp,		/* Current interpreter. */
    int argc,			/* Number of arguments. */
    const char **argv)		/* Argument strings. */
{
    int value;

    if (argc != 3) {
	Tcl_AppendResult(interp, "wrong # arguments: should be \"", argv[0],
		" create|delete value\"", NULL);
	return TCL_ERROR;
    }
    if (Tcl_GetInt(interp, argv[2], &value) != TCL_OK) {
	return TCL_ERROR;
    }
    if (strcmp(argv[1], "create") == 0) {
	Tcl_CreateExitHandler((value & 1) ? ExitProcOdd : ExitProcEven,
		INT2PTR(value));
    } else if (strcmp(argv[1], "delete") == 0) {
	Tcl_DeleteExitHandler((value & 1) ? ExitProcOdd : ExitProcEven,
		INT2PTR(value));
    } else {
	Tcl_AppendResult(interp, "bad option \"", argv[1],
		"\": must be create or delete", NULL);
	return TCL_ERROR;
    }
    return TCL_OK;
}

static void
ExitProcOdd(
    void *clientData)	/* Integer value to print. */
{
    char buf[16 + TCL_INTEGER_SPACE];
    int len;

    snprintf(buf, sizeof(buf), "odd %d\n", (int)PTR2INT(clientData));
    len = strlen(buf);
    if (len != (int) write(1, buf, len)) {
	Tcl_Panic("ExitProcOdd: unable to write to stdout");
    }
}

static void
ExitProcEven(
    void *clientData)	/* Integer value to print. */
{
    char buf[16 + TCL_INTEGER_SPACE];
    int len;

    snprintf(buf, sizeof(buf), "even %d\n", (int)PTR2INT(clientData));
    len = strlen(buf);
    if (len != (int) write(1, buf, len)) {
	Tcl_Panic("ExitProcEven: unable to write to stdout");
    }
}

/*
 *----------------------------------------------------------------------
 *
 * TestexprlongCmd --
 *
 *	This procedure verifies that Tcl_ExprLong does not modify the
 *	interpreter result if there is no error.
 *
 * Results:
 *	A standard Tcl result.
 *
 * Side effects:
 *	None.
 *
 *----------------------------------------------------------------------
 */

static int
TestexprlongCmd(
    TCL_UNUSED(void *),
    Tcl_Interp *interp,		/* Current interpreter. */
    int argc,			/* Number of arguments. */
    const char **argv)		/* Argument strings. */
{
    long exprResult;
    char buf[4 + TCL_INTEGER_SPACE];
    int result;

    if (argc != 2) {
	Tcl_AppendResult(interp, "wrong # arguments: should be \"", argv[0],
		" expression\"", NULL);
	return TCL_ERROR;
    }
    Tcl_AppendResult(interp, "This is a result", NULL);
    result = Tcl_ExprLong(interp, argv[1], &exprResult);
    if (result != TCL_OK) {
	return result;
    }
    snprintf(buf, sizeof(buf), ": %ld", exprResult);
    Tcl_AppendResult(interp, buf, NULL);
    return TCL_OK;
}

/*
 *----------------------------------------------------------------------
 *
 * TestexprlongobjCmd --
 *
 *	This procedure verifies that Tcl_ExprLongObj does not modify the
 *	interpreter result if there is no error.
 *
 * Results:
 *	A standard Tcl result.
 *
 * Side effects:
 *	None.
 *
 *----------------------------------------------------------------------
 */

static int
TestexprlongobjCmd(
    TCL_UNUSED(void *),
    Tcl_Interp *interp,		/* Current interpreter. */
    int objc,			/* Number of arguments. */
    Tcl_Obj *const *objv)	/* Argument objects. */
{
    long exprResult;
    char buf[4 + TCL_INTEGER_SPACE];
    int result;

    if (objc != 2) {
	Tcl_WrongNumArgs(interp, 1, objv, "expression");
	return TCL_ERROR;
    }
    Tcl_AppendResult(interp, "This is a result", NULL);
    result = Tcl_ExprLongObj(interp, objv[1], &exprResult);
    if (result != TCL_OK) {
	return result;
    }
    snprintf(buf, sizeof(buf), ": %ld", exprResult);
    Tcl_AppendResult(interp, buf, NULL);
    return TCL_OK;
}

/*
 *----------------------------------------------------------------------
 *
 * TestexprdoubleCmd --
 *
 *	This procedure verifies that Tcl_ExprDouble does not modify the
 *	interpreter result if there is no error.
 *
 * Results:
 *	A standard Tcl result.
 *
 * Side effects:
 *	None.
 *
 *----------------------------------------------------------------------
 */

static int
TestexprdoubleCmd(
    TCL_UNUSED(void *),
    Tcl_Interp *interp,		/* Current interpreter. */
    int argc,			/* Number of arguments. */
    const char **argv)		/* Argument strings. */
{
    double exprResult;
    char buf[4 + TCL_DOUBLE_SPACE];
    int result;

    if (argc != 2) {
	Tcl_AppendResult(interp, "wrong # arguments: should be \"", argv[0],
		" expression\"", NULL);
	return TCL_ERROR;
    }
    Tcl_AppendResult(interp, "This is a result", NULL);
    result = Tcl_ExprDouble(interp, argv[1], &exprResult);
    if (result != TCL_OK) {
	return result;
    }
    strcpy(buf, ": ");
    Tcl_PrintDouble(interp, exprResult, buf+2);
    Tcl_AppendResult(interp, buf, NULL);
    return TCL_OK;
}

/*
 *----------------------------------------------------------------------
 *
 * TestexprdoubleobjCmd --
 *
 *	This procedure verifies that Tcl_ExprLongObj does not modify the
 *	interpreter result if there is no error.
 *
 * Results:
 *	A standard Tcl result.
 *
 * Side effects:
 *	None.
 *
 *----------------------------------------------------------------------
 */

static int
TestexprdoubleobjCmd(
    TCL_UNUSED(void *),
    Tcl_Interp *interp,		/* Current interpreter. */
    int objc,			/* Number of arguments. */
    Tcl_Obj *const *objv)	/* Argument objects. */
{
    double exprResult;
    char buf[4 + TCL_DOUBLE_SPACE];
    int result;

    if (objc != 2) {
	Tcl_WrongNumArgs(interp, 1, objv, "expression");
	return TCL_ERROR;
    }
    Tcl_AppendResult(interp, "This is a result", NULL);
    result = Tcl_ExprDoubleObj(interp, objv[1], &exprResult);
    if (result != TCL_OK) {
	return result;
    }
    strcpy(buf, ": ");
    Tcl_PrintDouble(interp, exprResult, buf+2);
    Tcl_AppendResult(interp, buf, NULL);
    return TCL_OK;
}

/*
 *----------------------------------------------------------------------
 *
 * TestexprstringCmd --
 *
 *	This procedure tests the basic operation of Tcl_ExprString.
 *
 * Results:
 *	A standard Tcl result.
 *
 * Side effects:
 *	None.
 *
 *----------------------------------------------------------------------
 */

static int
TestexprstringCmd(
    TCL_UNUSED(void *),
    Tcl_Interp *interp,		/* Current interpreter. */
    int argc,			/* Number of arguments. */
    const char **argv)		/* Argument strings. */
{
    if (argc != 2) {
	Tcl_AppendResult(interp, "wrong # arguments: should be \"", argv[0],
		" expression\"", NULL);
	return TCL_ERROR;
    }
    return Tcl_ExprString(interp, argv[1]);
}

/*
 *----------------------------------------------------------------------
 *
 * TestfilelinkCmd --
 *
 *	This procedure implements the "testfilelink" command.  It is used to
 *	test the effects of creating and manipulating filesystem links in Tcl.
 *
 * Results:
 *	A standard Tcl result.
 *
 * Side effects:
 *	May create a link on disk.
 *
 *----------------------------------------------------------------------
 */

static int
TestfilelinkCmd(
    TCL_UNUSED(void *),
    Tcl_Interp *interp,		/* Current interpreter. */
    int objc,			/* Number of arguments. */
    Tcl_Obj *const objv[])	/* The argument objects. */
{
    Tcl_Obj *contents;

    if (objc < 2 || objc > 3) {
	Tcl_WrongNumArgs(interp, 1, objv, "source ?target?");
	return TCL_ERROR;
    }

    if (Tcl_FSConvertToPathType(interp, objv[1]) != TCL_OK) {
	return TCL_ERROR;
    }

    if (objc == 3) {
	/* Create link from source to target */
	contents = Tcl_FSLink(objv[1], objv[2],
		TCL_CREATE_SYMBOLIC_LINK|TCL_CREATE_HARD_LINK);
	if (contents == NULL) {
	    Tcl_AppendResult(interp, "could not create link from \"",
		    Tcl_GetString(objv[1]), "\" to \"",
		    Tcl_GetString(objv[2]), "\": ",
		    Tcl_PosixError(interp), NULL);
	    return TCL_ERROR;
	}
    } else {
	/* Read link */
	contents = Tcl_FSLink(objv[1], NULL, 0);
	if (contents == NULL) {
	    Tcl_AppendResult(interp, "could not read link \"",
		    Tcl_GetString(objv[1]), "\": ",
		    Tcl_PosixError(interp), NULL);
	    return TCL_ERROR;
	}
    }
    Tcl_SetObjResult(interp, contents);
    if (objc == 2) {
	/*
	 * If we are creating a link, this will actually just
	 * be objv[3], and we don't own it
	 */
	Tcl_DecrRefCount(contents);
    }
    return TCL_OK;
}

/*
 *----------------------------------------------------------------------
 *
 * TestgetassocdataCmd --
 *
 *	This procedure implements the "testgetassocdata" command. It is
 *	used to test Tcl_GetAssocData.
 *
 * Results:
 *	A standard Tcl result.
 *
 * Side effects:
 *	None.
 *
 *----------------------------------------------------------------------
 */

static int
TestgetassocdataCmd(
    TCL_UNUSED(void *),
    Tcl_Interp *interp,		/* Current interpreter. */
    int argc,			/* Number of arguments. */
    const char **argv)		/* Argument strings. */
{
    char *res;

    if (argc != 2) {
	Tcl_AppendResult(interp, "wrong # arguments: should be \"", argv[0],
		" data_key\"", NULL);
	return TCL_ERROR;
    }
    res = (char *) Tcl_GetAssocData(interp, argv[1], NULL);
    if (res != NULL) {
	Tcl_AppendResult(interp, res, NULL);
    }
    return TCL_OK;
}

/*
 *----------------------------------------------------------------------
 *
 * TestgetplatformCmd --
 *
 *	This procedure implements the "testgetplatform" command. It is
 *	used to retrievel the value of the tclPlatform global variable.
 *
 * Results:
 *	A standard Tcl result.
 *
 * Side effects:
 *	None.
 *
 *----------------------------------------------------------------------
 */

static int
TestgetplatformCmd(
    TCL_UNUSED(void *),
    Tcl_Interp *interp,		/* Current interpreter. */
    int argc,			/* Number of arguments. */
    const char **argv)		/* Argument strings. */
{
    static const char *const platformStrings[] = { "unix", "mac", "windows" };
    TclPlatformType *platform;

    platform = TclGetPlatform();

    if (argc != 1) {
	Tcl_AppendResult(interp, "wrong # arguments: should be \"", argv[0],
		NULL);
	return TCL_ERROR;
    }

    Tcl_AppendResult(interp, platformStrings[*platform], NULL);
    return TCL_OK;
}

/*
 *----------------------------------------------------------------------
 *
 * TestinterpdeleteCmd --
 *
 *	This procedure tests the code in tclInterp.c that deals with
 *	interpreter deletion. It deletes a user-specified interpreter
 *	from the hierarchy, and subsequent code checks integrity.
 *
 * Results:
 *	A standard Tcl result.
 *
 * Side effects:
 *	Deletes one or more interpreters.
 *
 *----------------------------------------------------------------------
 */

static int
TestinterpdeleteCmd(
    TCL_UNUSED(void *),
    Tcl_Interp *interp,		/* Current interpreter. */
    int argc,			/* Number of arguments. */
    const char **argv)		/* Argument strings. */
{
    Tcl_Interp *childToDelete;

    if (argc != 2) {
	Tcl_AppendResult(interp, "wrong # args: should be \"", argv[0],
		" path\"", NULL);
	return TCL_ERROR;
    }
    childToDelete = Tcl_GetChild(interp, argv[1]);
    if (childToDelete == NULL) {
	return TCL_ERROR;
    }
    Tcl_DeleteInterp(childToDelete);
    return TCL_OK;
}

/*
 *----------------------------------------------------------------------
 *
 * TestlinkCmd --
 *
 *	This procedure implements the "testlink" command.  It is used
 *	to test Tcl_LinkVar and related library procedures.
 *
 * Results:
 *	A standard Tcl result.
 *
 * Side effects:
 *	Creates and deletes various variable links, plus returns
 *	values of the linked variables.
 *
 *----------------------------------------------------------------------
 */

static int
TestlinkCmd(
    TCL_UNUSED(void *),
    Tcl_Interp *interp,		/* Current interpreter. */
    int argc,			/* Number of arguments. */
    const char **argv)		/* Argument strings. */
{
    static int intVar = 43;
    static int boolVar = 4;
    static double realVar = 1.23;
    static Tcl_WideInt wideVar = 79;
    static char *stringVar = NULL;
    static char charVar = '@';
    static unsigned char ucharVar = 130;
    static short shortVar = 3000;
    static unsigned short ushortVar = 60000;
    static unsigned int uintVar = 0xBEEFFEED;
    static long longVar = 123456789L;
    static unsigned long ulongVar = 3456789012UL;
    static float floatVar = 4.5;
    static Tcl_WideUInt uwideVar = 123;
    static int created = 0;
    char buffer[2*TCL_DOUBLE_SPACE];
    int writable, flag;
    Tcl_Obj *tmp;

    if (argc < 2) {
	Tcl_AppendResult(interp, "wrong # args: should be \"", argv[0],
		" option ?arg arg arg arg arg arg arg arg arg arg arg arg"
		" arg arg?\"", NULL);
	return TCL_ERROR;
    }
    if (strcmp(argv[1], "create") == 0) {
	if (argc != 16) {
	    Tcl_AppendResult(interp, "wrong # args: should be \"",
		argv[0], " ", argv[1],
		" intRO realRO boolRO stringRO wideRO charRO ucharRO shortRO"
		" ushortRO uintRO longRO ulongRO floatRO uwideRO\"", NULL);
	    return TCL_ERROR;
	}
	if (created) {
	    Tcl_UnlinkVar(interp, "int");
	    Tcl_UnlinkVar(interp, "real");
	    Tcl_UnlinkVar(interp, "bool");
	    Tcl_UnlinkVar(interp, "string");
	    Tcl_UnlinkVar(interp, "wide");
	    Tcl_UnlinkVar(interp, "char");
	    Tcl_UnlinkVar(interp, "uchar");
	    Tcl_UnlinkVar(interp, "short");
	    Tcl_UnlinkVar(interp, "ushort");
	    Tcl_UnlinkVar(interp, "uint");
	    Tcl_UnlinkVar(interp, "long");
	    Tcl_UnlinkVar(interp, "ulong");
	    Tcl_UnlinkVar(interp, "float");
	    Tcl_UnlinkVar(interp, "uwide");
	}
	created = 1;
	if (Tcl_GetBoolean(interp, argv[2], &writable) != TCL_OK) {
	    return TCL_ERROR;
	}
	flag = writable ? 0 : TCL_LINK_READ_ONLY;
	if (Tcl_LinkVar(interp, "int", &intVar,
		TCL_LINK_INT | flag) != TCL_OK) {
	    return TCL_ERROR;
	}
	if (Tcl_GetBoolean(interp, argv[3], &writable) != TCL_OK) {
	    return TCL_ERROR;
	}
	flag = writable ? 0 : TCL_LINK_READ_ONLY;
	if (Tcl_LinkVar(interp, "real", &realVar,
		TCL_LINK_DOUBLE | flag) != TCL_OK) {
	    return TCL_ERROR;
	}
	if (Tcl_GetBoolean(interp, argv[4], &writable) != TCL_OK) {
	    return TCL_ERROR;
	}
	flag = writable ? 0 : TCL_LINK_READ_ONLY;
	if (Tcl_LinkVar(interp, "bool", &boolVar,
		TCL_LINK_BOOLEAN | flag) != TCL_OK) {
	    return TCL_ERROR;
	}
	if (Tcl_GetBoolean(interp, argv[5], &writable) != TCL_OK) {
	    return TCL_ERROR;
	}
	flag = writable ? 0 : TCL_LINK_READ_ONLY;
	if (Tcl_LinkVar(interp, "string", &stringVar,
		TCL_LINK_STRING | flag) != TCL_OK) {
	    return TCL_ERROR;
	}
	if (Tcl_GetBoolean(interp, argv[6], &writable) != TCL_OK) {
	    return TCL_ERROR;
	}
	flag = writable ? 0 : TCL_LINK_READ_ONLY;
	if (Tcl_LinkVar(interp, "wide", &wideVar,
			TCL_LINK_WIDE_INT | flag) != TCL_OK) {
	    return TCL_ERROR;
	}
	if (Tcl_GetBoolean(interp, argv[7], &writable) != TCL_OK) {
	    return TCL_ERROR;
	}
	flag = writable ? 0 : TCL_LINK_READ_ONLY;
	if (Tcl_LinkVar(interp, "char", &charVar,
		TCL_LINK_CHAR | flag) != TCL_OK) {
	    return TCL_ERROR;
	}
	if (Tcl_GetBoolean(interp, argv[8], &writable) != TCL_OK) {
	    return TCL_ERROR;
	}
	flag = writable ? 0 : TCL_LINK_READ_ONLY;
	if (Tcl_LinkVar(interp, "uchar", &ucharVar,
		TCL_LINK_UCHAR | flag) != TCL_OK) {
	    return TCL_ERROR;
	}
	if (Tcl_GetBoolean(interp, argv[9], &writable) != TCL_OK) {
	    return TCL_ERROR;
	}
	flag = writable ? 0 : TCL_LINK_READ_ONLY;
	if (Tcl_LinkVar(interp, "short", &shortVar,
		TCL_LINK_SHORT | flag) != TCL_OK) {
	    return TCL_ERROR;
	}
	if (Tcl_GetBoolean(interp, argv[10], &writable) != TCL_OK) {
	    return TCL_ERROR;
	}
	flag = writable ? 0 : TCL_LINK_READ_ONLY;
	if (Tcl_LinkVar(interp, "ushort", &ushortVar,
		TCL_LINK_USHORT | flag) != TCL_OK) {
	    return TCL_ERROR;
	}
	if (Tcl_GetBoolean(interp, argv[11], &writable) != TCL_OK) {
	    return TCL_ERROR;
	}
	flag = writable ? 0 : TCL_LINK_READ_ONLY;
	if (Tcl_LinkVar(interp, "uint", &uintVar,
		TCL_LINK_UINT | flag) != TCL_OK) {
	    return TCL_ERROR;
	}
	if (Tcl_GetBoolean(interp, argv[12], &writable) != TCL_OK) {
	    return TCL_ERROR;
	}
	flag = writable ? 0 : TCL_LINK_READ_ONLY;
	if (Tcl_LinkVar(interp, "long", &longVar,
		TCL_LINK_LONG | flag) != TCL_OK) {
	    return TCL_ERROR;
	}
	if (Tcl_GetBoolean(interp, argv[13], &writable) != TCL_OK) {
	    return TCL_ERROR;
	}
	flag = writable ? 0 : TCL_LINK_READ_ONLY;
	if (Tcl_LinkVar(interp, "ulong", &ulongVar,
		TCL_LINK_ULONG | flag) != TCL_OK) {
	    return TCL_ERROR;
	}
	if (Tcl_GetBoolean(interp, argv[14], &writable) != TCL_OK) {
	    return TCL_ERROR;
	}
	flag = writable ? 0 : TCL_LINK_READ_ONLY;
	if (Tcl_LinkVar(interp, "float", &floatVar,
		TCL_LINK_FLOAT | flag) != TCL_OK) {
	    return TCL_ERROR;
	}
	if (Tcl_GetBoolean(interp, argv[15], &writable) != TCL_OK) {
	    return TCL_ERROR;
	}
	flag = writable ? 0 : TCL_LINK_READ_ONLY;
	if (Tcl_LinkVar(interp, "uwide", &uwideVar,
		TCL_LINK_WIDE_UINT | flag) != TCL_OK) {
	    return TCL_ERROR;
	}

    } else if (strcmp(argv[1], "delete") == 0) {
	Tcl_UnlinkVar(interp, "int");
	Tcl_UnlinkVar(interp, "real");
	Tcl_UnlinkVar(interp, "bool");
	Tcl_UnlinkVar(interp, "string");
	Tcl_UnlinkVar(interp, "wide");
	Tcl_UnlinkVar(interp, "char");
	Tcl_UnlinkVar(interp, "uchar");
	Tcl_UnlinkVar(interp, "short");
	Tcl_UnlinkVar(interp, "ushort");
	Tcl_UnlinkVar(interp, "uint");
	Tcl_UnlinkVar(interp, "long");
	Tcl_UnlinkVar(interp, "ulong");
	Tcl_UnlinkVar(interp, "float");
	Tcl_UnlinkVar(interp, "uwide");
	created = 0;
    } else if (strcmp(argv[1], "get") == 0) {
	TclFormatInt(buffer, intVar);
	Tcl_AppendElement(interp, buffer);
	Tcl_PrintDouble(NULL, realVar, buffer);
	Tcl_AppendElement(interp, buffer);
	TclFormatInt(buffer, boolVar);
	Tcl_AppendElement(interp, buffer);
	Tcl_AppendElement(interp, (stringVar == NULL) ? "-" : stringVar);
	/*
	 * Wide ints only have an object-based interface.
	 */
	tmp = Tcl_NewWideIntObj(wideVar);
	Tcl_AppendElement(interp, Tcl_GetString(tmp));
	Tcl_DecrRefCount(tmp);
	TclFormatInt(buffer, (int) charVar);
	Tcl_AppendElement(interp, buffer);
	TclFormatInt(buffer, (int) ucharVar);
	Tcl_AppendElement(interp, buffer);
	TclFormatInt(buffer, (int) shortVar);
	Tcl_AppendElement(interp, buffer);
	TclFormatInt(buffer, (int) ushortVar);
	Tcl_AppendElement(interp, buffer);
	TclFormatInt(buffer, (int) uintVar);
	Tcl_AppendElement(interp, buffer);
	tmp = Tcl_NewWideIntObj(longVar);
	Tcl_AppendElement(interp, Tcl_GetString(tmp));
	Tcl_DecrRefCount(tmp);
#ifdef TCL_WIDE_INT_IS_LONG
	if (ulongVar > WIDE_MAX) {
		mp_int bignumValue;
		if (mp_init_u64(&bignumValue, ulongVar) != MP_OKAY) {
		    Tcl_Panic("%s: memory overflow", "Tcl_SetWideUIntObj");
		}
		tmp = Tcl_NewBignumObj(&bignumValue);
	} else
#endif /* TCL_WIDE_INT_IS_LONG */
	tmp = Tcl_NewWideIntObj((Tcl_WideInt)ulongVar);
	Tcl_AppendElement(interp, Tcl_GetString(tmp));
	Tcl_DecrRefCount(tmp);
	Tcl_PrintDouble(NULL, (double)floatVar, buffer);
	Tcl_AppendElement(interp, buffer);
	if (uwideVar > WIDE_MAX) {
		mp_int bignumValue;
		if (mp_init_u64(&bignumValue, uwideVar) != MP_OKAY) {
		    Tcl_Panic("%s: memory overflow", "Tcl_SetWideUIntObj");
		}
		tmp = Tcl_NewBignumObj(&bignumValue);
	} else {
	    tmp = Tcl_NewWideIntObj((Tcl_WideInt)uwideVar);
	}
	Tcl_AppendElement(interp, Tcl_GetString(tmp));
	Tcl_DecrRefCount(tmp);
    } else if (strcmp(argv[1], "set") == 0) {
	int v;

	if (argc != 16) {
	    Tcl_AppendResult(interp, "wrong # args: should be \"",
		    argv[0], " ", argv[1],
		    " intValue realValue boolValue stringValue wideValue"
		    " charValue ucharValue shortValue ushortValue uintValue"
		    " longValue ulongValue floatValue uwideValue\"", NULL);
	    return TCL_ERROR;
	}
	if (argv[2][0] != 0) {
	    if (Tcl_GetInt(interp, argv[2], &intVar) != TCL_OK) {
		return TCL_ERROR;
	    }
	}
	if (argv[3][0] != 0) {
	    if (Tcl_GetDouble(interp, argv[3], &realVar) != TCL_OK) {
		return TCL_ERROR;
	    }
	}
	if (argv[4][0] != 0) {
	    if (Tcl_GetInt(interp, argv[4], &boolVar) != TCL_OK) {
		return TCL_ERROR;
	    }
	}
	if (argv[5][0] != 0) {
	    if (stringVar != NULL) {
		ckfree(stringVar);
	    }
	    if (strcmp(argv[5], "-") == 0) {
		stringVar = NULL;
	    } else {
		stringVar = (char *)ckalloc(strlen(argv[5]) + 1);
		strcpy(stringVar, argv[5]);
	    }
	}
	if (argv[6][0] != 0) {
	    tmp = Tcl_NewStringObj(argv[6], TCL_INDEX_NONE);
	    if (Tcl_GetWideIntFromObj(interp, tmp, &wideVar) != TCL_OK) {
		Tcl_DecrRefCount(tmp);
		return TCL_ERROR;
	    }
	    Tcl_DecrRefCount(tmp);
	}
	if (argv[7][0]) {
	    if (Tcl_GetInt(interp, argv[7], &v) != TCL_OK) {
		return TCL_ERROR;
	    }
	    charVar = (char) v;
	}
	if (argv[8][0]) {
	    if (Tcl_GetInt(interp, argv[8], &v) != TCL_OK) {
		return TCL_ERROR;
	    }
	    ucharVar = (unsigned char) v;
	}
	if (argv[9][0]) {
	    if (Tcl_GetInt(interp, argv[9], &v) != TCL_OK) {
		return TCL_ERROR;
	    }
	    shortVar = (short) v;
	}
	if (argv[10][0]) {
	    if (Tcl_GetInt(interp, argv[10], &v) != TCL_OK) {
		return TCL_ERROR;
	    }
	    ushortVar = (unsigned short) v;
	}
	if (argv[11][0]) {
	    if (Tcl_GetInt(interp, argv[11], &v) != TCL_OK) {
		return TCL_ERROR;
	    }
	    uintVar = (unsigned int) v;
	}
	if (argv[12][0]) {
	    if (Tcl_GetInt(interp, argv[12], &v) != TCL_OK) {
		return TCL_ERROR;
	    }
	    longVar = (long) v;
	}
	if (argv[13][0]) {
	    if (Tcl_GetInt(interp, argv[13], &v) != TCL_OK) {
		return TCL_ERROR;
	    }
	    ulongVar = (unsigned long) v;
	}
	if (argv[14][0]) {
	    double d;
	    if (Tcl_GetDouble(interp, argv[14], &d) != TCL_OK) {
		return TCL_ERROR;
	    }
	    floatVar = (float) d;
	}
	if (argv[15][0]) {
	    Tcl_WideInt w;
	    tmp = Tcl_NewStringObj(argv[15], TCL_INDEX_NONE);
	    if (Tcl_GetWideIntFromObj(interp, tmp, &w) != TCL_OK) {
		Tcl_DecrRefCount(tmp);
		return TCL_ERROR;
	    }
	    Tcl_DecrRefCount(tmp);
	    uwideVar = (Tcl_WideUInt) w;
	}
    } else if (strcmp(argv[1], "update") == 0) {
	int v;

	if (argc != 16) {
	    Tcl_AppendResult(interp, "wrong # args: should be \"",
		    argv[0], " ", argv[1],
		    " intValue realValue boolValue stringValue wideValue"
		    " charValue ucharValue shortValue ushortValue uintValue"
		    " longValue ulongValue floatValue uwideValue\"", NULL);
	    return TCL_ERROR;
	}
	if (argv[2][0] != 0) {
	    if (Tcl_GetInt(interp, argv[2], &intVar) != TCL_OK) {
		return TCL_ERROR;
	    }
	    Tcl_UpdateLinkedVar(interp, "int");
	}
	if (argv[3][0] != 0) {
	    if (Tcl_GetDouble(interp, argv[3], &realVar) != TCL_OK) {
		return TCL_ERROR;
	    }
	    Tcl_UpdateLinkedVar(interp, "real");
	}
	if (argv[4][0] != 0) {
	    if (Tcl_GetInt(interp, argv[4], &boolVar) != TCL_OK) {
		return TCL_ERROR;
	    }
	    Tcl_UpdateLinkedVar(interp, "bool");
	}
	if (argv[5][0] != 0) {
	    if (stringVar != NULL) {
		ckfree(stringVar);
	    }
	    if (strcmp(argv[5], "-") == 0) {
		stringVar = NULL;
	    } else {
		stringVar = (char *)ckalloc(strlen(argv[5]) + 1);
		strcpy(stringVar, argv[5]);
	    }
	    Tcl_UpdateLinkedVar(interp, "string");
	}
	if (argv[6][0] != 0) {
	    tmp = Tcl_NewStringObj(argv[6], TCL_INDEX_NONE);
	    if (Tcl_GetWideIntFromObj(interp, tmp, &wideVar) != TCL_OK) {
		Tcl_DecrRefCount(tmp);
		return TCL_ERROR;
	    }
	    Tcl_DecrRefCount(tmp);
	    Tcl_UpdateLinkedVar(interp, "wide");
	}
	if (argv[7][0]) {
	    if (Tcl_GetInt(interp, argv[7], &v) != TCL_OK) {
		return TCL_ERROR;
	    }
	    charVar = (char) v;
	    Tcl_UpdateLinkedVar(interp, "char");
	}
	if (argv[8][0]) {
	    if (Tcl_GetInt(interp, argv[8], &v) != TCL_OK) {
		return TCL_ERROR;
	    }
	    ucharVar = (unsigned char) v;
	    Tcl_UpdateLinkedVar(interp, "uchar");
	}
	if (argv[9][0]) {
	    if (Tcl_GetInt(interp, argv[9], &v) != TCL_OK) {
		return TCL_ERROR;
	    }
	    shortVar = (short) v;
	    Tcl_UpdateLinkedVar(interp, "short");
	}
	if (argv[10][0]) {
	    if (Tcl_GetInt(interp, argv[10], &v) != TCL_OK) {
		return TCL_ERROR;
	    }
	    ushortVar = (unsigned short) v;
	    Tcl_UpdateLinkedVar(interp, "ushort");
	}
	if (argv[11][0]) {
	    if (Tcl_GetInt(interp, argv[11], &v) != TCL_OK) {
		return TCL_ERROR;
	    }
	    uintVar = (unsigned int) v;
	    Tcl_UpdateLinkedVar(interp, "uint");
	}
	if (argv[12][0]) {
	    if (Tcl_GetInt(interp, argv[12], &v) != TCL_OK) {
		return TCL_ERROR;
	    }
	    longVar = (long) v;
	    Tcl_UpdateLinkedVar(interp, "long");
	}
	if (argv[13][0]) {
	    if (Tcl_GetInt(interp, argv[13], &v) != TCL_OK) {
		return TCL_ERROR;
	    }
	    ulongVar = (unsigned long) v;
	    Tcl_UpdateLinkedVar(interp, "ulong");
	}
	if (argv[14][0]) {
	    double d;
	    if (Tcl_GetDouble(interp, argv[14], &d) != TCL_OK) {
		return TCL_ERROR;
	    }
	    floatVar = (float) d;
	    Tcl_UpdateLinkedVar(interp, "float");
	}
	if (argv[15][0]) {
	    Tcl_WideInt w;
	    tmp = Tcl_NewStringObj(argv[15], TCL_INDEX_NONE);
	    if (Tcl_GetWideIntFromObj(interp, tmp, &w) != TCL_OK) {
		Tcl_DecrRefCount(tmp);
		return TCL_ERROR;
	    }
	    Tcl_DecrRefCount(tmp);
	    uwideVar = (Tcl_WideUInt) w;
	    Tcl_UpdateLinkedVar(interp, "uwide");
	}
    } else {
	Tcl_AppendResult(interp, "bad option \"", argv[1],
		"\": should be create, delete, get, set, or update", NULL);
	return TCL_ERROR;
    }
    return TCL_OK;
}

/*
 *----------------------------------------------------------------------
 *
 * TestlinkarrayCmd --
 *
 *      This function is invoked to process the "testlinkarray" Tcl command.
 *      It is used to test the 'Tcl_LinkArray' function.
 *
 * Results:
 *      A standard Tcl result.
 *
 * Side effects:
 *	Creates, deletes, and invokes variable links.
 *
 *----------------------------------------------------------------------
 */

static int
TestlinkarrayCmd(
    TCL_UNUSED(void *),
    Tcl_Interp *interp,         /* Current interpreter. */
    int objc,                   /* Number of arguments. */
    Tcl_Obj *const objv[])      /* Argument objects. */
{
    static const char *LinkOption[] = {
        "update", "remove", "create", NULL
    };
    enum LinkOptionEnum { LINK_UPDATE, LINK_REMOVE, LINK_CREATE };
    static const char *LinkType[] = {
	"char", "uchar", "short", "ushort", "int", "uint", "long", "ulong",
	"wide", "uwide", "float", "double", "string", "char*", "binary", NULL
    };
    /* all values after TCL_LINK_CHARS_ARRAY are used as arrays (see below) */
    static int LinkTypes[] = {
	TCL_LINK_CHAR, TCL_LINK_UCHAR,
	TCL_LINK_SHORT, TCL_LINK_USHORT, TCL_LINK_INT, TCL_LINK_UINT,
	TCL_LINK_LONG, TCL_LINK_ULONG, TCL_LINK_WIDE_INT, TCL_LINK_WIDE_UINT,
	TCL_LINK_FLOAT, TCL_LINK_DOUBLE, TCL_LINK_STRING, TCL_LINK_CHARS,
	TCL_LINK_BINARY
    };
    int optionIndex, typeIndex, readonly, i, size, length;
    char *name, *arg;
    Tcl_WideInt addr;

    if (objc < 2) {
	Tcl_WrongNumArgs(interp, 1, objv, "option args");
	return TCL_ERROR;
    }
    if (Tcl_GetIndexFromObj(interp, objv[1], LinkOption, "option", 0,
	    &optionIndex) != TCL_OK) {
	return TCL_ERROR;
    }
    switch ((enum LinkOptionEnum) optionIndex) {
    case LINK_UPDATE:
	for (i=2; i<objc; i++) {
	    Tcl_UpdateLinkedVar(interp, Tcl_GetString(objv[i]));
	}
	return TCL_OK;
    case LINK_REMOVE:
	for (i=2; i<objc; i++) {
	    Tcl_UnlinkVar(interp, Tcl_GetString(objv[i]));
	}
	return TCL_OK;
    case LINK_CREATE:
	if (objc < 4) {
	    goto wrongArgs;
	}
	readonly = 0;
	i = 2;

	/*
	 * test on switch -r...
	 */

	arg = Tcl_GetStringFromObj(objv[i], &length);
	if (length < 2) {
	    goto wrongArgs;
	}
	if (arg[0] == '-') {
	    if (arg[1] != 'r') {
		goto wrongArgs;
	    }
	    readonly = TCL_LINK_READ_ONLY;
	    i++;
	}
	if (Tcl_GetIndexFromObj(interp, objv[i++], LinkType, "type", 0,
 		&typeIndex) != TCL_OK) {
	    return TCL_ERROR;
	}
	if (Tcl_GetIntFromObj(interp, objv[i++], &size) == TCL_ERROR) {
	    Tcl_SetObjResult(interp, Tcl_NewStringObj("wrong size value", TCL_INDEX_NONE));
	    return TCL_ERROR;
	}
	name = Tcl_GetString(objv[i++]);

	/*
	 * If no address is given request one in the underlying function
	 */

	if (i < objc) {
	    if (Tcl_GetWideIntFromObj(interp, objv[i], &addr) == TCL_ERROR) {
 		Tcl_SetObjResult(interp, Tcl_NewStringObj(
			"wrong address value", TCL_INDEX_NONE));
		return TCL_ERROR;
	    }
	} else {
	    addr = 0;
	}
	return Tcl_LinkArray(interp, name, INT2PTR(addr),
		LinkTypes[typeIndex] | readonly, size);
    }
    return TCL_OK;

  wrongArgs:
    Tcl_WrongNumArgs(interp, 2, objv, "?-readonly? type size name ?address?");
    return TCL_ERROR;
}

/*
 *----------------------------------------------------------------------
 *
 * TestlistrepCmd --
 *
 *      This function is invoked to generate a list object with a specific
 *	internal representation.
 *
 * Results:
 *      A standard Tcl result.
 *
 * Side effects:
 *	None.
 *
 *----------------------------------------------------------------------
 */

static int
TestlistrepCmd(
    TCL_UNUSED(void *),
    Tcl_Interp *interp,         /* Current interpreter. */
    int objc,                   /* Number of arguments. */
    Tcl_Obj *const objv[])      /* Argument objects. */
{
    /* Subcommands supported by this command */
    const char* subcommands[] = {
	"new",
	"describe",
	"config",
	"validate",
	NULL
    };
    enum {
	LISTREP_NEW,
	LISTREP_DESCRIBE,
	LISTREP_CONFIG,
	LISTREP_VALIDATE
    } cmdIndex;
    Tcl_Obj *resultObj = NULL;

    if (objc < 2) {
	Tcl_WrongNumArgs(interp, 1, objv, "command ?arg ...?");
	return TCL_ERROR;
    }
    if (Tcl_GetIndexFromObj(
	    interp, objv[1], subcommands, "command", 0, &cmdIndex)
	!= TCL_OK) {
	return TCL_ERROR;
    }
    switch (cmdIndex) {
    case LISTREP_NEW:
	if (objc < 3 || objc > 5) {
	    Tcl_WrongNumArgs(interp, 2, objv, "length ?leadSpace endSpace?");
	    return TCL_ERROR;
	} else {
	    Tcl_WideUInt length;
	    Tcl_WideUInt leadSpace = 0;
	    Tcl_WideUInt endSpace = 0;
	    if (Tcl_GetWideUIntFromObj(interp, objv[2], &length) != TCL_OK) {
		return TCL_ERROR;
	    }
	    if (objc > 3) {
		if (Tcl_GetWideUIntFromObj(interp, objv[3], &leadSpace) != TCL_OK) {
		    return TCL_ERROR;
		}
		if (objc > 4) {
		    if (Tcl_GetWideUIntFromObj(interp, objv[4], &endSpace)
			!= TCL_OK) {
			return TCL_ERROR;
		    }
		}
	    }
	    resultObj = TclListTestObj(length, leadSpace, endSpace);
	    if (resultObj == NULL) {
		Tcl_AppendResult(interp, "List capacity exceeded", NULL);
		return TCL_ERROR;
	    }
	}
	break;

    case LISTREP_DESCRIBE:
#define APPEND_FIELD(targetObj_, structPtr_, fld_)                        \
    do {                                                                  \
	Tcl_ListObjAppendElement(                                         \
	    interp, (targetObj_), Tcl_NewStringObj(#fld_, TCL_INDEX_NONE));           \
	Tcl_ListObjAppendElement(                                         \
	    interp, (targetObj_), Tcl_NewWideIntObj((structPtr_)->fld_)); \
    } while (0)
	if (objc != 3) {
	    Tcl_WrongNumArgs(interp, 2, objv, "object");
	    return TCL_ERROR;
	} else {
	    Tcl_Obj **objs;
	    Tcl_Size nobjs;
	    ListRep listRep;
	    Tcl_Obj *listRepObjs[4];

	    /* Force list representation */
	    if (Tcl_ListObjGetElements(interp, objv[2], &nobjs, &objs) != TCL_OK) {
		return TCL_ERROR;
	    }
	    ListObjGetRep(objv[2], &listRep);
	    listRepObjs[0] = Tcl_NewStringObj("store", TCL_INDEX_NONE);
	    listRepObjs[1] = Tcl_NewListObj(12, NULL);
	    Tcl_ListObjAppendElement(
		interp, listRepObjs[1], Tcl_NewStringObj("memoryAddress", TCL_INDEX_NONE));
	    Tcl_ListObjAppendElement(
		interp, listRepObjs[1], Tcl_ObjPrintf("%p", listRep.storePtr));
	    APPEND_FIELD(listRepObjs[1], listRep.storePtr, firstUsed);
	    APPEND_FIELD(listRepObjs[1], listRep.storePtr, numUsed);
	    APPEND_FIELD(listRepObjs[1], listRep.storePtr, numAllocated);
	    APPEND_FIELD(listRepObjs[1], listRep.storePtr, refCount);
	    APPEND_FIELD(listRepObjs[1], listRep.storePtr, flags);
	    if (listRep.spanPtr) {
		listRepObjs[2] = Tcl_NewStringObj("span", TCL_INDEX_NONE);
		listRepObjs[3] = Tcl_NewListObj(8, NULL);
		Tcl_ListObjAppendElement(interp,
					 listRepObjs[3],
					 Tcl_NewStringObj("memoryAddress", TCL_INDEX_NONE));
		Tcl_ListObjAppendElement(
		    interp, listRepObjs[3], Tcl_ObjPrintf("%p", listRep.spanPtr));
		APPEND_FIELD(listRepObjs[3], listRep.spanPtr, spanStart);
		APPEND_FIELD(
		    listRepObjs[3], listRep.spanPtr, spanLength);
		APPEND_FIELD(listRepObjs[3], listRep.spanPtr, refCount);
	    }
	    resultObj = Tcl_NewListObj(listRep.spanPtr ? 4 : 2, listRepObjs);
	}
#undef APPEND_FIELD
	break;

    case LISTREP_CONFIG:
	if (objc != 2) {
	    Tcl_WrongNumArgs(interp, 2, objv, "object");
	    return TCL_ERROR;
	}
	resultObj = Tcl_NewListObj(2, NULL);
	Tcl_ListObjAppendElement(
	    NULL, resultObj, Tcl_NewStringObj("LIST_SPAN_THRESHOLD", TCL_INDEX_NONE));
	Tcl_ListObjAppendElement(
	    NULL, resultObj, Tcl_NewWideIntObj(LIST_SPAN_THRESHOLD));
	break;

    case LISTREP_VALIDATE:
	if (objc != 3) {
	    Tcl_WrongNumArgs(interp, 2, objv, "object");
	    return TCL_ERROR;
	}
	TclListObjValidate(interp, objv[2]); /* Panics if invalid */
	resultObj = Tcl_NewObj();
	break;
    }
    Tcl_SetObjResult(interp, resultObj);
    return TCL_OK;
}

/*
 *----------------------------------------------------------------------
 *
 * TestlocaleCmd --
 *
 *	This procedure implements the "testlocale" command.  It is used
 *	to test the effects of setting different locales in Tcl.
 *
 * Results:
 *	A standard Tcl result.
 *
 * Side effects:
 *	Modifies the current C locale.
 *
 *----------------------------------------------------------------------
 */

static int
TestlocaleCmd(
    TCL_UNUSED(void *),
    Tcl_Interp *interp,		/* Current interpreter. */
    int objc,			/* Number of arguments. */
    Tcl_Obj *const objv[])	/* The argument objects. */
{
    int index;
    const char *locale;
    static const char *const optionStrings[] = {
	"ctype", "numeric", "time", "collate", "monetary",
	"all",	NULL
    };
    static const int lcTypes[] = {
	LC_CTYPE, LC_NUMERIC, LC_TIME, LC_COLLATE, LC_MONETARY,
	LC_ALL
    };

    /*
     * LC_CTYPE, etc. correspond to the indices for the strings.
     */

    if (objc < 2 || objc > 3) {
	Tcl_WrongNumArgs(interp, 1, objv, "category ?locale?");
	return TCL_ERROR;
    }

    if (Tcl_GetIndexFromObj(interp, objv[1], optionStrings, "option", 0,
	    &index) != TCL_OK) {
	return TCL_ERROR;
    }

    if (objc == 3) {
	locale = Tcl_GetString(objv[2]);
    } else {
	locale = NULL;
    }
    locale = setlocale(lcTypes[index], locale);
    if (locale) {
	Tcl_SetStringObj(Tcl_GetObjResult(interp), locale, TCL_INDEX_NONE);
    }
    return TCL_OK;
}

/*
 *----------------------------------------------------------------------
 *
 * CleanupTestSetassocdataTests --
 *
 *	This function is called when an interpreter is deleted to clean
 *	up any data left over from running the testsetassocdata command.
 *
 * Results:
 *	None.
 *
 * Side effects:
 *	Releases storage.
 *
 *----------------------------------------------------------------------
 */

static void
CleanupTestSetassocdataTests(
    void *clientData,	/* Data to be released. */
    TCL_UNUSED(Tcl_Interp *))
{
    ckfree(clientData);
}

/*
 *----------------------------------------------------------------------
 *
 * TestparserObjCmd --
 *
 *	This procedure implements the "testparser" command.  It is
 *	used for testing the new Tcl script parser in Tcl 8.1.
 *
 * Results:
 *	A standard Tcl result.
 *
 * Side effects:
 *	None.
 *
 *----------------------------------------------------------------------
 */

static int
TestparserObjCmd(
    TCL_UNUSED(void *),
    Tcl_Interp *interp,		/* Current interpreter. */
    int objc,			/* Number of arguments. */
    Tcl_Obj *const objv[])	/* The argument objects. */
{
    const char *script;
    int length, dummy;
    Tcl_Parse parse;

    if (objc != 3) {
	Tcl_WrongNumArgs(interp, 1, objv, "script length");
	return TCL_ERROR;
    }
    script = Tcl_GetStringFromObj(objv[1], &dummy);
    if (Tcl_GetIntFromObj(interp, objv[2], &length)) {
	return TCL_ERROR;
    }
    if (length == 0) {
	length = dummy;
    }
    if (Tcl_ParseCommand(interp, script, length, 0, &parse) != TCL_OK) {
	Tcl_AddErrorInfo(interp, "\n    (remainder of script: \"");
	Tcl_AddErrorInfo(interp, parse.term);
	Tcl_AddErrorInfo(interp, "\")");
	return TCL_ERROR;
    }

    /*
     * The parse completed successfully.  Just print out the contents
     * of the parse structure into the interpreter's result.
     */

    PrintParse(interp, &parse);
    Tcl_FreeParse(&parse);
    return TCL_OK;
}

/*
 *----------------------------------------------------------------------
 *
 * TestexprparserObjCmd --
 *
 *	This procedure implements the "testexprparser" command.  It is
 *	used for testing the new Tcl expression parser in Tcl 8.1.
 *
 * Results:
 *	A standard Tcl result.
 *
 * Side effects:
 *	None.
 *
 *----------------------------------------------------------------------
 */

static int
TestexprparserObjCmd(
    TCL_UNUSED(void *),
    Tcl_Interp *interp,		/* Current interpreter. */
    int objc,			/* Number of arguments. */
    Tcl_Obj *const objv[])	/* The argument objects. */
{
    const char *script;
    int length, dummy;
    Tcl_Parse parse;

    if (objc != 3) {
	Tcl_WrongNumArgs(interp, 1, objv, "expr length");
	return TCL_ERROR;
    }
    script = Tcl_GetStringFromObj(objv[1], &dummy);
    if (Tcl_GetIntFromObj(interp, objv[2], &length)) {
	return TCL_ERROR;
    }
    if (length == 0) {
	length = dummy;
    }
    parse.commentStart = NULL;
    parse.commentSize = 0;
    parse.commandStart = NULL;
    parse.commandSize = 0;
    if (Tcl_ParseExpr(interp, script, length, &parse) != TCL_OK) {
	Tcl_AddErrorInfo(interp, "\n    (remainder of expr: \"");
	Tcl_AddErrorInfo(interp, parse.term);
	Tcl_AddErrorInfo(interp, "\")");
	return TCL_ERROR;
    }

    /*
     * The parse completed successfully.  Just print out the contents
     * of the parse structure into the interpreter's result.
     */

    PrintParse(interp, &parse);
    Tcl_FreeParse(&parse);
    return TCL_OK;
}

/*
 *----------------------------------------------------------------------
 *
 * PrintParse --
 *
 *	This procedure prints out the contents of a Tcl_Parse structure
 *	in the result of an interpreter.
 *
 * Results:
 *	Interp's result is set to a prettily formatted version of the
 *	contents of parsePtr.
 *
 * Side effects:
 *	None.
 *
 *----------------------------------------------------------------------
 */

static void
PrintParse(
    Tcl_Interp *interp,		/* Interpreter whose result is to be set to
				 * the contents of a parse structure. */
    Tcl_Parse *parsePtr)	/* Parse structure to print out. */
{
    Tcl_Obj *objPtr;
    const char *typeString;
    Tcl_Token *tokenPtr;
    int i;

    objPtr = Tcl_GetObjResult(interp);
    if (parsePtr->commentSize > 0) {
	Tcl_ListObjAppendElement(NULL, objPtr,
		Tcl_NewStringObj(parsePtr->commentStart,
			parsePtr->commentSize));
    } else {
	Tcl_ListObjAppendElement(NULL, objPtr, Tcl_NewStringObj("-", 1));
    }
    Tcl_ListObjAppendElement(NULL, objPtr,
	    Tcl_NewStringObj(parsePtr->commandStart, parsePtr->commandSize));
    Tcl_ListObjAppendElement(NULL, objPtr,
	    Tcl_NewWideIntObj(parsePtr->numWords));
    for (i = 0; i < parsePtr->numTokens; i++) {
	tokenPtr = &parsePtr->tokenPtr[i];
	switch (tokenPtr->type) {
	case TCL_TOKEN_EXPAND_WORD:
	    typeString = "expand";
	    break;
	case TCL_TOKEN_WORD:
	    typeString = "word";
	    break;
	case TCL_TOKEN_SIMPLE_WORD:
	    typeString = "simple";
	    break;
	case TCL_TOKEN_TEXT:
	    typeString = "text";
	    break;
	case TCL_TOKEN_BS:
	    typeString = "backslash";
	    break;
	case TCL_TOKEN_COMMAND:
	    typeString = "command";
	    break;
	case TCL_TOKEN_VARIABLE:
	    typeString = "variable";
	    break;
	case TCL_TOKEN_SUB_EXPR:
	    typeString = "subexpr";
	    break;
	case TCL_TOKEN_OPERATOR:
	    typeString = "operator";
	    break;
	default:
	    typeString = "??";
	    break;
	}
	Tcl_ListObjAppendElement(NULL, objPtr,
		Tcl_NewStringObj(typeString, TCL_INDEX_NONE));
	Tcl_ListObjAppendElement(NULL, objPtr,
		Tcl_NewStringObj(tokenPtr->start, tokenPtr->size));
	Tcl_ListObjAppendElement(NULL, objPtr,
		Tcl_NewWideIntObj(tokenPtr->numComponents));
    }
    Tcl_ListObjAppendElement(NULL, objPtr,
	    parsePtr->commandStart ?
	    Tcl_NewStringObj(parsePtr->commandStart + parsePtr->commandSize,
	    TCL_INDEX_NONE) : Tcl_NewObj());
}

/*
 *----------------------------------------------------------------------
 *
 * TestparsevarObjCmd --
 *
 *	This procedure implements the "testparsevar" command.  It is
 *	used for testing Tcl_ParseVar.
 *
 * Results:
 *	A standard Tcl result.
 *
 * Side effects:
 *	None.
 *
 *----------------------------------------------------------------------
 */

static int
TestparsevarObjCmd(
    TCL_UNUSED(void *),
    Tcl_Interp *interp,		/* Current interpreter. */
    int objc,			/* Number of arguments. */
    Tcl_Obj *const objv[])	/* The argument objects. */
{
    const char *value, *name, *termPtr;

    if (objc != 2) {
	Tcl_WrongNumArgs(interp, 1, objv, "varName");
	return TCL_ERROR;
    }
    name = Tcl_GetString(objv[1]);
    value = Tcl_ParseVar(interp, name, &termPtr);
    if (value == NULL) {
	return TCL_ERROR;
    }

    Tcl_AppendElement(interp, value);
    Tcl_AppendElement(interp, termPtr);
    return TCL_OK;
}

/*
 *----------------------------------------------------------------------
 *
 * TestparsevarnameObjCmd --
 *
 *	This procedure implements the "testparsevarname" command.  It is
 *	used for testing the new Tcl script parser in Tcl 8.1.
 *
 * Results:
 *	A standard Tcl result.
 *
 * Side effects:
 *	None.
 *
 *----------------------------------------------------------------------
 */

static int
TestparsevarnameObjCmd(
    TCL_UNUSED(void *),
    Tcl_Interp *interp,		/* Current interpreter. */
    int objc,			/* Number of arguments. */
    Tcl_Obj *const objv[])	/* The argument objects. */
{
    const char *script;
    int append, length, dummy;
    Tcl_Parse parse;

    if (objc != 4) {
	Tcl_WrongNumArgs(interp, 1, objv, "script length append");
	return TCL_ERROR;
    }
    script = Tcl_GetStringFromObj(objv[1], &dummy);
    if (Tcl_GetIntFromObj(interp, objv[2], &length)) {
	return TCL_ERROR;
    }
    if (length == 0) {
	length = dummy;
    }
    if (Tcl_GetIntFromObj(interp, objv[3], &append)) {
	return TCL_ERROR;
    }
    if (Tcl_ParseVarName(interp, script, length, &parse, append) != TCL_OK) {
	Tcl_AddErrorInfo(interp, "\n    (remainder of script: \"");
	Tcl_AddErrorInfo(interp, parse.term);
	Tcl_AddErrorInfo(interp, "\")");
	return TCL_ERROR;
    }

    /*
     * The parse completed successfully.  Just print out the contents
     * of the parse structure into the interpreter's result.
     */

    parse.commentSize = 0;
    parse.commandStart = script + parse.tokenPtr->size;
    parse.commandSize = 0;
    PrintParse(interp, &parse);
    Tcl_FreeParse(&parse);
    return TCL_OK;
}

/*
 *----------------------------------------------------------------------
 *
 * TestpreferstableObjCmd --
 *
 *	This procedure implements the "testpreferstable" command.  It is
 *	used for being able to test the "package" command even when the
 *  environment variable TCL_PKG_PREFER_LATEST is set in your environment.
 *
 * Results:
 *	A standard Tcl result.
 *
 * Side effects:
 *	None.
 *
 *----------------------------------------------------------------------
 */

static int
TestpreferstableObjCmd(
    TCL_UNUSED(void *),
    Tcl_Interp *interp,		/* Current interpreter. */
    TCL_UNUSED(int) /*objc*/,
    TCL_UNUSED(Tcl_Obj *const *) /*objv*/)
{
    Interp *iPtr = (Interp *) interp;

    iPtr->packagePrefer = PKG_PREFER_STABLE;
    return TCL_OK;
}

/*
 *----------------------------------------------------------------------
 *
 * TestprintObjCmd --
 *
 *	This procedure implements the "testprint" command.  It is
 *	used for being able to test the Tcl_ObjPrintf() function.
 *
 * Results:
 *	A standard Tcl result.
 *
 * Side effects:
 *	None.
 *
 *----------------------------------------------------------------------
 */

static int
TestprintObjCmd(
    TCL_UNUSED(void *),
    Tcl_Interp *interp,		/* Current interpreter. */
    int objc,			/* Number of arguments. */
    Tcl_Obj *const objv[])	/* The argument objects. */
{
    Tcl_WideInt argv1 = 0;
    size_t argv2;

    if (objc < 2 || objc > 3) {
	Tcl_WrongNumArgs(interp, 1, objv, "format wideint");
    }

    if (objc > 1) {
	Tcl_GetWideIntFromObj(interp, objv[2], &argv1);
    }
    argv2 = (size_t)argv1;
    Tcl_SetObjResult(interp, Tcl_ObjPrintf(Tcl_GetString(objv[1]), argv1, argv2, argv2));
    return TCL_OK;
}

/*
 *----------------------------------------------------------------------
 *
 * TestregexpObjCmd --
 *
 *	This procedure implements the "testregexp" command. It is used to give
 *	a direct interface for regexp flags. It's identical to
 *	Tcl_RegexpObjCmd except for the -xflags option, and the consequences
 *	thereof (including the REG_EXPECT kludge).
 *
 * Results:
 *	A standard Tcl result.
 *
 * Side effects:
 *	See the user documentation.
 *
 *----------------------------------------------------------------------
 */

static int
TestregexpObjCmd(
    TCL_UNUSED(void *),
    Tcl_Interp *interp,		/* Current interpreter. */
    int objc,			/* Number of arguments. */
    Tcl_Obj *const objv[])	/* Argument objects. */
{
    int i, ii, indices, stringLength, match, about;
    int hasxflags, cflags, eflags;
    Tcl_RegExp regExpr;
    const char *string;
    Tcl_Obj *objPtr;
    Tcl_RegExpInfo info;
    static const char *const options[] = {
	"-indices",	"-nocase",	"-about",	"-expanded",
	"-line",	"-linestop",	"-lineanchor",
	"-xflags",
	"--",		NULL
    };
    enum optionsEnum {
	REGEXP_INDICES, REGEXP_NOCASE,	REGEXP_ABOUT,	REGEXP_EXPANDED,
	REGEXP_MULTI,	REGEXP_NOCROSS,	REGEXP_NEWL,
	REGEXP_XFLAGS,
	REGEXP_LAST
    };

    indices = 0;
    about = 0;
    cflags = REG_ADVANCED;
    eflags = 0;
    hasxflags = 0;

    for (i = 1; i < objc; i++) {
	const char *name;
	int index;

	name = Tcl_GetString(objv[i]);
	if (name[0] != '-') {
	    break;
	}
	if (Tcl_GetIndexFromObj(interp, objv[i], options, "switch", TCL_EXACT,
		&index) != TCL_OK) {
	    return TCL_ERROR;
	}
	switch ((enum optionsEnum) index) {
	case REGEXP_INDICES:
	    indices = 1;
	    break;
	case REGEXP_NOCASE:
	    cflags |= REG_ICASE;
	    break;
	case REGEXP_ABOUT:
	    about = 1;
	    break;
	case REGEXP_EXPANDED:
	    cflags |= REG_EXPANDED;
	    break;
	case REGEXP_MULTI:
	    cflags |= REG_NEWLINE;
	    break;
	case REGEXP_NOCROSS:
	    cflags |= REG_NLSTOP;
	    break;
	case REGEXP_NEWL:
	    cflags |= REG_NLANCH;
	    break;
	case REGEXP_XFLAGS:
	    hasxflags = 1;
	    break;
	case REGEXP_LAST:
	    i++;
	    goto endOfForLoop;
	}
    }

  endOfForLoop:
    if (objc - i < hasxflags + 2 - about) {
	Tcl_WrongNumArgs(interp, 1, objv,
		"?-switch ...? exp string ?matchVar? ?subMatchVar ...?");
	return TCL_ERROR;
    }
    objc -= i;
    objv += i;

    if (hasxflags) {
	string = Tcl_GetStringFromObj(objv[0], &stringLength);
	TestregexpXflags(string, stringLength, &cflags, &eflags);
	objc--;
	objv++;
    }

    regExpr = Tcl_GetRegExpFromObj(interp, objv[0], cflags);
    if (regExpr == NULL) {
	return TCL_ERROR;
    }

    if (about) {
	if (TclRegAbout(interp, regExpr) < 0) {
	    return TCL_ERROR;
	}
	return TCL_OK;
    }

    objPtr = objv[1];
    match = Tcl_RegExpExecObj(interp, regExpr, objPtr, 0 /* offset */,
	    objc-2 /* nmatches */, eflags);

    if (match < 0) {
	return TCL_ERROR;
    }
    if (match == 0) {
	/*
	 * Set the interpreter's object result to an integer object w/
	 * value 0.
	 */

	Tcl_SetWideIntObj(Tcl_GetObjResult(interp), 0);
	if (objc > 2 && (cflags&REG_EXPECT) && indices) {
	    const char *varName;
	    const char *value;
	    int start, end;
	    char resinfo[TCL_INTEGER_SPACE * 2];

	    varName = Tcl_GetString(objv[2]);
<<<<<<< HEAD
	    TclRegExpRangeUniChar(regExpr, TCL_INDEX_NONE, &start, &end);
	    sprintf(resinfo, "%d %d", start, end-1);
	    value = Tcl_SetVar2(interp, varName, NULL, resinfo, 0);
=======
	    TclRegExpRangeUniChar(regExpr, -1, &start, &end);
	    snprintf(resinfo, sizeof(resinfo), "%d %d", start, end-1);
	    value = Tcl_SetVar(interp, varName, resinfo, 0);
>>>>>>> 4a5dfb6e
	    if (value == NULL) {
		Tcl_AppendResult(interp, "couldn't set variable \"",
			varName, "\"", NULL);
		return TCL_ERROR;
	    }
	} else if (cflags & TCL_REG_CANMATCH) {
	    const char *varName;
	    const char *value;
	    char resinfo[TCL_INTEGER_SPACE * 2];

	    Tcl_RegExpGetInfo(regExpr, &info);
	    varName = Tcl_GetString(objv[2]);
<<<<<<< HEAD
	    sprintf(resinfo, "%ld", info.extendStart);
	    value = Tcl_SetVar2(interp, varName, NULL, resinfo, 0);
=======
	    snprintf(resinfo, sizeof(resinfo), "%ld", info.extendStart);
	    value = Tcl_SetVar(interp, varName, resinfo, 0);
>>>>>>> 4a5dfb6e
	    if (value == NULL) {
		Tcl_AppendResult(interp, "couldn't set variable \"",
			varName, "\"", NULL);
		return TCL_ERROR;
	    }
	}
	return TCL_OK;
    }

    /*
     * If additional variable names have been specified, return
     * index information in those variables.
     */

    objc -= 2;
    objv += 2;

    Tcl_RegExpGetInfo(regExpr, &info);
    for (i = 0; i < objc; i++) {
	int start, end;
	Tcl_Obj *newPtr, *varPtr, *valuePtr;

	varPtr = objv[i];
	ii = ((cflags&REG_EXPECT) && i == objc-1) ? TCL_INDEX_NONE : i;
	if (indices) {
	    Tcl_Obj *objs[2];

	    if (ii == TCL_INDEX_NONE) {
		TclRegExpRangeUniChar(regExpr, ii, &start, &end);
	    } else if (ii > info.nsubs) {
		start = TCL_INDEX_NONE;
		end = TCL_INDEX_NONE;
	    } else {
		start = info.matches[ii].start;
		end = info.matches[ii].end;
	    }

	    /*
	     * Adjust index so it refers to the last character in the match
	     * instead of the first character after the match.
	     */

	    if (end >= 0) {
		end--;
	    }

	    objs[0] = Tcl_NewWideIntObj(start);
	    objs[1] = Tcl_NewWideIntObj(end);

	    newPtr = Tcl_NewListObj(2, objs);
	} else {
	    if (ii == TCL_INDEX_NONE) {
		TclRegExpRangeUniChar(regExpr, ii, &start, &end);
		newPtr = Tcl_GetRange(objPtr, start, end);
	    } else if (ii > info.nsubs || info.matches[ii].end <= 0) {
		newPtr = Tcl_NewObj();
	    } else {
		newPtr = Tcl_GetRange(objPtr, info.matches[ii].start,
			info.matches[ii].end - 1);
	    }
	}
	valuePtr = Tcl_ObjSetVar2(interp, varPtr, NULL, newPtr, TCL_LEAVE_ERR_MSG);
	if (valuePtr == NULL) {
	    return TCL_ERROR;
	}
    }

    /*
     * Set the interpreter's object result to an integer object w/ value 1.
     */

    Tcl_SetWideIntObj(Tcl_GetObjResult(interp), 1);
    return TCL_OK;
}

/*
 *---------------------------------------------------------------------------
 *
 * TestregexpXflags --
 *
 *	Parse a string of extended regexp flag letters, for testing.
 *
 * Results:
 *	No return value (you're on your own for errors here).
 *
 * Side effects:
 *	Modifies *cflagsPtr, a regcomp flags word, and *eflagsPtr, a
 *	regexec flags word, as appropriate.
 *
 *----------------------------------------------------------------------
 */

static void
TestregexpXflags(
    const char *string,	/* The string of flags. */
    size_t length,			/* The length of the string in bytes. */
    int *cflagsPtr,		/* compile flags word */
    int *eflagsPtr)		/* exec flags word */
{
    size_t i;
    int cflags, eflags;

    cflags = *cflagsPtr;
    eflags = *eflagsPtr;
    for (i = 0; i < length; i++) {
	switch (string[i]) {
	case 'a':
	    cflags |= REG_ADVF;
	    break;
	case 'b':
	    cflags &= ~REG_ADVANCED;
	    break;
	case 'c':
	    cflags |= TCL_REG_CANMATCH;
	    break;
	case 'e':
	    cflags &= ~REG_ADVANCED;
	    cflags |= REG_EXTENDED;
	    break;
	case 'q':
	    cflags &= ~REG_ADVANCED;
	    cflags |= REG_QUOTE;
	    break;
	case 'o':			/* o for opaque */
	    cflags |= REG_NOSUB;
	    break;
	case 's':			/* s for start */
	    cflags |= REG_BOSONLY;
	    break;
	case '+':
	    cflags |= REG_FAKE;
	    break;
	case ',':
	    cflags |= REG_PROGRESS;
	    break;
	case '.':
	    cflags |= REG_DUMP;
	    break;
	case ':':
	    eflags |= REG_MTRACE;
	    break;
	case ';':
	    eflags |= REG_FTRACE;
	    break;
	case '^':
	    eflags |= REG_NOTBOL;
	    break;
	case '$':
	    eflags |= REG_NOTEOL;
	    break;
	case 't':
	    cflags |= REG_EXPECT;
	    break;
	case '%':
	    eflags |= REG_SMALL;
	    break;
	}
    }

    *cflagsPtr = cflags;
    *eflagsPtr = eflags;
}

/*
 *----------------------------------------------------------------------
 *
 * TestreturnObjCmd --
 *
 *	This procedure implements the "testreturn" command. It is
 *	used to verify that a
 *		return TCL_RETURN;
 *	has same behavior as
 *		return Tcl_SetReturnOptions(interp, Tcl_NewObj());
 *
 * Results:
 *	A standard Tcl result.
 *
 * Side effects:
 *	See the user documentation.
 *
 *----------------------------------------------------------------------
 */

static int
TestreturnObjCmd(
    TCL_UNUSED(void *),
    TCL_UNUSED(Tcl_Interp *),
    TCL_UNUSED(int) /*objc*/,
    TCL_UNUSED(Tcl_Obj *const *) /*objv*/)
{
    return TCL_RETURN;
}

/*
 *----------------------------------------------------------------------
 *
 * TestsetassocdataCmd --
 *
 *	This procedure implements the "testsetassocdata" command. It is used
 *	to test Tcl_SetAssocData.
 *
 * Results:
 *	A standard Tcl result.
 *
 * Side effects:
 *	Modifies or creates an association between a key and associated
 *	data for this interpreter.
 *
 *----------------------------------------------------------------------
 */

static int
TestsetassocdataCmd(
    TCL_UNUSED(void *),
    Tcl_Interp *interp,		/* Current interpreter. */
    int argc,			/* Number of arguments. */
    const char **argv)		/* Argument strings. */
{
    char *buf, *oldData;
    Tcl_InterpDeleteProc *procPtr;

    if (argc != 3) {
	Tcl_AppendResult(interp, "wrong # arguments: should be \"", argv[0],
		" data_key data_item\"", NULL);
	return TCL_ERROR;
    }

    buf = (char *)ckalloc(strlen(argv[2]) + 1);
    strcpy(buf, argv[2]);

    /*
     * If we previously associated a malloced value with the variable,
     * free it before associating a new value.
     */

    oldData = (char *) Tcl_GetAssocData(interp, argv[1], &procPtr);
    if ((oldData != NULL) && (procPtr == CleanupTestSetassocdataTests)) {
	ckfree(oldData);
    }

    Tcl_SetAssocData(interp, argv[1], CleanupTestSetassocdataTests,	buf);
    return TCL_OK;
}

/*
 *----------------------------------------------------------------------
 *
 * TestsetplatformCmd --
 *
 *	This procedure implements the "testsetplatform" command. It is
 *	used to change the tclPlatform global variable so all file
 *	name conversions can be tested on a single platform.
 *
 * Results:
 *	A standard Tcl result.
 *
 * Side effects:
 *	Sets the tclPlatform global variable.
 *
 *----------------------------------------------------------------------
 */

static int
TestsetplatformCmd(
    TCL_UNUSED(void *),
    Tcl_Interp *interp,		/* Current interpreter. */
    int argc,			/* Number of arguments. */
    const char **argv)		/* Argument strings. */
{
    size_t length;
    TclPlatformType *platform;

    platform = TclGetPlatform();

    if (argc != 2) {
	Tcl_AppendResult(interp, "wrong # arguments: should be \"", argv[0],
		" platform\"", NULL);
	return TCL_ERROR;
    }

    length = strlen(argv[1]);
    if (strncmp(argv[1], "unix", length) == 0) {
	*platform = TCL_PLATFORM_UNIX;
    } else if (strncmp(argv[1], "windows", length) == 0) {
	*platform = TCL_PLATFORM_WINDOWS;
    } else {
	Tcl_AppendResult(interp, "unsupported platform: should be one of "
		"unix, or windows", NULL);
	return TCL_ERROR;
    }
    return TCL_OK;
}

/*
 *----------------------------------------------------------------------
 *
 * TeststaticlibraryCmd --
 *
 *	This procedure implements the "teststaticlibrary" command.
 *	It is used to test the procedure Tcl_StaticLibrary.
 *
 * Results:
 *	A standard Tcl result.
 *
 * Side effects:
 *	When the packge given by argv[1] is loaded into an interpreter,
 *	variable "x" in that interpreter is set to "loaded".
 *
 *----------------------------------------------------------------------
 */

static int
TeststaticlibraryCmd(
    TCL_UNUSED(void *),
    Tcl_Interp *interp,		/* Current interpreter. */
    int argc,			/* Number of arguments. */
    const char **argv)		/* Argument strings. */
{
    int safe, loaded;

    if (argc != 4) {
	Tcl_AppendResult(interp, "wrong # arguments: should be \"",
		argv[0], " prefix safe loaded\"", NULL);
	return TCL_ERROR;
    }
    if (Tcl_GetInt(interp, argv[2], &safe) != TCL_OK) {
	return TCL_ERROR;
    }
    if (Tcl_GetInt(interp, argv[3], &loaded) != TCL_OK) {
	return TCL_ERROR;
    }
    Tcl_StaticLibrary((loaded) ? interp : NULL, argv[1],
	    StaticInitProc, (safe) ? StaticInitProc : NULL);
    return TCL_OK;
}

static int
StaticInitProc(
    Tcl_Interp *interp)		/* Interpreter in which package is supposedly
				 * being loaded. */
{
    Tcl_SetVar2(interp, "x", NULL, "loaded", TCL_GLOBAL_ONLY);
    return TCL_OK;
}

/*
 *----------------------------------------------------------------------
 *
 * TesttranslatefilenameCmd --
 *
 *	This procedure implements the "testtranslatefilename" command.
 *	It is used to test the Tcl_TranslateFileName command.
 *
 * Results:
 *	A standard Tcl result.
 *
 * Side effects:
 *	None.
 *
 *----------------------------------------------------------------------
 */

static int
TesttranslatefilenameCmd(
    TCL_UNUSED(void *),
    Tcl_Interp *interp,		/* Current interpreter. */
    int argc,			/* Number of arguments. */
    const char **argv)		/* Argument strings. */
{
    Tcl_DString buffer;
    const char *result;

    if (argc != 2) {
	Tcl_AppendResult(interp, "wrong # arguments: should be \"",
		argv[0], " path\"", NULL);
	return TCL_ERROR;
    }
    result = Tcl_TranslateFileName(interp, argv[1], &buffer);
    if (result == NULL) {
	return TCL_ERROR;
    }
    Tcl_AppendResult(interp, result, NULL);
    Tcl_DStringFree(&buffer);
    return TCL_OK;
}

/*
 *----------------------------------------------------------------------
 *
 * TestupvarCmd --
 *
 *	This procedure implements the "testupvar" command.  It is used
 *	to test Tcl_UpVar and Tcl_UpVar2.
 *
 * Results:
 *	A standard Tcl result.
 *
 * Side effects:
 *	Creates or modifies an "upvar" reference.
 *
 *----------------------------------------------------------------------
 */

static int
TestupvarCmd(
    TCL_UNUSED(void *),
    Tcl_Interp *interp,		/* Current interpreter. */
    int argc,			/* Number of arguments. */
    const char **argv)		/* Argument strings. */
{
    int flags = 0;

    if ((argc != 5) && (argc != 6)) {
	Tcl_AppendResult(interp, "wrong # arguments: should be \"",
		argv[0], " level name ?name2? dest global\"", NULL);
	return TCL_ERROR;
    }

    if (argc == 5) {
	if (strcmp(argv[4], "global") == 0) {
	    flags = TCL_GLOBAL_ONLY;
	} else if (strcmp(argv[4], "namespace") == 0) {
	    flags = TCL_NAMESPACE_ONLY;
	}
	return Tcl_UpVar2(interp, argv[1], argv[2], NULL, argv[3], flags);
    } else {
	if (strcmp(argv[5], "global") == 0) {
	    flags = TCL_GLOBAL_ONLY;
	} else if (strcmp(argv[5], "namespace") == 0) {
	    flags = TCL_NAMESPACE_ONLY;
	}
	return Tcl_UpVar2(interp, argv[1], argv[2],
		(argv[3][0] == 0) ? NULL : argv[3], argv[4],
		flags);
    }
}

/*
 *----------------------------------------------------------------------
 *
 * TestseterrorcodeCmd --
 *
 *	This procedure implements the "testseterrorcodeCmd".  This tests up to
 *	five elements passed to the Tcl_SetErrorCode command.
 *
 * Results:
 *	A standard Tcl result. Always returns TCL_ERROR so that
 *	the error code can be tested.
 *
 * Side effects:
 *	None.
 *
 *----------------------------------------------------------------------
 */

static int
TestseterrorcodeCmd(
    TCL_UNUSED(void *),
    Tcl_Interp *interp,		/* Current interpreter. */
    int argc,			/* Number of arguments. */
    const char **argv)		/* Argument strings. */
{
    if (argc > 6) {
	Tcl_AppendResult(interp, "too many args", NULL);
	return TCL_ERROR;
    }
    switch (argc) {
    case 1:
	Tcl_SetErrorCode(interp, "NONE", NULL);
	break;
    case 2:
	Tcl_SetErrorCode(interp, argv[1], NULL);
	break;
    case 3:
	Tcl_SetErrorCode(interp, argv[1], argv[2], NULL);
	break;
    case 4:
	Tcl_SetErrorCode(interp, argv[1], argv[2], argv[3], NULL);
	break;
    case 5:
	Tcl_SetErrorCode(interp, argv[1], argv[2], argv[3], argv[4], NULL);
	break;
    case 6:
	Tcl_SetErrorCode(interp, argv[1], argv[2], argv[3], argv[4],
		argv[5], NULL);
    }
    return TCL_ERROR;
}

/*
 *----------------------------------------------------------------------
 *
 * TestsetobjerrorcodeCmd --
 *
 *	This procedure implements the "testsetobjerrorcodeCmd".
 *	This tests the Tcl_SetObjErrorCode function.
 *
 * Results:
 *	A standard Tcl result. Always returns TCL_ERROR so that
 *	the error code can be tested.
 *
 * Side effects:
 *	None.
 *
 *----------------------------------------------------------------------
 */

static int
TestsetobjerrorcodeCmd(
    TCL_UNUSED(void *),
    Tcl_Interp *interp,		/* Current interpreter. */
    int objc,			/* Number of arguments. */
    Tcl_Obj *const objv[])	/* The argument objects. */
{
    Tcl_SetObjErrorCode(interp, Tcl_ConcatObj(objc - 1, objv + 1));
    return TCL_ERROR;
}

/*
 *----------------------------------------------------------------------
 *
 * TestfeventCmd --
 *
 *	This procedure implements the "testfevent" command.  It is
 *	used for testing the "fileevent" command.
 *
 * Results:
 *	A standard Tcl result.
 *
 * Side effects:
 *	Creates and deletes interpreters.
 *
 *----------------------------------------------------------------------
 */

static int
TestfeventCmd(
    TCL_UNUSED(void *),
    Tcl_Interp *interp,		/* Current interpreter. */
    int argc,			/* Number of arguments. */
    const char **argv)		/* Argument strings. */
{
    static Tcl_Interp *interp2 = NULL;
    int code;
    Tcl_Channel chan;

    if (argc < 2) {
	Tcl_AppendResult(interp, "wrong # args: should be \"", argv[0],
		" option ?arg ...?", NULL);
	return TCL_ERROR;
    }
    if (strcmp(argv[1], "cmd") == 0) {
	if (argc != 3) {
	    Tcl_AppendResult(interp, "wrong # args: should be \"", argv[0],
		    " cmd script", NULL);
	    return TCL_ERROR;
	}
	if (interp2 != NULL) {
	    code = Tcl_EvalEx(interp2, argv[2], TCL_INDEX_NONE, TCL_EVAL_GLOBAL);
	    Tcl_SetObjResult(interp, Tcl_GetObjResult(interp2));
	    return code;
	} else {
	    Tcl_AppendResult(interp,
		    "called \"testfevent code\" before \"testfevent create\"",
		    NULL);
	    return TCL_ERROR;
	}
    } else if (strcmp(argv[1], "create") == 0) {
	if (interp2 != NULL) {
	    Tcl_DeleteInterp(interp2);
	}
	interp2 = Tcl_CreateInterp();
	return Tcl_Init(interp2);
    } else if (strcmp(argv[1], "delete") == 0) {
	if (interp2 != NULL) {
	    Tcl_DeleteInterp(interp2);
	}
	interp2 = NULL;
    } else if (strcmp(argv[1], "share") == 0) {
	if (interp2 != NULL) {
	    chan = Tcl_GetChannel(interp, argv[2], NULL);
	    if (chan == (Tcl_Channel) NULL) {
		return TCL_ERROR;
	    }
	    Tcl_RegisterChannel(interp2, chan);
	}
    }

    return TCL_OK;
}

/*
 *----------------------------------------------------------------------
 *
 * TestpanicCmd --
 *
 *	Calls the panic routine.
 *
 * Results:
 *	Always returns TCL_OK.
 *
 * Side effects:
 *	May exit application.
 *
 *----------------------------------------------------------------------
 */

static int
TestpanicCmd(
    TCL_UNUSED(void *),
    TCL_UNUSED(Tcl_Interp *),
    int argc,			/* Number of arguments. */
    const char **argv)		/* Argument strings. */
{
    /*
     *  Put the arguments into a var args structure
     *  Append all of the arguments together separated by spaces
     */

    char *argString = Tcl_Merge(argc-1, argv+1);
    Tcl_Panic("%s", argString);
    ckfree(argString);

    return TCL_OK;
}

static int
TestfileCmd(
    TCL_UNUSED(void *),
    Tcl_Interp *interp,		/* Current interpreter. */
    int argc,			/* Number of arguments. */
    Tcl_Obj *const argv[])	/* The argument objects. */
{
    int force, i, j, result;
    Tcl_Obj *error = NULL;
    const char *subcmd;

    if (argc < 3) {
	return TCL_ERROR;
    }

    force = 0;
    i = 2;
    if (strcmp(Tcl_GetString(argv[2]), "-force") == 0) {
	force = 1;
	i = 3;
    }

    if (argc - i > 2) {
	return TCL_ERROR;
    }

    for (j = i; j < argc; j++) {
	if (Tcl_FSGetNormalizedPath(interp, argv[j]) == NULL) {
	    return TCL_ERROR;
	}
    }

    subcmd = Tcl_GetString(argv[1]);

    if (strcmp(subcmd, "mv") == 0) {
	result = TclpObjRenameFile(argv[i], argv[i + 1]);
    } else if (strcmp(subcmd, "cp") == 0) {
	result = TclpObjCopyFile(argv[i], argv[i + 1]);
    } else if (strcmp(subcmd, "rm") == 0) {
	result = TclpObjDeleteFile(argv[i]);
    } else if (strcmp(subcmd, "mkdir") == 0) {
	result = TclpObjCreateDirectory(argv[i]);
    } else if (strcmp(subcmd, "cpdir") == 0) {
	result = TclpObjCopyDirectory(argv[i], argv[i + 1], &error);
    } else if (strcmp(subcmd, "rmdir") == 0) {
	result = TclpObjRemoveDirectory(argv[i], force, &error);
    } else {
	result = TCL_ERROR;
	goto end;
    }

    if (result != TCL_OK) {
	if (error != NULL) {
	    if (Tcl_GetString(error)[0] != '\0') {
		Tcl_AppendResult(interp, Tcl_GetString(error), " ", NULL);
	    }
	    Tcl_DecrRefCount(error);
	}
	Tcl_AppendResult(interp, Tcl_ErrnoId(), NULL);
    }

  end:
    return result;
}

/*
 *----------------------------------------------------------------------
 *
 * TestgetvarfullnameCmd --
 *
 *	Implements the "testgetvarfullname" cmd that is used when testing
 *	the Tcl_GetVariableFullName procedure.
 *
 * Results:
 *	A standard Tcl result.
 *
 * Side effects:
 *	None.
 *
 *----------------------------------------------------------------------
 */

static int
TestgetvarfullnameCmd(
    TCL_UNUSED(void *),
    Tcl_Interp *interp,		/* Current interpreter. */
    int objc,			/* Number of arguments. */
    Tcl_Obj *const objv[])	/* The argument objects. */
{
    const char *name, *arg;
    int flags = 0;
    Tcl_Namespace *namespacePtr;
    Tcl_CallFrame *framePtr;
    Tcl_Var variable;

    if (objc != 3) {
	Tcl_WrongNumArgs(interp, 1, objv, "name scope");
	return TCL_ERROR;
    }

    name = Tcl_GetString(objv[1]);

    arg = Tcl_GetString(objv[2]);
    if (strcmp(arg, "global") == 0) {
	flags = TCL_GLOBAL_ONLY;
    } else if (strcmp(arg, "namespace") == 0) {
	flags = TCL_NAMESPACE_ONLY;
    }

    /*
     * This command, like any other created with Tcl_Create[Obj]Command, runs
     * in the global namespace. As a "namespace-aware" command that needs to
     * run in a particular namespace, it must activate that namespace itself.
     */

    if (flags == TCL_NAMESPACE_ONLY) {
	namespacePtr = Tcl_FindNamespace(interp, "::test_ns_var", NULL,
		TCL_LEAVE_ERR_MSG);
	if (namespacePtr == NULL) {
	    return TCL_ERROR;
	}
	(void) TclPushStackFrame(interp, &framePtr, namespacePtr,
		/*isProcCallFrame*/ 0);
    }

    variable = Tcl_FindNamespaceVar(interp, name, NULL,
	    (flags | TCL_LEAVE_ERR_MSG));

    if (flags == TCL_NAMESPACE_ONLY) {
	TclPopStackFrame(interp);
    }
    if (variable == (Tcl_Var) NULL) {
	return TCL_ERROR;
    }
    Tcl_GetVariableFullName(interp, variable, Tcl_GetObjResult(interp));
    return TCL_OK;
}

/*
 *----------------------------------------------------------------------
 *
 * GetTimesObjCmd --
 *
 *	This procedure implements the "gettimes" command.  It is used for
 *	computing the time needed for various basic operations such as reading
 *	variables, allocating memory, sprintf, converting variables, etc.
 *
 * Results:
 *	A standard Tcl result.
 *
 * Side effects:
 *	Allocates and frees memory, sets a variable "a" in the interpreter.
 *
 *----------------------------------------------------------------------
 */

static int
GetTimesObjCmd(
    TCL_UNUSED(void *),
    Tcl_Interp *interp,		/* The current interpreter. */
    TCL_UNUSED(int) /*cobjc*/,
    TCL_UNUSED(Tcl_Obj *const *) /*cobjv*/)
{
    Interp *iPtr = (Interp *) interp;
    int i, n;
    double timePer;
    Tcl_Time start, stop;
    Tcl_Obj *objPtr, **objv;
    const char *s;
    char newString[TCL_INTEGER_SPACE];

    /* alloc & free 100000 times */
    fprintf(stderr, "alloc & free 100000 6 word items\n");
    Tcl_GetTime(&start);
    for (i = 0;  i < 100000;  i++) {
	objPtr = (Tcl_Obj *)ckalloc(sizeof(Tcl_Obj));
	ckfree(objPtr);
    }
    Tcl_GetTime(&stop);
    timePer = (stop.sec - start.sec)*1000000 + (stop.usec - start.usec);
    fprintf(stderr, "   %.3f usec per alloc+free\n", timePer/100000);

    /* alloc 5000 times */
    fprintf(stderr, "alloc 5000 6 word items\n");
    objv = (Tcl_Obj **)ckalloc(5000 * sizeof(Tcl_Obj *));
    Tcl_GetTime(&start);
    for (i = 0;  i < 5000;  i++) {
	objv[i] = (Tcl_Obj *)ckalloc(sizeof(Tcl_Obj));
    }
    Tcl_GetTime(&stop);
    timePer = (stop.sec - start.sec)*1000000 + (stop.usec - start.usec);
    fprintf(stderr, "   %.3f usec per alloc\n", timePer/5000);

    /* free 5000 times */
    fprintf(stderr, "free 5000 6 word items\n");
    Tcl_GetTime(&start);
    for (i = 0;  i < 5000;  i++) {
	ckfree(objv[i]);
    }
    Tcl_GetTime(&stop);
    timePer = (stop.sec - start.sec)*1000000 + (stop.usec - start.usec);
    fprintf(stderr, "   %.3f usec per free\n", timePer/5000);

    /* Tcl_NewObj 5000 times */
    fprintf(stderr, "Tcl_NewObj 5000 times\n");
    Tcl_GetTime(&start);
    for (i = 0;  i < 5000;  i++) {
	objv[i] = Tcl_NewObj();
    }
    Tcl_GetTime(&stop);
    timePer = (stop.sec - start.sec)*1000000 + (stop.usec - start.usec);
    fprintf(stderr, "   %.3f usec per Tcl_NewObj\n", timePer/5000);

    /* Tcl_DecrRefCount 5000 times */
    fprintf(stderr, "Tcl_DecrRefCount 5000 times\n");
    Tcl_GetTime(&start);
    for (i = 0;  i < 5000;  i++) {
	objPtr = objv[i];
	Tcl_DecrRefCount(objPtr);
    }
    Tcl_GetTime(&stop);
    timePer = (stop.sec - start.sec)*1000000 + (stop.usec - start.usec);
    fprintf(stderr, "   %.3f usec per Tcl_DecrRefCount\n", timePer/5000);
    ckfree(objv);

    /* TclGetString 100000 times */
    fprintf(stderr, "Tcl_GetStringFromObj of \"12345\" 100000 times\n");
    objPtr = Tcl_NewStringObj("12345", TCL_INDEX_NONE);
    Tcl_GetTime(&start);
    for (i = 0;  i < 100000;  i++) {
	(void) TclGetString(objPtr);
    }
    Tcl_GetTime(&stop);
    timePer = (stop.sec - start.sec)*1000000 + (stop.usec - start.usec);
    fprintf(stderr, "   %.3f usec per Tcl_GetStringFromObj of \"12345\"\n",
	    timePer/100000);

    /* Tcl_GetIntFromObj 100000 times */
    fprintf(stderr, "Tcl_GetIntFromObj of \"12345\" 100000 times\n");
    Tcl_GetTime(&start);
    for (i = 0;  i < 100000;  i++) {
	if (Tcl_GetIntFromObj(interp, objPtr, &n) != TCL_OK) {
	    return TCL_ERROR;
	}
    }
    Tcl_GetTime(&stop);
    timePer = (stop.sec - start.sec)*1000000 + (stop.usec - start.usec);
    fprintf(stderr, "   %.3f usec per Tcl_GetIntFromObj of \"12345\"\n",
	    timePer/100000);
    Tcl_DecrRefCount(objPtr);

    /* Tcl_GetInt 100000 times */
    fprintf(stderr, "Tcl_GetInt of \"12345\" 100000 times\n");
    Tcl_GetTime(&start);
    for (i = 0;  i < 100000;  i++) {
	if (Tcl_GetInt(interp, "12345", &n) != TCL_OK) {
	    return TCL_ERROR;
	}
    }
    Tcl_GetTime(&stop);
    timePer = (stop.sec - start.sec)*1000000 + (stop.usec - start.usec);
    fprintf(stderr, "   %.3f usec per Tcl_GetInt of \"12345\"\n",
	    timePer/100000);

    /* snprintf 100000 times */
    fprintf(stderr, "snprintf of 12345 100000 times\n");
    Tcl_GetTime(&start);
    for (i = 0;  i < 100000;  i++) {
	snprintf(newString, sizeof(newString), "%d", 12345);
    }
    Tcl_GetTime(&stop);
    timePer = (stop.sec - start.sec)*1000000 + (stop.usec - start.usec);
    fprintf(stderr, "   %.3f usec per snprintf of 12345\n",
	    timePer/100000);

    /* hashtable lookup 100000 times */
    fprintf(stderr, "hashtable lookup of \"gettimes\" 100000 times\n");
    Tcl_GetTime(&start);
    for (i = 0;  i < 100000;  i++) {
	(void) Tcl_FindHashEntry(&iPtr->globalNsPtr->cmdTable, "gettimes");
    }
    Tcl_GetTime(&stop);
    timePer = (stop.sec - start.sec)*1000000 + (stop.usec - start.usec);
    fprintf(stderr, "   %.3f usec per hashtable lookup of \"gettimes\"\n",
	    timePer/100000);

    /* Tcl_SetVar 100000 times */
    fprintf(stderr, "Tcl_SetVar2 of \"12345\" 100000 times\n");
    Tcl_GetTime(&start);
    for (i = 0;  i < 100000;  i++) {
	s = Tcl_SetVar2(interp, "a", NULL, "12345", TCL_LEAVE_ERR_MSG);
	if (s == NULL) {
	    return TCL_ERROR;
	}
    }
    Tcl_GetTime(&stop);
    timePer = (stop.sec - start.sec)*1000000 + (stop.usec - start.usec);
    fprintf(stderr, "   %.3f usec per Tcl_SetVar of a to \"12345\"\n",
	    timePer/100000);

    /* Tcl_GetVar 100000 times */
    fprintf(stderr, "Tcl_GetVar of a==\"12345\" 100000 times\n");
    Tcl_GetTime(&start);
    for (i = 0;  i < 100000;  i++) {
	s = Tcl_GetVar2(interp, "a", NULL, TCL_LEAVE_ERR_MSG);
	if (s == NULL) {
	    return TCL_ERROR;
	}
    }
    Tcl_GetTime(&stop);
    timePer = (stop.sec - start.sec)*1000000 + (stop.usec - start.usec);
    fprintf(stderr, "   %.3f usec per Tcl_GetVar of a==\"12345\"\n",
	    timePer/100000);

    Tcl_ResetResult(interp);
    return TCL_OK;
}

/*
 *----------------------------------------------------------------------
 *
 * NoopCmd --
 *
 *	This procedure is just used to time the overhead involved in
 *	parsing and invoking a command.
 *
 * Results:
 *	None.
 *
 * Side effects:
 *	None.
 *
 *----------------------------------------------------------------------
 */

static int
NoopCmd(
    TCL_UNUSED(void *),
    TCL_UNUSED(Tcl_Interp *),
    TCL_UNUSED(int) /*argc*/,
    TCL_UNUSED(const char **) /*argv*/)
{
    return TCL_OK;
}

/*
 *----------------------------------------------------------------------
 *
 * NoopObjCmd --
 *
 *	This object-based procedure is just used to time the overhead
 *	involved in parsing and invoking a command.
 *
 * Results:
 *	Returns the TCL_OK result code.
 *
 * Side effects:
 *	None.
 *
 *----------------------------------------------------------------------
 */

static int
NoopObjCmd(
    TCL_UNUSED(void *),
    TCL_UNUSED(Tcl_Interp *),
    TCL_UNUSED(int) /*objc*/,
    TCL_UNUSED(Tcl_Obj *const *) /*objv*/)
{
    return TCL_OK;
}

/*
 *----------------------------------------------------------------------
 *
 * TeststringbytesObjCmd --
 *	Returns bytearray value of the bytes in argument string rep
 *
 * Results:
 *	Returns the TCL_OK result code.
 *
 * Side effects:
 *	None.
 *
 *----------------------------------------------------------------------
 */

static int
TeststringbytesObjCmd(
    TCL_UNUSED(void *),
    Tcl_Interp *interp,		/* Current interpreter. */
    int objc,			/* Number of arguments. */
    Tcl_Obj *const objv[])	/* The argument objects. */
{
    int n;
    const unsigned char *p;

    if (objc != 2) {
	Tcl_WrongNumArgs(interp, 1, objv, "value");
	return TCL_ERROR;
    }
    p = (const unsigned char *)Tcl_GetStringFromObj(objv[1], &n);
    Tcl_SetObjResult(interp, Tcl_NewByteArrayObj(p, n));
    return TCL_OK;
}

/*
 *----------------------------------------------------------------------
 *
 * TestpurebytesobjObjCmd --
 *
 *	This object-based procedure constructs a pure bytes object
 *	without type and with internal representation containing NULL's.
 *
 *	If no argument supplied it returns empty object with tclEmptyStringRep,
 *	otherwise it returns this as pure bytes object with bytes value equal
 *	string.
 *
 * Results:
 *	Returns the TCL_OK result code.
 *
 * Side effects:
 *	None.
 *
 *----------------------------------------------------------------------
 */

static int
TestpurebytesobjObjCmd(
    TCL_UNUSED(void *),
    Tcl_Interp *interp,		/* Current interpreter. */
    int objc,			/* Number of arguments. */
    Tcl_Obj *const objv[])	/* The argument objects. */
{
    Tcl_Obj *objPtr;

    if (objc > 2) {
	Tcl_WrongNumArgs(interp, 1, objv, "?string?");
	return TCL_ERROR;
    }
    objPtr = Tcl_NewObj();
    /*
    objPtr->internalRep.twoPtrValue.ptr1 = NULL;
    objPtr->internalRep.twoPtrValue.ptr2 = NULL;
    */
    memset(&objPtr->internalRep, 0, sizeof(objPtr->internalRep));
    if (objc == 2) {
	const char *s = Tcl_GetString(objv[1]);
	objPtr->length = objv[1]->length;
	objPtr->bytes = (char *)ckalloc(objPtr->length + 1);
	memcpy(objPtr->bytes, s, objPtr->length);
	objPtr->bytes[objPtr->length] = 0;
    }
    Tcl_SetObjResult(interp, objPtr);
    return TCL_OK;
}

/*
 *----------------------------------------------------------------------
 *
 * TestsetbytearraylengthObjCmd --
 *
 *	Testing command 'testsetbytearraylength` used to test the public
 *	interface routine Tcl_SetByteArrayLength().
 *
 * Results:
 *	Returns the TCL_OK result code.
 *
 * Side effects:
 *	None.
 *
 *----------------------------------------------------------------------
 */

static int
TestsetbytearraylengthObjCmd(
    TCL_UNUSED(void *),
    Tcl_Interp *interp,		/* Current interpreter. */
    int objc,			/* Number of arguments. */
    Tcl_Obj *const objv[])	/* The argument objects. */
{
    int n;
    Tcl_Obj *obj = NULL;

    if (objc != 3) {
	Tcl_WrongNumArgs(interp, 1, objv, "value length");
	return TCL_ERROR;
    }
    if (TCL_OK != Tcl_GetIntFromObj(interp, objv[2], &n)) {
	return TCL_ERROR;
    }
    obj = objv[1];
    if (Tcl_IsShared(obj)) {
	obj = Tcl_DuplicateObj(obj);
    }
    if (Tcl_SetByteArrayLength(obj, n) == NULL) {
	if (obj != objv[1]) {
	    Tcl_DecrRefCount(obj);
	}
	Tcl_AppendResult(interp, "expected bytes", NULL);
	return TCL_ERROR;
    }
    Tcl_SetObjResult(interp, obj);
    return TCL_OK;
}

/*
 *----------------------------------------------------------------------
 *
 * TestbytestringObjCmd --
 *
 *	This object-based procedure constructs a string which can
 *	possibly contain invalid UTF-8 bytes.
 *
 * Results:
 *	Returns the TCL_OK result code.
 *
 * Side effects:
 *	None.
 *
 *----------------------------------------------------------------------
 */

static int
TestbytestringObjCmd(
    TCL_UNUSED(void *),
    Tcl_Interp *interp,		/* Current interpreter. */
    int objc,			/* Number of arguments. */
    Tcl_Obj *const objv[])	/* The argument objects. */
{
    size_t n = 0;
    const char *p;

    if (objc != 2) {
	Tcl_WrongNumArgs(interp, 1, objv, "bytearray");
	return TCL_ERROR;
    }

    p = (const char *)Tcl_GetBytesFromObj(interp, objv[1], &n);
    if (p == NULL) {
	return TCL_ERROR;
    }
    Tcl_SetObjResult(interp, Tcl_NewStringObj(p, n));
    return TCL_OK;
}

/*
 *----------------------------------------------------------------------
 *
 * Testutf16stringObjCmd --
 *
 *	This specifically tests the Tcl_GetUnicode and Tcl_NewUnicodeObj
 *	C functions which broke in Tcl 8.7 and were undetected by the
 *      existing test suite. Bug [b79df322a9]
 *
 * Results:
 *	Returns the TCL_OK result code.
 *
 * Side effects:
 *	None.
 *
 *----------------------------------------------------------------------
 */

static int
Testutf16stringObjCmd(
    TCL_UNUSED(void *),
    Tcl_Interp *interp,		/* Current interpreter. */
    int objc,			/* Number of arguments. */
    Tcl_Obj *const objv[])	/* The argument objects. */
{
    const unsigned short *p;

    if (objc != 2) {
	Tcl_WrongNumArgs(interp, 1, objv, "string");
	return TCL_ERROR;
    }

    p = Tcl_GetUnicode(objv[1]);
    Tcl_SetObjResult(interp, Tcl_NewUnicodeObj(p, TCL_INDEX_NONE));
    return TCL_OK;
}

/*
 *----------------------------------------------------------------------
 *
 * TestsetCmd --
 *
 *	Implements the "testset{err,noerr}" cmds that are used when testing
 *	Tcl_Set/GetVar C Api with/without TCL_LEAVE_ERR_MSG flag
 *
 * Results:
 *	A standard Tcl result.
 *
 * Side effects:
 *     Variables may be set.
 *
 *----------------------------------------------------------------------
 */

static int
TestsetCmd(
    void *data,		/* Additional flags for Get/SetVar2. */
    Tcl_Interp *interp,/* Current interpreter. */
    int argc,			/* Number of arguments. */
    const char **argv)		/* Argument strings. */
{
    int flags = PTR2INT(data);
    const char *value;

    if (argc == 2) {
	Tcl_AppendResult(interp, "before get", NULL);
	value = Tcl_GetVar2(interp, argv[1], NULL, flags);
	if (value == NULL) {
	    return TCL_ERROR;
	}
	Tcl_AppendElement(interp, value);
	return TCL_OK;
    } else if (argc == 3) {
	Tcl_AppendResult(interp, "before set", NULL);
	value = Tcl_SetVar2(interp, argv[1], NULL, argv[2], flags);
	if (value == NULL) {
	    return TCL_ERROR;
	}
	Tcl_AppendElement(interp, value);
	return TCL_OK;
    } else {
	Tcl_AppendResult(interp, "wrong # args: should be \"",
		argv[0], " varName ?newValue?\"", NULL);
	return TCL_ERROR;
    }
}
static int
Testset2Cmd(
    void *data,		/* Additional flags for Get/SetVar2. */
    Tcl_Interp *interp,/* Current interpreter. */
    int argc,			/* Number of arguments. */
    const char **argv)		/* Argument strings. */
{
    int flags = PTR2INT(data);
    const char *value;

    if (argc == 3) {
	Tcl_AppendResult(interp, "before get", NULL);
	value = Tcl_GetVar2(interp, argv[1], argv[2], flags);
	if (value == NULL) {
	    return TCL_ERROR;
	}
	Tcl_AppendElement(interp, value);
	return TCL_OK;
    } else if (argc == 4) {
	Tcl_AppendResult(interp, "before set", NULL);
	value = Tcl_SetVar2(interp, argv[1], argv[2], argv[3], flags);
	if (value == NULL) {
	    return TCL_ERROR;
	}
	Tcl_AppendElement(interp, value);
	return TCL_OK;
    } else {
	Tcl_AppendResult(interp, "wrong # args: should be \"",
		argv[0], " varName elemName ?newValue?\"", NULL);
	return TCL_ERROR;
    }
}

/*
 *----------------------------------------------------------------------
 *
 * TestsaveresultCmd --
 *
 *	Implements the "testsaveresult" cmd that is used when testing the
 *	Tcl_SaveResult, Tcl_RestoreResult, and Tcl_DiscardResult interfaces.
 *
 * Results:
 *	A standard Tcl result.
 *
 * Side effects:
 *	None.
 *
 *----------------------------------------------------------------------
 */

#ifndef TCL_NO_DEPRECATED
static int
TestsaveresultCmd(
    TCL_UNUSED(void *),
    Tcl_Interp *interp,/* Current interpreter. */
    int objc,			/* Number of arguments. */
    Tcl_Obj *const objv[])	/* The argument objects. */
{
    Interp* iPtr = (Interp*) interp;
    int discard, result, index;
    Tcl_SavedResult state;
    Tcl_Obj *objPtr;
    static const char *const optionStrings[] = {
	"append", "dynamic", "free", "object", "small", NULL
    };
    enum options {
	RESULT_APPEND, RESULT_DYNAMIC, RESULT_FREE, RESULT_OBJECT, RESULT_SMALL
    };

    /*
     * Parse arguments
     */

    if (objc != 4) {
	Tcl_WrongNumArgs(interp, 1, objv, "type script discard");
	return TCL_ERROR;
    }
    if (Tcl_GetIndexFromObj(interp, objv[1], optionStrings, "option", 0,
	    &index) != TCL_OK) {
	return TCL_ERROR;
    }
    if (Tcl_GetBooleanFromObj(interp, objv[3], &discard) != TCL_OK) {
	return TCL_ERROR;
    }

    freeCount = 0;
    objPtr = NULL;
    switch ((enum options) index) {
    case RESULT_SMALL:
	Tcl_AppendResult(interp, "small result", NULL);
	break;
    case RESULT_APPEND:
	Tcl_AppendResult(interp, "append result", NULL);
	break;
    case RESULT_FREE: {
	char *buf = (char *)ckalloc(200);

	strcpy(buf, "free result");
	Tcl_SetResult(interp, buf, TCL_DYNAMIC);
	break;
    }
    case RESULT_DYNAMIC:
	Tcl_SetResult(interp, (char *)"dynamic result", TestsaveresultFree);
	break;
    case RESULT_OBJECT:
	objPtr = Tcl_NewStringObj("object result", TCL_INDEX_NONE);
	Tcl_SetObjResult(interp, objPtr);
	break;
    }

    Tcl_SaveResult(interp, &state);

    if (((enum options) index) == RESULT_OBJECT) {
	result = Tcl_EvalObjEx(interp, objv[2], 0);
    } else {
	result = Tcl_EvalEx(interp, Tcl_GetString(objv[2]), TCL_INDEX_NONE, 0);
    }

    if (discard) {
	Tcl_DiscardResult(&state);
    } else {
	Tcl_RestoreResult(interp, &state);
	result = TCL_OK;
    }

    switch ((enum options) index) {
    case RESULT_DYNAMIC: {
	int presentOrFreed = (iPtr->freeProc == TestsaveresultFree) ^ freeCount;

	Tcl_AppendElement(interp, presentOrFreed ? "presentOrFreed" : "missingOrLeak");
	break;
    }
    case RESULT_OBJECT:
	Tcl_AppendElement(interp, Tcl_GetObjResult(interp) == objPtr
		? "same" : "different");
	break;
    default:
	break;
    }
    return result;
}

/*
 *----------------------------------------------------------------------
 *
 * TestsaveresultFree --
 *
 *	Special purpose freeProc used by TestsaveresultCmd.
 *
 * Results:
 *	None.
 *
 * Side effects:
 *	Increments the freeCount.
 *
 *----------------------------------------------------------------------
 */

static void
TestsaveresultFree(
    TCL_UNUSED(char *))
{
    freeCount++;
}
#endif /* TCL_NO_DEPRECATED */

/*
 *----------------------------------------------------------------------
 *
 * TestmainthreadCmd  --
 *
 *	Implements the "testmainthread" cmd that is used to test the
 *	'Tcl_GetCurrentThread' API.
 *
 * Results:
 *	A standard Tcl result.
 *
 * Side effects:
 *	None.
 *
 *----------------------------------------------------------------------
 */

static int
TestmainthreadCmd(
    TCL_UNUSED(void *),
    Tcl_Interp *interp,/* Current interpreter. */
    int argc,			/* Number of arguments. */
    TCL_UNUSED(const char **) /*argv*/)
{
    if (argc == 1) {
	Tcl_Obj *idObj = Tcl_NewWideIntObj((Tcl_WideInt)(size_t)Tcl_GetCurrentThread());

	Tcl_SetObjResult(interp, idObj);
	return TCL_OK;
    } else {
	Tcl_AppendResult(interp, "wrong # args", NULL);
	return TCL_ERROR;
    }
}

/*
 *----------------------------------------------------------------------
 *
 * MainLoop --
 *
 *	A main loop set by TestsetmainloopCmd below.
 *
 * Results:
 *	None.
 *
 * Side effects:
 *	Event handlers could do anything.
 *
 *----------------------------------------------------------------------
 */

static void
MainLoop(void)
{
    while (!exitMainLoop) {
	Tcl_DoOneEvent(0);
    }
    fprintf(stdout,"Exit MainLoop\n");
    fflush(stdout);
}

/*
 *----------------------------------------------------------------------
 *
 * TestsetmainloopCmd  --
 *
 *	Implements the "testsetmainloop" cmd that is used to test the
 *	'Tcl_SetMainLoop' API.
 *
 * Results:
 *	A standard Tcl result.
 *
 * Side effects:
 *	None.
 *
 *----------------------------------------------------------------------
 */

static int
TestsetmainloopCmd(
    TCL_UNUSED(void *),
    TCL_UNUSED(Tcl_Interp *),
    TCL_UNUSED(int) /*argc*/,
    TCL_UNUSED(const char **) /*argv*/)
{
    exitMainLoop = 0;
    Tcl_SetMainLoop(MainLoop);
    return TCL_OK;
}

/*
 *----------------------------------------------------------------------
 *
 * TestexitmainloopCmd  --
 *
 *	Implements the "testexitmainloop" cmd that is used to test the
 *	'Tcl_SetMainLoop' API.
 *
 * Results:
 *	A standard Tcl result.
 *
 * Side effects:
 *	None.
 *
 *----------------------------------------------------------------------
 */

static int
TestexitmainloopCmd(
    TCL_UNUSED(void *),
    TCL_UNUSED(Tcl_Interp *),
    TCL_UNUSED(int) /*argc*/,
    TCL_UNUSED(const char **) /*argv*/)
{
    exitMainLoop = 1;
    return TCL_OK;
}

/*
 *----------------------------------------------------------------------
 *
 * TestChannelCmd --
 *
 *	Implements the Tcl "testchannel" debugging command and its
 *	subcommands. This is part of the testing environment.
 *
 * Results:
 *	A standard Tcl result.
 *
 * Side effects:
 *	None.
 *
 *----------------------------------------------------------------------
 */

static int
TestChannelCmd(
    TCL_UNUSED(void *),
    Tcl_Interp *interp,		/* Interpreter for result. */
    int argc,			/* Count of additional args. */
    const char **argv)		/* Additional arg strings. */
{
    const char *cmdName;	/* Sub command. */
    Tcl_HashTable *hTblPtr;	/* Hash table of channels. */
    Tcl_HashSearch hSearch;	/* Search variable. */
    Tcl_HashEntry *hPtr;	/* Search variable. */
    Channel *chanPtr;		/* The actual channel. */
    ChannelState *statePtr;	/* state info for channel */
    Tcl_Channel chan;		/* The opaque type. */
    size_t len;			/* Length of subcommand string. */
    int IOQueued;		/* How much IO is queued inside channel? */
    char buf[TCL_INTEGER_SPACE];/* For snprintf. */
    int mode;			/* rw mode of the channel */

    if (argc < 2) {
	Tcl_AppendResult(interp, "wrong # args: should be \"", argv[0],
		" subcommand ?additional args..?\"", NULL);
	return TCL_ERROR;
    }
    cmdName = argv[1];
    len = strlen(cmdName);

    chanPtr = NULL;

    if (argc > 2) {
	if ((cmdName[0] == 's') && (strncmp(cmdName, "splice", len) == 0)) {
	    /* For splice access the pool of detached channels.
	     * Locate channel, remove from the list.
	     */

	    TestChannel **nextPtrPtr, *curPtr;

	    chan = (Tcl_Channel) NULL;
	    for (nextPtrPtr = &firstDetached, curPtr = firstDetached;
		 curPtr != NULL;
		 nextPtrPtr = &(curPtr->nextPtr), curPtr = curPtr->nextPtr) {

		if (strcmp(argv[2], Tcl_GetChannelName(curPtr->chan)) == 0) {
		    *nextPtrPtr = curPtr->nextPtr;
		    curPtr->nextPtr = NULL;
		    chan = curPtr->chan;
		    ckfree(curPtr);
		    break;
		}
	    }
	} else {
	    chan = Tcl_GetChannel(interp, argv[2], &mode);
	}
	if (chan == (Tcl_Channel) NULL) {
	    return TCL_ERROR;
	}
	chanPtr		= (Channel *) chan;
	statePtr	= chanPtr->state;
	chanPtr		= statePtr->topChanPtr;
	chan		= (Tcl_Channel) chanPtr;
    } else {
	statePtr	= NULL;
	chan		= NULL;
    }

    if ((cmdName[0] == 's') && (strncmp(cmdName, "setchannelerror", len) == 0)) {

	Tcl_Obj *msg = Tcl_NewStringObj(argv[3], TCL_INDEX_NONE);

	Tcl_IncrRefCount(msg);
	Tcl_SetChannelError(chan, msg);
	Tcl_DecrRefCount(msg);

	Tcl_GetChannelError(chan, &msg);
	Tcl_SetObjResult(interp, msg);
	Tcl_DecrRefCount(msg);
	return TCL_OK;
    }
    if ((cmdName[0] == 's') && (strncmp(cmdName, "setchannelerrorinterp", len) == 0)) {

	Tcl_Obj *msg = Tcl_NewStringObj(argv[3], TCL_INDEX_NONE);

	Tcl_IncrRefCount(msg);
	Tcl_SetChannelErrorInterp(interp, msg);
	Tcl_DecrRefCount(msg);

	Tcl_GetChannelErrorInterp(interp, &msg);
	Tcl_SetObjResult(interp, msg);
	Tcl_DecrRefCount(msg);
	return TCL_OK;
    }

    /*
     * "cut" is actually more a simplified detach facility as provided by the
     * Thread package. Without the safeguards of a regular command (no
     * checking that the command is truly cut'able, no mutexes for
     * thread-safety). Its complementary command is "splice", see below.
     */

    if ((cmdName[0] == 'c') && (strncmp(cmdName, "cut", len) == 0)) {
	TestChannel *det;

	if (argc != 3) {
	    Tcl_AppendResult(interp, "wrong # args: should be \"", argv[0],
		    " cut channelName\"", NULL);
	    return TCL_ERROR;
	}

	Tcl_RegisterChannel(NULL, chan); /* prevent closing */
	Tcl_UnregisterChannel(interp, chan);

	Tcl_CutChannel(chan);

	/* Remember the channel in the pool of detached channels */

	det = (TestChannel *)ckalloc(sizeof(TestChannel));
	det->chan     = chan;
	det->nextPtr  = firstDetached;
	firstDetached = det;

	return TCL_OK;
    }

    if ((cmdName[0] == 'c') &&
	    (strncmp(cmdName, "clearchannelhandlers", len) == 0)) {
	if (argc != 3) {
	    Tcl_AppendResult(interp, "wrong # args: should be \"", argv[0],
		    " clearchannelhandlers channelName\"", NULL);
	    return TCL_ERROR;
	}
	Tcl_ClearChannelHandlers(chan);
	return TCL_OK;
    }

    if ((cmdName[0] == 'i') && (strncmp(cmdName, "info", len) == 0)) {
	if (argc != 3) {
	    Tcl_AppendResult(interp, "wrong # args: should be \"", argv[0],
		    " info channelName\"", NULL);
	    return TCL_ERROR;
	}
	Tcl_AppendElement(interp, argv[2]);
	Tcl_AppendElement(interp, Tcl_ChannelName(chanPtr->typePtr));
	if (statePtr->flags & TCL_READABLE) {
	    Tcl_AppendElement(interp, "read");
	} else {
	    Tcl_AppendElement(interp, "");
	}
	if (statePtr->flags & TCL_WRITABLE) {
	    Tcl_AppendElement(interp, "write");
	} else {
	    Tcl_AppendElement(interp, "");
	}
	if (statePtr->flags & CHANNEL_NONBLOCKING) {
	    Tcl_AppendElement(interp, "nonblocking");
	} else {
	    Tcl_AppendElement(interp, "blocking");
	}
	if (statePtr->flags & CHANNEL_LINEBUFFERED) {
	    Tcl_AppendElement(interp, "line");
	} else if (statePtr->flags & CHANNEL_UNBUFFERED) {
	    Tcl_AppendElement(interp, "none");
	} else {
	    Tcl_AppendElement(interp, "full");
	}
	if (statePtr->flags & BG_FLUSH_SCHEDULED) {
	    Tcl_AppendElement(interp, "async_flush");
	} else {
	    Tcl_AppendElement(interp, "");
	}
	if (statePtr->flags & CHANNEL_EOF) {
	    Tcl_AppendElement(interp, "eof");
	} else {
	    Tcl_AppendElement(interp, "");
	}
	if (statePtr->flags & CHANNEL_BLOCKED) {
	    Tcl_AppendElement(interp, "blocked");
	} else {
	    Tcl_AppendElement(interp, "unblocked");
	}
	if (statePtr->inputTranslation == TCL_TRANSLATE_AUTO) {
	    Tcl_AppendElement(interp, "auto");
	    if (statePtr->flags & INPUT_SAW_CR) {
		Tcl_AppendElement(interp, "saw_cr");
	    } else {
		Tcl_AppendElement(interp, "");
	    }
	} else if (statePtr->inputTranslation == TCL_TRANSLATE_LF) {
	    Tcl_AppendElement(interp, "lf");
	    Tcl_AppendElement(interp, "");
	} else if (statePtr->inputTranslation == TCL_TRANSLATE_CR) {
	    Tcl_AppendElement(interp, "cr");
	    Tcl_AppendElement(interp, "");
	} else if (statePtr->inputTranslation == TCL_TRANSLATE_CRLF) {
	    Tcl_AppendElement(interp, "crlf");
	    if (statePtr->flags & INPUT_SAW_CR) {
		Tcl_AppendElement(interp, "queued_cr");
	    } else {
		Tcl_AppendElement(interp, "");
	    }
	}
	if (statePtr->outputTranslation == TCL_TRANSLATE_AUTO) {
	    Tcl_AppendElement(interp, "auto");
	} else if (statePtr->outputTranslation == TCL_TRANSLATE_LF) {
	    Tcl_AppendElement(interp, "lf");
	} else if (statePtr->outputTranslation == TCL_TRANSLATE_CR) {
	    Tcl_AppendElement(interp, "cr");
	} else if (statePtr->outputTranslation == TCL_TRANSLATE_CRLF) {
	    Tcl_AppendElement(interp, "crlf");
	}
	IOQueued = Tcl_InputBuffered(chan);
	TclFormatInt(buf, IOQueued);
	Tcl_AppendElement(interp, buf);

	IOQueued = Tcl_OutputBuffered(chan);
	TclFormatInt(buf, IOQueued);
	Tcl_AppendElement(interp, buf);

	TclFormatInt(buf, (int)Tcl_Tell(chan));
	Tcl_AppendElement(interp, buf);

	TclFormatInt(buf, statePtr->refCount);
	Tcl_AppendElement(interp, buf);

	return TCL_OK;
    }

    if ((cmdName[0] == 'i') &&
	    (strncmp(cmdName, "inputbuffered", len) == 0)) {
	if (argc != 3) {
	    Tcl_AppendResult(interp, "channel name required", NULL);
	    return TCL_ERROR;
	}
	IOQueued = Tcl_InputBuffered(chan);
	TclFormatInt(buf, IOQueued);
	Tcl_AppendResult(interp, buf, NULL);
	return TCL_OK;
    }

    if ((cmdName[0] == 'i') && (strncmp(cmdName, "isshared", len) == 0)) {
	if (argc != 3) {
	    Tcl_AppendResult(interp, "channel name required", NULL);
	    return TCL_ERROR;
	}

	TclFormatInt(buf, Tcl_IsChannelShared(chan));
	Tcl_AppendResult(interp, buf, NULL);
	return TCL_OK;
    }

    if ((cmdName[0] == 'i') && (strncmp(cmdName, "isstandard", len) == 0)) {
	if (argc != 3) {
	    Tcl_AppendResult(interp, "channel name required", NULL);
	    return TCL_ERROR;
	}

	TclFormatInt(buf, Tcl_IsStandardChannel(chan));
	Tcl_AppendResult(interp, buf, NULL);
	return TCL_OK;
    }

    if ((cmdName[0] == 'm') && (strncmp(cmdName, "mode", len) == 0)) {
	if (argc != 3) {
	    Tcl_AppendResult(interp, "channel name required", NULL);
	    return TCL_ERROR;
	}

	if (statePtr->flags & TCL_READABLE) {
	    Tcl_AppendElement(interp, "read");
	} else {
	    Tcl_AppendElement(interp, "");
	}
	if (statePtr->flags & TCL_WRITABLE) {
	    Tcl_AppendElement(interp, "write");
	} else {
	    Tcl_AppendElement(interp, "");
	}
	return TCL_OK;
    }

    if ((cmdName[0] == 'm') && (strncmp(cmdName, "maxmode", len) == 0)) {
	if (argc != 3) {
	    Tcl_AppendResult(interp, "channel name required", NULL);
	    return TCL_ERROR;
	}

	if (statePtr->maxPerms & TCL_READABLE) {
	    Tcl_AppendElement(interp, "read");
	} else {
	    Tcl_AppendElement(interp, "");
	}
	if (statePtr->maxPerms & TCL_WRITABLE) {
	    Tcl_AppendElement(interp, "write");
	} else {
	    Tcl_AppendElement(interp, "");
	}
	return TCL_OK;
    }

    if ((cmdName[0] == 'm') && (strncmp(cmdName, "mremove-rd", len) == 0)) {
        if (argc != 3) {
            Tcl_AppendResult(interp, "channel name required",
                    (char *) NULL);
            return TCL_ERROR;
        }

	return Tcl_RemoveChannelMode(interp, chan, TCL_READABLE);
    }

    if ((cmdName[0] == 'm') && (strncmp(cmdName, "mremove-wr", len) == 0)) {
        if (argc != 3) {
            Tcl_AppendResult(interp, "channel name required",
                    (char *) NULL);
            return TCL_ERROR;
        }

	return Tcl_RemoveChannelMode(interp, chan, TCL_WRITABLE);
    }

    if ((cmdName[0] == 'm') && (strncmp(cmdName, "mthread", len) == 0)) {
	if (argc != 3) {
	    Tcl_AppendResult(interp, "channel name required", NULL);
	    return TCL_ERROR;
	}

	Tcl_SetObjResult(interp, Tcl_NewWideIntObj(
		(Tcl_WideInt) (size_t) Tcl_GetChannelThread(chan)));
	return TCL_OK;
    }

    if ((cmdName[0] == 'n') && (strncmp(cmdName, "name", len) == 0)) {
	if (argc != 3) {
	    Tcl_AppendResult(interp, "channel name required", NULL);
	    return TCL_ERROR;
	}
	Tcl_AppendResult(interp, statePtr->channelName, NULL);
	return TCL_OK;
    }

    if ((cmdName[0] == 'o') && (strncmp(cmdName, "open", len) == 0)) {
	hTblPtr = (Tcl_HashTable *) Tcl_GetAssocData(interp, "tclIO", NULL);
	if (hTblPtr == NULL) {
	    return TCL_OK;
	}
	for (hPtr = Tcl_FirstHashEntry(hTblPtr, &hSearch);
	     hPtr != NULL;
	     hPtr = Tcl_NextHashEntry(&hSearch)) {
	    Tcl_AppendElement(interp, (char *)Tcl_GetHashKey(hTblPtr, hPtr));
	}
	return TCL_OK;
    }

    if ((cmdName[0] == 'o') &&
	    (strncmp(cmdName, "outputbuffered", len) == 0)) {
	if (argc != 3) {
	    Tcl_AppendResult(interp, "channel name required", NULL);
	    return TCL_ERROR;
	}

	IOQueued = Tcl_OutputBuffered(chan);
	TclFormatInt(buf, IOQueued);
	Tcl_AppendResult(interp, buf, NULL);
	return TCL_OK;
    }

    if ((cmdName[0] == 'q') &&
	    (strncmp(cmdName, "queuedcr", len) == 0)) {
	if (argc != 3) {
	    Tcl_AppendResult(interp, "channel name required", NULL);
	    return TCL_ERROR;
	}

	Tcl_AppendResult(interp,
		(statePtr->flags & INPUT_SAW_CR) ? "1" : "0", NULL);
	return TCL_OK;
    }

    if ((cmdName[0] == 'r') && (strncmp(cmdName, "readable", len) == 0)) {
	hTblPtr = (Tcl_HashTable *) Tcl_GetAssocData(interp, "tclIO", NULL);
	if (hTblPtr == NULL) {
	    return TCL_OK;
	}
	for (hPtr = Tcl_FirstHashEntry(hTblPtr, &hSearch);
	     hPtr != NULL;
	     hPtr = Tcl_NextHashEntry(&hSearch)) {
	    chanPtr  = (Channel *) Tcl_GetHashValue(hPtr);
	    statePtr = chanPtr->state;
	    if (statePtr->flags & TCL_READABLE) {
		Tcl_AppendElement(interp, (char *)Tcl_GetHashKey(hTblPtr, hPtr));
	    }
	}
	return TCL_OK;
    }

    if ((cmdName[0] == 'r') && (strncmp(cmdName, "refcount", len) == 0)) {
	if (argc != 3) {
	    Tcl_AppendResult(interp, "channel name required", NULL);
	    return TCL_ERROR;
	}

	TclFormatInt(buf, statePtr->refCount);
	Tcl_AppendResult(interp, buf, NULL);
	return TCL_OK;
    }

    /*
     * "splice" is actually more a simplified attach facility as provided by
     * the Thread package. Without the safeguards of a regular command (no
     * checking that the command is truly cut'able, no mutexes for
     * thread-safety). Its complementary command is "cut", see above.
     */

    if ((cmdName[0] == 's') && (strncmp(cmdName, "splice", len) == 0)) {
	if (argc != 3) {
	    Tcl_AppendResult(interp, "channel name required", NULL);
	    return TCL_ERROR;
	}

	Tcl_SpliceChannel(chan);

	Tcl_RegisterChannel(interp, chan);
	Tcl_UnregisterChannel(NULL, chan);

	return TCL_OK;
    }

    if ((cmdName[0] == 't') && (strncmp(cmdName, "type", len) == 0)) {
	if (argc != 3) {
	    Tcl_AppendResult(interp, "channel name required", NULL);
	    return TCL_ERROR;
	}
	Tcl_AppendResult(interp, Tcl_ChannelName(chanPtr->typePtr), NULL);
	return TCL_OK;
    }

    if ((cmdName[0] == 'w') && (strncmp(cmdName, "writable", len) == 0)) {
	hTblPtr = (Tcl_HashTable *) Tcl_GetAssocData(interp, "tclIO", NULL);
	if (hTblPtr == NULL) {
	    return TCL_OK;
	}
	for (hPtr = Tcl_FirstHashEntry(hTblPtr, &hSearch);
		hPtr != NULL; hPtr = Tcl_NextHashEntry(&hSearch)) {
	    chanPtr = (Channel *) Tcl_GetHashValue(hPtr);
	    statePtr = chanPtr->state;
	    if (statePtr->flags & TCL_WRITABLE) {
		Tcl_AppendElement(interp, (char *)Tcl_GetHashKey(hTblPtr, hPtr));
	    }
	}
	return TCL_OK;
    }

    if ((cmdName[0] == 't') && (strncmp(cmdName, "transform", len) == 0)) {
	/*
	 * Syntax: transform channel -command command
	 */

	if (argc != 5) {
	    Tcl_AppendResult(interp, "wrong # args: should be \"", argv[0],
		    " transform channelId -command cmd\"", NULL);
	    return TCL_ERROR;
	}
	if (strcmp(argv[3], "-command") != 0) {
	    Tcl_AppendResult(interp, "bad argument \"", argv[3],
		    "\": should be \"-command\"", NULL);
	    return TCL_ERROR;
	}

	return TclChannelTransform(interp, chan,
		Tcl_NewStringObj(argv[4], TCL_INDEX_NONE));
    }

    if ((cmdName[0] == 'u') && (strncmp(cmdName, "unstack", len) == 0)) {
	/*
	 * Syntax: unstack channel
	 */

	if (argc != 3) {
	    Tcl_AppendResult(interp, "wrong # args: should be \"", argv[0],
		    " unstack channel\"", NULL);
	    return TCL_ERROR;
	}
	return Tcl_UnstackChannel(interp, chan);
    }

    Tcl_AppendResult(interp, "bad option \"", cmdName, "\": should be "
	    "cut, clearchannelhandlers, info, isshared, mode, open, "
	    "readable, splice, writable, transform, unstack", NULL);
    return TCL_ERROR;
}

/*
 *----------------------------------------------------------------------
 *
 * TestChannelEventCmd --
 *
 *	This procedure implements the "testchannelevent" command. It is used
 *	to test the Tcl channel event mechanism.
 *
 * Results:
 *	A standard Tcl result.
 *
 * Side effects:
 *	Creates, deletes and returns channel event handlers.
 *
 *----------------------------------------------------------------------
 */

static int
TestChannelEventCmd(
    TCL_UNUSED(void *),
    Tcl_Interp *interp,		/* Current interpreter. */
    int argc,			/* Number of arguments. */
    const char **argv)		/* Argument strings. */
{
    Tcl_Obj *resultListPtr;
    Channel *chanPtr;
    ChannelState *statePtr;	/* state info for channel */
    EventScriptRecord *esPtr, *prevEsPtr, *nextEsPtr;
    const char *cmd;
    int index, i, mask, len;

    if ((argc < 3) || (argc > 5)) {
	Tcl_AppendResult(interp, "wrong # args: should be \"", argv[0],
		" channelName cmd ?arg1? ?arg2?\"", NULL);
	return TCL_ERROR;
    }
    chanPtr = (Channel *) Tcl_GetChannel(interp, argv[1], NULL);
    if (chanPtr == NULL) {
	return TCL_ERROR;
    }
    statePtr = chanPtr->state;

    cmd = argv[2];
    len = strlen(cmd);
    if ((cmd[0] == 'a') && (strncmp(cmd, "add", len) == 0)) {
	if (argc != 5) {
	    Tcl_AppendResult(interp, "wrong # args: should be \"", argv[0],
		    " channelName add eventSpec script\"", NULL);
	    return TCL_ERROR;
	}
	if (strcmp(argv[3], "readable") == 0) {
	    mask = TCL_READABLE;
	} else if (strcmp(argv[3], "writable") == 0) {
	    mask = TCL_WRITABLE;
	} else if (strcmp(argv[3], "none") == 0) {
	    mask = 0;
	} else {
	    Tcl_AppendResult(interp, "bad event name \"", argv[3],
		    "\": must be readable, writable, or none", NULL);
	    return TCL_ERROR;
	}

	esPtr = (EventScriptRecord *)ckalloc(sizeof(EventScriptRecord));
	esPtr->nextPtr = statePtr->scriptRecordPtr;
	statePtr->scriptRecordPtr = esPtr;

	esPtr->chanPtr = chanPtr;
	esPtr->interp = interp;
	esPtr->mask = mask;
	esPtr->scriptPtr = Tcl_NewStringObj(argv[4], TCL_INDEX_NONE);
	Tcl_IncrRefCount(esPtr->scriptPtr);

	Tcl_CreateChannelHandler((Tcl_Channel) chanPtr, mask,
		TclChannelEventScriptInvoker, esPtr);

	return TCL_OK;
    }

    if ((cmd[0] == 'd') && (strncmp(cmd, "delete", len) == 0)) {
	if (argc != 4) {
	    Tcl_AppendResult(interp, "wrong # args: should be \"", argv[0],
		    " channelName delete index\"", NULL);
	    return TCL_ERROR;
	}
	if (Tcl_GetInt(interp, argv[3], &index) == TCL_ERROR) {
	    return TCL_ERROR;
	}
	if (index < 0) {
	    Tcl_AppendResult(interp, "bad event index: ", argv[3],
		    ": must be nonnegative", NULL);
	    return TCL_ERROR;
	}
	for (i = 0, esPtr = statePtr->scriptRecordPtr;
	     (i < index) && (esPtr != NULL);
	     i++, esPtr = esPtr->nextPtr) {
	    /* Empty loop body. */
	}
	if (esPtr == NULL) {
	    Tcl_AppendResult(interp, "bad event index ", argv[3],
		    ": out of range", NULL);
	    return TCL_ERROR;
	}
	if (esPtr == statePtr->scriptRecordPtr) {
	    statePtr->scriptRecordPtr = esPtr->nextPtr;
	} else {
	    for (prevEsPtr = statePtr->scriptRecordPtr;
		 (prevEsPtr != NULL) &&
		     (prevEsPtr->nextPtr != esPtr);
		 prevEsPtr = prevEsPtr->nextPtr) {
		/* Empty loop body. */
	    }
	    if (prevEsPtr == NULL) {
		Tcl_Panic("TestChannelEventCmd: damaged event script list");
	    }
	    prevEsPtr->nextPtr = esPtr->nextPtr;
	}
	Tcl_DeleteChannelHandler((Tcl_Channel) chanPtr,
		TclChannelEventScriptInvoker, esPtr);
	Tcl_DecrRefCount(esPtr->scriptPtr);
	ckfree(esPtr);

	return TCL_OK;
    }

    if ((cmd[0] == 'l') && (strncmp(cmd, "list", len) == 0)) {
	if (argc != 3) {
	    Tcl_AppendResult(interp, "wrong # args: should be \"", argv[0],
		    " channelName list\"", NULL);
	    return TCL_ERROR;
	}
	resultListPtr = Tcl_GetObjResult(interp);
	for (esPtr = statePtr->scriptRecordPtr;
	     esPtr != NULL;
	     esPtr = esPtr->nextPtr) {
	    if (esPtr->mask) {
		Tcl_ListObjAppendElement(interp, resultListPtr, Tcl_NewStringObj(
		    (esPtr->mask == TCL_READABLE) ? "readable" : "writable", TCL_INDEX_NONE));
	    } else {
		Tcl_ListObjAppendElement(interp, resultListPtr,
			Tcl_NewStringObj("none", TCL_INDEX_NONE));
	    }
	    Tcl_ListObjAppendElement(interp, resultListPtr, esPtr->scriptPtr);
	}
	Tcl_SetObjResult(interp, resultListPtr);
	return TCL_OK;
    }

    if ((cmd[0] == 'r') && (strncmp(cmd, "removeall", len) == 0)) {
	if (argc != 3) {
	    Tcl_AppendResult(interp, "wrong # args: should be \"", argv[0],
		    " channelName removeall\"", NULL);
	    return TCL_ERROR;
	}
	for (esPtr = statePtr->scriptRecordPtr;
	     esPtr != NULL;
	     esPtr = nextEsPtr) {
	    nextEsPtr = esPtr->nextPtr;
	    Tcl_DeleteChannelHandler((Tcl_Channel) chanPtr,
		    TclChannelEventScriptInvoker, esPtr);
	    Tcl_DecrRefCount(esPtr->scriptPtr);
	    ckfree(esPtr);
	}
	statePtr->scriptRecordPtr = NULL;
	return TCL_OK;
    }

    if	((cmd[0] == 's') && (strncmp(cmd, "set", len) == 0)) {
	if (argc != 5) {
	    Tcl_AppendResult(interp, "wrong # args: should be \"", argv[0],
		    " channelName delete index event\"", NULL);
	    return TCL_ERROR;
	}
	if (Tcl_GetInt(interp, argv[3], &index) == TCL_ERROR) {
	    return TCL_ERROR;
	}
	if (index < 0) {
	    Tcl_AppendResult(interp, "bad event index: ", argv[3],
		    ": must be nonnegative", NULL);
	    return TCL_ERROR;
	}
	for (i = 0, esPtr = statePtr->scriptRecordPtr;
	     (i < index) && (esPtr != NULL);
	     i++, esPtr = esPtr->nextPtr) {
	    /* Empty loop body. */
	}
	if (esPtr == NULL) {
	    Tcl_AppendResult(interp, "bad event index ", argv[3],
		    ": out of range", NULL);
	    return TCL_ERROR;
	}

	if (strcmp(argv[4], "readable") == 0) {
	    mask = TCL_READABLE;
	} else if (strcmp(argv[4], "writable") == 0) {
	    mask = TCL_WRITABLE;
	} else if (strcmp(argv[4], "none") == 0) {
	    mask = 0;
	} else {
	    Tcl_AppendResult(interp, "bad event name \"", argv[4],
		    "\": must be readable, writable, or none", NULL);
	    return TCL_ERROR;
	}
	esPtr->mask = mask;
	Tcl_CreateChannelHandler((Tcl_Channel) chanPtr, mask,
		TclChannelEventScriptInvoker, esPtr);
	return TCL_OK;
    }
    Tcl_AppendResult(interp, "bad command ", cmd, ", must be one of "
	    "add, delete, list, set, or removeall", NULL);
    return TCL_ERROR;
}

/*
 *----------------------------------------------------------------------
 *
 * TestSocketCmd --
 *
 *	Implements the Tcl "testsocket" debugging command and its
 *	subcommands. This is part of the testing environment.
 *
 * Results:
 *	A standard Tcl result.
 *
 * Side effects:
 *	None.
 *
 *----------------------------------------------------------------------
 */

#define TCP_ASYNC_TEST_MODE	(1<<8)	/* Async testing activated.  Do not
					 * automatically continue connection
					 * process. */

static int
TestSocketCmd(
    TCL_UNUSED(void *),
    Tcl_Interp *interp,		/* Interpreter for result. */
    int argc,			/* Count of additional args. */
    const char **argv)		/* Additional arg strings. */
{
    const char *cmdName;	/* Sub command. */
    size_t len;			/* Length of subcommand string. */

    if (argc < 2) {
	Tcl_AppendResult(interp, "wrong # args: should be \"", argv[0],
		" subcommand ?additional args..?\"", NULL);
	return TCL_ERROR;
    }
    cmdName = argv[1];
    len = strlen(cmdName);

    if ((cmdName[0] == 't') && (strncmp(cmdName, "testflags", len) == 0)) {
        Tcl_Channel hChannel;
        int modePtr;
        int testMode;
        TcpState *statePtr;
        /* Set test value in the socket driver
         */
        /* Check for argument "channel name"
         */
        if (argc < 4) {
            Tcl_AppendResult(interp, "wrong # args: should be \"", argv[0],
                    " testflags channel flags\"", NULL);
            return TCL_ERROR;
        }
        hChannel = Tcl_GetChannel(interp, argv[2], &modePtr);
        if ( NULL == hChannel ) {
            Tcl_AppendResult(interp, "unknown channel:", argv[2], NULL);
            return TCL_ERROR;
        }
        statePtr = (TcpState *)Tcl_GetChannelInstanceData(hChannel);
        if ( NULL == statePtr) {
            Tcl_AppendResult(interp, "No channel instance data:", argv[2],
                    NULL);
            return TCL_ERROR;
        }
        if (Tcl_GetBoolean(interp, argv[3], &testMode) != TCL_OK) {
            return TCL_ERROR;
        }
        if (testMode) {
            statePtr->flags |= TCP_ASYNC_TEST_MODE;
        } else {
            statePtr->flags &= ~TCP_ASYNC_TEST_MODE;
        }
        return TCL_OK;
    }

    Tcl_AppendResult(interp, "bad option \"", cmdName, "\": should be "
	    "testflags", NULL);
    return TCL_ERROR;
}

/*
 *----------------------------------------------------------------------
 *
 * TestServiceModeCmd --
 *
 *	This procedure implements the "testservicemode" command which gets or
 *      sets the current Tcl ServiceMode.  There are several tests which open
 *      a file and assign various handlers to it.  For these tests to be
 *      deterministic it is important that file events not be processed until
 *      all of the handlers are in place.
 *
 * Results:
 *	A standard Tcl result.
 *
 * Side effects:
 *	May change the ServiceMode setting.
 *
 *----------------------------------------------------------------------
 */

static int
TestServiceModeCmd(
    TCL_UNUSED(void *),
    Tcl_Interp *interp,		/* Current interpreter. */
    int argc,			/* Number of arguments. */
    const char **argv)		/* Argument strings. */
{
    int newmode, oldmode;
    if (argc > 2) {
        Tcl_AppendResult(interp, "wrong # args: should be \"", argv[0],
                         " ?newmode?\"", NULL);
        return TCL_ERROR;
    }
    oldmode = (Tcl_GetServiceMode() != TCL_SERVICE_NONE);
    if (argc == 2) {
        if (Tcl_GetInt(interp, argv[1], &newmode) == TCL_ERROR) {
            return TCL_ERROR;
        }
        if (newmode == 0) {
            Tcl_SetServiceMode(TCL_SERVICE_NONE);
        } else {
            Tcl_SetServiceMode(TCL_SERVICE_ALL);
        }
    }
    Tcl_SetObjResult(interp, Tcl_NewWideIntObj(oldmode));
    return TCL_OK;
}

/*
 *----------------------------------------------------------------------
 *
 * TestWrongNumArgsObjCmd --
 *
 *	Test the Tcl_WrongNumArgs function.
 *
 * Results:
 *	Standard Tcl result.
 *
 * Side effects:
 *	Sets interpreter result.
 *
 *----------------------------------------------------------------------
 */

static int
TestWrongNumArgsObjCmd(
    TCL_UNUSED(void *),
    Tcl_Interp *interp,		/* Current interpreter. */
    int objc,			/* Number of arguments. */
    Tcl_Obj *const objv[])	/* Argument objects. */
{
    int i, length;
    const char *msg;

    if (objc < 3) {
	goto insufArgs;
    }

    if (Tcl_GetIntForIndex(interp, objv[1], TCL_INDEX_NONE, &i) != TCL_OK) {
	return TCL_ERROR;
    }

    msg = Tcl_GetStringFromObj(objv[2], &length);
    if (length == 0) {
	msg = NULL;
    }

    if (i > objc - 3) {
	/*
	 * Asked for more arguments than were given.
	 */
    insufArgs:
	Tcl_AppendResult(interp, "insufficient arguments", NULL);
	return TCL_ERROR;
    }

    Tcl_WrongNumArgs(interp, i, &(objv[3]), msg);
    return TCL_OK;
}

/*
 *----------------------------------------------------------------------
 *
 * TestGetIndexFromObjStructObjCmd --
 *
 *	Test the Tcl_GetIndexFromObjStruct function.
 *
 * Results:
 *	Standard Tcl result.
 *
 * Side effects:
 *	Sets interpreter result.
 *
 *----------------------------------------------------------------------
 */

static int
TestGetIndexFromObjStructObjCmd(
    TCL_UNUSED(void *),
    Tcl_Interp *interp,		/* Current interpreter. */
    int objc,			/* Number of arguments. */
    Tcl_Obj *const objv[])	/* Argument objects. */
{
    const char *const ary[] = {
	"a", "b", "c", "d", "ee", "ff", NULL, NULL
    };
    int target, flags = 0;
    signed char idx[8];

    if (objc != 3 && objc != 4) {
	Tcl_WrongNumArgs(interp, 1, objv, "argument targetvalue ?flags?");
	return TCL_ERROR;
    }
    if (Tcl_GetIntFromObj(interp, objv[2], &target) != TCL_OK) {
	return TCL_ERROR;
    }
    if ((objc > 3) && (Tcl_GetIntFromObj(interp, objv[3], &flags) != TCL_OK)) {
	return TCL_ERROR;
    }
    memset(idx, 85, sizeof(idx));
    if (Tcl_GetIndexFromObjStruct(interp, (Tcl_GetString(objv[1])[0] ? objv[1] : NULL), ary, 2*sizeof(char *),
	    "dummy", flags, &idx[1]) != TCL_OK) {
	return TCL_ERROR;
    }
    if (idx[0] != 85 || idx[2] != 85) {
	Tcl_AppendResult(interp, "Tcl_GetIndexFromObjStruct overwrites bytes near index variable", NULL);
	return TCL_ERROR;
    } else if (idx[1] != target) {
	char buffer[64];
<<<<<<< HEAD
	sprintf(buffer, "%d", idx[1]);
=======
	snprintf(buffer, sizeof(buffer), "%d", idx);
>>>>>>> 4a5dfb6e
	Tcl_AppendResult(interp, "index value comparison failed: got ",
		buffer, NULL);
	snprintf(buffer, sizeof(buffer), "%d", target);
	Tcl_AppendResult(interp, " when ", buffer, " expected", NULL);
	return TCL_ERROR;
    }
    Tcl_WrongNumArgs(interp, objc, objv, NULL);
    return TCL_OK;
}

/*
 *----------------------------------------------------------------------
 *
 * TestFilesystemObjCmd --
 *
 *	This procedure implements the "testfilesystem" command. It is used to
 *	test Tcl_FSRegister, Tcl_FSUnregister, and can be used to test that
 *	the pluggable filesystem works.
 *
 * Results:
 *	A standard Tcl result.
 *
 * Side effects:
 *	Inserts or removes a filesystem from Tcl's stack.
 *
 *----------------------------------------------------------------------
 */

static int
TestFilesystemObjCmd(
    TCL_UNUSED(void *),
    Tcl_Interp *interp,
    int objc,
    Tcl_Obj *const objv[])
{
    int res, boolVal;
    const char *msg;

    if (objc != 2) {
	Tcl_WrongNumArgs(interp, 1, objv, "boolean");
	return TCL_ERROR;
    }
    if (Tcl_GetBooleanFromObj(interp, objv[1], &boolVal) != TCL_OK) {
	return TCL_ERROR;
    }
    if (boolVal) {
	res = Tcl_FSRegister(interp, &testReportingFilesystem);
	msg = (res == TCL_OK) ? "registered" : "failed";
    } else {
	res = Tcl_FSUnregister(&testReportingFilesystem);
	msg = (res == TCL_OK) ? "unregistered" : "failed";
    }
    Tcl_SetObjResult(interp, Tcl_NewStringObj(msg , TCL_INDEX_NONE));
    return res;
}

static int
TestReportInFilesystem(
    Tcl_Obj *pathPtr,
    void **clientDataPtr)
{
    static Tcl_Obj *lastPathPtr = NULL;
    Tcl_Obj *newPathPtr;

    if (pathPtr == lastPathPtr) {
	/* Reject all files second time around */
	return -1;
    }

    /* Try to claim all files first time around */

    newPathPtr = Tcl_DuplicateObj(pathPtr);
    lastPathPtr = newPathPtr;
    Tcl_IncrRefCount(newPathPtr);
    if (Tcl_FSGetFileSystemForPath(newPathPtr) == NULL) {
	/* Nothing claimed it. Therefore we don't either */
	Tcl_DecrRefCount(newPathPtr);
	lastPathPtr = NULL;
	return -1;
    }
    lastPathPtr = NULL;
    *clientDataPtr = newPathPtr;
    return TCL_OK;
}

/*
 * Simple helper function to extract the native vfs representation of a path
 * object, or NULL if no such representation exists.
 */

static Tcl_Obj *
TestReportGetNativePath(
    Tcl_Obj *pathPtr)
{
    return (Tcl_Obj*) Tcl_FSGetInternalRep(pathPtr, &testReportingFilesystem);
}

static void
TestReportFreeInternalRep(
    void *clientData)
{
    Tcl_Obj *nativeRep = (Tcl_Obj *) clientData;

    if (nativeRep != NULL) {
	/* Free the path */
	Tcl_DecrRefCount(nativeRep);
    }
}

static void *
TestReportDupInternalRep(
    void *clientData)
{
    Tcl_Obj *original = (Tcl_Obj *) clientData;

    Tcl_IncrRefCount(original);
    return clientData;
}

static void
TestReport(
    const char *cmd,
    Tcl_Obj *path,
    Tcl_Obj *arg2)
{
    Tcl_Interp *interp = (Tcl_Interp *) Tcl_FSData(&testReportingFilesystem);

    if (interp == NULL) {
	/* This is bad, but not much we can do about it */
    } else {
	Tcl_Obj *savedResult;
	Tcl_DString ds;

	Tcl_DStringInit(&ds);
	Tcl_DStringAppend(&ds, "lappend filesystemReport ", TCL_INDEX_NONE);
	Tcl_DStringStartSublist(&ds);
	Tcl_DStringAppendElement(&ds, cmd);
	if (path != NULL) {
	    Tcl_DStringAppendElement(&ds, Tcl_GetString(path));
	}
	if (arg2 != NULL) {
	    Tcl_DStringAppendElement(&ds, Tcl_GetString(arg2));
	}
	Tcl_DStringEndSublist(&ds);
	savedResult = Tcl_GetObjResult(interp);
	Tcl_IncrRefCount(savedResult);
	Tcl_SetObjResult(interp, Tcl_NewObj());
	Tcl_EvalEx(interp, Tcl_DStringValue(&ds), TCL_INDEX_NONE, 0);
	Tcl_DStringFree(&ds);
	Tcl_ResetResult(interp);
	Tcl_SetObjResult(interp, savedResult);
	Tcl_DecrRefCount(savedResult);
    }
}

static int
TestReportStat(
    Tcl_Obj *path,		/* Path of file to stat (in current CP). */
    Tcl_StatBuf *buf)		/* Filled with results of stat call. */
{
    TestReport("stat", path, NULL);
    return Tcl_FSStat(TestReportGetNativePath(path), buf);
}

static int
TestReportLstat(
    Tcl_Obj *path,		/* Path of file to stat (in current CP). */
    Tcl_StatBuf *buf)		/* Filled with results of stat call. */
{
    TestReport("lstat", path, NULL);
    return Tcl_FSLstat(TestReportGetNativePath(path), buf);
}

static int
TestReportAccess(
    Tcl_Obj *path,		/* Path of file to access (in current CP). */
    int mode)			/* Permission setting. */
{
    TestReport("access", path, NULL);
    return Tcl_FSAccess(TestReportGetNativePath(path), mode);
}

static Tcl_Channel
TestReportOpenFileChannel(
    Tcl_Interp *interp,		/* Interpreter for error reporting; can be
				 * NULL. */
    Tcl_Obj *fileName,		/* Name of file to open. */
    int mode,			/* POSIX open mode. */
    int permissions)		/* If the open involves creating a file, with
				 * what modes to create it? */
{
    TestReport("open", fileName, NULL);
    return TclpOpenFileChannel(interp, TestReportGetNativePath(fileName),
	    mode, permissions);
}

static int
TestReportMatchInDirectory(
    Tcl_Interp *interp,		/* Interpreter for error messages. */
    Tcl_Obj *resultPtr,		/* Object to lappend results. */
    Tcl_Obj *dirPtr,		/* Contains path to directory to search. */
    const char *pattern,	/* Pattern to match against. */
    Tcl_GlobTypeData *types)	/* Object containing list of acceptable types.
				 * May be NULL. */
{
    if (types != NULL && types->type & TCL_GLOB_TYPE_MOUNT) {
	TestReport("matchmounts", dirPtr, NULL);
	return TCL_OK;
    } else {
	TestReport("matchindirectory", dirPtr, NULL);
	return Tcl_FSMatchInDirectory(interp, resultPtr,
		TestReportGetNativePath(dirPtr), pattern, types);
    }
}

static int
TestReportChdir(
    Tcl_Obj *dirName)
{
    TestReport("chdir", dirName, NULL);
    return Tcl_FSChdir(TestReportGetNativePath(dirName));
}

static int
TestReportLoadFile(
    Tcl_Interp *interp,		/* Used for error reporting. */
    Tcl_Obj *fileName,		/* Name of the file containing the desired
				 * code. */
    Tcl_LoadHandle *handlePtr,	/* Filled with token for dynamically loaded
				 * file which will be passed back to
				 * (*unloadProcPtr)() to unload the file. */
    Tcl_FSUnloadFileProc **unloadProcPtr)
				/* Filled with address of Tcl_FSUnloadFileProc
				 * function which should be used for
				 * this file. */
{
    TestReport("loadfile", fileName, NULL);
    return Tcl_FSLoadFile(interp, TestReportGetNativePath(fileName), NULL,
	    NULL, NULL, NULL, handlePtr, unloadProcPtr);
}

static Tcl_Obj *
TestReportLink(
    Tcl_Obj *path,		/* Path of file to readlink or link */
    Tcl_Obj *to,		/* Path of file to link to, or NULL */
    int linkType)
{
    TestReport("link", path, to);
    return Tcl_FSLink(TestReportGetNativePath(path), to, linkType);
}

static int
TestReportRenameFile(
    Tcl_Obj *src,		/* Pathname of file or dir to be renamed
				 * (UTF-8). */
    Tcl_Obj *dst)		/* New pathname of file or directory
				 * (UTF-8). */
{
    TestReport("renamefile", src, dst);
    return Tcl_FSRenameFile(TestReportGetNativePath(src),
	    TestReportGetNativePath(dst));
}

static int
TestReportCopyFile(
    Tcl_Obj *src,		/* Pathname of file to be copied (UTF-8). */
    Tcl_Obj *dst)		/* Pathname of file to copy to (UTF-8). */
{
    TestReport("copyfile", src, dst);
    return Tcl_FSCopyFile(TestReportGetNativePath(src),
	    TestReportGetNativePath(dst));
}

static int
TestReportDeleteFile(
    Tcl_Obj *path)		/* Pathname of file to be removed (UTF-8). */
{
    TestReport("deletefile", path, NULL);
    return Tcl_FSDeleteFile(TestReportGetNativePath(path));
}

static int
TestReportCreateDirectory(
    Tcl_Obj *path)		/* Pathname of directory to create (UTF-8). */
{
    TestReport("createdirectory", path, NULL);
    return Tcl_FSCreateDirectory(TestReportGetNativePath(path));
}

static int
TestReportCopyDirectory(
    Tcl_Obj *src,		/* Pathname of directory to be copied
				 * (UTF-8). */
    Tcl_Obj *dst,		/* Pathname of target directory (UTF-8). */
    Tcl_Obj **errorPtr)		/* If non-NULL, to be filled with UTF-8 name
				 * of file causing error. */
{
    TestReport("copydirectory", src, dst);
    return Tcl_FSCopyDirectory(TestReportGetNativePath(src),
	    TestReportGetNativePath(dst), errorPtr);
}

static int
TestReportRemoveDirectory(
    Tcl_Obj *path,		/* Pathname of directory to be removed
				 * (UTF-8). */
    int recursive,		/* If non-zero, removes directories that
				 * are nonempty.  Otherwise, will only remove
				 * empty directories. */
    Tcl_Obj **errorPtr)		/* If non-NULL, to be filled with UTF-8 name
				 * of file causing error. */
{
    TestReport("removedirectory", path, NULL);
    return Tcl_FSRemoveDirectory(TestReportGetNativePath(path), recursive,
	    errorPtr);
}

static const char *const *
TestReportFileAttrStrings(
    Tcl_Obj *fileName,
    Tcl_Obj **objPtrRef)
{
    TestReport("fileattributestrings", fileName, NULL);
    return Tcl_FSFileAttrStrings(TestReportGetNativePath(fileName), objPtrRef);
}

static int
TestReportFileAttrsGet(
    Tcl_Interp *interp,		/* The interpreter for error reporting. */
    int index,			/* index of the attribute command. */
    Tcl_Obj *fileName,		/* filename we are operating on. */
    Tcl_Obj **objPtrRef)	/* for output. */
{
    TestReport("fileattributesget", fileName, NULL);
    return Tcl_FSFileAttrsGet(interp, index,
	    TestReportGetNativePath(fileName), objPtrRef);
}

static int
TestReportFileAttrsSet(
    Tcl_Interp *interp,		/* The interpreter for error reporting. */
    int index,			/* index of the attribute command. */
    Tcl_Obj *fileName,		/* filename we are operating on. */
    Tcl_Obj *objPtr)		/* for input. */
{
    TestReport("fileattributesset", fileName, objPtr);
    return Tcl_FSFileAttrsSet(interp, index,
	    TestReportGetNativePath(fileName), objPtr);
}

static int
TestReportUtime(
    Tcl_Obj *fileName,
    struct utimbuf *tval)
{
    TestReport("utime", fileName, NULL);
    return Tcl_FSUtime(TestReportGetNativePath(fileName), tval);
}

static int
TestReportNormalizePath(
    TCL_UNUSED(Tcl_Interp *),
    Tcl_Obj *pathPtr,
    int nextCheckpoint)
{
    TestReport("normalizepath", pathPtr, NULL);
    return nextCheckpoint;
}

static int
SimplePathInFilesystem(
    Tcl_Obj *pathPtr,
    TCL_UNUSED(void **))
{
    const char *str = Tcl_GetString(pathPtr);

    if (strncmp(str, "simplefs:/", 10)) {
	return -1;
    }
    return TCL_OK;
}

/*
 * This is a slightly 'hacky' filesystem which is used just to test a few
 * important features of the vfs code: (1) that you can load a shared library
 * from a vfs, (2) that when copying files from one fs to another, the 'mtime'
 * is preserved. (3) that recursive cross-filesystem directory copies have the
 * correct behaviour with/without -force.
 *
 * It treats any file in 'simplefs:/' as a file, which it routes to the
 * current directory. The real file it uses is whatever follows the trailing
 * '/' (e.g. 'foo' in 'simplefs:/foo'), and that file exists or not according
 * to what is in the native pwd.
 *
 * Please do not consider this filesystem a model of how things are to be
 * done. It is quite the opposite!  But, it does allow us to test some
 * important features.
 */

static int
TestSimpleFilesystemObjCmd(
    TCL_UNUSED(void *),
    Tcl_Interp *interp,
    int objc,
    Tcl_Obj *const objv[])
{
    int res, boolVal;
    const char *msg;

    if (objc != 2) {
	Tcl_WrongNumArgs(interp, 1, objv, "boolean");
	return TCL_ERROR;
    }
    if (Tcl_GetBooleanFromObj(interp, objv[1], &boolVal) != TCL_OK) {
	return TCL_ERROR;
    }
    if (boolVal) {
	res = Tcl_FSRegister(interp, &simpleFilesystem);
	msg = (res == TCL_OK) ? "registered" : "failed";
    } else {
	res = Tcl_FSUnregister(&simpleFilesystem);
	msg = (res == TCL_OK) ? "unregistered" : "failed";
    }
    Tcl_SetObjResult(interp, Tcl_NewStringObj(msg , TCL_INDEX_NONE));
    return res;
}

/*
 * Treats a file name 'simplefs:/foo' by using the file 'foo' in the current
 * (native) directory.
 */

static Tcl_Obj *
SimpleRedirect(
    Tcl_Obj *pathPtr)		/* Name of file to copy. */
{
    int len;
    const char *str;
    Tcl_Obj *origPtr;

    /*
     * We assume the same name in the current directory is ok.
     */

    str = Tcl_GetStringFromObj(pathPtr, &len);
    if (len < 10 || strncmp(str, "simplefs:/", 10)) {
	/* Probably shouldn't ever reach here */
	Tcl_IncrRefCount(pathPtr);
	return pathPtr;
    }
    origPtr = Tcl_NewStringObj(str+10, TCL_INDEX_NONE);
    Tcl_IncrRefCount(origPtr);
    return origPtr;
}

static int
SimpleMatchInDirectory(
    Tcl_Interp *interp,		/* Interpreter for error
				 * messages. */
    Tcl_Obj *resultPtr,		/* Object to lappend results. */
    Tcl_Obj *dirPtr,		/* Contains path to directory to search. */
    const char *pattern,	/* Pattern to match against. */
    Tcl_GlobTypeData *types)	/* Object containing list of acceptable types.
				 * May be NULL. */
{
    int res;
    Tcl_Obj *origPtr;
    Tcl_Obj *resPtr;

    /* We only provide a new volume, therefore no mounts at all */
    if (types != NULL && types->type & TCL_GLOB_TYPE_MOUNT) {
	return TCL_OK;
    }

    /*
     * We assume the same name in the current directory is ok.
     */
    resPtr = Tcl_NewObj();
    Tcl_IncrRefCount(resPtr);
    origPtr = SimpleRedirect(dirPtr);
    res = Tcl_FSMatchInDirectory(interp, resPtr, origPtr, pattern, types);
    if (res == TCL_OK) {
	size_t gLength, j;
	Tcl_ListObjLength(NULL, resPtr, &gLength);
	for (j = 0; j < gLength; j++) {
	    Tcl_Obj *gElt, *nElt;
	    Tcl_ListObjIndex(NULL, resPtr, j, &gElt);
	    nElt = Tcl_NewStringObj("simplefs:/",10);
	    Tcl_AppendObjToObj(nElt, gElt);
	    Tcl_ListObjAppendElement(NULL, resultPtr, nElt);
	}
    }
    Tcl_DecrRefCount(origPtr);
    Tcl_DecrRefCount(resPtr);
    return res;
}

static Tcl_Channel
SimpleOpenFileChannel(
    Tcl_Interp *interp,		/* Interpreter for error reporting; can be
				 * NULL. */
    Tcl_Obj *pathPtr,		/* Name of file to open. */
    int mode,			/* POSIX open mode. */
    int permissions)		/* If the open involves creating a file, with
				 * what modes to create it? */
{
    Tcl_Obj *tempPtr;
    Tcl_Channel chan;

    if ((mode != 0) && !(mode & O_RDONLY)) {
	Tcl_AppendResult(interp, "read-only", NULL);
	return NULL;
    }

    tempPtr = SimpleRedirect(pathPtr);
    chan = Tcl_FSOpenFileChannel(interp, tempPtr, "r", permissions);
    Tcl_DecrRefCount(tempPtr);
    return chan;
}

static int
SimpleAccess(
    Tcl_Obj *pathPtr,		/* Path of file to access (in current CP). */
    int mode)			/* Permission setting. */
{
    Tcl_Obj *tempPtr = SimpleRedirect(pathPtr);
    int res = Tcl_FSAccess(tempPtr, mode);

    Tcl_DecrRefCount(tempPtr);
    return res;
}

static int
SimpleStat(
    Tcl_Obj *pathPtr,		/* Path of file to stat (in current CP). */
    Tcl_StatBuf *bufPtr)	/* Filled with results of stat call. */
{
    Tcl_Obj *tempPtr = SimpleRedirect(pathPtr);
    int res = Tcl_FSStat(tempPtr, bufPtr);

    Tcl_DecrRefCount(tempPtr);
    return res;
}

static Tcl_Obj *
SimpleListVolumes(void)
{
    /* Add one new volume */
    Tcl_Obj *retVal;

    retVal = Tcl_NewStringObj("simplefs:/", TCL_INDEX_NONE);
    Tcl_IncrRefCount(retVal);
    return retVal;
}

/*
 * Used to check operations of Tcl_UtfNext.
 *
 * Usage: testutfnext -bytestring $bytes
 */

static int
TestUtfNextCmd(
    TCL_UNUSED(void *),
    Tcl_Interp *interp,
    int objc,
    Tcl_Obj *const objv[])
{
    int numBytes;
    char *bytes;
    const char *result, *first;
    char buffer[32];
    static const char tobetested[] = "A\xA0\xC0\xC1\xC2\xD0\xE0\xE8\xF2\xF7\xF8\xFE\xFF";
    const char *p = tobetested;

    if (objc != 2) {
	Tcl_WrongNumArgs(interp, 1, objv, "?-bytestring? bytes");
	return TCL_ERROR;
    }
	bytes = Tcl_GetStringFromObj(objv[1], &numBytes);

    if (numBytes + 4U > sizeof(buffer)) {
	Tcl_SetObjResult(interp, Tcl_ObjPrintf(
		"\"testutfnext\" can only handle %" TCL_Z_MODIFIER "u bytes",
		sizeof(buffer) - 4));
	return TCL_ERROR;
    }

    memcpy(buffer + 1, bytes, numBytes);
    buffer[0] = buffer[numBytes + 1] = buffer[numBytes + 2] = buffer[numBytes + 3] = '\xA0';

    first = result = Tcl_UtfNext(buffer + 1);
    while ((buffer[0] = *p++) != '\0') {
	/* Run Tcl_UtfNext with many more possible bytes at src[-1], all should give the same result */
	result = Tcl_UtfNext(buffer + 1);
	if (first != result) {
	    Tcl_AppendResult(interp, "Tcl_UtfNext is not supposed to read src[-1]", NULL);
	    return TCL_ERROR;
	}
    }
    p = tobetested;
    while ((buffer[numBytes + 1] = *p++) != '\0') {
	/* Run Tcl_UtfNext with many more possible bytes at src[end], all should give the same result */
	result = Tcl_UtfNext(buffer + 1);
	if (first != result) {
	    Tcl_SetObjResult(interp, Tcl_ObjPrintf(
		    "Tcl_UtfNext is not supposed to read src[end]\n"
		    "Different result when src[end] is %#x", UCHAR(p[-1])));
	    return TCL_ERROR;
	}
    }

    Tcl_SetObjResult(interp, Tcl_NewWideIntObj(first - buffer - 1));

    return TCL_OK;
}
/*
 * Used to check operations of Tcl_UtfPrev.
 *
 * Usage: testutfprev $bytes $offset
 */

static int
TestUtfPrevCmd(
    TCL_UNUSED(void *),
    Tcl_Interp *interp,
    int objc,
    Tcl_Obj *const objv[])
{
    int numBytes, offset;
    char *bytes;
    const char *result;

    if (objc < 2 || objc > 3) {
	Tcl_WrongNumArgs(interp, 1, objv, "bytes ?offset?");
	return TCL_ERROR;
    }

    bytes = Tcl_GetStringFromObj(objv[1], &numBytes);

    if (objc == 3) {
	if (TCL_OK != Tcl_GetIntForIndex(interp, objv[2], numBytes, &offset)) {
	    return TCL_ERROR;
	}
	if (offset < 0) {
	    offset = 0;
	}
	if (offset > numBytes) {
	    offset = numBytes;
	}
    } else {
	offset = numBytes;
    }
    result = Tcl_UtfPrev(bytes + offset, bytes);
    Tcl_SetObjResult(interp, Tcl_NewWideIntObj(result - bytes));
    return TCL_OK;
}

/*
 * Used to check correct string-length determining in Tcl_NumUtfChars
 */

static int
TestNumUtfCharsCmd(
    TCL_UNUSED(void *),
    Tcl_Interp *interp,
    int objc,
    Tcl_Obj *const objv[])
{
    if (objc > 1) {
	int numBytes, len, limit = TCL_INDEX_NONE;
	const char *bytes = Tcl_GetStringFromObj(objv[1], &numBytes);

	if (objc > 2) {
	    if (Tcl_GetIntForIndex(interp, objv[2], numBytes, &limit) != TCL_OK) {
		return TCL_ERROR;
	    }
	    if (limit > numBytes + 1) {
		limit = numBytes + 1;
	    }
	}
	len = Tcl_NumUtfChars(bytes, limit);
	Tcl_SetObjResult(interp, Tcl_NewWideIntObj(len));
    }
    return TCL_OK;
}

/*
 * Used to check correct operation of Tcl_UtfFindFirst
 */

static int
TestFindFirstCmd(
    TCL_UNUSED(void *),
    Tcl_Interp *interp,
    int objc,
    Tcl_Obj *const objv[])
{
    if (objc > 1) {
	int len = -1;

	if (objc > 2) {
	    (void) Tcl_GetIntFromObj(interp, objv[2], &len);
	}
	Tcl_SetObjResult(interp, Tcl_NewStringObj(Tcl_UtfFindFirst(Tcl_GetString(objv[1]), len), TCL_INDEX_NONE));
    }
    return TCL_OK;
}

/*
 * Used to check correct operation of Tcl_UtfFindLast
 */

static int
TestFindLastCmd(
    TCL_UNUSED(void *),
    Tcl_Interp *interp,
    int objc,
    Tcl_Obj *const objv[])
{
    if (objc > 1) {
	int len = -1;

	if (objc > 2) {
	    (void) Tcl_GetIntFromObj(interp, objv[2], &len);
	}
	Tcl_SetObjResult(interp, Tcl_NewStringObj(Tcl_UtfFindLast(Tcl_GetString(objv[1]), len), TCL_INDEX_NONE));
    }
    return TCL_OK;
}

static int
TestGetIntForIndexCmd(
    TCL_UNUSED(void *),
    Tcl_Interp *interp,
    int objc,
    Tcl_Obj *const objv[])
{
    int result;
    Tcl_WideInt endvalue;

    if (objc != 3) {
	Tcl_WrongNumArgs(interp, 1, objv, "index endvalue");
	return TCL_ERROR;
    }

    if (Tcl_GetWideIntFromObj(interp, objv[2], &endvalue) != TCL_OK) {
	return TCL_ERROR;
    }
    if (Tcl_GetIntForIndex(interp, objv[1], endvalue, &result) != TCL_OK) {
	return TCL_ERROR;
    }
	Tcl_SetObjResult(interp, Tcl_NewWideIntObj(result));
    return TCL_OK;
}



#if defined(HAVE_CPUID) && !defined(MAC_OSX_TCL)
/*
 *----------------------------------------------------------------------
 *
 * TestcpuidCmd --
 *
 *	Retrieves CPU ID information.
 *
 * Usage:
 *	testwincpuid <eax>
 *
 * Parameters:
 *	eax - The value to pass in the EAX register to a CPUID instruction.
 *
 * Results:
 *	Returns a four-element list containing the values from the EAX, EBX,
 *	ECX and EDX registers returned from the CPUID instruction.
 *
 * Side effects:
 *	None.
 *
 *----------------------------------------------------------------------
 */

static int
TestcpuidCmd(
    TCL_UNUSED(void *),
    Tcl_Interp* interp,		/* Tcl interpreter */
    int objc,			/* Parameter count */
    Tcl_Obj *const * objv)	/* Parameter vector */
{
    int status, index, i;
    int regs[4];
    Tcl_Obj *regsObjs[4];

    if (objc != 2) {
	Tcl_WrongNumArgs(interp, 1, objv, "eax");
	return TCL_ERROR;
    }
    if (Tcl_GetIntFromObj(interp, objv[1], &index) != TCL_OK) {
	return TCL_ERROR;
    }
    status = TclWinCPUID(index, regs);
    if (status != TCL_OK) {
	Tcl_SetObjResult(interp,
		Tcl_NewStringObj("operation not available", TCL_INDEX_NONE));
	return status;
    }
    for (i=0 ; i<4 ; ++i) {
	regsObjs[i] = Tcl_NewWideIntObj(regs[i]);
    }
    Tcl_SetObjResult(interp, Tcl_NewListObj(4, regsObjs));
    return TCL_OK;
}
#endif

/*
 * Used to do basic checks of the TCL_HASH_KEY_SYSTEM_HASH flag
 */

static int
TestHashSystemHashCmd(
    TCL_UNUSED(void *),
    Tcl_Interp *interp,
    int objc,
    Tcl_Obj *const objv[])
{
    static const Tcl_HashKeyType hkType = {
	TCL_HASH_KEY_TYPE_VERSION, TCL_HASH_KEY_SYSTEM_HASH,
	NULL, NULL, NULL, NULL
    };
    Tcl_HashTable hash;
    Tcl_HashEntry *hPtr;
    int i, isNew, limit = 100;

    if (objc>1 && Tcl_GetIntFromObj(interp, objv[1], &limit)!=TCL_OK) {
	return TCL_ERROR;
    }

    Tcl_InitCustomHashTable(&hash, TCL_CUSTOM_TYPE_KEYS, &hkType);

    if (hash.numEntries != 0) {
	Tcl_AppendResult(interp, "non-zero initial size", NULL);
	Tcl_DeleteHashTable(&hash);
	return TCL_ERROR;
    }

    for (i=0 ; i<limit ; i++) {
	hPtr = Tcl_CreateHashEntry(&hash, INT2PTR(i), &isNew);
	if (!isNew) {
	    Tcl_SetObjResult(interp, Tcl_NewWideIntObj(i));
	    Tcl_AppendToObj(Tcl_GetObjResult(interp)," creation problem", TCL_INDEX_NONE);
	    Tcl_DeleteHashTable(&hash);
	    return TCL_ERROR;
	}
	Tcl_SetHashValue(hPtr, INT2PTR(i+42));
    }

    if (hash.numEntries != limit) {
	Tcl_AppendResult(interp, "unexpected maximal size", NULL);
	Tcl_DeleteHashTable(&hash);
	return TCL_ERROR;
    }

    for (i=0 ; i<limit ; i++) {
	hPtr = Tcl_FindHashEntry(&hash, (char *) INT2PTR(i));
	if (hPtr == NULL) {
	    Tcl_SetObjResult(interp, Tcl_NewWideIntObj(i));
	    Tcl_AppendToObj(Tcl_GetObjResult(interp)," lookup problem", TCL_INDEX_NONE);
	    Tcl_DeleteHashTable(&hash);
	    return TCL_ERROR;
	}
	if (PTR2INT(Tcl_GetHashValue(hPtr)) != i+42) {
	    Tcl_SetObjResult(interp, Tcl_NewWideIntObj(i));
	    Tcl_AppendToObj(Tcl_GetObjResult(interp)," value problem", TCL_INDEX_NONE);
	    Tcl_DeleteHashTable(&hash);
	    return TCL_ERROR;
	}
	Tcl_DeleteHashEntry(hPtr);
    }

    if (hash.numEntries != 0) {
	Tcl_AppendResult(interp, "non-zero final size", NULL);
	Tcl_DeleteHashTable(&hash);
	return TCL_ERROR;
    }

    Tcl_DeleteHashTable(&hash);
    Tcl_AppendResult(interp, "OK", NULL);
    return TCL_OK;
}

/*
 * Used for testing Tcl_GetInt which is no longer used directly by the
 * core very much.
 */
static int
TestgetintCmd(
    TCL_UNUSED(void *),
    Tcl_Interp *interp,
    int argc,
    const char **argv)
{
    if (argc < 2) {
	Tcl_AppendResult(interp, "wrong # args", NULL);
	return TCL_ERROR;
    } else {
	int val, i, total=0;

	for (i=1 ; i<argc ; i++) {
	    if (Tcl_GetInt(interp, argv[i], &val) != TCL_OK) {
		return TCL_ERROR;
	    }
	    total += val;
	}
	Tcl_SetObjResult(interp, Tcl_NewWideIntObj(total));
	return TCL_OK;
    }
}

/*
 * Used for determining sizeof(long) at script level.
 */
static int
TestlongsizeCmd(
    TCL_UNUSED(void *),
    Tcl_Interp *interp,
    int argc,
    TCL_UNUSED(const char **) /*argv*/)
{
    if (argc != 1) {
	Tcl_AppendResult(interp, "wrong # args", NULL);
	return TCL_ERROR;
    }
    Tcl_SetObjResult(interp, Tcl_NewWideIntObj(sizeof(long)));
    return TCL_OK;
}

static int
NREUnwind_callback(
    void *data[],
    Tcl_Interp *interp,
    TCL_UNUSED(int) /*result*/)
{
    int none;

    if (data[0] == INT2PTR(-1)) {
        Tcl_NRAddCallback(interp, NREUnwind_callback, &none, INT2PTR(-1),
                INT2PTR(-1), NULL);
    } else if (data[1] == INT2PTR(-1)) {
        Tcl_NRAddCallback(interp, NREUnwind_callback, data[0], &none,
                INT2PTR(-1), NULL);
    } else if (data[2] == INT2PTR(-1)) {
        Tcl_NRAddCallback(interp, NREUnwind_callback, data[0], data[1],
                &none, NULL);
    } else {
        Tcl_Obj *idata[3];
        idata[0] = Tcl_NewWideIntObj(((char *) data[1] - (char *) data[0]));
        idata[1] = Tcl_NewWideIntObj(((char *) data[2] - (char *) data[0]));
        idata[2] = Tcl_NewWideIntObj(((char *) &none   - (char *) data[0]));
        Tcl_SetObjResult(interp, Tcl_NewListObj(3, idata));
    }
    return TCL_OK;
}

static int
TestNREUnwind(
    TCL_UNUSED(void *),
    Tcl_Interp *interp,
    TCL_UNUSED(int) /*objc*/,
    TCL_UNUSED(Tcl_Obj *const *) /*objv*/)
{
    /*
     * Insure that callbacks effectively run at the proper level during the
     * unwinding of the NRE stack.
     */

    Tcl_NRAddCallback(interp, NREUnwind_callback, INT2PTR(-1), INT2PTR(-1),
            INT2PTR(-1), NULL);
    return TCL_OK;
}


static int
TestNRELevels(
    TCL_UNUSED(void *),
    Tcl_Interp *interp,
    TCL_UNUSED(int) /*objc*/,
    TCL_UNUSED(Tcl_Obj *const *) /*objv*/)
{
    Interp *iPtr = (Interp *) interp;
    static ptrdiff_t *refDepth = NULL;
    ptrdiff_t depth;
    Tcl_Obj *levels[6];
    int i = 0;
    NRE_callback *cbPtr = iPtr->execEnvPtr->callbackPtr;

    if (refDepth == NULL) {
	refDepth = &depth;
    }

    depth = (refDepth - &depth);

    levels[0] = Tcl_NewWideIntObj(depth);
    levels[1] = Tcl_NewWideIntObj(iPtr->numLevels);
    levels[2] = Tcl_NewWideIntObj(iPtr->cmdFramePtr->level);
    levels[3] = Tcl_NewWideIntObj(iPtr->varFramePtr->level);
    levels[4] = Tcl_NewWideIntObj(iPtr->execEnvPtr->execStackPtr->tosPtr
	    - iPtr->execEnvPtr->execStackPtr->stackWords);

    while (cbPtr) {
	i++;
	cbPtr = cbPtr->nextPtr;
    }
    levels[5] = Tcl_NewWideIntObj(i);

    Tcl_SetObjResult(interp, Tcl_NewListObj(6, levels));
    return TCL_OK;
}

/*
 *----------------------------------------------------------------------
 *
 * TestconcatobjCmd --
 *
 *	This procedure implements the "testconcatobj" command. It is used
 *	to test that Tcl_ConcatObj does indeed return a fresh Tcl_Obj in all
 *	cases and thet it never corrupts its arguments. In other words, that
 *	[Bug 1447328] was fixed properly.
 *
 * Results:
 *	A standard Tcl result.
 *
 * Side effects:
 *	None.
 *
 *----------------------------------------------------------------------
 */

static int
TestconcatobjCmd(
    TCL_UNUSED(void *),
    Tcl_Interp *interp,		/* Current interpreter. */
    TCL_UNUSED(int) /*argc*/,
    TCL_UNUSED(const char **) /*argv*/)
{
    Tcl_Obj *list1Ptr, *list2Ptr, *emptyPtr, *concatPtr, *tmpPtr;
    int result = TCL_OK;
    size_t len;
    Tcl_Obj *objv[3];

    /*
     * Set the start of the error message as obj result; it will be cleared at
     * the end if no errors were found.
     */

    Tcl_SetObjResult(interp,
	    Tcl_NewStringObj("Tcl_ConcatObj is unsafe:", TCL_INDEX_NONE));

    emptyPtr = Tcl_NewObj();

    list1Ptr = Tcl_NewStringObj("foo bar sum", TCL_INDEX_NONE);
    Tcl_ListObjLength(NULL, list1Ptr, &len);
    Tcl_InvalidateStringRep(list1Ptr);

    list2Ptr = Tcl_NewStringObj("eeny meeny", TCL_INDEX_NONE);
    Tcl_ListObjLength(NULL, list2Ptr, &len);
    Tcl_InvalidateStringRep(list2Ptr);

    /*
     * Verify that concat'ing a list obj with one or more empty strings does
     * return a fresh Tcl_Obj (see also [Bug 2055782]).
     */

    tmpPtr = Tcl_DuplicateObj(list1Ptr);

    objv[0] = tmpPtr;
    objv[1] = emptyPtr;
    concatPtr = Tcl_ConcatObj(2, objv);
    if (concatPtr->refCount != 0) {
	result = TCL_ERROR;
	Tcl_AppendResult(interp,
		"\n\t* (a) concatObj does not have refCount 0", NULL);
    }
    if (concatPtr == tmpPtr) {
	result = TCL_ERROR;
	Tcl_AppendResult(interp, "\n\t* (a) concatObj is not a new obj ",
		NULL);
	switch (tmpPtr->refCount) {
	case 0:
	    Tcl_AppendResult(interp, "(no new refCount)", NULL);
	    break;
	case 1:
	    Tcl_AppendResult(interp, "(refCount added)", NULL);
	    break;
	default:
	    Tcl_AppendResult(interp, "(more than one refCount added!)", NULL);
	    Tcl_Panic("extremely unsafe behaviour by Tcl_ConcatObj()");
	}
	tmpPtr = Tcl_DuplicateObj(list1Ptr);
	objv[0] = tmpPtr;
    }
    Tcl_DecrRefCount(concatPtr);

    Tcl_IncrRefCount(tmpPtr);
    concatPtr = Tcl_ConcatObj(2, objv);
    if (concatPtr->refCount != 0) {
	result = TCL_ERROR;
	Tcl_AppendResult(interp,
		"\n\t* (b) concatObj does not have refCount 0", NULL);
    }
    if (concatPtr == tmpPtr) {
	result = TCL_ERROR;
	Tcl_AppendResult(interp, "\n\t* (b) concatObj is not a new obj ",
		NULL);
	switch (tmpPtr->refCount) {
	case 0:
	    Tcl_AppendResult(interp, "(refCount removed?)", NULL);
	    Tcl_Panic("extremely unsafe behaviour by Tcl_ConcatObj()");
	    break;
	case 1:
	    Tcl_AppendResult(interp, "(no new refCount)", NULL);
	    break;
	case 2:
	    Tcl_AppendResult(interp, "(refCount added)", NULL);
	    Tcl_DecrRefCount(tmpPtr);
	    break;
	default:
	    Tcl_AppendResult(interp, "(more than one refCount added!)", NULL);
	    Tcl_Panic("extremely unsafe behaviour by Tcl_ConcatObj()");
	}
	tmpPtr = Tcl_DuplicateObj(list1Ptr);
	objv[0] = tmpPtr;
    }
    Tcl_DecrRefCount(concatPtr);

    objv[0] = emptyPtr;
    objv[1] = tmpPtr;
    objv[2] = emptyPtr;
    concatPtr = Tcl_ConcatObj(3, objv);
    if (concatPtr->refCount != 0) {
	result = TCL_ERROR;
	Tcl_AppendResult(interp,
		"\n\t* (c) concatObj does not have refCount 0", NULL);
    }
    if (concatPtr == tmpPtr) {
	result = TCL_ERROR;
	Tcl_AppendResult(interp, "\n\t* (c) concatObj is not a new obj ",
		NULL);
	switch (tmpPtr->refCount) {
	case 0:
	    Tcl_AppendResult(interp, "(no new refCount)", NULL);
	    break;
	case 1:
	    Tcl_AppendResult(interp, "(refCount added)", NULL);
	    break;
	default:
	    Tcl_AppendResult(interp, "(more than one refCount added!)", NULL);
	    Tcl_Panic("extremely unsafe behaviour by Tcl_ConcatObj()");
	}
	tmpPtr = Tcl_DuplicateObj(list1Ptr);
	objv[1] = tmpPtr;
    }
    Tcl_DecrRefCount(concatPtr);

    Tcl_IncrRefCount(tmpPtr);
    concatPtr = Tcl_ConcatObj(3, objv);
    if (concatPtr->refCount != 0) {
	result = TCL_ERROR;
	Tcl_AppendResult(interp,
		"\n\t* (d) concatObj does not have refCount 0", NULL);
    }
    if (concatPtr == tmpPtr) {
	result = TCL_ERROR;
	Tcl_AppendResult(interp, "\n\t* (d) concatObj is not a new obj ",
		NULL);
	switch (tmpPtr->refCount) {
	case 0:
	    Tcl_AppendResult(interp, "(refCount removed?)", NULL);
	    Tcl_Panic("extremely unsafe behaviour by Tcl_ConcatObj()");
	    break;
	case 1:
	    Tcl_AppendResult(interp, "(no new refCount)", NULL);
	    break;
	case 2:
	    Tcl_AppendResult(interp, "(refCount added)", NULL);
	    Tcl_DecrRefCount(tmpPtr);
	    break;
	default:
	    Tcl_AppendResult(interp, "(more than one refCount added!)", NULL);
	    Tcl_Panic("extremely unsafe behaviour by Tcl_ConcatObj()");
	}
	tmpPtr = Tcl_DuplicateObj(list1Ptr);
	objv[1] = tmpPtr;
    }
    Tcl_DecrRefCount(concatPtr);

    /*
     * Verify that an unshared list is not corrupted when concat'ing things to
     * it.
     */

    objv[0] = tmpPtr;
    objv[1] = list2Ptr;
    concatPtr = Tcl_ConcatObj(2, objv);
    if (concatPtr->refCount != 0) {
	result = TCL_ERROR;
	Tcl_AppendResult(interp,
		"\n\t* (e) concatObj does not have refCount 0", NULL);
    }
    if (concatPtr == tmpPtr) {
	result = TCL_ERROR;
	Tcl_AppendResult(interp, "\n\t* (e) concatObj is not a new obj ",
		NULL);

	(void) Tcl_ListObjLength(NULL, concatPtr, &len);
	switch (tmpPtr->refCount) {
	case 3:
	    Tcl_AppendResult(interp, "(failed to concat)", NULL);
	    break;
	default:
	    Tcl_AppendResult(interp, "(corrupted input!)", NULL);
	}
	if (Tcl_IsShared(tmpPtr)) {
	    Tcl_DecrRefCount(tmpPtr);
	}
	tmpPtr = Tcl_DuplicateObj(list1Ptr);
	objv[0] = tmpPtr;
    }
    Tcl_DecrRefCount(concatPtr);

    objv[0] = tmpPtr;
    objv[1] = list2Ptr;
    Tcl_IncrRefCount(tmpPtr);
    concatPtr = Tcl_ConcatObj(2, objv);
    if (concatPtr->refCount != 0) {
	result = TCL_ERROR;
	Tcl_AppendResult(interp,
		"\n\t* (f) concatObj does not have refCount 0", NULL);
    }
    if (concatPtr == tmpPtr) {
	result = TCL_ERROR;
	Tcl_AppendResult(interp, "\n\t* (f) concatObj is not a new obj ",
		NULL);

	(void) Tcl_ListObjLength(NULL, concatPtr, &len);
	switch (tmpPtr->refCount) {
	case 3:
	    Tcl_AppendResult(interp, "(failed to concat)", NULL);
	    break;
	default:
	    Tcl_AppendResult(interp, "(corrupted input!)", NULL);
	}
	if (Tcl_IsShared(tmpPtr)) {
	    Tcl_DecrRefCount(tmpPtr);
	}
	tmpPtr = Tcl_DuplicateObj(list1Ptr);
	objv[0] = tmpPtr;
    }
    Tcl_DecrRefCount(concatPtr);

    objv[0] = tmpPtr;
    objv[1] = list2Ptr;
    Tcl_IncrRefCount(tmpPtr);
    Tcl_IncrRefCount(tmpPtr);
    concatPtr = Tcl_ConcatObj(2, objv);
    if (concatPtr->refCount != 0) {
	result = TCL_ERROR;
	Tcl_AppendResult(interp,
		"\n\t* (g) concatObj does not have refCount 0", NULL);
    }
    if (concatPtr == tmpPtr) {
	result = TCL_ERROR;
	Tcl_AppendResult(interp, "\n\t* (g) concatObj is not a new obj ",
		NULL);

	(void) Tcl_ListObjLength(NULL, concatPtr, &len);
	switch (tmpPtr->refCount) {
	case 3:
	    Tcl_AppendResult(interp, "(failed to concat)", NULL);
	    break;
	default:
	    Tcl_AppendResult(interp, "(corrupted input!)", NULL);
	}
	Tcl_DecrRefCount(tmpPtr);
	if (Tcl_IsShared(tmpPtr)) {
	    Tcl_DecrRefCount(tmpPtr);
	}
	tmpPtr = Tcl_DuplicateObj(list1Ptr);
	objv[0] = tmpPtr;
    }
    Tcl_DecrRefCount(concatPtr);

    /*
     * Clean everything up. Note that we don't actually know how many
     * references there are to tmpPtr here; in the no-error case, it should be
     * five... [Bug 2895367]
     */

    Tcl_DecrRefCount(list1Ptr);
    Tcl_DecrRefCount(list2Ptr);
    Tcl_DecrRefCount(emptyPtr);
    while (tmpPtr->refCount > 1) {
	Tcl_DecrRefCount(tmpPtr);
    }
    Tcl_DecrRefCount(tmpPtr);

    if (result == TCL_OK) {
	Tcl_ResetResult(interp);
    }
    return result;
}

/*
 *----------------------------------------------------------------------
 *
 * TestgetencpathObjCmd --
 *
 *	This function implements the "testgetencpath" command. It is used to
 *	test Tcl_GetEncodingSearchPath().
 *
 * Results:
 *	A standard Tcl result.
 *
 * Side effects:
 *	None.
 *
 *----------------------------------------------------------------------
 */

static int
TestgetencpathObjCmd(
    TCL_UNUSED(void *),
    Tcl_Interp *interp,		/* Current interpreter. */
    int objc,			/* Number of arguments. */
    Tcl_Obj *const *objv)		/* Argument strings. */
{
    if (objc != 1) {
        Tcl_WrongNumArgs(interp, 1, objv, "");
        return TCL_ERROR;
    }

    Tcl_SetObjResult(interp, Tcl_GetEncodingSearchPath());
    return TCL_OK;
}

/*
 *----------------------------------------------------------------------
 *
 * TestsetencpathCmd --
 *
 *	This function implements the "testsetencpath" command. It is used to
 *	test Tcl_SetDefaultEncodingDir().
 *
 * Results:
 *	A standard Tcl result.
 *
 * Side effects:
 *	None.
 *
 *----------------------------------------------------------------------
 */

static int
TestsetencpathObjCmd(
    TCL_UNUSED(void *),
    Tcl_Interp *interp,		/* Current interpreter. */
    int objc,			/* Number of arguments. */
    Tcl_Obj *const *objv)	/* Argument strings. */
{
    if (objc != 2) {
        Tcl_WrongNumArgs(interp, 1, objv, "defaultDir");
        return TCL_ERROR;
    }

    Tcl_SetEncodingSearchPath(objv[1]);
    return TCL_OK;
}

/*
 *----------------------------------------------------------------------
 *
 * TestparseargsCmd --
 *
 *	This procedure implements the "testparseargs" command. It is used to
 *	test that Tcl_ParseArgsObjv does indeed return the right number of
 *	arguments. In other words, that [Bug 3413857] was fixed properly.
 *
 * Results:
 *	A standard Tcl result.
 *
 * Side effects:
 *	None.
 *
 *----------------------------------------------------------------------
 */

static int
TestparseargsCmd(
    TCL_UNUSED(void *),
    Tcl_Interp *interp,		/* Current interpreter. */
    int objc,			/* Number of arguments. */
    Tcl_Obj *const objv[])	/* Arguments. */
{
    static int foo = 0;
    size_t count = objc;
    Tcl_Obj **remObjv, *result[3];
    Tcl_ArgvInfo argTable[] = {
        {TCL_ARGV_CONSTANT, "-bool", INT2PTR(1), &foo, "booltest", NULL},
        TCL_ARGV_AUTO_REST, TCL_ARGV_AUTO_HELP, TCL_ARGV_TABLE_END
    };

    foo = 0;
    if (Tcl_ParseArgsObjv(interp, argTable, &count, objv, &remObjv)!=TCL_OK) {
        return TCL_ERROR;
    }
    result[0] = Tcl_NewWideIntObj(foo);
    result[1] = Tcl_NewWideIntObj(count);
    result[2] = Tcl_NewListObj(count, remObjv);
    Tcl_SetObjResult(interp, Tcl_NewListObj(3, result));
    ckfree(remObjv);
    return TCL_OK;
}

/**
 * Test harness for command and variable resolvers.
 */

static int
InterpCmdResolver(
    Tcl_Interp *interp,
    const char *name,
    TCL_UNUSED(Tcl_Namespace *),
    TCL_UNUSED(int) /*flags*/,
    Tcl_Command *rPtr)
{
    Interp *iPtr = (Interp *) interp;
    CallFrame *varFramePtr = iPtr->varFramePtr;
    Proc *procPtr = (varFramePtr->isProcCallFrame & FRAME_IS_PROC) ?
            varFramePtr->procPtr : NULL;
    Namespace *callerNsPtr = varFramePtr->nsPtr;
    Tcl_Command resolvedCmdPtr = NULL;

    /*
     * Just do something special on a cmd literal "z" in two cases:
     *  A)  when the caller is a proc "x", and the proc is either in "::" or in "::ns2".
     *  B) the caller's namespace is "ctx1" or "ctx2"
     */
    if ( (name[0] == 'z') && (name[1] == '\0') ) {
        Namespace *ns2NsPtr = (Namespace *) Tcl_FindNamespace(interp, "::ns2", NULL, 0);

        if (procPtr != NULL
            && ((procPtr->cmdPtr->nsPtr == iPtr->globalNsPtr)
                || (ns2NsPtr != NULL && procPtr->cmdPtr->nsPtr == ns2NsPtr)
                )
            ) {
            /*
             * Case A)
             *
             *    - The context, in which this resolver becomes active, is
             *      determined by the name of the caller proc, which has to be
             *      named "x".
             *
             *    - To determine the name of the caller proc, the proc is taken
             *      from the topmost stack frame.
             *
             *    - Note that the context is NOT provided during byte-code
             *      compilation (e.g. in TclProcCompileProc)
             *
             *   When these conditions hold, this function resolves the
             *   passed-in cmd literal into a cmd "y", which is taken from the
             *   the global namespace (for simplicity).
             */

            const char *callingCmdName =
                Tcl_GetCommandName(interp, (Tcl_Command) procPtr->cmdPtr);

            if ( callingCmdName[0] == 'x' && callingCmdName[1] == '\0' ) {
                resolvedCmdPtr = Tcl_FindCommand(interp, "y", NULL, TCL_GLOBAL_ONLY);
            }
        } else if (callerNsPtr != NULL) {
            /*
             * Case B)
             *
             *    - The context, in which this resolver becomes active, is
             *      determined by the name of the parent namespace, which has
             *      to be named "ctx1" or "ctx2".
             *
             *    - To determine the name of the parent namesace, it is taken
             *      from the 2nd highest stack frame.
             *
             *    - Note that the context can be provided during byte-code
             *      compilation (e.g. in TclProcCompileProc)
             *
             *   When these conditions hold, this function resolves the
             *   passed-in cmd literal into a cmd "y" or "Y" depending on the
             *   context. The resolved procs are taken from the the global
             *   namespace (for simplicity).
             */

            CallFrame *parentFramePtr = varFramePtr->callerPtr;
            const char *context = parentFramePtr != NULL ? parentFramePtr->nsPtr->name : "(NULL)";

            if (strcmp(context, "ctx1") == 0 && (name[0] == 'z') && (name[1] == '\0')) {
                resolvedCmdPtr = Tcl_FindCommand(interp, "y", NULL, TCL_GLOBAL_ONLY);
                /* fprintf(stderr, "... y ==> %p\n", resolvedCmdPtr);*/

            } else if (strcmp(context, "ctx2") == 0 && (name[0] == 'z') && (name[1] == '\0')) {
                resolvedCmdPtr = Tcl_FindCommand(interp, "Y", NULL, TCL_GLOBAL_ONLY);
                /*fprintf(stderr, "... Y ==> %p\n", resolvedCmdPtr);*/
            }
        }

        if (resolvedCmdPtr != NULL) {
            *rPtr = resolvedCmdPtr;
            return TCL_OK;
        }
    }
    return TCL_CONTINUE;
}

static int
InterpVarResolver(
    TCL_UNUSED(Tcl_Interp *),
    TCL_UNUSED(const char *),
    TCL_UNUSED(Tcl_Namespace *),
    TCL_UNUSED(int),
    TCL_UNUSED(Tcl_Var *))
{
    /*
     * Don't resolve the variable; use standard rules.
     */

    return TCL_CONTINUE;
}

typedef struct MyResolvedVarInfo {
    Tcl_ResolvedVarInfo vInfo;  /* This must be the first element. */
    Tcl_Var var;
    Tcl_Obj *nameObj;
} MyResolvedVarInfo;

static inline void
HashVarFree(
    Tcl_Var var)
{
    if (VarHashRefCount(var) < 2) {
        ckfree(var);
    } else {
        VarHashRefCount(var)--;
    }
}

static void
MyCompiledVarFree(
    Tcl_ResolvedVarInfo *vInfoPtr)
{
    MyResolvedVarInfo *resVarInfo = (MyResolvedVarInfo *) vInfoPtr;

    Tcl_DecrRefCount(resVarInfo->nameObj);
    if (resVarInfo->var) {
        HashVarFree(resVarInfo->var);
    }
    ckfree(vInfoPtr);
}

#define TclVarHashGetValue(hPtr) \
    ((Var *) ((char *)hPtr - offsetof(VarInHash, entry)))

static Tcl_Var
MyCompiledVarFetch(
    Tcl_Interp *interp,
    Tcl_ResolvedVarInfo *vinfoPtr)
{
    MyResolvedVarInfo *resVarInfo = (MyResolvedVarInfo *) vinfoPtr;
    Tcl_Var var = resVarInfo->var;
    int isNewVar;
    Interp *iPtr = (Interp *) interp;
    Tcl_HashEntry *hPtr;

    if (var != NULL) {
        if (!(((Var *) var)->flags & VAR_DEAD_HASH)) {
            /*
             * The cached variable is valid, return it.
             */

            return var;
        }

        /*
         * The variable is not valid anymore. Clean it up.
         */

        HashVarFree(var);
    }

    hPtr = Tcl_CreateHashEntry((Tcl_HashTable *) &iPtr->globalNsPtr->varTable,
            (char *) resVarInfo->nameObj, &isNewVar);
    if (hPtr) {
        var = (Tcl_Var) TclVarHashGetValue(hPtr);
    } else {
        var = NULL;
    }
    resVarInfo->var = var;

    /*
     * Increment the reference counter to avoid ckfree() of the variable in
     * Tcl's FreeVarEntry(); for cleanup, we provide our own HashVarFree();
     */

    VarHashRefCount(var)++;
    return var;
}

static int
InterpCompiledVarResolver(
    TCL_UNUSED(Tcl_Interp *),
    const char *name,
    TCL_UNUSED(int) /*length*/,
    TCL_UNUSED(Tcl_Namespace *),
    Tcl_ResolvedVarInfo **rPtr)
{
    if (*name == 'T') {
 	MyResolvedVarInfo *resVarInfo = (MyResolvedVarInfo *)ckalloc(sizeof(MyResolvedVarInfo));

 	resVarInfo->vInfo.fetchProc = MyCompiledVarFetch;
 	resVarInfo->vInfo.deleteProc = MyCompiledVarFree;
 	resVarInfo->var = NULL;
 	resVarInfo->nameObj = Tcl_NewStringObj(name, TCL_INDEX_NONE);
 	Tcl_IncrRefCount(resVarInfo->nameObj);
 	*rPtr = &resVarInfo->vInfo;
 	return TCL_OK;
    }
    return TCL_CONTINUE;
}

static int
TestInterpResolverCmd(
    TCL_UNUSED(void *),
    Tcl_Interp *interp,
    int objc,
    Tcl_Obj *const objv[])
{
    static const char *const table[] = {
        "down", "up", NULL
    };
    int idx;
#define RESOLVER_KEY "testInterpResolver"

    if ((objc < 2) || (objc > 3)) {
	Tcl_WrongNumArgs(interp, 1, objv, "up|down ?interp?");
	return TCL_ERROR;
    }
    if (objc == 3) {
	interp = Tcl_GetChild(interp, Tcl_GetString(objv[2]));
	if (interp == NULL) {
	    Tcl_AppendResult(interp, "provided interpreter not found", NULL);
	    return TCL_ERROR;
	}
    }
    if (Tcl_GetIndexFromObj(interp, objv[1], table, "operation", TCL_EXACT,
            &idx) != TCL_OK) {
        return TCL_ERROR;
    }
    switch (idx) {
    case 1: /* up */
        Tcl_AddInterpResolvers(interp, RESOLVER_KEY, InterpCmdResolver,
                InterpVarResolver, InterpCompiledVarResolver);
        break;
    case 0: /*down*/
        if (!Tcl_RemoveInterpResolvers(interp, RESOLVER_KEY)) {
            Tcl_AppendResult(interp, "could not remove the resolver scheme",
                    NULL);
            return TCL_ERROR;
        }
    }
    return TCL_OK;
}

/*
 *------------------------------------------------------------------------
 *
 * TestApplyLambdaObjCmd --
 *
 *	Implements the Tcl command testapplylambda. This tests the apply
 *	implementation handling of a lambda where the lambda has a list
 *	internal representation where the second element's internal
 *	representation is already a byte code object.
 *
 * Results:
 *	TCL_OK    - Success. Caller should check result is 42
 *	TCL_ERROR - Error.
 *
 * Side effects:
 *	In the presence of the apply bug, may panic. Otherwise
 *	Interpreter result holds result or error message.
 *
 *------------------------------------------------------------------------
 */
int TestApplyLambdaObjCmd (
    TCL_UNUSED(void*),
    Tcl_Interp *interp,    /* Current interpreter. */
    TCL_UNUSED(int),       /* objc. */
    TCL_UNUSED(Tcl_Obj *const *)) /* objv. */
{
    Tcl_Obj *lambdaObjs[2];
    Tcl_Obj *evalObjs[2];
    Tcl_Obj *lambdaObj;
    int result;

    /* Create a lambda {{} {set a 42}} */
    lambdaObjs[0] = Tcl_NewObj(); /* No parameters */
    lambdaObjs[1] = Tcl_NewStringObj("set a 42", TCL_INDEX_NONE); /* Body */
    lambdaObj = Tcl_NewListObj(2, lambdaObjs);
    Tcl_IncrRefCount(lambdaObj);

    /* Create the command "apply {{} {set a 42}" */
    evalObjs[0] = Tcl_NewStringObj("apply", TCL_INDEX_NONE);
    Tcl_IncrRefCount(evalObjs[0]);
    /*
     * NOTE: IMPORTANT TO EXHIBIT THE BUG. We duplicate the lambda because
     * it will get shimmered to a Lambda internal representation but we
     * want to hold on to our list representation.
     */
    evalObjs[1] = Tcl_DuplicateObj(lambdaObj);
    Tcl_IncrRefCount(evalObjs[1]);

    /* Evaluate it */
    result = Tcl_EvalObjv(interp, 2, evalObjs, TCL_EVAL_GLOBAL);
    if (result != TCL_OK) {
	Tcl_DecrRefCount(evalObjs[0]);
	Tcl_DecrRefCount(evalObjs[1]);
	return result;
    }
    /*
     * So far so good. At this point,
     * - evalObjs[1] has an internal representation of Lambda
     * - lambdaObj[1] ({set a 42}) has been shimmered to
     * an internal representation of ByteCode.
     */
    Tcl_DecrRefCount(evalObjs[1]); /* Don't need this anymore */
    /*
     * The bug trigger. Repeating the command but:
     *  - we are calling apply with a lambda that is a list (as BEFORE),
     *    BUT
     *  - The body of the lambda (lambdaObjs[1]) ALREADY has internal
     *    representation of ByteCode and thus will not be compiled again
     */
    evalObjs[1] = lambdaObj; /* lambdaObj already has a ref count so
     				no need for IncrRef */
    result = Tcl_EvalObjv(interp, 2, evalObjs, TCL_EVAL_GLOBAL);
    Tcl_DecrRefCount(evalObjs[0]);
    Tcl_DecrRefCount(lambdaObj);

    return result;
}

/*
 * Local Variables:
 * mode: c
 * c-basic-offset: 4
 * fill-column: 78
 * tab-width: 8
 * indent-tabs-mode: nil
 * End:
 */
<|MERGE_RESOLUTION|>--- conflicted
+++ resolved
@@ -1293,7 +1293,6 @@
 	return TCL_ERROR;
     }
     if (strcmp(argv[1], "create") == 0) {
-<<<<<<< HEAD
 	refPtr = (TestCommandTokenRef *)Tcl_Alloc(sizeof(TestCommandTokenRef));
 	refPtr->token = Tcl_CreateCommand(interp, argv[2], CmdProc0,
 		refPtr, CmdDelProc0);
@@ -1302,20 +1301,10 @@
 	nextCommandTokenRefId++;
 	refPtr->nextPtr = firstCommandTokenRef;
 	firstCommandTokenRef = refPtr;
-	sprintf(buf, "%d", refPtr->id);
+	snprintf(buf, sizeof(buf), "%d", refPtr->id);
 	Tcl_AppendResult(interp, buf, NULL);
     } else {
 	if (sscanf(argv[2], "%d", &id) != 1) {
-=======
-	token = Tcl_CreateCommand(interp, argv[2], CmdProc1,
-		(ClientData) "original", NULL);
-	snprintf(buf, sizeof(buf), "%p", (void *)token);
-	Tcl_SetResult(interp, buf, TCL_VOLATILE);
-    } else if (strcmp(argv[1], "name") == 0) {
-	Tcl_Obj *objPtr;
-
-	if (sscanf(argv[2], "%p", &l) != 1) {
->>>>>>> 4a5dfb6e
 	    Tcl_AppendResult(interp, "bad command token \"", argv[2],
 		    "\"", NULL);
 	    return TCL_ERROR;
@@ -2092,19 +2081,6 @@
     int flags;
     Tcl_Obj **flagObjs;
     int nflags;
-    static const struct {
-	const char *flagKey;
-	int flag;
-    } flagMap[] = {
-	{"start", TCL_ENCODING_START},
-	{"end", TCL_ENCODING_END},
-	{"stoponerror", TCL_ENCODING_STOPONERROR},
-	{"noterminate", TCL_ENCODING_NO_TERMINATE},
-	{"charlimit", TCL_ENCODING_CHAR_LIMIT},
-	{NULL, 0}
-    };
-    int i;
-    Tcl_WideInt wide;
 
     if (objc < 7 || objc > 10) {
         Tcl_WrongNumArgs(interp,
@@ -2123,7 +2099,6 @@
 	return TCL_ERROR;
     }
 
-<<<<<<< HEAD
     struct {
 	const char *flagKey;
 	int flag;
@@ -2139,8 +2114,6 @@
 	{NULL, 0}
     };
     int i;
-=======
->>>>>>> 4a5dfb6e
     for (i = 0; i < nflags; ++i) {
 	int flag;
 	if (Tcl_GetIntFromObj(NULL, flagObjs[i], &flag) == TCL_OK) {
@@ -2161,6 +2134,7 @@
     }
 
     /* Assumes state is integer if not "" */
+    Tcl_WideInt wide;
     if (Tcl_GetWideIntFromObj(interp, objv[5], &wide) == TCL_OK) {
         encState = (Tcl_EncodingState)(size_t)wide;
         encStatePtr = &encState;
@@ -4603,15 +4577,9 @@
 	    char resinfo[TCL_INTEGER_SPACE * 2];
 
 	    varName = Tcl_GetString(objv[2]);
-<<<<<<< HEAD
 	    TclRegExpRangeUniChar(regExpr, TCL_INDEX_NONE, &start, &end);
-	    sprintf(resinfo, "%d %d", start, end-1);
+	    snprintf(resinfo, sizeof(resinfo), "%d %d", start, end-1);
 	    value = Tcl_SetVar2(interp, varName, NULL, resinfo, 0);
-=======
-	    TclRegExpRangeUniChar(regExpr, -1, &start, &end);
-	    snprintf(resinfo, sizeof(resinfo), "%d %d", start, end-1);
-	    value = Tcl_SetVar(interp, varName, resinfo, 0);
->>>>>>> 4a5dfb6e
 	    if (value == NULL) {
 		Tcl_AppendResult(interp, "couldn't set variable \"",
 			varName, "\"", NULL);
@@ -4624,13 +4592,8 @@
 
 	    Tcl_RegExpGetInfo(regExpr, &info);
 	    varName = Tcl_GetString(objv[2]);
-<<<<<<< HEAD
-	    sprintf(resinfo, "%ld", info.extendStart);
+	    snprintf(resinfo, sizeof(resinfo), "%ld", info.extendStart);
 	    value = Tcl_SetVar2(interp, varName, NULL, resinfo, 0);
-=======
-	    snprintf(resinfo, sizeof(resinfo), "%ld", info.extendStart);
-	    value = Tcl_SetVar(interp, varName, resinfo, 0);
->>>>>>> 4a5dfb6e
 	    if (value == NULL) {
 		Tcl_AppendResult(interp, "couldn't set variable \"",
 			varName, "\"", NULL);
@@ -5416,7 +5379,7 @@
  *
  *	This procedure implements the "gettimes" command.  It is used for
  *	computing the time needed for various basic operations such as reading
- *	variables, allocating memory, sprintf, converting variables, etc.
+ *	variables, allocating memory, snprintf, converting variables, etc.
  *
  * Results:
  *	A standard Tcl result.
@@ -7150,11 +7113,7 @@
 	return TCL_ERROR;
     } else if (idx[1] != target) {
 	char buffer[64];
-<<<<<<< HEAD
-	sprintf(buffer, "%d", idx[1]);
-=======
-	snprintf(buffer, sizeof(buffer), "%d", idx);
->>>>>>> 4a5dfb6e
+	snprintf(buffer, sizeof(buffer), "%d", idx[1]);
 	Tcl_AppendResult(interp, "index value comparison failed: got ",
 		buffer, NULL);
 	snprintf(buffer, sizeof(buffer), "%d", target);
