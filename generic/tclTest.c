/*
 * tclTest.c --
 *
 *	This file contains C command functions for a bunch of additional Tcl
 *	commands that are used for testing out Tcl's C interfaces. These
 *	commands are not normally included in Tcl applications; they're only
 *	used for testing.
 *
<<<<<<< HEAD
 * Copyright © 1993-1994 The Regents of the University of California.
 * Copyright © 1994-1997 Sun Microsystems, Inc.
 * Copyright © 1998-2000 Ajuba Solutions.
 * Copyright © 2003 Kevin B. Kenny.  All rights reserved.
=======
 * Copyright (c) 1993-1994 The Regents of the University of California.
 * Copyright (c) 1994-1997 Sun Microsystems, Inc.
 * Copyright (c) 1998-2000 Ajuba Solutions.
 * Copyright (c) 2003 Kevin B. Kenny.  All rights reserved.
>>>>>>> d5b1a353
 *
 * See the file "license.terms" for information on usage and redistribution of
 * this file, and for a DISCLAIMER OF ALL WARRANTIES.
 */

#undef STATIC_BUILD
#undef BUILD_tcl
#ifndef USE_TCL_STUBS
#   define USE_TCL_STUBS
#endif
#undef TCL_UTF_MAX
#ifdef TCL_NO_DEPRECATED
#   define TCL_UTF_MAX 4
#else
#   define TCL_NO_DEPRECATED
#   define TCL_UTF_MAX 3
#endif
#include "tclInt.h"
#ifdef TCL_WITH_EXTERNAL_TOMMATH
#   include "tommath.h"
#else
#   include "tclTomMath.h"
#endif
#include "tclOO.h"
#include <math.h>

/*
 * Required for Testregexp*Cmd
 */
#include "tclRegexp.h"

/*
 * Required for the TestChannelCmd and TestChannelEventCmd
 */
#include "tclIO.h"

#include "tclUuid.h"

/*
 * Declare external functions used in Windows tests.
 */
DLLEXPORT int		Tcltest_Init(Tcl_Interp *interp);
DLLEXPORT int		Tcltest_SafeInit(Tcl_Interp *interp);

/*
 * Dynamic string shared by TestdcallCmd and DelCallbackProc; used to collect
 * the results of the various deletion callbacks.
 */

static Tcl_DString delString;
static Tcl_Interp *delInterp;

/*
 * One of the following structures exists for each command created by the
 * "testcmdtoken" command.
 */

typedef struct TestCommandTokenRef {
    int id;			/* Identifier for this reference. */
    Tcl_Command token;		/* Tcl's token for the command. */
    const char *value;
    struct TestCommandTokenRef *nextPtr;
				/* Next in list of references. */
} TestCommandTokenRef;

static TestCommandTokenRef *firstCommandTokenRef = NULL;
static int nextCommandTokenRefId = 1;

/*
 * One of the following structures exists for each asynchronous handler
 * created by the "testasync" command".
 */

typedef struct TestAsyncHandler {
    int id;			/* Identifier for this handler. */
    Tcl_AsyncHandler handler;	/* Tcl's token for the handler. */
    char *command;		/* Command to invoke when the handler is
				 * invoked. */
    struct TestAsyncHandler *nextPtr;
				/* Next is list of handlers. */
} TestAsyncHandler;

/*
 * Start of the socket driver state structure to acces field testFlags
 */

typedef struct TcpState TcpState;

struct TcpState {
    Tcl_Channel channel;	/* Channel associated with this socket. */
    int flags;			/* ORed combination of various bitfields. */
};

TCL_DECLARE_MUTEX(asyncTestMutex)

static TestAsyncHandler *firstHandler = NULL;

/*
 * The dynamic string below is used by the "testdstring" command to test the
 * dynamic string facilities.
 */

static Tcl_DString dstring;

/*
 * The command trace below is used by the "testcmdtraceCmd" command to test
 * the command tracing facilities.
 */

static Tcl_Trace cmdTrace;

/*
 * One of the following structures exists for each command created by
 * TestdelCmd:
 */

typedef struct {
    Tcl_Interp *interp;		/* Interpreter in which command exists. */
    char *deleteCmd;		/* Script to execute when command is deleted.
				 * Malloc'ed. */
} DelCmd;

/*
 * The following is used to keep track of an encoding that invokes a Tcl
 * command.
 */

typedef struct {
    Tcl_Interp *interp;
    char *toUtfCmd;
    char *fromUtfCmd;
} TclEncoding;

/*
 * The counter below is used to determine if the TestsaveresultFree routine
 * was called for a result.
 */

#ifndef TCL_NO_DEPRECATED
static int freeCount;
#endif /* TCL_NO_DEPRECATED */

/*
 * Boolean flag used by the "testsetmainloop" and "testexitmainloop" commands.
 */

static int exitMainLoop = 0;

/*
 * Event structure used in testing the event queue management procedures.
 */

typedef struct {
    Tcl_Event header;		/* Header common to all events */
    Tcl_Interp *interp;		/* Interpreter that will handle the event */
    Tcl_Obj *command;		/* Command to evaluate when the event occurs */
    Tcl_Obj *tag;		/* Tag for this event used to delete it */
} TestEvent;

/*
 * Simple detach/attach facility for testchannel cut|splice. Allow testing of
 * channel transfer in core testsuite.
 */

typedef struct TestChannel {
    Tcl_Channel chan;		/* Detached channel */
    struct TestChannel *nextPtr;/* Next in detached channel pool */
} TestChannel;

static TestChannel *firstDetached;

#ifdef __GNUC__
/*
 * The rest of this file shouldn't warn about deprecated functions; they're
 * there because we intend them to be so and know that this file is OK to
 * touch those fields.
 */
#pragma GCC diagnostic ignored "-Wdeprecated-declarations"
#endif

/*
 * Forward declarations for procedures defined later in this file:
 */

static int		AsyncHandlerProc(void *clientData,
			    Tcl_Interp *interp, int code);
static Tcl_ThreadCreateType AsyncThreadProc(void *);
static void		CleanupTestSetassocdataTests(
			    void *clientData, Tcl_Interp *interp);
static void		CmdDelProc1(void *clientData);
static void		CmdDelProc2(void *clientData);
static Tcl_CmdProc	CmdProc1;
static Tcl_CmdProc	CmdProc2;
static void		CmdTraceDeleteProc(
			    void *clientData, Tcl_Interp *interp,
			    int level, char *command, Tcl_CmdProc *cmdProc,
			    void *cmdClientData, int argc,
			    const char *argv[]);
static void		CmdTraceProc(void *clientData,
			    Tcl_Interp *interp, int level, char *command,
			    Tcl_CmdProc *cmdProc, void *cmdClientData,
			    int argc, const char *argv[]);
static Tcl_CmdProc	CreatedCommandProc;
static Tcl_CmdProc	CreatedCommandProc2;
static void		DelCallbackProc(void *clientData,
			    Tcl_Interp *interp);
static Tcl_CmdProc	DelCmdProc;
static void		DelDeleteProc(void *clientData);
static void		EncodingFreeProc(void *clientData);
static int		EncodingToUtfProc(void *clientData,
			    const char *src, int srcLen, int flags,
			    Tcl_EncodingState *statePtr, char *dst,
			    int dstLen, int *srcReadPtr, int *dstWrotePtr,
			    int *dstCharsPtr);
static int		EncodingFromUtfProc(void *clientData,
			    const char *src, int srcLen, int flags,
			    Tcl_EncodingState *statePtr, char *dst,
			    int dstLen, int *srcReadPtr, int *dstWrotePtr,
			    int *dstCharsPtr);
static void		ExitProcEven(void *clientData);
static void		ExitProcOdd(void *clientData);
static Tcl_ObjCmdProc	GetTimesObjCmd;
static Tcl_ResolveCompiledVarProc	InterpCompiledVarResolver;
static void		MainLoop(void);
static Tcl_CmdProc	NoopCmd;
static Tcl_ObjCmdProc	NoopObjCmd;
static int		ObjTraceProc(void *clientData,
			    Tcl_Interp *interp, int level, const char *command,
			    Tcl_Command commandToken, int objc,
			    Tcl_Obj *const objv[]);
static void		ObjTraceDeleteProc(void *clientData);
static void		PrintParse(Tcl_Interp *interp, Tcl_Parse *parsePtr);
static void		SpecialFree(char *blockPtr);
static int		StaticInitProc(Tcl_Interp *interp);
static Tcl_CmdProc	TestasyncCmd;
static Tcl_ObjCmdProc	TestbumpinterpepochObjCmd;
static Tcl_ObjCmdProc	TestbytestringObjCmd;
static Tcl_ObjCmdProc	TestsetbytearraylengthObjCmd;
static Tcl_ObjCmdProc	TestpurebytesobjObjCmd;
static Tcl_ObjCmdProc	TeststringbytesObjCmd;
static Tcl_ObjCmdProc	Testutf16stringObjCmd;
static Tcl_CmdProc	TestcmdinfoCmd;
static Tcl_CmdProc	TestcmdtokenCmd;
static Tcl_CmdProc	TestcmdtraceCmd;
static Tcl_CmdProc	TestconcatobjCmd;
static Tcl_CmdProc	TestcreatecommandCmd;
static Tcl_CmdProc	TestdcallCmd;
static Tcl_CmdProc	TestdelCmd;
static Tcl_CmdProc	TestdelassocdataCmd;
static Tcl_ObjCmdProc	TestdoubledigitsObjCmd;
static Tcl_CmdProc	TestdstringCmd;
static Tcl_ObjCmdProc	TestencodingObjCmd;
static Tcl_ObjCmdProc	TestevalexObjCmd;
static Tcl_ObjCmdProc	TestevalobjvObjCmd;
static Tcl_ObjCmdProc	TesteventObjCmd;
static int		TesteventProc(Tcl_Event *event, int flags);
static int		TesteventDeleteProc(Tcl_Event *event,
			    void *clientData);
static Tcl_CmdProc	TestexithandlerCmd;
static Tcl_CmdProc	TestexprlongCmd;
static Tcl_ObjCmdProc	TestexprlongobjCmd;
static Tcl_CmdProc	TestexprdoubleCmd;
static Tcl_ObjCmdProc	TestexprdoubleobjCmd;
static Tcl_ObjCmdProc	TestexprparserObjCmd;
static Tcl_CmdProc	TestexprstringCmd;
static Tcl_ObjCmdProc	TestfileCmd;
static Tcl_ObjCmdProc	TestfilelinkCmd;
static Tcl_CmdProc	TestfeventCmd;
static Tcl_CmdProc	TestgetassocdataCmd;
static Tcl_CmdProc	TestgetintCmd;
static Tcl_CmdProc	TestlongsizeCmd;
static Tcl_CmdProc	TestgetplatformCmd;
static Tcl_ObjCmdProc	TestgetvarfullnameCmd;
static Tcl_CmdProc	TestinterpdeleteCmd;
static Tcl_CmdProc	TestlinkCmd;
static Tcl_ObjCmdProc	TestlinkarrayCmd;
static Tcl_ObjCmdProc	TestlistrepCmd;
static Tcl_ObjCmdProc	TestlocaleCmd;
static Tcl_CmdProc	TestmainthreadCmd;
static Tcl_CmdProc	TestsetmainloopCmd;
static Tcl_CmdProc	TestexitmainloopCmd;
static Tcl_CmdProc	TestpanicCmd;
static Tcl_ObjCmdProc	TestparseargsCmd;
static Tcl_ObjCmdProc	TestparserObjCmd;
static Tcl_ObjCmdProc	TestparsevarObjCmd;
static Tcl_ObjCmdProc	TestparsevarnameObjCmd;
static Tcl_ObjCmdProc	TestpreferstableObjCmd;
static Tcl_ObjCmdProc	TestprintObjCmd;
static Tcl_ObjCmdProc	TestregexpObjCmd;
static Tcl_ObjCmdProc	TestreturnObjCmd;
static void		TestregexpXflags(const char *string,
			    size_t length, int *cflagsPtr, int *eflagsPtr);
#ifndef TCL_NO_DEPRECATED
static Tcl_ObjCmdProc	TestsaveresultCmd;
static void		TestsaveresultFree(char *blockPtr);
#endif /* TCL_NO_DEPRECATED */
static Tcl_CmdProc	TestsetassocdataCmd;
static Tcl_CmdProc	TestsetCmd;
static Tcl_CmdProc	Testset2Cmd;
static Tcl_CmdProc	TestseterrorcodeCmd;
static Tcl_ObjCmdProc	TestsetobjerrorcodeCmd;
static Tcl_CmdProc	TestsetplatformCmd;
static Tcl_CmdProc	TeststaticlibraryCmd;
static Tcl_CmdProc	TesttranslatefilenameCmd;
static Tcl_CmdProc	TestupvarCmd;
static Tcl_ObjCmdProc	TestWrongNumArgsObjCmd;
static Tcl_ObjCmdProc	TestGetIndexFromObjStructObjCmd;
static Tcl_CmdProc	TestChannelCmd;
static Tcl_CmdProc	TestChannelEventCmd;
static Tcl_CmdProc	TestSocketCmd;
static Tcl_ObjCmdProc	TestFilesystemObjCmd;
static Tcl_ObjCmdProc	TestSimpleFilesystemObjCmd;
static void		TestReport(const char *cmd, Tcl_Obj *arg1,
			    Tcl_Obj *arg2);
static Tcl_ObjCmdProc	TestgetencpathObjCmd;
static Tcl_ObjCmdProc	TestsetencpathObjCmd;
static Tcl_Obj *	TestReportGetNativePath(Tcl_Obj *pathPtr);
static Tcl_FSStatProc TestReportStat;
static Tcl_FSAccessProc TestReportAccess;
static Tcl_FSOpenFileChannelProc TestReportOpenFileChannel;
static Tcl_FSMatchInDirectoryProc TestReportMatchInDirectory;
static Tcl_FSChdirProc TestReportChdir;
static Tcl_FSLstatProc TestReportLstat;
static Tcl_FSCopyFileProc TestReportCopyFile;
static Tcl_FSDeleteFileProc TestReportDeleteFile;
static Tcl_FSRenameFileProc TestReportRenameFile;
static Tcl_FSCreateDirectoryProc TestReportCreateDirectory;
static Tcl_FSCopyDirectoryProc TestReportCopyDirectory;
static Tcl_FSRemoveDirectoryProc TestReportRemoveDirectory;
static int TestReportLoadFile(Tcl_Interp *interp, Tcl_Obj *pathPtr,
	Tcl_LoadHandle *handlePtr, Tcl_FSUnloadFileProc **unloadProcPtr);
static Tcl_FSLinkProc TestReportLink;
static Tcl_FSFileAttrStringsProc TestReportFileAttrStrings;
static Tcl_FSFileAttrsGetProc TestReportFileAttrsGet;
static Tcl_FSFileAttrsSetProc TestReportFileAttrsSet;
static Tcl_FSUtimeProc TestReportUtime;
static Tcl_FSNormalizePathProc TestReportNormalizePath;
static Tcl_FSPathInFilesystemProc TestReportInFilesystem;
static Tcl_FSFreeInternalRepProc TestReportFreeInternalRep;
static Tcl_FSDupInternalRepProc TestReportDupInternalRep;
static Tcl_CmdProc TestServiceModeCmd;
static Tcl_FSStatProc SimpleStat;
static Tcl_FSAccessProc SimpleAccess;
static Tcl_FSOpenFileChannelProc SimpleOpenFileChannel;
static Tcl_FSListVolumesProc SimpleListVolumes;
static Tcl_FSPathInFilesystemProc SimplePathInFilesystem;
static Tcl_Obj *	SimpleRedirect(Tcl_Obj *pathPtr);
static Tcl_FSMatchInDirectoryProc SimpleMatchInDirectory;
static Tcl_ObjCmdProc	TestUtfNextCmd;
static Tcl_ObjCmdProc	TestUtfPrevCmd;
static Tcl_ObjCmdProc	TestNumUtfCharsCmd;
static Tcl_ObjCmdProc	TestFindFirstCmd;
static Tcl_ObjCmdProc	TestFindLastCmd;
static Tcl_ObjCmdProc	TestHashSystemHashCmd;
static Tcl_ObjCmdProc	TestGetIntForIndexCmd;

static Tcl_NRPostProc	NREUnwind_callback;
static Tcl_ObjCmdProc	TestNREUnwind;
static Tcl_ObjCmdProc	TestNRELevels;
static Tcl_ObjCmdProc	TestInterpResolverCmd;
#if defined(HAVE_CPUID) && !defined(MAC_OSX_TCL)
static Tcl_ObjCmdProc	TestcpuidCmd;
#endif
static Tcl_ObjCmdProc	TestApplyLambdaObjCmd;

static const Tcl_Filesystem testReportingFilesystem = {
    "reporting",
    sizeof(Tcl_Filesystem),
    TCL_FILESYSTEM_VERSION_1,
    TestReportInFilesystem, /* path in */
    TestReportDupInternalRep,
    TestReportFreeInternalRep,
    NULL, /* native to norm */
    NULL, /* convert to native */
    TestReportNormalizePath,
    NULL, /* path type */
    NULL, /* separator */
    TestReportStat,
    TestReportAccess,
    TestReportOpenFileChannel,
    TestReportMatchInDirectory,
    TestReportUtime,
    TestReportLink,
    NULL /* list volumes */,
    TestReportFileAttrStrings,
    TestReportFileAttrsGet,
    TestReportFileAttrsSet,
    TestReportCreateDirectory,
    TestReportRemoveDirectory,
    TestReportDeleteFile,
    TestReportCopyFile,
    TestReportRenameFile,
    TestReportCopyDirectory,
    TestReportLstat,
    (Tcl_FSLoadFileProc *) TestReportLoadFile,
    NULL /* cwd */,
    TestReportChdir
};

static const Tcl_Filesystem simpleFilesystem = {
    "simple",
    sizeof(Tcl_Filesystem),
    TCL_FILESYSTEM_VERSION_1,
    SimplePathInFilesystem,
    NULL,
    NULL,
    /* No internal to normalized, since we don't create any
     * pure 'internal' Tcl_Obj path representations */
    NULL,
    /* No create native rep function, since we don't use it
     * or 'Tcl_FSNewNativePath' */
    NULL,
    /* Normalize path isn't needed - we assume paths only have
     * one representation */
    NULL,
    NULL,
    NULL,
    SimpleStat,
    SimpleAccess,
    SimpleOpenFileChannel,
    SimpleMatchInDirectory,
    NULL,
    /* We choose not to support symbolic links inside our vfs's */
    NULL,
    SimpleListVolumes,
    NULL,
    NULL,
    NULL,
    NULL,
    NULL,
    NULL,
    /* No copy file - fallback will occur at Tcl level */
    NULL,
    /* No rename file - fallback will occur at Tcl level */
    NULL,
    /* No copy directory - fallback will occur at Tcl level */
    NULL,
    /* Use stat for lstat */
    NULL,
    /* No load - fallback on core implementation */
    NULL,
    /* We don't need a getcwd or chdir - fallback on Tcl's versions */
    NULL,
    NULL
};


/*
 *----------------------------------------------------------------------
 *
 * Tcltest_Init --
 *
 *	This procedure performs application-specific initialization. Most
 *	applications, especially those that incorporate additional packages,
 *	will have their own version of this procedure.
 *
 * Results:
 *	Returns a standard Tcl completion code, and leaves an error message in
 *	the interp's result if an error occurs.
 *
 * Side effects:
 *	Depends on the startup script.
 *
 *----------------------------------------------------------------------
 */

#ifndef STRINGIFY
#  define STRINGIFY(x) STRINGIFY1(x)
#  define STRINGIFY1(x) #x
#endif

static const char version[] = TCL_PATCH_LEVEL "+" STRINGIFY(TCL_VERSION_UUID)
#if defined(__clang__) && defined(__clang_major__)
	    ".clang-" STRINGIFY(__clang_major__)
#if __clang_minor__ < 10
	    "0"
#endif
	    STRINGIFY(__clang_minor__)
#endif
#ifdef TCL_COMPILE_DEBUG
	    ".compiledebug"
#endif
#ifdef TCL_COMPILE_STATS
	    ".compilestats"
#endif
#if defined(__cplusplus) && !defined(__OBJC__)
	    ".cplusplus"
#endif
#ifndef NDEBUG
	    ".debug"
#endif
#if !defined(__clang__) && !defined(__INTEL_COMPILER) && defined(__GNUC__)
	    ".gcc-" STRINGIFY(__GNUC__)
#if __GNUC_MINOR__ < 10
	    "0"
#endif
	    STRINGIFY(__GNUC_MINOR__)
#endif
#ifdef __INTEL_COMPILER
	    ".icc-" STRINGIFY(__INTEL_COMPILER)
#endif
#if (defined(_WIN32) && !defined(_WIN64)) || (ULONG_MAX == 0xffffffffUL)
	    ".ilp32"
#endif
#ifdef TCL_MEM_DEBUG
	    ".memdebug"
#endif
#if defined(_MSC_VER)
	    ".msvc-" STRINGIFY(_MSC_VER)
#endif
#ifdef USE_NMAKE
	    ".nmake"
#endif
#if !TCL_THREADS
	    ".no-thread"
#endif
#ifndef TCL_CFG_OPTIMIZED
	    ".no-optimize"
#endif
#ifdef __OBJC__
	    ".objective-c"
#if defined(__cplusplus)
	    "plusplus"
#endif
#endif
#ifdef TCL_CFG_PROFILED
	    ".profile"
#endif
#ifdef PURIFY
	    ".purify"
#endif
#ifdef STATIC_BUILD
	    ".static"
#endif
#if TCL_UTF_MAX < 4
	    ".utf-16"
#endif
;

int
Tcltest_Init(
    Tcl_Interp *interp)		/* Interpreter for application. */
{
    Tcl_CmdInfo info;
    Tcl_Obj **objv, *objPtr;
    Tcl_Size objc;
    int index;
    static const char *const specialOptions[] = {
	"-appinitprocerror", "-appinitprocdeleteinterp",
	"-appinitprocclosestderr", "-appinitprocsetrcfile", NULL
    };

    if (Tcl_InitStubs(interp, "8.5-", 0) == NULL) {
	return TCL_ERROR;
    }
#ifndef TCL_WITH_EXTERNAL_TOMMATH
    if (Tcl_TomMath_InitStubs(interp, "8.5-") == NULL) {
	return TCL_ERROR;
    }
#endif
    if (Tcl_OOInitStubs(interp) == NULL) {
	return TCL_ERROR;
    }

    if (Tcl_GetCommandInfo(interp, "::tcl::build-info", &info)) {
#if TCL_MAJOR_VERSION > 8
	if (info.isNativeObjectProc == 2) {
	    Tcl_CreateObjCommand2(interp, "::tcl::test::build-info",
		    info.objProc2, (void *)version, NULL);
    } else
#endif
	Tcl_CreateObjCommand(interp, "::tcl::test::build-info",
		info.objProc, (void *)version, NULL);
    }
    if (Tcl_PkgProvideEx(interp, "tcl::test", TCL_PATCH_LEVEL, NULL) == TCL_ERROR) {
	return TCL_ERROR;
    }

    /*
     * Create additional commands and math functions for testing Tcl.
     */

    Tcl_CreateObjCommand(interp, "gettimes", GetTimesObjCmd, NULL, NULL);
    Tcl_CreateCommand(interp, "noop", NoopCmd, NULL, NULL);
    Tcl_CreateObjCommand(interp, "noop", NoopObjCmd, NULL, NULL);
    Tcl_CreateObjCommand(interp, "testpurebytesobj", TestpurebytesobjObjCmd, NULL, NULL);
    Tcl_CreateObjCommand(interp, "testsetbytearraylength", TestsetbytearraylengthObjCmd, NULL, NULL);
    Tcl_CreateObjCommand(interp, "testbytestring", TestbytestringObjCmd, NULL, NULL);
    Tcl_CreateObjCommand(interp, "teststringbytes", TeststringbytesObjCmd, NULL, NULL);
    Tcl_CreateObjCommand(interp, "testutf16string", Testutf16stringObjCmd, NULL, NULL);
    Tcl_CreateObjCommand(interp, "testwrongnumargs", TestWrongNumArgsObjCmd,
	    NULL, NULL);
    Tcl_CreateObjCommand(interp, "testfilesystem", TestFilesystemObjCmd,
	    NULL, NULL);
    Tcl_CreateObjCommand(interp, "testsimplefilesystem", TestSimpleFilesystemObjCmd,
	    NULL, NULL);
    Tcl_CreateObjCommand(interp, "testgetindexfromobjstruct",
	    TestGetIndexFromObjStructObjCmd, NULL, NULL);
    Tcl_CreateCommand(interp, "testasync", TestasyncCmd, NULL, NULL);
    Tcl_CreateObjCommand(interp, "testbumpinterpepoch",
	    TestbumpinterpepochObjCmd, NULL, NULL);
    Tcl_CreateCommand(interp, "testchannel", TestChannelCmd,
	    NULL, NULL);
    Tcl_CreateCommand(interp, "testchannelevent", TestChannelEventCmd,
	    NULL, NULL);
    Tcl_CreateCommand(interp, "testcmdtoken", TestcmdtokenCmd, NULL,
	    NULL);
    Tcl_CreateCommand(interp, "testcmdinfo", TestcmdinfoCmd, NULL,
	    NULL);
    Tcl_CreateCommand(interp, "testcmdtrace", TestcmdtraceCmd,
	    NULL, NULL);
    Tcl_CreateCommand(interp, "testconcatobj", TestconcatobjCmd,
	    NULL, NULL);
    Tcl_CreateCommand(interp, "testcreatecommand", TestcreatecommandCmd,
	    NULL, NULL);
    Tcl_CreateCommand(interp, "testdcall", TestdcallCmd, NULL, NULL);
    Tcl_CreateCommand(interp, "testdel", TestdelCmd, NULL, NULL);
    Tcl_CreateCommand(interp, "testdelassocdata", TestdelassocdataCmd,
	    NULL, NULL);
    Tcl_CreateObjCommand(interp, "testdoubledigits", TestdoubledigitsObjCmd,
			 NULL, NULL);
    Tcl_DStringInit(&dstring);
    Tcl_CreateCommand(interp, "testdstring", TestdstringCmd, NULL,
	    NULL);
    Tcl_CreateObjCommand(interp, "testencoding", TestencodingObjCmd, NULL,
	    NULL);
    Tcl_CreateObjCommand(interp, "testevalex", TestevalexObjCmd,
	    NULL, NULL);
    Tcl_CreateObjCommand(interp, "testevalobjv", TestevalobjvObjCmd,
	    NULL, NULL);
    Tcl_CreateObjCommand(interp, "testevent", TesteventObjCmd,
	    NULL, NULL);
    Tcl_CreateCommand(interp, "testexithandler", TestexithandlerCmd,
	    NULL, NULL);
    Tcl_CreateCommand(interp, "testexprlong", TestexprlongCmd,
	    NULL, NULL);
    Tcl_CreateObjCommand(interp, "testexprlongobj", TestexprlongobjCmd,
	    NULL, NULL);
    Tcl_CreateCommand(interp, "testexprdouble", TestexprdoubleCmd,
	    NULL, NULL);
    Tcl_CreateObjCommand(interp, "testexprdoubleobj", TestexprdoubleobjCmd,
	    NULL, NULL);
    Tcl_CreateObjCommand(interp, "testexprparser", TestexprparserObjCmd,
	    NULL, NULL);
    Tcl_CreateCommand(interp, "testexprstring", TestexprstringCmd,
	    NULL, NULL);
    Tcl_CreateCommand(interp, "testfevent", TestfeventCmd, NULL,
	    NULL);
    Tcl_CreateObjCommand(interp, "testfilelink", TestfilelinkCmd,
	    NULL, NULL);
    Tcl_CreateObjCommand(interp, "testfile", TestfileCmd,
	    NULL, NULL);
    Tcl_CreateObjCommand(interp, "testhashsystemhash",
	    TestHashSystemHashCmd, NULL, NULL);
    Tcl_CreateCommand(interp, "testgetassocdata", TestgetassocdataCmd,
	    NULL, NULL);
    Tcl_CreateCommand(interp, "testgetint", TestgetintCmd,
	    NULL, NULL);
    Tcl_CreateCommand(interp, "testlongsize", TestlongsizeCmd,
	    NULL, NULL);
    Tcl_CreateCommand(interp, "testgetplatform", TestgetplatformCmd,
	    NULL, NULL);
    Tcl_CreateObjCommand(interp, "testgetvarfullname",
	    TestgetvarfullnameCmd, NULL, NULL);
    Tcl_CreateCommand(interp, "testinterpdelete", TestinterpdeleteCmd,
	    NULL, NULL);
    Tcl_CreateCommand(interp, "testlink", TestlinkCmd, NULL, NULL);
    Tcl_CreateObjCommand(interp, "testlinkarray", TestlinkarrayCmd, NULL, NULL);
    Tcl_CreateObjCommand(interp, "testlistrep", TestlistrepCmd, NULL, NULL);
    Tcl_CreateObjCommand(interp, "testlocale", TestlocaleCmd, NULL,
	    NULL);
    Tcl_CreateCommand(interp, "testpanic", TestpanicCmd, NULL, NULL);
    Tcl_CreateObjCommand(interp, "testparseargs", TestparseargsCmd,NULL,NULL);
    Tcl_CreateObjCommand(interp, "testparser", TestparserObjCmd,
	    NULL, NULL);
    Tcl_CreateObjCommand(interp, "testparsevar", TestparsevarObjCmd,
	    NULL, NULL);
    Tcl_CreateObjCommand(interp, "testparsevarname", TestparsevarnameObjCmd,
	    NULL, NULL);
    Tcl_CreateObjCommand(interp, "testpreferstable", TestpreferstableObjCmd,
	    NULL, NULL);
    Tcl_CreateObjCommand(interp, "testprint", TestprintObjCmd,
	    NULL, NULL);
    Tcl_CreateObjCommand(interp, "testregexp", TestregexpObjCmd,
	    NULL, NULL);
    Tcl_CreateObjCommand(interp, "testreturn", TestreturnObjCmd,
	    NULL, NULL);
#ifndef TCL_NO_DEPRECATED
    Tcl_CreateObjCommand(interp, "testsaveresult", TestsaveresultCmd,
	    NULL, NULL);
#endif
    Tcl_CreateCommand(interp, "testservicemode", TestServiceModeCmd,
	    NULL, NULL);
    Tcl_CreateCommand(interp, "testsetassocdata", TestsetassocdataCmd,
	    NULL, NULL);
    Tcl_CreateCommand(interp, "testsetnoerr", TestsetCmd,
	    NULL, NULL);
    Tcl_CreateCommand(interp, "testseterr", TestsetCmd,
	    INT2PTR(TCL_LEAVE_ERR_MSG), NULL);
    Tcl_CreateCommand(interp, "testset2", Testset2Cmd,
	    INT2PTR(TCL_LEAVE_ERR_MSG), NULL);
    Tcl_CreateCommand(interp, "testseterrorcode", TestseterrorcodeCmd,
	    NULL, NULL);
    Tcl_CreateObjCommand(interp, "testsetobjerrorcode",
	    TestsetobjerrorcodeCmd, NULL, NULL);
    Tcl_CreateObjCommand(interp, "testutfnext",
	    TestUtfNextCmd, NULL, NULL);
    Tcl_CreateObjCommand(interp, "testutfprev",
	    TestUtfPrevCmd, NULL, NULL);
    Tcl_CreateObjCommand(interp, "testnumutfchars",
	    TestNumUtfCharsCmd, NULL, NULL);
    Tcl_CreateObjCommand(interp, "testfindfirst",
	    TestFindFirstCmd, NULL, NULL);
    Tcl_CreateObjCommand(interp, "testfindlast",
	    TestFindLastCmd, NULL, NULL);
    Tcl_CreateObjCommand(interp, "testgetintforindex",
	    TestGetIntForIndexCmd, NULL, NULL);
    Tcl_CreateCommand(interp, "testsetplatform", TestsetplatformCmd,
	    NULL, NULL);
    Tcl_CreateCommand(interp, "testsocket", TestSocketCmd,
	    NULL, NULL);
    Tcl_CreateCommand(interp, "teststaticlibrary", TeststaticlibraryCmd,
	    NULL, NULL);
    Tcl_CreateCommand(interp, "testtranslatefilename",
	    TesttranslatefilenameCmd, NULL, NULL);
    Tcl_CreateCommand(interp, "testupvar", TestupvarCmd, NULL, NULL);
    Tcl_CreateCommand(interp, "testmainthread", TestmainthreadCmd, NULL,
	    NULL);
    Tcl_CreateCommand(interp, "testsetmainloop", TestsetmainloopCmd,
	    NULL, NULL);
    Tcl_CreateCommand(interp, "testexitmainloop", TestexitmainloopCmd,
	    NULL, NULL);
#if defined(HAVE_CPUID) && !defined(MAC_OSX_TCL)
    Tcl_CreateObjCommand(interp, "testcpuid", TestcpuidCmd,
	    NULL, NULL);
#endif
    Tcl_CreateObjCommand(interp, "testnreunwind", TestNREUnwind,
	    NULL, NULL);
    Tcl_CreateObjCommand(interp, "testnrelevels", TestNRELevels,
	    NULL, NULL);
    Tcl_CreateObjCommand(interp, "testinterpresolver", TestInterpResolverCmd,
	    NULL, NULL);
    Tcl_CreateObjCommand(interp, "testgetencpath", TestgetencpathObjCmd,
	    NULL, NULL);
    Tcl_CreateObjCommand(interp, "testsetencpath", TestsetencpathObjCmd,
	    NULL, NULL);
    Tcl_CreateObjCommand(interp, "testapplylambda", TestApplyLambdaObjCmd,
	    NULL, NULL);

    if (TclObjTest_Init(interp) != TCL_OK) {
	return TCL_ERROR;
    }
    if (Procbodytest_Init(interp) != TCL_OK) {
	return TCL_ERROR;
    }
#if TCL_THREADS
    if (TclThread_Init(interp) != TCL_OK) {
	return TCL_ERROR;
    }
#endif

    /*
     * Check for special options used in ../tests/main.test
     */

    objPtr = Tcl_GetVar2Ex(interp, "argv", NULL, TCL_GLOBAL_ONLY);
    if (objPtr != NULL) {
	if (Tcl_ListObjGetElements(interp, objPtr, &objc, &objv) != TCL_OK) {
	    return TCL_ERROR;
	}
	if (objc && (Tcl_GetIndexFromObj(NULL, objv[0], specialOptions, NULL,
		TCL_EXACT, &index) == TCL_OK)) {
	    switch (index) {
	    case 0:
		return TCL_ERROR;
	    case 1:
		Tcl_DeleteInterp(interp);
		return TCL_ERROR;
	    case 2: {
		int mode;
		Tcl_UnregisterChannel(interp,
			Tcl_GetChannel(interp, "stderr", &mode));
		return TCL_ERROR;
	    }
	    case 3:
		if (objc > 1) {
		    Tcl_SetVar2Ex(interp, "tcl_rcFileName", NULL, objv[1],
			    TCL_GLOBAL_ONLY);
		}
		return TCL_ERROR;
	    }
	}
    }

    /*
     * And finally add any platform specific test commands.
     */

    return TclplatformtestInit(interp);
}

/*
 *----------------------------------------------------------------------
 *
 * Tcltest_SafeInit --
 *
 *	This procedure performs application-specific initialization. Most
 *	applications, especially those that incorporate additional packages,
 *	will have their own version of this procedure.
 *
 * Results:
 *	Returns a standard Tcl completion code, and leaves an error message in
 *	the interp's result if an error occurs.
 *
 * Side effects:
 *	Depends on the startup script.
 *
 *----------------------------------------------------------------------
 */

int
Tcltest_SafeInit(
    Tcl_Interp *interp)		/* Interpreter for application. */
{
    Tcl_CmdInfo info;

    if (Tcl_InitStubs(interp, "8.5-", 0) == NULL) {
	return TCL_ERROR;
    }
    if (Tcl_GetCommandInfo(interp, "::tcl::build-info", &info)) {
#if TCL_MAJOR_VERSION > 8
	if (info.isNativeObjectProc == 2) {
	    Tcl_CreateObjCommand2(interp, "::tcl::test::build-info",
		    info.objProc2, (void *)version, NULL);
    } else
#endif
	Tcl_CreateObjCommand(interp, "::tcl::test::build-info",
		info.objProc, (void *)version, NULL);
    }
    if (Tcl_PkgProvideEx(interp, "tcl::test", TCL_PATCH_LEVEL, NULL) == TCL_ERROR) {
	return TCL_ERROR;
    }
    return Procbodytest_SafeInit(interp);
}

/*
 *----------------------------------------------------------------------
 *
 * TestasyncCmd --
 *
 *	This procedure implements the "testasync" command.  It is used
 *	to test the asynchronous handler facilities of Tcl.
 *
 * Results:
 *	A standard Tcl result.
 *
 * Side effects:
 *	Creates, deletes, and invokes handlers.
 *
 *----------------------------------------------------------------------
 */

static int
TestasyncCmd(
    TCL_UNUSED(void *),
    Tcl_Interp *interp,			/* Current interpreter. */
    int argc,				/* Number of arguments. */
    const char **argv)			/* Argument strings. */
{
    TestAsyncHandler *asyncPtr, *prevPtr;
    int id, code;
    static int nextId = 1;

    if (argc < 2) {
	wrongNumArgs:
	Tcl_AppendResult(interp, "wrong # args", NULL);
	return TCL_ERROR;
    }
    if (strcmp(argv[1], "create") == 0) {
	if (argc != 3) {
	    goto wrongNumArgs;
	}
	asyncPtr = (TestAsyncHandler *)ckalloc(sizeof(TestAsyncHandler));
	asyncPtr->command = (char *)ckalloc(strlen(argv[2]) + 1);
	strcpy(asyncPtr->command, argv[2]);
        Tcl_MutexLock(&asyncTestMutex);
	asyncPtr->id = nextId;
	nextId++;
	asyncPtr->handler = Tcl_AsyncCreate(AsyncHandlerProc,
                                            INT2PTR(asyncPtr->id));
	asyncPtr->nextPtr = firstHandler;
	firstHandler = asyncPtr;
        Tcl_MutexUnlock(&asyncTestMutex);
	Tcl_SetObjResult(interp, Tcl_NewWideIntObj(asyncPtr->id));
    } else if (strcmp(argv[1], "delete") == 0) {
	if (argc == 2) {
            Tcl_MutexLock(&asyncTestMutex);
	    while (firstHandler != NULL) {
		asyncPtr = firstHandler;
		firstHandler = asyncPtr->nextPtr;
		Tcl_AsyncDelete(asyncPtr->handler);
		ckfree(asyncPtr->command);
		ckfree(asyncPtr);
	    }
            Tcl_MutexUnlock(&asyncTestMutex);
	    return TCL_OK;
	}
	if (argc != 3) {
	    goto wrongNumArgs;
	}
	if (Tcl_GetInt(interp, argv[2], &id) != TCL_OK) {
	    return TCL_ERROR;
	}
        Tcl_MutexLock(&asyncTestMutex);
	for (prevPtr = NULL, asyncPtr = firstHandler; asyncPtr != NULL;
		prevPtr = asyncPtr, asyncPtr = asyncPtr->nextPtr) {
	    if (asyncPtr->id != id) {
		continue;
	    }
	    if (prevPtr == NULL) {
		firstHandler = asyncPtr->nextPtr;
	    } else {
		prevPtr->nextPtr = asyncPtr->nextPtr;
	    }
	    Tcl_AsyncDelete(asyncPtr->handler);
	    ckfree(asyncPtr->command);
	    ckfree(asyncPtr);
	    break;
	}
        Tcl_MutexUnlock(&asyncTestMutex);
    } else if (strcmp(argv[1], "mark") == 0) {
	if (argc != 5) {
	    goto wrongNumArgs;
	}
	if ((Tcl_GetInt(interp, argv[2], &id) != TCL_OK)
		|| (Tcl_GetInt(interp, argv[4], &code) != TCL_OK)) {
	    return TCL_ERROR;
	}
	Tcl_MutexLock(&asyncTestMutex);
	for (asyncPtr = firstHandler; asyncPtr != NULL;
		asyncPtr = asyncPtr->nextPtr) {
	    if (asyncPtr->id == id) {
		Tcl_AsyncMark(asyncPtr->handler);
		break;
	    }
	}
	Tcl_SetObjResult(interp, Tcl_NewStringObj(argv[3], TCL_INDEX_NONE));
	Tcl_MutexUnlock(&asyncTestMutex);
	return code;
    } else if (strcmp(argv[1], "marklater") == 0) {
	if (argc != 3) {
	    goto wrongNumArgs;
	}
	if (Tcl_GetInt(interp, argv[2], &id) != TCL_OK) {
	    return TCL_ERROR;
	}
        Tcl_MutexLock(&asyncTestMutex);
	for (asyncPtr = firstHandler; asyncPtr != NULL;
		asyncPtr = asyncPtr->nextPtr) {
	    if (asyncPtr->id == id) {
		Tcl_ThreadId threadID;
		if (Tcl_CreateThread(&threadID, AsyncThreadProc,
			INT2PTR(id), TCL_THREAD_STACK_DEFAULT,
			TCL_THREAD_NOFLAGS) != TCL_OK) {
		    Tcl_AppendResult(interp, "can't create thread", NULL);
		    Tcl_MutexUnlock(&asyncTestMutex);
		    return TCL_ERROR;
		}
		break;
	    }
	}
        Tcl_MutexUnlock(&asyncTestMutex);
    } else {
	Tcl_AppendResult(interp, "bad option \"", argv[1],
		"\": must be create, delete, int, mark, or marklater", NULL);
	return TCL_ERROR;
    }
    return TCL_OK;
}

static int
AsyncHandlerProc(
    void *clientData,	/* If of TestAsyncHandler structure.
                                 * in global list. */
    Tcl_Interp *interp,		/* Interpreter in which command was
				 * executed, or NULL. */
    int code)			/* Current return code from command. */
{
    TestAsyncHandler *asyncPtr;
    int id = PTR2INT(clientData);
    const char *listArgv[4];
    char *cmd;
    char string[TCL_INTEGER_SPACE];

    Tcl_MutexLock(&asyncTestMutex);
    for (asyncPtr = firstHandler; asyncPtr != NULL;
            asyncPtr = asyncPtr->nextPtr) {
        if (asyncPtr->id == id) {
            break;
        }
    }
    Tcl_MutexUnlock(&asyncTestMutex);

    if (!asyncPtr) {
        /* Woops - this one was deleted between the AsyncMark and now */
        return TCL_OK;
    }

    TclFormatInt(string, code);
    listArgv[0] = asyncPtr->command;
    listArgv[1] = Tcl_GetString(Tcl_GetObjResult(interp));
    listArgv[2] = string;
    listArgv[3] = NULL;
    cmd = Tcl_Merge(3, listArgv);
    if (interp != NULL) {
	code = Tcl_EvalEx(interp, cmd, TCL_INDEX_NONE, 0);
    } else {
	/*
	 * this should not happen, but by definition of how async handlers are
	 * invoked, it's possible.  Better error checking is needed here.
	 */
    }
    ckfree(cmd);
    return code;
}

/*
 *----------------------------------------------------------------------
 *
 * AsyncThreadProc --
 *
 *	Delivers an asynchronous event to a handler in another thread.
 *
 * Results:
 *	None.
 *
 * Side effects:
 *	Invokes Tcl_AsyncMark on the handler
 *
 *----------------------------------------------------------------------
 */

static Tcl_ThreadCreateType
AsyncThreadProc(
    void *clientData)	/* Parameter is the id of a
				 * TestAsyncHandler, defined above. */
{
    TestAsyncHandler *asyncPtr;
    int id = PTR2INT(clientData);

    Tcl_Sleep(1);
    Tcl_MutexLock(&asyncTestMutex);
    for (asyncPtr = firstHandler; asyncPtr != NULL;
         asyncPtr = asyncPtr->nextPtr) {
        if (asyncPtr->id == id) {
            Tcl_AsyncMark(asyncPtr->handler);
            break;
        }
    }
    Tcl_MutexUnlock(&asyncTestMutex);
    Tcl_ExitThread(TCL_OK);
    TCL_THREAD_CREATE_RETURN;
}

static int
TestbumpinterpepochObjCmd(
    TCL_UNUSED(void *),
    Tcl_Interp *interp,		/* Current interpreter. */
    int objc,			/* Number of arguments. */
    Tcl_Obj *const objv[])	/* Argument objects. */
{
    Interp *iPtr = (Interp *)interp;

    if (objc != 1) {
	Tcl_WrongNumArgs(interp, 1, objv, "");
	return TCL_ERROR;
    }
    iPtr->compileEpoch++;
    return TCL_OK;
}

/*
 *----------------------------------------------------------------------
 *
 * TestcmdinfoCmd --
 *
 *	This procedure implements the "testcmdinfo" command.  It is used to
 *	test Tcl_GetCommandInfo, Tcl_SetCommandInfo, and command creation and
 *	deletion.
 *
 * Results:
 *	A standard Tcl result.
 *
 * Side effects:
 *	Creates and deletes various commands and modifies their data.
 *
 *----------------------------------------------------------------------
 */

static int
TestcmdinfoCmd(
    TCL_UNUSED(void *),
    Tcl_Interp *interp,		/* Current interpreter. */
    int argc,			/* Number of arguments. */
    const char **argv)		/* Argument strings. */
{
    Tcl_CmdInfo info;

    if (argc != 3) {
	Tcl_AppendResult(interp, "wrong # args: should be \"", argv[0],
		" option cmdName\"", NULL);
	return TCL_ERROR;
    }
    if (strcmp(argv[1], "create") == 0) {
	Tcl_CreateCommand(interp, argv[2], CmdProc1, (void *) "original",
		CmdDelProc1);
    } else if (strcmp(argv[1], "delete") == 0) {
	Tcl_DStringInit(&delString);
	Tcl_DeleteCommand(interp, argv[2]);
	Tcl_DStringResult(interp, &delString);
    } else if (strcmp(argv[1], "get") == 0) {
	if (Tcl_GetCommandInfo(interp, argv[2], &info) ==0) {
	    Tcl_AppendResult(interp, "??", NULL);
	    return TCL_OK;
	}
	if (info.proc == CmdProc1) {
	    Tcl_AppendResult(interp, "CmdProc1", " ",
		    (char *) info.clientData, NULL);
	} else if (info.proc == CmdProc2) {
	    Tcl_AppendResult(interp, "CmdProc2", " ",
		    (char *) info.clientData, NULL);
	} else {
	    Tcl_AppendResult(interp, "unknown", NULL);
	}
	if (info.deleteProc == CmdDelProc1) {
	    Tcl_AppendResult(interp, " CmdDelProc1", " ",
		    (char *) info.deleteData, NULL);
	} else if (info.deleteProc == CmdDelProc2) {
	    Tcl_AppendResult(interp, " CmdDelProc2", " ",
		    (char *) info.deleteData, NULL);
	} else {
	    Tcl_AppendResult(interp, " unknown", NULL);
	}
	Tcl_AppendResult(interp, " ", info.namespacePtr->fullName, NULL);
	if (info.isNativeObjectProc) {
	    Tcl_AppendResult(interp, " nativeObjectProc", NULL);
	} else {
	    Tcl_AppendResult(interp, " stringProc", NULL);
	}
    } else if (strcmp(argv[1], "modify") == 0) {
	info.proc = CmdProc2;
	info.clientData = (void *) "new_command_data";
	info.objProc = NULL;
	info.objClientData = NULL;
	info.deleteProc = CmdDelProc2;
	info.deleteData = (void *) "new_delete_data";
	if (Tcl_SetCommandInfo(interp, argv[2], &info) == 0) {
	    Tcl_SetObjResult(interp, Tcl_NewWideIntObj(0));
	} else {
	    Tcl_SetObjResult(interp, Tcl_NewWideIntObj(1));
	}
    } else {
	Tcl_AppendResult(interp, "bad option \"", argv[1],
		"\": must be create, delete, get, or modify", NULL);
	return TCL_ERROR;
    }
    return TCL_OK;
}

static int
CmdProc0(
    void *clientData,	/* String to return. */
    Tcl_Interp *interp,		/* Current interpreter. */
    TCL_UNUSED(int) /*argc*/,
    TCL_UNUSED(const char **) /*argv*/)
{
    TestCommandTokenRef *refPtr = (TestCommandTokenRef *) clientData;
    Tcl_AppendResult(interp, "CmdProc1 ", refPtr->value, NULL);
    return TCL_OK;
}

static int
CmdProc1(
    void *clientData,	/* String to return. */
    Tcl_Interp *interp,		/* Current interpreter. */
    TCL_UNUSED(int) /*argc*/,
    TCL_UNUSED(const char **) /*argv*/)
{
    Tcl_AppendResult(interp, "CmdProc1 ", (char *) clientData, NULL);
    return TCL_OK;
}


static int
CmdProc2(
    void *clientData,	/* String to return. */
    Tcl_Interp *interp,		/* Current interpreter. */
    TCL_UNUSED(int) /*argc*/,
    TCL_UNUSED(const char **) /*argv*/)
{
    Tcl_AppendResult(interp, "CmdProc2 ", (char *) clientData, NULL);
    return TCL_OK;
}

static void
CmdDelProc0(
    void *clientData)	/* String to save. */
{
    TestCommandTokenRef *thisRefPtr, *prevRefPtr = NULL;
    TestCommandTokenRef *refPtr = (TestCommandTokenRef *) clientData;
    int id = refPtr->id;
    for (thisRefPtr = firstCommandTokenRef; refPtr != NULL;
	thisRefPtr = thisRefPtr->nextPtr) {
	if (thisRefPtr->id == id) {
	    if (prevRefPtr != NULL) {
		prevRefPtr->nextPtr = thisRefPtr->nextPtr;
	    } else {
		firstCommandTokenRef = thisRefPtr->nextPtr;
	    }
	    break;
	}
	prevRefPtr = thisRefPtr;
    }
    ckfree(refPtr);
}

static void
CmdDelProc1(
    void *clientData)	/* String to save. */
{
    Tcl_DStringInit(&delString);
    Tcl_DStringAppend(&delString, "CmdDelProc1 ", TCL_INDEX_NONE);
    Tcl_DStringAppend(&delString, (char *) clientData, TCL_INDEX_NONE);
}

static void
CmdDelProc2(
    void *clientData)	/* String to save. */
{
    Tcl_DStringInit(&delString);
    Tcl_DStringAppend(&delString, "CmdDelProc2 ", TCL_INDEX_NONE);
    Tcl_DStringAppend(&delString, (char *) clientData, TCL_INDEX_NONE);
}

/*
 *----------------------------------------------------------------------
 *
 * TestcmdtokenCmd --
 *
 *	This procedure implements the "testcmdtoken" command. It is used to
 *	test Tcl_Command tokens and procedures such as Tcl_GetCommandFullName.
 *
 * Results:
 *	A standard Tcl result.
 *
 * Side effects:
 *	Creates and deletes various commands and modifies their data.
 *
 *----------------------------------------------------------------------
 */

static int
TestcmdtokenCmd(
    TCL_UNUSED(void *),
    Tcl_Interp *interp,		/* Current interpreter. */
    int argc,			/* Number of arguments. */
    const char **argv)		/* Argument strings. */
{
    TestCommandTokenRef *refPtr;
    char buf[30];
    int id;

    if (argc != 3) {
	Tcl_AppendResult(interp, "wrong # args: should be \"", argv[0],
		" option arg\"", NULL);
	return TCL_ERROR;
    }
    if (strcmp(argv[1], "create") == 0) {
	refPtr = (TestCommandTokenRef *)Tcl_Alloc(sizeof(TestCommandTokenRef));
	refPtr->token = Tcl_CreateCommand(interp, argv[2], CmdProc0,
		refPtr, CmdDelProc0);
	refPtr->id = nextCommandTokenRefId;
	refPtr->value = "original";
	nextCommandTokenRefId++;
	refPtr->nextPtr = firstCommandTokenRef;
	firstCommandTokenRef = refPtr;
	sprintf(buf, "%d", refPtr->id);
	Tcl_AppendResult(interp, buf, NULL);
    } else {
	if (sscanf(argv[2], "%d", &id) != 1) {
	    Tcl_AppendResult(interp, "bad command token \"", argv[2],
		    "\"", NULL);
	    return TCL_ERROR;
	}

	for (refPtr = firstCommandTokenRef; refPtr != NULL;
		refPtr = refPtr->nextPtr) {
	    if (refPtr->id == id) {
		break;
	    }
	}

	if (refPtr == NULL) {
	    Tcl_AppendResult(interp, "bad command token \"", argv[2],
		    "\"", NULL);
	    return TCL_ERROR;
	}

	if (strcmp(argv[1], "name") == 0) {
	    Tcl_Obj *objPtr;

	    objPtr = Tcl_NewObj();
	    Tcl_GetCommandFullName(interp, refPtr->token, objPtr);

	    Tcl_AppendElement(interp,
		    Tcl_GetCommandName(interp, refPtr->token));
	    Tcl_AppendElement(interp, Tcl_GetString(objPtr));
	    Tcl_DecrRefCount(objPtr);
	} else {
	    Tcl_AppendResult(interp, "bad option \"", argv[1],
		    "\": must be create, name, or free", NULL);
	    return TCL_ERROR;
	}
    }

    return TCL_OK;
}

/*
 *----------------------------------------------------------------------
 *
 * TestcmdtraceCmd --
 *
 *	This procedure implements the "testcmdtrace" command. It is used
 *	to test Tcl_CreateTrace and Tcl_DeleteTrace.
 *
 * Results:
 *	A standard Tcl result.
 *
 * Side effects:
 *	Creates and deletes a command trace, and tests the invocation of
 *	a procedure by the command trace.
 *
 *----------------------------------------------------------------------
 */

static int
TestcmdtraceCmd(
    TCL_UNUSED(void *),
    Tcl_Interp *interp,		/* Current interpreter. */
    int argc,			/* Number of arguments. */
    const char **argv)		/* Argument strings. */
{
    Tcl_DString buffer;
    int result;

    if (argc != 3) {
	Tcl_AppendResult(interp, "wrong # args: should be \"", argv[0],
		" option script\"", NULL);
	return TCL_ERROR;
    }

    if (strcmp(argv[1], "tracetest") == 0) {
	Tcl_DStringInit(&buffer);
	cmdTrace = Tcl_CreateTrace(interp, 50000, CmdTraceProc, &buffer);
	result = Tcl_EvalEx(interp, argv[2], TCL_INDEX_NONE, 0);
	if (result == TCL_OK) {
	    Tcl_ResetResult(interp);
	    Tcl_AppendResult(interp, Tcl_DStringValue(&buffer), NULL);
	}
	Tcl_DeleteTrace(interp, cmdTrace);
	Tcl_DStringFree(&buffer);
    } else if (strcmp(argv[1], "deletetest") == 0) {
	/*
	 * Create a command trace then eval a script to check whether it is
	 * called. Note that this trace procedure removes itself as a further
	 * check of the robustness of the trace proc calling code in
	 * TclNRExecuteByteCode.
	 */

	cmdTrace = Tcl_CreateTrace(interp, 50000, CmdTraceDeleteProc, NULL);
	Tcl_EvalEx(interp, argv[2], TCL_INDEX_NONE, 0);
    } else if (strcmp(argv[1], "leveltest") == 0) {
	Interp *iPtr = (Interp *) interp;
	Tcl_DStringInit(&buffer);
	cmdTrace = Tcl_CreateTrace(interp, iPtr->numLevels + 4, CmdTraceProc,
		&buffer);
	result = Tcl_EvalEx(interp, argv[2], TCL_INDEX_NONE, 0);
	if (result == TCL_OK) {
	    Tcl_ResetResult(interp);
	    Tcl_AppendResult(interp, Tcl_DStringValue(&buffer), NULL);
	}
	Tcl_DeleteTrace(interp, cmdTrace);
	Tcl_DStringFree(&buffer);
    } else if (strcmp(argv[1], "resulttest") == 0) {
	/* Create an object-based trace, then eval a script. This is used
	 * to test return codes other than TCL_OK from the trace engine.
	 */

	static int deleteCalled;

	deleteCalled = 0;
	cmdTrace = Tcl_CreateObjTrace(interp, 50000,
		TCL_ALLOW_INLINE_COMPILATION, ObjTraceProc,
		&deleteCalled, ObjTraceDeleteProc);
<<<<<<< HEAD
	result = Tcl_EvalEx(interp, argv[2], TCL_INDEX_NONE, 0);
=======
	result = Tcl_Eval(interp, argv[2]);
>>>>>>> d5b1a353
	Tcl_DeleteTrace(interp, cmdTrace);
	if (!deleteCalled) {
	    Tcl_AppendResult(interp, "Delete wasn't called", NULL);
	    return TCL_ERROR;
	} else {
	    return result;
	}
    } else if (strcmp(argv[1], "doubletest") == 0) {
	Tcl_Trace t1, t2;

	Tcl_DStringInit(&buffer);
	t1 = Tcl_CreateTrace(interp, 1, CmdTraceProc, &buffer);
	t2 = Tcl_CreateTrace(interp, 50000, CmdTraceProc, &buffer);
	result = Tcl_EvalEx(interp, argv[2], TCL_INDEX_NONE, 0);
	if (result == TCL_OK) {
	    Tcl_ResetResult(interp);
	    Tcl_AppendResult(interp, Tcl_DStringValue(&buffer), NULL);
	}
	Tcl_DeleteTrace(interp, t2);
	Tcl_DeleteTrace(interp, t1);
	Tcl_DStringFree(&buffer);
    } else {
	Tcl_AppendResult(interp, "bad option \"", argv[1],
		"\": must be tracetest, deletetest, doubletest or resulttest", NULL);
	return TCL_ERROR;
    }
    return TCL_OK;
}

static void
CmdTraceProc(
    void *clientData,	/* Pointer to buffer in which the
				 * command and arguments are appended.
				 * Accumulates test result. */
    TCL_UNUSED(Tcl_Interp *),
    TCL_UNUSED(int) /*level*/,
    char *command,		/* The command being traced (after
				 * substitutions). */
    TCL_UNUSED(Tcl_CmdProc *) /*cmdProc*/,
    TCL_UNUSED(void *),
    int argc,			/* Number of arguments. */
    const char *argv[])		/* Argument strings. */
{
    Tcl_DString *bufPtr = (Tcl_DString *) clientData;
    int i;

    Tcl_DStringAppendElement(bufPtr, command);

    Tcl_DStringStartSublist(bufPtr);
    for (i = 0;  i < argc;  i++) {
	Tcl_DStringAppendElement(bufPtr, argv[i]);
    }
    Tcl_DStringEndSublist(bufPtr);
}

static void
CmdTraceDeleteProc(
    TCL_UNUSED(void *),
    Tcl_Interp *interp,		/* Current interpreter. */
    TCL_UNUSED(int) /*level*/,
    TCL_UNUSED(char *) /*command*/,
    TCL_UNUSED(Tcl_CmdProc *),
    TCL_UNUSED(void *),
    TCL_UNUSED(int) /*argc*/,
    TCL_UNUSED(const char **) /*argv*/)
{
    /*
     * Remove ourselves to test whether calling Tcl_DeleteTrace within a trace
     * callback causes the for loop in TclNRExecuteByteCode that calls traces to
     * reference freed memory.
     */

    Tcl_DeleteTrace(interp, cmdTrace);
}

static int
ObjTraceProc(
    TCL_UNUSED(void *),
    Tcl_Interp *interp,		/* Tcl interpreter */
    TCL_UNUSED(int) /*level*/,
    const char *command,
    TCL_UNUSED(Tcl_Command),
    TCL_UNUSED(int) /*objc*/,
    Tcl_Obj *const objv[])	/* Argument objects. */
{
    const char *word = Tcl_GetString(objv[0]);

    if (!strcmp(word, "Error")) {
	Tcl_SetObjResult(interp, Tcl_NewStringObj(command, TCL_INDEX_NONE));
	return TCL_ERROR;
    } else if (!strcmp(word, "Break")) {
	return TCL_BREAK;
    } else if (!strcmp(word, "Continue")) {
	return TCL_CONTINUE;
    } else if (!strcmp(word, "Return")) {
	return TCL_RETURN;
    } else if (!strcmp(word, "OtherStatus")) {
	return 6;
    } else {
	return TCL_OK;
    }
}

static void
ObjTraceDeleteProc(
    void *clientData)
{
    int *intPtr = (int *) clientData;
    *intPtr = 1;		/* Record that the trace was deleted */
}

/*
 *----------------------------------------------------------------------
 *
 * TestcreatecommandCmd --
 *
 *	This procedure implements the "testcreatecommand" command. It is used
 *	to test that the Tcl_CreateCommand creates a new command in the
 *	namespace specified as part of its name, if any. It also checks that
 *	the namespace code ignore single ":"s in the middle or end of a
 *	command name.
 *
 * Results:
 *	A standard Tcl result.
 *
 * Side effects:
 *	Creates and deletes two commands ("test_ns_basic::createdcommand"
 *	and "value:at:").
 *
 *----------------------------------------------------------------------
 */

static int
TestcreatecommandCmd(
    TCL_UNUSED(void *),
    Tcl_Interp *interp,		/* Current interpreter. */
    int argc,			/* Number of arguments. */
    const char **argv)		/* Argument strings. */
{
    if (argc != 2) {
	Tcl_AppendResult(interp, "wrong # args: should be \"", argv[0],
		" option\"", NULL);
	return TCL_ERROR;
    }
    if (strcmp(argv[1], "create") == 0) {
	Tcl_CreateCommand(interp, "test_ns_basic::createdcommand",
		CreatedCommandProc, NULL, NULL);
    } else if (strcmp(argv[1], "delete") == 0) {
	Tcl_DeleteCommand(interp, "test_ns_basic::createdcommand");
    } else if (strcmp(argv[1], "create2") == 0) {
	Tcl_CreateCommand(interp, "value:at:",
		CreatedCommandProc2, NULL, NULL);
    } else if (strcmp(argv[1], "delete2") == 0) {
	Tcl_DeleteCommand(interp, "value:at:");
    } else {
	Tcl_AppendResult(interp, "bad option \"", argv[1],
		"\": must be create, delete, create2, or delete2", NULL);
	return TCL_ERROR;
    }
    return TCL_OK;
}

static int
CreatedCommandProc(
    TCL_UNUSED(void *),
    Tcl_Interp *interp,		/* Current interpreter. */
    TCL_UNUSED(int) /*argc*/,
    TCL_UNUSED(const char **) /*argv*/)
{
    Tcl_CmdInfo info;
    int found;

    found = Tcl_GetCommandInfo(interp, "test_ns_basic::createdcommand",
	    &info);
    if (!found) {
	Tcl_AppendResult(interp, "CreatedCommandProc could not get command info for test_ns_basic::createdcommand",
		NULL);
	return TCL_ERROR;
    }
    Tcl_AppendResult(interp, "CreatedCommandProc in ",
	    info.namespacePtr->fullName, NULL);
    return TCL_OK;
}

static int
CreatedCommandProc2(
    TCL_UNUSED(void *),
    Tcl_Interp *interp,		/* Current interpreter. */
    TCL_UNUSED(int) /*argc*/,
    TCL_UNUSED(const char **) /*argv*/)
{
    Tcl_CmdInfo info;
    int found;

    found = Tcl_GetCommandInfo(interp, "value:at:", &info);
    if (!found) {
	Tcl_AppendResult(interp, "CreatedCommandProc2 could not get command info for test_ns_basic::createdcommand",
		NULL);
	return TCL_ERROR;
    }
    Tcl_AppendResult(interp, "CreatedCommandProc2 in ",
	    info.namespacePtr->fullName, NULL);
    return TCL_OK;
}

/*
 *----------------------------------------------------------------------
 *
 * TestdcallCmd --
 *
 *	This procedure implements the "testdcall" command.  It is used
 *	to test Tcl_CallWhenDeleted.
 *
 * Results:
 *	A standard Tcl result.
 *
 * Side effects:
 *	Creates and deletes interpreters.
 *
 *----------------------------------------------------------------------
 */

static int
TestdcallCmd(
    TCL_UNUSED(void *),
    Tcl_Interp *interp,		/* Current interpreter. */
    int argc,			/* Number of arguments. */
    const char **argv)		/* Argument strings. */
{
    int i, id;

    delInterp = Tcl_CreateInterp();
    Tcl_DStringInit(&delString);
    for (i = 1; i < argc; i++) {
	if (Tcl_GetInt(interp, argv[i], &id) != TCL_OK) {
	    return TCL_ERROR;
	}
	if (id < 0) {
	    Tcl_DontCallWhenDeleted(delInterp, DelCallbackProc,
		    INT2PTR(-id));
	} else {
	    Tcl_CallWhenDeleted(delInterp, DelCallbackProc,
		    INT2PTR(id));
	}
    }
    Tcl_DeleteInterp(delInterp);
    Tcl_DStringResult(interp, &delString);
    return TCL_OK;
}

/*
 * The deletion callback used by TestdcallCmd:
 */

static void
DelCallbackProc(
    void *clientData,	/* Numerical value to append to delString. */
    Tcl_Interp *interp)		/* Interpreter being deleted. */
{
    int id = PTR2INT(clientData);
    char buffer[TCL_INTEGER_SPACE];

    TclFormatInt(buffer, id);
    Tcl_DStringAppendElement(&delString, buffer);
    if (interp != delInterp) {
	Tcl_DStringAppendElement(&delString, "bogus interpreter argument!");
    }
}

/*
 *----------------------------------------------------------------------
 *
 * TestdelCmd --
 *
 *	This procedure implements the "testdel" command.  It is used
 *	to test calling of command deletion callbacks.
 *
 * Results:
 *	A standard Tcl result.
 *
 * Side effects:
 *	Creates a command.
 *
 *----------------------------------------------------------------------
 */

static int
TestdelCmd(
    TCL_UNUSED(void *),
    Tcl_Interp *interp,		/* Current interpreter. */
    int argc,			/* Number of arguments. */
    const char **argv)		/* Argument strings. */
{
    DelCmd *dPtr;
    Tcl_Interp *child;

    if (argc != 4) {
	Tcl_AppendResult(interp, "wrong # args", NULL);
	return TCL_ERROR;
    }

    child = Tcl_GetChild(interp, argv[1]);
    if (child == NULL) {
	return TCL_ERROR;
    }

    dPtr = (DelCmd *)ckalloc(sizeof(DelCmd));
    dPtr->interp = interp;
    dPtr->deleteCmd = (char *)ckalloc(strlen(argv[3]) + 1);
    strcpy(dPtr->deleteCmd, argv[3]);

    Tcl_CreateCommand(child, argv[2], DelCmdProc, dPtr,
	    DelDeleteProc);
    return TCL_OK;
}

static int
DelCmdProc(
    void *clientData,	/* String result to return. */
    Tcl_Interp *interp,		/* Current interpreter. */
    TCL_UNUSED(int) /*argc*/,
    TCL_UNUSED(const char **) /*argv*/)
{
    DelCmd *dPtr = (DelCmd *) clientData;

    Tcl_AppendResult(interp, dPtr->deleteCmd, NULL);
    ckfree(dPtr->deleteCmd);
    ckfree(dPtr);
    return TCL_OK;
}

static void
DelDeleteProc(
    void *clientData)	/* String command to evaluate. */
{
    DelCmd *dPtr = (DelCmd *)clientData;

    Tcl_EvalEx(dPtr->interp, dPtr->deleteCmd, TCL_INDEX_NONE, 0);
    Tcl_ResetResult(dPtr->interp);
    ckfree(dPtr->deleteCmd);
    ckfree(dPtr);
}

/*
 *----------------------------------------------------------------------
 *
 * TestdelassocdataCmd --
 *
 *	This procedure implements the "testdelassocdata" command. It is used
 *	to test Tcl_DeleteAssocData.
 *
 * Results:
 *	A standard Tcl result.
 *
 * Side effects:
 *	Deletes an association between a key and associated data from an
 *	interpreter.
 *
 *----------------------------------------------------------------------
 */

static int
TestdelassocdataCmd(
    TCL_UNUSED(void *),
    Tcl_Interp *interp,		/* Current interpreter. */
    int argc,			/* Number of arguments. */
    const char **argv)		/* Argument strings. */
{
    if (argc != 2) {
	Tcl_AppendResult(interp, "wrong # arguments: should be \"", argv[0],
		" data_key\"", NULL);
	return TCL_ERROR;
    }
    Tcl_DeleteAssocData(interp, argv[1]);
    return TCL_OK;
}

/*
 *-----------------------------------------------------------------------------
 *
 * TestdoubledigitsCmd --
 *
 *	This procedure implements the 'testdoubledigits' command. It is
 *	used to test the low-level floating-point formatting primitives
 *	in Tcl.
 *
 * Usage:
 *	testdoubledigits fpval ndigits type ?shorten"
 *
 * Parameters:
 *	fpval - Floating-point value to format.
 *	ndigits - Digit count to request from Tcl_DoubleDigits
 *	type - One of 'shortest', 'e', 'f'
 *	shorten - Indicates that the 'shorten' flag should be passed in.
 *
 *-----------------------------------------------------------------------------
 */

static int
TestdoubledigitsObjCmd(
<<<<<<< HEAD
    TCL_UNUSED(void *),
=======
    ClientData unused, /* NULL */
>>>>>>> d5b1a353
    Tcl_Interp* interp,		/* Tcl interpreter */
    int objc,			/* Parameter count */
    Tcl_Obj* const objv[])	/* Parameter vector */
{
    static const char *options[] = {
	"shortest",
	"e",
	"f",
	NULL
    };
    static const int types[] = {
	TCL_DD_SHORTEST,
	TCL_DD_E_FORMAT,
	TCL_DD_F_FORMAT
    };

    const Tcl_ObjType* doubleType;
    double d;
    int status;
    int ndigits;
    int type;
    int decpt;
    int signum;
    char *str;
    char *endPtr;
    Tcl_Obj* strObj;
    Tcl_Obj* retval;

    if (objc < 4 || objc > 5) {
	Tcl_WrongNumArgs(interp, 1, objv, "fpval ndigits type ?shorten?");
	return TCL_ERROR;
    }
    status = Tcl_GetDoubleFromObj(interp, objv[1], &d);
    if (status != TCL_OK) {
	doubleType = Tcl_GetObjType("double");
	if (Tcl_FetchInternalRep(objv[1], doubleType)
	    && isnan(objv[1]->internalRep.doubleValue)) {
	    status = TCL_OK;
	    memcpy(&d, &(objv[1]->internalRep.doubleValue), sizeof(double));
	}
    }
    if (status != TCL_OK
	|| Tcl_GetIntFromObj(interp, objv[2], &ndigits) != TCL_OK
	|| Tcl_GetIndexFromObj(interp, objv[3], options, "conversion type",
			       TCL_EXACT, &type) != TCL_OK) {
	fprintf(stderr, "bad value? %g\n", d);
	return TCL_ERROR;
    }
    type = types[type];
    if (objc > 4) {
	if (strcmp(Tcl_GetString(objv[4]), "shorten")) {
	    Tcl_SetObjResult(interp, Tcl_NewStringObj("bad flag", TCL_INDEX_NONE));
	    return TCL_ERROR;
	}
	type |= TCL_DD_SHORTEST;
    }
    str = TclDoubleDigits(d, ndigits, type, &decpt, &signum, &endPtr);
    strObj = Tcl_NewStringObj(str, endPtr-str);
    ckfree(str);
    retval = Tcl_NewListObj(1, &strObj);
    Tcl_ListObjAppendElement(NULL, retval, Tcl_NewWideIntObj(decpt));
    strObj = Tcl_NewStringObj(signum ? "-" : "+", 1);
    Tcl_ListObjAppendElement(NULL, retval, strObj);
    Tcl_SetObjResult(interp, retval);
    return TCL_OK;
}

/*
 *----------------------------------------------------------------------
 *
 * TestdstringCmd --
 *
 *	This procedure implements the "testdstring" command.  It is used
 *	to test the dynamic string facilities of Tcl.
 *
 * Results:
 *	A standard Tcl result.
 *
 * Side effects:
 *	Creates, deletes, and invokes handlers.
 *
 *----------------------------------------------------------------------
 */

static int
TestdstringCmd(
    TCL_UNUSED(void *),
    Tcl_Interp *interp,		/* Current interpreter. */
    int argc,			/* Number of arguments. */
    const char **argv)		/* Argument strings. */
{
    int count;

    if (argc < 2) {
	wrongNumArgs:
	Tcl_AppendResult(interp, "wrong # args", NULL);
	return TCL_ERROR;
    }
    if (strcmp(argv[1], "append") == 0) {
	if (argc != 4) {
	    goto wrongNumArgs;
	}
	if (Tcl_GetInt(interp, argv[3], &count) != TCL_OK) {
	    return TCL_ERROR;
	}
	Tcl_DStringAppend(&dstring, argv[2], count);
    } else if (strcmp(argv[1], "element") == 0) {
	if (argc != 3) {
	    goto wrongNumArgs;
	}
	Tcl_DStringAppendElement(&dstring, argv[2]);
    } else if (strcmp(argv[1], "end") == 0) {
	if (argc != 2) {
	    goto wrongNumArgs;
	}
	Tcl_DStringEndSublist(&dstring);
    } else if (strcmp(argv[1], "free") == 0) {
	if (argc != 2) {
	    goto wrongNumArgs;
	}
	Tcl_DStringFree(&dstring);
    } else if (strcmp(argv[1], "get") == 0) {
	if (argc != 2) {
	    goto wrongNumArgs;
	}
	Tcl_SetResult(interp, Tcl_DStringValue(&dstring), TCL_VOLATILE);
    } else if (strcmp(argv[1], "gresult") == 0) {
	if (argc != 3) {
	    goto wrongNumArgs;
	}
	if (strcmp(argv[2], "staticsmall") == 0) {
	    Tcl_AppendResult(interp, "short", NULL);
	} else if (strcmp(argv[2], "staticlarge") == 0) {
	    Tcl_AppendResult(interp, "first0 first1 first2 first3 first4 first5 first6 first7 first8 first9\nsecond0 second1 second2 second3 second4 second5 second6 second7 second8 second9\nthird0 third1 third2 third3 third4 third5 third6 third7 third8 third9\nfourth0 fourth1 fourth2 fourth3 fourth4 fourth5 fourth6 fourth7 fourth8 fourth9\nfifth0 fifth1 fifth2 fifth3 fifth4 fifth5 fifth6 fifth7 fifth8 fifth9\nsixth0 sixth1 sixth2 sixth3 sixth4 sixth5 sixth6 sixth7 sixth8 sixth9\nseventh0 seventh1 seventh2 seventh3 seventh4 seventh5 seventh6 seventh7 seventh8 seventh9\n", NULL);
	} else if (strcmp(argv[2], "free") == 0) {
	    char *s = (char *)ckalloc(100);
	    strcpy(s, "This is a malloc-ed string");
	    Tcl_SetResult(interp, s, TCL_DYNAMIC);
	} else if (strcmp(argv[2], "special") == 0) {
	    char *s = (char *)ckalloc(100) + 16;
	    strcpy(s, "This is a specially-allocated string");
	    Tcl_SetResult(interp, s, SpecialFree);
	} else {
	    Tcl_AppendResult(interp, "bad gresult option \"", argv[2],
		    "\": must be staticsmall, staticlarge, free, or special",
		    NULL);
	    return TCL_ERROR;
	}
	Tcl_DStringGetResult(interp, &dstring);
    } else if (strcmp(argv[1], "length") == 0) {

	if (argc != 2) {
	    goto wrongNumArgs;
	}
	Tcl_SetObjResult(interp, Tcl_NewWideIntObj(Tcl_DStringLength(&dstring)));
    } else if (strcmp(argv[1], "result") == 0) {
	if (argc != 2) {
	    goto wrongNumArgs;
	}
	Tcl_DStringResult(interp, &dstring);
    } else if (strcmp(argv[1], "toobj") == 0) {
	if (argc != 2) {
	    goto wrongNumArgs;
	}
	Tcl_SetObjResult(interp, Tcl_DStringToObj(&dstring));
    } else if (strcmp(argv[1], "trunc") == 0) {
	if (argc != 3) {
	    goto wrongNumArgs;
	}
	if (Tcl_GetInt(interp, argv[2], &count) != TCL_OK) {
	    return TCL_ERROR;
	}
	Tcl_DStringSetLength(&dstring, count);
    } else if (strcmp(argv[1], "start") == 0) {
	if (argc != 2) {
	    goto wrongNumArgs;
	}
	Tcl_DStringStartSublist(&dstring);
    } else {
	Tcl_AppendResult(interp, "bad option \"", argv[1],
		"\": must be append, element, end, free, get, gresult, length, "
		"result, start, toobj, or trunc", NULL);
	return TCL_ERROR;
    }
    return TCL_OK;
}

/*
 * The procedure below is used as a special freeProc to test how well
 * Tcl_DStringGetResult handles freeProc's other than free.
 */

static void SpecialFree(
    char *blockPtr			/* Block to free. */
) {
    ckfree(blockPtr - 16);
}

/*
 *------------------------------------------------------------------------
 *
 * UtfTransformFn --
 *
 *    Implements a direct call into Tcl_UtfToExternal and Tcl_ExternalToUtf
 *    as otherwise there is no script level command that directly exercises
 *    these functions (i/o command cannot test all combinations)
 *    The arguments at the script level are roughly those of the above
 *    functions:
 *        encodingname srcbytes flags state dstlen ?srcreadvar? ?dstwrotevar? ?dstcharsvar?
 *
 * Results:
 *    TCL_OK or TCL_ERROR. This any errors running the test, NOT the
 *    result of Tcl_UtfToExternal or Tcl_ExternalToUtf.
 *
 * Side effects:
 *
 *    The result in the interpreter is a list of the return code from the
 *    Tcl_UtfToExternal/Tcl_ExternalToUtf functions, the encoding state, and
 *    an encoded binary string of length dstLen. Note the string is the
 *    entire output buffer, not just the part containing the decoded
 *    portion. This allows for additional checks at test script level.
 *
 *    If any of the srcreadvar, dstwrotevar and
 *    dstcharsvar are specified and not empty, they are treated as names
 *    of variables where the *srcRead, *dstWrote and *dstChars output
 *    from the functions are stored.
 *
 *    The function also checks internally whether nuls are correctly
 *    appended as requested but the TCL_ENCODING_NO_TERMINATE flag
 *    and that no buffer overflows occur.
 *------------------------------------------------------------------------
 */
typedef int
UtfTransformFn(Tcl_Interp *interp, Tcl_Encoding encoding, const char *src, Tcl_Size srcLen, int flags, Tcl_EncodingState *statePtr,
               char *dst, Tcl_Size dstLen, int *srcReadPtr, int *dstWrotePtr, int *dstCharsPtr);
static int UtfExtWrapper(
    Tcl_Interp *interp, UtfTransformFn *transformer, int objc, Tcl_Obj *const objv[])
{
    Tcl_Encoding encoding;
    Tcl_EncodingState encState, *encStatePtr;
<<<<<<< HEAD
    Tcl_Size srcLen, bufLen;
=======
    int srcLen, bufLen;
>>>>>>> d5b1a353
    const unsigned char *bytes;
    unsigned char *bufPtr;
    int srcRead, dstLen, dstWrote, dstChars;
    Tcl_Obj *srcReadVar, *dstWroteVar, *dstCharsVar;
    int result;
    int flags;
    Tcl_Obj **flagObjs;
    int nflags;

    if (objc < 7 || objc > 10) {
        Tcl_WrongNumArgs(interp,
                         2,
                         objv,
                         "encoding srcbytes flags state dstlen ?srcreadvar? ?dstwrotevar? ?dstcharsvar?");
        return TCL_ERROR;
    }
    if (Tcl_GetEncodingFromObj(interp, objv[2], &encoding) != TCL_OK) {
        return TCL_ERROR;
    }

    /* Flags may be specified as list of integers and keywords */
    flags = 0;
    if (Tcl_ListObjGetElements(interp, objv[4], &nflags, &flagObjs) != TCL_OK) {
	return TCL_ERROR;
    }

    struct {
	const char *flagKey;
	int flag;
    } flagMap[] = {
	{"start", TCL_ENCODING_START},
	{"end", TCL_ENCODING_END},
	{"stoponerror", TCL_ENCODING_STOPONERROR},
	{"noterminate", TCL_ENCODING_NO_TERMINATE},
	{"charlimit", TCL_ENCODING_CHAR_LIMIT},
	{"profiletcl8", TCL_ENCODING_PROFILE_TCL8},
	{"profilestrict", TCL_ENCODING_PROFILE_STRICT},
	{"profilereplace", TCL_ENCODING_PROFILE_REPLACE},
	{NULL, 0}
    };
    int i;
    for (i = 0; i < nflags; ++i) {
	int flag;
	if (Tcl_GetIntFromObj(NULL, flagObjs[i], &flag) == TCL_OK) {
	    flags |= flag;
	} else {
	    int idx;
	    if (Tcl_GetIndexFromObjStruct(interp,
					  flagObjs[i],
					  flagMap,
					  sizeof(flagMap[0]),
					  "flag",
					  0,
					  &idx) != TCL_OK) {
		return TCL_ERROR;
	    }
	    flags |= flagMap[idx].flag;
	}
    }

    /* Assumes state is integer if not "" */
    Tcl_WideInt wide;
    if (Tcl_GetWideIntFromObj(interp, objv[5], &wide) == TCL_OK) {
        encState = (Tcl_EncodingState)(size_t)wide;
        encStatePtr = &encState;
    } else if (Tcl_GetCharLength(objv[5]) == 0) {
        encStatePtr = NULL;
    } else {
        return TCL_ERROR;
    }

    if (Tcl_GetIntFromObj(interp, objv[6], &dstLen) != TCL_OK) {
        return TCL_ERROR;
    }
    srcReadVar = NULL;
    dstWroteVar = NULL;
    dstCharsVar = NULL;
    if (objc > 7) {
	/* Has caller requested srcRead? */
	if (Tcl_GetCharLength(objv[7])) {
	    srcReadVar = objv[7];
	}
	if (objc > 8) {
	    /* Ditto for dstWrote */
            if (Tcl_GetCharLength(objv[8])) {
                dstWroteVar = objv[8];
            }
	    if (objc > 9) {
                if (Tcl_GetCharLength(objv[9])) {
                    dstCharsVar = objv[9];
		}
	    }
	}
    }
    if (flags & TCL_ENCODING_CHAR_LIMIT) {
	/* Caller should have specified the dest char limit */
	Tcl_Obj *valueObj;
	if (dstCharsVar == NULL ||
	    (valueObj = Tcl_ObjGetVar2(interp, dstCharsVar, NULL, 0)) == NULL
	) {
	    Tcl_SetResult(interp,
			 "dstCharsVar must be specified with integer value if "
			 "TCL_ENCODING_CHAR_LIMIT set in flags.", TCL_STATIC);
	    return TCL_ERROR;
	}
	if (Tcl_GetIntFromObj(interp, valueObj, &dstChars) != TCL_OK) {
	    return TCL_ERROR;
	}
    } else {
	dstChars = 0; /* Only used for output */
    }

    bufLen = dstLen + 4; /* 4 -> overflow detection */
    bufPtr = (unsigned char *) ckalloc(bufLen);
    memset(bufPtr, 0xFF, dstLen); /* Need to check nul terminator */
    memmove(bufPtr + dstLen, "\xAB\xCD\xEF\xAB", 4);   /* overflow detection */
    bytes = Tcl_GetByteArrayFromObj(objv[3], &srcLen); /* Last! to avoid shimmering */
    result = (*transformer)(interp, encoding, (const char *)bytes, srcLen, flags,
<<<<<<< HEAD
                            encStatePtr, (char *) bufPtr, dstLen,
=======
                               encStatePtr, (char *) bufPtr, dstLen,
>>>>>>> d5b1a353
                               srcReadVar ? &srcRead : NULL,
                               &dstWrote,
                               dstCharsVar ? &dstChars : NULL);
    if (memcmp(bufPtr + bufLen - 4, "\xAB\xCD\xEF\xAB", 4)) {
        Tcl_SetResult(interp,
                      "Tcl_ExternalToUtf wrote past output buffer",
                      TCL_STATIC);
        result = TCL_ERROR;
    } else if (result != TCL_ERROR) {
        Tcl_Obj *resultObjs[3];
        switch (result) {
        case TCL_OK:
            resultObjs[0] = Tcl_NewStringObj("ok", -1);
            break;
        case TCL_CONVERT_MULTIBYTE:
            resultObjs[0] = Tcl_NewStringObj("multibyte", -1);
            break;
        case TCL_CONVERT_SYNTAX:
            resultObjs[0] = Tcl_NewStringObj("syntax", -1);
            break;
        case TCL_CONVERT_UNKNOWN:
            resultObjs[0] = Tcl_NewStringObj("unknown", -1);
            break;
        case TCL_CONVERT_NOSPACE:
            resultObjs[0] = Tcl_NewStringObj("nospace", -1);
            break;
        default:
            resultObjs[0] = Tcl_NewIntObj(result);
            break;
        }
        result = TCL_OK;
        resultObjs[1] =
            encStatePtr ? Tcl_NewWideIntObj((Tcl_WideInt)(size_t)encState) : Tcl_NewObj();
        resultObjs[2] = Tcl_NewByteArrayObj(bufPtr, dstLen);
        if (srcReadVar) {
	    if (Tcl_ObjSetVar2(interp,
			       srcReadVar,
			       NULL,
			       Tcl_NewIntObj(srcRead),
			       TCL_LEAVE_ERR_MSG) == NULL) {
		result = TCL_ERROR;
	    }
	}
        if (dstWroteVar) {
	    if (Tcl_ObjSetVar2(interp,
			       dstWroteVar,
			       NULL,
			       Tcl_NewIntObj(dstWrote),
			       TCL_LEAVE_ERR_MSG) == NULL) {
		result = TCL_ERROR;
	    }
	}
        if (dstCharsVar) {
	    if (Tcl_ObjSetVar2(interp,
			       dstCharsVar,
			       NULL,
			       Tcl_NewIntObj(dstChars),
			       TCL_LEAVE_ERR_MSG) == NULL) {
		result = TCL_ERROR;
	    }
	}
        Tcl_SetObjResult(interp, Tcl_NewListObj(3, resultObjs));
    }

    ckfree(bufPtr);
    Tcl_FreeEncoding(encoding); /* Free returned reference */
    return result;
}

/*
 *----------------------------------------------------------------------
 *
 * TestencodingCmd --
 *
 *	This procedure implements the "testencoding" command.  It is used
 *	to test the encoding package.
 *
 * Results:
 *	A standard Tcl result.
 *
 * Side effects:
 *	Load encodings.
 *
 *----------------------------------------------------------------------
 */

static int
TestencodingObjCmd(
    TCL_UNUSED(void *),
    Tcl_Interp *interp,		/* Current interpreter. */
    int objc,			/* Number of arguments. */
    Tcl_Obj *const objv[])	/* Argument objects. */
{
    Tcl_Encoding encoding;
    int index, length;
    const char *string;
    TclEncoding *encodingPtr;
    static const char *const optionStrings[] = {
	"create", "delete", "nullength", "Tcl_ExternalToUtf", "Tcl_UtfToExternal", NULL
    };
    enum options {
	ENC_CREATE, ENC_DELETE, ENC_NULLENGTH, ENC_EXTTOUTF, ENC_UTFTOEXT
    };

    if (objc < 2) {
	Tcl_WrongNumArgs(interp, 1, objv, "command ?args?");
	return TCL_ERROR;
    }

    if (Tcl_GetIndexFromObj(interp, objv[1], optionStrings, "option", 0,
	    &index) != TCL_OK) {
	return TCL_ERROR;
    }

    switch ((enum options) index) {
    case ENC_CREATE: {
	Tcl_EncodingType type;

	if (objc != 5) {
	    Tcl_WrongNumArgs(interp, 2, objv, "name toutfcmd fromutfcmd");
	    return TCL_ERROR;
	}
	encodingPtr = (TclEncoding*)ckalloc(sizeof(TclEncoding));
	encodingPtr->interp = interp;

	string = Tcl_GetStringFromObj(objv[3], &length);
	encodingPtr->toUtfCmd = (char *)ckalloc(length + 1);
	memcpy(encodingPtr->toUtfCmd, string, length + 1);

	string = Tcl_GetStringFromObj(objv[4], &length);
	encodingPtr->fromUtfCmd = (char *)ckalloc(length + 1);
	memcpy(encodingPtr->fromUtfCmd, string, length + 1);

	string = Tcl_GetStringFromObj(objv[2], &length);

	type.encodingName = string;
	type.toUtfProc = EncodingToUtfProc;
	type.fromUtfProc = EncodingFromUtfProc;
	type.freeProc = EncodingFreeProc;
	type.clientData = encodingPtr;
	type.nullSize = 1;

	Tcl_CreateEncoding(&type);
	break;
    }
    case ENC_DELETE:
	if (objc != 3) {
	    return TCL_ERROR;
	}
	if (TCL_OK != Tcl_GetEncodingFromObj(interp, objv[2], &encoding)) {
	    return TCL_ERROR;
	}
	Tcl_FreeEncoding(encoding);	/* Free returned reference */
	Tcl_FreeEncoding(encoding);	/* Free to match CREATE */
<<<<<<< HEAD
	TclFreeInternalRep(objv[2]);		/* Free the cached ref */
=======
>>>>>>> d5b1a353
	break;

    case ENC_NULLENGTH:
	if (objc > 3) {
	    Tcl_WrongNumArgs(interp, 2, objv, "?encoding?");
	    return TCL_ERROR;
	}
	encoding =
	    Tcl_GetEncoding(interp, objc == 2 ? NULL : Tcl_GetString(objv[2]));
	if (encoding == NULL) {
	    return TCL_ERROR;
	}
	Tcl_SetObjResult(interp,
			 Tcl_NewIntObj(Tcl_GetEncodingNulLength(encoding)));
	Tcl_FreeEncoding(encoding);
        break;
    case ENC_EXTTOUTF:
        return UtfExtWrapper(interp,Tcl_ExternalToUtf,objc,objv);
    case ENC_UTFTOEXT:
        return UtfExtWrapper(interp,Tcl_UtfToExternal,objc,objv);
    }
    return TCL_OK;
}

static int
EncodingToUtfProc(
    void *clientData,	/* TclEncoding structure. */
    TCL_UNUSED(const char *) /*src*/,
    int srcLen,			/* Source string length in bytes. */
    TCL_UNUSED(int) /*flags*/,
    TCL_UNUSED(Tcl_EncodingState *),
    char *dst,			/* Output buffer. */
    int dstLen,			/* The maximum length of output buffer. */
    int *srcReadPtr,		/* Filled with number of bytes read. */
    int *dstWrotePtr,		/* Filled with number of bytes stored. */
    int *dstCharsPtr)		/* Filled with number of chars stored. */
{
    int len;
    TclEncoding *encodingPtr;

    encodingPtr = (TclEncoding *) clientData;
<<<<<<< HEAD
    Tcl_EvalEx(encodingPtr->interp, encodingPtr->toUtfCmd, TCL_INDEX_NONE, TCL_EVAL_GLOBAL);
=======
    Tcl_EvalEx(encodingPtr->interp, encodingPtr->toUtfCmd, -1, TCL_EVAL_GLOBAL);
>>>>>>> d5b1a353

    len = strlen(Tcl_GetStringResult(encodingPtr->interp));
    if (len > dstLen) {
	len = dstLen;
    }
    memcpy(dst, Tcl_GetStringResult(encodingPtr->interp), len);
    Tcl_ResetResult(encodingPtr->interp);

    *srcReadPtr = srcLen;
    *dstWrotePtr = len;
    *dstCharsPtr = len;
    return TCL_OK;
}

static int
EncodingFromUtfProc(
    void *clientData,	/* TclEncoding structure. */
    TCL_UNUSED(const char *) /*src*/,
    int srcLen,			/* Source string length in bytes. */
    TCL_UNUSED(int) /*flags*/,
    TCL_UNUSED(Tcl_EncodingState *),
    char *dst,			/* Output buffer. */
    int dstLen,			/* The maximum length of output buffer. */
    int *srcReadPtr,		/* Filled with number of bytes read. */
    int *dstWrotePtr,		/* Filled with number of bytes stored. */
    int *dstCharsPtr)		/* Filled with number of chars stored. */
{
    int len;
    TclEncoding *encodingPtr;

    encodingPtr = (TclEncoding *) clientData;
<<<<<<< HEAD
    Tcl_EvalEx(encodingPtr->interp, encodingPtr->fromUtfCmd, TCL_INDEX_NONE, TCL_EVAL_GLOBAL);
=======
    Tcl_EvalEx(encodingPtr->interp, encodingPtr->fromUtfCmd, -1, TCL_EVAL_GLOBAL);
>>>>>>> d5b1a353

    len = strlen(Tcl_GetStringResult(encodingPtr->interp));
    if (len > dstLen) {
	len = dstLen;
    }
    memcpy(dst, Tcl_GetStringResult(encodingPtr->interp), len);
    Tcl_ResetResult(encodingPtr->interp);

    *srcReadPtr = srcLen;
    *dstWrotePtr = len;
    *dstCharsPtr = len;
    return TCL_OK;
}

static void
EncodingFreeProc(
    void *clientData)	/* ClientData associated with type. */
{
    TclEncoding *encodingPtr = (TclEncoding *)clientData;

    ckfree(encodingPtr->toUtfCmd);
    ckfree(encodingPtr->fromUtfCmd);
    ckfree(encodingPtr);
}

/*
 *----------------------------------------------------------------------
 *
 * TestevalexObjCmd --
 *
 *	This procedure implements the "testevalex" command.  It is
 *	used to test Tcl_EvalEx.
 *
 * Results:
 *	A standard Tcl result.
 *
 * Side effects:
 *	None.
 *
 *----------------------------------------------------------------------
 */

static int
TestevalexObjCmd(
    TCL_UNUSED(void *),
    Tcl_Interp *interp,		/* Current interpreter. */
    int objc,			/* Number of arguments. */
    Tcl_Obj *const objv[])	/* Argument objects. */
{
    int length, flags;
    const char *script;

    flags = 0;
    if (objc == 3) {
	const char *global = Tcl_GetString(objv[2]);
	if (strcmp(global, "global") != 0) {
	    Tcl_AppendResult(interp, "bad value \"", global,
		    "\": must be global", NULL);
	    return TCL_ERROR;
	}
	flags = TCL_EVAL_GLOBAL;
    } else if (objc != 2) {
	Tcl_WrongNumArgs(interp, 1, objv, "script ?global?");
	return TCL_ERROR;
    }

    script = Tcl_GetStringFromObj(objv[1], &length);
    return Tcl_EvalEx(interp, script, length, flags);
}

/*
 *----------------------------------------------------------------------
 *
 * TestevalobjvObjCmd --
 *
 *	This procedure implements the "testevalobjv" command.  It is
 *	used to test Tcl_EvalObjv.
 *
 * Results:
 *	A standard Tcl result.
 *
 * Side effects:
 *	None.
 *
 *----------------------------------------------------------------------
 */

static int
TestevalobjvObjCmd(
    TCL_UNUSED(void *),
    Tcl_Interp *interp,		/* Current interpreter. */
    int objc,			/* Number of arguments. */
    Tcl_Obj *const objv[])	/* Argument objects. */
{
    int evalGlobal;

    if (objc < 3) {
	Tcl_WrongNumArgs(interp, 1, objv, "global word ?word ...?");
	return TCL_ERROR;
    }
    if (Tcl_GetIntFromObj(interp, objv[1], &evalGlobal) != TCL_OK) {
	return TCL_ERROR;
    }
    return Tcl_EvalObjv(interp, objc-2, objv+2,
	    (evalGlobal) ? TCL_EVAL_GLOBAL : 0);
}

/*
 *----------------------------------------------------------------------
 *
 * TesteventObjCmd --
 *
 *	This procedure implements a 'testevent' command.  The command
 *	is used to test event queue management.
 *
 * The command takes two forms:
 *	- testevent queue name position script
 *		Queues an event at the given position in the queue, and
 *		associates a given name with it (the same name may be
 *		associated with multiple events). When the event comes
 *		to the head of the queue, executes the given script at
 *		global level in the current interp. The position may be
 *		one of 'head', 'tail' or 'mark'.
 *	- testevent delete name
 *		Deletes any events associated with the given name from
 *		the queue.
 *
 * Return value:
 *	Returns a standard Tcl result.
 *
 * Side effects:
 *	Manipulates the event queue as directed.
 *
 *----------------------------------------------------------------------
 */

static int
TesteventObjCmd(
    TCL_UNUSED(void *),
    Tcl_Interp *interp,		/* Tcl interpreter */
    int objc,			/* Parameter count */
    Tcl_Obj *const objv[])	/* Parameter vector */
{
    static const char *const subcommands[] = { /* Possible subcommands */
	"queue", "delete", NULL
    };
    int subCmdIndex;		/* Index of the chosen subcommand */
    static const char *const positions[] = { /* Possible queue positions */
	"head", "tail", "mark", NULL
    };
    int posIndex;		/* Index of the chosen position */
    static const int posNum[] = {
				/* Interpretation of the chosen position */
	TCL_QUEUE_HEAD,
	TCL_QUEUE_TAIL,
	TCL_QUEUE_MARK
    };
    TestEvent *ev;		/* Event to be queued */

    if (objc < 2) {
	Tcl_WrongNumArgs(interp, 1, objv, "subcommand ?arg ...?");
	return TCL_ERROR;
    }
    if (Tcl_GetIndexFromObj(interp, objv[1], subcommands, "subcommand",
	    TCL_EXACT, &subCmdIndex) != TCL_OK) {
	return TCL_ERROR;
    }
    switch (subCmdIndex) {
    case 0:			/* queue */
	if (objc != 5) {
	    Tcl_WrongNumArgs(interp, 2, objv, "name position script");
	    return TCL_ERROR;
	}
	if (Tcl_GetIndexFromObj(interp, objv[3], positions,
		"position specifier", TCL_EXACT, &posIndex) != TCL_OK) {
	    return TCL_ERROR;
	}
	ev = (TestEvent *)ckalloc(sizeof(TestEvent));
	ev->header.proc = TesteventProc;
	ev->header.nextPtr = NULL;
	ev->interp = interp;
	ev->command = objv[4];
	Tcl_IncrRefCount(ev->command);
	ev->tag = objv[2];
	Tcl_IncrRefCount(ev->tag);
	Tcl_QueueEvent((Tcl_Event *) ev, posNum[posIndex]);
	break;

    case 1:			/* delete */
	if (objc != 3) {
	    Tcl_WrongNumArgs(interp, 2, objv, "name");
	    return TCL_ERROR;
	}
	Tcl_DeleteEvents(TesteventDeleteProc, objv[2]);
	break;
    }

    return TCL_OK;
}

/*
 *----------------------------------------------------------------------
 *
 * TesteventProc --
 *
 *	Delivers a test event to the Tcl interpreter as part of event
 *	queue testing.
 *
 * Results:
 *	Returns 1 if the event has been serviced, 0 otherwise.
 *
 * Side effects:
 *	Evaluates the event's callback script, so has whatever side effects
 *	the callback has.  The return value of the callback script becomes the
 *	return value of this function.  If the callback script reports an
 *	error, it is reported as a background error.
 *
 *----------------------------------------------------------------------
 */

static int
TesteventProc(
    Tcl_Event *event,		/* Event to deliver */
    TCL_UNUSED(int) /*flags*/)
{
    TestEvent *ev = (TestEvent *) event;
    Tcl_Interp *interp = ev->interp;
    Tcl_Obj *command = ev->command;
    int result = Tcl_EvalObjEx(interp, command,
	    TCL_EVAL_GLOBAL | TCL_EVAL_DIRECT);
    int retval;

    if (result != TCL_OK) {
	Tcl_AddErrorInfo(interp,
		"    (command bound to \"testevent\" callback)");
	Tcl_BackgroundException(interp, TCL_ERROR);
	return 1;		/* Avoid looping on errors */
    }
    if (Tcl_GetBooleanFromObj(interp, Tcl_GetObjResult(interp),
	    &retval) != TCL_OK) {
	Tcl_AddErrorInfo(interp,
		"    (return value from \"testevent\" callback)");
	Tcl_BackgroundException(interp, TCL_ERROR);
	return 1;
    }
    if (retval) {
	Tcl_DecrRefCount(ev->tag);
	Tcl_DecrRefCount(ev->command);
    }

    return retval;
}

/*
 *----------------------------------------------------------------------
 *
 * TesteventDeleteProc --
 *
 *	Removes some set of events from the queue.
 *
 * This procedure is used as part of testing event queue management.
 *
 * Results:
 *	Returns 1 if a given event should be deleted, 0 otherwise.
 *
 * Side effects:
 *	None.
 *
 *----------------------------------------------------------------------
 */

static int
TesteventDeleteProc(
    Tcl_Event *event,		/* Event to examine */
    void *clientData)	/* Tcl_Obj containing the name of the event(s)
				 * to remove */
{
    TestEvent *ev;		/* Event to examine */
    const char *evNameStr;
    Tcl_Obj *targetName;	/* Name of the event(s) to delete */
    const char *targetNameStr;

    if (event->proc != TesteventProc) {
	return 0;
    }
    targetName = (Tcl_Obj *) clientData;
    targetNameStr = (char *) Tcl_GetString(targetName);
    ev = (TestEvent *) event;
    evNameStr = Tcl_GetString(ev->tag);
    if (strcmp(evNameStr, targetNameStr) == 0) {
	Tcl_DecrRefCount(ev->tag);
	Tcl_DecrRefCount(ev->command);
	return 1;
    } else {
	return 0;
    }
}

/*
 *----------------------------------------------------------------------
 *
 * TestexithandlerCmd --
 *
 *	This procedure implements the "testexithandler" command. It is
 *	used to test Tcl_CreateExitHandler and Tcl_DeleteExitHandler.
 *
 * Results:
 *	A standard Tcl result.
 *
 * Side effects:
 *	None.
 *
 *----------------------------------------------------------------------
 */

static int
TestexithandlerCmd(
    TCL_UNUSED(void *),
    Tcl_Interp *interp,		/* Current interpreter. */
    int argc,			/* Number of arguments. */
    const char **argv)		/* Argument strings. */
{
    int value;

    if (argc != 3) {
	Tcl_AppendResult(interp, "wrong # arguments: should be \"", argv[0],
		" create|delete value\"", NULL);
	return TCL_ERROR;
    }
    if (Tcl_GetInt(interp, argv[2], &value) != TCL_OK) {
	return TCL_ERROR;
    }
    if (strcmp(argv[1], "create") == 0) {
	Tcl_CreateExitHandler((value & 1) ? ExitProcOdd : ExitProcEven,
		INT2PTR(value));
    } else if (strcmp(argv[1], "delete") == 0) {
	Tcl_DeleteExitHandler((value & 1) ? ExitProcOdd : ExitProcEven,
		INT2PTR(value));
    } else {
	Tcl_AppendResult(interp, "bad option \"", argv[1],
		"\": must be create or delete", NULL);
	return TCL_ERROR;
    }
    return TCL_OK;
}

static void
ExitProcOdd(
    void *clientData)	/* Integer value to print. */
{
    char buf[16 + TCL_INTEGER_SPACE];
    int len;

    sprintf(buf, "odd %d\n", (int)PTR2INT(clientData));
    len = strlen(buf);
    if (len != (int) write(1, buf, len)) {
	Tcl_Panic("ExitProcOdd: unable to write to stdout");
    }
}

static void
ExitProcEven(
    void *clientData)	/* Integer value to print. */
{
    char buf[16 + TCL_INTEGER_SPACE];
    int len;

    sprintf(buf, "even %d\n", (int)PTR2INT(clientData));
    len = strlen(buf);
    if (len != (int) write(1, buf, len)) {
	Tcl_Panic("ExitProcEven: unable to write to stdout");
    }
}

/*
 *----------------------------------------------------------------------
 *
 * TestexprlongCmd --
 *
 *	This procedure verifies that Tcl_ExprLong does not modify the
 *	interpreter result if there is no error.
 *
 * Results:
 *	A standard Tcl result.
 *
 * Side effects:
 *	None.
 *
 *----------------------------------------------------------------------
 */

static int
TestexprlongCmd(
    TCL_UNUSED(void *),
    Tcl_Interp *interp,		/* Current interpreter. */
    int argc,			/* Number of arguments. */
    const char **argv)		/* Argument strings. */
{
    long exprResult;
    char buf[4 + TCL_INTEGER_SPACE];
    int result;

    if (argc != 2) {
	Tcl_AppendResult(interp, "wrong # arguments: should be \"", argv[0],
		" expression\"", NULL);
	return TCL_ERROR;
    }
    Tcl_AppendResult(interp, "This is a result", NULL);
    result = Tcl_ExprLong(interp, argv[1], &exprResult);
    if (result != TCL_OK) {
	return result;
    }
    sprintf(buf, ": %ld", exprResult);
    Tcl_AppendResult(interp, buf, NULL);
    return TCL_OK;
}

/*
 *----------------------------------------------------------------------
 *
 * TestexprlongobjCmd --
 *
 *	This procedure verifies that Tcl_ExprLongObj does not modify the
 *	interpreter result if there is no error.
 *
 * Results:
 *	A standard Tcl result.
 *
 * Side effects:
 *	None.
 *
 *----------------------------------------------------------------------
 */

static int
TestexprlongobjCmd(
    TCL_UNUSED(void *),
    Tcl_Interp *interp,		/* Current interpreter. */
    int objc,			/* Number of arguments. */
    Tcl_Obj *const *objv)	/* Argument objects. */
{
    long exprResult;
    char buf[4 + TCL_INTEGER_SPACE];
    int result;

    if (objc != 2) {
	Tcl_WrongNumArgs(interp, 1, objv, "expression");
	return TCL_ERROR;
    }
    Tcl_AppendResult(interp, "This is a result", NULL);
    result = Tcl_ExprLongObj(interp, objv[1], &exprResult);
    if (result != TCL_OK) {
	return result;
    }
    sprintf(buf, ": %ld", exprResult);
    Tcl_AppendResult(interp, buf, NULL);
    return TCL_OK;
}

/*
 *----------------------------------------------------------------------
 *
 * TestexprdoubleCmd --
 *
 *	This procedure verifies that Tcl_ExprDouble does not modify the
 *	interpreter result if there is no error.
 *
 * Results:
 *	A standard Tcl result.
 *
 * Side effects:
 *	None.
 *
 *----------------------------------------------------------------------
 */

static int
TestexprdoubleCmd(
    TCL_UNUSED(void *),
    Tcl_Interp *interp,		/* Current interpreter. */
    int argc,			/* Number of arguments. */
    const char **argv)		/* Argument strings. */
{
    double exprResult;
    char buf[4 + TCL_DOUBLE_SPACE];
    int result;

    if (argc != 2) {
	Tcl_AppendResult(interp, "wrong # arguments: should be \"", argv[0],
		" expression\"", NULL);
	return TCL_ERROR;
    }
    Tcl_AppendResult(interp, "This is a result", NULL);
    result = Tcl_ExprDouble(interp, argv[1], &exprResult);
    if (result != TCL_OK) {
	return result;
    }
    strcpy(buf, ": ");
    Tcl_PrintDouble(interp, exprResult, buf+2);
    Tcl_AppendResult(interp, buf, NULL);
    return TCL_OK;
}

/*
 *----------------------------------------------------------------------
 *
 * TestexprdoubleobjCmd --
 *
 *	This procedure verifies that Tcl_ExprLongObj does not modify the
 *	interpreter result if there is no error.
 *
 * Results:
 *	A standard Tcl result.
 *
 * Side effects:
 *	None.
 *
 *----------------------------------------------------------------------
 */

static int
TestexprdoubleobjCmd(
    TCL_UNUSED(void *),
    Tcl_Interp *interp,		/* Current interpreter. */
    int objc,			/* Number of arguments. */
    Tcl_Obj *const *objv)	/* Argument objects. */
{
    double exprResult;
    char buf[4 + TCL_DOUBLE_SPACE];
    int result;

    if (objc != 2) {
	Tcl_WrongNumArgs(interp, 1, objv, "expression");
	return TCL_ERROR;
    }
    Tcl_AppendResult(interp, "This is a result", NULL);
    result = Tcl_ExprDoubleObj(interp, objv[1], &exprResult);
    if (result != TCL_OK) {
	return result;
    }
    strcpy(buf, ": ");
    Tcl_PrintDouble(interp, exprResult, buf+2);
    Tcl_AppendResult(interp, buf, NULL);
    return TCL_OK;
}

/*
 *----------------------------------------------------------------------
 *
 * TestexprstringCmd --
 *
 *	This procedure tests the basic operation of Tcl_ExprString.
 *
 * Results:
 *	A standard Tcl result.
 *
 * Side effects:
 *	None.
 *
 *----------------------------------------------------------------------
 */

static int
TestexprstringCmd(
    TCL_UNUSED(void *),
    Tcl_Interp *interp,		/* Current interpreter. */
    int argc,			/* Number of arguments. */
    const char **argv)		/* Argument strings. */
{
    if (argc != 2) {
	Tcl_AppendResult(interp, "wrong # arguments: should be \"", argv[0],
		" expression\"", NULL);
	return TCL_ERROR;
    }
    return Tcl_ExprString(interp, argv[1]);
}

/*
 *----------------------------------------------------------------------
 *
 * TestfilelinkCmd --
 *
 *	This procedure implements the "testfilelink" command.  It is used to
 *	test the effects of creating and manipulating filesystem links in Tcl.
 *
 * Results:
 *	A standard Tcl result.
 *
 * Side effects:
 *	May create a link on disk.
 *
 *----------------------------------------------------------------------
 */

static int
TestfilelinkCmd(
    TCL_UNUSED(void *),
    Tcl_Interp *interp,		/* Current interpreter. */
    int objc,			/* Number of arguments. */
    Tcl_Obj *const objv[])	/* The argument objects. */
{
    Tcl_Obj *contents;

    if (objc < 2 || objc > 3) {
	Tcl_WrongNumArgs(interp, 1, objv, "source ?target?");
	return TCL_ERROR;
    }

    if (Tcl_FSConvertToPathType(interp, objv[1]) != TCL_OK) {
	return TCL_ERROR;
    }

    if (objc == 3) {
	/* Create link from source to target */
	contents = Tcl_FSLink(objv[1], objv[2],
		TCL_CREATE_SYMBOLIC_LINK|TCL_CREATE_HARD_LINK);
	if (contents == NULL) {
	    Tcl_AppendResult(interp, "could not create link from \"",
		    Tcl_GetString(objv[1]), "\" to \"",
		    Tcl_GetString(objv[2]), "\": ",
		    Tcl_PosixError(interp), NULL);
	    return TCL_ERROR;
	}
    } else {
	/* Read link */
	contents = Tcl_FSLink(objv[1], NULL, 0);
	if (contents == NULL) {
	    Tcl_AppendResult(interp, "could not read link \"",
		    Tcl_GetString(objv[1]), "\": ",
		    Tcl_PosixError(interp), NULL);
	    return TCL_ERROR;
	}
    }
    Tcl_SetObjResult(interp, contents);
    if (objc == 2) {
	/*
	 * If we are creating a link, this will actually just
	 * be objv[3], and we don't own it
	 */
	Tcl_DecrRefCount(contents);
    }
    return TCL_OK;
}

/*
 *----------------------------------------------------------------------
 *
 * TestgetassocdataCmd --
 *
 *	This procedure implements the "testgetassocdata" command. It is
 *	used to test Tcl_GetAssocData.
 *
 * Results:
 *	A standard Tcl result.
 *
 * Side effects:
 *	None.
 *
 *----------------------------------------------------------------------
 */

static int
TestgetassocdataCmd(
    TCL_UNUSED(void *),
    Tcl_Interp *interp,		/* Current interpreter. */
    int argc,			/* Number of arguments. */
    const char **argv)		/* Argument strings. */
{
    char *res;

    if (argc != 2) {
	Tcl_AppendResult(interp, "wrong # arguments: should be \"", argv[0],
		" data_key\"", NULL);
	return TCL_ERROR;
    }
    res = (char *) Tcl_GetAssocData(interp, argv[1], NULL);
    if (res != NULL) {
	Tcl_AppendResult(interp, res, NULL);
    }
    return TCL_OK;
}

/*
 *----------------------------------------------------------------------
 *
 * TestgetplatformCmd --
 *
 *	This procedure implements the "testgetplatform" command. It is
 *	used to retrievel the value of the tclPlatform global variable.
 *
 * Results:
 *	A standard Tcl result.
 *
 * Side effects:
 *	None.
 *
 *----------------------------------------------------------------------
 */

static int
TestgetplatformCmd(
    TCL_UNUSED(void *),
    Tcl_Interp *interp,		/* Current interpreter. */
    int argc,			/* Number of arguments. */
    const char **argv)		/* Argument strings. */
{
    static const char *const platformStrings[] = { "unix", "mac", "windows" };
    TclPlatformType *platform;

    platform = TclGetPlatform();

    if (argc != 1) {
	Tcl_AppendResult(interp, "wrong # arguments: should be \"", argv[0],
		NULL);
	return TCL_ERROR;
    }

    Tcl_AppendResult(interp, platformStrings[*platform], NULL);
    return TCL_OK;
}

/*
 *----------------------------------------------------------------------
 *
 * TestinterpdeleteCmd --
 *
 *	This procedure tests the code in tclInterp.c that deals with
 *	interpreter deletion. It deletes a user-specified interpreter
 *	from the hierarchy, and subsequent code checks integrity.
 *
 * Results:
 *	A standard Tcl result.
 *
 * Side effects:
 *	Deletes one or more interpreters.
 *
 *----------------------------------------------------------------------
 */

static int
TestinterpdeleteCmd(
    TCL_UNUSED(void *),
    Tcl_Interp *interp,		/* Current interpreter. */
    int argc,			/* Number of arguments. */
    const char **argv)		/* Argument strings. */
{
    Tcl_Interp *childToDelete;

    if (argc != 2) {
	Tcl_AppendResult(interp, "wrong # args: should be \"", argv[0],
		" path\"", NULL);
	return TCL_ERROR;
    }
    childToDelete = Tcl_GetChild(interp, argv[1]);
    if (childToDelete == NULL) {
	return TCL_ERROR;
    }
    Tcl_DeleteInterp(childToDelete);
    return TCL_OK;
}

/*
 *----------------------------------------------------------------------
 *
 * TestlinkCmd --
 *
 *	This procedure implements the "testlink" command.  It is used
 *	to test Tcl_LinkVar and related library procedures.
 *
 * Results:
 *	A standard Tcl result.
 *
 * Side effects:
 *	Creates and deletes various variable links, plus returns
 *	values of the linked variables.
 *
 *----------------------------------------------------------------------
 */

static int
TestlinkCmd(
    TCL_UNUSED(void *),
    Tcl_Interp *interp,		/* Current interpreter. */
    int argc,			/* Number of arguments. */
    const char **argv)		/* Argument strings. */
{
    static int intVar = 43;
    static int boolVar = 4;
    static double realVar = 1.23;
    static Tcl_WideInt wideVar = 79;
    static char *stringVar = NULL;
    static char charVar = '@';
    static unsigned char ucharVar = 130;
    static short shortVar = 3000;
    static unsigned short ushortVar = 60000;
    static unsigned int uintVar = 0xBEEFFEED;
    static long longVar = 123456789L;
    static unsigned long ulongVar = 3456789012UL;
    static float floatVar = 4.5;
    static Tcl_WideUInt uwideVar = 123;
    static int created = 0;
    char buffer[2*TCL_DOUBLE_SPACE];
    int writable, flag;
    Tcl_Obj *tmp;

    if (argc < 2) {
	Tcl_AppendResult(interp, "wrong # args: should be \"", argv[0],
		" option ?arg arg arg arg arg arg arg arg arg arg arg arg"
		" arg arg?\"", NULL);
	return TCL_ERROR;
    }
    if (strcmp(argv[1], "create") == 0) {
	if (argc != 16) {
	    Tcl_AppendResult(interp, "wrong # args: should be \"",
		argv[0], " ", argv[1],
		" intRO realRO boolRO stringRO wideRO charRO ucharRO shortRO"
		" ushortRO uintRO longRO ulongRO floatRO uwideRO\"", NULL);
	    return TCL_ERROR;
	}
	if (created) {
	    Tcl_UnlinkVar(interp, "int");
	    Tcl_UnlinkVar(interp, "real");
	    Tcl_UnlinkVar(interp, "bool");
	    Tcl_UnlinkVar(interp, "string");
	    Tcl_UnlinkVar(interp, "wide");
	    Tcl_UnlinkVar(interp, "char");
	    Tcl_UnlinkVar(interp, "uchar");
	    Tcl_UnlinkVar(interp, "short");
	    Tcl_UnlinkVar(interp, "ushort");
	    Tcl_UnlinkVar(interp, "uint");
	    Tcl_UnlinkVar(interp, "long");
	    Tcl_UnlinkVar(interp, "ulong");
	    Tcl_UnlinkVar(interp, "float");
	    Tcl_UnlinkVar(interp, "uwide");
	}
	created = 1;
	if (Tcl_GetBoolean(interp, argv[2], &writable) != TCL_OK) {
	    return TCL_ERROR;
	}
	flag = writable ? 0 : TCL_LINK_READ_ONLY;
<<<<<<< HEAD
	if (Tcl_LinkVar(interp, "int", &intVar,
=======
	if (Tcl_LinkVar(interp, "int", (char *)&intVar,
>>>>>>> d5b1a353
		TCL_LINK_INT | flag) != TCL_OK) {
	    return TCL_ERROR;
	}
	if (Tcl_GetBoolean(interp, argv[3], &writable) != TCL_OK) {
	    return TCL_ERROR;
	}
	flag = writable ? 0 : TCL_LINK_READ_ONLY;
<<<<<<< HEAD
	if (Tcl_LinkVar(interp, "real", &realVar,
=======
	if (Tcl_LinkVar(interp, "real", (char *)&realVar,
>>>>>>> d5b1a353
		TCL_LINK_DOUBLE | flag) != TCL_OK) {
	    return TCL_ERROR;
	}
	if (Tcl_GetBoolean(interp, argv[4], &writable) != TCL_OK) {
	    return TCL_ERROR;
	}
	flag = writable ? 0 : TCL_LINK_READ_ONLY;
<<<<<<< HEAD
	if (Tcl_LinkVar(interp, "bool", &boolVar,
=======
	if (Tcl_LinkVar(interp, "bool", (char *)&boolVar,
>>>>>>> d5b1a353
		TCL_LINK_BOOLEAN | flag) != TCL_OK) {
	    return TCL_ERROR;
	}
	if (Tcl_GetBoolean(interp, argv[5], &writable) != TCL_OK) {
	    return TCL_ERROR;
	}
	flag = writable ? 0 : TCL_LINK_READ_ONLY;
<<<<<<< HEAD
	if (Tcl_LinkVar(interp, "string", &stringVar,
=======
	if (Tcl_LinkVar(interp, "string", (char *)&stringVar,
>>>>>>> d5b1a353
		TCL_LINK_STRING | flag) != TCL_OK) {
	    return TCL_ERROR;
	}
	if (Tcl_GetBoolean(interp, argv[6], &writable) != TCL_OK) {
	    return TCL_ERROR;
	}
	flag = writable ? 0 : TCL_LINK_READ_ONLY;
<<<<<<< HEAD
	if (Tcl_LinkVar(interp, "wide", &wideVar,
=======
	if (Tcl_LinkVar(interp, "wide", (char *)&wideVar,
>>>>>>> d5b1a353
			TCL_LINK_WIDE_INT | flag) != TCL_OK) {
	    return TCL_ERROR;
	}
	if (Tcl_GetBoolean(interp, argv[7], &writable) != TCL_OK) {
	    return TCL_ERROR;
	}
	flag = writable ? 0 : TCL_LINK_READ_ONLY;
<<<<<<< HEAD
	if (Tcl_LinkVar(interp, "char", &charVar,
=======
	if (Tcl_LinkVar(interp, "char", (char *)&charVar,
>>>>>>> d5b1a353
		TCL_LINK_CHAR | flag) != TCL_OK) {
	    return TCL_ERROR;
	}
	if (Tcl_GetBoolean(interp, argv[8], &writable) != TCL_OK) {
	    return TCL_ERROR;
	}
	flag = writable ? 0 : TCL_LINK_READ_ONLY;
<<<<<<< HEAD
	if (Tcl_LinkVar(interp, "uchar", &ucharVar,
=======
	if (Tcl_LinkVar(interp, "uchar", (char *)&ucharVar,
>>>>>>> d5b1a353
		TCL_LINK_UCHAR | flag) != TCL_OK) {
	    return TCL_ERROR;
	}
	if (Tcl_GetBoolean(interp, argv[9], &writable) != TCL_OK) {
	    return TCL_ERROR;
	}
	flag = writable ? 0 : TCL_LINK_READ_ONLY;
<<<<<<< HEAD
	if (Tcl_LinkVar(interp, "short", &shortVar,
=======
	if (Tcl_LinkVar(interp, "short", (char *)&shortVar,
>>>>>>> d5b1a353
		TCL_LINK_SHORT | flag) != TCL_OK) {
	    return TCL_ERROR;
	}
	if (Tcl_GetBoolean(interp, argv[10], &writable) != TCL_OK) {
	    return TCL_ERROR;
	}
	flag = writable ? 0 : TCL_LINK_READ_ONLY;
<<<<<<< HEAD
	if (Tcl_LinkVar(interp, "ushort", &ushortVar,
=======
	if (Tcl_LinkVar(interp, "ushort", (char *)&ushortVar,
>>>>>>> d5b1a353
		TCL_LINK_USHORT | flag) != TCL_OK) {
	    return TCL_ERROR;
	}
	if (Tcl_GetBoolean(interp, argv[11], &writable) != TCL_OK) {
	    return TCL_ERROR;
	}
	flag = writable ? 0 : TCL_LINK_READ_ONLY;
<<<<<<< HEAD
	if (Tcl_LinkVar(interp, "uint", &uintVar,
=======
	if (Tcl_LinkVar(interp, "uint", (char *)&uintVar,
>>>>>>> d5b1a353
		TCL_LINK_UINT | flag) != TCL_OK) {
	    return TCL_ERROR;
	}
	if (Tcl_GetBoolean(interp, argv[12], &writable) != TCL_OK) {
	    return TCL_ERROR;
	}
	flag = writable ? 0 : TCL_LINK_READ_ONLY;
<<<<<<< HEAD
	if (Tcl_LinkVar(interp, "long", &longVar,
=======
	if (Tcl_LinkVar(interp, "long", (char *)&longVar,
>>>>>>> d5b1a353
		TCL_LINK_LONG | flag) != TCL_OK) {
	    return TCL_ERROR;
	}
	if (Tcl_GetBoolean(interp, argv[13], &writable) != TCL_OK) {
	    return TCL_ERROR;
	}
	flag = writable ? 0 : TCL_LINK_READ_ONLY;
<<<<<<< HEAD
	if (Tcl_LinkVar(interp, "ulong", &ulongVar,
=======
	if (Tcl_LinkVar(interp, "ulong", (char *)&ulongVar,
>>>>>>> d5b1a353
		TCL_LINK_ULONG | flag) != TCL_OK) {
	    return TCL_ERROR;
	}
	if (Tcl_GetBoolean(interp, argv[14], &writable) != TCL_OK) {
	    return TCL_ERROR;
	}
	flag = writable ? 0 : TCL_LINK_READ_ONLY;
<<<<<<< HEAD
	if (Tcl_LinkVar(interp, "float", &floatVar,
=======
	if (Tcl_LinkVar(interp, "float", (char *)&floatVar,
>>>>>>> d5b1a353
		TCL_LINK_FLOAT | flag) != TCL_OK) {
	    return TCL_ERROR;
	}
	if (Tcl_GetBoolean(interp, argv[15], &writable) != TCL_OK) {
	    return TCL_ERROR;
	}
	flag = writable ? 0 : TCL_LINK_READ_ONLY;
<<<<<<< HEAD
	if (Tcl_LinkVar(interp, "uwide", &uwideVar,
=======
	if (Tcl_LinkVar(interp, "uwide", (char *)&uwideVar,
>>>>>>> d5b1a353
		TCL_LINK_WIDE_UINT | flag) != TCL_OK) {
	    return TCL_ERROR;
	}

    } else if (strcmp(argv[1], "delete") == 0) {
	Tcl_UnlinkVar(interp, "int");
	Tcl_UnlinkVar(interp, "real");
	Tcl_UnlinkVar(interp, "bool");
	Tcl_UnlinkVar(interp, "string");
	Tcl_UnlinkVar(interp, "wide");
	Tcl_UnlinkVar(interp, "char");
	Tcl_UnlinkVar(interp, "uchar");
	Tcl_UnlinkVar(interp, "short");
	Tcl_UnlinkVar(interp, "ushort");
	Tcl_UnlinkVar(interp, "uint");
	Tcl_UnlinkVar(interp, "long");
	Tcl_UnlinkVar(interp, "ulong");
	Tcl_UnlinkVar(interp, "float");
	Tcl_UnlinkVar(interp, "uwide");
	created = 0;
    } else if (strcmp(argv[1], "get") == 0) {
	TclFormatInt(buffer, intVar);
	Tcl_AppendElement(interp, buffer);
	Tcl_PrintDouble(NULL, realVar, buffer);
	Tcl_AppendElement(interp, buffer);
	TclFormatInt(buffer, boolVar);
	Tcl_AppendElement(interp, buffer);
	Tcl_AppendElement(interp, (stringVar == NULL) ? "-" : stringVar);
	/*
	 * Wide ints only have an object-based interface.
	 */
	tmp = Tcl_NewWideIntObj(wideVar);
	Tcl_AppendElement(interp, Tcl_GetString(tmp));
	Tcl_DecrRefCount(tmp);
	TclFormatInt(buffer, (int) charVar);
	Tcl_AppendElement(interp, buffer);
	TclFormatInt(buffer, (int) ucharVar);
	Tcl_AppendElement(interp, buffer);
	TclFormatInt(buffer, (int) shortVar);
	Tcl_AppendElement(interp, buffer);
	TclFormatInt(buffer, (int) ushortVar);
	Tcl_AppendElement(interp, buffer);
	TclFormatInt(buffer, (int) uintVar);
	Tcl_AppendElement(interp, buffer);
	tmp = Tcl_NewWideIntObj(longVar);
	Tcl_AppendElement(interp, Tcl_GetString(tmp));
	Tcl_DecrRefCount(tmp);
#ifdef TCL_WIDE_INT_IS_LONG
	if (ulongVar > WIDE_MAX) {
		mp_int bignumValue;
		if (mp_init_u64(&bignumValue, ulongVar) != MP_OKAY) {
		    Tcl_Panic("%s: memory overflow", "Tcl_SetWideUIntObj");
		}
		tmp = Tcl_NewBignumObj(&bignumValue);
	} else
#endif /* TCL_WIDE_INT_IS_LONG */
	tmp = Tcl_NewWideIntObj((Tcl_WideInt)ulongVar);
	Tcl_AppendElement(interp, Tcl_GetString(tmp));
	Tcl_DecrRefCount(tmp);
	Tcl_PrintDouble(NULL, (double)floatVar, buffer);
	Tcl_AppendElement(interp, buffer);
	if (uwideVar > WIDE_MAX) {
		mp_int bignumValue;
		if (mp_init_u64(&bignumValue, uwideVar) != MP_OKAY) {
		    Tcl_Panic("%s: memory overflow", "Tcl_SetWideUIntObj");
		}
		tmp = Tcl_NewBignumObj(&bignumValue);
	} else {
	    tmp = Tcl_NewWideIntObj((Tcl_WideInt)uwideVar);
	}
	Tcl_AppendElement(interp, Tcl_GetString(tmp));
	Tcl_DecrRefCount(tmp);
    } else if (strcmp(argv[1], "set") == 0) {
	int v;

	if (argc != 16) {
	    Tcl_AppendResult(interp, "wrong # args: should be \"",
		    argv[0], " ", argv[1],
		    " intValue realValue boolValue stringValue wideValue"
		    " charValue ucharValue shortValue ushortValue uintValue"
		    " longValue ulongValue floatValue uwideValue\"", NULL);
	    return TCL_ERROR;
	}
	if (argv[2][0] != 0) {
	    if (Tcl_GetInt(interp, argv[2], &intVar) != TCL_OK) {
		return TCL_ERROR;
	    }
	}
	if (argv[3][0] != 0) {
	    if (Tcl_GetDouble(interp, argv[3], &realVar) != TCL_OK) {
		return TCL_ERROR;
	    }
	}
	if (argv[4][0] != 0) {
	    if (Tcl_GetInt(interp, argv[4], &boolVar) != TCL_OK) {
		return TCL_ERROR;
	    }
	}
	if (argv[5][0] != 0) {
	    if (stringVar != NULL) {
		ckfree(stringVar);
	    }
	    if (strcmp(argv[5], "-") == 0) {
		stringVar = NULL;
	    } else {
		stringVar = (char *)ckalloc(strlen(argv[5]) + 1);
		strcpy(stringVar, argv[5]);
	    }
	}
	if (argv[6][0] != 0) {
	    tmp = Tcl_NewStringObj(argv[6], TCL_INDEX_NONE);
	    if (Tcl_GetWideIntFromObj(interp, tmp, &wideVar) != TCL_OK) {
		Tcl_DecrRefCount(tmp);
		return TCL_ERROR;
	    }
	    Tcl_DecrRefCount(tmp);
	}
	if (argv[7][0]) {
	    if (Tcl_GetInt(interp, argv[7], &v) != TCL_OK) {
		return TCL_ERROR;
	    }
	    charVar = (char) v;
	}
	if (argv[8][0]) {
	    if (Tcl_GetInt(interp, argv[8], &v) != TCL_OK) {
		return TCL_ERROR;
	    }
	    ucharVar = (unsigned char) v;
	}
	if (argv[9][0]) {
	    if (Tcl_GetInt(interp, argv[9], &v) != TCL_OK) {
		return TCL_ERROR;
	    }
	    shortVar = (short) v;
	}
	if (argv[10][0]) {
	    if (Tcl_GetInt(interp, argv[10], &v) != TCL_OK) {
		return TCL_ERROR;
	    }
	    ushortVar = (unsigned short) v;
	}
	if (argv[11][0]) {
	    if (Tcl_GetInt(interp, argv[11], &v) != TCL_OK) {
		return TCL_ERROR;
	    }
	    uintVar = (unsigned int) v;
	}
	if (argv[12][0]) {
	    if (Tcl_GetInt(interp, argv[12], &v) != TCL_OK) {
		return TCL_ERROR;
	    }
	    longVar = (long) v;
	}
	if (argv[13][0]) {
	    if (Tcl_GetInt(interp, argv[13], &v) != TCL_OK) {
		return TCL_ERROR;
	    }
	    ulongVar = (unsigned long) v;
	}
	if (argv[14][0]) {
	    double d;
	    if (Tcl_GetDouble(interp, argv[14], &d) != TCL_OK) {
		return TCL_ERROR;
	    }
	    floatVar = (float) d;
	}
	if (argv[15][0]) {
	    Tcl_WideInt w;
	    tmp = Tcl_NewStringObj(argv[15], TCL_INDEX_NONE);
	    if (Tcl_GetWideIntFromObj(interp, tmp, &w) != TCL_OK) {
		Tcl_DecrRefCount(tmp);
		return TCL_ERROR;
	    }
	    Tcl_DecrRefCount(tmp);
	    uwideVar = (Tcl_WideUInt) w;
	}
    } else if (strcmp(argv[1], "update") == 0) {
	int v;

	if (argc != 16) {
	    Tcl_AppendResult(interp, "wrong # args: should be \"",
		    argv[0], " ", argv[1],
		    " intValue realValue boolValue stringValue wideValue"
		    " charValue ucharValue shortValue ushortValue uintValue"
		    " longValue ulongValue floatValue uwideValue\"", NULL);
	    return TCL_ERROR;
	}
	if (argv[2][0] != 0) {
	    if (Tcl_GetInt(interp, argv[2], &intVar) != TCL_OK) {
		return TCL_ERROR;
	    }
	    Tcl_UpdateLinkedVar(interp, "int");
	}
	if (argv[3][0] != 0) {
	    if (Tcl_GetDouble(interp, argv[3], &realVar) != TCL_OK) {
		return TCL_ERROR;
	    }
	    Tcl_UpdateLinkedVar(interp, "real");
	}
	if (argv[4][0] != 0) {
	    if (Tcl_GetInt(interp, argv[4], &boolVar) != TCL_OK) {
		return TCL_ERROR;
	    }
	    Tcl_UpdateLinkedVar(interp, "bool");
	}
	if (argv[5][0] != 0) {
	    if (stringVar != NULL) {
		ckfree(stringVar);
	    }
	    if (strcmp(argv[5], "-") == 0) {
		stringVar = NULL;
	    } else {
		stringVar = (char *)ckalloc(strlen(argv[5]) + 1);
		strcpy(stringVar, argv[5]);
	    }
	    Tcl_UpdateLinkedVar(interp, "string");
	}
	if (argv[6][0] != 0) {
	    tmp = Tcl_NewStringObj(argv[6], TCL_INDEX_NONE);
	    if (Tcl_GetWideIntFromObj(interp, tmp, &wideVar) != TCL_OK) {
		Tcl_DecrRefCount(tmp);
		return TCL_ERROR;
	    }
	    Tcl_DecrRefCount(tmp);
	    Tcl_UpdateLinkedVar(interp, "wide");
	}
	if (argv[7][0]) {
	    if (Tcl_GetInt(interp, argv[7], &v) != TCL_OK) {
		return TCL_ERROR;
	    }
	    charVar = (char) v;
	    Tcl_UpdateLinkedVar(interp, "char");
	}
	if (argv[8][0]) {
	    if (Tcl_GetInt(interp, argv[8], &v) != TCL_OK) {
		return TCL_ERROR;
	    }
	    ucharVar = (unsigned char) v;
	    Tcl_UpdateLinkedVar(interp, "uchar");
	}
	if (argv[9][0]) {
	    if (Tcl_GetInt(interp, argv[9], &v) != TCL_OK) {
		return TCL_ERROR;
	    }
	    shortVar = (short) v;
	    Tcl_UpdateLinkedVar(interp, "short");
	}
	if (argv[10][0]) {
	    if (Tcl_GetInt(interp, argv[10], &v) != TCL_OK) {
		return TCL_ERROR;
	    }
	    ushortVar = (unsigned short) v;
	    Tcl_UpdateLinkedVar(interp, "ushort");
	}
	if (argv[11][0]) {
	    if (Tcl_GetInt(interp, argv[11], &v) != TCL_OK) {
		return TCL_ERROR;
	    }
	    uintVar = (unsigned int) v;
	    Tcl_UpdateLinkedVar(interp, "uint");
	}
	if (argv[12][0]) {
	    if (Tcl_GetInt(interp, argv[12], &v) != TCL_OK) {
		return TCL_ERROR;
	    }
	    longVar = (long) v;
	    Tcl_UpdateLinkedVar(interp, "long");
	}
	if (argv[13][0]) {
	    if (Tcl_GetInt(interp, argv[13], &v) != TCL_OK) {
		return TCL_ERROR;
	    }
	    ulongVar = (unsigned long) v;
	    Tcl_UpdateLinkedVar(interp, "ulong");
	}
	if (argv[14][0]) {
	    double d;
	    if (Tcl_GetDouble(interp, argv[14], &d) != TCL_OK) {
		return TCL_ERROR;
	    }
	    floatVar = (float) d;
	    Tcl_UpdateLinkedVar(interp, "float");
	}
	if (argv[15][0]) {
	    Tcl_WideInt w;
	    tmp = Tcl_NewStringObj(argv[15], TCL_INDEX_NONE);
	    if (Tcl_GetWideIntFromObj(interp, tmp, &w) != TCL_OK) {
		Tcl_DecrRefCount(tmp);
		return TCL_ERROR;
	    }
	    Tcl_DecrRefCount(tmp);
	    uwideVar = (Tcl_WideUInt) w;
	    Tcl_UpdateLinkedVar(interp, "uwide");
	}
    } else {
	Tcl_AppendResult(interp, "bad option \"", argv[1],
		"\": should be create, delete, get, set, or update", NULL);
	return TCL_ERROR;
    }
    return TCL_OK;
}

/*
 *----------------------------------------------------------------------
 *
 * TestlinkarrayCmd --
 *
 *      This function is invoked to process the "testlinkarray" Tcl command.
 *      It is used to test the 'Tcl_LinkArray' function.
 *
 * Results:
 *      A standard Tcl result.
 *
 * Side effects:
 *	Creates, deletes, and invokes variable links.
 *
 *----------------------------------------------------------------------
 */

static int
TestlinkarrayCmd(
    TCL_UNUSED(void *),
    Tcl_Interp *interp,         /* Current interpreter. */
    int objc,                   /* Number of arguments. */
    Tcl_Obj *const objv[])      /* Argument objects. */
{
    static const char *LinkOption[] = {
        "update", "remove", "create", NULL
    };
    enum LinkOptionEnum { LINK_UPDATE, LINK_REMOVE, LINK_CREATE };
    static const char *LinkType[] = {
	"char", "uchar", "short", "ushort", "int", "uint", "long", "ulong",
	"wide", "uwide", "float", "double", "string", "char*", "binary", NULL
    };
    /* all values after TCL_LINK_CHARS_ARRAY are used as arrays (see below) */
    static int LinkTypes[] = {
	TCL_LINK_CHAR, TCL_LINK_UCHAR,
	TCL_LINK_SHORT, TCL_LINK_USHORT, TCL_LINK_INT, TCL_LINK_UINT,
	TCL_LINK_LONG, TCL_LINK_ULONG, TCL_LINK_WIDE_INT, TCL_LINK_WIDE_UINT,
	TCL_LINK_FLOAT, TCL_LINK_DOUBLE, TCL_LINK_STRING, TCL_LINK_CHARS,
	TCL_LINK_BINARY
    };
    int optionIndex, typeIndex, readonly, i, size, length;
    char *name, *arg;
    Tcl_WideInt addr;

    if (objc < 2) {
	Tcl_WrongNumArgs(interp, 1, objv, "option args");
	return TCL_ERROR;
    }
    if (Tcl_GetIndexFromObj(interp, objv[1], LinkOption, "option", 0,
	    &optionIndex) != TCL_OK) {
	return TCL_ERROR;
    }
    switch ((enum LinkOptionEnum) optionIndex) {
    case LINK_UPDATE:
	for (i=2; i<objc; i++) {
	    Tcl_UpdateLinkedVar(interp, Tcl_GetString(objv[i]));
	}
	return TCL_OK;
    case LINK_REMOVE:
	for (i=2; i<objc; i++) {
	    Tcl_UnlinkVar(interp, Tcl_GetString(objv[i]));
	}
	return TCL_OK;
    case LINK_CREATE:
	if (objc < 4) {
	    goto wrongArgs;
	}
	readonly = 0;
	i = 2;

	/*
	 * test on switch -r...
	 */

	arg = Tcl_GetStringFromObj(objv[i], &length);
	if (length < 2) {
	    goto wrongArgs;
	}
	if (arg[0] == '-') {
	    if (arg[1] != 'r') {
		goto wrongArgs;
	    }
	    readonly = TCL_LINK_READ_ONLY;
	    i++;
	}
	if (Tcl_GetIndexFromObj(interp, objv[i++], LinkType, "type", 0,
 		&typeIndex) != TCL_OK) {
	    return TCL_ERROR;
	}
	if (Tcl_GetIntFromObj(interp, objv[i++], &size) == TCL_ERROR) {
	    Tcl_SetObjResult(interp, Tcl_NewStringObj("wrong size value", TCL_INDEX_NONE));
	    return TCL_ERROR;
	}
	name = Tcl_GetString(objv[i++]);

	/*
	 * If no address is given request one in the underlying function
	 */

	if (i < objc) {
	    if (Tcl_GetWideIntFromObj(interp, objv[i], &addr) == TCL_ERROR) {
 		Tcl_SetObjResult(interp, Tcl_NewStringObj(
			"wrong address value", TCL_INDEX_NONE));
		return TCL_ERROR;
	    }
	} else {
	    addr = 0;
	}
	return Tcl_LinkArray(interp, name, INT2PTR(addr),
		LinkTypes[typeIndex] | readonly, size);
    }
    return TCL_OK;

  wrongArgs:
    Tcl_WrongNumArgs(interp, 2, objv, "?-readonly? type size name ?address?");
    return TCL_ERROR;
}

/*
 *----------------------------------------------------------------------
 *
 * TestlistrepCmd --
 *
 *      This function is invoked to generate a list object with a specific
 *	internal representation.
 *
 * Results:
 *      A standard Tcl result.
 *
 * Side effects:
 *	None.
 *
 *----------------------------------------------------------------------
 */

static int
TestlistrepCmd(
    TCL_UNUSED(void *),
    Tcl_Interp *interp,         /* Current interpreter. */
    int objc,                   /* Number of arguments. */
    Tcl_Obj *const objv[])      /* Argument objects. */
{
    /* Subcommands supported by this command */
    const char* subcommands[] = {
	"new",
	"describe",
	"config",
	"validate",
	NULL
    };
    enum {
	LISTREP_NEW,
	LISTREP_DESCRIBE,
	LISTREP_CONFIG,
	LISTREP_VALIDATE
    } cmdIndex;
    Tcl_Obj *resultObj = NULL;

    if (objc < 2) {
	Tcl_WrongNumArgs(interp, 1, objv, "command ?arg ...?");
	return TCL_ERROR;
    }
    if (Tcl_GetIndexFromObj(
	    interp, objv[1], subcommands, "command", 0, &cmdIndex)
	!= TCL_OK) {
	return TCL_ERROR;
    }
    switch (cmdIndex) {
    case LISTREP_NEW:
	if (objc < 3 || objc > 5) {
	    Tcl_WrongNumArgs(interp, 2, objv, "length ?leadSpace endSpace?");
	    return TCL_ERROR;
	} else {
	    Tcl_WideUInt length;
	    Tcl_WideUInt leadSpace = 0;
	    Tcl_WideUInt endSpace = 0;
	    if (Tcl_GetWideUIntFromObj(interp, objv[2], &length) != TCL_OK) {
		return TCL_ERROR;
	    }
	    if (objc > 3) {
		if (Tcl_GetWideUIntFromObj(interp, objv[3], &leadSpace) != TCL_OK) {
		    return TCL_ERROR;
		}
		if (objc > 4) {
		    if (Tcl_GetWideUIntFromObj(interp, objv[4], &endSpace)
			!= TCL_OK) {
			return TCL_ERROR;
		    }
		}
	    }
	    resultObj = TclListTestObj(length, leadSpace, endSpace);
	    if (resultObj == NULL) {
		Tcl_AppendResult(interp, "List capacity exceeded", NULL);
		return TCL_ERROR;
	    }
	}
	break;

    case LISTREP_DESCRIBE:
#define APPEND_FIELD(targetObj_, structPtr_, fld_)                        \
    do {                                                                  \
	Tcl_ListObjAppendElement(                                         \
	    interp, (targetObj_), Tcl_NewStringObj(#fld_, TCL_INDEX_NONE));           \
	Tcl_ListObjAppendElement(                                         \
	    interp, (targetObj_), Tcl_NewWideIntObj((structPtr_)->fld_)); \
    } while (0)
	if (objc != 3) {
	    Tcl_WrongNumArgs(interp, 2, objv, "object");
	    return TCL_ERROR;
	} else {
	    Tcl_Obj **objs;
	    Tcl_Size nobjs;
	    ListRep listRep;
	    Tcl_Obj *listRepObjs[4];

	    /* Force list representation */
	    if (Tcl_ListObjGetElements(interp, objv[2], &nobjs, &objs) != TCL_OK) {
		return TCL_ERROR;
	    }
	    ListObjGetRep(objv[2], &listRep);
	    listRepObjs[0] = Tcl_NewStringObj("store", TCL_INDEX_NONE);
	    listRepObjs[1] = Tcl_NewListObj(12, NULL);
	    Tcl_ListObjAppendElement(
		interp, listRepObjs[1], Tcl_NewStringObj("memoryAddress", TCL_INDEX_NONE));
	    Tcl_ListObjAppendElement(
		interp, listRepObjs[1], Tcl_ObjPrintf("%p", listRep.storePtr));
	    APPEND_FIELD(listRepObjs[1], listRep.storePtr, firstUsed);
	    APPEND_FIELD(listRepObjs[1], listRep.storePtr, numUsed);
	    APPEND_FIELD(listRepObjs[1], listRep.storePtr, numAllocated);
	    APPEND_FIELD(listRepObjs[1], listRep.storePtr, refCount);
	    APPEND_FIELD(listRepObjs[1], listRep.storePtr, flags);
	    if (listRep.spanPtr) {
		listRepObjs[2] = Tcl_NewStringObj("span", TCL_INDEX_NONE);
		listRepObjs[3] = Tcl_NewListObj(8, NULL);
		Tcl_ListObjAppendElement(interp,
					 listRepObjs[3],
					 Tcl_NewStringObj("memoryAddress", TCL_INDEX_NONE));
		Tcl_ListObjAppendElement(
		    interp, listRepObjs[3], Tcl_ObjPrintf("%p", listRep.spanPtr));
		APPEND_FIELD(listRepObjs[3], listRep.spanPtr, spanStart);
		APPEND_FIELD(
		    listRepObjs[3], listRep.spanPtr, spanLength);
		APPEND_FIELD(listRepObjs[3], listRep.spanPtr, refCount);
	    }
	    resultObj = Tcl_NewListObj(listRep.spanPtr ? 4 : 2, listRepObjs);
	}
#undef APPEND_FIELD
	break;

    case LISTREP_CONFIG:
	if (objc != 2) {
	    Tcl_WrongNumArgs(interp, 2, objv, "object");
	    return TCL_ERROR;
	}
	resultObj = Tcl_NewListObj(2, NULL);
	Tcl_ListObjAppendElement(
	    NULL, resultObj, Tcl_NewStringObj("LIST_SPAN_THRESHOLD", TCL_INDEX_NONE));
	Tcl_ListObjAppendElement(
	    NULL, resultObj, Tcl_NewWideIntObj(LIST_SPAN_THRESHOLD));
	break;

    case LISTREP_VALIDATE:
	if (objc != 3) {
	    Tcl_WrongNumArgs(interp, 2, objv, "object");
	    return TCL_ERROR;
	}
	TclListObjValidate(interp, objv[2]); /* Panics if invalid */
	resultObj = Tcl_NewObj();
	break;
    }
    Tcl_SetObjResult(interp, resultObj);
    return TCL_OK;
}

/*
 *----------------------------------------------------------------------
 *
 * TestlocaleCmd --
 *
 *	This procedure implements the "testlocale" command.  It is used
 *	to test the effects of setting different locales in Tcl.
 *
 * Results:
 *	A standard Tcl result.
 *
 * Side effects:
 *	Modifies the current C locale.
 *
 *----------------------------------------------------------------------
 */

static int
TestlocaleCmd(
    TCL_UNUSED(void *),
    Tcl_Interp *interp,		/* Current interpreter. */
    int objc,			/* Number of arguments. */
    Tcl_Obj *const objv[])	/* The argument objects. */
{
    int index;
    const char *locale;
    static const char *const optionStrings[] = {
	"ctype", "numeric", "time", "collate", "monetary",
	"all",	NULL
    };
    static const int lcTypes[] = {
	LC_CTYPE, LC_NUMERIC, LC_TIME, LC_COLLATE, LC_MONETARY,
	LC_ALL
    };

    /*
     * LC_CTYPE, etc. correspond to the indices for the strings.
     */

    if (objc < 2 || objc > 3) {
	Tcl_WrongNumArgs(interp, 1, objv, "category ?locale?");
	return TCL_ERROR;
    }

    if (Tcl_GetIndexFromObj(interp, objv[1], optionStrings, "option", 0,
	    &index) != TCL_OK) {
	return TCL_ERROR;
    }

    if (objc == 3) {
	locale = Tcl_GetString(objv[2]);
    } else {
	locale = NULL;
    }
    locale = setlocale(lcTypes[index], locale);
    if (locale) {
	Tcl_SetStringObj(Tcl_GetObjResult(interp), locale, TCL_INDEX_NONE);
    }
    return TCL_OK;
}

/*
 *----------------------------------------------------------------------
 *
 * CleanupTestSetassocdataTests --
 *
 *	This function is called when an interpreter is deleted to clean
 *	up any data left over from running the testsetassocdata command.
 *
 * Results:
 *	None.
 *
 * Side effects:
 *	Releases storage.
 *
 *----------------------------------------------------------------------
 */

static void
CleanupTestSetassocdataTests(
    void *clientData,	/* Data to be released. */
    TCL_UNUSED(Tcl_Interp *))
{
    ckfree(clientData);
}

/*
 *----------------------------------------------------------------------
 *
 * TestparserObjCmd --
 *
 *	This procedure implements the "testparser" command.  It is
 *	used for testing the new Tcl script parser in Tcl 8.1.
 *
 * Results:
 *	A standard Tcl result.
 *
 * Side effects:
 *	None.
 *
 *----------------------------------------------------------------------
 */

static int
TestparserObjCmd(
    TCL_UNUSED(void *),
    Tcl_Interp *interp,		/* Current interpreter. */
    int objc,			/* Number of arguments. */
    Tcl_Obj *const objv[])	/* The argument objects. */
{
    const char *script;
    int length, dummy;
    Tcl_Parse parse;

    if (objc != 3) {
	Tcl_WrongNumArgs(interp, 1, objv, "script length");
	return TCL_ERROR;
    }
    script = Tcl_GetStringFromObj(objv[1], &dummy);
    if (Tcl_GetIntFromObj(interp, objv[2], &length)) {
	return TCL_ERROR;
    }
    if (length == 0) {
	length = dummy;
    }
    if (Tcl_ParseCommand(interp, script, length, 0, &parse) != TCL_OK) {
	Tcl_AddErrorInfo(interp, "\n    (remainder of script: \"");
	Tcl_AddErrorInfo(interp, parse.term);
	Tcl_AddErrorInfo(interp, "\")");
	return TCL_ERROR;
    }

    /*
     * The parse completed successfully.  Just print out the contents
     * of the parse structure into the interpreter's result.
     */

    PrintParse(interp, &parse);
    Tcl_FreeParse(&parse);
    return TCL_OK;
}

/*
 *----------------------------------------------------------------------
 *
 * TestexprparserObjCmd --
 *
 *	This procedure implements the "testexprparser" command.  It is
 *	used for testing the new Tcl expression parser in Tcl 8.1.
 *
 * Results:
 *	A standard Tcl result.
 *
 * Side effects:
 *	None.
 *
 *----------------------------------------------------------------------
 */

static int
TestexprparserObjCmd(
    TCL_UNUSED(void *),
    Tcl_Interp *interp,		/* Current interpreter. */
    int objc,			/* Number of arguments. */
    Tcl_Obj *const objv[])	/* The argument objects. */
{
    const char *script;
    int length, dummy;
    Tcl_Parse parse;

    if (objc != 3) {
	Tcl_WrongNumArgs(interp, 1, objv, "expr length");
	return TCL_ERROR;
    }
    script = Tcl_GetStringFromObj(objv[1], &dummy);
    if (Tcl_GetIntFromObj(interp, objv[2], &length)) {
	return TCL_ERROR;
    }
    if (length == 0) {
	length = dummy;
    }
    parse.commentStart = NULL;
    parse.commentSize = 0;
    parse.commandStart = NULL;
    parse.commandSize = 0;
    if (Tcl_ParseExpr(interp, script, length, &parse) != TCL_OK) {
	Tcl_AddErrorInfo(interp, "\n    (remainder of expr: \"");
	Tcl_AddErrorInfo(interp, parse.term);
	Tcl_AddErrorInfo(interp, "\")");
	return TCL_ERROR;
    }

    /*
     * The parse completed successfully.  Just print out the contents
     * of the parse structure into the interpreter's result.
     */

    PrintParse(interp, &parse);
    Tcl_FreeParse(&parse);
    return TCL_OK;
}

/*
 *----------------------------------------------------------------------
 *
 * PrintParse --
 *
 *	This procedure prints out the contents of a Tcl_Parse structure
 *	in the result of an interpreter.
 *
 * Results:
 *	Interp's result is set to a prettily formatted version of the
 *	contents of parsePtr.
 *
 * Side effects:
 *	None.
 *
 *----------------------------------------------------------------------
 */

static void
PrintParse(
    Tcl_Interp *interp,		/* Interpreter whose result is to be set to
				 * the contents of a parse structure. */
    Tcl_Parse *parsePtr)	/* Parse structure to print out. */
{
    Tcl_Obj *objPtr;
    const char *typeString;
    Tcl_Token *tokenPtr;
    int i;

    objPtr = Tcl_GetObjResult(interp);
    if (parsePtr->commentSize > 0) {
	Tcl_ListObjAppendElement(NULL, objPtr,
		Tcl_NewStringObj(parsePtr->commentStart,
			parsePtr->commentSize));
    } else {
	Tcl_ListObjAppendElement(NULL, objPtr, Tcl_NewStringObj("-", 1));
    }
    Tcl_ListObjAppendElement(NULL, objPtr,
	    Tcl_NewStringObj(parsePtr->commandStart, parsePtr->commandSize));
    Tcl_ListObjAppendElement(NULL, objPtr,
	    Tcl_NewWideIntObj(parsePtr->numWords));
    for (i = 0; i < parsePtr->numTokens; i++) {
	tokenPtr = &parsePtr->tokenPtr[i];
	switch (tokenPtr->type) {
	case TCL_TOKEN_EXPAND_WORD:
	    typeString = "expand";
	    break;
	case TCL_TOKEN_WORD:
	    typeString = "word";
	    break;
	case TCL_TOKEN_SIMPLE_WORD:
	    typeString = "simple";
	    break;
	case TCL_TOKEN_TEXT:
	    typeString = "text";
	    break;
	case TCL_TOKEN_BS:
	    typeString = "backslash";
	    break;
	case TCL_TOKEN_COMMAND:
	    typeString = "command";
	    break;
	case TCL_TOKEN_VARIABLE:
	    typeString = "variable";
	    break;
	case TCL_TOKEN_SUB_EXPR:
	    typeString = "subexpr";
	    break;
	case TCL_TOKEN_OPERATOR:
	    typeString = "operator";
	    break;
	default:
	    typeString = "??";
	    break;
	}
	Tcl_ListObjAppendElement(NULL, objPtr,
		Tcl_NewStringObj(typeString, TCL_INDEX_NONE));
	Tcl_ListObjAppendElement(NULL, objPtr,
		Tcl_NewStringObj(tokenPtr->start, tokenPtr->size));
	Tcl_ListObjAppendElement(NULL, objPtr,
		Tcl_NewWideIntObj(tokenPtr->numComponents));
    }
    Tcl_ListObjAppendElement(NULL, objPtr,
	    parsePtr->commandStart ?
	    Tcl_NewStringObj(parsePtr->commandStart + parsePtr->commandSize,
	    TCL_INDEX_NONE) : Tcl_NewObj());
}

/*
 *----------------------------------------------------------------------
 *
 * TestparsevarObjCmd --
 *
 *	This procedure implements the "testparsevar" command.  It is
 *	used for testing Tcl_ParseVar.
 *
 * Results:
 *	A standard Tcl result.
 *
 * Side effects:
 *	None.
 *
 *----------------------------------------------------------------------
 */

static int
TestparsevarObjCmd(
    TCL_UNUSED(void *),
    Tcl_Interp *interp,		/* Current interpreter. */
    int objc,			/* Number of arguments. */
    Tcl_Obj *const objv[])	/* The argument objects. */
{
    const char *value, *name, *termPtr;

    if (objc != 2) {
	Tcl_WrongNumArgs(interp, 1, objv, "varName");
	return TCL_ERROR;
    }
    name = Tcl_GetString(objv[1]);
    value = Tcl_ParseVar(interp, name, &termPtr);
    if (value == NULL) {
	return TCL_ERROR;
    }

    Tcl_AppendElement(interp, value);
    Tcl_AppendElement(interp, termPtr);
    return TCL_OK;
}

/*
 *----------------------------------------------------------------------
 *
 * TestparsevarnameObjCmd --
 *
 *	This procedure implements the "testparsevarname" command.  It is
 *	used for testing the new Tcl script parser in Tcl 8.1.
 *
 * Results:
 *	A standard Tcl result.
 *
 * Side effects:
 *	None.
 *
 *----------------------------------------------------------------------
 */

static int
TestparsevarnameObjCmd(
    TCL_UNUSED(void *),
    Tcl_Interp *interp,		/* Current interpreter. */
    int objc,			/* Number of arguments. */
    Tcl_Obj *const objv[])	/* The argument objects. */
{
    const char *script;
    int append, length, dummy;
    Tcl_Parse parse;

    if (objc != 4) {
	Tcl_WrongNumArgs(interp, 1, objv, "script length append");
	return TCL_ERROR;
    }
    script = Tcl_GetStringFromObj(objv[1], &dummy);
    if (Tcl_GetIntFromObj(interp, objv[2], &length)) {
	return TCL_ERROR;
    }
    if (length == 0) {
	length = dummy;
    }
    if (Tcl_GetIntFromObj(interp, objv[3], &append)) {
	return TCL_ERROR;
    }
    if (Tcl_ParseVarName(interp, script, length, &parse, append) != TCL_OK) {
	Tcl_AddErrorInfo(interp, "\n    (remainder of script: \"");
	Tcl_AddErrorInfo(interp, parse.term);
	Tcl_AddErrorInfo(interp, "\")");
	return TCL_ERROR;
    }

    /*
     * The parse completed successfully.  Just print out the contents
     * of the parse structure into the interpreter's result.
     */

    parse.commentSize = 0;
    parse.commandStart = script + parse.tokenPtr->size;
    parse.commandSize = 0;
    PrintParse(interp, &parse);
    Tcl_FreeParse(&parse);
    return TCL_OK;
}

/*
 *----------------------------------------------------------------------
 *
 * TestpreferstableObjCmd --
 *
 *	This procedure implements the "testpreferstable" command.  It is
 *	used for being able to test the "package" command even when the
 *  environment variable TCL_PKG_PREFER_LATEST is set in your environment.
 *
 * Results:
 *	A standard Tcl result.
 *
 * Side effects:
 *	None.
 *
 *----------------------------------------------------------------------
 */

static int
TestpreferstableObjCmd(
    TCL_UNUSED(void *),
    Tcl_Interp *interp,		/* Current interpreter. */
    TCL_UNUSED(int) /*objc*/,
    TCL_UNUSED(Tcl_Obj *const *) /*objv*/)
{
    Interp *iPtr = (Interp *) interp;

    iPtr->packagePrefer = PKG_PREFER_STABLE;
    return TCL_OK;
}

/*
 *----------------------------------------------------------------------
 *
 * TestprintObjCmd --
 *
 *	This procedure implements the "testprint" command.  It is
 *	used for being able to test the Tcl_ObjPrintf() function.
 *
 * Results:
 *	A standard Tcl result.
 *
 * Side effects:
 *	None.
 *
 *----------------------------------------------------------------------
 */

static int
TestprintObjCmd(
    TCL_UNUSED(void *),
    Tcl_Interp *interp,		/* Current interpreter. */
    int objc,			/* Number of arguments. */
    Tcl_Obj *const objv[])	/* The argument objects. */
{
    Tcl_WideInt argv1 = 0;
    size_t argv2;

    if (objc < 2 || objc > 3) {
	Tcl_WrongNumArgs(interp, 1, objv, "format wideint");
    }

    if (objc > 1) {
	Tcl_GetWideIntFromObj(interp, objv[2], &argv1);
    }
    argv2 = (size_t)argv1;
    Tcl_SetObjResult(interp, Tcl_ObjPrintf(Tcl_GetString(objv[1]), argv1, argv2, argv2));
    return TCL_OK;
}

/*
 *----------------------------------------------------------------------
 *
 * TestregexpObjCmd --
 *
 *	This procedure implements the "testregexp" command. It is used to give
 *	a direct interface for regexp flags. It's identical to
 *	Tcl_RegexpObjCmd except for the -xflags option, and the consequences
 *	thereof (including the REG_EXPECT kludge).
 *
 * Results:
 *	A standard Tcl result.
 *
 * Side effects:
 *	See the user documentation.
 *
 *----------------------------------------------------------------------
 */

static int
TestregexpObjCmd(
    TCL_UNUSED(void *),
    Tcl_Interp *interp,		/* Current interpreter. */
    int objc,			/* Number of arguments. */
    Tcl_Obj *const objv[])	/* Argument objects. */
{
    int i, ii, indices, stringLength, match, about;
    int hasxflags, cflags, eflags;
    Tcl_RegExp regExpr;
    const char *string;
    Tcl_Obj *objPtr;
    Tcl_RegExpInfo info;
    static const char *const options[] = {
	"-indices",	"-nocase",	"-about",	"-expanded",
	"-line",	"-linestop",	"-lineanchor",
	"-xflags",
	"--",		NULL
    };
    enum optionsEnum {
	REGEXP_INDICES, REGEXP_NOCASE,	REGEXP_ABOUT,	REGEXP_EXPANDED,
	REGEXP_MULTI,	REGEXP_NOCROSS,	REGEXP_NEWL,
	REGEXP_XFLAGS,
	REGEXP_LAST
    };

    indices = 0;
    about = 0;
    cflags = REG_ADVANCED;
    eflags = 0;
    hasxflags = 0;

    for (i = 1; i < objc; i++) {
	const char *name;
	int index;

	name = Tcl_GetString(objv[i]);
	if (name[0] != '-') {
	    break;
	}
	if (Tcl_GetIndexFromObj(interp, objv[i], options, "switch", TCL_EXACT,
		&index) != TCL_OK) {
	    return TCL_ERROR;
	}
	switch ((enum optionsEnum) index) {
	case REGEXP_INDICES:
	    indices = 1;
	    break;
	case REGEXP_NOCASE:
	    cflags |= REG_ICASE;
	    break;
	case REGEXP_ABOUT:
	    about = 1;
	    break;
	case REGEXP_EXPANDED:
	    cflags |= REG_EXPANDED;
	    break;
	case REGEXP_MULTI:
	    cflags |= REG_NEWLINE;
	    break;
	case REGEXP_NOCROSS:
	    cflags |= REG_NLSTOP;
	    break;
	case REGEXP_NEWL:
	    cflags |= REG_NLANCH;
	    break;
	case REGEXP_XFLAGS:
	    hasxflags = 1;
	    break;
	case REGEXP_LAST:
	    i++;
	    goto endOfForLoop;
	}
    }

  endOfForLoop:
    if (objc - i < hasxflags + 2 - about) {
	Tcl_WrongNumArgs(interp, 1, objv,
		"?-switch ...? exp string ?matchVar? ?subMatchVar ...?");
	return TCL_ERROR;
    }
    objc -= i;
    objv += i;

    if (hasxflags) {
	string = Tcl_GetStringFromObj(objv[0], &stringLength);
	TestregexpXflags(string, stringLength, &cflags, &eflags);
	objc--;
	objv++;
    }

    regExpr = Tcl_GetRegExpFromObj(interp, objv[0], cflags);
    if (regExpr == NULL) {
	return TCL_ERROR;
    }

    if (about) {
	if (TclRegAbout(interp, regExpr) < 0) {
	    return TCL_ERROR;
	}
	return TCL_OK;
    }

    objPtr = objv[1];
    match = Tcl_RegExpExecObj(interp, regExpr, objPtr, 0 /* offset */,
	    objc-2 /* nmatches */, eflags);

    if (match < 0) {
	return TCL_ERROR;
    }
    if (match == 0) {
	/*
	 * Set the interpreter's object result to an integer object w/
	 * value 0.
	 */

	Tcl_SetWideIntObj(Tcl_GetObjResult(interp), 0);
	if (objc > 2 && (cflags&REG_EXPECT) && indices) {
	    const char *varName;
	    const char *value;
	    int start, end;
	    char resinfo[TCL_INTEGER_SPACE * 2];

	    varName = Tcl_GetString(objv[2]);
	    TclRegExpRangeUniChar(regExpr, TCL_INDEX_NONE, &start, &end);
	    sprintf(resinfo, "%d %d", start, end-1);
	    value = Tcl_SetVar2(interp, varName, NULL, resinfo, 0);
	    if (value == NULL) {
		Tcl_AppendResult(interp, "couldn't set variable \"",
			varName, "\"", NULL);
		return TCL_ERROR;
	    }
	} else if (cflags & TCL_REG_CANMATCH) {
	    const char *varName;
	    const char *value;
	    char resinfo[TCL_INTEGER_SPACE * 2];

	    Tcl_RegExpGetInfo(regExpr, &info);
	    varName = Tcl_GetString(objv[2]);
	    sprintf(resinfo, "%ld", info.extendStart);
	    value = Tcl_SetVar2(interp, varName, NULL, resinfo, 0);
	    if (value == NULL) {
		Tcl_AppendResult(interp, "couldn't set variable \"",
			varName, "\"", NULL);
		return TCL_ERROR;
	    }
	}
	return TCL_OK;
    }

    /*
     * If additional variable names have been specified, return
     * index information in those variables.
     */

    objc -= 2;
    objv += 2;

    Tcl_RegExpGetInfo(regExpr, &info);
    for (i = 0; i < objc; i++) {
	int start, end;
	Tcl_Obj *newPtr, *varPtr, *valuePtr;

	varPtr = objv[i];
	ii = ((cflags&REG_EXPECT) && i == objc-1) ? TCL_INDEX_NONE : i;
	if (indices) {
	    Tcl_Obj *objs[2];

	    if (ii == TCL_INDEX_NONE) {
		TclRegExpRangeUniChar(regExpr, ii, &start, &end);
	    } else if (ii > info.nsubs) {
		start = TCL_INDEX_NONE;
		end = TCL_INDEX_NONE;
	    } else {
		start = info.matches[ii].start;
		end = info.matches[ii].end;
	    }

	    /*
	     * Adjust index so it refers to the last character in the match
	     * instead of the first character after the match.
	     */

	    if (end >= 0) {
		end--;
	    }

	    objs[0] = Tcl_NewWideIntObj(start);
	    objs[1] = Tcl_NewWideIntObj(end);

	    newPtr = Tcl_NewListObj(2, objs);
	} else {
	    if (ii == TCL_INDEX_NONE) {
		TclRegExpRangeUniChar(regExpr, ii, &start, &end);
		newPtr = Tcl_GetRange(objPtr, start, end);
	    } else if (ii > info.nsubs || info.matches[ii].end <= 0) {
		newPtr = Tcl_NewObj();
	    } else {
		newPtr = Tcl_GetRange(objPtr, info.matches[ii].start,
			info.matches[ii].end - 1);
	    }
	}
	valuePtr = Tcl_ObjSetVar2(interp, varPtr, NULL, newPtr, TCL_LEAVE_ERR_MSG);
	if (valuePtr == NULL) {
	    return TCL_ERROR;
	}
    }

    /*
     * Set the interpreter's object result to an integer object w/ value 1.
     */

    Tcl_SetWideIntObj(Tcl_GetObjResult(interp), 1);
    return TCL_OK;
}

/*
 *---------------------------------------------------------------------------
 *
 * TestregexpXflags --
 *
 *	Parse a string of extended regexp flag letters, for testing.
 *
 * Results:
 *	No return value (you're on your own for errors here).
 *
 * Side effects:
 *	Modifies *cflagsPtr, a regcomp flags word, and *eflagsPtr, a
 *	regexec flags word, as appropriate.
 *
 *----------------------------------------------------------------------
 */

static void
TestregexpXflags(
    const char *string,	/* The string of flags. */
    size_t length,			/* The length of the string in bytes. */
    int *cflagsPtr,		/* compile flags word */
    int *eflagsPtr)		/* exec flags word */
{
    size_t i;
    int cflags, eflags;

    cflags = *cflagsPtr;
    eflags = *eflagsPtr;
    for (i = 0; i < length; i++) {
	switch (string[i]) {
	case 'a':
	    cflags |= REG_ADVF;
	    break;
	case 'b':
	    cflags &= ~REG_ADVANCED;
	    break;
	case 'c':
	    cflags |= TCL_REG_CANMATCH;
	    break;
	case 'e':
	    cflags &= ~REG_ADVANCED;
	    cflags |= REG_EXTENDED;
	    break;
	case 'q':
	    cflags &= ~REG_ADVANCED;
	    cflags |= REG_QUOTE;
	    break;
	case 'o':			/* o for opaque */
	    cflags |= REG_NOSUB;
	    break;
	case 's':			/* s for start */
	    cflags |= REG_BOSONLY;
	    break;
	case '+':
	    cflags |= REG_FAKE;
	    break;
	case ',':
	    cflags |= REG_PROGRESS;
	    break;
	case '.':
	    cflags |= REG_DUMP;
	    break;
	case ':':
	    eflags |= REG_MTRACE;
	    break;
	case ';':
	    eflags |= REG_FTRACE;
	    break;
	case '^':
	    eflags |= REG_NOTBOL;
	    break;
	case '$':
	    eflags |= REG_NOTEOL;
	    break;
	case 't':
	    cflags |= REG_EXPECT;
	    break;
	case '%':
	    eflags |= REG_SMALL;
	    break;
	}
    }

    *cflagsPtr = cflags;
    *eflagsPtr = eflags;
}

/*
 *----------------------------------------------------------------------
 *
 * TestreturnObjCmd --
 *
 *	This procedure implements the "testreturn" command. It is
 *	used to verify that a
 *		return TCL_RETURN;
 *	has same behavior as
 *		return Tcl_SetReturnOptions(interp, Tcl_NewObj());
 *
 * Results:
 *	A standard Tcl result.
 *
 * Side effects:
 *	See the user documentation.
 *
 *----------------------------------------------------------------------
 */

static int
TestreturnObjCmd(
    TCL_UNUSED(void *),
    TCL_UNUSED(Tcl_Interp *),
    TCL_UNUSED(int) /*objc*/,
    TCL_UNUSED(Tcl_Obj *const *) /*objv*/)
{
    return TCL_RETURN;
}

/*
 *----------------------------------------------------------------------
 *
 * TestsetassocdataCmd --
 *
 *	This procedure implements the "testsetassocdata" command. It is used
 *	to test Tcl_SetAssocData.
 *
 * Results:
 *	A standard Tcl result.
 *
 * Side effects:
 *	Modifies or creates an association between a key and associated
 *	data for this interpreter.
 *
 *----------------------------------------------------------------------
 */

static int
TestsetassocdataCmd(
    TCL_UNUSED(void *),
    Tcl_Interp *interp,		/* Current interpreter. */
    int argc,			/* Number of arguments. */
    const char **argv)		/* Argument strings. */
{
    char *buf, *oldData;
    Tcl_InterpDeleteProc *procPtr;

    if (argc != 3) {
	Tcl_AppendResult(interp, "wrong # arguments: should be \"", argv[0],
		" data_key data_item\"", NULL);
	return TCL_ERROR;
    }

    buf = (char *)ckalloc(strlen(argv[2]) + 1);
    strcpy(buf, argv[2]);

    /*
     * If we previously associated a malloced value with the variable,
     * free it before associating a new value.
     */

    oldData = (char *) Tcl_GetAssocData(interp, argv[1], &procPtr);
    if ((oldData != NULL) && (procPtr == CleanupTestSetassocdataTests)) {
	ckfree(oldData);
    }

    Tcl_SetAssocData(interp, argv[1], CleanupTestSetassocdataTests,	buf);
    return TCL_OK;
}

/*
 *----------------------------------------------------------------------
 *
 * TestsetplatformCmd --
 *
 *	This procedure implements the "testsetplatform" command. It is
 *	used to change the tclPlatform global variable so all file
 *	name conversions can be tested on a single platform.
 *
 * Results:
 *	A standard Tcl result.
 *
 * Side effects:
 *	Sets the tclPlatform global variable.
 *
 *----------------------------------------------------------------------
 */

static int
TestsetplatformCmd(
    TCL_UNUSED(void *),
    Tcl_Interp *interp,		/* Current interpreter. */
    int argc,			/* Number of arguments. */
    const char **argv)		/* Argument strings. */
{
    size_t length;
    TclPlatformType *platform;

    platform = TclGetPlatform();

    if (argc != 2) {
	Tcl_AppendResult(interp, "wrong # arguments: should be \"", argv[0],
		" platform\"", NULL);
	return TCL_ERROR;
    }

    length = strlen(argv[1]);
    if (strncmp(argv[1], "unix", length) == 0) {
	*platform = TCL_PLATFORM_UNIX;
    } else if (strncmp(argv[1], "windows", length) == 0) {
	*platform = TCL_PLATFORM_WINDOWS;
    } else {
	Tcl_AppendResult(interp, "unsupported platform: should be one of "
		"unix, or windows", NULL);
	return TCL_ERROR;
    }
    return TCL_OK;
}

/*
 *----------------------------------------------------------------------
 *
 * TeststaticlibraryCmd --
 *
 *	This procedure implements the "teststaticlibrary" command.
 *	It is used to test the procedure Tcl_StaticLibrary.
 *
 * Results:
 *	A standard Tcl result.
 *
 * Side effects:
 *	When the packge given by argv[1] is loaded into an interpreter,
 *	variable "x" in that interpreter is set to "loaded".
 *
 *----------------------------------------------------------------------
 */

static int
TeststaticlibraryCmd(
    TCL_UNUSED(void *),
    Tcl_Interp *interp,		/* Current interpreter. */
    int argc,			/* Number of arguments. */
    const char **argv)		/* Argument strings. */
{
    int safe, loaded;

    if (argc != 4) {
	Tcl_AppendResult(interp, "wrong # arguments: should be \"",
		argv[0], " prefix safe loaded\"", NULL);
	return TCL_ERROR;
    }
    if (Tcl_GetInt(interp, argv[2], &safe) != TCL_OK) {
	return TCL_ERROR;
    }
    if (Tcl_GetInt(interp, argv[3], &loaded) != TCL_OK) {
	return TCL_ERROR;
    }
    Tcl_StaticLibrary((loaded) ? interp : NULL, argv[1],
	    StaticInitProc, (safe) ? StaticInitProc : NULL);
    return TCL_OK;
}

static int
StaticInitProc(
    Tcl_Interp *interp)		/* Interpreter in which package is supposedly
				 * being loaded. */
{
    Tcl_SetVar2(interp, "x", NULL, "loaded", TCL_GLOBAL_ONLY);
    return TCL_OK;
}

/*
 *----------------------------------------------------------------------
 *
 * TesttranslatefilenameCmd --
 *
 *	This procedure implements the "testtranslatefilename" command.
 *	It is used to test the Tcl_TranslateFileName command.
 *
 * Results:
 *	A standard Tcl result.
 *
 * Side effects:
 *	None.
 *
 *----------------------------------------------------------------------
 */

static int
TesttranslatefilenameCmd(
    TCL_UNUSED(void *),
    Tcl_Interp *interp,		/* Current interpreter. */
    int argc,			/* Number of arguments. */
    const char **argv)		/* Argument strings. */
{
    Tcl_DString buffer;
    const char *result;

    if (argc != 2) {
	Tcl_AppendResult(interp, "wrong # arguments: should be \"",
		argv[0], " path\"", NULL);
	return TCL_ERROR;
    }
    result = Tcl_TranslateFileName(interp, argv[1], &buffer);
    if (result == NULL) {
	return TCL_ERROR;
    }
    Tcl_AppendResult(interp, result, NULL);
    Tcl_DStringFree(&buffer);
    return TCL_OK;
}

/*
 *----------------------------------------------------------------------
 *
 * TestupvarCmd --
 *
 *	This procedure implements the "testupvar" command.  It is used
 *	to test Tcl_UpVar and Tcl_UpVar2.
 *
 * Results:
 *	A standard Tcl result.
 *
 * Side effects:
 *	Creates or modifies an "upvar" reference.
 *
 *----------------------------------------------------------------------
 */

static int
TestupvarCmd(
    TCL_UNUSED(void *),
    Tcl_Interp *interp,		/* Current interpreter. */
    int argc,			/* Number of arguments. */
    const char **argv)		/* Argument strings. */
{
    int flags = 0;

    if ((argc != 5) && (argc != 6)) {
	Tcl_AppendResult(interp, "wrong # arguments: should be \"",
		argv[0], " level name ?name2? dest global\"", NULL);
	return TCL_ERROR;
    }

    if (argc == 5) {
	if (strcmp(argv[4], "global") == 0) {
	    flags = TCL_GLOBAL_ONLY;
	} else if (strcmp(argv[4], "namespace") == 0) {
	    flags = TCL_NAMESPACE_ONLY;
	}
	return Tcl_UpVar2(interp, argv[1], argv[2], NULL, argv[3], flags);
    } else {
	if (strcmp(argv[5], "global") == 0) {
	    flags = TCL_GLOBAL_ONLY;
	} else if (strcmp(argv[5], "namespace") == 0) {
	    flags = TCL_NAMESPACE_ONLY;
	}
	return Tcl_UpVar2(interp, argv[1], argv[2],
		(argv[3][0] == 0) ? NULL : argv[3], argv[4],
		flags);
    }
}

/*
 *----------------------------------------------------------------------
 *
 * TestseterrorcodeCmd --
 *
 *	This procedure implements the "testseterrorcodeCmd".  This tests up to
 *	five elements passed to the Tcl_SetErrorCode command.
 *
 * Results:
 *	A standard Tcl result. Always returns TCL_ERROR so that
 *	the error code can be tested.
 *
 * Side effects:
 *	None.
 *
 *----------------------------------------------------------------------
 */

static int
TestseterrorcodeCmd(
    TCL_UNUSED(void *),
    Tcl_Interp *interp,		/* Current interpreter. */
    int argc,			/* Number of arguments. */
    const char **argv)		/* Argument strings. */
{
    if (argc > 6) {
	Tcl_AppendResult(interp, "too many args", NULL);
	return TCL_ERROR;
    }
    switch (argc) {
    case 1:
	Tcl_SetErrorCode(interp, "NONE", NULL);
	break;
    case 2:
	Tcl_SetErrorCode(interp, argv[1], NULL);
	break;
    case 3:
	Tcl_SetErrorCode(interp, argv[1], argv[2], NULL);
	break;
    case 4:
	Tcl_SetErrorCode(interp, argv[1], argv[2], argv[3], NULL);
	break;
    case 5:
	Tcl_SetErrorCode(interp, argv[1], argv[2], argv[3], argv[4], NULL);
	break;
    case 6:
	Tcl_SetErrorCode(interp, argv[1], argv[2], argv[3], argv[4],
		argv[5], NULL);
    }
    return TCL_ERROR;
}

/*
 *----------------------------------------------------------------------
 *
 * TestsetobjerrorcodeCmd --
 *
 *	This procedure implements the "testsetobjerrorcodeCmd".
 *	This tests the Tcl_SetObjErrorCode function.
 *
 * Results:
 *	A standard Tcl result. Always returns TCL_ERROR so that
 *	the error code can be tested.
 *
 * Side effects:
 *	None.
 *
 *----------------------------------------------------------------------
 */

static int
TestsetobjerrorcodeCmd(
    TCL_UNUSED(void *),
    Tcl_Interp *interp,		/* Current interpreter. */
    int objc,			/* Number of arguments. */
    Tcl_Obj *const objv[])	/* The argument objects. */
{
    Tcl_SetObjErrorCode(interp, Tcl_ConcatObj(objc - 1, objv + 1));
    return TCL_ERROR;
}

/*
 *----------------------------------------------------------------------
 *
 * TestfeventCmd --
 *
 *	This procedure implements the "testfevent" command.  It is
 *	used for testing the "fileevent" command.
 *
 * Results:
 *	A standard Tcl result.
 *
 * Side effects:
 *	Creates and deletes interpreters.
 *
 *----------------------------------------------------------------------
 */

static int
TestfeventCmd(
    TCL_UNUSED(void *),
    Tcl_Interp *interp,		/* Current interpreter. */
    int argc,			/* Number of arguments. */
    const char **argv)		/* Argument strings. */
{
    static Tcl_Interp *interp2 = NULL;
    int code;
    Tcl_Channel chan;

    if (argc < 2) {
	Tcl_AppendResult(interp, "wrong # args: should be \"", argv[0],
		" option ?arg ...?", NULL);
	return TCL_ERROR;
    }
    if (strcmp(argv[1], "cmd") == 0) {
	if (argc != 3) {
	    Tcl_AppendResult(interp, "wrong # args: should be \"", argv[0],
		    " cmd script", NULL);
	    return TCL_ERROR;
	}
	if (interp2 != NULL) {
	    code = Tcl_EvalEx(interp2, argv[2], TCL_INDEX_NONE, TCL_EVAL_GLOBAL);
	    Tcl_SetObjResult(interp, Tcl_GetObjResult(interp2));
	    return code;
	} else {
	    Tcl_AppendResult(interp,
		    "called \"testfevent code\" before \"testfevent create\"",
		    NULL);
	    return TCL_ERROR;
	}
    } else if (strcmp(argv[1], "create") == 0) {
	if (interp2 != NULL) {
	    Tcl_DeleteInterp(interp2);
	}
	interp2 = Tcl_CreateInterp();
	return Tcl_Init(interp2);
    } else if (strcmp(argv[1], "delete") == 0) {
	if (interp2 != NULL) {
	    Tcl_DeleteInterp(interp2);
	}
	interp2 = NULL;
    } else if (strcmp(argv[1], "share") == 0) {
	if (interp2 != NULL) {
	    chan = Tcl_GetChannel(interp, argv[2], NULL);
	    if (chan == (Tcl_Channel) NULL) {
		return TCL_ERROR;
	    }
	    Tcl_RegisterChannel(interp2, chan);
	}
    }

    return TCL_OK;
}

/*
 *----------------------------------------------------------------------
 *
 * TestpanicCmd --
 *
 *	Calls the panic routine.
 *
 * Results:
 *	Always returns TCL_OK.
 *
 * Side effects:
 *	May exit application.
 *
 *----------------------------------------------------------------------
 */

static int
TestpanicCmd(
    TCL_UNUSED(void *),
    TCL_UNUSED(Tcl_Interp *),
    int argc,			/* Number of arguments. */
    const char **argv)		/* Argument strings. */
{
    /*
     *  Put the arguments into a var args structure
     *  Append all of the arguments together separated by spaces
     */

    char *argString = Tcl_Merge(argc-1, argv+1);
    Tcl_Panic("%s", argString);
    ckfree(argString);

    return TCL_OK;
}

static int
TestfileCmd(
    TCL_UNUSED(void *),
    Tcl_Interp *interp,		/* Current interpreter. */
    int argc,			/* Number of arguments. */
    Tcl_Obj *const argv[])	/* The argument objects. */
{
    int force, i, j, result;
    Tcl_Obj *error = NULL;
    const char *subcmd;

    if (argc < 3) {
	return TCL_ERROR;
    }

    force = 0;
    i = 2;
    if (strcmp(Tcl_GetString(argv[2]), "-force") == 0) {
	force = 1;
	i = 3;
    }

    if (argc - i > 2) {
	return TCL_ERROR;
    }

    for (j = i; j < argc; j++) {
	if (Tcl_FSGetNormalizedPath(interp, argv[j]) == NULL) {
	    return TCL_ERROR;
	}
    }

    subcmd = Tcl_GetString(argv[1]);

    if (strcmp(subcmd, "mv") == 0) {
	result = TclpObjRenameFile(argv[i], argv[i + 1]);
    } else if (strcmp(subcmd, "cp") == 0) {
	result = TclpObjCopyFile(argv[i], argv[i + 1]);
    } else if (strcmp(subcmd, "rm") == 0) {
	result = TclpObjDeleteFile(argv[i]);
    } else if (strcmp(subcmd, "mkdir") == 0) {
	result = TclpObjCreateDirectory(argv[i]);
    } else if (strcmp(subcmd, "cpdir") == 0) {
	result = TclpObjCopyDirectory(argv[i], argv[i + 1], &error);
    } else if (strcmp(subcmd, "rmdir") == 0) {
	result = TclpObjRemoveDirectory(argv[i], force, &error);
    } else {
	result = TCL_ERROR;
	goto end;
    }

    if (result != TCL_OK) {
	if (error != NULL) {
	    if (Tcl_GetString(error)[0] != '\0') {
		Tcl_AppendResult(interp, Tcl_GetString(error), " ", NULL);
	    }
	    Tcl_DecrRefCount(error);
	}
	Tcl_AppendResult(interp, Tcl_ErrnoId(), NULL);
    }

  end:
    return result;
}

/*
 *----------------------------------------------------------------------
 *
 * TestgetvarfullnameCmd --
 *
 *	Implements the "testgetvarfullname" cmd that is used when testing
 *	the Tcl_GetVariableFullName procedure.
 *
 * Results:
 *	A standard Tcl result.
 *
 * Side effects:
 *	None.
 *
 *----------------------------------------------------------------------
 */

static int
TestgetvarfullnameCmd(
    TCL_UNUSED(void *),
    Tcl_Interp *interp,		/* Current interpreter. */
    int objc,			/* Number of arguments. */
    Tcl_Obj *const objv[])	/* The argument objects. */
{
    const char *name, *arg;
    int flags = 0;
    Tcl_Namespace *namespacePtr;
    Tcl_CallFrame *framePtr;
    Tcl_Var variable;

    if (objc != 3) {
	Tcl_WrongNumArgs(interp, 1, objv, "name scope");
	return TCL_ERROR;
    }

    name = Tcl_GetString(objv[1]);

    arg = Tcl_GetString(objv[2]);
    if (strcmp(arg, "global") == 0) {
	flags = TCL_GLOBAL_ONLY;
    } else if (strcmp(arg, "namespace") == 0) {
	flags = TCL_NAMESPACE_ONLY;
    }

    /*
     * This command, like any other created with Tcl_Create[Obj]Command, runs
     * in the global namespace. As a "namespace-aware" command that needs to
     * run in a particular namespace, it must activate that namespace itself.
     */

    if (flags == TCL_NAMESPACE_ONLY) {
	namespacePtr = Tcl_FindNamespace(interp, "::test_ns_var", NULL,
		TCL_LEAVE_ERR_MSG);
	if (namespacePtr == NULL) {
	    return TCL_ERROR;
	}
	(void) TclPushStackFrame(interp, &framePtr, namespacePtr,
		/*isProcCallFrame*/ 0);
    }

    variable = Tcl_FindNamespaceVar(interp, name, NULL,
	    (flags | TCL_LEAVE_ERR_MSG));

    if (flags == TCL_NAMESPACE_ONLY) {
	TclPopStackFrame(interp);
    }
    if (variable == (Tcl_Var) NULL) {
	return TCL_ERROR;
    }
    Tcl_GetVariableFullName(interp, variable, Tcl_GetObjResult(interp));
    return TCL_OK;
}

/*
 *----------------------------------------------------------------------
 *
 * GetTimesObjCmd --
 *
 *	This procedure implements the "gettimes" command.  It is used for
 *	computing the time needed for various basic operations such as reading
 *	variables, allocating memory, sprintf, converting variables, etc.
 *
 * Results:
 *	A standard Tcl result.
 *
 * Side effects:
 *	Allocates and frees memory, sets a variable "a" in the interpreter.
 *
 *----------------------------------------------------------------------
 */

static int
GetTimesObjCmd(
    TCL_UNUSED(void *),
    Tcl_Interp *interp,		/* The current interpreter. */
    TCL_UNUSED(int) /*cobjc*/,
    TCL_UNUSED(Tcl_Obj *const *) /*cobjv*/)
{
    Interp *iPtr = (Interp *) interp;
    int i, n;
    double timePer;
    Tcl_Time start, stop;
    Tcl_Obj *objPtr, **objv;
    const char *s;
    char newString[TCL_INTEGER_SPACE];

    /* alloc & free 100000 times */
    fprintf(stderr, "alloc & free 100000 6 word items\n");
    Tcl_GetTime(&start);
    for (i = 0;  i < 100000;  i++) {
	objPtr = (Tcl_Obj *)ckalloc(sizeof(Tcl_Obj));
	ckfree(objPtr);
    }
    Tcl_GetTime(&stop);
    timePer = (stop.sec - start.sec)*1000000 + (stop.usec - start.usec);
    fprintf(stderr, "   %.3f usec per alloc+free\n", timePer/100000);

    /* alloc 5000 times */
    fprintf(stderr, "alloc 5000 6 word items\n");
    objv = (Tcl_Obj **)ckalloc(5000 * sizeof(Tcl_Obj *));
    Tcl_GetTime(&start);
    for (i = 0;  i < 5000;  i++) {
	objv[i] = (Tcl_Obj *)ckalloc(sizeof(Tcl_Obj));
    }
    Tcl_GetTime(&stop);
    timePer = (stop.sec - start.sec)*1000000 + (stop.usec - start.usec);
    fprintf(stderr, "   %.3f usec per alloc\n", timePer/5000);

    /* free 5000 times */
    fprintf(stderr, "free 5000 6 word items\n");
    Tcl_GetTime(&start);
    for (i = 0;  i < 5000;  i++) {
	ckfree(objv[i]);
    }
    Tcl_GetTime(&stop);
    timePer = (stop.sec - start.sec)*1000000 + (stop.usec - start.usec);
    fprintf(stderr, "   %.3f usec per free\n", timePer/5000);

    /* Tcl_NewObj 5000 times */
    fprintf(stderr, "Tcl_NewObj 5000 times\n");
    Tcl_GetTime(&start);
    for (i = 0;  i < 5000;  i++) {
	objv[i] = Tcl_NewObj();
    }
    Tcl_GetTime(&stop);
    timePer = (stop.sec - start.sec)*1000000 + (stop.usec - start.usec);
    fprintf(stderr, "   %.3f usec per Tcl_NewObj\n", timePer/5000);

    /* Tcl_DecrRefCount 5000 times */
    fprintf(stderr, "Tcl_DecrRefCount 5000 times\n");
    Tcl_GetTime(&start);
    for (i = 0;  i < 5000;  i++) {
	objPtr = objv[i];
	Tcl_DecrRefCount(objPtr);
    }
    Tcl_GetTime(&stop);
    timePer = (stop.sec - start.sec)*1000000 + (stop.usec - start.usec);
    fprintf(stderr, "   %.3f usec per Tcl_DecrRefCount\n", timePer/5000);
    ckfree(objv);

    /* TclGetString 100000 times */
    fprintf(stderr, "Tcl_GetStringFromObj of \"12345\" 100000 times\n");
    objPtr = Tcl_NewStringObj("12345", TCL_INDEX_NONE);
    Tcl_GetTime(&start);
    for (i = 0;  i < 100000;  i++) {
	(void) TclGetString(objPtr);
    }
    Tcl_GetTime(&stop);
    timePer = (stop.sec - start.sec)*1000000 + (stop.usec - start.usec);
    fprintf(stderr, "   %.3f usec per Tcl_GetStringFromObj of \"12345\"\n",
	    timePer/100000);

    /* Tcl_GetIntFromObj 100000 times */
    fprintf(stderr, "Tcl_GetIntFromObj of \"12345\" 100000 times\n");
    Tcl_GetTime(&start);
    for (i = 0;  i < 100000;  i++) {
	if (Tcl_GetIntFromObj(interp, objPtr, &n) != TCL_OK) {
	    return TCL_ERROR;
	}
    }
    Tcl_GetTime(&stop);
    timePer = (stop.sec - start.sec)*1000000 + (stop.usec - start.usec);
    fprintf(stderr, "   %.3f usec per Tcl_GetIntFromObj of \"12345\"\n",
	    timePer/100000);
    Tcl_DecrRefCount(objPtr);

    /* Tcl_GetInt 100000 times */
    fprintf(stderr, "Tcl_GetInt of \"12345\" 100000 times\n");
    Tcl_GetTime(&start);
    for (i = 0;  i < 100000;  i++) {
	if (Tcl_GetInt(interp, "12345", &n) != TCL_OK) {
	    return TCL_ERROR;
	}
    }
    Tcl_GetTime(&stop);
    timePer = (stop.sec - start.sec)*1000000 + (stop.usec - start.usec);
    fprintf(stderr, "   %.3f usec per Tcl_GetInt of \"12345\"\n",
	    timePer/100000);

    /* sprintf 100000 times */
    fprintf(stderr, "sprintf of 12345 100000 times\n");
    Tcl_GetTime(&start);
    for (i = 0;  i < 100000;  i++) {
	sprintf(newString, "%d", 12345);
    }
    Tcl_GetTime(&stop);
    timePer = (stop.sec - start.sec)*1000000 + (stop.usec - start.usec);
    fprintf(stderr, "   %.3f usec per sprintf of 12345\n",
	    timePer/100000);

    /* hashtable lookup 100000 times */
    fprintf(stderr, "hashtable lookup of \"gettimes\" 100000 times\n");
    Tcl_GetTime(&start);
    for (i = 0;  i < 100000;  i++) {
	(void) Tcl_FindHashEntry(&iPtr->globalNsPtr->cmdTable, "gettimes");
    }
    Tcl_GetTime(&stop);
    timePer = (stop.sec - start.sec)*1000000 + (stop.usec - start.usec);
    fprintf(stderr, "   %.3f usec per hashtable lookup of \"gettimes\"\n",
	    timePer/100000);

    /* Tcl_SetVar 100000 times */
    fprintf(stderr, "Tcl_SetVar2 of \"12345\" 100000 times\n");
    Tcl_GetTime(&start);
    for (i = 0;  i < 100000;  i++) {
	s = Tcl_SetVar2(interp, "a", NULL, "12345", TCL_LEAVE_ERR_MSG);
	if (s == NULL) {
	    return TCL_ERROR;
	}
    }
    Tcl_GetTime(&stop);
    timePer = (stop.sec - start.sec)*1000000 + (stop.usec - start.usec);
    fprintf(stderr, "   %.3f usec per Tcl_SetVar of a to \"12345\"\n",
	    timePer/100000);

    /* Tcl_GetVar 100000 times */
    fprintf(stderr, "Tcl_GetVar of a==\"12345\" 100000 times\n");
    Tcl_GetTime(&start);
    for (i = 0;  i < 100000;  i++) {
	s = Tcl_GetVar2(interp, "a", NULL, TCL_LEAVE_ERR_MSG);
	if (s == NULL) {
	    return TCL_ERROR;
	}
    }
    Tcl_GetTime(&stop);
    timePer = (stop.sec - start.sec)*1000000 + (stop.usec - start.usec);
    fprintf(stderr, "   %.3f usec per Tcl_GetVar of a==\"12345\"\n",
	    timePer/100000);

    Tcl_ResetResult(interp);
    return TCL_OK;
}

/*
 *----------------------------------------------------------------------
 *
 * NoopCmd --
 *
 *	This procedure is just used to time the overhead involved in
 *	parsing and invoking a command.
 *
 * Results:
 *	None.
 *
 * Side effects:
 *	None.
 *
 *----------------------------------------------------------------------
 */

static int
NoopCmd(
    TCL_UNUSED(void *),
    TCL_UNUSED(Tcl_Interp *),
    TCL_UNUSED(int) /*argc*/,
    TCL_UNUSED(const char **) /*argv*/)
{
    return TCL_OK;
}

/*
 *----------------------------------------------------------------------
 *
 * NoopObjCmd --
 *
 *	This object-based procedure is just used to time the overhead
 *	involved in parsing and invoking a command.
 *
 * Results:
 *	Returns the TCL_OK result code.
 *
 * Side effects:
 *	None.
 *
 *----------------------------------------------------------------------
 */

static int
NoopObjCmd(
    TCL_UNUSED(void *),
    TCL_UNUSED(Tcl_Interp *),
    TCL_UNUSED(int) /*objc*/,
    TCL_UNUSED(Tcl_Obj *const *) /*objv*/)
{
    return TCL_OK;
}

/*
 *----------------------------------------------------------------------
 *
 * TeststringbytesObjCmd --
 *	Returns bytearray value of the bytes in argument string rep
 *
 * Results:
 *	Returns the TCL_OK result code.
 *
 * Side effects:
 *	None.
 *
 *----------------------------------------------------------------------
 */

static int
TeststringbytesObjCmd(
    TCL_UNUSED(void *),
    Tcl_Interp *interp,		/* Current interpreter. */
    int objc,			/* Number of arguments. */
    Tcl_Obj *const objv[])	/* The argument objects. */
{
    int n;
    const unsigned char *p;

    if (objc != 2) {
	Tcl_WrongNumArgs(interp, 1, objv, "value");
	return TCL_ERROR;
    }
    p = (const unsigned char *)Tcl_GetStringFromObj(objv[1], &n);
    Tcl_SetObjResult(interp, Tcl_NewByteArrayObj(p, n));
    return TCL_OK;
}

/*
 *----------------------------------------------------------------------
 *
 * TestpurebytesobjObjCmd --
 *
 *	This object-based procedure constructs a pure bytes object
 *	without type and with internal representation containing NULL's.
 *
 *	If no argument supplied it returns empty object with tclEmptyStringRep,
 *	otherwise it returns this as pure bytes object with bytes value equal
 *	string.
 *
 * Results:
 *	Returns the TCL_OK result code.
 *
 * Side effects:
 *	None.
 *
 *----------------------------------------------------------------------
 */

static int
TestpurebytesobjObjCmd(
    TCL_UNUSED(void *),
    Tcl_Interp *interp,		/* Current interpreter. */
    int objc,			/* Number of arguments. */
    Tcl_Obj *const objv[])	/* The argument objects. */
{
    Tcl_Obj *objPtr;

    if (objc > 2) {
	Tcl_WrongNumArgs(interp, 1, objv, "?string?");
	return TCL_ERROR;
    }
    objPtr = Tcl_NewObj();
    /*
    objPtr->internalRep.twoPtrValue.ptr1 = NULL;
    objPtr->internalRep.twoPtrValue.ptr2 = NULL;
    */
    memset(&objPtr->internalRep, 0, sizeof(objPtr->internalRep));
    if (objc == 2) {
	const char *s = Tcl_GetString(objv[1]);
	objPtr->length = objv[1]->length;
	objPtr->bytes = (char *)ckalloc(objPtr->length + 1);
	memcpy(objPtr->bytes, s, objPtr->length);
	objPtr->bytes[objPtr->length] = 0;
    }
    Tcl_SetObjResult(interp, objPtr);
    return TCL_OK;
}

/*
 *----------------------------------------------------------------------
 *
 * TestsetbytearraylengthObjCmd --
 *
 *	Testing command 'testsetbytearraylength` used to test the public
 *	interface routine Tcl_SetByteArrayLength().
 *
 * Results:
 *	Returns the TCL_OK result code.
 *
 * Side effects:
 *	None.
 *
 *----------------------------------------------------------------------
 */

static int
TestsetbytearraylengthObjCmd(
    TCL_UNUSED(void *),
    Tcl_Interp *interp,		/* Current interpreter. */
    int objc,			/* Number of arguments. */
    Tcl_Obj *const objv[])	/* The argument objects. */
{
    int n;
    Tcl_Obj *obj = NULL;

    if (objc != 3) {
	Tcl_WrongNumArgs(interp, 1, objv, "value length");
	return TCL_ERROR;
    }
    if (TCL_OK != Tcl_GetIntFromObj(interp, objv[2], &n)) {
	return TCL_ERROR;
    }
    obj = objv[1];
    if (Tcl_IsShared(obj)) {
	obj = Tcl_DuplicateObj(obj);
    }
    if (Tcl_SetByteArrayLength(obj, n) == NULL) {
	if (obj != objv[1]) {
	    Tcl_DecrRefCount(obj);
	}
	Tcl_AppendResult(interp, "expected bytes", NULL);
	return TCL_ERROR;
    }
    Tcl_SetObjResult(interp, obj);
    return TCL_OK;
}

/*
 *----------------------------------------------------------------------
 *
 * TestbytestringObjCmd --
 *
 *	This object-based procedure constructs a string which can
 *	possibly contain invalid UTF-8 bytes.
 *
 * Results:
 *	Returns the TCL_OK result code.
 *
 * Side effects:
 *	None.
 *
 *----------------------------------------------------------------------
 */

static int
TestbytestringObjCmd(
    TCL_UNUSED(void *),
    Tcl_Interp *interp,		/* Current interpreter. */
    int objc,			/* Number of arguments. */
    Tcl_Obj *const objv[])	/* The argument objects. */
{
    size_t n = 0;
    const char *p;

    if (objc != 2) {
	Tcl_WrongNumArgs(interp, 1, objv, "bytearray");
	return TCL_ERROR;
    }

    p = (const char *)Tcl_GetBytesFromObj(interp, objv[1], &n);
    if (p == NULL) {
	return TCL_ERROR;
    }
    Tcl_SetObjResult(interp, Tcl_NewStringObj(p, n));
    return TCL_OK;
}

/*
 *----------------------------------------------------------------------
 *
 * Testutf16stringObjCmd --
 *
 *	This specifically tests the Tcl_GetUnicode and Tcl_NewUnicodeObj
 *	C functions which broke in Tcl 8.7 and were undetected by the
 *      existing test suite. Bug [b79df322a9]
 *
 * Results:
 *	Returns the TCL_OK result code.
 *
 * Side effects:
 *	None.
 *
 *----------------------------------------------------------------------
 */

static int
Testutf16stringObjCmd(
    TCL_UNUSED(void *),
    Tcl_Interp *interp,		/* Current interpreter. */
    int objc,			/* Number of arguments. */
    Tcl_Obj *const objv[])	/* The argument objects. */
{
    const unsigned short *p;

    if (objc != 2) {
	Tcl_WrongNumArgs(interp, 1, objv, "string");
	return TCL_ERROR;
    }

    p = Tcl_GetUnicode(objv[1]);
    Tcl_SetObjResult(interp, Tcl_NewUnicodeObj(p, TCL_INDEX_NONE));
    return TCL_OK;
}

/*
 *----------------------------------------------------------------------
 *
 * TestsetCmd --
 *
 *	Implements the "testset{err,noerr}" cmds that are used when testing
 *	Tcl_Set/GetVar C Api with/without TCL_LEAVE_ERR_MSG flag
 *
 * Results:
 *	A standard Tcl result.
 *
 * Side effects:
 *     Variables may be set.
 *
 *----------------------------------------------------------------------
 */

static int
TestsetCmd(
    void *data,		/* Additional flags for Get/SetVar2. */
    Tcl_Interp *interp,/* Current interpreter. */
    int argc,			/* Number of arguments. */
    const char **argv)		/* Argument strings. */
{
    int flags = PTR2INT(data);
    const char *value;

    if (argc == 2) {
	Tcl_AppendResult(interp, "before get", NULL);
	value = Tcl_GetVar2(interp, argv[1], NULL, flags);
	if (value == NULL) {
	    return TCL_ERROR;
	}
	Tcl_AppendElement(interp, value);
	return TCL_OK;
    } else if (argc == 3) {
	Tcl_AppendResult(interp, "before set", NULL);
	value = Tcl_SetVar2(interp, argv[1], NULL, argv[2], flags);
	if (value == NULL) {
	    return TCL_ERROR;
	}
	Tcl_AppendElement(interp, value);
	return TCL_OK;
    } else {
	Tcl_AppendResult(interp, "wrong # args: should be \"",
		argv[0], " varName ?newValue?\"", NULL);
	return TCL_ERROR;
    }
}
static int
Testset2Cmd(
    void *data,		/* Additional flags for Get/SetVar2. */
    Tcl_Interp *interp,/* Current interpreter. */
    int argc,			/* Number of arguments. */
    const char **argv)		/* Argument strings. */
{
    int flags = PTR2INT(data);
    const char *value;

    if (argc == 3) {
	Tcl_AppendResult(interp, "before get", NULL);
	value = Tcl_GetVar2(interp, argv[1], argv[2], flags);
	if (value == NULL) {
	    return TCL_ERROR;
	}
	Tcl_AppendElement(interp, value);
	return TCL_OK;
    } else if (argc == 4) {
	Tcl_AppendResult(interp, "before set", NULL);
	value = Tcl_SetVar2(interp, argv[1], argv[2], argv[3], flags);
	if (value == NULL) {
	    return TCL_ERROR;
	}
	Tcl_AppendElement(interp, value);
	return TCL_OK;
    } else {
	Tcl_AppendResult(interp, "wrong # args: should be \"",
		argv[0], " varName elemName ?newValue?\"", NULL);
	return TCL_ERROR;
    }
}

/*
 *----------------------------------------------------------------------
 *
 * TestsaveresultCmd --
 *
 *	Implements the "testsaveresult" cmd that is used when testing the
 *	Tcl_SaveResult, Tcl_RestoreResult, and Tcl_DiscardResult interfaces.
 *
 * Results:
 *	A standard Tcl result.
 *
 * Side effects:
 *	None.
 *
 *----------------------------------------------------------------------
 */

#ifndef TCL_NO_DEPRECATED
static int
TestsaveresultCmd(
    TCL_UNUSED(void *),
    Tcl_Interp *interp,/* Current interpreter. */
    int objc,			/* Number of arguments. */
    Tcl_Obj *const objv[])	/* The argument objects. */
{
    Interp* iPtr = (Interp*) interp;
    int discard, result, index;
    Tcl_SavedResult state;
    Tcl_Obj *objPtr;
    static const char *const optionStrings[] = {
	"append", "dynamic", "free", "object", "small", NULL
    };
    enum options {
	RESULT_APPEND, RESULT_DYNAMIC, RESULT_FREE, RESULT_OBJECT, RESULT_SMALL
    };

    /*
     * Parse arguments
     */

    if (objc != 4) {
	Tcl_WrongNumArgs(interp, 1, objv, "type script discard");
	return TCL_ERROR;
    }
    if (Tcl_GetIndexFromObj(interp, objv[1], optionStrings, "option", 0,
	    &index) != TCL_OK) {
	return TCL_ERROR;
    }
    if (Tcl_GetBooleanFromObj(interp, objv[3], &discard) != TCL_OK) {
	return TCL_ERROR;
    }

    freeCount = 0;
    objPtr = NULL;
    switch ((enum options) index) {
    case RESULT_SMALL:
	Tcl_AppendResult(interp, "small result", NULL);
	break;
    case RESULT_APPEND:
	Tcl_AppendResult(interp, "append result", NULL);
	break;
    case RESULT_FREE: {
	char *buf = (char *)ckalloc(200);

	strcpy(buf, "free result");
	Tcl_SetResult(interp, buf, TCL_DYNAMIC);
	break;
    }
    case RESULT_DYNAMIC:
	Tcl_SetResult(interp, (char *)"dynamic result", TestsaveresultFree);
	break;
    case RESULT_OBJECT:
	objPtr = Tcl_NewStringObj("object result", TCL_INDEX_NONE);
	Tcl_SetObjResult(interp, objPtr);
	break;
    }

    Tcl_SaveResult(interp, &state);

    if (((enum options) index) == RESULT_OBJECT) {
	result = Tcl_EvalObjEx(interp, objv[2], 0);
    } else {
	result = Tcl_EvalEx(interp, Tcl_GetString(objv[2]), TCL_INDEX_NONE, 0);
    }

    if (discard) {
	Tcl_DiscardResult(&state);
    } else {
	Tcl_RestoreResult(interp, &state);
	result = TCL_OK;
    }

    switch ((enum options) index) {
    case RESULT_DYNAMIC: {
	int presentOrFreed = (iPtr->freeProc == TestsaveresultFree) ^ freeCount;

	Tcl_AppendElement(interp, presentOrFreed ? "presentOrFreed" : "missingOrLeak");
	break;
    }
    case RESULT_OBJECT:
	Tcl_AppendElement(interp, Tcl_GetObjResult(interp) == objPtr
		? "same" : "different");
	break;
    default:
	break;
    }
    return result;
}

/*
 *----------------------------------------------------------------------
 *
 * TestsaveresultFree --
 *
 *	Special purpose freeProc used by TestsaveresultCmd.
 *
 * Results:
 *	None.
 *
 * Side effects:
 *	Increments the freeCount.
 *
 *----------------------------------------------------------------------
 */

static void
TestsaveresultFree(
    TCL_UNUSED(char *))
{
    freeCount++;
}
#endif /* TCL_NO_DEPRECATED */

/*
 *----------------------------------------------------------------------
 *
 * TestmainthreadCmd  --
 *
 *	Implements the "testmainthread" cmd that is used to test the
 *	'Tcl_GetCurrentThread' API.
 *
 * Results:
 *	A standard Tcl result.
 *
 * Side effects:
 *	None.
 *
 *----------------------------------------------------------------------
 */

static int
TestmainthreadCmd(
    TCL_UNUSED(void *),
    Tcl_Interp *interp,/* Current interpreter. */
    int argc,			/* Number of arguments. */
    TCL_UNUSED(const char **) /*argv*/)
{
    if (argc == 1) {
	Tcl_Obj *idObj = Tcl_NewWideIntObj((Tcl_WideInt)(size_t)Tcl_GetCurrentThread());

	Tcl_SetObjResult(interp, idObj);
	return TCL_OK;
    } else {
	Tcl_AppendResult(interp, "wrong # args", NULL);
	return TCL_ERROR;
    }
}

/*
 *----------------------------------------------------------------------
 *
 * MainLoop --
 *
 *	A main loop set by TestsetmainloopCmd below.
 *
 * Results:
 *	None.
 *
 * Side effects:
 *	Event handlers could do anything.
 *
 *----------------------------------------------------------------------
 */

static void
MainLoop(void)
{
    while (!exitMainLoop) {
	Tcl_DoOneEvent(0);
    }
    fprintf(stdout,"Exit MainLoop\n");
    fflush(stdout);
}

/*
 *----------------------------------------------------------------------
 *
 * TestsetmainloopCmd  --
 *
 *	Implements the "testsetmainloop" cmd that is used to test the
 *	'Tcl_SetMainLoop' API.
 *
 * Results:
 *	A standard Tcl result.
 *
 * Side effects:
 *	None.
 *
 *----------------------------------------------------------------------
 */

static int
TestsetmainloopCmd(
    TCL_UNUSED(void *),
    TCL_UNUSED(Tcl_Interp *),
    TCL_UNUSED(int) /*argc*/,
    TCL_UNUSED(const char **) /*argv*/)
{
    exitMainLoop = 0;
    Tcl_SetMainLoop(MainLoop);
    return TCL_OK;
}

/*
 *----------------------------------------------------------------------
 *
 * TestexitmainloopCmd  --
 *
 *	Implements the "testexitmainloop" cmd that is used to test the
 *	'Tcl_SetMainLoop' API.
 *
 * Results:
 *	A standard Tcl result.
 *
 * Side effects:
 *	None.
 *
 *----------------------------------------------------------------------
 */

static int
TestexitmainloopCmd(
    TCL_UNUSED(void *),
    TCL_UNUSED(Tcl_Interp *),
    TCL_UNUSED(int) /*argc*/,
    TCL_UNUSED(const char **) /*argv*/)
{
    exitMainLoop = 1;
    return TCL_OK;
}

/*
 *----------------------------------------------------------------------
 *
 * TestChannelCmd --
 *
 *	Implements the Tcl "testchannel" debugging command and its
 *	subcommands. This is part of the testing environment.
 *
 * Results:
 *	A standard Tcl result.
 *
 * Side effects:
 *	None.
 *
 *----------------------------------------------------------------------
 */

static int
TestChannelCmd(
    TCL_UNUSED(void *),
    Tcl_Interp *interp,		/* Interpreter for result. */
    int argc,			/* Count of additional args. */
    const char **argv)		/* Additional arg strings. */
{
    const char *cmdName;	/* Sub command. */
    Tcl_HashTable *hTblPtr;	/* Hash table of channels. */
    Tcl_HashSearch hSearch;	/* Search variable. */
    Tcl_HashEntry *hPtr;	/* Search variable. */
    Channel *chanPtr;		/* The actual channel. */
    ChannelState *statePtr;	/* state info for channel */
    Tcl_Channel chan;		/* The opaque type. */
    size_t len;			/* Length of subcommand string. */
    int IOQueued;		/* How much IO is queued inside channel? */
    char buf[TCL_INTEGER_SPACE];/* For sprintf. */
    int mode;			/* rw mode of the channel */

    if (argc < 2) {
	Tcl_AppendResult(interp, "wrong # args: should be \"", argv[0],
		" subcommand ?additional args..?\"", NULL);
	return TCL_ERROR;
    }
    cmdName = argv[1];
    len = strlen(cmdName);

    chanPtr = NULL;

    if (argc > 2) {
	if ((cmdName[0] == 's') && (strncmp(cmdName, "splice", len) == 0)) {
	    /* For splice access the pool of detached channels.
	     * Locate channel, remove from the list.
	     */

	    TestChannel **nextPtrPtr, *curPtr;

	    chan = (Tcl_Channel) NULL;
	    for (nextPtrPtr = &firstDetached, curPtr = firstDetached;
		 curPtr != NULL;
		 nextPtrPtr = &(curPtr->nextPtr), curPtr = curPtr->nextPtr) {

		if (strcmp(argv[2], Tcl_GetChannelName(curPtr->chan)) == 0) {
		    *nextPtrPtr = curPtr->nextPtr;
		    curPtr->nextPtr = NULL;
		    chan = curPtr->chan;
		    ckfree(curPtr);
		    break;
		}
	    }
	} else {
	    chan = Tcl_GetChannel(interp, argv[2], &mode);
	}
	if (chan == (Tcl_Channel) NULL) {
	    return TCL_ERROR;
	}
	chanPtr		= (Channel *) chan;
	statePtr	= chanPtr->state;
	chanPtr		= statePtr->topChanPtr;
	chan		= (Tcl_Channel) chanPtr;
    } else {
	statePtr	= NULL;
	chan		= NULL;
    }

    if ((cmdName[0] == 's') && (strncmp(cmdName, "setchannelerror", len) == 0)) {

<<<<<<< HEAD
	Tcl_Obj *msg = Tcl_NewStringObj(argv[3], TCL_INDEX_NONE);
=======
	Tcl_Obj *msg = Tcl_NewStringObj(argv[3], -1);
>>>>>>> d5b1a353

	Tcl_IncrRefCount(msg);
	Tcl_SetChannelError(chan, msg);
	Tcl_DecrRefCount(msg);

	Tcl_GetChannelError(chan, &msg);
	Tcl_SetObjResult(interp, msg);
	Tcl_DecrRefCount(msg);
	return TCL_OK;
    }
    if ((cmdName[0] == 's') && (strncmp(cmdName, "setchannelerrorinterp", len) == 0)) {

<<<<<<< HEAD
	Tcl_Obj *msg = Tcl_NewStringObj(argv[3], TCL_INDEX_NONE);
=======
	Tcl_Obj *msg = Tcl_NewStringObj(argv[3], -1);
>>>>>>> d5b1a353

	Tcl_IncrRefCount(msg);
	Tcl_SetChannelErrorInterp(interp, msg);
	Tcl_DecrRefCount(msg);

	Tcl_GetChannelErrorInterp(interp, &msg);
	Tcl_SetObjResult(interp, msg);
	Tcl_DecrRefCount(msg);
	return TCL_OK;
    }

    /*
     * "cut" is actually more a simplified detach facility as provided by the
     * Thread package. Without the safeguards of a regular command (no
     * checking that the command is truly cut'able, no mutexes for
     * thread-safety). Its complementary command is "splice", see below.
     */

    if ((cmdName[0] == 'c') && (strncmp(cmdName, "cut", len) == 0)) {
	TestChannel *det;

	if (argc != 3) {
	    Tcl_AppendResult(interp, "wrong # args: should be \"", argv[0],
		    " cut channelName\"", NULL);
	    return TCL_ERROR;
	}

	Tcl_RegisterChannel(NULL, chan); /* prevent closing */
	Tcl_UnregisterChannel(interp, chan);

	Tcl_CutChannel(chan);

	/* Remember the channel in the pool of detached channels */

	det = (TestChannel *)ckalloc(sizeof(TestChannel));
	det->chan     = chan;
	det->nextPtr  = firstDetached;
	firstDetached = det;

	return TCL_OK;
    }

    if ((cmdName[0] == 'c') &&
	    (strncmp(cmdName, "clearchannelhandlers", len) == 0)) {
	if (argc != 3) {
	    Tcl_AppendResult(interp, "wrong # args: should be \"", argv[0],
		    " clearchannelhandlers channelName\"", NULL);
	    return TCL_ERROR;
	}
	Tcl_ClearChannelHandlers(chan);
	return TCL_OK;
    }

    if ((cmdName[0] == 'i') && (strncmp(cmdName, "info", len) == 0)) {
	if (argc != 3) {
	    Tcl_AppendResult(interp, "wrong # args: should be \"", argv[0],
		    " info channelName\"", NULL);
	    return TCL_ERROR;
	}
	Tcl_AppendElement(interp, argv[2]);
	Tcl_AppendElement(interp, Tcl_ChannelName(chanPtr->typePtr));
	if (statePtr->flags & TCL_READABLE) {
	    Tcl_AppendElement(interp, "read");
	} else {
	    Tcl_AppendElement(interp, "");
	}
	if (statePtr->flags & TCL_WRITABLE) {
	    Tcl_AppendElement(interp, "write");
	} else {
	    Tcl_AppendElement(interp, "");
	}
	if (statePtr->flags & CHANNEL_NONBLOCKING) {
	    Tcl_AppendElement(interp, "nonblocking");
	} else {
	    Tcl_AppendElement(interp, "blocking");
	}
	if (statePtr->flags & CHANNEL_LINEBUFFERED) {
	    Tcl_AppendElement(interp, "line");
	} else if (statePtr->flags & CHANNEL_UNBUFFERED) {
	    Tcl_AppendElement(interp, "none");
	} else {
	    Tcl_AppendElement(interp, "full");
	}
	if (statePtr->flags & BG_FLUSH_SCHEDULED) {
	    Tcl_AppendElement(interp, "async_flush");
	} else {
	    Tcl_AppendElement(interp, "");
	}
	if (statePtr->flags & CHANNEL_EOF) {
	    Tcl_AppendElement(interp, "eof");
	} else {
	    Tcl_AppendElement(interp, "");
	}
	if (statePtr->flags & CHANNEL_BLOCKED) {
	    Tcl_AppendElement(interp, "blocked");
	} else {
	    Tcl_AppendElement(interp, "unblocked");
	}
	if (statePtr->inputTranslation == TCL_TRANSLATE_AUTO) {
	    Tcl_AppendElement(interp, "auto");
	    if (statePtr->flags & INPUT_SAW_CR) {
		Tcl_AppendElement(interp, "saw_cr");
	    } else {
		Tcl_AppendElement(interp, "");
	    }
	} else if (statePtr->inputTranslation == TCL_TRANSLATE_LF) {
	    Tcl_AppendElement(interp, "lf");
	    Tcl_AppendElement(interp, "");
	} else if (statePtr->inputTranslation == TCL_TRANSLATE_CR) {
	    Tcl_AppendElement(interp, "cr");
	    Tcl_AppendElement(interp, "");
	} else if (statePtr->inputTranslation == TCL_TRANSLATE_CRLF) {
	    Tcl_AppendElement(interp, "crlf");
	    if (statePtr->flags & INPUT_SAW_CR) {
		Tcl_AppendElement(interp, "queued_cr");
	    } else {
		Tcl_AppendElement(interp, "");
	    }
	}
	if (statePtr->outputTranslation == TCL_TRANSLATE_AUTO) {
	    Tcl_AppendElement(interp, "auto");
	} else if (statePtr->outputTranslation == TCL_TRANSLATE_LF) {
	    Tcl_AppendElement(interp, "lf");
	} else if (statePtr->outputTranslation == TCL_TRANSLATE_CR) {
	    Tcl_AppendElement(interp, "cr");
	} else if (statePtr->outputTranslation == TCL_TRANSLATE_CRLF) {
	    Tcl_AppendElement(interp, "crlf");
	}
	IOQueued = Tcl_InputBuffered(chan);
	TclFormatInt(buf, IOQueued);
	Tcl_AppendElement(interp, buf);

	IOQueued = Tcl_OutputBuffered(chan);
	TclFormatInt(buf, IOQueued);
	Tcl_AppendElement(interp, buf);

	TclFormatInt(buf, (int)Tcl_Tell(chan));
	Tcl_AppendElement(interp, buf);

	TclFormatInt(buf, statePtr->refCount);
	Tcl_AppendElement(interp, buf);

	return TCL_OK;
    }

    if ((cmdName[0] == 'i') &&
	    (strncmp(cmdName, "inputbuffered", len) == 0)) {
	if (argc != 3) {
	    Tcl_AppendResult(interp, "channel name required", NULL);
	    return TCL_ERROR;
	}
	IOQueued = Tcl_InputBuffered(chan);
	TclFormatInt(buf, IOQueued);
	Tcl_AppendResult(interp, buf, NULL);
	return TCL_OK;
    }

    if ((cmdName[0] == 'i') && (strncmp(cmdName, "isshared", len) == 0)) {
	if (argc != 3) {
	    Tcl_AppendResult(interp, "channel name required", NULL);
	    return TCL_ERROR;
	}

	TclFormatInt(buf, Tcl_IsChannelShared(chan));
	Tcl_AppendResult(interp, buf, NULL);
	return TCL_OK;
    }

    if ((cmdName[0] == 'i') && (strncmp(cmdName, "isstandard", len) == 0)) {
	if (argc != 3) {
	    Tcl_AppendResult(interp, "channel name required", NULL);
	    return TCL_ERROR;
	}

	TclFormatInt(buf, Tcl_IsStandardChannel(chan));
	Tcl_AppendResult(interp, buf, NULL);
	return TCL_OK;
    }

    if ((cmdName[0] == 'm') && (strncmp(cmdName, "mode", len) == 0)) {
	if (argc != 3) {
	    Tcl_AppendResult(interp, "channel name required", NULL);
	    return TCL_ERROR;
	}

	if (statePtr->flags & TCL_READABLE) {
	    Tcl_AppendElement(interp, "read");
	} else {
	    Tcl_AppendElement(interp, "");
	}
	if (statePtr->flags & TCL_WRITABLE) {
	    Tcl_AppendElement(interp, "write");
	} else {
	    Tcl_AppendElement(interp, "");
	}
	return TCL_OK;
    }

    if ((cmdName[0] == 'm') && (strncmp(cmdName, "maxmode", len) == 0)) {
	if (argc != 3) {
	    Tcl_AppendResult(interp, "channel name required", NULL);
	    return TCL_ERROR;
	}

	if (statePtr->maxPerms & TCL_READABLE) {
	    Tcl_AppendElement(interp, "read");
	} else {
	    Tcl_AppendElement(interp, "");
	}
	if (statePtr->maxPerms & TCL_WRITABLE) {
	    Tcl_AppendElement(interp, "write");
	} else {
	    Tcl_AppendElement(interp, "");
	}
	return TCL_OK;
    }

    if ((cmdName[0] == 'm') && (strncmp(cmdName, "mremove-rd", len) == 0)) {
        if (argc != 3) {
            Tcl_AppendResult(interp, "channel name required",
                    (char *) NULL);
            return TCL_ERROR;
        }

	return Tcl_RemoveChannelMode(interp, chan, TCL_READABLE);
    }

    if ((cmdName[0] == 'm') && (strncmp(cmdName, "mremove-wr", len) == 0)) {
        if (argc != 3) {
            Tcl_AppendResult(interp, "channel name required",
                    (char *) NULL);
            return TCL_ERROR;
        }

	return Tcl_RemoveChannelMode(interp, chan, TCL_WRITABLE);
    }

    if ((cmdName[0] == 'm') && (strncmp(cmdName, "mthread", len) == 0)) {
	if (argc != 3) {
	    Tcl_AppendResult(interp, "channel name required", NULL);
	    return TCL_ERROR;
	}

	Tcl_SetObjResult(interp, Tcl_NewWideIntObj(
		(Tcl_WideInt) (size_t) Tcl_GetChannelThread(chan)));
	return TCL_OK;
    }

    if ((cmdName[0] == 'n') && (strncmp(cmdName, "name", len) == 0)) {
	if (argc != 3) {
	    Tcl_AppendResult(interp, "channel name required", NULL);
	    return TCL_ERROR;
	}
	Tcl_AppendResult(interp, statePtr->channelName, NULL);
	return TCL_OK;
    }

    if ((cmdName[0] == 'o') && (strncmp(cmdName, "open", len) == 0)) {
	hTblPtr = (Tcl_HashTable *) Tcl_GetAssocData(interp, "tclIO", NULL);
	if (hTblPtr == NULL) {
	    return TCL_OK;
	}
	for (hPtr = Tcl_FirstHashEntry(hTblPtr, &hSearch);
	     hPtr != NULL;
	     hPtr = Tcl_NextHashEntry(&hSearch)) {
	    Tcl_AppendElement(interp, (char *)Tcl_GetHashKey(hTblPtr, hPtr));
	}
	return TCL_OK;
    }

    if ((cmdName[0] == 'o') &&
	    (strncmp(cmdName, "outputbuffered", len) == 0)) {
	if (argc != 3) {
	    Tcl_AppendResult(interp, "channel name required", NULL);
	    return TCL_ERROR;
	}

	IOQueued = Tcl_OutputBuffered(chan);
	TclFormatInt(buf, IOQueued);
	Tcl_AppendResult(interp, buf, NULL);
	return TCL_OK;
    }

    if ((cmdName[0] == 'q') &&
	    (strncmp(cmdName, "queuedcr", len) == 0)) {
	if (argc != 3) {
	    Tcl_AppendResult(interp, "channel name required", NULL);
	    return TCL_ERROR;
	}

	Tcl_AppendResult(interp,
		(statePtr->flags & INPUT_SAW_CR) ? "1" : "0", NULL);
	return TCL_OK;
    }

    if ((cmdName[0] == 'r') && (strncmp(cmdName, "readable", len) == 0)) {
	hTblPtr = (Tcl_HashTable *) Tcl_GetAssocData(interp, "tclIO", NULL);
	if (hTblPtr == NULL) {
	    return TCL_OK;
	}
	for (hPtr = Tcl_FirstHashEntry(hTblPtr, &hSearch);
	     hPtr != NULL;
	     hPtr = Tcl_NextHashEntry(&hSearch)) {
	    chanPtr  = (Channel *) Tcl_GetHashValue(hPtr);
	    statePtr = chanPtr->state;
	    if (statePtr->flags & TCL_READABLE) {
		Tcl_AppendElement(interp, (char *)Tcl_GetHashKey(hTblPtr, hPtr));
	    }
	}
	return TCL_OK;
    }

    if ((cmdName[0] == 'r') && (strncmp(cmdName, "refcount", len) == 0)) {
	if (argc != 3) {
	    Tcl_AppendResult(interp, "channel name required", NULL);
	    return TCL_ERROR;
	}

	TclFormatInt(buf, statePtr->refCount);
	Tcl_AppendResult(interp, buf, NULL);
	return TCL_OK;
    }

    /*
     * "splice" is actually more a simplified attach facility as provided by
     * the Thread package. Without the safeguards of a regular command (no
     * checking that the command is truly cut'able, no mutexes for
     * thread-safety). Its complementary command is "cut", see above.
     */

    if ((cmdName[0] == 's') && (strncmp(cmdName, "splice", len) == 0)) {
	if (argc != 3) {
	    Tcl_AppendResult(interp, "channel name required", NULL);
	    return TCL_ERROR;
	}

	Tcl_SpliceChannel(chan);

	Tcl_RegisterChannel(interp, chan);
	Tcl_UnregisterChannel(NULL, chan);

	return TCL_OK;
    }

    if ((cmdName[0] == 't') && (strncmp(cmdName, "type", len) == 0)) {
	if (argc != 3) {
	    Tcl_AppendResult(interp, "channel name required", NULL);
	    return TCL_ERROR;
	}
	Tcl_AppendResult(interp, Tcl_ChannelName(chanPtr->typePtr), NULL);
	return TCL_OK;
    }

    if ((cmdName[0] == 'w') && (strncmp(cmdName, "writable", len) == 0)) {
	hTblPtr = (Tcl_HashTable *) Tcl_GetAssocData(interp, "tclIO", NULL);
	if (hTblPtr == NULL) {
	    return TCL_OK;
	}
	for (hPtr = Tcl_FirstHashEntry(hTblPtr, &hSearch);
		hPtr != NULL; hPtr = Tcl_NextHashEntry(&hSearch)) {
	    chanPtr = (Channel *) Tcl_GetHashValue(hPtr);
	    statePtr = chanPtr->state;
	    if (statePtr->flags & TCL_WRITABLE) {
		Tcl_AppendElement(interp, (char *)Tcl_GetHashKey(hTblPtr, hPtr));
	    }
	}
	return TCL_OK;
    }

    if ((cmdName[0] == 't') && (strncmp(cmdName, "transform", len) == 0)) {
	/*
	 * Syntax: transform channel -command command
	 */

	if (argc != 5) {
	    Tcl_AppendResult(interp, "wrong # args: should be \"", argv[0],
		    " transform channelId -command cmd\"", NULL);
	    return TCL_ERROR;
	}
	if (strcmp(argv[3], "-command") != 0) {
	    Tcl_AppendResult(interp, "bad argument \"", argv[3],
		    "\": should be \"-command\"", NULL);
	    return TCL_ERROR;
	}

	return TclChannelTransform(interp, chan,
		Tcl_NewStringObj(argv[4], TCL_INDEX_NONE));
    }

    if ((cmdName[0] == 'u') && (strncmp(cmdName, "unstack", len) == 0)) {
	/*
	 * Syntax: unstack channel
	 */

	if (argc != 3) {
	    Tcl_AppendResult(interp, "wrong # args: should be \"", argv[0],
		    " unstack channel\"", NULL);
	    return TCL_ERROR;
	}
	return Tcl_UnstackChannel(interp, chan);
    }

    Tcl_AppendResult(interp, "bad option \"", cmdName, "\": should be "
	    "cut, clearchannelhandlers, info, isshared, mode, open, "
	    "readable, splice, writable, transform, unstack", NULL);
    return TCL_ERROR;
}

/*
 *----------------------------------------------------------------------
 *
 * TestChannelEventCmd --
 *
 *	This procedure implements the "testchannelevent" command. It is used
 *	to test the Tcl channel event mechanism.
 *
 * Results:
 *	A standard Tcl result.
 *
 * Side effects:
 *	Creates, deletes and returns channel event handlers.
 *
 *----------------------------------------------------------------------
 */

static int
TestChannelEventCmd(
    TCL_UNUSED(void *),
    Tcl_Interp *interp,		/* Current interpreter. */
    int argc,			/* Number of arguments. */
    const char **argv)		/* Argument strings. */
{
    Tcl_Obj *resultListPtr;
    Channel *chanPtr;
    ChannelState *statePtr;	/* state info for channel */
    EventScriptRecord *esPtr, *prevEsPtr, *nextEsPtr;
    const char *cmd;
    int index, i, mask, len;

    if ((argc < 3) || (argc > 5)) {
	Tcl_AppendResult(interp, "wrong # args: should be \"", argv[0],
		" channelName cmd ?arg1? ?arg2?\"", NULL);
	return TCL_ERROR;
    }
    chanPtr = (Channel *) Tcl_GetChannel(interp, argv[1], NULL);
    if (chanPtr == NULL) {
	return TCL_ERROR;
    }
    statePtr = chanPtr->state;

    cmd = argv[2];
    len = strlen(cmd);
    if ((cmd[0] == 'a') && (strncmp(cmd, "add", len) == 0)) {
	if (argc != 5) {
	    Tcl_AppendResult(interp, "wrong # args: should be \"", argv[0],
		    " channelName add eventSpec script\"", NULL);
	    return TCL_ERROR;
	}
	if (strcmp(argv[3], "readable") == 0) {
	    mask = TCL_READABLE;
	} else if (strcmp(argv[3], "writable") == 0) {
	    mask = TCL_WRITABLE;
	} else if (strcmp(argv[3], "none") == 0) {
	    mask = 0;
	} else {
	    Tcl_AppendResult(interp, "bad event name \"", argv[3],
		    "\": must be readable, writable, or none", NULL);
	    return TCL_ERROR;
	}

	esPtr = (EventScriptRecord *)ckalloc(sizeof(EventScriptRecord));
	esPtr->nextPtr = statePtr->scriptRecordPtr;
	statePtr->scriptRecordPtr = esPtr;

	esPtr->chanPtr = chanPtr;
	esPtr->interp = interp;
	esPtr->mask = mask;
	esPtr->scriptPtr = Tcl_NewStringObj(argv[4], TCL_INDEX_NONE);
	Tcl_IncrRefCount(esPtr->scriptPtr);

	Tcl_CreateChannelHandler((Tcl_Channel) chanPtr, mask,
		TclChannelEventScriptInvoker, esPtr);

	return TCL_OK;
    }

    if ((cmd[0] == 'd') && (strncmp(cmd, "delete", len) == 0)) {
	if (argc != 4) {
	    Tcl_AppendResult(interp, "wrong # args: should be \"", argv[0],
		    " channelName delete index\"", NULL);
	    return TCL_ERROR;
	}
	if (Tcl_GetInt(interp, argv[3], &index) == TCL_ERROR) {
	    return TCL_ERROR;
	}
	if (index < 0) {
	    Tcl_AppendResult(interp, "bad event index: ", argv[3],
		    ": must be nonnegative", NULL);
	    return TCL_ERROR;
	}
	for (i = 0, esPtr = statePtr->scriptRecordPtr;
	     (i < index) && (esPtr != NULL);
	     i++, esPtr = esPtr->nextPtr) {
	    /* Empty loop body. */
	}
	if (esPtr == NULL) {
	    Tcl_AppendResult(interp, "bad event index ", argv[3],
		    ": out of range", NULL);
	    return TCL_ERROR;
	}
	if (esPtr == statePtr->scriptRecordPtr) {
	    statePtr->scriptRecordPtr = esPtr->nextPtr;
	} else {
	    for (prevEsPtr = statePtr->scriptRecordPtr;
		 (prevEsPtr != NULL) &&
		     (prevEsPtr->nextPtr != esPtr);
		 prevEsPtr = prevEsPtr->nextPtr) {
		/* Empty loop body. */
	    }
	    if (prevEsPtr == NULL) {
		Tcl_Panic("TestChannelEventCmd: damaged event script list");
	    }
	    prevEsPtr->nextPtr = esPtr->nextPtr;
	}
	Tcl_DeleteChannelHandler((Tcl_Channel) chanPtr,
		TclChannelEventScriptInvoker, esPtr);
	Tcl_DecrRefCount(esPtr->scriptPtr);
	ckfree(esPtr);

	return TCL_OK;
    }

    if ((cmd[0] == 'l') && (strncmp(cmd, "list", len) == 0)) {
	if (argc != 3) {
	    Tcl_AppendResult(interp, "wrong # args: should be \"", argv[0],
		    " channelName list\"", NULL);
	    return TCL_ERROR;
	}
	resultListPtr = Tcl_GetObjResult(interp);
	for (esPtr = statePtr->scriptRecordPtr;
	     esPtr != NULL;
	     esPtr = esPtr->nextPtr) {
	    if (esPtr->mask) {
		Tcl_ListObjAppendElement(interp, resultListPtr, Tcl_NewStringObj(
		    (esPtr->mask == TCL_READABLE) ? "readable" : "writable", TCL_INDEX_NONE));
	    } else {
		Tcl_ListObjAppendElement(interp, resultListPtr,
			Tcl_NewStringObj("none", TCL_INDEX_NONE));
	    }
	    Tcl_ListObjAppendElement(interp, resultListPtr, esPtr->scriptPtr);
	}
	Tcl_SetObjResult(interp, resultListPtr);
	return TCL_OK;
    }

    if ((cmd[0] == 'r') && (strncmp(cmd, "removeall", len) == 0)) {
	if (argc != 3) {
	    Tcl_AppendResult(interp, "wrong # args: should be \"", argv[0],
		    " channelName removeall\"", NULL);
	    return TCL_ERROR;
	}
	for (esPtr = statePtr->scriptRecordPtr;
	     esPtr != NULL;
	     esPtr = nextEsPtr) {
	    nextEsPtr = esPtr->nextPtr;
	    Tcl_DeleteChannelHandler((Tcl_Channel) chanPtr,
		    TclChannelEventScriptInvoker, esPtr);
	    Tcl_DecrRefCount(esPtr->scriptPtr);
	    ckfree(esPtr);
	}
	statePtr->scriptRecordPtr = NULL;
	return TCL_OK;
    }

    if	((cmd[0] == 's') && (strncmp(cmd, "set", len) == 0)) {
	if (argc != 5) {
	    Tcl_AppendResult(interp, "wrong # args: should be \"", argv[0],
		    " channelName delete index event\"", NULL);
	    return TCL_ERROR;
	}
	if (Tcl_GetInt(interp, argv[3], &index) == TCL_ERROR) {
	    return TCL_ERROR;
	}
	if (index < 0) {
	    Tcl_AppendResult(interp, "bad event index: ", argv[3],
		    ": must be nonnegative", NULL);
	    return TCL_ERROR;
	}
	for (i = 0, esPtr = statePtr->scriptRecordPtr;
	     (i < index) && (esPtr != NULL);
	     i++, esPtr = esPtr->nextPtr) {
	    /* Empty loop body. */
	}
	if (esPtr == NULL) {
	    Tcl_AppendResult(interp, "bad event index ", argv[3],
		    ": out of range", NULL);
	    return TCL_ERROR;
	}

	if (strcmp(argv[4], "readable") == 0) {
	    mask = TCL_READABLE;
	} else if (strcmp(argv[4], "writable") == 0) {
	    mask = TCL_WRITABLE;
	} else if (strcmp(argv[4], "none") == 0) {
	    mask = 0;
	} else {
	    Tcl_AppendResult(interp, "bad event name \"", argv[4],
		    "\": must be readable, writable, or none", NULL);
	    return TCL_ERROR;
	}
	esPtr->mask = mask;
	Tcl_CreateChannelHandler((Tcl_Channel) chanPtr, mask,
		TclChannelEventScriptInvoker, esPtr);
	return TCL_OK;
    }
    Tcl_AppendResult(interp, "bad command ", cmd, ", must be one of "
	    "add, delete, list, set, or removeall", NULL);
    return TCL_ERROR;
}

/*
 *----------------------------------------------------------------------
 *
 * TestSocketCmd --
 *
 *	Implements the Tcl "testsocket" debugging command and its
 *	subcommands. This is part of the testing environment.
 *
 * Results:
 *	A standard Tcl result.
 *
 * Side effects:
 *	None.
 *
 *----------------------------------------------------------------------
 */

#define TCP_ASYNC_TEST_MODE	(1<<8)	/* Async testing activated.  Do not
					 * automatically continue connection
					 * process. */

static int
TestSocketCmd(
    TCL_UNUSED(void *),
    Tcl_Interp *interp,		/* Interpreter for result. */
    int argc,			/* Count of additional args. */
    const char **argv)		/* Additional arg strings. */
{
    const char *cmdName;	/* Sub command. */
    size_t len;			/* Length of subcommand string. */

    if (argc < 2) {
	Tcl_AppendResult(interp, "wrong # args: should be \"", argv[0],
		" subcommand ?additional args..?\"", NULL);
	return TCL_ERROR;
    }
    cmdName = argv[1];
    len = strlen(cmdName);

    if ((cmdName[0] == 't') && (strncmp(cmdName, "testflags", len) == 0)) {
        Tcl_Channel hChannel;
        int modePtr;
        int testMode;
        TcpState *statePtr;
        /* Set test value in the socket driver
         */
        /* Check for argument "channel name"
         */
        if (argc < 4) {
            Tcl_AppendResult(interp, "wrong # args: should be \"", argv[0],
                    " testflags channel flags\"", NULL);
            return TCL_ERROR;
        }
        hChannel = Tcl_GetChannel(interp, argv[2], &modePtr);
        if ( NULL == hChannel ) {
            Tcl_AppendResult(interp, "unknown channel:", argv[2], NULL);
            return TCL_ERROR;
        }
        statePtr = (TcpState *)Tcl_GetChannelInstanceData(hChannel);
        if ( NULL == statePtr) {
            Tcl_AppendResult(interp, "No channel instance data:", argv[2],
                    NULL);
            return TCL_ERROR;
        }
        if (Tcl_GetBoolean(interp, argv[3], &testMode) != TCL_OK) {
            return TCL_ERROR;
        }
        if (testMode) {
            statePtr->flags |= TCP_ASYNC_TEST_MODE;
        } else {
            statePtr->flags &= ~TCP_ASYNC_TEST_MODE;
        }
        return TCL_OK;
    }

    Tcl_AppendResult(interp, "bad option \"", cmdName, "\": should be "
	    "testflags", NULL);
    return TCL_ERROR;
}

/*
 *----------------------------------------------------------------------
 *
 * TestServiceModeCmd --
 *
 *	This procedure implements the "testservicemode" command which gets or
 *      sets the current Tcl ServiceMode.  There are several tests which open
 *      a file and assign various handlers to it.  For these tests to be
 *      deterministic it is important that file events not be processed until
 *      all of the handlers are in place.
 *
 * Results:
 *	A standard Tcl result.
 *
 * Side effects:
 *	May change the ServiceMode setting.
 *
 *----------------------------------------------------------------------
 */

static int
TestServiceModeCmd(
    TCL_UNUSED(void *),
    Tcl_Interp *interp,		/* Current interpreter. */
    int argc,			/* Number of arguments. */
    const char **argv)		/* Argument strings. */
{
    int newmode, oldmode;
    if (argc > 2) {
        Tcl_AppendResult(interp, "wrong # args: should be \"", argv[0],
                         " ?newmode?\"", NULL);
        return TCL_ERROR;
    }
    oldmode = (Tcl_GetServiceMode() != TCL_SERVICE_NONE);
    if (argc == 2) {
        if (Tcl_GetInt(interp, argv[1], &newmode) == TCL_ERROR) {
            return TCL_ERROR;
        }
        if (newmode == 0) {
            Tcl_SetServiceMode(TCL_SERVICE_NONE);
        } else {
            Tcl_SetServiceMode(TCL_SERVICE_ALL);
        }
    }
    Tcl_SetObjResult(interp, Tcl_NewWideIntObj(oldmode));
    return TCL_OK;
}

/*
 *----------------------------------------------------------------------
 *
 * TestWrongNumArgsObjCmd --
 *
 *	Test the Tcl_WrongNumArgs function.
 *
 * Results:
 *	Standard Tcl result.
 *
 * Side effects:
 *	Sets interpreter result.
 *
 *----------------------------------------------------------------------
 */

static int
TestWrongNumArgsObjCmd(
    TCL_UNUSED(void *),
    Tcl_Interp *interp,		/* Current interpreter. */
    int objc,			/* Number of arguments. */
    Tcl_Obj *const objv[])	/* Argument objects. */
{
    int i, length;
    const char *msg;

    if (objc < 3) {
	goto insufArgs;
    }

    if (Tcl_GetIntForIndex(interp, objv[1], TCL_INDEX_NONE, &i) != TCL_OK) {
	return TCL_ERROR;
    }

    msg = Tcl_GetStringFromObj(objv[2], &length);
    if (length == 0) {
	msg = NULL;
    }

    if (i > objc - 3) {
	/*
	 * Asked for more arguments than were given.
	 */
    insufArgs:
	Tcl_AppendResult(interp, "insufficient arguments", NULL);
	return TCL_ERROR;
    }

    Tcl_WrongNumArgs(interp, i, &(objv[3]), msg);
    return TCL_OK;
}

/*
 *----------------------------------------------------------------------
 *
 * TestGetIndexFromObjStructObjCmd --
 *
 *	Test the Tcl_GetIndexFromObjStruct function.
 *
 * Results:
 *	Standard Tcl result.
 *
 * Side effects:
 *	Sets interpreter result.
 *
 *----------------------------------------------------------------------
 */

static int
TestGetIndexFromObjStructObjCmd(
    TCL_UNUSED(void *),
    Tcl_Interp *interp,		/* Current interpreter. */
    int objc,			/* Number of arguments. */
    Tcl_Obj *const objv[])	/* Argument objects. */
{
    const char *const ary[] = {
	"a", "b", "c", "d", "ee", "ff", NULL, NULL
    };
    int target, flags = 0;
    signed char idx[8];

    if (objc != 3 && objc != 4) {
	Tcl_WrongNumArgs(interp, 1, objv, "argument targetvalue ?flags?");
	return TCL_ERROR;
    }
    if (Tcl_GetIntFromObj(interp, objv[2], &target) != TCL_OK) {
	return TCL_ERROR;
    }
    if ((objc > 3) && (Tcl_GetIntFromObj(interp, objv[3], &flags) != TCL_OK)) {
	return TCL_ERROR;
    }
    memset(idx, 85, sizeof(idx));
    if (Tcl_GetIndexFromObjStruct(interp, (Tcl_GetString(objv[1])[0] ? objv[1] : NULL), ary, 2*sizeof(char *),
	    "dummy", flags, &idx[1]) != TCL_OK) {
	return TCL_ERROR;
    }
    if (idx[0] != 85 || idx[2] != 85) {
	Tcl_AppendResult(interp, "Tcl_GetIndexFromObjStruct overwrites bytes near index variable", NULL);
	return TCL_ERROR;
    } else if (idx[1] != target) {
	char buffer[64];
	sprintf(buffer, "%d", idx[1]);
	Tcl_AppendResult(interp, "index value comparison failed: got ",
		buffer, NULL);
	sprintf(buffer, "%d", target);
	Tcl_AppendResult(interp, " when ", buffer, " expected", NULL);
	return TCL_ERROR;
    }
    Tcl_WrongNumArgs(interp, objc, objv, NULL);
    return TCL_OK;
}

/*
 *----------------------------------------------------------------------
 *
 * TestFilesystemObjCmd --
 *
 *	This procedure implements the "testfilesystem" command. It is used to
 *	test Tcl_FSRegister, Tcl_FSUnregister, and can be used to test that
 *	the pluggable filesystem works.
 *
 * Results:
 *	A standard Tcl result.
 *
 * Side effects:
 *	Inserts or removes a filesystem from Tcl's stack.
 *
 *----------------------------------------------------------------------
 */

static int
TestFilesystemObjCmd(
    TCL_UNUSED(void *),
    Tcl_Interp *interp,
    int objc,
    Tcl_Obj *const objv[])
{
    int res, boolVal;
    const char *msg;

    if (objc != 2) {
	Tcl_WrongNumArgs(interp, 1, objv, "boolean");
	return TCL_ERROR;
    }
    if (Tcl_GetBooleanFromObj(interp, objv[1], &boolVal) != TCL_OK) {
	return TCL_ERROR;
    }
    if (boolVal) {
	res = Tcl_FSRegister(interp, &testReportingFilesystem);
	msg = (res == TCL_OK) ? "registered" : "failed";
    } else {
	res = Tcl_FSUnregister(&testReportingFilesystem);
	msg = (res == TCL_OK) ? "unregistered" : "failed";
    }
    Tcl_SetObjResult(interp, Tcl_NewStringObj(msg , TCL_INDEX_NONE));
    return res;
}

static int
TestReportInFilesystem(
    Tcl_Obj *pathPtr,
    void **clientDataPtr)
{
    static Tcl_Obj *lastPathPtr = NULL;
    Tcl_Obj *newPathPtr;

    if (pathPtr == lastPathPtr) {
	/* Reject all files second time around */
	return -1;
    }

    /* Try to claim all files first time around */

    newPathPtr = Tcl_DuplicateObj(pathPtr);
    lastPathPtr = newPathPtr;
    Tcl_IncrRefCount(newPathPtr);
    if (Tcl_FSGetFileSystemForPath(newPathPtr) == NULL) {
	/* Nothing claimed it. Therefore we don't either */
	Tcl_DecrRefCount(newPathPtr);
	lastPathPtr = NULL;
	return -1;
    }
    lastPathPtr = NULL;
    *clientDataPtr = newPathPtr;
    return TCL_OK;
}

/*
 * Simple helper function to extract the native vfs representation of a path
 * object, or NULL if no such representation exists.
 */

static Tcl_Obj *
TestReportGetNativePath(
    Tcl_Obj *pathPtr)
{
    return (Tcl_Obj*) Tcl_FSGetInternalRep(pathPtr, &testReportingFilesystem);
}

static void
TestReportFreeInternalRep(
    void *clientData)
{
    Tcl_Obj *nativeRep = (Tcl_Obj *) clientData;

    if (nativeRep != NULL) {
	/* Free the path */
	Tcl_DecrRefCount(nativeRep);
    }
}

static void *
TestReportDupInternalRep(
    void *clientData)
{
    Tcl_Obj *original = (Tcl_Obj *) clientData;

    Tcl_IncrRefCount(original);
    return clientData;
}

static void
TestReport(
    const char *cmd,
    Tcl_Obj *path,
    Tcl_Obj *arg2)
{
    Tcl_Interp *interp = (Tcl_Interp *) Tcl_FSData(&testReportingFilesystem);

    if (interp == NULL) {
	/* This is bad, but not much we can do about it */
    } else {
	Tcl_Obj *savedResult;
	Tcl_DString ds;

	Tcl_DStringInit(&ds);
	Tcl_DStringAppend(&ds, "lappend filesystemReport ", TCL_INDEX_NONE);
	Tcl_DStringStartSublist(&ds);
	Tcl_DStringAppendElement(&ds, cmd);
	if (path != NULL) {
	    Tcl_DStringAppendElement(&ds, Tcl_GetString(path));
	}
	if (arg2 != NULL) {
	    Tcl_DStringAppendElement(&ds, Tcl_GetString(arg2));
	}
	Tcl_DStringEndSublist(&ds);
	savedResult = Tcl_GetObjResult(interp);
	Tcl_IncrRefCount(savedResult);
	Tcl_SetObjResult(interp, Tcl_NewObj());
	Tcl_EvalEx(interp, Tcl_DStringValue(&ds), TCL_INDEX_NONE, 0);
	Tcl_DStringFree(&ds);
	Tcl_ResetResult(interp);
	Tcl_SetObjResult(interp, savedResult);
	Tcl_DecrRefCount(savedResult);
    }
}

static int
TestReportStat(
    Tcl_Obj *path,		/* Path of file to stat (in current CP). */
    Tcl_StatBuf *buf)		/* Filled with results of stat call. */
{
    TestReport("stat", path, NULL);
    return Tcl_FSStat(TestReportGetNativePath(path), buf);
}

static int
TestReportLstat(
    Tcl_Obj *path,		/* Path of file to stat (in current CP). */
    Tcl_StatBuf *buf)		/* Filled with results of stat call. */
{
    TestReport("lstat", path, NULL);
    return Tcl_FSLstat(TestReportGetNativePath(path), buf);
}

static int
TestReportAccess(
    Tcl_Obj *path,		/* Path of file to access (in current CP). */
    int mode)			/* Permission setting. */
{
    TestReport("access", path, NULL);
    return Tcl_FSAccess(TestReportGetNativePath(path), mode);
}

static Tcl_Channel
TestReportOpenFileChannel(
    Tcl_Interp *interp,		/* Interpreter for error reporting; can be
				 * NULL. */
    Tcl_Obj *fileName,		/* Name of file to open. */
    int mode,			/* POSIX open mode. */
    int permissions)		/* If the open involves creating a file, with
				 * what modes to create it? */
{
    TestReport("open", fileName, NULL);
    return TclpOpenFileChannel(interp, TestReportGetNativePath(fileName),
	    mode, permissions);
}

static int
TestReportMatchInDirectory(
    Tcl_Interp *interp,		/* Interpreter for error messages. */
    Tcl_Obj *resultPtr,		/* Object to lappend results. */
    Tcl_Obj *dirPtr,		/* Contains path to directory to search. */
    const char *pattern,	/* Pattern to match against. */
    Tcl_GlobTypeData *types)	/* Object containing list of acceptable types.
				 * May be NULL. */
{
    if (types != NULL && types->type & TCL_GLOB_TYPE_MOUNT) {
	TestReport("matchmounts", dirPtr, NULL);
	return TCL_OK;
    } else {
	TestReport("matchindirectory", dirPtr, NULL);
	return Tcl_FSMatchInDirectory(interp, resultPtr,
		TestReportGetNativePath(dirPtr), pattern, types);
    }
}

static int
TestReportChdir(
    Tcl_Obj *dirName)
{
    TestReport("chdir", dirName, NULL);
    return Tcl_FSChdir(TestReportGetNativePath(dirName));
}

static int
TestReportLoadFile(
    Tcl_Interp *interp,		/* Used for error reporting. */
    Tcl_Obj *fileName,		/* Name of the file containing the desired
				 * code. */
    Tcl_LoadHandle *handlePtr,	/* Filled with token for dynamically loaded
				 * file which will be passed back to
				 * (*unloadProcPtr)() to unload the file. */
    Tcl_FSUnloadFileProc **unloadProcPtr)
				/* Filled with address of Tcl_FSUnloadFileProc
				 * function which should be used for
				 * this file. */
{
    TestReport("loadfile", fileName, NULL);
    return Tcl_FSLoadFile(interp, TestReportGetNativePath(fileName), NULL,
	    NULL, NULL, NULL, handlePtr, unloadProcPtr);
}

static Tcl_Obj *
TestReportLink(
    Tcl_Obj *path,		/* Path of file to readlink or link */
    Tcl_Obj *to,		/* Path of file to link to, or NULL */
    int linkType)
{
    TestReport("link", path, to);
    return Tcl_FSLink(TestReportGetNativePath(path), to, linkType);
}

static int
TestReportRenameFile(
    Tcl_Obj *src,		/* Pathname of file or dir to be renamed
				 * (UTF-8). */
    Tcl_Obj *dst)		/* New pathname of file or directory
				 * (UTF-8). */
{
    TestReport("renamefile", src, dst);
    return Tcl_FSRenameFile(TestReportGetNativePath(src),
	    TestReportGetNativePath(dst));
}

static int
TestReportCopyFile(
    Tcl_Obj *src,		/* Pathname of file to be copied (UTF-8). */
    Tcl_Obj *dst)		/* Pathname of file to copy to (UTF-8). */
{
    TestReport("copyfile", src, dst);
    return Tcl_FSCopyFile(TestReportGetNativePath(src),
	    TestReportGetNativePath(dst));
}

static int
TestReportDeleteFile(
    Tcl_Obj *path)		/* Pathname of file to be removed (UTF-8). */
{
    TestReport("deletefile", path, NULL);
    return Tcl_FSDeleteFile(TestReportGetNativePath(path));
}

static int
TestReportCreateDirectory(
    Tcl_Obj *path)		/* Pathname of directory to create (UTF-8). */
{
    TestReport("createdirectory", path, NULL);
    return Tcl_FSCreateDirectory(TestReportGetNativePath(path));
}

static int
TestReportCopyDirectory(
    Tcl_Obj *src,		/* Pathname of directory to be copied
				 * (UTF-8). */
    Tcl_Obj *dst,		/* Pathname of target directory (UTF-8). */
    Tcl_Obj **errorPtr)		/* If non-NULL, to be filled with UTF-8 name
				 * of file causing error. */
{
    TestReport("copydirectory", src, dst);
    return Tcl_FSCopyDirectory(TestReportGetNativePath(src),
	    TestReportGetNativePath(dst), errorPtr);
}

static int
TestReportRemoveDirectory(
    Tcl_Obj *path,		/* Pathname of directory to be removed
				 * (UTF-8). */
    int recursive,		/* If non-zero, removes directories that
				 * are nonempty.  Otherwise, will only remove
				 * empty directories. */
    Tcl_Obj **errorPtr)		/* If non-NULL, to be filled with UTF-8 name
				 * of file causing error. */
{
    TestReport("removedirectory", path, NULL);
    return Tcl_FSRemoveDirectory(TestReportGetNativePath(path), recursive,
	    errorPtr);
}

static const char *const *
TestReportFileAttrStrings(
    Tcl_Obj *fileName,
    Tcl_Obj **objPtrRef)
{
    TestReport("fileattributestrings", fileName, NULL);
    return Tcl_FSFileAttrStrings(TestReportGetNativePath(fileName), objPtrRef);
}

static int
TestReportFileAttrsGet(
    Tcl_Interp *interp,		/* The interpreter for error reporting. */
    int index,			/* index of the attribute command. */
    Tcl_Obj *fileName,		/* filename we are operating on. */
    Tcl_Obj **objPtrRef)	/* for output. */
{
    TestReport("fileattributesget", fileName, NULL);
    return Tcl_FSFileAttrsGet(interp, index,
	    TestReportGetNativePath(fileName), objPtrRef);
}

static int
TestReportFileAttrsSet(
    Tcl_Interp *interp,		/* The interpreter for error reporting. */
    int index,			/* index of the attribute command. */
    Tcl_Obj *fileName,		/* filename we are operating on. */
    Tcl_Obj *objPtr)		/* for input. */
{
    TestReport("fileattributesset", fileName, objPtr);
    return Tcl_FSFileAttrsSet(interp, index,
	    TestReportGetNativePath(fileName), objPtr);
}

static int
TestReportUtime(
    Tcl_Obj *fileName,
    struct utimbuf *tval)
{
    TestReport("utime", fileName, NULL);
    return Tcl_FSUtime(TestReportGetNativePath(fileName), tval);
}

static int
TestReportNormalizePath(
    TCL_UNUSED(Tcl_Interp *),
    Tcl_Obj *pathPtr,
    int nextCheckpoint)
{
    TestReport("normalizepath", pathPtr, NULL);
    return nextCheckpoint;
}

static int
SimplePathInFilesystem(
    Tcl_Obj *pathPtr,
    TCL_UNUSED(void **))
{
    const char *str = Tcl_GetString(pathPtr);

    if (strncmp(str, "simplefs:/", 10)) {
	return -1;
    }
    return TCL_OK;
}

/*
 * This is a slightly 'hacky' filesystem which is used just to test a few
 * important features of the vfs code: (1) that you can load a shared library
 * from a vfs, (2) that when copying files from one fs to another, the 'mtime'
 * is preserved. (3) that recursive cross-filesystem directory copies have the
 * correct behaviour with/without -force.
 *
 * It treats any file in 'simplefs:/' as a file, which it routes to the
 * current directory. The real file it uses is whatever follows the trailing
 * '/' (e.g. 'foo' in 'simplefs:/foo'), and that file exists or not according
 * to what is in the native pwd.
 *
 * Please do not consider this filesystem a model of how things are to be
 * done. It is quite the opposite!  But, it does allow us to test some
 * important features.
 */

static int
TestSimpleFilesystemObjCmd(
    TCL_UNUSED(void *),
    Tcl_Interp *interp,
    int objc,
    Tcl_Obj *const objv[])
{
    int res, boolVal;
    const char *msg;

    if (objc != 2) {
	Tcl_WrongNumArgs(interp, 1, objv, "boolean");
	return TCL_ERROR;
    }
    if (Tcl_GetBooleanFromObj(interp, objv[1], &boolVal) != TCL_OK) {
	return TCL_ERROR;
    }
    if (boolVal) {
	res = Tcl_FSRegister(interp, &simpleFilesystem);
	msg = (res == TCL_OK) ? "registered" : "failed";
    } else {
	res = Tcl_FSUnregister(&simpleFilesystem);
	msg = (res == TCL_OK) ? "unregistered" : "failed";
    }
    Tcl_SetObjResult(interp, Tcl_NewStringObj(msg , TCL_INDEX_NONE));
    return res;
}

/*
 * Treats a file name 'simplefs:/foo' by using the file 'foo' in the current
 * (native) directory.
 */

static Tcl_Obj *
SimpleRedirect(
    Tcl_Obj *pathPtr)		/* Name of file to copy. */
{
    int len;
    const char *str;
    Tcl_Obj *origPtr;

    /*
     * We assume the same name in the current directory is ok.
     */

    str = Tcl_GetStringFromObj(pathPtr, &len);
    if (len < 10 || strncmp(str, "simplefs:/", 10)) {
	/* Probably shouldn't ever reach here */
	Tcl_IncrRefCount(pathPtr);
	return pathPtr;
    }
<<<<<<< HEAD
    origPtr = Tcl_NewStringObj(str+10, TCL_INDEX_NONE);
=======
    origPtr = Tcl_NewStringObj(str+10, -1);
>>>>>>> d5b1a353
    Tcl_IncrRefCount(origPtr);
    return origPtr;
}

static int
SimpleMatchInDirectory(
    Tcl_Interp *interp,		/* Interpreter for error
				 * messages. */
    Tcl_Obj *resultPtr,		/* Object to lappend results. */
    Tcl_Obj *dirPtr,		/* Contains path to directory to search. */
    const char *pattern,	/* Pattern to match against. */
    Tcl_GlobTypeData *types)	/* Object containing list of acceptable types.
				 * May be NULL. */
{
    int res;
    Tcl_Obj *origPtr;
    Tcl_Obj *resPtr;

    /* We only provide a new volume, therefore no mounts at all */
    if (types != NULL && types->type & TCL_GLOB_TYPE_MOUNT) {
	return TCL_OK;
    }

    /*
     * We assume the same name in the current directory is ok.
     */
    resPtr = Tcl_NewObj();
    Tcl_IncrRefCount(resPtr);
    origPtr = SimpleRedirect(dirPtr);
    res = Tcl_FSMatchInDirectory(interp, resPtr, origPtr, pattern, types);
    if (res == TCL_OK) {
	size_t gLength, j;
	Tcl_ListObjLength(NULL, resPtr, &gLength);
	for (j = 0; j < gLength; j++) {
	    Tcl_Obj *gElt, *nElt;
	    Tcl_ListObjIndex(NULL, resPtr, j, &gElt);
	    nElt = Tcl_NewStringObj("simplefs:/",10);
	    Tcl_AppendObjToObj(nElt, gElt);
	    Tcl_ListObjAppendElement(NULL, resultPtr, nElt);
	}
    }
    Tcl_DecrRefCount(origPtr);
    Tcl_DecrRefCount(resPtr);
    return res;
}

static Tcl_Channel
SimpleOpenFileChannel(
    Tcl_Interp *interp,		/* Interpreter for error reporting; can be
				 * NULL. */
    Tcl_Obj *pathPtr,		/* Name of file to open. */
    int mode,			/* POSIX open mode. */
    int permissions)		/* If the open involves creating a file, with
				 * what modes to create it? */
{
    Tcl_Obj *tempPtr;
    Tcl_Channel chan;

    if ((mode != 0) && !(mode & O_RDONLY)) {
	Tcl_AppendResult(interp, "read-only", NULL);
	return NULL;
    }

    tempPtr = SimpleRedirect(pathPtr);
    chan = Tcl_FSOpenFileChannel(interp, tempPtr, "r", permissions);
    Tcl_DecrRefCount(tempPtr);
    return chan;
}

static int
SimpleAccess(
    Tcl_Obj *pathPtr,		/* Path of file to access (in current CP). */
    int mode)			/* Permission setting. */
{
    Tcl_Obj *tempPtr = SimpleRedirect(pathPtr);
    int res = Tcl_FSAccess(tempPtr, mode);

    Tcl_DecrRefCount(tempPtr);
    return res;
}

static int
SimpleStat(
    Tcl_Obj *pathPtr,		/* Path of file to stat (in current CP). */
    Tcl_StatBuf *bufPtr)	/* Filled with results of stat call. */
{
    Tcl_Obj *tempPtr = SimpleRedirect(pathPtr);
    int res = Tcl_FSStat(tempPtr, bufPtr);

    Tcl_DecrRefCount(tempPtr);
    return res;
}

static Tcl_Obj *
SimpleListVolumes(void)
{
    /* Add one new volume */
    Tcl_Obj *retVal;

    retVal = Tcl_NewStringObj("simplefs:/", TCL_INDEX_NONE);
    Tcl_IncrRefCount(retVal);
    return retVal;
}

/*
 * Used to check operations of Tcl_UtfNext.
 *
 * Usage: testutfnext -bytestring $bytes
 */

static int
TestUtfNextCmd(
    TCL_UNUSED(void *),
    Tcl_Interp *interp,
    int objc,
    Tcl_Obj *const objv[])
{
    int numBytes;
    char *bytes;
    const char *result, *first;
    char buffer[32];
    static const char tobetested[] = "A\xA0\xC0\xC1\xC2\xD0\xE0\xE8\xF2\xF7\xF8\xFE\xFF";
    const char *p = tobetested;

    if (objc != 2) {
	Tcl_WrongNumArgs(interp, 1, objv, "?-bytestring? bytes");
	return TCL_ERROR;
    }
	bytes = Tcl_GetStringFromObj(objv[1], &numBytes);

    if (numBytes + 4U > sizeof(buffer)) {
	Tcl_SetObjResult(interp, Tcl_ObjPrintf(
		"\"testutfnext\" can only handle %" TCL_Z_MODIFIER "u bytes",
		sizeof(buffer) - 4));
	return TCL_ERROR;
    }

    memcpy(buffer + 1, bytes, numBytes);
    buffer[0] = buffer[numBytes + 1] = buffer[numBytes + 2] = buffer[numBytes + 3] = '\xA0';

    first = result = Tcl_UtfNext(buffer + 1);
    while ((buffer[0] = *p++) != '\0') {
	/* Run Tcl_UtfNext with many more possible bytes at src[-1], all should give the same result */
	result = Tcl_UtfNext(buffer + 1);
	if (first != result) {
	    Tcl_AppendResult(interp, "Tcl_UtfNext is not supposed to read src[-1]", NULL);
	    return TCL_ERROR;
	}
    }
    p = tobetested;
    while ((buffer[numBytes + 1] = *p++) != '\0') {
	/* Run Tcl_UtfNext with many more possible bytes at src[end], all should give the same result */
	result = Tcl_UtfNext(buffer + 1);
	if (first != result) {
	    Tcl_SetObjResult(interp, Tcl_ObjPrintf(
		    "Tcl_UtfNext is not supposed to read src[end]\n"
		    "Different result when src[end] is %#x", UCHAR(p[-1])));
	    return TCL_ERROR;
	}
    }

    Tcl_SetObjResult(interp, Tcl_NewWideIntObj(first - buffer - 1));

    return TCL_OK;
}
/*
 * Used to check operations of Tcl_UtfPrev.
 *
 * Usage: testutfprev $bytes $offset
 */

static int
TestUtfPrevCmd(
    TCL_UNUSED(void *),
    Tcl_Interp *interp,
    int objc,
    Tcl_Obj *const objv[])
{
    int numBytes, offset;
    char *bytes;
    const char *result;

    if (objc < 2 || objc > 3) {
	Tcl_WrongNumArgs(interp, 1, objv, "bytes ?offset?");
	return TCL_ERROR;
    }

    bytes = Tcl_GetStringFromObj(objv[1], &numBytes);

    if (objc == 3) {
	if (TCL_OK != Tcl_GetIntForIndex(interp, objv[2], numBytes, &offset)) {
	    return TCL_ERROR;
	}
	if (offset < 0) {
	    offset = 0;
	}
	if (offset > numBytes) {
	    offset = numBytes;
	}
    } else {
	offset = numBytes;
    }
    result = Tcl_UtfPrev(bytes + offset, bytes);
    Tcl_SetObjResult(interp, Tcl_NewWideIntObj(result - bytes));
    return TCL_OK;
}

/*
 * Used to check correct string-length determining in Tcl_NumUtfChars
 */

static int
TestNumUtfCharsCmd(
    TCL_UNUSED(void *),
    Tcl_Interp *interp,
    int objc,
    Tcl_Obj *const objv[])
{
    if (objc > 1) {
	int numBytes, len, limit = TCL_INDEX_NONE;
	const char *bytes = Tcl_GetStringFromObj(objv[1], &numBytes);

	if (objc > 2) {
	    if (Tcl_GetIntForIndex(interp, objv[2], numBytes, &limit) != TCL_OK) {
		return TCL_ERROR;
	    }
	    if (limit > numBytes + 1) {
		limit = numBytes + 1;
	    }
	}
	len = Tcl_NumUtfChars(bytes, limit);
	Tcl_SetObjResult(interp, Tcl_NewWideIntObj(len));
    }
    return TCL_OK;
}

/*
 * Used to check correct operation of Tcl_UtfFindFirst
 */

static int
TestFindFirstCmd(
    TCL_UNUSED(void *),
    Tcl_Interp *interp,
    int objc,
    Tcl_Obj *const objv[])
{
    if (objc > 1) {
	int len = -1;

	if (objc > 2) {
	    (void) Tcl_GetIntFromObj(interp, objv[2], &len);
	}
	Tcl_SetObjResult(interp, Tcl_NewStringObj(Tcl_UtfFindFirst(Tcl_GetString(objv[1]), len), TCL_INDEX_NONE));
    }
    return TCL_OK;
}

/*
 * Used to check correct operation of Tcl_UtfFindLast
 */

static int
TestFindLastCmd(
    TCL_UNUSED(void *),
    Tcl_Interp *interp,
    int objc,
    Tcl_Obj *const objv[])
{
    if (objc > 1) {
	int len = -1;

	if (objc > 2) {
	    (void) Tcl_GetIntFromObj(interp, objv[2], &len);
	}
	Tcl_SetObjResult(interp, Tcl_NewStringObj(Tcl_UtfFindLast(Tcl_GetString(objv[1]), len), TCL_INDEX_NONE));
    }
    return TCL_OK;
}

static int
TestGetIntForIndexCmd(
    TCL_UNUSED(void *),
    Tcl_Interp *interp,
    int objc,
    Tcl_Obj *const objv[])
{
    int result;
    Tcl_WideInt endvalue;

    if (objc != 3) {
	Tcl_WrongNumArgs(interp, 1, objv, "index endvalue");
	return TCL_ERROR;
    }

    if (Tcl_GetWideIntFromObj(interp, objv[2], &endvalue) != TCL_OK) {
	return TCL_ERROR;
    }
    if (Tcl_GetIntForIndex(interp, objv[1], endvalue, &result) != TCL_OK) {
	return TCL_ERROR;
    }
	Tcl_SetObjResult(interp, Tcl_NewWideIntObj(result));
    return TCL_OK;
}



#if defined(HAVE_CPUID) && !defined(MAC_OSX_TCL)
/*
 *----------------------------------------------------------------------
 *
 * TestcpuidCmd --
 *
 *	Retrieves CPU ID information.
 *
 * Usage:
 *	testwincpuid <eax>
 *
 * Parameters:
 *	eax - The value to pass in the EAX register to a CPUID instruction.
 *
 * Results:
 *	Returns a four-element list containing the values from the EAX, EBX,
 *	ECX and EDX registers returned from the CPUID instruction.
 *
 * Side effects:
 *	None.
 *
 *----------------------------------------------------------------------
 */

static int
TestcpuidCmd(
    TCL_UNUSED(void *),
    Tcl_Interp* interp,		/* Tcl interpreter */
    int objc,			/* Parameter count */
    Tcl_Obj *const * objv)	/* Parameter vector */
{
    int status, index, i;
    int regs[4];
    Tcl_Obj *regsObjs[4];

    if (objc != 2) {
	Tcl_WrongNumArgs(interp, 1, objv, "eax");
	return TCL_ERROR;
    }
    if (Tcl_GetIntFromObj(interp, objv[1], &index) != TCL_OK) {
	return TCL_ERROR;
    }
    status = TclWinCPUID(index, regs);
    if (status != TCL_OK) {
	Tcl_SetObjResult(interp,
		Tcl_NewStringObj("operation not available", TCL_INDEX_NONE));
	return status;
    }
    for (i=0 ; i<4 ; ++i) {
	regsObjs[i] = Tcl_NewWideIntObj(regs[i]);
    }
    Tcl_SetObjResult(interp, Tcl_NewListObj(4, regsObjs));
    return TCL_OK;
}
#endif

/*
 * Used to do basic checks of the TCL_HASH_KEY_SYSTEM_HASH flag
 */

static int
TestHashSystemHashCmd(
    TCL_UNUSED(void *),
    Tcl_Interp *interp,
    int objc,
    Tcl_Obj *const objv[])
{
    static const Tcl_HashKeyType hkType = {
	TCL_HASH_KEY_TYPE_VERSION, TCL_HASH_KEY_SYSTEM_HASH,
	NULL, NULL, NULL, NULL
    };
    Tcl_HashTable hash;
    Tcl_HashEntry *hPtr;
    int i, isNew, limit = 100;

    if (objc>1 && Tcl_GetIntFromObj(interp, objv[1], &limit)!=TCL_OK) {
	return TCL_ERROR;
    }

    Tcl_InitCustomHashTable(&hash, TCL_CUSTOM_TYPE_KEYS, &hkType);

    if (hash.numEntries != 0) {
	Tcl_AppendResult(interp, "non-zero initial size", NULL);
	Tcl_DeleteHashTable(&hash);
	return TCL_ERROR;
    }

    for (i=0 ; i<limit ; i++) {
	hPtr = Tcl_CreateHashEntry(&hash, INT2PTR(i), &isNew);
	if (!isNew) {
<<<<<<< HEAD
	    Tcl_SetObjResult(interp, Tcl_NewWideIntObj(i));
	    Tcl_AppendToObj(Tcl_GetObjResult(interp)," creation problem", TCL_INDEX_NONE);
=======
	    Tcl_SetObjResult(interp, Tcl_NewIntObj(i));
	    Tcl_AppendToObj(Tcl_GetObjResult(interp)," creation problem", -1);
>>>>>>> d5b1a353
	    Tcl_DeleteHashTable(&hash);
	    return TCL_ERROR;
	}
	Tcl_SetHashValue(hPtr, INT2PTR(i+42));
    }

    if (hash.numEntries != limit) {
	Tcl_AppendResult(interp, "unexpected maximal size", NULL);
	Tcl_DeleteHashTable(&hash);
	return TCL_ERROR;
    }

    for (i=0 ; i<limit ; i++) {
	hPtr = Tcl_FindHashEntry(&hash, (char *) INT2PTR(i));
	if (hPtr == NULL) {
	    Tcl_SetObjResult(interp, Tcl_NewWideIntObj(i));
	    Tcl_AppendToObj(Tcl_GetObjResult(interp)," lookup problem", TCL_INDEX_NONE);
	    Tcl_DeleteHashTable(&hash);
	    return TCL_ERROR;
	}
	if (PTR2INT(Tcl_GetHashValue(hPtr)) != i+42) {
	    Tcl_SetObjResult(interp, Tcl_NewWideIntObj(i));
	    Tcl_AppendToObj(Tcl_GetObjResult(interp)," value problem", TCL_INDEX_NONE);
	    Tcl_DeleteHashTable(&hash);
	    return TCL_ERROR;
	}
	Tcl_DeleteHashEntry(hPtr);
    }

    if (hash.numEntries != 0) {
	Tcl_AppendResult(interp, "non-zero final size", NULL);
	Tcl_DeleteHashTable(&hash);
	return TCL_ERROR;
    }

    Tcl_DeleteHashTable(&hash);
    Tcl_AppendResult(interp, "OK", NULL);
    return TCL_OK;
}

/*
 * Used for testing Tcl_GetInt which is no longer used directly by the
 * core very much.
 */
static int
TestgetintCmd(
    TCL_UNUSED(void *),
    Tcl_Interp *interp,
    int argc,
    const char **argv)
{
    if (argc < 2) {
	Tcl_AppendResult(interp, "wrong # args", NULL);
	return TCL_ERROR;
    } else {
	int val, i, total=0;

	for (i=1 ; i<argc ; i++) {
	    if (Tcl_GetInt(interp, argv[i], &val) != TCL_OK) {
		return TCL_ERROR;
	    }
	    total += val;
	}
	Tcl_SetObjResult(interp, Tcl_NewWideIntObj(total));
	return TCL_OK;
    }
}

/*
 * Used for determining sizeof(long) at script level.
 */
static int
TestlongsizeCmd(
    TCL_UNUSED(void *),
    Tcl_Interp *interp,
    int argc,
    TCL_UNUSED(const char **) /*argv*/)
{
    if (argc != 1) {
	Tcl_AppendResult(interp, "wrong # args", NULL);
	return TCL_ERROR;
    }
    Tcl_SetObjResult(interp, Tcl_NewWideIntObj(sizeof(long)));
    return TCL_OK;
}

static int
NREUnwind_callback(
    void *data[],
    Tcl_Interp *interp,
    TCL_UNUSED(int) /*result*/)
{
    int none;

    if (data[0] == INT2PTR(-1)) {
        Tcl_NRAddCallback(interp, NREUnwind_callback, &none, INT2PTR(-1),
                INT2PTR(-1), NULL);
    } else if (data[1] == INT2PTR(-1)) {
        Tcl_NRAddCallback(interp, NREUnwind_callback, data[0], &none,
                INT2PTR(-1), NULL);
    } else if (data[2] == INT2PTR(-1)) {
        Tcl_NRAddCallback(interp, NREUnwind_callback, data[0], data[1],
                &none, NULL);
    } else {
        Tcl_Obj *idata[3];
        idata[0] = Tcl_NewWideIntObj(((char *) data[1] - (char *) data[0]));
        idata[1] = Tcl_NewWideIntObj(((char *) data[2] - (char *) data[0]));
        idata[2] = Tcl_NewWideIntObj(((char *) &none   - (char *) data[0]));
        Tcl_SetObjResult(interp, Tcl_NewListObj(3, idata));
    }
    return TCL_OK;
}

static int
TestNREUnwind(
    TCL_UNUSED(void *),
    Tcl_Interp *interp,
    TCL_UNUSED(int) /*objc*/,
    TCL_UNUSED(Tcl_Obj *const *) /*objv*/)
{
    /*
     * Insure that callbacks effectively run at the proper level during the
     * unwinding of the NRE stack.
     */

    Tcl_NRAddCallback(interp, NREUnwind_callback, INT2PTR(-1), INT2PTR(-1),
            INT2PTR(-1), NULL);
    return TCL_OK;
}


static int
TestNRELevels(
    TCL_UNUSED(void *),
    Tcl_Interp *interp,
    TCL_UNUSED(int) /*objc*/,
    TCL_UNUSED(Tcl_Obj *const *) /*objv*/)
{
    Interp *iPtr = (Interp *) interp;
    static ptrdiff_t *refDepth = NULL;
    ptrdiff_t depth;
    Tcl_Obj *levels[6];
    int i = 0;
    NRE_callback *cbPtr = iPtr->execEnvPtr->callbackPtr;

    if (refDepth == NULL) {
	refDepth = &depth;
    }

    depth = (refDepth - &depth);

    levels[0] = Tcl_NewWideIntObj(depth);
    levels[1] = Tcl_NewWideIntObj(iPtr->numLevels);
    levels[2] = Tcl_NewWideIntObj(iPtr->cmdFramePtr->level);
    levels[3] = Tcl_NewWideIntObj(iPtr->varFramePtr->level);
    levels[4] = Tcl_NewWideIntObj(iPtr->execEnvPtr->execStackPtr->tosPtr
	    - iPtr->execEnvPtr->execStackPtr->stackWords);

    while (cbPtr) {
	i++;
	cbPtr = cbPtr->nextPtr;
    }
    levels[5] = Tcl_NewWideIntObj(i);

    Tcl_SetObjResult(interp, Tcl_NewListObj(6, levels));
    return TCL_OK;
}

/*
 *----------------------------------------------------------------------
 *
 * TestconcatobjCmd --
 *
 *	This procedure implements the "testconcatobj" command. It is used
 *	to test that Tcl_ConcatObj does indeed return a fresh Tcl_Obj in all
 *	cases and thet it never corrupts its arguments. In other words, that
 *	[Bug 1447328] was fixed properly.
 *
 * Results:
 *	A standard Tcl result.
 *
 * Side effects:
 *	None.
 *
 *----------------------------------------------------------------------
 */

static int
TestconcatobjCmd(
    TCL_UNUSED(void *),
    Tcl_Interp *interp,		/* Current interpreter. */
    TCL_UNUSED(int) /*argc*/,
    TCL_UNUSED(const char **) /*argv*/)
{
    Tcl_Obj *list1Ptr, *list2Ptr, *emptyPtr, *concatPtr, *tmpPtr;
    int result = TCL_OK;
    size_t len;
    Tcl_Obj *objv[3];

    /*
     * Set the start of the error message as obj result; it will be cleared at
     * the end if no errors were found.
     */

    Tcl_SetObjResult(interp,
	    Tcl_NewStringObj("Tcl_ConcatObj is unsafe:", TCL_INDEX_NONE));

    emptyPtr = Tcl_NewObj();

    list1Ptr = Tcl_NewStringObj("foo bar sum", TCL_INDEX_NONE);
    Tcl_ListObjLength(NULL, list1Ptr, &len);
    Tcl_InvalidateStringRep(list1Ptr);

    list2Ptr = Tcl_NewStringObj("eeny meeny", TCL_INDEX_NONE);
    Tcl_ListObjLength(NULL, list2Ptr, &len);
    Tcl_InvalidateStringRep(list2Ptr);

    /*
     * Verify that concat'ing a list obj with one or more empty strings does
     * return a fresh Tcl_Obj (see also [Bug 2055782]).
     */

    tmpPtr = Tcl_DuplicateObj(list1Ptr);

    objv[0] = tmpPtr;
    objv[1] = emptyPtr;
    concatPtr = Tcl_ConcatObj(2, objv);
    if (concatPtr->refCount != 0) {
	result = TCL_ERROR;
	Tcl_AppendResult(interp,
		"\n\t* (a) concatObj does not have refCount 0", NULL);
    }
    if (concatPtr == tmpPtr) {
	result = TCL_ERROR;
	Tcl_AppendResult(interp, "\n\t* (a) concatObj is not a new obj ",
		NULL);
	switch (tmpPtr->refCount) {
	case 0:
	    Tcl_AppendResult(interp, "(no new refCount)", NULL);
	    break;
	case 1:
	    Tcl_AppendResult(interp, "(refCount added)", NULL);
	    break;
	default:
	    Tcl_AppendResult(interp, "(more than one refCount added!)", NULL);
	    Tcl_Panic("extremely unsafe behaviour by Tcl_ConcatObj()");
	}
	tmpPtr = Tcl_DuplicateObj(list1Ptr);
	objv[0] = tmpPtr;
    }
    Tcl_DecrRefCount(concatPtr);

    Tcl_IncrRefCount(tmpPtr);
    concatPtr = Tcl_ConcatObj(2, objv);
    if (concatPtr->refCount != 0) {
	result = TCL_ERROR;
	Tcl_AppendResult(interp,
		"\n\t* (b) concatObj does not have refCount 0", NULL);
    }
    if (concatPtr == tmpPtr) {
	result = TCL_ERROR;
	Tcl_AppendResult(interp, "\n\t* (b) concatObj is not a new obj ",
		NULL);
	switch (tmpPtr->refCount) {
	case 0:
	    Tcl_AppendResult(interp, "(refCount removed?)", NULL);
	    Tcl_Panic("extremely unsafe behaviour by Tcl_ConcatObj()");
	    break;
	case 1:
	    Tcl_AppendResult(interp, "(no new refCount)", NULL);
	    break;
	case 2:
	    Tcl_AppendResult(interp, "(refCount added)", NULL);
	    Tcl_DecrRefCount(tmpPtr);
	    break;
	default:
	    Tcl_AppendResult(interp, "(more than one refCount added!)", NULL);
	    Tcl_Panic("extremely unsafe behaviour by Tcl_ConcatObj()");
	}
	tmpPtr = Tcl_DuplicateObj(list1Ptr);
	objv[0] = tmpPtr;
    }
    Tcl_DecrRefCount(concatPtr);

    objv[0] = emptyPtr;
    objv[1] = tmpPtr;
    objv[2] = emptyPtr;
    concatPtr = Tcl_ConcatObj(3, objv);
    if (concatPtr->refCount != 0) {
	result = TCL_ERROR;
	Tcl_AppendResult(interp,
		"\n\t* (c) concatObj does not have refCount 0", NULL);
    }
    if (concatPtr == tmpPtr) {
	result = TCL_ERROR;
	Tcl_AppendResult(interp, "\n\t* (c) concatObj is not a new obj ",
		NULL);
	switch (tmpPtr->refCount) {
	case 0:
	    Tcl_AppendResult(interp, "(no new refCount)", NULL);
	    break;
	case 1:
	    Tcl_AppendResult(interp, "(refCount added)", NULL);
	    break;
	default:
	    Tcl_AppendResult(interp, "(more than one refCount added!)", NULL);
	    Tcl_Panic("extremely unsafe behaviour by Tcl_ConcatObj()");
	}
	tmpPtr = Tcl_DuplicateObj(list1Ptr);
	objv[1] = tmpPtr;
    }
    Tcl_DecrRefCount(concatPtr);

    Tcl_IncrRefCount(tmpPtr);
    concatPtr = Tcl_ConcatObj(3, objv);
    if (concatPtr->refCount != 0) {
	result = TCL_ERROR;
	Tcl_AppendResult(interp,
		"\n\t* (d) concatObj does not have refCount 0", NULL);
    }
    if (concatPtr == tmpPtr) {
	result = TCL_ERROR;
	Tcl_AppendResult(interp, "\n\t* (d) concatObj is not a new obj ",
		NULL);
	switch (tmpPtr->refCount) {
	case 0:
	    Tcl_AppendResult(interp, "(refCount removed?)", NULL);
	    Tcl_Panic("extremely unsafe behaviour by Tcl_ConcatObj()");
	    break;
	case 1:
	    Tcl_AppendResult(interp, "(no new refCount)", NULL);
	    break;
	case 2:
	    Tcl_AppendResult(interp, "(refCount added)", NULL);
	    Tcl_DecrRefCount(tmpPtr);
	    break;
	default:
	    Tcl_AppendResult(interp, "(more than one refCount added!)", NULL);
	    Tcl_Panic("extremely unsafe behaviour by Tcl_ConcatObj()");
	}
	tmpPtr = Tcl_DuplicateObj(list1Ptr);
	objv[1] = tmpPtr;
    }
    Tcl_DecrRefCount(concatPtr);

    /*
     * Verify that an unshared list is not corrupted when concat'ing things to
     * it.
     */

    objv[0] = tmpPtr;
    objv[1] = list2Ptr;
    concatPtr = Tcl_ConcatObj(2, objv);
    if (concatPtr->refCount != 0) {
	result = TCL_ERROR;
	Tcl_AppendResult(interp,
		"\n\t* (e) concatObj does not have refCount 0", NULL);
    }
    if (concatPtr == tmpPtr) {
	result = TCL_ERROR;
	Tcl_AppendResult(interp, "\n\t* (e) concatObj is not a new obj ",
		NULL);

	(void) Tcl_ListObjLength(NULL, concatPtr, &len);
	switch (tmpPtr->refCount) {
	case 3:
	    Tcl_AppendResult(interp, "(failed to concat)", NULL);
	    break;
	default:
	    Tcl_AppendResult(interp, "(corrupted input!)", NULL);
	}
	if (Tcl_IsShared(tmpPtr)) {
	    Tcl_DecrRefCount(tmpPtr);
	}
	tmpPtr = Tcl_DuplicateObj(list1Ptr);
	objv[0] = tmpPtr;
    }
    Tcl_DecrRefCount(concatPtr);

    objv[0] = tmpPtr;
    objv[1] = list2Ptr;
    Tcl_IncrRefCount(tmpPtr);
    concatPtr = Tcl_ConcatObj(2, objv);
    if (concatPtr->refCount != 0) {
	result = TCL_ERROR;
	Tcl_AppendResult(interp,
		"\n\t* (f) concatObj does not have refCount 0", NULL);
    }
    if (concatPtr == tmpPtr) {
	result = TCL_ERROR;
	Tcl_AppendResult(interp, "\n\t* (f) concatObj is not a new obj ",
		NULL);

	(void) Tcl_ListObjLength(NULL, concatPtr, &len);
	switch (tmpPtr->refCount) {
	case 3:
	    Tcl_AppendResult(interp, "(failed to concat)", NULL);
	    break;
	default:
	    Tcl_AppendResult(interp, "(corrupted input!)", NULL);
	}
	if (Tcl_IsShared(tmpPtr)) {
	    Tcl_DecrRefCount(tmpPtr);
	}
	tmpPtr = Tcl_DuplicateObj(list1Ptr);
	objv[0] = tmpPtr;
    }
    Tcl_DecrRefCount(concatPtr);

    objv[0] = tmpPtr;
    objv[1] = list2Ptr;
    Tcl_IncrRefCount(tmpPtr);
    Tcl_IncrRefCount(tmpPtr);
    concatPtr = Tcl_ConcatObj(2, objv);
    if (concatPtr->refCount != 0) {
	result = TCL_ERROR;
	Tcl_AppendResult(interp,
		"\n\t* (g) concatObj does not have refCount 0", NULL);
    }
    if (concatPtr == tmpPtr) {
	result = TCL_ERROR;
	Tcl_AppendResult(interp, "\n\t* (g) concatObj is not a new obj ",
		NULL);

	(void) Tcl_ListObjLength(NULL, concatPtr, &len);
	switch (tmpPtr->refCount) {
	case 3:
	    Tcl_AppendResult(interp, "(failed to concat)", NULL);
	    break;
	default:
	    Tcl_AppendResult(interp, "(corrupted input!)", NULL);
	}
	Tcl_DecrRefCount(tmpPtr);
	if (Tcl_IsShared(tmpPtr)) {
	    Tcl_DecrRefCount(tmpPtr);
	}
	tmpPtr = Tcl_DuplicateObj(list1Ptr);
	objv[0] = tmpPtr;
    }
    Tcl_DecrRefCount(concatPtr);

    /*
     * Clean everything up. Note that we don't actually know how many
     * references there are to tmpPtr here; in the no-error case, it should be
     * five... [Bug 2895367]
     */

    Tcl_DecrRefCount(list1Ptr);
    Tcl_DecrRefCount(list2Ptr);
    Tcl_DecrRefCount(emptyPtr);
    while (tmpPtr->refCount > 1) {
	Tcl_DecrRefCount(tmpPtr);
    }
    Tcl_DecrRefCount(tmpPtr);

    if (result == TCL_OK) {
	Tcl_ResetResult(interp);
    }
    return result;
}

/*
 *----------------------------------------------------------------------
 *
 * TestgetencpathObjCmd --
 *
 *	This function implements the "testgetencpath" command. It is used to
 *	test Tcl_GetEncodingSearchPath().
 *
 * Results:
 *	A standard Tcl result.
 *
 * Side effects:
 *	None.
 *
 *----------------------------------------------------------------------
 */

static int
TestgetencpathObjCmd(
    TCL_UNUSED(void *),
    Tcl_Interp *interp,		/* Current interpreter. */
    int objc,			/* Number of arguments. */
    Tcl_Obj *const *objv)		/* Argument strings. */
{
    if (objc != 1) {
        Tcl_WrongNumArgs(interp, 1, objv, "");
        return TCL_ERROR;
    }

    Tcl_SetObjResult(interp, Tcl_GetEncodingSearchPath());
    return TCL_OK;
}

/*
 *----------------------------------------------------------------------
 *
 * TestsetencpathCmd --
 *
 *	This function implements the "testsetencpath" command. It is used to
 *	test Tcl_SetDefaultEncodingDir().
 *
 * Results:
 *	A standard Tcl result.
 *
 * Side effects:
 *	None.
 *
 *----------------------------------------------------------------------
 */

static int
TestsetencpathObjCmd(
    TCL_UNUSED(void *),
    Tcl_Interp *interp,		/* Current interpreter. */
    int objc,			/* Number of arguments. */
    Tcl_Obj *const *objv)	/* Argument strings. */
{
    if (objc != 2) {
        Tcl_WrongNumArgs(interp, 1, objv, "defaultDir");
        return TCL_ERROR;
    }

    Tcl_SetEncodingSearchPath(objv[1]);
    return TCL_OK;
}

/*
 *----------------------------------------------------------------------
 *
 * TestparseargsCmd --
 *
 *	This procedure implements the "testparseargs" command. It is used to
 *	test that Tcl_ParseArgsObjv does indeed return the right number of
 *	arguments. In other words, that [Bug 3413857] was fixed properly.
 *
 * Results:
 *	A standard Tcl result.
 *
 * Side effects:
 *	None.
 *
 *----------------------------------------------------------------------
 */

static int
TestparseargsCmd(
    TCL_UNUSED(void *),
    Tcl_Interp *interp,		/* Current interpreter. */
    int objc,			/* Number of arguments. */
    Tcl_Obj *const objv[])	/* Arguments. */
{
    static int foo = 0;
    size_t count = objc;
    Tcl_Obj **remObjv, *result[3];
    Tcl_ArgvInfo argTable[] = {
        {TCL_ARGV_CONSTANT, "-bool", INT2PTR(1), &foo, "booltest", NULL},
        TCL_ARGV_AUTO_REST, TCL_ARGV_AUTO_HELP, TCL_ARGV_TABLE_END
    };

    foo = 0;
    if (Tcl_ParseArgsObjv(interp, argTable, &count, objv, &remObjv)!=TCL_OK) {
        return TCL_ERROR;
    }
    result[0] = Tcl_NewWideIntObj(foo);
    result[1] = Tcl_NewWideIntObj(count);
    result[2] = Tcl_NewListObj(count, remObjv);
    Tcl_SetObjResult(interp, Tcl_NewListObj(3, result));
    ckfree(remObjv);
    return TCL_OK;
}

/**
 * Test harness for command and variable resolvers.
 */

static int
InterpCmdResolver(
    Tcl_Interp *interp,
    const char *name,
    TCL_UNUSED(Tcl_Namespace *),
    TCL_UNUSED(int) /*flags*/,
    Tcl_Command *rPtr)
{
    Interp *iPtr = (Interp *) interp;
    CallFrame *varFramePtr = iPtr->varFramePtr;
    Proc *procPtr = (varFramePtr->isProcCallFrame & FRAME_IS_PROC) ?
            varFramePtr->procPtr : NULL;
    Namespace *callerNsPtr = varFramePtr->nsPtr;
    Tcl_Command resolvedCmdPtr = NULL;
<<<<<<< HEAD
=======
    (void)dummy;
    (void)flags;
>>>>>>> d5b1a353

    /*
     * Just do something special on a cmd literal "z" in two cases:
     *  A)  when the caller is a proc "x", and the proc is either in "::" or in "::ns2".
     *  B) the caller's namespace is "ctx1" or "ctx2"
     */
    if ( (name[0] == 'z') && (name[1] == '\0') ) {
        Namespace *ns2NsPtr = (Namespace *) Tcl_FindNamespace(interp, "::ns2", NULL, 0);

        if (procPtr != NULL
            && ((procPtr->cmdPtr->nsPtr == iPtr->globalNsPtr)
                || (ns2NsPtr != NULL && procPtr->cmdPtr->nsPtr == ns2NsPtr)
                )
            ) {
            /*
             * Case A)
             *
             *    - The context, in which this resolver becomes active, is
             *      determined by the name of the caller proc, which has to be
             *      named "x".
             *
             *    - To determine the name of the caller proc, the proc is taken
             *      from the topmost stack frame.
             *
             *    - Note that the context is NOT provided during byte-code
             *      compilation (e.g. in TclProcCompileProc)
             *
             *   When these conditions hold, this function resolves the
             *   passed-in cmd literal into a cmd "y", which is taken from the
             *   the global namespace (for simplicity).
             */

            const char *callingCmdName =
                Tcl_GetCommandName(interp, (Tcl_Command) procPtr->cmdPtr);

            if ( callingCmdName[0] == 'x' && callingCmdName[1] == '\0' ) {
                resolvedCmdPtr = Tcl_FindCommand(interp, "y", NULL, TCL_GLOBAL_ONLY);
            }
        } else if (callerNsPtr != NULL) {
            /*
             * Case B)
             *
             *    - The context, in which this resolver becomes active, is
             *      determined by the name of the parent namespace, which has
             *      to be named "ctx1" or "ctx2".
             *
             *    - To determine the name of the parent namesace, it is taken
             *      from the 2nd highest stack frame.
             *
             *    - Note that the context can be provided during byte-code
             *      compilation (e.g. in TclProcCompileProc)
             *
             *   When these conditions hold, this function resolves the
             *   passed-in cmd literal into a cmd "y" or "Y" depending on the
             *   context. The resolved procs are taken from the the global
             *   namespace (for simplicity).
             */

            CallFrame *parentFramePtr = varFramePtr->callerPtr;
            const char *context = parentFramePtr != NULL ? parentFramePtr->nsPtr->name : "(NULL)";

            if (strcmp(context, "ctx1") == 0 && (name[0] == 'z') && (name[1] == '\0')) {
                resolvedCmdPtr = Tcl_FindCommand(interp, "y", NULL, TCL_GLOBAL_ONLY);
                /* fprintf(stderr, "... y ==> %p\n", resolvedCmdPtr);*/

            } else if (strcmp(context, "ctx2") == 0 && (name[0] == 'z') && (name[1] == '\0')) {
                resolvedCmdPtr = Tcl_FindCommand(interp, "Y", NULL, TCL_GLOBAL_ONLY);
                /*fprintf(stderr, "... Y ==> %p\n", resolvedCmdPtr);*/
            }
        }

        if (resolvedCmdPtr != NULL) {
            *rPtr = resolvedCmdPtr;
            return TCL_OK;
        }
    }
    return TCL_CONTINUE;
}

static int
InterpVarResolver(
    TCL_UNUSED(Tcl_Interp *),
    TCL_UNUSED(const char *),
    TCL_UNUSED(Tcl_Namespace *),
    TCL_UNUSED(int),
    TCL_UNUSED(Tcl_Var *))
{
    /*
     * Don't resolve the variable; use standard rules.
     */

    return TCL_CONTINUE;
}

typedef struct MyResolvedVarInfo {
    Tcl_ResolvedVarInfo vInfo;  /* This must be the first element. */
    Tcl_Var var;
    Tcl_Obj *nameObj;
} MyResolvedVarInfo;

static inline void
HashVarFree(
    Tcl_Var var)
{
    if (VarHashRefCount(var) < 2) {
        ckfree(var);
    } else {
        VarHashRefCount(var)--;
    }
}

static void
MyCompiledVarFree(
    Tcl_ResolvedVarInfo *vInfoPtr)
{
    MyResolvedVarInfo *resVarInfo = (MyResolvedVarInfo *) vInfoPtr;

    Tcl_DecrRefCount(resVarInfo->nameObj);
    if (resVarInfo->var) {
        HashVarFree(resVarInfo->var);
    }
    ckfree(vInfoPtr);
}

#define TclVarHashGetValue(hPtr) \
    ((Var *) ((char *)hPtr - offsetof(VarInHash, entry)))

static Tcl_Var
MyCompiledVarFetch(
    Tcl_Interp *interp,
    Tcl_ResolvedVarInfo *vinfoPtr)
{
    MyResolvedVarInfo *resVarInfo = (MyResolvedVarInfo *) vinfoPtr;
    Tcl_Var var = resVarInfo->var;
    int isNewVar;
    Interp *iPtr = (Interp *) interp;
    Tcl_HashEntry *hPtr;

    if (var != NULL) {
        if (!(((Var *) var)->flags & VAR_DEAD_HASH)) {
            /*
             * The cached variable is valid, return it.
             */

            return var;
        }

        /*
         * The variable is not valid anymore. Clean it up.
         */

        HashVarFree(var);
    }

    hPtr = Tcl_CreateHashEntry((Tcl_HashTable *) &iPtr->globalNsPtr->varTable,
            (char *) resVarInfo->nameObj, &isNewVar);
    if (hPtr) {
        var = (Tcl_Var) TclVarHashGetValue(hPtr);
    } else {
        var = NULL;
    }
    resVarInfo->var = var;

    /*
     * Increment the reference counter to avoid ckfree() of the variable in
     * Tcl's FreeVarEntry(); for cleanup, we provide our own HashVarFree();
     */

    VarHashRefCount(var)++;
    return var;
}

static int
InterpCompiledVarResolver(
    TCL_UNUSED(Tcl_Interp *),
    const char *name,
    TCL_UNUSED(int) /*length*/,
    TCL_UNUSED(Tcl_Namespace *),
    Tcl_ResolvedVarInfo **rPtr)
{
    if (*name == 'T') {
 	MyResolvedVarInfo *resVarInfo = (MyResolvedVarInfo *)ckalloc(sizeof(MyResolvedVarInfo));

 	resVarInfo->vInfo.fetchProc = MyCompiledVarFetch;
 	resVarInfo->vInfo.deleteProc = MyCompiledVarFree;
 	resVarInfo->var = NULL;
 	resVarInfo->nameObj = Tcl_NewStringObj(name, TCL_INDEX_NONE);
 	Tcl_IncrRefCount(resVarInfo->nameObj);
 	*rPtr = &resVarInfo->vInfo;
 	return TCL_OK;
    }
    return TCL_CONTINUE;
}

static int
TestInterpResolverCmd(
    TCL_UNUSED(void *),
    Tcl_Interp *interp,
    int objc,
    Tcl_Obj *const objv[])
{
    static const char *const table[] = {
        "down", "up", NULL
    };
    int idx;
#define RESOLVER_KEY "testInterpResolver"

    if ((objc < 2) || (objc > 3)) {
	Tcl_WrongNumArgs(interp, 1, objv, "up|down ?interp?");
	return TCL_ERROR;
    }
    if (objc == 3) {
	interp = Tcl_GetChild(interp, Tcl_GetString(objv[2]));
	if (interp == NULL) {
	    Tcl_AppendResult(interp, "provided interpreter not found", NULL);
	    return TCL_ERROR;
	}
    }
    if (Tcl_GetIndexFromObj(interp, objv[1], table, "operation", TCL_EXACT,
            &idx) != TCL_OK) {
        return TCL_ERROR;
    }
    switch (idx) {
    case 1: /* up */
        Tcl_AddInterpResolvers(interp, RESOLVER_KEY, InterpCmdResolver,
                InterpVarResolver, InterpCompiledVarResolver);
        break;
    case 0: /*down*/
        if (!Tcl_RemoveInterpResolvers(interp, RESOLVER_KEY)) {
            Tcl_AppendResult(interp, "could not remove the resolver scheme",
                    NULL);
            return TCL_ERROR;
        }
    }
    return TCL_OK;
}

/*
 *------------------------------------------------------------------------
 *
 * TestApplyLambdaObjCmd --
 *
 *	Implements the Tcl command testapplylambda. This tests the apply
 *	implementation handling of a lambda where the lambda has a list
 *	internal representation where the second element's internal
 *	representation is already a byte code object.
 *
 * Results:
 *	TCL_OK    - Success. Caller should check result is 42
 *	TCL_ERROR - Error.
 *
 * Side effects:
 *	In the presence of the apply bug, may panic. Otherwise
 *	Interpreter result holds result or error message.
 *
 *------------------------------------------------------------------------
 */
int TestApplyLambdaObjCmd (
    TCL_UNUSED(void*),
    Tcl_Interp *interp,    /* Current interpreter. */
    TCL_UNUSED(int),       /* objc. */
    TCL_UNUSED(Tcl_Obj *const *)) /* objv. */
{
    Tcl_Obj *lambdaObjs[2];
    Tcl_Obj *evalObjs[2];
    Tcl_Obj *lambdaObj;
    int result;

    /* Create a lambda {{} {set a 42}} */
    lambdaObjs[0] = Tcl_NewObj(); /* No parameters */
    lambdaObjs[1] = Tcl_NewStringObj("set a 42", TCL_INDEX_NONE); /* Body */
    lambdaObj = Tcl_NewListObj(2, lambdaObjs);
    Tcl_IncrRefCount(lambdaObj);

    /* Create the command "apply {{} {set a 42}" */
    evalObjs[0] = Tcl_NewStringObj("apply", TCL_INDEX_NONE);
    Tcl_IncrRefCount(evalObjs[0]);
    /*
     * NOTE: IMPORTANT TO EXHIBIT THE BUG. We duplicate the lambda because
     * it will get shimmered to a Lambda internal representation but we
     * want to hold on to our list representation.
     */
    evalObjs[1] = Tcl_DuplicateObj(lambdaObj);
    Tcl_IncrRefCount(evalObjs[1]);

    /* Evaluate it */
    result = Tcl_EvalObjv(interp, 2, evalObjs, TCL_EVAL_GLOBAL);
    if (result != TCL_OK) {
	Tcl_DecrRefCount(evalObjs[0]);
	Tcl_DecrRefCount(evalObjs[1]);
	return result;
    }
    /*
     * So far so good. At this point,
     * - evalObjs[1] has an internal representation of Lambda
     * - lambdaObj[1] ({set a 42}) has been shimmered to
     * an internal representation of ByteCode.
     */
    Tcl_DecrRefCount(evalObjs[1]); /* Don't need this anymore */
    /*
     * The bug trigger. Repeating the command but:
     *  - we are calling apply with a lambda that is a list (as BEFORE),
     *    BUT
     *  - The body of the lambda (lambdaObjs[1]) ALREADY has internal
     *    representation of ByteCode and thus will not be compiled again
     */
    evalObjs[1] = lambdaObj; /* lambdaObj already has a ref count so
     				no need for IncrRef */
    result = Tcl_EvalObjv(interp, 2, evalObjs, TCL_EVAL_GLOBAL);
    Tcl_DecrRefCount(evalObjs[0]);
    Tcl_DecrRefCount(lambdaObj);

    return result;
}

/*
 * Local Variables:
 * mode: c
 * c-basic-offset: 4
 * fill-column: 78
 * tab-width: 8
 * indent-tabs-mode: nil
 * End:
 */
<|MERGE_RESOLUTION|>--- conflicted
+++ resolved
@@ -6,17 +6,10 @@
  *	commands are not normally included in Tcl applications; they're only
  *	used for testing.
  *
-<<<<<<< HEAD
  * Copyright © 1993-1994 The Regents of the University of California.
  * Copyright © 1994-1997 Sun Microsystems, Inc.
  * Copyright © 1998-2000 Ajuba Solutions.
  * Copyright © 2003 Kevin B. Kenny.  All rights reserved.
-=======
- * Copyright (c) 1993-1994 The Regents of the University of California.
- * Copyright (c) 1994-1997 Sun Microsystems, Inc.
- * Copyright (c) 1998-2000 Ajuba Solutions.
- * Copyright (c) 2003 Kevin B. Kenny.  All rights reserved.
->>>>>>> d5b1a353
  *
  * See the file "license.terms" for information on usage and redistribution of
  * this file, and for a DISCLAIMER OF ALL WARRANTIES.
@@ -1214,7 +1207,6 @@
     return TCL_OK;
 }
 
-
 static int
 CmdProc2(
     void *clientData,	/* String to return. */
@@ -1292,8 +1284,8 @@
     const char **argv)		/* Argument strings. */
 {
     TestCommandTokenRef *refPtr;
+    int id;
     char buf[30];
-    int id;
 
     if (argc != 3) {
 	Tcl_AppendResult(interp, "wrong # args: should be \"", argv[0],
@@ -1429,11 +1421,7 @@
 	cmdTrace = Tcl_CreateObjTrace(interp, 50000,
 		TCL_ALLOW_INLINE_COMPILATION, ObjTraceProc,
 		&deleteCalled, ObjTraceDeleteProc);
-<<<<<<< HEAD
 	result = Tcl_EvalEx(interp, argv[2], TCL_INDEX_NONE, 0);
-=======
-	result = Tcl_Eval(interp, argv[2]);
->>>>>>> d5b1a353
 	Tcl_DeleteTrace(interp, cmdTrace);
 	if (!deleteCalled) {
 	    Tcl_AppendResult(interp, "Delete wasn't called", NULL);
@@ -1841,11 +1829,7 @@
 
 static int
 TestdoubledigitsObjCmd(
-<<<<<<< HEAD
-    TCL_UNUSED(void *),
-=======
-    ClientData unused, /* NULL */
->>>>>>> d5b1a353
+    TCL_UNUSED(void *),
     Tcl_Interp* interp,		/* Tcl interpreter */
     int objc,			/* Parameter count */
     Tcl_Obj* const objv[])	/* Parameter vector */
@@ -2088,11 +2072,7 @@
 {
     Tcl_Encoding encoding;
     Tcl_EncodingState encState, *encStatePtr;
-<<<<<<< HEAD
     Tcl_Size srcLen, bufLen;
-=======
-    int srcLen, bufLen;
->>>>>>> d5b1a353
     const unsigned char *bytes;
     unsigned char *bufPtr;
     int srcRead, dstLen, dstWrote, dstChars;
@@ -2211,11 +2191,7 @@
     memmove(bufPtr + dstLen, "\xAB\xCD\xEF\xAB", 4);   /* overflow detection */
     bytes = Tcl_GetByteArrayFromObj(objv[3], &srcLen); /* Last! to avoid shimmering */
     result = (*transformer)(interp, encoding, (const char *)bytes, srcLen, flags,
-<<<<<<< HEAD
                             encStatePtr, (char *) bufPtr, dstLen,
-=======
-                               encStatePtr, (char *) bufPtr, dstLen,
->>>>>>> d5b1a353
                                srcReadVar ? &srcRead : NULL,
                                &dstWrote,
                                dstCharsVar ? &dstChars : NULL);
@@ -2228,19 +2204,19 @@
         Tcl_Obj *resultObjs[3];
         switch (result) {
         case TCL_OK:
-            resultObjs[0] = Tcl_NewStringObj("ok", -1);
+            resultObjs[0] = Tcl_NewStringObj("ok", TCL_INDEX_NONE);
             break;
         case TCL_CONVERT_MULTIBYTE:
-            resultObjs[0] = Tcl_NewStringObj("multibyte", -1);
+            resultObjs[0] = Tcl_NewStringObj("multibyte", TCL_INDEX_NONE);
             break;
         case TCL_CONVERT_SYNTAX:
-            resultObjs[0] = Tcl_NewStringObj("syntax", -1);
+            resultObjs[0] = Tcl_NewStringObj("syntax", TCL_INDEX_NONE);
             break;
         case TCL_CONVERT_UNKNOWN:
-            resultObjs[0] = Tcl_NewStringObj("unknown", -1);
+            resultObjs[0] = Tcl_NewStringObj("unknown", TCL_INDEX_NONE);
             break;
         case TCL_CONVERT_NOSPACE:
-            resultObjs[0] = Tcl_NewStringObj("nospace", -1);
+            resultObjs[0] = Tcl_NewStringObj("nospace", TCL_INDEX_NONE);
             break;
         default:
             resultObjs[0] = Tcl_NewIntObj(result);
@@ -2371,10 +2347,7 @@
 	}
 	Tcl_FreeEncoding(encoding);	/* Free returned reference */
 	Tcl_FreeEncoding(encoding);	/* Free to match CREATE */
-<<<<<<< HEAD
 	TclFreeInternalRep(objv[2]);		/* Free the cached ref */
-=======
->>>>>>> d5b1a353
 	break;
 
     case ENC_NULLENGTH:
@@ -2416,11 +2389,7 @@
     TclEncoding *encodingPtr;
 
     encodingPtr = (TclEncoding *) clientData;
-<<<<<<< HEAD
     Tcl_EvalEx(encodingPtr->interp, encodingPtr->toUtfCmd, TCL_INDEX_NONE, TCL_EVAL_GLOBAL);
-=======
-    Tcl_EvalEx(encodingPtr->interp, encodingPtr->toUtfCmd, -1, TCL_EVAL_GLOBAL);
->>>>>>> d5b1a353
 
     len = strlen(Tcl_GetStringResult(encodingPtr->interp));
     if (len > dstLen) {
@@ -2452,11 +2421,7 @@
     TclEncoding *encodingPtr;
 
     encodingPtr = (TclEncoding *) clientData;
-<<<<<<< HEAD
     Tcl_EvalEx(encodingPtr->interp, encodingPtr->fromUtfCmd, TCL_INDEX_NONE, TCL_EVAL_GLOBAL);
-=======
-    Tcl_EvalEx(encodingPtr->interp, encodingPtr->fromUtfCmd, -1, TCL_EVAL_GLOBAL);
->>>>>>> d5b1a353
 
     len = strlen(Tcl_GetStringResult(encodingPtr->interp));
     if (len > dstLen) {
@@ -3313,11 +3278,7 @@
 	    return TCL_ERROR;
 	}
 	flag = writable ? 0 : TCL_LINK_READ_ONLY;
-<<<<<<< HEAD
 	if (Tcl_LinkVar(interp, "int", &intVar,
-=======
-	if (Tcl_LinkVar(interp, "int", (char *)&intVar,
->>>>>>> d5b1a353
 		TCL_LINK_INT | flag) != TCL_OK) {
 	    return TCL_ERROR;
 	}
@@ -3325,11 +3286,7 @@
 	    return TCL_ERROR;
 	}
 	flag = writable ? 0 : TCL_LINK_READ_ONLY;
-<<<<<<< HEAD
 	if (Tcl_LinkVar(interp, "real", &realVar,
-=======
-	if (Tcl_LinkVar(interp, "real", (char *)&realVar,
->>>>>>> d5b1a353
 		TCL_LINK_DOUBLE | flag) != TCL_OK) {
 	    return TCL_ERROR;
 	}
@@ -3337,11 +3294,7 @@
 	    return TCL_ERROR;
 	}
 	flag = writable ? 0 : TCL_LINK_READ_ONLY;
-<<<<<<< HEAD
 	if (Tcl_LinkVar(interp, "bool", &boolVar,
-=======
-	if (Tcl_LinkVar(interp, "bool", (char *)&boolVar,
->>>>>>> d5b1a353
 		TCL_LINK_BOOLEAN | flag) != TCL_OK) {
 	    return TCL_ERROR;
 	}
@@ -3349,11 +3302,7 @@
 	    return TCL_ERROR;
 	}
 	flag = writable ? 0 : TCL_LINK_READ_ONLY;
-<<<<<<< HEAD
 	if (Tcl_LinkVar(interp, "string", &stringVar,
-=======
-	if (Tcl_LinkVar(interp, "string", (char *)&stringVar,
->>>>>>> d5b1a353
 		TCL_LINK_STRING | flag) != TCL_OK) {
 	    return TCL_ERROR;
 	}
@@ -3361,11 +3310,7 @@
 	    return TCL_ERROR;
 	}
 	flag = writable ? 0 : TCL_LINK_READ_ONLY;
-<<<<<<< HEAD
 	if (Tcl_LinkVar(interp, "wide", &wideVar,
-=======
-	if (Tcl_LinkVar(interp, "wide", (char *)&wideVar,
->>>>>>> d5b1a353
 			TCL_LINK_WIDE_INT | flag) != TCL_OK) {
 	    return TCL_ERROR;
 	}
@@ -3373,11 +3318,7 @@
 	    return TCL_ERROR;
 	}
 	flag = writable ? 0 : TCL_LINK_READ_ONLY;
-<<<<<<< HEAD
 	if (Tcl_LinkVar(interp, "char", &charVar,
-=======
-	if (Tcl_LinkVar(interp, "char", (char *)&charVar,
->>>>>>> d5b1a353
 		TCL_LINK_CHAR | flag) != TCL_OK) {
 	    return TCL_ERROR;
 	}
@@ -3385,11 +3326,7 @@
 	    return TCL_ERROR;
 	}
 	flag = writable ? 0 : TCL_LINK_READ_ONLY;
-<<<<<<< HEAD
 	if (Tcl_LinkVar(interp, "uchar", &ucharVar,
-=======
-	if (Tcl_LinkVar(interp, "uchar", (char *)&ucharVar,
->>>>>>> d5b1a353
 		TCL_LINK_UCHAR | flag) != TCL_OK) {
 	    return TCL_ERROR;
 	}
@@ -3397,11 +3334,7 @@
 	    return TCL_ERROR;
 	}
 	flag = writable ? 0 : TCL_LINK_READ_ONLY;
-<<<<<<< HEAD
 	if (Tcl_LinkVar(interp, "short", &shortVar,
-=======
-	if (Tcl_LinkVar(interp, "short", (char *)&shortVar,
->>>>>>> d5b1a353
 		TCL_LINK_SHORT | flag) != TCL_OK) {
 	    return TCL_ERROR;
 	}
@@ -3409,11 +3342,7 @@
 	    return TCL_ERROR;
 	}
 	flag = writable ? 0 : TCL_LINK_READ_ONLY;
-<<<<<<< HEAD
 	if (Tcl_LinkVar(interp, "ushort", &ushortVar,
-=======
-	if (Tcl_LinkVar(interp, "ushort", (char *)&ushortVar,
->>>>>>> d5b1a353
 		TCL_LINK_USHORT | flag) != TCL_OK) {
 	    return TCL_ERROR;
 	}
@@ -3421,11 +3350,7 @@
 	    return TCL_ERROR;
 	}
 	flag = writable ? 0 : TCL_LINK_READ_ONLY;
-<<<<<<< HEAD
 	if (Tcl_LinkVar(interp, "uint", &uintVar,
-=======
-	if (Tcl_LinkVar(interp, "uint", (char *)&uintVar,
->>>>>>> d5b1a353
 		TCL_LINK_UINT | flag) != TCL_OK) {
 	    return TCL_ERROR;
 	}
@@ -3433,11 +3358,7 @@
 	    return TCL_ERROR;
 	}
 	flag = writable ? 0 : TCL_LINK_READ_ONLY;
-<<<<<<< HEAD
 	if (Tcl_LinkVar(interp, "long", &longVar,
-=======
-	if (Tcl_LinkVar(interp, "long", (char *)&longVar,
->>>>>>> d5b1a353
 		TCL_LINK_LONG | flag) != TCL_OK) {
 	    return TCL_ERROR;
 	}
@@ -3445,11 +3366,7 @@
 	    return TCL_ERROR;
 	}
 	flag = writable ? 0 : TCL_LINK_READ_ONLY;
-<<<<<<< HEAD
 	if (Tcl_LinkVar(interp, "ulong", &ulongVar,
-=======
-	if (Tcl_LinkVar(interp, "ulong", (char *)&ulongVar,
->>>>>>> d5b1a353
 		TCL_LINK_ULONG | flag) != TCL_OK) {
 	    return TCL_ERROR;
 	}
@@ -3457,11 +3374,7 @@
 	    return TCL_ERROR;
 	}
 	flag = writable ? 0 : TCL_LINK_READ_ONLY;
-<<<<<<< HEAD
 	if (Tcl_LinkVar(interp, "float", &floatVar,
-=======
-	if (Tcl_LinkVar(interp, "float", (char *)&floatVar,
->>>>>>> d5b1a353
 		TCL_LINK_FLOAT | flag) != TCL_OK) {
 	    return TCL_ERROR;
 	}
@@ -3469,11 +3382,7 @@
 	    return TCL_ERROR;
 	}
 	flag = writable ? 0 : TCL_LINK_READ_ONLY;
-<<<<<<< HEAD
 	if (Tcl_LinkVar(interp, "uwide", &uwideVar,
-=======
-	if (Tcl_LinkVar(interp, "uwide", (char *)&uwideVar,
->>>>>>> d5b1a353
 		TCL_LINK_WIDE_UINT | flag) != TCL_OK) {
 	    return TCL_ERROR;
 	}
@@ -6337,11 +6246,7 @@
 
     if ((cmdName[0] == 's') && (strncmp(cmdName, "setchannelerror", len) == 0)) {
 
-<<<<<<< HEAD
 	Tcl_Obj *msg = Tcl_NewStringObj(argv[3], TCL_INDEX_NONE);
-=======
-	Tcl_Obj *msg = Tcl_NewStringObj(argv[3], -1);
->>>>>>> d5b1a353
 
 	Tcl_IncrRefCount(msg);
 	Tcl_SetChannelError(chan, msg);
@@ -6354,11 +6259,7 @@
     }
     if ((cmdName[0] == 's') && (strncmp(cmdName, "setchannelerrorinterp", len) == 0)) {
 
-<<<<<<< HEAD
 	Tcl_Obj *msg = Tcl_NewStringObj(argv[3], TCL_INDEX_NONE);
-=======
-	Tcl_Obj *msg = Tcl_NewStringObj(argv[3], -1);
->>>>>>> d5b1a353
 
 	Tcl_IncrRefCount(msg);
 	Tcl_SetChannelErrorInterp(interp, msg);
@@ -7664,11 +7565,7 @@
 	Tcl_IncrRefCount(pathPtr);
 	return pathPtr;
     }
-<<<<<<< HEAD
     origPtr = Tcl_NewStringObj(str+10, TCL_INDEX_NONE);
-=======
-    origPtr = Tcl_NewStringObj(str+10, -1);
->>>>>>> d5b1a353
     Tcl_IncrRefCount(origPtr);
     return origPtr;
 }
@@ -8069,13 +7966,8 @@
     for (i=0 ; i<limit ; i++) {
 	hPtr = Tcl_CreateHashEntry(&hash, INT2PTR(i), &isNew);
 	if (!isNew) {
-<<<<<<< HEAD
 	    Tcl_SetObjResult(interp, Tcl_NewWideIntObj(i));
 	    Tcl_AppendToObj(Tcl_GetObjResult(interp)," creation problem", TCL_INDEX_NONE);
-=======
-	    Tcl_SetObjResult(interp, Tcl_NewIntObj(i));
-	    Tcl_AppendToObj(Tcl_GetObjResult(interp)," creation problem", -1);
->>>>>>> d5b1a353
 	    Tcl_DeleteHashTable(&hash);
 	    return TCL_ERROR;
 	}
@@ -8672,11 +8564,6 @@
             varFramePtr->procPtr : NULL;
     Namespace *callerNsPtr = varFramePtr->nsPtr;
     Tcl_Command resolvedCmdPtr = NULL;
-<<<<<<< HEAD
-=======
-    (void)dummy;
-    (void)flags;
->>>>>>> d5b1a353
 
     /*
      * Just do something special on a cmd literal "z" in two cases:
