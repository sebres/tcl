--- conflicted
+++ resolved
@@ -42,22 +42,8 @@
  * Declare external functions used in Windows tests.
  */
 
-<<<<<<< HEAD
 DLLEXPORT int		Tcltest_Init(Tcl_Interp *interp);
 DLLEXPORT int		Tcltest_SafeInit(Tcl_Interp *interp);
-EXTERN TCL_NORETURN void	Tcltest_Exit(ClientData clientData);
-=======
-/*
- * TCL_STORAGE_CLASS is set unconditionally to DLLEXPORT because the
- * Tcltest_Init declaration is in the source file itself, which is only
- * accessed when we are building a library.
- */
-
-#undef TCL_STORAGE_CLASS
-#define TCL_STORAGE_CLASS DLLEXPORT
-EXTERN int		Tcltest_Init(Tcl_Interp *interp);
-EXTERN int		Tcltest_SafeInit(Tcl_Interp *interp);
->>>>>>> 7bd0722e
 
 /*
  * Dynamic string shared by TestdcallCmd and DelCallbackProc; used to collect
