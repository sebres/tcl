/*
 * tclTest.c --
 *
 *	This file contains C command functions for a bunch of additional Tcl
 *	commands that are used for testing out Tcl's C interfaces. These
 *	commands are not normally included in Tcl applications; they're only
 *	used for testing.
 *
 * Copyright © 1993-1994 The Regents of the University of California.
 * Copyright © 1994-1997 Sun Microsystems, Inc.
 * Copyright © 1998-2000 Ajuba Solutions.
 * Copyright © 2003 Kevin B. Kenny.  All rights reserved.
 *
 * See the file "license.terms" for information on usage and redistribution of
 * this file, and for a DISCLAIMER OF ALL WARRANTIES.
 */

#undef STATIC_BUILD
#ifndef USE_TCL_STUBS
#   define USE_TCL_STUBS
#endif
#ifndef TCL_NO_DEPRECATED
#   define TCL_NO_DEPRECATED
#endif
#include "tclInt.h"
#ifdef TCL_WITH_EXTERNAL_TOMMATH
#   include "tommath.h"
#else
#   include "tclTomMath.h"
#endif
#include "tclOO.h"
#include <math.h>

/*
 * Required for Testregexp*Cmd
 */
#include "tclRegexp.h"

/*
 * Required for the TestChannelCmd and TestChannelEventCmd
 */
#include "tclIO.h"

/*
 * Declare external functions used in Windows tests.
 */
DLLEXPORT int		Tcltest_Init(Tcl_Interp *interp);
DLLEXPORT int		Tcltest_SafeInit(Tcl_Interp *interp);

/*
 * Dynamic string shared by TestdcallCmd and DelCallbackProc; used to collect
 * the results of the various deletion callbacks.
 */

static Tcl_DString delString;
static Tcl_Interp *delInterp;

/*
 * One of the following structures exists for each asynchronous handler
 * created by the "testasync" command".
 */

typedef struct TestAsyncHandler {
    int id;			/* Identifier for this handler. */
    Tcl_AsyncHandler handler;	/* Tcl's token for the handler. */
    char *command;		/* Command to invoke when the handler is
				 * invoked. */
    struct TestAsyncHandler *nextPtr;
				/* Next is list of handlers. */
} TestAsyncHandler;

/*
 * Start of the socket driver state structure to acces field testFlags
 */

typedef struct TcpState TcpState;

struct TcpState {
    Tcl_Channel channel;	/* Channel associated with this socket. */
    int testFlags;              /* bit field for tests. Is set by testsocket
                                 * test procedure */
};

TCL_DECLARE_MUTEX(asyncTestMutex)

static TestAsyncHandler *firstHandler = NULL;

/*
 * The dynamic string below is used by the "testdstring" command to test the
 * dynamic string facilities.
 */

static Tcl_DString dstring;

/*
 * The command trace below is used by the "testcmdtraceCmd" command to test
 * the command tracing facilities.
 */

static Tcl_Trace cmdTrace;

/*
 * One of the following structures exists for each command created by
 * TestdelCmd:
 */

typedef struct {
    Tcl_Interp *interp;		/* Interpreter in which command exists. */
    char *deleteCmd;		/* Script to execute when command is deleted.
				 * Malloc'ed. */
} DelCmd;

/*
 * The following is used to keep track of an encoding that invokes a Tcl
 * command.
 */

typedef struct {
    Tcl_Interp *interp;
    char *toUtfCmd;
    char *fromUtfCmd;
} TclEncoding;

/*
 * The counter below is used to determine if the TestsaveresultFree routine
 * was called for a result.
 */

static int freeCount;

/*
 * Boolean flag used by the "testsetmainloop" and "testexitmainloop" commands.
 */

static int exitMainLoop = 0;

/*
 * Event structure used in testing the event queue management procedures.
 */

typedef struct {
    Tcl_Event header;		/* Header common to all events */
    Tcl_Interp *interp;		/* Interpreter that will handle the event */
    Tcl_Obj *command;		/* Command to evaluate when the event occurs */
    Tcl_Obj *tag;		/* Tag for this event used to delete it */
} TestEvent;

/*
 * Simple detach/attach facility for testchannel cut|splice. Allow testing of
 * channel transfer in core testsuite.
 */

typedef struct TestChannel {
    Tcl_Channel chan;		/* Detached channel */
    struct TestChannel *nextPtr;/* Next in detached channel pool */
} TestChannel;

static TestChannel *firstDetached;

/*
 * Forward declarations for procedures defined later in this file:
 */

static int		AsyncHandlerProc(void *clientData,
			    Tcl_Interp *interp, int code);
static Tcl_ThreadCreateType AsyncThreadProc(void *);
static void		CleanupTestSetassocdataTests(
			    void *clientData, Tcl_Interp *interp);
static void		CmdDelProc1(void *clientData);
static void		CmdDelProc2(void *clientData);
static Tcl_CmdProc	CmdProc1;
static Tcl_CmdProc	CmdProc2;
static void		CmdTraceDeleteProc(
			    void *clientData, Tcl_Interp *interp,
			    int level, char *command, Tcl_CmdProc *cmdProc,
			    void *cmdClientData, int argc,
			    const char *argv[]);
static void		CmdTraceProc(void *clientData,
			    Tcl_Interp *interp, int level, char *command,
			    Tcl_CmdProc *cmdProc, void *cmdClientData,
			    int argc, const char *argv[]);
static Tcl_CmdProc	CreatedCommandProc;
static Tcl_CmdProc	CreatedCommandProc2;
static void		DelCallbackProc(void *clientData,
			    Tcl_Interp *interp);
static Tcl_CmdProc	DelCmdProc;
static void		DelDeleteProc(void *clientData);
static void		EncodingFreeProc(void *clientData);
static int		EncodingToUtfProc(void *clientData,
			    const char *src, int srcLen, int flags,
			    Tcl_EncodingState *statePtr, char *dst,
			    int dstLen, int *srcReadPtr, int *dstWrotePtr,
			    int *dstCharsPtr);
static int		EncodingFromUtfProc(void *clientData,
			    const char *src, int srcLen, int flags,
			    Tcl_EncodingState *statePtr, char *dst,
			    int dstLen, int *srcReadPtr, int *dstWrotePtr,
			    int *dstCharsPtr);
static void		ExitProcEven(void *clientData);
static void		ExitProcOdd(void *clientData);
static Tcl_ObjCmdProc	GetTimesObjCmd;
static Tcl_ResolveCompiledVarProc	InterpCompiledVarResolver;
static void		MainLoop(void);
static Tcl_CmdProc	NoopCmd;
static Tcl_ObjCmdProc	NoopObjCmd;
static int		ObjTraceProc(void *clientData,
			    Tcl_Interp *interp, int level, const char *command,
			    Tcl_Command commandToken, int objc,
			    Tcl_Obj *const objv[]);
static void		ObjTraceDeleteProc(void *clientData);
static void		PrintParse(Tcl_Interp *interp, Tcl_Parse *parsePtr);
static void		SpecialFree(char *blockPtr);
static int		StaticInitProc(Tcl_Interp *interp);
static Tcl_CmdProc	TestasyncCmd;
static Tcl_ObjCmdProc	TestbumpinterpepochObjCmd;
static Tcl_ObjCmdProc	TestbytestringObjCmd;
static Tcl_ObjCmdProc	TestsetbytearraylengthObjCmd;
static Tcl_ObjCmdProc	TestpurebytesobjObjCmd;
static Tcl_ObjCmdProc	TeststringbytesObjCmd;
static Tcl_CmdProc	TestcmdinfoCmd;
static Tcl_CmdProc	TestcmdtokenCmd;
static Tcl_CmdProc	TestcmdtraceCmd;
static Tcl_CmdProc	TestconcatobjCmd;
static Tcl_CmdProc	TestcreatecommandCmd;
static Tcl_CmdProc	TestdcallCmd;
static Tcl_CmdProc	TestdelCmd;
static Tcl_CmdProc	TestdelassocdataCmd;
static Tcl_ObjCmdProc	TestdoubledigitsObjCmd;
static Tcl_CmdProc	TestdstringCmd;
static Tcl_ObjCmdProc	TestencodingObjCmd;
static Tcl_ObjCmdProc	TestevalexObjCmd;
static Tcl_ObjCmdProc	TestevalobjvObjCmd;
static Tcl_ObjCmdProc	TesteventObjCmd;
static int		TesteventProc(Tcl_Event *event, int flags);
static int		TesteventDeleteProc(Tcl_Event *event,
			    void *clientData);
static Tcl_CmdProc	TestexithandlerCmd;
static Tcl_CmdProc	TestexprlongCmd;
static Tcl_ObjCmdProc	TestexprlongobjCmd;
static Tcl_CmdProc	TestexprdoubleCmd;
static Tcl_ObjCmdProc	TestexprdoubleobjCmd;
static Tcl_ObjCmdProc	TestexprparserObjCmd;
static Tcl_CmdProc	TestexprstringCmd;
static Tcl_ObjCmdProc	TestfileCmd;
static Tcl_ObjCmdProc	TestfilelinkCmd;
static Tcl_CmdProc	TestfeventCmd;
static Tcl_CmdProc	TestgetassocdataCmd;
static Tcl_CmdProc	TestgetintCmd;
static Tcl_CmdProc	TestlongsizeCmd;
static Tcl_CmdProc	TestgetplatformCmd;
static Tcl_ObjCmdProc	TestgetvarfullnameCmd;
static Tcl_CmdProc	TestinterpdeleteCmd;
static Tcl_CmdProc	TestlinkCmd;
static Tcl_ObjCmdProc	TestlinkarrayCmd;
static Tcl_ObjCmdProc	TestlocaleCmd;
static Tcl_CmdProc	TestmainthreadCmd;
static Tcl_CmdProc	TestsetmainloopCmd;
static Tcl_CmdProc	TestexitmainloopCmd;
static Tcl_CmdProc	TestpanicCmd;
static Tcl_ObjCmdProc	TestparseargsCmd;
static Tcl_ObjCmdProc	TestparserObjCmd;
static Tcl_ObjCmdProc	TestparsevarObjCmd;
static Tcl_ObjCmdProc	TestparsevarnameObjCmd;
static Tcl_ObjCmdProc	TestpreferstableObjCmd;
static Tcl_ObjCmdProc	TestprintObjCmd;
static Tcl_ObjCmdProc	TestregexpObjCmd;
static Tcl_ObjCmdProc	TestreturnObjCmd;
static void		TestregexpXflags(const char *string,
			    int length, int *cflagsPtr, int *eflagsPtr);
static Tcl_ObjCmdProc	TestsaveresultCmd;
static void		TestsaveresultFree(char *blockPtr);
static Tcl_CmdProc	TestsetassocdataCmd;
static Tcl_CmdProc	TestsetCmd;
static Tcl_CmdProc	Testset2Cmd;
static Tcl_CmdProc	TestseterrorcodeCmd;
static Tcl_ObjCmdProc	TestsetobjerrorcodeCmd;
static Tcl_CmdProc	TestsetplatformCmd;
static Tcl_CmdProc	TeststaticlibraryCmd;
static Tcl_CmdProc	TesttranslatefilenameCmd;
static Tcl_CmdProc	TestupvarCmd;
static Tcl_ObjCmdProc	TestWrongNumArgsObjCmd;
static Tcl_ObjCmdProc	TestGetIndexFromObjStructObjCmd;
static Tcl_CmdProc	TestChannelCmd;
static Tcl_CmdProc	TestChannelEventCmd;
static Tcl_CmdProc	TestSocketCmd;
static Tcl_ObjCmdProc	TestFilesystemObjCmd;
static Tcl_ObjCmdProc	TestSimpleFilesystemObjCmd;
static void		TestReport(const char *cmd, Tcl_Obj *arg1,
			    Tcl_Obj *arg2);
static Tcl_ObjCmdProc	TestgetencpathObjCmd;
static Tcl_ObjCmdProc	TestsetencpathObjCmd;
static Tcl_Obj *	TestReportGetNativePath(Tcl_Obj *pathPtr);
static Tcl_FSStatProc TestReportStat;
static Tcl_FSAccessProc TestReportAccess;
static Tcl_FSOpenFileChannelProc TestReportOpenFileChannel;
static Tcl_FSMatchInDirectoryProc TestReportMatchInDirectory;
static Tcl_FSChdirProc TestReportChdir;
static Tcl_FSLstatProc TestReportLstat;
static Tcl_FSCopyFileProc TestReportCopyFile;
static Tcl_FSDeleteFileProc TestReportDeleteFile;
static Tcl_FSRenameFileProc TestReportRenameFile;
static Tcl_FSCreateDirectoryProc TestReportCreateDirectory;
static Tcl_FSCopyDirectoryProc TestReportCopyDirectory;
static Tcl_FSRemoveDirectoryProc TestReportRemoveDirectory;
static int TestReportLoadFile(Tcl_Interp *interp, Tcl_Obj *pathPtr,
	Tcl_LoadHandle *handlePtr, Tcl_FSUnloadFileProc **unloadProcPtr);
static Tcl_FSLinkProc TestReportLink;
static Tcl_FSFileAttrStringsProc TestReportFileAttrStrings;
static Tcl_FSFileAttrsGetProc TestReportFileAttrsGet;
static Tcl_FSFileAttrsSetProc TestReportFileAttrsSet;
static Tcl_FSUtimeProc TestReportUtime;
static Tcl_FSNormalizePathProc TestReportNormalizePath;
static Tcl_FSPathInFilesystemProc TestReportInFilesystem;
static Tcl_FSFreeInternalRepProc TestReportFreeInternalRep;
static Tcl_FSDupInternalRepProc TestReportDupInternalRep;
static Tcl_CmdProc TestServiceModeCmd;
static Tcl_FSStatProc SimpleStat;
static Tcl_FSAccessProc SimpleAccess;
static Tcl_FSOpenFileChannelProc SimpleOpenFileChannel;
static Tcl_FSListVolumesProc SimpleListVolumes;
static Tcl_FSPathInFilesystemProc SimplePathInFilesystem;
static Tcl_Obj *	SimpleRedirect(Tcl_Obj *pathPtr);
static Tcl_FSMatchInDirectoryProc SimpleMatchInDirectory;
static Tcl_ObjCmdProc	TestUtfNextCmd;
static Tcl_ObjCmdProc	TestUtfPrevCmd;
static Tcl_ObjCmdProc	TestNumUtfCharsCmd;
static Tcl_ObjCmdProc	TestFindFirstCmd;
static Tcl_ObjCmdProc	TestFindLastCmd;
static Tcl_ObjCmdProc	TestHashSystemHashCmd;
static Tcl_ObjCmdProc	TestGetIntForIndexCmd;

static Tcl_NRPostProc	NREUnwind_callback;
static Tcl_ObjCmdProc	TestNREUnwind;
static Tcl_ObjCmdProc	TestNRELevels;
static Tcl_ObjCmdProc	TestInterpResolverCmd;
#if defined(HAVE_CPUID)
static Tcl_ObjCmdProc	TestcpuidCmd;
#endif

static const Tcl_Filesystem testReportingFilesystem = {
    "reporting",
    sizeof(Tcl_Filesystem),
    TCL_FILESYSTEM_VERSION_1,
    TestReportInFilesystem, /* path in */
    TestReportDupInternalRep,
    TestReportFreeInternalRep,
    NULL, /* native to norm */
    NULL, /* convert to native */
    TestReportNormalizePath,
    NULL, /* path type */
    NULL, /* separator */
    TestReportStat,
    TestReportAccess,
    TestReportOpenFileChannel,
    TestReportMatchInDirectory,
    TestReportUtime,
    TestReportLink,
    NULL /* list volumes */,
    TestReportFileAttrStrings,
    TestReportFileAttrsGet,
    TestReportFileAttrsSet,
    TestReportCreateDirectory,
    TestReportRemoveDirectory,
    TestReportDeleteFile,
    TestReportCopyFile,
    TestReportRenameFile,
    TestReportCopyDirectory,
    TestReportLstat,
    (Tcl_FSLoadFileProc *) TestReportLoadFile,
    NULL /* cwd */,
    TestReportChdir
};

static const Tcl_Filesystem simpleFilesystem = {
    "simple",
    sizeof(Tcl_Filesystem),
    TCL_FILESYSTEM_VERSION_1,
    SimplePathInFilesystem,
    NULL,
    NULL,
    /* No internal to normalized, since we don't create any
     * pure 'internal' Tcl_Obj path representations */
    NULL,
    /* No create native rep function, since we don't use it
     * or 'Tcl_FSNewNativePath' */
    NULL,
    /* Normalize path isn't needed - we assume paths only have
     * one representation */
    NULL,
    NULL,
    NULL,
    SimpleStat,
    SimpleAccess,
    SimpleOpenFileChannel,
    SimpleMatchInDirectory,
    NULL,
    /* We choose not to support symbolic links inside our vfs's */
    NULL,
    SimpleListVolumes,
    NULL,
    NULL,
    NULL,
    NULL,
    NULL,
    NULL,
    /* No copy file - fallback will occur at Tcl level */
    NULL,
    /* No rename file - fallback will occur at Tcl level */
    NULL,
    /* No copy directory - fallback will occur at Tcl level */
    NULL,
    /* Use stat for lstat */
    NULL,
    /* No load - fallback on core implementation */
    NULL,
    /* We don't need a getcwd or chdir - fallback on Tcl's versions */
    NULL,
    NULL
};


/*
 *----------------------------------------------------------------------
 *
 * Tcltest_Init --
 *
 *	This procedure performs application-specific initialization. Most
 *	applications, especially those that incorporate additional packages,
 *	will have their own version of this procedure.
 *
 * Results:
 *	Returns a standard Tcl completion code, and leaves an error message in
 *	the interp's result if an error occurs.
 *
 * Side effects:
 *	Depends on the startup script.
 *
 *----------------------------------------------------------------------
 */

int
Tcltest_Init(
    Tcl_Interp *interp)		/* Interpreter for application. */
{
    Tcl_Obj **objv, *objPtr;
    int objc, index;
    static const char *const specialOptions[] = {
	"-appinitprocerror", "-appinitprocdeleteinterp",
	"-appinitprocclosestderr", "-appinitprocsetrcfile", NULL
    };

    if (Tcl_InitStubs(interp, "8.5-", 0) == NULL) {
	return TCL_ERROR;
    }
#ifndef TCL_WITH_EXTERNAL_TOMMATH
    if (Tcl_TomMath_InitStubs(interp, "8.5-") == NULL) {
	return TCL_ERROR;
    }
#endif
    if (Tcl_OOInitStubs(interp) == NULL) {
	return TCL_ERROR;
    }
    /* TIP #268: Full patchlevel instead of just major.minor */

    if (Tcl_PkgProvideEx(interp, "tcl::test", TCL_PATCH_LEVEL, NULL) == TCL_ERROR) {
	return TCL_ERROR;
    }

    /*
     * Create additional commands and math functions for testing Tcl.
     */

    Tcl_CreateObjCommand(interp, "gettimes", GetTimesObjCmd, NULL, NULL);
    Tcl_CreateCommand(interp, "noop", NoopCmd, NULL, NULL);
    Tcl_CreateObjCommand(interp, "noop", NoopObjCmd, NULL, NULL);
    Tcl_CreateObjCommand(interp, "testpurebytesobj", TestpurebytesobjObjCmd, NULL, NULL);
    Tcl_CreateObjCommand(interp, "testsetbytearraylength", TestsetbytearraylengthObjCmd, NULL, NULL);
    Tcl_CreateObjCommand(interp, "testbytestring", TestbytestringObjCmd, NULL, NULL);
    Tcl_CreateObjCommand(interp, "teststringbytes", TeststringbytesObjCmd, NULL, NULL);
    Tcl_CreateObjCommand(interp, "testwrongnumargs", TestWrongNumArgsObjCmd,
	    NULL, NULL);
    Tcl_CreateObjCommand(interp, "testfilesystem", TestFilesystemObjCmd,
	    NULL, NULL);
    Tcl_CreateObjCommand(interp, "testsimplefilesystem", TestSimpleFilesystemObjCmd,
	    NULL, NULL);
    Tcl_CreateObjCommand(interp, "testgetindexfromobjstruct",
	    TestGetIndexFromObjStructObjCmd, NULL, NULL);
    Tcl_CreateCommand(interp, "testasync", TestasyncCmd, NULL, NULL);
    Tcl_CreateObjCommand(interp, "testbumpinterpepoch",
	    TestbumpinterpepochObjCmd, NULL, NULL);
    Tcl_CreateCommand(interp, "testchannel", TestChannelCmd,
	    NULL, NULL);
    Tcl_CreateCommand(interp, "testchannelevent", TestChannelEventCmd,
	    NULL, NULL);
    Tcl_CreateCommand(interp, "testcmdtoken", TestcmdtokenCmd, NULL,
	    NULL);
    Tcl_CreateCommand(interp, "testcmdinfo", TestcmdinfoCmd, NULL,
	    NULL);
    Tcl_CreateCommand(interp, "testcmdtrace", TestcmdtraceCmd,
	    NULL, NULL);
    Tcl_CreateCommand(interp, "testconcatobj", TestconcatobjCmd,
	    NULL, NULL);
    Tcl_CreateCommand(interp, "testcreatecommand", TestcreatecommandCmd,
	    NULL, NULL);
    Tcl_CreateCommand(interp, "testdcall", TestdcallCmd, NULL, NULL);
    Tcl_CreateCommand(interp, "testdel", TestdelCmd, NULL, NULL);
    Tcl_CreateCommand(interp, "testdelassocdata", TestdelassocdataCmd,
	    NULL, NULL);
    Tcl_CreateObjCommand(interp, "testdoubledigits", TestdoubledigitsObjCmd,
			 NULL, NULL);
    Tcl_DStringInit(&dstring);
    Tcl_CreateCommand(interp, "testdstring", TestdstringCmd, NULL,
	    NULL);
    Tcl_CreateObjCommand(interp, "testencoding", TestencodingObjCmd, NULL,
	    NULL);
    Tcl_CreateObjCommand(interp, "testevalex", TestevalexObjCmd,
	    NULL, NULL);
    Tcl_CreateObjCommand(interp, "testevalobjv", TestevalobjvObjCmd,
	    NULL, NULL);
    Tcl_CreateObjCommand(interp, "testevent", TesteventObjCmd,
	    NULL, NULL);
    Tcl_CreateCommand(interp, "testexithandler", TestexithandlerCmd,
	    NULL, NULL);
    Tcl_CreateCommand(interp, "testexprlong", TestexprlongCmd,
	    NULL, NULL);
    Tcl_CreateObjCommand(interp, "testexprlongobj", TestexprlongobjCmd,
	    NULL, NULL);
    Tcl_CreateCommand(interp, "testexprdouble", TestexprdoubleCmd,
	    NULL, NULL);
    Tcl_CreateObjCommand(interp, "testexprdoubleobj", TestexprdoubleobjCmd,
	    NULL, NULL);
    Tcl_CreateObjCommand(interp, "testexprparser", TestexprparserObjCmd,
	    NULL, NULL);
    Tcl_CreateCommand(interp, "testexprstring", TestexprstringCmd,
	    NULL, NULL);
    Tcl_CreateCommand(interp, "testfevent", TestfeventCmd, NULL,
	    NULL);
    Tcl_CreateObjCommand(interp, "testfilelink", TestfilelinkCmd,
	    NULL, NULL);
    Tcl_CreateObjCommand(interp, "testfile", TestfileCmd,
	    NULL, NULL);
    Tcl_CreateObjCommand(interp, "testhashsystemhash",
	    TestHashSystemHashCmd, NULL, NULL);
    Tcl_CreateCommand(interp, "testgetassocdata", TestgetassocdataCmd,
	    NULL, NULL);
    Tcl_CreateCommand(interp, "testgetint", TestgetintCmd,
	    NULL, NULL);
    Tcl_CreateCommand(interp, "testlongsize", TestlongsizeCmd,
	    NULL, NULL);
    Tcl_CreateCommand(interp, "testgetplatform", TestgetplatformCmd,
	    NULL, NULL);
    Tcl_CreateObjCommand(interp, "testgetvarfullname",
	    TestgetvarfullnameCmd, NULL, NULL);
    Tcl_CreateCommand(interp, "testinterpdelete", TestinterpdeleteCmd,
	    NULL, NULL);
    Tcl_CreateCommand(interp, "testlink", TestlinkCmd, NULL, NULL);
    Tcl_CreateObjCommand(interp, "testlinkarray", TestlinkarrayCmd, NULL, NULL);
    Tcl_CreateObjCommand(interp, "testlocale", TestlocaleCmd, NULL,
	    NULL);
    Tcl_CreateCommand(interp, "testpanic", TestpanicCmd, NULL, NULL);
    Tcl_CreateObjCommand(interp, "testparseargs", TestparseargsCmd,NULL,NULL);
    Tcl_CreateObjCommand(interp, "testparser", TestparserObjCmd,
	    NULL, NULL);
    Tcl_CreateObjCommand(interp, "testparsevar", TestparsevarObjCmd,
	    NULL, NULL);
    Tcl_CreateObjCommand(interp, "testparsevarname", TestparsevarnameObjCmd,
	    NULL, NULL);
    Tcl_CreateObjCommand(interp, "testpreferstable", TestpreferstableObjCmd,
	    NULL, NULL);
    Tcl_CreateObjCommand(interp, "testprint", TestprintObjCmd,
	    NULL, NULL);
    Tcl_CreateObjCommand(interp, "testregexp", TestregexpObjCmd,
	    NULL, NULL);
    Tcl_CreateObjCommand(interp, "testreturn", TestreturnObjCmd,
	    NULL, NULL);
    Tcl_CreateObjCommand(interp, "testsaveresult", TestsaveresultCmd,
	    NULL, NULL);
    Tcl_CreateCommand(interp, "testservicemode", TestServiceModeCmd,
	    NULL, NULL);
    Tcl_CreateCommand(interp, "testsetassocdata", TestsetassocdataCmd,
	    NULL, NULL);
    Tcl_CreateCommand(interp, "testsetnoerr", TestsetCmd,
	    NULL, NULL);
    Tcl_CreateCommand(interp, "testseterr", TestsetCmd,
	    INT2PTR(TCL_LEAVE_ERR_MSG), NULL);
    Tcl_CreateCommand(interp, "testset2", Testset2Cmd,
	    INT2PTR(TCL_LEAVE_ERR_MSG), NULL);
    Tcl_CreateCommand(interp, "testseterrorcode", TestseterrorcodeCmd,
	    NULL, NULL);
    Tcl_CreateObjCommand(interp, "testsetobjerrorcode",
	    TestsetobjerrorcodeCmd, NULL, NULL);
    Tcl_CreateObjCommand(interp, "testutfnext",
	    TestUtfNextCmd, NULL, NULL);
    Tcl_CreateObjCommand(interp, "testutfprev",
	    TestUtfPrevCmd, NULL, NULL);
    Tcl_CreateObjCommand(interp, "testnumutfchars",
	    TestNumUtfCharsCmd, NULL, NULL);
    Tcl_CreateObjCommand(interp, "testfindfirst",
	    TestFindFirstCmd, NULL, NULL);
    Tcl_CreateObjCommand(interp, "testfindlast",
	    TestFindLastCmd, NULL, NULL);
    Tcl_CreateObjCommand(interp, "testgetintforindex",
	    TestGetIntForIndexCmd, NULL, NULL);
    Tcl_CreateCommand(interp, "testsetplatform", TestsetplatformCmd,
	    NULL, NULL);
    Tcl_CreateCommand(interp, "testsocket", TestSocketCmd,
	    NULL, NULL);
    Tcl_CreateCommand(interp, "teststaticlibrary", TeststaticlibraryCmd,
	    NULL, NULL);
    Tcl_CreateCommand(interp, "testtranslatefilename",
	    TesttranslatefilenameCmd, NULL, NULL);
    Tcl_CreateCommand(interp, "testupvar", TestupvarCmd, NULL, NULL);
    Tcl_CreateCommand(interp, "testmainthread", TestmainthreadCmd, NULL,
	    NULL);
    Tcl_CreateCommand(interp, "testsetmainloop", TestsetmainloopCmd,
	    NULL, NULL);
    Tcl_CreateCommand(interp, "testexitmainloop", TestexitmainloopCmd,
	    NULL, NULL);
#if defined(HAVE_CPUID)
    Tcl_CreateObjCommand(interp, "testcpuid", TestcpuidCmd,
	    NULL, NULL);
#endif
    Tcl_CreateObjCommand(interp, "testnreunwind", TestNREUnwind,
	    NULL, NULL);
    Tcl_CreateObjCommand(interp, "testnrelevels", TestNRELevels,
	    NULL, NULL);
    Tcl_CreateObjCommand(interp, "testinterpresolver", TestInterpResolverCmd,
	    NULL, NULL);
    Tcl_CreateObjCommand(interp, "testgetencpath", TestgetencpathObjCmd,
	    NULL, NULL);
    Tcl_CreateObjCommand(interp, "testsetencpath", TestsetencpathObjCmd,
	    NULL, NULL);

    if (TclObjTest_Init(interp) != TCL_OK) {
	return TCL_ERROR;
    }
    if (Procbodytest_Init(interp) != TCL_OK) {
	return TCL_ERROR;
    }
#if TCL_THREADS
    if (TclThread_Init(interp) != TCL_OK) {
	return TCL_ERROR;
    }
#endif

    /*
     * Check for special options used in ../tests/main.test
     */

    objPtr = Tcl_GetVar2Ex(interp, "argv", NULL, TCL_GLOBAL_ONLY);
    if (objPtr != NULL) {
	if (Tcl_ListObjGetElements(interp, objPtr, &objc, &objv) != TCL_OK) {
	    return TCL_ERROR;
	}
	if (objc && (Tcl_GetIndexFromObj(NULL, objv[0], specialOptions, NULL,
		TCL_EXACT, &index) == TCL_OK)) {
	    switch (index) {
	    case 0:
		return TCL_ERROR;
	    case 1:
		Tcl_DeleteInterp(interp);
		return TCL_ERROR;
	    case 2: {
		int mode;
		Tcl_UnregisterChannel(interp,
			Tcl_GetChannel(interp, "stderr", &mode));
		return TCL_ERROR;
	    }
	    case 3:
		if (objc-1) {
		    Tcl_SetVar2Ex(interp, "tcl_rcFileName", NULL, objv[1],
			    TCL_GLOBAL_ONLY);
		}
		return TCL_ERROR;
	    }
	}
    }

    /*
     * And finally add any platform specific test commands.
     */

    return TclplatformtestInit(interp);
}

/*
 *----------------------------------------------------------------------
 *
 * Tcltest_SafeInit --
 *
 *	This procedure performs application-specific initialization. Most
 *	applications, especially those that incorporate additional packages,
 *	will have their own version of this procedure.
 *
 * Results:
 *	Returns a standard Tcl completion code, and leaves an error message in
 *	the interp's result if an error occurs.
 *
 * Side effects:
 *	Depends on the startup script.
 *
 *----------------------------------------------------------------------
 */

int
Tcltest_SafeInit(
    Tcl_Interp *interp)		/* Interpreter for application. */
{
    if (Tcl_InitStubs(interp, "8.5-", 0) == NULL) {
	return TCL_ERROR;
    }
    return Procbodytest_SafeInit(interp);
}

/*
 *----------------------------------------------------------------------
 *
 * TestasyncCmd --
 *
 *	This procedure implements the "testasync" command.  It is used
 *	to test the asynchronous handler facilities of Tcl.
 *
 * Results:
 *	A standard Tcl result.
 *
 * Side effects:
 *	Creates, deletes, and invokes handlers.
 *
 *----------------------------------------------------------------------
 */

static int
TestasyncCmd(
    TCL_UNUSED(void *),
    Tcl_Interp *interp,			/* Current interpreter. */
    int argc,				/* Number of arguments. */
    const char **argv)			/* Argument strings. */
{
    TestAsyncHandler *asyncPtr, *prevPtr;
    int id, code;
    static int nextId = 1;

    if (argc < 2) {
	wrongNumArgs:
	Tcl_AppendResult(interp, "wrong # args", NULL);
	return TCL_ERROR;
    }
    if (strcmp(argv[1], "create") == 0) {
	if (argc != 3) {
	    goto wrongNumArgs;
	}
	asyncPtr = (TestAsyncHandler *)ckalloc(sizeof(TestAsyncHandler));
	asyncPtr->command = (char *)ckalloc(strlen(argv[2]) + 1);
	strcpy(asyncPtr->command, argv[2]);
        Tcl_MutexLock(&asyncTestMutex);
	asyncPtr->id = nextId;
	nextId++;
	asyncPtr->handler = Tcl_AsyncCreate(AsyncHandlerProc,
                                            INT2PTR(asyncPtr->id));
	asyncPtr->nextPtr = firstHandler;
	firstHandler = asyncPtr;
        Tcl_MutexUnlock(&asyncTestMutex);
	Tcl_SetObjResult(interp, Tcl_NewIntObj(asyncPtr->id));
    } else if (strcmp(argv[1], "delete") == 0) {
	if (argc == 2) {
            Tcl_MutexLock(&asyncTestMutex);
	    while (firstHandler != NULL) {
		asyncPtr = firstHandler;
		firstHandler = asyncPtr->nextPtr;
		Tcl_AsyncDelete(asyncPtr->handler);
		ckfree(asyncPtr->command);
		ckfree(asyncPtr);
	    }
            Tcl_MutexUnlock(&asyncTestMutex);
	    return TCL_OK;
	}
	if (argc != 3) {
	    goto wrongNumArgs;
	}
	if (Tcl_GetInt(interp, argv[2], &id) != TCL_OK) {
	    return TCL_ERROR;
	}
        Tcl_MutexLock(&asyncTestMutex);
	for (prevPtr = NULL, asyncPtr = firstHandler; asyncPtr != NULL;
		prevPtr = asyncPtr, asyncPtr = asyncPtr->nextPtr) {
	    if (asyncPtr->id != id) {
		continue;
	    }
	    if (prevPtr == NULL) {
		firstHandler = asyncPtr->nextPtr;
	    } else {
		prevPtr->nextPtr = asyncPtr->nextPtr;
	    }
	    Tcl_AsyncDelete(asyncPtr->handler);
	    ckfree(asyncPtr->command);
	    ckfree(asyncPtr);
	    break;
	}
        Tcl_MutexUnlock(&asyncTestMutex);
    } else if (strcmp(argv[1], "mark") == 0) {
	if (argc != 5) {
	    goto wrongNumArgs;
	}
	if ((Tcl_GetInt(interp, argv[2], &id) != TCL_OK)
		|| (Tcl_GetInt(interp, argv[4], &code) != TCL_OK)) {
	    return TCL_ERROR;
	}
	Tcl_MutexLock(&asyncTestMutex);
	for (asyncPtr = firstHandler; asyncPtr != NULL;
		asyncPtr = asyncPtr->nextPtr) {
	    if (asyncPtr->id == id) {
		Tcl_AsyncMark(asyncPtr->handler);
		break;
	    }
	}
	Tcl_SetObjResult(interp, Tcl_NewStringObj(argv[3], -1));
	Tcl_MutexUnlock(&asyncTestMutex);
	return code;
    } else if (strcmp(argv[1], "marklater") == 0) {
	if (argc != 3) {
	    goto wrongNumArgs;
	}
	if (Tcl_GetInt(interp, argv[2], &id) != TCL_OK) {
	    return TCL_ERROR;
	}
        Tcl_MutexLock(&asyncTestMutex);
	for (asyncPtr = firstHandler; asyncPtr != NULL;
		asyncPtr = asyncPtr->nextPtr) {
	    if (asyncPtr->id == id) {
		Tcl_ThreadId threadID;
		if (Tcl_CreateThread(&threadID, AsyncThreadProc,
			INT2PTR(id), TCL_THREAD_STACK_DEFAULT,
			TCL_THREAD_NOFLAGS) != TCL_OK) {
		    Tcl_AppendResult(interp, "can't create thread", NULL);
		    Tcl_MutexUnlock(&asyncTestMutex);
		    return TCL_ERROR;
		}
		break;
	    }
	}
        Tcl_MutexUnlock(&asyncTestMutex);
    } else {
	Tcl_AppendResult(interp, "bad option \"", argv[1],
		"\": must be create, delete, int, mark, or marklater", NULL);
	return TCL_ERROR;
    }
    return TCL_OK;
}

static int
AsyncHandlerProc(
    void *clientData,	/* If of TestAsyncHandler structure.
                                 * in global list. */
    Tcl_Interp *interp,		/* Interpreter in which command was
				 * executed, or NULL. */
    int code)			/* Current return code from command. */
{
    TestAsyncHandler *asyncPtr;
    int id = PTR2INT(clientData);
    const char *listArgv[4], *cmd;
    char string[TCL_INTEGER_SPACE];

    Tcl_MutexLock(&asyncTestMutex);
    for (asyncPtr = firstHandler; asyncPtr != NULL;
            asyncPtr = asyncPtr->nextPtr) {
        if (asyncPtr->id == id) {
            break;
        }
    }
    Tcl_MutexUnlock(&asyncTestMutex);

    if (!asyncPtr) {
        /* Woops - this one was deleted between the AsyncMark and now */
        return TCL_OK;
    }

    TclFormatInt(string, code);
    listArgv[0] = asyncPtr->command;
    listArgv[1] = Tcl_GetString(Tcl_GetObjResult(interp));
    listArgv[2] = string;
    listArgv[3] = NULL;
    cmd = Tcl_Merge(3, listArgv);
    if (interp != NULL) {
	code = Tcl_EvalEx(interp, cmd, -1, 0);
    } else {
	/*
	 * this should not happen, but by definition of how async handlers are
	 * invoked, it's possible.  Better error checking is needed here.
	 */
    }
    ckfree(cmd);
    return code;
}

/*
 *----------------------------------------------------------------------
 *
 * AsyncThreadProc --
 *
 *	Delivers an asynchronous event to a handler in another thread.
 *
 * Results:
 *	None.
 *
 * Side effects:
 *	Invokes Tcl_AsyncMark on the handler
 *
 *----------------------------------------------------------------------
 */

static Tcl_ThreadCreateType
AsyncThreadProc(
    void *clientData)	/* Parameter is the id of a
				 * TestAsyncHandler, defined above. */
{
    TestAsyncHandler *asyncPtr;
    int id = PTR2INT(clientData);

    Tcl_Sleep(1);
    Tcl_MutexLock(&asyncTestMutex);
    for (asyncPtr = firstHandler; asyncPtr != NULL;
         asyncPtr = asyncPtr->nextPtr) {
        if (asyncPtr->id == id) {
            Tcl_AsyncMark(asyncPtr->handler);
            break;
        }
    }
    Tcl_MutexUnlock(&asyncTestMutex);
    Tcl_ExitThread(TCL_OK);
    TCL_THREAD_CREATE_RETURN;
}

static int
TestbumpinterpepochObjCmd(
    TCL_UNUSED(void *),
    Tcl_Interp *interp,		/* Current interpreter. */
    int objc,			/* Number of arguments. */
    Tcl_Obj *const objv[])	/* Argument objects. */
{
    Interp *iPtr = (Interp *)interp;

    if (objc != 1) {
	Tcl_WrongNumArgs(interp, 1, objv, "");
	return TCL_ERROR;
    }
    iPtr->compileEpoch++;
    return TCL_OK;
}

/*
 *----------------------------------------------------------------------
 *
 * TestcmdinfoCmd --
 *
 *	This procedure implements the "testcmdinfo" command.  It is used to
 *	test Tcl_GetCommandInfo, Tcl_SetCommandInfo, and command creation and
 *	deletion.
 *
 * Results:
 *	A standard Tcl result.
 *
 * Side effects:
 *	Creates and deletes various commands and modifies their data.
 *
 *----------------------------------------------------------------------
 */

static int
TestcmdinfoCmd(
    TCL_UNUSED(void *),
    Tcl_Interp *interp,		/* Current interpreter. */
    int argc,			/* Number of arguments. */
    const char **argv)		/* Argument strings. */
{
    Tcl_CmdInfo info;

    if (argc != 3) {
	Tcl_AppendResult(interp, "wrong # args: should be \"", argv[0],
		" option cmdName\"", NULL);
	return TCL_ERROR;
    }
    if (strcmp(argv[1], "create") == 0) {
	Tcl_CreateCommand(interp, argv[2], CmdProc1, (void *) "original",
		CmdDelProc1);
    } else if (strcmp(argv[1], "delete") == 0) {
	Tcl_DStringInit(&delString);
	Tcl_DeleteCommand(interp, argv[2]);
	Tcl_DStringResult(interp, &delString);
    } else if (strcmp(argv[1], "get") == 0) {
	if (Tcl_GetCommandInfo(interp, argv[2], &info) ==0) {
	    Tcl_AppendResult(interp, "??", NULL);
	    return TCL_OK;
	}
	if (info.proc == CmdProc1) {
	    Tcl_AppendResult(interp, "CmdProc1", " ",
		    (char *) info.clientData, NULL);
	} else if (info.proc == CmdProc2) {
	    Tcl_AppendResult(interp, "CmdProc2", " ",
		    (char *) info.clientData, NULL);
	} else {
	    Tcl_AppendResult(interp, "unknown", NULL);
	}
	if (info.deleteProc == CmdDelProc1) {
	    Tcl_AppendResult(interp, " CmdDelProc1", " ",
		    (char *) info.deleteData, NULL);
	} else if (info.deleteProc == CmdDelProc2) {
	    Tcl_AppendResult(interp, " CmdDelProc2", " ",
		    (char *) info.deleteData, NULL);
	} else {
	    Tcl_AppendResult(interp, " unknown", NULL);
	}
	Tcl_AppendResult(interp, " ", info.namespacePtr->fullName, NULL);
	if (info.isNativeObjectProc) {
	    Tcl_AppendResult(interp, " nativeObjectProc", NULL);
	} else {
	    Tcl_AppendResult(interp, " stringProc", NULL);
	}
    } else if (strcmp(argv[1], "modify") == 0) {
	info.proc = CmdProc2;
	info.clientData = (void *) "new_command_data";
	info.objProc = NULL;
	info.objClientData = NULL;
	info.deleteProc = CmdDelProc2;
	info.deleteData = (void *) "new_delete_data";
	if (Tcl_SetCommandInfo(interp, argv[2], &info) == 0) {
	    Tcl_SetObjResult(interp, Tcl_NewIntObj(0));
	} else {
	    Tcl_SetObjResult(interp, Tcl_NewIntObj(1));
	}
    } else {
	Tcl_AppendResult(interp, "bad option \"", argv[1],
		"\": must be create, delete, get, or modify", NULL);
	return TCL_ERROR;
    }
    return TCL_OK;
}

static int
CmdProc1(
    void *clientData,	/* String to return. */
    Tcl_Interp *interp,		/* Current interpreter. */
    TCL_UNUSED(int) /*argc*/,
    TCL_UNUSED(const char **) /*argv*/)
{
    Tcl_AppendResult(interp, "CmdProc1 ", (char *) clientData, NULL);
    return TCL_OK;
}

static int
CmdProc2(
    void *clientData,	/* String to return. */
    Tcl_Interp *interp,		/* Current interpreter. */
    TCL_UNUSED(int) /*argc*/,
    TCL_UNUSED(const char **) /*argv*/)
{
    Tcl_AppendResult(interp, "CmdProc2 ", (char *) clientData, NULL);
    return TCL_OK;
}

static void
CmdDelProc1(
    void *clientData)	/* String to save. */
{
    Tcl_DStringInit(&delString);
    Tcl_DStringAppend(&delString, "CmdDelProc1 ", -1);
    Tcl_DStringAppend(&delString, (char *) clientData, -1);
}

static void
CmdDelProc2(
    void *clientData)	/* String to save. */
{
    Tcl_DStringInit(&delString);
    Tcl_DStringAppend(&delString, "CmdDelProc2 ", -1);
    Tcl_DStringAppend(&delString, (char *) clientData, -1);
}

/*
 *----------------------------------------------------------------------
 *
 * TestcmdtokenCmd --
 *
 *	This procedure implements the "testcmdtoken" command. It is used to
 *	test Tcl_Command tokens and procedures such as Tcl_GetCommandFullName.
 *
 * Results:
 *	A standard Tcl result.
 *
 * Side effects:
 *	Creates and deletes various commands and modifies their data.
 *
 *----------------------------------------------------------------------
 */

static int
TestcmdtokenCmd(
    TCL_UNUSED(void *),
    Tcl_Interp *interp,		/* Current interpreter. */
    int argc,			/* Number of arguments. */
    const char **argv)		/* Argument strings. */
{
    Tcl_Command token;
    int *l;
    char buf[30];

    if (argc != 3) {
	Tcl_AppendResult(interp, "wrong # args: should be \"", argv[0],
		" option arg\"", NULL);
	return TCL_ERROR;
    }
    if (strcmp(argv[1], "create") == 0) {
	token = Tcl_CreateCommand(interp, argv[2], CmdProc1,
		(void *) "original", NULL);
	sprintf(buf, "%p", (void *)token);
	Tcl_AppendResult(interp, buf, NULL);
    } else if (strcmp(argv[1], "name") == 0) {
	Tcl_Obj *objPtr;

	if (sscanf(argv[2], "%p", &l) != 1) {
	    Tcl_AppendResult(interp, "bad command token \"", argv[2],
		    "\"", NULL);
	    return TCL_ERROR;
	}

	objPtr = Tcl_NewObj();
	Tcl_GetCommandFullName(interp, (Tcl_Command) l, objPtr);

	Tcl_AppendElement(interp,
		Tcl_GetCommandName(interp, (Tcl_Command) l));
	Tcl_AppendElement(interp, Tcl_GetString(objPtr));
	Tcl_DecrRefCount(objPtr);
    } else {
	Tcl_AppendResult(interp, "bad option \"", argv[1],
		"\": must be create or name", NULL);
	return TCL_ERROR;
    }
    return TCL_OK;
}

/*
 *----------------------------------------------------------------------
 *
 * TestcmdtraceCmd --
 *
 *	This procedure implements the "testcmdtrace" command. It is used
 *	to test Tcl_CreateTrace and Tcl_DeleteTrace.
 *
 * Results:
 *	A standard Tcl result.
 *
 * Side effects:
 *	Creates and deletes a command trace, and tests the invocation of
 *	a procedure by the command trace.
 *
 *----------------------------------------------------------------------
 */

static int
TestcmdtraceCmd(
    TCL_UNUSED(void *),
    Tcl_Interp *interp,		/* Current interpreter. */
    int argc,			/* Number of arguments. */
    const char **argv)		/* Argument strings. */
{
    Tcl_DString buffer;
    int result;

    if (argc != 3) {
	Tcl_AppendResult(interp, "wrong # args: should be \"", argv[0],
		" option script\"", NULL);
	return TCL_ERROR;
    }

    if (strcmp(argv[1], "tracetest") == 0) {
	Tcl_DStringInit(&buffer);
	cmdTrace = Tcl_CreateTrace(interp, 50000, CmdTraceProc, &buffer);
	result = Tcl_EvalEx(interp, argv[2], -1, 0);
	if (result == TCL_OK) {
	    Tcl_ResetResult(interp);
	    Tcl_AppendResult(interp, Tcl_DStringValue(&buffer), NULL);
	}
	Tcl_DeleteTrace(interp, cmdTrace);
	Tcl_DStringFree(&buffer);
    } else if (strcmp(argv[1], "deletetest") == 0) {
	/*
	 * Create a command trace then eval a script to check whether it is
	 * called. Note that this trace procedure removes itself as a further
	 * check of the robustness of the trace proc calling code in
	 * TclNRExecuteByteCode.
	 */

	cmdTrace = Tcl_CreateTrace(interp, 50000, CmdTraceDeleteProc, NULL);
	Tcl_EvalEx(interp, argv[2], -1, 0);
    } else if (strcmp(argv[1], "leveltest") == 0) {
	Interp *iPtr = (Interp *) interp;
	Tcl_DStringInit(&buffer);
	cmdTrace = Tcl_CreateTrace(interp, iPtr->numLevels + 4, CmdTraceProc,
		&buffer);
	result = Tcl_EvalEx(interp, argv[2], -1, 0);
	if (result == TCL_OK) {
	    Tcl_ResetResult(interp);
	    Tcl_AppendResult(interp, Tcl_DStringValue(&buffer), NULL);
	}
	Tcl_DeleteTrace(interp, cmdTrace);
	Tcl_DStringFree(&buffer);
    } else if (strcmp(argv[1], "resulttest") == 0) {
	/* Create an object-based trace, then eval a script. This is used
	 * to test return codes other than TCL_OK from the trace engine.
	 */

	static int deleteCalled;

	deleteCalled = 0;
	cmdTrace = Tcl_CreateObjTrace(interp, 50000,
		TCL_ALLOW_INLINE_COMPILATION, ObjTraceProc,
		&deleteCalled, ObjTraceDeleteProc);
	result = Tcl_EvalEx(interp, argv[2], -1, 0);
	Tcl_DeleteTrace(interp, cmdTrace);
	if (!deleteCalled) {
	    Tcl_AppendResult(interp, "Delete wasn't called", NULL);
	    return TCL_ERROR;
	} else {
	    return result;
	}
    } else if (strcmp(argv[1], "doubletest") == 0) {
	Tcl_Trace t1, t2;

	Tcl_DStringInit(&buffer);
	t1 = Tcl_CreateTrace(interp, 1, CmdTraceProc, &buffer);
	t2 = Tcl_CreateTrace(interp, 50000, CmdTraceProc, &buffer);
	result = Tcl_EvalEx(interp, argv[2], -1, 0);
	if (result == TCL_OK) {
	    Tcl_ResetResult(interp);
	    Tcl_AppendResult(interp, Tcl_DStringValue(&buffer), NULL);
	}
	Tcl_DeleteTrace(interp, t2);
	Tcl_DeleteTrace(interp, t1);
	Tcl_DStringFree(&buffer);
    } else {
	Tcl_AppendResult(interp, "bad option \"", argv[1],
		"\": must be tracetest, deletetest, doubletest or resulttest", NULL);
	return TCL_ERROR;
    }
    return TCL_OK;
}

static void
CmdTraceProc(
    void *clientData,	/* Pointer to buffer in which the
				 * command and arguments are appended.
				 * Accumulates test result. */
    TCL_UNUSED(Tcl_Interp *),
    TCL_UNUSED(int) /*level*/,
    char *command,		/* The command being traced (after
				 * substitutions). */
    TCL_UNUSED(Tcl_CmdProc *) /*cmdProc*/,
    TCL_UNUSED(void *),
    int argc,			/* Number of arguments. */
    const char *argv[])		/* Argument strings. */
{
    Tcl_DString *bufPtr = (Tcl_DString *) clientData;
    int i;

    Tcl_DStringAppendElement(bufPtr, command);

    Tcl_DStringStartSublist(bufPtr);
    for (i = 0;  i < argc;  i++) {
	Tcl_DStringAppendElement(bufPtr, argv[i]);
    }
    Tcl_DStringEndSublist(bufPtr);
}

static void
CmdTraceDeleteProc(
    TCL_UNUSED(void *),
    Tcl_Interp *interp,		/* Current interpreter. */
    TCL_UNUSED(int) /*level*/,
    TCL_UNUSED(char *) /*command*/,
    TCL_UNUSED(Tcl_CmdProc *),
    TCL_UNUSED(void *),
    TCL_UNUSED(int) /*argc*/,
    TCL_UNUSED(const char **) /*argv*/)
{
    /*
     * Remove ourselves to test whether calling Tcl_DeleteTrace within a trace
     * callback causes the for loop in TclNRExecuteByteCode that calls traces to
     * reference freed memory.
     */

    Tcl_DeleteTrace(interp, cmdTrace);
}

static int
ObjTraceProc(
    TCL_UNUSED(void *),
    Tcl_Interp *interp,		/* Tcl interpreter */
    TCL_UNUSED(int) /*level*/,
    const char *command,
    TCL_UNUSED(Tcl_Command),
    TCL_UNUSED(int) /*objc*/,
    Tcl_Obj *const objv[])	/* Argument objects. */
{
    const char *word = Tcl_GetString(objv[0]);

    if (!strcmp(word, "Error")) {
	Tcl_SetObjResult(interp, Tcl_NewStringObj(command, -1));
	return TCL_ERROR;
    } else if (!strcmp(word, "Break")) {
	return TCL_BREAK;
    } else if (!strcmp(word, "Continue")) {
	return TCL_CONTINUE;
    } else if (!strcmp(word, "Return")) {
	return TCL_RETURN;
    } else if (!strcmp(word, "OtherStatus")) {
	return 6;
    } else {
	return TCL_OK;
    }
}

static void
ObjTraceDeleteProc(
    void *clientData)
{
    int *intPtr = (int *) clientData;
    *intPtr = 1;		/* Record that the trace was deleted */
}

/*
 *----------------------------------------------------------------------
 *
 * TestcreatecommandCmd --
 *
 *	This procedure implements the "testcreatecommand" command. It is used
 *	to test that the Tcl_CreateCommand creates a new command in the
 *	namespace specified as part of its name, if any. It also checks that
 *	the namespace code ignore single ":"s in the middle or end of a
 *	command name.
 *
 * Results:
 *	A standard Tcl result.
 *
 * Side effects:
 *	Creates and deletes two commands ("test_ns_basic::createdcommand"
 *	and "value:at:").
 *
 *----------------------------------------------------------------------
 */

static int
TestcreatecommandCmd(
    TCL_UNUSED(void *),
    Tcl_Interp *interp,		/* Current interpreter. */
    int argc,			/* Number of arguments. */
    const char **argv)		/* Argument strings. */
{
    if (argc != 2) {
	Tcl_AppendResult(interp, "wrong # args: should be \"", argv[0],
		" option\"", NULL);
	return TCL_ERROR;
    }
    if (strcmp(argv[1], "create") == 0) {
	Tcl_CreateCommand(interp, "test_ns_basic::createdcommand",
		CreatedCommandProc, NULL, NULL);
    } else if (strcmp(argv[1], "delete") == 0) {
	Tcl_DeleteCommand(interp, "test_ns_basic::createdcommand");
    } else if (strcmp(argv[1], "create2") == 0) {
	Tcl_CreateCommand(interp, "value:at:",
		CreatedCommandProc2, NULL, NULL);
    } else if (strcmp(argv[1], "delete2") == 0) {
	Tcl_DeleteCommand(interp, "value:at:");
    } else {
	Tcl_AppendResult(interp, "bad option \"", argv[1],
		"\": must be create, delete, create2, or delete2", NULL);
	return TCL_ERROR;
    }
    return TCL_OK;
}

static int
CreatedCommandProc(
    TCL_UNUSED(void *),
    Tcl_Interp *interp,		/* Current interpreter. */
    TCL_UNUSED(int) /*argc*/,
    TCL_UNUSED(const char **) /*argv*/)
{
    Tcl_CmdInfo info;
    int found;

    found = Tcl_GetCommandInfo(interp, "test_ns_basic::createdcommand",
	    &info);
    if (!found) {
	Tcl_AppendResult(interp, "CreatedCommandProc could not get command info for test_ns_basic::createdcommand",
		NULL);
	return TCL_ERROR;
    }
    Tcl_AppendResult(interp, "CreatedCommandProc in ",
	    info.namespacePtr->fullName, NULL);
    return TCL_OK;
}

static int
CreatedCommandProc2(
    TCL_UNUSED(void *),
    Tcl_Interp *interp,		/* Current interpreter. */
    TCL_UNUSED(int) /*argc*/,
    TCL_UNUSED(const char **) /*argv*/)
{
    Tcl_CmdInfo info;
    int found;

    found = Tcl_GetCommandInfo(interp, "value:at:", &info);
    if (!found) {
	Tcl_AppendResult(interp, "CreatedCommandProc2 could not get command info for test_ns_basic::createdcommand",
		NULL);
	return TCL_ERROR;
    }
    Tcl_AppendResult(interp, "CreatedCommandProc2 in ",
	    info.namespacePtr->fullName, NULL);
    return TCL_OK;
}

/*
 *----------------------------------------------------------------------
 *
 * TestdcallCmd --
 *
 *	This procedure implements the "testdcall" command.  It is used
 *	to test Tcl_CallWhenDeleted.
 *
 * Results:
 *	A standard Tcl result.
 *
 * Side effects:
 *	Creates and deletes interpreters.
 *
 *----------------------------------------------------------------------
 */

static int
TestdcallCmd(
    TCL_UNUSED(void *),
    Tcl_Interp *interp,		/* Current interpreter. */
    int argc,			/* Number of arguments. */
    const char **argv)		/* Argument strings. */
{
    int i, id;

    delInterp = Tcl_CreateInterp();
    Tcl_DStringInit(&delString);
    for (i = 1; i < argc; i++) {
	if (Tcl_GetInt(interp, argv[i], &id) != TCL_OK) {
	    return TCL_ERROR;
	}
	if (id < 0) {
	    Tcl_DontCallWhenDeleted(delInterp, DelCallbackProc,
		    INT2PTR(-id));
	} else {
	    Tcl_CallWhenDeleted(delInterp, DelCallbackProc,
		    INT2PTR(id));
	}
    }
    Tcl_DeleteInterp(delInterp);
    Tcl_DStringResult(interp, &delString);
    return TCL_OK;
}

/*
 * The deletion callback used by TestdcallCmd:
 */

static void
DelCallbackProc(
    void *clientData,	/* Numerical value to append to delString. */
    Tcl_Interp *interp)		/* Interpreter being deleted. */
{
    int id = PTR2INT(clientData);
    char buffer[TCL_INTEGER_SPACE];

    TclFormatInt(buffer, id);
    Tcl_DStringAppendElement(&delString, buffer);
    if (interp != delInterp) {
	Tcl_DStringAppendElement(&delString, "bogus interpreter argument!");
    }
}

/*
 *----------------------------------------------------------------------
 *
 * TestdelCmd --
 *
 *	This procedure implements the "testdel" command.  It is used
 *	to test calling of command deletion callbacks.
 *
 * Results:
 *	A standard Tcl result.
 *
 * Side effects:
 *	Creates a command.
 *
 *----------------------------------------------------------------------
 */

static int
TestdelCmd(
    TCL_UNUSED(void *),
    Tcl_Interp *interp,		/* Current interpreter. */
    int argc,			/* Number of arguments. */
    const char **argv)		/* Argument strings. */
{
    DelCmd *dPtr;
    Tcl_Interp *child;

    if (argc != 4) {
	Tcl_AppendResult(interp, "wrong # args", NULL);
	return TCL_ERROR;
    }

    child = Tcl_GetChild(interp, argv[1]);
    if (child == NULL) {
	return TCL_ERROR;
    }

    dPtr = (DelCmd *)ckalloc(sizeof(DelCmd));
    dPtr->interp = interp;
    dPtr->deleteCmd = (char *)ckalloc(strlen(argv[3]) + 1);
    strcpy(dPtr->deleteCmd, argv[3]);

    Tcl_CreateCommand(child, argv[2], DelCmdProc, dPtr,
	    DelDeleteProc);
    return TCL_OK;
}

static int
DelCmdProc(
    void *clientData,	/* String result to return. */
    Tcl_Interp *interp,		/* Current interpreter. */
    TCL_UNUSED(int) /*argc*/,
    TCL_UNUSED(const char **) /*argv*/)
{
    DelCmd *dPtr = (DelCmd *) clientData;

    Tcl_AppendResult(interp, dPtr->deleteCmd, NULL);
    ckfree(dPtr->deleteCmd);
    ckfree(dPtr);
    return TCL_OK;
}

static void
DelDeleteProc(
    void *clientData)	/* String command to evaluate. */
{
    DelCmd *dPtr = (DelCmd *)clientData;

    Tcl_EvalEx(dPtr->interp, dPtr->deleteCmd, -1, 0);
    Tcl_ResetResult(dPtr->interp);
    ckfree(dPtr->deleteCmd);
    ckfree(dPtr);
}

/*
 *----------------------------------------------------------------------
 *
 * TestdelassocdataCmd --
 *
 *	This procedure implements the "testdelassocdata" command. It is used
 *	to test Tcl_DeleteAssocData.
 *
 * Results:
 *	A standard Tcl result.
 *
 * Side effects:
 *	Deletes an association between a key and associated data from an
 *	interpreter.
 *
 *----------------------------------------------------------------------
 */

static int
TestdelassocdataCmd(
    TCL_UNUSED(void *),
    Tcl_Interp *interp,		/* Current interpreter. */
    int argc,			/* Number of arguments. */
    const char **argv)		/* Argument strings. */
{
    if (argc != 2) {
	Tcl_AppendResult(interp, "wrong # arguments: should be \"", argv[0],
		" data_key\"", NULL);
	return TCL_ERROR;
    }
    Tcl_DeleteAssocData(interp, argv[1]);
    return TCL_OK;
}

/*
 *-----------------------------------------------------------------------------
 *
 * TestdoubledigitsCmd --
 *
 *	This procedure implements the 'testdoubledigits' command. It is
 *	used to test the low-level floating-point formatting primitives
 *	in Tcl.
 *
 * Usage:
 *	testdoubledigits fpval ndigits type ?shorten"
 *
 * Parameters:
 *	fpval - Floating-point value to format.
 *	ndigits - Digit count to request from Tcl_DoubleDigits
 *	type - One of 'shortest', 'e', 'f'
 *	shorten - Indicates that the 'shorten' flag should be passed in.
 *
 *-----------------------------------------------------------------------------
 */

static int
TestdoubledigitsObjCmd(
    TCL_UNUSED(void *),
    Tcl_Interp* interp,		/* Tcl interpreter */
    int objc,			/* Parameter count */
    Tcl_Obj* const objv[])	/* Parameter vector */
{
    static const char *options[] = {
	"shortest",
	"e",
	"f",
	NULL
    };
    static const int types[] = {
	TCL_DD_SHORTEST,
	TCL_DD_E_FORMAT,
	TCL_DD_F_FORMAT
    };

    const Tcl_ObjType* doubleType;
    double d;
    int status;
    int ndigits;
    int type;
    int decpt;
    int signum;
    char *str;
    char *endPtr;
    Tcl_Obj* strObj;
    Tcl_Obj* retval;

    if (objc < 4 || objc > 5) {
	Tcl_WrongNumArgs(interp, 1, objv, "fpval ndigits type ?shorten?");
	return TCL_ERROR;
    }
    status = Tcl_GetDoubleFromObj(interp, objv[1], &d);
    if (status != TCL_OK) {
	doubleType = Tcl_GetObjType("double");
	if (Tcl_FetchInternalRep(objv[1], doubleType)
	    && TclIsNaN(objv[1]->internalRep.doubleValue)) {
	    status = TCL_OK;
	    memcpy(&d, &(objv[1]->internalRep.doubleValue), sizeof(double));
	}
    }
    if (status != TCL_OK
	|| Tcl_GetIntFromObj(interp, objv[2], &ndigits) != TCL_OK
	|| Tcl_GetIndexFromObj(interp, objv[3], options, "conversion type",
			       TCL_EXACT, &type) != TCL_OK) {
	fprintf(stderr, "bad value? %g\n", d);
	return TCL_ERROR;
    }
    type = types[type];
    if (objc > 4) {
	if (strcmp(Tcl_GetString(objv[4]), "shorten")) {
	    Tcl_SetObjResult(interp, Tcl_NewStringObj("bad flag", -1));
	    return TCL_ERROR;
	}
	type |= TCL_DD_SHORTEST;
    }
    str = TclDoubleDigits(d, ndigits, type, &decpt, &signum, &endPtr);
    strObj = Tcl_NewStringObj(str, endPtr-str);
    ckfree(str);
    retval = Tcl_NewListObj(1, &strObj);
    Tcl_ListObjAppendElement(NULL, retval, Tcl_NewIntObj(decpt));
    strObj = Tcl_NewStringObj(signum ? "-" : "+", 1);
    Tcl_ListObjAppendElement(NULL, retval, strObj);
    Tcl_SetObjResult(interp, retval);
    return TCL_OK;
}

/*
 *----------------------------------------------------------------------
 *
 * TestdstringCmd --
 *
 *	This procedure implements the "testdstring" command.  It is used
 *	to test the dynamic string facilities of Tcl.
 *
 * Results:
 *	A standard Tcl result.
 *
 * Side effects:
 *	Creates, deletes, and invokes handlers.
 *
 *----------------------------------------------------------------------
 */

static int
TestdstringCmd(
    TCL_UNUSED(void *),
    Tcl_Interp *interp,		/* Current interpreter. */
    int argc,			/* Number of arguments. */
    const char **argv)		/* Argument strings. */
{
    int count;

    if (argc < 2) {
	wrongNumArgs:
	Tcl_AppendResult(interp, "wrong # args", NULL);
	return TCL_ERROR;
    }
    if (strcmp(argv[1], "append") == 0) {
	if (argc != 4) {
	    goto wrongNumArgs;
	}
	if (Tcl_GetInt(interp, argv[3], &count) != TCL_OK) {
	    return TCL_ERROR;
	}
	Tcl_DStringAppend(&dstring, argv[2], count);
    } else if (strcmp(argv[1], "element") == 0) {
	if (argc != 3) {
	    goto wrongNumArgs;
	}
	Tcl_DStringAppendElement(&dstring, argv[2]);
    } else if (strcmp(argv[1], "end") == 0) {
	if (argc != 2) {
	    goto wrongNumArgs;
	}
	Tcl_DStringEndSublist(&dstring);
    } else if (strcmp(argv[1], "free") == 0) {
	if (argc != 2) {
	    goto wrongNumArgs;
	}
	Tcl_DStringFree(&dstring);
    } else if (strcmp(argv[1], "get") == 0) {
	if (argc != 2) {
	    goto wrongNumArgs;
	}
	Tcl_SetResult(interp, Tcl_DStringValue(&dstring), TCL_VOLATILE);
    } else if (strcmp(argv[1], "gresult") == 0) {
	if (argc != 3) {
	    goto wrongNumArgs;
	}
	if (strcmp(argv[2], "staticsmall") == 0) {
	    Tcl_AppendResult(interp, "short", NULL);
	} else if (strcmp(argv[2], "staticlarge") == 0) {
	    Tcl_AppendResult(interp, "first0 first1 first2 first3 first4 first5 first6 first7 first8 first9\nsecond0 second1 second2 second3 second4 second5 second6 second7 second8 second9\nthird0 third1 third2 third3 third4 third5 third6 third7 third8 third9\nfourth0 fourth1 fourth2 fourth3 fourth4 fourth5 fourth6 fourth7 fourth8 fourth9\nfifth0 fifth1 fifth2 fifth3 fifth4 fifth5 fifth6 fifth7 fifth8 fifth9\nsixth0 sixth1 sixth2 sixth3 sixth4 sixth5 sixth6 sixth7 sixth8 sixth9\nseventh0 seventh1 seventh2 seventh3 seventh4 seventh5 seventh6 seventh7 seventh8 seventh9\n", NULL);
	} else if (strcmp(argv[2], "free") == 0) {
	    char *s = (char *)ckalloc(100);
	    strcpy(s, "This is a malloc-ed string");
	    Tcl_SetResult(interp, s, TCL_DYNAMIC);
	} else if (strcmp(argv[2], "special") == 0) {
	    char *s = (char *)ckalloc(100) + 16;
	    strcpy(s, "This is a specially-allocated string");
	    Tcl_SetResult(interp, s, SpecialFree);
	} else {
	    Tcl_AppendResult(interp, "bad gresult option \"", argv[2],
		    "\": must be staticsmall, staticlarge, free, or special",
		    NULL);
	    return TCL_ERROR;
	}
	Tcl_DStringGetResult(interp, &dstring);
    } else if (strcmp(argv[1], "length") == 0) {

	if (argc != 2) {
	    goto wrongNumArgs;
	}
	Tcl_SetObjResult(interp, Tcl_NewIntObj(Tcl_DStringLength(&dstring)));
    } else if (strcmp(argv[1], "result") == 0) {
	if (argc != 2) {
	    goto wrongNumArgs;
	}
	Tcl_DStringResult(interp, &dstring);
    } else if (strcmp(argv[1], "trunc") == 0) {
	if (argc != 3) {
	    goto wrongNumArgs;
	}
	if (Tcl_GetInt(interp, argv[2], &count) != TCL_OK) {
	    return TCL_ERROR;
	}
	Tcl_DStringSetLength(&dstring, count);
    } else if (strcmp(argv[1], "start") == 0) {
	if (argc != 2) {
	    goto wrongNumArgs;
	}
	Tcl_DStringStartSublist(&dstring);
    } else {
	Tcl_AppendResult(interp, "bad option \"", argv[1],
		"\": must be append, element, end, free, get, length, "
		"result, trunc, or start", NULL);
	return TCL_ERROR;
    }
    return TCL_OK;
}

/*
 * The procedure below is used as a special freeProc to test how well
 * Tcl_DStringGetResult handles freeProc's other than free.
 */

static void SpecialFree(
    char *blockPtr			/* Block to free. */
) {
    ckfree(blockPtr - 16);
}

/*
 *----------------------------------------------------------------------
 *
 * TestencodingCmd --
 *
 *	This procedure implements the "testencoding" command.  It is used
 *	to test the encoding package.
 *
 * Results:
 *	A standard Tcl result.
 *
 * Side effects:
 *	Load encodings.
 *
 *----------------------------------------------------------------------
 */

static int
TestencodingObjCmd(
    TCL_UNUSED(void *),
    Tcl_Interp *interp,		/* Current interpreter. */
    int objc,			/* Number of arguments. */
    Tcl_Obj *const objv[])	/* Argument objects. */
{
    Tcl_Encoding encoding;
    int index, length;
    const char *string;
    TclEncoding *encodingPtr;
    static const char *const optionStrings[] = {
	"create",	"delete",	NULL
    };
    enum options {
	ENC_CREATE,	ENC_DELETE
    };

    if (Tcl_GetIndexFromObj(interp, objv[1], optionStrings, "option", 0,
	    &index) != TCL_OK) {
	return TCL_ERROR;
    }

    switch ((enum options) index) {
    case ENC_CREATE: {
	Tcl_EncodingType type;

	if (objc != 5) {
	    return TCL_ERROR;
	}
	encodingPtr = (TclEncoding*)ckalloc(sizeof(TclEncoding));
	encodingPtr->interp = interp;

	string = Tcl_GetStringFromObj(objv[3], &length);
	encodingPtr->toUtfCmd = (char *)ckalloc(length + 1);
	memcpy(encodingPtr->toUtfCmd, string, length + 1);

	string = Tcl_GetStringFromObj(objv[4], &length);
	encodingPtr->fromUtfCmd = (char *)ckalloc(length + 1);
	memcpy(encodingPtr->fromUtfCmd, string, length + 1);

	string = Tcl_GetStringFromObj(objv[2], &length);

	type.encodingName = string;
	type.toUtfProc = EncodingToUtfProc;
	type.fromUtfProc = EncodingFromUtfProc;
	type.freeProc = EncodingFreeProc;
	type.clientData = encodingPtr;
	type.nullSize = 1;

	Tcl_CreateEncoding(&type);
	break;
    }
    case ENC_DELETE:
	if (objc != 3) {
	    return TCL_ERROR;
	}
	if (TCL_OK != Tcl_GetEncodingFromObj(interp, objv[2], &encoding)) {
	    return TCL_ERROR;
	}
	Tcl_FreeEncoding(encoding);	/* Free returned reference */
	Tcl_FreeEncoding(encoding);	/* Free to match CREATE */
	TclFreeInternalRep(objv[2]);		/* Free the cached ref */
	break;
    }
    return TCL_OK;
}

static int
EncodingToUtfProc(
    void *clientData,	/* TclEncoding structure. */
    TCL_UNUSED(const char *) /*src*/,
    int srcLen,			/* Source string length in bytes. */
    TCL_UNUSED(int) /*flags*/,
    TCL_UNUSED(Tcl_EncodingState *),
    char *dst,			/* Output buffer. */
    int dstLen,			/* The maximum length of output buffer. */
    int *srcReadPtr,		/* Filled with number of bytes read. */
    int *dstWrotePtr,		/* Filled with number of bytes stored. */
    int *dstCharsPtr)		/* Filled with number of chars stored. */
{
    int len;
    TclEncoding *encodingPtr;

    encodingPtr = (TclEncoding *) clientData;
    Tcl_EvalEx(encodingPtr->interp, encodingPtr->toUtfCmd, -1, TCL_EVAL_GLOBAL);

    len = strlen(Tcl_GetStringResult(encodingPtr->interp));
    if (len > dstLen) {
	len = dstLen;
    }
    memcpy(dst, Tcl_GetStringResult(encodingPtr->interp), len);
    Tcl_ResetResult(encodingPtr->interp);

    *srcReadPtr = srcLen;
    *dstWrotePtr = len;
    *dstCharsPtr = len;
    return TCL_OK;
}

static int
EncodingFromUtfProc(
    void *clientData,	/* TclEncoding structure. */
    TCL_UNUSED(const char *) /*src*/,
    int srcLen,			/* Source string length in bytes. */
    TCL_UNUSED(int) /*flags*/,
    TCL_UNUSED(Tcl_EncodingState *),
    char *dst,			/* Output buffer. */
    int dstLen,			/* The maximum length of output buffer. */
    int *srcReadPtr,		/* Filled with number of bytes read. */
    int *dstWrotePtr,		/* Filled with number of bytes stored. */
    int *dstCharsPtr)		/* Filled with number of chars stored. */
{
    int len;
    TclEncoding *encodingPtr;

    encodingPtr = (TclEncoding *) clientData;
    Tcl_EvalEx(encodingPtr->interp, encodingPtr->fromUtfCmd, -1, TCL_EVAL_GLOBAL);

    len = strlen(Tcl_GetStringResult(encodingPtr->interp));
    if (len > dstLen) {
	len = dstLen;
    }
    memcpy(dst, Tcl_GetStringResult(encodingPtr->interp), len);
    Tcl_ResetResult(encodingPtr->interp);

    *srcReadPtr = srcLen;
    *dstWrotePtr = len;
    *dstCharsPtr = len;
    return TCL_OK;
}

static void
EncodingFreeProc(
    void *clientData)	/* ClientData associated with type. */
{
    TclEncoding *encodingPtr = (TclEncoding *)clientData;

    ckfree(encodingPtr->toUtfCmd);
    ckfree(encodingPtr->fromUtfCmd);
    ckfree(encodingPtr);
}

/*
 *----------------------------------------------------------------------
 *
 * TestevalexObjCmd --
 *
 *	This procedure implements the "testevalex" command.  It is
 *	used to test Tcl_EvalEx.
 *
 * Results:
 *	A standard Tcl result.
 *
 * Side effects:
 *	None.
 *
 *----------------------------------------------------------------------
 */

static int
TestevalexObjCmd(
    TCL_UNUSED(void *),
    Tcl_Interp *interp,		/* Current interpreter. */
    int objc,			/* Number of arguments. */
    Tcl_Obj *const objv[])	/* Argument objects. */
{
    int length, flags;
    const char *script;

    flags = 0;
    if (objc == 3) {
	const char *global = Tcl_GetString(objv[2]);
	if (strcmp(global, "global") != 0) {
	    Tcl_AppendResult(interp, "bad value \"", global,
		    "\": must be global", NULL);
	    return TCL_ERROR;
	}
	flags = TCL_EVAL_GLOBAL;
    } else if (objc != 2) {
	Tcl_WrongNumArgs(interp, 1, objv, "script ?global?");
	return TCL_ERROR;
    }

    script = Tcl_GetStringFromObj(objv[1], &length);
    return Tcl_EvalEx(interp, script, length, flags);
}

/*
 *----------------------------------------------------------------------
 *
 * TestevalobjvObjCmd --
 *
 *	This procedure implements the "testevalobjv" command.  It is
 *	used to test Tcl_EvalObjv.
 *
 * Results:
 *	A standard Tcl result.
 *
 * Side effects:
 *	None.
 *
 *----------------------------------------------------------------------
 */

static int
TestevalobjvObjCmd(
    TCL_UNUSED(void *),
    Tcl_Interp *interp,		/* Current interpreter. */
    int objc,			/* Number of arguments. */
    Tcl_Obj *const objv[])	/* Argument objects. */
{
    int evalGlobal;

    if (objc < 3) {
	Tcl_WrongNumArgs(interp, 1, objv, "global word ?word ...?");
	return TCL_ERROR;
    }
    if (Tcl_GetIntFromObj(interp, objv[1], &evalGlobal) != TCL_OK) {
	return TCL_ERROR;
    }
    return Tcl_EvalObjv(interp, objc-2, objv+2,
	    (evalGlobal) ? TCL_EVAL_GLOBAL : 0);
}

/*
 *----------------------------------------------------------------------
 *
 * TesteventObjCmd --
 *
 *	This procedure implements a 'testevent' command.  The command
 *	is used to test event queue management.
 *
 * The command takes two forms:
 *	- testevent queue name position script
 *		Queues an event at the given position in the queue, and
 *		associates a given name with it (the same name may be
 *		associated with multiple events). When the event comes
 *		to the head of the queue, executes the given script at
 *		global level in the current interp. The position may be
 *		one of 'head', 'tail' or 'mark'.
 *	- testevent delete name
 *		Deletes any events associated with the given name from
 *		the queue.
 *
 * Return value:
 *	Returns a standard Tcl result.
 *
 * Side effects:
 *	Manipulates the event queue as directed.
 *
 *----------------------------------------------------------------------
 */

static int
TesteventObjCmd(
    TCL_UNUSED(void *),
    Tcl_Interp *interp,		/* Tcl interpreter */
    int objc,			/* Parameter count */
    Tcl_Obj *const objv[])	/* Parameter vector */
{
    static const char *const subcommands[] = { /* Possible subcommands */
	"queue", "delete", NULL
    };
    int subCmdIndex;		/* Index of the chosen subcommand */
    static const char *const positions[] = { /* Possible queue positions */
	"head", "tail", "mark", NULL
    };
    int posIndex;		/* Index of the chosen position */
    static const Tcl_QueuePosition posNum[] = {
				/* Interpretation of the chosen position */
	TCL_QUEUE_HEAD,
	TCL_QUEUE_TAIL,
	TCL_QUEUE_MARK
    };
    TestEvent *ev;		/* Event to be queued */

    if (objc < 2) {
	Tcl_WrongNumArgs(interp, 1, objv, "subcommand ?arg ...?");
	return TCL_ERROR;
    }
    if (Tcl_GetIndexFromObj(interp, objv[1], subcommands, "subcommand",
	    TCL_EXACT, &subCmdIndex) != TCL_OK) {
	return TCL_ERROR;
    }
    switch (subCmdIndex) {
    case 0:			/* queue */
	if (objc != 5) {
	    Tcl_WrongNumArgs(interp, 2, objv, "name position script");
	    return TCL_ERROR;
	}
	if (Tcl_GetIndexFromObj(interp, objv[3], positions,
		"position specifier", TCL_EXACT, &posIndex) != TCL_OK) {
	    return TCL_ERROR;
	}
	ev = (TestEvent *)ckalloc(sizeof(TestEvent));
	ev->header.proc = TesteventProc;
	ev->header.nextPtr = NULL;
	ev->interp = interp;
	ev->command = objv[4];
	Tcl_IncrRefCount(ev->command);
	ev->tag = objv[2];
	Tcl_IncrRefCount(ev->tag);
	Tcl_QueueEvent((Tcl_Event *) ev, posNum[posIndex]);
	break;

    case 1:			/* delete */
	if (objc != 3) {
	    Tcl_WrongNumArgs(interp, 2, objv, "name");
	    return TCL_ERROR;
	}
	Tcl_DeleteEvents(TesteventDeleteProc, objv[2]);
	break;
    }

    return TCL_OK;
}

/*
 *----------------------------------------------------------------------
 *
 * TesteventProc --
 *
 *	Delivers a test event to the Tcl interpreter as part of event
 *	queue testing.
 *
 * Results:
 *	Returns 1 if the event has been serviced, 0 otherwise.
 *
 * Side effects:
 *	Evaluates the event's callback script, so has whatever side effects
 *	the callback has.  The return value of the callback script becomes the
 *	return value of this function.  If the callback script reports an
 *	error, it is reported as a background error.
 *
 *----------------------------------------------------------------------
 */

static int
TesteventProc(
    Tcl_Event *event,		/* Event to deliver */
    TCL_UNUSED(int) /*flags*/)
{
    TestEvent *ev = (TestEvent *) event;
    Tcl_Interp *interp = ev->interp;
    Tcl_Obj *command = ev->command;
    int result = Tcl_EvalObjEx(interp, command,
	    TCL_EVAL_GLOBAL | TCL_EVAL_DIRECT);
    int retval;

    if (result != TCL_OK) {
	Tcl_AddErrorInfo(interp,
		"    (command bound to \"testevent\" callback)");
	Tcl_BackgroundException(interp, TCL_ERROR);
	return 1;		/* Avoid looping on errors */
    }
    if (Tcl_GetBooleanFromObj(interp, Tcl_GetObjResult(interp),
	    &retval) != TCL_OK) {
	Tcl_AddErrorInfo(interp,
		"    (return value from \"testevent\" callback)");
	Tcl_BackgroundException(interp, TCL_ERROR);
	return 1;
    }
    if (retval) {
	Tcl_DecrRefCount(ev->tag);
	Tcl_DecrRefCount(ev->command);
    }

    return retval;
}

/*
 *----------------------------------------------------------------------
 *
 * TesteventDeleteProc --
 *
 *	Removes some set of events from the queue.
 *
 * This procedure is used as part of testing event queue management.
 *
 * Results:
 *	Returns 1 if a given event should be deleted, 0 otherwise.
 *
 * Side effects:
 *	None.
 *
 *----------------------------------------------------------------------
 */

static int
TesteventDeleteProc(
    Tcl_Event *event,		/* Event to examine */
    void *clientData)	/* Tcl_Obj containing the name of the event(s)
				 * to remove */
{
    TestEvent *ev;		/* Event to examine */
    const char *evNameStr;
    Tcl_Obj *targetName;	/* Name of the event(s) to delete */
    const char *targetNameStr;

    if (event->proc != TesteventProc) {
	return 0;
    }
    targetName = (Tcl_Obj *) clientData;
    targetNameStr = (char *) Tcl_GetString(targetName);
    ev = (TestEvent *) event;
    evNameStr = Tcl_GetString(ev->tag);
    if (strcmp(evNameStr, targetNameStr) == 0) {
	Tcl_DecrRefCount(ev->tag);
	Tcl_DecrRefCount(ev->command);
	return 1;
    } else {
	return 0;
    }
}

/*
 *----------------------------------------------------------------------
 *
 * TestexithandlerCmd --
 *
 *	This procedure implements the "testexithandler" command. It is
 *	used to test Tcl_CreateExitHandler and Tcl_DeleteExitHandler.
 *
 * Results:
 *	A standard Tcl result.
 *
 * Side effects:
 *	None.
 *
 *----------------------------------------------------------------------
 */

static int
TestexithandlerCmd(
    TCL_UNUSED(void *),
    Tcl_Interp *interp,		/* Current interpreter. */
    int argc,			/* Number of arguments. */
    const char **argv)		/* Argument strings. */
{
    int value;

    if (argc != 3) {
	Tcl_AppendResult(interp, "wrong # arguments: should be \"", argv[0],
		" create|delete value\"", NULL);
	return TCL_ERROR;
    }
    if (Tcl_GetInt(interp, argv[2], &value) != TCL_OK) {
	return TCL_ERROR;
    }
    if (strcmp(argv[1], "create") == 0) {
	Tcl_CreateExitHandler((value & 1) ? ExitProcOdd : ExitProcEven,
		INT2PTR(value));
    } else if (strcmp(argv[1], "delete") == 0) {
	Tcl_DeleteExitHandler((value & 1) ? ExitProcOdd : ExitProcEven,
		INT2PTR(value));
    } else {
	Tcl_AppendResult(interp, "bad option \"", argv[1],
		"\": must be create or delete", NULL);
	return TCL_ERROR;
    }
    return TCL_OK;
}

static void
ExitProcOdd(
    void *clientData)	/* Integer value to print. */
{
    char buf[16 + TCL_INTEGER_SPACE];
    int len;

    sprintf(buf, "odd %d\n", (int)PTR2INT(clientData));
    len = strlen(buf);
    if (len != (int) write(1, buf, len)) {
	Tcl_Panic("ExitProcOdd: unable to write to stdout");
    }
}

static void
ExitProcEven(
    void *clientData)	/* Integer value to print. */
{
    char buf[16 + TCL_INTEGER_SPACE];
    int len;

    sprintf(buf, "even %d\n", (int)PTR2INT(clientData));
    len = strlen(buf);
    if (len != (int) write(1, buf, len)) {
	Tcl_Panic("ExitProcEven: unable to write to stdout");
    }
}

/*
 *----------------------------------------------------------------------
 *
 * TestexprlongCmd --
 *
 *	This procedure verifies that Tcl_ExprLong does not modify the
 *	interpreter result if there is no error.
 *
 * Results:
 *	A standard Tcl result.
 *
 * Side effects:
 *	None.
 *
 *----------------------------------------------------------------------
 */

static int
TestexprlongCmd(
    TCL_UNUSED(void *),
    Tcl_Interp *interp,		/* Current interpreter. */
    int argc,			/* Number of arguments. */
    const char **argv)		/* Argument strings. */
{
    long exprResult;
    char buf[4 + TCL_INTEGER_SPACE];
    int result;

    if (argc != 2) {
	Tcl_AppendResult(interp, "wrong # arguments: should be \"", argv[0],
		" expression\"", NULL);
	return TCL_ERROR;
    }
    Tcl_AppendResult(interp, "This is a result", NULL);
    result = Tcl_ExprLong(interp, argv[1], &exprResult);
    if (result != TCL_OK) {
	return result;
    }
    sprintf(buf, ": %ld", exprResult);
    Tcl_AppendResult(interp, buf, NULL);
    return TCL_OK;
}

/*
 *----------------------------------------------------------------------
 *
 * TestexprlongobjCmd --
 *
 *	This procedure verifies that Tcl_ExprLongObj does not modify the
 *	interpreter result if there is no error.
 *
 * Results:
 *	A standard Tcl result.
 *
 * Side effects:
 *	None.
 *
 *----------------------------------------------------------------------
 */

static int
TestexprlongobjCmd(
    TCL_UNUSED(void *),
    Tcl_Interp *interp,		/* Current interpreter. */
    int objc,			/* Number of arguments. */
    Tcl_Obj *const *objv)	/* Argument objects. */
{
    long exprResult;
    char buf[4 + TCL_INTEGER_SPACE];
    int result;

    if (objc != 2) {
	Tcl_WrongNumArgs(interp, 1, objv, "expression");
	return TCL_ERROR;
    }
    Tcl_AppendResult(interp, "This is a result", NULL);
    result = Tcl_ExprLongObj(interp, objv[1], &exprResult);
    if (result != TCL_OK) {
	return result;
    }
    sprintf(buf, ": %ld", exprResult);
    Tcl_AppendResult(interp, buf, NULL);
    return TCL_OK;
}

/*
 *----------------------------------------------------------------------
 *
 * TestexprdoubleCmd --
 *
 *	This procedure verifies that Tcl_ExprDouble does not modify the
 *	interpreter result if there is no error.
 *
 * Results:
 *	A standard Tcl result.
 *
 * Side effects:
 *	None.
 *
 *----------------------------------------------------------------------
 */

static int
TestexprdoubleCmd(
    TCL_UNUSED(void *),
    Tcl_Interp *interp,		/* Current interpreter. */
    int argc,			/* Number of arguments. */
    const char **argv)		/* Argument strings. */
{
    double exprResult;
    char buf[4 + TCL_DOUBLE_SPACE];
    int result;

    if (argc != 2) {
	Tcl_AppendResult(interp, "wrong # arguments: should be \"", argv[0],
		" expression\"", NULL);
	return TCL_ERROR;
    }
    Tcl_AppendResult(interp, "This is a result", NULL);
    result = Tcl_ExprDouble(interp, argv[1], &exprResult);
    if (result != TCL_OK) {
	return result;
    }
    strcpy(buf, ": ");
    Tcl_PrintDouble(interp, exprResult, buf+2);
    Tcl_AppendResult(interp, buf, NULL);
    return TCL_OK;
}

/*
 *----------------------------------------------------------------------
 *
 * TestexprdoubleobjCmd --
 *
 *	This procedure verifies that Tcl_ExprLongObj does not modify the
 *	interpreter result if there is no error.
 *
 * Results:
 *	A standard Tcl result.
 *
 * Side effects:
 *	None.
 *
 *----------------------------------------------------------------------
 */

static int
TestexprdoubleobjCmd(
    TCL_UNUSED(void *),
    Tcl_Interp *interp,		/* Current interpreter. */
    int objc,			/* Number of arguments. */
    Tcl_Obj *const *objv)	/* Argument objects. */
{
    double exprResult;
    char buf[4 + TCL_DOUBLE_SPACE];
    int result;

    if (objc != 2) {
	Tcl_WrongNumArgs(interp, 1, objv, "expression");
	return TCL_ERROR;
    }
    Tcl_AppendResult(interp, "This is a result", NULL);
    result = Tcl_ExprDoubleObj(interp, objv[1], &exprResult);
    if (result != TCL_OK) {
	return result;
    }
    strcpy(buf, ": ");
    Tcl_PrintDouble(interp, exprResult, buf+2);
    Tcl_AppendResult(interp, buf, NULL);
    return TCL_OK;
}

/*
 *----------------------------------------------------------------------
 *
 * TestexprstringCmd --
 *
 *	This procedure tests the basic operation of Tcl_ExprString.
 *
 * Results:
 *	A standard Tcl result.
 *
 * Side effects:
 *	None.
 *
 *----------------------------------------------------------------------
 */

static int
TestexprstringCmd(
    TCL_UNUSED(void *),
    Tcl_Interp *interp,		/* Current interpreter. */
    int argc,			/* Number of arguments. */
    const char **argv)		/* Argument strings. */
{
    if (argc != 2) {
	Tcl_AppendResult(interp, "wrong # arguments: should be \"", argv[0],
		" expression\"", NULL);
	return TCL_ERROR;
    }
    return Tcl_ExprString(interp, argv[1]);
}

/*
 *----------------------------------------------------------------------
 *
 * TestfilelinkCmd --
 *
 *	This procedure implements the "testfilelink" command.  It is used to
 *	test the effects of creating and manipulating filesystem links in Tcl.
 *
 * Results:
 *	A standard Tcl result.
 *
 * Side effects:
 *	May create a link on disk.
 *
 *----------------------------------------------------------------------
 */

static int
TestfilelinkCmd(
    TCL_UNUSED(void *),
    Tcl_Interp *interp,		/* Current interpreter. */
    int objc,			/* Number of arguments. */
    Tcl_Obj *const objv[])	/* The argument objects. */
{
    Tcl_Obj *contents;

    if (objc < 2 || objc > 3) {
	Tcl_WrongNumArgs(interp, 1, objv, "source ?target?");
	return TCL_ERROR;
    }

    if (Tcl_FSConvertToPathType(interp, objv[1]) != TCL_OK) {
	return TCL_ERROR;
    }

    if (objc == 3) {
	/* Create link from source to target */
	contents = Tcl_FSLink(objv[1], objv[2],
		TCL_CREATE_SYMBOLIC_LINK|TCL_CREATE_HARD_LINK);
	if (contents == NULL) {
	    Tcl_AppendResult(interp, "could not create link from \"",
		    Tcl_GetString(objv[1]), "\" to \"",
		    Tcl_GetString(objv[2]), "\": ",
		    Tcl_PosixError(interp), NULL);
	    return TCL_ERROR;
	}
    } else {
	/* Read link */
	contents = Tcl_FSLink(objv[1], NULL, 0);
	if (contents == NULL) {
	    Tcl_AppendResult(interp, "could not read link \"",
		    Tcl_GetString(objv[1]), "\": ",
		    Tcl_PosixError(interp), NULL);
	    return TCL_ERROR;
	}
    }
    Tcl_SetObjResult(interp, contents);
    if (objc == 2) {
	/*
	 * If we are creating a link, this will actually just
	 * be objv[3], and we don't own it
	 */
	Tcl_DecrRefCount(contents);
    }
    return TCL_OK;
}

/*
 *----------------------------------------------------------------------
 *
 * TestgetassocdataCmd --
 *
 *	This procedure implements the "testgetassocdata" command. It is
 *	used to test Tcl_GetAssocData.
 *
 * Results:
 *	A standard Tcl result.
 *
 * Side effects:
 *	None.
 *
 *----------------------------------------------------------------------
 */

static int
TestgetassocdataCmd(
    TCL_UNUSED(void *),
    Tcl_Interp *interp,		/* Current interpreter. */
    int argc,			/* Number of arguments. */
    const char **argv)		/* Argument strings. */
{
    char *res;

    if (argc != 2) {
	Tcl_AppendResult(interp, "wrong # arguments: should be \"", argv[0],
		" data_key\"", NULL);
	return TCL_ERROR;
    }
    res = (char *) Tcl_GetAssocData(interp, argv[1], NULL);
    if (res != NULL) {
	Tcl_AppendResult(interp, res, NULL);
    }
    return TCL_OK;
}

/*
 *----------------------------------------------------------------------
 *
 * TestgetplatformCmd --
 *
 *	This procedure implements the "testgetplatform" command. It is
 *	used to retrievel the value of the tclPlatform global variable.
 *
 * Results:
 *	A standard Tcl result.
 *
 * Side effects:
 *	None.
 *
 *----------------------------------------------------------------------
 */

static int
TestgetplatformCmd(
    TCL_UNUSED(void *),
    Tcl_Interp *interp,		/* Current interpreter. */
    int argc,			/* Number of arguments. */
    const char **argv)		/* Argument strings. */
{
    static const char *const platformStrings[] = { "unix", "mac", "windows" };
    TclPlatformType *platform;

    platform = TclGetPlatform();

    if (argc != 1) {
	Tcl_AppendResult(interp, "wrong # arguments: should be \"", argv[0],
		NULL);
	return TCL_ERROR;
    }

    Tcl_AppendResult(interp, platformStrings[*platform], NULL);
    return TCL_OK;
}

/*
 *----------------------------------------------------------------------
 *
 * TestinterpdeleteCmd --
 *
 *	This procedure tests the code in tclInterp.c that deals with
 *	interpreter deletion. It deletes a user-specified interpreter
 *	from the hierarchy, and subsequent code checks integrity.
 *
 * Results:
 *	A standard Tcl result.
 *
 * Side effects:
 *	Deletes one or more interpreters.
 *
 *----------------------------------------------------------------------
 */

static int
TestinterpdeleteCmd(
    TCL_UNUSED(void *),
    Tcl_Interp *interp,		/* Current interpreter. */
    int argc,			/* Number of arguments. */
    const char **argv)		/* Argument strings. */
{
    Tcl_Interp *childToDelete;

    if (argc != 2) {
	Tcl_AppendResult(interp, "wrong # args: should be \"", argv[0],
		" path\"", NULL);
	return TCL_ERROR;
    }
    childToDelete = Tcl_GetChild(interp, argv[1]);
    if (childToDelete == NULL) {
	return TCL_ERROR;
    }
    Tcl_DeleteInterp(childToDelete);
    return TCL_OK;
}

/*
 *----------------------------------------------------------------------
 *
 * TestlinkCmd --
 *
 *	This procedure implements the "testlink" command.  It is used
 *	to test Tcl_LinkVar and related library procedures.
 *
 * Results:
 *	A standard Tcl result.
 *
 * Side effects:
 *	Creates and deletes various variable links, plus returns
 *	values of the linked variables.
 *
 *----------------------------------------------------------------------
 */

static int
TestlinkCmd(
    TCL_UNUSED(void *),
    Tcl_Interp *interp,		/* Current interpreter. */
    int argc,			/* Number of arguments. */
    const char **argv)		/* Argument strings. */
{
    static int intVar = 43;
    static int boolVar = 4;
    static double realVar = 1.23;
    static Tcl_WideInt wideVar = 79;
    static char *stringVar = NULL;
    static char charVar = '@';
    static unsigned char ucharVar = 130;
    static short shortVar = 3000;
    static unsigned short ushortVar = 60000;
    static unsigned int uintVar = 0xBEEFFEED;
    static long longVar = 123456789L;
    static unsigned long ulongVar = 3456789012UL;
    static float floatVar = 4.5;
    static Tcl_WideUInt uwideVar = 123;
    static int created = 0;
    char buffer[2*TCL_DOUBLE_SPACE];
    int writable, flag;
    Tcl_Obj *tmp;

    if (argc < 2) {
	Tcl_AppendResult(interp, "wrong # args: should be \"", argv[0],
		" option ?arg arg arg arg arg arg arg arg arg arg arg arg"
		" arg arg?\"", NULL);
	return TCL_ERROR;
    }
    if (strcmp(argv[1], "create") == 0) {
	if (argc != 16) {
	    Tcl_AppendResult(interp, "wrong # args: should be \"",
		argv[0], " ", argv[1],
		" intRO realRO boolRO stringRO wideRO charRO ucharRO shortRO"
		" ushortRO uintRO longRO ulongRO floatRO uwideRO\"", NULL);
	    return TCL_ERROR;
	}
	if (created) {
	    Tcl_UnlinkVar(interp, "int");
	    Tcl_UnlinkVar(interp, "real");
	    Tcl_UnlinkVar(interp, "bool");
	    Tcl_UnlinkVar(interp, "string");
	    Tcl_UnlinkVar(interp, "wide");
	    Tcl_UnlinkVar(interp, "char");
	    Tcl_UnlinkVar(interp, "uchar");
	    Tcl_UnlinkVar(interp, "short");
	    Tcl_UnlinkVar(interp, "ushort");
	    Tcl_UnlinkVar(interp, "uint");
	    Tcl_UnlinkVar(interp, "long");
	    Tcl_UnlinkVar(interp, "ulong");
	    Tcl_UnlinkVar(interp, "float");
	    Tcl_UnlinkVar(interp, "uwide");
	}
	created = 1;
	if (Tcl_GetBoolean(interp, argv[2], &writable) != TCL_OK) {
	    return TCL_ERROR;
	}
	flag = (writable != 0) ? 0 : TCL_LINK_READ_ONLY;
	if (Tcl_LinkVar(interp, "int", &intVar,
		TCL_LINK_INT | flag) != TCL_OK) {
	    return TCL_ERROR;
	}
	if (Tcl_GetBoolean(interp, argv[3], &writable) != TCL_OK) {
	    return TCL_ERROR;
	}
	flag = (writable != 0) ? 0 : TCL_LINK_READ_ONLY;
	if (Tcl_LinkVar(interp, "real", &realVar,
		TCL_LINK_DOUBLE | flag) != TCL_OK) {
	    return TCL_ERROR;
	}
	if (Tcl_GetBoolean(interp, argv[4], &writable) != TCL_OK) {
	    return TCL_ERROR;
	}
	flag = (writable != 0) ? 0 : TCL_LINK_READ_ONLY;
	if (Tcl_LinkVar(interp, "bool", &boolVar,
		TCL_LINK_BOOLEAN | flag) != TCL_OK) {
	    return TCL_ERROR;
	}
	if (Tcl_GetBoolean(interp, argv[5], &writable) != TCL_OK) {
	    return TCL_ERROR;
	}
	flag = (writable != 0) ? 0 : TCL_LINK_READ_ONLY;
	if (Tcl_LinkVar(interp, "string", &stringVar,
		TCL_LINK_STRING | flag) != TCL_OK) {
	    return TCL_ERROR;
	}
	if (Tcl_GetBoolean(interp, argv[6], &writable) != TCL_OK) {
	    return TCL_ERROR;
	}
	flag = (writable != 0) ? 0 : TCL_LINK_READ_ONLY;
	if (Tcl_LinkVar(interp, "wide", &wideVar,
			TCL_LINK_WIDE_INT | flag) != TCL_OK) {
	    return TCL_ERROR;
	}
	if (Tcl_GetBoolean(interp, argv[7], &writable) != TCL_OK) {
	    return TCL_ERROR;
	}
	flag = (writable != 0) ? 0 : TCL_LINK_READ_ONLY;
	if (Tcl_LinkVar(interp, "char", &charVar,
		TCL_LINK_CHAR | flag) != TCL_OK) {
	    return TCL_ERROR;
	}
	if (Tcl_GetBoolean(interp, argv[8], &writable) != TCL_OK) {
	    return TCL_ERROR;
	}
	flag = (writable != 0) ? 0 : TCL_LINK_READ_ONLY;
	if (Tcl_LinkVar(interp, "uchar", &ucharVar,
		TCL_LINK_UCHAR | flag) != TCL_OK) {
	    return TCL_ERROR;
	}
	if (Tcl_GetBoolean(interp, argv[9], &writable) != TCL_OK) {
	    return TCL_ERROR;
	}
	flag = (writable != 0) ? 0 : TCL_LINK_READ_ONLY;
	if (Tcl_LinkVar(interp, "short", &shortVar,
		TCL_LINK_SHORT | flag) != TCL_OK) {
	    return TCL_ERROR;
	}
	if (Tcl_GetBoolean(interp, argv[10], &writable) != TCL_OK) {
	    return TCL_ERROR;
	}
	flag = (writable != 0) ? 0 : TCL_LINK_READ_ONLY;
	if (Tcl_LinkVar(interp, "ushort", &ushortVar,
		TCL_LINK_USHORT | flag) != TCL_OK) {
	    return TCL_ERROR;
	}
	if (Tcl_GetBoolean(interp, argv[11], &writable) != TCL_OK) {
	    return TCL_ERROR;
	}
	flag = (writable != 0) ? 0 : TCL_LINK_READ_ONLY;
	if (Tcl_LinkVar(interp, "uint", &uintVar,
		TCL_LINK_UINT | flag) != TCL_OK) {
	    return TCL_ERROR;
	}
	if (Tcl_GetBoolean(interp, argv[12], &writable) != TCL_OK) {
	    return TCL_ERROR;
	}
	flag = (writable != 0) ? 0 : TCL_LINK_READ_ONLY;
	if (Tcl_LinkVar(interp, "long", &longVar,
		TCL_LINK_LONG | flag) != TCL_OK) {
	    return TCL_ERROR;
	}
	if (Tcl_GetBoolean(interp, argv[13], &writable) != TCL_OK) {
	    return TCL_ERROR;
	}
	flag = (writable != 0) ? 0 : TCL_LINK_READ_ONLY;
	if (Tcl_LinkVar(interp, "ulong", &ulongVar,
		TCL_LINK_ULONG | flag) != TCL_OK) {
	    return TCL_ERROR;
	}
	if (Tcl_GetBoolean(interp, argv[14], &writable) != TCL_OK) {
	    return TCL_ERROR;
	}
	flag = (writable != 0) ? 0 : TCL_LINK_READ_ONLY;
	if (Tcl_LinkVar(interp, "float", &floatVar,
		TCL_LINK_FLOAT | flag) != TCL_OK) {
	    return TCL_ERROR;
	}
	if (Tcl_GetBoolean(interp, argv[15], &writable) != TCL_OK) {
	    return TCL_ERROR;
	}
	flag = (writable != 0) ? 0 : TCL_LINK_READ_ONLY;
	if (Tcl_LinkVar(interp, "uwide", &uwideVar,
		TCL_LINK_WIDE_UINT | flag) != TCL_OK) {
	    return TCL_ERROR;
	}

    } else if (strcmp(argv[1], "delete") == 0) {
	Tcl_UnlinkVar(interp, "int");
	Tcl_UnlinkVar(interp, "real");
	Tcl_UnlinkVar(interp, "bool");
	Tcl_UnlinkVar(interp, "string");
	Tcl_UnlinkVar(interp, "wide");
	Tcl_UnlinkVar(interp, "char");
	Tcl_UnlinkVar(interp, "uchar");
	Tcl_UnlinkVar(interp, "short");
	Tcl_UnlinkVar(interp, "ushort");
	Tcl_UnlinkVar(interp, "uint");
	Tcl_UnlinkVar(interp, "long");
	Tcl_UnlinkVar(interp, "ulong");
	Tcl_UnlinkVar(interp, "float");
	Tcl_UnlinkVar(interp, "uwide");
	created = 0;
    } else if (strcmp(argv[1], "get") == 0) {
	TclFormatInt(buffer, intVar);
	Tcl_AppendElement(interp, buffer);
	Tcl_PrintDouble(NULL, realVar, buffer);
	Tcl_AppendElement(interp, buffer);
	TclFormatInt(buffer, boolVar);
	Tcl_AppendElement(interp, buffer);
	Tcl_AppendElement(interp, (stringVar == NULL) ? "-" : stringVar);
	/*
	 * Wide ints only have an object-based interface.
	 */
	tmp = Tcl_NewWideIntObj(wideVar);
	Tcl_AppendElement(interp, Tcl_GetString(tmp));
	Tcl_DecrRefCount(tmp);
	TclFormatInt(buffer, (int) charVar);
	Tcl_AppendElement(interp, buffer);
	TclFormatInt(buffer, (int) ucharVar);
	Tcl_AppendElement(interp, buffer);
	TclFormatInt(buffer, (int) shortVar);
	Tcl_AppendElement(interp, buffer);
	TclFormatInt(buffer, (int) ushortVar);
	Tcl_AppendElement(interp, buffer);
	TclFormatInt(buffer, (int) uintVar);
	Tcl_AppendElement(interp, buffer);
	tmp = Tcl_NewWideIntObj(longVar);
	Tcl_AppendElement(interp, Tcl_GetString(tmp));
	Tcl_DecrRefCount(tmp);
	tmp = Tcl_NewWideIntObj((long)ulongVar);
	Tcl_AppendElement(interp, Tcl_GetString(tmp));
	Tcl_DecrRefCount(tmp);
	Tcl_PrintDouble(NULL, (double)floatVar, buffer);
	Tcl_AppendElement(interp, buffer);
	tmp = Tcl_NewWideIntObj((Tcl_WideInt)uwideVar);
	Tcl_AppendElement(interp, Tcl_GetString(tmp));
	Tcl_DecrRefCount(tmp);
    } else if (strcmp(argv[1], "set") == 0) {
	int v;

	if (argc != 16) {
	    Tcl_AppendResult(interp, "wrong # args: should be \"",
		    argv[0], " ", argv[1],
		    " intValue realValue boolValue stringValue wideValue"
		    " charValue ucharValue shortValue ushortValue uintValue"
		    " longValue ulongValue floatValue uwideValue\"", NULL);
	    return TCL_ERROR;
	}
	if (argv[2][0] != 0) {
	    if (Tcl_GetInt(interp, argv[2], &intVar) != TCL_OK) {
		return TCL_ERROR;
	    }
	}
	if (argv[3][0] != 0) {
	    if (Tcl_GetDouble(interp, argv[3], &realVar) != TCL_OK) {
		return TCL_ERROR;
	    }
	}
	if (argv[4][0] != 0) {
	    if (Tcl_GetInt(interp, argv[4], &boolVar) != TCL_OK) {
		return TCL_ERROR;
	    }
	}
	if (argv[5][0] != 0) {
	    if (stringVar != NULL) {
		ckfree(stringVar);
	    }
	    if (strcmp(argv[5], "-") == 0) {
		stringVar = NULL;
	    } else {
		stringVar = (char *)ckalloc(strlen(argv[5]) + 1);
		strcpy(stringVar, argv[5]);
	    }
	}
	if (argv[6][0] != 0) {
	    tmp = Tcl_NewStringObj(argv[6], -1);
	    if (Tcl_GetWideIntFromObj(interp, tmp, &wideVar) != TCL_OK) {
		Tcl_DecrRefCount(tmp);
		return TCL_ERROR;
	    }
	    Tcl_DecrRefCount(tmp);
	}
	if (argv[7][0]) {
	    if (Tcl_GetInt(interp, argv[7], &v) != TCL_OK) {
		return TCL_ERROR;
	    }
	    charVar = (char) v;
	}
	if (argv[8][0]) {
	    if (Tcl_GetInt(interp, argv[8], &v) != TCL_OK) {
		return TCL_ERROR;
	    }
	    ucharVar = (unsigned char) v;
	}
	if (argv[9][0]) {
	    if (Tcl_GetInt(interp, argv[9], &v) != TCL_OK) {
		return TCL_ERROR;
	    }
	    shortVar = (short) v;
	}
	if (argv[10][0]) {
	    if (Tcl_GetInt(interp, argv[10], &v) != TCL_OK) {
		return TCL_ERROR;
	    }
	    ushortVar = (unsigned short) v;
	}
	if (argv[11][0]) {
	    if (Tcl_GetInt(interp, argv[11], &v) != TCL_OK) {
		return TCL_ERROR;
	    }
	    uintVar = (unsigned int) v;
	}
	if (argv[12][0]) {
	    if (Tcl_GetInt(interp, argv[12], &v) != TCL_OK) {
		return TCL_ERROR;
	    }
	    longVar = (long) v;
	}
	if (argv[13][0]) {
	    if (Tcl_GetInt(interp, argv[13], &v) != TCL_OK) {
		return TCL_ERROR;
	    }
	    ulongVar = (unsigned long) v;
	}
	if (argv[14][0]) {
	    double d;
	    if (Tcl_GetDouble(interp, argv[14], &d) != TCL_OK) {
		return TCL_ERROR;
	    }
	    floatVar = (float) d;
	}
	if (argv[15][0]) {
	    Tcl_WideInt w;
	    tmp = Tcl_NewStringObj(argv[15], -1);
	    if (Tcl_GetWideIntFromObj(interp, tmp, &w) != TCL_OK) {
		Tcl_DecrRefCount(tmp);
		return TCL_ERROR;
	    }
	    Tcl_DecrRefCount(tmp);
	    uwideVar = (Tcl_WideUInt) w;
	}
    } else if (strcmp(argv[1], "update") == 0) {
	int v;

	if (argc != 16) {
	    Tcl_AppendResult(interp, "wrong # args: should be \"",
		    argv[0], " ", argv[1],
		    " intValue realValue boolValue stringValue wideValue"
		    " charValue ucharValue shortValue ushortValue uintValue"
		    " longValue ulongValue floatValue uwideValue\"", NULL);
	    return TCL_ERROR;
	}
	if (argv[2][0] != 0) {
	    if (Tcl_GetInt(interp, argv[2], &intVar) != TCL_OK) {
		return TCL_ERROR;
	    }
	    Tcl_UpdateLinkedVar(interp, "int");
	}
	if (argv[3][0] != 0) {
	    if (Tcl_GetDouble(interp, argv[3], &realVar) != TCL_OK) {
		return TCL_ERROR;
	    }
	    Tcl_UpdateLinkedVar(interp, "real");
	}
	if (argv[4][0] != 0) {
	    if (Tcl_GetInt(interp, argv[4], &boolVar) != TCL_OK) {
		return TCL_ERROR;
	    }
	    Tcl_UpdateLinkedVar(interp, "bool");
	}
	if (argv[5][0] != 0) {
	    if (stringVar != NULL) {
		ckfree(stringVar);
	    }
	    if (strcmp(argv[5], "-") == 0) {
		stringVar = NULL;
	    } else {
		stringVar = (char *)ckalloc(strlen(argv[5]) + 1);
		strcpy(stringVar, argv[5]);
	    }
	    Tcl_UpdateLinkedVar(interp, "string");
	}
	if (argv[6][0] != 0) {
	    tmp = Tcl_NewStringObj(argv[6], -1);
	    if (Tcl_GetWideIntFromObj(interp, tmp, &wideVar) != TCL_OK) {
		Tcl_DecrRefCount(tmp);
		return TCL_ERROR;
	    }
	    Tcl_DecrRefCount(tmp);
	    Tcl_UpdateLinkedVar(interp, "wide");
	}
	if (argv[7][0]) {
	    if (Tcl_GetInt(interp, argv[7], &v) != TCL_OK) {
		return TCL_ERROR;
	    }
	    charVar = (char) v;
	    Tcl_UpdateLinkedVar(interp, "char");
	}
	if (argv[8][0]) {
	    if (Tcl_GetInt(interp, argv[8], &v) != TCL_OK) {
		return TCL_ERROR;
	    }
	    ucharVar = (unsigned char) v;
	    Tcl_UpdateLinkedVar(interp, "uchar");
	}
	if (argv[9][0]) {
	    if (Tcl_GetInt(interp, argv[9], &v) != TCL_OK) {
		return TCL_ERROR;
	    }
	    shortVar = (short) v;
	    Tcl_UpdateLinkedVar(interp, "short");
	}
	if (argv[10][0]) {
	    if (Tcl_GetInt(interp, argv[10], &v) != TCL_OK) {
		return TCL_ERROR;
	    }
	    ushortVar = (unsigned short) v;
	    Tcl_UpdateLinkedVar(interp, "ushort");
	}
	if (argv[11][0]) {
	    if (Tcl_GetInt(interp, argv[11], &v) != TCL_OK) {
		return TCL_ERROR;
	    }
	    uintVar = (unsigned int) v;
	    Tcl_UpdateLinkedVar(interp, "uint");
	}
	if (argv[12][0]) {
	    if (Tcl_GetInt(interp, argv[12], &v) != TCL_OK) {
		return TCL_ERROR;
	    }
	    longVar = (long) v;
	    Tcl_UpdateLinkedVar(interp, "long");
	}
	if (argv[13][0]) {
	    if (Tcl_GetInt(interp, argv[13], &v) != TCL_OK) {
		return TCL_ERROR;
	    }
	    ulongVar = (unsigned long) v;
	    Tcl_UpdateLinkedVar(interp, "ulong");
	}
	if (argv[14][0]) {
	    double d;
	    if (Tcl_GetDouble(interp, argv[14], &d) != TCL_OK) {
		return TCL_ERROR;
	    }
	    floatVar = (float) d;
	    Tcl_UpdateLinkedVar(interp, "float");
	}
	if (argv[15][0]) {
	    Tcl_WideInt w;
	    tmp = Tcl_NewStringObj(argv[15], -1);
	    if (Tcl_GetWideIntFromObj(interp, tmp, &w) != TCL_OK) {
		Tcl_DecrRefCount(tmp);
		return TCL_ERROR;
	    }
	    Tcl_DecrRefCount(tmp);
	    uwideVar = (Tcl_WideUInt) w;
	    Tcl_UpdateLinkedVar(interp, "uwide");
	}
    } else {
	Tcl_AppendResult(interp, "bad option \"", argv[1],
		"\": should be create, delete, get, set, or update", NULL);
	return TCL_ERROR;
    }
    return TCL_OK;
}

/*
 *----------------------------------------------------------------------
 *
 * TestlinkarrayCmd --
 *
 *      This function is invoked to process the "testlinkarray" Tcl command.
 *      It is used to test the 'Tcl_LinkArray' function.
 *
 * Results:
 *      A standard Tcl result.
 *
 * Side effects:
 *	Creates, deletes, and invokes variable links.
 *
 *----------------------------------------------------------------------
 */

static int
TestlinkarrayCmd(
    TCL_UNUSED(void *),
    Tcl_Interp *interp,         /* Current interpreter. */
    int objc,                   /* Number of arguments. */
    Tcl_Obj *const objv[])      /* Argument objects. */
{
    static const char *LinkOption[] = {
        "update", "remove", "create", NULL
    };
    enum LinkOptionEnum { LINK_UPDATE, LINK_REMOVE, LINK_CREATE };
    static const char *LinkType[] = {
	"char", "uchar", "short", "ushort", "int", "uint", "long", "ulong",
	"wide", "uwide", "float", "double", "string", "char*", "binary", NULL
    };
    /* all values after TCL_LINK_CHARS_ARRAY are used as arrays (see below) */
    static int LinkTypes[] = {
	TCL_LINK_CHAR, TCL_LINK_UCHAR,
	TCL_LINK_SHORT, TCL_LINK_USHORT, TCL_LINK_INT, TCL_LINK_UINT,
	TCL_LINK_LONG, TCL_LINK_ULONG, TCL_LINK_WIDE_INT, TCL_LINK_WIDE_UINT,
	TCL_LINK_FLOAT, TCL_LINK_DOUBLE, TCL_LINK_STRING, TCL_LINK_CHARS,
	TCL_LINK_BINARY
    };
    int optionIndex, typeIndex, readonly, i, size, length;
    char *name, *arg;
    Tcl_WideInt addr;

    if (objc < 2) {
	Tcl_WrongNumArgs(interp, 1, objv, "option args");
	return TCL_ERROR;
    }
    if (Tcl_GetIndexFromObj(interp, objv[1], LinkOption, "option", 0,
	    &optionIndex) != TCL_OK) {
	return TCL_ERROR;
    }
    switch ((enum LinkOptionEnum) optionIndex) {
    case LINK_UPDATE:
	for (i=2; i<objc; i++) {
	    Tcl_UpdateLinkedVar(interp, Tcl_GetString(objv[i]));
	}
	return TCL_OK;
    case LINK_REMOVE:
	for (i=2; i<objc; i++) {
	    Tcl_UnlinkVar(interp, Tcl_GetString(objv[i]));
	}
	return TCL_OK;
    case LINK_CREATE:
	if (objc < 4) {
	    goto wrongArgs;
	}
	readonly = 0;
	i = 2;

	/*
	 * test on switch -r...
	 */

	arg = Tcl_GetStringFromObj(objv[i], &length);
	if (length < 2) {
	    goto wrongArgs;
	}
	if (arg[0] == '-') {
	    if (arg[1] != 'r') {
		goto wrongArgs;
	    }
	    readonly = TCL_LINK_READ_ONLY;
	    i++;
	}
	if (Tcl_GetIndexFromObj(interp, objv[i++], LinkType, "type", 0,
 		&typeIndex) != TCL_OK) {
	    return TCL_ERROR;
	}
	if (Tcl_GetIntFromObj(interp, objv[i++], &size) == TCL_ERROR) {
	    Tcl_SetObjResult(interp, Tcl_NewStringObj("wrong size value", -1));
	    return TCL_ERROR;
	}
	name = Tcl_GetString(objv[i++]);

	/*
	 * If no address is given request one in the underlying function
	 */

	if (i < objc) {
	    if (Tcl_GetWideIntFromObj(interp, objv[i], &addr) == TCL_ERROR) {
 		Tcl_SetObjResult(interp, Tcl_NewStringObj(
			"wrong address value", -1));
		return TCL_ERROR;
	    }
	} else {
	    addr = 0;
	}
	return Tcl_LinkArray(interp, name, INT2PTR(addr),
		LinkTypes[typeIndex] | readonly, size);
    }
    return TCL_OK;

  wrongArgs:
    Tcl_WrongNumArgs(interp, 2, objv, "?-readonly? type size name ?address?");
    return TCL_ERROR;
}

/*
 *----------------------------------------------------------------------
 *
 * TestlocaleCmd --
 *
 *	This procedure implements the "testlocale" command.  It is used
 *	to test the effects of setting different locales in Tcl.
 *
 * Results:
 *	A standard Tcl result.
 *
 * Side effects:
 *	Modifies the current C locale.
 *
 *----------------------------------------------------------------------
 */

static int
TestlocaleCmd(
    TCL_UNUSED(void *),
    Tcl_Interp *interp,		/* Current interpreter. */
    int objc,			/* Number of arguments. */
    Tcl_Obj *const objv[])	/* The argument objects. */
{
    int index;
    const char *locale;
    static const char *const optionStrings[] = {
	"ctype", "numeric", "time", "collate", "monetary",
	"all",	NULL
    };
    static const int lcTypes[] = {
	LC_CTYPE, LC_NUMERIC, LC_TIME, LC_COLLATE, LC_MONETARY,
	LC_ALL
    };

    /*
     * LC_CTYPE, etc. correspond to the indices for the strings.
     */

    if (objc < 2 || objc > 3) {
	Tcl_WrongNumArgs(interp, 1, objv, "category ?locale?");
	return TCL_ERROR;
    }

    if (Tcl_GetIndexFromObj(interp, objv[1], optionStrings, "option", 0,
	    &index) != TCL_OK) {
	return TCL_ERROR;
    }

    if (objc == 3) {
	locale = Tcl_GetString(objv[2]);
    } else {
	locale = NULL;
    }
    locale = setlocale(lcTypes[index], locale);
    if (locale) {
	Tcl_SetStringObj(Tcl_GetObjResult(interp), locale, -1);
    }
    return TCL_OK;
}

/*
 *----------------------------------------------------------------------
 *
 * CleanupTestSetassocdataTests --
 *
 *	This function is called when an interpreter is deleted to clean
 *	up any data left over from running the testsetassocdata command.
 *
 * Results:
 *	None.
 *
 * Side effects:
 *	Releases storage.
 *
 *----------------------------------------------------------------------
 */

static void
CleanupTestSetassocdataTests(
    void *clientData,	/* Data to be released. */
    TCL_UNUSED(Tcl_Interp *))
{
    ckfree(clientData);
}

/*
 *----------------------------------------------------------------------
 *
 * TestparserObjCmd --
 *
 *	This procedure implements the "testparser" command.  It is
 *	used for testing the new Tcl script parser in Tcl 8.1.
 *
 * Results:
 *	A standard Tcl result.
 *
 * Side effects:
 *	None.
 *
 *----------------------------------------------------------------------
 */

static int
TestparserObjCmd(
    TCL_UNUSED(void *),
    Tcl_Interp *interp,		/* Current interpreter. */
    int objc,			/* Number of arguments. */
    Tcl_Obj *const objv[])	/* The argument objects. */
{
    const char *script;
    int length, dummy;
    Tcl_Parse parse;

    if (objc != 3) {
	Tcl_WrongNumArgs(interp, 1, objv, "script length");
	return TCL_ERROR;
    }
    script = Tcl_GetStringFromObj(objv[1], &dummy);
    if (Tcl_GetIntFromObj(interp, objv[2], &length)) {
	return TCL_ERROR;
    }
    if (length == 0) {
	length = dummy;
    }
    if (Tcl_ParseCommand(interp, script, length, 0, &parse) != TCL_OK) {
	Tcl_AddErrorInfo(interp, "\n    (remainder of script: \"");
	Tcl_AddErrorInfo(interp, parse.term);
	Tcl_AddErrorInfo(interp, "\")");
	return TCL_ERROR;
    }

    /*
     * The parse completed successfully.  Just print out the contents
     * of the parse structure into the interpreter's result.
     */

    PrintParse(interp, &parse);
    Tcl_FreeParse(&parse);
    return TCL_OK;
}

/*
 *----------------------------------------------------------------------
 *
 * TestexprparserObjCmd --
 *
 *	This procedure implements the "testexprparser" command.  It is
 *	used for testing the new Tcl expression parser in Tcl 8.1.
 *
 * Results:
 *	A standard Tcl result.
 *
 * Side effects:
 *	None.
 *
 *----------------------------------------------------------------------
 */

static int
TestexprparserObjCmd(
    TCL_UNUSED(void *),
    Tcl_Interp *interp,		/* Current interpreter. */
    int objc,			/* Number of arguments. */
    Tcl_Obj *const objv[])	/* The argument objects. */
{
    const char *script;
    int length, dummy;
    Tcl_Parse parse;

    if (objc != 3) {
	Tcl_WrongNumArgs(interp, 1, objv, "expr length");
	return TCL_ERROR;
    }
    script = Tcl_GetStringFromObj(objv[1], &dummy);
    if (Tcl_GetIntFromObj(interp, objv[2], &length)) {
	return TCL_ERROR;
    }
    if (length == 0) {
	length = dummy;
    }
    parse.commentStart = NULL;
    parse.commentSize = 0;
    parse.commandStart = NULL;
    parse.commandSize = 0;
    if (Tcl_ParseExpr(interp, script, length, &parse) != TCL_OK) {
	Tcl_AddErrorInfo(interp, "\n    (remainder of expr: \"");
	Tcl_AddErrorInfo(interp, parse.term);
	Tcl_AddErrorInfo(interp, "\")");
	return TCL_ERROR;
    }

    /*
     * The parse completed successfully.  Just print out the contents
     * of the parse structure into the interpreter's result.
     */

    PrintParse(interp, &parse);
    Tcl_FreeParse(&parse);
    return TCL_OK;
}

/*
 *----------------------------------------------------------------------
 *
 * PrintParse --
 *
 *	This procedure prints out the contents of a Tcl_Parse structure
 *	in the result of an interpreter.
 *
 * Results:
 *	Interp's result is set to a prettily formatted version of the
 *	contents of parsePtr.
 *
 * Side effects:
 *	None.
 *
 *----------------------------------------------------------------------
 */

static void
PrintParse(
    Tcl_Interp *interp,		/* Interpreter whose result is to be set to
				 * the contents of a parse structure. */
    Tcl_Parse *parsePtr)	/* Parse structure to print out. */
{
    Tcl_Obj *objPtr;
    const char *typeString;
    Tcl_Token *tokenPtr;
    int i;

    objPtr = Tcl_GetObjResult(interp);
    if (parsePtr->commentSize > 0) {
	Tcl_ListObjAppendElement(NULL, objPtr,
		Tcl_NewStringObj(parsePtr->commentStart,
			parsePtr->commentSize));
    } else {
	Tcl_ListObjAppendElement(NULL, objPtr, Tcl_NewStringObj("-", 1));
    }
    Tcl_ListObjAppendElement(NULL, objPtr,
	    Tcl_NewStringObj(parsePtr->commandStart, parsePtr->commandSize));
    Tcl_ListObjAppendElement(NULL, objPtr,
	    Tcl_NewIntObj(parsePtr->numWords));
    for (i = 0; i < parsePtr->numTokens; i++) {
	tokenPtr = &parsePtr->tokenPtr[i];
	switch (tokenPtr->type) {
	case TCL_TOKEN_EXPAND_WORD:
	    typeString = "expand";
	    break;
	case TCL_TOKEN_WORD:
	    typeString = "word";
	    break;
	case TCL_TOKEN_SIMPLE_WORD:
	    typeString = "simple";
	    break;
	case TCL_TOKEN_TEXT:
	    typeString = "text";
	    break;
	case TCL_TOKEN_BS:
	    typeString = "backslash";
	    break;
	case TCL_TOKEN_COMMAND:
	    typeString = "command";
	    break;
	case TCL_TOKEN_VARIABLE:
	    typeString = "variable";
	    break;
	case TCL_TOKEN_SUB_EXPR:
	    typeString = "subexpr";
	    break;
	case TCL_TOKEN_OPERATOR:
	    typeString = "operator";
	    break;
	default:
	    typeString = "??";
	    break;
	}
	Tcl_ListObjAppendElement(NULL, objPtr,
		Tcl_NewStringObj(typeString, -1));
	Tcl_ListObjAppendElement(NULL, objPtr,
		Tcl_NewStringObj(tokenPtr->start, tokenPtr->size));
	Tcl_ListObjAppendElement(NULL, objPtr,
		Tcl_NewIntObj(tokenPtr->numComponents));
    }
    Tcl_ListObjAppendElement(NULL, objPtr,
	    parsePtr->commandStart ?
	    Tcl_NewStringObj(parsePtr->commandStart + parsePtr->commandSize,
	    -1) : Tcl_NewObj());
}

/*
 *----------------------------------------------------------------------
 *
 * TestparsevarObjCmd --
 *
 *	This procedure implements the "testparsevar" command.  It is
 *	used for testing Tcl_ParseVar.
 *
 * Results:
 *	A standard Tcl result.
 *
 * Side effects:
 *	None.
 *
 *----------------------------------------------------------------------
 */

static int
TestparsevarObjCmd(
    TCL_UNUSED(void *),
    Tcl_Interp *interp,		/* Current interpreter. */
    int objc,			/* Number of arguments. */
    Tcl_Obj *const objv[])	/* The argument objects. */
{
    const char *value, *name, *termPtr;

    if (objc != 2) {
	Tcl_WrongNumArgs(interp, 1, objv, "varName");
	return TCL_ERROR;
    }
    name = Tcl_GetString(objv[1]);
    value = Tcl_ParseVar(interp, name, &termPtr);
    if (value == NULL) {
	return TCL_ERROR;
    }

    Tcl_AppendElement(interp, value);
    Tcl_AppendElement(interp, termPtr);
    return TCL_OK;
}

/*
 *----------------------------------------------------------------------
 *
 * TestparsevarnameObjCmd --
 *
 *	This procedure implements the "testparsevarname" command.  It is
 *	used for testing the new Tcl script parser in Tcl 8.1.
 *
 * Results:
 *	A standard Tcl result.
 *
 * Side effects:
 *	None.
 *
 *----------------------------------------------------------------------
 */

static int
TestparsevarnameObjCmd(
    TCL_UNUSED(void *),
    Tcl_Interp *interp,		/* Current interpreter. */
    int objc,			/* Number of arguments. */
    Tcl_Obj *const objv[])	/* The argument objects. */
{
    const char *script;
    int append, length, dummy;
    Tcl_Parse parse;

    if (objc != 4) {
	Tcl_WrongNumArgs(interp, 1, objv, "script length append");
	return TCL_ERROR;
    }
    script = Tcl_GetStringFromObj(objv[1], &dummy);
    if (Tcl_GetIntFromObj(interp, objv[2], &length)) {
	return TCL_ERROR;
    }
    if (length == 0) {
	length = dummy;
    }
    if (Tcl_GetIntFromObj(interp, objv[3], &append)) {
	return TCL_ERROR;
    }
    if (Tcl_ParseVarName(interp, script, length, &parse, append) != TCL_OK) {
	Tcl_AddErrorInfo(interp, "\n    (remainder of script: \"");
	Tcl_AddErrorInfo(interp, parse.term);
	Tcl_AddErrorInfo(interp, "\")");
	return TCL_ERROR;
    }

    /*
     * The parse completed successfully.  Just print out the contents
     * of the parse structure into the interpreter's result.
     */

    parse.commentSize = 0;
    parse.commandStart = script + parse.tokenPtr->size;
    parse.commandSize = 0;
    PrintParse(interp, &parse);
    Tcl_FreeParse(&parse);
    return TCL_OK;
}

/*
 *----------------------------------------------------------------------
 *
 * TestpreferstableObjCmd --
 *
 *	This procedure implements the "testpreferstable" command.  It is
 *	used for being able to test the "package" command even when the
 *  environment variable TCL_PKG_PREFER_LATEST is set in your environment.
 *
 * Results:
 *	A standard Tcl result.
 *
 * Side effects:
 *	None.
 *
 *----------------------------------------------------------------------
 */

static int
TestpreferstableObjCmd(
    TCL_UNUSED(void *),
    Tcl_Interp *interp,		/* Current interpreter. */
    TCL_UNUSED(int) /*objc*/,
    TCL_UNUSED(Tcl_Obj *const *) /*objv*/)
{
    Interp *iPtr = (Interp *) interp;

    iPtr->packagePrefer = PKG_PREFER_STABLE;
    return TCL_OK;
}

/*
 *----------------------------------------------------------------------
 *
 * TestprintObjCmd --
 *
 *	This procedure implements the "testprint" command.  It is
 *	used for being able to test the Tcl_ObjPrintf() function.
 *
 * Results:
 *	A standard Tcl result.
 *
 * Side effects:
 *	None.
 *
 *----------------------------------------------------------------------
 */

static int
TestprintObjCmd(
    TCL_UNUSED(void *),
    Tcl_Interp *interp,		/* Current interpreter. */
    int objc,			/* Number of arguments. */
    Tcl_Obj *const objv[])	/* The argument objects. */
{
    Tcl_WideInt argv1 = 0;
    size_t argv2;

    if (objc < 2 || objc > 3) {
	Tcl_WrongNumArgs(interp, 1, objv, "format wideint");
    }

    if (objc > 1) {
	Tcl_GetWideIntFromObj(interp, objv[2], &argv1);
    }
    argv2 = (size_t)argv1;
    Tcl_SetObjResult(interp, Tcl_ObjPrintf(Tcl_GetString(objv[1]), argv1, argv2, argv2));
    return TCL_OK;
}

/*
 *----------------------------------------------------------------------
 *
 * TestregexpObjCmd --
 *
 *	This procedure implements the "testregexp" command. It is used to give
 *	a direct interface for regexp flags. It's identical to
 *	Tcl_RegexpObjCmd except for the -xflags option, and the consequences
 *	thereof (including the REG_EXPECT kludge).
 *
 * Results:
 *	A standard Tcl result.
 *
 * Side effects:
 *	See the user documentation.
 *
 *----------------------------------------------------------------------
 */

static int
TestregexpObjCmd(
    TCL_UNUSED(void *),
    Tcl_Interp *interp,		/* Current interpreter. */
    int objc,			/* Number of arguments. */
    Tcl_Obj *const objv[])	/* Argument objects. */
{
    int i, ii, indices, stringLength, match, about;
    int hasxflags, cflags, eflags;
    Tcl_RegExp regExpr;
    const char *string;
    Tcl_Obj *objPtr;
    Tcl_RegExpInfo info;
    static const char *const options[] = {
	"-indices",	"-nocase",	"-about",	"-expanded",
	"-line",	"-linestop",	"-lineanchor",
	"-xflags",
	"--",		NULL
    };
    enum optionsEnum {
	REGEXP_INDICES, REGEXP_NOCASE,	REGEXP_ABOUT,	REGEXP_EXPANDED,
	REGEXP_MULTI,	REGEXP_NOCROSS,	REGEXP_NEWL,
	REGEXP_XFLAGS,
	REGEXP_LAST
    };

    indices = 0;
    about = 0;
    cflags = REG_ADVANCED;
    eflags = 0;
    hasxflags = 0;

    for (i = 1; i < objc; i++) {
	const char *name;
	int index;

	name = Tcl_GetString(objv[i]);
	if (name[0] != '-') {
	    break;
	}
	if (Tcl_GetIndexFromObj(interp, objv[i], options, "switch", TCL_EXACT,
		&index) != TCL_OK) {
	    return TCL_ERROR;
	}
	switch ((enum optionsEnum) index) {
	case REGEXP_INDICES:
	    indices = 1;
	    break;
	case REGEXP_NOCASE:
	    cflags |= REG_ICASE;
	    break;
	case REGEXP_ABOUT:
	    about = 1;
	    break;
	case REGEXP_EXPANDED:
	    cflags |= REG_EXPANDED;
	    break;
	case REGEXP_MULTI:
	    cflags |= REG_NEWLINE;
	    break;
	case REGEXP_NOCROSS:
	    cflags |= REG_NLSTOP;
	    break;
	case REGEXP_NEWL:
	    cflags |= REG_NLANCH;
	    break;
	case REGEXP_XFLAGS:
	    hasxflags = 1;
	    break;
	case REGEXP_LAST:
	    i++;
	    goto endOfForLoop;
	}
    }

  endOfForLoop:
    if (objc - i < hasxflags + 2 - about) {
	Tcl_WrongNumArgs(interp, 1, objv,
		"?-switch ...? exp string ?matchVar? ?subMatchVar ...?");
	return TCL_ERROR;
    }
    objc -= i;
    objv += i;

    if (hasxflags) {
	string = Tcl_GetStringFromObj(objv[0], &stringLength);
	TestregexpXflags(string, stringLength, &cflags, &eflags);
	objc--;
	objv++;
    }

    regExpr = Tcl_GetRegExpFromObj(interp, objv[0], cflags);
    if (regExpr == NULL) {
	return TCL_ERROR;
    }

    if (about) {
	if (TclRegAbout(interp, regExpr) < 0) {
	    return TCL_ERROR;
	}
	return TCL_OK;
    }

    objPtr = objv[1];
    match = Tcl_RegExpExecObj(interp, regExpr, objPtr, 0 /* offset */,
	    objc-2 /* nmatches */, eflags);

    if (match < 0) {
	return TCL_ERROR;
    }
    if (match == 0) {
	/*
	 * Set the interpreter's object result to an integer object w/
	 * value 0.
	 */

	Tcl_SetIntObj(Tcl_GetObjResult(interp), 0);
	if (objc > 2 && (cflags&REG_EXPECT) && indices) {
	    const char *varName;
	    const char *value;
	    int start, end;
	    char resinfo[TCL_INTEGER_SPACE * 2];

	    varName = Tcl_GetString(objv[2]);
	    TclRegExpRangeUniChar(regExpr, -1, &start, &end);
	    sprintf(resinfo, "%d %d", start, end-1);
	    value = Tcl_SetVar2(interp, varName, NULL, resinfo, 0);
	    if (value == NULL) {
		Tcl_AppendResult(interp, "couldn't set variable \"",
			varName, "\"", NULL);
		return TCL_ERROR;
	    }
	} else if (cflags & TCL_REG_CANMATCH) {
	    const char *varName;
	    const char *value;
	    char resinfo[TCL_INTEGER_SPACE * 2];

	    Tcl_RegExpGetInfo(regExpr, &info);
	    varName = Tcl_GetString(objv[2]);
	    sprintf(resinfo, "%ld", info.extendStart);
	    value = Tcl_SetVar2(interp, varName, NULL, resinfo, 0);
	    if (value == NULL) {
		Tcl_AppendResult(interp, "couldn't set variable \"",
			varName, "\"", NULL);
		return TCL_ERROR;
	    }
	}
	return TCL_OK;
    }

    /*
     * If additional variable names have been specified, return
     * index information in those variables.
     */

    objc -= 2;
    objv += 2;

    Tcl_RegExpGetInfo(regExpr, &info);
    for (i = 0; i < objc; i++) {
	int start, end;
	Tcl_Obj *newPtr, *varPtr, *valuePtr;

	varPtr = objv[i];
	ii = ((cflags&REG_EXPECT) && i == objc-1) ? -1 : i;
	if (indices) {
	    Tcl_Obj *objs[2];

	    if (ii == -1) {
		TclRegExpRangeUniChar(regExpr, ii, &start, &end);
	    } else if (ii > info.nsubs) {
		start = -1;
		end = -1;
	    } else {
		start = info.matches[ii].start;
		end = info.matches[ii].end;
	    }

	    /*
	     * Adjust index so it refers to the last character in the match
	     * instead of the first character after the match.
	     */

	    if (end >= 0) {
		end--;
	    }

	    objs[0] = Tcl_NewWideIntObj(start);
	    objs[1] = Tcl_NewWideIntObj(end);

	    newPtr = Tcl_NewListObj(2, objs);
	} else {
	    if (ii == -1) {
		TclRegExpRangeUniChar(regExpr, ii, &start, &end);
		newPtr = Tcl_GetRange(objPtr, start, end);
	    } else if (ii > info.nsubs || info.matches[ii].end <= 0) {
		newPtr = Tcl_NewObj();
	    } else {
		newPtr = Tcl_GetRange(objPtr, info.matches[ii].start,
			info.matches[ii].end - 1);
	    }
	}
	valuePtr = Tcl_ObjSetVar2(interp, varPtr, NULL, newPtr, TCL_LEAVE_ERR_MSG);
	if (valuePtr == NULL) {
	    return TCL_ERROR;
	}
    }

    /*
     * Set the interpreter's object result to an integer object w/ value 1.
     */

    Tcl_SetIntObj(Tcl_GetObjResult(interp), 1);
    return TCL_OK;
}

/*
 *---------------------------------------------------------------------------
 *
 * TestregexpXflags --
 *
 *	Parse a string of extended regexp flag letters, for testing.
 *
 * Results:
 *	No return value (you're on your own for errors here).
 *
 * Side effects:
 *	Modifies *cflagsPtr, a regcomp flags word, and *eflagsPtr, a
 *	regexec flags word, as appropriate.
 *
 *----------------------------------------------------------------------
 */

static void
TestregexpXflags(
    const char *string,	/* The string of flags. */
    int length,			/* The length of the string in bytes. */
    int *cflagsPtr,		/* compile flags word */
    int *eflagsPtr)		/* exec flags word */
{
    int i, cflags, eflags;

    cflags = *cflagsPtr;
    eflags = *eflagsPtr;
    for (i = 0; i < length; i++) {
	switch (string[i]) {
	case 'a':
	    cflags |= REG_ADVF;
	    break;
	case 'b':
	    cflags &= ~REG_ADVANCED;
	    break;
	case 'c':
	    cflags |= TCL_REG_CANMATCH;
	    break;
	case 'e':
	    cflags &= ~REG_ADVANCED;
	    cflags |= REG_EXTENDED;
	    break;
	case 'q':
	    cflags &= ~REG_ADVANCED;
	    cflags |= REG_QUOTE;
	    break;
	case 'o':			/* o for opaque */
	    cflags |= REG_NOSUB;
	    break;
	case 's':			/* s for start */
	    cflags |= REG_BOSONLY;
	    break;
	case '+':
	    cflags |= REG_FAKE;
	    break;
	case ',':
	    cflags |= REG_PROGRESS;
	    break;
	case '.':
	    cflags |= REG_DUMP;
	    break;
	case ':':
	    eflags |= REG_MTRACE;
	    break;
	case ';':
	    eflags |= REG_FTRACE;
	    break;
	case '^':
	    eflags |= REG_NOTBOL;
	    break;
	case '$':
	    eflags |= REG_NOTEOL;
	    break;
	case 't':
	    cflags |= REG_EXPECT;
	    break;
	case '%':
	    eflags |= REG_SMALL;
	    break;
	}
    }

    *cflagsPtr = cflags;
    *eflagsPtr = eflags;
}

/*
 *----------------------------------------------------------------------
 *
 * TestreturnObjCmd --
 *
 *	This procedure implements the "testreturn" command. It is
 *	used to verify that a
 *		return TCL_RETURN;
 *	has same behavior as
 *		return Tcl_SetReturnOptions(interp, Tcl_NewObj());
 *
 * Results:
 *	A standard Tcl result.
 *
 * Side effects:
 *	See the user documentation.
 *
 *----------------------------------------------------------------------
 */

static int
TestreturnObjCmd(
    TCL_UNUSED(void *),
    TCL_UNUSED(Tcl_Interp *),
    TCL_UNUSED(int) /*objc*/,
    TCL_UNUSED(Tcl_Obj *const *) /*objv*/)
{
    return TCL_RETURN;
}

/*
 *----------------------------------------------------------------------
 *
 * TestsetassocdataCmd --
 *
 *	This procedure implements the "testsetassocdata" command. It is used
 *	to test Tcl_SetAssocData.
 *
 * Results:
 *	A standard Tcl result.
 *
 * Side effects:
 *	Modifies or creates an association between a key and associated
 *	data for this interpreter.
 *
 *----------------------------------------------------------------------
 */

static int
TestsetassocdataCmd(
    TCL_UNUSED(void *),
    Tcl_Interp *interp,		/* Current interpreter. */
    int argc,			/* Number of arguments. */
    const char **argv)		/* Argument strings. */
{
    char *buf, *oldData;
    Tcl_InterpDeleteProc *procPtr;

    if (argc != 3) {
	Tcl_AppendResult(interp, "wrong # arguments: should be \"", argv[0],
		" data_key data_item\"", NULL);
	return TCL_ERROR;
    }

    buf = (char *)ckalloc(strlen(argv[2]) + 1);
    strcpy(buf, argv[2]);

    /*
     * If we previously associated a malloced value with the variable,
     * free it before associating a new value.
     */

    oldData = (char *) Tcl_GetAssocData(interp, argv[1], &procPtr);
    if ((oldData != NULL) && (procPtr == CleanupTestSetassocdataTests)) {
	ckfree(oldData);
    }

    Tcl_SetAssocData(interp, argv[1], CleanupTestSetassocdataTests,	buf);
    return TCL_OK;
}

/*
 *----------------------------------------------------------------------
 *
 * TestsetplatformCmd --
 *
 *	This procedure implements the "testsetplatform" command. It is
 *	used to change the tclPlatform global variable so all file
 *	name conversions can be tested on a single platform.
 *
 * Results:
 *	A standard Tcl result.
 *
 * Side effects:
 *	Sets the tclPlatform global variable.
 *
 *----------------------------------------------------------------------
 */

static int
TestsetplatformCmd(
    TCL_UNUSED(void *),
    Tcl_Interp *interp,		/* Current interpreter. */
    int argc,			/* Number of arguments. */
    const char **argv)		/* Argument strings. */
{
    size_t length;
    TclPlatformType *platform;

    platform = TclGetPlatform();

    if (argc != 2) {
	Tcl_AppendResult(interp, "wrong # arguments: should be \"", argv[0],
		" platform\"", NULL);
	return TCL_ERROR;
    }

    length = strlen(argv[1]);
    if (strncmp(argv[1], "unix", length) == 0) {
	*platform = TCL_PLATFORM_UNIX;
    } else if (strncmp(argv[1], "windows", length) == 0) {
	*platform = TCL_PLATFORM_WINDOWS;
    } else {
	Tcl_AppendResult(interp, "unsupported platform: should be one of "
		"unix, or windows", NULL);
	return TCL_ERROR;
    }
    return TCL_OK;
}

/*
 *----------------------------------------------------------------------
 *
 * TeststaticlibraryCmd --
 *
 *	This procedure implements the "teststaticlibrary" command.
 *	It is used to test the procedure Tcl_StaticLibrary.
 *
 * Results:
 *	A standard Tcl result.
 *
 * Side effects:
 *	When the packge given by argv[1] is loaded into an interpeter,
 *	variable "x" in that interpreter is set to "loaded".
 *
 *----------------------------------------------------------------------
 */

static int
TeststaticlibraryCmd(
    TCL_UNUSED(void *),
    Tcl_Interp *interp,		/* Current interpreter. */
    int argc,			/* Number of arguments. */
    const char **argv)		/* Argument strings. */
{
    int safe, loaded;

    if (argc != 4) {
	Tcl_AppendResult(interp, "wrong # arguments: should be \"",
		argv[0], " prefix safe loaded\"", NULL);
	return TCL_ERROR;
    }
    if (Tcl_GetInt(interp, argv[2], &safe) != TCL_OK) {
	return TCL_ERROR;
    }
    if (Tcl_GetInt(interp, argv[3], &loaded) != TCL_OK) {
	return TCL_ERROR;
    }
    Tcl_StaticLibrary((loaded) ? interp : NULL, argv[1],
	    StaticInitProc, (safe) ? StaticInitProc : NULL);
    return TCL_OK;
}

static int
StaticInitProc(
    Tcl_Interp *interp)		/* Interpreter in which package is supposedly
				 * being loaded. */
{
    Tcl_SetVar2(interp, "x", NULL, "loaded", TCL_GLOBAL_ONLY);
    return TCL_OK;
}

/*
 *----------------------------------------------------------------------
 *
 * TesttranslatefilenameCmd --
 *
 *	This procedure implements the "testtranslatefilename" command.
 *	It is used to test the Tcl_TranslateFileName command.
 *
 * Results:
 *	A standard Tcl result.
 *
 * Side effects:
 *	None.
 *
 *----------------------------------------------------------------------
 */

static int
TesttranslatefilenameCmd(
    TCL_UNUSED(void *),
    Tcl_Interp *interp,		/* Current interpreter. */
    int argc,			/* Number of arguments. */
    const char **argv)		/* Argument strings. */
{
    Tcl_DString buffer;
    const char *result;

    if (argc != 2) {
	Tcl_AppendResult(interp, "wrong # arguments: should be \"",
		argv[0], " path\"", NULL);
	return TCL_ERROR;
    }
    result = Tcl_TranslateFileName(interp, argv[1], &buffer);
    if (result == NULL) {
	return TCL_ERROR;
    }
    Tcl_AppendResult(interp, result, NULL);
    Tcl_DStringFree(&buffer);
    return TCL_OK;
}

/*
 *----------------------------------------------------------------------
 *
 * TestupvarCmd --
 *
 *	This procedure implements the "testupvar" command.  It is used
 *	to test Tcl_UpVar and Tcl_UpVar2.
 *
 * Results:
 *	A standard Tcl result.
 *
 * Side effects:
 *	Creates or modifies an "upvar" reference.
 *
 *----------------------------------------------------------------------
 */

static int
TestupvarCmd(
    TCL_UNUSED(void *),
    Tcl_Interp *interp,		/* Current interpreter. */
    int argc,			/* Number of arguments. */
    const char **argv)		/* Argument strings. */
{
    int flags = 0;

    if ((argc != 5) && (argc != 6)) {
	Tcl_AppendResult(interp, "wrong # arguments: should be \"",
		argv[0], " level name ?name2? dest global\"", NULL);
	return TCL_ERROR;
    }

    if (argc == 5) {
	if (strcmp(argv[4], "global") == 0) {
	    flags = TCL_GLOBAL_ONLY;
	} else if (strcmp(argv[4], "namespace") == 0) {
	    flags = TCL_NAMESPACE_ONLY;
	}
	return Tcl_UpVar2(interp, argv[1], argv[2], NULL, argv[3], flags);
    } else {
	if (strcmp(argv[5], "global") == 0) {
	    flags = TCL_GLOBAL_ONLY;
	} else if (strcmp(argv[5], "namespace") == 0) {
	    flags = TCL_NAMESPACE_ONLY;
	}
	return Tcl_UpVar2(interp, argv[1], argv[2],
		(argv[3][0] == 0) ? NULL : argv[3], argv[4],
		flags);
    }
}

/*
 *----------------------------------------------------------------------
 *
 * TestseterrorcodeCmd --
 *
 *	This procedure implements the "testseterrorcodeCmd".  This tests up to
 *	five elements passed to the Tcl_SetErrorCode command.
 *
 * Results:
 *	A standard Tcl result. Always returns TCL_ERROR so that
 *	the error code can be tested.
 *
 * Side effects:
 *	None.
 *
 *----------------------------------------------------------------------
 */

static int
TestseterrorcodeCmd(
    TCL_UNUSED(void *),
    Tcl_Interp *interp,		/* Current interpreter. */
    int argc,			/* Number of arguments. */
    const char **argv)		/* Argument strings. */
{
    if (argc > 6) {
	Tcl_AppendResult(interp, "too many args", NULL);
	return TCL_ERROR;
    }
    switch (argc) {
    case 1:
	Tcl_SetErrorCode(interp, "NONE", NULL);
	break;
    case 2:
	Tcl_SetErrorCode(interp, argv[1], NULL);
	break;
    case 3:
	Tcl_SetErrorCode(interp, argv[1], argv[2], NULL);
	break;
    case 4:
	Tcl_SetErrorCode(interp, argv[1], argv[2], argv[3], NULL);
	break;
    case 5:
	Tcl_SetErrorCode(interp, argv[1], argv[2], argv[3], argv[4], NULL);
	break;
    case 6:
	Tcl_SetErrorCode(interp, argv[1], argv[2], argv[3], argv[4],
		argv[5], NULL);
    }
    return TCL_ERROR;
}

/*
 *----------------------------------------------------------------------
 *
 * TestsetobjerrorcodeCmd --
 *
 *	This procedure implements the "testsetobjerrorcodeCmd".
 *	This tests the Tcl_SetObjErrorCode function.
 *
 * Results:
 *	A standard Tcl result. Always returns TCL_ERROR so that
 *	the error code can be tested.
 *
 * Side effects:
 *	None.
 *
 *----------------------------------------------------------------------
 */

static int
TestsetobjerrorcodeCmd(
    TCL_UNUSED(void *),
    Tcl_Interp *interp,		/* Current interpreter. */
    int objc,			/* Number of arguments. */
    Tcl_Obj *const objv[])	/* The argument objects. */
{
    Tcl_SetObjErrorCode(interp, Tcl_ConcatObj(objc - 1, objv + 1));
    return TCL_ERROR;
}

/*
 *----------------------------------------------------------------------
 *
 * TestfeventCmd --
 *
 *	This procedure implements the "testfevent" command.  It is
 *	used for testing the "fileevent" command.
 *
 * Results:
 *	A standard Tcl result.
 *
 * Side effects:
 *	Creates and deletes interpreters.
 *
 *----------------------------------------------------------------------
 */

static int
TestfeventCmd(
    TCL_UNUSED(void *),
    Tcl_Interp *interp,		/* Current interpreter. */
    int argc,			/* Number of arguments. */
    const char **argv)		/* Argument strings. */
{
    static Tcl_Interp *interp2 = NULL;
    int code;
    Tcl_Channel chan;

    if (argc < 2) {
	Tcl_AppendResult(interp, "wrong # args: should be \"", argv[0],
		" option ?arg ...?", NULL);
	return TCL_ERROR;
    }
    if (strcmp(argv[1], "cmd") == 0) {
	if (argc != 3) {
	    Tcl_AppendResult(interp, "wrong # args: should be \"", argv[0],
		    " cmd script", NULL);
	    return TCL_ERROR;
	}
	if (interp2 != NULL) {
	    code = Tcl_EvalEx(interp2, argv[2], -1, TCL_EVAL_GLOBAL);
	    Tcl_SetObjResult(interp, Tcl_GetObjResult(interp2));
	    return code;
	} else {
	    Tcl_AppendResult(interp,
		    "called \"testfevent code\" before \"testfevent create\"",
		    NULL);
	    return TCL_ERROR;
	}
    } else if (strcmp(argv[1], "create") == 0) {
	if (interp2 != NULL) {
	    Tcl_DeleteInterp(interp2);
	}
	interp2 = Tcl_CreateInterp();
	return Tcl_Init(interp2);
    } else if (strcmp(argv[1], "delete") == 0) {
	if (interp2 != NULL) {
	    Tcl_DeleteInterp(interp2);
	}
	interp2 = NULL;
    } else if (strcmp(argv[1], "share") == 0) {
	if (interp2 != NULL) {
	    chan = Tcl_GetChannel(interp, argv[2], NULL);
	    if (chan == (Tcl_Channel) NULL) {
		return TCL_ERROR;
	    }
	    Tcl_RegisterChannel(interp2, chan);
	}
    }

    return TCL_OK;
}

/*
 *----------------------------------------------------------------------
 *
 * TestpanicCmd --
 *
 *	Calls the panic routine.
 *
 * Results:
 *	Always returns TCL_OK.
 *
 * Side effects:
 *	May exit application.
 *
 *----------------------------------------------------------------------
 */

static int
TestpanicCmd(
    TCL_UNUSED(void *),
    TCL_UNUSED(Tcl_Interp *),
    int argc,			/* Number of arguments. */
    const char **argv)		/* Argument strings. */
{
    /*
     *  Put the arguments into a var args structure
     *  Append all of the arguments together separated by spaces
     */

    char *argString = Tcl_Merge(argc-1, argv+1);
    Tcl_Panic("%s", argString);
    ckfree(argString);

    return TCL_OK;
}

static int
TestfileCmd(
    TCL_UNUSED(void *),
    Tcl_Interp *interp,		/* Current interpreter. */
    int argc,			/* Number of arguments. */
    Tcl_Obj *const argv[])	/* The argument objects. */
{
    int force, i, j, result;
    Tcl_Obj *error = NULL;
    const char *subcmd;

    if (argc < 3) {
	return TCL_ERROR;
    }

    force = 0;
    i = 2;
    if (strcmp(Tcl_GetString(argv[2]), "-force") == 0) {
	force = 1;
	i = 3;
    }

    if (argc - i > 2) {
	return TCL_ERROR;
    }

    for (j = i; j < argc; j++) {
	if (Tcl_FSGetNormalizedPath(interp, argv[j]) == NULL) {
	    return TCL_ERROR;
	}
    }

    subcmd = Tcl_GetString(argv[1]);

    if (strcmp(subcmd, "mv") == 0) {
	result = TclpObjRenameFile(argv[i], argv[i + 1]);
    } else if (strcmp(subcmd, "cp") == 0) {
	result = TclpObjCopyFile(argv[i], argv[i + 1]);
    } else if (strcmp(subcmd, "rm") == 0) {
	result = TclpObjDeleteFile(argv[i]);
    } else if (strcmp(subcmd, "mkdir") == 0) {
	result = TclpObjCreateDirectory(argv[i]);
    } else if (strcmp(subcmd, "cpdir") == 0) {
	result = TclpObjCopyDirectory(argv[i], argv[i + 1], &error);
    } else if (strcmp(subcmd, "rmdir") == 0) {
	result = TclpObjRemoveDirectory(argv[i], force, &error);
    } else {
	result = TCL_ERROR;
	goto end;
    }

    if (result != TCL_OK) {
	if (error != NULL) {
	    if (Tcl_GetString(error)[0] != '\0') {
		Tcl_AppendResult(interp, Tcl_GetString(error), " ", NULL);
	    }
	    Tcl_DecrRefCount(error);
	}
	Tcl_AppendResult(interp, Tcl_ErrnoId(), NULL);
    }

  end:
    return result;
}

/*
 *----------------------------------------------------------------------
 *
 * TestgetvarfullnameCmd --
 *
 *	Implements the "testgetvarfullname" cmd that is used when testing
 *	the Tcl_GetVariableFullName procedure.
 *
 * Results:
 *	A standard Tcl result.
 *
 * Side effects:
 *	None.
 *
 *----------------------------------------------------------------------
 */

static int
TestgetvarfullnameCmd(
    TCL_UNUSED(void *),
    Tcl_Interp *interp,		/* Current interpreter. */
    int objc,			/* Number of arguments. */
    Tcl_Obj *const objv[])	/* The argument objects. */
{
    const char *name, *arg;
    int flags = 0;
    Tcl_Namespace *namespacePtr;
    Tcl_CallFrame *framePtr;
    Tcl_Var variable;

    if (objc != 3) {
	Tcl_WrongNumArgs(interp, 1, objv, "name scope");
	return TCL_ERROR;
    }

    name = Tcl_GetString(objv[1]);

    arg = Tcl_GetString(objv[2]);
    if (strcmp(arg, "global") == 0) {
	flags = TCL_GLOBAL_ONLY;
    } else if (strcmp(arg, "namespace") == 0) {
	flags = TCL_NAMESPACE_ONLY;
    }

    /*
     * This command, like any other created with Tcl_Create[Obj]Command, runs
     * in the global namespace. As a "namespace-aware" command that needs to
     * run in a particular namespace, it must activate that namespace itself.
     */

    if (flags == TCL_NAMESPACE_ONLY) {
	namespacePtr = Tcl_FindNamespace(interp, "::test_ns_var", NULL,
		TCL_LEAVE_ERR_MSG);
	if (namespacePtr == NULL) {
	    return TCL_ERROR;
	}
	(void) TclPushStackFrame(interp, &framePtr, namespacePtr,
		/*isProcCallFrame*/ 0);
    }

    variable = Tcl_FindNamespaceVar(interp, name, NULL,
	    (flags | TCL_LEAVE_ERR_MSG));

    if (flags == TCL_NAMESPACE_ONLY) {
	TclPopStackFrame(interp);
    }
    if (variable == (Tcl_Var) NULL) {
	return TCL_ERROR;
    }
    Tcl_GetVariableFullName(interp, variable, Tcl_GetObjResult(interp));
    return TCL_OK;
}

/*
 *----------------------------------------------------------------------
 *
 * GetTimesObjCmd --
 *
 *	This procedure implements the "gettimes" command.  It is used for
 *	computing the time needed for various basic operations such as reading
 *	variables, allocating memory, sprintf, converting variables, etc.
 *
 * Results:
 *	A standard Tcl result.
 *
 * Side effects:
 *	Allocates and frees memory, sets a variable "a" in the interpreter.
 *
 *----------------------------------------------------------------------
 */

static int
GetTimesObjCmd(
    TCL_UNUSED(void *),
    Tcl_Interp *interp,		/* The current interpreter. */
    TCL_UNUSED(int) /*cobjc*/,
    TCL_UNUSED(Tcl_Obj *const *) /*cobjv*/)
{
    Interp *iPtr = (Interp *) interp;
    int i, n;
    double timePer;
    Tcl_Time start, stop;
    Tcl_Obj *objPtr, **objv;
    const char *s;
    char newString[TCL_INTEGER_SPACE];

    /* alloc & free 100000 times */
    fprintf(stderr, "alloc & free 100000 6 word items\n");
    Tcl_GetTime(&start);
    for (i = 0;  i < 100000;  i++) {
	objPtr = (Tcl_Obj *)ckalloc(sizeof(Tcl_Obj));
	ckfree(objPtr);
    }
    Tcl_GetTime(&stop);
    timePer = (stop.sec - start.sec)*1000000 + (stop.usec - start.usec);
    fprintf(stderr, "   %.3f usec per alloc+free\n", timePer/100000);

    /* alloc 5000 times */
    fprintf(stderr, "alloc 5000 6 word items\n");
    objv = (Tcl_Obj **)ckalloc(5000 * sizeof(Tcl_Obj *));
    Tcl_GetTime(&start);
    for (i = 0;  i < 5000;  i++) {
	objv[i] = (Tcl_Obj *)ckalloc(sizeof(Tcl_Obj));
    }
    Tcl_GetTime(&stop);
    timePer = (stop.sec - start.sec)*1000000 + (stop.usec - start.usec);
    fprintf(stderr, "   %.3f usec per alloc\n", timePer/5000);

    /* free 5000 times */
    fprintf(stderr, "free 5000 6 word items\n");
    Tcl_GetTime(&start);
    for (i = 0;  i < 5000;  i++) {
	ckfree(objv[i]);
    }
    Tcl_GetTime(&stop);
    timePer = (stop.sec - start.sec)*1000000 + (stop.usec - start.usec);
    fprintf(stderr, "   %.3f usec per free\n", timePer/5000);

    /* Tcl_NewObj 5000 times */
    fprintf(stderr, "Tcl_NewObj 5000 times\n");
    Tcl_GetTime(&start);
    for (i = 0;  i < 5000;  i++) {
	objv[i] = Tcl_NewObj();
    }
    Tcl_GetTime(&stop);
    timePer = (stop.sec - start.sec)*1000000 + (stop.usec - start.usec);
    fprintf(stderr, "   %.3f usec per Tcl_NewObj\n", timePer/5000);

    /* Tcl_DecrRefCount 5000 times */
    fprintf(stderr, "Tcl_DecrRefCount 5000 times\n");
    Tcl_GetTime(&start);
    for (i = 0;  i < 5000;  i++) {
	objPtr = objv[i];
	Tcl_DecrRefCount(objPtr);
    }
    Tcl_GetTime(&stop);
    timePer = (stop.sec - start.sec)*1000000 + (stop.usec - start.usec);
    fprintf(stderr, "   %.3f usec per Tcl_DecrRefCount\n", timePer/5000);
    ckfree(objv);

    /* TclGetString 100000 times */
    fprintf(stderr, "TclGetStringFromObj of \"12345\" 100000 times\n");
    objPtr = Tcl_NewStringObj("12345", -1);
    Tcl_GetTime(&start);
    for (i = 0;  i < 100000;  i++) {
	(void) TclGetString(objPtr);
    }
    Tcl_GetTime(&stop);
    timePer = (stop.sec - start.sec)*1000000 + (stop.usec - start.usec);
    fprintf(stderr, "   %.3f usec per TclGetStringFromObj of \"12345\"\n",
	    timePer/100000);

    /* Tcl_GetIntFromObj 100000 times */
    fprintf(stderr, "Tcl_GetIntFromObj of \"12345\" 100000 times\n");
    Tcl_GetTime(&start);
    for (i = 0;  i < 100000;  i++) {
	if (Tcl_GetIntFromObj(interp, objPtr, &n) != TCL_OK) {
	    return TCL_ERROR;
	}
    }
    Tcl_GetTime(&stop);
    timePer = (stop.sec - start.sec)*1000000 + (stop.usec - start.usec);
    fprintf(stderr, "   %.3f usec per Tcl_GetIntFromObj of \"12345\"\n",
	    timePer/100000);
    Tcl_DecrRefCount(objPtr);

    /* Tcl_GetInt 100000 times */
    fprintf(stderr, "Tcl_GetInt of \"12345\" 100000 times\n");
    Tcl_GetTime(&start);
    for (i = 0;  i < 100000;  i++) {
	if (Tcl_GetInt(interp, "12345", &n) != TCL_OK) {
	    return TCL_ERROR;
	}
    }
    Tcl_GetTime(&stop);
    timePer = (stop.sec - start.sec)*1000000 + (stop.usec - start.usec);
    fprintf(stderr, "   %.3f usec per Tcl_GetInt of \"12345\"\n",
	    timePer/100000);

    /* sprintf 100000 times */
    fprintf(stderr, "sprintf of 12345 100000 times\n");
    Tcl_GetTime(&start);
    for (i = 0;  i < 100000;  i++) {
	sprintf(newString, "%d", 12345);
    }
    Tcl_GetTime(&stop);
    timePer = (stop.sec - start.sec)*1000000 + (stop.usec - start.usec);
    fprintf(stderr, "   %.3f usec per sprintf of 12345\n",
	    timePer/100000);

    /* hashtable lookup 100000 times */
    fprintf(stderr, "hashtable lookup of \"gettimes\" 100000 times\n");
    Tcl_GetTime(&start);
    for (i = 0;  i < 100000;  i++) {
	(void) Tcl_FindHashEntry(&iPtr->globalNsPtr->cmdTable, "gettimes");
    }
    Tcl_GetTime(&stop);
    timePer = (stop.sec - start.sec)*1000000 + (stop.usec - start.usec);
    fprintf(stderr, "   %.3f usec per hashtable lookup of \"gettimes\"\n",
	    timePer/100000);

    /* Tcl_SetVar 100000 times */
    fprintf(stderr, "Tcl_SetVar2 of \"12345\" 100000 times\n");
    Tcl_GetTime(&start);
    for (i = 0;  i < 100000;  i++) {
	s = Tcl_SetVar2(interp, "a", NULL, "12345", TCL_LEAVE_ERR_MSG);
	if (s == NULL) {
	    return TCL_ERROR;
	}
    }
    Tcl_GetTime(&stop);
    timePer = (stop.sec - start.sec)*1000000 + (stop.usec - start.usec);
    fprintf(stderr, "   %.3f usec per Tcl_SetVar of a to \"12345\"\n",
	    timePer/100000);

    /* Tcl_GetVar 100000 times */
    fprintf(stderr, "Tcl_GetVar of a==\"12345\" 100000 times\n");
    Tcl_GetTime(&start);
    for (i = 0;  i < 100000;  i++) {
	s = Tcl_GetVar2(interp, "a", NULL, TCL_LEAVE_ERR_MSG);
	if (s == NULL) {
	    return TCL_ERROR;
	}
    }
    Tcl_GetTime(&stop);
    timePer = (stop.sec - start.sec)*1000000 + (stop.usec - start.usec);
    fprintf(stderr, "   %.3f usec per Tcl_GetVar of a==\"12345\"\n",
	    timePer/100000);

    Tcl_ResetResult(interp);
    return TCL_OK;
}

/*
 *----------------------------------------------------------------------
 *
 * NoopCmd --
 *
 *	This procedure is just used to time the overhead involved in
 *	parsing and invoking a command.
 *
 * Results:
 *	None.
 *
 * Side effects:
 *	None.
 *
 *----------------------------------------------------------------------
 */

static int
NoopCmd(
    TCL_UNUSED(void *),
    TCL_UNUSED(Tcl_Interp *),
    TCL_UNUSED(int) /*argc*/,
    TCL_UNUSED(const char **) /*argv*/)
{
    return TCL_OK;
}

/*
 *----------------------------------------------------------------------
 *
 * NoopObjCmd --
 *
 *	This object-based procedure is just used to time the overhead
 *	involved in parsing and invoking a command.
 *
 * Results:
 *	Returns the TCL_OK result code.
 *
 * Side effects:
 *	None.
 *
 *----------------------------------------------------------------------
 */

static int
NoopObjCmd(
    TCL_UNUSED(void *),
    TCL_UNUSED(Tcl_Interp *),
    TCL_UNUSED(int) /*objc*/,
    TCL_UNUSED(Tcl_Obj *const *) /*objv*/)
{
    return TCL_OK;
}

/*
 *----------------------------------------------------------------------
 *
 * TeststringbytesObjCmd --
 *	Returns bytearray value of the bytes in argument string rep
 *
 * Results:
 *	Returns the TCL_OK result code.
 *
 * Side effects:
 *	None.
 *
 *----------------------------------------------------------------------
 */

static int
TeststringbytesObjCmd(
    TCL_UNUSED(void *),
    Tcl_Interp *interp,		/* Current interpreter. */
    int objc,			/* Number of arguments. */
    Tcl_Obj *const objv[])	/* The argument objects. */
{
    int n;
    const unsigned char *p;

    if (objc != 2) {
	Tcl_WrongNumArgs(interp, 1, objv, "value");
	return TCL_ERROR;
    }
    p = (const unsigned char *)Tcl_GetStringFromObj(objv[1], &n);
    Tcl_SetObjResult(interp, Tcl_NewByteArrayObj(p, n));
    return TCL_OK;
}

/*
 *----------------------------------------------------------------------
 *
 * TestpurebytesobjObjCmd --
 *
 *	This object-based procedure constructs a pure bytes object
 *	without type and with internal representation containing NULL's.
 *
 *	If no argument supplied it returns empty object with tclEmptyStringRep,
 *	otherwise it returns this as pure bytes object with bytes value equal
 *	string.
 *
 * Results:
 *	Returns the TCL_OK result code.
 *
 * Side effects:
 *	None.
 *
 *----------------------------------------------------------------------
 */

static int
TestpurebytesobjObjCmd(
    TCL_UNUSED(void *),
    Tcl_Interp *interp,		/* Current interpreter. */
    int objc,			/* Number of arguments. */
    Tcl_Obj *const objv[])	/* The argument objects. */
{
    Tcl_Obj *objPtr;

    if (objc > 2) {
	Tcl_WrongNumArgs(interp, 1, objv, "?string?");
	return TCL_ERROR;
    }
    objPtr = Tcl_NewObj();
    /*
    objPtr->internalRep.twoPtrValue.ptr1 = NULL;
    objPtr->internalRep.twoPtrValue.ptr2 = NULL;
    */
    memset(&objPtr->internalRep, 0, sizeof(objPtr->internalRep));
    if (objc == 2) {
	const char *s = Tcl_GetString(objv[1]);
	objPtr->length = objv[1]->length;
	objPtr->bytes = (char *)ckalloc(objPtr->length + 1);
	memcpy(objPtr->bytes, s, objPtr->length);
	objPtr->bytes[objPtr->length] = 0;
    }
    Tcl_SetObjResult(interp, objPtr);
    return TCL_OK;
}

/*
 *----------------------------------------------------------------------
 *
 * TestsetbytearraylengthObjCmd --
 *
 *	Testing command 'testsetbytearraylength` used to test the public
 *	interface routine Tcl_SetByteArrayLength().
 *
 * Results:
 *	Returns the TCL_OK result code.
 *
 * Side effects:
 *	None.
 *
 *----------------------------------------------------------------------
 */

static int
TestsetbytearraylengthObjCmd(
    TCL_UNUSED(void *),
    Tcl_Interp *interp,		/* Current interpreter. */
    int objc,			/* Number of arguments. */
    Tcl_Obj *const objv[])	/* The argument objects. */
{
    int n;
    Tcl_Obj *obj = NULL;

    if (objc != 3) {
	Tcl_WrongNumArgs(interp, 1, objv, "value length");
	return TCL_ERROR;
    }
    if (TCL_OK != Tcl_GetIntFromObj(interp, objv[2], &n)) {
	return TCL_ERROR;
    }
    if (Tcl_IsShared(objv[1])) {
	obj = Tcl_DuplicateObj(objv[1]);
    } else {
	obj = objv[1];
    }
    Tcl_SetByteArrayLength(obj, n);
    Tcl_SetObjResult(interp, obj);
    return TCL_OK;
}

/*
 *----------------------------------------------------------------------
 *
 * TestbytestringObjCmd --
 *
 *	This object-based procedure constructs a string which can
 *	possibly contain invalid UTF-8 bytes.
 *
 * Results:
 *	Returns the TCL_OK result code.
 *
 * Side effects:
 *	None.
 *
 *----------------------------------------------------------------------
 */

static int
TestbytestringObjCmd(
    TCL_UNUSED(void *),
    Tcl_Interp *interp,		/* Current interpreter. */
    int objc,			/* Number of arguments. */
    Tcl_Obj *const objv[])	/* The argument objects. */
{
    size_t n = 0;
    const char *p;

    if (objc != 2) {
	Tcl_WrongNumArgs(interp, 1, objv, "bytearray");
	return TCL_ERROR;
    }

    p = (const char *)Tcl_GetBytesFromObj(interp, objv[1], &n);
    if (p == NULL) {
	return TCL_ERROR;
    }
    Tcl_SetObjResult(interp, Tcl_NewStringObj(p, n));
    return TCL_OK;
}

/*
 *----------------------------------------------------------------------
 *
 * TestsetCmd --
 *
 *	Implements the "testset{err,noerr}" cmds that are used when testing
 *	Tcl_Set/GetVar C Api with/without TCL_LEAVE_ERR_MSG flag
 *
 * Results:
 *	A standard Tcl result.
 *
 * Side effects:
 *     Variables may be set.
 *
 *----------------------------------------------------------------------
 */

static int
TestsetCmd(
    void *data,		/* Additional flags for Get/SetVar2. */
    Tcl_Interp *interp,/* Current interpreter. */
    int argc,			/* Number of arguments. */
    const char **argv)		/* Argument strings. */
{
    int flags = PTR2INT(data);
    const char *value;

    if (argc == 2) {
	Tcl_AppendResult(interp, "before get", NULL);
	value = Tcl_GetVar2(interp, argv[1], NULL, flags);
	if (value == NULL) {
	    return TCL_ERROR;
	}
	Tcl_AppendElement(interp, value);
	return TCL_OK;
    } else if (argc == 3) {
	Tcl_AppendResult(interp, "before set", NULL);
	value = Tcl_SetVar2(interp, argv[1], NULL, argv[2], flags);
	if (value == NULL) {
	    return TCL_ERROR;
	}
	Tcl_AppendElement(interp, value);
	return TCL_OK;
    } else {
	Tcl_AppendResult(interp, "wrong # args: should be \"",
		argv[0], " varName ?newValue?\"", NULL);
	return TCL_ERROR;
    }
}
static int
Testset2Cmd(
    void *data,		/* Additional flags for Get/SetVar2. */
    Tcl_Interp *interp,/* Current interpreter. */
    int argc,			/* Number of arguments. */
    const char **argv)		/* Argument strings. */
{
    int flags = PTR2INT(data);
    const char *value;

    if (argc == 3) {
	Tcl_AppendResult(interp, "before get", NULL);
	value = Tcl_GetVar2(interp, argv[1], argv[2], flags);
	if (value == NULL) {
	    return TCL_ERROR;
	}
	Tcl_AppendElement(interp, value);
	return TCL_OK;
    } else if (argc == 4) {
	Tcl_AppendResult(interp, "before set", NULL);
	value = Tcl_SetVar2(interp, argv[1], argv[2], argv[3], flags);
	if (value == NULL) {
	    return TCL_ERROR;
	}
	Tcl_AppendElement(interp, value);
	return TCL_OK;
    } else {
	Tcl_AppendResult(interp, "wrong # args: should be \"",
		argv[0], " varName elemName ?newValue?\"", NULL);
	return TCL_ERROR;
    }
}

/*
 *----------------------------------------------------------------------
 *
 * TestsaveresultCmd --
 *
 *	Implements the "testsaveresult" cmd that is used when testing the
 *	Tcl_SaveResult, Tcl_RestoreResult, and Tcl_DiscardResult interfaces.
 *
 * Results:
 *	A standard Tcl result.
 *
 * Side effects:
 *	None.
 *
 *----------------------------------------------------------------------
 */

static int
TestsaveresultCmd(
    TCL_UNUSED(void *),
    Tcl_Interp *interp,/* Current interpreter. */
    int objc,			/* Number of arguments. */
    Tcl_Obj *const objv[])	/* The argument objects. */
{
    Interp* iPtr = (Interp*) interp;
    int discard, result, index;
    Tcl_SavedResult state;
    Tcl_Obj *objPtr;
    static const char *const optionStrings[] = {
	"append", "dynamic", "free", "object", "small", NULL
    };
    enum options {
	RESULT_APPEND, RESULT_DYNAMIC, RESULT_FREE, RESULT_OBJECT, RESULT_SMALL
    };

    /*
     * Parse arguments
     */

    if (objc != 4) {
	Tcl_WrongNumArgs(interp, 1, objv, "type script discard");
	return TCL_ERROR;
    }
    if (Tcl_GetIndexFromObj(interp, objv[1], optionStrings, "option", 0,
	    &index) != TCL_OK) {
	return TCL_ERROR;
    }
    if (Tcl_GetBooleanFromObj(interp, objv[3], &discard) != TCL_OK) {
	return TCL_ERROR;
    }

    freeCount = 0;
    objPtr = NULL;		/* Lint. */
    switch ((enum options) index) {
    case RESULT_SMALL:
	Tcl_AppendResult(interp, "small result", NULL);
	break;
    case RESULT_APPEND:
	Tcl_AppendResult(interp, "append result", NULL);
	break;
    case RESULT_FREE: {
	char *buf = (char *)ckalloc(200);

	strcpy(buf, "free result");
	Tcl_SetResult(interp, buf, TCL_DYNAMIC);
	break;
    }
    case RESULT_DYNAMIC:
	Tcl_SetResult(interp, (char *)"dynamic result", TestsaveresultFree);
	break;
    case RESULT_OBJECT:
	objPtr = Tcl_NewStringObj("object result", -1);
	Tcl_SetObjResult(interp, objPtr);
	break;
    }

    Tcl_SaveResult(interp, &state);

    if (((enum options) index) == RESULT_OBJECT) {
	result = Tcl_EvalObjEx(interp, objv[2], 0);
    } else {
	result = Tcl_EvalEx(interp, Tcl_GetString(objv[2]), -1, 0);
    }

    if (discard) {
	Tcl_DiscardResult(&state);
    } else {
	Tcl_RestoreResult(interp, &state);
	result = TCL_OK;
    }

    switch ((enum options) index) {
    case RESULT_DYNAMIC: {
	int presentOrFreed = (iPtr->freeProc == TestsaveresultFree) ^ freeCount;

	Tcl_AppendElement(interp, presentOrFreed ? "presentOrFreed" : "missingOrLeak");
	break;
    }
    case RESULT_OBJECT:
	Tcl_AppendElement(interp, Tcl_GetObjResult(interp) == objPtr
		? "same" : "different");
	break;
    default:
	break;
    }
    return result;
}

/*
 *----------------------------------------------------------------------
 *
 * TestsaveresultFree --
 *
 *	Special purpose freeProc used by TestsaveresultCmd.
 *
 * Results:
 *	None.
 *
 * Side effects:
 *	Increments the freeCount.
 *
 *----------------------------------------------------------------------
 */

static void
TestsaveresultFree(
    TCL_UNUSED(char *))
{
    freeCount++;
}

/*
 *----------------------------------------------------------------------
 *
 * TestmainthreadCmd  --
 *
 *	Implements the "testmainthread" cmd that is used to test the
 *	'Tcl_GetCurrentThread' API.
 *
 * Results:
 *	A standard Tcl result.
 *
 * Side effects:
 *	None.
 *
 *----------------------------------------------------------------------
 */

static int
TestmainthreadCmd(
    TCL_UNUSED(void *),
    Tcl_Interp *interp,/* Current interpreter. */
    int argc,			/* Number of arguments. */
    TCL_UNUSED(const char **) /*argv*/)
{
    if (argc == 1) {
	Tcl_Obj *idObj = Tcl_NewWideIntObj((Tcl_WideInt)(size_t)Tcl_GetCurrentThread());

	Tcl_SetObjResult(interp, idObj);
	return TCL_OK;
    } else {
	Tcl_AppendResult(interp, "wrong # args", NULL);
	return TCL_ERROR;
    }
}

/*
 *----------------------------------------------------------------------
 *
 * MainLoop --
 *
 *	A main loop set by TestsetmainloopCmd below.
 *
 * Results:
 *	None.
 *
 * Side effects:
 *	Event handlers could do anything.
 *
 *----------------------------------------------------------------------
 */

static void
MainLoop(void)
{
    while (!exitMainLoop) {
	Tcl_DoOneEvent(0);
    }
    fprintf(stdout,"Exit MainLoop\n");
    fflush(stdout);
}

/*
 *----------------------------------------------------------------------
 *
 * TestsetmainloopCmd  --
 *
 *	Implements the "testsetmainloop" cmd that is used to test the
 *	'Tcl_SetMainLoop' API.
 *
 * Results:
 *	A standard Tcl result.
 *
 * Side effects:
 *	None.
 *
 *----------------------------------------------------------------------
 */

static int
TestsetmainloopCmd(
    TCL_UNUSED(void *),
    TCL_UNUSED(Tcl_Interp *),
    TCL_UNUSED(int) /*argc*/,
    TCL_UNUSED(const char **) /*argv*/)
{
    exitMainLoop = 0;
    Tcl_SetMainLoop(MainLoop);
    return TCL_OK;
}

/*
 *----------------------------------------------------------------------
 *
 * TestexitmainloopCmd  --
 *
 *	Implements the "testexitmainloop" cmd that is used to test the
 *	'Tcl_SetMainLoop' API.
 *
 * Results:
 *	A standard Tcl result.
 *
 * Side effects:
 *	None.
 *
 *----------------------------------------------------------------------
 */

static int
TestexitmainloopCmd(
    TCL_UNUSED(void *),
    TCL_UNUSED(Tcl_Interp *),
    TCL_UNUSED(int) /*argc*/,
    TCL_UNUSED(const char **) /*argv*/)
{
    exitMainLoop = 1;
    return TCL_OK;
}

/*
 *----------------------------------------------------------------------
 *
 * TestChannelCmd --
 *
 *	Implements the Tcl "testchannel" debugging command and its
 *	subcommands. This is part of the testing environment.
 *
 * Results:
 *	A standard Tcl result.
 *
 * Side effects:
 *	None.
 *
 *----------------------------------------------------------------------
 */

static int
TestChannelCmd(
    TCL_UNUSED(void *),
    Tcl_Interp *interp,		/* Interpreter for result. */
    int argc,			/* Count of additional args. */
    const char **argv)		/* Additional arg strings. */
{
    const char *cmdName;	/* Sub command. */
    Tcl_HashTable *hTblPtr;	/* Hash table of channels. */
    Tcl_HashSearch hSearch;	/* Search variable. */
    Tcl_HashEntry *hPtr;	/* Search variable. */
    Channel *chanPtr;		/* The actual channel. */
    ChannelState *statePtr;	/* state info for channel */
    Tcl_Channel chan;		/* The opaque type. */
    size_t len;			/* Length of subcommand string. */
    int IOQueued;		/* How much IO is queued inside channel? */
    char buf[TCL_INTEGER_SPACE];/* For sprintf. */
    int mode;			/* rw mode of the channel */

    if (argc < 2) {
	Tcl_AppendResult(interp, "wrong # args: should be \"", argv[0],
		" subcommand ?additional args..?\"", NULL);
	return TCL_ERROR;
    }
    cmdName = argv[1];
    len = strlen(cmdName);

    chanPtr = NULL;

    if (argc > 2) {
	if ((cmdName[0] == 's') && (strncmp(cmdName, "splice", len) == 0)) {
	    /* For splice access the pool of detached channels.
	     * Locate channel, remove from the list.
	     */

	    TestChannel **nextPtrPtr, *curPtr;

	    chan = (Tcl_Channel) NULL;
	    for (nextPtrPtr = &firstDetached, curPtr = firstDetached;
		 curPtr != NULL;
		 nextPtrPtr = &(curPtr->nextPtr), curPtr = curPtr->nextPtr) {

		if (strcmp(argv[2], Tcl_GetChannelName(curPtr->chan)) == 0) {
		    *nextPtrPtr = curPtr->nextPtr;
		    curPtr->nextPtr = NULL;
		    chan = curPtr->chan;
		    ckfree(curPtr);
		    break;
		}
	    }
	} else {
	    chan = Tcl_GetChannel(interp, argv[2], &mode);
	}
	if (chan == (Tcl_Channel) NULL) {
	    return TCL_ERROR;
	}
	chanPtr		= (Channel *) chan;
	statePtr	= chanPtr->state;
	chanPtr		= statePtr->topChanPtr;
	chan		= (Tcl_Channel) chanPtr;
    } else {
	statePtr	= NULL;
	chan		= NULL;
    }

    if ((cmdName[0] == 's') && (strncmp(cmdName, "setchannelerror", len) == 0)) {

	Tcl_Obj *msg = Tcl_NewStringObj(argv[3],-1);

	Tcl_IncrRefCount(msg);
	Tcl_SetChannelError(chan, msg);
	Tcl_DecrRefCount(msg);

	Tcl_GetChannelError(chan, &msg);
	Tcl_SetObjResult(interp, msg);
	Tcl_DecrRefCount(msg);
	return TCL_OK;
    }
    if ((cmdName[0] == 's') && (strncmp(cmdName, "setchannelerrorinterp", len) == 0)) {

	Tcl_Obj *msg = Tcl_NewStringObj(argv[3],-1);

	Tcl_IncrRefCount(msg);
	Tcl_SetChannelErrorInterp(interp, msg);
	Tcl_DecrRefCount(msg);

	Tcl_GetChannelErrorInterp(interp, &msg);
	Tcl_SetObjResult(interp, msg);
	Tcl_DecrRefCount(msg);
	return TCL_OK;
    }

    /*
     * "cut" is actually more a simplified detach facility as provided by the
     * Thread package. Without the safeguards of a regular command (no
     * checking that the command is truly cut'able, no mutexes for
     * thread-safety). Its complementary command is "splice", see below.
     */

    if ((cmdName[0] == 'c') && (strncmp(cmdName, "cut", len) == 0)) {
	TestChannel *det;

	if (argc != 3) {
	    Tcl_AppendResult(interp, "wrong # args: should be \"", argv[0],
		    " cut channelName\"", NULL);
	    return TCL_ERROR;
	}

	Tcl_RegisterChannel(NULL, chan); /* prevent closing */
	Tcl_UnregisterChannel(interp, chan);

	Tcl_CutChannel(chan);

	/* Remember the channel in the pool of detached channels */

	det = (TestChannel *)ckalloc(sizeof(TestChannel));
	det->chan     = chan;
	det->nextPtr  = firstDetached;
	firstDetached = det;

	return TCL_OK;
    }

    if ((cmdName[0] == 'c') &&
	    (strncmp(cmdName, "clearchannelhandlers", len) == 0)) {
	if (argc != 3) {
	    Tcl_AppendResult(interp, "wrong # args: should be \"", argv[0],
		    " clearchannelhandlers channelName\"", NULL);
	    return TCL_ERROR;
	}
	Tcl_ClearChannelHandlers(chan);
	return TCL_OK;
    }

    if ((cmdName[0] == 'i') && (strncmp(cmdName, "info", len) == 0)) {
	if (argc != 3) {
	    Tcl_AppendResult(interp, "wrong # args: should be \"", argv[0],
		    " info channelName\"", NULL);
	    return TCL_ERROR;
	}
	Tcl_AppendElement(interp, argv[2]);
	Tcl_AppendElement(interp, Tcl_ChannelName(chanPtr->typePtr));
	if (statePtr->flags & TCL_READABLE) {
	    Tcl_AppendElement(interp, "read");
	} else {
	    Tcl_AppendElement(interp, "");
	}
	if (statePtr->flags & TCL_WRITABLE) {
	    Tcl_AppendElement(interp, "write");
	} else {
	    Tcl_AppendElement(interp, "");
	}
	if (statePtr->flags & CHANNEL_NONBLOCKING) {
	    Tcl_AppendElement(interp, "nonblocking");
	} else {
	    Tcl_AppendElement(interp, "blocking");
	}
	if (statePtr->flags & CHANNEL_LINEBUFFERED) {
	    Tcl_AppendElement(interp, "line");
	} else if (statePtr->flags & CHANNEL_UNBUFFERED) {
	    Tcl_AppendElement(interp, "none");
	} else {
	    Tcl_AppendElement(interp, "full");
	}
	if (statePtr->flags & BG_FLUSH_SCHEDULED) {
	    Tcl_AppendElement(interp, "async_flush");
	} else {
	    Tcl_AppendElement(interp, "");
	}
	if (statePtr->flags & CHANNEL_EOF) {
	    Tcl_AppendElement(interp, "eof");
	} else {
	    Tcl_AppendElement(interp, "");
	}
	if (statePtr->flags & CHANNEL_BLOCKED) {
	    Tcl_AppendElement(interp, "blocked");
	} else {
	    Tcl_AppendElement(interp, "unblocked");
	}
	if (statePtr->inputTranslation == TCL_TRANSLATE_AUTO) {
	    Tcl_AppendElement(interp, "auto");
	    if (statePtr->flags & INPUT_SAW_CR) {
		Tcl_AppendElement(interp, "saw_cr");
	    } else {
		Tcl_AppendElement(interp, "");
	    }
	} else if (statePtr->inputTranslation == TCL_TRANSLATE_LF) {
	    Tcl_AppendElement(interp, "lf");
	    Tcl_AppendElement(interp, "");
	} else if (statePtr->inputTranslation == TCL_TRANSLATE_CR) {
	    Tcl_AppendElement(interp, "cr");
	    Tcl_AppendElement(interp, "");
	} else if (statePtr->inputTranslation == TCL_TRANSLATE_CRLF) {
	    Tcl_AppendElement(interp, "crlf");
	    if (statePtr->flags & INPUT_SAW_CR) {
		Tcl_AppendElement(interp, "queued_cr");
	    } else {
		Tcl_AppendElement(interp, "");
	    }
	}
	if (statePtr->outputTranslation == TCL_TRANSLATE_AUTO) {
	    Tcl_AppendElement(interp, "auto");
	} else if (statePtr->outputTranslation == TCL_TRANSLATE_LF) {
	    Tcl_AppendElement(interp, "lf");
	} else if (statePtr->outputTranslation == TCL_TRANSLATE_CR) {
	    Tcl_AppendElement(interp, "cr");
	} else if (statePtr->outputTranslation == TCL_TRANSLATE_CRLF) {
	    Tcl_AppendElement(interp, "crlf");
	}
	IOQueued = Tcl_InputBuffered(chan);
	TclFormatInt(buf, IOQueued);
	Tcl_AppendElement(interp, buf);

	IOQueued = Tcl_OutputBuffered(chan);
	TclFormatInt(buf, IOQueued);
	Tcl_AppendElement(interp, buf);

	TclFormatInt(buf, (int)Tcl_Tell(chan));
	Tcl_AppendElement(interp, buf);

	TclFormatInt(buf, statePtr->refCount);
	Tcl_AppendElement(interp, buf);

	return TCL_OK;
    }

    if ((cmdName[0] == 'i') &&
	    (strncmp(cmdName, "inputbuffered", len) == 0)) {
	if (argc != 3) {
	    Tcl_AppendResult(interp, "channel name required", NULL);
	    return TCL_ERROR;
	}
	IOQueued = Tcl_InputBuffered(chan);
	TclFormatInt(buf, IOQueued);
	Tcl_AppendResult(interp, buf, NULL);
	return TCL_OK;
    }

    if ((cmdName[0] == 'i') && (strncmp(cmdName, "isshared", len) == 0)) {
	if (argc != 3) {
	    Tcl_AppendResult(interp, "channel name required", NULL);
	    return TCL_ERROR;
	}

	TclFormatInt(buf, Tcl_IsChannelShared(chan));
	Tcl_AppendResult(interp, buf, NULL);
	return TCL_OK;
    }

    if ((cmdName[0] == 'i') && (strncmp(cmdName, "isstandard", len) == 0)) {
	if (argc != 3) {
	    Tcl_AppendResult(interp, "channel name required", NULL);
	    return TCL_ERROR;
	}

	TclFormatInt(buf, Tcl_IsStandardChannel(chan));
	Tcl_AppendResult(interp, buf, NULL);
	return TCL_OK;
    }

    if ((cmdName[0] == 'm') && (strncmp(cmdName, "mode", len) == 0)) {
	if (argc != 3) {
	    Tcl_AppendResult(interp, "channel name required", NULL);
	    return TCL_ERROR;
	}

	if (statePtr->flags & TCL_READABLE) {
	    Tcl_AppendElement(interp, "read");
	} else {
	    Tcl_AppendElement(interp, "");
	}
	if (statePtr->flags & TCL_WRITABLE) {
	    Tcl_AppendElement(interp, "write");
	} else {
	    Tcl_AppendElement(interp, "");
	}
	return TCL_OK;
    }

    if ((cmdName[0] == 'm') && (strncmp(cmdName, "mthread", len) == 0)) {
	if (argc != 3) {
	    Tcl_AppendResult(interp, "channel name required", NULL);
	    return TCL_ERROR;
	}

	Tcl_SetObjResult(interp, Tcl_NewWideIntObj(
		(Tcl_WideInt) (size_t) Tcl_GetChannelThread(chan)));
	return TCL_OK;
    }

    if ((cmdName[0] == 'n') && (strncmp(cmdName, "name", len) == 0)) {
	if (argc != 3) {
	    Tcl_AppendResult(interp, "channel name required", NULL);
	    return TCL_ERROR;
	}
	Tcl_AppendResult(interp, statePtr->channelName, NULL);
	return TCL_OK;
    }

    if ((cmdName[0] == 'o') && (strncmp(cmdName, "open", len) == 0)) {
	hTblPtr = (Tcl_HashTable *) Tcl_GetAssocData(interp, "tclIO", NULL);
	if (hTblPtr == NULL) {
	    return TCL_OK;
	}
	for (hPtr = Tcl_FirstHashEntry(hTblPtr, &hSearch);
	     hPtr != NULL;
	     hPtr = Tcl_NextHashEntry(&hSearch)) {
	    Tcl_AppendElement(interp, (char *)Tcl_GetHashKey(hTblPtr, hPtr));
	}
	return TCL_OK;
    }

    if ((cmdName[0] == 'o') &&
	    (strncmp(cmdName, "outputbuffered", len) == 0)) {
	if (argc != 3) {
	    Tcl_AppendResult(interp, "channel name required", NULL);
	    return TCL_ERROR;
	}

	IOQueued = Tcl_OutputBuffered(chan);
	TclFormatInt(buf, IOQueued);
	Tcl_AppendResult(interp, buf, NULL);
	return TCL_OK;
    }

    if ((cmdName[0] == 'q') &&
	    (strncmp(cmdName, "queuedcr", len) == 0)) {
	if (argc != 3) {
	    Tcl_AppendResult(interp, "channel name required", NULL);
	    return TCL_ERROR;
	}

	Tcl_AppendResult(interp,
		(statePtr->flags & INPUT_SAW_CR) ? "1" : "0", NULL);
	return TCL_OK;
    }

    if ((cmdName[0] == 'r') && (strncmp(cmdName, "readable", len) == 0)) {
	hTblPtr = (Tcl_HashTable *) Tcl_GetAssocData(interp, "tclIO", NULL);
	if (hTblPtr == NULL) {
	    return TCL_OK;
	}
	for (hPtr = Tcl_FirstHashEntry(hTblPtr, &hSearch);
	     hPtr != NULL;
	     hPtr = Tcl_NextHashEntry(&hSearch)) {
	    chanPtr  = (Channel *) Tcl_GetHashValue(hPtr);
	    statePtr = chanPtr->state;
	    if (statePtr->flags & TCL_READABLE) {
		Tcl_AppendElement(interp, (char *)Tcl_GetHashKey(hTblPtr, hPtr));
	    }
	}
	return TCL_OK;
    }

    if ((cmdName[0] == 'r') && (strncmp(cmdName, "refcount", len) == 0)) {
	if (argc != 3) {
	    Tcl_AppendResult(interp, "channel name required", NULL);
	    return TCL_ERROR;
	}

	TclFormatInt(buf, statePtr->refCount);
	Tcl_AppendResult(interp, buf, NULL);
	return TCL_OK;
    }

    /*
     * "splice" is actually more a simplified attach facility as provided by
     * the Thread package. Without the safeguards of a regular command (no
     * checking that the command is truly cut'able, no mutexes for
     * thread-safety). Its complementary command is "cut", see above.
     */

    if ((cmdName[0] == 's') && (strncmp(cmdName, "splice", len) == 0)) {
	if (argc != 3) {
	    Tcl_AppendResult(interp, "channel name required", NULL);
	    return TCL_ERROR;
	}

	Tcl_SpliceChannel(chan);

	Tcl_RegisterChannel(interp, chan);
	Tcl_UnregisterChannel(NULL, chan);

	return TCL_OK;
    }

    if ((cmdName[0] == 't') && (strncmp(cmdName, "type", len) == 0)) {
	if (argc != 3) {
	    Tcl_AppendResult(interp, "channel name required", NULL);
	    return TCL_ERROR;
	}
	Tcl_AppendResult(interp, Tcl_ChannelName(chanPtr->typePtr), NULL);
	return TCL_OK;
    }

    if ((cmdName[0] == 'w') && (strncmp(cmdName, "writable", len) == 0)) {
	hTblPtr = (Tcl_HashTable *) Tcl_GetAssocData(interp, "tclIO", NULL);
	if (hTblPtr == NULL) {
	    return TCL_OK;
	}
	for (hPtr = Tcl_FirstHashEntry(hTblPtr, &hSearch);
		hPtr != NULL; hPtr = Tcl_NextHashEntry(&hSearch)) {
	    chanPtr = (Channel *) Tcl_GetHashValue(hPtr);
	    statePtr = chanPtr->state;
	    if (statePtr->flags & TCL_WRITABLE) {
		Tcl_AppendElement(interp, (char *)Tcl_GetHashKey(hTblPtr, hPtr));
	    }
	}
	return TCL_OK;
    }

    if ((cmdName[0] == 't') && (strncmp(cmdName, "transform", len) == 0)) {
	/*
	 * Syntax: transform channel -command command
	 */

	if (argc != 5) {
	    Tcl_AppendResult(interp, "wrong # args: should be \"", argv[0],
		    " transform channelId -command cmd\"", NULL);
	    return TCL_ERROR;
	}
	if (strcmp(argv[3], "-command") != 0) {
	    Tcl_AppendResult(interp, "bad argument \"", argv[3],
		    "\": should be \"-command\"", NULL);
	    return TCL_ERROR;
	}

	return TclChannelTransform(interp, chan,
		Tcl_NewStringObj(argv[4], -1));
    }

    if ((cmdName[0] == 'u') && (strncmp(cmdName, "unstack", len) == 0)) {
	/*
	 * Syntax: unstack channel
	 */

	if (argc != 3) {
	    Tcl_AppendResult(interp, "wrong # args: should be \"", argv[0],
		    " unstack channel\"", NULL);
	    return TCL_ERROR;
	}
	return Tcl_UnstackChannel(interp, chan);
    }

    Tcl_AppendResult(interp, "bad option \"", cmdName, "\": should be "
	    "cut, clearchannelhandlers, info, isshared, mode, open, "
	    "readable, splice, writable, transform, unstack", NULL);
    return TCL_ERROR;
}

/*
 *----------------------------------------------------------------------
 *
 * TestChannelEventCmd --
 *
 *	This procedure implements the "testchannelevent" command. It is used
 *	to test the Tcl channel event mechanism.
 *
 * Results:
 *	A standard Tcl result.
 *
 * Side effects:
 *	Creates, deletes and returns channel event handlers.
 *
 *----------------------------------------------------------------------
 */

static int
TestChannelEventCmd(
    TCL_UNUSED(void *),
    Tcl_Interp *interp,		/* Current interpreter. */
    int argc,			/* Number of arguments. */
    const char **argv)		/* Argument strings. */
{
    Tcl_Obj *resultListPtr;
    Channel *chanPtr;
    ChannelState *statePtr;	/* state info for channel */
    EventScriptRecord *esPtr, *prevEsPtr, *nextEsPtr;
    const char *cmd;
    int index, i, mask, len;

    if ((argc < 3) || (argc > 5)) {
	Tcl_AppendResult(interp, "wrong # args: should be \"", argv[0],
		" channelName cmd ?arg1? ?arg2?\"", NULL);
	return TCL_ERROR;
    }
    chanPtr = (Channel *) Tcl_GetChannel(interp, argv[1], NULL);
    if (chanPtr == NULL) {
	return TCL_ERROR;
    }
    statePtr = chanPtr->state;

    cmd = argv[2];
    len = strlen(cmd);
    if ((cmd[0] == 'a') && (strncmp(cmd, "add", len) == 0)) {
	if (argc != 5) {
	    Tcl_AppendResult(interp, "wrong # args: should be \"", argv[0],
		    " channelName add eventSpec script\"", NULL);
	    return TCL_ERROR;
	}
	if (strcmp(argv[3], "readable") == 0) {
	    mask = TCL_READABLE;
	} else if (strcmp(argv[3], "writable") == 0) {
	    mask = TCL_WRITABLE;
	} else if (strcmp(argv[3], "none") == 0) {
	    mask = 0;
	} else {
	    Tcl_AppendResult(interp, "bad event name \"", argv[3],
		    "\": must be readable, writable, or none", NULL);
	    return TCL_ERROR;
	}

	esPtr = (EventScriptRecord *)ckalloc(sizeof(EventScriptRecord));
	esPtr->nextPtr = statePtr->scriptRecordPtr;
	statePtr->scriptRecordPtr = esPtr;

	esPtr->chanPtr = chanPtr;
	esPtr->interp = interp;
	esPtr->mask = mask;
	esPtr->scriptPtr = Tcl_NewStringObj(argv[4], -1);
	Tcl_IncrRefCount(esPtr->scriptPtr);

	Tcl_CreateChannelHandler((Tcl_Channel) chanPtr, mask,
		TclChannelEventScriptInvoker, esPtr);

	return TCL_OK;
    }

    if ((cmd[0] == 'd') && (strncmp(cmd, "delete", len) == 0)) {
	if (argc != 4) {
	    Tcl_AppendResult(interp, "wrong # args: should be \"", argv[0],
		    " channelName delete index\"", NULL);
	    return TCL_ERROR;
	}
	if (Tcl_GetInt(interp, argv[3], &index) == TCL_ERROR) {
	    return TCL_ERROR;
	}
	if (index < 0) {
	    Tcl_AppendResult(interp, "bad event index: ", argv[3],
		    ": must be nonnegative", NULL);
	    return TCL_ERROR;
	}
	for (i = 0, esPtr = statePtr->scriptRecordPtr;
	     (i < index) && (esPtr != NULL);
	     i++, esPtr = esPtr->nextPtr) {
	    /* Empty loop body. */
	}
	if (esPtr == NULL) {
	    Tcl_AppendResult(interp, "bad event index ", argv[3],
		    ": out of range", NULL);
	    return TCL_ERROR;
	}
	if (esPtr == statePtr->scriptRecordPtr) {
	    statePtr->scriptRecordPtr = esPtr->nextPtr;
	} else {
	    for (prevEsPtr = statePtr->scriptRecordPtr;
		 (prevEsPtr != NULL) &&
		     (prevEsPtr->nextPtr != esPtr);
		 prevEsPtr = prevEsPtr->nextPtr) {
		/* Empty loop body. */
	    }
	    if (prevEsPtr == NULL) {
		Tcl_Panic("TestChannelEventCmd: damaged event script list");
	    }
	    prevEsPtr->nextPtr = esPtr->nextPtr;
	}
	Tcl_DeleteChannelHandler((Tcl_Channel) chanPtr,
		TclChannelEventScriptInvoker, esPtr);
	Tcl_DecrRefCount(esPtr->scriptPtr);
	ckfree(esPtr);

	return TCL_OK;
    }

    if ((cmd[0] == 'l') && (strncmp(cmd, "list", len) == 0)) {
	if (argc != 3) {
	    Tcl_AppendResult(interp, "wrong # args: should be \"", argv[0],
		    " channelName list\"", NULL);
	    return TCL_ERROR;
	}
	resultListPtr = Tcl_GetObjResult(interp);
	for (esPtr = statePtr->scriptRecordPtr;
	     esPtr != NULL;
	     esPtr = esPtr->nextPtr) {
	    if (esPtr->mask) {
		Tcl_ListObjAppendElement(interp, resultListPtr, Tcl_NewStringObj(
		    (esPtr->mask == TCL_READABLE) ? "readable" : "writable", -1));
	    } else {
		Tcl_ListObjAppendElement(interp, resultListPtr,
			Tcl_NewStringObj("none", -1));
	    }
	    Tcl_ListObjAppendElement(interp, resultListPtr, esPtr->scriptPtr);
	}
	Tcl_SetObjResult(interp, resultListPtr);
	return TCL_OK;
    }

    if ((cmd[0] == 'r') && (strncmp(cmd, "removeall", len) == 0)) {
	if (argc != 3) {
	    Tcl_AppendResult(interp, "wrong # args: should be \"", argv[0],
		    " channelName removeall\"", NULL);
	    return TCL_ERROR;
	}
	for (esPtr = statePtr->scriptRecordPtr;
	     esPtr != NULL;
	     esPtr = nextEsPtr) {
	    nextEsPtr = esPtr->nextPtr;
	    Tcl_DeleteChannelHandler((Tcl_Channel) chanPtr,
		    TclChannelEventScriptInvoker, esPtr);
	    Tcl_DecrRefCount(esPtr->scriptPtr);
	    ckfree(esPtr);
	}
	statePtr->scriptRecordPtr = NULL;
	return TCL_OK;
    }

    if	((cmd[0] == 's') && (strncmp(cmd, "set", len) == 0)) {
	if (argc != 5) {
	    Tcl_AppendResult(interp, "wrong # args: should be \"", argv[0],
		    " channelName delete index event\"", NULL);
	    return TCL_ERROR;
	}
	if (Tcl_GetInt(interp, argv[3], &index) == TCL_ERROR) {
	    return TCL_ERROR;
	}
	if (index < 0) {
	    Tcl_AppendResult(interp, "bad event index: ", argv[3],
		    ": must be nonnegative", NULL);
	    return TCL_ERROR;
	}
	for (i = 0, esPtr = statePtr->scriptRecordPtr;
	     (i < index) && (esPtr != NULL);
	     i++, esPtr = esPtr->nextPtr) {
	    /* Empty loop body. */
	}
	if (esPtr == NULL) {
	    Tcl_AppendResult(interp, "bad event index ", argv[3],
		    ": out of range", NULL);
	    return TCL_ERROR;
	}

	if (strcmp(argv[4], "readable") == 0) {
	    mask = TCL_READABLE;
	} else if (strcmp(argv[4], "writable") == 0) {
	    mask = TCL_WRITABLE;
	} else if (strcmp(argv[4], "none") == 0) {
	    mask = 0;
	} else {
	    Tcl_AppendResult(interp, "bad event name \"", argv[4],
		    "\": must be readable, writable, or none", NULL);
	    return TCL_ERROR;
	}
	esPtr->mask = mask;
	Tcl_CreateChannelHandler((Tcl_Channel) chanPtr, mask,
		TclChannelEventScriptInvoker, esPtr);
	return TCL_OK;
    }
    Tcl_AppendResult(interp, "bad command ", cmd, ", must be one of "
	    "add, delete, list, set, or removeall", NULL);
    return TCL_ERROR;
}

/*
 *----------------------------------------------------------------------
 *
 * TestSocketCmd --
 *
 *	Implements the Tcl "testsocket" debugging command and its
 *	subcommands. This is part of the testing environment.
 *
 * Results:
 *	A standard Tcl result.
 *
 * Side effects:
 *	None.
 *
 *----------------------------------------------------------------------
 */

static int
TestSocketCmd(
    TCL_UNUSED(void *),
    Tcl_Interp *interp,		/* Interpreter for result. */
    int argc,			/* Count of additional args. */
    const char **argv)		/* Additional arg strings. */
{
    const char *cmdName;	/* Sub command. */
    size_t len;			/* Length of subcommand string. */

    if (argc < 2) {
	Tcl_AppendResult(interp, "wrong # args: should be \"", argv[0],
		" subcommand ?additional args..?\"", NULL);
	return TCL_ERROR;
    }
    cmdName = argv[1];
    len = strlen(cmdName);

    if ((cmdName[0] == 't') && (strncmp(cmdName, "testflags", len) == 0)) {
        Tcl_Channel hChannel;
        int modePtr;
        TcpState *statePtr;
        /* Set test value in the socket driver
         */
        /* Check for argument "channel name"
         */
        if (argc < 4) {
            Tcl_AppendResult(interp, "wrong # args: should be \"", argv[0],
                    " testflags channel flags\"", NULL);
            return TCL_ERROR;
        }
        hChannel = Tcl_GetChannel(interp, argv[2], &modePtr);
        if ( NULL == hChannel ) {
            Tcl_AppendResult(interp, "unknown channel:", argv[2], NULL);
            return TCL_ERROR;
        }
        statePtr = (TcpState *)Tcl_GetChannelInstanceData(hChannel);
        if ( NULL == statePtr) {
            Tcl_AppendResult(interp, "No channel instance data:", argv[2],
                    NULL);
            return TCL_ERROR;
        }
        statePtr->testFlags = atoi(argv[3]);
        return TCL_OK;
    }

    Tcl_AppendResult(interp, "bad option \"", cmdName, "\": should be "
	    "testflags", NULL);
    return TCL_ERROR;
}

/*
 *----------------------------------------------------------------------
 *
 * TestServiceModeCmd --
 *
 *	This procedure implements the "testservicemode" command which gets or
 *      sets the current Tcl ServiceMode.  There are several tests which open
 *      a file and assign various handlers to it.  For these tests to be
 *      deterministic it is important that file events not be processed until
 *      all of the handlers are in place.
 *
 * Results:
 *	A standard Tcl result.
 *
 * Side effects:
 *	May change the ServiceMode setting.
 *
 *----------------------------------------------------------------------
 */

static int
TestServiceModeCmd(
    TCL_UNUSED(void *),
    Tcl_Interp *interp,		/* Current interpreter. */
    int argc,			/* Number of arguments. */
    const char **argv)		/* Argument strings. */
{
    int newmode, oldmode;
    if (argc > 2) {
        Tcl_AppendResult(interp, "wrong # args: should be \"", argv[0],
                         " ?newmode?\"", NULL);
        return TCL_ERROR;
    }
    oldmode = (Tcl_GetServiceMode() != TCL_SERVICE_NONE);
    if (argc == 2) {
        if (Tcl_GetInt(interp, argv[1], &newmode) == TCL_ERROR) {
            return TCL_ERROR;
        }
        if (newmode == 0) {
            Tcl_SetServiceMode(TCL_SERVICE_NONE);
        } else {
            Tcl_SetServiceMode(TCL_SERVICE_ALL);
        }
    }
    Tcl_SetObjResult(interp, Tcl_NewIntObj(oldmode));
    return TCL_OK;
}

/*
 *----------------------------------------------------------------------
 *
 * TestWrongNumArgsObjCmd --
 *
 *	Test the Tcl_WrongNumArgs function.
 *
 * Results:
 *	Standard Tcl result.
 *
 * Side effects:
 *	Sets interpreter result.
 *
 *----------------------------------------------------------------------
 */

static int
TestWrongNumArgsObjCmd(
    TCL_UNUSED(void *),
    Tcl_Interp *interp,		/* Current interpreter. */
    int objc,			/* Number of arguments. */
    Tcl_Obj *const objv[])	/* Argument objects. */
{
    int i, length;
    const char *msg;

    if (objc < 3) {
	/*
	 * Don't use Tcl_WrongNumArgs here, as that is the function
	 * we want to test!
	 */
	Tcl_AppendResult(interp, "insufficient arguments", NULL);
	return TCL_ERROR;
    }

    if (Tcl_GetIntFromObj(interp, objv[1], &i) != TCL_OK) {
	return TCL_ERROR;
    }

    msg = Tcl_GetStringFromObj(objv[2], &length);
    if (length == 0) {
	msg = NULL;
    }

    if (i > objc - 3) {
	/*
	 * Asked for more arguments than were given.
	 */
	Tcl_AppendResult(interp, "insufficient arguments", NULL);
	return TCL_ERROR;
    }

    Tcl_WrongNumArgs(interp, i, &(objv[3]), msg);
    return TCL_OK;
}

/*
 *----------------------------------------------------------------------
 *
 * TestGetIndexFromObjStructObjCmd --
 *
 *	Test the Tcl_GetIndexFromObjStruct function.
 *
 * Results:
 *	Standard Tcl result.
 *
 * Side effects:
 *	Sets interpreter result.
 *
 *----------------------------------------------------------------------
 */

static int
TestGetIndexFromObjStructObjCmd(
    TCL_UNUSED(void *),
    Tcl_Interp *interp,		/* Current interpreter. */
    int objc,			/* Number of arguments. */
    Tcl_Obj *const objv[])	/* Argument objects. */
{
    const char *const ary[] = {
	"a", "b", "c", "d", "ee", "ff", NULL, NULL
    };
    int idx,target, flags = 0;

    if (objc != 3 && objc != 4) {
	Tcl_WrongNumArgs(interp, 1, objv, "argument targetvalue ?flags?");
	return TCL_ERROR;
    }
    if (Tcl_GetIntFromObj(interp, objv[2], &target) != TCL_OK) {
	return TCL_ERROR;
    }
    if ((objc > 3) && (Tcl_GetIntFromObj(interp, objv[3], &flags) != TCL_OK)) {
	return TCL_ERROR;
    }
    if (Tcl_GetIndexFromObjStruct(interp, (Tcl_GetString(objv[1])[0] ? objv[1] : NULL), ary, 2*sizeof(char *),
	    "dummy", flags, &idx) != TCL_OK) {
	return TCL_ERROR;
    }
    if (idx != target) {
	char buffer[64];
	sprintf(buffer, "%d", idx);
	Tcl_AppendResult(interp, "index value comparison failed: got ",
		buffer, NULL);
	sprintf(buffer, "%d", target);
	Tcl_AppendResult(interp, " when ", buffer, " expected", NULL);
	return TCL_ERROR;
    }
    Tcl_WrongNumArgs(interp, objc, objv, NULL);
    return TCL_OK;
}

/*
 *----------------------------------------------------------------------
 *
 * TestFilesystemObjCmd --
 *
 *	This procedure implements the "testfilesystem" command. It is used to
 *	test Tcl_FSRegister, Tcl_FSUnregister, and can be used to test that
 *	the pluggable filesystem works.
 *
 * Results:
 *	A standard Tcl result.
 *
 * Side effects:
 *	Inserts or removes a filesystem from Tcl's stack.
 *
 *----------------------------------------------------------------------
 */

static int
TestFilesystemObjCmd(
    TCL_UNUSED(void *),
    Tcl_Interp *interp,
    int objc,
    Tcl_Obj *const objv[])
{
    int res, boolVal;
    const char *msg;

    if (objc != 2) {
	Tcl_WrongNumArgs(interp, 1, objv, "boolean");
	return TCL_ERROR;
    }
    if (Tcl_GetBooleanFromObj(interp, objv[1], &boolVal) != TCL_OK) {
	return TCL_ERROR;
    }
    if (boolVal) {
	res = Tcl_FSRegister(interp, &testReportingFilesystem);
	msg = (res == TCL_OK) ? "registered" : "failed";
    } else {
	res = Tcl_FSUnregister(&testReportingFilesystem);
	msg = (res == TCL_OK) ? "unregistered" : "failed";
    }
    Tcl_SetObjResult(interp, Tcl_NewStringObj(msg , -1));
    return res;
}

static int
TestReportInFilesystem(
    Tcl_Obj *pathPtr,
    void **clientDataPtr)
{
    static Tcl_Obj *lastPathPtr = NULL;
    Tcl_Obj *newPathPtr;

    if (pathPtr == lastPathPtr) {
	/* Reject all files second time around */
	return -1;
    }

    /* Try to claim all files first time around */

    newPathPtr = Tcl_DuplicateObj(pathPtr);
    lastPathPtr = newPathPtr;
    Tcl_IncrRefCount(newPathPtr);
    if (Tcl_FSGetFileSystemForPath(newPathPtr) == NULL) {
	/* Nothing claimed it. Therefore we don't either */
	Tcl_DecrRefCount(newPathPtr);
	lastPathPtr = NULL;
	return -1;
    }
    lastPathPtr = NULL;
    *clientDataPtr = newPathPtr;
    return TCL_OK;
}

/*
 * Simple helper function to extract the native vfs representation of a path
 * object, or NULL if no such representation exists.
 */

static Tcl_Obj *
TestReportGetNativePath(
    Tcl_Obj *pathPtr)
{
    return (Tcl_Obj*) Tcl_FSGetInternalRep(pathPtr, &testReportingFilesystem);
}

static void
TestReportFreeInternalRep(
    void *clientData)
{
    Tcl_Obj *nativeRep = (Tcl_Obj *) clientData;

    if (nativeRep != NULL) {
	/* Free the path */
	Tcl_DecrRefCount(nativeRep);
    }
}

static void *
TestReportDupInternalRep(
    void *clientData)
{
    Tcl_Obj *original = (Tcl_Obj *) clientData;

    Tcl_IncrRefCount(original);
    return clientData;
}

static void
TestReport(
    const char *cmd,
    Tcl_Obj *path,
    Tcl_Obj *arg2)
{
    Tcl_Interp *interp = (Tcl_Interp *) Tcl_FSData(&testReportingFilesystem);

    if (interp == NULL) {
	/* This is bad, but not much we can do about it */
    } else {
	Tcl_Obj *savedResult;
	Tcl_DString ds;

	Tcl_DStringInit(&ds);
	Tcl_DStringAppend(&ds, "lappend filesystemReport ", -1);
	Tcl_DStringStartSublist(&ds);
	Tcl_DStringAppendElement(&ds, cmd);
	if (path != NULL) {
	    Tcl_DStringAppendElement(&ds, Tcl_GetString(path));
	}
	if (arg2 != NULL) {
	    Tcl_DStringAppendElement(&ds, Tcl_GetString(arg2));
	}
	Tcl_DStringEndSublist(&ds);
	savedResult = Tcl_GetObjResult(interp);
	Tcl_IncrRefCount(savedResult);
	Tcl_SetObjResult(interp, Tcl_NewObj());
	Tcl_EvalEx(interp, Tcl_DStringValue(&ds), -1, 0);
	Tcl_DStringFree(&ds);
	Tcl_ResetResult(interp);
	Tcl_SetObjResult(interp, savedResult);
	Tcl_DecrRefCount(savedResult);
    }
}

static int
TestReportStat(
    Tcl_Obj *path,		/* Path of file to stat (in current CP). */
    Tcl_StatBuf *buf)		/* Filled with results of stat call. */
{
    TestReport("stat", path, NULL);
    return Tcl_FSStat(TestReportGetNativePath(path), buf);
}

static int
TestReportLstat(
    Tcl_Obj *path,		/* Path of file to stat (in current CP). */
    Tcl_StatBuf *buf)		/* Filled with results of stat call. */
{
    TestReport("lstat", path, NULL);
    return Tcl_FSLstat(TestReportGetNativePath(path), buf);
}

static int
TestReportAccess(
    Tcl_Obj *path,		/* Path of file to access (in current CP). */
    int mode)			/* Permission setting. */
{
    TestReport("access", path, NULL);
    return Tcl_FSAccess(TestReportGetNativePath(path), mode);
}

static Tcl_Channel
TestReportOpenFileChannel(
    Tcl_Interp *interp,		/* Interpreter for error reporting; can be
				 * NULL. */
    Tcl_Obj *fileName,		/* Name of file to open. */
    int mode,			/* POSIX open mode. */
    int permissions)		/* If the open involves creating a file, with
				 * what modes to create it? */
{
    TestReport("open", fileName, NULL);
    return TclpOpenFileChannel(interp, TestReportGetNativePath(fileName),
	    mode, permissions);
}

static int
TestReportMatchInDirectory(
    Tcl_Interp *interp,		/* Interpreter for error messages. */
    Tcl_Obj *resultPtr,		/* Object to lappend results. */
    Tcl_Obj *dirPtr,		/* Contains path to directory to search. */
    const char *pattern,	/* Pattern to match against. */
    Tcl_GlobTypeData *types)	/* Object containing list of acceptable types.
				 * May be NULL. */
{
    if (types != NULL && types->type & TCL_GLOB_TYPE_MOUNT) {
	TestReport("matchmounts", dirPtr, NULL);
	return TCL_OK;
    } else {
	TestReport("matchindirectory", dirPtr, NULL);
	return Tcl_FSMatchInDirectory(interp, resultPtr,
		TestReportGetNativePath(dirPtr), pattern, types);
    }
}

static int
TestReportChdir(
    Tcl_Obj *dirName)
{
    TestReport("chdir", dirName, NULL);
    return Tcl_FSChdir(TestReportGetNativePath(dirName));
}

static int
TestReportLoadFile(
    Tcl_Interp *interp,		/* Used for error reporting. */
    Tcl_Obj *fileName,		/* Name of the file containing the desired
				 * code. */
    Tcl_LoadHandle *handlePtr,	/* Filled with token for dynamically loaded
				 * file which will be passed back to
				 * (*unloadProcPtr)() to unload the file. */
    Tcl_FSUnloadFileProc **unloadProcPtr)
				/* Filled with address of Tcl_FSUnloadFileProc
				 * function which should be used for
				 * this file. */
{
    TestReport("loadfile", fileName, NULL);
    return Tcl_FSLoadFile(interp, TestReportGetNativePath(fileName), NULL,
	    NULL, NULL, NULL, handlePtr, unloadProcPtr);
}

static Tcl_Obj *
TestReportLink(
    Tcl_Obj *path,		/* Path of file to readlink or link */
    Tcl_Obj *to,		/* Path of file to link to, or NULL */
    int linkType)
{
    TestReport("link", path, to);
    return Tcl_FSLink(TestReportGetNativePath(path), to, linkType);
}

static int
TestReportRenameFile(
    Tcl_Obj *src,		/* Pathname of file or dir to be renamed
				 * (UTF-8). */
    Tcl_Obj *dst)		/* New pathname of file or directory
				 * (UTF-8). */
{
    TestReport("renamefile", src, dst);
    return Tcl_FSRenameFile(TestReportGetNativePath(src),
	    TestReportGetNativePath(dst));
}

static int
TestReportCopyFile(
    Tcl_Obj *src,		/* Pathname of file to be copied (UTF-8). */
    Tcl_Obj *dst)		/* Pathname of file to copy to (UTF-8). */
{
    TestReport("copyfile", src, dst);
    return Tcl_FSCopyFile(TestReportGetNativePath(src),
	    TestReportGetNativePath(dst));
}

static int
TestReportDeleteFile(
    Tcl_Obj *path)		/* Pathname of file to be removed (UTF-8). */
{
    TestReport("deletefile", path, NULL);
    return Tcl_FSDeleteFile(TestReportGetNativePath(path));
}

static int
TestReportCreateDirectory(
    Tcl_Obj *path)		/* Pathname of directory to create (UTF-8). */
{
    TestReport("createdirectory", path, NULL);
    return Tcl_FSCreateDirectory(TestReportGetNativePath(path));
}

static int
TestReportCopyDirectory(
    Tcl_Obj *src,		/* Pathname of directory to be copied
				 * (UTF-8). */
    Tcl_Obj *dst,		/* Pathname of target directory (UTF-8). */
    Tcl_Obj **errorPtr)		/* If non-NULL, to be filled with UTF-8 name
				 * of file causing error. */
{
    TestReport("copydirectory", src, dst);
    return Tcl_FSCopyDirectory(TestReportGetNativePath(src),
	    TestReportGetNativePath(dst), errorPtr);
}

static int
TestReportRemoveDirectory(
    Tcl_Obj *path,		/* Pathname of directory to be removed
				 * (UTF-8). */
    int recursive,		/* If non-zero, removes directories that
				 * are nonempty.  Otherwise, will only remove
				 * empty directories. */
    Tcl_Obj **errorPtr)		/* If non-NULL, to be filled with UTF-8 name
				 * of file causing error. */
{
    TestReport("removedirectory", path, NULL);
    return Tcl_FSRemoveDirectory(TestReportGetNativePath(path), recursive,
	    errorPtr);
}

static const char *const *
TestReportFileAttrStrings(
    Tcl_Obj *fileName,
    Tcl_Obj **objPtrRef)
{
    TestReport("fileattributestrings", fileName, NULL);
    return Tcl_FSFileAttrStrings(TestReportGetNativePath(fileName), objPtrRef);
}

static int
TestReportFileAttrsGet(
    Tcl_Interp *interp,		/* The interpreter for error reporting. */
    int index,			/* index of the attribute command. */
    Tcl_Obj *fileName,		/* filename we are operating on. */
    Tcl_Obj **objPtrRef)	/* for output. */
{
    TestReport("fileattributesget", fileName, NULL);
    return Tcl_FSFileAttrsGet(interp, index,
	    TestReportGetNativePath(fileName), objPtrRef);
}

static int
TestReportFileAttrsSet(
    Tcl_Interp *interp,		/* The interpreter for error reporting. */
    int index,			/* index of the attribute command. */
    Tcl_Obj *fileName,		/* filename we are operating on. */
    Tcl_Obj *objPtr)		/* for input. */
{
    TestReport("fileattributesset", fileName, objPtr);
    return Tcl_FSFileAttrsSet(interp, index,
	    TestReportGetNativePath(fileName), objPtr);
}

static int
TestReportUtime(
    Tcl_Obj *fileName,
    struct utimbuf *tval)
{
    TestReport("utime", fileName, NULL);
    return Tcl_FSUtime(TestReportGetNativePath(fileName), tval);
}

static int
TestReportNormalizePath(
    TCL_UNUSED(Tcl_Interp *),
    Tcl_Obj *pathPtr,
    int nextCheckpoint)
{
    TestReport("normalizepath", pathPtr, NULL);
    return nextCheckpoint;
}

static int
SimplePathInFilesystem(
    Tcl_Obj *pathPtr,
    TCL_UNUSED(void **))
{
    const char *str = Tcl_GetString(pathPtr);

    if (strncmp(str, "simplefs:/", 10)) {
	return -1;
    }
    return TCL_OK;
}

/*
 * This is a slightly 'hacky' filesystem which is used just to test a few
 * important features of the vfs code: (1) that you can load a shared library
 * from a vfs, (2) that when copying files from one fs to another, the 'mtime'
 * is preserved. (3) that recursive cross-filesystem directory copies have the
 * correct behaviour with/without -force.
 *
 * It treats any file in 'simplefs:/' as a file, which it routes to the
 * current directory. The real file it uses is whatever follows the trailing
 * '/' (e.g. 'foo' in 'simplefs:/foo'), and that file exists or not according
 * to what is in the native pwd.
 *
 * Please do not consider this filesystem a model of how things are to be
 * done. It is quite the opposite!  But, it does allow us to test some
 * important features.
 */

static int
TestSimpleFilesystemObjCmd(
    TCL_UNUSED(void *),
    Tcl_Interp *interp,
    int objc,
    Tcl_Obj *const objv[])
{
    int res, boolVal;
    const char *msg;

    if (objc != 2) {
	Tcl_WrongNumArgs(interp, 1, objv, "boolean");
	return TCL_ERROR;
    }
    if (Tcl_GetBooleanFromObj(interp, objv[1], &boolVal) != TCL_OK) {
	return TCL_ERROR;
    }
    if (boolVal) {
	res = Tcl_FSRegister(interp, &simpleFilesystem);
	msg = (res == TCL_OK) ? "registered" : "failed";
    } else {
	res = Tcl_FSUnregister(&simpleFilesystem);
	msg = (res == TCL_OK) ? "unregistered" : "failed";
    }
    Tcl_SetObjResult(interp, Tcl_NewStringObj(msg , -1));
    return res;
}

/*
 * Treats a file name 'simplefs:/foo' by using the file 'foo' in the current
 * (native) directory.
 */

static Tcl_Obj *
SimpleRedirect(
    Tcl_Obj *pathPtr)		/* Name of file to copy. */
{
    int len;
    const char *str;
    Tcl_Obj *origPtr;

    /*
     * We assume the same name in the current directory is ok.
     */

    str = Tcl_GetStringFromObj(pathPtr, &len);
    if (len < 10 || strncmp(str, "simplefs:/", 10)) {
	/* Probably shouldn't ever reach here */
	Tcl_IncrRefCount(pathPtr);
	return pathPtr;
    }
    origPtr = Tcl_NewStringObj(str+10,-1);
    Tcl_IncrRefCount(origPtr);
    return origPtr;
}

static int
SimpleMatchInDirectory(
    Tcl_Interp *interp,		/* Interpreter for error
				 * messages. */
    Tcl_Obj *resultPtr,		/* Object to lappend results. */
    Tcl_Obj *dirPtr,		/* Contains path to directory to search. */
    const char *pattern,	/* Pattern to match against. */
    Tcl_GlobTypeData *types)	/* Object containing list of acceptable types.
				 * May be NULL. */
{
    int res;
    Tcl_Obj *origPtr;
    Tcl_Obj *resPtr;

    /* We only provide a new volume, therefore no mounts at all */
    if (types != NULL && types->type & TCL_GLOB_TYPE_MOUNT) {
	return TCL_OK;
    }

    /*
     * We assume the same name in the current directory is ok.
     */
    resPtr = Tcl_NewObj();
    Tcl_IncrRefCount(resPtr);
    origPtr = SimpleRedirect(dirPtr);
    res = Tcl_FSMatchInDirectory(interp, resPtr, origPtr, pattern, types);
    if (res == TCL_OK) {
	int gLength, j;
	Tcl_ListObjLength(NULL, resPtr, &gLength);
	for (j = 0; j < gLength; j++) {
	    Tcl_Obj *gElt, *nElt;
	    Tcl_ListObjIndex(NULL, resPtr, j, &gElt);
	    nElt = Tcl_NewStringObj("simplefs:/",10);
	    Tcl_AppendObjToObj(nElt, gElt);
	    Tcl_ListObjAppendElement(NULL, resultPtr, nElt);
	}
    }
    Tcl_DecrRefCount(origPtr);
    Tcl_DecrRefCount(resPtr);
    return res;
}

static Tcl_Channel
SimpleOpenFileChannel(
    Tcl_Interp *interp,		/* Interpreter for error reporting; can be
				 * NULL. */
    Tcl_Obj *pathPtr,		/* Name of file to open. */
    int mode,			/* POSIX open mode. */
    int permissions)		/* If the open involves creating a file, with
				 * what modes to create it? */
{
    Tcl_Obj *tempPtr;
    Tcl_Channel chan;

    if ((mode != 0) && !(mode & O_RDONLY)) {
	Tcl_AppendResult(interp, "read-only", NULL);
	return NULL;
    }

    tempPtr = SimpleRedirect(pathPtr);
    chan = Tcl_FSOpenFileChannel(interp, tempPtr, "r", permissions);
    Tcl_DecrRefCount(tempPtr);
    return chan;
}

static int
SimpleAccess(
    Tcl_Obj *pathPtr,		/* Path of file to access (in current CP). */
    int mode)			/* Permission setting. */
{
    Tcl_Obj *tempPtr = SimpleRedirect(pathPtr);
    int res = Tcl_FSAccess(tempPtr, mode);

    Tcl_DecrRefCount(tempPtr);
    return res;
}

static int
SimpleStat(
    Tcl_Obj *pathPtr,		/* Path of file to stat (in current CP). */
    Tcl_StatBuf *bufPtr)	/* Filled with results of stat call. */
{
    Tcl_Obj *tempPtr = SimpleRedirect(pathPtr);
    int res = Tcl_FSStat(tempPtr, bufPtr);

    Tcl_DecrRefCount(tempPtr);
    return res;
}

static Tcl_Obj *
SimpleListVolumes(void)
{
    /* Add one new volume */
    Tcl_Obj *retVal;

    retVal = Tcl_NewStringObj("simplefs:/", -1);
    Tcl_IncrRefCount(retVal);
    return retVal;
}

/*
 * Used to check operations of Tcl_UtfNext.
 *
 * Usage: testutfnext -bytestring $bytes
 */

static int
TestUtfNextCmd(
    TCL_UNUSED(void *),
    Tcl_Interp *interp,
    int objc,
    Tcl_Obj *const objv[])
{
    int numBytes;
    char *bytes;
    const char *result, *first;
    char buffer[32];
    static const char tobetested[] = "A\xA0\xC0\xC1\xC2\xD0\xE0\xE8\xF2\xF7\xF8\xFE\xFF";
    const char *p = tobetested;

    if (objc != 2) {
	Tcl_WrongNumArgs(interp, 1, objv, "?-bytestring? bytes");
	return TCL_ERROR;
    }
	bytes = Tcl_GetStringFromObj(objv[1], &numBytes);

    if (numBytes > (int)sizeof(buffer) - 4) {
	Tcl_SetObjResult(interp, Tcl_ObjPrintf(
		"\"testutfnext\" can only handle %d bytes",
		(int)sizeof(buffer) - 4));
	return TCL_ERROR;
    }

    memcpy(buffer + 1, bytes, numBytes);
    buffer[0] = buffer[numBytes + 1] = buffer[numBytes + 2] = buffer[numBytes + 3] = '\xA0';

    first = result = Tcl_UtfNext(buffer + 1);
    while ((buffer[0] = *p++) != '\0') {
	/* Run Tcl_UtfNext with many more possible bytes at src[-1], all should give the same result */
	result = Tcl_UtfNext(buffer + 1);
	if (first != result) {
	    Tcl_AppendResult(interp, "Tcl_UtfNext is not supposed to read src[-1]", NULL);
	    return TCL_ERROR;
	}
    }
    p = tobetested;
    while ((buffer[numBytes + 1] = *p++) != '\0') {
	/* Run Tcl_UtfNext with many more possible bytes at src[end], all should give the same result */
	result = Tcl_UtfNext(buffer + 1);
	if (first != result) {
	    Tcl_SetObjResult(interp, Tcl_ObjPrintf(
		    "Tcl_UtfNext is not supposed to read src[end]\n"
		    "Different result when src[end] is %#x", UCHAR(p[-1])));
	    return TCL_ERROR;
	}
    }

    Tcl_SetObjResult(interp, Tcl_NewIntObj(first - buffer - 1));

    return TCL_OK;
}
/*
 * Used to check operations of Tcl_UtfPrev.
 *
 * Usage: testutfprev $bytes $offset
 */

static int
TestUtfPrevCmd(
    TCL_UNUSED(void *),
    Tcl_Interp *interp,
    int objc,
    Tcl_Obj *const objv[])
{
    int numBytes, offset;
    char *bytes;
    const char *result;

    if (objc < 2 || objc > 3) {
	Tcl_WrongNumArgs(interp, 1, objv, "bytes ?offset?");
	return TCL_ERROR;
    }

    bytes = Tcl_GetStringFromObj(objv[1], &numBytes);

    if (objc == 3) {
	if (TCL_OK != Tcl_GetIntForIndex(interp, objv[2], numBytes, &offset)) {
	    return TCL_ERROR;
	}
	if (offset < 0) {
	    offset = 0;
	}
	if (offset > numBytes) {
	    offset = numBytes;
	}
    } else {
	offset = numBytes;
    }
    result = Tcl_UtfPrev(bytes + offset, bytes);
    Tcl_SetObjResult(interp, Tcl_NewIntObj(result - bytes));
    return TCL_OK;
}

/*
 * Used to check correct string-length determining in Tcl_NumUtfChars
 */

static int
TestNumUtfCharsCmd(
    TCL_UNUSED(void *),
    Tcl_Interp *interp,
    int objc,
    Tcl_Obj *const objv[])
{
    if (objc > 1) {
	int numBytes, len, limit = -1;
	const char *bytes = Tcl_GetStringFromObj(objv[1], &numBytes);

	if (objc > 2) {
	    if (Tcl_GetIntForIndex(interp, objv[2], numBytes, &limit) != TCL_OK) {
		return TCL_ERROR;
	    }
	    if (limit > numBytes + 1) {
		limit = numBytes + 1;
	    }
	}
	len = Tcl_NumUtfChars(bytes, limit);
	Tcl_SetObjResult(interp, Tcl_NewIntObj(len));
    }
    return TCL_OK;
}

/*
 * Used to check correct operation of Tcl_UtfFindFirst
 */

static int
TestFindFirstCmd(
    TCL_UNUSED(void *),
    Tcl_Interp *interp,
    int objc,
    Tcl_Obj *const objv[])
{
    if (objc > 1) {
	int len = -1;

	if (objc > 2) {
	    (void) Tcl_GetIntFromObj(interp, objv[2], &len);
	}
	Tcl_SetObjResult(interp, Tcl_NewStringObj(Tcl_UtfFindFirst(Tcl_GetString(objv[1]), len), -1));
    }
    return TCL_OK;
}

/*
 * Used to check correct operation of Tcl_UtfFindLast
 */

static int
TestFindLastCmd(
    TCL_UNUSED(void *),
    Tcl_Interp *interp,
    int objc,
    Tcl_Obj *const objv[])
{
    if (objc > 1) {
	int len = -1;

	if (objc > 2) {
	    (void) Tcl_GetIntFromObj(interp, objv[2], &len);
	}
	Tcl_SetObjResult(interp, Tcl_NewStringObj(Tcl_UtfFindLast(Tcl_GetString(objv[1]), len), -1));
    }
    return TCL_OK;
}

<<<<<<< HEAD
static int
TestGetIntForIndexCmd(
    TCL_UNUSED(void *),
    Tcl_Interp *interp,
    int objc,
    Tcl_Obj *const objv[])
{
    int result;
    Tcl_WideInt endvalue;

    if (objc != 3) {
	Tcl_WrongNumArgs(interp, 1, objv, "index endvalue");
	return TCL_ERROR;
    }

    if (Tcl_GetWideIntFromObj(interp, objv[2], &endvalue) != TCL_OK) {
	return TCL_ERROR;
    }
    if (Tcl_GetIntForIndex(interp, objv[1], endvalue, &result) != TCL_OK) {
	return TCL_ERROR;
    }
	Tcl_SetObjResult(interp, Tcl_NewWideIntObj(result));
    return TCL_OK;
}



#if defined(HAVE_CPUID) || defined(_WIN32)
=======
#if defined(HAVE_CPUID)
>>>>>>> 238d6cb6
/*
 *----------------------------------------------------------------------
 *
 * TestcpuidCmd --
 *
 *	Retrieves CPU ID information.
 *
 * Usage:
 *	testwincpuid <eax>
 *
 * Parameters:
 *	eax - The value to pass in the EAX register to a CPUID instruction.
 *
 * Results:
 *	Returns a four-element list containing the values from the EAX, EBX,
 *	ECX and EDX registers returned from the CPUID instruction.
 *
 * Side effects:
 *	None.
 *
 *----------------------------------------------------------------------
 */

static int
TestcpuidCmd(
    TCL_UNUSED(void *),
    Tcl_Interp* interp,		/* Tcl interpreter */
    int objc,			/* Parameter count */
    Tcl_Obj *const * objv)	/* Parameter vector */
{
    int status, index, i;
    int regs[4];
    Tcl_Obj *regsObjs[4];

    if (objc != 2) {
	Tcl_WrongNumArgs(interp, 1, objv, "eax");
	return TCL_ERROR;
    }
    if (Tcl_GetIntFromObj(interp, objv[1], &index) != TCL_OK) {
	return TCL_ERROR;
    }
    status = TclWinCPUID(index, regs);
    if (status != TCL_OK) {
	Tcl_SetObjResult(interp,
		Tcl_NewStringObj("operation not available", -1));
	return status;
    }
    for (i=0 ; i<4 ; ++i) {
	regsObjs[i] = Tcl_NewIntObj(regs[i]);
    }
    Tcl_SetObjResult(interp, Tcl_NewListObj(4, regsObjs));
    return TCL_OK;
}
#endif

/*
 * Used to do basic checks of the TCL_HASH_KEY_SYSTEM_HASH flag
 */

static int
TestHashSystemHashCmd(
    TCL_UNUSED(void *),
    Tcl_Interp *interp,
    int objc,
    Tcl_Obj *const objv[])
{
    static const Tcl_HashKeyType hkType = {
	TCL_HASH_KEY_TYPE_VERSION, TCL_HASH_KEY_SYSTEM_HASH,
	NULL, NULL, NULL, NULL
    };
    Tcl_HashTable hash;
    Tcl_HashEntry *hPtr;
    int i, isNew, limit = 100;

    if (objc>1 && Tcl_GetIntFromObj(interp, objv[1], &limit)!=TCL_OK) {
	return TCL_ERROR;
    }

    Tcl_InitCustomHashTable(&hash, TCL_CUSTOM_TYPE_KEYS, &hkType);

    if (hash.numEntries != 0) {
	Tcl_AppendResult(interp, "non-zero initial size", NULL);
	Tcl_DeleteHashTable(&hash);
	return TCL_ERROR;
    }

    for (i=0 ; i<limit ; i++) {
	hPtr = Tcl_CreateHashEntry(&hash, INT2PTR(i), &isNew);
	if (!isNew) {
	    Tcl_SetObjResult(interp, Tcl_NewIntObj(i));
	    Tcl_AppendToObj(Tcl_GetObjResult(interp)," creation problem",-1);
	    Tcl_DeleteHashTable(&hash);
	    return TCL_ERROR;
	}
	Tcl_SetHashValue(hPtr, INT2PTR(i+42));
    }

    if (hash.numEntries != limit) {
	Tcl_AppendResult(interp, "unexpected maximal size", NULL);
	Tcl_DeleteHashTable(&hash);
	return TCL_ERROR;
    }

    for (i=0 ; i<limit ; i++) {
	hPtr = Tcl_FindHashEntry(&hash, (char *) INT2PTR(i));
	if (hPtr == NULL) {
	    Tcl_SetObjResult(interp, Tcl_NewIntObj(i));
	    Tcl_AppendToObj(Tcl_GetObjResult(interp)," lookup problem",-1);
	    Tcl_DeleteHashTable(&hash);
	    return TCL_ERROR;
	}
	if (PTR2INT(Tcl_GetHashValue(hPtr)) != i+42) {
	    Tcl_SetObjResult(interp, Tcl_NewIntObj(i));
	    Tcl_AppendToObj(Tcl_GetObjResult(interp)," value problem",-1);
	    Tcl_DeleteHashTable(&hash);
	    return TCL_ERROR;
	}
	Tcl_DeleteHashEntry(hPtr);
    }

    if (hash.numEntries != 0) {
	Tcl_AppendResult(interp, "non-zero final size", NULL);
	Tcl_DeleteHashTable(&hash);
	return TCL_ERROR;
    }

    Tcl_DeleteHashTable(&hash);
    Tcl_AppendResult(interp, "OK", NULL);
    return TCL_OK;
}

/*
 * Used for testing Tcl_GetInt which is no longer used directly by the
 * core very much.
 */
static int
TestgetintCmd(
    TCL_UNUSED(void *),
    Tcl_Interp *interp,
    int argc,
    const char **argv)
{
    if (argc < 2) {
	Tcl_AppendResult(interp, "wrong # args", NULL);
	return TCL_ERROR;
    } else {
	int val, i, total=0;

	for (i=1 ; i<argc ; i++) {
	    if (Tcl_GetInt(interp, argv[i], &val) != TCL_OK) {
		return TCL_ERROR;
	    }
	    total += val;
	}
	Tcl_SetObjResult(interp, Tcl_NewIntObj(total));
	return TCL_OK;
    }
}

/*
 * Used for determining sizeof(long) at script level.
 */
static int
TestlongsizeCmd(
    TCL_UNUSED(void *),
    Tcl_Interp *interp,
    int argc,
    TCL_UNUSED(const char **) /*argv*/)
{
    if (argc != 1) {
	Tcl_AppendResult(interp, "wrong # args", NULL);
	return TCL_ERROR;
    }
    Tcl_SetObjResult(interp, Tcl_NewIntObj((int)sizeof(long)));
    return TCL_OK;
}

static int
NREUnwind_callback(
    void *data[],
    Tcl_Interp *interp,
    TCL_UNUSED(int) /*result*/)
{
    int none;

    if (data[0] == INT2PTR(-1)) {
        Tcl_NRAddCallback(interp, NREUnwind_callback, &none, INT2PTR(-1),
                INT2PTR(-1), NULL);
    } else if (data[1] == INT2PTR(-1)) {
        Tcl_NRAddCallback(interp, NREUnwind_callback, data[0], &none,
                INT2PTR(-1), NULL);
    } else if (data[2] == INT2PTR(-1)) {
        Tcl_NRAddCallback(interp, NREUnwind_callback, data[0], data[1],
                &none, NULL);
    } else {
        Tcl_Obj *idata[3];
        idata[0] = Tcl_NewIntObj((int) ((char *) data[1] - (char *) data[0]));
        idata[1] = Tcl_NewIntObj((int) ((char *) data[2] - (char *) data[0]));
        idata[2] = Tcl_NewIntObj((int) ((char *) &none   - (char *) data[0]));
        Tcl_SetObjResult(interp, Tcl_NewListObj(3, idata));
    }
    return TCL_OK;
}

static int
TestNREUnwind(
    TCL_UNUSED(void *),
    Tcl_Interp *interp,
    TCL_UNUSED(int) /*objc*/,
    TCL_UNUSED(Tcl_Obj *const *) /*objv*/)
{
    /*
     * Insure that callbacks effectively run at the proper level during the
     * unwinding of the NRE stack.
     */

    Tcl_NRAddCallback(interp, NREUnwind_callback, INT2PTR(-1), INT2PTR(-1),
            INT2PTR(-1), NULL);
    return TCL_OK;
}


static int
TestNRELevels(
    TCL_UNUSED(void *),
    Tcl_Interp *interp,
    TCL_UNUSED(int) /*objc*/,
    TCL_UNUSED(Tcl_Obj *const *) /*objv*/)
{
    Interp *iPtr = (Interp *) interp;
    static ptrdiff_t *refDepth = NULL;
    ptrdiff_t depth;
    Tcl_Obj *levels[6];
    int i = 0;
    NRE_callback *cbPtr = iPtr->execEnvPtr->callbackPtr;

    if (refDepth == NULL) {
	refDepth = &depth;
    }

    depth = (refDepth - &depth);

    levels[0] = Tcl_NewIntObj(depth);
    levels[1] = Tcl_NewIntObj(iPtr->numLevels);
    levels[2] = Tcl_NewIntObj(iPtr->cmdFramePtr->level);
    levels[3] = Tcl_NewIntObj(iPtr->varFramePtr->level);
    levels[4] = Tcl_NewIntObj(iPtr->execEnvPtr->execStackPtr->tosPtr
	    - iPtr->execEnvPtr->execStackPtr->stackWords);

    while (cbPtr) {
	i++;
	cbPtr = cbPtr->nextPtr;
    }
    levels[5] = Tcl_NewIntObj(i);

    Tcl_SetObjResult(interp, Tcl_NewListObj(6, levels));
    return TCL_OK;
}

/*
 *----------------------------------------------------------------------
 *
 * TestconcatobjCmd --
 *
 *	This procedure implements the "testconcatobj" command. It is used
 *	to test that Tcl_ConcatObj does indeed return a fresh Tcl_Obj in all
 *	cases and thet it never corrupts its arguments. In other words, that
 *	[Bug 1447328] was fixed properly.
 *
 * Results:
 *	A standard Tcl result.
 *
 * Side effects:
 *	None.
 *
 *----------------------------------------------------------------------
 */

static int
TestconcatobjCmd(
    TCL_UNUSED(void *),
    Tcl_Interp *interp,		/* Current interpreter. */
    TCL_UNUSED(int) /*argc*/,
    TCL_UNUSED(const char **) /*argv*/)
{
    Tcl_Obj *list1Ptr, *list2Ptr, *emptyPtr, *concatPtr, *tmpPtr;
    int result = TCL_OK, len;
    Tcl_Obj *objv[3];

    /*
     * Set the start of the error message as obj result; it will be cleared at
     * the end if no errors were found.
     */

    Tcl_SetObjResult(interp,
	    Tcl_NewStringObj("Tcl_ConcatObj is unsafe:", -1));

    emptyPtr = Tcl_NewObj();

    list1Ptr = Tcl_NewStringObj("foo bar sum", -1);
    Tcl_ListObjLength(NULL, list1Ptr, &len);
    Tcl_InvalidateStringRep(list1Ptr);

    list2Ptr = Tcl_NewStringObj("eeny meeny", -1);
    Tcl_ListObjLength(NULL, list2Ptr, &len);
    Tcl_InvalidateStringRep(list2Ptr);

    /*
     * Verify that concat'ing a list obj with one or more empty strings does
     * return a fresh Tcl_Obj (see also [Bug 2055782]).
     */

    tmpPtr = Tcl_DuplicateObj(list1Ptr);

    objv[0] = tmpPtr;
    objv[1] = emptyPtr;
    concatPtr = Tcl_ConcatObj(2, objv);
    if (concatPtr->refCount != 0) {
	result = TCL_ERROR;
	Tcl_AppendResult(interp,
		"\n\t* (a) concatObj does not have refCount 0", NULL);
    }
    if (concatPtr == tmpPtr) {
	result = TCL_ERROR;
	Tcl_AppendResult(interp, "\n\t* (a) concatObj is not a new obj ",
		NULL);
	switch (tmpPtr->refCount) {
	case 0:
	    Tcl_AppendResult(interp, "(no new refCount)", NULL);
	    break;
	case 1:
	    Tcl_AppendResult(interp, "(refCount added)", NULL);
	    break;
	default:
	    Tcl_AppendResult(interp, "(more than one refCount added!)", NULL);
	    Tcl_Panic("extremely unsafe behaviour by Tcl_ConcatObj()");
	}
	tmpPtr = Tcl_DuplicateObj(list1Ptr);
	objv[0] = tmpPtr;
    }
    Tcl_DecrRefCount(concatPtr);

    Tcl_IncrRefCount(tmpPtr);
    concatPtr = Tcl_ConcatObj(2, objv);
    if (concatPtr->refCount != 0) {
	result = TCL_ERROR;
	Tcl_AppendResult(interp,
		"\n\t* (b) concatObj does not have refCount 0", NULL);
    }
    if (concatPtr == tmpPtr) {
	result = TCL_ERROR;
	Tcl_AppendResult(interp, "\n\t* (b) concatObj is not a new obj ",
		NULL);
	switch (tmpPtr->refCount) {
	case 0:
	    Tcl_AppendResult(interp, "(refCount removed?)", NULL);
	    Tcl_Panic("extremely unsafe behaviour by Tcl_ConcatObj()");
	    break;
	case 1:
	    Tcl_AppendResult(interp, "(no new refCount)", NULL);
	    break;
	case 2:
	    Tcl_AppendResult(interp, "(refCount added)", NULL);
	    Tcl_DecrRefCount(tmpPtr);
	    break;
	default:
	    Tcl_AppendResult(interp, "(more than one refCount added!)", NULL);
	    Tcl_Panic("extremely unsafe behaviour by Tcl_ConcatObj()");
	}
	tmpPtr = Tcl_DuplicateObj(list1Ptr);
	objv[0] = tmpPtr;
    }
    Tcl_DecrRefCount(concatPtr);

    objv[0] = emptyPtr;
    objv[1] = tmpPtr;
    objv[2] = emptyPtr;
    concatPtr = Tcl_ConcatObj(3, objv);
    if (concatPtr->refCount != 0) {
	result = TCL_ERROR;
	Tcl_AppendResult(interp,
		"\n\t* (c) concatObj does not have refCount 0", NULL);
    }
    if (concatPtr == tmpPtr) {
	result = TCL_ERROR;
	Tcl_AppendResult(interp, "\n\t* (c) concatObj is not a new obj ",
		NULL);
	switch (tmpPtr->refCount) {
	case 0:
	    Tcl_AppendResult(interp, "(no new refCount)", NULL);
	    break;
	case 1:
	    Tcl_AppendResult(interp, "(refCount added)", NULL);
	    break;
	default:
	    Tcl_AppendResult(interp, "(more than one refCount added!)", NULL);
	    Tcl_Panic("extremely unsafe behaviour by Tcl_ConcatObj()");
	}
	tmpPtr = Tcl_DuplicateObj(list1Ptr);
	objv[1] = tmpPtr;
    }
    Tcl_DecrRefCount(concatPtr);

    Tcl_IncrRefCount(tmpPtr);
    concatPtr = Tcl_ConcatObj(3, objv);
    if (concatPtr->refCount != 0) {
	result = TCL_ERROR;
	Tcl_AppendResult(interp,
		"\n\t* (d) concatObj does not have refCount 0", NULL);
    }
    if (concatPtr == tmpPtr) {
	result = TCL_ERROR;
	Tcl_AppendResult(interp, "\n\t* (d) concatObj is not a new obj ",
		NULL);
	switch (tmpPtr->refCount) {
	case 0:
	    Tcl_AppendResult(interp, "(refCount removed?)", NULL);
	    Tcl_Panic("extremely unsafe behaviour by Tcl_ConcatObj()");
	    break;
	case 1:
	    Tcl_AppendResult(interp, "(no new refCount)", NULL);
	    break;
	case 2:
	    Tcl_AppendResult(interp, "(refCount added)", NULL);
	    Tcl_DecrRefCount(tmpPtr);
	    break;
	default:
	    Tcl_AppendResult(interp, "(more than one refCount added!)", NULL);
	    Tcl_Panic("extremely unsafe behaviour by Tcl_ConcatObj()");
	}
	tmpPtr = Tcl_DuplicateObj(list1Ptr);
	objv[1] = tmpPtr;
    }
    Tcl_DecrRefCount(concatPtr);

    /*
     * Verify that an unshared list is not corrupted when concat'ing things to
     * it.
     */

    objv[0] = tmpPtr;
    objv[1] = list2Ptr;
    concatPtr = Tcl_ConcatObj(2, objv);
    if (concatPtr->refCount != 0) {
	result = TCL_ERROR;
	Tcl_AppendResult(interp,
		"\n\t* (e) concatObj does not have refCount 0", NULL);
    }
    if (concatPtr == tmpPtr) {
	result = TCL_ERROR;
	Tcl_AppendResult(interp, "\n\t* (e) concatObj is not a new obj ",
		NULL);

	(void) Tcl_ListObjLength(NULL, concatPtr, &len);
	switch (tmpPtr->refCount) {
	case 3:
	    Tcl_AppendResult(interp, "(failed to concat)", NULL);
	    break;
	default:
	    Tcl_AppendResult(interp, "(corrupted input!)", NULL);
	}
	if (Tcl_IsShared(tmpPtr)) {
	    Tcl_DecrRefCount(tmpPtr);
	}
	tmpPtr = Tcl_DuplicateObj(list1Ptr);
	objv[0] = tmpPtr;
    }
    Tcl_DecrRefCount(concatPtr);

    objv[0] = tmpPtr;
    objv[1] = list2Ptr;
    Tcl_IncrRefCount(tmpPtr);
    concatPtr = Tcl_ConcatObj(2, objv);
    if (concatPtr->refCount != 0) {
	result = TCL_ERROR;
	Tcl_AppendResult(interp,
		"\n\t* (f) concatObj does not have refCount 0", NULL);
    }
    if (concatPtr == tmpPtr) {
	result = TCL_ERROR;
	Tcl_AppendResult(interp, "\n\t* (f) concatObj is not a new obj ",
		NULL);

	(void) Tcl_ListObjLength(NULL, concatPtr, &len);
	switch (tmpPtr->refCount) {
	case 3:
	    Tcl_AppendResult(interp, "(failed to concat)", NULL);
	    break;
	default:
	    Tcl_AppendResult(interp, "(corrupted input!)", NULL);
	}
	if (Tcl_IsShared(tmpPtr)) {
	    Tcl_DecrRefCount(tmpPtr);
	}
	tmpPtr = Tcl_DuplicateObj(list1Ptr);
	objv[0] = tmpPtr;
    }
    Tcl_DecrRefCount(concatPtr);

    objv[0] = tmpPtr;
    objv[1] = list2Ptr;
    Tcl_IncrRefCount(tmpPtr);
    Tcl_IncrRefCount(tmpPtr);
    concatPtr = Tcl_ConcatObj(2, objv);
    if (concatPtr->refCount != 0) {
	result = TCL_ERROR;
	Tcl_AppendResult(interp,
		"\n\t* (g) concatObj does not have refCount 0", NULL);
    }
    if (concatPtr == tmpPtr) {
	result = TCL_ERROR;
	Tcl_AppendResult(interp, "\n\t* (g) concatObj is not a new obj ",
		NULL);

	(void) Tcl_ListObjLength(NULL, concatPtr, &len);
	switch (tmpPtr->refCount) {
	case 3:
	    Tcl_AppendResult(interp, "(failed to concat)", NULL);
	    break;
	default:
	    Tcl_AppendResult(interp, "(corrupted input!)", NULL);
	}
	Tcl_DecrRefCount(tmpPtr);
	if (Tcl_IsShared(tmpPtr)) {
	    Tcl_DecrRefCount(tmpPtr);
	}
	tmpPtr = Tcl_DuplicateObj(list1Ptr);
	objv[0] = tmpPtr;
    }
    Tcl_DecrRefCount(concatPtr);

    /*
     * Clean everything up. Note that we don't actually know how many
     * references there are to tmpPtr here; in the no-error case, it should be
     * five... [Bug 2895367]
     */

    Tcl_DecrRefCount(list1Ptr);
    Tcl_DecrRefCount(list2Ptr);
    Tcl_DecrRefCount(emptyPtr);
    while (tmpPtr->refCount > 1) {
	Tcl_DecrRefCount(tmpPtr);
    }
    Tcl_DecrRefCount(tmpPtr);

    if (result == TCL_OK) {
	Tcl_ResetResult(interp);
    }
    return result;
}

/*
 *----------------------------------------------------------------------
 *
 * TestgetencpathObjCmd --
 *
 *	This function implements the "testgetencpath" command. It is used to
 *	test Tcl_GetEncodingSearchPath().
 *
 * Results:
 *	A standard Tcl result.
 *
 * Side effects:
 *	None.
 *
 *----------------------------------------------------------------------
 */

static int
TestgetencpathObjCmd(
    TCL_UNUSED(void *),
    Tcl_Interp *interp,		/* Current interpreter. */
    int objc,			/* Number of arguments. */
    Tcl_Obj *const *objv)		/* Argument strings. */
{
    if (objc != 1) {
        Tcl_WrongNumArgs(interp, 1, objv, "");
        return TCL_ERROR;
    }

    Tcl_SetObjResult(interp, Tcl_GetEncodingSearchPath());
    return TCL_OK;
}

/*
 *----------------------------------------------------------------------
 *
 * TestsetencpathCmd --
 *
 *	This function implements the "testsetencpath" command. It is used to
 *	test Tcl_SetDefaultEncodingDir().
 *
 * Results:
 *	A standard Tcl result.
 *
 * Side effects:
 *	None.
 *
 *----------------------------------------------------------------------
 */

static int
TestsetencpathObjCmd(
    TCL_UNUSED(void *),
    Tcl_Interp *interp,		/* Current interpreter. */
    int objc,			/* Number of arguments. */
    Tcl_Obj *const *objv)	/* Argument strings. */
{
    if (objc != 2) {
        Tcl_WrongNumArgs(interp, 1, objv, "defaultDir");
        return TCL_ERROR;
    }

    Tcl_SetEncodingSearchPath(objv[1]);
    return TCL_OK;
}

/*
 *----------------------------------------------------------------------
 *
 * TestparseargsCmd --
 *
 *	This procedure implements the "testparseargs" command. It is used to
 *	test that Tcl_ParseArgsObjv does indeed return the right number of
 *	arguments. In other words, that [Bug 3413857] was fixed properly.
 *
 * Results:
 *	A standard Tcl result.
 *
 * Side effects:
 *	None.
 *
 *----------------------------------------------------------------------
 */

static int
TestparseargsCmd(
    TCL_UNUSED(void *),
    Tcl_Interp *interp,		/* Current interpreter. */
    int objc,			/* Number of arguments. */
    Tcl_Obj *const objv[])	/* Arguments. */
{
    static int foo = 0;
    int count = objc;
    Tcl_Obj **remObjv, *result[3];
    Tcl_ArgvInfo argTable[] = {
        {TCL_ARGV_CONSTANT, "-bool", INT2PTR(1), &foo, "booltest", NULL},
        TCL_ARGV_AUTO_REST, TCL_ARGV_AUTO_HELP, TCL_ARGV_TABLE_END
    };

    foo = 0;
    if (Tcl_ParseArgsObjv(interp, argTable, &count, objv, &remObjv)!=TCL_OK) {
        return TCL_ERROR;
    }
    result[0] = Tcl_NewIntObj(foo);
    result[1] = Tcl_NewIntObj(count);
    result[2] = Tcl_NewListObj(count, remObjv);
    Tcl_SetObjResult(interp, Tcl_NewListObj(3, result));
    ckfree(remObjv);
    return TCL_OK;
}

/**
 * Test harness for command and variable resolvers.
 */

static int
InterpCmdResolver(
    Tcl_Interp *interp,
    const char *name,
    TCL_UNUSED(Tcl_Namespace *),
    TCL_UNUSED(int) /*flags*/,
    Tcl_Command *rPtr)
{
    Interp *iPtr = (Interp *) interp;
    CallFrame *varFramePtr = iPtr->varFramePtr;
    Proc *procPtr = (varFramePtr->isProcCallFrame & FRAME_IS_PROC) ?
            varFramePtr->procPtr : NULL;
    Namespace *callerNsPtr = varFramePtr->nsPtr;
    Tcl_Command resolvedCmdPtr = NULL;

    /*
     * Just do something special on a cmd literal "z" in two cases:
     *  A)  when the caller is a proc "x", and the proc is either in "::" or in "::ns2".
     *  B) the caller's namespace is "ctx1" or "ctx2"
     */
    if ( (name[0] == 'z') && (name[1] == '\0') ) {
        Namespace *ns2NsPtr = (Namespace *) Tcl_FindNamespace(interp, "::ns2", NULL, 0);

        if (procPtr != NULL
            && ((procPtr->cmdPtr->nsPtr == iPtr->globalNsPtr)
                || (ns2NsPtr != NULL && procPtr->cmdPtr->nsPtr == ns2NsPtr)
                )
            ) {
            /*
             * Case A)
             *
             *    - The context, in which this resolver becomes active, is
             *      determined by the name of the caller proc, which has to be
             *      named "x".
             *
             *    - To determine the name of the caller proc, the proc is taken
             *      from the topmost stack frame.
             *
             *    - Note that the context is NOT provided during byte-code
             *      compilation (e.g. in TclProcCompileProc)
             *
             *   When these conditions hold, this function resolves the
             *   passed-in cmd literal into a cmd "y", which is taken from the
             *   the global namespace (for simplicity).
             */

            const char *callingCmdName =
                Tcl_GetCommandName(interp, (Tcl_Command) procPtr->cmdPtr);

            if ( callingCmdName[0] == 'x' && callingCmdName[1] == '\0' ) {
                resolvedCmdPtr = Tcl_FindCommand(interp, "y", NULL, TCL_GLOBAL_ONLY);
            }
        } else if (callerNsPtr != NULL) {
            /*
             * Case B)
             *
             *    - The context, in which this resolver becomes active, is
             *      determined by the name of the parent namespace, which has
             *      to be named "ctx1" or "ctx2".
             *
             *    - To determine the name of the parent namesace, it is taken
             *      from the 2nd highest stack frame.
             *
             *    - Note that the context can be provided during byte-code
             *      compilation (e.g. in TclProcCompileProc)
             *
             *   When these conditions hold, this function resolves the
             *   passed-in cmd literal into a cmd "y" or "Y" depending on the
             *   context. The resolved procs are taken from the the global
             *   namespace (for simplicity).
             */

            CallFrame *parentFramePtr = varFramePtr->callerPtr;
            const char *context = parentFramePtr != NULL ? parentFramePtr->nsPtr->name : "(NULL)";

            if (strcmp(context, "ctx1") == 0 && (name[0] == 'z') && (name[1] == '\0')) {
                resolvedCmdPtr = Tcl_FindCommand(interp, "y", NULL, TCL_GLOBAL_ONLY);
                /* fprintf(stderr, "... y ==> %p\n", resolvedCmdPtr);*/

            } else if (strcmp(context, "ctx2") == 0 && (name[0] == 'z') && (name[1] == '\0')) {
                resolvedCmdPtr = Tcl_FindCommand(interp, "Y", NULL, TCL_GLOBAL_ONLY);
                /*fprintf(stderr, "... Y ==> %p\n", resolvedCmdPtr);*/
            }
        }

        if (resolvedCmdPtr != NULL) {
            *rPtr = resolvedCmdPtr;
            return TCL_OK;
        }
    }
    return TCL_CONTINUE;
}

static int
InterpVarResolver(
    TCL_UNUSED(Tcl_Interp *),
    TCL_UNUSED(const char *),
    TCL_UNUSED(Tcl_Namespace *),
    TCL_UNUSED(int),
    TCL_UNUSED(Tcl_Var *))
{
    /*
     * Don't resolve the variable; use standard rules.
     */

    return TCL_CONTINUE;
}

typedef struct MyResolvedVarInfo {
    Tcl_ResolvedVarInfo vInfo;  /* This must be the first element. */
    Tcl_Var var;
    Tcl_Obj *nameObj;
} MyResolvedVarInfo;

static inline void
HashVarFree(
    Tcl_Var var)
{
    if (VarHashRefCount(var) < 2) {
        ckfree(var);
    } else {
        VarHashRefCount(var)--;
    }
}

static void
MyCompiledVarFree(
    Tcl_ResolvedVarInfo *vInfoPtr)
{
    MyResolvedVarInfo *resVarInfo = (MyResolvedVarInfo *) vInfoPtr;

    Tcl_DecrRefCount(resVarInfo->nameObj);
    if (resVarInfo->var) {
        HashVarFree(resVarInfo->var);
    }
    ckfree(vInfoPtr);
}

#define TclVarHashGetValue(hPtr) \
    ((Var *) ((char *)hPtr - offsetof(VarInHash, entry)))

static Tcl_Var
MyCompiledVarFetch(
    Tcl_Interp *interp,
    Tcl_ResolvedVarInfo *vinfoPtr)
{
    MyResolvedVarInfo *resVarInfo = (MyResolvedVarInfo *) vinfoPtr;
    Tcl_Var var = resVarInfo->var;
    int isNewVar;
    Interp *iPtr = (Interp *) interp;
    Tcl_HashEntry *hPtr;

    if (var != NULL) {
        if (!(((Var *) var)->flags & VAR_DEAD_HASH)) {
            /*
             * The cached variable is valid, return it.
             */

            return var;
        }

        /*
         * The variable is not valid anymore. Clean it up.
         */

        HashVarFree(var);
    }

    hPtr = Tcl_CreateHashEntry((Tcl_HashTable *) &iPtr->globalNsPtr->varTable,
            (char *) resVarInfo->nameObj, &isNewVar);
    if (hPtr) {
        var = (Tcl_Var) TclVarHashGetValue(hPtr);
    } else {
        var = NULL;
    }
    resVarInfo->var = var;

    /*
     * Increment the reference counter to avoid ckfree() of the variable in
     * Tcl's FreeVarEntry(); for cleanup, we provide our own HashVarFree();
     */

    VarHashRefCount(var)++;
    return var;
}

static int
InterpCompiledVarResolver(
    TCL_UNUSED(Tcl_Interp *),
    const char *name,
    TCL_UNUSED(int) /*length*/,
    TCL_UNUSED(Tcl_Namespace *),
    Tcl_ResolvedVarInfo **rPtr)
{
    if (*name == 'T') {
 	MyResolvedVarInfo *resVarInfo = (MyResolvedVarInfo *)ckalloc(sizeof(MyResolvedVarInfo));

 	resVarInfo->vInfo.fetchProc = MyCompiledVarFetch;
 	resVarInfo->vInfo.deleteProc = MyCompiledVarFree;
 	resVarInfo->var = NULL;
 	resVarInfo->nameObj = Tcl_NewStringObj(name, -1);
 	Tcl_IncrRefCount(resVarInfo->nameObj);
 	*rPtr = &resVarInfo->vInfo;
 	return TCL_OK;
    }
    return TCL_CONTINUE;
}

static int
TestInterpResolverCmd(
    TCL_UNUSED(void *),
    Tcl_Interp *interp,
    int objc,
    Tcl_Obj *const objv[])
{
    static const char *const table[] = {
        "down", "up", NULL
    };
    int idx;
#define RESOLVER_KEY "testInterpResolver"

    if ((objc < 2) || (objc > 3)) {
	Tcl_WrongNumArgs(interp, 1, objv, "up|down ?interp?");
	return TCL_ERROR;
    }
    if (objc == 3) {
	interp = Tcl_GetChild(interp, Tcl_GetString(objv[2]));
	if (interp == NULL) {
	    Tcl_AppendResult(interp, "provided interpreter not found", NULL);
	    return TCL_ERROR;
	}
    }
    if (Tcl_GetIndexFromObj(interp, objv[1], table, "operation", TCL_EXACT,
            &idx) != TCL_OK) {
        return TCL_ERROR;
    }
    switch (idx) {
    case 1: /* up */
        Tcl_AddInterpResolvers(interp, RESOLVER_KEY, InterpCmdResolver,
                InterpVarResolver, InterpCompiledVarResolver);
        break;
    case 0: /*down*/
        if (!Tcl_RemoveInterpResolvers(interp, RESOLVER_KEY)) {
            Tcl_AppendResult(interp, "could not remove the resolver scheme",
                    NULL);
            return TCL_ERROR;
        }
    }
    return TCL_OK;
}

/*
 * Local Variables:
 * mode: c
 * c-basic-offset: 4
 * fill-column: 78
 * tab-width: 8
 * indent-tabs-mode: nil
 * End:
 */<|MERGE_RESOLUTION|>--- conflicted
+++ resolved
@@ -7114,7 +7114,6 @@
     return TCL_OK;
 }
 
-<<<<<<< HEAD
 static int
 TestGetIntForIndexCmd(
     TCL_UNUSED(void *),
@@ -7142,10 +7141,7 @@
 
 
 
-#if defined(HAVE_CPUID) || defined(_WIN32)
-=======
 #if defined(HAVE_CPUID)
->>>>>>> 238d6cb6
 /*
  *----------------------------------------------------------------------
  *
