--- conflicted
+++ resolved
@@ -2353,11 +2353,7 @@
     Tcl_Obj *command = ev->command;
     int result = Tcl_EvalObjEx(interp, command,
 	    TCL_EVAL_GLOBAL | TCL_EVAL_DIRECT);
-<<<<<<< HEAD
-    int retval;
-=======
     bool retval;
->>>>>>> 83ca5d12
 
     if (result != TCL_OK) {
 	Tcl_AddErrorInfo(interp,
@@ -5610,12 +5606,8 @@
     Tcl_Obj *const objv[])	/* The argument objects. */
 {
     Interp* iPtr = (Interp*) interp;
-<<<<<<< HEAD
-    int discard, result, index;
-=======
     int result, index;
     bool discard;
->>>>>>> 83ca5d12
     Tcl_SavedResult state;
     Tcl_Obj *objPtr;
     static const char *const optionStrings[] = {
