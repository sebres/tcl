--- conflicted
+++ resolved
@@ -323,14 +323,8 @@
 static Tcl_FSListVolumesProc SimpleListVolumes;
 static Tcl_FSPathInFilesystemProc SimplePathInFilesystem;
 static Tcl_Obj *	SimpleRedirect(Tcl_Obj *pathPtr);
-<<<<<<< HEAD
-static int		SimpleMatchInDirectory(
-			    Tcl_Interp *interp, Tcl_Obj *resultPtr,
-			    Tcl_Obj *dirPtr, const char *pattern,
-			    Tcl_GlobTypeData *types);
-=======
 static Tcl_FSMatchInDirectoryProc SimpleMatchInDirectory;
->>>>>>> ffd9e506
+static Tcl_ObjCmdProc	TestUtfNextCmd;
 static Tcl_ObjCmdProc	TestUtfNextCmd;
 static Tcl_ObjCmdProc	TestUtfPrevCmd;
 static Tcl_ObjCmdProc	TestNumUtfCharsCmd;
@@ -7185,26 +7179,16 @@
     char *bytes;
     const char *result;
     Tcl_Obj *copy;
-<<<<<<< HEAD
-    
-=======
-
->>>>>>> ffd9e506
+
     if (objc < 2 || objc > 3) {
 	Tcl_WrongNumArgs(interp, 1, objv, "bytes ?offset?");
 	return TCL_ERROR;
     }
 
     bytes = (char *) Tcl_GetByteArrayFromObj(objv[1], &numBytes);
-<<<<<<< HEAD
-    
-    if (objc == 3) {
-	if (TCL_OK != Tcl_GetIntFromObj(interp, objv[2], &offset)) {
-=======
 
     if (objc == 3) {
 	if (TCL_OK != TclGetIntForIndex(interp, objv[2], numBytes, &offset)) {
->>>>>>> ffd9e506
 	    return TCL_ERROR;
 	}
 	if (offset < 0) {
