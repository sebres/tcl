/*
 * tclTest.c --
 *
 *	This file contains C command functions for a bunch of additional Tcl
 *	commands that are used for testing out Tcl's C interfaces. These
 *	commands are not normally included in Tcl applications; they're only
 *	used for testing.
 *
 * Copyright (c) 1993-1994 The Regents of the University of California.
 * Copyright (c) 1994-1997 Sun Microsystems, Inc.
 * Copyright (c) 1998-2000 Ajuba Solutions.
 * Copyright (c) 2003 by Kevin B. Kenny.  All rights reserved.
 *
 * See the file "license.terms" for information on usage and redistribution of
 * this file, and for a DISCLAIMER OF ALL WARRANTIES.
 */

#undef STATIC_BUILD
#ifndef USE_TCL_STUBS
#   define USE_TCL_STUBS
#endif
#include "tclInt.h"
#include "tclOO.h"
#include <math.h>

/*
 * Required for Testregexp*Cmd
 */
#include "tclRegexp.h"

/*
 * Required for the TestChannelCmd and TestChannelEventCmd
 */
#include "tclIO.h"

/*
 * Declare external functions used in Windows tests.
 */

DLLEXPORT int		Tcltest_Init(Tcl_Interp *interp);
DLLEXPORT int		Tcltest_SafeInit(Tcl_Interp *interp);

/*
 * Dynamic string shared by TestdcallCmd and DelCallbackProc; used to collect
 * the results of the various deletion callbacks.
 */

static Tcl_DString delString;
static Tcl_Interp *delInterp;
static const Tcl_ObjType *properByteArrayType;

/*
 * One of the following structures exists for each asynchronous handler
 * created by the "testasync" command".
 */

typedef struct TestAsyncHandler {
    int id;			/* Identifier for this handler. */
    Tcl_AsyncHandler handler;	/* Tcl's token for the handler. */
    char *command;		/* Command to invoke when the handler is
				 * invoked. */
    struct TestAsyncHandler *nextPtr;
				/* Next is list of handlers. */
} TestAsyncHandler;

/*
 * Start of the socket driver state structure to acces field testFlags
 */

typedef struct TcpState TcpState;

struct TcpState {
    Tcl_Channel channel;	/* Channel associated with this socket. */
    int testFlags;              /* bit field for tests. Is set by testsocket
                                 * test procedure */
};

TCL_DECLARE_MUTEX(asyncTestMutex)

static TestAsyncHandler *firstHandler = NULL;

/*
 * The dynamic string below is used by the "testdstring" command to test the
 * dynamic string facilities.
 */

static Tcl_DString dstring;

/*
 * The command trace below is used by the "testcmdtraceCmd" command to test
 * the command tracing facilities.
 */

static Tcl_Trace cmdTrace;

/*
 * One of the following structures exists for each command created by
 * TestdelCmd:
 */

typedef struct {
    Tcl_Interp *interp;		/* Interpreter in which command exists. */
    char *deleteCmd;		/* Script to execute when command is deleted.
				 * Malloc'ed. */
} DelCmd;

/*
 * The following is used to keep track of an encoding that invokes a Tcl
 * command.
 */

typedef struct {
    Tcl_Interp *interp;
    char *toUtfCmd;
    char *fromUtfCmd;
} TclEncoding;

/*
 * The counter below is used to determine if the TestsaveresultFree routine
 * was called for a result.
 */

static int freeCount;

/*
 * Boolean flag used by the "testsetmainloop" and "testexitmainloop" commands.
 */

static int exitMainLoop = 0;

/*
 * Event structure used in testing the event queue management procedures.
 */

typedef struct {
    Tcl_Event header;		/* Header common to all events */
    Tcl_Interp *interp;		/* Interpreter that will handle the event */
    Tcl_Obj *command;		/* Command to evaluate when the event occurs */
    Tcl_Obj *tag;		/* Tag for this event used to delete it */
} TestEvent;

/*
 * Simple detach/attach facility for testchannel cut|splice. Allow testing of
 * channel transfer in core testsuite.
 */

typedef struct TestChannel {
    Tcl_Channel chan;		/* Detached channel */
    struct TestChannel *nextPtr;/* Next in detached channel pool */
} TestChannel;

static TestChannel *firstDetached;

/*
 * Forward declarations for procedures defined later in this file:
 */

static int		AsyncHandlerProc(void *clientData,
			    Tcl_Interp *interp, int code);
#if TCL_THREADS
static Tcl_ThreadCreateType AsyncThreadProc(void *);
#endif
static void		CleanupTestSetassocdataTests(
			    void *clientData, Tcl_Interp *interp);
static void		CmdDelProc1(void *clientData);
static void		CmdDelProc2(void *clientData);
static int		CmdProc1(void *clientData,
			    Tcl_Interp *interp, int argc, const char **argv);
static int		CmdProc2(void *clientData,
			    Tcl_Interp *interp, int argc, const char **argv);
static void		CmdTraceDeleteProc(
			    void *clientData, Tcl_Interp *interp,
			    int level, char *command, Tcl_CmdProc *cmdProc,
			    void *cmdClientData, int argc,
			    const char *argv[]);
static void		CmdTraceProc(void *clientData,
			    Tcl_Interp *interp, int level, char *command,
			    Tcl_CmdProc *cmdProc, void *cmdClientData,
			    int argc, const char *argv[]);
static int		CreatedCommandProc(
			    void *clientData, Tcl_Interp *interp,
			    int argc, const char **argv);
static int		CreatedCommandProc2(
			    void *clientData, Tcl_Interp *interp,
			    int argc, const char **argv);
static void		DelCallbackProc(void *clientData,
			    Tcl_Interp *interp);
static int		DelCmdProc(void *clientData,
			    Tcl_Interp *interp, int argc, const char **argv);
static void		DelDeleteProc(void *clientData);
static void		EncodingFreeProc(void *clientData);
static int		EncodingToUtfProc(void *clientData,
			    const char *src, int srcLen, int flags,
			    Tcl_EncodingState *statePtr, char *dst,
			    int dstLen, int *srcReadPtr, int *dstWrotePtr,
			    int *dstCharsPtr);
static int		EncodingFromUtfProc(void *clientData,
			    const char *src, int srcLen, int flags,
			    Tcl_EncodingState *statePtr, char *dst,
			    int dstLen, int *srcReadPtr, int *dstWrotePtr,
			    int *dstCharsPtr);
static void		ExitProcEven(void *clientData);
static void		ExitProcOdd(void *clientData);
static int		GetTimesObjCmd(void *clientData,
			    Tcl_Interp *interp, int objc,
			    Tcl_Obj *const objv[]);
static void		MainLoop(void);
static int		NoopCmd(void *clientData,
			    Tcl_Interp *interp, int argc, const char **argv);
static int		NoopObjCmd(void *clientData,
			    Tcl_Interp *interp, int objc,
			    Tcl_Obj *const objv[]);
static int		ObjTraceProc(void *clientData,
			    Tcl_Interp *interp, int level, const char *command,
			    Tcl_Command commandToken, int objc,
			    Tcl_Obj *const objv[]);
static void		ObjTraceDeleteProc(void *clientData);
static void		PrintParse(Tcl_Interp *interp, Tcl_Parse *parsePtr);
static void		SpecialFree(char *blockPtr);
static int		StaticInitProc(Tcl_Interp *interp);
static int		TestasyncCmd(void *dummy,
			    Tcl_Interp *interp, int argc, const char **argv);
<<<<<<< HEAD
static int		TestbytestringObjCmd(void *clientData,
=======
static int		TestbumpinterpepochObjCmd(ClientData clientData,
>>>>>>> 9c560a07
			    Tcl_Interp *interp, int objc,
			    Tcl_Obj *const objv[]);
static int		TestpurebytesobjObjCmd(ClientData clientData,
			    Tcl_Interp *interp, int objc,
			    Tcl_Obj *const objv[]);
static int		TeststringbytesObjCmd(void *clientData,
			    Tcl_Interp *interp, int objc,
			    Tcl_Obj *const objv[]);
static int		TestcmdinfoCmd(void *dummy,
			    Tcl_Interp *interp, int argc, const char **argv);
static int		TestcmdtokenCmd(void *dummy,
			    Tcl_Interp *interp, int argc, const char **argv);
static int		TestcmdtraceCmd(void *dummy,
			    Tcl_Interp *interp, int argc, const char **argv);
static int		TestconcatobjCmd(void *dummy,
			    Tcl_Interp *interp, int argc, const char **argv);
static int		TestcreatecommandCmd(void *dummy,
			    Tcl_Interp *interp, int argc, const char **argv);
static int		TestdcallCmd(void *dummy,
			    Tcl_Interp *interp, int argc, const char **argv);
static int		TestdelCmd(void *dummy,
			    Tcl_Interp *interp, int argc, const char **argv);
static int		TestdelassocdataCmd(void *dummy,
			    Tcl_Interp *interp, int argc, const char **argv);
static int		TestdoubledigitsObjCmd(void *dummy,
			    Tcl_Interp* interp, int objc,
			    Tcl_Obj* const objv[]);
static int		TestdstringCmd(void *dummy,
			    Tcl_Interp *interp, int argc, const char **argv);
static int		TestencodingObjCmd(void *dummy,
			    Tcl_Interp *interp, int objc,
			    Tcl_Obj *const objv[]);
static int		TestevalexObjCmd(void *dummy,
			    Tcl_Interp *interp, int objc,
			    Tcl_Obj *const objv[]);
static int		TestevalobjvObjCmd(void *dummy,
			    Tcl_Interp *interp, int objc,
			    Tcl_Obj *const objv[]);
static int		TesteventObjCmd(void *unused,
			    Tcl_Interp *interp, int argc,
			    Tcl_Obj *const objv[]);
static int		TesteventProc(Tcl_Event *event, int flags);
static int		TesteventDeleteProc(Tcl_Event *event,
			    void *clientData);
static int		TestexithandlerCmd(void *dummy,
			    Tcl_Interp *interp, int argc, const char **argv);
static int		TestexprlongCmd(void *dummy,
			    Tcl_Interp *interp, int argc, const char **argv);
static int		TestexprlongobjCmd(void *dummy,
			    Tcl_Interp *interp, int objc,
			    Tcl_Obj *const objv[]);
static int		TestexprdoubleCmd(void *dummy,
			    Tcl_Interp *interp, int argc, const char **argv);
static int		TestexprdoubleobjCmd(void *dummy,
			    Tcl_Interp *interp, int objc,
			    Tcl_Obj *const objv[]);
static int		TestexprparserObjCmd(void *dummy,
			    Tcl_Interp *interp, int objc,
			    Tcl_Obj *const objv[]);
static int		TestexprstringCmd(void *dummy,
			    Tcl_Interp *interp, int argc, const char **argv);
static int		TestfileCmd(void *dummy,
			    Tcl_Interp *interp, int objc, Tcl_Obj *const objv[]);
static int		TestfilelinkCmd(void *dummy,
			    Tcl_Interp *interp, int objc, Tcl_Obj *const objv[]);
static int		TestfeventCmd(void *dummy,
			    Tcl_Interp *interp, int argc, const char **argv);
static int		TestgetassocdataCmd(void *dummy,
			    Tcl_Interp *interp, int argc, const char **argv);
static int		TestgetintCmd(void *dummy,
			    Tcl_Interp *interp, int argc, const char **argv);
static int		TestlongsizeCmd(void *dummy,
			    Tcl_Interp *interp, int argc, const char **argv);
static int		TestgetplatformCmd(void *dummy,
			    Tcl_Interp *interp, int argc, const char **argv);
static int		TestgetvarfullnameCmd(
			    void *dummy, Tcl_Interp *interp,
			    int objc, Tcl_Obj *const objv[]);
static int		TestinterpdeleteCmd(void *dummy,
			    Tcl_Interp *interp, int argc, const char **argv);
static int		TestlinkCmd(void *dummy,
			    Tcl_Interp *interp, int argc, const char **argv);
static int		TestlinkarrayCmd(void *dummy, Tcl_Interp *interp,
			    int objc, Tcl_Obj *const *objv);
static int		TestlocaleCmd(void *dummy,
			    Tcl_Interp *interp, int objc,
			    Tcl_Obj *const objv[]);
static int		TestmainthreadCmd(void *dummy,
			    Tcl_Interp *interp, int argc, const char **argv);
static int		TestsetmainloopCmd(void *dummy,
			    Tcl_Interp *interp, int argc, const char **argv);
static int		TestexitmainloopCmd(void *dummy,
			    Tcl_Interp *interp, int argc, const char **argv);
static int		TestpanicCmd(void *dummy,
			    Tcl_Interp *interp, int argc, const char **argv);
static int		TestparseargsCmd(void *dummy, Tcl_Interp *interp,
			    int objc, Tcl_Obj *const objv[]);
static int		TestparserObjCmd(void *dummy,
			    Tcl_Interp *interp, int objc,
			    Tcl_Obj *const objv[]);
static int		TestparsevarObjCmd(void *dummy,
			    Tcl_Interp *interp, int objc,
			    Tcl_Obj *const objv[]);
static int		TestparsevarnameObjCmd(void *dummy,
			    Tcl_Interp *interp, int objc,
			    Tcl_Obj *const objv[]);
static int		TestpreferstableObjCmd(void *dummy,
			    Tcl_Interp *interp, int objc,
			    Tcl_Obj *const objv[]);
static int		TestprintObjCmd(void *dummy,
			    Tcl_Interp *interp, int objc,
			    Tcl_Obj *const objv[]);
static int		TestregexpObjCmd(void *dummy,
			    Tcl_Interp *interp, int objc,
			    Tcl_Obj *const objv[]);
static int		TestreturnObjCmd(void *dummy,
			    Tcl_Interp *interp, int objc,
			    Tcl_Obj *const objv[]);
static void		TestregexpXflags(const char *string,
			    int length, int *cflagsPtr, int *eflagsPtr);
static int		TestsaveresultCmd(void *dummy,
			    Tcl_Interp *interp, int objc,
			    Tcl_Obj *const objv[]);
static void		TestsaveresultFree(char *blockPtr);
static int		TestsetassocdataCmd(void *dummy,
			    Tcl_Interp *interp, int argc, const char **argv);
static int		TestsetCmd(void *dummy,
			    Tcl_Interp *interp, int argc, const char **argv);
static int		Testset2Cmd(void *dummy,
			    Tcl_Interp *interp, int argc, const char **argv);
static int		TestseterrorcodeCmd(void *dummy,
			    Tcl_Interp *interp, int argc, const char **argv);
static int		TestsetobjerrorcodeCmd(
			    void *dummy, Tcl_Interp *interp,
			    int objc, Tcl_Obj *const objv[]);
static int		TestsetplatformCmd(void *dummy,
			    Tcl_Interp *interp, int argc, const char **argv);
static int		TeststaticpkgCmd(void *dummy,
			    Tcl_Interp *interp, int argc, const char **argv);
static int		TesttranslatefilenameCmd(void *dummy,
			    Tcl_Interp *interp, int argc, const char **argv);
static int		TestupvarCmd(void *dummy,
			    Tcl_Interp *interp, int argc, const char **argv);
static int		TestWrongNumArgsObjCmd(
			    void *clientData, Tcl_Interp *interp,
			    int objc, Tcl_Obj *const objv[]);
static int		TestGetIndexFromObjStructObjCmd(
			    void *clientData, Tcl_Interp *interp,
			    int objc, Tcl_Obj *const objv[]);
static int		TestChannelCmd(void *clientData,
			    Tcl_Interp *interp, int argc, const char **argv);
static int		TestChannelEventCmd(void *clientData,
			    Tcl_Interp *interp, int argc, const char **argv);
static int		TestSocketCmd(void *clientData,
			    Tcl_Interp *interp, int argc, const char **argv);
static int		TestFilesystemObjCmd(void *dummy,
			    Tcl_Interp *interp, int objc,
			    Tcl_Obj *const objv[]);
static int		TestSimpleFilesystemObjCmd(
			    void *dummy, Tcl_Interp *interp, int objc,
			    Tcl_Obj *const objv[]);
static void		TestReport(const char *cmd, Tcl_Obj *arg1,
			    Tcl_Obj *arg2);
static Tcl_Obj *	TestReportGetNativePath(Tcl_Obj *pathPtr);
static Tcl_FSStatProc TestReportStat;
static Tcl_FSAccessProc TestReportAccess;
static Tcl_FSOpenFileChannelProc TestReportOpenFileChannel;
static Tcl_FSMatchInDirectoryProc TestReportMatchInDirectory;
static Tcl_FSChdirProc TestReportChdir;
static Tcl_FSLstatProc TestReportLstat;
static Tcl_FSCopyFileProc TestReportCopyFile;
static Tcl_FSDeleteFileProc TestReportDeleteFile;
static Tcl_FSRenameFileProc TestReportRenameFile;
static Tcl_FSCreateDirectoryProc TestReportCreateDirectory;
static Tcl_FSCopyDirectoryProc TestReportCopyDirectory;
static Tcl_FSRemoveDirectoryProc TestReportRemoveDirectory;
static int TestReportLoadFile(Tcl_Interp *interp, Tcl_Obj *pathPtr,
	Tcl_LoadHandle *handlePtr, Tcl_FSUnloadFileProc **unloadProcPtr);
static Tcl_FSLinkProc TestReportLink;
static Tcl_FSFileAttrStringsProc TestReportFileAttrStrings;
static Tcl_FSFileAttrsGetProc TestReportFileAttrsGet;
static Tcl_FSFileAttrsSetProc TestReportFileAttrsSet;
static Tcl_FSUtimeProc TestReportUtime;
static Tcl_FSNormalizePathProc TestReportNormalizePath;
static Tcl_FSPathInFilesystemProc TestReportInFilesystem;
static Tcl_FSFreeInternalRepProc TestReportFreeInternalRep;
static Tcl_FSDupInternalRepProc TestReportDupInternalRep;

static Tcl_FSStatProc SimpleStat;
static Tcl_FSAccessProc SimpleAccess;
static Tcl_FSOpenFileChannelProc SimpleOpenFileChannel;
static Tcl_FSListVolumesProc SimpleListVolumes;
static Tcl_FSPathInFilesystemProc SimplePathInFilesystem;
static Tcl_Obj *	SimpleRedirect(Tcl_Obj *pathPtr);
static Tcl_FSMatchInDirectoryProc SimpleMatchInDirectory;
static int		TestNumUtfCharsCmd(void *clientData,
			    Tcl_Interp *interp, int objc,
			    Tcl_Obj *const objv[]);
static int		TestFindFirstCmd(void *clientData,
			    Tcl_Interp *interp, int objc,
			    Tcl_Obj *const objv[]);
static int		TestFindLastCmd(void *clientData,
			    Tcl_Interp *interp, int objc,
			    Tcl_Obj *const objv[]);
static int		TestHashSystemHashCmd(void *clientData,
			    Tcl_Interp *interp, int objc,
			    Tcl_Obj *const objv[]);

static Tcl_NRPostProc	NREUnwind_callback;
static int		TestNREUnwind(void *clientData,
			    Tcl_Interp *interp, int objc,
			    Tcl_Obj *const objv[]);
static int		TestNRELevels(void *clientData,
			    Tcl_Interp *interp, int objc,
			    Tcl_Obj *const objv[]);
static int		TestInterpResolverCmd(void *clientData,
			    Tcl_Interp *interp, int objc,
			    Tcl_Obj *const objv[]);
#if defined(HAVE_CPUID) || defined(_WIN32)
static int		TestcpuidCmd(void *dummy,
			    Tcl_Interp* interp, int objc,
			    Tcl_Obj *const objv[]);
#endif

static const Tcl_Filesystem testReportingFilesystem = {
    "reporting",
    sizeof(Tcl_Filesystem),
    TCL_FILESYSTEM_VERSION_1,
    TestReportInFilesystem, /* path in */
    TestReportDupInternalRep,
    TestReportFreeInternalRep,
    NULL, /* native to norm */
    NULL, /* convert to native */
    TestReportNormalizePath,
    NULL, /* path type */
    NULL, /* separator */
    TestReportStat,
    TestReportAccess,
    TestReportOpenFileChannel,
    TestReportMatchInDirectory,
    TestReportUtime,
    TestReportLink,
    NULL /* list volumes */,
    TestReportFileAttrStrings,
    TestReportFileAttrsGet,
    TestReportFileAttrsSet,
    TestReportCreateDirectory,
    TestReportRemoveDirectory,
    TestReportDeleteFile,
    TestReportCopyFile,
    TestReportRenameFile,
    TestReportCopyDirectory,
    TestReportLstat,
    (Tcl_FSLoadFileProc *) TestReportLoadFile,
    NULL /* cwd */,
    TestReportChdir
};

static const Tcl_Filesystem simpleFilesystem = {
    "simple",
    sizeof(Tcl_Filesystem),
    TCL_FILESYSTEM_VERSION_1,
    SimplePathInFilesystem,
    NULL,
    NULL,
    /* No internal to normalized, since we don't create any
     * pure 'internal' Tcl_Obj path representations */
    NULL,
    /* No create native rep function, since we don't use it
     * or 'Tcl_FSNewNativePath' */
    NULL,
    /* Normalize path isn't needed - we assume paths only have
     * one representation */
    NULL,
    NULL,
    NULL,
    SimpleStat,
    SimpleAccess,
    SimpleOpenFileChannel,
    SimpleMatchInDirectory,
    NULL,
    /* We choose not to support symbolic links inside our vfs's */
    NULL,
    SimpleListVolumes,
    NULL,
    NULL,
    NULL,
    NULL,
    NULL,
    NULL,
    /* No copy file - fallback will occur at Tcl level */
    NULL,
    /* No rename file - fallback will occur at Tcl level */
    NULL,
    /* No copy directory - fallback will occur at Tcl level */
    NULL,
    /* Use stat for lstat */
    NULL,
    /* No load - fallback on core implementation */
    NULL,
    /* We don't need a getcwd or chdir - fallback on Tcl's versions */
    NULL,
    NULL
};


/*
 *----------------------------------------------------------------------
 *
 * Tcltest_Init --
 *
 *	This procedure performs application-specific initialization. Most
 *	applications, especially those that incorporate additional packages,
 *	will have their own version of this procedure.
 *
 * Results:
 *	Returns a standard Tcl completion code, and leaves an error message in
 *	the interp's result if an error occurs.
 *
 * Side effects:
 *	Depends on the startup script.
 *
 *----------------------------------------------------------------------
 */

int
Tcltest_Init(
    Tcl_Interp *interp)		/* Interpreter for application. */
{
    Tcl_Obj **objv, *objPtr;
    int objc, index;
    static const char *const specialOptions[] = {
	"-appinitprocerror", "-appinitprocdeleteinterp",
	"-appinitprocclosestderr", "-appinitprocsetrcfile", NULL
    };

    if (Tcl_InitStubs(interp, "8.5-", 0) == NULL) {
	return TCL_ERROR;
    }
    if (Tcl_TomMath_InitStubs(interp, "8.5-") == NULL) {
	return TCL_ERROR;
    }
    if (Tcl_OOInitStubs(interp) == NULL) {
	return TCL_ERROR;
    }
    /* TIP #268: Full patchlevel instead of just major.minor */

    if (Tcl_PkgProvideEx(interp, "Tcltest", TCL_PATCH_LEVEL, NULL) == TCL_ERROR) {
	return TCL_ERROR;
    }

    objPtr = Tcl_NewStringObj("abc", 3);
    (void)Tcl_GetByteArrayFromObj(objPtr, &index);
    properByteArrayType = objPtr->typePtr;
    Tcl_DecrRefCount(objPtr);

    /*
     * Create additional commands and math functions for testing Tcl.
     */

    Tcl_CreateObjCommand(interp, "gettimes", GetTimesObjCmd, NULL, NULL);
    Tcl_CreateCommand(interp, "noop", NoopCmd, NULL, NULL);
    Tcl_CreateObjCommand(interp, "noop", NoopObjCmd, NULL, NULL);
    Tcl_CreateObjCommand(interp, "testpurebytesobj", TestpurebytesobjObjCmd, NULL, NULL);
    Tcl_CreateObjCommand(interp, "testbytestring", TestbytestringObjCmd, NULL, NULL);
    Tcl_CreateObjCommand(interp, "teststringbytes", TeststringbytesObjCmd, NULL, NULL);
    Tcl_CreateObjCommand(interp, "testwrongnumargs", TestWrongNumArgsObjCmd,
	    NULL, NULL);
    Tcl_CreateObjCommand(interp, "testfilesystem", TestFilesystemObjCmd,
	    NULL, NULL);
    Tcl_CreateObjCommand(interp, "testsimplefilesystem", TestSimpleFilesystemObjCmd,
	    NULL, NULL);
    Tcl_CreateObjCommand(interp, "testgetindexfromobjstruct",
	    TestGetIndexFromObjStructObjCmd, NULL, NULL);
    Tcl_CreateCommand(interp, "testasync", TestasyncCmd, NULL, NULL);
    Tcl_CreateObjCommand(interp, "testbumpinterpepoch",
	    TestbumpinterpepochObjCmd, NULL, NULL);
    Tcl_CreateCommand(interp, "testchannel", TestChannelCmd,
	    NULL, NULL);
    Tcl_CreateCommand(interp, "testchannelevent", TestChannelEventCmd,
	    NULL, NULL);
    Tcl_CreateCommand(interp, "testcmdtoken", TestcmdtokenCmd, NULL,
	    NULL);
    Tcl_CreateCommand(interp, "testcmdinfo", TestcmdinfoCmd, NULL,
	    NULL);
    Tcl_CreateCommand(interp, "testcmdtrace", TestcmdtraceCmd,
	    NULL, NULL);
    Tcl_CreateCommand(interp, "testconcatobj", TestconcatobjCmd,
	    NULL, NULL);
    Tcl_CreateCommand(interp, "testcreatecommand", TestcreatecommandCmd,
	    NULL, NULL);
    Tcl_CreateCommand(interp, "testdcall", TestdcallCmd, NULL, NULL);
    Tcl_CreateCommand(interp, "testdel", TestdelCmd, NULL, NULL);
    Tcl_CreateCommand(interp, "testdelassocdata", TestdelassocdataCmd,
	    NULL, NULL);
    Tcl_CreateObjCommand(interp, "testdoubledigits", TestdoubledigitsObjCmd,
			 NULL, NULL);
    Tcl_DStringInit(&dstring);
    Tcl_CreateCommand(interp, "testdstring", TestdstringCmd, NULL,
	    NULL);
    Tcl_CreateObjCommand(interp, "testencoding", TestencodingObjCmd, NULL,
	    NULL);
    Tcl_CreateObjCommand(interp, "testevalex", TestevalexObjCmd,
	    NULL, NULL);
    Tcl_CreateObjCommand(interp, "testevalobjv", TestevalobjvObjCmd,
	    NULL, NULL);
    Tcl_CreateObjCommand(interp, "testevent", TesteventObjCmd,
	    NULL, NULL);
    Tcl_CreateCommand(interp, "testexithandler", TestexithandlerCmd,
	    NULL, NULL);
    Tcl_CreateCommand(interp, "testexprlong", TestexprlongCmd,
	    NULL, NULL);
    Tcl_CreateObjCommand(interp, "testexprlongobj", TestexprlongobjCmd,
	    NULL, NULL);
    Tcl_CreateCommand(interp, "testexprdouble", TestexprdoubleCmd,
	    NULL, NULL);
    Tcl_CreateObjCommand(interp, "testexprdoubleobj", TestexprdoubleobjCmd,
	    NULL, NULL);
    Tcl_CreateObjCommand(interp, "testexprparser", TestexprparserObjCmd,
	    NULL, NULL);
    Tcl_CreateCommand(interp, "testexprstring", TestexprstringCmd,
	    NULL, NULL);
    Tcl_CreateCommand(interp, "testfevent", TestfeventCmd, NULL,
	    NULL);
    Tcl_CreateObjCommand(interp, "testfilelink", TestfilelinkCmd,
	    NULL, NULL);
    Tcl_CreateObjCommand(interp, "testfile", TestfileCmd,
	    NULL, NULL);
    Tcl_CreateObjCommand(interp, "testhashsystemhash",
	    TestHashSystemHashCmd, NULL, NULL);
    Tcl_CreateCommand(interp, "testgetassocdata", TestgetassocdataCmd,
	    NULL, NULL);
    Tcl_CreateCommand(interp, "testgetint", TestgetintCmd,
	    NULL, NULL);
    Tcl_CreateCommand(interp, "testlongsize", TestlongsizeCmd,
	    NULL, NULL);
    Tcl_CreateCommand(interp, "testgetplatform", TestgetplatformCmd,
	    NULL, NULL);
    Tcl_CreateObjCommand(interp, "testgetvarfullname",
	    TestgetvarfullnameCmd, NULL, NULL);
    Tcl_CreateCommand(interp, "testinterpdelete", TestinterpdeleteCmd,
	    NULL, NULL);
    Tcl_CreateCommand(interp, "testlink", TestlinkCmd, NULL, NULL);
    Tcl_CreateObjCommand(interp, "testlinkarray", TestlinkarrayCmd, NULL, NULL);
    Tcl_CreateObjCommand(interp, "testlocale", TestlocaleCmd, NULL,
	    NULL);
    Tcl_CreateCommand(interp, "testpanic", TestpanicCmd, NULL, NULL);
    Tcl_CreateObjCommand(interp, "testparseargs", TestparseargsCmd,NULL,NULL);
    Tcl_CreateObjCommand(interp, "testparser", TestparserObjCmd,
	    NULL, NULL);
    Tcl_CreateObjCommand(interp, "testparsevar", TestparsevarObjCmd,
	    NULL, NULL);
    Tcl_CreateObjCommand(interp, "testparsevarname", TestparsevarnameObjCmd,
	    NULL, NULL);
    Tcl_CreateObjCommand(interp, "testpreferstable", TestpreferstableObjCmd,
	    NULL, NULL);
    Tcl_CreateObjCommand(interp, "testprint", TestprintObjCmd,
	    NULL, NULL);
    Tcl_CreateObjCommand(interp, "testregexp", TestregexpObjCmd,
	    NULL, NULL);
    Tcl_CreateObjCommand(interp, "testreturn", TestreturnObjCmd,
	    NULL, NULL);
    Tcl_CreateObjCommand(interp, "testsaveresult", TestsaveresultCmd,
	    NULL, NULL);
    Tcl_CreateCommand(interp, "testsetassocdata", TestsetassocdataCmd,
	    NULL, NULL);
    Tcl_CreateCommand(interp, "testsetnoerr", TestsetCmd,
	    NULL, NULL);
    Tcl_CreateCommand(interp, "testseterr", TestsetCmd,
	    INT2PTR(TCL_LEAVE_ERR_MSG), NULL);
    Tcl_CreateCommand(interp, "testset2", Testset2Cmd,
	    INT2PTR(TCL_LEAVE_ERR_MSG), NULL);
    Tcl_CreateCommand(interp, "testseterrorcode", TestseterrorcodeCmd,
	    NULL, NULL);
    Tcl_CreateObjCommand(interp, "testsetobjerrorcode",
	    TestsetobjerrorcodeCmd, NULL, NULL);
    Tcl_CreateObjCommand(interp, "testnumutfchars",
	    TestNumUtfCharsCmd, NULL, NULL);
    Tcl_CreateObjCommand(interp, "testfindfirst",
	    TestFindFirstCmd, NULL, NULL);
    Tcl_CreateObjCommand(interp, "testfindlast",
	    TestFindLastCmd, NULL, NULL);
    Tcl_CreateCommand(interp, "testsetplatform", TestsetplatformCmd,
	    NULL, NULL);
    Tcl_CreateCommand(interp, "testsocket", TestSocketCmd,
	    NULL, NULL);
    Tcl_CreateCommand(interp, "teststaticpkg", TeststaticpkgCmd,
	    NULL, NULL);
    Tcl_CreateCommand(interp, "testtranslatefilename",
	    TesttranslatefilenameCmd, NULL, NULL);
    Tcl_CreateCommand(interp, "testupvar", TestupvarCmd, NULL, NULL);
    Tcl_CreateCommand(interp, "testmainthread", TestmainthreadCmd, NULL,
	    NULL);
    Tcl_CreateCommand(interp, "testsetmainloop", TestsetmainloopCmd,
	    NULL, NULL);
    Tcl_CreateCommand(interp, "testexitmainloop", TestexitmainloopCmd,
	    NULL, NULL);
#if defined(HAVE_CPUID) || defined(_WIN32)
    Tcl_CreateObjCommand(interp, "testcpuid", TestcpuidCmd,
	    NULL, NULL);
#endif
    Tcl_CreateObjCommand(interp, "testnreunwind", TestNREUnwind,
	    NULL, NULL);
    Tcl_CreateObjCommand(interp, "testnrelevels", TestNRELevels,
	    NULL, NULL);
    Tcl_CreateObjCommand(interp, "testinterpresolver", TestInterpResolverCmd,
	    NULL, NULL);

    if (TclObjTest_Init(interp) != TCL_OK) {
	return TCL_ERROR;
    }
    if (Procbodytest_Init(interp) != TCL_OK) {
	return TCL_ERROR;
    }
#if TCL_THREADS
    if (TclThread_Init(interp) != TCL_OK) {
	return TCL_ERROR;
    }
#endif

    /*
     * Check for special options used in ../tests/main.test
     */

    objPtr = Tcl_GetVar2Ex(interp, "argv", NULL, TCL_GLOBAL_ONLY);
    if (objPtr != NULL) {
	if (Tcl_ListObjGetElements(interp, objPtr, &objc, &objv) != TCL_OK) {
	    return TCL_ERROR;
	}
	if (objc && (Tcl_GetIndexFromObj(NULL, objv[0], specialOptions, NULL,
		TCL_EXACT, &index) == TCL_OK)) {
	    switch (index) {
	    case 0:
		return TCL_ERROR;
	    case 1:
		Tcl_DeleteInterp(interp);
		return TCL_ERROR;
	    case 2: {
		int mode;
		Tcl_UnregisterChannel(interp,
			Tcl_GetChannel(interp, "stderr", &mode));
		return TCL_ERROR;
	    }
	    case 3:
		if (objc-1) {
		    Tcl_SetVar2Ex(interp, "tcl_rcFileName", NULL, objv[1],
			    TCL_GLOBAL_ONLY);
		}
		return TCL_ERROR;
	    }
	}
    }

    /*
     * And finally add any platform specific test commands.
     */

    return TclplatformtestInit(interp);
}

/*
 *----------------------------------------------------------------------
 *
 * Tcltest_SafeInit --
 *
 *	This procedure performs application-specific initialization. Most
 *	applications, especially those that incorporate additional packages,
 *	will have their own version of this procedure.
 *
 * Results:
 *	Returns a standard Tcl completion code, and leaves an error message in
 *	the interp's result if an error occurs.
 *
 * Side effects:
 *	Depends on the startup script.
 *
 *----------------------------------------------------------------------
 */

int
Tcltest_SafeInit(
    Tcl_Interp *interp)		/* Interpreter for application. */
{
    if (Tcl_InitStubs(interp, "8.5-", 0) == NULL) {
	return TCL_ERROR;
    }
    return Procbodytest_SafeInit(interp);
}

/*
 *----------------------------------------------------------------------
 *
 * TestasyncCmd --
 *
 *	This procedure implements the "testasync" command.  It is used
 *	to test the asynchronous handler facilities of Tcl.
 *
 * Results:
 *	A standard Tcl result.
 *
 * Side effects:
 *	Creates, deletes, and invokes handlers.
 *
 *----------------------------------------------------------------------
 */

	/* ARGSUSED */
static int
TestasyncCmd(
    void *dummy,			/* Not used. */
    Tcl_Interp *interp,			/* Current interpreter. */
    int argc,				/* Number of arguments. */
    const char **argv)			/* Argument strings. */
{
    TestAsyncHandler *asyncPtr, *prevPtr;
    int id, code;
    static int nextId = 1;

    if (argc < 2) {
	wrongNumArgs:
	Tcl_AppendResult(interp, "wrong # args", NULL);
	return TCL_ERROR;
    }
    if (strcmp(argv[1], "create") == 0) {
	if (argc != 3) {
	    goto wrongNumArgs;
	}
	asyncPtr = ckalloc(sizeof(TestAsyncHandler));
	asyncPtr->command = ckalloc(strlen(argv[2]) + 1);
	strcpy(asyncPtr->command, argv[2]);
        Tcl_MutexLock(&asyncTestMutex);
	asyncPtr->id = nextId;
	nextId++;
	asyncPtr->handler = Tcl_AsyncCreate(AsyncHandlerProc,
                                            INT2PTR(asyncPtr->id));
	asyncPtr->nextPtr = firstHandler;
	firstHandler = asyncPtr;
        Tcl_MutexUnlock(&asyncTestMutex);
	Tcl_SetObjResult(interp, Tcl_NewIntObj(asyncPtr->id));
    } else if (strcmp(argv[1], "delete") == 0) {
	if (argc == 2) {
            Tcl_MutexLock(&asyncTestMutex);
	    while (firstHandler != NULL) {
		asyncPtr = firstHandler;
		firstHandler = asyncPtr->nextPtr;
		Tcl_AsyncDelete(asyncPtr->handler);
		ckfree(asyncPtr->command);
		ckfree(asyncPtr);
	    }
            Tcl_MutexUnlock(&asyncTestMutex);
	    return TCL_OK;
	}
	if (argc != 3) {
	    goto wrongNumArgs;
	}
	if (Tcl_GetInt(interp, argv[2], &id) != TCL_OK) {
	    return TCL_ERROR;
	}
        Tcl_MutexLock(&asyncTestMutex);
	for (prevPtr = NULL, asyncPtr = firstHandler; asyncPtr != NULL;
		prevPtr = asyncPtr, asyncPtr = asyncPtr->nextPtr) {
	    if (asyncPtr->id != id) {
		continue;
	    }
	    if (prevPtr == NULL) {
		firstHandler = asyncPtr->nextPtr;
	    } else {
		prevPtr->nextPtr = asyncPtr->nextPtr;
	    }
	    Tcl_AsyncDelete(asyncPtr->handler);
	    ckfree(asyncPtr->command);
	    ckfree(asyncPtr);
	    break;
	}
        Tcl_MutexUnlock(&asyncTestMutex);
    } else if (strcmp(argv[1], "mark") == 0) {
	if (argc != 5) {
	    goto wrongNumArgs;
	}
	if ((Tcl_GetInt(interp, argv[2], &id) != TCL_OK)
		|| (Tcl_GetInt(interp, argv[4], &code) != TCL_OK)) {
	    return TCL_ERROR;
	}
	Tcl_MutexLock(&asyncTestMutex);
	for (asyncPtr = firstHandler; asyncPtr != NULL;
		asyncPtr = asyncPtr->nextPtr) {
	    if (asyncPtr->id == id) {
		Tcl_AsyncMark(asyncPtr->handler);
		break;
	    }
	}
	Tcl_SetObjResult(interp, Tcl_NewStringObj(argv[3], -1));
	Tcl_MutexUnlock(&asyncTestMutex);
	return code;
#if TCL_THREADS
    } else if (strcmp(argv[1], "marklater") == 0) {
	if (argc != 3) {
	    goto wrongNumArgs;
	}
	if (Tcl_GetInt(interp, argv[2], &id) != TCL_OK) {
	    return TCL_ERROR;
	}
        Tcl_MutexLock(&asyncTestMutex);
	for (asyncPtr = firstHandler; asyncPtr != NULL;
		asyncPtr = asyncPtr->nextPtr) {
	    if (asyncPtr->id == id) {
		Tcl_ThreadId threadID;
		if (Tcl_CreateThread(&threadID, AsyncThreadProc,
			INT2PTR(id), TCL_THREAD_STACK_DEFAULT,
			TCL_THREAD_NOFLAGS) != TCL_OK) {
		    Tcl_AppendResult(interp, "can't create thread", NULL);
		    Tcl_MutexUnlock(&asyncTestMutex);
		    return TCL_ERROR;
		}
		break;
	    }
	}
        Tcl_MutexUnlock(&asyncTestMutex);
    } else {
	Tcl_AppendResult(interp, "bad option \"", argv[1],
		"\": must be create, delete, int, mark, or marklater", NULL);
	return TCL_ERROR;
#else /* !TCL_THREADS */
    } else {
	Tcl_AppendResult(interp, "bad option \"", argv[1],
		"\": must be create, delete, int, or mark", NULL);
	return TCL_ERROR;
#endif
    }
    return TCL_OK;
}

static int
AsyncHandlerProc(
    void *clientData,	/* If of TestAsyncHandler structure.
                                 * in global list. */
    Tcl_Interp *interp,		/* Interpreter in which command was
				 * executed, or NULL. */
    int code)			/* Current return code from command. */
{
    TestAsyncHandler *asyncPtr;
    int id = PTR2INT(clientData);
    const char *listArgv[4], *cmd;
    char string[TCL_INTEGER_SPACE];

    Tcl_MutexLock(&asyncTestMutex);
    for (asyncPtr = firstHandler; asyncPtr != NULL;
            asyncPtr = asyncPtr->nextPtr) {
        if (asyncPtr->id == id) {
            break;
        }
    }
    Tcl_MutexUnlock(&asyncTestMutex);

    if (!asyncPtr) {
        /* Woops - this one was deleted between the AsyncMark and now */
        return TCL_OK;
    }

    TclFormatInt(string, code);
    listArgv[0] = asyncPtr->command;
    listArgv[1] = Tcl_GetString(Tcl_GetObjResult(interp));
    listArgv[2] = string;
    listArgv[3] = NULL;
    cmd = Tcl_Merge(3, listArgv);
    if (interp != NULL) {
	code = Tcl_EvalEx(interp, cmd, -1, 0);
    } else {
	/*
	 * this should not happen, but by definition of how async handlers are
	 * invoked, it's possible.  Better error checking is needed here.
	 */
    }
    ckfree(cmd);
    return code;
}

/*
 *----------------------------------------------------------------------
 *
 * AsyncThreadProc --
 *
 *	Delivers an asynchronous event to a handler in another thread.
 *
 * Results:
 *	None.
 *
 * Side effects:
 *	Invokes Tcl_AsyncMark on the handler
 *
 *----------------------------------------------------------------------
 */

#if TCL_THREADS
static Tcl_ThreadCreateType
AsyncThreadProc(
    void *clientData)	/* Parameter is the id of a
				 * TestAsyncHandler, defined above. */
{
    TestAsyncHandler *asyncPtr;
    int id = PTR2INT(clientData);

    Tcl_Sleep(1);
    Tcl_MutexLock(&asyncTestMutex);
    for (asyncPtr = firstHandler; asyncPtr != NULL;
         asyncPtr = asyncPtr->nextPtr) {
        if (asyncPtr->id == id) {
            Tcl_AsyncMark(asyncPtr->handler);
            break;
        }
    }
    Tcl_MutexUnlock(&asyncTestMutex);
    Tcl_ExitThread(TCL_OK);
    TCL_THREAD_CREATE_RETURN;
}
#endif

static int
TestbumpinterpepochObjCmd(
    ClientData dummy,		/* Not used. */
    Tcl_Interp *interp,		/* Current interpreter. */
    int objc,			/* Number of arguments. */
    Tcl_Obj *const objv[])	/* Argument objects. */
{
    Interp *iPtr = (Interp *)interp;
    if (objc != 1) {
	Tcl_WrongNumArgs(interp, 1, objv, "");
	return TCL_ERROR;
    }
    iPtr->compileEpoch++;
    return TCL_OK;
}

/*
 *----------------------------------------------------------------------
 *
 * TestcmdinfoCmd --
 *
 *	This procedure implements the "testcmdinfo" command.  It is used to
 *	test Tcl_GetCommandInfo, Tcl_SetCommandInfo, and command creation and
 *	deletion.
 *
 * Results:
 *	A standard Tcl result.
 *
 * Side effects:
 *	Creates and deletes various commands and modifies their data.
 *
 *----------------------------------------------------------------------
 */

	/* ARGSUSED */
static int
TestcmdinfoCmd(
    void *dummy,		/* Not used. */
    Tcl_Interp *interp,		/* Current interpreter. */
    int argc,			/* Number of arguments. */
    const char **argv)		/* Argument strings. */
{
    Tcl_CmdInfo info;

    if (argc != 3) {
	Tcl_AppendResult(interp, "wrong # args: should be \"", argv[0],
		" option cmdName\"", NULL);
	return TCL_ERROR;
    }
    if (strcmp(argv[1], "create") == 0) {
	Tcl_CreateCommand(interp, argv[2], CmdProc1, (void *) "original",
		CmdDelProc1);
    } else if (strcmp(argv[1], "delete") == 0) {
	Tcl_DStringInit(&delString);
	Tcl_DeleteCommand(interp, argv[2]);
	Tcl_DStringResult(interp, &delString);
    } else if (strcmp(argv[1], "get") == 0) {
	if (Tcl_GetCommandInfo(interp, argv[2], &info) ==0) {
	    Tcl_AppendResult(interp, "??", NULL);
	    return TCL_OK;
	}
	if (info.proc == CmdProc1) {
	    Tcl_AppendResult(interp, "CmdProc1", " ",
		    (char *) info.clientData, NULL);
	} else if (info.proc == CmdProc2) {
	    Tcl_AppendResult(interp, "CmdProc2", " ",
		    (char *) info.clientData, NULL);
	} else {
	    Tcl_AppendResult(interp, "unknown", NULL);
	}
	if (info.deleteProc == CmdDelProc1) {
	    Tcl_AppendResult(interp, " CmdDelProc1", " ",
		    (char *) info.deleteData, NULL);
	} else if (info.deleteProc == CmdDelProc2) {
	    Tcl_AppendResult(interp, " CmdDelProc2", " ",
		    (char *) info.deleteData, NULL);
	} else {
	    Tcl_AppendResult(interp, " unknown", NULL);
	}
	Tcl_AppendResult(interp, " ", info.namespacePtr->fullName, NULL);
	if (info.isNativeObjectProc) {
	    Tcl_AppendResult(interp, " nativeObjectProc", NULL);
	} else {
	    Tcl_AppendResult(interp, " stringProc", NULL);
	}
    } else if (strcmp(argv[1], "modify") == 0) {
	info.proc = CmdProc2;
	info.clientData = (void *) "new_command_data";
	info.objProc = NULL;
	info.objClientData = NULL;
	info.deleteProc = CmdDelProc2;
	info.deleteData = (void *) "new_delete_data";
	if (Tcl_SetCommandInfo(interp, argv[2], &info) == 0) {
	    Tcl_SetObjResult(interp, Tcl_NewIntObj(0));
	} else {
	    Tcl_SetObjResult(interp, Tcl_NewIntObj(1));
	}
    } else {
	Tcl_AppendResult(interp, "bad option \"", argv[1],
		"\": must be create, delete, get, or modify", NULL);
	return TCL_ERROR;
    }
    return TCL_OK;
}

	/*ARGSUSED*/
static int
CmdProc1(
    void *clientData,	/* String to return. */
    Tcl_Interp *interp,		/* Current interpreter. */
    int argc,			/* Number of arguments. */
    const char **argv)		/* Argument strings. */
{
    Tcl_AppendResult(interp, "CmdProc1 ", (char *) clientData, NULL);
    return TCL_OK;
}

	/*ARGSUSED*/
static int
CmdProc2(
    void *clientData,	/* String to return. */
    Tcl_Interp *interp,		/* Current interpreter. */
    int argc,			/* Number of arguments. */
    const char **argv)		/* Argument strings. */
{
    Tcl_AppendResult(interp, "CmdProc2 ", (char *) clientData, NULL);
    return TCL_OK;
}

static void
CmdDelProc1(
    void *clientData)	/* String to save. */
{
    Tcl_DStringInit(&delString);
    Tcl_DStringAppend(&delString, "CmdDelProc1 ", -1);
    Tcl_DStringAppend(&delString, (char *) clientData, -1);
}

static void
CmdDelProc2(
    void *clientData)	/* String to save. */
{
    Tcl_DStringInit(&delString);
    Tcl_DStringAppend(&delString, "CmdDelProc2 ", -1);
    Tcl_DStringAppend(&delString, (char *) clientData, -1);
}

/*
 *----------------------------------------------------------------------
 *
 * TestcmdtokenCmd --
 *
 *	This procedure implements the "testcmdtoken" command. It is used to
 *	test Tcl_Command tokens and procedures such as Tcl_GetCommandFullName.
 *
 * Results:
 *	A standard Tcl result.
 *
 * Side effects:
 *	Creates and deletes various commands and modifies their data.
 *
 *----------------------------------------------------------------------
 */

	/* ARGSUSED */
static int
TestcmdtokenCmd(
    void *dummy,		/* Not used. */
    Tcl_Interp *interp,		/* Current interpreter. */
    int argc,			/* Number of arguments. */
    const char **argv)		/* Argument strings. */
{
    Tcl_Command token;
    int *l;
    char buf[30];

    if (argc != 3) {
	Tcl_AppendResult(interp, "wrong # args: should be \"", argv[0],
		" option arg\"", NULL);
	return TCL_ERROR;
    }
    if (strcmp(argv[1], "create") == 0) {
	token = Tcl_CreateCommand(interp, argv[2], CmdProc1,
		(void *) "original", NULL);
	sprintf(buf, "%p", (void *)token);
	Tcl_AppendResult(interp, buf, NULL);
    } else if (strcmp(argv[1], "name") == 0) {
	Tcl_Obj *objPtr;

	if (sscanf(argv[2], "%p", &l) != 1) {
	    Tcl_AppendResult(interp, "bad command token \"", argv[2],
		    "\"", NULL);
	    return TCL_ERROR;
	}

	objPtr = Tcl_NewObj();
	Tcl_GetCommandFullName(interp, (Tcl_Command) l, objPtr);

	Tcl_AppendElement(interp,
		Tcl_GetCommandName(interp, (Tcl_Command) l));
	Tcl_AppendElement(interp, Tcl_GetString(objPtr));
	Tcl_DecrRefCount(objPtr);
    } else {
	Tcl_AppendResult(interp, "bad option \"", argv[1],
		"\": must be create or name", NULL);
	return TCL_ERROR;
    }
    return TCL_OK;
}

/*
 *----------------------------------------------------------------------
 *
 * TestcmdtraceCmd --
 *
 *	This procedure implements the "testcmdtrace" command. It is used
 *	to test Tcl_CreateTrace and Tcl_DeleteTrace.
 *
 * Results:
 *	A standard Tcl result.
 *
 * Side effects:
 *	Creates and deletes a command trace, and tests the invocation of
 *	a procedure by the command trace.
 *
 *----------------------------------------------------------------------
 */

	/* ARGSUSED */
static int
TestcmdtraceCmd(
    void *dummy,		/* Not used. */
    Tcl_Interp *interp,		/* Current interpreter. */
    int argc,			/* Number of arguments. */
    const char **argv)		/* Argument strings. */
{
    Tcl_DString buffer;
    int result;

    if (argc != 3) {
	Tcl_AppendResult(interp, "wrong # args: should be \"", argv[0],
		" option script\"", NULL);
	return TCL_ERROR;
    }

    if (strcmp(argv[1], "tracetest") == 0) {
	Tcl_DStringInit(&buffer);
	cmdTrace = Tcl_CreateTrace(interp, 50000, CmdTraceProc, &buffer);
	result = Tcl_EvalEx(interp, argv[2], -1, 0);
	if (result == TCL_OK) {
	    Tcl_ResetResult(interp);
	    Tcl_AppendResult(interp, Tcl_DStringValue(&buffer), NULL);
	}
	Tcl_DeleteTrace(interp, cmdTrace);
	Tcl_DStringFree(&buffer);
    } else if (strcmp(argv[1], "deletetest") == 0) {
	/*
	 * Create a command trace then eval a script to check whether it is
	 * called. Note that this trace procedure removes itself as a further
	 * check of the robustness of the trace proc calling code in
	 * TclNRExecuteByteCode.
	 */

	cmdTrace = Tcl_CreateTrace(interp, 50000, CmdTraceDeleteProc, NULL);
	Tcl_EvalEx(interp, argv[2], -1, 0);
    } else if (strcmp(argv[1], "leveltest") == 0) {
	Interp *iPtr = (Interp *) interp;
	Tcl_DStringInit(&buffer);
	cmdTrace = Tcl_CreateTrace(interp, iPtr->numLevels + 4, CmdTraceProc,
		&buffer);
	result = Tcl_EvalEx(interp, argv[2], -1, 0);
	if (result == TCL_OK) {
	    Tcl_ResetResult(interp);
	    Tcl_AppendResult(interp, Tcl_DStringValue(&buffer), NULL);
	}
	Tcl_DeleteTrace(interp, cmdTrace);
	Tcl_DStringFree(&buffer);
    } else if (strcmp(argv[1], "resulttest") == 0) {
	/* Create an object-based trace, then eval a script. This is used
	 * to test return codes other than TCL_OK from the trace engine.
	 */

	static int deleteCalled;

	deleteCalled = 0;
	cmdTrace = Tcl_CreateObjTrace(interp, 50000,
		TCL_ALLOW_INLINE_COMPILATION, ObjTraceProc,
		&deleteCalled, ObjTraceDeleteProc);
	result = Tcl_EvalEx(interp, argv[2], -1, 0);
	Tcl_DeleteTrace(interp, cmdTrace);
	if (!deleteCalled) {
	    Tcl_AppendResult(interp, "Delete wasn't called", NULL);
	    return TCL_ERROR;
	} else {
	    return result;
	}
    } else if (strcmp(argv[1], "doubletest") == 0) {
	Tcl_Trace t1, t2;

	Tcl_DStringInit(&buffer);
	t1 = Tcl_CreateTrace(interp, 1, CmdTraceProc, &buffer);
	t2 = Tcl_CreateTrace(interp, 50000, CmdTraceProc, &buffer);
	result = Tcl_EvalEx(interp, argv[2], -1, 0);
	if (result == TCL_OK) {
	    Tcl_ResetResult(interp);
	    Tcl_AppendResult(interp, Tcl_DStringValue(&buffer), NULL);
	}
	Tcl_DeleteTrace(interp, t2);
	Tcl_DeleteTrace(interp, t1);
	Tcl_DStringFree(&buffer);
    } else {
	Tcl_AppendResult(interp, "bad option \"", argv[1],
		"\": must be tracetest, deletetest, doubletest or resulttest", NULL);
	return TCL_ERROR;
    }
    return TCL_OK;
}

static void
CmdTraceProc(
    void *clientData,	/* Pointer to buffer in which the
				 * command and arguments are appended.
				 * Accumulates test result. */
    Tcl_Interp *interp,		/* Current interpreter. */
    int level,			/* Current trace level. */
    char *command,		/* The command being traced (after
				 * substitutions). */
    Tcl_CmdProc *cmdProc,	/* Points to command's command procedure. */
    void *cmdClientData,	/* Client data associated with command
				 * procedure. */
    int argc,			/* Number of arguments. */
    const char *argv[])		/* Argument strings. */
{
    Tcl_DString *bufPtr = (Tcl_DString *) clientData;
    int i;

    Tcl_DStringAppendElement(bufPtr, command);

    Tcl_DStringStartSublist(bufPtr);
    for (i = 0;  i < argc;  i++) {
	Tcl_DStringAppendElement(bufPtr, argv[i]);
    }
    Tcl_DStringEndSublist(bufPtr);
}

static void
CmdTraceDeleteProc(
    void *clientData,	/* Unused. */
    Tcl_Interp *interp,		/* Current interpreter. */
    int level,			/* Current trace level. */
    char *command,		/* The command being traced (after
				 * substitutions). */
    Tcl_CmdProc *cmdProc,	/* Points to command's command procedure. */
    void *cmdClientData,	/* Client data associated with command
				 * procedure. */
    int argc,			/* Number of arguments. */
    const char *argv[])		/* Argument strings. */
{
    /*
     * Remove ourselves to test whether calling Tcl_DeleteTrace within a trace
     * callback causes the for loop in TclNRExecuteByteCode that calls traces to
     * reference freed memory.
     */

    Tcl_DeleteTrace(interp, cmdTrace);
}

static int
ObjTraceProc(
    void *clientData,	/* unused */
    Tcl_Interp *interp,		/* Tcl interpreter */
    int level,			/* Execution level */
    const char *command,	/* Command being executed */
    Tcl_Command token,		/* Command information */
    int objc,			/* Parameter count */
    Tcl_Obj *const objv[])	/* Parameter list */
{
    const char *word = Tcl_GetString(objv[0]);

    if (!strcmp(word, "Error")) {
	Tcl_SetObjResult(interp, Tcl_NewStringObj(command, -1));
	return TCL_ERROR;
    } else if (!strcmp(word, "Break")) {
	return TCL_BREAK;
    } else if (!strcmp(word, "Continue")) {
	return TCL_CONTINUE;
    } else if (!strcmp(word, "Return")) {
	return TCL_RETURN;
    } else if (!strcmp(word, "OtherStatus")) {
	return 6;
    } else {
	return TCL_OK;
    }
}

static void
ObjTraceDeleteProc(
    void *clientData)
{
    int *intPtr = (int *) clientData;
    *intPtr = 1;		/* Record that the trace was deleted */
}

/*
 *----------------------------------------------------------------------
 *
 * TestcreatecommandCmd --
 *
 *	This procedure implements the "testcreatecommand" command. It is used
 *	to test that the Tcl_CreateCommand creates a new command in the
 *	namespace specified as part of its name, if any. It also checks that
 *	the namespace code ignore single ":"s in the middle or end of a
 *	command name.
 *
 * Results:
 *	A standard Tcl result.
 *
 * Side effects:
 *	Creates and deletes two commands ("test_ns_basic::createdcommand"
 *	and "value:at:").
 *
 *----------------------------------------------------------------------
 */

static int
TestcreatecommandCmd(
    void *dummy,		/* Not used. */
    Tcl_Interp *interp,		/* Current interpreter. */
    int argc,			/* Number of arguments. */
    const char **argv)		/* Argument strings. */
{
    if (argc != 2) {
	Tcl_AppendResult(interp, "wrong # args: should be \"", argv[0],
		" option\"", NULL);
	return TCL_ERROR;
    }
    if (strcmp(argv[1], "create") == 0) {
	Tcl_CreateCommand(interp, "test_ns_basic::createdcommand",
		CreatedCommandProc, NULL, NULL);
    } else if (strcmp(argv[1], "delete") == 0) {
	Tcl_DeleteCommand(interp, "test_ns_basic::createdcommand");
    } else if (strcmp(argv[1], "create2") == 0) {
	Tcl_CreateCommand(interp, "value:at:",
		CreatedCommandProc2, NULL, NULL);
    } else if (strcmp(argv[1], "delete2") == 0) {
	Tcl_DeleteCommand(interp, "value:at:");
    } else {
	Tcl_AppendResult(interp, "bad option \"", argv[1],
		"\": must be create, delete, create2, or delete2", NULL);
	return TCL_ERROR;
    }
    return TCL_OK;
}

static int
CreatedCommandProc(
    void *clientData,	/* String to return. */
    Tcl_Interp *interp,		/* Current interpreter. */
    int argc,			/* Number of arguments. */
    const char **argv)		/* Argument strings. */
{
    Tcl_CmdInfo info;
    int found;

    found = Tcl_GetCommandInfo(interp, "test_ns_basic::createdcommand",
	    &info);
    if (!found) {
	Tcl_AppendResult(interp, "CreatedCommandProc could not get command info for test_ns_basic::createdcommand",
		NULL);
	return TCL_ERROR;
    }
    Tcl_AppendResult(interp, "CreatedCommandProc in ",
	    info.namespacePtr->fullName, NULL);
    return TCL_OK;
}

static int
CreatedCommandProc2(
    void *clientData,	/* String to return. */
    Tcl_Interp *interp,		/* Current interpreter. */
    int argc,			/* Number of arguments. */
    const char **argv)		/* Argument strings. */
{
    Tcl_CmdInfo info;
    int found;

    found = Tcl_GetCommandInfo(interp, "value:at:", &info);
    if (!found) {
	Tcl_AppendResult(interp, "CreatedCommandProc2 could not get command info for test_ns_basic::createdcommand",
		NULL);
	return TCL_ERROR;
    }
    Tcl_AppendResult(interp, "CreatedCommandProc2 in ",
	    info.namespacePtr->fullName, NULL);
    return TCL_OK;
}

/*
 *----------------------------------------------------------------------
 *
 * TestdcallCmd --
 *
 *	This procedure implements the "testdcall" command.  It is used
 *	to test Tcl_CallWhenDeleted.
 *
 * Results:
 *	A standard Tcl result.
 *
 * Side effects:
 *	Creates and deletes interpreters.
 *
 *----------------------------------------------------------------------
 */

	/* ARGSUSED */
static int
TestdcallCmd(
    void *dummy,		/* Not used. */
    Tcl_Interp *interp,		/* Current interpreter. */
    int argc,			/* Number of arguments. */
    const char **argv)		/* Argument strings. */
{
    int i, id;

    delInterp = Tcl_CreateInterp();
    Tcl_DStringInit(&delString);
    for (i = 1; i < argc; i++) {
	if (Tcl_GetInt(interp, argv[i], &id) != TCL_OK) {
	    return TCL_ERROR;
	}
	if (id < 0) {
	    Tcl_DontCallWhenDeleted(delInterp, DelCallbackProc,
		    INT2PTR(-id));
	} else {
	    Tcl_CallWhenDeleted(delInterp, DelCallbackProc,
		    INT2PTR(id));
	}
    }
    Tcl_DeleteInterp(delInterp);
    Tcl_DStringResult(interp, &delString);
    return TCL_OK;
}

/*
 * The deletion callback used by TestdcallCmd:
 */

static void
DelCallbackProc(
    void *clientData,	/* Numerical value to append to delString. */
    Tcl_Interp *interp)		/* Interpreter being deleted. */
{
    int id = PTR2INT(clientData);
    char buffer[TCL_INTEGER_SPACE];

    TclFormatInt(buffer, id);
    Tcl_DStringAppendElement(&delString, buffer);
    if (interp != delInterp) {
	Tcl_DStringAppendElement(&delString, "bogus interpreter argument!");
    }
}

/*
 *----------------------------------------------------------------------
 *
 * TestdelCmd --
 *
 *	This procedure implements the "testdel" command.  It is used
 *	to test calling of command deletion callbacks.
 *
 * Results:
 *	A standard Tcl result.
 *
 * Side effects:
 *	Creates a command.
 *
 *----------------------------------------------------------------------
 */

	/* ARGSUSED */
static int
TestdelCmd(
    void *dummy,		/* Not used. */
    Tcl_Interp *interp,		/* Current interpreter. */
    int argc,			/* Number of arguments. */
    const char **argv)		/* Argument strings. */
{
    DelCmd *dPtr;
    Tcl_Interp *slave;

    if (argc != 4) {
	Tcl_AppendResult(interp, "wrong # args", NULL);
	return TCL_ERROR;
    }

    slave = Tcl_GetSlave(interp, argv[1]);
    if (slave == NULL) {
	return TCL_ERROR;
    }

    dPtr = ckalloc(sizeof(DelCmd));
    dPtr->interp = interp;
    dPtr->deleteCmd = ckalloc(strlen(argv[3]) + 1);
    strcpy(dPtr->deleteCmd, argv[3]);

    Tcl_CreateCommand(slave, argv[2], DelCmdProc, dPtr,
	    DelDeleteProc);
    return TCL_OK;
}

static int
DelCmdProc(
    void *clientData,	/* String result to return. */
    Tcl_Interp *interp,		/* Current interpreter. */
    int argc,			/* Number of arguments. */
    const char **argv)		/* Argument strings. */
{
    DelCmd *dPtr = (DelCmd *) clientData;

    Tcl_AppendResult(interp, dPtr->deleteCmd, NULL);
    ckfree(dPtr->deleteCmd);
    ckfree(dPtr);
    return TCL_OK;
}

static void
DelDeleteProc(
    void *clientData)	/* String command to evaluate. */
{
    DelCmd *dPtr = clientData;

    Tcl_EvalEx(dPtr->interp, dPtr->deleteCmd, -1, 0);
    Tcl_ResetResult(dPtr->interp);
    ckfree(dPtr->deleteCmd);
    ckfree(dPtr);
}

/*
 *----------------------------------------------------------------------
 *
 * TestdelassocdataCmd --
 *
 *	This procedure implements the "testdelassocdata" command. It is used
 *	to test Tcl_DeleteAssocData.
 *
 * Results:
 *	A standard Tcl result.
 *
 * Side effects:
 *	Deletes an association between a key and associated data from an
 *	interpreter.
 *
 *----------------------------------------------------------------------
 */

static int
TestdelassocdataCmd(
    void *clientData,	/* Not used. */
    Tcl_Interp *interp,		/* Current interpreter. */
    int argc,			/* Number of arguments. */
    const char **argv)		/* Argument strings. */
{
    if (argc != 2) {
	Tcl_AppendResult(interp, "wrong # arguments: should be \"", argv[0],
		" data_key\"", NULL);
	return TCL_ERROR;
    }
    Tcl_DeleteAssocData(interp, argv[1]);
    return TCL_OK;
}

/*
 *-----------------------------------------------------------------------------
 *
 * TestdoubledigitsCmd --
 *
 *	This procedure implements the 'testdoubledigits' command. It is
 *	used to test the low-level floating-point formatting primitives
 *	in Tcl.
 *
 * Usage:
 *	testdoubledigits fpval ndigits type ?shorten"
 *
 * Parameters:
 *	fpval - Floating-point value to format.
 *	ndigits - Digit count to request from Tcl_DoubleDigits
 *	type - One of 'shortest', 'e', 'f'
 *	shorten - Indicates that the 'shorten' flag should be passed in.
 *
 *-----------------------------------------------------------------------------
 */

static int
TestdoubledigitsObjCmd(void *unused,
				/* NULL */
		       Tcl_Interp* interp,
				/* Tcl interpreter */
		       int objc,
				/* Parameter count */
		       Tcl_Obj* const objv[])
				/* Parameter vector */
{
    static const char* options[] = {
	"shortest",
	"e",
	"f",
	NULL
    };
    static const int types[] = {
	TCL_DD_SHORTEST,
	TCL_DD_E_FORMAT,
	TCL_DD_F_FORMAT
    };

    const Tcl_ObjType* doubleType;
    double d;
    int status;
    int ndigits;
    int type;
    int decpt;
    int signum;
    char* str;
    char* endPtr;
    Tcl_Obj* strObj;
    Tcl_Obj* retval;

    if (objc < 4 || objc > 5) {
	Tcl_WrongNumArgs(interp, 1, objv, "fpval ndigits type ?shorten?");
	return TCL_ERROR;
    }
    status = Tcl_GetDoubleFromObj(interp, objv[1], &d);
    if (status != TCL_OK) {
	doubleType = Tcl_GetObjType("double");
	if (Tcl_FetchIntRep(objv[1], doubleType)
	    && TclIsNaN(objv[1]->internalRep.doubleValue)) {
	    status = TCL_OK;
	    memcpy(&d, &(objv[1]->internalRep.doubleValue), sizeof(double));
	}
    }
    if (status != TCL_OK
	|| Tcl_GetIntFromObj(interp, objv[2], &ndigits) != TCL_OK
	|| Tcl_GetIndexFromObj(interp, objv[3], options, "conversion type",
			       TCL_EXACT, &type) != TCL_OK) {
	fprintf(stderr, "bad value? %g\n", d);
	return TCL_ERROR;
    }
    type = types[type];
    if (objc > 4) {
	if (strcmp(Tcl_GetString(objv[4]), "shorten")) {
	    Tcl_SetObjResult(interp, Tcl_NewStringObj("bad flag", -1));
	    return TCL_ERROR;
	}
	type |= TCL_DD_SHORTEN_FLAG;
    }
    str = TclDoubleDigits(d, ndigits, type, &decpt, &signum, &endPtr);
    strObj = Tcl_NewStringObj(str, endPtr-str);
    ckfree(str);
    retval = Tcl_NewListObj(1, &strObj);
    Tcl_ListObjAppendElement(NULL, retval, Tcl_NewIntObj(decpt));
    strObj = Tcl_NewStringObj(signum ? "-" : "+", 1);
    Tcl_ListObjAppendElement(NULL, retval, strObj);
    Tcl_SetObjResult(interp, retval);
    return TCL_OK;
}

/*
 *----------------------------------------------------------------------
 *
 * TestdstringCmd --
 *
 *	This procedure implements the "testdstring" command.  It is used
 *	to test the dynamic string facilities of Tcl.
 *
 * Results:
 *	A standard Tcl result.
 *
 * Side effects:
 *	Creates, deletes, and invokes handlers.
 *
 *----------------------------------------------------------------------
 */

	/* ARGSUSED */
static int
TestdstringCmd(
    void *dummy,		/* Not used. */
    Tcl_Interp *interp,		/* Current interpreter. */
    int argc,			/* Number of arguments. */
    const char **argv)		/* Argument strings. */
{
    int count;

    if (argc < 2) {
	wrongNumArgs:
	Tcl_AppendResult(interp, "wrong # args", NULL);
	return TCL_ERROR;
    }
    if (strcmp(argv[1], "append") == 0) {
	if (argc != 4) {
	    goto wrongNumArgs;
	}
	if (Tcl_GetInt(interp, argv[3], &count) != TCL_OK) {
	    return TCL_ERROR;
	}
	Tcl_DStringAppend(&dstring, argv[2], count);
    } else if (strcmp(argv[1], "element") == 0) {
	if (argc != 3) {
	    goto wrongNumArgs;
	}
	Tcl_DStringAppendElement(&dstring, argv[2]);
    } else if (strcmp(argv[1], "end") == 0) {
	if (argc != 2) {
	    goto wrongNumArgs;
	}
	Tcl_DStringEndSublist(&dstring);
    } else if (strcmp(argv[1], "free") == 0) {
	if (argc != 2) {
	    goto wrongNumArgs;
	}
	Tcl_DStringFree(&dstring);
    } else if (strcmp(argv[1], "get") == 0) {
	if (argc != 2) {
	    goto wrongNumArgs;
	}
	Tcl_SetResult(interp, Tcl_DStringValue(&dstring), TCL_VOLATILE);
    } else if (strcmp(argv[1], "gresult") == 0) {
	if (argc != 3) {
	    goto wrongNumArgs;
	}
	if (strcmp(argv[2], "staticsmall") == 0) {
	    Tcl_AppendResult(interp, "short", NULL);
	} else if (strcmp(argv[2], "staticlarge") == 0) {
	    Tcl_AppendResult(interp, "first0 first1 first2 first3 first4 first5 first6 first7 first8 first9\nsecond0 second1 second2 second3 second4 second5 second6 second7 second8 second9\nthird0 third1 third2 third3 third4 third5 third6 third7 third8 third9\nfourth0 fourth1 fourth2 fourth3 fourth4 fourth5 fourth6 fourth7 fourth8 fourth9\nfifth0 fifth1 fifth2 fifth3 fifth4 fifth5 fifth6 fifth7 fifth8 fifth9\nsixth0 sixth1 sixth2 sixth3 sixth4 sixth5 sixth6 sixth7 sixth8 sixth9\nseventh0 seventh1 seventh2 seventh3 seventh4 seventh5 seventh6 seventh7 seventh8 seventh9\n", NULL);
	} else if (strcmp(argv[2], "free") == 0) {
	    char *s = ckalloc(100);
	    strcpy(s, "This is a malloc-ed string");
	    Tcl_SetResult(interp, s, TCL_DYNAMIC);
	} else if (strcmp(argv[2], "special") == 0) {
	    char *s = (char*)ckalloc(100) + 16;
	    strcpy(s, "This is a specially-allocated string");
	    Tcl_SetResult(interp, s, SpecialFree);
	} else {
	    Tcl_AppendResult(interp, "bad gresult option \"", argv[2],
		    "\": must be staticsmall, staticlarge, free, or special",
		    NULL);
	    return TCL_ERROR;
	}
	Tcl_DStringGetResult(interp, &dstring);
    } else if (strcmp(argv[1], "length") == 0) {

	if (argc != 2) {
	    goto wrongNumArgs;
	}
	Tcl_SetObjResult(interp, Tcl_NewIntObj(Tcl_DStringLength(&dstring)));
    } else if (strcmp(argv[1], "result") == 0) {
	if (argc != 2) {
	    goto wrongNumArgs;
	}
	Tcl_DStringResult(interp, &dstring);
    } else if (strcmp(argv[1], "trunc") == 0) {
	if (argc != 3) {
	    goto wrongNumArgs;
	}
	if (Tcl_GetInt(interp, argv[2], &count) != TCL_OK) {
	    return TCL_ERROR;
	}
	Tcl_DStringSetLength(&dstring, count);
    } else if (strcmp(argv[1], "start") == 0) {
	if (argc != 2) {
	    goto wrongNumArgs;
	}
	Tcl_DStringStartSublist(&dstring);
    } else {
	Tcl_AppendResult(interp, "bad option \"", argv[1],
		"\": must be append, element, end, free, get, length, "
		"result, trunc, or start", NULL);
	return TCL_ERROR;
    }
    return TCL_OK;
}

/*
 * The procedure below is used as a special freeProc to test how well
 * Tcl_DStringGetResult handles freeProc's other than free.
 */

static void SpecialFree(blockPtr)
    char *blockPtr;			/* Block to free. */
{
    ckfree(blockPtr - 16);
}

/*
 *----------------------------------------------------------------------
 *
 * TestencodingCmd --
 *
 *	This procedure implements the "testencoding" command.  It is used
 *	to test the encoding package.
 *
 * Results:
 *	A standard Tcl result.
 *
 * Side effects:
 *	Load encodings.
 *
 *----------------------------------------------------------------------
 */

	/* ARGSUSED */
static int
TestencodingObjCmd(
    void *dummy,		/* Not used. */
    Tcl_Interp *interp,		/* Current interpreter. */
    int objc,			/* Number of arguments. */
    Tcl_Obj *const objv[])	/* Argument objects. */
{
    Tcl_Encoding encoding;
    int index, length;
    const char *string;
    TclEncoding *encodingPtr;
    static const char *const optionStrings[] = {
	"create",	"delete",	NULL
    };
    enum options {
	ENC_CREATE,	ENC_DELETE
    };

    if (Tcl_GetIndexFromObj(interp, objv[1], optionStrings, "option", 0,
	    &index) != TCL_OK) {
	return TCL_ERROR;
    }

    switch ((enum options) index) {
    case ENC_CREATE: {
	Tcl_EncodingType type;

	if (objc != 5) {
	    return TCL_ERROR;
	}
	encodingPtr = ckalloc(sizeof(TclEncoding));
	encodingPtr->interp = interp;

	string = Tcl_GetStringFromObj(objv[3], &length);
	encodingPtr->toUtfCmd = ckalloc(length + 1);
	memcpy(encodingPtr->toUtfCmd, string, length + 1);

	string = Tcl_GetStringFromObj(objv[4], &length);
	encodingPtr->fromUtfCmd = ckalloc(length + 1);
	memcpy(encodingPtr->fromUtfCmd, string, length + 1);

	string = Tcl_GetStringFromObj(objv[2], &length);

	type.encodingName = string;
	type.toUtfProc = EncodingToUtfProc;
	type.fromUtfProc = EncodingFromUtfProc;
	type.freeProc = EncodingFreeProc;
	type.clientData = encodingPtr;
	type.nullSize = 1;

	Tcl_CreateEncoding(&type);
	break;
    }
    case ENC_DELETE:
	if (objc != 3) {
	    return TCL_ERROR;
	}
	if (TCL_OK != Tcl_GetEncodingFromObj(interp, objv[2], &encoding)) {
	    return TCL_ERROR;
	}
	Tcl_FreeEncoding(encoding);	/* Free returned reference */
	Tcl_FreeEncoding(encoding);	/* Free to match CREATE */
	TclFreeIntRep(objv[2]);		/* Free the cached ref */
	break;
    }
    return TCL_OK;
}

static int
EncodingToUtfProc(
    void *clientData,	/* TclEncoding structure. */
    const char *src,		/* Source string in specified encoding. */
    int srcLen,			/* Source string length in bytes. */
    int flags,			/* Conversion control flags. */
    Tcl_EncodingState *statePtr,/* Current state. */
    char *dst,			/* Output buffer. */
    int dstLen,			/* The maximum length of output buffer. */
    int *srcReadPtr,		/* Filled with number of bytes read. */
    int *dstWrotePtr,		/* Filled with number of bytes stored. */
    int *dstCharsPtr)		/* Filled with number of chars stored. */
{
    int len;
    TclEncoding *encodingPtr;

    encodingPtr = (TclEncoding *) clientData;
    Tcl_EvalEx(encodingPtr->interp, encodingPtr->toUtfCmd, -1, TCL_EVAL_GLOBAL);

    len = strlen(Tcl_GetStringResult(encodingPtr->interp));
    if (len > dstLen) {
	len = dstLen;
    }
    memcpy(dst, Tcl_GetStringResult(encodingPtr->interp), len);
    Tcl_ResetResult(encodingPtr->interp);

    *srcReadPtr = srcLen;
    *dstWrotePtr = len;
    *dstCharsPtr = len;
    return TCL_OK;
}

static int
EncodingFromUtfProc(
    void *clientData,	/* TclEncoding structure. */
    const char *src,		/* Source string in specified encoding. */
    int srcLen,			/* Source string length in bytes. */
    int flags,			/* Conversion control flags. */
    Tcl_EncodingState *statePtr,/* Current state. */
    char *dst,			/* Output buffer. */
    int dstLen,			/* The maximum length of output buffer. */
    int *srcReadPtr,		/* Filled with number of bytes read. */
    int *dstWrotePtr,		/* Filled with number of bytes stored. */
    int *dstCharsPtr)		/* Filled with number of chars stored. */
{
    int len;
    TclEncoding *encodingPtr;

    encodingPtr = (TclEncoding *) clientData;
    Tcl_EvalEx(encodingPtr->interp, encodingPtr->fromUtfCmd, -1, TCL_EVAL_GLOBAL);

    len = strlen(Tcl_GetStringResult(encodingPtr->interp));
    if (len > dstLen) {
	len = dstLen;
    }
    memcpy(dst, Tcl_GetStringResult(encodingPtr->interp), len);
    Tcl_ResetResult(encodingPtr->interp);

    *srcReadPtr = srcLen;
    *dstWrotePtr = len;
    *dstCharsPtr = len;
    return TCL_OK;
}

static void
EncodingFreeProc(
    void *clientData)	/* ClientData associated with type. */
{
    TclEncoding *encodingPtr = clientData;

    ckfree(encodingPtr->toUtfCmd);
    ckfree(encodingPtr->fromUtfCmd);
    ckfree(encodingPtr);
}

/*
 *----------------------------------------------------------------------
 *
 * TestevalexObjCmd --
 *
 *	This procedure implements the "testevalex" command.  It is
 *	used to test Tcl_EvalEx.
 *
 * Results:
 *	A standard Tcl result.
 *
 * Side effects:
 *	None.
 *
 *----------------------------------------------------------------------
 */

static int
TestevalexObjCmd(
    void *dummy,		/* Not used. */
    Tcl_Interp *interp,		/* Current interpreter. */
    int objc,			/* Number of arguments. */
    Tcl_Obj *const objv[])	/* Argument objects. */
{
    int length, flags;
    const char *script;

    flags = 0;
    if (objc == 3) {
	const char *global = Tcl_GetString(objv[2]);
	if (strcmp(global, "global") != 0) {
	    Tcl_AppendResult(interp, "bad value \"", global,
		    "\": must be global", NULL);
	    return TCL_ERROR;
	}
	flags = TCL_EVAL_GLOBAL;
    } else if (objc != 2) {
	Tcl_WrongNumArgs(interp, 1, objv, "script ?global?");
	return TCL_ERROR;
    }

    script = Tcl_GetStringFromObj(objv[1], &length);
    return Tcl_EvalEx(interp, script, length, flags);
}

/*
 *----------------------------------------------------------------------
 *
 * TestevalobjvObjCmd --
 *
 *	This procedure implements the "testevalobjv" command.  It is
 *	used to test Tcl_EvalObjv.
 *
 * Results:
 *	A standard Tcl result.
 *
 * Side effects:
 *	None.
 *
 *----------------------------------------------------------------------
 */

static int
TestevalobjvObjCmd(
    void *dummy,		/* Not used. */
    Tcl_Interp *interp,		/* Current interpreter. */
    int objc,			/* Number of arguments. */
    Tcl_Obj *const objv[])	/* Argument objects. */
{
    int evalGlobal;

    if (objc < 3) {
	Tcl_WrongNumArgs(interp, 1, objv, "global word ?word ...?");
	return TCL_ERROR;
    }
    if (Tcl_GetIntFromObj(interp, objv[1], &evalGlobal) != TCL_OK) {
	return TCL_ERROR;
    }
    return Tcl_EvalObjv(interp, objc-2, objv+2,
	    (evalGlobal) ? TCL_EVAL_GLOBAL : 0);
}

/*
 *----------------------------------------------------------------------
 *
 * TesteventObjCmd --
 *
 *	This procedure implements a 'testevent' command.  The command
 *	is used to test event queue management.
 *
 * The command takes two forms:
 *	- testevent queue name position script
 *		Queues an event at the given position in the queue, and
 *		associates a given name with it (the same name may be
 *		associated with multiple events). When the event comes
 *		to the head of the queue, executes the given script at
 *		global level in the current interp. The position may be
 *		one of 'head', 'tail' or 'mark'.
 *	- testevent delete name
 *		Deletes any events associated with the given name from
 *		the queue.
 *
 * Return value:
 *	Returns a standard Tcl result.
 *
 * Side effects:
 *	Manipulates the event queue as directed.
 *
 *----------------------------------------------------------------------
 */

static int
TesteventObjCmd(
    void *unused,		/* Not used */
    Tcl_Interp *interp,		/* Tcl interpreter */
    int objc,			/* Parameter count */
    Tcl_Obj *const objv[])	/* Parameter vector */
{
    static const char *const subcommands[] = { /* Possible subcommands */
	"queue", "delete", NULL
    };
    int subCmdIndex;		/* Index of the chosen subcommand */
    static const char *const positions[] = { /* Possible queue positions */
	"head", "tail", "mark", NULL
    };
    int posIndex;		/* Index of the chosen position */
    static const Tcl_QueuePosition posNum[] = {
				/* Interpretation of the chosen position */
	TCL_QUEUE_HEAD,
	TCL_QUEUE_TAIL,
	TCL_QUEUE_MARK
    };
    TestEvent *ev;		/* Event to be queued */

    if (objc < 2) {
	Tcl_WrongNumArgs(interp, 1, objv, "subcommand ?arg ...?");
	return TCL_ERROR;
    }
    if (Tcl_GetIndexFromObj(interp, objv[1], subcommands, "subcommand",
	    TCL_EXACT, &subCmdIndex) != TCL_OK) {
	return TCL_ERROR;
    }
    switch (subCmdIndex) {
    case 0:			/* queue */
	if (objc != 5) {
	    Tcl_WrongNumArgs(interp, 2, objv, "name position script");
	    return TCL_ERROR;
	}
	if (Tcl_GetIndexFromObj(interp, objv[3], positions,
		"position specifier", TCL_EXACT, &posIndex) != TCL_OK) {
	    return TCL_ERROR;
	}
	ev = ckalloc(sizeof(TestEvent));
	ev->header.proc = TesteventProc;
	ev->header.nextPtr = NULL;
	ev->interp = interp;
	ev->command = objv[4];
	Tcl_IncrRefCount(ev->command);
	ev->tag = objv[2];
	Tcl_IncrRefCount(ev->tag);
	Tcl_QueueEvent((Tcl_Event *) ev, posNum[posIndex]);
	break;

    case 1:			/* delete */
	if (objc != 3) {
	    Tcl_WrongNumArgs(interp, 2, objv, "name");
	    return TCL_ERROR;
	}
	Tcl_DeleteEvents(TesteventDeleteProc, objv[2]);
	break;
    }

    return TCL_OK;
}

/*
 *----------------------------------------------------------------------
 *
 * TesteventProc --
 *
 *	Delivers a test event to the Tcl interpreter as part of event
 *	queue testing.
 *
 * Results:
 *	Returns 1 if the event has been serviced, 0 otherwise.
 *
 * Side effects:
 *	Evaluates the event's callback script, so has whatever side effects
 *	the callback has.  The return value of the callback script becomes the
 *	return value of this function.  If the callback script reports an
 *	error, it is reported as a background error.
 *
 *----------------------------------------------------------------------
 */

static int
TesteventProc(
    Tcl_Event *event,		/* Event to deliver */
    int flags)			/* Current flags for Tcl_ServiceEvent */
{
    TestEvent *ev = (TestEvent *) event;
    Tcl_Interp *interp = ev->interp;
    Tcl_Obj *command = ev->command;
    int result = Tcl_EvalObjEx(interp, command,
	    TCL_EVAL_GLOBAL | TCL_EVAL_DIRECT);
    int retval;

    if (result != TCL_OK) {
	Tcl_AddErrorInfo(interp,
		"    (command bound to \"testevent\" callback)");
	Tcl_BackgroundException(interp, TCL_ERROR);
	return 1;		/* Avoid looping on errors */
    }
    if (Tcl_GetBooleanFromObj(interp, Tcl_GetObjResult(interp),
	    &retval) != TCL_OK) {
	Tcl_AddErrorInfo(interp,
		"    (return value from \"testevent\" callback)");
	Tcl_BackgroundException(interp, TCL_ERROR);
	return 1;
    }
    if (retval) {
	Tcl_DecrRefCount(ev->tag);
	Tcl_DecrRefCount(ev->command);
    }

    return retval;
}

/*
 *----------------------------------------------------------------------
 *
 * TesteventDeleteProc --
 *
 *	Removes some set of events from the queue.
 *
 * This procedure is used as part of testing event queue management.
 *
 * Results:
 *	Returns 1 if a given event should be deleted, 0 otherwise.
 *
 * Side effects:
 *	None.
 *
 *----------------------------------------------------------------------
 */

static int
TesteventDeleteProc(
    Tcl_Event *event,		/* Event to examine */
    void *clientData)	/* Tcl_Obj containing the name of the event(s)
				 * to remove */
{
    TestEvent *ev;		/* Event to examine */
    const char *evNameStr;
    Tcl_Obj *targetName;	/* Name of the event(s) to delete */
    const char *targetNameStr;

    if (event->proc != TesteventProc) {
	return 0;
    }
    targetName = (Tcl_Obj *) clientData;
    targetNameStr = (char *) Tcl_GetString(targetName);
    ev = (TestEvent *) event;
    evNameStr = Tcl_GetString(ev->tag);
    if (strcmp(evNameStr, targetNameStr) == 0) {
	Tcl_DecrRefCount(ev->tag);
	Tcl_DecrRefCount(ev->command);
	return 1;
    } else {
	return 0;
    }
}

/*
 *----------------------------------------------------------------------
 *
 * TestexithandlerCmd --
 *
 *	This procedure implements the "testexithandler" command. It is
 *	used to test Tcl_CreateExitHandler and Tcl_DeleteExitHandler.
 *
 * Results:
 *	A standard Tcl result.
 *
 * Side effects:
 *	None.
 *
 *----------------------------------------------------------------------
 */

static int
TestexithandlerCmd(
    void *clientData,	/* Not used. */
    Tcl_Interp *interp,		/* Current interpreter. */
    int argc,			/* Number of arguments. */
    const char **argv)		/* Argument strings. */
{
    int value;

    if (argc != 3) {
	Tcl_AppendResult(interp, "wrong # arguments: should be \"", argv[0],
		" create|delete value\"", NULL);
	return TCL_ERROR;
    }
    if (Tcl_GetInt(interp, argv[2], &value) != TCL_OK) {
	return TCL_ERROR;
    }
    if (strcmp(argv[1], "create") == 0) {
	Tcl_CreateExitHandler((value & 1) ? ExitProcOdd : ExitProcEven,
		INT2PTR(value));
    } else if (strcmp(argv[1], "delete") == 0) {
	Tcl_DeleteExitHandler((value & 1) ? ExitProcOdd : ExitProcEven,
		INT2PTR(value));
    } else {
	Tcl_AppendResult(interp, "bad option \"", argv[1],
		"\": must be create or delete", NULL);
	return TCL_ERROR;
    }
    return TCL_OK;
}

static void
ExitProcOdd(
    void *clientData)	/* Integer value to print. */
{
    char buf[16 + TCL_INTEGER_SPACE];
    int len;

    sprintf(buf, "odd %d\n", (int)PTR2INT(clientData));
    len = strlen(buf);
    if (len != (int) write(1, buf, len)) {
	Tcl_Panic("ExitProcOdd: unable to write to stdout");
    }
}

static void
ExitProcEven(
    void *clientData)	/* Integer value to print. */
{
    char buf[16 + TCL_INTEGER_SPACE];
    int len;

    sprintf(buf, "even %d\n", (int)PTR2INT(clientData));
    len = strlen(buf);
    if (len != (int) write(1, buf, len)) {
	Tcl_Panic("ExitProcEven: unable to write to stdout");
    }
}

/*
 *----------------------------------------------------------------------
 *
 * TestexprlongCmd --
 *
 *	This procedure verifies that Tcl_ExprLong does not modify the
 *	interpreter result if there is no error.
 *
 * Results:
 *	A standard Tcl result.
 *
 * Side effects:
 *	None.
 *
 *----------------------------------------------------------------------
 */

static int
TestexprlongCmd(
    void *clientData,	/* Not used. */
    Tcl_Interp *interp,		/* Current interpreter. */
    int argc,			/* Number of arguments. */
    const char **argv)		/* Argument strings. */
{
    long exprResult;
    char buf[4 + TCL_INTEGER_SPACE];
    int result;

    if (argc != 2) {
	Tcl_AppendResult(interp, "wrong # arguments: should be \"", argv[0],
		" expression\"", NULL);
	return TCL_ERROR;
    }
    Tcl_AppendResult(interp, "This is a result", NULL);
    result = Tcl_ExprLong(interp, argv[1], &exprResult);
    if (result != TCL_OK) {
	return result;
    }
    sprintf(buf, ": %ld", exprResult);
    Tcl_AppendResult(interp, buf, NULL);
    return TCL_OK;
}

/*
 *----------------------------------------------------------------------
 *
 * TestexprlongobjCmd --
 *
 *	This procedure verifies that Tcl_ExprLongObj does not modify the
 *	interpreter result if there is no error.
 *
 * Results:
 *	A standard Tcl result.
 *
 * Side effects:
 *	None.
 *
 *----------------------------------------------------------------------
 */

static int
TestexprlongobjCmd(
    void *clientData,	/* Not used. */
    Tcl_Interp *interp,		/* Current interpreter. */
    int objc,			/* Number of arguments. */
    Tcl_Obj *const *objv)	/* Argument objects. */
{
    long exprResult;
    char buf[4 + TCL_INTEGER_SPACE];
    int result;

    if (objc != 2) {
	Tcl_WrongNumArgs(interp, 1, objv, "expression");
	return TCL_ERROR;
    }
    Tcl_AppendResult(interp, "This is a result", NULL);
    result = Tcl_ExprLongObj(interp, objv[1], &exprResult);
    if (result != TCL_OK) {
	return result;
    }
    sprintf(buf, ": %ld", exprResult);
    Tcl_AppendResult(interp, buf, NULL);
    return TCL_OK;
}

/*
 *----------------------------------------------------------------------
 *
 * TestexprdoubleCmd --
 *
 *	This procedure verifies that Tcl_ExprDouble does not modify the
 *	interpreter result if there is no error.
 *
 * Results:
 *	A standard Tcl result.
 *
 * Side effects:
 *	None.
 *
 *----------------------------------------------------------------------
 */

static int
TestexprdoubleCmd(
    void *clientData,	/* Not used. */
    Tcl_Interp *interp,		/* Current interpreter. */
    int argc,			/* Number of arguments. */
    const char **argv)		/* Argument strings. */
{
    double exprResult;
    char buf[4 + TCL_DOUBLE_SPACE];
    int result;

    if (argc != 2) {
	Tcl_AppendResult(interp, "wrong # arguments: should be \"", argv[0],
		" expression\"", NULL);
	return TCL_ERROR;
    }
    Tcl_AppendResult(interp, "This is a result", NULL);
    result = Tcl_ExprDouble(interp, argv[1], &exprResult);
    if (result != TCL_OK) {
	return result;
    }
    strcpy(buf, ": ");
    Tcl_PrintDouble(interp, exprResult, buf+2);
    Tcl_AppendResult(interp, buf, NULL);
    return TCL_OK;
}

/*
 *----------------------------------------------------------------------
 *
 * TestexprdoubleobjCmd --
 *
 *	This procedure verifies that Tcl_ExprLongObj does not modify the
 *	interpreter result if there is no error.
 *
 * Results:
 *	A standard Tcl result.
 *
 * Side effects:
 *	None.
 *
 *----------------------------------------------------------------------
 */

static int
TestexprdoubleobjCmd(
    void *clientData,	/* Not used. */
    Tcl_Interp *interp,		/* Current interpreter. */
    int objc,			/* Number of arguments. */
    Tcl_Obj *const *objv)	/* Argument objects. */
{
    double exprResult;
    char buf[4 + TCL_DOUBLE_SPACE];
    int result;

    if (objc != 2) {
	Tcl_WrongNumArgs(interp, 1, objv, "expression");
	return TCL_ERROR;
    }
    Tcl_AppendResult(interp, "This is a result", NULL);
    result = Tcl_ExprDoubleObj(interp, objv[1], &exprResult);
    if (result != TCL_OK) {
	return result;
    }
    strcpy(buf, ": ");
    Tcl_PrintDouble(interp, exprResult, buf+2);
    Tcl_AppendResult(interp, buf, NULL);
    return TCL_OK;
}

/*
 *----------------------------------------------------------------------
 *
 * TestexprstringCmd --
 *
 *	This procedure tests the basic operation of Tcl_ExprString.
 *
 * Results:
 *	A standard Tcl result.
 *
 * Side effects:
 *	None.
 *
 *----------------------------------------------------------------------
 */

static int
TestexprstringCmd(
    void *clientData,	/* Not used. */
    Tcl_Interp *interp,		/* Current interpreter. */
    int argc,			/* Number of arguments. */
    const char **argv)		/* Argument strings. */
{
    if (argc != 2) {
	Tcl_AppendResult(interp, "wrong # arguments: should be \"", argv[0],
		" expression\"", NULL);
	return TCL_ERROR;
    }
    return Tcl_ExprString(interp, argv[1]);
}

/*
 *----------------------------------------------------------------------
 *
 * TestfilelinkCmd --
 *
 *	This procedure implements the "testfilelink" command.  It is used to
 *	test the effects of creating and manipulating filesystem links in Tcl.
 *
 * Results:
 *	A standard Tcl result.
 *
 * Side effects:
 *	May create a link on disk.
 *
 *----------------------------------------------------------------------
 */

static int
TestfilelinkCmd(
    void *clientData,	/* Not used. */
    Tcl_Interp *interp,		/* Current interpreter. */
    int objc,			/* Number of arguments. */
    Tcl_Obj *const objv[])	/* The argument objects. */
{
    Tcl_Obj *contents;

    if (objc < 2 || objc > 3) {
	Tcl_WrongNumArgs(interp, 1, objv, "source ?target?");
	return TCL_ERROR;
    }

    if (Tcl_FSConvertToPathType(interp, objv[1]) != TCL_OK) {
	return TCL_ERROR;
    }

    if (objc == 3) {
	/* Create link from source to target */
	contents = Tcl_FSLink(objv[1], objv[2],
		TCL_CREATE_SYMBOLIC_LINK|TCL_CREATE_HARD_LINK);
	if (contents == NULL) {
	    Tcl_AppendResult(interp, "could not create link from \"",
		    Tcl_GetString(objv[1]), "\" to \"",
		    Tcl_GetString(objv[2]), "\": ",
		    Tcl_PosixError(interp), NULL);
	    return TCL_ERROR;
	}
    } else {
	/* Read link */
	contents = Tcl_FSLink(objv[1], NULL, 0);
	if (contents == NULL) {
	    Tcl_AppendResult(interp, "could not read link \"",
		    Tcl_GetString(objv[1]), "\": ",
		    Tcl_PosixError(interp), NULL);
	    return TCL_ERROR;
	}
    }
    Tcl_SetObjResult(interp, contents);
    if (objc == 2) {
	/*
	 * If we are creating a link, this will actually just
	 * be objv[3], and we don't own it
	 */
	Tcl_DecrRefCount(contents);
    }
    return TCL_OK;
}

/*
 *----------------------------------------------------------------------
 *
 * TestgetassocdataCmd --
 *
 *	This procedure implements the "testgetassocdata" command. It is
 *	used to test Tcl_GetAssocData.
 *
 * Results:
 *	A standard Tcl result.
 *
 * Side effects:
 *	None.
 *
 *----------------------------------------------------------------------
 */

static int
TestgetassocdataCmd(
    void *clientData,	/* Not used. */
    Tcl_Interp *interp,		/* Current interpreter. */
    int argc,			/* Number of arguments. */
    const char **argv)		/* Argument strings. */
{
    char *res;

    if (argc != 2) {
	Tcl_AppendResult(interp, "wrong # arguments: should be \"", argv[0],
		" data_key\"", NULL);
	return TCL_ERROR;
    }
    res = (char *) Tcl_GetAssocData(interp, argv[1], NULL);
    if (res != NULL) {
	Tcl_AppendResult(interp, res, NULL);
    }
    return TCL_OK;
}

/*
 *----------------------------------------------------------------------
 *
 * TestgetplatformCmd --
 *
 *	This procedure implements the "testgetplatform" command. It is
 *	used to retrievel the value of the tclPlatform global variable.
 *
 * Results:
 *	A standard Tcl result.
 *
 * Side effects:
 *	None.
 *
 *----------------------------------------------------------------------
 */

static int
TestgetplatformCmd(
    void *clientData,	/* Not used. */
    Tcl_Interp *interp,		/* Current interpreter. */
    int argc,			/* Number of arguments. */
    const char **argv)		/* Argument strings. */
{
    static const char *const platformStrings[] = { "unix", "mac", "windows" };
    TclPlatformType *platform;

    platform = TclGetPlatform();

    if (argc != 1) {
	Tcl_AppendResult(interp, "wrong # arguments: should be \"", argv[0],
		NULL);
	return TCL_ERROR;
    }

    Tcl_AppendResult(interp, platformStrings[*platform], NULL);
    return TCL_OK;
}

/*
 *----------------------------------------------------------------------
 *
 * TestinterpdeleteCmd --
 *
 *	This procedure tests the code in tclInterp.c that deals with
 *	interpreter deletion. It deletes a user-specified interpreter
 *	from the hierarchy, and subsequent code checks integrity.
 *
 * Results:
 *	A standard Tcl result.
 *
 * Side effects:
 *	Deletes one or more interpreters.
 *
 *----------------------------------------------------------------------
 */

	/* ARGSUSED */
static int
TestinterpdeleteCmd(
    void *dummy,		/* Not used. */
    Tcl_Interp *interp,		/* Current interpreter. */
    int argc,			/* Number of arguments. */
    const char **argv)		/* Argument strings. */
{
    Tcl_Interp *slaveToDelete;

    if (argc != 2) {
	Tcl_AppendResult(interp, "wrong # args: should be \"", argv[0],
		" path\"", NULL);
	return TCL_ERROR;
    }
    slaveToDelete = Tcl_GetSlave(interp, argv[1]);
    if (slaveToDelete == NULL) {
	return TCL_ERROR;
    }
    Tcl_DeleteInterp(slaveToDelete);
    return TCL_OK;
}

/*
 *----------------------------------------------------------------------
 *
 * TestlinkCmd --
 *
 *	This procedure implements the "testlink" command.  It is used
 *	to test Tcl_LinkVar and related library procedures.
 *
 * Results:
 *	A standard Tcl result.
 *
 * Side effects:
 *	Creates and deletes various variable links, plus returns
 *	values of the linked variables.
 *
 *----------------------------------------------------------------------
 */

	/* ARGSUSED */
static int
TestlinkCmd(
    void *dummy,		/* Not used. */
    Tcl_Interp *interp,		/* Current interpreter. */
    int argc,			/* Number of arguments. */
    const char **argv)		/* Argument strings. */
{
    static int intVar = 43;
    static int boolVar = 4;
    static double realVar = 1.23;
    static Tcl_WideInt wideVar = 79;
    static char *stringVar = NULL;
    static char charVar = '@';
    static unsigned char ucharVar = 130;
    static short shortVar = 3000;
    static unsigned short ushortVar = 60000;
    static unsigned int uintVar = 0xbeeffeed;
    static long longVar = 123456789L;
    static unsigned long ulongVar = 3456789012UL;
    static float floatVar = 4.5;
    static Tcl_WideUInt uwideVar = 123;
    static int created = 0;
    char buffer[2*TCL_DOUBLE_SPACE];
    int writable, flag;
    Tcl_Obj *tmp;

    if (argc < 2) {
	Tcl_AppendResult(interp, "wrong # args: should be \"", argv[0],
		" option ?arg arg arg arg arg arg arg arg arg arg arg arg"
		" arg arg?\"", NULL);
	return TCL_ERROR;
    }
    if (strcmp(argv[1], "create") == 0) {
	if (argc != 16) {
	    Tcl_AppendResult(interp, "wrong # args: should be \"",
		argv[0], " ", argv[1],
		" intRO realRO boolRO stringRO wideRO charRO ucharRO shortRO"
		" ushortRO uintRO longRO ulongRO floatRO uwideRO\"", NULL);
	    return TCL_ERROR;
	}
	if (created) {
	    Tcl_UnlinkVar(interp, "int");
	    Tcl_UnlinkVar(interp, "real");
	    Tcl_UnlinkVar(interp, "bool");
	    Tcl_UnlinkVar(interp, "string");
	    Tcl_UnlinkVar(interp, "wide");
	    Tcl_UnlinkVar(interp, "char");
	    Tcl_UnlinkVar(interp, "uchar");
	    Tcl_UnlinkVar(interp, "short");
	    Tcl_UnlinkVar(interp, "ushort");
	    Tcl_UnlinkVar(interp, "uint");
	    Tcl_UnlinkVar(interp, "long");
	    Tcl_UnlinkVar(interp, "ulong");
	    Tcl_UnlinkVar(interp, "float");
	    Tcl_UnlinkVar(interp, "uwide");
	}
	created = 1;
	if (Tcl_GetBoolean(interp, argv[2], &writable) != TCL_OK) {
	    return TCL_ERROR;
	}
	flag = (writable != 0) ? 0 : TCL_LINK_READ_ONLY;
	if (Tcl_LinkVar(interp, "int", (char *) &intVar,
		TCL_LINK_INT | flag) != TCL_OK) {
	    return TCL_ERROR;
	}
	if (Tcl_GetBoolean(interp, argv[3], &writable) != TCL_OK) {
	    return TCL_ERROR;
	}
	flag = (writable != 0) ? 0 : TCL_LINK_READ_ONLY;
	if (Tcl_LinkVar(interp, "real", (char *) &realVar,
		TCL_LINK_DOUBLE | flag) != TCL_OK) {
	    return TCL_ERROR;
	}
	if (Tcl_GetBoolean(interp, argv[4], &writable) != TCL_OK) {
	    return TCL_ERROR;
	}
	flag = (writable != 0) ? 0 : TCL_LINK_READ_ONLY;
	if (Tcl_LinkVar(interp, "bool", (char *) &boolVar,
		TCL_LINK_BOOLEAN | flag) != TCL_OK) {
	    return TCL_ERROR;
	}
	if (Tcl_GetBoolean(interp, argv[5], &writable) != TCL_OK) {
	    return TCL_ERROR;
	}
	flag = (writable != 0) ? 0 : TCL_LINK_READ_ONLY;
	if (Tcl_LinkVar(interp, "string", (char *) &stringVar,
		TCL_LINK_STRING | flag) != TCL_OK) {
	    return TCL_ERROR;
	}
	if (Tcl_GetBoolean(interp, argv[6], &writable) != TCL_OK) {
	    return TCL_ERROR;
	}
	flag = (writable != 0) ? 0 : TCL_LINK_READ_ONLY;
	if (Tcl_LinkVar(interp, "wide", (char *) &wideVar,
			TCL_LINK_WIDE_INT | flag) != TCL_OK) {
	    return TCL_ERROR;
	}
	if (Tcl_GetBoolean(interp, argv[7], &writable) != TCL_OK) {
	    return TCL_ERROR;
	}
	flag = (writable != 0) ? 0 : TCL_LINK_READ_ONLY;
	if (Tcl_LinkVar(interp, "char", (char *) &charVar,
		TCL_LINK_CHAR | flag) != TCL_OK) {
	    return TCL_ERROR;
	}
	if (Tcl_GetBoolean(interp, argv[8], &writable) != TCL_OK) {
	    return TCL_ERROR;
	}
	flag = (writable != 0) ? 0 : TCL_LINK_READ_ONLY;
	if (Tcl_LinkVar(interp, "uchar", (char *) &ucharVar,
		TCL_LINK_UCHAR | flag) != TCL_OK) {
	    return TCL_ERROR;
	}
	if (Tcl_GetBoolean(interp, argv[9], &writable) != TCL_OK) {
	    return TCL_ERROR;
	}
	flag = (writable != 0) ? 0 : TCL_LINK_READ_ONLY;
	if (Tcl_LinkVar(interp, "short", (char *) &shortVar,
		TCL_LINK_SHORT | flag) != TCL_OK) {
	    return TCL_ERROR;
	}
	if (Tcl_GetBoolean(interp, argv[10], &writable) != TCL_OK) {
	    return TCL_ERROR;
	}
	flag = (writable != 0) ? 0 : TCL_LINK_READ_ONLY;
	if (Tcl_LinkVar(interp, "ushort", (char *) &ushortVar,
		TCL_LINK_USHORT | flag) != TCL_OK) {
	    return TCL_ERROR;
	}
	if (Tcl_GetBoolean(interp, argv[11], &writable) != TCL_OK) {
	    return TCL_ERROR;
	}
	flag = (writable != 0) ? 0 : TCL_LINK_READ_ONLY;
	if (Tcl_LinkVar(interp, "uint", (char *) &uintVar,
		TCL_LINK_UINT | flag) != TCL_OK) {
	    return TCL_ERROR;
	}
	if (Tcl_GetBoolean(interp, argv[12], &writable) != TCL_OK) {
	    return TCL_ERROR;
	}
	flag = (writable != 0) ? 0 : TCL_LINK_READ_ONLY;
	if (Tcl_LinkVar(interp, "long", (char *) &longVar,
		TCL_LINK_LONG | flag) != TCL_OK) {
	    return TCL_ERROR;
	}
	if (Tcl_GetBoolean(interp, argv[13], &writable) != TCL_OK) {
	    return TCL_ERROR;
	}
	flag = (writable != 0) ? 0 : TCL_LINK_READ_ONLY;
	if (Tcl_LinkVar(interp, "ulong", (char *) &ulongVar,
		TCL_LINK_ULONG | flag) != TCL_OK) {
	    return TCL_ERROR;
	}
	if (Tcl_GetBoolean(interp, argv[14], &writable) != TCL_OK) {
	    return TCL_ERROR;
	}
	flag = (writable != 0) ? 0 : TCL_LINK_READ_ONLY;
	if (Tcl_LinkVar(interp, "float", (char *) &floatVar,
		TCL_LINK_FLOAT | flag) != TCL_OK) {
	    return TCL_ERROR;
	}
	if (Tcl_GetBoolean(interp, argv[15], &writable) != TCL_OK) {
	    return TCL_ERROR;
	}
	flag = (writable != 0) ? 0 : TCL_LINK_READ_ONLY;
	if (Tcl_LinkVar(interp, "uwide", (char *) &uwideVar,
		TCL_LINK_WIDE_UINT | flag) != TCL_OK) {
	    return TCL_ERROR;
	}

    } else if (strcmp(argv[1], "delete") == 0) {
	Tcl_UnlinkVar(interp, "int");
	Tcl_UnlinkVar(interp, "real");
	Tcl_UnlinkVar(interp, "bool");
	Tcl_UnlinkVar(interp, "string");
	Tcl_UnlinkVar(interp, "wide");
	Tcl_UnlinkVar(interp, "char");
	Tcl_UnlinkVar(interp, "uchar");
	Tcl_UnlinkVar(interp, "short");
	Tcl_UnlinkVar(interp, "ushort");
	Tcl_UnlinkVar(interp, "uint");
	Tcl_UnlinkVar(interp, "long");
	Tcl_UnlinkVar(interp, "ulong");
	Tcl_UnlinkVar(interp, "float");
	Tcl_UnlinkVar(interp, "uwide");
	created = 0;
    } else if (strcmp(argv[1], "get") == 0) {
	TclFormatInt(buffer, intVar);
	Tcl_AppendElement(interp, buffer);
	Tcl_PrintDouble(NULL, realVar, buffer);
	Tcl_AppendElement(interp, buffer);
	TclFormatInt(buffer, boolVar);
	Tcl_AppendElement(interp, buffer);
	Tcl_AppendElement(interp, (stringVar == NULL) ? "-" : stringVar);
	/*
	 * Wide ints only have an object-based interface.
	 */
	tmp = Tcl_NewWideIntObj(wideVar);
	Tcl_AppendElement(interp, Tcl_GetString(tmp));
	Tcl_DecrRefCount(tmp);
	TclFormatInt(buffer, (int) charVar);
	Tcl_AppendElement(interp, buffer);
	TclFormatInt(buffer, (int) ucharVar);
	Tcl_AppendElement(interp, buffer);
	TclFormatInt(buffer, (int) shortVar);
	Tcl_AppendElement(interp, buffer);
	TclFormatInt(buffer, (int) ushortVar);
	Tcl_AppendElement(interp, buffer);
	TclFormatInt(buffer, (int) uintVar);
	Tcl_AppendElement(interp, buffer);
	tmp = Tcl_NewWideIntObj(longVar);
	Tcl_AppendElement(interp, Tcl_GetString(tmp));
	Tcl_DecrRefCount(tmp);
	tmp = Tcl_NewWideIntObj((long)ulongVar);
	Tcl_AppendElement(interp, Tcl_GetString(tmp));
	Tcl_DecrRefCount(tmp);
	Tcl_PrintDouble(NULL, (double)floatVar, buffer);
	Tcl_AppendElement(interp, buffer);
	tmp = Tcl_NewWideIntObj((Tcl_WideInt)uwideVar);
	Tcl_AppendElement(interp, Tcl_GetString(tmp));
	Tcl_DecrRefCount(tmp);
    } else if (strcmp(argv[1], "set") == 0) {
	int v;

	if (argc != 16) {
	    Tcl_AppendResult(interp, "wrong # args: should be \"",
		    argv[0], " ", argv[1],
		    " intValue realValue boolValue stringValue wideValue"
		    " charValue ucharValue shortValue ushortValue uintValue"
		    " longValue ulongValue floatValue uwideValue\"", NULL);
	    return TCL_ERROR;
	}
	if (argv[2][0] != 0) {
	    if (Tcl_GetInt(interp, argv[2], &intVar) != TCL_OK) {
		return TCL_ERROR;
	    }
	}
	if (argv[3][0] != 0) {
	    if (Tcl_GetDouble(interp, argv[3], &realVar) != TCL_OK) {
		return TCL_ERROR;
	    }
	}
	if (argv[4][0] != 0) {
	    if (Tcl_GetInt(interp, argv[4], &boolVar) != TCL_OK) {
		return TCL_ERROR;
	    }
	}
	if (argv[5][0] != 0) {
	    if (stringVar != NULL) {
		ckfree(stringVar);
	    }
	    if (strcmp(argv[5], "-") == 0) {
		stringVar = NULL;
	    } else {
		stringVar = ckalloc(strlen(argv[5]) + 1);
		strcpy(stringVar, argv[5]);
	    }
	}
	if (argv[6][0] != 0) {
	    tmp = Tcl_NewStringObj(argv[6], -1);
	    if (Tcl_GetWideIntFromObj(interp, tmp, &wideVar) != TCL_OK) {
		Tcl_DecrRefCount(tmp);
		return TCL_ERROR;
	    }
	    Tcl_DecrRefCount(tmp);
	}
	if (argv[7][0]) {
	    if (Tcl_GetInt(interp, argv[7], &v) != TCL_OK) {
		return TCL_ERROR;
	    }
	    charVar = (char) v;
	}
	if (argv[8][0]) {
	    if (Tcl_GetInt(interp, argv[8], &v) != TCL_OK) {
		return TCL_ERROR;
	    }
	    ucharVar = (unsigned char) v;
	}
	if (argv[9][0]) {
	    if (Tcl_GetInt(interp, argv[9], &v) != TCL_OK) {
		return TCL_ERROR;
	    }
	    shortVar = (short) v;
	}
	if (argv[10][0]) {
	    if (Tcl_GetInt(interp, argv[10], &v) != TCL_OK) {
		return TCL_ERROR;
	    }
	    ushortVar = (unsigned short) v;
	}
	if (argv[11][0]) {
	    if (Tcl_GetInt(interp, argv[11], &v) != TCL_OK) {
		return TCL_ERROR;
	    }
	    uintVar = (unsigned int) v;
	}
	if (argv[12][0]) {
	    if (Tcl_GetInt(interp, argv[12], &v) != TCL_OK) {
		return TCL_ERROR;
	    }
	    longVar = (long) v;
	}
	if (argv[13][0]) {
	    if (Tcl_GetInt(interp, argv[13], &v) != TCL_OK) {
		return TCL_ERROR;
	    }
	    ulongVar = (unsigned long) v;
	}
	if (argv[14][0]) {
	    double d;
	    if (Tcl_GetDouble(interp, argv[14], &d) != TCL_OK) {
		return TCL_ERROR;
	    }
	    floatVar = (float) d;
	}
	if (argv[15][0]) {
	    Tcl_WideInt w;
	    tmp = Tcl_NewStringObj(argv[15], -1);
	    if (Tcl_GetWideIntFromObj(interp, tmp, &w) != TCL_OK) {
		Tcl_DecrRefCount(tmp);
		return TCL_ERROR;
	    }
	    Tcl_DecrRefCount(tmp);
	    uwideVar = (Tcl_WideUInt) w;
	}
    } else if (strcmp(argv[1], "update") == 0) {
	int v;

	if (argc != 16) {
	    Tcl_AppendResult(interp, "wrong # args: should be \"",
		    argv[0], " ", argv[1],
		    " intValue realValue boolValue stringValue wideValue"
		    " charValue ucharValue shortValue ushortValue uintValue"
		    " longValue ulongValue floatValue uwideValue\"", NULL);
	    return TCL_ERROR;
	}
	if (argv[2][0] != 0) {
	    if (Tcl_GetInt(interp, argv[2], &intVar) != TCL_OK) {
		return TCL_ERROR;
	    }
	    Tcl_UpdateLinkedVar(interp, "int");
	}
	if (argv[3][0] != 0) {
	    if (Tcl_GetDouble(interp, argv[3], &realVar) != TCL_OK) {
		return TCL_ERROR;
	    }
	    Tcl_UpdateLinkedVar(interp, "real");
	}
	if (argv[4][0] != 0) {
	    if (Tcl_GetInt(interp, argv[4], &boolVar) != TCL_OK) {
		return TCL_ERROR;
	    }
	    Tcl_UpdateLinkedVar(interp, "bool");
	}
	if (argv[5][0] != 0) {
	    if (stringVar != NULL) {
		ckfree(stringVar);
	    }
	    if (strcmp(argv[5], "-") == 0) {
		stringVar = NULL;
	    } else {
		stringVar = ckalloc(strlen(argv[5]) + 1);
		strcpy(stringVar, argv[5]);
	    }
	    Tcl_UpdateLinkedVar(interp, "string");
	}
	if (argv[6][0] != 0) {
	    tmp = Tcl_NewStringObj(argv[6], -1);
	    if (Tcl_GetWideIntFromObj(interp, tmp, &wideVar) != TCL_OK) {
		Tcl_DecrRefCount(tmp);
		return TCL_ERROR;
	    }
	    Tcl_DecrRefCount(tmp);
	    Tcl_UpdateLinkedVar(interp, "wide");
	}
	if (argv[7][0]) {
	    if (Tcl_GetInt(interp, argv[7], &v) != TCL_OK) {
		return TCL_ERROR;
	    }
	    charVar = (char) v;
	    Tcl_UpdateLinkedVar(interp, "char");
	}
	if (argv[8][0]) {
	    if (Tcl_GetInt(interp, argv[8], &v) != TCL_OK) {
		return TCL_ERROR;
	    }
	    ucharVar = (unsigned char) v;
	    Tcl_UpdateLinkedVar(interp, "uchar");
	}
	if (argv[9][0]) {
	    if (Tcl_GetInt(interp, argv[9], &v) != TCL_OK) {
		return TCL_ERROR;
	    }
	    shortVar = (short) v;
	    Tcl_UpdateLinkedVar(interp, "short");
	}
	if (argv[10][0]) {
	    if (Tcl_GetInt(interp, argv[10], &v) != TCL_OK) {
		return TCL_ERROR;
	    }
	    ushortVar = (unsigned short) v;
	    Tcl_UpdateLinkedVar(interp, "ushort");
	}
	if (argv[11][0]) {
	    if (Tcl_GetInt(interp, argv[11], &v) != TCL_OK) {
		return TCL_ERROR;
	    }
	    uintVar = (unsigned int) v;
	    Tcl_UpdateLinkedVar(interp, "uint");
	}
	if (argv[12][0]) {
	    if (Tcl_GetInt(interp, argv[12], &v) != TCL_OK) {
		return TCL_ERROR;
	    }
	    longVar = (long) v;
	    Tcl_UpdateLinkedVar(interp, "long");
	}
	if (argv[13][0]) {
	    if (Tcl_GetInt(interp, argv[13], &v) != TCL_OK) {
		return TCL_ERROR;
	    }
	    ulongVar = (unsigned long) v;
	    Tcl_UpdateLinkedVar(interp, "ulong");
	}
	if (argv[14][0]) {
	    double d;
	    if (Tcl_GetDouble(interp, argv[14], &d) != TCL_OK) {
		return TCL_ERROR;
	    }
	    floatVar = (float) d;
	    Tcl_UpdateLinkedVar(interp, "float");
	}
	if (argv[15][0]) {
	    Tcl_WideInt w;
	    tmp = Tcl_NewStringObj(argv[15], -1);
	    if (Tcl_GetWideIntFromObj(interp, tmp, &w) != TCL_OK) {
		Tcl_DecrRefCount(tmp);
		return TCL_ERROR;
	    }
	    Tcl_DecrRefCount(tmp);
	    uwideVar = (Tcl_WideUInt) w;
	    Tcl_UpdateLinkedVar(interp, "uwide");
	}
    } else {
	Tcl_AppendResult(interp, "bad option \"", argv[1],
		"\": should be create, delete, get, set, or update", NULL);
	return TCL_ERROR;
    }
    return TCL_OK;
}

/*
 *----------------------------------------------------------------------
 *
 * TestlinkarrayCmd --
 *
 *      This function is invoked to process the "testlinkarray" Tcl command.
 *      It is used to test the 'Tcl_LinkArray' function.
 *
 * Results:
 *      A standard Tcl result.
 *
 * Side effects:
 *	Creates, deletes, and invokes variable links.
 *
 *----------------------------------------------------------------------
 */

static int
TestlinkarrayCmd(
    ClientData dummy,           /* Not used. */
    Tcl_Interp *interp,         /* Current interpreter. */
    int objc,                   /* Number of arguments. */
    Tcl_Obj *const objv[])      /* Argument objects. */
{
    static const char *LinkOption[] = {
        "update", "remove", "create", NULL
    };
    enum LinkOption { LINK_UPDATE, LINK_REMOVE, LINK_CREATE };
    static const char *LinkType[] = {
	"char", "uchar", "short", "ushort", "int", "uint", "long", "ulong",
	"wide", "uwide", "float", "double", "string", "char*", "binary", NULL
    };
    /* all values after TCL_LINK_CHARS_ARRAY are used as arrays (see below) */
    static int LinkTypes[] = {
	TCL_LINK_CHAR, TCL_LINK_UCHAR,
	TCL_LINK_SHORT, TCL_LINK_USHORT, TCL_LINK_INT, TCL_LINK_UINT,
	TCL_LINK_LONG, TCL_LINK_ULONG, TCL_LINK_WIDE_INT, TCL_LINK_WIDE_UINT,
	TCL_LINK_FLOAT, TCL_LINK_DOUBLE, TCL_LINK_STRING, TCL_LINK_CHARS,
	TCL_LINK_BINARY
    };
    int optionIndex, typeIndex, readonly, i, size, length;
    char *name, *arg;
    Tcl_WideInt addr;

    if (objc < 2) {
	Tcl_WrongNumArgs(interp, 1, objv, "option args");
	return TCL_ERROR;
    }
    if (Tcl_GetIndexFromObj(interp, objv[1], LinkOption, "option", 0,
	    &optionIndex) != TCL_OK) {
	return TCL_ERROR;
    }
    switch ((enum LinkOption) optionIndex) {
    case LINK_UPDATE:
	for (i=2; i<objc; i++) {
	    Tcl_UpdateLinkedVar(interp, Tcl_GetString(objv[i]));
	}
	return TCL_OK;
    case LINK_REMOVE:
	for (i=2; i<objc; i++) {
	    Tcl_UnlinkVar(interp, Tcl_GetString(objv[i]));
	}
	return TCL_OK;
    case LINK_CREATE:
	if (objc < 4) {
	    goto wrongArgs;
	}
	readonly = 0;
	i = 2;

	/*
	 * test on switch -r...
	 */

	arg = Tcl_GetStringFromObj(objv[i], &length);
	if (length < 2) {
	    goto wrongArgs;
	}
	if (arg[0] == '-') {
	    if (arg[1] != 'r') {
		goto wrongArgs;
	    }
	    readonly = TCL_LINK_READ_ONLY;
	    i++;
	}
	if (Tcl_GetIndexFromObj(interp, objv[i++], LinkType, "type", 0,
 		&typeIndex) != TCL_OK) {
	    return TCL_ERROR;
	}
	if (Tcl_GetIntFromObj(interp, objv[i++], &size) == TCL_ERROR) {
	    Tcl_SetObjResult(interp, Tcl_NewStringObj("wrong size value", -1));
	    return TCL_ERROR;
	}
	name = Tcl_GetString(objv[i++]);

	/*
	 * If no address is given request one in the underlying function
	 */

	if (i < objc) {
	    if (Tcl_GetWideIntFromObj(interp, objv[i], &addr) == TCL_ERROR) {
 		Tcl_SetObjResult(interp, Tcl_NewStringObj(
			"wrong address value", -1));
		return TCL_ERROR;
	    }
	} else {
	    addr = 0;
	}
	return Tcl_LinkArray(interp, name, INT2PTR(addr),
		LinkTypes[typeIndex] | readonly, size);
    }
    return TCL_OK;

  wrongArgs:
    Tcl_WrongNumArgs(interp, 2, objv, "?-readonly? type size name ?address?");
    return TCL_ERROR;
}

/*
 *----------------------------------------------------------------------
 *
 * TestlocaleCmd --
 *
 *	This procedure implements the "testlocale" command.  It is used
 *	to test the effects of setting different locales in Tcl.
 *
 * Results:
 *	A standard Tcl result.
 *
 * Side effects:
 *	Modifies the current C locale.
 *
 *----------------------------------------------------------------------
 */

static int
TestlocaleCmd(
    void *clientData,	/* Not used. */
    Tcl_Interp *interp,		/* Current interpreter. */
    int objc,			/* Number of arguments. */
    Tcl_Obj *const objv[])	/* The argument objects. */
{
    int index;
    const char *locale;

    static const char *const optionStrings[] = {
	"ctype", "numeric", "time", "collate", "monetary",
	"all",	NULL
    };
    static const int lcTypes[] = {
	LC_CTYPE, LC_NUMERIC, LC_TIME, LC_COLLATE, LC_MONETARY,
	LC_ALL
    };

    /*
     * LC_CTYPE, etc. correspond to the indices for the strings.
     */

    if (objc < 2 || objc > 3) {
	Tcl_WrongNumArgs(interp, 1, objv, "category ?locale?");
	return TCL_ERROR;
    }

    if (Tcl_GetIndexFromObj(interp, objv[1], optionStrings, "option", 0,
	    &index) != TCL_OK) {
	return TCL_ERROR;
    }

    if (objc == 3) {
	locale = Tcl_GetString(objv[2]);
    } else {
	locale = NULL;
    }
    locale = setlocale(lcTypes[index], locale);
    if (locale) {
	Tcl_SetStringObj(Tcl_GetObjResult(interp), locale, -1);
    }
    return TCL_OK;
}

/*
 *----------------------------------------------------------------------
 *
 * CleanupTestSetassocdataTests --
 *
 *	This function is called when an interpreter is deleted to clean
 *	up any data left over from running the testsetassocdata command.
 *
 * Results:
 *	None.
 *
 * Side effects:
 *	Releases storage.
 *
 *----------------------------------------------------------------------
 */
	/* ARGSUSED */
static void
CleanupTestSetassocdataTests(
    void *clientData,	/* Data to be released. */
    Tcl_Interp *interp)		/* Interpreter being deleted. */
{
    ckfree(clientData);
}

/*
 *----------------------------------------------------------------------
 *
 * TestparserObjCmd --
 *
 *	This procedure implements the "testparser" command.  It is
 *	used for testing the new Tcl script parser in Tcl 8.1.
 *
 * Results:
 *	A standard Tcl result.
 *
 * Side effects:
 *	None.
 *
 *----------------------------------------------------------------------
 */

static int
TestparserObjCmd(
    void *clientData,	/* Not used. */
    Tcl_Interp *interp,		/* Current interpreter. */
    int objc,			/* Number of arguments. */
    Tcl_Obj *const objv[])	/* The argument objects. */
{
    const char *script;
    int length, dummy;
    Tcl_Parse parse;

    if (objc != 3) {
	Tcl_WrongNumArgs(interp, 1, objv, "script length");
	return TCL_ERROR;
    }
    script = Tcl_GetStringFromObj(objv[1], &dummy);
    if (Tcl_GetIntFromObj(interp, objv[2], &length)) {
	return TCL_ERROR;
    }
    if (length == 0) {
	length = dummy;
    }
    if (Tcl_ParseCommand(interp, script, length, 0, &parse) != TCL_OK) {
	Tcl_AddErrorInfo(interp, "\n    (remainder of script: \"");
	Tcl_AddErrorInfo(interp, parse.term);
	Tcl_AddErrorInfo(interp, "\")");
	return TCL_ERROR;
    }

    /*
     * The parse completed successfully.  Just print out the contents
     * of the parse structure into the interpreter's result.
     */

    PrintParse(interp, &parse);
    Tcl_FreeParse(&parse);
    return TCL_OK;
}

/*
 *----------------------------------------------------------------------
 *
 * TestexprparserObjCmd --
 *
 *	This procedure implements the "testexprparser" command.  It is
 *	used for testing the new Tcl expression parser in Tcl 8.1.
 *
 * Results:
 *	A standard Tcl result.
 *
 * Side effects:
 *	None.
 *
 *----------------------------------------------------------------------
 */

static int
TestexprparserObjCmd(
    void *clientData,	/* Not used. */
    Tcl_Interp *interp,		/* Current interpreter. */
    int objc,			/* Number of arguments. */
    Tcl_Obj *const objv[])	/* The argument objects. */
{
    const char *script;
    int length, dummy;
    Tcl_Parse parse;

    if (objc != 3) {
	Tcl_WrongNumArgs(interp, 1, objv, "expr length");
	return TCL_ERROR;
    }
    script = Tcl_GetStringFromObj(objv[1], &dummy);
    if (Tcl_GetIntFromObj(interp, objv[2], &length)) {
	return TCL_ERROR;
    }
    if (length == 0) {
	length = dummy;
    }
    parse.commentStart = NULL;
    parse.commentSize = 0;
    parse.commandStart = NULL;
    parse.commandSize = 0;
    if (Tcl_ParseExpr(interp, script, length, &parse) != TCL_OK) {
	Tcl_AddErrorInfo(interp, "\n    (remainder of expr: \"");
	Tcl_AddErrorInfo(interp, parse.term);
	Tcl_AddErrorInfo(interp, "\")");
	return TCL_ERROR;
    }

    /*
     * The parse completed successfully.  Just print out the contents
     * of the parse structure into the interpreter's result.
     */

    PrintParse(interp, &parse);
    Tcl_FreeParse(&parse);
    return TCL_OK;
}

/*
 *----------------------------------------------------------------------
 *
 * PrintParse --
 *
 *	This procedure prints out the contents of a Tcl_Parse structure
 *	in the result of an interpreter.
 *
 * Results:
 *	Interp's result is set to a prettily formatted version of the
 *	contents of parsePtr.
 *
 * Side effects:
 *	None.
 *
 *----------------------------------------------------------------------
 */

static void
PrintParse(
    Tcl_Interp *interp,		/* Interpreter whose result is to be set to
				 * the contents of a parse structure. */
    Tcl_Parse *parsePtr)	/* Parse structure to print out. */
{
    Tcl_Obj *objPtr;
    const char *typeString;
    Tcl_Token *tokenPtr;
    int i;

    objPtr = Tcl_GetObjResult(interp);
    if (parsePtr->commentSize > 0) {
	Tcl_ListObjAppendElement(NULL, objPtr,
		Tcl_NewStringObj(parsePtr->commentStart,
			parsePtr->commentSize));
    } else {
	Tcl_ListObjAppendElement(NULL, objPtr, Tcl_NewStringObj("-", 1));
    }
    Tcl_ListObjAppendElement(NULL, objPtr,
	    Tcl_NewStringObj(parsePtr->commandStart, parsePtr->commandSize));
    Tcl_ListObjAppendElement(NULL, objPtr,
	    Tcl_NewIntObj(parsePtr->numWords));
    for (i = 0; i < parsePtr->numTokens; i++) {
	tokenPtr = &parsePtr->tokenPtr[i];
	switch (tokenPtr->type) {
	case TCL_TOKEN_EXPAND_WORD:
	    typeString = "expand";
	    break;
	case TCL_TOKEN_WORD:
	    typeString = "word";
	    break;
	case TCL_TOKEN_SIMPLE_WORD:
	    typeString = "simple";
	    break;
	case TCL_TOKEN_TEXT:
	    typeString = "text";
	    break;
	case TCL_TOKEN_BS:
	    typeString = "backslash";
	    break;
	case TCL_TOKEN_COMMAND:
	    typeString = "command";
	    break;
	case TCL_TOKEN_VARIABLE:
	    typeString = "variable";
	    break;
	case TCL_TOKEN_SUB_EXPR:
	    typeString = "subexpr";
	    break;
	case TCL_TOKEN_OPERATOR:
	    typeString = "operator";
	    break;
	default:
	    typeString = "??";
	    break;
	}
	Tcl_ListObjAppendElement(NULL, objPtr,
		Tcl_NewStringObj(typeString, -1));
	Tcl_ListObjAppendElement(NULL, objPtr,
		Tcl_NewStringObj(tokenPtr->start, tokenPtr->size));
	Tcl_ListObjAppendElement(NULL, objPtr,
		Tcl_NewIntObj(tokenPtr->numComponents));
    }
    Tcl_ListObjAppendElement(NULL, objPtr,
	    Tcl_NewStringObj(parsePtr->commandStart + parsePtr->commandSize,
	    -1));
}

/*
 *----------------------------------------------------------------------
 *
 * TestparsevarObjCmd --
 *
 *	This procedure implements the "testparsevar" command.  It is
 *	used for testing Tcl_ParseVar.
 *
 * Results:
 *	A standard Tcl result.
 *
 * Side effects:
 *	None.
 *
 *----------------------------------------------------------------------
 */

static int
TestparsevarObjCmd(
    void *clientData,	/* Not used. */
    Tcl_Interp *interp,		/* Current interpreter. */
    int objc,			/* Number of arguments. */
    Tcl_Obj *const objv[])	/* The argument objects. */
{
    const char *value, *name, *termPtr;

    if (objc != 2) {
	Tcl_WrongNumArgs(interp, 1, objv, "varName");
	return TCL_ERROR;
    }
    name = Tcl_GetString(objv[1]);
    value = Tcl_ParseVar(interp, name, &termPtr);
    if (value == NULL) {
	return TCL_ERROR;
    }

    Tcl_AppendElement(interp, value);
    Tcl_AppendElement(interp, termPtr);
    return TCL_OK;
}

/*
 *----------------------------------------------------------------------
 *
 * TestparsevarnameObjCmd --
 *
 *	This procedure implements the "testparsevarname" command.  It is
 *	used for testing the new Tcl script parser in Tcl 8.1.
 *
 * Results:
 *	A standard Tcl result.
 *
 * Side effects:
 *	None.
 *
 *----------------------------------------------------------------------
 */

static int
TestparsevarnameObjCmd(
    void *clientData,	/* Not used. */
    Tcl_Interp *interp,		/* Current interpreter. */
    int objc,			/* Number of arguments. */
    Tcl_Obj *const objv[])	/* The argument objects. */
{
    const char *script;
    int append, length, dummy;
    Tcl_Parse parse;

    if (objc != 4) {
	Tcl_WrongNumArgs(interp, 1, objv, "script length append");
	return TCL_ERROR;
    }
    script = Tcl_GetStringFromObj(objv[1], &dummy);
    if (Tcl_GetIntFromObj(interp, objv[2], &length)) {
	return TCL_ERROR;
    }
    if (length == 0) {
	length = dummy;
    }
    if (Tcl_GetIntFromObj(interp, objv[3], &append)) {
	return TCL_ERROR;
    }
    if (Tcl_ParseVarName(interp, script, length, &parse, append) != TCL_OK) {
	Tcl_AddErrorInfo(interp, "\n    (remainder of script: \"");
	Tcl_AddErrorInfo(interp, parse.term);
	Tcl_AddErrorInfo(interp, "\")");
	return TCL_ERROR;
    }

    /*
     * The parse completed successfully.  Just print out the contents
     * of the parse structure into the interpreter's result.
     */

    parse.commentSize = 0;
    parse.commandStart = script + parse.tokenPtr->size;
    parse.commandSize = 0;
    PrintParse(interp, &parse);
    Tcl_FreeParse(&parse);
    return TCL_OK;
}

/*
 *----------------------------------------------------------------------
 *
 * TestpreferstableObjCmd --
 *
 *	This procedure implements the "testpreferstable" command.  It is
 *	used for being able to test the "package" command even when the
 *  environment variable TCL_PKG_PREFER_LATEST is set in your environment.
 *
 * Results:
 *	A standard Tcl result.
 *
 * Side effects:
 *	None.
 *
 *----------------------------------------------------------------------
 */

static int
TestpreferstableObjCmd(
    void *clientData,	/* Not used. */
    Tcl_Interp *interp,		/* Current interpreter. */
    int objc,			/* Number of arguments. */
    Tcl_Obj *const objv[])	/* The argument objects. */
{
    Interp *iPtr = (Interp *) interp;
    iPtr->packagePrefer = PKG_PREFER_STABLE;
    return TCL_OK;
}

/*
 *----------------------------------------------------------------------
 *
 * TestprintObjCmd --
 *
 *	This procedure implements the "testprint" command.  It is
 *	used for being able to test the Tcl_ObjPrintf() function.
 *
 * Results:
 *	A standard Tcl result.
 *
 * Side effects:
 *	None.
 *
 *----------------------------------------------------------------------
 */

static int
TestprintObjCmd(
    void *clientData,	/* Not used. */
    Tcl_Interp *interp,		/* Current interpreter. */
    int objc,			/* Number of arguments. */
    Tcl_Obj *const objv[])	/* The argument objects. */
{
    Tcl_WideInt argv1 = 0;
    size_t argv2;

    if (objc < 2 || objc > 3) {
	Tcl_WrongNumArgs(interp, 1, objv, "format wideint");
    }

    if (objc > 1) {
	Tcl_GetWideIntFromObj(interp, objv[2], &argv1);
    }
    argv2 = (size_t)argv1;
    Tcl_SetObjResult(interp, Tcl_ObjPrintf(Tcl_GetString(objv[1]), argv1, argv2, argv2));
    return TCL_OK;
}

/*
 *----------------------------------------------------------------------
 *
 * TestregexpObjCmd --
 *
 *	This procedure implements the "testregexp" command. It is used to give
 *	a direct interface for regexp flags. It's identical to
 *	Tcl_RegexpObjCmd except for the -xflags option, and the consequences
 *	thereof (including the REG_EXPECT kludge).
 *
 * Results:
 *	A standard Tcl result.
 *
 * Side effects:
 *	See the user documentation.
 *
 *----------------------------------------------------------------------
 */

	/* ARGSUSED */
static int
TestregexpObjCmd(
    void *dummy,		/* Not used. */
    Tcl_Interp *interp,		/* Current interpreter. */
    int objc,			/* Number of arguments. */
    Tcl_Obj *const objv[])	/* Argument objects. */
{
    int i, ii, indices, stringLength, match, about;
    int hasxflags, cflags, eflags;
    Tcl_RegExp regExpr;
    const char *string;
    Tcl_Obj *objPtr;
    Tcl_RegExpInfo info;
    static const char *const options[] = {
	"-indices",	"-nocase",	"-about",	"-expanded",
	"-line",	"-linestop",	"-lineanchor",
	"-xflags",
	"--",		NULL
    };
    enum options {
	REGEXP_INDICES, REGEXP_NOCASE,	REGEXP_ABOUT,	REGEXP_EXPANDED,
	REGEXP_MULTI,	REGEXP_NOCROSS,	REGEXP_NEWL,
	REGEXP_XFLAGS,
	REGEXP_LAST
    };

    indices = 0;
    about = 0;
    cflags = REG_ADVANCED;
    eflags = 0;
    hasxflags = 0;

    for (i = 1; i < objc; i++) {
	const char *name;
	int index;

	name = Tcl_GetString(objv[i]);
	if (name[0] != '-') {
	    break;
	}
	if (Tcl_GetIndexFromObj(interp, objv[i], options, "switch", TCL_EXACT,
		&index) != TCL_OK) {
	    return TCL_ERROR;
	}
	switch ((enum options) index) {
	case REGEXP_INDICES:
	    indices = 1;
	    break;
	case REGEXP_NOCASE:
	    cflags |= REG_ICASE;
	    break;
	case REGEXP_ABOUT:
	    about = 1;
	    break;
	case REGEXP_EXPANDED:
	    cflags |= REG_EXPANDED;
	    break;
	case REGEXP_MULTI:
	    cflags |= REG_NEWLINE;
	    break;
	case REGEXP_NOCROSS:
	    cflags |= REG_NLSTOP;
	    break;
	case REGEXP_NEWL:
	    cflags |= REG_NLANCH;
	    break;
	case REGEXP_XFLAGS:
	    hasxflags = 1;
	    break;
	case REGEXP_LAST:
	    i++;
	    goto endOfForLoop;
	}
    }

  endOfForLoop:
    if (objc - i < hasxflags + 2 - about) {
	Tcl_WrongNumArgs(interp, 1, objv,
		"?-switch ...? exp string ?matchVar? ?subMatchVar ...?");
	return TCL_ERROR;
    }
    objc -= i;
    objv += i;

    if (hasxflags) {
	string = Tcl_GetStringFromObj(objv[0], &stringLength);
	TestregexpXflags(string, stringLength, &cflags, &eflags);
	objc--;
	objv++;
    }

    regExpr = Tcl_GetRegExpFromObj(interp, objv[0], cflags);
    if (regExpr == NULL) {
	return TCL_ERROR;
    }

    if (about) {
	if (TclRegAbout(interp, regExpr) < 0) {
	    return TCL_ERROR;
	}
	return TCL_OK;
    }

    objPtr = objv[1];
    match = Tcl_RegExpExecObj(interp, regExpr, objPtr, 0 /* offset */,
	    objc-2 /* nmatches */, eflags);

    if (match < 0) {
	return TCL_ERROR;
    }
    if (match == 0) {
	/*
	 * Set the interpreter's object result to an integer object w/
	 * value 0.
	 */

	Tcl_SetIntObj(Tcl_GetObjResult(interp), 0);
	if (objc > 2 && (cflags&REG_EXPECT) && indices) {
	    const char *varName;
	    const char *value;
	    int start, end;
	    char resinfo[TCL_INTEGER_SPACE * 2];

	    varName = Tcl_GetString(objv[2]);
	    TclRegExpRangeUniChar(regExpr, -1, &start, &end);
	    sprintf(resinfo, "%d %d", start, end-1);
	    value = Tcl_SetVar2(interp, varName, NULL, resinfo, 0);
	    if (value == NULL) {
		Tcl_AppendResult(interp, "couldn't set variable \"",
			varName, "\"", NULL);
		return TCL_ERROR;
	    }
	} else if (cflags & TCL_REG_CANMATCH) {
	    const char *varName;
	    const char *value;
	    char resinfo[TCL_INTEGER_SPACE * 2];

	    Tcl_RegExpGetInfo(regExpr, &info);
	    varName = Tcl_GetString(objv[2]);
	    sprintf(resinfo, "%ld", info.extendStart);
	    value = Tcl_SetVar2(interp, varName, NULL, resinfo, 0);
	    if (value == NULL) {
		Tcl_AppendResult(interp, "couldn't set variable \"",
			varName, "\"", NULL);
		return TCL_ERROR;
	    }
	}
	return TCL_OK;
    }

    /*
     * If additional variable names have been specified, return
     * index information in those variables.
     */

    objc -= 2;
    objv += 2;

    Tcl_RegExpGetInfo(regExpr, &info);
    for (i = 0; i < objc; i++) {
	int start, end;
	Tcl_Obj *newPtr, *varPtr, *valuePtr;

	varPtr = objv[i];
	ii = ((cflags&REG_EXPECT) && i == objc-1) ? -1 : i;
	if (indices) {
	    Tcl_Obj *objs[2];

	    if (ii == -1) {
		TclRegExpRangeUniChar(regExpr, ii, &start, &end);
	    } else if (ii > info.nsubs) {
		start = -1;
		end = -1;
	    } else {
		start = info.matches[ii].start;
		end = info.matches[ii].end;
	    }

	    /*
	     * Adjust index so it refers to the last character in the match
	     * instead of the first character after the match.
	     */

	    if (end >= 0) {
		end--;
	    }

	    objs[0] = Tcl_NewWideIntObj(start);
	    objs[1] = Tcl_NewWideIntObj(end);

	    newPtr = Tcl_NewListObj(2, objs);
	} else {
	    if (ii == -1) {
		TclRegExpRangeUniChar(regExpr, ii, &start, &end);
		newPtr = Tcl_GetRange(objPtr, start, end);
	    } else if (ii > info.nsubs) {
		newPtr = Tcl_NewObj();
	    } else {
		newPtr = Tcl_GetRange(objPtr, info.matches[ii].start,
			info.matches[ii].end - 1);
	    }
	}
	valuePtr = Tcl_ObjSetVar2(interp, varPtr, NULL, newPtr, TCL_LEAVE_ERR_MSG);
	if (valuePtr == NULL) {
	    return TCL_ERROR;
	}
    }

    /*
     * Set the interpreter's object result to an integer object w/ value 1.
     */

    Tcl_SetIntObj(Tcl_GetObjResult(interp), 1);
    return TCL_OK;
}

/*
 *---------------------------------------------------------------------------
 *
 * TestregexpXflags --
 *
 *	Parse a string of extended regexp flag letters, for testing.
 *
 * Results:
 *	No return value (you're on your own for errors here).
 *
 * Side effects:
 *	Modifies *cflagsPtr, a regcomp flags word, and *eflagsPtr, a
 *	regexec flags word, as appropriate.
 *
 *----------------------------------------------------------------------
 */

static void
TestregexpXflags(
    const char *string,	/* The string of flags. */
    int length,			/* The length of the string in bytes. */
    int *cflagsPtr,		/* compile flags word */
    int *eflagsPtr)		/* exec flags word */
{
    int i, cflags, eflags;

    cflags = *cflagsPtr;
    eflags = *eflagsPtr;
    for (i = 0; i < length; i++) {
	switch (string[i]) {
	case 'a':
	    cflags |= REG_ADVF;
	    break;
	case 'b':
	    cflags &= ~REG_ADVANCED;
	    break;
	case 'c':
	    cflags |= TCL_REG_CANMATCH;
	    break;
	case 'e':
	    cflags &= ~REG_ADVANCED;
	    cflags |= REG_EXTENDED;
	    break;
	case 'q':
	    cflags &= ~REG_ADVANCED;
	    cflags |= REG_QUOTE;
	    break;
	case 'o':			/* o for opaque */
	    cflags |= REG_NOSUB;
	    break;
	case 's':			/* s for start */
	    cflags |= REG_BOSONLY;
	    break;
	case '+':
	    cflags |= REG_FAKE;
	    break;
	case ',':
	    cflags |= REG_PROGRESS;
	    break;
	case '.':
	    cflags |= REG_DUMP;
	    break;
	case ':':
	    eflags |= REG_MTRACE;
	    break;
	case ';':
	    eflags |= REG_FTRACE;
	    break;
	case '^':
	    eflags |= REG_NOTBOL;
	    break;
	case '$':
	    eflags |= REG_NOTEOL;
	    break;
	case 't':
	    cflags |= REG_EXPECT;
	    break;
	case '%':
	    eflags |= REG_SMALL;
	    break;
	}
    }

    *cflagsPtr = cflags;
    *eflagsPtr = eflags;
}

/*
 *----------------------------------------------------------------------
 *
 * TestreturnObjCmd --
 *
 *	This procedure implements the "testreturn" command. It is
 *	used to verify that a
 *		return TCL_RETURN;
 *	has same behavior as
 *		return Tcl_SetReturnOptions(interp, Tcl_NewObj());
 *
 * Results:
 *	A standard Tcl result.
 *
 * Side effects:
 *	See the user documentation.
 *
 *----------------------------------------------------------------------
 */

	/* ARGSUSED */
static int
TestreturnObjCmd(
    void *dummy,		/* Not used. */
    Tcl_Interp *interp,		/* Current interpreter. */
    int objc,			/* Number of arguments. */
    Tcl_Obj *const objv[])	/* Argument objects. */
{
    return TCL_RETURN;
}

/*
 *----------------------------------------------------------------------
 *
 * TestsetassocdataCmd --
 *
 *	This procedure implements the "testsetassocdata" command. It is used
 *	to test Tcl_SetAssocData.
 *
 * Results:
 *	A standard Tcl result.
 *
 * Side effects:
 *	Modifies or creates an association between a key and associated
 *	data for this interpreter.
 *
 *----------------------------------------------------------------------
 */

static int
TestsetassocdataCmd(
    void *clientData,	/* Not used. */
    Tcl_Interp *interp,		/* Current interpreter. */
    int argc,			/* Number of arguments. */
    const char **argv)		/* Argument strings. */
{
    char *buf, *oldData;
    Tcl_InterpDeleteProc *procPtr;

    if (argc != 3) {
	Tcl_AppendResult(interp, "wrong # arguments: should be \"", argv[0],
		" data_key data_item\"", NULL);
	return TCL_ERROR;
    }

    buf = ckalloc(strlen(argv[2]) + 1);
    strcpy(buf, argv[2]);

    /*
     * If we previously associated a malloced value with the variable,
     * free it before associating a new value.
     */

    oldData = (char *) Tcl_GetAssocData(interp, argv[1], &procPtr);
    if ((oldData != NULL) && (procPtr == CleanupTestSetassocdataTests)) {
	ckfree(oldData);
    }

    Tcl_SetAssocData(interp, argv[1], CleanupTestSetassocdataTests,	buf);
    return TCL_OK;
}

/*
 *----------------------------------------------------------------------
 *
 * TestsetplatformCmd --
 *
 *	This procedure implements the "testsetplatform" command. It is
 *	used to change the tclPlatform global variable so all file
 *	name conversions can be tested on a single platform.
 *
 * Results:
 *	A standard Tcl result.
 *
 * Side effects:
 *	Sets the tclPlatform global variable.
 *
 *----------------------------------------------------------------------
 */

static int
TestsetplatformCmd(
    void *clientData,	/* Not used. */
    Tcl_Interp *interp,		/* Current interpreter. */
    int argc,			/* Number of arguments. */
    const char **argv)		/* Argument strings. */
{
    size_t length;
    TclPlatformType *platform;

    platform = TclGetPlatform();

    if (argc != 2) {
	Tcl_AppendResult(interp, "wrong # arguments: should be \"", argv[0],
		" platform\"", NULL);
	return TCL_ERROR;
    }

    length = strlen(argv[1]);
    if (strncmp(argv[1], "unix", length) == 0) {
	*platform = TCL_PLATFORM_UNIX;
    } else if (strncmp(argv[1], "windows", length) == 0) {
	*platform = TCL_PLATFORM_WINDOWS;
    } else {
	Tcl_AppendResult(interp, "unsupported platform: should be one of "
		"unix, or windows", NULL);
	return TCL_ERROR;
    }
    return TCL_OK;
}

/*
 *----------------------------------------------------------------------
 *
 * TeststaticpkgCmd --
 *
 *	This procedure implements the "teststaticpkg" command.
 *	It is used to test the procedure Tcl_StaticPackage.
 *
 * Results:
 *	A standard Tcl result.
 *
 * Side effects:
 *	When the packge given by argv[1] is loaded into an interpeter,
 *	variable "x" in that interpreter is set to "loaded".
 *
 *----------------------------------------------------------------------
 */

static int
TeststaticpkgCmd(
    void *dummy,		/* Not used. */
    Tcl_Interp *interp,		/* Current interpreter. */
    int argc,			/* Number of arguments. */
    const char **argv)		/* Argument strings. */
{
    int safe, loaded;

    if (argc != 4) {
	Tcl_AppendResult(interp, "wrong # arguments: should be \"",
		argv[0], " pkgName safe loaded\"", NULL);
	return TCL_ERROR;
    }
    if (Tcl_GetInt(interp, argv[2], &safe) != TCL_OK) {
	return TCL_ERROR;
    }
    if (Tcl_GetInt(interp, argv[3], &loaded) != TCL_OK) {
	return TCL_ERROR;
    }
    Tcl_StaticPackage((loaded) ? interp : NULL, argv[1],
	    StaticInitProc, (safe) ? StaticInitProc : NULL);
    return TCL_OK;
}

static int
StaticInitProc(
    Tcl_Interp *interp)		/* Interpreter in which package is supposedly
				 * being loaded. */
{
    Tcl_SetVar2(interp, "x", NULL, "loaded", TCL_GLOBAL_ONLY);
    return TCL_OK;
}

/*
 *----------------------------------------------------------------------
 *
 * TesttranslatefilenameCmd --
 *
 *	This procedure implements the "testtranslatefilename" command.
 *	It is used to test the Tcl_TranslateFileName command.
 *
 * Results:
 *	A standard Tcl result.
 *
 * Side effects:
 *	None.
 *
 *----------------------------------------------------------------------
 */

static int
TesttranslatefilenameCmd(
    void *dummy,		/* Not used. */
    Tcl_Interp *interp,		/* Current interpreter. */
    int argc,			/* Number of arguments. */
    const char **argv)		/* Argument strings. */
{
    Tcl_DString buffer;
    const char *result;

    if (argc != 2) {
	Tcl_AppendResult(interp, "wrong # arguments: should be \"",
		argv[0], " path\"", NULL);
	return TCL_ERROR;
    }
    result = Tcl_TranslateFileName(interp, argv[1], &buffer);
    if (result == NULL) {
	return TCL_ERROR;
    }
    Tcl_AppendResult(interp, result, NULL);
    Tcl_DStringFree(&buffer);
    return TCL_OK;
}

/*
 *----------------------------------------------------------------------
 *
 * TestupvarCmd --
 *
 *	This procedure implements the "testupvar" command.  It is used
 *	to test Tcl_UpVar and Tcl_UpVar2.
 *
 * Results:
 *	A standard Tcl result.
 *
 * Side effects:
 *	Creates or modifies an "upvar" reference.
 *
 *----------------------------------------------------------------------
 */

	/* ARGSUSED */
static int
TestupvarCmd(
    void *dummy,		/* Not used. */
    Tcl_Interp *interp,		/* Current interpreter. */
    int argc,			/* Number of arguments. */
    const char **argv)		/* Argument strings. */
{
    int flags = 0;

    if ((argc != 5) && (argc != 6)) {
	Tcl_AppendResult(interp, "wrong # arguments: should be \"",
		argv[0], " level name ?name2? dest global\"", NULL);
	return TCL_ERROR;
    }

    if (argc == 5) {
	if (strcmp(argv[4], "global") == 0) {
	    flags = TCL_GLOBAL_ONLY;
	} else if (strcmp(argv[4], "namespace") == 0) {
	    flags = TCL_NAMESPACE_ONLY;
	}
	return Tcl_UpVar2(interp, argv[1], argv[2], NULL, argv[3], flags);
    } else {
	if (strcmp(argv[5], "global") == 0) {
	    flags = TCL_GLOBAL_ONLY;
	} else if (strcmp(argv[5], "namespace") == 0) {
	    flags = TCL_NAMESPACE_ONLY;
	}
	return Tcl_UpVar2(interp, argv[1], argv[2],
		(argv[3][0] == 0) ? NULL : argv[3], argv[4],
		flags);
    }
}

/*
 *----------------------------------------------------------------------
 *
 * TestseterrorcodeCmd --
 *
 *	This procedure implements the "testseterrorcodeCmd".  This tests up to
 *	five elements passed to the Tcl_SetErrorCode command.
 *
 * Results:
 *	A standard Tcl result. Always returns TCL_ERROR so that
 *	the error code can be tested.
 *
 * Side effects:
 *	None.
 *
 *----------------------------------------------------------------------
 */

	/* ARGSUSED */
static int
TestseterrorcodeCmd(
    void *dummy,		/* Not used. */
    Tcl_Interp *interp,		/* Current interpreter. */
    int argc,			/* Number of arguments. */
    const char **argv)		/* Argument strings. */
{
    if (argc > 6) {
	Tcl_AppendResult(interp, "too many args", NULL);
	return TCL_ERROR;
    }
    switch (argc) {
    case 1:
	Tcl_SetErrorCode(interp, "NONE", NULL);
	break;
    case 2:
	Tcl_SetErrorCode(interp, argv[1], NULL);
	break;
    case 3:
	Tcl_SetErrorCode(interp, argv[1], argv[2], NULL);
	break;
    case 4:
	Tcl_SetErrorCode(interp, argv[1], argv[2], argv[3], NULL);
	break;
    case 5:
	Tcl_SetErrorCode(interp, argv[1], argv[2], argv[3], argv[4], NULL);
	break;
    case 6:
	Tcl_SetErrorCode(interp, argv[1], argv[2], argv[3], argv[4],
		argv[5], NULL);
    }
    return TCL_ERROR;
}

/*
 *----------------------------------------------------------------------
 *
 * TestsetobjerrorcodeCmd --
 *
 *	This procedure implements the "testsetobjerrorcodeCmd".
 *	This tests the Tcl_SetObjErrorCode function.
 *
 * Results:
 *	A standard Tcl result. Always returns TCL_ERROR so that
 *	the error code can be tested.
 *
 * Side effects:
 *	None.
 *
 *----------------------------------------------------------------------
 */

	/* ARGSUSED */
static int
TestsetobjerrorcodeCmd(
    void *dummy,		/* Not used. */
    Tcl_Interp *interp,		/* Current interpreter. */
    int objc,			/* Number of arguments. */
    Tcl_Obj *const objv[])	/* The argument objects. */
{
    Tcl_SetObjErrorCode(interp, Tcl_ConcatObj(objc - 1, objv + 1));
    return TCL_ERROR;
}

/*
 *----------------------------------------------------------------------
 *
 * TestfeventCmd --
 *
 *	This procedure implements the "testfevent" command.  It is
 *	used for testing the "fileevent" command.
 *
 * Results:
 *	A standard Tcl result.
 *
 * Side effects:
 *	Creates and deletes interpreters.
 *
 *----------------------------------------------------------------------
 */

	/* ARGSUSED */
static int
TestfeventCmd(
    void *clientData,	/* Not used. */
    Tcl_Interp *interp,		/* Current interpreter. */
    int argc,			/* Number of arguments. */
    const char **argv)		/* Argument strings. */
{
    static Tcl_Interp *interp2 = NULL;
    int code;
    Tcl_Channel chan;

    if (argc < 2) {
	Tcl_AppendResult(interp, "wrong # args: should be \"", argv[0],
		" option ?arg ...?", NULL);
	return TCL_ERROR;
    }
    if (strcmp(argv[1], "cmd") == 0) {
	if (argc != 3) {
	    Tcl_AppendResult(interp, "wrong # args: should be \"", argv[0],
		    " cmd script", NULL);
	    return TCL_ERROR;
	}
	if (interp2 != NULL) {
	    code = Tcl_EvalEx(interp2, argv[2], -1, TCL_EVAL_GLOBAL);
	    Tcl_SetObjResult(interp, Tcl_GetObjResult(interp2));
	    return code;
	} else {
	    Tcl_AppendResult(interp,
		    "called \"testfevent code\" before \"testfevent create\"",
		    NULL);
	    return TCL_ERROR;
	}
    } else if (strcmp(argv[1], "create") == 0) {
	if (interp2 != NULL) {
	    Tcl_DeleteInterp(interp2);
	}
	interp2 = Tcl_CreateInterp();
	return Tcl_Init(interp2);
    } else if (strcmp(argv[1], "delete") == 0) {
	if (interp2 != NULL) {
	    Tcl_DeleteInterp(interp2);
	}
	interp2 = NULL;
    } else if (strcmp(argv[1], "share") == 0) {
	if (interp2 != NULL) {
	    chan = Tcl_GetChannel(interp, argv[2], NULL);
	    if (chan == (Tcl_Channel) NULL) {
		return TCL_ERROR;
	    }
	    Tcl_RegisterChannel(interp2, chan);
	}
    }

    return TCL_OK;
}

/*
 *----------------------------------------------------------------------
 *
 * TestpanicCmd --
 *
 *	Calls the panic routine.
 *
 * Results:
 *	Always returns TCL_OK.
 *
 * Side effects:
 *	May exit application.
 *
 *----------------------------------------------------------------------
 */

static int
TestpanicCmd(
    void *dummy,		/* Not used. */
    Tcl_Interp *interp,		/* Current interpreter. */
    int argc,			/* Number of arguments. */
    const char **argv)		/* Argument strings. */
{
    char *argString;

    /*
     *  Put the arguments into a var args structure
     *  Append all of the arguments together separated by spaces
     */

    argString = Tcl_Merge(argc-1, argv+1);
    Tcl_Panic("%s", argString);
    ckfree(argString);

    return TCL_OK;
}

static int
TestfileCmd(
    void *dummy,		/* Not used. */
    Tcl_Interp *interp,		/* Current interpreter. */
    int argc,			/* Number of arguments. */
    Tcl_Obj *const argv[])	/* The argument objects. */
{
    int force, i, j, result;
    Tcl_Obj *error = NULL;
    const char *subcmd;

    if (argc < 3) {
	return TCL_ERROR;
    }

    force = 0;
    i = 2;
    if (strcmp(Tcl_GetString(argv[2]), "-force") == 0) {
	force = 1;
	i = 3;
    }

    if (argc - i > 2) {
	return TCL_ERROR;
    }

    for (j = i; j < argc; j++) {
	if (Tcl_FSGetNormalizedPath(interp, argv[j]) == NULL) {
	    return TCL_ERROR;
	}
    }

    subcmd = Tcl_GetString(argv[1]);

    if (strcmp(subcmd, "mv") == 0) {
	result = TclpObjRenameFile(argv[i], argv[i + 1]);
    } else if (strcmp(subcmd, "cp") == 0) {
	result = TclpObjCopyFile(argv[i], argv[i + 1]);
    } else if (strcmp(subcmd, "rm") == 0) {
	result = TclpObjDeleteFile(argv[i]);
    } else if (strcmp(subcmd, "mkdir") == 0) {
	result = TclpObjCreateDirectory(argv[i]);
    } else if (strcmp(subcmd, "cpdir") == 0) {
	result = TclpObjCopyDirectory(argv[i], argv[i + 1], &error);
    } else if (strcmp(subcmd, "rmdir") == 0) {
	result = TclpObjRemoveDirectory(argv[i], force, &error);
    } else {
	result = TCL_ERROR;
	goto end;
    }

    if (result != TCL_OK) {
	if (error != NULL) {
	    if (Tcl_GetString(error)[0] != '\0') {
		Tcl_AppendResult(interp, Tcl_GetString(error), " ", NULL);
	    }
	    Tcl_DecrRefCount(error);
	}
	Tcl_AppendResult(interp, Tcl_ErrnoId(), NULL);
    }

  end:
    return result;
}

/*
 *----------------------------------------------------------------------
 *
 * TestgetvarfullnameCmd --
 *
 *	Implements the "testgetvarfullname" cmd that is used when testing
 *	the Tcl_GetVariableFullName procedure.
 *
 * Results:
 *	A standard Tcl result.
 *
 * Side effects:
 *	None.
 *
 *----------------------------------------------------------------------
 */

static int
TestgetvarfullnameCmd(
    void *dummy,		/* Not used. */
    Tcl_Interp *interp,		/* Current interpreter. */
    int objc,			/* Number of arguments. */
    Tcl_Obj *const objv[])	/* The argument objects. */
{
    const char *name, *arg;
    int flags = 0;
    Tcl_Namespace *namespacePtr;
    Tcl_CallFrame *framePtr;
    Tcl_Var variable;

    if (objc != 3) {
	Tcl_WrongNumArgs(interp, 1, objv, "name scope");
	return TCL_ERROR;
    }

    name = Tcl_GetString(objv[1]);

    arg = Tcl_GetString(objv[2]);
    if (strcmp(arg, "global") == 0) {
	flags = TCL_GLOBAL_ONLY;
    } else if (strcmp(arg, "namespace") == 0) {
	flags = TCL_NAMESPACE_ONLY;
    }

    /*
     * This command, like any other created with Tcl_Create[Obj]Command, runs
     * in the global namespace. As a "namespace-aware" command that needs to
     * run in a particular namespace, it must activate that namespace itself.
     */

    if (flags == TCL_NAMESPACE_ONLY) {
	namespacePtr = Tcl_FindNamespace(interp, "::test_ns_var", NULL,
		TCL_LEAVE_ERR_MSG);
	if (namespacePtr == NULL) {
	    return TCL_ERROR;
	}
	(void) TclPushStackFrame(interp, &framePtr, namespacePtr,
		/*isProcCallFrame*/ 0);
    }

    variable = Tcl_FindNamespaceVar(interp, name, NULL,
	    (flags | TCL_LEAVE_ERR_MSG));

    if (flags == TCL_NAMESPACE_ONLY) {
	TclPopStackFrame(interp);
    }
    if (variable == (Tcl_Var) NULL) {
	return TCL_ERROR;
    }
    Tcl_GetVariableFullName(interp, variable, Tcl_GetObjResult(interp));
    return TCL_OK;
}

/*
 *----------------------------------------------------------------------
 *
 * GetTimesObjCmd --
 *
 *	This procedure implements the "gettimes" command.  It is used for
 *	computing the time needed for various basic operations such as reading
 *	variables, allocating memory, sprintf, converting variables, etc.
 *
 * Results:
 *	A standard Tcl result.
 *
 * Side effects:
 *	Allocates and frees memory, sets a variable "a" in the interpreter.
 *
 *----------------------------------------------------------------------
 */

static int
GetTimesObjCmd(
    void *unused,		/* Unused. */
    Tcl_Interp *interp,		/* The current interpreter. */
    int notused1,			/* Number of arguments. */
    Tcl_Obj *const notused2[])	/* The argument objects. */
{
    Interp *iPtr = (Interp *) interp;
    int i, n;
    double timePer;
    Tcl_Time start, stop;
    Tcl_Obj *objPtr, **objv;
    const char *s;
    char newString[TCL_INTEGER_SPACE];

    /* alloc & free 100000 times */
    fprintf(stderr, "alloc & free 100000 6 word items\n");
    Tcl_GetTime(&start);
    for (i = 0;  i < 100000;  i++) {
	objPtr = ckalloc(sizeof(Tcl_Obj));
	ckfree(objPtr);
    }
    Tcl_GetTime(&stop);
    timePer = (stop.sec - start.sec)*1000000 + (stop.usec - start.usec);
    fprintf(stderr, "   %.3f usec per alloc+free\n", timePer/100000);

    /* alloc 5000 times */
    fprintf(stderr, "alloc 5000 6 word items\n");
    objv = ckalloc(5000 * sizeof(Tcl_Obj *));
    Tcl_GetTime(&start);
    for (i = 0;  i < 5000;  i++) {
	objv[i] = ckalloc(sizeof(Tcl_Obj));
    }
    Tcl_GetTime(&stop);
    timePer = (stop.sec - start.sec)*1000000 + (stop.usec - start.usec);
    fprintf(stderr, "   %.3f usec per alloc\n", timePer/5000);

    /* free 5000 times */
    fprintf(stderr, "free 5000 6 word items\n");
    Tcl_GetTime(&start);
    for (i = 0;  i < 5000;  i++) {
	ckfree(objv[i]);
    }
    Tcl_GetTime(&stop);
    timePer = (stop.sec - start.sec)*1000000 + (stop.usec - start.usec);
    fprintf(stderr, "   %.3f usec per free\n", timePer/5000);

    /* Tcl_NewObj 5000 times */
    fprintf(stderr, "Tcl_NewObj 5000 times\n");
    Tcl_GetTime(&start);
    for (i = 0;  i < 5000;  i++) {
	objv[i] = Tcl_NewObj();
    }
    Tcl_GetTime(&stop);
    timePer = (stop.sec - start.sec)*1000000 + (stop.usec - start.usec);
    fprintf(stderr, "   %.3f usec per Tcl_NewObj\n", timePer/5000);

    /* Tcl_DecrRefCount 5000 times */
    fprintf(stderr, "Tcl_DecrRefCount 5000 times\n");
    Tcl_GetTime(&start);
    for (i = 0;  i < 5000;  i++) {
	objPtr = objv[i];
	Tcl_DecrRefCount(objPtr);
    }
    Tcl_GetTime(&stop);
    timePer = (stop.sec - start.sec)*1000000 + (stop.usec - start.usec);
    fprintf(stderr, "   %.3f usec per Tcl_DecrRefCount\n", timePer/5000);
    ckfree(objv);

    /* TclGetString 100000 times */
    fprintf(stderr, "TclGetStringFromObj of \"12345\" 100000 times\n");
    objPtr = Tcl_NewStringObj("12345", -1);
    Tcl_GetTime(&start);
    for (i = 0;  i < 100000;  i++) {
	(void) TclGetString(objPtr);
    }
    Tcl_GetTime(&stop);
    timePer = (stop.sec - start.sec)*1000000 + (stop.usec - start.usec);
    fprintf(stderr, "   %.3f usec per TclGetStringFromObj of \"12345\"\n",
	    timePer/100000);

    /* Tcl_GetIntFromObj 100000 times */
    fprintf(stderr, "Tcl_GetIntFromObj of \"12345\" 100000 times\n");
    Tcl_GetTime(&start);
    for (i = 0;  i < 100000;  i++) {
	if (Tcl_GetIntFromObj(interp, objPtr, &n) != TCL_OK) {
	    return TCL_ERROR;
	}
    }
    Tcl_GetTime(&stop);
    timePer = (stop.sec - start.sec)*1000000 + (stop.usec - start.usec);
    fprintf(stderr, "   %.3f usec per Tcl_GetIntFromObj of \"12345\"\n",
	    timePer/100000);
    Tcl_DecrRefCount(objPtr);

    /* Tcl_GetInt 100000 times */
    fprintf(stderr, "Tcl_GetInt of \"12345\" 100000 times\n");
    Tcl_GetTime(&start);
    for (i = 0;  i < 100000;  i++) {
	if (Tcl_GetInt(interp, "12345", &n) != TCL_OK) {
	    return TCL_ERROR;
	}
    }
    Tcl_GetTime(&stop);
    timePer = (stop.sec - start.sec)*1000000 + (stop.usec - start.usec);
    fprintf(stderr, "   %.3f usec per Tcl_GetInt of \"12345\"\n",
	    timePer/100000);

    /* sprintf 100000 times */
    fprintf(stderr, "sprintf of 12345 100000 times\n");
    Tcl_GetTime(&start);
    for (i = 0;  i < 100000;  i++) {
	sprintf(newString, "%d", 12345);
    }
    Tcl_GetTime(&stop);
    timePer = (stop.sec - start.sec)*1000000 + (stop.usec - start.usec);
    fprintf(stderr, "   %.3f usec per sprintf of 12345\n",
	    timePer/100000);

    /* hashtable lookup 100000 times */
    fprintf(stderr, "hashtable lookup of \"gettimes\" 100000 times\n");
    Tcl_GetTime(&start);
    for (i = 0;  i < 100000;  i++) {
	(void) Tcl_FindHashEntry(&iPtr->globalNsPtr->cmdTable, "gettimes");
    }
    Tcl_GetTime(&stop);
    timePer = (stop.sec - start.sec)*1000000 + (stop.usec - start.usec);
    fprintf(stderr, "   %.3f usec per hashtable lookup of \"gettimes\"\n",
	    timePer/100000);

    /* Tcl_SetVar 100000 times */
    fprintf(stderr, "Tcl_SetVar2 of \"12345\" 100000 times\n");
    Tcl_GetTime(&start);
    for (i = 0;  i < 100000;  i++) {
	s = Tcl_SetVar2(interp, "a", NULL, "12345", TCL_LEAVE_ERR_MSG);
	if (s == NULL) {
	    return TCL_ERROR;
	}
    }
    Tcl_GetTime(&stop);
    timePer = (stop.sec - start.sec)*1000000 + (stop.usec - start.usec);
    fprintf(stderr, "   %.3f usec per Tcl_SetVar of a to \"12345\"\n",
	    timePer/100000);

    /* Tcl_GetVar 100000 times */
    fprintf(stderr, "Tcl_GetVar of a==\"12345\" 100000 times\n");
    Tcl_GetTime(&start);
    for (i = 0;  i < 100000;  i++) {
	s = Tcl_GetVar2(interp, "a", NULL, TCL_LEAVE_ERR_MSG);
	if (s == NULL) {
	    return TCL_ERROR;
	}
    }
    Tcl_GetTime(&stop);
    timePer = (stop.sec - start.sec)*1000000 + (stop.usec - start.usec);
    fprintf(stderr, "   %.3f usec per Tcl_GetVar of a==\"12345\"\n",
	    timePer/100000);

    Tcl_ResetResult(interp);
    return TCL_OK;
}

/*
 *----------------------------------------------------------------------
 *
 * NoopCmd --
 *
 *	This procedure is just used to time the overhead involved in
 *	parsing and invoking a command.
 *
 * Results:
 *	None.
 *
 * Side effects:
 *	None.
 *
 *----------------------------------------------------------------------
 */

static int
NoopCmd(
    void *unused,		/* Unused. */
    Tcl_Interp *interp,		/* The current interpreter. */
    int argc,			/* The number of arguments. */
    const char **argv)		/* The argument strings. */
{
    return TCL_OK;
}

/*
 *----------------------------------------------------------------------
 *
 * NoopObjCmd --
 *
 *	This object-based procedure is just used to time the overhead
 *	involved in parsing and invoking a command.
 *
 * Results:
 *	Returns the TCL_OK result code.
 *
 * Side effects:
 *	None.
 *
 *----------------------------------------------------------------------
 */

static int
NoopObjCmd(
    void *unused,		/* Not used. */
    Tcl_Interp *interp,		/* Current interpreter. */
    int objc,			/* Number of arguments. */
    Tcl_Obj *const objv[])	/* The argument objects. */
{
    return TCL_OK;
}

/*
 *----------------------------------------------------------------------
 *
 * TeststringbytesObjCmd --
 *	Returns bytearray value of the bytes in argument string rep
 *
 * Results:
 *	Returns the TCL_OK result code.
 *
 * Side effects:
 *	None.
 *
 *----------------------------------------------------------------------
 */

static int
TeststringbytesObjCmd(
    void *unused,		/* Not used. */
    Tcl_Interp *interp,		/* Current interpreter. */
    int objc,			/* Number of arguments. */
    Tcl_Obj *const objv[])	/* The argument objects. */
{
    int n;
    const unsigned char *p;

    if (objc != 2) {
	Tcl_WrongNumArgs(interp, 1, objv, "value");
	return TCL_ERROR;
    }
    p = (const unsigned char *)Tcl_GetStringFromObj(objv[1], &n);
    Tcl_SetObjResult(interp, Tcl_NewByteArrayObj(p, n));
    return TCL_OK;
}

/*
 *----------------------------------------------------------------------
 *
 * TestpurebytesobjObjCmd --
 *
 *	This object-based procedure constructs a pure bytes object
 *	without type and with internal representation containing NULL's.
 *
 *	If no argument supplied it returns empty object with tclEmptyStringRep,
 *	otherwise it returns this as pure bytes object with bytes value equal
 *	string.
 *
 * Results:
 *	Returns the TCL_OK result code.
 *
 * Side effects:
 *	None.
 *
 *----------------------------------------------------------------------
 */

static int
TestpurebytesobjObjCmd(
    ClientData unused,		/* Not used. */
    Tcl_Interp *interp,		/* Current interpreter. */
    int objc,			/* Number of arguments. */
    Tcl_Obj *const objv[])	/* The argument objects. */
{
    Tcl_Obj *objPtr;

    if (objc > 2) {
	Tcl_WrongNumArgs(interp, 1, objv, "?string?");
	return TCL_ERROR;
    }
    objPtr = Tcl_NewObj();
    /*
    objPtr->internalRep.twoPtrValue.ptr1 = NULL;
    objPtr->internalRep.twoPtrValue.ptr2 = NULL;
    */
    memset(&objPtr->internalRep, 0, sizeof(objPtr->internalRep));
    if (objc == 2) {
	const char *s = Tcl_GetString(objv[1]);
	objPtr->length = objv[1]->length;
	objPtr->bytes = ckalloc(objPtr->length + 1);
	memcpy(objPtr->bytes, s, objPtr->length);
	objPtr->bytes[objPtr->length] = 0;
    }
    Tcl_SetObjResult(interp, objPtr);
    return TCL_OK;
}

/*
 *----------------------------------------------------------------------
 *
 * TestbytestringObjCmd --
 *
 *	This object-based procedure constructs a string which can
 *	possibly contain invalid UTF-8 bytes.
 *
 * Results:
 *	Returns the TCL_OK result code.
 *
 * Side effects:
 *	None.
 *
 *----------------------------------------------------------------------
 */

static int
TestbytestringObjCmd(
    void *unused,		/* Not used. */
    Tcl_Interp *interp,		/* Current interpreter. */
    int objc,			/* Number of arguments. */
    Tcl_Obj *const objv[])	/* The argument objects. */
{
    int n = 0;
    const char *p;

    if (objc != 2) {
	Tcl_WrongNumArgs(interp, 1, objv, "bytearray");
	return TCL_ERROR;
    }
    p = (const char *)Tcl_GetByteArrayFromObj(objv[1], &n);
    if ((p == NULL) || !Tcl_FetchIntRep(objv[1], properByteArrayType)) {
	Tcl_AppendResult(interp, "testbytestring expects bytes", NULL);
	return TCL_ERROR;
    }
    Tcl_SetObjResult(interp, Tcl_NewStringObj(p, n));
    return TCL_OK;
}

/*
 *----------------------------------------------------------------------
 *
 * TestsetCmd --
 *
 *	Implements the "testset{err,noerr}" cmds that are used when testing
 *	Tcl_Set/GetVar C Api with/without TCL_LEAVE_ERR_MSG flag
 *
 * Results:
 *	A standard Tcl result.
 *
 * Side effects:
 *     Variables may be set.
 *
 *----------------------------------------------------------------------
 */

	/* ARGSUSED */
static int
TestsetCmd(
    void *data,		/* Additional flags for Get/SetVar2. */
    Tcl_Interp *interp,/* Current interpreter. */
    int argc,			/* Number of arguments. */
    const char **argv)		/* Argument strings. */
{
    int flags = PTR2INT(data);
    const char *value;

    if (argc == 2) {
	Tcl_AppendResult(interp, "before get", NULL);
	value = Tcl_GetVar2(interp, argv[1], NULL, flags);
	if (value == NULL) {
	    return TCL_ERROR;
	}
	Tcl_AppendElement(interp, value);
	return TCL_OK;
    } else if (argc == 3) {
	Tcl_AppendResult(interp, "before set", NULL);
	value = Tcl_SetVar2(interp, argv[1], NULL, argv[2], flags);
	if (value == NULL) {
	    return TCL_ERROR;
	}
	Tcl_AppendElement(interp, value);
	return TCL_OK;
    } else {
	Tcl_AppendResult(interp, "wrong # args: should be \"",
		argv[0], " varName ?newValue?\"", NULL);
	return TCL_ERROR;
    }
}
static int
Testset2Cmd(
    void *data,		/* Additional flags for Get/SetVar2. */
    Tcl_Interp *interp,/* Current interpreter. */
    int argc,			/* Number of arguments. */
    const char **argv)		/* Argument strings. */
{
    int flags = PTR2INT(data);
    const char *value;

    if (argc == 3) {
	Tcl_AppendResult(interp, "before get", NULL);
	value = Tcl_GetVar2(interp, argv[1], argv[2], flags);
	if (value == NULL) {
	    return TCL_ERROR;
	}
	Tcl_AppendElement(interp, value);
	return TCL_OK;
    } else if (argc == 4) {
	Tcl_AppendResult(interp, "before set", NULL);
	value = Tcl_SetVar2(interp, argv[1], argv[2], argv[3], flags);
	if (value == NULL) {
	    return TCL_ERROR;
	}
	Tcl_AppendElement(interp, value);
	return TCL_OK;
    } else {
	Tcl_AppendResult(interp, "wrong # args: should be \"",
		argv[0], " varName elemName ?newValue?\"", NULL);
	return TCL_ERROR;
    }
}

/*
 *----------------------------------------------------------------------
 *
 * TestsaveresultCmd --
 *
 *	Implements the "testsaveresult" cmd that is used when testing the
 *	Tcl_SaveResult, Tcl_RestoreResult, and Tcl_DiscardResult interfaces.
 *
 * Results:
 *	A standard Tcl result.
 *
 * Side effects:
 *	None.
 *
 *----------------------------------------------------------------------
 */

	/* ARGSUSED */
static int
TestsaveresultCmd(
    void *dummy,		/* Not used. */
    Tcl_Interp *interp,/* Current interpreter. */
    int objc,			/* Number of arguments. */
    Tcl_Obj *const objv[])	/* The argument objects. */
{
    Interp* iPtr = (Interp*) interp;
    int discard, result, index;
    Tcl_SavedResult state;
    Tcl_Obj *objPtr;
    static const char *const optionStrings[] = {
	"append", "dynamic", "free", "object", "small", NULL
    };
    enum options {
	RESULT_APPEND, RESULT_DYNAMIC, RESULT_FREE, RESULT_OBJECT, RESULT_SMALL
    };

    /*
     * Parse arguments
     */

    if (objc != 4) {
	Tcl_WrongNumArgs(interp, 1, objv, "type script discard");
	return TCL_ERROR;
    }
    if (Tcl_GetIndexFromObj(interp, objv[1], optionStrings, "option", 0,
	    &index) != TCL_OK) {
	return TCL_ERROR;
    }
    if (Tcl_GetBooleanFromObj(interp, objv[3], &discard) != TCL_OK) {
	return TCL_ERROR;
    }

    freeCount = 0;
    objPtr = NULL;		/* Lint. */
    switch ((enum options) index) {
    case RESULT_SMALL:
	Tcl_AppendResult(interp, "small result", NULL);
	break;
    case RESULT_APPEND:
	Tcl_AppendResult(interp, "append result", NULL);
	break;
    case RESULT_FREE: {
	char *buf = ckalloc(200);

	strcpy(buf, "free result");
	Tcl_SetResult(interp, buf, TCL_DYNAMIC);
	break;
    }
    case RESULT_DYNAMIC:
	Tcl_SetResult(interp, (char *)"dynamic result", TestsaveresultFree);
	break;
    case RESULT_OBJECT:
	objPtr = Tcl_NewStringObj("object result", -1);
	Tcl_SetObjResult(interp, objPtr);
	break;
    }

    Tcl_SaveResult(interp, &state);

    if (((enum options) index) == RESULT_OBJECT) {
	result = Tcl_EvalObjEx(interp, objv[2], 0);
    } else {
	result = Tcl_EvalEx(interp, Tcl_GetString(objv[2]), -1, 0);
    }

    if (discard) {
	Tcl_DiscardResult(&state);
    } else {
	Tcl_RestoreResult(interp, &state);
	result = TCL_OK;
    }

    switch ((enum options) index) {
    case RESULT_DYNAMIC: {
	int presentOrFreed = (iPtr->freeProc == TestsaveresultFree) ^ freeCount;

	Tcl_AppendElement(interp, presentOrFreed ? "presentOrFreed" : "missingOrLeak");
	break;
    }
    case RESULT_OBJECT:
	Tcl_AppendElement(interp, Tcl_GetObjResult(interp) == objPtr
		? "same" : "different");
	break;
    default:
	break;
    }
    return result;
}

/*
 *----------------------------------------------------------------------
 *
 * TestsaveresultFree --
 *
 *	Special purpose freeProc used by TestsaveresultCmd.
 *
 * Results:
 *	None.
 *
 * Side effects:
 *	Increments the freeCount.
 *
 *----------------------------------------------------------------------
 */

static void
TestsaveresultFree(
    char *blockPtr)
{
    freeCount++;
}

/*
 *----------------------------------------------------------------------
 *
 * TestmainthreadCmd  --
 *
 *	Implements the "testmainthread" cmd that is used to test the
 *	'Tcl_GetCurrentThread' API.
 *
 * Results:
 *	A standard Tcl result.
 *
 * Side effects:
 *	None.
 *
 *----------------------------------------------------------------------
 */

static int
TestmainthreadCmd(
    void *dummy,		/* Not used. */
    Tcl_Interp *interp,/* Current interpreter. */
    int argc,			/* Number of arguments. */
    const char **argv)		/* Argument strings. */
{
    if (argc == 1) {
	Tcl_Obj *idObj = Tcl_NewWideIntObj((Tcl_WideInt)(size_t)Tcl_GetCurrentThread());

	Tcl_SetObjResult(interp, idObj);
	return TCL_OK;
    } else {
	Tcl_AppendResult(interp, "wrong # args", NULL);
	return TCL_ERROR;
    }
}

/*
 *----------------------------------------------------------------------
 *
 * MainLoop --
 *
 *	A main loop set by TestsetmainloopCmd below.
 *
 * Results:
 *	None.
 *
 * Side effects:
 *	Event handlers could do anything.
 *
 *----------------------------------------------------------------------
 */

static void
MainLoop(void)
{
    while (!exitMainLoop) {
	Tcl_DoOneEvent(0);
    }
    fprintf(stdout,"Exit MainLoop\n");
    fflush(stdout);
}

/*
 *----------------------------------------------------------------------
 *
 * TestsetmainloopCmd  --
 *
 *	Implements the "testsetmainloop" cmd that is used to test the
 *	'Tcl_SetMainLoop' API.
 *
 * Results:
 *	A standard Tcl result.
 *
 * Side effects:
 *	None.
 *
 *----------------------------------------------------------------------
 */

static int
TestsetmainloopCmd(
    void *dummy,		/* Not used. */
    Tcl_Interp *interp,/* Current interpreter. */
    int argc,			/* Number of arguments. */
    const char **argv)		/* Argument strings. */
{
  exitMainLoop = 0;
  Tcl_SetMainLoop(MainLoop);
  return TCL_OK;
}

/*
 *----------------------------------------------------------------------
 *
 * TestexitmainloopCmd  --
 *
 *	Implements the "testexitmainloop" cmd that is used to test the
 *	'Tcl_SetMainLoop' API.
 *
 * Results:
 *	A standard Tcl result.
 *
 * Side effects:
 *	None.
 *
 *----------------------------------------------------------------------
 */

static int
TestexitmainloopCmd(
    void *dummy,		/* Not used. */
    Tcl_Interp *interp,/* Current interpreter. */
    int argc,			/* Number of arguments. */
    const char **argv)		/* Argument strings. */
{
  exitMainLoop = 1;
  return TCL_OK;
}

/*
 *----------------------------------------------------------------------
 *
 * TestChannelCmd --
 *
 *	Implements the Tcl "testchannel" debugging command and its
 *	subcommands. This is part of the testing environment.
 *
 * Results:
 *	A standard Tcl result.
 *
 * Side effects:
 *	None.
 *
 *----------------------------------------------------------------------
 */

	/* ARGSUSED */
static int
TestChannelCmd(
    void *clientData,	/* Not used. */
    Tcl_Interp *interp,		/* Interpreter for result. */
    int argc,			/* Count of additional args. */
    const char **argv)		/* Additional arg strings. */
{
    const char *cmdName;	/* Sub command. */
    Tcl_HashTable *hTblPtr;	/* Hash table of channels. */
    Tcl_HashSearch hSearch;	/* Search variable. */
    Tcl_HashEntry *hPtr;	/* Search variable. */
    Channel *chanPtr;		/* The actual channel. */
    ChannelState *statePtr;	/* state info for channel */
    Tcl_Channel chan;		/* The opaque type. */
    size_t len;			/* Length of subcommand string. */
    int IOQueued;		/* How much IO is queued inside channel? */
    char buf[TCL_INTEGER_SPACE];/* For sprintf. */
    int mode;			/* rw mode of the channel */

    if (argc < 2) {
	Tcl_AppendResult(interp, "wrong # args: should be \"", argv[0],
		" subcommand ?additional args..?\"", NULL);
	return TCL_ERROR;
    }
    cmdName = argv[1];
    len = strlen(cmdName);

    chanPtr = NULL;

    if (argc > 2) {
	if ((cmdName[0] == 's') && (strncmp(cmdName, "splice", len) == 0)) {
	    /* For splice access the pool of detached channels.
	     * Locate channel, remove from the list.
	     */

	    TestChannel **nextPtrPtr, *curPtr;

	    chan = (Tcl_Channel) NULL;
	    for (nextPtrPtr = &firstDetached, curPtr = firstDetached;
		 curPtr != NULL;
		 nextPtrPtr = &(curPtr->nextPtr), curPtr = curPtr->nextPtr) {

		if (strcmp(argv[2], Tcl_GetChannelName(curPtr->chan)) == 0) {
		    *nextPtrPtr = curPtr->nextPtr;
		    curPtr->nextPtr = NULL;
		    chan = curPtr->chan;
		    ckfree(curPtr);
		    break;
		}
	    }
	} else {
	    chan = Tcl_GetChannel(interp, argv[2], &mode);
	}
	if (chan == (Tcl_Channel) NULL) {
	    return TCL_ERROR;
	}
	chanPtr		= (Channel *) chan;
	statePtr	= chanPtr->state;
	chanPtr		= statePtr->topChanPtr;
	chan		= (Tcl_Channel) chanPtr;
    } else {
	/* lint */
	statePtr	= NULL;
	chan		= NULL;
    }

    if ((cmdName[0] == 's') && (strncmp(cmdName, "setchannelerror", len) == 0)) {

	Tcl_Obj *msg = Tcl_NewStringObj(argv[3],-1);

	Tcl_IncrRefCount(msg);
	Tcl_SetChannelError(chan, msg);
	Tcl_DecrRefCount(msg);

	Tcl_GetChannelError(chan, &msg);
	Tcl_SetObjResult(interp, msg);
	Tcl_DecrRefCount(msg);
	return TCL_OK;
    }
    if ((cmdName[0] == 's') && (strncmp(cmdName, "setchannelerrorinterp", len) == 0)) {

	Tcl_Obj *msg = Tcl_NewStringObj(argv[3],-1);

	Tcl_IncrRefCount(msg);
	Tcl_SetChannelErrorInterp(interp, msg);
	Tcl_DecrRefCount(msg);

	Tcl_GetChannelErrorInterp(interp, &msg);
	Tcl_SetObjResult(interp, msg);
	Tcl_DecrRefCount(msg);
	return TCL_OK;
    }

    /*
     * "cut" is actually more a simplified detach facility as provided by the
     * Thread package. Without the safeguards of a regular command (no
     * checking that the command is truly cut'able, no mutexes for
     * thread-safety). Its complementary command is "splice", see below.
     */

    if ((cmdName[0] == 'c') && (strncmp(cmdName, "cut", len) == 0)) {
	TestChannel *det;

	if (argc != 3) {
	    Tcl_AppendResult(interp, "wrong # args: should be \"", argv[0],
		    " cut channelName\"", NULL);
	    return TCL_ERROR;
	}

	Tcl_RegisterChannel(NULL, chan); /* prevent closing */
	Tcl_UnregisterChannel(interp, chan);

	Tcl_CutChannel(chan);

	/* Remember the channel in the pool of detached channels */

	det = ckalloc(sizeof(TestChannel));
	det->chan     = chan;
	det->nextPtr  = firstDetached;
	firstDetached = det;

	return TCL_OK;
    }

    if ((cmdName[0] == 'c') &&
	    (strncmp(cmdName, "clearchannelhandlers", len) == 0)) {
	if (argc != 3) {
	    Tcl_AppendResult(interp, "wrong # args: should be \"", argv[0],
		    " clearchannelhandlers channelName\"", NULL);
	    return TCL_ERROR;
	}
	Tcl_ClearChannelHandlers(chan);
	return TCL_OK;
    }

    if ((cmdName[0] == 'i') && (strncmp(cmdName, "info", len) == 0)) {
	if (argc != 3) {
	    Tcl_AppendResult(interp, "wrong # args: should be \"", argv[0],
		    " info channelName\"", NULL);
	    return TCL_ERROR;
	}
	Tcl_AppendElement(interp, argv[2]);
	Tcl_AppendElement(interp, Tcl_ChannelName(chanPtr->typePtr));
	if (statePtr->flags & TCL_READABLE) {
	    Tcl_AppendElement(interp, "read");
	} else {
	    Tcl_AppendElement(interp, "");
	}
	if (statePtr->flags & TCL_WRITABLE) {
	    Tcl_AppendElement(interp, "write");
	} else {
	    Tcl_AppendElement(interp, "");
	}
	if (statePtr->flags & CHANNEL_NONBLOCKING) {
	    Tcl_AppendElement(interp, "nonblocking");
	} else {
	    Tcl_AppendElement(interp, "blocking");
	}
	if (statePtr->flags & CHANNEL_LINEBUFFERED) {
	    Tcl_AppendElement(interp, "line");
	} else if (statePtr->flags & CHANNEL_UNBUFFERED) {
	    Tcl_AppendElement(interp, "none");
	} else {
	    Tcl_AppendElement(interp, "full");
	}
	if (statePtr->flags & BG_FLUSH_SCHEDULED) {
	    Tcl_AppendElement(interp, "async_flush");
	} else {
	    Tcl_AppendElement(interp, "");
	}
	if (statePtr->flags & CHANNEL_EOF) {
	    Tcl_AppendElement(interp, "eof");
	} else {
	    Tcl_AppendElement(interp, "");
	}
	if (statePtr->flags & CHANNEL_BLOCKED) {
	    Tcl_AppendElement(interp, "blocked");
	} else {
	    Tcl_AppendElement(interp, "unblocked");
	}
	if (statePtr->inputTranslation == TCL_TRANSLATE_AUTO) {
	    Tcl_AppendElement(interp, "auto");
	    if (statePtr->flags & INPUT_SAW_CR) {
		Tcl_AppendElement(interp, "saw_cr");
	    } else {
		Tcl_AppendElement(interp, "");
	    }
	} else if (statePtr->inputTranslation == TCL_TRANSLATE_LF) {
	    Tcl_AppendElement(interp, "lf");
	    Tcl_AppendElement(interp, "");
	} else if (statePtr->inputTranslation == TCL_TRANSLATE_CR) {
	    Tcl_AppendElement(interp, "cr");
	    Tcl_AppendElement(interp, "");
	} else if (statePtr->inputTranslation == TCL_TRANSLATE_CRLF) {
	    Tcl_AppendElement(interp, "crlf");
	    if (statePtr->flags & INPUT_SAW_CR) {
		Tcl_AppendElement(interp, "queued_cr");
	    } else {
		Tcl_AppendElement(interp, "");
	    }
	}
	if (statePtr->outputTranslation == TCL_TRANSLATE_AUTO) {
	    Tcl_AppendElement(interp, "auto");
	} else if (statePtr->outputTranslation == TCL_TRANSLATE_LF) {
	    Tcl_AppendElement(interp, "lf");
	} else if (statePtr->outputTranslation == TCL_TRANSLATE_CR) {
	    Tcl_AppendElement(interp, "cr");
	} else if (statePtr->outputTranslation == TCL_TRANSLATE_CRLF) {
	    Tcl_AppendElement(interp, "crlf");
	}
	IOQueued = Tcl_InputBuffered(chan);
	TclFormatInt(buf, IOQueued);
	Tcl_AppendElement(interp, buf);

	IOQueued = Tcl_OutputBuffered(chan);
	TclFormatInt(buf, IOQueued);
	Tcl_AppendElement(interp, buf);

	TclFormatInt(buf, (int)Tcl_Tell(chan));
	Tcl_AppendElement(interp, buf);

	TclFormatInt(buf, statePtr->refCount);
	Tcl_AppendElement(interp, buf);

	return TCL_OK;
    }

    if ((cmdName[0] == 'i') &&
	    (strncmp(cmdName, "inputbuffered", len) == 0)) {
	if (argc != 3) {
	    Tcl_AppendResult(interp, "channel name required", NULL);
	    return TCL_ERROR;
	}
	IOQueued = Tcl_InputBuffered(chan);
	TclFormatInt(buf, IOQueued);
	Tcl_AppendResult(interp, buf, NULL);
	return TCL_OK;
    }

    if ((cmdName[0] == 'i') && (strncmp(cmdName, "isshared", len) == 0)) {
	if (argc != 3) {
	    Tcl_AppendResult(interp, "channel name required", NULL);
	    return TCL_ERROR;
	}

	TclFormatInt(buf, Tcl_IsChannelShared(chan));
	Tcl_AppendResult(interp, buf, NULL);
	return TCL_OK;
    }

    if ((cmdName[0] == 'i') && (strncmp(cmdName, "isstandard", len) == 0)) {
	if (argc != 3) {
	    Tcl_AppendResult(interp, "channel name required", NULL);
	    return TCL_ERROR;
	}

	TclFormatInt(buf, Tcl_IsStandardChannel(chan));
	Tcl_AppendResult(interp, buf, NULL);
	return TCL_OK;
    }

    if ((cmdName[0] == 'm') && (strncmp(cmdName, "mode", len) == 0)) {
	if (argc != 3) {
	    Tcl_AppendResult(interp, "channel name required", NULL);
	    return TCL_ERROR;
	}

	if (statePtr->flags & TCL_READABLE) {
	    Tcl_AppendElement(interp, "read");
	} else {
	    Tcl_AppendElement(interp, "");
	}
	if (statePtr->flags & TCL_WRITABLE) {
	    Tcl_AppendElement(interp, "write");
	} else {
	    Tcl_AppendElement(interp, "");
	}
	return TCL_OK;
    }

    if ((cmdName[0] == 'm') && (strncmp(cmdName, "mthread", len) == 0)) {
	if (argc != 3) {
	    Tcl_AppendResult(interp, "channel name required", NULL);
	    return TCL_ERROR;
	}

	Tcl_SetObjResult(interp, Tcl_NewWideIntObj(
		(Tcl_WideInt) (size_t) Tcl_GetChannelThread(chan)));
	return TCL_OK;
    }

    if ((cmdName[0] == 'n') && (strncmp(cmdName, "name", len) == 0)) {
	if (argc != 3) {
	    Tcl_AppendResult(interp, "channel name required", NULL);
	    return TCL_ERROR;
	}
	Tcl_AppendResult(interp, statePtr->channelName, NULL);
	return TCL_OK;
    }

    if ((cmdName[0] == 'o') && (strncmp(cmdName, "open", len) == 0)) {
	hTblPtr = (Tcl_HashTable *) Tcl_GetAssocData(interp, "tclIO", NULL);
	if (hTblPtr == NULL) {
	    return TCL_OK;
	}
	for (hPtr = Tcl_FirstHashEntry(hTblPtr, &hSearch);
	     hPtr != NULL;
	     hPtr = Tcl_NextHashEntry(&hSearch)) {
	    Tcl_AppendElement(interp, Tcl_GetHashKey(hTblPtr, hPtr));
	}
	return TCL_OK;
    }

    if ((cmdName[0] == 'o') &&
	    (strncmp(cmdName, "outputbuffered", len) == 0)) {
	if (argc != 3) {
	    Tcl_AppendResult(interp, "channel name required", NULL);
	    return TCL_ERROR;
	}

	IOQueued = Tcl_OutputBuffered(chan);
	TclFormatInt(buf, IOQueued);
	Tcl_AppendResult(interp, buf, NULL);
	return TCL_OK;
    }

    if ((cmdName[0] == 'q') &&
	    (strncmp(cmdName, "queuedcr", len) == 0)) {
	if (argc != 3) {
	    Tcl_AppendResult(interp, "channel name required", NULL);
	    return TCL_ERROR;
	}

	Tcl_AppendResult(interp,
		(statePtr->flags & INPUT_SAW_CR) ? "1" : "0", NULL);
	return TCL_OK;
    }

    if ((cmdName[0] == 'r') && (strncmp(cmdName, "readable", len) == 0)) {
	hTblPtr = (Tcl_HashTable *) Tcl_GetAssocData(interp, "tclIO", NULL);
	if (hTblPtr == NULL) {
	    return TCL_OK;
	}
	for (hPtr = Tcl_FirstHashEntry(hTblPtr, &hSearch);
	     hPtr != NULL;
	     hPtr = Tcl_NextHashEntry(&hSearch)) {
	    chanPtr  = (Channel *) Tcl_GetHashValue(hPtr);
	    statePtr = chanPtr->state;
	    if (statePtr->flags & TCL_READABLE) {
		Tcl_AppendElement(interp, Tcl_GetHashKey(hTblPtr, hPtr));
	    }
	}
	return TCL_OK;
    }

    if ((cmdName[0] == 'r') && (strncmp(cmdName, "refcount", len) == 0)) {
	if (argc != 3) {
	    Tcl_AppendResult(interp, "channel name required", NULL);
	    return TCL_ERROR;
	}

	TclFormatInt(buf, statePtr->refCount);
	Tcl_AppendResult(interp, buf, NULL);
	return TCL_OK;
    }

    /*
     * "splice" is actually more a simplified attach facility as provided by
     * the Thread package. Without the safeguards of a regular command (no
     * checking that the command is truly cut'able, no mutexes for
     * thread-safety). Its complementary command is "cut", see above.
     */

    if ((cmdName[0] == 's') && (strncmp(cmdName, "splice", len) == 0)) {
	if (argc != 3) {
	    Tcl_AppendResult(interp, "channel name required", NULL);
	    return TCL_ERROR;
	}

	Tcl_SpliceChannel(chan);

	Tcl_RegisterChannel(interp, chan);
	Tcl_UnregisterChannel(NULL, chan);

	return TCL_OK;
    }

    if ((cmdName[0] == 't') && (strncmp(cmdName, "type", len) == 0)) {
	if (argc != 3) {
	    Tcl_AppendResult(interp, "channel name required", NULL);
	    return TCL_ERROR;
	}
	Tcl_AppendResult(interp, Tcl_ChannelName(chanPtr->typePtr), NULL);
	return TCL_OK;
    }

    if ((cmdName[0] == 'w') && (strncmp(cmdName, "writable", len) == 0)) {
	hTblPtr = (Tcl_HashTable *) Tcl_GetAssocData(interp, "tclIO", NULL);
	if (hTblPtr == NULL) {
	    return TCL_OK;
	}
	for (hPtr = Tcl_FirstHashEntry(hTblPtr, &hSearch);
		hPtr != NULL; hPtr = Tcl_NextHashEntry(&hSearch)) {
	    chanPtr = (Channel *) Tcl_GetHashValue(hPtr);
	    statePtr = chanPtr->state;
	    if (statePtr->flags & TCL_WRITABLE) {
		Tcl_AppendElement(interp, Tcl_GetHashKey(hTblPtr, hPtr));
	    }
	}
	return TCL_OK;
    }

    if ((cmdName[0] == 't') && (strncmp(cmdName, "transform", len) == 0)) {
	/*
	 * Syntax: transform channel -command command
	 */

	if (argc != 5) {
	    Tcl_AppendResult(interp, "wrong # args: should be \"", argv[0],
		    " transform channelId -command cmd\"", NULL);
	    return TCL_ERROR;
	}
	if (strcmp(argv[3], "-command") != 0) {
	    Tcl_AppendResult(interp, "bad argument \"", argv[3],
		    "\": should be \"-command\"", NULL);
	    return TCL_ERROR;
	}

	return TclChannelTransform(interp, chan,
		Tcl_NewStringObj(argv[4], -1));
    }

    if ((cmdName[0] == 'u') && (strncmp(cmdName, "unstack", len) == 0)) {
	/*
	 * Syntax: unstack channel
	 */

	if (argc != 3) {
	    Tcl_AppendResult(interp, "wrong # args: should be \"", argv[0],
		    " unstack channel\"", NULL);
	    return TCL_ERROR;
	}
	return Tcl_UnstackChannel(interp, chan);
    }

    Tcl_AppendResult(interp, "bad option \"", cmdName, "\": should be "
	    "cut, clearchannelhandlers, info, isshared, mode, open, "
	    "readable, splice, writable, transform, unstack", NULL);
    return TCL_ERROR;
}

/*
 *----------------------------------------------------------------------
 *
 * TestChannelEventCmd --
 *
 *	This procedure implements the "testchannelevent" command. It is used
 *	to test the Tcl channel event mechanism.
 *
 * Results:
 *	A standard Tcl result.
 *
 * Side effects:
 *	Creates, deletes and returns channel event handlers.
 *
 *----------------------------------------------------------------------
 */

	/* ARGSUSED */
static int
TestChannelEventCmd(
    void *dummy,		/* Not used. */
    Tcl_Interp *interp,		/* Current interpreter. */
    int argc,			/* Number of arguments. */
    const char **argv)		/* Argument strings. */
{
    Tcl_Obj *resultListPtr;
    Channel *chanPtr;
    ChannelState *statePtr;	/* state info for channel */
    EventScriptRecord *esPtr, *prevEsPtr, *nextEsPtr;
    const char *cmd;
    int index, i, mask, len;

    if ((argc < 3) || (argc > 5)) {
	Tcl_AppendResult(interp, "wrong # args: should be \"", argv[0],
		" channelName cmd ?arg1? ?arg2?\"", NULL);
	return TCL_ERROR;
    }
    chanPtr = (Channel *) Tcl_GetChannel(interp, argv[1], NULL);
    if (chanPtr == NULL) {
	return TCL_ERROR;
    }
    statePtr = chanPtr->state;

    cmd = argv[2];
    len = strlen(cmd);
    if ((cmd[0] == 'a') && (strncmp(cmd, "add", len) == 0)) {
	if (argc != 5) {
	    Tcl_AppendResult(interp, "wrong # args: should be \"", argv[0],
		    " channelName add eventSpec script\"", NULL);
	    return TCL_ERROR;
	}
	if (strcmp(argv[3], "readable") == 0) {
	    mask = TCL_READABLE;
	} else if (strcmp(argv[3], "writable") == 0) {
	    mask = TCL_WRITABLE;
	} else if (strcmp(argv[3], "none") == 0) {
	    mask = 0;
	} else {
	    Tcl_AppendResult(interp, "bad event name \"", argv[3],
		    "\": must be readable, writable, or none", NULL);
	    return TCL_ERROR;
	}

	esPtr = ckalloc(sizeof(EventScriptRecord));
	esPtr->nextPtr = statePtr->scriptRecordPtr;
	statePtr->scriptRecordPtr = esPtr;

	esPtr->chanPtr = chanPtr;
	esPtr->interp = interp;
	esPtr->mask = mask;
	esPtr->scriptPtr = Tcl_NewStringObj(argv[4], -1);
	Tcl_IncrRefCount(esPtr->scriptPtr);

	Tcl_CreateChannelHandler((Tcl_Channel) chanPtr, mask,
		TclChannelEventScriptInvoker, esPtr);

	return TCL_OK;
    }

    if ((cmd[0] == 'd') && (strncmp(cmd, "delete", len) == 0)) {
	if (argc != 4) {
	    Tcl_AppendResult(interp, "wrong # args: should be \"", argv[0],
		    " channelName delete index\"", NULL);
	    return TCL_ERROR;
	}
	if (Tcl_GetInt(interp, argv[3], &index) == TCL_ERROR) {
	    return TCL_ERROR;
	}
	if (index < 0) {
	    Tcl_AppendResult(interp, "bad event index: ", argv[3],
		    ": must be nonnegative", NULL);
	    return TCL_ERROR;
	}
	for (i = 0, esPtr = statePtr->scriptRecordPtr;
	     (i < index) && (esPtr != NULL);
	     i++, esPtr = esPtr->nextPtr) {
	    /* Empty loop body. */
	}
	if (esPtr == NULL) {
	    Tcl_AppendResult(interp, "bad event index ", argv[3],
		    ": out of range", NULL);
	    return TCL_ERROR;
	}
	if (esPtr == statePtr->scriptRecordPtr) {
	    statePtr->scriptRecordPtr = esPtr->nextPtr;
	} else {
	    for (prevEsPtr = statePtr->scriptRecordPtr;
		 (prevEsPtr != NULL) &&
		     (prevEsPtr->nextPtr != esPtr);
		 prevEsPtr = prevEsPtr->nextPtr) {
		/* Empty loop body. */
	    }
	    if (prevEsPtr == NULL) {
		Tcl_Panic("TestChannelEventCmd: damaged event script list");
	    }
	    prevEsPtr->nextPtr = esPtr->nextPtr;
	}
	Tcl_DeleteChannelHandler((Tcl_Channel) chanPtr,
		TclChannelEventScriptInvoker, esPtr);
	Tcl_DecrRefCount(esPtr->scriptPtr);
	ckfree(esPtr);

	return TCL_OK;
    }

    if ((cmd[0] == 'l') && (strncmp(cmd, "list", len) == 0)) {
	if (argc != 3) {
	    Tcl_AppendResult(interp, "wrong # args: should be \"", argv[0],
		    " channelName list\"", NULL);
	    return TCL_ERROR;
	}
	resultListPtr = Tcl_GetObjResult(interp);
	for (esPtr = statePtr->scriptRecordPtr;
	     esPtr != NULL;
	     esPtr = esPtr->nextPtr) {
	    if (esPtr->mask) {
		Tcl_ListObjAppendElement(interp, resultListPtr, Tcl_NewStringObj(
		    (esPtr->mask == TCL_READABLE) ? "readable" : "writable", -1));
	    } else {
		Tcl_ListObjAppendElement(interp, resultListPtr,
			Tcl_NewStringObj("none", -1));
	    }
	    Tcl_ListObjAppendElement(interp, resultListPtr, esPtr->scriptPtr);
	}
	Tcl_SetObjResult(interp, resultListPtr);
	return TCL_OK;
    }

    if ((cmd[0] == 'r') && (strncmp(cmd, "removeall", len) == 0)) {
	if (argc != 3) {
	    Tcl_AppendResult(interp, "wrong # args: should be \"", argv[0],
		    " channelName removeall\"", NULL);
	    return TCL_ERROR;
	}
	for (esPtr = statePtr->scriptRecordPtr;
	     esPtr != NULL;
	     esPtr = nextEsPtr) {
	    nextEsPtr = esPtr->nextPtr;
	    Tcl_DeleteChannelHandler((Tcl_Channel) chanPtr,
		    TclChannelEventScriptInvoker, esPtr);
	    Tcl_DecrRefCount(esPtr->scriptPtr);
	    ckfree(esPtr);
	}
	statePtr->scriptRecordPtr = NULL;
	return TCL_OK;
    }

    if	((cmd[0] == 's') && (strncmp(cmd, "set", len) == 0)) {
	if (argc != 5) {
	    Tcl_AppendResult(interp, "wrong # args: should be \"", argv[0],
		    " channelName delete index event\"", NULL);
	    return TCL_ERROR;
	}
	if (Tcl_GetInt(interp, argv[3], &index) == TCL_ERROR) {
	    return TCL_ERROR;
	}
	if (index < 0) {
	    Tcl_AppendResult(interp, "bad event index: ", argv[3],
		    ": must be nonnegative", NULL);
	    return TCL_ERROR;
	}
	for (i = 0, esPtr = statePtr->scriptRecordPtr;
	     (i < index) && (esPtr != NULL);
	     i++, esPtr = esPtr->nextPtr) {
	    /* Empty loop body. */
	}
	if (esPtr == NULL) {
	    Tcl_AppendResult(interp, "bad event index ", argv[3],
		    ": out of range", NULL);
	    return TCL_ERROR;
	}

	if (strcmp(argv[4], "readable") == 0) {
	    mask = TCL_READABLE;
	} else if (strcmp(argv[4], "writable") == 0) {
	    mask = TCL_WRITABLE;
	} else if (strcmp(argv[4], "none") == 0) {
	    mask = 0;
	} else {
	    Tcl_AppendResult(interp, "bad event name \"", argv[4],
		    "\": must be readable, writable, or none", NULL);
	    return TCL_ERROR;
	}
	esPtr->mask = mask;
	Tcl_CreateChannelHandler((Tcl_Channel) chanPtr, mask,
		TclChannelEventScriptInvoker, esPtr);
	return TCL_OK;
    }
    Tcl_AppendResult(interp, "bad command ", cmd, ", must be one of "
	    "add, delete, list, set, or removeall", NULL);
    return TCL_ERROR;
}

/*
 *----------------------------------------------------------------------
 *
 * TestSocketCmd --
 *
 *	Implements the Tcl "testsocket" debugging command and its
 *	subcommands. This is part of the testing environment.
 *
 * Results:
 *	A standard Tcl result.
 *
 * Side effects:
 *	None.
 *
 *----------------------------------------------------------------------
 */

	/* ARGSUSED */
static int
TestSocketCmd(
    void *clientData,	/* Not used. */
    Tcl_Interp *interp,		/* Interpreter for result. */
    int argc,			/* Count of additional args. */
    const char **argv)		/* Additional arg strings. */
{
    const char *cmdName;	/* Sub command. */
    size_t len;			/* Length of subcommand string. */

    if (argc < 2) {
	Tcl_AppendResult(interp, "wrong # args: should be \"", argv[0],
		" subcommand ?additional args..?\"", NULL);
	return TCL_ERROR;
    }
    cmdName = argv[1];
    len = strlen(cmdName);

    if ((cmdName[0] == 't') && (strncmp(cmdName, "testflags", len) == 0)) {
        Tcl_Channel hChannel;
        int modePtr;
        TcpState *statePtr;
        /* Set test value in the socket driver
         */
        /* Check for argument "channel name"
         */
        if (argc < 4) {
            Tcl_AppendResult(interp, "wrong # args: should be \"", argv[0],
                    " testflags channel flags\"", NULL);
            return TCL_ERROR;
        }
        hChannel = Tcl_GetChannel(interp, argv[2], &modePtr);
        if ( NULL == hChannel ) {
            Tcl_AppendResult(interp, "unknown channel:", argv[2], NULL);
            return TCL_ERROR;
        }
        statePtr = (TcpState *)Tcl_GetChannelInstanceData(hChannel);
        if ( NULL == statePtr) {
            Tcl_AppendResult(interp, "No channel instance data:", argv[2],
                    NULL);
            return TCL_ERROR;
        }
        statePtr->testFlags = atoi(argv[3]);
        return TCL_OK;
    }

    Tcl_AppendResult(interp, "bad option \"", cmdName, "\": should be "
	    "testflags", NULL);
    return TCL_ERROR;
}

/*
 *----------------------------------------------------------------------
 *
 * TestWrongNumArgsObjCmd --
 *
 *	Test the Tcl_WrongNumArgs function.
 *
 * Results:
 *	Standard Tcl result.
 *
 * Side effects:
 *	Sets interpreter result.
 *
 *----------------------------------------------------------------------
 */

static int
TestWrongNumArgsObjCmd(
    void *dummy,		/* Not used. */
    Tcl_Interp *interp,		/* Current interpreter. */
    int objc,			/* Number of arguments. */
    Tcl_Obj *const objv[])	/* Argument objects. */
{
    int i, length;
    const char *msg;

    if (objc < 3) {
	/*
	 * Don't use Tcl_WrongNumArgs here, as that is the function
	 * we want to test!
	 */
	Tcl_AppendResult(interp, "insufficient arguments", NULL);
	return TCL_ERROR;
    }

    if (Tcl_GetIntFromObj(interp, objv[1], &i) != TCL_OK) {
	return TCL_ERROR;
    }

    msg = Tcl_GetStringFromObj(objv[2], &length);
    if (length == 0) {
	msg = NULL;
    }

    if (i > objc - 3) {
	/*
	 * Asked for more arguments than were given.
	 */
	Tcl_AppendResult(interp, "insufficient arguments", NULL);
	return TCL_ERROR;
    }

    Tcl_WrongNumArgs(interp, i, &(objv[3]), msg);
    return TCL_OK;
}

/*
 *----------------------------------------------------------------------
 *
 * TestGetIndexFromObjStructObjCmd --
 *
 *	Test the Tcl_GetIndexFromObjStruct function.
 *
 * Results:
 *	Standard Tcl result.
 *
 * Side effects:
 *	Sets interpreter result.
 *
 *----------------------------------------------------------------------
 */

static int
TestGetIndexFromObjStructObjCmd(
    void *dummy,		/* Not used. */
    Tcl_Interp *interp,		/* Current interpreter. */
    int objc,			/* Number of arguments. */
    Tcl_Obj *const objv[])	/* Argument objects. */
{
    const char *const ary[] = {
	"a", "b", "c", "d", "e", "f", NULL, NULL
    };
    int idx,target;

    if (objc != 3) {
	Tcl_WrongNumArgs(interp, 1, objv, "argument targetvalue");
	return TCL_ERROR;
    }
    if (Tcl_GetIndexFromObjStruct(interp, objv[1], ary, 2*sizeof(char *),
	    "dummy", 0, &idx) != TCL_OK) {
	return TCL_ERROR;
    }
    if (Tcl_GetIntFromObj(interp, objv[2], &target) != TCL_OK) {
	return TCL_ERROR;
    }
    if (idx != target) {
	char buffer[64];
	sprintf(buffer, "%d", idx);
	Tcl_AppendResult(interp, "index value comparison failed: got ",
		buffer, NULL);
	sprintf(buffer, "%d", target);
	Tcl_AppendResult(interp, " when ", buffer, " expected", NULL);
	return TCL_ERROR;
    }
    Tcl_WrongNumArgs(interp, 3, objv, NULL);
    return TCL_OK;
}

/*
 *----------------------------------------------------------------------
 *
 * TestFilesystemObjCmd --
 *
 *	This procedure implements the "testfilesystem" command. It is used to
 *	test Tcl_FSRegister, Tcl_FSUnregister, and can be used to test that
 *	the pluggable filesystem works.
 *
 * Results:
 *	A standard Tcl result.
 *
 * Side effects:
 *	Inserts or removes a filesystem from Tcl's stack.
 *
 *----------------------------------------------------------------------
 */

static int
TestFilesystemObjCmd(
    void *dummy,
    Tcl_Interp *interp,
    int objc,
    Tcl_Obj *const objv[])
{
    int res, boolVal;
    const char *msg;

    if (objc != 2) {
	Tcl_WrongNumArgs(interp, 1, objv, "boolean");
	return TCL_ERROR;
    }
    if (Tcl_GetBooleanFromObj(interp, objv[1], &boolVal) != TCL_OK) {
	return TCL_ERROR;
    }
    if (boolVal) {
	res = Tcl_FSRegister(interp, &testReportingFilesystem);
	msg = (res == TCL_OK) ? "registered" : "failed";
    } else {
	res = Tcl_FSUnregister(&testReportingFilesystem);
	msg = (res == TCL_OK) ? "unregistered" : "failed";
    }
    Tcl_SetObjResult(interp, Tcl_NewStringObj(msg , -1));
    return res;
}

static int
TestReportInFilesystem(
    Tcl_Obj *pathPtr,
    void **clientDataPtr)
{
    static Tcl_Obj *lastPathPtr = NULL;
    Tcl_Obj *newPathPtr;

    if (pathPtr == lastPathPtr) {
	/* Reject all files second time around */
	return -1;
    }

    /* Try to claim all files first time around */

    newPathPtr = Tcl_DuplicateObj(pathPtr);
    lastPathPtr = newPathPtr;
    Tcl_IncrRefCount(newPathPtr);
    if (Tcl_FSGetFileSystemForPath(newPathPtr) == NULL) {
	/* Nothing claimed it. Therefore we don't either */
	Tcl_DecrRefCount(newPathPtr);
	lastPathPtr = NULL;
	return -1;
    }
    lastPathPtr = NULL;
    *clientDataPtr = newPathPtr;
    return TCL_OK;
}

/*
 * Simple helper function to extract the native vfs representation of a path
 * object, or NULL if no such representation exists.
 */

static Tcl_Obj *
TestReportGetNativePath(
    Tcl_Obj *pathPtr)
{
    return (Tcl_Obj*) Tcl_FSGetInternalRep(pathPtr, &testReportingFilesystem);
}

static void
TestReportFreeInternalRep(
    void *clientData)
{
    Tcl_Obj *nativeRep = (Tcl_Obj *) clientData;

    if (nativeRep != NULL) {
	/* Free the path */
	Tcl_DecrRefCount(nativeRep);
    }
}

static ClientData
TestReportDupInternalRep(
    void *clientData)
{
    Tcl_Obj *original = (Tcl_Obj *) clientData;

    Tcl_IncrRefCount(original);
    return clientData;
}

static void
TestReport(
    const char *cmd,
    Tcl_Obj *path,
    Tcl_Obj *arg2)
{
    Tcl_Interp *interp = (Tcl_Interp *) Tcl_FSData(&testReportingFilesystem);

    if (interp == NULL) {
	/* This is bad, but not much we can do about it */
    } else {
	/*
	 * No idea why I decided to program this up using the old string-based
	 * API, but there you go. We should convert it to objects.
	 */

	Tcl_Obj *savedResult;
	Tcl_DString ds;

	Tcl_DStringInit(&ds);
	Tcl_DStringAppend(&ds, "lappend filesystemReport ", -1);
	Tcl_DStringStartSublist(&ds);
	Tcl_DStringAppendElement(&ds, cmd);
	if (path != NULL) {
	    Tcl_DStringAppendElement(&ds, Tcl_GetString(path));
	}
	if (arg2 != NULL) {
	    Tcl_DStringAppendElement(&ds, Tcl_GetString(arg2));
	}
	Tcl_DStringEndSublist(&ds);
	savedResult = Tcl_GetObjResult(interp);
	Tcl_IncrRefCount(savedResult);
	Tcl_SetObjResult(interp, Tcl_NewObj());
	Tcl_EvalEx(interp, Tcl_DStringValue(&ds), -1, 0);
	Tcl_DStringFree(&ds);
	Tcl_ResetResult(interp);
	Tcl_SetObjResult(interp, savedResult);
	Tcl_DecrRefCount(savedResult);
    }
}

static int
TestReportStat(
    Tcl_Obj *path,		/* Path of file to stat (in current CP). */
    Tcl_StatBuf *buf)		/* Filled with results of stat call. */
{
    TestReport("stat", path, NULL);
    return Tcl_FSStat(TestReportGetNativePath(path), buf);
}

static int
TestReportLstat(
    Tcl_Obj *path,		/* Path of file to stat (in current CP). */
    Tcl_StatBuf *buf)		/* Filled with results of stat call. */
{
    TestReport("lstat", path, NULL);
    return Tcl_FSLstat(TestReportGetNativePath(path), buf);
}

static int
TestReportAccess(
    Tcl_Obj *path,		/* Path of file to access (in current CP). */
    int mode)			/* Permission setting. */
{
    TestReport("access", path, NULL);
    return Tcl_FSAccess(TestReportGetNativePath(path), mode);
}

static Tcl_Channel
TestReportOpenFileChannel(
    Tcl_Interp *interp,		/* Interpreter for error reporting; can be
				 * NULL. */
    Tcl_Obj *fileName,		/* Name of file to open. */
    int mode,			/* POSIX open mode. */
    int permissions)		/* If the open involves creating a file, with
				 * what modes to create it? */
{
    TestReport("open", fileName, NULL);
    return TclpOpenFileChannel(interp, TestReportGetNativePath(fileName),
	    mode, permissions);
}

static int
TestReportMatchInDirectory(
    Tcl_Interp *interp,		/* Interpreter for error messages. */
    Tcl_Obj *resultPtr,		/* Object to lappend results. */
    Tcl_Obj *dirPtr,		/* Contains path to directory to search. */
    const char *pattern,	/* Pattern to match against. */
    Tcl_GlobTypeData *types)	/* Object containing list of acceptable types.
				 * May be NULL. */
{
    if (types != NULL && types->type & TCL_GLOB_TYPE_MOUNT) {
	TestReport("matchmounts", dirPtr, NULL);
	return TCL_OK;
    } else {
	TestReport("matchindirectory", dirPtr, NULL);
	return Tcl_FSMatchInDirectory(interp, resultPtr,
		TestReportGetNativePath(dirPtr), pattern, types);
    }
}

static int
TestReportChdir(
    Tcl_Obj *dirName)
{
    TestReport("chdir", dirName, NULL);
    return Tcl_FSChdir(TestReportGetNativePath(dirName));
}

static int
TestReportLoadFile(
    Tcl_Interp *interp,		/* Used for error reporting. */
    Tcl_Obj *fileName,		/* Name of the file containing the desired
				 * code. */
    Tcl_LoadHandle *handlePtr,	/* Filled with token for dynamically loaded
				 * file which will be passed back to
				 * (*unloadProcPtr)() to unload the file. */
    Tcl_FSUnloadFileProc **unloadProcPtr)
				/* Filled with address of Tcl_FSUnloadFileProc
				 * function which should be used for
				 * this file. */
{
    TestReport("loadfile", fileName, NULL);
    return Tcl_FSLoadFile(interp, TestReportGetNativePath(fileName), NULL,
	    NULL, NULL, NULL, handlePtr, unloadProcPtr);
}

static Tcl_Obj *
TestReportLink(
    Tcl_Obj *path,		/* Path of file to readlink or link */
    Tcl_Obj *to,		/* Path of file to link to, or NULL */
    int linkType)
{
    TestReport("link", path, to);
    return Tcl_FSLink(TestReportGetNativePath(path), to, linkType);
}

static int
TestReportRenameFile(
    Tcl_Obj *src,		/* Pathname of file or dir to be renamed
				 * (UTF-8). */
    Tcl_Obj *dst)		/* New pathname of file or directory
				 * (UTF-8). */
{
    TestReport("renamefile", src, dst);
    return Tcl_FSRenameFile(TestReportGetNativePath(src),
	    TestReportGetNativePath(dst));
}

static int
TestReportCopyFile(
    Tcl_Obj *src,		/* Pathname of file to be copied (UTF-8). */
    Tcl_Obj *dst)		/* Pathname of file to copy to (UTF-8). */
{
    TestReport("copyfile", src, dst);
    return Tcl_FSCopyFile(TestReportGetNativePath(src),
	    TestReportGetNativePath(dst));
}

static int
TestReportDeleteFile(
    Tcl_Obj *path)		/* Pathname of file to be removed (UTF-8). */
{
    TestReport("deletefile", path, NULL);
    return Tcl_FSDeleteFile(TestReportGetNativePath(path));
}

static int
TestReportCreateDirectory(
    Tcl_Obj *path)		/* Pathname of directory to create (UTF-8). */
{
    TestReport("createdirectory", path, NULL);
    return Tcl_FSCreateDirectory(TestReportGetNativePath(path));
}

static int
TestReportCopyDirectory(
    Tcl_Obj *src,		/* Pathname of directory to be copied
				 * (UTF-8). */
    Tcl_Obj *dst,		/* Pathname of target directory (UTF-8). */
    Tcl_Obj **errorPtr)		/* If non-NULL, to be filled with UTF-8 name
				 * of file causing error. */
{
    TestReport("copydirectory", src, dst);
    return Tcl_FSCopyDirectory(TestReportGetNativePath(src),
	    TestReportGetNativePath(dst), errorPtr);
}

static int
TestReportRemoveDirectory(
    Tcl_Obj *path,		/* Pathname of directory to be removed
				 * (UTF-8). */
    int recursive,		/* If non-zero, removes directories that
				 * are nonempty.  Otherwise, will only remove
				 * empty directories. */
    Tcl_Obj **errorPtr)		/* If non-NULL, to be filled with UTF-8 name
				 * of file causing error. */
{
    TestReport("removedirectory", path, NULL);
    return Tcl_FSRemoveDirectory(TestReportGetNativePath(path), recursive,
	    errorPtr);
}

static const char *const *
TestReportFileAttrStrings(
    Tcl_Obj *fileName,
    Tcl_Obj **objPtrRef)
{
    TestReport("fileattributestrings", fileName, NULL);
    return Tcl_FSFileAttrStrings(TestReportGetNativePath(fileName), objPtrRef);
}

static int
TestReportFileAttrsGet(
    Tcl_Interp *interp,		/* The interpreter for error reporting. */
    int index,			/* index of the attribute command. */
    Tcl_Obj *fileName,		/* filename we are operating on. */
    Tcl_Obj **objPtrRef)	/* for output. */
{
    TestReport("fileattributesget", fileName, NULL);
    return Tcl_FSFileAttrsGet(interp, index,
	    TestReportGetNativePath(fileName), objPtrRef);
}

static int
TestReportFileAttrsSet(
    Tcl_Interp *interp,		/* The interpreter for error reporting. */
    int index,			/* index of the attribute command. */
    Tcl_Obj *fileName,		/* filename we are operating on. */
    Tcl_Obj *objPtr)		/* for input. */
{
    TestReport("fileattributesset", fileName, objPtr);
    return Tcl_FSFileAttrsSet(interp, index,
	    TestReportGetNativePath(fileName), objPtr);
}

static int
TestReportUtime(
    Tcl_Obj *fileName,
    struct utimbuf *tval)
{
    TestReport("utime", fileName, NULL);
    return Tcl_FSUtime(TestReportGetNativePath(fileName), tval);
}

static int
TestReportNormalizePath(
    Tcl_Interp *interp,
    Tcl_Obj *pathPtr,
    int nextCheckpoint)
{
    TestReport("normalizepath", pathPtr, NULL);
    return nextCheckpoint;
}

static int
SimplePathInFilesystem(
    Tcl_Obj *pathPtr,
    void **clientDataPtr)
{
    const char *str = Tcl_GetString(pathPtr);

    if (strncmp(str, "simplefs:/", 10)) {
	return -1;
    }
    return TCL_OK;
}

/*
 * This is a slightly 'hacky' filesystem which is used just to test a few
 * important features of the vfs code: (1) that you can load a shared library
 * from a vfs, (2) that when copying files from one fs to another, the 'mtime'
 * is preserved. (3) that recursive cross-filesystem directory copies have the
 * correct behaviour with/without -force.
 *
 * It treats any file in 'simplefs:/' as a file, which it routes to the
 * current directory. The real file it uses is whatever follows the trailing
 * '/' (e.g. 'foo' in 'simplefs:/foo'), and that file exists or not according
 * to what is in the native pwd.
 *
 * Please do not consider this filesystem a model of how things are to be
 * done. It is quite the opposite!  But, it does allow us to test some
 * important features.
 */

static int
TestSimpleFilesystemObjCmd(
    void *dummy,
    Tcl_Interp *interp,
    int objc,
    Tcl_Obj *const objv[])
{
    int res, boolVal;
    const char *msg;

    if (objc != 2) {
	Tcl_WrongNumArgs(interp, 1, objv, "boolean");
	return TCL_ERROR;
    }
    if (Tcl_GetBooleanFromObj(interp, objv[1], &boolVal) != TCL_OK) {
	return TCL_ERROR;
    }
    if (boolVal) {
	res = Tcl_FSRegister(interp, &simpleFilesystem);
	msg = (res == TCL_OK) ? "registered" : "failed";
    } else {
	res = Tcl_FSUnregister(&simpleFilesystem);
	msg = (res == TCL_OK) ? "unregistered" : "failed";
    }
    Tcl_SetObjResult(interp, Tcl_NewStringObj(msg , -1));
    return res;
}

/*
 * Treats a file name 'simplefs:/foo' by using the file 'foo' in the current
 * (native) directory.
 */

static Tcl_Obj *
SimpleRedirect(
    Tcl_Obj *pathPtr)		/* Name of file to copy. */
{
    int len;
    const char *str;
    Tcl_Obj *origPtr;

    /*
     * We assume the same name in the current directory is ok.
     */

    str = Tcl_GetStringFromObj(pathPtr, &len);
    if (len < 10 || strncmp(str, "simplefs:/", 10)) {
	/* Probably shouldn't ever reach here */
	Tcl_IncrRefCount(pathPtr);
	return pathPtr;
    }
    origPtr = Tcl_NewStringObj(str+10,-1);
    Tcl_IncrRefCount(origPtr);
    return origPtr;
}

static int
SimpleMatchInDirectory(
    Tcl_Interp *interp,		/* Interpreter for error
				 * messages. */
    Tcl_Obj *resultPtr,		/* Object to lappend results. */
    Tcl_Obj *dirPtr,		/* Contains path to directory to search. */
    const char *pattern,	/* Pattern to match against. */
    Tcl_GlobTypeData *types)	/* Object containing list of acceptable types.
				 * May be NULL. */
{
    int res;
    Tcl_Obj *origPtr;
    Tcl_Obj *resPtr;

    /* We only provide a new volume, therefore no mounts at all */
    if (types != NULL && types->type & TCL_GLOB_TYPE_MOUNT) {
	return TCL_OK;
    }

    /*
     * We assume the same name in the current directory is ok.
     */
    resPtr = Tcl_NewObj();
    Tcl_IncrRefCount(resPtr);
    origPtr = SimpleRedirect(dirPtr);
    res = Tcl_FSMatchInDirectory(interp, resPtr, origPtr, pattern, types);
    if (res == TCL_OK) {
	int gLength, j;
	Tcl_ListObjLength(NULL, resPtr, &gLength);
	for (j = 0; j < gLength; j++) {
	    Tcl_Obj *gElt, *nElt;
	    Tcl_ListObjIndex(NULL, resPtr, j, &gElt);
	    nElt = Tcl_NewStringObj("simplefs:/",10);
	    Tcl_AppendObjToObj(nElt, gElt);
	    Tcl_ListObjAppendElement(NULL, resultPtr, nElt);
	}
    }
    Tcl_DecrRefCount(origPtr);
    Tcl_DecrRefCount(resPtr);
    return res;
}

static Tcl_Channel
SimpleOpenFileChannel(
    Tcl_Interp *interp,		/* Interpreter for error reporting; can be
				 * NULL. */
    Tcl_Obj *pathPtr,		/* Name of file to open. */
    int mode,			/* POSIX open mode. */
    int permissions)		/* If the open involves creating a file, with
				 * what modes to create it? */
{
    Tcl_Obj *tempPtr;
    Tcl_Channel chan;

    if ((mode != 0) && !(mode & O_RDONLY)) {
	Tcl_AppendResult(interp, "read-only", NULL);
	return NULL;
    }

    tempPtr = SimpleRedirect(pathPtr);
    chan = Tcl_FSOpenFileChannel(interp, tempPtr, "r", permissions);
    Tcl_DecrRefCount(tempPtr);
    return chan;
}

static int
SimpleAccess(
    Tcl_Obj *pathPtr,		/* Path of file to access (in current CP). */
    int mode)			/* Permission setting. */
{
    Tcl_Obj *tempPtr = SimpleRedirect(pathPtr);
    int res = Tcl_FSAccess(tempPtr, mode);

    Tcl_DecrRefCount(tempPtr);
    return res;
}

static int
SimpleStat(
    Tcl_Obj *pathPtr,		/* Path of file to stat (in current CP). */
    Tcl_StatBuf *bufPtr)	/* Filled with results of stat call. */
{
    Tcl_Obj *tempPtr = SimpleRedirect(pathPtr);
    int res = Tcl_FSStat(tempPtr, bufPtr);

    Tcl_DecrRefCount(tempPtr);
    return res;
}

static Tcl_Obj *
SimpleListVolumes(void)
{
    /* Add one new volume */
    Tcl_Obj *retVal;

    retVal = Tcl_NewStringObj("simplefs:/", -1);
    Tcl_IncrRefCount(retVal);
    return retVal;
}

/*
 * Used to check correct string-length determining in Tcl_NumUtfChars
 */

static int
TestNumUtfCharsCmd(
    void *clientData,
    Tcl_Interp *interp,
    int objc,
    Tcl_Obj *const objv[])
{
    if (objc > 1) {
	int len = -1;

	if (objc > 2) {
	    (void) Tcl_GetIntFromObj(interp, objv[2], &len);
	}
	len = Tcl_NumUtfChars(Tcl_GetString(objv[1]), len);
	Tcl_SetObjResult(interp, Tcl_NewIntObj(len));
    }
    return TCL_OK;
}

/*
 * Used to check correct operation of Tcl_UtfFindFirst
 */

static int
TestFindFirstCmd(
    void *clientData,
    Tcl_Interp *interp,
    int objc,
    Tcl_Obj *const objv[])
{
    if (objc > 1) {
	int len = -1;

	if (objc > 2) {
	    (void) Tcl_GetIntFromObj(interp, objv[2], &len);
	}
	Tcl_SetObjResult(interp, Tcl_NewStringObj(Tcl_UtfFindFirst(Tcl_GetString(objv[1]), len), -1));
    }
    return TCL_OK;
}

/*
 * Used to check correct operation of Tcl_UtfFindLast
 */

static int
TestFindLastCmd(
    void *clientData,
    Tcl_Interp *interp,
    int objc,
    Tcl_Obj *const objv[])
{
    if (objc > 1) {
	int len = -1;

	if (objc > 2) {
	    (void) Tcl_GetIntFromObj(interp, objv[2], &len);
	}
	Tcl_SetObjResult(interp, Tcl_NewStringObj(Tcl_UtfFindLast(Tcl_GetString(objv[1]), len), -1));
    }
    return TCL_OK;
}

#if defined(HAVE_CPUID) || defined(_WIN32)
/*
 *----------------------------------------------------------------------
 *
 * TestcpuidCmd --
 *
 *	Retrieves CPU ID information.
 *
 * Usage:
 *	testwincpuid <eax>
 *
 * Parameters:
 *	eax - The value to pass in the EAX register to a CPUID instruction.
 *
 * Results:
 *	Returns a four-element list containing the values from the EAX, EBX,
 *	ECX and EDX registers returned from the CPUID instruction.
 *
 * Side effects:
 *	None.
 *
 *----------------------------------------------------------------------
 */

static int
TestcpuidCmd(
    void *dummy,
    Tcl_Interp* interp,		/* Tcl interpreter */
    int objc,			/* Parameter count */
    Tcl_Obj *const * objv)	/* Parameter vector */
{
    int status, index, i;
    int regs[4];
    Tcl_Obj *regsObjs[4];

    if (objc != 2) {
	Tcl_WrongNumArgs(interp, 1, objv, "eax");
	return TCL_ERROR;
    }
    if (Tcl_GetIntFromObj(interp, objv[1], &index) != TCL_OK) {
	return TCL_ERROR;
    }
    status = TclWinCPUID(index, regs);
    if (status != TCL_OK) {
	Tcl_SetObjResult(interp,
		Tcl_NewStringObj("operation not available", -1));
	return status;
    }
    for (i=0 ; i<4 ; ++i) {
	regsObjs[i] = Tcl_NewIntObj(regs[i]);
    }
    Tcl_SetObjResult(interp, Tcl_NewListObj(4, regsObjs));
    return TCL_OK;
}
#endif

/*
 * Used to do basic checks of the TCL_HASH_KEY_SYSTEM_HASH flag
 */

static int
TestHashSystemHashCmd(
    void *clientData,
    Tcl_Interp *interp,
    int objc,
    Tcl_Obj *const objv[])
{
    static const Tcl_HashKeyType hkType = {
	TCL_HASH_KEY_TYPE_VERSION, TCL_HASH_KEY_SYSTEM_HASH,
	NULL, NULL, NULL, NULL
    };
    Tcl_HashTable hash;
    Tcl_HashEntry *hPtr;
    int i, isNew, limit = 100;

    if (objc>1 && Tcl_GetIntFromObj(interp, objv[1], &limit)!=TCL_OK) {
	return TCL_ERROR;
    }

    Tcl_InitCustomHashTable(&hash, TCL_CUSTOM_TYPE_KEYS, &hkType);

    if (hash.numEntries != 0) {
	Tcl_AppendResult(interp, "non-zero initial size", NULL);
	Tcl_DeleteHashTable(&hash);
	return TCL_ERROR;
    }

    for (i=0 ; i<limit ; i++) {
	hPtr = Tcl_CreateHashEntry(&hash, INT2PTR(i), &isNew);
	if (!isNew) {
	    Tcl_SetObjResult(interp, Tcl_NewIntObj(i));
	    Tcl_AppendToObj(Tcl_GetObjResult(interp)," creation problem",-1);
	    Tcl_DeleteHashTable(&hash);
	    return TCL_ERROR;
	}
	Tcl_SetHashValue(hPtr, INT2PTR(i+42));
    }

    if (hash.numEntries != limit) {
	Tcl_AppendResult(interp, "unexpected maximal size", NULL);
	Tcl_DeleteHashTable(&hash);
	return TCL_ERROR;
    }

    for (i=0 ; i<limit ; i++) {
	hPtr = Tcl_FindHashEntry(&hash, (char *) INT2PTR(i));
	if (hPtr == NULL) {
	    Tcl_SetObjResult(interp, Tcl_NewIntObj(i));
	    Tcl_AppendToObj(Tcl_GetObjResult(interp)," lookup problem",-1);
	    Tcl_DeleteHashTable(&hash);
	    return TCL_ERROR;
	}
	if (PTR2INT(Tcl_GetHashValue(hPtr)) != i+42) {
	    Tcl_SetObjResult(interp, Tcl_NewIntObj(i));
	    Tcl_AppendToObj(Tcl_GetObjResult(interp)," value problem",-1);
	    Tcl_DeleteHashTable(&hash);
	    return TCL_ERROR;
	}
	Tcl_DeleteHashEntry(hPtr);
    }

    if (hash.numEntries != 0) {
	Tcl_AppendResult(interp, "non-zero final size", NULL);
	Tcl_DeleteHashTable(&hash);
	return TCL_ERROR;
    }

    Tcl_DeleteHashTable(&hash);
    Tcl_AppendResult(interp, "OK", NULL);
    return TCL_OK;
}

/*
 * Used for testing Tcl_GetInt which is no longer used directly by the
 * core very much.
 */
static int
TestgetintCmd(
    void *dummy,
    Tcl_Interp *interp,
    int argc,
    const char **argv)
{
    if (argc < 2) {
	Tcl_AppendResult(interp, "wrong # args", NULL);
	return TCL_ERROR;
    } else {
	int val, i, total=0;

	for (i=1 ; i<argc ; i++) {
	    if (Tcl_GetInt(interp, argv[i], &val) != TCL_OK) {
		return TCL_ERROR;
	    }
	    total += val;
	}
	Tcl_SetObjResult(interp, Tcl_NewIntObj(total));
	return TCL_OK;
    }
}

/*
 * Used for determining sizeof(long) at script level.
 */
static int
TestlongsizeCmd(
    void *dummy,
    Tcl_Interp *interp,
    int argc,
    const char **argv)
{
    if (argc != 1) {
	Tcl_AppendResult(interp, "wrong # args", NULL);
	return TCL_ERROR;
    }
    Tcl_SetObjResult(interp, Tcl_NewIntObj((int)sizeof(long)));
    return TCL_OK;
}

static int
NREUnwind_callback(
    void *data[],
    Tcl_Interp *interp,
    int result)
{
    int none;

    if (data[0] == INT2PTR(-1)) {
        Tcl_NRAddCallback(interp, NREUnwind_callback, &none, INT2PTR(-1),
                INT2PTR(-1), NULL);
    } else if (data[1] == INT2PTR(-1)) {
        Tcl_NRAddCallback(interp, NREUnwind_callback, data[0], &none,
                INT2PTR(-1), NULL);
    } else if (data[2] == INT2PTR(-1)) {
        Tcl_NRAddCallback(interp, NREUnwind_callback, data[0], data[1],
                &none, NULL);
    } else {
        Tcl_Obj *idata[3];
        idata[0] = Tcl_NewIntObj((int) ((char *) data[1] - (char *) data[0]));
        idata[1] = Tcl_NewIntObj((int) ((char *) data[2] - (char *) data[0]));
        idata[2] = Tcl_NewIntObj((int) ((char *) &none   - (char *) data[0]));
        Tcl_SetObjResult(interp, Tcl_NewListObj(3, idata));
    }
    return TCL_OK;
}

static int
TestNREUnwind(
    void *clientData,
    Tcl_Interp *interp,
    int objc,
    Tcl_Obj *const objv[])
{
    /*
     * Insure that callbacks effectively run at the proper level during the
     * unwinding of the NRE stack.
     */

    Tcl_NRAddCallback(interp, NREUnwind_callback, INT2PTR(-1), INT2PTR(-1),
            INT2PTR(-1), NULL);
    return TCL_OK;
}


static int
TestNRELevels(
    void *clientData,
    Tcl_Interp *interp,
    int objc,
    Tcl_Obj *const objv[])
{
    Interp *iPtr = (Interp *) interp;
    static ptrdiff_t *refDepth = NULL;
    ptrdiff_t depth;
    Tcl_Obj *levels[6];
    int i = 0;
    NRE_callback *cbPtr = iPtr->execEnvPtr->callbackPtr;

    if (refDepth == NULL) {
	refDepth = &depth;
    }

    depth = (refDepth - &depth);

    levels[0] = Tcl_NewIntObj(depth);
    levels[1] = Tcl_NewIntObj(iPtr->numLevels);
    levels[2] = Tcl_NewIntObj(iPtr->cmdFramePtr->level);
    levels[3] = Tcl_NewIntObj(iPtr->varFramePtr->level);
    levels[4] = Tcl_NewIntObj(iPtr->execEnvPtr->execStackPtr->tosPtr
	    - iPtr->execEnvPtr->execStackPtr->stackWords);

    while (cbPtr) {
	i++;
	cbPtr = cbPtr->nextPtr;
    }
    levels[5] = Tcl_NewIntObj(i);

    Tcl_SetObjResult(interp, Tcl_NewListObj(6, levels));
    return TCL_OK;
}

/*
 *----------------------------------------------------------------------
 *
 * TestconcatobjCmd --
 *
 *	This procedure implements the "testconcatobj" command. It is used
 *	to test that Tcl_ConcatObj does indeed return a fresh Tcl_Obj in all
 *	cases and thet it never corrupts its arguments. In other words, that
 *	[Bug 1447328] was fixed properly.
 *
 * Results:
 *	A standard Tcl result.
 *
 * Side effects:
 *	None.
 *
 *----------------------------------------------------------------------
 */

static int
TestconcatobjCmd(
    void *dummy,		/* Not used. */
    Tcl_Interp *interp,		/* Current interpreter. */
    int argc,			/* Number of arguments. */
    const char **argv)		/* Argument strings. */
{
    Tcl_Obj *list1Ptr, *list2Ptr, *emptyPtr, *concatPtr, *tmpPtr;
    int result = TCL_OK, len;
    Tcl_Obj *objv[3];

    /*
     * Set the start of the error message as obj result; it will be cleared at
     * the end if no errors were found.
     */

    Tcl_SetObjResult(interp,
	    Tcl_NewStringObj("Tcl_ConcatObj is unsafe:", -1));

    emptyPtr = Tcl_NewObj();

    list1Ptr = Tcl_NewStringObj("foo bar sum", -1);
    Tcl_ListObjLength(NULL, list1Ptr, &len);
    Tcl_InvalidateStringRep(list1Ptr);

    list2Ptr = Tcl_NewStringObj("eeny meeny", -1);
    Tcl_ListObjLength(NULL, list2Ptr, &len);
    Tcl_InvalidateStringRep(list2Ptr);

    /*
     * Verify that concat'ing a list obj with one or more empty strings does
     * return a fresh Tcl_Obj (see also [Bug 2055782]).
     */

    tmpPtr = Tcl_DuplicateObj(list1Ptr);

    objv[0] = tmpPtr;
    objv[1] = emptyPtr;
    concatPtr = Tcl_ConcatObj(2, objv);
    if (concatPtr->refCount != 0) {
	result = TCL_ERROR;
	Tcl_AppendResult(interp,
		"\n\t* (a) concatObj does not have refCount 0", NULL);
    }
    if (concatPtr == tmpPtr) {
	result = TCL_ERROR;
	Tcl_AppendResult(interp, "\n\t* (a) concatObj is not a new obj ",
		NULL);
	switch (tmpPtr->refCount) {
	case 0:
	    Tcl_AppendResult(interp, "(no new refCount)", NULL);
	    break;
	case 1:
	    Tcl_AppendResult(interp, "(refCount added)", NULL);
	    break;
	default:
	    Tcl_AppendResult(interp, "(more than one refCount added!)", NULL);
	    Tcl_Panic("extremely unsafe behaviour by Tcl_ConcatObj()");
	}
	tmpPtr = Tcl_DuplicateObj(list1Ptr);
	objv[0] = tmpPtr;
    }
    Tcl_DecrRefCount(concatPtr);

    Tcl_IncrRefCount(tmpPtr);
    concatPtr = Tcl_ConcatObj(2, objv);
    if (concatPtr->refCount != 0) {
	result = TCL_ERROR;
	Tcl_AppendResult(interp,
		"\n\t* (b) concatObj does not have refCount 0", NULL);
    }
    if (concatPtr == tmpPtr) {
	result = TCL_ERROR;
	Tcl_AppendResult(interp, "\n\t* (b) concatObj is not a new obj ",
		NULL);
	switch (tmpPtr->refCount) {
	case 0:
	    Tcl_AppendResult(interp, "(refCount removed?)", NULL);
	    Tcl_Panic("extremely unsafe behaviour by Tcl_ConcatObj()");
	    break;
	case 1:
	    Tcl_AppendResult(interp, "(no new refCount)", NULL);
	    break;
	case 2:
	    Tcl_AppendResult(interp, "(refCount added)", NULL);
	    Tcl_DecrRefCount(tmpPtr);
	    break;
	default:
	    Tcl_AppendResult(interp, "(more than one refCount added!)", NULL);
	    Tcl_Panic("extremely unsafe behaviour by Tcl_ConcatObj()");
	}
	tmpPtr = Tcl_DuplicateObj(list1Ptr);
	objv[0] = tmpPtr;
    }
    Tcl_DecrRefCount(concatPtr);

    objv[0] = emptyPtr;
    objv[1] = tmpPtr;
    objv[2] = emptyPtr;
    concatPtr = Tcl_ConcatObj(3, objv);
    if (concatPtr->refCount != 0) {
	result = TCL_ERROR;
	Tcl_AppendResult(interp,
		"\n\t* (c) concatObj does not have refCount 0", NULL);
    }
    if (concatPtr == tmpPtr) {
	result = TCL_ERROR;
	Tcl_AppendResult(interp, "\n\t* (c) concatObj is not a new obj ",
		NULL);
	switch (tmpPtr->refCount) {
	case 0:
	    Tcl_AppendResult(interp, "(no new refCount)", NULL);
	    break;
	case 1:
	    Tcl_AppendResult(interp, "(refCount added)", NULL);
	    break;
	default:
	    Tcl_AppendResult(interp, "(more than one refCount added!)", NULL);
	    Tcl_Panic("extremely unsafe behaviour by Tcl_ConcatObj()");
	}
	tmpPtr = Tcl_DuplicateObj(list1Ptr);
	objv[1] = tmpPtr;
    }
    Tcl_DecrRefCount(concatPtr);

    Tcl_IncrRefCount(tmpPtr);
    concatPtr = Tcl_ConcatObj(3, objv);
    if (concatPtr->refCount != 0) {
	result = TCL_ERROR;
	Tcl_AppendResult(interp,
		"\n\t* (d) concatObj does not have refCount 0", NULL);
    }
    if (concatPtr == tmpPtr) {
	result = TCL_ERROR;
	Tcl_AppendResult(interp, "\n\t* (d) concatObj is not a new obj ",
		NULL);
	switch (tmpPtr->refCount) {
	case 0:
	    Tcl_AppendResult(interp, "(refCount removed?)", NULL);
	    Tcl_Panic("extremely unsafe behaviour by Tcl_ConcatObj()");
	    break;
	case 1:
	    Tcl_AppendResult(interp, "(no new refCount)", NULL);
	    break;
	case 2:
	    Tcl_AppendResult(interp, "(refCount added)", NULL);
	    Tcl_DecrRefCount(tmpPtr);
	    break;
	default:
	    Tcl_AppendResult(interp, "(more than one refCount added!)", NULL);
	    Tcl_Panic("extremely unsafe behaviour by Tcl_ConcatObj()");
	}
	tmpPtr = Tcl_DuplicateObj(list1Ptr);
	objv[1] = tmpPtr;
    }
    Tcl_DecrRefCount(concatPtr);

    /*
     * Verify that an unshared list is not corrupted when concat'ing things to
     * it.
     */

    objv[0] = tmpPtr;
    objv[1] = list2Ptr;
    concatPtr = Tcl_ConcatObj(2, objv);
    if (concatPtr->refCount != 0) {
	result = TCL_ERROR;
	Tcl_AppendResult(interp,
		"\n\t* (e) concatObj does not have refCount 0", NULL);
    }
    if (concatPtr == tmpPtr) {
	int len;

	result = TCL_ERROR;
	Tcl_AppendResult(interp, "\n\t* (e) concatObj is not a new obj ",
		NULL);

	(void) Tcl_ListObjLength(NULL, concatPtr, &len);
	switch (tmpPtr->refCount) {
	case 3:
	    Tcl_AppendResult(interp, "(failed to concat)", NULL);
	    break;
	default:
	    Tcl_AppendResult(interp, "(corrupted input!)", NULL);
	}
	if (Tcl_IsShared(tmpPtr)) {
	    Tcl_DecrRefCount(tmpPtr);
	}
	tmpPtr = Tcl_DuplicateObj(list1Ptr);
	objv[0] = tmpPtr;
    }
    Tcl_DecrRefCount(concatPtr);

    objv[0] = tmpPtr;
    objv[1] = list2Ptr;
    Tcl_IncrRefCount(tmpPtr);
    concatPtr = Tcl_ConcatObj(2, objv);
    if (concatPtr->refCount != 0) {
	result = TCL_ERROR;
	Tcl_AppendResult(interp,
		"\n\t* (f) concatObj does not have refCount 0", NULL);
    }
    if (concatPtr == tmpPtr) {
	int len;

	result = TCL_ERROR;
	Tcl_AppendResult(interp, "\n\t* (f) concatObj is not a new obj ",
		NULL);

	(void) Tcl_ListObjLength(NULL, concatPtr, &len);
	switch (tmpPtr->refCount) {
	case 3:
	    Tcl_AppendResult(interp, "(failed to concat)", NULL);
	    break;
	default:
	    Tcl_AppendResult(interp, "(corrupted input!)", NULL);
	}
	if (Tcl_IsShared(tmpPtr)) {
	    Tcl_DecrRefCount(tmpPtr);
	}
	tmpPtr = Tcl_DuplicateObj(list1Ptr);
	objv[0] = tmpPtr;
    }
    Tcl_DecrRefCount(concatPtr);

    objv[0] = tmpPtr;
    objv[1] = list2Ptr;
    Tcl_IncrRefCount(tmpPtr);
    Tcl_IncrRefCount(tmpPtr);
    concatPtr = Tcl_ConcatObj(2, objv);
    if (concatPtr->refCount != 0) {
	result = TCL_ERROR;
	Tcl_AppendResult(interp,
		"\n\t* (g) concatObj does not have refCount 0", NULL);
    }
    if (concatPtr == tmpPtr) {
	int len;

	result = TCL_ERROR;
	Tcl_AppendResult(interp, "\n\t* (g) concatObj is not a new obj ",
		NULL);

	(void) Tcl_ListObjLength(NULL, concatPtr, &len);
	switch (tmpPtr->refCount) {
	case 3:
	    Tcl_AppendResult(interp, "(failed to concat)", NULL);
	    break;
	default:
	    Tcl_AppendResult(interp, "(corrupted input!)", NULL);
	}
	Tcl_DecrRefCount(tmpPtr);
	if (Tcl_IsShared(tmpPtr)) {
	    Tcl_DecrRefCount(tmpPtr);
	}
	tmpPtr = Tcl_DuplicateObj(list1Ptr);
	objv[0] = tmpPtr;
    }
    Tcl_DecrRefCount(concatPtr);

    /*
     * Clean everything up. Note that we don't actually know how many
     * references there are to tmpPtr here; in the no-error case, it should be
     * five... [Bug 2895367]
     */

    Tcl_DecrRefCount(list1Ptr);
    Tcl_DecrRefCount(list2Ptr);
    Tcl_DecrRefCount(emptyPtr);
    while (tmpPtr->refCount > 1) {
	Tcl_DecrRefCount(tmpPtr);
    }
    Tcl_DecrRefCount(tmpPtr);

    if (result == TCL_OK) {
	Tcl_ResetResult(interp);
    }
    return result;
}

/*
 *----------------------------------------------------------------------
 *
 * TestparseargsCmd --
 *
 *	This procedure implements the "testparseargs" command. It is used to
 *	test that Tcl_ParseArgsObjv does indeed return the right number of
 *	arguments. In other words, that [Bug 3413857] was fixed properly.
 *
 * Results:
 *	A standard Tcl result.
 *
 * Side effects:
 *	None.
 *
 *----------------------------------------------------------------------
 */

static int
TestparseargsCmd(
    void *dummy,		/* Not used. */
    Tcl_Interp *interp,		/* Current interpreter. */
    int objc,			/* Number of arguments. */
    Tcl_Obj *const objv[])	/* Arguments. */
{
    static int foo = 0;
    int count = objc;
    Tcl_Obj **remObjv, *result[3];
    Tcl_ArgvInfo argTable[] = {
        {TCL_ARGV_CONSTANT, "-bool", INT2PTR(1), &foo, "booltest", NULL},
        TCL_ARGV_AUTO_REST, TCL_ARGV_AUTO_HELP, TCL_ARGV_TABLE_END
    };

    foo = 0;
    if (Tcl_ParseArgsObjv(interp, argTable, &count, objv, &remObjv)!=TCL_OK) {
        return TCL_ERROR;
    }
    result[0] = Tcl_NewIntObj(foo);
    result[1] = Tcl_NewIntObj(count);
    result[2] = Tcl_NewListObj(count, remObjv);
    Tcl_SetObjResult(interp, Tcl_NewListObj(3, result));
    ckfree(remObjv);
    return TCL_OK;
}

/**
 * Test harness for command and variable resolvers.
 */

static int
InterpCmdResolver(
    Tcl_Interp *interp,
    const char *name,
    Tcl_Namespace *context,
    int flags,
    Tcl_Command *rPtr)
{
    Interp *iPtr = (Interp *) interp;
    CallFrame *varFramePtr = iPtr->varFramePtr;
    Proc *procPtr = (varFramePtr->isProcCallFrame & FRAME_IS_PROC) ?
            varFramePtr->procPtr : NULL;
    Namespace *callerNsPtr = varFramePtr->nsPtr;
    Tcl_Command resolvedCmdPtr = NULL;

    /*
     * Just do something special on a cmd literal "z" in two cases:
     *  A)  when the caller is a proc "x", and the proc is either in "::" or in "::ns2".
     *  B) the caller's namespace is "ctx1" or "ctx2"
     */
    if ( (name[0] == 'z') && (name[1] == '\0') ) {
        Namespace *ns2NsPtr = (Namespace *) Tcl_FindNamespace(interp, "::ns2", NULL, 0);

        if (procPtr != NULL
            && ((procPtr->cmdPtr->nsPtr == iPtr->globalNsPtr)
                || (ns2NsPtr != NULL && procPtr->cmdPtr->nsPtr == ns2NsPtr)
                )
            ) {
            /*
             * Case A)
             *
             *    - The context, in which this resolver becomes active, is
             *      determined by the name of the caller proc, which has to be
             *      named "x".
             *
             *    - To determine the name of the caller proc, the proc is taken
             *      from the topmost stack frame.
             *
             *    - Note that the context is NOT provided during byte-code
             *      compilation (e.g. in TclProcCompileProc)
             *
             *   When these conditions hold, this function resolves the
             *   passed-in cmd literal into a cmd "y", which is taken from the
             *   the global namespace (for simplicity).
             */

            const char *callingCmdName =
                Tcl_GetCommandName(interp, (Tcl_Command) procPtr->cmdPtr);

            if ( callingCmdName[0] == 'x' && callingCmdName[1] == '\0' ) {
                resolvedCmdPtr = Tcl_FindCommand(interp, "y", NULL, TCL_GLOBAL_ONLY);
            }
        } else if (callerNsPtr != NULL) {
            /*
             * Case B)
             *
             *    - The context, in which this resolver becomes active, is
             *      determined by the name of the parent namespace, which has
             *      to be named "ctx1" or "ctx2".
             *
             *    - To determine the name of the parent namesace, it is taken
             *      from the 2nd highest stack frame.
             *
             *    - Note that the context can be provided during byte-code
             *      compilation (e.g. in TclProcCompileProc)
             *
             *   When these conditions hold, this function resolves the
             *   passed-in cmd literal into a cmd "y" or "Y" depending on the
             *   context. The resolved procs are taken from the the global
             *   namespace (for simplicity).
             */

            CallFrame *parentFramePtr = varFramePtr->callerPtr;
            const char *context = parentFramePtr != NULL ? parentFramePtr->nsPtr->name : "(NULL)";

            if (strcmp(context, "ctx1") == 0 && (name[0] == 'z') && (name[1] == '\0')) {
                resolvedCmdPtr = Tcl_FindCommand(interp, "y", NULL, TCL_GLOBAL_ONLY);
                /* fprintf(stderr, "... y ==> %p\n", resolvedCmdPtr);*/

            } else if (strcmp(context, "ctx2") == 0 && (name[0] == 'z') && (name[1] == '\0')) {
                resolvedCmdPtr = Tcl_FindCommand(interp, "Y", NULL, TCL_GLOBAL_ONLY);
                /*fprintf(stderr, "... Y ==> %p\n", resolvedCmdPtr);*/
            }
        }

        if (resolvedCmdPtr != NULL) {
            *rPtr = resolvedCmdPtr;
            return TCL_OK;
        }
    }
    return TCL_CONTINUE;
}

static int
InterpVarResolver(
    Tcl_Interp *interp,
    const char *name,
    Tcl_Namespace *context,
    int flags,
    Tcl_Var *rPtr)
{
    /*
     * Don't resolve the variable; use standard rules.
     */

    return TCL_CONTINUE;
}

typedef struct MyResolvedVarInfo {
    Tcl_ResolvedVarInfo vInfo;  /* This must be the first element. */
    Tcl_Var var;
    Tcl_Obj *nameObj;
} MyResolvedVarInfo;

static inline void
HashVarFree(
    Tcl_Var var)
{
    if (VarHashRefCount(var) < 2) {
        ckfree(var);
    } else {
        VarHashRefCount(var)--;
    }
}

static void
MyCompiledVarFree(
    Tcl_ResolvedVarInfo *vInfoPtr)
{
    MyResolvedVarInfo *resVarInfo = (MyResolvedVarInfo *) vInfoPtr;

    Tcl_DecrRefCount(resVarInfo->nameObj);
    if (resVarInfo->var) {
        HashVarFree(resVarInfo->var);
    }
    ckfree(vInfoPtr);
}

#define TclVarHashGetValue(hPtr) \
    ((Var *) ((char *)hPtr - offsetof(VarInHash, entry)))

static Tcl_Var
MyCompiledVarFetch(
    Tcl_Interp *interp,
    Tcl_ResolvedVarInfo *vinfoPtr)
{
    MyResolvedVarInfo *resVarInfo = (MyResolvedVarInfo *) vinfoPtr;
    Tcl_Var var = resVarInfo->var;
    int isNewVar;
    Interp *iPtr = (Interp *) interp;
    Tcl_HashEntry *hPtr;

    if (var != NULL) {
        if (!(((Var *) var)->flags & VAR_DEAD_HASH)) {
            /*
             * The cached variable is valid, return it.
             */

            return var;
        }

        /*
         * The variable is not valid anymore. Clean it up.
         */

        HashVarFree(var);
    }

    hPtr = Tcl_CreateHashEntry((Tcl_HashTable *) &iPtr->globalNsPtr->varTable,
            (char *) resVarInfo->nameObj, &isNewVar);
    if (hPtr) {
        var = (Tcl_Var) TclVarHashGetValue(hPtr);
    } else {
        var = NULL;
    }
    resVarInfo->var = var;

    /*
     * Increment the reference counter to avoid ckfree() of the variable in
     * Tcl's FreeVarEntry(); for cleanup, we provide our own HashVarFree();
     */

    VarHashRefCount(var)++;
    return var;
}

static int
InterpCompiledVarResolver(
    Tcl_Interp *interp,
    const char *name,
    int length,
    Tcl_Namespace *context,
    Tcl_ResolvedVarInfo **rPtr)
{
    if (*name == 'T') {
 	MyResolvedVarInfo *resVarInfo = ckalloc(sizeof(MyResolvedVarInfo));

 	resVarInfo->vInfo.fetchProc = MyCompiledVarFetch;
 	resVarInfo->vInfo.deleteProc = MyCompiledVarFree;
 	resVarInfo->var = NULL;
 	resVarInfo->nameObj = Tcl_NewStringObj(name, -1);
 	Tcl_IncrRefCount(resVarInfo->nameObj);
 	*rPtr = &resVarInfo->vInfo;
 	return TCL_OK;
    }
    return TCL_CONTINUE;
}

static int
TestInterpResolverCmd(
    void *clientData,
    Tcl_Interp *interp,
    int objc,
    Tcl_Obj *const objv[])
{
    static const char *const table[] = {
        "down", "up", NULL
    };
    int idx;
#define RESOLVER_KEY "testInterpResolver"

    if ((objc < 2) || (objc > 3)) {
	Tcl_WrongNumArgs(interp, 1, objv, "up|down ?interp?");
	return TCL_ERROR;
    }
    if (objc == 3) {
	interp = Tcl_GetSlave(interp, Tcl_GetString(objv[2]));
	if (interp == NULL) {
	    Tcl_AppendResult(interp, "provided interpreter not found", NULL);
	    return TCL_ERROR;
	}
    }
    if (Tcl_GetIndexFromObj(interp, objv[1], table, "operation", TCL_EXACT,
            &idx) != TCL_OK) {
        return TCL_ERROR;
    }
    switch (idx) {
    case 1: /* up */
        Tcl_AddInterpResolvers(interp, RESOLVER_KEY, InterpCmdResolver,
                InterpVarResolver, InterpCompiledVarResolver);
        break;
    case 0: /*down*/
        if (!Tcl_RemoveInterpResolvers(interp, RESOLVER_KEY)) {
            Tcl_AppendResult(interp, "could not remove the resolver scheme",
                    NULL);
            return TCL_ERROR;
        }
    }
    return TCL_OK;
}

/*
 * Local Variables:
 * mode: c
 * c-basic-offset: 4
 * fill-column: 78
 * tab-width: 8
 * indent-tabs-mode: nil
 * End:
 */<|MERGE_RESOLUTION|>--- conflicted
+++ resolved
@@ -220,11 +220,10 @@
 static int		StaticInitProc(Tcl_Interp *interp);
 static int		TestasyncCmd(void *dummy,
 			    Tcl_Interp *interp, int argc, const char **argv);
-<<<<<<< HEAD
+static int		TestbumpinterpepochObjCmd(ClientData clientData,
+			    Tcl_Interp *interp, int objc,
+			    Tcl_Obj *const objv[]);
 static int		TestbytestringObjCmd(void *clientData,
-=======
-static int		TestbumpinterpepochObjCmd(ClientData clientData,
->>>>>>> 9c560a07
 			    Tcl_Interp *interp, int objc,
 			    Tcl_Obj *const objv[]);
 static int		TestpurebytesobjObjCmd(ClientData clientData,
