/*
 * tclTest.c --
 *
 *	This file contains C command functions for a bunch of additional Tcl
 *	commands that are used for testing out Tcl's C interfaces. These
 *	commands are not normally included in Tcl applications; they're only
 *	used for testing.
 *
 * Copyright (c) 1993-1994 The Regents of the University of California.
 * Copyright (c) 1994-1997 Sun Microsystems, Inc.
 * Copyright (c) 1998-2000 Ajuba Solutions.
 * Copyright (c) 2003 by Kevin B. Kenny.  All rights reserved.
 *
 * See the file "license.terms" for information on usage and redistribution of
 * this file, and for a DISCLAIMER OF ALL WARRANTIES.
 */

#undef STATIC_BUILD
#ifndef USE_TCL_STUBS
#   define USE_TCL_STUBS
#endif
#include "tclInt.h"
#include "tclTomMath.h"
#include "tclOO.h"
#include <math.h>

/*
 * Required for Testregexp*Cmd
 */
#include "tclRegexp.h"

/*
 * Required for the TestChannelCmd and TestChannelEventCmd
 */
#include "tclIO.h"

/*
 * Declare external functions used in Windows tests.
 */
DLLEXPORT int		Tcltest_Init(Tcl_Interp *interp);
DLLEXPORT int		Tcltest_SafeInit(Tcl_Interp *interp);

/*
 * Dynamic string shared by TestdcallCmd and DelCallbackProc; used to collect
 * the results of the various deletion callbacks.
 */

static Tcl_DString delString;
static Tcl_Interp *delInterp;

/*
 * One of the following structures exists for each asynchronous handler
 * created by the "testasync" command".
 */

typedef struct TestAsyncHandler {
    int id;			/* Identifier for this handler. */
    Tcl_AsyncHandler handler;	/* Tcl's token for the handler. */
    char *command;		/* Command to invoke when the handler is
				 * invoked. */
    struct TestAsyncHandler *nextPtr;
				/* Next is list of handlers. */
} TestAsyncHandler;

/*
 * Start of the socket driver state structure to acces field testFlags
 */

typedef struct TcpState TcpState;

struct TcpState {
    Tcl_Channel channel;	/* Channel associated with this socket. */
    int testFlags;              /* bit field for tests. Is set by testsocket
                                 * test procedure */
};

TCL_DECLARE_MUTEX(asyncTestMutex)

static TestAsyncHandler *firstHandler = NULL;

/*
 * The dynamic string below is used by the "testdstring" command to test the
 * dynamic string facilities.
 */

static Tcl_DString dstring;

/*
 * The command trace below is used by the "testcmdtraceCmd" command to test
 * the command tracing facilities.
 */

static Tcl_Trace cmdTrace;

/*
 * One of the following structures exists for each command created by
 * TestdelCmd:
 */

typedef struct {
    Tcl_Interp *interp;		/* Interpreter in which command exists. */
    char *deleteCmd;		/* Script to execute when command is deleted.
				 * Malloc'ed. */
} DelCmd;

/*
 * The following is used to keep track of an encoding that invokes a Tcl
 * command.
 */

typedef struct {
    Tcl_Interp *interp;
    char *toUtfCmd;
    char *fromUtfCmd;
} TclEncoding;

/*
 * The counter below is used to determine if the TestsaveresultFree routine
 * was called for a result.
 */

static int freeCount;

/*
 * Boolean flag used by the "testsetmainloop" and "testexitmainloop" commands.
 */

static int exitMainLoop = 0;

/*
 * Event structure used in testing the event queue management procedures.
 */

typedef struct {
    Tcl_Event header;		/* Header common to all events */
    Tcl_Interp *interp;		/* Interpreter that will handle the event */
    Tcl_Obj *command;		/* Command to evaluate when the event occurs */
    Tcl_Obj *tag;		/* Tag for this event used to delete it */
} TestEvent;

/*
 * Simple detach/attach facility for testchannel cut|splice. Allow testing of
 * channel transfer in core testsuite.
 */

typedef struct TestChannel {
    Tcl_Channel chan;		/* Detached channel */
    struct TestChannel *nextPtr;/* Next in detached channel pool */
} TestChannel;

static TestChannel *firstDetached;

/*
 * Forward declarations for procedures defined later in this file:
 */

static int		AsyncHandlerProc(void *clientData,
			    Tcl_Interp *interp, int code);
#if TCL_THREADS
static Tcl_ThreadCreateType AsyncThreadProc(void *);
#endif
static void		CleanupTestSetassocdataTests(
			    void *clientData, Tcl_Interp *interp);
static void		CmdDelProc1(void *clientData);
static void		CmdDelProc2(void *clientData);
static Tcl_CmdProc	CmdProc1;
static Tcl_CmdProc	CmdProc2;
static void		CmdTraceDeleteProc(
			    void *clientData, Tcl_Interp *interp,
			    int level, char *command, Tcl_CmdProc *cmdProc,
			    void *cmdClientData, int argc,
			    const char *argv[]);
static void		CmdTraceProc(void *clientData,
			    Tcl_Interp *interp, int level, char *command,
			    Tcl_CmdProc *cmdProc, void *cmdClientData,
			    int argc, const char *argv[]);
static Tcl_CmdProc	CreatedCommandProc;
static Tcl_CmdProc	CreatedCommandProc2;
static void		DelCallbackProc(void *clientData,
			    Tcl_Interp *interp);
static Tcl_CmdProc	DelCmdProc;
static void		DelDeleteProc(void *clientData);
static void		EncodingFreeProc(void *clientData);
static int		EncodingToUtfProc(void *clientData,
			    const char *src, int srcLen, int flags,
			    Tcl_EncodingState *statePtr, char *dst,
			    int dstLen, int *srcReadPtr, int *dstWrotePtr,
			    int *dstCharsPtr);
static int		EncodingFromUtfProc(void *clientData,
			    const char *src, int srcLen, int flags,
			    Tcl_EncodingState *statePtr, char *dst,
			    int dstLen, int *srcReadPtr, int *dstWrotePtr,
			    int *dstCharsPtr);
static void		ExitProcEven(void *clientData);
static void		ExitProcOdd(void *clientData);
static Tcl_ObjCmdProc	GetTimesObjCmd;
static Tcl_ResolveCompiledVarProc	InterpCompiledVarResolver;
static void		MainLoop(void);
static Tcl_CmdProc	NoopCmd;
static Tcl_ObjCmdProc	NoopObjCmd;
static int		ObjTraceProc(void *clientData,
			    Tcl_Interp *interp, int level, const char *command,
			    Tcl_Command commandToken, int objc,
			    Tcl_Obj *const objv[]);
static void		ObjTraceDeleteProc(void *clientData);
static void		PrintParse(Tcl_Interp *interp, Tcl_Parse *parsePtr);
static void		SpecialFree(void *blockPtr);
static int		StaticInitProc(Tcl_Interp *interp);
static Tcl_CmdProc	TestasyncCmd;
static Tcl_ObjCmdProc	TestbumpinterpepochObjCmd;
static Tcl_ObjCmdProc	TestbytestringObjCmd;
static Tcl_ObjCmdProc	TestsetbytearraylengthObjCmd;
static Tcl_ObjCmdProc	TestpurebytesobjObjCmd;
static Tcl_ObjCmdProc	TeststringbytesObjCmd;
static Tcl_CmdProc	TestcmdinfoCmd;
static Tcl_CmdProc	TestcmdtokenCmd;
static Tcl_CmdProc	TestcmdtraceCmd;
static Tcl_CmdProc	TestconcatobjCmd;
static Tcl_CmdProc	TestcreatecommandCmd;
static Tcl_CmdProc	TestdcallCmd;
static Tcl_CmdProc	TestdelCmd;
static Tcl_CmdProc	TestdelassocdataCmd;
static Tcl_ObjCmdProc	TestdoubledigitsObjCmd;
static Tcl_CmdProc	TestdstringCmd;
static Tcl_ObjCmdProc	TestencodingObjCmd;
static Tcl_ObjCmdProc	TestevalexObjCmd;
static Tcl_ObjCmdProc	TestevalobjvObjCmd;
static Tcl_ObjCmdProc	TesteventObjCmd;
static int		TesteventProc(Tcl_Event *event, int flags);
static int		TesteventDeleteProc(Tcl_Event *event,
			    void *clientData);
static Tcl_CmdProc	TestexithandlerCmd;
static Tcl_CmdProc	TestexprlongCmd;
static Tcl_ObjCmdProc	TestexprlongobjCmd;
static Tcl_CmdProc	TestexprdoubleCmd;
static Tcl_ObjCmdProc	TestexprdoubleobjCmd;
static Tcl_ObjCmdProc	TestexprparserObjCmd;
static Tcl_CmdProc	TestexprstringCmd;
static Tcl_ObjCmdProc	TestfileCmd;
static Tcl_ObjCmdProc	TestfilelinkCmd;
static Tcl_CmdProc	TestfeventCmd;
static Tcl_CmdProc	TestgetassocdataCmd;
static Tcl_CmdProc	TestgetintCmd;
static Tcl_CmdProc	TestlongsizeCmd;
static Tcl_CmdProc	TestgetplatformCmd;
static Tcl_ObjCmdProc	TestgetvarfullnameCmd;
static Tcl_CmdProc	TestinterpdeleteCmd;
static Tcl_CmdProc	TestlinkCmd;
static Tcl_ObjCmdProc	TestlinkarrayCmd;
static Tcl_ObjCmdProc	TestlocaleCmd;
static Tcl_CmdProc	TestmainthreadCmd;
static Tcl_CmdProc	TestsetmainloopCmd;
static Tcl_CmdProc	TestexitmainloopCmd;
static Tcl_CmdProc	TestpanicCmd;
static Tcl_ObjCmdProc	TestparseargsCmd;
static Tcl_ObjCmdProc	TestparserObjCmd;
static Tcl_ObjCmdProc	TestparsevarObjCmd;
static Tcl_ObjCmdProc	TestparsevarnameObjCmd;
static Tcl_ObjCmdProc	TestpreferstableObjCmd;
static Tcl_ObjCmdProc	TestprintObjCmd;
static Tcl_ObjCmdProc	TestregexpObjCmd;
static Tcl_ObjCmdProc	TestreturnObjCmd;
static void		TestregexpXflags(const char *string,
			    size_t length, int *cflagsPtr, int *eflagsPtr);
static Tcl_ObjCmdProc	TestsaveresultCmd;
static void		TestsaveresultFree(void *blockPtr);
static Tcl_CmdProc	TestsetassocdataCmd;
static Tcl_CmdProc	TestsetCmd;
static Tcl_CmdProc	Testset2Cmd;
static Tcl_CmdProc	TestseterrorcodeCmd;
static Tcl_ObjCmdProc	TestsetobjerrorcodeCmd;
static Tcl_CmdProc	TestsetplatformCmd;
static Tcl_CmdProc	TeststaticpkgCmd;
static Tcl_CmdProc	TesttranslatefilenameCmd;
static Tcl_CmdProc	TestupvarCmd;
static Tcl_ObjCmdProc	TestWrongNumArgsObjCmd;
static Tcl_ObjCmdProc	TestGetIndexFromObjStructObjCmd;
static Tcl_CmdProc	TestChannelCmd;
static Tcl_CmdProc	TestChannelEventCmd;
static Tcl_CmdProc	TestSocketCmd;
static Tcl_ObjCmdProc	TestFilesystemObjCmd;
static Tcl_ObjCmdProc	TestSimpleFilesystemObjCmd;
static void		TestReport(const char *cmd, Tcl_Obj *arg1,
			    Tcl_Obj *arg2);
static Tcl_ObjCmdProc	TestgetencpathObjCmd;
static Tcl_ObjCmdProc	TestsetencpathObjCmd;
static Tcl_Obj *	TestReportGetNativePath(Tcl_Obj *pathPtr);
static Tcl_FSStatProc TestReportStat;
static Tcl_FSAccessProc TestReportAccess;
static Tcl_FSOpenFileChannelProc TestReportOpenFileChannel;
static Tcl_FSMatchInDirectoryProc TestReportMatchInDirectory;
static Tcl_FSChdirProc TestReportChdir;
static Tcl_FSLstatProc TestReportLstat;
static Tcl_FSCopyFileProc TestReportCopyFile;
static Tcl_FSDeleteFileProc TestReportDeleteFile;
static Tcl_FSRenameFileProc TestReportRenameFile;
static Tcl_FSCreateDirectoryProc TestReportCreateDirectory;
static Tcl_FSCopyDirectoryProc TestReportCopyDirectory;
static Tcl_FSRemoveDirectoryProc TestReportRemoveDirectory;
static int TestReportLoadFile(Tcl_Interp *interp, Tcl_Obj *pathPtr,
	Tcl_LoadHandle *handlePtr, Tcl_FSUnloadFileProc **unloadProcPtr);
static Tcl_FSLinkProc TestReportLink;
static Tcl_FSFileAttrStringsProc TestReportFileAttrStrings;
static Tcl_FSFileAttrsGetProc TestReportFileAttrsGet;
static Tcl_FSFileAttrsSetProc TestReportFileAttrsSet;
static Tcl_FSUtimeProc TestReportUtime;
static Tcl_FSNormalizePathProc TestReportNormalizePath;
static Tcl_FSPathInFilesystemProc TestReportInFilesystem;
static Tcl_FSFreeInternalRepProc TestReportFreeInternalRep;
static Tcl_FSDupInternalRepProc TestReportDupInternalRep;

static Tcl_FSStatProc SimpleStat;
static Tcl_FSAccessProc SimpleAccess;
static Tcl_FSOpenFileChannelProc SimpleOpenFileChannel;
static Tcl_FSListVolumesProc SimpleListVolumes;
static Tcl_FSPathInFilesystemProc SimplePathInFilesystem;
static Tcl_Obj *	SimpleRedirect(Tcl_Obj *pathPtr);
static Tcl_FSMatchInDirectoryProc SimpleMatchInDirectory;
static Tcl_ObjCmdProc	TestUtfNextCmd;
static Tcl_ObjCmdProc	TestUtfPrevCmd;
static Tcl_ObjCmdProc	TestNumUtfCharsCmd;
static Tcl_ObjCmdProc	TestFindFirstCmd;
static Tcl_ObjCmdProc	TestFindLastCmd;
static Tcl_ObjCmdProc	TestHashSystemHashCmd;

static Tcl_NRPostProc	NREUnwind_callback;
static Tcl_ObjCmdProc	TestNREUnwind;
static Tcl_ObjCmdProc	TestNRELevels;
static Tcl_ObjCmdProc	TestInterpResolverCmd;
#if defined(HAVE_CPUID) || defined(_WIN32)
static Tcl_ObjCmdProc	TestcpuidCmd;
#endif

static const Tcl_Filesystem testReportingFilesystem = {
    "reporting",
    sizeof(Tcl_Filesystem),
    TCL_FILESYSTEM_VERSION_1,
    TestReportInFilesystem, /* path in */
    TestReportDupInternalRep,
    TestReportFreeInternalRep,
    NULL, /* native to norm */
    NULL, /* convert to native */
    TestReportNormalizePath,
    NULL, /* path type */
    NULL, /* separator */
    TestReportStat,
    TestReportAccess,
    TestReportOpenFileChannel,
    TestReportMatchInDirectory,
    TestReportUtime,
    TestReportLink,
    NULL /* list volumes */,
    TestReportFileAttrStrings,
    TestReportFileAttrsGet,
    TestReportFileAttrsSet,
    TestReportCreateDirectory,
    TestReportRemoveDirectory,
    TestReportDeleteFile,
    TestReportCopyFile,
    TestReportRenameFile,
    TestReportCopyDirectory,
    TestReportLstat,
    (Tcl_FSLoadFileProc *) TestReportLoadFile,
    NULL /* cwd */,
    TestReportChdir
};

static const Tcl_Filesystem simpleFilesystem = {
    "simple",
    sizeof(Tcl_Filesystem),
    TCL_FILESYSTEM_VERSION_1,
    SimplePathInFilesystem,
    NULL,
    NULL,
    /* No internal to normalized, since we don't create any
     * pure 'internal' Tcl_Obj path representations */
    NULL,
    /* No create native rep function, since we don't use it
     * or 'Tcl_FSNewNativePath' */
    NULL,
    /* Normalize path isn't needed - we assume paths only have
     * one representation */
    NULL,
    NULL,
    NULL,
    SimpleStat,
    SimpleAccess,
    SimpleOpenFileChannel,
    SimpleMatchInDirectory,
    NULL,
    /* We choose not to support symbolic links inside our vfs's */
    NULL,
    SimpleListVolumes,
    NULL,
    NULL,
    NULL,
    NULL,
    NULL,
    NULL,
    /* No copy file - fallback will occur at Tcl level */
    NULL,
    /* No rename file - fallback will occur at Tcl level */
    NULL,
    /* No copy directory - fallback will occur at Tcl level */
    NULL,
    /* Use stat for lstat */
    NULL,
    /* No load - fallback on core implementation */
    NULL,
    /* We don't need a getcwd or chdir - fallback on Tcl's versions */
    NULL,
    NULL
};


/*
 *----------------------------------------------------------------------
 *
 * Tcltest_Init --
 *
 *	This procedure performs application-specific initialization. Most
 *	applications, especially those that incorporate additional packages,
 *	will have their own version of this procedure.
 *
 * Results:
 *	Returns a standard Tcl completion code, and leaves an error message in
 *	the interp's result if an error occurs.
 *
 * Side effects:
 *	Depends on the startup script.
 *
 *----------------------------------------------------------------------
 */

int
Tcltest_Init(
    Tcl_Interp *interp)		/* Interpreter for application. */
{
    Tcl_Obj **objv, *objPtr;
    int objc, index;
    static const char *const specialOptions[] = {
	"-appinitprocerror", "-appinitprocdeleteinterp",
	"-appinitprocclosestderr", "-appinitprocsetrcfile", NULL
    };

    if (Tcl_InitStubs(interp, "8.5-", 0) == NULL) {
	return TCL_ERROR;
    }
    if (Tcl_TomMath_InitStubs(interp, "8.5-") == NULL) {
	return TCL_ERROR;
    }
    if (Tcl_OOInitStubs(interp) == NULL) {
	return TCL_ERROR;
    }
    /* TIP #268: Full patchlevel instead of just major.minor */

    if (Tcl_PkgProvideEx(interp, "Tcltest", TCL_PATCH_LEVEL, NULL) == TCL_ERROR) {
	return TCL_ERROR;
    }

    /*
     * Create additional commands and math functions for testing Tcl.
     */

    Tcl_CreateObjCommand(interp, "gettimes", GetTimesObjCmd, NULL, NULL);
    Tcl_CreateCommand(interp, "noop", NoopCmd, NULL, NULL);
    Tcl_CreateObjCommand(interp, "noop", NoopObjCmd, NULL, NULL);
    Tcl_CreateObjCommand(interp, "testpurebytesobj", TestpurebytesobjObjCmd, NULL, NULL);
    Tcl_CreateObjCommand(interp, "testsetbytearraylength", TestsetbytearraylengthObjCmd, NULL, NULL);
    Tcl_CreateObjCommand(interp, "testbytestring", TestbytestringObjCmd, NULL, NULL);
    Tcl_CreateObjCommand(interp, "teststringbytes", TeststringbytesObjCmd, NULL, NULL);
    Tcl_CreateObjCommand(interp, "testwrongnumargs", TestWrongNumArgsObjCmd,
	    NULL, NULL);
    Tcl_CreateObjCommand(interp, "testfilesystem", TestFilesystemObjCmd,
	    NULL, NULL);
    Tcl_CreateObjCommand(interp, "testsimplefilesystem", TestSimpleFilesystemObjCmd,
	    NULL, NULL);
    Tcl_CreateObjCommand(interp, "testgetindexfromobjstruct",
	    TestGetIndexFromObjStructObjCmd, NULL, NULL);
    Tcl_CreateCommand(interp, "testasync", TestasyncCmd, NULL, NULL);
    Tcl_CreateObjCommand(interp, "testbumpinterpepoch",
	    TestbumpinterpepochObjCmd, NULL, NULL);
    Tcl_CreateCommand(interp, "testchannel", TestChannelCmd,
	    NULL, NULL);
    Tcl_CreateCommand(interp, "testchannelevent", TestChannelEventCmd,
	    NULL, NULL);
    Tcl_CreateCommand(interp, "testcmdtoken", TestcmdtokenCmd, NULL,
	    NULL);
    Tcl_CreateCommand(interp, "testcmdinfo", TestcmdinfoCmd, NULL,
	    NULL);
    Tcl_CreateCommand(interp, "testcmdtrace", TestcmdtraceCmd,
	    NULL, NULL);
    Tcl_CreateCommand(interp, "testconcatobj", TestconcatobjCmd,
	    NULL, NULL);
    Tcl_CreateCommand(interp, "testcreatecommand", TestcreatecommandCmd,
	    NULL, NULL);
    Tcl_CreateCommand(interp, "testdcall", TestdcallCmd, NULL, NULL);
    Tcl_CreateCommand(interp, "testdel", TestdelCmd, NULL, NULL);
    Tcl_CreateCommand(interp, "testdelassocdata", TestdelassocdataCmd,
	    NULL, NULL);
    Tcl_CreateObjCommand(interp, "testdoubledigits", TestdoubledigitsObjCmd,
			 NULL, NULL);
    Tcl_DStringInit(&dstring);
    Tcl_CreateCommand(interp, "testdstring", TestdstringCmd, NULL,
	    NULL);
    Tcl_CreateObjCommand(interp, "testencoding", TestencodingObjCmd, NULL,
	    NULL);
    Tcl_CreateObjCommand(interp, "testevalex", TestevalexObjCmd,
	    NULL, NULL);
    Tcl_CreateObjCommand(interp, "testevalobjv", TestevalobjvObjCmd,
	    NULL, NULL);
    Tcl_CreateObjCommand(interp, "testevent", TesteventObjCmd,
	    NULL, NULL);
    Tcl_CreateCommand(interp, "testexithandler", TestexithandlerCmd,
	    NULL, NULL);
    Tcl_CreateCommand(interp, "testexprlong", TestexprlongCmd,
	    NULL, NULL);
    Tcl_CreateObjCommand(interp, "testexprlongobj", TestexprlongobjCmd,
	    NULL, NULL);
    Tcl_CreateCommand(interp, "testexprdouble", TestexprdoubleCmd,
	    NULL, NULL);
    Tcl_CreateObjCommand(interp, "testexprdoubleobj", TestexprdoubleobjCmd,
	    NULL, NULL);
    Tcl_CreateObjCommand(interp, "testexprparser", TestexprparserObjCmd,
	    NULL, NULL);
    Tcl_CreateCommand(interp, "testexprstring", TestexprstringCmd,
	    NULL, NULL);
    Tcl_CreateCommand(interp, "testfevent", TestfeventCmd, NULL,
	    NULL);
    Tcl_CreateObjCommand(interp, "testfilelink", TestfilelinkCmd,
	    NULL, NULL);
    Tcl_CreateObjCommand(interp, "testfile", TestfileCmd,
	    NULL, NULL);
    Tcl_CreateObjCommand(interp, "testhashsystemhash",
	    TestHashSystemHashCmd, NULL, NULL);
    Tcl_CreateCommand(interp, "testgetassocdata", TestgetassocdataCmd,
	    NULL, NULL);
    Tcl_CreateCommand(interp, "testgetint", TestgetintCmd,
	    NULL, NULL);
    Tcl_CreateCommand(interp, "testlongsize", TestlongsizeCmd,
	    NULL, NULL);
    Tcl_CreateCommand(interp, "testgetplatform", TestgetplatformCmd,
	    NULL, NULL);
    Tcl_CreateObjCommand(interp, "testgetvarfullname",
	    TestgetvarfullnameCmd, NULL, NULL);
    Tcl_CreateCommand(interp, "testinterpdelete", TestinterpdeleteCmd,
	    NULL, NULL);
    Tcl_CreateCommand(interp, "testlink", TestlinkCmd, NULL, NULL);
    Tcl_CreateObjCommand(interp, "testlinkarray", TestlinkarrayCmd, NULL, NULL);
    Tcl_CreateObjCommand(interp, "testlocale", TestlocaleCmd, NULL,
	    NULL);
    Tcl_CreateCommand(interp, "testpanic", TestpanicCmd, NULL, NULL);
    Tcl_CreateObjCommand(interp, "testparseargs", TestparseargsCmd,NULL,NULL);
    Tcl_CreateObjCommand(interp, "testparser", TestparserObjCmd,
	    NULL, NULL);
    Tcl_CreateObjCommand(interp, "testparsevar", TestparsevarObjCmd,
	    NULL, NULL);
    Tcl_CreateObjCommand(interp, "testparsevarname", TestparsevarnameObjCmd,
	    NULL, NULL);
    Tcl_CreateObjCommand(interp, "testpreferstable", TestpreferstableObjCmd,
	    NULL, NULL);
    Tcl_CreateObjCommand(interp, "testprint", TestprintObjCmd,
	    NULL, NULL);
    Tcl_CreateObjCommand(interp, "testregexp", TestregexpObjCmd,
	    NULL, NULL);
    Tcl_CreateObjCommand(interp, "testreturn", TestreturnObjCmd,
	    NULL, NULL);
    Tcl_CreateObjCommand(interp, "testsaveresult", TestsaveresultCmd,
	    NULL, NULL);
    Tcl_CreateCommand(interp, "testsetassocdata", TestsetassocdataCmd,
	    NULL, NULL);
    Tcl_CreateCommand(interp, "testsetnoerr", TestsetCmd,
	    NULL, NULL);
    Tcl_CreateCommand(interp, "testseterr", TestsetCmd,
	    INT2PTR(TCL_LEAVE_ERR_MSG), NULL);
    Tcl_CreateCommand(interp, "testset2", Testset2Cmd,
	    INT2PTR(TCL_LEAVE_ERR_MSG), NULL);
    Tcl_CreateCommand(interp, "testseterrorcode", TestseterrorcodeCmd,
	    NULL, NULL);
    Tcl_CreateObjCommand(interp, "testsetobjerrorcode",
	    TestsetobjerrorcodeCmd, NULL, NULL);
    Tcl_CreateObjCommand(interp, "testutfnext",
	    TestUtfNextCmd, NULL, NULL);
    Tcl_CreateObjCommand(interp, "testutfprev",
	    TestUtfPrevCmd, NULL, NULL);
    Tcl_CreateObjCommand(interp, "testnumutfchars",
	    TestNumUtfCharsCmd, NULL, NULL);
    Tcl_CreateObjCommand(interp, "testfindfirst",
	    TestFindFirstCmd, NULL, NULL);
    Tcl_CreateObjCommand(interp, "testfindlast",
	    TestFindLastCmd, NULL, NULL);
    Tcl_CreateCommand(interp, "testsetplatform", TestsetplatformCmd,
	    NULL, NULL);
    Tcl_CreateCommand(interp, "testsocket", TestSocketCmd,
	    NULL, NULL);
    Tcl_CreateCommand(interp, "teststaticpkg", TeststaticpkgCmd,
	    NULL, NULL);
    Tcl_CreateCommand(interp, "testtranslatefilename",
	    TesttranslatefilenameCmd, NULL, NULL);
    Tcl_CreateCommand(interp, "testupvar", TestupvarCmd, NULL, NULL);
    Tcl_CreateCommand(interp, "testmainthread", TestmainthreadCmd, NULL,
	    NULL);
    Tcl_CreateCommand(interp, "testsetmainloop", TestsetmainloopCmd,
	    NULL, NULL);
    Tcl_CreateCommand(interp, "testexitmainloop", TestexitmainloopCmd,
	    NULL, NULL);
#if defined(HAVE_CPUID) || defined(_WIN32)
    Tcl_CreateObjCommand(interp, "testcpuid", TestcpuidCmd,
	    NULL, NULL);
#endif
    Tcl_CreateObjCommand(interp, "testnreunwind", TestNREUnwind,
	    NULL, NULL);
    Tcl_CreateObjCommand(interp, "testnrelevels", TestNRELevels,
	    NULL, NULL);
    Tcl_CreateObjCommand(interp, "testinterpresolver", TestInterpResolverCmd,
	    NULL, NULL);
    Tcl_CreateObjCommand(interp, "testgetencpath", TestgetencpathObjCmd,
	    NULL, NULL);
    Tcl_CreateObjCommand(interp, "testsetencpath", TestsetencpathObjCmd,
	    NULL, NULL);

    if (TclObjTest_Init(interp) != TCL_OK) {
	return TCL_ERROR;
    }
    if (Procbodytest_Init(interp) != TCL_OK) {
	return TCL_ERROR;
    }
#if TCL_THREADS
    if (TclThread_Init(interp) != TCL_OK) {
	return TCL_ERROR;
    }
#endif

    /*
     * Check for special options used in ../tests/main.test
     */

    objPtr = Tcl_GetVar2Ex(interp, "argv", NULL, TCL_GLOBAL_ONLY);
    if (objPtr != NULL) {
	if (Tcl_ListObjGetElements(interp, objPtr, &objc, &objv) != TCL_OK) {
	    return TCL_ERROR;
	}
	if (objc && (Tcl_GetIndexFromObj(NULL, objv[0], specialOptions, NULL,
		TCL_EXACT, &index) == TCL_OK)) {
	    switch (index) {
	    case 0:
		return TCL_ERROR;
	    case 1:
		Tcl_DeleteInterp(interp);
		return TCL_ERROR;
	    case 2: {
		int mode;
		Tcl_UnregisterChannel(interp,
			Tcl_GetChannel(interp, "stderr", &mode));
		return TCL_ERROR;
	    }
	    case 3:
		if (objc-1) {
		    Tcl_SetVar2Ex(interp, "tcl_rcFileName", NULL, objv[1],
			    TCL_GLOBAL_ONLY);
		}
		return TCL_ERROR;
	    }
	}
    }

    /*
     * And finally add any platform specific test commands.
     */

    return TclplatformtestInit(interp);
}

/*
 *----------------------------------------------------------------------
 *
 * Tcltest_SafeInit --
 *
 *	This procedure performs application-specific initialization. Most
 *	applications, especially those that incorporate additional packages,
 *	will have their own version of this procedure.
 *
 * Results:
 *	Returns a standard Tcl completion code, and leaves an error message in
 *	the interp's result if an error occurs.
 *
 * Side effects:
 *	Depends on the startup script.
 *
 *----------------------------------------------------------------------
 */

int
Tcltest_SafeInit(
    Tcl_Interp *interp)		/* Interpreter for application. */
{
    if (Tcl_InitStubs(interp, "8.5-", 0) == NULL) {
	return TCL_ERROR;
    }
    return Procbodytest_SafeInit(interp);
}

/*
 *----------------------------------------------------------------------
 *
 * TestasyncCmd --
 *
 *	This procedure implements the "testasync" command.  It is used
 *	to test the asynchronous handler facilities of Tcl.
 *
 * Results:
 *	A standard Tcl result.
 *
 * Side effects:
 *	Creates, deletes, and invokes handlers.
 *
 *----------------------------------------------------------------------
 */

static int
TestasyncCmd(
    TCL_UNUSED(ClientData),
    Tcl_Interp *interp,			/* Current interpreter. */
    int argc,				/* Number of arguments. */
    const char **argv)			/* Argument strings. */
{
    TestAsyncHandler *asyncPtr, *prevPtr;
    int id, code;
    static int nextId = 1;

    if (argc < 2) {
	wrongNumArgs:
	Tcl_AppendResult(interp, "wrong # args", NULL);
	return TCL_ERROR;
    }
    if (strcmp(argv[1], "create") == 0) {
	if (argc != 3) {
	    goto wrongNumArgs;
	}
	asyncPtr = (TestAsyncHandler *)Tcl_Alloc(sizeof(TestAsyncHandler));
	asyncPtr->command = (char *)Tcl_Alloc(strlen(argv[2]) + 1);
	strcpy(asyncPtr->command, argv[2]);
        Tcl_MutexLock(&asyncTestMutex);
	asyncPtr->id = nextId;
	nextId++;
	asyncPtr->handler = Tcl_AsyncCreate(AsyncHandlerProc,
                                            INT2PTR(asyncPtr->id));
	asyncPtr->nextPtr = firstHandler;
	firstHandler = asyncPtr;
        Tcl_MutexUnlock(&asyncTestMutex);
	Tcl_SetObjResult(interp, Tcl_NewIntObj(asyncPtr->id));
    } else if (strcmp(argv[1], "delete") == 0) {
	if (argc == 2) {
            Tcl_MutexLock(&asyncTestMutex);
	    while (firstHandler != NULL) {
		asyncPtr = firstHandler;
		firstHandler = asyncPtr->nextPtr;
		Tcl_AsyncDelete(asyncPtr->handler);
		Tcl_Free(asyncPtr->command);
		Tcl_Free(asyncPtr);
	    }
            Tcl_MutexUnlock(&asyncTestMutex);
	    return TCL_OK;
	}
	if (argc != 3) {
	    goto wrongNumArgs;
	}
	if (Tcl_GetInt(interp, argv[2], &id) != TCL_OK) {
	    return TCL_ERROR;
	}
        Tcl_MutexLock(&asyncTestMutex);
	for (prevPtr = NULL, asyncPtr = firstHandler; asyncPtr != NULL;
		prevPtr = asyncPtr, asyncPtr = asyncPtr->nextPtr) {
	    if (asyncPtr->id != id) {
		continue;
	    }
	    if (prevPtr == NULL) {
		firstHandler = asyncPtr->nextPtr;
	    } else {
		prevPtr->nextPtr = asyncPtr->nextPtr;
	    }
	    Tcl_AsyncDelete(asyncPtr->handler);
	    Tcl_Free(asyncPtr->command);
	    Tcl_Free(asyncPtr);
	    break;
	}
        Tcl_MutexUnlock(&asyncTestMutex);
    } else if (strcmp(argv[1], "mark") == 0) {
	if (argc != 5) {
	    goto wrongNumArgs;
	}
	if ((Tcl_GetInt(interp, argv[2], &id) != TCL_OK)
		|| (Tcl_GetInt(interp, argv[4], &code) != TCL_OK)) {
	    return TCL_ERROR;
	}
	Tcl_MutexLock(&asyncTestMutex);
	for (asyncPtr = firstHandler; asyncPtr != NULL;
		asyncPtr = asyncPtr->nextPtr) {
	    if (asyncPtr->id == id) {
		Tcl_AsyncMark(asyncPtr->handler);
		break;
	    }
	}
	Tcl_SetObjResult(interp, Tcl_NewStringObj(argv[3], -1));
	Tcl_MutexUnlock(&asyncTestMutex);
	return code;
#if TCL_THREADS
    } else if (strcmp(argv[1], "marklater") == 0) {
	if (argc != 3) {
	    goto wrongNumArgs;
	}
	if (Tcl_GetInt(interp, argv[2], &id) != TCL_OK) {
	    return TCL_ERROR;
	}
        Tcl_MutexLock(&asyncTestMutex);
	for (asyncPtr = firstHandler; asyncPtr != NULL;
		asyncPtr = asyncPtr->nextPtr) {
	    if (asyncPtr->id == id) {
		Tcl_ThreadId threadID;
		if (Tcl_CreateThread(&threadID, AsyncThreadProc,
			INT2PTR(id), TCL_THREAD_STACK_DEFAULT,
			TCL_THREAD_NOFLAGS) != TCL_OK) {
		    Tcl_AppendResult(interp, "can't create thread", NULL);
		    Tcl_MutexUnlock(&asyncTestMutex);
		    return TCL_ERROR;
		}
		break;
	    }
	}
        Tcl_MutexUnlock(&asyncTestMutex);
    } else {
	Tcl_AppendResult(interp, "bad option \"", argv[1],
		"\": must be create, delete, int, mark, or marklater", NULL);
	return TCL_ERROR;
#else /* !TCL_THREADS */
    } else {
	Tcl_AppendResult(interp, "bad option \"", argv[1],
		"\": must be create, delete, int, or mark", NULL);
	return TCL_ERROR;
#endif
    }
    return TCL_OK;
}

static int
AsyncHandlerProc(
    void *clientData,	/* If of TestAsyncHandler structure.
                                 * in global list. */
    Tcl_Interp *interp,		/* Interpreter in which command was
				 * executed, or NULL. */
    int code)			/* Current return code from command. */
{
    TestAsyncHandler *asyncPtr;
    int id = PTR2INT(clientData);
    const char *listArgv[4];
    char *cmd;
    char string[TCL_INTEGER_SPACE];

    Tcl_MutexLock(&asyncTestMutex);
    for (asyncPtr = firstHandler; asyncPtr != NULL;
            asyncPtr = asyncPtr->nextPtr) {
        if (asyncPtr->id == id) {
            break;
        }
    }
    Tcl_MutexUnlock(&asyncTestMutex);

    if (!asyncPtr) {
        /* Woops - this one was deleted between the AsyncMark and now */
        return TCL_OK;
    }

    TclFormatInt(string, code);
    listArgv[0] = asyncPtr->command;
    listArgv[1] = Tcl_GetStringResult(interp);
    listArgv[2] = string;
    listArgv[3] = NULL;
    cmd = Tcl_Merge(3, listArgv);
    if (interp != NULL) {
	code = Tcl_EvalEx(interp, cmd, -1, 0);
    } else {
	/*
	 * this should not happen, but by definition of how async handlers are
	 * invoked, it's possible.  Better error checking is needed here.
	 */
    }
    Tcl_Free(cmd);
    return code;
}

/*
 *----------------------------------------------------------------------
 *
 * AsyncThreadProc --
 *
 *	Delivers an asynchronous event to a handler in another thread.
 *
 * Results:
 *	None.
 *
 * Side effects:
 *	Invokes Tcl_AsyncMark on the handler
 *
 *----------------------------------------------------------------------
 */

#if TCL_THREADS
static Tcl_ThreadCreateType
AsyncThreadProc(
    void *clientData)	/* Parameter is the id of a
				 * TestAsyncHandler, defined above. */
{
    TestAsyncHandler *asyncPtr;
    int id = PTR2INT(clientData);

    Tcl_Sleep(1);
    Tcl_MutexLock(&asyncTestMutex);
    for (asyncPtr = firstHandler; asyncPtr != NULL;
         asyncPtr = asyncPtr->nextPtr) {
        if (asyncPtr->id == id) {
            Tcl_AsyncMark(asyncPtr->handler);
            break;
        }
    }
    Tcl_MutexUnlock(&asyncTestMutex);
    Tcl_ExitThread(TCL_OK);
    TCL_THREAD_CREATE_RETURN;
}
#endif

static int
TestbumpinterpepochObjCmd(
    TCL_UNUSED(ClientData),
    Tcl_Interp *interp,		/* Current interpreter. */
    int objc,			/* Number of arguments. */
    Tcl_Obj *const objv[])	/* Argument objects. */
{
    Interp *iPtr = (Interp *)interp;

    if (objc != 1) {
	Tcl_WrongNumArgs(interp, 1, objv, "");
	return TCL_ERROR;
    }
    iPtr->compileEpoch++;
    return TCL_OK;
}

/*
 *----------------------------------------------------------------------
 *
 * TestcmdinfoCmd --
 *
 *	This procedure implements the "testcmdinfo" command.  It is used to
 *	test Tcl_GetCommandInfo, Tcl_SetCommandInfo, and command creation and
 *	deletion.
 *
 * Results:
 *	A standard Tcl result.
 *
 * Side effects:
 *	Creates and deletes various commands and modifies their data.
 *
 *----------------------------------------------------------------------
 */

static int
TestcmdinfoCmd(
    TCL_UNUSED(ClientData),
    Tcl_Interp *interp,		/* Current interpreter. */
    int argc,			/* Number of arguments. */
    const char **argv)		/* Argument strings. */
{
    Tcl_CmdInfo info;

    if (argc != 3) {
	Tcl_AppendResult(interp, "wrong # args: should be \"", argv[0],
		" option cmdName\"", NULL);
	return TCL_ERROR;
    }
    if (strcmp(argv[1], "create") == 0) {
	Tcl_CreateCommand(interp, argv[2], CmdProc1, (void *) "original",
		CmdDelProc1);
    } else if (strcmp(argv[1], "delete") == 0) {
	Tcl_DStringInit(&delString);
	Tcl_DeleteCommand(interp, argv[2]);
	Tcl_DStringResult(interp, &delString);
    } else if (strcmp(argv[1], "get") == 0) {
	if (Tcl_GetCommandInfo(interp, argv[2], &info) ==0) {
	    Tcl_AppendResult(interp, "??", NULL);
	    return TCL_OK;
	}
	if (info.proc == CmdProc1) {
	    Tcl_AppendResult(interp, "CmdProc1", " ",
		    (char *) info.clientData, NULL);
	} else if (info.proc == CmdProc2) {
	    Tcl_AppendResult(interp, "CmdProc2", " ",
		    (char *) info.clientData, NULL);
	} else {
	    Tcl_AppendResult(interp, "unknown", NULL);
	}
	if (info.deleteProc == CmdDelProc1) {
	    Tcl_AppendResult(interp, " CmdDelProc1", " ",
		    (char *) info.deleteData, NULL);
	} else if (info.deleteProc == CmdDelProc2) {
	    Tcl_AppendResult(interp, " CmdDelProc2", " ",
		    (char *) info.deleteData, NULL);
	} else {
	    Tcl_AppendResult(interp, " unknown", NULL);
	}
	Tcl_AppendResult(interp, " ", info.namespacePtr->fullName, NULL);
	if (info.isNativeObjectProc) {
	    Tcl_AppendResult(interp, " nativeObjectProc", NULL);
	} else {
	    Tcl_AppendResult(interp, " stringProc", NULL);
	}
    } else if (strcmp(argv[1], "modify") == 0) {
	info.proc = CmdProc2;
	info.clientData = (void *) "new_command_data";
	info.objProc = NULL;
	info.objClientData = NULL;
	info.deleteProc = CmdDelProc2;
	info.deleteData = (void *) "new_delete_data";
	if (Tcl_SetCommandInfo(interp, argv[2], &info) == 0) {
	    Tcl_SetObjResult(interp, Tcl_NewIntObj(0));
	} else {
	    Tcl_SetObjResult(interp, Tcl_NewIntObj(1));
	}
    } else {
	Tcl_AppendResult(interp, "bad option \"", argv[1],
		"\": must be create, delete, get, or modify", NULL);
	return TCL_ERROR;
    }
    return TCL_OK;
}

static int
CmdProc1(
    void *clientData,	/* String to return. */
    Tcl_Interp *interp,		/* Current interpreter. */
    TCL_UNUSED(int) /*argc*/,
    TCL_UNUSED(const char **) /*argv*/)
{
    Tcl_AppendResult(interp, "CmdProc1 ", (char *) clientData, NULL);
    return TCL_OK;
}

static int
CmdProc2(
    void *clientData,	/* String to return. */
    Tcl_Interp *interp,		/* Current interpreter. */
    TCL_UNUSED(int) /*argc*/,
    TCL_UNUSED(const char **) /*argv*/)
{
    Tcl_AppendResult(interp, "CmdProc2 ", (char *) clientData, NULL);
    return TCL_OK;
}

static void
CmdDelProc1(
    void *clientData)	/* String to save. */
{
    Tcl_DStringInit(&delString);
    Tcl_DStringAppend(&delString, "CmdDelProc1 ", -1);
    Tcl_DStringAppend(&delString, (char *) clientData, -1);
}

static void
CmdDelProc2(
    void *clientData)	/* String to save. */
{
    Tcl_DStringInit(&delString);
    Tcl_DStringAppend(&delString, "CmdDelProc2 ", -1);
    Tcl_DStringAppend(&delString, (char *) clientData, -1);
}

/*
 *----------------------------------------------------------------------
 *
 * TestcmdtokenCmd --
 *
 *	This procedure implements the "testcmdtoken" command. It is used to
 *	test Tcl_Command tokens and procedures such as Tcl_GetCommandFullName.
 *
 * Results:
 *	A standard Tcl result.
 *
 * Side effects:
 *	Creates and deletes various commands and modifies their data.
 *
 *----------------------------------------------------------------------
 */

static int
TestcmdtokenCmd(
    TCL_UNUSED(ClientData),
    Tcl_Interp *interp,		/* Current interpreter. */
    int argc,			/* Number of arguments. */
    const char **argv)		/* Argument strings. */
{
    Tcl_Command token;
    int *l;
    char buf[30];

    if (argc != 3) {
	Tcl_AppendResult(interp, "wrong # args: should be \"", argv[0],
		" option arg\"", NULL);
	return TCL_ERROR;
    }
    if (strcmp(argv[1], "create") == 0) {
	token = Tcl_CreateCommand(interp, argv[2], CmdProc1,
		(void *) "original", NULL);
	sprintf(buf, "%p", (void *)token);
	Tcl_AppendResult(interp, buf, NULL);
    } else if (strcmp(argv[1], "name") == 0) {
	Tcl_Obj *objPtr;

	if (sscanf(argv[2], "%p", &l) != 1) {
	    Tcl_AppendResult(interp, "bad command token \"", argv[2],
		    "\"", NULL);
	    return TCL_ERROR;
	}

	objPtr = Tcl_NewObj();
	Tcl_GetCommandFullName(interp, (Tcl_Command) l, objPtr);

	Tcl_AppendElement(interp,
		Tcl_GetCommandName(interp, (Tcl_Command) l));
	Tcl_AppendElement(interp, Tcl_GetString(objPtr));
	Tcl_DecrRefCount(objPtr);
    } else {
	Tcl_AppendResult(interp, "bad option \"", argv[1],
		"\": must be create or name", NULL);
	return TCL_ERROR;
    }
    return TCL_OK;
}

/*
 *----------------------------------------------------------------------
 *
 * TestcmdtraceCmd --
 *
 *	This procedure implements the "testcmdtrace" command. It is used
 *	to test Tcl_CreateTrace and Tcl_DeleteTrace.
 *
 * Results:
 *	A standard Tcl result.
 *
 * Side effects:
 *	Creates and deletes a command trace, and tests the invocation of
 *	a procedure by the command trace.
 *
 *----------------------------------------------------------------------
 */

static int
TestcmdtraceCmd(
    TCL_UNUSED(ClientData),
    Tcl_Interp *interp,		/* Current interpreter. */
    int argc,			/* Number of arguments. */
    const char **argv)		/* Argument strings. */
{
    Tcl_DString buffer;
    int result;

    if (argc != 3) {
	Tcl_AppendResult(interp, "wrong # args: should be \"", argv[0],
		" option script\"", NULL);
	return TCL_ERROR;
    }

    if (strcmp(argv[1], "tracetest") == 0) {
	Tcl_DStringInit(&buffer);
	cmdTrace = Tcl_CreateTrace(interp, 50000, CmdTraceProc, &buffer);
	result = Tcl_EvalEx(interp, argv[2], -1, 0);
	if (result == TCL_OK) {
	    Tcl_ResetResult(interp);
	    Tcl_AppendResult(interp, Tcl_DStringValue(&buffer), NULL);
	}
	Tcl_DeleteTrace(interp, cmdTrace);
	Tcl_DStringFree(&buffer);
    } else if (strcmp(argv[1], "deletetest") == 0) {
	/*
	 * Create a command trace then eval a script to check whether it is
	 * called. Note that this trace procedure removes itself as a further
	 * check of the robustness of the trace proc calling code in
	 * TclNRExecuteByteCode.
	 */

	cmdTrace = Tcl_CreateTrace(interp, 50000, CmdTraceDeleteProc, NULL);
	Tcl_EvalEx(interp, argv[2], -1, 0);
    } else if (strcmp(argv[1], "leveltest") == 0) {
	Interp *iPtr = (Interp *) interp;
	Tcl_DStringInit(&buffer);
	cmdTrace = Tcl_CreateTrace(interp, iPtr->numLevels + 4, CmdTraceProc,
		&buffer);
	result = Tcl_EvalEx(interp, argv[2], -1, 0);
	if (result == TCL_OK) {
	    Tcl_ResetResult(interp);
	    Tcl_AppendResult(interp, Tcl_DStringValue(&buffer), NULL);
	}
	Tcl_DeleteTrace(interp, cmdTrace);
	Tcl_DStringFree(&buffer);
    } else if (strcmp(argv[1], "resulttest") == 0) {
	/* Create an object-based trace, then eval a script. This is used
	 * to test return codes other than TCL_OK from the trace engine.
	 */

	static int deleteCalled;

	deleteCalled = 0;
	cmdTrace = Tcl_CreateObjTrace(interp, 50000,
		TCL_ALLOW_INLINE_COMPILATION, ObjTraceProc,
		&deleteCalled, ObjTraceDeleteProc);
	result = Tcl_EvalEx(interp, argv[2], -1, 0);
	Tcl_DeleteTrace(interp, cmdTrace);
	if (!deleteCalled) {
	    Tcl_AppendResult(interp, "Delete wasn't called", NULL);
	    return TCL_ERROR;
	} else {
	    return result;
	}
    } else if (strcmp(argv[1], "doubletest") == 0) {
	Tcl_Trace t1, t2;

	Tcl_DStringInit(&buffer);
	t1 = Tcl_CreateTrace(interp, 1, CmdTraceProc, &buffer);
	t2 = Tcl_CreateTrace(interp, 50000, CmdTraceProc, &buffer);
	result = Tcl_EvalEx(interp, argv[2], -1, 0);
	if (result == TCL_OK) {
	    Tcl_ResetResult(interp);
	    Tcl_AppendResult(interp, Tcl_DStringValue(&buffer), NULL);
	}
	Tcl_DeleteTrace(interp, t2);
	Tcl_DeleteTrace(interp, t1);
	Tcl_DStringFree(&buffer);
    } else {
	Tcl_AppendResult(interp, "bad option \"", argv[1],
		"\": must be tracetest, deletetest, doubletest or resulttest", NULL);
	return TCL_ERROR;
    }
    return TCL_OK;
}

static void
CmdTraceProc(
    void *clientData,	/* Pointer to buffer in which the
				 * command and arguments are appended.
				 * Accumulates test result. */
    TCL_UNUSED(Tcl_Interp *),
    TCL_UNUSED(int) /*level*/,
    char *command,		/* The command being traced (after
				 * substitutions). */
    TCL_UNUSED(Tcl_CmdProc *) /*cmdProc*/,
    TCL_UNUSED(ClientData),
    int argc,			/* Number of arguments. */
    const char *argv[])		/* Argument strings. */
{
    Tcl_DString *bufPtr = (Tcl_DString *) clientData;
    int i;

    Tcl_DStringAppendElement(bufPtr, command);

    Tcl_DStringStartSublist(bufPtr);
    for (i = 0;  i < argc;  i++) {
	Tcl_DStringAppendElement(bufPtr, argv[i]);
    }
    Tcl_DStringEndSublist(bufPtr);
}

static void
CmdTraceDeleteProc(
    TCL_UNUSED(ClientData),
    Tcl_Interp *interp,		/* Current interpreter. */
    TCL_UNUSED(int) /*level*/,
    TCL_UNUSED(char *) /*command*/,
    TCL_UNUSED(Tcl_CmdProc *),
    TCL_UNUSED(ClientData),
    TCL_UNUSED(int) /*argc*/,
    TCL_UNUSED(const char **) /*argv*/)
{
    /*
     * Remove ourselves to test whether calling Tcl_DeleteTrace within a trace
     * callback causes the for loop in TclNRExecuteByteCode that calls traces to
     * reference freed memory.
     */

    Tcl_DeleteTrace(interp, cmdTrace);
}

static int
ObjTraceProc(
    TCL_UNUSED(ClientData),
    Tcl_Interp *interp,		/* Tcl interpreter */
    TCL_UNUSED(int) /*level*/,
    const char *command,
    TCL_UNUSED(Tcl_Command),
    TCL_UNUSED(int) /*objc*/,
    Tcl_Obj *const objv[])	/* Argument objects. */
{
    const char *word = Tcl_GetString(objv[0]);

    if (!strcmp(word, "Error")) {
	Tcl_SetObjResult(interp, Tcl_NewStringObj(command, -1));
	return TCL_ERROR;
    } else if (!strcmp(word, "Break")) {
	return TCL_BREAK;
    } else if (!strcmp(word, "Continue")) {
	return TCL_CONTINUE;
    } else if (!strcmp(word, "Return")) {
	return TCL_RETURN;
    } else if (!strcmp(word, "OtherStatus")) {
	return 6;
    } else {
	return TCL_OK;
    }
}

static void
ObjTraceDeleteProc(
    void *clientData)
{
    int *intPtr = (int *) clientData;
    *intPtr = 1;		/* Record that the trace was deleted */
}

/*
 *----------------------------------------------------------------------
 *
 * TestcreatecommandCmd --
 *
 *	This procedure implements the "testcreatecommand" command. It is used
 *	to test that the Tcl_CreateCommand creates a new command in the
 *	namespace specified as part of its name, if any. It also checks that
 *	the namespace code ignore single ":"s in the middle or end of a
 *	command name.
 *
 * Results:
 *	A standard Tcl result.
 *
 * Side effects:
 *	Creates and deletes two commands ("test_ns_basic::createdcommand"
 *	and "value:at:").
 *
 *----------------------------------------------------------------------
 */

static int
TestcreatecommandCmd(
    TCL_UNUSED(ClientData),
    Tcl_Interp *interp,		/* Current interpreter. */
    int argc,			/* Number of arguments. */
    const char **argv)		/* Argument strings. */
{
    if (argc != 2) {
	Tcl_AppendResult(interp, "wrong # args: should be \"", argv[0],
		" option\"", NULL);
	return TCL_ERROR;
    }
    if (strcmp(argv[1], "create") == 0) {
	Tcl_CreateCommand(interp, "test_ns_basic::createdcommand",
		CreatedCommandProc, NULL, NULL);
    } else if (strcmp(argv[1], "delete") == 0) {
	Tcl_DeleteCommand(interp, "test_ns_basic::createdcommand");
    } else if (strcmp(argv[1], "create2") == 0) {
	Tcl_CreateCommand(interp, "value:at:",
		CreatedCommandProc2, NULL, NULL);
    } else if (strcmp(argv[1], "delete2") == 0) {
	Tcl_DeleteCommand(interp, "value:at:");
    } else {
	Tcl_AppendResult(interp, "bad option \"", argv[1],
		"\": must be create, delete, create2, or delete2", NULL);
	return TCL_ERROR;
    }
    return TCL_OK;
}

static int
CreatedCommandProc(
    TCL_UNUSED(ClientData),
    Tcl_Interp *interp,		/* Current interpreter. */
    TCL_UNUSED(int) /*argc*/,
    TCL_UNUSED(const char **) /*argv*/)
{
    Tcl_CmdInfo info;
    int found;

    found = Tcl_GetCommandInfo(interp, "test_ns_basic::createdcommand",
	    &info);
    if (!found) {
	Tcl_AppendResult(interp, "CreatedCommandProc could not get command info for test_ns_basic::createdcommand",
		NULL);
	return TCL_ERROR;
    }
    Tcl_AppendResult(interp, "CreatedCommandProc in ",
	    info.namespacePtr->fullName, NULL);
    return TCL_OK;
}

static int
CreatedCommandProc2(
    TCL_UNUSED(ClientData),
    Tcl_Interp *interp,		/* Current interpreter. */
    TCL_UNUSED(int) /*argc*/,
    TCL_UNUSED(const char **) /*argv*/)
{
    Tcl_CmdInfo info;
    int found;

    found = Tcl_GetCommandInfo(interp, "value:at:", &info);
    if (!found) {
	Tcl_AppendResult(interp, "CreatedCommandProc2 could not get command info for test_ns_basic::createdcommand",
		NULL);
	return TCL_ERROR;
    }
    Tcl_AppendResult(interp, "CreatedCommandProc2 in ",
	    info.namespacePtr->fullName, NULL);
    return TCL_OK;
}

/*
 *----------------------------------------------------------------------
 *
 * TestdcallCmd --
 *
 *	This procedure implements the "testdcall" command.  It is used
 *	to test Tcl_CallWhenDeleted.
 *
 * Results:
 *	A standard Tcl result.
 *
 * Side effects:
 *	Creates and deletes interpreters.
 *
 *----------------------------------------------------------------------
 */

static int
TestdcallCmd(
    TCL_UNUSED(ClientData),
    Tcl_Interp *interp,		/* Current interpreter. */
    int argc,			/* Number of arguments. */
    const char **argv)		/* Argument strings. */
{
    int i, id;

    delInterp = Tcl_CreateInterp();
    Tcl_DStringInit(&delString);
    for (i = 1; i < argc; i++) {
	if (Tcl_GetInt(interp, argv[i], &id) != TCL_OK) {
	    return TCL_ERROR;
	}
	if (id < 0) {
	    Tcl_DontCallWhenDeleted(delInterp, DelCallbackProc,
		    INT2PTR(-id));
	} else {
	    Tcl_CallWhenDeleted(delInterp, DelCallbackProc,
		    INT2PTR(id));
	}
    }
    Tcl_DeleteInterp(delInterp);
    Tcl_DStringResult(interp, &delString);
    return TCL_OK;
}

/*
 * The deletion callback used by TestdcallCmd:
 */

static void
DelCallbackProc(
    void *clientData,	/* Numerical value to append to delString. */
    Tcl_Interp *interp)		/* Interpreter being deleted. */
{
    int id = PTR2INT(clientData);
    char buffer[TCL_INTEGER_SPACE];

    TclFormatInt(buffer, id);
    Tcl_DStringAppendElement(&delString, buffer);
    if (interp != delInterp) {
	Tcl_DStringAppendElement(&delString, "bogus interpreter argument!");
    }
}

/*
 *----------------------------------------------------------------------
 *
 * TestdelCmd --
 *
 *	This procedure implements the "testdel" command.  It is used
 *	to test calling of command deletion callbacks.
 *
 * Results:
 *	A standard Tcl result.
 *
 * Side effects:
 *	Creates a command.
 *
 *----------------------------------------------------------------------
 */

static int
TestdelCmd(
    TCL_UNUSED(ClientData),
    Tcl_Interp *interp,		/* Current interpreter. */
    int argc,			/* Number of arguments. */
    const char **argv)		/* Argument strings. */
{
    DelCmd *dPtr;
    Tcl_Interp *slave;

    if (argc != 4) {
	Tcl_AppendResult(interp, "wrong # args", NULL);
	return TCL_ERROR;
    }

    slave = Tcl_GetSlave(interp, argv[1]);
    if (slave == NULL) {
	return TCL_ERROR;
    }

    dPtr = (DelCmd *)Tcl_Alloc(sizeof(DelCmd));
    dPtr->interp = interp;
    dPtr->deleteCmd = (char *)Tcl_Alloc(strlen(argv[3]) + 1);
    strcpy(dPtr->deleteCmd, argv[3]);

    Tcl_CreateCommand(slave, argv[2], DelCmdProc, dPtr,
	    DelDeleteProc);
    return TCL_OK;
}

static int
DelCmdProc(
    void *clientData,	/* String result to return. */
    Tcl_Interp *interp,		/* Current interpreter. */
    TCL_UNUSED(int) /*argc*/,
    TCL_UNUSED(const char **) /*argv*/)
{
    DelCmd *dPtr = (DelCmd *) clientData;

    Tcl_AppendResult(interp, dPtr->deleteCmd, NULL);
    Tcl_Free(dPtr->deleteCmd);
    Tcl_Free(dPtr);
    return TCL_OK;
}

static void
DelDeleteProc(
    void *clientData)	/* String command to evaluate. */
{
    DelCmd *dPtr = (DelCmd *)clientData;

    Tcl_EvalEx(dPtr->interp, dPtr->deleteCmd, -1, 0);
    Tcl_ResetResult(dPtr->interp);
    Tcl_Free(dPtr->deleteCmd);
    Tcl_Free(dPtr);
}

/*
 *----------------------------------------------------------------------
 *
 * TestdelassocdataCmd --
 *
 *	This procedure implements the "testdelassocdata" command. It is used
 *	to test Tcl_DeleteAssocData.
 *
 * Results:
 *	A standard Tcl result.
 *
 * Side effects:
 *	Deletes an association between a key and associated data from an
 *	interpreter.
 *
 *----------------------------------------------------------------------
 */

static int
TestdelassocdataCmd(
    TCL_UNUSED(ClientData),
    Tcl_Interp *interp,		/* Current interpreter. */
    int argc,			/* Number of arguments. */
    const char **argv)		/* Argument strings. */
{
    if (argc != 2) {
	Tcl_AppendResult(interp, "wrong # arguments: should be \"", argv[0],
		" data_key\"", NULL);
	return TCL_ERROR;
    }
    Tcl_DeleteAssocData(interp, argv[1]);
    return TCL_OK;
}

/*
 *-----------------------------------------------------------------------------
 *
 * TestdoubledigitsCmd --
 *
 *	This procedure implements the 'testdoubledigits' command. It is
 *	used to test the low-level floating-point formatting primitives
 *	in Tcl.
 *
 * Usage:
 *	testdoubledigits fpval ndigits type ?shorten"
 *
 * Parameters:
 *	fpval - Floating-point value to format.
 *	ndigits - Digit count to request from Tcl_DoubleDigits
 *	type - One of 'shortest', 'e', 'f'
 *	shorten - Indicates that the 'shorten' flag should be passed in.
 *
 *-----------------------------------------------------------------------------
 */

static int
TestdoubledigitsObjCmd(
    TCL_UNUSED(ClientData),
    Tcl_Interp* interp,		/* Tcl interpreter */
    int objc,			/* Parameter count */
    Tcl_Obj* const objv[])	/* Parameter vector */
{
    static const char* options[] = {
	"shortest",
	"e",
	"f",
	NULL
    };
    static const int types[] = {
	TCL_DD_SHORTEST,
	TCL_DD_E_FORMAT,
	TCL_DD_F_FORMAT
    };

    const Tcl_ObjType* doubleType;
    double d;
    int status;
    int ndigits;
    int type;
    int decpt;
    int signum;
    char* str;
    char* endPtr;
    Tcl_Obj* strObj;
    Tcl_Obj* retval;

    if (objc < 4 || objc > 5) {
	Tcl_WrongNumArgs(interp, 1, objv, "fpval ndigits type ?shorten?");
	return TCL_ERROR;
    }
    status = Tcl_GetDoubleFromObj(interp, objv[1], &d);
    if (status != TCL_OK) {
	doubleType = Tcl_GetObjType("double");
	if (Tcl_FetchIntRep(objv[1], doubleType)
	    && TclIsNaN(objv[1]->internalRep.doubleValue)) {
	    status = TCL_OK;
	    memcpy(&d, &(objv[1]->internalRep.doubleValue), sizeof(double));
	}
    }
    if (status != TCL_OK
	|| Tcl_GetIntFromObj(interp, objv[2], &ndigits) != TCL_OK
	|| Tcl_GetIndexFromObj(interp, objv[3], options, "conversion type",
			       TCL_EXACT, &type) != TCL_OK) {
	fprintf(stderr, "bad value? %g\n", d);
	return TCL_ERROR;
    }
    type = types[type];
    if (objc > 4) {
	if (strcmp(Tcl_GetString(objv[4]), "shorten")) {
	    Tcl_SetObjResult(interp, Tcl_NewStringObj("bad flag", -1));
	    return TCL_ERROR;
	}
	type |= TCL_DD_SHORTEST;
    }
    str = TclDoubleDigits(d, ndigits, type, &decpt, &signum, &endPtr);
    strObj = Tcl_NewStringObj(str, endPtr-str);
    Tcl_Free(str);
    retval = Tcl_NewListObj(1, &strObj);
    Tcl_ListObjAppendElement(NULL, retval, Tcl_NewIntObj(decpt));
    strObj = Tcl_NewStringObj(signum ? "-" : "+", 1);
    Tcl_ListObjAppendElement(NULL, retval, strObj);
    Tcl_SetObjResult(interp, retval);
    return TCL_OK;
}

/*
 *----------------------------------------------------------------------
 *
 * TestdstringCmd --
 *
 *	This procedure implements the "testdstring" command.  It is used
 *	to test the dynamic string facilities of Tcl.
 *
 * Results:
 *	A standard Tcl result.
 *
 * Side effects:
 *	Creates, deletes, and invokes handlers.
 *
 *----------------------------------------------------------------------
 */

static int
TestdstringCmd(
    TCL_UNUSED(ClientData),
    Tcl_Interp *interp,		/* Current interpreter. */
    int argc,			/* Number of arguments. */
    const char **argv)		/* Argument strings. */
{
    int count;

    if (argc < 2) {
	wrongNumArgs:
	Tcl_AppendResult(interp, "wrong # args", NULL);
	return TCL_ERROR;
    }
    if (strcmp(argv[1], "append") == 0) {
	if (argc != 4) {
	    goto wrongNumArgs;
	}
	if (Tcl_GetInt(interp, argv[3], &count) != TCL_OK) {
	    return TCL_ERROR;
	}
	Tcl_DStringAppend(&dstring, argv[2], count);
    } else if (strcmp(argv[1], "element") == 0) {
	if (argc != 3) {
	    goto wrongNumArgs;
	}
	Tcl_DStringAppendElement(&dstring, argv[2]);
    } else if (strcmp(argv[1], "end") == 0) {
	if (argc != 2) {
	    goto wrongNumArgs;
	}
	Tcl_DStringEndSublist(&dstring);
    } else if (strcmp(argv[1], "free") == 0) {
	if (argc != 2) {
	    goto wrongNumArgs;
	}
	Tcl_DStringFree(&dstring);
    } else if (strcmp(argv[1], "get") == 0) {
	if (argc != 2) {
	    goto wrongNumArgs;
	}
	Tcl_SetResult(interp, Tcl_DStringValue(&dstring), TCL_VOLATILE);
    } else if (strcmp(argv[1], "gresult") == 0) {
	if (argc != 3) {
	    goto wrongNumArgs;
	}
	if (strcmp(argv[2], "staticsmall") == 0) {
	    Tcl_AppendResult(interp, "short", NULL);
	} else if (strcmp(argv[2], "staticlarge") == 0) {
	    Tcl_AppendResult(interp, "first0 first1 first2 first3 first4 first5 first6 first7 first8 first9\nsecond0 second1 second2 second3 second4 second5 second6 second7 second8 second9\nthird0 third1 third2 third3 third4 third5 third6 third7 third8 third9\nfourth0 fourth1 fourth2 fourth3 fourth4 fourth5 fourth6 fourth7 fourth8 fourth9\nfifth0 fifth1 fifth2 fifth3 fifth4 fifth5 fifth6 fifth7 fifth8 fifth9\nsixth0 sixth1 sixth2 sixth3 sixth4 sixth5 sixth6 sixth7 sixth8 sixth9\nseventh0 seventh1 seventh2 seventh3 seventh4 seventh5 seventh6 seventh7 seventh8 seventh9\n", NULL);
	} else if (strcmp(argv[2], "free") == 0) {
	    char *s = (char *)Tcl_Alloc(100);
	    strcpy(s, "This is a malloc-ed string");
	    Tcl_SetResult(interp, s, TCL_DYNAMIC);
	} else if (strcmp(argv[2], "special") == 0) {
	    char *s = (char*)Tcl_Alloc(100) + 16;
	    strcpy(s, "This is a specially-allocated string");
	    Tcl_SetResult(interp, s, SpecialFree);
	} else {
	    Tcl_AppendResult(interp, "bad gresult option \"", argv[2],
		    "\": must be staticsmall, staticlarge, free, or special",
		    NULL);
	    return TCL_ERROR;
	}
	Tcl_DStringGetResult(interp, &dstring);
    } else if (strcmp(argv[1], "length") == 0) {

	if (argc != 2) {
	    goto wrongNumArgs;
	}
	Tcl_SetObjResult(interp, Tcl_NewIntObj(Tcl_DStringLength(&dstring)));
    } else if (strcmp(argv[1], "result") == 0) {
	if (argc != 2) {
	    goto wrongNumArgs;
	}
	Tcl_DStringResult(interp, &dstring);
    } else if (strcmp(argv[1], "trunc") == 0) {
	if (argc != 3) {
	    goto wrongNumArgs;
	}
	if (Tcl_GetInt(interp, argv[2], &count) != TCL_OK) {
	    return TCL_ERROR;
	}
	Tcl_DStringSetLength(&dstring, count);
    } else if (strcmp(argv[1], "start") == 0) {
	if (argc != 2) {
	    goto wrongNumArgs;
	}
	Tcl_DStringStartSublist(&dstring);
    } else {
	Tcl_AppendResult(interp, "bad option \"", argv[1],
		"\": must be append, element, end, free, get, length, "
		"result, trunc, or start", NULL);
	return TCL_ERROR;
    }
    return TCL_OK;
}

/*
 * The procedure below is used as a special freeProc to test how well
 * Tcl_DStringGetResult handles freeProc's other than free.
 */

static void SpecialFree(
    void *blockPtr			/* Block to free. */
) {
    Tcl_Free(((char *)blockPtr) - 16);
}

/*
 *----------------------------------------------------------------------
 *
 * TestencodingCmd --
 *
 *	This procedure implements the "testencoding" command.  It is used
 *	to test the encoding package.
 *
 * Results:
 *	A standard Tcl result.
 *
 * Side effects:
 *	Load encodings.
 *
 *----------------------------------------------------------------------
 */

static int
TestencodingObjCmd(
    TCL_UNUSED(ClientData),
    Tcl_Interp *interp,		/* Current interpreter. */
    int objc,			/* Number of arguments. */
    Tcl_Obj *const objv[])	/* Argument objects. */
{
    Tcl_Encoding encoding;
    int index, length;
    const char *string;
    TclEncoding *encodingPtr;
    static const char *const optionStrings[] = {
	"create",	"delete",	NULL
    };
    enum options {
	ENC_CREATE,	ENC_DELETE
    };

    if (Tcl_GetIndexFromObj(interp, objv[1], optionStrings, "option", 0,
	    &index) != TCL_OK) {
	return TCL_ERROR;
    }

    switch ((enum options) index) {
    case ENC_CREATE: {
	Tcl_EncodingType type;

	if (objc != 5) {
	    return TCL_ERROR;
	}
	encodingPtr = (TclEncoding*)Tcl_Alloc(sizeof(TclEncoding));
	encodingPtr->interp = interp;

	string = Tcl_GetStringFromObj(objv[3], &length);
	encodingPtr->toUtfCmd = (char *)Tcl_Alloc(length + 1);
	memcpy(encodingPtr->toUtfCmd, string, length + 1);

	string = Tcl_GetStringFromObj(objv[4], &length);
	encodingPtr->fromUtfCmd = (char *)Tcl_Alloc(length + 1);
	memcpy(encodingPtr->fromUtfCmd, string, length + 1);

	string = Tcl_GetStringFromObj(objv[2], &length);

	type.encodingName = string;
	type.toUtfProc = EncodingToUtfProc;
	type.fromUtfProc = EncodingFromUtfProc;
	type.freeProc = EncodingFreeProc;
	type.clientData = encodingPtr;
	type.nullSize = 1;

	Tcl_CreateEncoding(&type);
	break;
    }
    case ENC_DELETE:
	if (objc != 3) {
	    return TCL_ERROR;
	}
	if (TCL_OK != Tcl_GetEncodingFromObj(interp, objv[2], &encoding)) {
	    return TCL_ERROR;
	}
	Tcl_FreeEncoding(encoding);	/* Free returned reference */
	Tcl_FreeEncoding(encoding);	/* Free to match CREATE */
	TclFreeIntRep(objv[2]);		/* Free the cached ref */
	break;
    }
    return TCL_OK;
}

static int
EncodingToUtfProc(
    void *clientData,	/* TclEncoding structure. */
    TCL_UNUSED(const char *) /*src*/,
    int srcLen,			/* Source string length in bytes. */
    TCL_UNUSED(int) /*flags*/,
    TCL_UNUSED(Tcl_EncodingState *),
    char *dst,			/* Output buffer. */
    int dstLen,			/* The maximum length of output buffer. */
    int *srcReadPtr,		/* Filled with number of bytes read. */
    int *dstWrotePtr,		/* Filled with number of bytes stored. */
    int *dstCharsPtr)		/* Filled with number of chars stored. */
{
    int len;
    TclEncoding *encodingPtr;

    encodingPtr = (TclEncoding *) clientData;
    Tcl_EvalEx(encodingPtr->interp, encodingPtr->toUtfCmd, -1, TCL_EVAL_GLOBAL);

    len = strlen(Tcl_GetStringResult(encodingPtr->interp));
    if (len > dstLen) {
	len = dstLen;
    }
    memcpy(dst, Tcl_GetStringResult(encodingPtr->interp), len);
    Tcl_ResetResult(encodingPtr->interp);

    *srcReadPtr = srcLen;
    *dstWrotePtr = len;
    *dstCharsPtr = len;
    return TCL_OK;
}

static int
EncodingFromUtfProc(
    void *clientData,	/* TclEncoding structure. */
    TCL_UNUSED(const char *) /*src*/,
    int srcLen,			/* Source string length in bytes. */
    TCL_UNUSED(int) /*flags*/,
    TCL_UNUSED(Tcl_EncodingState *),
    char *dst,			/* Output buffer. */
    int dstLen,			/* The maximum length of output buffer. */
    int *srcReadPtr,		/* Filled with number of bytes read. */
    int *dstWrotePtr,		/* Filled with number of bytes stored. */
    int *dstCharsPtr)		/* Filled with number of chars stored. */
{
    int len;
    TclEncoding *encodingPtr;

    encodingPtr = (TclEncoding *) clientData;
    Tcl_EvalEx(encodingPtr->interp, encodingPtr->fromUtfCmd, -1, TCL_EVAL_GLOBAL);

    len = strlen(Tcl_GetStringResult(encodingPtr->interp));
    if (len > dstLen) {
	len = dstLen;
    }
    memcpy(dst, Tcl_GetStringResult(encodingPtr->interp), len);
    Tcl_ResetResult(encodingPtr->interp);

    *srcReadPtr = srcLen;
    *dstWrotePtr = len;
    *dstCharsPtr = len;
    return TCL_OK;
}

static void
EncodingFreeProc(
    void *clientData)	/* ClientData associated with type. */
{
    TclEncoding *encodingPtr = (TclEncoding *)clientData;

    Tcl_Free(encodingPtr->toUtfCmd);
    Tcl_Free(encodingPtr->fromUtfCmd);
    Tcl_Free(encodingPtr);
}

/*
 *----------------------------------------------------------------------
 *
 * TestevalexObjCmd --
 *
 *	This procedure implements the "testevalex" command.  It is
 *	used to test Tcl_EvalEx.
 *
 * Results:
 *	A standard Tcl result.
 *
 * Side effects:
 *	None.
 *
 *----------------------------------------------------------------------
 */

static int
TestevalexObjCmd(
    TCL_UNUSED(ClientData),
    Tcl_Interp *interp,		/* Current interpreter. */
    int objc,			/* Number of arguments. */
    Tcl_Obj *const objv[])	/* Argument objects. */
{
    int length, flags;
    const char *script;

    flags = 0;
    if (objc == 3) {
	const char *global = Tcl_GetString(objv[2]);
	if (strcmp(global, "global") != 0) {
	    Tcl_AppendResult(interp, "bad value \"", global,
		    "\": must be global", NULL);
	    return TCL_ERROR;
	}
	flags = TCL_EVAL_GLOBAL;
    } else if (objc != 2) {
	Tcl_WrongNumArgs(interp, 1, objv, "script ?global?");
	return TCL_ERROR;
    }

    script = Tcl_GetStringFromObj(objv[1], &length);
    return Tcl_EvalEx(interp, script, length, flags);
}

/*
 *----------------------------------------------------------------------
 *
 * TestevalobjvObjCmd --
 *
 *	This procedure implements the "testevalobjv" command.  It is
 *	used to test Tcl_EvalObjv.
 *
 * Results:
 *	A standard Tcl result.
 *
 * Side effects:
 *	None.
 *
 *----------------------------------------------------------------------
 */

static int
TestevalobjvObjCmd(
    TCL_UNUSED(ClientData),
    Tcl_Interp *interp,		/* Current interpreter. */
    int objc,			/* Number of arguments. */
    Tcl_Obj *const objv[])	/* Argument objects. */
{
    int evalGlobal;

    if (objc < 3) {
	Tcl_WrongNumArgs(interp, 1, objv, "global word ?word ...?");
	return TCL_ERROR;
    }
    if (Tcl_GetIntFromObj(interp, objv[1], &evalGlobal) != TCL_OK) {
	return TCL_ERROR;
    }
    return Tcl_EvalObjv(interp, objc-2, objv+2,
	    (evalGlobal) ? TCL_EVAL_GLOBAL : 0);
}

/*
 *----------------------------------------------------------------------
 *
 * TesteventObjCmd --
 *
 *	This procedure implements a 'testevent' command.  The command
 *	is used to test event queue management.
 *
 * The command takes two forms:
 *	- testevent queue name position script
 *		Queues an event at the given position in the queue, and
 *		associates a given name with it (the same name may be
 *		associated with multiple events). When the event comes
 *		to the head of the queue, executes the given script at
 *		global level in the current interp. The position may be
 *		one of 'head', 'tail' or 'mark'.
 *	- testevent delete name
 *		Deletes any events associated with the given name from
 *		the queue.
 *
 * Return value:
 *	Returns a standard Tcl result.
 *
 * Side effects:
 *	Manipulates the event queue as directed.
 *
 *----------------------------------------------------------------------
 */

static int
TesteventObjCmd(
    TCL_UNUSED(ClientData),
    Tcl_Interp *interp,		/* Tcl interpreter */
    int objc,			/* Parameter count */
    Tcl_Obj *const objv[])	/* Parameter vector */
{
    static const char *const subcommands[] = { /* Possible subcommands */
	"queue", "delete", NULL
    };
    int subCmdIndex;		/* Index of the chosen subcommand */
    static const char *const positions[] = { /* Possible queue positions */
	"head", "tail", "mark", NULL
    };
    int posIndex;		/* Index of the chosen position */
    static const Tcl_QueuePosition posNum[] = {
				/* Interpretation of the chosen position */
	TCL_QUEUE_HEAD,
	TCL_QUEUE_TAIL,
	TCL_QUEUE_MARK
    };
    TestEvent *ev;		/* Event to be queued */

    if (objc < 2) {
	Tcl_WrongNumArgs(interp, 1, objv, "subcommand ?arg ...?");
	return TCL_ERROR;
    }
    if (Tcl_GetIndexFromObj(interp, objv[1], subcommands, "subcommand",
	    TCL_EXACT, &subCmdIndex) != TCL_OK) {
	return TCL_ERROR;
    }
    switch (subCmdIndex) {
    case 0:			/* queue */
	if (objc != 5) {
	    Tcl_WrongNumArgs(interp, 2, objv, "name position script");
	    return TCL_ERROR;
	}
	if (Tcl_GetIndexFromObj(interp, objv[3], positions,
		"position specifier", TCL_EXACT, &posIndex) != TCL_OK) {
	    return TCL_ERROR;
	}
	ev = (TestEvent *)Tcl_Alloc(sizeof(TestEvent));
	ev->header.proc = TesteventProc;
	ev->header.nextPtr = NULL;
	ev->interp = interp;
	ev->command = objv[4];
	Tcl_IncrRefCount(ev->command);
	ev->tag = objv[2];
	Tcl_IncrRefCount(ev->tag);
	Tcl_QueueEvent((Tcl_Event *) ev, posNum[posIndex]);
	break;

    case 1:			/* delete */
	if (objc != 3) {
	    Tcl_WrongNumArgs(interp, 2, objv, "name");
	    return TCL_ERROR;
	}
	Tcl_DeleteEvents(TesteventDeleteProc, objv[2]);
	break;
    }

    return TCL_OK;
}

/*
 *----------------------------------------------------------------------
 *
 * TesteventProc --
 *
 *	Delivers a test event to the Tcl interpreter as part of event
 *	queue testing.
 *
 * Results:
 *	Returns 1 if the event has been serviced, 0 otherwise.
 *
 * Side effects:
 *	Evaluates the event's callback script, so has whatever side effects
 *	the callback has.  The return value of the callback script becomes the
 *	return value of this function.  If the callback script reports an
 *	error, it is reported as a background error.
 *
 *----------------------------------------------------------------------
 */

static int
TesteventProc(
    Tcl_Event *event,		/* Event to deliver */
    TCL_UNUSED(int) /*flags*/)
{
    TestEvent *ev = (TestEvent *) event;
    Tcl_Interp *interp = ev->interp;
    Tcl_Obj *command = ev->command;
    int result = Tcl_EvalObjEx(interp, command,
	    TCL_EVAL_GLOBAL | TCL_EVAL_DIRECT);
    int retval;

    if (result != TCL_OK) {
	Tcl_AddErrorInfo(interp,
		"    (command bound to \"testevent\" callback)");
	Tcl_BackgroundException(interp, TCL_ERROR);
	return 1;		/* Avoid looping on errors */
    }
    if (Tcl_GetBooleanFromObj(interp, Tcl_GetObjResult(interp),
	    &retval) != TCL_OK) {
	Tcl_AddErrorInfo(interp,
		"    (return value from \"testevent\" callback)");
	Tcl_BackgroundException(interp, TCL_ERROR);
	return 1;
    }
    if (retval) {
	Tcl_DecrRefCount(ev->tag);
	Tcl_DecrRefCount(ev->command);
    }

    return retval;
}

/*
 *----------------------------------------------------------------------
 *
 * TesteventDeleteProc --
 *
 *	Removes some set of events from the queue.
 *
 * This procedure is used as part of testing event queue management.
 *
 * Results:
 *	Returns 1 if a given event should be deleted, 0 otherwise.
 *
 * Side effects:
 *	None.
 *
 *----------------------------------------------------------------------
 */

static int
TesteventDeleteProc(
    Tcl_Event *event,		/* Event to examine */
    void *clientData)	/* Tcl_Obj containing the name of the event(s)
				 * to remove */
{
    TestEvent *ev;		/* Event to examine */
    const char *evNameStr;
    Tcl_Obj *targetName;	/* Name of the event(s) to delete */
    const char *targetNameStr;

    if (event->proc != TesteventProc) {
	return 0;
    }
    targetName = (Tcl_Obj *) clientData;
    targetNameStr = (char *) Tcl_GetString(targetName);
    ev = (TestEvent *) event;
    evNameStr = Tcl_GetString(ev->tag);
    if (strcmp(evNameStr, targetNameStr) == 0) {
	Tcl_DecrRefCount(ev->tag);
	Tcl_DecrRefCount(ev->command);
	return 1;
    } else {
	return 0;
    }
}

/*
 *----------------------------------------------------------------------
 *
 * TestexithandlerCmd --
 *
 *	This procedure implements the "testexithandler" command. It is
 *	used to test Tcl_CreateExitHandler and Tcl_DeleteExitHandler.
 *
 * Results:
 *	A standard Tcl result.
 *
 * Side effects:
 *	None.
 *
 *----------------------------------------------------------------------
 */

static int
TestexithandlerCmd(
    TCL_UNUSED(ClientData),
    Tcl_Interp *interp,		/* Current interpreter. */
    int argc,			/* Number of arguments. */
    const char **argv)		/* Argument strings. */
{
    int value;

    if (argc != 3) {
	Tcl_AppendResult(interp, "wrong # arguments: should be \"", argv[0],
		" create|delete value\"", NULL);
	return TCL_ERROR;
    }
    if (Tcl_GetInt(interp, argv[2], &value) != TCL_OK) {
	return TCL_ERROR;
    }
    if (strcmp(argv[1], "create") == 0) {
	Tcl_CreateExitHandler((value & 1) ? ExitProcOdd : ExitProcEven,
		INT2PTR(value));
    } else if (strcmp(argv[1], "delete") == 0) {
	Tcl_DeleteExitHandler((value & 1) ? ExitProcOdd : ExitProcEven,
		INT2PTR(value));
    } else {
	Tcl_AppendResult(interp, "bad option \"", argv[1],
		"\": must be create or delete", NULL);
	return TCL_ERROR;
    }
    return TCL_OK;
}

static void
ExitProcOdd(
    void *clientData)	/* Integer value to print. */
{
    char buf[16 + TCL_INTEGER_SPACE];
    int len;

    sprintf(buf, "odd %d\n", (int)PTR2INT(clientData));
    len = strlen(buf);
    if (len != (int) write(1, buf, len)) {
	Tcl_Panic("ExitProcOdd: unable to write to stdout");
    }
}

static void
ExitProcEven(
    void *clientData)	/* Integer value to print. */
{
    char buf[16 + TCL_INTEGER_SPACE];
    int len;

    sprintf(buf, "even %d\n", (int)PTR2INT(clientData));
    len = strlen(buf);
    if (len != (int) write(1, buf, len)) {
	Tcl_Panic("ExitProcEven: unable to write to stdout");
    }
}

/*
 *----------------------------------------------------------------------
 *
 * TestexprlongCmd --
 *
 *	This procedure verifies that Tcl_ExprLong does not modify the
 *	interpreter result if there is no error.
 *
 * Results:
 *	A standard Tcl result.
 *
 * Side effects:
 *	None.
 *
 *----------------------------------------------------------------------
 */

static int
TestexprlongCmd(
    TCL_UNUSED(ClientData),
    Tcl_Interp *interp,		/* Current interpreter. */
    int argc,			/* Number of arguments. */
    const char **argv)		/* Argument strings. */
{
    long exprResult;
    char buf[4 + TCL_INTEGER_SPACE];
    int result;

    if (argc != 2) {
	Tcl_AppendResult(interp, "wrong # arguments: should be \"", argv[0],
		" expression\"", NULL);
	return TCL_ERROR;
    }
    Tcl_AppendResult(interp, "This is a result", NULL);
    result = Tcl_ExprLong(interp, argv[1], &exprResult);
    if (result != TCL_OK) {
	return result;
    }
    sprintf(buf, ": %ld", exprResult);
    Tcl_AppendResult(interp, buf, NULL);
    return TCL_OK;
}

/*
 *----------------------------------------------------------------------
 *
 * TestexprlongobjCmd --
 *
 *	This procedure verifies that Tcl_ExprLongObj does not modify the
 *	interpreter result if there is no error.
 *
 * Results:
 *	A standard Tcl result.
 *
 * Side effects:
 *	None.
 *
 *----------------------------------------------------------------------
 */

static int
TestexprlongobjCmd(
    TCL_UNUSED(ClientData),
    Tcl_Interp *interp,		/* Current interpreter. */
    int objc,			/* Number of arguments. */
    Tcl_Obj *const *objv)	/* Argument objects. */
{
    long exprResult;
    char buf[4 + TCL_INTEGER_SPACE];
    int result;

    if (objc != 2) {
	Tcl_WrongNumArgs(interp, 1, objv, "expression");
	return TCL_ERROR;
    }
    Tcl_AppendResult(interp, "This is a result", NULL);
    result = Tcl_ExprLongObj(interp, objv[1], &exprResult);
    if (result != TCL_OK) {
	return result;
    }
    sprintf(buf, ": %ld", exprResult);
    Tcl_AppendResult(interp, buf, NULL);
    return TCL_OK;
}

/*
 *----------------------------------------------------------------------
 *
 * TestexprdoubleCmd --
 *
 *	This procedure verifies that Tcl_ExprDouble does not modify the
 *	interpreter result if there is no error.
 *
 * Results:
 *	A standard Tcl result.
 *
 * Side effects:
 *	None.
 *
 *----------------------------------------------------------------------
 */

static int
TestexprdoubleCmd(
    TCL_UNUSED(ClientData),
    Tcl_Interp *interp,		/* Current interpreter. */
    int argc,			/* Number of arguments. */
    const char **argv)		/* Argument strings. */
{
    double exprResult;
    char buf[4 + TCL_DOUBLE_SPACE];
    int result;

    if (argc != 2) {
	Tcl_AppendResult(interp, "wrong # arguments: should be \"", argv[0],
		" expression\"", NULL);
	return TCL_ERROR;
    }
    Tcl_AppendResult(interp, "This is a result", NULL);
    result = Tcl_ExprDouble(interp, argv[1], &exprResult);
    if (result != TCL_OK) {
	return result;
    }
    strcpy(buf, ": ");
    Tcl_PrintDouble(interp, exprResult, buf+2);
    Tcl_AppendResult(interp, buf, NULL);
    return TCL_OK;
}

/*
 *----------------------------------------------------------------------
 *
 * TestexprdoubleobjCmd --
 *
 *	This procedure verifies that Tcl_ExprLongObj does not modify the
 *	interpreter result if there is no error.
 *
 * Results:
 *	A standard Tcl result.
 *
 * Side effects:
 *	None.
 *
 *----------------------------------------------------------------------
 */

static int
TestexprdoubleobjCmd(
    TCL_UNUSED(ClientData),
    Tcl_Interp *interp,		/* Current interpreter. */
    int objc,			/* Number of arguments. */
    Tcl_Obj *const *objv)	/* Argument objects. */
{
    double exprResult;
    char buf[4 + TCL_DOUBLE_SPACE];
    int result;

    if (objc != 2) {
	Tcl_WrongNumArgs(interp, 1, objv, "expression");
	return TCL_ERROR;
    }
    Tcl_AppendResult(interp, "This is a result", NULL);
    result = Tcl_ExprDoubleObj(interp, objv[1], &exprResult);
    if (result != TCL_OK) {
	return result;
    }
    strcpy(buf, ": ");
    Tcl_PrintDouble(interp, exprResult, buf+2);
    Tcl_AppendResult(interp, buf, NULL);
    return TCL_OK;
}

/*
 *----------------------------------------------------------------------
 *
 * TestexprstringCmd --
 *
 *	This procedure tests the basic operation of Tcl_ExprString.
 *
 * Results:
 *	A standard Tcl result.
 *
 * Side effects:
 *	None.
 *
 *----------------------------------------------------------------------
 */

static int
TestexprstringCmd(
    TCL_UNUSED(ClientData),
    Tcl_Interp *interp,		/* Current interpreter. */
    int argc,			/* Number of arguments. */
    const char **argv)		/* Argument strings. */
{
    if (argc != 2) {
	Tcl_AppendResult(interp, "wrong # arguments: should be \"", argv[0],
		" expression\"", NULL);
	return TCL_ERROR;
    }
    return Tcl_ExprString(interp, argv[1]);
}

/*
 *----------------------------------------------------------------------
 *
 * TestfilelinkCmd --
 *
 *	This procedure implements the "testfilelink" command.  It is used to
 *	test the effects of creating and manipulating filesystem links in Tcl.
 *
 * Results:
 *	A standard Tcl result.
 *
 * Side effects:
 *	May create a link on disk.
 *
 *----------------------------------------------------------------------
 */

static int
TestfilelinkCmd(
    TCL_UNUSED(ClientData),
    Tcl_Interp *interp,		/* Current interpreter. */
    int objc,			/* Number of arguments. */
    Tcl_Obj *const objv[])	/* The argument objects. */
{
    Tcl_Obj *contents;

    if (objc < 2 || objc > 3) {
	Tcl_WrongNumArgs(interp, 1, objv, "source ?target?");
	return TCL_ERROR;
    }

    if (Tcl_FSConvertToPathType(interp, objv[1]) != TCL_OK) {
	return TCL_ERROR;
    }

    if (objc == 3) {
	/* Create link from source to target */
	contents = Tcl_FSLink(objv[1], objv[2],
		TCL_CREATE_SYMBOLIC_LINK|TCL_CREATE_HARD_LINK);
	if (contents == NULL) {
	    Tcl_AppendResult(interp, "could not create link from \"",
		    Tcl_GetString(objv[1]), "\" to \"",
		    Tcl_GetString(objv[2]), "\": ",
		    Tcl_PosixError(interp), NULL);
	    return TCL_ERROR;
	}
    } else {
	/* Read link */
	contents = Tcl_FSLink(objv[1], NULL, 0);
	if (contents == NULL) {
	    Tcl_AppendResult(interp, "could not read link \"",
		    Tcl_GetString(objv[1]), "\": ",
		    Tcl_PosixError(interp), NULL);
	    return TCL_ERROR;
	}
    }
    Tcl_SetObjResult(interp, contents);
    if (objc == 2) {
	/*
	 * If we are creating a link, this will actually just
	 * be objv[3], and we don't own it
	 */
	Tcl_DecrRefCount(contents);
    }
    return TCL_OK;
}

/*
 *----------------------------------------------------------------------
 *
 * TestgetassocdataCmd --
 *
 *	This procedure implements the "testgetassocdata" command. It is
 *	used to test Tcl_GetAssocData.
 *
 * Results:
 *	A standard Tcl result.
 *
 * Side effects:
 *	None.
 *
 *----------------------------------------------------------------------
 */

static int
TestgetassocdataCmd(
    TCL_UNUSED(ClientData),
    Tcl_Interp *interp,		/* Current interpreter. */
    int argc,			/* Number of arguments. */
    const char **argv)		/* Argument strings. */
{
    char *res;

    if (argc != 2) {
	Tcl_AppendResult(interp, "wrong # arguments: should be \"", argv[0],
		" data_key\"", NULL);
	return TCL_ERROR;
    }
    res = (char *) Tcl_GetAssocData(interp, argv[1], NULL);
    if (res != NULL) {
	Tcl_AppendResult(interp, res, NULL);
    }
    return TCL_OK;
}

/*
 *----------------------------------------------------------------------
 *
 * TestgetplatformCmd --
 *
 *	This procedure implements the "testgetplatform" command. It is
 *	used to retrievel the value of the tclPlatform global variable.
 *
 * Results:
 *	A standard Tcl result.
 *
 * Side effects:
 *	None.
 *
 *----------------------------------------------------------------------
 */

static int
TestgetplatformCmd(
    TCL_UNUSED(ClientData),
    Tcl_Interp *interp,		/* Current interpreter. */
    int argc,			/* Number of arguments. */
    const char **argv)		/* Argument strings. */
{
    static const char *const platformStrings[] = { "unix", "mac", "windows" };
    TclPlatformType *platform;

    platform = TclGetPlatform();

    if (argc != 1) {
	Tcl_AppendResult(interp, "wrong # arguments: should be \"", argv[0],
		NULL);
	return TCL_ERROR;
    }

    Tcl_AppendResult(interp, platformStrings[*platform], NULL);
    return TCL_OK;
}

/*
 *----------------------------------------------------------------------
 *
 * TestinterpdeleteCmd --
 *
 *	This procedure tests the code in tclInterp.c that deals with
 *	interpreter deletion. It deletes a user-specified interpreter
 *	from the hierarchy, and subsequent code checks integrity.
 *
 * Results:
 *	A standard Tcl result.
 *
 * Side effects:
 *	Deletes one or more interpreters.
 *
 *----------------------------------------------------------------------
 */

static int
TestinterpdeleteCmd(
    TCL_UNUSED(ClientData),
    Tcl_Interp *interp,		/* Current interpreter. */
    int argc,			/* Number of arguments. */
    const char **argv)		/* Argument strings. */
{
    Tcl_Interp *slaveToDelete;

    if (argc != 2) {
	Tcl_AppendResult(interp, "wrong # args: should be \"", argv[0],
		" path\"", NULL);
	return TCL_ERROR;
    }
    slaveToDelete = Tcl_GetSlave(interp, argv[1]);
    if (slaveToDelete == NULL) {
	return TCL_ERROR;
    }
    Tcl_DeleteInterp(slaveToDelete);
    return TCL_OK;
}

/*
 *----------------------------------------------------------------------
 *
 * TestlinkCmd --
 *
 *	This procedure implements the "testlink" command.  It is used
 *	to test Tcl_LinkVar and related library procedures.
 *
 * Results:
 *	A standard Tcl result.
 *
 * Side effects:
 *	Creates and deletes various variable links, plus returns
 *	values of the linked variables.
 *
 *----------------------------------------------------------------------
 */

static int
TestlinkCmd(
    TCL_UNUSED(ClientData),
    Tcl_Interp *interp,		/* Current interpreter. */
    int argc,			/* Number of arguments. */
    const char **argv)		/* Argument strings. */
{
    static int intVar = 43;
    static int boolVar = 4;
    static double realVar = 1.23;
    static Tcl_WideInt wideVar = 79;
    static char *stringVar = NULL;
    static char charVar = '@';
    static unsigned char ucharVar = 130;
    static short shortVar = 3000;
    static unsigned short ushortVar = 60000;
    static unsigned int uintVar = 0xBEEFFEED;
    static long longVar = 123456789L;
    static unsigned long ulongVar = 3456789012UL;
    static float floatVar = 4.5;
    static Tcl_WideUInt uwideVar = 123;
    static int created = 0;
    char buffer[2*TCL_DOUBLE_SPACE];
    int writable, flag;
    Tcl_Obj *tmp;

    if (argc < 2) {
	Tcl_AppendResult(interp, "wrong # args: should be \"", argv[0],
		" option ?arg arg arg arg arg arg arg arg arg arg arg arg"
		" arg arg?\"", NULL);
	return TCL_ERROR;
    }
    if (strcmp(argv[1], "create") == 0) {
	if (argc != 16) {
	    Tcl_AppendResult(interp, "wrong # args: should be \"",
		argv[0], " ", argv[1],
		" intRO realRO boolRO stringRO wideRO charRO ucharRO shortRO"
		" ushortRO uintRO longRO ulongRO floatRO uwideRO\"", NULL);
	    return TCL_ERROR;
	}
	if (created) {
	    Tcl_UnlinkVar(interp, "int");
	    Tcl_UnlinkVar(interp, "real");
	    Tcl_UnlinkVar(interp, "bool");
	    Tcl_UnlinkVar(interp, "string");
	    Tcl_UnlinkVar(interp, "wide");
	    Tcl_UnlinkVar(interp, "char");
	    Tcl_UnlinkVar(interp, "uchar");
	    Tcl_UnlinkVar(interp, "short");
	    Tcl_UnlinkVar(interp, "ushort");
	    Tcl_UnlinkVar(interp, "uint");
	    Tcl_UnlinkVar(interp, "long");
	    Tcl_UnlinkVar(interp, "ulong");
	    Tcl_UnlinkVar(interp, "float");
	    Tcl_UnlinkVar(interp, "uwide");
	}
	created = 1;
	if (Tcl_GetBoolean(interp, argv[2], &writable) != TCL_OK) {
	    return TCL_ERROR;
	}
	flag = (writable != 0) ? 0 : TCL_LINK_READ_ONLY;
	if (Tcl_LinkVar(interp, "int", &intVar,
		TCL_LINK_INT | flag) != TCL_OK) {
	    return TCL_ERROR;
	}
	if (Tcl_GetBoolean(interp, argv[3], &writable) != TCL_OK) {
	    return TCL_ERROR;
	}
	flag = (writable != 0) ? 0 : TCL_LINK_READ_ONLY;
	if (Tcl_LinkVar(interp, "real", &realVar,
		TCL_LINK_DOUBLE | flag) != TCL_OK) {
	    return TCL_ERROR;
	}
	if (Tcl_GetBoolean(interp, argv[4], &writable) != TCL_OK) {
	    return TCL_ERROR;
	}
	flag = (writable != 0) ? 0 : TCL_LINK_READ_ONLY;
	if (Tcl_LinkVar(interp, "bool", &boolVar,
		TCL_LINK_BOOLEAN | flag) != TCL_OK) {
	    return TCL_ERROR;
	}
	if (Tcl_GetBoolean(interp, argv[5], &writable) != TCL_OK) {
	    return TCL_ERROR;
	}
	flag = (writable != 0) ? 0 : TCL_LINK_READ_ONLY;
	if (Tcl_LinkVar(interp, "string", &stringVar,
		TCL_LINK_STRING | flag) != TCL_OK) {
	    return TCL_ERROR;
	}
	if (Tcl_GetBoolean(interp, argv[6], &writable) != TCL_OK) {
	    return TCL_ERROR;
	}
	flag = (writable != 0) ? 0 : TCL_LINK_READ_ONLY;
	if (Tcl_LinkVar(interp, "wide", &wideVar,
			TCL_LINK_WIDE_INT | flag) != TCL_OK) {
	    return TCL_ERROR;
	}
	if (Tcl_GetBoolean(interp, argv[7], &writable) != TCL_OK) {
	    return TCL_ERROR;
	}
	flag = (writable != 0) ? 0 : TCL_LINK_READ_ONLY;
	if (Tcl_LinkVar(interp, "char", &charVar,
		TCL_LINK_CHAR | flag) != TCL_OK) {
	    return TCL_ERROR;
	}
	if (Tcl_GetBoolean(interp, argv[8], &writable) != TCL_OK) {
	    return TCL_ERROR;
	}
	flag = (writable != 0) ? 0 : TCL_LINK_READ_ONLY;
	if (Tcl_LinkVar(interp, "uchar", &ucharVar,
		TCL_LINK_UCHAR | flag) != TCL_OK) {
	    return TCL_ERROR;
	}
	if (Tcl_GetBoolean(interp, argv[9], &writable) != TCL_OK) {
	    return TCL_ERROR;
	}
	flag = (writable != 0) ? 0 : TCL_LINK_READ_ONLY;
	if (Tcl_LinkVar(interp, "short", &shortVar,
		TCL_LINK_SHORT | flag) != TCL_OK) {
	    return TCL_ERROR;
	}
	if (Tcl_GetBoolean(interp, argv[10], &writable) != TCL_OK) {
	    return TCL_ERROR;
	}
	flag = (writable != 0) ? 0 : TCL_LINK_READ_ONLY;
	if (Tcl_LinkVar(interp, "ushort", &ushortVar,
		TCL_LINK_USHORT | flag) != TCL_OK) {
	    return TCL_ERROR;
	}
	if (Tcl_GetBoolean(interp, argv[11], &writable) != TCL_OK) {
	    return TCL_ERROR;
	}
	flag = (writable != 0) ? 0 : TCL_LINK_READ_ONLY;
	if (Tcl_LinkVar(interp, "uint", &uintVar,
		TCL_LINK_UINT | flag) != TCL_OK) {
	    return TCL_ERROR;
	}
	if (Tcl_GetBoolean(interp, argv[12], &writable) != TCL_OK) {
	    return TCL_ERROR;
	}
	flag = (writable != 0) ? 0 : TCL_LINK_READ_ONLY;
	if (Tcl_LinkVar(interp, "long", &longVar,
		TCL_LINK_LONG | flag) != TCL_OK) {
	    return TCL_ERROR;
	}
	if (Tcl_GetBoolean(interp, argv[13], &writable) != TCL_OK) {
	    return TCL_ERROR;
	}
	flag = (writable != 0) ? 0 : TCL_LINK_READ_ONLY;
	if (Tcl_LinkVar(interp, "ulong", &ulongVar,
		TCL_LINK_ULONG | flag) != TCL_OK) {
	    return TCL_ERROR;
	}
	if (Tcl_GetBoolean(interp, argv[14], &writable) != TCL_OK) {
	    return TCL_ERROR;
	}
	flag = (writable != 0) ? 0 : TCL_LINK_READ_ONLY;
	if (Tcl_LinkVar(interp, "float", &floatVar,
		TCL_LINK_FLOAT | flag) != TCL_OK) {
	    return TCL_ERROR;
	}
	if (Tcl_GetBoolean(interp, argv[15], &writable) != TCL_OK) {
	    return TCL_ERROR;
	}
	flag = (writable != 0) ? 0 : TCL_LINK_READ_ONLY;
	if (Tcl_LinkVar(interp, "uwide", &uwideVar,
		TCL_LINK_WIDE_UINT | flag) != TCL_OK) {
	    return TCL_ERROR;
	}

    } else if (strcmp(argv[1], "delete") == 0) {
	Tcl_UnlinkVar(interp, "int");
	Tcl_UnlinkVar(interp, "real");
	Tcl_UnlinkVar(interp, "bool");
	Tcl_UnlinkVar(interp, "string");
	Tcl_UnlinkVar(interp, "wide");
	Tcl_UnlinkVar(interp, "char");
	Tcl_UnlinkVar(interp, "uchar");
	Tcl_UnlinkVar(interp, "short");
	Tcl_UnlinkVar(interp, "ushort");
	Tcl_UnlinkVar(interp, "uint");
	Tcl_UnlinkVar(interp, "long");
	Tcl_UnlinkVar(interp, "ulong");
	Tcl_UnlinkVar(interp, "float");
	Tcl_UnlinkVar(interp, "uwide");
	created = 0;
    } else if (strcmp(argv[1], "get") == 0) {
	TclFormatInt(buffer, intVar);
	Tcl_AppendElement(interp, buffer);
	Tcl_PrintDouble(NULL, realVar, buffer);
	Tcl_AppendElement(interp, buffer);
	TclFormatInt(buffer, boolVar);
	Tcl_AppendElement(interp, buffer);
	Tcl_AppendElement(interp, (stringVar == NULL) ? "-" : stringVar);
	/*
	 * Wide ints only have an object-based interface.
	 */
	tmp = Tcl_NewWideIntObj(wideVar);
	Tcl_AppendElement(interp, Tcl_GetString(tmp));
	Tcl_DecrRefCount(tmp);
	TclFormatInt(buffer, (int) charVar);
	Tcl_AppendElement(interp, buffer);
	TclFormatInt(buffer, (int) ucharVar);
	Tcl_AppendElement(interp, buffer);
	TclFormatInt(buffer, (int) shortVar);
	Tcl_AppendElement(interp, buffer);
	TclFormatInt(buffer, (int) ushortVar);
	Tcl_AppendElement(interp, buffer);
	TclFormatInt(buffer, (int) uintVar);
	Tcl_AppendElement(interp, buffer);
	tmp = Tcl_NewWideIntObj(longVar);
	Tcl_AppendElement(interp, Tcl_GetString(tmp));
	Tcl_DecrRefCount(tmp);
	tmp = Tcl_NewWideIntObj((long)ulongVar);
	Tcl_AppendElement(interp, Tcl_GetString(tmp));
	Tcl_DecrRefCount(tmp);
	Tcl_PrintDouble(NULL, (double)floatVar, buffer);
	Tcl_AppendElement(interp, buffer);
	tmp = Tcl_NewWideIntObj((Tcl_WideInt)uwideVar);
	Tcl_AppendElement(interp, Tcl_GetString(tmp));
	Tcl_DecrRefCount(tmp);
    } else if (strcmp(argv[1], "set") == 0) {
	int v;

	if (argc != 16) {
	    Tcl_AppendResult(interp, "wrong # args: should be \"",
		    argv[0], " ", argv[1],
		    " intValue realValue boolValue stringValue wideValue"
		    " charValue ucharValue shortValue ushortValue uintValue"
		    " longValue ulongValue floatValue uwideValue\"", NULL);
	    return TCL_ERROR;
	}
	if (argv[2][0] != 0) {
	    if (Tcl_GetInt(interp, argv[2], &intVar) != TCL_OK) {
		return TCL_ERROR;
	    }
	}
	if (argv[3][0] != 0) {
	    if (Tcl_GetDouble(interp, argv[3], &realVar) != TCL_OK) {
		return TCL_ERROR;
	    }
	}
	if (argv[4][0] != 0) {
	    if (Tcl_GetInt(interp, argv[4], &boolVar) != TCL_OK) {
		return TCL_ERROR;
	    }
	}
	if (argv[5][0] != 0) {
	    if (stringVar != NULL) {
		Tcl_Free(stringVar);
	    }
	    if (strcmp(argv[5], "-") == 0) {
		stringVar = NULL;
	    } else {
		stringVar = (char *)Tcl_Alloc(strlen(argv[5]) + 1);
		strcpy(stringVar, argv[5]);
	    }
	}
	if (argv[6][0] != 0) {
	    tmp = Tcl_NewStringObj(argv[6], -1);
	    if (Tcl_GetWideIntFromObj(interp, tmp, &wideVar) != TCL_OK) {
		Tcl_DecrRefCount(tmp);
		return TCL_ERROR;
	    }
	    Tcl_DecrRefCount(tmp);
	}
	if (argv[7][0]) {
	    if (Tcl_GetInt(interp, argv[7], &v) != TCL_OK) {
		return TCL_ERROR;
	    }
	    charVar = (char) v;
	}
	if (argv[8][0]) {
	    if (Tcl_GetInt(interp, argv[8], &v) != TCL_OK) {
		return TCL_ERROR;
	    }
	    ucharVar = (unsigned char) v;
	}
	if (argv[9][0]) {
	    if (Tcl_GetInt(interp, argv[9], &v) != TCL_OK) {
		return TCL_ERROR;
	    }
	    shortVar = (short) v;
	}
	if (argv[10][0]) {
	    if (Tcl_GetInt(interp, argv[10], &v) != TCL_OK) {
		return TCL_ERROR;
	    }
	    ushortVar = (unsigned short) v;
	}
	if (argv[11][0]) {
	    if (Tcl_GetInt(interp, argv[11], &v) != TCL_OK) {
		return TCL_ERROR;
	    }
	    uintVar = (unsigned int) v;
	}
	if (argv[12][0]) {
	    if (Tcl_GetInt(interp, argv[12], &v) != TCL_OK) {
		return TCL_ERROR;
	    }
	    longVar = (long) v;
	}
	if (argv[13][0]) {
	    if (Tcl_GetInt(interp, argv[13], &v) != TCL_OK) {
		return TCL_ERROR;
	    }
	    ulongVar = (unsigned long) v;
	}
	if (argv[14][0]) {
	    double d;
	    if (Tcl_GetDouble(interp, argv[14], &d) != TCL_OK) {
		return TCL_ERROR;
	    }
	    floatVar = (float) d;
	}
	if (argv[15][0]) {
	    Tcl_WideInt w;
	    tmp = Tcl_NewStringObj(argv[15], -1);
	    if (Tcl_GetWideIntFromObj(interp, tmp, &w) != TCL_OK) {
		Tcl_DecrRefCount(tmp);
		return TCL_ERROR;
	    }
	    Tcl_DecrRefCount(tmp);
	    uwideVar = (Tcl_WideUInt) w;
	}
    } else if (strcmp(argv[1], "update") == 0) {
	int v;

	if (argc != 16) {
	    Tcl_AppendResult(interp, "wrong # args: should be \"",
		    argv[0], " ", argv[1],
		    " intValue realValue boolValue stringValue wideValue"
		    " charValue ucharValue shortValue ushortValue uintValue"
		    " longValue ulongValue floatValue uwideValue\"", NULL);
	    return TCL_ERROR;
	}
	if (argv[2][0] != 0) {
	    if (Tcl_GetInt(interp, argv[2], &intVar) != TCL_OK) {
		return TCL_ERROR;
	    }
	    Tcl_UpdateLinkedVar(interp, "int");
	}
	if (argv[3][0] != 0) {
	    if (Tcl_GetDouble(interp, argv[3], &realVar) != TCL_OK) {
		return TCL_ERROR;
	    }
	    Tcl_UpdateLinkedVar(interp, "real");
	}
	if (argv[4][0] != 0) {
	    if (Tcl_GetInt(interp, argv[4], &boolVar) != TCL_OK) {
		return TCL_ERROR;
	    }
	    Tcl_UpdateLinkedVar(interp, "bool");
	}
	if (argv[5][0] != 0) {
	    if (stringVar != NULL) {
		Tcl_Free(stringVar);
	    }
	    if (strcmp(argv[5], "-") == 0) {
		stringVar = NULL;
	    } else {
		stringVar = (char *)Tcl_Alloc(strlen(argv[5]) + 1);
		strcpy(stringVar, argv[5]);
	    }
	    Tcl_UpdateLinkedVar(interp, "string");
	}
	if (argv[6][0] != 0) {
	    tmp = Tcl_NewStringObj(argv[6], -1);
	    if (Tcl_GetWideIntFromObj(interp, tmp, &wideVar) != TCL_OK) {
		Tcl_DecrRefCount(tmp);
		return TCL_ERROR;
	    }
	    Tcl_DecrRefCount(tmp);
	    Tcl_UpdateLinkedVar(interp, "wide");
	}
	if (argv[7][0]) {
	    if (Tcl_GetInt(interp, argv[7], &v) != TCL_OK) {
		return TCL_ERROR;
	    }
	    charVar = (char) v;
	    Tcl_UpdateLinkedVar(interp, "char");
	}
	if (argv[8][0]) {
	    if (Tcl_GetInt(interp, argv[8], &v) != TCL_OK) {
		return TCL_ERROR;
	    }
	    ucharVar = (unsigned char) v;
	    Tcl_UpdateLinkedVar(interp, "uchar");
	}
	if (argv[9][0]) {
	    if (Tcl_GetInt(interp, argv[9], &v) != TCL_OK) {
		return TCL_ERROR;
	    }
	    shortVar = (short) v;
	    Tcl_UpdateLinkedVar(interp, "short");
	}
	if (argv[10][0]) {
	    if (Tcl_GetInt(interp, argv[10], &v) != TCL_OK) {
		return TCL_ERROR;
	    }
	    ushortVar = (unsigned short) v;
	    Tcl_UpdateLinkedVar(interp, "ushort");
	}
	if (argv[11][0]) {
	    if (Tcl_GetInt(interp, argv[11], &v) != TCL_OK) {
		return TCL_ERROR;
	    }
	    uintVar = (unsigned int) v;
	    Tcl_UpdateLinkedVar(interp, "uint");
	}
	if (argv[12][0]) {
	    if (Tcl_GetInt(interp, argv[12], &v) != TCL_OK) {
		return TCL_ERROR;
	    }
	    longVar = (long) v;
	    Tcl_UpdateLinkedVar(interp, "long");
	}
	if (argv[13][0]) {
	    if (Tcl_GetInt(interp, argv[13], &v) != TCL_OK) {
		return TCL_ERROR;
	    }
	    ulongVar = (unsigned long) v;
	    Tcl_UpdateLinkedVar(interp, "ulong");
	}
	if (argv[14][0]) {
	    double d;
	    if (Tcl_GetDouble(interp, argv[14], &d) != TCL_OK) {
		return TCL_ERROR;
	    }
	    floatVar = (float) d;
	    Tcl_UpdateLinkedVar(interp, "float");
	}
	if (argv[15][0]) {
	    Tcl_WideInt w;
	    tmp = Tcl_NewStringObj(argv[15], -1);
	    if (Tcl_GetWideIntFromObj(interp, tmp, &w) != TCL_OK) {
		Tcl_DecrRefCount(tmp);
		return TCL_ERROR;
	    }
	    Tcl_DecrRefCount(tmp);
	    uwideVar = (Tcl_WideUInt) w;
	    Tcl_UpdateLinkedVar(interp, "uwide");
	}
    } else {
	Tcl_AppendResult(interp, "bad option \"", argv[1],
		"\": should be create, delete, get, set, or update", NULL);
	return TCL_ERROR;
    }
    return TCL_OK;
}

/*
 *----------------------------------------------------------------------
 *
 * TestlinkarrayCmd --
 *
 *      This function is invoked to process the "testlinkarray" Tcl command.
 *      It is used to test the 'Tcl_LinkArray' function.
 *
 * Results:
 *      A standard Tcl result.
 *
 * Side effects:
 *	Creates, deletes, and invokes variable links.
 *
 *----------------------------------------------------------------------
 */

static int
TestlinkarrayCmd(
    TCL_UNUSED(ClientData),
    Tcl_Interp *interp,         /* Current interpreter. */
    int objc,                   /* Number of arguments. */
    Tcl_Obj *const objv[])      /* Argument objects. */
{
    static const char *LinkOption[] = {
        "update", "remove", "create", NULL
    };
    enum LinkOption { LINK_UPDATE, LINK_REMOVE, LINK_CREATE };
    static const char *LinkType[] = {
	"char", "uchar", "short", "ushort", "int", "uint", "long", "ulong",
	"wide", "uwide", "float", "double", "string", "char*", "binary", NULL
    };
    /* all values after TCL_LINK_CHARS_ARRAY are used as arrays (see below) */
    static int LinkTypes[] = {
	TCL_LINK_CHAR, TCL_LINK_UCHAR,
	TCL_LINK_SHORT, TCL_LINK_USHORT, TCL_LINK_INT, TCL_LINK_UINT,
	TCL_LINK_LONG, TCL_LINK_ULONG, TCL_LINK_WIDE_INT, TCL_LINK_WIDE_UINT,
	TCL_LINK_FLOAT, TCL_LINK_DOUBLE, TCL_LINK_STRING, TCL_LINK_CHARS,
	TCL_LINK_BINARY
    };
    int optionIndex, typeIndex, readonly, i, size, length;
    char *name, *arg;
    Tcl_WideInt addr;

    if (objc < 2) {
	Tcl_WrongNumArgs(interp, 1, objv, "option args");
	return TCL_ERROR;
    }
    if (Tcl_GetIndexFromObj(interp, objv[1], LinkOption, "option", 0,
	    &optionIndex) != TCL_OK) {
	return TCL_ERROR;
    }
    switch ((enum LinkOption) optionIndex) {
    case LINK_UPDATE:
	for (i=2; i<objc; i++) {
	    Tcl_UpdateLinkedVar(interp, Tcl_GetString(objv[i]));
	}
	return TCL_OK;
    case LINK_REMOVE:
	for (i=2; i<objc; i++) {
	    Tcl_UnlinkVar(interp, Tcl_GetString(objv[i]));
	}
	return TCL_OK;
    case LINK_CREATE:
	if (objc < 4) {
	    goto wrongArgs;
	}
	readonly = 0;
	i = 2;

	/*
	 * test on switch -r...
	 */

	arg = Tcl_GetStringFromObj(objv[i], &length);
	if (length < 2) {
	    goto wrongArgs;
	}
	if (arg[0] == '-') {
	    if (arg[1] != 'r') {
		goto wrongArgs;
	    }
	    readonly = TCL_LINK_READ_ONLY;
	    i++;
	}
	if (Tcl_GetIndexFromObj(interp, objv[i++], LinkType, "type", 0,
 		&typeIndex) != TCL_OK) {
	    return TCL_ERROR;
	}
	if (Tcl_GetIntFromObj(interp, objv[i++], &size) == TCL_ERROR) {
	    Tcl_SetObjResult(interp, Tcl_NewStringObj("wrong size value", -1));
	    return TCL_ERROR;
	}
	name = Tcl_GetString(objv[i++]);

	/*
	 * If no address is given request one in the underlying function
	 */

	if (i < objc) {
	    if (Tcl_GetWideIntFromObj(interp, objv[i], &addr) == TCL_ERROR) {
 		Tcl_SetObjResult(interp, Tcl_NewStringObj(
			"wrong address value", -1));
		return TCL_ERROR;
	    }
	} else {
	    addr = 0;
	}
	return Tcl_LinkArray(interp, name, INT2PTR(addr),
		LinkTypes[typeIndex] | readonly, size);
    }
    return TCL_OK;

  wrongArgs:
    Tcl_WrongNumArgs(interp, 2, objv, "?-readonly? type size name ?address?");
    return TCL_ERROR;
}

/*
 *----------------------------------------------------------------------
 *
 * TestlocaleCmd --
 *
 *	This procedure implements the "testlocale" command.  It is used
 *	to test the effects of setting different locales in Tcl.
 *
 * Results:
 *	A standard Tcl result.
 *
 * Side effects:
 *	Modifies the current C locale.
 *
 *----------------------------------------------------------------------
 */

static int
TestlocaleCmd(
    TCL_UNUSED(ClientData),
    Tcl_Interp *interp,		/* Current interpreter. */
    int objc,			/* Number of arguments. */
    Tcl_Obj *const objv[])	/* The argument objects. */
{
    int index;
    const char *locale;
    static const char *const optionStrings[] = {
	"ctype", "numeric", "time", "collate", "monetary",
	"all",	NULL
    };
    static const int lcTypes[] = {
	LC_CTYPE, LC_NUMERIC, LC_TIME, LC_COLLATE, LC_MONETARY,
	LC_ALL
    };

    /*
     * LC_CTYPE, etc. correspond to the indices for the strings.
     */

    if (objc < 2 || objc > 3) {
	Tcl_WrongNumArgs(interp, 1, objv, "category ?locale?");
	return TCL_ERROR;
    }

    if (Tcl_GetIndexFromObj(interp, objv[1], optionStrings, "option", 0,
	    &index) != TCL_OK) {
	return TCL_ERROR;
    }

    if (objc == 3) {
	locale = Tcl_GetString(objv[2]);
    } else {
	locale = NULL;
    }
    locale = setlocale(lcTypes[index], locale);
    if (locale) {
	Tcl_SetStringObj(Tcl_GetObjResult(interp), locale, -1);
    }
    return TCL_OK;
}

/*
 *----------------------------------------------------------------------
 *
 * CleanupTestSetassocdataTests --
 *
 *	This function is called when an interpreter is deleted to clean
 *	up any data left over from running the testsetassocdata command.
 *
 * Results:
 *	None.
 *
 * Side effects:
 *	Releases storage.
 *
 *----------------------------------------------------------------------
 */

static void
CleanupTestSetassocdataTests(
    void *clientData,	/* Data to be released. */
    TCL_UNUSED(Tcl_Interp *))
{
    Tcl_Free(clientData);
}

/*
 *----------------------------------------------------------------------
 *
 * TestparserObjCmd --
 *
 *	This procedure implements the "testparser" command.  It is
 *	used for testing the new Tcl script parser in Tcl 8.1.
 *
 * Results:
 *	A standard Tcl result.
 *
 * Side effects:
 *	None.
 *
 *----------------------------------------------------------------------
 */

static int
TestparserObjCmd(
    TCL_UNUSED(ClientData),
    Tcl_Interp *interp,		/* Current interpreter. */
    int objc,			/* Number of arguments. */
    Tcl_Obj *const objv[])	/* The argument objects. */
{
    const char *script;
    int length, dummy;
    Tcl_Parse parse;

    if (objc != 3) {
	Tcl_WrongNumArgs(interp, 1, objv, "script length");
	return TCL_ERROR;
    }
    script = Tcl_GetStringFromObj(objv[1], &dummy);
    if (Tcl_GetIntFromObj(interp, objv[2], &length)) {
	return TCL_ERROR;
    }
    if (length == 0) {
	length = dummy;
    }
    if (Tcl_ParseCommand(interp, script, length, 0, &parse) != TCL_OK) {
	Tcl_AddErrorInfo(interp, "\n    (remainder of script: \"");
	Tcl_AddErrorInfo(interp, parse.term);
	Tcl_AddErrorInfo(interp, "\")");
	return TCL_ERROR;
    }

    /*
     * The parse completed successfully.  Just print out the contents
     * of the parse structure into the interpreter's result.
     */

    PrintParse(interp, &parse);
    Tcl_FreeParse(&parse);
    return TCL_OK;
}

/*
 *----------------------------------------------------------------------
 *
 * TestexprparserObjCmd --
 *
 *	This procedure implements the "testexprparser" command.  It is
 *	used for testing the new Tcl expression parser in Tcl 8.1.
 *
 * Results:
 *	A standard Tcl result.
 *
 * Side effects:
 *	None.
 *
 *----------------------------------------------------------------------
 */

static int
TestexprparserObjCmd(
    TCL_UNUSED(ClientData),
    Tcl_Interp *interp,		/* Current interpreter. */
    int objc,			/* Number of arguments. */
    Tcl_Obj *const objv[])	/* The argument objects. */
{
    const char *script;
    int length, dummy;
    Tcl_Parse parse;

    if (objc != 3) {
	Tcl_WrongNumArgs(interp, 1, objv, "expr length");
	return TCL_ERROR;
    }
    script = Tcl_GetStringFromObj(objv[1], &dummy);
    if (Tcl_GetIntFromObj(interp, objv[2], &length)) {
	return TCL_ERROR;
    }
    if (length == 0) {
	length = dummy;
    }
    parse.commentStart = NULL;
    parse.commentSize = 0;
    parse.commandStart = NULL;
    parse.commandSize = 0;
    if (Tcl_ParseExpr(interp, script, length, &parse) != TCL_OK) {
	Tcl_AddErrorInfo(interp, "\n    (remainder of expr: \"");
	Tcl_AddErrorInfo(interp, parse.term);
	Tcl_AddErrorInfo(interp, "\")");
	return TCL_ERROR;
    }

    /*
     * The parse completed successfully.  Just print out the contents
     * of the parse structure into the interpreter's result.
     */

    PrintParse(interp, &parse);
    Tcl_FreeParse(&parse);
    return TCL_OK;
}

/*
 *----------------------------------------------------------------------
 *
 * PrintParse --
 *
 *	This procedure prints out the contents of a Tcl_Parse structure
 *	in the result of an interpreter.
 *
 * Results:
 *	Interp's result is set to a prettily formatted version of the
 *	contents of parsePtr.
 *
 * Side effects:
 *	None.
 *
 *----------------------------------------------------------------------
 */

static void
PrintParse(
    Tcl_Interp *interp,		/* Interpreter whose result is to be set to
				 * the contents of a parse structure. */
    Tcl_Parse *parsePtr)	/* Parse structure to print out. */
{
    Tcl_Obj *objPtr;
    const char *typeString;
    Tcl_Token *tokenPtr;
    int i;

    objPtr = Tcl_GetObjResult(interp);
    if (parsePtr->commentSize > 0) {
	Tcl_ListObjAppendElement(NULL, objPtr,
		Tcl_NewStringObj(parsePtr->commentStart,
			parsePtr->commentSize));
    } else {
	Tcl_ListObjAppendElement(NULL, objPtr, Tcl_NewStringObj("-", 1));
    }
    Tcl_ListObjAppendElement(NULL, objPtr,
	    Tcl_NewStringObj(parsePtr->commandStart, parsePtr->commandSize));
    Tcl_ListObjAppendElement(NULL, objPtr,
	    Tcl_NewIntObj(parsePtr->numWords));
    for (i = 0; i < parsePtr->numTokens; i++) {
	tokenPtr = &parsePtr->tokenPtr[i];
	switch (tokenPtr->type) {
	case TCL_TOKEN_EXPAND_WORD:
	    typeString = "expand";
	    break;
	case TCL_TOKEN_WORD:
	    typeString = "word";
	    break;
	case TCL_TOKEN_SIMPLE_WORD:
	    typeString = "simple";
	    break;
	case TCL_TOKEN_TEXT:
	    typeString = "text";
	    break;
	case TCL_TOKEN_BS:
	    typeString = "backslash";
	    break;
	case TCL_TOKEN_COMMAND:
	    typeString = "command";
	    break;
	case TCL_TOKEN_VARIABLE:
	    typeString = "variable";
	    break;
	case TCL_TOKEN_SUB_EXPR:
	    typeString = "subexpr";
	    break;
	case TCL_TOKEN_OPERATOR:
	    typeString = "operator";
	    break;
	default:
	    typeString = "??";
	    break;
	}
	Tcl_ListObjAppendElement(NULL, objPtr,
		Tcl_NewStringObj(typeString, -1));
	Tcl_ListObjAppendElement(NULL, objPtr,
		Tcl_NewStringObj(tokenPtr->start, tokenPtr->size));
	Tcl_ListObjAppendElement(NULL, objPtr,
		Tcl_NewIntObj(tokenPtr->numComponents));
    }
    Tcl_ListObjAppendElement(NULL, objPtr,
	    Tcl_NewStringObj(parsePtr->commandStart + parsePtr->commandSize,
	    -1));
}

/*
 *----------------------------------------------------------------------
 *
 * TestparsevarObjCmd --
 *
 *	This procedure implements the "testparsevar" command.  It is
 *	used for testing Tcl_ParseVar.
 *
 * Results:
 *	A standard Tcl result.
 *
 * Side effects:
 *	None.
 *
 *----------------------------------------------------------------------
 */

static int
TestparsevarObjCmd(
    TCL_UNUSED(ClientData),
    Tcl_Interp *interp,		/* Current interpreter. */
    int objc,			/* Number of arguments. */
    Tcl_Obj *const objv[])	/* The argument objects. */
{
    const char *value, *name, *termPtr;

    if (objc != 2) {
	Tcl_WrongNumArgs(interp, 1, objv, "varName");
	return TCL_ERROR;
    }
    name = Tcl_GetString(objv[1]);
    value = Tcl_ParseVar(interp, name, &termPtr);
    if (value == NULL) {
	return TCL_ERROR;
    }

    Tcl_AppendElement(interp, value);
    Tcl_AppendElement(interp, termPtr);
    return TCL_OK;
}

/*
 *----------------------------------------------------------------------
 *
 * TestparsevarnameObjCmd --
 *
 *	This procedure implements the "testparsevarname" command.  It is
 *	used for testing the new Tcl script parser in Tcl 8.1.
 *
 * Results:
 *	A standard Tcl result.
 *
 * Side effects:
 *	None.
 *
 *----------------------------------------------------------------------
 */

static int
TestparsevarnameObjCmd(
    TCL_UNUSED(ClientData),
    Tcl_Interp *interp,		/* Current interpreter. */
    int objc,			/* Number of arguments. */
    Tcl_Obj *const objv[])	/* The argument objects. */
{
    const char *script;
    int append, length, dummy;
    Tcl_Parse parse;

    if (objc != 4) {
	Tcl_WrongNumArgs(interp, 1, objv, "script length append");
	return TCL_ERROR;
    }
    script = Tcl_GetStringFromObj(objv[1], &dummy);
    if (Tcl_GetIntFromObj(interp, objv[2], &length)) {
	return TCL_ERROR;
    }
    if (length == 0) {
	length = dummy;
    }
    if (Tcl_GetIntFromObj(interp, objv[3], &append)) {
	return TCL_ERROR;
    }
    if (Tcl_ParseVarName(interp, script, length, &parse, append) != TCL_OK) {
	Tcl_AddErrorInfo(interp, "\n    (remainder of script: \"");
	Tcl_AddErrorInfo(interp, parse.term);
	Tcl_AddErrorInfo(interp, "\")");
	return TCL_ERROR;
    }

    /*
     * The parse completed successfully.  Just print out the contents
     * of the parse structure into the interpreter's result.
     */

    parse.commentSize = 0;
    parse.commandStart = script + parse.tokenPtr->size;
    parse.commandSize = 0;
    PrintParse(interp, &parse);
    Tcl_FreeParse(&parse);
    return TCL_OK;
}

/*
 *----------------------------------------------------------------------
 *
 * TestpreferstableObjCmd --
 *
 *	This procedure implements the "testpreferstable" command.  It is
 *	used for being able to test the "package" command even when the
 *  environment variable TCL_PKG_PREFER_LATEST is set in your environment.
 *
 * Results:
 *	A standard Tcl result.
 *
 * Side effects:
 *	None.
 *
 *----------------------------------------------------------------------
 */

static int
TestpreferstableObjCmd(
    TCL_UNUSED(ClientData),
    Tcl_Interp *interp,		/* Current interpreter. */
    TCL_UNUSED(int) /*objc*/,
    TCL_UNUSED(Tcl_Obj *const *) /*objv*/)
{
    Interp *iPtr = (Interp *) interp;

    iPtr->packagePrefer = PKG_PREFER_STABLE;
    return TCL_OK;
}

/*
 *----------------------------------------------------------------------
 *
 * TestprintObjCmd --
 *
 *	This procedure implements the "testprint" command.  It is
 *	used for being able to test the Tcl_ObjPrintf() function.
 *
 * Results:
 *	A standard Tcl result.
 *
 * Side effects:
 *	None.
 *
 *----------------------------------------------------------------------
 */

static int
TestprintObjCmd(
    TCL_UNUSED(ClientData),
    Tcl_Interp *interp,		/* Current interpreter. */
    int objc,			/* Number of arguments. */
    Tcl_Obj *const objv[])	/* The argument objects. */
{
    Tcl_WideInt argv1 = 0;
    size_t argv2;

    if (objc < 2 || objc > 3) {
	Tcl_WrongNumArgs(interp, 1, objv, "format wideint");
    }

    if (objc > 1) {
	Tcl_GetWideIntFromObj(interp, objv[2], &argv1);
    }
    argv2 = (size_t)argv1;
    Tcl_SetObjResult(interp, Tcl_ObjPrintf(Tcl_GetString(objv[1]), argv1, argv2, argv2));
    return TCL_OK;
}

/*
 *----------------------------------------------------------------------
 *
 * TestregexpObjCmd --
 *
 *	This procedure implements the "testregexp" command. It is used to give
 *	a direct interface for regexp flags. It's identical to
 *	Tcl_RegexpObjCmd except for the -xflags option, and the consequences
 *	thereof (including the REG_EXPECT kludge).
 *
 * Results:
 *	A standard Tcl result.
 *
 * Side effects:
 *	See the user documentation.
 *
 *----------------------------------------------------------------------
 */

static int
TestregexpObjCmd(
    TCL_UNUSED(ClientData),
    Tcl_Interp *interp,		/* Current interpreter. */
    int objc,			/* Number of arguments. */
    Tcl_Obj *const objv[])	/* Argument objects. */
{
    int i, indices, stringLength, match, about;
    size_t ii;
    int hasxflags, cflags, eflags;
    Tcl_RegExp regExpr;
    const char *string;
    Tcl_Obj *objPtr;
    Tcl_RegExpInfo info;
    static const char *const options[] = {
	"-indices",	"-nocase",	"-about",	"-expanded",
	"-line",	"-linestop",	"-lineanchor",
	"-xflags",
	"--",		NULL
    };
    enum options {
	REGEXP_INDICES, REGEXP_NOCASE,	REGEXP_ABOUT,	REGEXP_EXPANDED,
	REGEXP_MULTI,	REGEXP_NOCROSS,	REGEXP_NEWL,
	REGEXP_XFLAGS,
	REGEXP_LAST
    };

    indices = 0;
    about = 0;
    cflags = REG_ADVANCED;
    eflags = 0;
    hasxflags = 0;

    for (i = 1; i < objc; i++) {
	const char *name;
	int index;

	name = Tcl_GetString(objv[i]);
	if (name[0] != '-') {
	    break;
	}
	if (Tcl_GetIndexFromObj(interp, objv[i], options, "switch", TCL_EXACT,
		&index) != TCL_OK) {
	    return TCL_ERROR;
	}
	switch ((enum options) index) {
	case REGEXP_INDICES:
	    indices = 1;
	    break;
	case REGEXP_NOCASE:
	    cflags |= REG_ICASE;
	    break;
	case REGEXP_ABOUT:
	    about = 1;
	    break;
	case REGEXP_EXPANDED:
	    cflags |= REG_EXPANDED;
	    break;
	case REGEXP_MULTI:
	    cflags |= REG_NEWLINE;
	    break;
	case REGEXP_NOCROSS:
	    cflags |= REG_NLSTOP;
	    break;
	case REGEXP_NEWL:
	    cflags |= REG_NLANCH;
	    break;
	case REGEXP_XFLAGS:
	    hasxflags = 1;
	    break;
	case REGEXP_LAST:
	    i++;
	    goto endOfForLoop;
	}
    }

  endOfForLoop:
    if (objc - i < hasxflags + 2 - about) {
	Tcl_WrongNumArgs(interp, 1, objv,
		"?-switch ...? exp string ?matchVar? ?subMatchVar ...?");
	return TCL_ERROR;
    }
    objc -= i;
    objv += i;

    if (hasxflags) {
	string = Tcl_GetStringFromObj(objv[0], &stringLength);
	TestregexpXflags(string, stringLength, &cflags, &eflags);
	objc--;
	objv++;
    }

    regExpr = Tcl_GetRegExpFromObj(interp, objv[0], cflags);
    if (regExpr == NULL) {
	return TCL_ERROR;
    }

    if (about) {
	if (TclRegAbout(interp, regExpr) < 0) {
	    return TCL_ERROR;
	}
	return TCL_OK;
    }

    objPtr = objv[1];
    match = Tcl_RegExpExecObj(interp, regExpr, objPtr, 0 /* offset */,
	    objc-2 /* nmatches */, eflags);

    if (match < 0) {
	return TCL_ERROR;
    }
    if (match == 0) {
	/*
	 * Set the interpreter's object result to an integer object w/
	 * value 0.
	 */

	Tcl_SetIntObj(Tcl_GetObjResult(interp), 0);
	if (objc > 2 && (cflags&REG_EXPECT) && indices) {
	    const char *varName;
	    const char *value;
	    size_t start, end;
	    char resinfo[TCL_INTEGER_SPACE * 2];

	    varName = Tcl_GetString(objv[2]);
	    TclRegExpRangeUniChar(regExpr, -1, &start, &end);
	    sprintf(resinfo, "%" TCL_LL_MODIFIER "d %" TCL_LL_MODIFIER "d", TclWideIntFromSize(start), TclWideIntFromSize(end-1));
	    value = Tcl_SetVar2(interp, varName, NULL, resinfo, 0);
	    if (value == NULL) {
		Tcl_AppendResult(interp, "couldn't set variable \"",
			varName, "\"", NULL);
		return TCL_ERROR;
	    }
	} else if (cflags & TCL_REG_CANMATCH) {
	    const char *varName;
	    const char *value;
	    char resinfo[TCL_INTEGER_SPACE * 2];

	    Tcl_RegExpGetInfo(regExpr, &info);
	    varName = Tcl_GetString(objv[2]);
	    sprintf(resinfo, "%" TCL_LL_MODIFIER "d", TclWideIntFromSize(info.extendStart));
	    value = Tcl_SetVar2(interp, varName, NULL, resinfo, 0);
	    if (value == NULL) {
		Tcl_AppendResult(interp, "couldn't set variable \"",
			varName, "\"", NULL);
		return TCL_ERROR;
	    }
	}
	return TCL_OK;
    }

    /*
     * If additional variable names have been specified, return
     * index information in those variables.
     */

    objc -= 2;
    objv += 2;

    Tcl_RegExpGetInfo(regExpr, &info);
    for (i = 0; i < objc; i++) {
	size_t start, end;
	Tcl_Obj *newPtr, *varPtr, *valuePtr;

	varPtr = objv[i];
	ii = ((cflags&REG_EXPECT) && i == objc-1) ? TCL_INDEX_NONE : (size_t)i;
	if (indices) {
	    Tcl_Obj *objs[2];

	    if (ii == TCL_INDEX_NONE) {
		TclRegExpRangeUniChar(regExpr, ii, &start, &end);
	    } else if (ii > info.nsubs) {
		start = TCL_INDEX_NONE;
		end = TCL_INDEX_NONE;
	    } else {
		start = info.matches[ii].start;
		end = info.matches[ii].end;
	    }

	    /*
	     * Adjust index so it refers to the last character in the match
	     * instead of the first character after the match.
	     */

	    if (end != TCL_INDEX_NONE) {
		end--;
	    }

	    objs[0] = TclNewWideIntObjFromSize(start);
	    objs[1] = TclNewWideIntObjFromSize(end);

	    newPtr = Tcl_NewListObj(2, objs);
	} else {
	    if (ii == TCL_INDEX_NONE) {
		TclRegExpRangeUniChar(regExpr, ii, &start, &end);
		newPtr = Tcl_GetRange(objPtr, start, end);
	    } else if (ii > info.nsubs) {
		newPtr = Tcl_NewObj();
	    } else {
		newPtr = Tcl_GetRange(objPtr, info.matches[ii].start,
			info.matches[ii].end - 1);
	    }
	}
	valuePtr = Tcl_ObjSetVar2(interp, varPtr, NULL, newPtr, TCL_LEAVE_ERR_MSG);
	if (valuePtr == NULL) {
	    return TCL_ERROR;
	}
    }

    /*
     * Set the interpreter's object result to an integer object w/ value 1.
     */

    Tcl_SetIntObj(Tcl_GetObjResult(interp), 1);
    return TCL_OK;
}

/*
 *---------------------------------------------------------------------------
 *
 * TestregexpXflags --
 *
 *	Parse a string of extended regexp flag letters, for testing.
 *
 * Results:
 *	No return value (you're on your own for errors here).
 *
 * Side effects:
 *	Modifies *cflagsPtr, a regcomp flags word, and *eflagsPtr, a
 *	regexec flags word, as appropriate.
 *
 *----------------------------------------------------------------------
 */

static void
TestregexpXflags(
    const char *string,	/* The string of flags. */
    size_t length,			/* The length of the string in bytes. */
    int *cflagsPtr,		/* compile flags word */
    int *eflagsPtr)		/* exec flags word */
{
    size_t i;
    int cflags, eflags;

    cflags = *cflagsPtr;
    eflags = *eflagsPtr;
    for (i = 0; i < length; i++) {
	switch (string[i]) {
	case 'a':
	    cflags |= REG_ADVF;
	    break;
	case 'b':
	    cflags &= ~REG_ADVANCED;
	    break;
	case 'c':
	    cflags |= TCL_REG_CANMATCH;
	    break;
	case 'e':
	    cflags &= ~REG_ADVANCED;
	    cflags |= REG_EXTENDED;
	    break;
	case 'q':
	    cflags &= ~REG_ADVANCED;
	    cflags |= REG_QUOTE;
	    break;
	case 'o':			/* o for opaque */
	    cflags |= REG_NOSUB;
	    break;
	case 's':			/* s for start */
	    cflags |= REG_BOSONLY;
	    break;
	case '+':
	    cflags |= REG_FAKE;
	    break;
	case ',':
	    cflags |= REG_PROGRESS;
	    break;
	case '.':
	    cflags |= REG_DUMP;
	    break;
	case ':':
	    eflags |= REG_MTRACE;
	    break;
	case ';':
	    eflags |= REG_FTRACE;
	    break;
	case '^':
	    eflags |= REG_NOTBOL;
	    break;
	case '$':
	    eflags |= REG_NOTEOL;
	    break;
	case 't':
	    cflags |= REG_EXPECT;
	    break;
	case '%':
	    eflags |= REG_SMALL;
	    break;
	}
    }

    *cflagsPtr = cflags;
    *eflagsPtr = eflags;
}

/*
 *----------------------------------------------------------------------
 *
 * TestreturnObjCmd --
 *
 *	This procedure implements the "testreturn" command. It is
 *	used to verify that a
 *		return TCL_RETURN;
 *	has same behavior as
 *		return Tcl_SetReturnOptions(interp, Tcl_NewObj());
 *
 * Results:
 *	A standard Tcl result.
 *
 * Side effects:
 *	See the user documentation.
 *
 *----------------------------------------------------------------------
 */

static int
TestreturnObjCmd(
    TCL_UNUSED(ClientData),
    TCL_UNUSED(Tcl_Interp *),
    TCL_UNUSED(int) /*objc*/,
    TCL_UNUSED(Tcl_Obj *const *) /*objv*/)
{
    return TCL_RETURN;
}

/*
 *----------------------------------------------------------------------
 *
 * TestsetassocdataCmd --
 *
 *	This procedure implements the "testsetassocdata" command. It is used
 *	to test Tcl_SetAssocData.
 *
 * Results:
 *	A standard Tcl result.
 *
 * Side effects:
 *	Modifies or creates an association between a key and associated
 *	data for this interpreter.
 *
 *----------------------------------------------------------------------
 */

static int
TestsetassocdataCmd(
    TCL_UNUSED(ClientData),
    Tcl_Interp *interp,		/* Current interpreter. */
    int argc,			/* Number of arguments. */
    const char **argv)		/* Argument strings. */
{
    char *buf, *oldData;
    Tcl_InterpDeleteProc *procPtr;

    if (argc != 3) {
	Tcl_AppendResult(interp, "wrong # arguments: should be \"", argv[0],
		" data_key data_item\"", NULL);
	return TCL_ERROR;
    }

    buf = (char *)Tcl_Alloc(strlen(argv[2]) + 1);
    strcpy(buf, argv[2]);

    /*
     * If we previously associated a malloced value with the variable,
     * free it before associating a new value.
     */

    oldData = (char *) Tcl_GetAssocData(interp, argv[1], &procPtr);
    if ((oldData != NULL) && (procPtr == CleanupTestSetassocdataTests)) {
	Tcl_Free(oldData);
    }

    Tcl_SetAssocData(interp, argv[1], CleanupTestSetassocdataTests,	buf);
    return TCL_OK;
}

/*
 *----------------------------------------------------------------------
 *
 * TestsetplatformCmd --
 *
 *	This procedure implements the "testsetplatform" command. It is
 *	used to change the tclPlatform global variable so all file
 *	name conversions can be tested on a single platform.
 *
 * Results:
 *	A standard Tcl result.
 *
 * Side effects:
 *	Sets the tclPlatform global variable.
 *
 *----------------------------------------------------------------------
 */

static int
TestsetplatformCmd(
    TCL_UNUSED(ClientData),
    Tcl_Interp *interp,		/* Current interpreter. */
    int argc,			/* Number of arguments. */
    const char **argv)		/* Argument strings. */
{
    size_t length;
    TclPlatformType *platform;

    platform = TclGetPlatform();

    if (argc != 2) {
	Tcl_AppendResult(interp, "wrong # arguments: should be \"", argv[0],
		" platform\"", NULL);
	return TCL_ERROR;
    }

    length = strlen(argv[1]);
    if (strncmp(argv[1], "unix", length) == 0) {
	*platform = TCL_PLATFORM_UNIX;
    } else if (strncmp(argv[1], "windows", length) == 0) {
	*platform = TCL_PLATFORM_WINDOWS;
    } else {
	Tcl_AppendResult(interp, "unsupported platform: should be one of "
		"unix, or windows", NULL);
	return TCL_ERROR;
    }
    return TCL_OK;
}

/*
 *----------------------------------------------------------------------
 *
 * TeststaticpkgCmd --
 *
 *	This procedure implements the "teststaticpkg" command.
 *	It is used to test the procedure Tcl_StaticPackage.
 *
 * Results:
 *	A standard Tcl result.
 *
 * Side effects:
 *	When the packge given by argv[1] is loaded into an interpeter,
 *	variable "x" in that interpreter is set to "loaded".
 *
 *----------------------------------------------------------------------
 */

static int
TeststaticpkgCmd(
    TCL_UNUSED(ClientData),
    Tcl_Interp *interp,		/* Current interpreter. */
    int argc,			/* Number of arguments. */
    const char **argv)		/* Argument strings. */
{
    int safe, loaded;

    if (argc != 4) {
	Tcl_AppendResult(interp, "wrong # arguments: should be \"",
		argv[0], " pkgName safe loaded\"", NULL);
	return TCL_ERROR;
    }
    if (Tcl_GetInt(interp, argv[2], &safe) != TCL_OK) {
	return TCL_ERROR;
    }
    if (Tcl_GetInt(interp, argv[3], &loaded) != TCL_OK) {
	return TCL_ERROR;
    }
    Tcl_StaticPackage((loaded) ? interp : NULL, argv[1],
	    StaticInitProc, (safe) ? StaticInitProc : NULL);
    return TCL_OK;
}

static int
StaticInitProc(
    Tcl_Interp *interp)		/* Interpreter in which package is supposedly
				 * being loaded. */
{
    Tcl_SetVar2(interp, "x", NULL, "loaded", TCL_GLOBAL_ONLY);
    return TCL_OK;
}

/*
 *----------------------------------------------------------------------
 *
 * TesttranslatefilenameCmd --
 *
 *	This procedure implements the "testtranslatefilename" command.
 *	It is used to test the Tcl_TranslateFileName command.
 *
 * Results:
 *	A standard Tcl result.
 *
 * Side effects:
 *	None.
 *
 *----------------------------------------------------------------------
 */

static int
TesttranslatefilenameCmd(
    TCL_UNUSED(ClientData),
    Tcl_Interp *interp,		/* Current interpreter. */
    int argc,			/* Number of arguments. */
    const char **argv)		/* Argument strings. */
{
    Tcl_DString buffer;
    const char *result;

    if (argc != 2) {
	Tcl_AppendResult(interp, "wrong # arguments: should be \"",
		argv[0], " path\"", NULL);
	return TCL_ERROR;
    }
    result = Tcl_TranslateFileName(interp, argv[1], &buffer);
    if (result == NULL) {
	return TCL_ERROR;
    }
    Tcl_AppendResult(interp, result, NULL);
    Tcl_DStringFree(&buffer);
    return TCL_OK;
}

/*
 *----------------------------------------------------------------------
 *
 * TestupvarCmd --
 *
 *	This procedure implements the "testupvar" command.  It is used
 *	to test Tcl_UpVar and Tcl_UpVar2.
 *
 * Results:
 *	A standard Tcl result.
 *
 * Side effects:
 *	Creates or modifies an "upvar" reference.
 *
 *----------------------------------------------------------------------
 */

static int
TestupvarCmd(
    TCL_UNUSED(ClientData),
    Tcl_Interp *interp,		/* Current interpreter. */
    int argc,			/* Number of arguments. */
    const char **argv)		/* Argument strings. */
{
    int flags = 0;

    if ((argc != 5) && (argc != 6)) {
	Tcl_AppendResult(interp, "wrong # arguments: should be \"",
		argv[0], " level name ?name2? dest global\"", NULL);
	return TCL_ERROR;
    }

    if (argc == 5) {
	if (strcmp(argv[4], "global") == 0) {
	    flags = TCL_GLOBAL_ONLY;
	} else if (strcmp(argv[4], "namespace") == 0) {
	    flags = TCL_NAMESPACE_ONLY;
	}
	return Tcl_UpVar2(interp, argv[1], argv[2], NULL, argv[3], flags);
    } else {
	if (strcmp(argv[5], "global") == 0) {
	    flags = TCL_GLOBAL_ONLY;
	} else if (strcmp(argv[5], "namespace") == 0) {
	    flags = TCL_NAMESPACE_ONLY;
	}
	return Tcl_UpVar2(interp, argv[1], argv[2],
		(argv[3][0] == 0) ? NULL : argv[3], argv[4],
		flags);
    }
}

/*
 *----------------------------------------------------------------------
 *
 * TestseterrorcodeCmd --
 *
 *	This procedure implements the "testseterrorcodeCmd".  This tests up to
 *	five elements passed to the Tcl_SetErrorCode command.
 *
 * Results:
 *	A standard Tcl result. Always returns TCL_ERROR so that
 *	the error code can be tested.
 *
 * Side effects:
 *	None.
 *
 *----------------------------------------------------------------------
 */

static int
TestseterrorcodeCmd(
    TCL_UNUSED(ClientData),
    Tcl_Interp *interp,		/* Current interpreter. */
    int argc,			/* Number of arguments. */
    const char **argv)		/* Argument strings. */
{
    if (argc > 6) {
	Tcl_AppendResult(interp, "too many args", NULL);
	return TCL_ERROR;
    }
    switch (argc) {
    case 1:
	Tcl_SetErrorCode(interp, "NONE", NULL);
	break;
    case 2:
	Tcl_SetErrorCode(interp, argv[1], NULL);
	break;
    case 3:
	Tcl_SetErrorCode(interp, argv[1], argv[2], NULL);
	break;
    case 4:
	Tcl_SetErrorCode(interp, argv[1], argv[2], argv[3], NULL);
	break;
    case 5:
	Tcl_SetErrorCode(interp, argv[1], argv[2], argv[3], argv[4], NULL);
	break;
    case 6:
	Tcl_SetErrorCode(interp, argv[1], argv[2], argv[3], argv[4],
		argv[5], NULL);
    }
    return TCL_ERROR;
}

/*
 *----------------------------------------------------------------------
 *
 * TestsetobjerrorcodeCmd --
 *
 *	This procedure implements the "testsetobjerrorcodeCmd".
 *	This tests the Tcl_SetObjErrorCode function.
 *
 * Results:
 *	A standard Tcl result. Always returns TCL_ERROR so that
 *	the error code can be tested.
 *
 * Side effects:
 *	None.
 *
 *----------------------------------------------------------------------
 */

static int
TestsetobjerrorcodeCmd(
    TCL_UNUSED(ClientData),
    Tcl_Interp *interp,		/* Current interpreter. */
    int objc,			/* Number of arguments. */
    Tcl_Obj *const objv[])	/* The argument objects. */
{
    Tcl_SetObjErrorCode(interp, Tcl_ConcatObj(objc - 1, objv + 1));
    return TCL_ERROR;
}

/*
 *----------------------------------------------------------------------
 *
 * TestfeventCmd --
 *
 *	This procedure implements the "testfevent" command.  It is
 *	used for testing the "fileevent" command.
 *
 * Results:
 *	A standard Tcl result.
 *
 * Side effects:
 *	Creates and deletes interpreters.
 *
 *----------------------------------------------------------------------
 */

static int
TestfeventCmd(
    TCL_UNUSED(ClientData),
    Tcl_Interp *interp,		/* Current interpreter. */
    int argc,			/* Number of arguments. */
    const char **argv)		/* Argument strings. */
{
    static Tcl_Interp *interp2 = NULL;
    int code;
    Tcl_Channel chan;

    if (argc < 2) {
	Tcl_AppendResult(interp, "wrong # args: should be \"", argv[0],
		" option ?arg ...?", NULL);
	return TCL_ERROR;
    }
    if (strcmp(argv[1], "cmd") == 0) {
	if (argc != 3) {
	    Tcl_AppendResult(interp, "wrong # args: should be \"", argv[0],
		    " cmd script", NULL);
	    return TCL_ERROR;
	}
	if (interp2 != NULL) {
	    code = Tcl_EvalEx(interp2, argv[2], -1, TCL_EVAL_GLOBAL);
	    Tcl_SetObjResult(interp, Tcl_GetObjResult(interp2));
	    return code;
	} else {
	    Tcl_AppendResult(interp,
		    "called \"testfevent code\" before \"testfevent create\"",
		    NULL);
	    return TCL_ERROR;
	}
    } else if (strcmp(argv[1], "create") == 0) {
	if (interp2 != NULL) {
	    Tcl_DeleteInterp(interp2);
	}
	interp2 = Tcl_CreateInterp();
	return Tcl_Init(interp2);
    } else if (strcmp(argv[1], "delete") == 0) {
	if (interp2 != NULL) {
	    Tcl_DeleteInterp(interp2);
	}
	interp2 = NULL;
    } else if (strcmp(argv[1], "share") == 0) {
	if (interp2 != NULL) {
	    chan = Tcl_GetChannel(interp, argv[2], NULL);
	    if (chan == (Tcl_Channel) NULL) {
		return TCL_ERROR;
	    }
	    Tcl_RegisterChannel(interp2, chan);
	}
    }

    return TCL_OK;
}

/*
 *----------------------------------------------------------------------
 *
 * TestpanicCmd --
 *
 *	Calls the panic routine.
 *
 * Results:
 *	Always returns TCL_OK.
 *
 * Side effects:
 *	May exit application.
 *
 *----------------------------------------------------------------------
 */

static int
TestpanicCmd(
    TCL_UNUSED(ClientData),
    TCL_UNUSED(Tcl_Interp *),
    int argc,			/* Number of arguments. */
    const char **argv)		/* Argument strings. */
{
    /*
     *  Put the arguments into a var args structure
     *  Append all of the arguments together separated by spaces
     */

    char *argString = Tcl_Merge(argc-1, argv+1);
    Tcl_Panic("%s", argString);
    Tcl_Free(argString);

    return TCL_OK;
}

static int
TestfileCmd(
    TCL_UNUSED(ClientData),
    Tcl_Interp *interp,		/* Current interpreter. */
    int argc,			/* Number of arguments. */
    Tcl_Obj *const argv[])	/* The argument objects. */
{
    int force, i, j, result;
    Tcl_Obj *error = NULL;
    const char *subcmd;

    if (argc < 3) {
	return TCL_ERROR;
    }

    force = 0;
    i = 2;
    if (strcmp(Tcl_GetString(argv[2]), "-force") == 0) {
	force = 1;
	i = 3;
    }

    if (argc - i > 2) {
	return TCL_ERROR;
    }

    for (j = i; j < argc; j++) {
	if (Tcl_FSGetNormalizedPath(interp, argv[j]) == NULL) {
	    return TCL_ERROR;
	}
    }

    subcmd = Tcl_GetString(argv[1]);

    if (strcmp(subcmd, "mv") == 0) {
	result = TclpObjRenameFile(argv[i], argv[i + 1]);
    } else if (strcmp(subcmd, "cp") == 0) {
	result = TclpObjCopyFile(argv[i], argv[i + 1]);
    } else if (strcmp(subcmd, "rm") == 0) {
	result = TclpObjDeleteFile(argv[i]);
    } else if (strcmp(subcmd, "mkdir") == 0) {
	result = TclpObjCreateDirectory(argv[i]);
    } else if (strcmp(subcmd, "cpdir") == 0) {
	result = TclpObjCopyDirectory(argv[i], argv[i + 1], &error);
    } else if (strcmp(subcmd, "rmdir") == 0) {
	result = TclpObjRemoveDirectory(argv[i], force, &error);
    } else {
	result = TCL_ERROR;
	goto end;
    }

    if (result != TCL_OK) {
	if (error != NULL) {
	    if (Tcl_GetString(error)[0] != '\0') {
		Tcl_AppendResult(interp, Tcl_GetString(error), " ", NULL);
	    }
	    Tcl_DecrRefCount(error);
	}
	Tcl_AppendResult(interp, Tcl_ErrnoId(), NULL);
    }

  end:
    return result;
}

/*
 *----------------------------------------------------------------------
 *
 * TestgetvarfullnameCmd --
 *
 *	Implements the "testgetvarfullname" cmd that is used when testing
 *	the Tcl_GetVariableFullName procedure.
 *
 * Results:
 *	A standard Tcl result.
 *
 * Side effects:
 *	None.
 *
 *----------------------------------------------------------------------
 */

static int
TestgetvarfullnameCmd(
    TCL_UNUSED(ClientData),
    Tcl_Interp *interp,		/* Current interpreter. */
    int objc,			/* Number of arguments. */
    Tcl_Obj *const objv[])	/* The argument objects. */
{
    const char *name, *arg;
    int flags = 0;
    Tcl_Namespace *namespacePtr;
    Tcl_CallFrame *framePtr;
    Tcl_Var variable;

    if (objc != 3) {
	Tcl_WrongNumArgs(interp, 1, objv, "name scope");
	return TCL_ERROR;
    }

    name = Tcl_GetString(objv[1]);

    arg = Tcl_GetString(objv[2]);
    if (strcmp(arg, "global") == 0) {
	flags = TCL_GLOBAL_ONLY;
    } else if (strcmp(arg, "namespace") == 0) {
	flags = TCL_NAMESPACE_ONLY;
    }

    /*
     * This command, like any other created with Tcl_Create[Obj]Command, runs
     * in the global namespace. As a "namespace-aware" command that needs to
     * run in a particular namespace, it must activate that namespace itself.
     */

    if (flags == TCL_NAMESPACE_ONLY) {
	namespacePtr = Tcl_FindNamespace(interp, "::test_ns_var", NULL,
		TCL_LEAVE_ERR_MSG);
	if (namespacePtr == NULL) {
	    return TCL_ERROR;
	}
	(void) TclPushStackFrame(interp, &framePtr, namespacePtr,
		/*isProcCallFrame*/ 0);
    }

    variable = Tcl_FindNamespaceVar(interp, name, NULL,
	    (flags | TCL_LEAVE_ERR_MSG));

    if (flags == TCL_NAMESPACE_ONLY) {
	TclPopStackFrame(interp);
    }
    if (variable == (Tcl_Var) NULL) {
	return TCL_ERROR;
    }
    Tcl_GetVariableFullName(interp, variable, Tcl_GetObjResult(interp));
    return TCL_OK;
}

/*
 *----------------------------------------------------------------------
 *
 * GetTimesObjCmd --
 *
 *	This procedure implements the "gettimes" command.  It is used for
 *	computing the time needed for various basic operations such as reading
 *	variables, allocating memory, sprintf, converting variables, etc.
 *
 * Results:
 *	A standard Tcl result.
 *
 * Side effects:
 *	Allocates and frees memory, sets a variable "a" in the interpreter.
 *
 *----------------------------------------------------------------------
 */

static int
GetTimesObjCmd(
    TCL_UNUSED(ClientData),
    Tcl_Interp *interp,		/* The current interpreter. */
    TCL_UNUSED(int) /*cobjc*/,
    TCL_UNUSED(Tcl_Obj *const *) /*cobjv*/)
{
    Interp *iPtr = (Interp *) interp;
    int i, n;
    double timePer;
    Tcl_Time start, stop;
    Tcl_Obj *objPtr, **objv;
    const char *s;
    char newString[TCL_INTEGER_SPACE];

    /* alloc & free 100000 times */
    fprintf(stderr, "alloc & free 100000 6 word items\n");
    Tcl_GetTime(&start);
    for (i = 0;  i < 100000;  i++) {
	objPtr = (Tcl_Obj *)Tcl_Alloc(sizeof(Tcl_Obj));
	Tcl_Free(objPtr);
    }
    Tcl_GetTime(&stop);
    timePer = (stop.sec - start.sec)*1000000 + (stop.usec - start.usec);
    fprintf(stderr, "   %.3f usec per alloc+free\n", timePer/100000);

    /* alloc 5000 times */
    fprintf(stderr, "alloc 5000 6 word items\n");
    objv = (Tcl_Obj **)Tcl_Alloc(5000 * sizeof(Tcl_Obj *));
    Tcl_GetTime(&start);
    for (i = 0;  i < 5000;  i++) {
	objv[i] = (Tcl_Obj *)Tcl_Alloc(sizeof(Tcl_Obj));
    }
    Tcl_GetTime(&stop);
    timePer = (stop.sec - start.sec)*1000000 + (stop.usec - start.usec);
    fprintf(stderr, "   %.3f usec per alloc\n", timePer/5000);

    /* free 5000 times */
    fprintf(stderr, "free 5000 6 word items\n");
    Tcl_GetTime(&start);
    for (i = 0;  i < 5000;  i++) {
	Tcl_Free(objv[i]);
    }
    Tcl_GetTime(&stop);
    timePer = (stop.sec - start.sec)*1000000 + (stop.usec - start.usec);
    fprintf(stderr, "   %.3f usec per free\n", timePer/5000);

    /* Tcl_NewObj 5000 times */
    fprintf(stderr, "Tcl_NewObj 5000 times\n");
    Tcl_GetTime(&start);
    for (i = 0;  i < 5000;  i++) {
	objv[i] = Tcl_NewObj();
    }
    Tcl_GetTime(&stop);
    timePer = (stop.sec - start.sec)*1000000 + (stop.usec - start.usec);
    fprintf(stderr, "   %.3f usec per Tcl_NewObj\n", timePer/5000);

    /* Tcl_DecrRefCount 5000 times */
    fprintf(stderr, "Tcl_DecrRefCount 5000 times\n");
    Tcl_GetTime(&start);
    for (i = 0;  i < 5000;  i++) {
	objPtr = objv[i];
	Tcl_DecrRefCount(objPtr);
    }
    Tcl_GetTime(&stop);
    timePer = (stop.sec - start.sec)*1000000 + (stop.usec - start.usec);
    fprintf(stderr, "   %.3f usec per Tcl_DecrRefCount\n", timePer/5000);
    Tcl_Free(objv);

    /* TclGetString 100000 times */
    fprintf(stderr, "TclGetStringFromObj of \"12345\" 100000 times\n");
    objPtr = Tcl_NewStringObj("12345", -1);
    Tcl_GetTime(&start);
    for (i = 0;  i < 100000;  i++) {
	(void) TclGetString(objPtr);
    }
    Tcl_GetTime(&stop);
    timePer = (stop.sec - start.sec)*1000000 + (stop.usec - start.usec);
    fprintf(stderr, "   %.3f usec per TclGetStringFromObj of \"12345\"\n",
	    timePer/100000);

    /* Tcl_GetIntFromObj 100000 times */
    fprintf(stderr, "Tcl_GetIntFromObj of \"12345\" 100000 times\n");
    Tcl_GetTime(&start);
    for (i = 0;  i < 100000;  i++) {
	if (Tcl_GetIntFromObj(interp, objPtr, &n) != TCL_OK) {
	    return TCL_ERROR;
	}
    }
    Tcl_GetTime(&stop);
    timePer = (stop.sec - start.sec)*1000000 + (stop.usec - start.usec);
    fprintf(stderr, "   %.3f usec per Tcl_GetIntFromObj of \"12345\"\n",
	    timePer/100000);
    Tcl_DecrRefCount(objPtr);

    /* Tcl_GetInt 100000 times */
    fprintf(stderr, "Tcl_GetInt of \"12345\" 100000 times\n");
    Tcl_GetTime(&start);
    for (i = 0;  i < 100000;  i++) {
	if (Tcl_GetInt(interp, "12345", &n) != TCL_OK) {
	    return TCL_ERROR;
	}
    }
    Tcl_GetTime(&stop);
    timePer = (stop.sec - start.sec)*1000000 + (stop.usec - start.usec);
    fprintf(stderr, "   %.3f usec per Tcl_GetInt of \"12345\"\n",
	    timePer/100000);

    /* sprintf 100000 times */
    fprintf(stderr, "sprintf of 12345 100000 times\n");
    Tcl_GetTime(&start);
    for (i = 0;  i < 100000;  i++) {
	sprintf(newString, "%d", 12345);
    }
    Tcl_GetTime(&stop);
    timePer = (stop.sec - start.sec)*1000000 + (stop.usec - start.usec);
    fprintf(stderr, "   %.3f usec per sprintf of 12345\n",
	    timePer/100000);

    /* hashtable lookup 100000 times */
    fprintf(stderr, "hashtable lookup of \"gettimes\" 100000 times\n");
    Tcl_GetTime(&start);
    for (i = 0;  i < 100000;  i++) {
	(void) Tcl_FindHashEntry(&iPtr->globalNsPtr->cmdTable, "gettimes");
    }
    Tcl_GetTime(&stop);
    timePer = (stop.sec - start.sec)*1000000 + (stop.usec - start.usec);
    fprintf(stderr, "   %.3f usec per hashtable lookup of \"gettimes\"\n",
	    timePer/100000);

    /* Tcl_SetVar 100000 times */
    fprintf(stderr, "Tcl_SetVar2 of \"12345\" 100000 times\n");
    Tcl_GetTime(&start);
    for (i = 0;  i < 100000;  i++) {
	s = Tcl_SetVar2(interp, "a", NULL, "12345", TCL_LEAVE_ERR_MSG);
	if (s == NULL) {
	    return TCL_ERROR;
	}
    }
    Tcl_GetTime(&stop);
    timePer = (stop.sec - start.sec)*1000000 + (stop.usec - start.usec);
    fprintf(stderr, "   %.3f usec per Tcl_SetVar of a to \"12345\"\n",
	    timePer/100000);

    /* Tcl_GetVar 100000 times */
    fprintf(stderr, "Tcl_GetVar of a==\"12345\" 100000 times\n");
    Tcl_GetTime(&start);
    for (i = 0;  i < 100000;  i++) {
	s = Tcl_GetVar2(interp, "a", NULL, TCL_LEAVE_ERR_MSG);
	if (s == NULL) {
	    return TCL_ERROR;
	}
    }
    Tcl_GetTime(&stop);
    timePer = (stop.sec - start.sec)*1000000 + (stop.usec - start.usec);
    fprintf(stderr, "   %.3f usec per Tcl_GetVar of a==\"12345\"\n",
	    timePer/100000);

    Tcl_ResetResult(interp);
    return TCL_OK;
}

/*
 *----------------------------------------------------------------------
 *
 * NoopCmd --
 *
 *	This procedure is just used to time the overhead involved in
 *	parsing and invoking a command.
 *
 * Results:
 *	None.
 *
 * Side effects:
 *	None.
 *
 *----------------------------------------------------------------------
 */

static int
NoopCmd(
    TCL_UNUSED(ClientData),
    TCL_UNUSED(Tcl_Interp *),
    TCL_UNUSED(int) /*argc*/,
    TCL_UNUSED(const char **) /*argv*/)
{
    return TCL_OK;
}

/*
 *----------------------------------------------------------------------
 *
 * NoopObjCmd --
 *
 *	This object-based procedure is just used to time the overhead
 *	involved in parsing and invoking a command.
 *
 * Results:
 *	Returns the TCL_OK result code.
 *
 * Side effects:
 *	None.
 *
 *----------------------------------------------------------------------
 */

static int
NoopObjCmd(
    TCL_UNUSED(ClientData),
    TCL_UNUSED(Tcl_Interp *),
    TCL_UNUSED(int) /*objc*/,
    TCL_UNUSED(Tcl_Obj *const *) /*objv*/)
{
    return TCL_OK;
}

/*
 *----------------------------------------------------------------------
 *
 * TeststringbytesObjCmd --
 *	Returns bytearray value of the bytes in argument string rep
 *
 * Results:
 *	Returns the TCL_OK result code.
 *
 * Side effects:
 *	None.
 *
 *----------------------------------------------------------------------
 */

static int
TeststringbytesObjCmd(
    TCL_UNUSED(ClientData),
    Tcl_Interp *interp,		/* Current interpreter. */
    int objc,			/* Number of arguments. */
    Tcl_Obj *const objv[])	/* The argument objects. */
{
    int n;
    const unsigned char *p;

    if (objc != 2) {
	Tcl_WrongNumArgs(interp, 1, objv, "value");
	return TCL_ERROR;
    }
    p = (const unsigned char *)Tcl_GetStringFromObj(objv[1], &n);
    Tcl_SetObjResult(interp, Tcl_NewByteArrayObj(p, n));
    return TCL_OK;
}

/*
 *----------------------------------------------------------------------
 *
 * TestpurebytesobjObjCmd --
 *
 *	This object-based procedure constructs a pure bytes object
 *	without type and with internal representation containing NULL's.
 *
 *	If no argument supplied it returns empty object with tclEmptyStringRep,
 *	otherwise it returns this as pure bytes object with bytes value equal
 *	string.
 *
 * Results:
 *	Returns the TCL_OK result code.
 *
 * Side effects:
 *	None.
 *
 *----------------------------------------------------------------------
 */

static int
TestpurebytesobjObjCmd(
    TCL_UNUSED(ClientData),
    Tcl_Interp *interp,		/* Current interpreter. */
    int objc,			/* Number of arguments. */
    Tcl_Obj *const objv[])	/* The argument objects. */
{
    Tcl_Obj *objPtr;

    if (objc > 2) {
	Tcl_WrongNumArgs(interp, 1, objv, "?string?");
	return TCL_ERROR;
    }
    objPtr = Tcl_NewObj();
    /*
    objPtr->internalRep.twoPtrValue.ptr1 = NULL;
    objPtr->internalRep.twoPtrValue.ptr2 = NULL;
    */
    memset(&objPtr->internalRep, 0, sizeof(objPtr->internalRep));
    if (objc == 2) {
	const char *s = Tcl_GetString(objv[1]);
	objPtr->length = objv[1]->length;
	objPtr->bytes = (char *)Tcl_Alloc(objPtr->length + 1);
	memcpy(objPtr->bytes, s, objPtr->length);
	objPtr->bytes[objPtr->length] = 0;
    }
    Tcl_SetObjResult(interp, objPtr);
    return TCL_OK;
}

/*
 *----------------------------------------------------------------------
 *
 * TestsetbytearraylengthObjCmd --
 *
 *	Testing command 'testsetbytearraylength` used to test the public
 *	interface routine Tcl_SetByteArrayLength().
 *
 * Results:
 *	Returns the TCL_OK result code.
 *
 * Side effects:
 *	None.
 *
 *----------------------------------------------------------------------
 */

static int
TestsetbytearraylengthObjCmd(
    TCL_UNUSED(ClientData),
    Tcl_Interp *interp,		/* Current interpreter. */
    int objc,			/* Number of arguments. */
    Tcl_Obj *const objv[])	/* The argument objects. */
{
    int n;
    Tcl_Obj *obj = NULL;

    if (objc != 3) {
	Tcl_WrongNumArgs(interp, 1, objv, "value length");
	return TCL_ERROR;
    }
    if (TCL_OK != Tcl_GetIntFromObj(interp, objv[2], &n)) {
	return TCL_ERROR;
    }
    if (Tcl_IsShared(objv[1])) {
	obj = Tcl_DuplicateObj(objv[1]);
    } else {
	obj = objv[1];
    }
    Tcl_SetByteArrayLength(obj, n);
    Tcl_SetObjResult(interp, obj);
    return TCL_OK;
}

/*
 *----------------------------------------------------------------------
 *
 * TestbytestringObjCmd --
 *
 *	This object-based procedure constructs a string which can
 *	possibly contain invalid UTF-8 bytes.
 *
 * Results:
 *	Returns the TCL_OK result code.
 *
 * Side effects:
 *	None.
 *
 *----------------------------------------------------------------------
 */

static int
TestbytestringObjCmd(
    TCL_UNUSED(ClientData),
    Tcl_Interp *interp,		/* Current interpreter. */
    int objc,			/* Number of arguments. */
    Tcl_Obj *const objv[])	/* The argument objects. */
{
    size_t n = 0;
    const char *p;

    if (objc != 2) {
	Tcl_WrongNumArgs(interp, 1, objv, "bytearray");
	return TCL_ERROR;
    }

    p = (const char *)TclGetBytesFromObj(interp, objv[1], &n);
    if (p == NULL) {
	return TCL_ERROR;
    }
    Tcl_SetObjResult(interp, Tcl_NewStringObj(p, n));
    return TCL_OK;
}

/*
 *----------------------------------------------------------------------
 *
 * TestsetCmd --
 *
 *	Implements the "testset{err,noerr}" cmds that are used when testing
 *	Tcl_Set/GetVar C Api with/without TCL_LEAVE_ERR_MSG flag
 *
 * Results:
 *	A standard Tcl result.
 *
 * Side effects:
 *     Variables may be set.
 *
 *----------------------------------------------------------------------
 */

static int
TestsetCmd(
    void *data,		/* Additional flags for Get/SetVar2. */
    Tcl_Interp *interp,/* Current interpreter. */
    int argc,			/* Number of arguments. */
    const char **argv)		/* Argument strings. */
{
    int flags = PTR2INT(data);
    const char *value;

    if (argc == 2) {
	Tcl_AppendResult(interp, "before get", NULL);
	value = Tcl_GetVar2(interp, argv[1], NULL, flags);
	if (value == NULL) {
	    return TCL_ERROR;
	}
	Tcl_AppendElement(interp, value);
	return TCL_OK;
    } else if (argc == 3) {
	Tcl_AppendResult(interp, "before set", NULL);
	value = Tcl_SetVar2(interp, argv[1], NULL, argv[2], flags);
	if (value == NULL) {
	    return TCL_ERROR;
	}
	Tcl_AppendElement(interp, value);
	return TCL_OK;
    } else {
	Tcl_AppendResult(interp, "wrong # args: should be \"",
		argv[0], " varName ?newValue?\"", NULL);
	return TCL_ERROR;
    }
}
static int
Testset2Cmd(
    void *data,		/* Additional flags for Get/SetVar2. */
    Tcl_Interp *interp,/* Current interpreter. */
    int argc,			/* Number of arguments. */
    const char **argv)		/* Argument strings. */
{
    int flags = PTR2INT(data);
    const char *value;

    if (argc == 3) {
	Tcl_AppendResult(interp, "before get", NULL);
	value = Tcl_GetVar2(interp, argv[1], argv[2], flags);
	if (value == NULL) {
	    return TCL_ERROR;
	}
	Tcl_AppendElement(interp, value);
	return TCL_OK;
    } else if (argc == 4) {
	Tcl_AppendResult(interp, "before set", NULL);
	value = Tcl_SetVar2(interp, argv[1], argv[2], argv[3], flags);
	if (value == NULL) {
	    return TCL_ERROR;
	}
	Tcl_AppendElement(interp, value);
	return TCL_OK;
    } else {
	Tcl_AppendResult(interp, "wrong # args: should be \"",
		argv[0], " varName elemName ?newValue?\"", NULL);
	return TCL_ERROR;
    }
}

/*
 *----------------------------------------------------------------------
 *
 * TestsaveresultCmd --
 *
 *	Implements the "testsaveresult" cmd that is used when testing the
 *	Tcl_SaveResult, Tcl_RestoreResult, and Tcl_DiscardResult interfaces.
 *
 * Results:
 *	A standard Tcl result.
 *
 * Side effects:
 *	None.
 *
 *----------------------------------------------------------------------
 */

static int
TestsaveresultCmd(
    TCL_UNUSED(ClientData),
    Tcl_Interp *interp,/* Current interpreter. */
    int objc,			/* Number of arguments. */
    Tcl_Obj *const objv[])	/* The argument objects. */
{
    int discard, result, index;
    Tcl_SavedResult state;
    Tcl_Obj *objPtr;
    static const char *const optionStrings[] = {
	"append", "dynamic", "free", "object", "small", NULL
    };
    enum options {
	RESULT_APPEND, RESULT_DYNAMIC, RESULT_FREE, RESULT_OBJECT, RESULT_SMALL
    };

    /*
     * Parse arguments
     */

    if (objc != 4) {
	Tcl_WrongNumArgs(interp, 1, objv, "type script discard");
	return TCL_ERROR;
    }
    if (Tcl_GetIndexFromObj(interp, objv[1], optionStrings, "option", 0,
	    &index) != TCL_OK) {
	return TCL_ERROR;
    }
    if (Tcl_GetBooleanFromObj(interp, objv[3], &discard) != TCL_OK) {
	return TCL_ERROR;
    }

    freeCount = 0;
    objPtr = NULL;		/* Lint. */
    switch ((enum options) index) {
    case RESULT_SMALL:
	Tcl_AppendResult(interp, "small result", NULL);
	break;
    case RESULT_APPEND:
	Tcl_AppendResult(interp, "append result", NULL);
	break;
    case RESULT_FREE: {
	char *buf = (char *)Tcl_Alloc(200);

	strcpy(buf, "free result");
	Tcl_SetResult(interp, buf, TCL_DYNAMIC);
	break;
    }
    case RESULT_DYNAMIC:
	Tcl_SetResult(interp, (char *)"dynamic result", TestsaveresultFree);
	break;
    case RESULT_OBJECT:
	objPtr = Tcl_NewStringObj("object result", -1);
	Tcl_SetObjResult(interp, objPtr);
	break;
    }

    Tcl_SaveResult(interp, &state);

    if (((enum options) index) == RESULT_OBJECT) {
	result = Tcl_EvalObjEx(interp, objv[2], 0);
    } else {
	result = Tcl_EvalEx(interp, Tcl_GetString(objv[2]), -1, 0);
    }

    if (discard) {
	Tcl_DiscardResult(&state);
    } else {
	Tcl_RestoreResult(interp, &state);
	result = TCL_OK;
    }

    switch ((enum options) index) {
    case RESULT_DYNAMIC:
	Tcl_AppendElement(interp, freeCount ? "freed" : "leak");
	break;
    case RESULT_OBJECT:
	Tcl_AppendElement(interp, Tcl_GetObjResult(interp) == objPtr
		? "same" : "different");
	break;
    default:
	break;
    }
    return result;
}

/*
 *----------------------------------------------------------------------
 *
 * TestsaveresultFree --
 *
 *	Special purpose freeProc used by TestsaveresultCmd.
 *
 * Results:
 *	None.
 *
 * Side effects:
 *	Increments the freeCount.
 *
 *----------------------------------------------------------------------
 */

static void
TestsaveresultFree(
    TCL_UNUSED(void *))
{
    freeCount++;
}

/*
 *----------------------------------------------------------------------
 *
 * TestmainthreadCmd  --
 *
 *	Implements the "testmainthread" cmd that is used to test the
 *	'Tcl_GetCurrentThread' API.
 *
 * Results:
 *	A standard Tcl result.
 *
 * Side effects:
 *	None.
 *
 *----------------------------------------------------------------------
 */

static int
TestmainthreadCmd(
    TCL_UNUSED(ClientData),
    Tcl_Interp *interp,/* Current interpreter. */
    int argc,			/* Number of arguments. */
    TCL_UNUSED(const char **) /*argv*/)
{
    if (argc == 1) {
	Tcl_Obj *idObj = Tcl_NewWideIntObj((Tcl_WideInt)(size_t)Tcl_GetCurrentThread());

	Tcl_SetObjResult(interp, idObj);
	return TCL_OK;
    } else {
	Tcl_AppendResult(interp, "wrong # args", NULL);
	return TCL_ERROR;
    }
}

/*
 *----------------------------------------------------------------------
 *
 * MainLoop --
 *
 *	A main loop set by TestsetmainloopCmd below.
 *
 * Results:
 *	None.
 *
 * Side effects:
 *	Event handlers could do anything.
 *
 *----------------------------------------------------------------------
 */

static void
MainLoop(void)
{
    while (!exitMainLoop) {
	Tcl_DoOneEvent(0);
    }
    fprintf(stdout,"Exit MainLoop\n");
    fflush(stdout);
}

/*
 *----------------------------------------------------------------------
 *
 * TestsetmainloopCmd  --
 *
 *	Implements the "testsetmainloop" cmd that is used to test the
 *	'Tcl_SetMainLoop' API.
 *
 * Results:
 *	A standard Tcl result.
 *
 * Side effects:
 *	None.
 *
 *----------------------------------------------------------------------
 */

static int
TestsetmainloopCmd(
    TCL_UNUSED(ClientData),
    TCL_UNUSED(Tcl_Interp *),
    TCL_UNUSED(int) /*argc*/,
    TCL_UNUSED(const char **) /*argv*/)
{
    exitMainLoop = 0;
    Tcl_SetMainLoop(MainLoop);
    return TCL_OK;
}

/*
 *----------------------------------------------------------------------
 *
 * TestexitmainloopCmd  --
 *
 *	Implements the "testexitmainloop" cmd that is used to test the
 *	'Tcl_SetMainLoop' API.
 *
 * Results:
 *	A standard Tcl result.
 *
 * Side effects:
 *	None.
 *
 *----------------------------------------------------------------------
 */

static int
TestexitmainloopCmd(
    TCL_UNUSED(ClientData),
    TCL_UNUSED(Tcl_Interp *),
    TCL_UNUSED(int) /*argc*/,
    TCL_UNUSED(const char **) /*argv*/)
{
    exitMainLoop = 1;
    return TCL_OK;
}

/*
 *----------------------------------------------------------------------
 *
 * TestChannelCmd --
 *
 *	Implements the Tcl "testchannel" debugging command and its
 *	subcommands. This is part of the testing environment.
 *
 * Results:
 *	A standard Tcl result.
 *
 * Side effects:
 *	None.
 *
 *----------------------------------------------------------------------
 */

static int
TestChannelCmd(
    TCL_UNUSED(ClientData),
    Tcl_Interp *interp,		/* Interpreter for result. */
    int argc,			/* Count of additional args. */
    const char **argv)		/* Additional arg strings. */
{
    const char *cmdName;	/* Sub command. */
    Tcl_HashTable *hTblPtr;	/* Hash table of channels. */
    Tcl_HashSearch hSearch;	/* Search variable. */
    Tcl_HashEntry *hPtr;	/* Search variable. */
    Channel *chanPtr;		/* The actual channel. */
    ChannelState *statePtr;	/* state info for channel */
    Tcl_Channel chan;		/* The opaque type. */
    size_t len;			/* Length of subcommand string. */
    int IOQueued;		/* How much IO is queued inside channel? */
    char buf[TCL_INTEGER_SPACE];/* For sprintf. */
    int mode;			/* rw mode of the channel */

    if (argc < 2) {
	Tcl_AppendResult(interp, "wrong # args: should be \"", argv[0],
		" subcommand ?additional args..?\"", NULL);
	return TCL_ERROR;
    }
    cmdName = argv[1];
    len = strlen(cmdName);

    chanPtr = NULL;

    if (argc > 2) {
	if ((cmdName[0] == 's') && (strncmp(cmdName, "splice", len) == 0)) {
	    /* For splice access the pool of detached channels.
	     * Locate channel, remove from the list.
	     */

	    TestChannel **nextPtrPtr, *curPtr;

	    chan = (Tcl_Channel) NULL;
	    for (nextPtrPtr = &firstDetached, curPtr = firstDetached;
		 curPtr != NULL;
		 nextPtrPtr = &(curPtr->nextPtr), curPtr = curPtr->nextPtr) {

		if (strcmp(argv[2], Tcl_GetChannelName(curPtr->chan)) == 0) {
		    *nextPtrPtr = curPtr->nextPtr;
		    curPtr->nextPtr = NULL;
		    chan = curPtr->chan;
		    Tcl_Free(curPtr);
		    break;
		}
	    }
	} else {
	    chan = Tcl_GetChannel(interp, argv[2], &mode);
	}
	if (chan == (Tcl_Channel) NULL) {
	    return TCL_ERROR;
	}
	chanPtr		= (Channel *) chan;
	statePtr	= chanPtr->state;
	chanPtr		= statePtr->topChanPtr;
	chan		= (Tcl_Channel) chanPtr;
    } else {
	statePtr	= NULL;
	chan		= NULL;
    }

    if ((cmdName[0] == 's') && (strncmp(cmdName, "setchannelerror", len) == 0)) {

	Tcl_Obj *msg = Tcl_NewStringObj(argv[3],-1);

	Tcl_IncrRefCount(msg);
	Tcl_SetChannelError(chan, msg);
	Tcl_DecrRefCount(msg);

	Tcl_GetChannelError(chan, &msg);
	Tcl_SetObjResult(interp, msg);
	Tcl_DecrRefCount(msg);
	return TCL_OK;
    }
    if ((cmdName[0] == 's') && (strncmp(cmdName, "setchannelerrorinterp", len) == 0)) {

	Tcl_Obj *msg = Tcl_NewStringObj(argv[3],-1);

	Tcl_IncrRefCount(msg);
	Tcl_SetChannelErrorInterp(interp, msg);
	Tcl_DecrRefCount(msg);

	Tcl_GetChannelErrorInterp(interp, &msg);
	Tcl_SetObjResult(interp, msg);
	Tcl_DecrRefCount(msg);
	return TCL_OK;
    }

    /*
     * "cut" is actually more a simplified detach facility as provided by the
     * Thread package. Without the safeguards of a regular command (no
     * checking that the command is truly cut'able, no mutexes for
     * thread-safety). Its complementary command is "splice", see below.
     */

    if ((cmdName[0] == 'c') && (strncmp(cmdName, "cut", len) == 0)) {
	TestChannel *det;

	if (argc != 3) {
	    Tcl_AppendResult(interp, "wrong # args: should be \"", argv[0],
		    " cut channelName\"", NULL);
	    return TCL_ERROR;
	}

	Tcl_RegisterChannel(NULL, chan); /* prevent closing */
	Tcl_UnregisterChannel(interp, chan);

	Tcl_CutChannel(chan);

	/* Remember the channel in the pool of detached channels */

	det = (TestChannel *)Tcl_Alloc(sizeof(TestChannel));
	det->chan     = chan;
	det->nextPtr  = firstDetached;
	firstDetached = det;

	return TCL_OK;
    }

    if ((cmdName[0] == 'c') &&
	    (strncmp(cmdName, "clearchannelhandlers", len) == 0)) {
	if (argc != 3) {
	    Tcl_AppendResult(interp, "wrong # args: should be \"", argv[0],
		    " clearchannelhandlers channelName\"", NULL);
	    return TCL_ERROR;
	}
	Tcl_ClearChannelHandlers(chan);
	return TCL_OK;
    }

    if ((cmdName[0] == 'i') && (strncmp(cmdName, "info", len) == 0)) {
	if (argc != 3) {
	    Tcl_AppendResult(interp, "wrong # args: should be \"", argv[0],
		    " info channelName\"", NULL);
	    return TCL_ERROR;
	}
	Tcl_AppendElement(interp, argv[2]);
	Tcl_AppendElement(interp, Tcl_ChannelName(chanPtr->typePtr));
	if (statePtr->flags & TCL_READABLE) {
	    Tcl_AppendElement(interp, "read");
	} else {
	    Tcl_AppendElement(interp, "");
	}
	if (statePtr->flags & TCL_WRITABLE) {
	    Tcl_AppendElement(interp, "write");
	} else {
	    Tcl_AppendElement(interp, "");
	}
	if (statePtr->flags & CHANNEL_NONBLOCKING) {
	    Tcl_AppendElement(interp, "nonblocking");
	} else {
	    Tcl_AppendElement(interp, "blocking");
	}
	if (statePtr->flags & CHANNEL_LINEBUFFERED) {
	    Tcl_AppendElement(interp, "line");
	} else if (statePtr->flags & CHANNEL_UNBUFFERED) {
	    Tcl_AppendElement(interp, "none");
	} else {
	    Tcl_AppendElement(interp, "full");
	}
	if (statePtr->flags & BG_FLUSH_SCHEDULED) {
	    Tcl_AppendElement(interp, "async_flush");
	} else {
	    Tcl_AppendElement(interp, "");
	}
	if (statePtr->flags & CHANNEL_EOF) {
	    Tcl_AppendElement(interp, "eof");
	} else {
	    Tcl_AppendElement(interp, "");
	}
	if (statePtr->flags & CHANNEL_BLOCKED) {
	    Tcl_AppendElement(interp, "blocked");
	} else {
	    Tcl_AppendElement(interp, "unblocked");
	}
	if (statePtr->inputTranslation == TCL_TRANSLATE_AUTO) {
	    Tcl_AppendElement(interp, "auto");
	    if (statePtr->flags & INPUT_SAW_CR) {
		Tcl_AppendElement(interp, "saw_cr");
	    } else {
		Tcl_AppendElement(interp, "");
	    }
	} else if (statePtr->inputTranslation == TCL_TRANSLATE_LF) {
	    Tcl_AppendElement(interp, "lf");
	    Tcl_AppendElement(interp, "");
	} else if (statePtr->inputTranslation == TCL_TRANSLATE_CR) {
	    Tcl_AppendElement(interp, "cr");
	    Tcl_AppendElement(interp, "");
	} else if (statePtr->inputTranslation == TCL_TRANSLATE_CRLF) {
	    Tcl_AppendElement(interp, "crlf");
	    if (statePtr->flags & INPUT_SAW_CR) {
		Tcl_AppendElement(interp, "queued_cr");
	    } else {
		Tcl_AppendElement(interp, "");
	    }
	}
	if (statePtr->outputTranslation == TCL_TRANSLATE_AUTO) {
	    Tcl_AppendElement(interp, "auto");
	} else if (statePtr->outputTranslation == TCL_TRANSLATE_LF) {
	    Tcl_AppendElement(interp, "lf");
	} else if (statePtr->outputTranslation == TCL_TRANSLATE_CR) {
	    Tcl_AppendElement(interp, "cr");
	} else if (statePtr->outputTranslation == TCL_TRANSLATE_CRLF) {
	    Tcl_AppendElement(interp, "crlf");
	}
	IOQueued = Tcl_InputBuffered(chan);
	TclFormatInt(buf, IOQueued);
	Tcl_AppendElement(interp, buf);

	IOQueued = Tcl_OutputBuffered(chan);
	TclFormatInt(buf, IOQueued);
	Tcl_AppendElement(interp, buf);

	TclFormatInt(buf, (int)Tcl_Tell(chan));
	Tcl_AppendElement(interp, buf);

	TclFormatInt(buf, statePtr->refCount);
	Tcl_AppendElement(interp, buf);

	return TCL_OK;
    }

    if ((cmdName[0] == 'i') &&
	    (strncmp(cmdName, "inputbuffered", len) == 0)) {
	if (argc != 3) {
	    Tcl_AppendResult(interp, "channel name required", NULL);
	    return TCL_ERROR;
	}
	IOQueued = Tcl_InputBuffered(chan);
	TclFormatInt(buf, IOQueued);
	Tcl_AppendResult(interp, buf, NULL);
	return TCL_OK;
    }

    if ((cmdName[0] == 'i') && (strncmp(cmdName, "isshared", len) == 0)) {
	if (argc != 3) {
	    Tcl_AppendResult(interp, "channel name required", NULL);
	    return TCL_ERROR;
	}

	TclFormatInt(buf, Tcl_IsChannelShared(chan));
	Tcl_AppendResult(interp, buf, NULL);
	return TCL_OK;
    }

    if ((cmdName[0] == 'i') && (strncmp(cmdName, "isstandard", len) == 0)) {
	if (argc != 3) {
	    Tcl_AppendResult(interp, "channel name required", NULL);
	    return TCL_ERROR;
	}

	TclFormatInt(buf, Tcl_IsStandardChannel(chan));
	Tcl_AppendResult(interp, buf, NULL);
	return TCL_OK;
    }

    if ((cmdName[0] == 'm') && (strncmp(cmdName, "mode", len) == 0)) {
	if (argc != 3) {
	    Tcl_AppendResult(interp, "channel name required", NULL);
	    return TCL_ERROR;
	}

	if (statePtr->flags & TCL_READABLE) {
	    Tcl_AppendElement(interp, "read");
	} else {
	    Tcl_AppendElement(interp, "");
	}
	if (statePtr->flags & TCL_WRITABLE) {
	    Tcl_AppendElement(interp, "write");
	} else {
	    Tcl_AppendElement(interp, "");
	}
	return TCL_OK;
    }

    if ((cmdName[0] == 'm') && (strncmp(cmdName, "mthread", len) == 0)) {
	if (argc != 3) {
	    Tcl_AppendResult(interp, "channel name required", NULL);
	    return TCL_ERROR;
	}

	Tcl_SetObjResult(interp, Tcl_NewWideIntObj(
		(Tcl_WideInt) (size_t) Tcl_GetChannelThread(chan)));
	return TCL_OK;
    }

    if ((cmdName[0] == 'n') && (strncmp(cmdName, "name", len) == 0)) {
	if (argc != 3) {
	    Tcl_AppendResult(interp, "channel name required", NULL);
	    return TCL_ERROR;
	}
	Tcl_AppendResult(interp, statePtr->channelName, NULL);
	return TCL_OK;
    }

    if ((cmdName[0] == 'o') && (strncmp(cmdName, "open", len) == 0)) {
	hTblPtr = (Tcl_HashTable *) Tcl_GetAssocData(interp, "tclIO", NULL);
	if (hTblPtr == NULL) {
	    return TCL_OK;
	}
	for (hPtr = Tcl_FirstHashEntry(hTblPtr, &hSearch);
	     hPtr != NULL;
	     hPtr = Tcl_NextHashEntry(&hSearch)) {
	    Tcl_AppendElement(interp, (char *)Tcl_GetHashKey(hTblPtr, hPtr));
	}
	return TCL_OK;
    }

    if ((cmdName[0] == 'o') &&
	    (strncmp(cmdName, "outputbuffered", len) == 0)) {
	if (argc != 3) {
	    Tcl_AppendResult(interp, "channel name required", NULL);
	    return TCL_ERROR;
	}

	IOQueued = Tcl_OutputBuffered(chan);
	TclFormatInt(buf, IOQueued);
	Tcl_AppendResult(interp, buf, NULL);
	return TCL_OK;
    }

    if ((cmdName[0] == 'q') &&
	    (strncmp(cmdName, "queuedcr", len) == 0)) {
	if (argc != 3) {
	    Tcl_AppendResult(interp, "channel name required", NULL);
	    return TCL_ERROR;
	}

	Tcl_AppendResult(interp,
		(statePtr->flags & INPUT_SAW_CR) ? "1" : "0", NULL);
	return TCL_OK;
    }

    if ((cmdName[0] == 'r') && (strncmp(cmdName, "readable", len) == 0)) {
	hTblPtr = (Tcl_HashTable *) Tcl_GetAssocData(interp, "tclIO", NULL);
	if (hTblPtr == NULL) {
	    return TCL_OK;
	}
	for (hPtr = Tcl_FirstHashEntry(hTblPtr, &hSearch);
	     hPtr != NULL;
	     hPtr = Tcl_NextHashEntry(&hSearch)) {
	    chanPtr  = (Channel *) Tcl_GetHashValue(hPtr);
	    statePtr = chanPtr->state;
	    if (statePtr->flags & TCL_READABLE) {
		Tcl_AppendElement(interp, (char *)Tcl_GetHashKey(hTblPtr, hPtr));
	    }
	}
	return TCL_OK;
    }

    if ((cmdName[0] == 'r') && (strncmp(cmdName, "refcount", len) == 0)) {
	if (argc != 3) {
	    Tcl_AppendResult(interp, "channel name required", NULL);
	    return TCL_ERROR;
	}

	TclFormatInt(buf, statePtr->refCount);
	Tcl_AppendResult(interp, buf, NULL);
	return TCL_OK;
    }

    /*
     * "splice" is actually more a simplified attach facility as provided by
     * the Thread package. Without the safeguards of a regular command (no
     * checking that the command is truly cut'able, no mutexes for
     * thread-safety). Its complementary command is "cut", see above.
     */

    if ((cmdName[0] == 's') && (strncmp(cmdName, "splice", len) == 0)) {
	if (argc != 3) {
	    Tcl_AppendResult(interp, "channel name required", NULL);
	    return TCL_ERROR;
	}

	Tcl_SpliceChannel(chan);

	Tcl_RegisterChannel(interp, chan);
	Tcl_UnregisterChannel(NULL, chan);

	return TCL_OK;
    }

    if ((cmdName[0] == 't') && (strncmp(cmdName, "type", len) == 0)) {
	if (argc != 3) {
	    Tcl_AppendResult(interp, "channel name required", NULL);
	    return TCL_ERROR;
	}
	Tcl_AppendResult(interp, Tcl_ChannelName(chanPtr->typePtr), NULL);
	return TCL_OK;
    }

    if ((cmdName[0] == 'w') && (strncmp(cmdName, "writable", len) == 0)) {
	hTblPtr = (Tcl_HashTable *) Tcl_GetAssocData(interp, "tclIO", NULL);
	if (hTblPtr == NULL) {
	    return TCL_OK;
	}
	for (hPtr = Tcl_FirstHashEntry(hTblPtr, &hSearch);
		hPtr != NULL; hPtr = Tcl_NextHashEntry(&hSearch)) {
	    chanPtr = (Channel *) Tcl_GetHashValue(hPtr);
	    statePtr = chanPtr->state;
	    if (statePtr->flags & TCL_WRITABLE) {
		Tcl_AppendElement(interp, (char *)Tcl_GetHashKey(hTblPtr, hPtr));
	    }
	}
	return TCL_OK;
    }

    if ((cmdName[0] == 't') && (strncmp(cmdName, "transform", len) == 0)) {
	/*
	 * Syntax: transform channel -command command
	 */

	if (argc != 5) {
	    Tcl_AppendResult(interp, "wrong # args: should be \"", argv[0],
		    " transform channelId -command cmd\"", NULL);
	    return TCL_ERROR;
	}
	if (strcmp(argv[3], "-command") != 0) {
	    Tcl_AppendResult(interp, "bad argument \"", argv[3],
		    "\": should be \"-command\"", NULL);
	    return TCL_ERROR;
	}

	return TclChannelTransform(interp, chan,
		Tcl_NewStringObj(argv[4], -1));
    }

    if ((cmdName[0] == 'u') && (strncmp(cmdName, "unstack", len) == 0)) {
	/*
	 * Syntax: unstack channel
	 */

	if (argc != 3) {
	    Tcl_AppendResult(interp, "wrong # args: should be \"", argv[0],
		    " unstack channel\"", NULL);
	    return TCL_ERROR;
	}
	return Tcl_UnstackChannel(interp, chan);
    }

    Tcl_AppendResult(interp, "bad option \"", cmdName, "\": should be "
	    "cut, clearchannelhandlers, info, isshared, mode, open, "
	    "readable, splice, writable, transform, unstack", NULL);
    return TCL_ERROR;
}

/*
 *----------------------------------------------------------------------
 *
 * TestChannelEventCmd --
 *
 *	This procedure implements the "testchannelevent" command. It is used
 *	to test the Tcl channel event mechanism.
 *
 * Results:
 *	A standard Tcl result.
 *
 * Side effects:
 *	Creates, deletes and returns channel event handlers.
 *
 *----------------------------------------------------------------------
 */

static int
TestChannelEventCmd(
    TCL_UNUSED(ClientData),
    Tcl_Interp *interp,		/* Current interpreter. */
    int argc,			/* Number of arguments. */
    const char **argv)		/* Argument strings. */
{
    Tcl_Obj *resultListPtr;
    Channel *chanPtr;
    ChannelState *statePtr;	/* state info for channel */
    EventScriptRecord *esPtr, *prevEsPtr, *nextEsPtr;
    const char *cmd;
    int index, i, mask, len;

    if ((argc < 3) || (argc > 5)) {
	Tcl_AppendResult(interp, "wrong # args: should be \"", argv[0],
		" channelName cmd ?arg1? ?arg2?\"", NULL);
	return TCL_ERROR;
    }
    chanPtr = (Channel *) Tcl_GetChannel(interp, argv[1], NULL);
    if (chanPtr == NULL) {
	return TCL_ERROR;
    }
    statePtr = chanPtr->state;

    cmd = argv[2];
    len = strlen(cmd);
    if ((cmd[0] == 'a') && (strncmp(cmd, "add", len) == 0)) {
	if (argc != 5) {
	    Tcl_AppendResult(interp, "wrong # args: should be \"", argv[0],
		    " channelName add eventSpec script\"", NULL);
	    return TCL_ERROR;
	}
	if (strcmp(argv[3], "readable") == 0) {
	    mask = TCL_READABLE;
	} else if (strcmp(argv[3], "writable") == 0) {
	    mask = TCL_WRITABLE;
	} else if (strcmp(argv[3], "none") == 0) {
	    mask = 0;
	} else {
	    Tcl_AppendResult(interp, "bad event name \"", argv[3],
		    "\": must be readable, writable, or none", NULL);
	    return TCL_ERROR;
	}

	esPtr = (EventScriptRecord *)Tcl_Alloc(sizeof(EventScriptRecord));
	esPtr->nextPtr = statePtr->scriptRecordPtr;
	statePtr->scriptRecordPtr = esPtr;

	esPtr->chanPtr = chanPtr;
	esPtr->interp = interp;
	esPtr->mask = mask;
	esPtr->scriptPtr = Tcl_NewStringObj(argv[4], -1);
	Tcl_IncrRefCount(esPtr->scriptPtr);

	Tcl_CreateChannelHandler((Tcl_Channel) chanPtr, mask,
		TclChannelEventScriptInvoker, esPtr);

	return TCL_OK;
    }

    if ((cmd[0] == 'd') && (strncmp(cmd, "delete", len) == 0)) {
	if (argc != 4) {
	    Tcl_AppendResult(interp, "wrong # args: should be \"", argv[0],
		    " channelName delete index\"", NULL);
	    return TCL_ERROR;
	}
	if (Tcl_GetInt(interp, argv[3], &index) == TCL_ERROR) {
	    return TCL_ERROR;
	}
	if (index < 0) {
	    Tcl_AppendResult(interp, "bad event index: ", argv[3],
		    ": must be nonnegative", NULL);
	    return TCL_ERROR;
	}
	for (i = 0, esPtr = statePtr->scriptRecordPtr;
	     (i < index) && (esPtr != NULL);
	     i++, esPtr = esPtr->nextPtr) {
	    /* Empty loop body. */
	}
	if (esPtr == NULL) {
	    Tcl_AppendResult(interp, "bad event index ", argv[3],
		    ": out of range", NULL);
	    return TCL_ERROR;
	}
	if (esPtr == statePtr->scriptRecordPtr) {
	    statePtr->scriptRecordPtr = esPtr->nextPtr;
	} else {
	    for (prevEsPtr = statePtr->scriptRecordPtr;
		 (prevEsPtr != NULL) &&
		     (prevEsPtr->nextPtr != esPtr);
		 prevEsPtr = prevEsPtr->nextPtr) {
		/* Empty loop body. */
	    }
	    if (prevEsPtr == NULL) {
		Tcl_Panic("TestChannelEventCmd: damaged event script list");
	    }
	    prevEsPtr->nextPtr = esPtr->nextPtr;
	}
	Tcl_DeleteChannelHandler((Tcl_Channel) chanPtr,
		TclChannelEventScriptInvoker, esPtr);
	Tcl_DecrRefCount(esPtr->scriptPtr);
	Tcl_Free(esPtr);

	return TCL_OK;
    }

    if ((cmd[0] == 'l') && (strncmp(cmd, "list", len) == 0)) {
	if (argc != 3) {
	    Tcl_AppendResult(interp, "wrong # args: should be \"", argv[0],
		    " channelName list\"", NULL);
	    return TCL_ERROR;
	}
	resultListPtr = Tcl_GetObjResult(interp);
	for (esPtr = statePtr->scriptRecordPtr;
	     esPtr != NULL;
	     esPtr = esPtr->nextPtr) {
	    if (esPtr->mask) {
		Tcl_ListObjAppendElement(interp, resultListPtr, Tcl_NewStringObj(
		    (esPtr->mask == TCL_READABLE) ? "readable" : "writable", -1));
	    } else {
		Tcl_ListObjAppendElement(interp, resultListPtr,
			Tcl_NewStringObj("none", -1));
	    }
	    Tcl_ListObjAppendElement(interp, resultListPtr, esPtr->scriptPtr);
	}
	Tcl_SetObjResult(interp, resultListPtr);
	return TCL_OK;
    }

    if ((cmd[0] == 'r') && (strncmp(cmd, "removeall", len) == 0)) {
	if (argc != 3) {
	    Tcl_AppendResult(interp, "wrong # args: should be \"", argv[0],
		    " channelName removeall\"", NULL);
	    return TCL_ERROR;
	}
	for (esPtr = statePtr->scriptRecordPtr;
	     esPtr != NULL;
	     esPtr = nextEsPtr) {
	    nextEsPtr = esPtr->nextPtr;
	    Tcl_DeleteChannelHandler((Tcl_Channel) chanPtr,
		    TclChannelEventScriptInvoker, esPtr);
	    Tcl_DecrRefCount(esPtr->scriptPtr);
	    Tcl_Free(esPtr);
	}
	statePtr->scriptRecordPtr = NULL;
	return TCL_OK;
    }

    if	((cmd[0] == 's') && (strncmp(cmd, "set", len) == 0)) {
	if (argc != 5) {
	    Tcl_AppendResult(interp, "wrong # args: should be \"", argv[0],
		    " channelName delete index event\"", NULL);
	    return TCL_ERROR;
	}
	if (Tcl_GetInt(interp, argv[3], &index) == TCL_ERROR) {
	    return TCL_ERROR;
	}
	if (index < 0) {
	    Tcl_AppendResult(interp, "bad event index: ", argv[3],
		    ": must be nonnegative", NULL);
	    return TCL_ERROR;
	}
	for (i = 0, esPtr = statePtr->scriptRecordPtr;
	     (i < index) && (esPtr != NULL);
	     i++, esPtr = esPtr->nextPtr) {
	    /* Empty loop body. */
	}
	if (esPtr == NULL) {
	    Tcl_AppendResult(interp, "bad event index ", argv[3],
		    ": out of range", NULL);
	    return TCL_ERROR;
	}

	if (strcmp(argv[4], "readable") == 0) {
	    mask = TCL_READABLE;
	} else if (strcmp(argv[4], "writable") == 0) {
	    mask = TCL_WRITABLE;
	} else if (strcmp(argv[4], "none") == 0) {
	    mask = 0;
	} else {
	    Tcl_AppendResult(interp, "bad event name \"", argv[4],
		    "\": must be readable, writable, or none", NULL);
	    return TCL_ERROR;
	}
	esPtr->mask = mask;
	Tcl_CreateChannelHandler((Tcl_Channel) chanPtr, mask,
		TclChannelEventScriptInvoker, esPtr);
	return TCL_OK;
    }
    Tcl_AppendResult(interp, "bad command ", cmd, ", must be one of "
	    "add, delete, list, set, or removeall", NULL);
    return TCL_ERROR;
}

/*
 *----------------------------------------------------------------------
 *
 * TestSocketCmd --
 *
 *	Implements the Tcl "testsocket" debugging command and its
 *	subcommands. This is part of the testing environment.
 *
 * Results:
 *	A standard Tcl result.
 *
 * Side effects:
 *	None.
 *
 *----------------------------------------------------------------------
 */

static int
TestSocketCmd(
    TCL_UNUSED(ClientData),
    Tcl_Interp *interp,		/* Interpreter for result. */
    int argc,			/* Count of additional args. */
    const char **argv)		/* Additional arg strings. */
{
    const char *cmdName;	/* Sub command. */
    size_t len;			/* Length of subcommand string. */

    if (argc < 2) {
	Tcl_AppendResult(interp, "wrong # args: should be \"", argv[0],
		" subcommand ?additional args..?\"", NULL);
	return TCL_ERROR;
    }
    cmdName = argv[1];
    len = strlen(cmdName);

    if ((cmdName[0] == 't') && (strncmp(cmdName, "testflags", len) == 0)) {
        Tcl_Channel hChannel;
        int modePtr;
        TcpState *statePtr;
        /* Set test value in the socket driver
         */
        /* Check for argument "channel name"
         */
        if (argc < 4) {
            Tcl_AppendResult(interp, "wrong # args: should be \"", argv[0],
                    " testflags channel flags\"", NULL);
            return TCL_ERROR;
        }
        hChannel = Tcl_GetChannel(interp, argv[2], &modePtr);
        if ( NULL == hChannel ) {
            Tcl_AppendResult(interp, "unknown channel:", argv[2], NULL);
            return TCL_ERROR;
        }
        statePtr = (TcpState *)Tcl_GetChannelInstanceData(hChannel);
        if ( NULL == statePtr) {
            Tcl_AppendResult(interp, "No channel instance data:", argv[2],
                    NULL);
            return TCL_ERROR;
        }
        statePtr->testFlags = atoi(argv[3]);
        return TCL_OK;
    }

    Tcl_AppendResult(interp, "bad option \"", cmdName, "\": should be "
	    "testflags", NULL);
    return TCL_ERROR;
}

/*
 *----------------------------------------------------------------------
 *
 * TestWrongNumArgsObjCmd --
 *
 *	Test the Tcl_WrongNumArgs function.
 *
 * Results:
 *	Standard Tcl result.
 *
 * Side effects:
 *	Sets interpreter result.
 *
 *----------------------------------------------------------------------
 */

static int
TestWrongNumArgsObjCmd(
    TCL_UNUSED(ClientData),
    Tcl_Interp *interp,		/* Current interpreter. */
    int objc,			/* Number of arguments. */
    Tcl_Obj *const objv[])	/* Argument objects. */
{
    int i, length;
    const char *msg;

    if (objc < 3) {
	/*
	 * Don't use Tcl_WrongNumArgs here, as that is the function
	 * we want to test!
	 */
	Tcl_AppendResult(interp, "insufficient arguments", NULL);
	return TCL_ERROR;
    }

    if (Tcl_GetIntFromObj(interp, objv[1], &i) != TCL_OK) {
	return TCL_ERROR;
    }

    msg = Tcl_GetStringFromObj(objv[2], &length);
    if (length == 0) {
	msg = NULL;
    }

    if (i > objc - 3) {
	/*
	 * Asked for more arguments than were given.
	 */
	Tcl_AppendResult(interp, "insufficient arguments", NULL);
	return TCL_ERROR;
    }

    Tcl_WrongNumArgs(interp, i, &(objv[3]), msg);
    return TCL_OK;
}

/*
 *----------------------------------------------------------------------
 *
 * TestGetIndexFromObjStructObjCmd --
 *
 *	Test the Tcl_GetIndexFromObjStruct function.
 *
 * Results:
 *	Standard Tcl result.
 *
 * Side effects:
 *	Sets interpreter result.
 *
 *----------------------------------------------------------------------
 */

static int
TestGetIndexFromObjStructObjCmd(
    TCL_UNUSED(ClientData),
    Tcl_Interp *interp,		/* Current interpreter. */
    int objc,			/* Number of arguments. */
    Tcl_Obj *const objv[])	/* Argument objects. */
{
    const char *const ary[] = {
	"a", "b", "c", "d", "e", "f", NULL, NULL
    };
    int idx,target;

    if (objc != 3) {
	Tcl_WrongNumArgs(interp, 1, objv, "argument targetvalue");
	return TCL_ERROR;
    }
    if (Tcl_GetIndexFromObjStruct(interp, objv[1], ary, 2*sizeof(char *),
	    "dummy", 0, &idx) != TCL_OK) {
	return TCL_ERROR;
    }
    if (Tcl_GetIntFromObj(interp, objv[2], &target) != TCL_OK) {
	return TCL_ERROR;
    }
    if (idx != target) {
	char buffer[64];
	sprintf(buffer, "%d", idx);
	Tcl_AppendResult(interp, "index value comparison failed: got ",
		buffer, NULL);
	sprintf(buffer, "%d", target);
	Tcl_AppendResult(interp, " when ", buffer, " expected", NULL);
	return TCL_ERROR;
    }
    Tcl_WrongNumArgs(interp, 3, objv, NULL);
    return TCL_OK;
}

/*
 *----------------------------------------------------------------------
 *
 * TestFilesystemObjCmd --
 *
 *	This procedure implements the "testfilesystem" command. It is used to
 *	test Tcl_FSRegister, Tcl_FSUnregister, and can be used to test that
 *	the pluggable filesystem works.
 *
 * Results:
 *	A standard Tcl result.
 *
 * Side effects:
 *	Inserts or removes a filesystem from Tcl's stack.
 *
 *----------------------------------------------------------------------
 */

static int
TestFilesystemObjCmd(
    TCL_UNUSED(ClientData),
    Tcl_Interp *interp,
    int objc,
    Tcl_Obj *const objv[])
{
    int res, boolVal;
    const char *msg;

    if (objc != 2) {
	Tcl_WrongNumArgs(interp, 1, objv, "boolean");
	return TCL_ERROR;
    }
    if (Tcl_GetBooleanFromObj(interp, objv[1], &boolVal) != TCL_OK) {
	return TCL_ERROR;
    }
    if (boolVal) {
	res = Tcl_FSRegister(interp, &testReportingFilesystem);
	msg = (res == TCL_OK) ? "registered" : "failed";
    } else {
	res = Tcl_FSUnregister(&testReportingFilesystem);
	msg = (res == TCL_OK) ? "unregistered" : "failed";
    }
    Tcl_SetObjResult(interp, Tcl_NewStringObj(msg , -1));
    return res;
}

static int
TestReportInFilesystem(
    Tcl_Obj *pathPtr,
    void **clientDataPtr)
{
    static Tcl_Obj *lastPathPtr = NULL;
    Tcl_Obj *newPathPtr;

    if (pathPtr == lastPathPtr) {
	/* Reject all files second time around */
	return -1;
    }

    /* Try to claim all files first time around */

    newPathPtr = Tcl_DuplicateObj(pathPtr);
    lastPathPtr = newPathPtr;
    Tcl_IncrRefCount(newPathPtr);
    if (Tcl_FSGetFileSystemForPath(newPathPtr) == NULL) {
	/* Nothing claimed it. Therefore we don't either */
	Tcl_DecrRefCount(newPathPtr);
	lastPathPtr = NULL;
	return -1;
    }
    lastPathPtr = NULL;
    *clientDataPtr = newPathPtr;
    return TCL_OK;
}

/*
 * Simple helper function to extract the native vfs representation of a path
 * object, or NULL if no such representation exists.
 */

static Tcl_Obj *
TestReportGetNativePath(
    Tcl_Obj *pathPtr)
{
    return (Tcl_Obj*) Tcl_FSGetInternalRep(pathPtr, &testReportingFilesystem);
}

static void
TestReportFreeInternalRep(
    void *clientData)
{
    Tcl_Obj *nativeRep = (Tcl_Obj *) clientData;

    if (nativeRep != NULL) {
	/* Free the path */
	Tcl_DecrRefCount(nativeRep);
    }
}

static void *
TestReportDupInternalRep(
    void *clientData)
{
    Tcl_Obj *original = (Tcl_Obj *) clientData;

    Tcl_IncrRefCount(original);
    return clientData;
}

static void
TestReport(
    const char *cmd,
    Tcl_Obj *path,
    Tcl_Obj *arg2)
{
    Tcl_Interp *interp = (Tcl_Interp *) Tcl_FSData(&testReportingFilesystem);

    if (interp == NULL) {
	/* This is bad, but not much we can do about it */
    } else {
	Tcl_Obj *savedResult;
	Tcl_DString ds;

	Tcl_DStringInit(&ds);
	Tcl_DStringAppend(&ds, "lappend filesystemReport ", -1);
	Tcl_DStringStartSublist(&ds);
	Tcl_DStringAppendElement(&ds, cmd);
	if (path != NULL) {
	    Tcl_DStringAppendElement(&ds, Tcl_GetString(path));
	}
	if (arg2 != NULL) {
	    Tcl_DStringAppendElement(&ds, Tcl_GetString(arg2));
	}
	Tcl_DStringEndSublist(&ds);
	savedResult = Tcl_GetObjResult(interp);
	Tcl_IncrRefCount(savedResult);
	Tcl_SetObjResult(interp, Tcl_NewObj());
	Tcl_EvalEx(interp, Tcl_DStringValue(&ds), -1, 0);
	Tcl_DStringFree(&ds);
	Tcl_ResetResult(interp);
	Tcl_SetObjResult(interp, savedResult);
	Tcl_DecrRefCount(savedResult);
    }
}

static int
TestReportStat(
    Tcl_Obj *path,		/* Path of file to stat (in current CP). */
    Tcl_StatBuf *buf)		/* Filled with results of stat call. */
{
    TestReport("stat", path, NULL);
    return Tcl_FSStat(TestReportGetNativePath(path), buf);
}

static int
TestReportLstat(
    Tcl_Obj *path,		/* Path of file to stat (in current CP). */
    Tcl_StatBuf *buf)		/* Filled with results of stat call. */
{
    TestReport("lstat", path, NULL);
    return Tcl_FSLstat(TestReportGetNativePath(path), buf);
}

static int
TestReportAccess(
    Tcl_Obj *path,		/* Path of file to access (in current CP). */
    int mode)			/* Permission setting. */
{
    TestReport("access", path, NULL);
    return Tcl_FSAccess(TestReportGetNativePath(path), mode);
}

static Tcl_Channel
TestReportOpenFileChannel(
    Tcl_Interp *interp,		/* Interpreter for error reporting; can be
				 * NULL. */
    Tcl_Obj *fileName,		/* Name of file to open. */
    int mode,			/* POSIX open mode. */
    int permissions)		/* If the open involves creating a file, with
				 * what modes to create it? */
{
    TestReport("open", fileName, NULL);
    return TclpOpenFileChannel(interp, TestReportGetNativePath(fileName),
	    mode, permissions);
}

static int
TestReportMatchInDirectory(
    Tcl_Interp *interp,		/* Interpreter for error messages. */
    Tcl_Obj *resultPtr,		/* Object to lappend results. */
    Tcl_Obj *dirPtr,		/* Contains path to directory to search. */
    const char *pattern,	/* Pattern to match against. */
    Tcl_GlobTypeData *types)	/* Object containing list of acceptable types.
				 * May be NULL. */
{
    if (types != NULL && types->type & TCL_GLOB_TYPE_MOUNT) {
	TestReport("matchmounts", dirPtr, NULL);
	return TCL_OK;
    } else {
	TestReport("matchindirectory", dirPtr, NULL);
	return Tcl_FSMatchInDirectory(interp, resultPtr,
		TestReportGetNativePath(dirPtr), pattern, types);
    }
}

static int
TestReportChdir(
    Tcl_Obj *dirName)
{
    TestReport("chdir", dirName, NULL);
    return Tcl_FSChdir(TestReportGetNativePath(dirName));
}

static int
TestReportLoadFile(
    Tcl_Interp *interp,		/* Used for error reporting. */
    Tcl_Obj *fileName,		/* Name of the file containing the desired
				 * code. */
    Tcl_LoadHandle *handlePtr,	/* Filled with token for dynamically loaded
				 * file which will be passed back to
				 * (*unloadProcPtr)() to unload the file. */
    Tcl_FSUnloadFileProc **unloadProcPtr)
				/* Filled with address of Tcl_FSUnloadFileProc
				 * function which should be used for
				 * this file. */
{
    TestReport("loadfile", fileName, NULL);
    return Tcl_FSLoadFile(interp, TestReportGetNativePath(fileName), NULL,
	    NULL, NULL, NULL, handlePtr, unloadProcPtr);
}

static Tcl_Obj *
TestReportLink(
    Tcl_Obj *path,		/* Path of file to readlink or link */
    Tcl_Obj *to,		/* Path of file to link to, or NULL */
    int linkType)
{
    TestReport("link", path, to);
    return Tcl_FSLink(TestReportGetNativePath(path), to, linkType);
}

static int
TestReportRenameFile(
    Tcl_Obj *src,		/* Pathname of file or dir to be renamed
				 * (UTF-8). */
    Tcl_Obj *dst)		/* New pathname of file or directory
				 * (UTF-8). */
{
    TestReport("renamefile", src, dst);
    return Tcl_FSRenameFile(TestReportGetNativePath(src),
	    TestReportGetNativePath(dst));
}

static int
TestReportCopyFile(
    Tcl_Obj *src,		/* Pathname of file to be copied (UTF-8). */
    Tcl_Obj *dst)		/* Pathname of file to copy to (UTF-8). */
{
    TestReport("copyfile", src, dst);
    return Tcl_FSCopyFile(TestReportGetNativePath(src),
	    TestReportGetNativePath(dst));
}

static int
TestReportDeleteFile(
    Tcl_Obj *path)		/* Pathname of file to be removed (UTF-8). */
{
    TestReport("deletefile", path, NULL);
    return Tcl_FSDeleteFile(TestReportGetNativePath(path));
}

static int
TestReportCreateDirectory(
    Tcl_Obj *path)		/* Pathname of directory to create (UTF-8). */
{
    TestReport("createdirectory", path, NULL);
    return Tcl_FSCreateDirectory(TestReportGetNativePath(path));
}

static int
TestReportCopyDirectory(
    Tcl_Obj *src,		/* Pathname of directory to be copied
				 * (UTF-8). */
    Tcl_Obj *dst,		/* Pathname of target directory (UTF-8). */
    Tcl_Obj **errorPtr)		/* If non-NULL, to be filled with UTF-8 name
				 * of file causing error. */
{
    TestReport("copydirectory", src, dst);
    return Tcl_FSCopyDirectory(TestReportGetNativePath(src),
	    TestReportGetNativePath(dst), errorPtr);
}

static int
TestReportRemoveDirectory(
    Tcl_Obj *path,		/* Pathname of directory to be removed
				 * (UTF-8). */
    int recursive,		/* If non-zero, removes directories that
				 * are nonempty.  Otherwise, will only remove
				 * empty directories. */
    Tcl_Obj **errorPtr)		/* If non-NULL, to be filled with UTF-8 name
				 * of file causing error. */
{
    TestReport("removedirectory", path, NULL);
    return Tcl_FSRemoveDirectory(TestReportGetNativePath(path), recursive,
	    errorPtr);
}

static const char *const *
TestReportFileAttrStrings(
    Tcl_Obj *fileName,
    Tcl_Obj **objPtrRef)
{
    TestReport("fileattributestrings", fileName, NULL);
    return Tcl_FSFileAttrStrings(TestReportGetNativePath(fileName), objPtrRef);
}

static int
TestReportFileAttrsGet(
    Tcl_Interp *interp,		/* The interpreter for error reporting. */
    int index,			/* index of the attribute command. */
    Tcl_Obj *fileName,		/* filename we are operating on. */
    Tcl_Obj **objPtrRef)	/* for output. */
{
    TestReport("fileattributesget", fileName, NULL);
    return Tcl_FSFileAttrsGet(interp, index,
	    TestReportGetNativePath(fileName), objPtrRef);
}

static int
TestReportFileAttrsSet(
    Tcl_Interp *interp,		/* The interpreter for error reporting. */
    int index,			/* index of the attribute command. */
    Tcl_Obj *fileName,		/* filename we are operating on. */
    Tcl_Obj *objPtr)		/* for input. */
{
    TestReport("fileattributesset", fileName, objPtr);
    return Tcl_FSFileAttrsSet(interp, index,
	    TestReportGetNativePath(fileName), objPtr);
}

static int
TestReportUtime(
    Tcl_Obj *fileName,
    struct utimbuf *tval)
{
    TestReport("utime", fileName, NULL);
    return Tcl_FSUtime(TestReportGetNativePath(fileName), tval);
}

static int
TestReportNormalizePath(
    TCL_UNUSED(Tcl_Interp *),
    Tcl_Obj *pathPtr,
    int nextCheckpoint)
{
    TestReport("normalizepath", pathPtr, NULL);
    return nextCheckpoint;
}

static int
SimplePathInFilesystem(
    Tcl_Obj *pathPtr,
    TCL_UNUSED(ClientData *))
{
    const char *str = Tcl_GetString(pathPtr);

    if (strncmp(str, "simplefs:/", 10)) {
	return -1;
    }
    return TCL_OK;
}

/*
 * This is a slightly 'hacky' filesystem which is used just to test a few
 * important features of the vfs code: (1) that you can load a shared library
 * from a vfs, (2) that when copying files from one fs to another, the 'mtime'
 * is preserved. (3) that recursive cross-filesystem directory copies have the
 * correct behaviour with/without -force.
 *
 * It treats any file in 'simplefs:/' as a file, which it routes to the
 * current directory. The real file it uses is whatever follows the trailing
 * '/' (e.g. 'foo' in 'simplefs:/foo'), and that file exists or not according
 * to what is in the native pwd.
 *
 * Please do not consider this filesystem a model of how things are to be
 * done. It is quite the opposite!  But, it does allow us to test some
 * important features.
 */

static int
TestSimpleFilesystemObjCmd(
    TCL_UNUSED(ClientData),
    Tcl_Interp *interp,
    int objc,
    Tcl_Obj *const objv[])
{
    int res, boolVal;
    const char *msg;

    if (objc != 2) {
	Tcl_WrongNumArgs(interp, 1, objv, "boolean");
	return TCL_ERROR;
    }
    if (Tcl_GetBooleanFromObj(interp, objv[1], &boolVal) != TCL_OK) {
	return TCL_ERROR;
    }
    if (boolVal) {
	res = Tcl_FSRegister(interp, &simpleFilesystem);
	msg = (res == TCL_OK) ? "registered" : "failed";
    } else {
	res = Tcl_FSUnregister(&simpleFilesystem);
	msg = (res == TCL_OK) ? "unregistered" : "failed";
    }
    Tcl_SetObjResult(interp, Tcl_NewStringObj(msg , -1));
    return res;
}

/*
 * Treats a file name 'simplefs:/foo' by using the file 'foo' in the current
 * (native) directory.
 */

static Tcl_Obj *
SimpleRedirect(
    Tcl_Obj *pathPtr)		/* Name of file to copy. */
{
    int len;
    const char *str;
    Tcl_Obj *origPtr;

    /*
     * We assume the same name in the current directory is ok.
     */

    str = Tcl_GetStringFromObj(pathPtr, &len);
    if (len < 10 || strncmp(str, "simplefs:/", 10)) {
	/* Probably shouldn't ever reach here */
	Tcl_IncrRefCount(pathPtr);
	return pathPtr;
    }
    origPtr = Tcl_NewStringObj(str+10,-1);
    Tcl_IncrRefCount(origPtr);
    return origPtr;
}

static int
SimpleMatchInDirectory(
    Tcl_Interp *interp,		/* Interpreter for error
				 * messages. */
    Tcl_Obj *resultPtr,		/* Object to lappend results. */
    Tcl_Obj *dirPtr,		/* Contains path to directory to search. */
    const char *pattern,	/* Pattern to match against. */
    Tcl_GlobTypeData *types)	/* Object containing list of acceptable types.
				 * May be NULL. */
{
    int res;
    Tcl_Obj *origPtr;
    Tcl_Obj *resPtr;

    /* We only provide a new volume, therefore no mounts at all */
    if (types != NULL && types->type & TCL_GLOB_TYPE_MOUNT) {
	return TCL_OK;
    }

    /*
     * We assume the same name in the current directory is ok.
     */
    resPtr = Tcl_NewObj();
    Tcl_IncrRefCount(resPtr);
    origPtr = SimpleRedirect(dirPtr);
    res = Tcl_FSMatchInDirectory(interp, resPtr, origPtr, pattern, types);
    if (res == TCL_OK) {
	int gLength, j;
	Tcl_ListObjLength(NULL, resPtr, &gLength);
	for (j = 0; j < gLength; j++) {
	    Tcl_Obj *gElt, *nElt;
	    Tcl_ListObjIndex(NULL, resPtr, j, &gElt);
	    nElt = Tcl_NewStringObj("simplefs:/",10);
	    Tcl_AppendObjToObj(nElt, gElt);
	    Tcl_ListObjAppendElement(NULL, resultPtr, nElt);
	}
    }
    Tcl_DecrRefCount(origPtr);
    Tcl_DecrRefCount(resPtr);
    return res;
}

static Tcl_Channel
SimpleOpenFileChannel(
    Tcl_Interp *interp,		/* Interpreter for error reporting; can be
				 * NULL. */
    Tcl_Obj *pathPtr,		/* Name of file to open. */
    int mode,			/* POSIX open mode. */
    int permissions)		/* If the open involves creating a file, with
				 * what modes to create it? */
{
    Tcl_Obj *tempPtr;
    Tcl_Channel chan;

    if ((mode != 0) && !(mode & O_RDONLY)) {
	Tcl_AppendResult(interp, "read-only", NULL);
	return NULL;
    }

    tempPtr = SimpleRedirect(pathPtr);
    chan = Tcl_FSOpenFileChannel(interp, tempPtr, "r", permissions);
    Tcl_DecrRefCount(tempPtr);
    return chan;
}

static int
SimpleAccess(
    Tcl_Obj *pathPtr,		/* Path of file to access (in current CP). */
    int mode)			/* Permission setting. */
{
    Tcl_Obj *tempPtr = SimpleRedirect(pathPtr);
    int res = Tcl_FSAccess(tempPtr, mode);

    Tcl_DecrRefCount(tempPtr);
    return res;
}

static int
SimpleStat(
    Tcl_Obj *pathPtr,		/* Path of file to stat (in current CP). */
    Tcl_StatBuf *bufPtr)	/* Filled with results of stat call. */
{
    Tcl_Obj *tempPtr = SimpleRedirect(pathPtr);
    int res = Tcl_FSStat(tempPtr, bufPtr);

    Tcl_DecrRefCount(tempPtr);
    return res;
}

static Tcl_Obj *
SimpleListVolumes(void)
{
    /* Add one new volume */
    Tcl_Obj *retVal;

    retVal = Tcl_NewStringObj("simplefs:/", -1);
    Tcl_IncrRefCount(retVal);
    return retVal;
}

/*
 * Used to check operations of Tcl_UtfNext.
 *
 * Usage: testutfnext -bytestring $bytes
 */

static int
TestUtfNextCmd(
    TCL_UNUSED(void *),
    Tcl_Interp *interp,
    int objc,
    Tcl_Obj *const objv[])
{
    size_t numBytes;
    char *bytes;
    const char *result, *first;
    char buffer[32];
    static const char tobetested[] = "A\xA0\xC0\xC1\xC2\xD0\xE0\xE8\xF2\xF7\xF8\xFE\xFF";
    const char *p = tobetested;

<<<<<<< HEAD
    if (objc != 3 || strcmp(Tcl_GetString(objv[1]), "-bytestring")) {
	if (objc != 2) {
	    Tcl_WrongNumArgs(interp, 1, objv, "?-bytestring? bytes");
	    return TCL_ERROR;
	}
	bytes = Tcl_GetString(objv[1]);
	numBytes = objv[1]->length;
    } else {
	bytes = (char *) TclGetBytesFromObj(interp, objv[2], &numBytes);
	if (bytes == NULL) {
	    return TCL_ERROR;
	}
=======
    if (objc != 2) {
	Tcl_WrongNumArgs(interp, 1, objv, "?-bytestring? bytes");
	return TCL_ERROR;
>>>>>>> 668f690b
    }
	bytes = Tcl_GetStringFromObj(objv[1], &numBytes);

    if (numBytes > (int)sizeof(buffer)-3) {
	Tcl_AppendResult(interp, "\"testutfnext\" can only handle 29 bytes", NULL);
	return TCL_ERROR;
    }

    memcpy(buffer + 1, bytes, numBytes);
    buffer[0] = buffer[numBytes + 1] = buffer[numBytes + 2] = '\x00';

    first = result = TclUtfNext(buffer + 1);
    while ((buffer[0] = *p++) != '\0') {
	/* Run Tcl_UtfNext with many more possible bytes at src[-1], all should give the same result */
	result = TclUtfNext(buffer + 1);
	if (first != result) {
	    Tcl_AppendResult(interp, "Tcl_UtfNext is not supposed to read src[-1]", NULL);
	    return TCL_ERROR;
	}
    }
    p = tobetested;
    while ((buffer[numBytes + 1] = *p++) != '\0') {
	/* Run Tcl_UtfNext with many more possible bytes at src[end], all should give the same result */
	result = TclUtfNext(buffer + 1);
	if (first != result) {
	    Tcl_AppendResult(interp, "Tcl_UtfNext is not supposed to read src[end]", NULL);
	    return TCL_ERROR;
	}
    }

    Tcl_SetObjResult(interp, Tcl_NewIntObj(first - buffer - 1));

    return TCL_OK;
}
/*
 * Used to check operations of Tcl_UtfPrev.
 *
 * Usage: testutfprev $bytes $offset
 */

static int
TestUtfPrevCmd(
    TCL_UNUSED(void *),
    Tcl_Interp *interp,
    int objc,
    Tcl_Obj *const objv[])
{
    size_t numBytes, offset;
    char *bytes;
    const char *result;

    if (objc < 2 || objc > 3) {
	Tcl_WrongNumArgs(interp, 1, objv, "bytes ?offset?");
	return TCL_ERROR;
    }

    bytes = Tcl_GetStringFromObj(objv[1], &numBytes);

    if (objc == 3) {
	if (TCL_OK != Tcl_GetIntForIndex(interp, objv[2], numBytes, &offset)) {
	    return TCL_ERROR;
	}
	if (offset == TCL_INDEX_NONE) {
	    offset = 0;
	}
	if (offset > numBytes) {
	    offset = numBytes;
	}
    } else {
	offset = numBytes;
    }
    result = TclUtfPrev(bytes + offset, bytes);
<<<<<<< HEAD
    Tcl_SetObjResult(interp, Tcl_NewWideIntObj(result - bytes));

    Tcl_DecrRefCount(copy);
=======
    Tcl_SetObjResult(interp, Tcl_NewIntObj(result - bytes));
>>>>>>> 668f690b
    return TCL_OK;
}

/*
 * Used to check correct string-length determining in Tcl_NumUtfChars
 */

static int
TestNumUtfCharsCmd(
    TCL_UNUSED(ClientData),
    Tcl_Interp *interp,
    int objc,
    Tcl_Obj *const objv[])
{
    if (objc > 1) {
	size_t len, limit = TCL_INDEX_NONE;
	const char *bytes = Tcl_GetString(objv[1]);
	size_t numBytes = objv[1]->length;

	if (objc > 2) {
	    if (Tcl_GetIntForIndex(interp, objv[2], numBytes, &limit) != TCL_OK) {
		return TCL_ERROR;
	    }
	    if (limit > numBytes + 1) {
		limit = numBytes + 1;
	    }
	}
	len = Tcl_NumUtfChars(bytes, limit);
	Tcl_SetObjResult(interp, Tcl_NewWideIntObj(len));
    }
    return TCL_OK;
}

/*
 * Used to check correct operation of Tcl_UtfFindFirst
 */

static int
TestFindFirstCmd(
    TCL_UNUSED(ClientData),
    Tcl_Interp *interp,
    int objc,
    Tcl_Obj *const objv[])
{
    if (objc > 1) {
	int len = -1;

	if (objc > 2) {
	    (void) Tcl_GetIntFromObj(interp, objv[2], &len);
	}
	Tcl_SetObjResult(interp, Tcl_NewStringObj(Tcl_UtfFindFirst(Tcl_GetString(objv[1]), len), -1));
    }
    return TCL_OK;
}

/*
 * Used to check correct operation of Tcl_UtfFindLast
 */

static int
TestFindLastCmd(
    TCL_UNUSED(ClientData),
    Tcl_Interp *interp,
    int objc,
    Tcl_Obj *const objv[])
{
    if (objc > 1) {
	int len = -1;

	if (objc > 2) {
	    (void) Tcl_GetIntFromObj(interp, objv[2], &len);
	}
	Tcl_SetObjResult(interp, Tcl_NewStringObj(Tcl_UtfFindLast(Tcl_GetString(objv[1]), len), -1));
    }
    return TCL_OK;
}

#if defined(HAVE_CPUID) || defined(_WIN32)
/*
 *----------------------------------------------------------------------
 *
 * TestcpuidCmd --
 *
 *	Retrieves CPU ID information.
 *
 * Usage:
 *	testwincpuid <eax>
 *
 * Parameters:
 *	eax - The value to pass in the EAX register to a CPUID instruction.
 *
 * Results:
 *	Returns a four-element list containing the values from the EAX, EBX,
 *	ECX and EDX registers returned from the CPUID instruction.
 *
 * Side effects:
 *	None.
 *
 *----------------------------------------------------------------------
 */

static int
TestcpuidCmd(
    TCL_UNUSED(ClientData),
    Tcl_Interp* interp,		/* Tcl interpreter */
    int objc,			/* Parameter count */
    Tcl_Obj *const * objv)	/* Parameter vector */
{
    int status, index, i;
    int regs[4];
    Tcl_Obj *regsObjs[4];

    if (objc != 2) {
	Tcl_WrongNumArgs(interp, 1, objv, "eax");
	return TCL_ERROR;
    }
    if (Tcl_GetIntFromObj(interp, objv[1], &index) != TCL_OK) {
	return TCL_ERROR;
    }
    status = TclWinCPUID(index, regs);
    if (status != TCL_OK) {
	Tcl_SetObjResult(interp,
		Tcl_NewStringObj("operation not available", -1));
	return status;
    }
    for (i=0 ; i<4 ; ++i) {
	regsObjs[i] = Tcl_NewIntObj(regs[i]);
    }
    Tcl_SetObjResult(interp, Tcl_NewListObj(4, regsObjs));
    return TCL_OK;
}
#endif

/*
 * Used to do basic checks of the TCL_HASH_KEY_SYSTEM_HASH flag
 */

static int
TestHashSystemHashCmd(
    TCL_UNUSED(ClientData),
    Tcl_Interp *interp,
    int objc,
    Tcl_Obj *const objv[])
{
    static const Tcl_HashKeyType hkType = {
	TCL_HASH_KEY_TYPE_VERSION, TCL_HASH_KEY_SYSTEM_HASH,
	NULL, NULL, NULL, NULL
    };
    Tcl_HashTable hash;
    Tcl_HashEntry *hPtr;
    int i, isNew, limit = 100;

    if (objc>1 && Tcl_GetIntFromObj(interp, objv[1], &limit)!=TCL_OK) {
	return TCL_ERROR;
    }

    Tcl_InitCustomHashTable(&hash, TCL_CUSTOM_TYPE_KEYS, &hkType);

    if (hash.numEntries != 0) {
	Tcl_AppendResult(interp, "non-zero initial size", NULL);
	Tcl_DeleteHashTable(&hash);
	return TCL_ERROR;
    }

    for (i=0 ; i<limit ; i++) {
	hPtr = Tcl_CreateHashEntry(&hash, INT2PTR(i), &isNew);
	if (!isNew) {
	    Tcl_SetObjResult(interp, Tcl_NewIntObj(i));
	    Tcl_AppendToObj(Tcl_GetObjResult(interp)," creation problem",-1);
	    Tcl_DeleteHashTable(&hash);
	    return TCL_ERROR;
	}
	Tcl_SetHashValue(hPtr, INT2PTR(i+42));
    }

    if (hash.numEntries != (size_t)limit) {
	Tcl_AppendResult(interp, "unexpected maximal size", NULL);
	Tcl_DeleteHashTable(&hash);
	return TCL_ERROR;
    }

    for (i=0 ; i<limit ; i++) {
	hPtr = Tcl_FindHashEntry(&hash, (char *) INT2PTR(i));
	if (hPtr == NULL) {
	    Tcl_SetObjResult(interp, Tcl_NewIntObj(i));
	    Tcl_AppendToObj(Tcl_GetObjResult(interp)," lookup problem",-1);
	    Tcl_DeleteHashTable(&hash);
	    return TCL_ERROR;
	}
	if (PTR2INT(Tcl_GetHashValue(hPtr)) != i+42) {
	    Tcl_SetObjResult(interp, Tcl_NewIntObj(i));
	    Tcl_AppendToObj(Tcl_GetObjResult(interp)," value problem",-1);
	    Tcl_DeleteHashTable(&hash);
	    return TCL_ERROR;
	}
	Tcl_DeleteHashEntry(hPtr);
    }

    if (hash.numEntries != 0) {
	Tcl_AppendResult(interp, "non-zero final size", NULL);
	Tcl_DeleteHashTable(&hash);
	return TCL_ERROR;
    }

    Tcl_DeleteHashTable(&hash);
    Tcl_AppendResult(interp, "OK", NULL);
    return TCL_OK;
}

/*
 * Used for testing Tcl_GetInt which is no longer used directly by the
 * core very much.
 */
static int
TestgetintCmd(
    TCL_UNUSED(ClientData),
    Tcl_Interp *interp,
    int argc,
    const char **argv)
{
    if (argc < 2) {
	Tcl_AppendResult(interp, "wrong # args", NULL);
	return TCL_ERROR;
    } else {
	int val, i, total=0;

	for (i=1 ; i<argc ; i++) {
	    if (Tcl_GetInt(interp, argv[i], &val) != TCL_OK) {
		return TCL_ERROR;
	    }
	    total += val;
	}
	Tcl_SetObjResult(interp, Tcl_NewIntObj(total));
	return TCL_OK;
    }
}

/*
 * Used for determining sizeof(long) at script level.
 */
static int
TestlongsizeCmd(
    TCL_UNUSED(ClientData),
    Tcl_Interp *interp,
    int argc,
    TCL_UNUSED(const char **) /*argv*/)
{
    if (argc != 1) {
	Tcl_AppendResult(interp, "wrong # args", NULL);
	return TCL_ERROR;
    }
    Tcl_SetObjResult(interp, Tcl_NewIntObj(sizeof(long)));
    return TCL_OK;
}

static int
NREUnwind_callback(
    void *data[],
    Tcl_Interp *interp,
    TCL_UNUSED(int) /*result*/)
{
    int none;

    if (data[0] == INT2PTR(-1)) {
        Tcl_NRAddCallback(interp, NREUnwind_callback, &none, INT2PTR(-1),
                INT2PTR(-1), NULL);
    } else if (data[1] == INT2PTR(-1)) {
        Tcl_NRAddCallback(interp, NREUnwind_callback, data[0], &none,
                INT2PTR(-1), NULL);
    } else if (data[2] == INT2PTR(-1)) {
        Tcl_NRAddCallback(interp, NREUnwind_callback, data[0], data[1],
                &none, NULL);
    } else {
        Tcl_Obj *idata[3];
        idata[0] = Tcl_NewIntObj(((char *) data[1] - (char *) data[0]));
        idata[1] = Tcl_NewIntObj(((char *) data[2] - (char *) data[0]));
        idata[2] = Tcl_NewIntObj(((char *) &none   - (char *) data[0]));
        Tcl_SetObjResult(interp, Tcl_NewListObj(3, idata));
    }
    return TCL_OK;
}

static int
TestNREUnwind(
    TCL_UNUSED(ClientData),
    Tcl_Interp *interp,
    TCL_UNUSED(int) /*objc*/,
    TCL_UNUSED(Tcl_Obj *const *) /*objv*/)
{
    /*
     * Insure that callbacks effectively run at the proper level during the
     * unwinding of the NRE stack.
     */

    Tcl_NRAddCallback(interp, NREUnwind_callback, INT2PTR(-1), INT2PTR(-1),
            INT2PTR(-1), NULL);
    return TCL_OK;
}


static int
TestNRELevels(
    TCL_UNUSED(ClientData),
    Tcl_Interp *interp,
    TCL_UNUSED(int) /*objc*/,
    TCL_UNUSED(Tcl_Obj *const *) /*objv*/)
{
    Interp *iPtr = (Interp *) interp;
    static ptrdiff_t *refDepth = NULL;
    ptrdiff_t depth;
    Tcl_Obj *levels[6];
    int i = 0;
    NRE_callback *cbPtr = iPtr->execEnvPtr->callbackPtr;

    if (refDepth == NULL) {
	refDepth = &depth;
    }

    depth = (refDepth - &depth);

    levels[0] = Tcl_NewIntObj(depth);
    levels[1] = Tcl_NewIntObj(iPtr->numLevels);
    levels[2] = Tcl_NewIntObj(iPtr->cmdFramePtr->level);
    levels[3] = Tcl_NewIntObj(iPtr->varFramePtr->level);
    levels[4] = Tcl_NewIntObj(iPtr->execEnvPtr->execStackPtr->tosPtr
	    - iPtr->execEnvPtr->execStackPtr->stackWords);

    while (cbPtr) {
	i++;
	cbPtr = cbPtr->nextPtr;
    }
    levels[5] = Tcl_NewIntObj(i);

    Tcl_SetObjResult(interp, Tcl_NewListObj(6, levels));
    return TCL_OK;
}

/*
 *----------------------------------------------------------------------
 *
 * TestconcatobjCmd --
 *
 *	This procedure implements the "testconcatobj" command. It is used
 *	to test that Tcl_ConcatObj does indeed return a fresh Tcl_Obj in all
 *	cases and thet it never corrupts its arguments. In other words, that
 *	[Bug 1447328] was fixed properly.
 *
 * Results:
 *	A standard Tcl result.
 *
 * Side effects:
 *	None.
 *
 *----------------------------------------------------------------------
 */

static int
TestconcatobjCmd(
    TCL_UNUSED(ClientData),
    Tcl_Interp *interp,		/* Current interpreter. */
    TCL_UNUSED(int) /*argc*/,
    TCL_UNUSED(const char **) /*argv*/)
{
    Tcl_Obj *list1Ptr, *list2Ptr, *emptyPtr, *concatPtr, *tmpPtr;
    int result = TCL_OK, len;
    Tcl_Obj *objv[3];

    /*
     * Set the start of the error message as obj result; it will be cleared at
     * the end if no errors were found.
     */

    Tcl_SetObjResult(interp,
	    Tcl_NewStringObj("Tcl_ConcatObj is unsafe:", -1));

    emptyPtr = Tcl_NewObj();

    list1Ptr = Tcl_NewStringObj("foo bar sum", -1);
    Tcl_ListObjLength(NULL, list1Ptr, &len);
    Tcl_InvalidateStringRep(list1Ptr);

    list2Ptr = Tcl_NewStringObj("eeny meeny", -1);
    Tcl_ListObjLength(NULL, list2Ptr, &len);
    Tcl_InvalidateStringRep(list2Ptr);

    /*
     * Verify that concat'ing a list obj with one or more empty strings does
     * return a fresh Tcl_Obj (see also [Bug 2055782]).
     */

    tmpPtr = Tcl_DuplicateObj(list1Ptr);

    objv[0] = tmpPtr;
    objv[1] = emptyPtr;
    concatPtr = Tcl_ConcatObj(2, objv);
    if (concatPtr->refCount != 0) {
	result = TCL_ERROR;
	Tcl_AppendResult(interp,
		"\n\t* (a) concatObj does not have refCount 0", NULL);
    }
    if (concatPtr == tmpPtr) {
	result = TCL_ERROR;
	Tcl_AppendResult(interp, "\n\t* (a) concatObj is not a new obj ",
		NULL);
	switch (tmpPtr->refCount) {
	case 0:
	    Tcl_AppendResult(interp, "(no new refCount)", NULL);
	    break;
	case 1:
	    Tcl_AppendResult(interp, "(refCount added)", NULL);
	    break;
	default:
	    Tcl_AppendResult(interp, "(more than one refCount added!)", NULL);
	    Tcl_Panic("extremely unsafe behaviour by Tcl_ConcatObj()");
	}
	tmpPtr = Tcl_DuplicateObj(list1Ptr);
	objv[0] = tmpPtr;
    }
    Tcl_DecrRefCount(concatPtr);

    Tcl_IncrRefCount(tmpPtr);
    concatPtr = Tcl_ConcatObj(2, objv);
    if (concatPtr->refCount != 0) {
	result = TCL_ERROR;
	Tcl_AppendResult(interp,
		"\n\t* (b) concatObj does not have refCount 0", NULL);
    }
    if (concatPtr == tmpPtr) {
	result = TCL_ERROR;
	Tcl_AppendResult(interp, "\n\t* (b) concatObj is not a new obj ",
		NULL);
	switch (tmpPtr->refCount) {
	case 0:
	    Tcl_AppendResult(interp, "(refCount removed?)", NULL);
	    Tcl_Panic("extremely unsafe behaviour by Tcl_ConcatObj()");
	    break;
	case 1:
	    Tcl_AppendResult(interp, "(no new refCount)", NULL);
	    break;
	case 2:
	    Tcl_AppendResult(interp, "(refCount added)", NULL);
	    Tcl_DecrRefCount(tmpPtr);
	    break;
	default:
	    Tcl_AppendResult(interp, "(more than one refCount added!)", NULL);
	    Tcl_Panic("extremely unsafe behaviour by Tcl_ConcatObj()");
	}
	tmpPtr = Tcl_DuplicateObj(list1Ptr);
	objv[0] = tmpPtr;
    }
    Tcl_DecrRefCount(concatPtr);

    objv[0] = emptyPtr;
    objv[1] = tmpPtr;
    objv[2] = emptyPtr;
    concatPtr = Tcl_ConcatObj(3, objv);
    if (concatPtr->refCount != 0) {
	result = TCL_ERROR;
	Tcl_AppendResult(interp,
		"\n\t* (c) concatObj does not have refCount 0", NULL);
    }
    if (concatPtr == tmpPtr) {
	result = TCL_ERROR;
	Tcl_AppendResult(interp, "\n\t* (c) concatObj is not a new obj ",
		NULL);
	switch (tmpPtr->refCount) {
	case 0:
	    Tcl_AppendResult(interp, "(no new refCount)", NULL);
	    break;
	case 1:
	    Tcl_AppendResult(interp, "(refCount added)", NULL);
	    break;
	default:
	    Tcl_AppendResult(interp, "(more than one refCount added!)", NULL);
	    Tcl_Panic("extremely unsafe behaviour by Tcl_ConcatObj()");
	}
	tmpPtr = Tcl_DuplicateObj(list1Ptr);
	objv[1] = tmpPtr;
    }
    Tcl_DecrRefCount(concatPtr);

    Tcl_IncrRefCount(tmpPtr);
    concatPtr = Tcl_ConcatObj(3, objv);
    if (concatPtr->refCount != 0) {
	result = TCL_ERROR;
	Tcl_AppendResult(interp,
		"\n\t* (d) concatObj does not have refCount 0", NULL);
    }
    if (concatPtr == tmpPtr) {
	result = TCL_ERROR;
	Tcl_AppendResult(interp, "\n\t* (d) concatObj is not a new obj ",
		NULL);
	switch (tmpPtr->refCount) {
	case 0:
	    Tcl_AppendResult(interp, "(refCount removed?)", NULL);
	    Tcl_Panic("extremely unsafe behaviour by Tcl_ConcatObj()");
	    break;
	case 1:
	    Tcl_AppendResult(interp, "(no new refCount)", NULL);
	    break;
	case 2:
	    Tcl_AppendResult(interp, "(refCount added)", NULL);
	    Tcl_DecrRefCount(tmpPtr);
	    break;
	default:
	    Tcl_AppendResult(interp, "(more than one refCount added!)", NULL);
	    Tcl_Panic("extremely unsafe behaviour by Tcl_ConcatObj()");
	}
	tmpPtr = Tcl_DuplicateObj(list1Ptr);
	objv[1] = tmpPtr;
    }
    Tcl_DecrRefCount(concatPtr);

    /*
     * Verify that an unshared list is not corrupted when concat'ing things to
     * it.
     */

    objv[0] = tmpPtr;
    objv[1] = list2Ptr;
    concatPtr = Tcl_ConcatObj(2, objv);
    if (concatPtr->refCount != 0) {
	result = TCL_ERROR;
	Tcl_AppendResult(interp,
		"\n\t* (e) concatObj does not have refCount 0", NULL);
    }
    if (concatPtr == tmpPtr) {
	int len;

	result = TCL_ERROR;
	Tcl_AppendResult(interp, "\n\t* (e) concatObj is not a new obj ",
		NULL);

	(void) Tcl_ListObjLength(NULL, concatPtr, &len);
	switch (tmpPtr->refCount) {
	case 3:
	    Tcl_AppendResult(interp, "(failed to concat)", NULL);
	    break;
	default:
	    Tcl_AppendResult(interp, "(corrupted input!)", NULL);
	}
	if (Tcl_IsShared(tmpPtr)) {
	    Tcl_DecrRefCount(tmpPtr);
	}
	tmpPtr = Tcl_DuplicateObj(list1Ptr);
	objv[0] = tmpPtr;
    }
    Tcl_DecrRefCount(concatPtr);

    objv[0] = tmpPtr;
    objv[1] = list2Ptr;
    Tcl_IncrRefCount(tmpPtr);
    concatPtr = Tcl_ConcatObj(2, objv);
    if (concatPtr->refCount != 0) {
	result = TCL_ERROR;
	Tcl_AppendResult(interp,
		"\n\t* (f) concatObj does not have refCount 0", NULL);
    }
    if (concatPtr == tmpPtr) {
	int len;

	result = TCL_ERROR;
	Tcl_AppendResult(interp, "\n\t* (f) concatObj is not a new obj ",
		NULL);

	(void) Tcl_ListObjLength(NULL, concatPtr, &len);
	switch (tmpPtr->refCount) {
	case 3:
	    Tcl_AppendResult(interp, "(failed to concat)", NULL);
	    break;
	default:
	    Tcl_AppendResult(interp, "(corrupted input!)", NULL);
	}
	if (Tcl_IsShared(tmpPtr)) {
	    Tcl_DecrRefCount(tmpPtr);
	}
	tmpPtr = Tcl_DuplicateObj(list1Ptr);
	objv[0] = tmpPtr;
    }
    Tcl_DecrRefCount(concatPtr);

    objv[0] = tmpPtr;
    objv[1] = list2Ptr;
    Tcl_IncrRefCount(tmpPtr);
    Tcl_IncrRefCount(tmpPtr);
    concatPtr = Tcl_ConcatObj(2, objv);
    if (concatPtr->refCount != 0) {
	result = TCL_ERROR;
	Tcl_AppendResult(interp,
		"\n\t* (g) concatObj does not have refCount 0", NULL);
    }
    if (concatPtr == tmpPtr) {
	int len;

	result = TCL_ERROR;
	Tcl_AppendResult(interp, "\n\t* (g) concatObj is not a new obj ",
		NULL);

	(void) Tcl_ListObjLength(NULL, concatPtr, &len);
	switch (tmpPtr->refCount) {
	case 3:
	    Tcl_AppendResult(interp, "(failed to concat)", NULL);
	    break;
	default:
	    Tcl_AppendResult(interp, "(corrupted input!)", NULL);
	}
	Tcl_DecrRefCount(tmpPtr);
	if (Tcl_IsShared(tmpPtr)) {
	    Tcl_DecrRefCount(tmpPtr);
	}
	tmpPtr = Tcl_DuplicateObj(list1Ptr);
	objv[0] = tmpPtr;
    }
    Tcl_DecrRefCount(concatPtr);

    /*
     * Clean everything up. Note that we don't actually know how many
     * references there are to tmpPtr here; in the no-error case, it should be
     * five... [Bug 2895367]
     */

    Tcl_DecrRefCount(list1Ptr);
    Tcl_DecrRefCount(list2Ptr);
    Tcl_DecrRefCount(emptyPtr);
    while (tmpPtr->refCount > 1) {
	Tcl_DecrRefCount(tmpPtr);
    }
    Tcl_DecrRefCount(tmpPtr);

    if (result == TCL_OK) {
	Tcl_ResetResult(interp);
    }
    return result;
}

/*
 *----------------------------------------------------------------------
 *
 * TestgetencpathObjCmd --
 *
 *	This function implements the "testgetencpath" command. It is used to
 *	test Tcl_GetEncodingSearchPath().
 *
 * Results:
 *	A standard Tcl result.
 *
 * Side effects:
 *	None.
 *
 *----------------------------------------------------------------------
 */

static int
TestgetencpathObjCmd(
    TCL_UNUSED(ClientData),
    Tcl_Interp *interp,		/* Current interpreter. */
    int objc,			/* Number of arguments. */
    Tcl_Obj *const *objv)		/* Argument strings. */
{
    if (objc != 1) {
        Tcl_WrongNumArgs(interp, 1, objv, "");
        return TCL_ERROR;
    }

    Tcl_SetObjResult(interp, Tcl_GetEncodingSearchPath());
    return TCL_OK;
}

/*
 *----------------------------------------------------------------------
 *
 * TestsetencpathCmd --
 *
 *	This function implements the "testsetencpath" command. It is used to
 *	test Tcl_SetDefaultEncodingDir().
 *
 * Results:
 *	A standard Tcl result.
 *
 * Side effects:
 *	None.
 *
 *----------------------------------------------------------------------
 */

static int
TestsetencpathObjCmd(
    TCL_UNUSED(ClientData),
    Tcl_Interp *interp,		/* Current interpreter. */
    int objc,			/* Number of arguments. */
    Tcl_Obj *const *objv)	/* Argument strings. */
{
    if (objc != 2) {
        Tcl_WrongNumArgs(interp, 1, objv, "defaultDir");
        return TCL_ERROR;
    }

    Tcl_SetEncodingSearchPath(objv[1]);
    return TCL_OK;
}

/*
 *----------------------------------------------------------------------
 *
 * TestparseargsCmd --
 *
 *	This procedure implements the "testparseargs" command. It is used to
 *	test that Tcl_ParseArgsObjv does indeed return the right number of
 *	arguments. In other words, that [Bug 3413857] was fixed properly.
 *
 * Results:
 *	A standard Tcl result.
 *
 * Side effects:
 *	None.
 *
 *----------------------------------------------------------------------
 */

static int
TestparseargsCmd(
    TCL_UNUSED(ClientData),
    Tcl_Interp *interp,		/* Current interpreter. */
    int objc,			/* Number of arguments. */
    Tcl_Obj *const objv[])	/* Arguments. */
{
    static int foo = 0;
    int count = objc;
    Tcl_Obj **remObjv, *result[3];
    Tcl_ArgvInfo argTable[] = {
        {TCL_ARGV_CONSTANT, "-bool", INT2PTR(1), &foo, "booltest", NULL},
        TCL_ARGV_AUTO_REST, TCL_ARGV_AUTO_HELP, TCL_ARGV_TABLE_END
    };

    foo = 0;
    if (Tcl_ParseArgsObjv(interp, argTable, &count, objv, &remObjv)!=TCL_OK) {
        return TCL_ERROR;
    }
    result[0] = Tcl_NewIntObj(foo);
    result[1] = Tcl_NewIntObj(count);
    result[2] = Tcl_NewListObj(count, remObjv);
    Tcl_SetObjResult(interp, Tcl_NewListObj(3, result));
    Tcl_Free(remObjv);
    return TCL_OK;
}

/**
 * Test harness for command and variable resolvers.
 */

static int
InterpCmdResolver(
    Tcl_Interp *interp,
    const char *name,
    TCL_UNUSED(Tcl_Namespace *),
    TCL_UNUSED(int) /*flags*/,
    Tcl_Command *rPtr)
{
    Interp *iPtr = (Interp *) interp;
    CallFrame *varFramePtr = iPtr->varFramePtr;
    Proc *procPtr = (varFramePtr->isProcCallFrame & FRAME_IS_PROC) ?
            varFramePtr->procPtr : NULL;
    Namespace *callerNsPtr = varFramePtr->nsPtr;
    Tcl_Command resolvedCmdPtr = NULL;

    /*
     * Just do something special on a cmd literal "z" in two cases:
     *  A)  when the caller is a proc "x", and the proc is either in "::" or in "::ns2".
     *  B) the caller's namespace is "ctx1" or "ctx2"
     */
    if ( (name[0] == 'z') && (name[1] == '\0') ) {
        Namespace *ns2NsPtr = (Namespace *) Tcl_FindNamespace(interp, "::ns2", NULL, 0);

        if (procPtr != NULL
            && ((procPtr->cmdPtr->nsPtr == iPtr->globalNsPtr)
                || (ns2NsPtr != NULL && procPtr->cmdPtr->nsPtr == ns2NsPtr)
                )
            ) {
            /*
             * Case A)
             *
             *    - The context, in which this resolver becomes active, is
             *      determined by the name of the caller proc, which has to be
             *      named "x".
             *
             *    - To determine the name of the caller proc, the proc is taken
             *      from the topmost stack frame.
             *
             *    - Note that the context is NOT provided during byte-code
             *      compilation (e.g. in TclProcCompileProc)
             *
             *   When these conditions hold, this function resolves the
             *   passed-in cmd literal into a cmd "y", which is taken from the
             *   the global namespace (for simplicity).
             */

            const char *callingCmdName =
                Tcl_GetCommandName(interp, (Tcl_Command) procPtr->cmdPtr);

            if ( callingCmdName[0] == 'x' && callingCmdName[1] == '\0' ) {
                resolvedCmdPtr = Tcl_FindCommand(interp, "y", NULL, TCL_GLOBAL_ONLY);
            }
        } else if (callerNsPtr != NULL) {
            /*
             * Case B)
             *
             *    - The context, in which this resolver becomes active, is
             *      determined by the name of the parent namespace, which has
             *      to be named "ctx1" or "ctx2".
             *
             *    - To determine the name of the parent namesace, it is taken
             *      from the 2nd highest stack frame.
             *
             *    - Note that the context can be provided during byte-code
             *      compilation (e.g. in TclProcCompileProc)
             *
             *   When these conditions hold, this function resolves the
             *   passed-in cmd literal into a cmd "y" or "Y" depending on the
             *   context. The resolved procs are taken from the the global
             *   namespace (for simplicity).
             */

            CallFrame *parentFramePtr = varFramePtr->callerPtr;
            const char *context = parentFramePtr != NULL ? parentFramePtr->nsPtr->name : "(NULL)";

            if (strcmp(context, "ctx1") == 0 && (name[0] == 'z') && (name[1] == '\0')) {
                resolvedCmdPtr = Tcl_FindCommand(interp, "y", NULL, TCL_GLOBAL_ONLY);
                /* fprintf(stderr, "... y ==> %p\n", resolvedCmdPtr);*/

            } else if (strcmp(context, "ctx2") == 0 && (name[0] == 'z') && (name[1] == '\0')) {
                resolvedCmdPtr = Tcl_FindCommand(interp, "Y", NULL, TCL_GLOBAL_ONLY);
                /*fprintf(stderr, "... Y ==> %p\n", resolvedCmdPtr);*/
            }
        }

        if (resolvedCmdPtr != NULL) {
            *rPtr = resolvedCmdPtr;
            return TCL_OK;
        }
    }
    return TCL_CONTINUE;
}

static int
InterpVarResolver(
    TCL_UNUSED(Tcl_Interp *),
    TCL_UNUSED(const char *),
    TCL_UNUSED(Tcl_Namespace *),
    TCL_UNUSED(int),
    TCL_UNUSED(Tcl_Var *))
{
    /*
     * Don't resolve the variable; use standard rules.
     */

    return TCL_CONTINUE;
}

typedef struct MyResolvedVarInfo {
    Tcl_ResolvedVarInfo vInfo;  /* This must be the first element. */
    Tcl_Var var;
    Tcl_Obj *nameObj;
} MyResolvedVarInfo;

static inline void
HashVarFree(
    Tcl_Var var)
{
    if (VarHashRefCount(var) < 2) {
        Tcl_Free(var);
    } else {
        VarHashRefCount(var)--;
    }
}

static void
MyCompiledVarFree(
    Tcl_ResolvedVarInfo *vInfoPtr)
{
    MyResolvedVarInfo *resVarInfo = (MyResolvedVarInfo *) vInfoPtr;

    Tcl_DecrRefCount(resVarInfo->nameObj);
    if (resVarInfo->var) {
        HashVarFree(resVarInfo->var);
    }
    Tcl_Free(vInfoPtr);
}

#define TclVarHashGetValue(hPtr) \
    ((Var *) ((char *)hPtr - offsetof(VarInHash, entry)))

static Tcl_Var
MyCompiledVarFetch(
    Tcl_Interp *interp,
    Tcl_ResolvedVarInfo *vinfoPtr)
{
    MyResolvedVarInfo *resVarInfo = (MyResolvedVarInfo *) vinfoPtr;
    Tcl_Var var = resVarInfo->var;
    int isNewVar;
    Interp *iPtr = (Interp *) interp;
    Tcl_HashEntry *hPtr;

    if (var != NULL) {
        if (!(((Var *) var)->flags & VAR_DEAD_HASH)) {
            /*
             * The cached variable is valid, return it.
             */

            return var;
        }

        /*
         * The variable is not valid anymore. Clean it up.
         */

        HashVarFree(var);
    }

    hPtr = Tcl_CreateHashEntry((Tcl_HashTable *) &iPtr->globalNsPtr->varTable,
            (char *) resVarInfo->nameObj, &isNewVar);
    if (hPtr) {
        var = (Tcl_Var) TclVarHashGetValue(hPtr);
    } else {
        var = NULL;
    }
    resVarInfo->var = var;

    /*
     * Increment the reference counter to avoid Tcl_Free() of the variable in
     * Tcl's FreeVarEntry(); for cleanup, we provide our own HashVarFree();
     */

    VarHashRefCount(var)++;
    return var;
}

static int
InterpCompiledVarResolver(
    TCL_UNUSED(Tcl_Interp *),
    const char *name,
    TCL_UNUSED(int) /*length*/,
    TCL_UNUSED(Tcl_Namespace *),
    Tcl_ResolvedVarInfo **rPtr)
{
    if (*name == 'T') {
 	MyResolvedVarInfo *resVarInfo = (MyResolvedVarInfo *)Tcl_Alloc(sizeof(MyResolvedVarInfo));

 	resVarInfo->vInfo.fetchProc = MyCompiledVarFetch;
 	resVarInfo->vInfo.deleteProc = MyCompiledVarFree;
 	resVarInfo->var = NULL;
 	resVarInfo->nameObj = Tcl_NewStringObj(name, -1);
 	Tcl_IncrRefCount(resVarInfo->nameObj);
 	*rPtr = &resVarInfo->vInfo;
 	return TCL_OK;
    }
    return TCL_CONTINUE;
}

static int
TestInterpResolverCmd(
    TCL_UNUSED(ClientData),
    Tcl_Interp *interp,
    int objc,
    Tcl_Obj *const objv[])
{
    static const char *const table[] = {
        "down", "up", NULL
    };
    int idx;
#define RESOLVER_KEY "testInterpResolver"

    if ((objc < 2) || (objc > 3)) {
	Tcl_WrongNumArgs(interp, 1, objv, "up|down ?interp?");
	return TCL_ERROR;
    }
    if (objc == 3) {
	interp = Tcl_GetSlave(interp, Tcl_GetString(objv[2]));
	if (interp == NULL) {
	    Tcl_AppendResult(interp, "provided interpreter not found", NULL);
	    return TCL_ERROR;
	}
    }
    if (Tcl_GetIndexFromObj(interp, objv[1], table, "operation", TCL_EXACT,
            &idx) != TCL_OK) {
        return TCL_ERROR;
    }
    switch (idx) {
    case 1: /* up */
        Tcl_AddInterpResolvers(interp, RESOLVER_KEY, InterpCmdResolver,
                InterpVarResolver, InterpCompiledVarResolver);
        break;
    case 0: /*down*/
        if (!Tcl_RemoveInterpResolvers(interp, RESOLVER_KEY)) {
            Tcl_AppendResult(interp, "could not remove the resolver scheme",
                    NULL);
            return TCL_ERROR;
        }
    }
    return TCL_OK;
}

/*
 * Local Variables:
 * mode: c
 * c-basic-offset: 4
 * fill-column: 78
 * tab-width: 8
 * indent-tabs-mode: nil
 * End:
 */<|MERGE_RESOLUTION|>--- conflicted
+++ resolved
@@ -6901,26 +6901,12 @@
     static const char tobetested[] = "A\xA0\xC0\xC1\xC2\xD0\xE0\xE8\xF2\xF7\xF8\xFE\xFF";
     const char *p = tobetested;
 
-<<<<<<< HEAD
-    if (objc != 3 || strcmp(Tcl_GetString(objv[1]), "-bytestring")) {
-	if (objc != 2) {
-	    Tcl_WrongNumArgs(interp, 1, objv, "?-bytestring? bytes");
-	    return TCL_ERROR;
-	}
+    if (objc != 2) {
+	Tcl_WrongNumArgs(interp, 1, objv, "?-bytestring? bytes");
+	return TCL_ERROR;
+    }
 	bytes = Tcl_GetString(objv[1]);
 	numBytes = objv[1]->length;
-    } else {
-	bytes = (char *) TclGetBytesFromObj(interp, objv[2], &numBytes);
-	if (bytes == NULL) {
-	    return TCL_ERROR;
-	}
-=======
-    if (objc != 2) {
-	Tcl_WrongNumArgs(interp, 1, objv, "?-bytestring? bytes");
-	return TCL_ERROR;
->>>>>>> 668f690b
-    }
-	bytes = Tcl_GetStringFromObj(objv[1], &numBytes);
 
     if (numBytes > (int)sizeof(buffer)-3) {
 	Tcl_AppendResult(interp, "\"testutfnext\" can only handle 29 bytes", NULL);
@@ -6975,7 +6961,8 @@
 	return TCL_ERROR;
     }
 
-    bytes = Tcl_GetStringFromObj(objv[1], &numBytes);
+    bytes = Tcl_GetString(objv[1]);
+    numBytes = objv[1]->length;
 
     if (objc == 3) {
 	if (TCL_OK != Tcl_GetIntForIndex(interp, objv[2], numBytes, &offset)) {
@@ -6991,13 +6978,7 @@
 	offset = numBytes;
     }
     result = TclUtfPrev(bytes + offset, bytes);
-<<<<<<< HEAD
     Tcl_SetObjResult(interp, Tcl_NewWideIntObj(result - bytes));
-
-    Tcl_DecrRefCount(copy);
-=======
-    Tcl_SetObjResult(interp, Tcl_NewIntObj(result - bytes));
->>>>>>> 668f690b
     return TCL_OK;
 }
 