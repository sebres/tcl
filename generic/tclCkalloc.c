/*
 * tclCkalloc.c --
 *
 *    Interface to malloc and free that provides support for debugging
 *    problems involving overwritten, double freeing memory and loss of
 *    memory.
 *
 * Copyright (c) 1991-1994 The Regents of the University of California.
 * Copyright (c) 1994-1997 Sun Microsystems, Inc.
 * Copyright (c) 1998-1999 by Scriptics Corporation.
 *
 * See the file "license.terms" for information on usage and redistribution of
 * this file, and for a DISCLAIMER OF ALL WARRANTIES.
 *
 * This code contributed by Karl Lehenbauer and Mark Diekhans
 */

#include "tclInt.h"

#define FALSE	0
#define TRUE	1

#undef Tcl_Free
#undef Tcl_AttemptAlloc
#undef Tcl_AttemptRealloc

#ifdef TCL_MEM_DEBUG

/*
 * One of the following structures is allocated each time the
 * "memory tag" command is invoked, to hold the current tag.
 */

typedef struct {
    size_t refCount;		/* Number of mem_headers referencing this
				 * tag. */
    char string[1];		/* Actual size of string will be as large as
				 * needed for actual tag. This must be the
				 * last field in the structure. */
} MemTag;

#define TAG_SIZE(bytesInString) ((offsetof(MemTag, string) + 1) + bytesInString)

static MemTag *curTagPtr = NULL;/* Tag to use in all future mem_headers (set
				 * by "memory tag" command). */

/*
 * One of the following structures is allocated just before each dynamically
 * allocated chunk of memory, both to record information about the chunk and
 * to help detect chunk under-runs.
 */

#define LOW_GUARD_SIZE (8 + (32 - (sizeof(size_t) + sizeof(int)))%8)
struct mem_header {
    struct mem_header *flink;
    struct mem_header *blink;
    MemTag *tagPtr;		/* Tag from "memory tag" command; may be
				 * NULL. */
    const char *file;
    size_t length;
    int line;
    unsigned char low_guard[LOW_GUARD_SIZE];
				/* Aligns body on 8-byte boundary, plus
				 * provides at least 8 additional guard bytes
				 * to detect underruns. */
    char body[1];		/* First byte of client's space. Actual size
				 * of this field will be larger than one. */
};

static struct mem_header *allocHead = NULL;  /* List of allocated structures */

#define GUARD_VALUE  0141

/*
 * The following macro determines the amount of guard space *above* each chunk
 * of memory.
 */

#define HIGH_GUARD_SIZE 8

/*
 * The following macro computes the offset of the "body" field within
 * mem_header. It is used to get back to the header pointer from the body
 * pointer that's used by clients.
 */

#define BODY_OFFSET \
	((size_t) (&((struct mem_header *) 0)->body))

static unsigned int total_mallocs = 0;
static unsigned int total_frees = 0;
static size_t current_bytes_malloced = 0;
static size_t maximum_bytes_malloced = 0;
static unsigned int current_malloc_packets = 0;
static unsigned int  maximum_malloc_packets = 0;
static unsigned int break_on_malloc = 0;
static unsigned int trace_on_at_malloc = 0;
static int alloc_tracing = FALSE;
static int init_malloced_bodies = TRUE;
#ifdef MEM_VALIDATE
static int validate_memory = TRUE;
#else
static int validate_memory = FALSE;
#endif

/*
 * The following variable indicates to TclFinalizeMemorySubsystem() that it
 * should dump out the state of memory before exiting. If the value is
 * non-NULL, it gives the name of the file in which to dump memory usage
 * information.
 */

char *tclMemDumpFileName = NULL;

static char *onExitMemDumpFileName = NULL;
static char dumpFile[100];	/* Records where to dump memory allocation
				 * information. */

/*
 * Mutex to serialize allocations. This is a low-level mutex that must be
 * explicitly initialized. This is necessary because the self initializing
 * mutexes use Tcl_Alloc...
 */

static Tcl_Mutex *ckallocMutexPtr;
static int ckallocInit = 0;

/*
 * Prototypes for procedures defined in this file:
 */

static int		CheckmemCmd(ClientData clientData,
			    Tcl_Interp *interp, int objc,
			    Tcl_Obj *const objv[]);
static int		MemoryCmd(ClientData clientData,
			    Tcl_Interp *interp, int objc,
			    Tcl_Obj *const objv[]);
static void		ValidateMemory(struct mem_header *memHeaderP,
			    const char *file, int line, int nukeGuards);

/*
 *----------------------------------------------------------------------
 *
 * TclInitDbCkalloc --
 *
 *	Initialize the locks used by the allocator. This is only appropriate
 *	to call in a single threaded environment, such as during
 *	Tcl_InitSubsystems.
 *
 *----------------------------------------------------------------------
 */

void
TclInitDbCkalloc(void)
{
    if (!ckallocInit) {
	ckallocInit = 1;
	ckallocMutexPtr = Tcl_GetAllocMutex();
#if !TCL_THREADS
	/* Silence compiler warning */
	(void)ckallocMutexPtr;
#endif
    }
}

/*
 *----------------------------------------------------------------------
 *
 * TclDumpMemoryInfo --
 *
 *	Display the global memory management statistics.
 *
 *----------------------------------------------------------------------
 */

int
TclDumpMemoryInfo(
    ClientData clientData,
    int flags)
{
    char buf[1024];

    if (clientData == NULL) {
        return 0;
    }
    sprintf(buf,
	    "total mallocs             %10u\n"
	    "total frees               %10u\n"
	    "current packets allocated %10u\n"
	    "current bytes allocated   %10" TCL_Z_MODIFIER "u\n"
	    "maximum packets allocated %10u\n"
	    "maximum bytes allocated   %10" TCL_Z_MODIFIER "u\n",
	    total_mallocs,
	    total_frees,
	    current_malloc_packets,
	    current_bytes_malloced,
	    maximum_malloc_packets,
	    maximum_bytes_malloced);
    if (flags == 0) {
	fprintf((FILE *)clientData, "%s", buf);
    } else {
	/* Assume objPtr to append to */
	Tcl_AppendToObj((Tcl_Obj *) clientData, buf, -1);
    }
    return 1;
}

/*
 *----------------------------------------------------------------------
 *
 * ValidateMemory --
 *
 *	Validate memory guard zones for a particular chunk of allocated
 *	memory.
 *
 * Results:
 *	None.
 *
 * Side effects:
 *	Prints validation information about the allocated memory to stderr.
 *
 *----------------------------------------------------------------------
 */

static void
ValidateMemory(
    struct mem_header *memHeaderP,
				/* Memory chunk to validate */
    const char *file,		/* File containing the call to
				 * Tcl_ValidateAllMemory */
    int line,			/* Line number of call to
				 * Tcl_ValidateAllMemory */
    int nukeGuards)		/* If non-zero, indicates that the memory
				 * guards are to be reset to 0 after they have
				 * been printed */
{
    unsigned char *hiPtr;
    size_t idx;
    int guard_failed = FALSE;
    int byte;

    for (idx = 0; idx < LOW_GUARD_SIZE; idx++) {
	byte = *(memHeaderP->low_guard + idx);
	if (byte != GUARD_VALUE) {
	    guard_failed = TRUE;
	    fflush(stdout);
	    byte &= 0xff;
	    fprintf(stderr, "low guard byte %" TCL_Z_MODIFIER "u is 0x%x  \t%c\n", idx, byte,
		    (isprint(UCHAR(byte)) ? byte : ' ')); /* INTL: bytes */
	}
    }
    if (guard_failed) {
	TclDumpMemoryInfo(stderr, 0);
	fprintf(stderr, "low guard failed at %p, %s %d\n",
		memHeaderP->body, file, line);
	fflush(stderr);			/* In case name pointer is bad. */
	fprintf(stderr, "%" TCL_Z_MODIFIER "u bytes allocated at (%s %d)\n", memHeaderP->length,
		memHeaderP->file, memHeaderP->line);
	Tcl_Panic("Memory validation failure");
    }

    hiPtr = (unsigned char *)memHeaderP->body + memHeaderP->length;
    for (idx = 0; idx < HIGH_GUARD_SIZE; idx++) {
	byte = *(hiPtr + idx);
	if (byte != GUARD_VALUE) {
	    guard_failed = TRUE;
	    fflush(stdout);
	    byte &= 0xff;
	    fprintf(stderr, "hi guard byte %" TCL_Z_MODIFIER "u is 0x%x  \t%c\n", idx, byte,
		    (isprint(UCHAR(byte)) ? byte : ' ')); /* INTL: bytes */
	}
    }

    if (guard_failed) {
	TclDumpMemoryInfo(stderr, 0);
	fprintf(stderr, "high guard failed at %p, %s %d\n",
		memHeaderP->body, file, line);
	fflush(stderr);			/* In case name pointer is bad. */
	fprintf(stderr, "%" TCL_Z_MODIFIER "u bytes allocated at (%s %d)\n",
		memHeaderP->length, memHeaderP->file,
		memHeaderP->line);
	Tcl_Panic("Memory validation failure");
    }

    if (nukeGuards) {
	memset(memHeaderP->low_guard, 0, LOW_GUARD_SIZE);
	memset(hiPtr, 0, HIGH_GUARD_SIZE);
    }

}

/*
 *----------------------------------------------------------------------
 *
 * Tcl_ValidateAllMemory --
 *
 *	Validate memory guard regions for all allocated memory.
 *
 * Results:
 *	None.
 *
 * Side effects:
 *	Displays memory validation information to stderr.
 *
 *----------------------------------------------------------------------
 */

void
Tcl_ValidateAllMemory(
    const char *file,		/* File from which Tcl_ValidateAllMemory was
				 * called. */
    int line)			/* Line number of call to
				 * Tcl_ValidateAllMemory */
{
    struct mem_header *memScanP;

    if (!ckallocInit) {
	TclInitDbCkalloc();
    }
    Tcl_MutexLock(ckallocMutexPtr);
    for (memScanP = allocHead; memScanP != NULL; memScanP = memScanP->flink) {
	ValidateMemory(memScanP, file, line, FALSE);
    }
    Tcl_MutexUnlock(ckallocMutexPtr);
}

/*
 *----------------------------------------------------------------------
 *
 * Tcl_DumpActiveMemory --
 *
 *	Displays all allocated memory to a file; if no filename is given,
 *	information will be written to stderr.
 *
 * Results:
 *	Return TCL_ERROR if an error accessing the file occurs, `errno' will
 *	have the file error number left in it.
 *
 *----------------------------------------------------------------------
 */

int
Tcl_DumpActiveMemory(
    const char *fileName)	/* Name of the file to write info to */
{
    FILE *fileP;
    struct mem_header *memScanP;
    char *address;

    if (fileName == NULL) {
	fileP = stderr;
    } else {
	fileP = fopen(fileName, "w");
	if (fileP == NULL) {
	    return TCL_ERROR;
	}
    }

    Tcl_MutexLock(ckallocMutexPtr);
    for (memScanP = allocHead; memScanP != NULL; memScanP = memScanP->flink) {
	address = &memScanP->body[0];
	fprintf(fileP, "%p - %p  %" TCL_Z_MODIFIER "u @ %s %d %s",
		address, address + memScanP->length - 1,
		memScanP->length, memScanP->file, memScanP->line,
		(memScanP->tagPtr == NULL) ? "" : memScanP->tagPtr->string);
	(void) fputc('\n', fileP);
    }
    Tcl_MutexUnlock(ckallocMutexPtr);

    if (fileP != stderr) {
	fclose(fileP);
    }
    return TCL_OK;
}

/*
 *----------------------------------------------------------------------
 *
 * Tcl_DbCkalloc - debugging Tcl_Alloc
 *
 *	Allocate the requested amount of space plus some extra for guard bands
 *	at both ends of the request, plus a size, panicing if there isn't
 *	enough space, then write in the guard bands and return the address of
 *	the space in the middle that the user asked for.
 *
 *	The second and third arguments are file and line, these contain the
 *	filename and line number corresponding to the caller. These are sent
 *	by the Tcl_Alloc macro; it uses the preprocessor autodefines __FILE__
 *	and __LINE__.
 *
 *----------------------------------------------------------------------
 */

void *
Tcl_DbCkalloc(
    size_t size,
    const char *file,
    int line)
{
    struct mem_header *result = NULL;

    if (validate_memory) {
	Tcl_ValidateAllMemory(file, line);
    }

    /* Don't let size argument to TclpAlloc overflow */
    if (size <= UINT_MAX - HIGH_GUARD_SIZE -sizeof(struct mem_header)) {
	result = (struct mem_header *) TclpAlloc(size +
		sizeof(struct mem_header) + HIGH_GUARD_SIZE);
    }
    if (result == NULL) {
	fflush(stdout);
	TclDumpMemoryInfo(stderr, 0);
	Tcl_Panic("unable to alloc %" TCL_Z_MODIFIER "u bytes, %s line %d", size, file, line);
    }

    /*
     * Fill in guard zones and size. Also initialize the contents of the block
     * with bogus bytes to detect uses of initialized data. Link into
     * allocated list.
     */

    if (init_malloced_bodies) {
	memset(result, GUARD_VALUE,
		size + sizeof(struct mem_header) + HIGH_GUARD_SIZE);
    } else {
	memset(result->low_guard, GUARD_VALUE, LOW_GUARD_SIZE);
	memset(result->body + size, GUARD_VALUE, HIGH_GUARD_SIZE);
    }
    if (!ckallocInit) {
	TclInitDbCkalloc();
    }
    Tcl_MutexLock(ckallocMutexPtr);
    result->length = size;
    result->tagPtr = curTagPtr;
    if (curTagPtr != NULL) {
	curTagPtr->refCount++;
    }
    result->file = file;
    result->line = line;
    result->flink = allocHead;
    result->blink = NULL;

    if (allocHead != NULL) {
	allocHead->blink = result;
    }
    allocHead = result;

    total_mallocs++;
    if (trace_on_at_malloc && (total_mallocs >= trace_on_at_malloc)) {
	(void) fflush(stdout);
	fprintf(stderr, "reached malloc trace enable point (%u)\n",
		total_mallocs);
	fflush(stderr);
	alloc_tracing = TRUE;
	trace_on_at_malloc = 0;
    }

    if (alloc_tracing) {
	fprintf(stderr,"Tcl_Alloc %p %" TCL_Z_MODIFIER "u %s %d\n",
		result->body, size, file, line);
    }

    if (break_on_malloc && (total_mallocs >= break_on_malloc)) {
	break_on_malloc = 0;
	(void) fflush(stdout);
	Tcl_Panic("reached malloc break limit (%u)", total_mallocs);
    }

    current_malloc_packets++;
    if (current_malloc_packets > maximum_malloc_packets) {
	maximum_malloc_packets = current_malloc_packets;
    }
    current_bytes_malloced += size;
    if (current_bytes_malloced > maximum_bytes_malloced) {
	maximum_bytes_malloced = current_bytes_malloced;
    }

    Tcl_MutexUnlock(ckallocMutexPtr);

    return result->body;
}

void *
Tcl_AttemptDbCkalloc(
    size_t size,
    const char *file,
    int line)
{
    struct mem_header *result = NULL;

    if (validate_memory) {
	Tcl_ValidateAllMemory(file, line);
    }

    /* Don't let size argument to TclpAlloc overflow */
    if (size <= UINT_MAX - HIGH_GUARD_SIZE - sizeof(struct mem_header)) {
	result = (struct mem_header *) TclpAlloc(size +
		sizeof(struct mem_header) + HIGH_GUARD_SIZE);
    }
    if (result == NULL) {
	fflush(stdout);
	TclDumpMemoryInfo(stderr, 0);
	return NULL;
    }

    /*
     * Fill in guard zones and size. Also initialize the contents of the block
     * with bogus bytes to detect uses of initialized data. Link into
     * allocated list.
     */
    if (init_malloced_bodies) {
	memset(result, GUARD_VALUE,
		size + sizeof(struct mem_header) + HIGH_GUARD_SIZE);
    } else {
	memset(result->low_guard, GUARD_VALUE, LOW_GUARD_SIZE);
	memset(result->body + size, GUARD_VALUE, HIGH_GUARD_SIZE);
    }
    if (!ckallocInit) {
	TclInitDbCkalloc();
    }
    Tcl_MutexLock(ckallocMutexPtr);
    result->length = size;
    result->tagPtr = curTagPtr;
    if (curTagPtr != NULL) {
	curTagPtr->refCount++;
    }
    result->file = file;
    result->line = line;
    result->flink = allocHead;
    result->blink = NULL;

    if (allocHead != NULL) {
	allocHead->blink = result;
    }
    allocHead = result;

    total_mallocs++;
    if (trace_on_at_malloc && (total_mallocs >= trace_on_at_malloc)) {
	(void) fflush(stdout);
	fprintf(stderr, "reached malloc trace enable point (%d)\n",
		total_mallocs);
	fflush(stderr);
	alloc_tracing = TRUE;
	trace_on_at_malloc = 0;
    }

    if (alloc_tracing) {
	fprintf(stderr,"Tcl_Alloc %p %" TCL_Z_MODIFIER "u %s %d\n",
		result->body, size, file, line);
    }

    if (break_on_malloc && (total_mallocs >= break_on_malloc)) {
	break_on_malloc = 0;
	(void) fflush(stdout);
	Tcl_Panic("reached malloc break limit (%d)", total_mallocs);
    }

    current_malloc_packets++;
    if (current_malloc_packets > maximum_malloc_packets) {
	maximum_malloc_packets = current_malloc_packets;
    }
    current_bytes_malloced += size;
    if (current_bytes_malloced > maximum_bytes_malloced) {
	maximum_bytes_malloced = current_bytes_malloced;
    }

    Tcl_MutexUnlock(ckallocMutexPtr);

    return result->body;
}

/*
 *----------------------------------------------------------------------
 *
 * Tcl_DbCkfree - debugging Tcl_Free
 *
 *	Verify that the low and high guards are intact, and if so then free
 *	the buffer else Tcl_Panic.
 *
 *	The guards are erased after being checked to catch duplicate frees.
 *
 *	The second and third arguments are file and line, these contain the
 *	filename and line number corresponding to the caller. These are sent
 *	by the Tcl_Free macro; it uses the preprocessor autodefines __FILE__ and
 *	__LINE__.
 *
 *----------------------------------------------------------------------
 */

void
Tcl_DbCkfree(
    void *ptr,
    const char *file,
    int line)
{
    struct mem_header *memp;

    if (ptr == NULL) {
	return;
    }

    /*
     * The following cast is *very* tricky. Must convert the pointer to an
     * integer before doing arithmetic on it, because otherwise the arithmetic
     * will be done differently (and incorrectly) on word-addressed machines
     * such as Crays (will subtract only bytes, even though BODY_OFFSET is in
     * words on these machines).
     */

    memp = (struct mem_header *) (((size_t) ptr) - BODY_OFFSET);

    if (alloc_tracing) {
	fprintf(stderr, "Tcl_Free %p %" TCL_Z_MODIFIER "u %s %d\n",
		memp->body, memp->length, file, line);
    }

    if (validate_memory) {
	Tcl_ValidateAllMemory(file, line);
    }

    Tcl_MutexLock(ckallocMutexPtr);
    ValidateMemory(memp, file, line, TRUE);
    if (init_malloced_bodies) {
	memset(ptr, GUARD_VALUE, memp->length);
    }

    total_frees++;
    current_malloc_packets--;
    current_bytes_malloced -= memp->length;

    if (memp->tagPtr != NULL) {
	if ((memp->tagPtr->refCount-- <= 1) && (curTagPtr != memp->tagPtr)) {
	    TclpFree(memp->tagPtr);
	}
    }

    /*
     * Delink from allocated list
     */

    if (memp->flink != NULL) {
	memp->flink->blink = memp->blink;
    }
    if (memp->blink != NULL) {
	memp->blink->flink = memp->flink;
    }
    if (allocHead == memp) {
	allocHead = memp->flink;
    }
    TclpFree(memp);
    Tcl_MutexUnlock(ckallocMutexPtr);
}

/*
 *--------------------------------------------------------------------
 *
 * Tcl_DbCkrealloc - debugging Tcl_Realloc
 *
 *	Reallocate a chunk of memory by allocating a new one of the right
 *	size, copying the old data to the new location, and then freeing the
 *	old memory space, using all the memory checking features of this
 *	package.
 *
 *--------------------------------------------------------------------
 */

void *
Tcl_DbCkrealloc(
    void *ptr,
    size_t size,
    const char *file,
    int line)
{
    char *newPtr;
    size_t copySize;
    struct mem_header *memp;

    if (ptr == NULL) {
	return Tcl_DbCkalloc(size, file, line);
    }

    /*
     * See comment from Tcl_DbCkfree before you change the following line.
     */

    memp = (struct mem_header *) (((size_t) ptr) - BODY_OFFSET);

    copySize = size;
    if (copySize > memp->length) {
	copySize = memp->length;
    }
    newPtr = Tcl_DbCkalloc(size, file, line);
    memcpy(newPtr, ptr, copySize);
    Tcl_DbCkfree(ptr, file, line);
    return newPtr;
}

void *
Tcl_AttemptDbCkrealloc(
    void *ptr,
    size_t size,
    const char *file,
    int line)
{
    char *newPtr;
    size_t copySize;
    struct mem_header *memp;

    if (ptr == NULL) {
	return Tcl_AttemptDbCkalloc(size, file, line);
    }

    /*
     * See comment from Tcl_DbCkfree before you change the following line.
     */

    memp = (struct mem_header *) (((size_t) ptr) - BODY_OFFSET);

    copySize = size;
    if (copySize > memp->length) {
	copySize = memp->length;
    }
    newPtr = Tcl_AttemptDbCkalloc(size, file, line);
    if (newPtr == NULL) {
	return NULL;
    }
    memcpy(newPtr, ptr, copySize);
    Tcl_DbCkfree(ptr, file, line);
    return newPtr;
}


/*
 *----------------------------------------------------------------------
 *
 * MemoryCmd --
 *
 *	Implements the Tcl "memory" command, which provides Tcl-level control
 *	of Tcl memory debugging information.
 *		memory active $file
 *		memory break_on_malloc $count
 *		memory info
 *		memory init on|off
 *		memory onexit $file
 *		memory tag $string
 *		memory trace on|off
 *		memory trace_on_at_malloc $count
 *		memory validate on|off
 *
 * Results:
 *	Standard TCL results.
 *
 *----------------------------------------------------------------------
 */
	/* ARGSUSED */
static int
MemoryCmd(
    ClientData clientData,
    Tcl_Interp *interp,
    int objc,			/* Number of arguments. */
    Tcl_Obj *const objv[])	/* Obj values of arguments. */
{
    const char *fileName;
    FILE *fileP;
    Tcl_DString buffer;
    int result;
    size_t len;

    if (objc < 2) {
	Tcl_WrongNumArgs(interp, 1, objv, "option [args..]");
	return TCL_ERROR;
    }

    if (strcmp(TclGetString(objv[1]), "active") == 0 || strcmp(TclGetString(objv[1]), "display") == 0) {
	if (objc != 3) {
	    Tcl_WrongNumArgs(interp, 2, objv, "file");
	    return TCL_ERROR;
	}
	fileName = Tcl_TranslateFileName(interp, TclGetString(objv[2]), &buffer);
	if (fileName == NULL) {
	    return TCL_ERROR;
	}
	result = Tcl_DumpActiveMemory(fileName);
	Tcl_DStringFree(&buffer);
	if (result != TCL_OK) {
	    Tcl_SetObjResult(interp, Tcl_ObjPrintf("error accessing %s: %s",
                    TclGetString(objv[2]), Tcl_PosixError(interp)));
	    return TCL_ERROR;
	}
	return TCL_OK;
    }
    if (strcmp(TclGetString(objv[1]),"break_on_malloc") == 0) {
	int value;
	if (objc != 3) {
	    goto argError;
	}
	if (Tcl_GetIntFromObj(interp, objv[2], &value) != TCL_OK) {
	    return TCL_ERROR;
	}
	break_on_malloc = (unsigned int) value;
	return TCL_OK;
    }
    if (strcmp(TclGetString(objv[1]),"info") == 0) {
	Tcl_SetObjResult(interp, Tcl_ObjPrintf(
		"%-25s %10u\n%-25s %10u\n%-25s %10u\n%-25s %10" TCL_Z_MODIFIER"u\n%-25s %10u\n%-25s %10" TCL_Z_MODIFIER "u\n",
		"total mallocs", total_mallocs, "total frees", total_frees,
		"current packets allocated", current_malloc_packets,
		"current bytes allocated", current_bytes_malloced,
		"maximum packets allocated", maximum_malloc_packets,
		"maximum bytes allocated", maximum_bytes_malloced));
	return TCL_OK;
    }
    if (strcmp(TclGetString(objv[1]), "init") == 0) {
	if (objc != 3) {
	    goto bad_suboption;
	}
	init_malloced_bodies = (strcmp(TclGetString(objv[2]),"on") == 0);
	return TCL_OK;
    }
    if (strcmp(TclGetString(objv[1]), "objs") == 0) {
	if (objc != 3) {
	    Tcl_WrongNumArgs(interp, 2, objv, "file");
	    return TCL_ERROR;
	}
	fileName = Tcl_TranslateFileName(interp, TclGetString(objv[2]), &buffer);
	if (fileName == NULL) {
	    return TCL_ERROR;
	}
	fileP = fopen(fileName, "w");
	if (fileP == NULL) {
	    Tcl_SetObjResult(interp, Tcl_ObjPrintf(
                    "cannot open output file: %s",
                    Tcl_PosixError(interp)));
	    return TCL_ERROR;
	}
	TclDbDumpActiveObjects(fileP);
	fclose(fileP);
	Tcl_DStringFree(&buffer);
	return TCL_OK;
    }
    if (strcmp(TclGetString(objv[1]),"onexit") == 0) {
	if (objc != 3) {
	    Tcl_WrongNumArgs(interp, 2, objv, "file");
	    return TCL_ERROR;
	}
	fileName = Tcl_TranslateFileName(interp, TclGetString(objv[2]), &buffer);
	if (fileName == NULL) {
	    return TCL_ERROR;
	}
	onExitMemDumpFileName = dumpFile;
	strcpy(onExitMemDumpFileName,fileName);
	Tcl_DStringFree(&buffer);
	return TCL_OK;
    }
    if (strcmp(TclGetString(objv[1]),"tag") == 0) {
	if (objc != 3) {
	    Tcl_WrongNumArgs(interp, 2, objv, "file");
	    return TCL_ERROR;
	}
	if ((curTagPtr != NULL) && (curTagPtr->refCount == 0)) {
	    TclpFree(curTagPtr);
	}
	len = strlen(TclGetString(objv[2]));
	curTagPtr = (MemTag *) TclpAlloc(TAG_SIZE(len));
	curTagPtr->refCount = 0;
	memcpy(curTagPtr->string, TclGetString(objv[2]), len + 1);
	return TCL_OK;
    }
    if (strcmp(TclGetString(objv[1]),"trace") == 0) {
	if (objc != 3) {
	    goto bad_suboption;
	}
	alloc_tracing = (strcmp(TclGetString(objv[2]),"on") == 0);
	return TCL_OK;
    }

    if (strcmp(TclGetString(objv[1]),"trace_on_at_malloc") == 0) {
	int value;
	if (objc != 3) {
	    goto argError;
	}
	if (Tcl_GetIntFromObj(interp, objv[2], &value) != TCL_OK) {
	    return TCL_ERROR;
	}
	trace_on_at_malloc = value;
	return TCL_OK;
    }
    if (strcmp(TclGetString(objv[1]),"validate") == 0) {
	if (objc != 3) {
	    goto bad_suboption;
	}
	validate_memory = (strcmp(TclGetString(objv[2]),"on") == 0);
	return TCL_OK;
    }

    Tcl_SetObjResult(interp, Tcl_ObjPrintf(
            "bad option \"%s\": should be active, break_on_malloc, info, "
            "init, objs, onexit, tag, trace, trace_on_at_malloc, or validate",
            TclGetString(objv[1])));
    return TCL_ERROR;

  argError:
    Tcl_WrongNumArgs(interp, 2, objv, "count");
    return TCL_ERROR;

  bad_suboption:
    Tcl_WrongNumArgs(interp, 2, objv, "on|off");
    return TCL_ERROR;
}

/*
 *----------------------------------------------------------------------
 *
 * CheckmemCmd --
 *
 *	This is the command procedure for the "checkmem" command, which causes
 *	the application to exit after printing information about memory usage
 *	to the file passed to this command as its first argument.
 *
 * Results:
 *	Returns a standard Tcl completion code.
 *
 * Side effects:
 *	None.
 *
 *----------------------------------------------------------------------
 */
static int		CheckmemCmd(ClientData clientData,
			    Tcl_Interp *interp, int objc,
			    Tcl_Obj *const objv[]);

static int
CheckmemCmd(
    TCL_UNUSED(ClientData),
    Tcl_Interp *interp,		/* Interpreter for evaluation. */
    int objc,			/* Number of arguments. */
    Tcl_Obj *const objv[])	/* Obj values of arguments. */
{
    if (objc != 2) {
	Tcl_WrongNumArgs(interp, 1, objv, "fileName");
	return TCL_ERROR;
    }
    tclMemDumpFileName = dumpFile;
    strcpy(tclMemDumpFileName, TclGetString(objv[1]));
    return TCL_OK;
}

/*
 *----------------------------------------------------------------------
 *
 * Tcl_InitMemory --
 *
 *	Create the "memory" and "checkmem" commands in the given interpreter.
 *
 * Results:
 *	None.
 *
 * Side effects:
 *	New commands are added to the interpreter.
 *
 *----------------------------------------------------------------------
 */

void
Tcl_InitMemory(
    Tcl_Interp *interp)		/* Interpreter in which commands should be
				 * added */
{
    TclInitDbCkalloc();
    Tcl_CreateObjCommand(interp, "memory", MemoryCmd, NULL, NULL);
    Tcl_CreateObjCommand(interp, "checkmem", CheckmemCmd, NULL, NULL);
}


#else	/* TCL_MEM_DEBUG */

/* This is the !TCL_MEM_DEBUG case */

#undef Tcl_InitMemory
#undef Tcl_DumpActiveMemory
#undef Tcl_ValidateAllMemory


/*
 *----------------------------------------------------------------------
 *
 * Tcl_Alloc --
 *
 *	Interface to TclpAlloc when TCL_MEM_DEBUG is disabled. It does check
 *	that memory was actually allocated.
 *
 *----------------------------------------------------------------------
 */

#undef Tcl_Alloc
void *
Tcl_Alloc(
    size_t size)
{
<<<<<<< HEAD
    void *result = TclpAlloc(size);
=======
    char *result = (char *)TclpAlloc(size);
>>>>>>> 187c0183

    /*
     * Most systems will not alloc(0), instead bumping it to one so that NULL
     * isn't returned. Some systems (AIX, Tru64) will alloc(0) by returning
     * NULL, so we have to check that the NULL we get is not in response to
     * alloc(0).
     *
     * The ANSI spec actually says that systems either return NULL *or* a
     * special pointer on failure, but we only check for NULL
     */

    if ((result == NULL) && size) {
	Tcl_Panic("unable to alloc %" TCL_Z_MODIFIER "u bytes", size);
    }
    return result;
}

void *
Tcl_DbCkalloc(
    size_t size,
    const char *file,
    int line)
{
<<<<<<< HEAD
    void *result = TclpAlloc(size);
=======
    char *result = (char *)TclpAlloc(size);
>>>>>>> 187c0183

    if ((result == NULL) && size) {
	fflush(stdout);
	Tcl_Panic("unable to alloc %" TCL_Z_MODIFIER "u bytes, %s line %d",
		size, file, line);
    }
    return result;
}

/*
 *----------------------------------------------------------------------
 *
 * Tcl_AttemptAlloc --
 *
 *	Interface to TclpAlloc when TCL_MEM_DEBUG is disabled. It does not
 *	check that memory was actually allocated.
 *
 *----------------------------------------------------------------------
 */

void *
Tcl_AttemptAlloc(
    size_t size)
{
    return (char *)TclpAlloc(size);
}

void *
Tcl_AttemptDbCkalloc(
    size_t size,
    TCL_UNUSED(const char *) /*file*/,
    TCL_UNUSED(int) /*line*/)
{
    return (char *)TclpAlloc(size);
}

/*
 *----------------------------------------------------------------------
 *
 * Tcl_Realloc --
 *
 *	Interface to TclpRealloc when TCL_MEM_DEBUG is disabled. It does check
 *	that memory was actually allocated.
 *
 *----------------------------------------------------------------------
 */

#undef Tcl_Realloc
void *
Tcl_Realloc(
    void *ptr,
    size_t size)
{
<<<<<<< HEAD
    void *result = TclpRealloc(ptr, size);
=======
    char *result = (char *)TclpRealloc(ptr, size);
>>>>>>> 187c0183

    if ((result == NULL) && size) {
	Tcl_Panic("unable to realloc %" TCL_Z_MODIFIER "u bytes", size);
    }
    return result;
}

void *
Tcl_DbCkrealloc(
    void *ptr,
    size_t size,
    const char *file,
    int line)
{
<<<<<<< HEAD
    void *result = TclpRealloc(ptr, size);
=======
    char *result = (char *)TclpRealloc(ptr, size);
>>>>>>> 187c0183

    if ((result == NULL) && size) {
	fflush(stdout);
	Tcl_Panic("unable to realloc %" TCL_Z_MODIFIER "u bytes, %s line %d",
		size, file, line);
    }
    return result;
}

/*
 *----------------------------------------------------------------------
 *
 * Tcl_AttemptRealloc --
 *
 *	Interface to TclpRealloc when TCL_MEM_DEBUG is disabled. It does not
 *	check that memory was actually allocated.
 *
 *----------------------------------------------------------------------
 */

void *
Tcl_AttemptRealloc(
    void *ptr,
    size_t size)
{
    return (char *)TclpRealloc(ptr, size);
}

void *
Tcl_AttemptDbCkrealloc(
    void *ptr,
    size_t size,
    TCL_UNUSED(const char *) /*file*/,
    TCL_UNUSED(int) /*line*/)
{
    return (char *)TclpRealloc(ptr, size);
}

/*
 *----------------------------------------------------------------------
 *
 * Tcl_Free --
 *
 *	Interface to TclpFree when TCL_MEM_DEBUG is disabled. Done here rather
 *	in the macro to keep some modules from being compiled with
 *	TCL_MEM_DEBUG enabled and some with it disabled.
 *
 *----------------------------------------------------------------------
 */

#undef Tcl_Free
void
Tcl_Free(
    void *ptr)
{
    TclpFree(ptr);
}

void
Tcl_DbCkfree(
    void *ptr,
    TCL_UNUSED(const char *) /*file*/,
    TCL_UNUSED(int) /*line*/)
{
    TclpFree(ptr);
}

/*
 *----------------------------------------------------------------------
 *
 * Tcl_InitMemory --
 *
 *	Dummy initialization for memory command, which is only available if
 *	TCL_MEM_DEBUG is on.
 *
 *----------------------------------------------------------------------
 */
	/* ARGSUSED */
void
Tcl_InitMemory(
    TCL_UNUSED(Tcl_Interp *) /*interp*/)
{
}

int
Tcl_DumpActiveMemory(
    TCL_UNUSED(const char *) /*fileName*/)
{
    return TCL_OK;
}

void
Tcl_ValidateAllMemory(
    TCL_UNUSED(const char *) /*file*/,
    TCL_UNUSED(int) /*line*/)
{
}

int
TclDumpMemoryInfo(
    TCL_UNUSED(ClientData),
    TCL_UNUSED(int) /*flags*/)
{
    return 1;
}

#endif	/* TCL_MEM_DEBUG */

/*
 *---------------------------------------------------------------------------
 *
 * TclFinalizeMemorySubsystem --
 *
 *	This procedure is called to finalize all the structures that are used
 *	by the memory allocator on a per-process basis.
 *
 * Results:
 *	None.
 *
 * Side effects:
 *	This subsystem is self-initializing, since memory can be allocated
 *	before Tcl is formally initialized. After this call, this subsystem
 *	has been reset to its initial state and is usable again.
 *
 *---------------------------------------------------------------------------
 */

void
TclFinalizeMemorySubsystem(void)
{
#ifdef TCL_MEM_DEBUG
    if (tclMemDumpFileName != NULL) {
	Tcl_DumpActiveMemory(tclMemDumpFileName);
    } else if (onExitMemDumpFileName != NULL) {
	Tcl_DumpActiveMemory(onExitMemDumpFileName);
    }

    Tcl_MutexLock(ckallocMutexPtr);

    if (curTagPtr != NULL) {
	TclpFree(curTagPtr);
	curTagPtr = NULL;
    }
    allocHead = NULL;

    Tcl_MutexUnlock(ckallocMutexPtr);
#endif

#if USE_TCLALLOC
    TclFinalizeAllocSubsystem();
#endif
}

/*
 * Local Variables:
 * mode: c
 * c-basic-offset: 4
 * fill-column: 78
 * tab-width: 8
 * indent-tabs-mode: nil
 * End:
 */<|MERGE_RESOLUTION|>--- conflicted
+++ resolved
@@ -1012,11 +1012,7 @@
 Tcl_Alloc(
     size_t size)
 {
-<<<<<<< HEAD
     void *result = TclpAlloc(size);
-=======
-    char *result = (char *)TclpAlloc(size);
->>>>>>> 187c0183
 
     /*
      * Most systems will not alloc(0), instead bumping it to one so that NULL
@@ -1040,11 +1036,7 @@
     const char *file,
     int line)
 {
-<<<<<<< HEAD
     void *result = TclpAlloc(size);
-=======
-    char *result = (char *)TclpAlloc(size);
->>>>>>> 187c0183
 
     if ((result == NULL) && size) {
 	fflush(stdout);
@@ -1100,11 +1092,7 @@
     void *ptr,
     size_t size)
 {
-<<<<<<< HEAD
     void *result = TclpRealloc(ptr, size);
-=======
-    char *result = (char *)TclpRealloc(ptr, size);
->>>>>>> 187c0183
 
     if ((result == NULL) && size) {
 	Tcl_Panic("unable to realloc %" TCL_Z_MODIFIER "u bytes", size);
@@ -1119,11 +1107,7 @@
     const char *file,
     int line)
 {
-<<<<<<< HEAD
     void *result = TclpRealloc(ptr, size);
-=======
-    char *result = (char *)TclpRealloc(ptr, size);
->>>>>>> 187c0183
 
     if ((result == NULL) && size) {
 	fflush(stdout);
