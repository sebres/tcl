/*
 * tclUtil.c --
 *
 *	This file contains utility functions that are used by many Tcl
 *	commands.
 *
 * Copyright (c) 1987-1993 The Regents of the University of California.
 * Copyright (c) 1994-1998 Sun Microsystems, Inc.
 * Copyright (c) 2001 by Kevin B. Kenny. All rights reserved.
 *
 * See the file "license.terms" for information on usage and redistribution of
 * this file, and for a DISCLAIMER OF ALL WARRANTIES.
 */

#include "tclInt.h"
#include "tclParse.h"
#include "tclStringTrim.h"
#include "tclTomMath.h"
#include <math.h>

/*
 * The absolute pathname of the executable in which this Tcl library is
 * running.
 */

static ProcessGlobalValue executableName = {
    0, 0, NULL, NULL, NULL, NULL, NULL
};

/*
 * The following values are used in the flags arguments of Tcl*Scan*Element
 * and Tcl*Convert*Element.  The values TCL_DONT_USE_BRACES and
 * TCL_DONT_QUOTE_HASH are defined in tcl.h, like so:
 *
#define TCL_DONT_USE_BRACES     1
#define TCL_DONT_QUOTE_HASH     8
 *
 * Those are public flag bits which callers of the public routines
 * Tcl_Convert*Element() can use to indicate:
 *
 * TCL_DONT_USE_BRACES -	1 means the caller is insisting that brace
 *				quoting not be used when converting the list
 *				element.
 * TCL_DONT_QUOTE_HASH -	1 means the caller insists that a leading hash
 *				character ('#') should *not* be quoted. This
 *				is appropriate when the caller can guarantee
 *				the element is not the first element of a
 *				list, so [eval] cannot mis-parse the element
 *				as a comment.
 *
 * The remaining values which can be carried by the flags of these routines
 * are for internal use only.  Make sure they do not overlap with the public
 * values above.
 *
 * The Tcl*Scan*Element() routines make a determination which of 4 modes of
 * conversion is most appropriate for Tcl*Convert*Element() to perform, and
 * sets two bits of the flags value to indicate the mode selected.
 *
 * CONVERT_NONE		The element needs no quoting. Its literal string is
 *			suitable as is.
 * CONVERT_BRACE	The conversion should be enclosing the literal string
 *			in braces.
 * CONVERT_ESCAPE	The conversion should be using backslashes to escape
 *			any characters in the string that require it.
 * CONVERT_MASK		A mask value used to extract the conversion mode from
 *			the flags argument.
 *			Also indicates a strange conversion mode where all
 *			special characters are escaped with backslashes
 *			*except for braces*. This is a strange and unnecessary
 *			case, but it's part of the historical way in which
 *			lists have been formatted in Tcl. To experiment with
 *			removing this case, set the value of COMPAT to 0.
 *
 * One last flag value is used only by callers of TclScanElement(). The flag
 * value produced by a call to Tcl*Scan*Element() will never leave this bit
 * set.
 *
 * CONVERT_ANY		The caller of TclScanElement() declares it can make no
 *			promise about what public flags will be passed to the
 *			matching call of TclConvertElement(). As such,
 *			TclScanElement() has to determine the worst case
 *			destination buffer length over all possibilities, and
 *			in other cases this means an overestimate of the
 *			required size.
 *
 * For more details, see the comments on the Tcl*Scan*Element and
 * Tcl*Convert*Element routines.
 */

#define COMPAT 1
#define CONVERT_NONE	0
#define CONVERT_BRACE	2
#define CONVERT_ESCAPE	4
#define CONVERT_MASK	(CONVERT_BRACE | CONVERT_ESCAPE)
#define CONVERT_ANY	16

/*
 * The following key is used by Tcl_PrintDouble and TclPrecTraceProc to
 * access the precision to be used for double formatting.
 */

static Tcl_ThreadDataKey precisionKey;

/*
 * Prototypes for functions defined later in this file.
 */

static void		ClearHash(Tcl_HashTable *tablePtr);
static void		FreeProcessGlobalValue(ClientData clientData);
static void		FreeThreadHash(ClientData clientData);
static int		GetEndOffsetFromObj(Tcl_Obj *objPtr,
			    size_t endValue, Tcl_WideInt *indexPtr);
static Tcl_HashTable *	GetThreadHash(Tcl_ThreadDataKey *keyPtr);
static int		GetWideForIndex(Tcl_Interp *interp, Tcl_Obj *objPtr,
			    size_t endValue, Tcl_WideInt *widePtr);
static int		FindElement(Tcl_Interp *interp, const char *string,
			    int stringLength, const char *typeStr,
			    const char *typeCode, const char **elementPtr,
			    const char **nextPtr, int *sizePtr,
			    int *literalPtr);
/*
 * The following is the Tcl object type definition for an object that
 * represents a list index in the form, "end-offset". It is used as a
 * performance optimization in Tcl_GetIntForIndex. The internal rep is
 * stored directly in the wideValue, so no memory management is required
 * for it. This is a caching intrep, keeping the result of a parse
 * around. This type is only created from a pre-existing string, so an
 * updateStringProc will never be called and need not exist. The type
 * is unregistered, so has no need of a setFromAnyProc either.
 */

static const Tcl_ObjType endOffsetType = {
    "end-offset",			/* name */
    NULL,				/* freeIntRepProc */
    NULL,				/* dupIntRepProc */
    NULL,				/* updateStringProc */
    NULL				/* setFromAnyProc */
};

/*
 *	*	STRING REPRESENTATION OF LISTS	*	*	*
 *
 * The next several routines implement the conversions of strings to and from
 * Tcl lists. To understand their operation, the rules of parsing and
 * generating the string representation of lists must be known.  Here we
 * describe them in one place.
 *
 * A list is made up of zero or more elements. Any string is a list if it is
 * made up of alternating substrings of element-separating ASCII whitespace
 * and properly formatted elements.
 *
 * The ASCII characters which can make up the whitespace between list elements
 * are:
 *
 *	\u0009	\t	TAB
 *	\u000A	\n	NEWLINE
 *	\u000B	\v	VERTICAL TAB
 *	\u000C	\f	FORM FEED
 * 	\u000D	\r	CARRIAGE RETURN
 *	\u0020		SPACE
 *
 * NOTE: differences between this and other places where Tcl defines a role
 * for "whitespace".
 *
 *	* Unlike command parsing, here NEWLINE is just another whitespace
 *	  character; its role as a command terminator in a script has no
 *	  importance here.
 *
 *	* Unlike command parsing, the BACKSLASH NEWLINE sequence is not
 *	  considered to be a whitespace character.
 *
 *	* Other Unicode whitespace characters (recognized by [string is space]
 *	  or Tcl_UniCharIsSpace()) do not play any role as element separators
 *	  in Tcl lists.
 *
 *	* The NUL byte ought not appear, as it is not in strings properly
 *	  encoded for Tcl, but if it is present, it is not treated as
 *	  separating whitespace, or a string terminator. It is just another
 *	  character in a list element.
 *
 * The interpretation of a formatted substring as a list element follows rules
 * similar to the parsing of the words of a command in a Tcl script. Backslash
 * substitution plays a key role, and is defined exactly as it is in command
 * parsing. The same routine, TclParseBackslash() is used in both command
 * parsing and list parsing.
 *
 * NOTE: This means that if and when backslash substitution rules ever change
 * for command parsing, the interpretation of strings as lists also changes.
 *
 * Backslash substitution replaces an "escape sequence" of one or more
 * characters starting with
 *		\u005c	\	BACKSLASH
 * with a single character. The one character escape sequence case happens only
 * when BACKSLASH is the last character in the string. In all other cases, the
 * escape sequence is at least two characters long.
 *
 * The formatted substrings are interpreted as element values according to the
 * following cases:
 *
 * * If the first character of a formatted substring is
 *		\u007b	{	OPEN BRACE
 *   then the end of the substring is the matching
 *		\u007d	}	CLOSE BRACE
 *   character, where matching is determined by counting nesting levels, and
 *   not including any brace characters that are contained within a backslash
 *   escape sequence in the nesting count. Having found the matching brace,
 *   all characters between the braces are the string value of the element.
 *   If no matching close brace is found before the end of the string, the
 *   string is not a Tcl list. If the character following the close brace is
 *   not an element separating whitespace character, or the end of the string,
 *   then the string is not a Tcl list.
 *
 *   NOTE: this differs from a brace-quoted word in the parsing of a Tcl
 *   command only in its treatment of the backslash-newline sequence. In a
 *   list element, the literal characters in the backslash-newline sequence
 *   become part of the element value. In a script word, conversion to a
 *   single SPACE character is done.
 *
 *   NOTE: Most list element values can be represented by a formatted
 *   substring using brace quoting. The exceptions are any element value that
 *   includes an unbalanced brace not in a backslash escape sequence, and any
 *   value that ends with a backslash not itself in a backslash escape
 *   sequence.
 *
 * * If the first character of a formatted substring is
 *		\u0022	"	QUOTE
 *   then the end of the substring is the next QUOTE character, not counting
 *   any QUOTE characters that are contained within a backslash escape
 *   sequence. If no next QUOTE is found before the end of the string, the
 *   string is not a Tcl list. If the character following the closing QUOTE is
 *   not an element separating whitespace character, or the end of the string,
 *   then the string is not a Tcl list. Having found the limits of the
 *   substring, the element value is produced by performing backslash
 *   substitution on the character sequence between the open and close QUOTEs.
 *
 *   NOTE: Any element value can be represented by this style of formatting,
 *   given suitable choice of backslash escape sequences.
 *
 * * All other formatted substrings are terminated by the next element
 *   separating whitespace character in the string.  Having found the limits
 *   of the substring, the element value is produced by performing backslash
 *   substitution on it.
 *
 *   NOTE: Any element value can be represented by this style of formatting,
 *   given suitable choice of backslash escape sequences, with one exception.
 *   The empty string cannot be represented as a list element without the use
 *   of either braces or quotes to delimit it.
 *
 * This collection of parsing rules is implemented in the routine
 * FindElement().
 *
 * In order to produce lists that can be parsed by these rules, we need the
 * ability to distinguish between characters that are part of a list element
 * value from characters providing syntax that define the structure of the
 * list. This means that our code that generates lists must at a minimum be
 * able to produce escape sequences for the 10 characters identified above
 * that have significance to a list parser.
 *
 *	*	*	CANONICAL LISTS	*	*	*	*	*
 *
 * In addition to the basic rules for parsing strings into Tcl lists, there
 * are additional properties to be met by the set of list values that are
 * generated by Tcl.  Such list values are often said to be in "canonical
 * form":
 *
 * * When any canonical list is evaluated as a Tcl script, it is a script of
 *   either zero commands (an empty list) or exactly one command. The command
 *   word is exactly the first element of the list, and each argument word is
 *   exactly one of the following elements of the list. This means that any
 *   characters that have special meaning during script evaluation need
 *   special treatment when canonical lists are produced:
 *
 *	* Whitespace between elements may not include NEWLINE.
 *	* The command terminating character,
 *		\u003b	;	SEMICOLON
 *	  must be BRACEd, QUOTEd, or escaped so that it does not terminate the
 * 	  command prematurely.
 *	* Any of the characters that begin substitutions in scripts,
 *		\u0024	$	DOLLAR
 *		\u005b	[	OPEN BRACKET
 *		\u005c	\	BACKSLASH
 *	  need to be BRACEd or escaped.
 *	* In any list where the first character of the first element is
 *		\u0023	#	HASH
 *	  that HASH character must be BRACEd, QUOTEd, or escaped so that it
 *	  does not convert the command into a comment.
 *	* Any list element that contains the character sequence BACKSLASH
 *	  NEWLINE cannot be formatted with BRACEs. The BACKSLASH character
 *	  must be represented by an escape sequence, and unless QUOTEs are
 *	  used, the NEWLINE must be as well.
 *
 * * It is also guaranteed that one can use a canonical list as a building
 *   block of a larger script within command substitution, as in this example:
 *	set script "puts \[[list $cmd $arg]]"; eval $script
 *   To support this usage, any appearance of the character
 *		\u005d	]	CLOSE BRACKET
 *   in a list element must be BRACEd, QUOTEd, or escaped.
 *
 * * Finally it is guaranteed that enclosing a canonical list in braces
 *   produces a new value that is also a canonical list.  This new list has
 *   length 1, and its only element is the original canonical list.  This same
 *   guarantee also makes it possible to construct scripts where an argument
 *   word is given a list value by enclosing the canonical form of that list
 *   in braces:
 *	set script "puts {[list $one $two $three]}"; eval $script
 *   This sort of coding was once fairly common, though it's become more
 *   idiomatic to see the following instead:
 *	set script [list puts [list $one $two $three]]; eval $script
 *   In order to support this guarantee, every canonical list must have
 *   balance when counting those braces that are not in escape sequences.
 *
 * Within these constraints, the canonical list generation routines
 * TclScanElement() and TclConvertElement() attempt to generate the string for
 * any list that is easiest to read. When an element value is itself
 * acceptable as the formatted substring, it is usually used (CONVERT_NONE).
 * When some quoting or escaping is required, use of BRACEs (CONVERT_BRACE) is
 * usually preferred over the use of escape sequences (CONVERT_ESCAPE). There
 * are some exceptions to both of these preferences for reasons of code
 * simplicity, efficiency, and continuation of historical habits. Canonical
 * lists never use the QUOTE formatting to delimit their elements because that
 * form of quoting does not nest, which makes construction of nested lists far
 * too much trouble.  Canonical lists always use only a single SPACE character
 * for element-separating whitespace.
 *
 *	*	*	FUTURE CONSIDERATIONS	*	*	*
 *
 * When a list element requires quoting or escaping due to a CLOSE BRACKET
 * character or an internal QUOTE character, a strange formatting mode is
 * recommended. For example, if the value "a{b]c}d" is converted by the usual
 * modes:
 *
 *	CONVERT_BRACE:	a{b]c}d		=> {a{b]c}d}
 *	CONVERT_ESCAPE:	a{b]c}d		=> a\{b\]c\}d
 *
 * we get perfectly usable formatted list elements. However, this is not what
 * Tcl releases have been producing. Instead, we have:
 *
 *	CONVERT_MASK:	a{b]c}d		=> a{b\]c}d
 *
 * where the CLOSE BRACKET is escaped, but the BRACEs are not. The same effect
 * can be seen replacing ] with " in this example. There does not appear to be
 * any functional or aesthetic purpose for this strange additional mode. The
 * sole purpose I can see for preserving it is to keep generating the same
 * formatted lists programmers have become accustomed to, and perhaps written
 * tests to expect. That is, compatibility only. The additional code
 * complexity required to support this mode is significant. The lines of code
 * supporting it are delimited in the routines below with #if COMPAT
 * directives. This makes it easy to experiment with eliminating this
 * formatting mode simply with "#define COMPAT 0" above. I believe this is
 * worth considering.
 *
 * Another consideration is the treatment of QUOTE characters in list
 * elements. TclConvertElement() must have the ability to produce the escape
 * sequence \" so that when a list element begins with a QUOTE we do not
 * confuse that first character with a QUOTE used as list syntax to define
 * list structure. However, that is the only place where QUOTE characters need
 * quoting. In this way, handling QUOTE could really be much more like the way
 * we handle HASH which also needs quoting and escaping only in particular
 * situations. Following up this could increase the set of list elements that
 * can use the CONVERT_NONE formatting mode.
 *
 * More speculative is that the demands of canonical list form require brace
 * balance for the list as a whole, while the current implementation achieves
 * this by establishing brace balance for every element.
 *
 * Finally, a reminder that the rules for parsing and formatting lists are
 * closely tied together with the rules for parsing and evaluating scripts,
 * and will need to evolve in sync.
 */

/*
 *----------------------------------------------------------------------
 *
 * TclMaxListLength --
 *
 *	Given 'bytes' pointing to 'numBytes' bytes, scan through them and
 *	count the number of whitespace runs that could be list element
 *	separators. If 'numBytes' is -1, scan to the terminating '\0'. Not a
 *	full list parser. Typically used to get a quick and dirty overestimate
 *	of length size in order to allocate space for an actual list parser to
 *	operate with.
 *
 * Results:
 *	Returns the largest number of list elements that could possibly be in
 *	this string, interpreted as a Tcl list. If 'endPtr' is not NULL,
 *	writes a pointer to the end of the string scanned there.
 *
 * Side effects:
 *	None.
 *
 *----------------------------------------------------------------------
 */

int
TclMaxListLength(
    const char *bytes,
    int numBytes,
    const char **endPtr)
{
    int count = 0;

    if ((numBytes == 0) || ((numBytes == -1) && (*bytes == '\0'))) {
	/* Empty string case - quick exit */
	goto done;
    }

    /*
     * No list element before leading white space.
     */

    count += 1 - TclIsSpaceProcM(*bytes);

    /*
     * Count white space runs as potential element separators.
     */

    while (numBytes) {
	if ((numBytes == -1) && (*bytes == '\0')) {
	    break;
	}
	if (TclIsSpaceProcM(*bytes)) {
	    /*
	     * Space run started; bump count.
	     */

	    count++;
	    do {
		bytes++;
		numBytes -= (numBytes != -1);
	    } while (numBytes && TclIsSpaceProcM(*bytes));
	    if ((numBytes == 0) || ((numBytes == -1) && (*bytes == '\0'))) {
		break;
	    }

	    /*
	     * (*bytes) is non-space; return to counting state.
	     */
	}
	bytes++;
	numBytes -= (numBytes != -1);
    }

    /*
     * No list element following trailing white space.
     */

    count -= TclIsSpaceProcM(bytes[-1]);

  done:
    if (endPtr) {
	*endPtr = bytes;
    }
    return count;
}

/*
 *----------------------------------------------------------------------
 *
 * TclFindElement --
 *
 *	Given a pointer into a Tcl list, locate the first (or next) element in
 *	the list.
 *
 * Results:
 *	The return value is normally TCL_OK, which means that the element was
 *	successfully located. If TCL_ERROR is returned it means that list
 *	didn't have proper list structure; the interp's result contains a more
 *	detailed error message.
 *
 *	If TCL_OK is returned, then *elementPtr will be set to point to the
 *	first element of list, and *nextPtr will be set to point to the
 *	character just after any white space following the last character
 *	that's part of the element. If this is the last argument in the list,
 *	then *nextPtr will point just after the last character in the list
 *	(i.e., at the character at list+listLength). If sizePtr is non-NULL,
 *	*sizePtr is filled in with the number of bytes in the element. If the
 *	element is in braces, then *elementPtr will point to the character
 *	after the opening brace and *sizePtr will not include either of the
 *	braces. If there isn't an element in the list, *sizePtr will be zero,
 *	and both *elementPtr and *nextPtr will point just after the last
 *	character in the list. If literalPtr is non-NULL, *literalPtr is set
 *	to a boolean value indicating whether the substring returned as the
 *	values of **elementPtr and *sizePtr is the literal value of a list
 *	element. If not, a call to TclCopyAndCollapse() is needed to produce
 *	the actual value of the list element. Note: this function does NOT
 *	collapse backslash sequences, but uses *literalPtr to tell callers
 *	when it is required for them to do so.
 *
 * Side effects:
 *	None.
 *
 *----------------------------------------------------------------------
 */

int
TclFindElement(
    Tcl_Interp *interp,		/* Interpreter to use for error reporting. If
				 * NULL, then no error message is left after
				 * errors. */
    const char *list,		/* Points to the first byte of a string
				 * containing a Tcl list with zero or more
				 * elements (possibly in braces). */
    int listLength,		/* Number of bytes in the list's string. */
    const char **elementPtr,	/* Where to put address of first significant
				 * character in first element of list. */
    const char **nextPtr,	/* Fill in with location of character just
				 * after all white space following end of
				 * argument (next arg or end of list). */
    int *sizePtr,		/* If non-zero, fill in with size of
				 * element. */
    int *literalPtr)		/* If non-zero, fill in with non-zero/zero to
				 * indicate that the substring of *sizePtr
				 * bytes starting at **elementPtr is/is not
				 * the literal list element and therefore
				 * does not/does require a call to
				 * TclCopyAndCollapse() by the caller. */
{
    return FindElement(interp, list, listLength, "list", "LIST", elementPtr,
	    nextPtr, sizePtr, literalPtr);
}

int
TclFindDictElement(
    Tcl_Interp *interp,		/* Interpreter to use for error reporting. If
				 * NULL, then no error message is left after
				 * errors. */
    const char *dict,		/* Points to the first byte of a string
				 * containing a Tcl dictionary with zero or
				 * more keys and values (possibly in
				 * braces). */
    int dictLength,		/* Number of bytes in the dict's string. */
    const char **elementPtr,	/* Where to put address of first significant
				 * character in the first element (i.e., key
				 * or value) of dict. */
    const char **nextPtr,	/* Fill in with location of character just
				 * after all white space following end of
				 * element (next arg or end of list). */
    int *sizePtr,		/* If non-zero, fill in with size of
				 * element. */
    int *literalPtr)		/* If non-zero, fill in with non-zero/zero to
				 * indicate that the substring of *sizePtr
				 * bytes starting at **elementPtr is/is not
				 * the literal key or value and therefore
				 * does not/does require a call to
				 * TclCopyAndCollapse() by the caller. */
{
    return FindElement(interp, dict, dictLength, "dict", "DICTIONARY",
	    elementPtr, nextPtr, sizePtr, literalPtr);
}

static int
FindElement(
    Tcl_Interp *interp,		/* Interpreter to use for error reporting. If
				 * NULL, then no error message is left after
				 * errors. */
    const char *string,		/* Points to the first byte of a string
				 * containing a Tcl list or dictionary with
				 * zero or more elements (possibly in
				 * braces). */
    int stringLength,		/* Number of bytes in the string. */
    const char *typeStr,	/* The name of the type of thing we are
				 * parsing, for error messages. */
    const char *typeCode,	/* The type code for thing we are parsing, for
				 * error messages. */
    const char **elementPtr,	/* Where to put address of first significant
				 * character in first element. */
    const char **nextPtr,	/* Fill in with location of character just
				 * after all white space following end of
				 * argument (next arg or end of list/dict). */
    int *sizePtr,		/* If non-zero, fill in with size of
				 * element. */
    int *literalPtr)		/* If non-zero, fill in with non-zero/zero to
				 * indicate that the substring of *sizePtr
				 * bytes starting at **elementPtr is/is not
				 * the literal list/dict element and therefore
				 * does not/does require a call to
				 * TclCopyAndCollapse() by the caller. */
{
    const char *p = string;
    const char *elemStart;	/* Points to first byte of first element. */
    const char *limit;		/* Points just after list/dict's last byte. */
    int openBraces = 0;		/* Brace nesting level during parse. */
    int inQuotes = 0;
    int size = 0;
    int numChars;
    int literal = 1;
    const char *p2;

    /*
     * Skim off leading white space and check for an opening brace or quote.
     * We treat embedded NULLs in the list/dict as bytes belonging to a list
     * element (or dictionary key or value).
     */

    limit = (string + stringLength);
    while ((p < limit) && (TclIsSpaceProcM(*p))) {
	p++;
    }
    if (p == limit) {		/* no element found */
	elemStart = limit;
	goto done;
    }

    if (*p == '{') {
	openBraces = 1;
	p++;
    } else if (*p == '"') {
	inQuotes = 1;
	p++;
    }
    elemStart = p;

    /*
     * Find element's end (a space, close brace, or the end of the string).
     */

    while (p < limit) {
	switch (*p) {
	    /*
	     * Open brace: don't treat specially unless the element is in
	     * braces. In this case, keep a nesting count.
	     */

	case '{':
	    if (openBraces != 0) {
		openBraces++;
	    }
	    break;

	    /*
	     * Close brace: if element is in braces, keep nesting count and
	     * quit when the last close brace is seen.
	     */

	case '}':
	    if (openBraces > 1) {
		openBraces--;
	    } else if (openBraces == 1) {
		size = (p - elemStart);
		p++;
		if ((p >= limit) || TclIsSpaceProcM(*p)) {
		    goto done;
		}

		/*
		 * Garbage after the closing brace; return an error.
		 */

		if (interp != NULL) {
		    p2 = p;
		    while ((p2 < limit) && (!TclIsSpaceProcM(*p2))
			    && (p2 < p+20)) {
			p2++;
		    }
		    Tcl_SetObjResult(interp, Tcl_ObjPrintf(
			    "%s element in braces followed by \"%.*s\" "
			    "instead of space", typeStr, (int) (p2-p), p));
		    Tcl_SetErrorCode(interp, "TCL", "VALUE", typeCode, "JUNK",
			    NULL);
		}
		return TCL_ERROR;
	    }
	    break;

	    /*
	     * Backslash: skip over everything up to the end of the backslash
	     * sequence.
	     */

	case '\\':
	    if (openBraces == 0) {
		/*
		 * A backslash sequence not within a brace quoted element
		 * means the value of the element is different from the
		 * substring we are parsing. A call to TclCopyAndCollapse() is
		 * needed to produce the element value. Inform the caller.
		 */

		literal = 0;
	    }
	    TclParseBackslash(p, limit - p, &numChars, NULL);
	    p += (numChars - 1);
	    break;

	    /*
	     * Double-quote: if element is in quotes then terminate it.
	     */

	case '"':
	    if (inQuotes) {
		size = (p - elemStart);
		p++;
		if ((p >= limit) || TclIsSpaceProcM(*p)) {
		    goto done;
		}

		/*
		 * Garbage after the closing quote; return an error.
		 */

		if (interp != NULL) {
		    p2 = p;
		    while ((p2 < limit) && (!TclIsSpaceProcM(*p2))
			    && (p2 < p+20)) {
			p2++;
		    }
		    Tcl_SetObjResult(interp, Tcl_ObjPrintf(
			    "%s element in quotes followed by \"%.*s\" "
			    "instead of space", typeStr, (int) (p2-p), p));
		    Tcl_SetErrorCode(interp, "TCL", "VALUE", typeCode, "JUNK",
			    NULL);
		}
		return TCL_ERROR;
	    }
	    break;

	default:
	    if (TclIsSpaceProcM(*p)) {
		/*
		 * Space: ignore if element is in braces or quotes;
		 * otherwise terminate element.
		 */
		if ((openBraces == 0) && !inQuotes) {
		    size = (p - elemStart);
		    goto done;
		}
	    }
	    break;

	}
	p++;
    }

    /*
     * End of list/dict: terminate element.
     */

    if (p == limit) {
	if (openBraces != 0) {
	    if (interp != NULL) {
		Tcl_SetObjResult(interp, Tcl_ObjPrintf(
			"unmatched open brace in %s", typeStr));
		Tcl_SetErrorCode(interp, "TCL", "VALUE", typeCode, "BRACE",
			NULL);
	    }
	    return TCL_ERROR;
	} else if (inQuotes) {
	    if (interp != NULL) {
		Tcl_SetObjResult(interp, Tcl_ObjPrintf(
			"unmatched open quote in %s", typeStr));
		Tcl_SetErrorCode(interp, "TCL", "VALUE", typeCode, "QUOTE",
			NULL);
	    }
	    return TCL_ERROR;
	}
	size = (p - elemStart);
    }

  done:
    while ((p < limit) && (TclIsSpaceProcM(*p))) {
	p++;
    }
    *elementPtr = elemStart;
    *nextPtr = p;
    if (sizePtr != 0) {
	*sizePtr = size;
    }
    if (literalPtr != 0) {
	*literalPtr = literal;
    }
    return TCL_OK;
}

/*
 *----------------------------------------------------------------------
 *
 * TclCopyAndCollapse --
 *
 *	Copy a string and substitute all backslash escape sequences
 *
 * Results:
 *	Count bytes get copied from src to dst. Along the way, backslash
 *	sequences are substituted in the copy. After scanning count bytes from
 *	src, a null character is placed at the end of dst. Returns the number
 *	of bytes that got written to dst.
 *
 * Side effects:
 *	None.
 *
 *----------------------------------------------------------------------
 */

int
TclCopyAndCollapse(
    int count,			/* Number of byte to copy from src. */
    const char *src,		/* Copy from here... */
    char *dst)			/* ... to here. */
{
    int newCount = 0;

    while (count > 0) {
	char c = *src;

	if (c == '\\') {
	    int numRead;
	    int backslashCount = TclParseBackslash(src, count, &numRead, dst);

	    dst += backslashCount;
	    newCount += backslashCount;
	    src += numRead;
	    count -= numRead;
	} else {
	    *dst = c;
	    dst++;
	    newCount++;
	    src++;
	    count--;
	}
    }
    *dst = 0;
    return newCount;
}

/*
 *----------------------------------------------------------------------
 *
 * Tcl_SplitList --
 *
 *	Splits a list up into its constituent fields.
 *
 * Results
 *	The return value is normally TCL_OK, which means that the list was
 *	successfully split up. If TCL_ERROR is returned, it means that "list"
 *	didn't have proper list structure; the interp's result will contain a
 *	more detailed error message.
 *
 *	*argvPtr will be filled in with the address of an array whose elements
 *	point to the elements of list, in order. *argcPtr will get filled in
 *	with the number of valid elements in the array. A single block of
 *	memory is dynamically allocated to hold both the argv array and a copy
 *	of the list (with backslashes and braces removed in the standard way).
 *	The caller must eventually free this memory by calling free() on
 *	*argvPtr. Note: *argvPtr and *argcPtr are only modified if the
 *	function returns normally.
 *
 * Side effects:
 *	Memory is allocated.
 *
 *----------------------------------------------------------------------
 */

int
Tcl_SplitList(
    Tcl_Interp *interp,		/* Interpreter to use for error reporting. If
				 * NULL, no error message is left. */
    const char *list,		/* Pointer to string with list structure. */
    int *argcPtr,		/* Pointer to location to fill in with the
				 * number of elements in the list. */
    const char ***argvPtr)	/* Pointer to place to store pointer to array
				 * of pointers to list elements. */
{
    const char **argv, *end, *element;
    char *p;
    int length, size, i, result, elSize;

    /*
     * Allocate enough space to work in. A (const char *) for each (possible)
     * list element plus one more for terminating NULL, plus as many bytes as
     * in the original string value, plus one more for a terminating '\0'.
     * Space used to hold element separating white space in the original
     * string gets re-purposed to hold '\0' characters in the argv array.
     */

    size = TclMaxListLength(list, -1, &end) + 1;
    length = end - list;
    argv = (const char **)ckalloc((size * sizeof(char *)) + length + 1);

    for (i = 0, p = ((char *) argv) + size*sizeof(char *);
	    *list != 0;  i++) {
	const char *prevList = list;
	int literal;

	result = TclFindElement(interp, list, length, &element, &list,
		&elSize, &literal);
	length -= (list - prevList);
	if (result != TCL_OK) {
	    ckfree(argv);
	    return result;
	}
	if (*element == 0) {
	    break;
	}
	if (i >= size) {
	    ckfree(argv);
	    if (interp != NULL) {
		Tcl_SetObjResult(interp, Tcl_NewStringObj(
			"internal error in Tcl_SplitList", -1));
		Tcl_SetErrorCode(interp, "TCL", "INTERNAL", "Tcl_SplitList",
			NULL);
	    }
	    return TCL_ERROR;
	}
	argv[i] = p;
	if (literal) {
	    memcpy(p, element, elSize);
	    p += elSize;
	    *p = 0;
	    p++;
	} else {
	    p += 1 + TclCopyAndCollapse(elSize, element, p);
	}
    }

    argv[i] = NULL;
    *argvPtr = argv;
    *argcPtr = i;
    return TCL_OK;
}

/*
 *----------------------------------------------------------------------
 *
 * Tcl_ScanElement --
 *
 *	This function is a companion function to Tcl_ConvertElement. It scans
 *	a string to see what needs to be done to it (e.g. add backslashes or
 *	enclosing braces) to make the string into a valid Tcl list element.
 *
 * Results:
 *	The return value is an overestimate of the number of bytes that will
 *	be needed by Tcl_ConvertElement to produce a valid list element from
 *	src. The word at *flagPtr is filled in with a value needed by
 *	Tcl_ConvertElement when doing the actual conversion.
 *
 * Side effects:
 *	None.
 *
 *----------------------------------------------------------------------
 */

int
Tcl_ScanElement(
    const char *src,	/* String to convert to list element. */
    int *flagPtr)	/* Where to store information to guide
				 * Tcl_ConvertCountedElement. */
{
    return Tcl_ScanCountedElement(src, -1, flagPtr);
}

/*
 *----------------------------------------------------------------------
 *
 * Tcl_ScanCountedElement --
 *
 *	This function is a companion function to Tcl_ConvertCountedElement. It
 *	scans a string to see what needs to be done to it (e.g. add
 *	backslashes or enclosing braces) to make the string into a valid Tcl
 *	list element. If length is -1, then the string is scanned from src up
 *	to the first null byte.
 *
 * Results:
 *	The return value is an overestimate of the number of bytes that will
 *	be needed by Tcl_ConvertCountedElement to produce a valid list element
 *	from src. The word at *flagPtr is filled in with a value needed by
 *	Tcl_ConvertCountedElement when doing the actual conversion.
 *
 * Side effects:
 *	None.
 *
 *----------------------------------------------------------------------
 */

int
Tcl_ScanCountedElement(
    const char *src,		/* String to convert to Tcl list element. */
    int length,			/* Number of bytes in src, or -1. */
    int *flagPtr)		/* Where to store information to guide
				 * Tcl_ConvertElement. */
{
    char flags = CONVERT_ANY;
    int numBytes = TclScanElement(src, length, &flags);

    *flagPtr = flags;
    return numBytes;
}

/*
 *----------------------------------------------------------------------
 *
 * TclScanElement --
 *
 *	This function is a companion function to TclConvertElement. It scans a
 *	string to see what needs to be done to it (e.g. add backslashes or
 *	enclosing braces) to make the string into a valid Tcl list element. If
 *	length is -1, then the string is scanned from src up to the first null
 *	byte. A NULL value for src is treated as an empty string. The incoming
 *	value of *flagPtr is a report from the caller what additional flags it
 *	will pass to TclConvertElement().
 *
 * Results:
 *	The recommended formatting mode for the element is determined and a
 *	value is written to *flagPtr indicating that recommendation. This
 *	recommendation is combined with the incoming flag values in *flagPtr
 *	set by the caller to determine how many bytes will be needed by
 *	TclConvertElement() in which to write the formatted element following
 *	the recommendation modified by the flag values. This number of bytes
 *	is the return value of the routine.  In some situations it may be an
 *	overestimate, but so long as the caller passes the same flags to
 *	TclConvertElement(), it will be large enough.
 *
 * Side effects:
 *	None.
 *
 *----------------------------------------------------------------------
 */

int
TclScanElement(
    const char *src,		/* String to convert to Tcl list element. */
    int length,			/* Number of bytes in src, or -1. */
    char *flagPtr)		/* Where to store information to guide
				 * Tcl_ConvertElement. */
{
    const char *p = src;
    int nestingLevel = 0;	/* Brace nesting count */
    int forbidNone = 0;		/* Do not permit CONVERT_NONE mode. Something
				 * needs protection or escape. */
    int requireEscape = 0;	/* Force use of CONVERT_ESCAPE mode.  For some
				 * reason bare or brace-quoted form fails. */
    int extra = 0;		/* Count of number of extra bytes needed for
				 * formatted element, assuming we use escape
				 * sequences in formatting. */
    int bytesNeeded;		/* Buffer length computed to complete the
				 * element formatting in the selected mode. */
#if COMPAT
    int preferEscape = 0;	/* Use preferences to track whether to use */
    int preferBrace = 0;	/* CONVERT_MASK mode. */
    int braceCount = 0;		/* Count of all braces '{' '}' seen. */
#endif /* COMPAT */

    if ((p == NULL) || (length == 0) || ((*p == '\0') && (length == -1))) {
	/*
	 * Empty string element must be brace quoted.
	 */

	*flagPtr = CONVERT_BRACE;
	return 2;
    }

#if COMPAT
    /*
     * We have an established history in TclConvertElement() when quoting
     * because of a leading hash character to force what would be the
     * CONVERT_MASK mode into the CONVERT_BRACE mode. That is, we format
     * the element #{a"b} like this:
     *			{#{a"b}}
     * and not like this:
     *			\#{a\"b}
     * This is inconsistent with [list x{a"b}], but we will not change that now.
     * Set that preference here so that we compute a tight size requirement.
     */
    if ((*src == '#') && !(*flagPtr & TCL_DONT_QUOTE_HASH)) {
	preferBrace = 1;
    }
#endif

    if ((*p == '{') || (*p == '"')) {
	/*
	 * Must escape or protect so leading character of value is not
	 * misinterpreted as list element delimiting syntax.
	 */

	forbidNone = 1;
#if COMPAT
	preferBrace = 1;
#endif /* COMPAT */
    }

    while (length) {
      if (CHAR_TYPE(*p) != TYPE_NORMAL) {
	switch (*p) {
	case '{':	/* TYPE_BRACE */
#if COMPAT
	    braceCount++;
#endif /* COMPAT */
	    extra++;				/* Escape '{' => '\{' */
	    nestingLevel++;
	    break;
	case '}':	/* TYPE_BRACE */
#if COMPAT
	    braceCount++;
#endif /* COMPAT */
	    extra++;				/* Escape '}' => '\}' */
	    nestingLevel--;
	    if (nestingLevel < 0) {
		/*
		 * Unbalanced braces!  Cannot format with brace quoting.
		 */

		requireEscape = 1;
	    }
	    break;
	case ']':	/* TYPE_CLOSE_BRACK */
	case '"':	/* TYPE_SPACE */
#if COMPAT
	    forbidNone = 1;
	    extra++;		/* Escapes all just prepend a backslash */
	    preferEscape = 1;
	    break;
#else
	    /* FLOW THROUGH */
#endif /* COMPAT */
	case '[':	/* TYPE_SUBS */
	case '$':	/* TYPE_SUBS */
	case ';':	/* TYPE_COMMAND_END */
	    forbidNone = 1;
	    extra++;		/* Escape sequences all one byte longer. */
#if COMPAT
	    preferBrace = 1;
#endif /* COMPAT */
	    break;
	case '\\':	/* TYPE_SUBS */
	    extra++;				/* Escape '\' => '\\' */
	    if ((length == 1) || ((length == -1) && (p[1] == '\0'))) {
		/*
		 * Final backslash. Cannot format with brace quoting.
		 */

		requireEscape = 1;
		break;
	    }
	    if (p[1] == '\n') {
		extra++;	/* Escape newline => '\n', one byte longer */

		/*
		 * Backslash newline sequence.  Brace quoting not permitted.
		 */

		requireEscape = 1;
		length -= (length > 0);
		p++;
		break;
	    }
	    if ((p[1] == '{') || (p[1] == '}') || (p[1] == '\\')) {
		extra++;	/* Escape sequences all one byte longer. */
		length -= (length > 0);
		p++;
	    }
	    forbidNone = 1;
#if COMPAT
	    preferBrace = 1;
#endif /* COMPAT */
	    break;
	case '\0':	/* TYPE_SUBS */
	    if (length == -1) {
		goto endOfString;
	    }
	    /* TODO: Panic on improper encoding? */
	    break;
	default:
	    if (TclIsSpaceProcM(*p)) {
		forbidNone = 1;
		extra++;	/* Escape sequences all one byte longer. */
#if COMPAT
		preferBrace = 1;
#endif
	    }
	    break;
	}
      }
	length -= (length > 0);
	p++;
    }

  endOfString:
    if (nestingLevel != 0) {
	/*
	 * Unbalanced braces!  Cannot format with brace quoting.
	 */

	requireEscape = 1;
    }

    /*
     * We need at least as many bytes as are in the element value...
     */

    bytesNeeded = p - src;

    if (requireEscape) {
	/*
	 * We must use escape sequences.  Add all the extra bytes needed to
	 * have room to create them.
	 */

	bytesNeeded += extra;

	/*
	 * Make room to escape leading #, if needed.
	 */

	if ((*src == '#') && !(*flagPtr & TCL_DONT_QUOTE_HASH)) {
	    bytesNeeded++;
	}
	*flagPtr = CONVERT_ESCAPE;
	goto overflowCheck;
    }
    if (*flagPtr & CONVERT_ANY) {
	/*
	 * The caller has not let us know what flags it will pass to
	 * TclConvertElement() so compute the max size we might need for any
	 * possible choice.  Normally the formatting using escape sequences is
	 * the longer one, and a minimum "extra" value of 2 makes sure we
	 * don't request too small a buffer in those edge cases where that's
	 * not true.
	 */

	if (extra < 2) {
	    extra = 2;
	}
	*flagPtr &= ~CONVERT_ANY;
	*flagPtr |= TCL_DONT_USE_BRACES;
    }
    if (forbidNone) {
	/*
	 * We must request some form of quoting of escaping...
	 */

#if COMPAT
	if (preferEscape && !preferBrace) {
	    /*
	     * If we are quoting solely due to ] or internal " characters use
	     * the CONVERT_MASK mode where we escape all special characters
	     * except for braces. "extra" counted space needed to escape
	     * braces too, so substract "braceCount" to get our actual needs.
	     */

	    bytesNeeded += (extra - braceCount);
	    /* Make room to escape leading #, if needed. */
	    if ((*src == '#') && !(*flagPtr & TCL_DONT_QUOTE_HASH)) {
		bytesNeeded++;
	    }

	    /*
	     * If the caller reports it will direct TclConvertElement() to
	     * use full escapes on the element, add back the bytes needed to
	     * escape the braces.
	     */

	    if (*flagPtr & TCL_DONT_USE_BRACES) {
		bytesNeeded += braceCount;
	    }
	    *flagPtr = CONVERT_MASK;
	    goto overflowCheck;
	}
#endif /* COMPAT */
	if (*flagPtr & TCL_DONT_USE_BRACES) {
	    /*
	     * If the caller reports it will direct TclConvertElement() to
	     * use escapes, add the extra bytes needed to have room for them.
	     */

	    bytesNeeded += extra;

	    /*
	     * Make room to escape leading #, if needed.
	     */

	    if ((*src == '#') && !(*flagPtr & TCL_DONT_QUOTE_HASH)) {
		bytesNeeded++;
	    }
	} else {
	    /*
	     * Add 2 bytes for room for the enclosing braces.
	     */

	    bytesNeeded += 2;
	}
	*flagPtr = CONVERT_BRACE;
	goto overflowCheck;
    }

    /*
     * So far, no need to quote or escape anything.
     */

    if ((*src == '#') && !(*flagPtr & TCL_DONT_QUOTE_HASH)) {
	/*
	 * If we need to quote a leading #, make room to enclose in braces.
	 */

	bytesNeeded += 2;
    }
    *flagPtr = CONVERT_NONE;

  overflowCheck:
    if (bytesNeeded < 0) {
	Tcl_Panic("TclScanElement: string length overflow");
    }
    return bytesNeeded;
}

/*
 *----------------------------------------------------------------------
 *
 * Tcl_ConvertElement --
 *
 *	This is a companion function to Tcl_ScanElement. Given the information
 *	produced by Tcl_ScanElement, this function converts a string to a list
 *	element equal to that string.
 *
 * Results:
 *	Information is copied to *dst in the form of a list element identical
 *	to src (i.e. if Tcl_SplitList is applied to dst it will produce a
 *	string identical to src). The return value is a count of the number of
 *	characters copied (not including the terminating NULL character).
 *
 * Side effects:
 *	None.
 *
 *----------------------------------------------------------------------
 */

int
Tcl_ConvertElement(
    const char *src,	/* Source information for list element. */
    char *dst,		/* Place to put list-ified element. */
    int flags)		/* Flags produced by Tcl_ScanElement. */
{
    return Tcl_ConvertCountedElement(src, -1, dst, flags);
}

/*
 *----------------------------------------------------------------------
 *
 * Tcl_ConvertCountedElement --
 *
 *	This is a companion function to Tcl_ScanCountedElement. Given the
 *	information produced by Tcl_ScanCountedElement, this function converts
 *	a string to a list element equal to that string.
 *
 * Results:
 *	Information is copied to *dst in the form of a list element identical
 *	to src (i.e. if Tcl_SplitList is applied to dst it will produce a
 *	string identical to src). The return value is a count of the number of
 *	characters copied (not including the terminating NULL character).
 *
 * Side effects:
 *	None.
 *
 *----------------------------------------------------------------------
 */

int
Tcl_ConvertCountedElement(
    const char *src,	/* Source information for list element. */
    int length,			/* Number of bytes in src, or -1. */
    char *dst,			/* Place to put list-ified element. */
    int flags)			/* Flags produced by Tcl_ScanElement. */
{
    int numBytes = TclConvertElement(src, length, dst, flags);
    dst[numBytes] = '\0';
    return numBytes;
}

/*
 *----------------------------------------------------------------------
 *
 * TclConvertElement --
 *
 *	This is a companion function to TclScanElement. Given the information
 *	produced by TclScanElement, this function converts a string to a list
 *	element equal to that string.
 *
 * Results:
 *	Information is copied to *dst in the form of a list element identical
 *	to src (i.e. if Tcl_SplitList is applied to dst it will produce a
 *	string identical to src). The return value is a count of the number of
 *	characters copied (not including the terminating NULL character).
 *
 * Side effects:
 *	None.
 *
 *----------------------------------------------------------------------
 */

int
TclConvertElement(
    const char *src,	/* Source information for list element. */
    int length,			/* Number of bytes in src, or -1. */
    char *dst,			/* Place to put list-ified element. */
    int flags)			/* Flags produced by Tcl_ScanElement. */
{
    int conversion = flags & CONVERT_MASK;
    char *p = dst;

    /*
     * Let the caller demand we use escape sequences rather than braces.
     */

    if ((flags & TCL_DONT_USE_BRACES) && (conversion & CONVERT_BRACE)) {
	conversion = CONVERT_ESCAPE;
    }

    /*
     * No matter what the caller demands, empty string must be braced!
     */

    if ((src == NULL) || (length == 0) || (*src == '\0' && length == -1)) {
	p[0] = '{';
	p[1] = '}';
	return 2;
    }

    /*
     * Escape leading hash as needed and requested.
     */

    if ((*src == '#') && !(flags & TCL_DONT_QUOTE_HASH)) {
	if (conversion == CONVERT_ESCAPE) {
	    p[0] = '\\';
	    p[1] = '#';
	    p += 2;
	    src++;
	    length -= (length > 0);
	} else {
	    conversion = CONVERT_BRACE;
	}
    }

    /*
     * No escape or quoting needed.  Copy the literal string value.
     */

    if (conversion == CONVERT_NONE) {
	if (length == -1) {
	    /* TODO: INT_MAX overflow? */
	    while (*src) {
		*p++ = *src++;
	    }
	    return p - dst;
	} else {
	    memcpy(dst, src, length);
	    return length;
	}
    }

    /*
     * Formatted string is original string enclosed in braces.
     */

    if (conversion == CONVERT_BRACE) {
	*p = '{';
	p++;
	if (length == -1) {
	    /* TODO: INT_MAX overflow? */
	    while (*src) {
		*p++ = *src++;
	    }
	} else {
	    memcpy(p, src, length);
	    p += length;
	}
	*p = '}';
	p++;
	return p - dst;
    }

    /* conversion == CONVERT_ESCAPE or CONVERT_MASK */

    /*
     * Formatted string is original string converted to escape sequences.
     */

    for ( ; length; src++, length -= (length > 0)) {
	switch (*src) {
	case ']':
	case '[':
	case '$':
	case ';':
	case ' ':
	case '\\':
	case '"':
	    *p = '\\';
	    p++;
	    break;
	case '{':
	case '}':
#if COMPAT
	    if (conversion == CONVERT_ESCAPE)
#endif /* COMPAT */
	    {
		*p = '\\';
		p++;
	    }
	    break;
	case '\f':
	    *p = '\\';
	    p++;
	    *p = 'f';
	    p++;
	    continue;
	case '\n':
	    *p = '\\';
	    p++;
	    *p = 'n';
	    p++;
	    continue;
	case '\r':
	    *p = '\\';
	    p++;
	    *p = 'r';
	    p++;
	    continue;
	case '\t':
	    *p = '\\';
	    p++;
	    *p = 't';
	    p++;
	    continue;
	case '\v':
	    *p = '\\';
	    p++;
	    *p = 'v';
	    p++;
	    continue;
	case '\0':
	    if (length == -1) {
		return p - dst;
	    }

	    /*
	     * If we reach this point, there's an embedded NULL in the string
	     * range being processed, which should not happen when the
	     * encoding rules for Tcl strings are properly followed.  If the
	     * day ever comes when we stop tolerating such things, this is
	     * where to put the Tcl_Panic().
	     */

	    break;
	}
	*p = *src;
	p++;
    }
    return p - dst;
}

/*
 *----------------------------------------------------------------------
 *
 * Tcl_Merge --
 *
 *	Given a collection of strings, merge them together into a single
 *	string that has proper Tcl list structured (i.e. Tcl_SplitList may be
 *	used to retrieve strings equal to the original elements, and Tcl_Eval
 *	will parse the string back into its original elements).
 *
 * Results:
 *	The return value is the address of a dynamically-allocated string
 *	containing the merged list.
 *
 * Side effects:
 *	None.
 *
 *----------------------------------------------------------------------
 */

char *
Tcl_Merge(
    int argc,			/* How many strings to merge. */
    const char *const *argv)	/* Array of string values. */
{
#define LOCAL_SIZE 64
    char localFlags[LOCAL_SIZE], *flagPtr = NULL;
    int i, bytesNeeded = 0;
    char *result, *dst;

    /*
     * Handle empty list case first, so logic of the general case can be
     * simpler.
     */

    if (argc == 0) {
	result = (char *)ckalloc(1);
	result[0] = '\0';
	return result;
    }

    /*
     * Pass 1: estimate space, gather flags.
     */

    if (argc <= LOCAL_SIZE) {
	flagPtr = localFlags;
    } else {
	flagPtr = (char *)ckalloc(argc);
    }
    for (i = 0; i < argc; i++) {
	flagPtr[i] = ( i ? TCL_DONT_QUOTE_HASH : 0 );
	bytesNeeded += TclScanElement(argv[i], -1, &flagPtr[i]);
	if (bytesNeeded < 0) {
	    Tcl_Panic("max size for a Tcl value (%d bytes) exceeded", INT_MAX);
	}
    }
    if (bytesNeeded > INT_MAX - argc + 1) {
	Tcl_Panic("max size for a Tcl value (%d bytes) exceeded", INT_MAX);
    }
    bytesNeeded += argc;

    /*
     * Pass two: copy into the result area.
     */

    result = (char *)ckalloc(bytesNeeded);
    dst = result;
    for (i = 0; i < argc; i++) {
	flagPtr[i] |= ( i ? TCL_DONT_QUOTE_HASH : 0 );
	dst += TclConvertElement(argv[i], -1, dst, flagPtr[i]);
	*dst = ' ';
	dst++;
    }
    dst[-1] = 0;

    if (flagPtr != localFlags) {
	ckfree(flagPtr);
    }
    return result;
}

#if !defined(TCL_NO_DEPRECATED) && TCL_MAJOR_VERSION < 9
/*
 *----------------------------------------------------------------------
 *
 * Tcl_Backslash --
 *
 *	Figure out how to handle a backslash sequence.
 *
 * Results:
 *	The return value is the character that should be substituted in place
 *	of the backslash sequence that starts at src. If readPtr isn't NULL
 *	then it is filled in with a count of the number of characters in the
 *	backslash sequence.
 *
 * Side effects:
 *	None.
 *
 *----------------------------------------------------------------------
 */

char
Tcl_Backslash(
    const char *src,		/* Points to the backslash character of a
				 * backslash sequence. */
    int *readPtr)		/* Fill in with number of characters read from
				 * src, unless NULL. */
{
    char buf[4] = "";
    Tcl_UniChar ch = 0;

    Tcl_UtfBackslash(src, readPtr, buf);
    TclUtfToUniChar(buf, &ch);
    return (char) ch;
}
#endif /* !TCL_NO_DEPRECATED */

/*
 *----------------------------------------------------------------------
 *
 * TclTrimRight --
 *	Takes two counted strings in the Tcl encoding.  Conceptually
 *	finds the sub string (offset) to trim from the right side of the
 *	first string all characters found in the second string.
 *
 * Results:
 *	The number of bytes to be removed from the end of the string.
 *
 * Side effects:
 *	None.
 *
 *----------------------------------------------------------------------
 */

int
TclTrimRight(
    const char *bytes,	/* String to be trimmed... */
    int numBytes,	/* ...and its length in bytes */
			/* Calls to TclUtfToUniChar() in this routine
			 * rely on (bytes[numBytes] == '\0'). */
    const char *trim,	/* String of trim characters... */
    int numTrim)	/* ...and its length in bytes */
			/* Calls to TclUtfToUniChar() in this routine
			 * rely on (trim[numTrim] == '\0'). */
{
    const char *pp, *p = bytes + numBytes;
    int ch1, ch2;

    /* Empty strings -> nothing to do */
    if ((numBytes == 0) || (numTrim == 0)) {
	return 0;
    }

    /*
     * Outer loop: iterate over string to be trimmed.
     */

    do {
	const char *q = trim;
	int pInc = 0, bytesLeft = numTrim;

	pp = Tcl_UtfPrev(p, bytes);
	do {
	    pp += pInc;
 	    pInc = TclUtfToUCS4(pp, &ch1);
	} while (pp + pInc < p);

	/*
	 * Inner loop: scan trim string for match to current character.
	 */

	do {
	    int qInc = TclUtfToUCS4(q, &ch2);

	    if (ch1 == ch2) {
		break;
	    }

	    q += qInc;
	    bytesLeft -= qInc;
	} while (bytesLeft);

	if (bytesLeft == 0) {
	    /*
	     * No match; trim task done; *p is last non-trimmed char.
	     */

	    break;
	}
	p = pp;
    } while (p > bytes);

    return numBytes - (p - bytes);
}

/*
 *----------------------------------------------------------------------
 *
 * TclTrimLeft --
 *
 *	Takes two counted strings in the Tcl encoding.  Conceptually
 *	finds the sub string (offset) to trim from the left side of the
 *	first string all characters found in the second string.
 *
 * Results:
 *	The number of bytes to be removed from the start of the string.
 *
 * Side effects:
 *	None.
 *
 *----------------------------------------------------------------------
 */

int
TclTrimLeft(
    const char *bytes,	/* String to be trimmed... */
    int numBytes,	/* ...and its length in bytes */
			/* Calls to TclUtfToUniChar() in this routine
			 * rely on (bytes[numBytes] == '\0'). */
    const char *trim,	/* String of trim characters... */
    int numTrim)	/* ...and its length in bytes */
			/* Calls to TclUtfToUniChar() in this routine
			 * rely on (trim[numTrim] == '\0'). */
{
    const char *p = bytes;
	int ch1, ch2;

    /* Empty strings -> nothing to do */
    if ((numBytes == 0) || (numTrim == 0)) {
	return 0;
    }

    /*
     * Outer loop: iterate over string to be trimmed.
     */

    do {
	int pInc = TclUtfToUCS4(p, &ch1);
	const char *q = trim;
	int bytesLeft = numTrim;

	/*
	 * Inner loop: scan trim string for match to current character.
	 */

	do {
	    int qInc = TclUtfToUCS4(q, &ch2);

	    if (ch1 == ch2) {
		break;
	    }

	    q += qInc;
	    bytesLeft -= qInc;
	} while (bytesLeft);

	if (bytesLeft == 0) {
	    /*
	     * No match; trim task done; *p is first non-trimmed char.
	     */

	    break;
	}

	p += pInc;
	numBytes -= pInc;
    } while (numBytes > 0);

    return p - bytes;
}

/*
 *----------------------------------------------------------------------
 *
 * TclTrim --
 *	Finds the sub string (offset) to trim from both sides of the
 *	first string all characters found in the second string.
 *
 * Results:
 *	The number of bytes to be removed from the start of the string
 *
 * Side effects:
 *	None.
 *
 *----------------------------------------------------------------------
 */

int
TclTrim(
    const char *bytes,	/* String to be trimmed... */
    int numBytes,	/* ...and its length in bytes */
			/* Calls in this routine
			 * rely on (bytes[numBytes] == '\0'). */
    const char *trim,	/* String of trim characters... */
    int numTrim,	/* ...and its length in bytes */
			/* Calls in this routine
			 * rely on (trim[numTrim] == '\0'). */
    int *trimRightPtr)	/* Offset from the end of the string. */
{
    int trimLeft = 0, trimRight = 0;

    /* Empty strings -> nothing to do */
    if ((numBytes > 0) && (numTrim > 0)) {

	/* When bytes is NUL-terminated, returns 0 <= trimLeft <= numBytes */
	trimLeft = TclTrimLeft(bytes, numBytes, trim, numTrim);
	numBytes -= trimLeft;

	/* If we did not trim the whole string, it starts with a character
	 * that we will not trim. Skip over it. */
	if (numBytes > 0) {
	    int ch;
	    const char *first = bytes + trimLeft;
<<<<<<< HEAD
	    bytes = Tcl_UtfNext(first);
=======
	    bytes += TclUtfToUCS4(first, &ch);
>>>>>>> 75d15825
	    numBytes -= (bytes - first);

	    if (numBytes > 0) {
		/* When bytes is NUL-terminated, returns
		 * 0 <= trimRight <= numBytes */
		trimRight = TclTrimRight(bytes, numBytes, trim, numTrim);
	    }
	}
    }
    *trimRightPtr = trimRight;
    return trimLeft;
}

/*
 *----------------------------------------------------------------------
 *
 * Tcl_Concat --
 *
 *	Concatenate a set of strings into a single large string.
 *
 * Results:
 *	The return value is dynamically-allocated string containing a
 *	concatenation of all the strings in argv, with spaces between the
 *	original argv elements.
 *
 * Side effects:
 *	Memory is allocated for the result; the caller is responsible for
 *	freeing the memory.
 *
 *----------------------------------------------------------------------
 */

/* The whitespace characters trimmed during [concat] operations */
#define CONCAT_WS_SIZE (int) (sizeof(CONCAT_TRIM_SET "") - 1)

char *
Tcl_Concat(
    int argc,			/* Number of strings to concatenate. */
    const char *const *argv)	/* Array of strings to concatenate. */
{
    int i, needSpace = 0, bytesNeeded = 0;
    char *result, *p;

    /*
     * Dispose of the empty result corner case first to simplify later code.
     */

    if (argc == 0) {
	result = (char *) ckalloc(1);
	result[0] = '\0';
	return result;
    }

    /*
     * First allocate the result buffer at the size required.
     */

    for (i = 0;  i < argc;  i++) {
	bytesNeeded += strlen(argv[i]);
	if (bytesNeeded < 0) {
	    Tcl_Panic("Tcl_Concat: max size of Tcl value exceeded");
	}
    }
    if (bytesNeeded + argc - 1 < 0) {
	/*
	 * Panic test could be tighter, but not going to bother for this
	 * legacy routine.
	 */

	Tcl_Panic("Tcl_Concat: max size of Tcl value exceeded");
    }

    /*
     * All element bytes + (argc - 1) spaces + 1 terminating NULL.
     */

    result = (char *)ckalloc(bytesNeeded + argc);

    for (p = result, i = 0;  i < argc;  i++) {
	int triml, trimr, elemLength;
	const char *element;

	element = argv[i];
	elemLength = strlen(argv[i]);

	/* Trim away the leading/trailing whitespace. */
	triml = TclTrim(element, elemLength, CONCAT_TRIM_SET,
		CONCAT_WS_SIZE, &trimr);
	element += triml;
	elemLength -= triml + trimr;

	/* Do not permit trimming to expose a final backslash character. */
	elemLength += trimr && (element[elemLength - 1] == '\\');

	/*
	 * If we're left with empty element after trimming, do nothing.
	 */

	if (elemLength == 0) {
	    continue;
	}

	/*
	 * Append to the result with space if needed.
	 */

	if (needSpace) {
	    *p++ = ' ';
	}
	memcpy(p, element, elemLength);
	p += elemLength;
	needSpace = 1;
    }
    *p = '\0';
    return result;
}

/*
 *----------------------------------------------------------------------
 *
 * Tcl_ConcatObj --
 *
 *	Concatenate the strings from a set of objects into a single string
 *	object with spaces between the original strings.
 *
 * Results:
 *	The return value is a new string object containing a concatenation of
 *	the strings in objv. Its ref count is zero.
 *
 * Side effects:
 *	A new object is created.
 *
 *----------------------------------------------------------------------
 */

Tcl_Obj *
Tcl_ConcatObj(
    int objc,			/* Number of objects to concatenate. */
    Tcl_Obj *const objv[])	/* Array of objects to concatenate. */
{
    int i, elemLength, needSpace = 0, bytesNeeded = 0;
    const char *element;
    Tcl_Obj *objPtr, *resPtr;

    /*
     * Check first to see if all the items are of list type or empty. If so,
     * we will concat them together as lists, and return a list object. This
     * is only valid when the lists are in canonical form.
     */

    for (i = 0;  i < objc;  i++) {
	int length;

	objPtr = objv[i];
	if (TclListObjIsCanonical(objPtr)) {
	    continue;
	}
	TclGetStringFromObj(objPtr, &length);
	if (length > 0) {
	    break;
	}
    }
    if (i == objc) {
	resPtr = NULL;
	for (i = 0;  i < objc;  i++) {
	    objPtr = objv[i];
	    if (!TclListObjIsCanonical(objPtr)) {
		continue;
	    }
	    if (resPtr) {
		if (TCL_OK != Tcl_ListObjAppendList(NULL, resPtr, objPtr)) {
		    /* Abandon ship! */
		    Tcl_DecrRefCount(resPtr);
		    goto slow;
		}
	    } else {
		resPtr = TclListObjCopy(NULL, objPtr);
	    }
	}
	if (!resPtr) {
	    resPtr = Tcl_NewObj();
	}
	return resPtr;
    }

  slow:
    /*
     * Something cannot be determined to be safe, so build the concatenation
     * the slow way, using the string representations.
     *
     * First try to pre-allocate the size required.
     */

    for (i = 0;  i < objc;  i++) {
	element = TclGetStringFromObj(objv[i], &elemLength);
	bytesNeeded += elemLength;
	if (bytesNeeded < 0) {
	    break;
	}
    }

    /*
     * Does not matter if this fails, will simply try later to build up the
     * string with each Append reallocating as needed with the usual string
     * append algorithm.  When that fails it will report the error.
     */

    TclNewObj(resPtr);
    (void) Tcl_AttemptSetObjLength(resPtr, bytesNeeded + objc - 1);
    Tcl_SetObjLength(resPtr, 0);

    for (i = 0;  i < objc;  i++) {
	int triml, trimr;

	element = TclGetStringFromObj(objv[i], &elemLength);

	/* Trim away the leading/trailing whitespace. */
	triml = TclTrim(element, elemLength, CONCAT_TRIM_SET,
		CONCAT_WS_SIZE, &trimr);
	element += triml;
	elemLength -= triml + trimr;

	/* Do not permit trimming to expose a final backslash character. */
	elemLength += trimr && (element[elemLength - 1] == '\\');

	/*
	 * If we're left with empty element after trimming, do nothing.
	 */

	if (elemLength == 0) {
	    continue;
	}

	/*
	 * Append to the result with space if needed.
	 */

	if (needSpace) {
	    Tcl_AppendToObj(resPtr, " ", 1);
	}
	Tcl_AppendToObj(resPtr, element, elemLength);
	needSpace = 1;
    }
    return resPtr;
}

#if !defined(TCL_NO_DEPRECATED) && TCL_MAJOR_VERSION < 9
/*
 *----------------------------------------------------------------------
 *
 * Tcl_StringMatch --
 *
 *	See if a particular string matches a particular pattern.
 *
 * Results:
 *	The return value is 1 if string matches pattern, and 0 otherwise. The
 *	matching operation permits the following special characters in the
 *	pattern: *?\[] (see the manual entry for details on what these mean).
 *
 * Side effects:
 *	None.
 *
 *----------------------------------------------------------------------
 */

#undef Tcl_StringMatch
int
Tcl_StringMatch(
    const char *str,		/* String. */
    const char *pattern)	/* Pattern, which may contain special
				 * characters. */
{
    return Tcl_StringCaseMatch(str, pattern, 0);
}
#endif /* TCL_NO_DEPRECATED */
/*
 *----------------------------------------------------------------------
 *
 * Tcl_StringCaseMatch --
 *
 *	See if a particular string matches a particular pattern. Allows case
 *	insensitivity.
 *
 * Results:
 *	The return value is 1 if string matches pattern, and 0 otherwise. The
 *	matching operation permits the following special characters in the
 *	pattern: *?\[] (see the manual entry for details on what these mean).
 *
 * Side effects:
 *	None.
 *
 *----------------------------------------------------------------------
 */

int
Tcl_StringCaseMatch(
    const char *str,		/* String. */
    const char *pattern,	/* Pattern, which may contain special
				 * characters. */
    int nocase)			/* 0 for case sensitive, 1 for insensitive */
{
    int p, charLen;
    int ch1 = 0, ch2 = 0;

    while (1) {
	p = *pattern;

	/*
	 * See if we're at the end of both the pattern and the string. If so,
	 * we succeeded. If we're at the end of the pattern but not at the end
	 * of the string, we failed.
	 */

	if (p == '\0') {
	    return (*str == '\0');
	}
	if ((*str == '\0') && (p != '*')) {
	    return 0;
	}

	/*
	 * Check for a "*" as the next pattern character. It matches any
	 * substring. We handle this by calling ourselves recursively for each
	 * postfix of string, until either we match or we reach the end of the
	 * string.
	 */

	if (p == '*') {
	    /*
	     * Skip all successive *'s in the pattern
	     */

	    while (*(++pattern) == '*') {}
	    p = *pattern;
	    if (p == '\0') {
		return 1;
	    }

	    /*
	     * This is a special case optimization for single-byte utf.
	     */

	    if (UCHAR(*pattern) < 0x80) {
		ch2 = (int)
			(nocase ? tolower(UCHAR(*pattern)) : UCHAR(*pattern));
	    } else {
		TclUtfToUCS4(pattern, &ch2);
		if (nocase) {
		    ch2 = Tcl_UniCharToLower(ch2);
		}
	    }

	    while (1) {
		/*
		 * Optimization for matching - cruise through the string
		 * quickly if the next char in the pattern isn't a special
		 * character
		 */

		if ((p != '[') && (p != '?') && (p != '\\')) {
		    if (nocase) {
			while (*str) {
			    charLen = TclUtfToUCS4(str, &ch1);
			    if (ch2==ch1 || ch2==Tcl_UniCharToLower(ch1)) {
				break;
			    }
			    str += charLen;
			}
		    } else {
			/*
			 * There's no point in trying to make this code
			 * shorter, as the number of bytes you want to compare
			 * each time is non-constant.
			 */

			while (*str) {
			    charLen = TclUtfToUCS4(str, &ch1);
			    if (ch2 == ch1) {
				break;
			    }
			    str += charLen;
			}
		    }
		}
		if (Tcl_StringCaseMatch(str, pattern, nocase)) {
		    return 1;
		}
		if (*str == '\0') {
		    return 0;
		}
		str += TclUtfToUCS4(str, &ch1);
	    }
	}

	/*
	 * Check for a "?" as the next pattern character. It matches any
	 * single character.
	 */

	if (p == '?') {
	    pattern++;
	    str += TclUtfToUCS4(str, &ch1);
	    continue;
	}

	/*
	 * Check for a "[" as the next pattern character. It is followed by a
	 * list of characters that are acceptable, or by a range (two
	 * characters separated by "-").
	 */

	if (p == '[') {
	    int startChar = 0, endChar = 0;

	    pattern++;
	    if (UCHAR(*str) < 0x80) {
		ch1 = (int)
			(nocase ? tolower(UCHAR(*str)) : UCHAR(*str));
		str++;
	    } else {
		str += TclUtfToUCS4(str, &ch1);
		if (nocase) {
		    ch1 = Tcl_UniCharToLower(ch1);
		}
	    }
	    while (1) {
		if ((*pattern == ']') || (*pattern == '\0')) {
		    return 0;
		}
		if (UCHAR(*pattern) < 0x80) {
		    startChar = (int) (nocase
			    ? tolower(UCHAR(*pattern)) : UCHAR(*pattern));
		    pattern++;
		} else {
		    pattern += TclUtfToUCS4(pattern, &startChar);
		    if (nocase) {
			startChar = Tcl_UniCharToLower(startChar);
		    }
		}
		if (*pattern == '-') {
		    pattern++;
		    if (*pattern == '\0') {
			return 0;
		    }
		    if (UCHAR(*pattern) < 0x80) {
			endChar = (int) (nocase
				? tolower(UCHAR(*pattern)) : UCHAR(*pattern));
			pattern++;
		    } else {
			pattern += TclUtfToUCS4(pattern, &endChar);
			if (nocase) {
			    endChar = Tcl_UniCharToLower(endChar);
			}
		    }
		    if (((startChar <= ch1) && (ch1 <= endChar))
			    || ((endChar <= ch1) && (ch1 <= startChar))) {
			/*
			 * Matches ranges of form [a-z] or [z-a].
			 */

			break;
		    }
		} else if (startChar == ch1) {
		    break;
		}
	    }
	    /* If we reach here, we matched. Need to move past closing ] */
	    while (*pattern != ']') {
		if (*pattern == '\0') {
		    /* We ran out of pattern after matching something in
		     * (unclosed!) brackets. So long as we ran out of string
		     * at the same time, we have a match. Otherwise, not. */
		    return (*str == '\0');
		}
		pattern++;
	    }
	    pattern++;
	    continue;
	}

	/*
	 * If the next pattern character is '\', just strip off the '\' so we
	 * do exact matching on the character that follows.
	 */

	if (p == '\\') {
	    pattern++;
	    if (*pattern == '\0') {
		return 0;
	    }
	}

	/*
	 * There's no special character. Just make sure that the next bytes of
	 * each string match.
	 */

	str += TclUtfToUCS4(str, &ch1);
	pattern += TclUtfToUCS4(pattern, &ch2);
	if (nocase) {
	    if (Tcl_UniCharToLower(ch1) != Tcl_UniCharToLower(ch2)) {
		return 0;
	    }
	} else if (ch1 != ch2) {
	    return 0;
	}
    }
}

/*
 *----------------------------------------------------------------------
 *
 * TclByteArrayMatch --
 *
 *	See if a particular string matches a particular pattern.  Does not
 *	allow for case insensitivity.
 *	Parallels tclUtf.c:TclUniCharMatch, adjusted for char* and sans nocase.
 *
 * Results:
 *	The return value is 1 if string matches pattern, and 0 otherwise. The
 *	matching operation permits the following special characters in the
 *	pattern: *?\[] (see the manual entry for details on what these mean).
 *
 * Side effects:
 *	None.
 *
 *----------------------------------------------------------------------
 */

int
TclByteArrayMatch(
    const unsigned char *string,/* String. */
    int strLen,			/* Length of String */
    const unsigned char *pattern,
				/* Pattern, which may contain special
				 * characters. */
    int ptnLen,			/* Length of Pattern */
    TCL_UNUSED(int) /*flags*/)
{
    const unsigned char *stringEnd, *patternEnd;
    unsigned char p;

    stringEnd = string + strLen;
    patternEnd = pattern + ptnLen;

    while (1) {
	/*
	 * See if we're at the end of both the pattern and the string. If so,
	 * we succeeded. If we're at the end of the pattern but not at the end
	 * of the string, we failed.
	 */

	if (pattern == patternEnd) {
	    return (string == stringEnd);
	}
	p = *pattern;
	if ((string == stringEnd) && (p != '*')) {
	    return 0;
	}

	/*
	 * Check for a "*" as the next pattern character. It matches any
	 * substring. We handle this by skipping all the characters up to the
	 * next matching one in the pattern, and then calling ourselves
	 * recursively for each postfix of string, until either we match or we
	 * reach the end of the string.
	 */

	if (p == '*') {
	    /*
	     * Skip all successive *'s in the pattern.
	     */

	    while ((++pattern < patternEnd) && (*pattern == '*')) {
		/* empty body */
	    }
	    if (pattern == patternEnd) {
		return 1;
	    }
	    p = *pattern;
	    while (1) {
		/*
		 * Optimization for matching - cruise through the string
		 * quickly if the next char in the pattern isn't a special
		 * character.
		 */

		if ((p != '[') && (p != '?') && (p != '\\')) {
		    while ((string < stringEnd) && (p != *string)) {
			string++;
		    }
		}
		if (TclByteArrayMatch(string, stringEnd - string,
				pattern, patternEnd - pattern, 0)) {
		    return 1;
		}
		if (string == stringEnd) {
		    return 0;
		}
		string++;
	    }
	}

	/*
	 * Check for a "?" as the next pattern character. It matches any
	 * single character.
	 */

	if (p == '?') {
	    pattern++;
	    string++;
	    continue;
	}

	/*
	 * Check for a "[" as the next pattern character. It is followed by a
	 * list of characters that are acceptable, or by a range (two
	 * characters separated by "-").
	 */

	if (p == '[') {
	    unsigned char ch1, startChar, endChar;

	    pattern++;
	    ch1 = *string;
	    string++;
	    while (1) {
		if ((*pattern == ']') || (pattern == patternEnd)) {
		    return 0;
		}
		startChar = *pattern;
		pattern++;
		if (*pattern == '-') {
		    pattern++;
		    if (pattern == patternEnd) {
			return 0;
		    }
		    endChar = *pattern;
		    pattern++;
		    if (((startChar <= ch1) && (ch1 <= endChar))
			    || ((endChar <= ch1) && (ch1 <= startChar))) {
			/*
			 * Matches ranges of form [a-z] or [z-a].
			 */

			break;
		    }
		} else if (startChar == ch1) {
		    break;
		}
	    }
	    while (*pattern != ']') {
		if (pattern == patternEnd) {
		    pattern--;
		    break;
		}
		pattern++;
	    }
	    pattern++;
	    continue;
	}

	/*
	 * If the next pattern character is '\', just strip off the '\' so we
	 * do exact matching on the character that follows.
	 */

	if (p == '\\') {
	    if (++pattern == patternEnd) {
		return 0;
	    }
	}

	/*
	 * There's no special character. Just make sure that the next bytes of
	 * each string match.
	 */

	if (*string != *pattern) {
	    return 0;
	}
	string++;
	pattern++;
    }
}

/*
 *----------------------------------------------------------------------
 *
 * TclStringMatchObj --
 *
 *	See if a particular string matches a particular pattern. Allows case
 *	insensitivity. This is the generic multi-type handler for the various
 *	matching algorithms.
 *
 * Results:
 *	The return value is 1 if string matches pattern, and 0 otherwise. The
 *	matching operation permits the following special characters in the
 *	pattern: *?\[] (see the manual entry for details on what these mean).
 *
 * Side effects:
 *	None.
 *
 *----------------------------------------------------------------------
 */

int
TclStringMatchObj(
    Tcl_Obj *strObj,		/* string object. */
    Tcl_Obj *ptnObj,		/* pattern object. */
    int flags)			/* Only TCL_MATCH_NOCASE should be passed, or
				 * 0. */
{
    int match, length, plen;

    /*
     * Promote based on the type of incoming object.
     * XXX: Currently doesn't take advantage of exact-ness that
     * XXX: TclReToGlob tells us about
    trivial = nocase ? 0 : TclMatchIsTrivial(TclGetString(ptnObj));
     */

    if (TclHasIntRep(strObj, &tclStringType) || (strObj->typePtr == NULL)) {
	Tcl_UniChar *udata, *uptn;

	udata = Tcl_GetUnicodeFromObj(strObj, &length);
	uptn  = Tcl_GetUnicodeFromObj(ptnObj, &plen);
	match = TclUniCharMatch(udata, length, uptn, plen, flags);
    } else if (TclIsPureByteArray(strObj) && TclIsPureByteArray(ptnObj)
		&& !flags) {
	unsigned char *data, *ptn;

	data = Tcl_GetByteArrayFromObj(strObj, &length);
	ptn  = Tcl_GetByteArrayFromObj(ptnObj, &plen);
	match = TclByteArrayMatch(data, length, ptn, plen, 0);
    } else {
	match = Tcl_StringCaseMatch(TclGetString(strObj),
		TclGetString(ptnObj), flags);
    }
    return match;
}

/*
 *----------------------------------------------------------------------
 *
 * Tcl_DStringInit --
 *
 *	Initializes a dynamic string, discarding any previous contents of the
 *	string (Tcl_DStringFree should have been called already if the dynamic
 *	string was previously in use).
 *
 * Results:
 *	None.
 *
 * Side effects:
 *	The dynamic string is initialized to be empty.
 *
 *----------------------------------------------------------------------
 */

void
Tcl_DStringInit(
    Tcl_DString *dsPtr)		/* Pointer to structure for dynamic string. */
{
    dsPtr->string = dsPtr->staticSpace;
    dsPtr->length = 0;
    dsPtr->spaceAvl = TCL_DSTRING_STATIC_SIZE;
    dsPtr->staticSpace[0] = '\0';
}

/*
 *----------------------------------------------------------------------
 *
 * Tcl_DStringAppend --
 *
 *	Append more bytes to the current value of a dynamic string.
 *
 * Results:
 *	The return value is a pointer to the dynamic string's new value.
 *
 * Side effects:
 *	Length bytes from "bytes" (or all of "bytes" if length is less than
 *	zero) are added to the current value of the string. Memory gets
 *	reallocated if needed to accomodate the string's new size.
 *
 *----------------------------------------------------------------------
 */

char *
Tcl_DStringAppend(
    Tcl_DString *dsPtr,		/* Structure describing dynamic string. */
    const char *bytes,		/* String to append. If length is -1 then this
				 * must be null-terminated. */
    int length)			/* Number of bytes from "bytes" to append. If
				 * < 0, then append all of bytes, up to null
				 * at end. */
{
    int newSize;

    if (length < 0) {
	length = strlen(bytes);
    }
    newSize = length + dsPtr->length;

    /*
     * Allocate a larger buffer for the string if the current one isn't large
     * enough. Allocate extra space in the new buffer so that there will be
     * room to grow before we have to allocate again.
     */

    if (newSize >= dsPtr->spaceAvl) {
	dsPtr->spaceAvl = newSize * 2;
	if (dsPtr->string == dsPtr->staticSpace) {
	    char *newString = (char *)ckalloc(dsPtr->spaceAvl);

	    memcpy(newString, dsPtr->string, dsPtr->length);
	    dsPtr->string = newString;
	} else {
	    int offset = -1;

	    /* See [16896d49fd] */
	    if (bytes >= dsPtr->string
		    && bytes <= dsPtr->string + dsPtr->length) {
		offset = bytes - dsPtr->string;
	    }

	    dsPtr->string = (char *)ckrealloc(dsPtr->string, dsPtr->spaceAvl);

	    if (offset >= 0) {
		bytes = dsPtr->string + offset;
	    }
	}
    }

    /*
     * Copy the new string into the buffer at the end of the old one.
     */

    memcpy(dsPtr->string + dsPtr->length, bytes, length);
    dsPtr->length += length;
    dsPtr->string[dsPtr->length] = '\0';
    return dsPtr->string;
}

/*
 *----------------------------------------------------------------------
 *
 * TclDStringAppendObj, TclDStringAppendDString --
 *
 *	Simple wrappers round Tcl_DStringAppend that make it easier to append
 *	from particular sources of strings.
 *
 *----------------------------------------------------------------------
 */

char *
TclDStringAppendObj(
    Tcl_DString *dsPtr,
    Tcl_Obj *objPtr)
{
    int length;
    char *bytes = TclGetStringFromObj(objPtr, &length);

    return Tcl_DStringAppend(dsPtr, bytes, length);
}

char *
TclDStringAppendDString(
    Tcl_DString *dsPtr,
    Tcl_DString *toAppendPtr)
{
    return Tcl_DStringAppend(dsPtr, Tcl_DStringValue(toAppendPtr),
	    Tcl_DStringLength(toAppendPtr));
}

/*
 *----------------------------------------------------------------------
 *
 * Tcl_DStringAppendElement --
 *
 *	Append a list element to the current value of a dynamic string.
 *
 * Results:
 *	The return value is a pointer to the dynamic string's new value.
 *
 * Side effects:
 *	String is reformatted as a list element and added to the current value
 *	of the string. Memory gets reallocated if needed to accomodate the
 *	string's new size.
 *
 *----------------------------------------------------------------------
 */

char *
Tcl_DStringAppendElement(
    Tcl_DString *dsPtr,		/* Structure describing dynamic string. */
    const char *element)	/* String to append. Must be
				 * null-terminated. */
{
    char *dst = dsPtr->string + dsPtr->length;
    int needSpace = TclNeedSpace(dsPtr->string, dst);
    char flags = 0;
    int quoteHash = 1, newSize;

    if (needSpace) {
	/*
	 * If we need a space to separate the new element from something
	 * already ending the string, we're not appending the first element
	 * of any list, so we need not quote any leading hash character.
	 */
	quoteHash = 0;
    } else {
	/*
	 * We don't need a space, maybe because there's some already there.
	 * Checking whether we might be appending a first element is a bit
	 * more involved.
	 *
	 * Backtrack over all whitespace.
	 */
	while ((--dst >= dsPtr->string) && TclIsSpaceProcM(*dst)) {
	}

	/* Call again without whitespace to confound things. */
	quoteHash = !TclNeedSpace(dsPtr->string, dst+1);
    }
    if (!quoteHash) {
	flags |= TCL_DONT_QUOTE_HASH;
    }
    newSize = dsPtr->length + needSpace + TclScanElement(element, -1, &flags);
    if (!quoteHash) {
	flags |= TCL_DONT_QUOTE_HASH;
    }

    /*
     * Allocate a larger buffer for the string if the current one isn't large
     * enough. Allocate extra space in the new buffer so that there will be
     * room to grow before we have to allocate again. SPECIAL NOTE: must use
     * memcpy, not strcpy, to copy the string to a larger buffer, since there
     * may be embedded NULLs in the string in some cases.
     */

    if (newSize >= dsPtr->spaceAvl) {
	dsPtr->spaceAvl = newSize * 2;
	if (dsPtr->string == dsPtr->staticSpace) {
	    char *newString = (char *)ckalloc(dsPtr->spaceAvl);

	    memcpy(newString, dsPtr->string, dsPtr->length);
	    dsPtr->string = newString;
	} else {
	    int offset = -1;

	    /* See [16896d49fd] */
	    if (element >= dsPtr->string
		    && element <= dsPtr->string + dsPtr->length) {
		offset = element - dsPtr->string;
	    }

	    dsPtr->string = (char *)ckrealloc(dsPtr->string, dsPtr->spaceAvl);

	    if (offset >= 0) {
		element = dsPtr->string + offset;
	    }
	}
    }
    dst = dsPtr->string + dsPtr->length;

    /*
     * Convert the new string to a list element and copy it into the buffer at
     * the end, with a space, if needed.
     */

    if (needSpace) {
	*dst = ' ';
	dst++;
	dsPtr->length++;
    }

    dsPtr->length += TclConvertElement(element, -1, dst, flags);
    dsPtr->string[dsPtr->length] = '\0';
    return dsPtr->string;
}

/*
 *----------------------------------------------------------------------
 *
 * Tcl_DStringSetLength --
 *
 *	Change the length of a dynamic string. This can cause the string to
 *	either grow or shrink, depending on the value of length.
 *
 * Results:
 *	None.
 *
 * Side effects:
 *	The length of dsPtr is changed to length and a null byte is stored at
 *	that position in the string. If length is larger than the space
 *	allocated for dsPtr, then a panic occurs.
 *
 *----------------------------------------------------------------------
 */

void
Tcl_DStringSetLength(
    Tcl_DString *dsPtr,		/* Structure describing dynamic string. */
    int length)			/* New length for dynamic string. */
{
    int newsize;

    if (length < 0) {
	length = 0;
    }
    if (length >= dsPtr->spaceAvl) {
	/*
	 * There are two interesting cases here. In the first case, the user
	 * may be trying to allocate a large buffer of a specific size. It
	 * would be wasteful to overallocate that buffer, so we just allocate
	 * enough for the requested size plus the trailing null byte. In the
	 * second case, we are growing the buffer incrementally, so we need
	 * behavior similar to Tcl_DStringAppend. The requested length will
	 * usually be a small delta above the current spaceAvl, so we'll end
	 * up doubling the old size. This won't grow the buffer quite as
	 * quickly, but it should be close enough.
	 */

	newsize = dsPtr->spaceAvl * 2;
	if (length < newsize) {
	    dsPtr->spaceAvl = newsize;
	} else {
	    dsPtr->spaceAvl = length + 1;
	}
	if (dsPtr->string == dsPtr->staticSpace) {
	    char *newString = (char *)ckalloc(dsPtr->spaceAvl);

	    memcpy(newString, dsPtr->string, dsPtr->length);
	    dsPtr->string = newString;
	} else {
	    dsPtr->string = (char *)ckrealloc(dsPtr->string, dsPtr->spaceAvl);
	}
    }
    dsPtr->length = length;
    dsPtr->string[length] = 0;
}

/*
 *----------------------------------------------------------------------
 *
 * Tcl_DStringFree --
 *
 *	Frees up any memory allocated for the dynamic string and reinitializes
 *	the string to an empty state.
 *
 * Results:
 *	None.
 *
 * Side effects:
 *	The previous contents of the dynamic string are lost, and the new
 *	value is an empty string.
 *
 *----------------------------------------------------------------------
 */

void
Tcl_DStringFree(
    Tcl_DString *dsPtr)		/* Structure describing dynamic string. */
{
    if (dsPtr->string != dsPtr->staticSpace) {
	ckfree(dsPtr->string);
    }
    dsPtr->string = dsPtr->staticSpace;
    dsPtr->length = 0;
    dsPtr->spaceAvl = TCL_DSTRING_STATIC_SIZE;
    dsPtr->staticSpace[0] = '\0';
}

/*
 *----------------------------------------------------------------------
 *
 * Tcl_DStringResult --
 *
 *	This function moves the value of a dynamic string into an interpreter
 *	as its string result. Afterwards, the dynamic string is reset to an
 *	empty string.
 *
 * Results:
 *	None.
 *
 * Side effects:
 *	The string is "moved" to interp's result, and any existing string
 *	result for interp is freed. dsPtr is reinitialized to an empty string.
 *
 *----------------------------------------------------------------------
 */

void
Tcl_DStringResult(
    Tcl_Interp *interp,		/* Interpreter whose result is to be reset. */
    Tcl_DString *dsPtr)		/* Dynamic string that is to become the
				 * result of interp. */
{
    Tcl_SetObjResult(interp, TclDStringToObj(dsPtr));
}

/*
 *----------------------------------------------------------------------
 *
 * Tcl_DStringGetResult --
 *
 *	This function moves an interpreter's result into a dynamic string.
 *
 * Results:
 *	None.
 *
 * Side effects:
 *	The interpreter's string result is cleared, and the previous contents
 *	of dsPtr are freed.
 *
 *	If the string result is empty, the object result is moved to the
 *	string result, then the object result is reset.
 *
 *----------------------------------------------------------------------
 */

void
Tcl_DStringGetResult(
    Tcl_Interp *interp,		/* Interpreter whose result is to be reset. */
    Tcl_DString *dsPtr)		/* Dynamic string that is to become the result
				 * of interp. */
{
#ifdef TCL_NO_DEPRECATED
    Tcl_Obj *obj = Tcl_GetObjResult(interp);
    const char *bytes = TclGetString(obj);

    Tcl_DStringFree(dsPtr);
    Tcl_DStringAppend(dsPtr, bytes, obj->length);
    Tcl_ResetResult(interp);
#else
    Interp *iPtr = (Interp *) interp;

    if (dsPtr->string != dsPtr->staticSpace) {
	ckfree(dsPtr->string);
    }

    /*
     * Do more efficient transfer when we know the result is a Tcl_Obj. When
     * there's no string result, we only have to deal with two cases:
     *
     *  1. When the string rep is the empty string, when we don't copy but
     *     instead use the staticSpace in the DString to hold an empty string.

     *  2. When the string rep is not there or there's a real string rep, when
     *     we use Tcl_GetString to fetch (or generate) the string rep - which
     *     we know to have been allocated with ckalloc() - and use it to
     *     populate the DString space. Then, we free the internal rep. and set
     *     the object's string representation back to the canonical empty
     *     string.
     */

    if (!iPtr->result[0] && iPtr->objResultPtr
	    && !Tcl_IsShared(iPtr->objResultPtr)) {
	if (iPtr->objResultPtr->bytes == &tclEmptyString) {
	    dsPtr->string = dsPtr->staticSpace;
	    dsPtr->string[0] = 0;
	    dsPtr->length = 0;
	    dsPtr->spaceAvl = TCL_DSTRING_STATIC_SIZE;
	} else {
	    dsPtr->string = TclGetString(iPtr->objResultPtr);
	    dsPtr->length = iPtr->objResultPtr->length;
	    dsPtr->spaceAvl = dsPtr->length + 1;
	    TclFreeIntRep(iPtr->objResultPtr);
	    iPtr->objResultPtr->bytes = &tclEmptyString;
	    iPtr->objResultPtr->length = 0;
	}
	return;
    }

    /*
     * If the string result is empty, move the object result to the string
     * result, then reset the object result.
     */

    (void) Tcl_GetStringResult(interp);

    dsPtr->length = strlen(iPtr->result);
    if (iPtr->freeProc != NULL) {
	if (iPtr->freeProc == TCL_DYNAMIC) {
	    dsPtr->string = iPtr->result;
	    dsPtr->spaceAvl = dsPtr->length+1;
	} else {
	    dsPtr->string = (char *)ckalloc(dsPtr->length+1);
	    memcpy(dsPtr->string, iPtr->result, dsPtr->length+1);
	    iPtr->freeProc(iPtr->result);
	}
	dsPtr->spaceAvl = dsPtr->length+1;
	iPtr->freeProc = NULL;
    } else {
	if (dsPtr->length < TCL_DSTRING_STATIC_SIZE) {
	    dsPtr->string = dsPtr->staticSpace;
	    dsPtr->spaceAvl = TCL_DSTRING_STATIC_SIZE;
	} else {
	    dsPtr->string = (char *)ckalloc(dsPtr->length+1);
	    dsPtr->spaceAvl = dsPtr->length + 1;
	}
	memcpy(dsPtr->string, iPtr->result, dsPtr->length+1);
    }

    iPtr->result = iPtr->resultSpace;
    iPtr->resultSpace[0] = 0;
#endif /* !TCL_NO_DEPRECATED */
}

/*
 *----------------------------------------------------------------------
 *
 * TclDStringToObj --
 *
 *	This function moves a dynamic string's contents to a new Tcl_Obj. Be
 *	aware that this function does *not* check that the encoding of the
 *	contents of the dynamic string is correct; this is the caller's
 *	responsibility to enforce.
 *
 * Results:
 *	The newly-allocated untyped (i.e., typePtr==NULL) Tcl_Obj with a
 *	reference count of zero.
 *
 * Side effects:
 *	The string is "moved" to the object. dsPtr is reinitialized to an
 *	empty string; it does not need to be Tcl_DStringFree'd after this if
 *	not used further.
 *
 *----------------------------------------------------------------------
 */

Tcl_Obj *
TclDStringToObj(
    Tcl_DString *dsPtr)
{
    Tcl_Obj *result;

    if (dsPtr->string == dsPtr->staticSpace) {
	if (dsPtr->length == 0) {
	    TclNewObj(result);
	} else {
	    /*
	     * Static buffer, so must copy.
	     */

	    TclNewStringObj(result, dsPtr->string, dsPtr->length);
	}
    } else {
	/*
	 * Dynamic buffer, so transfer ownership and reset.
	 */

	TclNewObj(result);
	result->bytes = dsPtr->string;
	result->length = dsPtr->length;
    }

    /*
     * Re-establish the DString as empty with no buffer allocated.
     */

    dsPtr->string = dsPtr->staticSpace;
    dsPtr->spaceAvl = TCL_DSTRING_STATIC_SIZE;
    dsPtr->length = 0;
    dsPtr->staticSpace[0] = '\0';

    return result;
}

/*
 *----------------------------------------------------------------------
 *
 * Tcl_DStringStartSublist --
 *
 *	This function adds the necessary information to a dynamic string
 *	(e.g. " {") to start a sublist. Future element appends will be in the
 *	sublist rather than the main list.
 *
 * Results:
 *	None.
 *
 * Side effects:
 *	Characters get added to the dynamic string.
 *
 *----------------------------------------------------------------------
 */

void
Tcl_DStringStartSublist(
    Tcl_DString *dsPtr)		/* Dynamic string. */
{
    if (TclNeedSpace(dsPtr->string, dsPtr->string + dsPtr->length)) {
	TclDStringAppendLiteral(dsPtr, " {");
    } else {
	TclDStringAppendLiteral(dsPtr, "{");
    }
}

/*
 *----------------------------------------------------------------------
 *
 * Tcl_DStringEndSublist --
 *
 *	This function adds the necessary characters to a dynamic string to end
 *	a sublist (e.g. "}"). Future element appends will be in the enclosing
 *	(sub)list rather than the current sublist.
 *
 * Results:
 *	None.
 *
 * Side effects:
 *	None.
 *
 *----------------------------------------------------------------------
 */

void
Tcl_DStringEndSublist(
    Tcl_DString *dsPtr)		/* Dynamic string. */
{
    TclDStringAppendLiteral(dsPtr, "}");
}

/*
 *----------------------------------------------------------------------
 *
 * Tcl_PrintDouble --
 *
 *	Given a floating-point value, this function converts it to an ASCII
 *	string using.
 *
 * Results:
 *	The ASCII equivalent of "value" is written at "dst". It is written
 *	using the current precision, and it is guaranteed to contain a decimal
 *	point or exponent, so that it looks like a floating-point value and
 *	not an integer.
 *
 * Side effects:
 *	None.
 *
 *----------------------------------------------------------------------
 */

void
Tcl_PrintDouble(
    TCL_UNUSED(Tcl_Interp *),
    double value,		/* Value to print as string. */
    char *dst)			/* Where to store converted value; must have
				 * at least TCL_DOUBLE_SPACE characters. */
{
    char *p, c;
    int exponent;
    int signum;
    char *digits;
    char *end;
    int *precisionPtr = (int *)Tcl_GetThreadData(&precisionKey, sizeof(int));

    /*
     * Handle NaN.
     */

    if (TclIsNaN(value)) {
	TclFormatNaN(value, dst);
	return;
    }

    /*
     * Handle infinities.
     */

    if (TclIsInfinite(value)) {
	/*
	 * Remember to copy the terminating NUL too.
	 */

	if (value < 0) {
	    memcpy(dst, "-Inf", 5);
	} else {
	    memcpy(dst, "Inf", 4);
	}
	return;
    }

    /*
     * Ordinary (normal and denormal) values.
     */

    if (*precisionPtr == 0) {
	digits = TclDoubleDigits(value, -1, TCL_DD_SHORTEST,
		&exponent, &signum, &end);
    } else {
	/*
	 * There are at least two possible interpretations for tcl_precision.
	 *
	 * The first is, "choose the decimal representation having
	 * $tcl_precision digits of significance that is nearest to the given
	 * number, breaking ties by rounding to even, and then trimming
	 * trailing zeros." This gives the greatest possible precision in the
	 * decimal string, but offers the anomaly that [expr 0.1] will be
	 * "0.10000000000000001".
	 *
	 * The second is "choose the decimal representation having at most
	 * $tcl_precision digits of significance that is nearest to the given
	 * number. If no such representation converts exactly to the given
	 * number, choose the one that is closest, breaking ties by rounding
	 * to even. If more than one such representation converts exactly to
	 * the given number, choose the shortest, breaking ties in favour of
	 * the nearest, breaking remaining ties in favour of the one ending in
	 * an even digit."
	 *
	 * Tcl 8.4 implements the first of these, which gives rise to
	 * anomalies in formatting:
	 *
	 *	% expr 0.1
	 *	0.10000000000000001
	 *	% expr 0.01
	 *	0.01
	 *	% expr 1e-7
	 *	9.9999999999999995e-08
	 *
	 * For human readability, it appears better to choose the second rule,
	 * and let [expr 0.1] return 0.1. But for 8.4 compatibility, we prefer
	 * the first (the recommended zero value for tcl_precision avoids the
	 * problem entirely).
	 *
	 * Uncomment TCL_DD_SHORTEST in the next call to prefer the method
	 * that allows floating point values to be shortened if it can be done
	 * without loss of precision.
	 */

	digits = TclDoubleDigits(value, *precisionPtr,
		TCL_DD_E_FORMAT /* | TCL_DD_SHORTEST */,
		&exponent, &signum, &end);
    }
    if (signum) {
	*dst++ = '-';
    }
    p = digits;
    if (exponent < -4 || exponent > 16) {
	/*
	 * E format for numbers < 1e-3 or >= 1e17.
	 */

	*dst++ = *p++;
	c = *p;
	if (c != '\0') {
	    *dst++ = '.';
	    while (c != '\0') {
		*dst++ = c;
		c = *++p;
	    }
	}

	/*
	 * Tcl 8.4 appears to format with at least a two-digit exponent;
	 * preserve that behaviour when tcl_precision != 0
	 */

	if (*precisionPtr == 0) {
	    sprintf(dst, "e%+d", exponent);
	} else {
	    sprintf(dst, "e%+03d", exponent);
	}
    } else {
	/*
	 * F format for others.
	 */

	if (exponent < 0) {
	    *dst++ = '0';
	}
	c = *p;
	while (exponent-- >= 0) {
	    if (c != '\0') {
		*dst++ = c;
		c = *++p;
	    } else {
		*dst++ = '0';
	    }
	}
	*dst++ = '.';
	if (c == '\0') {
	    *dst++ = '0';
	} else {
	    while (++exponent < -1) {
		*dst++ = '0';
	    }
	    while (c != '\0') {
		*dst++ = c;
		c = *++p;
	    }
	}
	*dst++ = '\0';
    }
    ckfree(digits);
}

/*
 *----------------------------------------------------------------------
 *
 * TclPrecTraceProc --
 *
 *	This function is invoked whenever the variable "tcl_precision" is
 *	written.
 *
 * Results:
 *	Returns NULL if all went well, or an error message if the new value
 *	for the variable doesn't make sense.
 *
 * Side effects:
 *	If the new value doesn't make sense then this function undoes the
 *	effect of the variable modification. Otherwise it modifies the format
 *	string that's used by Tcl_PrintDouble.
 *
 *----------------------------------------------------------------------
 */

#if !defined(TCL_NO_DEPRECATED) && TCL_MAJOR_VERSION < 9
char *
TclPrecTraceProc(
    ClientData clientData,
    Tcl_Interp *interp,		/* Interpreter containing variable. */
    const char *name1,		/* Name of variable. */
    const char *name2,		/* Second part of variable name. */
    int flags)			/* Information about what happened. */
{
    Tcl_Obj *value;
    Tcl_WideInt prec;
    int *precisionPtr = (int *)Tcl_GetThreadData(&precisionKey, sizeof(int));

    /*
     * If the variable is unset, then recreate the trace.
     */

    if (flags & TCL_TRACE_UNSETS) {
	if ((flags & TCL_TRACE_DESTROYED) && !Tcl_InterpDeleted(interp)) {
	    Tcl_TraceVar2(interp, name1, name2,
		    TCL_GLOBAL_ONLY|TCL_TRACE_READS|TCL_TRACE_WRITES
		    |TCL_TRACE_UNSETS, TclPrecTraceProc, clientData);
	}
	return NULL;
    }

    /*
     * When the variable is read, reset its value from our shared value. This
     * is needed in case the variable was modified in some other interpreter
     * so that this interpreter's value is out of date.
     */


    if (flags & TCL_TRACE_READS) {
	Tcl_SetVar2Ex(interp, name1, name2, Tcl_NewWideIntObj(*precisionPtr),
		flags & TCL_GLOBAL_ONLY);
	return NULL;
    }

    /*
     * The variable is being written. Check the new value and disallow it if
     * it isn't reasonable or if this is a safe interpreter (we don't want
     * safe interpreters messing up the precision of other interpreters).
     */

    if (Tcl_IsSafe(interp)) {
	return (char *) "can't modify precision from a safe interpreter";
    }
    value = Tcl_GetVar2Ex(interp, name1, name2, flags & TCL_GLOBAL_ONLY);
    if (value == NULL
	    || Tcl_GetWideIntFromObj(NULL, value, &prec) != TCL_OK
	    || prec < 0 || prec > TCL_MAX_PREC) {
	return (char *) "improper value for precision";
    }
    *precisionPtr = (int)prec;
    return NULL;
}
#endif /* !TCL_NO_DEPRECATED)*/

/*
 *----------------------------------------------------------------------
 *
 * TclNeedSpace --
 *
 *	This function checks to see whether it is appropriate to add a space
 *	before appending a new list element to an existing string.
 *
 * Results:
 *	The return value is 1 if a space is appropriate, 0 otherwise.
 *
 * Side effects:
 *	None.
 *
 *----------------------------------------------------------------------
 */

int
TclNeedSpace(
    const char *start,		/* First character in string. */
    const char *end)		/* End of string (place where space will be
				 * added, if appropriate). */
{
    /*
     * A space is needed unless either:
     * (a) we're at the start of the string, or
     *
     * (NOTE: This check is now absorbed into the loop below.)
     *

    if (end == start) {
	return 0;
    }

     *
     */

    /*
     * (b) we're at the start of a nested list-element, quoted with an open
     *	   curly brace; we can be nested arbitrarily deep, so long as the
     *	   first curly brace starts an element, so backtrack over open curly
     *	   braces that are trailing characters of the string; and
     *
     *  (NOTE: Every character our parser is looking for is a proper
     *  single-byte encoding of an ASCII value. It does not accept
     *  overlong encodings.  Given that, there's no benefit using
     *  Tcl_UtfPrev. If it would find what we seek, so would byte-by-byte
     *  backward scan. Save routine call overhead and risk of wrong
     *  results should the behavior of Tcl_UtfPrev change in unexpected ways.
     *	Reconsider this if we ever start treating non-ASCII Unicode
     *	characters as meaningful list syntax, expanded Unicode spaces as
     *	element separators, for example.)
     *

    end = Tcl_UtfPrev(end, start);
    while (*end == '{') {
        if (end == start) {
            return 0;
        }
        end = Tcl_UtfPrev(end, start);
    }

     *
     */

    while ((--end >= start) && (*end == '{')) {
    }
    if (end < start) {
        return 0;
    }

    /*
     * (c) the trailing character of the string is already a list-element
     *	   separator, Use the same testing routine as TclFindElement to
     *	   enforce consistency.
     */

    if (TclIsSpaceProcM(*end)) {
	int result = 0;

	/*
	 * Trailing whitespace might be part of a backslash escape
	 * sequence. Handle that possibility.
	 */

	while ((--end >= start) && (*end == '\\')) {
	    result = !result;
	}
	return result;
    }
    return 1;
}

/*
 *----------------------------------------------------------------------
 *
 * TclFormatInt --
 *
 *	This procedure formats an integer into a sequence of decimal digit
 *	characters in a buffer. If the integer is negative, a minus sign is
 *	inserted at the start of the buffer. A null character is inserted at
 *	the end of the formatted characters. It is the caller's responsibility
 *	to ensure that enough storage is available. This procedure has the
 *	effect of sprintf(buffer, "%ld", n) but is faster as proven in
 *	benchmarks.  This is key to UpdateStringOfInt, which is a common path
 *	for a lot of code (e.g. int-indexed arrays).
 *
 * Results:
 *	An integer representing the number of characters formatted, not
 *	including the terminating \0.
 *
 * Side effects:
 *	The formatted characters are written into the storage pointer to by
 *	the "buffer" argument.
 *
 *----------------------------------------------------------------------
 */

int
TclFormatInt(
    char *buffer,		/* Points to the storage into which the
				 * formatted characters are written. */
    Tcl_WideInt n)			/* The integer to format. */
{
	Tcl_WideUInt intVal;
    int i = 0;
    int numFormatted, j;
    static const char digits[] = "0123456789";

    /*
     * Generate the characters of the result backwards in the buffer.
     */

    intVal = (n < 0 ? -(Tcl_WideUInt)n : (Tcl_WideUInt)n);
    do {
	buffer[i++] = digits[intVal % 10];
	intVal = intVal / 10;
    } while (intVal > 0);
    if (n < 0) {
	buffer[i++] = '-';
    }
    buffer[i] = '\0';
    numFormatted = i--;

    /*
     * Now reverse the characters.
     */

    for (j = 0;  j < i;  j++, i--) {
	char tmp = buffer[i];

	buffer[i] = buffer[j];
	buffer[j] = tmp;
    }
    return numFormatted;
}

/*
 *----------------------------------------------------------------------
 *
 * GetWideForIndex --
 *
 *	This function produces a wide integer value corresponding to the
 *	index value held in *objPtr. The parsing supports all values
 *	recognized as any size of integer, and the syntaxes end[-+]$integer
 *	and $integer[-+]$integer. The argument endValue is used to give
 *	the meaning of the literal index value "end". Index arithmetic
 *	on arguments outside the wide integer range are only accepted
 *	when interp is a working interpreter, not NULL.
 *
 * Results:
 *	When parsing of *objPtr successfully recognizes an index value,
 *	TCL_OK is returned, and the wide integer value corresponding to
 *	the recognized index value is written to *widePtr. When parsing
 *	fails, TCL_ERROR is returned and error information is written to
 *	interp, if non-NULL.
 *
 * Side effects:
 *	The type of *objPtr may change.
 *
 *----------------------------------------------------------------------
 */

static int
GetWideForIndex(
    Tcl_Interp *interp,         /* Interpreter to use for error reporting. If
                                 * NULL, then no error message is left after
                                 * errors. */
    Tcl_Obj *objPtr,            /* Points to the value to be parsed */
    size_t endValue,            /* The value to be stored at *widePtr if
                                 * objPtr holds "end".
                                 * NOTE: this value may be TCL_INDEX_NONE. */
    Tcl_WideInt *widePtr)       /* Location filled in with a wide integer
                                 * representing an index. */
{
    ClientData cd;
    const char *opPtr;
    int numType, length, t1 = 0, t2 = 0;
    int code = TclGetNumberFromObj(NULL, objPtr, &cd, &numType);

    if (code == TCL_OK) {
	if (numType == TCL_NUMBER_INT) {
	    /* objPtr holds an integer in the signed wide range */
	    *widePtr = *(Tcl_WideInt *)cd;
	    return TCL_OK;
	}
	if (numType != TCL_NUMBER_BIG) {
	    /* Must be a double -> not a valid index */
	    goto parseError;
	}

	/* objPtr holds an integer outside the signed wide range */
	/* Truncate to the signed wide range. */
	*widePtr = ((mp_isneg((mp_int *)cd)) ? WIDE_MIN : WIDE_MAX);
    return TCL_OK;
    }

    /* objPtr does not hold a number, check the end+/- format... */
    if (GetEndOffsetFromObj(objPtr, endValue, widePtr) == TCL_OK) {
	return TCL_OK;
    }

    /* If we reach here, the string rep of objPtr exists. */

    /*
     * The valid index syntax does not include any value that is
     * a list of more than one element. This is necessary so that
     * lists of index values can be reliably distinguished from any
     * single index value.
     */

    /*
     * Quick scan to see if multi-value list is even possible.
     * This relies on TclGetString() returning a NUL-terminated string.
     */
    if ((TclMaxListLength(TclGetString(objPtr), -1, NULL) > 1)

	    /* If it's possible, do the full list parse. */
            && (TCL_OK == Tcl_ListObjLength(NULL, objPtr, &length))
            && (length > 1)) {
        goto parseError;
    }

    /* Passed the list screen, so parse for index arithmetic expression */
    if (TCL_OK == TclParseNumber(NULL, objPtr, NULL, NULL, -1, &opPtr,
            TCL_PARSE_INTEGER_ONLY)) {
	Tcl_WideInt w1=0, w2=0;

	/* value starts with valid integer... */

        if ((*opPtr == '-') || (*opPtr == '+')) {
	    /* ... value continues with [-+] ... */

	    /* Save first integer as wide if possible */
	    TclGetNumberFromObj(NULL, objPtr, &cd, &t1);
	    if (t1 == TCL_NUMBER_INT) {
		w1 = (*(Tcl_WideInt *)cd);
	    }

	    if (TCL_OK == TclParseNumber(NULL, objPtr, NULL, opPtr + 1,
		    -1, NULL, TCL_PARSE_INTEGER_ONLY)) {
		/* ... value concludes with second valid integer */

		/* Save second integer as wide if possible */
		TclGetNumberFromObj(NULL, objPtr, &cd, &t2);
		if (t2 == TCL_NUMBER_INT) {
		    w2 = (*(Tcl_WideInt *)cd);
		}
	    }
        }
	/* Clear invalid intreps left by TclParseNumber */
	TclFreeIntRep(objPtr);

	if (t1 && t2) {
	    /* We have both integer values */
	    if ((t1 == TCL_NUMBER_INT) && (t2 == TCL_NUMBER_INT)) {
		/* Both are wide, do wide-integer math */
		if (*opPtr == '-') {
		    if ((w2 == WIDE_MIN) && (interp != NULL)) {
			goto extreme;
		    }
		    w2 = -w2;
		}

		if ((w1 ^ w2) < 0) {
		    /* Different signs, sum cannot overflow */
		    *widePtr = w1 + w2;
		} else if (w1 >= 0) {
		    if (w1 < WIDE_MAX - w2) {
			*widePtr = w1 + w2;
		    } else {
			*widePtr = WIDE_MAX;
		    }
		} else {
		    if (w1 > WIDE_MIN - w2) {
			*widePtr = w1 + w2;
		    } else {
			*widePtr = WIDE_MIN;
		    }
		}
	    } else if (interp == NULL) {
		/*
		 * We use an interp to do bignum index calculations.
		 * If we don't get one, call all indices with bignums errors,
		 * and rely on callers to handle it.
		 */
		return TCL_ERROR;
	    } else {
		/*
		 * At least one is big, do bignum math. Little reason to
		 * value performance here. Re-use code.  Parse has verified
		 * objPtr is an expression. Compute it.
		 */

		Tcl_Obj *sum;

	    extreme:
		Tcl_ExprObj(interp, objPtr, &sum);
		TclGetNumberFromObj(NULL, sum, &cd, &numType);

		if (numType == TCL_NUMBER_INT) {
		    /* sum holds an integer in the signed wide range */
			*widePtr = *(Tcl_WideInt *)cd;
		} else {
		    /* sum holds an integer outside the signed wide range */
		    /* Truncate to the signed wide range. */
		    if (mp_isneg((mp_int *)cd)) {
			*widePtr = WIDE_MIN;
		    } else {
			*widePtr = WIDE_MAX;
		    }
		}
		Tcl_DecrRefCount(sum);
	    }
	    return TCL_OK;
	}
    }

    /* Report a parse error. */
  parseError:
    if (interp != NULL) {
        char * bytes = TclGetString(objPtr);
        Tcl_SetObjResult(interp, Tcl_ObjPrintf(
                "bad index \"%s\": must be integer?[+-]integer? or"
                " end?[+-]integer?", bytes));
        if (!strncmp(bytes, "end-", 4)) {
            bytes += 4;
        }
        TclCheckBadOctal(interp, bytes);
        Tcl_SetErrorCode(interp, "TCL", "VALUE", "INDEX", NULL);
    }
    return TCL_ERROR;
}

/*
 *----------------------------------------------------------------------
 *
 * Tcl_GetIntForIndex --
 *
 *	This function returns an integer corresponding to the list index held
 *	in a Tcl object. The Tcl object's value is expected to be in the
 *	format integer([+-]integer)? or the format end([+-]integer)?.
 *
 * Results:
 *	The return value is normally TCL_OK, which means that the index was
 *	successfully stored into the location referenced by "indexPtr". If the
 *	Tcl object referenced by "objPtr" has the value "end", the value
 *	stored is "endValue". If "objPtr"s values is not of one of the
 *	expected formats, TCL_ERROR is returned and, if "interp" is non-NULL,
 *	an error message is left in the interpreter's result object.
 *
 * Side effects:
 *	The object referenced by "objPtr" might be converted to an integer,
 *	wide integer, or end-based-index object.
 *
 *----------------------------------------------------------------------
 */

int
Tcl_GetIntForIndex(
    Tcl_Interp *interp,		/* Interpreter to use for error reporting. If
				 * NULL, then no error message is left after
				 * errors. */
    Tcl_Obj *objPtr,		/* Points to an object containing either "end"
				 * or an integer. */
    int endValue,		/* The value to be stored at "indexPtr" if
				 * "objPtr" holds "end". */
    int *indexPtr)		/* Location filled in with an integer
				 * representing an index. */
{
    Tcl_WideInt wide;

    if (GetWideForIndex(interp, objPtr, endValue, &wide) == TCL_ERROR) {
	return TCL_ERROR;
    }
    if (wide < 0) {
	*indexPtr = -1;
    } else if (wide > INT_MAX) {
	*indexPtr = INT_MAX;
    } else {
	*indexPtr = (int) wide;
    }
    return TCL_OK;
}
/*
 *----------------------------------------------------------------------
 *
 * GetEndOffsetFromObj --
 *
 *	Look for a string of the form "end[+-]offset" and convert it to an
 *	internal representation holding the offset.
 *
 * Results:
 *	Tcl return code.
 *
 * Side effects:
 *	May store a Tcl_ObjType.
 *
 *----------------------------------------------------------------------
 */

static int
GetEndOffsetFromObj(
    Tcl_Obj *objPtr,            /* Pointer to the object to parse */
    size_t endValue,            /* The value to be stored at "indexPtr" if
                                 * "objPtr" holds "end". */
    Tcl_WideInt *widePtr)       /* Location filled in with an integer
                                 * representing an index. */
{
    Tcl_ObjIntRep *irPtr;
    Tcl_WideInt offset = 0;	/* Offset in the "end-offset" expression */

    while ((irPtr = TclFetchIntRep(objPtr, &endOffsetType)) == NULL) {
	Tcl_ObjIntRep ir;
	int length;
	const char *bytes = TclGetStringFromObj(objPtr, &length);

	if ((length < 3) || (length == 4)) {
	    /* Too short to be "end" or to be "end-$integer" */
	    return TCL_ERROR;
	}
	if ((*bytes != 'e') || (strncmp(bytes, "end", 3) != 0)) {
	    /* Value doesn't start with "end" */
	    return TCL_ERROR;
	}

	if (length > 4) {
	    ClientData cd;
	    int t;

	    /* Parse for the "end-..." or "end+..." formats */

	    if ((bytes[3] != '-') && (bytes[3] != '+')) {
		/* No operator where we need one */
		return TCL_ERROR;
	    }
	    if (TclIsSpaceProc(bytes[4])) {
		/* Space after + or - not permitted. */
		return TCL_ERROR;
	    }

	    /* Parse the integer offset */
	    if (TCL_OK != TclParseNumber(NULL, objPtr, NULL,
			bytes+4, length-4, NULL, TCL_PARSE_INTEGER_ONLY)) {
		/* Not a recognized integer format */
		return TCL_ERROR;
	    }

	    /* Got an integer offset; pull it from where parser left it. */
	    TclGetNumberFromObj(NULL, objPtr, &cd, &t);

	    if (t == TCL_NUMBER_BIG) {
		/* Truncate to the signed wide range. */
		if (mp_isneg((mp_int *)cd)) {
		    offset = (bytes[3] == '-') ? WIDE_MAX : WIDE_MIN;
		} else {
		    offset = (bytes[3] == '-') ? WIDE_MIN : WIDE_MAX;
		}
	    } else {
		/* assert (t == TCL_NUMBER_INT); */
		offset = (*(Tcl_WideInt *)cd);
		if (bytes[3] == '-') {
		    offset = (offset == WIDE_MIN) ? WIDE_MAX : -offset;
		}
	    }
	}

	/* Success. Store the new internal rep. */
	ir.wideValue = offset;
	Tcl_StoreIntRep(objPtr, &endOffsetType, &ir);
    }

    offset = irPtr->wideValue;

    if (endValue == (size_t)-1) {
        *widePtr = offset - 1;
    } else if (offset < 0) {
        /* Different signs, sum cannot overflow */
        *widePtr = endValue + offset;
    } else if (endValue < (Tcl_WideUInt)WIDE_MAX - offset) {
        *widePtr = endValue + offset;
    } else {
        *widePtr = WIDE_MAX;
    }
    return TCL_OK;
}

/*
 *----------------------------------------------------------------------
 *
 * TclIndexEncode --
 *
 *      Parse objPtr to determine if it is an index value. Two cases
 *	are possible.  The value objPtr might be parsed as an absolute
 *	index value in the C signed int range.  Note that this includes
 *	index values that are integers as presented and it includes index
 *      arithmetic expressions. The absolute index values that can be
 *	directly meaningful as an index into either a list or a string are
 *	those integer values >= TCL_INDEX_START (0)
 *	and < INT_MAX.
 *      The largest string supported in Tcl 8 has bytelength INT_MAX.
 *      This means the largest supported character length is also INT_MAX,
 *      and the index of the last character in a string of length INT_MAX
 *      is INT_MAX-1.
 *
 *      Any absolute index value parsed outside that range is encoded
 *      using the before and after values passed in by the
 *      caller as the encoding to use for indices that are either
 *      less than or greater than the usable index range. TCL_INDEX_NONE
 *      is available as a good choice for most callers to use for
 *      after. Likewise, the value TCL_INDEX_NONE is good for
 *      most callers to use for before.  Other values are possible
 *      when the caller knows it is helpful in producing its own behavior
 *      for indices before and after the indexed item.
 *
 *      A token can also be parsed as an end-relative index expression.
 *      All end-relative expressions that indicate an index larger
 *      than end (end+2, end--5) point beyond the end of the indexed
 *      collection, and can be encoded as after.  The end-relative
 *      expressions that indicate an index less than or equal to end
 *      are encoded relative to the value TCL_INDEX_END (-2).  The
 *      index "end" is encoded as -2, down to the index "end-0x7FFFFFFE"
 *      which is encoded as INT_MIN. Since the largest index into a
 *      string possible in Tcl 8 is 0x7FFFFFFE, the interpretation of
 *      "end-0x7FFFFFFE" for that largest string would be 0.  Thus,
 *      if the tokens "end-0x7FFFFFFF" or "end+-0x80000000" are parsed,
 *      they can be encoded with the before value.
 *
 *      These details will require re-examination whenever string and
 *      list length limits are increased, but that will likely also
 *      mean a revised routine capable of returning Tcl_WideInt values.
 *
 * Returns:
 *      TCL_OK if parsing succeeded, and TCL_ERROR if it failed.
 *
 * Side effects:
 *      When TCL_OK is returned, the encoded index value is written
 *      to *indexPtr.
 *
 *----------------------------------------------------------------------
 */

int
TclIndexEncode(
    Tcl_Interp *interp,	/* For error reporting, may be NULL */
    Tcl_Obj *objPtr,	/* Index value to parse */
    int before,		/* Value to return for index before beginning */
    int after,		/* Value to return for index after end */
    int *indexPtr)	/* Where to write the encoded answer, not NULL */
{
    ClientData cd;
    Tcl_WideInt wide;
    int idx, numType, code = TclGetNumberFromObj(NULL, objPtr, &cd, &numType);

    if ((code == TCL_OK) && (numType == TCL_NUMBER_INT)) {
        /* We parsed a value in the range WIDE_MIN...WIDE_MAX */
	wide = (*(Tcl_WideInt *)cd);
    integerEncode:
        if (wide < TCL_INDEX_START) {
            /* All negative absolute indices are "before the beginning" */
            idx = before;
        } else if (wide >= INT_MAX) {
            /* This index value is always "after the end" */
            idx = after;
        } else {
	    idx = (int) wide;
	}
        /* usual case, the absolute index value encodes itself */
    } else if (TCL_OK == GetEndOffsetFromObj(objPtr, 0, &wide)) {
        /*
         * We parsed an end+offset index value.
         * wide holds the offset value in the range WIDE_MIN...WIDE_MAX.
         */
        if (wide > 0) {
            /*
             * All end+postive or end-negative expressions
             * always indicate "after the end".
             */
            idx = after;
        } else if (wide < INT_MIN - TCL_INDEX_END) {
            /* These indices always indicate "before the beginning */
            idx = before;
        } else {
            /* Encoded end-positive (or end+negative) are offset */
            idx = (int)wide + TCL_INDEX_END;
        }

    /* TODO: Consider flag to suppress repeated end-offset parse. */
    } else if (TCL_OK == GetWideForIndex(interp, objPtr, 0, &wide)) {
        /*
         * Only reach this case when the index value is a
         * constant index arithmetic expression, and wide
         * holds the result. Treat it the same as if it were
         * parsed as an absolute integer value.
         */
        goto integerEncode;
    } else {
	return TCL_ERROR;
    }
    *indexPtr = idx;
    return TCL_OK;
}

/*
 *----------------------------------------------------------------------
 *
 * TclIndexDecode --
 *
 *	Decodes a value previously encoded by TclIndexEncode.  The argument
 *	endValue indicates what value of "end" should be used in the
 *	decoding.
 *
 * Results:
 *	The decoded index value.
 *
 *----------------------------------------------------------------------
 */

int
TclIndexDecode(
    int encoded,	/* Value to decode */
    int endValue)	/* Meaning of "end" to use, > TCL_INDEX_END */
{
    if (encoded > TCL_INDEX_END) {
	return encoded;
    }
    endValue += encoded - TCL_INDEX_END;
    if (endValue >= 0) {
	return endValue;
    }
    return TCL_INDEX_NONE;
}

/*
 *----------------------------------------------------------------------
 *
 * TclCheckBadOctal --
 *
 *	This function checks for a bad octal value and appends a meaningful
 *	error to the interp's result.
 *
 * Results:
 *	1 if the argument was a bad octal, else 0.
 *
 * Side effects:
 *	The interpreter's result is modified.
 *
 *----------------------------------------------------------------------
 */

int
TclCheckBadOctal(
    Tcl_Interp *interp,		/* Interpreter to use for error reporting. If
				 * NULL, then no error message is left after
				 * errors. */
    const char *value)		/* String to check. */
{
    const char *p = value;

    /*
     * A frequent mistake is invalid octal values due to an unwanted leading
     * zero. Try to generate a meaningful error message.
     */

    while (TclIsSpaceProcM(*p)) {
	p++;
    }
    if (*p == '+' || *p == '-') {
	p++;
    }
    if (*p == '0') {
	if ((p[1] == 'o') || p[1] == 'O') {
	    p += 2;
	}
	while (isdigit(UCHAR(*p))) {	/* INTL: digit. */
	    p++;
	}
	while (TclIsSpaceProcM(*p)) {
	    p++;
	}
	if (*p == '\0') {
	    /*
	     * Reached end of string.
	     */

	    if (interp != NULL) {
		/*
		 * Don't reset the result here because we want this result to
		 * be added to an existing error message as extra info.
		 */

		Tcl_AppendToObj(Tcl_GetObjResult(interp),
			" (looks like invalid octal number)", -1);
	    }
	    return 1;
	}
    }
    return 0;
}

/*
 *----------------------------------------------------------------------
 *
 * ClearHash --
 *
 *	Remove all the entries in the hash table *tablePtr.
 *
 *----------------------------------------------------------------------
 */

static void
ClearHash(
    Tcl_HashTable *tablePtr)
{
    Tcl_HashSearch search;
    Tcl_HashEntry *hPtr;

    for (hPtr = Tcl_FirstHashEntry(tablePtr, &search); hPtr != NULL;
	    hPtr = Tcl_NextHashEntry(&search)) {
	Tcl_Obj *objPtr = (Tcl_Obj *)Tcl_GetHashValue(hPtr);

	Tcl_DecrRefCount(objPtr);
	Tcl_DeleteHashEntry(hPtr);
    }
}

/*
 *----------------------------------------------------------------------
 *
 * GetThreadHash --
 *
 *	Get a thread-specific (Tcl_HashTable *) associated with a thread data
 *	key.
 *
 * Results:
 *	The Tcl_HashTable * corresponding to *keyPtr.
 *
 * Side effects:
 *	The first call on a keyPtr in each thread creates a new Tcl_HashTable,
 *	and registers a thread exit handler to dispose of it.
 *
 *----------------------------------------------------------------------
 */

static Tcl_HashTable *
GetThreadHash(
    Tcl_ThreadDataKey *keyPtr)
{
    Tcl_HashTable **tablePtrPtr =
	    (Tcl_HashTable **)Tcl_GetThreadData(keyPtr, sizeof(Tcl_HashTable *));

    if (NULL == *tablePtrPtr) {
	*tablePtrPtr = (Tcl_HashTable *)ckalloc(sizeof(Tcl_HashTable));
	Tcl_CreateThreadExitHandler(FreeThreadHash, *tablePtrPtr);
	Tcl_InitHashTable(*tablePtrPtr, TCL_ONE_WORD_KEYS);
    }
    return *tablePtrPtr;
}

/*
 *----------------------------------------------------------------------
 *
 * FreeThreadHash --
 *
 *	Thread exit handler used by GetThreadHash to dispose of a thread hash
 *	table.
 *
 * Side effects:
 *	Frees a Tcl_HashTable.
 *
 *----------------------------------------------------------------------
 */

static void
FreeThreadHash(
    ClientData clientData)
{
    Tcl_HashTable *tablePtr = (Tcl_HashTable *)clientData;

    ClearHash(tablePtr);
    Tcl_DeleteHashTable(tablePtr);
    ckfree(tablePtr);
}

/*
 *----------------------------------------------------------------------
 *
 * FreeProcessGlobalValue --
 *
 *	Exit handler used by Tcl(Set|Get)ProcessGlobalValue to cleanup a
 *	ProcessGlobalValue at exit.
 *
 *----------------------------------------------------------------------
 */

static void
FreeProcessGlobalValue(
    ClientData clientData)
{
    ProcessGlobalValue *pgvPtr = (ProcessGlobalValue *)clientData;

    pgvPtr->epoch++;
    pgvPtr->numBytes = 0;
    ckfree(pgvPtr->value);
    pgvPtr->value = NULL;
    if (pgvPtr->encoding) {
	Tcl_FreeEncoding(pgvPtr->encoding);
	pgvPtr->encoding = NULL;
    }
    Tcl_MutexFinalize(&pgvPtr->mutex);
}

/*
 *----------------------------------------------------------------------
 *
 * TclSetProcessGlobalValue --
 *
 *	Utility routine to set a global value shared by all threads in the
 *	process while keeping a thread-local copy as well.
 *
 *----------------------------------------------------------------------
 */

void
TclSetProcessGlobalValue(
    ProcessGlobalValue *pgvPtr,
    Tcl_Obj *newValue,
    Tcl_Encoding encoding)
{
    const char *bytes;
    Tcl_HashTable *cacheMap;
    Tcl_HashEntry *hPtr;
    int dummy;

    Tcl_MutexLock(&pgvPtr->mutex);

    /*
     * Fill the global string value.
     */

    pgvPtr->epoch++;
    if (NULL != pgvPtr->value) {
	ckfree(pgvPtr->value);
    } else {
	Tcl_CreateExitHandler(FreeProcessGlobalValue, pgvPtr);
    }
    bytes = TclGetString(newValue);
    pgvPtr->numBytes = newValue->length;
    pgvPtr->value = (char *)ckalloc(pgvPtr->numBytes + 1);
    memcpy(pgvPtr->value, bytes, pgvPtr->numBytes + 1);
    if (pgvPtr->encoding) {
	Tcl_FreeEncoding(pgvPtr->encoding);
    }
    pgvPtr->encoding = encoding;

    /*
     * Fill the local thread copy directly with the Tcl_Obj value to avoid
     * loss of the intrep. Increment newValue refCount early to handle case
     * where we set a PGV to itself.
     */

    Tcl_IncrRefCount(newValue);
    cacheMap = GetThreadHash(&pgvPtr->key);
    ClearHash(cacheMap);
    hPtr = Tcl_CreateHashEntry(cacheMap, INT2PTR(pgvPtr->epoch), &dummy);
    Tcl_SetHashValue(hPtr, newValue);
    Tcl_MutexUnlock(&pgvPtr->mutex);
}

/*
 *----------------------------------------------------------------------
 *
 * TclGetProcessGlobalValue --
 *
 *	Retrieve a global value shared among all threads of the process,
 *	preferring a thread-local copy as long as it remains valid.
 *
 * Results:
 *	Returns a (Tcl_Obj *) that holds a copy of the global value.
 *
 *----------------------------------------------------------------------
 */

Tcl_Obj *
TclGetProcessGlobalValue(
    ProcessGlobalValue *pgvPtr)
{
    Tcl_Obj *value = NULL;
    Tcl_HashTable *cacheMap;
    Tcl_HashEntry *hPtr;
    unsigned int epoch = pgvPtr->epoch;

    if (pgvPtr->encoding) {
	Tcl_Encoding current = Tcl_GetEncoding(NULL, NULL);

	if (pgvPtr->encoding != current) {
	    /*
	     * The system encoding has changed since the master string value
	     * was saved. Convert the master value to be based on the new
	     * system encoding.
	     */

	    Tcl_DString native, newValue;

	    Tcl_MutexLock(&pgvPtr->mutex);
	    epoch = ++pgvPtr->epoch;
	    Tcl_UtfToExternalDString(pgvPtr->encoding, pgvPtr->value,
		    pgvPtr->numBytes, &native);
	    Tcl_ExternalToUtfDString(current, Tcl_DStringValue(&native),
	    Tcl_DStringLength(&native), &newValue);
	    Tcl_DStringFree(&native);
	    ckfree(pgvPtr->value);
	    pgvPtr->value = (char *)ckalloc(Tcl_DStringLength(&newValue) + 1);
	    memcpy(pgvPtr->value, Tcl_DStringValue(&newValue),
		    Tcl_DStringLength(&newValue) + 1);
	    Tcl_DStringFree(&newValue);
	    Tcl_FreeEncoding(pgvPtr->encoding);
	    pgvPtr->encoding = current;
	    Tcl_MutexUnlock(&pgvPtr->mutex);
	} else {
	    Tcl_FreeEncoding(current);
	}
    }
    cacheMap = GetThreadHash(&pgvPtr->key);
    hPtr = Tcl_FindHashEntry(cacheMap, INT2PTR(epoch));
    if (NULL == hPtr) {
	int dummy;

	/*
	 * No cache for the current epoch - must be a new one.
	 *
	 * First, clear the cacheMap, as anything in it must refer to some
	 * expired epoch.
	 */

	ClearHash(cacheMap);

	/*
	 * If no thread has set the shared value, call the initializer.
	 */

	Tcl_MutexLock(&pgvPtr->mutex);
	if ((NULL == pgvPtr->value) && (pgvPtr->proc)) {
	    pgvPtr->epoch++;
	    pgvPtr->proc(&pgvPtr->value,&pgvPtr->numBytes,&pgvPtr->encoding);
	    if (pgvPtr->value == NULL) {
		Tcl_Panic("PGV Initializer did not initialize");
	    }
	    Tcl_CreateExitHandler(FreeProcessGlobalValue, pgvPtr);
	}

	/*
	 * Store a copy of the shared value in our epoch-indexed cache.
	 */

	value = Tcl_NewStringObj(pgvPtr->value, pgvPtr->numBytes);
	hPtr = Tcl_CreateHashEntry(cacheMap,
		INT2PTR(pgvPtr->epoch), &dummy);
	Tcl_MutexUnlock(&pgvPtr->mutex);
	Tcl_SetHashValue(hPtr, value);
	Tcl_IncrRefCount(value);
    }
    return (Tcl_Obj *)Tcl_GetHashValue(hPtr);
}

/*
 *----------------------------------------------------------------------
 *
 * TclSetObjNameOfExecutable --
 *
 *	This function stores the absolute pathname of the executable file
 *	(normally as computed by TclpFindExecutable).
 *
 * Results:
 *	None.
 *
 * Side effects:
 *	Stores the executable name.
 *
 *----------------------------------------------------------------------
 */

void
TclSetObjNameOfExecutable(
    Tcl_Obj *name,
    Tcl_Encoding encoding)
{
    TclSetProcessGlobalValue(&executableName, name, encoding);
}

/*
 *----------------------------------------------------------------------
 *
 * TclGetObjNameOfExecutable --
 *
 *	This function retrieves the absolute pathname of the application in
 *	which the Tcl library is running, usually as previously stored by
 *	TclpFindExecutable(). This function call is the C API equivalent to
 *	the "info nameofexecutable" command.
 *
 * Results:
 *	A pointer to an "fsPath" Tcl_Obj, or to an empty Tcl_Obj if the
 *	pathname of the application is unknown.
 *
 * Side effects:
 *	None.
 *
 *----------------------------------------------------------------------
 */

Tcl_Obj *
TclGetObjNameOfExecutable(void)
{
    return TclGetProcessGlobalValue(&executableName);
}

/*
 *----------------------------------------------------------------------
 *
 * Tcl_GetNameOfExecutable --
 *
 *	This function retrieves the absolute pathname of the application in
 *	which the Tcl library is running, and returns it in string form.
 *
 *	The returned string belongs to Tcl and should be copied if the caller
 *	plans to keep it, to guard against it becoming invalid.
 *
 * Results:
 *	A pointer to the internal string or NULL if the internal full path
 *	name has not been computed or unknown.
 *
 * Side effects:
 *	None.
 *
 *----------------------------------------------------------------------
 */

const char *
Tcl_GetNameOfExecutable(void)
{
    Tcl_Obj *obj = TclGetObjNameOfExecutable();
    const char *bytes = TclGetString(obj);

    if (obj->length == 0) {
	return NULL;
    }
    return bytes;
}

/*
 *----------------------------------------------------------------------
 *
 * TclpGetTime --
 *
 *	Deprecated synonym for Tcl_GetTime. This function is provided for the
 *	benefit of extensions written before Tcl_GetTime was exported from the
 *	library.
 *
 * Results:
 *	None.
 *
 * Side effects:
 *	Stores current time in the buffer designated by "timePtr"
 *
 *----------------------------------------------------------------------
 */

void
TclpGetTime(
    Tcl_Time *timePtr)
{
    Tcl_GetTime(timePtr);
}

/*
 *----------------------------------------------------------------------
 *
 * TclGetPlatform --
 *
 *	This is a kludge that allows the test library to get access the
 *	internal tclPlatform variable.
 *
 * Results:
 *	Returns a pointer to the tclPlatform variable.
 *
 * Side effects:
 *	None.
 *
 *----------------------------------------------------------------------
 */

TclPlatformType *
TclGetPlatform(void)
{
    return &tclPlatform;
}

/*
 *----------------------------------------------------------------------
 *
 * TclReToGlob --
 *
 *	Attempt to convert a regular expression to an equivalent glob pattern.
 *
 * Results:
 *	Returns TCL_OK on success, TCL_ERROR on failure. If interp is not
 *	NULL, an error message is placed in the result. On success, the
 *	DString will contain an exact equivalent glob pattern. The caller is
 *	responsible for calling Tcl_DStringFree on success. If exactPtr is not
 *	NULL, it will be 1 if an exact match qualifies.
 *
 * Side effects:
 *	None.
 *
 *----------------------------------------------------------------------
 */

int
TclReToGlob(
    Tcl_Interp *interp,
    const char *reStr,
    int reStrLen,
    Tcl_DString *dsPtr,
    int *exactPtr,
    int *quantifiersFoundPtr)
{
    int anchorLeft, anchorRight, lastIsStar, numStars;
    char *dsStr, *dsStrStart;
    const char *msg, *p, *strEnd, *code;

    strEnd = reStr + reStrLen;
    Tcl_DStringInit(dsPtr);
    if (quantifiersFoundPtr != NULL) {
	*quantifiersFoundPtr = 0;
    }

    /*
     * "***=xxx" == "*xxx*", watch for glob-sensitive chars.
     */

    if ((reStrLen >= 4) && (memcmp("***=", reStr, 4) == 0)) {
	/*
	 * At most, the glob pattern has length 2*reStrLen + 2 to backslash
	 * escape every character and have * at each end.
	 */

	Tcl_DStringSetLength(dsPtr, reStrLen + 2);
	dsStr = dsStrStart = Tcl_DStringValue(dsPtr);
	*dsStr++ = '*';
	for (p = reStr + 4; p < strEnd; p++) {
	    switch (*p) {
	    case '\\': case '*': case '[': case ']': case '?':
		/* Only add \ where necessary for glob */
		*dsStr++ = '\\';
		/* fall through */
	    default:
		*dsStr++ = *p;
		break;
	    }
	}
	*dsStr++ = '*';
	Tcl_DStringSetLength(dsPtr, dsStr - dsStrStart);
	if (exactPtr) {
	    *exactPtr = 0;
	}
	return TCL_OK;
    }

    /*
     * At most, the glob pattern has length reStrLen + 2 to account for
     * possible * at each end.
     */

    Tcl_DStringSetLength(dsPtr, reStrLen + 2);
    dsStr = dsStrStart = Tcl_DStringValue(dsPtr);

    /*
     * Check for anchored REs (ie ^foo$), so we can use string equal if
     * possible. Do not alter the start of str so we can free it correctly.
     *
     * Keep track of the last char being an unescaped star to prevent multiple
     * instances.  Simpler than checking that the last star may be escaped.
     */

    msg = NULL;
    code = NULL;
    p = reStr;
    anchorRight = 0;
    lastIsStar = 0;
    numStars = 0;

    if (*p == '^') {
	anchorLeft = 1;
	p++;
    } else {
	anchorLeft = 0;
	*dsStr++ = '*';
	lastIsStar = 1;
    }

    for ( ; p < strEnd; p++) {
	switch (*p) {
	case '\\':
	    p++;
	    switch (*p) {
	    case 'a':
		*dsStr++ = '\a';
		break;
	    case 'b':
		*dsStr++ = '\b';
		break;
	    case 'f':
		*dsStr++ = '\f';
		break;
	    case 'n':
		*dsStr++ = '\n';
		break;
	    case 'r':
		*dsStr++ = '\r';
		break;
	    case 't':
		*dsStr++ = '\t';
		break;
	    case 'v':
		*dsStr++ = '\v';
		break;
	    case 'B': case '\\':
		*dsStr++ = '\\';
		*dsStr++ = '\\';
		anchorLeft = 0; /* prevent exact match */
		break;
	    case '*': case '[': case ']': case '?':
		/* Only add \ where necessary for glob */
		*dsStr++ = '\\';
		anchorLeft = 0; /* prevent exact match */
		/* fall through */
	    case '{': case '}': case '(': case ')': case '+':
	    case '.': case '|': case '^': case '$':
		*dsStr++ = *p;
		break;
	    default:
		msg = "invalid escape sequence";
		code = "BADESCAPE";
		goto invalidGlob;
	    }
	    break;
	case '.':
	    if (quantifiersFoundPtr != NULL) {
		*quantifiersFoundPtr = 1;
	    }
	    anchorLeft = 0; /* prevent exact match */
	    if (p+1 < strEnd) {
		if (p[1] == '*') {
		    p++;
		    if (!lastIsStar) {
			*dsStr++ = '*';
			lastIsStar = 1;
			numStars++;
		    }
		    continue;
		} else if (p[1] == '+') {
		    p++;
		    *dsStr++ = '?';
		    *dsStr++ = '*';
		    lastIsStar = 1;
		    numStars++;
		    continue;
		}
	    }
	    *dsStr++ = '?';
	    break;
	case '$':
	    if (p+1 != strEnd) {
		msg = "$ not anchor";
		code = "NONANCHOR";
		goto invalidGlob;
	    }
	    anchorRight = 1;
	    break;
	case '*': case '+': case '?': case '|': case '^':
	case '{': case '}': case '(': case ')': case '[': case ']':
	    msg = "unhandled RE special char";
	    code = "UNHANDLED";
	    goto invalidGlob;
	default:
	    *dsStr++ = *p;
	    break;
	}
	lastIsStar = 0;
    }
    if (numStars > 1) {
	/*
	 * Heuristic: if >1 non-anchoring *, the risk is large that glob
	 * matching is slower than the RE engine, so report invalid.
	 */

	msg = "excessive recursive glob backtrack potential";
	code = "OVERCOMPLEX";
	goto invalidGlob;
    }

    if (!anchorRight && !lastIsStar) {
	*dsStr++ = '*';
    }
    Tcl_DStringSetLength(dsPtr, dsStr - dsStrStart);

    if (exactPtr) {
	*exactPtr = (anchorLeft && anchorRight);
    }

    return TCL_OK;

  invalidGlob:
    if (interp != NULL) {
	Tcl_SetObjResult(interp, Tcl_NewStringObj(msg, -1));
	Tcl_SetErrorCode(interp, "TCL", "RE2GLOB", code, NULL);
    }
    Tcl_DStringFree(dsPtr);
    return TCL_ERROR;
}

/*
 * Local Variables:
 * mode: c
 * c-basic-offset: 4
 * fill-column: 78
 * End:
 */<|MERGE_RESOLUTION|>--- conflicted
+++ resolved
@@ -1875,11 +1875,7 @@
 	if (numBytes > 0) {
 	    int ch;
 	    const char *first = bytes + trimLeft;
-<<<<<<< HEAD
-	    bytes = Tcl_UtfNext(first);
-=======
 	    bytes += TclUtfToUCS4(first, &ch);
->>>>>>> 75d15825
 	    numBytes -= (bytes - first);
 
 	    if (numBytes > 0) {
