--- conflicted
+++ resolved
@@ -977,11 +977,7 @@
 size_t
 Tcl_ScanCountedElement(
     const char *src,		/* String to convert to Tcl list element. */
-<<<<<<< HEAD
-    size_t length,		/* Number of bytes in src, or -1. */
-=======
-    int length,			/* Number of bytes in src, or TCL_INDEX_NONE. */
->>>>>>> 900afe00
+    size_t length,		/* Number of bytes in src, or TCL_INDEX_NONE. */
     int *flagPtr)		/* Where to store information to guide
 				 * Tcl_ConvertElement. */
 {
@@ -1026,11 +1022,7 @@
 TCL_HASH_TYPE
 TclScanElement(
     const char *src,		/* String to convert to Tcl list element. */
-<<<<<<< HEAD
-    size_t length,		/* Number of bytes in src, or -1. */
-=======
-    int length,			/* Number of bytes in src, or TCL_INDEX_NONE. */
->>>>>>> 900afe00
+    size_t length,		/* Number of bytes in src, or TCL_INDEX_NONE. */
     char *flagPtr)		/* Where to store information to guide
 				 * Tcl_ConvertElement. */
 {
@@ -1363,11 +1355,7 @@
 size_t
 Tcl_ConvertCountedElement(
     const char *src,	/* Source information for list element. */
-<<<<<<< HEAD
-    size_t length,		/* Number of bytes in src, or -1. */
-=======
-    int length,			/* Number of bytes in src, or TCL_INDEX_NONE. */
->>>>>>> 900afe00
+    size_t length,		/* Number of bytes in src, or TCL_INDEX_NONE. */
     char *dst,			/* Place to put list-ified element. */
     int flags)			/* Flags produced by Tcl_ScanElement. */
 {
@@ -1401,11 +1389,7 @@
 size_t
 TclConvertElement(
     const char *src,	/* Source information for list element. */
-<<<<<<< HEAD
-    size_t length,		/* Number of bytes in src, or -1. */
-=======
-    int length,			/* Number of bytes in src, or TCL_INDEX_NONE. */
->>>>>>> 900afe00
+    size_t length,		/* Number of bytes in src, or TCL_INDEX_NONE. */
     char *dst,			/* Place to put list-ified element. */
     int flags)			/* Flags produced by Tcl_ScanElement. */
 {
@@ -1544,11 +1528,7 @@
 	    continue;
 	case '\0':
 	    if (length == TCL_INDEX_NONE) {
-<<<<<<< HEAD
 		return (size_t)(p - dst);
-=======
-		return p - dst;
->>>>>>> 900afe00
 	    }
 
 	    /*
@@ -1603,16 +1583,8 @@
      * simpler.
      */
 
-<<<<<<< HEAD
     if (argc == 0) {
 	result = (char *)Tcl_Alloc(1);
-=======
-    if (argc <= 0) {
-	if (argc < 0) {
-	    Tcl_Panic("Tcl_Merge called with negative argc (%d)", argc);
-	}
-	result = (char *)ckalloc(1);
->>>>>>> 900afe00
 	result[0] = '\0';
 	return result;
     }
@@ -1628,17 +1600,7 @@
     }
     for (i = 0; i < argc; i++) {
 	flagPtr[i] = ( i ? TCL_DONT_QUOTE_HASH : 0 );
-<<<<<<< HEAD
-	bytesNeeded += TclScanElement(argv[i], -1, &flagPtr[i]);
-=======
 	bytesNeeded += TclScanElement(argv[i], TCL_INDEX_NONE, &flagPtr[i]);
-	if (bytesNeeded > INT_MAX) {
-	    Tcl_Panic("max size for a Tcl value (%d bytes) exceeded", INT_MAX);
-	}
-    }
-    if (bytesNeeded + argc > INT_MAX + 1U) {
-	Tcl_Panic("max size for a Tcl value (%d bytes) exceeded", INT_MAX);
->>>>>>> 900afe00
     }
     bytesNeeded += argc;
 
@@ -2627,15 +2589,9 @@
 Tcl_DStringAppend(
     Tcl_DString *dsPtr,		/* Structure describing dynamic string. */
     const char *bytes,		/* String to append. If length is
-<<<<<<< HEAD
 				 * TCL_INDEX_NONE then this must be null-terminated. */
     size_t length)			/* Number of bytes from "bytes" to append. If
 				 * TCL_INDEX_NONE, then append all of bytes, up to null
-=======
-				 * < 0 then this must be null-terminated. */
-    int length)			/* Number of bytes from "bytes" to append. If
-				 * < 0, then append all of bytes, up to null
->>>>>>> 900afe00
 				 * at end. */
 {
     size_t newSize;
@@ -2659,11 +2615,7 @@
 	    memcpy(newString, dsPtr->string, dsPtr->length);
 	    dsPtr->string = newString;
 	} else {
-<<<<<<< HEAD
 	    size_t index = TCL_INDEX_NONE;
-=======
-	    int index = TCL_INDEX_NONE;
->>>>>>> 900afe00
 
 	    /* See [16896d49fd] */
 	    if (bytes >= dsPtr->string
@@ -2673,11 +2625,7 @@
 
 	    dsPtr->string = (char *)Tcl_Realloc(dsPtr->string, dsPtr->spaceAvl);
 
-<<<<<<< HEAD
 	    if (index != TCL_INDEX_NONE) {
-=======
-	    if (index >= 0) {
->>>>>>> 900afe00
 		bytes = dsPtr->string + index;
 	    }
 	}
@@ -3168,58 +3116,8 @@
      * Ordinary (normal and denormal) values.
      */
 
-<<<<<<< HEAD
     digits = TclDoubleDigits(value, -1, TCL_DD_SHORTEST,
 	    &exponent, &signum, &end);
-=======
-    if (*precisionPtr == 0) {
-	digits = TclDoubleDigits(value, TCL_INDEX_NONE, TCL_DD_SHORTEST,
-		&exponent, &signum, &end);
-    } else {
-	/*
-	 * There are at least two possible interpretations for tcl_precision.
-	 *
-	 * The first is, "choose the decimal representation having
-	 * $tcl_precision digits of significance that is nearest to the given
-	 * number, breaking ties by rounding to even, and then trimming
-	 * trailing zeros." This gives the greatest possible precision in the
-	 * decimal string, but offers the anomaly that [expr 0.1] will be
-	 * "0.10000000000000001".
-	 *
-	 * The second is "choose the decimal representation having at most
-	 * $tcl_precision digits of significance that is nearest to the given
-	 * number. If no such representation converts exactly to the given
-	 * number, choose the one that is closest, breaking ties by rounding
-	 * to even. If more than one such representation converts exactly to
-	 * the given number, choose the shortest, breaking ties in favour of
-	 * the nearest, breaking remaining ties in favour of the one ending in
-	 * an even digit."
-	 *
-	 * Tcl 8.4 implements the first of these, which gives rise to
-	 * anomalies in formatting:
-	 *
-	 *	% expr 0.1
-	 *	0.10000000000000001
-	 *	% expr 0.01
-	 *	0.01
-	 *	% expr 1e-7
-	 *	9.9999999999999995e-08
-	 *
-	 * For human readability, it appears better to choose the second rule,
-	 * and let [expr 0.1] return 0.1. But for 8.4 compatibility, we prefer
-	 * the first (the recommended zero value for tcl_precision avoids the
-	 * problem entirely).
-	 *
-	 * Uncomment TCL_DD_SHORTEST in the next call to prefer the method
-	 * that allows floating point values to be shortened if it can be done
-	 * without loss of precision.
-	 */
-
-	digits = TclDoubleDigits(value, *precisionPtr,
-		TCL_DD_E_FORMAT /* | TCL_DD_SHORTEST */,
-		&exponent, &signum, &end);
-    }
->>>>>>> 900afe00
     if (signum) {
 	*dst++ = '-';
     }
@@ -3533,29 +3431,18 @@
     size_t endValue,		/* The value to be stored at "indexPtr" if
 				 * "objPtr" holds "end". */
     size_t *indexPtr)		/* Location filled in with an integer
-				 * representing an index. */
+				 * representing an index. May be NULL.*/
 {
     Tcl_WideInt wide;
 
-    /* Use platform-related size_t to wide-int to consider negative value
-     * TCL_INDEX_NONE if wide-int and size_t have different dimensions. */
     if (GetWideForIndex(interp, objPtr, endValue, &wide) == TCL_ERROR) {
 	return TCL_ERROR;
     }
     if (indexPtr != NULL) {
-<<<<<<< HEAD
 	if ((wide < 0) && (endValue < TCL_INDEX_END)) {
 	    *indexPtr = TCL_INDEX_NONE;
 	} else if ((Tcl_WideUInt)wide > TCL_INDEX_END && (endValue < TCL_INDEX_END)) {
 	    *indexPtr = TCL_INDEX_END;
-=======
-	if ((wide < 0) && (endValue >= 0)) {
-	    *indexPtr = TCL_INDEX_NONE;
-	} else if (wide > INT_MAX) {
-	    *indexPtr = INT_MAX;
-	} else if (wide < INT_MIN) {
-	    *indexPtr = INT_MIN;
->>>>>>> 900afe00
 	} else {
 	    *indexPtr = (size_t) wide;
 	}
@@ -3612,7 +3499,6 @@
 	    int numType;
 	    const char *opPtr;
 	    int t1 = 0, t2 = 0;
-	    size_t len;
 
 	    /* Value doesn't start with "e" */
 
@@ -3632,8 +3518,8 @@
 	    if ((TclMaxListLength(bytes, TCL_INDEX_NONE, NULL) > 1)
 
 		    /* If it's possible, do the full list parse. */
-	            && (TCL_OK == TclListObjLengthM(NULL, objPtr, &len))
-	            && (len > 1)) {
+	            && (TCL_OK == TclListObjLengthM(NULL, objPtr, &length))
+	            && (length > 1)) {
 	        goto parseError;
 	    }
 
@@ -3956,77 +3842,6 @@
 /*
  *----------------------------------------------------------------------
  *
-<<<<<<< HEAD
-=======
- * TclCheckBadOctal --
- *
- *	This function checks for a bad octal value and appends a meaningful
- *	error to the interp's result.
- *
- * Results:
- *	1 if the argument was a bad octal, else 0.
- *
- * Side effects:
- *	The interpreter's result is modified.
- *
- *----------------------------------------------------------------------
- */
-
-int
-TclCheckBadOctal(
-    Tcl_Interp *interp,		/* Interpreter to use for error reporting. If
-				 * NULL, then no error message is left after
-				 * errors. */
-    const char *value)		/* String to check. */
-{
-    const char *p = value;
-
-    /*
-     * A frequent mistake is invalid octal values due to an unwanted leading
-     * zero. Try to generate a meaningful error message.
-     */
-
-    while (TclIsSpaceProcM(*p)) {
-	p++;
-    }
-    if (*p == '+' || *p == '-') {
-	p++;
-    }
-    if (*p == '0') {
-	if ((p[1] == 'o') || p[1] == 'O') {
-	    p += 2;
-	}
-	while (isdigit(UCHAR(*p))) {	/* INTL: digit. */
-	    p++;
-	}
-	while (TclIsSpaceProcM(*p)) {
-	    p++;
-	}
-	if (*p == '\0') {
-	    /*
-	     * Reached end of string.
-	     */
-
-	    if (interp != NULL) {
-		/*
-		 * Don't reset the result here because we want this result to
-		 * be added to an existing error message as extra info.
-		 */
-
-		Tcl_AppendToObj(Tcl_GetObjResult(interp),
-			" (looks like invalid octal number)", TCL_INDEX_NONE);
-	    }
-	    return 1;
-	}
-    }
-    return 0;
-}
--
-/*
- *----------------------------------------------------------------------
- *
->>>>>>> 900afe00
  * ClearHash --
  *
  *	Remove all the entries in the hash table *tablePtr.
