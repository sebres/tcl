--- conflicted
+++ resolved
@@ -2921,10 +2921,6 @@
     Tcl_DString *dsPtr)		/* Dynamic string that is to become the result
 				 * of interp. */
 {
-<<<<<<< HEAD
-=======
-#if defined(TCL_NO_DEPRECATED) || TCL_MAJOR_VERSION > 8
->>>>>>> 7de9786f
     Tcl_Obj *obj = Tcl_GetObjResult(interp);
     char *bytes = TclGetString(obj);
 
@@ -3427,7 +3423,6 @@
 				 * or an integer. */
     size_t endValue,		/* The value to be stored at "indexPtr" if
 				 * "objPtr" holds "end". */
-<<<<<<< HEAD
     size_t *indexPtr)		/* Location filled in with an integer
 				 * representing an index. */
 {
@@ -3438,32 +3433,14 @@
     if (GetWideForIndex(interp, objPtr, endValue, &wide) == TCL_ERROR) {
 	return TCL_ERROR;
     }
-    if (wide < 0) {
-	*indexPtr = TCL_INDEX_NONE;
-    } else if ((Tcl_WideUInt)wide > TCL_INDEX_END) {
-	*indexPtr = TCL_INDEX_END;
-    } else {
-	*indexPtr = (size_t) wide;
-=======
-    int *indexPtr)		/* Location filled in with an integer
-				 * representing an index. May be NULL.*/
-{
-    Tcl_WideInt wide;
-
-    if (GetWideForIndex(interp, objPtr, (size_t)(endValue + 1) - 1, &wide) == TCL_ERROR) {
-	return TCL_ERROR;
-    }
     if (indexPtr != NULL) {
-	if ((wide < 0) && (endValue > TCL_INDEX_END)) {
-	    *indexPtr = -1;
-	} else if (wide > INT_MAX) {
-	    *indexPtr = INT_MAX;
-	} else if (wide < INT_MIN) {
-	    *indexPtr = INT_MIN;
+	if ((wide < 0) && (endValue != TCL_INDEX_END)) {
+	    *indexPtr = TCL_INDEX_NONE;
+	} else if ((Tcl_WideUInt)wide > TCL_INDEX_END) {
+	    *indexPtr = TCL_INDEX_END;
 	} else {
-	    *indexPtr = (int) wide;
-	}
->>>>>>> 7de9786f
+	    *indexPtr = (size_t) wide;
+	}
     }
     return TCL_OK;
 }
