/*
 * tclUtil.c --
 *
 *	This file contains utility functions that are used by many Tcl
 *	commands.
 *
 * Copyright (c) 1987-1993 The Regents of the University of California.
 * Copyright (c) 1994-1998 Sun Microsystems, Inc.
 * Copyright (c) 2001 by Kevin B. Kenny. All rights reserved.
 *
 * See the file "license.terms" for information on usage and redistribution of
 * this file, and for a DISCLAIMER OF ALL WARRANTIES.
 */

#include "tclInt.h"
#include "tclParse.h"
#include <math.h>

/*
 * The absolute pathname of the executable in which this Tcl library is
 * running.
 */

static ProcessGlobalValue executableName = {
    0, 0, NULL, NULL, NULL, NULL, NULL
};

/*
 * The following values are used in the flags arguments of Tcl*Scan*Element
 * and Tcl*Convert*Element.  The values TCL_DONT_USE_BRACES and
 * TCL_DONT_QUOTE_HASH are defined in tcl.h, like so:
 *
#define TCL_DONT_USE_BRACES     1
#define TCL_DONT_QUOTE_HASH     8
 *
 * Those are public flag bits which callers of the public routines
 * Tcl_Convert*Element() can use to indicate:
 *
 * TCL_DONT_USE_BRACES -	1 means the caller is insisting that brace
 *				quoting not be used when converting the list
 *				element.
 * TCL_DONT_QUOTE_HASH -	1 means the caller insists that a leading hash
 *				character ('#') should *not* be quoted. This
 *				is appropriate when the caller can guarantee
 *				the element is not the first element of a
 *				list, so [eval] cannot mis-parse the element
 *				as a comment.
 *
 * The remaining values which can be carried by the flags of these routines
 * are for internal use only.  Make sure they do not overlap with the public
 * values above.
 *
 * The Tcl*Scan*Element() routines make a determination which of 4 modes of
 * conversion is most appropriate for Tcl*Convert*Element() to perform, and
 * sets two bits of the flags value to indicate the mode selected.
 *
 * CONVERT_NONE		The element needs no quoting. Its literal string is
 *			suitable as is.
 * CONVERT_BRACE	The conversion should be enclosing the literal string
 *			in braces.
 * CONVERT_ESCAPE	The conversion should be using backslashes to escape
 *			any characters in the string that require it.
 * CONVERT_MASK		A mask value used to extract the conversion mode from
 *			the flags argument.
 *			Also indicates a strange conversion mode where all
 *			special characters are escaped with backslashes
 *			*except for braces*. This is a strange and unnecessary
 *			case, but it's part of the historical way in which
 *			lists have been formatted in Tcl. To experiment with
 *			removing this case, set the value of COMPAT to 0.
 *
 * One last flag value is used only by callers of TclScanElement(). The flag
 * value produced by a call to Tcl*Scan*Element() will never leave this bit
 * set.
 *
 * CONVERT_ANY		The caller of TclScanElement() declares it can make no
 *			promise about what public flags will be passed to the
 *			matching call of TclConvertElement(). As such,
 *			TclScanElement() has to determine the worst case
 *			destination buffer length over all possibilities, and
 *			in other cases this means an overestimate of the
 *			required size.
 *
 * For more details, see the comments on the Tcl*Scan*Element and 
 * Tcl*Convert*Element routines.
 */

#define COMPAT 1
#define CONVERT_NONE	0
#define CONVERT_BRACE	2
#define CONVERT_ESCAPE	4
#define CONVERT_MASK	(CONVERT_BRACE | CONVERT_ESCAPE)
#define CONVERT_ANY	16

/*
 * The following key is used by Tcl_PrintDouble and TclPrecTraceProc to
 * access the precision to be used for double formatting.
 */

static Tcl_ThreadDataKey precisionKey;

/*
 * Prototypes for functions defined later in this file.
 */

static void		ClearHash(Tcl_HashTable *tablePtr);
static void		FreeProcessGlobalValue(ClientData clientData);
static void		FreeThreadHash(ClientData clientData);
static Tcl_HashTable *	GetThreadHash(Tcl_ThreadDataKey *keyPtr);
static int		SetEndOffsetFromAny(Tcl_Interp *interp,
			    Tcl_Obj *objPtr);
static void		UpdateStringOfEndOffset(Tcl_Obj *objPtr);

/*
 * The following is the Tcl object type definition for an object that
 * represents a list index in the form, "end-offset". It is used as a
 * performance optimization in TclGetIntForIndex. The internal rep is an
 * integer, so no memory management is required for it.
 */

const Tcl_ObjType tclEndOffsetType = {
    "end-offset",			/* name */
    NULL,				/* freeIntRepProc */
    NULL,				/* dupIntRepProc */
    UpdateStringOfEndOffset,		/* updateStringProc */
    SetEndOffsetFromAny
};

/*
 *	*	STRING REPRESENTATION OF LISTS	*	*	*
 *
 * The next several routines implement the conversions of strings to and from
 * Tcl lists. To understand their operation, the rules of parsing and
 * generating the string representation of lists must be known.  Here we
 * describe them in one place.
 *
 * A list is made up of zero or more elements. Any string is a list if it is
 * made up of alternating substrings of element-separating ASCII whitespace
 * and properly formatted elements.
 *
 * The ASCII characters which can make up the whitespace between list elements
 * are:
 *
 *	\u0009	\t	TAB
 *	\u000A	\n	NEWLINE
 *	\u000B	\v	VERTICAL TAB
 *	\u000C	\f	FORM FEED
 * 	\u000D	\r	CARRIAGE RETURN
 *	\u0020		SPACE
 *
 * NOTE: differences between this and other places where Tcl defines a role
 * for "whitespace".
 *
 *	* Unlike command parsing, here NEWLINE is just another whitespace
 *	  character; its role as a command terminator in a script has no
 *	  importance here.
 *
 *	* Unlike command parsing, the BACKSLASH NEWLINE sequence is not
 *	  considered to be a whitespace character.
 *
 *	* Other Unicode whitespace characters (recognized by [string is space]
 *	  or Tcl_UniCharIsSpace()) do not play any role as element separators
 *	  in Tcl lists.
 *
 *	* The NUL byte ought not appear, as it is not in strings properly
 *	  encoded for Tcl, but if it is present, it is not treated as
 *	  separating whitespace, or a string terminator. It is just another
 *	  character in a list element.
 *
 * The interpretation of a formatted substring as a list element follows rules
 * similar to the parsing of the words of a command in a Tcl script. Backslash
 * substitution plays a key role, and is defined exactly as it is in command
 * parsing. The same routine, TclParseBackslash() is used in both command
 * parsing and list parsing.
 *
 * NOTE: This means that if and when backslash substitution rules ever change
 * for command parsing, the interpretation of strings as lists also changes.
 * 
 * Backslash substitution replaces an "escape sequence" of one or more
 * characters starting with
 *		\u005c	\	BACKSLASH
 * with a single character. The one character escape sequence case happens only
 * when BACKSLASH is the last character in the string. In all other cases, the
 * escape sequence is at least two characters long.
 *
 * The formatted substrings are interpreted as element values according to the
 * following cases:
 *
 * * If the first character of a formatted substring is
 *		\u007b	{	OPEN BRACE
 *   then the end of the substring is the matching 
 *		\u007d	}	CLOSE BRACE
 *   character, where matching is determined by counting nesting levels, and
 *   not including any brace characters that are contained within a backslash
 *   escape sequence in the nesting count. Having found the matching brace,
 *   all characters between the braces are the string value of the element.
 *   If no matching close brace is found before the end of the string, the
 *   string is not a Tcl list. If the character following the close brace is
 *   not an element separating whitespace character, or the end of the string,
 *   then the string is not a Tcl list.
 *
 *   NOTE: this differs from a brace-quoted word in the parsing of a Tcl
 *   command only in its treatment of the backslash-newline sequence. In a
 *   list element, the literal characters in the backslash-newline sequence
 *   become part of the element value. In a script word, conversion to a
 *   single SPACE character is done.
 *
 *   NOTE: Most list element values can be represented by a formatted
 *   substring using brace quoting. The exceptions are any element value that
 *   includes an unbalanced brace not in a backslash escape sequence, and any
 *   value that ends with a backslash not itself in a backslash escape
 *   sequence.
 * 
 * * If the first character of a formatted substring is
 *		\u0022	"	QUOTE
 *   then the end of the substring is the next QUOTE character, not counting
 *   any QUOTE characters that are contained within a backslash escape
 *   sequence. If no next QUOTE is found before the end of the string, the
 *   string is not a Tcl list. If the character following the closing QUOTE is
 *   not an element separating whitespace character, or the end of the string,
 *   then the string is not a Tcl list. Having found the limits of the
 *   substring, the element value is produced by performing backslash
 *   substitution on the character sequence between the open and close QUOTEs.
 *
 *   NOTE: Any element value can be represented by this style of formatting,
 *   given suitable choice of backslash escape sequences.
 *
 * * All other formatted substrings are terminated by the next element
 *   separating whitespace character in the string.  Having found the limits
 *   of the substring, the element value is produced by performing backslash
 *   substitution on it.
 *
 *   NOTE: Any element value can be represented by this style of formatting,
 *   given suitable choice of backslash escape sequences, with one exception.
 *   The empty string cannot be represented as a list element without the use
 *   of either braces or quotes to delimit it.
 *
 * This collection of parsing rules is implemented in the routine
 * TclFindElement().
 *
 * In order to produce lists that can be parsed by these rules, we need the
 * ability to distinguish between characters that are part of a list element
 * value from characters providing syntax that define the structure of the
 * list. This means that our code that generates lists must at a minimum be
 * able to produce escape sequences for the 10 characters identified above
 * that have significance to a list parser.
 *
 *	*	*	CANONICAL LISTS	*	*	*	*	*
 *
 * In addition to the basic rules for parsing strings into Tcl lists, there
 * are additional properties to be met by the set of list values that are
 * generated by Tcl.  Such list values are often said to be in "canonical
 * form":
 *
 * * When any canonical list is evaluated as a Tcl script, it is a script of
 *   either zero commands (an empty list) or exactly one command. The command
 *   word is exactly the first element of the list, and each argument word is
 *   exactly one of the following elements of the list. This means that any
 *   characters that have special meaning during script evaluation need
 *   special treatment when canonical lists are produced:
 *
 *	* Whitespace between elements may not include NEWLINE.
 *	* The command terminating character,
 *		\u003b	;	SEMICOLON
 *	  must be BRACEd, QUOTEd, or escaped so that it does not terminate the
 * 	  command prematurely.
 *	* Any of the characters that begin substitutions in scripts,
 *		\u0024	$	DOLLAR
 *		\u005b	[	OPEN BRACKET
 *		\u005c	\	BACKSLASH
 *	  need to be BRACEd or escaped.
 *	* In any list where the first character of the first element is
 *		\u0023	#	HASH
 *	  that HASH character must be BRACEd, QUOTEd, or escaped so that it
 *	  does not convert the command into a comment.
 *	* Any list element that contains the character sequence BACKSLASH
 *	  NEWLINE cannot be formatted with BRACEs. The BACKSLASH character
 *	  must be represented by an escape sequence, and unless QUOTEs are
 *	  used, the NEWLINE must be as well.
 *
 * * It is also guaranteed that one can use a canonical list as a building
 *   block of a larger script within command substitution, as in this example:
 *	set script "puts \[[list $cmd $arg]]"; eval $script
 *   To support this usage, any appearance of the character
 *		\u005d	]	CLOSE BRACKET
 *   in a list element must be BRACEd, QUOTEd, or escaped.
 *
 * * Finally it is guaranteed that enclosing a canonical list in braces
 *   produces a new value that is also a canonical list.  This new list has
 *   length 1, and its only element is the original canonical list.  This same
 *   guarantee also makes it possible to construct scripts where an argument
 *   word is given a list value by enclosing the canonical form of that list
 *   in braces:
 *	set script "puts {[list $one $two $three]}"; eval $script
 *   This sort of coding was once fairly common, though it's become more
 *   idiomatic to see the following instead:
 *	set script [list puts [list $one $two $three]]; eval $script
 *   In order to support this guarantee, every canonical list must have
 *   balance when counting those braces that are not in escape sequences.
 *
 * Within these constraints, the canonical list generation routines
 * TclScanElement() and TclConvertElement() attempt to generate the string for
 * any list that is easiest to read. When an element value is itself
 * acceptable as the formatted substring, it is usually used (CONVERT_NONE).
 * When some quoting or escaping is required, use of BRACEs (CONVERT_BRACE) is
 * usually preferred over the use of escape sequences (CONVERT_ESCAPE). There
 * are some exceptions to both of these preferences for reasons of code
 * simplicity, efficiency, and continuation of historical habits. Canonical
 * lists never use the QUOTE formatting to delimit their elements because that
 * form of quoting does not nest, which makes construction of nested lists far
 * too much trouble.  Canonical lists always use only a single SPACE character
 * for element-separating whitespace.
 *
 *	*	*	FUTURE CONSIDERATIONS	*	*	*
 *
 * When a list element requires quoting or escaping due to a CLOSE BRACKET
 * character or an internal QUOTE character, a strange formatting mode is
 * recommended. For example, if the value "a{b]c}d" is converted by the usual
 * modes:
 *
 *	CONVERT_BRACE:	a{b]c}d		=> {a{b]c}d}
 *	CONVERT_ESCAPE:	a{b]c}d		=> a\{b\]c\}d
 *
 * we get perfectly usable formatted list elements. However, this is not what
 * Tcl releases have been producing. Instead, we have:
 *
 *	CONVERT_MASK:	a{b]c}d		=> a{b\]c}d
 *
 * where the CLOSE BRACKET is escaped, but the BRACEs are not. The same effect
 * can be seen replacing ] with " in this example. There does not appear to be
 * any functional or aesthetic purpose for this strange additional mode. The
 * sole purpose I can see for preserving it is to keep generating the same
 * formatted lists programmers have become accustomed to, and perhaps written
 * tests to expect. That is, compatibility only. The additional code
 * complexity required to support this mode is significant. The lines of code
 * supporting it are delimited in the routines below with #if COMPAT
 * directives. This makes it easy to experiment with eliminating this
 * formatting mode simply with "#define COMPAT 0" above. I believe this is
 * worth considering.
 * 
 * Another consideration is the treatment of QUOTE characters in list
 * elements. TclConvertElement() must have the ability to produce the escape
 * sequence \" so that when a list element begins with a QUOTE we do not
 * confuse that first character with a QUOTE used as list syntax to define
 * list structure. However, that is the only place where QUOTE characters need
 * quoting. In this way, handling QUOTE could really be much more like the way
 * we handle HASH which also needs quoting and escaping only in particular
 * situations. Following up this could increase the set of list elements that
 * can use the CONVERT_NONE formatting mode.
 *
 * More speculative is that the demands of canonical list form require brace
 * balance for the list as a whole, while the current implementation achieves
 * this by establishing brace balance for every element.
 *
 * Finally, a reminder that the rules for parsing and formatting lists are
 * closely tied together with the rules for parsing and evaluating scripts,
 * and will need to evolve in sync.
 */

/*
 *----------------------------------------------------------------------
 *
 * TclMaxListLength --
 *
 *	Given 'bytes' pointing to 'numBytes' bytes, scan through them and
 *	count the number of whitespace runs that could be list element
 *	separators. If 'numBytes' is TCL_STRLEN, scan to the terminating '\0'.
 *	Not a full list parser. Typically used to get a quick and dirty
 *	overestimate of length size in order to allocate space for an actual
 *	list parser to operate with.
 *
 * Results:
 *	Returns the largest number of list elements that could possibly be in
 *	this string, interpreted as a Tcl list. If 'endPtr' is not NULL,
 *	writes a pointer to the end of the string scanned there.
 *
 * Side effects:
 *	None.
 *
 *----------------------------------------------------------------------
 */

size_t
TclMaxListLength(
    const char *bytes,
    size_t numBytes,
    const char **endPtr)
{
    int count = 0;

    if ((numBytes == 0) || ((numBytes == TCL_STRLEN) && (*bytes == '\0'))) {
	/* Empty string case - quick exit */
	goto done;
    }

    /*
     * No list element before leading white space.
     */

    count += 1 - TclIsSpaceProc(*bytes); 

    /*
     * Count white space runs as potential element separators.
     */

    while (numBytes) {
	if ((numBytes == TCL_STRLEN) && (*bytes == '\0')) {
	    break;
	}
	if (TclIsSpaceProc(*bytes)) {
	    /*
	     * Space run started; bump count.
	     */

	    count++;
	    do {
		bytes++;
		numBytes -= (numBytes != TCL_STRLEN);
	    } while (numBytes && TclIsSpaceProc(*bytes));
	    if ((numBytes == 0)
		    || ((numBytes == TCL_STRLEN) && (*bytes == '\0'))) {
		break;
	    }

	    /*
	     * (*bytes) is non-space; return to counting state.
	     */
	}
	bytes++;
	numBytes -= (numBytes != TCL_STRLEN);
    }

    /*
     * No list element following trailing white space.
     */

    count -= TclIsSpaceProc(bytes[-1]); 

  done:
    if (endPtr) {
	*endPtr = bytes;
    }
    return count;
}

/*
 *----------------------------------------------------------------------
 *
 * TclFindElement --
 *
 *	Given a pointer into a Tcl list, locate the first (or next) element in
 *	the list.
 *
 * Results:
 *	The return value is normally TCL_OK, which means that the element was
 *	successfully located. If TCL_ERROR is returned it means that list
 *	didn't have proper list structure; the interp's result contains a more
 *	detailed error message.
 *
 *	If TCL_OK is returned, then *elementPtr will be set to point to the
 *	first element of list, and *nextPtr will be set to point to the
 *	character just after any white space following the last character
 *	that's part of the element. If this is the last argument in the list,
 *	then *nextPtr will point just after the last character in the list
 *	(i.e., at the character at list+listLength). If sizePtr is non-NULL,
 *	*sizePtr is filled in with the number of bytes in the element. If the
 *	element is in braces, then *elementPtr will point to the character
 *	after the opening brace and *sizePtr will not include either of the
 *	braces. If there isn't an element in the list, *sizePtr will be zero,
 *	and both *elementPtr and *nextPtr will point just after the last
 *	character in the list. If literalPtr is non-NULL, *literalPtr is set
 *	to a boolean value indicating whether the substring returned as the
 *	values of **elementPtr and *sizePtr is the literal value of a list
 *	element. If not, a call to TclCopyAndCollapse() is needed to produce
 *	the actual value of the list element. Note: this function does NOT
 *	collapse backslash sequences, but uses *literalPtr to tell callers
 *	when it is required for them to do so.
 *
 * Side effects:
 *	None.
 *
 *----------------------------------------------------------------------
 */

int
TclFindElement(
    Tcl_Interp *interp,		/* Interpreter to use for error reporting. If
				 * NULL, then no error message is left after
				 * errors. */
    const char *list,		/* Points to the first byte of a string
				 * containing a Tcl list with zero or more
				 * elements (possibly in braces). */
    size_t listLength,		/* Number of bytes in the list's string. */
    const char **elementPtr,	/* Where to put address of first significant
				 * character in first element of list. */
    const char **nextPtr,	/* Fill in with location of character just
				 * after all white space following end of
				 * argument (next arg or end of list). */
    size_t *sizePtr,		/* If non-zero, fill in with size of
				 * element. */
    int *literalPtr)		/* If non-zero, fill in with non-zero/zero to
				 * indicate that the substring of *sizePtr
				 * bytes starting at **elementPtr is/is not
				 * the literal list element and therefore
				 * does not/does require a call to 
				 * TclCopyAndCollapse() by the caller. */
{
    const char *p = list;
    const char *elemStart;	/* Points to first byte of first element. */
    const char *limit;		/* Points just after list's last byte. */
    int openBraces = 0;		/* Brace nesting level during parse. */
    int inQuotes = 0;
    size_t size = 0;		/* lint. */
    size_t numChars;
    int literal = 1;
    const char *p2;

    /*
     * Skim off leading white space and check for an opening brace or quote.
     * We treat embedded NULLs in the list as bytes belonging to a list
     * element.
     */

    limit = (list + listLength);
    while ((p < limit) && (TclIsSpaceProc(*p))) {
	p++;
    }
    if (p == limit) {		/* no element found */
	elemStart = limit;
	goto done;
    }

    if (*p == '{') {
	openBraces = 1;
	p++;
    } else if (*p == '"') {
	inQuotes = 1;
	p++;
    }
    elemStart = p;

    /*
     * Find element's end (a space, close brace, or the end of the string).
     */

    while (p < limit) {
	switch (*p) {
	    /*
	     * Open brace: don't treat specially unless the element is in
	     * braces. In this case, keep a nesting count.
	     */

	case '{':
	    if (openBraces != 0) {
		openBraces++;
	    }
	    break;

	    /*
	     * Close brace: if element is in braces, keep nesting count and
	     * quit when the last close brace is seen.
	     */

	case '}':
	    if (openBraces > 1) {
		openBraces--;
	    } else if (openBraces == 1) {
		size = (p - elemStart);
		p++;
		if ((p >= limit) || TclIsSpaceProc(*p)) {
		    goto done;
		}

		/*
		 * Garbage after the closing brace; return an error.
		 */

		if (interp != NULL) {
		    p2 = p;
		    while ((p2 < limit) && (!TclIsSpaceProc(*p2))
			    && (p2 < p+20)) {
			p2++;
		    }
		    Tcl_SetObjResult(interp, Tcl_ObjPrintf(
			    "list element in braces followed by \"%.*s\" "
			    "instead of space", (int) (p2-p), p));
		    Tcl_SetErrorCode(interp, "TCL", "VALUE", "LIST", "JUNK",
			    NULL);
		}
		return TCL_ERROR;
	    }
	    break;

	    /*
	     * Backslash: skip over everything up to the end of the backslash
	     * sequence.
	     */

	case '\\':
	    if (openBraces == 0) {
		/*
		 * A backslash sequence not within a brace quoted element
		 * means the value of the element is different from the
		 * substring we are parsing. A call to TclCopyAndCollapse() is
		 * needed to produce the element value. Inform the caller.
		 */

		literal = 0;
	    }
	    TclParseBackslash(p, limit - p, &numChars, NULL);
	    p += (numChars - 1);
	    break;

	    /*
	     * Space: ignore if element is in braces or quotes; otherwise
	     * terminate element.
	     */

	case ' ':
	case '\f':
	case '\n':
	case '\r':
	case '\t':
	case '\v':
	    if ((openBraces == 0) && !inQuotes) {
		size = (p - elemStart);
		goto done;
	    }
	    break;

	    /*
	     * Double-quote: if element is in quotes then terminate it.
	     */

	case '"':
	    if (inQuotes) {
		size = (p - elemStart);
		p++;
		if ((p >= limit) || TclIsSpaceProc(*p)) {
		    goto done;
		}

		/*
		 * Garbage after the closing quote; return an error.
		 */

		if (interp != NULL) {
		    p2 = p;
		    while ((p2 < limit) && (!TclIsSpaceProc(*p2))
			    && (p2 < p+20)) {
			p2++;
		    }
		    Tcl_SetObjResult(interp, Tcl_ObjPrintf(
			    "list element in quotes followed by \"%.*s\" "
			    "instead of space", (int) (p2-p), p));
		    Tcl_SetErrorCode(interp, "TCL", "VALUE", "LIST", "JUNK",
			    NULL);
		}
		return TCL_ERROR;
	    }
	    break;
	}
	p++;
    }

    /*
     * End of list: terminate element.
     */

    if (p == limit) {
	if (openBraces != 0) {
	    if (interp != NULL) {
		Tcl_SetObjResult(interp, Tcl_NewStringObj(
			"unmatched open brace in list", TCL_STRLEN));
		Tcl_SetErrorCode(interp, "TCL", "VALUE", "LIST", "BRACE",
			NULL);
	    }
	    return TCL_ERROR;
	} else if (inQuotes) {
	    if (interp != NULL) {
		Tcl_SetObjResult(interp, Tcl_NewStringObj(
			"unmatched open quote in list", TCL_STRLEN));
		Tcl_SetErrorCode(interp, "TCL", "VALUE", "LIST", "QUOTE",
			NULL);
	    }
	    return TCL_ERROR;
	}
	size = (p - elemStart);
    }

  done:
    while ((p < limit) && (TclIsSpaceProc(*p))) {
	p++;
    }
    *elementPtr = elemStart;
    *nextPtr = p;
    if (sizePtr != 0) {
	*sizePtr = size;
    }
    if (literalPtr != 0) {
	*literalPtr = literal;
    }
    return TCL_OK;
}

/*
 *----------------------------------------------------------------------
 *
 * TclCopyAndCollapse --
 *
 *	Copy a string and substitute all backslash escape sequences
 *
 * Results:
 *	Count bytes get copied from src to dst. Along the way, backslash
 *	sequences are substituted in the copy. After scanning count bytes from
 *	src, a null character is placed at the end of dst. Returns the number
 *	of bytes that got written to dst.
 *
 * Side effects:
 *	None.
 *
 *----------------------------------------------------------------------
 */

size_t
TclCopyAndCollapse(
    size_t count,		/* Number of byte to copy from src. */
    const char *src,		/* Copy from here... */
    char *dst)			/* ... to here. */
{
    size_t newCount = 0;

    while (count > 0) {
	char c = *src;

	if (c == '\\') {
	    size_t numRead;
	    size_t backslashCount = TclParseBackslash(src, count, &numRead,
		    dst);

	    dst += backslashCount;
	    newCount += backslashCount;
	    src += numRead;
	    count -= numRead;
	} else {
	    *dst = c;
	    dst++;
	    newCount++;
	    src++;
	    count--;
	}
    }
    *dst = 0;
    return newCount;
}

/*
 *----------------------------------------------------------------------
 *
 * Tcl_SplitList --
 *
 *	Splits a list up into its constituent fields.
 *
 * Results
 *	The return value is normally TCL_OK, which means that the list was
 *	successfully split up. If TCL_ERROR is returned, it means that "list"
 *	didn't have proper list structure; the interp's result will contain a
 *	more detailed error message.
 *
 *	*argvPtr will be filled in with the address of an array whose elements
 *	point to the elements of list, in order. *argcPtr will get filled in
 *	with the number of valid elements in the array. A single block of
 *	memory is dynamically allocated to hold both the argv array and a copy
 *	of the list (with backslashes and braces removed in the standard way).
 *	The caller must eventually free this memory by calling free() on
 *	*argvPtr. Note: *argvPtr and *argcPtr are only modified if the
 *	function returns normally.
 *
 * Side effects:
 *	Memory is allocated.
 *
 *----------------------------------------------------------------------
 */

int
Tcl_SplitList(
    Tcl_Interp *interp,		/* Interpreter to use for error reporting. If
				 * NULL, no error message is left. */
    const char *list,		/* Pointer to string with list structure. */
    size_t *argcPtr,		/* Pointer to location to fill in with the
				 * number of elements in the list. */
    const char ***argvPtr)	/* Pointer to place to store pointer to array
				 * of pointers to list elements. */
{
    const char **argv, *end, *element;
    char *p;
    int result;
    size_t length, size, i, elSize;

    /*
     * Allocate enough space to work in. A (const char *) for each (possible)
     * list element plus one more for terminating NULL, plus as many bytes as
     * in the original string value, plus one more for a terminating '\0'.
     * Space used to hold element separating white space in the original
     * string gets re-purposed to hold '\0' characters in the argv array.
     */

    size = TclMaxListLength(list, TCL_STRLEN, &end) + 1;
    length = end - list;
    argv = ckalloc((size * sizeof(char *)) + length + 1);

    for (i = 0, p = ((char *) argv) + size*sizeof(char *);
	    *list != 0;  i++) {
	const char *prevList = list;
	int literal;

	result = TclFindElement(interp, list, length, &element, &list,
		&elSize, &literal);
	length -= (list - prevList);
	if (result != TCL_OK) {
	    ckfree(argv);
	    return result;
	}
	if (*element == 0) {
	    break;
	}
	if (i >= size) {
	    ckfree(argv);
	    if (interp != NULL) {
		Tcl_SetObjResult(interp, Tcl_NewStringObj(
			"internal error in Tcl_SplitList", TCL_STRLEN));
		Tcl_SetErrorCode(interp, "TCL", "INTERNAL", "Tcl_SplitList",
			NULL);
	    }
	    return TCL_ERROR;
	}
	argv[i] = p;
	if (literal) {
	    memcpy(p, element, (size_t) elSize);
	    p += elSize;
	    *p = 0;
	    p++;
	} else {
	    p += 1 + TclCopyAndCollapse(elSize, element, p);
	}
    }

    argv[i] = NULL;
    *argvPtr = argv;
    *argcPtr = i;
    return TCL_OK;
}

/*
 *----------------------------------------------------------------------
 *
 * Tcl_ScanElement --
 *
 *	This function is a companion function to Tcl_ConvertElement. It scans
 *	a string to see what needs to be done to it (e.g. add backslashes or
 *	enclosing braces) to make the string into a valid Tcl list element.
 *
 * Results:
 *	The return value is an overestimate of the number of bytes that will
 *	be needed by Tcl_ConvertElement to produce a valid list element from
 *	src. The word at *flagPtr is filled in with a value needed by
 *	Tcl_ConvertElement when doing the actual conversion.
 *
 * Side effects:
 *	None.
 *
 *----------------------------------------------------------------------
 */

size_t
Tcl_ScanElement(
    const char *src,	/* String to convert to list element. */
    int *flagPtr)	/* Where to store information to guide
			 * Tcl_ConvertCountedElement. */
{
    return Tcl_ScanCountedElement(src, TCL_STRLEN, flagPtr);
}

/*
 *----------------------------------------------------------------------
 *
 * Tcl_ScanCountedElement --
 *
 *	This function is a companion function to Tcl_ConvertCountedElement. It
 *	scans a string to see what needs to be done to it (e.g. add
 *	backslashes or enclosing braces) to make the string into a valid Tcl
 *	list element. If length is TCL_STRLEN, then the string is scanned from
 *	src up to the first null byte.
 *
 * Results:
 *	The return value is an overestimate of the number of bytes that will
 *	be needed by Tcl_ConvertCountedElement to produce a valid list element
 *	from src. The word at *flagPtr is filled in with a value needed by
 *	Tcl_ConvertCountedElement when doing the actual conversion.
 *
 * Side effects:
 *	None.
 *
 *----------------------------------------------------------------------
 */

size_t
Tcl_ScanCountedElement(
    const char *src,		/* String to convert to Tcl list element. */
    size_t length,		/* Number of bytes in src, or TCL_STRLEN. */
    int *flagPtr)		/* Where to store information to guide
				 * Tcl_ConvertElement. */
{
<<<<<<< HEAD
    int flags = CONVERT_ANY;
    size_t numBytes = TclScanElement(src, length, &flags);
=======
    char flags = CONVERT_ANY;
    int numBytes = TclScanElement(src, length, &flags);
>>>>>>> 89f9b944

    *flagPtr = flags;
    return numBytes;
}

/*
 *----------------------------------------------------------------------
 *
 * TclScanElement --
 *
 *	This function is a companion function to TclConvertElement. It scans a
 *	string to see what needs to be done to it (e.g. add backslashes or
 *	enclosing braces) to make the string into a valid Tcl list element. If
 *	length is TCL_STRLEN, then the string is scanned from src up to the
 *	first null byte. A NULL value for src is treated as an empty string.
 *	The incoming value of *flagPtr is a report from the caller what
 *	additional flags it will pass to TclConvertElement().
 *
 * Results:
 *	The recommended formatting mode for the element is determined and a
 *	value is written to *flagPtr indicating that recommendation. This
 *	recommendation is combined with the incoming flag values in *flagPtr
 *	set by the caller to determine how many bytes will be needed by
 *	TclConvertElement() in which to write the formatted element following
 *	the recommendation modified by the flag values. This number of bytes
 *	is the return value of the routine.  In some situations it may be an
 *	overestimate, but so long as the caller passes the same flags to
 *	TclConvertElement(), it will be large enough.
 *
 * Side effects:
 *	None.
 *
 *----------------------------------------------------------------------
 */

size_t
TclScanElement(
    const char *src,		/* String to convert to Tcl list element. */
<<<<<<< HEAD
    size_t length,		/* Number of bytes in src, or TCL_STRLEN. */
    int *flagPtr)		/* Where to store information to guide
=======
    int length,			/* Number of bytes in src, or -1. */
    char *flagPtr)		/* Where to store information to guide
>>>>>>> 89f9b944
				 * Tcl_ConvertElement. */
{
    const char *p = src;
    int nestingLevel = 0;	/* Brace nesting count */
    int forbidNone = 0;		/* Do not permit CONVERT_NONE mode. Something
				 * needs protection or escape. */
    int requireEscape = 0;	/* Force use of CONVERT_ESCAPE mode.  For some
				 * reason bare or brace-quoted form fails. */
    int extra = 0;		/* Count of number of extra bytes needed for
				 * formatted element, assuming we use escape
				 * sequences in formatting. */
    size_t bytesNeeded;		/* Buffer length computed to complete the
				 * element formatting in the selected mode. */
#if COMPAT
    int preferEscape = 0;	/* Use preferences to track whether to use */
    int preferBrace = 0;	/* CONVERT_MASK mode. */
    int braceCount = 0;		/* Count of all braces '{' '}' seen. */
#endif /* COMPAT */
    
    if ((p == NULL) || (length == 0)
	    || ((*p == '\0') && (length == TCL_STRLEN))) {
	/*
	 * Empty string element must be brace quoted.
	 */

	*flagPtr = CONVERT_BRACE;
	return 2;
    }

    if ((*p == '{') || (*p == '"')) {
	/*
	 * Must escape or protect so leading character of value is not
	 * misinterpreted as list element delimiting syntax.
	 */

	forbidNone = 1;
#if COMPAT
	preferBrace = 1;
#endif /* COMPAT */
    }

    while (length) {
	if (CHAR_TYPE(*p) != TYPE_NORMAL) {
	    switch (*p) {
	    case '{':	/* TYPE_BRACE */
#if COMPAT
		braceCount++;
#endif /* COMPAT */
		extra++;			/* Escape '{' => '\{' */
		nestingLevel++;
		break;
	    case '}':	/* TYPE_BRACE */
#if COMPAT
		braceCount++;
#endif /* COMPAT */
		extra++;			/* Escape '}' => '\}' */
		nestingLevel--;
		if (nestingLevel < 0) {
		    /*
		     * Unbalanced braces!  Cannot format with brace quoting.
		     */

		    requireEscape = 1;
		}
		break;
	    case ']':	/* TYPE_CLOSE_BRACK */
	    case '"':	/* TYPE_SPACE */
#if COMPAT
		forbidNone = 1;
		extra++;	/* Escapes all just prepend a backslash */
		preferEscape = 1;
		break;
#else
		/* FLOW THROUGH */
#endif /* COMPAT */
	    case '[':	/* TYPE_SUBS */
	    case '$':	/* TYPE_SUBS */
	    case ';':	/* TYPE_COMMAND_END */
	    case ' ':	/* TYPE_SPACE */
	    case '\f':	/* TYPE_SPACE */
	    case '\n':	/* TYPE_COMMAND_END */
	    case '\r':	/* TYPE_SPACE */
	    case '\t':	/* TYPE_SPACE */
	    case '\v':	/* TYPE_SPACE */
		forbidNone = 1;
		extra++;	/* Escape sequences all one byte longer. */
#if COMPAT
		preferBrace = 1;
#endif /* COMPAT */
		break;
	    case '\\':	/* TYPE_SUBS */
		extra++;			/* Escape '\' => '\\' */
		if ((length == 1) || (length == TCL_STRLEN && p[1] == '\0')) {
		    /*
		     * Final backslash. Cannot format with brace quoting.
		     */

		    requireEscape = 1;
		    break;
		}
		if (p[1] == '\n') {
		    extra++;	/* Escape newline => '\n', one byte longer */

		    /*
		     * Backslash newline sequence.  Brace quoting not
		     * permitted.
		     */

		    requireEscape = 1;
		    length -= (length != TCL_STRLEN);
		    p++;
		    break;
		}
		if ((p[1] == '{') || (p[1] == '}') || (p[1] == '\\')) {
		    extra++;	/* Escape sequences all one byte longer. */
		    length -= (length != TCL_STRLEN);
		    p++;
		}
		forbidNone = 1;
#if COMPAT
		preferBrace = 1;
#endif /* COMPAT */
		break;
	    case '\0':	/* TYPE_SUBS */
		if (length == TCL_STRLEN) {
		    goto endOfString;
		}
		/* TODO: Panic on improper encoding? */
		break;
	    }
	}
	length -= (length != TCL_STRLEN);
	p++;
    }

  endOfString:
    if (nestingLevel != 0) {
	/*
	 * Unbalanced braces!  Cannot format with brace quoting.
	 */

	requireEscape = 1;
    }

    /*
     * We need at least as many bytes as are in the element value...
     */

    bytesNeeded = p - src;

    if (requireEscape) {
	/*
	 * We must use escape sequences.  Add all the extra bytes needed to
	 * have room to create them.
	 */

	bytesNeeded += extra;

	/*
	 * Make room to escape leading #, if needed.
	 */

	if ((*src == '#') && !(*flagPtr & TCL_DONT_QUOTE_HASH)) {
	    bytesNeeded++;
	}
	*flagPtr = CONVERT_ESCAPE;
	return bytesNeeded;
    }
    if (*flagPtr & CONVERT_ANY) {
	/*
	 * The caller has not let us know what flags it will pass to
	 * TclConvertElement() so compute the max size we might need for any
	 * possible choice.  Normally the formatting using escape sequences is
	 * the longer one, and a minimum "extra" value of 2 makes sure we
	 * don't request too small a buffer in those edge cases where that's
	 * not true.
	 */

	if (extra < 2) {
	    extra = 2;
	}
	*flagPtr &= ~CONVERT_ANY;
	*flagPtr |= TCL_DONT_USE_BRACES;
    }
    if (forbidNone) {
	/*
	 * We must request some form of quoting of escaping...
	 */

#if COMPAT
	if (preferEscape && !preferBrace) {
	    /*
	     * If we are quoting solely due to ] or internal " characters use
	     * the CONVERT_MASK mode where we escape all special characters
	     * except for braces. "extra" counted space needed to escape
	     * braces too, so substract "braceCount" to get our actual needs.
	     */

	    bytesNeeded += (extra - braceCount);
	    /* Make room to escape leading #, if needed. */
	    if ((*src == '#') && !(*flagPtr & TCL_DONT_QUOTE_HASH)) {
		bytesNeeded++;
	    }

	    /*
	     * If the caller reports it will direct TclConvertElement() to
	     * use full escapes on the element, add back the bytes needed to
	     * escape the braces.
	     */

	    if (*flagPtr & TCL_DONT_USE_BRACES) {
		bytesNeeded += braceCount;
	    }
	    *flagPtr = CONVERT_MASK;
	    return bytesNeeded;
	}
#endif /* COMPAT */
	if (*flagPtr & TCL_DONT_USE_BRACES) {
	    /*
	     * If the caller reports it will direct TclConvertElement() to
	     * use escapes, add the extra bytes needed to have room for them.
	     */

	    bytesNeeded += extra;

	    /*
	     * Make room to escape leading #, if needed.
	     */

	    if ((*src == '#') && !(*flagPtr & TCL_DONT_QUOTE_HASH)) {
		bytesNeeded++;
	    }
	} else {
	    /*
	     * Add 2 bytes for room for the enclosing braces.
	     */

	    bytesNeeded += 2;
	}
	*flagPtr = CONVERT_BRACE;
	return bytesNeeded;
    }

    /*
     * So far, no need to quote or escape anything.
     */

    if ((*src == '#') && !(*flagPtr & TCL_DONT_QUOTE_HASH)) {
	/*
	 * If we need to quote a leading #, make room to enclose in braces.
	 */

	bytesNeeded += 2;
    }
    *flagPtr = CONVERT_NONE;
    return bytesNeeded;
}

/*
 *----------------------------------------------------------------------
 *
 * Tcl_ConvertElement --
 *
 *	This is a companion function to Tcl_ScanElement. Given the information
 *	produced by Tcl_ScanElement, this function converts a string to a list
 *	element equal to that string.
 *
 * Results:
 *	Information is copied to *dst in the form of a list element identical
 *	to src (i.e. if Tcl_SplitList is applied to dst it will produce a
 *	string identical to src). The return value is a count of the number of
 *	characters copied (not including the terminating NULL character).
 *
 * Side effects:
 *	None.
 *
 *----------------------------------------------------------------------
 */

size_t
Tcl_ConvertElement(
    const char *src,	/* Source information for list element. */
    char *dst,		/* Place to put list-ified element. */
    int flags)		/* Flags produced by Tcl_ScanElement. */
{
    return Tcl_ConvertCountedElement(src, TCL_STRLEN, dst, flags);
}

/*
 *----------------------------------------------------------------------
 *
 * Tcl_ConvertCountedElement --
 *
 *	This is a companion function to Tcl_ScanCountedElement. Given the
 *	information produced by Tcl_ScanCountedElement, this function converts
 *	a string to a list element equal to that string.
 *
 * Results:
 *	Information is copied to *dst in the form of a list element identical
 *	to src (i.e. if Tcl_SplitList is applied to dst it will produce a
 *	string identical to src). The return value is a count of the number of
 *	characters copied (not including the terminating NULL character).
 *
 * Side effects:
 *	None.
 *
 *----------------------------------------------------------------------
 */

size_t
Tcl_ConvertCountedElement(
    register const char *src,	/* Source information for list element. */
    size_t length,		/* Number of bytes in src, or TCL_STRLEN. */
    char *dst,			/* Place to put list-ified element. */
    int flags)			/* Flags produced by Tcl_ScanElement. */
{
    size_t numBytes = TclConvertElement(src, length, dst, flags);

    dst[numBytes] = '\0';
    return numBytes;
}

/*
 *----------------------------------------------------------------------
 *
 * TclConvertElement --
 *
 *	This is a companion function to TclScanElement. Given the information
 *	produced by TclScanElement, this function converts a string to a list
 *	element equal to that string.
 *
 * Results:
 *	Information is copied to *dst in the form of a list element identical
 *	to src (i.e. if Tcl_SplitList is applied to dst it will produce a
 *	string identical to src). The return value is a count of the number of
 *	characters copied (not including the terminating NULL character).
 *
 * Side effects:
 *	None.
 *
 *----------------------------------------------------------------------
 */

size_t
TclConvertElement(
    register const char *src,	/* Source information for list element. */
    size_t length,		/* Number of bytes in src, or TCL_STRLEN. */
    char *dst,			/* Place to put list-ified element. */
    char flags)			/* Flags produced by Tcl_ScanElement. */
{
    char conversion = flags & CONVERT_MASK;
    char *p = dst;

    /*
     * Let the caller demand we use escape sequences rather than braces.
     */

    if ((flags & TCL_DONT_USE_BRACES) && (conversion & CONVERT_BRACE)) {
	conversion = CONVERT_ESCAPE;
    }

    /*
     * No matter what the caller demands, empty string must be braced!
     */

    if ((src == NULL) || (length == 0)
	    || (*src == '\0' && length == TCL_STRLEN)) {
	src = tclEmptyStringRep;
	length = 0;
	conversion = CONVERT_BRACE;
    }

    /*
     * Escape leading hash as needed and requested.
     */

    if ((*src == '#') && !(flags & TCL_DONT_QUOTE_HASH)) {
	if (conversion == CONVERT_ESCAPE) {
	    p[0] = '\\';
	    p[1] = '#';
	    p += 2;
	    src++;
	    length -= (length != TCL_STRLEN);
	} else {
	    conversion = CONVERT_BRACE;
	}
    }

    /*
     * No escape or quoting needed.  Copy the literal string value.
     */

    if (conversion == CONVERT_NONE) {
	if (length == TCL_STRLEN) {
	    /* TODO: INT_MAX overflow? */
	    while (*src) {
		*p++ = *src++;
	    }
	    return p - dst;
	} else {
	    memcpy(dst, src, length);
	    return length;
	}
    }

    /*
     * Formatted string is original string enclosed in braces.
     */

    if (conversion == CONVERT_BRACE) {
	*p = '{';
	p++;
	if (length == TCL_STRLEN) {
	    /* TODO: INT_MAX overflow? */
	    while (*src) {
		*p++ = *src++;
	    }
	} else {
	    memcpy(p, src, length);
	    p += length;
	}
	*p = '}';
	p++;
	return p - dst;
    }

    /* conversion == CONVERT_ESCAPE or CONVERT_MASK */

    /*
     * Formatted string is original string converted to escape sequences.
     */

    for ( ; length; src++, length -= (length != TCL_STRLEN)) {
	switch (*src) {
	case ']':
	case '[':
	case '$':
	case ';':
	case ' ':
	case '\\':
	case '"':
	    *p = '\\';
	    p++;
	    break;
	case '{':
	case '}':
#if COMPAT
	    if (conversion == CONVERT_ESCAPE)
#endif /* COMPAT */
	    {
		*p = '\\';
		p++;
	    }
	    break;
	case '\f':
	    *p = '\\';
	    p++;
	    *p = 'f';
	    p++;
	    continue;
	case '\n':
	    *p = '\\';
	    p++;
	    *p = 'n';
	    p++;
	    continue;
	case '\r':
	    *p = '\\';
	    p++;
	    *p = 'r';
	    p++;
	    continue;
	case '\t':
	    *p = '\\';
	    p++;
	    *p = 't';
	    p++;
	    continue;
	case '\v':
	    *p = '\\';
	    p++;
	    *p = 'v';
	    p++;
	    continue;
	case '\0':
	    if (length == TCL_STRLEN) {
		return p - dst;
	    }

	    /* 
	     * If we reach this point, there's an embedded NULL in the string
	     * range being processed, which should not happen when the
	     * encoding rules for Tcl strings are properly followed.  If the
	     * day ever comes when we stop tolerating such things, this is
	     * where to put the Tcl_Panic().
	     */

	    break;
	}
	*p = *src;
	p++;
    }
    return p - dst;
}

/*
 *----------------------------------------------------------------------
 *
 * Tcl_Merge --
 *
 *	Given a collection of strings, merge them together into a single
 *	string that has proper Tcl list structured (i.e. Tcl_SplitList may be
 *	used to retrieve strings equal to the original elements, and Tcl_Eval
 *	will parse the string back into its original elements).
 *
 * Results:
 *	The return value is the address of a dynamically-allocated string
 *	containing the merged list.
 *
 * Side effects:
 *	None.
 *
 *----------------------------------------------------------------------
 */

char *
Tcl_Merge(
    size_t argc,		/* How many strings to merge. */
    const char *const *argv)	/* Array of string values. */
{
<<<<<<< HEAD
#define LOCAL_SIZE 20
    int localFlags[LOCAL_SIZE], *flagPtr = NULL;
    size_t i, bytesNeeded = 0;
    char *result, *dst;
    const int maxFlags = UINT_MAX / sizeof(int);
=======
#define LOCAL_SIZE 64
    char localFlags[LOCAL_SIZE];
    int i, bytesNeeded = 0;
    char *result, *dst, *flagPtr = NULL;
>>>>>>> 89f9b944

    /*
     * Handle empty list case first, so logic of the general case can be
     * simpler.
     */

    if (argc == 0) {
	result = ckalloc(1);
	result[0] = '\0';
	return result;
    }

    /*
     * Pass 1: estimate space, gather flags.
     */

    if (argc <= LOCAL_SIZE) {
	flagPtr = localFlags;
    } else {
	flagPtr = ckalloc(argc);
    }
    for (i = 0; i < argc; i++) {
	flagPtr[i] = ( i ? TCL_DONT_QUOTE_HASH : 0 );
	bytesNeeded += TclScanElement(argv[i], TCL_STRLEN, &flagPtr[i]);
    }
    // TODO Is this check sensible any more?
    if (bytesNeeded > INT_MAX - argc + 1) {
	Tcl_Panic("max size for a Tcl value (%d bytes) exceeded", INT_MAX);
    }
    bytesNeeded += argc;

    /*
     * Pass two: copy into the result area.
     */

    result = ckalloc(bytesNeeded);
    dst = result;
    for (i = 0; i < argc; i++) {
	flagPtr[i] |= ( i ? TCL_DONT_QUOTE_HASH : 0 );
	dst += TclConvertElement(argv[i], TCL_STRLEN, dst, flagPtr[i]);
	*dst = ' ';
	dst++;
    }
    dst[-1] = 0;

    if (flagPtr != localFlags) {
	ckfree(flagPtr);
    }
    return result;
}

/*
 *----------------------------------------------------------------------
 *
 * TclTrimRight --
 *
 *	Takes two counted strings in the Tcl encoding which must both be null
 *	terminated. Conceptually trims from the right side of the first string
 *	all characters found in the second string.
 *
 * Results:
 *	The number of bytes to be removed from the end of the string.
 *
 * Side effects:
 *	None.
 *
 *----------------------------------------------------------------------
 */

int
TclTrimRight(
    const char *bytes,		/* String to be trimmed... */
    size_t numBytes,		/* ...and its length in bytes */
    const char *trim,		/* String of trim characters... */
    size_t numTrim)		/* ...and its length in bytes */
{
    const char *p = bytes + numBytes;
    int pInc;

    if ((bytes[numBytes] != '\0') || (trim[numTrim] != '\0')) {
	Tcl_Panic("TclTrimRight works only on null-terminated strings");
    }

    /*
     * Empty strings -> nothing to do.
     */

    if ((numBytes == 0) || (numTrim == 0)) {
	return 0;
    }

    /*
     * Outer loop: iterate over string to be trimmed.
     */

    do {
	Tcl_UniChar ch1;
	const char *q = trim;
	size_t bytesLeft = numTrim;

	p = Tcl_UtfPrev(p, bytes);
 	pInc = TclUtfToUniChar(p, &ch1);

	/*
	 * Inner loop: scan trim string for match to current character.
	 */

	do {
	    Tcl_UniChar ch2;
	    int qInc = TclUtfToUniChar(q, &ch2);

	    if (ch1 == ch2) {
		break;
	    }

	    q += qInc;
	    bytesLeft -= qInc;
	} while (bytesLeft);

	if (bytesLeft == 0) {
	    /*
	     * No match; trim task done; *p is last non-trimmed char.
	     */

	    p += pInc;
	    break;
	}
    } while (p > bytes);

    return numBytes - (p - bytes);
}

/*
 *----------------------------------------------------------------------
 *
 * TclTrimLeft --
 *
 *	Takes two counted strings in the Tcl encoding which must both be null
 *	terminated. Conceptually trims from the left side of the first string
 *	all characters found in the second string.
 *
 * Results:
 *	The number of bytes to be removed from the start of the string.
 *
 * Side effects:
 *	None.
 *
 *----------------------------------------------------------------------
 */

int
TclTrimLeft(
    const char *bytes,		/* String to be trimmed... */
    size_t numBytes,		/* ...and its length in bytes */
    const char *trim,		/* String of trim characters... */
    size_t numTrim)		/* ...and its length in bytes */
{
    const char *p = bytes;

    if ((bytes[numBytes] != '\0') || (trim[numTrim] != '\0')) {
	Tcl_Panic("TclTrimLeft works only on null-terminated strings");
    }

    /*
     * Empty strings -> nothing to do.
     */

    if ((numBytes == 0) || (numTrim == 0)) {
	return 0;
    }

    /*
     * Outer loop: iterate over string to be trimmed.
     */

    do {
	Tcl_UniChar ch1;
	size_t pInc = TclUtfToUniChar(p, &ch1);
	const char *q = trim;
	size_t bytesLeft = numTrim;

	/*
	 * Inner loop: scan trim string for match to current character.
	 */

	do {
	    Tcl_UniChar ch2;
	    int qInc = TclUtfToUniChar(q, &ch2);

	    if (ch1 == ch2) {
		break;
	    }

	    q += qInc;
	    bytesLeft -= qInc;
	} while (bytesLeft);

	if (bytesLeft == 0) {
	    /*
	     * No match; trim task done; *p is first non-trimmed char.
	     */

	    break;
	}

	p += pInc;
	numBytes -= pInc;
    } while (numBytes);

    return p - bytes;
}

/*
 *----------------------------------------------------------------------
 *
 * Tcl_Concat --
 *
 *	Concatenate a set of strings into a single large string.
 *
 * Results:
 *	The return value is dynamically-allocated string containing a
 *	concatenation of all the strings in argv, with spaces between the
 *	original argv elements.
 *
 * Side effects:
 *	Memory is allocated for the result; the caller is responsible for
 *	freeing the memory.
 *
 *----------------------------------------------------------------------
 */

/* The whitespace characters trimmed during [concat] operations */
#define CONCAT_WS " \f\v\r\t\n"
#define CONCAT_WS_SIZE (int) (sizeof(CONCAT_WS "") - 1)

char *
Tcl_Concat(
    size_t argc,		/* Number of strings to concatenate. */
    const char *const *argv)	/* Array of strings to concatenate. */
{
    size_t i, needSpace = 0, bytesNeeded = 0;
    char *result, *p;

    /*
     * Dispose of the empty result corner case first to simplify later code.
     */

    if (argc == 0) {
	result = ckalloc(1);
	result[0] = '\0';
	return result;
    }

    /*
     * First allocate the result buffer at the size required.
     */

    for (i = 0;  i < argc;  i++) {
	bytesNeeded += strlen(argv[i]);
    }
    // TODO Is this check sensible any more?
    if (bytesNeeded + argc - 1 < 0) {
	/*
	 * Panic test could be tighter, but not going to bother for this
	 * legacy routine.
	 */

	Tcl_Panic("Tcl_Concat: max size of Tcl value exceeded");
    }

    /*
     * All element bytes + (argc - 1) spaces + 1 terminating NULL.
     */

    result = ckalloc((unsigned) (bytesNeeded + argc));

    for (p = result, i = 0;  i < argc;  i++) {
	size_t trim, elemLength;
	const char *element;
	
	element = argv[i];
	elemLength = strlen(argv[i]);

	/*
	 * Trim away the leading whitespace.
	 */

	trim = TclTrimLeft(element, elemLength, CONCAT_WS, CONCAT_WS_SIZE);
	element += trim;
	elemLength -= trim;

	/*
	 * Trim away the trailing whitespace. Do not permit trimming to expose
	 * a final backslash character.
	 */

	trim = TclTrimRight(element, elemLength, CONCAT_WS, CONCAT_WS_SIZE);
	trim -= trim && (element[elemLength - trim - 1] == '\\');
	elemLength -= trim;

	/*
	 * If we're left with empty element after trimming, do nothing.
	 */

	if (elemLength == 0) {
	    continue;
	}

	/*
	 * Append to the result with space if needed.
	 */

	if (needSpace) {
	    *p++ = ' ';
	}
	memcpy(p, element, elemLength);
	p += elemLength;
	needSpace = 1;
    }
    *p = '\0';
    return result;
}

/*
 *----------------------------------------------------------------------
 *
 * Tcl_ConcatObj --
 *
 *	Concatenate the strings from a set of objects into a single string
 *	object with spaces between the original strings.
 *
 * Results:
 *	The return value is a new string object containing a concatenation of
 *	the strings in objv. Its ref count is zero.
 *
 * Side effects:
 *	A new object is created.
 *
 *----------------------------------------------------------------------
 */

Tcl_Obj *
Tcl_ConcatObj(
    size_t objc,		/* Number of objects to concatenate. */
    Tcl_Obj *const objv[])	/* Array of objects to concatenate. */
{
    size_t i, elemLength, needSpace = 0, bytesNeeded = 0;
    const char *element;
    Tcl_Obj *objPtr, *resPtr;

    /*
     * Check first to see if all the items are of list type or empty. If so,
     * we will concat them together as lists, and return a list object. This
     * is only valid when the lists are in canonical form.
     */

    for (i = 0;  i < objc;  i++) {
	size_t length;

	objPtr = objv[i];
	if (TclListObjIsCanonical(objPtr)) {
	    continue;
	}
	Tcl_GetStringFromObj(objPtr, &length);
	if (length > 0) {
	    break;
	}
    }
    if (i == objc) {
	resPtr = NULL;
	for (i = 0;  i < objc;  i++) {
	    objPtr = objv[i];
	    if (objPtr->bytes && objPtr->length == 0) {
		continue;
	    }
	    if (resPtr) {
		Tcl_ListObjAppendList(NULL, resPtr, objPtr);
	    } else {
		resPtr = TclListObjCopy(NULL, objPtr);
	    }
	}
	if (!resPtr) {
	    resPtr = Tcl_NewObj();
	}
	return resPtr;
    }

    /*
     * Something cannot be determined to be safe, so build the concatenation
     * the slow way, using the string representations.
     *
     * First try to pre-allocate the size required.
     */

    for (i = 0;  i < objc;  i++) {
	element = TclGetStringFromObj(objv[i], &elemLength);
	bytesNeeded += elemLength;
    }

    /*
     * Does not matter if this fails, will simply try later to build up the
     * string with each Append reallocating as needed with the usual string
     * append algorithm.  When that fails it will report the error.
     */

    TclNewObj(resPtr);
    Tcl_AttemptSetObjLength(resPtr, bytesNeeded + objc - 1);
    Tcl_SetObjLength(resPtr, 0);

    for (i = 0;  i < objc;  i++) {
	size_t trim;
	
	element = TclGetStringFromObj(objv[i], &elemLength);

	/*
	 * Trim away the leading whitespace.
	 */

	trim = TclTrimLeft(element, elemLength, CONCAT_WS, CONCAT_WS_SIZE);
	element += trim;
	elemLength -= trim;

	/*
	 * Trim away the trailing whitespace. Do not permit trimming to expose
	 * a final backslash character.
	 */

	trim = TclTrimRight(element, elemLength, CONCAT_WS, CONCAT_WS_SIZE);
	trim -= trim && (element[elemLength - trim - 1] == '\\');
	elemLength -= trim;

	/*
	 * If we're left with empty element after trimming, do nothing.
	 */

	if (elemLength == 0) {
	    continue;
	}

	/*
	 * Append to the result with space if needed.
	 */

	if (needSpace) {
	    Tcl_AppendToObj(resPtr, " ", 1);
	}
	Tcl_AppendToObj(resPtr, element, elemLength);
	needSpace = 1;
    }
    return resPtr;
}

/*
 *----------------------------------------------------------------------
 *
 * Tcl_StringMatch --
 *
 *	See if a particular string matches a particular pattern.
 *
 * Results:
 *	The return value is 1 if string matches pattern, and 0 otherwise. The
 *	matching operation permits the following special characters in the
 *	pattern: *?\[] (see the manual entry for details on what these mean).
 *
 * Side effects:
 *	None.
 *
 *----------------------------------------------------------------------
 */

int
Tcl_StringMatch(
    const char *str,		/* String. */
    const char *pattern)	/* Pattern, which may contain special
				 * characters. */
{
    return Tcl_StringCaseMatch(str, pattern, 0);
}

/*
 *----------------------------------------------------------------------
 *
 * Tcl_StringCaseMatch --
 *
 *	See if a particular string matches a particular pattern. Allows case
 *	insensitivity.
 *
 * Results:
 *	The return value is 1 if string matches pattern, and 0 otherwise. The
 *	matching operation permits the following special characters in the
 *	pattern: *?\[] (see the manual entry for details on what these mean).
 *
 * Side effects:
 *	None.
 *
 *----------------------------------------------------------------------
 */

int
Tcl_StringCaseMatch(
    const char *str,		/* String. */
    const char *pattern,	/* Pattern, which may contain special
				 * characters. */
    int nocase)			/* 0 for case sensitive, 1 for insensitive */
{
    int p;
    size_t charLen;
    const char *pstart = pattern;
    Tcl_UniChar ch1, ch2;

    while (1) {
	p = *pattern;

	/*
	 * See if we're at the end of both the pattern and the string. If so,
	 * we succeeded. If we're at the end of the pattern but not at the end
	 * of the string, we failed.
	 */

	if (p == '\0') {
	    return (*str == '\0');
	}
	if ((*str == '\0') && (p != '*')) {
	    return 0;
	}

	/*
	 * Check for a "*" as the next pattern character. It matches any
	 * substring. We handle this by calling ourselves recursively for each
	 * postfix of string, until either we match or we reach the end of the
	 * string.
	 */

	if (p == '*') {
	    /*
	     * Skip all successive *'s in the pattern
	     */

	    while (*(++pattern) == '*') {}
	    p = *pattern;
	    if (p == '\0') {
		return 1;
	    }

	    /*
	     * This is a special case optimization for single-byte utf.
	     */

	    if (UCHAR(*pattern) < 0x80) {
		ch2 = (Tcl_UniChar)
			(nocase ? tolower(UCHAR(*pattern)) : UCHAR(*pattern));
	    } else {
		Tcl_UtfToUniChar(pattern, &ch2);
		if (nocase) {
		    ch2 = Tcl_UniCharToLower(ch2);
		}
	    }

	    while (1) {
		/*
		 * Optimization for matching - cruise through the string
		 * quickly if the next char in the pattern isn't a special
		 * character
		 */

		if ((p != '[') && (p != '?') && (p != '\\')) {
		    if (nocase) {
			while (*str) {
			    charLen = TclUtfToUniChar(str, &ch1);
			    if (ch2==ch1 || ch2==Tcl_UniCharToLower(ch1)) {
				break;
			    }
			    str += charLen;
			}
		    } else {
			/*
			 * There's no point in trying to make this code
			 * shorter, as the number of bytes you want to compare
			 * each time is non-constant.
			 */

			while (*str) {
			    charLen = TclUtfToUniChar(str, &ch1);
			    if (ch2 == ch1) {
				break;
			    }
			    str += charLen;
			}
		    }
		}
		if (Tcl_StringCaseMatch(str, pattern, nocase)) {
		    return 1;
		}
		if (*str == '\0') {
		    return 0;
		}
		str += TclUtfToUniChar(str, &ch1);
	    }
	}

	/*
	 * Check for a "?" as the next pattern character. It matches any
	 * single character.
	 */

	if (p == '?') {
	    pattern++;
	    str += TclUtfToUniChar(str, &ch1);
	    continue;
	}

	/*
	 * Check for a "[" as the next pattern character. It is followed by a
	 * list of characters that are acceptable, or by a range (two
	 * characters separated by "-").
	 */

	if (p == '[') {
	    Tcl_UniChar startChar, endChar;

	    pattern++;
	    if (UCHAR(*str) < 0x80) {
		ch1 = (Tcl_UniChar)
			(nocase ? tolower(UCHAR(*str)) : UCHAR(*str));
		str++;
	    } else {
		str += Tcl_UtfToUniChar(str, &ch1);
		if (nocase) {
		    ch1 = Tcl_UniCharToLower(ch1);
		}
	    }
	    while (1) {
		if ((*pattern == ']') || (*pattern == '\0')) {
		    return 0;
		}
		if (UCHAR(*pattern) < 0x80) {
		    startChar = (Tcl_UniChar) (nocase
			    ? tolower(UCHAR(*pattern)) : UCHAR(*pattern));
		    pattern++;
		} else {
		    pattern += Tcl_UtfToUniChar(pattern, &startChar);
		    if (nocase) {
			startChar = Tcl_UniCharToLower(startChar);
		    }
		}
		if (*pattern == '-') {
		    pattern++;
		    if (*pattern == '\0') {
			return 0;
		    }
		    if (UCHAR(*pattern) < 0x80) {
			endChar = (Tcl_UniChar) (nocase
				? tolower(UCHAR(*pattern)) : UCHAR(*pattern));
			pattern++;
		    } else {
			pattern += Tcl_UtfToUniChar(pattern, &endChar);
			if (nocase) {
			    endChar = Tcl_UniCharToLower(endChar);
			}
		    }
		    if (((startChar <= ch1) && (ch1 <= endChar))
			    || ((endChar <= ch1) && (ch1 <= startChar))) {
			/*
			 * Matches ranges of form [a-z] or [z-a].
			 */

			break;
		    }
		} else if (startChar == ch1) {
		    break;
		}
	    }
	    while (*pattern != ']') {
		if (*pattern == '\0') {
		    pattern = Tcl_UtfPrev(pattern, pstart);
		    break;
		}
		pattern++;
	    }
	    pattern++;
	    continue;
	}

	/*
	 * If the next pattern character is '\', just strip off the '\' so we
	 * do exact matching on the character that follows.
	 */

	if (p == '\\') {
	    pattern++;
	    if (*pattern == '\0') {
		return 0;
	    }
	}

	/*
	 * There's no special character. Just make sure that the next bytes of
	 * each string match.
	 */

	str += TclUtfToUniChar(str, &ch1);
	pattern += TclUtfToUniChar(pattern, &ch2);
	if (nocase) {
	    if (Tcl_UniCharToLower(ch1) != Tcl_UniCharToLower(ch2)) {
		return 0;
	    }
	} else if (ch1 != ch2) {
	    return 0;
	}
    }
}

/*
 *----------------------------------------------------------------------
 *
 * TclByteArrayMatch --
 *
 *	See if a particular string matches a particular pattern.  Does not
 *	allow for case insensitivity.
 *	Parallels tclUtf.c:TclUniCharMatch, adjusted for char* and sans nocase.
 *
 * Results:
 *	The return value is 1 if string matches pattern, and 0 otherwise. The
 *	matching operation permits the following special characters in the
 *	pattern: *?\[] (see the manual entry for details on what these mean).
 *
 * Side effects:
 *	None.
 *
 *----------------------------------------------------------------------
 */

int
TclByteArrayMatch(
    const unsigned char *string,/* String. */
    size_t strLen,		/* Length of String */
    const unsigned char *pattern,
				/* Pattern, which may contain special
				 * characters. */
    size_t ptnLen,		/* Length of Pattern */
    int flags)
{
    const unsigned char *stringEnd, *patternEnd;
    unsigned char p;

    stringEnd = string + strLen;
    patternEnd = pattern + ptnLen;

    while (1) {
	/*
	 * See if we're at the end of both the pattern and the string. If so,
	 * we succeeded. If we're at the end of the pattern but not at the end
	 * of the string, we failed.
	 */

	if (pattern == patternEnd) {
	    return (string == stringEnd);
	}
	p = *pattern;
	if ((string == stringEnd) && (p != '*')) {
	    return 0;
	}

	/*
	 * Check for a "*" as the next pattern character. It matches any
	 * substring. We handle this by skipping all the characters up to the
	 * next matching one in the pattern, and then calling ourselves
	 * recursively for each postfix of string, until either we match or we
	 * reach the end of the string.
	 */

	if (p == '*') {
	    /*
	     * Skip all successive *'s in the pattern.
	     */

	    while ((++pattern < patternEnd) && (*pattern == '*')) {
		/* empty body */
	    }
	    if (pattern == patternEnd) {
		return 1;
	    }
	    p = *pattern;
	    while (1) {
		/*
		 * Optimization for matching - cruise through the string
		 * quickly if the next char in the pattern isn't a special
		 * character.
		 */

		if ((p != '[') && (p != '?') && (p != '\\')) {
		    while ((string < stringEnd) && (p != *string)) {
			string++;
		    }
		}
		if (TclByteArrayMatch(string, stringEnd - string,
				pattern, patternEnd - pattern, 0)) {
		    return 1;
		}
		if (string == stringEnd) {
		    return 0;
		}
		string++;
	    }
	}

	/*
	 * Check for a "?" as the next pattern character. It matches any
	 * single character.
	 */

	if (p == '?') {
	    pattern++;
	    string++;
	    continue;
	}

	/*
	 * Check for a "[" as the next pattern character. It is followed by a
	 * list of characters that are acceptable, or by a range (two
	 * characters separated by "-").
	 */

	if (p == '[') {
	    unsigned char ch1, startChar, endChar;

	    pattern++;
	    ch1 = *string;
	    string++;
	    while (1) {
		if ((*pattern == ']') || (pattern == patternEnd)) {
		    return 0;
		}
		startChar = *pattern;
		pattern++;
		if (*pattern == '-') {
		    pattern++;
		    if (pattern == patternEnd) {
			return 0;
		    }
		    endChar = *pattern;
		    pattern++;
		    if (((startChar <= ch1) && (ch1 <= endChar))
			    || ((endChar <= ch1) && (ch1 <= startChar))) {
			/*
			 * Matches ranges of form [a-z] or [z-a].
			 */

			break;
		    }
		} else if (startChar == ch1) {
		    break;
		}
	    }
	    while (*pattern != ']') {
		if (pattern == patternEnd) {
		    pattern--;
		    break;
		}
		pattern++;
	    }
	    pattern++;
	    continue;
	}

	/*
	 * If the next pattern character is '\', just strip off the '\' so we
	 * do exact matching on the character that follows.
	 */

	if (p == '\\') {
	    if (++pattern == patternEnd) {
		return 0;
	    }
	}

	/*
	 * There's no special character. Just make sure that the next bytes of
	 * each string match.
	 */

	if (*string != *pattern) {
	    return 0;
	}
	string++;
	pattern++;
    }
}

/*
 *----------------------------------------------------------------------
 *
 * TclStringMatchObj --
 *
 *	See if a particular string matches a particular pattern. Allows case
 *	insensitivity. This is the generic multi-type handler for the various
 *	matching algorithms.
 *
 * Results:
 *	The return value is 1 if string matches pattern, and 0 otherwise. The
 *	matching operation permits the following special characters in the
 *	pattern: *?\[] (see the manual entry for details on what these mean).
 *
 * Side effects:
 *	None.
 *
 *----------------------------------------------------------------------
 */

int
TclStringMatchObj(
    Tcl_Obj *strObj,		/* string object. */
    Tcl_Obj *ptnObj,		/* pattern object. */
    int flags)			/* Only TCL_MATCH_NOCASE should be passed, or
				 * 0. */
{
    int match;
    size_t length, plen;

    /*
     * Promote based on the type of incoming object.
     * XXX: Currently doesn't take advantage of exact-ness that
     * XXX: TclReToGlob tells us about
    trivial = nocase ? 0 : TclMatchIsTrivial(TclGetString(ptnObj));
     */

    if ((strObj->typePtr == &tclStringType) || (strObj->typePtr == NULL)) {
	Tcl_UniChar *udata, *uptn;

	udata = Tcl_GetUnicodeFromObj(strObj, &length);
	uptn  = Tcl_GetUnicodeFromObj(ptnObj, &plen);
	match = TclUniCharMatch(udata, length, uptn, plen, flags);
    } else if (TclIsPureByteArray(strObj) && !flags) {
	unsigned char *data, *ptn;

	data = Tcl_GetByteArrayFromObj(strObj, &length);
	ptn  = Tcl_GetByteArrayFromObj(ptnObj, &plen);
	match = TclByteArrayMatch(data, length, ptn, plen, 0);
    } else {
	match = Tcl_StringCaseMatch(TclGetString(strObj),
		TclGetString(ptnObj), flags);
    }
    return match;
}

/*
 *----------------------------------------------------------------------
 *
 * Tcl_DStringInit --
 *
 *	Initializes a dynamic string, discarding any previous contents of the
 *	string (Tcl_DStringFree should have been called already if the dynamic
 *	string was previously in use).
 *
 * Results:
 *	None.
 *
 * Side effects:
 *	The dynamic string is initialized to be empty.
 *
 *----------------------------------------------------------------------
 */

void
Tcl_DStringInit(
    Tcl_DString *dsPtr)		/* Pointer to structure for dynamic string. */
{
    dsPtr->string = dsPtr->staticSpace;
    dsPtr->length = 0;
    dsPtr->spaceAvl = TCL_DSTRING_STATIC_SIZE;
    dsPtr->staticSpace[0] = '\0';
}

/*
 *----------------------------------------------------------------------
 *
 * Tcl_DStringAppend --
 *
 *	Append more bytes to the current value of a dynamic string.
 *
 * Results:
 *	The return value is a pointer to the dynamic string's new value.
 *
 * Side effects:
 *	Length bytes from "bytes" (or all of "bytes" if length is less than
 *	zero) are added to the current value of the string. Memory gets
 *	reallocated if needed to accomodate the string's new size.
 *
 *----------------------------------------------------------------------
 */

char *
Tcl_DStringAppend(
    Tcl_DString *dsPtr,		/* Structure describing dynamic string. */
    const char *bytes,		/* String to append. If length is TCL_STRLEN
				 * then this must be null-terminated. */
    size_t length)		/* Number of bytes from "bytes" to append. If
				 * TCL_STRLEN, then append all of bytes, up to
				 * NUL at end. */
{
    int newSize;

    if (length == TCL_STRLEN) {
	length = strlen(bytes);
    }
    newSize = length + dsPtr->length;

    /*
     * Allocate a larger buffer for the string if the current one isn't large
     * enough. Allocate extra space in the new buffer so that there will be
     * room to grow before we have to allocate again.
     */

    if (newSize >= dsPtr->spaceAvl) {
	dsPtr->spaceAvl = newSize * 2;
	if (dsPtr->string == dsPtr->staticSpace) {
	    char *newString = ckalloc(dsPtr->spaceAvl);

	    memcpy(newString, dsPtr->string, dsPtr->length);
	    dsPtr->string = newString;
	} else {
	    dsPtr->string = ckrealloc(dsPtr->string, dsPtr->spaceAvl);
	}
    }

    /*
     * Copy the new string into the buffer at the end of the old one.
     */

    memcpy(dsPtr->string + dsPtr->length, bytes, length);
    dsPtr->length += length;
    dsPtr->string[dsPtr->length] = '\0';
    return dsPtr->string;
}

/*
 *----------------------------------------------------------------------
 *
 * TclDStringAppendObj, TclDStringAppendDString --
 *
 *	Simple wrappers round Tcl_DStringAppend that make it easier to append
 *	from particular sources of strings.
 *
 *----------------------------------------------------------------------
 */

char *
TclDStringAppendObj(
    Tcl_DString *dsPtr,
    Tcl_Obj *objPtr)
{
    size_t length;
    char *bytes = Tcl_GetStringFromObj(objPtr, &length);

    return Tcl_DStringAppend(dsPtr, bytes, length);
}

char *
TclDStringAppendDString(
    Tcl_DString *dsPtr,
    Tcl_DString *toAppendPtr)
{
    return Tcl_DStringAppend(dsPtr, Tcl_DStringValue(toAppendPtr),
	    Tcl_DStringLength(toAppendPtr));
}

/*
 *----------------------------------------------------------------------
 *
 * Tcl_DStringAppendElement --
 *
 *	Append a list element to the current value of a dynamic string.
 *
 * Results:
 *	The return value is a pointer to the dynamic string's new value.
 *
 * Side effects:
 *	String is reformatted as a list element and added to the current value
 *	of the string. Memory gets reallocated if needed to accomodate the
 *	string's new size.
 *
 *----------------------------------------------------------------------
 */

char *
Tcl_DStringAppendElement(
    Tcl_DString *dsPtr,		/* Structure describing dynamic string. */
    const char *element)	/* String to append. Must be
				 * null-terminated. */
{
    char *dst = dsPtr->string + dsPtr->length;
<<<<<<< HEAD
    size_t needSpace = TclNeedSpace(dsPtr->string, dst);
    int flags = needSpace ? TCL_DONT_QUOTE_HASH : 0;
    size_t newSize = dsPtr->length + needSpace
	    + TclScanElement(element, TCL_STRLEN, &flags);
=======
    int needSpace = TclNeedSpace(dsPtr->string, dst);
    char flags = needSpace ? TCL_DONT_QUOTE_HASH : 0;
    int newSize = dsPtr->length + needSpace
	    + TclScanElement(element, -1, &flags);
>>>>>>> 89f9b944

    /*
     * Allocate a larger buffer for the string if the current one isn't large
     * enough. Allocate extra space in the new buffer so that there will be
     * room to grow before we have to allocate again. SPECIAL NOTE: must use
     * memcpy, not strcpy, to copy the string to a larger buffer, since there
     * may be embedded NULLs in the string in some cases.
     */

    if (newSize >= dsPtr->spaceAvl) {
	dsPtr->spaceAvl = newSize * 2;
	if (dsPtr->string == dsPtr->staticSpace) {
	    char *newString = ckalloc(dsPtr->spaceAvl);

	    memcpy(newString, dsPtr->string, (size_t) dsPtr->length);
	    dsPtr->string = newString;
	} else {
	    dsPtr->string = ckrealloc(dsPtr->string, dsPtr->spaceAvl);
	}
	dst = dsPtr->string + dsPtr->length;
    }

    /*
     * Convert the new string to a list element and copy it into the buffer at
     * the end, with a space, if needed.
     */

    if (needSpace) {
	*dst = ' ';
	dst++;
	dsPtr->length++;

	/*
	 * If we need a space to separate this element from preceding stuff,
	 * then this element will not lead a list, and need not have it's
	 * leading '#' quoted.
	 */

	flags |= TCL_DONT_QUOTE_HASH;
    }
    dsPtr->length += TclConvertElement(element, TCL_STRLEN, dst, flags);
    dsPtr->string[dsPtr->length] = '\0';
    return dsPtr->string;
}

/*
 *----------------------------------------------------------------------
 *
 * Tcl_DStringSetLength --
 *
 *	Change the length of a dynamic string. This can cause the string to
 *	either grow or shrink, depending on the value of length.
 *
 * Results:
 *	None.
 *
 * Side effects:
 *	The length of dsPtr is changed to length and a null byte is stored at
 *	that position in the string. If length is larger than the space
 *	allocated for dsPtr, then a panic occurs.
 *
 *----------------------------------------------------------------------
 */

void
Tcl_DStringSetLength(
    Tcl_DString *dsPtr,		/* Structure describing dynamic string. */
    size_t length)		/* New length for dynamic string. */
{
    size_t newsize;

    if (length == TCL_STRLEN) {
	length = 0;
    }
    if (length >= dsPtr->spaceAvl) {
	/*
	 * There are two interesting cases here. In the first case, the user
	 * may be trying to allocate a large buffer of a specific size. It
	 * would be wasteful to overallocate that buffer, so we just allocate
	 * enough for the requested size plus the trailing null byte. In the
	 * second case, we are growing the buffer incrementally, so we need
	 * behavior similar to Tcl_DStringAppend. The requested length will
	 * usually be a small delta above the current spaceAvl, so we'll end
	 * up doubling the old size. This won't grow the buffer quite as
	 * quickly, but it should be close enough.
	 */

	newsize = dsPtr->spaceAvl * 2;
	if (length < newsize) {
	    dsPtr->spaceAvl = newsize;
	} else {
	    dsPtr->spaceAvl = length + 1;
	}
	if (dsPtr->string == dsPtr->staticSpace) {
	    char *newString = ckalloc(dsPtr->spaceAvl);

	    memcpy(newString, dsPtr->string, (size_t) dsPtr->length);
	    dsPtr->string = newString;
	} else {
	    dsPtr->string = ckrealloc(dsPtr->string, dsPtr->spaceAvl);
	}
    }
    dsPtr->length = length;
    dsPtr->string[length] = 0;
}

/*
 *----------------------------------------------------------------------
 *
 * Tcl_DStringFree --
 *
 *	Frees up any memory allocated for the dynamic string and reinitializes
 *	the string to an empty state.
 *
 * Results:
 *	None.
 *
 * Side effects:
 *	The previous contents of the dynamic string are lost, and the new
 *	value is an empty string.
 *
 *----------------------------------------------------------------------
 */

void
Tcl_DStringFree(
    Tcl_DString *dsPtr)		/* Structure describing dynamic string. */
{
    if (dsPtr->string != dsPtr->staticSpace) {
	ckfree(dsPtr->string);
    }
    dsPtr->string = dsPtr->staticSpace;
    dsPtr->length = 0;
    dsPtr->spaceAvl = TCL_DSTRING_STATIC_SIZE;
    dsPtr->staticSpace[0] = '\0';
}

/*
 *----------------------------------------------------------------------
 *
 * Tcl_DStringResult --
 *
 *	This function moves the value of a dynamic string into an interpreter
 *	as its string result. Afterwards, the dynamic string is reset to an
 *	empty string.
 *
 * Results:
 *	None.
 *
 * Side effects:
 *	The string is "moved" to interp's result, and any existing string
 *	result for interp is freed. dsPtr is reinitialized to an empty string.
 *
 *----------------------------------------------------------------------
 */

void
Tcl_DStringResult(
    Tcl_Interp *interp,		/* Interpreter whose result is to be reset. */
    Tcl_DString *dsPtr)		/* Dynamic string that is to become the
				 * result of interp. */
{
    Tcl_SetObjResult(interp, TclDStringToObj(dsPtr));
}

/*
 *----------------------------------------------------------------------
 *
 * Tcl_DStringGetResult --
 *
 *	This function moves an interpreter's result into a dynamic string.
 *
 * Results:
 *	None.
 *
 * Side effects:
 *	The interpreter's string result is cleared, and the previous contents
 *	of dsPtr are freed.
 *
 *	If the string result is empty, the object result is moved to the
 *	string result, then the object result is reset.
 *
 *----------------------------------------------------------------------
 */

void
Tcl_DStringGetResult(
    Tcl_Interp *interp,		/* Interpreter whose result is to be reset. */
    Tcl_DString *dsPtr)		/* Dynamic string that is to become the result
				 * of interp. */
{
<<<<<<< HEAD
    Interp *iPtr = (Interp *) interp;

    if (dsPtr->string != dsPtr->staticSpace) {
	ckfree(dsPtr->string);
    }

    /*
     * Do more efficient transfer when we know the result is a Tcl_Obj. When
     * there's no st`ring result, we only have to deal with two cases:
     *
     *  1. When the string rep is the empty string, when we don't copy but
     *     instead use the staticSpace in the DString to hold an empty string.

     *  2. When the string rep is not there or there's a real string rep, when
     *     we use Tcl_GetString to fetch (or generate) the string rep - which
     *     we know to have been allocated with ckalloc() - and use it to
     *     populate the DString space. Then, we free the internal rep. and set
     *     the object's string representation back to the canonical empty
     *     string.
     */

    if (!iPtr->result[0] && iPtr->objResultPtr
	    && !Tcl_IsShared(iPtr->objResultPtr)) {
	if (iPtr->objResultPtr->bytes == tclEmptyStringRep) {
	    dsPtr->string = dsPtr->staticSpace;
	    dsPtr->string[0] = 0;
	    dsPtr->length = 0;
	    dsPtr->spaceAvl = TCL_DSTRING_STATIC_SIZE;
	} else {
	    dsPtr->string = Tcl_GetString(iPtr->objResultPtr);
	    dsPtr->length = iPtr->objResultPtr->length;
	    dsPtr->spaceAvl = dsPtr->length + 1;
	    TclFreeIntRep(iPtr->objResultPtr);
	    iPtr->objResultPtr->bytes = tclEmptyStringRep;
	    iPtr->objResultPtr->length = 0;
	}
	return;
    }

    /*
     * If the string result is empty, move the object result to the string
     * result, then reset the object result.
     */

    (void) Tcl_GetStringResult(interp);

    dsPtr->length = strlen(iPtr->result);
    if (iPtr->freeProc != NULL) {
	if (iPtr->freeProc == TCL_DYNAMIC) {
	    dsPtr->string = iPtr->result;
	    dsPtr->spaceAvl = dsPtr->length+1;
	} else {
	    dsPtr->string = ckalloc(dsPtr->length+1);
	    memcpy(dsPtr->string, iPtr->result, (unsigned) dsPtr->length+1);
	    iPtr->freeProc(iPtr->result);
	}
	dsPtr->spaceAvl = dsPtr->length+1;
	iPtr->freeProc = NULL;
    } else {
	if (dsPtr->length < TCL_DSTRING_STATIC_SIZE) {
	    dsPtr->string = dsPtr->staticSpace;
	    dsPtr->spaceAvl = TCL_DSTRING_STATIC_SIZE;
	} else {
	    dsPtr->string = ckalloc(dsPtr->length+1);
	    dsPtr->spaceAvl = dsPtr->length + 1;
	}
	memcpy(dsPtr->string, iPtr->result, dsPtr->length+1);
    }
=======
    int length;
    char *bytes = Tcl_GetStringFromObj(Tcl_GetObjResult(interp), &length);
>>>>>>> 89f9b944

    Tcl_DStringFree(dsPtr);
    Tcl_DStringAppend(dsPtr, bytes, length);
    Tcl_ResetResult(interp);
}

/*
 *----------------------------------------------------------------------
 *
 * TclDStringToObj --
 *
 *	This function moves a dynamic string's contents to a new Tcl_Obj. Be
 *	aware that this function does *not* check that the encoding of the
 *	contents of the dynamic string is correct; this is the caller's
 *	responsibility to enforce.
 *
 * Results:
 *	The newly-allocated untyped (i.e., typePtr==NULL) Tcl_Obj with a
 *	reference count of zero.
 *
 * Side effects:
 *	The string is "moved" to the object. dsPtr is reinitialized to an
 *	empty string; it does not need to be Tcl_DStringFree'd after this if
 *	not used further.
 *
 *----------------------------------------------------------------------
 */

Tcl_Obj *
TclDStringToObj(
    Tcl_DString *dsPtr)
{
    Tcl_Obj *result;

    if (dsPtr->string == dsPtr->staticSpace) {
	if (dsPtr->length == 0) {
	    TclNewObj(result);
	} else {
	    /*
	     * Static buffer, so must copy.
	     */
	    
	    TclNewStringObj(result, dsPtr->string, dsPtr->length);
	}
    } else {
	/*
	 * Dynamic buffer, so transfer ownership and reset.
	 */

	TclNewObj(result);
	result->bytes = dsPtr->string;
	result->length = dsPtr->length;
    }

    /*
     * Re-establish the DString as empty with no buffer allocated.
     */

    dsPtr->string = dsPtr->staticSpace;
    dsPtr->spaceAvl = TCL_DSTRING_STATIC_SIZE;
    dsPtr->length = 0;
    dsPtr->staticSpace[0] = '\0';

    return result;
}

/*
 *----------------------------------------------------------------------
 *
 * Tcl_DStringStartSublist --
 *
 *	This function adds the necessary information to a dynamic string
 *	(e.g. " {") to start a sublist. Future element appends will be in the
 *	sublist rather than the main list.
 *
 * Results:
 *	None.
 *
 * Side effects:
 *	Characters get added to the dynamic string.
 *
 *----------------------------------------------------------------------
 */

void
Tcl_DStringStartSublist(
    Tcl_DString *dsPtr)		/* Dynamic string. */
{
    if (TclNeedSpace(dsPtr->string, dsPtr->string + dsPtr->length)) {
	TclDStringAppendLiteral(dsPtr, " {");
    } else {
	TclDStringAppendLiteral(dsPtr, "{");
    }
}

/*
 *----------------------------------------------------------------------
 *
 * Tcl_DStringEndSublist --
 *
 *	This function adds the necessary characters to a dynamic string to end
 *	a sublist (e.g. "}"). Future element appends will be in the enclosing
 *	(sub)list rather than the current sublist.
 *
 * Results:
 *	None.
 *
 * Side effects:
 *	None.
 *
 *----------------------------------------------------------------------
 */

void
Tcl_DStringEndSublist(
    Tcl_DString *dsPtr)		/* Dynamic string. */
{
    TclDStringAppendLiteral(dsPtr, "}");
}

/*
 *----------------------------------------------------------------------
 *
 * Tcl_PrintDouble --
 *
 *	Given a floating-point value, this function converts it to an ASCII
 *	string using.
 *
 * Results:
 *	The ASCII equivalent of "value" is written at "dst". It is written
 *	using the current precision, and it is guaranteed to contain a decimal
 *	point or exponent, so that it looks like a floating-point value and
 *	not an integer.
 *
 * Side effects:
 *	None.
 *
 *----------------------------------------------------------------------
 */

void
Tcl_PrintDouble(
    Tcl_Interp *interp,		/* Interpreter whose tcl_precision variable
				 * used to be used to control printing. It's
				 * ignored now. */
    double value,		/* Value to print as string. */
    char *dst)			/* Where to store converted value; must have
				 * at least TCL_DOUBLE_SPACE characters. */
{
    char *p, c;
    int exponent;
    int signum;
    char *digits;
    char *end;
    int *precisionPtr = Tcl_GetThreadData(&precisionKey, (int) sizeof(int));

    /*
     * Handle NaN.
     */
    
    if (TclIsNaN(value)) {
	TclFormatNaN(value, dst);
	return;
    }

    /*
     * Handle infinities.
     */
    
    if (TclIsInfinite(value)) {
	/*
	 * Remember to copy the terminating NUL too.
	 */
	
	if (value < 0) {
	    memcpy(dst, "-Inf", 5);
	} else {
	    memcpy(dst, "Inf", 4);
	}
	return;
    }

    /*
     * Ordinary (normal and denormal) values.
     */
    
    if (*precisionPtr == 0) {
	digits = TclDoubleDigits(value, -1, TCL_DD_SHORTEST,
		&exponent, &signum, &end);
    } else {
	/*
	 * There are at least two possible interpretations for tcl_precision.
	 *
	 * The first is, "choose the decimal representation having
	 * $tcl_precision digits of significance that is nearest to the given
	 * number, breaking ties by rounding to even, and then trimming
	 * trailing zeros." This gives the greatest possible precision in the
	 * decimal string, but offers the anomaly that [expr 0.1] will be
	 * "0.10000000000000001".
	 *
	 * The second is "choose the decimal representation having at most
	 * $tcl_precision digits of significance that is nearest to the given
	 * number. If no such representation converts exactly to the given
	 * number, choose the one that is closest, breaking ties by rounding
	 * to even. If more than one such representation converts exactly to
	 * the given number, choose the shortest, breaking ties in favour of
	 * the nearest, breaking remaining ties in favour of the one ending in
	 * an even digit."
	 *
	 * Tcl 8.4 implements the first of these, which gives rise to
	 * anomalies in formatting:
	 *
	 *	% expr 0.1
	 *	0.10000000000000001
	 *	% expr 0.01
	 *	0.01
	 *	% expr 1e-7
	 *	9.9999999999999995e-08
	 *
	 * For human readability, it appears better to choose the second rule,
	 * and let [expr 0.1] return 0.1. But for 8.4 compatibility, we prefer
	 * the first (the recommended zero value for tcl_precision avoids the
	 * problem entirely).
	 *
	 * Uncomment TCL_DD_SHORTEN_FLAG in the next call to prefer the method
	 * that allows floating point values to be shortened if it can be done
	 * without loss of precision.
	 */

	digits = TclDoubleDigits(value, *precisionPtr,
		TCL_DD_E_FORMAT /* | TCL_DD_SHORTEN_FLAG */, 
		&exponent, &signum, &end);
    }
    if (signum) {
	*dst++ = '-';
    }
    p = digits;
    if (exponent < -4 || exponent > 16) {
	/*
	 * E format for numbers < 1e-3 or >= 1e17.
	 */
	
	*dst++ = *p++;
	c = *p;
	if (c != '\0') {
	    *dst++ = '.';
	    while (c != '\0') {
		*dst++ = c;
		c = *++p;
	    }
	}

	/*
	 * Tcl 8.4 appears to format with at least a two-digit exponent;
	 * preserve that behaviour when tcl_precision != 0
	 */

	if (*precisionPtr == 0) {
	    sprintf(dst, "e%+d", exponent);
	} else {
	    sprintf(dst, "e%+03d", exponent);
	}
    } else {
	/*
	 * F format for others.
	 */
	
	if (exponent < 0) {
	    *dst++ = '0';
	}
	c = *p;
	while (exponent-- >= 0) {
	    if (c != '\0') {
		*dst++ = c;
		c = *++p;
	    } else {
		*dst++ = '0';
	    }
	}
	*dst++ = '.';
	if (c == '\0') {
	    *dst++ = '0';
	} else {
	    while (++exponent < -1) {
		*dst++ = '0';
	    }
	    while (c != '\0') {
		*dst++ = c;
		c = *++p;
	    }
	}
	*dst++ = '\0';
    }
    ckfree(digits);
}

/*
 *----------------------------------------------------------------------
 *
 * TclPrecTraceProc --
 *
 *	This function is invoked whenever the variable "tcl_precision" is
 *	written.
 *
 * Results:
 *	Returns NULL if all went well, or an error message if the new value
 *	for the variable doesn't make sense.
 *
 * Side effects:
 *	If the new value doesn't make sense then this function undoes the
 *	effect of the variable modification. Otherwise it modifies the format
 *	string that's used by Tcl_PrintDouble.
 *
 *----------------------------------------------------------------------
 */

	/* ARGSUSED */
char *
TclPrecTraceProc(
    ClientData clientData,	/* Not used. */
    Tcl_Interp *interp,		/* Interpreter containing variable. */
    const char *name1,		/* Name of variable. */
    const char *name2,		/* Second part of variable name. */
    int flags)			/* Information about what happened. */
{
    Tcl_Obj *value;
    int prec;
    int *precisionPtr = Tcl_GetThreadData(&precisionKey, (int) sizeof(int));

    /*
     * If the variable is unset, then recreate the trace.
     */

    if (flags & TCL_TRACE_UNSETS) {
	if ((flags & TCL_TRACE_DESTROYED) && !Tcl_InterpDeleted(interp)) {
	    Tcl_TraceVar2(interp, name1, name2,
		    TCL_GLOBAL_ONLY|TCL_TRACE_READS|TCL_TRACE_WRITES
		    |TCL_TRACE_UNSETS, TclPrecTraceProc, clientData);
	}
	return NULL;
    }

    /*
     * When the variable is read, reset its value from our shared value. This
     * is needed in case the variable was modified in some other interpreter
     * so that this interpreter's value is out of date.
     */


    if (flags & TCL_TRACE_READS) {
	Tcl_SetVar2Ex(interp, name1, name2, Tcl_NewLongObj(*precisionPtr),
		flags & TCL_GLOBAL_ONLY);
	return NULL;
    }

    /*
     * The variable is being written. Check the new value and disallow it if
     * it isn't reasonable or if this is a safe interpreter (we don't want
     * safe interpreters messing up the precision of other interpreters).
     */

    if (Tcl_IsSafe(interp)) {
	return (char *) "can't modify precision from a safe interpreter";
    }
    value = Tcl_GetVar2Ex(interp, name1, name2, flags & TCL_GLOBAL_ONLY);
    if (value == NULL
	    || Tcl_GetIntFromObj(NULL, value, &prec) != TCL_OK
	    || prec < 0 || prec > TCL_MAX_PREC) {
	return (char *) "improper value for precision";
    }
    *precisionPtr = prec;
    return NULL;
}

/*
 *----------------------------------------------------------------------
 *
 * TclNeedSpace --
 *
 *	This function checks to see whether it is appropriate to add a space
 *	before appending a new list element to an existing string.
 *
 * Results:
 *	The return value is 1 if a space is appropriate, 0 otherwise.
 *
 * Side effects:
 *	None.
 *
 *----------------------------------------------------------------------
 */

int
TclNeedSpace(
    const char *start,		/* First character in string. */
    const char *end)		/* End of string (place where space will be
				 * added, if appropriate). */
{
    /*
     * A space is needed unless either:
     * (a) we're at the start of the string, or
     */

    if (end == start) {
	return 0;
    }

    /*
     * (b) we're at the start of a nested list-element, quoted with an open
     *	   curly brace; we can be nested arbitrarily deep, so long as the
     *	   first curly brace starts an element, so backtrack over open curly
     *	   braces that are trailing characters of the string; and
     */

    end = Tcl_UtfPrev(end, start);
    while (*end == '{') {
	if (end == start) {
	    return 0;
	}
	end = Tcl_UtfPrev(end, start);
    }

    /*
     * (c) the trailing character of the string is already a list-element
     *	   separator (according to TclFindElement); that is, one of these
     *	   characters:
     *		\u0009	\t	TAB
     *		\u000A	\n	NEWLINE
     *		\u000B	\v	VERTICAL TAB
     *		\u000C	\f	FORM FEED
     *		\u000D	\r	CARRIAGE RETURN
     *		\u0020		SPACE
     *	   with the condition that the penultimate character is not a
     *	   backslash.
     */

    if (*end > 0x20) {
	/*
	 * Performance tweak. All ASCII spaces are <= 0x20. So get a quick
	 * answer for most characters before comparing against all spaces in
	 * the switch below.
	 *
	 * NOTE: Remove this if other Unicode spaces ever get accepted as
	 * list-element separators.
	 */

	return 1;
    }
    switch (*end) {
    case ' ':
    case '\t':
    case '\n':
    case '\r':
    case '\v':
    case '\f':
	if ((end == start) || (end[-1] != '\\')) {
	    return 0;
	}
    }
    return 1;
}

/*
 *----------------------------------------------------------------------
 *
 * TclFormatInt --
 *
 *	This procedure formats an integer into a sequence of decimal digit
 *	characters in a buffer. If the integer is negative, a minus sign is
 *	inserted at the start of the buffer. A null character is inserted at
 *	the end of the formatted characters. It is the caller's responsibility
 *	to ensure that enough storage is available. This procedure has the
 *	effect of sprintf(buffer, "%ld", n) but is faster as proven in
 *	benchmarks.  This is key to UpdateStringOfInt, which is a common path
 *	for a lot of code (e.g. int-indexed arrays).
 *
 * Results:
 *	An integer representing the number of characters formatted, not
 *	including the terminating \0.
 *
 * Side effects:
 *	The formatted characters are written into the storage pointer to by
 *	the "buffer" argument.
 *
 *----------------------------------------------------------------------
 */

size_t
TclFormatInt(
    char *buffer,		/* Points to the storage into which the
				 * formatted characters are written. */
    long n)			/* The integer to format. */
{
    long intVal;
    size_t i, numFormatted, j;
    const char *digits = "0123456789";

    /*
     * Check first whether "n" is zero.
     */

    if (n == 0) {
	buffer[0] = '0';
	buffer[1] = 0;
	return 1;
    }

    /*
     * Check whether "n" is the maximum negative value. This is -2^(m-1) for
     * an m-bit word, and has no positive equivalent; negating it produces the
     * same value.
     */

    intVal = -n;			/* [Bug 3390638] Workaround for*/
    if (n == -n || intVal == n) {	/* broken compiler optimizers. */
	return sprintf(buffer, "%ld", n);
    }

    /*
     * Generate the characters of the result backwards in the buffer.
     */

    intVal = (n < 0? -n : n);
    i = 0;
    buffer[0] = '\0';
    do {
	i++;
	buffer[i] = digits[intVal % 10];
	intVal = intVal/10;
    } while (intVal > 0);
    if (n < 0) {
	i++;
	buffer[i] = '-';
    }
    numFormatted = i;

    /*
     * Now reverse the characters.
     */

    for (j = 0;  j < i;  j++, i--) {
	char tmp = buffer[i];

	buffer[i] = buffer[j];
	buffer[j] = tmp;
    }
    return numFormatted;
}

/*
 *----------------------------------------------------------------------
 *
 * TclGetIntForIndex --
 *
 *	This function returns an integer corresponding to the list index held
 *	in a Tcl object. The Tcl object's value is expected to be in the
 *	format integer([+-]integer)? or the format end([+-]integer)?.
 *
 * Results:
 *	The return value is normally TCL_OK, which means that the index was
 *	successfully stored into the location referenced by "indexPtr". If the
 *	Tcl object referenced by "objPtr" has the value "end", the value
 *	stored is "endValue". If "objPtr"s values is not of one of the
 *	expected formats, TCL_ERROR is returned and, if "interp" is non-NULL,
 *	an error message is left in the interpreter's result object.
 *
 * Side effects:
 *	The object referenced by "objPtr" might be converted to an integer,
 *	wide integer, or end-based-index object.
 *
 *----------------------------------------------------------------------
 */

int
TclGetIntForIndex(
    Tcl_Interp *interp,		/* Interpreter to use for error reporting. If
				 * NULL, then no error message is left after
				 * errors. */
    Tcl_Obj *objPtr,		/* Points to an object containing either "end"
				 * or an integer. */
    ssize_t endValue,		/* The value to be stored at "indexPtr" if
				 * "objPtr" holds "end". */
    ssize_t *indexPtr)		/* Location filled in with an integer
				 * representing an index. */
{
    size_t length;
    char *opPtr;
    const char *bytes;
    int idx;

    // TODO Lists may be longer than fits in an int
    if (TclGetIntFromObj(NULL, objPtr, &idx) == TCL_OK) {
	*indexPtr = (ssize_t) idx;
	return TCL_OK;
    }

    if (SetEndOffsetFromAny(NULL, objPtr) == TCL_OK) {
	/*
	 * If the object is already an offset from the end of the list, or can
	 * be converted to one, use it.
	 */

	*indexPtr = endValue + objPtr->internalRep.longValue;
	return TCL_OK;
    }

    bytes = TclGetStringFromObj(objPtr, &length);

    /*
     * Leading whitespace is acceptable in an index.
     */

    while (length && TclIsSpaceProc(*bytes)) {
	bytes++;
	length--;
    }

    if (TclParseNumber(NULL, NULL, NULL, bytes, length, (const char **)&opPtr,
	    TCL_PARSE_INTEGER_ONLY | TCL_PARSE_NO_WHITESPACE) == TCL_OK) {
	int code, first, second;
	char savedOp = *opPtr;

	if ((savedOp != '+') && (savedOp != '-')) {
	    goto parseError;
	}
	if (TclIsSpaceProc(opPtr[1])) {
	    goto parseError;
	}
	*opPtr = '\0';
	code = Tcl_GetInt(interp, bytes, &first);
	*opPtr = savedOp;
	if (code == TCL_ERROR) {
	    goto parseError;
	}
	if (TCL_ERROR == Tcl_GetInt(interp, opPtr+1, &second)) {
	    goto parseError;
	}
	if (savedOp == '+') {
	    *indexPtr = first + second;
	} else {
	    *indexPtr = first - second;
	}
	return TCL_OK;
    }

    /*
     * Report a parse error.
     */

  parseError:
    if (interp != NULL) {
	bytes = Tcl_GetString(objPtr);
	Tcl_SetObjResult(interp, Tcl_ObjPrintf(
		"bad index \"%s\": must be integer?[+-]integer? or"
		" end?[+-]integer?", bytes));
	if (!strncmp(bytes, "end-", 4)) {
	    bytes += 4;
	}
	Tcl_SetErrorCode(interp, "TCL", "VALUE", "INDEX", NULL);
    }

    return TCL_ERROR;
}

/*
 *----------------------------------------------------------------------
 *
 * UpdateStringOfEndOffset --
 *
 *	Update the string rep of a Tcl object holding an "end-offset"
 *	expression.
 *
 * Results:
 *	None.
 *
 * Side effects:
 *	Stores a valid string in the object's string rep.
 *
 * This function does NOT free any earlier string rep. If it is called on an
 * object that already has a valid string rep, it will leak memory.
 *
 *----------------------------------------------------------------------
 */

static void
UpdateStringOfEndOffset(
    register Tcl_Obj *objPtr)
{
    char buffer[TCL_INTEGER_SPACE + 5];
    register int len = 3;

    memcpy(buffer, "end", 4);
    if (objPtr->internalRep.longValue != 0) {
	buffer[len++] = '-';
	len += TclFormatInt(buffer+len, -(objPtr->internalRep.longValue));
    }
    objPtr->bytes = ckalloc((unsigned) len+1);
    memcpy(objPtr->bytes, buffer, (unsigned) len+1);
    objPtr->length = len;
}

/*
 *----------------------------------------------------------------------
 *
 * SetEndOffsetFromAny --
 *
 *	Look for a string of the form "end[+-]offset" and convert it to an
 *	internal representation holding the offset.
 *
 * Results:
 *	Returns TCL_OK if ok, TCL_ERROR if the string was badly formed.
 *
 * Side effects:
 *	If interp is not NULL, stores an error message in the interpreter
 *	result.
 *
 *----------------------------------------------------------------------
 */

static int
SetEndOffsetFromAny(
    Tcl_Interp *interp,		/* Tcl interpreter or NULL */
    Tcl_Obj *objPtr)		/* Pointer to the object to parse */
{
    int offset;			/* Offset in the "end-offset" expression */
    register const char *bytes;	/* String rep of the object */
    size_t length;		/* Length of the object's string rep */

    /*
     * If it's already the right type, we're fine.
     */

    if (objPtr->typePtr == &tclEndOffsetType) {
	return TCL_OK;
    }

    /*
     * Check for a string rep of the right form.
     */

    bytes = TclGetStringFromObj(objPtr, &length);
    if ((*bytes != 'e') || (strncmp(bytes, "end",
	    (size_t)((length > 3) ? 3 : length)) != 0)) {
	if (interp != NULL) {
	    Tcl_SetObjResult(interp, Tcl_ObjPrintf(
		    "bad index \"%s\": must be end?[+-]integer?", bytes));
	    Tcl_SetErrorCode(interp, "TCL", "VALUE", "INDEX", NULL);
	}
	return TCL_ERROR;
    }

    /*
     * Convert the string rep.
     */

    if (length <= 3) {
	offset = 0;
    } else if ((length > 4) && ((bytes[3] == '-') || (bytes[3] == '+'))) {
	/*
	 * This is our limited string expression evaluator. Pass everything
	 * after "end-" to Tcl_GetInt, then reverse for offset.
	 */

	if (TclIsSpaceProc(bytes[4])) {
	    goto badIndexFormat;
	}
	// TODO might not fit in an int
	if (Tcl_GetInt(interp, bytes+4, &offset) != TCL_OK) {
	    return TCL_ERROR;
	}
	if (bytes[3] == '-') {
	    offset = -offset;
	}
    } else {
	/*
	 * Conversion failed. Report the error.
	 */

    badIndexFormat:
	if (interp != NULL) {
	    Tcl_SetObjResult(interp, Tcl_ObjPrintf(
		    "bad index \"%s\": must be end?[+-]integer?", bytes));
	    Tcl_SetErrorCode(interp, "TCL", "VALUE", "INDEX", NULL);
	}
	return TCL_ERROR;
    }

    /*
     * The conversion succeeded. Free the old internal rep and set the new
     * one.
     */

    TclFreeIntRep(objPtr);
    objPtr->internalRep.longValue = offset;
    objPtr->typePtr = &tclEndOffsetType;

    return TCL_OK;
}

/*
 *----------------------------------------------------------------------
 *
 * ClearHash --
 *
 *	Remove all the entries in the hash table *tablePtr.
 *
 *----------------------------------------------------------------------
 */

static void
ClearHash(
    Tcl_HashTable *tablePtr)
{
    Tcl_HashSearch search;
    Tcl_HashEntry *hPtr;

    for (hPtr = Tcl_FirstHashEntry(tablePtr, &search); hPtr != NULL;
	    hPtr = Tcl_NextHashEntry(&search)) {
	Tcl_Obj *objPtr = Tcl_GetHashValue(hPtr);

	Tcl_DecrRefCount(objPtr);
	Tcl_DeleteHashEntry(hPtr);
    }
}

/*
 *----------------------------------------------------------------------
 *
 * GetThreadHash --
 *
 *	Get a thread-specific (Tcl_HashTable *) associated with a thread data
 *	key.
 *
 * Results:
 *	The Tcl_HashTable * corresponding to *keyPtr.
 *
 * Side effects:
 *	The first call on a keyPtr in each thread creates a new Tcl_HashTable,
 *	and registers a thread exit handler to dispose of it.
 *
 *----------------------------------------------------------------------
 */

static Tcl_HashTable *
GetThreadHash(
    Tcl_ThreadDataKey *keyPtr)
{
    Tcl_HashTable **tablePtrPtr =
	    Tcl_GetThreadData(keyPtr, sizeof(Tcl_HashTable *));

    if (NULL == *tablePtrPtr) {
	*tablePtrPtr = ckalloc(sizeof(Tcl_HashTable));
	Tcl_CreateThreadExitHandler(FreeThreadHash, *tablePtrPtr);
	Tcl_InitHashTable(*tablePtrPtr, TCL_ONE_WORD_KEYS);
    }
    return *tablePtrPtr;
}

/*
 *----------------------------------------------------------------------
 *
 * FreeThreadHash --
 *
 *	Thread exit handler used by GetThreadHash to dispose of a thread hash
 *	table.
 *
 * Side effects:
 *	Frees a Tcl_HashTable.
 *
 *----------------------------------------------------------------------
 */

static void
FreeThreadHash(
    ClientData clientData)
{
    Tcl_HashTable *tablePtr = clientData;

    ClearHash(tablePtr);
    Tcl_DeleteHashTable(tablePtr);
    ckfree(tablePtr);
}

/*
 *----------------------------------------------------------------------
 *
 * FreeProcessGlobalValue --
 *
 *	Exit handler used by Tcl(Set|Get)ProcessGlobalValue to cleanup a
 *	ProcessGlobalValue at exit.
 *
 *----------------------------------------------------------------------
 */

static void
FreeProcessGlobalValue(
    ClientData clientData)
{
    ProcessGlobalValue *pgvPtr = clientData;

    pgvPtr->epoch++;
    pgvPtr->numBytes = 0;
    ckfree(pgvPtr->value);
    pgvPtr->value = NULL;
    if (pgvPtr->encoding) {
	Tcl_FreeEncoding(pgvPtr->encoding);
	pgvPtr->encoding = NULL;
    }
    Tcl_MutexFinalize(&pgvPtr->mutex);
}

/*
 *----------------------------------------------------------------------
 *
 * TclSetProcessGlobalValue --
 *
 *	Utility routine to set a global value shared by all threads in the
 *	process while keeping a thread-local copy as well.
 *
 *----------------------------------------------------------------------
 */

void
TclSetProcessGlobalValue(
    ProcessGlobalValue *pgvPtr,
    Tcl_Obj *newValue,
    Tcl_Encoding encoding)
{
    const char *bytes;
    Tcl_HashTable *cacheMap;
    Tcl_HashEntry *hPtr;
    int dummy;

    Tcl_MutexLock(&pgvPtr->mutex);

    /*
     * Fill the global string value.
     */

    pgvPtr->epoch++;
    if (NULL != pgvPtr->value) {
	ckfree(pgvPtr->value);
    } else {
	Tcl_CreateExitHandler(FreeProcessGlobalValue, pgvPtr);
    }
    bytes = Tcl_GetStringFromObj(newValue, &pgvPtr->numBytes);
    pgvPtr->value = ckalloc(pgvPtr->numBytes + 1);
    memcpy(pgvPtr->value, bytes, (unsigned) pgvPtr->numBytes + 1);
    if (pgvPtr->encoding) {
	Tcl_FreeEncoding(pgvPtr->encoding);
    }
    pgvPtr->encoding = encoding;

    /*
     * Fill the local thread copy directly with the Tcl_Obj value to avoid
     * loss of the intrep. Increment newValue refCount early to handle case
     * where we set a PGV to itself.
     */

    Tcl_IncrRefCount(newValue);
    cacheMap = GetThreadHash(&pgvPtr->key);
    ClearHash(cacheMap);
    hPtr = Tcl_CreateHashEntry(cacheMap, INT2PTR(pgvPtr->epoch), &dummy);
    Tcl_SetHashValue(hPtr, newValue);
    Tcl_MutexUnlock(&pgvPtr->mutex);
}

/*
 *----------------------------------------------------------------------
 *
 * TclGetProcessGlobalValue --
 *
 *	Retrieve a global value shared among all threads of the process,
 *	preferring a thread-local copy as long as it remains valid.
 *
 * Results:
 *	Returns a (Tcl_Obj *) that holds a copy of the global value.
 *
 *----------------------------------------------------------------------
 */

Tcl_Obj *
TclGetProcessGlobalValue(
    ProcessGlobalValue *pgvPtr)
{
    Tcl_Obj *value = NULL;
    Tcl_HashTable *cacheMap;
    Tcl_HashEntry *hPtr;
    int epoch = pgvPtr->epoch;

    if (pgvPtr->encoding) {
	Tcl_Encoding current = Tcl_GetEncoding(NULL, NULL);

	if (pgvPtr->encoding != current) {
	    /*
	     * The system encoding has changed since the master string value
	     * was saved. Convert the master value to be based on the new
	     * system encoding.
	     */

	    Tcl_DString native, newValue;

	    Tcl_MutexLock(&pgvPtr->mutex);
	    pgvPtr->epoch++;
	    epoch = pgvPtr->epoch;
	    Tcl_UtfToExternalDString(pgvPtr->encoding, pgvPtr->value,
		    pgvPtr->numBytes, &native);
	    Tcl_ExternalToUtfDString(current, Tcl_DStringValue(&native),
		    Tcl_DStringLength(&native), &newValue);
	    Tcl_DStringFree(&native);
	    ckfree(pgvPtr->value);
	    pgvPtr->value = ckalloc(Tcl_DStringLength(&newValue) + 1);
	    memcpy(pgvPtr->value, Tcl_DStringValue(&newValue),
		    Tcl_DStringLength(&newValue) + 1);
	    Tcl_DStringFree(&newValue);
	    Tcl_FreeEncoding(pgvPtr->encoding);
	    pgvPtr->encoding = current;
	    Tcl_MutexUnlock(&pgvPtr->mutex);
	} else {
	    Tcl_FreeEncoding(current);
	}
    }
    cacheMap = GetThreadHash(&pgvPtr->key);
    hPtr = Tcl_FindHashEntry(cacheMap, (char *) INT2PTR(epoch));
    if (NULL == hPtr) {
	int dummy;

	/*
	 * No cache for the current epoch - must be a new one.
	 *
	 * First, clear the cacheMap, as anything in it must refer to some
	 * expired epoch.
	 */

	ClearHash(cacheMap);

	/*
	 * If no thread has set the shared value, call the initializer.
	 */

	Tcl_MutexLock(&pgvPtr->mutex);
	if ((NULL == pgvPtr->value) && (pgvPtr->proc)) {
	    pgvPtr->epoch++;
	    pgvPtr->proc(&pgvPtr->value,&pgvPtr->numBytes,&pgvPtr->encoding);
	    if (pgvPtr->value == NULL) {
		Tcl_Panic("PGV Initializer did not initialize");
	    }
	    Tcl_CreateExitHandler(FreeProcessGlobalValue, pgvPtr);
	}

	/*
	 * Store a copy of the shared value in our epoch-indexed cache.
	 */

	value = Tcl_NewStringObj(pgvPtr->value, pgvPtr->numBytes);
	hPtr = Tcl_CreateHashEntry(cacheMap,
		INT2PTR(pgvPtr->epoch), &dummy);
	Tcl_MutexUnlock(&pgvPtr->mutex);
	Tcl_SetHashValue(hPtr, value);
	Tcl_IncrRefCount(value);
    }
    return Tcl_GetHashValue(hPtr);
}

/*
 *----------------------------------------------------------------------
 *
 * TclSetObjNameOfExecutable --
 *
 *	This function stores the absolute pathname of the executable file
 *	(normally as computed by TclpFindExecutable).
 *
 * Results:
 *	None.
 *
 * Side effects:
 *	Stores the executable name.
 *
 *----------------------------------------------------------------------
 */

void
TclSetObjNameOfExecutable(
    Tcl_Obj *name,
    Tcl_Encoding encoding)
{
    TclSetProcessGlobalValue(&executableName, name, encoding);
}

/*
 *----------------------------------------------------------------------
 *
 * TclGetObjNameOfExecutable --
 *
 *	This function retrieves the absolute pathname of the application in
 *	which the Tcl library is running, usually as previously stored by
 *	TclpFindExecutable(). This function call is the C API equivalent to
 *	the "info nameofexecutable" command.
 *
 * Results:
 *	A pointer to an "fsPath" Tcl_Obj, or to an empty Tcl_Obj if the
 *	pathname of the application is unknown.
 *
 * Side effects:
 *	None.
 *
 *----------------------------------------------------------------------
 */

Tcl_Obj *
TclGetObjNameOfExecutable(void)
{
    return TclGetProcessGlobalValue(&executableName);
}

/*
 *----------------------------------------------------------------------
 *
 * Tcl_GetNameOfExecutable --
 *
 *	This function retrieves the absolute pathname of the application in
 *	which the Tcl library is running, and returns it in string form.
 *
 *	The returned string belongs to Tcl and should be copied if the caller
 *	plans to keep it, to guard against it becoming invalid.
 *
 * Results:
 *	A pointer to the internal string or NULL if the internal full path
 *	name has not been computed or unknown.
 *
 * Side effects:
 *	None.
 *
 *----------------------------------------------------------------------
 */

const char *
Tcl_GetNameOfExecutable(void)
{
    size_t numBytes;
    const char *bytes =
	    Tcl_GetStringFromObj(TclGetObjNameOfExecutable(), &numBytes);

    if (numBytes == 0) {
	return NULL;
    }
    return bytes;
}

/*
 *----------------------------------------------------------------------
 *
 * TclpGetTime --
 *
 *	Deprecated synonym for Tcl_GetTime. This function is provided for the
 *	benefit of extensions written before Tcl_GetTime was exported from the
 *	library.
 *
 * Results:
 *	None.
 *
 * Side effects:
 *	Stores current time in the buffer designated by "timePtr"
 *
 *----------------------------------------------------------------------
 */

void
TclpGetTime(
    Tcl_Time *timePtr)
{
    Tcl_GetTime(timePtr);
}

/*
 *----------------------------------------------------------------------
 *
 * TclGetPlatform --
 *
 *	This is a kludge that allows the test library to get access the
 *	internal tclPlatform variable.
 *
 * Results:
 *	Returns a pointer to the tclPlatform variable.
 *
 * Side effects:
 *	None.
 *
 *----------------------------------------------------------------------
 */

TclPlatformType *
TclGetPlatform(void)
{
    return &tclPlatform;
}

/*
 *----------------------------------------------------------------------
 *
 * TclReToGlob --
 *
 *	Attempt to convert a regular expression to an equivalent glob pattern.
 *
 * Results:
 *	Returns TCL_OK on success, TCL_ERROR on failure. If interp is not
 *	NULL, an error message is placed in the result. On success, the
 *	DString will contain an exact equivalent glob pattern. The caller is
 *	responsible for calling Tcl_DStringFree on success. If exactPtr is not
 *	NULL, it will be 1 if an exact match qualifies.
 *
 * Side effects:
 *	None.
 *
 *----------------------------------------------------------------------
 */

int
TclReToGlob(
    Tcl_Interp *interp,
    const char *reStr,
    size_t reStrLen,
    Tcl_DString *dsPtr,
    int *exactPtr)
{
    int anchorLeft, anchorRight, lastIsStar, numStars;
    char *dsStr, *dsStrStart;
    const char *msg, *p, *strEnd, *code;

    strEnd = reStr + reStrLen;
    Tcl_DStringInit(dsPtr);

    /*
     * "***=xxx" == "*xxx*", watch for glob-sensitive chars.
     */

    if ((reStrLen >= 4) && (memcmp("***=", reStr, 4) == 0)) {
	/*
	 * At most, the glob pattern has length 2*reStrLen + 2 to backslash
	 * escape every character and have * at each end.
	 */

	Tcl_DStringSetLength(dsPtr, reStrLen + 2);
	dsStr = dsStrStart = Tcl_DStringValue(dsPtr);
	*dsStr++ = '*';
	for (p = reStr + 4; p < strEnd; p++) {
	    switch (*p) {
	    case '\\': case '*': case '[': case ']': case '?':
		/* Only add \ where necessary for glob */
		*dsStr++ = '\\';
		/* fall through */
	    default:
		*dsStr++ = *p;
		break;
	    }
	}
	*dsStr++ = '*';
	Tcl_DStringSetLength(dsPtr, dsStr - dsStrStart);
	if (exactPtr) {
	    *exactPtr = 0;
	}
	return TCL_OK;
    }

    /*
     * At most, the glob pattern has length reStrLen + 2 to account for
     * possible * at each end.
     */

    Tcl_DStringSetLength(dsPtr, reStrLen + 2);
    dsStr = dsStrStart = Tcl_DStringValue(dsPtr);

    /*
     * Check for anchored REs (ie ^foo$), so we can use string equal if
     * possible. Do not alter the start of str so we can free it correctly.
     *
     * Keep track of the last char being an unescaped star to prevent multiple
     * instances.  Simpler than checking that the last star may be escaped.
     */

    msg = NULL;
    code = NULL;
    p = reStr;
    anchorRight = 0;
    lastIsStar = 0;
    numStars = 0;

    if (*p == '^') {
	anchorLeft = 1;
	p++;
    } else {
	anchorLeft = 0;
	*dsStr++ = '*';
	lastIsStar = 1;
    }

    for ( ; p < strEnd; p++) {
	switch (*p) {
	case '\\':
	    p++;
	    switch (*p) {
	    case 'a':
		*dsStr++ = '\a';
		break;
	    case 'b':
		*dsStr++ = '\b';
		break;
	    case 'f':
		*dsStr++ = '\f';
		break;
	    case 'n':
		*dsStr++ = '\n';
		break;
	    case 'r':
		*dsStr++ = '\r';
		break;
	    case 't':
		*dsStr++ = '\t';
		break;
	    case 'v':
		*dsStr++ = '\v';
		break;
	    case 'B': case '\\':
		*dsStr++ = '\\';
		*dsStr++ = '\\';
		anchorLeft = 0; /* prevent exact match */
		break;
	    case '*': case '[': case ']': case '?':
		/* Only add \ where necessary for glob */
		*dsStr++ = '\\';
		anchorLeft = 0; /* prevent exact match */
		/* fall through */
	    case '{': case '}': case '(': case ')': case '+':
	    case '.': case '|': case '^': case '$':
		*dsStr++ = *p;
		break;
	    default:
		msg = "invalid escape sequence";
		code = "BADESCAPE";
		goto invalidGlob;
	    }
	    break;
	case '.':
	    anchorLeft = 0; /* prevent exact match */
	    if (p+1 < strEnd) {
		if (p[1] == '*') {
		    p++;
		    if (!lastIsStar) {
			*dsStr++ = '*';
			lastIsStar = 1;
			numStars++;
		    }
		    continue;
		} else if (p[1] == '+') {
		    p++;
		    *dsStr++ = '?';
		    *dsStr++ = '*';
		    lastIsStar = 1;
		    numStars++;
		    continue;
		}
	    }
	    *dsStr++ = '?';
	    break;
	case '$':
	    if (p+1 != strEnd) {
		msg = "$ not anchor";
		code = "NONANCHOR";
		goto invalidGlob;
	    }
	    anchorRight = 1;
	    break;
	case '*': case '+': case '?': case '|': case '^':
	case '{': case '}': case '(': case ')': case '[': case ']':
	    msg = "unhandled RE special char";
	    code = "UNHANDLED";
	    goto invalidGlob;
	default:
	    *dsStr++ = *p;
	    break;
	}
	lastIsStar = 0;
    }
    if (numStars > 1) {
	/*
	 * Heuristic: if >1 non-anchoring *, the risk is large that glob
	 * matching is slower than the RE engine, so report invalid.
	 */

	msg = "excessive recursive glob backtrack potential";
	code = "OVERCOMPLEX";
	goto invalidGlob;
    }

    if (!anchorRight && !lastIsStar) {
	*dsStr++ = '*';
    }
    Tcl_DStringSetLength(dsPtr, dsStr - dsStrStart);

    if (exactPtr) {
	*exactPtr = (anchorLeft && anchorRight);
    }

    return TCL_OK;

  invalidGlob:
    if (interp != NULL) {
	Tcl_SetObjResult(interp, Tcl_NewStringObj(msg, TCL_STRLEN));
	Tcl_SetErrorCode(interp, "TCL", "RE2GLOB", code, NULL);
    }
    Tcl_DStringFree(dsPtr);
    return TCL_ERROR;
}

/*
 * Local Variables:
 * mode: c
 * c-basic-offset: 4
 * fill-column: 78
 * End:
 */<|MERGE_RESOLUTION|>--- conflicted
+++ resolved
@@ -918,13 +918,8 @@
     int *flagPtr)		/* Where to store information to guide
 				 * Tcl_ConvertElement. */
 {
-<<<<<<< HEAD
-    int flags = CONVERT_ANY;
+    char flags = CONVERT_ANY;
     size_t numBytes = TclScanElement(src, length, &flags);
-=======
-    char flags = CONVERT_ANY;
-    int numBytes = TclScanElement(src, length, &flags);
->>>>>>> 89f9b944
 
     *flagPtr = flags;
     return numBytes;
@@ -964,13 +959,8 @@
 size_t
 TclScanElement(
     const char *src,		/* String to convert to Tcl list element. */
-<<<<<<< HEAD
     size_t length,		/* Number of bytes in src, or TCL_STRLEN. */
-    int *flagPtr)		/* Where to store information to guide
-=======
-    int length,			/* Number of bytes in src, or -1. */
     char *flagPtr)		/* Where to store information to guide
->>>>>>> 89f9b944
 				 * Tcl_ConvertElement. */
 {
     const char *p = src;
@@ -1505,18 +1495,10 @@
     size_t argc,		/* How many strings to merge. */
     const char *const *argv)	/* Array of string values. */
 {
-<<<<<<< HEAD
-#define LOCAL_SIZE 20
-    int localFlags[LOCAL_SIZE], *flagPtr = NULL;
-    size_t i, bytesNeeded = 0;
-    char *result, *dst;
-    const int maxFlags = UINT_MAX / sizeof(int);
-=======
 #define LOCAL_SIZE 64
     char localFlags[LOCAL_SIZE];
-    int i, bytesNeeded = 0;
+    size_t i, bytesNeeded = 0;
     char *result, *dst, *flagPtr = NULL;
->>>>>>> 89f9b944
 
     /*
      * Handle empty list case first, so logic of the general case can be
@@ -2620,17 +2602,10 @@
 				 * null-terminated. */
 {
     char *dst = dsPtr->string + dsPtr->length;
-<<<<<<< HEAD
     size_t needSpace = TclNeedSpace(dsPtr->string, dst);
-    int flags = needSpace ? TCL_DONT_QUOTE_HASH : 0;
+    char flags = needSpace ? TCL_DONT_QUOTE_HASH : 0;
     size_t newSize = dsPtr->length + needSpace
 	    + TclScanElement(element, TCL_STRLEN, &flags);
-=======
-    int needSpace = TclNeedSpace(dsPtr->string, dst);
-    char flags = needSpace ? TCL_DONT_QUOTE_HASH : 0;
-    int newSize = dsPtr->length + needSpace
-	    + TclScanElement(element, -1, &flags);
->>>>>>> 89f9b944
 
     /*
      * Allocate a larger buffer for the string if the current one isn't large
@@ -2826,79 +2801,8 @@
     Tcl_DString *dsPtr)		/* Dynamic string that is to become the result
 				 * of interp. */
 {
-<<<<<<< HEAD
-    Interp *iPtr = (Interp *) interp;
-
-    if (dsPtr->string != dsPtr->staticSpace) {
-	ckfree(dsPtr->string);
-    }
-
-    /*
-     * Do more efficient transfer when we know the result is a Tcl_Obj. When
-     * there's no st`ring result, we only have to deal with two cases:
-     *
-     *  1. When the string rep is the empty string, when we don't copy but
-     *     instead use the staticSpace in the DString to hold an empty string.
-
-     *  2. When the string rep is not there or there's a real string rep, when
-     *     we use Tcl_GetString to fetch (or generate) the string rep - which
-     *     we know to have been allocated with ckalloc() - and use it to
-     *     populate the DString space. Then, we free the internal rep. and set
-     *     the object's string representation back to the canonical empty
-     *     string.
-     */
-
-    if (!iPtr->result[0] && iPtr->objResultPtr
-	    && !Tcl_IsShared(iPtr->objResultPtr)) {
-	if (iPtr->objResultPtr->bytes == tclEmptyStringRep) {
-	    dsPtr->string = dsPtr->staticSpace;
-	    dsPtr->string[0] = 0;
-	    dsPtr->length = 0;
-	    dsPtr->spaceAvl = TCL_DSTRING_STATIC_SIZE;
-	} else {
-	    dsPtr->string = Tcl_GetString(iPtr->objResultPtr);
-	    dsPtr->length = iPtr->objResultPtr->length;
-	    dsPtr->spaceAvl = dsPtr->length + 1;
-	    TclFreeIntRep(iPtr->objResultPtr);
-	    iPtr->objResultPtr->bytes = tclEmptyStringRep;
-	    iPtr->objResultPtr->length = 0;
-	}
-	return;
-    }
-
-    /*
-     * If the string result is empty, move the object result to the string
-     * result, then reset the object result.
-     */
-
-    (void) Tcl_GetStringResult(interp);
-
-    dsPtr->length = strlen(iPtr->result);
-    if (iPtr->freeProc != NULL) {
-	if (iPtr->freeProc == TCL_DYNAMIC) {
-	    dsPtr->string = iPtr->result;
-	    dsPtr->spaceAvl = dsPtr->length+1;
-	} else {
-	    dsPtr->string = ckalloc(dsPtr->length+1);
-	    memcpy(dsPtr->string, iPtr->result, (unsigned) dsPtr->length+1);
-	    iPtr->freeProc(iPtr->result);
-	}
-	dsPtr->spaceAvl = dsPtr->length+1;
-	iPtr->freeProc = NULL;
-    } else {
-	if (dsPtr->length < TCL_DSTRING_STATIC_SIZE) {
-	    dsPtr->string = dsPtr->staticSpace;
-	    dsPtr->spaceAvl = TCL_DSTRING_STATIC_SIZE;
-	} else {
-	    dsPtr->string = ckalloc(dsPtr->length+1);
-	    dsPtr->spaceAvl = dsPtr->length + 1;
-	}
-	memcpy(dsPtr->string, iPtr->result, dsPtr->length+1);
-    }
-=======
-    int length;
+    size_t length;
     char *bytes = Tcl_GetStringFromObj(Tcl_GetObjResult(interp), &length);
->>>>>>> 89f9b944
 
     Tcl_DStringFree(dsPtr);
     Tcl_DStringAppend(dsPtr, bytes, length);
