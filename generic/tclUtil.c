/*
 * tclUtil.c --
 *
 *	This file contains utility functions that are used by many Tcl
 *	commands.
 *
 * Copyright © 1987-1993 The Regents of the University of California.
 * Copyright © 1994-1998 Sun Microsystems, Inc.
 * Copyright © 2001 Kevin B. Kenny. All rights reserved.
 *
 * See the file "license.terms" for information on usage and redistribution of
 * this file, and for a DISCLAIMER OF ALL WARRANTIES.
 */

#include <assert.h>
#include "tclInt.h"
#include "tclParse.h"
#include "tclStringTrim.h"
#include "tclTomMath.h"
#include <math.h>

/*
 * The absolute pathname of the executable in which this Tcl library is
 * running.
 */

static ProcessGlobalValue executableName = {
    0, 0, NULL, NULL, NULL, NULL, NULL
};

/*
 * The following values are used in the flags arguments of Tcl*Scan*Element
 * and Tcl*Convert*Element.  The values TCL_DONT_USE_BRACES and
 * TCL_DONT_QUOTE_HASH are defined in tcl.h, like so:
 *
#define TCL_DONT_USE_BRACES     1
#define TCL_DONT_QUOTE_HASH     8
 *
 * Those are public flag bits which callers of the public routines
 * Tcl_Convert*Element() can use to indicate:
 *
 * TCL_DONT_USE_BRACES -	1 means the caller is insisting that brace
 *				quoting not be used when converting the list
 *				element.
 * TCL_DONT_QUOTE_HASH -	1 means the caller insists that a leading hash
 *				character ('#') should *not* be quoted. This
 *				is appropriate when the caller can guarantee
 *				the element is not the first element of a
 *				list, so [eval] cannot mis-parse the element
 *				as a comment.
 *
 * The remaining values which can be carried by the flags of these routines
 * are for internal use only.  Make sure they do not overlap with the public
 * values above.
 *
 * The Tcl*Scan*Element() routines make a determination which of 4 modes of
 * conversion is most appropriate for Tcl*Convert*Element() to perform, and
 * sets two bits of the flags value to indicate the mode selected.
 *
 * CONVERT_NONE		The element needs no quoting. Its literal string is
 *			suitable as is.
 * CONVERT_BRACE	The conversion should be enclosing the literal string
 *			in braces.
 * CONVERT_ESCAPE	The conversion should be using backslashes to escape
 *			any characters in the string that require it.
 * CONVERT_MASK		A mask value used to extract the conversion mode from
 *			the flags argument.
 *			Also indicates a strange conversion mode where all
 *			special characters are escaped with backslashes
 *			*except for braces*. This is a strange and unnecessary
 *			case, but it's part of the historical way in which
 *			lists have been formatted in Tcl. To experiment with
 *			removing this case, set the value of COMPAT to 0.
 *
 * One last flag value is used only by callers of TclScanElement(). The flag
 * value produced by a call to Tcl*Scan*Element() will never leave this bit
 * set.
 *
 * CONVERT_ANY		The caller of TclScanElement() declares it can make no
 *			promise about what public flags will be passed to the
 *			matching call of TclConvertElement(). As such,
 *			TclScanElement() has to determine the worst case
 *			destination buffer length over all possibilities, and
 *			in other cases this means an overestimate of the
 *			required size.
 *
 * For more details, see the comments on the Tcl*Scan*Element and
 * Tcl*Convert*Element routines.
 */

#define COMPAT 1
#define CONVERT_NONE	0
#define CONVERT_BRACE	2
#define CONVERT_ESCAPE	4
#define CONVERT_MASK	(CONVERT_BRACE | CONVERT_ESCAPE)
#define CONVERT_ANY	16

/*
 * Prototypes for functions defined later in this file.
 */

static void		ClearHash(Tcl_HashTable *tablePtr);
static void		FreeProcessGlobalValue(void *clientData);
static void		FreeThreadHash(void *clientData);
static int		GetEndOffsetFromObj(Tcl_Interp *interp, Tcl_Obj *objPtr,
			    Tcl_WideInt endValue, Tcl_WideInt *indexPtr);
static Tcl_HashTable *	GetThreadHash(Tcl_ThreadDataKey *keyPtr);
static int		GetWideForIndex(Tcl_Interp *interp, Tcl_Obj *objPtr,
			    Tcl_WideInt endValue, Tcl_WideInt *widePtr);
static int		FindElement(Tcl_Interp *interp, const char *string,
			    Tcl_Size stringLength, const char *typeStr,
			    const char *typeCode, const char **elementPtr,
			    const char **nextPtr, Tcl_Size *sizePtr,
			    int *literalPtr);
/*
 * The following is the Tcl object type definition for an object that
 * represents a list index in the form, "end-offset". It is used as a
 * performance optimization in Tcl_GetIntForIndex. The internal rep is
 * stored directly in the wideValue, so no memory management is required
 * for it. This is a caching internalrep, keeping the result of a parse
 * around. This type is only created from a pre-existing string, so an
 * updateStringProc will never be called and need not exist. The type
 * is unregistered, so has no need of a setFromAnyProc either.
 */

static const TclObjTypeWithAbstractList endOffsetType = {
    {"end-offset",			/* name */
    NULL,				/* freeIntRepProc */
    NULL,				/* dupIntRepProc */
    NULL,				/* updateStringProc */
    NULL,				/* setFromAnyProc */
    TCL_OBJTYPE_V0_1(
    TclLengthOne
    )}
};

Tcl_Size
TclLengthOne(
    TCL_UNUSED(Tcl_Obj *))
{
    return 1;
}

/*
 *	*	STRING REPRESENTATION OF LISTS	*	*	*
 *
 * The next several routines implement the conversions of strings to and from
 * Tcl lists. To understand their operation, the rules of parsing and
 * generating the string representation of lists must be known.  Here we
 * describe them in one place.
 *
 * A list is made up of zero or more elements. Any string is a list if it is
 * made up of alternating substrings of element-separating ASCII whitespace
 * and properly formatted elements.
 *
 * The ASCII characters which can make up the whitespace between list elements
 * are:
 *
 *	\u0009	\t	TAB
 *	\u000A	\n	NEWLINE
 *	\u000B	\v	VERTICAL TAB
 *	\u000C	\f	FORM FEED
 * 	\u000D	\r	CARRIAGE RETURN
 *	\u0020		SPACE
 *
 * NOTE: differences between this and other places where Tcl defines a role
 * for "whitespace".
 *
 *	* Unlike command parsing, here NEWLINE is just another whitespace
 *	  character; its role as a command terminator in a script has no
 *	  importance here.
 *
 *	* Unlike command parsing, the BACKSLASH NEWLINE sequence is not
 *	  considered to be a whitespace character.
 *
 *	* Other Unicode whitespace characters (recognized by [string is space]
 *	  or Tcl_UniCharIsSpace()) do not play any role as element separators
 *	  in Tcl lists.
 *
 *	* The NUL byte ought not appear, as it is not in strings properly
 *	  encoded for Tcl, but if it is present, it is not treated as
 *	  separating whitespace, or a string terminator. It is just another
 *	  character in a list element.
 *
 * The interpretation of a formatted substring as a list element follows rules
 * similar to the parsing of the words of a command in a Tcl script. Backslash
 * substitution plays a key role, and is defined exactly as it is in command
 * parsing. The same routine, TclParseBackslash() is used in both command
 * parsing and list parsing.
 *
 * NOTE: This means that if and when backslash substitution rules ever change
 * for command parsing, the interpretation of strings as lists also changes.
 *
 * Backslash substitution replaces an "escape sequence" of one or more
 * characters starting with
 *		\u005c	\	BACKSLASH
 * with a single character. The one character escape sequence case happens only
 * when BACKSLASH is the last character in the string. In all other cases, the
 * escape sequence is at least two characters long.
 *
 * The formatted substrings are interpreted as element values according to the
 * following cases:
 *
 * * If the first character of a formatted substring is
 *		\u007b	{	OPEN BRACE
 *   then the end of the substring is the matching
 *		\u007d	}	CLOSE BRACE
 *   character, where matching is determined by counting nesting levels, and
 *   not including any brace characters that are contained within a backslash
 *   escape sequence in the nesting count. Having found the matching brace,
 *   all characters between the braces are the string value of the element.
 *   If no matching close brace is found before the end of the string, the
 *   string is not a Tcl list. If the character following the close brace is
 *   not an element separating whitespace character, or the end of the string,
 *   then the string is not a Tcl list.
 *
 *   NOTE: this differs from a brace-quoted word in the parsing of a Tcl
 *   command only in its treatment of the backslash-newline sequence. In a
 *   list element, the literal characters in the backslash-newline sequence
 *   become part of the element value. In a script word, conversion to a
 *   single SPACE character is done.
 *
 *   NOTE: Most list element values can be represented by a formatted
 *   substring using brace quoting. The exceptions are any element value that
 *   includes an unbalanced brace not in a backslash escape sequence, and any
 *   value that ends with a backslash not itself in a backslash escape
 *   sequence.
 *
 * * If the first character of a formatted substring is
 *		\u0022	"	QUOTE
 *   then the end of the substring is the next QUOTE character, not counting
 *   any QUOTE characters that are contained within a backslash escape
 *   sequence. If no next QUOTE is found before the end of the string, the
 *   string is not a Tcl list. If the character following the closing QUOTE is
 *   not an element separating whitespace character, or the end of the string,
 *   then the string is not a Tcl list. Having found the limits of the
 *   substring, the element value is produced by performing backslash
 *   substitution on the character sequence between the open and close QUOTEs.
 *
 *   NOTE: Any element value can be represented by this style of formatting,
 *   given suitable choice of backslash escape sequences.
 *
 * * All other formatted substrings are terminated by the next element
 *   separating whitespace character in the string.  Having found the limits
 *   of the substring, the element value is produced by performing backslash
 *   substitution on it.
 *
 *   NOTE: Any element value can be represented by this style of formatting,
 *   given suitable choice of backslash escape sequences, with one exception.
 *   The empty string cannot be represented as a list element without the use
 *   of either braces or quotes to delimit it.
 *
 * This collection of parsing rules is implemented in the routine
 * FindElement().
 *
 * In order to produce lists that can be parsed by these rules, we need the
 * ability to distinguish between characters that are part of a list element
 * value from characters providing syntax that define the structure of the
 * list. This means that our code that generates lists must at a minimum be
 * able to produce escape sequences for the 10 characters identified above
 * that have significance to a list parser.
 *
 *	*	*	CANONICAL LISTS	*	*	*	*	*
 *
 * In addition to the basic rules for parsing strings into Tcl lists, there
 * are additional properties to be met by the set of list values that are
 * generated by Tcl.  Such list values are often said to be in "canonical
 * form":
 *
 * * When any canonical list is evaluated as a Tcl script, it is a script of
 *   either zero commands (an empty list) or exactly one command. The command
 *   word is exactly the first element of the list, and each argument word is
 *   exactly one of the following elements of the list. This means that any
 *   characters that have special meaning during script evaluation need
 *   special treatment when canonical lists are produced:
 *
 *	* Whitespace between elements may not include NEWLINE.
 *	* The command terminating character,
 *		\u003b	;	SEMICOLON
 *	  must be BRACEd, QUOTEd, or escaped so that it does not terminate the
 * 	  command prematurely.
 *	* Any of the characters that begin substitutions in scripts,
 *		\u0024	$	DOLLAR
 *		\u005b	[	OPEN BRACKET
 *		\u005c	\	BACKSLASH
 *	  need to be BRACEd or escaped.
 *	* In any list where the first character of the first element is
 *		\u0023	#	HASH
 *	  that HASH character must be BRACEd, QUOTEd, or escaped so that it
 *	  does not convert the command into a comment.
 *	* Any list element that contains the character sequence BACKSLASH
 *	  NEWLINE cannot be formatted with BRACEs. The BACKSLASH character
 *	  must be represented by an escape sequence, and unless QUOTEs are
 *	  used, the NEWLINE must be as well.
 *
 * * It is also guaranteed that one can use a canonical list as a building
 *   block of a larger script within command substitution, as in this example:
 *	set script "puts \[[list $cmd $arg]]"; eval $script
 *   To support this usage, any appearance of the character
 *		\u005d	]	CLOSE BRACKET
 *   in a list element must be BRACEd, QUOTEd, or escaped.
 *
 * * Finally it is guaranteed that enclosing a canonical list in braces
 *   produces a new value that is also a canonical list.  This new list has
 *   length 1, and its only element is the original canonical list.  This same
 *   guarantee also makes it possible to construct scripts where an argument
 *   word is given a list value by enclosing the canonical form of that list
 *   in braces:
 *	set script "puts {[list $one $two $three]}"; eval $script
 *   This sort of coding was once fairly common, though it's become more
 *   idiomatic to see the following instead:
 *	set script [list puts [list $one $two $three]]; eval $script
 *   In order to support this guarantee, every canonical list must have
 *   balance when counting those braces that are not in escape sequences.
 *
 * Within these constraints, the canonical list generation routines
 * TclScanElement() and TclConvertElement() attempt to generate the string for
 * any list that is easiest to read. When an element value is itself
 * acceptable as the formatted substring, it is usually used (CONVERT_NONE).
 * When some quoting or escaping is required, use of BRACEs (CONVERT_BRACE) is
 * usually preferred over the use of escape sequences (CONVERT_ESCAPE). There
 * are some exceptions to both of these preferences for reasons of code
 * simplicity, efficiency, and continuation of historical habits. Canonical
 * lists never use the QUOTE formatting to delimit their elements because that
 * form of quoting does not nest, which makes construction of nested lists far
 * too much trouble.  Canonical lists always use only a single SPACE character
 * for element-separating whitespace.
 *
 *	*	*	FUTURE CONSIDERATIONS	*	*	*
 *
 * When a list element requires quoting or escaping due to a CLOSE BRACKET
 * character or an internal QUOTE character, a strange formatting mode is
 * recommended. For example, if the value "a{b]c}d" is converted by the usual
 * modes:
 *
 *	CONVERT_BRACE:	a{b]c}d		=> {a{b]c}d}
 *	CONVERT_ESCAPE:	a{b]c}d		=> a\{b\]c\}d
 *
 * we get perfectly usable formatted list elements. However, this is not what
 * Tcl releases have been producing. Instead, we have:
 *
 *	CONVERT_MASK:	a{b]c}d		=> a{b\]c}d
 *
 * where the CLOSE BRACKET is escaped, but the BRACEs are not. The same effect
 * can be seen replacing ] with " in this example. There does not appear to be
 * any functional or aesthetic purpose for this strange additional mode. The
 * sole purpose I can see for preserving it is to keep generating the same
 * formatted lists programmers have become accustomed to, and perhaps written
 * tests to expect. That is, compatibility only. The additional code
 * complexity required to support this mode is significant. The lines of code
 * supporting it are delimited in the routines below with #if COMPAT
 * directives. This makes it easy to experiment with eliminating this
 * formatting mode simply with "#define COMPAT 0" above. I believe this is
 * worth considering.
 *
 * Another consideration is the treatment of QUOTE characters in list
 * elements. TclConvertElement() must have the ability to produce the escape
 * sequence \" so that when a list element begins with a QUOTE we do not
 * confuse that first character with a QUOTE used as list syntax to define
 * list structure. However, that is the only place where QUOTE characters need
 * quoting. In this way, handling QUOTE could really be much more like the way
 * we handle HASH which also needs quoting and escaping only in particular
 * situations. Following up this could increase the set of list elements that
 * can use the CONVERT_NONE formatting mode.
 *
 * More speculative is that the demands of canonical list form require brace
 * balance for the list as a whole, while the current implementation achieves
 * this by establishing brace balance for every element.
 *
 * Finally, a reminder that the rules for parsing and formatting lists are
 * closely tied together with the rules for parsing and evaluating scripts,
 * and will need to evolve in sync.
 */

/*
 *----------------------------------------------------------------------
 *
 * TclMaxListLength --
 *
 *	Given 'bytes' pointing to 'numBytes' bytes, scan through them and
 *	count the number of whitespace runs that could be list element
 *	separators. If 'numBytes' is TCL_INDEX_NONE, scan to the terminating
 *	'\0'. Not a full list parser. Typically used to get a quick and dirty
 *	overestimate of length size in order to allocate space for an actual
 *	list parser to operate with.
 *
 * Results:
 *	Returns the largest number of list elements that could possibly be in
 *	this string, interpreted as a Tcl list. If 'endPtr' is not NULL,
 *	writes a pointer to the end of the string scanned there.
 *
 * Side effects:
 *	None.
 *
 *----------------------------------------------------------------------
 */

Tcl_Size
TclMaxListLength(
    const char *bytes,
    Tcl_Size numBytes,
    const char **endPtr)
{
    Tcl_Size count = 0;

    if ((numBytes == 0) || ((numBytes == TCL_INDEX_NONE) && (*bytes == '\0'))) {
	/* Empty string case - quick exit */
	goto done;
    }

    /*
     * No list element before leading white space.
     */

    count += 1 - TclIsSpaceProcM(*bytes);

    /*
     * Count white space runs as potential element separators.
     */

    while (numBytes) {
	if ((numBytes == TCL_INDEX_NONE) && (*bytes == '\0')) {
	    break;
	}
	if (TclIsSpaceProcM(*bytes)) {
	    /*
	     * Space run started; bump count.
	     */

	    count++;
	    do {
		bytes++;
		numBytes -= (numBytes != TCL_INDEX_NONE);
	    } while (numBytes && TclIsSpaceProcM(*bytes));
	    if ((numBytes == 0) || ((numBytes == TCL_INDEX_NONE) && (*bytes == '\0'))) {
		break;
	    }

	    /*
	     * (*bytes) is non-space; return to counting state.
	     */
	}
	bytes++;
	numBytes -= (numBytes != TCL_INDEX_NONE);
    }

    /*
     * No list element following trailing white space.
     */

    count -= TclIsSpaceProcM(bytes[-1]);

  done:
    if (endPtr) {
	*endPtr = bytes;
    }
    return count;
}

/*
 *----------------------------------------------------------------------
 *
 * TclFindElement --
 *
 *	Given a pointer into a Tcl list, locate the first (or next) element in
 *	the list.
 *
 * Results:
 *	The return value is normally TCL_OK, which means that the element was
 *	successfully located. If TCL_ERROR is returned it means that list
 *	didn't have proper list structure; the interp's result contains a more
 *	detailed error message.
 *
 *	If TCL_OK is returned, then *elementPtr will be set to point to the
 *	first element of list, and *nextPtr will be set to point to the
 *	character just after any white space following the last character
 *	that's part of the element. If this is the last argument in the list,
 *	then *nextPtr will point just after the last character in the list
 *	(i.e., at the character at list+listLength). If sizePtr is non-NULL,
 *	*sizePtr is filled in with the number of bytes in the element. If the
 *	element is in braces, then *elementPtr will point to the character
 *	after the opening brace and *sizePtr will not include either of the
 *	braces. If there isn't an element in the list, *sizePtr will be zero,
 *	and both *elementPtr and *nextPtr will point just after the last
 *	character in the list. If literalPtr is non-NULL, *literalPtr is set
 *	to a boolean value indicating whether the substring returned as the
 *	values of **elementPtr and *sizePtr is the literal value of a list
 *	element. If not, a call to TclCopyAndCollapse() is needed to produce
 *	the actual value of the list element. Note: this function does NOT
 *	collapse backslash sequences, but uses *literalPtr to tell callers
 *	when it is required for them to do so.
 *
 * Side effects:
 *	None.
 *
 *----------------------------------------------------------------------
 */

int
TclFindElement(
    Tcl_Interp *interp,		/* Interpreter to use for error reporting. If
				 * NULL, then no error message is left after
				 * errors. */
    const char *list,		/* Points to the first byte of a string
				 * containing a Tcl list with zero or more
				 * elements (possibly in braces). */
    Tcl_Size listLength,	/* Number of bytes in the list's string. */
    const char **elementPtr,	/* Where to put address of first significant
				 * character in first element of list. */
    const char **nextPtr,	/* Fill in with location of character just
				 * after all white space following end of
				 * argument (next arg or end of list). */
    Tcl_Size *sizePtr,		/* If non-zero, fill in with size of
				 * element. */
    int *literalPtr)		/* If non-zero, fill in with non-zero/zero to
				 * indicate that the substring of *sizePtr
				 * bytes starting at **elementPtr is/is not
				 * the literal list element and therefore
				 * does not/does require a call to
				 * TclCopyAndCollapse() by the caller. */
{
    return FindElement(interp, list, listLength, "list", "LIST", elementPtr,
	    nextPtr, sizePtr, literalPtr);
}

int
TclFindDictElement(
    Tcl_Interp *interp,		/* Interpreter to use for error reporting. If
				 * NULL, then no error message is left after
				 * errors. */
    const char *dict,		/* Points to the first byte of a string
				 * containing a Tcl dictionary with zero or
				 * more keys and values (possibly in
				 * braces). */
    Tcl_Size dictLength,	/* Number of bytes in the dict's string. */
    const char **elementPtr,	/* Where to put address of first significant
				 * character in the first element (i.e., key
				 * or value) of dict. */
    const char **nextPtr,	/* Fill in with location of character just
				 * after all white space following end of
				 * element (next arg or end of list). */
    Tcl_Size *sizePtr,		/* If non-zero, fill in with size of
				 * element. */
    int *literalPtr)		/* If non-zero, fill in with non-zero/zero to
				 * indicate that the substring of *sizePtr
				 * bytes starting at **elementPtr is/is not
				 * the literal key or value and therefore
				 * does not/does require a call to
				 * TclCopyAndCollapse() by the caller. */
{
    return FindElement(interp, dict, dictLength, "dict", "DICTIONARY",
	    elementPtr, nextPtr, sizePtr, literalPtr);
}

static int
FindElement(
    Tcl_Interp *interp,		/* Interpreter to use for error reporting. If
				 * NULL, then no error message is left after
				 * errors. */
    const char *string,		/* Points to the first byte of a string
				 * containing a Tcl list or dictionary with
				 * zero or more elements (possibly in
				 * braces). */
    Tcl_Size stringLength,	/* Number of bytes in the string. */
    const char *typeStr,	/* The name of the type of thing we are
				 * parsing, for error messages. */
    const char *typeCode,	/* The type code for thing we are parsing, for
				 * error messages. */
    const char **elementPtr,	/* Where to put address of first significant
				 * character in first element. */
    const char **nextPtr,	/* Fill in with location of character just
				 * after all white space following end of
				 * argument (next arg or end of list/dict). */
    Tcl_Size *sizePtr,		/* If non-zero, fill in with size of
				 * element. */
    int *literalPtr)		/* If non-zero, fill in with non-zero/zero to
				 * indicate that the substring of *sizePtr
				 * bytes starting at **elementPtr is/is not
				 * the literal list/dict element and therefore
				 * does not/does require a call to
				 * TclCopyAndCollapse() by the caller. */
{
    const char *p = string;
    const char *elemStart;	/* Points to first byte of first element. */
    const char *limit;		/* Points just after list/dict's last byte. */
    Tcl_Size openBraces = 0;	/* Brace nesting level during parse. */
    int inQuotes = 0;
    Tcl_Size size = 0;
    Tcl_Size numChars;
    int literal = 1;
    const char *p2;

    /*
     * Skim off leading white space and check for an opening brace or quote.
     * We treat embedded NULLs in the list/dict as bytes belonging to a list
     * element (or dictionary key or value).
     */

    limit = (string + stringLength);
    while ((p < limit) && (TclIsSpaceProcM(*p))) {
	p++;
    }
    if (p == limit) {		/* no element found */
	elemStart = limit;
	goto done;
    }

    if (*p == '{') {
	openBraces = 1;
	p++;
    } else if (*p == '"') {
	inQuotes = 1;
	p++;
    }
    elemStart = p;

    /*
     * Find element's end (a space, close brace, or the end of the string).
     */

    while (p < limit) {
	switch (*p) {
	    /*
	     * Open brace: don't treat specially unless the element is in
	     * braces. In this case, keep a nesting count.
	     */

	case '{':
	    if (openBraces != 0) {
		openBraces++;
	    }
	    break;

	    /*
	     * Close brace: if element is in braces, keep nesting count and
	     * quit when the last close brace is seen.
	     */

	case '}':
	    if (openBraces > 1) {
		openBraces--;
	    } else if (openBraces == 1) {
		size = (p - elemStart);
		p++;
		if ((p >= limit) || TclIsSpaceProcM(*p)) {
		    goto done;
		}

		/*
		 * Garbage after the closing brace; return an error.
		 */

		if (interp != NULL) {
		    p2 = p;
		    while ((p2 < limit) && (!TclIsSpaceProcM(*p2))
			    && (p2 < p+20)) {
			p2++;
		    }
		    Tcl_SetObjResult(interp, Tcl_ObjPrintf(
			    "%s element in braces followed by \"%.*s\" "
			    "instead of space", typeStr, (int) (p2-p), p));
		    Tcl_SetErrorCode(interp, "TCL", "VALUE", typeCode, "JUNK",
			    NULL);
		}
		return TCL_ERROR;
	    }
	    break;

	    /*
	     * Backslash: skip over everything up to the end of the backslash
	     * sequence.
	     */

	case '\\':
	    if (openBraces == 0) {
		/*
		 * A backslash sequence not within a brace quoted element
		 * means the value of the element is different from the
		 * substring we are parsing. A call to TclCopyAndCollapse() is
		 * needed to produce the element value. Inform the caller.
		 */

		literal = 0;
	    }
	    TclParseBackslash(p, limit - p, &numChars, NULL);
	    p += (numChars - 1);
	    break;

	    /*
	     * Double-quote: if element is in quotes then terminate it.
	     */

	case '"':
	    if (inQuotes) {
		size = (p - elemStart);
		p++;
		if ((p >= limit) || TclIsSpaceProcM(*p)) {
		    goto done;
		}

		/*
		 * Garbage after the closing quote; return an error.
		 */

		if (interp != NULL) {
		    p2 = p;
		    while ((p2 < limit) && (!TclIsSpaceProcM(*p2))
			    && (p2 < p+20)) {
			p2++;
		    }
		    Tcl_SetObjResult(interp, Tcl_ObjPrintf(
			    "%s element in quotes followed by \"%.*s\" "
			    "instead of space", typeStr, (int) (p2-p), p));
		    Tcl_SetErrorCode(interp, "TCL", "VALUE", typeCode, "JUNK",
			    NULL);
		}
		return TCL_ERROR;
	    }
	    break;

	default:
	    if (TclIsSpaceProcM(*p)) {
		/*
		 * Space: ignore if element is in braces or quotes;
		 * otherwise terminate element.
		 */
		if ((openBraces == 0) && !inQuotes) {
		    size = (p - elemStart);
		    goto done;
		}
	    }
	    break;

	}
	p++;
    }

    /*
     * End of list/dict: terminate element.
     */

    if (p == limit) {
	if (openBraces != 0) {
	    if (interp != NULL) {
		Tcl_SetObjResult(interp, Tcl_ObjPrintf(
			"unmatched open brace in %s", typeStr));
		Tcl_SetErrorCode(interp, "TCL", "VALUE", typeCode, "BRACE",
			NULL);
	    }
	    return TCL_ERROR;
	} else if (inQuotes) {
	    if (interp != NULL) {
		Tcl_SetObjResult(interp, Tcl_ObjPrintf(
			"unmatched open quote in %s", typeStr));
		Tcl_SetErrorCode(interp, "TCL", "VALUE", typeCode, "QUOTE",
			NULL);
	    }
	    return TCL_ERROR;
	}
	size = (p - elemStart);
    }

  done:
    while ((p < limit) && (TclIsSpaceProcM(*p))) {
	p++;
    }
    *elementPtr = elemStart;
    *nextPtr = p;
    if (sizePtr != 0) {
	*sizePtr = size;
    }
    if (literalPtr != 0) {
	*literalPtr = literal;
    }
    return TCL_OK;
}

/*
 *----------------------------------------------------------------------
 *
 * TclCopyAndCollapse --
 *
 *	Copy a string and substitute all backslash escape sequences
 *
 * Results:
 *	Count bytes get copied from src to dst. Along the way, backslash
 *	sequences are substituted in the copy. After scanning count bytes from
 *	src, a null character is placed at the end of dst. Returns the number
 *	of bytes that got written to dst.
 *
 * Side effects:
 *	None.
 *
 *----------------------------------------------------------------------
 */

Tcl_Size
TclCopyAndCollapse(
    Tcl_Size count,		/* Number of byte to copy from src. */
    const char *src,		/* Copy from here... */
    char *dst)			/* ... to here. */
{
    Tcl_Size newCount = 0;

    while (count > 0) {
	char c = *src;

	if (c == '\\') {
	    char buf[4] = "";
	    Tcl_Size numRead;
	    Tcl_Size backslashCount = TclParseBackslash(src, count, &numRead, buf);

	    memcpy(dst, buf, backslashCount);
	    dst += backslashCount;
	    newCount += backslashCount;
	    src += numRead;
	    count -= numRead;
	} else {
	    *dst = c;
	    dst++;
	    newCount++;
	    src++;
	    count--;
	}
    }
    *dst = 0;
    return newCount;
}

/*
 *----------------------------------------------------------------------
 *
 * Tcl_SplitList --
 *
 *	Splits a list up into its constituent fields.
 *
 * Results
 *	The return value is normally TCL_OK, which means that the list was
 *	successfully split up. If TCL_ERROR is returned, it means that "list"
 *	didn't have proper list structure; the interp's result will contain a
 *	more detailed error message.
 *
 *	*argvPtr will be filled in with the address of an array whose elements
 *	point to the elements of list, in order. *argcPtr will get filled in
 *	with the number of valid elements in the array. A single block of
 *	memory is dynamically allocated to hold both the argv array and a copy
 *	of the list (with backslashes and braces removed in the standard way).
 *	The caller must eventually free this memory by calling free() on
 *	*argvPtr. Note: *argvPtr and *argcPtr are only modified if the
 *	function returns normally.
 *
 * Side effects:
 *	Memory is allocated.
 *
 *----------------------------------------------------------------------
 */

#undef Tcl_SplitList
int
Tcl_SplitList(
    Tcl_Interp *interp,		/* Interpreter to use for error reporting. If
				 * NULL, no error message is left. */
    const char *list,		/* Pointer to string with list structure. */
    Tcl_Size *argcPtr,		/* Pointer to location to fill in with the
				 * number of elements in the list. */
    const char ***argvPtr)	/* Pointer to place to store pointer to array
				 * of pointers to list elements. */
{
    const char **argv, *end, *element;
    char *p;
    int result;
    Tcl_Size length, size, i, elSize;

    /*
     * Allocate enough space to work in. A (const char *) for each (possible)
     * list element plus one more for terminating NULL, plus as many bytes as
     * in the original string value, plus one more for a terminating '\0'.
     * Space used to hold element separating white space in the original
     * string gets re-purposed to hold '\0' characters in the argv array.
     */

    size = TclMaxListLength(list, TCL_INDEX_NONE, &end) + 1;
    length = end - list;
    argv = (const char **)Tcl_Alloc((size * sizeof(char *)) + length + 1);

    for (i = 0, p = ((char *) argv) + size*sizeof(char *);
	    *list != 0;  i++) {
	const char *prevList = list;
	int literal;

	result = TclFindElement(interp, list, length, &element, &list,
		&elSize, &literal);
	length -= (list - prevList);
	if (result != TCL_OK) {
	    Tcl_Free((void *)argv);
	    return result;
	}
	if (*element == 0) {
	    break;
	}
	if (i >= size) {
	    Tcl_Free((void *)argv);
	    if (interp != NULL) {
		Tcl_SetObjResult(interp, Tcl_NewStringObj(
			"internal error in Tcl_SplitList", -1));
		Tcl_SetErrorCode(interp, "TCL", "INTERNAL", "Tcl_SplitList",
			NULL);
	    }
	    return TCL_ERROR;
	}
	argv[i] = p;
	if (literal) {
	    memcpy(p, element, elSize);
	    p += elSize;
	    *p = 0;
	    p++;
	} else {
	    p += 1 + TclCopyAndCollapse(elSize, element, p);
	}
    }

    argv[i] = NULL;
    *argvPtr = argv;
    *argcPtr = i;
    return TCL_OK;
}

/*
 *----------------------------------------------------------------------
 *
 * Tcl_ScanElement --
 *
 *	This function is a companion function to Tcl_ConvertElement. It scans
 *	a string to see what needs to be done to it (e.g. add backslashes or
 *	enclosing braces) to make the string into a valid Tcl list element.
 *
 * Results:
 *	The return value is an overestimate of the number of bytes that will
 *	be needed by Tcl_ConvertElement to produce a valid list element from
 *	src. The word at *flagPtr is filled in with a value needed by
 *	Tcl_ConvertElement when doing the actual conversion.
 *
 * Side effects:
 *	None.
 *
 *----------------------------------------------------------------------
 */

Tcl_Size
Tcl_ScanElement(
    const char *src,	/* String to convert to list element. */
    int *flagPtr)	/* Where to store information to guide
			 * Tcl_ConvertCountedElement. */
{
    return Tcl_ScanCountedElement(src, TCL_INDEX_NONE, flagPtr);
}

/*
 *----------------------------------------------------------------------
 *
 * Tcl_ScanCountedElement --
 *
 *	This function is a companion function to Tcl_ConvertCountedElement. It
 *	scans a string to see what needs to be done to it (e.g. add
 *	backslashes or enclosing braces) to make the string into a valid Tcl
 *	list element. If length is TCL_INDEX_NONE, then the string is scanned
 *	from src up to the first null byte.
 *
 * Results:
 *	The return value is an overestimate of the number of bytes that will
 *	be needed by Tcl_ConvertCountedElement to produce a valid list element
 *	from src. The word at *flagPtr is filled in with a value needed by
 *	Tcl_ConvertCountedElement when doing the actual conversion.
 *
 * Side effects:
 *	None.
 *
 *----------------------------------------------------------------------
 */

Tcl_Size
Tcl_ScanCountedElement(
    const char *src,		/* String to convert to Tcl list element. */
    Tcl_Size length,		/* Number of bytes in src, or TCL_INDEX_NONE. */
    int *flagPtr)		/* Where to store information to guide
				 * Tcl_ConvertElement. */
{
    char flags = CONVERT_ANY;
    Tcl_Size numBytes = TclScanElement(src, length, &flags);

    *flagPtr = flags;
    return numBytes;
}

/*
 *----------------------------------------------------------------------
 *
 * TclScanElement --
 *
 *	This function is a companion function to TclConvertElement. It scans a
 *	string to see what needs to be done to it (e.g. add backslashes or
 *	enclosing braces) to make the string into a valid Tcl list element. If
 *	length is TCL_INDEX_NONE, then the string is scanned from src up to the first null
 *	byte. A NULL value for src is treated as an empty string. The incoming
 *	value of *flagPtr is a report from the caller what additional flags it
 *	will pass to TclConvertElement().
 *
 * Results:
 *	The recommended formatting mode for the element is determined and a
 *	value is written to *flagPtr indicating that recommendation. This
 *	recommendation is combined with the incoming flag values in *flagPtr
 *	set by the caller to determine how many bytes will be needed by
 *	TclConvertElement() in which to write the formatted element following
 *	the recommendation modified by the flag values. This number of bytes
 *	is the return value of the routine.  In some situations it may be an
 *	overestimate, but so long as the caller passes the same flags to
 *	TclConvertElement(), it will be large enough.
 *
 * Side effects:
 *	None.
 *
 *----------------------------------------------------------------------
 */

Tcl_Size
TclScanElement(
    const char *src,		/* String to convert to Tcl list element. */
    Tcl_Size length,		/* Number of bytes in src, or TCL_INDEX_NONE. */
    char *flagPtr)		/* Where to store information to guide
				 * Tcl_ConvertElement. */
{
    const char *p = src;
    Tcl_Size nestingLevel = 0;	/* Brace nesting count */
    int forbidNone = 0;		/* Do not permit CONVERT_NONE mode. Something
				 * needs protection or escape. */
    int requireEscape = 0;	/* Force use of CONVERT_ESCAPE mode.  For some
				 * reason bare or brace-quoted form fails. */
    int extra = 0;		/* Count of number of extra bytes needed for
				 * formatted element, assuming we use escape
				 * sequences in formatting. */
    TCL_HASH_TYPE bytesNeeded;		/* Buffer length computed to complete the
				 * element formatting in the selected mode. */
#if COMPAT
    int preferEscape = 0;	/* Use preferences to track whether to use */
    int preferBrace = 0;	/* CONVERT_MASK mode. */
    int braceCount = 0;		/* Count of all braces '{' '}' seen. */
#endif /* COMPAT */

    if ((p == NULL) || (length == 0) || ((*p == '\0') && (length == TCL_INDEX_NONE))) {
	/*
	 * Empty string element must be brace quoted.
	 */

	*flagPtr = CONVERT_BRACE;
	return 2;
    }

#if COMPAT
    /*
     * We have an established history in TclConvertElement() when quoting
     * because of a leading hash character to force what would be the
     * CONVERT_MASK mode into the CONVERT_BRACE mode. That is, we format
     * the element #{a"b} like this:
     *			{#{a"b}}
     * and not like this:
     *			\#{a\"b}
     * This is inconsistent with [list x{a"b}], but we will not change that now.
     * Set that preference here so that we compute a tight size requirement.
     */
    if ((*src == '#') && !(*flagPtr & TCL_DONT_QUOTE_HASH)) {
	preferBrace = 1;
    }
#endif

    if ((*p == '{') || (*p == '"')) {
	/*
	 * Must escape or protect so leading character of value is not
	 * misinterpreted as list element delimiting syntax.
	 */

	forbidNone = 1;
#if COMPAT
	preferBrace = 1;
#endif /* COMPAT */
    }

    while (length) {
      if (CHAR_TYPE(*p) != TYPE_NORMAL) {
	switch (*p) {
	case '{':	/* TYPE_BRACE */
#if COMPAT
	    braceCount++;
#endif /* COMPAT */
	    extra++;				/* Escape '{' => '\{' */
	    nestingLevel++;
	    break;
	case '}':	/* TYPE_BRACE */
#if COMPAT
	    braceCount++;
#endif /* COMPAT */
	    extra++;				/* Escape '}' => '\}' */
	    if (nestingLevel-- < 1) {
		/*
		 * Unbalanced braces!  Cannot format with brace quoting.
		 */

		requireEscape = 1;
	    }
	    break;
	case ']':	/* TYPE_CLOSE_BRACK */
	case '"':	/* TYPE_SPACE */
#if COMPAT
	    forbidNone = 1;
	    extra++;		/* Escapes all just prepend a backslash */
	    preferEscape = 1;
	    break;
#else
	    /* FLOW THROUGH */
#endif /* COMPAT */
	case '[':	/* TYPE_SUBS */
	case '$':	/* TYPE_SUBS */
	case ';':	/* TYPE_COMMAND_END */
	    forbidNone = 1;
	    extra++;		/* Escape sequences all one byte longer. */
#if COMPAT
	    preferBrace = 1;
#endif /* COMPAT */
	    break;
	case '\\':	/* TYPE_SUBS */
	    extra++;				/* Escape '\' => '\\' */
	    if ((length == 1) || ((length == TCL_INDEX_NONE) && (p[1] == '\0'))) {
		/*
		 * Final backslash. Cannot format with brace quoting.
		 */

		requireEscape = 1;
		break;
	    }
	    if (p[1] == '\n') {
		extra++;	/* Escape newline => '\n', one byte longer */

		/*
		 * Backslash newline sequence.  Brace quoting not permitted.
		 */

		requireEscape = 1;
		length -= (length > 0);
		p++;
		break;
	    }
	    if ((p[1] == '{') || (p[1] == '}') || (p[1] == '\\')) {
		extra++;	/* Escape sequences all one byte longer. */
		length -= (length > 0);
		p++;
	    }
	    forbidNone = 1;
#if COMPAT
	    preferBrace = 1;
#endif /* COMPAT */
	    break;
	case '\0':	/* TYPE_SUBS */
	    if (length == TCL_INDEX_NONE) {
		goto endOfString;
	    }
	    /* TODO: Panic on improper encoding? */
	    break;
	default:
	    if (TclIsSpaceProcM(*p)) {
		forbidNone = 1;
		extra++;	/* Escape sequences all one byte longer. */
#if COMPAT
		preferBrace = 1;
#endif
	    }
	    break;
	}
      }
	length -= (length > 0);
	p++;
    }

  endOfString:
    if (nestingLevel > 0) {
	/*
	 * Unbalanced braces!  Cannot format with brace quoting.
	 */

	requireEscape = 1;
    }

    /*
     * We need at least as many bytes as are in the element value...
     */

    bytesNeeded = p - src;

    if (requireEscape) {
	/*
	 * We must use escape sequences.  Add all the extra bytes needed to
	 * have room to create them.
	 */

	bytesNeeded += extra;

	/*
	 * Make room to escape leading #, if needed.
	 */

	if ((*src == '#') && !(*flagPtr & TCL_DONT_QUOTE_HASH)) {
	    bytesNeeded++;
	}
	*flagPtr = CONVERT_ESCAPE;
	return bytesNeeded;
    }
    if (*flagPtr & CONVERT_ANY) {
	/*
	 * The caller has not let us know what flags it will pass to
	 * TclConvertElement() so compute the max size we might need for any
	 * possible choice.  Normally the formatting using escape sequences is
	 * the longer one, and a minimum "extra" value of 2 makes sure we
	 * don't request too small a buffer in those edge cases where that's
	 * not true.
	 */

	if (extra < 2) {
	    extra = 2;
	}
	*flagPtr &= ~CONVERT_ANY;
	*flagPtr |= TCL_DONT_USE_BRACES;
    }
    if (forbidNone) {
	/*
	 * We must request some form of quoting of escaping...
	 */

#if COMPAT
	if (preferEscape && !preferBrace) {
	    /*
	     * If we are quoting solely due to ] or internal " characters use
	     * the CONVERT_MASK mode where we escape all special characters
	     * except for braces. "extra" counted space needed to escape
	     * braces too, so subtract "braceCount" to get our actual needs.
	     */

	    bytesNeeded += (extra - braceCount);
	    /* Make room to escape leading #, if needed. */
	    if ((*src == '#') && !(*flagPtr & TCL_DONT_QUOTE_HASH)) {
		bytesNeeded++;
	    }

	    /*
	     * If the caller reports it will direct TclConvertElement() to
	     * use full escapes on the element, add back the bytes needed to
	     * escape the braces.
	     */

	    if (*flagPtr & TCL_DONT_USE_BRACES) {
		bytesNeeded += braceCount;
	    }
	    *flagPtr = CONVERT_MASK;
	    return bytesNeeded;
	}
#endif /* COMPAT */
	if (*flagPtr & TCL_DONT_USE_BRACES) {
	    /*
	     * If the caller reports it will direct TclConvertElement() to
	     * use escapes, add the extra bytes needed to have room for them.
	     */

	    bytesNeeded += extra;

	    /*
	     * Make room to escape leading #, if needed.
	     */

	    if ((*src == '#') && !(*flagPtr & TCL_DONT_QUOTE_HASH)) {
		bytesNeeded++;
	    }
	} else {
	    /*
	     * Add 2 bytes for room for the enclosing braces.
	     */

	    bytesNeeded += 2;
	}
	*flagPtr = CONVERT_BRACE;
	return bytesNeeded;
    }

    /*
     * So far, no need to quote or escape anything.
     */

    if ((*src == '#') && !(*flagPtr & TCL_DONT_QUOTE_HASH)) {
	/*
	 * If we need to quote a leading #, make room to enclose in braces.
	 */

	bytesNeeded += 2;
    }
    *flagPtr = CONVERT_NONE;
    return bytesNeeded;
}

/*
 *----------------------------------------------------------------------
 *
 * Tcl_ConvertElement --
 *
 *	This is a companion function to Tcl_ScanElement. Given the information
 *	produced by Tcl_ScanElement, this function converts a string to a list
 *	element equal to that string.
 *
 * Results:
 *	Information is copied to *dst in the form of a list element identical
 *	to src (i.e. if Tcl_SplitList is applied to dst it will produce a
 *	string identical to src). The return value is a count of the number of
 *	characters copied (not including the terminating NULL character).
 *
 * Side effects:
 *	None.
 *
 *----------------------------------------------------------------------
 */

Tcl_Size
Tcl_ConvertElement(
    const char *src,	/* Source information for list element. */
    char *dst,		/* Place to put list-ified element. */
    int flags)		/* Flags produced by Tcl_ScanElement. */
{
    return Tcl_ConvertCountedElement(src, TCL_INDEX_NONE, dst, flags);
}

/*
 *----------------------------------------------------------------------
 *
 * Tcl_ConvertCountedElement --
 *
 *	This is a companion function to Tcl_ScanCountedElement. Given the
 *	information produced by Tcl_ScanCountedElement, this function converts
 *	a string to a list element equal to that string.
 *
 * Results:
 *	Information is copied to *dst in the form of a list element identical
 *	to src (i.e. if Tcl_SplitList is applied to dst it will produce a
 *	string identical to src). The return value is a count of the number of
 *	characters copied (not including the terminating NULL character).
 *
 * Side effects:
 *	None.
 *
 *----------------------------------------------------------------------
 */

Tcl_Size
Tcl_ConvertCountedElement(
    const char *src,	/* Source information for list element. */
    Tcl_Size length,		/* Number of bytes in src, or TCL_INDEX_NONE. */
    char *dst,			/* Place to put list-ified element. */
    int flags)			/* Flags produced by Tcl_ScanElement. */
{
    Tcl_Size numBytes = TclConvertElement(src, length, dst, flags);
    dst[numBytes] = '\0';
    return numBytes;
}

/*
 *----------------------------------------------------------------------
 *
 * TclConvertElement --
 *
 *	This is a companion function to TclScanElement. Given the information
 *	produced by TclScanElement, this function converts a string to a list
 *	element equal to that string.
 *
 * Results:
 *	Information is copied to *dst in the form of a list element identical
 *	to src (i.e. if Tcl_SplitList is applied to dst it will produce a
 *	string identical to src). The return value is a count of the number of
 *	characters copied (not including the terminating NULL character).
 *
 * Side effects:
 *	None.
 *
 *----------------------------------------------------------------------
 */

Tcl_Size
TclConvertElement(
    const char *src,	/* Source information for list element. */
    Tcl_Size length,		/* Number of bytes in src, or TCL_INDEX_NONE. */
    char *dst,			/* Place to put list-ified element. */
    int flags)			/* Flags produced by Tcl_ScanElement. */
{
    int conversion = flags & CONVERT_MASK;
    char *p = dst;

    /*
     * Let the caller demand we use escape sequences rather than braces.
     */

    if ((flags & TCL_DONT_USE_BRACES) && (conversion & CONVERT_BRACE)) {
	conversion = CONVERT_ESCAPE;
    }

    /*
     * No matter what the caller demands, empty string must be braced!
     */

    if ((src == NULL) || (length == 0) || (*src == '\0' && length == TCL_INDEX_NONE)) {
	p[0] = '{';
	p[1] = '}';
	return 2;
    }

    /*
     * Escape leading hash as needed and requested.
     */

    if ((*src == '#') && !(flags & TCL_DONT_QUOTE_HASH)) {
	if (conversion == CONVERT_ESCAPE) {
	    p[0] = '\\';
	    p[1] = '#';
	    p += 2;
	    src++;
	    length -= (length > 0);
	} else {
	    conversion = CONVERT_BRACE;
	}
    }

    /*
     * No escape or quoting needed.  Copy the literal string value.
     */

    if (conversion == CONVERT_NONE) {
	if (length == TCL_INDEX_NONE) {
	    /* TODO: INT_MAX overflow? */
	    while (*src) {
		*p++ = *src++;
	    }
	    return p - dst;
	} else {
	    memcpy(dst, src, length);
	    return length;
	}
    }

    /*
     * Formatted string is original string enclosed in braces.
     */

    if (conversion == CONVERT_BRACE) {
	*p = '{';
	p++;
	if (length == TCL_INDEX_NONE) {
	    /* TODO: INT_MAX overflow? */
	    while (*src) {
		*p++ = *src++;
	    }
	} else {
	    memcpy(p, src, length);
	    p += length;
	}
	*p = '}';
	p++;
	return (p - dst);
    }

    /* conversion == CONVERT_ESCAPE or CONVERT_MASK */

    /*
     * Formatted string is original string converted to escape sequences.
     */

    for ( ; length; src++, length -= (length > 0)) {
	switch (*src) {
	case ']':
	case '[':
	case '$':
	case ';':
	case ' ':
	case '\\':
	case '"':
	    *p = '\\';
	    p++;
	    break;
	case '{':
	case '}':
#if COMPAT
	    if (conversion == CONVERT_ESCAPE)
#endif /* COMPAT */
	    {
		*p = '\\';
		p++;
	    }
	    break;
	case '\f':
	    *p = '\\';
	    p++;
	    *p = 'f';
	    p++;
	    continue;
	case '\n':
	    *p = '\\';
	    p++;
	    *p = 'n';
	    p++;
	    continue;
	case '\r':
	    *p = '\\';
	    p++;
	    *p = 'r';
	    p++;
	    continue;
	case '\t':
	    *p = '\\';
	    p++;
	    *p = 't';
	    p++;
	    continue;
	case '\v':
	    *p = '\\';
	    p++;
	    *p = 'v';
	    p++;
	    continue;
	case '\0':
	    if (length == TCL_INDEX_NONE) {
		return (p - dst);
	    }

	    /*
	     * If we reach this point, there's an embedded NULL in the string
	     * range being processed, which should not happen when the
	     * encoding rules for Tcl strings are properly followed.  If the
	     * day ever comes when we stop tolerating such things, this is
	     * where to put the Tcl_Panic().
	     */

	    break;
	}
	*p = *src;
	p++;
    }
    return (p - dst);
}

/*
 *----------------------------------------------------------------------
 *
 * Tcl_Merge --
 *
 *	Given a collection of strings, merge them together into a single
 *	string that has proper Tcl list structured (i.e. Tcl_SplitList may be
 *	used to retrieve strings equal to the original elements, and Tcl_Eval
 *	will parse the string back into its original elements).
 *
 * Results:
 *	The return value is the address of a dynamically-allocated string
 *	containing the merged list.
 *
 * Side effects:
 *	None.
 *
 *----------------------------------------------------------------------
 */

char *
Tcl_Merge(
    Tcl_Size argc,			/* How many strings to merge. */
    const char *const *argv)	/* Array of string values. */
{
#define LOCAL_SIZE 64
    char localFlags[LOCAL_SIZE], *flagPtr = NULL;
    Tcl_Size i, bytesNeeded = 0;
    char *result, *dst;

    /*
     * Handle empty list case first, so logic of the general case can be
     * simpler.
     */

    if (argc <= 0) {
	result = (char *)Tcl_Alloc(1);
	result[0] = '\0';
	return result;
    }

    /*
     * Pass 1: estimate space, gather flags.
     */

    if (argc <= LOCAL_SIZE) {
	flagPtr = localFlags;
    } else {
	flagPtr = (char *)Tcl_Alloc(argc);
    }
    for (i = 0; i < argc; i++) {
	flagPtr[i] = ( i ? TCL_DONT_QUOTE_HASH : 0 );
	bytesNeeded += TclScanElement(argv[i], TCL_INDEX_NONE, &flagPtr[i]);
    }
    bytesNeeded += argc;

    /*
     * Pass two: copy into the result area.
     */

    result = (char *)Tcl_Alloc(bytesNeeded);
    dst = result;
    for (i = 0; i < argc; i++) {
	flagPtr[i] |= ( i ? TCL_DONT_QUOTE_HASH : 0 );
	dst += TclConvertElement(argv[i], TCL_INDEX_NONE, dst, flagPtr[i]);
	*dst = ' ';
	dst++;
    }
    dst[-1] = 0;

    if (flagPtr != localFlags) {
	Tcl_Free(flagPtr);
    }
    return result;
}

/*
 *----------------------------------------------------------------------
 *
 * TclTrimRight --
 *	Takes two counted strings in the Tcl encoding.  Conceptually
 *	finds the sub string (offset) to trim from the right side of the
 *	first string all characters found in the second string.
 *
 * Results:
 *	The number of bytes to be removed from the end of the string.
 *
 * Side effects:
 *	None.
 *
 *----------------------------------------------------------------------
 */

Tcl_Size
TclTrimRight(
    const char *bytes,	/* String to be trimmed... */
    Tcl_Size numBytes,	/* ...and its length in bytes */
			/* Calls to TclUtfToUniChar() in this routine
			 * rely on (bytes[numBytes] == '\0'). */
    const char *trim,	/* String of trim characters... */
    Tcl_Size numTrim)	/* ...and its length in bytes */
			/* Calls to TclUtfToUniChar() in this routine
			 * rely on (trim[numTrim] == '\0'). */
{
    const char *pp, *p = bytes + numBytes;
    int ch1, ch2;

    /* Empty strings -> nothing to do */
    if ((numBytes == 0) || (numTrim == 0)) {
	return 0;
    }

    /*
     * Outer loop: iterate over string to be trimmed.
     */

    do {
	const char *q = trim;
	Tcl_Size pInc = 0, bytesLeft = numTrim;

	pp = Tcl_UtfPrev(p, bytes);
	do {
	    pp += pInc;
 	    pInc = Tcl_UtfToUniChar(pp, &ch1);
	} while (pp + pInc < p);

	/*
	 * Inner loop: scan trim string for match to current character.
	 */

	do {
	    pInc = Tcl_UtfToUniChar(q, &ch2);

	    if (ch1 == ch2) {
		break;
	    }

	    q += pInc;
	    bytesLeft -= pInc;
	} while (bytesLeft);

	if (bytesLeft == 0) {
	    /*
	     * No match; trim task done; *p is last non-trimmed char.
	     */

	    break;
	}
	p = pp;
    } while (p > bytes);

    return numBytes - (p - bytes);
}

/*
 *----------------------------------------------------------------------
 *
 * TclTrimLeft --
 *
 *	Takes two counted strings in the Tcl encoding.  Conceptually
 *	finds the sub string (offset) to trim from the left side of the
 *	first string all characters found in the second string.
 *
 * Results:
 *	The number of bytes to be removed from the start of the string.
 *
 * Side effects:
 *	None.
 *
 *----------------------------------------------------------------------
 */

Tcl_Size
TclTrimLeft(
    const char *bytes,	/* String to be trimmed... */
    Tcl_Size numBytes,	/* ...and its length in bytes */
			/* Calls to TclUtfToUniChar() in this routine
			 * rely on (bytes[numBytes] == '\0'). */
    const char *trim,	/* String of trim characters... */
    Tcl_Size numTrim)	/* ...and its length in bytes */
			/* Calls to TclUtfToUniChar() in this routine
			 * rely on (trim[numTrim] == '\0'). */
{
    const char *p = bytes;
    int ch1, ch2;

    /* Empty strings -> nothing to do */
    if ((numBytes == 0) || (numTrim == 0)) {
	return 0;
    }

    /*
     * Outer loop: iterate over string to be trimmed.
     */

    do {
	Tcl_Size pInc = Tcl_UtfToUniChar(p, &ch1);
	const char *q = trim;
	Tcl_Size bytesLeft = numTrim;

	/*
	 * Inner loop: scan trim string for match to current character.
	 */

	do {
	    Tcl_Size qInc = Tcl_UtfToUniChar(q, &ch2);

	    if (ch1 == ch2) {
		break;
	    }

	    q += qInc;
	    bytesLeft -= qInc;
	} while (bytesLeft);

	if (bytesLeft == 0) {
	    /*
	     * No match; trim task done; *p is first non-trimmed char.
	     */

	    break;
	}

	p += pInc;
	numBytes -= pInc;
    } while (numBytes > 0);

    return p - bytes;
}

/*
 *----------------------------------------------------------------------
 *
 * TclTrim --
 *	Finds the sub string (offset) to trim from both sides of the
 *	first string all characters found in the second string.
 *
 * Results:
 *	The number of bytes to be removed from the start of the string
 *
 * Side effects:
 *	None.
 *
 *----------------------------------------------------------------------
 */

Tcl_Size
TclTrim(
    const char *bytes,	/* String to be trimmed... */
    Tcl_Size numBytes,	/* ...and its length in bytes */
			/* Calls in this routine
			 * rely on (bytes[numBytes] == '\0'). */
    const char *trim,	/* String of trim characters... */
    Tcl_Size numTrim,	/* ...and its length in bytes */
			/* Calls in this routine
			 * rely on (trim[numTrim] == '\0'). */
    Tcl_Size *trimRightPtr)	/* Offset from the end of the string. */
{
    Tcl_Size trimLeft = 0, trimRight = 0;

    /* Empty strings -> nothing to do */
    if ((numBytes > 0) && (numTrim > 0)) {

	/* When bytes is NUL-terminated, returns 0 <= trimLeft <= numBytes */
	trimLeft = TclTrimLeft(bytes, numBytes, trim, numTrim);
	numBytes -= trimLeft;

	/* If we did not trim the whole string, it starts with a character
	 * that we will not trim. Skip over it. */
	if (numBytes > 0) {
	    int ch;
	    const char *first = bytes + trimLeft;
	    bytes += Tcl_UtfToUniChar(first, &ch);
	    numBytes -= (bytes - first);

	    if (numBytes > 0) {
		/* When bytes is NUL-terminated, returns
		 * 0 <= trimRight <= numBytes */
		trimRight = TclTrimRight(bytes, numBytes, trim, numTrim);
	    }
	}
    }
    *trimRightPtr = trimRight;
    return trimLeft;
}

/*
 *----------------------------------------------------------------------
 *
 * Tcl_Concat --
 *
 *	Concatenate a set of strings into a single large string.
 *
 * Results:
 *	The return value is dynamically-allocated string containing a
 *	concatenation of all the strings in argv, with spaces between the
 *	original argv elements.
 *
 * Side effects:
 *	Memory is allocated for the result; the caller is responsible for
 *	freeing the memory.
 *
 *----------------------------------------------------------------------
 */

/* The whitespace characters trimmed during [concat] operations */
#define CONCAT_WS_SIZE (sizeof(CONCAT_TRIM_SET "") - 1)

char *
Tcl_Concat(
    Tcl_Size argc,			/* Number of strings to concatenate. */
    const char *const *argv)	/* Array of strings to concatenate. */
{
    Tcl_Size i, needSpace = 0, bytesNeeded = 0;
    char *result, *p;

    /*
     * Dispose of the empty result corner case first to simplify later code.
     */

    if (argc == 0) {
	result = (char *) Tcl_Alloc(1);
	result[0] = '\0';
	return result;
    }

    /*
     * First allocate the result buffer at the size required.
     */

    for (i = 0;  i < argc;  i++) {
	bytesNeeded += strlen(argv[i]);
    	if (bytesNeeded < 0) {
	    Tcl_Panic("Tcl_Concat: max size of Tcl value exceeded");
	}
    }

    /*
     * All element bytes + (argc - 1) spaces + 1 terminating NULL.
     */
    if (bytesNeeded + argc - 1 < 0) {
	/*
	 * Panic test could be tighter, but not going to bother for this
	 * legacy routine.
	 */

	Tcl_Panic("Tcl_Concat: max size of Tcl value exceeded");
    }

    result = (char *)Tcl_Alloc(bytesNeeded + argc);

    for (p = result, i = 0;  i < argc;  i++) {
	Tcl_Size triml, trimr, elemLength;
	const char *element;

	element = argv[i];
	elemLength = strlen(argv[i]);

	/* Trim away the leading/trailing whitespace. */
	triml = TclTrim(element, elemLength, CONCAT_TRIM_SET,
		CONCAT_WS_SIZE, &trimr);
	element += triml;
	elemLength -= triml + trimr;

	/* Do not permit trimming to expose a final backslash character. */
	elemLength += trimr && (element[elemLength - 1] == '\\');

	/*
	 * If we're left with empty element after trimming, do nothing.
	 */

	if (elemLength == 0) {
	    continue;
	}

	/*
	 * Append to the result with space if needed.
	 */

	if (needSpace) {
	    *p++ = ' ';
	}
	memcpy(p, element, elemLength);
	p += elemLength;
	needSpace = 1;
    }
    *p = '\0';
    return result;
}

/*
 *----------------------------------------------------------------------
 *
 * Tcl_ConcatObj --
 *
 *	Concatenate the strings from a set of objects into a single string
 *	object with spaces between the original strings.
 *
 * Results:
 *	The return value is a new string object containing a concatenation of
 *	the strings in objv. Its ref count is zero.
 *
 * Side effects:
 *	A new object is created.
 *
 *----------------------------------------------------------------------
 */

Tcl_Obj *
Tcl_ConcatObj(
    Tcl_Size objc,		/* Number of objects to concatenate. */
    Tcl_Obj *const objv[])	/* Array of objects to concatenate. */
{
    int needSpace = 0;
    Tcl_Size i, bytesNeeded = 0, elemLength;
    const char *element;
    Tcl_Obj *objPtr, *resPtr;

    /*
     * Check first to see if all the items are of list type or empty. If so,
     * we will concat them together as lists, and return a list object. This
     * is only valid when the lists are in canonical form.
     */

    for (i = 0;  i < objc;  i++) {
	Tcl_Size length;

	objPtr = objv[i];
	if (TclListObjIsCanonical(objPtr)) {
	    continue;
	}
	(void)Tcl_GetStringFromObj(objPtr, &length);
	if (length > 0) {
	    break;
	}
    }
    if (i == objc) {
	resPtr = NULL;
	for (i = 0;  i < objc;  i++) {
	    objPtr = objv[i];
	    if (!TclListObjIsCanonical(objPtr)) {
		continue;
	    }
	    if (resPtr) {
		Tcl_Obj *elemPtr = NULL;

		Tcl_ListObjIndex(NULL, objPtr, 0, &elemPtr);
		if (elemPtr == NULL) {
		    continue;
		}
		if (Tcl_GetString(elemPtr)[0] == '#' || TCL_OK
			!= Tcl_ListObjAppendList(NULL, resPtr, objPtr)) {
		    /* Abandon ship! */
		    Tcl_DecrRefCount(resPtr);
		    goto slow;
		}
	    } else {
		resPtr = TclListObjCopy(NULL, objPtr);
	    }
	}
	if (!resPtr) {
	    TclNewObj(resPtr);
	}
	return resPtr;
    }

  slow:
    /*
     * Something cannot be determined to be safe, so build the concatenation
     * the slow way, using the string representations.
     *
     * First try to preallocate the size required.
     */

    for (i = 0;  i < objc;  i++) {
	element = Tcl_GetStringFromObj(objv[i], &elemLength);
	if (bytesNeeded > (TCL_SIZE_MAX - elemLength)) {
	    break; /* Overflow. Do not preallocate. See comment below. */
	}
	bytesNeeded += elemLength;
    }

    /*
     * Does not matter if this fails, will simply try later to build up the
     * string with each Append reallocating as needed with the usual string
     * append algorithm.  When that fails it will report the error.
     */

    TclNewObj(resPtr);
    (void) Tcl_AttemptSetObjLength(resPtr, bytesNeeded + objc - 1);
    Tcl_SetObjLength(resPtr, 0);

    for (i = 0;  i < objc;  i++) {
	Tcl_Size triml, trimr;

	element = Tcl_GetStringFromObj(objv[i], &elemLength);

	/* Trim away the leading/trailing whitespace. */
	triml = TclTrim(element, elemLength, CONCAT_TRIM_SET,
		CONCAT_WS_SIZE, &trimr);
	element += triml;
	elemLength -= triml + trimr;

	/* Do not permit trimming to expose a final backslash character. */
	elemLength += trimr && (element[elemLength - 1] == '\\');

	/*
	 * If we're left with empty element after trimming, do nothing.
	 */

	if (elemLength == 0) {
	    continue;
	}

	/*
	 * Append to the result with space if needed.
	 */

	if (needSpace) {
	    Tcl_AppendToObj(resPtr, " ", 1);
	}
	Tcl_AppendToObj(resPtr, element, elemLength);
	needSpace = 1;
    }
    return resPtr;
}

/*
 *----------------------------------------------------------------------
 *
 * Tcl_StringCaseMatch --
 *
 *	See if a particular string matches a particular pattern. Allows case
 *	insensitivity.
 *
 * Results:
 *	The return value is 1 if string matches pattern, and 0 otherwise. The
 *	matching operation permits the following special characters in the
 *	pattern: *?\[] (see the manual entry for details on what these mean).
 *
 * Side effects:
 *	None.
 *
 *----------------------------------------------------------------------
 */

int
Tcl_StringCaseMatch(
    const char *str,		/* String. */
    const char *pattern,	/* Pattern, which may contain special
				 * characters. */
    int nocase)			/* 0 for case sensitive, 1 for insensitive */
{
    int p, charLen;
    int ch1 = 0, ch2 = 0;

    while (1) {
	p = *pattern;

	/*
	 * See if we're at the end of both the pattern and the string. If so,
	 * we succeeded. If we're at the end of the pattern but not at the end
	 * of the string, we failed.
	 */

	if (p == '\0') {
	    return (*str == '\0');
	}
	if ((*str == '\0') && (p != '*')) {
	    return 0;
	}

	/*
	 * Check for a "*" as the next pattern character. It matches any
	 * substring. We handle this by calling ourselves recursively for each
	 * postfix of string, until either we match or we reach the end of the
	 * string.
	 */

	if (p == '*') {
	    /*
	     * Skip all successive *'s in the pattern
	     */

	    while (*(++pattern) == '*') {}
	    p = *pattern;
	    if (p == '\0') {
		return 1;
	    }

	    /*
	     * This is a special case optimization for single-byte utf.
	     */

	    if (UCHAR(*pattern) < 0x80) {
		ch2 = (int)
			(nocase ? tolower(UCHAR(*pattern)) : UCHAR(*pattern));
	    } else {
		Tcl_UtfToUniChar(pattern, &ch2);
		if (nocase) {
		    ch2 = Tcl_UniCharToLower(ch2);
		}
	    }

	    while (1) {
		/*
		 * Optimization for matching - cruise through the string
		 * quickly if the next char in the pattern isn't a special
		 * character
		 */

		if ((p != '[') && (p != '?') && (p != '\\')) {
		    if (nocase) {
			while (*str) {
			    charLen = Tcl_UtfToUniChar(str, &ch1);
			    if (ch2==ch1 || ch2==Tcl_UniCharToLower(ch1)) {
				break;
			    }
			    str += charLen;
			}
		    } else {
			/*
			 * There's no point in trying to make this code
			 * shorter, as the number of bytes you want to compare
			 * each time is non-constant.
			 */

			while (*str) {
			    charLen = Tcl_UtfToUniChar(str, &ch1);
			    if (ch2 == ch1) {
				break;
			    }
			    str += charLen;
			}
		    }
		}
		if (Tcl_StringCaseMatch(str, pattern, nocase)) {
		    return 1;
		}
		if (*str == '\0') {
		    return 0;
		}
		str += Tcl_UtfToUniChar(str, &ch1);
	    }
	}

	/*
	 * Check for a "?" as the next pattern character. It matches any
	 * single character.
	 */

	if (p == '?') {
	    pattern++;
	    str += Tcl_UtfToUniChar(str, &ch1);
	    continue;
	}

	/*
	 * Check for a "[" as the next pattern character. It is followed by a
	 * list of characters that are acceptable, or by a range (two
	 * characters separated by "-").
	 */

	if (p == '[') {
	    int startChar = 0, endChar = 0;

	    pattern++;
	    if (UCHAR(*str) < 0x80) {
		ch1 = (int)
			(nocase ? tolower(UCHAR(*str)) : UCHAR(*str));
		str++;
	    } else {
		str += Tcl_UtfToUniChar(str, &ch1);
		if (nocase) {
		    ch1 = Tcl_UniCharToLower(ch1);
		}
	    }
	    while (1) {
		if ((*pattern == ']') || (*pattern == '\0')) {
		    return 0;
		}
		if (UCHAR(*pattern) < 0x80) {
		    startChar = (int) (nocase
			    ? tolower(UCHAR(*pattern)) : UCHAR(*pattern));
		    pattern++;
		} else {
		    pattern += Tcl_UtfToUniChar(pattern, &startChar);
		    if (nocase) {
			startChar = Tcl_UniCharToLower(startChar);
		    }
		}
		if (*pattern == '-') {
		    pattern++;
		    if (*pattern == '\0') {
			return 0;
		    }
		    if (UCHAR(*pattern) < 0x80) {
			endChar = (int) (nocase
				? tolower(UCHAR(*pattern)) : UCHAR(*pattern));
			pattern++;
		    } else {
			pattern += Tcl_UtfToUniChar(pattern, &endChar);
			if (nocase) {
			    endChar = Tcl_UniCharToLower(endChar);
			}
		    }
		    if (((startChar <= ch1) && (ch1 <= endChar))
			    || ((endChar <= ch1) && (ch1 <= startChar))) {
			/*
			 * Matches ranges of form [a-z] or [z-a].
			 */

			break;
		    }
		} else if (startChar == ch1) {
		    break;
		}
	    }
	    /* If we reach here, we matched. Need to move past closing ] */
	    while (*pattern != ']') {
		if (*pattern == '\0') {
		    /* We ran out of pattern after matching something in
		     * (unclosed!) brackets. So long as we ran out of string
		     * at the same time, we have a match. Otherwise, not. */
		    return (*str == '\0');
		}
		pattern++;
	    }
	    pattern++;
	    continue;
	}

	/*
	 * If the next pattern character is '\', just strip off the '\' so we
	 * do exact matching on the character that follows.
	 */

	if (p == '\\') {
	    pattern++;
	    if (*pattern == '\0') {
		return 0;
	    }
	}

	/*
	 * There's no special character. Just make sure that the next bytes of
	 * each string match.
	 */

	str += Tcl_UtfToUniChar(str, &ch1);
	pattern += Tcl_UtfToUniChar(pattern, &ch2);
	if (nocase) {
	    if (Tcl_UniCharToLower(ch1) != Tcl_UniCharToLower(ch2)) {
		return 0;
	    }
	} else if (ch1 != ch2) {
	    return 0;
	}
    }
}

/*
 *----------------------------------------------------------------------
 *
 * TclByteArrayMatch --
 *
 *	See if a particular string matches a particular pattern.  Does not
 *	allow for case insensitivity.
 *	Parallels tclUtf.c:TclUniCharMatch, adjusted for char* and sans nocase.
 *
 * Results:
 *	The return value is 1 if string matches pattern, and 0 otherwise. The
 *	matching operation permits the following special characters in the
 *	pattern: *?\[] (see the manual entry for details on what these mean).
 *
 * Side effects:
 *	None.
 *
 *----------------------------------------------------------------------
 */

int
TclByteArrayMatch(
    const unsigned char *string,/* String. */
    Tcl_Size strLen,			/* Length of String */
    const unsigned char *pattern,
				/* Pattern, which may contain special
				 * characters. */
    Tcl_Size ptnLen,			/* Length of Pattern */
    TCL_UNUSED(int) /*flags*/)
{
    const unsigned char *stringEnd, *patternEnd;
    unsigned char p;

    stringEnd = string + strLen;
    patternEnd = pattern + ptnLen;

    while (1) {
	/*
	 * See if we're at the end of both the pattern and the string. If so,
	 * we succeeded. If we're at the end of the pattern but not at the end
	 * of the string, we failed.
	 */

	if (pattern == patternEnd) {
	    return (string == stringEnd);
	}
	p = *pattern;
	if ((string == stringEnd) && (p != '*')) {
	    return 0;
	}

	/*
	 * Check for a "*" as the next pattern character. It matches any
	 * substring. We handle this by skipping all the characters up to the
	 * next matching one in the pattern, and then calling ourselves
	 * recursively for each postfix of string, until either we match or we
	 * reach the end of the string.
	 */

	if (p == '*') {
	    /*
	     * Skip all successive *'s in the pattern.
	     */

	    while ((++pattern < patternEnd) && (*pattern == '*')) {
		/* empty body */
	    }
	    if (pattern == patternEnd) {
		return 1;
	    }
	    p = *pattern;
	    while (1) {
		/*
		 * Optimization for matching - cruise through the string
		 * quickly if the next char in the pattern isn't a special
		 * character.
		 */

		if ((p != '[') && (p != '?') && (p != '\\')) {
		    while ((string < stringEnd) && (p != *string)) {
			string++;
		    }
		}
		if (TclByteArrayMatch(string, stringEnd - string,
				pattern, patternEnd - pattern, 0)) {
		    return 1;
		}
		if (string == stringEnd) {
		    return 0;
		}
		string++;
	    }
	}

	/*
	 * Check for a "?" as the next pattern character. It matches any
	 * single character.
	 */

	if (p == '?') {
	    pattern++;
	    string++;
	    continue;
	}

	/*
	 * Check for a "[" as the next pattern character. It is followed by a
	 * list of characters that are acceptable, or by a range (two
	 * characters separated by "-").
	 */

	if (p == '[') {
	    unsigned char ch1, startChar, endChar;

	    pattern++;
	    ch1 = *string;
	    string++;
	    while (1) {
		if ((*pattern == ']') || (pattern == patternEnd)) {
		    return 0;
		}
		startChar = *pattern;
		pattern++;
		if (*pattern == '-') {
		    pattern++;
		    if (pattern == patternEnd) {
			return 0;
		    }
		    endChar = *pattern;
		    pattern++;
		    if (((startChar <= ch1) && (ch1 <= endChar))
			    || ((endChar <= ch1) && (ch1 <= startChar))) {
			/*
			 * Matches ranges of form [a-z] or [z-a].
			 */

			break;
		    }
		} else if (startChar == ch1) {
		    break;
		}
	    }
	    while (*pattern != ']') {
		if (pattern == patternEnd) {
		    pattern--;
		    break;
		}
		pattern++;
	    }
	    pattern++;
	    continue;
	}

	/*
	 * If the next pattern character is '\', just strip off the '\' so we
	 * do exact matching on the character that follows.
	 */

	if (p == '\\') {
	    if (++pattern == patternEnd) {
		return 0;
	    }
	}

	/*
	 * There's no special character. Just make sure that the next bytes of
	 * each string match.
	 */

	if (*string != *pattern) {
	    return 0;
	}
	string++;
	pattern++;
    }
}

/*
 *----------------------------------------------------------------------
 *
 * TclStringMatchObj --
 *
 *	See if a particular string matches a particular pattern. Allows case
 *	insensitivity. This is the generic multi-type handler for the various
 *	matching algorithms.
 *
 * Results:
 *	The return value is 1 if string matches pattern, and 0 otherwise. The
 *	matching operation permits the following special characters in the
 *	pattern: *?\[] (see the manual entry for details on what these mean).
 *
 * Side effects:
 *	None.
 *
 *----------------------------------------------------------------------
 */

int
TclStringMatchObj(
    Tcl_Obj *strObj,		/* string object. */
    Tcl_Obj *ptnObj,		/* pattern object. */
    int flags)			/* Only TCL_MATCH_NOCASE should be passed, or
				 * 0. */
{
    int match;
    Tcl_Size length = 0, plen = 0;

    /*
     * Promote based on the type of incoming object.
     * XXX: Currently doesn't take advantage of exact-ness that
     * XXX: TclReToGlob tells us about
    trivial = nocase ? 0 : TclMatchIsTrivial(TclGetString(ptnObj));
     */

    if (TclHasInternalRep(strObj, &tclStringType) || (strObj->typePtr == NULL)) {
	Tcl_UniChar *udata, *uptn;

	udata = Tcl_GetUnicodeFromObj(strObj, &length);
	uptn  = Tcl_GetUnicodeFromObj(ptnObj, &plen);
	match = TclUniCharMatch(udata, length, uptn, plen, flags);
    } else if (TclIsPureByteArray(strObj) && TclIsPureByteArray(ptnObj)
		&& !flags) {
	unsigned char *data, *ptn;

	data = Tcl_GetByteArrayFromObj(strObj, &length);
	ptn  = Tcl_GetByteArrayFromObj(ptnObj, &plen);
	match = TclByteArrayMatch(data, length, ptn, plen, 0);
    } else {
	match = Tcl_StringCaseMatch(TclGetString(strObj),
		TclGetString(ptnObj), flags);
    }
    return match;
}

/*
 *----------------------------------------------------------------------
 *
 * Tcl_DStringInit --
 *
 *	Initializes a dynamic string, discarding any previous contents of the
 *	string (Tcl_DStringFree should have been called already if the dynamic
 *	string was previously in use).
 *
 * Results:
 *	None.
 *
 * Side effects:
 *	The dynamic string is initialized to be empty.
 *
 *----------------------------------------------------------------------
 */

void
Tcl_DStringInit(
    Tcl_DString *dsPtr)		/* Pointer to structure for dynamic string. */
{
    dsPtr->string = dsPtr->staticSpace;
    dsPtr->length = 0;
    dsPtr->spaceAvl = TCL_DSTRING_STATIC_SIZE;
    dsPtr->staticSpace[0] = '\0';
}

/*
 *----------------------------------------------------------------------
 *
 * Tcl_DStringAppend --
 *
 *	Append more bytes to the current value of a dynamic string.
 *
 * Results:
 *	The return value is a pointer to the dynamic string's new value.
 *
 * Side effects:
 *	Length bytes from "bytes" (or all of "bytes" if length is less than
 *	zero) are added to the current value of the string. Memory gets
 *	reallocated if needed to accomodate the string's new size.
 *
 *----------------------------------------------------------------------
 */

char *
Tcl_DStringAppend(
    Tcl_DString *dsPtr,		/* Structure describing dynamic string. */
    const char *bytes,		/* String to append. If length is
				 * TCL_INDEX_NONE then this must be null-terminated. */
    Tcl_Size length)		/* Number of bytes from "bytes" to append. If
				 * TCL_INDEX_NONE, then append all of bytes, up to null
				 * at end. */
{
    Tcl_Size newSize;

    if (length < 0) {
	length = strlen(bytes);
    }
    newSize = length + dsPtr->length;

    /*
     * Allocate a larger buffer for the string if the current one isn't large
     * enough. Allocate extra space in the new buffer so that there will be
     * room to grow before we have to allocate again.
     */

    if (newSize >= dsPtr->spaceAvl) {
	dsPtr->spaceAvl = newSize * 2;
	if (dsPtr->string == dsPtr->staticSpace) {
	    char *newString = (char *)Tcl_Alloc(dsPtr->spaceAvl);

	    memcpy(newString, dsPtr->string, dsPtr->length);
	    dsPtr->string = newString;
	} else {
	    Tcl_Size index = TCL_INDEX_NONE;

	    /* See [16896d49fd] */
	    if (bytes >= dsPtr->string
		    && bytes <= dsPtr->string + dsPtr->length) {
		index = bytes - dsPtr->string;
	    }

	    dsPtr->string = (char *)Tcl_Realloc(dsPtr->string, dsPtr->spaceAvl);

	    if (index >= 0) {
		bytes = dsPtr->string + index;
	    }
	}
    }

    /*
     * Copy the new string into the buffer at the end of the old one.
     */

    memcpy(dsPtr->string + dsPtr->length, bytes, length);
    dsPtr->length += length;
    dsPtr->string[dsPtr->length] = '\0';
    return dsPtr->string;
}

/*
 *----------------------------------------------------------------------
 *
 * TclDStringAppendObj, TclDStringAppendDString --
 *
 *	Simple wrappers round Tcl_DStringAppend that make it easier to append
 *	from particular sources of strings.
 *
 *----------------------------------------------------------------------
 */

char *
TclDStringAppendObj(
    Tcl_DString *dsPtr,
    Tcl_Obj *objPtr)
{
    Tcl_Size length;
    const char *bytes = Tcl_GetStringFromObj(objPtr, &length);

    return Tcl_DStringAppend(dsPtr, bytes, length);
}

char *
TclDStringAppendDString(
    Tcl_DString *dsPtr,
    Tcl_DString *toAppendPtr)
{
    return Tcl_DStringAppend(dsPtr, Tcl_DStringValue(toAppendPtr),
	    Tcl_DStringLength(toAppendPtr));
}

/*
 *----------------------------------------------------------------------
 *
 * Tcl_DStringAppendElement --
 *
 *	Append a list element to the current value of a dynamic string.
 *
 * Results:
 *	The return value is a pointer to the dynamic string's new value.
 *
 * Side effects:
 *	String is reformatted as a list element and added to the current value
 *	of the string. Memory gets reallocated if needed to accomodate the
 *	string's new size.
 *
 *----------------------------------------------------------------------
 */

char *
Tcl_DStringAppendElement(
    Tcl_DString *dsPtr,		/* Structure describing dynamic string. */
    const char *element)	/* String to append. Must be
				 * null-terminated. */
{
    char *dst = dsPtr->string + dsPtr->length;
    int needSpace = TclNeedSpace(dsPtr->string, dst);
    char flags = 0;
    int quoteHash = 1;
    Tcl_Size newSize;

    if (needSpace) {
	/*
	 * If we need a space to separate the new element from something
	 * already ending the string, we're not appending the first element
	 * of any list, so we need not quote any leading hash character.
	 */
	quoteHash = 0;
    } else {
	/*
	 * We don't need a space, maybe because there's some already there.
	 * Checking whether we might be appending a first element is a bit
	 * more involved.
	 *
	 * Backtrack over all whitespace.
	 */
	while ((--dst >= dsPtr->string) && TclIsSpaceProcM(*dst)) {
	}

	/* Call again without whitespace to confound things. */
	quoteHash = !TclNeedSpace(dsPtr->string, dst+1);
    }
    if (!quoteHash) {
	flags |= TCL_DONT_QUOTE_HASH;
    }
    newSize = dsPtr->length + needSpace + TclScanElement(element, TCL_INDEX_NONE, &flags);
    if (!quoteHash) {
	flags |= TCL_DONT_QUOTE_HASH;
    }

    /*
     * Allocate a larger buffer for the string if the current one isn't large
     * enough. Allocate extra space in the new buffer so that there will be
     * room to grow before we have to allocate again. SPECIAL NOTE: must use
     * memcpy, not strcpy, to copy the string to a larger buffer, since there
     * may be embedded NULLs in the string in some cases.
     */

    if (newSize >= dsPtr->spaceAvl) {
	dsPtr->spaceAvl = newSize * 2;
	if (dsPtr->string == dsPtr->staticSpace) {
	    char *newString = (char *)Tcl_Alloc(dsPtr->spaceAvl);

	    memcpy(newString, dsPtr->string, dsPtr->length);
	    dsPtr->string = newString;
	} else {
	    int offset = -1;

	    /* See [16896d49fd] */
	    if (element >= dsPtr->string
		    && element <= dsPtr->string + dsPtr->length) {
		offset = element - dsPtr->string;
	    }

	    dsPtr->string = (char *)Tcl_Realloc(dsPtr->string, dsPtr->spaceAvl);

	    if (offset >= 0) {
		element = dsPtr->string + offset;
	    }
	}
    }
    dst = dsPtr->string + dsPtr->length;

    /*
     * Convert the new string to a list element and copy it into the buffer at
     * the end, with a space, if needed.
     */

    if (needSpace) {
	*dst = ' ';
	dst++;
	dsPtr->length++;
    }

    dsPtr->length += TclConvertElement(element, TCL_INDEX_NONE, dst, flags);
    dsPtr->string[dsPtr->length] = '\0';
    return dsPtr->string;
}

/*
 *----------------------------------------------------------------------
 *
 * Tcl_DStringSetLength --
 *
 *	Change the length of a dynamic string. This can cause the string to
 *	either grow or shrink, depending on the value of length.
 *
 * Results:
 *	None.
 *
 * Side effects:
 *	The length of dsPtr is changed to length and a null byte is stored at
 *	that position in the string.
 *
 *----------------------------------------------------------------------
 */

void
Tcl_DStringSetLength(
    Tcl_DString *dsPtr,		/* Structure describing dynamic string. */
    Tcl_Size length)			/* New length for dynamic string. */
{
    Tcl_Size newsize;

    if (length >= dsPtr->spaceAvl) {
	/*
	 * There are two interesting cases here. In the first case, the user
	 * may be trying to allocate a large buffer of a specific size. It
	 * would be wasteful to overallocate that buffer, so we just allocate
	 * enough for the requested size plus the trailing null byte. In the
	 * second case, we are growing the buffer incrementally, so we need
	 * behavior similar to Tcl_DStringAppend. The requested length will
	 * usually be a small delta above the current spaceAvl, so we'll end
	 * up doubling the old size. This won't grow the buffer quite as
	 * quickly, but it should be close enough.
	 */

	newsize = dsPtr->spaceAvl * 2;
	if (length < newsize) {
	    dsPtr->spaceAvl = newsize;
	} else {
	    dsPtr->spaceAvl = length + 1;
	}
	if (dsPtr->string == dsPtr->staticSpace) {
	    char *newString = (char *)Tcl_Alloc(dsPtr->spaceAvl);

	    memcpy(newString, dsPtr->string, dsPtr->length);
	    dsPtr->string = newString;
	} else {
	    dsPtr->string = (char *)Tcl_Realloc(dsPtr->string, dsPtr->spaceAvl);
	}
    }
    dsPtr->length = length;
    dsPtr->string[length] = 0;
}

/*
 *----------------------------------------------------------------------
 *
 * Tcl_DStringFree --
 *
 *	Frees up any memory allocated for the dynamic string and reinitializes
 *	the string to an empty state.
 *
 * Results:
 *	None.
 *
 * Side effects:
 *	The previous contents of the dynamic string are lost, and the new
 *	value is an empty string.
 *
 *----------------------------------------------------------------------
 */

void
Tcl_DStringFree(
    Tcl_DString *dsPtr)		/* Structure describing dynamic string. */
{
    if (dsPtr->string != dsPtr->staticSpace) {
	Tcl_Free(dsPtr->string);
    }
    dsPtr->string = dsPtr->staticSpace;
    dsPtr->length = 0;
    dsPtr->spaceAvl = TCL_DSTRING_STATIC_SIZE;
    dsPtr->staticSpace[0] = '\0';
}

/*
 *----------------------------------------------------------------------
 *
 * Tcl_DStringResult --
 *
 *	This function moves the value of a dynamic string into an interpreter
 *	as its string result. Afterwards, the dynamic string is reset to an
 *	empty string.
 *
 * Results:
 *	None.
 *
 * Side effects:
 *	The string is "moved" to interp's result, and any existing string
 *	result for interp is freed. dsPtr is reinitialized to an empty string.
 *
 *----------------------------------------------------------------------
 */

void
Tcl_DStringResult(
    Tcl_Interp *interp,		/* Interpreter whose result is to be reset. */
    Tcl_DString *dsPtr)		/* Dynamic string that is to become the
				 * result of interp. */
{
    Tcl_SetObjResult(interp, Tcl_DStringToObj(dsPtr));
}

/*
 *----------------------------------------------------------------------
 *
 * Tcl_DStringGetResult --
 *
 *	This function moves an interpreter's result into a dynamic string.
 *
 * Results:
 *	None.
 *
 * Side effects:
 *	The interpreter's string result is cleared, and the previous contents
 *	of dsPtr are freed.
 *
 *	If the string result is empty, the object result is moved to the
 *	string result, then the object result is reset.
 *
 *----------------------------------------------------------------------
 */

void
Tcl_DStringGetResult(
    Tcl_Interp *interp,		/* Interpreter whose result is to be reset. */
    Tcl_DString *dsPtr)		/* Dynamic string that is to become the result
				 * of interp. */
{
    Tcl_Obj *obj = Tcl_GetObjResult(interp);
    char *bytes = TclGetString(obj);

    Tcl_DStringFree(dsPtr);
    Tcl_DStringAppend(dsPtr, bytes, obj->length);
    Tcl_ResetResult(interp);
}

/*
 *----------------------------------------------------------------------
 *
 * Tcl_DStringToObj --
 *
 *	This function moves a dynamic string's contents to a new Tcl_Obj. Be
 *	aware that this function does *not* check that the encoding of the
 *	contents of the dynamic string is correct; this is the caller's
 *	responsibility to enforce.
 *
 * Results:
 *	The newly-allocated untyped (i.e., typePtr==NULL) Tcl_Obj with a
 *	reference count of zero.
 *
 * Side effects:
 *	The string is "moved" to the object. dsPtr is reinitialized to an
 *	empty string; it does not need to be Tcl_DStringFree'd after this if
 *	not used further.
 *
 *----------------------------------------------------------------------
 */

Tcl_Obj *
Tcl_DStringToObj(
    Tcl_DString *dsPtr)
{
    Tcl_Obj *result;

    if (dsPtr->string == dsPtr->staticSpace) {
	if (dsPtr->length == 0) {
	    TclNewObj(result);
	} else {
	    /*
	     * Static buffer, so must copy.
	     */

	    TclNewStringObj(result, dsPtr->string, dsPtr->length);
	}
    } else {
	/*
	 * Dynamic buffer, so transfer ownership and reset.
	 */

	TclNewObj(result);
	result->bytes = dsPtr->string;
	result->length = dsPtr->length;
    }

    /*
     * Re-establish the DString as empty with no buffer allocated.
     */

    dsPtr->string = dsPtr->staticSpace;
    dsPtr->spaceAvl = TCL_DSTRING_STATIC_SIZE;
    dsPtr->length = 0;
    dsPtr->staticSpace[0] = '\0';

    return result;
}

/*
 *----------------------------------------------------------------------
 *
 * Tcl_DStringStartSublist --
 *
 *	This function adds the necessary information to a dynamic string
 *	(e.g. " {") to start a sublist. Future element appends will be in the
 *	sublist rather than the main list.
 *
 * Results:
 *	None.
 *
 * Side effects:
 *	Characters get added to the dynamic string.
 *
 *----------------------------------------------------------------------
 */

void
Tcl_DStringStartSublist(
    Tcl_DString *dsPtr)		/* Dynamic string. */
{
    if (TclNeedSpace(dsPtr->string, dsPtr->string + dsPtr->length)) {
	TclDStringAppendLiteral(dsPtr, " {");
    } else {
	TclDStringAppendLiteral(dsPtr, "{");
    }
}

/*
 *----------------------------------------------------------------------
 *
 * Tcl_DStringEndSublist --
 *
 *	This function adds the necessary characters to a dynamic string to end
 *	a sublist (e.g. "}"). Future element appends will be in the enclosing
 *	(sub)list rather than the current sublist.
 *
 * Results:
 *	None.
 *
 * Side effects:
 *	None.
 *
 *----------------------------------------------------------------------
 */

void
Tcl_DStringEndSublist(
    Tcl_DString *dsPtr)		/* Dynamic string. */
{
    TclDStringAppendLiteral(dsPtr, "}");
}

/*
 *----------------------------------------------------------------------
 *
 * Tcl_PrintDouble --
 *
 *	Given a floating-point value, this function converts it to an ASCII
 *	string using.
 *
 * Results:
 *	The ASCII equivalent of "value" is written at "dst". It is guaranteed
 *	to contain a decimal point or exponent, so that it looks like a
 *	floating-point value and not an integer.
 *
 * Side effects:
 *	None.
 *
 *----------------------------------------------------------------------
 */

void
Tcl_PrintDouble(
    TCL_UNUSED(Tcl_Interp *),
    double value,		/* Value to print as string. */
    char *dst)			/* Where to store converted value; must have
				 * at least TCL_DOUBLE_SPACE characters. */
{
    char *p, c;
    int exponent;
    int signum;
    char *digits;
    char *end;

    /*
     * Handle NaN.
     */

    if (isnan(value)) {
	TclFormatNaN(value, dst);
	return;
    }

    /*
     * Handle infinities.
     */

    if (isinf(value)) {
	/*
	 * Remember to copy the terminating NUL too.
	 */

	if (value < 0) {
	    memcpy(dst, "-Inf", 5);
	} else {
	    memcpy(dst, "Inf", 4);
	}
	return;
    }

    /*
     * Ordinary (normal and denormal) values.
     */

    digits = TclDoubleDigits(value, -1, TCL_DD_SHORTEST,
	    &exponent, &signum, &end);
    if (signum) {
	*dst++ = '-';
    }
    p = digits;
    if (exponent < -4 || exponent > 16) {
	/*
	 * E format for numbers < 1e-3 or >= 1e17.
	 */

	*dst++ = *p++;
	c = *p;
	if (c != '\0') {
	    *dst++ = '.';
	    while (c != '\0') {
		*dst++ = c;
		c = *++p;
	    }
	}

	snprintf(dst, TCL_DOUBLE_SPACE, "e%+d", exponent);
    } else {
	/*
	 * F format for others.
	 */

	if (exponent < 0) {
	    *dst++ = '0';
	}
	c = *p;
	while (exponent-- >= 0) {
	    if (c != '\0') {
		*dst++ = c;
		c = *++p;
	    } else {
		*dst++ = '0';
	    }
	}
	*dst++ = '.';
	if (c == '\0') {
	    *dst++ = '0';
	} else {
	    while (++exponent < -1) {
		*dst++ = '0';
	    }
	    while (c != '\0') {
		*dst++ = c;
		c = *++p;
	    }
	}
	*dst++ = '\0';
    }
    Tcl_Free(digits);
}

/*
 *----------------------------------------------------------------------
 *
 * TclNeedSpace --
 *
 *	This function checks to see whether it is appropriate to add a space
 *	before appending a new list element to an existing string.
 *
 * Results:
 *	The return value is 1 if a space is appropriate, 0 otherwise.
 *
 * Side effects:
 *	None.
 *
 *----------------------------------------------------------------------
 */

int
TclNeedSpace(
    const char *start,		/* First character in string. */
    const char *end)		/* End of string (place where space will be
				 * added, if appropriate). */
{
    /*
     * A space is needed unless either:
     * (a) we're at the start of the string, or
     *
     * (NOTE: This check is now absorbed into the loop below.)
     *

    if (end == start) {
	return 0;
    }

     *
     */

    /*
     * (b) we're at the start of a nested list-element, quoted with an open
     *	   curly brace; we can be nested arbitrarily deep, so long as the
     *	   first curly brace starts an element, so backtrack over open curly
     *	   braces that are trailing characters of the string; and
     *
     *  (NOTE: Every character our parser is looking for is a proper
     *  single-byte encoding of an ASCII value. It does not accept
     *  overlong encodings.  Given that, there's no benefit using
     *  Tcl_UtfPrev. If it would find what we seek, so would byte-by-byte
     *  backward scan. Save routine call overhead and risk of wrong
     *  results should the behavior of Tcl_UtfPrev change in unexpected ways.
     *	Reconsider this if we ever start treating non-ASCII Unicode
     *	characters as meaningful list syntax, expanded Unicode spaces as
     *	element separators, for example.)
     *

    end = Tcl_UtfPrev(end, start);
    while (*end == '{') {
        if (end == start) {
            return 0;
        }
        end = Tcl_UtfPrev(end, start);
    }

     *
     */

    while ((--end >= start) && (*end == '{')) {
    }
    if (end < start) {
        return 0;
    }

    /*
     * (c) the trailing character of the string is already a list-element
     *	   separator, Use the same testing routine as TclFindElement to
     *	   enforce consistency.
     */

    if (TclIsSpaceProcM(*end)) {
	int result = 0;

	/*
	 * Trailing whitespace might be part of a backslash escape
	 * sequence. Handle that possibility.
	 */

	while ((--end >= start) && (*end == '\\')) {
	    result = !result;
	}
	return result;
    }
    return 1;
}

/*
 *----------------------------------------------------------------------
 *
 * TclFormatInt --
 *
 *	This procedure formats an integer into a sequence of decimal digit
 *	characters in a buffer. If the integer is negative, a minus sign is
 *	inserted at the start of the buffer. A null character is inserted at
 *	the end of the formatted characters. It is the caller's responsibility
 *	to ensure that enough storage is available. This procedure has the
 *	effect of sprintf(buffer, "%ld", n) but is faster as proven in
 *	benchmarks.  This is key to UpdateStringOfInt, which is a common path
 *	for a lot of code (e.g. int-indexed arrays).
 *
 * Results:
 *	An integer representing the number of characters formatted, not
 *	including the terminating \0.
 *
 * Side effects:
 *	The formatted characters are written into the storage pointer to by
 *	the "buffer" argument.
 *
 *----------------------------------------------------------------------
 */

Tcl_Size
TclFormatInt(
    char *buffer,		/* Points to the storage into which the
				 * formatted characters are written. */
    Tcl_WideInt n)			/* The integer to format. */
{
    Tcl_WideUInt intVal;
    int i = 0, numFormatted, j;
    static const char digits[] = "0123456789";

    /*
     * Generate the characters of the result backwards in the buffer.
     */

    intVal = (n < 0 ? -(Tcl_WideUInt)n : (Tcl_WideUInt)n);
    do {
	buffer[i++] = digits[intVal % 10];
	intVal = intVal / 10;
    } while (intVal > 0);
    if (n < 0) {
	buffer[i++] = '-';
    }
    buffer[i] = '\0';
    numFormatted = i--;

    /*
     * Now reverse the characters.
     */

    for (j = 0;  j < i;  j++, i--) {
	char tmp = buffer[i];

	buffer[i] = buffer[j];
	buffer[j] = tmp;
    }
    return numFormatted;
}

/*
 *----------------------------------------------------------------------
 *
 * GetWideForIndex --
 *
 *	This function produces a wide integer value corresponding to the
 *	index value held in *objPtr. The parsing supports all values
 *	recognized as any size of integer, and the syntaxes end[-+]$integer
 *	and $integer[-+]$integer. The argument endValue is used to give
 *	the meaning of the literal index value "end". Index arithmetic
 *	on arguments outside the wide integer range are only accepted
 *	when interp is a working interpreter, not NULL.
 *
 * Results:
 *	When parsing of *objPtr successfully recognizes an index value,
 *	TCL_OK is returned, and the wide integer value corresponding to
 *	the recognized index value is written to *widePtr. When parsing
 *	fails, TCL_ERROR is returned and error information is written to
 *	interp, if non-NULL.
 *
 * Side effects:
 *	The type of *objPtr may change.
 *
 *----------------------------------------------------------------------
 */

static int
GetWideForIndex(
    Tcl_Interp *interp,         /* Interpreter to use for error reporting. If
				 * NULL, then no error message is left after
				 * errors. */
    Tcl_Obj *objPtr,            /* Points to the value to be parsed */
    Tcl_WideInt endValue,       /* The value to be stored at *widePtr if
				 * objPtr holds "end".
                                 * NOTE: this value may be TCL_INDEX_NONE. */
    Tcl_WideInt *widePtr)       /* Location filled in with a wide integer
                                 * representing an index. */
{
    int numType;
    void *cd;
    int code = Tcl_GetNumberFromObj(NULL, objPtr, &cd, &numType);

    if (code == TCL_OK) {
	if (numType == TCL_NUMBER_INT) {
	    /* objPtr holds an integer in the signed wide range */
	    *widePtr = *(Tcl_WideInt *)cd;
	    return TCL_OK;
	}
	if (numType == TCL_NUMBER_BIG) {
	    /* objPtr holds an integer outside the signed wide range */
	    /* Truncate to the signed wide range. */
	    *widePtr = ((mp_isneg((mp_int *)cd)) ? WIDE_MIN : WIDE_MAX);
	    return TCL_OK;
	}
    }

    /* objPtr does not hold a number, check the end+/- format... */
    return GetEndOffsetFromObj(interp, objPtr, endValue, widePtr);
}

/*
 *----------------------------------------------------------------------
 *
 * Tcl_GetIntForIndex --
 *
 *	Provides an integer corresponding to the list index held in a Tcl
 *	object. The string value 'objPtr' is expected have the format
 *	integer([+-]integer)? or end([+-]integer)?.
 *
 *	If the computed index lies within the valid range of Tcl indices
 *	(0..TCL_SIZE_MAX) it is returned. Higher values are returned as
 *	TCL_SIZE_MAX. Negative values are returned as TCL_INDEX_NONE (-1).
 *
 *	Callers should pass reasonable values for endValue - one in the
 *      valid index range or TCL_INDEX_NONE (-1), for example for an empty
 *	list.
 *
 * Results:
 * 	TCL_OK
 *
 * 	    The index is stored at the address given by by 'indexPtr'.
 *
 * 	TCL_ERROR
 *
 * 	    The value of 'objPtr' does not have one of the expected formats. If
 * 	    'interp' is non-NULL, an error message is left in the interpreter's
 * 	    result object.
 *
 * Side effects:
 *
 * 	The internal representation contained within objPtr may shimmer.
 *
 *----------------------------------------------------------------------
 */

int
Tcl_GetIntForIndex(
    Tcl_Interp *interp,		/* Interpreter to use for error reporting. If
				 * NULL, then no error message is left after
				 * errors. */
    Tcl_Obj *objPtr,		/* Points to an object containing either "end"
				 * or an integer. */
    Tcl_Size endValue,		/* The value corresponding to the "end" index */
    Tcl_Size *indexPtr)		/* Location filled in with an integer
				 * representing an index. May be NULL.*/
{
    Tcl_WideInt wide;

    if (GetWideForIndex(interp, objPtr, endValue, &wide) == TCL_ERROR) {
	return TCL_ERROR;
    }
    if (indexPtr != NULL) {
	/* Note: check against TCL_SIZE_MAX needed for 32-bit builds */
	if (wide >= 0 && wide <= TCL_SIZE_MAX) {
	    *indexPtr = (Tcl_Size)wide;
	} else if (wide > TCL_SIZE_MAX) {
	    *indexPtr = TCL_SIZE_MAX;
	} else {
	    *indexPtr = TCL_INDEX_NONE;
	}
    }
    return TCL_OK;
}

/*
 *----------------------------------------------------------------------
 *
 * GetEndOffsetFromObj --
 *
 *	Look for a string of the form "end[+-]offset" or "offset[+-]offset" and
 *	convert it to an internal representation.
 *
 *	The internal representation (wideValue) uses the following encoding:
 *
 *	WIDE_MIN:   Index value TCL_INDEX_NONE (or -1)
 *	WIDE_MIN+1: Index value n, for any n < -1  (usually same effect as -1)
 *	-$n:        Index "end-[expr {$n-1}]"
 *	-2:         Index "end-1"
 *	-1:         Index "end"
 *	0:          Index "0"
 *	WIDE_MAX-1: Index "end+n", for any n > 1. Distinguish from end+1 for
 *                  commands like lset.
 *	WIDE_MAX:   Index "end+1"
 *
 * Results:
 *	Tcl return code.
 *
 * Side effects:
 *	May store a Tcl_ObjType.
 *
 *----------------------------------------------------------------------
 */

static int
GetEndOffsetFromObj(
    Tcl_Interp *interp,
    Tcl_Obj *objPtr,            /* Pointer to the object to parse */
<<<<<<< HEAD
    size_t endValue,           /* The value to be stored at "widePtr" if
=======
    Tcl_WideInt endValue,       /* The value to be stored at "widePtr" if
>>>>>>> c152bf6f
                                 * "objPtr" holds "end". */
    Tcl_WideInt *widePtr)       /* Location filled in with an integer
                                 * representing an index. */
{
    Tcl_ObjInternalRep *irPtr;
    Tcl_WideInt offset = -1;	/* Offset in the "end-offset" expression - 1 */
    void *cd;

    while ((irPtr = TclFetchInternalRep(objPtr, &endOffsetType.objType)) == NULL) {
	Tcl_ObjInternalRep ir;
	Tcl_Size length;
	const char *bytes = Tcl_GetStringFromObj(objPtr, &length);

	if (*bytes != 'e') {
	    int numType;
	    const char *opPtr;
	    int t1 = 0, t2 = 0;

	    /* Value doesn't start with "e" */

	    /*
	     * So that lists of index values can be reliably distinguished from
	     * any single index value, the valid index syntax does not include
	     * any value that is a list of more than one element.
	     */

	    /*
	     * Quick scan to see if multi-value list is even possible.
	     * This relies on TclGetString() returning a NUL-terminated string.
	     */
	    if ((TclMaxListLength(bytes, TCL_INDEX_NONE, NULL) > 1)

		    /* If it's possible, do the full list parse. */
	            && (TCL_OK == TclListObjLengthM(NULL, objPtr, &length))
	            && (length > 1)) {
	        goto parseError;
	    }

	    /* Passed the list screen, so parse for index arithmetic expression */
	    if (TCL_OK == TclParseNumber(NULL, objPtr, NULL, NULL, TCL_INDEX_NONE, &opPtr,
	            TCL_PARSE_INTEGER_ONLY)) {
		Tcl_WideInt w1=0, w2=0;

		/* value starts with valid integer... */

		if ((*opPtr == '-') || (*opPtr == '+')) {
		    /* ... value continues with [-+] ... */

		    /* Save first integer as wide if possible */
		    Tcl_GetNumberFromObj(NULL, objPtr, &cd, &t1);
		    if (t1 == TCL_NUMBER_INT) {
			w1 = (*(Tcl_WideInt *)cd);
		    }

		    if (TCL_OK == TclParseNumber(NULL, objPtr, NULL, opPtr + 1,
			    TCL_INDEX_NONE, NULL, TCL_PARSE_INTEGER_ONLY)) {
			/* ... value concludes with second valid integer */

			/* Save second integer as wide if possible */
			Tcl_GetNumberFromObj(NULL, objPtr, &cd, &t2);
			if (t2 == TCL_NUMBER_INT) {
			    w2 = (*(Tcl_WideInt *)cd);
			}
		    }
		}
		/* Clear invalid internalreps left by TclParseNumber */
		TclFreeInternalRep(objPtr);

		if (t1 && t2) {
		    /* We have both integer values */
		    if ((t1 == TCL_NUMBER_INT) && (t2 == TCL_NUMBER_INT)) {
			/* Both are wide, do wide-integer math */
			if (*opPtr == '-') {
			    if (w2 == WIDE_MIN) {
				goto extreme;
			    }
			    w2 = -w2;
			}

			if ((w1 ^ w2) < 0) {
			    /* Different signs, sum cannot overflow */
			    offset = w1 + w2;
			} else if (w1 >= 0) {
			    if (w1 < WIDE_MAX - w2) {
				offset = w1 + w2;
			    } else {
				offset = WIDE_MAX;
			    }
			} else {
			    if (w1 > WIDE_MIN - w2) {
				offset = w1 + w2;
			    } else {
				offset = WIDE_MIN;
			    }
			}
		    } else {
			/*
			 * At least one is big, do bignum math. Little reason to
			 * value performance here. Re-use code.  Parse has verified
			 * objPtr is an expression. Compute it.
			 */

			Tcl_Obj *sum;

		    extreme:
			if (interp) {
			    Tcl_ExprObj(interp, objPtr, &sum);
			} else {
			    Tcl_Interp *compute = Tcl_CreateInterp();
			    Tcl_ExprObj(compute, objPtr, &sum);
			    Tcl_DeleteInterp(compute);
			}
			Tcl_GetNumberFromObj(NULL, sum, &cd, &numType);

			if (numType == TCL_NUMBER_INT) {
			    /* sum holds an integer in the signed wide range */
			    offset = *(Tcl_WideInt *)cd;
			} else {
			    /* sum holds an integer outside the signed wide range */
			    /* Truncate to the signed wide range. */
			    if (mp_isneg((mp_int *)cd)) {
				offset = WIDE_MIN;
			    } else {
				offset = WIDE_MAX;
			    }
			}
			Tcl_DecrRefCount(sum);
		    }
		    if (offset < 0) {
			offset = (offset == -1) ? WIDE_MIN : WIDE_MIN+1;
		    }
		    goto parseOK;
		}
	    }
	    goto parseError;
	}

	if ((length < 3) || (length == 4) || (strncmp(bytes, "end", 3) != 0)) {
	    /* Doesn't start with "end" */
	    goto parseError;
	}

	if (length > 4) {
	    int t;

	    /* Parse for the "end-..." or "end+..." formats */

	    if ((bytes[3] != '-') && (bytes[3] != '+')) {
		/* No operator where we need one */
		goto parseError;
	    }
	    if (TclIsSpaceProc(bytes[4])) {
		/* Space after + or - not permitted. */
		goto parseError;
	    }

	    /* Parse the integer offset */
	    if (TCL_OK != TclParseNumber(NULL, objPtr, NULL,
			bytes+4, length-4, NULL, TCL_PARSE_INTEGER_ONLY)) {
		/* Not a recognized integer format */
		goto parseError;
	    }

	    /* Got an integer offset; pull it from where parser left it. */
	    Tcl_GetNumberFromObj(NULL, objPtr, &cd, &t);

	    if (t == TCL_NUMBER_BIG) {
		/* Truncate to the signed wide range. */
		if (mp_isneg((mp_int *)cd)) {
		    offset = (bytes[3] == '-') ? WIDE_MAX : WIDE_MIN;
		} else {
		    offset = (bytes[3] == '-') ? WIDE_MIN : WIDE_MAX;
		}
	    } else {
		/* assert (t == TCL_NUMBER_INT); */
		offset = (*(Tcl_WideInt *)cd);
		if (bytes[3] == '-') {
		    offset = (offset == WIDE_MIN) ? WIDE_MAX : -offset;
		}
		if (offset == 1) {
		    offset = WIDE_MAX; /* "end+1" */
		} else if (offset > 1) {
		    offset = WIDE_MAX - 1; /* "end+n", out of range */
		} else if (offset != WIDE_MIN) {
		    offset--;
		}
	    }
	}

    parseOK:
	/* Success. Store the new internal rep. */
	ir.wideValue = offset;
	Tcl_StoreInternalRep(objPtr, &endOffsetType.objType, &ir);
    }

    offset = irPtr->wideValue;

    if (offset == WIDE_MAX) {
	/*
	 * Encodes end+1. This is distinguished from end+n as noted above
	 * NOTE: this may wrap around if the caller passes (as lset does)
	 * listLen-1 as endValue and and listLen is 0. The -1 will be
	 * interpreted as FF...FF and adding 1 will result in 0 which
	 * is what we want. 2's complements shenanigans but it is what
	 * it is ...
	 */
	*widePtr = endValue + 1;
    } else if (offset == WIDE_MIN) {
	/* -1 - position before first */
	*widePtr = -1;
    } else if (offset < 0) {
	/* end-(n-1) - Different signs, sum cannot overflow */
	*widePtr = endValue + offset + 1;
    } else if (offset < WIDE_MAX) {
	/* 0:WIDE_MAX-1 - plain old index. */
	*widePtr = offset;
    } else {
	/* Huh, what case remains here? */
	*widePtr = WIDE_MAX;
    }
    return TCL_OK;

    /* Report a parse error. */
  parseError:
    if (interp != NULL) {
        char * bytes = TclGetString(objPtr);
        Tcl_SetObjResult(interp, Tcl_ObjPrintf(
                "bad index \"%s\": must be integer?[+-]integer? or"
                " end?[+-]integer?", bytes));
        if (!strncmp(bytes, "end-", 4)) {
            bytes += 4;
        }
        Tcl_SetErrorCode(interp, "TCL", "VALUE", "INDEX", NULL);
    }

    return TCL_ERROR;
}

/*
 *----------------------------------------------------------------------
 *
 * TclIndexEncode --
 *      IMPORTANT: function only encodes indices in the range that fits within
 *      an "int" type. Do NOT change this as the byte code compiler and engine
 *      which call this function cannot handle wider index types. Indices
 *      outside the range will result in the function returning an error.
 *
 *      Parse objPtr to determine if it is an index value. Two cases
 *	are possible.  The value objPtr might be parsed as an absolute
<<<<<<< HEAD
 *	index value in the C signed int range.  This includes
=======
 *	index value in the Tcl_Size range.  Note that this includes
>>>>>>> c152bf6f
 *	index values that are integers as presented and it includes index
 *      arithmetic expressions.
 *
 *      The largest string supported in Tcl 8 has byte length TCL_SIZE_MAX.
 *      This means the largest supported character length is also TCL_SIZE_MAX,
 *      and the index of the last character in a string of length TCL_SIZE_MAX
 *      is TCL_SIZE_MAX-1. Thus the absolute index values that can be
 *	directly meaningful as an index into either a list or a string are
 *	integer values in the range 0 to TCL_SIZE_MAX - 1.
 *
 *      This function however can only handle integer indices in the range
 *      0 : INT_MAX-1.
 *
 *      Any absolute index value parsed outside that range is encoded
 *      using the before and after values passed in by the
 *      caller as the encoding to use for indices that are either
 *      less than or greater than the usable index range. TCL_INDEX_NONE
 *      is available as a good choice for most callers to use for
 *      after. Likewise, the value TCL_INDEX_NONE is good for
 *      most callers to use for before.  Other values are possible
 *      when the caller knows it is helpful in producing its own behavior
 *      for indices before and after the indexed item.
 *
 *      A token can also be parsed as an end-relative index expression.
 *      All end-relative expressions that indicate an index larger
 *      than end (end+2, end--5) point beyond the end of the indexed
 *      collection, and can be encoded as after.  The end-relative
 *      expressions that indicate an index less than or equal to end
 *      are encoded relative to the value TCL_INDEX_END (-2).  The
 *      index "end" is encoded as -2, down to the index "end-0x7FFFFFFE"
 *      which is encoded as INT_MIN. Since the largest index into a
 *      string possible in Tcl 8 is 0x7FFFFFFE, the interpretation of
 *      "end-0x7FFFFFFE" for that largest string would be 0.  Thus,
 *      if the tokens "end-0x7FFFFFFF" or "end+-0x80000000" are parsed,
 *      they can be encoded with the before value.
 *
 * Returns:
 *      TCL_OK if parsing succeeded, and TCL_ERROR if it failed or the
 *      index does not fit in an int type.
 *
 * Side effects:
 *      When TCL_OK is returned, the encoded index value is written
 *      to *indexPtr.
 *
 *----------------------------------------------------------------------
 */

int
TclIndexEncode(
    Tcl_Interp *interp,	/* For error reporting, may be NULL */
    Tcl_Obj *objPtr,	/* Index value to parse */
    int before,		/* Value to return for index before beginning */
    int after,		/* Value to return for index after end */
    int *indexPtr)	/* Where to write the encoded answer, not NULL */
{
    Tcl_WideInt wide;
    int idx;
    const Tcl_WideInt ENDVALUE = 2 * (Tcl_WideInt) INT_MAX;

    assert(ENDVALUE < WIDE_MAX);
    if (TCL_OK != GetWideForIndex(interp, objPtr, ENDVALUE, &wide)) {
	return TCL_ERROR;
    }
    /*
     * We passed 2*INT_MAX as the "end value" to GetWideForIndex. The computed
     * index will in one of the following ranges that need to be distinguished
     * for encoding purposes in the following code.
     * (1) 0:INT_MAX when
     *     (a) objPtr was a pure non-negative numeric value in that range
     *     (b) objPtr was a numeric computation M+/-N with a result in that range
     *     (c) objPtr was of the form end-N where N was in range INT_MAX:2*INT_MAX
     * (2) INT_MAX+1:2*INT_MAX when
     *     (a,b) as above
     *     (c) objPtr was of the form end-N where N was in range 0:INT_MAX-1
     * (3) 2*INT_MAX:WIDE_MAX when
     *     (a,b) as above
     *     (c) objPtr was of the form end+N
     * (4) (2*INT_MAX)-TCL_SIZE_MAX : -1 when
     *     (a,b) as above
     *     (c) objPtr was of the form end-N where N was in the range 0:TCL_SIZE_MAX
     * (5) WIDE_MIN:(2*INT_MAX)-TCL_SIZE_MAX
     *     (a,b) as above
     *     (c) objPtr was of the form end-N where N was > TCL_SIZE_MAX
     *
     * For all cases (b) and (c), the internal representation of objPtr
     * will be shimmered to endOffsetType. That allows us to distinguish between
     * (for example) 1a (encodable) and 1c (not encodable) though the computed
     * index value is the same.
     *
     * Further note, the values TCL_SIZE_MAX < N < WIDE_MAX come into play
     * only in the 32-bit builds as TCL_SIZE_MAX == WIDE_MAX for 64-bits.
     */

    const Tcl_ObjInternalRep *irPtr =
	TclFetchInternalRep(objPtr, &endOffsetType.objType);

    if (irPtr && irPtr->wideValue >= 0) {
	/*
	 * "int[+-]int" syntax, works the same here as "int".
	 * Note same does not hold for negative integers.
	 * Distinguishes 1b and 1c where wide will be in 0:INT_MAX for
	 * both but irPtr->wideValue will be negative for 1c.
	 */
	irPtr = NULL;
    }

<<<<<<< HEAD
    if (TCL_OK == GetWideForIndex(interp, objPtr, (unsigned)TCL_INDEX_END , &wide)) {
	const Tcl_ObjInternalRep *irPtr = TclFetchInternalRep(objPtr, &endOffsetType);
	if (irPtr && irPtr->wideValue >= 0) {
	    /* NULL indicates the index is not end-relative. */
	    irPtr = NULL;
	} else {
	    /*
	     * The index is end-relative, and wide holds the offset value in the
	     * range WIDE_MIN...WIDE_MAX.
	     */
	}

	/* "int[+-]int" expressions have been reduced to a single index. */

	if (wide > (unsigned)(irPtr ? TCL_INDEX_END : INT_MAX)) {
	    /*
=======
    if (irPtr == NULL) {
	/* objPtr can be treated as a purely numeric value. */

	/*
	 * On 64-bit systems, indices in the range INT_MAX:TCL_SIZE_MAX are
	 * valid indices but are not in the encodable range. Thus an
	 * error is raised. On 32-bit systems, indices in that range indicate
	 * the position after the end and so do not raise an error.
	 */
	if ((sizeof(int) != sizeof(size_t)) &&
	    (wide > INT_MAX) && (wide < WIDE_MAX-1)) {
	    /* 2(a,b) on 64-bit systems*/
	    goto rangeerror;
	}
	if (wide > INT_MAX) {
	    /*
	     * 3(a,b) on 64-bit systems and 2(a,b), 3(a,b) on 32-bit systems
	     * Because of the check above, this case holds for indices
	     * greater than INT_MAX on 32-bit systems and > TCL_SIZE_MAX
	     * on 64-bit systems. Always maps to the element after the end.
	     */
	    idx = after;
	} else if (wide < 0) {
	    /* 4(a,b) (32-bit systems), 5(a,b) - before the beginning */
	    idx = before;
	} else {
	    /* 1(a,b) Encodable range */
	    idx = (int)wide;
	}
    } else {
	/* objPtr is not purely numeric (end etc.)  */

	/*
	 * On 64-bit systems, indices in the range end-LIST_MAX:end-INT_MAX
	 * are valid indices (with max size strings/lists) but are not in
	 * the encodable range. Thus an error is raised. On 32-bit systems,
	 * indices in that range indicate the position before the beginning
	 * and so do not raise an error.
	 */
	if ((sizeof(int) != sizeof(size_t)) &&
	    (wide > (ENDVALUE - LIST_MAX)) && (wide <= INT_MAX)) {
	    /* 1(c), 4(a,b) on 64-bit systems */
	    goto rangeerror;
	}
	if (wide > ENDVALUE) {
	    /*
	     * 2(c) (32-bit systems), 3(c)
>>>>>>> c152bf6f
	     * All end+positive or end-negative expressions
	     * always indicate "after the end".
	     * Note we will not reach here for a pure numeric value in this
	     * range because irPtr will be NULL in that case.
	     */
	    idx = after;
<<<<<<< HEAD
	} else if (wide <= (irPtr ? INT_MIN : -1)) {
	    /* These indices always indicate "before the beginning */
=======
	} else if (wide <= INT_MAX) {
	    /* 1(c) (32-bit systems), 4(c) (32-bit systems), 5(c) */
>>>>>>> c152bf6f
	    idx = before;
	} else {
	    /* 2(c) Encodable end-positive (or end+negative) */
	    idx = (int)wide;
	}
    }
    *indexPtr = idx;
    return TCL_OK;

rangeerror:
    if (interp) {
	Tcl_SetObjResult(
	    interp,
	    Tcl_ObjPrintf("index \"%s\" out of range", TclGetString(objPtr)));
	Tcl_SetErrorCode(interp,
			 "TCL",
			 "VALUE",
			 "INDEX"
			 "OUTOFRANGE",
			 NULL);
    }
    return TCL_ERROR;
}

/*
 *----------------------------------------------------------------------
 *
 * TclIndexDecode --
 *
 *	Decodes a value previously encoded by TclIndexEncode.  The argument
 *	endValue indicates what value of "end" should be used in the
 *	decoding.
 *
 * Results:
 *	The decoded index value.
 *
 *----------------------------------------------------------------------
 */

Tcl_Size
TclIndexDecode(
    int encoded,	/* Value to decode */
    Tcl_Size endValue)	/* Meaning of "end" to use, > TCL_INDEX_END */
{
    if (encoded > TCL_INDEX_END) {
	return encoded;
    }
    endValue += encoded - TCL_INDEX_END;
    if (endValue >= 0) {
	return endValue;
    }
    return TCL_INDEX_NONE;
}

int TclIndexIsFromEnd(int encoded) {
    return encoded <= (int)TCL_INDEX_END;
}

/*
 *----------------------------------------------------------------------
 *
 * TclIndexLast --
 *
 *	Determine the last index for an array of length "length", where -1 means N is
 *	not bounded.
 *
 *----------------------------------------------------------------------
 */
size_t
TclIndexLast (size_t length) {
    return Tcl_LengthIsFinite(length) ? length - 1 : TCL_INDEX_NONE;
}

/*
 *----------------------------------------------------------------------
 *
 * Tcl_LengthIsFinite --
 *
 *	True if length is Finite.
 *
 *----------------------------------------------------------------------
 */
int
Tcl_LengthIsFinite(size_t length) {
    return length != TCL_LENGTH_NONE;
}

/*
 *------------------------------------------------------------------------
 *
 * TclIndexInvalidError --
 *
 *    Generates an error message including the invalid index.
 *
 * Results:
 *    Always return TCL_ERROR.
 *
 * Side effects:
 *    If interp is not-NULL, an error message is stored in it.
 *
 *------------------------------------------------------------------------
 */
int
TclIndexInvalidError (
    Tcl_Interp *interp,   /* May be NULL */
    const char *idxType,  /* The descriptive string for idx. Defaults to "index" */
    Tcl_Size idx)         /* Invalid index value */
{
    if (interp) {
	Tcl_SetObjResult(interp,
			 Tcl_ObjPrintf("Invalid %s value %" TCL_SIZE_MODIFIER "d.",
				       idxType ? idxType : "index",
				       idx));
    }
    return TCL_ERROR; /* Always */
}

/*
 *------------------------------------------------------------------------
 *
 * TclCommandWordLimitErrpr --
 *
 *    Generates an error message limit on number of command words exceeded.
 *
 * Results:
 *    Always return TCL_ERROR.
 *
 * Side effects:
 *    If interp is not-NULL, an error message is stored in it.
 *
 *------------------------------------------------------------------------
 */
int
TclCommandWordLimitError (
    Tcl_Interp *interp,   /* May be NULL */
    Tcl_Size count)       /* If <= 0, "unknown" */
{
    if (interp) {
	if (count > 0) {
	    Tcl_SetObjResult(
		interp,
		Tcl_ObjPrintf("Number of words (%" TCL_SIZE_MODIFIER
			      "d) in command exceeds limit %" TCL_SIZE_MODIFIER
			      "d.",
			      count,
			      (Tcl_Size)INT_MAX));
	}
	else {
	    Tcl_SetObjResult(interp,
			     Tcl_ObjPrintf("Number of words in command exceeds "
					   "limit %" TCL_SIZE_MODIFIER "d.",
					   (Tcl_Size)INT_MAX));
	}
    }
    return TCL_ERROR; /* Always */
}

/*
 *----------------------------------------------------------------------
 *
 * ClearHash --
 *
 *	Remove all the entries in the hash table *tablePtr.
 *
 *----------------------------------------------------------------------
 */

static void
ClearHash(
    Tcl_HashTable *tablePtr)
{
    Tcl_HashSearch search;
    Tcl_HashEntry *hPtr;

    for (hPtr = Tcl_FirstHashEntry(tablePtr, &search); hPtr != NULL;
	    hPtr = Tcl_NextHashEntry(&search)) {
	Tcl_Obj *objPtr = (Tcl_Obj *)Tcl_GetHashValue(hPtr);

	Tcl_DecrRefCount(objPtr);
	Tcl_DeleteHashEntry(hPtr);
    }
}

/*
 *----------------------------------------------------------------------
 *
 * GetThreadHash --
 *
 *	Get a thread-specific (Tcl_HashTable *) associated with a thread data
 *	key.
 *
 * Results:
 *	The Tcl_HashTable * corresponding to *keyPtr.
 *
 * Side effects:
 *	The first call on a keyPtr in each thread creates a new Tcl_HashTable,
 *	and registers a thread exit handler to dispose of it.
 *
 *----------------------------------------------------------------------
 */

static Tcl_HashTable *
GetThreadHash(
    Tcl_ThreadDataKey *keyPtr)
{
    Tcl_HashTable **tablePtrPtr =
	    (Tcl_HashTable **)Tcl_GetThreadData(keyPtr, sizeof(Tcl_HashTable *));

    if (NULL == *tablePtrPtr) {
	*tablePtrPtr = (Tcl_HashTable *)Tcl_Alloc(sizeof(Tcl_HashTable));
	Tcl_CreateThreadExitHandler(FreeThreadHash, *tablePtrPtr);
	Tcl_InitHashTable(*tablePtrPtr, TCL_ONE_WORD_KEYS);
    }
    return *tablePtrPtr;
}

/*
 *----------------------------------------------------------------------
 *
 * FreeThreadHash --
 *
 *	Thread exit handler used by GetThreadHash to dispose of a thread hash
 *	table.
 *
 * Side effects:
 *	Frees a Tcl_HashTable.
 *
 *----------------------------------------------------------------------
 */

static void
FreeThreadHash(
    void *clientData)
{
    Tcl_HashTable *tablePtr = (Tcl_HashTable *)clientData;

    ClearHash(tablePtr);
    Tcl_DeleteHashTable(tablePtr);
    Tcl_Free(tablePtr);
}

/*
 *----------------------------------------------------------------------
 *
 * FreeProcessGlobalValue --
 *
 *	Exit handler used by Tcl(Set|Get)ProcessGlobalValue to cleanup a
 *	ProcessGlobalValue at exit.
 *
 *----------------------------------------------------------------------
 */

static void
FreeProcessGlobalValue(
    void *clientData)
{
    ProcessGlobalValue *pgvPtr = (ProcessGlobalValue *)clientData;

    pgvPtr->epoch++;
    pgvPtr->numBytes = 0;
    Tcl_Free(pgvPtr->value);
    pgvPtr->value = NULL;
    if (pgvPtr->encoding) {
	Tcl_FreeEncoding(pgvPtr->encoding);
	pgvPtr->encoding = NULL;
    }
    Tcl_MutexFinalize(&pgvPtr->mutex);
}

/*
 *----------------------------------------------------------------------
 *
 * TclSetProcessGlobalValue --
 *
 *	Utility routine to set a global value shared by all threads in the
 *	process while keeping a thread-local copy as well.
 *
 *----------------------------------------------------------------------
 */

void
TclSetProcessGlobalValue(
    ProcessGlobalValue *pgvPtr,
    Tcl_Obj *newValue,
    Tcl_Encoding encoding)
{
    const char *bytes;
    Tcl_HashTable *cacheMap;
    Tcl_HashEntry *hPtr;
    int dummy;

    Tcl_MutexLock(&pgvPtr->mutex);

    /*
     * Fill the global string value.
     */

    pgvPtr->epoch++;
    if (NULL != pgvPtr->value) {
	Tcl_Free(pgvPtr->value);
    } else {
	Tcl_CreateExitHandler(FreeProcessGlobalValue, pgvPtr);
    }
    bytes = TclGetString(newValue);
    pgvPtr->numBytes = newValue->length;
    pgvPtr->value = (char *)Tcl_Alloc(pgvPtr->numBytes + 1);
    memcpy(pgvPtr->value, bytes, pgvPtr->numBytes + 1);
    if (pgvPtr->encoding) {
	Tcl_FreeEncoding(pgvPtr->encoding);
    }
    pgvPtr->encoding = encoding;

    /*
     * Fill the local thread copy directly with the Tcl_Obj value to avoid
     * loss of the internalrep. Increment newValue refCount early to handle case
     * where we set a PGV to itself.
     */

    Tcl_IncrRefCount(newValue);
    cacheMap = GetThreadHash(&pgvPtr->key);
    ClearHash(cacheMap);
    hPtr = Tcl_CreateHashEntry(cacheMap, INT2PTR(pgvPtr->epoch), &dummy);
    Tcl_SetHashValue(hPtr, newValue);
    Tcl_MutexUnlock(&pgvPtr->mutex);
}

/*
 *----------------------------------------------------------------------
 *
 * TclGetProcessGlobalValue --
 *
 *	Retrieve a global value shared among all threads of the process,
 *	preferring a thread-local copy as long as it remains valid.
 *
 * Results:
 *	Returns a (Tcl_Obj *) that holds a copy of the global value.
 *
 *----------------------------------------------------------------------
 */

Tcl_Obj *
TclGetProcessGlobalValue(
    ProcessGlobalValue *pgvPtr)
{
    Tcl_Obj *value = NULL;
    Tcl_HashTable *cacheMap;
    Tcl_HashEntry *hPtr;
    Tcl_Size epoch = pgvPtr->epoch;

    if (pgvPtr->encoding) {
	Tcl_Encoding current = Tcl_GetEncoding(NULL, NULL);

	if (pgvPtr->encoding != current) {
	    /*
	     * The system encoding has changed since the global string value
	     * was saved. Convert the global value to be based on the new
	     * system encoding.
	     */

	    Tcl_DString native, newValue;

	    Tcl_MutexLock(&pgvPtr->mutex);
	    epoch = ++pgvPtr->epoch;
	    Tcl_UtfToExternalDStringEx(NULL, pgvPtr->encoding, pgvPtr->value,
		pgvPtr->numBytes, TCL_ENCODING_PROFILE_TCL8, &native, NULL);
	    Tcl_ExternalToUtfDStringEx(NULL, current, Tcl_DStringValue(&native),
		Tcl_DStringLength(&native), TCL_ENCODING_PROFILE_TCL8,
		&newValue, NULL);
	    Tcl_DStringFree(&native);
	    Tcl_Free(pgvPtr->value);
	    pgvPtr->value = (char *)Tcl_Alloc(Tcl_DStringLength(&newValue) + 1);
	    memcpy(pgvPtr->value, Tcl_DStringValue(&newValue),
		    Tcl_DStringLength(&newValue) + 1);
	    Tcl_DStringFree(&newValue);
	    Tcl_FreeEncoding(pgvPtr->encoding);
	    pgvPtr->encoding = current;
	    Tcl_MutexUnlock(&pgvPtr->mutex);
	} else {
	    Tcl_FreeEncoding(current);
	}
    }
    cacheMap = GetThreadHash(&pgvPtr->key);
    hPtr = Tcl_FindHashEntry(cacheMap, INT2PTR(epoch));
    if (NULL == hPtr) {
	int dummy;

	/*
	 * No cache for the current epoch - must be a new one.
	 *
	 * First, clear the cacheMap, as anything in it must refer to some
	 * expired epoch.
	 */

	ClearHash(cacheMap);

	/*
	 * If no thread has set the shared value, call the initializer.
	 */

	Tcl_MutexLock(&pgvPtr->mutex);
	if ((NULL == pgvPtr->value) && (pgvPtr->proc)) {
	    pgvPtr->epoch++;
	    pgvPtr->proc(&pgvPtr->value,&pgvPtr->numBytes,&pgvPtr->encoding);
	    if (pgvPtr->value == NULL) {
		Tcl_Panic("PGV Initializer did not initialize");
	    }
	    Tcl_CreateExitHandler(FreeProcessGlobalValue, pgvPtr);
	}

	/*
	 * Store a copy of the shared value in our epoch-indexed cache.
	 */

	value = Tcl_NewStringObj(pgvPtr->value, pgvPtr->numBytes);
	hPtr = Tcl_CreateHashEntry(cacheMap,
		INT2PTR(pgvPtr->epoch), &dummy);
	Tcl_MutexUnlock(&pgvPtr->mutex);
	Tcl_SetHashValue(hPtr, value);
	Tcl_IncrRefCount(value);
    }
    return (Tcl_Obj *)Tcl_GetHashValue(hPtr);
}

/*
 *----------------------------------------------------------------------
 *
 * TclSetObjNameOfExecutable --
 *
 *	This function stores the absolute pathname of the executable file
 *	(normally as computed by TclpFindExecutable).
 *
 * Results:
 *	None.
 *
 * Side effects:
 *	Stores the executable name.
 *
 *----------------------------------------------------------------------
 */

void
TclSetObjNameOfExecutable(
    Tcl_Obj *name,
    Tcl_Encoding encoding)
{
    TclSetProcessGlobalValue(&executableName, name, encoding);
}

/*
 *----------------------------------------------------------------------
 *
 * TclGetObjNameOfExecutable --
 *
 *	This function retrieves the absolute pathname of the application in
 *	which the Tcl library is running, usually as previously stored by
 *	TclpFindExecutable(). This function call is the C API equivalent to
 *	the "info nameofexecutable" command.
 *
 * Results:
 *	A pointer to an "fsPath" Tcl_Obj, or to an empty Tcl_Obj if the
 *	pathname of the application is unknown.
 *
 * Side effects:
 *	None.
 *
 *----------------------------------------------------------------------
 */

Tcl_Obj *
TclGetObjNameOfExecutable(void)
{
    return TclGetProcessGlobalValue(&executableName);
}

/*
 *----------------------------------------------------------------------
 *
 * Tcl_GetNameOfExecutable --
 *
 *	This function retrieves the absolute pathname of the application in
 *	which the Tcl library is running, and returns it in string form.
 *
 *	The returned string belongs to Tcl and should be copied if the caller
 *	plans to keep it, to guard against it becoming invalid.
 *
 * Results:
 *	A pointer to the internal string or NULL if the internal full path
 *	name has not been computed or unknown.
 *
 * Side effects:
 *	None.
 *
 *----------------------------------------------------------------------
 */

const char *
Tcl_GetNameOfExecutable(void)
{
    Tcl_Obj *obj = TclGetObjNameOfExecutable();
    const char *bytes = TclGetString(obj);

    if (obj->length == 0) {
	return NULL;
    }
    return bytes;
}

/*
 *----------------------------------------------------------------------
 *
 * TclGetPlatform --
 *
 *	This is a kludge that allows the test library to get access the
 *	internal tclPlatform variable.
 *
 * Results:
 *	Returns a pointer to the tclPlatform variable.
 *
 * Side effects:
 *	None.
 *
 *----------------------------------------------------------------------
 */

TclPlatformType *
TclGetPlatform(void)
{
    return &tclPlatform;
}

/*
 *----------------------------------------------------------------------
 *
 * TclReToGlob --
 *
 *	Attempt to convert a regular expression to an equivalent glob pattern.
 *
 * Results:
 *	Returns TCL_OK on success, TCL_ERROR on failure. If interp is not
 *	NULL, an error message is placed in the result. On success, the
 *	DString will contain an exact equivalent glob pattern. The caller is
 *	responsible for calling Tcl_DStringFree on success. If exactPtr is not
 *	NULL, it will be 1 if an exact match qualifies.
 *
 * Side effects:
 *	None.
 *
 *----------------------------------------------------------------------
 */

int
TclReToGlob(
    Tcl_Interp *interp,
    const char *reStr,
    Tcl_Size reStrLen,
    Tcl_DString *dsPtr,
    int *exactPtr,
    int *quantifiersFoundPtr)
{
    int anchorLeft, anchorRight, lastIsStar, numStars;
    char *dsStr, *dsStrStart;
    const char *msg, *p, *strEnd, *code;

    strEnd = reStr + reStrLen;
    Tcl_DStringInit(dsPtr);
    if (quantifiersFoundPtr != NULL) {
	*quantifiersFoundPtr = 0;
    }

    /*
     * "***=xxx" == "*xxx*", watch for glob-sensitive chars.
     */

    if ((reStrLen >= 4) && (memcmp("***=", reStr, 4) == 0)) {
	/*
	 * At most, the glob pattern has length 2*reStrLen + 2 to backslash
	 * escape every character and have * at each end.
	 */

	Tcl_DStringSetLength(dsPtr, reStrLen + 2);
	dsStr = dsStrStart = Tcl_DStringValue(dsPtr);
	*dsStr++ = '*';
	for (p = reStr + 4; p < strEnd; p++) {
	    switch (*p) {
	    case '\\': case '*': case '[': case ']': case '?':
		/* Only add \ where necessary for glob */
		*dsStr++ = '\\';
		/* fall through */
	    default:
		*dsStr++ = *p;
		break;
	    }
	}
	*dsStr++ = '*';
	Tcl_DStringSetLength(dsPtr, dsStr - dsStrStart);
	if (exactPtr) {
	    *exactPtr = 0;
	}
	return TCL_OK;
    }

    /*
     * At most, the glob pattern has length reStrLen + 2 to account for
     * possible * at each end.
     */

    Tcl_DStringSetLength(dsPtr, reStrLen + 2);
    dsStr = dsStrStart = Tcl_DStringValue(dsPtr);

    /*
     * Check for anchored REs (ie ^foo$), so we can use string equal if
     * possible. Do not alter the start of str so we can free it correctly.
     *
     * Keep track of the last char being an unescaped star to prevent multiple
     * instances.  Simpler than checking that the last star may be escaped.
     */

    msg = NULL;
    code = NULL;
    p = reStr;
    anchorRight = 0;
    lastIsStar = 0;
    numStars = 0;

    if (*p == '^') {
	anchorLeft = 1;
	p++;
    } else {
	anchorLeft = 0;
	*dsStr++ = '*';
	lastIsStar = 1;
    }

    for ( ; p < strEnd; p++) {
	switch (*p) {
	case '\\':
	    p++;
	    switch (*p) {
	    case 'a':
		*dsStr++ = '\a';
		break;
	    case 'b':
		*dsStr++ = '\b';
		break;
	    case 'f':
		*dsStr++ = '\f';
		break;
	    case 'n':
		*dsStr++ = '\n';
		break;
	    case 'r':
		*dsStr++ = '\r';
		break;
	    case 't':
		*dsStr++ = '\t';
		break;
	    case 'v':
		*dsStr++ = '\v';
		break;
	    case 'B': case '\\':
		*dsStr++ = '\\';
		*dsStr++ = '\\';
		anchorLeft = 0; /* prevent exact match */
		break;
	    case '*': case '[': case ']': case '?':
		/* Only add \ where necessary for glob */
		*dsStr++ = '\\';
		anchorLeft = 0; /* prevent exact match */
		/* fall through */
	    case '{': case '}': case '(': case ')': case '+':
	    case '.': case '|': case '^': case '$':
		*dsStr++ = *p;
		break;
	    default:
		msg = "invalid escape sequence";
		code = "BADESCAPE";
		goto invalidGlob;
	    }
	    break;
	case '.':
	    if (quantifiersFoundPtr != NULL) {
		*quantifiersFoundPtr = 1;
	    }
	    anchorLeft = 0; /* prevent exact match */
	    if (p+1 < strEnd) {
		if (p[1] == '*') {
		    p++;
		    if (!lastIsStar) {
			*dsStr++ = '*';
			lastIsStar = 1;
			numStars++;
		    }
		    continue;
		} else if (p[1] == '+') {
		    p++;
		    *dsStr++ = '?';
		    *dsStr++ = '*';
		    lastIsStar = 1;
		    numStars++;
		    continue;
		}
	    }
	    *dsStr++ = '?';
	    break;
	case '$':
	    if (p+1 != strEnd) {
		msg = "$ not anchor";
		code = "NONANCHOR";
		goto invalidGlob;
	    }
	    anchorRight = 1;
	    break;
	case '*': case '+': case '?': case '|': case '^':
	case '{': case '}': case '(': case ')': case '[': case ']':
	    msg = "unhandled RE special char";
	    code = "UNHANDLED";
	    goto invalidGlob;
	default:
	    *dsStr++ = *p;
	    break;
	}
	lastIsStar = 0;
    }
    if (numStars > 1) {
	/*
	 * Heuristic: if >1 non-anchoring *, the risk is large that glob
	 * matching is slower than the RE engine, so report invalid.
	 */

	msg = "excessive recursive glob backtrack potential";
	code = "OVERCOMPLEX";
	goto invalidGlob;
    }

    if (!anchorRight && !lastIsStar) {
	*dsStr++ = '*';
    }
    Tcl_DStringSetLength(dsPtr, dsStr - dsStrStart);

    if (exactPtr) {
	*exactPtr = (anchorLeft && anchorRight);
    }

    return TCL_OK;

  invalidGlob:
    if (interp != NULL) {
	Tcl_SetObjResult(interp, Tcl_NewStringObj(msg, -1));
	Tcl_SetErrorCode(interp, "TCL", "RE2GLOB", code, NULL);
    }
    Tcl_DStringFree(dsPtr);
    return TCL_ERROR;
}

/*
 * Local Variables:
 * mode: c
 * c-basic-offset: 4
 * fill-column: 78
 * End:
 */<|MERGE_RESOLUTION|>--- conflicted
+++ resolved
@@ -123,23 +123,16 @@
  * is unregistered, so has no need of a setFromAnyProc either.
  */
 
-static const TclObjTypeWithAbstractList endOffsetType = {
-    {"end-offset",			/* name */
+static const Tcl_ObjType endOffsetType = {
+    "end-offset",			/* name */
     NULL,				/* freeIntRepProc */
     NULL,				/* dupIntRepProc */
     NULL,				/* updateStringProc */
     NULL,				/* setFromAnyProc */
-    TCL_OBJTYPE_V0_1(
-    TclLengthOne
-    )}
+	0
 };
 
-Tcl_Size
-TclLengthOne(
-    TCL_UNUSED(Tcl_Obj *))
-{
-    return 1;
-}
+ 
 /*
  *	*	STRING REPRESENTATION OF LISTS	*	*	*
@@ -3514,11 +3507,7 @@
 GetEndOffsetFromObj(
     Tcl_Interp *interp,
     Tcl_Obj *objPtr,            /* Pointer to the object to parse */
-<<<<<<< HEAD
-    size_t endValue,           /* The value to be stored at "widePtr" if
-=======
     Tcl_WideInt endValue,       /* The value to be stored at "widePtr" if
->>>>>>> c152bf6f
                                  * "objPtr" holds "end". */
     Tcl_WideInt *widePtr)       /* Location filled in with an integer
                                  * representing an index. */
@@ -3527,7 +3516,7 @@
     Tcl_WideInt offset = -1;	/* Offset in the "end-offset" expression - 1 */
     void *cd;
 
-    while ((irPtr = TclFetchInternalRep(objPtr, &endOffsetType.objType)) == NULL) {
+    while ((irPtr = TclFetchInternalRep(objPtr, &endOffsetType)) == NULL) {
 	Tcl_ObjInternalRep ir;
 	Tcl_Size length;
 	const char *bytes = Tcl_GetStringFromObj(objPtr, &length);
@@ -3711,7 +3700,7 @@
     parseOK:
 	/* Success. Store the new internal rep. */
 	ir.wideValue = offset;
-	Tcl_StoreInternalRep(objPtr, &endOffsetType.objType, &ir);
+	Tcl_StoreInternalRep(objPtr, &endOffsetType, &ir);
     }
 
     offset = irPtr->wideValue;
@@ -3769,11 +3758,7 @@
  *
  *      Parse objPtr to determine if it is an index value. Two cases
  *	are possible.  The value objPtr might be parsed as an absolute
-<<<<<<< HEAD
- *	index value in the C signed int range.  This includes
-=======
- *	index value in the Tcl_Size range.  Note that this includes
->>>>>>> c152bf6f
+ *	index value in the Tcl_Size range.  This includes
  *	index values that are integers as presented and it includes index
  *      arithmetic expressions.
  *
@@ -3868,7 +3853,7 @@
      */
 
     const Tcl_ObjInternalRep *irPtr =
-	TclFetchInternalRep(objPtr, &endOffsetType.objType);
+	TclFetchInternalRep(objPtr, &endOffsetType);
 
     if (irPtr && irPtr->wideValue >= 0) {
 	/*
@@ -3880,24 +3865,6 @@
 	irPtr = NULL;
     }
 
-<<<<<<< HEAD
-    if (TCL_OK == GetWideForIndex(interp, objPtr, (unsigned)TCL_INDEX_END , &wide)) {
-	const Tcl_ObjInternalRep *irPtr = TclFetchInternalRep(objPtr, &endOffsetType);
-	if (irPtr && irPtr->wideValue >= 0) {
-	    /* NULL indicates the index is not end-relative. */
-	    irPtr = NULL;
-	} else {
-	    /*
-	     * The index is end-relative, and wide holds the offset value in the
-	     * range WIDE_MIN...WIDE_MAX.
-	     */
-	}
-
-	/* "int[+-]int" expressions have been reduced to a single index. */
-
-	if (wide > (unsigned)(irPtr ? TCL_INDEX_END : INT_MAX)) {
-	    /*
-=======
     if (irPtr == NULL) {
 	/* objPtr can be treated as a purely numeric value. */
 
@@ -3945,20 +3912,14 @@
 	if (wide > ENDVALUE) {
 	    /*
 	     * 2(c) (32-bit systems), 3(c)
->>>>>>> c152bf6f
 	     * All end+positive or end-negative expressions
 	     * always indicate "after the end".
 	     * Note we will not reach here for a pure numeric value in this
 	     * range because irPtr will be NULL in that case.
 	     */
 	    idx = after;
-<<<<<<< HEAD
-	} else if (wide <= (irPtr ? INT_MIN : -1)) {
-	    /* These indices always indicate "before the beginning */
-=======
 	} else if (wide <= INT_MAX) {
 	    /* 1(c) (32-bit systems), 4(c) (32-bit systems), 5(c) */
->>>>>>> c152bf6f
 	    idx = before;
 	} else {
 	    /* 2(c) Encodable end-positive (or end+negative) */
@@ -4015,8 +3976,8 @@
 }
  
-int TclIndexIsFromEnd(int encoded) {
-    return encoded <= (int)TCL_INDEX_END;
+int TclIndexIsFromEnd(Tcl_Size index) {
+    return index <= 0;
 }
  
@@ -4030,8 +3991,8 @@
  *
  *----------------------------------------------------------------------
  */
-size_t
-TclIndexLast (size_t length) {
+Tcl_Size
+TclIndexLast (Tcl_Size length) {
     return Tcl_LengthIsFinite(length) ? length - 1 : TCL_INDEX_NONE;
 }
 @@ -4046,7 +4007,7 @@
  *----------------------------------------------------------------------
  */
 int
-Tcl_LengthIsFinite(size_t length) {
+Tcl_LengthIsFinite(Tcl_Size length) {
     return length != TCL_LENGTH_NONE;
 }
 