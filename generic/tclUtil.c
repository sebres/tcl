--- conflicted
+++ resolved
@@ -3522,13 +3522,8 @@
 	    if ((TclMaxListLength(bytes, -1, NULL) > 1)
 
 		    /* If it's possible, do the full list parse. */
-<<<<<<< HEAD
-	            && (TCL_OK == Tcl_ListObjLength(NULL, objPtr, &len))
+	            && (TCL_OK == TclListObjLength(NULL, objPtr, &len))
 	            && (len > 1)) {
-=======
-	            && (TCL_OK == TclListObjLength(NULL, objPtr, &length))
-	            && (length > 1)) {
->>>>>>> 074c80e1
 	        goto parseError;
 	    }
 
