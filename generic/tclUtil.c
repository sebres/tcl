--- conflicted
+++ resolved
@@ -875,11 +875,7 @@
 
     size = TclMaxListLength(list, -1, &end) + 1;
     length = end - list;
-<<<<<<< HEAD
-    argv = Tcl_Alloc((size * sizeof(char *)) + length + 1);
-=======
-    argv = (const char **)ckalloc((size * sizeof(char *)) + length + 1);
->>>>>>> 075589bf
+    argv = (const char **)Tcl_Alloc((size * sizeof(char *)) + length + 1);
 
     for (i = 0, p = ((char *) argv) + size*sizeof(char *);
 	    *list != 0;  i++) {
@@ -1587,11 +1583,7 @@
      */
 
     if (argc == 0) {
-<<<<<<< HEAD
-	result = Tcl_Alloc(1);
-=======
-	result = (char *)ckalloc(1);
->>>>>>> 075589bf
+	result = (char *)Tcl_Alloc(1);
 	result[0] = '\0';
 	return result;
     }
@@ -1603,11 +1595,7 @@
     if (argc <= LOCAL_SIZE) {
 	flagPtr = localFlags;
     } else {
-<<<<<<< HEAD
-	flagPtr = Tcl_Alloc(argc);
-=======
-	flagPtr = (char *)ckalloc(argc);
->>>>>>> 075589bf
+	flagPtr = (char *)Tcl_Alloc(argc);
     }
     for (i = 0; i < argc; i++) {
 	flagPtr[i] = ( i ? TCL_DONT_QUOTE_HASH : 0 );
@@ -1619,11 +1607,7 @@
      * Pass two: copy into the result area.
      */
 
-<<<<<<< HEAD
-    result = Tcl_Alloc(bytesNeeded);
-=======
-    result = (char *)ckalloc(bytesNeeded);
->>>>>>> 075589bf
+    result = (char *)Tcl_Alloc(bytesNeeded);
     dst = result;
     for (i = 0; i < argc; i++) {
 	flagPtr[i] |= ( i ? TCL_DONT_QUOTE_HASH : 0 );
@@ -1986,11 +1970,7 @@
      * All element bytes + (argc - 1) spaces + 1 terminating NULL.
      */
 
-<<<<<<< HEAD
-    result = Tcl_Alloc(bytesNeeded + argc);
-=======
-    result = (char *)ckalloc(bytesNeeded + argc);
->>>>>>> 075589bf
+    result = (char *)Tcl_Alloc(bytesNeeded + argc);
 
     for (p = result, i = 0;  i < argc;  i++) {
 	size_t triml, trimr, elemLength;
@@ -2702,11 +2682,7 @@
     if (newSize >= dsPtr->spaceAvl) {
 	dsPtr->spaceAvl = newSize * 2;
 	if (dsPtr->string == dsPtr->staticSpace) {
-<<<<<<< HEAD
-	    char *newString = Tcl_Alloc(dsPtr->spaceAvl);
-=======
-	    char *newString = (char *)ckalloc(dsPtr->spaceAvl);
->>>>>>> 075589bf
+	    char *newString = (char *)Tcl_Alloc(dsPtr->spaceAvl);
 
 	    memcpy(newString, dsPtr->string, dsPtr->length);
 	    dsPtr->string = newString;
@@ -2719,11 +2695,7 @@
 		index = bytes - dsPtr->string;
 	    }
 
-<<<<<<< HEAD
-	    dsPtr->string = Tcl_Realloc(dsPtr->string, dsPtr->spaceAvl);
-=======
-	    dsPtr->string = (char *)ckrealloc(dsPtr->string, dsPtr->spaceAvl);
->>>>>>> 075589bf
+	    dsPtr->string = (char *)Tcl_Realloc(dsPtr->string, dsPtr->spaceAvl);
 
 	    if (index != TCL_INDEX_NONE) {
 		bytes = dsPtr->string + index;
@@ -2815,11 +2787,7 @@
     if (newSize >= dsPtr->spaceAvl) {
 	dsPtr->spaceAvl = newSize * 2;
 	if (dsPtr->string == dsPtr->staticSpace) {
-<<<<<<< HEAD
-	    char *newString = Tcl_Alloc(dsPtr->spaceAvl);
-=======
-	    char *newString = (char *)ckalloc(dsPtr->spaceAvl);
->>>>>>> 075589bf
+	    char *newString = (char *)Tcl_Alloc(dsPtr->spaceAvl);
 
 	    memcpy(newString, dsPtr->string, dsPtr->length);
 	    dsPtr->string = newString;
@@ -2832,11 +2800,7 @@
 		offset = element - dsPtr->string;
 	    }
 
-<<<<<<< HEAD
-	    dsPtr->string = Tcl_Realloc(dsPtr->string, dsPtr->spaceAvl);
-=======
-	    dsPtr->string = (char *)ckrealloc(dsPtr->string, dsPtr->spaceAvl);
->>>>>>> 075589bf
+	    dsPtr->string = (char *)Tcl_Realloc(dsPtr->string, dsPtr->spaceAvl);
 
 	    if (offset >= 0) {
 		element = dsPtr->string + offset;
@@ -2914,20 +2878,12 @@
 	    dsPtr->spaceAvl = length + 1;
 	}
 	if (dsPtr->string == dsPtr->staticSpace) {
-<<<<<<< HEAD
-	    char *newString = Tcl_Alloc(dsPtr->spaceAvl);
-=======
-	    char *newString = (char *)ckalloc(dsPtr->spaceAvl);
->>>>>>> 075589bf
+	    char *newString = (char *)Tcl_Alloc(dsPtr->spaceAvl);
 
 	    memcpy(newString, dsPtr->string, dsPtr->length);
 	    dsPtr->string = newString;
 	} else {
-<<<<<<< HEAD
-	    dsPtr->string = Tcl_Realloc(dsPtr->string, dsPtr->spaceAvl);
-=======
-	    dsPtr->string = (char *)ckrealloc(dsPtr->string, dsPtr->spaceAvl);
->>>>>>> 075589bf
+	    dsPtr->string = (char *)Tcl_Realloc(dsPtr->string, dsPtr->spaceAvl);
 	}
     }
     dsPtr->length = length;
@@ -3028,82 +2984,6 @@
     Tcl_DStringFree(dsPtr);
     Tcl_DStringAppend(dsPtr, bytes, obj->length);
     Tcl_ResetResult(interp);
-<<<<<<< HEAD
-=======
-#else
-    Interp *iPtr = (Interp *) interp;
-
-    if (dsPtr->string != dsPtr->staticSpace) {
-	ckfree(dsPtr->string);
-    }
-
-    /*
-     * Do more efficient transfer when we know the result is a Tcl_Obj. When
-     * there's no string result, we only have to deal with two cases:
-     *
-     *  1. When the string rep is the empty string, when we don't copy but
-     *     instead use the staticSpace in the DString to hold an empty string.
-
-     *  2. When the string rep is not there or there's a real string rep, when
-     *     we use Tcl_GetString to fetch (or generate) the string rep - which
-     *     we know to have been allocated with ckalloc() - and use it to
-     *     populate the DString space. Then, we free the internal rep. and set
-     *     the object's string representation back to the canonical empty
-     *     string.
-     */
-
-    if (!iPtr->result[0] && iPtr->objResultPtr
-	    && !Tcl_IsShared(iPtr->objResultPtr)) {
-	if (iPtr->objResultPtr->bytes == &tclEmptyString) {
-	    dsPtr->string = dsPtr->staticSpace;
-	    dsPtr->string[0] = 0;
-	    dsPtr->length = 0;
-	    dsPtr->spaceAvl = TCL_DSTRING_STATIC_SIZE;
-	} else {
-	    dsPtr->string = TclGetString(iPtr->objResultPtr);
-	    dsPtr->length = iPtr->objResultPtr->length;
-	    dsPtr->spaceAvl = dsPtr->length + 1;
-	    TclFreeIntRep(iPtr->objResultPtr);
-	    iPtr->objResultPtr->bytes = &tclEmptyString;
-	    iPtr->objResultPtr->length = 0;
-	}
-	return;
-    }
-
-    /*
-     * If the string result is empty, move the object result to the string
-     * result, then reset the object result.
-     */
-
-    (void) Tcl_GetStringResult(interp);
-
-    dsPtr->length = strlen(iPtr->result);
-    if (iPtr->freeProc != NULL) {
-	if (iPtr->freeProc == TCL_DYNAMIC) {
-	    dsPtr->string = iPtr->result;
-	    dsPtr->spaceAvl = dsPtr->length+1;
-	} else {
-	    dsPtr->string = (char *)ckalloc(dsPtr->length+1);
-	    memcpy(dsPtr->string, iPtr->result, dsPtr->length+1);
-	    iPtr->freeProc(iPtr->result);
-	}
-	dsPtr->spaceAvl = dsPtr->length+1;
-	iPtr->freeProc = NULL;
-    } else {
-	if (dsPtr->length < TCL_DSTRING_STATIC_SIZE) {
-	    dsPtr->string = dsPtr->staticSpace;
-	    dsPtr->spaceAvl = TCL_DSTRING_STATIC_SIZE;
-	} else {
-	    dsPtr->string = (char *)ckalloc(dsPtr->length+1);
-	    dsPtr->spaceAvl = dsPtr->length + 1;
-	}
-	memcpy(dsPtr->string, iPtr->result, dsPtr->length+1);
-    }
-
-    iPtr->result = iPtr->resultSpace;
-    iPtr->resultSpace[0] = 0;
-#endif /* !TCL_NO_DEPRECATED */
->>>>>>> 075589bf
 }
  
@@ -3245,11 +3125,7 @@
 
 void
 Tcl_PrintDouble(
-<<<<<<< HEAD
-    Tcl_Interp *interp,		/* Not used */
-=======
     Tcl_Interp *dummy,		/* Not used. */
->>>>>>> 075589bf
     double value,		/* Value to print as string. */
     char *dst)			/* Where to store converted value; must have
 				 * at least TCL_DOUBLE_SPACE characters. */
@@ -3259,11 +3135,7 @@
     int signum;
     char *digits;
     char *end;
-<<<<<<< HEAD
-=======
-    int *precisionPtr = (int *)Tcl_GetThreadData(&precisionKey, sizeof(int));
     (void)dummy;
->>>>>>> 075589bf
 
     /*
      * Handle NaN.
@@ -3355,90 +3227,6 @@
 /*
  *----------------------------------------------------------------------
  *
-<<<<<<< HEAD
-=======
- * TclPrecTraceProc --
- *
- *	This function is invoked whenever the variable "tcl_precision" is
- *	written.
- *
- * Results:
- *	Returns NULL if all went well, or an error message if the new value
- *	for the variable doesn't make sense.
- *
- * Side effects:
- *	If the new value doesn't make sense then this function undoes the
- *	effect of the variable modification. Otherwise it modifies the format
- *	string that's used by Tcl_PrintDouble.
- *
- *----------------------------------------------------------------------
- */
-
-#if !defined(TCL_NO_DEPRECATED) && TCL_MAJOR_VERSION < 9
-	/* ARGSUSED */
-char *
-TclPrecTraceProc(
-    ClientData clientData,	/* Not used. */
-    Tcl_Interp *interp,		/* Interpreter containing variable. */
-    const char *name1,		/* Name of variable. */
-    const char *name2,		/* Second part of variable name. */
-    int flags)			/* Information about what happened. */
-{
-    Tcl_Obj *value;
-    Tcl_WideInt prec;
-    int *precisionPtr = (int *)Tcl_GetThreadData(&precisionKey, sizeof(int));
-
-    /*
-     * If the variable is unset, then recreate the trace.
-     */
-
-    if (flags & TCL_TRACE_UNSETS) {
-	if ((flags & TCL_TRACE_DESTROYED) && !Tcl_InterpDeleted(interp)) {
-	    Tcl_TraceVar2(interp, name1, name2,
-		    TCL_GLOBAL_ONLY|TCL_TRACE_READS|TCL_TRACE_WRITES
-		    |TCL_TRACE_UNSETS, TclPrecTraceProc, clientData);
-	}
-	return NULL;
-    }
-
-    /*
-     * When the variable is read, reset its value from our shared value. This
-     * is needed in case the variable was modified in some other interpreter
-     * so that this interpreter's value is out of date.
-     */
-
-
-    if (flags & TCL_TRACE_READS) {
-	Tcl_SetVar2Ex(interp, name1, name2, Tcl_NewWideIntObj(*precisionPtr),
-		flags & TCL_GLOBAL_ONLY);
-	return NULL;
-    }
-
-    /*
-     * The variable is being written. Check the new value and disallow it if
-     * it isn't reasonable or if this is a safe interpreter (we don't want
-     * safe interpreters messing up the precision of other interpreters).
-     */
-
-    if (Tcl_IsSafe(interp)) {
-	return (char *) "can't modify precision from a safe interpreter";
-    }
-    value = Tcl_GetVar2Ex(interp, name1, name2, flags & TCL_GLOBAL_ONLY);
-    if (value == NULL
-	    || Tcl_GetWideIntFromObj(NULL, value, &prec) != TCL_OK
-	    || prec < 0 || prec > TCL_MAX_PREC) {
-	return (char *) "improper value for precision";
-    }
-    *precisionPtr = (int)prec;
-    return NULL;
-}
-#endif /* !TCL_NO_DEPRECATED)*/
--
-/*
- *----------------------------------------------------------------------
- *
->>>>>>> 075589bf
  * TclNeedSpace --
  *
  *	This function checks to see whether it is appropriate to add a space
@@ -4146,11 +3934,7 @@
 	    (Tcl_HashTable **)Tcl_GetThreadData(keyPtr, sizeof(Tcl_HashTable *));
 
     if (NULL == *tablePtrPtr) {
-<<<<<<< HEAD
-	*tablePtrPtr = Tcl_Alloc(sizeof(Tcl_HashTable));
-=======
-	*tablePtrPtr = (Tcl_HashTable *)ckalloc(sizeof(Tcl_HashTable));
->>>>>>> 075589bf
+	*tablePtrPtr = (Tcl_HashTable *)Tcl_Alloc(sizeof(Tcl_HashTable));
 	Tcl_CreateThreadExitHandler(FreeThreadHash, *tablePtrPtr);
 	Tcl_InitHashTable(*tablePtrPtr, TCL_ONE_WORD_KEYS);
     }
@@ -4249,11 +4033,7 @@
     }
     bytes = TclGetString(newValue);
     pgvPtr->numBytes = newValue->length;
-<<<<<<< HEAD
-    pgvPtr->value = Tcl_Alloc(pgvPtr->numBytes + 1);
-=======
-    pgvPtr->value = (char *)ckalloc(pgvPtr->numBytes + 1);
->>>>>>> 075589bf
+    pgvPtr->value = (char *)Tcl_Alloc(pgvPtr->numBytes + 1);
     memcpy(pgvPtr->value, bytes, pgvPtr->numBytes + 1);
     if (pgvPtr->encoding) {
 	Tcl_FreeEncoding(pgvPtr->encoding);
@@ -4317,13 +4097,8 @@
 	    Tcl_ExternalToUtfDString(current, Tcl_DStringValue(&native),
 	    Tcl_DStringLength(&native), &newValue);
 	    Tcl_DStringFree(&native);
-<<<<<<< HEAD
 	    Tcl_Free(pgvPtr->value);
-	    pgvPtr->value = Tcl_Alloc(Tcl_DStringLength(&newValue) + 1);
-=======
-	    ckfree(pgvPtr->value);
-	    pgvPtr->value = (char *)ckalloc(Tcl_DStringLength(&newValue) + 1);
->>>>>>> 075589bf
+	    pgvPtr->value = (char *)Tcl_Alloc(Tcl_DStringLength(&newValue) + 1);
 	    memcpy(pgvPtr->value, Tcl_DStringValue(&newValue),
 		    Tcl_DStringLength(&newValue) + 1);
 	    Tcl_DStringFree(&newValue);
