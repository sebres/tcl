--- conflicted
+++ resolved
@@ -10,11 +10,6 @@
  *
  * See the file "license.terms" for information on usage and redistribution of
  * this file, and for a DISCLAIMER OF ALL WARRANTIES.
-<<<<<<< HEAD
- *
- * RCS: @(#) $Id: tclResolve.c,v 1.4.4.8 2010/10/01 13:14:53 dgp Exp $
-=======
->>>>>>> 6ec5ba1e
  */
 
 #include "tclInt.h"
