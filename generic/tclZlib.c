/*
 * tclZlib.c --
 *
 *	This file provides the interface to the Zlib library.
 *
 * Copyright © 2004-2005 Pascal Scheffers <pascal@scheffers.net>
 * Copyright © 2005 Unitas Software B.V.
 * Copyright © 2008-2012 Donal K. Fellows
 *
 * Parts written by Jean-Claude Wippler, as part of Tclkit, placed in the
 * public domain March 2003.
 *
 * See the file "license.terms" for information on usage and redistribution of
 * this file, and for a DISCLAIMER OF ALL WARRANTIES.
 */

#include "tclInt.h"
#ifdef HAVE_ZLIB
#include <zlib.h>
#include "tclIO.h"

/*
 * The version of the zlib "package" that this implements. Note that this
 * thoroughly supersedes the versions included with tclkit, which are "1.1",
 * so this is at least "2.0" (there's no general *commitment* to have the same
 * interface, even if that is mostly true).
 */

#define TCL_ZLIB_VERSION	"2.0.1"

/*
 * Magic flags used with wbits fields to indicate that we're handling the gzip
 * format or automatic detection of format. Putting it here is slightly less
 * gross!
 */

#define WBITS_RAW		(-MAX_WBITS)
#define WBITS_ZLIB		(MAX_WBITS)
#define WBITS_GZIP		(MAX_WBITS | 16)
#define WBITS_AUTODETECT	(MAX_WBITS | 32)

/*
 * Structure used for handling gzip headers that are generated from a
 * dictionary. It comprises the header structure itself plus some working
 * space that it is very convenient to have attached.
 */

#define MAX_COMMENT_LEN		256

typedef struct {
    gz_header header;
    char nativeFilenameBuf[MAXPATHLEN];
    char nativeCommentBuf[MAX_COMMENT_LEN];
} GzipHeader;

/*
 * Structure used for the Tcl_ZlibStream* commands and [zlib stream ...]
 */

typedef struct {
    Tcl_Interp *interp;
    z_stream stream;		/* The interface to the zlib library. */
    int streamEnd;		/* If we've got to end-of-stream. */
    Tcl_Obj *inData, *outData;	/* Input / output buffers (lists) */
    Tcl_Obj *currentInput;	/* Pointer to what is currently being
				 * inflated. */
    size_t outPos;
    int mode;			/* Either TCL_ZLIB_STREAM_DEFLATE or
				 * TCL_ZLIB_STREAM_INFLATE. */
    int format;			/* Flags from the TCL_ZLIB_FORMAT_* */
    int level;			/* Default 5, 0-9 */
    int flush;			/* Stores the flush param for deferred the
				 * decompression. */
    int wbits;			/* The encoded compression mode, so we can
				 * restart the stream if necessary. */
    Tcl_Command cmd;		/* Token for the associated Tcl command. */
    Tcl_Obj *compDictObj;	/* Byte-array object containing compression
				 * dictionary (not dictObj!) to use if
				 * necessary. */
    int flags;			/* Miscellaneous flag bits. */
    GzipHeader *gzHeaderPtr;	/* If we've allocated a gzip header
				 * structure. */
} ZlibStreamHandle;

#define DICT_TO_SET	0x1	/* If we need to set a compression dictionary
				 * in the low-level engine at the next
				 * opportunity. */

/*
 * Macros to make it clearer in some of the twiddlier accesses what is
 * happening.
 */

#define IsRawStream(zshPtr)	((zshPtr)->format == TCL_ZLIB_FORMAT_RAW)
#define HaveDictToSet(zshPtr)	((zshPtr)->flags & DICT_TO_SET)
#define DictWasSet(zshPtr)	((zshPtr)->flags |= ~DICT_TO_SET)

/*
 * Structure used for stacked channel compression and decompression.
 */

typedef struct {
    Tcl_Channel chan;		/* Reference to the channel itself. */
    Tcl_Channel parent;		/* The underlying source and sink of bytes. */
    int flags;			/* General flag bits, see below... */
    int mode;			/* Either the value TCL_ZLIB_STREAM_DEFLATE
				 * for compression on output, or
				 * TCL_ZLIB_STREAM_INFLATE for decompression
				 * on input. */
    int format;			/* What format of data is going on the wire.
				 * Needed so that the correct [fconfigure]
				 * options can be enabled. */
    unsigned int readAheadLimit;/* The maximum number of bytes to read from
				 * the underlying stream in one go. */
    z_stream inStream;		/* Structure used by zlib for decompression of
				 * input. */
    z_stream outStream;		/* Structure used by zlib for compression of
				 * output. */
    char *inBuffer, *outBuffer;	/* Working buffers. */
    size_t inAllocated, outAllocated;
				/* Sizes of working buffers. */
    GzipHeader inHeader;	/* Header read from input stream, when
				 * decompressing a gzip stream. */
    GzipHeader outHeader;	/* Header to write to an output stream, when
				 * compressing a gzip stream. */
    Tcl_TimerToken timer;	/* Timer used for keeping events fresh. */
    Tcl_Obj *compDictObj;	/* Byte-array object containing compression
				 * dictionary (not dictObj!) to use if
				 * necessary. */
} ZlibChannelData;

/*
 * Value bits for the flags field. Definitions are:
 *	ASYNC -		Whether this is an asynchronous channel.
 *	IN_HEADER -	Whether the inHeader field has been registered with
 *			the input compressor.
 *	OUT_HEADER -	Whether the outputHeader field has been registered
 *			with the output decompressor.
 *	STREAM_DECOMPRESS - Signal decompress pending data.
 *	STREAM_DONE -	Flag to signal stream end up to transform input.
 */

#define ASYNC			0x01
#define IN_HEADER		0x02
#define OUT_HEADER		0x04
#define STREAM_DECOMPRESS	0x08
#define STREAM_DONE		0x10

/*
 * Size of buffers allocated by default, and the range it can be set to.  The
 * same sorts of values apply to streams, except with different limits (they
 * permit byte-level activity). Channels always use bytes unless told to use
 * larger buffers.
 */

#define DEFAULT_BUFFER_SIZE	4096
#define MIN_NONSTREAM_BUFFER_SIZE 16
#define MAX_BUFFER_SIZE		65536

/*
 * Prototypes for private procedures defined later in this file:
 */

static Tcl_CmdDeleteProc	ZlibStreamCmdDelete;
static Tcl_DriverBlockModeProc	ZlibTransformBlockMode;
static Tcl_DriverClose2Proc	ZlibTransformClose;
static Tcl_DriverGetHandleProc	ZlibTransformGetHandle;
static Tcl_DriverGetOptionProc	ZlibTransformGetOption;
static Tcl_DriverHandlerProc	ZlibTransformEventHandler;
static Tcl_DriverInputProc	ZlibTransformInput;
static Tcl_DriverOutputProc	ZlibTransformOutput;
static Tcl_DriverSetOptionProc	ZlibTransformSetOption;
static Tcl_DriverWatchProc	ZlibTransformWatch;
static Tcl_ObjCmdProc		ZlibCmd;
static Tcl_ObjCmdProc		ZlibStreamCmd;
static Tcl_ObjCmdProc		ZlibStreamAddCmd;
static Tcl_ObjCmdProc		ZlibStreamHeaderCmd;
static Tcl_ObjCmdProc		ZlibStreamPutCmd;

static void		ConvertError(Tcl_Interp *interp, int code,
			    uLong adler);
static Tcl_Obj *	ConvertErrorToList(int code, uLong adler);
static inline int	Deflate(z_streamp strm, void *bufferPtr,
			    size_t bufferSize, int flush, size_t *writtenPtr);
static void		ExtractHeader(gz_header *headerPtr, Tcl_Obj *dictObj);
static int		GenerateHeader(Tcl_Interp *interp, Tcl_Obj *dictObj,
			    GzipHeader *headerPtr, int *extraSizePtr);
static int		ZlibPushSubcmd(Tcl_Interp *interp, int objc,
			    Tcl_Obj *const objv[]);
static int		ResultDecompress(ZlibChannelData *cd, char *buf,
			    int toRead, int flush, int *errorCodePtr);
static Tcl_Channel	ZlibStackChannelTransform(Tcl_Interp *interp,
			    int mode, int format, int level, int limit,
			    Tcl_Channel channel, Tcl_Obj *gzipHeaderDictPtr,
			    Tcl_Obj *compDictObj);
static void		ZlibStreamCleanup(ZlibStreamHandle *zshPtr);
static int		ZlibStreamSubcmd(Tcl_Interp *interp, int objc,
			    Tcl_Obj *const objv[]);
static inline void	ZlibTransformEventTimerKill(ZlibChannelData *cd);
static void		ZlibTransformTimerRun(void *clientData);

/*
 * Type of zlib-based compressing and decompressing channels.
 */

static const Tcl_ChannelType zlibChannelType = {
    "zlib",
    TCL_CHANNEL_VERSION_5,
    NULL,
    ZlibTransformInput,
    ZlibTransformOutput,
    NULL,			/* seekProc */
    ZlibTransformSetOption,
    ZlibTransformGetOption,
    ZlibTransformWatch,
    ZlibTransformGetHandle,
	ZlibTransformClose,			/* close2Proc */
    ZlibTransformBlockMode,
    NULL,			/* flushProc */
    ZlibTransformEventHandler,
    NULL,			/* wideSeekProc */
    NULL,
    NULL
};

/*
 *----------------------------------------------------------------------
 *
 * ConvertError --
 *
 *	Utility function for converting a zlib error into a Tcl error.
 *
 * Results:
 *	None.
 *
 * Side effects:
 *	Updates the interpreter result and errorcode.
 *
 *----------------------------------------------------------------------
 */

static void
ConvertError(
    Tcl_Interp *interp,		/* Interpreter to store the error in. May be
				 * NULL, in which case nothing happens. */
    int code,			/* The zlib error code. */
    uLong adler)		/* The checksum expected (for Z_NEED_DICT) */
{
    const char *codeStr, *codeStr2 = NULL;
    char codeStrBuf[TCL_INTEGER_SPACE];

    if (interp == NULL) {
	return;
    }

    switch (code) {
	/*
	 * Firstly, the case that is *different* because it's really coming
	 * from the OS and is just being reported via zlib. It should be
	 * really uncommon because Tcl handles all I/O rather than delegating
	 * it to zlib, but proving it can't happen is hard.
	 */

    case Z_ERRNO:
	Tcl_SetObjResult(interp, Tcl_NewStringObj(Tcl_PosixError(interp),-1));
	return;

	/*
	 * Normal errors/conditions, some of which have additional detail and
	 * some which don't. (This is not defined by array lookup because zlib
	 * error codes are sometimes negative.)
	 */

    case Z_STREAM_ERROR:
	codeStr = "STREAM";
	break;
    case Z_DATA_ERROR:
	codeStr = "DATA";
	break;
    case Z_MEM_ERROR:
	codeStr = "MEM";
	break;
    case Z_BUF_ERROR:
	codeStr = "BUF";
	break;
    case Z_VERSION_ERROR:
	codeStr = "VERSION";
	break;
    case Z_NEED_DICT:
	codeStr = "NEED_DICT";
	codeStr2 = codeStrBuf;
	sprintf(codeStrBuf, "%lu", adler);
	break;

	/*
	 * These should _not_ happen! This function is for dealing with error
	 * cases, not non-errors!
	 */

    case Z_OK:
	Tcl_Panic("unexpected zlib result in error handler: Z_OK");
    case Z_STREAM_END:
	Tcl_Panic("unexpected zlib result in error handler: Z_STREAM_END");

	/*
	 * Anything else is bad news; it's unexpected. Convert to generic
	 * error.
	 */

    default:
	codeStr = "UNKNOWN";
	codeStr2 = codeStrBuf;
	sprintf(codeStrBuf, "%d", code);
	break;
    }
    Tcl_SetObjResult(interp, Tcl_NewStringObj(zError(code), -1));

    /*
     * Tricky point! We might pass NULL twice here (and will when the error
     * type is known).
     */

    Tcl_SetErrorCode(interp, "TCL", "ZLIB", codeStr, codeStr2, NULL);
}

static Tcl_Obj *
ConvertErrorToList(
    int code,			/* The zlib error code. */
    uLong adler)		/* The checksum expected (for Z_NEED_DICT) */
{
    Tcl_Obj *objv[4];

    TclNewLiteralStringObj(objv[0], "TCL");
    TclNewLiteralStringObj(objv[1], "ZLIB");
    switch (code) {
    case Z_STREAM_ERROR:
	TclNewLiteralStringObj(objv[2], "STREAM");
	return Tcl_NewListObj(3, objv);
    case Z_DATA_ERROR:
	TclNewLiteralStringObj(objv[2], "DATA");
	return Tcl_NewListObj(3, objv);
    case Z_MEM_ERROR:
	TclNewLiteralStringObj(objv[2], "MEM");
	return Tcl_NewListObj(3, objv);
    case Z_BUF_ERROR:
	TclNewLiteralStringObj(objv[2], "BUF");
	return Tcl_NewListObj(3, objv);
    case Z_VERSION_ERROR:
	TclNewLiteralStringObj(objv[2], "VERSION");
	return Tcl_NewListObj(3, objv);
    case Z_ERRNO:
	TclNewLiteralStringObj(objv[2], "POSIX");
	objv[3] = Tcl_NewStringObj(Tcl_ErrnoId(), -1);
	return Tcl_NewListObj(4, objv);
    case Z_NEED_DICT:
	TclNewLiteralStringObj(objv[2], "NEED_DICT");
	TclNewIntObj(objv[3], (Tcl_WideInt)adler);
	return Tcl_NewListObj(4, objv);

	/*
	 * These should _not_ happen! This function is for dealing with error
	 * cases, not non-errors!
	 */

    case Z_OK:
	Tcl_Panic("unexpected zlib result in error handler: Z_OK");
    case Z_STREAM_END:
	Tcl_Panic("unexpected zlib result in error handler: Z_STREAM_END");

	/*
	 * Catch-all. Should be unreachable because all cases are already
	 * listed above.
	 */

    default:
	TclNewLiteralStringObj(objv[2], "UNKNOWN");
	TclNewIntObj(objv[3], code);
	return Tcl_NewListObj(4, objv);
    }
}

/*
 *----------------------------------------------------------------------
 *
 * GenerateHeader --
 *
 *	Function for creating a gzip header from the contents of a dictionary
 *	(as described in the documentation). GetValue is a helper function.
 *
 * Results:
 *	A Tcl result code.
 *
 * Side effects:
 *	Updates the fields of the given gz_header structure. Adds amount of
 *	extra space required for the header to the variable referenced by the
 *	extraSizePtr argument.
 *
 *----------------------------------------------------------------------
 */

static inline int
GetValue(
    Tcl_Interp *interp,
    Tcl_Obj *dictObj,
    const char *nameStr,
    Tcl_Obj **valuePtrPtr)
{
    Tcl_Obj *name = Tcl_NewStringObj(nameStr, -1);
    int result = Tcl_DictObjGet(interp, dictObj, name, valuePtrPtr);

    TclDecrRefCount(name);
    return result;
}

static int
GenerateHeader(
    Tcl_Interp *interp,		/* Where to put error messages. */
    Tcl_Obj *dictObj,		/* The dictionary whose contents are to be
				 * parsed. */
    GzipHeader *headerPtr,	/* Where to store the parsed-out values. */
    int *extraSizePtr)		/* Variable to add the length of header
				 * strings (filename, comment) to. */
{
    Tcl_Obj *value;
    int len, result = TCL_ERROR;
    size_t length;
    Tcl_WideInt wideValue = 0;
    const char *valueStr;
    Tcl_Encoding latin1enc;
    static const char *const types[] = {
	"binary", "text"
    };

    /*
     * RFC 1952 says that header strings are in ISO 8859-1 (LATIN-1).
     */

    latin1enc = Tcl_GetEncoding(NULL, "iso8859-1");
    if (latin1enc == NULL) {
	Tcl_Panic("no latin-1 encoding");
    }

    if (GetValue(interp, dictObj, "comment", &value) != TCL_OK) {
	goto error;
    } else if (value != NULL) {
	valueStr = Tcl_GetStringFromObj(value, &length);
	Tcl_UtfToExternal(NULL, latin1enc, valueStr, length, 0, NULL,
		headerPtr->nativeCommentBuf, MAX_COMMENT_LEN-1, NULL, &len,
		NULL);
	headerPtr->nativeCommentBuf[len] = '\0';
	headerPtr->header.comment = (Bytef *) headerPtr->nativeCommentBuf;
	if (extraSizePtr != NULL) {
	    *extraSizePtr += len;
	}
    }

    if (GetValue(interp, dictObj, "crc", &value) != TCL_OK) {
	goto error;
    } else if (value != NULL &&
	    Tcl_GetBooleanFromObj(interp, value, &headerPtr->header.hcrc)) {
	goto error;
    }

    if (GetValue(interp, dictObj, "filename", &value) != TCL_OK) {
	goto error;
    } else if (value != NULL) {
	valueStr = Tcl_GetStringFromObj(value, &length);
	Tcl_UtfToExternal(NULL, latin1enc, valueStr, length, 0, NULL,
		headerPtr->nativeFilenameBuf, MAXPATHLEN-1, NULL, &len, NULL);
	headerPtr->nativeFilenameBuf[len] = '\0';
	headerPtr->header.name = (Bytef *) headerPtr->nativeFilenameBuf;
	if (extraSizePtr != NULL) {
	    *extraSizePtr += len;
	}
    }

    if (GetValue(interp, dictObj, "os", &value) != TCL_OK) {
	goto error;
    } else if (value != NULL && Tcl_GetIntFromObj(interp, value,
	    &headerPtr->header.os) != TCL_OK) {
	goto error;
    }

    /*
     * Ignore the 'size' field, since that is controlled by the size of the
     * input data.
     */

    if (GetValue(interp, dictObj, "time", &value) != TCL_OK) {
	goto error;
    } else if (value != NULL && Tcl_GetWideIntFromObj(interp, value,
	    &wideValue) != TCL_OK) {
	goto error;
    }
    headerPtr->header.time = wideValue;

    if (GetValue(interp, dictObj, "type", &value) != TCL_OK) {
	goto error;
    } else if (value != NULL && Tcl_GetIndexFromObj(interp, value, types,
	    "type", TCL_EXACT, &headerPtr->header.text) != TCL_OK) {
	goto error;
    }

    result = TCL_OK;
  error:
    Tcl_FreeEncoding(latin1enc);
    return result;
}

/*
 *----------------------------------------------------------------------
 *
 * ExtractHeader --
 *
 *	Take the values out of a gzip header and store them in a dictionary.
 *	SetValue is a helper macro.
 *
 * Results:
 *	None.
 *
 * Side effects:
 *	Updates the dictionary, which must be writable (i.e. refCount < 2).
 *
 *----------------------------------------------------------------------
 */

#define SetValue(dictObj, key, value) \
	Tcl_DictObjPut(NULL, (dictObj), Tcl_NewStringObj((key), -1), (value))

static void
ExtractHeader(
    gz_header *headerPtr,	/* The gzip header to extract from. */
    Tcl_Obj *dictObj)		/* The dictionary to store in. */
{
    Tcl_Encoding latin1enc = NULL;
    Tcl_DString tmp;

    if (headerPtr->comment != Z_NULL) {
	if (latin1enc == NULL) {
	    /*
	     * RFC 1952 says that header strings are in ISO 8859-1 (LATIN-1).
	     */

	    latin1enc = Tcl_GetEncoding(NULL, "iso8859-1");
	    if (latin1enc == NULL) {
		Tcl_Panic("no latin-1 encoding");
	    }
	}

	Tcl_ExternalToUtfDString(latin1enc, (char *) headerPtr->comment, -1,
		&tmp);
	SetValue(dictObj, "comment", TclDStringToObj(&tmp));
    }
    SetValue(dictObj, "crc", Tcl_NewBooleanObj(headerPtr->hcrc));
    if (headerPtr->name != Z_NULL) {
	if (latin1enc == NULL) {
	    /*
	     * RFC 1952 says that header strings are in ISO 8859-1 (LATIN-1).
	     */

	    latin1enc = Tcl_GetEncoding(NULL, "iso8859-1");
	    if (latin1enc == NULL) {
		Tcl_Panic("no latin-1 encoding");
	    }
	}

	Tcl_ExternalToUtfDString(latin1enc, (char *) headerPtr->name, -1,
		&tmp);
	SetValue(dictObj, "filename", TclDStringToObj(&tmp));
    }
    if (headerPtr->os != 255) {
	SetValue(dictObj, "os", Tcl_NewWideIntObj(headerPtr->os));
    }
    if (headerPtr->time != 0 /* magic - no time */) {
	SetValue(dictObj, "time", Tcl_NewWideIntObj(headerPtr->time));
    }
    if (headerPtr->text != Z_UNKNOWN) {
	SetValue(dictObj, "type",
		Tcl_NewStringObj(headerPtr->text ? "text" : "binary", -1));
    }

    if (latin1enc != NULL) {
	Tcl_FreeEncoding(latin1enc);
    }
}

/*
 * Disentangle the worst of how the zlib API is used.
 */

static int
SetInflateDictionary(
    z_streamp strm,
    Tcl_Obj *compDictObj)
{
    if (compDictObj != NULL) {
	size_t length = 0;
	unsigned char *bytes = Tcl_GetByteArrayFromObj(compDictObj, &length);

	return inflateSetDictionary(strm, bytes, length);
    }
    return Z_OK;
}

static int
SetDeflateDictionary(
    z_streamp strm,
    Tcl_Obj *compDictObj)
{
    if (compDictObj != NULL) {
	size_t length = 0;
	unsigned char *bytes = Tcl_GetByteArrayFromObj(compDictObj, &length);

	return deflateSetDictionary(strm, bytes, length);
    }
    return Z_OK;
}

static inline int
Deflate(
    z_streamp strm,
    void *bufferPtr,
    size_t bufferSize,
    int flush,
    size_t *writtenPtr)
{
    int e;

    strm->next_out = (Bytef *) bufferPtr;
    strm->avail_out = bufferSize;
    e = deflate(strm, flush);
    if (writtenPtr != NULL) {
	*writtenPtr = bufferSize - strm->avail_out;
    }
    return e;
}

static inline void
AppendByteArray(
    Tcl_Obj *listObj,
    void *buffer,
    size_t size)
{
    if (size > 0) {
	Tcl_Obj *baObj = Tcl_NewByteArrayObj((unsigned char *) buffer, size);

	Tcl_ListObjAppendElement(NULL, listObj, baObj);
    }
}

/*
 *----------------------------------------------------------------------
 *
 * Tcl_ZlibStreamInit --
 *
 *	This command initializes a (de)compression context/handle for
 *	(de)compressing data in chunks.
 *
 * Results:
 *	A standard Tcl result.
 *
 * Side effects:
 *	The variable pointed to by zshandlePtr is initialised and memory
 *	allocated for internal state. Additionally, if interp is not null, a
 *	Tcl command is created and its name placed in the interp result obj.
 *
 * Note:
 *	At least one of interp and zshandlePtr should be non-NULL or the
 *	reference to the stream will be completely lost.
 *
 *----------------------------------------------------------------------
 */

int
Tcl_ZlibStreamInit(
    Tcl_Interp *interp,
    int mode,			/* Either TCL_ZLIB_STREAM_INFLATE or
				 * TCL_ZLIB_STREAM_DEFLATE. */
    int format,			/* Flags from the TCL_ZLIB_FORMAT_* set. */
    int level,			/* 0-9 or TCL_ZLIB_COMPRESS_DEFAULT. */
    Tcl_Obj *dictObj,		/* Dictionary containing headers for gzip. */
    Tcl_ZlibStream *zshandlePtr)
{
    int wbits = 0;
    int e;
    ZlibStreamHandle *zshPtr = NULL;
    Tcl_DString cmdname;
    GzipHeader *gzHeaderPtr = NULL;

    switch (mode) {
    case TCL_ZLIB_STREAM_DEFLATE:
	/*
	 * Compressed format is specified by the wbits parameter. See zlib.h
	 * for details.
	 */

	switch (format) {
	case TCL_ZLIB_FORMAT_RAW:
	    wbits = WBITS_RAW;
	    break;
	case TCL_ZLIB_FORMAT_GZIP:
	    wbits = WBITS_GZIP;
	    if (dictObj) {
		gzHeaderPtr = (GzipHeader *)Tcl_Alloc(sizeof(GzipHeader));
		memset(gzHeaderPtr, 0, sizeof(GzipHeader));
		if (GenerateHeader(interp, dictObj, gzHeaderPtr,
			NULL) != TCL_OK) {
		    Tcl_Free(gzHeaderPtr);
		    return TCL_ERROR;
		}
	    }
	    break;
	case TCL_ZLIB_FORMAT_ZLIB:
	    wbits = WBITS_ZLIB;
	    break;
	default:
	    Tcl_Panic("incorrect zlib data format, must be "
		    "TCL_ZLIB_FORMAT_ZLIB, TCL_ZLIB_FORMAT_GZIP or "
		    "TCL_ZLIB_FORMAT_RAW");
	}
	if (level < -1 || level > 9) {
	    Tcl_Panic("compression level should be between 0 (no compression)"
		    " and 9 (best compression) or -1 for default compression "
		    "level");
	}
	break;
    case TCL_ZLIB_STREAM_INFLATE:
	/*
	 * wbits are the same as DEFLATE, but FORMAT_AUTO is valid too.
	 */

	switch (format) {
	case TCL_ZLIB_FORMAT_RAW:
	    wbits = WBITS_RAW;
	    break;
	case TCL_ZLIB_FORMAT_GZIP:
	    wbits = WBITS_GZIP;
	    gzHeaderPtr = (GzipHeader *)Tcl_Alloc(sizeof(GzipHeader));
	    memset(gzHeaderPtr, 0, sizeof(GzipHeader));
	    gzHeaderPtr->header.name = (Bytef *)
		    gzHeaderPtr->nativeFilenameBuf;
	    gzHeaderPtr->header.name_max = MAXPATHLEN - 1;
	    gzHeaderPtr->header.comment = (Bytef *)
		    gzHeaderPtr->nativeCommentBuf;
	    gzHeaderPtr->header.name_max = MAX_COMMENT_LEN - 1;
	    break;
	case TCL_ZLIB_FORMAT_ZLIB:
	    wbits = WBITS_ZLIB;
	    break;
	case TCL_ZLIB_FORMAT_AUTO:
	    wbits = WBITS_AUTODETECT;
	    break;
	default:
	    Tcl_Panic("incorrect zlib data format, must be "
		    "TCL_ZLIB_FORMAT_ZLIB, TCL_ZLIB_FORMAT_GZIP, "
		    "TCL_ZLIB_FORMAT_RAW or TCL_ZLIB_FORMAT_AUTO");
	}
	break;
    default:
	Tcl_Panic("bad mode, must be TCL_ZLIB_STREAM_DEFLATE or"
		" TCL_ZLIB_STREAM_INFLATE");
    }

    zshPtr = (ZlibStreamHandle *)Tcl_Alloc(sizeof(ZlibStreamHandle));
    zshPtr->interp = interp;
    zshPtr->mode = mode;
    zshPtr->format = format;
    zshPtr->level = level;
    zshPtr->wbits = wbits;
    zshPtr->currentInput = NULL;
    zshPtr->streamEnd = 0;
    zshPtr->compDictObj = NULL;
    zshPtr->flags = 0;
    zshPtr->gzHeaderPtr = gzHeaderPtr;
    memset(&zshPtr->stream, 0, sizeof(z_stream));
    zshPtr->stream.adler = 1;

    /*
     * No output buffer available yet
     */

    if (mode == TCL_ZLIB_STREAM_DEFLATE) {
	e = deflateInit2(&zshPtr->stream, level, Z_DEFLATED, wbits,
		MAX_MEM_LEVEL, Z_DEFAULT_STRATEGY);
	if (e == Z_OK && zshPtr->gzHeaderPtr) {
	    e = deflateSetHeader(&zshPtr->stream,
		    &zshPtr->gzHeaderPtr->header);
	}
    } else {
	e = inflateInit2(&zshPtr->stream, wbits);
	if (e == Z_OK && zshPtr->gzHeaderPtr) {
	    e = inflateGetHeader(&zshPtr->stream,
		    &zshPtr->gzHeaderPtr->header);
	}
    }

    if (e != Z_OK) {
	ConvertError(interp, e, zshPtr->stream.adler);
	goto error;
    }

    /*
     * I could do all this in C, but this is easier.
     */

    if (interp != NULL) {
	if (Tcl_EvalEx(interp, "::incr ::tcl::zlib::cmdcounter", -1, 0) != TCL_OK) {
	    goto error;
	}
	Tcl_DStringInit(&cmdname);
	TclDStringAppendLiteral(&cmdname, "::tcl::zlib::streamcmd_");
	TclDStringAppendObj(&cmdname, Tcl_GetObjResult(interp));
	if (Tcl_FindCommand(interp, Tcl_DStringValue(&cmdname),
		NULL, 0) != NULL) {
	    Tcl_SetObjResult(interp, Tcl_NewStringObj(
		    "BUG: Stream command name already exists", -1));
	    Tcl_SetErrorCode(interp, "TCL", "BUG", "EXISTING_CMD", NULL);
	    Tcl_DStringFree(&cmdname);
	    goto error;
	}
	Tcl_ResetResult(interp);

	/*
	 * Create the command.
	 */

	zshPtr->cmd = Tcl_CreateObjCommand(interp, Tcl_DStringValue(&cmdname),
		ZlibStreamCmd, zshPtr, ZlibStreamCmdDelete);
	Tcl_DStringFree(&cmdname);
	if (zshPtr->cmd == NULL) {
	    goto error;
	}
    } else {
	zshPtr->cmd = NULL;
    }

    /*
     * Prepare the buffers for use.
     */

    zshPtr->inData = Tcl_NewListObj(0, NULL);
    Tcl_IncrRefCount(zshPtr->inData);
    zshPtr->outData = Tcl_NewListObj(0, NULL);
    Tcl_IncrRefCount(zshPtr->outData);

    zshPtr->outPos = 0;

    /*
     * Now set the variable pointed to by *zshandlePtr to the pointer to the
     * zsh struct.
     */

    if (zshandlePtr) {
	*zshandlePtr = (Tcl_ZlibStream) zshPtr;
    }

    return TCL_OK;

  error:
    if (zshPtr->compDictObj) {
	Tcl_DecrRefCount(zshPtr->compDictObj);
    }
    if (zshPtr->gzHeaderPtr) {
	Tcl_Free(zshPtr->gzHeaderPtr);
    }
    Tcl_Free(zshPtr);
    return TCL_ERROR;
}

/*
 *----------------------------------------------------------------------
 *
 * ZlibStreamCmdDelete --
 *
 *	This is the delete command which Tcl invokes when a zlibstream command
 *	is deleted from the interpreter (on stream close, usually).
 *
 * Results:
 *	None
 *
 * Side effects:
 *	Invalidates the zlib stream handle as obtained from Tcl_ZlibStreamInit
 *
 *----------------------------------------------------------------------
 */

static void
ZlibStreamCmdDelete(
    void *cd)
{
    ZlibStreamHandle *zshPtr = (ZlibStreamHandle *)cd;

    zshPtr->cmd = NULL;
    ZlibStreamCleanup(zshPtr);
}

/*
 *----------------------------------------------------------------------
 *
 * Tcl_ZlibStreamClose --
 *
 *	This procedure must be called after (de)compression is done to ensure
 *	memory is freed and the command is deleted from the interpreter (if
 *	any).
 *
 * Results:
 *	A standard Tcl result.
 *
 * Side effects:
 *	Invalidates the zlib stream handle as obtained from Tcl_ZlibStreamInit
 *
 *----------------------------------------------------------------------
 */

int
Tcl_ZlibStreamClose(
    Tcl_ZlibStream zshandle)	/* As obtained from Tcl_ZlibStreamInit. */
{
    ZlibStreamHandle *zshPtr = (ZlibStreamHandle *) zshandle;

    /*
     * If the interp is set, deleting the command will trigger
     * ZlibStreamCleanup in ZlibStreamCmdDelete. If no interp is set, call
     * ZlibStreamCleanup directly.
     */

    if (zshPtr->interp && zshPtr->cmd) {
	Tcl_DeleteCommandFromToken(zshPtr->interp, zshPtr->cmd);
    } else {
	ZlibStreamCleanup(zshPtr);
    }
    return TCL_OK;
}

/*
 *----------------------------------------------------------------------
 *
 * ZlibStreamCleanup --
 *
 *	This procedure is called by either Tcl_ZlibStreamClose or
 *	ZlibStreamCmdDelete to cleanup the stream context.
 *
 * Results:
 *	None
 *
 * Side effects:
 *	Invalidates the zlib stream handle.
 *
 *----------------------------------------------------------------------
 */

void
ZlibStreamCleanup(
    ZlibStreamHandle *zshPtr)
{
    if (!zshPtr->streamEnd) {
	if (zshPtr->mode == TCL_ZLIB_STREAM_DEFLATE) {
	    deflateEnd(&zshPtr->stream);
	} else {
	    inflateEnd(&zshPtr->stream);
	}
    }

    if (zshPtr->inData) {
	Tcl_DecrRefCount(zshPtr->inData);
    }
    if (zshPtr->outData) {
	Tcl_DecrRefCount(zshPtr->outData);
    }
    if (zshPtr->currentInput) {
	Tcl_DecrRefCount(zshPtr->currentInput);
    }
    if (zshPtr->compDictObj) {
	Tcl_DecrRefCount(zshPtr->compDictObj);
    }
    if (zshPtr->gzHeaderPtr) {
	Tcl_Free(zshPtr->gzHeaderPtr);
    }

    Tcl_Free(zshPtr);
}

/*
 *----------------------------------------------------------------------
 *
 * Tcl_ZlibStreamReset --
 *
 *	This procedure will reinitialize an existing stream handle.
 *
 * Results:
 *	A standard Tcl result.
 *
 * Side effects:
 *	Any data left in the (de)compression buffer is lost.
 *
 *----------------------------------------------------------------------
 */

int
Tcl_ZlibStreamReset(
    Tcl_ZlibStream zshandle)	/* As obtained from Tcl_ZlibStreamInit */
{
    ZlibStreamHandle *zshPtr = (ZlibStreamHandle *) zshandle;
    int e;

    if (!zshPtr->streamEnd) {
	if (zshPtr->mode == TCL_ZLIB_STREAM_DEFLATE) {
	    deflateEnd(&zshPtr->stream);
	} else {
	    inflateEnd(&zshPtr->stream);
	}
    }
    Tcl_SetByteArrayLength(zshPtr->inData, 0);
    Tcl_SetByteArrayLength(zshPtr->outData, 0);
    if (zshPtr->currentInput) {
	Tcl_DecrRefCount(zshPtr->currentInput);
	zshPtr->currentInput = NULL;
    }

    zshPtr->outPos = 0;
    zshPtr->streamEnd = 0;
    memset(&zshPtr->stream, 0, sizeof(z_stream));

    /*
     * No output buffer available yet.
     */

    if (zshPtr->mode == TCL_ZLIB_STREAM_DEFLATE) {
	e = deflateInit2(&zshPtr->stream, zshPtr->level, Z_DEFLATED,
		zshPtr->wbits, MAX_MEM_LEVEL, Z_DEFAULT_STRATEGY);
	if (e == Z_OK && HaveDictToSet(zshPtr)) {
	    e = SetDeflateDictionary(&zshPtr->stream, zshPtr->compDictObj);
	    if (e == Z_OK) {
		DictWasSet(zshPtr);
	    }
	}
    } else {
	e = inflateInit2(&zshPtr->stream, zshPtr->wbits);
	if (IsRawStream(zshPtr) && HaveDictToSet(zshPtr) && e == Z_OK) {
	    e = SetInflateDictionary(&zshPtr->stream, zshPtr->compDictObj);
	    if (e == Z_OK) {
		DictWasSet(zshPtr);
	    }
	}
    }

    if (e != Z_OK) {
	ConvertError(zshPtr->interp, e, zshPtr->stream.adler);
	/* TODO:cleanup */
	return TCL_ERROR;
    }

    return TCL_OK;
}

/*
 *----------------------------------------------------------------------
 *
 * Tcl_ZlibStreamGetCommandName --
 *
 *	This procedure will return the command name associated with the
 *	stream.
 *
 * Results:
 *	A Tcl_Obj with the name of the Tcl command or NULL if no command is
 *	associated with the stream.
 *
 * Side effects:
 *	None.
 *
 *----------------------------------------------------------------------
 */

Tcl_Obj *
Tcl_ZlibStreamGetCommandName(
    Tcl_ZlibStream zshandle)	/* As obtained from Tcl_ZlibStreamInit */
{
    ZlibStreamHandle *zshPtr = (ZlibStreamHandle *) zshandle;
    Tcl_Obj *objPtr;

    if (!zshPtr->interp) {
	return NULL;
    }

    TclNewObj(objPtr);
    Tcl_GetCommandFullName(zshPtr->interp, zshPtr->cmd, objPtr);
    return objPtr;
}

/*
 *----------------------------------------------------------------------
 *
 * Tcl_ZlibStreamEof --
 *
 *	This procedure This function returns 0 or 1 depending on the state of
 *	the (de)compressor. For decompression, eof is reached when the entire
 *	compressed stream has been decompressed. For compression, eof is
 *	reached when the stream has been flushed with TCL_ZLIB_FINALIZE.
 *
 * Results:
 *	Integer.
 *
 * Side effects:
 *	None.
 *
 *----------------------------------------------------------------------
 */

int
Tcl_ZlibStreamEof(
    Tcl_ZlibStream zshandle)	/* As obtained from Tcl_ZlibStreamInit */
{
    ZlibStreamHandle *zshPtr = (ZlibStreamHandle *) zshandle;

    return zshPtr->streamEnd;
}

/*
 *----------------------------------------------------------------------
 *
 * Tcl_ZlibStreamChecksum --
 *
 *	Return the checksum of the uncompressed data seen so far by the
 *	stream.
 *
 *----------------------------------------------------------------------
 */

int
Tcl_ZlibStreamChecksum(
    Tcl_ZlibStream zshandle)	/* As obtained from Tcl_ZlibStreamInit */
{
    ZlibStreamHandle *zshPtr = (ZlibStreamHandle *) zshandle;

    return zshPtr->stream.adler;
}

/*
 *----------------------------------------------------------------------
 *
 * Tcl_ZlibStreamSetCompressionDictionary --
 *
 *	Sets the compression dictionary for a stream. This will be used as
 *	appropriate for the next compression or decompression action performed
 *	on the stream.
 *
 *----------------------------------------------------------------------
 */

void
Tcl_ZlibStreamSetCompressionDictionary(
    Tcl_ZlibStream zshandle,
    Tcl_Obj *compressionDictionaryObj)
{
    ZlibStreamHandle *zshPtr = (ZlibStreamHandle *) zshandle;

    if (compressionDictionaryObj && (NULL == Tcl_GetBytesFromObj(NULL,
	    compressionDictionaryObj, NULL))) {
	/* Missing or invalid compression dictionary */
	compressionDictionaryObj = NULL;
    }
    if (compressionDictionaryObj != NULL) {
	if (Tcl_IsShared(compressionDictionaryObj)) {
	    compressionDictionaryObj =
		    Tcl_DuplicateObj(compressionDictionaryObj);
	}
	Tcl_IncrRefCount(compressionDictionaryObj);
	zshPtr->flags |= DICT_TO_SET;
    } else {
	zshPtr->flags &= ~DICT_TO_SET;
    }
    if (zshPtr->compDictObj != NULL) {
	Tcl_DecrRefCount(zshPtr->compDictObj);
    }
    zshPtr->compDictObj = compressionDictionaryObj;
}

/*
 *----------------------------------------------------------------------
 *
 * Tcl_ZlibStreamPut --
 *
 *	Add data to the stream for compression or decompression from a
 *	bytearray Tcl_Obj.
 *
 *----------------------------------------------------------------------
 */

#define BUFFER_SIZE_LIMIT	0xFFFF

int
Tcl_ZlibStreamPut(
    Tcl_ZlibStream zshandle,	/* As obtained from Tcl_ZlibStreamInit */
    Tcl_Obj *data,		/* Data to compress/decompress */
    int flush)			/* TCL_ZLIB_NO_FLUSH, TCL_ZLIB_FLUSH,
				 * TCL_ZLIB_FULLFLUSH, or TCL_ZLIB_FINALIZE */
{
    ZlibStreamHandle *zshPtr = (ZlibStreamHandle *) zshandle;
    char *dataTmp = NULL;
    int e;
    size_t size = 0, outSize, toStore;
    unsigned char *bytes;

    if (zshPtr->streamEnd) {
	if (zshPtr->interp) {
	    Tcl_SetObjResult(zshPtr->interp, Tcl_NewStringObj(
		    "already past compressed stream end", -1));
	    Tcl_SetErrorCode(zshPtr->interp, "TCL", "ZIP", "CLOSED", NULL);
	}
	return TCL_ERROR;
    }

    bytes = Tcl_GetBytesFromObj(zshPtr->interp, data, &size);
    if (bytes == NULL) {
	return TCL_ERROR;
    }

    if (zshPtr->mode == TCL_ZLIB_STREAM_DEFLATE) {
	zshPtr->stream.next_in = bytes;
	zshPtr->stream.avail_in = size;

	/*
	 * Must not do a zero-length compress unless finalizing. [Bug 25842c161]
	 */

	if (size == 0 && flush != Z_FINISH) {
	    return TCL_OK;
	}

	if (HaveDictToSet(zshPtr)) {
	    e = SetDeflateDictionary(&zshPtr->stream, zshPtr->compDictObj);
	    if (e != Z_OK) {
		ConvertError(zshPtr->interp, e, zshPtr->stream.adler);
		return TCL_ERROR;
	    }
	    DictWasSet(zshPtr);
	}

	/*
	 * deflateBound() doesn't seem to take various header sizes into
	 * account, so we add 100 extra bytes. However, we can also loop
	 * around again so we also set an upper bound on the output buffer
	 * size.
	 */

	outSize = deflateBound(&zshPtr->stream, size) + 100;
	if (outSize > BUFFER_SIZE_LIMIT) {
	    outSize = BUFFER_SIZE_LIMIT;
	}
	dataTmp = (char *)Tcl_Alloc(outSize);

	while (1) {
	    e = Deflate(&zshPtr->stream, dataTmp, outSize, flush, &toStore);

	    /*
	     * Test if we've filled the buffer up and have to ask deflate() to
	     * give us some more. Note that the condition for needing to
	     * repeat a buffer transfer when the result is Z_OK is whether
	     * there is no more space in the buffer we provided; the zlib
	     * library does not necessarily return a different code in that
	     * case. [Bug b26e38a3e4] [Tk Bug 10f2e7872b]
	     */

	    if ((e != Z_BUF_ERROR) && (e != Z_OK || toStore < outSize)) {
		if ((e == Z_OK) || (flush == Z_FINISH && e == Z_STREAM_END)) {
		    break;
		}
		ConvertError(zshPtr->interp, e, zshPtr->stream.adler);
		return TCL_ERROR;
	    }

	    /*
	     * Output buffer too small to hold the data being generated or we
	     * are doing the end-of-stream flush (which can spit out masses of
	     * data). This means we need to put a new buffer into place after
	     * saving the old generated data to the outData list.
	     */

	    AppendByteArray(zshPtr->outData, dataTmp, outSize);

	    if (outSize < BUFFER_SIZE_LIMIT) {
		outSize = BUFFER_SIZE_LIMIT;
		/* There may be *lots* of data left to output... */
		dataTmp = (char *)Tcl_Realloc(dataTmp, outSize);
	    }
	}

	/*
	 * And append the final data block to the outData list.
	 */

	AppendByteArray(zshPtr->outData, dataTmp, toStore);
	Tcl_Free(dataTmp);
    } else {
	/*
	 * This is easy. Just append to the inData list.
	 */

	Tcl_ListObjAppendElement(NULL, zshPtr->inData, data);

	/*
	 * and we'll need the flush parameter for the Inflate call.
	 */

	zshPtr->flush = flush;
    }

    return TCL_OK;
}

/*
 *----------------------------------------------------------------------
 *
 * Tcl_ZlibStreamGet --
 *
 *	Retrieve data (now compressed or decompressed) from the stream into a
 *	bytearray Tcl_Obj.
 *
 *----------------------------------------------------------------------
 */

int
Tcl_ZlibStreamGet(
    Tcl_ZlibStream zshandle,	/* As obtained from Tcl_ZlibStreamInit */
    Tcl_Obj *data,		/* A place to append the data. */
    size_t count)			/* Number of bytes to grab as a maximum, you
				 * may get less! */
{
    ZlibStreamHandle *zshPtr = (ZlibStreamHandle *) zshandle;
    int e, i, listLen;
    size_t itemLen = 0, dataPos = 0;
    Tcl_Obj *itemObj;
    unsigned char *dataPtr, *itemPtr;
    size_t existing = 0;

    /*
     * Getting beyond the of stream, just return empty string.
     */

    if (zshPtr->streamEnd) {
	return TCL_OK;
    }

    if (NULL == Tcl_GetBytesFromObj(zshPtr->interp, data, &existing)) {
	return TCL_ERROR;
    }

    if (zshPtr->mode == TCL_ZLIB_STREAM_INFLATE) {
	if (count == TCL_INDEX_NONE) {
	    /*
	     * The only safe thing to do is restict to 65k. We might cause a
	     * panic for out of memory if we just kept growing the buffer.
	     */

	    count = MAX_BUFFER_SIZE;
	}

	/*
	 * Prepare the place to store the data.
	 */

	dataPtr = Tcl_SetByteArrayLength(data, existing+count);
	dataPtr += existing;

	zshPtr->stream.next_out = dataPtr;
	zshPtr->stream.avail_out = count;
	if (zshPtr->stream.avail_in == 0) {
	    /*
	     * zlib will probably need more data to decompress.
	     */

	    if (zshPtr->currentInput) {
		Tcl_DecrRefCount(zshPtr->currentInput);
		zshPtr->currentInput = NULL;
	    }
	    Tcl_ListObjLength(NULL, zshPtr->inData, &listLen);
	    if (listLen > 0) {
		/*
		 * There is more input available, get it from the list and
		 * give it to zlib. At this point, the data must not be shared
		 * since we require the bytearray representation to not vanish
		 * under our feet. [Bug 3081008]
		 */

		Tcl_ListObjIndex(NULL, zshPtr->inData, 0, &itemObj);
		if (Tcl_IsShared(itemObj)) {
		    itemObj = Tcl_DuplicateObj(itemObj);
		}
		itemPtr = Tcl_GetByteArrayFromObj(itemObj, &itemLen);
		Tcl_IncrRefCount(itemObj);
		zshPtr->currentInput = itemObj;
		zshPtr->stream.next_in = itemPtr;
		zshPtr->stream.avail_in = itemLen;

		/*
		 * And remove it from the list
		 */

		Tcl_ListObjReplace(NULL, zshPtr->inData, 0, 1, 0, NULL);
	    }
	}

	/*
	 * When dealing with a raw stream, we set the dictionary here, once.
	 * (You can't do it in response to getting Z_NEED_DATA as raw streams
	 * don't ever issue that.)
	 */

	if (IsRawStream(zshPtr) && HaveDictToSet(zshPtr)) {
	    e = SetInflateDictionary(&zshPtr->stream, zshPtr->compDictObj);
	    if (e != Z_OK) {
		ConvertError(zshPtr->interp, e, zshPtr->stream.adler);
		return TCL_ERROR;
	    }
	    DictWasSet(zshPtr);
	}
	e = inflate(&zshPtr->stream, zshPtr->flush);
	if (e == Z_NEED_DICT && HaveDictToSet(zshPtr)) {
	    e = SetInflateDictionary(&zshPtr->stream, zshPtr->compDictObj);
	    if (e == Z_OK) {
		DictWasSet(zshPtr);
		e = inflate(&zshPtr->stream, zshPtr->flush);
	    }
	};
	Tcl_ListObjLength(NULL, zshPtr->inData, &listLen);

	while ((zshPtr->stream.avail_out > 0)
		&& (e == Z_OK || e == Z_BUF_ERROR) && (listLen > 0)) {
	    /*
	     * State: We have not satisfied the request yet and there may be
	     * more to inflate.
	     */

	    if (zshPtr->stream.avail_in > 0) {
		if (zshPtr->interp) {
		    Tcl_SetObjResult(zshPtr->interp, Tcl_NewStringObj(
			    "unexpected zlib internal state during"
			    " decompression", -1));
		    Tcl_SetErrorCode(zshPtr->interp, "TCL", "ZIP", "STATE",
			    NULL);
		}
		Tcl_SetByteArrayLength(data, existing);
		return TCL_ERROR;
	    }

	    if (zshPtr->currentInput) {
		Tcl_DecrRefCount(zshPtr->currentInput);
		zshPtr->currentInput = 0;
	    }

	    /*
	     * Get the next block of data to go to inflate. At this point, the
	     * data must not be shared since we require the bytearray
	     * representation to not vanish under our feet. [Bug 3081008]
	     */

	    Tcl_ListObjIndex(zshPtr->interp, zshPtr->inData, 0, &itemObj);
	    if (Tcl_IsShared(itemObj)) {
		itemObj = Tcl_DuplicateObj(itemObj);
	    }
	    itemPtr = Tcl_GetByteArrayFromObj(itemObj, &itemLen);
	    Tcl_IncrRefCount(itemObj);
	    zshPtr->currentInput = itemObj;
	    zshPtr->stream.next_in = itemPtr;
	    zshPtr->stream.avail_in = itemLen;

	    /*
	     * Remove it from the list.
	     */

	    Tcl_ListObjReplace(NULL, zshPtr->inData, 0, 1, 0, NULL);
	    listLen--;

	    /*
	     * And call inflate again.
	     */

	    do {
		e = inflate(&zshPtr->stream, zshPtr->flush);
		if (e != Z_NEED_DICT || !HaveDictToSet(zshPtr)) {
		    break;
		}
		e = SetInflateDictionary(&zshPtr->stream,zshPtr->compDictObj);
		DictWasSet(zshPtr);
	    } while (e == Z_OK);
	}
	if (zshPtr->stream.avail_out > 0) {
	    Tcl_SetByteArrayLength(data,
		    existing + count - zshPtr->stream.avail_out);
	}
	if (!(e==Z_OK || e==Z_STREAM_END || e==Z_BUF_ERROR)) {
	    Tcl_SetByteArrayLength(data, existing);
	    ConvertError(zshPtr->interp, e, zshPtr->stream.adler);
	    return TCL_ERROR;
	}
	if (e == Z_STREAM_END) {
	    zshPtr->streamEnd = 1;
	    if (zshPtr->currentInput) {
		Tcl_DecrRefCount(zshPtr->currentInput);
		zshPtr->currentInput = 0;
	    }
	    inflateEnd(&zshPtr->stream);
	}
    } else {
	Tcl_ListObjLength(NULL, zshPtr->outData, &listLen);
	if (count == TCL_INDEX_NONE) {
	    count = 0;
	    for (i=0; i<listLen; i++) {
		Tcl_ListObjIndex(NULL, zshPtr->outData, i, &itemObj);
		(void) Tcl_GetByteArrayFromObj(itemObj, &itemLen);
		if (i == 0) {
		    count += itemLen - zshPtr->outPos;
		} else {
		    count += itemLen;
		}
	    }
	}

	/*
	 * Prepare the place to store the data.
	 */

	dataPtr = Tcl_SetByteArrayLength(data, existing + count);
	dataPtr += existing;

	while ((count > dataPos) &&
		(Tcl_ListObjLength(NULL, zshPtr->outData, &listLen) == TCL_OK)
		&& (listLen > 0)) {
	    /*
	     * Get the next chunk off our list of chunks and grab the data out
	     * of it.
	     */

	    Tcl_ListObjIndex(NULL, zshPtr->outData, 0, &itemObj);
	    itemPtr = Tcl_GetByteArrayFromObj(itemObj, &itemLen);
	    if (itemLen-zshPtr->outPos + dataPos >= count) {
		size_t len = count - dataPos;

		memcpy(dataPtr + dataPos, itemPtr + zshPtr->outPos, len);
		zshPtr->outPos += len;
		dataPos += len;
		if (zshPtr->outPos == itemLen) {
		    zshPtr->outPos = 0;
		}
	    } else {
		size_t len = itemLen - zshPtr->outPos;

		memcpy(dataPtr + dataPos, itemPtr + zshPtr->outPos, len);
		dataPos += len;
		zshPtr->outPos = 0;
	    }
	    if (zshPtr->outPos == 0) {
		Tcl_ListObjReplace(NULL, zshPtr->outData, 0, 1, 0, NULL);
		listLen--;
	    }
	}
	Tcl_SetByteArrayLength(data, existing + dataPos);
    }
    return TCL_OK;
}

/*
 *----------------------------------------------------------------------
 *
 * Tcl_ZlibDeflate --
 *
 *	Compress the contents of Tcl_Obj *data with compression level in
 *	output format, producing the compressed data in the interpreter
 *	result.
 *
 *----------------------------------------------------------------------
 */

int
Tcl_ZlibDeflate(
    Tcl_Interp *interp,
    int format,
    Tcl_Obj *data,
    int level,
    Tcl_Obj *gzipHeaderDictObj)
{
    int wbits = 0, e = 0, extraSize = 0;
    size_t inLen = 0;
    Byte *inData = NULL;
    z_stream stream;
    GzipHeader header;
    gz_header *headerPtr = NULL;
    Tcl_Obj *obj;

    if (!interp) {
	return TCL_ERROR;
    }

    /*
     * Obtain the pointer to the byte array, we'll pass this pointer straight
     * to the deflate command.
     */

    inData = Tcl_GetBytesFromObj(interp, data, &inLen);
    if (inData == NULL) {
	return TCL_ERROR;
    }

    /*
     * Compressed format is specified by the wbits parameter. See zlib.h for
     * details.
     */

    if (format == TCL_ZLIB_FORMAT_RAW) {
	wbits = WBITS_RAW;
    } else if (format == TCL_ZLIB_FORMAT_GZIP) {
	wbits = WBITS_GZIP;

	/*
	 * Need to allocate extra space for the gzip header and footer. The
	 * amount of space is (a bit less than) 32 bytes, plus a byte for each
	 * byte of string that we add. Note that over-allocation is not a
	 * problem. [Bug 2419061]
	 */

	extraSize = 32;
	if (gzipHeaderDictObj) {
	    headerPtr = &header.header;
	    memset(headerPtr, 0, sizeof(gz_header));
	    if (GenerateHeader(interp, gzipHeaderDictObj, &header,
		    &extraSize) != TCL_OK) {
		return TCL_ERROR;
	    }
	}
    } else if (format == TCL_ZLIB_FORMAT_ZLIB) {
	wbits = WBITS_ZLIB;
    } else {
	Tcl_Panic("incorrect zlib data format, must be TCL_ZLIB_FORMAT_ZLIB, "
		"TCL_ZLIB_FORMAT_GZIP or TCL_ZLIB_FORMAT_ZLIB");
    }

    if (level < -1 || level > 9) {
	Tcl_Panic("compression level should be between 0 (uncompressed) and "
		"9 (best compression) or -1 for default compression level");
    }

    /*
     * Allocate some space to store the output.
     */

    TclNewObj(obj);

    memset(&stream, 0, sizeof(z_stream));
    stream.avail_in = inLen;
    stream.next_in = inData;

    /*
     * No output buffer available yet, will alloc after deflateInit2.
     */

    e = deflateInit2(&stream, level, Z_DEFLATED, wbits, MAX_MEM_LEVEL,
	    Z_DEFAULT_STRATEGY);
    if (e != Z_OK) {
	goto error;
    }

    if (headerPtr != NULL) {
	e = deflateSetHeader(&stream, headerPtr);
	if (e != Z_OK) {
	    goto error;
	}
    }

    /*
     * Allocate the output buffer from the value of deflateBound(). This is
     * probably too much space. Before returning to the caller, we will reduce
     * it back to the actual compressed size.
     */

    stream.avail_out = deflateBound(&stream, inLen) + extraSize;
    stream.next_out = Tcl_SetByteArrayLength(obj, stream.avail_out);

    /*
     * Perform the compression, Z_FINISH means do it in one go.
     */

    e = deflate(&stream, Z_FINISH);

    if (e != Z_STREAM_END) {
	e = deflateEnd(&stream);

	/*
	 * deflateEnd() returns Z_OK when there are bytes left to compress, at
	 * this point we consider that an error, although we could continue by
	 * allocating more memory and calling deflate() again.
	 */

	if (e == Z_OK) {
	    e = Z_BUF_ERROR;
	}
    } else {
	e = deflateEnd(&stream);
    }

    if (e != Z_OK) {
	goto error;
    }

    /*
     * Reduce the bytearray length to the actual data length produced by
     * deflate.
     */

    Tcl_SetByteArrayLength(obj, stream.total_out);
    Tcl_SetObjResult(interp, obj);
    return TCL_OK;

  error:
    ConvertError(interp, e, stream.adler);
    TclDecrRefCount(obj);
    return TCL_ERROR;
}

/*
 *----------------------------------------------------------------------
 *
 * Tcl_ZlibInflate --
 *
 *	Decompress data in an object into the interpreter result.
 *
 *----------------------------------------------------------------------
 */

int
Tcl_ZlibInflate(
    Tcl_Interp *interp,
    int format,
    Tcl_Obj *data,
    size_t bufferSize,
    Tcl_Obj *gzipHeaderDictObj)
{
    int wbits = 0, e = 0;
    size_t inLen = 0, newBufferSize;
    Byte *inData = NULL, *outData = NULL, *newOutData = NULL;
    z_stream stream;
    gz_header header, *headerPtr = NULL;
    Tcl_Obj *obj;
    char *nameBuf = NULL, *commentBuf = NULL;

    if (!interp) {
	return TCL_ERROR;
    }

    inData = Tcl_GetBytesFromObj(interp, data, &inLen);
    if (inData == NULL) {
	return TCL_ERROR;
    }

    /*
     * Compressed format is specified by the wbits parameter. See zlib.h for
     * details.
     */

    switch (format) {
    case TCL_ZLIB_FORMAT_RAW:
	wbits = WBITS_RAW;
	gzipHeaderDictObj = NULL;
	break;
    case TCL_ZLIB_FORMAT_ZLIB:
	wbits = WBITS_ZLIB;
	gzipHeaderDictObj = NULL;
	break;
    case TCL_ZLIB_FORMAT_GZIP:
	wbits = WBITS_GZIP;
	break;
    case TCL_ZLIB_FORMAT_AUTO:
	wbits = WBITS_AUTODETECT;
	break;
    default:
	Tcl_Panic("incorrect zlib data format, must be TCL_ZLIB_FORMAT_ZLIB, "
		"TCL_ZLIB_FORMAT_GZIP, TCL_ZLIB_FORMAT_RAW or "
		"TCL_ZLIB_FORMAT_AUTO");
    }

    if (gzipHeaderDictObj) {
	headerPtr = &header;
	memset(headerPtr, 0, sizeof(gz_header));
	nameBuf = (char *)Tcl_Alloc(MAXPATHLEN);
	header.name = (Bytef *) nameBuf;
	header.name_max = MAXPATHLEN - 1;
	commentBuf = (char *)Tcl_Alloc(MAX_COMMENT_LEN);
	header.comment = (Bytef *) commentBuf;
	header.comm_max = MAX_COMMENT_LEN - 1;
    }

    if (bufferSize < 1) {
	/*
	 * Start with a buffer (up to) 3 times the size of the input data.
	 */

	if (inLen < 32*1024*1024) {
	    bufferSize = 3*inLen;
	} else if (inLen < 256*1024*1024) {
	    bufferSize = 2*inLen;
	} else {
	    bufferSize = inLen;
	}
    }

    TclNewObj(obj);
    outData = Tcl_SetByteArrayLength(obj, bufferSize);
    memset(&stream, 0, sizeof(z_stream));
    stream.avail_in = inLen+1;	/* +1 because zlib can "over-request"
					 * input (but ignore it!) */
    stream.next_in = inData;
    stream.avail_out = bufferSize;
    stream.next_out = outData;

    /*
     * Initialize zlib for decompression.
     */

    e = inflateInit2(&stream, wbits);
    if (e != Z_OK) {
	goto error;
    }
    if (headerPtr) {
	e = inflateGetHeader(&stream, headerPtr);
	if (e != Z_OK) {
	    inflateEnd(&stream);
	    goto error;
	}
    }

    /*
     * Start the decompression cycle.
     */

    while (1) {
	e = inflate(&stream, Z_FINISH);
	if (e != Z_BUF_ERROR) {
	    break;
	}

	/*
	 * Not enough room in the output buffer. Increase it by five times the
	 * bytes still in the input buffer. (Because 3 times didn't do the
	 * trick before, 5 times is what we do next.) Further optimization
	 * should be done by the user, specify the decompressed size!
	 */

	if ((stream.avail_in == 0) && (stream.avail_out > 0)) {
	    e = Z_STREAM_ERROR;
	    break;
	}
	newBufferSize = bufferSize + 5 * stream.avail_in;
	if (newBufferSize == bufferSize) {
	    newBufferSize = bufferSize+1000;
	}
	newOutData = Tcl_SetByteArrayLength(obj, newBufferSize);

	/*
	 * Set next out to the same offset in the new location.
	 */

	stream.next_out = newOutData + stream.total_out;

	/*
	 * And increase avail_out with the number of new bytes allocated.
	 */

	stream.avail_out += newBufferSize - bufferSize;
	outData = newOutData;
	bufferSize = newBufferSize;
    }

    if (e != Z_STREAM_END) {
	inflateEnd(&stream);
	goto error;
    }

    e = inflateEnd(&stream);
    if (e != Z_OK) {
	goto error;
    }

    /*
     * Reduce the BA length to the actual data length produced by deflate.
     */

    Tcl_SetByteArrayLength(obj, stream.total_out);
    if (headerPtr != NULL) {
	ExtractHeader(&header, gzipHeaderDictObj);
	SetValue(gzipHeaderDictObj, "size",
		Tcl_NewWideIntObj(stream.total_out));
	Tcl_Free(nameBuf);
	Tcl_Free(commentBuf);
    }
    Tcl_SetObjResult(interp, obj);
    return TCL_OK;

  error:
    TclDecrRefCount(obj);
    ConvertError(interp, e, stream.adler);
    if (nameBuf) {
	Tcl_Free(nameBuf);
    }
    if (commentBuf) {
	Tcl_Free(commentBuf);
    }
    return TCL_ERROR;
}

/*
 *----------------------------------------------------------------------
 *
 * Tcl_ZlibCRC32, Tcl_ZlibAdler32 --
 *
 *	Access to the checksumming engines.
 *
 *----------------------------------------------------------------------
 */

unsigned int
Tcl_ZlibCRC32(
    unsigned int crc,
    const unsigned char *buf,
    size_t len)
{
    /* Nothing much to do, just wrap the crc32(). */
    return crc32(crc, (Bytef *) buf, len);
}

unsigned int
Tcl_ZlibAdler32(
    unsigned int adler,
    const unsigned char *buf,
    size_t len)
{
    return adler32(adler, (Bytef *) buf, len);
}

/*
 *----------------------------------------------------------------------
 *
 * ZlibCmd --
 *
 *	Implementation of the [zlib] command.
 *
 *----------------------------------------------------------------------
 */

static int
ZlibCmd(
    TCL_UNUSED(void *),
    Tcl_Interp *interp,
    int objc,
    Tcl_Obj *const objv[])
{
    int command, i, option, level = -1;
    size_t dlen = 0, start, buffersize = 0;
    Tcl_WideInt wideLen;
    Byte *data;
    Tcl_Obj *headerDictObj;
    const char *extraInfoStr = NULL;
    static const char *const commands[] = {
	"adler32", "compress", "crc32", "decompress", "deflate", "gunzip",
	"gzip", "inflate", "push", "stream",
	NULL
    };
    enum zlibCommands {
	CMD_ADLER, CMD_COMPRESS, CMD_CRC, CMD_DECOMPRESS, CMD_DEFLATE,
	CMD_GUNZIP, CMD_GZIP, CMD_INFLATE, CMD_PUSH, CMD_STREAM
    };

    if (objc < 2) {
	Tcl_WrongNumArgs(interp, 1, objv, "command arg ?...?");
	return TCL_ERROR;
    }
    if (Tcl_GetIndexFromObj(interp, objv[1], commands, "command", 0,
	    &command) != TCL_OK) {
	return TCL_ERROR;
    }

    switch ((enum zlibCommands) command) {
    case CMD_ADLER:			/* adler32 str ?startvalue?
					 * -> checksum */
	if (objc < 3 || objc > 4) {
	    Tcl_WrongNumArgs(interp, 2, objv, "data ?startValue?");
	    return TCL_ERROR;
	}
	data = Tcl_GetBytesFromObj(interp, objv[2], &dlen);
	if (data == NULL) {
	    return TCL_ERROR;
	}
	if (objc>3 && Tcl_GetIntFromObj(interp, objv[3],
		(int *) &start) != TCL_OK) {
	    return TCL_ERROR;
	}
	if (objc < 4) {
	    start = Tcl_ZlibAdler32(0, NULL, 0);
	}
	Tcl_SetObjResult(interp, Tcl_NewWideIntObj((Tcl_WideInt)
		(uLong) Tcl_ZlibAdler32(start, data, dlen)));
	return TCL_OK;
    case CMD_CRC:			/* crc32 str ?startvalue?
					 * -> checksum */
	if (objc < 3 || objc > 4) {
	    Tcl_WrongNumArgs(interp, 2, objv, "data ?startValue?");
	    return TCL_ERROR;
	}
	data = Tcl_GetBytesFromObj(interp, objv[2], &dlen);
	if (data == NULL) {
	    return TCL_ERROR;
	}
	if (objc>3 && Tcl_GetIntFromObj(interp, objv[3],
		(int *) &start) != TCL_OK) {
	    return TCL_ERROR;
	}
	if (objc < 4) {
	    start = Tcl_ZlibCRC32(0, NULL, 0);
	}
	Tcl_SetObjResult(interp, Tcl_NewWideIntObj((Tcl_WideInt)
		(uLong) Tcl_ZlibCRC32(start, data, dlen)));
	return TCL_OK;
    case CMD_DEFLATE:			/* deflate data ?level?
					 * -> rawCompressedData */
	if (objc < 3 || objc > 4) {
	    Tcl_WrongNumArgs(interp, 2, objv, "data ?level?");
	    return TCL_ERROR;
	}
	if (objc > 3) {
	    if (Tcl_GetIntFromObj(interp, objv[3], &level) != TCL_OK) {
		return TCL_ERROR;
	    }
	    if (level < 0 || level > 9) {
		goto badLevel;
	    }
	}
	return Tcl_ZlibDeflate(interp, TCL_ZLIB_FORMAT_RAW, objv[2], level,
		NULL);
    case CMD_COMPRESS:			/* compress data ?level?
					 * -> zlibCompressedData */
	if (objc < 3 || objc > 4) {
	    Tcl_WrongNumArgs(interp, 2, objv, "data ?level?");
	    return TCL_ERROR;
	}
	if (objc > 3) {
	    if (Tcl_GetIntFromObj(interp, objv[3], &level) != TCL_OK) {
		return TCL_ERROR;
	    }
	    if (level < 0 || level > 9) {
		goto badLevel;
	    }
	}
	return Tcl_ZlibDeflate(interp, TCL_ZLIB_FORMAT_ZLIB, objv[2], level,
		NULL);
    case CMD_GZIP:			/* gzip data ?level?
					 * -> gzippedCompressedData */
	headerDictObj = NULL;

	/*
	 * Legacy argument format support.
	 */

	if (objc == 4
		&& Tcl_GetIntFromObj(interp, objv[3], &level) == TCL_OK) {
	    if (level < 0 || level > 9) {
		extraInfoStr = "\n    (in -level option)";
		goto badLevel;
	    }
	    return Tcl_ZlibDeflate(interp, TCL_ZLIB_FORMAT_GZIP, objv[2],
		    level, NULL);
	}

	if (objc < 3 || objc > 7 || ((objc & 1) == 0)) {
	    Tcl_WrongNumArgs(interp, 2, objv,
		    "data ?-level level? ?-header header?");
	    return TCL_ERROR;
	}
	for (i=3 ; i<objc ; i+=2) {
	    static const char *const gzipopts[] = {
		"-header", "-level", NULL
	    };

	    if (Tcl_GetIndexFromObj(interp, objv[i], gzipopts, "option", 0,
		    &option) != TCL_OK) {
		return TCL_ERROR;
	    }
	    switch (option) {
	    case 0:
		headerDictObj = objv[i+1];
		break;
	    case 1:
		if (Tcl_GetIntFromObj(interp, objv[i+1],
			&level) != TCL_OK) {
		    return TCL_ERROR;
		}
		if (level < 0 || level > 9) {
		    extraInfoStr = "\n    (in -level option)";
		    goto badLevel;
		}
		break;
	    }
	}
	return Tcl_ZlibDeflate(interp, TCL_ZLIB_FORMAT_GZIP, objv[2], level,
		headerDictObj);
    case CMD_INFLATE:			/* inflate rawcomprdata ?bufferSize?
					 *	-> decompressedData */
	if (objc < 3 || objc > 4) {
	    Tcl_WrongNumArgs(interp, 2, objv, "data ?bufferSize?");
	    return TCL_ERROR;
	}
	if (objc > 3) {
	    if (Tcl_GetWideIntFromObj(interp, objv[3],
		    &wideLen) != TCL_OK) {
		return TCL_ERROR;
	    }
	    if (wideLen < MIN_NONSTREAM_BUFFER_SIZE
		    || wideLen > MAX_BUFFER_SIZE) {
		goto badBuffer;
	    }
	    buffersize = wideLen;
	}
	return Tcl_ZlibInflate(interp, TCL_ZLIB_FORMAT_RAW, objv[2],
		buffersize, NULL);
    case CMD_DECOMPRESS:		/* decompress zlibcomprdata \
					 *    ?bufferSize?
					 *	-> decompressedData */
	if (objc < 3 || objc > 4) {
	    Tcl_WrongNumArgs(interp, 2, objv, "data ?bufferSize?");
	    return TCL_ERROR;
	}
	if (objc > 3) {
	    if (Tcl_GetWideIntFromObj(interp, objv[3],
		    &wideLen) != TCL_OK) {
		return TCL_ERROR;
	    }
	    if (wideLen < MIN_NONSTREAM_BUFFER_SIZE
		    || wideLen > MAX_BUFFER_SIZE) {
		goto badBuffer;
	    }
	    buffersize = wideLen;
	}
	return Tcl_ZlibInflate(interp, TCL_ZLIB_FORMAT_ZLIB, objv[2],
		buffersize, NULL);
    case CMD_GUNZIP: {			/* gunzip gzippeddata ?bufferSize?
					 *	-> decompressedData */
	Tcl_Obj *headerVarObj;

	if (objc < 3 || objc > 5 || ((objc & 1) == 0)) {
	    Tcl_WrongNumArgs(interp, 2, objv, "data ?-headerVar varName?");
	    return TCL_ERROR;
	}
	headerDictObj = headerVarObj = NULL;
	for (i=3 ; i<objc ; i+=2) {
	    static const char *const gunzipopts[] = {
		"-buffersize", "-headerVar", NULL
	    };

	    if (Tcl_GetIndexFromObj(interp, objv[i], gunzipopts, "option", 0,
		    &option) != TCL_OK) {
		return TCL_ERROR;
	    }
	    switch (option) {
	    case 0:
		if (Tcl_GetWideIntFromObj(interp, objv[i+1],
			&wideLen) != TCL_OK) {
		    return TCL_ERROR;
		}
		if (wideLen < MIN_NONSTREAM_BUFFER_SIZE
			|| wideLen > MAX_BUFFER_SIZE) {
		    goto badBuffer;
		}
		buffersize = wideLen;
		break;
	    case 1:
		headerVarObj = objv[i+1];
		TclNewObj(headerDictObj);
		break;
	    }
	}
	if (Tcl_ZlibInflate(interp, TCL_ZLIB_FORMAT_GZIP, objv[2],
		buffersize, headerDictObj) != TCL_OK) {
	    if (headerDictObj) {
		TclDecrRefCount(headerDictObj);
	    }
	    return TCL_ERROR;
	}
	if (headerVarObj != NULL && Tcl_ObjSetVar2(interp, headerVarObj, NULL,
		headerDictObj, TCL_LEAVE_ERR_MSG) == NULL) {
	    return TCL_ERROR;
	}
	return TCL_OK;
    }
    case CMD_STREAM:			/* stream deflate/inflate/...gunzip \
					 *    ?options...?
					 *	-> handleCmd */
	return ZlibStreamSubcmd(interp, objc, objv);
    case CMD_PUSH:			/* push mode channel options...
					 *	-> channel */
	return ZlibPushSubcmd(interp, objc, objv);
    };

    return TCL_ERROR;

  badLevel:
    Tcl_SetObjResult(interp, Tcl_NewStringObj("level must be 0 to 9", -1));
    Tcl_SetErrorCode(interp, "TCL", "VALUE", "COMPRESSIONLEVEL", NULL);
    if (extraInfoStr) {
	Tcl_AddErrorInfo(interp, extraInfoStr);
    }
    return TCL_ERROR;
  badBuffer:
    Tcl_SetObjResult(interp, Tcl_ObjPrintf(
	    "buffer size must be %d to %d",
	    MIN_NONSTREAM_BUFFER_SIZE, MAX_BUFFER_SIZE));
    Tcl_SetErrorCode(interp, "TCL", "VALUE", "BUFFERSIZE", NULL);
    return TCL_ERROR;
}

/*
 *----------------------------------------------------------------------
 *
 * ZlibStreamSubcmd --
 *
 *	Implementation of the [zlib stream] subcommand.
 *
 *----------------------------------------------------------------------
 */

static int
ZlibStreamSubcmd(
    Tcl_Interp *interp,
    int objc,
    Tcl_Obj *const objv[])
{
    static const char *const stream_formats[] = {
	"compress", "decompress", "deflate", "gunzip", "gzip", "inflate",
	NULL
    };
    enum zlibFormats {
	FMT_COMPRESS, FMT_DECOMPRESS, FMT_DEFLATE, FMT_GUNZIP, FMT_GZIP,
	FMT_INFLATE
    };
    int i, format, mode = 0, option, level;
    enum objIndices {
	OPT_COMPRESSION_DICTIONARY = 0,
	OPT_GZIP_HEADER = 1,
	OPT_COMPRESSION_LEVEL = 2,
	OPT_END = -1
    };
    Tcl_Obj *obj[3] = { NULL, NULL, NULL };
#define compDictObj	obj[OPT_COMPRESSION_DICTIONARY]
#define gzipHeaderObj	obj[OPT_GZIP_HEADER]
#define levelObj	obj[OPT_COMPRESSION_LEVEL]
    typedef struct {
	const char *name;
	enum objIndices offset;
    } OptDescriptor;
    static const OptDescriptor compressionOpts[] = {
	{ "-dictionary", OPT_COMPRESSION_DICTIONARY },
	{ "-level",	 OPT_COMPRESSION_LEVEL },
	{ NULL, OPT_END }
    };
    static const OptDescriptor gzipOpts[] = {
	{ "-header",	 OPT_GZIP_HEADER },
	{ "-level",	 OPT_COMPRESSION_LEVEL },
	{ NULL, OPT_END }
    };
    static const OptDescriptor expansionOpts[] = {
	{ "-dictionary", OPT_COMPRESSION_DICTIONARY },
	{ NULL, OPT_END }
    };
    static const OptDescriptor gunzipOpts[] = {
	{ NULL, OPT_END }
    };
    const OptDescriptor *desc = NULL;
    Tcl_ZlibStream zh;

    if (objc < 3 || !(objc & 1)) {
	Tcl_WrongNumArgs(interp, 2, objv, "mode ?-option value...?");
	return TCL_ERROR;
    }
    if (Tcl_GetIndexFromObj(interp, objv[2], stream_formats, "mode", 0,
	    &format) != TCL_OK) {
	return TCL_ERROR;
    }

    /*
     * The format determines the compression mode and the options that may be
     * specified.
     */

    switch ((enum zlibFormats) format) {
    case FMT_DEFLATE:
	desc = compressionOpts;
	mode = TCL_ZLIB_STREAM_DEFLATE;
	format = TCL_ZLIB_FORMAT_RAW;
	break;
    case FMT_INFLATE:
	desc = expansionOpts;
	mode = TCL_ZLIB_STREAM_INFLATE;
	format = TCL_ZLIB_FORMAT_RAW;
	break;
    case FMT_COMPRESS:
	desc = compressionOpts;
	mode = TCL_ZLIB_STREAM_DEFLATE;
	format = TCL_ZLIB_FORMAT_ZLIB;
	break;
    case FMT_DECOMPRESS:
	desc = expansionOpts;
	mode = TCL_ZLIB_STREAM_INFLATE;
	format = TCL_ZLIB_FORMAT_ZLIB;
	break;
    case FMT_GZIP:
	desc = gzipOpts;
	mode = TCL_ZLIB_STREAM_DEFLATE;
	format = TCL_ZLIB_FORMAT_GZIP;
	break;
    case FMT_GUNZIP:
	desc = gunzipOpts;
	mode = TCL_ZLIB_STREAM_INFLATE;
	format = TCL_ZLIB_FORMAT_GZIP;
	break;
    default:
	Tcl_Panic("should be unreachable");
    }

    /*
     * Parse the options.
     */

    for (i=3 ; i<objc ; i+=2) {
	if (Tcl_GetIndexFromObjStruct(interp, objv[i], desc,
		sizeof(OptDescriptor), "option", 0, &option) != TCL_OK) {
	    return TCL_ERROR;
	}
	obj[desc[option].offset] = objv[i+1];
    }

    /*
     * If a compression level was given, parse it (integral: 0..9). Otherwise
     * use the default.
     */

    if (levelObj == NULL) {
	level = Z_DEFAULT_COMPRESSION;
    } else if (Tcl_GetIntFromObj(interp, levelObj, &level) != TCL_OK) {
	return TCL_ERROR;
    } else if (level < 0 || level > 9) {
	Tcl_SetObjResult(interp, Tcl_NewStringObj("level must be 0 to 9",-1));
	Tcl_SetErrorCode(interp, "TCL", "VALUE", "COMPRESSIONLEVEL", NULL);
	Tcl_AddErrorInfo(interp, "\n    (in -level option)");
	return TCL_ERROR;
    }

    if (compDictObj) {
	if (NULL == (Tcl_GetBytesFromObj)(interp, compDictObj, NULL)) {
	    return TCL_ERROR;
	}
    }

    /*
     * Construct the stream now we know its configuration.
     */

    if (Tcl_ZlibStreamInit(interp, mode, format, level, gzipHeaderObj,
	    &zh) != TCL_OK) {
	return TCL_ERROR;
    }
    if (compDictObj != NULL) {
	Tcl_ZlibStreamSetCompressionDictionary(zh, compDictObj);
    }
    Tcl_SetObjResult(interp, Tcl_ZlibStreamGetCommandName(zh));
    return TCL_OK;
#undef compDictObj
#undef gzipHeaderObj
#undef levelObj
}

/*
 *----------------------------------------------------------------------
 *
 * ZlibPushSubcmd --
 *
 *	Implementation of the [zlib push] subcommand.
 *
 *----------------------------------------------------------------------
 */

static int
ZlibPushSubcmd(
    Tcl_Interp *interp,
    int objc,
    Tcl_Obj *const objv[])
{
    static const char *const stream_formats[] = {
	"compress", "decompress", "deflate", "gunzip", "gzip", "inflate",
	NULL
    };
    enum zlibFormats {
	FMT_COMPRESS, FMT_DECOMPRESS, FMT_DEFLATE, FMT_GUNZIP, FMT_GZIP,
	FMT_INFLATE
    };
    Tcl_Channel chan;
    int chanMode, format, mode = 0, level, i, option;
    static const char *const pushCompressOptions[] = {
	"-dictionary", "-header", "-level", NULL
    };
    static const char *const pushDecompressOptions[] = {
	"-dictionary", "-header", "-level", "-limit", NULL
    };
    const char *const *pushOptions = pushDecompressOptions;
    enum pushOptionsEnum {poDictionary, poHeader, poLevel, poLimit};
    Tcl_Obj *headerObj = NULL, *compDictObj = NULL;
    int limit = DEFAULT_BUFFER_SIZE, dummy;

    if (objc < 4) {
	Tcl_WrongNumArgs(interp, 2, objv, "mode channel ?options...?");
	return TCL_ERROR;
    }

    if (Tcl_GetIndexFromObj(interp, objv[2], stream_formats, "mode", 0,
	    &format) != TCL_OK) {
	return TCL_ERROR;
    }
    switch ((enum zlibFormats) format) {
    case FMT_DEFLATE:
	mode = TCL_ZLIB_STREAM_DEFLATE;
	format = TCL_ZLIB_FORMAT_RAW;
	pushOptions = pushCompressOptions;
	break;
    case FMT_INFLATE:
	mode = TCL_ZLIB_STREAM_INFLATE;
	format = TCL_ZLIB_FORMAT_RAW;
	break;
    case FMT_COMPRESS:
	mode = TCL_ZLIB_STREAM_DEFLATE;
	format = TCL_ZLIB_FORMAT_ZLIB;
	pushOptions = pushCompressOptions;
	break;
    case FMT_DECOMPRESS:
	mode = TCL_ZLIB_STREAM_INFLATE;
	format = TCL_ZLIB_FORMAT_ZLIB;
	break;
    case FMT_GZIP:
	mode = TCL_ZLIB_STREAM_DEFLATE;
	format = TCL_ZLIB_FORMAT_GZIP;
	pushOptions = pushCompressOptions;
	break;
    case FMT_GUNZIP:
	mode = TCL_ZLIB_STREAM_INFLATE;
	format = TCL_ZLIB_FORMAT_GZIP;
	break;
    default:
	Tcl_Panic("should be unreachable");
    }

    if (TclGetChannelFromObj(interp, objv[3], &chan, &chanMode, 0) != TCL_OK){
	return TCL_ERROR;
    }

    /*
     * Sanity checks.
     */

    if (mode == TCL_ZLIB_STREAM_DEFLATE && !(chanMode & TCL_WRITABLE)) {
	Tcl_SetObjResult(interp, Tcl_NewStringObj(
		"compression may only be applied to writable channels", -1));
	Tcl_SetErrorCode(interp, "TCL", "ZIP", "UNWRITABLE", NULL);
	return TCL_ERROR;
    }
    if (mode == TCL_ZLIB_STREAM_INFLATE && !(chanMode & TCL_READABLE)) {
	Tcl_SetObjResult(interp, Tcl_NewStringObj(
		"decompression may only be applied to readable channels",-1));
	Tcl_SetErrorCode(interp, "TCL", "ZIP", "UNREADABLE", NULL);
	return TCL_ERROR;
    }

    /*
     * Parse options.
     */

    level = Z_DEFAULT_COMPRESSION;
    for (i=4 ; i<objc ; i++) {
	if (Tcl_GetIndexFromObj(interp, objv[i], pushOptions, "option", 0,
		&option) != TCL_OK) {
	    return TCL_ERROR;
	}
	if (++i > objc-1) {
	    Tcl_SetObjResult(interp, Tcl_ObjPrintf(
		    "value missing for %s option", pushOptions[option]));
	    Tcl_SetErrorCode(interp, "TCL", "ZIP", "NOVAL", NULL);
	    return TCL_ERROR;
	}
	switch ((enum pushOptionsEnum) option) {
	case poHeader:
	    headerObj = objv[i];
	    if (Tcl_DictObjSize(interp, headerObj, &dummy) != TCL_OK) {
		goto genericOptionError;
	    }
	    break;
	case poLevel:
	    if (Tcl_GetIntFromObj(interp, objv[i], (int*) &level) != TCL_OK) {
		goto genericOptionError;
	    }
	    if (level < 0 || level > 9) {
		Tcl_SetObjResult(interp, Tcl_NewStringObj(
			"level must be 0 to 9", -1));
		Tcl_SetErrorCode(interp, "TCL", "VALUE", "COMPRESSIONLEVEL",
			NULL);
		goto genericOptionError;
	    }
	    break;
	case poLimit:
	    if (Tcl_GetIntFromObj(interp, objv[i], (int*) &limit) != TCL_OK) {
		goto genericOptionError;
	    }
	    if (limit < 1 || limit > MAX_BUFFER_SIZE) {
		Tcl_SetObjResult(interp, Tcl_ObjPrintf(
			"read ahead limit must be 1 to %d",
			MAX_BUFFER_SIZE));
		Tcl_SetErrorCode(interp, "TCL", "VALUE", "BUFFERSIZE", NULL);
		goto genericOptionError;
	    }
	    break;
	case poDictionary:
	    if (format == TCL_ZLIB_FORMAT_GZIP) {
		Tcl_SetObjResult(interp, Tcl_NewStringObj(
			"a compression dictionary may not be set in the "
			"gzip format", -1));
		Tcl_SetErrorCode(interp, "TCL", "ZIP", "BADOPT", NULL);
		goto genericOptionError;
	    }
	    compDictObj = objv[i];
	    break;
	}
    }

    if (compDictObj && (NULL == (Tcl_GetBytesFromObj)(interp, compDictObj, NULL))) {
	return TCL_ERROR;
    }

    if (ZlibStackChannelTransform(interp, mode, format, level, limit, chan,
	    headerObj, compDictObj) == NULL) {
	return TCL_ERROR;
    }
    Tcl_SetObjResult(interp, objv[3]);
    return TCL_OK;

  genericOptionError:
    Tcl_AddErrorInfo(interp, "\n    (in ");
    Tcl_AddErrorInfo(interp, pushOptions[option]);
    Tcl_AddErrorInfo(interp, " option)");
    return TCL_ERROR;
}

/*
 *----------------------------------------------------------------------
 *
 * ZlibStreamCmd --
 *
 *	Implementation of the commands returned by [zlib stream].
 *
 *----------------------------------------------------------------------
 */

static int
ZlibStreamCmd(
    void *cd,
    Tcl_Interp *interp,
    int objc,
    Tcl_Obj *const objv[])
{
    Tcl_ZlibStream zstream = (Tcl_ZlibStream)cd;
    int command, count, code;
    Tcl_Obj *obj;
    static const char *const cmds[] = {
	"add", "checksum", "close", "eof", "finalize", "flush",
	"fullflush", "get", "header", "put", "reset",
	NULL
    };
    enum zlibStreamCommands {
	zs_add, zs_checksum, zs_close, zs_eof, zs_finalize, zs_flush,
	zs_fullflush, zs_get, zs_header, zs_put, zs_reset
    };

    if (objc < 2) {
	Tcl_WrongNumArgs(interp, 1, objv, "option data ?...?");
	return TCL_ERROR;
    }

    if (Tcl_GetIndexFromObj(interp, objv[1], cmds, "option", 0,
	    &command) != TCL_OK) {
	return TCL_ERROR;
    }

    switch ((enum zlibStreamCommands) command) {
    case zs_add:		/* $strm add ?$flushopt? $data */
	return ZlibStreamAddCmd(zstream, interp, objc, objv);
    case zs_header:		/* $strm header */
	return ZlibStreamHeaderCmd(zstream, interp, objc, objv);
    case zs_put:		/* $strm put ?$flushopt? $data */
	return ZlibStreamPutCmd(zstream, interp, objc, objv);

    case zs_get:		/* $strm get ?count? */
	if (objc > 3) {
	    Tcl_WrongNumArgs(interp, 2, objv, "?count?");
	    return TCL_ERROR;
	}

	count = -1;
	if (objc >= 3) {
	    if (Tcl_GetIntFromObj(interp, objv[2], &count) != TCL_OK) {
		return TCL_ERROR;
	    }
	}
	TclNewObj(obj);
	code = Tcl_ZlibStreamGet(zstream, obj, count);
	if (code == TCL_OK) {
	    Tcl_SetObjResult(interp, obj);
	} else {
	    TclDecrRefCount(obj);
	}
	return code;
    case zs_flush:		/* $strm flush */
	if (objc != 2) {
	    Tcl_WrongNumArgs(interp, 2, objv, NULL);
	    return TCL_ERROR;
	}
	TclNewObj(obj);
	Tcl_IncrRefCount(obj);
	code = Tcl_ZlibStreamPut(zstream, obj, Z_SYNC_FLUSH);
	TclDecrRefCount(obj);
	return code;
    case zs_fullflush:		/* $strm fullflush */
	if (objc != 2) {
	    Tcl_WrongNumArgs(interp, 2, objv, NULL);
	    return TCL_ERROR;
	}
	TclNewObj(obj);
	Tcl_IncrRefCount(obj);
	code = Tcl_ZlibStreamPut(zstream, obj, Z_FULL_FLUSH);
	TclDecrRefCount(obj);
	return code;
    case zs_finalize:		/* $strm finalize */
	if (objc != 2) {
	    Tcl_WrongNumArgs(interp, 2, objv, NULL);
	    return TCL_ERROR;
	}

	/*
	 * The flush commands slightly abuse the empty result obj as input
	 * data.
	 */

	TclNewObj(obj);
	Tcl_IncrRefCount(obj);
	code = Tcl_ZlibStreamPut(zstream, obj, Z_FINISH);
	TclDecrRefCount(obj);
	return code;
    case zs_close:		/* $strm close */
	if (objc != 2) {
	    Tcl_WrongNumArgs(interp, 2, objv, NULL);
	    return TCL_ERROR;
	}
	return Tcl_ZlibStreamClose(zstream);
    case zs_eof:		/* $strm eof */
	if (objc != 2) {
	    Tcl_WrongNumArgs(interp, 2, objv, NULL);
	    return TCL_ERROR;
	}
	Tcl_SetObjResult(interp, Tcl_NewWideIntObj(Tcl_ZlibStreamEof(zstream)));
	return TCL_OK;
    case zs_checksum:		/* $strm checksum */
	if (objc != 2) {
	    Tcl_WrongNumArgs(interp, 2, objv, NULL);
	    return TCL_ERROR;
	}
	Tcl_SetObjResult(interp, Tcl_NewWideIntObj((Tcl_WideInt)
		(uLong) Tcl_ZlibStreamChecksum(zstream)));
	return TCL_OK;
    case zs_reset:		/* $strm reset */
	if (objc != 2) {
	    Tcl_WrongNumArgs(interp, 2, objv, NULL);
	    return TCL_ERROR;
	}
	return Tcl_ZlibStreamReset(zstream);
    }

    return TCL_OK;
}

static int
ZlibStreamAddCmd(
    void *cd,
    Tcl_Interp *interp,
    int objc,
    Tcl_Obj *const objv[])
{
    Tcl_ZlibStream zstream = (Tcl_ZlibStream)cd;
    int index, code, buffersize = -1, flush = -1, i;
    Tcl_Obj *obj, *compDictObj = NULL;
    static const char *const add_options[] = {
	"-buffer", "-dictionary", "-finalize", "-flush", "-fullflush", NULL
    };
    enum addOptions {
	ao_buffer, ao_dictionary, ao_finalize, ao_flush, ao_fullflush
    };

    for (i=2; i<objc-1; i++) {
	if (Tcl_GetIndexFromObj(interp, objv[i], add_options, "option", 0,
		&index) != TCL_OK) {
	    return TCL_ERROR;
	}

	switch ((enum addOptions) index) {
	case ao_flush: /* -flush */
	    if (flush >= 0) {
		flush = -2;
	    } else {
		flush = Z_SYNC_FLUSH;
	    }
	    break;
	case ao_fullflush: /* -fullflush */
	    if (flush >= 0) {
		flush = -2;
	    } else {
		flush = Z_FULL_FLUSH;
	    }
	    break;
	case ao_finalize: /* -finalize */
	    if (flush >= 0) {
		flush = -2;
	    } else {
		flush = Z_FINISH;
	    }
	    break;
	case ao_buffer: /* -buffer */
	    if (i == objc-2) {
		Tcl_SetObjResult(interp, Tcl_NewStringObj(
			"\"-buffer\" option must be followed by integer "
			"decompression buffersize", -1));
		Tcl_SetErrorCode(interp, "TCL", "ZIP", "NOVAL", NULL);
		return TCL_ERROR;
	    }
	    if (Tcl_GetIntFromObj(interp, objv[++i], &buffersize) != TCL_OK) {
		return TCL_ERROR;
	    }
	    if (buffersize < 1 || buffersize > MAX_BUFFER_SIZE) {
		Tcl_SetObjResult(interp, Tcl_ObjPrintf(
			"buffer size must be 1 to %d",
			MAX_BUFFER_SIZE));
		Tcl_SetErrorCode(interp, "TCL", "VALUE", "BUFFERSIZE", NULL);
		return TCL_ERROR;
	    }
	    break;
	case ao_dictionary:
	    if (i == objc-2) {
		Tcl_SetObjResult(interp, Tcl_NewStringObj(
			"\"-dictionary\" option must be followed by"
			" compression dictionary bytes", -1));
		Tcl_SetErrorCode(interp, "TCL", "ZIP", "NOVAL", NULL);
		return TCL_ERROR;
	    }
	    compDictObj = objv[++i];
	    break;
	}

	if (flush == -2) {
	    Tcl_SetObjResult(interp, Tcl_NewStringObj(
		    "\"-flush\", \"-fullflush\" and \"-finalize\" options"
		    " are mutually exclusive", -1));
	    Tcl_SetErrorCode(interp, "TCL", "ZIP", "EXCLUSIVE", NULL);
	    return TCL_ERROR;
	}
    }
    if (flush == -1) {
	flush = 0;
    }

    /*
     * Set the compression dictionary if requested.
     */

    if (compDictObj != NULL) {
	size_t len = 0;

	if (NULL == Tcl_GetBytesFromObj(interp, compDictObj, &len)) {
	    return TCL_ERROR;
	}

	if (len == 0) {
	    compDictObj = NULL;
	}
	Tcl_ZlibStreamSetCompressionDictionary(zstream, compDictObj);
    }

    /*
     * Send the data to the stream core, along with any flushing directive.
     */

    if (Tcl_ZlibStreamPut(zstream, objv[objc-1], flush) != TCL_OK) {
	return TCL_ERROR;
    }

    /*
     * Get such data out as we can (up to the requested length).
     */

    TclNewObj(obj);
    code = Tcl_ZlibStreamGet(zstream, obj, buffersize);
    if (code == TCL_OK) {
	Tcl_SetObjResult(interp, obj);
    } else {
	TclDecrRefCount(obj);
    }
    return code;
}

static int
ZlibStreamPutCmd(
    void *cd,
    Tcl_Interp *interp,
    int objc,
    Tcl_Obj *const objv[])
{
    Tcl_ZlibStream zstream = (Tcl_ZlibStream)cd;
    int index, flush = -1, i;
    Tcl_Obj *compDictObj = NULL;
    static const char *const put_options[] = {
	"-dictionary", "-finalize", "-flush", "-fullflush", NULL
    };
    enum putOptions {
	po_dictionary, po_finalize, po_flush, po_fullflush
    };

    for (i=2; i<objc-1; i++) {
	if (Tcl_GetIndexFromObj(interp, objv[i], put_options, "option", 0,
		&index) != TCL_OK) {
	    return TCL_ERROR;
	}

	switch ((enum putOptions) index) {
	case po_flush: /* -flush */
	    if (flush >= 0) {
		flush = -2;
	    } else {
		flush = Z_SYNC_FLUSH;
	    }
	    break;
	case po_fullflush: /* -fullflush */
	    if (flush >= 0) {
		flush = -2;
	    } else {
		flush = Z_FULL_FLUSH;
	    }
	    break;
	case po_finalize: /* -finalize */
	    if (flush >= 0) {
		flush = -2;
	    } else {
		flush = Z_FINISH;
	    }
	    break;
	case po_dictionary:
	    if (i == objc-2) {
		Tcl_SetObjResult(interp, Tcl_NewStringObj(
			"\"-dictionary\" option must be followed by"
			" compression dictionary bytes", -1));
		Tcl_SetErrorCode(interp, "TCL", "ZIP", "NOVAL", NULL);
		return TCL_ERROR;
	    }
	    compDictObj = objv[++i];
	    break;
	}
	if (flush == -2) {
	    Tcl_SetObjResult(interp, Tcl_NewStringObj(
		    "\"-flush\", \"-fullflush\" and \"-finalize\" options"
		    " are mutually exclusive", -1));
	    Tcl_SetErrorCode(interp, "TCL", "ZIP", "EXCLUSIVE", NULL);
	    return TCL_ERROR;
	}
    }
    if (flush == -1) {
	flush = 0;
    }

    /*
     * Set the compression dictionary if requested.
     */

    if (compDictObj != NULL) {
	size_t len = 0;

	if (NULL == Tcl_GetBytesFromObj(interp, compDictObj, &len)) {
	    return TCL_ERROR;
	}
	if (len == 0) {
	    compDictObj = NULL;
	}
	Tcl_ZlibStreamSetCompressionDictionary(zstream, compDictObj);
    }

    /*
     * Send the data to the stream core, along with any flushing directive.
     */

    return Tcl_ZlibStreamPut(zstream, objv[objc-1], flush);
}

static int
ZlibStreamHeaderCmd(
    void *cd,
    Tcl_Interp *interp,
    int objc,
    Tcl_Obj *const objv[])
{
    ZlibStreamHandle *zshPtr = (ZlibStreamHandle *)cd;
    Tcl_Obj *resultObj;

    if (objc != 2) {
	Tcl_WrongNumArgs(interp, 2, objv, NULL);
	return TCL_ERROR;
    } else if (zshPtr->mode != TCL_ZLIB_STREAM_INFLATE
	    || zshPtr->format != TCL_ZLIB_FORMAT_GZIP) {
	Tcl_SetObjResult(interp, Tcl_NewStringObj(
		"only gunzip streams can produce header information", -1));
	Tcl_SetErrorCode(interp, "TCL", "ZIP", "BADOP", NULL);
	return TCL_ERROR;
    }

    TclNewObj(resultObj);
    ExtractHeader(&zshPtr->gzHeaderPtr->header, resultObj);
    Tcl_SetObjResult(interp, resultObj);
    return TCL_OK;
}

/*
 *----------------------------------------------------------------------
 *	Set of functions to support channel stacking.
 *----------------------------------------------------------------------
 *
 * ZlibTransformClose --
 *
 *	How to shut down a stacked compressing/decompressing transform.
 *
 *----------------------------------------------------------------------
 */

static int
ZlibTransformClose(
    void *instanceData,
    Tcl_Interp *interp,
	int flags)
{
    ZlibChannelData *cd = (ZlibChannelData *)instanceData;
    int e, result = TCL_OK;
    size_t written;

    if ((flags & (TCL_CLOSE_READ | TCL_CLOSE_WRITE)) != 0) {
	return EINVAL;
    }

    /*
     * Delete the support timer.
     */

    ZlibTransformEventTimerKill(cd);

    /*
     * Flush any data waiting to be compressed.
     */

    if (cd->mode == TCL_ZLIB_STREAM_DEFLATE) {
	cd->outStream.avail_in = 0;
	do {
	    e = Deflate(&cd->outStream, cd->outBuffer, cd->outAllocated,
		    Z_FINISH, &written);

	    /*
	     * Can't be sure that deflate() won't declare the buffer to be
	     * full (with Z_BUF_ERROR) so handle that case.
	     */

	    if (e == Z_BUF_ERROR) {
		e = Z_OK;
		written = cd->outAllocated;
	    }
	    if (e != Z_OK && e != Z_STREAM_END) {
		/* TODO: is this the right way to do errors on close? */
		if (!TclInThreadExit()) {
		    ConvertError(interp, e, cd->outStream.adler);
		}
		result = TCL_ERROR;
		break;
	    }
	    if (written && Tcl_WriteRaw(cd->parent, cd->outBuffer, written) == TCL_IO_FAILURE) {
		/* TODO: is this the right way to do errors on close?
		 * Note: when close is called from FinalizeIOSubsystem then
		 * interp may be NULL */
		if (!TclInThreadExit() && interp) {
		    Tcl_SetObjResult(interp, Tcl_ObjPrintf(
			    "error while finalizing file: %s",
			    Tcl_PosixError(interp)));
		}
		result = TCL_ERROR;
		break;
	    }
	} while (e != Z_STREAM_END);
	(void) deflateEnd(&cd->outStream);
    } else {
	/*
	 * If we have unused bytes from the read input (overshot by
	 * Z_STREAM_END or on possible error), unget them back to the parent
	 * channel, so that they appear as not being read yet.
	 */
	if (cd->inStream.avail_in) {
	    Tcl_Ungets (cd->parent, (char *)cd->inStream.next_in, cd->inStream.avail_in, 0);
	}

	(void) inflateEnd(&cd->inStream);
    }

    /*
     * Release all memory.
     */

    if (cd->compDictObj) {
	Tcl_DecrRefCount(cd->compDictObj);
	cd->compDictObj = NULL;
    }

    if (cd->inBuffer) {
	Tcl_Free(cd->inBuffer);
	cd->inBuffer = NULL;
    }
    if (cd->outBuffer) {
	Tcl_Free(cd->outBuffer);
	cd->outBuffer = NULL;
    }
    Tcl_Free(cd);
    return result;
}

/*
 *----------------------------------------------------------------------
 *
 * ZlibTransformInput --
 *
 *	Reader filter that does decompression.
 *
 *----------------------------------------------------------------------
 */

static int
ZlibTransformInput(
    void *instanceData,
    char *buf,
    int toRead,
    int *errorCodePtr)
{
    ZlibChannelData *cd = (ZlibChannelData *)instanceData;
    Tcl_DriverInputProc *inProc =
	    Tcl_ChannelInputProc(Tcl_GetChannelType(cd->parent));
    int readBytes, gotBytes;

    if (cd->mode == TCL_ZLIB_STREAM_DEFLATE) {
	return inProc(Tcl_GetChannelInstanceData(cd->parent), buf, toRead,
		errorCodePtr);
    }

    gotBytes = 0;
    readBytes = cd->inStream.avail_in; /* how many bytes in buffer now */
    while (!(cd->flags & STREAM_DONE) && toRead > 0) {
    	unsigned int n; int decBytes;

	/* if starting from scratch or continuation after full decompression */
	if (!cd->inStream.avail_in) {
	    /* buffer to start, we can read to whole available buffer */
	    cd->inStream.next_in = (Bytef *) cd->inBuffer;
	}
	/*
	 * If done - no read needed anymore, check we have to copy rest of
	 * decompressed data, otherwise return with size (or 0 for Eof)
	 */
	if (cd->flags & STREAM_DECOMPRESS) {
	    goto copyDecompressed;
	}
	/*
	 * The buffer is exhausted, but the caller wants even more. We now
	 * have to go to the underlying channel, get more bytes and then
	 * transform them for delivery. We may not get what we want (full EOF
	 * or temporarily out of data).
	 */

	/* Check free buffer size and adjust size of next chunk to read. */
	n = cd->inAllocated - ((char *)cd->inStream.next_in - cd->inBuffer);
	if (n <= 0) {
	    /* Normally unreachable: not enough input buffer to uncompress.
	     * Todo: firstly try to realloc inBuffer upto MAX_BUFFER_SIZE.
	     */
	    *errorCodePtr = ENOBUFS;
	    return -1;
	}
	if (n > cd->readAheadLimit) {
	    n = cd->readAheadLimit;
	}
	readBytes = Tcl_ReadRaw(cd->parent, (char *)cd->inStream.next_in, n);

	/*
	 * Three cases here:
	 *  1.	Got some data from the underlying channel (readBytes > 0) so
	 *	it should be fed through the decompression engine.
	 *  2.	Got an error (readBytes == -1) which we should report up except
	 *	for the case where we can convert it to a short read.
	 *  3.	Got an end-of-data from EOF or blocking (readBytes == 0). If
	 *	it is EOF, try flushing the data out of the decompressor.
	 */

	if (readBytes == -1) {

	    /* See ReflectInput() in tclIORTrans.c */
	    if (Tcl_InputBlocked(cd->parent) && (gotBytes > 0)) {
		break;
	    }

	    *errorCodePtr = Tcl_GetErrno();
	    return -1;
	}

	/* more bytes (or Eof if readBytes == 0) */
	cd->inStream.avail_in += readBytes;

copyDecompressed:

	/*
	 * Transform the read chunk, if not empty. Anything we get
	 * back is a transformation result to be put into our buffers, and
	 * the next iteration will put it into the result.
	 * For the case readBytes is 0 which signaling Eof in parent, the
	 * partial data waiting is converted and returned.
	 */

	decBytes = ResultDecompress(cd, buf, toRead,
		    (readBytes != 0) ? Z_NO_FLUSH : Z_SYNC_FLUSH,
		    errorCodePtr);
	if (decBytes == -1) {
	    return -1;
	}
	gotBytes += decBytes;
	buf += decBytes;
	toRead -= decBytes;

	if (((decBytes == 0) || (cd->flags & STREAM_DECOMPRESS))) {
	    /*
	     * The drain delivered nothing (or buffer too small to decompress).
	     * Time to deliver what we've got.
	     */
	    if (!gotBytes && !(cd->flags & STREAM_DONE)) {
		/* if no-data, but not ready - avoid signaling Eof,
		 * continue in blocking mode, otherwise EAGAIN */
		if (Tcl_InputBlocked(cd->parent)) {
		    continue;
		}
		*errorCodePtr = EAGAIN;
		return -1;
	    }
	    break;
	}

	/*
	 * Loop until the request is satisfied (or no data available from
	 * above, possibly EOF).
	 */
    }

    return gotBytes;
}

/*
 *----------------------------------------------------------------------
 *
 * ZlibTransformOutput --
 *
 *	Writer filter that does compression.
 *
 *----------------------------------------------------------------------
 */

static int
ZlibTransformOutput(
    void *instanceData,
    const char *buf,
    int toWrite,
    int *errorCodePtr)
{
    ZlibChannelData *cd = (ZlibChannelData *)instanceData;
    Tcl_DriverOutputProc *outProc =
	    Tcl_ChannelOutputProc(Tcl_GetChannelType(cd->parent));
    int e;
    size_t produced;
    Tcl_Obj *errObj;

    if (cd->mode == TCL_ZLIB_STREAM_INFLATE) {
	return outProc(Tcl_GetChannelInstanceData(cd->parent), buf, toWrite,
		errorCodePtr);
    }

    /*
     * No zero-length writes. Flushes must be explicit.
     */

    if (toWrite == 0) {
	return 0;
    }

    cd->outStream.next_in = (Bytef *) buf;
    cd->outStream.avail_in = toWrite;
    while (cd->outStream.avail_in > 0) {
	e = Deflate(&cd->outStream, cd->outBuffer, cd->outAllocated,
		Z_NO_FLUSH, &produced);
	if (e != Z_OK || produced == 0) {
	    break;
	}

	if (Tcl_WriteRaw(cd->parent, cd->outBuffer, produced) == TCL_IO_FAILURE) {
	    *errorCodePtr = Tcl_GetErrno();
	    return -1;
	}
    }

    if (e == Z_OK) {
	return toWrite - cd->outStream.avail_in;
    }

    errObj = Tcl_NewListObj(0, NULL);
    Tcl_ListObjAppendElement(NULL, errObj, Tcl_NewStringObj("-errorcode",-1));
    Tcl_ListObjAppendElement(NULL, errObj,
	    ConvertErrorToList(e, cd->outStream.adler));
    Tcl_ListObjAppendElement(NULL, errObj,
	    Tcl_NewStringObj(cd->outStream.msg, -1));
    Tcl_SetChannelError(cd->parent, errObj);
    *errorCodePtr = EINVAL;
    return -1;
}

/*
 *----------------------------------------------------------------------
 *
 * ZlibTransformFlush --
 *
 *	How to perform a flush of a compressing transform.
 *
 *----------------------------------------------------------------------
 */

static int
ZlibTransformFlush(
    Tcl_Interp *interp,
    ZlibChannelData *cd,
    int flushType)
{
    int e;
    size_t len;

    cd->outStream.avail_in = 0;
    do {
	/*
	 * Get the bytes to go out of the compression engine.
	 */

	e = Deflate(&cd->outStream, cd->outBuffer, cd->outAllocated,
		flushType, &len);
	if (e != Z_OK && e != Z_BUF_ERROR) {
	    ConvertError(interp, e, cd->outStream.adler);
	    return TCL_ERROR;
	}

	/*
	 * Write the bytes we've received to the next layer.
	 */

	if (len > 0 && Tcl_WriteRaw(cd->parent, cd->outBuffer, len) == TCL_IO_FAILURE) {
	    Tcl_SetObjResult(interp, Tcl_ObjPrintf(
		    "problem flushing channel: %s",
		    Tcl_PosixError(interp)));
	    return TCL_ERROR;
	}

	/*
	 * If we get to this point, either we're in the Z_OK or the
	 * Z_BUF_ERROR state. In the former case, we're done. In the latter
	 * case, it's because there's more bytes to go than would fit in the
	 * buffer we provided, and we need to go round again to get some more.
	 *
	 * We also stop the loop if we would have done a zero-length write.
	 * Those can cause problems at the OS level.
	 */
    } while (len > 0 && e == Z_BUF_ERROR);
    return TCL_OK;
}

/*
 *----------------------------------------------------------------------
 *
 * ZlibTransformSetOption --
 *
 *	Writing side of [fconfigure] on our channel.
 *
 *----------------------------------------------------------------------
 */

static int
ZlibTransformSetOption(			/* not used */
    void *instanceData,
    Tcl_Interp *interp,
    const char *optionName,
    const char *value)
{
    ZlibChannelData *cd = (ZlibChannelData *)instanceData;
    Tcl_DriverSetOptionProc *setOptionProc =
	    Tcl_ChannelSetOptionProc(Tcl_GetChannelType(cd->parent));
    static const char *compressChanOptions = "dictionary flush";
    static const char *gzipChanOptions = "flush";
    static const char *decompressChanOptions = "dictionary limit";
    static const char *gunzipChanOptions = "flush limit";
    int haveFlushOpt = (cd->mode == TCL_ZLIB_STREAM_DEFLATE);

    if (optionName && (strcmp(optionName, "-dictionary") == 0)
	    && (cd->format != TCL_ZLIB_FORMAT_GZIP)) {
	Tcl_Obj *compDictObj;
	int code;

	TclNewStringObj(compDictObj, value, strlen(value));
	Tcl_IncrRefCount(compDictObj);
	if (NULL == (Tcl_GetBytesFromObj)(interp, compDictObj, NULL)) {
	    Tcl_DecrRefCount(compDictObj);
	    return TCL_ERROR;
	}
	if (cd->compDictObj) {
	    TclDecrRefCount(cd->compDictObj);
	}
	cd->compDictObj = compDictObj;
	code = Z_OK;
	if (cd->mode == TCL_ZLIB_STREAM_DEFLATE) {
	    code = SetDeflateDictionary(&cd->outStream, compDictObj);
	    if (code != Z_OK) {
		ConvertError(interp, code, cd->outStream.adler);
		return TCL_ERROR;
	    }
	} else if (cd->format == TCL_ZLIB_FORMAT_RAW) {
	    code = SetInflateDictionary(&cd->inStream, compDictObj);
	    if (code != Z_OK) {
		ConvertError(interp, code, cd->inStream.adler);
		return TCL_ERROR;
	    }
	}
	return TCL_OK;
    }

    if (haveFlushOpt) {
	if (optionName && strcmp(optionName, "-flush") == 0) {
	    int flushType;

	    if (value[0] == 'f' && strcmp(value, "full") == 0) {
		flushType = Z_FULL_FLUSH;
	    } else if (value[0] == 's' && strcmp(value, "sync") == 0) {
		flushType = Z_SYNC_FLUSH;
	    } else {
		Tcl_SetObjResult(interp, Tcl_ObjPrintf(
			"unknown -flush type \"%s\": must be full or sync",
			value));
		Tcl_SetErrorCode(interp, "TCL", "VALUE", "FLUSH", NULL);
		return TCL_ERROR;
	    }

	    /*
	     * Try to actually do the flush now.
	     */

	    return ZlibTransformFlush(interp, cd, flushType);
	}
    } else {
	if (optionName && strcmp(optionName, "-limit") == 0) {
	    int newLimit;

	    if (Tcl_GetInt(interp, value, &newLimit) != TCL_OK) {
		return TCL_ERROR;
	    } else if (newLimit < 1 || newLimit > MAX_BUFFER_SIZE) {
		Tcl_SetObjResult(interp, Tcl_NewStringObj(
			"-limit must be between 1 and 65536", -1));
		Tcl_SetErrorCode(interp, "TCL", "VALUE", "READLIMIT", NULL);
		return TCL_ERROR;
	    }
	}
    }

    if (setOptionProc == NULL) {
	if (cd->format == TCL_ZLIB_FORMAT_GZIP) {
	    return Tcl_BadChannelOption(interp, optionName,
		    (cd->mode == TCL_ZLIB_STREAM_DEFLATE)
		    ? gzipChanOptions : gunzipChanOptions);
	} else {
	    return Tcl_BadChannelOption(interp, optionName,
		    (cd->mode == TCL_ZLIB_STREAM_DEFLATE)
		    ? compressChanOptions : decompressChanOptions);
	}
    }

    /*
     * Pass all unknown options down, to deeper transforms and/or the base
     * channel.
     */

    return setOptionProc(Tcl_GetChannelInstanceData(cd->parent), interp,
	    optionName, value);
}

/*
 *----------------------------------------------------------------------
 *
 * ZlibTransformGetOption --
 *
 *	Reading side of [fconfigure] on our channel.
 *
 *----------------------------------------------------------------------
 */

static int
ZlibTransformGetOption(
    void *instanceData,
    Tcl_Interp *interp,
    const char *optionName,
    Tcl_DString *dsPtr)
{
    ZlibChannelData *cd = (ZlibChannelData *)instanceData;
    Tcl_DriverGetOptionProc *getOptionProc =
	    Tcl_ChannelGetOptionProc(Tcl_GetChannelType(cd->parent));
    static const char *compressChanOptions = "checksum dictionary";
    static const char *gzipChanOptions = "checksum";
    static const char *decompressChanOptions = "checksum dictionary limit";
    static const char *gunzipChanOptions = "checksum header limit";

    /*
     * The "crc" option reports the current CRC (calculated with the Adler32
     * or CRC32 algorithm according to the format) given the data that has
     * been processed so far.
     */

    if (optionName == NULL || strcmp(optionName, "-checksum") == 0) {
	uLong crc;
	char buf[12];

	if (cd->mode == TCL_ZLIB_STREAM_DEFLATE) {
	    crc = cd->outStream.adler;
	} else {
	    crc = cd->inStream.adler;
	}

	sprintf(buf, "%lu", crc);
	if (optionName == NULL) {
	    Tcl_DStringAppendElement(dsPtr, "-checksum");
	    Tcl_DStringAppendElement(dsPtr, buf);
	} else {
	    Tcl_DStringAppend(dsPtr, buf, -1);
	    return TCL_OK;
	}
    }

    if ((cd->format != TCL_ZLIB_FORMAT_GZIP) &&
	    (optionName == NULL || strcmp(optionName, "-dictionary") == 0)) {
	/*
	 * Embedded NUL bytes are ok; they'll be C080-encoded.
	 */

	if (optionName == NULL) {
	    Tcl_DStringAppendElement(dsPtr, "-dictionary");
	    if (cd->compDictObj) {
		Tcl_DStringAppendElement(dsPtr,
			TclGetString(cd->compDictObj));
	    } else {
		Tcl_DStringAppendElement(dsPtr, "");
	    }
	} else {
	    if (cd->compDictObj) {
		size_t length;
		const char *str = Tcl_GetStringFromObj(cd->compDictObj, &length);

		Tcl_DStringAppend(dsPtr, str, length);
	    }
	    return TCL_OK;
	}
    }

    /*
     * The "header" option, which is only valid on inflating gzip channels,
     * reports the header that has been read from the start of the stream.
     */

    if ((cd->flags & IN_HEADER) && ((optionName == NULL) ||
	    (strcmp(optionName, "-header") == 0))) {
	Tcl_Obj *tmpObj;

	TclNewObj(tmpObj);
	ExtractHeader(&cd->inHeader.header, tmpObj);
	if (optionName == NULL) {
	    Tcl_DStringAppendElement(dsPtr, "-header");
	    Tcl_DStringAppendElement(dsPtr, TclGetString(tmpObj));
	    Tcl_DecrRefCount(tmpObj);
	} else {
	    TclDStringAppendObj(dsPtr, tmpObj);
	    Tcl_DecrRefCount(tmpObj);
	    return TCL_OK;
	}
    }

    /*
     * Now we do the standard processing of the stream we wrapped.
     */

    if (getOptionProc) {
	return getOptionProc(Tcl_GetChannelInstanceData(cd->parent),
		interp, optionName, dsPtr);
    }
    if (optionName == NULL) {
	return TCL_OK;
    }
    if (cd->format == TCL_ZLIB_FORMAT_GZIP) {
	return Tcl_BadChannelOption(interp, optionName,
		(cd->mode == TCL_ZLIB_STREAM_DEFLATE)
		? gzipChanOptions : gunzipChanOptions);
    } else {
	return Tcl_BadChannelOption(interp, optionName,
		(cd->mode == TCL_ZLIB_STREAM_DEFLATE)
		? compressChanOptions : decompressChanOptions);
    }
}

/*
 *----------------------------------------------------------------------
 *
 * ZlibTransformWatch, ZlibTransformEventHandler --
 *
 *	If we have data pending, trigger a readable event after a short time
 *	(in order to allow a real event to catch up).
 *
 *----------------------------------------------------------------------
 */

static void
ZlibTransformWatch(
    void *instanceData,
    int mask)
{
    ZlibChannelData *cd = (ZlibChannelData *)instanceData;
    Tcl_DriverWatchProc *watchProc;

    /*
     * This code is based on the code in tclIORTrans.c
     */

    watchProc = Tcl_ChannelWatchProc(Tcl_GetChannelType(cd->parent));
    watchProc(Tcl_GetChannelInstanceData(cd->parent), mask);

    if (!(mask & TCL_READABLE) || !(cd->flags & STREAM_DECOMPRESS)) {
	ZlibTransformEventTimerKill(cd);
    } else if (cd->timer == NULL) {
	cd->timer = Tcl_CreateTimerHandler(SYNTHETIC_EVENT_TIME,
		ZlibTransformTimerRun, cd);
    }
}

static int
ZlibTransformEventHandler(
    void *instanceData,
    int interestMask)
{
    ZlibChannelData *cd = (ZlibChannelData *)instanceData;

    ZlibTransformEventTimerKill(cd);
    return interestMask;
}

static inline void
ZlibTransformEventTimerKill(
    ZlibChannelData *cd)
{
    if (cd->timer != NULL) {
	Tcl_DeleteTimerHandler(cd->timer);
	cd->timer = NULL;
    }
}

static void
ZlibTransformTimerRun(
    void *clientData)
{
    ZlibChannelData *cd = (ZlibChannelData *)clientData;

    cd->timer = NULL;
    Tcl_NotifyChannel(cd->chan, TCL_READABLE);
}

/*
 *----------------------------------------------------------------------
 *
 * ZlibTransformGetHandle --
 *
 *	Anything that needs the OS handle is told to get it from what we are
 *	stacked on top of.
 *
 *----------------------------------------------------------------------
 */

static int
ZlibTransformGetHandle(
    void *instanceData,
    int direction,
    void **handlePtr)
{
    ZlibChannelData *cd = (ZlibChannelData *)instanceData;

    return Tcl_GetChannelHandle(cd->parent, direction, handlePtr);
}

/*
 *----------------------------------------------------------------------
 *
 * ZlibTransformBlockMode --
 *
 *	We need to keep track of the blocking mode; it changes our behavior.
 *
 *----------------------------------------------------------------------
 */

static int
ZlibTransformBlockMode(
    void *instanceData,
    int mode)
{
    ZlibChannelData *cd = (ZlibChannelData *)instanceData;

    if (mode == TCL_MODE_NONBLOCKING) {
	cd->flags |= ASYNC;
    } else {
	cd->flags &= ~ASYNC;
    }
    return TCL_OK;
}

/*
 *----------------------------------------------------------------------
 *
 * ZlibStackChannelTransform --
 *
 *	Stacks either compression or decompression onto a channel.
 *
 * Results:
 *	The stacked channel, or NULL if there was an error.
 *
 *----------------------------------------------------------------------
 */

static Tcl_Channel
ZlibStackChannelTransform(
    Tcl_Interp *interp,		/* Where to write error messages. */
    int mode,			/* Whether this is a compressing transform
				 * (TCL_ZLIB_STREAM_DEFLATE) or a
				 * decompressing transform
				 * (TCL_ZLIB_STREAM_INFLATE). Note that
				 * compressing transforms require that the
				 * channel is writable, and decompressing
				 * transforms require that the channel is
				 * readable. */
    int format,			/* One of the TCL_ZLIB_FORMAT_* values that
				 * indicates what compressed format to allow.
				 * TCL_ZLIB_FORMAT_AUTO is only supported for
				 * decompressing transforms. */
    int level,			/* What compression level to use. Ignored for
				 * decompressing transforms. */
    int limit,			/* The limit on the number of bytes to read
				 * ahead; always at least 1. */
    Tcl_Channel channel,	/* The channel to attach to. */
    Tcl_Obj *gzipHeaderDictPtr,	/* A description of header to use, or NULL to
				 * use a default. Ignored if not compressing
				 * to produce gzip-format data. */
    Tcl_Obj *compDictObj)	/* Byte-array object containing compression
				 * dictionary (not dictObj!) to use if
				 * necessary. */
{
    ZlibChannelData *cd = (ZlibChannelData *)Tcl_Alloc(sizeof(ZlibChannelData));
    Tcl_Channel chan;
    int wbits = 0;

    if (mode != TCL_ZLIB_STREAM_DEFLATE && mode != TCL_ZLIB_STREAM_INFLATE) {
	Tcl_Panic("unknown mode: %d", mode);
    }

    memset(cd, 0, sizeof(ZlibChannelData));
    cd->mode = mode;
    cd->format = format;
    cd->readAheadLimit = limit;

    if (format == TCL_ZLIB_FORMAT_GZIP || format == TCL_ZLIB_FORMAT_AUTO) {
	if (mode == TCL_ZLIB_STREAM_DEFLATE) {
	    if (gzipHeaderDictPtr) {
		cd->flags |= OUT_HEADER;
		if (GenerateHeader(interp, gzipHeaderDictPtr, &cd->outHeader,
			NULL) != TCL_OK) {
		    goto error;
		}
	    }
	} else {
	    cd->flags |= IN_HEADER;
	    cd->inHeader.header.name = (Bytef *)
		    &cd->inHeader.nativeFilenameBuf;
	    cd->inHeader.header.name_max = MAXPATHLEN - 1;
	    cd->inHeader.header.comment = (Bytef *)
		    &cd->inHeader.nativeCommentBuf;
	    cd->inHeader.header.comm_max = MAX_COMMENT_LEN - 1;
	}
    }

    if (compDictObj != NULL) {
	cd->compDictObj = Tcl_DuplicateObj(compDictObj);
	Tcl_IncrRefCount(cd->compDictObj);
	(Tcl_GetBytesFromObj)(NULL, cd->compDictObj, NULL);
    }

    if (format == TCL_ZLIB_FORMAT_RAW) {
	wbits = WBITS_RAW;
    } else if (format == TCL_ZLIB_FORMAT_ZLIB) {
	wbits = WBITS_ZLIB;
    } else if (format == TCL_ZLIB_FORMAT_GZIP) {
	wbits = WBITS_GZIP;
    } else if (format == TCL_ZLIB_FORMAT_AUTO) {
	wbits = WBITS_AUTODETECT;
    } else {
	Tcl_Panic("bad format: %d", format);
    }

    /*
     * Initialize input inflater or the output deflater.
     */

    if (mode == TCL_ZLIB_STREAM_INFLATE) {
	if (inflateInit2(&cd->inStream, wbits) != Z_OK) {
	    goto error;
	}
	cd->inAllocated = DEFAULT_BUFFER_SIZE;
	if (cd->inAllocated < cd->readAheadLimit) {
	    cd->inAllocated = cd->readAheadLimit;
	}
	cd->inBuffer = (char *)Tcl_Alloc(cd->inAllocated);
	if (cd->flags & IN_HEADER) {
	    if (inflateGetHeader(&cd->inStream, &cd->inHeader.header) != Z_OK) {
		goto error;
	    }
	}
	if (cd->format == TCL_ZLIB_FORMAT_RAW && cd->compDictObj) {
	    if (SetInflateDictionary(&cd->inStream, cd->compDictObj) != Z_OK) {
		goto error;
	    }
	}
    } else {
	if (deflateInit2(&cd->outStream, level, Z_DEFLATED, wbits,
		MAX_MEM_LEVEL, Z_DEFAULT_STRATEGY) != Z_OK) {
	    goto error;
	}
	cd->outAllocated = DEFAULT_BUFFER_SIZE;
	cd->outBuffer = (char *)Tcl_Alloc(cd->outAllocated);
	if (cd->flags & OUT_HEADER) {
	    if (deflateSetHeader(&cd->outStream, &cd->outHeader.header) != Z_OK) {
		goto error;
	    }
	}
	if (cd->compDictObj) {
	    if (SetDeflateDictionary(&cd->outStream, cd->compDictObj) != Z_OK) {
		goto error;
	    }
	}
    }

    chan = Tcl_StackChannel(interp, &zlibChannelType, cd,
	    Tcl_GetChannelMode(channel), channel);
    if (chan == NULL) {
	goto error;
    }
    cd->chan = chan;
    cd->parent = Tcl_GetStackedChannel(chan);
    Tcl_SetObjResult(interp, Tcl_NewStringObj(Tcl_GetChannelName(chan), -1));
    return chan;

  error:
    if (cd->inBuffer) {
	Tcl_Free(cd->inBuffer);
	inflateEnd(&cd->inStream);
    }
    if (cd->outBuffer) {
	Tcl_Free(cd->outBuffer);
	deflateEnd(&cd->outStream);
    }
    if (cd->compDictObj) {
	Tcl_DecrRefCount(cd->compDictObj);
    }
    Tcl_Free(cd);
    return NULL;
}

/*
 *----------------------------------------------------------------------
 *
 * ResultDecompress --
 *
 *	Extract uncompressed bytes from the compression engine and store them
 *	in our buffer (buf) up to toRead bytes.
 *
 * Result:
 *	Number of bytes decompressed or -1 if error (with *errorCodePtr updated with reason).
 *
 * Side effects:
 *	After execution it updates cd->inStream (next_in, avail_in) to reflect
 *	the data that has been decompressed.
 *
 *----------------------------------------------------------------------
 */

static int
ResultDecompress(
    ZlibChannelData *cd,
    char *buf,
    int toRead,
    int flush,
    int *errorCodePtr)
{
    int e, written, resBytes = 0;
    Tcl_Obj *errObj;


    cd->flags &= ~STREAM_DECOMPRESS;
    cd->inStream.next_out = (Bytef *) buf;
    cd->inStream.avail_out = toRead;
    while (cd->inStream.avail_out > 0) {

	e = inflate(&cd->inStream, flush);
	if (e == Z_NEED_DICT && cd->compDictObj) {
	    e = SetInflateDictionary(&cd->inStream, cd->compDictObj);
	    if (e == Z_OK) {
		/*
		 * A repetition of Z_NEED_DICT is just an error.
		 */
		e = inflate(&cd->inStream, flush);
	    }
	}

	/*
	 * avail_out is now the left over space in the output.  Therefore
	 * "toRead - avail_out" is the amount of bytes generated.
	 */

	written = toRead - cd->inStream.avail_out;

	/*
	 * The cases where we're definitely done.
	 */

	if (e == Z_STREAM_END) {
	    cd->flags |= STREAM_DONE;
	    resBytes += written;
	    break;
	}
	if (e == Z_OK) {
	    if (written == 0) {
		break;
	    }
	    resBytes += written;
	}

	if ((flush == Z_SYNC_FLUSH) && (e == Z_BUF_ERROR)) {
	    break;
	}

	/*
	 * Z_BUF_ERROR can be ignored as per http://www.zlib.net/zlib_how.html
	 *
	 * Just indicates that the zlib couldn't consume input/produce output,
	 * and is fixed by supplying more input.
	 *
	 * Otherwise, we've got errors and need to report to higher-up.
	 */

	if ((e != Z_OK) && (e != Z_BUF_ERROR)) {
	    goto handleError;
	}

	/*
	 * Check if the inflate stopped early.
	 */

	if (cd->inStream.avail_in <= 0 && flush != Z_SYNC_FLUSH) {
	    break;
	}
    }

    if (!(cd->flags & STREAM_DONE)) {
	/* if we have pending input data, but no available output buffer */
	if (cd->inStream.avail_in && !cd->inStream.avail_out) {
	    /* next time try to decompress it got readable (new output buffer) */
	    cd->flags |= STREAM_DECOMPRESS;
	}
    }

    return resBytes;

  handleError:
    errObj = Tcl_NewListObj(0, NULL);
    Tcl_ListObjAppendElement(NULL, errObj, Tcl_NewStringObj("-errorcode",-1));
    Tcl_ListObjAppendElement(NULL, errObj,
	    ConvertErrorToList(e, cd->inStream.adler));
    Tcl_ListObjAppendElement(NULL, errObj,
	    Tcl_NewStringObj(cd->inStream.msg, -1));
    Tcl_SetChannelError(cd->parent, errObj);
    *errorCodePtr = EINVAL;
    return -1;
}

/*
 *----------------------------------------------------------------------
 *	Finally, the TclZlibInit function. Used to install the zlib API.
 *----------------------------------------------------------------------
 */

int
TclZlibInit(
    Tcl_Interp *interp)
{
    Tcl_Config cfg[2];

    /*
     * This does two things. It creates a counter used in the creation of
     * stream commands, and it creates the namespace that will contain those
     * commands.
     */

    Tcl_EvalEx(interp, "namespace eval ::tcl::zlib {variable cmdcounter 0}", -1, 0);

    /*
     * Create the public scripted interface to this file's functionality.
     */

    Tcl_CreateObjCommand(interp, "zlib", ZlibCmd, 0, 0);

    /*
     * Store the underlying configuration information.
     *
     * TODO: Describe whether we're using the system version of the library or
     * a compatibility version built into Tcl?
     */

    cfg[0].key = "zlibVersion";
    cfg[0].value = zlibVersion();
    cfg[1].key = NULL;
    Tcl_RegisterConfig(interp, "zlib", cfg, "utf-8");

    /*
     * Allow command type introspection to do something sensible with streams.
     */

    TclRegisterCommandTypeName(ZlibStreamCmd, "zlibStream");

    /*
     * Formally provide the package as a Tcl built-in.
     */

    return Tcl_PkgProvideEx(interp, "tcl::zlib", TCL_ZLIB_VERSION, NULL);
}

/*
 *----------------------------------------------------------------------
 *	Stubs used when a suitable zlib installation was not found during
 *	configure.
 *----------------------------------------------------------------------
 */

#else /* !HAVE_ZLIB */
int
Tcl_ZlibStreamInit(
    Tcl_Interp *interp,
    int mode,
    int format,
    int level,
    Tcl_Obj *dictObj,
    Tcl_ZlibStream *zshandle)
{
    if (interp) {
	Tcl_SetObjResult(interp, Tcl_NewStringObj("unimplemented", -1));
	Tcl_SetErrorCode(interp, "TCL", "UNIMPLEMENTED", NULL);
    }
    return TCL_ERROR;
}

int
Tcl_ZlibStreamClose(
    Tcl_ZlibStream zshandle)
{
    return TCL_OK;
}

int
Tcl_ZlibStreamReset(
    Tcl_ZlibStream zshandle)
{
    return TCL_OK;
}

Tcl_Obj *
Tcl_ZlibStreamGetCommandName(
    Tcl_ZlibStream zshandle)
{
    return NULL;
}

int
Tcl_ZlibStreamEof(
    Tcl_ZlibStream zshandle)
{
    return 1;
}

int
Tcl_ZlibStreamChecksum(
    Tcl_ZlibStream zshandle)
{
    return 0;
}

int
Tcl_ZlibStreamPut(
    Tcl_ZlibStream zshandle,
    Tcl_Obj *data,
    int flush)
{
    return TCL_OK;
}

int
Tcl_ZlibStreamGet(
    Tcl_ZlibStream zshandle,
    Tcl_Obj *data,
    size_t count)
{
    return TCL_OK;
}

int
Tcl_ZlibDeflate(
    Tcl_Interp *interp,
    int format,
    Tcl_Obj *data,
    int level,
    Tcl_Obj *gzipHeaderDictObj)
{
    if (interp) {
	Tcl_SetObjResult(interp, Tcl_NewStringObj("unimplemented", -1));
	Tcl_SetErrorCode(interp, "TCL", "UNIMPLEMENTED", NULL);
    }
    return TCL_ERROR;
}

int
Tcl_ZlibInflate(
    Tcl_Interp *interp,
    int format,
    Tcl_Obj *data,
    size_t bufferSize,
    Tcl_Obj *gzipHeaderDictObj)
{
    if (interp) {
	Tcl_SetObjResult(interp, Tcl_NewStringObj("unimplemented", -1));
	Tcl_SetErrorCode(interp, "TCL", "UNIMPLEMENTED", NULL);
    }
    return TCL_ERROR;
}

unsigned int
Tcl_ZlibCRC32(
<<<<<<< HEAD
    unsigned int crc,
    const unsigned char *buf,
    size_t len)
=======
    TCL_UNUSED(unsigned int),
    TCL_UNUSED(const unsigned char *),
    TCL_UNUSED(int))
>>>>>>> 928e008a
{
    return 0;
}

unsigned int
Tcl_ZlibAdler32(
<<<<<<< HEAD
    unsigned int adler,
    const unsigned char *buf,
    size_t len)
=======
    TCL_UNUSED(unsigned int),
    TCL_UNUSED(const unsigned char *),
    TCL_UNUSED(int))
>>>>>>> 928e008a
{
    return 0;
}

void
Tcl_ZlibStreamSetCompressionDictionary(
    Tcl_ZlibStream zshandle,
    Tcl_Obj *compressionDictionaryObj)
{
    /* Do nothing. */
}
#endif /* HAVE_ZLIB */

/*
 * Local Variables:
 * mode: c
 * c-basic-offset: 4
 * fill-column: 78
 * End:
 */<|MERGE_RESOLUTION|>--- conflicted
+++ resolved
@@ -4116,30 +4116,18 @@
 
 unsigned int
 Tcl_ZlibCRC32(
-<<<<<<< HEAD
-    unsigned int crc,
-    const unsigned char *buf,
-    size_t len)
-=======
     TCL_UNUSED(unsigned int),
     TCL_UNUSED(const unsigned char *),
-    TCL_UNUSED(int))
->>>>>>> 928e008a
+    TCL_UNUSED(size_t))
 {
     return 0;
 }
 
 unsigned int
 Tcl_ZlibAdler32(
-<<<<<<< HEAD
-    unsigned int adler,
-    const unsigned char *buf,
-    size_t len)
-=======
     TCL_UNUSED(unsigned int),
     TCL_UNUSED(const unsigned char *),
-    TCL_UNUSED(int))
->>>>>>> 928e008a
+    TCL_UNUSED(size_t))
 {
     return 0;
 }
