/*
 * tclZlib.c --
 *
 *	This file provides the interface to the Zlib library.
 *
 * Copyright (C) 2004-2005 Pascal Scheffers <pascal@scheffers.net>
 * Copyright (C) 2005 Unitas Software B.V.
 * Copyright (c) 2008-2012 Donal K. Fellows
 *
 * Parts written by Jean-Claude Wippler, as part of Tclkit, placed in the
 * public domain March 2003.
 *
 * See the file "license.terms" for information on usage and redistribution of
 * this file, and for a DISCLAIMER OF ALL WARRANTIES.
 */

#include "tclInt.h"
#ifdef HAVE_ZLIB
#include <zlib.h>
#include "tclIO.h"

/*
 * The version of the zlib "package" that this implements. Note that this
 * thoroughly supersedes the versions included with tclkit, which are "1.1",
 * so this is at least "2.0" (there's no general *commitment* to have the same
 * interface, even if that is mostly true).
 */

#define TCL_ZLIB_VERSION	"2.0.1"

/*
 * Magic flags used with wbits fields to indicate that we're handling the gzip
 * format or automatic detection of format. Putting it here is slightly less
 * gross!
 */

#define WBITS_RAW		(-MAX_WBITS)
#define WBITS_ZLIB		(MAX_WBITS)
#define WBITS_GZIP		(MAX_WBITS | 16)
#define WBITS_AUTODETECT	(MAX_WBITS | 32)

/*
 * Structure used for handling gzip headers that are generated from a
 * dictionary. It comprises the header structure itself plus some working
 * space that it is very convenient to have attached.
 */

#define MAX_COMMENT_LEN		256

typedef struct {
    gz_header header;
    char nativeFilenameBuf[MAXPATHLEN];
    char nativeCommentBuf[MAX_COMMENT_LEN];
} GzipHeader;

/*
 * Structure used for the Tcl_ZlibStream* commands and [zlib stream ...]
 */

typedef struct {
    Tcl_Interp *interp;
    z_stream stream;		/* The interface to the zlib library. */
    int streamEnd;		/* If we've got to end-of-stream. */
    Tcl_Obj *inData, *outData;	/* Input / output buffers (lists) */
    Tcl_Obj *currentInput;	/* Pointer to what is currently being
				 * inflated. */
    int outPos;
    int mode;			/* Either TCL_ZLIB_STREAM_DEFLATE or
				 * TCL_ZLIB_STREAM_INFLATE. */
    int format;			/* Flags from the TCL_ZLIB_FORMAT_* */
    int level;			/* Default 5, 0-9 */
    int flush;			/* Stores the flush param for deferred the
				 * decompression. */
    int wbits;			/* The encoded compression mode, so we can
				 * restart the stream if necessary. */
    Tcl_Command cmd;		/* Token for the associated Tcl command. */
    Tcl_Obj *compDictObj;	/* Byte-array object containing compression
				 * dictionary (not dictObj!) to use if
				 * necessary. */
    int flags;			/* Miscellaneous flag bits. */
    GzipHeader *gzHeaderPtr;	/* If we've allocated a gzip header
				 * structure. */
} ZlibStreamHandle;

#define DICT_TO_SET	0x1	/* If we need to set a compression dictionary
				 * in the low-level engine at the next
				 * opportunity. */

/*
 * Macros to make it clearer in some of the twiddlier accesses what is
 * happening.
 */

#define IsRawStream(zshPtr)	((zshPtr)->format == TCL_ZLIB_FORMAT_RAW)
#define HaveDictToSet(zshPtr)	((zshPtr)->flags & DICT_TO_SET)
#define DictWasSet(zshPtr)	((zshPtr)->flags |= ~DICT_TO_SET)

/*
 * Structure used for stacked channel compression and decompression.
 */

typedef struct {
    Tcl_Channel chan;		/* Reference to the channel itself. */
    Tcl_Channel parent;		/* The underlying source and sink of bytes. */
    int flags;			/* General flag bits, see below... */
    int mode;			/* Either the value TCL_ZLIB_STREAM_DEFLATE
				 * for compression on output, or
				 * TCL_ZLIB_STREAM_INFLATE for decompression
				 * on input. */
    int format;			/* What format of data is going on the wire.
				 * Needed so that the correct [fconfigure]
				 * options can be enabled. */
    int readAheadLimit;		/* The maximum number of bytes to read from
				 * the underlying stream in one go. */
    z_stream inStream;		/* Structure used by zlib for decompression of
				 * input. */
    z_stream outStream;		/* Structure used by zlib for compression of
				 * output. */
    char *inBuffer, *outBuffer;	/* Working buffers. */
    int inAllocated, outAllocated;
				/* Sizes of working buffers. */
    GzipHeader inHeader;	/* Header read from input stream, when
				 * decompressing a gzip stream. */
    GzipHeader outHeader;	/* Header to write to an output stream, when
				 * compressing a gzip stream. */
    Tcl_TimerToken timer;	/* Timer used for keeping events fresh. */
    Tcl_DString decompressed;	/* Buffer for decompression results. */
    Tcl_Obj *compDictObj;	/* Byte-array object containing compression
				 * dictionary (not dictObj!) to use if
				 * necessary. */
} ZlibChannelData;

/*
 * Value bits for the flags field. Definitions are:
 *	ASYNC -		Whether this is an asynchronous channel.
 *	IN_HEADER -	Whether the inHeader field has been registered with
 *			the input compressor.
 *	OUT_HEADER -	Whether the outputHeader field has been registered
 *			with the output decompressor.
 */

#define ASYNC			0x1
#define IN_HEADER		0x2
#define OUT_HEADER		0x4

/*
 * Size of buffers allocated by default, and the range it can be set to.  The
 * same sorts of values apply to streams, except with different limits (they
 * permit byte-level activity). Channels always use bytes unless told to use
 * larger buffers.
 */

#define DEFAULT_BUFFER_SIZE	4096
#define MIN_NONSTREAM_BUFFER_SIZE 16
#define MAX_BUFFER_SIZE		65536

/*
 * Prototypes for private procedures defined later in this file:
 */

static Tcl_CmdDeleteProc	ZlibStreamCmdDelete;
static Tcl_DriverBlockModeProc	ZlibTransformBlockMode;
static Tcl_DriverCloseProc	ZlibTransformClose;
static Tcl_DriverGetHandleProc	ZlibTransformGetHandle;
static Tcl_DriverGetOptionProc	ZlibTransformGetOption;
static Tcl_DriverHandlerProc	ZlibTransformEventHandler;
static Tcl_DriverInputProc	ZlibTransformInput;
static Tcl_DriverOutputProc	ZlibTransformOutput;
static Tcl_DriverSetOptionProc	ZlibTransformSetOption;
static Tcl_DriverWatchProc	ZlibTransformWatch;
static Tcl_ObjCmdProc		ZlibCmd;
static Tcl_ObjCmdProc		ZlibStreamCmd;
static Tcl_ObjCmdProc		ZlibStreamAddCmd;
static Tcl_ObjCmdProc		ZlibStreamHeaderCmd;
static Tcl_ObjCmdProc		ZlibStreamPutCmd;

static void		ConvertError(Tcl_Interp *interp, int code,
			    uLong adler);
static Tcl_Obj *	ConvertErrorToList(int code, uLong adler);
static inline int	Deflate(z_streamp strm, void *bufferPtr,
			    int bufferSize, int flush, int *writtenPtr);
static void		ExtractHeader(gz_header *headerPtr, Tcl_Obj *dictObj);
static int		GenerateHeader(Tcl_Interp *interp, Tcl_Obj *dictObj,
			    GzipHeader *headerPtr, int *extraSizePtr);
static int		ZlibPushSubcmd(Tcl_Interp *interp, int objc,
			    Tcl_Obj *const objv[]);
static inline int	ResultCopy(ZlibChannelData *cd, char *buf,
			    int toRead);
static int		ResultGenerate(ZlibChannelData *cd, int n, int flush,
			    int *errorCodePtr);
static Tcl_Channel	ZlibStackChannelTransform(Tcl_Interp *interp,
			    int mode, int format, int level, int limit,
			    Tcl_Channel channel, Tcl_Obj *gzipHeaderDictPtr,
			    Tcl_Obj *compDictObj);
static void		ZlibStreamCleanup(ZlibStreamHandle *zshPtr);
static int		ZlibStreamSubcmd(Tcl_Interp *interp, int objc,
			    Tcl_Obj *const objv[]);
static inline void	ZlibTransformEventTimerKill(ZlibChannelData *cd);
static void		ZlibTransformTimerRun(ClientData clientData);

/*
 * Type of zlib-based compressing and decompressing channels.
 */

static const Tcl_ChannelType zlibChannelType = {
    "zlib",
    TCL_CHANNEL_VERSION_3,
    ZlibTransformClose,
    ZlibTransformInput,
    ZlibTransformOutput,
    NULL,			/* seekProc */
    ZlibTransformSetOption,
    ZlibTransformGetOption,
    ZlibTransformWatch,
    ZlibTransformGetHandle,
    NULL,			/* close2Proc */
    ZlibTransformBlockMode,
    NULL,			/* flushProc */
    ZlibTransformEventHandler,
    NULL,			/* wideSeekProc */
    NULL,
    NULL
};

/*
 *----------------------------------------------------------------------
 *
 * ConvertError --
 *
 *	Utility function for converting a zlib error into a Tcl error.
 *
 * Results:
 *	None.
 *
 * Side effects:
 *	Updates the interpreter result and errorcode.
 *
 *----------------------------------------------------------------------
 */

static void
ConvertError(
    Tcl_Interp *interp,		/* Interpreter to store the error in. May be
				 * NULL, in which case nothing happens. */
    int code,			/* The zlib error code. */
    uLong adler)		/* The checksum expected (for Z_NEED_DICT) */
{
    const char *codeStr, *codeStr2 = NULL;
    char codeStrBuf[TCL_INTEGER_SPACE];

    if (interp == NULL) {
	return;
    }

    switch (code) {
	/*
	 * Firstly, the case that is *different* because it's really coming
	 * from the OS and is just being reported via zlib. It should be
	 * really uncommon because Tcl handles all I/O rather than delegating
	 * it to zlib, but proving it can't happen is hard.
	 */

    case Z_ERRNO:
	Tcl_SetObjResult(interp, Tcl_NewStringObj(Tcl_PosixError(interp),-1));
	return;

	/*
	 * Normal errors/conditions, some of which have additional detail and
	 * some which don't. (This is not defined by array lookup because zlib
	 * error codes are sometimes negative.)
	 */

    case Z_STREAM_ERROR:
	codeStr = "STREAM";
	break;
    case Z_DATA_ERROR:
	codeStr = "DATA";
	break;
    case Z_MEM_ERROR:
	codeStr = "MEM";
	break;
    case Z_BUF_ERROR:
	codeStr = "BUF";
	break;
    case Z_VERSION_ERROR:
	codeStr = "VERSION";
	break;
    case Z_NEED_DICT:
	codeStr = "NEED_DICT";
	codeStr2 = codeStrBuf;
	sprintf(codeStrBuf, "%lu", adler);
	break;

	/*
	 * These should _not_ happen! This function is for dealing with error
	 * cases, not non-errors!
	 */

    case Z_OK:
	Tcl_Panic("unexpected zlib result in error handler: Z_OK");
    case Z_STREAM_END:
	Tcl_Panic("unexpected zlib result in error handler: Z_STREAM_END");

	/*
	 * Anything else is bad news; it's unexpected. Convert to generic
	 * error.
	 */

    default:
	codeStr = "UNKNOWN";
	codeStr2 = codeStrBuf;
	sprintf(codeStrBuf, "%d", code);
	break;
    }
    Tcl_SetObjResult(interp, Tcl_NewStringObj(zError(code), -1));

    /*
     * Tricky point! We might pass NULL twice here (and will when the error
     * type is known).
     */

    Tcl_SetErrorCode(interp, "TCL", "ZLIB", codeStr, codeStr2, NULL);
}

static Tcl_Obj *
ConvertErrorToList(
    int code,			/* The zlib error code. */
    uLong adler)		/* The checksum expected (for Z_NEED_DICT) */
{
    Tcl_Obj *objv[4];

    TclNewLiteralStringObj(objv[0], "TCL");
    TclNewLiteralStringObj(objv[1], "ZLIB");
    switch (code) {
    case Z_STREAM_ERROR:
	TclNewLiteralStringObj(objv[2], "STREAM");
	return Tcl_NewListObj(3, objv);
    case Z_DATA_ERROR:
	TclNewLiteralStringObj(objv[2], "DATA");
	return Tcl_NewListObj(3, objv);
    case Z_MEM_ERROR:
	TclNewLiteralStringObj(objv[2], "MEM");
	return Tcl_NewListObj(3, objv);
    case Z_BUF_ERROR:
	TclNewLiteralStringObj(objv[2], "BUF");
	return Tcl_NewListObj(3, objv);
    case Z_VERSION_ERROR:
	TclNewLiteralStringObj(objv[2], "VERSION");
	return Tcl_NewListObj(3, objv);
    case Z_ERRNO:
	TclNewLiteralStringObj(objv[2], "POSIX");
	objv[3] = Tcl_NewStringObj(Tcl_ErrnoId(), -1);
	return Tcl_NewListObj(4, objv);
    case Z_NEED_DICT:
	TclNewLiteralStringObj(objv[2], "NEED_DICT");
	objv[3] = Tcl_NewWideIntObj((Tcl_WideInt) adler);
	return Tcl_NewListObj(4, objv);

	/*
	 * These should _not_ happen! This function is for dealing with error
	 * cases, not non-errors!
	 */

    case Z_OK:
	Tcl_Panic("unexpected zlib result in error handler: Z_OK");
    case Z_STREAM_END:
	Tcl_Panic("unexpected zlib result in error handler: Z_STREAM_END");

	/*
	 * Catch-all. Should be unreachable because all cases are already
	 * listed above.
	 */

    default:
	TclNewLiteralStringObj(objv[2], "UNKNOWN");
	TclNewLongObj(objv[3], code);
	return Tcl_NewListObj(4, objv);
    }
}

/*
 *----------------------------------------------------------------------
 *
 * GenerateHeader --
 *
 *	Function for creating a gzip header from the contents of a dictionary
 *	(as described in the documentation). GetValue is a helper function.
 *
 * Results:
 *	A Tcl result code.
 *
 * Side effects:
 *	Updates the fields of the given gz_header structure. Adds amount of
 *	extra space required for the header to the variable referenced by the
 *	extraSizePtr argument.
 *
 *----------------------------------------------------------------------
 */

static inline int
GetValue(
    Tcl_Interp *interp,
    Tcl_Obj *dictObj,
    const char *nameStr,
    Tcl_Obj **valuePtrPtr)
{
    Tcl_Obj *name = Tcl_NewStringObj(nameStr, -1);
    int result = Tcl_DictObjGet(interp, dictObj, name, valuePtrPtr);

    TclDecrRefCount(name);
    return result;
}

static int
GenerateHeader(
    Tcl_Interp *interp,		/* Where to put error messages. */
    Tcl_Obj *dictObj,		/* The dictionary whose contents are to be
				 * parsed. */
    GzipHeader *headerPtr,	/* Where to store the parsed-out values. */
    int *extraSizePtr)		/* Variable to add the length of header
				 * strings (filename, comment) to. */
{
    Tcl_Obj *value;
    int len, result = TCL_ERROR;
    const char *valueStr;
    Tcl_Encoding latin1enc;
    static const char *const types[] = {
	"binary", "text"
    };

    /*
     * RFC 1952 says that header strings are in ISO 8859-1 (LATIN-1).
     */

    latin1enc = Tcl_GetEncoding(NULL, "iso8859-1");
    if (latin1enc == NULL) {
	Tcl_Panic("no latin-1 encoding");
    }

    if (GetValue(interp, dictObj, "comment", &value) != TCL_OK) {
	goto error;
    } else if (value != NULL) {
<<<<<<< HEAD
	valueStr = Tcl_GetString(value);
	Tcl_UtfToExternal(NULL, latin1enc, valueStr, value->length, 0, NULL,
=======
	valueStr = TclGetStringFromObj(value, &len);
	Tcl_UtfToExternal(NULL, latin1enc, valueStr, len, 0, NULL,
>>>>>>> 82a01176
		headerPtr->nativeCommentBuf, MAX_COMMENT_LEN-1, NULL, &len,
		NULL);
	headerPtr->nativeCommentBuf[len] = '\0';
	headerPtr->header.comment = (Bytef *) headerPtr->nativeCommentBuf;
	if (extraSizePtr != NULL) {
	    *extraSizePtr += len;
	}
    }

    if (GetValue(interp, dictObj, "crc", &value) != TCL_OK) {
	goto error;
    } else if (value != NULL &&
	    Tcl_GetBooleanFromObj(interp, value, &headerPtr->header.hcrc)) {
	goto error;
    }

    if (GetValue(interp, dictObj, "filename", &value) != TCL_OK) {
	goto error;
    } else if (value != NULL) {
<<<<<<< HEAD
	valueStr = Tcl_GetString(value);
	Tcl_UtfToExternal(NULL, latin1enc, valueStr, value->length, 0, NULL,
=======
	valueStr = TclGetStringFromObj(value, &len);
	Tcl_UtfToExternal(NULL, latin1enc, valueStr, len, 0, NULL,
>>>>>>> 82a01176
		headerPtr->nativeFilenameBuf, MAXPATHLEN-1, NULL, &len, NULL);
	headerPtr->nativeFilenameBuf[len] = '\0';
	headerPtr->header.name = (Bytef *) headerPtr->nativeFilenameBuf;
	if (extraSizePtr != NULL) {
	    *extraSizePtr += len;
	}
    }

    if (GetValue(interp, dictObj, "os", &value) != TCL_OK) {
	goto error;
    } else if (value != NULL && Tcl_GetIntFromObj(interp, value,
	    &headerPtr->header.os) != TCL_OK) {
	goto error;
    }

    /*
     * Ignore the 'size' field, since that is controlled by the size of the
     * input data.
     */

    if (GetValue(interp, dictObj, "time", &value) != TCL_OK) {
	goto error;
    } else if (value != NULL && Tcl_GetLongFromObj(interp, value,
	    (long *) &headerPtr->header.time) != TCL_OK) {
	goto error;
    }

    if (GetValue(interp, dictObj, "type", &value) != TCL_OK) {
	goto error;
    } else if (value != NULL && Tcl_GetIndexFromObj(interp, value, types,
	    "type", TCL_EXACT, &headerPtr->header.text) != TCL_OK) {
	goto error;
    }

    result = TCL_OK;
  error:
    Tcl_FreeEncoding(latin1enc);
    return result;
}

/*
 *----------------------------------------------------------------------
 *
 * ExtractHeader --
 *
 *	Take the values out of a gzip header and store them in a dictionary.
 *	SetValue is a helper macro.
 *
 * Results:
 *	None.
 *
 * Side effects:
 *	Updates the dictionary, which must be writable (i.e. refCount < 2).
 *
 *----------------------------------------------------------------------
 */

#define SetValue(dictObj, key, value) \
	Tcl_DictObjPut(NULL, (dictObj), Tcl_NewStringObj((key), -1), (value))

static void
ExtractHeader(
    gz_header *headerPtr,	/* The gzip header to extract from. */
    Tcl_Obj *dictObj)		/* The dictionary to store in. */
{
    Tcl_Encoding latin1enc = NULL;
    Tcl_DString tmp;

    if (headerPtr->comment != Z_NULL) {
	if (latin1enc == NULL) {
	    /*
	     * RFC 1952 says that header strings are in ISO 8859-1 (LATIN-1).
	     */

	    latin1enc = Tcl_GetEncoding(NULL, "iso8859-1");
	    if (latin1enc == NULL) {
		Tcl_Panic("no latin-1 encoding");
	    }
	}

	Tcl_ExternalToUtfDString(latin1enc, (char *) headerPtr->comment, -1,
		&tmp);
	SetValue(dictObj, "comment", TclDStringToObj(&tmp));
    }
    SetValue(dictObj, "crc", Tcl_NewLongObj(headerPtr->hcrc!=0));
    if (headerPtr->name != Z_NULL) {
	if (latin1enc == NULL) {
	    /*
	     * RFC 1952 says that header strings are in ISO 8859-1 (LATIN-1).
	     */

	    latin1enc = Tcl_GetEncoding(NULL, "iso8859-1");
	    if (latin1enc == NULL) {
		Tcl_Panic("no latin-1 encoding");
	    }
	}

	Tcl_ExternalToUtfDString(latin1enc, (char *) headerPtr->name, -1,
		&tmp);
	SetValue(dictObj, "filename", TclDStringToObj(&tmp));
    }
    if (headerPtr->os != 255) {
	SetValue(dictObj, "os", Tcl_NewLongObj(headerPtr->os));
    }
    if (headerPtr->time != 0 /* magic - no time */) {
	SetValue(dictObj, "time", Tcl_NewLongObj((long) headerPtr->time));
    }
    if (headerPtr->text != Z_UNKNOWN) {
	SetValue(dictObj, "type",
		Tcl_NewStringObj(headerPtr->text ? "text" : "binary", -1));
    }

    if (latin1enc != NULL) {
	Tcl_FreeEncoding(latin1enc);
    }
}

/*
 * Disentangle the worst of how the zlib API is used.
 */

static int
SetInflateDictionary(
    z_streamp strm,
    Tcl_Obj *compDictObj)
{
    if (compDictObj != NULL) {
	int length;
	unsigned char *bytes = Tcl_GetByteArrayFromObj(compDictObj, &length);

	return inflateSetDictionary(strm, bytes, (unsigned) length);
    }
    return Z_OK;
}

static int
SetDeflateDictionary(
    z_streamp strm,
    Tcl_Obj *compDictObj)
{
    if (compDictObj != NULL) {
	int length;
	unsigned char *bytes = Tcl_GetByteArrayFromObj(compDictObj, &length);

	return deflateSetDictionary(strm, bytes, (unsigned) length);
    }
    return Z_OK;
}

static inline int
Deflate(
    z_streamp strm,
    void *bufferPtr,
    int bufferSize,
    int flush,
    int *writtenPtr)
{
    int e;

    strm->next_out = (Bytef *) bufferPtr;
    strm->avail_out = (unsigned) bufferSize;
    e = deflate(strm, flush);
    if (writtenPtr != NULL) {
	*writtenPtr = bufferSize - strm->avail_out;
    }
    return e;
}

static inline void
AppendByteArray(
    Tcl_Obj *listObj,
    void *buffer,
    int size)
{
    if (size > 0) {
	Tcl_Obj *baObj = Tcl_NewByteArrayObj((unsigned char *) buffer, size);

	Tcl_ListObjAppendElement(NULL, listObj, baObj);
    }
}

/*
 *----------------------------------------------------------------------
 *
 * Tcl_ZlibStreamInit --
 *
 *	This command initializes a (de)compression context/handle for
 *	(de)compressing data in chunks.
 *
 * Results:
 *	A standard Tcl result.
 *
 * Side effects:
 *	The variable pointed to by zshandlePtr is initialised and memory
 *	allocated for internal state. Additionally, if interp is not null, a
 *	Tcl command is created and its name placed in the interp result obj.
 *
 * Note:
 *	At least one of interp and zshandlePtr should be non-NULL or the
 *	reference to the stream will be completely lost.
 *
 *----------------------------------------------------------------------
 */

int
Tcl_ZlibStreamInit(
    Tcl_Interp *interp,
    int mode,			/* Either TCL_ZLIB_STREAM_INFLATE or
				 * TCL_ZLIB_STREAM_DEFLATE. */
    int format,			/* Flags from the TCL_ZLIB_FORMAT_* set. */
    int level,			/* 0-9 or TCL_ZLIB_COMPRESS_DEFAULT. */
    Tcl_Obj *dictObj,		/* Dictionary containing headers for gzip. */
    Tcl_ZlibStream *zshandlePtr)
{
    int wbits = 0;
    int e;
    ZlibStreamHandle *zshPtr = NULL;
    Tcl_DString cmdname;
    GzipHeader *gzHeaderPtr = NULL;

    switch (mode) {
    case TCL_ZLIB_STREAM_DEFLATE:
	/*
	 * Compressed format is specified by the wbits parameter. See zlib.h
	 * for details.
	 */

	switch (format) {
	case TCL_ZLIB_FORMAT_RAW:
	    wbits = WBITS_RAW;
	    break;
	case TCL_ZLIB_FORMAT_GZIP:
	    wbits = WBITS_GZIP;
	    if (dictObj) {
		gzHeaderPtr = ckalloc(sizeof(GzipHeader));
		memset(gzHeaderPtr, 0, sizeof(GzipHeader));
		if (GenerateHeader(interp, dictObj, gzHeaderPtr,
			NULL) != TCL_OK) {
		    ckfree(gzHeaderPtr);
		    return TCL_ERROR;
		}
	    }
	    break;
	case TCL_ZLIB_FORMAT_ZLIB:
	    wbits = WBITS_ZLIB;
	    break;
	default:
	    Tcl_Panic("incorrect zlib data format, must be "
		    "TCL_ZLIB_FORMAT_ZLIB, TCL_ZLIB_FORMAT_GZIP or "
		    "TCL_ZLIB_FORMAT_RAW");
	}
	if (level < -1 || level > 9) {
	    Tcl_Panic("compression level should be between 0 (no compression)"
		    " and 9 (best compression) or -1 for default compression "
		    "level");
	}
	break;
    case TCL_ZLIB_STREAM_INFLATE:
	/*
	 * wbits are the same as DEFLATE, but FORMAT_AUTO is valid too.
	 */

	switch (format) {
	case TCL_ZLIB_FORMAT_RAW:
	    wbits = WBITS_RAW;
	    break;
	case TCL_ZLIB_FORMAT_GZIP:
	    wbits = WBITS_GZIP;
	    gzHeaderPtr = ckalloc(sizeof(GzipHeader));
	    memset(gzHeaderPtr, 0, sizeof(GzipHeader));
	    gzHeaderPtr->header.name = (Bytef *)
		    gzHeaderPtr->nativeFilenameBuf;
	    gzHeaderPtr->header.name_max = MAXPATHLEN - 1;
	    gzHeaderPtr->header.comment = (Bytef *)
		    gzHeaderPtr->nativeCommentBuf;
	    gzHeaderPtr->header.name_max = MAX_COMMENT_LEN - 1;
	    break;
	case TCL_ZLIB_FORMAT_ZLIB:
	    wbits = WBITS_ZLIB;
	    break;
	case TCL_ZLIB_FORMAT_AUTO:
	    wbits = WBITS_AUTODETECT;
	    break;
	default:
	    Tcl_Panic("incorrect zlib data format, must be "
		    "TCL_ZLIB_FORMAT_ZLIB, TCL_ZLIB_FORMAT_GZIP, "
		    "TCL_ZLIB_FORMAT_RAW or TCL_ZLIB_FORMAT_AUTO");
	}
	break;
    default:
	Tcl_Panic("bad mode, must be TCL_ZLIB_STREAM_DEFLATE or"
		" TCL_ZLIB_STREAM_INFLATE");
    }

    zshPtr = ckalloc(sizeof(ZlibStreamHandle));
    zshPtr->interp = interp;
    zshPtr->mode = mode;
    zshPtr->format = format;
    zshPtr->level = level;
    zshPtr->wbits = wbits;
    zshPtr->currentInput = NULL;
    zshPtr->streamEnd = 0;
    zshPtr->compDictObj = NULL;
    zshPtr->flags = 0;
    zshPtr->gzHeaderPtr = gzHeaderPtr;
    memset(&zshPtr->stream, 0, sizeof(z_stream));
    zshPtr->stream.adler = 1;

    /*
     * No output buffer available yet
     */

    if (mode == TCL_ZLIB_STREAM_DEFLATE) {
	e = deflateInit2(&zshPtr->stream, level, Z_DEFLATED, wbits,
		MAX_MEM_LEVEL, Z_DEFAULT_STRATEGY);
	if (e == Z_OK && zshPtr->gzHeaderPtr) {
	    e = deflateSetHeader(&zshPtr->stream,
		    &zshPtr->gzHeaderPtr->header);
	}
    } else {
	e = inflateInit2(&zshPtr->stream, wbits);
	if (e == Z_OK && zshPtr->gzHeaderPtr) {
	    e = inflateGetHeader(&zshPtr->stream,
		    &zshPtr->gzHeaderPtr->header);
	}
    }

    if (e != Z_OK) {
	ConvertError(interp, e, zshPtr->stream.adler);
	goto error;
    }

    /*
     * I could do all this in C, but this is easier.
     */

    if (interp != NULL) {
	if (Tcl_EvalEx(interp, "::incr ::tcl::zlib::cmdcounter", -1, 0) != TCL_OK) {
	    goto error;
	}
	Tcl_DStringInit(&cmdname);
	TclDStringAppendLiteral(&cmdname, "::tcl::zlib::streamcmd_");
	TclDStringAppendObj(&cmdname, Tcl_GetObjResult(interp));
	if (Tcl_FindCommand(interp, Tcl_DStringValue(&cmdname),
		NULL, 0) != NULL) {
	    Tcl_SetObjResult(interp, Tcl_NewStringObj(
		    "BUG: Stream command name already exists", -1));
	    Tcl_SetErrorCode(interp, "TCL", "BUG", "EXISTING_CMD", NULL);
	    Tcl_DStringFree(&cmdname);
	    goto error;
	}
	Tcl_ResetResult(interp);

	/*
	 * Create the command.
	 */

	zshPtr->cmd = Tcl_CreateObjCommand(interp, Tcl_DStringValue(&cmdname),
		ZlibStreamCmd, zshPtr, ZlibStreamCmdDelete);
	Tcl_DStringFree(&cmdname);
	if (zshPtr->cmd == NULL) {
	    goto error;
	}
    } else {
	zshPtr->cmd = NULL;
    }

    /*
     * Prepare the buffers for use.
     */

    zshPtr->inData = Tcl_NewListObj(0, NULL);
    Tcl_IncrRefCount(zshPtr->inData);
    zshPtr->outData = Tcl_NewListObj(0, NULL);
    Tcl_IncrRefCount(zshPtr->outData);

    zshPtr->outPos = 0;

    /*
     * Now set the variable pointed to by *zshandlePtr to the pointer to the
     * zsh struct.
     */

    if (zshandlePtr) {
	*zshandlePtr = (Tcl_ZlibStream) zshPtr;
    }

    return TCL_OK;

  error:
    if (zshPtr->compDictObj) {
	Tcl_DecrRefCount(zshPtr->compDictObj);
    }
    if (zshPtr->gzHeaderPtr) {
	ckfree(zshPtr->gzHeaderPtr);
    }
    ckfree(zshPtr);
    return TCL_ERROR;
}

/*
 *----------------------------------------------------------------------
 *
 * ZlibStreamCmdDelete --
 *
 *	This is the delete command which Tcl invokes when a zlibstream command
 *	is deleted from the interpreter (on stream close, usually).
 *
 * Results:
 *	None
 *
 * Side effects:
 *	Invalidates the zlib stream handle as obtained from Tcl_ZlibStreamInit
 *
 *----------------------------------------------------------------------
 */

static void
ZlibStreamCmdDelete(
    ClientData cd)
{
    ZlibStreamHandle *zshPtr = cd;

    zshPtr->cmd = NULL;
    ZlibStreamCleanup(zshPtr);
}

/*
 *----------------------------------------------------------------------
 *
 * Tcl_ZlibStreamClose --
 *
 *	This procedure must be called after (de)compression is done to ensure
 *	memory is freed and the command is deleted from the interpreter (if
 *	any).
 *
 * Results:
 *	A standard Tcl result.
 *
 * Side effects:
 *	Invalidates the zlib stream handle as obtained from Tcl_ZlibStreamInit
 *
 *----------------------------------------------------------------------
 */

int
Tcl_ZlibStreamClose(
    Tcl_ZlibStream zshandle)	/* As obtained from Tcl_ZlibStreamInit. */
{
    ZlibStreamHandle *zshPtr = (ZlibStreamHandle *) zshandle;

    /*
     * If the interp is set, deleting the command will trigger
     * ZlibStreamCleanup in ZlibStreamCmdDelete. If no interp is set, call
     * ZlibStreamCleanup directly.
     */

    if (zshPtr->interp && zshPtr->cmd) {
	Tcl_DeleteCommandFromToken(zshPtr->interp, zshPtr->cmd);
    } else {
	ZlibStreamCleanup(zshPtr);
    }
    return TCL_OK;
}

/*
 *----------------------------------------------------------------------
 *
 * ZlibStreamCleanup --
 *
 *	This procedure is called by either Tcl_ZlibStreamClose or
 *	ZlibStreamCmdDelete to cleanup the stream context.
 *
 * Results:
 *	None
 *
 * Side effects:
 *	Invalidates the zlib stream handle.
 *
 *----------------------------------------------------------------------
 */

void
ZlibStreamCleanup(
    ZlibStreamHandle *zshPtr)
{
    if (!zshPtr->streamEnd) {
	if (zshPtr->mode == TCL_ZLIB_STREAM_DEFLATE) {
	    deflateEnd(&zshPtr->stream);
	} else {
	    inflateEnd(&zshPtr->stream);
	}
    }

    if (zshPtr->inData) {
	Tcl_DecrRefCount(zshPtr->inData);
    }
    if (zshPtr->outData) {
	Tcl_DecrRefCount(zshPtr->outData);
    }
    if (zshPtr->currentInput) {
	Tcl_DecrRefCount(zshPtr->currentInput);
    }
    if (zshPtr->compDictObj) {
	Tcl_DecrRefCount(zshPtr->compDictObj);
    }
    if (zshPtr->gzHeaderPtr) {
	ckfree(zshPtr->gzHeaderPtr);
    }

    ckfree(zshPtr);
}

/*
 *----------------------------------------------------------------------
 *
 * Tcl_ZlibStreamReset --
 *
 *	This procedure will reinitialize an existing stream handle.
 *
 * Results:
 *	A standard Tcl result.
 *
 * Side effects:
 *	Any data left in the (de)compression buffer is lost.
 *
 *----------------------------------------------------------------------
 */

int
Tcl_ZlibStreamReset(
    Tcl_ZlibStream zshandle)	/* As obtained from Tcl_ZlibStreamInit */
{
    ZlibStreamHandle *zshPtr = (ZlibStreamHandle *) zshandle;
    int e;

    if (!zshPtr->streamEnd) {
	if (zshPtr->mode == TCL_ZLIB_STREAM_DEFLATE) {
	    deflateEnd(&zshPtr->stream);
	} else {
	    inflateEnd(&zshPtr->stream);
	}
    }
    Tcl_SetByteArrayLength(zshPtr->inData, 0);
    Tcl_SetByteArrayLength(zshPtr->outData, 0);
    if (zshPtr->currentInput) {
	Tcl_DecrRefCount(zshPtr->currentInput);
	zshPtr->currentInput = NULL;
    }

    zshPtr->outPos = 0;
    zshPtr->streamEnd = 0;
    memset(&zshPtr->stream, 0, sizeof(z_stream));

    /*
     * No output buffer available yet.
     */

    if (zshPtr->mode == TCL_ZLIB_STREAM_DEFLATE) {
	e = deflateInit2(&zshPtr->stream, zshPtr->level, Z_DEFLATED,
		zshPtr->wbits, MAX_MEM_LEVEL, Z_DEFAULT_STRATEGY);
	if (e == Z_OK && HaveDictToSet(zshPtr)) {
	    e = SetDeflateDictionary(&zshPtr->stream, zshPtr->compDictObj);
	    if (e == Z_OK) {
		DictWasSet(zshPtr);
	    }
	}
    } else {
	e = inflateInit2(&zshPtr->stream, zshPtr->wbits);
	if (IsRawStream(zshPtr) && HaveDictToSet(zshPtr) && e == Z_OK) {
	    e = SetInflateDictionary(&zshPtr->stream, zshPtr->compDictObj);
	    if (e == Z_OK) {
		DictWasSet(zshPtr);
	    }
	}
    }

    if (e != Z_OK) {
	ConvertError(zshPtr->interp, e, zshPtr->stream.adler);
	/* TODO:cleanup */
	return TCL_ERROR;
    }

    return TCL_OK;
}

/*
 *----------------------------------------------------------------------
 *
 * Tcl_ZlibStreamGetCommandName --
 *
 *	This procedure will return the command name associated with the
 *	stream.
 *
 * Results:
 *	A Tcl_Obj with the name of the Tcl command or NULL if no command is
 *	associated with the stream.
 *
 * Side effects:
 *	None.
 *
 *----------------------------------------------------------------------
 */

Tcl_Obj *
Tcl_ZlibStreamGetCommandName(
    Tcl_ZlibStream zshandle)	/* As obtained from Tcl_ZlibStreamInit */
{
    ZlibStreamHandle *zshPtr = (ZlibStreamHandle *) zshandle;
    Tcl_Obj *objPtr;

    if (!zshPtr->interp) {
	return NULL;
    }

    TclNewObj(objPtr);
    Tcl_GetCommandFullName(zshPtr->interp, zshPtr->cmd, objPtr);
    return objPtr;
}

/*
 *----------------------------------------------------------------------
 *
 * Tcl_ZlibStreamEof --
 *
 *	This procedure This function returns 0 or 1 depending on the state of
 *	the (de)compressor. For decompression, eof is reached when the entire
 *	compressed stream has been decompressed. For compression, eof is
 *	reached when the stream has been flushed with TCL_ZLIB_FINALIZE.
 *
 * Results:
 *	Integer.
 *
 * Side effects:
 *	None.
 *
 *----------------------------------------------------------------------
 */

int
Tcl_ZlibStreamEof(
    Tcl_ZlibStream zshandle)	/* As obtained from Tcl_ZlibStreamInit */
{
    ZlibStreamHandle *zshPtr = (ZlibStreamHandle *) zshandle;

    return zshPtr->streamEnd;
}

/*
 *----------------------------------------------------------------------
 *
 * Tcl_ZlibStreamChecksum --
 *
 *	Return the checksum of the uncompressed data seen so far by the
 *	stream.
 *
 *----------------------------------------------------------------------
 */

int
Tcl_ZlibStreamChecksum(
    Tcl_ZlibStream zshandle)	/* As obtained from Tcl_ZlibStreamInit */
{
    ZlibStreamHandle *zshPtr = (ZlibStreamHandle *) zshandle;

    return zshPtr->stream.adler;
}

/*
 *----------------------------------------------------------------------
 *
 * Tcl_ZlibStreamSetCompressionDictionary --
 *
 *	Sets the compression dictionary for a stream. This will be used as
 *	appropriate for the next compression or decompression action performed
 *	on the stream.
 *
 *----------------------------------------------------------------------
 */

void
Tcl_ZlibStreamSetCompressionDictionary(
    Tcl_ZlibStream zshandle,
    Tcl_Obj *compressionDictionaryObj)
{
    ZlibStreamHandle *zshPtr = (ZlibStreamHandle *) zshandle;

    if (compressionDictionaryObj != NULL) {
	if (Tcl_IsShared(compressionDictionaryObj)) {
	    compressionDictionaryObj =
		    Tcl_DuplicateObj(compressionDictionaryObj);
	}
	Tcl_IncrRefCount(compressionDictionaryObj);
	zshPtr->flags |= DICT_TO_SET;
    } else {
	zshPtr->flags &= ~DICT_TO_SET;
    }
    if (zshPtr->compDictObj != NULL) {
	Tcl_DecrRefCount(zshPtr->compDictObj);
    }
    zshPtr->compDictObj = compressionDictionaryObj;
}

/*
 *----------------------------------------------------------------------
 *
 * Tcl_ZlibStreamPut --
 *
 *	Add data to the stream for compression or decompression from a
 *	bytearray Tcl_Obj.
 *
 *----------------------------------------------------------------------
 */

#define BUFFER_SIZE_LIMIT	0xFFFF

int
Tcl_ZlibStreamPut(
    Tcl_ZlibStream zshandle,	/* As obtained from Tcl_ZlibStreamInit */
    Tcl_Obj *data,		/* Data to compress/decompress */
    int flush)			/* TCL_ZLIB_NO_FLUSH, TCL_ZLIB_FLUSH,
				 * TCL_ZLIB_FULLFLUSH, or TCL_ZLIB_FINALIZE */
{
    ZlibStreamHandle *zshPtr = (ZlibStreamHandle *) zshandle;
    char *dataTmp = NULL;
    int e, size, outSize, toStore;

    if (zshPtr->streamEnd) {
	if (zshPtr->interp) {
	    Tcl_SetObjResult(zshPtr->interp, Tcl_NewStringObj(
		    "already past compressed stream end", -1));
	    Tcl_SetErrorCode(zshPtr->interp, "TCL", "ZIP", "CLOSED", NULL);
	}
	return TCL_ERROR;
    }

    if (zshPtr->mode == TCL_ZLIB_STREAM_DEFLATE) {
	zshPtr->stream.next_in = Tcl_GetByteArrayFromObj(data, &size);
	zshPtr->stream.avail_in = size;

	/*
	 * Must not do a zero-length compress. [Bug 25842c161]
	 */

	if (size == 0) {
	    return TCL_OK;
	}

	if (HaveDictToSet(zshPtr)) {
	    e = SetDeflateDictionary(&zshPtr->stream, zshPtr->compDictObj);
	    if (e != Z_OK) {
		ConvertError(zshPtr->interp, e, zshPtr->stream.adler);
		return TCL_ERROR;
	    }
	    DictWasSet(zshPtr);
	}

	/*
	 * deflateBound() doesn't seem to take various header sizes into
	 * account, so we add 100 extra bytes. However, we can also loop
	 * around again so we also set an upper bound on the output buffer
	 * size.
	 */

	outSize = deflateBound(&zshPtr->stream, size) + 100;
	if (outSize > BUFFER_SIZE_LIMIT) {
	    outSize = BUFFER_SIZE_LIMIT;
	}
	dataTmp = ckalloc(outSize);

	while (1) {
	    e = Deflate(&zshPtr->stream, dataTmp, outSize, flush, &toStore);

	    /*
	     * Test if we've filled the buffer up and have to ask deflate() to
	     * give us some more. Note that the condition for needing to
	     * repeat a buffer transfer when the result is Z_OK is whether
	     * there is no more space in the buffer we provided; the zlib
	     * library does not necessarily return a different code in that
	     * case. [Bug b26e38a3e4] [Tk Bug 10f2e7872b]
	     */

	    if ((e != Z_BUF_ERROR) && (e != Z_OK || toStore < outSize)) {
		if ((e == Z_OK) || (flush == Z_FINISH && e == Z_STREAM_END)) {
		    break;
		}
		ConvertError(zshPtr->interp, e, zshPtr->stream.adler);
		return TCL_ERROR;
	    }

	    /*
	     * Output buffer too small to hold the data being generated or we
	     * are doing the end-of-stream flush (which can spit out masses of
	     * data). This means we need to put a new buffer into place after
	     * saving the old generated data to the outData list.
	     */

	    AppendByteArray(zshPtr->outData, dataTmp, outSize);

	    if (outSize < BUFFER_SIZE_LIMIT) {
		outSize = BUFFER_SIZE_LIMIT;
		/* There may be *lots* of data left to output... */
		dataTmp = ckrealloc(dataTmp, outSize);
	    }
	}

	/*
	 * And append the final data block to the outData list.
	 */

	AppendByteArray(zshPtr->outData, dataTmp, toStore);
	ckfree(dataTmp);
    } else {
	/*
	 * This is easy. Just append to the inData list.
	 */

	Tcl_ListObjAppendElement(NULL, zshPtr->inData, data);

	/*
	 * and we'll need the flush parameter for the Inflate call.
	 */

	zshPtr->flush = flush;
    }

    return TCL_OK;
}

/*
 *----------------------------------------------------------------------
 *
 * Tcl_ZlibStreamGet --
 *
 *	Retrieve data (now compressed or decompressed) from the stream into a
 *	bytearray Tcl_Obj.
 *
 *----------------------------------------------------------------------
 */

int
Tcl_ZlibStreamGet(
    Tcl_ZlibStream zshandle,	/* As obtained from Tcl_ZlibStreamInit */
    Tcl_Obj *data,		/* A place to append the data. */
    int count)			/* Number of bytes to grab as a maximum, you
				 * may get less! */
{
    ZlibStreamHandle *zshPtr = (ZlibStreamHandle *) zshandle;
    int e, i, listLen, itemLen, dataPos = 0;
    Tcl_Obj *itemObj;
    unsigned char *dataPtr, *itemPtr;
    int existing;

    /*
     * Getting beyond the of stream, just return empty string.
     */

    if (zshPtr->streamEnd) {
	return TCL_OK;
    }

    (void) Tcl_GetByteArrayFromObj(data, &existing);

    if (zshPtr->mode == TCL_ZLIB_STREAM_INFLATE) {
	if (count == -1) {
	    /*
	     * The only safe thing to do is restict to 65k. We might cause a
	     * panic for out of memory if we just kept growing the buffer.
	     */

	    count = MAX_BUFFER_SIZE;
	}

	/*
	 * Prepare the place to store the data.
	 */

	dataPtr = Tcl_SetByteArrayLength(data, existing+count);
	dataPtr += existing;

	zshPtr->stream.next_out = dataPtr;
	zshPtr->stream.avail_out = count;
	if (zshPtr->stream.avail_in == 0) {
	    /*
	     * zlib will probably need more data to decompress.
	     */

	    if (zshPtr->currentInput) {
		Tcl_DecrRefCount(zshPtr->currentInput);
		zshPtr->currentInput = NULL;
	    }
	    Tcl_ListObjLength(NULL, zshPtr->inData, &listLen);
	    if (listLen > 0) {
		/*
		 * There is more input available, get it from the list and
		 * give it to zlib. At this point, the data must not be shared
		 * since we require the bytearray representation to not vanish
		 * under our feet. [Bug 3081008]
		 */

		Tcl_ListObjIndex(NULL, zshPtr->inData, 0, &itemObj);
		if (Tcl_IsShared(itemObj)) {
		    itemObj = Tcl_DuplicateObj(itemObj);
		}
		itemPtr = Tcl_GetByteArrayFromObj(itemObj, &itemLen);
		Tcl_IncrRefCount(itemObj);
		zshPtr->currentInput = itemObj;
		zshPtr->stream.next_in = itemPtr;
		zshPtr->stream.avail_in = itemLen;

		/*
		 * And remove it from the list
		 */

		Tcl_ListObjReplace(NULL, zshPtr->inData, 0, 1, 0, NULL);
	    }
	}

	/*
	 * When dealing with a raw stream, we set the dictionary here, once.
	 * (You can't do it in response to getting Z_NEED_DATA as raw streams
	 * don't ever issue that.)
	 */

	if (IsRawStream(zshPtr) && HaveDictToSet(zshPtr)) {
	    e = SetInflateDictionary(&zshPtr->stream, zshPtr->compDictObj);
	    if (e != Z_OK) {
		ConvertError(zshPtr->interp, e, zshPtr->stream.adler);
		return TCL_ERROR;
	    }
	    DictWasSet(zshPtr);
	}
	e = inflate(&zshPtr->stream, zshPtr->flush);
	if (e == Z_NEED_DICT && HaveDictToSet(zshPtr)) {
	    e = SetInflateDictionary(&zshPtr->stream, zshPtr->compDictObj);
	    if (e == Z_OK) {
		DictWasSet(zshPtr);
		e = inflate(&zshPtr->stream, zshPtr->flush);
	    }
	};
	Tcl_ListObjLength(NULL, zshPtr->inData, &listLen);

	while ((zshPtr->stream.avail_out > 0)
		&& (e == Z_OK || e == Z_BUF_ERROR) && (listLen > 0)) {
	    /*
	     * State: We have not satisfied the request yet and there may be
	     * more to inflate.
	     */

	    if (zshPtr->stream.avail_in > 0) {
		if (zshPtr->interp) {
		    Tcl_SetObjResult(zshPtr->interp, Tcl_NewStringObj(
			    "unexpected zlib internal state during"
			    " decompression", -1));
		    Tcl_SetErrorCode(zshPtr->interp, "TCL", "ZIP", "STATE",
			    NULL);
		}
		Tcl_SetByteArrayLength(data, existing);
		return TCL_ERROR;
	    }

	    if (zshPtr->currentInput) {
		Tcl_DecrRefCount(zshPtr->currentInput);
		zshPtr->currentInput = 0;
	    }

	    /*
	     * Get the next block of data to go to inflate. At this point, the
	     * data must not be shared since we require the bytearray
	     * representation to not vanish under our feet. [Bug 3081008]
	     */

	    Tcl_ListObjIndex(zshPtr->interp, zshPtr->inData, 0, &itemObj);
	    if (Tcl_IsShared(itemObj)) {
		itemObj = Tcl_DuplicateObj(itemObj);
	    }
	    itemPtr = Tcl_GetByteArrayFromObj(itemObj, &itemLen);
	    Tcl_IncrRefCount(itemObj);
	    zshPtr->currentInput = itemObj;
	    zshPtr->stream.next_in = itemPtr;
	    zshPtr->stream.avail_in = itemLen;

	    /*
	     * Remove it from the list.
	     */

	    Tcl_ListObjReplace(NULL, zshPtr->inData, 0, 1, 0, NULL);
	    listLen--;

	    /*
	     * And call inflate again.
	     */

	    do {
		e = inflate(&zshPtr->stream, zshPtr->flush);
		if (e != Z_NEED_DICT || !HaveDictToSet(zshPtr)) {
		    break;
		}
		e = SetInflateDictionary(&zshPtr->stream,zshPtr->compDictObj);
		DictWasSet(zshPtr);
	    } while (e == Z_OK);
	}
	if (zshPtr->stream.avail_out > 0) {
	    Tcl_SetByteArrayLength(data,
		    existing + count - zshPtr->stream.avail_out);
	}
	if (!(e==Z_OK || e==Z_STREAM_END || e==Z_BUF_ERROR)) {
	    Tcl_SetByteArrayLength(data, existing);
	    ConvertError(zshPtr->interp, e, zshPtr->stream.adler);
	    return TCL_ERROR;
	}
	if (e == Z_STREAM_END) {
	    zshPtr->streamEnd = 1;
	    if (zshPtr->currentInput) {
		Tcl_DecrRefCount(zshPtr->currentInput);
		zshPtr->currentInput = 0;
	    }
	    inflateEnd(&zshPtr->stream);
	}
    } else {
	Tcl_ListObjLength(NULL, zshPtr->outData, &listLen);
	if (count == -1) {
	    count = 0;
	    for (i=0; i<listLen; i++) {
		Tcl_ListObjIndex(NULL, zshPtr->outData, i, &itemObj);
		itemPtr = Tcl_GetByteArrayFromObj(itemObj, &itemLen);
		if (i == 0) {
		    count += itemLen - zshPtr->outPos;
		} else {
		    count += itemLen;
		}
	    }
	}

	/*
	 * Prepare the place to store the data.
	 */

	dataPtr = Tcl_SetByteArrayLength(data, existing + count);
	dataPtr += existing;

	while ((count > dataPos) &&
		(Tcl_ListObjLength(NULL, zshPtr->outData, &listLen) == TCL_OK)
		&& (listLen > 0)) {
	    /*
	     * Get the next chunk off our list of chunks and grab the data out
	     * of it.
	     */

	    Tcl_ListObjIndex(NULL, zshPtr->outData, 0, &itemObj);
	    itemPtr = Tcl_GetByteArrayFromObj(itemObj, &itemLen);
	    if (itemLen-zshPtr->outPos >= count-dataPos) {
		unsigned len = count - dataPos;

		memcpy(dataPtr + dataPos, itemPtr + zshPtr->outPos, len);
		zshPtr->outPos += len;
		dataPos += len;
		if (zshPtr->outPos == itemLen) {
		    zshPtr->outPos = 0;
		}
	    } else {
		unsigned len = itemLen - zshPtr->outPos;

		memcpy(dataPtr + dataPos, itemPtr + zshPtr->outPos, len);
		dataPos += len;
		zshPtr->outPos = 0;
	    }
	    if (zshPtr->outPos == 0) {
		Tcl_ListObjReplace(NULL, zshPtr->outData, 0, 1, 0, NULL);
		listLen--;
	    }
	}
	Tcl_SetByteArrayLength(data, existing + dataPos);
    }
    return TCL_OK;
}

/*
 *----------------------------------------------------------------------
 *
 * Tcl_ZlibDeflate --
 *
 *	Compress the contents of Tcl_Obj *data with compression level in
 *	output format, producing the compressed data in the interpreter
 *	result.
 *
 *----------------------------------------------------------------------
 */

int
Tcl_ZlibDeflate(
    Tcl_Interp *interp,
    int format,
    Tcl_Obj *data,
    int level,
    Tcl_Obj *gzipHeaderDictObj)
{
    int wbits = 0, inLen = 0, e = 0, extraSize = 0;
    Byte *inData = NULL;
    z_stream stream;
    GzipHeader header;
    gz_header *headerPtr = NULL;
    Tcl_Obj *obj;

    if (!interp) {
	return TCL_ERROR;
    }

    /*
     * Compressed format is specified by the wbits parameter. See zlib.h for
     * details.
     */

    if (format == TCL_ZLIB_FORMAT_RAW) {
	wbits = WBITS_RAW;
    } else if (format == TCL_ZLIB_FORMAT_GZIP) {
	wbits = WBITS_GZIP;

	/*
	 * Need to allocate extra space for the gzip header and footer. The
	 * amount of space is (a bit less than) 32 bytes, plus a byte for each
	 * byte of string that we add. Note that over-allocation is not a
	 * problem. [Bug 2419061]
	 */

	extraSize = 32;
	if (gzipHeaderDictObj) {
	    headerPtr = &header.header;
	    memset(headerPtr, 0, sizeof(gz_header));
	    if (GenerateHeader(interp, gzipHeaderDictObj, &header,
		    &extraSize) != TCL_OK) {
		return TCL_ERROR;
	    }
	}
    } else if (format == TCL_ZLIB_FORMAT_ZLIB) {
	wbits = WBITS_ZLIB;
    } else {
	Tcl_Panic("incorrect zlib data format, must be TCL_ZLIB_FORMAT_ZLIB, "
		"TCL_ZLIB_FORMAT_GZIP or TCL_ZLIB_FORMAT_ZLIB");
    }

    if (level < -1 || level > 9) {
	Tcl_Panic("compression level should be between 0 (uncompressed) and "
		"9 (best compression) or -1 for default compression level");
    }

    /*
     * Allocate some space to store the output.
     */

    TclNewObj(obj);

    /*
     * Obtain the pointer to the byte array, we'll pass this pointer straight
     * to the deflate command.
     */

    inData = Tcl_GetByteArrayFromObj(data, &inLen);
    memset(&stream, 0, sizeof(z_stream));
    stream.avail_in = (uInt) inLen;
    stream.next_in = inData;

    /*
     * No output buffer available yet, will alloc after deflateInit2.
     */

    e = deflateInit2(&stream, level, Z_DEFLATED, wbits, MAX_MEM_LEVEL,
	    Z_DEFAULT_STRATEGY);
    if (e != Z_OK) {
	goto error;
    }

    if (headerPtr != NULL) {
	e = deflateSetHeader(&stream, headerPtr);
	if (e != Z_OK) {
	    goto error;
	}
    }

    /*
     * Allocate the output buffer from the value of deflateBound(). This is
     * probably too much space. Before returning to the caller, we will reduce
     * it back to the actual compressed size.
     */

    stream.avail_out = deflateBound(&stream, inLen) + extraSize;
    stream.next_out = Tcl_SetByteArrayLength(obj, stream.avail_out);

    /*
     * Perform the compression, Z_FINISH means do it in one go.
     */

    e = deflate(&stream, Z_FINISH);

    if (e != Z_STREAM_END) {
	e = deflateEnd(&stream);

	/*
	 * deflateEnd() returns Z_OK when there are bytes left to compress, at
	 * this point we consider that an error, although we could continue by
	 * allocating more memory and calling deflate() again.
	 */

	if (e == Z_OK) {
	    e = Z_BUF_ERROR;
	}
    } else {
	e = deflateEnd(&stream);
    }

    if (e != Z_OK) {
	goto error;
    }

    /*
     * Reduce the bytearray length to the actual data length produced by
     * deflate.
     */

    Tcl_SetByteArrayLength(obj, stream.total_out);
    Tcl_SetObjResult(interp, obj);
    return TCL_OK;

  error:
    ConvertError(interp, e, stream.adler);
    TclDecrRefCount(obj);
    return TCL_ERROR;
}

/*
 *----------------------------------------------------------------------
 *
 * Tcl_ZlibInflate --
 *
 *	Decompress data in an object into the interpreter result.
 *
 *----------------------------------------------------------------------
 */

int
Tcl_ZlibInflate(
    Tcl_Interp *interp,
    int format,
    Tcl_Obj *data,
    int bufferSize,
    Tcl_Obj *gzipHeaderDictObj)
{
    int wbits = 0, inLen = 0, e = 0, newBufferSize;
    Byte *inData = NULL, *outData = NULL, *newOutData = NULL;
    z_stream stream;
    gz_header header, *headerPtr = NULL;
    Tcl_Obj *obj;
    char *nameBuf = NULL, *commentBuf = NULL;

    if (!interp) {
	return TCL_ERROR;
    }

    /*
     * Compressed format is specified by the wbits parameter. See zlib.h for
     * details.
     */

    switch (format) {
    case TCL_ZLIB_FORMAT_RAW:
	wbits = WBITS_RAW;
	gzipHeaderDictObj = NULL;
	break;
    case TCL_ZLIB_FORMAT_ZLIB:
	wbits = WBITS_ZLIB;
	gzipHeaderDictObj = NULL;
	break;
    case TCL_ZLIB_FORMAT_GZIP:
	wbits = WBITS_GZIP;
	break;
    case TCL_ZLIB_FORMAT_AUTO:
	wbits = WBITS_AUTODETECT;
	break;
    default:
	Tcl_Panic("incorrect zlib data format, must be TCL_ZLIB_FORMAT_ZLIB, "
		"TCL_ZLIB_FORMAT_GZIP, TCL_ZLIB_FORMAT_RAW or "
		"TCL_ZLIB_FORMAT_AUTO");
    }

    if (gzipHeaderDictObj) {
	headerPtr = &header;
	memset(headerPtr, 0, sizeof(gz_header));
	nameBuf = ckalloc(MAXPATHLEN);
	header.name = (Bytef *) nameBuf;
	header.name_max = MAXPATHLEN - 1;
	commentBuf = ckalloc(MAX_COMMENT_LEN);
	header.comment = (Bytef *) commentBuf;
	header.comm_max = MAX_COMMENT_LEN - 1;
    }

    inData = Tcl_GetByteArrayFromObj(data, &inLen);
    if (bufferSize < 1) {
	/*
	 * Start with a buffer (up to) 3 times the size of the input data.
	 */

	if (inLen < 32*1024*1024) {
	    bufferSize = 3*inLen;
	} else if (inLen < 256*1024*1024) {
	    bufferSize = 2*inLen;
	} else {
	    bufferSize = inLen;
	}
    }

    TclNewObj(obj);
    outData = Tcl_SetByteArrayLength(obj, bufferSize);
    memset(&stream, 0, sizeof(z_stream));
    stream.avail_in = (uInt) inLen+1;	/* +1 because zlib can "over-request"
					 * input (but ignore it!) */
    stream.next_in = inData;
    stream.avail_out = bufferSize;
    stream.next_out = outData;

    /*
     * Initialize zlib for decompression.
     */

    e = inflateInit2(&stream, wbits);
    if (e != Z_OK) {
	goto error;
    }
    if (headerPtr) {
	e = inflateGetHeader(&stream, headerPtr);
	if (e != Z_OK) {
	    inflateEnd(&stream);
	    goto error;
	}
    }

    /*
     * Start the decompression cycle.
     */

    while (1) {
	e = inflate(&stream, Z_FINISH);
	if (e != Z_BUF_ERROR) {
	    break;
	}

	/*
	 * Not enough room in the output buffer. Increase it by five times the
	 * bytes still in the input buffer. (Because 3 times didn't do the
	 * trick before, 5 times is what we do next.) Further optimization
	 * should be done by the user, specify the decompressed size!
	 */

	if ((stream.avail_in == 0) && (stream.avail_out > 0)) {
	    e = Z_STREAM_ERROR;
	    break;
	}
	newBufferSize = bufferSize + 5 * stream.avail_in;
	if (newBufferSize == bufferSize) {
	    newBufferSize = bufferSize+1000;
	}
	newOutData = Tcl_SetByteArrayLength(obj, newBufferSize);

	/*
	 * Set next out to the same offset in the new location.
	 */

	stream.next_out = newOutData + stream.total_out;

	/*
	 * And increase avail_out with the number of new bytes allocated.
	 */

	stream.avail_out += newBufferSize - bufferSize;
	outData = newOutData;
	bufferSize = newBufferSize;
    }

    if (e != Z_STREAM_END) {
	inflateEnd(&stream);
	goto error;
    }

    e = inflateEnd(&stream);
    if (e != Z_OK) {
	goto error;
    }

    /*
     * Reduce the BA length to the actual data length produced by deflate.
     */

    Tcl_SetByteArrayLength(obj, stream.total_out);
    if (headerPtr != NULL) {
	ExtractHeader(&header, gzipHeaderDictObj);
	SetValue(gzipHeaderDictObj, "size",
		Tcl_NewLongObj((long) stream.total_out));
	ckfree(nameBuf);
	ckfree(commentBuf);
    }
    Tcl_SetObjResult(interp, obj);
    return TCL_OK;

  error:
    TclDecrRefCount(obj);
    ConvertError(interp, e, stream.adler);
    if (nameBuf) {
	ckfree(nameBuf);
    }
    if (commentBuf) {
	ckfree(commentBuf);
    }
    return TCL_ERROR;
}

/*
 *----------------------------------------------------------------------
 *
 * Tcl_ZlibCRC32, Tcl_ZlibAdler32 --
 *
 *	Access to the checksumming engines.
 *
 *----------------------------------------------------------------------
 */

unsigned int
Tcl_ZlibCRC32(
    unsigned int crc,
    const unsigned char *buf,
    int len)
{
    /* Nothing much to do, just wrap the crc32(). */
    return crc32(crc, (Bytef *) buf, (unsigned) len);
}

unsigned int
Tcl_ZlibAdler32(
    unsigned int adler,
    const unsigned char *buf,
    int len)
{
    return adler32(adler, (Bytef *) buf, (unsigned) len);
}

/*
 *----------------------------------------------------------------------
 *
 * ZlibCmd --
 *
 *	Implementation of the [zlib] command.
 *
 *----------------------------------------------------------------------
 */

static int
ZlibCmd(
    ClientData notUsed,
    Tcl_Interp *interp,
    int objc,
    Tcl_Obj *const objv[])
{
    int command, dlen, i, option, level = -1;
    unsigned start, buffersize = 0;
    Byte *data;
    Tcl_Obj *headerDictObj;
    const char *extraInfoStr = NULL;
    static const char *const commands[] = {
	"adler32", "compress", "crc32", "decompress", "deflate", "gunzip",
	"gzip", "inflate", "push", "stream",
	NULL
    };
    enum zlibCommands {
	CMD_ADLER, CMD_COMPRESS, CMD_CRC, CMD_DECOMPRESS, CMD_DEFLATE,
	CMD_GUNZIP, CMD_GZIP, CMD_INFLATE, CMD_PUSH, CMD_STREAM
    };

    if (objc < 2) {
	Tcl_WrongNumArgs(interp, 1, objv, "command arg ?...?");
	return TCL_ERROR;
    }
    if (Tcl_GetIndexFromObj(interp, objv[1], commands, "command", 0,
	    &command) != TCL_OK) {
	return TCL_ERROR;
    }

    switch ((enum zlibCommands) command) {
    case CMD_ADLER:			/* adler32 str ?startvalue?
					 * -> checksum */
	if (objc < 3 || objc > 4) {
	    Tcl_WrongNumArgs(interp, 2, objv, "data ?startValue?");
	    return TCL_ERROR;
	}
	if (objc>3 && Tcl_GetIntFromObj(interp, objv[3],
		(int *) &start) != TCL_OK) {
	    return TCL_ERROR;
	}
	if (objc < 4) {
	    start = Tcl_ZlibAdler32(0, NULL, 0);
	}
	data = Tcl_GetByteArrayFromObj(objv[2], &dlen);
	Tcl_SetObjResult(interp, Tcl_NewWideIntObj((Tcl_WideInt)
		(uLong) Tcl_ZlibAdler32(start, data, dlen)));
	return TCL_OK;
    case CMD_CRC:			/* crc32 str ?startvalue?
					 * -> checksum */
	if (objc < 3 || objc > 4) {
	    Tcl_WrongNumArgs(interp, 2, objv, "data ?startValue?");
	    return TCL_ERROR;
	}
	if (objc>3 && Tcl_GetIntFromObj(interp, objv[3],
		(int *) &start) != TCL_OK) {
	    return TCL_ERROR;
	}
	if (objc < 4) {
	    start = Tcl_ZlibCRC32(0, NULL, 0);
	}
	data = Tcl_GetByteArrayFromObj(objv[2], &dlen);
	Tcl_SetObjResult(interp, Tcl_NewWideIntObj((Tcl_WideInt)
		(uLong) Tcl_ZlibCRC32(start, data, dlen)));
	return TCL_OK;
    case CMD_DEFLATE:			/* deflate data ?level?
					 * -> rawCompressedData */
	if (objc < 3 || objc > 4) {
	    Tcl_WrongNumArgs(interp, 2, objv, "data ?level?");
	    return TCL_ERROR;
	}
	if (objc > 3) {
	    if (Tcl_GetIntFromObj(interp, objv[3], &level) != TCL_OK) {
		return TCL_ERROR;
	    }
	    if (level < 0 || level > 9) {
		goto badLevel;
	    }
	}
	return Tcl_ZlibDeflate(interp, TCL_ZLIB_FORMAT_RAW, objv[2], level,
		NULL);
    case CMD_COMPRESS:			/* compress data ?level?
					 * -> zlibCompressedData */
	if (objc < 3 || objc > 4) {
	    Tcl_WrongNumArgs(interp, 2, objv, "data ?level?");
	    return TCL_ERROR;
	}
	if (objc > 3) {
	    if (Tcl_GetIntFromObj(interp, objv[3], &level) != TCL_OK) {
		return TCL_ERROR;
	    }
	    if (level < 0 || level > 9) {
		goto badLevel;
	    }
	}
	return Tcl_ZlibDeflate(interp, TCL_ZLIB_FORMAT_ZLIB, objv[2], level,
		NULL);
    case CMD_GZIP:			/* gzip data ?level?
					 * -> gzippedCompressedData */
	headerDictObj = NULL;

	/*
	 * Legacy argument format support.
	 */

	if (objc == 4
		&& Tcl_GetIntFromObj(interp, objv[3], &level) == TCL_OK) {
	    if (level < 0 || level > 9) {
		extraInfoStr = "\n    (in -level option)";
		goto badLevel;
	    }
	    return Tcl_ZlibDeflate(interp, TCL_ZLIB_FORMAT_GZIP, objv[2],
		    level, NULL);
	}

	if (objc < 3 || objc > 7 || ((objc & 1) == 0)) {
	    Tcl_WrongNumArgs(interp, 2, objv,
		    "data ?-level level? ?-header header?");
	    return TCL_ERROR;
	}
	for (i=3 ; i<objc ; i+=2) {
	    static const char *const gzipopts[] = {
		"-header", "-level", NULL
	    };

	    if (Tcl_GetIndexFromObj(interp, objv[i], gzipopts, "option", 0,
		    &option) != TCL_OK) {
		return TCL_ERROR;
	    }
	    switch (option) {
	    case 0:
		headerDictObj = objv[i+1];
		break;
	    case 1:
		if (Tcl_GetIntFromObj(interp, objv[i+1],
			&level) != TCL_OK) {
		    return TCL_ERROR;
		}
		if (level < 0 || level > 9) {
		    extraInfoStr = "\n    (in -level option)";
		    goto badLevel;
		}
		break;
	    }
	}
	return Tcl_ZlibDeflate(interp, TCL_ZLIB_FORMAT_GZIP, objv[2], level,
		headerDictObj);
    case CMD_INFLATE:			/* inflate rawcomprdata ?bufferSize?
					 *	-> decompressedData */
	if (objc < 3 || objc > 4) {
	    Tcl_WrongNumArgs(interp, 2, objv, "data ?bufferSize?");
	    return TCL_ERROR;
	}
	if (objc > 3) {
	    if (Tcl_GetIntFromObj(interp, objv[3],
		    (int *) &buffersize) != TCL_OK) {
		return TCL_ERROR;
	    }
	    if (buffersize < MIN_NONSTREAM_BUFFER_SIZE
		    || buffersize > MAX_BUFFER_SIZE) {
		goto badBuffer;
	    }
	}
	return Tcl_ZlibInflate(interp, TCL_ZLIB_FORMAT_RAW, objv[2],
		buffersize, NULL);
    case CMD_DECOMPRESS:		/* decompress zlibcomprdata \
					 *    ?bufferSize?
					 *	-> decompressedData */
	if (objc < 3 || objc > 4) {
	    Tcl_WrongNumArgs(interp, 2, objv, "data ?bufferSize?");
	    return TCL_ERROR;
	}
	if (objc > 3) {
	    if (Tcl_GetIntFromObj(interp, objv[3],
		    (int *) &buffersize) != TCL_OK) {
		return TCL_ERROR;
	    }
	    if (buffersize < MIN_NONSTREAM_BUFFER_SIZE
		    || buffersize > MAX_BUFFER_SIZE) {
		goto badBuffer;
	    }
	}
	return Tcl_ZlibInflate(interp, TCL_ZLIB_FORMAT_ZLIB, objv[2],
		buffersize, NULL);
    case CMD_GUNZIP: {			/* gunzip gzippeddata ?bufferSize?
					 *	-> decompressedData */
	Tcl_Obj *headerVarObj;

	if (objc < 3 || objc > 5 || ((objc & 1) == 0)) {
	    Tcl_WrongNumArgs(interp, 2, objv, "data ?-headerVar varName?");
	    return TCL_ERROR;
	}
	headerDictObj = headerVarObj = NULL;
	for (i=3 ; i<objc ; i+=2) {
	    static const char *const gunzipopts[] = {
		"-buffersize", "-headerVar", NULL
	    };

	    if (Tcl_GetIndexFromObj(interp, objv[i], gunzipopts, "option", 0,
		    &option) != TCL_OK) {
		return TCL_ERROR;
	    }
	    switch (option) {
	    case 0:
		if (Tcl_GetIntFromObj(interp, objv[i+1],
			(int *) &buffersize) != TCL_OK) {
		    return TCL_ERROR;
		}
		if (buffersize < MIN_NONSTREAM_BUFFER_SIZE
			|| buffersize > MAX_BUFFER_SIZE) {
		    goto badBuffer;
		}
		break;
	    case 1:
		headerVarObj = objv[i+1];
		headerDictObj = Tcl_NewObj();
		break;
	    }
	}
	if (Tcl_ZlibInflate(interp, TCL_ZLIB_FORMAT_GZIP, objv[2],
		buffersize, headerDictObj) != TCL_OK) {
	    if (headerDictObj) {
		TclDecrRefCount(headerDictObj);
	    }
	    return TCL_ERROR;
	}
	if (headerVarObj != NULL && Tcl_ObjSetVar2(interp, headerVarObj, NULL,
		headerDictObj, TCL_LEAVE_ERR_MSG) == NULL) {
	    return TCL_ERROR;
	}
	return TCL_OK;
    }
    case CMD_STREAM:			/* stream deflate/inflate/...gunzip \
					 *    ?options...?
					 *	-> handleCmd */
	return ZlibStreamSubcmd(interp, objc, objv);
    case CMD_PUSH:			/* push mode channel options...
					 *	-> channel */
	return ZlibPushSubcmd(interp, objc, objv);
    };

    return TCL_ERROR;

  badLevel:
    Tcl_SetObjResult(interp, Tcl_NewStringObj("level must be 0 to 9", -1));
    Tcl_SetErrorCode(interp, "TCL", "VALUE", "COMPRESSIONLEVEL", NULL);
    if (extraInfoStr) {
	Tcl_AddErrorInfo(interp, extraInfoStr);
    }
    return TCL_ERROR;
  badBuffer:
    Tcl_SetObjResult(interp, Tcl_ObjPrintf(
	    "buffer size must be %d to %d",
	    MIN_NONSTREAM_BUFFER_SIZE, MAX_BUFFER_SIZE));
    Tcl_SetErrorCode(interp, "TCL", "VALUE", "BUFFERSIZE", NULL);
    return TCL_ERROR;
}

/*
 *----------------------------------------------------------------------
 *
 * ZlibStreamSubcmd --
 *
 *	Implementation of the [zlib stream] subcommand.
 *
 *----------------------------------------------------------------------
 */

static int
ZlibStreamSubcmd(
    Tcl_Interp *interp,
    int objc,
    Tcl_Obj *const objv[])
{
    static const char *const stream_formats[] = {
	"compress", "decompress", "deflate", "gunzip", "gzip", "inflate",
	NULL
    };
    enum zlibFormats {
	FMT_COMPRESS, FMT_DECOMPRESS, FMT_DEFLATE, FMT_GUNZIP, FMT_GZIP,
	FMT_INFLATE
    };
    int i, format, mode = 0, option, level;
    enum objIndices {
	OPT_COMPRESSION_DICTIONARY = 0,
	OPT_GZIP_HEADER = 1,
	OPT_COMPRESSION_LEVEL = 2,
	OPT_END = -1
    };
    Tcl_Obj *obj[3] = { NULL, NULL, NULL };
#define compDictObj	obj[OPT_COMPRESSION_DICTIONARY]
#define gzipHeaderObj	obj[OPT_GZIP_HEADER]
#define levelObj	obj[OPT_COMPRESSION_LEVEL]
    typedef struct {
	const char *name;
	enum objIndices offset;
    } OptDescriptor;
    static const OptDescriptor compressionOpts[] = {
	{ "-dictionary", OPT_COMPRESSION_DICTIONARY },
	{ "-level",	 OPT_COMPRESSION_LEVEL },
	{ NULL, OPT_END }
    };
    static const OptDescriptor gzipOpts[] = {
	{ "-header",	 OPT_GZIP_HEADER },
	{ "-level",	 OPT_COMPRESSION_LEVEL },
	{ NULL, OPT_END }
    };
    static const OptDescriptor expansionOpts[] = {
	{ "-dictionary", OPT_COMPRESSION_DICTIONARY },
	{ NULL, OPT_END }
    };
    static const OptDescriptor gunzipOpts[] = {
	{ NULL, OPT_END }
    };
    const OptDescriptor *desc = NULL;
    Tcl_ZlibStream zh;

    if (objc < 3 || !(objc & 1)) {
	Tcl_WrongNumArgs(interp, 2, objv, "mode ?-option value...?");
	return TCL_ERROR;
    }
    if (Tcl_GetIndexFromObj(interp, objv[2], stream_formats, "mode", 0,
	    &format) != TCL_OK) {
	return TCL_ERROR;
    }

    /*
     * The format determines the compression mode and the options that may be
     * specified.
     */

    switch ((enum zlibFormats) format) {
    case FMT_DEFLATE:
	desc = compressionOpts;
	mode = TCL_ZLIB_STREAM_DEFLATE;
	format = TCL_ZLIB_FORMAT_RAW;
	break;
    case FMT_INFLATE:
	desc = expansionOpts;
	mode = TCL_ZLIB_STREAM_INFLATE;
	format = TCL_ZLIB_FORMAT_RAW;
	break;
    case FMT_COMPRESS:
	desc = compressionOpts;
	mode = TCL_ZLIB_STREAM_DEFLATE;
	format = TCL_ZLIB_FORMAT_ZLIB;
	break;
    case FMT_DECOMPRESS:
	desc = expansionOpts;
	mode = TCL_ZLIB_STREAM_INFLATE;
	format = TCL_ZLIB_FORMAT_ZLIB;
	break;
    case FMT_GZIP:
	desc = gzipOpts;
	mode = TCL_ZLIB_STREAM_DEFLATE;
	format = TCL_ZLIB_FORMAT_GZIP;
	break;
    case FMT_GUNZIP:
	desc = gunzipOpts;
	mode = TCL_ZLIB_STREAM_INFLATE;
	format = TCL_ZLIB_FORMAT_GZIP;
	break;
    default:
	Tcl_Panic("should be unreachable");
    }

    /*
     * Parse the options.
     */

    for (i=3 ; i<objc ; i+=2) {
	if (Tcl_GetIndexFromObjStruct(interp, objv[i], desc,
		sizeof(OptDescriptor), "option", 0, &option) != TCL_OK) {
	    return TCL_ERROR;
	}
	obj[desc[option].offset] = objv[i+1];
    }

    /*
     * If a compression level was given, parse it (integral: 0..9). Otherwise
     * use the default.
     */

    if (levelObj == NULL) {
	level = Z_DEFAULT_COMPRESSION;
    } else if (Tcl_GetIntFromObj(interp, levelObj, &level) != TCL_OK) {
	return TCL_ERROR;
    } else if (level < 0 || level > 9) {
	Tcl_SetObjResult(interp, Tcl_NewStringObj("level must be 0 to 9",-1));
	Tcl_SetErrorCode(interp, "TCL", "VALUE", "COMPRESSIONLEVEL", NULL);
	Tcl_AddErrorInfo(interp, "\n    (in -level option)");
	return TCL_ERROR;
    }

    /*
     * Construct the stream now we know its configuration.
     */

    if (Tcl_ZlibStreamInit(interp, mode, format, level, gzipHeaderObj,
	    &zh) != TCL_OK) {
	return TCL_ERROR;
    }
    if (compDictObj != NULL) {
	Tcl_ZlibStreamSetCompressionDictionary(zh, compDictObj);
    }
    Tcl_SetObjResult(interp, Tcl_ZlibStreamGetCommandName(zh));
    return TCL_OK;
#undef compDictObj
#undef gzipHeaderObj
#undef levelObj
}

/*
 *----------------------------------------------------------------------
 *
 * ZlibPushSubcmd --
 *
 *	Implementation of the [zlib push] subcommand.
 *
 *----------------------------------------------------------------------
 */

static int
ZlibPushSubcmd(
    Tcl_Interp *interp,
    int objc,
    Tcl_Obj *const objv[])
{
    static const char *const stream_formats[] = {
	"compress", "decompress", "deflate", "gunzip", "gzip", "inflate",
	NULL
    };
    enum zlibFormats {
	FMT_COMPRESS, FMT_DECOMPRESS, FMT_DEFLATE, FMT_GUNZIP, FMT_GZIP,
	FMT_INFLATE
    };
    Tcl_Channel chan;
    int chanMode, format, mode = 0, level, i, option;
    static const char *const pushCompressOptions[] = {
	"-dictionary", "-header", "-level", NULL
    };
    static const char *const pushDecompressOptions[] = {
	"-dictionary", "-header", "-level", "-limit", NULL
    };
    const char *const *pushOptions = pushDecompressOptions;
    enum pushOptions {poDictionary, poHeader, poLevel, poLimit};
    Tcl_Obj *headerObj = NULL, *compDictObj = NULL;
    int limit = 1, dummy;

    if (objc < 4) {
	Tcl_WrongNumArgs(interp, 2, objv, "mode channel ?options...?");
	return TCL_ERROR;
    }

    if (Tcl_GetIndexFromObj(interp, objv[2], stream_formats, "mode", 0,
	    &format) != TCL_OK) {
	return TCL_ERROR;
    }
    switch ((enum zlibFormats) format) {
    case FMT_DEFLATE:
	mode = TCL_ZLIB_STREAM_DEFLATE;
	format = TCL_ZLIB_FORMAT_RAW;
	pushOptions = pushCompressOptions;
	break;
    case FMT_INFLATE:
	mode = TCL_ZLIB_STREAM_INFLATE;
	format = TCL_ZLIB_FORMAT_RAW;
	break;
    case FMT_COMPRESS:
	mode = TCL_ZLIB_STREAM_DEFLATE;
	format = TCL_ZLIB_FORMAT_ZLIB;
	pushOptions = pushCompressOptions;
	break;
    case FMT_DECOMPRESS:
	mode = TCL_ZLIB_STREAM_INFLATE;
	format = TCL_ZLIB_FORMAT_ZLIB;
	break;
    case FMT_GZIP:
	mode = TCL_ZLIB_STREAM_DEFLATE;
	format = TCL_ZLIB_FORMAT_GZIP;
	pushOptions = pushCompressOptions;
	break;
    case FMT_GUNZIP:
	mode = TCL_ZLIB_STREAM_INFLATE;
	format = TCL_ZLIB_FORMAT_GZIP;
	break;
    default:
	Tcl_Panic("should be unreachable");
    }

    if (TclGetChannelFromObj(interp, objv[3], &chan, &chanMode, 0) != TCL_OK){
	return TCL_ERROR;
    }

    /*
     * Sanity checks.
     */

    if (mode == TCL_ZLIB_STREAM_DEFLATE && !(chanMode & TCL_WRITABLE)) {
	Tcl_SetObjResult(interp, Tcl_NewStringObj(
		"compression may only be applied to writable channels", -1));
	Tcl_SetErrorCode(interp, "TCL", "ZIP", "UNWRITABLE", NULL);
	return TCL_ERROR;
    }
    if (mode == TCL_ZLIB_STREAM_INFLATE && !(chanMode & TCL_READABLE)) {
	Tcl_SetObjResult(interp, Tcl_NewStringObj(
		"decompression may only be applied to readable channels",-1));
	Tcl_SetErrorCode(interp, "TCL", "ZIP", "UNREADABLE", NULL);
	return TCL_ERROR;
    }

    /*
     * Parse options.
     */

    level = Z_DEFAULT_COMPRESSION;
    for (i=4 ; i<objc ; i++) {
	if (Tcl_GetIndexFromObj(interp, objv[i], pushOptions, "option", 0,
		&option) != TCL_OK) {
	    return TCL_ERROR;
	}
	if (++i > objc-1) {
	    Tcl_SetObjResult(interp, Tcl_ObjPrintf(
		    "value missing for %s option", pushOptions[option]));
	    Tcl_SetErrorCode(interp, "TCL", "ZIP", "NOVAL", NULL);
	    return TCL_ERROR;
	}
	switch ((enum pushOptions) option) {
	case poHeader:
	    headerObj = objv[i];
	    if (Tcl_DictObjSize(interp, headerObj, &dummy) != TCL_OK) {
		goto genericOptionError;
	    }
	    break;
	case poLevel:
	    if (Tcl_GetIntFromObj(interp, objv[i], (int*) &level) != TCL_OK) {
		goto genericOptionError;
	    }
	    if (level < 0 || level > 9) {
		Tcl_SetObjResult(interp, Tcl_NewStringObj(
			"level must be 0 to 9", -1));
		Tcl_SetErrorCode(interp, "TCL", "VALUE", "COMPRESSIONLEVEL",
			NULL);
		goto genericOptionError;
	    }
	    break;
	case poLimit:
	    if (Tcl_GetIntFromObj(interp, objv[i], (int*) &limit) != TCL_OK) {
		goto genericOptionError;
	    }
	    if (limit < 1 || limit > MAX_BUFFER_SIZE) {
		Tcl_SetObjResult(interp, Tcl_ObjPrintf(
			"read ahead limit must be 1 to %d",
			MAX_BUFFER_SIZE));
		Tcl_SetErrorCode(interp, "TCL", "VALUE", "BUFFERSIZE", NULL);
		goto genericOptionError;
	    }
	    break;
	case poDictionary:
	    if (format == TCL_ZLIB_FORMAT_GZIP) {
		Tcl_SetObjResult(interp, Tcl_NewStringObj(
			"a compression dictionary may not be set in the "
			"gzip format", -1));
		Tcl_SetErrorCode(interp, "TCL", "ZIP", "BADOPT", NULL);
		goto genericOptionError;
	    }
	    compDictObj = objv[i];
	    break;
	}
    }

    if (ZlibStackChannelTransform(interp, mode, format, level, limit, chan,
	    headerObj, compDictObj) == NULL) {
	return TCL_ERROR;
    }
    Tcl_SetObjResult(interp, objv[3]);
    return TCL_OK;

  genericOptionError:
    Tcl_AddErrorInfo(interp, "\n    (in ");
    Tcl_AddErrorInfo(interp, pushOptions[option]);
    Tcl_AddErrorInfo(interp, " option)");
    return TCL_ERROR;
}

/*
 *----------------------------------------------------------------------
 *
 * ZlibStreamCmd --
 *
 *	Implementation of the commands returned by [zlib stream].
 *
 *----------------------------------------------------------------------
 */

static int
ZlibStreamCmd(
    ClientData cd,
    Tcl_Interp *interp,
    int objc,
    Tcl_Obj *const objv[])
{
    Tcl_ZlibStream zstream = cd;
    int command, count, code;
    Tcl_Obj *obj;
    static const char *const cmds[] = {
	"add", "checksum", "close", "eof", "finalize", "flush",
	"fullflush", "get", "header", "put", "reset",
	NULL
    };
    enum zlibStreamCommands {
	zs_add, zs_checksum, zs_close, zs_eof, zs_finalize, zs_flush,
	zs_fullflush, zs_get, zs_header, zs_put, zs_reset
    };

    if (objc < 2) {
	Tcl_WrongNumArgs(interp, 1, objv, "option data ?...?");
	return TCL_ERROR;
    }

    if (Tcl_GetIndexFromObj(interp, objv[1], cmds, "option", 0,
	    &command) != TCL_OK) {
	return TCL_ERROR;
    }

    switch ((enum zlibStreamCommands) command) {
    case zs_add:		/* $strm add ?$flushopt? $data */
	return ZlibStreamAddCmd(zstream, interp, objc, objv);
    case zs_header:		/* $strm header */
	return ZlibStreamHeaderCmd(zstream, interp, objc, objv);
    case zs_put:		/* $strm put ?$flushopt? $data */
	return ZlibStreamPutCmd(zstream, interp, objc, objv);

    case zs_get:		/* $strm get ?count? */
	if (objc > 3) {
	    Tcl_WrongNumArgs(interp, 2, objv, "?count?");
	    return TCL_ERROR;
	}

	count = -1;
	if (objc >= 3) {
	    if (Tcl_GetIntFromObj(interp, objv[2], &count) != TCL_OK) {
		return TCL_ERROR;
	    }
	}
	TclNewObj(obj);
	code = Tcl_ZlibStreamGet(zstream, obj, count);
	if (code == TCL_OK) {
	    Tcl_SetObjResult(interp, obj);
	} else {
	    TclDecrRefCount(obj);
	}
	return code;
    case zs_flush:		/* $strm flush */
	if (objc != 2) {
	    Tcl_WrongNumArgs(interp, 2, objv, NULL);
	    return TCL_ERROR;
	}
	TclNewObj(obj);
	Tcl_IncrRefCount(obj);
	code = Tcl_ZlibStreamPut(zstream, obj, Z_SYNC_FLUSH);
	TclDecrRefCount(obj);
	return code;
    case zs_fullflush:		/* $strm fullflush */
	if (objc != 2) {
	    Tcl_WrongNumArgs(interp, 2, objv, NULL);
	    return TCL_ERROR;
	}
	TclNewObj(obj);
	Tcl_IncrRefCount(obj);
	code = Tcl_ZlibStreamPut(zstream, obj, Z_FULL_FLUSH);
	TclDecrRefCount(obj);
	return code;
    case zs_finalize:		/* $strm finalize */
	if (objc != 2) {
	    Tcl_WrongNumArgs(interp, 2, objv, NULL);
	    return TCL_ERROR;
	}

	/*
	 * The flush commands slightly abuse the empty result obj as input
	 * data.
	 */

	TclNewObj(obj);
	Tcl_IncrRefCount(obj);
	code = Tcl_ZlibStreamPut(zstream, obj, Z_FINISH);
	TclDecrRefCount(obj);
	return code;
    case zs_close:		/* $strm close */
	if (objc != 2) {
	    Tcl_WrongNumArgs(interp, 2, objv, NULL);
	    return TCL_ERROR;
	}
	return Tcl_ZlibStreamClose(zstream);
    case zs_eof:		/* $strm eof */
	if (objc != 2) {
	    Tcl_WrongNumArgs(interp, 2, objv, NULL);
	    return TCL_ERROR;
	}
	Tcl_SetObjResult(interp, Tcl_NewLongObj(Tcl_ZlibStreamEof(zstream)));
	return TCL_OK;
    case zs_checksum:		/* $strm checksum */
	if (objc != 2) {
	    Tcl_WrongNumArgs(interp, 2, objv, NULL);
	    return TCL_ERROR;
	}
	Tcl_SetObjResult(interp, Tcl_NewWideIntObj((Tcl_WideInt)
		(uLong) Tcl_ZlibStreamChecksum(zstream)));
	return TCL_OK;
    case zs_reset:		/* $strm reset */
	if (objc != 2) {
	    Tcl_WrongNumArgs(interp, 2, objv, NULL);
	    return TCL_ERROR;
	}
	return Tcl_ZlibStreamReset(zstream);
    }

    return TCL_OK;
}

static int
ZlibStreamAddCmd(
    ClientData cd,
    Tcl_Interp *interp,
    int objc,
    Tcl_Obj *const objv[])
{
    Tcl_ZlibStream zstream = cd;
    int index, code, buffersize = -1, flush = -1, i;
    Tcl_Obj *obj, *compDictObj = NULL;
    static const char *const add_options[] = {
	"-buffer", "-dictionary", "-finalize", "-flush", "-fullflush", NULL
    };
    enum addOptions {
	ao_buffer, ao_dictionary, ao_finalize, ao_flush, ao_fullflush
    };

    for (i=2; i<objc-1; i++) {
	if (Tcl_GetIndexFromObj(interp, objv[i], add_options, "option", 0,
		&index) != TCL_OK) {
	    return TCL_ERROR;
	}

	switch ((enum addOptions) index) {
	case ao_flush: /* -flush */
	    if (flush > -1) {
		flush = -2;
	    } else {
		flush = Z_SYNC_FLUSH;
	    }
	    break;
	case ao_fullflush: /* -fullflush */
	    if (flush > -1) {
		flush = -2;
	    } else {
		flush = Z_FULL_FLUSH;
	    }
	    break;
	case ao_finalize: /* -finalize */
	    if (flush > -1) {
		flush = -2;
	    } else {
		flush = Z_FINISH;
	    }
	    break;
	case ao_buffer: /* -buffer */
	    if (i == objc-2) {
		Tcl_SetObjResult(interp, Tcl_NewStringObj(
			"\"-buffer\" option must be followed by integer "
			"decompression buffersize", -1));
		Tcl_SetErrorCode(interp, "TCL", "ZIP", "NOVAL", NULL);
		return TCL_ERROR;
	    }
	    if (Tcl_GetIntFromObj(interp, objv[++i], &buffersize) != TCL_OK) {
		return TCL_ERROR;
	    }
	    if (buffersize < 1 || buffersize > MAX_BUFFER_SIZE) {
		Tcl_SetObjResult(interp, Tcl_ObjPrintf(
			"buffer size must be 1 to %d",
			MAX_BUFFER_SIZE));
		Tcl_SetErrorCode(interp, "TCL", "VALUE", "BUFFERSIZE", NULL);
		return TCL_ERROR;
	    }
	    break;
	case ao_dictionary:
	    if (i == objc-2) {
		Tcl_SetObjResult(interp, Tcl_NewStringObj(
			"\"-dictionary\" option must be followed by"
			" compression dictionary bytes", -1));
		Tcl_SetErrorCode(interp, "TCL", "ZIP", "NOVAL", NULL);
		return TCL_ERROR;
	    }
	    compDictObj = objv[++i];
	    break;
	}

	if (flush == -2) {
	    Tcl_SetObjResult(interp, Tcl_NewStringObj(
		    "\"-flush\", \"-fullflush\" and \"-finalize\" options"
		    " are mutually exclusive", -1));
	    Tcl_SetErrorCode(interp, "TCL", "ZIP", "EXCLUSIVE", NULL);
	    return TCL_ERROR;
	}
    }
    if (flush == -1) {
	flush = 0;
    }

    /*
     * Set the compression dictionary if requested.
     */

    if (compDictObj != NULL) {
	int len;

	(void) Tcl_GetByteArrayFromObj(compDictObj, &len);
	if (len == 0) {
	    compDictObj = NULL;
	}
	Tcl_ZlibStreamSetCompressionDictionary(zstream, compDictObj);
    }

    /*
     * Send the data to the stream core, along with any flushing directive.
     */

    if (Tcl_ZlibStreamPut(zstream, objv[objc-1], flush) != TCL_OK) {
	return TCL_ERROR;
    }

    /*
     * Get such data out as we can (up to the requested length).
     */

    TclNewObj(obj);
    code = Tcl_ZlibStreamGet(zstream, obj, buffersize);
    if (code == TCL_OK) {
	Tcl_SetObjResult(interp, obj);
    } else {
	TclDecrRefCount(obj);
    }
    return code;
}

static int
ZlibStreamPutCmd(
    ClientData cd,
    Tcl_Interp *interp,
    int objc,
    Tcl_Obj *const objv[])
{
    Tcl_ZlibStream zstream = cd;
    int index, flush = -1, i;
    Tcl_Obj *compDictObj = NULL;
    static const char *const put_options[] = {
	"-dictionary", "-finalize", "-flush", "-fullflush", NULL
    };
    enum putOptions {
	po_dictionary, po_finalize, po_flush, po_fullflush
    };

    for (i=2; i<objc-1; i++) {
	if (Tcl_GetIndexFromObj(interp, objv[i], put_options, "option", 0,
		&index) != TCL_OK) {
	    return TCL_ERROR;
	}

	switch ((enum putOptions) index) {
	case po_flush: /* -flush */
	    if (flush > -1) {
		flush = -2;
	    } else {
		flush = Z_SYNC_FLUSH;
	    }
	    break;
	case po_fullflush: /* -fullflush */
	    if (flush > -1) {
		flush = -2;
	    } else {
		flush = Z_FULL_FLUSH;
	    }
	    break;
	case po_finalize: /* -finalize */
	    if (flush > -1) {
		flush = -2;
	    } else {
		flush = Z_FINISH;
	    }
	    break;
	case po_dictionary:
	    if (i == objc-2) {
		Tcl_SetObjResult(interp, Tcl_NewStringObj(
			"\"-dictionary\" option must be followed by"
			" compression dictionary bytes", -1));
		Tcl_SetErrorCode(interp, "TCL", "ZIP", "NOVAL", NULL);
		return TCL_ERROR;
	    }
	    compDictObj = objv[++i];
	    break;
	}
	if (flush == -2) {
	    Tcl_SetObjResult(interp, Tcl_NewStringObj(
		    "\"-flush\", \"-fullflush\" and \"-finalize\" options"
		    " are mutually exclusive", -1));
	    Tcl_SetErrorCode(interp, "TCL", "ZIP", "EXCLUSIVE", NULL);
	    return TCL_ERROR;
	}
    }
    if (flush == -1) {
	flush = 0;
    }

    /*
     * Set the compression dictionary if requested.
     */

    if (compDictObj != NULL) {
	int len;

	(void) Tcl_GetByteArrayFromObj(compDictObj, &len);
	if (len == 0) {
	    compDictObj = NULL;
	}
	Tcl_ZlibStreamSetCompressionDictionary(zstream, compDictObj);
    }

    /*
     * Send the data to the stream core, along with any flushing directive.
     */

    return Tcl_ZlibStreamPut(zstream, objv[objc-1], flush);
}

static int
ZlibStreamHeaderCmd(
    ClientData cd,
    Tcl_Interp *interp,
    int objc,
    Tcl_Obj *const objv[])
{
    ZlibStreamHandle *zshPtr = cd;
    Tcl_Obj *resultObj;

    if (objc != 2) {
	Tcl_WrongNumArgs(interp, 2, objv, NULL);
	return TCL_ERROR;
    } else if (zshPtr->mode != TCL_ZLIB_STREAM_INFLATE
	    || zshPtr->format != TCL_ZLIB_FORMAT_GZIP) {
	Tcl_SetObjResult(interp, Tcl_NewStringObj(
		"only gunzip streams can produce header information", -1));
	Tcl_SetErrorCode(interp, "TCL", "ZIP", "BADOP", NULL);
	return TCL_ERROR;
    }

    TclNewObj(resultObj);
    ExtractHeader(&zshPtr->gzHeaderPtr->header, resultObj);
    Tcl_SetObjResult(interp, resultObj);
    return TCL_OK;
}

/*
 *----------------------------------------------------------------------
 *	Set of functions to support channel stacking.
 *----------------------------------------------------------------------
 *
 * ZlibTransformClose --
 *
 *	How to shut down a stacked compressing/decompressing transform.
 *
 *----------------------------------------------------------------------
 */

static int
ZlibTransformClose(
    ClientData instanceData,
    Tcl_Interp *interp)
{
    ZlibChannelData *cd = instanceData;
    int e, written, result = TCL_OK;

    /*
     * Delete the support timer.
     */

    ZlibTransformEventTimerKill(cd);

    /*
     * Flush any data waiting to be compressed.
     */

    if (cd->mode == TCL_ZLIB_STREAM_DEFLATE) {
	cd->outStream.avail_in = 0;
	do {
	    e = Deflate(&cd->outStream, cd->outBuffer, cd->outAllocated,
		    Z_FINISH, &written);

	    /*
	     * Can't be sure that deflate() won't declare the buffer to be
	     * full (with Z_BUF_ERROR) so handle that case.
	     */

	    if (e == Z_BUF_ERROR) {
		e = Z_OK;
		written = cd->outAllocated;
	    }
	    if (e != Z_OK && e != Z_STREAM_END) {
		/* TODO: is this the right way to do errors on close? */
		if (!TclInThreadExit()) {
		    ConvertError(interp, e, cd->outStream.adler);
		}
		result = TCL_ERROR;
		break;
	    }
	    if (written && Tcl_WriteRaw(cd->parent, cd->outBuffer, written) < 0) {
		/* TODO: is this the right way to do errors on close?
		 * Note: when close is called from FinalizeIOSubsystem then
		 * interp may be NULL */
		if (!TclInThreadExit() && interp) {
		    Tcl_SetObjResult(interp, Tcl_ObjPrintf(
			    "error while finalizing file: %s",
			    Tcl_PosixError(interp)));
		}
		result = TCL_ERROR;
		break;
	    }
	} while (e != Z_STREAM_END);
	(void) deflateEnd(&cd->outStream);
    } else {
	(void) inflateEnd(&cd->inStream);
    }

    /*
     * Release all memory.
     */

    if (cd->compDictObj) {
	Tcl_DecrRefCount(cd->compDictObj);
	cd->compDictObj = NULL;
    }
    Tcl_DStringFree(&cd->decompressed);

    if (cd->inBuffer) {
	ckfree(cd->inBuffer);
	cd->inBuffer = NULL;
    }
    if (cd->outBuffer) {
	ckfree(cd->outBuffer);
	cd->outBuffer = NULL;
    }
    ckfree(cd);
    return result;
}

/*
 *----------------------------------------------------------------------
 *
 * ZlibTransformInput --
 *
 *	Reader filter that does decompression.
 *
 *----------------------------------------------------------------------
 */

static int
ZlibTransformInput(
    ClientData instanceData,
    char *buf,
    int toRead,
    int *errorCodePtr)
{
    ZlibChannelData *cd = instanceData;
    Tcl_DriverInputProc *inProc =
	    Tcl_ChannelInputProc(Tcl_GetChannelType(cd->parent));
    int readBytes, gotBytes, copied;

    if (cd->mode == TCL_ZLIB_STREAM_DEFLATE) {
	return inProc(Tcl_GetChannelInstanceData(cd->parent), buf, toRead,
		errorCodePtr);
    }

    gotBytes = 0;
    while (toRead > 0) {
	/*
	 * Loop until the request is satisfied (or no data available from
	 * below, possibly EOF).
	 */

	copied = ResultCopy(cd, buf, toRead);
	toRead -= copied;
	buf += copied;
	gotBytes += copied;

	if (toRead == 0) {
	    return gotBytes;
	}

	/*
	 * The buffer is exhausted, but the caller wants even more. We now
	 * have to go to the underlying channel, get more bytes and then
	 * transform them for delivery. We may not get what we want (full EOF
	 * or temporarily out of data).
	 *
	 * Length (cd->decompressed) == 0, toRead > 0 here.
	 *
	 * The zlib transform allows us to read at most one character from the
	 * underlying channel to properly identify Z_STREAM_END without
	 * reading over the border.
	 */

	readBytes = Tcl_ReadRaw(cd->parent, cd->inBuffer, cd->readAheadLimit);

	/*
	 * Three cases here:
	 *  1.	Got some data from the underlying channel (readBytes > 0) so
	 *	it should be fed through the decompression engine.
	 *  2.	Got an error (readBytes < 0) which we should report up except
	 *	for the case where we can convert it to a short read.
	 *  3.	Got an end-of-data from EOF or blocking (readBytes == 0). If
	 *	it is EOF, try flushing the data out of the decompressor.
	 */

	if (readBytes < 0) {

	    /* See ReflectInput() in tclIORTrans.c */
	    if (Tcl_InputBlocked(cd->parent) && (gotBytes > 0)) {
		return gotBytes;
	    }

	    *errorCodePtr = Tcl_GetErrno();
	    return -1;
	}
	if (readBytes == 0) {
	    /*
	     * Eof in parent.
	     *
	     * Now this is a bit different. The partial data waiting is
	     * converted and returned.
	     */

	    if (ResultGenerate(cd, 0, Z_SYNC_FLUSH, errorCodePtr) != TCL_OK) {
		return -1;
	    }

	    if (Tcl_DStringLength(&cd->decompressed) == 0) {
		/*
		 * The drain delivered nothing. Time to deliver what we've
		 * got.
		 */

		return gotBytes;
	    }
	} else /* readBytes > 0 */ {
	    /*
	     * Transform the read chunk, which was not empty. Anything we get
	     * back is a transformation result to be put into our buffers, and
	     * the next iteration will put it into the result.
	     */

	    if (ResultGenerate(cd, readBytes, Z_NO_FLUSH,
		    errorCodePtr) != TCL_OK) {
		return -1;
	    }
	}
    }
    return gotBytes;
}

/*
 *----------------------------------------------------------------------
 *
 * ZlibTransformOutput --
 *
 *	Writer filter that does compression.
 *
 *----------------------------------------------------------------------
 */

static int
ZlibTransformOutput(
    ClientData instanceData,
    const char *buf,
    int toWrite,
    int *errorCodePtr)
{
    ZlibChannelData *cd = instanceData;
    Tcl_DriverOutputProc *outProc =
	    Tcl_ChannelOutputProc(Tcl_GetChannelType(cd->parent));
    int e, produced;
    Tcl_Obj *errObj;

    if (cd->mode == TCL_ZLIB_STREAM_INFLATE) {
	return outProc(Tcl_GetChannelInstanceData(cd->parent), buf, toWrite,
		errorCodePtr);
    }

    cd->outStream.next_in = (Bytef *) buf;
    cd->outStream.avail_in = toWrite;
    do {
	e = Deflate(&cd->outStream, cd->outBuffer, cd->outAllocated,
		Z_NO_FLUSH, &produced);

	if ((e == Z_OK && produced > 0) || e == Z_BUF_ERROR) {
	    /*
	     * deflate() indicates that it is out of space by returning
	     * Z_BUF_ERROR *or* by simply returning Z_OK with no remaining
	     * space; in either case, we must write the whole buffer out and
	     * retry to compress what is left.
	     */

	    if (e == Z_BUF_ERROR) {
		produced = cd->outAllocated;
		e = Z_OK;
	    }
	    if (Tcl_WriteRaw(cd->parent, cd->outBuffer, produced) < 0) {
		*errorCodePtr = Tcl_GetErrno();
		return -1;
	    }
	}
    } while (e == Z_OK && produced > 0 && cd->outStream.avail_in > 0);

    if (e == Z_OK) {
	return toWrite - cd->outStream.avail_in;
    }

    errObj = Tcl_NewListObj(0, NULL);
    Tcl_ListObjAppendElement(NULL, errObj, Tcl_NewStringObj("-errorcode",-1));
    Tcl_ListObjAppendElement(NULL, errObj,
	    ConvertErrorToList(e, cd->outStream.adler));
    Tcl_ListObjAppendElement(NULL, errObj,
	    Tcl_NewStringObj(cd->outStream.msg, -1));
    Tcl_SetChannelError(cd->parent, errObj);
    *errorCodePtr = EINVAL;
    return -1;
}

/*
 *----------------------------------------------------------------------
 *
 * ZlibTransformFlush --
 *
 *	How to perform a flush of a compressing transform.
 *
 *----------------------------------------------------------------------
 */

static int
ZlibTransformFlush(
    Tcl_Interp *interp,
    ZlibChannelData *cd,
    int flushType)
{
    int e, len;

    cd->outStream.avail_in = 0;
    do {
	/*
	 * Get the bytes to go out of the compression engine.
	 */

	e = Deflate(&cd->outStream, cd->outBuffer, cd->outAllocated,
		flushType, &len);
	if (e != Z_OK && e != Z_BUF_ERROR) {
	    ConvertError(interp, e, cd->outStream.adler);
	    return TCL_ERROR;
	}

	/*
	 * Write the bytes we've received to the next layer.
	 */

	if (len > 0 && Tcl_WriteRaw(cd->parent, cd->outBuffer, len) < 0) {
	    Tcl_SetObjResult(interp, Tcl_ObjPrintf(
		    "problem flushing channel: %s",
		    Tcl_PosixError(interp)));
	    return TCL_ERROR;
	}

	/*
	 * If we get to this point, either we're in the Z_OK or the
	 * Z_BUF_ERROR state. In the former case, we're done. In the latter
	 * case, it's because there's more bytes to go than would fit in the
	 * buffer we provided, and we need to go round again to get some more.
	 *
	 * We also stop the loop if we would have done a zero-length write.
	 * Those can cause problems at the OS level.
	 */
    } while (len > 0 && e == Z_BUF_ERROR);
    return TCL_OK;
}

/*
 *----------------------------------------------------------------------
 *
 * ZlibTransformSetOption --
 *
 *	Writing side of [fconfigure] on our channel.
 *
 *----------------------------------------------------------------------
 */

static int
ZlibTransformSetOption(			/* not used */
    ClientData instanceData,
    Tcl_Interp *interp,
    const char *optionName,
    const char *value)
{
    ZlibChannelData *cd = instanceData;
    Tcl_DriverSetOptionProc *setOptionProc =
	    Tcl_ChannelSetOptionProc(Tcl_GetChannelType(cd->parent));
    static const char *compressChanOptions = "dictionary flush";
    static const char *gzipChanOptions = "flush";
    static const char *decompressChanOptions = "dictionary limit";
    static const char *gunzipChanOptions = "flush limit";
    int haveFlushOpt = (cd->mode == TCL_ZLIB_STREAM_DEFLATE);

    if (optionName && (strcmp(optionName, "-dictionary") == 0)
	    && (cd->format != TCL_ZLIB_FORMAT_GZIP)) {
	Tcl_Obj *compDictObj;
	int code;

	TclNewStringObj(compDictObj, value, strlen(value));
	Tcl_IncrRefCount(compDictObj);
	(void) Tcl_GetByteArrayFromObj(compDictObj, NULL);
	if (cd->compDictObj) {
	    TclDecrRefCount(cd->compDictObj);
	}
	cd->compDictObj = compDictObj;
	code = Z_OK;
	if (cd->mode == TCL_ZLIB_STREAM_DEFLATE) {
	    code = SetDeflateDictionary(&cd->outStream, compDictObj);
	    if (code != Z_OK) {
		ConvertError(interp, code, cd->outStream.adler);
		return TCL_ERROR;
	    }
	} else if (cd->format == TCL_ZLIB_FORMAT_RAW) {
	    code = SetInflateDictionary(&cd->inStream, compDictObj);
	    if (code != Z_OK) {
		ConvertError(interp, code, cd->inStream.adler);
		return TCL_ERROR;
	    }
	}
	return TCL_OK;
    }

    if (haveFlushOpt) {
	if (optionName && strcmp(optionName, "-flush") == 0) {
	    int flushType;

	    if (value[0] == 'f' && strcmp(value, "full") == 0) {
		flushType = Z_FULL_FLUSH;
	    } else if (value[0] == 's' && strcmp(value, "sync") == 0) {
		flushType = Z_SYNC_FLUSH;
	    } else {
		Tcl_SetObjResult(interp, Tcl_ObjPrintf(
			"unknown -flush type \"%s\": must be full or sync",
			value));
		Tcl_SetErrorCode(interp, "TCL", "VALUE", "FLUSH", NULL);
		return TCL_ERROR;
	    }

	    /*
	     * Try to actually do the flush now.
	     */

	    return ZlibTransformFlush(interp, cd, flushType);
	}
    } else {
	if (optionName && strcmp(optionName, "-limit") == 0) {
	    int newLimit;

	    if (Tcl_GetInt(interp, value, &newLimit) != TCL_OK) {
		return TCL_ERROR;
	    } else if (newLimit < 1 || newLimit > MAX_BUFFER_SIZE) {
		Tcl_SetObjResult(interp, Tcl_NewStringObj(
			"-limit must be between 1 and 65536", -1));
		Tcl_SetErrorCode(interp, "TCL", "VALUE", "READLIMIT", NULL);
		return TCL_ERROR;
	    }
	}
    }

    if (setOptionProc == NULL) {
	if (cd->format == TCL_ZLIB_FORMAT_GZIP) {
	    return Tcl_BadChannelOption(interp, optionName,
		    (cd->mode == TCL_ZLIB_STREAM_DEFLATE)
		    ? gzipChanOptions : gunzipChanOptions);
	} else {
	    return Tcl_BadChannelOption(interp, optionName,
		    (cd->mode == TCL_ZLIB_STREAM_DEFLATE)
		    ? compressChanOptions : decompressChanOptions);
	}
    }

    /*
     * Pass all unknown options down, to deeper transforms and/or the base
     * channel.
     */

    return setOptionProc(Tcl_GetChannelInstanceData(cd->parent), interp,
	    optionName, value);
}

/*
 *----------------------------------------------------------------------
 *
 * ZlibTransformGetOption --
 *
 *	Reading side of [fconfigure] on our channel.
 *
 *----------------------------------------------------------------------
 */

static int
ZlibTransformGetOption(
    ClientData instanceData,
    Tcl_Interp *interp,
    const char *optionName,
    Tcl_DString *dsPtr)
{
    ZlibChannelData *cd = instanceData;
    Tcl_DriverGetOptionProc *getOptionProc =
	    Tcl_ChannelGetOptionProc(Tcl_GetChannelType(cd->parent));
    static const char *compressChanOptions = "checksum dictionary";
    static const char *gzipChanOptions = "checksum";
    static const char *decompressChanOptions = "checksum dictionary limit";
    static const char *gunzipChanOptions = "checksum header limit";

    /*
     * The "crc" option reports the current CRC (calculated with the Adler32
     * or CRC32 algorithm according to the format) given the data that has
     * been processed so far.
     */

    if (optionName == NULL || strcmp(optionName, "-checksum") == 0) {
	uLong crc;
	char buf[12];

	if (cd->mode == TCL_ZLIB_STREAM_DEFLATE) {
	    crc = cd->outStream.adler;
	} else {
	    crc = cd->inStream.adler;
	}

	sprintf(buf, "%lu", crc);
	if (optionName == NULL) {
	    Tcl_DStringAppendElement(dsPtr, "-checksum");
	    Tcl_DStringAppendElement(dsPtr, buf);
	} else {
	    Tcl_DStringAppend(dsPtr, buf, -1);
	    return TCL_OK;
	}
    }

    if ((cd->format != TCL_ZLIB_FORMAT_GZIP) &&
	    (optionName == NULL || strcmp(optionName, "-dictionary") == 0)) {
	/*
	 * Embedded NUL bytes are ok; they'll be C080-encoded.
	 */

	if (optionName == NULL) {
	    Tcl_DStringAppendElement(dsPtr, "-dictionary");
	    if (cd->compDictObj) {
		Tcl_DStringAppendElement(dsPtr,
			Tcl_GetString(cd->compDictObj));
	    } else {
		Tcl_DStringAppendElement(dsPtr, "");
	    }
	} else {
	    if (cd->compDictObj) {
<<<<<<< HEAD
		const char *str = Tcl_GetString(cd->compDictObj);
=======
		int len;
		const char *str = TclGetStringFromObj(cd->compDictObj, &len);
>>>>>>> 82a01176

		Tcl_DStringAppend(dsPtr, str, cd->compDictObj->length);
	    }
	    return TCL_OK;
	}
    }

    /*
     * The "header" option, which is only valid on inflating gzip channels,
     * reports the header that has been read from the start of the stream.
     */

    if ((cd->flags & IN_HEADER) && ((optionName == NULL) ||
	    (strcmp(optionName, "-header") == 0))) {
	Tcl_Obj *tmpObj = Tcl_NewObj();

	ExtractHeader(&cd->inHeader.header, tmpObj);
	if (optionName == NULL) {
	    Tcl_DStringAppendElement(dsPtr, "-header");
	    Tcl_DStringAppendElement(dsPtr, Tcl_GetString(tmpObj));
	    Tcl_DecrRefCount(tmpObj);
	} else {
	    TclDStringAppendObj(dsPtr, tmpObj);
	    Tcl_DecrRefCount(tmpObj);
	    return TCL_OK;
	}
    }

    /*
     * Now we do the standard processing of the stream we wrapped.
     */

    if (getOptionProc) {
	return getOptionProc(Tcl_GetChannelInstanceData(cd->parent),
		interp, optionName, dsPtr);
    }
    if (optionName == NULL) {
	return TCL_OK;
    }
    if (cd->format == TCL_ZLIB_FORMAT_GZIP) {
	return Tcl_BadChannelOption(interp, optionName,
		(cd->mode == TCL_ZLIB_STREAM_DEFLATE)
		? gzipChanOptions : gunzipChanOptions);
    } else {
	return Tcl_BadChannelOption(interp, optionName,
		(cd->mode == TCL_ZLIB_STREAM_DEFLATE)
		? compressChanOptions : decompressChanOptions);
    }
}

/*
 *----------------------------------------------------------------------
 *
 * ZlibTransformWatch, ZlibTransformEventHandler --
 *
 *	If we have data pending, trigger a readable event after a short time
 *	(in order to allow a real event to catch up).
 *
 *----------------------------------------------------------------------
 */

static void
ZlibTransformWatch(
    ClientData instanceData,
    int mask)
{
    ZlibChannelData *cd = instanceData;
    Tcl_DriverWatchProc *watchProc;

    /*
     * This code is based on the code in tclIORTrans.c
     */

    watchProc = Tcl_ChannelWatchProc(Tcl_GetChannelType(cd->parent));
    watchProc(Tcl_GetChannelInstanceData(cd->parent), mask);

    if (!(mask & TCL_READABLE) || Tcl_DStringLength(&cd->decompressed) == 0) {
	ZlibTransformEventTimerKill(cd);
    } else if (cd->timer == NULL) {
	cd->timer = Tcl_CreateTimerHandler(SYNTHETIC_EVENT_TIME,
		ZlibTransformTimerRun, cd);
    }
}

static int
ZlibTransformEventHandler(
    ClientData instanceData,
    int interestMask)
{
    ZlibChannelData *cd = instanceData;

    ZlibTransformEventTimerKill(cd);
    return interestMask;
}

static inline void
ZlibTransformEventTimerKill(
    ZlibChannelData *cd)
{
    if (cd->timer != NULL) {
	Tcl_DeleteTimerHandler(cd->timer);
	cd->timer = NULL;
    }
}

static void
ZlibTransformTimerRun(
    ClientData clientData)
{
    ZlibChannelData *cd = clientData;

    cd->timer = NULL;
    Tcl_NotifyChannel(cd->chan, TCL_READABLE);
}

/*
 *----------------------------------------------------------------------
 *
 * ZlibTransformGetHandle --
 *
 *	Anything that needs the OS handle is told to get it from what we are
 *	stacked on top of.
 *
 *----------------------------------------------------------------------
 */

static int
ZlibTransformGetHandle(
    ClientData instanceData,
    int direction,
    ClientData *handlePtr)
{
    ZlibChannelData *cd = instanceData;

    return Tcl_GetChannelHandle(cd->parent, direction, handlePtr);
}

/*
 *----------------------------------------------------------------------
 *
 * ZlibTransformBlockMode --
 *
 *	We need to keep track of the blocking mode; it changes our behavior.
 *
 *----------------------------------------------------------------------
 */

static int
ZlibTransformBlockMode(
    ClientData instanceData,
    int mode)
{
    ZlibChannelData *cd = instanceData;

    if (mode == TCL_MODE_NONBLOCKING) {
	cd->flags |= ASYNC;
    } else {
	cd->flags &= ~ASYNC;
    }
    return TCL_OK;
}

/*
 *----------------------------------------------------------------------
 *
 * ZlibStackChannelTransform --
 *
 *	Stacks either compression or decompression onto a channel.
 *
 * Results:
 *	The stacked channel, or NULL if there was an error.
 *
 *----------------------------------------------------------------------
 */

static Tcl_Channel
ZlibStackChannelTransform(
    Tcl_Interp *interp,		/* Where to write error messages. */
    int mode,			/* Whether this is a compressing transform
				 * (TCL_ZLIB_STREAM_DEFLATE) or a
				 * decompressing transform
				 * (TCL_ZLIB_STREAM_INFLATE). Note that
				 * compressing transforms require that the
				 * channel is writable, and decompressing
				 * transforms require that the channel is
				 * readable. */
    int format,			/* One of the TCL_ZLIB_FORMAT_* values that
				 * indicates what compressed format to allow.
				 * TCL_ZLIB_FORMAT_AUTO is only supported for
				 * decompressing transforms. */
    int level,			/* What compression level to use. Ignored for
				 * decompressing transforms. */
    int limit,			/* The limit on the number of bytes to read
				 * ahead; always at least 1. */
    Tcl_Channel channel,	/* The channel to attach to. */
    Tcl_Obj *gzipHeaderDictPtr,	/* A description of header to use, or NULL to
				 * use a default. Ignored if not compressing
				 * to produce gzip-format data. */
    Tcl_Obj *compDictObj)	/* Byte-array object containing compression
				 * dictionary (not dictObj!) to use if
				 * necessary. */
{
    ZlibChannelData *cd = ckalloc(sizeof(ZlibChannelData));
    Tcl_Channel chan;
    int wbits = 0;

    if (mode != TCL_ZLIB_STREAM_DEFLATE && mode != TCL_ZLIB_STREAM_INFLATE) {
	Tcl_Panic("unknown mode: %d", mode);
    }

    memset(cd, 0, sizeof(ZlibChannelData));
    cd->mode = mode;
    cd->format = format;
    cd->readAheadLimit = limit;

    if (format == TCL_ZLIB_FORMAT_GZIP || format == TCL_ZLIB_FORMAT_AUTO) {
	if (mode == TCL_ZLIB_STREAM_DEFLATE) {
	    if (gzipHeaderDictPtr) {
		cd->flags |= OUT_HEADER;
		if (GenerateHeader(interp, gzipHeaderDictPtr, &cd->outHeader,
			NULL) != TCL_OK) {
		    goto error;
		}
	    }
	} else {
	    cd->flags |= IN_HEADER;
	    cd->inHeader.header.name = (Bytef *)
		    &cd->inHeader.nativeFilenameBuf;
	    cd->inHeader.header.name_max = MAXPATHLEN - 1;
	    cd->inHeader.header.comment = (Bytef *)
		    &cd->inHeader.nativeCommentBuf;
	    cd->inHeader.header.comm_max = MAX_COMMENT_LEN - 1;
	}
    }

    if (compDictObj != NULL) {
	cd->compDictObj = Tcl_DuplicateObj(compDictObj);
	Tcl_IncrRefCount(cd->compDictObj);
	Tcl_GetByteArrayFromObj(cd->compDictObj, NULL);
    }

    if (format == TCL_ZLIB_FORMAT_RAW) {
	wbits = WBITS_RAW;
    } else if (format == TCL_ZLIB_FORMAT_ZLIB) {
	wbits = WBITS_ZLIB;
    } else if (format == TCL_ZLIB_FORMAT_GZIP) {
	wbits = WBITS_GZIP;
    } else if (format == TCL_ZLIB_FORMAT_AUTO) {
	wbits = WBITS_AUTODETECT;
    } else {
	Tcl_Panic("bad format: %d", format);
    }

    /*
     * Initialize input inflater or the output deflater.
     */

    if (mode == TCL_ZLIB_STREAM_INFLATE) {
	if (inflateInit2(&cd->inStream, wbits) != Z_OK) {
	    goto error;
	}
	cd->inAllocated = DEFAULT_BUFFER_SIZE;
	cd->inBuffer = ckalloc(cd->inAllocated);
	if (cd->flags & IN_HEADER) {
	    if (inflateGetHeader(&cd->inStream, &cd->inHeader.header) != Z_OK) {
		goto error;
	    }
	}
	if (cd->format == TCL_ZLIB_FORMAT_RAW && cd->compDictObj) {
	    if (SetInflateDictionary(&cd->inStream, cd->compDictObj) != Z_OK) {
		goto error;
	    }
	}
    } else {
	if (deflateInit2(&cd->outStream, level, Z_DEFLATED, wbits,
		MAX_MEM_LEVEL, Z_DEFAULT_STRATEGY) != Z_OK) {
	    goto error;
	}
	cd->outAllocated = DEFAULT_BUFFER_SIZE;
	cd->outBuffer = ckalloc(cd->outAllocated);
	if (cd->flags & OUT_HEADER) {
	    if (deflateSetHeader(&cd->outStream, &cd->outHeader.header) != Z_OK) {
		goto error;
	    }
	}
	if (cd->compDictObj) {
	    if (SetDeflateDictionary(&cd->outStream, cd->compDictObj) != Z_OK) {
		goto error;
	    }
	}
    }

    Tcl_DStringInit(&cd->decompressed);

    chan = Tcl_StackChannel(interp, &zlibChannelType, cd,
	    Tcl_GetChannelMode(channel), channel);
    if (chan == NULL) {
	goto error;
    }
    cd->chan = chan;
    cd->parent = Tcl_GetStackedChannel(chan);
    Tcl_SetObjResult(interp, Tcl_NewStringObj(Tcl_GetChannelName(chan), -1));
    return chan;

  error:
    if (cd->inBuffer) {
	ckfree(cd->inBuffer);
	inflateEnd(&cd->inStream);
    }
    if (cd->outBuffer) {
	ckfree(cd->outBuffer);
	deflateEnd(&cd->outStream);
    }
    if (cd->compDictObj) {
	Tcl_DecrRefCount(cd->compDictObj);
    }
    ckfree(cd);
    return NULL;
}

/*
 *----------------------------------------------------------------------
 *
 * ResultCopy --
 *
 *	Copies the requested number of bytes from the buffer into the
 *	specified array and removes them from the buffer afterward. Copies
 *	less if there is not enough data in the buffer.
 *
 * Side effects:
 *	See above.
 *
 * Result:
 *	The number of actually copied bytes, possibly less than 'toRead'.
 *
 *----------------------------------------------------------------------
 */

static inline int
ResultCopy(
    ZlibChannelData *cd,	/* The location of the buffer to read from. */
    char *buf,			/* The buffer to copy into */
    int toRead)			/* Number of requested bytes */
{
    int have = Tcl_DStringLength(&cd->decompressed);

    if (have == 0) {
	/*
	 * Nothing to copy in the case of an empty buffer.
	 */

	return 0;
    } else if (have > toRead) {
	/*
	 * The internal buffer contains more than requested. Copy the
	 * requested subset to the caller, shift the remaining bytes down, and
	 * truncate.
	 */

	char *src = Tcl_DStringValue(&cd->decompressed);

	memcpy(buf, src, toRead);
	memmove(src, src + toRead, have - toRead);

	Tcl_DStringSetLength(&cd->decompressed, have - toRead);
	return toRead;
    } else /* have <= toRead */ {
	/*
	 * There is just or not enough in the buffer to fully satisfy the
	 * caller, so take everything as best effort.
	 */

	memcpy(buf, Tcl_DStringValue(&cd->decompressed), have);
	TclDStringClear(&cd->decompressed);
	return have;
    }
}

/*
 *----------------------------------------------------------------------
 *
 * ResultGenerate --
 *
 *	Extract uncompressed bytes from the compression engine and store them
 *	in our working buffer.
 *
 * Result:
 *	TCL_OK/TCL_ERROR (with *errorCodePtr updated with reason).
 *
 * Side effects:
 *	See above.
 *
 *----------------------------------------------------------------------
 */

static int
ResultGenerate(
    ZlibChannelData *cd,
    int n,
    int flush,
    int *errorCodePtr)
{
#define MAXBUF	1024
    unsigned char buf[MAXBUF];
    int e, written;
    Tcl_Obj *errObj;

    cd->inStream.next_in = (Bytef *) cd->inBuffer;
    cd->inStream.avail_in = n;

    while (1) {
	cd->inStream.next_out = (Bytef *) buf;
	cd->inStream.avail_out = MAXBUF;

	e = inflate(&cd->inStream, flush);
	if (e == Z_NEED_DICT && cd->compDictObj) {
	    e = SetInflateDictionary(&cd->inStream, cd->compDictObj);
	    if (e == Z_OK) {
		/*
		 * A repetition of Z_NEED_DICT is just an error.
		 */

		cd->inStream.next_out = (Bytef *) buf;
		cd->inStream.avail_out = MAXBUF;
		e = inflate(&cd->inStream, flush);
	    }
	}

	/*
	 * avail_out is now the left over space in the output.  Therefore
	 * "MAXBUF - avail_out" is the amount of bytes generated.
	 */

	written = MAXBUF - cd->inStream.avail_out;
	if (written) {
	    Tcl_DStringAppend(&cd->decompressed, (char *) buf, written);
	}

	/*
	 * The cases where we're definitely done.
	 */

	if (((flush == Z_SYNC_FLUSH) && (e == Z_BUF_ERROR))
		|| (e == Z_STREAM_END)
		|| (e == Z_OK && cd->inStream.avail_out == 0)) {
	    return TCL_OK;
	}

	/*
	 * Z_BUF_ERROR can be ignored as per http://www.zlib.net/zlib_how.html
	 *
	 * Just indicates that the zlib couldn't consume input/produce output,
	 * and is fixed by supplying more input.
	 *
	 * Otherwise, we've got errors and need to report to higher-up.
	 */

	if ((e != Z_OK) && (e != Z_BUF_ERROR)) {
	    goto handleError;
	}

	/*
	 * Check if the inflate stopped early.
	 */

	if (cd->inStream.avail_in <= 0 && flush != Z_SYNC_FLUSH) {
	    return TCL_OK;
	}
    }

  handleError:
    errObj = Tcl_NewListObj(0, NULL);
    Tcl_ListObjAppendElement(NULL, errObj, Tcl_NewStringObj("-errorcode",-1));
    Tcl_ListObjAppendElement(NULL, errObj,
	    ConvertErrorToList(e, cd->inStream.adler));
    Tcl_ListObjAppendElement(NULL, errObj,
	    Tcl_NewStringObj(cd->inStream.msg, -1));
    Tcl_SetChannelError(cd->parent, errObj);
    *errorCodePtr = EINVAL;
    return TCL_ERROR;
}

/*
 *----------------------------------------------------------------------
 *	Finally, the TclZlibInit function. Used to install the zlib API.
 *----------------------------------------------------------------------
 */

int
TclZlibInit(
    Tcl_Interp *interp)
{
    Tcl_Config cfg[2];

    /*
     * This does two things. It creates a counter used in the creation of
     * stream commands, and it creates the namespace that will contain those
     * commands.
     */

    Tcl_EvalEx(interp, "namespace eval ::tcl::zlib {variable cmdcounter 0}", -1, 0);

    /*
     * Create the public scripted interface to this file's functionality.
     */

    Tcl_CreateObjCommand(interp, "zlib", ZlibCmd, 0, 0);

    /*
     * Store the underlying configuration information.
     *
     * TODO: Describe whether we're using the system version of the library or
     * a compatibility version built into Tcl?
     */

    cfg[0].key = "zlibVersion";
    cfg[0].value = zlibVersion();
    cfg[1].key = NULL;
    Tcl_RegisterConfig(interp, "zlib", cfg, "iso8859-1");

    /*
     * Formally provide the package as a Tcl built-in.
     */

    return Tcl_PkgProvideEx(interp, "zlib", TCL_ZLIB_VERSION, NULL);
}

/*
 *----------------------------------------------------------------------
 *	Stubs used when a suitable zlib installation was not found during
 *	configure.
 *----------------------------------------------------------------------
 */

#else /* !HAVE_ZLIB */
int
Tcl_ZlibStreamInit(
    Tcl_Interp *interp,
    int mode,
    int format,
    int level,
    Tcl_Obj *dictObj,
    Tcl_ZlibStream *zshandle)
{
    if (interp) {
	Tcl_SetObjResult(interp, Tcl_NewStringObj("unimplemented", -1));
	Tcl_SetErrorCode(interp, "TCL", "UNIMPLEMENTED", NULL);
    }
    return TCL_ERROR;
}

int
Tcl_ZlibStreamClose(
    Tcl_ZlibStream zshandle)
{
    return TCL_OK;
}

int
Tcl_ZlibStreamReset(
    Tcl_ZlibStream zshandle)
{
    return TCL_OK;
}

Tcl_Obj *
Tcl_ZlibStreamGetCommandName(
    Tcl_ZlibStream zshandle)
{
    return NULL;
}

int
Tcl_ZlibStreamEof(
    Tcl_ZlibStream zshandle)
{
    return 1;
}

int
Tcl_ZlibStreamChecksum(
    Tcl_ZlibStream zshandle)
{
    return 0;
}

int
Tcl_ZlibStreamPut(
    Tcl_ZlibStream zshandle,
    Tcl_Obj *data,
    int flush)
{
    return TCL_OK;
}

int
Tcl_ZlibStreamGet(
    Tcl_ZlibStream zshandle,
    Tcl_Obj *data,
    int count)
{
    return TCL_OK;
}

int
Tcl_ZlibDeflate(
    Tcl_Interp *interp,
    int format,
    Tcl_Obj *data,
    int level,
    Tcl_Obj *gzipHeaderDictObj)
{
    if (interp) {
	Tcl_SetObjResult(interp, Tcl_NewStringObj("unimplemented", -1));
	Tcl_SetErrorCode(interp, "TCL", "UNIMPLEMENTED", NULL);
    }
    return TCL_ERROR;
}

int
Tcl_ZlibInflate(
    Tcl_Interp *interp,
    int format,
    Tcl_Obj *data,
    int bufferSize,
    Tcl_Obj *gzipHeaderDictObj)
{
    if (interp) {
	Tcl_SetObjResult(interp, Tcl_NewStringObj("unimplemented", -1));
	Tcl_SetErrorCode(interp, "TCL", "UNIMPLEMENTED", NULL);
    }
    return TCL_ERROR;
}

unsigned int
Tcl_ZlibCRC32(
    unsigned int crc,
    const char *buf,
    int len)
{
    return 0;
}

unsigned int
Tcl_ZlibAdler32(
    unsigned int adler,
    const char *buf,
    int len)
{
    return 0;
}

void
Tcl_ZlibStreamSetCompressionDictionary(
    Tcl_ZlibStream zshandle,
    Tcl_Obj *compressionDictionaryObj)
{
    /* Do nothing. */
}
#endif /* HAVE_ZLIB */

/*
 * Local Variables:
 * mode: c
 * c-basic-offset: 4
 * fill-column: 78
 * End:
 */<|MERGE_RESOLUTION|>--- conflicted
+++ resolved
@@ -442,13 +442,8 @@
     if (GetValue(interp, dictObj, "comment", &value) != TCL_OK) {
 	goto error;
     } else if (value != NULL) {
-<<<<<<< HEAD
-	valueStr = Tcl_GetString(value);
+	valueStr = TclGetString(value);
 	Tcl_UtfToExternal(NULL, latin1enc, valueStr, value->length, 0, NULL,
-=======
-	valueStr = TclGetStringFromObj(value, &len);
-	Tcl_UtfToExternal(NULL, latin1enc, valueStr, len, 0, NULL,
->>>>>>> 82a01176
 		headerPtr->nativeCommentBuf, MAX_COMMENT_LEN-1, NULL, &len,
 		NULL);
 	headerPtr->nativeCommentBuf[len] = '\0';
@@ -468,13 +463,8 @@
     if (GetValue(interp, dictObj, "filename", &value) != TCL_OK) {
 	goto error;
     } else if (value != NULL) {
-<<<<<<< HEAD
-	valueStr = Tcl_GetString(value);
+	valueStr = TclGetString(value);
 	Tcl_UtfToExternal(NULL, latin1enc, valueStr, value->length, 0, NULL,
-=======
-	valueStr = TclGetStringFromObj(value, &len);
-	Tcl_UtfToExternal(NULL, latin1enc, valueStr, len, 0, NULL,
->>>>>>> 82a01176
 		headerPtr->nativeFilenameBuf, MAXPATHLEN-1, NULL, &len, NULL);
 	headerPtr->nativeFilenameBuf[len] = '\0';
 	headerPtr->header.name = (Bytef *) headerPtr->nativeFilenameBuf;
@@ -3426,12 +3416,7 @@
 	    }
 	} else {
 	    if (cd->compDictObj) {
-<<<<<<< HEAD
-		const char *str = Tcl_GetString(cd->compDictObj);
-=======
-		int len;
-		const char *str = TclGetStringFromObj(cd->compDictObj, &len);
->>>>>>> 82a01176
+		const char *str = TclGetString(cd->compDictObj);
 
 		Tcl_DStringAppend(dsPtr, str, cd->compDictObj->length);
 	    }
