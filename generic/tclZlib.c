/*
 * tclZlib.c --
 *
 *	This file provides the interface to the Zlib library.
 *
 * Copyright (C) 2004-2005 Pascal Scheffers <pascal@scheffers.net>
 * Copyright (C) 2005 Unitas Software B.V.
 * Copyright (c) 2008-2012 Donal K. Fellows
 *
 * Parts written by Jean-Claude Wippler, as part of Tclkit, placed in the
 * public domain March 2003.
 *
 * See the file "license.terms" for information on usage and redistribution of
 * this file, and for a DISCLAIMER OF ALL WARRANTIES.
 */

#include "tclInt.h"
#ifdef HAVE_ZLIB
#include <zlib.h>
#include "tclIO.h"

/*
 * The version of the zlib "package" that this implements. Note that this
 * thoroughly supersedes the versions included with tclkit, which are "1.1",
 * so this is at least "2.0" (there's no general *commitment* to have the same
 * interface, even if that is mostly true).
 */

#define TCL_ZLIB_VERSION	"2.0.1"

/*
 * Magic flags used with wbits fields to indicate that we're handling the gzip
 * format or automatic detection of format. Putting it here is slightly less
 * gross!
 */

#define WBITS_RAW		(-MAX_WBITS)
#define WBITS_ZLIB		(MAX_WBITS)
#define WBITS_GZIP		(MAX_WBITS | 16)
#define WBITS_AUTODETECT	(MAX_WBITS | 32)

/*
 * Structure used for handling gzip headers that are generated from a
 * dictionary. It comprises the header structure itself plus some working
 * space that it is very convenient to have attached.
 */

#define MAX_COMMENT_LEN		256

typedef struct {
    gz_header header;
    char nativeFilenameBuf[MAXPATHLEN];
    char nativeCommentBuf[MAX_COMMENT_LEN];
} GzipHeader;

/*
 * Structure used for the Tcl_ZlibStream* commands and [zlib stream ...]
 */

typedef struct {
    Tcl_Interp *interp;
    z_stream stream;		/* The interface to the zlib library. */
    int streamEnd;		/* If we've got to end-of-stream. */
    Tcl_Obj *inData, *outData;	/* Input / output buffers (lists) */
    Tcl_Obj *currentInput;	/* Pointer to what is currently being
				 * inflated. */
    size_t outPos;
    int mode;			/* Either TCL_ZLIB_STREAM_DEFLATE or
				 * TCL_ZLIB_STREAM_INFLATE. */
    int format;			/* Flags from the TCL_ZLIB_FORMAT_* */
    int level;			/* Default 5, 0-9 */
    int flush;			/* Stores the flush param for deferred the
				 * decompression. */
    int wbits;			/* The encoded compression mode, so we can
				 * restart the stream if necessary. */
    Tcl_Command cmd;		/* Token for the associated Tcl command. */
    Tcl_Obj *compDictObj;	/* Byte-array object containing compression
				 * dictionary (not dictObj!) to use if
				 * necessary. */
    int flags;			/* Miscellaneous flag bits. */
    GzipHeader *gzHeaderPtr;	/* If we've allocated a gzip header
				 * structure. */
} ZlibStreamHandle;

#define DICT_TO_SET	0x1	/* If we need to set a compression dictionary
				 * in the low-level engine at the next
				 * opportunity. */

/*
 * Macros to make it clearer in some of the twiddlier accesses what is
 * happening.
 */

#define IsRawStream(zshPtr)	((zshPtr)->format == TCL_ZLIB_FORMAT_RAW)
#define HaveDictToSet(zshPtr)	((zshPtr)->flags & DICT_TO_SET)
#define DictWasSet(zshPtr)	((zshPtr)->flags |= ~DICT_TO_SET)

/*
 * Structure used for stacked channel compression and decompression.
 */

typedef struct {
    Tcl_Channel chan;		/* Reference to the channel itself. */
    Tcl_Channel parent;		/* The underlying source and sink of bytes. */
    int flags;			/* General flag bits, see below... */
    int mode;			/* Either the value TCL_ZLIB_STREAM_DEFLATE
				 * for compression on output, or
				 * TCL_ZLIB_STREAM_INFLATE for decompression
				 * on input. */
    int format;			/* What format of data is going on the wire.
				 * Needed so that the correct [fconfigure]
				 * options can be enabled. */
    int readAheadLimit;		/* The maximum number of bytes to read from
				 * the underlying stream in one go. */
    z_stream inStream;		/* Structure used by zlib for decompression of
				 * input. */
    z_stream outStream;		/* Structure used by zlib for compression of
				 * output. */
    char *inBuffer, *outBuffer;	/* Working buffers. */
    size_t inAllocated, outAllocated;
				/* Sizes of working buffers. */
    GzipHeader inHeader;	/* Header read from input stream, when
				 * decompressing a gzip stream. */
    GzipHeader outHeader;	/* Header to write to an output stream, when
				 * compressing a gzip stream. */
    Tcl_TimerToken timer;	/* Timer used for keeping events fresh. */
    Tcl_DString decompressed;	/* Buffer for decompression results. */
    Tcl_Obj *compDictObj;	/* Byte-array object containing compression
				 * dictionary (not dictObj!) to use if
				 * necessary. */
} ZlibChannelData;

/*
 * Value bits for the flags field. Definitions are:
 *	ASYNC -		Whether this is an asynchronous channel.
 *	IN_HEADER -	Whether the inHeader field has been registered with
 *			the input compressor.
 *	OUT_HEADER -	Whether the outputHeader field has been registered
 *			with the output decompressor.
 */

#define ASYNC			0x1
#define IN_HEADER		0x2
#define OUT_HEADER		0x4

/*
 * Size of buffers allocated by default, and the range it can be set to.  The
 * same sorts of values apply to streams, except with different limits (they
 * permit byte-level activity). Channels always use bytes unless told to use
 * larger buffers.
 */

#define DEFAULT_BUFFER_SIZE	4096
#define MIN_NONSTREAM_BUFFER_SIZE 16
#define MAX_BUFFER_SIZE		65536

/*
 * Prototypes for private procedures defined later in this file:
 */

static Tcl_CmdDeleteProc	ZlibStreamCmdDelete;
static Tcl_DriverBlockModeProc	ZlibTransformBlockMode;
static Tcl_DriverCloseProc	ZlibTransformClose;
static Tcl_DriverGetHandleProc	ZlibTransformGetHandle;
static Tcl_DriverGetOptionProc	ZlibTransformGetOption;
static Tcl_DriverHandlerProc	ZlibTransformEventHandler;
static Tcl_DriverInputProc	ZlibTransformInput;
static Tcl_DriverOutputProc	ZlibTransformOutput;
static Tcl_DriverSetOptionProc	ZlibTransformSetOption;
static Tcl_DriverWatchProc	ZlibTransformWatch;
static Tcl_ObjCmdProc		ZlibCmd;
static Tcl_ObjCmdProc		ZlibStreamCmd;
static Tcl_ObjCmdProc		ZlibStreamAddCmd;
static Tcl_ObjCmdProc		ZlibStreamHeaderCmd;
static Tcl_ObjCmdProc		ZlibStreamPutCmd;

static void		ConvertError(Tcl_Interp *interp, int code,
			    uLong adler);
static Tcl_Obj *	ConvertErrorToList(int code, uLong adler);
static inline int	Deflate(z_streamp strm, void *bufferPtr,
			    size_t bufferSize, int flush, size_t *writtenPtr);
static void		ExtractHeader(gz_header *headerPtr, Tcl_Obj *dictObj);
static int		GenerateHeader(Tcl_Interp *interp, Tcl_Obj *dictObj,
			    GzipHeader *headerPtr, int *extraSizePtr);
static int		ZlibPushSubcmd(Tcl_Interp *interp, int objc,
			    Tcl_Obj *const objv[]);
static inline int	ResultCopy(ZlibChannelData *cd, char *buf,
			    size_t toRead);
static int		ResultGenerate(ZlibChannelData *cd, int n, int flush,
			    int *errorCodePtr);
static Tcl_Channel	ZlibStackChannelTransform(Tcl_Interp *interp,
			    int mode, int format, int level, int limit,
			    Tcl_Channel channel, Tcl_Obj *gzipHeaderDictPtr,
			    Tcl_Obj *compDictObj);
static void		ZlibStreamCleanup(ZlibStreamHandle *zshPtr);
static int		ZlibStreamSubcmd(Tcl_Interp *interp, int objc,
			    Tcl_Obj *const objv[]);
static inline void	ZlibTransformEventTimerKill(ZlibChannelData *cd);
static void		ZlibTransformTimerRun(void *clientData);

/*
 * Type of zlib-based compressing and decompressing channels.
 */

static const Tcl_ChannelType zlibChannelType = {
    "zlib",
    TCL_CHANNEL_VERSION_5,
    ZlibTransformClose,
    ZlibTransformInput,
    ZlibTransformOutput,
    NULL,			/* seekProc */
    ZlibTransformSetOption,
    ZlibTransformGetOption,
    ZlibTransformWatch,
    ZlibTransformGetHandle,
    NULL,			/* close2Proc */
    ZlibTransformBlockMode,
    NULL,			/* flushProc */
    ZlibTransformEventHandler,
    NULL,			/* wideSeekProc */
    NULL,
    NULL
};

/*
 *----------------------------------------------------------------------
 *
 * ConvertError --
 *
 *	Utility function for converting a zlib error into a Tcl error.
 *
 * Results:
 *	None.
 *
 * Side effects:
 *	Updates the interpreter result and errorcode.
 *
 *----------------------------------------------------------------------
 */

static void
ConvertError(
    Tcl_Interp *interp,		/* Interpreter to store the error in. May be
				 * NULL, in which case nothing happens. */
    int code,			/* The zlib error code. */
    uLong adler)		/* The checksum expected (for Z_NEED_DICT) */
{
    const char *codeStr, *codeStr2 = NULL;
    char codeStrBuf[TCL_INTEGER_SPACE];

    if (interp == NULL) {
	return;
    }

    switch (code) {
	/*
	 * Firstly, the case that is *different* because it's really coming
	 * from the OS and is just being reported via zlib. It should be
	 * really uncommon because Tcl handles all I/O rather than delegating
	 * it to zlib, but proving it can't happen is hard.
	 */

    case Z_ERRNO:
	Tcl_SetObjResult(interp, Tcl_NewStringObj(Tcl_PosixError(interp),-1));
	return;

	/*
	 * Normal errors/conditions, some of which have additional detail and
	 * some which don't. (This is not defined by array lookup because zlib
	 * error codes are sometimes negative.)
	 */

    case Z_STREAM_ERROR:
	codeStr = "STREAM";
	break;
    case Z_DATA_ERROR:
	codeStr = "DATA";
	break;
    case Z_MEM_ERROR:
	codeStr = "MEM";
	break;
    case Z_BUF_ERROR:
	codeStr = "BUF";
	break;
    case Z_VERSION_ERROR:
	codeStr = "VERSION";
	break;
    case Z_NEED_DICT:
	codeStr = "NEED_DICT";
	codeStr2 = codeStrBuf;
	sprintf(codeStrBuf, "%lu", adler);
	break;

	/*
	 * These should _not_ happen! This function is for dealing with error
	 * cases, not non-errors!
	 */

    case Z_OK:
	Tcl_Panic("unexpected zlib result in error handler: Z_OK");
    case Z_STREAM_END:
	Tcl_Panic("unexpected zlib result in error handler: Z_STREAM_END");

	/*
	 * Anything else is bad news; it's unexpected. Convert to generic
	 * error.
	 */

    default:
	codeStr = "UNKNOWN";
	codeStr2 = codeStrBuf;
	sprintf(codeStrBuf, "%d", code);
	break;
    }
    Tcl_SetObjResult(interp, Tcl_NewStringObj(zError(code), -1));

    /*
     * Tricky point! We might pass NULL twice here (and will when the error
     * type is known).
     */

    Tcl_SetErrorCode(interp, "TCL", "ZLIB", codeStr, codeStr2, NULL);
}

static Tcl_Obj *
ConvertErrorToList(
    int code,			/* The zlib error code. */
    uLong adler)		/* The checksum expected (for Z_NEED_DICT) */
{
    Tcl_Obj *objv[4];

    TclNewLiteralStringObj(objv[0], "TCL");
    TclNewLiteralStringObj(objv[1], "ZLIB");
    switch (code) {
    case Z_STREAM_ERROR:
	TclNewLiteralStringObj(objv[2], "STREAM");
	return Tcl_NewListObj(3, objv);
    case Z_DATA_ERROR:
	TclNewLiteralStringObj(objv[2], "DATA");
	return Tcl_NewListObj(3, objv);
    case Z_MEM_ERROR:
	TclNewLiteralStringObj(objv[2], "MEM");
	return Tcl_NewListObj(3, objv);
    case Z_BUF_ERROR:
	TclNewLiteralStringObj(objv[2], "BUF");
	return Tcl_NewListObj(3, objv);
    case Z_VERSION_ERROR:
	TclNewLiteralStringObj(objv[2], "VERSION");
	return Tcl_NewListObj(3, objv);
    case Z_ERRNO:
	TclNewLiteralStringObj(objv[2], "POSIX");
	objv[3] = Tcl_NewStringObj(Tcl_ErrnoId(), -1);
	return Tcl_NewListObj(4, objv);
    case Z_NEED_DICT:
	TclNewLiteralStringObj(objv[2], "NEED_DICT");
	objv[3] = Tcl_NewWideIntObj((Tcl_WideInt) adler);
	return Tcl_NewListObj(4, objv);

	/*
	 * These should _not_ happen! This function is for dealing with error
	 * cases, not non-errors!
	 */

    case Z_OK:
	Tcl_Panic("unexpected zlib result in error handler: Z_OK");
    case Z_STREAM_END:
	Tcl_Panic("unexpected zlib result in error handler: Z_STREAM_END");

	/*
	 * Catch-all. Should be unreachable because all cases are already
	 * listed above.
	 */

    default:
	TclNewLiteralStringObj(objv[2], "UNKNOWN");
	TclNewIntObj(objv[3], code);
	return Tcl_NewListObj(4, objv);
    }
}

/*
 *----------------------------------------------------------------------
 *
 * GenerateHeader --
 *
 *	Function for creating a gzip header from the contents of a dictionary
 *	(as described in the documentation). GetValue is a helper function.
 *
 * Results:
 *	A Tcl result code.
 *
 * Side effects:
 *	Updates the fields of the given gz_header structure. Adds amount of
 *	extra space required for the header to the variable referenced by the
 *	extraSizePtr argument.
 *
 *----------------------------------------------------------------------
 */

static inline int
GetValue(
    Tcl_Interp *interp,
    Tcl_Obj *dictObj,
    const char *nameStr,
    Tcl_Obj **valuePtrPtr)
{
    Tcl_Obj *name = Tcl_NewStringObj(nameStr, -1);
    int result = Tcl_DictObjGet(interp, dictObj, name, valuePtrPtr);

    TclDecrRefCount(name);
    return result;
}

static int
GenerateHeader(
    Tcl_Interp *interp,		/* Where to put error messages. */
    Tcl_Obj *dictObj,		/* The dictionary whose contents are to be
				 * parsed. */
    GzipHeader *headerPtr,	/* Where to store the parsed-out values. */
    int *extraSizePtr)		/* Variable to add the length of header
				 * strings (filename, comment) to. */
{
    Tcl_Obj *value;
    int len, result = TCL_ERROR;
    size_t length;
    Tcl_WideInt wideValue = 0;
    const char *valueStr;
    Tcl_Encoding latin1enc;
    static const char *const types[] = {
	"binary", "text"
    };

    /*
     * RFC 1952 says that header strings are in ISO 8859-1 (LATIN-1).
     */

    latin1enc = Tcl_GetEncoding(NULL, "iso8859-1");
    if (latin1enc == NULL) {
	Tcl_Panic("no latin-1 encoding");
    }

    if (GetValue(interp, dictObj, "comment", &value) != TCL_OK) {
	goto error;
    } else if (value != NULL) {
	valueStr = TclGetStringFromObj(value, &length);
	Tcl_UtfToExternal(NULL, latin1enc, valueStr, length, 0, NULL,
		headerPtr->nativeCommentBuf, MAX_COMMENT_LEN-1, NULL, &len,
		NULL);
	headerPtr->nativeCommentBuf[len] = '\0';
	headerPtr->header.comment = (Bytef *) headerPtr->nativeCommentBuf;
	if (extraSizePtr != NULL) {
	    *extraSizePtr += len;
	}
    }

    if (GetValue(interp, dictObj, "crc", &value) != TCL_OK) {
	goto error;
    } else if (value != NULL &&
	    Tcl_GetBooleanFromObj(interp, value, &headerPtr->header.hcrc)) {
	goto error;
    }

    if (GetValue(interp, dictObj, "filename", &value) != TCL_OK) {
	goto error;
    } else if (value != NULL) {
	valueStr = TclGetStringFromObj(value, &length);
	Tcl_UtfToExternal(NULL, latin1enc, valueStr, length, 0, NULL,
		headerPtr->nativeFilenameBuf, MAXPATHLEN-1, NULL, &len, NULL);
	headerPtr->nativeFilenameBuf[len] = '\0';
	headerPtr->header.name = (Bytef *) headerPtr->nativeFilenameBuf;
	if (extraSizePtr != NULL) {
	    *extraSizePtr += len;
	}
    }

    if (GetValue(interp, dictObj, "os", &value) != TCL_OK) {
	goto error;
    } else if (value != NULL && Tcl_GetIntFromObj(interp, value,
	    &headerPtr->header.os) != TCL_OK) {
	goto error;
    }

    /*
     * Ignore the 'size' field, since that is controlled by the size of the
     * input data.
     */

    if (GetValue(interp, dictObj, "time", &value) != TCL_OK) {
	goto error;
    } else if (value != NULL && Tcl_GetWideIntFromObj(interp, value,
	    &wideValue) != TCL_OK) {
	goto error;
    }
    headerPtr->header.time = wideValue;

    if (GetValue(interp, dictObj, "type", &value) != TCL_OK) {
	goto error;
    } else if (value != NULL && Tcl_GetIndexFromObj(interp, value, types,
	    "type", TCL_EXACT, &headerPtr->header.text) != TCL_OK) {
	goto error;
    }

    result = TCL_OK;
  error:
    Tcl_FreeEncoding(latin1enc);
    return result;
}

/*
 *----------------------------------------------------------------------
 *
 * ExtractHeader --
 *
 *	Take the values out of a gzip header and store them in a dictionary.
 *	SetValue is a helper macro.
 *
 * Results:
 *	None.
 *
 * Side effects:
 *	Updates the dictionary, which must be writable (i.e. refCount < 2).
 *
 *----------------------------------------------------------------------
 */

#define SetValue(dictObj, key, value) \
	Tcl_DictObjPut(NULL, (dictObj), Tcl_NewStringObj((key), -1), (value))

static void
ExtractHeader(
    gz_header *headerPtr,	/* The gzip header to extract from. */
    Tcl_Obj *dictObj)		/* The dictionary to store in. */
{
    Tcl_Encoding latin1enc = NULL;
    Tcl_DString tmp;

    if (headerPtr->comment != Z_NULL) {
	if (latin1enc == NULL) {
	    /*
	     * RFC 1952 says that header strings are in ISO 8859-1 (LATIN-1).
	     */

	    latin1enc = Tcl_GetEncoding(NULL, "iso8859-1");
	    if (latin1enc == NULL) {
		Tcl_Panic("no latin-1 encoding");
	    }
	}

	Tcl_ExternalToUtfDString(latin1enc, (char *) headerPtr->comment, -1,
		&tmp);
	SetValue(dictObj, "comment", TclDStringToObj(&tmp));
    }
    SetValue(dictObj, "crc", Tcl_NewBooleanObj(headerPtr->hcrc));
    if (headerPtr->name != Z_NULL) {
	if (latin1enc == NULL) {
	    /*
	     * RFC 1952 says that header strings are in ISO 8859-1 (LATIN-1).
	     */

	    latin1enc = Tcl_GetEncoding(NULL, "iso8859-1");
	    if (latin1enc == NULL) {
		Tcl_Panic("no latin-1 encoding");
	    }
	}

	Tcl_ExternalToUtfDString(latin1enc, (char *) headerPtr->name, -1,
		&tmp);
	SetValue(dictObj, "filename", TclDStringToObj(&tmp));
    }
    if (headerPtr->os != 255) {
	SetValue(dictObj, "os", Tcl_NewWideIntObj(headerPtr->os));
    }
    if (headerPtr->time != 0 /* magic - no time */) {
	SetValue(dictObj, "time", Tcl_NewWideIntObj(headerPtr->time));
    }
    if (headerPtr->text != Z_UNKNOWN) {
	SetValue(dictObj, "type",
		Tcl_NewStringObj(headerPtr->text ? "text" : "binary", -1));
    }

    if (latin1enc != NULL) {
	Tcl_FreeEncoding(latin1enc);
    }
}

/*
 * Disentangle the worst of how the zlib API is used.
 */

static int
SetInflateDictionary(
    z_streamp strm,
    Tcl_Obj *compDictObj)
{
    if (compDictObj != NULL) {
	size_t length = 0;
	unsigned char *bytes = TclGetByteArrayFromObj(compDictObj, &length);

	return inflateSetDictionary(strm, bytes, length);
    }
    return Z_OK;
}

static int
SetDeflateDictionary(
    z_streamp strm,
    Tcl_Obj *compDictObj)
{
    if (compDictObj != NULL) {
	size_t length = 0;
	unsigned char *bytes = TclGetByteArrayFromObj(compDictObj, &length);

	return deflateSetDictionary(strm, bytes, length);
    }
    return Z_OK;
}

static inline int
Deflate(
    z_streamp strm,
    void *bufferPtr,
    size_t bufferSize,
    int flush,
    size_t *writtenPtr)
{
    int e;

    strm->next_out = (Bytef *) bufferPtr;
    strm->avail_out = bufferSize;
    e = deflate(strm, flush);
    if (writtenPtr != NULL) {
	*writtenPtr = bufferSize - strm->avail_out;
    }
    return e;
}

static inline void
AppendByteArray(
    Tcl_Obj *listObj,
    void *buffer,
    size_t size)
{
    if (size > 0) {
	Tcl_Obj *baObj = Tcl_NewByteArrayObj((unsigned char *) buffer, size);

	Tcl_ListObjAppendElement(NULL, listObj, baObj);
    }
}

/*
 *----------------------------------------------------------------------
 *
 * Tcl_ZlibStreamInit --
 *
 *	This command initializes a (de)compression context/handle for
 *	(de)compressing data in chunks.
 *
 * Results:
 *	A standard Tcl result.
 *
 * Side effects:
 *	The variable pointed to by zshandlePtr is initialised and memory
 *	allocated for internal state. Additionally, if interp is not null, a
 *	Tcl command is created and its name placed in the interp result obj.
 *
 * Note:
 *	At least one of interp and zshandlePtr should be non-NULL or the
 *	reference to the stream will be completely lost.
 *
 *----------------------------------------------------------------------
 */

int
Tcl_ZlibStreamInit(
    Tcl_Interp *interp,
    int mode,			/* Either TCL_ZLIB_STREAM_INFLATE or
				 * TCL_ZLIB_STREAM_DEFLATE. */
    int format,			/* Flags from the TCL_ZLIB_FORMAT_* set. */
    int level,			/* 0-9 or TCL_ZLIB_COMPRESS_DEFAULT. */
    Tcl_Obj *dictObj,		/* Dictionary containing headers for gzip. */
    Tcl_ZlibStream *zshandlePtr)
{
    int wbits = 0;
    int e;
    ZlibStreamHandle *zshPtr = NULL;
    Tcl_DString cmdname;
    GzipHeader *gzHeaderPtr = NULL;

    switch (mode) {
    case TCL_ZLIB_STREAM_DEFLATE:
	/*
	 * Compressed format is specified by the wbits parameter. See zlib.h
	 * for details.
	 */

	switch (format) {
	case TCL_ZLIB_FORMAT_RAW:
	    wbits = WBITS_RAW;
	    break;
	case TCL_ZLIB_FORMAT_GZIP:
	    wbits = WBITS_GZIP;
	    if (dictObj) {
<<<<<<< HEAD
		gzHeaderPtr = Tcl_Alloc(sizeof(GzipHeader));
=======
		gzHeaderPtr = (GzipHeader *)ckalloc(sizeof(GzipHeader));
>>>>>>> 075589bf
		memset(gzHeaderPtr, 0, sizeof(GzipHeader));
		if (GenerateHeader(interp, dictObj, gzHeaderPtr,
			NULL) != TCL_OK) {
		    Tcl_Free(gzHeaderPtr);
		    return TCL_ERROR;
		}
	    }
	    break;
	case TCL_ZLIB_FORMAT_ZLIB:
	    wbits = WBITS_ZLIB;
	    break;
	default:
	    Tcl_Panic("incorrect zlib data format, must be "
		    "TCL_ZLIB_FORMAT_ZLIB, TCL_ZLIB_FORMAT_GZIP or "
		    "TCL_ZLIB_FORMAT_RAW");
	}
	if (level < -1 || level > 9) {
	    Tcl_Panic("compression level should be between 0 (no compression)"
		    " and 9 (best compression) or -1 for default compression "
		    "level");
	}
	break;
    case TCL_ZLIB_STREAM_INFLATE:
	/*
	 * wbits are the same as DEFLATE, but FORMAT_AUTO is valid too.
	 */

	switch (format) {
	case TCL_ZLIB_FORMAT_RAW:
	    wbits = WBITS_RAW;
	    break;
	case TCL_ZLIB_FORMAT_GZIP:
	    wbits = WBITS_GZIP;
<<<<<<< HEAD
	    gzHeaderPtr = Tcl_Alloc(sizeof(GzipHeader));
=======
	    gzHeaderPtr = (GzipHeader *)ckalloc(sizeof(GzipHeader));
>>>>>>> 075589bf
	    memset(gzHeaderPtr, 0, sizeof(GzipHeader));
	    gzHeaderPtr->header.name = (Bytef *)
		    gzHeaderPtr->nativeFilenameBuf;
	    gzHeaderPtr->header.name_max = MAXPATHLEN - 1;
	    gzHeaderPtr->header.comment = (Bytef *)
		    gzHeaderPtr->nativeCommentBuf;
	    gzHeaderPtr->header.name_max = MAX_COMMENT_LEN - 1;
	    break;
	case TCL_ZLIB_FORMAT_ZLIB:
	    wbits = WBITS_ZLIB;
	    break;
	case TCL_ZLIB_FORMAT_AUTO:
	    wbits = WBITS_AUTODETECT;
	    break;
	default:
	    Tcl_Panic("incorrect zlib data format, must be "
		    "TCL_ZLIB_FORMAT_ZLIB, TCL_ZLIB_FORMAT_GZIP, "
		    "TCL_ZLIB_FORMAT_RAW or TCL_ZLIB_FORMAT_AUTO");
	}
	break;
    default:
	Tcl_Panic("bad mode, must be TCL_ZLIB_STREAM_DEFLATE or"
		" TCL_ZLIB_STREAM_INFLATE");
    }

<<<<<<< HEAD
    zshPtr = Tcl_Alloc(sizeof(ZlibStreamHandle));
=======
    zshPtr = (ZlibStreamHandle *)ckalloc(sizeof(ZlibStreamHandle));
>>>>>>> 075589bf
    zshPtr->interp = interp;
    zshPtr->mode = mode;
    zshPtr->format = format;
    zshPtr->level = level;
    zshPtr->wbits = wbits;
    zshPtr->currentInput = NULL;
    zshPtr->streamEnd = 0;
    zshPtr->compDictObj = NULL;
    zshPtr->flags = 0;
    zshPtr->gzHeaderPtr = gzHeaderPtr;
    memset(&zshPtr->stream, 0, sizeof(z_stream));
    zshPtr->stream.adler = 1;

    /*
     * No output buffer available yet
     */

    if (mode == TCL_ZLIB_STREAM_DEFLATE) {
	e = deflateInit2(&zshPtr->stream, level, Z_DEFLATED, wbits,
		MAX_MEM_LEVEL, Z_DEFAULT_STRATEGY);
	if (e == Z_OK && zshPtr->gzHeaderPtr) {
	    e = deflateSetHeader(&zshPtr->stream,
		    &zshPtr->gzHeaderPtr->header);
	}
    } else {
	e = inflateInit2(&zshPtr->stream, wbits);
	if (e == Z_OK && zshPtr->gzHeaderPtr) {
	    e = inflateGetHeader(&zshPtr->stream,
		    &zshPtr->gzHeaderPtr->header);
	}
    }

    if (e != Z_OK) {
	ConvertError(interp, e, zshPtr->stream.adler);
	goto error;
    }

    /*
     * I could do all this in C, but this is easier.
     */

    if (interp != NULL) {
	if (Tcl_EvalEx(interp, "::incr ::tcl::zlib::cmdcounter", -1, 0) != TCL_OK) {
	    goto error;
	}
	Tcl_DStringInit(&cmdname);
	TclDStringAppendLiteral(&cmdname, "::tcl::zlib::streamcmd_");
	TclDStringAppendObj(&cmdname, Tcl_GetObjResult(interp));
	if (Tcl_FindCommand(interp, Tcl_DStringValue(&cmdname),
		NULL, 0) != NULL) {
	    Tcl_SetObjResult(interp, Tcl_NewStringObj(
		    "BUG: Stream command name already exists", -1));
	    Tcl_SetErrorCode(interp, "TCL", "BUG", "EXISTING_CMD", NULL);
	    Tcl_DStringFree(&cmdname);
	    goto error;
	}
	Tcl_ResetResult(interp);

	/*
	 * Create the command.
	 */

	zshPtr->cmd = Tcl_CreateObjCommand(interp, Tcl_DStringValue(&cmdname),
		ZlibStreamCmd, zshPtr, ZlibStreamCmdDelete);
	Tcl_DStringFree(&cmdname);
	if (zshPtr->cmd == NULL) {
	    goto error;
	}
    } else {
	zshPtr->cmd = NULL;
    }

    /*
     * Prepare the buffers for use.
     */

    zshPtr->inData = Tcl_NewListObj(0, NULL);
    Tcl_IncrRefCount(zshPtr->inData);
    zshPtr->outData = Tcl_NewListObj(0, NULL);
    Tcl_IncrRefCount(zshPtr->outData);

    zshPtr->outPos = 0;

    /*
     * Now set the variable pointed to by *zshandlePtr to the pointer to the
     * zsh struct.
     */

    if (zshandlePtr) {
	*zshandlePtr = (Tcl_ZlibStream) zshPtr;
    }

    return TCL_OK;

  error:
    if (zshPtr->compDictObj) {
	Tcl_DecrRefCount(zshPtr->compDictObj);
    }
    if (zshPtr->gzHeaderPtr) {
	Tcl_Free(zshPtr->gzHeaderPtr);
    }
    Tcl_Free(zshPtr);
    return TCL_ERROR;
}

/*
 *----------------------------------------------------------------------
 *
 * ZlibStreamCmdDelete --
 *
 *	This is the delete command which Tcl invokes when a zlibstream command
 *	is deleted from the interpreter (on stream close, usually).
 *
 * Results:
 *	None
 *
 * Side effects:
 *	Invalidates the zlib stream handle as obtained from Tcl_ZlibStreamInit
 *
 *----------------------------------------------------------------------
 */

static void
ZlibStreamCmdDelete(
    void *cd)
{
    ZlibStreamHandle *zshPtr = (ZlibStreamHandle *)cd;

    zshPtr->cmd = NULL;
    ZlibStreamCleanup(zshPtr);
}

/*
 *----------------------------------------------------------------------
 *
 * Tcl_ZlibStreamClose --
 *
 *	This procedure must be called after (de)compression is done to ensure
 *	memory is freed and the command is deleted from the interpreter (if
 *	any).
 *
 * Results:
 *	A standard Tcl result.
 *
 * Side effects:
 *	Invalidates the zlib stream handle as obtained from Tcl_ZlibStreamInit
 *
 *----------------------------------------------------------------------
 */

int
Tcl_ZlibStreamClose(
    Tcl_ZlibStream zshandle)	/* As obtained from Tcl_ZlibStreamInit. */
{
    ZlibStreamHandle *zshPtr = (ZlibStreamHandle *) zshandle;

    /*
     * If the interp is set, deleting the command will trigger
     * ZlibStreamCleanup in ZlibStreamCmdDelete. If no interp is set, call
     * ZlibStreamCleanup directly.
     */

    if (zshPtr->interp && zshPtr->cmd) {
	Tcl_DeleteCommandFromToken(zshPtr->interp, zshPtr->cmd);
    } else {
	ZlibStreamCleanup(zshPtr);
    }
    return TCL_OK;
}

/*
 *----------------------------------------------------------------------
 *
 * ZlibStreamCleanup --
 *
 *	This procedure is called by either Tcl_ZlibStreamClose or
 *	ZlibStreamCmdDelete to cleanup the stream context.
 *
 * Results:
 *	None
 *
 * Side effects:
 *	Invalidates the zlib stream handle.
 *
 *----------------------------------------------------------------------
 */

void
ZlibStreamCleanup(
    ZlibStreamHandle *zshPtr)
{
    if (!zshPtr->streamEnd) {
	if (zshPtr->mode == TCL_ZLIB_STREAM_DEFLATE) {
	    deflateEnd(&zshPtr->stream);
	} else {
	    inflateEnd(&zshPtr->stream);
	}
    }

    if (zshPtr->inData) {
	Tcl_DecrRefCount(zshPtr->inData);
    }
    if (zshPtr->outData) {
	Tcl_DecrRefCount(zshPtr->outData);
    }
    if (zshPtr->currentInput) {
	Tcl_DecrRefCount(zshPtr->currentInput);
    }
    if (zshPtr->compDictObj) {
	Tcl_DecrRefCount(zshPtr->compDictObj);
    }
    if (zshPtr->gzHeaderPtr) {
	Tcl_Free(zshPtr->gzHeaderPtr);
    }

    Tcl_Free(zshPtr);
}

/*
 *----------------------------------------------------------------------
 *
 * Tcl_ZlibStreamReset --
 *
 *	This procedure will reinitialize an existing stream handle.
 *
 * Results:
 *	A standard Tcl result.
 *
 * Side effects:
 *	Any data left in the (de)compression buffer is lost.
 *
 *----------------------------------------------------------------------
 */

int
Tcl_ZlibStreamReset(
    Tcl_ZlibStream zshandle)	/* As obtained from Tcl_ZlibStreamInit */
{
    ZlibStreamHandle *zshPtr = (ZlibStreamHandle *) zshandle;
    int e;

    if (!zshPtr->streamEnd) {
	if (zshPtr->mode == TCL_ZLIB_STREAM_DEFLATE) {
	    deflateEnd(&zshPtr->stream);
	} else {
	    inflateEnd(&zshPtr->stream);
	}
    }
    Tcl_SetByteArrayLength(zshPtr->inData, 0);
    Tcl_SetByteArrayLength(zshPtr->outData, 0);
    if (zshPtr->currentInput) {
	Tcl_DecrRefCount(zshPtr->currentInput);
	zshPtr->currentInput = NULL;
    }

    zshPtr->outPos = 0;
    zshPtr->streamEnd = 0;
    memset(&zshPtr->stream, 0, sizeof(z_stream));

    /*
     * No output buffer available yet.
     */

    if (zshPtr->mode == TCL_ZLIB_STREAM_DEFLATE) {
	e = deflateInit2(&zshPtr->stream, zshPtr->level, Z_DEFLATED,
		zshPtr->wbits, MAX_MEM_LEVEL, Z_DEFAULT_STRATEGY);
	if (e == Z_OK && HaveDictToSet(zshPtr)) {
	    e = SetDeflateDictionary(&zshPtr->stream, zshPtr->compDictObj);
	    if (e == Z_OK) {
		DictWasSet(zshPtr);
	    }
	}
    } else {
	e = inflateInit2(&zshPtr->stream, zshPtr->wbits);
	if (IsRawStream(zshPtr) && HaveDictToSet(zshPtr) && e == Z_OK) {
	    e = SetInflateDictionary(&zshPtr->stream, zshPtr->compDictObj);
	    if (e == Z_OK) {
		DictWasSet(zshPtr);
	    }
	}
    }

    if (e != Z_OK) {
	ConvertError(zshPtr->interp, e, zshPtr->stream.adler);
	/* TODO:cleanup */
	return TCL_ERROR;
    }

    return TCL_OK;
}

/*
 *----------------------------------------------------------------------
 *
 * Tcl_ZlibStreamGetCommandName --
 *
 *	This procedure will return the command name associated with the
 *	stream.
 *
 * Results:
 *	A Tcl_Obj with the name of the Tcl command or NULL if no command is
 *	associated with the stream.
 *
 * Side effects:
 *	None.
 *
 *----------------------------------------------------------------------
 */

Tcl_Obj *
Tcl_ZlibStreamGetCommandName(
    Tcl_ZlibStream zshandle)	/* As obtained from Tcl_ZlibStreamInit */
{
    ZlibStreamHandle *zshPtr = (ZlibStreamHandle *) zshandle;
    Tcl_Obj *objPtr;

    if (!zshPtr->interp) {
	return NULL;
    }

    TclNewObj(objPtr);
    Tcl_GetCommandFullName(zshPtr->interp, zshPtr->cmd, objPtr);
    return objPtr;
}

/*
 *----------------------------------------------------------------------
 *
 * Tcl_ZlibStreamEof --
 *
 *	This procedure This function returns 0 or 1 depending on the state of
 *	the (de)compressor. For decompression, eof is reached when the entire
 *	compressed stream has been decompressed. For compression, eof is
 *	reached when the stream has been flushed with TCL_ZLIB_FINALIZE.
 *
 * Results:
 *	Integer.
 *
 * Side effects:
 *	None.
 *
 *----------------------------------------------------------------------
 */

int
Tcl_ZlibStreamEof(
    Tcl_ZlibStream zshandle)	/* As obtained from Tcl_ZlibStreamInit */
{
    ZlibStreamHandle *zshPtr = (ZlibStreamHandle *) zshandle;

    return zshPtr->streamEnd;
}

/*
 *----------------------------------------------------------------------
 *
 * Tcl_ZlibStreamChecksum --
 *
 *	Return the checksum of the uncompressed data seen so far by the
 *	stream.
 *
 *----------------------------------------------------------------------
 */

int
Tcl_ZlibStreamChecksum(
    Tcl_ZlibStream zshandle)	/* As obtained from Tcl_ZlibStreamInit */
{
    ZlibStreamHandle *zshPtr = (ZlibStreamHandle *) zshandle;

    return zshPtr->stream.adler;
}

/*
 *----------------------------------------------------------------------
 *
 * Tcl_ZlibStreamSetCompressionDictionary --
 *
 *	Sets the compression dictionary for a stream. This will be used as
 *	appropriate for the next compression or decompression action performed
 *	on the stream.
 *
 *----------------------------------------------------------------------
 */

void
Tcl_ZlibStreamSetCompressionDictionary(
    Tcl_ZlibStream zshandle,
    Tcl_Obj *compressionDictionaryObj)
{
    ZlibStreamHandle *zshPtr = (ZlibStreamHandle *) zshandle;

    if (compressionDictionaryObj != NULL) {
	if (Tcl_IsShared(compressionDictionaryObj)) {
	    compressionDictionaryObj =
		    Tcl_DuplicateObj(compressionDictionaryObj);
	}
	Tcl_IncrRefCount(compressionDictionaryObj);
	zshPtr->flags |= DICT_TO_SET;
    } else {
	zshPtr->flags &= ~DICT_TO_SET;
    }
    if (zshPtr->compDictObj != NULL) {
	Tcl_DecrRefCount(zshPtr->compDictObj);
    }
    zshPtr->compDictObj = compressionDictionaryObj;
}

/*
 *----------------------------------------------------------------------
 *
 * Tcl_ZlibStreamPut --
 *
 *	Add data to the stream for compression or decompression from a
 *	bytearray Tcl_Obj.
 *
 *----------------------------------------------------------------------
 */

#define BUFFER_SIZE_LIMIT	0xFFFF

int
Tcl_ZlibStreamPut(
    Tcl_ZlibStream zshandle,	/* As obtained from Tcl_ZlibStreamInit */
    Tcl_Obj *data,		/* Data to compress/decompress */
    int flush)			/* TCL_ZLIB_NO_FLUSH, TCL_ZLIB_FLUSH,
				 * TCL_ZLIB_FULLFLUSH, or TCL_ZLIB_FINALIZE */
{
    ZlibStreamHandle *zshPtr = (ZlibStreamHandle *) zshandle;
    char *dataTmp = NULL;
    int e;
    size_t size = 0, outSize, toStore;

    if (zshPtr->streamEnd) {
	if (zshPtr->interp) {
	    Tcl_SetObjResult(zshPtr->interp, Tcl_NewStringObj(
		    "already past compressed stream end", -1));
	    Tcl_SetErrorCode(zshPtr->interp, "TCL", "ZIP", "CLOSED", NULL);
	}
	return TCL_ERROR;
    }

    if (zshPtr->mode == TCL_ZLIB_STREAM_DEFLATE) {
	zshPtr->stream.next_in = TclGetByteArrayFromObj(data, &size);
	zshPtr->stream.avail_in = size;

	/*
	 * Must not do a zero-length compress unless finalizing. [Bug 25842c161]
	 */

	if (size == 0 && flush != Z_FINISH) {
	    return TCL_OK;
	}

	if (HaveDictToSet(zshPtr)) {
	    e = SetDeflateDictionary(&zshPtr->stream, zshPtr->compDictObj);
	    if (e != Z_OK) {
		ConvertError(zshPtr->interp, e, zshPtr->stream.adler);
		return TCL_ERROR;
	    }
	    DictWasSet(zshPtr);
	}

	/*
	 * deflateBound() doesn't seem to take various header sizes into
	 * account, so we add 100 extra bytes. However, we can also loop
	 * around again so we also set an upper bound on the output buffer
	 * size.
	 */

	outSize = deflateBound(&zshPtr->stream, size) + 100;
	if (outSize > BUFFER_SIZE_LIMIT) {
	    outSize = BUFFER_SIZE_LIMIT;
	}
<<<<<<< HEAD
	dataTmp = Tcl_Alloc(outSize);
=======
	dataTmp = (char *)ckalloc(outSize);
>>>>>>> 075589bf

	while (1) {
	    e = Deflate(&zshPtr->stream, dataTmp, outSize, flush, &toStore);

	    /*
	     * Test if we've filled the buffer up and have to ask deflate() to
	     * give us some more. Note that the condition for needing to
	     * repeat a buffer transfer when the result is Z_OK is whether
	     * there is no more space in the buffer we provided; the zlib
	     * library does not necessarily return a different code in that
	     * case. [Bug b26e38a3e4] [Tk Bug 10f2e7872b]
	     */

	    if ((e != Z_BUF_ERROR) && (e != Z_OK || toStore < outSize)) {
		if ((e == Z_OK) || (flush == Z_FINISH && e == Z_STREAM_END)) {
		    break;
		}
		ConvertError(zshPtr->interp, e, zshPtr->stream.adler);
		return TCL_ERROR;
	    }

	    /*
	     * Output buffer too small to hold the data being generated or we
	     * are doing the end-of-stream flush (which can spit out masses of
	     * data). This means we need to put a new buffer into place after
	     * saving the old generated data to the outData list.
	     */

	    AppendByteArray(zshPtr->outData, dataTmp, outSize);

	    if (outSize < BUFFER_SIZE_LIMIT) {
		outSize = BUFFER_SIZE_LIMIT;
		/* There may be *lots* of data left to output... */
<<<<<<< HEAD
		dataTmp = Tcl_Realloc(dataTmp, outSize);
=======
		dataTmp = (char *)ckrealloc(dataTmp, outSize);
>>>>>>> 075589bf
	    }
	}

	/*
	 * And append the final data block to the outData list.
	 */

	AppendByteArray(zshPtr->outData, dataTmp, toStore);
	Tcl_Free(dataTmp);
    } else {
	/*
	 * This is easy. Just append to the inData list.
	 */

	Tcl_ListObjAppendElement(NULL, zshPtr->inData, data);

	/*
	 * and we'll need the flush parameter for the Inflate call.
	 */

	zshPtr->flush = flush;
    }

    return TCL_OK;
}

/*
 *----------------------------------------------------------------------
 *
 * Tcl_ZlibStreamGet --
 *
 *	Retrieve data (now compressed or decompressed) from the stream into a
 *	bytearray Tcl_Obj.
 *
 *----------------------------------------------------------------------
 */

int
Tcl_ZlibStreamGet(
    Tcl_ZlibStream zshandle,	/* As obtained from Tcl_ZlibStreamInit */
    Tcl_Obj *data,		/* A place to append the data. */
    size_t count)			/* Number of bytes to grab as a maximum, you
				 * may get less! */
{
    ZlibStreamHandle *zshPtr = (ZlibStreamHandle *) zshandle;
    int e, i, listLen;
    size_t itemLen = 0, dataPos = 0;
    Tcl_Obj *itemObj;
    unsigned char *dataPtr, *itemPtr;
    size_t existing = 0;

    /*
     * Getting beyond the of stream, just return empty string.
     */

    if (zshPtr->streamEnd) {
	return TCL_OK;
    }

    (void) TclGetByteArrayFromObj(data, &existing);

    if (zshPtr->mode == TCL_ZLIB_STREAM_INFLATE) {
	if (count == TCL_AUTO_LENGTH) {
	    /*
	     * The only safe thing to do is restict to 65k. We might cause a
	     * panic for out of memory if we just kept growing the buffer.
	     */

	    count = MAX_BUFFER_SIZE;
	}

	/*
	 * Prepare the place to store the data.
	 */

	dataPtr = Tcl_SetByteArrayLength(data, existing+count);
	dataPtr += existing;

	zshPtr->stream.next_out = dataPtr;
	zshPtr->stream.avail_out = count;
	if (zshPtr->stream.avail_in == 0) {
	    /*
	     * zlib will probably need more data to decompress.
	     */

	    if (zshPtr->currentInput) {
		Tcl_DecrRefCount(zshPtr->currentInput);
		zshPtr->currentInput = NULL;
	    }
	    Tcl_ListObjLength(NULL, zshPtr->inData, &listLen);
	    if (listLen > 0) {
		/*
		 * There is more input available, get it from the list and
		 * give it to zlib. At this point, the data must not be shared
		 * since we require the bytearray representation to not vanish
		 * under our feet. [Bug 3081008]
		 */

		Tcl_ListObjIndex(NULL, zshPtr->inData, 0, &itemObj);
		if (Tcl_IsShared(itemObj)) {
		    itemObj = Tcl_DuplicateObj(itemObj);
		}
		itemPtr = TclGetByteArrayFromObj(itemObj, &itemLen);
		Tcl_IncrRefCount(itemObj);
		zshPtr->currentInput = itemObj;
		zshPtr->stream.next_in = itemPtr;
		zshPtr->stream.avail_in = itemLen;

		/*
		 * And remove it from the list
		 */

		Tcl_ListObjReplace(NULL, zshPtr->inData, 0, 1, 0, NULL);
	    }
	}

	/*
	 * When dealing with a raw stream, we set the dictionary here, once.
	 * (You can't do it in response to getting Z_NEED_DATA as raw streams
	 * don't ever issue that.)
	 */

	if (IsRawStream(zshPtr) && HaveDictToSet(zshPtr)) {
	    e = SetInflateDictionary(&zshPtr->stream, zshPtr->compDictObj);
	    if (e != Z_OK) {
		ConvertError(zshPtr->interp, e, zshPtr->stream.adler);
		return TCL_ERROR;
	    }
	    DictWasSet(zshPtr);
	}
	e = inflate(&zshPtr->stream, zshPtr->flush);
	if (e == Z_NEED_DICT && HaveDictToSet(zshPtr)) {
	    e = SetInflateDictionary(&zshPtr->stream, zshPtr->compDictObj);
	    if (e == Z_OK) {
		DictWasSet(zshPtr);
		e = inflate(&zshPtr->stream, zshPtr->flush);
	    }
	};
	Tcl_ListObjLength(NULL, zshPtr->inData, &listLen);

	while ((zshPtr->stream.avail_out > 0)
		&& (e == Z_OK || e == Z_BUF_ERROR) && (listLen > 0)) {
	    /*
	     * State: We have not satisfied the request yet and there may be
	     * more to inflate.
	     */

	    if (zshPtr->stream.avail_in > 0) {
		if (zshPtr->interp) {
		    Tcl_SetObjResult(zshPtr->interp, Tcl_NewStringObj(
			    "unexpected zlib internal state during"
			    " decompression", -1));
		    Tcl_SetErrorCode(zshPtr->interp, "TCL", "ZIP", "STATE",
			    NULL);
		}
		Tcl_SetByteArrayLength(data, existing);
		return TCL_ERROR;
	    }

	    if (zshPtr->currentInput) {
		Tcl_DecrRefCount(zshPtr->currentInput);
		zshPtr->currentInput = 0;
	    }

	    /*
	     * Get the next block of data to go to inflate. At this point, the
	     * data must not be shared since we require the bytearray
	     * representation to not vanish under our feet. [Bug 3081008]
	     */

	    Tcl_ListObjIndex(zshPtr->interp, zshPtr->inData, 0, &itemObj);
	    if (Tcl_IsShared(itemObj)) {
		itemObj = Tcl_DuplicateObj(itemObj);
	    }
	    itemPtr = TclGetByteArrayFromObj(itemObj, &itemLen);
	    Tcl_IncrRefCount(itemObj);
	    zshPtr->currentInput = itemObj;
	    zshPtr->stream.next_in = itemPtr;
	    zshPtr->stream.avail_in = itemLen;

	    /*
	     * Remove it from the list.
	     */

	    Tcl_ListObjReplace(NULL, zshPtr->inData, 0, 1, 0, NULL);
	    listLen--;

	    /*
	     * And call inflate again.
	     */

	    do {
		e = inflate(&zshPtr->stream, zshPtr->flush);
		if (e != Z_NEED_DICT || !HaveDictToSet(zshPtr)) {
		    break;
		}
		e = SetInflateDictionary(&zshPtr->stream,zshPtr->compDictObj);
		DictWasSet(zshPtr);
	    } while (e == Z_OK);
	}
	if (zshPtr->stream.avail_out > 0) {
	    Tcl_SetByteArrayLength(data,
		    existing + count - zshPtr->stream.avail_out);
	}
	if (!(e==Z_OK || e==Z_STREAM_END || e==Z_BUF_ERROR)) {
	    Tcl_SetByteArrayLength(data, existing);
	    ConvertError(zshPtr->interp, e, zshPtr->stream.adler);
	    return TCL_ERROR;
	}
	if (e == Z_STREAM_END) {
	    zshPtr->streamEnd = 1;
	    if (zshPtr->currentInput) {
		Tcl_DecrRefCount(zshPtr->currentInput);
		zshPtr->currentInput = 0;
	    }
	    inflateEnd(&zshPtr->stream);
	}
    } else {
	Tcl_ListObjLength(NULL, zshPtr->outData, &listLen);
	if (count == TCL_AUTO_LENGTH) {
	    count = 0;
	    for (i=0; i<listLen; i++) {
		Tcl_ListObjIndex(NULL, zshPtr->outData, i, &itemObj);
		(void) TclGetByteArrayFromObj(itemObj, &itemLen);
		if (i == 0) {
		    count += itemLen - zshPtr->outPos;
		} else {
		    count += itemLen;
		}
	    }
	}

	/*
	 * Prepare the place to store the data.
	 */

	dataPtr = Tcl_SetByteArrayLength(data, existing + count);
	dataPtr += existing;

	while ((count > dataPos) &&
		(Tcl_ListObjLength(NULL, zshPtr->outData, &listLen) == TCL_OK)
		&& (listLen > 0)) {
	    /*
	     * Get the next chunk off our list of chunks and grab the data out
	     * of it.
	     */

	    Tcl_ListObjIndex(NULL, zshPtr->outData, 0, &itemObj);
	    itemPtr = TclGetByteArrayFromObj(itemObj, &itemLen);
	    if (itemLen-zshPtr->outPos + dataPos >= count) {
		size_t len = count - dataPos;

		memcpy(dataPtr + dataPos, itemPtr + zshPtr->outPos, len);
		zshPtr->outPos += len;
		dataPos += len;
		if (zshPtr->outPos == itemLen) {
		    zshPtr->outPos = 0;
		}
	    } else {
		size_t len = itemLen - zshPtr->outPos;

		memcpy(dataPtr + dataPos, itemPtr + zshPtr->outPos, len);
		dataPos += len;
		zshPtr->outPos = 0;
	    }
	    if (zshPtr->outPos == 0) {
		Tcl_ListObjReplace(NULL, zshPtr->outData, 0, 1, 0, NULL);
		listLen--;
	    }
	}
	Tcl_SetByteArrayLength(data, existing + dataPos);
    }
    return TCL_OK;
}

/*
 *----------------------------------------------------------------------
 *
 * Tcl_ZlibDeflate --
 *
 *	Compress the contents of Tcl_Obj *data with compression level in
 *	output format, producing the compressed data in the interpreter
 *	result.
 *
 *----------------------------------------------------------------------
 */

int
Tcl_ZlibDeflate(
    Tcl_Interp *interp,
    int format,
    Tcl_Obj *data,
    int level,
    Tcl_Obj *gzipHeaderDictObj)
{
    int wbits = 0, e = 0, extraSize = 0;
    size_t inLen = 0;
    Byte *inData = NULL;
    z_stream stream;
    GzipHeader header;
    gz_header *headerPtr = NULL;
    Tcl_Obj *obj;

    if (!interp) {
	return TCL_ERROR;
    }

    /*
     * Compressed format is specified by the wbits parameter. See zlib.h for
     * details.
     */

    if (format == TCL_ZLIB_FORMAT_RAW) {
	wbits = WBITS_RAW;
    } else if (format == TCL_ZLIB_FORMAT_GZIP) {
	wbits = WBITS_GZIP;

	/*
	 * Need to allocate extra space for the gzip header and footer. The
	 * amount of space is (a bit less than) 32 bytes, plus a byte for each
	 * byte of string that we add. Note that over-allocation is not a
	 * problem. [Bug 2419061]
	 */

	extraSize = 32;
	if (gzipHeaderDictObj) {
	    headerPtr = &header.header;
	    memset(headerPtr, 0, sizeof(gz_header));
	    if (GenerateHeader(interp, gzipHeaderDictObj, &header,
		    &extraSize) != TCL_OK) {
		return TCL_ERROR;
	    }
	}
    } else if (format == TCL_ZLIB_FORMAT_ZLIB) {
	wbits = WBITS_ZLIB;
    } else {
	Tcl_Panic("incorrect zlib data format, must be TCL_ZLIB_FORMAT_ZLIB, "
		"TCL_ZLIB_FORMAT_GZIP or TCL_ZLIB_FORMAT_ZLIB");
    }

    if (level < -1 || level > 9) {
	Tcl_Panic("compression level should be between 0 (uncompressed) and "
		"9 (best compression) or -1 for default compression level");
    }

    /*
     * Allocate some space to store the output.
     */

    TclNewObj(obj);

    /*
     * Obtain the pointer to the byte array, we'll pass this pointer straight
     * to the deflate command.
     */

    inData = TclGetByteArrayFromObj(data, &inLen);
    memset(&stream, 0, sizeof(z_stream));
    stream.avail_in = inLen;
    stream.next_in = inData;

    /*
     * No output buffer available yet, will alloc after deflateInit2.
     */

    e = deflateInit2(&stream, level, Z_DEFLATED, wbits, MAX_MEM_LEVEL,
	    Z_DEFAULT_STRATEGY);
    if (e != Z_OK) {
	goto error;
    }

    if (headerPtr != NULL) {
	e = deflateSetHeader(&stream, headerPtr);
	if (e != Z_OK) {
	    goto error;
	}
    }

    /*
     * Allocate the output buffer from the value of deflateBound(). This is
     * probably too much space. Before returning to the caller, we will reduce
     * it back to the actual compressed size.
     */

    stream.avail_out = deflateBound(&stream, inLen) + extraSize;
    stream.next_out = Tcl_SetByteArrayLength(obj, stream.avail_out);

    /*
     * Perform the compression, Z_FINISH means do it in one go.
     */

    e = deflate(&stream, Z_FINISH);

    if (e != Z_STREAM_END) {
	e = deflateEnd(&stream);

	/*
	 * deflateEnd() returns Z_OK when there are bytes left to compress, at
	 * this point we consider that an error, although we could continue by
	 * allocating more memory and calling deflate() again.
	 */

	if (e == Z_OK) {
	    e = Z_BUF_ERROR;
	}
    } else {
	e = deflateEnd(&stream);
    }

    if (e != Z_OK) {
	goto error;
    }

    /*
     * Reduce the bytearray length to the actual data length produced by
     * deflate.
     */

    Tcl_SetByteArrayLength(obj, stream.total_out);
    Tcl_SetObjResult(interp, obj);
    return TCL_OK;

  error:
    ConvertError(interp, e, stream.adler);
    TclDecrRefCount(obj);
    return TCL_ERROR;
}

/*
 *----------------------------------------------------------------------
 *
 * Tcl_ZlibInflate --
 *
 *	Decompress data in an object into the interpreter result.
 *
 *----------------------------------------------------------------------
 */

int
Tcl_ZlibInflate(
    Tcl_Interp *interp,
    int format,
    Tcl_Obj *data,
    size_t bufferSize,
    Tcl_Obj *gzipHeaderDictObj)
{
    int wbits = 0, e = 0;
    size_t inLen = 0, newBufferSize;
    Byte *inData = NULL, *outData = NULL, *newOutData = NULL;
    z_stream stream;
    gz_header header, *headerPtr = NULL;
    Tcl_Obj *obj;
    char *nameBuf = NULL, *commentBuf = NULL;

    if (!interp) {
	return TCL_ERROR;
    }

    /*
     * Compressed format is specified by the wbits parameter. See zlib.h for
     * details.
     */

    switch (format) {
    case TCL_ZLIB_FORMAT_RAW:
	wbits = WBITS_RAW;
	gzipHeaderDictObj = NULL;
	break;
    case TCL_ZLIB_FORMAT_ZLIB:
	wbits = WBITS_ZLIB;
	gzipHeaderDictObj = NULL;
	break;
    case TCL_ZLIB_FORMAT_GZIP:
	wbits = WBITS_GZIP;
	break;
    case TCL_ZLIB_FORMAT_AUTO:
	wbits = WBITS_AUTODETECT;
	break;
    default:
	Tcl_Panic("incorrect zlib data format, must be TCL_ZLIB_FORMAT_ZLIB, "
		"TCL_ZLIB_FORMAT_GZIP, TCL_ZLIB_FORMAT_RAW or "
		"TCL_ZLIB_FORMAT_AUTO");
    }

    if (gzipHeaderDictObj) {
	headerPtr = &header;
	memset(headerPtr, 0, sizeof(gz_header));
<<<<<<< HEAD
	nameBuf = Tcl_Alloc(MAXPATHLEN);
	header.name = (Bytef *) nameBuf;
	header.name_max = MAXPATHLEN - 1;
	commentBuf = Tcl_Alloc(MAX_COMMENT_LEN);
=======
	nameBuf = (char *)ckalloc(MAXPATHLEN);
	header.name = (Bytef *) nameBuf;
	header.name_max = MAXPATHLEN - 1;
	commentBuf = (char *)ckalloc(MAX_COMMENT_LEN);
>>>>>>> 075589bf
	header.comment = (Bytef *) commentBuf;
	header.comm_max = MAX_COMMENT_LEN - 1;
    }

    inData = TclGetByteArrayFromObj(data, &inLen);
    if (bufferSize < 1) {
	/*
	 * Start with a buffer (up to) 3 times the size of the input data.
	 */

	if (inLen < 32*1024*1024) {
	    bufferSize = 3*inLen;
	} else if (inLen < 256*1024*1024) {
	    bufferSize = 2*inLen;
	} else {
	    bufferSize = inLen;
	}
    }

    TclNewObj(obj);
    outData = Tcl_SetByteArrayLength(obj, bufferSize);
    memset(&stream, 0, sizeof(z_stream));
    stream.avail_in = inLen+1;	/* +1 because zlib can "over-request"
					 * input (but ignore it!) */
    stream.next_in = inData;
    stream.avail_out = bufferSize;
    stream.next_out = outData;

    /*
     * Initialize zlib for decompression.
     */

    e = inflateInit2(&stream, wbits);
    if (e != Z_OK) {
	goto error;
    }
    if (headerPtr) {
	e = inflateGetHeader(&stream, headerPtr);
	if (e != Z_OK) {
	    inflateEnd(&stream);
	    goto error;
	}
    }

    /*
     * Start the decompression cycle.
     */

    while (1) {
	e = inflate(&stream, Z_FINISH);
	if (e != Z_BUF_ERROR) {
	    break;
	}

	/*
	 * Not enough room in the output buffer. Increase it by five times the
	 * bytes still in the input buffer. (Because 3 times didn't do the
	 * trick before, 5 times is what we do next.) Further optimization
	 * should be done by the user, specify the decompressed size!
	 */

	if ((stream.avail_in == 0) && (stream.avail_out > 0)) {
	    e = Z_STREAM_ERROR;
	    break;
	}
	newBufferSize = bufferSize + 5 * stream.avail_in;
	if (newBufferSize == bufferSize) {
	    newBufferSize = bufferSize+1000;
	}
	newOutData = Tcl_SetByteArrayLength(obj, newBufferSize);

	/*
	 * Set next out to the same offset in the new location.
	 */

	stream.next_out = newOutData + stream.total_out;

	/*
	 * And increase avail_out with the number of new bytes allocated.
	 */

	stream.avail_out += newBufferSize - bufferSize;
	outData = newOutData;
	bufferSize = newBufferSize;
    }

    if (e != Z_STREAM_END) {
	inflateEnd(&stream);
	goto error;
    }

    e = inflateEnd(&stream);
    if (e != Z_OK) {
	goto error;
    }

    /*
     * Reduce the BA length to the actual data length produced by deflate.
     */

    Tcl_SetByteArrayLength(obj, stream.total_out);
    if (headerPtr != NULL) {
	ExtractHeader(&header, gzipHeaderDictObj);
	SetValue(gzipHeaderDictObj, "size",
		Tcl_NewWideIntObj(stream.total_out));
	Tcl_Free(nameBuf);
	Tcl_Free(commentBuf);
    }
    Tcl_SetObjResult(interp, obj);
    return TCL_OK;

  error:
    TclDecrRefCount(obj);
    ConvertError(interp, e, stream.adler);
    if (nameBuf) {
	Tcl_Free(nameBuf);
    }
    if (commentBuf) {
	Tcl_Free(commentBuf);
    }
    return TCL_ERROR;
}

/*
 *----------------------------------------------------------------------
 *
 * Tcl_ZlibCRC32, Tcl_ZlibAdler32 --
 *
 *	Access to the checksumming engines.
 *
 *----------------------------------------------------------------------
 */

unsigned int
Tcl_ZlibCRC32(
    unsigned int crc,
    const unsigned char *buf,
    size_t len)
{
    /* Nothing much to do, just wrap the crc32(). */
    return crc32(crc, (Bytef *) buf, len);
}

unsigned int
Tcl_ZlibAdler32(
    unsigned int adler,
    const unsigned char *buf,
    size_t len)
{
    return adler32(adler, (Bytef *) buf, len);
}

/*
 *----------------------------------------------------------------------
 *
 * ZlibCmd --
 *
 *	Implementation of the [zlib] command.
 *
 *----------------------------------------------------------------------
 */

static int
ZlibCmd(
    void *dummy,
    Tcl_Interp *interp,
    int objc,
    Tcl_Obj *const objv[])
{
    int command, i, option, level = -1;
    size_t dlen = 0, start, buffersize = 0;
    Tcl_WideInt wideLen;
    Byte *data;
    Tcl_Obj *headerDictObj;
    const char *extraInfoStr = NULL;
    static const char *const commands[] = {
	"adler32", "compress", "crc32", "decompress", "deflate", "gunzip",
	"gzip", "inflate", "push", "stream",
	NULL
    };
    enum zlibCommands {
	CMD_ADLER, CMD_COMPRESS, CMD_CRC, CMD_DECOMPRESS, CMD_DEFLATE,
	CMD_GUNZIP, CMD_GZIP, CMD_INFLATE, CMD_PUSH, CMD_STREAM
    };
    (void)dummy;

    if (objc < 2) {
	Tcl_WrongNumArgs(interp, 1, objv, "command arg ?...?");
	return TCL_ERROR;
    }
    if (Tcl_GetIndexFromObj(interp, objv[1], commands, "command", 0,
	    &command) != TCL_OK) {
	return TCL_ERROR;
    }

    switch ((enum zlibCommands) command) {
    case CMD_ADLER:			/* adler32 str ?startvalue?
					 * -> checksum */
	if (objc < 3 || objc > 4) {
	    Tcl_WrongNumArgs(interp, 2, objv, "data ?startValue?");
	    return TCL_ERROR;
	}
	if (objc>3 && Tcl_GetIntFromObj(interp, objv[3],
		(int *) &start) != TCL_OK) {
	    return TCL_ERROR;
	}
	if (objc < 4) {
	    start = Tcl_ZlibAdler32(0, NULL, 0);
	}
	data = TclGetByteArrayFromObj(objv[2], &dlen);
	Tcl_SetObjResult(interp, Tcl_NewWideIntObj((Tcl_WideInt)
		(uLong) Tcl_ZlibAdler32(start, data, dlen)));
	return TCL_OK;
    case CMD_CRC:			/* crc32 str ?startvalue?
					 * -> checksum */
	if (objc < 3 || objc > 4) {
	    Tcl_WrongNumArgs(interp, 2, objv, "data ?startValue?");
	    return TCL_ERROR;
	}
	if (objc>3 && Tcl_GetIntFromObj(interp, objv[3],
		(int *) &start) != TCL_OK) {
	    return TCL_ERROR;
	}
	if (objc < 4) {
	    start = Tcl_ZlibCRC32(0, NULL, 0);
	}
	data = TclGetByteArrayFromObj(objv[2], &dlen);
	Tcl_SetObjResult(interp, Tcl_NewWideIntObj((Tcl_WideInt)
		(uLong) Tcl_ZlibCRC32(start, data, dlen)));
	return TCL_OK;
    case CMD_DEFLATE:			/* deflate data ?level?
					 * -> rawCompressedData */
	if (objc < 3 || objc > 4) {
	    Tcl_WrongNumArgs(interp, 2, objv, "data ?level?");
	    return TCL_ERROR;
	}
	if (objc > 3) {
	    if (Tcl_GetIntFromObj(interp, objv[3], &level) != TCL_OK) {
		return TCL_ERROR;
	    }
	    if (level < 0 || level > 9) {
		goto badLevel;
	    }
	}
	return Tcl_ZlibDeflate(interp, TCL_ZLIB_FORMAT_RAW, objv[2], level,
		NULL);
    case CMD_COMPRESS:			/* compress data ?level?
					 * -> zlibCompressedData */
	if (objc < 3 || objc > 4) {
	    Tcl_WrongNumArgs(interp, 2, objv, "data ?level?");
	    return TCL_ERROR;
	}
	if (objc > 3) {
	    if (Tcl_GetIntFromObj(interp, objv[3], &level) != TCL_OK) {
		return TCL_ERROR;
	    }
	    if (level < 0 || level > 9) {
		goto badLevel;
	    }
	}
	return Tcl_ZlibDeflate(interp, TCL_ZLIB_FORMAT_ZLIB, objv[2], level,
		NULL);
    case CMD_GZIP:			/* gzip data ?level?
					 * -> gzippedCompressedData */
	headerDictObj = NULL;

	/*
	 * Legacy argument format support.
	 */

	if (objc == 4
		&& Tcl_GetIntFromObj(interp, objv[3], &level) == TCL_OK) {
	    if (level < 0 || level > 9) {
		extraInfoStr = "\n    (in -level option)";
		goto badLevel;
	    }
	    return Tcl_ZlibDeflate(interp, TCL_ZLIB_FORMAT_GZIP, objv[2],
		    level, NULL);
	}

	if (objc < 3 || objc > 7 || ((objc & 1) == 0)) {
	    Tcl_WrongNumArgs(interp, 2, objv,
		    "data ?-level level? ?-header header?");
	    return TCL_ERROR;
	}
	for (i=3 ; i<objc ; i+=2) {
	    static const char *const gzipopts[] = {
		"-header", "-level", NULL
	    };

	    if (Tcl_GetIndexFromObj(interp, objv[i], gzipopts, "option", 0,
		    &option) != TCL_OK) {
		return TCL_ERROR;
	    }
	    switch (option) {
	    case 0:
		headerDictObj = objv[i+1];
		break;
	    case 1:
		if (Tcl_GetIntFromObj(interp, objv[i+1],
			&level) != TCL_OK) {
		    return TCL_ERROR;
		}
		if (level < 0 || level > 9) {
		    extraInfoStr = "\n    (in -level option)";
		    goto badLevel;
		}
		break;
	    }
	}
	return Tcl_ZlibDeflate(interp, TCL_ZLIB_FORMAT_GZIP, objv[2], level,
		headerDictObj);
    case CMD_INFLATE:			/* inflate rawcomprdata ?bufferSize?
					 *	-> decompressedData */
	if (objc < 3 || objc > 4) {
	    Tcl_WrongNumArgs(interp, 2, objv, "data ?bufferSize?");
	    return TCL_ERROR;
	}
	if (objc > 3) {
	    if (Tcl_GetWideIntFromObj(interp, objv[3],
		    &wideLen) != TCL_OK) {
		return TCL_ERROR;
	    }
	    if (wideLen < MIN_NONSTREAM_BUFFER_SIZE
		    || wideLen > MAX_BUFFER_SIZE) {
		goto badBuffer;
	    }
	    buffersize = wideLen;
	}
	return Tcl_ZlibInflate(interp, TCL_ZLIB_FORMAT_RAW, objv[2],
		buffersize, NULL);
    case CMD_DECOMPRESS:		/* decompress zlibcomprdata \
					 *    ?bufferSize?
					 *	-> decompressedData */
	if (objc < 3 || objc > 4) {
	    Tcl_WrongNumArgs(interp, 2, objv, "data ?bufferSize?");
	    return TCL_ERROR;
	}
	if (objc > 3) {
	    if (Tcl_GetWideIntFromObj(interp, objv[3],
		    &wideLen) != TCL_OK) {
		return TCL_ERROR;
	    }
	    if (wideLen < MIN_NONSTREAM_BUFFER_SIZE
		    || wideLen > MAX_BUFFER_SIZE) {
		goto badBuffer;
	    }
	    buffersize = wideLen;
	}
	return Tcl_ZlibInflate(interp, TCL_ZLIB_FORMAT_ZLIB, objv[2],
		buffersize, NULL);
    case CMD_GUNZIP: {			/* gunzip gzippeddata ?bufferSize?
					 *	-> decompressedData */
	Tcl_Obj *headerVarObj;

	if (objc < 3 || objc > 5 || ((objc & 1) == 0)) {
	    Tcl_WrongNumArgs(interp, 2, objv, "data ?-headerVar varName?");
	    return TCL_ERROR;
	}
	headerDictObj = headerVarObj = NULL;
	for (i=3 ; i<objc ; i+=2) {
	    static const char *const gunzipopts[] = {
		"-buffersize", "-headerVar", NULL
	    };

	    if (Tcl_GetIndexFromObj(interp, objv[i], gunzipopts, "option", 0,
		    &option) != TCL_OK) {
		return TCL_ERROR;
	    }
	    switch (option) {
	    case 0:
		if (Tcl_GetWideIntFromObj(interp, objv[i+1],
			&wideLen) != TCL_OK) {
		    return TCL_ERROR;
		}
		if (wideLen < MIN_NONSTREAM_BUFFER_SIZE
			|| wideLen > MAX_BUFFER_SIZE) {
		    goto badBuffer;
		}
		buffersize = wideLen;
		break;
	    case 1:
		headerVarObj = objv[i+1];
		headerDictObj = Tcl_NewObj();
		break;
	    }
	}
	if (Tcl_ZlibInflate(interp, TCL_ZLIB_FORMAT_GZIP, objv[2],
		buffersize, headerDictObj) != TCL_OK) {
	    if (headerDictObj) {
		TclDecrRefCount(headerDictObj);
	    }
	    return TCL_ERROR;
	}
	if (headerVarObj != NULL && Tcl_ObjSetVar2(interp, headerVarObj, NULL,
		headerDictObj, TCL_LEAVE_ERR_MSG) == NULL) {
	    return TCL_ERROR;
	}
	return TCL_OK;
    }
    case CMD_STREAM:			/* stream deflate/inflate/...gunzip \
					 *    ?options...?
					 *	-> handleCmd */
	return ZlibStreamSubcmd(interp, objc, objv);
    case CMD_PUSH:			/* push mode channel options...
					 *	-> channel */
	return ZlibPushSubcmd(interp, objc, objv);
    };

    return TCL_ERROR;

  badLevel:
    Tcl_SetObjResult(interp, Tcl_NewStringObj("level must be 0 to 9", -1));
    Tcl_SetErrorCode(interp, "TCL", "VALUE", "COMPRESSIONLEVEL", NULL);
    if (extraInfoStr) {
	Tcl_AddErrorInfo(interp, extraInfoStr);
    }
    return TCL_ERROR;
  badBuffer:
    Tcl_SetObjResult(interp, Tcl_ObjPrintf(
	    "buffer size must be %d to %d",
	    MIN_NONSTREAM_BUFFER_SIZE, MAX_BUFFER_SIZE));
    Tcl_SetErrorCode(interp, "TCL", "VALUE", "BUFFERSIZE", NULL);
    return TCL_ERROR;
}

/*
 *----------------------------------------------------------------------
 *
 * ZlibStreamSubcmd --
 *
 *	Implementation of the [zlib stream] subcommand.
 *
 *----------------------------------------------------------------------
 */

static int
ZlibStreamSubcmd(
    Tcl_Interp *interp,
    int objc,
    Tcl_Obj *const objv[])
{
    static const char *const stream_formats[] = {
	"compress", "decompress", "deflate", "gunzip", "gzip", "inflate",
	NULL
    };
    enum zlibFormats {
	FMT_COMPRESS, FMT_DECOMPRESS, FMT_DEFLATE, FMT_GUNZIP, FMT_GZIP,
	FMT_INFLATE
    };
    int i, format, mode = 0, option, level;
    enum objIndices {
	OPT_COMPRESSION_DICTIONARY = 0,
	OPT_GZIP_HEADER = 1,
	OPT_COMPRESSION_LEVEL = 2,
	OPT_END = -1
    };
    Tcl_Obj *obj[3] = { NULL, NULL, NULL };
#define compDictObj	obj[OPT_COMPRESSION_DICTIONARY]
#define gzipHeaderObj	obj[OPT_GZIP_HEADER]
#define levelObj	obj[OPT_COMPRESSION_LEVEL]
    typedef struct {
	const char *name;
	enum objIndices offset;
    } OptDescriptor;
    static const OptDescriptor compressionOpts[] = {
	{ "-dictionary", OPT_COMPRESSION_DICTIONARY },
	{ "-level",	 OPT_COMPRESSION_LEVEL },
	{ NULL, OPT_END }
    };
    static const OptDescriptor gzipOpts[] = {
	{ "-header",	 OPT_GZIP_HEADER },
	{ "-level",	 OPT_COMPRESSION_LEVEL },
	{ NULL, OPT_END }
    };
    static const OptDescriptor expansionOpts[] = {
	{ "-dictionary", OPT_COMPRESSION_DICTIONARY },
	{ NULL, OPT_END }
    };
    static const OptDescriptor gunzipOpts[] = {
	{ NULL, OPT_END }
    };
    const OptDescriptor *desc = NULL;
    Tcl_ZlibStream zh;

    if (objc < 3 || !(objc & 1)) {
	Tcl_WrongNumArgs(interp, 2, objv, "mode ?-option value...?");
	return TCL_ERROR;
    }
    if (Tcl_GetIndexFromObj(interp, objv[2], stream_formats, "mode", 0,
	    &format) != TCL_OK) {
	return TCL_ERROR;
    }

    /*
     * The format determines the compression mode and the options that may be
     * specified.
     */

    switch ((enum zlibFormats) format) {
    case FMT_DEFLATE:
	desc = compressionOpts;
	mode = TCL_ZLIB_STREAM_DEFLATE;
	format = TCL_ZLIB_FORMAT_RAW;
	break;
    case FMT_INFLATE:
	desc = expansionOpts;
	mode = TCL_ZLIB_STREAM_INFLATE;
	format = TCL_ZLIB_FORMAT_RAW;
	break;
    case FMT_COMPRESS:
	desc = compressionOpts;
	mode = TCL_ZLIB_STREAM_DEFLATE;
	format = TCL_ZLIB_FORMAT_ZLIB;
	break;
    case FMT_DECOMPRESS:
	desc = expansionOpts;
	mode = TCL_ZLIB_STREAM_INFLATE;
	format = TCL_ZLIB_FORMAT_ZLIB;
	break;
    case FMT_GZIP:
	desc = gzipOpts;
	mode = TCL_ZLIB_STREAM_DEFLATE;
	format = TCL_ZLIB_FORMAT_GZIP;
	break;
    case FMT_GUNZIP:
	desc = gunzipOpts;
	mode = TCL_ZLIB_STREAM_INFLATE;
	format = TCL_ZLIB_FORMAT_GZIP;
	break;
    default:
	Tcl_Panic("should be unreachable");
    }

    /*
     * Parse the options.
     */

    for (i=3 ; i<objc ; i+=2) {
	if (Tcl_GetIndexFromObjStruct(interp, objv[i], desc,
		sizeof(OptDescriptor), "option", 0, &option) != TCL_OK) {
	    return TCL_ERROR;
	}
	obj[desc[option].offset] = objv[i+1];
    }

    /*
     * If a compression level was given, parse it (integral: 0..9). Otherwise
     * use the default.
     */

    if (levelObj == NULL) {
	level = Z_DEFAULT_COMPRESSION;
    } else if (Tcl_GetIntFromObj(interp, levelObj, &level) != TCL_OK) {
	return TCL_ERROR;
    } else if (level < 0 || level > 9) {
	Tcl_SetObjResult(interp, Tcl_NewStringObj("level must be 0 to 9",-1));
	Tcl_SetErrorCode(interp, "TCL", "VALUE", "COMPRESSIONLEVEL", NULL);
	Tcl_AddErrorInfo(interp, "\n    (in -level option)");
	return TCL_ERROR;
    }

    /*
     * Construct the stream now we know its configuration.
     */

    if (Tcl_ZlibStreamInit(interp, mode, format, level, gzipHeaderObj,
	    &zh) != TCL_OK) {
	return TCL_ERROR;
    }
    if (compDictObj != NULL) {
	Tcl_ZlibStreamSetCompressionDictionary(zh, compDictObj);
    }
    Tcl_SetObjResult(interp, Tcl_ZlibStreamGetCommandName(zh));
    return TCL_OK;
#undef compDictObj
#undef gzipHeaderObj
#undef levelObj
}

/*
 *----------------------------------------------------------------------
 *
 * ZlibPushSubcmd --
 *
 *	Implementation of the [zlib push] subcommand.
 *
 *----------------------------------------------------------------------
 */

static int
ZlibPushSubcmd(
    Tcl_Interp *interp,
    int objc,
    Tcl_Obj *const objv[])
{
    static const char *const stream_formats[] = {
	"compress", "decompress", "deflate", "gunzip", "gzip", "inflate",
	NULL
    };
    enum zlibFormats {
	FMT_COMPRESS, FMT_DECOMPRESS, FMT_DEFLATE, FMT_GUNZIP, FMT_GZIP,
	FMT_INFLATE
    };
    Tcl_Channel chan;
    int chanMode, format, mode = 0, level, i, option;
    static const char *const pushCompressOptions[] = {
	"-dictionary", "-header", "-level", NULL
    };
    static const char *const pushDecompressOptions[] = {
	"-dictionary", "-header", "-level", "-limit", NULL
    };
    const char *const *pushOptions = pushDecompressOptions;
    enum pushOptions {poDictionary, poHeader, poLevel, poLimit};
    Tcl_Obj *headerObj = NULL, *compDictObj = NULL;
    int limit = 1, dummy;

    if (objc < 4) {
	Tcl_WrongNumArgs(interp, 2, objv, "mode channel ?options...?");
	return TCL_ERROR;
    }

    if (Tcl_GetIndexFromObj(interp, objv[2], stream_formats, "mode", 0,
	    &format) != TCL_OK) {
	return TCL_ERROR;
    }
    switch ((enum zlibFormats) format) {
    case FMT_DEFLATE:
	mode = TCL_ZLIB_STREAM_DEFLATE;
	format = TCL_ZLIB_FORMAT_RAW;
	pushOptions = pushCompressOptions;
	break;
    case FMT_INFLATE:
	mode = TCL_ZLIB_STREAM_INFLATE;
	format = TCL_ZLIB_FORMAT_RAW;
	break;
    case FMT_COMPRESS:
	mode = TCL_ZLIB_STREAM_DEFLATE;
	format = TCL_ZLIB_FORMAT_ZLIB;
	pushOptions = pushCompressOptions;
	break;
    case FMT_DECOMPRESS:
	mode = TCL_ZLIB_STREAM_INFLATE;
	format = TCL_ZLIB_FORMAT_ZLIB;
	break;
    case FMT_GZIP:
	mode = TCL_ZLIB_STREAM_DEFLATE;
	format = TCL_ZLIB_FORMAT_GZIP;
	pushOptions = pushCompressOptions;
	break;
    case FMT_GUNZIP:
	mode = TCL_ZLIB_STREAM_INFLATE;
	format = TCL_ZLIB_FORMAT_GZIP;
	break;
    default:
	Tcl_Panic("should be unreachable");
    }

    if (TclGetChannelFromObj(interp, objv[3], &chan, &chanMode, 0) != TCL_OK){
	return TCL_ERROR;
    }

    /*
     * Sanity checks.
     */

    if (mode == TCL_ZLIB_STREAM_DEFLATE && !(chanMode & TCL_WRITABLE)) {
	Tcl_SetObjResult(interp, Tcl_NewStringObj(
		"compression may only be applied to writable channels", -1));
	Tcl_SetErrorCode(interp, "TCL", "ZIP", "UNWRITABLE", NULL);
	return TCL_ERROR;
    }
    if (mode == TCL_ZLIB_STREAM_INFLATE && !(chanMode & TCL_READABLE)) {
	Tcl_SetObjResult(interp, Tcl_NewStringObj(
		"decompression may only be applied to readable channels",-1));
	Tcl_SetErrorCode(interp, "TCL", "ZIP", "UNREADABLE", NULL);
	return TCL_ERROR;
    }

    /*
     * Parse options.
     */

    level = Z_DEFAULT_COMPRESSION;
    for (i=4 ; i<objc ; i++) {
	if (Tcl_GetIndexFromObj(interp, objv[i], pushOptions, "option", 0,
		&option) != TCL_OK) {
	    return TCL_ERROR;
	}
	if (++i > objc-1) {
	    Tcl_SetObjResult(interp, Tcl_ObjPrintf(
		    "value missing for %s option", pushOptions[option]));
	    Tcl_SetErrorCode(interp, "TCL", "ZIP", "NOVAL", NULL);
	    return TCL_ERROR;
	}
	switch ((enum pushOptions) option) {
	case poHeader:
	    headerObj = objv[i];
	    if (Tcl_DictObjSize(interp, headerObj, &dummy) != TCL_OK) {
		goto genericOptionError;
	    }
	    break;
	case poLevel:
	    if (Tcl_GetIntFromObj(interp, objv[i], (int*) &level) != TCL_OK) {
		goto genericOptionError;
	    }
	    if (level < 0 || level > 9) {
		Tcl_SetObjResult(interp, Tcl_NewStringObj(
			"level must be 0 to 9", -1));
		Tcl_SetErrorCode(interp, "TCL", "VALUE", "COMPRESSIONLEVEL",
			NULL);
		goto genericOptionError;
	    }
	    break;
	case poLimit:
	    if (Tcl_GetIntFromObj(interp, objv[i], (int*) &limit) != TCL_OK) {
		goto genericOptionError;
	    }
	    if (limit < 1 || limit > MAX_BUFFER_SIZE) {
		Tcl_SetObjResult(interp, Tcl_ObjPrintf(
			"read ahead limit must be 1 to %d",
			MAX_BUFFER_SIZE));
		Tcl_SetErrorCode(interp, "TCL", "VALUE", "BUFFERSIZE", NULL);
		goto genericOptionError;
	    }
	    break;
	case poDictionary:
	    if (format == TCL_ZLIB_FORMAT_GZIP) {
		Tcl_SetObjResult(interp, Tcl_NewStringObj(
			"a compression dictionary may not be set in the "
			"gzip format", -1));
		Tcl_SetErrorCode(interp, "TCL", "ZIP", "BADOPT", NULL);
		goto genericOptionError;
	    }
	    compDictObj = objv[i];
	    break;
	}
    }

    if (ZlibStackChannelTransform(interp, mode, format, level, limit, chan,
	    headerObj, compDictObj) == NULL) {
	return TCL_ERROR;
    }
    Tcl_SetObjResult(interp, objv[3]);
    return TCL_OK;

  genericOptionError:
    Tcl_AddErrorInfo(interp, "\n    (in ");
    Tcl_AddErrorInfo(interp, pushOptions[option]);
    Tcl_AddErrorInfo(interp, " option)");
    return TCL_ERROR;
}

/*
 *----------------------------------------------------------------------
 *
 * ZlibStreamCmd --
 *
 *	Implementation of the commands returned by [zlib stream].
 *
 *----------------------------------------------------------------------
 */

static int
ZlibStreamCmd(
    void *cd,
    Tcl_Interp *interp,
    int objc,
    Tcl_Obj *const objv[])
{
    Tcl_ZlibStream zstream = (Tcl_ZlibStream)cd;
    int command, count, code;
    Tcl_Obj *obj;
    static const char *const cmds[] = {
	"add", "checksum", "close", "eof", "finalize", "flush",
	"fullflush", "get", "header", "put", "reset",
	NULL
    };
    enum zlibStreamCommands {
	zs_add, zs_checksum, zs_close, zs_eof, zs_finalize, zs_flush,
	zs_fullflush, zs_get, zs_header, zs_put, zs_reset
    };

    if (objc < 2) {
	Tcl_WrongNumArgs(interp, 1, objv, "option data ?...?");
	return TCL_ERROR;
    }

    if (Tcl_GetIndexFromObj(interp, objv[1], cmds, "option", 0,
	    &command) != TCL_OK) {
	return TCL_ERROR;
    }

    switch ((enum zlibStreamCommands) command) {
    case zs_add:		/* $strm add ?$flushopt? $data */
	return ZlibStreamAddCmd(zstream, interp, objc, objv);
    case zs_header:		/* $strm header */
	return ZlibStreamHeaderCmd(zstream, interp, objc, objv);
    case zs_put:		/* $strm put ?$flushopt? $data */
	return ZlibStreamPutCmd(zstream, interp, objc, objv);

    case zs_get:		/* $strm get ?count? */
	if (objc > 3) {
	    Tcl_WrongNumArgs(interp, 2, objv, "?count?");
	    return TCL_ERROR;
	}

	count = -1;
	if (objc >= 3) {
	    if (Tcl_GetIntFromObj(interp, objv[2], &count) != TCL_OK) {
		return TCL_ERROR;
	    }
	}
	TclNewObj(obj);
	code = Tcl_ZlibStreamGet(zstream, obj, count);
	if (code == TCL_OK) {
	    Tcl_SetObjResult(interp, obj);
	} else {
	    TclDecrRefCount(obj);
	}
	return code;
    case zs_flush:		/* $strm flush */
	if (objc != 2) {
	    Tcl_WrongNumArgs(interp, 2, objv, NULL);
	    return TCL_ERROR;
	}
	TclNewObj(obj);
	Tcl_IncrRefCount(obj);
	code = Tcl_ZlibStreamPut(zstream, obj, Z_SYNC_FLUSH);
	TclDecrRefCount(obj);
	return code;
    case zs_fullflush:		/* $strm fullflush */
	if (objc != 2) {
	    Tcl_WrongNumArgs(interp, 2, objv, NULL);
	    return TCL_ERROR;
	}
	TclNewObj(obj);
	Tcl_IncrRefCount(obj);
	code = Tcl_ZlibStreamPut(zstream, obj, Z_FULL_FLUSH);
	TclDecrRefCount(obj);
	return code;
    case zs_finalize:		/* $strm finalize */
	if (objc != 2) {
	    Tcl_WrongNumArgs(interp, 2, objv, NULL);
	    return TCL_ERROR;
	}

	/*
	 * The flush commands slightly abuse the empty result obj as input
	 * data.
	 */

	TclNewObj(obj);
	Tcl_IncrRefCount(obj);
	code = Tcl_ZlibStreamPut(zstream, obj, Z_FINISH);
	TclDecrRefCount(obj);
	return code;
    case zs_close:		/* $strm close */
	if (objc != 2) {
	    Tcl_WrongNumArgs(interp, 2, objv, NULL);
	    return TCL_ERROR;
	}
	return Tcl_ZlibStreamClose(zstream);
    case zs_eof:		/* $strm eof */
	if (objc != 2) {
	    Tcl_WrongNumArgs(interp, 2, objv, NULL);
	    return TCL_ERROR;
	}
	Tcl_SetObjResult(interp, Tcl_NewWideIntObj(Tcl_ZlibStreamEof(zstream)));
	return TCL_OK;
    case zs_checksum:		/* $strm checksum */
	if (objc != 2) {
	    Tcl_WrongNumArgs(interp, 2, objv, NULL);
	    return TCL_ERROR;
	}
	Tcl_SetObjResult(interp, Tcl_NewWideIntObj((Tcl_WideInt)
		(uLong) Tcl_ZlibStreamChecksum(zstream)));
	return TCL_OK;
    case zs_reset:		/* $strm reset */
	if (objc != 2) {
	    Tcl_WrongNumArgs(interp, 2, objv, NULL);
	    return TCL_ERROR;
	}
	return Tcl_ZlibStreamReset(zstream);
    }

    return TCL_OK;
}

static int
ZlibStreamAddCmd(
    void *cd,
    Tcl_Interp *interp,
    int objc,
    Tcl_Obj *const objv[])
{
    Tcl_ZlibStream zstream = (Tcl_ZlibStream)cd;
    int index, code, buffersize = -1, flush = -1, i;
    Tcl_Obj *obj, *compDictObj = NULL;
    static const char *const add_options[] = {
	"-buffer", "-dictionary", "-finalize", "-flush", "-fullflush", NULL
    };
    enum addOptions {
	ao_buffer, ao_dictionary, ao_finalize, ao_flush, ao_fullflush
    };

    for (i=2; i<objc-1; i++) {
	if (Tcl_GetIndexFromObj(interp, objv[i], add_options, "option", 0,
		&index) != TCL_OK) {
	    return TCL_ERROR;
	}

	switch ((enum addOptions) index) {
	case ao_flush: /* -flush */
	    if (flush > -1) {
		flush = -2;
	    } else {
		flush = Z_SYNC_FLUSH;
	    }
	    break;
	case ao_fullflush: /* -fullflush */
	    if (flush > -1) {
		flush = -2;
	    } else {
		flush = Z_FULL_FLUSH;
	    }
	    break;
	case ao_finalize: /* -finalize */
	    if (flush > -1) {
		flush = -2;
	    } else {
		flush = Z_FINISH;
	    }
	    break;
	case ao_buffer: /* -buffer */
	    if (i == objc-2) {
		Tcl_SetObjResult(interp, Tcl_NewStringObj(
			"\"-buffer\" option must be followed by integer "
			"decompression buffersize", -1));
		Tcl_SetErrorCode(interp, "TCL", "ZIP", "NOVAL", NULL);
		return TCL_ERROR;
	    }
	    if (Tcl_GetIntFromObj(interp, objv[++i], &buffersize) != TCL_OK) {
		return TCL_ERROR;
	    }
	    if (buffersize < 1 || buffersize > MAX_BUFFER_SIZE) {
		Tcl_SetObjResult(interp, Tcl_ObjPrintf(
			"buffer size must be 1 to %d",
			MAX_BUFFER_SIZE));
		Tcl_SetErrorCode(interp, "TCL", "VALUE", "BUFFERSIZE", NULL);
		return TCL_ERROR;
	    }
	    break;
	case ao_dictionary:
	    if (i == objc-2) {
		Tcl_SetObjResult(interp, Tcl_NewStringObj(
			"\"-dictionary\" option must be followed by"
			" compression dictionary bytes", -1));
		Tcl_SetErrorCode(interp, "TCL", "ZIP", "NOVAL", NULL);
		return TCL_ERROR;
	    }
	    compDictObj = objv[++i];
	    break;
	}

	if (flush == -2) {
	    Tcl_SetObjResult(interp, Tcl_NewStringObj(
		    "\"-flush\", \"-fullflush\" and \"-finalize\" options"
		    " are mutually exclusive", -1));
	    Tcl_SetErrorCode(interp, "TCL", "ZIP", "EXCLUSIVE", NULL);
	    return TCL_ERROR;
	}
    }
    if (flush == -1) {
	flush = 0;
    }

    /*
     * Set the compression dictionary if requested.
     */

    if (compDictObj != NULL) {
	size_t len = 0;

	(void) TclGetByteArrayFromObj(compDictObj, &len);
	if (len == 0) {
	    compDictObj = NULL;
	}
	Tcl_ZlibStreamSetCompressionDictionary(zstream, compDictObj);
    }

    /*
     * Send the data to the stream core, along with any flushing directive.
     */

    if (Tcl_ZlibStreamPut(zstream, objv[objc-1], flush) != TCL_OK) {
	return TCL_ERROR;
    }

    /*
     * Get such data out as we can (up to the requested length).
     */

    TclNewObj(obj);
    code = Tcl_ZlibStreamGet(zstream, obj, buffersize);
    if (code == TCL_OK) {
	Tcl_SetObjResult(interp, obj);
    } else {
	TclDecrRefCount(obj);
    }
    return code;
}

static int
ZlibStreamPutCmd(
    void *cd,
    Tcl_Interp *interp,
    int objc,
    Tcl_Obj *const objv[])
{
    Tcl_ZlibStream zstream = (Tcl_ZlibStream)cd;
    int index, flush = -1, i;
    Tcl_Obj *compDictObj = NULL;
    static const char *const put_options[] = {
	"-dictionary", "-finalize", "-flush", "-fullflush", NULL
    };
    enum putOptions {
	po_dictionary, po_finalize, po_flush, po_fullflush
    };

    for (i=2; i<objc-1; i++) {
	if (Tcl_GetIndexFromObj(interp, objv[i], put_options, "option", 0,
		&index) != TCL_OK) {
	    return TCL_ERROR;
	}

	switch ((enum putOptions) index) {
	case po_flush: /* -flush */
	    if (flush > -1) {
		flush = -2;
	    } else {
		flush = Z_SYNC_FLUSH;
	    }
	    break;
	case po_fullflush: /* -fullflush */
	    if (flush > -1) {
		flush = -2;
	    } else {
		flush = Z_FULL_FLUSH;
	    }
	    break;
	case po_finalize: /* -finalize */
	    if (flush > -1) {
		flush = -2;
	    } else {
		flush = Z_FINISH;
	    }
	    break;
	case po_dictionary:
	    if (i == objc-2) {
		Tcl_SetObjResult(interp, Tcl_NewStringObj(
			"\"-dictionary\" option must be followed by"
			" compression dictionary bytes", -1));
		Tcl_SetErrorCode(interp, "TCL", "ZIP", "NOVAL", NULL);
		return TCL_ERROR;
	    }
	    compDictObj = objv[++i];
	    break;
	}
	if (flush == -2) {
	    Tcl_SetObjResult(interp, Tcl_NewStringObj(
		    "\"-flush\", \"-fullflush\" and \"-finalize\" options"
		    " are mutually exclusive", -1));
	    Tcl_SetErrorCode(interp, "TCL", "ZIP", "EXCLUSIVE", NULL);
	    return TCL_ERROR;
	}
    }
    if (flush == -1) {
	flush = 0;
    }

    /*
     * Set the compression dictionary if requested.
     */

    if (compDictObj != NULL) {
	size_t len = 0;

	(void) TclGetByteArrayFromObj(compDictObj, &len);
	if (len == 0) {
	    compDictObj = NULL;
	}
	Tcl_ZlibStreamSetCompressionDictionary(zstream, compDictObj);
    }

    /*
     * Send the data to the stream core, along with any flushing directive.
     */

    return Tcl_ZlibStreamPut(zstream, objv[objc-1], flush);
}

static int
ZlibStreamHeaderCmd(
    void *cd,
    Tcl_Interp *interp,
    int objc,
    Tcl_Obj *const objv[])
{
    ZlibStreamHandle *zshPtr = (ZlibStreamHandle *)cd;
    Tcl_Obj *resultObj;

    if (objc != 2) {
	Tcl_WrongNumArgs(interp, 2, objv, NULL);
	return TCL_ERROR;
    } else if (zshPtr->mode != TCL_ZLIB_STREAM_INFLATE
	    || zshPtr->format != TCL_ZLIB_FORMAT_GZIP) {
	Tcl_SetObjResult(interp, Tcl_NewStringObj(
		"only gunzip streams can produce header information", -1));
	Tcl_SetErrorCode(interp, "TCL", "ZIP", "BADOP", NULL);
	return TCL_ERROR;
    }

    TclNewObj(resultObj);
    ExtractHeader(&zshPtr->gzHeaderPtr->header, resultObj);
    Tcl_SetObjResult(interp, resultObj);
    return TCL_OK;
}

/*
 *----------------------------------------------------------------------
 *	Set of functions to support channel stacking.
 *----------------------------------------------------------------------
 *
 * ZlibTransformClose --
 *
 *	How to shut down a stacked compressing/decompressing transform.
 *
 *----------------------------------------------------------------------
 */

static int
ZlibTransformClose(
    void *instanceData,
    Tcl_Interp *interp)
{
<<<<<<< HEAD
    ZlibChannelData *cd = instanceData;
    int e, result = TCL_OK;
    size_t written;
=======
    ZlibChannelData *cd = (ZlibChannelData *)instanceData;
    int e, written, result = TCL_OK;
>>>>>>> 075589bf

    /*
     * Delete the support timer.
     */

    ZlibTransformEventTimerKill(cd);

    /*
     * Flush any data waiting to be compressed.
     */

    if (cd->mode == TCL_ZLIB_STREAM_DEFLATE) {
	cd->outStream.avail_in = 0;
	do {
	    e = Deflate(&cd->outStream, cd->outBuffer, cd->outAllocated,
		    Z_FINISH, &written);

	    /*
	     * Can't be sure that deflate() won't declare the buffer to be
	     * full (with Z_BUF_ERROR) so handle that case.
	     */

	    if (e == Z_BUF_ERROR) {
		e = Z_OK;
		written = cd->outAllocated;
	    }
	    if (e != Z_OK && e != Z_STREAM_END) {
		/* TODO: is this the right way to do errors on close? */
		if (!TclInThreadExit()) {
		    ConvertError(interp, e, cd->outStream.adler);
		}
		result = TCL_ERROR;
		break;
	    }
	    if (written && Tcl_WriteRaw(cd->parent, cd->outBuffer, written) == TCL_IO_FAILURE) {
		/* TODO: is this the right way to do errors on close?
		 * Note: when close is called from FinalizeIOSubsystem then
		 * interp may be NULL */
		if (!TclInThreadExit() && interp) {
		    Tcl_SetObjResult(interp, Tcl_ObjPrintf(
			    "error while finalizing file: %s",
			    Tcl_PosixError(interp)));
		}
		result = TCL_ERROR;
		break;
	    }
	} while (e != Z_STREAM_END);
	(void) deflateEnd(&cd->outStream);
    } else {
	(void) inflateEnd(&cd->inStream);
    }

    /*
     * Release all memory.
     */

    if (cd->compDictObj) {
	Tcl_DecrRefCount(cd->compDictObj);
	cd->compDictObj = NULL;
    }
    Tcl_DStringFree(&cd->decompressed);

    if (cd->inBuffer) {
	Tcl_Free(cd->inBuffer);
	cd->inBuffer = NULL;
    }
    if (cd->outBuffer) {
	Tcl_Free(cd->outBuffer);
	cd->outBuffer = NULL;
    }
    Tcl_Free(cd);
    return result;
}

/*
 *----------------------------------------------------------------------
 *
 * ZlibTransformInput --
 *
 *	Reader filter that does decompression.
 *
 *----------------------------------------------------------------------
 */

static int
ZlibTransformInput(
    void *instanceData,
    char *buf,
    int toRead,
    int *errorCodePtr)
{
    ZlibChannelData *cd = (ZlibChannelData *)instanceData;
    Tcl_DriverInputProc *inProc =
	    Tcl_ChannelInputProc(Tcl_GetChannelType(cd->parent));
    int readBytes, gotBytes, copied;

    if (cd->mode == TCL_ZLIB_STREAM_DEFLATE) {
	return inProc(Tcl_GetChannelInstanceData(cd->parent), buf, toRead,
		errorCodePtr);
    }

    gotBytes = 0;
    while (toRead > 0) {
	/*
	 * Loop until the request is satisfied (or no data available from
	 * below, possibly EOF).
	 */

	copied = ResultCopy(cd, buf, toRead);
	toRead -= copied;
	buf += copied;
	gotBytes += copied;

	if (toRead == 0) {
	    return gotBytes;
	}

	/*
	 * The buffer is exhausted, but the caller wants even more. We now
	 * have to go to the underlying channel, get more bytes and then
	 * transform them for delivery. We may not get what we want (full EOF
	 * or temporarily out of data).
	 *
	 * Length (cd->decompressed) == 0, toRead > 0 here.
	 *
	 * The zlib transform allows us to read at most one character from the
	 * underlying channel to properly identify Z_STREAM_END without
	 * reading over the border.
	 */

	readBytes = Tcl_ReadRaw(cd->parent, cd->inBuffer, cd->readAheadLimit);

	/*
	 * Three cases here:
	 *  1.	Got some data from the underlying channel (readBytes > 0) so
	 *	it should be fed through the decompression engine.
	 *  2.	Got an error (readBytes == -1) which we should report up except
	 *	for the case where we can convert it to a short read.
	 *  3.	Got an end-of-data from EOF or blocking (readBytes == 0). If
	 *	it is EOF, try flushing the data out of the decompressor.
	 */

	if (readBytes == -1) {

	    /* See ReflectInput() in tclIORTrans.c */
	    if (Tcl_InputBlocked(cd->parent) && (gotBytes > 0)) {
		return gotBytes;
	    }

	    *errorCodePtr = Tcl_GetErrno();
	    return -1;
	}
	if (readBytes == 0) {
	    /*
	     * Eof in parent.
	     *
	     * Now this is a bit different. The partial data waiting is
	     * converted and returned.
	     */

	    if (ResultGenerate(cd, 0, Z_SYNC_FLUSH, errorCodePtr) != TCL_OK) {
		return -1;
	    }

	    if (Tcl_DStringLength(&cd->decompressed) == 0) {
		/*
		 * The drain delivered nothing. Time to deliver what we've
		 * got.
		 */

		return gotBytes;
	    }
	} else /* readBytes > 0 */ {
	    /*
	     * Transform the read chunk, which was not empty. Anything we get
	     * back is a transformation result to be put into our buffers, and
	     * the next iteration will put it into the result.
	     */

	    if (ResultGenerate(cd, readBytes, Z_NO_FLUSH,
		    errorCodePtr) != TCL_OK) {
		return -1;
	    }
	}
    }
    return gotBytes;
}

/*
 *----------------------------------------------------------------------
 *
 * ZlibTransformOutput --
 *
 *	Writer filter that does compression.
 *
 *----------------------------------------------------------------------
 */

static int
ZlibTransformOutput(
    void *instanceData,
    const char *buf,
    int toWrite,
    int *errorCodePtr)
{
    ZlibChannelData *cd = (ZlibChannelData *)instanceData;
    Tcl_DriverOutputProc *outProc =
	    Tcl_ChannelOutputProc(Tcl_GetChannelType(cd->parent));
    int e;
    size_t produced;
    Tcl_Obj *errObj;

    if (cd->mode == TCL_ZLIB_STREAM_INFLATE) {
	return outProc(Tcl_GetChannelInstanceData(cd->parent), buf, toWrite,
		errorCodePtr);
    }

    /*
     * No zero-length writes. Flushes must be explicit.
     */

    if (toWrite == 0) {
	return 0;
    }

    cd->outStream.next_in = (Bytef *) buf;
    cd->outStream.avail_in = toWrite;
    while (cd->outStream.avail_in > 0) {
	e = Deflate(&cd->outStream, cd->outBuffer, cd->outAllocated,
		Z_NO_FLUSH, &produced);
	if (e != Z_OK || produced == 0) {
	    break;
	}

	if (Tcl_WriteRaw(cd->parent, cd->outBuffer, produced) == TCL_IO_FAILURE) {
	    *errorCodePtr = Tcl_GetErrno();
	    return -1;
	}
    }

    if (e == Z_OK) {
	return toWrite - cd->outStream.avail_in;
    }

    errObj = Tcl_NewListObj(0, NULL);
    Tcl_ListObjAppendElement(NULL, errObj, Tcl_NewStringObj("-errorcode",-1));
    Tcl_ListObjAppendElement(NULL, errObj,
	    ConvertErrorToList(e, cd->outStream.adler));
    Tcl_ListObjAppendElement(NULL, errObj,
	    Tcl_NewStringObj(cd->outStream.msg, -1));
    Tcl_SetChannelError(cd->parent, errObj);
    *errorCodePtr = EINVAL;
    return -1;
}

/*
 *----------------------------------------------------------------------
 *
 * ZlibTransformFlush --
 *
 *	How to perform a flush of a compressing transform.
 *
 *----------------------------------------------------------------------
 */

static int
ZlibTransformFlush(
    Tcl_Interp *interp,
    ZlibChannelData *cd,
    int flushType)
{
    int e;
    size_t len;

    cd->outStream.avail_in = 0;
    do {
	/*
	 * Get the bytes to go out of the compression engine.
	 */

	e = Deflate(&cd->outStream, cd->outBuffer, cd->outAllocated,
		flushType, &len);
	if (e != Z_OK && e != Z_BUF_ERROR) {
	    ConvertError(interp, e, cd->outStream.adler);
	    return TCL_ERROR;
	}

	/*
	 * Write the bytes we've received to the next layer.
	 */

	if (len > 0 && Tcl_WriteRaw(cd->parent, cd->outBuffer, len) == TCL_IO_FAILURE) {
	    Tcl_SetObjResult(interp, Tcl_ObjPrintf(
		    "problem flushing channel: %s",
		    Tcl_PosixError(interp)));
	    return TCL_ERROR;
	}

	/*
	 * If we get to this point, either we're in the Z_OK or the
	 * Z_BUF_ERROR state. In the former case, we're done. In the latter
	 * case, it's because there's more bytes to go than would fit in the
	 * buffer we provided, and we need to go round again to get some more.
	 *
	 * We also stop the loop if we would have done a zero-length write.
	 * Those can cause problems at the OS level.
	 */
    } while (len > 0 && e == Z_BUF_ERROR);
    return TCL_OK;
}

/*
 *----------------------------------------------------------------------
 *
 * ZlibTransformSetOption --
 *
 *	Writing side of [fconfigure] on our channel.
 *
 *----------------------------------------------------------------------
 */

static int
ZlibTransformSetOption(			/* not used */
    void *instanceData,
    Tcl_Interp *interp,
    const char *optionName,
    const char *value)
{
    ZlibChannelData *cd = (ZlibChannelData *)instanceData;
    Tcl_DriverSetOptionProc *setOptionProc =
	    Tcl_ChannelSetOptionProc(Tcl_GetChannelType(cd->parent));
    static const char *compressChanOptions = "dictionary flush";
    static const char *gzipChanOptions = "flush";
    static const char *decompressChanOptions = "dictionary limit";
    static const char *gunzipChanOptions = "flush limit";
    int haveFlushOpt = (cd->mode == TCL_ZLIB_STREAM_DEFLATE);

    if (optionName && (strcmp(optionName, "-dictionary") == 0)
	    && (cd->format != TCL_ZLIB_FORMAT_GZIP)) {
	Tcl_Obj *compDictObj;
	int code;

	TclNewStringObj(compDictObj, value, strlen(value));
	Tcl_IncrRefCount(compDictObj);
	Tcl_GetByteArrayFromObj(compDictObj, NULL);
	if (cd->compDictObj) {
	    TclDecrRefCount(cd->compDictObj);
	}
	cd->compDictObj = compDictObj;
	code = Z_OK;
	if (cd->mode == TCL_ZLIB_STREAM_DEFLATE) {
	    code = SetDeflateDictionary(&cd->outStream, compDictObj);
	    if (code != Z_OK) {
		ConvertError(interp, code, cd->outStream.adler);
		return TCL_ERROR;
	    }
	} else if (cd->format == TCL_ZLIB_FORMAT_RAW) {
	    code = SetInflateDictionary(&cd->inStream, compDictObj);
	    if (code != Z_OK) {
		ConvertError(interp, code, cd->inStream.adler);
		return TCL_ERROR;
	    }
	}
	return TCL_OK;
    }

    if (haveFlushOpt) {
	if (optionName && strcmp(optionName, "-flush") == 0) {
	    int flushType;

	    if (value[0] == 'f' && strcmp(value, "full") == 0) {
		flushType = Z_FULL_FLUSH;
	    } else if (value[0] == 's' && strcmp(value, "sync") == 0) {
		flushType = Z_SYNC_FLUSH;
	    } else {
		Tcl_SetObjResult(interp, Tcl_ObjPrintf(
			"unknown -flush type \"%s\": must be full or sync",
			value));
		Tcl_SetErrorCode(interp, "TCL", "VALUE", "FLUSH", NULL);
		return TCL_ERROR;
	    }

	    /*
	     * Try to actually do the flush now.
	     */

	    return ZlibTransformFlush(interp, cd, flushType);
	}
    } else {
	if (optionName && strcmp(optionName, "-limit") == 0) {
	    int newLimit;

	    if (Tcl_GetInt(interp, value, &newLimit) != TCL_OK) {
		return TCL_ERROR;
	    } else if (newLimit < 1 || newLimit > MAX_BUFFER_SIZE) {
		Tcl_SetObjResult(interp, Tcl_NewStringObj(
			"-limit must be between 1 and 65536", -1));
		Tcl_SetErrorCode(interp, "TCL", "VALUE", "READLIMIT", NULL);
		return TCL_ERROR;
	    }
	}
    }

    if (setOptionProc == NULL) {
	if (cd->format == TCL_ZLIB_FORMAT_GZIP) {
	    return Tcl_BadChannelOption(interp, optionName,
		    (cd->mode == TCL_ZLIB_STREAM_DEFLATE)
		    ? gzipChanOptions : gunzipChanOptions);
	} else {
	    return Tcl_BadChannelOption(interp, optionName,
		    (cd->mode == TCL_ZLIB_STREAM_DEFLATE)
		    ? compressChanOptions : decompressChanOptions);
	}
    }

    /*
     * Pass all unknown options down, to deeper transforms and/or the base
     * channel.
     */

    return setOptionProc(Tcl_GetChannelInstanceData(cd->parent), interp,
	    optionName, value);
}

/*
 *----------------------------------------------------------------------
 *
 * ZlibTransformGetOption --
 *
 *	Reading side of [fconfigure] on our channel.
 *
 *----------------------------------------------------------------------
 */

static int
ZlibTransformGetOption(
    void *instanceData,
    Tcl_Interp *interp,
    const char *optionName,
    Tcl_DString *dsPtr)
{
    ZlibChannelData *cd = (ZlibChannelData *)instanceData;
    Tcl_DriverGetOptionProc *getOptionProc =
	    Tcl_ChannelGetOptionProc(Tcl_GetChannelType(cd->parent));
    static const char *compressChanOptions = "checksum dictionary";
    static const char *gzipChanOptions = "checksum";
    static const char *decompressChanOptions = "checksum dictionary limit";
    static const char *gunzipChanOptions = "checksum header limit";

    /*
     * The "crc" option reports the current CRC (calculated with the Adler32
     * or CRC32 algorithm according to the format) given the data that has
     * been processed so far.
     */

    if (optionName == NULL || strcmp(optionName, "-checksum") == 0) {
	uLong crc;
	char buf[12];

	if (cd->mode == TCL_ZLIB_STREAM_DEFLATE) {
	    crc = cd->outStream.adler;
	} else {
	    crc = cd->inStream.adler;
	}

	sprintf(buf, "%lu", crc);
	if (optionName == NULL) {
	    Tcl_DStringAppendElement(dsPtr, "-checksum");
	    Tcl_DStringAppendElement(dsPtr, buf);
	} else {
	    Tcl_DStringAppend(dsPtr, buf, -1);
	    return TCL_OK;
	}
    }

    if ((cd->format != TCL_ZLIB_FORMAT_GZIP) &&
	    (optionName == NULL || strcmp(optionName, "-dictionary") == 0)) {
	/*
	 * Embedded NUL bytes are ok; they'll be C080-encoded.
	 */

	if (optionName == NULL) {
	    Tcl_DStringAppendElement(dsPtr, "-dictionary");
	    if (cd->compDictObj) {
		Tcl_DStringAppendElement(dsPtr,
			TclGetString(cd->compDictObj));
	    } else {
		Tcl_DStringAppendElement(dsPtr, "");
	    }
	} else {
	    if (cd->compDictObj) {
		size_t length;
		const char *str = TclGetStringFromObj(cd->compDictObj, &length);

		Tcl_DStringAppend(dsPtr, str, length);
	    }
	    return TCL_OK;
	}
    }

    /*
     * The "header" option, which is only valid on inflating gzip channels,
     * reports the header that has been read from the start of the stream.
     */

    if ((cd->flags & IN_HEADER) && ((optionName == NULL) ||
	    (strcmp(optionName, "-header") == 0))) {
	Tcl_Obj *tmpObj = Tcl_NewObj();

	ExtractHeader(&cd->inHeader.header, tmpObj);
	if (optionName == NULL) {
	    Tcl_DStringAppendElement(dsPtr, "-header");
	    Tcl_DStringAppendElement(dsPtr, TclGetString(tmpObj));
	    Tcl_DecrRefCount(tmpObj);
	} else {
	    TclDStringAppendObj(dsPtr, tmpObj);
	    Tcl_DecrRefCount(tmpObj);
	    return TCL_OK;
	}
    }

    /*
     * Now we do the standard processing of the stream we wrapped.
     */

    if (getOptionProc) {
	return getOptionProc(Tcl_GetChannelInstanceData(cd->parent),
		interp, optionName, dsPtr);
    }
    if (optionName == NULL) {
	return TCL_OK;
    }
    if (cd->format == TCL_ZLIB_FORMAT_GZIP) {
	return Tcl_BadChannelOption(interp, optionName,
		(cd->mode == TCL_ZLIB_STREAM_DEFLATE)
		? gzipChanOptions : gunzipChanOptions);
    } else {
	return Tcl_BadChannelOption(interp, optionName,
		(cd->mode == TCL_ZLIB_STREAM_DEFLATE)
		? compressChanOptions : decompressChanOptions);
    }
}

/*
 *----------------------------------------------------------------------
 *
 * ZlibTransformWatch, ZlibTransformEventHandler --
 *
 *	If we have data pending, trigger a readable event after a short time
 *	(in order to allow a real event to catch up).
 *
 *----------------------------------------------------------------------
 */

static void
ZlibTransformWatch(
    void *instanceData,
    int mask)
{
    ZlibChannelData *cd = (ZlibChannelData *)instanceData;
    Tcl_DriverWatchProc *watchProc;

    /*
     * This code is based on the code in tclIORTrans.c
     */

    watchProc = Tcl_ChannelWatchProc(Tcl_GetChannelType(cd->parent));
    watchProc(Tcl_GetChannelInstanceData(cd->parent), mask);

    if (!(mask & TCL_READABLE) || Tcl_DStringLength(&cd->decompressed) == 0) {
	ZlibTransformEventTimerKill(cd);
    } else if (cd->timer == NULL) {
	cd->timer = Tcl_CreateTimerHandler(SYNTHETIC_EVENT_TIME,
		ZlibTransformTimerRun, cd);
    }
}

static int
ZlibTransformEventHandler(
    void *instanceData,
    int interestMask)
{
    ZlibChannelData *cd = (ZlibChannelData *)instanceData;

    ZlibTransformEventTimerKill(cd);
    return interestMask;
}

static inline void
ZlibTransformEventTimerKill(
    ZlibChannelData *cd)
{
    if (cd->timer != NULL) {
	Tcl_DeleteTimerHandler(cd->timer);
	cd->timer = NULL;
    }
}

static void
ZlibTransformTimerRun(
    void *clientData)
{
    ZlibChannelData *cd = (ZlibChannelData *)clientData;

    cd->timer = NULL;
    Tcl_NotifyChannel(cd->chan, TCL_READABLE);
}

/*
 *----------------------------------------------------------------------
 *
 * ZlibTransformGetHandle --
 *
 *	Anything that needs the OS handle is told to get it from what we are
 *	stacked on top of.
 *
 *----------------------------------------------------------------------
 */

static int
ZlibTransformGetHandle(
    void *instanceData,
    int direction,
    void **handlePtr)
{
    ZlibChannelData *cd = (ZlibChannelData *)instanceData;

    return Tcl_GetChannelHandle(cd->parent, direction, handlePtr);
}

/*
 *----------------------------------------------------------------------
 *
 * ZlibTransformBlockMode --
 *
 *	We need to keep track of the blocking mode; it changes our behavior.
 *
 *----------------------------------------------------------------------
 */

static int
ZlibTransformBlockMode(
    void *instanceData,
    int mode)
{
    ZlibChannelData *cd = (ZlibChannelData *)instanceData;

    if (mode == TCL_MODE_NONBLOCKING) {
	cd->flags |= ASYNC;
    } else {
	cd->flags &= ~ASYNC;
    }
    return TCL_OK;
}

/*
 *----------------------------------------------------------------------
 *
 * ZlibStackChannelTransform --
 *
 *	Stacks either compression or decompression onto a channel.
 *
 * Results:
 *	The stacked channel, or NULL if there was an error.
 *
 *----------------------------------------------------------------------
 */

static Tcl_Channel
ZlibStackChannelTransform(
    Tcl_Interp *interp,		/* Where to write error messages. */
    int mode,			/* Whether this is a compressing transform
				 * (TCL_ZLIB_STREAM_DEFLATE) or a
				 * decompressing transform
				 * (TCL_ZLIB_STREAM_INFLATE). Note that
				 * compressing transforms require that the
				 * channel is writable, and decompressing
				 * transforms require that the channel is
				 * readable. */
    int format,			/* One of the TCL_ZLIB_FORMAT_* values that
				 * indicates what compressed format to allow.
				 * TCL_ZLIB_FORMAT_AUTO is only supported for
				 * decompressing transforms. */
    int level,			/* What compression level to use. Ignored for
				 * decompressing transforms. */
    int limit,			/* The limit on the number of bytes to read
				 * ahead; always at least 1. */
    Tcl_Channel channel,	/* The channel to attach to. */
    Tcl_Obj *gzipHeaderDictPtr,	/* A description of header to use, or NULL to
				 * use a default. Ignored if not compressing
				 * to produce gzip-format data. */
    Tcl_Obj *compDictObj)	/* Byte-array object containing compression
				 * dictionary (not dictObj!) to use if
				 * necessary. */
{
<<<<<<< HEAD
    ZlibChannelData *cd = Tcl_Alloc(sizeof(ZlibChannelData));
=======
    ZlibChannelData *cd = (ZlibChannelData *)ckalloc(sizeof(ZlibChannelData));
>>>>>>> 075589bf
    Tcl_Channel chan;
    int wbits = 0;

    if (mode != TCL_ZLIB_STREAM_DEFLATE && mode != TCL_ZLIB_STREAM_INFLATE) {
	Tcl_Panic("unknown mode: %d", mode);
    }

    memset(cd, 0, sizeof(ZlibChannelData));
    cd->mode = mode;
    cd->format = format;
    cd->readAheadLimit = limit;

    if (format == TCL_ZLIB_FORMAT_GZIP || format == TCL_ZLIB_FORMAT_AUTO) {
	if (mode == TCL_ZLIB_STREAM_DEFLATE) {
	    if (gzipHeaderDictPtr) {
		cd->flags |= OUT_HEADER;
		if (GenerateHeader(interp, gzipHeaderDictPtr, &cd->outHeader,
			NULL) != TCL_OK) {
		    goto error;
		}
	    }
	} else {
	    cd->flags |= IN_HEADER;
	    cd->inHeader.header.name = (Bytef *)
		    &cd->inHeader.nativeFilenameBuf;
	    cd->inHeader.header.name_max = MAXPATHLEN - 1;
	    cd->inHeader.header.comment = (Bytef *)
		    &cd->inHeader.nativeCommentBuf;
	    cd->inHeader.header.comm_max = MAX_COMMENT_LEN - 1;
	}
    }

    if (compDictObj != NULL) {
	cd->compDictObj = Tcl_DuplicateObj(compDictObj);
	Tcl_IncrRefCount(cd->compDictObj);
	Tcl_GetByteArrayFromObj(cd->compDictObj, NULL);
    }

    if (format == TCL_ZLIB_FORMAT_RAW) {
	wbits = WBITS_RAW;
    } else if (format == TCL_ZLIB_FORMAT_ZLIB) {
	wbits = WBITS_ZLIB;
    } else if (format == TCL_ZLIB_FORMAT_GZIP) {
	wbits = WBITS_GZIP;
    } else if (format == TCL_ZLIB_FORMAT_AUTO) {
	wbits = WBITS_AUTODETECT;
    } else {
	Tcl_Panic("bad format: %d", format);
    }

    /*
     * Initialize input inflater or the output deflater.
     */

    if (mode == TCL_ZLIB_STREAM_INFLATE) {
	if (inflateInit2(&cd->inStream, wbits) != Z_OK) {
	    goto error;
	}
	cd->inAllocated = DEFAULT_BUFFER_SIZE;
<<<<<<< HEAD
	cd->inBuffer = Tcl_Alloc(cd->inAllocated);
=======
	cd->inBuffer = (char *)ckalloc(cd->inAllocated);
>>>>>>> 075589bf
	if (cd->flags & IN_HEADER) {
	    if (inflateGetHeader(&cd->inStream, &cd->inHeader.header) != Z_OK) {
		goto error;
	    }
	}
	if (cd->format == TCL_ZLIB_FORMAT_RAW && cd->compDictObj) {
	    if (SetInflateDictionary(&cd->inStream, cd->compDictObj) != Z_OK) {
		goto error;
	    }
	}
    } else {
	if (deflateInit2(&cd->outStream, level, Z_DEFLATED, wbits,
		MAX_MEM_LEVEL, Z_DEFAULT_STRATEGY) != Z_OK) {
	    goto error;
	}
	cd->outAllocated = DEFAULT_BUFFER_SIZE;
<<<<<<< HEAD
	cd->outBuffer = Tcl_Alloc(cd->outAllocated);
=======
	cd->outBuffer = (char *)ckalloc(cd->outAllocated);
>>>>>>> 075589bf
	if (cd->flags & OUT_HEADER) {
	    if (deflateSetHeader(&cd->outStream, &cd->outHeader.header) != Z_OK) {
		goto error;
	    }
	}
	if (cd->compDictObj) {
	    if (SetDeflateDictionary(&cd->outStream, cd->compDictObj) != Z_OK) {
		goto error;
	    }
	}
    }

    Tcl_DStringInit(&cd->decompressed);

    chan = Tcl_StackChannel(interp, &zlibChannelType, cd,
	    Tcl_GetChannelMode(channel), channel);
    if (chan == NULL) {
	goto error;
    }
    cd->chan = chan;
    cd->parent = Tcl_GetStackedChannel(chan);
    Tcl_SetObjResult(interp, Tcl_NewStringObj(Tcl_GetChannelName(chan), -1));
    return chan;

  error:
    if (cd->inBuffer) {
	Tcl_Free(cd->inBuffer);
	inflateEnd(&cd->inStream);
    }
    if (cd->outBuffer) {
	Tcl_Free(cd->outBuffer);
	deflateEnd(&cd->outStream);
    }
    if (cd->compDictObj) {
	Tcl_DecrRefCount(cd->compDictObj);
    }
    Tcl_Free(cd);
    return NULL;
}

/*
 *----------------------------------------------------------------------
 *
 * ResultCopy --
 *
 *	Copies the requested number of bytes from the buffer into the
 *	specified array and removes them from the buffer afterward. Copies
 *	less if there is not enough data in the buffer.
 *
 * Side effects:
 *	See above.
 *
 * Result:
 *	The number of actually copied bytes, possibly less than 'toRead'.
 *
 *----------------------------------------------------------------------
 */

static inline int
ResultCopy(
    ZlibChannelData *cd,	/* The location of the buffer to read from. */
    char *buf,			/* The buffer to copy into */
    size_t toRead)			/* Number of requested bytes */
{
    size_t have = Tcl_DStringLength(&cd->decompressed);

    if (have == 0) {
	/*
	 * Nothing to copy in the case of an empty buffer.
	 */

	return 0;
    } else if (have > toRead) {
	/*
	 * The internal buffer contains more than requested. Copy the
	 * requested subset to the caller, shift the remaining bytes down, and
	 * truncate.
	 */

	char *src = Tcl_DStringValue(&cd->decompressed);

	memcpy(buf, src, toRead);
	memmove(src, src + toRead, have - toRead);

	Tcl_DStringSetLength(&cd->decompressed, have - toRead);
	return toRead;
    } else /* have <= toRead */ {
	/*
	 * There is just or not enough in the buffer to fully satisfy the
	 * caller, so take everything as best effort.
	 */

	memcpy(buf, Tcl_DStringValue(&cd->decompressed), have);
	TclDStringClear(&cd->decompressed);
	return have;
    }
}

/*
 *----------------------------------------------------------------------
 *
 * ResultGenerate --
 *
 *	Extract uncompressed bytes from the compression engine and store them
 *	in our working buffer.
 *
 * Result:
 *	TCL_OK/TCL_ERROR (with *errorCodePtr updated with reason).
 *
 * Side effects:
 *	See above.
 *
 *----------------------------------------------------------------------
 */

static int
ResultGenerate(
    ZlibChannelData *cd,
    int n,
    int flush,
    int *errorCodePtr)
{
#define MAXBUF	1024
    unsigned char buf[MAXBUF];
    int e, written;
    Tcl_Obj *errObj;

    cd->inStream.next_in = (Bytef *) cd->inBuffer;
    cd->inStream.avail_in = n;

    while (1) {
	cd->inStream.next_out = (Bytef *) buf;
	cd->inStream.avail_out = MAXBUF;

	e = inflate(&cd->inStream, flush);
	if (e == Z_NEED_DICT && cd->compDictObj) {
	    e = SetInflateDictionary(&cd->inStream, cd->compDictObj);
	    if (e == Z_OK) {
		/*
		 * A repetition of Z_NEED_DICT is just an error.
		 */

		cd->inStream.next_out = (Bytef *) buf;
		cd->inStream.avail_out = MAXBUF;
		e = inflate(&cd->inStream, flush);
	    }
	}

	/*
	 * avail_out is now the left over space in the output.  Therefore
	 * "MAXBUF - avail_out" is the amount of bytes generated.
	 */

	written = MAXBUF - cd->inStream.avail_out;
	if (written) {
	    Tcl_DStringAppend(&cd->decompressed, (char *) buf, written);
	}

	/*
	 * The cases where we're definitely done.
	 */

	if (((flush == Z_SYNC_FLUSH) && (e == Z_BUF_ERROR))
		|| (e == Z_STREAM_END)
		|| (e == Z_OK && cd->inStream.avail_out == 0)) {
	    return TCL_OK;
	}

	/*
	 * Z_BUF_ERROR can be ignored as per http://www.zlib.net/zlib_how.html
	 *
	 * Just indicates that the zlib couldn't consume input/produce output,
	 * and is fixed by supplying more input.
	 *
	 * Otherwise, we've got errors and need to report to higher-up.
	 */

	if ((e != Z_OK) && (e != Z_BUF_ERROR)) {
	    goto handleError;
	}

	/*
	 * Check if the inflate stopped early.
	 */

	if (cd->inStream.avail_in <= 0 && flush != Z_SYNC_FLUSH) {
	    return TCL_OK;
	}
    }

  handleError:
    errObj = Tcl_NewListObj(0, NULL);
    Tcl_ListObjAppendElement(NULL, errObj, Tcl_NewStringObj("-errorcode",-1));
    Tcl_ListObjAppendElement(NULL, errObj,
	    ConvertErrorToList(e, cd->inStream.adler));
    Tcl_ListObjAppendElement(NULL, errObj,
	    Tcl_NewStringObj(cd->inStream.msg, -1));
    Tcl_SetChannelError(cd->parent, errObj);
    *errorCodePtr = EINVAL;
    return TCL_ERROR;
}

/*
 *----------------------------------------------------------------------
 *	Finally, the TclZlibInit function. Used to install the zlib API.
 *----------------------------------------------------------------------
 */

int
TclZlibInit(
    Tcl_Interp *interp)
{
    Tcl_Config cfg[2];

    /*
     * This does two things. It creates a counter used in the creation of
     * stream commands, and it creates the namespace that will contain those
     * commands.
     */

    Tcl_EvalEx(interp, "namespace eval ::tcl::zlib {variable cmdcounter 0}", -1, 0);

    /*
     * Create the public scripted interface to this file's functionality.
     */

    Tcl_CreateObjCommand(interp, "zlib", ZlibCmd, 0, 0);

    /*
     * Store the underlying configuration information.
     *
     * TODO: Describe whether we're using the system version of the library or
     * a compatibility version built into Tcl?
     */

    cfg[0].key = "zlibVersion";
    cfg[0].value = zlibVersion();
    cfg[1].key = NULL;
    Tcl_RegisterConfig(interp, "zlib", cfg, "iso8859-1");

    /*
     * Allow command type introspection to do something sensible with streams.
     */

    TclRegisterCommandTypeName(ZlibStreamCmd, "zlibStream");

    /*
     * Formally provide the package as a Tcl built-in.
     */

    return Tcl_PkgProvideEx(interp, "zlib", TCL_ZLIB_VERSION, NULL);
}

/*
 *----------------------------------------------------------------------
 *	Stubs used when a suitable zlib installation was not found during
 *	configure.
 *----------------------------------------------------------------------
 */

#else /* !HAVE_ZLIB */
int
Tcl_ZlibStreamInit(
    Tcl_Interp *interp,
    int mode,
    int format,
    int level,
    Tcl_Obj *dictObj,
    Tcl_ZlibStream *zshandle)
{
    if (interp) {
	Tcl_SetObjResult(interp, Tcl_NewStringObj("unimplemented", -1));
	Tcl_SetErrorCode(interp, "TCL", "UNIMPLEMENTED", NULL);
    }
    return TCL_ERROR;
}

int
Tcl_ZlibStreamClose(
    Tcl_ZlibStream zshandle)
{
    return TCL_OK;
}

int
Tcl_ZlibStreamReset(
    Tcl_ZlibStream zshandle)
{
    return TCL_OK;
}

Tcl_Obj *
Tcl_ZlibStreamGetCommandName(
    Tcl_ZlibStream zshandle)
{
    return NULL;
}

int
Tcl_ZlibStreamEof(
    Tcl_ZlibStream zshandle)
{
    return 1;
}

int
Tcl_ZlibStreamChecksum(
    Tcl_ZlibStream zshandle)
{
    return 0;
}

int
Tcl_ZlibStreamPut(
    Tcl_ZlibStream zshandle,
    Tcl_Obj *data,
    int flush)
{
    return TCL_OK;
}

int
Tcl_ZlibStreamGet(
    Tcl_ZlibStream zshandle,
    Tcl_Obj *data,
    size_t count)
{
    return TCL_OK;
}

int
Tcl_ZlibDeflate(
    Tcl_Interp *interp,
    int format,
    Tcl_Obj *data,
    int level,
    Tcl_Obj *gzipHeaderDictObj)
{
    if (interp) {
	Tcl_SetObjResult(interp, Tcl_NewStringObj("unimplemented", -1));
	Tcl_SetErrorCode(interp, "TCL", "UNIMPLEMENTED", NULL);
    }
    return TCL_ERROR;
}

int
Tcl_ZlibInflate(
    Tcl_Interp *interp,
    int format,
    Tcl_Obj *data,
    size_t bufferSize,
    Tcl_Obj *gzipHeaderDictObj)
{
    if (interp) {
	Tcl_SetObjResult(interp, Tcl_NewStringObj("unimplemented", -1));
	Tcl_SetErrorCode(interp, "TCL", "UNIMPLEMENTED", NULL);
    }
    return TCL_ERROR;
}

unsigned int
Tcl_ZlibCRC32(
    unsigned int crc,
    const unsigned char *buf,
    size_t len)
{
    return 0;
}

unsigned int
Tcl_ZlibAdler32(
    unsigned int adler,
    const unsigned char *buf,
    size_t len)
{
    return 0;
}

void
Tcl_ZlibStreamSetCompressionDictionary(
    Tcl_ZlibStream zshandle,
    Tcl_Obj *compressionDictionaryObj)
{
    /* Do nothing. */
}
#endif /* HAVE_ZLIB */

/*
 * Local Variables:
 * mode: c
 * c-basic-offset: 4
 * fill-column: 78
 * End:
 */<|MERGE_RESOLUTION|>--- conflicted
+++ resolved
@@ -705,11 +705,7 @@
 	case TCL_ZLIB_FORMAT_GZIP:
 	    wbits = WBITS_GZIP;
 	    if (dictObj) {
-<<<<<<< HEAD
-		gzHeaderPtr = Tcl_Alloc(sizeof(GzipHeader));
-=======
-		gzHeaderPtr = (GzipHeader *)ckalloc(sizeof(GzipHeader));
->>>>>>> 075589bf
+		gzHeaderPtr = (GzipHeader *)Tcl_Alloc(sizeof(GzipHeader));
 		memset(gzHeaderPtr, 0, sizeof(GzipHeader));
 		if (GenerateHeader(interp, dictObj, gzHeaderPtr,
 			NULL) != TCL_OK) {
@@ -743,11 +739,7 @@
 	    break;
 	case TCL_ZLIB_FORMAT_GZIP:
 	    wbits = WBITS_GZIP;
-<<<<<<< HEAD
-	    gzHeaderPtr = Tcl_Alloc(sizeof(GzipHeader));
-=======
-	    gzHeaderPtr = (GzipHeader *)ckalloc(sizeof(GzipHeader));
->>>>>>> 075589bf
+	    gzHeaderPtr = (GzipHeader *)Tcl_Alloc(sizeof(GzipHeader));
 	    memset(gzHeaderPtr, 0, sizeof(GzipHeader));
 	    gzHeaderPtr->header.name = (Bytef *)
 		    gzHeaderPtr->nativeFilenameBuf;
@@ -773,11 +765,7 @@
 		" TCL_ZLIB_STREAM_INFLATE");
     }
 
-<<<<<<< HEAD
-    zshPtr = Tcl_Alloc(sizeof(ZlibStreamHandle));
-=======
-    zshPtr = (ZlibStreamHandle *)ckalloc(sizeof(ZlibStreamHandle));
->>>>>>> 075589bf
+    zshPtr = (ZlibStreamHandle *)Tcl_Alloc(sizeof(ZlibStreamHandle));
     zshPtr->interp = interp;
     zshPtr->mode = mode;
     zshPtr->format = format;
@@ -1261,11 +1249,7 @@
 	if (outSize > BUFFER_SIZE_LIMIT) {
 	    outSize = BUFFER_SIZE_LIMIT;
 	}
-<<<<<<< HEAD
-	dataTmp = Tcl_Alloc(outSize);
-=======
-	dataTmp = (char *)ckalloc(outSize);
->>>>>>> 075589bf
+	dataTmp = (char *)Tcl_Alloc(outSize);
 
 	while (1) {
 	    e = Deflate(&zshPtr->stream, dataTmp, outSize, flush, &toStore);
@@ -1299,11 +1283,7 @@
 	    if (outSize < BUFFER_SIZE_LIMIT) {
 		outSize = BUFFER_SIZE_LIMIT;
 		/* There may be *lots* of data left to output... */
-<<<<<<< HEAD
-		dataTmp = Tcl_Realloc(dataTmp, outSize);
-=======
-		dataTmp = (char *)ckrealloc(dataTmp, outSize);
->>>>>>> 075589bf
+		dataTmp = (char *)Tcl_Realloc(dataTmp, outSize);
 	    }
 	}
 
@@ -1794,17 +1774,10 @@
     if (gzipHeaderDictObj) {
 	headerPtr = &header;
 	memset(headerPtr, 0, sizeof(gz_header));
-<<<<<<< HEAD
-	nameBuf = Tcl_Alloc(MAXPATHLEN);
+	nameBuf = (char *)Tcl_Alloc(MAXPATHLEN);
 	header.name = (Bytef *) nameBuf;
 	header.name_max = MAXPATHLEN - 1;
-	commentBuf = Tcl_Alloc(MAX_COMMENT_LEN);
-=======
-	nameBuf = (char *)ckalloc(MAXPATHLEN);
-	header.name = (Bytef *) nameBuf;
-	header.name_max = MAXPATHLEN - 1;
-	commentBuf = (char *)ckalloc(MAX_COMMENT_LEN);
->>>>>>> 075589bf
+	commentBuf = (char *)Tcl_Alloc(MAX_COMMENT_LEN);
 	header.comment = (Bytef *) commentBuf;
 	header.comm_max = MAX_COMMENT_LEN - 1;
     }
@@ -2957,14 +2930,9 @@
     void *instanceData,
     Tcl_Interp *interp)
 {
-<<<<<<< HEAD
-    ZlibChannelData *cd = instanceData;
+    ZlibChannelData *cd = (ZlibChannelData *)instanceData;
     int e, result = TCL_OK;
     size_t written;
-=======
-    ZlibChannelData *cd = (ZlibChannelData *)instanceData;
-    int e, written, result = TCL_OK;
->>>>>>> 075589bf
 
     /*
      * Delete the support timer.
@@ -3669,11 +3637,7 @@
 				 * dictionary (not dictObj!) to use if
 				 * necessary. */
 {
-<<<<<<< HEAD
-    ZlibChannelData *cd = Tcl_Alloc(sizeof(ZlibChannelData));
-=======
-    ZlibChannelData *cd = (ZlibChannelData *)ckalloc(sizeof(ZlibChannelData));
->>>>>>> 075589bf
+    ZlibChannelData *cd = (ZlibChannelData *)Tcl_Alloc(sizeof(ZlibChannelData));
     Tcl_Channel chan;
     int wbits = 0;
 
@@ -3733,11 +3697,7 @@
 	    goto error;
 	}
 	cd->inAllocated = DEFAULT_BUFFER_SIZE;
-<<<<<<< HEAD
-	cd->inBuffer = Tcl_Alloc(cd->inAllocated);
-=======
-	cd->inBuffer = (char *)ckalloc(cd->inAllocated);
->>>>>>> 075589bf
+	cd->inBuffer = (char *)Tcl_Alloc(cd->inAllocated);
 	if (cd->flags & IN_HEADER) {
 	    if (inflateGetHeader(&cd->inStream, &cd->inHeader.header) != Z_OK) {
 		goto error;
@@ -3754,11 +3714,7 @@
 	    goto error;
 	}
 	cd->outAllocated = DEFAULT_BUFFER_SIZE;
-<<<<<<< HEAD
-	cd->outBuffer = Tcl_Alloc(cd->outAllocated);
-=======
-	cd->outBuffer = (char *)ckalloc(cd->outAllocated);
->>>>>>> 075589bf
+	cd->outBuffer = (char *)Tcl_Alloc(cd->outAllocated);
 	if (cd->flags & OUT_HEADER) {
 	    if (deflateSetHeader(&cd->outStream, &cd->outHeader.header) != Z_OK) {
 		goto error;
