/*
 * tclIO.c --
 *
 *	This file provides the generic portions (those that are the same on
 *	all platforms and for all channel types) of Tcl's IO facilities.
 *
 * Copyright (c) 1998-2000 Ajuba Solutions
 * Copyright (c) 1995-1997 Sun Microsystems, Inc.
 *
 * See the file "license.terms" for information on usage and redistribution of
 * this file, and for a DISCLAIMER OF ALL WARRANTIES.
 */

#include "tclInt.h"
#include "tclIO.h"
#include <assert.h>

/*
 * All static variables used in this file are collected into a single instance
 * of the following structure. For multi-threaded implementations, there is
 * one instance of this structure for each thread.
 *
 * Notice that different structures with the same name appear in other files.
 * The structure defined below is used in this file only.
 */

typedef struct ThreadSpecificData {
    NextChannelHandler *nestedHandlerPtr;
				/* This variable holds the list of nested
				 * ChannelHandlerEventProc invocations. */
    ChannelState *firstCSPtr;	/* List of all channels currently open,
				 * indexed by ChannelState, as only one
				 * ChannelState exists per set of stacked
				 * channels. */
    Tcl_Channel stdinChannel;	/* Static variable for the stdin channel. */
    int stdinInitialized;
    Tcl_Channel stdoutChannel;	/* Static variable for the stdout channel. */
    int stdoutInitialized;
    Tcl_Channel stderrChannel;	/* Static variable for the stderr channel. */
    int stderrInitialized;
    Tcl_Encoding binaryEncoding;
} ThreadSpecificData;

static Tcl_ThreadDataKey dataKey;

/*
 * Structure to record a close callback. One such record exists for
 * each close callback registered for a channel.
 */

typedef struct CloseCallback {
    Tcl_CloseProc *proc;		/* The procedure to call. */
    ClientData clientData;		/* Arbitrary one-word data to pass
					 * to the callback. */
    struct CloseCallback *nextPtr;	/* For chaining close callbacks. */
} CloseCallback;

/*
 * Static functions in this file:
 */

static ChannelBuffer *	AllocChannelBuffer(int length);
static void		ChannelTimerProc(ClientData clientData);
static int		CheckChannelErrors(ChannelState *statePtr,
			    int direction);
static int		CheckFlush(Channel *chanPtr, ChannelBuffer *bufPtr,
			    int newlineFlag);
static int		CheckForDeadChannel(Tcl_Interp *interp,
			    ChannelState *statePtr);
static void		CheckForStdChannelsBeingClosed(Tcl_Channel chan);
static void		CleanupChannelHandlers(Tcl_Interp *interp,
			    Channel *chanPtr);
static int		CloseChannel(Tcl_Interp *interp, Channel *chanPtr,
			    int errorCode);
static void		CommonGetsCleanup(Channel *chanPtr);
static int		CopyAndTranslateBuffer(ChannelState *statePtr,
			    char *result, int space);
static int		CopyBuffer(Channel *chanPtr, char *result, int space);
static int		CopyData(CopyState *csPtr, int mask);
static void		CopyEventProc(ClientData clientData, int mask);
static void		CreateScriptRecord(Tcl_Interp *interp,
			    Channel *chanPtr, int mask, Tcl_Obj *scriptPtr);
static void		DeleteChannelTable(ClientData clientData,
			    Tcl_Interp *interp);
static void		DeleteScriptRecord(Tcl_Interp *interp,
			    Channel *chanPtr, int mask);
static int		DetachChannel(Tcl_Interp *interp, Tcl_Channel chan);
static void		DiscardInputQueued(ChannelState *statePtr,
			    int discardSavedBuffers);
static void		DiscardOutputQueued(ChannelState *chanPtr);
static int		DoRead(Channel *chanPtr, char *srcPtr, int slen);
static int		DoWrite(Channel *chanPtr, const char *src, int srcLen);
static int		DoReadChars(Channel *chan, Tcl_Obj *objPtr, int toRead,
			    int appendFlag);
static int		DoWriteChars(Channel *chan, const char *src, int len);
static int		FilterInputBytes(Channel *chanPtr,
			    GetsState *statePtr);
static int		FlushChannel(Tcl_Interp *interp, Channel *chanPtr,
			    int calledFromAsyncFlush);
static int		TclGetsObjBinary(Tcl_Channel chan, Tcl_Obj *objPtr);
static void		FreeBinaryEncoding(ClientData clientData);
static Tcl_HashTable *	GetChannelTable(Tcl_Interp *interp);
static int		GetInput(Channel *chanPtr);
static int		HaveVersion(const Tcl_ChannelType *typePtr,
			    Tcl_ChannelTypeVersion minimumVersion);
static void		PeekAhead(Channel *chanPtr, char **dstEndPtr,
			    GetsState *gsPtr);
static int		ReadBytes(ChannelState *statePtr, Tcl_Obj *objPtr,
			    int charsLeft, int *offsetPtr);
static int		ReadChars(ChannelState *statePtr, Tcl_Obj *objPtr,
			    int charsLeft, int *offsetPtr, int *factorPtr);
static void		RecycleBuffer(ChannelState *statePtr,
			    ChannelBuffer *bufPtr, int mustDiscard);
static int		StackSetBlockMode(Channel *chanPtr, int mode);
static int		SetBlockMode(Tcl_Interp *interp, Channel *chanPtr,
			    int mode);
static void		StopCopy(CopyState *csPtr);
static int		TranslateInputEOL(ChannelState *statePtr, char *dst,
			    const char *src, int *dstLenPtr, int *srcLenPtr);
static int		TranslateOutputEOL(ChannelState *statePtr, char *dst,
			    const char *src, int *dstLenPtr, int *srcLenPtr);
static void		UpdateInterest(Channel *chanPtr);
static int		WriteBytes(Channel *chanPtr, const char *src,
			    int srcLen);
static int		WriteChars(Channel *chanPtr, const char *src,
			    int srcLen);
static Tcl_Obj *	FixLevelCode(Tcl_Obj *msg);
static void		SpliceChannel(Tcl_Channel chan);
static void		CutChannel(Tcl_Channel chan);

/*
 * Simplifying helper macros. All may use their argument(s) multiple times.
 * The ANSI C "prototypes" for the macros are listed below, together with a
 * short description of what the macro does.
 *
 * --------------------------------------------------------------------------
 * int BytesLeft(ChannelBuffer *bufPtr)
 *
 *	Returns the number of bytes of data remaining in the buffer.
 *
 * int SpaceLeft(ChannelBuffer *bufPtr)
 *
 *	Returns the number of bytes of space remaining at the end of the
 *	buffer.
 *
 * int IsBufferReady(ChannelBuffer *bufPtr)
 *
 *	Returns whether a buffer has bytes available within it.
 *
 * int IsBufferEmpty(ChannelBuffer *bufPtr)
 *
 *	Returns whether a buffer is entirely empty. Note that this is not the
 *	inverse of the above operation; trying to merge the two seems to lead
 *	to occasional crashes...
 *
 * int IsBufferFull(ChannelBuffer *bufPtr)
 *
 *	Returns whether more data can be added to a buffer.
 *
 * int IsBufferOverflowing(ChannelBuffer *bufPtr)
 *
 *	Returns whether a buffer has more data in it than it should.
 *
 * char *InsertPoint(ChannelBuffer *bufPtr)
 *
 *	Returns a pointer to where characters should be added to the buffer.
 *
 * char *RemovePoint(ChannelBuffer *bufPtr)
 *
 *	Returns a pointer to where characters should be removed from the
 *	buffer.
 * --------------------------------------------------------------------------
 */

#define BytesLeft(bufPtr) ((bufPtr)->nextAdded - (bufPtr)->nextRemoved)

#define SpaceLeft(bufPtr) ((bufPtr)->bufLength - (bufPtr)->nextAdded)

#define IsBufferReady(bufPtr) ((bufPtr)->nextAdded > (bufPtr)->nextRemoved)

#define IsBufferEmpty(bufPtr) ((bufPtr)->nextAdded == (bufPtr)->nextRemoved)

#define IsBufferFull(bufPtr) ((bufPtr)->nextAdded >= (bufPtr)->bufLength)

#define IsBufferOverflowing(bufPtr) ((bufPtr)->nextAdded > (bufPtr)->bufLength)

#define InsertPoint(bufPtr) ((bufPtr)->buf + (bufPtr)->nextAdded)

#define RemovePoint(bufPtr) ((bufPtr)->buf + (bufPtr)->nextRemoved)

/*
 * For working with channel state flag bits.
 */

#define SetFlag(statePtr, flag)		((statePtr)->flags |= (flag))
#define ResetFlag(statePtr, flag)	((statePtr)->flags &= ~(flag))

/*
 * Macro for testing whether a string (in optionName, length len) matches a
 * value (prefix matching rules). Arguments are the minimum length to match
 * and the value to match against. (Can't use Tcl_GetIndexFromObj as this is
 * used in a situation where no objects are available.)
 */

#define HaveOpt(minLength, nameString) \
	((len > (minLength)) && (optionName[1] == (nameString)[1]) \
		&& (strncmp(optionName, (nameString), len) == 0))

/*
 * The ChannelObjType type.  We actually store the ChannelState structure
 * as that lives longest and we want to return the bottomChanPtr when
 * requested (consistent with Tcl_GetChannel).  The setFromAny and
 * updateString can be NULL as they should not be called.
 */

static void		DupChannelIntRep(Tcl_Obj *objPtr, Tcl_Obj *copyPtr);
static int		SetChannelFromAny(Tcl_Interp *interp, Tcl_Obj *objPtr);
static void		UpdateStringOfChannel(Tcl_Obj *objPtr);
static void		FreeChannelIntRep(Tcl_Obj *objPtr);

static Tcl_ObjType tclChannelType = {
    "channel",			/* name for this type */
    FreeChannelIntRep,		/* freeIntRepProc */
    DupChannelIntRep,		/* dupIntRepProc */
    NULL,			/* updateStringProc UpdateStringOfChannel */
    NULL			/* setFromAnyProc SetChannelFromAny */
};

#define GET_CHANNELSTATE(objPtr) \
    ((ChannelState *) (objPtr)->internalRep.twoPtrValue.ptr1)
#define SET_CHANNELSTATE(objPtr, storePtr) \
    ((objPtr)->internalRep.twoPtrValue.ptr1 = (void *) (storePtr))
#define GET_CHANNELINTERP(objPtr) \
    ((Interp *) (objPtr)->internalRep.twoPtrValue.ptr2)
#define SET_CHANNELINTERP(objPtr, storePtr) \
    ((objPtr)->internalRep.twoPtrValue.ptr2 = (void *) (storePtr))

#define BUSY_STATE(st,fl) \
     ((((st)->csPtrR) && ((fl) & TCL_READABLE)) || \
      (((st)->csPtrW) && ((fl) & TCL_WRITABLE)))

#define MAX_CHANNEL_BUFFER_SIZE (1024*1024)

/*
 *---------------------------------------------------------------------------
 *
 * TclInitIOSubsystem --
 *
 *	Initialize all resources used by this subsystem on a per-process
 *	basis.
 *
 * Results:
 *	None.
 *
 * Side effects:
 *	Depends on the memory subsystems.
 *
 *---------------------------------------------------------------------------
 */

void
TclInitIOSubsystem(void)
{
    /*
     * By fetching thread local storage we take care of allocating it for each
     * thread.
     */

    (void) TCL_TSD_INIT(&dataKey);
}

/*
 *-------------------------------------------------------------------------
 *
 * TclFinalizeIOSubsystem --
 *
 *	Releases all resources used by this subsystem on a per-process basis.
 *	Closes all extant channels that have not already been closed because
 *	they were not owned by any interp.
 *
 * Results:
 *	None.
 *
 * Side effects:
 *	Depends on encoding and memory subsystems.
 *
 *-------------------------------------------------------------------------
 */

	/* ARGSUSED */
void
TclFinalizeIOSubsystem(void)
{
    ThreadSpecificData *tsdPtr = TCL_TSD_INIT(&dataKey);
    Channel *chanPtr = NULL;	/* Iterates over open channels. */
    ChannelState *statePtr;	/* State of channel stack */
    int active = 1;		/* Flag == 1 while there's still work to do */

    /*
     * Walk all channel state structures known to this thread and close
     * corresponding channels.
     */

    while (active) {
	/*
	 * Iterate through the open channel list, and find the first channel
	 * that isn't dead. We start from the head of the list each time,
	 * because the close action on one channel can close others.
	 */

	active = 0;
	for (statePtr = tsdPtr->firstCSPtr;
		statePtr != NULL;
		statePtr = statePtr->nextCSPtr) {
	    chanPtr = statePtr->topChanPtr;
	    if (!(statePtr->flags & (CHANNEL_INCLOSE|CHANNEL_CLOSED|CHANNEL_DEAD))) {
		active = 1;
		break;
	    }
	}

	/*
	 * We've found a live channel. Close it.
	 */

	if (active) {
	    /*
	     * Set the channel back into blocking mode to ensure that we wait
	     * for all data to flush out.
	     */

	    (void) Tcl_SetChannelOption(NULL, (Tcl_Channel) chanPtr,
		    "-blocking", "on");

	    if ((chanPtr == (Channel *) tsdPtr->stdinChannel) ||
		    (chanPtr == (Channel *) tsdPtr->stdoutChannel) ||
		    (chanPtr == (Channel *) tsdPtr->stderrChannel)) {
		/*
		 * Decrement the refcount which was earlier artificially
		 * bumped up to keep the channel from being closed.
		 */

		statePtr->refCount--;
	    }

	    if (statePtr->refCount <= 0) {
		/*
		 * Close it only if the refcount indicates that the channel is
		 * not referenced from any interpreter. If it is, that
		 * interpreter will close the channel when it gets destroyed.
		 */

		(void) Tcl_Close(NULL, (Tcl_Channel) chanPtr);
	    } else {
		/*
		 * The refcount is greater than zero, so flush the channel.
		 */

		Tcl_Flush((Tcl_Channel) chanPtr);

		/*
		 * Call the device driver to actually close the underlying
		 * device for this channel.
		 */

		if (chanPtr->typePtr->closeProc != TCL_CLOSE2PROC) {
		    (chanPtr->typePtr->closeProc)(chanPtr->instanceData, NULL);
		} else {
		    (chanPtr->typePtr->close2Proc)(chanPtr->instanceData,
			    NULL, 0);
		}

		/*
		 * Finally, we clean up the fields in the channel data
		 * structure since all of them have been deleted already. We
		 * mark the channel with CHANNEL_DEAD to prevent any further
		 * IO operations on it.
		 */

		chanPtr->instanceData = NULL;
		SetFlag(statePtr, CHANNEL_DEAD);
	    }
	}
    }

    TclpFinalizeSockets();
    TclpFinalizePipes();
}

/*
 *----------------------------------------------------------------------
 *
 * Tcl_SetStdChannel --
 *
 *	This function is used to change the channels that are used for
 *	stdin/stdout/stderr in new interpreters.
 *
 * Results:
 *	None
 *
 * Side effects:
 *	None.
 *
 *----------------------------------------------------------------------
 */

void
Tcl_SetStdChannel(
    Tcl_Channel channel,
    int type)			/* One of TCL_STDIN, TCL_STDOUT, TCL_STDERR. */
{
    ThreadSpecificData *tsdPtr = TCL_TSD_INIT(&dataKey);
    switch (type) {
    case TCL_STDIN:
	tsdPtr->stdinInitialized = 1;
	tsdPtr->stdinChannel = channel;
	break;
    case TCL_STDOUT:
	tsdPtr->stdoutInitialized = 1;
	tsdPtr->stdoutChannel = channel;
	break;
    case TCL_STDERR:
	tsdPtr->stderrInitialized = 1;
	tsdPtr->stderrChannel = channel;
	break;
    }
}

/*
 *----------------------------------------------------------------------
 *
 * Tcl_GetStdChannel --
 *
 *	Returns the specified standard channel.
 *
 * Results:
 *	Returns the specified standard channel, or NULL.
 *
 * Side effects:
 *	May cause the creation of a standard channel and the underlying file.
 *
 *----------------------------------------------------------------------
 */

Tcl_Channel
Tcl_GetStdChannel(
    int type)			/* One of TCL_STDIN, TCL_STDOUT, TCL_STDERR. */
{
    Tcl_Channel channel = NULL;
    ThreadSpecificData *tsdPtr = TCL_TSD_INIT(&dataKey);

    /*
     * If the channels were not created yet, create them now and store them in
     * the static variables.
     */

    switch (type) {
    case TCL_STDIN:
	if (!tsdPtr->stdinInitialized) {
	    tsdPtr->stdinChannel = TclpGetDefaultStdChannel(TCL_STDIN);
	    tsdPtr->stdinInitialized = 1;

	    /*
	     * Artificially bump the refcount to ensure that the channel is
	     * only closed on exit.
	     *
	     * NOTE: Must only do this if stdinChannel is not NULL. It can be
	     * NULL in situations where Tcl is unable to connect to the
	     * standard input.
	     */

	    if (tsdPtr->stdinChannel != NULL) {
		Tcl_RegisterChannel(NULL, tsdPtr->stdinChannel);
	    }
	}
	channel = tsdPtr->stdinChannel;
	break;
    case TCL_STDOUT:
	if (!tsdPtr->stdoutInitialized) {
	    tsdPtr->stdoutChannel = TclpGetDefaultStdChannel(TCL_STDOUT);
	    tsdPtr->stdoutInitialized = 1;
	    if (tsdPtr->stdoutChannel != NULL) {
		Tcl_RegisterChannel(NULL, tsdPtr->stdoutChannel);
	    }
	}
	channel = tsdPtr->stdoutChannel;
	break;
    case TCL_STDERR:
	if (!tsdPtr->stderrInitialized) {
	    tsdPtr->stderrChannel = TclpGetDefaultStdChannel(TCL_STDERR);
	    tsdPtr->stderrInitialized = 1;
	    if (tsdPtr->stderrChannel != NULL) {
		Tcl_RegisterChannel(NULL, tsdPtr->stderrChannel);
	    }
	}
	channel = tsdPtr->stderrChannel;
	break;
    }
    return channel;
}

/*
 *----------------------------------------------------------------------
 *
 * Tcl_CreateCloseHandler
 *
 *	Creates a close callback which will be called when the channel is
 *	closed.
 *
 * Results:
 *	None.
 *
 * Side effects:
 *	Causes the callback to be called in the future when the channel will
 *	be closed.
 *
 *----------------------------------------------------------------------
 */

void
Tcl_CreateCloseHandler(
    Tcl_Channel chan,		/* The channel for which to create the close
				 * callback. */
    Tcl_CloseProc *proc,	/* The callback routine to call when the
				 * channel will be closed. */
    ClientData clientData)	/* Arbitrary data to pass to the close
				 * callback. */
{
    ChannelState *statePtr;
    CloseCallback *cbPtr;

    statePtr = ((Channel *) chan)->state;

    cbPtr = (CloseCallback *) ckalloc(sizeof(CloseCallback));
    cbPtr->proc = proc;
    cbPtr->clientData = clientData;

    cbPtr->nextPtr = statePtr->closeCbPtr;
    statePtr->closeCbPtr = cbPtr;
}

/*
 *----------------------------------------------------------------------
 *
 * Tcl_DeleteCloseHandler --
 *
 *	Removes a callback that would have been called on closing the channel.
 *	If there is no matching callback then this function has no effect.
 *
 * Results:
 *	None.
 *
 * Side effects:
 *	The callback will not be called in the future when the channel is
 *	eventually closed.
 *
 *----------------------------------------------------------------------
 */

void
Tcl_DeleteCloseHandler(
    Tcl_Channel chan,		/* The channel for which to cancel the close
				 * callback. */
    Tcl_CloseProc *proc,	/* The procedure for the callback to
				 * remove. */
    ClientData clientData)	/* The callback data for the callback to
				 * remove. */
{
    ChannelState *statePtr;
    CloseCallback *cbPtr, *cbPrevPtr;

    statePtr = ((Channel *) chan)->state;
<<<<<<< HEAD
    for (cbPtr = statePtr->closeCbPtr, cbPrevPtr = NULL;
	    cbPtr != NULL; cbPtr = cbPtr->nextPtr) {
	if ((cbPtr->proc == proc) && (cbPtr->clientData == clientData)) {
	    if (cbPrevPtr == NULL) {
		statePtr->closeCbPtr = cbPtr->nextPtr;
	    }
	    ckfree((char *) cbPtr);
	    break;
	} else {
	    cbPrevPtr = cbPtr;
	}
=======
    for (cbPtr = statePtr->closeCbPtr, cbPrevPtr = (CloseCallback *) NULL;
	 cbPtr != (CloseCallback *) NULL;
	 cbPtr = cbPtr->nextPtr) {
        if ((cbPtr->proc == proc) && (cbPtr->clientData == clientData)) {
            if (cbPrevPtr == (CloseCallback *) NULL) {
                statePtr->closeCbPtr = cbPtr->nextPtr;
	    } else {
		cbPrevPtr->nextPtr = cbPtr->nextPtr;
            }
            ckfree((char *) cbPtr);
            break;
        } else {
            cbPrevPtr = cbPtr;
        }
>>>>>>> 38db2dd4
    }
}

/*
 *----------------------------------------------------------------------
 *
 * GetChannelTable --
 *
 *	Gets and potentially initializes the channel table for an interpreter.
 *	If it is initializing the table it also inserts channels for stdin,
 *	stdout and stderr if the interpreter is trusted.
 *
 * Results:
 *	A pointer to the hash table created, for use by the caller.
 *
 * Side effects:
 *	Initializes the channel table for an interpreter. May create channels
 *	for stdin, stdout and stderr.
 *
 *----------------------------------------------------------------------
 */

static Tcl_HashTable *
GetChannelTable(
    Tcl_Interp *interp)
{
    Tcl_HashTable *hTblPtr;	/* Hash table of channels. */
    Tcl_Channel stdinChan, stdoutChan, stderrChan;

    hTblPtr = Tcl_GetAssocData(interp, "tclIO", NULL);
    if (hTblPtr == NULL) {
	hTblPtr = (Tcl_HashTable *) ckalloc(sizeof(Tcl_HashTable));
	Tcl_InitHashTable(hTblPtr, TCL_STRING_KEYS);
	Tcl_SetAssocData(interp, "tclIO",
		(Tcl_InterpDeleteProc *) DeleteChannelTable, hTblPtr);

	/*
	 * If the interpreter is trusted (not "safe"), insert channels for
	 * stdin, stdout and stderr (possibly creating them in the process).
	 */

	if (Tcl_IsSafe(interp) == 0) {
	    stdinChan = Tcl_GetStdChannel(TCL_STDIN);
	    if (stdinChan != NULL) {
		Tcl_RegisterChannel(interp, stdinChan);
	    }
	    stdoutChan = Tcl_GetStdChannel(TCL_STDOUT);
	    if (stdoutChan != NULL) {
		Tcl_RegisterChannel(interp, stdoutChan);
	    }
	    stderrChan = Tcl_GetStdChannel(TCL_STDERR);
	    if (stderrChan != NULL) {
		Tcl_RegisterChannel(interp, stderrChan);
	    }
	}
    }
    return hTblPtr;
}

/*
 *----------------------------------------------------------------------
 *
 * DeleteChannelTable --
 *
 *	Deletes the channel table for an interpreter, closing any open
 *	channels whose refcount reaches zero. This procedure is invoked when
 *	an interpreter is deleted, via the AssocData cleanup mechanism.
 *
 * Results:
 *	None.
 *
 * Side effects:
 *	Deletes the hash table of channels. May close channels. May flush
 *	output on closed channels. Removes any channeEvent handlers that were
 *	registered in this interpreter.
 *
 *----------------------------------------------------------------------
 */

static void
DeleteChannelTable(
    ClientData clientData,	/* The per-interpreter data structure. */
    Tcl_Interp *interp)		/* The interpreter being deleted. */
{
    Tcl_HashTable *hTblPtr;	/* The hash table. */
    Tcl_HashSearch hSearch;	/* Search variable. */
    Tcl_HashEntry *hPtr;	/* Search variable. */
    Channel *chanPtr;		/* Channel being deleted. */
    ChannelState *statePtr;	/* State of Channel being deleted. */
    EventScriptRecord *sPtr, *prevPtr, *nextPtr;
				/* Variables to loop over all channel events
				 * registered, to delete the ones that refer
				 * to the interpreter being deleted. */

    /*
     * Delete all the registered channels - this will close channels whose
     * refcount reaches zero.
     */

    hTblPtr = clientData;
    for (hPtr = Tcl_FirstHashEntry(hTblPtr, &hSearch); hPtr != NULL;
	    hPtr = Tcl_FirstHashEntry(hTblPtr, &hSearch)) {
	chanPtr = Tcl_GetHashValue(hPtr);
	statePtr = chanPtr->state;

	/*
	 * Remove any fileevents registered in this interpreter.
	 */

	for (sPtr = statePtr->scriptRecordPtr, prevPtr = NULL;
		sPtr != NULL; sPtr = nextPtr) {
	    nextPtr = sPtr->nextPtr;
	    if (sPtr->interp == interp) {
		if (prevPtr == NULL) {
		    statePtr->scriptRecordPtr = nextPtr;
		} else {
		    prevPtr->nextPtr = nextPtr;
		}

		Tcl_DeleteChannelHandler((Tcl_Channel) chanPtr,
			TclChannelEventScriptInvoker, (ClientData) sPtr);

		TclDecrRefCount(sPtr->scriptPtr);
		ckfree((char *) sPtr);
	    } else {
		prevPtr = sPtr;
	    }
	}

	/*
	 * Cannot call Tcl_UnregisterChannel because that procedure calls
	 * Tcl_GetAssocData to get the channel table, which might already be
	 * inaccessible from the interpreter structure. Instead, we emulate
	 * the behavior of Tcl_UnregisterChannel directly here.
	 */

	Tcl_DeleteHashEntry(hPtr);
	SetFlag(statePtr, CHANNEL_TAINTED);
	statePtr->refCount--;
	if (statePtr->refCount <= 0) {
	    if (!(statePtr->flags & BG_FLUSH_SCHEDULED)) {
		(void) Tcl_Close(interp, (Tcl_Channel) chanPtr);
	    }
	}

    }
    Tcl_DeleteHashTable(hTblPtr);
    ckfree((char *) hTblPtr);
}

/*
 *----------------------------------------------------------------------
 *
 * CheckForStdChannelsBeingClosed --
 *
 *	Perform special handling for standard channels being closed. When
 *	given a standard channel, if the refcount is now 1, it means that the
 *	last reference to the standard channel is being explicitly closed. Now
 *	bump the refcount artificially down to 0, to ensure the normal
 *	handling of channels being closed will occur. Also reset the static
 *	pointer to the channel to NULL, to avoid dangling references.
 *
 * Results:
 *	None.
 *
 * Side effects:
 *	Manipulates the refcount on standard channels. May smash the global
 *	static pointer to a standard channel.
 *
 *----------------------------------------------------------------------
 */

static void
CheckForStdChannelsBeingClosed(
    Tcl_Channel chan)
{
    ChannelState *statePtr = ((Channel *) chan)->state;
    ThreadSpecificData *tsdPtr = TCL_TSD_INIT(&dataKey);

    if (tsdPtr->stdinInitialized
	    && tsdPtr->stdinChannel != NULL
	    && statePtr == ((Channel *)tsdPtr->stdinChannel)->state) {
	if (statePtr->refCount < 2) {
	    statePtr->refCount = 0;
	    tsdPtr->stdinChannel = NULL;
	    return;
	}
    } else if (tsdPtr->stdoutInitialized
	    && tsdPtr->stdoutChannel != NULL
	    && statePtr == ((Channel *)tsdPtr->stdoutChannel)->state) {
	if (statePtr->refCount < 2) {
	    statePtr->refCount = 0;
	    tsdPtr->stdoutChannel = NULL;
	    return;
	}
    } else if (tsdPtr->stderrInitialized
	    && tsdPtr->stderrChannel != NULL
	    && statePtr == ((Channel *)tsdPtr->stderrChannel)->state) {
	if (statePtr->refCount < 2) {
	    statePtr->refCount = 0;
	    tsdPtr->stderrChannel = NULL;
	    return;
	}
    }
}

/*
 *----------------------------------------------------------------------
 *
 * Tcl_IsStandardChannel --
 *
 *	Test if the given channel is a standard channel. No attempt is made to
 *	check if the channel or the standard channels are initialized or
 *	otherwise valid.
 *
 * Results:
 *	Returns 1 if true, 0 if false.
 *
 * Side effects:
 *	None.
 *
 *----------------------------------------------------------------------
 */

int
Tcl_IsStandardChannel(
    Tcl_Channel chan)		/* Channel to check. */
{
    ThreadSpecificData *tsdPtr = TCL_TSD_INIT(&dataKey);

    if ((chan == tsdPtr->stdinChannel)
	    || (chan == tsdPtr->stdoutChannel)
	    || (chan == tsdPtr->stderrChannel)) {
	return 1;
    } else {
	return 0;
    }
}

/*
 *----------------------------------------------------------------------
 *
 * Tcl_RegisterChannel --
 *
 *	Adds an already-open channel to the channel table of an interpreter.
 *	If the interpreter passed as argument is NULL, it only increments the
 *	channel refCount.
 *
 * Results:
 *	None.
 *
 * Side effects:
 *	May increment the reference count of a channel.
 *
 *----------------------------------------------------------------------
 */

void
Tcl_RegisterChannel(
    Tcl_Interp *interp,		/* Interpreter in which to add the channel. */
    Tcl_Channel chan)		/* The channel to add to this interpreter
				 * channel table. */
{
    Tcl_HashTable *hTblPtr;	/* Hash table of channels. */
    Tcl_HashEntry *hPtr;	/* Search variable. */
    int isNew;			/* Is the hash entry new or does it exist? */
    Channel *chanPtr;		/* The actual channel. */
    ChannelState *statePtr;	/* State of the actual channel. */

    /*
     * Always (un)register bottom-most channel in the stack. This makes
     * management of the channel list easier because no manipulation is
     * necessary during (un)stack operation.
     */

    chanPtr = ((Channel *) chan)->state->bottomChanPtr;
    statePtr = chanPtr->state;

    if (statePtr->channelName == NULL) {
	Tcl_Panic("Tcl_RegisterChannel: channel without name");
    }
    if (interp != NULL) {
	hTblPtr = GetChannelTable(interp);
	hPtr = Tcl_CreateHashEntry(hTblPtr, statePtr->channelName, &isNew);
	if (!isNew) {
	    if (chan == Tcl_GetHashValue(hPtr)) {
		return;
	    }

	    Tcl_Panic("Tcl_RegisterChannel: duplicate channel names");
	}
	Tcl_SetHashValue(hPtr, chanPtr);
    }
    statePtr->refCount++;
}

/*
 *----------------------------------------------------------------------
 *
 * Tcl_UnregisterChannel --
 *
 *	Deletes the hash entry for a channel associated with an interpreter.
 *	If the interpreter given as argument is NULL, it only decrements the
 *	reference count. (This all happens in the Tcl_DetachChannel helper
 *	function).
 *
 *	Finally, if the reference count of the channel drops to zero, it is
 *	deleted.
 *
 * Results:
 *	A standard Tcl result.
 *
 * Side effects:
 *	Calls Tcl_DetachChannel which deletes the hash entry for a channel
 *	associated with an interpreter.
 *
 *	May delete the channel, which can have a variety of consequences,
 *	especially if we are forced to close the channel.
 *
 *----------------------------------------------------------------------
 */

int
Tcl_UnregisterChannel(
    Tcl_Interp *interp,		/* Interpreter in which channel is defined. */
    Tcl_Channel chan)		/* Channel to delete. */
{
    ChannelState *statePtr;	/* State of the real channel. */

    statePtr = ((Channel *) chan)->state->bottomChanPtr->state;

    if (statePtr->flags & CHANNEL_INCLOSE) {
	if (interp != NULL) {
	    Tcl_AppendResult(interp, "Illegal recursive call to close "
		    "through close-handler of channel", NULL);
	}
	return TCL_ERROR;
    }

    if (DetachChannel(interp, chan) != TCL_OK) {
	return TCL_OK;
    }

    statePtr = ((Channel *) chan)->state->bottomChanPtr->state;

    /*
     * Perform special handling for standard channels being closed. If the
     * refCount is now 1 it means that the last reference to the standard
     * channel is being explicitly closed, so bump the refCount down
     * artificially to 0. This will ensure that the channel is actually
     * closed, below. Also set the static pointer to NULL for the channel.
     */

    CheckForStdChannelsBeingClosed(chan);

    /*
     * If the refCount reached zero, close the actual channel.
     */

    if (statePtr->refCount <= 0) {
	/*
	 * Ensure that if there is another buffer, it gets flushed whether or
	 * not we are doing a background flush.
	 */

	if ((statePtr->curOutPtr != NULL) &&
		IsBufferReady(statePtr->curOutPtr)) {
	    SetFlag(statePtr, BUFFER_READY);
	}
	Tcl_Preserve((ClientData)statePtr);
	if (!(statePtr->flags & BG_FLUSH_SCHEDULED)) {
	    /*
	     * We don't want to re-enter Tcl_Close().
	     */

	    if (!(statePtr->flags & CHANNEL_CLOSED)) {
		if (Tcl_Close(interp, chan) != TCL_OK) {
		    SetFlag(statePtr, CHANNEL_CLOSED);
		    Tcl_Release((ClientData)statePtr);
		    return TCL_ERROR;
		}
	    }
	}
	SetFlag(statePtr, CHANNEL_CLOSED);
	Tcl_Release((ClientData)statePtr);
    }
    return TCL_OK;
}

/*
 *----------------------------------------------------------------------
 *
 * Tcl_DetachChannel --
 *
 *	Deletes the hash entry for a channel associated with an interpreter.
 *	If the interpreter given as argument is NULL, it only decrements the
 *	reference count. Even if the ref count drops to zero, the channel is
 *	NOT closed or cleaned up. This allows a channel to be detached from an
 *	interpreter and left in the same state it was in when it was
 *	originally returned by 'Tcl_OpenFileChannel', for example.
 *
 *	This function cannot be used on the standard channels, and will return
 *	TCL_ERROR if that is attempted.
 *
 *	This function should only be necessary for special purposes in which
 *	you need to generate a pristine channel from one that has already been
 *	used. All ordinary purposes will almost always want to use
 *	Tcl_UnregisterChannel instead.
 *
 *	Provided the channel is not attached to any other interpreter, it can
 *	then be closed with Tcl_Close, rather than with Tcl_UnregisterChannel.
 *
 * Results:
 *	A standard Tcl result. If the channel is not currently registered with
 *	the given interpreter, TCL_ERROR is returned, otherwise TCL_OK.
 *	However no error messages are left in the interp's result.
 *
 * Side effects:
 *	Deletes the hash entry for a channel associated with an interpreter.
 *
 *----------------------------------------------------------------------
 */

int
Tcl_DetachChannel(
    Tcl_Interp *interp,		/* Interpreter in which channel is defined. */
    Tcl_Channel chan)		/* Channel to delete. */
{
    if (Tcl_IsStandardChannel(chan)) {
	return TCL_ERROR;
    }

    return DetachChannel(interp, chan);
}

/*
 *----------------------------------------------------------------------
 *
 * DetachChannel --
 *
 *	Deletes the hash entry for a channel associated with an interpreter.
 *	If the interpreter given as argument is NULL, it only decrements the
 *	reference count. Even if the ref count drops to zero, the channel is
 *	NOT closed or cleaned up. This allows a channel to be detached from an
 *	interpreter and left in the same state it was in when it was
 *	originally returned by 'Tcl_OpenFileChannel', for example.
 *
 * Results:
 *	A standard Tcl result. If the channel is not currently registered with
 *	the given interpreter, TCL_ERROR is returned, otherwise TCL_OK.
 *	However no error messages are left in the interp's result.
 *
 * Side effects:
 *	Deletes the hash entry for a channel associated with an interpreter.
 *
 *----------------------------------------------------------------------
 */

static int
DetachChannel(
    Tcl_Interp *interp,		/* Interpreter in which channel is defined. */
    Tcl_Channel chan)		/* Channel to delete. */
{
    Tcl_HashTable *hTblPtr;	/* Hash table of channels. */
    Tcl_HashEntry *hPtr;	/* Search variable. */
    Channel *chanPtr;		/* The real IO channel. */
    ChannelState *statePtr;	/* State of the real channel. */

    /*
     * Always (un)register bottom-most channel in the stack. This makes
     * management of the channel list easier because no manipulation is
     * necessary during (un)stack operation.
     */

    chanPtr = ((Channel *) chan)->state->bottomChanPtr;
    statePtr = chanPtr->state;

    if (interp != NULL) {
	hTblPtr = Tcl_GetAssocData(interp, "tclIO", NULL);
	if (hTblPtr == NULL) {
	    return TCL_ERROR;
	}
	hPtr = Tcl_FindHashEntry(hTblPtr, statePtr->channelName);
	if (hPtr == NULL) {
	    return TCL_ERROR;
	}
	if ((Channel *) Tcl_GetHashValue(hPtr) != chanPtr) {
	    return TCL_ERROR;
	}
	Tcl_DeleteHashEntry(hPtr);
	SetFlag(statePtr, CHANNEL_TAINTED);

	/*
	 * Remove channel handlers that refer to this interpreter, so that
	 * they will not be present if the actual close is delayed and more
	 * events happen on the channel. This may occur if the channel is
	 * shared between several interpreters, or if the channel has async
	 * flushing active.
	 */

	CleanupChannelHandlers(interp, chanPtr);
    }

    statePtr->refCount--;

    return TCL_OK;
}

/*
 *---------------------------------------------------------------------------
 *
 * Tcl_GetChannel --
 *
 *	Finds an existing Tcl_Channel structure by name in a given
 *	interpreter. This function is public because it is used by
 *	channel-type-specific functions.
 *
 * Results:
 *	A Tcl_Channel or NULL on failure. If failed, interp's result object
 *	contains an error message. *modePtr is filled with the modes in which
 *	the channel was opened.
 *
 * Side effects:
 *	None.
 *
 *---------------------------------------------------------------------------
 */

Tcl_Channel
Tcl_GetChannel(
    Tcl_Interp *interp,		/* Interpreter in which to find or create the
				 * channel. */
    const char *chanName,	/* The name of the channel. */
    int *modePtr)		/* Where to store the mode in which the
				 * channel was opened? Will contain an ORed
				 * combination of TCL_READABLE and
				 * TCL_WRITABLE, if non-NULL. */
{
    Channel *chanPtr;		/* The actual channel. */
    Tcl_HashTable *hTblPtr;	/* Hash table of channels. */
    Tcl_HashEntry *hPtr;	/* Search variable. */
    const char *name;		/* Translated name. */

    /*
     * Substitute "stdin", etc. Note that even though we immediately find the
     * channel using Tcl_GetStdChannel, we still need to look it up in the
     * specified interpreter to ensure that it is present in the channel
     * table. Otherwise, safe interpreters would always have access to the
     * standard channels.
     */

    name = chanName;
    if ((chanName[0] == 's') && (chanName[1] == 't')) {
	chanPtr = NULL;
	if (strcmp(chanName, "stdin") == 0) {
	    chanPtr = (Channel *) Tcl_GetStdChannel(TCL_STDIN);
	} else if (strcmp(chanName, "stdout") == 0) {
	    chanPtr = (Channel *) Tcl_GetStdChannel(TCL_STDOUT);
	} else if (strcmp(chanName, "stderr") == 0) {
	    chanPtr = (Channel *) Tcl_GetStdChannel(TCL_STDERR);
	}
	if (chanPtr != NULL) {
	    name = chanPtr->state->channelName;
	}
    }

    hTblPtr = GetChannelTable(interp);
    hPtr = Tcl_FindHashEntry(hTblPtr, name);
    if (hPtr == NULL) {
	Tcl_AppendResult(interp, "can not find channel named \"", chanName,
		"\"", NULL);
	Tcl_SetErrorCode(interp, "TCL", "LOOKUP", "CHANNEL", chanName, NULL);
	return NULL;
    }

    /*
     * Always return bottom-most channel in the stack. This one lives the
     * longest - other channels may go away unnoticed. The other APIs
     * compensate where necessary to retrieve the topmost channel again.
     */

    chanPtr = Tcl_GetHashValue(hPtr);
    chanPtr = chanPtr->state->bottomChanPtr;
    if (modePtr != NULL) {
	*modePtr = (chanPtr->state->flags & (TCL_READABLE|TCL_WRITABLE));
    }

    return (Tcl_Channel) chanPtr;
}

/*
 *---------------------------------------------------------------------------
 *
 * TclGetChannelFromObj --
 *
 *	Finds an existing Tcl_Channel structure by name in a given
 *	interpreter. This function is public because it is used by
 *	channel-type-specific functions.
 *
 * Results:
 *	A Tcl_Channel or NULL on failure. If failed, interp's result object
 *	contains an error message. *modePtr is filled with the modes in which
 *	the channel was opened.
 *
 * Side effects:
 *	None.
 *
 *---------------------------------------------------------------------------
 */

int
TclGetChannelFromObj(
    Tcl_Interp *interp,		/* Interpreter in which to find or create the
				 * channel. */
    Tcl_Obj *objPtr,
    Tcl_Channel *channelPtr,
    int *modePtr,		/* Where to store the mode in which the
				 * channel was opened? Will contain an ORed
				 * combination of TCL_READABLE and
				 * TCL_WRITABLE, if non-NULL. */
    int flags)
{
    ChannelState *statePtr;

    if (SetChannelFromAny(interp, objPtr) != TCL_OK) {
	return TCL_ERROR;
    }

    statePtr = GET_CHANNELSTATE(objPtr);
    *channelPtr = (Tcl_Channel) (statePtr->bottomChanPtr);

    if (modePtr != NULL) {
	*modePtr = (statePtr->flags & (TCL_READABLE|TCL_WRITABLE));
    }

    return TCL_OK;
}

/*
 *----------------------------------------------------------------------
 *
 * Tcl_CreateChannel --
 *
 *	Creates a new entry in the hash table for a Tcl_Channel record.
 *
 * Results:
 *	Returns the new Tcl_Channel.
 *
 * Side effects:
 *	Creates a new Tcl_Channel instance and inserts it into the hash table.
 *
 *----------------------------------------------------------------------
 */

Tcl_Channel
Tcl_CreateChannel(
    Tcl_ChannelType *typePtr, /* The channel type record. */
    const char *chanName,	/* Name of channel to record. */
    ClientData instanceData,	/* Instance specific data. */
    int mask)			/* TCL_READABLE & TCL_WRITABLE to indicate if
				 * the channel is readable, writable. */
{
    Channel *chanPtr;		/* The channel structure newly created. */
    ChannelState *statePtr;	/* The stack-level independent state info for
				 * the channel. */
    const char *name;
    ThreadSpecificData *tsdPtr = TCL_TSD_INIT(&dataKey);

    /*
     * With the change of the Tcl_ChannelType structure to use a version in
     * 8.3.2+, we have to make sure that our assumption that the structure
     * remains a binary compatible size is true.
     *
     * If this assertion fails on some system, then it can be removed only if
     * the user recompiles code with older channel drivers in the new system
     * as well.
     */

    assert(sizeof(Tcl_ChannelTypeVersion) == sizeof(Tcl_DriverBlockModeProc*));

    /*
     * JH: We could subsequently memset these to 0 to avoid the numerous
     * assignments to 0/NULL below.
     */

    chanPtr = (Channel *) ckalloc(sizeof(Channel));
    statePtr = (ChannelState *) ckalloc(sizeof(ChannelState));
    chanPtr->state = statePtr;

    chanPtr->instanceData = instanceData;
    chanPtr->typePtr = typePtr;

    /*
     * Set all the bits that are part of the stack-independent state
     * information for the channel.
     */

    if (chanName != NULL) {
	char *tmp = ckalloc((unsigned) (strlen(chanName) + 1));

	statePtr->channelName = tmp;
	strcpy(tmp, chanName);
    } else {
	Tcl_Panic("Tcl_CreateChannel: NULL channel name");
    }

    statePtr->flags = mask;

    /*
     * Set the channel to system default encoding.
     *
     * Note the strange bit of protection taking place here. If the system
     * encoding name is reported back as "binary", something weird is
     * happening. Tcl provides no "binary" encoding, so someone else has
     * provided one. We ignore it so as not to interfere with the "magic"
     * interpretation that Tcl_Channels give to the "-encoding binary" option.
     */

    statePtr->encoding = NULL;
    name = Tcl_GetEncodingName(NULL);
    if (strcmp(name, "binary") != 0) {
	statePtr->encoding = Tcl_GetEncoding(NULL, name);
    }
    statePtr->inputEncodingState  = NULL;
    statePtr->inputEncodingFlags  = TCL_ENCODING_START;
    statePtr->outputEncodingState = NULL;
    statePtr->outputEncodingFlags = TCL_ENCODING_START;

    /*
     * Set the channel up initially in AUTO input translation mode to accept
     * "\n", "\r" and "\r\n". Output translation mode is set to a platform
     * specific default value. The eofChar is set to 0 for both input and
     * output, so that Tcl does not look for an in-file EOF indicator (e.g.
     * ^Z) and does not append an EOF indicator to files.
     */

    statePtr->inputTranslation	= TCL_TRANSLATE_AUTO;
    statePtr->outputTranslation	= TCL_PLATFORM_TRANSLATION;
    statePtr->inEofChar		= 0;
    statePtr->outEofChar	= 0;

    statePtr->unreportedError	= 0;
    statePtr->refCount		= 0;
    statePtr->closeCbPtr	= NULL;
    statePtr->curOutPtr		= NULL;
    statePtr->outQueueHead	= NULL;
    statePtr->outQueueTail	= NULL;
    statePtr->saveInBufPtr	= NULL;
    statePtr->inQueueHead	= NULL;
    statePtr->inQueueTail	= NULL;
    statePtr->chPtr		= NULL;
    statePtr->interestMask	= 0;
    statePtr->scriptRecordPtr	= NULL;
    statePtr->bufSize		= CHANNELBUFFER_DEFAULT_SIZE;
    statePtr->timer		= NULL;
    statePtr->csPtrR		= NULL;
    statePtr->csPtrW		= NULL;

    statePtr->outputStage	= NULL;
    if ((statePtr->encoding != NULL) && (statePtr->flags & TCL_WRITABLE)) {
	statePtr->outputStage = (char *)
		ckalloc((unsigned) (statePtr->bufSize + 2));
    }

    /*
     * As we are creating the channel, it is obviously the top for now.
     */

    statePtr->topChanPtr	= chanPtr;
    statePtr->bottomChanPtr	= chanPtr;
    chanPtr->downChanPtr	= NULL;
    chanPtr->upChanPtr		= NULL;
    chanPtr->inQueueHead	= NULL;
    chanPtr->inQueueTail	= NULL;

    /*
     * TIP #219, Tcl Channel Reflection API
     */

    statePtr->chanMsg		= NULL;
    statePtr->unreportedMsg	= NULL;

    /*
     * Link the channel into the list of all channels; create an on-exit
     * handler if there is not one already, to close off all the channels in
     * the list on exit.
     *
     * JH: Could call Tcl_SpliceChannel, but need to avoid NULL check.
     *
     * TIP #218.
     * AK: Just initialize the field to NULL before invoking Tcl_SpliceChannel
     *	   We need Tcl_SpliceChannel, for the threadAction calls. There is no
     *	   real reason to duplicate all of this.
     * NOTE: All drivers using thread actions now have to perform their TSD
     *	     manipulation only in their thread action proc. Doing it when
     *	     creating their instance structures will collide with the thread
     *	     action activity and lead to damaged lists.
     */

    statePtr->nextCSPtr = NULL;
    SpliceChannel((Tcl_Channel) chanPtr);

    /*
     * Install this channel in the first empty standard channel slot, if the
     * channel was previously closed explicitly.
     */

    if ((tsdPtr->stdinChannel == NULL) && (tsdPtr->stdinInitialized == 1)) {
	Tcl_SetStdChannel((Tcl_Channel) chanPtr, TCL_STDIN);
	Tcl_RegisterChannel(NULL, (Tcl_Channel) chanPtr);
    } else if ((tsdPtr->stdoutChannel == NULL) &&
	    (tsdPtr->stdoutInitialized == 1)) {
	Tcl_SetStdChannel((Tcl_Channel) chanPtr, TCL_STDOUT);
	Tcl_RegisterChannel(NULL, (Tcl_Channel) chanPtr);
    } else if ((tsdPtr->stderrChannel == NULL) &&
	    (tsdPtr->stderrInitialized == 1)) {
	Tcl_SetStdChannel((Tcl_Channel) chanPtr, TCL_STDERR);
	Tcl_RegisterChannel(NULL, (Tcl_Channel) chanPtr);
    }
    return (Tcl_Channel) chanPtr;
}

/*
 *----------------------------------------------------------------------
 *
 * Tcl_StackChannel --
 *
 *	Replaces an entry in the hash table for a Tcl_Channel record. The
 *	replacement is a new channel with same name, it supercedes the
 *	replaced channel. Input and output of the superceded channel is now
 *	going through the newly created channel and allows the arbitrary
 *	filtering/manipulation of the dataflow.
 *
 *	Andreas Kupries <a.kupries@westend.com>, 12/13/1998 "Trf-Patch for
 *	filtering channels"
 *
 * Results:
 *	Returns the new Tcl_Channel, which actually contains the saved
 *	information about prevChan.
 *
 * Side effects:
 *	A new channel structure is allocated and linked below the existing
 *	channel. The channel operations and client data of the existing
 *	channel are copied down to the newly created channel, and the current
 *	channel has its operations replaced by the new typePtr.
 *
 *----------------------------------------------------------------------
 */

Tcl_Channel
Tcl_StackChannel(
    Tcl_Interp *interp,		/* The interpreter we are working in */
    Tcl_ChannelType *typePtr,	/* The channel type record for the new
				 * channel. */
    ClientData instanceData,	/* Instance specific data for the new
				 * channel. */
    int mask,			/* TCL_READABLE & TCL_WRITABLE to indicate if
				 * the channel is readable, writable. */
    Tcl_Channel prevChan)	/* The channel structure to replace */
{
    ThreadSpecificData *tsdPtr = TCL_TSD_INIT(&dataKey);
    Channel *chanPtr, *prevChanPtr;
    ChannelState *statePtr;
    Tcl_DriverThreadActionProc *threadActionProc;

    /*
     * Find the given channel (prevChan) in the list of all channels. If we do
     * not find it, then it was never registered correctly.
     *
     * This operation should occur at the top of a channel stack.
     */

    statePtr = (ChannelState *) tsdPtr->firstCSPtr;
    prevChanPtr = ((Channel *) prevChan)->state->topChanPtr;

    while ((statePtr != NULL) && (statePtr->topChanPtr != prevChanPtr)) {
	statePtr = statePtr->nextCSPtr;
    }

    if (statePtr == NULL) {
	if (interp) {
	    Tcl_AppendResult(interp, "couldn't find state for channel \"",
		    Tcl_GetChannelName(prevChan), "\"", NULL);
	}
	return NULL;
    }

    /*
     * Here we check if the given "mask" matches the "flags" of the already
     * existing channel.
     *
     *	  | - | R | W | RW |
     *	--+---+---+---+----+	<=>  0 != (chan->mask & prevChan->mask)
     *	- |   |   |   |    |
     *	R |   | + |   | +  |	The superceding channel is allowed to restrict
     *	W |   |   | + | +  |	the capabilities of the superceded one!
     *	RW|   | + | + | +  |
     *	--+---+---+---+----+
     */

    if ((mask & (statePtr->flags & (TCL_READABLE | TCL_WRITABLE))) == 0) {
	if (interp) {
	    Tcl_AppendResult(interp,
		    "reading and writing both disallowed for channel \"",
		    Tcl_GetChannelName(prevChan), "\"", NULL);
	}
	return NULL;
    }

    /*
     * Flush the buffers. This ensures that any data still in them at this
     * time is not handled by the new transformation. Restrict this to
     * writable channels. Take care to hide a possible bg-copy in progress
     * from Tcl_Flush and the CheckForChannelErrors inside.
     */

    if ((mask & TCL_WRITABLE) != 0) {
        CopyState *csPtrR;
        CopyState *csPtrW;

        csPtrR           = statePtr->csPtrR;
	statePtr->csPtrR = NULL;

        csPtrW           = statePtr->csPtrW;
	statePtr->csPtrW = NULL;

	if (Tcl_Flush((Tcl_Channel) prevChanPtr) != TCL_OK) {
	    statePtr->csPtrR = csPtrR;
	    statePtr->csPtrW = csPtrW;
	    if (interp) {
		Tcl_AppendResult(interp, "could not flush channel \"",
			Tcl_GetChannelName(prevChan), "\"", NULL);
	    }
	    return NULL;
	}

	statePtr->csPtrR = csPtrR;
	statePtr->csPtrW = csPtrW;
    }

    /*
     * Discard any input in the buffers. They are not yet read by the user of
     * the channel, so they have to go through the new transformation before
     * reading. As the buffers contain the untransformed form their contents
     * are not only useless but actually distorts our view of the system.
     *
     * To preserve the information without having to read them again and to
     * avoid problems with the location in the channel (seeking might be
     * impossible) we move the buffers from the common state structure into
     * the channel itself. We use the buffers in the channel below the new
     * transformation to hold the data. In the future this allows us to write
     * transformations which pre-read data and push the unused part back when
     * they are going away.
     */

    if (((mask & TCL_READABLE) != 0) && (statePtr->inQueueHead != NULL)) {
	/*
	 * Remark: It is possible that the channel buffers contain data from
	 * some earlier push-backs.
	 */

	statePtr->inQueueTail->nextPtr = prevChanPtr->inQueueHead;
	prevChanPtr->inQueueHead = statePtr->inQueueHead;

	if (prevChanPtr->inQueueTail == NULL) {
	    prevChanPtr->inQueueTail = statePtr->inQueueTail;
	}

	statePtr->inQueueHead = NULL;
	statePtr->inQueueTail = NULL;
    }

    chanPtr = (Channel *) ckalloc(sizeof(Channel));

    /*
     * Save some of the current state into the new structure, reinitialize the
     * parts which will stay with the transformation.
     *
     * Remarks:
     */

    chanPtr->state		= statePtr;
    chanPtr->instanceData	= instanceData;
    chanPtr->typePtr		= typePtr;
    chanPtr->downChanPtr	= prevChanPtr;
    chanPtr->upChanPtr		= NULL;
    chanPtr->inQueueHead	= NULL;
    chanPtr->inQueueTail	= NULL;

    /*
     * Place new block at the head of a possibly existing list of previously
     * stacked channels.
     */

    prevChanPtr->upChanPtr	= chanPtr;
    statePtr->topChanPtr	= chanPtr;

    /*
     * TIP #218, Channel Thread Actions.
     *
     * We call the thread actions for the new channel directly. We _cannot_
     * use SpliceChannel, because the (thread-)global list of all channels
     * always contains the _ChannelState_ for a stack of channels, not the
     * individual channels. And SpliceChannel would not only call the thread
     * actions, but also add the shared ChannelState to this list a second
     * time, mangling it.
     */

    threadActionProc = Tcl_ChannelThreadActionProc(chanPtr->typePtr);
    if (threadActionProc != NULL) {
	(*threadActionProc)(chanPtr->instanceData, TCL_CHANNEL_THREAD_INSERT);
    }

    return (Tcl_Channel) chanPtr;
}

/*
 *----------------------------------------------------------------------
 *
 * Tcl_UnstackChannel --
 *
 *	Unstacks an entry in the hash table for a Tcl_Channel record. This is
 *	the reverse to 'Tcl_StackChannel'.
 *
 * Results:
 *	A standard Tcl result.
 *
 * Side effects:
 *	If TCL_ERROR is returned, the posix error code will be set with
 *	Tcl_SetErrno. May leave a message in interp result as well.
 *
 *----------------------------------------------------------------------
 */

int
Tcl_UnstackChannel(
    Tcl_Interp *interp,		/* The interpreter we are working in */
    Tcl_Channel chan)		/* The channel to unstack */
{
    Channel *chanPtr = (Channel *) chan;
    ChannelState *statePtr = chanPtr->state;
    int result = 0;
    Tcl_DriverThreadActionProc *threadActionProc;

    /*
     * This operation should occur at the top of a channel stack.
     */

    chanPtr = statePtr->topChanPtr;

    if (chanPtr->downChanPtr != NULL) {
	/*
	 * Instead of manipulating the per-thread / per-interp list/hashtable
	 * of registered channels we wind down the state of the transformation,
	 * and then restore the state of underlying channel into the old
	 * structure.
	 */

	Channel *downChanPtr = chanPtr->downChanPtr;

	/*
	 * Flush the buffers. This ensures that any data still in them at this
	 * time _is_ handled by the transformation we are unstacking right
	 * now. Restrict this to writable channels. Take care to hide a
	 * possible bg-copy in progress from Tcl_Flush and the
	 * CheckForChannelErrors inside.
	 */

	if (statePtr->flags & TCL_WRITABLE) {
	    CopyState *csPtrR;
	    CopyState *csPtrW;

	    csPtrR           = statePtr->csPtrR;
	    statePtr->csPtrR = NULL;

	    csPtrW           = statePtr->csPtrW;
	    statePtr->csPtrW = NULL;

	    if (Tcl_Flush((Tcl_Channel) chanPtr) != TCL_OK) {
		statePtr->csPtrR = csPtrR;
		statePtr->csPtrW = csPtrW;

		/*
		 * TIP #219, Tcl Channel Reflection API.
		 * Move error messages put by the driver into the chan/ip
		 * bypass area into the regular interpreter result. Fall back
		 * to the regular message if nothing was found in the
		 * bypasses.
		 */

		if (!TclChanCaughtErrorBypass(interp, chan) && interp) {
		    Tcl_AppendResult(interp, "could not flush channel \"",
			    Tcl_GetChannelName((Tcl_Channel) chanPtr), "\"",
			    NULL);
		}
		return TCL_ERROR;
	    }

	    statePtr->csPtrR  = csPtrR;
	    statePtr->csPtrW = csPtrW;
	}

	/*
	 * Anything in the input queue and the push-back buffers of the
	 * transformation going away is transformed data, but not yet read. As
	 * unstacking means that the caller does not want to see transformed
	 * data any more we have to discard these bytes. To avoid writing an
	 * analogue to 'DiscardInputQueued' we move the information in the
	 * push back buffers to the input queue and then call
	 * 'DiscardInputQueued' on that.
	 */

	if ((((statePtr->flags & TCL_READABLE) != 0)) &&
		((statePtr->inQueueHead != NULL) ||
		(chanPtr->inQueueHead != NULL))) {

	    if ((statePtr->inQueueHead != NULL) &&
		    (chanPtr->inQueueHead != NULL)) {
		statePtr->inQueueTail->nextPtr = chanPtr->inQueueHead;
		statePtr->inQueueTail = chanPtr->inQueueTail;
		statePtr->inQueueHead = statePtr->inQueueTail;

	    } else if (chanPtr->inQueueHead != NULL) {
		statePtr->inQueueHead = chanPtr->inQueueHead;
		statePtr->inQueueTail = chanPtr->inQueueTail;
	    }

	    chanPtr->inQueueHead = NULL;
	    chanPtr->inQueueTail = NULL;

	    DiscardInputQueued(statePtr, 0);
	}

	/*
	 * TIP #218, Channel Thread Actions.
	 *
	 * We call the thread actions for the new channel directly. We
	 * _cannot_ use CutChannel, because the (thread-)global list of all
	 * channels always contains the _ChannelState_ for a stack of
	 * channels, not the individual channels. And SpliceChannel would not
	 * only call the thread actions, but also remove the shared
	 * ChannelState from this list despite there being more channels for
	 * the state which are still active.
	 */

	threadActionProc = Tcl_ChannelThreadActionProc(chanPtr->typePtr);
	if (threadActionProc != NULL) {
	    (*threadActionProc)(chanPtr->instanceData,
		    TCL_CHANNEL_THREAD_REMOVE);
	}

	statePtr->topChanPtr = downChanPtr;
	downChanPtr->upChanPtr = NULL;

	/*
	 * Leave this link intact for closeproc
	 *  chanPtr->downChanPtr = NULL;
	 */

	/*
	 * Close and free the channel driver state.
	 */

	if (chanPtr->typePtr->closeProc != TCL_CLOSE2PROC) {
	    result = (chanPtr->typePtr->closeProc)(chanPtr->instanceData,
		    interp);
	} else {
	    result = (chanPtr->typePtr->close2Proc)(chanPtr->instanceData,
		    interp, 0);
	}

	chanPtr->typePtr = NULL;

	/*
	 * AK: Tcl_NotifyChannel may hold a reference to this block of memory
	 */

	Tcl_EventuallyFree(chanPtr, TCL_DYNAMIC);
	UpdateInterest(downChanPtr);

	if (result != 0) {
	    Tcl_SetErrno(result);

	    /*
	     * TIP #219, Tcl Channel Reflection API.
	     * Move error messages put by the driver into the chan/ip bypass
	     * area into the regular interpreter result.
	     */

	    TclChanCaughtErrorBypass(interp, chan);
	    return TCL_ERROR;
	}
    } else {
	/*
	 * This channel does not cover another one. Simply do a close, if
	 * necessary.
	 */

	if (statePtr->refCount <= 0) {
	    if (Tcl_Close(interp, chan) != TCL_OK) {
		/*
		 * TIP #219, Tcl Channel Reflection API.
		 * "TclChanCaughtErrorBypass" is not required here, it was
		 * done already by "Tcl_Close".
		 */

		return TCL_ERROR;
	    }
	}

	/*
	 * TIP #218, Channel Thread Actions.
	 * Not required in this branch, this is done by Tcl_Close. If
	 * Tcl_Close is not called then the ChannelState is still active in
	 * the thread and no action has to be taken either.
	 */
    }

    return TCL_OK;
}

/*
 *----------------------------------------------------------------------
 *
 * Tcl_GetStackedChannel --
 *
 *	Determines whether the specified channel is stacked upon another.
 *
 * Results:
 *	NULL if the channel is not stacked upon another one, or a reference to
 *	the channel it is stacked upon. This reference can be used in queries,
 *	but modification is not allowed.
 *
 * Side effects:
 *	None.
 *
 *----------------------------------------------------------------------
 */

Tcl_Channel
Tcl_GetStackedChannel(
    Tcl_Channel chan)
{
    Channel *chanPtr = (Channel *) chan;
				/* The actual channel. */

    return (Tcl_Channel) chanPtr->downChanPtr;
}

/*
 *----------------------------------------------------------------------
 *
 * Tcl_GetTopChannel --
 *
 *	Returns the top channel of a channel stack.
 *
 * Results:
 *	NULL if the channel is not stacked upon another one, or a reference to
 *	the channel it is stacked upon. This reference can be used in queries,
 *	but modification is not allowed.
 *
 * Side effects:
 *	None.
 *
 *----------------------------------------------------------------------
 */

Tcl_Channel
Tcl_GetTopChannel(
    Tcl_Channel chan)
{
    Channel *chanPtr = (Channel *) chan;
				/* The actual channel. */

    return (Tcl_Channel) chanPtr->state->topChanPtr;
}

/*
 *----------------------------------------------------------------------
 *
 * Tcl_GetChannelInstanceData --
 *
 *	Returns the client data associated with a channel.
 *
 * Results:
 *	The client data.
 *
 * Side effects:
 *	None.
 *
 *----------------------------------------------------------------------
 */

ClientData
Tcl_GetChannelInstanceData(
    Tcl_Channel chan)		/* Channel for which to return client data. */
{
    Channel *chanPtr = (Channel *) chan;
				/* The actual channel. */

    return chanPtr->instanceData;
}

/*
 *----------------------------------------------------------------------
 *
 * Tcl_GetChannelThread --
 *
 *	Given a channel structure, returns the thread managing it. TIP #10
 *
 * Results:
 *	Returns the id of the thread managing the channel.
 *
 * Side effects:
 *	None.
 *
 *----------------------------------------------------------------------
 */

Tcl_ThreadId
Tcl_GetChannelThread(
    Tcl_Channel chan)		/* The channel to return the managing thread
				 * for. */
{
    Channel *chanPtr = (Channel *) chan;
				/* The actual channel. */

    return chanPtr->state->managingThread;
}

/*
 *----------------------------------------------------------------------
 *
 * Tcl_GetChannelType --
 *
 *	Given a channel structure, returns the channel type structure.
 *
 * Results:
 *	Returns a pointer to the channel type structure.
 *
 * Side effects:
 *	None.
 *
 *----------------------------------------------------------------------
 */

Tcl_ChannelType *
Tcl_GetChannelType(
    Tcl_Channel chan)		/* The channel to return type for. */
{
    Channel *chanPtr = (Channel *) chan;
				/* The actual channel. */

    return chanPtr->typePtr;
}

/*
 *----------------------------------------------------------------------
 *
 * Tcl_GetChannelMode --
 *
 *	Computes a mask indicating whether the channel is open for reading and
 *	writing.
 *
 * Results:
 *	An OR-ed combination of TCL_READABLE and TCL_WRITABLE.
 *
 * Side effects:
 *	None.
 *
 *----------------------------------------------------------------------
 */

int
Tcl_GetChannelMode(
    Tcl_Channel chan)		/* The channel for which the mode is being
				 * computed. */
{
    ChannelState *statePtr = ((Channel *) chan)->state;
				/* State of actual channel. */

    return (statePtr->flags & (TCL_READABLE | TCL_WRITABLE));
}

/*
 *----------------------------------------------------------------------
 *
 * Tcl_GetChannelName --
 *
 *	Returns the string identifying the channel name.
 *
 * Results:
 *	The string containing the channel name. This memory is owned by the
 *	generic layer and should not be modified by the caller.
 *
 * Side effects:
 *	None.
 *
 *----------------------------------------------------------------------
 */

const char *
Tcl_GetChannelName(
    Tcl_Channel chan)		/* The channel for which to return the name. */
{
    ChannelState *statePtr;	/* State of actual channel. */

    statePtr = ((Channel *) chan)->state;
    return statePtr->channelName;
}

/*
 *----------------------------------------------------------------------
 *
 * Tcl_GetChannelHandle --
 *
 *	Returns an OS handle associated with a channel.
 *
 * Results:
 *	Returns TCL_OK and places the handle in handlePtr, or returns
 *	TCL_ERROR on failure.
 *
 * Side effects:
 *	None.
 *
 *----------------------------------------------------------------------
 */

int
Tcl_GetChannelHandle(
    Tcl_Channel chan,		/* The channel to get file from. */
    int direction,		/* TCL_WRITABLE or TCL_READABLE. */
    ClientData *handlePtr)	/* Where to store handle */
{
    Channel *chanPtr;		/* The actual channel. */
    ClientData handle;
    int result;

    chanPtr = ((Channel *) chan)->state->bottomChanPtr;
    if (!chanPtr->typePtr->getHandleProc) {
	Tcl_Obj* err;
	TclNewLiteralStringObj(err, "channel \"");
	Tcl_AppendToObj(err, Tcl_GetChannelName(chan), -1);
	Tcl_AppendToObj(err, "\" does not support OS handles", -1);
	Tcl_SetChannelError (chan,err);
	return TCL_ERROR;
    }
    result = (chanPtr->typePtr->getHandleProc)(chanPtr->instanceData,
	    direction, &handle);
    if (handlePtr) {
	*handlePtr = handle;
    }
    return result;
}

/*
 *---------------------------------------------------------------------------
 *
 * AllocChannelBuffer --
 *
 *	A channel buffer has BUFFER_PADDING bytes extra at beginning to hold
 *	any bytes of a native-encoding character that got split by the end of
 *	the previous buffer and need to be moved to the beginning of the next
 *	buffer to make a contiguous string so it can be converted to UTF-8.
 *
 *	A channel buffer has BUFFER_PADDING bytes extra at the end to hold any
 *	bytes of a native-encoding character (generated from a UTF-8
 *	character) that overflow past the end of the buffer and need to be
 *	moved to the next buffer.
 *
 * Results:
 *	A newly allocated channel buffer.
 *
 * Side effects:
 *	None.
 *
 *---------------------------------------------------------------------------
 */

static ChannelBuffer *
AllocChannelBuffer(
    int length)			/* Desired length of channel buffer. */
{
    ChannelBuffer *bufPtr;
    int n;

    n = length + CHANNELBUFFER_HEADER_SIZE + BUFFER_PADDING + BUFFER_PADDING;
    bufPtr = (ChannelBuffer *) ckalloc((unsigned) n);
    bufPtr->nextAdded	= BUFFER_PADDING;
    bufPtr->nextRemoved	= BUFFER_PADDING;
    bufPtr->bufLength	= length + BUFFER_PADDING;
    bufPtr->nextPtr	= NULL;
    return bufPtr;
}

/*
 *----------------------------------------------------------------------
 *
 * RecycleBuffer --
 *
 *	Helper function to recycle input and output buffers. Ensures that two
 *	input buffers are saved (one in the input queue and another in the
 *	saveInBufPtr field) and that curOutPtr is set to a buffer. Only if
 *	these conditions are met is the buffer freed to the OS.
 *
 * Results:
 *	None.
 *
 * Side effects:
 *	May free a buffer to the OS.
 *
 *----------------------------------------------------------------------
 */

static void
RecycleBuffer(
    ChannelState *statePtr,	/* ChannelState in which to recycle buffers. */
    ChannelBuffer *bufPtr,	/* The buffer to recycle. */
    int mustDiscard)		/* If nonzero, free the buffer to the OS,
				 * always. */
{
    /*
     * Do we have to free the buffer to the OS?
     */

    if (mustDiscard) {
	ckfree((char *) bufPtr);
	return;
    }

    /*
     * Only save buffers which are at least as big as the requested buffersize
     * for the channel. This is to honor dynamic changes of the buffersize
     * made by the user.
     */

    if ((bufPtr->bufLength - BUFFER_PADDING) < statePtr->bufSize) {
	ckfree((char *) bufPtr);
	return;
    }

    /*
     * Only save buffers for the input queue if the channel is readable.
     */

    if (statePtr->flags & TCL_READABLE) {
	if (statePtr->inQueueHead == NULL) {
	    statePtr->inQueueHead = bufPtr;
	    statePtr->inQueueTail = bufPtr;
	    goto keepBuffer;
	}
	if (statePtr->saveInBufPtr == NULL) {
	    statePtr->saveInBufPtr = bufPtr;
	    goto keepBuffer;
	}
    }

    /*
     * Only save buffers for the output queue if the channel is writable.
     */

    if (statePtr->flags & TCL_WRITABLE) {
	if (statePtr->curOutPtr == NULL) {
	    statePtr->curOutPtr = bufPtr;
	    goto keepBuffer;
	}
    }

    /*
     * If we reached this code we return the buffer to the OS.
     */

    ckfree((char *) bufPtr);
    return;

  keepBuffer:
    bufPtr->nextRemoved = BUFFER_PADDING;
    bufPtr->nextAdded = BUFFER_PADDING;
    bufPtr->nextPtr = NULL;
}

/*
 *----------------------------------------------------------------------
 *
 * DiscardOutputQueued --
 *
 *	Discards all output queued in the output queue of a channel.
 *
 * Results:
 *	None.
 *
 * Side effects:
 *	Recycles buffers.
 *
 *----------------------------------------------------------------------
 */

static void
DiscardOutputQueued(
    ChannelState *statePtr)	/* ChannelState for which to discard output. */
{
    ChannelBuffer *bufPtr;

    while (statePtr->outQueueHead != NULL) {
	bufPtr = statePtr->outQueueHead;
	statePtr->outQueueHead = bufPtr->nextPtr;
	RecycleBuffer(statePtr, bufPtr, 0);
    }
    statePtr->outQueueHead = NULL;
    statePtr->outQueueTail = NULL;
}

/*
 *----------------------------------------------------------------------
 *
 * CheckForDeadChannel --
 *
 *	This function checks is a given channel is Dead (a channel that has
 *	been closed but not yet deallocated.)
 *
 * Results:
 *	True (1) if channel is Dead, False (0) if channel is Ok
 *
 * Side effects:
 *	None
 *
 *----------------------------------------------------------------------
 */

static int
CheckForDeadChannel(
    Tcl_Interp *interp,		/* For error reporting (can be NULL) */
    ChannelState *statePtr)	/* The channel state to check. */
{
    if (statePtr->flags & CHANNEL_DEAD) {
	Tcl_SetErrno(EINVAL);
	if (interp) {
	    Tcl_AppendResult(interp,
		    "unable to access channel: invalid channel", NULL);
	}
	return 1;
    }
    return 0;
}

/*
 *----------------------------------------------------------------------
 *
 * FlushChannel --
 *
 *	This function flushes as much of the queued output as is possible
 *	now. If calledFromAsyncFlush is nonzero, it is being called in an
 *	event handler to flush channel output asynchronously.
 *
 * Results:
 *	0 if successful, else the error code that was returned by the channel
 *	type operation. May leave a message in the interp result.
 *
 * Side effects:
 *	May produce output on a channel. May block indefinitely if the channel
 *	is synchronous. May schedule an async flush on the channel. May
 *	recycle memory for buffers in the output queue.
 *
 *----------------------------------------------------------------------
 */

static int
FlushChannel(
    Tcl_Interp *interp,		/* For error reporting during close. */
    Channel *chanPtr,		/* The channel to flush on. */
    int calledFromAsyncFlush)	/* If nonzero then we are being called from an
				 * asynchronous flush callback. */
{
    ChannelState *statePtr = chanPtr->state;
				/* State of the channel stack. */
    ChannelBuffer *bufPtr;	/* Iterates over buffered output queue. */
    int toWrite;		/* Amount of output data in current buffer
				 * available to be written. */
    int written;		/* Amount of output data actually written in
				 * current round. */
    int errorCode = 0;		/* Stores POSIX error codes from channel
				 * driver operations. */
    int wroteSome = 0;		/* Set to one if any data was written to the
				 * driver. */

    /*
     * Prevent writing on a dead channel -- a channel that has been closed but
     * not yet deallocated. This can occur if the exit handler for the channel
     * deallocation runs before all channels are deregistered in all
     * interpreters.
     */

    if (CheckForDeadChannel(interp, statePtr)) {
	return -1;
    }

    /*
     * Loop over the queued buffers and attempt to flush as much as possible
     * of the queued output to the channel.
     */

    while (1) {
	/*
	 * If the queue is empty and there is a ready current buffer, OR if
	 * the current buffer is full, then move the current buffer to the
	 * queue.
	 */

	if (((statePtr->curOutPtr != NULL) &&
		IsBufferFull(statePtr->curOutPtr))
		|| ((statePtr->flags & BUFFER_READY) &&
			(statePtr->outQueueHead == NULL))) {
	    ResetFlag(statePtr, BUFFER_READY);
	    statePtr->curOutPtr->nextPtr = NULL;
	    if (statePtr->outQueueHead == NULL) {
		statePtr->outQueueHead = statePtr->curOutPtr;
	    } else {
		statePtr->outQueueTail->nextPtr = statePtr->curOutPtr;
	    }
	    statePtr->outQueueTail = statePtr->curOutPtr;
	    statePtr->curOutPtr = NULL;
	}
	bufPtr = statePtr->outQueueHead;

	/*
	 * If we are not being called from an async flush and an async flush
	 * is active, we just return without producing any output.
	 */

	if ((!calledFromAsyncFlush) &&
		(statePtr->flags & BG_FLUSH_SCHEDULED)) {
	    return 0;
	}

	/*
	 * If the output queue is still empty, break out of the while loop.
	 */

	if (bufPtr == NULL) {
	    break;	/* Out of the "while (1)". */
	}

	/*
	 * Produce the output on the channel.
	 */

	toWrite = BytesLeft(bufPtr);
	if (toWrite == 0) {
	    written = 0;
	} else {
	    written = (chanPtr->typePtr->outputProc)(chanPtr->instanceData,
		RemovePoint(bufPtr), toWrite, &errorCode);
	}

	/*
	 * If the write failed completely attempt to start the asynchronous
	 * flush mechanism and break out of this loop - do not attempt to
	 * write any more output at this time.
	 */

	if (written < 0) {
	    /*
	     * If the last attempt to write was interrupted, simply retry.
	     */

	    if (errorCode == EINTR) {
		errorCode = 0;
		continue;
	    }

	    /*
	     * If the channel is non-blocking and we would have blocked, start
	     * a background flushing handler and break out of the loop.
	     */

	    if ((errorCode == EWOULDBLOCK) || (errorCode == EAGAIN)) {
		/*
		 * This used to check for CHANNEL_NONBLOCKING, and panic if
		 * the channel was blocking. However, it appears that setting
		 * stdin to -blocking 0 has some effect on the stdout when
		 * it's a tty channel (dup'ed underneath)
		 */

		if (!(statePtr->flags & BG_FLUSH_SCHEDULED)) {
		    SetFlag(statePtr, BG_FLUSH_SCHEDULED);
		    UpdateInterest(chanPtr);
		}
		errorCode = 0;
		break;
	    }

	    /*
	     * Decide whether to report the error upwards or defer it.
	     */

	    if (calledFromAsyncFlush) {
		/*
		 * TIP #219, Tcl Channel Reflection API.
		 * When defering the error copy a message from the bypass into
		 * the unreported area. Or discard it if the new error is to be
		 * ignored in favor of an earlier defered error.
		 */

		Tcl_Obj *msg = statePtr->chanMsg;

		if (statePtr->unreportedError == 0) {
		    statePtr->unreportedError = errorCode;
		    statePtr->unreportedMsg = msg;
		    if (msg != NULL) {
			Tcl_IncrRefCount(msg);
		    }
		} else {
		    /*
		     * An old unreported error is kept, and this error thrown
		     * away.
		     */

		    statePtr->chanMsg = NULL;
		    if (msg != NULL) {
			TclDecrRefCount(msg);
		    }
		}
	    } else {
		/*
		 * TIP #219, Tcl Channel Reflection API.
		 * Move error messages put by the driver into the chan bypass
		 * area into the regular interpreter result. Fall back to the
		 * regular message if nothing was found in the bypasses.
		 */

		Tcl_SetErrno(errorCode);
		if (interp != NULL && !TclChanCaughtErrorBypass(interp,
			(Tcl_Channel) chanPtr)) {
		    /*
		     * Casting away const here is safe because the
		     * TCL_VOLATILE flag guarantees const treatment of the
		     * Posix error string.
		     */

		    Tcl_SetResult(interp, (char *) Tcl_PosixError(interp),
			    TCL_VOLATILE);
		}

		/*
		 * An unreportable bypassed message is kept, for the caller of
		 * Tcl_Seek, Tcl_Write, etc.
		 */
	    }

	    /*
	     * When we get an error we throw away all the output currently
	     * queued.
	     */

	    DiscardOutputQueued(statePtr);
	    continue;
	} else {
	    wroteSome = 1;
	}

	bufPtr->nextRemoved += written;

	/*
	 * If this buffer is now empty, recycle it.
	 */

	if (IsBufferEmpty(bufPtr)) {
	    statePtr->outQueueHead = bufPtr->nextPtr;
	    if (statePtr->outQueueHead == NULL) {
		statePtr->outQueueTail = NULL;
	    }
	    RecycleBuffer(statePtr, bufPtr, 0);
	}
    }	/* Closes "while (1)". */

    /*
     * If we wrote some data while flushing in the background, we are done.
     * We can't finish the background flush until we run out of data and the
     * channel becomes writable again. This ensures that all of the pending
     * data has been flushed at the system level.
     */

    if (statePtr->flags & BG_FLUSH_SCHEDULED) {
	if (wroteSome) {
	    return errorCode;
	} else if (statePtr->outQueueHead == NULL) {
	    ResetFlag(statePtr, BG_FLUSH_SCHEDULED);
	    (chanPtr->typePtr->watchProc)(chanPtr->instanceData,
		    statePtr->interestMask);
	}
    }

    /*
     * If the channel is flagged as closed, delete it when the refCount drops
     * to zero, the output queue is empty and there is no output in the
     * current output buffer.
     */

    if ((statePtr->flags & CHANNEL_CLOSED) && (statePtr->refCount <= 0) &&
	    (statePtr->outQueueHead == NULL) &&
	    ((statePtr->curOutPtr == NULL) ||
	    IsBufferEmpty(statePtr->curOutPtr))) {
	return CloseChannel(interp, chanPtr, errorCode);
    }
    return errorCode;
}

/*
 *----------------------------------------------------------------------
 *
 * CloseChannel --
 *
 *	Utility procedure to close a channel and free associated resources.
 *
 *	If the channel was stacked, then the it will copy the necessary
 *	elements of the NEXT channel into the TOP channel, in essence
 *	unstacking the channel. The NEXT channel will then be freed.
 *
 *	If the channel was not stacked, then we will free all the bits for the
 *	TOP channel, including the data structure itself.
 *
 * Results:
 *	Error code from an unreported error or the driver close operation.
 *
 * Side effects:
 *	May close the actual channel, may free memory, may change the value of
 *	errno.
 *
 *----------------------------------------------------------------------
 */

static int
CloseChannel(
    Tcl_Interp *interp,		/* For error reporting. */
    Channel *chanPtr,		/* The channel to close. */
    int errorCode)		/* Status of operation so far. */
{
    int result = 0;		/* Of calling driver close operation. */
    ChannelState *statePtr;	/* State of the channel stack. */
    ThreadSpecificData *tsdPtr = TCL_TSD_INIT(&dataKey);

    if (chanPtr == NULL) {
	return result;
    }
    statePtr = chanPtr->state;

    /*
     * No more input can be consumed so discard any leftover input.
     */

    DiscardInputQueued(statePtr, 1);

    /*
     * Discard a leftover buffer in the current output buffer field.
     */

    if (statePtr->curOutPtr != NULL) {
	ckfree((char *) statePtr->curOutPtr);
	statePtr->curOutPtr = NULL;
    }

    /*
     * The caller guarantees that there are no more buffers queued for output.
     */

    if (statePtr->outQueueHead != NULL) {
	Tcl_Panic("TclFlush, closed channel: queued output left");
    }

    /*
     * If the EOF character is set in the channel, append that to the output
     * device.
     */

    if ((statePtr->outEofChar != 0) && (statePtr->flags & TCL_WRITABLE)) {
	int dummy;
	char c = (char) statePtr->outEofChar;

	(chanPtr->typePtr->outputProc)(chanPtr->instanceData, &c, 1, &dummy);
    }

    /*
     * TIP #219, Tcl Channel Reflection API.
     * Move a leftover error message in the channel bypass into the
     * interpreter bypass. Just clear it if there is no interpreter.
     */

    if (statePtr->chanMsg != NULL) {
	if (interp != NULL) {
	    Tcl_SetChannelErrorInterp(interp,statePtr->chanMsg);
	}
	TclDecrRefCount(statePtr->chanMsg);
	statePtr->chanMsg = NULL;
    }

    /*
     * Remove this channel from of the list of all channels.
     */

    CutChannel((Tcl_Channel) chanPtr);

    /*
     * Close and free the channel driver state.
     * This may leave a TIP #219 error message in the interp.
     */

    if (chanPtr->typePtr->closeProc != TCL_CLOSE2PROC) {
	result = (chanPtr->typePtr->closeProc)(chanPtr->instanceData, interp);
    } else {
	result = (chanPtr->typePtr->close2Proc)(chanPtr->instanceData,
		interp, 0);
    }

    /*
     * Some resources can be cleared only if the bottom channel in a stack is
     * closed. All the other channels in the stack are not allowed to remove.
     */

    if (chanPtr == statePtr->bottomChanPtr) {
	if (statePtr->channelName != NULL) {
	    ckfree((char *) statePtr->channelName);
	    statePtr->channelName = NULL;
	}

	Tcl_FreeEncoding(statePtr->encoding);
	if (statePtr->outputStage != NULL) {
	    ckfree((char *) statePtr->outputStage);
	    statePtr->outputStage = NULL;
	}
    }

    /*
     * If we are being called synchronously, report either any latent error on
     * the channel or the current error.
     */

    if (statePtr->unreportedError != 0) {
	errorCode = statePtr->unreportedError;

	/*
	 * TIP #219, Tcl Channel Reflection API.
	 * Move an error message found in the unreported area into the regular
	 * bypass (interp). This kills any message in the channel bypass area.
	 */

	if (statePtr->chanMsg != NULL) {
	    TclDecrRefCount(statePtr->chanMsg);
	    statePtr->chanMsg = NULL;
	}
	if (interp) {
	    Tcl_SetChannelErrorInterp(interp,statePtr->unreportedMsg);
	}
    }
    if (errorCode == 0) {
	errorCode = result;
	if (errorCode != 0) {
	    Tcl_SetErrno(errorCode);
	}
    }

    /*
     * Cancel any outstanding timer.
     */

    Tcl_DeleteTimerHandler(statePtr->timer);

    /*
     * Mark the channel as deleted by clearing the type structure.
     */

    if (chanPtr->downChanPtr != NULL) {
	Channel *downChanPtr = chanPtr->downChanPtr;

	statePtr->nextCSPtr = tsdPtr->firstCSPtr;
	tsdPtr->firstCSPtr = statePtr;

	statePtr->topChanPtr = downChanPtr;
	downChanPtr->upChanPtr = NULL;
	chanPtr->typePtr = NULL;

	Tcl_EventuallyFree(chanPtr, TCL_DYNAMIC);
	return Tcl_Close(interp, (Tcl_Channel) downChanPtr);
    }

    /*
     * There is only the TOP Channel, so we free the remaining pointers we
     * have and then ourselves. Since this is the last of the channels in the
     * stack, make sure to free the ChannelState structure associated with it.
     * We use Tcl_EventuallyFree to allow for any last references.
     */

    chanPtr->typePtr = NULL;

    Tcl_EventuallyFree(statePtr, TCL_DYNAMIC);
    Tcl_EventuallyFree(chanPtr, TCL_DYNAMIC);

    return errorCode;
}

/*
 *----------------------------------------------------------------------
 *
 * Tcl_CutChannel --
 * CutChannel --
 *
 *	Removes a channel from the (thread-)global list of all channels (in
 *	that thread). This is actually the statePtr for the stack of channel.
 *
 * Results:
 *	Nothing.
 *
 * Side effects:
 *	Resets the field 'nextCSPtr' of the specified channel state to NULL.
 *
 * NOTE:
 *	The channel to cut out of the list must not be referenced in any
 *	interpreter. This is something this procedure cannot check (despite
 *	the refcount) because the caller usually wants fiddle with the channel
 *	(like transfering it to a different thread) and thus keeps the
 *	refcount artifically high to prevent its destruction.
 *
 *----------------------------------------------------------------------
 */

static void
CutChannel(
    Tcl_Channel chan)		/* The channel being removed. Must not be
				 * referenced in any interpreter. */
{
    ThreadSpecificData *tsdPtr = TCL_TSD_INIT(&dataKey);
    ChannelState *prevCSPtr;	/* Preceding channel state in list of all
				 * states - used to splice a channel out of
				 * the list on close. */
    ChannelState *statePtr = ((Channel *) chan)->state;
				/* State of the channel stack. */
    Tcl_DriverThreadActionProc *threadActionProc;

    /*
     * Remove this channel from of the list of all channels (in the current
     * thread).
     */

    if (tsdPtr->firstCSPtr && (statePtr == tsdPtr->firstCSPtr)) {
	tsdPtr->firstCSPtr = statePtr->nextCSPtr;
    } else {
	for (prevCSPtr = tsdPtr->firstCSPtr;
		prevCSPtr && (prevCSPtr->nextCSPtr != statePtr);
		prevCSPtr = prevCSPtr->nextCSPtr) {
	    /* Empty loop body. */
	}
	if (prevCSPtr == NULL) {
	    Tcl_Panic("FlushChannel: damaged channel list");
	}
	prevCSPtr->nextCSPtr = statePtr->nextCSPtr;
    }

    statePtr->nextCSPtr = NULL;

    /*
     * TIP #218, Channel Thread Actions
     */

    threadActionProc = Tcl_ChannelThreadActionProc(Tcl_GetChannelType(chan));
    if (threadActionProc != NULL) {
	(*threadActionProc)(Tcl_GetChannelInstanceData(chan),
		TCL_CHANNEL_THREAD_REMOVE);
    }
}

void
Tcl_CutChannel(
    Tcl_Channel chan)		/* The channel being added. Must not be
				 * referenced in any interpreter. */
{
    Channel *chanPtr = ((Channel *) chan)->state->bottomChanPtr;
    ThreadSpecificData *tsdPtr = TCL_TSD_INIT(&dataKey);
    ChannelState *prevCSPtr;	/* Preceding channel state in list of all
				 * states - used to splice a channel out of
				 * the list on close. */
    ChannelState *statePtr = chanPtr->state;
				/* State of the channel stack. */
    Tcl_DriverThreadActionProc *threadActionProc;

    /*
     * Remove this channel from of the list of all channels (in the current
     * thread).
     */

    if (tsdPtr->firstCSPtr && (statePtr == tsdPtr->firstCSPtr)) {
	tsdPtr->firstCSPtr = statePtr->nextCSPtr;
    } else {
	for (prevCSPtr = tsdPtr->firstCSPtr;
		prevCSPtr && (prevCSPtr->nextCSPtr != statePtr);
		prevCSPtr = prevCSPtr->nextCSPtr) {
	    /* Empty loop body. */
	}
	if (prevCSPtr == NULL) {
	    Tcl_Panic("FlushChannel: damaged channel list");
	}
	prevCSPtr->nextCSPtr = statePtr->nextCSPtr;
    }

    statePtr->nextCSPtr = NULL;

    /*
     * TIP #218, Channel Thread Actions
     * For all transformations and the base channel.
     */

    while (chanPtr) {
	threadActionProc = Tcl_ChannelThreadActionProc(chanPtr->typePtr);
	if (threadActionProc != NULL) {
	    (*threadActionProc)(chanPtr->instanceData,
		    TCL_CHANNEL_THREAD_REMOVE);
	}
	chanPtr= chanPtr->upChanPtr;
    }
}

/*
 *----------------------------------------------------------------------
 *
 * Tcl_SpliceChannel --
 * SpliceChannel --
 *
 *	Adds a channel to the (thread-)global list of all channels (in that
 *	thread). Expects that the field 'nextChanPtr' in the channel is set to
 *	NULL.
 *
 * Results:
 *	Nothing.
 *
 * Side effects:
 *	Nothing.
 *
 * NOTE:
 *	The channel to splice into the list must not be referenced in any
 *	interpreter. This is something this procedure cannot check (despite
 *	the refcount) because the caller usually wants figgle with the channel
 *	(like transfering it to a different thread) and thus keeps the
 *	refcount artifically high to prevent its destruction.
 *
 *----------------------------------------------------------------------
 */

static void
SpliceChannel(
    Tcl_Channel chan)		/* The channel being added. Must not be
				 * referenced in any interpreter. */
{
    ThreadSpecificData *tsdPtr = TCL_TSD_INIT(&dataKey);
    ChannelState *statePtr = ((Channel *) chan)->state;
    Tcl_DriverThreadActionProc *threadActionProc;

    if (statePtr->nextCSPtr != NULL) {
	Tcl_Panic("SpliceChannel: trying to add channel used in different list");
    }

    statePtr->nextCSPtr = tsdPtr->firstCSPtr;
    tsdPtr->firstCSPtr = statePtr;

    /*
     * TIP #10. Mark the current thread as the new one managing this channel.
     *		Note: 'Tcl_GetCurrentThread' returns sensible values even for
     *		a non-threaded core.
     */

    statePtr->managingThread = Tcl_GetCurrentThread();

    /*
     * TIP #218, Channel Thread Actions
     */

    threadActionProc = Tcl_ChannelThreadActionProc(Tcl_GetChannelType(chan));
    if (threadActionProc != NULL) {
	(*threadActionProc) (Tcl_GetChannelInstanceData(chan),
		TCL_CHANNEL_THREAD_INSERT);
    }
}

void
Tcl_SpliceChannel(
    Tcl_Channel chan)		/* The channel being added. Must not be
				 * referenced in any interpreter. */
{
    Channel *chanPtr = ((Channel *) chan)->state->bottomChanPtr;
    ThreadSpecificData *tsdPtr = TCL_TSD_INIT(&dataKey);
    ChannelState *statePtr = chanPtr->state;
    Tcl_DriverThreadActionProc *threadActionProc;

    if (statePtr->nextCSPtr != NULL) {
	Tcl_Panic("SpliceChannel: trying to add channel used in different list");
    }

    statePtr->nextCSPtr = tsdPtr->firstCSPtr;
    tsdPtr->firstCSPtr = statePtr;

    /*
     * TIP #10. Mark the current thread as the new one managing this channel.
     *		Note: 'Tcl_GetCurrentThread' returns sensible values even for
     *		a non-threaded core.
     */

    statePtr->managingThread = Tcl_GetCurrentThread();

    /*
     * TIP #218, Channel Thread Actions
     * For all transformations and the base channel.
     */

    while (chanPtr) {
	threadActionProc = Tcl_ChannelThreadActionProc(chanPtr->typePtr);
	if (threadActionProc != NULL) {
	    (*threadActionProc)(chanPtr->instanceData,
		    TCL_CHANNEL_THREAD_INSERT);
	}
	chanPtr= chanPtr->upChanPtr;
    }
}

/*
 *----------------------------------------------------------------------
 *
 * Tcl_Close --
 *
 *	Closes a channel.
 *
 * Results:
 *	A standard Tcl result.
 *
 * Side effects:
 *	Closes the channel if this is the last reference.
 *
 * NOTE:
 *	Tcl_Close removes the channel as far as the user is concerned.
 *	However, it may continue to exist for a while longer if it has a
 *	background flush scheduled. The device itself is eventually closed and
 *	the channel record removed, in CloseChannel, above.
 *
 *----------------------------------------------------------------------
 */

	/* ARGSUSED */
int
Tcl_Close(
    Tcl_Interp *interp,		/* Interpreter for errors. */
    Tcl_Channel chan)		/* The channel being closed. Must not be
				 * referenced in any interpreter. */
{
    CloseCallback *cbPtr;	/* Iterate over close callbacks for this
				 * channel. */
    Channel *chanPtr;		/* The real IO channel. */
    ChannelState *statePtr;	/* State of real IO channel. */
    int result;			/* Of calling FlushChannel. */
    int flushcode;
    int stickyError;

    if (chan == NULL) {
	return TCL_OK;
    }

    /*
     * Perform special handling for standard channels being closed. If the
     * refCount is now 1 it means that the last reference to the standard
     * channel is being explicitly closed, so bump the refCount down
     * artificially to 0. This will ensure that the channel is actually
     * closed, below. Also set the static pointer to NULL for the channel.
     */

    CheckForStdChannelsBeingClosed(chan);

    /*
     * This operation should occur at the top of a channel stack.
     */

    chanPtr = (Channel *) chan;
    statePtr = chanPtr->state;
    chanPtr = statePtr->topChanPtr;

    if (statePtr->refCount > 0) {
	Tcl_Panic("called Tcl_Close on channel with refCount > 0");
    }

    if (statePtr->flags & CHANNEL_INCLOSE) {
	if (interp) {
	    Tcl_AppendResult(interp, "Illegal recursive call to close "
		    "through close-handler of channel", NULL);
	}
	return TCL_ERROR;
    }
    SetFlag(statePtr, CHANNEL_INCLOSE);

    /*
     * When the channel has an escape sequence driven encoding such as
     * iso2022, the terminated escape sequence must write to the buffer.
     */

    stickyError = 0;

    if ((statePtr->encoding != NULL) && (statePtr->curOutPtr != NULL)
	    && (CheckChannelErrors(statePtr, TCL_WRITABLE) == 0)) {
	statePtr->outputEncodingFlags |= TCL_ENCODING_END;
	if (WriteChars(chanPtr, "", 0) < 0) {
	    stickyError = Tcl_GetErrno();
	}

	/*
	 * TIP #219, Tcl Channel Reflection API.
	 * Move an error message found in the channel bypass into the
	 * interpreter bypass. Just clear it if there is no interpreter.
	 */

	if (statePtr->chanMsg != NULL) {
	    if (interp != NULL) {
		Tcl_SetChannelErrorInterp(interp,statePtr->chanMsg);
	    }
	    TclDecrRefCount(statePtr->chanMsg);
	    statePtr->chanMsg = NULL;
	}
    }

    Tcl_ClearChannelHandlers(chan);

    /*
     * Invoke the registered close callbacks and delete their records.
     */

    while (statePtr->closeCbPtr != NULL) {
	cbPtr = statePtr->closeCbPtr;
	statePtr->closeCbPtr = cbPtr->nextPtr;
	(cbPtr->proc)(cbPtr->clientData);
	ckfree((char *) cbPtr);
    }

    ResetFlag(statePtr, CHANNEL_INCLOSE);

    /*
     * Ensure that the last output buffer will be flushed.
     */

    if ((statePtr->curOutPtr != NULL) && IsBufferReady(statePtr->curOutPtr)) {
	SetFlag(statePtr, BUFFER_READY);
    }

    /*
     * If this channel supports it, close the read side, since we don't need
     * it anymore and this will help avoid deadlocks on some channel types.
     */

    if (chanPtr->typePtr->closeProc == TCL_CLOSE2PROC) {
	result = (chanPtr->typePtr->close2Proc)(chanPtr->instanceData, interp,
		TCL_CLOSE_READ);
    } else {
	result = 0;
    }

    /*
     * The call to FlushChannel will flush any queued output and invoke the
     * close function of the channel driver, or it will set up the channel to
     * be flushed and closed asynchronously.
     */

    SetFlag(statePtr, CHANNEL_CLOSED);

    flushcode = FlushChannel(interp, chanPtr, 0);

    /*
     * TIP #219.
     * Capture error messages put by the driver into the bypass area and put
     * them into the regular interpreter result.
     *
     * Notes: Due to the assertion of CHANNEL_CLOSED in the flags
     * FlushChannel() has called CloseChannel() and thus freed all the channel
     * structures. We must not try to access "chan" anymore, hence the NULL
     * argument in the call below. The only place which may still contain a
     * message is the interpreter itself, and "CloseChannel" made sure to lift
     * any channel message it generated into it.
     */

    if (TclChanCaughtErrorBypass(interp, NULL)) {
	result = EINVAL;
    }

    if (stickyError != 0) {
	Tcl_SetErrno(stickyError);
	if (interp != NULL) {
	    Tcl_SetObjResult(interp,
			     Tcl_NewStringObj(Tcl_PosixError(interp), -1));
	}
	flushcode = -1;
    }
    if ((flushcode != 0) || (result != 0)) {
	return TCL_ERROR;
    }
    return TCL_OK;
}

/*
 *----------------------------------------------------------------------
 *
 * Tcl_ClearChannelHandlers --
 *
 *	Removes all channel handlers and event scripts from the channel,
 *	cancels all background copies involving the channel and any interest
 *	in events.
 *
 * Results:
 *	None.
 *
 * Side effects:
 *	See above. Deallocates memory.
 *
 *----------------------------------------------------------------------
 */

void
Tcl_ClearChannelHandlers(
    Tcl_Channel channel)
{
    ChannelHandler *chPtr, *chNext;	/* Iterate over channel handlers. */
    EventScriptRecord *ePtr, *eNextPtr;	/* Iterate over eventscript records. */
    Channel *chanPtr;			/* The real IO channel. */
    ChannelState *statePtr;		/* State of real IO channel. */
    ThreadSpecificData *tsdPtr = TCL_TSD_INIT(&dataKey);
    NextChannelHandler *nhPtr;

    /*
     * This operation should occur at the top of a channel stack.
     */

    chanPtr = (Channel *) channel;
    statePtr = chanPtr->state;
    chanPtr = statePtr->topChanPtr;

    /*
     * Cancel any outstanding timer.
     */

    Tcl_DeleteTimerHandler(statePtr->timer);

    /*
     * Remove any references to channel handlers for this channel that may be
     * about to be invoked.
     */

    for (nhPtr = tsdPtr->nestedHandlerPtr; nhPtr != NULL;
	    nhPtr = nhPtr->nestedHandlerPtr) {
	if (nhPtr->nextHandlerPtr &&
		(nhPtr->nextHandlerPtr->chanPtr == chanPtr)) {
	    nhPtr->nextHandlerPtr = NULL;
	}
    }

    /*
     * Remove all the channel handler records attached to the channel itself.
     */

    for (chPtr = statePtr->chPtr; chPtr != NULL; chPtr = chNext) {
	chNext = chPtr->nextPtr;
	ckfree((char *) chPtr);
    }
    statePtr->chPtr = NULL;

    /*
     * Cancel any pending copy operation.
     */

    StopCopy(statePtr->csPtrR);
    StopCopy(statePtr->csPtrW);

    /*
     * Must set the interest mask now to 0, otherwise infinite loops
     * will occur if Tcl_DoOneEvent is called before the channel is
     * finally deleted in FlushChannel. This can happen if the channel
     * has a background flush active.
     */

    statePtr->interestMask = 0;

    /*
     * Remove any EventScript records for this channel.
     */

    for (ePtr = statePtr->scriptRecordPtr; ePtr != NULL; ePtr = eNextPtr) {
	eNextPtr = ePtr->nextPtr;
	TclDecrRefCount(ePtr->scriptPtr);
	ckfree((char *) ePtr);
    }
    statePtr->scriptRecordPtr = NULL;
}

/*
 *----------------------------------------------------------------------
 *
 * Tcl_Write --
 *
 *	Puts a sequence of bytes into an output buffer, may queue the buffer
 *	for output if it gets full, and also remembers whether the current
 *	buffer is ready e.g. if it contains a newline and we are in line
 *	buffering mode. Compensates stacking, i.e. will redirect the data from
 *	the specified channel to the topmost channel in a stack.
 *
 *	No encoding conversions are applied to the bytes being read.
 *
 * Results:
 *	The number of bytes written or -1 in case of error. If -1,
 *	Tcl_GetErrno will return the error code.
 *
 * Side effects:
 *	May buffer up output and may cause output to be produced on the
 *	channel.
 *
 *----------------------------------------------------------------------
 */

int
Tcl_Write(
    Tcl_Channel chan,		/* The channel to buffer output for. */
    const char *src,		/* Data to queue in output buffer. */
    int srcLen)			/* Length of data in bytes, or < 0 for
				 * strlen(). */
{
    /*
     * Always use the topmost channel of the stack
     */

    Channel *chanPtr;
    ChannelState *statePtr;	/* State info for channel */

    statePtr = ((Channel *) chan)->state;
    chanPtr = statePtr->topChanPtr;

    if (CheckChannelErrors(statePtr, TCL_WRITABLE) != 0) {
	return -1;
    }

    if (srcLen < 0) {
	srcLen = strlen(src);
    }
    return DoWrite(chanPtr, src, srcLen);
}

/*
 *----------------------------------------------------------------------
 *
 * Tcl_WriteRaw --
 *
 *	Puts a sequence of bytes into an output buffer, may queue the buffer
 *	for output if it gets full, and also remembers whether the current
 *	buffer is ready e.g. if it contains a newline and we are in line
 *	buffering mode. Writes directly to the driver of the channel, does not
 *	compensate for stacking.
 *
 *	No encoding conversions are applied to the bytes being read.
 *
 * Results:
 *	The number of bytes written or -1 in case of error. If -1,
 *	Tcl_GetErrno will return the error code.
 *
 * Side effects:
 *	May buffer up output and may cause output to be produced on the
 *	channel.
 *
 *----------------------------------------------------------------------
 */

int
Tcl_WriteRaw(
    Tcl_Channel chan,		/* The channel to buffer output for. */
    const char *src,		/* Data to queue in output buffer. */
    int srcLen)			/* Length of data in bytes, or < 0 for
				 * strlen(). */
{
    Channel *chanPtr = ((Channel *) chan);
    ChannelState *statePtr = chanPtr->state;
				/* State info for channel */
    int errorCode, written;

    if (CheckChannelErrors(statePtr, TCL_WRITABLE | CHANNEL_RAW_MODE) != 0) {
	return -1;
    }

    if (srcLen < 0) {
	srcLen = strlen(src);
    }

    /*
     * Go immediately to the driver, do all the error handling by ourselves.
     * The code was stolen from 'FlushChannel'.
     */

    written = (chanPtr->typePtr->outputProc) (chanPtr->instanceData,
	    src, srcLen, &errorCode);

    if (written < 0) {
	Tcl_SetErrno(errorCode);
    }

    return written;
}

/*
 *---------------------------------------------------------------------------
 *
 * Tcl_WriteChars --
 *
 *	Takes a sequence of UTF-8 characters and converts them for output
 *	using the channel's current encoding, may queue the buffer for output
 *	if it gets full, and also remembers whether the current buffer is
 *	ready e.g. if it contains a newline and we are in line buffering
 *	mode. Compensates stacking, i.e. will redirect the data from the
 *	specified channel to the topmost channel in a stack.
 *
 * Results:
 *	The number of bytes written or -1 in case of error. If -1,
 *	Tcl_GetErrno will return the error code.
 *
 * Side effects:
 *	May buffer up output and may cause output to be produced on the
 *	channel.
 *
 *----------------------------------------------------------------------
 */

int
Tcl_WriteChars(
    Tcl_Channel chan,		/* The channel to buffer output for. */
    const char *src,		/* UTF-8 characters to queue in output
				 * buffer. */
    int len)			/* Length of string in bytes, or < 0 for
				 * strlen(). */
{
    ChannelState *statePtr;	/* State info for channel */

    statePtr = ((Channel *) chan)->state;

    if (CheckChannelErrors(statePtr, TCL_WRITABLE) != 0) {
	return -1;
    }

    return DoWriteChars((Channel *) chan, src, len);
}

/*
 *---------------------------------------------------------------------------
 *
 * DoWriteChars --
 *
 *	Takes a sequence of UTF-8 characters and converts them for output
 *	using the channel's current encoding, may queue the buffer for output
 *	if it gets full, and also remembers whether the current buffer is
 *	ready e.g. if it contains a newline and we are in line buffering mode.
 *	Compensates stacking, i.e. will redirect the data from the specified
 *	channel to the topmost channel in a stack.
 *
 * Results:
 *	The number of bytes written or -1 in case of error. If -1,
 *	Tcl_GetErrno will return the error code.
 *
 * Side effects:
 *	May buffer up output and may cause output to be produced on the
 *	channel.
 *
 *----------------------------------------------------------------------
 */

static int
DoWriteChars(
    Channel *chanPtr,		/* The channel to buffer output for. */
    const char *src,		/* UTF-8 characters to queue in output
				 * buffer. */
    int len)			/* Length of string in bytes, or < 0 for
				 * strlen(). */
{
    /*
     * Always use the topmost channel of the stack
     */

    ChannelState *statePtr;	/* State info for channel */

    statePtr = chanPtr->state;
    chanPtr = statePtr->topChanPtr;

    if (len < 0) {
	len = strlen(src);
    }
    if (statePtr->encoding == NULL) {
	/*
	 * Inefficient way to convert UTF-8 to byte-array, but the code
	 * parallels the way it is done for objects.
	 * Special case for 1-byte (used by eg [puts] for the \n) could
	 * be extended to more efficient translation of the src string.
	 */

 	int result;

	if ((len == 1) && (UCHAR(*src) < 0xC0)) {
	    result = WriteBytes(chanPtr, src, len);
	} else {
	    Tcl_Obj *objPtr = Tcl_NewStringObj(src, len);
	    src = (char *) Tcl_GetByteArrayFromObj(objPtr, &len);
	    result = WriteBytes(chanPtr, src, len);
	    TclDecrRefCount(objPtr);
	}
	return result;
    }
    return WriteChars(chanPtr, src, len);
}

/*
 *---------------------------------------------------------------------------
 *
 * Tcl_WriteObj --
 *
 *	Takes the Tcl object and queues its contents for output. If the
 *	encoding of the channel is NULL, takes the byte-array representation
 *	of the object and queues those bytes for output. Otherwise, takes the
 *	characters in the UTF-8 (string) representation of the object and
 *	converts them for output using the channel's current encoding. May
 *	flush internal buffers to output if one becomes full or is ready for
 *	some other reason, e.g. if it contains a newline and the channel is in
 *	line buffering mode.
 *
 * Results:
 *	The number of bytes written or -1 in case of error. If -1,
 *	Tcl_GetErrno() will return the error code.
 *
 * Side effects:
 *	May buffer up output and may cause output to be produced on the
 *	channel.
 *
 *----------------------------------------------------------------------
 */

int
Tcl_WriteObj(
    Tcl_Channel chan,		/* The channel to buffer output for. */
    Tcl_Obj *objPtr)		/* The object to write. */
{
    /*
     * Always use the topmost channel of the stack
     */

    Channel *chanPtr;
    ChannelState *statePtr;	/* State info for channel */
    char *src;
    int srcLen;

    statePtr = ((Channel *) chan)->state;
    chanPtr = statePtr->topChanPtr;

    if (CheckChannelErrors(statePtr, TCL_WRITABLE) != 0) {
	return -1;
    }
    if (statePtr->encoding == NULL) {
	src = (char *) Tcl_GetByteArrayFromObj(objPtr, &srcLen);
	return WriteBytes(chanPtr, src, srcLen);
    } else {
	src = TclGetStringFromObj(objPtr, &srcLen);
	return WriteChars(chanPtr, src, srcLen);
    }
}

/*
 *----------------------------------------------------------------------
 *
 * WriteBytes --
 *
 *	Write a sequence of bytes into an output buffer, may queue the buffer
 *	for output if it gets full, and also remembers whether the current
 *	buffer is ready e.g. if it contains a newline and we are in line
 *	buffering mode.
 *
 * Results:
 *	The number of bytes written or -1 in case of error. If -1,
 *	Tcl_GetErrno will return the error code.
 *
 * Side effects:
 *	May buffer up output and may cause output to be produced on the
 *	channel.
 *
 *----------------------------------------------------------------------
 */

static int
WriteBytes(
    Channel *chanPtr,		/* The channel to buffer output for. */
    const char *src,		/* Bytes to write. */
    int srcLen)			/* Number of bytes to write. */
{
    ChannelState *statePtr = chanPtr->state;
				/* State info for channel */
    ChannelBuffer *bufPtr;
    char *dst;
    int dstMax, sawLF, savedLF, total, dstLen, toWrite, translate;

    total = 0;
    sawLF = 0;
    savedLF = 0;
    translate = (statePtr->flags & CHANNEL_LINEBUFFERED)
	|| (statePtr->outputTranslation != TCL_TRANSLATE_LF);

    /*
     * Loop over all bytes in src, storing them in output buffer with proper
     * EOL translation.
     */

    while (srcLen + savedLF > 0) {
	bufPtr = statePtr->curOutPtr;
	if (bufPtr == NULL) {
	    bufPtr = AllocChannelBuffer(statePtr->bufSize);
	    statePtr->curOutPtr = bufPtr;
	}
	dst = InsertPoint(bufPtr);
	dstMax = SpaceLeft(bufPtr);
	dstLen = dstMax;

	toWrite = dstLen;
	if (toWrite > srcLen) {
	    toWrite = srcLen;
	}

	if (translate) {
	    if (savedLF) {
		/*
		 * A '\n' was left over from last call to TranslateOutputEOL()
		 * and we need to store it in this buffer. If the channel is
		 * line-based, we will need to flush it.
		 */

		*dst++ = '\n';
		dstLen--;
		sawLF++;
	    }
	    if (TranslateOutputEOL(statePtr, dst, src, &dstLen, &toWrite)) {
		sawLF++;
	    }
	    dstLen += savedLF;
	    savedLF = 0;
	    if (dstLen > dstMax) {
		savedLF = 1;
		dstLen = dstMax;
	    }
	} else {
	    memcpy(dst, src, toWrite);
	    dstLen = toWrite;
	}

	bufPtr->nextAdded += dstLen;
	if (CheckFlush(chanPtr, bufPtr, sawLF) != 0) {
	    return -1;
	}
	total += dstLen;
	src += toWrite;
	srcLen -= toWrite;
	sawLF = 0;
    }
    return total;
}

/*
 *----------------------------------------------------------------------
 *
 * WriteChars --
 *
 *	Convert UTF-8 bytes to the channel's external encoding and write the
 *	produced bytes into an output buffer, may queue the buffer for output
 *	if it gets full, and also remembers whether the current buffer is
 *	ready e.g. if it contains a newline and we are in line buffering mode.
 *
 * Results:
 *	The number of bytes written or -1 in case of error. If -1,
 *	Tcl_GetErrno will return the error code.
 *
 * Side effects:
 *	May buffer up output and may cause output to be produced on the
 *	channel.
 *
 *----------------------------------------------------------------------
 */

static int
WriteChars(
    Channel *chanPtr,		/* The channel to buffer output for. */
    const char *src,		/* UTF-8 string to write. */
    int srcLen)			/* Length of UTF-8 string in bytes. */
{
    ChannelState *statePtr = chanPtr->state;
				/* State info for channel */
    ChannelBuffer *bufPtr;
    char *dst, *stage;
    int saved, savedLF, sawLF, total, dstLen, stageMax, dstWrote;
    int stageLen, toWrite, stageRead, endEncoding, result;
    int consumedSomething, translate;
    Tcl_Encoding encoding;
    char safe[BUFFER_PADDING];

    total = 0;
    sawLF = 0;
    savedLF = 0;
    saved = 0;
    encoding = statePtr->encoding;

    /*
     * Write the terminated escape sequence even if srcLen is 0.
     */

    endEncoding = ((statePtr->outputEncodingFlags & TCL_ENCODING_END) != 0);

    translate = (statePtr->flags & CHANNEL_LINEBUFFERED)
	|| (statePtr->outputTranslation != TCL_TRANSLATE_LF);

    /*
     * Loop over all UTF-8 characters in src, storing them in staging buffer
     * with proper EOL translation.
     */

    consumedSomething = 1;
    while (consumedSomething && (srcLen + savedLF + endEncoding > 0)) {
	consumedSomething = 0;
	stage = statePtr->outputStage;
	stageMax = statePtr->bufSize;
	stageLen = stageMax;

	toWrite = stageLen;
	if (toWrite > srcLen) {
	    toWrite = srcLen;
	}

	if (translate) {
	    if (savedLF) {
		/*
		 * A '\n' was left over from last call to TranslateOutputEOL()
		 * and we need to store it in the staging buffer. If the channel
		 * is line-based, we will need to flush the output buffer (after
		 * translating the staging buffer).
		 */

		*stage++ = '\n';
		stageLen--;
		sawLF++;
	    }
	    if (TranslateOutputEOL(statePtr, stage, src, &stageLen, &toWrite)) {
		sawLF++;
	    }

	    stage -= savedLF;
	    stageLen += savedLF;
	    savedLF = 0;

	    if (stageLen > stageMax) {
		savedLF = 1;
		stageLen = stageMax;
	    }
	} else {
	    memcpy(stage, src, toWrite);
	    stageLen = toWrite;
	}
	src += toWrite;
	srcLen -= toWrite;

	/*
	 * Loop over all UTF-8 characters in staging buffer, converting them
	 * to external encoding, storing them in output buffer.
	 */

	while (stageLen + saved + endEncoding > 0) {
	    bufPtr = statePtr->curOutPtr;
	    if (bufPtr == NULL) {
		bufPtr = AllocChannelBuffer(statePtr->bufSize);
		statePtr->curOutPtr = bufPtr;
	    }
	    dst = InsertPoint(bufPtr);
	    dstLen = SpaceLeft(bufPtr);

	    if (saved != 0) {
		/*
		 * Here's some translated bytes left over from the last buffer
		 * that we need to stick at the beginning of this buffer.
		 */

		memcpy(dst, safe, (size_t) saved);
		bufPtr->nextAdded += saved;
		dst += saved;
		dstLen -= saved;
		saved = 0;
	    }

	    result = Tcl_UtfToExternal(NULL, encoding, stage, stageLen,
		    statePtr->outputEncodingFlags,
		    &statePtr->outputEncodingState, dst,
		    dstLen + BUFFER_PADDING, &stageRead, &dstWrote, NULL);

	    /*
	     * Fix for SF #506297, reported by Martin Forssen
	     * <ruric@users.sourceforge.net>.
	     *
	     * The encoding chosen in the script exposing the bug writes out
	     * three intro characters when TCL_ENCODING_START is set, but does
	     * not consume any input as TCL_ENCODING_END is cleared. As some
	     * output was generated the enclosing loop calls UtfToExternal
	     * again, again with START set. Three more characters in the out
	     * and still no use of input ... To break this infinite loop we
	     * remove TCL_ENCODING_START from the set of flags after the first
	     * call (no condition is required, the later calls remove an unset
	     * flag, which is a no-op). This causes the subsequent calls to
	     * UtfToExternal to consume and convert the actual input.
	     */

	    statePtr->outputEncodingFlags &= ~TCL_ENCODING_START;

	    /*
	     * The following code must be executed only when result is not 0.
	     */

	    if ((result != 0) && (stageRead + dstWrote == 0)) {
		/*
		 * We have an incomplete UTF-8 character at the end of the
		 * staging buffer. It will get moved to the beginning of the
		 * staging buffer followed by more bytes from src.
		 */

		src -= stageLen;
		srcLen += stageLen;
		stageLen = 0;
		savedLF = 0;
		break;
	    }
	    bufPtr->nextAdded += dstWrote;
	    if (IsBufferOverflowing(bufPtr)) {
		/*
		 * When translating from UTF-8 to external encoding, we
		 * allowed the translation to produce a character that crossed
		 * the end of the output buffer, so that we would get a
		 * completely full buffer before flushing it. The extra bytes
		 * will be moved to the beginning of the next buffer.
		 */

		saved = -SpaceLeft(bufPtr);
		memcpy(safe, dst + dstLen, (size_t) saved);
		bufPtr->nextAdded = bufPtr->bufLength;
	    }
	    if (CheckFlush(chanPtr, bufPtr, sawLF) != 0) {
		return -1;
	    }

	    total += dstWrote;
	    stage += stageRead;
	    stageLen -= stageRead;
	    sawLF = 0;

	    consumedSomething = 1;

	    /*
	     * If all translated characters are written to the buffer,
	     * endEncoding is set to 0 because the escape sequence may be
	     * output.
	     */

	    if ((stageLen + saved == 0) && (result == 0)) {
		endEncoding = 0;
	    }
	}
    }

    /*
     * If nothing was written and it happened because there was no progress in
     * the UTF conversion, we throw an error.
     */

    if (!consumedSomething && (total == 0)) {
	Tcl_SetErrno(EINVAL);
	return -1;
    }
    return total;
}

/*
 *---------------------------------------------------------------------------
 *
 * TranslateOutputEOL --
 *
 *	Helper function for WriteBytes() and WriteChars(). Converts the '\n'
 *	characters in the source buffer into the appropriate EOL form
 *	specified by the output translation mode.
 *
 *	EOL translation stops either when the source buffer is empty or the
 *	output buffer is full.
 *
 *	When converting to CRLF mode and there is only 1 byte left in the
 *	output buffer, this routine stores the '\r' in the last byte and then
 *	stores the '\n' in the byte just past the end of the buffer. The
 *	caller is responsible for passing in a buffer that is large enough to
 *	hold the extra byte.
 *
 * Results:
 *	The return value is 1 if a '\n' was translated from the source buffer,
 *	or 0 otherwise -- this can be used by the caller to decide to flush a
 *	line-based channel even though the channel buffer is not full.
 *
 *	*dstLenPtr is filled with how many bytes of the output buffer were
 *	used. As mentioned above, this can be one more that the output
 *	buffer's specified length if a CRLF was stored.
 *
 *	*srcLenPtr is filled with how many bytes of the source buffer were
 *	consumed.
 *
 * Side effects:
 *	It may be obvious, but bears mentioning that when converting in CRLF
 *	mode (which requires two bytes of storage in the output buffer), the
 *	number of bytes consumed from the source buffer will be less than the
 *	number of bytes stored in the output buffer.
 *
 *---------------------------------------------------------------------------
 */

static int
TranslateOutputEOL(
    ChannelState *statePtr,	/* Channel being read, for translation and
				 * buffering modes. */
    char *dst,			/* Output buffer filled with UTF-8 chars by
				 * applying appropriate EOL translation to
				 * source characters. */
    const char *src,		/* Source UTF-8 characters. */
    int *dstLenPtr,		/* On entry, the maximum length of output
				 * buffer in bytes. On exit, the number of
				 * bytes actually used in output buffer. */
    int *srcLenPtr)		/* On entry, the length of source buffer. On
				 * exit, the number of bytes read from the
				 * source buffer. */
{
    char *dstEnd;
    int srcLen, newlineFound;

    newlineFound = 0;
    srcLen = *srcLenPtr;

    switch (statePtr->outputTranslation) {
    case TCL_TRANSLATE_LF:
	for (dstEnd = dst + srcLen; dst < dstEnd; ) {
	    if (*src == '\n') {
		newlineFound = 1;
	    }
	    *dst++ = *src++;
	}
	*dstLenPtr = srcLen;
	break;
    case TCL_TRANSLATE_CR:
	for (dstEnd = dst + srcLen; dst < dstEnd;) {
	    if (*src == '\n') {
		*dst++ = '\r';
		newlineFound = 1;
		src++;
	    } else {
		*dst++ = *src++;
	    }
	}
	*dstLenPtr = srcLen;
	break;
    case TCL_TRANSLATE_CRLF: {
	/*
	 * Since this causes the number of bytes to grow, we start off trying
	 * to put 'srcLen' bytes into the output buffer, but allow it to store
	 * more bytes, as long as there's still source bytes and room in the
	 * output buffer.
	 */

	char *dstStart, *dstMax;
	const char *srcStart;

	dstStart = dst;
	dstMax = dst + *dstLenPtr;

	srcStart = src;

	if (srcLen < *dstLenPtr) {
	    dstEnd = dst + srcLen;
	} else {
	    dstEnd = dst + *dstLenPtr;
	}
	while (dst < dstEnd) {
	    if (*src == '\n') {
		if (dstEnd < dstMax) {
		    dstEnd++;
		}
		*dst++ = '\r';
		newlineFound = 1;
	    }
	    *dst++ = *src++;
	}
	*srcLenPtr = src - srcStart;
	*dstLenPtr = dst - dstStart;
	break;
    }
    default:
	break;
    }
    return newlineFound;
}

/*
 *---------------------------------------------------------------------------
 *
 * CheckFlush --
 *
 *	Helper function for WriteBytes() and WriteChars(). If the channel
 *	buffer is ready to be flushed, flush it.
 *
 * Results:
 *	The return value is -1 if there was a problem flushing the channel
 *	buffer, or 0 otherwise.
 *
 * Side effects:
 *	The buffer will be recycled if it is flushed.
 *
 *---------------------------------------------------------------------------
 */

static int
CheckFlush(
    Channel *chanPtr,		/* Channel being read, for buffering mode. */
    ChannelBuffer *bufPtr,	/* Channel buffer to possibly flush. */
    int newlineFlag)		/* Non-zero if a the channel buffer contains a
				 * newline. */
{
    ChannelState *statePtr = chanPtr->state;
				/* State info for channel */

    /*
     * The current buffer is ready for output:
     * 1. if it is full.
     * 2. if it contains a newline and this channel is line-buffered.
     * 3. if it contains any output and this channel is unbuffered.
     */

    if ((statePtr->flags & BUFFER_READY) == 0) {
	if (IsBufferFull(bufPtr)) {
	    SetFlag(statePtr, BUFFER_READY);
	} else if (statePtr->flags & CHANNEL_LINEBUFFERED) {
	    if (newlineFlag != 0) {
		SetFlag(statePtr, BUFFER_READY);
	    }
	} else if (statePtr->flags & CHANNEL_UNBUFFERED) {
	    SetFlag(statePtr, BUFFER_READY);
	}
    }
    if (statePtr->flags & BUFFER_READY) {
	if (FlushChannel(NULL, chanPtr, 0) != 0) {
	    return -1;
	}
    }
    return 0;
}

/*
 *---------------------------------------------------------------------------
 *
 * Tcl_Gets --
 *
 *	Reads a complete line of input from the channel into a Tcl_DString.
 *
 * Results:
 *	Length of line read (in characters) or -1 if error, EOF, or blocked.
 *	If -1, use Tcl_GetErrno() to retrieve the POSIX error code for the
 *	error or condition that occurred.
 *
 * Side effects:
 *	May flush output on the channel. May cause input to be consumed from
 *	the channel.
 *
 *---------------------------------------------------------------------------
 */

int
Tcl_Gets(
    Tcl_Channel chan,		/* Channel from which to read. */
    Tcl_DString *lineRead)	/* The line read will be appended to this
				 * DString as UTF-8 characters. The caller
				 * must have initialized it and is responsible
				 * for managing the storage. */
{
    Tcl_Obj *objPtr;
    int charsStored, length;
    char *string;

    TclNewObj(objPtr);
    charsStored = Tcl_GetsObj(chan, objPtr);
    if (charsStored > 0) {
	string = TclGetStringFromObj(objPtr, &length);
	Tcl_DStringAppend(lineRead, string, length);
    }
    TclDecrRefCount(objPtr);
    return charsStored;
}

/*
 *---------------------------------------------------------------------------
 *
 * Tcl_GetsObj --
 *
 *	Accumulate input from the input channel until end-of-line or
 *	end-of-file has been seen. Bytes read from the input channel are
 *	converted to UTF-8 using the encoding specified by the channel.
 *
 * Results:
 *	Number of characters accumulated in the object or -1 if error,
 *	blocked, or EOF. If -1, use Tcl_GetErrno() to retrieve the POSIX error
 *	code for the error or condition that occurred.
 *
 * Side effects:
 *	Consumes input from the channel.
 *
 *	On reading EOF, leave channel pointing at EOF char. On reading EOL,
 *	leave channel pointing after EOL, but don't return EOL in dst buffer.
 *
 *---------------------------------------------------------------------------
 */

int
Tcl_GetsObj(
    Tcl_Channel chan,		/* Channel from which to read. */
    Tcl_Obj *objPtr)		/* The line read will be appended to this
				 * object as UTF-8 characters. */
{
    GetsState gs;
    Channel *chanPtr = (Channel *) chan;
    ChannelState *statePtr = chanPtr->state;
				/* State info for channel */
    ChannelBuffer *bufPtr;
    int inEofChar, skip, copiedTotal, oldLength, oldFlags, oldRemoved;
    Tcl_Encoding encoding;
    char *dst, *dstEnd, *eol, *eof;
    Tcl_EncodingState oldState;

    if (CheckChannelErrors(statePtr, TCL_READABLE) != 0) {
	copiedTotal = -1;
	goto done;
    }

    /*
     * A binary version of Tcl_GetsObj. This could also handle encodings that
     * are ascii-7 pure (iso8859, utf-8, ...) with a final encoding conversion
     * done on objPtr.
     */

    if ((statePtr->encoding == NULL)
	    && ((statePtr->inputTranslation == TCL_TRANSLATE_LF)
		    || (statePtr->inputTranslation == TCL_TRANSLATE_CR))) {
	return TclGetsObjBinary(chan, objPtr);
    }

    /*
     * This operation should occur at the top of a channel stack.
     */

    chanPtr = statePtr->topChanPtr;

    bufPtr = statePtr->inQueueHead;
    encoding = statePtr->encoding;

    /*
     * Preserved so we can restore the channel's state in case we don't find a
     * newline in the available input.
     */

    TclGetStringFromObj(objPtr, &oldLength);
    oldFlags = statePtr->inputEncodingFlags;
    oldState = statePtr->inputEncodingState;
    oldRemoved = BUFFER_PADDING;
    if (bufPtr != NULL) {
	oldRemoved = bufPtr->nextRemoved;
    }

    /*
     * If there is no encoding, use "iso8859-1" -- Tcl_GetsObj() doesn't
     * produce ByteArray objects.
     */

    if (encoding == NULL) {
	ThreadSpecificData *tsdPtr = TCL_TSD_INIT(&dataKey);

	if (tsdPtr->binaryEncoding == NULL) {
	    tsdPtr->binaryEncoding = Tcl_GetEncoding(NULL, "iso8859-1");
	    Tcl_CreateThreadExitHandler(FreeBinaryEncoding, NULL);
	}
	encoding = tsdPtr->binaryEncoding;
	if (encoding == NULL) {
	    Tcl_Panic("attempted gets on binary channel where no iso8859-1 encoding available");
	}
    }

    /*
     * Object used by FilterInputBytes to keep track of how much data has been
     * consumed from the channel buffers.
     */

    gs.objPtr		= objPtr;
    gs.dstPtr		= &dst;
    gs.encoding		= encoding;
    gs.bufPtr		= bufPtr;
    gs.state		= oldState;
    gs.rawRead		= 0;
    gs.bytesWrote	= 0;
    gs.charsWrote	= 0;
    gs.totalChars	= 0;

    dst = objPtr->bytes + oldLength;
    dstEnd = dst;

    skip = 0;
    eof = NULL;
    inEofChar = statePtr->inEofChar;

    while (1) {
	if (dst >= dstEnd) {
	    if (FilterInputBytes(chanPtr, &gs) != 0) {
		goto restore;
	    }
	    dstEnd = dst + gs.bytesWrote;
	}

	/*
	 * Remember if EOF char is seen, then look for EOL anyhow, because the
	 * EOL might be before the EOF char.
	 */

	if (inEofChar != '\0') {
	    for (eol = dst; eol < dstEnd; eol++) {
		if (*eol == inEofChar) {
		    dstEnd = eol;
		    eof = eol;
		    break;
		}
	    }
	}

	/*
	 * On EOL, leave current file position pointing after the EOL, but
	 * don't store the EOL in the output string.
	 */

	switch (statePtr->inputTranslation) {
	case TCL_TRANSLATE_LF:
	    for (eol = dst; eol < dstEnd; eol++) {
		if (*eol == '\n') {
		    skip = 1;
		    goto gotEOL;
		}
	    }
	    break;
	case TCL_TRANSLATE_CR:
	    for (eol = dst; eol < dstEnd; eol++) {
		if (*eol == '\r') {
		    skip = 1;
		    goto gotEOL;
		}
	    }
	    break;
	case TCL_TRANSLATE_CRLF:
	    for (eol = dst; eol < dstEnd; eol++) {
		if (*eol == '\r') {
		    eol++;

		    /*
		     * If a CR is at the end of the buffer, then check for a
		     * LF at the begining of the next buffer, unless EOF char
		     * was found already.
		     */

		    if (eol >= dstEnd) {
			int offset;

			if (eol != eof) {
			    offset = eol - objPtr->bytes;
			    dst = dstEnd;
			    if (FilterInputBytes(chanPtr, &gs) != 0) {
				goto restore;
			    }
			    dstEnd = dst + gs.bytesWrote;
			    eol = objPtr->bytes + offset;
			}
			if (eol >= dstEnd) {
			    skip = 0;
			    goto gotEOL;
			}
		    }
		    if (*eol == '\n') {
			eol--;
			skip = 2;
			goto gotEOL;
		    }
		}
	    }
	    break;
	case TCL_TRANSLATE_AUTO:
	    eol = dst;
	    skip = 1;
	    if (statePtr->flags & INPUT_SAW_CR) {
		ResetFlag(statePtr, INPUT_SAW_CR);
		if ((eol < dstEnd) && (*eol == '\n')) {
		    /*
		     * Skip the raw bytes that make up the '\n'.
		     */

		    char tmp[1 + TCL_UTF_MAX];
		    int rawRead;

		    bufPtr = gs.bufPtr;
		    Tcl_ExternalToUtf(NULL, gs.encoding, RemovePoint(bufPtr),
			    gs.rawRead, statePtr->inputEncodingFlags,
			    &gs.state, tmp, 1 + TCL_UTF_MAX, &rawRead, NULL,
			    NULL);
		    bufPtr->nextRemoved += rawRead;
		    gs.rawRead -= rawRead;
		    gs.bytesWrote--;
		    gs.charsWrote--;
		    memmove(dst, dst + 1, (size_t) (dstEnd - dst));
		    dstEnd--;
		}
	    }
	    for (eol = dst; eol < dstEnd; eol++) {
		if (*eol == '\r') {
		    eol++;
		    if (eol == dstEnd) {
			/*
			 * If buffer ended on \r, peek ahead to see if a \n is
			 * available, unless EOF char was found already.
			 */

			if (eol != eof) {
			    int offset;

			    offset = eol - objPtr->bytes;
			    dst = dstEnd;
			    PeekAhead(chanPtr, &dstEnd, &gs);
			    eol = objPtr->bytes + offset;
			}

			if (eol >= dstEnd) {
			    eol--;
			    SetFlag(statePtr, INPUT_SAW_CR);
			    goto gotEOL;
			}
		    }
		    if (*eol == '\n') {
			skip++;
		    }
		    eol--;
		    goto gotEOL;
		} else if (*eol == '\n') {
		    goto gotEOL;
		}
	    }
	}
	if (eof != NULL) {
	    /*
	     * EOF character was seen. On EOF, leave current file position
	     * pointing at the EOF character, but don't store the EOF
	     * character in the output string.
	     */

	    dstEnd = eof;
	    SetFlag(statePtr, CHANNEL_EOF | CHANNEL_STICKY_EOF);
	    statePtr->inputEncodingFlags |= TCL_ENCODING_END;
	}
	if (statePtr->flags & CHANNEL_EOF) {
	    skip = 0;
	    eol = dstEnd;
	    if (eol == objPtr->bytes + oldLength) {
		/*
		 * If we didn't append any bytes before encountering EOF,
		 * caller needs to see -1.
		 */

		Tcl_SetObjLength(objPtr, oldLength);
		CommonGetsCleanup(chanPtr);
		copiedTotal = -1;
		goto done;
	    }
	    goto gotEOL;
	}
	dst = dstEnd;
    }

    /*
     * Found EOL or EOF, but the output buffer may now contain too many UTF-8
     * characters. We need to know how many raw bytes correspond to the number
     * of UTF-8 characters we want, plus how many raw bytes correspond to the
     * character(s) making up EOL (if any), so we can remove the correct
     * number of bytes from the channel buffer.
     */

  gotEOL:
    bufPtr = gs.bufPtr;
    if (bufPtr == NULL) {
	Tcl_Panic("Tcl_GetsObj: gotEOL reached with bufPtr==NULL");
    }
    statePtr->inputEncodingState = gs.state;
    Tcl_ExternalToUtf(NULL, gs.encoding, RemovePoint(bufPtr), gs.rawRead,
	    statePtr->inputEncodingFlags, &statePtr->inputEncodingState, dst,
	    eol - dst + skip + TCL_UTF_MAX, &gs.rawRead, NULL,
	    &gs.charsWrote);
    bufPtr->nextRemoved += gs.rawRead;

    /*
     * Recycle all the emptied buffers.
     */

    Tcl_SetObjLength(objPtr, eol - objPtr->bytes);
    CommonGetsCleanup(chanPtr);
    ResetFlag(statePtr, CHANNEL_BLOCKED);
    copiedTotal = gs.totalChars + gs.charsWrote - skip;
    goto done;

    /*
     * Couldn't get a complete line. This only happens if we get a error
     * reading from the channel or we are non-blocking and there wasn't an EOL
     * or EOF in the data available.
     */

  restore:
    bufPtr = statePtr->inQueueHead;
    if (bufPtr == NULL) {
	Tcl_Panic("Tcl_GetsObj: restore reached with bufPtr==NULL");
    }
    bufPtr->nextRemoved = oldRemoved;

    for (bufPtr = bufPtr->nextPtr; bufPtr != NULL; bufPtr = bufPtr->nextPtr) {
	bufPtr->nextRemoved = BUFFER_PADDING;
    }
    CommonGetsCleanup(chanPtr);

    statePtr->inputEncodingState = oldState;
    statePtr->inputEncodingFlags = oldFlags;
    Tcl_SetObjLength(objPtr, oldLength);

    /*
     * We didn't get a complete line so we need to indicate to UpdateInterest
     * that the gets blocked. It will wait for more data instead of firing a
     * timer, avoiding a busy wait. This is where we are assuming that the
     * next operation is a gets. No more file events will be delivered on this
     * channel until new data arrives or some operation is performed on the
     * channel (e.g. gets, read, fconfigure) that changes the blocking state.
     * Note that this means a file event will not be delivered even though a
     * read would be able to consume the buffered data.
     */

    SetFlag(statePtr, CHANNEL_NEED_MORE_DATA);
    copiedTotal = -1;

    /*
     * Update the notifier state so we don't block while there is still data
     * in the buffers.
     */

  done:
    UpdateInterest(chanPtr);
    return copiedTotal;
}

/*
 *---------------------------------------------------------------------------
 *
 * TclGetsObjBinary --
 *
 *	A variation of Tcl_GetsObj that works directly on the buffers until
 *	end-of-line or end-of-file has been seen. Bytes read from the input
 *	channel return as a ByteArray obj.
 *
 * Results:
 *	Number of characters accumulated in the object or -1 if error,
 *	blocked, or EOF. If -1, use Tcl_GetErrno() to retrieve the POSIX error
 *	code for the error or condition that occurred.
 *
 * Side effects:
 *	Consumes input from the channel.
 *
 *	On reading EOF, leave channel pointing at EOF char. On reading EOL,
 *	leave channel pointing after EOL, but don't return EOL in dst buffer.
 *
 *---------------------------------------------------------------------------
 */

static int
TclGetsObjBinary(
    Tcl_Channel chan,		/* Channel from which to read. */
    Tcl_Obj *objPtr)		/* The line read will be appended to this
				 * object as UTF-8 characters. */
{
    Channel *chanPtr = (Channel *) chan;
    ChannelState *statePtr = chanPtr->state;
				/* State info for channel */
    ChannelBuffer *bufPtr;
    int inEofChar, skip, copiedTotal, oldLength, oldFlags, oldRemoved;
    int rawLen, byteLen, eolChar;
    unsigned char *dst, *dstEnd, *eol, *eof, *byteArray;

    /*
     * This operation should occur at the top of a channel stack.
     */

    chanPtr = statePtr->topChanPtr;

    bufPtr = statePtr->inQueueHead;

    /*
     * Preserved so we can restore the channel's state in case we don't find a
     * newline in the available input.
     */

    byteArray = Tcl_GetByteArrayFromObj(objPtr, &byteLen);
    oldFlags = statePtr->inputEncodingFlags;
    oldRemoved = BUFFER_PADDING;
    oldLength = byteLen;
    if (bufPtr != NULL) {
	oldRemoved = bufPtr->nextRemoved;
    }

    rawLen = 0;
    skip = 0;
    eof = NULL;
    inEofChar = statePtr->inEofChar;
    /* Only handle TCL_TRANSLATE_LF and TCL_TRANSLATE_CR */
    eolChar = (statePtr->inputTranslation == TCL_TRANSLATE_LF) ? '\n' : '\r';

    while (1) {
	/*
	 * Subtract the number of bytes that were removed from channel
	 * buffer during last call.
	 */

	if (bufPtr != NULL) {
	    bufPtr->nextRemoved += rawLen;
	    if (!IsBufferReady(bufPtr)) {
		bufPtr = bufPtr->nextPtr;
	    }
	}

	if ((bufPtr == NULL) || (bufPtr->nextAdded == BUFFER_PADDING)) {
	    /*
	     * All channel buffers were exhausted and the caller still
	     * hasn't seen EOL. Need to read more bytes from the channel
	     * device. Side effect is to allocate another channel buffer.
	     */

	    if (statePtr->flags & CHANNEL_BLOCKED) {
		if (statePtr->flags & CHANNEL_NONBLOCKING) {
		    goto restore;
		}
		ResetFlag(statePtr, CHANNEL_BLOCKED);
	    }
	    if (GetInput(chanPtr) != 0) {
		goto restore;
	    }
	    bufPtr = statePtr->inQueueTail;
	}

	dst = (unsigned char *) RemovePoint(bufPtr);
	dstEnd = dst + BytesLeft(bufPtr);

	/*
	 * Remember if EOF char is seen, then look for EOL anyhow, because the
	 * EOL might be before the EOF char.
	 * XXX - in the binary case, consider coincident search for eol/eof.
	 */

	if (inEofChar != '\0') {
	    for (eol = dst; eol < dstEnd; eol++) {
		if (*eol == inEofChar) {
		    dstEnd = eol;
		    eof = eol;
		    break;
		}
	    }
	}

	/*
	 * On EOL, leave current file position pointing after the EOL, but
	 * don't store the EOL in the output string.
	 */

	for (eol = dst; eol < dstEnd; eol++) {
	    if (*eol == eolChar) {
		skip = 1;
		goto gotEOL;
	    }
	}
	if (eof != NULL) {
	    /*
	     * EOF character was seen. On EOF, leave current file position
	     * pointing at the EOF character, but don't store the EOF
	     * character in the output string.
	     */

	    SetFlag(statePtr, CHANNEL_EOF | CHANNEL_STICKY_EOF);
	    statePtr->inputEncodingFlags |= TCL_ENCODING_END;
	}
	if (statePtr->flags & CHANNEL_EOF) {
	    skip = 0;
	    eol = dstEnd;
	    if ((dst == dstEnd) && (byteLen == oldLength)) {
		/*
		 * If we didn't append any bytes before encountering EOF,
		 * caller needs to see -1.
		 */

		byteArray = Tcl_SetByteArrayLength(objPtr, oldLength);
		CommonGetsCleanup(chanPtr);
		copiedTotal = -1;
		goto done;
	    }
	    goto gotEOL;
	}

	/*
	 * Copy bytes from the channel buffer to the ByteArray.
	 * This may realloc space, so keep track of result.
	 */

	rawLen = dstEnd - dst;
	byteArray = Tcl_SetByteArrayLength(objPtr, byteLen + rawLen);
	memcpy(byteArray + byteLen, dst, (size_t) rawLen);
	byteLen += rawLen;
    }

    /*
     * Found EOL or EOF, but the output buffer may now contain too many bytes.
     * We need to know how many bytes correspond to the number we want, so we
     * can remove the correct number of bytes from the channel buffer.
     */

  gotEOL:
    if (bufPtr == NULL) {
	Tcl_Panic("TclGetsObjBinary: gotEOL reached with bufPtr==NULL");
    }

    rawLen = eol - dst;
    byteArray = Tcl_SetByteArrayLength(objPtr, byteLen + rawLen);
    memcpy(byteArray + byteLen, dst, (size_t) rawLen);
    byteLen += rawLen;
    bufPtr->nextRemoved += rawLen + skip;

    /*
     * Convert the buffer if there was an encoding.
     * XXX - unimplemented.
     */

    if (statePtr->encoding != NULL) {
    }

    /*
     * Recycle all the emptied buffers.
     */

    CommonGetsCleanup(chanPtr);
    ResetFlag(statePtr, CHANNEL_BLOCKED);
    copiedTotal = byteLen;
    goto done;

    /*
     * Couldn't get a complete line. This only happens if we get a error
     * reading from the channel or we are non-blocking and there wasn't an EOL
     * or EOF in the data available.
     */

  restore:
    bufPtr = statePtr->inQueueHead;
    if (bufPtr == NULL) {
	Tcl_Panic("TclGetsObjBinary: restore reached with bufPtr==NULL");
    }
    bufPtr->nextRemoved = oldRemoved;

    for (bufPtr = bufPtr->nextPtr; bufPtr != NULL; bufPtr = bufPtr->nextPtr) {
	bufPtr->nextRemoved = BUFFER_PADDING;
    }
    CommonGetsCleanup(chanPtr);

    statePtr->inputEncodingFlags = oldFlags;
    byteArray = Tcl_SetByteArrayLength(objPtr, oldLength);

    /*
     * We didn't get a complete line so we need to indicate to UpdateInterest
     * that the gets blocked. It will wait for more data instead of firing a
     * timer, avoiding a busy wait. This is where we are assuming that the
     * next operation is a gets. No more file events will be delivered on this
     * channel until new data arrives or some operation is performed on the
     * channel (e.g. gets, read, fconfigure) that changes the blocking state.
     * Note that this means a file event will not be delivered even though a
     * read would be able to consume the buffered data.
     */

    SetFlag(statePtr, CHANNEL_NEED_MORE_DATA);
    copiedTotal = -1;

    /*
     * Update the notifier state so we don't block while there is still data
     * in the buffers.
     */

  done:
    UpdateInterest(chanPtr);
    return copiedTotal;
}

/*
 *---------------------------------------------------------------------------
 *
 * FreeBinaryEncoding --
 *
 *	Frees any "iso8859-1" Tcl_Encoding created by [gets] on a binary
 *	channel in a thread as part of that thread's finalization.
 *
 * Results:
 *	None.
 *
 *---------------------------------------------------------------------------
 */

static void
FreeBinaryEncoding(
    ClientData dummy)	/* Not used */
{
    ThreadSpecificData *tsdPtr = TCL_TSD_INIT(&dataKey);

    if (tsdPtr->binaryEncoding != NULL) {
	Tcl_FreeEncoding(tsdPtr->binaryEncoding);
	tsdPtr->binaryEncoding = NULL;
    }
}

/*
 *---------------------------------------------------------------------------
 *
 * FilterInputBytes --
 *
 *	Helper function for Tcl_GetsObj. Produces UTF-8 characters from raw
 *	bytes read from the channel.
 *
 *	Consumes available bytes from channel buffers. When channel buffers
 *	are exhausted, reads more bytes from channel device into a new channel
 *	buffer. It is the caller's responsibility to free the channel buffers
 *	that have been exhausted.
 *
 * Results:
 *	The return value is -1 if there was an error reading from the channel,
 *	0 otherwise.
 *
 * Side effects:
 *	Status object keeps track of how much data from channel buffers has
 *	been consumed and where UTF-8 bytes should be stored.
 *
 *---------------------------------------------------------------------------
 */

static int
FilterInputBytes(
    Channel *chanPtr,		/* Channel to read. */
    GetsState *gsPtr)		/* Current state of gets operation. */
{
    ChannelState *statePtr = chanPtr->state;
				/* State info for channel */
    ChannelBuffer *bufPtr;
    char *raw, *rawStart, *dst;
    int offset, toRead, dstNeeded, spaceLeft, result, rawLen;
    Tcl_Obj *objPtr;
#define ENCODING_LINESIZE 20	/* Lower bound on how many bytes to convert at
				 * a time. Since we don't know a priori how
				 * many bytes of storage this many source
				 * bytes will use, we actually need at least
				 * ENCODING_LINESIZE * TCL_MAX_UTF bytes of
				 * room. */

    objPtr = gsPtr->objPtr;

    /*
     * Subtract the number of bytes that were removed from channel buffer
     * during last call.
     */

    bufPtr = gsPtr->bufPtr;
    if (bufPtr != NULL) {
	bufPtr->nextRemoved += gsPtr->rawRead;
	if (!IsBufferReady(bufPtr)) {
	    bufPtr = bufPtr->nextPtr;
	}
    }
    gsPtr->totalChars += gsPtr->charsWrote;

    if ((bufPtr == NULL) || (bufPtr->nextAdded == BUFFER_PADDING)) {
	/*
	 * All channel buffers were exhausted and the caller still hasn't seen
	 * EOL. Need to read more bytes from the channel device. Side effect
	 * is to allocate another channel buffer.
	 */

    read:
	if (statePtr->flags & CHANNEL_BLOCKED) {
	    if (statePtr->flags & CHANNEL_NONBLOCKING) {
		gsPtr->charsWrote = 0;
		gsPtr->rawRead = 0;
		return -1;
	    }
	    ResetFlag(statePtr, CHANNEL_BLOCKED);
	}
	if (GetInput(chanPtr) != 0) {
	    gsPtr->charsWrote = 0;
	    gsPtr->rawRead = 0;
	    return -1;
	}
	bufPtr = statePtr->inQueueTail;
	gsPtr->bufPtr = bufPtr;
    }

    /*
     * Convert some of the bytes from the channel buffer to UTF-8. Space in
     * objPtr's string rep is used to hold the UTF-8 characters. Grow the
     * string rep if we need more space.
     */

    rawStart = RemovePoint(bufPtr);
    raw = rawStart;
    rawLen = BytesLeft(bufPtr);

    dst = *gsPtr->dstPtr;
    offset = dst - objPtr->bytes;
    toRead = ENCODING_LINESIZE;
    if (toRead > rawLen) {
	toRead = rawLen;
    }
    dstNeeded = toRead * TCL_UTF_MAX;
    spaceLeft = objPtr->length - offset;
    if (dstNeeded > spaceLeft) {
	int length = offset + ((offset < dstNeeded) ? dstNeeded : offset);

	if (Tcl_AttemptSetObjLength(objPtr, length) == 0) {
	    length = offset + dstNeeded;
	    if (Tcl_AttemptSetObjLength(objPtr, length) == 0) {
		dstNeeded = TCL_UTF_MAX - 1 + toRead;
		length = offset + dstNeeded;
		Tcl_SetObjLength(objPtr, length);
	    }
	}
	spaceLeft = length - offset;
	dst = objPtr->bytes + offset;
	*gsPtr->dstPtr = dst;
    }
    gsPtr->state = statePtr->inputEncodingState;
    result = Tcl_ExternalToUtf(NULL, gsPtr->encoding, raw, rawLen,
	    statePtr->inputEncodingFlags, &statePtr->inputEncodingState,
	    dst, spaceLeft+1, &gsPtr->rawRead, &gsPtr->bytesWrote,
	    &gsPtr->charsWrote);

    /*
     * Make sure that if we go through 'gets', that we reset the
     * TCL_ENCODING_START flag still. [Bug #523988]
     */

    statePtr->inputEncodingFlags &= ~TCL_ENCODING_START;

    if (result == TCL_CONVERT_MULTIBYTE) {
	/*
	 * The last few bytes in this channel buffer were the start of a
	 * multibyte sequence. If this buffer was full, then move them to the
	 * next buffer so the bytes will be contiguous.
	 */

	ChannelBuffer *nextPtr;
	int extra;

	nextPtr = bufPtr->nextPtr;
	if (!IsBufferFull(bufPtr)) {
	    if (gsPtr->rawRead > 0) {
		/*
		 * Some raw bytes were converted to UTF-8. Fall through,
		 * returning those UTF-8 characters because a EOL might be
		 * present in them.
		 */
	    } else if (statePtr->flags & CHANNEL_EOF) {
		/*
		 * There was a partial character followed by EOF on the
		 * device. Fall through, returning that nothing was found.
		 */

		bufPtr->nextRemoved = bufPtr->nextAdded;
	    } else {
		/*
		 * There are no more cached raw bytes left. See if we can get
		 * some more.
		 */

		goto read;
	    }
	} else {
	    if (nextPtr == NULL) {
		nextPtr = AllocChannelBuffer(statePtr->bufSize);
		bufPtr->nextPtr = nextPtr;
		statePtr->inQueueTail = nextPtr;
	    }
	    extra = rawLen - gsPtr->rawRead;
	    memcpy(nextPtr->buf + BUFFER_PADDING - extra,
		    raw + gsPtr->rawRead, (size_t) extra);
	    nextPtr->nextRemoved -= extra;
	    bufPtr->nextAdded -= extra;
	}
    }

    gsPtr->bufPtr = bufPtr;
    return 0;
}

/*
 *---------------------------------------------------------------------------
 *
 * PeekAhead --
 *
 *	Helper function used by Tcl_GetsObj(). Called when we've seen a \r at
 *	the end of the UTF-8 string and want to look ahead one character to
 *	see if it is a \n.
 *
 * Results:
 *	*gsPtr->dstPtr is filled with a pointer to the start of the range of
 *	UTF-8 characters that were found by peeking and *dstEndPtr is filled
 *	with a pointer to the bytes just after the end of the range.
 *
 * Side effects:
 *	If no more raw bytes were available in one of the channel buffers,
 *	tries to perform a non-blocking read to get more bytes from the
 *	channel device.
 *
 *---------------------------------------------------------------------------
 */

static void
PeekAhead(
    Channel *chanPtr,		/* The channel to read. */
    char **dstEndPtr,		/* Filled with pointer to end of new range of
				 * UTF-8 characters. */
    GetsState *gsPtr)		/* Current state of gets operation. */
{
    ChannelState *statePtr = chanPtr->state;
				/* State info for channel */
    ChannelBuffer *bufPtr;
    Tcl_DriverBlockModeProc *blockModeProc;
    int bytesLeft;

    bufPtr = gsPtr->bufPtr;

    /*
     * If there's any more raw input that's still buffered, we'll peek into
     * that. Otherwise, only get more data from the channel driver if it looks
     * like there might actually be more data. The assumption is that if the
     * channel buffer is filled right up to the end, then there might be more
     * data to read.
     */

    blockModeProc = NULL;
    if (bufPtr->nextPtr == NULL) {
	bytesLeft = BytesLeft(bufPtr) - gsPtr->rawRead;
	if (bytesLeft == 0) {
	    if (!IsBufferFull(bufPtr)) {
		/*
		 * Don't peek ahead if last read was short read.
		 */

		goto cleanup;
	    }
	    if ((statePtr->flags & CHANNEL_NONBLOCKING) == 0) {
		blockModeProc = Tcl_ChannelBlockModeProc(chanPtr->typePtr);
		if (blockModeProc == NULL) {
		    /*
		     * Don't peek ahead if cannot set non-blocking mode.
		     */

		    goto cleanup;
		}
		StackSetBlockMode(chanPtr, TCL_MODE_NONBLOCKING);
	    }
	}
    }
    if (FilterInputBytes(chanPtr, gsPtr) == 0) {
	*dstEndPtr = *gsPtr->dstPtr + gsPtr->bytesWrote;
    }
    if (blockModeProc != NULL) {
	StackSetBlockMode(chanPtr, TCL_MODE_BLOCKING);
    }
    return;

  cleanup:
    bufPtr->nextRemoved += gsPtr->rawRead;
    gsPtr->rawRead = 0;
    gsPtr->totalChars += gsPtr->charsWrote;
    gsPtr->bytesWrote = 0;
    gsPtr->charsWrote = 0;
}

/*
 *---------------------------------------------------------------------------
 *
 * CommonGetsCleanup --
 *
 *	Helper function for Tcl_GetsObj() to restore the channel after a
 *	"gets" operation.
 *
 * Results:
 *	None.
 *
 * Side effects:
 *	Encoding may be freed.
 *
 *---------------------------------------------------------------------------
 */

static void
CommonGetsCleanup(
    Channel *chanPtr)
{
    ChannelState *statePtr = chanPtr->state;
				/* State info for channel */
    ChannelBuffer *bufPtr, *nextPtr;

    bufPtr = statePtr->inQueueHead;
    for ( ; bufPtr != NULL; bufPtr = nextPtr) {
	nextPtr = bufPtr->nextPtr;
	if (IsBufferReady(bufPtr)) {
	    break;
	}
	RecycleBuffer(statePtr, bufPtr, 0);
    }
    statePtr->inQueueHead = bufPtr;
    if (bufPtr == NULL) {
	statePtr->inQueueTail = NULL;
    } else {
	/*
	 * If any multi-byte characters were split across channel buffer
	 * boundaries, the split-up bytes were moved to the next channel
	 * buffer by FilterInputBytes(). Move the bytes back to their original
	 * buffer because the caller could change the channel's encoding which
	 * could change the interpretation of whether those bytes really made
	 * up multi-byte characters after all.
	 */

	nextPtr = bufPtr->nextPtr;
	for ( ; nextPtr != NULL; nextPtr = bufPtr->nextPtr) {
	    int extra;

	    extra = SpaceLeft(bufPtr);
	    if (extra > 0) {
		memcpy(InsertPoint(bufPtr),
			nextPtr->buf + BUFFER_PADDING - extra,
			(size_t) extra);
		bufPtr->nextAdded += extra;
		nextPtr->nextRemoved = BUFFER_PADDING;
	    }
	    bufPtr = nextPtr;
	}
    }
}

/*
 *----------------------------------------------------------------------
 *
 * Tcl_Read --
 *
 *	Reads a given number of bytes from a channel. EOL and EOF translation
 *	is done on the bytes being read, so the number of bytes consumed from
 *	the channel may not be equal to the number of bytes stored in the
 *	destination buffer.
 *
 *	No encoding conversions are applied to the bytes being read.
 *
 * Results:
 *	The number of bytes read, or -1 on error. Use Tcl_GetErrno() to
 *	retrieve the error code for the error that occurred.
 *
 * Side effects:
 *	May cause input to be buffered.
 *
 *----------------------------------------------------------------------
 */

int
Tcl_Read(
    Tcl_Channel chan,		/* The channel from which to read. */
    char *dst,			/* Where to store input read. */
    int bytesToRead)		/* Maximum number of bytes to read. */
{
    Channel *chanPtr = (Channel *) chan;
    ChannelState *statePtr = chanPtr->state;
				/* State info for channel */

    /*
     * This operation should occur at the top of a channel stack.
     */

    chanPtr = statePtr->topChanPtr;

    if (CheckChannelErrors(statePtr, TCL_READABLE) != 0) {
	return -1;
    }

    return DoRead(chanPtr, dst, bytesToRead);
}

/*
 *----------------------------------------------------------------------
 *
 * Tcl_ReadRaw --
 *
 *	Reads a given number of bytes from a channel. EOL and EOF translation
 *	is done on the bytes being read, so the number of bytes consumed from
 *	the channel may not be equal to the number of bytes stored in the
 *	destination buffer.
 *
 *	No encoding conversions are applied to the bytes being read.
 *
 * Results:
 *	The number of bytes read, or -1 on error. Use Tcl_GetErrno() to
 *	retrieve the error code for the error that occurred.
 *
 * Side effects:
 *	May cause input to be buffered.
 *
 *----------------------------------------------------------------------
 */

int
Tcl_ReadRaw(
    Tcl_Channel chan,		/* The channel from which to read. */
    char *bufPtr,		/* Where to store input read. */
    int bytesToRead)		/* Maximum number of bytes to read. */
{
    Channel *chanPtr = (Channel *) chan;
    ChannelState *statePtr = chanPtr->state;
				/* State info for channel */
    int nread, result, copied, copiedNow;

    /*
     * The check below does too much because it will reject a call to this
     * function with a channel which is part of an 'fcopy'. But we have to
     * allow this here or else the chaining in the transformation drivers will
     * fail with 'file busy' error instead of retrieving and transforming the
     * data to copy.
     *
     * We let the check procedure now believe that there is no fcopy in
     * progress. A better solution than this might be an additional flag
     * argument to switch off specific checks.
     */

    if (CheckChannelErrors(statePtr, TCL_READABLE | CHANNEL_RAW_MODE) != 0) {
	return -1;
    }

    /*
     * Check for information in the push-back buffers. If there is some, use
     * it. Go to the driver only if there is none (anymore) and the caller
     * requests more bytes.
     */

    for (copied = 0; copied < bytesToRead; copied += copiedNow) {
	copiedNow = CopyBuffer(chanPtr, bufPtr + copied,
		bytesToRead - copied);
	if (copiedNow == 0) {
	    if (statePtr->flags & CHANNEL_EOF) {
		goto done;
	    }
	    if (statePtr->flags & CHANNEL_BLOCKED) {
		if (statePtr->flags & CHANNEL_NONBLOCKING) {
		    goto done;
		}
		ResetFlag(statePtr, CHANNEL_BLOCKED);
	    }

#ifdef TCL_IO_TRACK_OS_FOR_DRIVER_WITH_BAD_BLOCKING
	    /*
	     * [Bug 943274]. Better emulation of non-blocking channels for
	     * channels without BlockModeProc, by keeping track of true
	     * fileevents generated by the OS == Data waiting and reading if
	     * and only if we are sure to have data.
	     */

	    if ((statePtr->flags & CHANNEL_NONBLOCKING) &&
		    (Tcl_ChannelBlockModeProc(chanPtr->typePtr) == NULL) &&
		    !(statePtr->flags & CHANNEL_HAS_MORE_DATA)) {
		/*
		 * We bypass the driver; it would block as no data is
		 * available.
		 */

		nread = -1;
		result = EWOULDBLOCK;
	    } else {
#endif /* TCL_IO_TRACK_OS_FOR_DRIVER_WITH_BAD_BLOCKING */

		/*
		 * Now go to the driver to get as much as is possible to fill
		 * the remaining request. Do all the error handling by
		 * ourselves. The code was stolen from 'GetInput' and slightly
		 * adapted (different return value here).
		 *
		 * The case of 'bytesToRead == 0' at this point cannot happen.
		 */

		nread = (chanPtr->typePtr->inputProc)(chanPtr->instanceData,
			bufPtr + copied, bytesToRead - copied, &result);

#ifdef TCL_IO_TRACK_OS_FOR_DRIVER_WITH_BAD_BLOCKING
	    }
#endif /* TCL_IO_TRACK_OS_FOR_DRIVER_WITH_BAD_BLOCKING */

	    if (nread > 0) {
		/*
		 * If we get a short read, signal up that we may be BLOCKED.
		 * We should avoid calling the driver because on some
		 * platforms we will block in the low level reading code even
		 * though the channel is set into nonblocking mode.
		 */

		if (nread < (bytesToRead - copied)) {
		    SetFlag(statePtr, CHANNEL_BLOCKED);
		}

#ifdef TCL_IO_TRACK_OS_FOR_DRIVER_WITH_BAD_BLOCKING
		if (nread <= (bytesToRead - copied)) {
		    /*
		     * [Bug 943274] We have read the available data, clear
		     * flag.
		     */

		    ResetFlag(statePtr, CHANNEL_HAS_MORE_DATA);
		}
#endif /* TCL_IO_TRACK_OS_FOR_DRIVER_WITH_BAD_BLOCKING */

	    } else if (nread == 0) {
		SetFlag(statePtr, CHANNEL_EOF);
		statePtr->inputEncodingFlags |= TCL_ENCODING_END;

	    } else if (nread < 0) {
		if ((result == EWOULDBLOCK) || (result == EAGAIN)) {
		    if (copied > 0) {
			/*
			 * Information that was copied earlier has precedence
			 * over EAGAIN/WOULDBLOCK handling.
			 */

			return copied;
		    }

		    SetFlag(statePtr, CHANNEL_BLOCKED);
		    result = EAGAIN;
		}

		Tcl_SetErrno(result);
		return -1;
	    }

	    return copied + nread;
	}
    }

  done:
    return copied;
}

/*
 *---------------------------------------------------------------------------
 *
 * Tcl_ReadChars --
 *
 *	Reads from the channel until the requested number of characters have
 *	been seen, EOF is seen, or the channel would block. EOL and EOF
 *	translation is done. If reading binary data, the raw bytes are wrapped
 *	in a Tcl byte array object. Otherwise, the raw bytes are converted to
 *	UTF-8 using the channel's current encoding and stored in a Tcl string
 *	object.
 *
 * Results:
 *	The number of characters read, or -1 on error. Use Tcl_GetErrno() to
 *	retrieve the error code for the error that occurred.
 *
 * Side effects:
 *	May cause input to be buffered.
 *
 *---------------------------------------------------------------------------
 */

int
Tcl_ReadChars(
    Tcl_Channel chan,		/* The channel to read. */
    Tcl_Obj *objPtr,		/* Input data is stored in this object. */
    int toRead,			/* Maximum number of characters to store, or
				 * -1 to read all available data (up to EOF or
				 * when channel blocks). */
    int appendFlag)		/* If non-zero, data read from the channel
				 * will be appended to the object. Otherwise,
				 * the data will replace the existing contents
				 * of the object. */
{
    Channel *chanPtr = (Channel *) chan;
    ChannelState *statePtr = chanPtr->state;
				/* State info for channel */

    /*
     * This operation should occur at the top of a channel stack.
     */

    chanPtr = statePtr->topChanPtr;

    if (CheckChannelErrors(statePtr, TCL_READABLE) != 0) {
	/*
	 * Update the notifier state so we don't block while there is still
	 * data in the buffers.
	 */

	UpdateInterest(chanPtr);
	return -1;
    }

    return DoReadChars(chanPtr, objPtr, toRead, appendFlag);
}
/*
 *---------------------------------------------------------------------------
 *
 * DoReadChars --
 *
 *	Reads from the channel until the requested number of characters have
 *	been seen, EOF is seen, or the channel would block. EOL and EOF
 *	translation is done. If reading binary data, the raw bytes are wrapped
 *	in a Tcl byte array object. Otherwise, the raw bytes are converted to
 *	UTF-8 using the channel's current encoding and stored in a Tcl string
 *	object.
 *
 * Results:
 *	The number of characters read, or -1 on error. Use Tcl_GetErrno() to
 *	retrieve the error code for the error that occurred.
 *
 * Side effects:
 *	May cause input to be buffered.
 *
 *---------------------------------------------------------------------------
 */

static int
DoReadChars(
    Channel *chanPtr,		/* The channel to read. */
    Tcl_Obj *objPtr,		/* Input data is stored in this object. */
    int toRead,			/* Maximum number of characters to store, or
				 * -1 to read all available data (up to EOF or
				 * when channel blocks). */
    int appendFlag)		/* If non-zero, data read from the channel
				 * will be appended to the object. Otherwise,
				 * the data will replace the existing contents
				 * of the object. */
{
    ChannelState *statePtr = chanPtr->state;
				/* State info for channel */
    ChannelBuffer *bufPtr;
    int offset, factor, copied, copiedNow, result;
    Tcl_Encoding encoding;
#define UTF_EXPANSION_FACTOR	1024

    /*
     * This operation should occur at the top of a channel stack.
     */

    chanPtr = statePtr->topChanPtr;
    encoding = statePtr->encoding;
    factor = UTF_EXPANSION_FACTOR;

    if (appendFlag == 0) {
	if (encoding == NULL) {
	    Tcl_SetByteArrayLength(objPtr, 0);
	} else {
	    Tcl_SetObjLength(objPtr, 0);

	    /*
	     * We're going to access objPtr->bytes directly, so we must ensure
	     * that this is actually a string object (otherwise it might have
	     * been pure Unicode).
	     */

	    TclGetString(objPtr);
	}
	offset = 0;
    } else {
	if (encoding == NULL) {
	    Tcl_GetByteArrayFromObj(objPtr, &offset);
	} else {
	    TclGetStringFromObj(objPtr, &offset);
	}
    }

    for (copied = 0; (unsigned) toRead > 0; ) {
	copiedNow = -1;
	if (statePtr->inQueueHead != NULL) {
	    if (encoding == NULL) {
		copiedNow = ReadBytes(statePtr, objPtr, toRead, &offset);
	    } else {
		copiedNow = ReadChars(statePtr, objPtr, toRead, &offset,
			&factor);
	    }

	    /*
	     * If the current buffer is empty recycle it.
	     */

	    bufPtr = statePtr->inQueueHead;
	    if (IsBufferEmpty(bufPtr)) {
		ChannelBuffer *nextPtr;

		nextPtr = bufPtr->nextPtr;
		RecycleBuffer(statePtr, bufPtr, 0);
		statePtr->inQueueHead = nextPtr;
		if (nextPtr == NULL) {
		    statePtr->inQueueTail = NULL;
		}
	    }
	}

	if (copiedNow < 0) {
	    if (statePtr->flags & CHANNEL_EOF) {
		break;
	    }
	    if (statePtr->flags & CHANNEL_BLOCKED) {
		if (statePtr->flags & CHANNEL_NONBLOCKING) {
		    break;
		}
		ResetFlag(statePtr, CHANNEL_BLOCKED);
	    }
	    result = GetInput(chanPtr);
	    if (result != 0) {
		if (result == EAGAIN) {
		    break;
		}
		copied = -1;
		goto done;
	    }
	} else {
	    copied += copiedNow;
	    toRead -= copiedNow;
	}
    }

    ResetFlag(statePtr, CHANNEL_BLOCKED);
    if (encoding == NULL) {
	Tcl_SetByteArrayLength(objPtr, offset);
    } else {
	Tcl_SetObjLength(objPtr, offset);
    }

    /*
     * Update the notifier state so we don't block while there is still data
     * in the buffers.
     */

  done:
    UpdateInterest(chanPtr);
    return copied;
}

/*
 *---------------------------------------------------------------------------
 *
 * ReadBytes --
 *
 *	Reads from the channel until the requested number of bytes have been
 *	seen, EOF is seen, or the channel would block. Bytes from the channel
 *	are stored in objPtr as a ByteArray object. EOL and EOF translation
 *	are done.
 *
 *	'bytesToRead' can safely be a very large number because space is only
 *	allocated to hold data read from the channel as needed.
 *
 * Results:
 *	The return value is the number of bytes appended to the object and
 *	*offsetPtr is filled with the total number of bytes in the object
 *	(greater than the return value if there were already bytes in the
 *	object).
 *
 * Side effects:
 *	None.
 *
 *---------------------------------------------------------------------------
 */

static int
ReadBytes(
    ChannelState *statePtr,	/* State of the channel to read. */
    Tcl_Obj *objPtr,		/* Input data is appended to this ByteArray
				 * object. Its length is how much space has
				 * been allocated to hold data, not how many
				 * bytes of data have been stored in the
				 * object. */
    int bytesToRead,		/* Maximum number of bytes to store, or < 0 to
				 * get all available bytes. Bytes are obtained
				 * from the first buffer in the queue - even
				 * if this number is larger than the number of
				 * bytes available in the first buffer, only
				 * the bytes from the first buffer are
				 * returned. */
    int *offsetPtr)		/* On input, contains how many bytes of objPtr
				 * have been used to hold data. On output,
				 * filled with how many bytes are now being
				 * used. */
{
    int toRead, srcLen, offset, length, srcRead, dstWrote;
    ChannelBuffer *bufPtr;
    char *src, *dst;

    offset = *offsetPtr;

    bufPtr = statePtr->inQueueHead;
    src = RemovePoint(bufPtr);
    srcLen = BytesLeft(bufPtr);

    toRead = bytesToRead;
    if ((unsigned) toRead > (unsigned) srcLen) {
	toRead = srcLen;
    }

    dst = (char *) Tcl_GetByteArrayFromObj(objPtr, &length);
    if (toRead > length - offset - 1) {
	/*
	 * Double the existing size of the object or make enough room to hold
	 * all the characters we may get from the source buffer, whichever is
	 * larger.
	 */

	length = offset * 2;
	if (offset < toRead) {
	    length = offset + toRead + 1;
	}
	dst = (char *) Tcl_SetByteArrayLength(objPtr, length);
    }
    dst += offset;

    if (statePtr->flags & INPUT_NEED_NL) {
	ResetFlag(statePtr, INPUT_NEED_NL);
	if ((srcLen == 0) || (*src != '\n')) {
	    *dst = '\r';
	    *offsetPtr += 1;
	    return 1;
	}
	*dst++ = '\n';
	src++;
	srcLen--;
	toRead--;
    }

    srcRead = srcLen;
    dstWrote = toRead;
    if (TranslateInputEOL(statePtr, dst, src, &dstWrote, &srcRead) != 0) {
	if (dstWrote == 0) {
	    return -1;
	}
    }
    bufPtr->nextRemoved += srcRead;
    *offsetPtr += dstWrote;
    return dstWrote;
}

/*
 *---------------------------------------------------------------------------
 *
 * ReadChars --
 *
 *	Reads from the channel until the requested number of UTF-8 characters
 *	have been seen, EOF is seen, or the channel would block. Raw bytes
 *	from the channel are converted to UTF-8 and stored in objPtr. EOL and
 *	EOF translation is done.
 *
 *	'charsToRead' can safely be a very large number because space is only
 *	allocated to hold data read from the channel as needed.
 *
 *	'charsToRead' may *not* be 0.
 *
 * Results:
 *	The return value is the number of characters appended to the object,
 *	*offsetPtr is filled with the number of bytes that were appended, and
 *	*factorPtr is filled with the expansion factor used to guess how many
 *	bytes of UTF-8 to allocate to hold N source bytes.
 *
 * Side effects:
 *	None.
 *
 *---------------------------------------------------------------------------
 */

static int
ReadChars(
    ChannelState *statePtr,	/* State of channel to read. */
    Tcl_Obj *objPtr,		/* Input data is appended to this object.
				 * objPtr->length is how much space has been
				 * allocated to hold data, not how many bytes
				 * of data have been stored in the object. */
    int charsToRead,		/* Maximum number of characters to store, or
				 * -1 to get all available characters.
				 * Characters are obtained from the first
				 * buffer in the queue -- even if this number
				 * is larger than the number of characters
				 * available in the first buffer, only the
				 * characters from the first buffer are
				 * returned. */
    int *offsetPtr,		/* On input, contains how many bytes of objPtr
				 * have been used to hold data. On output,
				 * filled with how many bytes are now being
				 * used. */
    int *factorPtr)		/* On input, contains a guess of how many
				 * bytes need to be allocated to hold the
				 * result of converting N source bytes to
				 * UTF-8. On output, contains another guess
				 * based on the data seen so far. */
{
    int toRead, factor, offset, spaceLeft, srcLen, dstNeeded;
    int srcRead, dstWrote, numChars, dstRead;
    ChannelBuffer *bufPtr;
    char *src, *dst;
    Tcl_EncodingState oldState;
    int encEndFlagSuppressed = 0;

    factor = *factorPtr;
    offset = *offsetPtr;

    bufPtr = statePtr->inQueueHead;
    src = RemovePoint(bufPtr);
    srcLen = BytesLeft(bufPtr);

    toRead = charsToRead;
    if ((unsigned)toRead > (unsigned)srcLen) {
	toRead = srcLen;
    }

    /*
     * 'factor' is how much we guess that the bytes in the source buffer will
     * expand when converted to UTF-8 chars. This guess comes from analyzing
     * how many characters were produced by the previous pass.
     */

    dstNeeded = TCL_UTF_MAX - 1 + toRead * factor / UTF_EXPANSION_FACTOR;
    spaceLeft = objPtr->length - offset;

    if (dstNeeded > spaceLeft) {
	/*
	 * Double the existing size of the object or make enough room to hold
	 * all the characters we want from the source buffer, whichever is
	 * larger.
	 */

	int length = offset + ((offset < dstNeeded) ? dstNeeded : offset);

	if (Tcl_AttemptSetObjLength(objPtr, length) == 0) {
	    length = offset + dstNeeded;
	    if (Tcl_AttemptSetObjLength(objPtr, length) == 0) {
		dstNeeded = TCL_UTF_MAX - 1 + toRead;
		length = offset + dstNeeded;
		Tcl_SetObjLength(objPtr, length);
	    }
	}
	spaceLeft = length - offset;
    }
    if (toRead == srcLen) {
	/*
	 * Want to convert the whole buffer in one pass. If we have enough
	 * space, convert it using all available space in object rather than
	 * using the factor.
	 */

	dstNeeded = spaceLeft;
    }
    dst = objPtr->bytes + offset;

    /*
     * [Bug 1462248]: The cause of the crash reported in this bug is this:
     *
     * - ReadChars, called with a single buffer, with a incomplete
     *	 multi-byte character at the end (only the first byte of it).
     * - Encoding translation fails, asks for more data
     * - Data is read, and eof is reached, TCL_ENCODING_END (TEE) is set.
     * - ReadChar is called again, converts the first buffer, but due to TEE
     *	 it does not check for incomplete multi-byte data, and the character
     *	 just after the end of the first buffer is a valid completion of the
     *	 multi-byte header in the actual buffer. The conversion reads more
     *	 characters from the buffer then present. This causes nextRemoved to
     *	 overshoot nextAdded and the next reads compute a negative srcLen,
     *	 cause further translations to fail, causing copying of data into the
     *	 next buffer using bad arguments, causing the mecpy for to eventually
     *	 fail.
     *
     * In the end it is a memory access bug spiraling out of control if the
     * conditions are _just so_. And ultimate cause is that TEE is given to a
     * conversion where it should not. TEE signals that this is the last
     * buffer. Except in our case it is not.
     *
     * My solution is to suppress TEE if the first buffer is not the last. We
     * will eventually need it given that EOF has been reached, but not right
     * now. This is what the new flag "endEncSuppressFlag" is for.
     *
     * The bug in 'Tcl_Utf2UtfProc' where it read from memory behind the
     * actual buffer has been fixed as well, and fixes the problem with the
     * crash too, but this would still allow the generic layer to
     * accidentially break a multi-byte sequence if the conditions are just
     * right, because again the ExternalToUtf would be successful where it
     * should not.
     */

    if ((statePtr->inputEncodingFlags & TCL_ENCODING_END) &&
	    (bufPtr->nextPtr != NULL)) {
	/*
	 * TEE is set for a buffer which is not the last. Squash it for now,
	 * and restore it later, before yielding control to our caller.
	 */

	statePtr->inputEncodingFlags &= ~TCL_ENCODING_END;
	encEndFlagSuppressed = 1;
    }

    oldState = statePtr->inputEncodingState;
    if (statePtr->flags & INPUT_NEED_NL) {
	/*
	 * We want a '\n' because the last character we saw was '\r'.
	 */

	ResetFlag(statePtr, INPUT_NEED_NL);
	Tcl_ExternalToUtf(NULL, statePtr->encoding, src, srcLen,
		statePtr->inputEncodingFlags, &statePtr->inputEncodingState,
		dst, TCL_UTF_MAX + 1, &srcRead, &dstWrote, &numChars);
	if ((dstWrote > 0) && (*dst == '\n')) {
	    /*
	     * The next char was a '\n'. Consume it and produce a '\n'.
	     */

	    bufPtr->nextRemoved += srcRead;
	} else {
	    /*
	     * The next char was not a '\n'. Produce a '\r'.
	     */

	    *dst = '\r';
	}
	statePtr->inputEncodingFlags &= ~TCL_ENCODING_START;
	*offsetPtr += 1;

	if (encEndFlagSuppressed) {
	    statePtr->inputEncodingFlags |= TCL_ENCODING_END;
	}
	return 1;
    }

    Tcl_ExternalToUtf(NULL, statePtr->encoding, src, srcLen,
	    statePtr->inputEncodingFlags, &statePtr->inputEncodingState, dst,
	    dstNeeded + 1, &srcRead, &dstWrote, &numChars);

    if (encEndFlagSuppressed) {
	statePtr->inputEncodingFlags |= TCL_ENCODING_END;
    }

    if (srcRead == 0) {
	/*
	 * Not enough bytes in src buffer to make a complete char. Copy the
	 * bytes to the next buffer to make a new contiguous string, then tell
	 * the caller to fill the buffer with more bytes.
	 */

	ChannelBuffer *nextPtr;

	nextPtr = bufPtr->nextPtr;
	if (nextPtr == NULL) {
	    if (srcLen > 0) {
		/*
		 * There isn't enough data in the buffers to complete the next
		 * character, so we need to wait for more data before the next
		 * file event can be delivered. [Bug 478856]
		 *
		 * The exception to this is if the input buffer was completely
		 * empty before we tried to convert its contents. Nothing in,
		 * nothing out, and no incomplete character data. The
		 * conversion before the current one was complete.
		 */

		SetFlag(statePtr, CHANNEL_NEED_MORE_DATA);
	    }
	    return -1;
	}

	/*
	 * Space is made at the beginning of the buffer to copy the previous
	 * unused bytes there. Check first if the buffer we are using actually
	 * has enough space at its beginning for the data we are copying.
	 * Because if not we will write over the buffer management
	 * information, especially the 'nextPtr'.
	 *
	 * Note that the BUFFER_PADDING (See AllocChannelBuffer) is used to
	 * prevent exactly this situation. I.e. it should never happen.
	 * Therefore it is ok to panic should it happen despite the
	 * precautions.
	 */

	if (nextPtr->nextRemoved - srcLen < 0) {
	    Tcl_Panic("Buffer Underflow, BUFFER_PADDING not enough");
	}

	nextPtr->nextRemoved -= srcLen;
	memcpy(RemovePoint(nextPtr), src, (size_t) srcLen);
	RecycleBuffer(statePtr, bufPtr, 0);
	statePtr->inQueueHead = nextPtr;
	return ReadChars(statePtr, objPtr, charsToRead, offsetPtr, factorPtr);
    }

    dstRead = dstWrote;
    if (TranslateInputEOL(statePtr, dst, dst, &dstWrote, &dstRead) != 0) {
	/*
	 * Hit EOF char. How many bytes of src correspond to where the EOF was
	 * located in dst? Run the conversion again with an output buffer just
	 * big enough to hold the data so we can get the correct value for
	 * srcRead.
	 */

	if (dstWrote == 0) {
	    return -1;
	}
	statePtr->inputEncodingState = oldState;
	Tcl_ExternalToUtf(NULL, statePtr->encoding, src, srcLen,
		statePtr->inputEncodingFlags, &statePtr->inputEncodingState,
		dst, dstRead + TCL_UTF_MAX, &srcRead, &dstWrote, &numChars);
	TranslateInputEOL(statePtr, dst, dst, &dstWrote, &dstRead);
    }

    /*
     * The number of characters that we got may be less than the number that
     * we started with because "\r\n" sequences may have been turned into just
     * '\n' in dst.
     */

    numChars -= (dstRead - dstWrote);

    if ((unsigned) numChars > (unsigned) toRead) {
	/*
	 * Got too many chars.
	 */

	const char *eof;

	eof = Tcl_UtfAtIndex(dst, toRead);
	statePtr->inputEncodingState = oldState;
	Tcl_ExternalToUtf(NULL, statePtr->encoding, src, srcLen,
		statePtr->inputEncodingFlags, &statePtr->inputEncodingState,
		dst, eof - dst + TCL_UTF_MAX, &srcRead, &dstWrote, &numChars);
	dstRead = dstWrote;
	TranslateInputEOL(statePtr, dst, dst, &dstWrote, &dstRead);
	numChars -= (dstRead - dstWrote);
    }
    statePtr->inputEncodingFlags &= ~TCL_ENCODING_START;

    bufPtr->nextRemoved += srcRead;
    if (dstWrote > srcRead + 1) {
	*factorPtr = dstWrote * UTF_EXPANSION_FACTOR / srcRead;
    }
    *offsetPtr += dstWrote;
    return numChars;
}

/*
 *---------------------------------------------------------------------------
 *
 * TranslateInputEOL --
 *
 *	Perform input EOL and EOF translation on the source buffer, leaving
 *	the translated result in the destination buffer.
 *
 * Results:
 *	The return value is 1 if the EOF character was found when copying
 *	bytes to the destination buffer, 0 otherwise.
 *
 * Side effects:
 *	None.
 *
 *---------------------------------------------------------------------------
 */

static int
TranslateInputEOL(
    ChannelState *statePtr,	/* Channel being read, for EOL translation and
				 * EOF character. */
    char *dstStart,		/* Output buffer filled with chars by applying
				 * appropriate EOL translation to source
				 * characters. */
    const char *srcStart,	/* Source characters. */
    int *dstLenPtr,		/* On entry, the maximum length of output
				 * buffer in bytes; must be <= *srcLenPtr. On
				 * exit, the number of bytes actually used in
				 * output buffer. */
    int *srcLenPtr)		/* On entry, the length of source buffer. On
				 * exit, the number of bytes read from the
				 * source buffer. */
{
    int dstLen, srcLen, inEofChar;
    const char *eof;

    dstLen = *dstLenPtr;

    eof = NULL;
    inEofChar = statePtr->inEofChar;
    if (inEofChar != '\0') {
	/*
	 * Find EOF in translated buffer then compress out the EOL. The source
	 * buffer may be much longer than the destination buffer - we only
	 * want to return EOF if the EOF has been copied to the destination
	 * buffer.
	 */

	const char *src, *srcMax;

	srcMax = srcStart + *srcLenPtr;
	for (src = srcStart; src < srcMax; src++) {
	    if (*src == inEofChar) {
		eof = src;
		srcLen = src - srcStart;
		if (srcLen < dstLen) {
		    dstLen = srcLen;
		}
		*srcLenPtr = srcLen;
		break;
	    }
	}
    }
    switch (statePtr->inputTranslation) {
    case TCL_TRANSLATE_LF:
	if (dstStart != srcStart) {
	    memcpy(dstStart, srcStart, (size_t) dstLen);
	}
	srcLen = dstLen;
	break;
    case TCL_TRANSLATE_CR: {
	char *dst, *dstEnd;

	if (dstStart != srcStart) {
	    memcpy(dstStart, srcStart, (size_t) dstLen);
	}
	dstEnd = dstStart + dstLen;
	for (dst = dstStart; dst < dstEnd; dst++) {
	    if (*dst == '\r') {
		*dst = '\n';
	    }
	}
	srcLen = dstLen;
	break;
    }
    case TCL_TRANSLATE_CRLF: {
	char *dst;
	const char *src, *srcEnd, *srcMax;

	dst = dstStart;
	src = srcStart;
	srcEnd = srcStart + dstLen;
	srcMax = srcStart + *srcLenPtr;

	for ( ; src < srcEnd; ) {
	    if (*src == '\r') {
		src++;
		if (src >= srcMax) {
		    SetFlag(statePtr, INPUT_NEED_NL);
		} else if (*src == '\n') {
		    *dst++ = *src++;
		} else {
		    *dst++ = '\r';
		}
	    } else {
		*dst++ = *src++;
	    }
	}
	srcLen = src - srcStart;
	dstLen = dst - dstStart;
	break;
    }
    case TCL_TRANSLATE_AUTO: {
	char *dst;
	const char *src, *srcEnd, *srcMax;

	dst = dstStart;
	src = srcStart;
	srcEnd = srcStart + dstLen;
	srcMax = srcStart + *srcLenPtr;

	if ((statePtr->flags & INPUT_SAW_CR) && (src < srcMax)) {
	    if (*src == '\n') {
		src++;
	    }
	    ResetFlag(statePtr, INPUT_SAW_CR);
	}
	for ( ; src < srcEnd; ) {
	    if (*src == '\r') {
		src++;
		if (src >= srcMax) {
		    SetFlag(statePtr, INPUT_SAW_CR);
		} else if (*src == '\n') {
		    if (srcEnd < srcMax) {
			srcEnd++;
		    }
		    src++;
		}
		*dst++ = '\n';
	    } else {
		*dst++ = *src++;
	    }
	}
	srcLen = src - srcStart;
	dstLen = dst - dstStart;
	break;
    }
    default:
	return 0;
    }
    *dstLenPtr = dstLen;

    if ((eof != NULL) && (srcStart + srcLen >= eof)) {
	/*
	 * EOF character was seen in EOL translated range. Leave current file
	 * position pointing at the EOF character, but don't store the EOF
	 * character in the output string.
	 */

	SetFlag(statePtr, CHANNEL_EOF | CHANNEL_STICKY_EOF);
	statePtr->inputEncodingFlags |= TCL_ENCODING_END;
	ResetFlag(statePtr, INPUT_SAW_CR | INPUT_NEED_NL);
	return 1;
    }

    *srcLenPtr = srcLen;
    return 0;
}

/*
 *----------------------------------------------------------------------
 *
 * Tcl_Ungets --
 *
 *	Causes the supplied string to be added to the input queue of the
 *	channel, at either the head or tail of the queue.
 *
 * Results:
 *	The number of bytes stored in the channel, or -1 on error.
 *
 * Side effects:
 *	Adds input to the input queue of a channel.
 *
 *----------------------------------------------------------------------
 */

int
Tcl_Ungets(
    Tcl_Channel chan,		/* The channel for which to add the input. */
    const char *str,		/* The input itself. */
    int len,			/* The length of the input. */
    int atEnd)			/* If non-zero, add at end of queue; otherwise
				 * add at head of queue. */
{
    Channel *chanPtr;		/* The real IO channel. */
    ChannelState *statePtr;	/* State of actual channel. */
    ChannelBuffer *bufPtr;	/* Buffer to contain the data. */
    int flags;

    chanPtr = (Channel *) chan;
    statePtr = chanPtr->state;

    /*
     * This operation should occur at the top of a channel stack.
     */

    chanPtr = statePtr->topChanPtr;

    /*
     * CheckChannelErrors clears too many flag bits in this one case.
     */

    flags = statePtr->flags;
    if (CheckChannelErrors(statePtr, TCL_READABLE) != 0) {
	len = -1;
	goto done;
    }
    statePtr->flags = flags;

    /*
     * If we have encountered a sticky EOF, just punt without storing (sticky
     * EOF is set if we have seen the input eofChar, to prevent reading beyond
     * the eofChar). Otherwise, clear the EOF flags, and clear the BLOCKED
     * bit. We want to discover these conditions anew in each operation.
     */

    if (statePtr->flags & CHANNEL_STICKY_EOF) {
	goto done;
    }
    ResetFlag(statePtr, CHANNEL_BLOCKED | CHANNEL_EOF);

    bufPtr = AllocChannelBuffer(len);
    memcpy(InsertPoint(bufPtr), str, (size_t) len);
    bufPtr->nextAdded += len;

    if (statePtr->inQueueHead == NULL) {
	bufPtr->nextPtr = NULL;
	statePtr->inQueueHead = bufPtr;
	statePtr->inQueueTail = bufPtr;
    } else if (atEnd) {
	bufPtr->nextPtr = NULL;
	statePtr->inQueueTail->nextPtr = bufPtr;
	statePtr->inQueueTail = bufPtr;
    } else {
	bufPtr->nextPtr = statePtr->inQueueHead;
	statePtr->inQueueHead = bufPtr;
    }

    /*
     * Update the notifier state so we don't block while there is still data
     * in the buffers.
     */

  done:
    UpdateInterest(chanPtr);
    return len;
}

/*
 *----------------------------------------------------------------------
 *
 * Tcl_Flush --
 *
 *	Flushes output data on a channel.
 *
 * Results:
 *	A standard Tcl result.
 *
 * Side effects:
 *	May flush output queued on this channel.
 *
 *----------------------------------------------------------------------
 */

int
Tcl_Flush(
    Tcl_Channel chan)		/* The Channel to flush. */
{
    int result;			/* Of calling FlushChannel. */
    Channel *chanPtr = (Channel *) chan;
				/* The actual channel. */
    ChannelState *statePtr = chanPtr->state;
				/* State of actual channel. */

    /*
     * This operation should occur at the top of a channel stack.
     */

    chanPtr = statePtr->topChanPtr;

    if (CheckChannelErrors(statePtr, TCL_WRITABLE) != 0) {
	return -1;
    }

    /*
     * Force current output buffer to be output also.
     */

    if ((statePtr->curOutPtr != NULL) && IsBufferReady(statePtr->curOutPtr)) {
	SetFlag(statePtr, BUFFER_READY);
    }

    result = FlushChannel(NULL, chanPtr, 0);
    if (result != 0) {
	return TCL_ERROR;
    }

    return TCL_OK;
}

/*
 *----------------------------------------------------------------------
 *
 * DiscardInputQueued --
 *
 *	Discards any input read from the channel but not yet consumed by Tcl
 *	reading commands.
 *
 * Results:
 *	None.
 *
 * Side effects:
 *	May discard input from the channel. If discardLastBuffer is zero,
 *	leaves one buffer in place for back-filling.
 *
 *----------------------------------------------------------------------
 */

static void
DiscardInputQueued(
    ChannelState *statePtr,	/* Channel on which to discard the queued
				 * input. */
    int discardSavedBuffers)	/* If non-zero, discard all buffers including
				 * last one. */
{
    ChannelBuffer *bufPtr, *nxtPtr;
				/* Loop variables. */

    bufPtr = statePtr->inQueueHead;
    statePtr->inQueueHead = NULL;
    statePtr->inQueueTail = NULL;
    for (; bufPtr != NULL; bufPtr = nxtPtr) {
	nxtPtr = bufPtr->nextPtr;
	RecycleBuffer(statePtr, bufPtr, discardSavedBuffers);
    }

    /*
     * If discardSavedBuffers is nonzero, must also discard any previously
     * saved buffer in the saveInBufPtr field.
     */

    if (discardSavedBuffers && statePtr->saveInBufPtr != NULL) {
	ckfree((char *) statePtr->saveInBufPtr);
	statePtr->saveInBufPtr = NULL;
    }
}

/*
 *---------------------------------------------------------------------------
 *
 * GetInput --
 *
 *	Reads input data from a device into a channel buffer.
 *
 * Results:
 *	The return value is the Posix error code if an error occurred while
 *	reading from the file, or 0 otherwise.
 *
 * Side effects:
 *	Reads from the underlying device.
 *
 *---------------------------------------------------------------------------
 */

static int
GetInput(
    Channel *chanPtr)		/* Channel to read input from. */
{
    int toRead;			/* How much to read? */
    int result;			/* Of calling driver. */
    int nread;			/* How much was read from channel? */
    ChannelBuffer *bufPtr;	/* New buffer to add to input queue. */
    ChannelState *statePtr = chanPtr->state;
				/* State info for channel */

    /*
     * Prevent reading from a dead channel -- a channel that has been closed
     * but not yet deallocated, which can happen if the exit handler for
     * channel cleanup has run but the channel is still registered in some
     * interpreter.
     */

    if (CheckForDeadChannel(NULL, statePtr)) {
	return EINVAL;
    }

    /*
     * First check for more buffers in the pushback area of the topmost
     * channel in the stack and use them. They can be the result of a
     * transformation which went away without reading all the information
     * placed in the area when it was stacked.
     *
     * Two possibilities for the state: No buffers in it, or a single empty
     * buffer. In the latter case we can recycle it now.
     */

    if (chanPtr->inQueueHead != NULL) {
	if (statePtr->inQueueHead != NULL) {
	    RecycleBuffer(statePtr, statePtr->inQueueHead, 0);
	    statePtr->inQueueHead = NULL;
	}

	statePtr->inQueueHead = chanPtr->inQueueHead;
	statePtr->inQueueTail = chanPtr->inQueueTail;
	chanPtr->inQueueHead = NULL;
	chanPtr->inQueueTail = NULL;
	return 0;
    }

    /*
     * Nothing in the pushback area, fall back to the usual handling (driver,
     * etc.)
     */

    /*
     * See if we can fill an existing buffer. If we can, read only as much as
     * will fit in it. Otherwise allocate a new buffer, add it to the input
     * queue and attempt to fill it to the max.
     */

    bufPtr = statePtr->inQueueTail;
    if ((bufPtr != NULL) && !IsBufferFull(bufPtr)) {
	toRead = SpaceLeft(bufPtr);
    } else {
	bufPtr = statePtr->saveInBufPtr;
	statePtr->saveInBufPtr = NULL;

	/*
	 * Check the actual buffersize against the requested buffersize.
	 * Buffers which are smaller than requested are squashed. This is done
	 * to honor dynamic changes of the buffersize made by the user.
	 */

	if ((bufPtr != NULL)
		&& (bufPtr->bufLength - BUFFER_PADDING < statePtr->bufSize)) {
	    ckfree((char *) bufPtr);
	    bufPtr = NULL;
	}

	if (bufPtr == NULL) {
	    bufPtr = AllocChannelBuffer(statePtr->bufSize);
	}
	bufPtr->nextPtr = NULL;

	/*
	 * SF #427196: Use the actual size of the buffer to determine the
	 * number of bytes to read from the channel and not the size for new
	 * buffers. They can be different if the buffersize was changed
	 * between reads.
	 *
	 * Note: This affects performance negatively if the buffersize was
	 * extended but this small buffer is reused for all subsequent reads.
	 * The system never uses buffers with the requested bigger size in
	 * that case. An adjunct patch could try and delete all unused buffers
	 * it encounters and which are smaller than the formally requested
	 * buffersize.
	 */

	toRead = SpaceLeft(bufPtr);

	if (statePtr->inQueueTail == NULL) {
	    statePtr->inQueueHead = bufPtr;
	} else {
	    statePtr->inQueueTail->nextPtr = bufPtr;
	}
	statePtr->inQueueTail = bufPtr;
    }

    /*
     * If EOF is set, we should avoid calling the driver because on some
     * platforms it is impossible to read from a device after EOF.
     */

    if (statePtr->flags & CHANNEL_EOF) {
	return 0;
    }

#ifdef TCL_IO_TRACK_OS_FOR_DRIVER_WITH_BAD_BLOCKING
    /*
     * [SF Tcl Bug 943274]. Better emulation of non-blocking channels for
     * channels without BlockModeProc, by keeping track of true fileevents
     * generated by the OS == Data waiting and reading if and only if we are
     * sure to have data.
     */

    if ((statePtr->flags & CHANNEL_NONBLOCKING) &&
	    (Tcl_ChannelBlockModeProc(chanPtr->typePtr) == NULL) &&
	    !(statePtr->flags & CHANNEL_HAS_MORE_DATA)) {
	/*
	 * Bypass the driver, it would block, as no data is available
	 */

	nread = -1;
	result = EWOULDBLOCK;
    } else {
#endif /* TCL_IO_TRACK_OS_FOR_DRIVER_WITH_BAD_BLOCKING */

	nread = (chanPtr->typePtr->inputProc)(chanPtr->instanceData,
		InsertPoint(bufPtr), toRead, &result);

#ifdef TCL_IO_TRACK_OS_FOR_DRIVER_WITH_BAD_BLOCKING
    }
#endif /* TCL_IO_TRACK_OS_FOR_DRIVER_WITH_BAD_BLOCKING */

    if (nread > 0) {
	bufPtr->nextAdded += nread;

	/*
	 * If we get a short read, signal up that we may be BLOCKED. We should
	 * avoid calling the driver because on some platforms we will block in
	 * the low level reading code even though the channel is set into
	 * nonblocking mode.
	 */

	if (nread < toRead) {
	    SetFlag(statePtr, CHANNEL_BLOCKED);
	}

#ifdef TCL_IO_TRACK_OS_FOR_DRIVER_WITH_BAD_BLOCKING
	if (nread <= toRead) {
	    /*
	     * [SF Tcl Bug 943274] We have read the available data, clear
	     * flag.
	     */

	    ResetFlag(statePtr, CHANNEL_HAS_MORE_DATA);
	}
#endif /* TCL_IO_TRACK_OS_FOR_DRIVER_WITH_BAD_BLOCKING */

    } else if (nread == 0) {
	SetFlag(statePtr, CHANNEL_EOF);
	statePtr->inputEncodingFlags |= TCL_ENCODING_END;
    } else if (nread < 0) {
	if ((result == EWOULDBLOCK) || (result == EAGAIN)) {
	    SetFlag(statePtr, CHANNEL_BLOCKED);
	    result = EAGAIN;
	}
	Tcl_SetErrno(result);
	return result;
    }
    return 0;
}

/*
 *----------------------------------------------------------------------
 *
 * Tcl_Seek --
 *
 *	Implements seeking on Tcl Channels. This is a public function so that
 *	other C facilities may be implemented on top of it.
 *
 * Results:
 *	The new access point or -1 on error. If error, use Tcl_GetErrno() to
 *	retrieve the POSIX error code for the error that occurred.
 *
 * Side effects:
 *	May flush output on the channel. May discard queued input.
 *
 *----------------------------------------------------------------------
 */

Tcl_WideInt
Tcl_Seek(
    Tcl_Channel chan,		/* The channel on which to seek. */
    Tcl_WideInt offset,		/* Offset to seek to. */
    int mode)			/* Relative to which location to seek? */
{
    Channel *chanPtr = (Channel *) chan;
				/* The real IO channel. */
    ChannelState *statePtr = chanPtr->state;
				/* State info for channel */
    int inputBuffered, outputBuffered;
				/* # bytes held in buffers. */
    int result;			/* Of device driver operations. */
    Tcl_WideInt curPos;		/* Position on the device. */
    int wasAsync;		/* Was the channel nonblocking before the seek
				 * operation? If so, must restore to
				 * non-blocking mode after the seek. */

    if (CheckChannelErrors(statePtr, TCL_WRITABLE | TCL_READABLE) != 0) {
	return Tcl_LongAsWide(-1);
    }

    /*
     * Disallow seek on dead channels - channels that have been closed but not
     * yet been deallocated. Such channels can be found if the exit handler
     * for channel cleanup has run but the channel is still registered in an
     * interpreter.
     */

    if (CheckForDeadChannel(NULL, statePtr)) {
	return Tcl_LongAsWide(-1);
    }

    /*
     * This operation should occur at the top of a channel stack.
     */

    chanPtr = statePtr->topChanPtr;

    /*
     * Disallow seek on channels whose type does not have a seek procedure
     * defined. This means that the channel does not support seeking.
     */

    if (chanPtr->typePtr->seekProc == NULL) {
	Tcl_SetErrno(EINVAL);
	return Tcl_LongAsWide(-1);
    }

    /*
     * Compute how much input and output is buffered. If both input and output
     * is buffered, cannot compute the current position.
     */

    inputBuffered = Tcl_InputBuffered(chan);
    outputBuffered = Tcl_OutputBuffered(chan);

    if ((inputBuffered != 0) && (outputBuffered != 0)) {
	Tcl_SetErrno(EFAULT);
	return Tcl_LongAsWide(-1);
    }

    /*
     * If we are seeking relative to the current position, compute the
     * corrected offset taking into account the amount of unread input.
     */

    if (mode == SEEK_CUR) {
	offset -= inputBuffered;
    }

    /*
     * Discard any queued input - this input should not be read after the
     * seek.
     */

    DiscardInputQueued(statePtr, 0);

    /*
     * Reset EOF and BLOCKED flags. We invalidate them by moving the access
     * point. Also clear CR related flags.
     */

    statePtr->flags &=
	~(CHANNEL_EOF | CHANNEL_STICKY_EOF | CHANNEL_BLOCKED | INPUT_SAW_CR);

    /*
     * If the channel is in asynchronous output mode, switch it back to
     * synchronous mode and cancel any async flush that may be scheduled.
     * After the flush, the channel will be put back into asynchronous output
     * mode.
     */

    wasAsync = 0;
    if (statePtr->flags & CHANNEL_NONBLOCKING) {
	wasAsync = 1;
	result = StackSetBlockMode(chanPtr, TCL_MODE_BLOCKING);
	if (result != 0) {
	    return Tcl_LongAsWide(-1);
	}
	ResetFlag(statePtr, CHANNEL_NONBLOCKING);
	if (statePtr->flags & BG_FLUSH_SCHEDULED) {
	    ResetFlag(statePtr, BG_FLUSH_SCHEDULED);
	}
    }

    /*
     * If there is data buffered in statePtr->curOutPtr then mark the channel
     * as ready to flush before invoking FlushChannel.
     */

    if ((statePtr->curOutPtr != NULL) && IsBufferReady(statePtr->curOutPtr)) {
	SetFlag(statePtr, BUFFER_READY);
    }

    /*
     * If the flush fails we cannot recover the original position. In that
     * case the seek is not attempted because we do not know where the access
     * position is - instead we return the error. FlushChannel has already
     * called Tcl_SetErrno() to report the error upwards. If the flush
     * succeeds we do the seek also.
     */

    if (FlushChannel(NULL, chanPtr, 0) != 0) {
	curPos = -1;
    } else {
	/*
	 * Now seek to the new position in the channel as requested by the
	 * caller. Note that we prefer the wideSeekProc if that is available
	 * and non-NULL...
	 */

	if (HaveVersion(chanPtr->typePtr, TCL_CHANNEL_VERSION_3) &&
		chanPtr->typePtr->wideSeekProc != NULL) {
	    curPos = (chanPtr->typePtr->wideSeekProc) (chanPtr->instanceData,
		    offset, mode, &result);
	} else if (offset < Tcl_LongAsWide(LONG_MIN) ||
		offset > Tcl_LongAsWide(LONG_MAX)) {
	    result = EOVERFLOW;
	    curPos = Tcl_LongAsWide(-1);
	} else {
	    curPos = Tcl_LongAsWide((chanPtr->typePtr->seekProc) (
		    chanPtr->instanceData, Tcl_WideAsLong(offset), mode,
		    &result));
	}
	if (curPos == Tcl_LongAsWide(-1)) {
	    Tcl_SetErrno(result);
	}
    }

    /*
     * Restore to nonblocking mode if that was the previous behavior.
     *
     * NOTE: Even if there was an async flush active we do not restore it now
     * because we already flushed all the queued output, above.
     */

    if (wasAsync) {
	SetFlag(statePtr, CHANNEL_NONBLOCKING);
	result = StackSetBlockMode(chanPtr, TCL_MODE_NONBLOCKING);
	if (result != 0) {
	    return Tcl_LongAsWide(-1);
	}
    }

    return curPos;
}

/*
 *----------------------------------------------------------------------
 *
 * Tcl_Tell --
 *
 *	Returns the position of the next character to be read/written on this
 *	channel.
 *
 * Results:
 *	A nonnegative integer on success, -1 on failure. If failed, use
 *	Tcl_GetErrno() to retrieve the POSIX error code for the error that
 *	occurred.
 *
 * Side effects:
 *	None.
 *
 *----------------------------------------------------------------------
 */

Tcl_WideInt
Tcl_Tell(
    Tcl_Channel chan)		/* The channel to return pos for. */
{
    Channel *chanPtr = (Channel *) chan;
				/* The real IO channel. */
    ChannelState *statePtr = chanPtr->state;
				/* State info for channel */
    int inputBuffered, outputBuffered;
				/* # bytes held in buffers. */
    int result;			/* Of calling device driver. */
    Tcl_WideInt curPos;		/* Position on device. */

    if (CheckChannelErrors(statePtr, TCL_WRITABLE | TCL_READABLE) != 0) {
	return Tcl_LongAsWide(-1);
    }

    /*
     * Disallow tell on dead channels -- channels that have been closed but
     * not yet been deallocated. Such channels can be found if the exit
     * handler for channel cleanup has run but the channel is still registered
     * in an interpreter.
     */

    if (CheckForDeadChannel(NULL, statePtr)) {
	return Tcl_LongAsWide(-1);
    }

    /*
     * This operation should occur at the top of a channel stack.
     */

    chanPtr = statePtr->topChanPtr;

    /*
     * Disallow tell on channels whose type does not have a seek procedure
     * defined. This means that the channel does not support seeking.
     */

    if (chanPtr->typePtr->seekProc == NULL) {
	Tcl_SetErrno(EINVAL);
	return Tcl_LongAsWide(-1);
    }

    /*
     * Compute how much input and output is buffered. If both input and output
     * is buffered, cannot compute the current position.
     */

    inputBuffered = Tcl_InputBuffered(chan);
    outputBuffered = Tcl_OutputBuffered(chan);

    if ((inputBuffered != 0) && (outputBuffered != 0)) {
	Tcl_SetErrno(EFAULT);
	return Tcl_LongAsWide(-1);
    }

    /*
     * Get the current position in the device and compute the position where
     * the next character will be read or written. Note that we prefer the
     * wideSeekProc if that is available and non-NULL...
     */

    if (HaveVersion(chanPtr->typePtr, TCL_CHANNEL_VERSION_3) &&
	    chanPtr->typePtr->wideSeekProc != NULL) {
	curPos = (chanPtr->typePtr->wideSeekProc) (chanPtr->instanceData,
		Tcl_LongAsWide(0), SEEK_CUR, &result);
    } else {
	curPos = Tcl_LongAsWide((chanPtr->typePtr->seekProc) (
		chanPtr->instanceData, 0, SEEK_CUR, &result));
    }
    if (curPos == Tcl_LongAsWide(-1)) {
	Tcl_SetErrno(result);
	return Tcl_LongAsWide(-1);
    }
    if (inputBuffered != 0) {
	return curPos - inputBuffered;
    }
    return curPos + outputBuffered;
}

/*
 *---------------------------------------------------------------------------
 *
 * Tcl_SeekOld, Tcl_TellOld --
 *
 *	Backward-compatability versions of the seek/tell interface that do not
 *	support 64-bit offsets. This interface is not documented or expected
 *	to be supported indefinitely.
 *
 * Results:
 *	As for Tcl_Seek and Tcl_Tell respectively, except truncated to
 *	whatever value will fit in an 'int'.
 *
 * Side effects:
 *	As for Tcl_Seek and Tcl_Tell respectively.
 *
 *---------------------------------------------------------------------------
 */

int
Tcl_SeekOld(
    Tcl_Channel chan,		/* The channel on which to seek. */
    int offset,			/* Offset to seek to. */
    int mode)			/* Relative to which location to seek? */
{
    Tcl_WideInt wOffset, wResult;

    wOffset = Tcl_LongAsWide((long)offset);
    wResult = Tcl_Seek(chan, wOffset, mode);
    return (int)Tcl_WideAsLong(wResult);
}

int
Tcl_TellOld(
    Tcl_Channel chan)		/* The channel to return pos for. */
{
    Tcl_WideInt wResult;

    wResult = Tcl_Tell(chan);
    return (int)Tcl_WideAsLong(wResult);
}

/*
 *---------------------------------------------------------------------------
 *
 * Tcl_TruncateChannel --
 *
 *	Truncate a channel to the given length.
 *
 * Results:
 *	TCL_OK on success, TCL_ERROR if the operation failed (e.g. is not
 *	supported by the type of channel, or the underlying OS operation
 *	failed in some way).
 *
 * Side effects:
 *	Seeks the channel to the current location. Sets errno on OS error.
 *
 *---------------------------------------------------------------------------
 */

int
Tcl_TruncateChannel(
    Tcl_Channel chan,		/* Channel to truncate. */
    Tcl_WideInt length)		/* Length to truncate it to. */
{
    Channel *chanPtr = (Channel *) chan;
    Tcl_DriverTruncateProc *truncateProc =
	    Tcl_ChannelTruncateProc(chanPtr->typePtr);
    int result;

    if (truncateProc == NULL) {
	/*
	 * Feature not supported and it's not emulatable. Pretend it's
	 * returned an EINVAL, a very generic error!
	 */

	Tcl_SetErrno(EINVAL);
	return TCL_ERROR;
    }

    if (!(chanPtr->state->flags & TCL_WRITABLE)) {
	/*
	 * We require that the file was opened of writing. Do that check now
	 * so that we only flush if we think we're going to succeed.
	 */

	Tcl_SetErrno(EINVAL);
	return TCL_ERROR;
    }

    /*
     * Seek first to force a total flush of all pending buffers and ditch any
     * pre-read input data.
     */

    if (Tcl_Seek(chan, (Tcl_WideInt)0, SEEK_CUR) == Tcl_LongAsWide(-1)) {
	return TCL_ERROR;
    }

    /*
     * We're all flushed to disk now and we also don't have any unfortunate
     * input baggage around either; can truncate with impunity.
     */

    result = truncateProc(chanPtr->instanceData, length);
    if (result != 0) {
	Tcl_SetErrno(result);
	return TCL_ERROR;
    }
    return TCL_OK;
}

/*
 *---------------------------------------------------------------------------
 *
 * CheckChannelErrors --
 *
 *	See if the channel is in an ready state and can perform the desired
 *	operation.
 *
 * Results:
 *	The return value is 0 if the channel is OK, otherwise the return value
 *	is -1 and errno is set to indicate the error.
 *
 * Side effects:
 *	May clear the EOF and/or BLOCKED bits if reading from channel.
 *
 *---------------------------------------------------------------------------
 */

static int
CheckChannelErrors(
    ChannelState *statePtr,	/* Channel to check. */
    int flags)			/* Test if channel supports desired operation:
				 * TCL_READABLE, TCL_WRITABLE. Also indicates
				 * Raw read or write for special close
				 * processing */
{
    int direction = flags & (TCL_READABLE|TCL_WRITABLE);

    /*
     * Check for unreported error.
     */

    if (statePtr->unreportedError != 0) {
	Tcl_SetErrno(statePtr->unreportedError);
	statePtr->unreportedError = 0;

	/*
	 * TIP #219, Tcl Channel Reflection API.
	 * Move a defered error message back into the channel bypass.
	 */

	if (statePtr->chanMsg != NULL) {
	    TclDecrRefCount(statePtr->chanMsg);
	}
	statePtr->chanMsg = statePtr->unreportedMsg;
	statePtr->unreportedMsg = NULL;
	return -1;
    }

    /*
     * Only the raw read and write operations are allowed during close in
     * order to drain data from stacked channels.
     */

    if ((statePtr->flags & CHANNEL_CLOSED) &&
	    ((flags & CHANNEL_RAW_MODE) == 0)) {
	Tcl_SetErrno(EACCES);
	return -1;
    }

    /*
     * Fail if the channel is not opened for desired operation.
     */

    if ((statePtr->flags & direction) == 0) {
	Tcl_SetErrno(EACCES);
	return -1;
    }

    /*
     * Fail if the channel is in the middle of a background copy.
     *
     * Don't do this tests for raw channels here or else the chaining in the
     * transformation drivers will fail with 'file busy' error instead of
     * retrieving and transforming the data to copy.
     */

    if (BUSY_STATE(statePtr,flags) && ((flags & CHANNEL_RAW_MODE) == 0)) {
	Tcl_SetErrno(EBUSY);
	return -1;
    }

    if (direction == TCL_READABLE) {
	/*
	 * If we have not encountered a sticky EOF, clear the EOF bit (sticky
	 * EOF is set if we have seen the input eofChar, to prevent reading
	 * beyond the eofChar). Also, always clear the BLOCKED bit. We want to
	 * discover these conditions anew in each operation.
	 */

	if ((statePtr->flags & CHANNEL_STICKY_EOF) == 0) {
	    ResetFlag(statePtr, CHANNEL_EOF);
	}
	ResetFlag(statePtr, CHANNEL_BLOCKED | CHANNEL_NEED_MORE_DATA);
    }

    return 0;
}

/*
 *----------------------------------------------------------------------
 *
 * Tcl_Eof --
 *
 *	Returns 1 if the channel is at EOF, 0 otherwise.
 *
 * Results:
 *	1 or 0, always.
 *
 * Side effects:
 *	None.
 *
 *----------------------------------------------------------------------
 */

int
Tcl_Eof(
    Tcl_Channel chan)		/* Does this channel have EOF? */
{
    ChannelState *statePtr = ((Channel *) chan)->state;
				/* State of real channel structure. */

    return ((statePtr->flags & CHANNEL_STICKY_EOF) ||
	    ((statePtr->flags & CHANNEL_EOF) &&
	    (Tcl_InputBuffered(chan) == 0))) ? 1 : 0;
}

/*
 *----------------------------------------------------------------------
 *
 * Tcl_InputBlocked --
 *
 *	Returns 1 if input is blocked on this channel, 0 otherwise.
 *
 * Results:
 *	0 or 1, always.
 *
 * Side effects:
 *	None.
 *
 *----------------------------------------------------------------------
 */

int
Tcl_InputBlocked(
    Tcl_Channel chan)		/* Is this channel blocked? */
{
    ChannelState *statePtr = ((Channel *) chan)->state;
				/* State of real channel structure. */

    return (statePtr->flags & CHANNEL_BLOCKED) ? 1 : 0;
}

/*
 *----------------------------------------------------------------------
 *
 * Tcl_InputBuffered --
 *
 *	Returns the number of bytes of input currently buffered in the common
 *	internal buffer of a channel.
 *
 * Results:
 *	The number of input bytes buffered, or zero if the channel is not open
 *	for reading.
 *
 * Side effects:
 *	None.
 *
 *----------------------------------------------------------------------
 */

int
Tcl_InputBuffered(
    Tcl_Channel chan)		/* The channel to query. */
{
    ChannelState *statePtr = ((Channel *) chan)->state;
				/* State of real channel structure. */
    ChannelBuffer *bufPtr;
    int bytesBuffered;

    for (bytesBuffered = 0, bufPtr = statePtr->inQueueHead; bufPtr != NULL;
	    bufPtr = bufPtr->nextPtr) {
	bytesBuffered += BytesLeft(bufPtr);
    }

    /*
     * Don't forget the bytes in the topmost pushback area.
     */

    for (bufPtr = statePtr->topChanPtr->inQueueHead; bufPtr != NULL;
	    bufPtr = bufPtr->nextPtr) {
	bytesBuffered += BytesLeft(bufPtr);
    }

    return bytesBuffered;
}

/*
 *----------------------------------------------------------------------
 *
 * Tcl_OutputBuffered --
 *
 *    Returns the number of bytes of output currently buffered in the common
 *    internal buffer of a channel.
 *
 * Results:
 *    The number of output bytes buffered, or zero if the channel is not open
 *    for writing.
 *
 * Side effects:
 *    None.
 *
 *----------------------------------------------------------------------
 */

int
Tcl_OutputBuffered(
    Tcl_Channel chan)		/* The channel to query. */
{
    ChannelState *statePtr = ((Channel *) chan)->state;
				/* State of real channel structure. */
    ChannelBuffer *bufPtr;
    int bytesBuffered;

    for (bytesBuffered = 0, bufPtr = statePtr->outQueueHead; bufPtr != NULL;
	    bufPtr = bufPtr->nextPtr) {
	bytesBuffered += BytesLeft(bufPtr);
    }
    if (statePtr->curOutPtr != NULL) {
	register ChannelBuffer *curOutPtr = statePtr->curOutPtr;

	if (IsBufferReady(curOutPtr)) {
	    bytesBuffered += BytesLeft(curOutPtr);
	}
    }

    return bytesBuffered;
}

/*
 *----------------------------------------------------------------------
 *
 * Tcl_ChannelBuffered --
 *
 *	Returns the number of bytes of input currently buffered in the
 *	internal buffer (push back area) of a channel.
 *
 * Results:
 *	The number of input bytes buffered, or zero if the channel is not open
 *	for reading.
 *
 * Side effects:
 *	None.
 *
 *----------------------------------------------------------------------
 */

int
Tcl_ChannelBuffered(
    Tcl_Channel chan)		/* The channel to query. */
{
    Channel *chanPtr = (Channel *) chan;
				/* Real channel structure. */
    ChannelBuffer *bufPtr;
    int bytesBuffered = 0;

    for (bufPtr = chanPtr->inQueueHead; bufPtr != NULL;
	    bufPtr = bufPtr->nextPtr) {
	bytesBuffered += BytesLeft(bufPtr);
    }

    return bytesBuffered;
}

/*
 *----------------------------------------------------------------------
 *
 * Tcl_SetChannelBufferSize --
 *
 *	Sets the size of buffers to allocate to store input or output in the
 *	channel. The size must be between 1 byte and 1 MByte.
 *
 * Results:
 *	None.
 *
 * Side effects:
 *	Sets the size of buffers subsequently allocated for this channel.
 *
 *----------------------------------------------------------------------
 */

void
Tcl_SetChannelBufferSize(
    Tcl_Channel chan,		/* The channel whose buffer size to set. */
    int sz)			/* The size to set. */
{
    ChannelState *statePtr;	/* State of real channel structure. */

    /*
     * Clip the buffer size to force it into the [1,1M] range
     */

    if (sz < 1) {
      sz = 1;
    } else if (sz > MAX_CHANNEL_BUFFER_SIZE) {
      sz = MAX_CHANNEL_BUFFER_SIZE;
    }

    statePtr = ((Channel *) chan)->state;
    statePtr->bufSize = sz;

    if (statePtr->outputStage != NULL) {
	ckfree((char *) statePtr->outputStage);
	statePtr->outputStage = NULL;
    }
    if ((statePtr->encoding != NULL) && (statePtr->flags & TCL_WRITABLE)) {
	statePtr->outputStage = (char *)
		ckalloc((unsigned) (statePtr->bufSize + 2));
    }
}

/*
 *----------------------------------------------------------------------
 *
 * Tcl_GetChannelBufferSize --
 *
 *	Retrieves the size of buffers to allocate for this channel.
 *
 * Results:
 *	The size.
 *
 * Side effects:
 *	None.
 *
 *----------------------------------------------------------------------
 */

int
Tcl_GetChannelBufferSize(
    Tcl_Channel chan)		/* The channel for which to find the buffer
				 * size. */
{
    ChannelState *statePtr = ((Channel *) chan)->state;
				/* State of real channel structure. */

    return statePtr->bufSize;
}

/*
 *----------------------------------------------------------------------
 *
 * Tcl_BadChannelOption --
 *
 *	This procedure generates a "bad option" error message in an (optional)
 *	interpreter. It is used by channel drivers when a invalid Set/Get
 *	option is requested. Its purpose is to concatenate the generic options
 *	list to the specific ones and factorize the generic options error
 *	message string.
 *
 * Results:
 *	TCL_ERROR.
 *
 * Side effects:

 *	An error message is generated in interp's result object to indicate
 *	that a command was invoked with the a bad option. The message has the
 *	form:
 *		bad option "blah": should be one of
 *		<...generic options...>+<...specific options...>
 *	"blah" is the optionName argument and "<specific options>" is a space
 *	separated list of specific option words. The function takes good care
 *	of inserting minus signs before each option, commas after, and an "or"
 *	before the last option.
 *
 *----------------------------------------------------------------------
 */

int
Tcl_BadChannelOption(
    Tcl_Interp *interp,		/* Current interpreter (can be NULL).*/
    const char *optionName,	/* 'bad option' name */
    const char *optionList)	/* Specific options list to append to the
				 * standard generic options. Can be NULL for
				 * generic options only. */
{
    if (interp != NULL) {
	const char *genericopt =
		"blocking buffering buffersize encoding eofchar translation";
	const char **argv;
	int argc, i;
	Tcl_DString ds;

	Tcl_DStringInit(&ds);
	Tcl_DStringAppend(&ds, genericopt, -1);
	if (optionList && (*optionList)) {
	    Tcl_DStringAppend(&ds, " ", 1);
	    Tcl_DStringAppend(&ds, optionList, -1);
	}
	if (Tcl_SplitList(interp, Tcl_DStringValue(&ds),
		&argc, &argv) != TCL_OK) {
	    Tcl_Panic("malformed option list in channel driver");
	}
	Tcl_ResetResult(interp);
	Tcl_AppendResult(interp, "bad option \"", optionName,
		"\": should be one of ", NULL);
	argc--;
	for (i = 0; i < argc; i++) {
	    Tcl_AppendResult(interp, "-", argv[i], ", ", NULL);
	}
	Tcl_AppendResult(interp, "or -", argv[i], NULL);
	Tcl_DStringFree(&ds);
	ckfree((char *) argv);
    }
    Tcl_SetErrno(EINVAL);
    return TCL_ERROR;
}

/*
 *----------------------------------------------------------------------
 *
 * Tcl_GetChannelOption --
 *
 *	Gets a mode associated with an IO channel. If the optionName arg is
 *	non NULL, retrieves the value of that option. If the optionName arg is
 *	NULL, retrieves a list of alternating option names and values for the
 *	given channel.
 *
 * Results:
 *	A standard Tcl result. Also sets the supplied DString to the string
 *	value of the option(s) returned.
 *
 * Side effects:
 *	None.
 *
 *----------------------------------------------------------------------
 */

int
Tcl_GetChannelOption(
    Tcl_Interp *interp,		/* For error reporting - can be NULL. */
    Tcl_Channel chan,		/* Channel on which to get option. */
    const char *optionName,	/* Option to get. */
    Tcl_DString *dsPtr)		/* Where to store value(s). */
{
    size_t len;			/* Length of optionName string. */
    char optionVal[128];	/* Buffer for sprintf. */
    Channel *chanPtr = (Channel *) chan;
    ChannelState *statePtr = chanPtr->state;
				/* State info for channel */
    int flags;

    /*
     * Disallow options on dead channels -- channels that have been closed but
     * not yet been deallocated. Such channels can be found if the exit
     * handler for channel cleanup has run but the channel is still registered
     * in an interpreter.
     */

    if (CheckForDeadChannel(interp, statePtr)) {
	return TCL_ERROR;
    }

    /*
     * This operation should occur at the top of a channel stack.
     */

    chanPtr = statePtr->topChanPtr;

    /*
     * If we are in the middle of a background copy, use the saved flags.
     */

    if (statePtr->csPtrR) {
      flags = statePtr->csPtrR->readFlags;
    } else if (statePtr->csPtrW) {
      flags = statePtr->csPtrW->writeFlags;
    } else {
	flags = statePtr->flags;
    }

    /*
     * If the optionName is NULL it means that we want a list of all options
     * and values.
     */

    if (optionName == NULL) {
	len = 0;
    } else {
	len = strlen(optionName);
    }

    if (len == 0 || HaveOpt(2, "-blocking")) {
	if (len == 0) {
	    Tcl_DStringAppendElement(dsPtr, "-blocking");
	}
	Tcl_DStringAppendElement(dsPtr,
		(flags & CHANNEL_NONBLOCKING) ? "0" : "1");
	if (len > 0) {
	    return TCL_OK;
	}
    }
    if (len == 0 || HaveOpt(7, "-buffering")) {
	if (len == 0) {
	    Tcl_DStringAppendElement(dsPtr, "-buffering");
	}
	if (flags & CHANNEL_LINEBUFFERED) {
	    Tcl_DStringAppendElement(dsPtr, "line");
	} else if (flags & CHANNEL_UNBUFFERED) {
	    Tcl_DStringAppendElement(dsPtr, "none");
	} else {
	    Tcl_DStringAppendElement(dsPtr, "full");
	}
	if (len > 0) {
	    return TCL_OK;
	}
    }
    if (len == 0 || HaveOpt(7, "-buffersize")) {
	if (len == 0) {
	    Tcl_DStringAppendElement(dsPtr, "-buffersize");
	}
	TclFormatInt(optionVal, statePtr->bufSize);
	Tcl_DStringAppendElement(dsPtr, optionVal);
	if (len > 0) {
	    return TCL_OK;
	}
    }
    if (len == 0 || HaveOpt(2, "-encoding")) {
	if (len == 0) {
	    Tcl_DStringAppendElement(dsPtr, "-encoding");
	}
	if (statePtr->encoding == NULL) {
	    Tcl_DStringAppendElement(dsPtr, "binary");
	} else {
	    Tcl_DStringAppendElement(dsPtr,
		    Tcl_GetEncodingName(statePtr->encoding));
	}
	if (len > 0) {
	    return TCL_OK;
	}
    }
    if (len == 0 || HaveOpt(2, "-eofchar")) {
	if (len == 0) {
	    Tcl_DStringAppendElement(dsPtr, "-eofchar");
	}
	if (((flags & (TCL_READABLE|TCL_WRITABLE)) ==
		(TCL_READABLE|TCL_WRITABLE)) && (len == 0)) {
	    Tcl_DStringStartSublist(dsPtr);
	}
	if (flags & TCL_READABLE) {
	    if (statePtr->inEofChar == 0) {
		Tcl_DStringAppendElement(dsPtr, "");
	    } else {
		char buf[4];

		sprintf(buf, "%c", statePtr->inEofChar);
		Tcl_DStringAppendElement(dsPtr, buf);
	    }
	}
	if (flags & TCL_WRITABLE) {
	    if (statePtr->outEofChar == 0) {
		Tcl_DStringAppendElement(dsPtr, "");
	    } else {
		char buf[4];

		sprintf(buf, "%c", statePtr->outEofChar);
		Tcl_DStringAppendElement(dsPtr, buf);
	    }
	}
	if (!(flags & (TCL_READABLE|TCL_WRITABLE))) {
	    /*
	     * Not readable or writable (e.g. server socket)
	     */

	    Tcl_DStringAppendElement(dsPtr, "");
	}
	if (((flags & (TCL_READABLE|TCL_WRITABLE)) ==
		(TCL_READABLE|TCL_WRITABLE)) && (len == 0)) {
	    Tcl_DStringEndSublist(dsPtr);
	}
	if (len > 0) {
	    return TCL_OK;
	}
    }
    if (len == 0 || HaveOpt(1, "-translation")) {
	if (len == 0) {
	    Tcl_DStringAppendElement(dsPtr, "-translation");
	}
	if (((flags & (TCL_READABLE|TCL_WRITABLE)) ==
		(TCL_READABLE|TCL_WRITABLE)) && (len == 0)) {
	    Tcl_DStringStartSublist(dsPtr);
	}
	if (flags & TCL_READABLE) {
	    if (statePtr->inputTranslation == TCL_TRANSLATE_AUTO) {
		Tcl_DStringAppendElement(dsPtr, "auto");
	    } else if (statePtr->inputTranslation == TCL_TRANSLATE_CR) {
		Tcl_DStringAppendElement(dsPtr, "cr");
	    } else if (statePtr->inputTranslation == TCL_TRANSLATE_CRLF) {
		Tcl_DStringAppendElement(dsPtr, "crlf");
	    } else {
		Tcl_DStringAppendElement(dsPtr, "lf");
	    }
	}
	if (flags & TCL_WRITABLE) {
	    if (statePtr->outputTranslation == TCL_TRANSLATE_AUTO) {
		Tcl_DStringAppendElement(dsPtr, "auto");
	    } else if (statePtr->outputTranslation == TCL_TRANSLATE_CR) {
		Tcl_DStringAppendElement(dsPtr, "cr");
	    } else if (statePtr->outputTranslation == TCL_TRANSLATE_CRLF) {
		Tcl_DStringAppendElement(dsPtr, "crlf");
	    } else {
		Tcl_DStringAppendElement(dsPtr, "lf");
	    }
	}
	if (!(flags & (TCL_READABLE|TCL_WRITABLE))) {
	    /*
	     * Not readable or writable (e.g. server socket)
	     */

	    Tcl_DStringAppendElement(dsPtr, "auto");
	}
	if (((flags & (TCL_READABLE|TCL_WRITABLE)) ==
		(TCL_READABLE|TCL_WRITABLE)) && (len == 0)) {
	    Tcl_DStringEndSublist(dsPtr);
	}
	if (len > 0) {
	    return TCL_OK;
	}
    }

    if (chanPtr->typePtr->getOptionProc != NULL) {
	/*
	 * Let the driver specific handle additional options and result code
	 * and message.
	 */

	return (chanPtr->typePtr->getOptionProc) (chanPtr->instanceData,
		interp, optionName, dsPtr);
    } else {
	/*
	 * No driver specific options case.
	 */

	if (len == 0) {
	    return TCL_OK;
	}
	return Tcl_BadChannelOption(interp, optionName, NULL);
    }
}

/*
 *---------------------------------------------------------------------------
 *
 * Tcl_SetChannelOption --
 *
 *	Sets an option on a channel.
 *
 * Results:
 *	A standard Tcl result. On error, sets interp's result object if
 *	interp is not NULL.
 *
 * Side effects:
 *	May modify an option on a device.
 *
 *---------------------------------------------------------------------------
 */

int
Tcl_SetChannelOption(
    Tcl_Interp *interp,		/* For error reporting - can be NULL. */
    Tcl_Channel chan,		/* Channel on which to set mode. */
    const char *optionName,	/* Which option to set? */
    const char *newValue)	/* New value for option. */
{
    Channel *chanPtr = (Channel *) chan;
				/* The real IO channel. */
    ChannelState *statePtr = chanPtr->state;
				/* State info for channel */
    size_t len;			/* Length of optionName string. */
    int argc;
    const char **argv;

    /*
     * If the channel is in the middle of a background copy, fail.
     */

    if (statePtr->csPtrR || statePtr->csPtrW) {
	if (interp) {
	    Tcl_AppendResult(interp, "unable to set channel options: "
		    "background copy in progress", NULL);
	}
	return TCL_ERROR;
    }

    /*
     * Disallow options on dead channels -- channels that have been closed but
     * not yet been deallocated. Such channels can be found if the exit
     * handler for channel cleanup has run but the channel is still registered
     * in an interpreter.
     */

    if (CheckForDeadChannel(NULL, statePtr)) {
	return TCL_ERROR;
    }

    /*
     * This operation should occur at the top of a channel stack.
     */

    chanPtr = statePtr->topChanPtr;

    len = strlen(optionName);

    if (HaveOpt(2, "-blocking")) {
	int newMode;

	if (Tcl_GetBoolean(interp, newValue, &newMode) == TCL_ERROR) {
	    return TCL_ERROR;
	}
	if (newMode) {
	    newMode = TCL_MODE_BLOCKING;
	} else {
	    newMode = TCL_MODE_NONBLOCKING;
	}
	return SetBlockMode(interp, chanPtr, newMode);
    } else if (HaveOpt(7, "-buffering")) {
	len = strlen(newValue);
	if ((newValue[0] == 'f') && (strncmp(newValue, "full", len) == 0)) {
	    statePtr->flags &=
		    ~(CHANNEL_UNBUFFERED|CHANNEL_LINEBUFFERED);
	} else if ((newValue[0] == 'l') &&
		(strncmp(newValue, "line", len) == 0)) {
	    ResetFlag(statePtr, CHANNEL_UNBUFFERED);
	    SetFlag(statePtr, CHANNEL_LINEBUFFERED);
	} else if ((newValue[0] == 'n') &&
		(strncmp(newValue, "none", len) == 0)) {
	    ResetFlag(statePtr, CHANNEL_LINEBUFFERED);
	    SetFlag(statePtr, CHANNEL_UNBUFFERED);
	} else {
	    if (interp) {
		Tcl_AppendResult(interp, "bad value for -buffering: "
			"must be one of full, line, or none", NULL);
		return TCL_ERROR;
	    }
	}
	return TCL_OK;
    } else if (HaveOpt(7, "-buffersize")) {
	int newBufferSize;

	if (Tcl_GetInt(interp, newValue, &newBufferSize) == TCL_ERROR) {
	    return TCL_ERROR;
	}
	Tcl_SetChannelBufferSize(chan, newBufferSize);
    } else if (HaveOpt(2, "-encoding")) {
	Tcl_Encoding encoding;

	if ((newValue[0] == '\0') || (strcmp(newValue, "binary") == 0)) {
	    encoding = NULL;
	} else {
	    encoding = Tcl_GetEncoding(interp, newValue);
	    if (encoding == NULL) {
		return TCL_ERROR;
	    }
	}

	/*
	 * When the channel has an escape sequence driven encoding such as
	 * iso2022, the terminated escape sequence must write to the buffer.
	 */

	if ((statePtr->encoding != NULL) && (statePtr->curOutPtr != NULL)
		&& (CheckChannelErrors(statePtr, TCL_WRITABLE) == 0)) {
	    statePtr->outputEncodingFlags |= TCL_ENCODING_END;
	    WriteChars(chanPtr, "", 0);
	}
	Tcl_FreeEncoding(statePtr->encoding);
	statePtr->encoding = encoding;
	statePtr->inputEncodingState = NULL;
	statePtr->inputEncodingFlags = TCL_ENCODING_START;
	statePtr->outputEncodingState = NULL;
	statePtr->outputEncodingFlags = TCL_ENCODING_START;
	ResetFlag(statePtr, CHANNEL_NEED_MORE_DATA);
	UpdateInterest(chanPtr);
    } else if (HaveOpt(2, "-eofchar")) {
	if (Tcl_SplitList(interp, newValue, &argc, &argv) == TCL_ERROR) {
	    return TCL_ERROR;
	}
	if (argc == 0) {
	    statePtr->inEofChar = 0;
	    statePtr->outEofChar = 0;
	} else if (argc == 1 || argc == 2) {
	    int outIndex = (argc - 1);
	    int inValue = (int) argv[0][0];
	    int outValue = (int) argv[outIndex][0];
	    if (inValue & 0x80 || outValue & 0x80) {
		if (interp) {
		    Tcl_AppendResult(interp, "bad value for -eofchar: ",
			    "must be non-NUL ASCII character", NULL);
		}
		ckfree((char *) argv);
		return TCL_ERROR;
	    }
	    if (statePtr->flags & TCL_READABLE) {
		statePtr->inEofChar = inValue;
	    }
	    if (statePtr->flags & TCL_WRITABLE) {
		statePtr->outEofChar = outValue;
	    }
	} else {
	    if (interp) {
		Tcl_AppendResult(interp,
			"bad value for -eofchar: should be a list of zero,"
			" one, or two elements", NULL);
	    }
	    ckfree((char *) argv);
	    return TCL_ERROR;
	}
	if (argv != NULL) {
	    ckfree((char *) argv);
	}

	/*
	 * [Bug 930851] Reset EOF and BLOCKED flags. Changing the character
	 * which signals eof can transform a current eof condition into a 'go
	 * ahead'. Ditto for blocked.
	 */

	statePtr->flags &=
		~(CHANNEL_EOF | CHANNEL_STICKY_EOF | CHANNEL_BLOCKED);

	return TCL_OK;
    } else if (HaveOpt(1, "-translation")) {
	const char *readMode, *writeMode;

	if (Tcl_SplitList(interp, newValue, &argc, &argv) == TCL_ERROR) {
	    return TCL_ERROR;
	}

	if (argc == 1) {
	    readMode = (statePtr->flags & TCL_READABLE) ? argv[0] : NULL;
	    writeMode = (statePtr->flags & TCL_WRITABLE) ? argv[0] : NULL;
	} else if (argc == 2) {
	    readMode = (statePtr->flags & TCL_READABLE) ? argv[0] : NULL;
	    writeMode = (statePtr->flags & TCL_WRITABLE) ? argv[1] : NULL;
	} else {
	    if (interp) {
		Tcl_AppendResult(interp,
			"bad value for -translation: must be a one or two"
			" element list", NULL);
	    }
	    ckfree((char *) argv);
	    return TCL_ERROR;
	}

	if (readMode) {
	    TclEolTranslation translation;
	    if (*readMode == '\0') {
		translation = statePtr->inputTranslation;
	    } else if (strcmp(readMode, "auto") == 0) {
		translation = TCL_TRANSLATE_AUTO;
	    } else if (strcmp(readMode, "binary") == 0) {
		translation = TCL_TRANSLATE_LF;
		statePtr->inEofChar = 0;
		Tcl_FreeEncoding(statePtr->encoding);
		statePtr->encoding = NULL;
	    } else if (strcmp(readMode, "lf") == 0) {
		translation = TCL_TRANSLATE_LF;
	    } else if (strcmp(readMode, "cr") == 0) {
		translation = TCL_TRANSLATE_CR;
	    } else if (strcmp(readMode, "crlf") == 0) {
		translation = TCL_TRANSLATE_CRLF;
	    } else if (strcmp(readMode, "platform") == 0) {
		translation = TCL_PLATFORM_TRANSLATION;
	    } else {
		if (interp) {
		    Tcl_AppendResult(interp,
			    "bad value for -translation: "
			    "must be one of auto, binary, cr, lf, crlf,"
			    " or platform", NULL);
		}
		ckfree((char *) argv);
		return TCL_ERROR;
	    }

	    /*
	     * Reset the EOL flags since we need to look at any buffered data
	     * to see if the new translation mode allows us to complete the
	     * line.
	     */

	    if (translation != statePtr->inputTranslation) {
		statePtr->inputTranslation = translation;
		ResetFlag(statePtr, INPUT_SAW_CR | CHANNEL_NEED_MORE_DATA);
		UpdateInterest(chanPtr);
	    }
	}
	if (writeMode) {
	    if (*writeMode == '\0') {
		/* Do nothing. */
	    } else if (strcmp(writeMode, "auto") == 0) {
		/*
		 * This is a hack to get TCP sockets to produce output in CRLF
		 * mode if they are being set into AUTO mode. A better
		 * solution for achieving this effect will be coded later.
		 */

		if (strcmp(Tcl_ChannelName(chanPtr->typePtr), "tcp") == 0) {
		    statePtr->outputTranslation = TCL_TRANSLATE_CRLF;
		} else {
		    statePtr->outputTranslation = TCL_PLATFORM_TRANSLATION;
		}
	    } else if (strcmp(writeMode, "binary") == 0) {
		statePtr->outEofChar = 0;
		statePtr->outputTranslation = TCL_TRANSLATE_LF;
		Tcl_FreeEncoding(statePtr->encoding);
		statePtr->encoding = NULL;
	    } else if (strcmp(writeMode, "lf") == 0) {
		statePtr->outputTranslation = TCL_TRANSLATE_LF;
	    } else if (strcmp(writeMode, "cr") == 0) {
		statePtr->outputTranslation = TCL_TRANSLATE_CR;
	    } else if (strcmp(writeMode, "crlf") == 0) {
		statePtr->outputTranslation = TCL_TRANSLATE_CRLF;
	    } else if (strcmp(writeMode, "platform") == 0) {
		statePtr->outputTranslation = TCL_PLATFORM_TRANSLATION;
	    } else {
		if (interp) {
		    Tcl_AppendResult(interp,
			    "bad value for -translation: "
			    "must be one of auto, binary, cr, lf, crlf,"
			    " or platform", NULL);
		}
		ckfree((char *) argv);
		return TCL_ERROR;
	    }
	}
	ckfree((char *) argv);
	return TCL_OK;
    } else if (chanPtr->typePtr->setOptionProc != NULL) {
	return (*chanPtr->typePtr->setOptionProc)(chanPtr->instanceData,
		interp, optionName, newValue);
    } else {
	return Tcl_BadChannelOption(interp, optionName, NULL);
    }

    /*
     * If bufsize changes, need to get rid of old utility buffer.
     */

    if (statePtr->saveInBufPtr != NULL) {
	RecycleBuffer(statePtr, statePtr->saveInBufPtr, 1);
	statePtr->saveInBufPtr = NULL;
    }
    if ((statePtr->inQueueHead != NULL)
	    && (statePtr->inQueueHead->nextPtr == NULL)
	    && IsBufferEmpty(statePtr->inQueueHead)) {
	RecycleBuffer(statePtr, statePtr->inQueueHead, 1);
	statePtr->inQueueHead = NULL;
	statePtr->inQueueTail = NULL;
    }

    /*
     * If encoding or bufsize changes, need to update output staging buffer.
     */

    if (statePtr->outputStage != NULL) {
	ckfree(statePtr->outputStage);
	statePtr->outputStage = NULL;
    }
    if ((statePtr->encoding != NULL) && (statePtr->flags & TCL_WRITABLE)) {
	statePtr->outputStage = ckalloc((unsigned) (statePtr->bufSize + 2));
    }
    return TCL_OK;
}

/*
 *----------------------------------------------------------------------
 *
 * CleanupChannelHandlers --
 *
 *	Removes channel handlers that refer to the supplied interpreter, so
 *	that if the actual channel is not closed now, these handlers will not
 *	run on subsequent events on the channel. This would be erroneous,
 *	because the interpreter no longer has a reference to this channel.
 *
 * Results:
 *	None.
 *
 * Side effects:
 *	Removes channel handlers.
 *
 *----------------------------------------------------------------------
 */

static void
CleanupChannelHandlers(
    Tcl_Interp *interp,
    Channel *chanPtr)
{
    ChannelState *statePtr = chanPtr->state;
				/* State info for channel */
    EventScriptRecord *sPtr, *prevPtr, *nextPtr;

    /*
     * Remove fileevent records on this channel that refer to the given
     * interpreter.
     */

    for (sPtr = statePtr->scriptRecordPtr, prevPtr = NULL;
	    sPtr != NULL; sPtr = nextPtr) {
	nextPtr = sPtr->nextPtr;
	if (sPtr->interp == interp) {
	    if (prevPtr == NULL) {
		statePtr->scriptRecordPtr = nextPtr;
	    } else {
		prevPtr->nextPtr = nextPtr;
	    }

	    Tcl_DeleteChannelHandler((Tcl_Channel) chanPtr,
		    TclChannelEventScriptInvoker, sPtr);

	    TclDecrRefCount(sPtr->scriptPtr);
	    ckfree((char *) sPtr);
	} else {
	    prevPtr = sPtr;
	}
    }
}

/*
 *----------------------------------------------------------------------
 *
 * Tcl_NotifyChannel --
 *
 *	This procedure is called by a channel driver when a driver detects an
 *	event on a channel. This procedure is responsible for actually
 *	handling the event by invoking any channel handler callbacks.
 *
 * Results:
 *	None.
 *
 * Side effects:
 *	Whatever the channel handler callback procedure does.
 *
 *----------------------------------------------------------------------
 */

void
Tcl_NotifyChannel(
    Tcl_Channel channel,	/* Channel that detected an event. */
    int mask)			/* OR'ed combination of TCL_READABLE,
				 * TCL_WRITABLE, or TCL_EXCEPTION: indicates
				 * which events were detected. */
{
    Channel *chanPtr = (Channel *) channel;
    ChannelState *statePtr = chanPtr->state;
				/* State info for channel */
    ChannelHandler *chPtr;
    ThreadSpecificData *tsdPtr = TCL_TSD_INIT(&dataKey);
    NextChannelHandler nh;
    Channel *upChanPtr;
    const Tcl_ChannelType *upTypePtr;

#ifdef TCL_IO_TRACK_OS_FOR_DRIVER_WITH_BAD_BLOCKING
    /*
     * [SF Tcl Bug 943274] For a non-blocking channel without blockmodeproc we
     * keep track of actual input coming from the OS so that we can do a
     * credible imitation of non-blocking behaviour.
     */

    if ((mask & TCL_READABLE) &&
	    (statePtr->flags & CHANNEL_NONBLOCKING) &&
	    (Tcl_ChannelBlockModeProc(chanPtr->typePtr) == NULL) &&
	    !(statePtr->flags & CHANNEL_TIMER_FEV)) {
	SetFlag(statePtr, CHANNEL_HAS_MORE_DATA);
    }
#endif /* TCL_IO_TRACK_OS_FOR_DRIVER_WITH_BAD_BLOCKING */

    /*
     * In contrast to the other API functions this procedure walks towards the
     * top of a stack and not down from it.
     *
     * The channel calling this procedure is the one who generated the event,
     * and thus does not take part in handling it. IOW, its HandlerProc is not
     * called, instead we begin with the channel above it.
     *
     * This behaviour also allows the transformation channels to generate
     * their own events and pass them upward.
     */

    while (mask && (chanPtr->upChanPtr != (NULL))) {
	Tcl_DriverHandlerProc *upHandlerProc;

	upChanPtr = chanPtr->upChanPtr;
	upTypePtr = upChanPtr->typePtr;
	upHandlerProc = Tcl_ChannelHandlerProc(upTypePtr);
	if (upHandlerProc != NULL) {
	    mask = (*upHandlerProc) (upChanPtr->instanceData, mask);
	}

	/*
	 * ELSE: Ignore transformations which are unable to handle the event
	 * coming from below. Assume that they don't change the mask and pass
	 * it on.
	 */

	chanPtr = upChanPtr;
    }

    channel = (Tcl_Channel) chanPtr;

    /*
     * Here we have either reached the top of the stack or the mask is empty.
     * We break out of the procedure if it is the latter.
     */

    if (!mask) {
	return;
    }

    /*
     * We are now above the topmost channel in a stack and have events left.
     * Now call the channel handlers as usual.
     *
     * Preserve the channel struct in case the script closes it.
     */

    Tcl_Preserve(channel);
    Tcl_Preserve(statePtr);

    /*
     * If we are flushing in the background, be sure to call FlushChannel for
     * writable events. Note that we have to discard the writable event so we
     * don't call any write handlers before the flush is complete.
     */

    if ((statePtr->flags & BG_FLUSH_SCHEDULED) && (mask & TCL_WRITABLE)) {
	FlushChannel(NULL, chanPtr, 1);
	mask &= ~TCL_WRITABLE;
    }

    /*
     * Add this invocation to the list of recursive invocations of
     * ChannelHandlerEventProc.
     */

    nh.nextHandlerPtr = NULL;
    nh.nestedHandlerPtr = tsdPtr->nestedHandlerPtr;
    tsdPtr->nestedHandlerPtr = &nh;

    for (chPtr = statePtr->chPtr; chPtr != NULL; ) {
	/*
	 * If this channel handler is interested in any of the events that
	 * have occurred on the channel, invoke its procedure.
	 */

	if ((chPtr->mask & mask) != 0) {
	    nh.nextHandlerPtr = chPtr->nextPtr;
	    (*(chPtr->proc))(chPtr->clientData, mask);
	    chPtr = nh.nextHandlerPtr;
	} else {
	    chPtr = chPtr->nextPtr;
	}
    }

    /*
     * Update the notifier interest, since it may have changed after invoking
     * event handlers. Skip that if the channel was deleted in the call to the
     * channel handler.
     */

    if (chanPtr->typePtr != NULL) {
	UpdateInterest(chanPtr);
    }

    Tcl_Release(statePtr);
    Tcl_Release(channel);

    tsdPtr->nestedHandlerPtr = nh.nestedHandlerPtr;
}

/*
 *----------------------------------------------------------------------
 *
 * UpdateInterest --
 *
 *	Arrange for the notifier to call us back at appropriate times based on
 *	the current state of the channel.
 *
 * Results:
 *	None.
 *
 * Side effects:
 *	May schedule a timer or driver handler.
 *
 *----------------------------------------------------------------------
 */

static void
UpdateInterest(
    Channel *chanPtr)		/* Channel to update. */
{
    ChannelState *statePtr = chanPtr->state;
				/* State info for channel */
    int mask = statePtr->interestMask;

    /*
     * If there are flushed buffers waiting to be written, then we need to
     * watch for the channel to become writable.
     */

    if (statePtr->flags & BG_FLUSH_SCHEDULED) {
	mask |= TCL_WRITABLE;
    }

    /*
     * If there is data in the input queue, and we aren't waiting for more
     * data, then we need to schedule a timer so we don't block in the
     * notifier. Also, cancel the read interest so we don't get duplicate
     * events.
     */

    if (mask & TCL_READABLE) {
	if (!(statePtr->flags & CHANNEL_NEED_MORE_DATA)
		&& (statePtr->inQueueHead != NULL)
		&& IsBufferReady(statePtr->inQueueHead)) {
	    mask &= ~TCL_READABLE;

	    /*
	     * Andreas Kupries, April 11, 2003
	     *
	     * Some operating systems (Solaris 2.6 and higher (but not Solaris
	     * 2.5, go figure)) generate READABLE and EXCEPTION events when
	     * select()'ing [*] on a plain file, even if EOF was not yet
	     * reached. This is a problem in the following situation:
	     *
	     * - An extension asks to get both READABLE and EXCEPTION events.
	     * - It reads data into a buffer smaller than the buffer used by
	     *	 Tcl itself.
	     * - It does not process all events in the event queue, but only
	     *	 one, at least in some situations.
	     *
	     * In that case we can get into a situation where
	     *
	     * - Tcl drops READABLE here, because it has data in its own
	     *	 buffers waiting to be read by the extension.
	     * - A READABLE event is syntesized via timer.
	     * - The OS still reports the EXCEPTION condition on the file.
	     * - And the extension gets the EXCPTION event first, and handles
	     *	 this as EOF.
	     *
	     * End result ==> Premature end of reading from a file.
	     *
	     * The concrete example is 'Expect', and its [expect] command
	     * (and at the C-level, deep in the bowels of Expect,
	     * 'exp_get_next_event'. See marker 'SunOS' for commentary in
	     * that function too).
	     *
	     * [*] As the Tcl notifier does. See also for marker 'SunOS' in
	     * file 'exp_event.c' of Expect.
	     *
	     * Our solution here is to drop the interest in the EXCEPTION
	     * events too. This compiles on all platforms, and also passes the
	     * testsuite on all of them.
	     */

	    mask &= ~TCL_EXCEPTION;

	    if (!statePtr->timer) {
		statePtr->timer = Tcl_CreateTimerHandler(0, ChannelTimerProc,
			chanPtr);
	    }
	}
    }
    (chanPtr->typePtr->watchProc)(chanPtr->instanceData, mask);
}

/*
 *----------------------------------------------------------------------
 *
 * ChannelTimerProc --
 *
 *	Timer handler scheduled by UpdateInterest to monitor the channel
 *	buffers until they are empty.
 *
 * Results:
 *	None.
 *
 * Side effects:
 *	May invoke channel handlers.
 *
 *----------------------------------------------------------------------
 */

static void
ChannelTimerProc(
    ClientData clientData)
{
    Channel *chanPtr = clientData;
    ChannelState *statePtr = chanPtr->state;
				/* State info for channel */

    if (!(statePtr->flags & CHANNEL_NEED_MORE_DATA)
	    && (statePtr->interestMask & TCL_READABLE)
	    && (statePtr->inQueueHead != NULL)
	    && IsBufferReady(statePtr->inQueueHead)) {
	/*
	 * Restart the timer in case a channel handler reenters the event loop
	 * before UpdateInterest gets called by Tcl_NotifyChannel.
	 */

	statePtr->timer = Tcl_CreateTimerHandler(0, ChannelTimerProc,chanPtr);

#ifdef TCL_IO_TRACK_OS_FOR_DRIVER_WITH_BAD_BLOCKING
	/*
	 * Set the TIMER flag to notify the higher levels that the driver
	 * might have no data for us. We do this only if we are in
	 * non-blocking mode and the driver has no BlockModeProc because only
	 * then we really don't know if the driver will block or not. A
	 * similar test is done in "PeekAhead".
	 */

	if ((statePtr->flags & CHANNEL_NONBLOCKING) &&
	    (Tcl_ChannelBlockModeProc(chanPtr->typePtr) == NULL)) {
	    SetFlag(statePtr, CHANNEL_TIMER_FEV);
	}
#endif /* TCL_IO_TRACK_OS_FOR_DRIVER_WITH_BAD_BLOCKING */

	Tcl_Preserve(statePtr);
	Tcl_NotifyChannel((Tcl_Channel)chanPtr, TCL_READABLE);

#ifdef TCL_IO_TRACK_OS_FOR_DRIVER_WITH_BAD_BLOCKING
	ResetFlag(statePtr, CHANNEL_TIMER_FEV);
#endif /* TCL_IO_TRACK_OS_FOR_DRIVER_WITH_BAD_BLOCKING */

	Tcl_Release(statePtr);
    } else {
	statePtr->timer = NULL;
	UpdateInterest(chanPtr);
    }
}

/*
 *----------------------------------------------------------------------
 *
 * Tcl_CreateChannelHandler --
 *
 *	Arrange for a given procedure to be invoked whenever the channel
 *	indicated by the chanPtr arg becomes readable or writable.
 *
 * Results:
 *	None.
 *
 * Side effects:
 *	From now on, whenever the I/O channel given by chanPtr becomes ready
 *	in the way indicated by mask, proc will be invoked. See the manual
 *	entry for details on the calling sequence to proc. If there is already
 *	an event handler for chan, proc and clientData, then the mask will be
 *	updated.
 *
 *----------------------------------------------------------------------
 */

void
Tcl_CreateChannelHandler(
    Tcl_Channel chan,		/* The channel to create the handler for. */
    int mask,			/* OR'ed combination of TCL_READABLE,
				 * TCL_WRITABLE, and TCL_EXCEPTION: indicates
				 * conditions under which proc should be
				 * called. Use 0 to disable a registered
				 * handler. */
    Tcl_ChannelProc *proc,	/* Procedure to call for each selected
				 * event. */
    ClientData clientData)	/* Arbitrary data to pass to proc. */
{
    ChannelHandler *chPtr;
    Channel *chanPtr = (Channel *) chan;
    ChannelState *statePtr = chanPtr->state;
				/* State info for channel */

    /*
     * Check whether this channel handler is not already registered. If it is
     * not, create a new record, else reuse existing record (smash current
     * values).
     */

    for (chPtr = statePtr->chPtr; chPtr != NULL; chPtr = chPtr->nextPtr) {
	if ((chPtr->chanPtr == chanPtr) && (chPtr->proc == proc) &&
		(chPtr->clientData == clientData)) {
	    break;
	}
    }
    if (chPtr == NULL) {
	chPtr = (ChannelHandler *) ckalloc(sizeof(ChannelHandler));
	chPtr->mask = 0;
	chPtr->proc = proc;
	chPtr->clientData = clientData;
	chPtr->chanPtr = chanPtr;
	chPtr->nextPtr = statePtr->chPtr;
	statePtr->chPtr = chPtr;
    }

    /*
     * The remainder of the initialization below is done regardless of whether
     * or not this is a new record or a modification of an old one.
     */

    chPtr->mask = mask;

    /*
     * Recompute the interest mask for the channel - this call may actually be
     * disabling an existing handler.
     */

    statePtr->interestMask = 0;
    for (chPtr = statePtr->chPtr; chPtr != NULL; chPtr = chPtr->nextPtr) {
	statePtr->interestMask |= chPtr->mask;
    }

    UpdateInterest(statePtr->topChanPtr);
}

/*
 *----------------------------------------------------------------------
 *
 * Tcl_DeleteChannelHandler --
 *
 *	Cancel a previously arranged callback arrangement for an IO channel.
 *
 * Results:
 *	None.
 *
 * Side effects:
 *	If a callback was previously registered for this chan, proc and
 *	clientData, it is removed and the callback will no longer be called
 *	when the channel becomes ready for IO.
 *
 *----------------------------------------------------------------------
 */

void
Tcl_DeleteChannelHandler(
    Tcl_Channel chan,		/* The channel for which to remove the
				 * callback. */
    Tcl_ChannelProc *proc,	/* The procedure in the callback to delete. */
    ClientData clientData)	/* The client data in the callback to
				 * delete. */
{
    ThreadSpecificData *tsdPtr = TCL_TSD_INIT(&dataKey);
    ChannelHandler *chPtr, *prevChPtr;
    Channel *chanPtr = (Channel *) chan;
    ChannelState *statePtr = chanPtr->state;
				/* State info for channel */
    NextChannelHandler *nhPtr;

    /*
     * Find the entry and the previous one in the list.
     */

    for (prevChPtr = NULL, chPtr = statePtr->chPtr; chPtr != NULL;
	    chPtr = chPtr->nextPtr) {
	if ((chPtr->chanPtr == chanPtr) && (chPtr->clientData == clientData)
		&& (chPtr->proc == proc)) {
	    break;
	}
	prevChPtr = chPtr;
    }

    /*
     * If not found, return without doing anything.
     */

    if (chPtr == NULL) {
	return;
    }

    /*
     * If ChannelHandlerEventProc is about to process this handler, tell it to
     * process the next one instead - we are going to delete *this* one.
     */

    for (nhPtr = tsdPtr->nestedHandlerPtr; nhPtr != NULL;
	    nhPtr = nhPtr->nestedHandlerPtr) {
	if (nhPtr->nextHandlerPtr == chPtr) {
	    nhPtr->nextHandlerPtr = chPtr->nextPtr;
	}
    }

    /*
     * Splice it out of the list of channel handlers.
     */

    if (prevChPtr == NULL) {
	statePtr->chPtr = chPtr->nextPtr;
    } else {
	prevChPtr->nextPtr = chPtr->nextPtr;
    }
    ckfree((char *) chPtr);

    /*
     * Recompute the interest list for the channel, so that infinite loops
     * will not result if Tcl_DeleteChannelHandler is called inside an event.
     */

    statePtr->interestMask = 0;
    for (chPtr = statePtr->chPtr; chPtr != NULL; chPtr = chPtr->nextPtr) {
	statePtr->interestMask |= chPtr->mask;
    }

    UpdateInterest(statePtr->topChanPtr);
}

/*
 *----------------------------------------------------------------------
 *
 * DeleteScriptRecord --
 *
 *	Delete a script record for this combination of channel, interp and
 *	mask.
 *
 * Results:
 *	None.
 *
 * Side effects:
 *	Deletes a script record and cancels a channel event handler.
 *
 *----------------------------------------------------------------------
 */

static void
DeleteScriptRecord(
    Tcl_Interp *interp,		/* Interpreter in which script was to be
				 * executed. */
    Channel *chanPtr,		/* The channel for which to delete the script
				 * record (if any). */
    int mask)			/* Events in mask must exactly match mask of
				 * script to delete. */
{
    ChannelState *statePtr = chanPtr->state;
				/* State info for channel */
    EventScriptRecord *esPtr, *prevEsPtr;

    for (esPtr = statePtr->scriptRecordPtr, prevEsPtr = NULL; esPtr != NULL;
	    prevEsPtr = esPtr, esPtr = esPtr->nextPtr) {
	if ((esPtr->interp == interp) && (esPtr->mask == mask)) {
	    if (esPtr == statePtr->scriptRecordPtr) {
		statePtr->scriptRecordPtr = esPtr->nextPtr;
	    } else {
		prevEsPtr->nextPtr = esPtr->nextPtr;
	    }

	    Tcl_DeleteChannelHandler((Tcl_Channel) chanPtr,
		    TclChannelEventScriptInvoker, esPtr);

	    TclDecrRefCount(esPtr->scriptPtr);
	    ckfree((char *) esPtr);

	    break;
	}
    }
}

/*
 *----------------------------------------------------------------------
 *
 * CreateScriptRecord --
 *
 *	Creates a record to store a script to be executed when a specific
 *	event fires on a specific channel.
 *
 * Results:
 *	None.
 *
 * Side effects:
 *	Causes the script to be stored for later execution.
 *
 *----------------------------------------------------------------------
 */

static void
CreateScriptRecord(
    Tcl_Interp *interp,		/* Interpreter in which to execute the stored
				 * script. */
    Channel *chanPtr,		/* Channel for which script is to be stored */
    int mask,			/* Set of events for which script will be
				 * invoked. */
    Tcl_Obj *scriptPtr)		/* Pointer to script object. */
{
    ChannelState *statePtr = chanPtr->state;
				/* State info for channel */
    EventScriptRecord *esPtr;
    int makeCH;

    for (esPtr=statePtr->scriptRecordPtr; esPtr!=NULL; esPtr=esPtr->nextPtr) {
	if ((esPtr->interp == interp) && (esPtr->mask == mask)) {
	    TclDecrRefCount(esPtr->scriptPtr);
	    esPtr->scriptPtr = NULL;
	    break;
	}
    }

    makeCH = (esPtr == NULL);

    if (makeCH) {
	esPtr = (EventScriptRecord *) ckalloc(sizeof(EventScriptRecord));
    }

    /*
     * Initialize the structure before calling Tcl_CreateChannelHandler,
     * because a reflected channel caling 'chan postevent' aka
     * 'Tcl_NotifyChannel' in its 'watch'Proc will invoke
     * 'TclChannelEventScriptInvoker' immediately, and we do not wish it to
     * see uninitialized memory and crash. See [Bug 2918110].
     */

    esPtr->chanPtr = chanPtr;
    esPtr->interp = interp;
    esPtr->mask = mask;
    Tcl_IncrRefCount(scriptPtr);
    esPtr->scriptPtr = scriptPtr;

    if (makeCH) {
	esPtr->nextPtr = statePtr->scriptRecordPtr;
	statePtr->scriptRecordPtr = esPtr;

	Tcl_CreateChannelHandler((Tcl_Channel) chanPtr, mask,
		TclChannelEventScriptInvoker, esPtr);
    }
}

/*
 *----------------------------------------------------------------------
 *
 * TclChannelEventScriptInvoker --
 *
 *	Invokes a script scheduled by "fileevent" for when the channel becomes
 *	ready for IO. This function is invoked by the channel handler which
 *	was created by the Tcl "fileevent" command.
 *
 * Results:
 *	None.
 *
 * Side effects:
 *	Whatever the script does.
 *
 *----------------------------------------------------------------------
 */

void
TclChannelEventScriptInvoker(
    ClientData clientData,	/* The script+interp record. */
    int mask)			/* Not used. */
{
    Tcl_Interp *interp;		/* Interpreter in which to eval the script. */
    Channel *chanPtr;		/* The channel for which this handler is
				 * registered. */
    EventScriptRecord *esPtr;	/* The event script + interpreter to eval it
				 * in. */
    int result;			/* Result of call to eval script. */

    esPtr = clientData;
    chanPtr = esPtr->chanPtr;
    mask = esPtr->mask;
    interp = esPtr->interp;

    /*
     * We must preserve the interpreter so we can report errors on it later.
     * Note that we do not need to preserve the channel because that is done
     * by Tcl_NotifyChannel before calling channel handlers.
     */

    Tcl_Preserve(interp);
    Tcl_Preserve(chanPtr);
    result = Tcl_EvalObjEx(interp, esPtr->scriptPtr, TCL_EVAL_GLOBAL);

    /*
     * On error, cause a background error and remove the channel handler and
     * the script record.
     *
     * NOTE: Must delete channel handler before causing the background error
     * because the background error may want to reinstall the handler.
     */

    if (result != TCL_OK) {
	if (chanPtr->typePtr != NULL) {
	    DeleteScriptRecord(interp, chanPtr, mask);
	}
	TclBackgroundException(interp, result);
    }
    Tcl_Release(chanPtr);
    Tcl_Release(interp);
}

/*
 *----------------------------------------------------------------------
 *
 * Tcl_FileEventObjCmd --
 *
 *	This procedure implements the "fileevent" Tcl command. See the user
 *	documentation for details on what it does. This command is based on
 *	the Tk command "fileevent" which in turn is based on work contributed
 *	by Mark Diekhans.
 *
 * Results:
 *	A standard Tcl result.
 *
 * Side effects:
 *	May create a channel handler for the specified channel.
 *
 *----------------------------------------------------------------------
 */

	/* ARGSUSED */
int
Tcl_FileEventObjCmd(
    ClientData clientData,	/* Not used. */
    Tcl_Interp *interp,		/* Interpreter in which the channel for which
				 * to create the handler is found. */
    int objc,			/* Number of arguments. */
    Tcl_Obj *const objv[])	/* Argument objects. */
{
    Channel *chanPtr;		/* The channel to create the handler for. */
    ChannelState *statePtr;	/* State info for channel */
    Tcl_Channel chan;		/* The opaque type for the channel. */
    char *chanName;
    int modeIndex;		/* Index of mode argument. */
    int mask;
    static const char *modeOptions[] = {"readable", "writable", NULL};
    static CONST int maskArray[] = {TCL_READABLE, TCL_WRITABLE};

    if ((objc != 3) && (objc != 4)) {
	Tcl_WrongNumArgs(interp, 1, objv, "channelId event ?script?");
	return TCL_ERROR;
    }
    if (Tcl_GetIndexFromObj(interp, objv[2], modeOptions, "event name", 0,
	    &modeIndex) != TCL_OK) {
	return TCL_ERROR;
    }
    mask = maskArray[modeIndex];

    chanName = TclGetString(objv[1]);
    chan = Tcl_GetChannel(interp, chanName, NULL);
    if (chan == NULL) {
	return TCL_ERROR;
    }
    chanPtr = (Channel *) chan;
    statePtr = chanPtr->state;
    if ((statePtr->flags & mask) == 0) {
	Tcl_AppendResult(interp, "channel is not ",
		(mask == TCL_READABLE) ? "readable" : "writable", NULL);
	return TCL_ERROR;
    }

    /*
     * If we are supposed to return the script, do so.
     */

    if (objc == 3) {
	EventScriptRecord *esPtr;
	for (esPtr = statePtr->scriptRecordPtr; esPtr != NULL;
		esPtr = esPtr->nextPtr) {
	    if ((esPtr->interp == interp) && (esPtr->mask == mask)) {
		Tcl_SetObjResult(interp, esPtr->scriptPtr);
		break;
	    }
	}
	return TCL_OK;
    }

    /*
     * If we are supposed to delete a stored script, do so.
     */

    if (*(TclGetString(objv[3])) == '\0') {
	DeleteScriptRecord(interp, chanPtr, mask);
	return TCL_OK;
    }

    /*
     * Make the script record that will link between the event and the script
     * to invoke. This also creates a channel event handler which will
     * evaluate the script in the supplied interpreter.
     */

    CreateScriptRecord(interp, chanPtr, mask, objv[3]);

    return TCL_OK;
}

/*
 *----------------------------------------------------------------------
 *
 * ZeroTransferTimerProc --
 *
 *	Timer handler scheduled by TclCopyChannel so that -command is
 *	called asynchronously even when -size is 0.
 *
 * Results:
 *	None.
 *
 * Side effects:
 *	Calls CopyData for -command invocation.
 *
 *----------------------------------------------------------------------
 */

static void
ZeroTransferTimerProc(
    ClientData clientData)
{
    /* calling CopyData with mask==0 still implies immediate invocation of the
     *  -command callback, and completion of the fcopy.
     */
    CopyData(clientData, 0);
}

/*
 *----------------------------------------------------------------------
 *
 * TclCopyChannel --
 *
 *	This routine copies data from one channel to another, either
 *	synchronously or asynchronously. If a command script is supplied, the
 *	operation runs in the background. The script is invoked when the copy
 *	completes. Otherwise the function waits until the copy is completed
 *	before returning.
 *
 * Results:
 *	A standard Tcl result.
 *
 * Side effects:
 *	May schedule a background copy operation that causes both channels to
 *	be marked busy.
 *
 *----------------------------------------------------------------------
 */

int
TclCopyChannel(
    Tcl_Interp *interp,		/* Current interpreter. */
    Tcl_Channel inChan,		/* Channel to read from. */
    Tcl_Channel outChan,	/* Channel to write to. */
    int toRead,			/* Amount of data to copy, or -1 for all. */
    Tcl_Obj *cmdPtr)		/* Pointer to script to execute or NULL. */
{
    Channel *inPtr = (Channel *) inChan;
    Channel *outPtr = (Channel *) outChan;
    ChannelState *inStatePtr, *outStatePtr;
    int readFlags, writeFlags;
    CopyState *csPtr;
    int nonBlocking = (cmdPtr) ? CHANNEL_NONBLOCKING : 0;

    inStatePtr = inPtr->state;
    outStatePtr = outPtr->state;

    if (BUSY_STATE(inStatePtr,TCL_READABLE)) {
	if (interp) {
	    Tcl_AppendResult(interp, "channel \"",
		    Tcl_GetChannelName(inChan), "\" is busy", NULL);
	}
	return TCL_ERROR;
    }
    if (BUSY_STATE(outStatePtr,TCL_WRITABLE)) {
	if (interp) {
	    Tcl_AppendResult(interp, "channel \"",
		    Tcl_GetChannelName(outChan), "\" is busy", NULL);
	}
	return TCL_ERROR;
    }

    readFlags = inStatePtr->flags;
    writeFlags = outStatePtr->flags;

    /*
     * Set up the blocking mode appropriately. Background copies need
     * non-blocking channels. Foreground copies need blocking channels. If
     * there is an error, restore the old blocking mode.
     */

    if (nonBlocking != (readFlags & CHANNEL_NONBLOCKING)) {
	if (SetBlockMode(interp, inPtr, nonBlocking ?
		TCL_MODE_NONBLOCKING : TCL_MODE_BLOCKING) != TCL_OK) {
	    return TCL_ERROR;
	}
    }
    if ((inPtr!=outPtr) && (nonBlocking!=(writeFlags&CHANNEL_NONBLOCKING)) &&
	    (SetBlockMode(NULL, outPtr, nonBlocking ?
		    TCL_MODE_NONBLOCKING : TCL_MODE_BLOCKING) != TCL_OK) &&
	    (nonBlocking != (readFlags & CHANNEL_NONBLOCKING))) {
	SetBlockMode(NULL, inPtr, (readFlags & CHANNEL_NONBLOCKING)
		? TCL_MODE_NONBLOCKING : TCL_MODE_BLOCKING);
	return TCL_ERROR;
    }

    /*
     * Make sure the output side is unbuffered.
     */

    outStatePtr->flags = (outStatePtr->flags & ~(CHANNEL_LINEBUFFERED))
	| CHANNEL_UNBUFFERED;

    /*
     * Allocate a new CopyState to maintain info about the current copy in
     * progress. This structure will be deallocated when the copy is
     * completed.
     */

    csPtr = (CopyState *) ckalloc(sizeof(CopyState) + inStatePtr->bufSize);
    csPtr->bufSize = inStatePtr->bufSize;
    csPtr->readPtr = inPtr;
    csPtr->writePtr = outPtr;
    csPtr->readFlags = readFlags;
    csPtr->writeFlags = writeFlags;
    csPtr->toRead = toRead;
    csPtr->total = 0;
    csPtr->interp = interp;
    if (cmdPtr) {
	Tcl_IncrRefCount(cmdPtr);
    }
    csPtr->cmdPtr = cmdPtr;

    inStatePtr->csPtrR  = csPtr;
    outStatePtr->csPtrW = csPtr;

    /*
     * Special handling of -size 0 async transfers, so that the -command is
     * still called asynchronously.
     */

    if ((nonBlocking == CHANNEL_NONBLOCKING) && (toRead == 0)) {
        Tcl_CreateTimerHandler(0, ZeroTransferTimerProc, csPtr);
        return 0;
    }

    /*
     * Start copying data between the channels.
     */

    return CopyData(csPtr, 0);
}

/*
 *----------------------------------------------------------------------
 *
 * CopyData --
 *
 *	This function implements the lowest level of the copying mechanism for
 *	TclCopyChannel.
 *
 * Results:
 *	Returns TCL_OK on success, else TCL_ERROR.
 *
 * Side effects:
 *	Moves data between channels, may create channel handlers.
 *
 *----------------------------------------------------------------------
 */

static int
CopyData(
    CopyState *csPtr,		/* State of copy operation. */
    int mask)			/* Current channel event flags. */
{
    Tcl_Interp *interp;
    Tcl_Obj *cmdPtr, *errObj = NULL, *bufObj = NULL, *msg = NULL;
    Tcl_Channel inChan, outChan;
    ChannelState *inStatePtr, *outStatePtr;
    int result = TCL_OK, size, sizeb;
    Tcl_WideInt total;
    char *buffer;
    int inBinary, outBinary, sameEncoding;
				/* Encoding control */
    int underflow;		/* Input underflow */

    inChan	= (Tcl_Channel) csPtr->readPtr;
    outChan	= (Tcl_Channel) csPtr->writePtr;
    inStatePtr	= csPtr->readPtr->state;
    outStatePtr	= csPtr->writePtr->state;
    interp	= csPtr->interp;
    cmdPtr	= csPtr->cmdPtr;

    /*
     * Copy the data the slow way, using the translation mechanism.
     *
     * Note: We have make sure that we use the topmost channel in a stack for
     * the copying. The caller uses Tcl_GetChannel to access it, and thus gets
     * the bottom of the stack.
     */

    inBinary = (inStatePtr->encoding == NULL);
    outBinary = (outStatePtr->encoding == NULL);
    sameEncoding = (inStatePtr->encoding == outStatePtr->encoding);

    if (!(inBinary || sameEncoding)) {
	TclNewObj(bufObj);
	Tcl_IncrRefCount(bufObj);
    }

    while (csPtr->toRead != 0) {
	/*
	 * Check for unreported background errors.
	 */

	Tcl_GetChannelError(inChan, &msg);
	if ((inStatePtr->unreportedError != 0) || (msg != NULL)) {
	    Tcl_SetErrno(inStatePtr->unreportedError);
	    inStatePtr->unreportedError = 0;
	    goto readError;
	}
	Tcl_GetChannelError(outChan, &msg);
	if ((outStatePtr->unreportedError != 0) || (msg != NULL)) {
	    Tcl_SetErrno(outStatePtr->unreportedError);
	    outStatePtr->unreportedError = 0;
	    goto writeError;
	}

	if (cmdPtr && (mask == 0)) {
	    /*
	     * In async mode, we skip reading synchronously and fake an
	     * underflow instead to prime the readable fileevent.
	     */

	    size      = 0;
	    underflow = 1;
	} else {
	    /*
	     * Read up to bufSize bytes.
	     */

	    if ((csPtr->toRead == -1) || (csPtr->toRead > csPtr->bufSize)) {
		sizeb = csPtr->bufSize;
	    } else {
		sizeb = csPtr->toRead;
	    }

	    if (inBinary || sameEncoding) {
		size = DoRead(inStatePtr->topChanPtr, csPtr->buffer, sizeb);
	    } else {
		size = DoReadChars(inStatePtr->topChanPtr, bufObj, sizeb,
				   0 /* No append */);
	    }
	    underflow = (size >= 0) && (size < sizeb);	/* Input underflow */
	}

	if (size < 0) {
	readError:
	    if (interp) {
		TclNewObj(errObj);
		Tcl_AppendStringsToObj(errObj, "error reading \"",
			Tcl_GetChannelName(inChan), "\": ", NULL);
		if (msg != NULL) {
		    Tcl_AppendObjToObj(errObj, msg);
		} else {
		    Tcl_AppendStringsToObj(errObj, Tcl_PosixError(interp),
			    NULL);
		}
	    }
	    if (msg != NULL) {
		Tcl_DecrRefCount(msg);
	    }
	    break;
	} else if (underflow) {
	    /*
	     * We had an underflow on the read side. If we are at EOF, and not
	     * in the synchronous part of an asynchronous fcopy, then the
	     * copying is done, otherwise set up a channel handler to detect
	     * when the channel becomes readable again.
	     */

	    if ((size == 0) && Tcl_Eof(inChan) && !(cmdPtr && (mask == 0))) {
		break;
	    }
	    if (((!Tcl_Eof(inChan)) || (cmdPtr && (mask == 0))) &&
		!(mask & TCL_READABLE)) {
		if (mask & TCL_WRITABLE) {
		    Tcl_DeleteChannelHandler(outChan, CopyEventProc, csPtr);
		}
		Tcl_CreateChannelHandler(inChan, TCL_READABLE, CopyEventProc,
			csPtr);
	    }
	    if (size == 0) {
		if (bufObj != NULL) {
		    TclDecrRefCount(bufObj);
		    bufObj = NULL;
		}
		return TCL_OK;
	    }
	}

	/*
	 * Now write the buffer out.
	 */

	if (inBinary || sameEncoding) {
	    buffer = csPtr->buffer;
	    sizeb = size;
	} else {
	    buffer = TclGetStringFromObj(bufObj, &sizeb);
	}

	if (outBinary || sameEncoding) {
	    sizeb = DoWrite(outStatePtr->topChanPtr, buffer, sizeb);
	} else {
	    sizeb = DoWriteChars(outStatePtr->topChanPtr, buffer, sizeb);
	}

	/*
	 * [Bug 2895565]. At this point 'size' still contains the number of
	 * bytes or characters which have been read. We keep this to later to
	 * update the totals and toRead information, see marker (UP) below. We
	 * must not overwrite it with 'sizeb', which is the number of written
	 * bytes or characters, and both EOL translation and encoding
	 * conversion may have changed this number unpredictably in relation
	 * to 'size' (It can be smaller or larger, in the latter case able to
	 * drive toRead below -1, causing infinite looping). Completely
	 * unsuitable for updating totals and toRead.
	 */

	if (sizeb < 0) {
	writeError:
	    if (interp) {
		TclNewObj(errObj);
		Tcl_AppendStringsToObj(errObj, "error writing \"",
			Tcl_GetChannelName(outChan), "\": ", NULL);
		if (msg != NULL) {
		    Tcl_AppendObjToObj(errObj, msg);
		} else {
		    Tcl_AppendStringsToObj(errObj, Tcl_PosixError(interp),
			    NULL);
		}
	    }
	    if (msg != NULL) {
		Tcl_DecrRefCount(msg);
	    }
	    break;
	}

	/*
	 * (UP) Update the current byte count. Do it now so the count is valid
	 * before a return or break takes us out of the loop. The invariant at
	 * the top of the loop should be that csPtr->toRead holds the number
	 * of bytes left to copy.
	 */

	if (csPtr->toRead != -1) {
	    csPtr->toRead -= size;
	}
	csPtr->total += size;

	/*
	 * Break loop if EOF && (size>0)
	 */

	if (Tcl_Eof(inChan)) {
	    break;
	}

	/*
	 * Check to see if the write is happening in the background. If so,
	 * stop copying and wait for the channel to become writable again.
	 * After input underflow we already installed a readable handler
	 * therefore we don't need a writable handler.
	 */

	if (!underflow && (outStatePtr->flags & BG_FLUSH_SCHEDULED)) {
	    if (!(mask & TCL_WRITABLE)) {
		if (mask & TCL_READABLE) {
		    Tcl_DeleteChannelHandler(inChan, CopyEventProc, csPtr);
		}
		Tcl_CreateChannelHandler(outChan, TCL_WRITABLE,
			CopyEventProc, csPtr);
	    }
	    if (bufObj != NULL) {
		TclDecrRefCount(bufObj);
		bufObj = NULL;
	    }
	    return TCL_OK;
	}

	/*
	 * For background copies, we only do one buffer per invocation so we
	 * don't starve the rest of the system.
	 */

	if (cmdPtr && (csPtr->toRead != 0)) {
	    /*
	     * The first time we enter this code, there won't be a channel
	     * handler established yet, so do it here.
	     */

	    if (mask == 0) {
		Tcl_CreateChannelHandler(outChan, TCL_WRITABLE, CopyEventProc,
			csPtr);
	    }
	    if (bufObj != NULL) {
		TclDecrRefCount(bufObj);
		bufObj = NULL;
	    }
	    return TCL_OK;
	}
    } /* while */

    if (bufObj != NULL) {
	TclDecrRefCount(bufObj);
	bufObj = NULL;
    }

    /*
     * Make the callback or return the number of bytes transferred. The local
     * total is used because StopCopy frees csPtr.
     */

    total = csPtr->total;
    if (cmdPtr && interp) {
	int code;
	/*
	 * Get a private copy of the command so we can mutate it by adding
	 * arguments. Note that StopCopy frees our saved reference to the
	 * original command obj.
	 */

	cmdPtr = Tcl_DuplicateObj(cmdPtr);
	Tcl_IncrRefCount(cmdPtr);
	StopCopy(csPtr);
	Tcl_Preserve(interp);

	Tcl_ListObjAppendElement(interp, cmdPtr, Tcl_NewWideIntObj(total));
	if (errObj) {
	    Tcl_ListObjAppendElement(interp, cmdPtr, errObj);
	}
	code = Tcl_EvalObjEx(interp, cmdPtr, TCL_EVAL_GLOBAL);
	if (code != TCL_OK) {
	    TclBackgroundException(interp, code);
	    result = TCL_ERROR;
	}
	TclDecrRefCount(cmdPtr);
	Tcl_Release(interp);
    } else {
	StopCopy(csPtr);
	if (interp) {
	    if (errObj) {
		Tcl_SetObjResult(interp, errObj);
		result = TCL_ERROR;
	    } else {
		Tcl_ResetResult(interp);
		Tcl_SetObjResult(interp, Tcl_NewWideIntObj(total));
	    }
	}
    }
    return result;
}

/*
 *----------------------------------------------------------------------
 *
 * DoRead --
 *
 *	Reads a given number of bytes from a channel.
 *
 *	No encoding conversions are applied to the bytes being read.
 *
 * Results:
 *	The number of characters read, or -1 on error. Use Tcl_GetErrno() to
 *	retrieve the error code for the error that occurred.
 *
 * Side effects:
 *	May cause input to be buffered.
 *
 *----------------------------------------------------------------------
 */

static int
DoRead(
    Channel *chanPtr,		/* The channel from which to read. */
    char *bufPtr,		/* Where to store input read. */
    int toRead)			/* Maximum number of bytes to read. */
{
    ChannelState *statePtr = chanPtr->state;
				/* State info for channel */
    int copied;			/* How many characters were copied into the
				 * result string? */
    int copiedNow;		/* How many characters were copied from the
				 * current input buffer? */
    int result;			/* Of calling GetInput. */

    /*
     * If we have not encountered a sticky EOF, clear the EOF bit. Either way
     * clear the BLOCKED bit. We want to discover these anew during each
     * operation.
     */

    if (!(statePtr->flags & CHANNEL_STICKY_EOF)) {
	ResetFlag(statePtr, CHANNEL_EOF);
    }
    ResetFlag(statePtr, CHANNEL_BLOCKED | CHANNEL_NEED_MORE_DATA);

    for (copied = 0; copied < toRead; copied += copiedNow) {
	copiedNow = CopyAndTranslateBuffer(statePtr, bufPtr + copied,
		toRead - copied);
	if (copiedNow == 0) {
	    if (statePtr->flags & CHANNEL_EOF) {
		goto done;
	    }
	    if (statePtr->flags & CHANNEL_BLOCKED) {
		if (statePtr->flags & CHANNEL_NONBLOCKING) {
		    goto done;
		}
		ResetFlag(statePtr, CHANNEL_BLOCKED);
	    }
	    result = GetInput(chanPtr);
	    if (result != 0) {
		if (result != EAGAIN) {
		    copied = -1;
		}
		goto done;
	    }
	}
    }

    ResetFlag(statePtr, CHANNEL_BLOCKED);

    /*
     * Update the notifier state so we don't block while there is still data
     * in the buffers.
     */

  done:
    UpdateInterest(chanPtr);
    return copied;
}

/*
 *----------------------------------------------------------------------
 *
 * CopyAndTranslateBuffer --
 *
 *	Copy at most one buffer of input to the result space, doing eol
 *	translations according to mode in effect currently.
 *
 * Results:
 *	Number of bytes stored in the result buffer (as opposed to the number
 *	of bytes read from the channel). May return zero if no input is
 *	available to be translated.
 *
 * Side effects:
 *	Consumes buffered input. May deallocate one buffer.
 *
 *----------------------------------------------------------------------
 */

static int
CopyAndTranslateBuffer(
    ChannelState *statePtr,	/* Channel state from which to read input. */
    char *result,		/* Where to store the copied input. */
    int space)			/* How many bytes are available in result to
				 * store the copied input? */
{
    ChannelBuffer *bufPtr;	/* The buffer from which to copy bytes. */
    int bytesInBuffer;		/* How many bytes are available to be copied
				 * in the current input buffer? */
    int copied;			/* How many characters were already copied
				 * into the destination space? */
    int i;			/* Iterates over the copied input looking for
				 * the input eofChar. */

    /*
     * If there is no input at all, return zero. The invariant is that either
     * there is no buffer in the queue, or if the first buffer is empty, it is
     * also the last buffer (and thus there is no input in the queue). Note
     * also that if the buffer is empty, we leave it in the queue.
     */

    if (statePtr->inQueueHead == NULL) {
	return 0;
    }
    bufPtr = statePtr->inQueueHead;
    bytesInBuffer = BytesLeft(bufPtr);

    copied = 0;
    switch (statePtr->inputTranslation) {
    case TCL_TRANSLATE_LF:
	if (bytesInBuffer == 0) {
	    return 0;
	}

	/*
	 * Copy the current chunk into the result buffer.
	 */

	if (bytesInBuffer < space) {
	    space = bytesInBuffer;
	}
	memcpy(result, RemovePoint(bufPtr), (size_t) space);
	bufPtr->nextRemoved += space;
	copied = space;
	break;
    case TCL_TRANSLATE_CR: {
	char *end;

	if (bytesInBuffer == 0) {
	    return 0;
	}

	/*
	 * Copy the current chunk into the result buffer, then replace all \r
	 * with \n.
	 */

	if (bytesInBuffer < space) {
	    space = bytesInBuffer;
	}
	memcpy(result, RemovePoint(bufPtr), (size_t) space);
	bufPtr->nextRemoved += space;
	copied = space;

	for (end = result + copied; result < end; result++) {
	    if (*result == '\r') {
		*result = '\n';
	    }
	}
	break;
    }
    case TCL_TRANSLATE_CRLF: {
	char *src, *end, *dst;
	int curByte;

	/*
	 * If there is a held-back "\r" at EOF, produce it now.
	 */

	if (bytesInBuffer == 0) {
	    if ((statePtr->flags & (INPUT_SAW_CR | CHANNEL_EOF)) ==
		    (INPUT_SAW_CR | CHANNEL_EOF)) {
		result[0] = '\r';
		ResetFlag(statePtr, INPUT_SAW_CR);
		return 1;
	    }
	    return 0;
	}

	/*
	 * Copy the current chunk and replace "\r\n" with "\n" (but not
	 * standalone "\r"!).
	 */

	if (bytesInBuffer < space) {
	    space = bytesInBuffer;
	}
	memcpy(result, RemovePoint(bufPtr), (size_t) space);
	bufPtr->nextRemoved += space;
	copied = space;

	end = result + copied;
	dst = result;
	for (src = result; src < end; src++) {
	    curByte = *src;
	    if (curByte == '\n') {
		ResetFlag(statePtr, INPUT_SAW_CR);
	    } else if (statePtr->flags & INPUT_SAW_CR) {
		ResetFlag(statePtr, INPUT_SAW_CR);
		*dst = '\r';
		dst++;
	    }
	    if (curByte == '\r') {
		SetFlag(statePtr, INPUT_SAW_CR);
	    } else {
		*dst = (char) curByte;
		dst++;
	    }
	}
	copied = dst - result;
	break;
    }
    case TCL_TRANSLATE_AUTO: {
	char *src, *end, *dst;
	int curByte;

	if (bytesInBuffer == 0) {
	    return 0;
	}

	/*
	 * Loop over the current buffer, converting "\r" and "\r\n" to "\n".
	 */

	if (bytesInBuffer < space) {
	    space = bytesInBuffer;
	}
	memcpy(result, RemovePoint(bufPtr), (size_t) space);
	bufPtr->nextRemoved += space;
	copied = space;

	end = result + copied;
	dst = result;
	for (src = result; src < end; src++) {
	    curByte = *src;
	    if (curByte == '\r') {
		SetFlag(statePtr, INPUT_SAW_CR);
		*dst = '\n';
		dst++;
	    } else {
		if ((curByte != '\n') || !(statePtr->flags & INPUT_SAW_CR)) {
		    *dst = (char) curByte;
		    dst++;
		}
		ResetFlag(statePtr, INPUT_SAW_CR);
	    }
	}
	copied = dst - result;
	break;
    }
    default:
	Tcl_Panic("unknown eol translation mode");
    }

    /*
     * If an in-stream EOF character is set for this channel, check that the
     * input we copied so far does not contain the EOF char. If it does, copy
     * only up to and excluding that character.
     */

    if (statePtr->inEofChar != 0) {
	for (i = 0; i < copied; i++) {
	    if (result[i] == (char) statePtr->inEofChar) {
		/*
		 * Set sticky EOF so that no further input is presented to the
		 * caller.
		 */

		SetFlag(statePtr, CHANNEL_EOF | CHANNEL_STICKY_EOF);
		statePtr->inputEncodingFlags |= TCL_ENCODING_END;
		copied = i;
		break;
	    }
	}
    }

    /*
     * If the current buffer is empty recycle it.
     */

    if (IsBufferEmpty(bufPtr)) {
	statePtr->inQueueHead = bufPtr->nextPtr;
	if (statePtr->inQueueHead == NULL) {
	    statePtr->inQueueTail = NULL;
	}
	RecycleBuffer(statePtr, bufPtr, 0);
    }

    /*
     * Return the number of characters copied into the result buffer. This may
     * be different from the number of bytes consumed, because of EOL
     * translations.
     */

    return copied;
}

/*
 *----------------------------------------------------------------------
 *
 * CopyBuffer --
 *
 *	Copy at most one buffer of input to the result space.
 *
 * Results:
 *	Number of bytes stored in the result buffer. May return zero if no
 *	input is available.
 *
 * Side effects:
 *	Consumes buffered input. May deallocate one buffer.
 *
 *----------------------------------------------------------------------
 */

static int
CopyBuffer(
    Channel *chanPtr,		/* Channel from which to read input. */
    char *result,		/* Where to store the copied input. */
    int space)			/* How many bytes are available in result to
				 * store the copied input? */
{
    ChannelBuffer *bufPtr;	/* The buffer from which to copy bytes. */
    int bytesInBuffer;		/* How many bytes are available to be copied
				 * in the current input buffer? */
    int copied;			/* How many characters were already copied
				 * into the destination space? */

    /*
     * If there is no input at all, return zero. The invariant is that either
     * there is no buffer in the queue, or if the first buffer is empty, it is
     * also the last buffer (and thus there is no input in the queue). Note
     * also that if the buffer is empty, we don't leave it in the queue, but
     * recycle it.
     */

    if (chanPtr->inQueueHead == NULL) {
	return 0;
    }
    bufPtr = chanPtr->inQueueHead;
    bytesInBuffer = BytesLeft(bufPtr);

    copied = 0;

    if (bytesInBuffer == 0) {
	RecycleBuffer(chanPtr->state, bufPtr, 0);
	chanPtr->inQueueHead = NULL;
	chanPtr->inQueueTail = NULL;
	return 0;
    }

    /*
     * Copy the current chunk into the result buffer.
     */

    if (bytesInBuffer < space) {
	space = bytesInBuffer;
    }

    memcpy(result, RemovePoint(bufPtr), (size_t) space);
    bufPtr->nextRemoved += space;
    copied = space;

    /*
     * We don't care about in-stream EOF characters here as the data read here
     * may still flow through one or more transformations, i.e. is not in its
     * final state yet.
     */

    /*
     * If the current buffer is empty recycle it.
     */

    if (IsBufferEmpty(bufPtr)) {
	chanPtr->inQueueHead = bufPtr->nextPtr;
	if (chanPtr->inQueueHead == NULL) {
	    chanPtr->inQueueTail = NULL;
	}
	RecycleBuffer(chanPtr->state, bufPtr, 0);
    }

    /*
     * Return the number of characters copied into the result buffer.
     */

    return copied;
}

/*
 *----------------------------------------------------------------------
 *
 * DoWrite --
 *
 *	Puts a sequence of characters into an output buffer, may queue the
 *	buffer for output if it gets full, and also remembers whether the
 *	current buffer is ready e.g. if it contains a newline and we are in
 *	line buffering mode.
 *
 * Results:
 *	The number of bytes written or -1 in case of error. If -1,
 *	Tcl_GetErrno will return the error code.
 *
 * Side effects:
 *	May buffer up output and may cause output to be produced on the
 *	channel.
 *
 *----------------------------------------------------------------------
 */

static int
DoWrite(
    Channel *chanPtr,		/* The channel to buffer output for. */
    const char *src,		/* Data to write. */
    int srcLen)			/* Number of bytes to write. */
{
    ChannelState *statePtr = chanPtr->state;
				/* State info for channel */
    ChannelBuffer *outBufPtr;	/* Current output buffer. */
    int foundNewline;		/* Did we find a newline in output? */
    char *dPtr;
    const char *sPtr;		/* Search variables for newline. */
    int crsent;			/* In CRLF eol translation mode, remember the
				 * fact that a CR was output to the channel
				 * without its following NL. */
    int i;			/* Loop index for newline search. */
    int destCopied;		/* How many bytes were used in this
				 * destination buffer to hold the output? */
    int totalDestCopied;	/* How many bytes total were copied to the
				 * channel buffer? */
    int srcCopied;		/* How many bytes were copied from the source
				 * string? */
    char *destPtr;		/* Where in line to copy to? */

    /*
     * If we are in network (or windows) translation mode, record the fact
     * that we have not yet sent a CR to the channel.
     */

    crsent = 0;

    /*
     * Loop filling buffers and flushing them until all output has been
     * consumed.
     */

    srcCopied = 0;
    totalDestCopied = 0;

    while (srcLen > 0) {
	/*
	 * Make sure there is a current output buffer to accept output.
	 */

	if (statePtr->curOutPtr == NULL) {
	    statePtr->curOutPtr = AllocChannelBuffer(statePtr->bufSize);
	}

	outBufPtr = statePtr->curOutPtr;

	destCopied = SpaceLeft(outBufPtr);
	if (destCopied > srcLen) {
	    destCopied = srcLen;
	}

	destPtr = InsertPoint(outBufPtr);
	switch (statePtr->outputTranslation) {
	case TCL_TRANSLATE_LF:
	    srcCopied = destCopied;
	    memcpy(destPtr, src, (size_t) destCopied);
	    break;
	case TCL_TRANSLATE_CR:
	    srcCopied = destCopied;
	    memcpy(destPtr, src, (size_t) destCopied);
	    for (dPtr = destPtr; dPtr < destPtr + destCopied; dPtr++) {
		if (*dPtr == '\n') {
		    *dPtr = '\r';
		}
	    }
	    break;
	case TCL_TRANSLATE_CRLF:
	    for (srcCopied = 0, dPtr = destPtr, sPtr = src;
		    dPtr < destPtr + destCopied;
		    dPtr++, sPtr++, srcCopied++) {
		if (*sPtr == '\n') {
		    if (crsent) {
			*dPtr = '\n';
			crsent = 0;
		    } else {
			*dPtr = '\r';
			crsent = 1;
			sPtr--, srcCopied--;
		    }
		} else {
		    *dPtr = *sPtr;
		}
	    }
	    break;
	case TCL_TRANSLATE_AUTO:
	    Tcl_Panic("Tcl_Write: AUTO output translation mode not supported");
	default:
	    Tcl_Panic("Tcl_Write: unknown output translation mode");
	}

	/*
	 * The current buffer is ready for output if it is full, or if it
	 * contains a newline and this channel is line-buffered, or if it
	 * contains any output and this channel is unbuffered.
	 */

	outBufPtr->nextAdded += destCopied;
	if (!(statePtr->flags & BUFFER_READY)) {
	    if (IsBufferFull(outBufPtr)) {
		SetFlag(statePtr, BUFFER_READY);
	    } else if (statePtr->flags & CHANNEL_LINEBUFFERED) {
		for (sPtr = src, i = 0, foundNewline = 0;
			(i < srcCopied) && (!foundNewline);
			i++, sPtr++) {
		    if (*sPtr == '\n') {
			foundNewline = 1;
			break;
		    }
		}
		if (foundNewline) {
		    SetFlag(statePtr, BUFFER_READY);
		}
	    } else if (statePtr->flags & CHANNEL_UNBUFFERED) {
		SetFlag(statePtr, BUFFER_READY);
	    }
	}

	totalDestCopied += srcCopied;
	src += srcCopied;
	srcLen -= srcCopied;

	if (statePtr->flags & BUFFER_READY) {
	    if (FlushChannel(NULL, chanPtr, 0) != 0) {
		return -1;
	    }
	}
    } /* Closes "while" */

    return totalDestCopied;
}

/*
 *----------------------------------------------------------------------
 *
 * CopyEventProc --
 *
 *	This routine is invoked as a channel event handler for the background
 *	copy operation. It is just a trivial wrapper around the CopyData
 *	routine.
 *
 * Results:
 *	None.
 *
 * Side effects:
 *	None.
 *
 *----------------------------------------------------------------------
 */

static void
CopyEventProc(
    ClientData clientData,
    int mask)
{
    (void) CopyData((CopyState *) clientData, mask);
}

/*
 *----------------------------------------------------------------------
 *
 * StopCopy --
 *
 *	This routine halts a copy that is in progress.
 *
 * Results:
 *	None.
 *
 * Side effects:
 *	Removes any pending channel handlers and restores the blocking and
 *	buffering modes of the channels. The CopyState is freed.
 *
 *----------------------------------------------------------------------
 */

static void
StopCopy(
    CopyState *csPtr)		/* State for bg copy to stop . */
{
    ChannelState *inStatePtr, *outStatePtr;
    int nonBlocking;

    if (!csPtr) {
	return;
    }

    inStatePtr = csPtr->readPtr->state;
    outStatePtr = csPtr->writePtr->state;

    /*
     * Restore the old blocking mode and output buffering mode.
     */

    nonBlocking = (csPtr->readFlags & CHANNEL_NONBLOCKING);
    if (nonBlocking != (inStatePtr->flags & CHANNEL_NONBLOCKING)) {
	SetBlockMode(NULL, csPtr->readPtr,
		nonBlocking ? TCL_MODE_NONBLOCKING : TCL_MODE_BLOCKING);
    }
    if (csPtr->readPtr != csPtr->writePtr) {
	nonBlocking = (csPtr->writeFlags & CHANNEL_NONBLOCKING);
	if (nonBlocking != (outStatePtr->flags & CHANNEL_NONBLOCKING)) {
	    SetBlockMode(NULL, csPtr->writePtr,
		    nonBlocking ? TCL_MODE_NONBLOCKING : TCL_MODE_BLOCKING);
	}
    }
    outStatePtr->flags &= ~(CHANNEL_LINEBUFFERED | CHANNEL_UNBUFFERED);
    outStatePtr->flags |=
	    csPtr->writeFlags & (CHANNEL_LINEBUFFERED | CHANNEL_UNBUFFERED);

    if (csPtr->cmdPtr) {
	Tcl_DeleteChannelHandler((Tcl_Channel) csPtr->readPtr, CopyEventProc,
		csPtr);
	if (csPtr->readPtr != csPtr->writePtr) {
	    Tcl_DeleteChannelHandler((Tcl_Channel) csPtr->writePtr,
		    CopyEventProc, csPtr);
	}
	TclDecrRefCount(csPtr->cmdPtr);
    }
    inStatePtr->csPtrR = NULL;
    outStatePtr->csPtrW = NULL;
    ckfree((char *) csPtr);
}

/*
 *----------------------------------------------------------------------
 *
 * StackSetBlockMode --
 *
 *	This function sets the blocking mode for a channel, iterating through
 *	each channel in a stack and updates the state flags.
 *
 * Results:
 *	0 if OK, result code from failed blockModeProc otherwise.
 *
 * Side effects:
 *	Modifies the blocking mode of the channel and possibly generates an
 *	error.
 *
 *----------------------------------------------------------------------
 */

static int
StackSetBlockMode(
    Channel *chanPtr,		/* Channel to modify. */
    int mode)			/* One of TCL_MODE_BLOCKING or
				 * TCL_MODE_NONBLOCKING. */
{
    int result = 0;
    Tcl_DriverBlockModeProc *blockModeProc;

    /*
     * Start at the top of the channel stack
     */

    chanPtr = chanPtr->state->topChanPtr;
    while (chanPtr != NULL) {
	blockModeProc = Tcl_ChannelBlockModeProc(chanPtr->typePtr);
	if (blockModeProc != NULL) {
	    result = (*blockModeProc) (chanPtr->instanceData, mode);
	    if (result != 0) {
		Tcl_SetErrno(result);
		return result;
	    }
	}
	chanPtr = chanPtr->downChanPtr;
    }
    return 0;
}

/*
 *----------------------------------------------------------------------
 *
 * SetBlockMode --
 *
 *	This function sets the blocking mode for a channel and updates the
 *	state flags.
 *
 * Results:
 *	A standard Tcl result.
 *
 * Side effects:
 *	Modifies the blocking mode of the channel and possibly generates an
 *	error.
 *
 *----------------------------------------------------------------------
 */

static int
SetBlockMode(
    Tcl_Interp *interp,		/* Interp for error reporting. */
    Channel *chanPtr,		/* Channel to modify. */
    int mode)			/* One of TCL_MODE_BLOCKING or
				 * TCL_MODE_NONBLOCKING. */
{
    int result = 0;
    ChannelState *statePtr = chanPtr->state;
				/* State info for channel */

    result = StackSetBlockMode(chanPtr, mode);
    if (result != 0) {
	if (interp != NULL) {
	    /*
	     * TIP #219.
	     * Move error messages put by the driver into the bypass area and
	     * put them into the regular interpreter result. Fall back to the
	     * regular message if nothing was found in the bypass.
	     *
	     * Note that we cannot have a message in the interpreter bypass
	     * area, StackSetBlockMode is restricted to the channel bypass.
	     * We still need the interp as the destination of the move.
	     */

	    if (!TclChanCaughtErrorBypass(interp, (Tcl_Channel) chanPtr)) {
		Tcl_AppendResult(interp, "error setting blocking mode: ",
			Tcl_PosixError(interp), NULL);
	    }
	} else {
	    /*
	     * TIP #219.
	     * If we have no interpreter to put a bypass message into we have
	     * to clear it, to prevent its propagation and use in other places
	     * unrelated to the actual occurence of the problem.
	     */

	    Tcl_SetChannelError((Tcl_Channel) chanPtr, NULL);
	}
	return TCL_ERROR;
    }
    if (mode == TCL_MODE_BLOCKING) {
	ResetFlag(statePtr, CHANNEL_NONBLOCKING | BG_FLUSH_SCHEDULED);
    } else {
	SetFlag(statePtr, CHANNEL_NONBLOCKING);
    }
    return TCL_OK;
}

/*
 *----------------------------------------------------------------------
 *
 * Tcl_GetChannelNames --
 *
 *	Return the names of all open channels in the interp.
 *
 * Results:
 *	TCL_OK or TCL_ERROR.
 *
 * Side effects:
 *	Interp result modified with list of channel names.
 *
 *----------------------------------------------------------------------
 */

int
Tcl_GetChannelNames(
    Tcl_Interp *interp)		/* Interp for error reporting. */
{
    return Tcl_GetChannelNamesEx(interp, NULL);
}

/*
 *----------------------------------------------------------------------
 *
 * Tcl_GetChannelNamesEx --
 *
 *	Return the names of open channels in the interp filtered filtered
 *	through a pattern. If pattern is NULL, it returns all the open
 *	channels.
 *
 * Results:
 *	TCL_OK or TCL_ERROR.
 *
 * Side effects:
 *	Interp result modified with list of channel names.
 *
 *----------------------------------------------------------------------
 */

int
Tcl_GetChannelNamesEx(
    Tcl_Interp *interp,		/* Interp for error reporting. */
    const char *pattern)	/* Pattern to filter on. */
{
    ThreadSpecificData *tsdPtr = TCL_TSD_INIT(&dataKey);
    ChannelState *statePtr;
    const char *name;		/* Name for channel */
    Tcl_Obj *resultPtr;		/* Pointer to result object */
    Tcl_HashTable *hTblPtr;	/* Hash table of channels. */
    Tcl_HashEntry *hPtr;	/* Search variable. */
    Tcl_HashSearch hSearch;	/* Search variable. */

    if (interp == NULL) {
	return TCL_OK;
    }

    /*
     * Get the channel table that stores the channels registered for this
     * interpreter.
     */

    hTblPtr = GetChannelTable(interp);
    TclNewObj(resultPtr);
    if ((pattern != NULL) && TclMatchIsTrivial(pattern)
	    && !((pattern[0] == 's') && (pattern[1] == 't')
	    && (pattern[2] == 'd'))) {
	if ((Tcl_FindHashEntry(hTblPtr, pattern) != NULL)
		&& (Tcl_ListObjAppendElement(interp, resultPtr,
		Tcl_NewStringObj(pattern, -1)) != TCL_OK)) {
	    goto error;
	}
	goto done;
    }
    for (hPtr = Tcl_FirstHashEntry(hTblPtr, &hSearch); hPtr != NULL;
	    hPtr = Tcl_NextHashEntry(&hSearch)) {

	statePtr = ((Channel *) Tcl_GetHashValue(hPtr))->state;
	if (statePtr->topChanPtr == (Channel *) tsdPtr->stdinChannel) {
	    name = "stdin";
	} else if (statePtr->topChanPtr == (Channel *) tsdPtr->stdoutChannel) {
	    name = "stdout";
	} else if (statePtr->topChanPtr == (Channel *) tsdPtr->stderrChannel) {
	    name = "stderr";
	} else {
	    /*
	     * This is also stored in Tcl_GetHashKey(hTblPtr, hPtr), but it's
	     * simpler to just grab the name from the statePtr.
	     */

	    name = statePtr->channelName;
	}

	if (((pattern == NULL) || Tcl_StringMatch(name, pattern)) &&
		(Tcl_ListObjAppendElement(interp, resultPtr,
			Tcl_NewStringObj(name, -1)) != TCL_OK)) {
	error:
	    TclDecrRefCount(resultPtr);
	    return TCL_ERROR;
	}
    }

  done:
    Tcl_SetObjResult(interp, resultPtr);
    return TCL_OK;
}

/*
 *----------------------------------------------------------------------
 *
 * Tcl_IsChannelRegistered --
 *
 *	Checks whether the channel is associated with the interp. See also
 *	Tcl_RegisterChannel and Tcl_UnregisterChannel.
 *
 * Results:
 *	0 if the channel is not registered in the interpreter, 1 else.
 *
 * Side effects:
 *	None.
 *
 *----------------------------------------------------------------------
 */

int
Tcl_IsChannelRegistered(
    Tcl_Interp *interp,		/* The interp to query of the channel */
    Tcl_Channel chan)		/* The channel to check */
{
    Tcl_HashTable *hTblPtr;	/* Hash table of channels. */
    Tcl_HashEntry *hPtr;	/* Search variable. */
    Channel *chanPtr;		/* The real IO channel. */
    ChannelState *statePtr;	/* State of the real channel. */

    /*
     * Always check bottom-most channel in the stack. This is the one that
     * gets registered.
     */

    chanPtr = ((Channel *) chan)->state->bottomChanPtr;
    statePtr = chanPtr->state;

    hTblPtr = Tcl_GetAssocData(interp, "tclIO", NULL);
    if (hTblPtr == NULL) {
	return 0;
    }
    hPtr = Tcl_FindHashEntry(hTblPtr, statePtr->channelName);
    if (hPtr == NULL) {
	return 0;
    }
    if ((Channel *) Tcl_GetHashValue(hPtr) != chanPtr) {
	return 0;
    }

    return 1;
}

/*
 *----------------------------------------------------------------------
 *
 * Tcl_IsChannelShared --
 *
 *	Checks whether the channel is shared by multiple interpreters.
 *
 * Results:
 *	A boolean value (0 = Not shared, 1 = Shared).
 *
 * Side effects:
 *	None.
 *
 *----------------------------------------------------------------------
 */

int
Tcl_IsChannelShared(
    Tcl_Channel chan)		/* The channel to query */
{
    ChannelState *statePtr = ((Channel *) chan)->state;
				/* State of real channel structure. */

    return ((statePtr->refCount > 1) ? 1 : 0);
}

/*
 *----------------------------------------------------------------------
 *
 * Tcl_IsChannelExisting --
 *
 *	Checks whether a channel of the given name exists in the
 *	(thread)-global list of all channels. See Tcl_GetChannelNamesEx for
 *	function exposed at the Tcl level.
 *
 * Results:
 *	A boolean value (0 = Does not exist, 1 = Does exist).
 *
 * Side effects:
 *	None.
 *
 *----------------------------------------------------------------------
 */

int
Tcl_IsChannelExisting(
    const char *chanName)	/* The name of the channel to look for. */
{
    ChannelState *statePtr;
    ThreadSpecificData *tsdPtr = TCL_TSD_INIT(&dataKey);
    const char *name;
    int chanNameLen;

    chanNameLen = strlen(chanName);
    for (statePtr = tsdPtr->firstCSPtr; statePtr != NULL;
	    statePtr = statePtr->nextCSPtr) {
	if (statePtr->topChanPtr == (Channel *) tsdPtr->stdinChannel) {
	    name = "stdin";
	} else if (statePtr->topChanPtr == (Channel *) tsdPtr->stdoutChannel) {
	    name = "stdout";
	} else if (statePtr->topChanPtr == (Channel *) tsdPtr->stderrChannel) {
	    name = "stderr";
	} else {
	    name = statePtr->channelName;
	}

	/* Bug 2333466. Include \0 in the compare to prevent partial matching
	 * on prefixes.
	 */
	if ((*chanName == *name) &&
		(memcmp(name, chanName, (size_t) chanNameLen+1) == 0)) {
	    return 1;
	}
    }

    return 0;
}

/*
 *----------------------------------------------------------------------
 *
 * Tcl_ChannelName --
 *
 *	Return the name of the channel type.
 *
 * Results:
 *	A pointer the name of the channel type.
 *
 * Side effects:
 *	None.
 *
 *----------------------------------------------------------------------
 */

const char *
Tcl_ChannelName(
    const Tcl_ChannelType *chanTypePtr) /* Pointer to channel type. */
{
    return chanTypePtr->typeName;
}

/*
 *----------------------------------------------------------------------
 *
 * Tcl_ChannelVersion --
 *
 *	Return the of version of the channel type.
 *
 * Results:
 *	One of the TCL_CHANNEL_VERSION_* constants from tcl.h
 *
 * Side effects:
 *	None.
 *
 *----------------------------------------------------------------------
 */

Tcl_ChannelTypeVersion
Tcl_ChannelVersion(
    const Tcl_ChannelType *chanTypePtr)
				/* Pointer to channel type. */
{
    if (chanTypePtr->version == TCL_CHANNEL_VERSION_2) {
	return TCL_CHANNEL_VERSION_2;
    } else if (chanTypePtr->version == TCL_CHANNEL_VERSION_3) {
	return TCL_CHANNEL_VERSION_3;
    } else if (chanTypePtr->version == TCL_CHANNEL_VERSION_4) {
	return TCL_CHANNEL_VERSION_4;
    } else if (chanTypePtr->version == TCL_CHANNEL_VERSION_5) {
	return TCL_CHANNEL_VERSION_5;
    } else {
	/*
	 * In <v2 channel versions, the version field is occupied by the
	 * Tcl_DriverBlockModeProc
	 */

	return TCL_CHANNEL_VERSION_1;
    }
}

/*
 *----------------------------------------------------------------------
 *
 * HaveVersion --
 *
 *	Return whether a channel type is (at least) of a given version.
 *
 * Results:
 *	True if the minimum version is exceeded by the version actually
 *	present.
 *
 * Side effects:
 *	None.
 *
 *----------------------------------------------------------------------
 */

static int
HaveVersion(
    const Tcl_ChannelType *chanTypePtr,
    Tcl_ChannelTypeVersion minimumVersion)
{
    Tcl_ChannelTypeVersion actualVersion = Tcl_ChannelVersion(chanTypePtr);

    return (PTR2INT(actualVersion)) >= (PTR2INT(minimumVersion));
}

/*
 *----------------------------------------------------------------------
 *
 * Tcl_ChannelBlockModeProc --
 *
 *	Return the Tcl_DriverBlockModeProc of the channel type.
 *
 * Results:
 *	A pointer to the proc.
 *
 * Side effects:
 *	None.
 *
 *---------------------------------------------------------------------- */

Tcl_DriverBlockModeProc *
Tcl_ChannelBlockModeProc(
    const Tcl_ChannelType *chanTypePtr)
				/* Pointer to channel type. */
{
    if (HaveVersion(chanTypePtr, TCL_CHANNEL_VERSION_2)) {
	return chanTypePtr->blockModeProc;
    } else {
	/*
	 * The v1 structure had the blockModeProc in a different place.
	 */

	return (Tcl_DriverBlockModeProc *) (chanTypePtr->version);
    }
}

/*
 *----------------------------------------------------------------------
 *
 * Tcl_ChannelCloseProc --
 *
 *	Return the Tcl_DriverCloseProc of the channel type.
 *
 * Results:
 *	A pointer to the proc.
 *
 * Side effects:
 *	None.
 *
 *----------------------------------------------------------------------
 */

Tcl_DriverCloseProc *
Tcl_ChannelCloseProc(
    const Tcl_ChannelType *chanTypePtr)
				/* Pointer to channel type. */
{
    return chanTypePtr->closeProc;
}

/*
 *----------------------------------------------------------------------
 *
 * Tcl_ChannelClose2Proc --
 *
 *	Return the Tcl_DriverClose2Proc of the channel type.
 *
 * Results:
 *	A pointer to the proc.
 *
 * Side effects:
 *	None.
 *
 *----------------------------------------------------------------------
 */

Tcl_DriverClose2Proc *
Tcl_ChannelClose2Proc(
    const Tcl_ChannelType *chanTypePtr)
				/* Pointer to channel type. */
{
    return chanTypePtr->close2Proc;
}

/*
 *----------------------------------------------------------------------
 *
 * Tcl_ChannelInputProc --
 *
 *	Return the Tcl_DriverInputProc of the channel type.
 *
 * Results:
 *	A pointer to the proc.
 *
 * Side effects:
 *	None.
 *
 *----------------------------------------------------------------------
 */

Tcl_DriverInputProc *
Tcl_ChannelInputProc(
    const Tcl_ChannelType *chanTypePtr)
				/* Pointer to channel type. */
{
    return chanTypePtr->inputProc;
}

/*
 *----------------------------------------------------------------------
 *
 * Tcl_ChannelOutputProc --
 *
 *	Return the Tcl_DriverOutputProc of the channel type.
 *
 * Results:
 *	A pointer to the proc.
 *
 * Side effects:
 *	None.
 *
 *----------------------------------------------------------------------
 */

Tcl_DriverOutputProc *
Tcl_ChannelOutputProc(
    const Tcl_ChannelType *chanTypePtr)
				/* Pointer to channel type. */
{
    return chanTypePtr->outputProc;
}

/*
 *----------------------------------------------------------------------
 *
 * Tcl_ChannelSeekProc --
 *
 *	Return the Tcl_DriverSeekProc of the channel type.
 *
 * Results:
 *	A pointer to the proc.
 *
 * Side effects:
 *	None.
 *
 *----------------------------------------------------------------------
 */

Tcl_DriverSeekProc *
Tcl_ChannelSeekProc(
    const Tcl_ChannelType *chanTypePtr)
				/* Pointer to channel type. */
{
    return chanTypePtr->seekProc;
}

/*
 *----------------------------------------------------------------------
 *
 * Tcl_ChannelSetOptionProc --
 *
 *	Return the Tcl_DriverSetOptionProc of the channel type.
 *
 * Results:
 *	A pointer to the proc.
 *
 * Side effects:
 *	None.
 *
 *----------------------------------------------------------------------
 */

Tcl_DriverSetOptionProc *
Tcl_ChannelSetOptionProc(
    const Tcl_ChannelType *chanTypePtr)
				/* Pointer to channel type. */
{
    return chanTypePtr->setOptionProc;
}

/*
 *----------------------------------------------------------------------
 *
 * Tcl_ChannelGetOptionProc --
 *
 *	Return the Tcl_DriverGetOptionProc of the channel type.
 *
 * Results:
 *	A pointer to the proc.
 *
 * Side effects:
 *	None.
 *
 *----------------------------------------------------------------------
 */

Tcl_DriverGetOptionProc *
Tcl_ChannelGetOptionProc(
    const Tcl_ChannelType *chanTypePtr)
				/* Pointer to channel type. */
{
    return chanTypePtr->getOptionProc;
}

/*
 *----------------------------------------------------------------------
 *
 * Tcl_ChannelWatchProc --
 *
 *	Return the Tcl_DriverWatchProc of the channel type.
 *
 * Results:
 *	A pointer to the proc.
 *
 * Side effects:
 *	None.
 *
 *----------------------------------------------------------------------
 */

Tcl_DriverWatchProc *
Tcl_ChannelWatchProc(
    const Tcl_ChannelType *chanTypePtr)
				/* Pointer to channel type. */
{
    return chanTypePtr->watchProc;
}

/*
 *----------------------------------------------------------------------
 *
 * Tcl_ChannelGetHandleProc --
 *
 *	Return the Tcl_DriverGetHandleProc of the channel type.
 *
 * Results:
 *	A pointer to the proc.
 *
 * Side effects:
 *	None.
 *
 *----------------------------------------------------------------------
 */

Tcl_DriverGetHandleProc *
Tcl_ChannelGetHandleProc(
    const Tcl_ChannelType *chanTypePtr)
				/* Pointer to channel type. */
{
    return chanTypePtr->getHandleProc;
}

/*
 *----------------------------------------------------------------------
 *
 * Tcl_ChannelFlushProc --
 *
 *	Return the Tcl_DriverFlushProc of the channel type.
 *
 * Results:
 *	A pointer to the proc.
 *
 * Side effects:
 *	None.
 *
 *----------------------------------------------------------------------
 */

Tcl_DriverFlushProc *
Tcl_ChannelFlushProc(
    const Tcl_ChannelType *chanTypePtr)
				/* Pointer to channel type. */
{
    if (HaveVersion(chanTypePtr, TCL_CHANNEL_VERSION_2)) {
	return chanTypePtr->flushProc;
    } else {
	return NULL;
    }
}

/*
 *----------------------------------------------------------------------
 *
 * Tcl_ChannelHandlerProc --
 *
 *	Return the Tcl_DriverHandlerProc of the channel type.
 *
 * Results:
 *	A pointer to the proc.
 *
 * Side effects:
 *	None.
 *
 *----------------------------------------------------------------------
 */

Tcl_DriverHandlerProc *
Tcl_ChannelHandlerProc(
    const Tcl_ChannelType *chanTypePtr)
				/* Pointer to channel type. */
{
    if (HaveVersion(chanTypePtr, TCL_CHANNEL_VERSION_2)) {
	return chanTypePtr->handlerProc;
    } else {
	return NULL;
    }
}

/*
 *----------------------------------------------------------------------
 *
 * Tcl_ChannelWideSeekProc --
 *
 *	Return the Tcl_DriverWideSeekProc of the channel type.
 *
 * Results:
 *	A pointer to the proc.
 *
 * Side effects:
 *	None.
 *
 *----------------------------------------------------------------------
 */

Tcl_DriverWideSeekProc *
Tcl_ChannelWideSeekProc(
    const Tcl_ChannelType *chanTypePtr)
				/* Pointer to channel type. */
{
    if (HaveVersion(chanTypePtr, TCL_CHANNEL_VERSION_3)) {
	return chanTypePtr->wideSeekProc;
    } else {
	return NULL;
    }
}

/*
 *----------------------------------------------------------------------
 *
 * Tcl_ChannelThreadActionProc --
 *
 *	TIP #218, Channel Thread Actions. Return the
 *	Tcl_DriverThreadActionProc of the channel type.
 *
 * Results:
 *	A pointer to the proc.
 *
 * Side effects:
 *	None.
 *
 *----------------------------------------------------------------------
 */

Tcl_DriverThreadActionProc *
Tcl_ChannelThreadActionProc(
    const Tcl_ChannelType *chanTypePtr)
				/* Pointer to channel type. */
{
    if (HaveVersion(chanTypePtr, TCL_CHANNEL_VERSION_4)) {
	return chanTypePtr->threadActionProc;
    } else {
	return NULL;
    }
}

/*
 *----------------------------------------------------------------------
 *
 * Tcl_SetChannelErrorInterp --
 *
 *	TIP #219, Tcl Channel Reflection API.
 *	Store an error message for the I/O system.
 *
 * Results:
 *	None.
 *
 * Side effects:
 *	Discards a previously stored message.
 *
 *----------------------------------------------------------------------
 */

void
Tcl_SetChannelErrorInterp(
    Tcl_Interp *interp,		/* Interp to store the data into. */
    Tcl_Obj *msg)		/* Error message to store. */
{
    Interp *iPtr = (Interp *) interp;

    if (iPtr->chanMsg != NULL) {
	TclDecrRefCount(iPtr->chanMsg);
	iPtr->chanMsg = NULL;
    }

    if (msg != NULL) {
	iPtr->chanMsg = FixLevelCode(msg);
	Tcl_IncrRefCount(iPtr->chanMsg);
    }
    return;
}

/*
 *----------------------------------------------------------------------
 *
 * Tcl_SetChannelError --
 *
 *	TIP #219, Tcl Channel Reflection API.
 *	Store an error message for the I/O system.
 *
 * Results:
 *	None.
 *
 * Side effects:
 *	Discards a previously stored message.
 *
 *----------------------------------------------------------------------
 */

void
Tcl_SetChannelError(
    Tcl_Channel chan,		/* Channel to store the data into. */
    Tcl_Obj *msg)		/* Error message to store. */
{
    ChannelState *statePtr = ((Channel *) chan)->state;

    if (statePtr->chanMsg != NULL) {
	TclDecrRefCount(statePtr->chanMsg);
	statePtr->chanMsg = NULL;
    }

    if (msg != NULL) {
	statePtr->chanMsg = FixLevelCode(msg);
	Tcl_IncrRefCount(statePtr->chanMsg);
    }
    return;
}

/*
 *----------------------------------------------------------------------
 *
 * FixLevelCode --
 *
 *	TIP #219, Tcl Channel Reflection API.
 *	Scans an error message for bad -code / -level directives. Returns a
 *	modified copy with such directives corrected, and the input if it had
 *	no problems.
 *
 * Results:
 *	A Tcl_Obj*
 *
 * Side effects:
 *	None.
 *
 *----------------------------------------------------------------------
 */

static Tcl_Obj *
FixLevelCode(
    Tcl_Obj *msg)
{
    int explicitResult, numOptions, lc, lcn;
    Tcl_Obj **lv, **lvn;
    int res, i, j, val, lignore, cignore;
    int newlevel = -1, newcode = -1;

    /* ASSERT msg != NULL */

    /*
     * Process the caught message.
     *
     * Syntax = (option value)... ?message?
     *
     * Bad message syntax causes a panic, because the other side uses
     * Tcl_GetReturnOptions and list construction functions to marshall the
     * information. Hence an error means that we've got serious breakage.
     */

    res = Tcl_ListObjGetElements(NULL, msg, &lc, &lv);
    if (res != TCL_OK) {
	Tcl_Panic("Tcl_SetChannelError(Interp): Bad syntax of message");
    }

    explicitResult = (1 == (lc % 2));
    numOptions = lc - explicitResult;

    /*
     * No options, nothing to do.
     */

    if (numOptions == 0) {
	return msg;
    }

    /*
     * Check for -code x, x != 1|error, and -level x, x != 0
     */

    for (i = 0; i < numOptions; i += 2) {
	if (0 == strcmp(TclGetString(lv[i]), "-code")) {
	    /*
	     * !"error", !integer, integer != 1 (numeric code for error)
	     */

	    res = TclGetIntFromObj(NULL, lv[i+1], &val);
	    if (((res == TCL_OK) && (val != 1)) || ((res != TCL_OK) &&
		    (0 != strcmp(TclGetString(lv[i+1]), "error")))) {
		newcode = 1;
	    }
	} else if (0 == strcmp(TclGetString(lv[i]), "-level")) {
	    /*
	     * !integer, integer != 0
	     */

	    res = TclGetIntFromObj(NULL, lv [i+1], &val);
	    if ((res != TCL_OK) || (val != 0)) {
		newlevel = 0;
	    }
	}
    }

    /*
     * -code, -level are either not present or ok. Nothing to do.
     */

    if ((newlevel < 0) && (newcode < 0)) {
	return msg;
    }

    lcn = numOptions;
    if (explicitResult) {
	lcn ++;
    }
    if (newlevel >= 0) {
	lcn += 2;
    }
    if (newcode >= 0) {
	lcn += 2;
    }

    lvn = (Tcl_Obj **) ckalloc(lcn * sizeof(Tcl_Obj *));

    /*
     * New level/code information is spliced into the first occurence of
     * -level, -code, further occurences are ignored. The options cannot be
     * not present, we would not come here. Options which are ok are simply
     * copied over.
     */

    lignore = cignore = 0;
    for (i=0, j=0; i<numOptions; i+=2) {
	if (0 == strcmp(TclGetString(lv[i]), "-level")) {
	    if (newlevel >= 0) {
		lvn[j++] = lv[i];
		lvn[j++] = Tcl_NewIntObj(newlevel);
		newlevel = -1;
		lignore = 1;
		continue;
	    } else if (lignore) {
		continue;
	    }
	} else if (0 == strcmp(TclGetString(lv[i]), "-code")) {
	    if (newcode >= 0) {
		lvn[j++] = lv[i];
		lvn[j++] = Tcl_NewIntObj(newcode);
		newcode = -1;
		cignore = 1;
		continue;
	    } else if (cignore) {
		continue;
	    }
	}

	/*
	 * Keep everything else, possibly copied down.
	 */

	lvn[j++] = lv[i];
	lvn[j++] = lv[i+1];
    }
    if (newlevel >= 0) {
	Tcl_Panic("Defined newlevel not used in rewrite");
    }
    if (newcode >= 0) {
	Tcl_Panic("Defined newcode not used in rewrite");
    }

    if (explicitResult) {
	lvn[j++] = lv[i];
    }

    msg = Tcl_NewListObj(j, lvn);

    ckfree((char *) lvn);
    return msg;
}

/*
 *----------------------------------------------------------------------
 *
 * Tcl_GetChannelErrorInterp --
 *
 *	TIP #219, Tcl Channel Reflection API.
 *	Return the message stored by the channel driver.
 *
 * Results:
 *	Tcl error message object.
 *
 * Side effects:
 *	Resets the stored data to NULL.
 *
 *----------------------------------------------------------------------
 */

void
Tcl_GetChannelErrorInterp(
    Tcl_Interp *interp,		/* Interp to query. */
    Tcl_Obj **msg)		/* Place for error message. */
{
    Interp *iPtr = (Interp *) interp;

    *msg = iPtr->chanMsg;
    iPtr->chanMsg = NULL;
}

/*
 *----------------------------------------------------------------------
 *
 * Tcl_GetChannelError --
 *
 *	TIP #219, Tcl Channel Reflection API.
 *	Return the message stored by the channel driver.
 *
 * Results:
 *	Tcl error message object.
 *
 * Side effects:
 *	Resets the stored data to NULL.
 *
 *----------------------------------------------------------------------
 */

void
Tcl_GetChannelError(
    Tcl_Channel chan,		/* Channel to query. */
    Tcl_Obj **msg)		/* Place for error message. */
{
    ChannelState *statePtr = ((Channel *) chan)->state;

    *msg = statePtr->chanMsg;
    statePtr->chanMsg = NULL;
}

/*
 *----------------------------------------------------------------------
 *
 * Tcl_ChannelTruncateProc --
 *
 *	TIP #208 (subsection relating to truncation, based on TIP #206).
 *	Return the Tcl_DriverTruncateProc of the channel type.
 *
 * Results:
 *	A pointer to the proc.
 *
 * Side effects:
 *	None.
 *
 *----------------------------------------------------------------------
 */

Tcl_DriverTruncateProc *
Tcl_ChannelTruncateProc(
    const Tcl_ChannelType *chanTypePtr)
				/* Pointer to channel type. */
{
    if (HaveVersion(chanTypePtr, TCL_CHANNEL_VERSION_5)) {
	return chanTypePtr->truncateProc;
    } else {
	return NULL;
    }
}

/*
 *----------------------------------------------------------------------
 *
 * DupChannelIntRep --
 *
 *	Initialize the internal representation of a new Tcl_Obj to a copy of
 *	the internal representation of an existing string object.
 *
 * Results:
 *	None.
 *
 * Side effects:
 *	copyPtr's internal rep is set to a copy of srcPtr's internal
 *	representation.
 *
 *----------------------------------------------------------------------
 */

static void
DupChannelIntRep(
    register Tcl_Obj *srcPtr,	/* Object with internal rep to copy. Must have
				 * an internal rep of type "Channel". */
    register Tcl_Obj *copyPtr)	/* Object with internal rep to set. Must not
				 * currently have an internal rep.*/
{
    ChannelState *statePtr  = GET_CHANNELSTATE(srcPtr);
    Interp       *interpPtr = GET_CHANNELINTERP(srcPtr);

    SET_CHANNELSTATE(copyPtr, statePtr);
    SET_CHANNELINTERP(copyPtr, interpPtr);
    Tcl_Preserve((ClientData) statePtr);
    copyPtr->typePtr = &tclChannelType;
}

/*
 *----------------------------------------------------------------------
 *
 * SetChannelFromAny --
 *
 *	Create an internal representation of type "Channel" for an object.
 *
 * Results:
 *	This operation always succeeds and returns TCL_OK.
 *
 * Side effects:
 *	Any old internal reputation for objPtr is freed and the internal
 *	representation is set to "Channel".
 *
 *----------------------------------------------------------------------
 */

static int
SetChannelFromAny(
    Tcl_Interp *interp,		/* Used for error reporting if not NULL. */
    register Tcl_Obj *objPtr)	/* The object to convert. */
{
    ChannelState *statePtr;
    Interp       *interpPtr;

    if (interp == NULL) {
	return TCL_ERROR;
    }
    if (objPtr->typePtr == &tclChannelType) {
	/*
	 * The channel is valid until any call to DetachChannel occurs.
	 * Ensure consistency checks are done.
	 */
	statePtr  = GET_CHANNELSTATE(objPtr);
	interpPtr = GET_CHANNELINTERP(objPtr);
	if (statePtr->flags & (CHANNEL_TAINTED|CHANNEL_CLOSED)) {
	    ResetFlag(statePtr, CHANNEL_TAINTED);
	    Tcl_Release((ClientData) statePtr);
	    UpdateStringOfChannel(objPtr);
	    objPtr->typePtr = NULL;
	} else if (interpPtr != (Interp*) interp) {
	    Tcl_Release((ClientData) statePtr);
	    UpdateStringOfChannel(objPtr);
	    objPtr->typePtr = NULL;
	}
    }
    if (objPtr->typePtr != &tclChannelType) {
	Tcl_Channel chan;

	/*
	 * We need a valid string with which to check for a valid channel, but
	 * make sure not to free internal rep until validated. [Bug 1847044]
	 */
	if ((objPtr->typePtr != NULL) && (objPtr->bytes == NULL)) {
	    objPtr->typePtr->updateStringProc(objPtr);
	}

	chan = Tcl_GetChannel(interp, objPtr->bytes, NULL);
	if (chan == NULL) {
	    return TCL_ERROR;
	}

	TclFreeIntRep(objPtr);
	statePtr = ((Channel *)chan)->state;
	Tcl_Preserve((ClientData) statePtr);
	SET_CHANNELSTATE(objPtr, statePtr);
	SET_CHANNELINTERP(objPtr, interp);
	objPtr->typePtr = &tclChannelType;
    }
    return TCL_OK;
}

/*
 *----------------------------------------------------------------------
 *
 * UpdateStringOfChannel --
 *
 *	Update the string representation for an object whose internal
 *	representation is "Channel".
 *
 * Results:
 *	None.
 *
 * Side effects:
 *	The object's string may be set by converting its Unicode represention
 *	to UTF format.
 *
 *----------------------------------------------------------------------
 */

static void
UpdateStringOfChannel(
    Tcl_Obj *objPtr)		/* Object with string rep to update. */
{
    if (objPtr->bytes == NULL) {
	ChannelState *statePtr = GET_CHANNELSTATE(objPtr);
	const char *name = statePtr->channelName;
	if (name) {
	    size_t len = strlen(name);
	    objPtr->bytes = (char *) ckalloc(len + 1);
	    objPtr->length = len;
	    memcpy(objPtr->bytes, name, len);
	} else {
	    objPtr->bytes = tclEmptyStringRep;
	    objPtr->length = 0;
	}
    }
}

/*
 *----------------------------------------------------------------------
 *
 * FreeChannelIntRep --
 *
 *	Release statePtr storage.
 *
 * Results:
 *	None.
 *
 * Side effects:
 *	May cause state to be freed.
 *
 *----------------------------------------------------------------------
 */

static void
FreeChannelIntRep(
    Tcl_Obj *objPtr)		/* Object with internal rep to free. */
{
    Tcl_Release((ClientData) GET_CHANNELSTATE(objPtr));
}

#if 0
/*
 * For future debugging work, a simple function to print the flags of a
 * channel in semi-readable form.
 */

static int
DumpFlags(
    char *str,
    int flags)
{
    char buf[20];
    int i = 0;

#define ChanFlag(chr,bit) (buf[i++] = ((flags & (bit)) ? (chr) : '_'))

    ChanFlag('r', TCL_READABLE);
    ChanFlag('w', TCL_WRITABLE);
    ChanFlag('n', CHANNEL_NONBLOCKING);
    ChanFlag('l', CHANNEL_LINEBUFFERED);
    ChanFlag('u', CHANNEL_UNBUFFERED);
    ChanFlag('R', BUFFER_READY);
    ChanFlag('F', BG_FLUSH_SCHEDULED);
    ChanFlag('c', CHANNEL_CLOSED);
    ChanFlag('E', CHANNEL_EOF);
    ChanFlag('S', CHANNEL_STICKY_EOF);
    ChanFlag('B', CHANNEL_BLOCKED);
    ChanFlag('/', INPUT_SAW_CR);
    ChanFlag('*', INPUT_NEED_NL);
    ChanFlag('D', CHANNEL_DEAD);
    ChanFlag('R', CHANNEL_RAW_MODE);
#ifdef TCL_IO_TRACK_OS_FOR_DRIVER_WITH_BAD_BLOCKING
    ChanFlag('T', CHANNEL_TIMER_FEV);
    ChanFlag('H', CHANNEL_HAS_MORE_DATA);
#endif /* TCL_IO_TRACK_OS_FOR_DRIVER_WITH_BAD_BLOCKING */
    ChanFlag('x', CHANNEL_INCLOSE);

    buf[i] ='\0';

    fprintf(stderr, "%s: %s\n", str, buf);
    return 0;
}
#endif

/*
 * Local Variables:
 * mode: c
 * c-basic-offset: 4
 * fill-column: 78
 * End:
 */<|MERGE_RESOLUTION|>--- conflicted
+++ resolved
@@ -576,34 +576,19 @@
     CloseCallback *cbPtr, *cbPrevPtr;
 
     statePtr = ((Channel *) chan)->state;
-<<<<<<< HEAD
     for (cbPtr = statePtr->closeCbPtr, cbPrevPtr = NULL;
 	    cbPtr != NULL; cbPtr = cbPtr->nextPtr) {
 	if ((cbPtr->proc == proc) && (cbPtr->clientData == clientData)) {
 	    if (cbPrevPtr == NULL) {
 		statePtr->closeCbPtr = cbPtr->nextPtr;
+	    } else {
+		cbPrevPtr->nextPtr = cbPtr->nextPtr;
 	    }
 	    ckfree((char *) cbPtr);
 	    break;
 	} else {
 	    cbPrevPtr = cbPtr;
 	}
-=======
-    for (cbPtr = statePtr->closeCbPtr, cbPrevPtr = (CloseCallback *) NULL;
-	 cbPtr != (CloseCallback *) NULL;
-	 cbPtr = cbPtr->nextPtr) {
-        if ((cbPtr->proc == proc) && (cbPtr->clientData == clientData)) {
-            if (cbPrevPtr == (CloseCallback *) NULL) {
-                statePtr->closeCbPtr = cbPtr->nextPtr;
-	    } else {
-		cbPrevPtr->nextPtr = cbPtr->nextPtr;
-            }
-            ckfree((char *) cbPtr);
-            break;
-        } else {
-            cbPrevPtr = cbPtr;
-        }
->>>>>>> 38db2dd4
     }
 }
 