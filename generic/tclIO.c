--- conflicted
+++ resolved
@@ -4184,13 +4184,8 @@
     }
 
     objPtr = Tcl_NewStringObj(src, len);
-<<<<<<< HEAD
     copy = TclNarrowToBytes(objPtr);
-    src = (char *) TclGetByteArrayFromObj(copy, &len);
-=======
-    src = (char *) Tcl_GetByteArrayFromObj(objPtr, &len);
-    result = WriteBytes(chanPtr, src, len);
->>>>>>> e10101ff
+    src = (char *) Tcl_GetByteArrayFromObj(copy, &len);
     TclDecrRefCount(objPtr);
     result = WriteBytes(chanPtr, src, len);
     TclDecrRefCount(copy);
@@ -4244,18 +4239,13 @@
 	return TCL_IO_FAILURE;
     }
     if (statePtr->encoding == NULL) {
-<<<<<<< HEAD
 	int result;
 	Tcl_Obj *copy = TclNarrowToBytes(objPtr);
 
-	src = (char *) TclGetByteArrayFromObj(copy, &srcLen);
+	src = (char *) Tcl_GetByteArrayFromObj(copy, &srcLen);
 	result = WriteBytes(chanPtr, src, srcLen);
 	Tcl_DecrRefCount(copy);
 	return result;
-=======
-	src = (char *) Tcl_GetByteArrayFromObj(objPtr, &srcLen);
-	return WriteBytes(chanPtr, src, srcLen);
->>>>>>> e10101ff
     } else {
 	src = Tcl_GetStringFromObj(objPtr, &srcLen);
 	return WriteChars(chanPtr, src, srcLen);
@@ -4622,7 +4612,7 @@
     if ((statePtr->encoding == NULL)
 	    && ((statePtr->inputTranslation == TCL_TRANSLATE_LF)
 		    || (statePtr->inputTranslation == TCL_TRANSLATE_CR))
-	    && Tcl_GetByteArrayFromObj(objPtr, NULL) != NULL) {
+	    && Tcl_GetByteArrayFromObj(objPtr, (size_t *)NULL) != NULL) {
 	return TclGetsObjBinary(chan, objPtr);
     }
 
@@ -5900,7 +5890,7 @@
 	    && (statePtr->inEofChar == '\0');
 
     if (appendFlag) {
-	if (binaryMode && (NULL == TclGetBytesFromObj(NULL, objPtr, NULL))) {
+	if (binaryMode && (NULL == Tcl_GetBytesFromObj(NULL, objPtr, NULL))) {
 	    binaryMode = 0;
 	}
     } else {
