--- conflicted
+++ resolved
@@ -275,9 +275,9 @@
  * --------------------------------------------------------------------------
  */
 
-#define BytesLeft(bufPtr)	(((bufPtr)->nextAdded - (bufPtr)->nextRemoved))
-
-#define SpaceLeft(bufPtr)	(((bufPtr)->bufLength - (bufPtr)->nextAdded))
+#define BytesLeft(bufPtr)	((bufPtr)->nextAdded - (bufPtr)->nextRemoved)
+
+#define SpaceLeft(bufPtr)	((bufPtr)->bufLength - (bufPtr)->nextAdded)
 
 #define IsBufferReady(bufPtr)	((bufPtr)->nextAdded > (bufPtr)->nextRemoved)
 
@@ -442,11 +442,7 @@
     }
     ResetFlag(chanPtr->state, CHANNEL_BLOCKED | CHANNEL_EOF);
     chanPtr->state->inputEncodingFlags &= ~TCL_ENCODING_END;
-<<<<<<< HEAD
     if (bytesRead == -1) {
-=======
-    if (bytesRead < 0) {
->>>>>>> c110cb61
 	if ((result == EWOULDBLOCK) || (result == EAGAIN)) {
 	    SetFlag(chanPtr->state, CHANNEL_BLOCKED);
 	    result = EAGAIN;
@@ -4094,13 +4090,8 @@
  *	No encoding conversions are applied to the bytes being read.
  *
  * Results:
-<<<<<<< HEAD
- *	The number of bytes written or TCL_IO_FAILURE in case of error. If
- *	TCL_IO_FAILURE, Tcl_GetErrno will return the error code.
-=======
  *	The number of bytes written or TCL_INDEX_NONE in case of error. If
  *	TCL_INDEX_NONE, Tcl_GetErrno will return the error code.
->>>>>>> c110cb61
  *
  * Side effects:
  *	May buffer up output and may cause output to be produced on the
@@ -4127,19 +4118,14 @@
     chanPtr = statePtr->topChanPtr;
 
     if (CheckChannelErrors(statePtr, TCL_WRITABLE) != 0) {
-	return TCL_IO_FAILURE;
+	return TCL_INDEX_NONE;
     }
 
     if (srcLen == TCL_INDEX_NONE) {
 	srcLen = strlen(src);
     }
-<<<<<<< HEAD
     if (WriteBytes(chanPtr, src, srcLen) == -1) {
-	return TCL_IO_FAILURE;
-=======
-    if (WriteBytes(chanPtr, src, srcLen) < 0) {
 	return TCL_INDEX_NONE;
->>>>>>> c110cb61
     }
     return srcLen;
 }
@@ -4159,13 +4145,8 @@
  *	No encoding conversions are applied to the bytes being read.
  *
  * Results:
-<<<<<<< HEAD
- *	The number of bytes written or TCL_IO_FAILURE in case of error. If
- *	TCL_IO_FAILURE, Tcl_GetErrno will return the error code.
-=======
  *	The number of bytes written or TCL_INDEX_NONE in case of error. If
  *	TCL_INDEX_NONE, Tcl_GetErrno will return the error code.
->>>>>>> c110cb61
  *
  * Side effects:
  *	May buffer up output and may cause output to be produced on the
@@ -4188,11 +4169,7 @@
     size_t written;
 
     if (CheckChannelErrors(statePtr, TCL_WRITABLE | CHANNEL_RAW_MODE) != 0) {
-<<<<<<< HEAD
-	return TCL_IO_FAILURE;
-=======
 	return TCL_INDEX_NONE;
->>>>>>> c110cb61
     }
 
     if (srcLen == TCL_INDEX_NONE) {
@@ -4205,7 +4182,7 @@
      */
 
     written = ChanWrite(chanPtr, src, srcLen, &errorCode);
-    if (written == TCL_IO_FAILURE) {
+    if (written == TCL_INDEX_NONE) {
 	Tcl_SetErrno(errorCode);
     }
 
@@ -4226,13 +4203,8 @@
  *	specified channel to the topmost channel in a stack.
  *
  * Results:
-<<<<<<< HEAD
- *	The number of bytes written or TCL_IO_FAILURE in case of error. If
- *	TCL_IO_FAILURE, Tcl_GetErrno will return the error code.
-=======
  *	The number of bytes written or TCL_INDEX_NONE in case of error. If
  *	TCL_INDEX_NONE, Tcl_GetErrno will return the error code.
->>>>>>> c110cb61
  *
  * Side effects:
  *	May buffer up output and may cause output to be produced on the
@@ -4255,11 +4227,7 @@
     Tcl_Obj *objPtr, *copy;
 
     if (CheckChannelErrors(statePtr, TCL_WRITABLE) != 0) {
-<<<<<<< HEAD
-	return TCL_IO_FAILURE;
-=======
 	return TCL_INDEX_NONE;
->>>>>>> c110cb61
     }
 
     chanPtr = statePtr->topChanPtr;
@@ -4307,8 +4275,8 @@
  *	line buffering mode.
  *
  * Results:
- *	The number of bytes written or TCL_INDEX_NONE in case of error. If
- *	TCL_INDEX_NONE, Tcl_GetErrno() will return the error code.
+ *	The number of bytes written or -1 in case of error. If -1,
+ *	Tcl_GetErrno() will return the error code.
  *
  * Side effects:
  *	May buffer up output and may cause output to be produced on the
@@ -4335,11 +4303,7 @@
     chanPtr = statePtr->topChanPtr;
 
     if (CheckChannelErrors(statePtr, TCL_WRITABLE) != 0) {
-<<<<<<< HEAD
-	return TCL_IO_FAILURE;
-=======
 	return TCL_INDEX_NONE;
->>>>>>> c110cb61
     }
     if (statePtr->encoding == NULL) {
 	int result;
@@ -4448,13 +4412,12 @@
      * Transfer encoding strict/nocomplain option to the encoding flags
      */
 
+
     if (GotFlag(statePtr, CHANNEL_ENCODING_STRICT)) {
 	statePtr->outputEncodingFlags |= TCL_ENCODING_STRICT;
-#ifdef TCL_NO_DEPRECATED
     } else if (GotFlag(statePtr, CHANNEL_ENCODING_NOCOMPLAIN)) {
 	statePtr->outputEncodingFlags &= ~TCL_ENCODING_STRICT;
 	statePtr->outputEncodingFlags |= TCL_ENCODING_NOCOMPLAIN;
-#endif
     } else {
 	statePtr->outputEncodingFlags &= ~TCL_ENCODING_STRICT;
     }
@@ -4715,11 +4678,7 @@
     Tcl_EncodingState oldState;
 
     if (CheckChannelErrors(statePtr, TCL_READABLE) != 0) {
-<<<<<<< HEAD
-	return TCL_IO_FAILURE;
-=======
 	return TCL_INDEX_NONE;
->>>>>>> c110cb61
     }
 
     /*
@@ -4734,11 +4693,7 @@
 
 	/* TODO: Do we need this? */
 	UpdateInterest(chanPtr);
-<<<<<<< HEAD
-	return TCL_IO_FAILURE;
-=======
 	return TCL_INDEX_NONE;
->>>>>>> c110cb61
     }
 
     /*
@@ -4792,11 +4747,9 @@
 
     if (GotFlag(statePtr, CHANNEL_ENCODING_STRICT)) {
 	statePtr->inputEncodingFlags |= TCL_ENCODING_STRICT;
-#ifdef TCL_NO_DEPRECATED
     } else if (GotFlag(statePtr, CHANNEL_ENCODING_NOCOMPLAIN)) {
 	statePtr->inputEncodingFlags &= ~TCL_ENCODING_STRICT;
 	statePtr->inputEncodingFlags |= TCL_ENCODING_NOCOMPLAIN;
-#endif
     } else {
 	statePtr->inputEncodingFlags &= ~TCL_ENCODING_STRICT;
     }
@@ -5151,11 +5104,7 @@
 				/* State info for channel */
     ChannelBuffer *bufPtr;
     int inEofChar, skip, copiedTotal, oldFlags, oldRemoved;
-<<<<<<< HEAD
     size_t rawLen, byteLen = 0, oldLength;
-=======
-    int rawLen, byteLen, oldLength;
->>>>>>> c110cb61
     int eolChar;
     unsigned char *dst, *dstEnd, *eol, *eof, *byteArray;
 
@@ -5572,11 +5521,9 @@
 
     if (GotFlag(statePtr, CHANNEL_ENCODING_STRICT)) {
 	statePtr->inputEncodingFlags |= TCL_ENCODING_STRICT;
-#ifdef TCL_NO_DEPRECATED
     } else if (GotFlag(statePtr, CHANNEL_ENCODING_NOCOMPLAIN)) {
 	statePtr->inputEncodingFlags &= ~TCL_ENCODING_STRICT;
 	statePtr->inputEncodingFlags |= TCL_ENCODING_NOCOMPLAIN;
-#endif
     } else {
 	statePtr->inputEncodingFlags &= ~TCL_ENCODING_STRICT;
     }
@@ -5834,11 +5781,7 @@
     chanPtr = statePtr->topChanPtr;
 
     if (CheckChannelErrors(statePtr, TCL_READABLE) != 0) {
-<<<<<<< HEAD
-	return TCL_IO_FAILURE;
-=======
 	return TCL_INDEX_NONE;
->>>>>>> c110cb61
     }
 
     return DoRead(chanPtr, dst, bytesToRead, 0);
@@ -5880,11 +5823,7 @@
 
     assert(bytesToRead > 0);
     if (CheckChannelErrors(statePtr, TCL_READABLE | CHANNEL_RAW_MODE) != 0) {
-<<<<<<< HEAD
-	return TCL_IO_FAILURE;
-=======
 	return TCL_INDEX_NONE;
->>>>>>> c110cb61
     }
 
     /*
@@ -5938,11 +5877,7 @@
     if (bytesToRead > 0) {
 	int nread = ChanRead(chanPtr, readBuf, bytesToRead);
 
-<<<<<<< HEAD
 	if (nread == -1) {
-=======
-	if (nread < 0) {
->>>>>>> c110cb61
 	    /*
 	     * An error signaled.  If CHANNEL_BLOCKED, then the error is not
 	     * real, but an indication of blocked state.  In that case, retain
@@ -5958,13 +5893,8 @@
 	    }
 	} else if (nread > 0) {
 	    /*
-<<<<<<< HEAD
              * Successful read (short is OK) - add to bytes copied.
              */
-=======
-	     * Successful read (short is OK) - add to bytes copied.
-	     */
->>>>>>> c110cb61
 
 	    copied += nread;
 	} else {
@@ -6346,11 +6276,7 @@
     int savedIEFlags = statePtr->inputEncodingFlags;
     int savedFlags = statePtr->flags;
     char *dst, *src = RemovePoint(bufPtr);
-<<<<<<< HEAD
     size_t numBytes;
-=======
-    int numBytes;
->>>>>>> c110cb61
     int srcLen = BytesLeft(bufPtr);
 
     /*
@@ -6388,11 +6314,9 @@
 
     if (GotFlag(statePtr, CHANNEL_ENCODING_STRICT)) {
 	statePtr->inputEncodingFlags |= TCL_ENCODING_STRICT;
-#ifdef TCL_NO_DEPRECATED
     } else if (GotFlag(statePtr, CHANNEL_ENCODING_NOCOMPLAIN)) {
 	statePtr->inputEncodingFlags &= ~TCL_ENCODING_STRICT;
 	statePtr->inputEncodingFlags |= TCL_ENCODING_NOCOMPLAIN;
-#endif
     } else {
 	statePtr->inputEncodingFlags &= ~TCL_ENCODING_STRICT;
     }
@@ -6897,11 +6821,7 @@
  *	channel, at either the head or tail of the queue.
  *
  * Results:
-<<<<<<< HEAD
- *	The number of bytes stored in the channel, or TCL_IO_FAILURE on error.
-=======
  *	The number of bytes stored in the channel, or TCL_INDEX_NONE on error.
->>>>>>> c110cb61
  *
  * Side effects:
  *	Adds input to the input queue of a channel.
@@ -6937,11 +6857,7 @@
 
     flags = statePtr->flags;
     if (CheckChannelErrors(statePtr, TCL_READABLE) != 0) {
-<<<<<<< HEAD
-	len = TCL_IO_FAILURE;
-=======
 	len = TCL_INDEX_NONE;
->>>>>>> c110cb61
 	goto done;
     }
     statePtr->flags = flags;
@@ -8157,13 +8073,8 @@
 	if (len == 0) {
 	    Tcl_DStringAppendElement(dsPtr, "-nocomplainencoding");
 	}
-#ifdef TCL_NO_DEPRECATED
 	Tcl_DStringAppendElement(dsPtr,
 		(flags & CHANNEL_ENCODING_NOCOMPLAIN) ? "1" : "0");
-#else
-	Tcl_DStringAppendElement(dsPtr,
-		(flags & CHANNEL_ENCODING_STRICT) ? "0" : "1");
-#endif
 	if (len > 0) {
 	    return TCL_OK;
 	}
@@ -8459,16 +8370,7 @@
 	    }
 	    SetFlag(statePtr, CHANNEL_ENCODING_NOCOMPLAIN);
 	} else {
-#ifdef TCL_NO_DEPRECATED
 	    ResetFlag(statePtr, CHANNEL_ENCODING_NOCOMPLAIN);
-#else
-	    if (interp) {
-		Tcl_SetObjResult(interp, Tcl_NewStringObj(
-			"bad value for -nocomplainencoding: only true allowed",
-			-1));
-	    }
-	    return TCL_ERROR;
-#endif
 	}
 	return TCL_OK;
     } else if (HaveOpt(1, "-strictencoding")) {
@@ -9885,11 +9787,7 @@
     Tcl_Channel inChan, outChan;
     ChannelState *inStatePtr, *outStatePtr;
     int result = TCL_OK, size;
-<<<<<<< HEAD
     size_t sizeb;
-=======
-    int sizeb;
->>>>>>> c110cb61
     Tcl_WideInt total;
     const char *buffer;
     int inBinary, outBinary, sameEncoding;
@@ -11336,11 +11234,7 @@
     Tcl_Obj *msg)
 {
     int explicitResult, numOptions, lcn;
-<<<<<<< HEAD
     size_t lc;
-=======
-    int lc;
->>>>>>> c110cb61
     Tcl_Obj **lv, **lvn;
     int res, i, j, val, lignore, cignore;
     int newlevel = -1, newcode = -1;
