--- conflicted
+++ resolved
@@ -8059,47 +8059,8 @@
 	if (len == 0) {
 	    Tcl_DStringAppendElement(dsPtr, "-eofchar");
 	}
-<<<<<<< HEAD
 	if ((flags & TCL_READABLE) && (statePtr->inEofChar != 0)) {
-	    sprintf(buf, "%c", statePtr->inEofChar);
-=======
-	if (((flags & (TCL_READABLE|TCL_WRITABLE)) ==
-		(TCL_READABLE|TCL_WRITABLE)) && (len == 0)) {
-	    Tcl_DStringStartSublist(dsPtr);
-	}
-	if (flags & TCL_READABLE) {
-	    if (statePtr->inEofChar == 0) {
-		Tcl_DStringAppendElement(dsPtr, "");
-	    } else {
-		char buf[2];
-
-		buf[1] = '\0';
-		buf[0] = statePtr->inEofChar;
-		Tcl_DStringAppendElement(dsPtr, buf);
-	    }
-	}
-	if (flags & TCL_WRITABLE) {
-	    if (statePtr->outEofChar == 0) {
-		Tcl_DStringAppendElement(dsPtr, "");
-	    } else {
-		char buf[2];
-
-		buf[1] = '\0';
-		buf[0] = statePtr->outEofChar;
-		Tcl_DStringAppendElement(dsPtr, buf);
-	    }
-	}
-	if (!(flags & (TCL_READABLE|TCL_WRITABLE))) {
-	    /*
-	     * Not readable or writable (e.g. server socket)
-	     */
-
-	    Tcl_DStringAppendElement(dsPtr, "");
-	}
-	if (((flags & (TCL_READABLE|TCL_WRITABLE)) ==
-		(TCL_READABLE|TCL_WRITABLE)) && (len == 0)) {
-	    Tcl_DStringEndSublist(dsPtr);
->>>>>>> 7da2af2f
+	    snprintf(buf, sizeof(buf), "%c", statePtr->inEofChar);
 	}
 	if (len > 0) {
 		Tcl_DStringAppend(dsPtr, buf, TCL_INDEX_NONE);
