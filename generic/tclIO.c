--- conflicted
+++ resolved
@@ -390,7 +390,7 @@
  * Results:
  *	The return value of the driver inputProc,
  *	  - number of bytes stored at dst, ot
- *	  - TCL_INDEX_NONE on error, with a Posix error code available to the caller by
+ *	  - -1 on error, with a Posix error code available to the caller by
  *	    calling Tcl_GetErrno().
  *
  * Side effects:
@@ -427,13 +427,8 @@
     }
     ResetFlag(chanPtr->state, CHANNEL_BLOCKED | CHANNEL_EOF);
     chanPtr->state->inputEncodingFlags &= ~TCL_ENCODING_END;
-<<<<<<< HEAD
     if (WillRead(chanPtr) == -1) {
         return -1;
-=======
-    if (WillRead(chanPtr) < 0) {
-        return TCL_INDEX_NONE;
->>>>>>> 896ce5d1
     }
 
     bytesRead = chanPtr->typePtr->inputProc(chanPtr->instanceData,
@@ -485,23 +480,8 @@
      */
 
     if (Tcl_ChannelWideSeekProc(chanPtr->typePtr) == NULL) {
-<<<<<<< HEAD
-	*errnoPtr = EINVAL;
-	return -1;
-=======
-#ifndef TCL_NO_DEPRECATED
-	if (offset<LONG_MIN || offset>LONG_MAX) {
-	    *errnoPtr = EOVERFLOW;
-	    return TCL_INDEX_NONE;
-	}
-
-	return Tcl_ChannelSeekProc(chanPtr->typePtr)(chanPtr->instanceData,
-		offset, mode, errnoPtr);
-#else
 	*errnoPtr = EINVAL;
 	return TCL_INDEX_NONE;
-#endif
->>>>>>> 896ce5d1
     }
 
 	return Tcl_ChannelWideSeekProc(chanPtr->typePtr)(chanPtr->instanceData,
@@ -4214,17 +4194,13 @@
     Tcl_Channel chan,		/* The channel to buffer output for. */
     const char *src,		/* UTF-8 characters to queue in output
 				 * buffer. */
-<<<<<<< HEAD
-    size_t len)			/* Length of string in bytes, or -1 for
-=======
-    int len)			/* Length of string in bytes, or TCL_INDEX_NONE for
->>>>>>> 896ce5d1
+    size_t len)			/* Length of string in bytes, or TCL_INDEX_NONE for
 				 * strlen(). */
 {
     Channel *chanPtr = (Channel *) chan;
     ChannelState *statePtr = chanPtr->state;	/* State info for channel */
-    int result;
-    Tcl_Obj *objPtr, *copy;
+    size_t result;
+    Tcl_Obj *objPtr;
 
     if (CheckChannelErrors(statePtr, TCL_WRITABLE) != 0) {
 	return TCL_INDEX_NONE;
@@ -4251,11 +4227,15 @@
     }
 
     objPtr = Tcl_NewStringObj(src, len);
-    copy = TclNarrowToBytes(objPtr);
-    src = (char *) Tcl_GetByteArrayFromObj(copy, &len);
+    Tcl_IncrRefCount(objPtr);
+    src = (char *) Tcl_GetByteArrayFromObj(objPtr, &len);
+    if (src == NULL) {
+	Tcl_SetErrno(EILSEQ);
+	result = TCL_INDEX_NONE;
+    } else {
+	result = WriteBytes(chanPtr, src, len);
+    }
     TclDecrRefCount(objPtr);
-    result = WriteBytes(chanPtr, src, len);
-    TclDecrRefCount(copy);
     return result;
 }
 @@ -4275,8 +4255,8 @@
  *	line buffering mode.
  *
  * Results:
- *	The number of bytes written or -1 in case of error. If -1,
- *	Tcl_GetErrno() will return the error code.
+ *	The number of bytes written or TCL_INDEX_NONE in case of error. If
+ *	TCL_INDEX_NONE, Tcl_GetErrno() will return the error code.
  *
  * Side effects:
  *	May buffer up output and may cause output to be produced on the
@@ -4306,12 +4286,15 @@
 	return TCL_INDEX_NONE;
     }
     if (statePtr->encoding == NULL) {
-	int result;
-	Tcl_Obj *copy = TclNarrowToBytes(objPtr);
-
-	src = (char *) Tcl_GetByteArrayFromObj(copy, &srcLen);
-	result = WriteBytes(chanPtr, src, srcLen);
-	Tcl_DecrRefCount(copy);
+	size_t result;
+
+	src = (char *) Tcl_GetByteArrayFromObj(objPtr, &srcLen);
+	if (src == NULL) {
+	    Tcl_SetErrno(EILSEQ);
+	    result = TCL_INDEX_NONE;
+	} else {
+	    result = WriteBytes(chanPtr, src, srcLen);
+	}
 	return result;
     } else {
 	src = Tcl_GetStringFromObj(objPtr, &srcLen);
@@ -4347,7 +4330,7 @@
 
 	DiscardInputQueued(chanPtr->state, 0);
 	Tcl_SetErrno(EINVAL);
-	return TCL_INDEX_NONE;
+	return -1;
     }
     if (((Tcl_ChannelWideSeekProc(chanPtr->typePtr) != NULL)
 	    ) && (Tcl_OutputBuffered((Tcl_Channel) chanPtr) > 0)) {
@@ -4362,7 +4345,7 @@
 	 */
 
 	if (FlushChannel(NULL, chanPtr, 0) != 0) {
-	return TCL_INDEX_NONE;
+	return -1;
 	}
     }
     return 0;
@@ -4561,7 +4544,7 @@
 
 	if (IsBufferFull(bufPtr)) {
 	    if (FlushChannel(NULL, chanPtr, 0) != 0) {
-		return TCL_INDEX_NONE;
+		return -1;
 	    }
 	    flushed += statePtr->bufSize;
 
@@ -4584,7 +4567,7 @@
     if (((flushed < total) && GotFlag(statePtr, CHANNEL_UNBUFFERED)) ||
 	    (needNlFlush && GotFlag(statePtr, CHANNEL_LINEBUFFERED))) {
 	if (FlushChannel(NULL, chanPtr, 0) != 0) {
-	    return TCL_INDEX_NONE;
+	    return -1;
 	}
     }
 
@@ -4592,7 +4575,7 @@
 
     if (encodingError) {
 	Tcl_SetErrno(EILSEQ);
-	return TCL_INDEX_NONE;
+	return -1;
     }
     return total;
 }
@@ -5237,7 +5220,7 @@
 
 		byteArray = Tcl_SetByteArrayLength(objPtr, oldLength);
 		CommonGetsCleanup(chanPtr);
-		copiedTotal = TCL_INDEX_NONE;
+		copiedTotal = -1;
 		ResetFlag(statePtr, CHANNEL_BLOCKED);
 		goto done;
 	    }
@@ -5326,7 +5309,7 @@
      */
 
     SetFlag(statePtr, CHANNEL_NEED_MORE_DATA);
-    copiedTotal = TCL_INDEX_NONE;
+    copiedTotal = -1;
 
     /*
      * Update the notifier state so we don't block while there is still data
@@ -5899,7 +5882,7 @@
 	     */
 
 	    if (!GotFlag(statePtr, CHANNEL_BLOCKED) || copied == 0) {
-		copied = TCL_INDEX_NONE;
+		copied = -1;
 	    }
 	} else if (nread > 0) {
 	    /*
@@ -5943,13 +5926,8 @@
 Tcl_ReadChars(
     Tcl_Channel chan,		/* The channel to read. */
     Tcl_Obj *objPtr,		/* Input data is stored in this object. */
-<<<<<<< HEAD
     size_t toRead,		/* Maximum number of characters to store, or
-				 * -1 to read all available data (up to EOF or
-=======
-    int toRead,			/* Maximum number of characters to store, or
 				 * TCL_INDEX_NONE to read all available data (up to EOF or
->>>>>>> 896ce5d1
 				 * when channel blocks). */
     int appendFlag)		/* If non-zero, data read from the channel
 				 * will be appended to the object. Otherwise,
@@ -6004,13 +5982,8 @@
 DoReadChars(
     Channel *chanPtr,		/* The channel to read. */
     Tcl_Obj *objPtr,		/* Input data is stored in this object. */
-<<<<<<< HEAD
     size_t toRead,			/* Maximum number of characters to store, or
-				 * -1 to read all available data (up to EOF or
-=======
-    int toRead,			/* Maximum number of characters to store, or
 				 * TCL_INDEX_NONE to read all available data (up to EOF or
->>>>>>> 896ce5d1
 				 * when channel blocks). */
     int appendFlag)		/* If non-zero, data read from the channel
 				 * will be appended to the object. Otherwise,
@@ -6099,13 +6072,8 @@
     }
     ResetFlag(statePtr, CHANNEL_BLOCKED|CHANNEL_EOF);
     statePtr->inputEncodingFlags &= ~TCL_ENCODING_END;
-<<<<<<< HEAD
     for (copied = 0; toRead > 0; ) {
 	copiedNow = -1;
-=======
-    for (copied = 0; (unsigned) toRead > 0; ) {
-	copiedNow = TCL_INDEX_NONE;
->>>>>>> 896ce5d1
 	if (statePtr->inQueueHead != NULL) {
 	    if (binaryMode) {
 		copiedNow = ReadBytes(statePtr, objPtr, toRead);
@@ -6145,7 +6113,7 @@
 	    }
 	    if (result != 0) {
 		if (!GotFlag(statePtr, CHANNEL_BLOCKED)) {
-		    copied = TCL_INDEX_NONE;
+		    copied = -1;
 		}
 		break;
 	    }
@@ -6446,7 +6414,7 @@
 		     */
 
 		    Tcl_SetObjLength(objPtr, numBytes);
-		    return TCL_INDEX_NONE;
+		    return -1;
 		}
 
 		{
@@ -6621,7 +6589,7 @@
 		    SetFlag(statePtr, CHANNEL_NEED_MORE_DATA);
 		}
 		Tcl_SetObjLength(objPtr, numBytes);
-		return TCL_INDEX_NONE;
+		return -1;
 	    }
 
 	    /*
@@ -8314,44 +8282,11 @@
 	    if (GotFlag(statePtr, TCL_READABLE)) {
 		statePtr->inEofChar = newValue[0];
 	    }
-<<<<<<< HEAD
 	} else {
 	    if (interp) {
 		Tcl_SetObjResult(interp, Tcl_NewStringObj(
 			"bad value for -eofchar: must be non-NUL ASCII"
-			" character", -1));
-=======
-	    statePtr->outEofChar = 0;
-	} else if (Tcl_SplitList(interp, newValue, &argc, &argv) == TCL_ERROR) {
-	    return TCL_ERROR;
-	} else if (argc == 0) {
-	    statePtr->inEofChar = 0;
-	    statePtr->outEofChar = 0;
-	} else if (argc == 1 || argc == 2) {
-	    int inValue = (int) argv[0][0];
-	    int outValue = (argc == 2) ? (int) argv[1][0] : 0;
-
-	    if (inValue & 0x80 || outValue & 0x80) {
-		if (interp) {
-		    Tcl_SetObjResult(interp, Tcl_NewStringObj(
-                            "bad value for -eofchar: must be non-NUL ASCII"
-                            " character", TCL_INDEX_NONE));
-		}
-		ckfree(argv);
-		return TCL_ERROR;
-	    }
-	    if (GotFlag(statePtr, TCL_READABLE)) {
-		statePtr->inEofChar = inValue;
-	    }
-	    if (GotFlag(statePtr, TCL_WRITABLE)) {
-		statePtr->outEofChar = outValue;
-	    }
-	} else {
-	    if (interp) {
-		Tcl_SetObjResult(interp, Tcl_NewStringObj(
-			"bad value for -eofchar: should be a list of zero,"
-			" one, or two elements", TCL_INDEX_NONE));
->>>>>>> 896ce5d1
+			" character", TCL_INDEX_NONE));
 	    }
 	    Tcl_Free((void *)argv);
 	    return TCL_ERROR;
@@ -10205,7 +10140,7 @@
 
 		UpdateInterest(chanPtr);
 		TclChannelRelease((Tcl_Channel)chanPtr);
-		return TCL_INDEX_NONE;
+		return -1;
 	    }
 
 	    assert(IsBufferFull(bufPtr));
