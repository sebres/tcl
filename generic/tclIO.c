/*
 * tclIO.c --
 *
 *	This file provides the generic portions (those that are the same on
 *	all platforms and for all channel types) of Tcl's IO facilities.
 *
 * Copyright © 1998-2000 Ajuba Solutions
 * Copyright © 1995-1997 Sun Microsystems, Inc.
 * Contributions from Don Porter, NIST, 2014. (not subject to US copyright)
 *
 * See the file "license.terms" for information on usage and redistribution of
 * this file, and for a DISCLAIMER OF ALL WARRANTIES.
 */

#include "tclInt.h"
#include "tclIO.h"
#include <assert.h>

/*
 * For each channel handler registered in a call to Tcl_CreateChannelHandler,
 * there is one record of the following type. All of records for a specific
 * channel are chained together in a singly linked list which is stored in
 * the channel structure.
 */

typedef struct ChannelHandler {
    Channel *chanPtr;		/* The channel structure for this channel. */
    int mask;			/* Mask of desired events. */
    Tcl_ChannelProc *proc;	/* Procedure to call in the type of
				 * Tcl_CreateChannelHandler. */
    void *clientData;	/* Argument to pass to procedure. */
    struct ChannelHandler *nextPtr;
				/* Next one in list of registered handlers. */
} ChannelHandler;

/*
 * This structure keeps track of the current ChannelHandler being invoked in
 * the current invocation of Tcl_NotifyChannel. There is a potential
 * problem if a ChannelHandler is deleted while it is the current one, since
 * Tcl_NotifyChannel needs to look at the nextPtr field. To handle this
 * problem, structures of the type below indicate the next handler to be
 * processed for any (recursively nested) dispatches in progress. The
 * nextHandlerPtr field is updated if the handler being pointed to is deleted.
 * The nestedHandlerPtr field is used to chain together all recursive
 * invocations, so that Tcl_DeleteChannelHandler can find all the recursively
 * nested invocations of Tcl_NotifyChannel and compare the handler being
 * deleted against the NEXT handler to be invoked in that invocation; when it
 * finds such a situation, Tcl_DeleteChannelHandler updates the nextHandlerPtr
 * field of the structure to the next handler.
 */

typedef struct NextChannelHandler {
    ChannelHandler *nextHandlerPtr;	/* The next handler to be invoked in
					 * this invocation. */
    struct NextChannelHandler *nestedHandlerPtr;
					/* Next nested invocation of
					 * Tcl_NotifyChannel. */
} NextChannelHandler;

/*
 * The following structure is used by Tcl_GetsObj() to encapsulates the
 * state for a "gets" operation.
 */

typedef struct GetsState {
    Tcl_Obj *objPtr;		/* The object to which UTF-8 characters
				 * will be appended. */
    char **dstPtr;		/* Pointer into objPtr's string rep where
				 * next character should be stored. */
    Tcl_Encoding encoding;	/* The encoding to use to convert raw bytes
				 * to UTF-8.  */
    ChannelBuffer *bufPtr;	/* The current buffer of raw bytes being
				 * emptied. */
    Tcl_EncodingState state;	/* The encoding state just before the last
				 * external to UTF-8 conversion in
				 * FilterInputBytes(). */
    int rawRead;		/* The number of bytes removed from bufPtr
				 * in the last call to FilterInputBytes(). */
    int bytesWrote;		/* The number of bytes of UTF-8 data
				 * appended to objPtr during the last call to
				 * FilterInputBytes(). */
    int charsWrote;		/* The corresponding number of UTF-8
				 * characters appended to objPtr during the
				 * last call to FilterInputBytes(). */
    int totalChars;		/* The total number of UTF-8 characters
				 * appended to objPtr so far, just before the
				 * last call to FilterInputBytes(). */
} GetsState;

/*
 * The following structure encapsulates the state for a background channel
 * copy.  Note that the data buffer for the copy will be appended to this
 * structure.
 */

typedef struct CopyState {
    struct Channel *readPtr;	/* Pointer to input channel. */
    struct Channel *writePtr;	/* Pointer to output channel. */
    int readFlags;		/* Original read channel flags. */
    int writeFlags;		/* Original write channel flags. */
    Tcl_WideInt toRead;		/* Number of bytes to copy, or -1. */
    Tcl_WideInt total;		/* Total bytes transferred (written). */
    Tcl_Interp *interp;		/* Interp that started the copy. */
    Tcl_Obj *cmdPtr;		/* Command to be invoked at completion. */
    Tcl_Size bufSize;		/* Size of appended buffer. */
    char buffer[TCLFLEXARRAY];		/* Copy buffer, this must be the last
                                 * field. */
} CopyState;

/*
 * All static variables used in this file are collected into a single instance
 * of the following structure. For multi-threaded implementations, there is
 * one instance of this structure for each thread.
 *
 * Notice that different structures with the same name appear in other files.
 * The structure defined below is used in this file only.
 */

typedef struct {
    NextChannelHandler *nestedHandlerPtr;
				/* This variable holds the list of nested
				 * Tcl_NotifyChannel invocations. */
    ChannelState *firstCSPtr;	/* List of all channels currently open,
				 * indexed by ChannelState, as only one
				 * ChannelState exists per set of stacked
				 * channels. */
    Tcl_Channel stdinChannel;	/* Static variable for the stdin channel. */
    Tcl_Channel stdoutChannel;	/* Static variable for the stdout channel. */
    Tcl_Channel stderrChannel;	/* Static variable for the stderr channel. */
    Tcl_Encoding binaryEncoding;
    int stdinInitialized;
    int stdoutInitialized;
    int stderrInitialized;
} ThreadSpecificData;

static Tcl_ThreadDataKey dataKey;

/*
 * Structure to record a close callback. One such record exists for
 * each close callback registered for a channel.
 */

typedef struct CloseCallback {
    Tcl_CloseProc *proc;		/* The procedure to call. */
    void *clientData;		/* Arbitrary one-word data to pass
					 * to the callback. */
    struct CloseCallback *nextPtr;	/* For chaining close callbacks. */
} CloseCallback;

/*
 * Static functions in this file:
 */

static ChannelBuffer *	AllocChannelBuffer(Tcl_Size length);
static void		PreserveChannelBuffer(ChannelBuffer *bufPtr);
static void		ReleaseChannelBuffer(ChannelBuffer *bufPtr);
static int		IsShared(ChannelBuffer *bufPtr);
static void		ChannelFree(Channel *chanPtr);
static void		ChannelTimerProc(void *clientData);
static int		ChanRead(Channel *chanPtr, char *dst, int dstSize);
static int		CheckChannelErrors(ChannelState *statePtr,
			    int direction);
static int		CheckForDeadChannel(Tcl_Interp *interp,
			    ChannelState *statePtr);
static void		CheckForStdChannelsBeingClosed(Tcl_Channel chan);
static void		CleanupChannelHandlers(Tcl_Interp *interp,
			    Channel *chanPtr);
static void		CleanupTimerHandler(ChannelState *statePtr);
static int		CloseChannel(Tcl_Interp *interp, Channel *chanPtr,
			    int errorCode);
static int		CloseChannelPart(Tcl_Interp *interp, Channel *chanPtr,
			    int errorCode, int flags);
static int		CloseWrite(Tcl_Interp *interp, Channel *chanPtr);
static void		CommonGetsCleanup(Channel *chanPtr);
static int		CopyData(CopyState *csPtr, int mask);
static void		DeleteTimerHandler(ChannelState *statePtr);
int				Lossless(ChannelState *inStatePtr,
			    ChannelState *outStatePtr, long long toRead);
static int		MoveBytes(CopyState *csPtr);

static void		MBCallback(CopyState *csPtr, Tcl_Obj *errObj);
static void		MBError(CopyState *csPtr, int mask, int errorCode);
static int		MBRead(CopyState *csPtr);
static int		MBWrite(CopyState *csPtr);
static void		MBEvent(void *clientData, int mask);

static void		CopyEventProc(void *clientData, int mask);
static void		CreateScriptRecord(Tcl_Interp *interp,
			    Channel *chanPtr, int mask, Tcl_Obj *scriptPtr);
static void		DeleteChannelTable(void *clientData,
			    Tcl_Interp *interp);
static void		DeleteScriptRecord(Tcl_Interp *interp,
			    Channel *chanPtr, int mask);
static int		DetachChannel(Tcl_Interp *interp, Tcl_Channel chan);
static void		DiscardInputQueued(ChannelState *statePtr,
			    int discardSavedBuffers);
static void		DiscardOutputQueued(ChannelState *chanPtr);
static Tcl_Size		DoRead(Channel *chanPtr, char *dst, Tcl_Size bytesToRead,
			    int allowShortReads);
static Tcl_Size		DoReadChars(Channel *chan, Tcl_Obj *objPtr, Tcl_Size toRead,
			    int allowShortReads, int appendFlag);
static int		FilterInputBytes(Channel *chanPtr,
			    GetsState *statePtr);
static int		FlushChannel(Tcl_Interp *interp, Channel *chanPtr,
			    int calledFromAsyncFlush);
static int		TclGetsObjBinary(Tcl_Channel chan, Tcl_Obj *objPtr);
static Tcl_Encoding	GetBinaryEncoding(void);
static Tcl_ExitProc	FreeBinaryEncoding;
static Tcl_HashTable *	GetChannelTable(Tcl_Interp *interp);
static int		GetInput(Channel *chanPtr);
static void		PeekAhead(Channel *chanPtr, char **dstEndPtr,
			    GetsState *gsPtr);
static int		ReadBytes(ChannelState *statePtr, Tcl_Obj *objPtr,
			    int charsLeft);
static int		ReadChars(ChannelState *statePtr, Tcl_Obj *objPtr,
			    int charsLeft, int *factorPtr);
static void		RecycleBuffer(ChannelState *statePtr,
			    ChannelBuffer *bufPtr, int mustDiscard);
static int		StackSetBlockMode(Channel *chanPtr, int mode);
static int		SetBlockMode(Tcl_Interp *interp, Channel *chanPtr,
			    int mode);
static void		StopCopy(CopyState *csPtr);
static void		TranslateInputEOL(ChannelState *statePtr, char *dst,
			    const char *src, int *dstLenPtr, int *srcLenPtr);
static void		UpdateInterest(Channel *chanPtr);
static int		Write(Channel *chanPtr, const char *src,
			    int srcLen, Tcl_Encoding encoding);
static Tcl_Obj *	FixLevelCode(Tcl_Obj *msg);
static void		SpliceChannel(Tcl_Channel chan);
static void		CutChannel(Tcl_Channel chan);
static int              WillRead(Channel *chanPtr);

#define WriteChars(chanPtr, src, srcLen) \
			Write(chanPtr, src, srcLen, chanPtr->state->encoding)
#define WriteBytes(chanPtr, src, srcLen) \
			Write(chanPtr, src, srcLen, tclIdentityEncoding)

/*
 * Simplifying helper macros. All may use their argument(s) multiple times.
 * The ANSI C "prototypes" for the macros are listed below, together with a
 * short description of what the macro does.
 *
 * --------------------------------------------------------------------------
 * Tcl_Size BytesLeft(ChannelBuffer *bufPtr)
 *
 *	Returns the number of bytes of data remaining in the buffer.
 *
 * int SpaceLeft(ChannelBuffer *bufPtr)
 *
 *	Returns the number of bytes of space remaining at the end of the
 *	buffer.
 *
 * int IsBufferReady(ChannelBuffer *bufPtr)
 *
 *	Returns whether a buffer has bytes available within it.
 *
 * int IsBufferEmpty(ChannelBuffer *bufPtr)
 *
 *	Returns whether a buffer is entirely empty. Note that this is not the
 *	inverse of the above operation; trying to merge the two seems to lead
 *	to occasional crashes...
 *
 * int IsBufferFull(ChannelBuffer *bufPtr)
 *
 *	Returns whether more data can be added to a buffer.
 *
 * int IsBufferOverflowing(ChannelBuffer *bufPtr)
 *
 *	Returns whether a buffer has more data in it than it should.
 *
 * char *InsertPoint(ChannelBuffer *bufPtr)
 *
 *	Returns a pointer to where characters should be added to the buffer.
 *
 * char *RemovePoint(ChannelBuffer *bufPtr)
 *
 *	Returns a pointer to where characters should be removed from the
 *	buffer.
 * --------------------------------------------------------------------------
 */

#define BytesLeft(bufPtr)	((bufPtr)->nextAdded - (bufPtr)->nextRemoved)

#define SpaceLeft(bufPtr)	((bufPtr)->bufLength - (bufPtr)->nextAdded)

#define IsBufferReady(bufPtr)	((bufPtr)->nextAdded > (bufPtr)->nextRemoved)

#define IsBufferEmpty(bufPtr)	((bufPtr)->nextAdded == (bufPtr)->nextRemoved)

#define IsBufferFull(bufPtr)	((bufPtr) && (bufPtr)->nextAdded >= (bufPtr)->bufLength)

#define IsBufferOverflowing(bufPtr) ((bufPtr)->nextAdded>(bufPtr)->bufLength)

#define InsertPoint(bufPtr)	(&(bufPtr)->buf[(bufPtr)->nextAdded])

#define RemovePoint(bufPtr)	(&(bufPtr)->buf[(bufPtr)->nextRemoved])

/*
 * For working with channel state flag bits.
 */

#define SetFlag(statePtr, flag)		((statePtr)->flags |= (flag))
#define ResetFlag(statePtr, flag)	((statePtr)->flags &= ~(flag))
#define GotFlag(statePtr, flag)		((statePtr)->flags & (flag))

/*
 * Macro for testing whether a string (in optionName, length len) matches a
 * value (prefix matching rules). Arguments are the minimum length to match
 * and the value to match against. (Can't use Tcl_GetIndexFromObj as this is
 * used in a situation where no objects are available.)
 */

#define HaveOpt(minLength, nameString) \
	((len > (minLength)) && (optionName[1] == (nameString)[1]) \
		&& (strncmp(optionName, (nameString), len) == 0))

/*
 * The ChannelObjType type.  Used to store the result of looking up
 * a channel name in the context of an interp.  Saves the lookup
 * result and values needed to check its continued validity.
 */

typedef struct ResolvedChanName {
    ChannelState *statePtr;	/* The saved lookup result */
    Tcl_Interp *interp;		/* The interp in which the lookup was done. */
    size_t epoch;		/* The epoch of the channel when the lookup
				 * was done. Use to verify validity. */
    size_t refCount;		/* Share this struct among many Tcl_Obj. */
} ResolvedChanName;

static void		DupChannelInternalRep(Tcl_Obj *objPtr, Tcl_Obj *copyPtr);
static void		FreeChannelInternalRep(Tcl_Obj *objPtr);

static const Tcl_ObjType chanObjType = {
    "channel",			/* name for this type */
    FreeChannelInternalRep,		/* freeIntRepProc */
    DupChannelInternalRep,		/* dupIntRepProc */
    NULL,			/* updateStringProc */
    NULL,			/* setFromAnyProc */
    TCL_OBJTYPE_V0
};

#define GetIso88591() \
    (binaryEncoding ? Tcl_GetEncoding(NULL, "iso8859-1") : binaryEncoding)

#define ChanSetInternalRep(objPtr, resPtr)					\
    do {								\
	Tcl_ObjInternalRep ir;						\
	(resPtr)->refCount++;						\
	ir.twoPtrValue.ptr1 = (resPtr);					\
	ir.twoPtrValue.ptr2 = NULL;					\
	Tcl_StoreInternalRep((objPtr), &chanObjType, &ir);			\
    } while (0)

#define ChanGetInternalRep(objPtr, resPtr)					\
    do {								\
	const Tcl_ObjInternalRep *irPtr;					\
	irPtr = TclFetchInternalRep((objPtr), &chanObjType);		\
	(resPtr) = irPtr ? (ResolvedChanName *)irPtr->twoPtrValue.ptr1 : NULL;		\
    } while (0)

#define BUSY_STATE(st, fl) \
     ((((st)->csPtrR) && ((fl) & TCL_READABLE)) || \
      (((st)->csPtrW) && ((fl) & TCL_WRITABLE)))

#define MAX_CHANNEL_BUFFER_SIZE (1024*1024)

/*
 *---------------------------------------------------------------------------
 *
 * ChanClose, ChanRead, ChanSeek, ChanThreadAction, ChanWatch, ChanWrite --
 *
 *	Simplify the access to selected channel driver "methods" that are used
 *	in multiple places in a stereotypical fashion. These are just thin
 *	wrappers around the driver functions.
 *
 *---------------------------------------------------------------------------
 */

static inline int
ChanClose(
    Channel *chanPtr,
    Tcl_Interp *interp)
{
    return chanPtr->typePtr->close2Proc(chanPtr->instanceData, interp, 0);
}

/*
 *---------------------------------------------------------------------------
 *
 * ChanRead --
 *
 *	Read up to dstSize bytes using the inputProc of chanPtr, store them at
 *	dst, and return the number of bytes stored.
 *
 * Results:
 *	The return value of the driver inputProc,
 *	  - number of bytes stored at dst, ot
 *	  - -1 on error, with a Posix error code available to the caller by
 *	    calling Tcl_GetErrno().
 *
 * Side effects:
 *	The CHANNEL_ENCODING_ERROR, CHANNEL_BLOCKED and CHANNEL_EOF flags
 *	of the channel state are set as appropriate.  On EOF, the
 *	inputEncodingFlags are set to perform ending operations on decoding.
 *
 *	TODO - Is this really the right place for that?
 *
 *---------------------------------------------------------------------------
 */
static int
ChanRead(
    Channel *chanPtr,
    char *dst,
    int dstSize)
{
    int bytesRead, result;

    /*
     * If the caller asked for zero bytes, we'd force the inputProc to return
     * zero bytes, and then misinterpret that as EOF.
     */

    assert(dstSize > 0);

    /*
     * Each read op must set the blocked and eof states anew, not let
     * the effect of prior reads leak through.
     */

    if (GotFlag(chanPtr->state, CHANNEL_EOF)) {
        chanPtr->state->inputEncodingFlags |= TCL_ENCODING_START;
    }
    ResetFlag(chanPtr->state, CHANNEL_BLOCKED | CHANNEL_EOF);
    chanPtr->state->inputEncodingFlags &= ~TCL_ENCODING_END;
    if (WillRead(chanPtr) == -1) {
        return -1;
    }

    bytesRead = chanPtr->typePtr->inputProc(chanPtr->instanceData,
	    dst, dstSize, &result);

    /*
     * Stop any flag leakage through stacked channel levels.
     */

    if (GotFlag(chanPtr->state, CHANNEL_EOF)) {
        chanPtr->state->inputEncodingFlags |= TCL_ENCODING_START;
    }
    ResetFlag(chanPtr->state, CHANNEL_BLOCKED | CHANNEL_EOF);
    chanPtr->state->inputEncodingFlags &= ~TCL_ENCODING_END;
    if (bytesRead == -1) {
	if ((result == EWOULDBLOCK) || (result == EAGAIN)) {
	    SetFlag(chanPtr->state, CHANNEL_BLOCKED);
	    result = EAGAIN;
	}
	Tcl_SetErrno(result);
    } else if (bytesRead == 0) {
	SetFlag(chanPtr->state, CHANNEL_EOF);
	chanPtr->state->inputEncodingFlags |= TCL_ENCODING_END;
    } else {
	/*
	 * If we get a short read, signal up that we may be BLOCKED. We should
	 * avoid calling the driver because on some platforms we will block in
	 * the low level reading code even though the channel is set into
	 * nonblocking mode.
	 */

	if (bytesRead < dstSize) {
	    SetFlag(chanPtr->state, CHANNEL_BLOCKED);
	}
    }
    return bytesRead;
}

static inline Tcl_WideInt
ChanSeek(
    Channel *chanPtr,
    Tcl_WideInt offset,
    int mode,
    int *errnoPtr)
{
    /*
     * Note that we prefer the wideSeekProc if that field is available in the
     * type and non-NULL.
     */

    if (Tcl_ChannelWideSeekProc(chanPtr->typePtr) == NULL) {
	*errnoPtr = EINVAL;
	return TCL_INDEX_NONE;
    }

	return Tcl_ChannelWideSeekProc(chanPtr->typePtr)(chanPtr->instanceData,
		offset, mode, errnoPtr);
}

static inline void
ChanThreadAction(
    Channel *chanPtr,
    int action)
{
    Tcl_DriverThreadActionProc *threadActionProc =
	    Tcl_ChannelThreadActionProc(chanPtr->typePtr);

    if (threadActionProc != NULL) {
	threadActionProc(chanPtr->instanceData, action);
    }
}

static inline void
ChanWatch(
    Channel *chanPtr,
    int mask)
{
    chanPtr->typePtr->watchProc(chanPtr->instanceData, mask);
}

static inline int
ChanWrite(
    Channel *chanPtr,
    const char *src,
    int srcLen,
    int *errnoPtr)
{
    return chanPtr->typePtr->outputProc(chanPtr->instanceData, src, srcLen,
	    errnoPtr);
}

/*
 *---------------------------------------------------------------------------
 *
 * TclInitIOSubsystem --
 *
 *	Initialize all resources used by this subsystem on a per-process
 *	basis.
 *
 * Results:
 *	None.
 *
 * Side effects:
 *	Depends on the memory subsystems.
 *
 *---------------------------------------------------------------------------
 */

void
TclInitIOSubsystem(void)
{
    /*
     * By fetching thread local storage we take care of allocating it for each
     * thread.
     */

    (void) TCL_TSD_INIT(&dataKey);
}

/*
 *-------------------------------------------------------------------------
 *
 * TclFinalizeIOSubsystem --
 *
 *	Releases all resources used by this subsystem on a per-process basis.
 *	Closes all extant channels that have not already been closed because
 *	they were not owned by any interp.
 *
 * Results:
 *	None.
 *
 * Side effects:
 *	Depends on encoding and memory subsystems.
 *
 *-------------------------------------------------------------------------
 */

void
TclFinalizeIOSubsystem(void)
{
    ThreadSpecificData *tsdPtr = TCL_TSD_INIT(&dataKey);
    Channel *chanPtr = NULL;	/* Iterates over open channels. */
    ChannelState *statePtr;	/* State of channel stack */
    int active = 1;		/* Flag == 1 while there's still work to do */
    int doflushnb;

    /*
     * Fetch the pre-TIP#398 compatibility flag.
     */

    {
        const char *s;
        Tcl_DString ds;

        s = TclGetEnv("TCL_FLUSH_NONBLOCKING_ON_EXIT", &ds);
        doflushnb = ((s != NULL) && strcmp(s, "0"));
        if (s != NULL) {
            Tcl_DStringFree(&ds);
        }
    }

    /*
     * Walk all channel state structures known to this thread and close
     * corresponding channels.
     */

    while (active) {
	/*
	 * Iterate through the open channel list, and find the first channel
	 * that isn't dead. We start from the head of the list each time,
	 * because the close action on one channel can close others.
	 */

	active = 0;
	for (statePtr = tsdPtr->firstCSPtr;
		statePtr != NULL;
		statePtr = statePtr->nextCSPtr) {
	    chanPtr = statePtr->topChanPtr;
            if (GotFlag(statePtr, CHANNEL_DEAD)) {
                continue;
            }
	    if (!GotFlag(statePtr, CHANNEL_INCLOSE | CHANNEL_CLOSED )
                || GotFlag(statePtr, BG_FLUSH_SCHEDULED)) {
                ResetFlag(statePtr, BG_FLUSH_SCHEDULED);
		active = 1;
		break;
	    }
	}

	/*
	 * We've found a live (or bg-closing) channel. Close it.
	 */

	if (active) {
	    TclChannelPreserve((Tcl_Channel)chanPtr);

	    /*
	     * TIP #398: by default, we no longer set the channel back into
             * blocking mode.  To restore the old blocking behavior, the
             * environment variable TCL_FLUSH_NONBLOCKING_ON_EXIT must be set
             * and not be "0".
	     */

            if (doflushnb) {
                /*
                 * Set the channel back into blocking mode to ensure that we
                 * wait for all data to flush out.
                 */

                (void) Tcl_SetChannelOption(NULL, (Tcl_Channel) chanPtr,
                                            "-blocking", "on");
            }

	    if ((chanPtr == (Channel *) tsdPtr->stdinChannel) ||
		    (chanPtr == (Channel *) tsdPtr->stdoutChannel) ||
		    (chanPtr == (Channel *) tsdPtr->stderrChannel)) {
		/*
		 * Decrement the refcount which was earlier artificially
		 * bumped up to keep the channel from being closed.
		 */

		statePtr->refCount--;
	    }

	    if (statePtr->refCount + 1 <= 1) {
		/*
		 * Close it only if the refcount indicates that the channel is
		 * not referenced from any interpreter. If it is, that
		 * interpreter will close the channel when it gets destroyed.
		 */

		(void) Tcl_CloseEx(NULL, (Tcl_Channel) chanPtr, 0);
	    } else {
		/*
		 * The refcount is greater than zero, so flush the channel.
		 */

		Tcl_Flush((Tcl_Channel) chanPtr);

		/*
		 * Call the device driver to actually close the underlying
		 * device for this channel.
		 */

		(void) ChanClose(chanPtr, NULL);

		/*
		 * Finally, we clean up the fields in the channel data
		 * structure since all of them have been deleted already. We
		 * mark the channel with CHANNEL_DEAD to prevent any further
		 * IO operations on it.
		 */

		chanPtr->instanceData = NULL;
		SetFlag(statePtr, CHANNEL_DEAD);
	    }
	    TclChannelRelease((Tcl_Channel)chanPtr);
	}
    }

    TclpFinalizeSockets();
    TclpFinalizePipes();
}

/*
 *----------------------------------------------------------------------
 *
 * Tcl_SetStdChannel --
 *
 *	This function is used to change the channels that are used for
 *	stdin/stdout/stderr in new interpreters.
 *
 * Results:
 *	None
 *
 * Side effects:
 *	None.
 *
 *----------------------------------------------------------------------
 */

void
Tcl_SetStdChannel(
    Tcl_Channel channel,
    int type)			/* One of TCL_STDIN, TCL_STDOUT, TCL_STDERR. */
{
    ThreadSpecificData *tsdPtr = TCL_TSD_INIT(&dataKey);

    int init = channel ? 1 : -1;
    switch (type) {
    case TCL_STDIN:
	tsdPtr->stdinInitialized = init;
	tsdPtr->stdinChannel = channel;
	break;
    case TCL_STDOUT:
	tsdPtr->stdoutInitialized = init;
	tsdPtr->stdoutChannel = channel;
	break;
    case TCL_STDERR:
	tsdPtr->stderrInitialized = init;
	tsdPtr->stderrChannel = channel;
	break;
    }
}

/*
 *----------------------------------------------------------------------
 *
 * Tcl_GetStdChannel --
 *
 *	Returns the specified standard channel.
 *
 * Results:
 *	Returns the specified standard channel, or NULL.
 *
 * Side effects:
 *	May cause the creation of a standard channel and the underlying file.
 *
 *----------------------------------------------------------------------
 */

Tcl_Channel
Tcl_GetStdChannel(
    int type)			/* One of TCL_STDIN, TCL_STDOUT, TCL_STDERR. */
{
    Tcl_Channel channel = NULL;
    ThreadSpecificData *tsdPtr = TCL_TSD_INIT(&dataKey);

    /*
     * If the channels were not created yet, create them now and store them in
     * the static variables.
     */

    switch (type) {
    case TCL_STDIN:
	if (!tsdPtr->stdinInitialized) {
	    tsdPtr->stdinInitialized = -1;
	    tsdPtr->stdinChannel = TclpGetDefaultStdChannel(TCL_STDIN);

	    /*
	     * Artificially bump the refcount to ensure that the channel is
	     * only closed on exit.
	     *
	     * NOTE: Must only do this if stdinChannel is not NULL. It can be
	     * NULL in situations where Tcl is unable to connect to the
	     * standard input.
	     */

	    if (tsdPtr->stdinChannel != NULL) {
		tsdPtr->stdinInitialized = 1;
		Tcl_RegisterChannel(NULL, tsdPtr->stdinChannel);
	    }
	}
	channel = tsdPtr->stdinChannel;
	break;
    case TCL_STDOUT:
	if (!tsdPtr->stdoutInitialized) {
	    tsdPtr->stdoutInitialized = -1;
	    tsdPtr->stdoutChannel = TclpGetDefaultStdChannel(TCL_STDOUT);
	    if (tsdPtr->stdoutChannel != NULL) {
		tsdPtr->stdoutInitialized = 1;
		Tcl_RegisterChannel(NULL, tsdPtr->stdoutChannel);
	    }
	}
	channel = tsdPtr->stdoutChannel;
	break;
    case TCL_STDERR:
	if (!tsdPtr->stderrInitialized) {
	    tsdPtr->stderrInitialized = -1;
	    tsdPtr->stderrChannel = TclpGetDefaultStdChannel(TCL_STDERR);
	    if (tsdPtr->stderrChannel != NULL) {
		tsdPtr->stderrInitialized = 1;
		Tcl_RegisterChannel(NULL, tsdPtr->stderrChannel);
	    }
	}
	channel = tsdPtr->stderrChannel;
	break;
    }
    return channel;
}

/*
 *----------------------------------------------------------------------
 *
 * Tcl_CreateCloseHandler
 *
 *	Creates a close callback which will be called when the channel is
 *	closed.
 *
 * Results:
 *	None.
 *
 * Side effects:
 *	Causes the callback to be called in the future when the channel will
 *	be closed.
 *
 *----------------------------------------------------------------------
 */

void
Tcl_CreateCloseHandler(
    Tcl_Channel chan,		/* The channel for which to create the close
				 * callback. */
    Tcl_CloseProc *proc,	/* The callback routine to call when the
				 * channel will be closed. */
    void *clientData)	/* Arbitrary data to pass to the close
				 * callback. */
{
    ChannelState *statePtr = ((Channel *) chan)->state;
    CloseCallback *cbPtr;

    cbPtr = (CloseCallback *)Tcl_Alloc(sizeof(CloseCallback));
    cbPtr->proc = proc;
    cbPtr->clientData = clientData;

    cbPtr->nextPtr = statePtr->closeCbPtr;
    statePtr->closeCbPtr = cbPtr;
}

/*
 *----------------------------------------------------------------------
 *
 * Tcl_DeleteCloseHandler --
 *
 *	Removes a callback that would have been called on closing the channel.
 *	If there is no matching callback then this function has no effect.
 *
 * Results:
 *	None.
 *
 * Side effects:
 *	The callback will not be called in the future when the channel is
 *	eventually closed.
 *
 *----------------------------------------------------------------------
 */

void
Tcl_DeleteCloseHandler(
    Tcl_Channel chan,		/* The channel for which to cancel the close
				 * callback. */
    Tcl_CloseProc *proc,	/* The procedure for the callback to
				 * remove. */
    void *clientData)	/* The callback data for the callback to
				 * remove. */
{
    ChannelState *statePtr = ((Channel *) chan)->state;
    CloseCallback *cbPtr, *cbPrevPtr;

    for (cbPtr = statePtr->closeCbPtr, cbPrevPtr = NULL;
	    cbPtr != NULL; cbPtr = cbPtr->nextPtr) {
	if ((cbPtr->proc == proc) && (cbPtr->clientData == clientData)) {
	    if (cbPrevPtr == NULL) {
		statePtr->closeCbPtr = cbPtr->nextPtr;
	    } else {
		cbPrevPtr->nextPtr = cbPtr->nextPtr;
	    }
	    Tcl_Free(cbPtr);
	    break;
	}
	cbPrevPtr = cbPtr;
    }
}

/*
 *----------------------------------------------------------------------
 *
 * GetChannelTable --
 *
 *	Gets and potentially initializes the channel table for an interpreter.
 *	If it is initializing the table it also inserts channels for stdin,
 *	stdout and stderr if the interpreter is trusted.
 *
 * Results:
 *	A pointer to the hash table created, for use by the caller.
 *
 * Side effects:
 *	Initializes the channel table for an interpreter. May create channels
 *	for stdin, stdout and stderr.
 *
 *----------------------------------------------------------------------
 */

static Tcl_HashTable *
GetChannelTable(
    Tcl_Interp *interp)
{
    Tcl_HashTable *hTblPtr;	/* Hash table of channels. */
    Tcl_Channel stdinChan, stdoutChan, stderrChan;

    hTblPtr = (Tcl_HashTable *)Tcl_GetAssocData(interp, "tclIO", NULL);
    if (hTblPtr == NULL) {
	hTblPtr = (Tcl_HashTable *)Tcl_Alloc(sizeof(Tcl_HashTable));
	Tcl_InitHashTable(hTblPtr, TCL_STRING_KEYS);
	Tcl_SetAssocData(interp, "tclIO",
		(Tcl_InterpDeleteProc *) DeleteChannelTable, hTblPtr);

	/*
	 * If the interpreter is trusted (not "safe"), insert channels for
	 * stdin, stdout and stderr (possibly creating them in the process).
	 */

	if (Tcl_IsSafe(interp) == 0) {
	    stdinChan = Tcl_GetStdChannel(TCL_STDIN);
	    if (stdinChan != NULL) {
		Tcl_RegisterChannel(interp, stdinChan);
	    }
	    stdoutChan = Tcl_GetStdChannel(TCL_STDOUT);
	    if (stdoutChan != NULL) {
		Tcl_RegisterChannel(interp, stdoutChan);
	    }
	    stderrChan = Tcl_GetStdChannel(TCL_STDERR);
	    if (stderrChan != NULL) {
		Tcl_RegisterChannel(interp, stderrChan);
	    }
	}
    }
    return hTblPtr;
}

/*
 *----------------------------------------------------------------------
 *
 * DeleteChannelTable --
 *
 *	Deletes the channel table for an interpreter, closing any open
 *	channels whose refcount reaches zero. This procedure is invoked when
 *	an interpreter is deleted, via the AssocData cleanup mechanism.
 *
 * Results:
 *	None.
 *
 * Side effects:
 *	Deletes the hash table of channels. May close channels. May flush
 *	output on closed channels. Removes any channelEvent handlers that were
 *	registered in this interpreter.
 *
 *----------------------------------------------------------------------
 */

static void
DeleteChannelTable(
    void *clientData,	/* The per-interpreter data structure. */
    Tcl_Interp *interp)		/* The interpreter being deleted. */
{
    Tcl_HashTable *hTblPtr;	/* The hash table. */
    Tcl_HashSearch hSearch;	/* Search variable. */
    Tcl_HashEntry *hPtr;	/* Search variable. */
    Channel *chanPtr;		/* Channel being deleted. */
    ChannelState *statePtr;	/* State of Channel being deleted. */
    EventScriptRecord *sPtr, *prevPtr, *nextPtr;
				/* Variables to loop over all channel events
				 * registered, to delete the ones that refer
				 * to the interpreter being deleted. */

    /*
     * Delete all the registered channels - this will close channels whose
     * refcount reaches zero.
     */

    hTblPtr = (Tcl_HashTable *)clientData;
    for (hPtr = Tcl_FirstHashEntry(hTblPtr, &hSearch); hPtr != NULL;
	    hPtr = Tcl_FirstHashEntry(hTblPtr, &hSearch)) {
	chanPtr = (Channel *)Tcl_GetHashValue(hPtr);
	statePtr = chanPtr->state;

	/*
	 * Remove any file events registered in this interpreter.
	 */

	for (sPtr = statePtr->scriptRecordPtr, prevPtr = NULL;
		sPtr != NULL; sPtr = nextPtr) {
	    nextPtr = sPtr->nextPtr;
	    if (sPtr->interp == interp) {
		if (prevPtr == NULL) {
		    statePtr->scriptRecordPtr = nextPtr;
		} else {
		    prevPtr->nextPtr = nextPtr;
		}

		Tcl_DeleteChannelHandler((Tcl_Channel) chanPtr,
			TclChannelEventScriptInvoker, sPtr);

		TclDecrRefCount(sPtr->scriptPtr);
		Tcl_Free(sPtr);
	    } else {
		prevPtr = sPtr;
	    }
	}

	/*
	 * Cannot call Tcl_UnregisterChannel because that procedure calls
	 * Tcl_GetAssocData to get the channel table, which might already be
	 * inaccessible from the interpreter structure. Instead, we emulate
	 * the behavior of Tcl_UnregisterChannel directly here.
	 */

	Tcl_DeleteHashEntry(hPtr);
	statePtr->epoch++;
	if (statePtr->refCount-- <= 1) {
	    if (!GotFlag(statePtr, BG_FLUSH_SCHEDULED)) {
		(void) Tcl_CloseEx(interp, (Tcl_Channel) chanPtr, 0);
	    }
	}

    }
    Tcl_DeleteHashTable(hTblPtr);
    Tcl_Free(hTblPtr);
}

/*
 *----------------------------------------------------------------------
 *
 * CheckForStdChannelsBeingClosed --
 *
 *	Perform special handling for standard channels being closed. When
 *	given a standard channel, if the refcount is now 1, it means that the
 *	last reference to the standard channel is being explicitly closed. Now
 *	bump the refcount artificially down to 0, to ensure the normal
 *	handling of channels being closed will occur. Also reset the static
 *	pointer to the channel to NULL, to avoid dangling references.
 *
 * Results:
 *	None.
 *
 * Side effects:
 *	Manipulates the refcount on standard channels. May smash the global
 *	static pointer to a standard channel.
 *
 *----------------------------------------------------------------------
 */

static void
CheckForStdChannelsBeingClosed(
    Tcl_Channel chan)
{
    ChannelState *statePtr = ((Channel *) chan)->state;
    ThreadSpecificData *tsdPtr = TCL_TSD_INIT(&dataKey);

    if (tsdPtr->stdinInitialized == 1
	    && tsdPtr->stdinChannel != NULL
	    && statePtr == ((Channel *)tsdPtr->stdinChannel)->state) {
	if (statePtr->refCount + 1 < 3) {
	    statePtr->refCount = 0;
	    tsdPtr->stdinChannel = NULL;
	    return;
	}
    } else if (tsdPtr->stdoutInitialized == 1
	    && tsdPtr->stdoutChannel != NULL
	    && statePtr == ((Channel *)tsdPtr->stdoutChannel)->state) {
	if (statePtr->refCount + 1 < 3) {
	    statePtr->refCount = 0;
	    tsdPtr->stdoutChannel = NULL;
	    return;
	}
    } else if (tsdPtr->stderrInitialized == 1
	    && tsdPtr->stderrChannel != NULL
	    && statePtr == ((Channel *)tsdPtr->stderrChannel)->state) {
	if (statePtr->refCount + 1 < 3) {
	    statePtr->refCount = 0;
	    tsdPtr->stderrChannel = NULL;
	    return;
	}
    }
}

/*
 *----------------------------------------------------------------------
 *
 * Tcl_IsStandardChannel --
 *
 *	Test if the given channel is a standard channel. No attempt is made to
 *	check if the channel or the standard channels are initialized or
 *	otherwise valid.
 *
 * Results:
 *	Returns 1 if true, 0 if false.
 *
 * Side effects:
 *	None.
 *
 *----------------------------------------------------------------------
 */

int
Tcl_IsStandardChannel(
    Tcl_Channel chan)		/* Channel to check. */
{
    ThreadSpecificData *tsdPtr = TCL_TSD_INIT(&dataKey);

    if ((chan == tsdPtr->stdinChannel)
	    || (chan == tsdPtr->stdoutChannel)
	    || (chan == tsdPtr->stderrChannel)) {
	return 1;
    } else {
	return 0;
    }
}

/*
 *----------------------------------------------------------------------
 *
 * Tcl_RegisterChannel --
 *
 *	Adds an already-open channel to the channel table of an interpreter.
 *	If the interpreter passed as argument is NULL, it only increments the
 *	channel refCount.
 *
 * Results:
 *	None.
 *
 * Side effects:
 *	May increment the reference count of a channel.
 *
 *----------------------------------------------------------------------
 */

void
Tcl_RegisterChannel(
    Tcl_Interp *interp,		/* Interpreter in which to add the channel. */
    Tcl_Channel chan)		/* The channel to add to this interpreter
				 * channel table. */
{
    Tcl_HashTable *hTblPtr;	/* Hash table of channels. */
    Tcl_HashEntry *hPtr;	/* Search variable. */
    int isNew;			/* Is the hash entry new or does it exist? */
    Channel *chanPtr;		/* The actual channel. */
    ChannelState *statePtr;	/* State of the actual channel. */

    /*
     * Always (un)register bottom-most channel in the stack. This makes
     * management of the channel list easier because no manipulation is
     * necessary during (un)stack operation.
     */

    chanPtr = ((Channel *) chan)->state->bottomChanPtr;
    statePtr = chanPtr->state;

    if (statePtr->channelName == NULL) {
	Tcl_Panic("Tcl_RegisterChannel: channel without name");
    }
    if (interp != NULL) {
	hTblPtr = GetChannelTable(interp);
	hPtr = Tcl_CreateHashEntry(hTblPtr, statePtr->channelName, &isNew);
	if (!isNew) {
	    if (chan == Tcl_GetHashValue(hPtr)) {
		return;
	    }

	    Tcl_Panic("Tcl_RegisterChannel: duplicate channel names");
	}
	Tcl_SetHashValue(hPtr, chanPtr);
    }
    statePtr->refCount++;
}

/*
 *----------------------------------------------------------------------
 *
 * Tcl_UnregisterChannel --
 *
 *	Deletes the hash entry for a channel associated with an interpreter.
 *	If the interpreter given as argument is NULL, it only decrements the
 *	reference count. (This all happens in the Tcl_DetachChannel helper
 *	function).
 *
 *	Finally, if the reference count of the channel drops to zero, it is
 *	deleted.
 *
 * Results:
 *	A standard Tcl result.
 *
 * Side effects:
 *	Calls Tcl_DetachChannel which deletes the hash entry for a channel
 *	associated with an interpreter.
 *
 *	May delete the channel, which can have a variety of consequences,
 *	especially if we are forced to close the channel.
 *
 *----------------------------------------------------------------------
 */

int
Tcl_UnregisterChannel(
    Tcl_Interp *interp,		/* Interpreter in which channel is defined. */
    Tcl_Channel chan)		/* Channel to delete. */
{
    ChannelState *statePtr;	/* State of the real channel. */

    statePtr = ((Channel *) chan)->state->bottomChanPtr->state;

    if (GotFlag(statePtr, CHANNEL_INCLOSE)) {
	if (interp != NULL) {
	    Tcl_SetObjResult(interp, Tcl_NewStringObj(
                    "illegal recursive call to close through close-handler"
                    " of channel", TCL_INDEX_NONE));
	}
	return TCL_ERROR;
    }

    if (DetachChannel(interp, chan) != TCL_OK) {
	return TCL_OK;
    }

    statePtr = ((Channel *) chan)->state->bottomChanPtr->state;

    /*
     * Perform special handling for standard channels being closed. If the
     * refCount is now 1 it means that the last reference to the standard
     * channel is being explicitly closed, so bump the refCount down
     * artificially to 0. This will ensure that the channel is actually
     * closed, below. Also set the static pointer to NULL for the channel.
     */

    CheckForStdChannelsBeingClosed(chan);

    /*
     * If the refCount reached zero, close the actual channel.
     */

    if (statePtr->refCount + 1 <= 1) {
	Tcl_Preserve(statePtr);
	if (!GotFlag(statePtr, BG_FLUSH_SCHEDULED)) {
	    /*
	     * We don't want to re-enter Tcl_CloseEx().
	     */

	    if (!GotFlag(statePtr, CHANNEL_CLOSED)) {
		if (Tcl_CloseEx(interp, chan, 0) != TCL_OK) {
		    SetFlag(statePtr, CHANNEL_CLOSED);
		    Tcl_Release(statePtr);
		    return TCL_ERROR;
		}
	    }
	}
	SetFlag(statePtr, CHANNEL_CLOSED);
	Tcl_Release(statePtr);
    }
    return TCL_OK;
}

/*
 *----------------------------------------------------------------------
 *
 * Tcl_DetachChannel --
 *
 *	Deletes the hash entry for a channel associated with an interpreter.
 *	If the interpreter given as argument is NULL, it only decrements the
 *	reference count. Even if the ref count drops to zero, the channel is
 *	NOT closed or cleaned up. This allows a channel to be detached from an
 *	interpreter and left in the same state it was in when it was
 *	originally returned by 'Tcl_OpenFileChannel', for example.
 *
 *	This function cannot be used on the standard channels, and will return
 *	TCL_ERROR if that is attempted.
 *
 *	This function should only be necessary for special purposes in which
 *	you need to generate a pristine channel from one that has already been
 *	used. All ordinary purposes will almost always want to use
 *	Tcl_UnregisterChannel instead.
 *
 *	Provided the channel is not attached to any other interpreter, it can
 *	then be closed with Tcl_Close, rather than with Tcl_UnregisterChannel.
 *
 * Results:
 *	A standard Tcl result. If the channel is not currently registered with
 *	the given interpreter, TCL_ERROR is returned, otherwise TCL_OK.
 *	However no error messages are left in the interp's result.
 *
 * Side effects:
 *	Deletes the hash entry for a channel associated with an interpreter.
 *
 *----------------------------------------------------------------------
 */

int
Tcl_DetachChannel(
    Tcl_Interp *interp,		/* Interpreter in which channel is defined. */
    Tcl_Channel chan)		/* Channel to delete. */
{
    if (Tcl_IsStandardChannel(chan)) {
	return TCL_ERROR;
    }

    return DetachChannel(interp, chan);
}

/*
 *----------------------------------------------------------------------
 *
 * DetachChannel --
 *
 *	Deletes the hash entry for a channel associated with an interpreter.
 *	If the interpreter given as argument is NULL, it only decrements the
 *	reference count. Even if the ref count drops to zero, the channel is
 *	NOT closed or cleaned up. This allows a channel to be detached from an
 *	interpreter and left in the same state it was in when it was
 *	originally returned by 'Tcl_OpenFileChannel', for example.
 *
 * Results:
 *	A standard Tcl result. If the channel is not currently registered with
 *	the given interpreter, TCL_ERROR is returned, otherwise TCL_OK.
 *	However no error messages are left in the interp's result.
 *
 * Side effects:
 *	Deletes the hash entry for a channel associated with an interpreter.
 *
 *----------------------------------------------------------------------
 */

static int
DetachChannel(
    Tcl_Interp *interp,		/* Interpreter in which channel is defined. */
    Tcl_Channel chan)		/* Channel to delete. */
{
    Tcl_HashTable *hTblPtr;	/* Hash table of channels. */
    Tcl_HashEntry *hPtr;	/* Search variable. */
    Channel *chanPtr;		/* The real IO channel. */
    ChannelState *statePtr;	/* State of the real channel. */

    /*
     * Always (un)register bottom-most channel in the stack. This makes
     * management of the channel list easier because no manipulation is
     * necessary during (un)stack operation.
     */

    chanPtr = ((Channel *) chan)->state->bottomChanPtr;
    statePtr = chanPtr->state;

    if (interp != NULL) {
	hTblPtr = (Tcl_HashTable *)Tcl_GetAssocData(interp, "tclIO", NULL);
	if (hTblPtr == NULL) {
	    return TCL_ERROR;
	}
	hPtr = Tcl_FindHashEntry(hTblPtr, statePtr->channelName);
	if (hPtr == NULL) {
	    return TCL_ERROR;
	}
	if ((Channel *) Tcl_GetHashValue(hPtr) != chanPtr) {
	    return TCL_ERROR;
	}
	Tcl_DeleteHashEntry(hPtr);
	statePtr->epoch++;

	/*
	 * Remove channel handlers that refer to this interpreter, so that
	 * they will not be present if the actual close is delayed and more
	 * events happen on the channel. This may occur if the channel is
	 * shared between several interpreters, or if the channel has async
	 * flushing active.
	 */

	CleanupChannelHandlers(interp, chanPtr);
    }

    statePtr->refCount--;

    return TCL_OK;
}

/*
 *---------------------------------------------------------------------------
 *
 * Tcl_GetChannel --
 *
 *	Finds an existing Tcl_Channel structure by name in a given
 *	interpreter. This function is public because it is used by
 *	channel-type-specific functions.
 *
 * Results:
 *	A Tcl_Channel or NULL on failure. If failed, interp's result object
 *	contains an error message. *modePtr is filled with the modes in which
 *	the channel was opened.
 *
 * Side effects:
 *	None.
 *
 *---------------------------------------------------------------------------
 */

Tcl_Channel
Tcl_GetChannel(
    Tcl_Interp *interp,		/* Interpreter in which to find or create the
				 * channel. */
    const char *chanName,	/* The name of the channel. */
    int *modePtr)		/* Where to store the mode in which the
				 * channel was opened? Will contain an OR'ed
				 * combination of TCL_READABLE and
				 * TCL_WRITABLE, if non-NULL. */
{
    Channel *chanPtr;		/* The actual channel. */
    Tcl_HashTable *hTblPtr;	/* Hash table of channels. */
    Tcl_HashEntry *hPtr;	/* Search variable. */
    const char *name;		/* Translated name. */

    /*
     * Substitute "stdin", etc. Note that even though we immediately find the
     * channel using Tcl_GetStdChannel, we still need to look it up in the
     * specified interpreter to ensure that it is present in the channel
     * table. Otherwise, safe interpreters would always have access to the
     * standard channels.
     */

    name = chanName;
    if ((chanName[0] == 's') && (chanName[1] == 't')) {
	chanPtr = NULL;
	if (strcmp(chanName, "stdin") == 0) {
	    chanPtr = (Channel *) Tcl_GetStdChannel(TCL_STDIN);
	} else if (strcmp(chanName, "stdout") == 0) {
	    chanPtr = (Channel *) Tcl_GetStdChannel(TCL_STDOUT);
	} else if (strcmp(chanName, "stderr") == 0) {
	    chanPtr = (Channel *) Tcl_GetStdChannel(TCL_STDERR);
	}
	if (chanPtr != NULL) {
	    name = chanPtr->state->channelName;
	}
    }

    hTblPtr = GetChannelTable(interp);
    hPtr = Tcl_FindHashEntry(hTblPtr, name);
    if (hPtr == NULL) {
	Tcl_SetObjResult(interp, Tcl_ObjPrintf(
                "can not find channel named \"%s\"", chanName));
	Tcl_SetErrorCode(interp, "TCL", "LOOKUP", "CHANNEL", chanName, NULL);
	return NULL;
    }

    /*
     * Always return bottom-most channel in the stack. This one lives the
     * longest - other channels may go away unnoticed. The other APIs
     * compensate where necessary to retrieve the topmost channel again.
     */

    chanPtr = (Channel *)Tcl_GetHashValue(hPtr);
    chanPtr = chanPtr->state->bottomChanPtr;
    if (modePtr != NULL) {
	*modePtr = GotFlag(chanPtr->state, TCL_READABLE|TCL_WRITABLE);
    }

    return (Tcl_Channel) chanPtr;
}

/*
 *---------------------------------------------------------------------------
 *
 * TclGetChannelFromObj --
 *
 *	Finds an existing Tcl_Channel structure by name in a given
 *	interpreter. This function is public because it is used by
 *	channel-type-specific functions.
 *
 * Results:
 *	A Tcl_Channel or NULL on failure. If failed, interp's result object
 *	contains an error message. *modePtr is filled with the modes in which
 *	the channel was opened.
 *
 * Side effects:
 *	None.
 *
 *---------------------------------------------------------------------------
 */

int
TclGetChannelFromObj(
    Tcl_Interp *interp,		/* Interpreter in which to find or create the
				 * channel. */
    Tcl_Obj *objPtr,
    Tcl_Channel *channelPtr,
    int *modePtr,		/* Where to store the mode in which the
				 * channel was opened? Will contain an OR'ed
				 * combination of TCL_READABLE and
				 * TCL_WRITABLE, if non-NULL. */
    TCL_UNUSED(int) /*flags*/)
{
    ChannelState *statePtr;
    ResolvedChanName *resPtr = NULL;
    Tcl_Channel chan;

    if (interp == NULL) {
	return TCL_ERROR;
    }

    ChanGetInternalRep(objPtr, resPtr);
    if (resPtr) {
	/*
 	 * Confirm validity of saved lookup results.
 	 */

	statePtr = resPtr->statePtr;
	if ((resPtr->interp == interp)		/* Same interp context */
			/* No epoch change in channel since lookup */
		&& (resPtr->epoch == statePtr->epoch)) {
	    /*
	     * Have a valid saved lookup. Jump to end to return it.
	     */

	    goto valid;
	}
    }

    chan = Tcl_GetChannel(interp, TclGetString(objPtr), NULL);

    if (chan == NULL) {
	if (resPtr) {
	    Tcl_StoreInternalRep(objPtr, &chanObjType, NULL);
	}
	return TCL_ERROR;
    }

    if (resPtr && resPtr->refCount == 1) {
	/*
         * Re-use the ResolvedCmdName struct.
         */

	Tcl_Release(resPtr->statePtr);
    } else {
	resPtr = (ResolvedChanName *) Tcl_Alloc(sizeof(ResolvedChanName));
	resPtr->refCount = 0;
	ChanSetInternalRep(objPtr, resPtr);		/* Overwrites, if needed */
    }
    statePtr = ((Channel *)chan)->state;
    resPtr->statePtr = statePtr;
    Tcl_Preserve(statePtr);
    resPtr->interp = interp;
    resPtr->epoch = statePtr->epoch;

  valid:
    *channelPtr = (Tcl_Channel) statePtr->bottomChanPtr;

    if (modePtr != NULL) {
	*modePtr = GotFlag(statePtr, TCL_READABLE|TCL_WRITABLE);
    }

    return TCL_OK;
}

/*
 *----------------------------------------------------------------------
 *
 * Tcl_CreateChannel --
 *
 *	Creates a new entry in the hash table for a Tcl_Channel record.
 *
 * Results:
 *	Returns the new Tcl_Channel.
 *
 * Side effects:
 *	Creates a new Tcl_Channel instance and inserts it into the hash table.
 *
 *----------------------------------------------------------------------
 */

Tcl_Channel
Tcl_CreateChannel(
    const Tcl_ChannelType *typePtr, /* The channel type record. */
    const char *chanName,	/* Name of channel to record. */
    void *instanceData,	/* Instance specific data. */
    int mask)			/* TCL_READABLE & TCL_WRITABLE to indicate if
				 * the channel is readable, writable. */
{
    Channel *chanPtr;		/* The channel structure newly created. */
    ChannelState *statePtr;	/* The stack-level independent state info for
				 * the channel. */
    const char *name;
    char *tmp;
    ThreadSpecificData *tsdPtr = TCL_TSD_INIT(&dataKey);

    /*
     * With the change of the Tcl_ChannelType structure to use a version in
     * 8.3.2+, we have to make sure that our assumption that the structure
     * remains a binary compatible size is true.
     *
     * If this assertion fails on some system, then it can be removed only if
     * the user recompiles code with older channel drivers in the new system
     * as well.
     */

    assert(sizeof(Tcl_ChannelTypeVersion) == sizeof(Tcl_DriverBlockModeProc *));
    assert(typePtr->typeName != NULL);
    if (Tcl_ChannelVersion(typePtr) != TCL_CHANNEL_VERSION_5) {
	Tcl_Panic("channel type %s must be version TCL_CHANNEL_VERSION_5", typePtr->typeName);
    }
    if (typePtr->close2Proc == NULL) {
	Tcl_Panic("channel type %s must define close2Proc", typePtr->typeName);
    }
    if ((TCL_READABLE & mask) && (NULL == typePtr->inputProc)) {
	Tcl_Panic("channel type %s must define inputProc when used for reader channel", typePtr->typeName);
    }
    if ((TCL_WRITABLE & mask) &&  (NULL == typePtr->outputProc)) {
	Tcl_Panic("channel type %s must define outputProc when used for writer channel", typePtr->typeName);
    }
    if (NULL == typePtr->watchProc) {
	Tcl_Panic("channel type %s must define watchProc", typePtr->typeName);
    }

    /*
     * JH: We could subsequently memset these to 0 to avoid the numerous
     * assignments to 0/NULL below.
     */

    chanPtr = (Channel *)Tcl_Alloc(sizeof(Channel));
    statePtr = (ChannelState *)Tcl_Alloc(sizeof(ChannelState));
    chanPtr->state = statePtr;

    chanPtr->instanceData = instanceData;
    chanPtr->typePtr = typePtr;

    /*
     * Set all the bits that are part of the stack-independent state
     * information for the channel.
     */

    if (chanName != NULL) {
	unsigned len = strlen(chanName) + 1;

	/*
         * Make sure we allocate at least 7 bytes, so it fits for "stdout"
         * later.
         */

	tmp = (char *)Tcl_Alloc((len < 7) ? 7 : len);
	strcpy(tmp, chanName);
    } else {
	tmp = (char *)Tcl_Alloc(7);
	tmp[0] = '\0';
    }
    statePtr->channelName = tmp;
    statePtr->flags = mask;
	/* uncomment this to make default encoding error handling strict */
	/*
    statePtr->flags |= CHANNEL_ENCODING_STRICT;
	*/
    statePtr->maxPerms = mask; /* Save max privileges for close callback */

    /*
     * Set the channel to system default encoding.
     *
     * Note the strange bit of protection taking place here. If the system
     * encoding name is reported back as "binary", something weird is
     * happening. Tcl provides no "binary" encoding, so someone else has
     * provided one. We ignore it so as not to interfere with the "magic"
     * interpretation that Tcl_Channels give to the "-encoding binary" option.
     */

    name = Tcl_GetEncodingName(NULL);
    statePtr->encoding = Tcl_GetEncoding(NULL, name);
    statePtr->inputEncodingState  = NULL;
    statePtr->inputEncodingFlags  = TCL_ENCODING_START;
    CHANNEL_PROFILE_SET(statePtr->inputEncodingFlags,
			     TCL_ENCODING_PROFILE_DEFAULT);
    statePtr->outputEncodingState = NULL;
    statePtr->outputEncodingFlags = TCL_ENCODING_START;
    CHANNEL_PROFILE_SET(statePtr->outputEncodingFlags,
			     TCL_ENCODING_PROFILE_DEFAULT);

    /*
     * Set the channel up initially in AUTO input translation mode to accept
     * "\n", "\r" and "\r\n". Output translation mode is set to a platform
     * specific default value. The eofChar is set to 0 for both input and
     * output, so that Tcl does not look for an in-file EOF indicator (e.g.,
     * ^Z) and does not append an EOF indicator to files.
     */

    statePtr->inputTranslation	= TCL_TRANSLATE_AUTO;
    statePtr->outputTranslation	= TCL_PLATFORM_TRANSLATION;
    statePtr->inEofChar		= 0;

    statePtr->unreportedError	= 0;
    statePtr->refCount		= 0;
    statePtr->closeCbPtr	= NULL;
    statePtr->curOutPtr		= NULL;
    statePtr->outQueueHead	= NULL;
    statePtr->outQueueTail	= NULL;
    statePtr->saveInBufPtr	= NULL;
    statePtr->inQueueHead	= NULL;
    statePtr->inQueueTail	= NULL;
    statePtr->chPtr		= NULL;
    statePtr->interestMask	= 0;
    statePtr->scriptRecordPtr	= NULL;
    statePtr->bufSize		= CHANNELBUFFER_DEFAULT_SIZE;
    statePtr->timer		= NULL;
    statePtr->timerChanPtr	= NULL;
    statePtr->csPtrR		= NULL;
    statePtr->csPtrW		= NULL;
    statePtr->outputStage	= NULL;

    /*
     * As we are creating the channel, it is obviously the top for now.
     */

    statePtr->topChanPtr	= chanPtr;
    statePtr->bottomChanPtr	= chanPtr;
    chanPtr->downChanPtr	= NULL;
    chanPtr->upChanPtr		= NULL;
    chanPtr->inQueueHead	= NULL;
    chanPtr->inQueueTail	= NULL;
    chanPtr->refCount		= 0;

    /*
     * TIP #219, Tcl Channel Reflection API
     */

    statePtr->chanMsg		= NULL;
    statePtr->unreportedMsg	= NULL;

    statePtr->epoch		= 0;

    /*
     * Link the channel into the list of all channels; create an on-exit
     * handler if there is not one already, to close off all the channels in
     * the list on exit.
     *
     * JH: Could call Tcl_SpliceChannel, but need to avoid NULL check.
     *
     * TIP #218.
     * AK: Just initialize the field to NULL before invoking Tcl_SpliceChannel
     *	   We need Tcl_SpliceChannel, for the threadAction calls. There is no
     *	   real reason to duplicate all of this.
     * NOTE: All drivers using thread actions now have to perform their TSD
     *	     manipulation only in their thread action proc. Doing it when
     *	     creating their instance structures will collide with the thread
     *	     action activity and lead to damaged lists.
     */

    statePtr->nextCSPtr = NULL;
    SpliceChannel((Tcl_Channel) chanPtr);

    /*
     * Install this channel in the first empty standard channel slot, if the
     * channel was previously closed explicitly.
     */

    if ((tsdPtr->stdinChannel == NULL) && (tsdPtr->stdinInitialized == 1)) {
	strcpy(tmp, "stdin");
	Tcl_SetStdChannel((Tcl_Channel) chanPtr, TCL_STDIN);
	Tcl_RegisterChannel(NULL, (Tcl_Channel) chanPtr);
    } else if ((tsdPtr->stdoutChannel == NULL) &&
	    (tsdPtr->stdoutInitialized == 1)) {
	strcpy(tmp, "stdout");
	Tcl_SetStdChannel((Tcl_Channel) chanPtr, TCL_STDOUT);
	Tcl_RegisterChannel(NULL, (Tcl_Channel) chanPtr);
    } else if ((tsdPtr->stderrChannel == NULL) &&
	    (tsdPtr->stderrInitialized == 1)) {
	strcpy(tmp, "stderr");
	Tcl_SetStdChannel((Tcl_Channel) chanPtr, TCL_STDERR);
	Tcl_RegisterChannel(NULL, (Tcl_Channel) chanPtr);
    }
    return (Tcl_Channel) chanPtr;
}

/*
 *----------------------------------------------------------------------
 *
 * Tcl_StackChannel --
 *
 *	Replaces an entry in the hash table for a Tcl_Channel record. The
 *	replacement is a new channel with same name, it supercedes the
 *	replaced channel. Input and output of the superceded channel is now
 *	going through the newly created channel and allows the arbitrary
 *	filtering/manipulation of the dataflow.
 *
 *	Andreas Kupries <a.kupries@westend.com>, 12/13/1998 "Trf-Patch for
 *	filtering channels"
 *
 * Results:
 *	Returns the new Tcl_Channel, which actually contains the saved
 *	information about prevChan.
 *
 * Side effects:
 *	A new channel structure is allocated and linked below the existing
 *	channel. The channel operations and client data of the existing
 *	channel are copied down to the newly created channel, and the current
 *	channel has its operations replaced by the new typePtr.
 *
 *----------------------------------------------------------------------
 */

Tcl_Channel
Tcl_StackChannel(
    Tcl_Interp *interp,		/* The interpreter we are working in */
    const Tcl_ChannelType *typePtr,
				/* The channel type record for the new
				 * channel. */
    void *instanceData,	/* Instance specific data for the new
				 * channel. */
    int mask,			/* TCL_READABLE & TCL_WRITABLE to indicate if
				 * the channel is readable, writable. */
    Tcl_Channel prevChan)	/* The channel structure to replace */
{
    ThreadSpecificData *tsdPtr = TCL_TSD_INIT(&dataKey);
    Channel *chanPtr, *prevChanPtr;
    ChannelState *statePtr;

    /*
     * Find the given channel (prevChan) in the list of all channels. If we do
     * not find it, then it was never registered correctly.
     *
     * This operation should occur at the top of a channel stack.
     */

    statePtr = (ChannelState *) tsdPtr->firstCSPtr;
    prevChanPtr = ((Channel *) prevChan)->state->topChanPtr;

    while ((statePtr != NULL) && (statePtr->topChanPtr != prevChanPtr)) {
	statePtr = statePtr->nextCSPtr;
    }

    if (statePtr == NULL) {
	if (interp) {
	    Tcl_SetObjResult(interp, Tcl_ObjPrintf(
                    "couldn't find state for channel \"%s\"",
		    Tcl_GetChannelName(prevChan)));
	}
	return NULL;
    }

    /*
     * Here we check if the given "mask" matches the "flags" of the already
     * existing channel.
     *
     *	  | - | R | W | RW |
     *	--+---+---+---+----+	<=>  0 != (chan->mask & prevChan->mask)
     *	- |   |   |   |    |
     *	R |   | + |   | +  |	The superceding channel is allowed to restrict
     *	W |   |   | + | +  |	the capabilities of the superceded one!
     *	RW|   | + | + | +  |
     *	--+---+---+---+----+
     */

    if ((mask & GotFlag(statePtr, TCL_READABLE|TCL_WRITABLE)) == 0) {
	if (interp) {
	    Tcl_SetObjResult(interp, Tcl_ObjPrintf(
		    "reading and writing both disallowed for channel \"%s\"",
		    Tcl_GetChannelName(prevChan)));
	}
	return NULL;
    }

    /*
     * Flush the buffers. This ensures that any data still in them at this
     * time is not handled by the new transformation. Restrict this to
     * writable channels. Take care to hide a possible bg-copy in progress
     * from Tcl_Flush and the CheckForChannelErrors inside.
     */

    if ((mask & TCL_WRITABLE) != 0) {
	CopyState *csPtrR = statePtr->csPtrR;
	CopyState *csPtrW = statePtr->csPtrW;

	statePtr->csPtrR = NULL;
	statePtr->csPtrW = NULL;

	/*
	 * TODO: Examine what can go wrong if Tcl_Flush() call disturbs
	 * the stacking state of this channel during its operations.
	 */
	if (Tcl_Flush((Tcl_Channel) prevChanPtr) != TCL_OK) {
	    statePtr->csPtrR = csPtrR;
	    statePtr->csPtrW = csPtrW;
	    if (interp) {
		Tcl_SetObjResult(interp, Tcl_ObjPrintf(
                        "could not flush channel \"%s\"",
			Tcl_GetChannelName(prevChan)));
	    }
	    return NULL;
	}

	statePtr->csPtrR = csPtrR;
	statePtr->csPtrW = csPtrW;
    }

    /*
     * Discard any input in the buffers. They are not yet read by the user of
     * the channel, so they have to go through the new transformation before
     * reading. As the buffers contain the untransformed form their contents
     * are not only useless but actually distorts our view of the system.
     *
     * To preserve the information without having to read them again and to
     * avoid problems with the location in the channel (seeking might be
     * impossible) we move the buffers from the common state structure into
     * the channel itself. We use the buffers in the channel below the new
     * transformation to hold the data. In the future this allows us to write
     * transformations which preread data and push the unused part back when
     * they are going away.
     */

    if (((mask & TCL_READABLE) != 0) && (statePtr->inQueueHead != NULL)) {
	/*
	 * When statePtr->inQueueHead is not NULL, we know
	 * prevChanPtr->inQueueHead must be NULL.
	 */

	assert(prevChanPtr->inQueueHead == NULL);
	assert(prevChanPtr->inQueueTail == NULL);

	prevChanPtr->inQueueHead = statePtr->inQueueHead;
	prevChanPtr->inQueueTail = statePtr->inQueueTail;

	statePtr->inQueueHead = NULL;
	statePtr->inQueueTail = NULL;
    }

    chanPtr = (Channel *)Tcl_Alloc(sizeof(Channel));

    /*
     * Save some of the current state into the new structure, reinitialize the
     * parts which will stay with the transformation.
     *
     * Remarks:
     */

    chanPtr->state		= statePtr;
    chanPtr->instanceData	= instanceData;
    chanPtr->typePtr		= typePtr;
    chanPtr->downChanPtr	= prevChanPtr;
    chanPtr->upChanPtr		= NULL;
    chanPtr->inQueueHead	= NULL;
    chanPtr->inQueueTail	= NULL;
    chanPtr->refCount		= 0;

    /*
     * Place new block at the head of a possibly existing list of previously
     * stacked channels.
     */

    prevChanPtr->upChanPtr	= chanPtr;
    statePtr->topChanPtr	= chanPtr;

    /*
     * TIP #218, Channel Thread Actions.
     *
     * We call the thread actions for the new channel directly. We _cannot_
     * use SpliceChannel, because the (thread-)global list of all channels
     * always contains the _ChannelState_ for a stack of channels, not the
     * individual channels. And SpliceChannel would not only call the thread
     * actions, but also add the shared ChannelState to this list a second
     * time, mangling it.
     */

    ChanThreadAction(chanPtr, TCL_CHANNEL_THREAD_INSERT);

    return (Tcl_Channel) chanPtr;
}

void
TclChannelPreserve(
    Tcl_Channel chan)
{
    ((Channel *)chan)->refCount++;
}

void
TclChannelRelease(
    Tcl_Channel chan)
{
    Channel *chanPtr = (Channel *) chan;

    if (chanPtr->refCount == 0) {
	Tcl_Panic("Channel released more than preserved");
    }
    if (--chanPtr->refCount) {
	return;
    }
    if (chanPtr->typePtr == NULL) {
	Tcl_Free(chanPtr);
    }
}

static void
ChannelFree(
    Channel *chanPtr)
{
    if (!chanPtr->refCount) {
	Tcl_Free(chanPtr);
	return;
    }
    chanPtr->typePtr = NULL;
}

/*
 *----------------------------------------------------------------------
 *
 * Tcl_UnstackChannel --
 *
 *	Unstacks an entry in the hash table for a Tcl_Channel record. This is
 *	the reverse to 'Tcl_StackChannel'.
 *
 * Results:
 *	A standard Tcl result.
 *
 * Side effects:
 *	If TCL_ERROR is returned, the Posix error code will be set with
 *	Tcl_SetErrno. May leave a message in interp result as well.
 *
 *----------------------------------------------------------------------
 */

int
Tcl_UnstackChannel(
    Tcl_Interp *interp,		/* The interpreter we are working in */
    Tcl_Channel chan)		/* The channel to unstack */
{
    Channel *chanPtr = (Channel *) chan;
    ChannelState *statePtr = chanPtr->state;
    int result = 0;

    /*
     * This operation should occur at the top of a channel stack.
     */

    chanPtr = statePtr->topChanPtr;

    if (chanPtr->downChanPtr != NULL) {
	/*
	 * Instead of manipulating the per-thread / per-interp list/hash table
	 * of registered channels we wind down the state of the
	 * transformation, and then restore the state of underlying channel
	 * into the old structure.
	 *
	 * TODO: Figure out how to handle the situation where the chan
	 * operations called below by this unstacking operation cause
	 * another unstacking recursively.  In that case the downChanPtr
	 * value we're holding on to will not be the right thing.
	 */

	Channel *downChanPtr = chanPtr->downChanPtr;

	/*
	 * Flush the buffers. This ensures that any data still in them at this
	 * time _is_ handled by the transformation we are unstacking right
	 * now. Restrict this to writable channels. Take care to hide a
	 * possible bg-copy in progress from Tcl_Flush and the
	 * CheckForChannelErrors inside.
	 */

	if (GotFlag(statePtr, TCL_WRITABLE)) {
	    CopyState *csPtrR = statePtr->csPtrR;
	    CopyState *csPtrW = statePtr->csPtrW;

	    statePtr->csPtrR = NULL;
	    statePtr->csPtrW = NULL;

	    if (Tcl_Flush((Tcl_Channel) chanPtr) != TCL_OK) {
		statePtr->csPtrR = csPtrR;
		statePtr->csPtrW = csPtrW;

		/*
		 * TIP #219, Tcl Channel Reflection API.
		 * Move error messages put by the driver into the chan/ip
		 * bypass area into the regular interpreter result. Fall back
		 * to the regular message if nothing was found in the
		 * bypasses.
		 */

		if (!TclChanCaughtErrorBypass(interp, chan) && interp) {
		    Tcl_SetObjResult(interp, Tcl_ObjPrintf(
                            "could not flush channel \"%s\"",
			    Tcl_GetChannelName((Tcl_Channel) chanPtr)));
		}
		return TCL_ERROR;
	    }

	    statePtr->csPtrR  = csPtrR;
	    statePtr->csPtrW = csPtrW;
	}

	/*
	 * Anything in the input queue and the push-back buffers of the
	 * transformation going away is transformed data, but not yet read. As
	 * unstacking means that the caller does not want to see transformed
	 * data any more we have to discard these bytes. To avoid writing an
	 * analogue to 'DiscardInputQueued' we move the information in the
	 * push back buffers to the input queue and then call
	 * 'DiscardInputQueued' on that.
	 */

	if (GotFlag(statePtr, TCL_READABLE) &&
		((statePtr->inQueueHead != NULL) ||
		(chanPtr->inQueueHead != NULL))) {
	    if ((statePtr->inQueueHead != NULL) &&
		    (chanPtr->inQueueHead != NULL)) {
		statePtr->inQueueTail->nextPtr = chanPtr->inQueueHead;
		statePtr->inQueueTail = chanPtr->inQueueTail;
		statePtr->inQueueHead = statePtr->inQueueTail;
	    } else if (chanPtr->inQueueHead != NULL) {
		statePtr->inQueueHead = chanPtr->inQueueHead;
		statePtr->inQueueTail = chanPtr->inQueueTail;
	    }

	    chanPtr->inQueueHead = NULL;
	    chanPtr->inQueueTail = NULL;

	    DiscardInputQueued(statePtr, 0);
	}

	/*
	 * TIP #218, Channel Thread Actions.
	 *
	 * We call the thread actions for the new channel directly. We
	 * _cannot_ use CutChannel, because the (thread-)global list of all
	 * channels always contains the _ChannelState_ for a stack of
	 * channels, not the individual channels. And SpliceChannel would not
	 * only call the thread actions, but also remove the shared
	 * ChannelState from this list despite there being more channels for
	 * the state which are still active.
	 */

	ChanThreadAction(chanPtr, TCL_CHANNEL_THREAD_REMOVE);

	statePtr->topChanPtr = downChanPtr;
	downChanPtr->upChanPtr = NULL;

	/*
	 * Leave this link intact for closeproc
	 *  chanPtr->downChanPtr = NULL;
	 */

	/*
	 * Close and free the channel driver state.
	 * TIP #220: This is done with maximum privileges (as created).
	 */

	ResetFlag(statePtr, TCL_READABLE|TCL_WRITABLE);
	SetFlag(statePtr, statePtr->maxPerms);
	result = ChanClose(chanPtr, interp);
	ChannelFree(chanPtr);

	UpdateInterest(statePtr->topChanPtr);

	if (result != 0) {
	    Tcl_SetErrno(result);

	    /*
	     * TIP #219, Tcl Channel Reflection API.
	     * Move error messages put by the driver into the chan/ip bypass
	     * area into the regular interpreter result.
	     */

	    TclChanCaughtErrorBypass(interp, chan);
	    return TCL_ERROR;
	}
    } else {
	/*
	 * This channel does not cover another one. Simply do a close, if
	 * necessary.
	 */

	if (statePtr->refCount + 1 <= 1) {
	    if (Tcl_CloseEx(interp, chan, 0) != TCL_OK) {
		/*
		 * TIP #219, Tcl Channel Reflection API.
		 * "TclChanCaughtErrorBypass" is not required here, it was
		 * done already by "Tcl_Close".
		 */

		return TCL_ERROR;
	    }
	}

	/*
	 * TIP #218, Channel Thread Actions.
	 * Not required in this branch, this is done by Tcl_Close. If
	 * Tcl_Close is not called then the ChannelState is still active in
	 * the thread and no action has to be taken either.
	 */
    }

    return TCL_OK;
}

/*
 *----------------------------------------------------------------------
 *
 * Tcl_GetStackedChannel --
 *
 *	Determines whether the specified channel is stacked upon another.
 *
 * Results:
 *	NULL if the channel is not stacked upon another one, or a reference to
 *	the channel it is stacked upon. This reference can be used in queries,
 *	but modification is not allowed.
 *
 * Side effects:
 *	None.
 *
 *----------------------------------------------------------------------
 */

Tcl_Channel
Tcl_GetStackedChannel(
    Tcl_Channel chan)
{
    Channel *chanPtr = (Channel *) chan;
				/* The actual channel. */

    return (Tcl_Channel) chanPtr->downChanPtr;
}

/*
 *----------------------------------------------------------------------
 *
 * Tcl_GetTopChannel --
 *
 *	Returns the top channel of a channel stack.
 *
 * Results:
 *	NULL if the channel is not stacked upon another one, or a reference to
 *	the channel it is stacked upon. This reference can be used in queries,
 *	but modification is not allowed.
 *
 * Side effects:
 *	None.
 *
 *----------------------------------------------------------------------
 */

Tcl_Channel
Tcl_GetTopChannel(
    Tcl_Channel chan)
{
    Channel *chanPtr = (Channel *) chan;
				/* The actual channel. */

    return (Tcl_Channel) chanPtr->state->topChanPtr;
}

/*
 *----------------------------------------------------------------------
 *
 * Tcl_GetChannelInstanceData --
 *
 *	Returns the client data associated with a channel.
 *
 * Results:
 *	The client data.
 *
 * Side effects:
 *	None.
 *
 *----------------------------------------------------------------------
 */

void *
Tcl_GetChannelInstanceData(
    Tcl_Channel chan)		/* Channel for which to return client data. */
{
    Channel *chanPtr = (Channel *) chan;
				/* The actual channel. */

    return chanPtr->instanceData;
}

/*
 *----------------------------------------------------------------------
 *
 * Tcl_GetChannelThread --
 *
 *	Given a channel structure, returns the thread managing it. TIP #10
 *
 * Results:
 *	Returns the id of the thread managing the channel.
 *
 * Side effects:
 *	None.
 *
 *----------------------------------------------------------------------
 */

Tcl_ThreadId
Tcl_GetChannelThread(
    Tcl_Channel chan)		/* The channel to return the managing thread
				 * for. */
{
    Channel *chanPtr = (Channel *) chan;
				/* The actual channel. */

    return chanPtr->state->managingThread;
}

/*
 *----------------------------------------------------------------------
 *
 * Tcl_GetChannelType --
 *
 *	Given a channel structure, returns the channel type structure.
 *
 * Results:
 *	Returns a pointer to the channel type structure.
 *
 * Side effects:
 *	None.
 *
 *----------------------------------------------------------------------
 */

const Tcl_ChannelType *
Tcl_GetChannelType(
    Tcl_Channel chan)		/* The channel to return type for. */
{
    Channel *chanPtr = (Channel *) chan;
				/* The actual channel. */

    return chanPtr->typePtr;
}

/*
 *----------------------------------------------------------------------
 *
 * Tcl_GetChannelMode --
 *
 *	Computes a mask indicating whether the channel is open for reading and
 *	writing.
 *
 * Results:
 *	An OR-ed combination of TCL_READABLE and TCL_WRITABLE.
 *
 * Side effects:
 *	None.
 *
 *----------------------------------------------------------------------
 */

int
Tcl_GetChannelMode(
    Tcl_Channel chan)		/* The channel for which the mode is being
				 * computed. */
{
    ChannelState *statePtr = ((Channel *) chan)->state;
				/* State of actual channel. */

    return GotFlag(statePtr, TCL_READABLE|TCL_WRITABLE);
}

/*
 *----------------------------------------------------------------------
 *
 * Tcl_GetChannelName --
 *
 *	Returns the string identifying the channel name.
 *
 * Results:
 *	The string containing the channel name. This memory is owned by the
 *	generic layer and should not be modified by the caller.
 *
 * Side effects:
 *	None.
 *
 *----------------------------------------------------------------------
 */

const char *
Tcl_GetChannelName(
    Tcl_Channel chan)		/* The channel for which to return the name. */
{
    ChannelState *statePtr = ((Channel *) chan)->state;
				/* State of actual channel. */

    return statePtr->channelName;
}

/*
 *----------------------------------------------------------------------
 *
 * Tcl_GetChannelHandle --
 *
 *	Returns an OS handle associated with a channel.
 *
 * Results:
 *	Returns TCL_OK and places the handle in handlePtr, or returns
 *	TCL_ERROR on failure.
 *
 * Side effects:
 *	None.
 *
 *----------------------------------------------------------------------
 */

int
Tcl_GetChannelHandle(
    Tcl_Channel chan,		/* The channel to get file from. */
    int direction,		/* TCL_WRITABLE or TCL_READABLE. */
    void **handlePtr)	/* Where to store handle */
{
    Channel *chanPtr;		/* The actual channel. */
    void *handle;
    int result;

    chanPtr = ((Channel *) chan)->state->bottomChanPtr;
    if (!chanPtr->typePtr->getHandleProc) {
        Tcl_SetChannelError(chan, Tcl_ObjPrintf(
                "channel \"%s\" does not support OS handles",
                Tcl_GetChannelName(chan)));
	return TCL_ERROR;
    }
    result = chanPtr->typePtr->getHandleProc(chanPtr->instanceData, direction,
	    &handle);
    if (handlePtr) {
	*handlePtr = handle;
    }
    return result;
}

/*
 *----------------------------------------------------------------------
 *
 * Tcl_RemoveChannelMode --
 *
 *	Remove either read or write privileges from the channel.
 *
 * Results:
 *	A standard Tcl result code.
 *
 * Side effects:
 *	May change the access mode of the channel.
 *	May leave an error message in the interp.
 *
 *----------------------------------------------------------------------
 */

int
Tcl_RemoveChannelMode(
     Tcl_Interp* interp,        /* The interp for an error message. Allowed to be NULL. */
     Tcl_Channel chan,		/* The channel which is modified. */
     int         mode)          /* The access mode to drop from the channel */
{
    const char* emsg;
    ChannelState *statePtr = ((Channel *) chan)->state;
					/* State of actual channel. */

    if ((mode != TCL_READABLE) && (mode != TCL_WRITABLE)) {
        emsg = "Illegal mode value.";
	goto error;
    }
    if (0 == (GotFlag(statePtr, TCL_READABLE|TCL_WRITABLE) & ~mode)) {
        emsg = "Bad mode, would make channel inacessible";
	goto error;
    }

    ResetFlag(statePtr, mode);
    return TCL_OK;

 error:
    if (interp != NULL) {
	Tcl_SetObjResult(interp, Tcl_ObjPrintf(
		"Tcl_RemoveChannelMode error: %s. Channel: \"%s\"",
		emsg, Tcl_GetChannelName((Tcl_Channel) chan)));
    }
    return TCL_ERROR;
}

/*
 *---------------------------------------------------------------------------
 *
 * AllocChannelBuffer --
 *
 *	A channel buffer has BUFFER_PADDING bytes extra at beginning to hold
 *	any bytes of a native-encoding character that got split by the end of
 *	the previous buffer and need to be moved to the beginning of the next
 *	buffer to make a contiguous string so it can be converted to UTF-8.
 *
 *	A channel buffer has BUFFER_PADDING bytes extra at the end to hold any
 *	bytes of a native-encoding character (generated from a UTF-8
 *	character) that overflow past the end of the buffer and need to be
 *	moved to the next buffer.
 *
 * Results:
 *	A newly allocated channel buffer.
 *
 * Side effects:
 *	None.
 *
 *---------------------------------------------------------------------------
 */

static ChannelBuffer *
AllocChannelBuffer(
    Tcl_Size length)			/* Desired length of channel buffer. */
{
    ChannelBuffer *bufPtr;
    Tcl_Size n;

    n = length + CHANNELBUFFER_HEADER_SIZE + BUFFER_PADDING + BUFFER_PADDING;
    bufPtr = (ChannelBuffer *)Tcl_Alloc(n);
    bufPtr->nextAdded	= BUFFER_PADDING;
    bufPtr->nextRemoved	= BUFFER_PADDING;
    bufPtr->bufLength	= length + BUFFER_PADDING;
    bufPtr->nextPtr	= NULL;
    bufPtr->refCount	= 1;
    return bufPtr;
}

static void
PreserveChannelBuffer(
    ChannelBuffer *bufPtr)
{
    if (!bufPtr->refCount) {
	Tcl_Panic("Reuse of ChannelBuffer! %p", bufPtr);
    }
    bufPtr->refCount++;
}

static void
ReleaseChannelBuffer(
    ChannelBuffer *bufPtr)
{
    if (--bufPtr->refCount) {
	return;
    }
    Tcl_Free(bufPtr);
}

static int
IsShared(
    ChannelBuffer *bufPtr)
{
    return bufPtr->refCount + 1 > 2;
}

/*
 *----------------------------------------------------------------------
 *
 * RecycleBuffer --
 *
 *	Helper function to recycle input and output buffers. Ensures that two
 *	input buffers are saved (one in the input queue and another in the
 *	saveInBufPtr field) and that curOutPtr is set to a buffer. Only if
 *	these conditions are met is the buffer freed to the OS.
 *
 * Results:
 *	None.
 *
 * Side effects:
 *	May free a buffer to the OS.
 *
 *----------------------------------------------------------------------
 */

static void
RecycleBuffer(
    ChannelState *statePtr,	/* ChannelState in which to recycle buffers. */
    ChannelBuffer *bufPtr,	/* The buffer to recycle. */
    int mustDiscard)		/* If nonzero, free the buffer to the OS,
				 * always. */
{
    /*
     * Do we have to free the buffer to the OS?
     */

    if (IsShared(bufPtr)) {
	mustDiscard = 1;
    }

    if (mustDiscard) {
	ReleaseChannelBuffer(bufPtr);
	return;
    }

    /*
     * Only save buffers which have the requested buffer size for the channel.
     * This is to honor dynamic changes of the buffe rsize made by the user.
     */

    if ((bufPtr->bufLength) != statePtr->bufSize + BUFFER_PADDING) {
	ReleaseChannelBuffer(bufPtr);
	return;
    }

    /*
     * Only save buffers for the input queue if the channel is readable.
     */

    if (GotFlag(statePtr, TCL_READABLE)) {
	if (statePtr->inQueueHead == NULL) {
	    statePtr->inQueueHead = bufPtr;
	    statePtr->inQueueTail = bufPtr;
	    goto keepBuffer;
	}
	if (statePtr->saveInBufPtr == NULL) {
	    statePtr->saveInBufPtr = bufPtr;
	    goto keepBuffer;
	}
    }

    /*
     * Only save buffers for the output queue if the channel is writable.
     */

    if (GotFlag(statePtr, TCL_WRITABLE)) {
	if (statePtr->curOutPtr == NULL) {
	    statePtr->curOutPtr = bufPtr;
	    goto keepBuffer;
	}
    }

    /*
     * If we reached this code we return the buffer to the OS.
     */

    ReleaseChannelBuffer(bufPtr);
    return;

  keepBuffer:
    bufPtr->nextRemoved = BUFFER_PADDING;
    bufPtr->nextAdded = BUFFER_PADDING;
    bufPtr->nextPtr = NULL;
}

/*
 *----------------------------------------------------------------------
 *
 * DiscardOutputQueued --
 *
 *	Discards all output queued in the output queue of a channel.
 *
 * Results:
 *	None.
 *
 * Side effects:
 *	Recycles buffers.
 *
 *----------------------------------------------------------------------
 */

static void
DiscardOutputQueued(
    ChannelState *statePtr)	/* ChannelState for which to discard output. */
{
    ChannelBuffer *bufPtr;

    while (statePtr->outQueueHead != NULL) {
	bufPtr = statePtr->outQueueHead;
	statePtr->outQueueHead = bufPtr->nextPtr;
	RecycleBuffer(statePtr, bufPtr, 0);
    }
    statePtr->outQueueHead = NULL;
    statePtr->outQueueTail = NULL;
    bufPtr = statePtr->curOutPtr;
    if (bufPtr && BytesLeft(bufPtr)) {
	statePtr->curOutPtr = NULL;
	RecycleBuffer(statePtr, bufPtr, 0);
    }
}

/*
 *----------------------------------------------------------------------
 *
 * CheckForDeadChannel --
 *
 *	This function checks is a given channel is Dead (a channel that has
 *	been closed but not yet deallocated.)
 *
 * Results:
 *	True (1) if channel is Dead, False (0) if channel is Ok
 *
 * Side effects:
 *	None
 *
 *----------------------------------------------------------------------
 */

static int
CheckForDeadChannel(
    Tcl_Interp *interp,		/* For error reporting (can be NULL) */
    ChannelState *statePtr)	/* The channel state to check. */
{
    if (!GotFlag(statePtr, CHANNEL_DEAD)) {
	return 0;
    }

    Tcl_SetErrno(EINVAL);
    if (interp) {
	Tcl_SetObjResult(interp, Tcl_NewStringObj(
                "unable to access channel: invalid channel", TCL_INDEX_NONE));
    }
    return 1;
}

/*
 *----------------------------------------------------------------------
 *
 * FlushChannel --
 *
 *	This function flushes as much of the queued output as is possible now.
 *	If calledFromAsyncFlush is nonzero, it is being called in an event
 *	handler to flush channel output asynchronously.
 *
 * Results:
 *	0 if successful, else the error code that was returned by the channel
 *	type operation. May leave a message in the interp result.
 *
 * Side effects:
 *	May produce output on a channel. May block indefinitely if the channel
 *	is synchronous. May schedule an async flush on the channel. May
 *	recycle memory for buffers in the output queue.
 *
 *----------------------------------------------------------------------
 */

static int
FlushChannel(
    Tcl_Interp *interp,		/* For error reporting during close. */
    Channel *chanPtr,		/* The channel to flush on. */
    int calledFromAsyncFlush)	/* If nonzero then we are being called from an
				 * asynchronous flush callback. */
{
    ChannelState *statePtr = chanPtr->state;
				/* State of the channel stack. */
    ChannelBuffer *bufPtr;	/* Iterates over buffered output queue. */
    int written;		/* Amount of output data actually written in
				 * current round. */
    int errorCode = 0;		/* Stores POSIX error codes from channel
				 * driver operations. */
    int wroteSome = 0;		/* Set to one if any data was written to the
				 * driver. */

    int bufExists;
    /*
     * Prevent writing on a dead channel -- a channel that has been closed but
     * not yet deallocated. This can occur if the exit handler for the channel
     * deallocation runs before all channels are unregistered in all
     * interpreters.
     */

    if (CheckForDeadChannel(interp, statePtr)) {
	return -1;
    }

    /*
     * Should we shift the current output buffer over to the output queue?
     * First check that there are bytes in it.  If so then...
     *
     * If the output queue is empty, then yes, trusting the caller called us
     * only when written bytes ought to be flushed.
     *
     * If the current output buffer is full, then yes, so we can meet the
     * post-condition that on a successful return to caller we've left space
     * in the current output buffer for more writing (the flush call was to
     * make new room).
     *
     * If the channel is blocking, then yes, so we guarantee that blocking
     * flushes actually flush all pending data.
     *
     * Otherwise, no.  Keep the current output buffer where it is so more
     * can be written to it, possibly filling it, to promote more efficient
     * buffer usage.
     */

    bufPtr = statePtr->curOutPtr;
    if (bufPtr && BytesLeft(bufPtr) && /* Keep empties off queue */
	    (statePtr->outQueueHead == NULL || IsBufferFull(bufPtr)
		    || !GotFlag(statePtr, CHANNEL_NONBLOCKING))) {
	if (statePtr->outQueueHead == NULL) {
	    statePtr->outQueueHead = bufPtr;
	} else {
	    statePtr->outQueueTail->nextPtr = bufPtr;
	}
	statePtr->outQueueTail = bufPtr;
	statePtr->curOutPtr = NULL;
    }

    assert(!IsBufferFull(statePtr->curOutPtr));

    /*
     * If we are not being called from an async flush and an async flush
     * is active, we just return without producing any output.
     */

    if (!calledFromAsyncFlush && GotFlag(statePtr, BG_FLUSH_SCHEDULED)) {
	return 0;
    }

    /*
     * Loop over the queued buffers and attempt to flush as much as possible
     * of the queued output to the channel.
     */

    TclChannelPreserve((Tcl_Channel)chanPtr);
    while (statePtr->outQueueHead) {
	bufPtr = statePtr->outQueueHead;

	/*
	 * Produce the output on the channel.
	 */

	PreserveChannelBuffer(bufPtr);
	written = ChanWrite(chanPtr, RemovePoint(bufPtr), BytesLeft(bufPtr),
		&errorCode);

	/*
	 * If the write failed completely attempt to start the asynchronous
	 * flush mechanism and break out of this loop - do not attempt to
	 * write any more output at this time.
	 */

	if (written < 0) {
	    /*
	     * If the last attempt to write was interrupted, simply retry.
	     */

	    if (errorCode == EINTR) {
		errorCode = 0;
		ReleaseChannelBuffer(bufPtr);
		continue;
	    }

	    /*
	     * If the channel is non-blocking and we would have blocked, start
	     * a background flushing handler and break out of the loop.
	     */

	    if ((errorCode == EWOULDBLOCK) || (errorCode == EAGAIN)) {
		/*
		 * This used to check for CHANNEL_NONBLOCKING, and panic if
		 * the channel was blocking. However, it appears that setting
		 * stdin to -blocking 0 has some effect on the stdout when
		 * it's a tty channel (dup'ed underneath)
		 */

		if (!GotFlag(statePtr, BG_FLUSH_SCHEDULED) && !TclInExit()) {
		    SetFlag(statePtr, BG_FLUSH_SCHEDULED);
		    UpdateInterest(chanPtr);
		}
		errorCode = 0;
		ReleaseChannelBuffer(bufPtr);
		break;
	    }

	    /*
	     * Decide whether to report the error upwards or defer it.
	     */

	    if (calledFromAsyncFlush) {
		/*
		 * TIP #219, Tcl Channel Reflection API.
		 * When deferring the error copy a message from the bypass into
		 * the unreported area. Or discard it if the new error is to
		 * be ignored in favor of an earlier deferred error.
		 */

		Tcl_Obj *msg = statePtr->chanMsg;

		if (statePtr->unreportedError == 0) {
		    statePtr->unreportedError = errorCode;
		    statePtr->unreportedMsg = msg;
		    if (msg != NULL) {
			Tcl_IncrRefCount(msg);
		    }
		} else {
		    /*
		     * An old unreported error is kept, and this error thrown
		     * away.
		     */

		    statePtr->chanMsg = NULL;
		    if (msg != NULL) {
			TclDecrRefCount(msg);
		    }
		}
	    } else {
		/*
		 * TIP #219, Tcl Channel Reflection API.
		 * Move error messages put by the driver into the chan bypass
		 * area into the regular interpreter result. Fall back to the
		 * regular message if nothing was found in the bypasses.
		 */

		Tcl_SetErrno(errorCode);
		if (interp != NULL && !TclChanCaughtErrorBypass(interp,
			(Tcl_Channel) chanPtr)) {
		    Tcl_SetObjResult(interp,
			    Tcl_NewStringObj(Tcl_PosixError(interp), TCL_INDEX_NONE));
		}

		/*
		 * An unreportable bypassed message is kept, for the caller of
		 * Tcl_Seek, Tcl_Write, etc.
		 */
	    }

	    /*
	     * When we get an error we throw away all the output currently
	     * queued.
	     */

	    ReleaseChannelBuffer(bufPtr);
	    DiscardOutputQueued(statePtr);
	    break;
	} else {
	    /*
	     * TODO: Consider detecting and reacting to short writes on
	     * blocking channels.  Ought not happen.  See iocmd-24.2.
	     */

	    wroteSome = 1;
	}

	bufExists = bufPtr->refCount > 1;
	ReleaseChannelBuffer(bufPtr);
	if (bufExists) {
	    /* There is still a reference to this buffer other than the one
	     * this routine just released, meaning that final cleanup of the
	     * buffer hasn't been ordered by, e.g. by a reflected channel
	     * closing the channel from within one of its handler scripts (not
	     * something one would expecte, but it must be considered).  Normal
	     * operations on the buffer can proceed.
	     */

	    bufPtr->nextRemoved += written;

	    /*
	     * If this buffer is now empty, recycle it.
	     */

	    if (IsBufferEmpty(bufPtr)) {
		statePtr->outQueueHead = bufPtr->nextPtr;
		if (statePtr->outQueueHead == NULL) {
		    statePtr->outQueueTail = NULL;
		}
		RecycleBuffer(statePtr, bufPtr, 0);
	    }
	}

    }	/* Closes "while". */

    /*
     * If we wrote some data while flushing in the background, we are done.
     * We can't finish the background flush until we run out of data and the
     * channel becomes writable again. This ensures that all of the pending
     * data has been flushed at the system level.
     */

    if (GotFlag(statePtr, BG_FLUSH_SCHEDULED)) {
	if (wroteSome) {
	    goto done;
	} else if (statePtr->outQueueHead == NULL) {
	    ResetFlag(statePtr, BG_FLUSH_SCHEDULED);
	    ChanWatch(chanPtr, statePtr->interestMask);
	} else {
	    /*
	     * When we are calledFromAsyncFlush, that means a writable
	     * state on the channel triggered the call, so we should be
	     * able to write something.  Either we did write something
	     * and wroteSome should be set, or there was nothing left to
	     * write in this call, and we've completed the BG flush.
	     * These are the two cases above.  If we get here, that means
	     * there is some kind failure in the writable event machinery.
	     *
	     * The tls extension indeed suffers from flaws in its channel
	     * event mgmt.  See https://core.tcl-lang.org/tcl/info/c31ca233ca.
	     * Until that patch is broadly distributed, disable the
	     * assertion checking here, so that programs using Tcl and
	     * tls can be debugged.

	    assert(!calledFromAsyncFlush);
	     */
	}
    }

    /*
     * If the channel is flagged as closed, delete it when the refCount drops
     * to zero, the output queue is empty and there is no output in the
     * current output buffer.
     */

    if (GotFlag(statePtr, CHANNEL_CLOSED) && (statePtr->refCount + 1 <= 1) &&
	    (statePtr->outQueueHead == NULL) &&
	    ((statePtr->curOutPtr == NULL) ||
	    IsBufferEmpty(statePtr->curOutPtr))) {
	errorCode = CloseChannel(interp, chanPtr, errorCode);
	goto done;
    }

    /*
     * If the write-side of the channel is flagged as closed, delete it when
     * the output queue is empty and there is no output in the current output
     * buffer.
     */

    if (GotFlag(statePtr, CHANNEL_CLOSEDWRITE) &&
	    (statePtr->outQueueHead == NULL) &&
	    ((statePtr->curOutPtr == NULL) ||
	    IsBufferEmpty(statePtr->curOutPtr))) {
	errorCode = CloseChannelPart(interp, chanPtr, errorCode,
                TCL_CLOSE_WRITE);
	goto done;
    }

  done:
    TclChannelRelease((Tcl_Channel)chanPtr);
    return errorCode;
}

/*
 *----------------------------------------------------------------------
 *
 * CloseChannel --
 *
 *	Utility procedure to close a channel and free associated resources.
 *
 *	If the channel was stacked, then the it will copy the necessary
 *	elements of the NEXT channel into the TOP channel, in essence
 *	unstacking the channel. The NEXT channel will then be freed.
 *
 *	If the channel was not stacked, then we will free all the bits for the
 *	TOP channel, including the data structure itself.
 *
 * Results:
 *	Error code from an unreported error or the driver close operation.
 *
 * Side effects:
 *	May close the actual channel, may free memory, may change the value of
 *	errno.
 *
 *----------------------------------------------------------------------
 */

static int
CloseChannel(
    Tcl_Interp *interp,		/* For error reporting. */
    Channel *chanPtr,		/* The channel to close. */
    int errorCode)		/* Status of operation so far. */
{
    int result = 0;		/* Of calling driver close operation. */
    ChannelState *statePtr;	/* State of the channel stack. */
    ThreadSpecificData *tsdPtr = TCL_TSD_INIT(&dataKey);

    if (chanPtr == NULL) {
	return result;
    }
    statePtr = chanPtr->state;

    /*
     * No more input can be consumed so discard any leftover input.
     */

    DiscardInputQueued(statePtr, 1);

    /*
     * Discard a leftover buffer in the current output buffer field.
     */

    if (statePtr->curOutPtr != NULL) {
	ReleaseChannelBuffer(statePtr->curOutPtr);
	statePtr->curOutPtr = NULL;
    }

    /*
     * The caller guarantees that there are no more buffers queued for output.
     */

    if (statePtr->outQueueHead != NULL) {
	Tcl_Panic("TclFlush, closed channel: queued output left");
    }

    /*
     * TIP #219, Tcl Channel Reflection API.
     * Move a leftover error message in the channel bypass into the
     * interpreter bypass. Just clear it if there is no interpreter.
     */

    if (statePtr->chanMsg != NULL) {
	if (interp != NULL) {
	    Tcl_SetChannelErrorInterp(interp, statePtr->chanMsg);
	}
	TclDecrRefCount(statePtr->chanMsg);
	statePtr->chanMsg = NULL;
    }

    /*
     * Remove this channel from of the list of all channels.
     */

    CutChannel((Tcl_Channel) chanPtr);

    /*
     * Close and free the channel driver state.
     * This may leave a TIP #219 error message in the interp.
     */

    result = ChanClose(chanPtr, interp);

    /*
     * Some resources can be cleared only if the bottom channel in a stack is
     * closed. All the other channels in the stack are not allowed to remove.
     */

    if (chanPtr == statePtr->bottomChanPtr) {
	if (statePtr->channelName != NULL) {
	    Tcl_Free(statePtr->channelName);
	    statePtr->channelName = NULL;
	}

	Tcl_FreeEncoding(statePtr->encoding);
    }

    /*
     * If we are being called synchronously, report either any latent error on
     * the channel or the current error.
     */

    if (statePtr->unreportedError != 0) {
	errorCode = statePtr->unreportedError;

	/*
	 * TIP #219, Tcl Channel Reflection API.
	 * Move an error message found in the unreported area into the regular
	 * bypass (interp). This kills any message in the channel bypass area.
	 */

	if (statePtr->chanMsg != NULL) {
	    TclDecrRefCount(statePtr->chanMsg);
	    statePtr->chanMsg = NULL;
	}
	if (interp) {
	    Tcl_SetChannelErrorInterp(interp, statePtr->unreportedMsg);
	}
    }
    if (errorCode == 0) {
	errorCode = result;
	if (errorCode != 0) {
	    Tcl_SetErrno(errorCode);
	}
    }

    /*
     * Cancel any outstanding timer.
     */
    DeleteTimerHandler(statePtr);


    /*
     * Mark the channel as deleted by clearing the type structure.
     */

    if (chanPtr->downChanPtr != NULL) {
	Channel *downChanPtr = chanPtr->downChanPtr;

	statePtr->nextCSPtr = tsdPtr->firstCSPtr;
	tsdPtr->firstCSPtr = statePtr;

	statePtr->topChanPtr = downChanPtr;
	downChanPtr->upChanPtr = NULL;

	ChannelFree(chanPtr);

	return Tcl_CloseEx(interp, (Tcl_Channel) downChanPtr, 0);
    }

    /*
     * There is only the TOP Channel, so we free the remaining pointers we
     * have and then ourselves. Since this is the last of the channels in the
     * stack, make sure to free the ChannelState structure associated with it.
     */

    ChannelFree(chanPtr);

    Tcl_EventuallyFree(statePtr, TCL_DYNAMIC);

    return errorCode;
}

/*
 *----------------------------------------------------------------------
 *
 * Tcl_CutChannel --
 * CutChannel --
 *
 *	Removes a channel from the (thread-)global list of all channels (in
 *	that thread). This is actually the statePtr for the stack of channel.
 *
 * Results:
 *	Nothing.
 *
 * Side effects:
 *	Resets the field 'nextCSPtr' of the specified channel state to NULL.
 *
 * NOTE:
 *	The channel to cut out of the list must not be referenced in any
 *	interpreter. This is something this procedure cannot check (despite
 *	the refcount) because the caller usually wants fiddle with the channel
 *	(like transferring it to a different thread) and thus keeps the
 *	refcount artificially high to prevent its destruction.
 *
 *----------------------------------------------------------------------
 */

static void
CutChannel(
    Tcl_Channel chan)		/* The channel being removed. Must not be
				 * referenced in any interpreter. */
{
    ThreadSpecificData *tsdPtr = TCL_TSD_INIT(&dataKey);
    ChannelState *prevCSPtr;	/* Preceding channel state in list of all
				 * states - used to splice a channel out of
				 * the list on close. */
    ChannelState *statePtr = ((Channel *) chan)->state;
				/* State of the channel stack. */

    /*
     * Remove this channel from of the list of all channels (in the current
     * thread).
     */

    if (tsdPtr->firstCSPtr && (statePtr == tsdPtr->firstCSPtr)) {
	tsdPtr->firstCSPtr = statePtr->nextCSPtr;
    } else {
	for (prevCSPtr = tsdPtr->firstCSPtr;
		prevCSPtr && (prevCSPtr->nextCSPtr != statePtr);
		prevCSPtr = prevCSPtr->nextCSPtr) {
	    /* Empty loop body. */
	}
	if (prevCSPtr == NULL) {
	    Tcl_Panic("FlushChannel: damaged channel list");
	}
	prevCSPtr->nextCSPtr = statePtr->nextCSPtr;
    }

    statePtr->nextCSPtr = NULL;

    /*
     * TIP #218, Channel Thread Actions
     */

    ChanThreadAction((Channel *) chan, TCL_CHANNEL_THREAD_REMOVE);

    /* Channel is not managed by any thread */
    statePtr->managingThread = NULL;
}

void
Tcl_CutChannel(
    Tcl_Channel chan)		/* The channel being added. Must not be
				 * referenced in any interpreter. */
{
    Channel *chanPtr = ((Channel *) chan)->state->bottomChanPtr;
    ThreadSpecificData *tsdPtr = TCL_TSD_INIT(&dataKey);
    ChannelState *prevCSPtr;	/* Preceding channel state in list of all
				 * states - used to splice a channel out of
				 * the list on close. */
    ChannelState *statePtr = chanPtr->state;
				/* State of the channel stack. */

    /*
     * Remove this channel from of the list of all channels (in the current
     * thread).
     */

    if (tsdPtr->firstCSPtr && (statePtr == tsdPtr->firstCSPtr)) {
	tsdPtr->firstCSPtr = statePtr->nextCSPtr;
    } else {
	for (prevCSPtr = tsdPtr->firstCSPtr;
		prevCSPtr && (prevCSPtr->nextCSPtr != statePtr);
		prevCSPtr = prevCSPtr->nextCSPtr) {
	    /* Empty loop body. */
	}
	if (prevCSPtr == NULL) {
	    Tcl_Panic("FlushChannel: damaged channel list");
	}
	prevCSPtr->nextCSPtr = statePtr->nextCSPtr;
    }

    statePtr->nextCSPtr = NULL;

    /*
     * TIP #218, Channel Thread Actions
     * For all transformations and the base channel.
     */

    for (; chanPtr != NULL ; chanPtr = chanPtr->upChanPtr) {
	ChanThreadAction(chanPtr, TCL_CHANNEL_THREAD_REMOVE);
    }

    /* Channel is not managed by any thread */
    statePtr->managingThread = NULL;
}

/*
 *----------------------------------------------------------------------
 *
 * Tcl_SpliceChannel --
 * SpliceChannel --
 *
 *	Adds a channel to the (thread-)global list of all channels (in that
 *	thread). Expects that the field 'nextChanPtr' in the channel is set to
 *	NULL.
 *
 * Results:
 *	Nothing.
 *
 * Side effects:
 *	Nothing.
 *
 * NOTE:
 *	The channel to splice into the list must not be referenced in any
 *	interpreter. This is something this procedure cannot check (despite
 *	the refcount) because the caller usually wants fiddle with the channel
 *	(like transferring it to a different thread) and thus keeps the
 *	refcount artificially high to prevent its destruction.
 *
 *----------------------------------------------------------------------
 */

static void
SpliceChannel(
    Tcl_Channel chan)		/* The channel being added. Must not be
				 * referenced in any interpreter. */
{
    ThreadSpecificData *tsdPtr = TCL_TSD_INIT(&dataKey);
    ChannelState *statePtr = ((Channel *) chan)->state;

    if (statePtr->nextCSPtr != NULL) {
	Tcl_Panic("SpliceChannel: trying to add channel used in different list");
    }

    statePtr->nextCSPtr = tsdPtr->firstCSPtr;
    tsdPtr->firstCSPtr = statePtr;

    /*
     * TIP #10. Mark the current thread as the new one managing this channel.
     *		Note: 'Tcl_GetCurrentThread' returns sensible values even for
     *		a non-threaded core.
     */

    statePtr->managingThread = Tcl_GetCurrentThread();

    /*
     * TIP #218, Channel Thread Actions
     */

    ChanThreadAction((Channel *) chan, TCL_CHANNEL_THREAD_INSERT);
}

void
Tcl_SpliceChannel(
    Tcl_Channel chan)		/* The channel being added. Must not be
				 * referenced in any interpreter. */
{
    Channel *chanPtr = ((Channel *) chan)->state->bottomChanPtr;
    ThreadSpecificData *tsdPtr = TCL_TSD_INIT(&dataKey);
    ChannelState *statePtr = chanPtr->state;

    if (statePtr->nextCSPtr != NULL) {
	Tcl_Panic("SpliceChannel: trying to add channel used in different list");
    }

    statePtr->nextCSPtr = tsdPtr->firstCSPtr;
    tsdPtr->firstCSPtr = statePtr;

    /*
     * TIP #10. Mark the current thread as the new one managing this channel.
     *		Note: 'Tcl_GetCurrentThread' returns sensible values even for
     *		a non-threaded core.
     */

    statePtr->managingThread = Tcl_GetCurrentThread();

    /*
     * TIP #218, Channel Thread Actions
     * For all transformations and the base channel.
     */

    for (; chanPtr != NULL ; chanPtr = chanPtr->upChanPtr) {
	ChanThreadAction(chanPtr, TCL_CHANNEL_THREAD_INSERT);
    }
}

/*
 *----------------------------------------------------------------------
 *
 * Tcl_Close --
 *
 *	Closes a channel.
 *
 * Results:
 *	A standard Tcl result.
 *
 * Side effects:
 *	Closes the channel if this is the last reference.
 *
 * NOTE:
 *	Tcl_Close removes the channel as far as the user is concerned.
 *	However, it may continue to exist for a while longer if it has a
 *	background flush scheduled. The device itself is eventually closed and
 *	the channel record removed, in CloseChannel, above.
 *
 *----------------------------------------------------------------------
 */

int
TclClose(
    Tcl_Interp *interp,		/* Interpreter for errors. */
    Tcl_Channel chan)		/* The channel being closed. Must not be
				 * referenced in any interpreter. May be NULL,
				 * in which case this is a no-op. */
{
    CloseCallback *cbPtr;	/* Iterate over close callbacks for this
				 * channel. */
    Channel *chanPtr;		/* The real IO channel. */
    ChannelState *statePtr;	/* State of real IO channel. */
    int result = 0;			/* Of calling FlushChannel. */
    int flushcode;
    int stickyError;

    if (chan == NULL) {
	return TCL_OK;
    }

    /*
     * Perform special handling for standard channels being closed. If the
     * refCount is now 1 it means that the last reference to the standard
     * channel is being explicitly closed, so bump the refCount down
     * artificially to 0. This will ensure that the channel is actually
     * closed, below. Also set the static pointer to NULL for the channel.
     */

    CheckForStdChannelsBeingClosed(chan);

    /*
     * This operation should occur at the top of a channel stack.
     */

    chanPtr = (Channel *) chan;
    statePtr = chanPtr->state;
    chanPtr = statePtr->topChanPtr;

    if (statePtr->refCount + 1 > 1) {
	Tcl_Panic("called Tcl_Close on channel with refCount > 0");
    }

    if (GotFlag(statePtr, CHANNEL_INCLOSE)) {
	if (interp) {
	    Tcl_SetObjResult(interp, Tcl_NewStringObj(
                    "illegal recursive call to close through close-handler"
                    " of channel", TCL_INDEX_NONE));
	}
	return TCL_ERROR;
    }
    SetFlag(statePtr, CHANNEL_INCLOSE);

    /*
     * When the channel has an escape sequence driven encoding such as
     * iso2022, the terminated escape sequence must write to the buffer.
     */

    stickyError = 0;

    if (GotFlag(statePtr, TCL_WRITABLE)
	    && (statePtr->encoding != GetBinaryEncoding())
	    && !(statePtr->outputEncodingFlags & TCL_ENCODING_START)) {
	int code = CheckChannelErrors(statePtr, TCL_WRITABLE);

	if (code == 0) {
	    statePtr->outputEncodingFlags |= TCL_ENCODING_END;
	    code = WriteChars(chanPtr, "", 0);
	    statePtr->outputEncodingFlags &= ~TCL_ENCODING_END;
	    statePtr->outputEncodingFlags |= TCL_ENCODING_START;
	}
	if (code < 0) {
	    stickyError = Tcl_GetErrno();
	}

	/*
	 * TIP #219, Tcl Channel Reflection API.
	 * Move an error message found in the channel bypass into the
	 * interpreter bypass. Just clear it if there is no interpreter.
	 */

	if (statePtr->chanMsg != NULL) {
	    if (interp != NULL) {
		Tcl_SetChannelErrorInterp(interp, statePtr->chanMsg);
	    }
	    TclDecrRefCount(statePtr->chanMsg);
	    statePtr->chanMsg = NULL;
	}
    }

    Tcl_ClearChannelHandlers(chan);

    /*
     * Cancel any outstanding timer.
     */
    DeleteTimerHandler(statePtr);

    /*
     * Invoke the registered close callbacks and delete their records.
     */

    while (statePtr->closeCbPtr != NULL) {
	cbPtr = statePtr->closeCbPtr;
	statePtr->closeCbPtr = cbPtr->nextPtr;
	cbPtr->proc(cbPtr->clientData);
	Tcl_Free(cbPtr);
    }

    ResetFlag(statePtr, CHANNEL_INCLOSE);

    /*
     * If this channel supports it, close the read side, since we don't need
     * it anymore and this will help avoid deadlocks on some channel types.
     */

    result = chanPtr->typePtr->close2Proc(chanPtr->instanceData, interp, TCL_CLOSE_READ);
    if ((result == EINVAL) || result == ENOTCONN) {
	result = 0;
    }

    /*
     * The call to FlushChannel will flush any queued output and invoke the
     * close function of the channel driver, or it will set up the channel to
     * be flushed and closed asynchronously.
     */

    SetFlag(statePtr, CHANNEL_CLOSED);

    flushcode = FlushChannel(interp, chanPtr, 0);

    /*
     * TIP #219.
     * Capture error messages put by the driver into the bypass area and put
     * them into the regular interpreter result.
     *
     * Notes: Due to the assertion of CHANNEL_CLOSED in the flags
     * FlushChannel() has called CloseChannel() and thus freed all the channel
     * structures. We must not try to access "chan" anymore, hence the NULL
     * argument in the call below. The only place which may still contain a
     * message is the interpreter itself, and "CloseChannel" made sure to lift
     * any channel message it generated into it.
     */

    if (TclChanCaughtErrorBypass(interp, NULL)) {
	result = EINVAL;
    }

    if (stickyError != 0) {
	Tcl_SetErrno(stickyError);
	if (interp != NULL) {
	    Tcl_SetObjResult(interp,
			     Tcl_NewStringObj(Tcl_PosixError(interp), TCL_INDEX_NONE));
	}
	return TCL_ERROR;
    }

    /*
     * Bug 97069ea11a: set error message if a flush code is set and no error
     * message set up to now.
     */

    if (flushcode != 0) {
	/* flushcode has precedence, if available */
	result = flushcode;
    }
    if ((result != 0) && (result != TCL_ERROR) && (interp != NULL)
	    && 0 == Tcl_GetCharLength(Tcl_GetObjResult(interp))) {
	Tcl_SetErrno(result);
	Tcl_SetObjResult(interp,
		Tcl_NewStringObj(Tcl_PosixError(interp), TCL_INDEX_NONE));
    }
    if (result != 0) {
	return TCL_ERROR;
    }
    return TCL_OK;
}

/*
 *----------------------------------------------------------------------
 *
 * Tcl_CloseEx --
 *
 *	Closes one side of a channel, read or write, close all.
 *
 * Results:
 *	A standard Tcl result.
 *
 * Side effects:
 *	Closes one direction of the channel, or do a full close.
 *
 * NOTE:
 *	Tcl_CloseEx closes the specified direction of the channel as far as
 *	the user is concerned. If flags = 0, this is equivalent to Tcl_Close.
 *
 *----------------------------------------------------------------------
 */

int
Tcl_CloseEx(
    Tcl_Interp *interp,		/* Interpreter for errors. */
    Tcl_Channel chan,		/* The channel being closed. May still be used
				 * by some interpreter. */
    int flags)			/* Flags telling us which side to close. */
{
    Channel *chanPtr;		/* The real IO channel. */
    ChannelState *statePtr;	/* State of real IO channel. */

    if (chan == NULL) {
	return TCL_OK;
    }

    chanPtr = (Channel *) chan;
    statePtr = chanPtr->state;

    if ((flags & (TCL_READABLE | TCL_WRITABLE)) == 0) {
	return TclClose(interp, chan);
    }
    if ((flags & (TCL_READABLE | TCL_WRITABLE)) == (TCL_READABLE | TCL_WRITABLE)) {
	Tcl_SetObjResult(interp, Tcl_ObjPrintf(
		"double-close of channels not supported by %ss",
		chanPtr->typePtr->typeName));
	return TCL_ERROR;
    }

    /*
     * Does the channel support half-close anyway? Error if not.
     */

    if (!chanPtr->typePtr->close2Proc) {
	Tcl_SetObjResult(interp, Tcl_ObjPrintf(
		"half-close of channels not supported by %ss",
		chanPtr->typePtr->typeName));
	return TCL_ERROR;
    }

    /*
     * Is the channel unstacked ? If not we fail.
     */

    if (chanPtr != statePtr->topChanPtr) {
	Tcl_SetObjResult(interp, Tcl_NewStringObj(
		"half-close not applicable to stack of transformations", TCL_INDEX_NONE));
	return TCL_ERROR;
    }

    /*
     * Check direction against channel mode. It is an error if we try to close
     * a direction not supported by the channel (already closed, or never
     * opened for that direction).
     */

    if (!(GotFlag(statePtr, TCL_READABLE|TCL_WRITABLE) & flags)) {
	const char *msg;

	if (flags & TCL_CLOSE_READ) {
	    msg = "read";
	} else {
	    msg = "write";
	}
	Tcl_SetObjResult(interp, Tcl_ObjPrintf(
                "Half-close of %s-side not possible, side not opened or"
                " already closed", msg));
	return TCL_ERROR;
    }

    /*
     * A user may try to call half-close from within a channel close handler.
     * That won't do.
     */

    if (GotFlag(statePtr, CHANNEL_INCLOSE)) {
	if (interp) {
	    Tcl_SetObjResult(interp, Tcl_NewStringObj(
                    "illegal recursive call to close through close-handler"
                    " of channel", TCL_INDEX_NONE));
	}
	return TCL_ERROR;
    }

    if (flags & TCL_CLOSE_READ) {
	/*
	 * Call the finalization code directly. There are no events to handle,
	 * there cannot be for the read-side.
	 */

	return CloseChannelPart(interp, chanPtr, 0, flags);
    } else if (flags & TCL_CLOSE_WRITE) {
	Tcl_Preserve(statePtr);
	if (!GotFlag(statePtr, BG_FLUSH_SCHEDULED)) {
	    /*
	     * We don't want to re-enter CloseWrite().
	     */

	    if (!GotFlag(statePtr, CHANNEL_CLOSEDWRITE)) {
		if (CloseWrite(interp, chanPtr) != TCL_OK) {
		    SetFlag(statePtr, CHANNEL_CLOSEDWRITE);
		    Tcl_Release(statePtr);
		    return TCL_ERROR;
		}
	    }
	}
	SetFlag(statePtr, CHANNEL_CLOSEDWRITE);
	Tcl_Release(statePtr);
    }

    return TCL_OK;
}

/*
 *----------------------------------------------------------------------
 *
 * CloseWrite --
 *
 *	Closes the write side a channel.
 *
 * Results:
 *	A standard Tcl result.
 *
 * Side effects:
 *	Closes the write side of the channel.
 *
 * NOTE:
 *	CloseWrite removes the channel as far as the user is concerned.
 *	However, the output data structures may continue to exist for a while
 *	longer if it has a background flush scheduled. The device itself is
 *	eventually closed and the channel structures modified, in
 *	CloseChannelPart, below.
 *
 *----------------------------------------------------------------------
 */

static int
CloseWrite(
    Tcl_Interp *interp,		/* Interpreter for errors. */
    Channel *chanPtr)		/* The channel whose write side is being
                                 * closed. May still be used by some
                                 * interpreter */
{
    /*
     * Notes: clear-channel-handlers - write side only ? or keep around, just
     * not called.
     *
     * No close callbacks are run - channel is still open (read side)
     */

    ChannelState *statePtr = chanPtr->state;
                                /* State of real IO channel. */
    int flushcode;
    int result = 0;

    /*
     * The call to FlushChannel will flush any queued output and invoke the
     * close function of the channel driver, or it will set up the channel to
     * be flushed and closed asynchronously.
     */

    SetFlag(statePtr, CHANNEL_CLOSEDWRITE);

    flushcode = FlushChannel(interp, chanPtr, 0);

    /*
     * TIP #219.
     * Capture error messages put by the driver into the bypass area and put
     * them into the regular interpreter result.
     *
     * Notes: Due to the assertion of CHANNEL_CLOSEDWRITE in the flags
     * FlushChannel() has called CloseChannelPart(). While we can still access
     * "chan" (no structures were freed), the only place which may still
     * contain a message is the interpreter itself, and "CloseChannelPart"
     * made sure to lift any channel message it generated into it. Hence the
     * NULL argument in the call below.
     */

    if (TclChanCaughtErrorBypass(interp, NULL)) {
	result = EINVAL;
    }

    if ((flushcode != 0) || (result != 0)) {
	return TCL_ERROR;
    }

    return TCL_OK;
}

/*
 *----------------------------------------------------------------------
 *
 * CloseChannelPart --
 *
 *	Utility procedure to close a channel partially and free associated
 *	resources. If the channel was stacked it will never be run (The higher
 *	level forbid this). If the channel was not stacked, then we will free
 *	all the bits of the chosen side (read, or write) for the TOP channel.
 *
 * Results:
 *	Error code from an unreported error or the driver close2 operation.
 *
 * Side effects:
 *	May free memory, may change the value of errno.
 *
 *----------------------------------------------------------------------
 */

static int
CloseChannelPart(
    Tcl_Interp *interp,		/* Interpreter for errors. */
    Channel *chanPtr,		/* The channel being closed. May still be used
				 * by some interpreter. */
    int errorCode,		/* Status of operation so far. */
    int flags)			/* Flags telling us which side to close. */
{
    ChannelState *statePtr;	/* State of real IO channel. */
    int result;			/* Of calling the close2proc. */

    statePtr = chanPtr->state;

    if (flags & TCL_CLOSE_READ) {
	/*
	 * No more input can be consumed so discard any leftover input.
	 */

	DiscardInputQueued(statePtr, 1);
    } else if (flags & TCL_CLOSE_WRITE) {
	/*
	 * The caller guarantees that there are no more buffers queued for
	 * output.
	 */

	if (statePtr->outQueueHead != NULL) {
	    Tcl_Panic("ClosechanHalf, closed write-side of channel: "
		    "queued output left");
	}

	/*
	 * TIP #219, Tcl Channel Reflection API.
	 * Move a leftover error message in the channel bypass into the
	 * interpreter bypass. Just clear it if there is no interpreter.
	 */

	if (statePtr->chanMsg != NULL) {
	    if (interp != NULL) {
		Tcl_SetChannelErrorInterp(interp, statePtr->chanMsg);
	    }
	    TclDecrRefCount(statePtr->chanMsg);
	    statePtr->chanMsg = NULL;
	}
    }

    /*
     * Finally do what is asked of us. Close and free the channel driver state
     * for the chosen side of the channel. This may leave a TIP #219 error
     * message in the interp.
     */

    result = chanPtr->typePtr->close2Proc(chanPtr->instanceData, NULL, flags);

    /*
     * If we are being called synchronously, report either any latent error on
     * the channel or the current error.
     */

    if (statePtr->unreportedError != 0) {
	errorCode = statePtr->unreportedError;

	/*
	 * TIP #219, Tcl Channel Reflection API.
	 * Move an error message found in the unreported area into the regular
	 * bypass (interp). This kills any message in the channel bypass area.
	 */

	if (statePtr->chanMsg != NULL) {
	    TclDecrRefCount(statePtr->chanMsg);
	    statePtr->chanMsg = NULL;
	}
	if (interp) {
	    Tcl_SetChannelErrorInterp(interp, statePtr->unreportedMsg);
	}
    }
    if (errorCode == 0) {
	errorCode = result;
	if (errorCode != 0) {
	    Tcl_SetErrno(errorCode);
	}
    }

    /*
     * TIP #219.
     * Capture error messages put by the driver into the bypass area and put
     * them into the regular interpreter result. See also the bottom of
     * CloseWrite().
     */

    if (TclChanCaughtErrorBypass(interp, (Tcl_Channel) chanPtr)) {
	result = EINVAL;
    }

    if (result != 0) {
	return TCL_ERROR;
    }

    /*
     * Remove the closed side from the channel mode/flags.
     */

    ResetFlag(statePtr, flags & (TCL_READABLE | TCL_WRITABLE));
    return TCL_OK;
}

/*
 *----------------------------------------------------------------------
 *
 * Tcl_ClearChannelHandlers --
 *
 *	Removes all channel handlers and event scripts from the channel,
 *	cancels all background copies involving the channel and any interest
 *	in events.
 *
 * Results:
 *	None.
 *
 * Side effects:
 *	See above. Deallocates memory.
 *
 *----------------------------------------------------------------------
 */

void
Tcl_ClearChannelHandlers(
    Tcl_Channel channel)
{
    ChannelHandler *chPtr, *chNext;	/* Iterate over channel handlers. */
    EventScriptRecord *ePtr, *eNextPtr;	/* Iterate over eventscript records. */
    Channel *chanPtr;			/* The real IO channel. */
    ChannelState *statePtr;		/* State of real IO channel. */
    ThreadSpecificData *tsdPtr = TCL_TSD_INIT(&dataKey);
    NextChannelHandler *nhPtr;

    /*
     * This operation should occur at the top of a channel stack.
     */

    chanPtr = (Channel *) channel;
    statePtr = chanPtr->state;
    chanPtr = statePtr->topChanPtr;

    /*
     * Cancel any outstanding timer.
     */
    DeleteTimerHandler(statePtr);

    /*
     * Remove any references to channel handlers for this channel that may be
     * about to be invoked.
     */

    for (nhPtr = tsdPtr->nestedHandlerPtr; nhPtr != NULL;
	    nhPtr = nhPtr->nestedHandlerPtr) {
	if (nhPtr->nextHandlerPtr &&
		(nhPtr->nextHandlerPtr->chanPtr == chanPtr)) {
	    nhPtr->nextHandlerPtr = NULL;
	}
    }

    /*
     * Remove all the channel handler records attached to the channel itself.
     */

    for (chPtr = statePtr->chPtr; chPtr != NULL; chPtr = chNext) {
	chNext = chPtr->nextPtr;
	Tcl_Free(chPtr);
    }
    statePtr->chPtr = NULL;

    /*
     * Cancel any pending copy operation.
     */

    StopCopy(statePtr->csPtrR);
    StopCopy(statePtr->csPtrW);

    /*
     * Must set the interest mask now to 0, otherwise infinite loops will
     * occur if Tcl_DoOneEvent is called before the channel is finally deleted
     * in FlushChannel. This can happen if the channel has a background flush
     * active.
     */

    statePtr->interestMask = 0;

    /*
     * Remove any EventScript records for this channel.
     */

    for (ePtr = statePtr->scriptRecordPtr; ePtr != NULL; ePtr = eNextPtr) {
	eNextPtr = ePtr->nextPtr;
	TclDecrRefCount(ePtr->scriptPtr);
	Tcl_Free(ePtr);
    }
    statePtr->scriptRecordPtr = NULL;
}

/*
 *----------------------------------------------------------------------
 *
 * Tcl_Write --
 *
 *	Puts a sequence of bytes into an output buffer, may queue the buffer
 *	for output if it gets full, and also remembers whether the current
 *	buffer is ready e.g. if it contains a newline and we are in line
 *	buffering mode. Compensates stacking, i.e. will redirect the data from
 *	the specified channel to the topmost channel in a stack.
 *
 *	No encoding conversions are applied to the bytes being read.
 *
 * Results:
 *	The number of bytes written or TCL_INDEX_NONE in case of error. If
 *	TCL_INDEX_NONE, Tcl_GetErrno will return the error code.
 *
 * Side effects:
 *	May buffer up output and may cause output to be produced on the
 *	channel.
 *
 *----------------------------------------------------------------------
 */

Tcl_Size
Tcl_Write(
    Tcl_Channel chan,		/* The channel to buffer output for. */
    const char *src,		/* Data to queue in output buffer. */
    Tcl_Size srcLen)			/* Length of data in bytes, or TCL_INDEX_NONE for
				 * strlen(). */
{
    /*
     * Always use the topmost channel of the stack
     */

    Channel *chanPtr;
    ChannelState *statePtr;	/* State info for channel */

    statePtr = ((Channel *) chan)->state;
    chanPtr = statePtr->topChanPtr;

    if (CheckChannelErrors(statePtr, TCL_WRITABLE) != 0) {
	return TCL_INDEX_NONE;
    }

    if (srcLen == TCL_INDEX_NONE) {
	srcLen = strlen(src);
    }
    if (WriteBytes(chanPtr, src, srcLen) == -1) {
	return TCL_INDEX_NONE;
    }
    return srcLen;
}

/*
 *----------------------------------------------------------------------
 *
 * Tcl_WriteRaw --
 *
 *	Puts a sequence of bytes into an output buffer, may queue the buffer
 *	for output if it gets full, and also remembers whether the current
 *	buffer is ready e.g. if it contains a newline and we are in line
 *	buffering mode. Writes directly to the driver of the channel, does not
 *	compensate for stacking.
 *
 *	No encoding conversions are applied to the bytes being read.
 *
 * Results:
 *	The number of bytes written or TCL_INDEX_NONE in case of error. If
 *	TCL_INDEX_NONE, Tcl_GetErrno will return the error code.
 *
 * Side effects:
 *	May buffer up output and may cause output to be produced on the
 *	channel.
 *
 *----------------------------------------------------------------------
 */

Tcl_Size
Tcl_WriteRaw(
    Tcl_Channel chan,		/* The channel to buffer output for. */
    const char *src,		/* Data to queue in output buffer. */
    Tcl_Size srcLen)		/* Length of data in bytes, or TCL_INDEX_NONE for
				 * strlen(). */
{
    Channel *chanPtr = ((Channel *) chan);
    ChannelState *statePtr = chanPtr->state;
				/* State info for channel */
    int errorCode;
    Tcl_Size written;

    if (CheckChannelErrors(statePtr, TCL_WRITABLE | CHANNEL_RAW_MODE) != 0) {
	return TCL_INDEX_NONE;
    }

    if (srcLen == TCL_INDEX_NONE) {
	srcLen = strlen(src);
    }

    /*
     * Go immediately to the driver, do all the error handling by ourselves.
     * The code was stolen from 'FlushChannel'.
     */

    written = ChanWrite(chanPtr, src, srcLen, &errorCode);
    if (written == TCL_INDEX_NONE) {
	Tcl_SetErrno(errorCode);
    }

    return written;
}

/*
 *---------------------------------------------------------------------------
 *
 * Tcl_WriteChars --
 *
 *	Takes a sequence of UTF-8 characters and converts them for output
 *	using the channel's current encoding, may queue the buffer for output
 *	if it gets full, and also remembers whether the current buffer is
 *	ready e.g. if it contains a newline and we are in line buffering
 *	mode. Compensates stacking, i.e. will redirect the data from the
 *	specified channel to the topmost channel in a stack.
 *
 * Results:
 *	The number of bytes written or TCL_INDEX_NONE in case of error. If
 *	TCL_INDEX_NONE, Tcl_GetErrno will return the error code.
 *
 * Side effects:
 *	May buffer up output and may cause output to be produced on the
 *	channel.
 *
 *----------------------------------------------------------------------
 */

Tcl_Size
Tcl_WriteChars(
    Tcl_Channel chan,		/* The channel to buffer output for. */
    const char *src,		/* UTF-8 characters to queue in output
				 * buffer. */
    Tcl_Size len)			/* Length of string in bytes, or TCL_INDEX_NONE for
				 * strlen(). */
{
    Channel *chanPtr = (Channel *) chan;
    ChannelState *statePtr = chanPtr->state;	/* State info for channel */
    Tcl_Size result;
    Tcl_Obj *objPtr;

    if (CheckChannelErrors(statePtr, TCL_WRITABLE) != 0) {
	return TCL_INDEX_NONE;
    }

    chanPtr = statePtr->topChanPtr;

    if (len == TCL_INDEX_NONE) {
	len = strlen(src);
    }
    if (statePtr->encoding) {
	return WriteChars(chanPtr, src, len);
    }

    /*
     * Inefficient way to convert UTF-8 to byte-array, but the code
     * parallels the way it is done for objects.  Special case for 1-byte
     * (used by e.g. [puts] for the \n) could be extended to more efficient
     * translation of the src string.
     */

    if ((len == 1) && (UCHAR(*src) < 0xC0)) {
	return WriteBytes(chanPtr, src, len);
    }

    objPtr = Tcl_NewStringObj(src, len);
    Tcl_IncrRefCount(objPtr);
    src = (char *) Tcl_GetByteArrayFromObj(objPtr, &len);
    if (src == NULL) {
	Tcl_SetErrno(EILSEQ);
	result = TCL_INDEX_NONE;
    } else {
	result = WriteBytes(chanPtr, src, len);
    }
    TclDecrRefCount(objPtr);
    return result;
}

/*
 *---------------------------------------------------------------------------
 *
 * Tcl_WriteObj --
 *
 *	Takes the Tcl object and queues its contents for output. If the
 *	encoding of the channel is NULL, takes the byte-array representation
 *	of the object and queues those bytes for output. Otherwise, takes the
 *	characters in the UTF-8 (string) representation of the object and
 *	converts them for output using the channel's current encoding. May
 *	flush internal buffers to output if one becomes full or is ready for
 *	some other reason, e.g. if it contains a newline and the channel is in
 *	line buffering mode.
 *
 * Results:
 *	The number of bytes written or TCL_INDEX_NONE in case of error. If
 *	TCL_INDEX_NONE, Tcl_GetErrno() will return the error code.
 *
 * Side effects:
 *	May buffer up output and may cause output to be produced on the
 *	channel.
 *
 *----------------------------------------------------------------------
 */

Tcl_Size
Tcl_WriteObj(
    Tcl_Channel chan,		/* The channel to buffer output for. */
    Tcl_Obj *objPtr)		/* The object to write. */
{
    /*
     * Always use the topmost channel of the stack
     */

    Channel *chanPtr;
    ChannelState *statePtr;	/* State info for channel */
    const char *src;

    statePtr = ((Channel *) chan)->state;
    chanPtr = statePtr->topChanPtr;

    if (CheckChannelErrors(statePtr, TCL_WRITABLE) != 0) {
	return TCL_INDEX_NONE;
    }

    Tcl_Size srcLen;
    if (statePtr->encoding == NULL) {
	src = (char *) Tcl_GetByteArrayFromObj(objPtr, &srcLen);
	if (src == NULL) {
	    Tcl_SetErrno(EILSEQ);
	    return TCL_INDEX_NONE;
	}
    } else {
	src = Tcl_GetStringFromObj(objPtr, &srcLen);
    }

    size_t totalWritten = 0;
    /*
     * Note original code always called WriteChars even if srcLen 0
     * so we will too.
     */
    do {
	int chunkSize = srcLen > INT_MAX ? INT_MAX : srcLen;
	int written;
	written = WriteChars(chanPtr, src, chunkSize);
	if (written < 0) {
	    return TCL_INDEX_NONE;
	}
	totalWritten += written;
	srcLen -= chunkSize;
    } while (srcLen);
    return totalWritten;
}

static void
WillWrite(
    Channel *chanPtr)
{
    int inputBuffered;

    if (((Tcl_ChannelWideSeekProc(chanPtr->typePtr) != NULL)
	    ) && ((inputBuffered = Tcl_InputBuffered((Tcl_Channel) chanPtr)) > 0)){
	int ignore;

	DiscardInputQueued(chanPtr->state, 0);
	ChanSeek(chanPtr, -inputBuffered, SEEK_CUR, &ignore);
    }
}

static int
WillRead(
    Channel *chanPtr)
{
    if (chanPtr->typePtr == NULL) {
	/*
	 * Prevent read attempts on a closed channel.
	 */

	DiscardInputQueued(chanPtr->state, 0);
	Tcl_SetErrno(EINVAL);
	return -1;
    }
    if (((Tcl_ChannelWideSeekProc(chanPtr->typePtr) != NULL)
	    ) && (Tcl_OutputBuffered((Tcl_Channel) chanPtr) > 0)) {
	/*
	 * CAVEAT - The assumption here is that FlushChannel() will push out
	 * the bytes of any writes that are in progress.  Since this is a
	 * seekable channel, we assume it is not one that can block and force
	 * bg flushing.  Channels we know that can do that - sockets, pipes -
	 * are not seekable. If the assumption is wrong, more drastic measures
	 * may be required here like temporarily setting the channel into
	 * blocking mode.
	 */

	if (FlushChannel(NULL, chanPtr, 0) != 0) {
	return -1;
	}
    }
    return 0;
}

/*
 *----------------------------------------------------------------------
 *
 * Write --
 *
 *	Convert srcLen bytes starting at src according to encoding and write
 *	produced bytes into an output buffer, may queue the buffer for output
 *	if it gets full, and also remembers whether the current buffer is
 *	ready e.g. if it contains a newline and we are in line buffering mode.
 *
 * Results:
 *	The number of bytes written or TCL_INDEX_NONE in case of error. If TCL_INDEX_NONE,
 *	Tcl_GetErrno will return the error code.
 *
 * Side effects:
 *	May buffer up output and may cause output to be produced on the
 *	channel.
 *
 *----------------------------------------------------------------------
 */

static int
Write(
    Channel *chanPtr,		/* The channel to buffer output for. */
    const char *src,		/* UTF-8 string to write. */
    int srcLen,			/* Length of UTF-8 string in bytes. */
    Tcl_Encoding encoding)
{
    ChannelState *statePtr = chanPtr->state;
				/* State info for channel */
    char *nextNewLine = NULL;
    int endEncoding, saved = 0, total = 0, flushed = 0, needNlFlush = 0;
    char safe[BUFFER_PADDING];
    int encodingError = 0;

    if (srcLen) {
        WillWrite(chanPtr);
    }

    /*
     * Write the terminated escape sequence even if srcLen is 0.
     */

    endEncoding = ((statePtr->outputEncodingFlags & TCL_ENCODING_END) != 0);

    if (GotFlag(statePtr, CHANNEL_LINEBUFFERED)
	    || (statePtr->outputTranslation != TCL_TRANSLATE_LF)) {
	nextNewLine = (char *)memchr(src, '\n', srcLen);
    }

    while (srcLen + saved + endEncoding > 0 && !encodingError) {
	ChannelBuffer *bufPtr;
	char *dst;
	int result, srcRead, dstLen, dstWrote, srcLimit = srcLen;

	if (nextNewLine) {
	    srcLimit = nextNewLine - src;
	}

	/* Get space to write into */
	bufPtr = statePtr->curOutPtr;
	if (bufPtr == NULL) {
	    bufPtr = AllocChannelBuffer(statePtr->bufSize);
	    statePtr->curOutPtr = bufPtr;
	}
	if (saved) {
	    /*
	     * Here's some translated bytes left over from the last buffer
	     * that we need to stick at the beginning of this buffer.
	     */

	    memcpy(InsertPoint(bufPtr), safe, saved);
	    bufPtr->nextAdded += saved;
	    saved = 0;
	}
	dst = InsertPoint(bufPtr);
	dstLen = SpaceLeft(bufPtr);

	result = Tcl_UtfToExternal(NULL, encoding, src, srcLimit,
		statePtr->outputEncodingFlags,
		&statePtr->outputEncodingState, dst,
		dstLen + BUFFER_PADDING, &srcRead, &dstWrote, NULL);

	/*
	 * See chan-io-1.[89]. Tcl Bug 506297.
	 */

	statePtr->outputEncodingFlags &= ~TCL_ENCODING_START;

	/*
	 * See io-75.2, TCL bug 6978c01b65.
	 * Check, if an encoding error occured and should be reported to the
	 * script level.
	 * This happens, if a written character may not be represented by the
	 * current output encoding and strict encoding is active.
	 */

	if (
	    (result == TCL_CONVERT_UNKNOWN || result == TCL_CONVERT_SYNTAX)
	    ||
	    /*
	     * We're reading from invalid/incomplete UTF-8.
	     */
	    ((result != TCL_OK) && (srcRead + dstWrote == 0))
	) {
	    encodingError = 1;
	    result = TCL_OK;
	}

	bufPtr->nextAdded += dstWrote;
	src += srcRead;
	srcLen -= srcRead;
	total += dstWrote;
	dst += dstWrote;
	dstLen -= dstWrote;

	if (src == nextNewLine && dstLen > 0) {
	    static char crln[3] = "\r\n";
	    char *nl = NULL;
	    int nlLen = 0;

	    switch (statePtr->outputTranslation) {
	    case TCL_TRANSLATE_LF:
		nl = crln + 1;
		nlLen = 1;
		break;
	    case TCL_TRANSLATE_CR:
		nl = crln;
		nlLen = 1;
		break;
	    case TCL_TRANSLATE_CRLF:
		nl = crln;
		nlLen = 2;
		break;
	    default:
		Tcl_Panic("unknown output translation requested");
		break;
	    }

	    result |= Tcl_UtfToExternal(NULL, encoding, nl, nlLen,
		    statePtr->outputEncodingFlags,
		    &statePtr->outputEncodingState, dst,
		    dstLen + BUFFER_PADDING, &srcRead, &dstWrote, NULL);
	    assert(srcRead == nlLen);

	    bufPtr->nextAdded += dstWrote;
	    src++;
	    srcLen--;
	    total += dstWrote;
	    dst += dstWrote;
	    dstLen -= dstWrote;
	    nextNewLine = (char *)memchr(src, '\n', srcLen);
	    needNlFlush = 1;
	}

	if (IsBufferOverflowing(bufPtr)) {
	    /*
	     * When translating from UTF-8 to external encoding, we allowed
	     * the translation to produce a character that crossed the end of
	     * the output buffer, so that we would get a completely full
	     * buffer before flushing it. The extra bytes will be moved to the
	     * beginning of the next buffer.
	     */

	    saved = -SpaceLeft(bufPtr);
	    memcpy(safe, dst + dstLen, saved);
	    bufPtr->nextAdded = bufPtr->bufLength;
	}

	if ((srcLen + saved == 0) && (result == TCL_OK)) {
	    endEncoding = 0;
	}

	if (IsBufferFull(bufPtr)) {
	    if (FlushChannel(NULL, chanPtr, 0) != 0) {
		return -1;
	    }
	    flushed += statePtr->bufSize;

	    /*
 	     * We just flushed.  So if we have needNlFlush set to record that
 	     * we need to flush because there is a (translated) newline in the
 	     * buffer, that's likely not true any more.  But there is a tricky
 	     * exception.  If we have saved bytes that did not really get
 	     * flushed and those bytes came from a translation of a newline as
 	     * the last thing taken from the src array, then needNlFlush needs
 	     * to remain set to flag that the next buffer still needs a
 	     * newline flush.
 	     */

	    if (needNlFlush && (saved == 0 || src[-1] != '\n')) {
		needNlFlush = 0;
	    }
	}
    }
    if (((flushed < total) && GotFlag(statePtr, CHANNEL_UNBUFFERED)) ||
	    (needNlFlush && GotFlag(statePtr, CHANNEL_LINEBUFFERED))) {
	if (FlushChannel(NULL, chanPtr, 0) != 0) {
	    return -1;
	}
    }

    UpdateInterest(chanPtr);

    if (encodingError) {
	Tcl_SetErrno(EILSEQ);
	return -1;
    }
    return total;
}

/*
 *---------------------------------------------------------------------------
 *
 * Tcl_Gets --
 *
 *	Reads a complete line of input from the channel into a Tcl_DString.
 *
 * Results:
 *	Length of line read (in characters) or TCL_INDEX_NONE if error, EOF, or blocked.
 *	If TCL_INDEX_NONE, use Tcl_GetErrno() to retrieve the POSIX error code for the
 *	error or condition that occurred.
 *
 * Side effects:
 *	May flush output on the channel. May cause input to be consumed from
 *	the channel.
 *
 *---------------------------------------------------------------------------
 */

Tcl_Size
Tcl_Gets(
    Tcl_Channel chan,		/* Channel from which to read. */
    Tcl_DString *lineRead)	/* The line read will be appended to this
				 * DString as UTF-8 characters. The caller
				 * must have initialized it and is responsible
				 * for managing the storage. */
{
    Tcl_Obj *objPtr;
    Tcl_Size charsStored;

    TclNewObj(objPtr);
    charsStored = Tcl_GetsObj(chan, objPtr);
    if (charsStored + 1 > 1) {
	TclDStringAppendObj(lineRead, objPtr);
    }
    TclDecrRefCount(objPtr);
    return charsStored;
}

/*
 *---------------------------------------------------------------------------
 *
 * Tcl_GetsObj --
 *
 *	Accumulate input from the input channel until end-of-line or
 *	end-of-file has been seen. Bytes read from the input channel are
 *	converted to UTF-8 using the encoding specified by the channel.
 *
 * Results:
 *	Number of characters accumulated in the object or TCL_INDEX_NONE if error,
 *	blocked, or EOF. If TCL_INDEX_NONE, use Tcl_GetErrno() to retrieve the POSIX error
 *	code for the error or condition that occurred.
 *
 * Side effects:
 *	Consumes input from the channel.
 *
 *	On reading EOF, leave channel pointing at EOF char. On reading EOL,
 *	leave channel pointing after EOL, but don't return EOL in dst buffer.
 *
 *---------------------------------------------------------------------------
 */

Tcl_Size
Tcl_GetsObj(
    Tcl_Channel chan,		/* Channel from which to read. */
    Tcl_Obj *objPtr)		/* The line read will be appended to this
				 * object as UTF-8 characters. */
{
    GetsState gs;
    Channel *chanPtr = (Channel *) chan;
    ChannelState *statePtr = chanPtr->state;
				/* State info for channel */
    ChannelBuffer *bufPtr;
    int inEofChar, skip, copiedTotal, oldFlags, oldRemoved;
    Tcl_Size oldLength;
    Tcl_Encoding encoding;
    char *dst, *dstEnd, *eol, *eof;
    Tcl_EncodingState oldState;

    if (GotFlag(statePtr, CHANNEL_ENCODING_ERROR)) {
	UpdateInterest(chanPtr);
	ResetFlag(statePtr, CHANNEL_EOF|CHANNEL_ENCODING_ERROR);
	Tcl_SetErrno(EILSEQ);
	return TCL_INDEX_NONE;
    }

    if (CheckChannelErrors(statePtr, TCL_READABLE) != 0) {
	return TCL_INDEX_NONE;
    }

    /*
     * If we're sitting ready to read the eofchar, there's no need to
     * do it.
     */

    if (GotFlag(statePtr, CHANNEL_STICKY_EOF)) {
	SetFlag(statePtr, CHANNEL_EOF);
	assert(statePtr->inputEncodingFlags & TCL_ENCODING_END);
	assert(!GotFlag(statePtr, CHANNEL_BLOCKED|INPUT_SAW_CR));

	/* TODO: Do we need this? */
	UpdateInterest(chanPtr);
	return TCL_INDEX_NONE;
    }

    /*
     * A binary version of Tcl_GetsObj. This could also handle encodings that
     * are ascii-7 pure (iso8859, utf-8, ...) with a final encoding conversion
     * done on objPtr.
     */

    if (statePtr->encoding == GetBinaryEncoding()
	    && ((statePtr->inputTranslation == TCL_TRANSLATE_LF)
		    || (statePtr->inputTranslation == TCL_TRANSLATE_CR))
	    && Tcl_GetByteArrayFromObj(objPtr, (size_t *)NULL) != NULL) {
	return TclGetsObjBinary(chan, objPtr);
    }

    /*
     * This operation should occur at the top of a channel stack.
     */

    chanPtr = statePtr->topChanPtr;
    TclChannelPreserve((Tcl_Channel)chanPtr);

    bufPtr = statePtr->inQueueHead;
    encoding = statePtr->encoding;

    /*
     * Preserved so we can restore the channel's state in case we don't find a
     * newline in the available input.
     */

    (void)Tcl_GetStringFromObj(objPtr, &oldLength);
    oldFlags = statePtr->inputEncodingFlags;
    oldState = statePtr->inputEncodingState;
    oldRemoved = BUFFER_PADDING;
    if (bufPtr != NULL) {
	oldRemoved = bufPtr->nextRemoved;
    }

    /*
     * Object used by FilterInputBytes to keep track of how much data has been
     * consumed from the channel buffers.
     */

    gs.objPtr		= objPtr;
    gs.dstPtr		= &dst;
    gs.encoding		= encoding;
    gs.bufPtr		= bufPtr;
    gs.state		= oldState;
    gs.rawRead		= 0;
    gs.bytesWrote	= 0;
    gs.charsWrote	= 0;
    gs.totalChars	= 0;

    dst = objPtr->bytes + oldLength;
    dstEnd = dst;

    skip = 0;
    eof = NULL;
    inEofChar = statePtr->inEofChar;

    ResetFlag(statePtr, CHANNEL_BLOCKED);
    while (1) {
	if (dst >= dstEnd) {
	    if (FilterInputBytes(chanPtr, &gs) != 0) {
		goto restore;
	    }
	    dstEnd = dst + gs.bytesWrote;
	}

	/*
	 * Remember if EOF char is seen, then look for EOL anyhow, because the
	 * EOL might be before the EOF char.
	 */

	if (inEofChar != '\0') {
	    for (eol = dst; eol < dstEnd; eol++) {
		if (*eol == inEofChar) {
		    dstEnd = eol;
		    eof = eol;
		    break;
		}
	    }
	}

	/*
	 * On EOL, leave current file position pointing after the EOL, but
	 * don't store the EOL in the output string.
	 */

	switch (statePtr->inputTranslation) {
	case TCL_TRANSLATE_LF:
	    for (eol = dst; eol < dstEnd; eol++) {
		if (*eol == '\n') {
		    skip = 1;
		    goto gotEOL;
		}
	    }
	    break;
	case TCL_TRANSLATE_CR:
	    for (eol = dst; eol < dstEnd; eol++) {
		if (*eol == '\r') {
		    skip = 1;
		    goto gotEOL;
		}
	    }
	    break;
	case TCL_TRANSLATE_CRLF:
	    for (eol = dst; eol < dstEnd; eol++) {
		if (*eol == '\r') {
		    eol++;

		    /*
		     * If a CR is at the end of the buffer, then check for a
		     * LF at the beginning of the next buffer, unless EOF char
		     * was found already.
		     */

		    if (eol >= dstEnd) {
			Tcl_Size offset;

			if (eol != eof) {
			    offset = eol - objPtr->bytes;
			    dst = dstEnd;
			    if (FilterInputBytes(chanPtr, &gs) != 0) {
				goto restore;
			    }
			    dstEnd = dst + gs.bytesWrote;
			    eol = objPtr->bytes + offset;
			}
			if (eol >= dstEnd) {
			    skip = 0;
			    goto gotEOL;
			}
		    }
		    if (*eol == '\n') {
			eol--;
			skip = 2;
			goto gotEOL;
		    }
		}
	    }
	    break;
	case TCL_TRANSLATE_AUTO:
	    eol = dst;
	    skip = 1;
	    if (GotFlag(statePtr, INPUT_SAW_CR)) {
		if ((eol < dstEnd) && (*eol == '\n')) {
		    /*
		     * Skip the raw bytes that make up the '\n'.
		     */

		    int rawRead;
		    char tmp[TCL_UTF_MAX];

		    bufPtr = gs.bufPtr;
		    Tcl_ExternalToUtf(NULL, gs.encoding, RemovePoint(bufPtr),
			    gs.rawRead, statePtr->inputEncodingFlags
				| TCL_ENCODING_NO_TERMINATE, &gs.state, tmp,
			    sizeof(tmp), &rawRead, NULL, NULL);
		    bufPtr->nextRemoved += rawRead;
		    gs.rawRead -= rawRead;
		    gs.bytesWrote--;
		    gs.charsWrote--;
		    memmove(dst, dst + 1, dstEnd - dst);
		    dstEnd--;
		}
	    }
	    for (eol = dst; eol < dstEnd; eol++) {
		if (*eol == '\r') {
		    eol++;
		    if (eol == dstEnd) {
			/*
			 * If buffer ended on \r, peek ahead to see if a \n is
			 * available, unless EOF char was found already.
			 */

			if (eol != eof) {
			    int offset;

			    offset = eol - objPtr->bytes;
			    dst = dstEnd;
			    PeekAhead(chanPtr, &dstEnd, &gs);
			    eol = objPtr->bytes + offset;
			}

			if (eol >= dstEnd) {
			    eol--;
			    SetFlag(statePtr, INPUT_SAW_CR);
			    goto gotEOL;
			}
		    }
		    if (*eol == '\n') {
			skip++;
		    }
		    eol--;
		    ResetFlag(statePtr, INPUT_SAW_CR);
		    goto gotEOL;
		} else if (*eol == '\n') {
		    ResetFlag(statePtr, INPUT_SAW_CR);
		    goto gotEOL;
		}
	    }
	}
	if (eof != NULL) {
	    /*
	     * EOF character was seen. On EOF, leave current file position
	     * pointing at the EOF character, but don't store the EOF
	     * character in the output string.
	     */

	    dstEnd = eof;
	    SetFlag(statePtr, CHANNEL_EOF | CHANNEL_STICKY_EOF);
	    statePtr->inputEncodingFlags |= TCL_ENCODING_END;
	    ResetFlag(statePtr, CHANNEL_BLOCKED|INPUT_SAW_CR);
	}
	if (GotFlag(statePtr, CHANNEL_EOF)) {
	    skip = 0;
	    eol = dstEnd;
	    if (eol == objPtr->bytes + oldLength) {
		/*
		 * If we didn't append any bytes before encountering EOF,
		 * caller needs to see -1.
		 */

		Tcl_SetObjLength(objPtr, oldLength);
		CommonGetsCleanup(chanPtr);
		copiedTotal = -1;
		ResetFlag(statePtr, CHANNEL_BLOCKED|INPUT_SAW_CR);
		goto done;
	    }
	    goto gotEOL;
	} else if (gs.bytesWrote == 0
		&& GotFlag(statePtr, CHANNEL_ENCODING_ERROR)
		&& !GotFlag(statePtr, CHANNEL_NONBLOCKING)) {
	    /* Set eol to the position that caused the encoding error, and then
	     * continue to gotEOL, which stores the data that was decoded
	     * without error to objPtr.  This allows the caller to do something
	     * useful with the data decoded so far, and also results in the
	     * position of the file being the first byte that was not
	     * successfully decoded, allowing further processing at exactly that
	     * point, if desired.
	     */
	    eol = dstEnd;
	    goto gotEOL;
	}
	dst = dstEnd;
    }

    /*
     * Found EOL or EOF, but the output buffer may now contain too many UTF-8
     * characters. We need to know how many raw bytes correspond to the number
     * of UTF-8 characters we want, plus how many raw bytes correspond to the
     * character(s) making up EOL (if any), so we can remove the correct
     * number of bytes from the channel buffer.
     */

  gotEOL:
    /*
     * Regenerate the top channel, in case it was changed due to
     * self-modifying reflected transforms.
     */

    if (chanPtr != statePtr->topChanPtr) {
	TclChannelRelease((Tcl_Channel)chanPtr);
	chanPtr = statePtr->topChanPtr;
	TclChannelPreserve((Tcl_Channel)chanPtr);
    }

    bufPtr = gs.bufPtr;
    if (bufPtr == NULL) {
	Tcl_Panic("Tcl_GetsObj: gotEOL reached with bufPtr==NULL");
    }
    statePtr->inputEncodingState = gs.state;
    Tcl_ExternalToUtf(NULL, gs.encoding, RemovePoint(bufPtr), gs.rawRead,
	    statePtr->inputEncodingFlags | TCL_ENCODING_NO_TERMINATE,
	    &statePtr->inputEncodingState, dst,
	    eol - dst + skip + TCL_UTF_MAX - 1, &gs.rawRead, NULL,
	    &gs.charsWrote);
    bufPtr->nextRemoved += gs.rawRead;

    /*
     * Recycle all the emptied buffers.
     */

    Tcl_SetObjLength(objPtr, eol - objPtr->bytes);
    CommonGetsCleanup(chanPtr);
    ResetFlag(statePtr, CHANNEL_BLOCKED);
    copiedTotal = gs.totalChars + gs.charsWrote - skip;
    goto done;

    /*
     * Couldn't get a complete line. This only happens if we get a error
     * reading from the channel or we are non-blocking and there wasn't an EOL
     * or EOF in the data available.
     */

  restore:
    /*
     * Regenerate the top channel, in case it was changed due to
     * self-modifying reflected transforms.
     */
    if (chanPtr != statePtr->topChanPtr) {
	TclChannelRelease((Tcl_Channel)chanPtr);
	chanPtr = statePtr->topChanPtr;
	TclChannelPreserve((Tcl_Channel)chanPtr);
    }
    bufPtr = statePtr->inQueueHead;
    if (bufPtr != NULL) {
	bufPtr->nextRemoved = oldRemoved;
	bufPtr = bufPtr->nextPtr;
    }

    for ( ; bufPtr != NULL; bufPtr = bufPtr->nextPtr) {
	bufPtr->nextRemoved = BUFFER_PADDING;
    }
    CommonGetsCleanup(chanPtr);

    statePtr->inputEncodingState = oldState;
    statePtr->inputEncodingFlags = oldFlags;
    Tcl_SetObjLength(objPtr, oldLength);

    /*
     * We didn't get a complete line so we need to indicate to UpdateInterest
     * that the gets blocked. It will wait for more data instead of firing a
     * timer, avoiding a busy wait. This is where we are assuming that the
     * next operation is a gets. No more file events will be delivered on this
     * channel until new data arrives or some operation is performed on the
     * channel (e.g. gets, read, fconfigure) that changes the blocking state.
     * Note that this means a file event will not be delivered even though a
     * read would be able to consume the buffered data.
     */

    SetFlag(statePtr, CHANNEL_NEED_MORE_DATA);
    copiedTotal = -1;

    /*
     * Update the notifier state so we don't block while there is still data
     * in the buffers.
     */

  done:
    assert(!GotFlag(statePtr, CHANNEL_EOF)
	    || GotFlag(statePtr, CHANNEL_STICKY_EOF)
	    || GotFlag(statePtr, CHANNEL_ENCODING_ERROR)
	    || Tcl_InputBuffered((Tcl_Channel)chanPtr) == 0);
    assert(!(GotFlag(statePtr, CHANNEL_EOF|CHANNEL_BLOCKED)
	    == (CHANNEL_EOF|CHANNEL_BLOCKED)));

    /*
     * Regenerate the top channel, in case it was changed due to
     * self-modifying reflected transforms.
     */

    if (chanPtr != statePtr->topChanPtr) {
	TclChannelRelease((Tcl_Channel)chanPtr);
	chanPtr = statePtr->topChanPtr;
	TclChannelPreserve((Tcl_Channel)chanPtr);
    }
    UpdateInterest(chanPtr);
    TclChannelRelease((Tcl_Channel)chanPtr);
    if (GotFlag(statePtr, CHANNEL_ENCODING_ERROR) && gs.bytesWrote == 0) {
	bufPtr->nextRemoved = oldRemoved;
	Tcl_SetErrno(EILSEQ);
	copiedTotal = -1;
    }
    ResetFlag(statePtr, CHANNEL_ENCODING_ERROR);
    return copiedTotal;
}

/*
 *---------------------------------------------------------------------------
 *
 * TclGetsObjBinary --
 *
 *	A variation of Tcl_GetsObj that works directly on the buffers until
 *	end-of-line or end-of-file has been seen. Bytes read from the input
 *	channel return as a ByteArray obj.
 *
 *	WARNING!  The notion of "binary" used here is different from notions
 *	of "binary" used in other places. In particular, this "binary" routine
 *	may be called when an -eofchar is set on the channel.
 *
 * Results:
 *	Number of characters accumulated in the object or TCL_INDEX_NONE if error,
 *	blocked, or EOF. If TCL_INDEX_NONE, use Tcl_GetErrno() to retrieve the POSIX error
 *	code for the error or condition that occurred.
 *
 * Side effects:
 *	Consumes input from the channel.
 *
 *	On reading EOF, leave channel pointing at EOF char. On reading EOL,
 *	leave channel pointing after EOL, but don't return EOL in dst buffer.
 *
 *---------------------------------------------------------------------------
 */

static int
TclGetsObjBinary(
    Tcl_Channel chan,		/* Channel from which to read. */
    Tcl_Obj *objPtr)		/* The line read will be appended to this
				 * object as UTF-8 characters. */
{
    Channel *chanPtr = (Channel *) chan;
    ChannelState *statePtr = chanPtr->state;
				/* State info for channel */
    ChannelBuffer *bufPtr;
    int inEofChar, skip, copiedTotal, oldFlags, oldRemoved;
    Tcl_Size rawLen, byteLen = 0, oldLength;
    int eolChar;
    unsigned char *dst, *dstEnd, *eol, *eof, *byteArray;

    /*
     * This operation should occur at the top of a channel stack.
     */

    chanPtr = statePtr->topChanPtr;
    TclChannelPreserve((Tcl_Channel)chanPtr);

    bufPtr = statePtr->inQueueHead;

    /*
     * Preserved so we can restore the channel's state in case we don't find a
     * newline in the available input.
     */

    byteArray = Tcl_GetByteArrayFromObj(objPtr, &byteLen);
    if (byteArray == NULL) {
	Tcl_SetErrno(EILSEQ);
	return -1;
    }
    oldFlags = statePtr->inputEncodingFlags;
    oldRemoved = BUFFER_PADDING;
    oldLength = byteLen;
    if (bufPtr != NULL) {
	oldRemoved = bufPtr->nextRemoved;
    }

    rawLen = 0;
    skip = 0;
    eof = NULL;
    inEofChar = statePtr->inEofChar;

    /*
     * Only handle TCL_TRANSLATE_LF and TCL_TRANSLATE_CR.
     */

    eolChar = (statePtr->inputTranslation == TCL_TRANSLATE_LF) ? '\n' : '\r';

    ResetFlag(statePtr, CHANNEL_BLOCKED);
    while (1) {
	/*
	 * Subtract the number of bytes that were removed from channel buffer
	 * during last call.
	 */

	if (bufPtr != NULL) {
	    bufPtr->nextRemoved += rawLen;
	    if (!IsBufferReady(bufPtr)) {
		bufPtr = bufPtr->nextPtr;
	    }
	}

	if ((bufPtr == NULL) || (bufPtr->nextAdded == BUFFER_PADDING)) {
	    /*
	     * All channel buffers were exhausted and the caller still hasn't
	     * seen EOL. Need to read more bytes from the channel device. Side
	     * effect is to allocate another channel buffer.
	     */

	    if (GetInput(chanPtr) != 0) {
		goto restore;
	    }
	    bufPtr = statePtr->inQueueTail;
	    if (bufPtr == NULL) {
		goto restore;
	    }
	} else {
	    /*
	     * Incoming CHANNEL_STICKY_EOF is filtered out on entry.  A new
	     * CHANNEL_STICKY_EOF set in this routine leads to return before
	     * coming back here.  When we are not dealing with
	     * CHANNEL_STICKY_EOF, a CHANNEL_EOF implies an empty buffer.
	     * Here the buffer is non-empty so we know we're a non-EOF.
             */

	    assert(!GotFlag(statePtr, CHANNEL_STICKY_EOF));
	    assert(!GotFlag(statePtr, CHANNEL_EOF));
	}

	dst = (unsigned char *) RemovePoint(bufPtr);
	dstEnd = dst + BytesLeft(bufPtr);

	/*
	 * Remember if EOF char is seen, then look for EOL anyhow, because the
	 * EOL might be before the EOF char.
	 * XXX - in the binary case, consider coincident search for eol/eof.
	 */

	if (inEofChar != '\0') {
	    for (eol = dst; eol < dstEnd; eol++) {
		if (*eol == inEofChar) {
		    dstEnd = eol;
		    eof = eol;
		    break;
		}
	    }
	}

	/*
	 * On EOL, leave current file position pointing after the EOL, but
	 * don't store the EOL in the output string.
	 */

	for (eol = dst; eol < dstEnd; eol++) {
	    if (*eol == eolChar) {
		skip = 1;
		goto gotEOL;
	    }
	}
	if (eof != NULL) {
	    /*
	     * EOF character was seen. On EOF, leave current file position
	     * pointing at the EOF character, but don't store the EOF
	     * character in the output string.
	     */

	    SetFlag(statePtr, CHANNEL_EOF | CHANNEL_STICKY_EOF);
	    statePtr->inputEncodingFlags |= TCL_ENCODING_END;
	    ResetFlag(statePtr, CHANNEL_BLOCKED|INPUT_SAW_CR);
	}
	if (GotFlag(statePtr, CHANNEL_EOF)) {
	    skip = 0;
	    eol = dstEnd;
	    if ((dst == dstEnd) && (byteLen == oldLength)) {
		/*
		 * If we didn't append any bytes before encountering EOF,
		 * caller needs to see TCL_INDEX_NONE.
		 */

		byteArray = Tcl_SetByteArrayLength(objPtr, oldLength);
		CommonGetsCleanup(chanPtr);
		copiedTotal = -1;
		ResetFlag(statePtr, CHANNEL_BLOCKED);
		goto done;
	    }
	    goto gotEOL;
	}
	if (GotFlag(statePtr, CHANNEL_BLOCKED|CHANNEL_NONBLOCKING)
		== (CHANNEL_BLOCKED|CHANNEL_NONBLOCKING)) {
	    goto restore;
	}

	/*
	 * Copy bytes from the channel buffer to the ByteArray. This may
	 * realloc space, so keep track of result.
	 */

	rawLen = dstEnd - dst;
	byteArray = Tcl_SetByteArrayLength(objPtr, byteLen + rawLen);
	memcpy(byteArray + byteLen, dst, rawLen);
	byteLen += rawLen;
    }

    /*
     * Found EOL or EOF, but the output buffer may now contain too many bytes.
     * We need to know how many bytes correspond to the number we want, so we
     * can remove the correct number of bytes from the channel buffer.
     */

  gotEOL:
    if (bufPtr == NULL) {
	Tcl_Panic("TclGetsObjBinary: gotEOL reached with bufPtr==NULL");
    }

    rawLen = eol - dst;
    byteArray = Tcl_SetByteArrayLength(objPtr, byteLen + rawLen);
    memcpy(byteArray + byteLen, dst, rawLen);
    byteLen += rawLen;
    bufPtr->nextRemoved += rawLen + skip;

    /*
     * Convert the buffer if there was an encoding.
     * XXX - unimplemented.
     */

    if (statePtr->encoding != GetBinaryEncoding()) {
    }

    /*
     * Recycle all the emptied buffers.
     */

    CommonGetsCleanup(chanPtr);
    ResetFlag(statePtr, CHANNEL_BLOCKED);
    copiedTotal = byteLen;
    goto done;

    /*
     * Couldn't get a complete line. This only happens if we get a error
     * reading from the channel or we are non-blocking and there wasn't an EOL
     * or EOF in the data available.
     */

  restore:
    bufPtr = statePtr->inQueueHead;
    if (bufPtr) {
	bufPtr->nextRemoved = oldRemoved;
	bufPtr = bufPtr->nextPtr;
    }

    for ( ; bufPtr != NULL; bufPtr = bufPtr->nextPtr) {
	bufPtr->nextRemoved = BUFFER_PADDING;
    }
    CommonGetsCleanup(chanPtr);

    statePtr->inputEncodingFlags = oldFlags;
    byteArray = Tcl_SetByteArrayLength(objPtr, oldLength);

    /*
     * We didn't get a complete line so we need to indicate to UpdateInterest
     * that the gets blocked. It will wait for more data instead of firing a
     * timer, avoiding a busy wait. This is where we are assuming that the
     * next operation is a gets. No more file events will be delivered on this
     * channel until new data arrives or some operation is performed on the
     * channel (e.g. gets, read, fconfigure) that changes the blocking state.
     * Note that this means a file event will not be delivered even though a
     * read would be able to consume the buffered data.
     */

    SetFlag(statePtr, CHANNEL_NEED_MORE_DATA);
    copiedTotal = -1;

    /*
     * Update the notifier state so we don't block while there is still data
     * in the buffers.
     */

  done:
    assert(!GotFlag(statePtr, CHANNEL_EOF)
	    || GotFlag(statePtr, CHANNEL_STICKY_EOF)
	    || Tcl_InputBuffered((Tcl_Channel)chanPtr) == 0);
    assert(!(GotFlag(statePtr, CHANNEL_EOF|CHANNEL_BLOCKED)
	    == (CHANNEL_EOF|CHANNEL_BLOCKED)));
    UpdateInterest(chanPtr);
    TclChannelRelease((Tcl_Channel)chanPtr);
    return copiedTotal;
}

/*
 *---------------------------------------------------------------------------
 *
 * FreeBinaryEncoding --
 *
 *	Frees any "iso8859-1" Tcl_Encoding created by [gets] on a binary
 *	channel in a thread as part of that thread's finalization.
 *
 * Results:
 *	None.
 *
 *---------------------------------------------------------------------------
 */

static void
FreeBinaryEncoding(
    TCL_UNUSED(void *))
{
    ThreadSpecificData *tsdPtr = TCL_TSD_INIT(&dataKey);

    if (tsdPtr->binaryEncoding != NULL) {
	Tcl_FreeEncoding(tsdPtr->binaryEncoding);
	tsdPtr->binaryEncoding = NULL;
    }
}

static Tcl_Encoding
GetBinaryEncoding(void)
{
    ThreadSpecificData *tsdPtr = TCL_TSD_INIT(&dataKey);

    if (tsdPtr->binaryEncoding == NULL) {
	tsdPtr->binaryEncoding = Tcl_GetEncoding(NULL, "iso8859-1");
	Tcl_CreateThreadExitHandler(FreeBinaryEncoding, NULL);
    }
    if (tsdPtr->binaryEncoding == NULL) {
	Tcl_Panic("binary encoding is not available");
    }
    return tsdPtr->binaryEncoding;
}

/*
 *---------------------------------------------------------------------------
 *
 * FilterInputBytes --
 *
 *	Helper function for Tcl_GetsObj. Produces UTF-8 characters from raw
 *	bytes read from the channel.
 *
 *	Consumes available bytes from channel buffers. When channel buffers
 *	are exhausted, reads more bytes from channel device into a new channel
 *	buffer. It is the caller's responsibility to free the channel buffers
 *	that have been exhausted.
 *
 * Results:
 *	The return value is -1 if there was an error reading from the channel,
 *	0 otherwise.
 *
 * Side effects:
 *	Status object keeps track of how much data from channel buffers has
 *	been consumed and where UTF-8 bytes should be stored.
 *
 *---------------------------------------------------------------------------
 */

static int
FilterInputBytes(
    Channel *chanPtr,		/* Channel to read. */
    GetsState *gsPtr)		/* Current state of gets operation. */
{
    ChannelState *statePtr = chanPtr->state;
				/* State info for channel */
    ChannelBuffer *bufPtr;
    char *raw, *dst;
    int offset, toRead, dstNeeded, spaceLeft, result, rawLen;
    Tcl_Obj *objPtr;
#define ENCODING_LINESIZE 20	/* Lower bound on how many bytes to convert at
				 * a time. Since we don't know a priori how
				 * many bytes of storage this many source
				 * bytes will use, we actually need at least
				 * ENCODING_LINESIZE * TCL_MAX_UTF bytes of
				 * room. */

    objPtr = gsPtr->objPtr;

    /*
     * Subtract the number of bytes that were removed from channel buffer
     * during last call.
     */

    bufPtr = gsPtr->bufPtr;
    if (bufPtr != NULL) {
	bufPtr->nextRemoved += gsPtr->rawRead;
	if (!IsBufferReady(bufPtr)) {
	    bufPtr = bufPtr->nextPtr;
	}
    }
    gsPtr->totalChars += gsPtr->charsWrote;

    if ((bufPtr == NULL) || (bufPtr->nextAdded == BUFFER_PADDING)) {
	/*
	 * All channel buffers were exhausted and the caller still hasn't seen
	 * EOL. Need to read more bytes from the channel device. Side effect
	 * is to allocate another channel buffer.
	 */

    read:
	if (GotFlag(statePtr, CHANNEL_NONBLOCKING|CHANNEL_BLOCKED)
		== (CHANNEL_NONBLOCKING|CHANNEL_BLOCKED)) {
	    gsPtr->charsWrote = 0;
	    gsPtr->rawRead = 0;
	    return -1;
	}
	if (GetInput(chanPtr) != 0) {
	    gsPtr->charsWrote = 0;
	    gsPtr->rawRead = 0;
	    return -1;
	}
	bufPtr = statePtr->inQueueTail;
	gsPtr->bufPtr = bufPtr;
	if (bufPtr == NULL) {
	    gsPtr->charsWrote = 0;
	    gsPtr->rawRead = 0;
	    return -1;
	}
    } else {
	/*
	 * Incoming CHANNEL_STICKY_EOF is filtered out on entry.  A new
	 * CHANNEL_STICKY_EOF set in this routine leads to return before
	 * coming back here.  When we are not dealing with CHANNEL_STICKY_EOF,
	 * a CHANNEL_EOF implies an empty buffer.  Here the buffer is
	 * non-empty so we know we're a non-EOF.
         */

	assert(!GotFlag(statePtr, CHANNEL_STICKY_EOF));
	assert(!GotFlag(statePtr, CHANNEL_EOF));
    }

    /*
     * Convert some of the bytes from the channel buffer to UTF-8. Space in
     * objPtr's string rep is used to hold the UTF-8 characters. Grow the
     * string rep if we need more space.
     */

    raw = RemovePoint(bufPtr);
    rawLen = BytesLeft(bufPtr);

    dst = *gsPtr->dstPtr;
    offset = dst - objPtr->bytes;
    toRead = ENCODING_LINESIZE;
    if (toRead > rawLen) {
	toRead = rawLen;
    }
    dstNeeded = toRead * TCL_UTF_MAX;
    spaceLeft = objPtr->length - offset;
    if (dstNeeded > spaceLeft) {
	int length = offset + ((offset < dstNeeded) ? dstNeeded : offset);

	if (Tcl_AttemptSetObjLength(objPtr, length) == 0) {
	    length = offset + dstNeeded;
	    if (Tcl_AttemptSetObjLength(objPtr, length) == 0) {
		dstNeeded = TCL_UTF_MAX - 1 + toRead;
		length = offset + dstNeeded;
		Tcl_SetObjLength(objPtr, length);
	    }
	}
	spaceLeft = length - offset;
	dst = objPtr->bytes + offset;
	*gsPtr->dstPtr = dst;
    }
    gsPtr->state = statePtr->inputEncodingState;

    result = Tcl_ExternalToUtf(NULL, gsPtr->encoding, raw, rawLen,
	    statePtr->inputEncodingFlags | TCL_ENCODING_NO_TERMINATE,
	    &statePtr->inputEncodingState, dst, spaceLeft, &gsPtr->rawRead,
	    &gsPtr->bytesWrote, &gsPtr->charsWrote);

	if (result == TCL_CONVERT_UNKNOWN || result == TCL_CONVERT_SYNTAX) {
	    SetFlag(statePtr, CHANNEL_ENCODING_ERROR);
	    ResetFlag(statePtr, CHANNEL_STICKY_EOF);
	    ResetFlag(statePtr, CHANNEL_EOF);
	    result = TCL_OK;
	}

    /*
     * Make sure that if we go through 'gets', that we reset the
     * TCL_ENCODING_START flag still. [Bug #523988]
     */

    statePtr->inputEncodingFlags &= ~TCL_ENCODING_START;

    if (result == TCL_CONVERT_MULTIBYTE) {
	/*
	 * The last few bytes in this channel buffer were the start of a
	 * multibyte sequence. If this buffer was full, then move them to the
	 * next buffer so the bytes will be contiguous.
	 */

	ChannelBuffer *nextPtr;
	int extra;

	nextPtr = bufPtr->nextPtr;
	if (!IsBufferFull(bufPtr)) {
	    if (gsPtr->rawRead > 0) {
		/*
		 * Some raw bytes were converted to UTF-8. Fall through,
		 * returning those UTF-8 characters because a EOL might be
		 * present in them.
		 */
	    } else if (GotFlag(statePtr, CHANNEL_EOF)) {
		/*
		 * There was a partial character followed by EOF on the
		 * device. Fall through, returning that nothing was found.
		 */

		bufPtr->nextRemoved = bufPtr->nextAdded;
	    } else {
		/*
		 * There are no more cached raw bytes left. See if we can get
		 * some more, but avoid blocking on a non-blocking channel.
		 */

		goto read;
	    }
	} else {
	    if (nextPtr == NULL) {
		nextPtr = AllocChannelBuffer(statePtr->bufSize);
		bufPtr->nextPtr = nextPtr;
		statePtr->inQueueTail = nextPtr;
	    }
	    extra = rawLen - gsPtr->rawRead;
	    memcpy(nextPtr->buf + (BUFFER_PADDING - extra),
		    raw + gsPtr->rawRead, extra);
	    nextPtr->nextRemoved -= extra;
	    bufPtr->nextAdded -= extra;
	}
    }

    gsPtr->bufPtr = bufPtr;
    return 0;
}

/*
 *---------------------------------------------------------------------------
 *
 * PeekAhead --
 *
 *	Helper function used by Tcl_GetsObj(). Called when we've seen a \r at
 *	the end of the UTF-8 string and want to look ahead one character to
 *	see if it is a \n.
 *
 * Results:
 *	*gsPtr->dstPtr is filled with a pointer to the start of the range of
 *	UTF-8 characters that were found by peeking and *dstEndPtr is filled
 *	with a pointer to the bytes just after the end of the range.
 *
 * Side effects:
 *	If no more raw bytes were available in one of the channel buffers,
 *	tries to perform a non-blocking read to get more bytes from the
 *	channel device.
 *
 *---------------------------------------------------------------------------
 */

static void
PeekAhead(
    Channel *chanPtr,		/* The channel to read. */
    char **dstEndPtr,		/* Filled with pointer to end of new range of
				 * UTF-8 characters. */
    GetsState *gsPtr)		/* Current state of gets operation. */
{
    ChannelState *statePtr = chanPtr->state;
				/* State info for channel */
    ChannelBuffer *bufPtr;
    Tcl_DriverBlockModeProc *blockModeProc;
    int bytesLeft;

    bufPtr = gsPtr->bufPtr;

    /*
     * If there's any more raw input that's still buffered, we'll peek into
     * that. Otherwise, only get more data from the channel driver if it looks
     * like there might actually be more data. The assumption is that if the
     * channel buffer is filled right up to the end, then there might be more
     * data to read.
     */

    blockModeProc = NULL;
    if (bufPtr->nextPtr == NULL) {
	bytesLeft = BytesLeft(bufPtr) - gsPtr->rawRead;
	if (bytesLeft == 0) {
	    if (!IsBufferFull(bufPtr)) {
		/*
		 * Don't peek ahead if last read was short read.
		 */

		goto cleanup;
	    }
	    if (!GotFlag(statePtr, CHANNEL_NONBLOCKING)) {
		blockModeProc = Tcl_ChannelBlockModeProc(chanPtr->typePtr);
		if (blockModeProc == NULL) {
		    /*
		     * Don't peek ahead if cannot set non-blocking mode.
		     */

		    goto cleanup;
		}
		StackSetBlockMode(chanPtr, TCL_MODE_NONBLOCKING);
	    }
	}
    }
    if (FilterInputBytes(chanPtr, gsPtr) == 0) {
	*dstEndPtr = *gsPtr->dstPtr + gsPtr->bytesWrote;
    }
    if (blockModeProc != NULL) {
	StackSetBlockMode(chanPtr, TCL_MODE_BLOCKING);
    }
    return;

  cleanup:
    bufPtr->nextRemoved += gsPtr->rawRead;
    gsPtr->rawRead = 0;
    gsPtr->totalChars += gsPtr->charsWrote;
    gsPtr->bytesWrote = 0;
    gsPtr->charsWrote = 0;
}

/*
 *---------------------------------------------------------------------------
 *
 * CommonGetsCleanup --
 *
 *	Helper function for Tcl_GetsObj() to restore the channel after a
 *	"gets" operation.
 *
 * Results:
 *	None.
 *
 * Side effects:
 *	Encoding may be freed.
 *
 *---------------------------------------------------------------------------
 */

static void
CommonGetsCleanup(
    Channel *chanPtr)
{
    ChannelState *statePtr = chanPtr->state;
				/* State info for channel */
    ChannelBuffer *bufPtr, *nextPtr;

    bufPtr = statePtr->inQueueHead;
    for ( ; bufPtr != NULL; bufPtr = nextPtr) {
	nextPtr = bufPtr->nextPtr;
	if (IsBufferReady(bufPtr)) {
	    break;
	}
	RecycleBuffer(statePtr, bufPtr, 0);
    }
    statePtr->inQueueHead = bufPtr;
    if (bufPtr == NULL) {
	statePtr->inQueueTail = NULL;
    } else {
	/*
	 * If any multi-byte characters were split across channel buffer
	 * boundaries, the split-up bytes were moved to the next channel
	 * buffer by FilterInputBytes(). Move the bytes back to their original
	 * buffer because the caller could change the channel's encoding which
	 * could change the interpretation of whether those bytes really made
	 * up multi-byte characters after all.
	 */

	nextPtr = bufPtr->nextPtr;
	for ( ; nextPtr != NULL; nextPtr = bufPtr->nextPtr) {
	    int extra;

	    extra = SpaceLeft(bufPtr);
	    if (extra > 0) {
		memcpy(InsertPoint(bufPtr),
			nextPtr->buf + (BUFFER_PADDING - extra),
			(size_t) extra);
		bufPtr->nextAdded += extra;
		nextPtr->nextRemoved = BUFFER_PADDING;
	    }
	    bufPtr = nextPtr;
	}
    }
}

/*
 *----------------------------------------------------------------------
 *
 * Tcl_Read --
 *
 *	Reads a given number of bytes from a channel. EOL and EOF translation
 *	is done on the bytes being read, so the number of bytes consumed from
 *	the channel may not be equal to the number of bytes stored in the
 *	destination buffer.
 *
 *	No encoding conversions are applied to the bytes being read.
 *
 * Results:
 *	The number of bytes read, or TCL_INDEX_NONE on error. Use Tcl_GetErrno() to
 *	retrieve the error code for the error that occurred.
 *
 * Side effects:
 *	May cause input to be buffered.
 *
 *----------------------------------------------------------------------
 */

Tcl_Size
Tcl_Read(
    Tcl_Channel chan,		/* The channel from which to read. */
    char *dst,			/* Where to store input read. */
    Tcl_Size bytesToRead)		/* Maximum number of bytes to read. */
{
    Channel *chanPtr = (Channel *) chan;
    ChannelState *statePtr = chanPtr->state;
				/* State info for channel */

    /*
     * This operation should occur at the top of a channel stack.
     */

    chanPtr = statePtr->topChanPtr;

    if (CheckChannelErrors(statePtr, TCL_READABLE) != 0) {
	return TCL_INDEX_NONE;
    }

    return DoRead(chanPtr, dst, bytesToRead, 0);
}

/*
 *----------------------------------------------------------------------
 *
 * Tcl_ReadRaw --
 *
 *	Reads a given number of bytes from a channel. EOL and EOF translation
 *	is done on the bytes being read, so the number of bytes consumed from
 *	the channel may not be equal to the number of bytes stored in the
 *	destination buffer.
 *
 *	No encoding conversions are applied to the bytes being read.
 *
 * Results:
 *	The number of bytes read, or TCL_INDEX_NONE on error. Use Tcl_GetErrno() to
 *	retrieve the error code for the error that occurred.
 *
 * Side effects:
 *	May cause input to be buffered.
 *
 *----------------------------------------------------------------------
 */

Tcl_Size
Tcl_ReadRaw(
    Tcl_Channel chan,		/* The channel from which to read. */
    char *readBuf,		/* Where to store input read. */
    Tcl_Size bytesToRead)		/* Maximum number of bytes to read. */
{
    Channel *chanPtr = (Channel *) chan;
    ChannelState *statePtr = chanPtr->state;
				/* State info for channel */
    int copied = 0;

    assert(bytesToRead > 0);
    if (CheckChannelErrors(statePtr, TCL_READABLE | CHANNEL_RAW_MODE) != 0) {
	return TCL_INDEX_NONE;
    }

    /*
     * First read bytes from the push-back buffers.
     */

    while (chanPtr->inQueueHead && bytesToRead > 0) {
	ChannelBuffer *bufPtr = chanPtr->inQueueHead;
	int bytesInBuffer = BytesLeft(bufPtr);
	int toCopy = (bytesInBuffer < (int)bytesToRead) ? bytesInBuffer
		: (int)bytesToRead;

	/*
	 * Copy the current chunk into the read buffer.
	 */

	memcpy(readBuf, RemovePoint(bufPtr), toCopy);
	bufPtr->nextRemoved += toCopy;
	copied += toCopy;
	readBuf += toCopy;
	bytesToRead -= toCopy;

	/*
         * If the current buffer is empty recycle it.
         */

	if (IsBufferEmpty(bufPtr)) {
	    chanPtr->inQueueHead = bufPtr->nextPtr;
	    if (chanPtr->inQueueHead == NULL) {
		chanPtr->inQueueTail = NULL;
	    }
	    RecycleBuffer(chanPtr->state, bufPtr, 0);
	}
    }

    /*
     * Go to the driver only if we got nothing from pushback.  Have to do it
     * this way to avoid EOF mistimings when we consider the ability that EOF
     * may not be a permanent condition in the driver, and in that case we
     * have to synchronize.
     */

    if (copied) {
	return copied;
    }

    /*
     * This test not needed.
     */

    if (bytesToRead > 0) {
	int nread = ChanRead(chanPtr, readBuf, bytesToRead);

	if (nread == -1) {
	    /*
	     * An error signaled.  If CHANNEL_BLOCKED, then the error is not
	     * real, but an indication of blocked state.  In that case, retain
	     * the flag and let caller receive the short read of copied bytes
	     * from the pushback.  HOWEVER, if copied==0 bytes from pushback
	     * then repeat signalling the blocked state as an error to caller
	     * so there is no false report of an EOF.  When !CHANNEL_BLOCKED,
	     * the error is real and passes on to caller.
	     */

	    if (!GotFlag(statePtr, CHANNEL_BLOCKED) || copied == 0) {
		copied = -1;
	    }
	} else if (nread > 0) {
	    /*
	     * Successful read (short is OK) - add to bytes copied.
	     */

	    copied += nread;
	} else {
	    /*
	     * nread == 0.  Driver is at EOF. Let that state filter up.
	     */
	}
    }
    return copied;
}

/*
 *---------------------------------------------------------------------------
 *
 * Tcl_ReadChars --
 *
 *	Reads from the channel until the requested number of characters have
 *	been seen, EOF is seen, or the channel would block. EOL and EOF
 *	translation is done. If reading binary data, the raw bytes are wrapped
 *	in a Tcl byte array object. Otherwise, the raw bytes are converted to
 *	UTF-8 using the channel's current encoding and stored in a Tcl string
 *	object.
 *
 * Results:
 *	The number of characters read, or TCL_INDEX_NONE on error. Use Tcl_GetErrno() to
 *	retrieve the error code for the error that occurred.
 *
 * Side effects:
 *	May cause input to be buffered.
 *
 *---------------------------------------------------------------------------
 */

Tcl_Size
Tcl_ReadChars(
    Tcl_Channel chan,		/* The channel to read. */
    Tcl_Obj *objPtr,		/* Input data is stored in this object. */
    Tcl_Size toRead,		/* Maximum number of characters to store, or
				 * TCL_INDEX_NONE to read all available data (up to EOF or
				 * when channel blocks). */
    int appendFlag)		/* If non-zero, data read from the channel
				 * will be appended to the object. Otherwise,
				 * the data will replace the existing contents
				 * of the object. */
{
    Channel *chanPtr = (Channel *) chan;
    ChannelState *statePtr = chanPtr->state;
				/* State info for channel */

    /*
     * This operation should occur at the top of a channel stack.
     */

    chanPtr = statePtr->topChanPtr;

    if (CheckChannelErrors(statePtr, TCL_READABLE) != 0) {
	/*
	 * Update the notifier state so we don't block while there is still
	 * data in the buffers.
	 */

	UpdateInterest(chanPtr);
	return TCL_INDEX_NONE;
    }

    return DoReadChars(chanPtr, objPtr, toRead, 0, appendFlag);
}
/*
 *---------------------------------------------------------------------------
 *
 * DoReadChars --
 *
 *	Reads from the channel until the requested number of characters have
 *	been seen, EOF is seen, or the channel would block. EOL and EOF
 *	translation is done. If reading binary data, the raw bytes are wrapped
 *	in a Tcl byte array object. Otherwise, the raw bytes are converted to
 *	UTF-8 using the channel's current encoding and stored in a Tcl string
 *	object.
 *
 * Results:
 *	The number of characters read, or TCL_INDEX_NONE on error. Use Tcl_GetErrno() to
 *	retrieve the error code for the error that occurred.
 *
 * Side effects:
 *	May cause input to be buffered.
 *
 *---------------------------------------------------------------------------
 */

static Tcl_Size
DoReadChars(
    Channel *chanPtr,		/* The channel to read. */
    Tcl_Obj *objPtr,		/* Input data is stored in this object. */
    Tcl_Size toRead,		/* Maximum number of characters to store, or
				 * TCL_INDEX_NONE to read all available data (up to EOF or
				 * when channel blocks). */
    int allowShortReads,	/* Allow half-blocking (pipes,sockets) */
    int appendFlag)		/* If non-zero, data read from the channel
				 * will be appended to the object. Otherwise,
				 * the data will replace the existing contents
				 * of the object. */
{
    ChannelState *statePtr = chanPtr->state;
				/* State info for channel */
    ChannelBuffer *bufPtr;
    Tcl_Size copied;
    int result;
    Tcl_Encoding encoding = statePtr->encoding;
    int binaryMode;
#define UTF_EXPANSION_FACTOR	1024
    int factor = UTF_EXPANSION_FACTOR;

    if (GotFlag(statePtr, CHANNEL_ENCODING_ERROR)) {
<<<<<<< HEAD
	/* TODO: UpdateInterest not needed here? */
	ResetFlag(statePtr, CHANNEL_ENCODING_ERROR|CHANNEL_EOF);
=======
	ResetFlag(statePtr, CHANNEL_EOF|CHANNEL_ENCODING_ERROR);
	/* TODO: We don't need this call? */
>>>>>>> 9b5b9d20
	UpdateInterest(chanPtr);

	Tcl_SetErrno(EILSEQ);
	return -1;
    }
    /*
     * Early out when next read will see eofchar.
     *
     * NOTE: See DoRead for argument that it's a bug (one we're keeping) to
     * have this escape before the one for zero-char read request.
     */

    if (GotFlag(statePtr, CHANNEL_STICKY_EOF)) {
	SetFlag(statePtr, CHANNEL_EOF);
	assert(statePtr->inputEncodingFlags & TCL_ENCODING_END);
	assert(!GotFlag(statePtr, CHANNEL_BLOCKED|INPUT_SAW_CR));

	/* TODO: UpdateInterest not needed here? */
	UpdateInterest(chanPtr);
	return 0;
    }

    /*
     * Special handling for zero-char read request.
     */
    if (toRead == 0) {
	if (GotFlag(statePtr, CHANNEL_EOF)) {
	    statePtr->inputEncodingFlags |= TCL_ENCODING_START;
	}
	ResetFlag(statePtr, CHANNEL_BLOCKED|CHANNEL_EOF);
	statePtr->inputEncodingFlags &= ~TCL_ENCODING_END;
	/* TODO: UpdateInterest not needed here? */
	UpdateInterest(chanPtr);
	return 0;
    }

    /*
     * This operation should occur at the top of a channel stack.
     */

    chanPtr = statePtr->topChanPtr;
    TclChannelPreserve((Tcl_Channel)chanPtr);

    binaryMode = (encoding == GetBinaryEncoding())
	    && (statePtr->inputTranslation == TCL_TRANSLATE_LF)
	    && (statePtr->inEofChar == '\0');

    if (appendFlag) {
	if (binaryMode && (NULL == Tcl_GetByteArrayFromObj(objPtr, (size_t *)NULL))) {
	    binaryMode = 0;
	}
    } else {
	if (binaryMode) {
	    Tcl_SetByteArrayLength(objPtr, 0);
	} else {
	    Tcl_SetObjLength(objPtr, 0);
	}
    }

    /*
     * Must clear the BLOCKED|EOF flags here since we check before reading.
     */

    if (GotFlag(statePtr, CHANNEL_EOF)) {
	statePtr->inputEncodingFlags |= TCL_ENCODING_START;
    }
    ResetFlag(statePtr, CHANNEL_BLOCKED|CHANNEL_EOF);
    statePtr->inputEncodingFlags &= ~TCL_ENCODING_END;
    for (copied = 0; toRead > 0 || toRead == TCL_INDEX_NONE; ) {
	int copiedNow = -1;
	if (statePtr->inQueueHead != NULL) {
	    if (binaryMode) {
		copiedNow = ReadBytes(statePtr, objPtr, toRead);
	    } else {
		copiedNow = ReadChars(statePtr, objPtr, toRead, &factor);
	    }

	    /*
	     * Recycle current buffer if empty.
	     */

	    bufPtr = statePtr->inQueueHead;
	    if (IsBufferEmpty(bufPtr)) {
		ChannelBuffer *nextPtr = bufPtr->nextPtr;

		RecycleBuffer(statePtr, bufPtr, 0);
		statePtr->inQueueHead = nextPtr;
		if (nextPtr == NULL) {
		    statePtr->inQueueTail = NULL;
		}
	    }

	    /*
	     * If CHANNEL_ENCODING_ERROR and CHANNEL_STICKY_EOF are both set,
	     * then CHANNEL_ENCODING_ERROR was caused by data that occurred
	     * after the EOF character was encountered, so it doesn't count as
	     * a real error.
	     */

	    if (GotFlag(statePtr, CHANNEL_ENCODING_ERROR)
		    && !GotFlag(statePtr, CHANNEL_STICKY_EOF)
		    && (!GotFlag(statePtr, CHANNEL_NONBLOCKING))) {
		copied = -1;
		goto finish;
	    }
	}

	if (copiedNow < 0) {
	    if (GotFlag(statePtr, CHANNEL_EOF)) {
		break;
	    }
	    if ((GotFlag(statePtr, CHANNEL_NONBLOCKING) || allowShortReads)
		    && GotFlag(statePtr, CHANNEL_BLOCKED)) {
		break;
	    }
	    result = GetInput(chanPtr);
	    if (chanPtr != statePtr->topChanPtr) {
		TclChannelRelease((Tcl_Channel)chanPtr);
		chanPtr = statePtr->topChanPtr;
		TclChannelPreserve((Tcl_Channel)chanPtr);
	    }
	    if (result != 0) {
		if (!GotFlag(statePtr, CHANNEL_BLOCKED)) {
		    copied = -1;
		}
		break;
	    }
	} else {
	    copied += copiedNow;
	    if (toRead != TCL_INDEX_NONE) {
		toRead -= copiedNow; /* Only decr if not reading whole file */
	    }
	}
    }

finish:
    /*
     * Failure to fill a channel buffer may have left channel reporting a
     * "blocked" state, but so long as we fulfilled the request here, the
     * caller does not consider us blocked.
     */

    if (toRead == 0) {
	ResetFlag(statePtr, CHANNEL_BLOCKED);
    }

    /*
     * Regenerate chanPtr in case it was changed due to
     * self-modifying reflected transforms.
     */

    if (chanPtr != statePtr->topChanPtr) {
	TclChannelRelease((Tcl_Channel)chanPtr);
	chanPtr = statePtr->topChanPtr;
	TclChannelPreserve((Tcl_Channel)chanPtr);
    }

    /*
     * Update the notifier state so we don't block while there is still data
     * in the buffers.
     */

    assert(!GotFlag(statePtr, CHANNEL_EOF)
	    || GotFlag(statePtr, CHANNEL_STICKY_EOF)
	    || GotFlag(statePtr, CHANNEL_ENCODING_ERROR)
	    || Tcl_InputBuffered((Tcl_Channel)chanPtr) == 0);
    assert(!(GotFlag(statePtr, CHANNEL_EOF|CHANNEL_BLOCKED)
            == (CHANNEL_EOF|CHANNEL_BLOCKED)));
    UpdateInterest(chanPtr);

    /* This must comes after UpdateInterest(), which may set errno */
    if (GotFlag(statePtr, CHANNEL_ENCODING_ERROR)
	    && (!copied || !GotFlag(statePtr, CHANNEL_NONBLOCKING))) {
	/* Channel either is blocking or is nonblocking with no data
	 * succesfully red before the error.  Return an error so that callers
	 * like [read] can also return an error.
	*/
	ResetFlag(statePtr, CHANNEL_EOF|CHANNEL_ENCODING_ERROR);
	Tcl_SetErrno(EILSEQ);
	copied = -1;
    }
    TclChannelRelease((Tcl_Channel)chanPtr);
    if (copied == TCL_INDEX_NONE) {
	ResetFlag(statePtr, CHANNEL_ENCODING_ERROR|CHANNEL_EOF);
    }
    return copied;
}

/*
 *---------------------------------------------------------------------------
 *
 * ReadBytes --
 *
 *	Reads from the channel until the requested number of bytes have been
 *	seen, EOF is seen, or the channel would block. Bytes from the channel
 *	are stored in objPtr as a ByteArray object. EOL and EOF translation
 *	are done.
 *
 *	'bytesToRead' can safely be a very large number because space is only
 *	allocated to hold data read from the channel as needed.
 *
 * Results:
 *	The return value is the number of bytes appended to the object, or
 *	TCL_INDEX_NONE to indicate that zero bytes were read due to an EOF.
 *
 * Side effects:
 *	The storage of bytes in objPtr can cause (re-)allocation of memory.
 *
 *---------------------------------------------------------------------------
 */

static int
ReadBytes(
    ChannelState *statePtr,	/* State of the channel to read. */
    Tcl_Obj *objPtr,		/* Input data is appended to this ByteArray
				 * object. Its length is how much space has
				 * been allocated to hold data, not how many
				 * bytes of data have been stored in the
				 * object. */
    int bytesToRead)		/* Maximum number of bytes to store, or -1 to
				 * get all available bytes. Bytes are obtained
				 * from the first buffer in the queue - even
				 * if this number is larger than the number of
				 * bytes available in the first buffer, only
				 * the bytes from the first buffer are
				 * returned. */
{
    ChannelBuffer *bufPtr = statePtr->inQueueHead;
    int srcLen = BytesLeft(bufPtr);
    int toRead = bytesToRead>srcLen || bytesToRead<0 ? srcLen : bytesToRead;

    TclAppendBytesToByteArray(objPtr, (unsigned char *) RemovePoint(bufPtr),
	    toRead);
    bufPtr->nextRemoved += toRead;
    return toRead;
}

/*
 *---------------------------------------------------------------------------
 *
 * ReadChars --
 *
 *	Reads from the channel until the requested number of UTF-8 characters
 *	have been seen, EOF is seen, or the channel would block. Raw bytes
 *	from the channel are converted to UTF-8 and stored in objPtr. EOL and
 *	EOF translation is done.
 *
 *	'charsToRead' can safely be a very large number because space is only
 *	allocated to hold data read from the channel as needed.
 *
 *	'charsToRead' may *not* be 0.
 *
 * Results:
 *	The return value is the number of characters appended to the object,
 *	*offsetPtr is filled with the number of bytes that were appended, and
 *	*factorPtr is filled with the expansion factor used to guess how many
 *	bytes of UTF-8 to allocate to hold N source bytes.
 *
 * Side effects:
 *	None.
 *
 *---------------------------------------------------------------------------
 */

static int
ReadChars(
    ChannelState *statePtr,	/* State of channel to read. */
    Tcl_Obj *objPtr,		/* Input data is appended to this object.
				 * objPtr->length is how much space has been
				 * allocated to hold data, not how many bytes
				 * of data have been stored in the object. */
    int charsToRead,		/* Maximum number of characters to store, or
				 * TCL_INDEX_NONE to get all available characters.
				 * Characters are obtained from the first
				 * buffer in the queue -- even if this number
				 * is larger than the number of characters
				 * available in the first buffer, only the
				 * characters from the first buffer are
				 * returned. The exception is when there is
				 * not any complete character in the first
				 * buffer.  In that case, a recursive call
				 * effectively obtains chars from the
				 * second buffer. */
    int *factorPtr)		/* On input, contains a guess of how many
				 * bytes need to be allocated to hold the
				 * result of converting N source bytes to
				 * UTF-8. On output, contains another guess
				 * based on the data seen so far. */
{
    Tcl_Encoding encoding = statePtr->encoding;
    Tcl_EncodingState savedState = statePtr->inputEncodingState;
    ChannelBuffer *bufPtr = statePtr->inQueueHead;
    int savedIEFlags = statePtr->inputEncodingFlags;
    int savedFlags = statePtr->flags;
    char *dst, *src = RemovePoint(bufPtr);
    Tcl_Size numBytes;
    int srcLen = BytesLeft(bufPtr);

    /*
     * One src byte can yield at most one character.  So when the number of
     * src bytes we plan to read is less than the limit on character count to
     * be read, clearly we will remain within that limit, and we can use the
     * value of "srcLen" as a tighter limit for sizing receiving buffers.
     */

    int toRead = ((charsToRead<0)||(charsToRead > srcLen)) ? srcLen : charsToRead;

    /*
     * 'factor' is how much we guess that the bytes in the source buffer will
     * expand when converted to UTF-8 chars. This guess comes from analyzing
     * how many characters were produced by the previous pass.
     */

    int factor = *factorPtr;
    int dstLimit = TCL_UTF_MAX - 1 + toRead * factor / UTF_EXPANSION_FACTOR;

    (void) Tcl_GetStringFromObj(objPtr, &numBytes);
    Tcl_AppendToObj(objPtr, NULL, dstLimit);
    if (toRead == srcLen) {
	size_t size;

	dst = TclGetStringStorage(objPtr, &size) + numBytes;
	dstLimit = (size - numBytes) > INT_MAX ? INT_MAX : (size - numBytes);
    } else {
	dst = TclGetString(objPtr) + numBytes;
    }

    /*
     * This routine is burdened with satisfying several constraints. It cannot
     * append more than 'charsToRead` chars onto objPtr. This is measured
     * after encoding and translation transformations are completed. There is
     * no precise number of src bytes that can be associated with the limit.
     * Yet, when we are done, we must know precisely the number of src bytes
     * that were consumed to produce the appended chars, so that all
     * subsequent bytes are left in the buffers for future read operations.
     *
     * The consequence is that we have no choice but to implement a "trial and
     * error" approach, where in general we may need to perform
     * transformations and copies multiple times to achieve a consistent set
     * of results.  This takes the shape of a loop.
     */

    while (1) {
	int dstDecoded, dstRead, dstWrote, srcRead, numChars, code;
	int flags = statePtr->inputEncodingFlags | TCL_ENCODING_NO_TERMINATE;

	if (charsToRead > 0) {
	    flags |= TCL_ENCODING_CHAR_LIMIT;
	    numChars = charsToRead;
	}

	/*
	 * Perform the encoding transformation.  Read no more than srcLen
	 * bytes, write no more than dstLimit bytes.
	 *
	 * Some trickiness with encoding flags here.  We do not want the end
	 * of a buffer to be treated as the end of all input when the presence
	 * of bytes in a next buffer are already known to exist.  This is
	 * checked with an assert() because so far no test case causing the
	 * assertion to be false has been created.  The normal operations of
	 * channel reading appear to cause EOF and TCL_ENCODING_END setting to
	 * appear only in situations where there are no further bytes in any
	 * buffers.
	 */

	assert(bufPtr->nextPtr == NULL || BytesLeft(bufPtr->nextPtr) == 0
		|| (statePtr->inputEncodingFlags & TCL_ENCODING_END) == 0);

	code = Tcl_ExternalToUtf(NULL, encoding, src, srcLen,
		flags, &statePtr->inputEncodingState,
		dst, dstLimit, &srcRead, &dstDecoded, &numChars);

	if (code == TCL_CONVERT_UNKNOWN || code == TCL_CONVERT_SYNTAX
	    || (
		code == TCL_CONVERT_MULTIBYTE
		&& GotFlag(statePtr, CHANNEL_EOF
	    ))
	) {
	    SetFlag(statePtr, CHANNEL_ENCODING_ERROR);
	    code = TCL_OK;
	}

	/*
	 * Perform the translation transformation in place.  Read no more than
	 * the dstDecoded bytes the encoding transformation actually produced.
	 * Capture the number of bytes written in dstWrote. Capture the number
	 * of bytes actually consumed in dstRead.
	 */

	dstWrote = dstLimit;
	dstRead = dstDecoded;
	TranslateInputEOL(statePtr, dst, dst, &dstWrote, &dstRead);

	if (dstRead < dstDecoded) {
	    /*
	     * The encoding transformation produced bytes that the translation
	     * transformation did not consume.  Why did this happen?
	     */

	    if (statePtr->inEofChar && dst[dstRead] == statePtr->inEofChar) {
		/*
		 * 1) There's an eof char set on the channel, and
		 *    we saw it and stopped translating at that point.
		 *
		 * NOTE the bizarre spec of TranslateInputEOL in this case.
		 * Clearly the eof char had to be read in order to account for
		 * the stopping, but the value of dstRead does not include it.
		 *
		 * Also rather bizarre, our caller can only notice an EOF
		 * condition if we return the value TCL_INDEX_NONE as the number of chars
		 * read.  This forces us to perform a 2-call dance where the
		 * first call can read all the chars up to the eof char, and
		 * the second call is solely for consuming the encoded eof
		 * char then pointed at by src so that we can return that
		 * magic TCL_INDEX_NONE value.  This seems really wasteful, especially
		 * since the first decoding pass of each call is likely to
		 * decode many bytes beyond that eof char that's all we care
		 * about.
		 */

		if (dstRead == 0) {
		    /*
		     * Curious choice in the eof char handling.  We leave the
		     * eof char in the buffer. So, no need to compute a proper
		     * srcRead value. At this point, there are no chars before
		     * the eof char in the buffer.
		     */

		    Tcl_SetObjLength(objPtr, numBytes);
		    return -1;
		}

		{
		    /*
		     * There are chars leading the buffer before the eof char.
		     * Adjust the dstLimit so we go back and read only those
		     * and do not encounter the eof char this time.
		     */

		    dstLimit = dstRead + (TCL_UTF_MAX - 1);
		    statePtr->flags = savedFlags;
		    statePtr->inputEncodingFlags = savedIEFlags;
		    statePtr->inputEncodingState = savedState;
		    continue;
		}
	    }

	    /*
	     * 2) The other way to read fewer bytes than are decoded is when
	     *    the final byte is \r and we're in a CRLF translation mode so
	     *    we cannot decide whether to record \r or \n yet.
	     */

	    assert(dst[dstRead] == '\r');
	    assert(statePtr->inputTranslation == TCL_TRANSLATE_CRLF);

	    if (dstWrote > 0) {
		/*
		 * There are chars we can read before we hit the bare CR.  Go
		 * back with a smaller dstLimit so we get them in the next
		 * pass, compute a matching srcRead, and don't end up back
		 * here in this call.
		 */

		dstLimit = dstRead + (TCL_UTF_MAX - 1);
		statePtr->flags = savedFlags;
		statePtr->inputEncodingFlags = savedIEFlags;
		statePtr->inputEncodingState = savedState;
		continue;
	    }

	    assert(dstWrote == 0);
	    assert(dstRead == 0);

	    /*
	     * We decoded only the bare CR, and we cannot read a translated
	     * char from that alone. We have to know what's next.  So why do
	     * we only have the one decoded char?
	     */

	    if (code != TCL_OK) {
		int read, decoded, count;
		char buffer[TCL_UTF_MAX + 1];

		/*
		 * Didn't get everything the buffer could offer
		 */

		statePtr->flags = savedFlags;
		statePtr->inputEncodingFlags = savedIEFlags;
		statePtr->inputEncodingState = savedState;

		assert(bufPtr->nextPtr == NULL
			|| BytesLeft(bufPtr->nextPtr) == 0 || 0 ==
			(statePtr->inputEncodingFlags & TCL_ENCODING_END));

		Tcl_ExternalToUtf(NULL, encoding, src, srcLen,
		(statePtr->inputEncodingFlags | TCL_ENCODING_NO_TERMINATE),
		&statePtr->inputEncodingState, buffer, sizeof(buffer),
		&read, &decoded, &count);

		if (count == 2) {
		    if (buffer[1] == '\n') {
			/* \r\n translate to \n */
			dst[0] = '\n';
			bufPtr->nextRemoved += read;
		    } else {
			dst[0] = '\r';
			bufPtr->nextRemoved += srcRead;
		    }

		    statePtr->inputEncodingFlags &= ~TCL_ENCODING_START;

		    Tcl_SetObjLength(objPtr, numBytes + 1);
		    return 1;
		}

	    } else if (GotFlag(statePtr, CHANNEL_EOF)) {
		/*
		 * The bare \r is the only char and we will never read a
		 * subsequent char to make the determination.
		 */

		dst[0] = '\r';
		bufPtr->nextRemoved = bufPtr->nextAdded;
		Tcl_SetObjLength(objPtr, numBytes + 1);
		return 1;
	    }

	    /*
	     * Revise the dstRead value so that the numChars calc below
	     * correctly computes zero characters read.
	     */

	    dstRead = numChars;

	    /* FALL THROUGH - get more data (dstWrote == 0) */
	}

	/*
	 * The translation transformation can only reduce the number of chars
	 * when it converts \r\n into \n. The reduction in the number of chars
	 * is the difference in bytes read and written.
	 */

	numChars -= (dstRead - dstWrote);

	if (charsToRead > 0 && numChars > charsToRead) {

	    /*
	     * TODO: This cannot happen anymore.
	     *
	     * We read more chars than allowed.  Reset limits to prevent that
	     * and try again.  Don't forget the extra padding of TCL_UTF_MAX
	     * bytes demanded by the Tcl_ExternalToUtf() call!
	     */

	    dstLimit = Tcl_UtfAtIndex(dst, charsToRead) - dst + (TCL_UTF_MAX - 1);
	    statePtr->flags = savedFlags;
	    statePtr->inputEncodingFlags = savedIEFlags;
	    statePtr->inputEncodingState = savedState;
	    continue;
	}

	if (dstWrote == 0) {
	    ChannelBuffer *nextPtr;

	    /*
	     * We were not able to read any chars.
	     */

	    assert(numChars == 0);

	    /*
	     * There is one situation where this is the correct final result.
	     * If the src buffer contains only a single \n byte, and we are in
	     * TCL_TRANSLATE_AUTO mode, and when the translation pass was made
	     * the INPUT_SAW_CR flag was set on the channel. In that case, the
	     * correct behavior is to consume that \n and produce the empty
	     * string.
	     */

	    if (dstRead == 1 && dst[0] == '\n') {
		assert(statePtr->inputTranslation == TCL_TRANSLATE_AUTO);

		goto consume;
	    }

	    /*
	     * Otherwise, reading zero characters indicates there's something
	     * incomplete at the end of the src buffer.  Maybe there were not
	     * enough src bytes to decode into a char.  Maybe a lone \r could
	     * not be translated (crlf mode).  Need to combine any unused src
	     * bytes we have in the first buffer with subsequent bytes to try
	     * again.
	     */

	    nextPtr = bufPtr->nextPtr;

	    if (nextPtr == NULL) {
		if (srcLen > 0) {
		    SetFlag(statePtr, CHANNEL_NEED_MORE_DATA);
		}
		Tcl_SetObjLength(objPtr, numBytes);
		return -1;
	    }

	    /*
	     * Space is made at the beginning of the buffer to copy the
	     * previous unused bytes there. Check first if the buffer we are
	     * using actually has enough space at its beginning for the data
	     * we are copying.  Because if not we will write over the buffer
	     * management information, especially the 'nextPtr'.
	     *
	     * Note that the BUFFER_PADDING (See AllocChannelBuffer) is used
	     * to prevent exactly this situation. I.e. it should never happen.
	     * Therefore it is ok to panic should it happen despite the
	     * precautions.
	     */

	    if (nextPtr->nextRemoved < (size_t)srcLen) {
		Tcl_Panic("Buffer Underflow, BUFFER_PADDING not enough");
	    }

	    nextPtr->nextRemoved -= srcLen;
	    memcpy(RemovePoint(nextPtr), src, srcLen);
	    RecycleBuffer(statePtr, bufPtr, 0);
	    statePtr->inQueueHead = nextPtr;
	    Tcl_SetObjLength(objPtr, numBytes);
	    return ReadChars(statePtr, objPtr, charsToRead, factorPtr);
	}

	statePtr->inputEncodingFlags &= ~TCL_ENCODING_START;

    consume:
	bufPtr->nextRemoved += srcRead;

	/*
	 * If this read contained multibyte characters, revise factorPtr so
	 * the next read will allocate bigger buffers.
	 */

	if (numChars && numChars < srcRead) {
	    *factorPtr = srcRead * UTF_EXPANSION_FACTOR / numChars;
	}
	Tcl_SetObjLength(objPtr, numBytes + dstWrote);
	return numChars;
    }
}

/*
 *---------------------------------------------------------------------------
 *
 * TranslateInputEOL --
 *
 *	Perform input EOL and EOF translation on the source buffer, leaving
 *	the translated result in the destination buffer.
 *
 * Results:
 *	The return value is 1 if the EOF character was found when copying
 *	bytes to the destination buffer, 0 otherwise.
 *
 * Side effects:
 *	None.
 *
 *---------------------------------------------------------------------------
 */

static void
TranslateInputEOL(
    ChannelState *statePtr,	/* Channel being read, for EOL translation and
				 * EOF character. */
    char *dstStart,		/* Output buffer filled with chars by applying
				 * appropriate EOL translation to source
				 * characters. */
    const char *srcStart,	/* Source characters. */
    int *dstLenPtr,		/* On entry, the maximum length of output
				 * buffer in bytes. On exit, the number of
				 * bytes actually used in output buffer. */
    int *srcLenPtr)		/* On entry, the length of source buffer. On
				 * exit, the number of bytes read from the
				 * source buffer. */
{
    const char *eof = NULL;
    int dstLen = *dstLenPtr;
    int srcLen = *srcLenPtr;
    int inEofChar = statePtr->inEofChar;

    /*
     * Depending on the translation mode in use, there's no need to scan more
     * srcLen bytes at srcStart than can possibly transform to dstLen bytes.
     * This keeps the scan for eof char below from being pointlessly long.
     */

    switch (statePtr->inputTranslation) {
    case TCL_TRANSLATE_LF:
    case TCL_TRANSLATE_CR:
	if (srcLen > dstLen) {
	    /*
	     * In these modes, each src byte become a dst byte.
	     */

	    srcLen = dstLen;
	}
	break;
    default:
	/*
	 * In other modes, at most 2 src bytes become a dst byte.
	 */

	if (srcLen/2 > dstLen) {
	    srcLen = 2 * dstLen;
	}
	break;
    }

    if (inEofChar != '\0') {
	/*
	 * Make sure we do not read past any logical end of channel input
	 * created by the presence of the input eof char.
	 */

	if ((eof = (const char *)memchr(srcStart, inEofChar, srcLen))) {
	    srcLen = eof - srcStart;
	}
    }

    switch (statePtr->inputTranslation) {
    case TCL_TRANSLATE_LF:
    case TCL_TRANSLATE_CR:
	if (dstStart != srcStart) {
	    memcpy(dstStart, srcStart, srcLen);
	}
	if (statePtr->inputTranslation == TCL_TRANSLATE_CR) {
	    char *dst = dstStart;
	    char *dstEnd = dstStart + srcLen;

	    while ((dst = (char *)memchr(dst, '\r', dstEnd - dst))) {
		*dst++ = '\n';
	    }
	}
	dstLen = srcLen;
	break;
    case TCL_TRANSLATE_CRLF: {
	const char *crFound, *src = srcStart;
	char *dst = dstStart;
	int lesser = (dstLen < srcLen) ? dstLen : srcLen;

	while ((crFound = (const char *)memchr(src, '\r', lesser))) {
	    int numBytes = crFound - src;
	    memmove(dst, src, numBytes);

	    dst += numBytes; dstLen -= numBytes;
	    src += numBytes; srcLen -= numBytes;
	    if (srcLen == 1) {
		/* valid src bytes end in \r */
		if (eof) {
		    *dst++ = '\r';
		    src++; srcLen--;
		} else {
		    lesser = 0;
		    break;
		}
	    } else if (src[1] == '\n') {
		*dst++ = '\n';
		src += 2; srcLen -= 2;
	    } else {
		*dst++ = '\r';
		src++; srcLen--;
	    }
	    dstLen--;
	    lesser = (dstLen < srcLen) ? dstLen : srcLen;
	}
	memmove(dst, src, lesser);
	srcLen = src + lesser - srcStart;
	dstLen = dst + lesser - dstStart;
	break;
    }
    case TCL_TRANSLATE_AUTO: {
	const char *crFound, *src = srcStart;
	char *dst = dstStart;
	int lesser;

	if (GotFlag(statePtr, INPUT_SAW_CR) && srcLen) {
	    if (*src == '\n') { src++; srcLen--; }
	    ResetFlag(statePtr, INPUT_SAW_CR);
	}
	lesser = (dstLen < srcLen) ? dstLen : srcLen;
	while ((crFound = (const char *)memchr(src, '\r', lesser))) {
	    int numBytes = crFound - src;
	    memmove(dst, src, numBytes);

	    dst[numBytes] = '\n';
	    dst += numBytes + 1; dstLen -= numBytes + 1;
	    src += numBytes + 1; srcLen -= numBytes + 1;
	    if (srcLen == 0) {
		SetFlag(statePtr, INPUT_SAW_CR);
	    } else if (*src == '\n') {
		src++; srcLen--;
	    }
	    lesser = (dstLen < srcLen) ? dstLen : srcLen;
	}
	memmove(dst, src, lesser);
	srcLen = src + lesser - srcStart;
	dstLen = dst + lesser - dstStart;
	break;
    }
    default:
	Tcl_Panic("unknown input translation %d", statePtr->inputTranslation);
    }
    *dstLenPtr = dstLen;
    *srcLenPtr = srcLen;

    if (srcStart + srcLen == eof) {
	/*
	 * EOF character was seen in EOL translated range. Leave current file
	 * position pointing at the EOF character, but don't store the EOF
	 * character in the output string.
	 *
	 * If CHANNEL_ENCODING_ERROR is set, it can only be because of data
	 * encountered after the EOF character, so it is nonsense.  Unset it.
	 */

	SetFlag(statePtr, CHANNEL_EOF | CHANNEL_STICKY_EOF);
	statePtr->inputEncodingFlags |= TCL_ENCODING_END;
	ResetFlag(statePtr, CHANNEL_BLOCKED|INPUT_SAW_CR|CHANNEL_ENCODING_ERROR);
    }
}

/*
 *----------------------------------------------------------------------
 *
 * Tcl_Ungets --
 *
 *	Causes the supplied string to be added to the input queue of the
 *	channel, at either the head or tail of the queue.
 *
 * Results:
 *	The number of bytes stored in the channel, or TCL_INDEX_NONE on error.
 *
 * Side effects:
 *	Adds input to the input queue of a channel.
 *
 *----------------------------------------------------------------------
 */

Tcl_Size
Tcl_Ungets(
    Tcl_Channel chan,		/* The channel for which to add the input. */
    const char *str,		/* The input itself. */
    Tcl_Size len,			/* The length of the input. */
    int atEnd)			/* If non-zero, add at end of queue; otherwise
				 * add at head of queue. */
{
    Channel *chanPtr;		/* The real IO channel. */
    ChannelState *statePtr;	/* State of actual channel. */
    ChannelBuffer *bufPtr;	/* Buffer to contain the data. */
    int flags;

    chanPtr = (Channel *) chan;
    statePtr = chanPtr->state;

    /*
     * This operation should occur at the top of a channel stack.
     */

    chanPtr = statePtr->topChanPtr;

    /*
     * CheckChannelErrors clears too many flag bits in this one case.
     */

    flags = statePtr->flags;
    if (CheckChannelErrors(statePtr, TCL_READABLE) != 0) {
	len = TCL_INDEX_NONE;
	goto done;
    }
    statePtr->flags = flags;

    /*
     * Clear the EOF flags, and clear the BLOCKED bit.
     */

    if (GotFlag(statePtr, CHANNEL_EOF)) {
	statePtr->inputEncodingFlags |= TCL_ENCODING_START;
    }
    ResetFlag(statePtr,
	    CHANNEL_BLOCKED | CHANNEL_STICKY_EOF | CHANNEL_EOF | INPUT_SAW_CR);
    statePtr->inputEncodingFlags &= ~TCL_ENCODING_END;

    bufPtr = AllocChannelBuffer(len);
    memcpy(InsertPoint(bufPtr), str, len);
    bufPtr->nextAdded += len;

    if (statePtr->inQueueHead == NULL) {
	bufPtr->nextPtr = NULL;
	statePtr->inQueueHead = bufPtr;
	statePtr->inQueueTail = bufPtr;
    } else if (atEnd) {
	bufPtr->nextPtr = NULL;
	statePtr->inQueueTail->nextPtr = bufPtr;
	statePtr->inQueueTail = bufPtr;
    } else {
	bufPtr->nextPtr = statePtr->inQueueHead;
	statePtr->inQueueHead = bufPtr;
    }

    /*
     * Update the notifier state so we don't block while there is still data
     * in the buffers.
     */

  done:
    UpdateInterest(chanPtr);
    return len;
}

/*
 *----------------------------------------------------------------------
 *
 * Tcl_Flush --
 *
 *	Flushes output data on a channel.
 *
 * Results:
 *	A standard Tcl result.
 *
 * Side effects:
 *	May flush output queued on this channel.
 *
 *----------------------------------------------------------------------
 */

int
Tcl_Flush(
    Tcl_Channel chan)		/* The Channel to flush. */
{
    int result;			/* Of calling FlushChannel. */
    Channel *chanPtr = (Channel *) chan;
				/* The actual channel. */
    ChannelState *statePtr = chanPtr->state;
				/* State of actual channel. */

    /*
     * This operation should occur at the top of a channel stack.
     */

    chanPtr = statePtr->topChanPtr;

    if (CheckChannelErrors(statePtr, TCL_WRITABLE) != 0) {
	return TCL_ERROR;
    }

    result = FlushChannel(NULL, chanPtr, 0);
    if (result != 0) {
	return TCL_ERROR;
    }

    return TCL_OK;
}

/*
 *----------------------------------------------------------------------
 *
 * DiscardInputQueued --
 *
 *	Discards any input read from the channel but not yet consumed by Tcl
 *	reading commands.
 *
 * Results:
 *	None.
 *
 * Side effects:
 *	May discard input from the channel. If discardLastBuffer is zero,
 *	leaves one buffer in place for back-filling.
 *
 *----------------------------------------------------------------------
 */

static void
DiscardInputQueued(
    ChannelState *statePtr,	/* Channel on which to discard the queued
				 * input. */
    int discardSavedBuffers)	/* If non-zero, discard all buffers including
				 * last one. */
{
    ChannelBuffer *bufPtr, *nxtPtr;
				/* Loop variables. */

    bufPtr = statePtr->inQueueHead;
    statePtr->inQueueHead = NULL;
    statePtr->inQueueTail = NULL;
    for (; bufPtr != NULL; bufPtr = nxtPtr) {
	nxtPtr = bufPtr->nextPtr;
	RecycleBuffer(statePtr, bufPtr, discardSavedBuffers);
    }

    /*
     * If discardSavedBuffers is nonzero, must also discard any previously
     * saved buffer in the saveInBufPtr field.
     */

    if (discardSavedBuffers && statePtr->saveInBufPtr != NULL) {
	ReleaseChannelBuffer(statePtr->saveInBufPtr);
	statePtr->saveInBufPtr = NULL;
    }
}

/*
 *---------------------------------------------------------------------------
 *
 * GetInput --
 *
 *	Reads input data from a device into a channel buffer.
 *
 *	IMPORTANT!  This routine is only called on a chanPtr argument
 *	that is the top channel of a stack!
 *
 * Results:
 *	The return value is the Posix error code if an error occurred while
 *	reading from the file, or 0 otherwise.
 *
 * Side effects:
 *	Reads from the underlying device.
 *
 *---------------------------------------------------------------------------
 */

static int
GetInput(
    Channel *chanPtr)		/* Channel to read input from. */
{
    int toRead;			/* How much to read? */
    int result;			/* Of calling driver. */
    int nread;			/* How much was read from channel? */
    ChannelBuffer *bufPtr;	/* New buffer to add to input queue. */
    ChannelState *statePtr = chanPtr->state;
				/* State info for channel */

    /*
     * Verify that all callers know better than to call us when
     * it's recorded that the next char waiting to be read is the
     * eofchar.
     */

    assert(!GotFlag(statePtr, CHANNEL_STICKY_EOF));

    /*
     * Prevent reading from a dead channel -- a channel that has been closed
     * but not yet deallocated, which can happen if the exit handler for
     * channel cleanup has run but the channel is still registered in some
     * interpreter.
     */

    if (CheckForDeadChannel(NULL, statePtr)) {
	return EINVAL;
    }

    /*
     * WARNING: There was once a comment here claiming that it was a bad idea
     * to make another call to the inputproc of a channel driver when EOF has
     * already been detected on the channel.  Through much of Tcl's history,
     * this warning was then completely negated by having all (most?) read
     * paths clear the EOF setting before reaching here.  So we had a guard
     * that was never triggered.
     *
     * Don't be tempted to restore the guard.  Even if EOF is set on the
     * channel, continue through and call the inputproc again.  This is the
     * way to enable the ability to [read] again beyond the EOF, which seems a
     * strange thing to do, but for which use cases exist [Tcl Bug 5adc350683]
     * and which may even be essential for channels representing things like
     * ttys or other devices where the stream might take the logical form of a
     * series of 'files' separated by an EOF condition.
     *
     * First check for more buffers in the pushback area of the topmost
     * channel in the stack and use them. They can be the result of a
     * transformation which went away without reading all the information
     * placed in the area when it was stacked.
     */

    if (chanPtr->inQueueHead != NULL) {
	/* TODO: Tests to cover this. */
	assert(statePtr->inQueueHead == NULL);

	statePtr->inQueueHead = chanPtr->inQueueHead;
	statePtr->inQueueTail = chanPtr->inQueueTail;
	chanPtr->inQueueHead = NULL;
	chanPtr->inQueueTail = NULL;
	return 0;
    }

    /*
     * Nothing in the pushback area, fall back to the usual handling (driver,
     * etc.)
     */

    /*
     * See if we can fill an existing buffer. If we can, read only as much as
     * will fit in it. Otherwise allocate a new buffer, add it to the input
     * queue and attempt to fill it to the max.
     */

    bufPtr = statePtr->inQueueTail;

    if ((bufPtr == NULL) || IsBufferFull(bufPtr)) {
	bufPtr = statePtr->saveInBufPtr;
	statePtr->saveInBufPtr = NULL;

	/*
	 * Check the actual buffersize against the requested buffersize.
	 * Saved buffers of the wrong size are squashed. This is done to honor
	 * dynamic changes of the buffersize made by the user.
         *
	 * TODO: Tests to cover this.
	 */

	if ((bufPtr != NULL)
		&& (bufPtr->bufLength != statePtr->bufSize + BUFFER_PADDING)) {
	    ReleaseChannelBuffer(bufPtr);
	    bufPtr = NULL;
	}

	if (bufPtr == NULL) {
	    bufPtr = AllocChannelBuffer(statePtr->bufSize);
	}
	bufPtr->nextPtr = NULL;

	toRead = SpaceLeft(bufPtr);
	assert((size_t)toRead == statePtr->bufSize);

	if (statePtr->inQueueTail == NULL) {
	    statePtr->inQueueHead = bufPtr;
	} else {
	    statePtr->inQueueTail->nextPtr = bufPtr;
	}
	statePtr->inQueueTail = bufPtr;
    } else {
	toRead = SpaceLeft(bufPtr);
    }

    PreserveChannelBuffer(bufPtr);
    nread = ChanRead(chanPtr, InsertPoint(bufPtr), toRead);
    ReleaseChannelBuffer(bufPtr);

    if (nread < 0) {
	result = Tcl_GetErrno();
    } else {
	result = 0;
	if (statePtr->inQueueTail != NULL) {
	    statePtr->inQueueTail->nextAdded += nread;
	}
    }

    return result;
}

/*
 *----------------------------------------------------------------------
 *
 * Tcl_Seek --
 *
 *	Implements seeking on Tcl Channels. This is a public function so that
 *	other C facilities may be implemented on top of it.
 *
 * Results:
 *	The new access point or -1 on error. If error, use Tcl_GetErrno() to
 *	retrieve the POSIX error code for the error that occurred.
 *
 * Side effects:
 *	May flush output on the channel. May discard queued input.
 *
 *----------------------------------------------------------------------
 */

long long
Tcl_Seek(
    Tcl_Channel chan,		/* The channel on which to seek. */
    long long offset,		/* Offset to seek to. */
    int mode)			/* Relative to which location to seek? */
{
    Channel *chanPtr = (Channel *) chan;
				/* The real IO channel. */
    ChannelState *statePtr = chanPtr->state;
				/* State info for channel */
    int inputBuffered, outputBuffered;
				/* # bytes held in buffers. */
    int result;			/* Of device driver operations. */
    long long curPos;		/* Position on the device. */
    int wasAsync;		/* Was the channel nonblocking before the seek
				 * operation? If so, must restore to
				 * non-blocking mode after the seek. */

    if (CheckChannelErrors(statePtr, TCL_WRITABLE | TCL_READABLE) != 0) {
	return -1;
    }

    /*
     * Disallow seek on dead channels - channels that have been closed but not
     * yet been deallocated. Such channels can be found if the exit handler
     * for channel cleanup has run but the channel is still registered in an
     * interpreter.
     */

    if (CheckForDeadChannel(NULL, statePtr)) {
	return -1;
    }

    /*
     * This operation should occur at the top of a channel stack.
     */

    chanPtr = statePtr->topChanPtr;

    /*
     * Disallow seek on channels whose type does not have a seek procedure
     * defined. This means that the channel does not support seeking.
     */

    if ((Tcl_ChannelWideSeekProc(chanPtr->typePtr) == NULL)
    ) {
	Tcl_SetErrno(EINVAL);
	return -1;
    }

    /*
     * Compute how much input and output is buffered. If both input and output
     * is buffered, cannot compute the current position.
     */

    inputBuffered = Tcl_InputBuffered(chan);
    outputBuffered = Tcl_OutputBuffered(chan);

    if ((inputBuffered != 0) && (outputBuffered != 0)) {
	Tcl_SetErrno(EFAULT);
	return -1;
    }

    /*
     * If we are seeking relative to the current position, compute the
     * corrected offset taking into account the amount of unread input.
     */

    if (mode == SEEK_CUR) {
	offset -= inputBuffered;
    }

    /*
     * Discard any queued input - this input should not be read after the
     * seek.
     */

    DiscardInputQueued(statePtr, 0);

    /*
     * Reset EOF and BLOCKED flags. We invalidate them by moving the access
     * point. Also clear CR related flags.
     */

    if (GotFlag(statePtr, CHANNEL_EOF)) {
	statePtr->inputEncodingFlags |= TCL_ENCODING_START;
    }
    ResetFlag(statePtr, CHANNEL_EOF | CHANNEL_STICKY_EOF | CHANNEL_BLOCKED |
	    INPUT_SAW_CR);
    statePtr->inputEncodingFlags &= ~TCL_ENCODING_END;

    /*
     * If the channel is in asynchronous output mode, switch it back to
     * synchronous mode and cancel any async flush that may be scheduled.
     * After the flush, the channel will be put back into asynchronous output
     * mode.
     */

    wasAsync = 0;
    if (GotFlag(statePtr, CHANNEL_NONBLOCKING)) {
	wasAsync = 1;
	result = StackSetBlockMode(chanPtr, TCL_MODE_BLOCKING);
	if (result != 0) {
	    return -1;
	}
	ResetFlag(statePtr, CHANNEL_NONBLOCKING);
	if (GotFlag(statePtr, BG_FLUSH_SCHEDULED)) {
	    ResetFlag(statePtr, BG_FLUSH_SCHEDULED);
	}
    }

    /*
     * If the flush fails we cannot recover the original position. In that
     * case the seek is not attempted because we do not know where the access
     * position is - instead we return the error. FlushChannel has already
     * called Tcl_SetErrno() to report the error upwards. If the flush
     * succeeds we do the seek also.
     */

    if (FlushChannel(NULL, chanPtr, 0) != 0) {
	curPos = -1;
    } else {
	/*
	 * Now seek to the new position in the channel as requested by the
	 * caller.
	 */

	curPos = ChanSeek(chanPtr, offset, mode, &result);
	if (curPos == -1) {
	    Tcl_SetErrno(result);
	}
    }

    /*
     * Restore to nonblocking mode if that was the previous behavior.
     *
     * NOTE: Even if there was an async flush active we do not restore it now
     * because we already flushed all the queued output, above.
     */

    if (wasAsync) {
	SetFlag(statePtr, CHANNEL_NONBLOCKING);
	result = StackSetBlockMode(chanPtr, TCL_MODE_NONBLOCKING);
	if (result != 0) {
	    return -1;
	}
    }

    return curPos;
}

/*
 *----------------------------------------------------------------------
 *
 * Tcl_Tell --
 *
 *	Returns the position of the next character to be read/written on this
 *	channel.
 *
 * Results:
 *	A nonnegative integer on success, -1 on failure. If failed, use
 *	Tcl_GetErrno() to retrieve the POSIX error code for the error that
 *	occurred.
 *
 * Side effects:
 *	None.
 *
 *----------------------------------------------------------------------
 */

long long
Tcl_Tell(
    Tcl_Channel chan)		/* The channel to return pos for. */
{
    Channel *chanPtr = (Channel *) chan;
				/* The real IO channel. */
    ChannelState *statePtr = chanPtr->state;
				/* State info for channel */
    int inputBuffered, outputBuffered;
				/* # bytes held in buffers. */
    int result;			/* Of calling device driver. */
    long long curPos;		/* Position on device. */

    if (CheckChannelErrors(statePtr, TCL_WRITABLE | TCL_READABLE) != 0) {
	return -1;
    }

    /*
     * Disallow tell on dead channels -- channels that have been closed but
     * not yet been deallocated. Such channels can be found if the exit
     * handler for channel cleanup has run but the channel is still registered
     * in an interpreter.
     */

    if (CheckForDeadChannel(NULL, statePtr)) {
	return -1;
    }

    /*
     * This operation should occur at the top of a channel stack.
     */

    chanPtr = statePtr->topChanPtr;

    /*
     * Disallow tell on channels whose type does not have a seek procedure
     * defined. This means that the channel does not support seeking.
     */

    if ((Tcl_ChannelWideSeekProc(chanPtr->typePtr) == NULL)
    ) {
	Tcl_SetErrno(EINVAL);
	return -1;
    }

    /*
     * Compute how much input and output is buffered. If both input and output
     * is buffered, cannot compute the current position.
     */

    inputBuffered = Tcl_InputBuffered(chan);
    outputBuffered = Tcl_OutputBuffered(chan);

    /*
     * Get the current position in the device and compute the position where
     * the next character will be read or written. Note that we prefer the
     * wideSeekProc if that is available and non-NULL...
     */

    curPos = ChanSeek(chanPtr, 0, SEEK_CUR, &result);
    if (curPos == -1) {
	Tcl_SetErrno(result);
	return -1;
    }

    if (inputBuffered != 0) {
	return curPos - inputBuffered;
    }
    return curPos + outputBuffered;
}

/*
 *---------------------------------------------------------------------------
 *
 * Tcl_TruncateChannel --
 *
 *	Truncate a channel to the given length.
 *
 * Results:
 *	TCL_OK on success, TCL_ERROR if the operation failed (e.g., is not
 *	supported by the type of channel, or the underlying OS operation
 *	failed in some way).
 *
 * Side effects:
 *	Seeks the channel to the current location. Sets errno on OS error.
 *
 *---------------------------------------------------------------------------
 */

int
Tcl_TruncateChannel(
    Tcl_Channel chan,		/* Channel to truncate. */
    long long length)		/* Length to truncate it to. */
{
    Channel *chanPtr = (Channel *) chan;
    Tcl_DriverTruncateProc *truncateProc =
	    Tcl_ChannelTruncateProc(chanPtr->typePtr);
    int result;

    if (truncateProc == NULL) {
	/*
	 * Feature not supported and it's not emulatable. Pretend it's
	 * returned an EINVAL, a very generic error!
	 */

	Tcl_SetErrno(EINVAL);
	return TCL_ERROR;
    }

    if (!GotFlag(chanPtr->state, TCL_WRITABLE)) {
	/*
	 * We require that the file was opened of writing. Do that check now
	 * so that we only flush if we think we're going to succeed.
	 */

	Tcl_SetErrno(EINVAL);
	return TCL_ERROR;
    }

    /*
     * Seek first to force a total flush of all pending buffers and ditch any
     * preread input data.
     */

    WillWrite(chanPtr);

    if (WillRead(chanPtr) == -1) {
        return TCL_ERROR;
    }

    /*
     * We're all flushed to disk now and we also don't have any unfortunate
     * input baggage around either; can truncate with impunity.
     */

    result = truncateProc(chanPtr->instanceData, length);
    if (result != 0) {
	Tcl_SetErrno(result);
	return TCL_ERROR;
    }
    return TCL_OK;
}

/*
 *---------------------------------------------------------------------------
 *
 * CheckChannelErrors --
 *
 *	See if the channel is in an ready state and can perform the desired
 *	operation.
 *
 * Results:
 *	The return value is 0 if the channel is OK, otherwise the return value
 *	is -1 and errno is set to indicate the error.
 *
 * Side effects:
 *	May clear the EOF and/or BLOCKED bits if reading from channel.
 *
 *---------------------------------------------------------------------------
 */

static int
CheckChannelErrors(
    ChannelState *statePtr,	/* Channel to check. */
    int flags)			/* Test if channel supports desired operation:
				 * TCL_READABLE, TCL_WRITABLE. Also indicates
				 * Raw read or write for special close
				 * processing */
{
    int direction = flags & (TCL_READABLE|TCL_WRITABLE);

    /*
     * Check for unreported error.
     */

    if (statePtr->unreportedError != 0) {
	Tcl_SetErrno(statePtr->unreportedError);
	statePtr->unreportedError = 0;

	/*
	 * TIP #219, Tcl Channel Reflection API.
	 * Move a deferred error message back into the channel bypass.
	 */

	if (statePtr->chanMsg != NULL) {
	    TclDecrRefCount(statePtr->chanMsg);
	}
	statePtr->chanMsg = statePtr->unreportedMsg;
	statePtr->unreportedMsg = NULL;
	return -1;
    }

    /*
     * Only the raw read and write operations are allowed during close in
     * order to drain data from stacked channels.
     */

    if (GotFlag(statePtr, CHANNEL_CLOSED) && !(flags & CHANNEL_RAW_MODE)) {
	Tcl_SetErrno(EACCES);
	return -1;
    }

    /*
     * Fail if the channel is not opened for desired operation.
     */

    if (GotFlag(statePtr, direction) == 0) {
	Tcl_SetErrno(EACCES);
	return -1;
    }

    /*
     * Fail if the channel is in the middle of a background copy.
     *
     * Don't do this tests for raw channels here or else the chaining in the
     * transformation drivers will fail with 'file busy' error instead of
     * retrieving and transforming the data to copy.
     */

    if (BUSY_STATE(statePtr, flags) && ((flags & CHANNEL_RAW_MODE) == 0)) {
	Tcl_SetErrno(EBUSY);
	return -1;
    }

    if (direction == TCL_READABLE) {
	ResetFlag(statePtr, CHANNEL_NEED_MORE_DATA);
    }

    return 0;
}

/*
 *----------------------------------------------------------------------
 *
 * Tcl_Eof --
 *
 *	Returns 1 if the channel is at EOF, 0 otherwise.
 *
 * Results:
 *	1 or 0, always.
 *
 * Side effects:
 *	None.
 *
 *----------------------------------------------------------------------
 */

int
Tcl_Eof(
    Tcl_Channel chan)		/* Does this channel have EOF? */
{
    ChannelState *statePtr = ((Channel *) chan)->state;
				/* State of real channel structure. */

    if (GotFlag(statePtr, CHANNEL_ENCODING_ERROR)) {
	return 0;
    }
    return GotFlag(statePtr, CHANNEL_EOF) ? 1 : 0;
}

/*
 *----------------------------------------------------------------------
 *
 * Tcl_InputBlocked --
 *
 *	Returns 1 if input is blocked on this channel, 0 otherwise.
 *
 * Results:
 *	0 or 1, always.
 *
 * Side effects:
 *	None.
 *
 *----------------------------------------------------------------------
 */

int
Tcl_InputBlocked(
    Tcl_Channel chan)		/* Is this channel blocked? */
{
    ChannelState *statePtr = ((Channel *) chan)->state;
				/* State of real channel structure. */

    return GotFlag(statePtr, CHANNEL_BLOCKED) ? 1 : 0;
}

/*
 *----------------------------------------------------------------------
 *
 * Tcl_InputBuffered --
 *
 *	Returns the number of bytes of input currently buffered in the common
 *	internal buffer of a channel.
 *
 * Results:
 *	The number of input bytes buffered, or zero if the channel is not open
 *	for reading.
 *
 * Side effects:
 *	None.
 *
 *----------------------------------------------------------------------
 */

int
Tcl_InputBuffered(
    Tcl_Channel chan)		/* The channel to query. */
{
    ChannelState *statePtr = ((Channel *) chan)->state;
				/* State of real channel structure. */
    ChannelBuffer *bufPtr;
    int bytesBuffered;

    for (bytesBuffered = 0, bufPtr = statePtr->inQueueHead; bufPtr != NULL;
	    bufPtr = bufPtr->nextPtr) {
	bytesBuffered += BytesLeft(bufPtr);
    }

    /*
     * Remember the bytes in the topmost pushback area.
     */

    for (bufPtr = statePtr->topChanPtr->inQueueHead; bufPtr != NULL;
	    bufPtr = bufPtr->nextPtr) {
	bytesBuffered += BytesLeft(bufPtr);
    }

    return bytesBuffered;
}

/*
 *----------------------------------------------------------------------
 *
 * Tcl_OutputBuffered --
 *
 *    Returns the number of bytes of output currently buffered in the common
 *    internal buffer of a channel.
 *
 * Results:
 *    The number of output bytes buffered, or zero if the channel is not open
 *    for writing.
 *
 * Side effects:
 *    None.
 *
 *----------------------------------------------------------------------
 */

int
Tcl_OutputBuffered(
    Tcl_Channel chan)		/* The channel to query. */
{
    ChannelState *statePtr = ((Channel *) chan)->state;
				/* State of real channel structure. */
    ChannelBuffer *bufPtr;
    int bytesBuffered;

    for (bytesBuffered = 0, bufPtr = statePtr->outQueueHead; bufPtr != NULL;
	    bufPtr = bufPtr->nextPtr) {
	bytesBuffered += BytesLeft(bufPtr);
    }
    if (statePtr->curOutPtr != NULL) {
	ChannelBuffer *curOutPtr = statePtr->curOutPtr;

	if (IsBufferReady(curOutPtr)) {
	    bytesBuffered += BytesLeft(curOutPtr);
	}
    }

    return bytesBuffered;
}

/*
 *----------------------------------------------------------------------
 *
 * Tcl_ChannelBuffered --
 *
 *	Returns the number of bytes of input currently buffered in the
 *	internal buffer (push back area) of a channel.
 *
 * Results:
 *	The number of input bytes buffered, or zero if the channel is not open
 *	for reading.
 *
 * Side effects:
 *	None.
 *
 *----------------------------------------------------------------------
 */

int
Tcl_ChannelBuffered(
    Tcl_Channel chan)		/* The channel to query. */
{
    Channel *chanPtr = (Channel *) chan;
				/* Real channel structure. */
    ChannelBuffer *bufPtr;
    int bytesBuffered = 0;

    for (bufPtr = chanPtr->inQueueHead; bufPtr != NULL;
	    bufPtr = bufPtr->nextPtr) {
	bytesBuffered += BytesLeft(bufPtr);
    }

    return bytesBuffered;
}

/*
 *----------------------------------------------------------------------
 *
 * Tcl_SetChannelBufferSize --
 *
 *	Sets the size of buffers to allocate to store input or output in the
 *	channel. The size must be between 1 byte and 1 MByte.
 *
 * Results:
 *	None.
 *
 * Side effects:
 *	Sets the size of buffers subsequently allocated for this channel.
 *
 *----------------------------------------------------------------------
 */

void
Tcl_SetChannelBufferSize(
    Tcl_Channel chan,		/* The channel whose buffer size to set. */
    Tcl_Size sz)			/* The size to set. */
{
    ChannelState *statePtr;	/* State of real channel structure. */

    /*
     * Clip the buffer size to force it into the [1,1M] range
     */

    if (sz < 1 || sz > (TCL_INDEX_NONE>>1)) {
	sz = 1;
    } else if (sz > MAX_CHANNEL_BUFFER_SIZE) {
	sz = MAX_CHANNEL_BUFFER_SIZE;
    }

    statePtr = ((Channel *) chan)->state;

    if (statePtr->bufSize == sz) {
	return;
    }
    statePtr->bufSize = sz;

    /*
     * If bufsize changes, need to get rid of old utility buffer.
     */

    if (statePtr->saveInBufPtr != NULL) {
	RecycleBuffer(statePtr, statePtr->saveInBufPtr, 1);
	statePtr->saveInBufPtr = NULL;
    }
    if ((statePtr->inQueueHead != NULL)
	    && (statePtr->inQueueHead->nextPtr == NULL)
	    && IsBufferEmpty(statePtr->inQueueHead)) {
	RecycleBuffer(statePtr, statePtr->inQueueHead, 1);
	statePtr->inQueueHead = NULL;
	statePtr->inQueueTail = NULL;
    }
}

/*
 *----------------------------------------------------------------------
 *
 * Tcl_GetChannelBufferSize --
 *
 *	Retrieves the size of buffers to allocate for this channel.
 *
 * Results:
 *	The size.
 *
 * Side effects:
 *	None.
 *
 *----------------------------------------------------------------------
 */

Tcl_Size
Tcl_GetChannelBufferSize(
    Tcl_Channel chan)		/* The channel for which to find the buffer
				 * size. */
{
    ChannelState *statePtr = ((Channel *) chan)->state;
				/* State of real channel structure. */

    return statePtr->bufSize;
}

/*
 *----------------------------------------------------------------------
 *
 * Tcl_BadChannelOption --
 *
 *	This procedure generates a "bad option" error message in an (optional)
 *	interpreter. It is used by channel drivers when a invalid Set/Get
 *	option is requested. Its purpose is to concatenate the generic options
 *	list to the specific ones and factorize the generic options error
 *	message string.
 *
 * Results:
 *	TCL_ERROR.
 *
 * Side effects:

 *	An error message is generated in interp's result object to indicate
 *	that a command was invoked with a bad option. The message has the
 *	form:
 *		bad option "blah": should be one of
 *		<...generic options...>+<...specific options...>
 *	"blah" is the optionName argument and "<specific options>" is a space
 *	separated list of specific option words. The function takes good care
 *	of inserting minus signs before each option, commas after, and an "or"
 *	before the last option.
 *
 *----------------------------------------------------------------------
 */

int
Tcl_BadChannelOption(
    Tcl_Interp *interp,		/* Current interpreter (can be NULL).*/
    const char *optionName,	/* 'bad option' name */
    const char *optionList)	/* Specific options list to append to the
				 * standard generic options. Can be NULL for
				 * generic options only. */
{
    if (interp != NULL) {
	const char *genericopt =
		"blocking buffering buffersize encoding eofchar profile translation";
	const char **argv;
	Tcl_Size argc, i;
	Tcl_DString ds;
        Tcl_Obj *errObj;

	Tcl_DStringInit(&ds);
	Tcl_DStringAppend(&ds, genericopt, TCL_INDEX_NONE);
	if (optionList && (*optionList)) {
	    TclDStringAppendLiteral(&ds, " ");
	    Tcl_DStringAppend(&ds, optionList, TCL_INDEX_NONE);
	}
	if (Tcl_SplitList(interp, Tcl_DStringValue(&ds),
		&argc, &argv) != TCL_OK) {
	    Tcl_Panic("malformed option list in channel driver");
	}
	Tcl_ResetResult(interp);
	errObj = Tcl_ObjPrintf("bad option \"%s\": should be one of ",
                optionName ? optionName : "");
	argc--;
	for (i = 0; i < argc; i++) {
	    Tcl_AppendPrintfToObj(errObj, "-%s, ", argv[i]);
	}
	Tcl_AppendPrintfToObj(errObj, "or -%s", argv[i]);
        Tcl_SetObjResult(interp, errObj);
	Tcl_DStringFree(&ds);
	Tcl_Free((void *)argv);
    }
    Tcl_SetErrno(EINVAL);
    return TCL_ERROR;
}

/*
 *----------------------------------------------------------------------
 *
 * Tcl_GetChannelOption --
 *
 *	Gets a mode associated with an IO channel. If the optionName arg is
 *	non NULL, retrieves the value of that option. If the optionName arg is
 *	NULL, retrieves a list of alternating option names and values for the
 *	given channel.
 *
 * Results:
 *	A standard Tcl result. Also sets the supplied DString to the string
 *	value of the option(s) returned.
 *
 * Side effects:
 *	None.
 *
 *----------------------------------------------------------------------
 */

int
Tcl_GetChannelOption(
    Tcl_Interp *interp,		/* For error reporting - can be NULL. */
    Tcl_Channel chan,		/* Channel on which to get option. */
    const char *optionName,	/* Option to get. */
    Tcl_DString *dsPtr)		/* Where to store value(s). */
{
    size_t len;			/* Length of optionName string. */
    char optionVal[128];	/* Buffer for snprintf. */
    Channel *chanPtr = (Channel *) chan;
    ChannelState *statePtr = chanPtr->state;
				/* State info for channel */
    int flags;

    /*
     * Disallow options on dead channels -- channels that have been closed but
     * not yet been deallocated. Such channels can be found if the exit
     * handler for channel cleanup has run but the channel is still registered
     * in an interpreter.
     */

    if (CheckForDeadChannel(interp, statePtr)) {
	return TCL_ERROR;
    }

    /*
     * This operation should occur at the top of a channel stack.
     */

    chanPtr = statePtr->topChanPtr;

    /*
     * If we are in the middle of a background copy, use the saved flags.
     */

    if (statePtr->csPtrR) {
	flags = statePtr->csPtrR->readFlags;
    } else if (statePtr->csPtrW) {
	flags = statePtr->csPtrW->writeFlags;
    } else {
	flags = statePtr->flags;
    }

    /*
     * If the optionName is NULL it means that we want a list of all options
     * and values.
     */

    if (optionName == NULL) {
	len = 0;
    } else {
	len = strlen(optionName);
    }

    if (len == 0 || HaveOpt(2, "-blocking")) {
	if (len == 0) {
	    Tcl_DStringAppendElement(dsPtr, "-blocking");
	}
	Tcl_DStringAppendElement(dsPtr,
		(flags & CHANNEL_NONBLOCKING) ? "0" : "1");
	if (len > 0) {
	    return TCL_OK;
	}
    }
    if (len == 0 || HaveOpt(7, "-buffering")) {
	if (len == 0) {
	    Tcl_DStringAppendElement(dsPtr, "-buffering");
	}
	if (flags & CHANNEL_LINEBUFFERED) {
	    Tcl_DStringAppendElement(dsPtr, "line");
	} else if (flags & CHANNEL_UNBUFFERED) {
	    Tcl_DStringAppendElement(dsPtr, "none");
	} else {
	    Tcl_DStringAppendElement(dsPtr, "full");
	}
	if (len > 0) {
	    return TCL_OK;
	}
    }
    if (len == 0 || HaveOpt(7, "-buffersize")) {
	if (len == 0) {
	    Tcl_DStringAppendElement(dsPtr, "-buffersize");
	}
	TclFormatInt(optionVal, statePtr->bufSize);
	Tcl_DStringAppendElement(dsPtr, optionVal);
	if (len > 0) {
	    return TCL_OK;
	}
    }
    if (len == 0 || HaveOpt(2, "-encoding")) {
	if (len == 0) {
	    Tcl_DStringAppendElement(dsPtr, "-encoding");
	}
	Tcl_DStringAppendElement(dsPtr,
	    Tcl_GetEncodingName(statePtr->encoding));
	if (len > 0) {
	    return TCL_OK;
	}
    }
    if (len == 0 || HaveOpt(2, "-eofchar")) {
	char buf[4] = "";
	if (len == 0) {
	    Tcl_DStringAppendElement(dsPtr, "-eofchar");
	}
	if ((flags & TCL_READABLE) && (statePtr->inEofChar != 0)) {
	    snprintf(buf, sizeof(buf), "%c", statePtr->inEofChar);
	}
	if (len > 0) {
		Tcl_DStringAppend(dsPtr, buf, TCL_INDEX_NONE);
	    return TCL_OK;
	}
	Tcl_DStringAppendElement(dsPtr, buf);
    }
    if (len == 0 || HaveOpt(1, "-profile")) {
	int profile;
	const char *profileName;
	if (len == 0) {
	    Tcl_DStringAppendElement(dsPtr, "-profile");
	}
	/* Note currently input and output profiles are same */
	profile = CHANNEL_PROFILE_GET(statePtr->inputEncodingFlags);
	profileName = TclEncodingProfileIdToName(interp, profile);
	if (profileName == NULL) {
	    return TCL_ERROR;
	}
	Tcl_DStringAppendElement(dsPtr, profileName);
	if (len > 0) {
	    return TCL_OK;
	}
    }
    if (len == 0 || HaveOpt(1, "-translation")) {
	if (len == 0) {
	    Tcl_DStringAppendElement(dsPtr, "-translation");
	}
	if (((flags & (TCL_READABLE|TCL_WRITABLE)) ==
		(TCL_READABLE|TCL_WRITABLE)) && (len == 0)) {
	    Tcl_DStringStartSublist(dsPtr);
	}
	if (flags & TCL_READABLE) {
	    if (statePtr->inputTranslation == TCL_TRANSLATE_AUTO) {
		Tcl_DStringAppendElement(dsPtr, "auto");
	    } else if (statePtr->inputTranslation == TCL_TRANSLATE_CR) {
		Tcl_DStringAppendElement(dsPtr, "cr");
	    } else if (statePtr->inputTranslation == TCL_TRANSLATE_CRLF) {
		Tcl_DStringAppendElement(dsPtr, "crlf");
	    } else {
		Tcl_DStringAppendElement(dsPtr, "lf");
	    }
	}
	if (flags & TCL_WRITABLE) {
	    if (statePtr->outputTranslation == TCL_TRANSLATE_AUTO) {
		Tcl_DStringAppendElement(dsPtr, "auto");
	    } else if (statePtr->outputTranslation == TCL_TRANSLATE_CR) {
		Tcl_DStringAppendElement(dsPtr, "cr");
	    } else if (statePtr->outputTranslation == TCL_TRANSLATE_CRLF) {
		Tcl_DStringAppendElement(dsPtr, "crlf");
	    } else {
		Tcl_DStringAppendElement(dsPtr, "lf");
	    }
	}
	if (!(flags & (TCL_READABLE|TCL_WRITABLE))) {
	    /*
	     * Not readable or writable (e.g. server socket)
	     */

	    Tcl_DStringAppendElement(dsPtr, "auto");
	}
	if (((flags & (TCL_READABLE|TCL_WRITABLE)) ==
		(TCL_READABLE|TCL_WRITABLE)) && (len == 0)) {
	    Tcl_DStringEndSublist(dsPtr);
	}
	if (len > 0) {
	    return TCL_OK;
	}
    }

    if (chanPtr->typePtr->getOptionProc != NULL) {
	/*
	 * Let the driver specific handle additional options and result code
	 * and message.
	 */

	return chanPtr->typePtr->getOptionProc(chanPtr->instanceData, interp,
		optionName, dsPtr);
    } else {
	/*
	 * No driver specific options case.
	 */

	if (len == 0) {
	    return TCL_OK;
	}
	return Tcl_BadChannelOption(interp, optionName, NULL);
    }
}

/*
 *---------------------------------------------------------------------------
 *
 * Tcl_SetChannelOption --
 *
 *	Sets an option on a channel.
 *
 * Results:
 *	A standard Tcl result. On error, sets interp's result object if
 *	interp is not NULL.
 *
 * Side effects:
 *	May modify an option on a device.
 *
 *---------------------------------------------------------------------------
 */

int
Tcl_SetChannelOption(
    Tcl_Interp *interp,		/* For error reporting - can be NULL. */
    Tcl_Channel chan,		/* Channel on which to set mode. */
    const char *optionName,	/* Which option to set? */
    const char *newValue)	/* New value for option. */
{
    Channel *chanPtr = (Channel *) chan;
				/* The real IO channel. */
    ChannelState *statePtr = chanPtr->state;
				/* State info for channel */
    size_t len;			/* Length of optionName string. */
    Tcl_Size argc;
    const char **argv = NULL;

    /*
     * If the channel is in the middle of a background copy, fail.
     */

    if (statePtr->csPtrR || statePtr->csPtrW) {
	if (interp) {
	    Tcl_SetObjResult(interp, Tcl_NewStringObj(
                    "unable to set channel options: background copy in"
                    " progress", TCL_INDEX_NONE));
	}
	return TCL_ERROR;
    }

    /*
     * Disallow options on dead channels -- channels that have been closed but
     * not yet been deallocated. Such channels can be found if the exit
     * handler for channel cleanup has run but the channel is still registered
     * in an interpreter.
     */

    if (CheckForDeadChannel(NULL, statePtr)) {
	return TCL_ERROR;
    }

    /*
     * This operation should occur at the top of a channel stack.
     */

    chanPtr = statePtr->topChanPtr;

    len = strlen(optionName);

    if (HaveOpt(2, "-blocking")) {
	int newMode;

	if (Tcl_GetBoolean(interp, newValue, &newMode) == TCL_ERROR) {
	    return TCL_ERROR;
	}
	if (newMode) {
	    newMode = TCL_MODE_BLOCKING;
	} else {
	    newMode = TCL_MODE_NONBLOCKING;
	}
	return SetBlockMode(interp, chanPtr, newMode);
    } else if (HaveOpt(7, "-buffering")) {
	len = strlen(newValue);
	if ((newValue[0] == 'f') && (strncmp(newValue, "full", len) == 0)) {
	    ResetFlag(statePtr, CHANNEL_UNBUFFERED | CHANNEL_LINEBUFFERED);
	} else if ((newValue[0] == 'l') &&
		(strncmp(newValue, "line", len) == 0)) {
	    ResetFlag(statePtr, CHANNEL_UNBUFFERED);
	    SetFlag(statePtr, CHANNEL_LINEBUFFERED);
	} else if ((newValue[0] == 'n') &&
		(strncmp(newValue, "none", len) == 0)) {
	    ResetFlag(statePtr, CHANNEL_LINEBUFFERED);
	    SetFlag(statePtr, CHANNEL_UNBUFFERED);
	} else if (interp) {
            Tcl_SetObjResult(interp, Tcl_NewStringObj(
                    "bad value for -buffering: must be one of"
                    " full, line, or none", TCL_INDEX_NONE));
            return TCL_ERROR;
	}
	return TCL_OK;
    } else if (HaveOpt(7, "-buffersize")) {
	Tcl_WideInt newBufferSize;
	Tcl_Obj obj;
	int code;

	obj.refCount = 1;
	obj.bytes = (char *)newValue;
	obj.length = strlen(newValue);
	obj.typePtr = NULL;

	code = Tcl_GetWideIntFromObj(interp, &obj, &newBufferSize);
	TclFreeInternalRep(&obj);

	if (code == TCL_ERROR) {
	    return TCL_ERROR;
	}
	Tcl_SetChannelBufferSize(chan, newBufferSize);
	return TCL_OK;
    } else if (HaveOpt(2, "-encoding")) {
	Tcl_Encoding encoding;
	int profile;

	if ((newValue[0] == '\0') || (strcmp(newValue, "binary") == 0)) {
	    encoding = Tcl_GetEncoding(NULL, "iso8859-1");
	    CHANNEL_PROFILE_SET(statePtr->inputEncodingFlags
		    ,CHANNEL_PROFILE_GET(statePtr->inputEncodingFlags)
			|TCL_ENCODING_PROFILE_STRICT);
	    CHANNEL_PROFILE_SET(statePtr->outputEncodingFlags
		    ,CHANNEL_PROFILE_GET(statePtr->outputEncodingFlags)
			|TCL_ENCODING_PROFILE_STRICT);
	} else {
	    encoding = Tcl_GetEncoding(interp, newValue);
	    if (encoding == NULL) {
		return TCL_ERROR;
	    }
	}

	/*
	 * When the channel has an escape sequence driven encoding such as
	 * iso2022, the terminated escape sequence must write to the buffer.
	 */

	if ((statePtr->encoding != GetBinaryEncoding())
		&& !(statePtr->outputEncodingFlags & TCL_ENCODING_START)
		&& (CheckChannelErrors(statePtr, TCL_WRITABLE) == 0)) {
	    statePtr->outputEncodingFlags |= TCL_ENCODING_END;
	    WriteChars(chanPtr, "", 0);
	}
	Tcl_FreeEncoding(statePtr->encoding);
	statePtr->encoding = encoding;
	statePtr->inputEncodingState = NULL;
	profile = CHANNEL_PROFILE_GET(statePtr->inputEncodingFlags);
	statePtr->inputEncodingFlags = TCL_ENCODING_START;
	CHANNEL_PROFILE_SET(statePtr->inputEncodingFlags, profile);
	statePtr->outputEncodingState = NULL;
	statePtr->outputEncodingFlags = TCL_ENCODING_START;
	CHANNEL_PROFILE_SET(statePtr->outputEncodingFlags, profile); /* Same as input */
	ResetFlag(statePtr, CHANNEL_NEED_MORE_DATA|CHANNEL_ENCODING_ERROR);
	UpdateInterest(chanPtr);
	return TCL_OK;
    } else if (HaveOpt(2, "-eofchar")) {
	if (!newValue[0] || (!(newValue[0] & 0x80) && (!newValue[1]
#ifndef TCL_NO_DEPRECATED
		|| !strcmp(newValue+1, " {}")
#endif
		))) {
	    if (GotFlag(statePtr, TCL_READABLE)) {
		statePtr->inEofChar = newValue[0];
	    }
	} else {
	    if (interp) {
		Tcl_SetObjResult(interp, Tcl_NewStringObj(
			"bad value for -eofchar: must be non-NUL ASCII"
			" character", TCL_INDEX_NONE));
	    }
	    Tcl_Free((void *)argv);
	    return TCL_ERROR;
	}
	if (argv != NULL) {
	    Tcl_Free((void *)argv);
	}

	/*
	 * [Bug 930851] Reset EOF and BLOCKED flags. Changing the character
	 * which signals eof can transform a current eof condition into a 'go
	 * ahead'. Ditto for blocked.
	 */

	if (GotFlag(statePtr, CHANNEL_EOF)) {
	    statePtr->inputEncodingFlags |= TCL_ENCODING_START;
	}
	ResetFlag(statePtr, CHANNEL_EOF|CHANNEL_STICKY_EOF|CHANNEL_BLOCKED);
	statePtr->inputEncodingFlags &= ~TCL_ENCODING_END;
	return TCL_OK;
    } else if (HaveOpt(1, "-profile")) {
	int profile;
	if (TclEncodingProfileNameToId(interp, newValue, &profile) != TCL_OK) {
	    return TCL_ERROR;
	}
	CHANNEL_PROFILE_SET(statePtr->inputEncodingFlags, profile);
	CHANNEL_PROFILE_SET(statePtr->outputEncodingFlags, profile);
	ResetFlag(statePtr, CHANNEL_NEED_MORE_DATA|CHANNEL_ENCODING_ERROR);
	return TCL_OK;
    } else if (HaveOpt(1, "-translation")) {
	const char *readMode, *writeMode;

	if (Tcl_SplitList(interp, newValue, &argc, &argv) == TCL_ERROR) {
	    return TCL_ERROR;
	}

	if (argc == 1) {
	    readMode = GotFlag(statePtr, TCL_READABLE) ? argv[0] : NULL;
	    writeMode = GotFlag(statePtr, TCL_WRITABLE) ? argv[0] : NULL;
	} else if (argc == 2) {
	    readMode = GotFlag(statePtr, TCL_READABLE) ? argv[0] : NULL;
	    writeMode = GotFlag(statePtr, TCL_WRITABLE) ? argv[1] : NULL;
	} else {
	    if (interp) {
		Tcl_SetObjResult(interp, Tcl_NewStringObj(
			"bad value for -translation: must be a one or two"
			" element list", TCL_INDEX_NONE));
	    }
	    Tcl_Free((void *)argv);
	    return TCL_ERROR;
	}

	if (readMode) {
	    TclEolTranslation translation;

	    if (*readMode == '\0') {
		translation = statePtr->inputTranslation;
	    } else if (strcmp(readMode, "auto") == 0) {
		translation = TCL_TRANSLATE_AUTO;
	    } else if (strcmp(readMode, "binary") == 0) {
		translation = TCL_TRANSLATE_LF;
		statePtr->inEofChar = 0;
		Tcl_FreeEncoding(statePtr->encoding);
		statePtr->encoding = Tcl_GetEncoding(NULL, "iso8859-1");
		CHANNEL_PROFILE_SET(statePtr->inputEncodingFlags
			,CHANNEL_PROFILE_GET(statePtr->inputEncodingFlags)
			    |TCL_ENCODING_PROFILE_STRICT);
		CHANNEL_PROFILE_SET(statePtr->outputEncodingFlags
			,CHANNEL_PROFILE_GET(statePtr->outputEncodingFlags)
			    |TCL_ENCODING_PROFILE_STRICT);
	    } else if (strcmp(readMode, "lf") == 0) {
		translation = TCL_TRANSLATE_LF;
	    } else if (strcmp(readMode, "cr") == 0) {
		translation = TCL_TRANSLATE_CR;
	    } else if (strcmp(readMode, "crlf") == 0) {
		translation = TCL_TRANSLATE_CRLF;
	    } else if (strcmp(readMode, "platform") == 0) {
		translation = TCL_PLATFORM_TRANSLATION;
	    } else {
		if (interp) {
		    Tcl_SetObjResult(interp, Tcl_NewStringObj(
			    "bad value for -translation: must be one of "
                            "auto, binary, cr, lf, crlf, or platform", TCL_INDEX_NONE));
		}
		Tcl_Free((void *)argv);
		return TCL_ERROR;
	    }

	    /*
	     * Reset the EOL flags since we need to look at any buffered data
	     * to see if the new translation mode allows us to complete the
	     * line.
	     */

	    if (translation != statePtr->inputTranslation) {
		statePtr->inputTranslation = translation;
		ResetFlag(statePtr, INPUT_SAW_CR | CHANNEL_NEED_MORE_DATA);
		UpdateInterest(chanPtr);
	    }
	}
	if (writeMode) {
	    if (*writeMode == '\0') {
		/* Do nothing. */
	    } else if (strcmp(writeMode, "auto") == 0) {
		/*
		 * This is a hack to get TCP sockets to produce output in CRLF
		 * mode if they are being set into AUTO mode. A better
		 * solution for achieving this effect will be coded later.
		 */

		if (strcmp(Tcl_ChannelName(chanPtr->typePtr), "tcp") == 0) {
		    statePtr->outputTranslation = TCL_TRANSLATE_CRLF;
		} else {
		    statePtr->outputTranslation = TCL_PLATFORM_TRANSLATION;
		}
	    } else if (strcmp(writeMode, "binary") == 0) {
		statePtr->outputTranslation = TCL_TRANSLATE_LF;
		Tcl_FreeEncoding(statePtr->encoding);
		statePtr->encoding = Tcl_GetEncoding(NULL, "iso8859-1");
		CHANNEL_PROFILE_SET(statePtr->inputEncodingFlags
			,CHANNEL_PROFILE_GET(statePtr->inputEncodingFlags)
			    |TCL_ENCODING_PROFILE_STRICT);
		CHANNEL_PROFILE_SET(statePtr->outputEncodingFlags
			,CHANNEL_PROFILE_GET(statePtr->outputEncodingFlags)
			    |TCL_ENCODING_PROFILE_STRICT);
	    } else if (strcmp(writeMode, "lf") == 0) {
		statePtr->outputTranslation = TCL_TRANSLATE_LF;
	    } else if (strcmp(writeMode, "cr") == 0) {
		statePtr->outputTranslation = TCL_TRANSLATE_CR;
	    } else if (strcmp(writeMode, "crlf") == 0) {
		statePtr->outputTranslation = TCL_TRANSLATE_CRLF;
	    } else if (strcmp(writeMode, "platform") == 0) {
		statePtr->outputTranslation = TCL_PLATFORM_TRANSLATION;
	    } else {
		if (interp) {
		    Tcl_SetObjResult(interp, Tcl_NewStringObj(
			    "bad value for -translation: must be one of "
                            "auto, binary, cr, lf, crlf, or platform", TCL_INDEX_NONE));
		}
		Tcl_Free((void *)argv);
		return TCL_ERROR;
	    }
	}
	Tcl_Free((void *)argv);
	return TCL_OK;
    } else if (chanPtr->typePtr->setOptionProc != NULL) {
	return chanPtr->typePtr->setOptionProc(chanPtr->instanceData, interp,
		optionName, newValue);
    } else {
	return Tcl_BadChannelOption(interp, optionName, NULL);
    }

    return TCL_OK;
}

/*
 *----------------------------------------------------------------------
 *
 * CleanupChannelHandlers --
 *
 *	Removes channel handlers that refer to the supplied interpreter, so
 *	that if the actual channel is not closed now, these handlers will not
 *	run on subsequent events on the channel. This would be erroneous,
 *	because the interpreter no longer has a reference to this channel.
 *
 * Results:
 *	None.
 *
 * Side effects:
 *	Removes channel handlers.
 *
 *----------------------------------------------------------------------
 */

static void
CleanupChannelHandlers(
    Tcl_Interp *interp,
    Channel *chanPtr)
{
    ChannelState *statePtr = chanPtr->state;
				/* State info for channel */
    EventScriptRecord *sPtr, *prevPtr, *nextPtr;

    /*
     * Remove fileevent records on this channel that refer to the given
     * interpreter.
     */

    for (sPtr = statePtr->scriptRecordPtr, prevPtr = NULL;
	    sPtr != NULL; sPtr = nextPtr) {
	nextPtr = sPtr->nextPtr;
	if (sPtr->interp == interp) {
	    if (prevPtr == NULL) {
		statePtr->scriptRecordPtr = nextPtr;
	    } else {
		prevPtr->nextPtr = nextPtr;
	    }

	    Tcl_DeleteChannelHandler((Tcl_Channel) chanPtr,
		    TclChannelEventScriptInvoker, sPtr);

	    TclDecrRefCount(sPtr->scriptPtr);
	    Tcl_Free(sPtr);
	} else {
	    prevPtr = sPtr;
	}
    }
}

/*
 *----------------------------------------------------------------------
 *
 * Tcl_NotifyChannel --
 *
 *	This procedure is called by a channel driver when a driver detects an
 *	event on a channel. This procedure is responsible for actually
 *	handling the event by invoking any channel handler callbacks.
 *
 * Results:
 *	None.
 *
 * Side effects:
 *	Whatever the channel handler callback procedure does.
 *
 *----------------------------------------------------------------------
 */

void
Tcl_NotifyChannel(
    Tcl_Channel channel,	/* Channel that detected an event. */
    int mask)			/* OR'ed combination of TCL_READABLE,
				 * TCL_WRITABLE, or TCL_EXCEPTION: indicates
				 * which events were detected. */
{
    Channel *chanPtr = (Channel *) channel;
    ChannelState *statePtr = chanPtr->state;
				/* State info for channel */
    ChannelHandler *chPtr;
    ThreadSpecificData *tsdPtr = TCL_TSD_INIT(&dataKey);
    NextChannelHandler nh;
    Channel *upChanPtr;
    const Tcl_ChannelType *upTypePtr;

    /*
     * In contrast to the other API functions this procedure walks towards the
     * top of a stack and not down from it.
     *
     * The channel calling this procedure is the one who generated the event,
     * and thus does not take part in handling it. IOW, its HandlerProc is not
     * called, instead we begin with the channel above it.
     *
     * This behaviour also allows the transformation channels to generate
     * their own events and pass them upward.
     */

    while (mask && (chanPtr->upChanPtr != NULL)) {
	Tcl_DriverHandlerProc *upHandlerProc;

	upChanPtr = chanPtr->upChanPtr;
	upTypePtr = upChanPtr->typePtr;
	upHandlerProc = Tcl_ChannelHandlerProc(upTypePtr);
	if (upHandlerProc != NULL) {
	    mask = upHandlerProc(upChanPtr->instanceData, mask);
	}

	/*
	 * ELSE: Ignore transformations which are unable to handle the event
	 * coming from below. Assume that they don't change the mask and pass
	 * it on.
	 */

	chanPtr = upChanPtr;
    }

    channel = (Tcl_Channel) chanPtr;

    /*
     * Here we have either reached the top of the stack or the mask is empty.
     * We break out of the procedure if it is the latter.
     */

    if (!mask) {
	return;
    }

    /*
     * We are now above the topmost channel in a stack and have events left.
     * Now call the channel handlers as usual.
     *
     * Preserve the channel struct in case the script closes it.
     */

    TclChannelPreserve((Tcl_Channel)channel);
    Tcl_Preserve(statePtr);

    /*
     * Avoid processing if the channel owner has been changed.
     */
    if (statePtr->managingThread != Tcl_GetCurrentThread()) {
	goto done;
    }

    /*
     * If we are flushing in the background, be sure to call FlushChannel for
     * writable events. Note that we have to discard the writable event so we
     * don't call any write handlers before the flush is complete.
     */

    if (GotFlag(statePtr, BG_FLUSH_SCHEDULED) && (mask & TCL_WRITABLE)) {
	if (0 == FlushChannel(NULL, chanPtr, 1)) {
	    mask &= ~TCL_WRITABLE;
	}
    }

    /*
     * Add this invocation to the list of recursive invocations of
     * Tcl_NotifyChannel.
     */

    nh.nextHandlerPtr = NULL;
    nh.nestedHandlerPtr = tsdPtr->nestedHandlerPtr;
    tsdPtr->nestedHandlerPtr = &nh;

    for (chPtr = statePtr->chPtr; chPtr != NULL; ) {
	/*
	 * If this channel handler is interested in any of the events that
	 * have occurred on the channel, invoke its procedure.
	 */

	if ((chPtr->mask & mask) != 0) {
	    nh.nextHandlerPtr = chPtr->nextPtr;
	    chPtr->proc(chPtr->clientData, chPtr->mask & mask);
	    chPtr = nh.nextHandlerPtr;
	} else {
	    chPtr = chPtr->nextPtr;
	}

	/*
	 * Stop if the channel owner has been changed in-between.
	 */
	if (chanPtr->state->managingThread != Tcl_GetCurrentThread()) {
	    goto done;
	}
    }

    /*
     * Update the notifier interest, since it may have changed after invoking
     * event handlers. Skip that if the channel was deleted in the call to the
     * channel handler.
     */

    if (chanPtr->typePtr != NULL) {
	/*
	 * TODO: This call may not be needed.  If a handler induced a
	 * change in interest, that handler should have made its own
	 * UpdateInterest() call, one would think.
	 */
	UpdateInterest(chanPtr);
    }

done:
    Tcl_Release(statePtr);
    TclChannelRelease(channel);

    tsdPtr->nestedHandlerPtr = nh.nestedHandlerPtr;
}

/*
 *----------------------------------------------------------------------
 *
 * UpdateInterest --
 *
 *	Arrange for the notifier to call us back at appropriate times based on
 *	the current state of the channel.
 *
 * Results:
 *	None.
 *
 * Side effects:
 *	May schedule a timer or driver handler.
 *
 *----------------------------------------------------------------------
 */

static void
UpdateInterest(
    Channel *chanPtr)		/* Channel to update. */
{
    ChannelState *statePtr = chanPtr->state;
				/* State info for channel */
    int mask = statePtr->interestMask;

    if (chanPtr->typePtr == NULL) {
	/* Do not update interest on a closed channel */
	return;
    }

    /*
     * If there are flushed buffers waiting to be written, then we need to
     * watch for the channel to become writable.
     */

    if (GotFlag(statePtr, BG_FLUSH_SCHEDULED)) {
	mask |= TCL_WRITABLE;
    }

    /*
     * If there is data in the input queue, and we aren't waiting for more
     * data, then we need to schedule a timer so we don't block in the
     * notifier. Also, cancel the read interest so we don't get duplicate
     * events.
     */

    if (mask & TCL_READABLE) {
	if (!GotFlag(statePtr, CHANNEL_NEED_MORE_DATA)
		&& (statePtr->inQueueHead != NULL)
		&& IsBufferReady(statePtr->inQueueHead)) {
	    mask &= ~TCL_READABLE;

	    /*
	     * Andreas Kupries, April 11, 2003
	     *
	     * Some operating systems (Solaris 2.6 and higher (but not Solaris
	     * 2.5, go figure)) generate READABLE and EXCEPTION events when
	     * select()'ing [*] on a plain file, even if EOF was not yet
	     * reached. This is a problem in the following situation:
	     *
	     * - An extension asks to get both READABLE and EXCEPTION events.
	     * - It reads data into a buffer smaller than the buffer used by
	     *	 Tcl itself.
	     * - It does not process all events in the event queue, but only
	     *	 one, at least in some situations.
	     *
	     * In that case we can get into a situation where
	     *
	     * - Tcl drops READABLE here, because it has data in its own
	     *	 buffers waiting to be read by the extension.
	     * - A READABLE event is synthesized via timer.
	     * - The OS still reports the EXCEPTION condition on the file.
	     * - And the extension gets the EXCEPTION event first, and handles
	     *	 this as EOF.
	     *
	     * End result ==> Premature end of reading from a file.
	     *
	     * The concrete example is 'Expect', and its [expect] command
	     * (and at the C-level, deep in the bowels of Expect,
	     * 'exp_get_next_event'. See marker 'SunOS' for commentary in
	     * that function too).
	     *
	     * [*] As the Tcl notifier does. See also for marker 'SunOS' in
	     * file 'exp_event.c' of Expect.
	     *
	     * Our solution here is to drop the interest in the EXCEPTION
	     * events too. This compiles on all platforms, and also passes the
	     * testsuite on all of them.
	     */

	    mask &= ~TCL_EXCEPTION;

	    if (!statePtr->timer) {
		TclChannelPreserve((Tcl_Channel)chanPtr);
		statePtr->timerChanPtr = chanPtr;
		statePtr->timer = Tcl_CreateTimerHandler(SYNTHETIC_EVENT_TIME,
		    ChannelTimerProc, chanPtr);
	    }
	}
    }

    if (!statePtr->timer
	&& mask & TCL_WRITABLE
	&& GotFlag(statePtr, CHANNEL_NONBLOCKING)) {

	TclChannelPreserve((Tcl_Channel)chanPtr);
	statePtr->timerChanPtr = chanPtr;
	statePtr->timer = Tcl_CreateTimerHandler(SYNTHETIC_EVENT_TIME,
	    ChannelTimerProc,chanPtr);
    }


    ChanWatch(chanPtr, mask);
}

/*
 *----------------------------------------------------------------------
 *
 * ChannelTimerProc --
 *
 *	Timer handler scheduled by UpdateInterest to monitor the channel
 *	buffers until they are empty.
 *
 * Results:
 *	None.
 *
 * Side effects:
 *	May invoke channel handlers.
 *
 *----------------------------------------------------------------------
 */

static void
ChannelTimerProc(
    void *clientData)
{
    Channel *chanPtr = (Channel *)clientData;
    /* State info for channel */
    ChannelState *statePtr = chanPtr->state;

    /* TclChannelPreserve() must be called before the current function was
     * scheduled, is already in effect.  In this function it guards against
     * deallocation in Tcl_NotifyChannel and also keps the channel preserved
     * until ChannelTimerProc is later called again.
     */

    if (chanPtr->typePtr == NULL) {
	CleanupTimerHandler(statePtr);
    } else {
	Tcl_Preserve(statePtr);
	statePtr->timer = NULL;
	if (statePtr->interestMask & TCL_WRITABLE
	    && GotFlag(statePtr, CHANNEL_NONBLOCKING)
	    && !GotFlag(statePtr, BG_FLUSH_SCHEDULED)
	    ) {
	    /*
	     * Restart the timer in case a channel handler reenters the event loop
	     * before UpdateInterest gets called by Tcl_NotifyChannel.
	     */
	    statePtr->timer = Tcl_CreateTimerHandler(SYNTHETIC_EVENT_TIME,
		ChannelTimerProc,chanPtr);
	    Tcl_NotifyChannel((Tcl_Channel) chanPtr, TCL_WRITABLE);
	} else {
	    /* The channel may have just been closed from within Tcl_NotifyChannel */
	    if (!GotFlag(statePtr, CHANNEL_INCLOSE)) {
		if (!GotFlag(statePtr, CHANNEL_NEED_MORE_DATA)
		    && (statePtr->interestMask & TCL_READABLE)
		    && (statePtr->inQueueHead != NULL)
		    && IsBufferReady(statePtr->inQueueHead)) {
		    /*
		     * Restart the timer in case a channel handler reenters the event loop
		     * before UpdateInterest gets called by Tcl_NotifyChannel.
		     */

		    statePtr->timer = Tcl_CreateTimerHandler(SYNTHETIC_EVENT_TIME,
			ChannelTimerProc,chanPtr);
		    Tcl_NotifyChannel((Tcl_Channel) chanPtr, TCL_READABLE);
		} else {
		    CleanupTimerHandler(statePtr);
		    UpdateInterest(chanPtr);
		}
	    } else {
		CleanupTimerHandler(statePtr);
	    }
	}
	Tcl_Release(statePtr);
    }
}

static void
DeleteTimerHandler(
    ChannelState *statePtr
)
{
    if (statePtr->timer != NULL) {
	Tcl_DeleteTimerHandler(statePtr->timer);
	CleanupTimerHandler(statePtr);
    }
}
static void
CleanupTimerHandler(
    ChannelState *statePtr
){
    TclChannelRelease((Tcl_Channel)statePtr->timerChanPtr);
    statePtr->timer = NULL;
    statePtr->timerChanPtr = NULL;
}

/*
 *----------------------------------------------------------------------
 *
 * Tcl_CreateChannelHandler --
 *
 *	Arrange for a given procedure to be invoked whenever the channel
 *	indicated by the chanPtr arg becomes readable or writable.
 *
 * Results:
 *	None.
 *
 * Side effects:
 *	From now on, whenever the I/O channel given by chanPtr becomes ready
 *	in the way indicated by mask, proc will be invoked. See the manual
 *	entry for details on the calling sequence to proc. If there is already
 *	an event handler for chan, proc and clientData, then the mask will be
 *	updated.
 *
 *----------------------------------------------------------------------
 */

void
Tcl_CreateChannelHandler(
    Tcl_Channel chan,		/* The channel to create the handler for. */
    int mask,			/* OR'ed combination of TCL_READABLE,
				 * TCL_WRITABLE, and TCL_EXCEPTION: indicates
				 * conditions under which proc should be
				 * called. Use 0 to disable a registered
				 * handler. */
    Tcl_ChannelProc *proc,	/* Procedure to call for each selected
				 * event. */
    void *clientData)	/* Arbitrary data to pass to proc. */
{
    ChannelHandler *chPtr;
    Channel *chanPtr = (Channel *) chan;
    ChannelState *statePtr = chanPtr->state;
				/* State info for channel */

    /*
     * Check whether this channel handler is not already registered. If it is
     * not, create a new record, else reuse existing record (smash current
     * values).
     */

    for (chPtr = statePtr->chPtr; chPtr != NULL; chPtr = chPtr->nextPtr) {
	if ((chPtr->chanPtr == chanPtr) && (chPtr->proc == proc) &&
		(chPtr->clientData == clientData)) {
	    break;
	}
    }
    if (chPtr == NULL) {
	chPtr = (ChannelHandler *)Tcl_Alloc(sizeof(ChannelHandler));
	chPtr->mask = 0;
	chPtr->proc = proc;
	chPtr->clientData = clientData;
	chPtr->chanPtr = chanPtr;
	chPtr->nextPtr = statePtr->chPtr;
	statePtr->chPtr = chPtr;
    }

    /*
     * The remainder of the initialization below is done regardless of whether
     * this is a new record or a modification of an old one.
     */

    chPtr->mask = mask;

    /*
     * Recompute the interest mask for the channel - this call may actually be
     * disabling an existing handler.
     */

    statePtr->interestMask = 0;
    for (chPtr = statePtr->chPtr; chPtr != NULL; chPtr = chPtr->nextPtr) {
	statePtr->interestMask |= chPtr->mask;
    }

    UpdateInterest(statePtr->topChanPtr);
}

/*
 *----------------------------------------------------------------------
 *
 * Tcl_DeleteChannelHandler --
 *
 *	Cancel a previously arranged callback arrangement for an IO channel.
 *
 * Results:
 *	None.
 *
 * Side effects:
 *	If a callback was previously registered for this chan, proc and
 *	clientData, it is removed and the callback will no longer be called
 *	when the channel becomes ready for IO.
 *
 *----------------------------------------------------------------------
 */

void
Tcl_DeleteChannelHandler(
    Tcl_Channel chan,		/* The channel for which to remove the
				 * callback. */
    Tcl_ChannelProc *proc,	/* The procedure in the callback to delete. */
    void *clientData)	/* The client data in the callback to
				 * delete. */
{
    ThreadSpecificData *tsdPtr = TCL_TSD_INIT(&dataKey);
    ChannelHandler *chPtr, *prevChPtr;
    Channel *chanPtr = (Channel *) chan;
    ChannelState *statePtr = chanPtr->state;
				/* State info for channel */
    NextChannelHandler *nhPtr;

    /*
     * Find the entry and the previous one in the list.
     */

    for (prevChPtr = NULL, chPtr = statePtr->chPtr; chPtr != NULL;
	    chPtr = chPtr->nextPtr) {
	if ((chPtr->chanPtr == chanPtr) && (chPtr->clientData == clientData)
		&& (chPtr->proc == proc)) {
	    break;
	}
	prevChPtr = chPtr;
    }

    /*
     * If not found, return without doing anything.
     */

    if (chPtr == NULL) {
	return;
    }

    /*
     * If Tcl_NotifyChannel is about to process this handler, tell it to
     * process the next one instead - we are going to delete *this* one.
     */

    for (nhPtr = tsdPtr->nestedHandlerPtr; nhPtr != NULL;
	    nhPtr = nhPtr->nestedHandlerPtr) {
	if (nhPtr->nextHandlerPtr == chPtr) {
	    nhPtr->nextHandlerPtr = chPtr->nextPtr;
	}
    }

    /*
     * Splice it out of the list of channel handlers.
     */

    if (prevChPtr == NULL) {
	statePtr->chPtr = chPtr->nextPtr;
    } else {
	prevChPtr->nextPtr = chPtr->nextPtr;
    }
    Tcl_Free(chPtr);

    /*
     * Recompute the interest list for the channel, so that infinite loops
     * will not result if Tcl_DeleteChannelHandler is called inside an event.
     */

    statePtr->interestMask = 0;
    for (chPtr = statePtr->chPtr; chPtr != NULL; chPtr = chPtr->nextPtr) {
	statePtr->interestMask |= chPtr->mask;
    }

    UpdateInterest(statePtr->topChanPtr);
}

/*
 *----------------------------------------------------------------------
 *
 * DeleteScriptRecord --
 *
 *	Delete a script record for this combination of channel, interp and
 *	mask.
 *
 * Results:
 *	None.
 *
 * Side effects:
 *	Deletes a script record and cancels a channel event handler.
 *
 *----------------------------------------------------------------------
 */

static void
DeleteScriptRecord(
    Tcl_Interp *interp,		/* Interpreter in which script was to be
				 * executed. */
    Channel *chanPtr,		/* The channel for which to delete the script
				 * record (if any). */
    int mask)			/* Events in mask must exactly match mask of
				 * script to delete. */
{
    ChannelState *statePtr = chanPtr->state;
				/* State info for channel */
    EventScriptRecord *esPtr, *prevEsPtr;

    for (esPtr = statePtr->scriptRecordPtr, prevEsPtr = NULL; esPtr != NULL;
	    prevEsPtr = esPtr, esPtr = esPtr->nextPtr) {
	if ((esPtr->interp == interp) && (esPtr->mask == mask)) {
	    if (esPtr == statePtr->scriptRecordPtr) {
		statePtr->scriptRecordPtr = esPtr->nextPtr;
	    } else {
		CLANG_ASSERT(prevEsPtr);
		prevEsPtr->nextPtr = esPtr->nextPtr;
	    }

	    Tcl_DeleteChannelHandler((Tcl_Channel) chanPtr,
		    TclChannelEventScriptInvoker, esPtr);

	    TclDecrRefCount(esPtr->scriptPtr);
	    Tcl_Free(esPtr);

	    break;
	}
    }
}

/*
 *----------------------------------------------------------------------
 *
 * CreateScriptRecord --
 *
 *	Creates a record to store a script to be executed when a specific
 *	event fires on a specific channel.
 *
 * Results:
 *	None.
 *
 * Side effects:
 *	Causes the script to be stored for later execution.
 *
 *----------------------------------------------------------------------
 */

static void
CreateScriptRecord(
    Tcl_Interp *interp,		/* Interpreter in which to execute the stored
				 * script. */
    Channel *chanPtr,		/* Channel for which script is to be stored */
    int mask,			/* Set of events for which script will be
				 * invoked. */
    Tcl_Obj *scriptPtr)		/* Pointer to script object. */
{
    ChannelState *statePtr = chanPtr->state;
				/* State info for channel */
    EventScriptRecord *esPtr;
    int makeCH;

    for (esPtr=statePtr->scriptRecordPtr; esPtr!=NULL; esPtr=esPtr->nextPtr) {
	if ((esPtr->interp == interp) && (esPtr->mask == mask)) {
	    TclDecrRefCount(esPtr->scriptPtr);
	    esPtr->scriptPtr = NULL;
	    break;
	}
    }

    makeCH = (esPtr == NULL);

    if (makeCH) {
	esPtr = (EventScriptRecord *)Tcl_Alloc(sizeof(EventScriptRecord));
    }

    /*
     * Initialize the structure before calling Tcl_CreateChannelHandler,
     * because a reflected channel calling 'chan postevent' aka
     * 'Tcl_NotifyChannel' in its 'watch'Proc will invoke
     * 'TclChannelEventScriptInvoker' immediately, and we do not wish it to
     * see uninitialized memory and crash. See [Bug 2918110].
     */

    esPtr->chanPtr = chanPtr;
    esPtr->interp = interp;
    esPtr->mask = mask;
    Tcl_IncrRefCount(scriptPtr);
    esPtr->scriptPtr = scriptPtr;

    if (makeCH) {
	esPtr->nextPtr = statePtr->scriptRecordPtr;
	statePtr->scriptRecordPtr = esPtr;

	Tcl_CreateChannelHandler((Tcl_Channel) chanPtr, mask,
		TclChannelEventScriptInvoker, esPtr);
    }
}

/*
 *----------------------------------------------------------------------
 *
 * TclChannelEventScriptInvoker --
 *
 *	Invokes a script scheduled by "fileevent" for when the channel becomes
 *	ready for IO. This function is invoked by the channel handler which
 *	was created by the Tcl "fileevent" command.
 *
 * Results:
 *	None.
 *
 * Side effects:
 *	Whatever the script does.
 *
 *----------------------------------------------------------------------
 */

void
TclChannelEventScriptInvoker(
    void *clientData,	/* The script+interp record. */
    TCL_UNUSED(int) /*mask*/)
{
    EventScriptRecord *esPtr = (EventScriptRecord *)clientData;
				/* The event script + interpreter to eval it
				 * in. */
    Channel *chanPtr = esPtr->chanPtr;
				/* The channel for which this handler is
				 * registered. */
    Tcl_Interp *interp = esPtr->interp;
				/* Interpreter in which to eval the script. */
    int mask = esPtr->mask;
    int result;			/* Result of call to eval script. */

    /*
     * Be sure event executed in managed channel (covering bugs similar [f583715154]).
     */
    assert(chanPtr->state->managingThread == Tcl_GetCurrentThread());

    /*
     * We must preserve the interpreter so we can report errors on it later.
     * Note that we do not need to preserve the channel because that is done
     * by Tcl_NotifyChannel before calling channel handlers.
     */

    Tcl_Preserve(interp);
    TclChannelPreserve((Tcl_Channel)chanPtr);
    result = Tcl_EvalObjEx(interp, esPtr->scriptPtr, TCL_EVAL_GLOBAL);

    /*
     * On error, cause a background error and remove the channel handler and
     * the script record.
     *
     * NOTE: Must delete channel handler before causing the background error
     * because the background error may want to reinstall the handler.
     */

    if (result != TCL_OK) {
	if (chanPtr->typePtr != NULL) {
	    DeleteScriptRecord(interp, chanPtr, mask);
	}
	Tcl_BackgroundException(interp, result);
    }
    TclChannelRelease((Tcl_Channel)chanPtr);
    Tcl_Release(interp);
}

/*
 *----------------------------------------------------------------------
 *
 * Tcl_FileEventObjCmd --
 *
 *	This procedure implements the "fileevent" Tcl command. See the user
 *	documentation for details on what it does. This command is based on
 *	the Tk command "fileevent" which in turn is based on work contributed
 *	by Mark Diekhans.
 *
 * Results:
 *	A standard Tcl result.
 *
 * Side effects:
 *	May create a channel handler for the specified channel.
 *
 *----------------------------------------------------------------------
 */

int
Tcl_FileEventObjCmd(
    TCL_UNUSED(void *),
    Tcl_Interp *interp,		/* Interpreter in which the channel for which
				 * to create the handler is found. */
    int objc,			/* Number of arguments. */
    Tcl_Obj *const objv[])	/* Argument objects. */
{
    Channel *chanPtr;		/* The channel to create the handler for. */
    ChannelState *statePtr;	/* State info for channel */
    Tcl_Channel chan;		/* The opaque type for the channel. */
    const char *chanName;
    int modeIndex;		/* Index of mode argument. */
    int mask;
    static const char *const modeOptions[] = {"readable", "writable", NULL};
    static const int maskArray[] = {TCL_READABLE, TCL_WRITABLE};

    if ((objc != 3) && (objc != 4)) {
	Tcl_WrongNumArgs(interp, 1, objv, "channelId event ?script?");
	return TCL_ERROR;
    }
    if (Tcl_GetIndexFromObj(interp, objv[2], modeOptions, "event name", 0,
	    &modeIndex) != TCL_OK) {
	return TCL_ERROR;
    }
    mask = maskArray[modeIndex];

    chanName = TclGetString(objv[1]);
    chan = Tcl_GetChannel(interp, chanName, NULL);
    if (chan == NULL) {
	return TCL_ERROR;
    }
    chanPtr = (Channel *) chan;
    statePtr = chanPtr->state;
    if (GotFlag(statePtr, mask) == 0) {
	Tcl_SetObjResult(interp, Tcl_ObjPrintf("channel is not %s",
		(mask == TCL_READABLE) ? "readable" : "writable"));
	return TCL_ERROR;
    }

    /*
     * If we are supposed to return the script, do so.
     */

    if (objc == 3) {
	EventScriptRecord *esPtr;

	for (esPtr = statePtr->scriptRecordPtr; esPtr != NULL;
		esPtr = esPtr->nextPtr) {
	    if ((esPtr->interp == interp) && (esPtr->mask == mask)) {
		Tcl_SetObjResult(interp, esPtr->scriptPtr);
		break;
	    }
	}
	return TCL_OK;
    }

    /*
     * If we are supposed to delete a stored script, do so.
     */

    if (*(TclGetString(objv[3])) == '\0') {
	DeleteScriptRecord(interp, chanPtr, mask);
	return TCL_OK;
    }

    /*
     * Make the script record that will link between the event and the script
     * to invoke. This also creates a channel event handler which will
     * evaluate the script in the supplied interpreter.
     */

    CreateScriptRecord(interp, chanPtr, mask, objv[3]);

    return TCL_OK;
}

/*
 *----------------------------------------------------------------------
 *
 * ZeroTransferTimerProc --
 *
 *	Timer handler scheduled by TclCopyChannel so that -command is
 *	called asynchronously even when -size is 0.
 *
 * Results:
 *	None.
 *
 * Side effects:
 *	Calls CopyData for -command invocation.
 *
 *----------------------------------------------------------------------
 */

static void
ZeroTransferTimerProc(
    void *clientData)
{
    /* calling CopyData with mask==0 still implies immediate invocation of the
     *  -command callback, and completion of the fcopy.
     */
    CopyData((CopyState *)clientData, 0);
}

/*
 *----------------------------------------------------------------------
 *
 * TclCopyChannel --
 *
 *	This routine copies data from one channel to another, either
 *	synchronously or asynchronously. If a command script is supplied, the
 *	operation runs in the background. The script is invoked when the copy
 *	completes. Otherwise the function waits until the copy is completed
 *	before returning.
 *
 * Results:
 *	A standard Tcl result.
 *
 * Side effects:
 *	May schedule a background copy operation that causes both channels to
 *	be marked busy.
 *
 *----------------------------------------------------------------------
 */

int
TclCopyChannel(
    Tcl_Interp *interp,		/* Current interpreter. */
    Tcl_Channel inChan,		/* Channel to read from. */
    Tcl_Channel outChan,	/* Channel to write to. */
    long long toRead,		/* Amount of data to copy, or -1 for all. */
    Tcl_Obj *cmdPtr)		/* Pointer to script to execute or NULL. */
{
    Channel *inPtr = (Channel *) inChan;
    Channel *outPtr = (Channel *) outChan;
    ChannelState *inStatePtr, *outStatePtr;
    int readFlags, writeFlags;
    CopyState *csPtr;
    int nonBlocking = (cmdPtr) ? CHANNEL_NONBLOCKING : 0;
    int moveBytes;

    inStatePtr = inPtr->state;
    outStatePtr = outPtr->state;

    if (BUSY_STATE(inStatePtr, TCL_READABLE)) {
	if (interp) {
	    Tcl_SetObjResult(interp, Tcl_ObjPrintf(
                    "channel \"%s\" is busy", Tcl_GetChannelName(inChan)));
	}
	return TCL_ERROR;
    }
    if (BUSY_STATE(outStatePtr, TCL_WRITABLE)) {
	if (interp) {
	    Tcl_SetObjResult(interp, Tcl_ObjPrintf(
                    "channel \"%s\" is busy", Tcl_GetChannelName(outChan)));
	}
	return TCL_ERROR;
    }

    readFlags = inStatePtr->flags;
    writeFlags = outStatePtr->flags;

    /*
     * Set up the blocking mode appropriately. Background copies need
     * non-blocking channels. Foreground copies need blocking channels. If
     * there is an error, restore the old blocking mode.
     */

    if (nonBlocking != (readFlags & CHANNEL_NONBLOCKING)) {
	if (SetBlockMode(interp, inPtr, nonBlocking ?
		TCL_MODE_NONBLOCKING : TCL_MODE_BLOCKING) != TCL_OK) {
	    return TCL_ERROR;
	}
    }
    if ((inPtr!=outPtr) && (nonBlocking!=(writeFlags&CHANNEL_NONBLOCKING)) &&
	    (SetBlockMode(NULL, outPtr, nonBlocking ?
		    TCL_MODE_NONBLOCKING : TCL_MODE_BLOCKING) != TCL_OK) &&
	    (nonBlocking != (readFlags & CHANNEL_NONBLOCKING))) {
	SetBlockMode(NULL, inPtr, (readFlags & CHANNEL_NONBLOCKING)
		? TCL_MODE_NONBLOCKING : TCL_MODE_BLOCKING);
	return TCL_ERROR;
    }

    /*
     * Make sure the output side is unbuffered.
     */

    ResetFlag(outStatePtr, CHANNEL_LINEBUFFERED);
    SetFlag(outStatePtr, CHANNEL_UNBUFFERED);

    moveBytes = Lossless(inStatePtr, outStatePtr, toRead);

    /*
     * Allocate a new CopyState to maintain info about the current copy in
     * progress. This structure will be deallocated when the copy is
     * completed.
     */

    csPtr = (CopyState *)Tcl_Alloc(offsetof(CopyState, buffer) + 1U + !moveBytes * inStatePtr->bufSize);
    csPtr->bufSize = !moveBytes * inStatePtr->bufSize;
    csPtr->readPtr = inPtr;
    csPtr->writePtr = outPtr;
    csPtr->readFlags = readFlags;
    csPtr->writeFlags = writeFlags;
    csPtr->toRead = toRead;
    csPtr->total = (Tcl_WideInt) 0;
    csPtr->interp = interp;
    if (cmdPtr) {
	Tcl_IncrRefCount(cmdPtr);
    }
    csPtr->cmdPtr = cmdPtr;

    inStatePtr->csPtrR  = csPtr;
    outStatePtr->csPtrW = csPtr;

    if (moveBytes) {
	return MoveBytes(csPtr);
    }

    /*
     * Special handling of -size 0 async transfers, so that the -command is
     * still called asynchronously.
     */

    if ((nonBlocking == CHANNEL_NONBLOCKING) && (toRead == 0)) {
        Tcl_CreateTimerHandler(0, ZeroTransferTimerProc, csPtr);
        return 0;
    }

    /*
     * Start copying data between the channels.
     */

    return CopyData(csPtr, 0);
}

/*
 *----------------------------------------------------------------------
 *
 * CopyData --
 *
 *	This function implements the lowest level of the copying mechanism for
 *	TclCopyChannel.
 *
 * Results:
 *	Returns TCL_OK on success, else TCL_ERROR.
 *
 * Side effects:
 *	Moves data between channels, may create channel handlers.
 *
 *----------------------------------------------------------------------
 */

static void
MBCallback(
    CopyState *csPtr,
    Tcl_Obj *errObj)
{
    Tcl_Obj *cmdPtr = Tcl_DuplicateObj(csPtr->cmdPtr);
    Tcl_WideInt total = csPtr->total;
    Tcl_Interp *interp = csPtr->interp;
    int code;

    Tcl_IncrRefCount(cmdPtr);
    StopCopy(csPtr);

    /* TODO: What if cmdPtr is not a list?! */

    Tcl_ListObjAppendElement(NULL, cmdPtr, Tcl_NewWideIntObj(total));
    if (errObj) {
	Tcl_ListObjAppendElement(NULL, cmdPtr, errObj);
    }

    Tcl_Preserve(interp);
    code = Tcl_EvalObjEx(interp, cmdPtr, TCL_EVAL_GLOBAL);
    if (code != TCL_OK) {
	Tcl_BackgroundException(interp, code);
    }
    Tcl_Release(interp);
    TclDecrRefCount(cmdPtr);
}

static void
MBError(
    CopyState *csPtr,
    int mask,
    int errorCode)
{
    Tcl_Channel inChan = (Tcl_Channel) csPtr->readPtr;
    Tcl_Channel outChan = (Tcl_Channel) csPtr->writePtr;
    Tcl_Obj *errObj;

    Tcl_SetErrno(errorCode);

    errObj = Tcl_ObjPrintf( "error %sing \"%s\": %s",
	    (mask & TCL_READABLE) ? "read" : "writ",
	    Tcl_GetChannelName((mask & TCL_READABLE) ? inChan : outChan),
	    Tcl_PosixError(csPtr->interp));

    if (csPtr->cmdPtr) {
	MBCallback(csPtr, errObj);
    } else {
	Tcl_SetObjResult(csPtr->interp, errObj);
	StopCopy(csPtr);
    }
}

static void
MBEvent(
    void *clientData,
    int mask)
{
    CopyState *csPtr = (CopyState *) clientData;
    Tcl_Channel inChan = (Tcl_Channel) csPtr->readPtr;
    Tcl_Channel outChan = (Tcl_Channel) csPtr->writePtr;
    ChannelState *inStatePtr = csPtr->readPtr->state;

    if (mask & TCL_WRITABLE) {
	Tcl_DeleteChannelHandler(inChan, MBEvent, csPtr);
	Tcl_DeleteChannelHandler(outChan, MBEvent, csPtr);
	switch (MBWrite(csPtr)) {
	case TCL_OK:
	    MBCallback(csPtr, NULL);
	    break;
	case TCL_CONTINUE:
	    Tcl_CreateChannelHandler(inChan, TCL_READABLE, MBEvent, csPtr);
	    break;
	}
    } else if (mask & TCL_READABLE) {
	if (TCL_OK == MBRead(csPtr)) {
	    /* When at least one full buffer is present, stop reading. */
	    if (IsBufferFull(inStatePtr->inQueueHead)
		    || !Tcl_InputBlocked(inChan)) {
		Tcl_DeleteChannelHandler(inChan, MBEvent, csPtr);
	    }

	    /* Successful read -- set up to write the bytes we read */
	    Tcl_CreateChannelHandler(outChan, TCL_WRITABLE, MBEvent, csPtr);
	}
    }
}

static int
MBRead(
    CopyState *csPtr)
{
    ChannelState *inStatePtr = csPtr->readPtr->state;
    ChannelBuffer *bufPtr = inStatePtr->inQueueHead;
    int code;

    if (bufPtr && BytesLeft(bufPtr) > 0) {
	return TCL_OK;
    }

    code = GetInput(inStatePtr->topChanPtr);
    if (code == 0 || GotFlag(inStatePtr, CHANNEL_BLOCKED)) {
	return TCL_OK;
    } else {
	MBError(csPtr, TCL_READABLE, code);
	return TCL_ERROR;
    }
}

static int
MBWrite(
    CopyState *csPtr)
{
    ChannelState *inStatePtr = csPtr->readPtr->state;
    ChannelState *outStatePtr = csPtr->writePtr->state;
    ChannelBuffer *bufPtr = inStatePtr->inQueueHead;
    ChannelBuffer *tail = NULL;
    int code;
    Tcl_WideInt inBytes = 0;

    /* Count up number of bytes waiting in the input queue */
    while (bufPtr) {
	inBytes += BytesLeft(bufPtr);
	tail = bufPtr;
	if (csPtr->toRead != -1 && csPtr->toRead < inBytes) {
	    /* Queue has enough bytes to complete the copy */
	    break;
	}
	bufPtr = bufPtr->nextPtr;
    }

    if (bufPtr) {
	/* Split the overflowing buffer in two */
	int extra = (int) (inBytes - csPtr->toRead);
	/* Note that going with int for extra assumes that inBytes is not too
	 * much over toRead to require a wide itself. If that gets violated
	 * then the calculations involving extra must be made wide too.
	 *
	 * Noted with Win32/MSVC debug build treating the warning (possible of
	 * data in long long to int conversion) as error.
	 */

	bufPtr = AllocChannelBuffer(extra);

	tail->nextAdded -= extra;
	memcpy(InsertPoint(bufPtr), InsertPoint(tail), extra);
	bufPtr->nextAdded += extra;
	bufPtr->nextPtr = tail->nextPtr;
	tail->nextPtr = NULL;
	inBytes = csPtr->toRead;
    }

    /* Update the byte counts */
    if (csPtr->toRead != -1) {
	csPtr->toRead -= inBytes;
    }
    csPtr->total += inBytes;

    /* Move buffers from input to output channels */
    if (outStatePtr->outQueueTail) {
	outStatePtr->outQueueTail->nextPtr = inStatePtr->inQueueHead;
    } else {
	outStatePtr->outQueueHead = inStatePtr->inQueueHead;
    }
    outStatePtr->outQueueTail = tail;
    inStatePtr->inQueueHead = bufPtr;
    if (inStatePtr->inQueueTail == tail) {
	inStatePtr->inQueueTail = bufPtr;
    }
    if (bufPtr == NULL) {
	inStatePtr->inQueueTail = NULL;
    }

    code = FlushChannel(csPtr->interp, outStatePtr->topChanPtr, 0);
    if (code) {
	MBError(csPtr, TCL_WRITABLE, code);
	return TCL_ERROR;
    }
    if (csPtr->toRead == 0 || GotFlag(inStatePtr, CHANNEL_EOF)) {
	return TCL_OK;
    }
    return TCL_CONTINUE;
}

static int
MoveBytes(
    CopyState *csPtr)		/* State of copy operation. */
{
    ChannelState *outStatePtr = csPtr->writePtr->state;
    ChannelBuffer *bufPtr = outStatePtr->curOutPtr;
    int errorCode;

    if (bufPtr && BytesLeft(bufPtr)) {
	/* If we start with unflushed bytes in the destination
	 * channel, flush them out of the way first. */

	errorCode = FlushChannel(csPtr->interp, outStatePtr->topChanPtr, 0);
	if (errorCode != 0) {
	    MBError(csPtr, TCL_WRITABLE, errorCode);
	    return TCL_ERROR;
	}
    }

    if (csPtr->cmdPtr) {
	Tcl_Channel inChan = (Tcl_Channel) csPtr->readPtr;
	Tcl_CreateChannelHandler(inChan, TCL_READABLE, MBEvent, csPtr);
	return TCL_OK;
    }

    while (1) {
	int code;

	if (TCL_ERROR == MBRead(csPtr)) {
	    return TCL_ERROR;
	}
	code = MBWrite(csPtr);
	if (code == TCL_OK) {
	    Tcl_SetObjResult(csPtr->interp, Tcl_NewWideIntObj(csPtr->total));
	    StopCopy(csPtr);
	    return TCL_OK;
	}
	if (code == TCL_ERROR) {
	    return TCL_ERROR;
	}
	/* code == TCL_CONTINUE --> continue the loop */
    }
    return TCL_OK;	/* Silence compiler warnings */
}

static int
CopyData(
    CopyState *csPtr,		/* State of copy operation. */
    int mask)			/* Current channel event flags. */
{
    Tcl_Interp *interp;
    Tcl_Obj *cmdPtr, *errObj = NULL, *bufObj = NULL, *msg = NULL;
    Tcl_Channel inChan, outChan;
    ChannelState *inStatePtr, *outStatePtr;
    int result = TCL_OK;
    Tcl_Size sizeb;
    Tcl_WideInt total;
    Tcl_WideInt size; /* TODO - be careful if total and size are made unsigned  */
    const char *buffer;
    int moveBytes;
    int underflow;		/* Input underflow */

    inChan	= (Tcl_Channel) csPtr->readPtr;
    outChan	= (Tcl_Channel) csPtr->writePtr;
    inStatePtr	= csPtr->readPtr->state;
    outStatePtr	= csPtr->writePtr->state;
    interp	= csPtr->interp;
    cmdPtr	= csPtr->cmdPtr;

    /*
     * Copy the data the slow way, using the translation mechanism.
     *
     * Note: We have make sure that we use the topmost channel in a stack for
     * the copying. The caller uses Tcl_GetChannel to access it, and thus gets
     * the bottom of the stack.
     */

    moveBytes = Lossless(inStatePtr, outStatePtr, csPtr->toRead);

    if (!moveBytes) {
	TclNewObj(bufObj);
	Tcl_IncrRefCount(bufObj);
    }

    while (csPtr->toRead != (Tcl_WideInt) 0) {
	/*
	 * Check for unreported background errors.
	 */

	Tcl_GetChannelError(inChan, &msg);
	if ((inStatePtr->unreportedError != 0) || (msg != NULL)) {
	    Tcl_SetErrno(inStatePtr->unreportedError);
	    inStatePtr->unreportedError = 0;
	    goto readError;
	} else if (inStatePtr->flags & CHANNEL_ENCODING_ERROR) {
	    Tcl_SetErrno(EILSEQ);
	    inStatePtr->flags &= ~CHANNEL_ENCODING_ERROR;
	    goto readError;
	}
	Tcl_GetChannelError(outChan, &msg);
	if ((outStatePtr->unreportedError != 0) || (msg != NULL)) {
	    Tcl_SetErrno(outStatePtr->unreportedError);
	    outStatePtr->unreportedError = 0;
	    goto writeError;
	} else if (outStatePtr->flags & CHANNEL_ENCODING_ERROR) {
	    Tcl_SetErrno(EILSEQ);
	    outStatePtr->flags &= ~CHANNEL_ENCODING_ERROR;
	    goto writeError;
	}

	if (cmdPtr && (mask == 0)) {
	    /*
	     * In async mode, we skip reading synchronously and fake an
	     * underflow instead to prime the readable fileevent.
	     */

	    size = 0;
	    underflow = 1;
	} else {
	    /*
	     * Read up to bufSize characters.
	     */

	    if ((csPtr->toRead == (Tcl_WideInt) -1)
                    || (csPtr->toRead > (Tcl_WideInt) csPtr->bufSize)) {
		sizeb = csPtr->bufSize;
	    } else {
		sizeb = csPtr->toRead;
	    }

	    if (moveBytes) {
		size = DoRead(inStatePtr->topChanPtr, csPtr->buffer, sizeb,
                              !GotFlag(inStatePtr, CHANNEL_NONBLOCKING));
	    } else {
		size = DoReadChars(inStatePtr->topChanPtr, bufObj, sizeb,
			!GotFlag(inStatePtr, CHANNEL_NONBLOCKING)
			,0 /* No append */);
	    }
	    underflow = (size >= 0) && ((size_t)size < sizeb);	/* Input underflow */
	}

	if (size < 0) {
	readError:
	    if (interp) {
		TclNewObj(errObj);
		Tcl_AppendStringsToObj(errObj, "error reading \"",
			Tcl_GetChannelName(inChan), "\": ", NULL);
		if (msg != NULL) {
		    Tcl_AppendObjToObj(errObj, msg);
		} else {
		    Tcl_AppendStringsToObj(errObj, Tcl_PosixError(interp),
			    NULL);
		}
	    }
	    if (msg != NULL) {
		Tcl_DecrRefCount(msg);
	    }
	    break;
	} else if (underflow) {
	    /*
	     * We had an underflow on the read side. If we are at EOF, and not
	     * in the synchronous part of an asynchronous fcopy, then the
	     * copying is done, otherwise set up a channel handler to detect
	     * when the channel becomes readable again.
	     */

	    if ((size == 0) && Tcl_Eof(inChan) && !(cmdPtr && (mask == 0))) {
		break;
	    }
	    if (cmdPtr && (!Tcl_Eof(inChan) || (mask == 0)) &&
                !(mask & TCL_READABLE)) {
		if (mask & TCL_WRITABLE) {
		    Tcl_DeleteChannelHandler(outChan, CopyEventProc, csPtr);
		}
		Tcl_CreateChannelHandler(inChan, TCL_READABLE, CopyEventProc,
			csPtr);
	    }
	    if (size == 0) {
		if (!GotFlag(inStatePtr, CHANNEL_NONBLOCKING)) {
		    /*
		     * We allowed a short read.  Keep trying.
		     */

		    continue;
		}
		if (bufObj != NULL) {
		    TclDecrRefCount(bufObj);
		    bufObj = NULL;
		}
		return TCL_OK;
	    }
	}

	/*
	 * Now write the buffer out.
	 */

	if (moveBytes) {
	    buffer = csPtr->buffer;
	    sizeb = WriteBytes(outStatePtr->topChanPtr, buffer, size);
	} else {
	    buffer = Tcl_GetStringFromObj(bufObj, &sizeb);
	    sizeb = WriteChars(outStatePtr->topChanPtr, buffer, sizeb);
	}

	/*
	 * [Bug 2895565]. At this point 'size' still contains the number of
	 * characters which have been read. We keep this to later to
	 * update the totals and toRead information, see marker (UP) below. We
	 * must not overwrite it with 'sizeb', which is the number of written
	 * characters, and both EOL translation and encoding
	 * conversion may have changed this number unpredictably in relation
	 * to 'size' (It can be smaller or larger, in the latter case able to
	 * drive toRead below -1, causing infinite looping). Completely
	 * unsuitable for updating totals and toRead.
	 */

	if (sizeb == TCL_INDEX_NONE) {
	writeError:
	    if (interp) {
		TclNewObj(errObj);
		Tcl_AppendStringsToObj(errObj, "error writing \"",
			Tcl_GetChannelName(outChan), "\": ", NULL);
		if (msg != NULL) {
		    Tcl_AppendObjToObj(errObj, msg);
		} else {
		    Tcl_AppendStringsToObj(errObj, Tcl_PosixError(interp),
			    NULL);
		}
	    }
	    if (msg != NULL) {
		Tcl_DecrRefCount(msg);
	    }
	    break;
	}

	/*
	 * Update the current character count. Do it now so the count is valid
	 * before a return or break takes us out of the loop. The invariant at
	 * the top of the loop should be that csPtr->toRead holds the number
	 * of characters left to copy.
	 */

	if (csPtr->toRead != -1) {
	    csPtr->toRead -= size;
	}
	csPtr->total += size;

	/*
	 * Break loop if EOF && (size>0)
	 */

	if (Tcl_Eof(inChan)) {
	    break;
	}

	/*
	 * Check to see if the write is happening in the background. If so,
	 * stop copying and wait for the channel to become writable again.
	 * After input underflow we already installed a readable handler
	 * therefore we don't need a writable handler.
	 */

	if (!underflow && GotFlag(outStatePtr, BG_FLUSH_SCHEDULED)) {
	    if (!(mask & TCL_WRITABLE)) {
		if (mask & TCL_READABLE) {
		    Tcl_DeleteChannelHandler(inChan, CopyEventProc, csPtr);
		}
		Tcl_CreateChannelHandler(outChan, TCL_WRITABLE,
			CopyEventProc, csPtr);
	    }
	    if (bufObj != NULL) {
		TclDecrRefCount(bufObj);
		bufObj = NULL;
	    }
	    return TCL_OK;
	}

	/*
	 * For background copies, we only do one buffer per invocation so we
	 * don't starve the rest of the system.
	 */

	if (cmdPtr && (csPtr->toRead != 0)) {
	    /*
	     * The first time we enter this code, there won't be a channel
	     * handler established yet, so do it here.
	     */

	    if (mask == 0) {
		Tcl_CreateChannelHandler(outChan, TCL_WRITABLE, CopyEventProc,
			csPtr);
	    }
	    if (bufObj != NULL) {
		TclDecrRefCount(bufObj);
		bufObj = NULL;
	    }
	    return TCL_OK;
	}
    } /* while */

    if (bufObj != NULL) {
	TclDecrRefCount(bufObj);
	bufObj = NULL;
    }

    /*
     * Make the callback or return the number of characters transferred. The
     * local total is used because StopCopy frees csPtr.
     */

    total = csPtr->total;
    if (cmdPtr && interp) {
	int code;

	/*
	 * Get a private copy of the command so we can mutate it by adding
	 * arguments. Note that StopCopy frees our saved reference to the
	 * original command obj.
	 */

	cmdPtr = Tcl_DuplicateObj(cmdPtr);
	Tcl_IncrRefCount(cmdPtr);
	StopCopy(csPtr);
	Tcl_Preserve(interp);

	Tcl_ListObjAppendElement(interp, cmdPtr, Tcl_NewWideIntObj(total));
	if (errObj) {
	    Tcl_ListObjAppendElement(interp, cmdPtr, errObj);
	}
	code = Tcl_EvalObjEx(interp, cmdPtr, TCL_EVAL_GLOBAL);
	if (code != TCL_OK) {
	    Tcl_BackgroundException(interp, code);
	    result = TCL_ERROR;
	}
	TclDecrRefCount(cmdPtr);
	Tcl_Release(interp);
    } else {
	StopCopy(csPtr);
	if (interp) {
	    if (errObj) {
		Tcl_SetObjResult(interp, errObj);
		result = TCL_ERROR;
	    } else {
		Tcl_ResetResult(interp);
		Tcl_SetObjResult(interp, Tcl_NewWideIntObj(total));
	    }
	}
    }
    return result;
}

/*
 *----------------------------------------------------------------------
 *
 * DoRead --
 *
 *	Stores up to "bytesToRead" bytes in memory pointed to by "dst".
 *	These bytes come from reading the channel "chanPtr" and
 *	performing the configured translations.  No encoding conversions
 *	are applied to the bytes being read.
 *
 * Results:
 *	The number of bytes actually stored (<= bytesToRead),
 * 	or TCL_INDEX_NONE if there is an error in reading the channel.  Use
 * 	Tcl_GetErrno() to retrieve the error code for the error
 *	that occurred.
 *
 *	The number of bytes stored can be less than the number
 * 	requested when
 *	  - EOF is reached on the channel; or
 *	  - the channel is non-blocking, and we've read all we can
 *	    without blocking.
 *	  - a channel reading error occurs (and we return TCL_INDEX_NONE)
 *
 * Side effects:
 *	May cause input to be buffered.
 *
 *----------------------------------------------------------------------
 */

static Tcl_Size
DoRead(
    Channel *chanPtr,		/* The channel from which to read. */
    char *dst,			/* Where to store input read. */
    Tcl_Size bytesToRead,		/* Maximum number of bytes to read. */
    int allowShortReads)	/* Allow half-blocking (pipes,sockets) */
{
    ChannelState *statePtr = chanPtr->state;
    char *p = dst;

    /*
     * Early out when we know a read will get the eofchar.
     *
     * NOTE: This seems to be a bug.  The special handling for
     * a zero-char read request ought to come first.  As coded
     * the EOF due to eofchar has distinguishing behavior from
     * the EOF due to reported EOF on the underlying device, and
     * that seems undesirable.  However recent history indicates
     * that new inconsistent behavior in a patchlevel has problems
     * too.  Keep on keeping on for now.
     */

    if (GotFlag(statePtr, CHANNEL_ENCODING_ERROR)) {
	UpdateInterest(chanPtr);
	Tcl_SetErrno(EILSEQ);
	return -1;
    }
    if (GotFlag(statePtr, CHANNEL_STICKY_EOF)) {
	SetFlag(statePtr, CHANNEL_EOF);
	assert(statePtr->inputEncodingFlags & TCL_ENCODING_END);
	assert(!GotFlag(statePtr, CHANNEL_BLOCKED|INPUT_SAW_CR));

	/* TODO: Don't need this call */
	UpdateInterest(chanPtr);
	return 0;
    }

    /*
     * Special handling for zero-char read request.
     */

    if (bytesToRead == 0) {
	if (GotFlag(statePtr, CHANNEL_EOF)) {
	    statePtr->inputEncodingFlags |= TCL_ENCODING_START;
	}
	ResetFlag(statePtr, CHANNEL_BLOCKED|CHANNEL_EOF);
	statePtr->inputEncodingFlags &= ~TCL_ENCODING_END;
	/* TODO: Don't need this call */
	UpdateInterest(chanPtr);
	return 0;
    }

    TclChannelPreserve((Tcl_Channel)chanPtr);
    while (bytesToRead) {
	/*
	 * Each pass through the loop is intended to process up to one channel
	 * buffer.
	 */

	int bytesRead, bytesWritten;
	ChannelBuffer *bufPtr = statePtr->inQueueHead;

	/*
	 * Don't read more data if we have what we need.
	 */

	while (!bufPtr ||			/* We got no buffer!   OR */
		(!IsBufferFull(bufPtr) && 	/* Our buffer has room AND */
		((size_t)BytesLeft(bufPtr) < bytesToRead))) {
						/* Not enough bytes in it yet
						 * to fill the dst */
	    int code;

	moreData:
	    code = GetInput(chanPtr);
	    bufPtr = statePtr->inQueueHead;

	    assert(bufPtr != NULL);

	    if (GotFlag(statePtr, CHANNEL_EOF|CHANNEL_BLOCKED)) {
		/*
		 * Further reads cannot do any more.
		 */

		break;
	    }

	    if (code) {
		/*
	     * Read error
	     */

		UpdateInterest(chanPtr);
		TclChannelRelease((Tcl_Channel)chanPtr);
		return -1;
	    }

	    assert(IsBufferFull(bufPtr));
	}

	assert(bufPtr != NULL);

	bytesRead = BytesLeft(bufPtr);
	bytesWritten = bytesToRead;

	TranslateInputEOL(statePtr, p, RemovePoint(bufPtr),
		&bytesWritten, &bytesRead);
	bufPtr->nextRemoved += bytesRead;
	p += bytesWritten;
	bytesToRead -= bytesWritten;

	if (!IsBufferEmpty(bufPtr)) {
	    /*
	     * Buffer is not empty.  How can that be?
	     *
	     * 0) We stopped early because we got all the bytes we were
	     *    seeking. That's fine.
	     */

	    if (bytesToRead == 0) {
		break;
	    }

	    /*
	     * 1) We're @EOF because we saw eof char, or there was an encoding error.
	     */

	    if (GotFlag(statePtr, CHANNEL_STICKY_EOF|CHANNEL_ENCODING_ERROR)) {
		break;
	    }

	    /*
	     * 2) The buffer holds a \r while in CRLF translation, followed by
	     *    the end of the buffer.
	     */

	    assert(statePtr->inputTranslation == TCL_TRANSLATE_CRLF);
	    assert(RemovePoint(bufPtr)[0] == '\r');
	    assert(BytesLeft(bufPtr) == 1);

	    if (bufPtr->nextPtr == NULL) {
		/*
		 * There's no more buffered data...
		 */

		if (GotFlag(statePtr, CHANNEL_EOF)) {
		    /*
		     * ...and there never will be.
		     */

		    *p++ = '\r';
		    bytesToRead--;
		    bufPtr->nextRemoved++;
		} else if (GotFlag(statePtr, CHANNEL_BLOCKED)) {
		    /*
		     * ...and we cannot get more now.
		     */

		    SetFlag(statePtr, CHANNEL_NEED_MORE_DATA);
		    break;
		} else {
		    /*
		     * ...so we need to get some.
		     */

		    goto moreData;
		}
	    }

	    if (bufPtr->nextPtr) {
		/*
		 * There's a next buffer.  Shift orphan \r to it.
		 */

		ChannelBuffer *nextPtr = bufPtr->nextPtr;

		nextPtr->nextRemoved -= 1;
		RemovePoint(nextPtr)[0] = '\r';
		bufPtr->nextRemoved++;
	    }
	}

	if (IsBufferEmpty(bufPtr)) {
	    statePtr->inQueueHead = bufPtr->nextPtr;
	    if (statePtr->inQueueHead == NULL) {
		statePtr->inQueueTail = NULL;
	    }
	    RecycleBuffer(statePtr, bufPtr, 0);
	    bufPtr = statePtr->inQueueHead;
	}

	if ((GotFlag(statePtr, CHANNEL_NONBLOCKING) || allowShortReads)
		&& GotFlag(statePtr, CHANNEL_BLOCKED)) {
	    break;
	}

	/*
	 * When there's no buffered data to read, and we're at EOF, escape to
	 * the caller.
	 */

	if (GotFlag(statePtr, CHANNEL_EOF)
		&& (bufPtr == NULL || IsBufferEmpty(bufPtr))) {
	    break;
	}
    }
    if (bytesToRead == 0) {
	ResetFlag(statePtr, CHANNEL_BLOCKED);
    }

    assert(!GotFlag(statePtr, CHANNEL_EOF)
	    || GotFlag(statePtr, CHANNEL_STICKY_EOF)
	    || GotFlag(statePtr, CHANNEL_ENCODING_ERROR)
	    || Tcl_InputBuffered((Tcl_Channel)chanPtr) == 0);
    assert(!(GotFlag(statePtr, CHANNEL_EOF|CHANNEL_BLOCKED)
	    == (CHANNEL_EOF|CHANNEL_BLOCKED)));
    UpdateInterest(chanPtr);
    TclChannelRelease((Tcl_Channel)chanPtr);
    return (int)(p - dst);
}

/*
 *----------------------------------------------------------------------
 *
 * CopyEventProc --
 *
 *	This routine is invoked as a channel event handler for the background
 *	copy operation. It is just a trivial wrapper around the CopyData
 *	routine.
 *
 * Results:
 *	None.
 *
 * Side effects:
 *	None.
 *
 *----------------------------------------------------------------------
 */

static void
CopyEventProc(
    void *clientData,
    int mask)
{
    (void) CopyData((CopyState *)clientData, mask);
}

/*
 *----------------------------------------------------------------------
 *
 * Lossless --
 *
 *	Determines whether copying characters between two channel states would
 *	be lossless, i.e. whether one byte corresponds to one character, every
 *	character appears in the Unicode character set, there are no
 *	translations to be performed, and no inline signals to respond to.
 *
 * Result:
 *	True if copying would be lossless.
 *
 *----------------------------------------------------------------------
 */
int
Lossless(
    ChannelState *inStatePtr,
    ChannelState *outStatePtr,
    long long toRead)
{
    return inStatePtr->inEofChar == '\0'	/* No eofChar to stop input */
	&& inStatePtr->inputTranslation == TCL_TRANSLATE_LF
	&& outStatePtr->outputTranslation == TCL_TRANSLATE_LF
	&& (
	    (
		inStatePtr->encoding == GetBinaryEncoding()
		&&
		outStatePtr->encoding == GetBinaryEncoding()
	    )
	    ||
	    (
		toRead == -1
		&& inStatePtr->encoding == outStatePtr->encoding
		&& CHANNEL_PROFILE_GET(inStatePtr->inputEncodingFlags) == TCL_ENCODING_PROFILE_TCL8
		&& CHANNEL_PROFILE_GET(outStatePtr->inputEncodingFlags) == TCL_ENCODING_PROFILE_TCL8
	    )
	);
}

/*
 *----------------------------------------------------------------------
 *
 * StopCopy --
 *
 *	This routine halts a copy that is in progress.
 *
 * Results:
 *	None.
 *
 * Side effects:
 *	Removes any pending channel handlers and restores the blocking and
 *	buffering modes of the channels. The CopyState is freed.
 *
 *----------------------------------------------------------------------
 */

static void
StopCopy(
    CopyState *csPtr)		/* State for bg copy to stop . */
{
    ChannelState *inStatePtr, *outStatePtr;
    Tcl_Channel inChan, outChan;

    int nonBlocking;

    if (!csPtr) {
	return;
    }

    inChan = (Tcl_Channel) csPtr->readPtr;
    outChan = (Tcl_Channel) csPtr->writePtr;
    inStatePtr = csPtr->readPtr->state;
    outStatePtr = csPtr->writePtr->state;

    /*
     * Restore the old blocking mode and output buffering mode.
     */

    nonBlocking = csPtr->readFlags & CHANNEL_NONBLOCKING;
    if (nonBlocking != GotFlag(inStatePtr, CHANNEL_NONBLOCKING)) {
	SetBlockMode(NULL, csPtr->readPtr,
		nonBlocking ? TCL_MODE_NONBLOCKING : TCL_MODE_BLOCKING);
    }
    if (csPtr->readPtr != csPtr->writePtr) {
	nonBlocking = csPtr->writeFlags & CHANNEL_NONBLOCKING;
	if (nonBlocking != GotFlag(outStatePtr, CHANNEL_NONBLOCKING)) {
	    SetBlockMode(NULL, csPtr->writePtr,
		    nonBlocking ? TCL_MODE_NONBLOCKING : TCL_MODE_BLOCKING);
	}
    }
    ResetFlag(outStatePtr, CHANNEL_LINEBUFFERED | CHANNEL_UNBUFFERED);
    SetFlag(outStatePtr,
	    csPtr->writeFlags & (CHANNEL_LINEBUFFERED | CHANNEL_UNBUFFERED));

    if (csPtr->cmdPtr) {
	Tcl_DeleteChannelHandler(inChan, CopyEventProc, csPtr);
	if (inChan != outChan) {
	    Tcl_DeleteChannelHandler(outChan, CopyEventProc, csPtr);
	}
	Tcl_DeleteChannelHandler(inChan, MBEvent, csPtr);
	Tcl_DeleteChannelHandler(outChan, MBEvent, csPtr);
	TclDecrRefCount(csPtr->cmdPtr);
    }
    inStatePtr->csPtrR = NULL;
    outStatePtr->csPtrW = NULL;
    Tcl_Free(csPtr);
}

/*
 *----------------------------------------------------------------------
 *
 * StackSetBlockMode --
 *
 *	This function sets the blocking mode for a channel, iterating through
 *	each channel in a stack and updates the state flags.
 *
 * Results:
 *	0 if OK, result code from failed blockModeProc otherwise.
 *
 * Side effects:
 *	Modifies the blocking mode of the channel and possibly generates an
 *	error.
 *
 *----------------------------------------------------------------------
 */

static int
StackSetBlockMode(
    Channel *chanPtr,		/* Channel to modify. */
    int mode)			/* One of TCL_MODE_BLOCKING or
				 * TCL_MODE_NONBLOCKING. */
{
    int result = 0;
    Tcl_DriverBlockModeProc *blockModeProc;
    ChannelState *statePtr = chanPtr->state;

    /*
     * Start at the top of the channel stack
     * TODO: Examine what can go wrong when blockModeProc calls
     * disturb the stacking state of the channel.
     */

    chanPtr = statePtr->topChanPtr;
    while (chanPtr != NULL) {
	blockModeProc = Tcl_ChannelBlockModeProc(chanPtr->typePtr);
	if (blockModeProc != NULL) {
	    result = blockModeProc(chanPtr->instanceData, mode);
	    if (result != 0) {
		Tcl_SetErrno(result);
		return result;
	    }
	}
	chanPtr = chanPtr->downChanPtr;
    }
    return 0;
}

/*
 *----------------------------------------------------------------------
 *
 * SetBlockMode --
 *
 *	This function sets the blocking mode for a channel and updates the
 *	state flags.
 *
 * Results:
 *	A standard Tcl result.
 *
 * Side effects:
 *	Modifies the blocking mode of the channel and possibly generates an
 *	error.
 *
 *----------------------------------------------------------------------
 */

static int
SetBlockMode(
    Tcl_Interp *interp,		/* Interp for error reporting. */
    Channel *chanPtr,		/* Channel to modify. */
    int mode)			/* One of TCL_MODE_BLOCKING or
				 * TCL_MODE_NONBLOCKING. */
{
    int result = 0;
    ChannelState *statePtr = chanPtr->state;
				/* State info for channel */

    result = StackSetBlockMode(chanPtr, mode);
    if (result != 0) {
	if (interp != NULL) {
	    /*
	     * TIP #219.
	     * Move error messages put by the driver into the bypass area and
	     * put them into the regular interpreter result. Fall back to the
	     * regular message if nothing was found in the bypass.
	     *
	     * Note that we cannot have a message in the interpreter bypass
	     * area, StackSetBlockMode is restricted to the channel bypass.
	     * We still need the interp as the destination of the move.
	     */

	    if (!TclChanCaughtErrorBypass(interp, (Tcl_Channel) chanPtr)) {
		Tcl_SetObjResult(interp, Tcl_ObjPrintf(
                        "error setting blocking mode: %s",
			Tcl_PosixError(interp)));
	    }
	} else {
	    /*
	     * TIP #219.
	     * If we have no interpreter to put a bypass message into we have
	     * to clear it, to prevent its propagation and use in other places
	     * unrelated to the actual occurence of the problem.
	     */

	    Tcl_SetChannelError((Tcl_Channel) chanPtr, NULL);
	}
	return TCL_ERROR;
    }
    if (mode == TCL_MODE_BLOCKING) {
	ResetFlag(statePtr, CHANNEL_NONBLOCKING | BG_FLUSH_SCHEDULED);
    } else {
	SetFlag(statePtr, CHANNEL_NONBLOCKING);
    }
    return TCL_OK;
}

/*
 *----------------------------------------------------------------------
 *
 * Tcl_GetChannelNames --
 *
 *	Return the names of all open channels in the interp.
 *
 * Results:
 *	TCL_OK or TCL_ERROR.
 *
 * Side effects:
 *	Interp result modified with list of channel names.
 *
 *----------------------------------------------------------------------
 */

int
Tcl_GetChannelNames(
    Tcl_Interp *interp)		/* Interp for error reporting. */
{
    return Tcl_GetChannelNamesEx(interp, NULL);
}

/*
 *----------------------------------------------------------------------
 *
 * Tcl_GetChannelNamesEx --
 *
 *	Return the names of open channels in the interp filtered filtered
 *	through a pattern. If pattern is NULL, it returns all the open
 *	channels.
 *
 * Results:
 *	TCL_OK or TCL_ERROR.
 *
 * Side effects:
 *	Interp result modified with list of channel names.
 *
 *----------------------------------------------------------------------
 */

int
Tcl_GetChannelNamesEx(
    Tcl_Interp *interp,		/* Interp for error reporting. */
    const char *pattern)	/* Pattern to filter on. */
{
    ThreadSpecificData *tsdPtr = TCL_TSD_INIT(&dataKey);
    ChannelState *statePtr;
    const char *name;		/* Name for channel */
    Tcl_Obj *resultPtr;		/* Pointer to result object */
    Tcl_HashTable *hTblPtr;	/* Hash table of channels. */
    Tcl_HashEntry *hPtr;	/* Search variable. */
    Tcl_HashSearch hSearch;	/* Search variable. */

    if (interp == NULL) {
	return TCL_OK;
    }

    /*
     * Get the channel table that stores the channels registered for this
     * interpreter.
     */

    hTblPtr = GetChannelTable(interp);
    TclNewObj(resultPtr);
    if ((pattern != NULL) && TclMatchIsTrivial(pattern)
	    && !((pattern[0] == 's') && (pattern[1] == 't')
	    && (pattern[2] == 'd'))) {
	if ((Tcl_FindHashEntry(hTblPtr, pattern) != NULL)
		&& (Tcl_ListObjAppendElement(interp, resultPtr,
		Tcl_NewStringObj(pattern, TCL_INDEX_NONE)) != TCL_OK)) {
	    goto error;
	}
	goto done;
    }

    for (hPtr = Tcl_FirstHashEntry(hTblPtr, &hSearch); hPtr != NULL;
	    hPtr = Tcl_NextHashEntry(&hSearch)) {
	statePtr = ((Channel *) Tcl_GetHashValue(hPtr))->state;

	if (statePtr->topChanPtr == (Channel *) tsdPtr->stdinChannel) {
	    name = "stdin";
	} else if (statePtr->topChanPtr == (Channel *) tsdPtr->stdoutChannel) {
	    name = "stdout";
	} else if (statePtr->topChanPtr == (Channel *) tsdPtr->stderrChannel) {
	    name = "stderr";
	} else {
	    /*
	     * This is also stored in Tcl_GetHashKey(hTblPtr, hPtr), but it's
	     * simpler to just grab the name from the statePtr.
	     */

	    name = statePtr->channelName;
	}

	if (((pattern == NULL) || Tcl_StringMatch(name, pattern)) &&
		(Tcl_ListObjAppendElement(interp, resultPtr,
			Tcl_NewStringObj(name, TCL_INDEX_NONE)) != TCL_OK)) {
	error:
	    TclDecrRefCount(resultPtr);
	    return TCL_ERROR;
	}
    }

  done:
    Tcl_SetObjResult(interp, resultPtr);
    return TCL_OK;
}

/*
 *----------------------------------------------------------------------
 *
 * Tcl_IsChannelRegistered --
 *
 *	Checks whether the channel is associated with the interp. See also
 *	Tcl_RegisterChannel and Tcl_UnregisterChannel.
 *
 * Results:
 *	0 if the channel is not registered in the interpreter, 1 else.
 *
 * Side effects:
 *	None.
 *
 *----------------------------------------------------------------------
 */

int
Tcl_IsChannelRegistered(
    Tcl_Interp *interp,		/* The interp to query of the channel */
    Tcl_Channel chan)		/* The channel to check */
{
    Tcl_HashTable *hTblPtr;	/* Hash table of channels. */
    Tcl_HashEntry *hPtr;	/* Search variable. */
    Channel *chanPtr;		/* The real IO channel. */
    ChannelState *statePtr;	/* State of the real channel. */

    /*
     * Always check bottom-most channel in the stack. This is the one that
     * gets registered.
     */

    chanPtr = ((Channel *) chan)->state->bottomChanPtr;
    statePtr = chanPtr->state;

    hTblPtr = (Tcl_HashTable *)Tcl_GetAssocData(interp, "tclIO", NULL);
    if (hTblPtr == NULL) {
	return 0;
    }
    hPtr = Tcl_FindHashEntry(hTblPtr, statePtr->channelName);
    if (hPtr == NULL) {
	return 0;
    }
    if ((Channel *) Tcl_GetHashValue(hPtr) != chanPtr) {
	return 0;
    }

    return 1;
}

/*
 *----------------------------------------------------------------------
 *
 * Tcl_IsChannelShared --
 *
 *	Checks whether the channel is shared by multiple interpreters.
 *
 * Results:
 *	A boolean value (0 = Not shared, 1 = Shared).
 *
 * Side effects:
 *	None.
 *
 *----------------------------------------------------------------------
 */

int
Tcl_IsChannelShared(
    Tcl_Channel chan)		/* The channel to query */
{
    ChannelState *statePtr = ((Channel *) chan)->state;
				/* State of real channel structure. */

    return ((statePtr->refCount + 1 > 2) ? 1 : 0);
}

/*
 *----------------------------------------------------------------------
 *
 * Tcl_IsChannelExisting --
 *
 *	Checks whether a channel of the given name exists in the
 *	(thread)-global list of all channels. See Tcl_GetChannelNamesEx for
 *	function exposed at the Tcl level.
 *
 * Results:
 *	A boolean value (0 = Does not exist, 1 = Does exist).
 *
 * Side effects:
 *	None.
 *
 *----------------------------------------------------------------------
 */

int
Tcl_IsChannelExisting(
    const char *chanName)	/* The name of the channel to look for. */
{
    ChannelState *statePtr;
    ThreadSpecificData *tsdPtr = TCL_TSD_INIT(&dataKey);
    const char *name;
    int chanNameLen;

    chanNameLen = strlen(chanName);
    for (statePtr = tsdPtr->firstCSPtr; statePtr != NULL;
	    statePtr = statePtr->nextCSPtr) {
	if (statePtr->topChanPtr == (Channel *) tsdPtr->stdinChannel) {
	    name = "stdin";
	} else if (statePtr->topChanPtr == (Channel *) tsdPtr->stdoutChannel) {
	    name = "stdout";
	} else if (statePtr->topChanPtr == (Channel *) tsdPtr->stderrChannel) {
	    name = "stderr";
	} else {
	    name = statePtr->channelName;
	}

	if ((*chanName == *name) &&
		(memcmp(name, chanName, chanNameLen + 1) == 0)) {
	    return 1;
	}
    }

    return 0;
}

/*
 *----------------------------------------------------------------------
 *
 * Tcl_ChannelName --
 *
 *	Return the name of the channel type.
 *
 * Results:
 *	A pointer the name of the channel type.
 *
 * Side effects:
 *	None.
 *
 *----------------------------------------------------------------------
 */

const char *
Tcl_ChannelName(
    const Tcl_ChannelType *chanTypePtr) /* Pointer to channel type. */
{
    return chanTypePtr->typeName;
}

/*
 *----------------------------------------------------------------------
 *
 * Tcl_ChannelVersion --
 *
 *	Return the of version of the channel type.
 *
 * Results:
 *	One of the TCL_CHANNEL_VERSION_* constants from tcl.h
 *
 * Side effects:
 *	None.
 *
 *----------------------------------------------------------------------
 */

Tcl_ChannelTypeVersion
Tcl_ChannelVersion(
    const Tcl_ChannelType *chanTypePtr)
				/* Pointer to channel type. */
{
    return chanTypePtr->version;
}

/*
 *----------------------------------------------------------------------
 *
 * Tcl_ChannelBlockModeProc --
 *
 *	Return the Tcl_DriverBlockModeProc of the channel type.
 *
 * Results:
 *	A pointer to the proc.
 *
 * Side effects:
 *	None.
 *
 *---------------------------------------------------------------------- */

Tcl_DriverBlockModeProc *
Tcl_ChannelBlockModeProc(
    const Tcl_ChannelType *chanTypePtr)
				/* Pointer to channel type. */
{
    return chanTypePtr->blockModeProc;
}

/*
 *----------------------------------------------------------------------
 *
 * Tcl_ChannelClose2Proc --
 *
 *	Return the Tcl_DriverClose2Proc of the channel type.
 *
 * Results:
 *	A pointer to the proc.
 *
 * Side effects:
 *	None.
 *
 *----------------------------------------------------------------------
 */

Tcl_DriverClose2Proc *
Tcl_ChannelClose2Proc(
    const Tcl_ChannelType *chanTypePtr)
				/* Pointer to channel type. */
{
    return chanTypePtr->close2Proc;
}

/*
 *----------------------------------------------------------------------
 *
 * Tcl_ChannelInputProc --
 *
 *	Return the Tcl_DriverInputProc of the channel type.
 *
 * Results:
 *	A pointer to the proc.
 *
 * Side effects:
 *	None.
 *
 *----------------------------------------------------------------------
 */

Tcl_DriverInputProc *
Tcl_ChannelInputProc(
    const Tcl_ChannelType *chanTypePtr)
				/* Pointer to channel type. */
{
    return chanTypePtr->inputProc;
}

/*
 *----------------------------------------------------------------------
 *
 * Tcl_ChannelOutputProc --
 *
 *	Return the Tcl_DriverOutputProc of the channel type.
 *
 * Results:
 *	A pointer to the proc.
 *
 * Side effects:
 *	None.
 *
 *----------------------------------------------------------------------
 */

Tcl_DriverOutputProc *
Tcl_ChannelOutputProc(
    const Tcl_ChannelType *chanTypePtr)
				/* Pointer to channel type. */
{
    return chanTypePtr->outputProc;
}

/*
 *----------------------------------------------------------------------
 *
 * Tcl_ChannelSetOptionProc --
 *
 *	Return the Tcl_DriverSetOptionProc of the channel type.
 *
 * Results:
 *	A pointer to the proc.
 *
 * Side effects:
 *	None.
 *
 *----------------------------------------------------------------------
 */

Tcl_DriverSetOptionProc *
Tcl_ChannelSetOptionProc(
    const Tcl_ChannelType *chanTypePtr)
				/* Pointer to channel type. */
{
    return chanTypePtr->setOptionProc;
}

/*
 *----------------------------------------------------------------------
 *
 * Tcl_ChannelGetOptionProc --
 *
 *	Return the Tcl_DriverGetOptionProc of the channel type.
 *
 * Results:
 *	A pointer to the proc.
 *
 * Side effects:
 *	None.
 *
 *----------------------------------------------------------------------
 */

Tcl_DriverGetOptionProc *
Tcl_ChannelGetOptionProc(
    const Tcl_ChannelType *chanTypePtr)
				/* Pointer to channel type. */
{
    return chanTypePtr->getOptionProc;
}

/*
 *----------------------------------------------------------------------
 *
 * Tcl_ChannelWatchProc --
 *
 *	Return the Tcl_DriverWatchProc of the channel type.
 *
 * Results:
 *	A pointer to the proc.
 *
 * Side effects:
 *	None.
 *
 *----------------------------------------------------------------------
 */

Tcl_DriverWatchProc *
Tcl_ChannelWatchProc(
    const Tcl_ChannelType *chanTypePtr)
				/* Pointer to channel type. */
{
    return chanTypePtr->watchProc;
}

/*
 *----------------------------------------------------------------------
 *
 * Tcl_ChannelGetHandleProc --
 *
 *	Return the Tcl_DriverGetHandleProc of the channel type.
 *
 * Results:
 *	A pointer to the proc.
 *
 * Side effects:
 *	None.
 *
 *----------------------------------------------------------------------
 */

Tcl_DriverGetHandleProc *
Tcl_ChannelGetHandleProc(
    const Tcl_ChannelType *chanTypePtr)
				/* Pointer to channel type. */
{
    return chanTypePtr->getHandleProc;
}

/*
 *----------------------------------------------------------------------
 *
 * Tcl_ChannelFlushProc --
 *
 *	Return the Tcl_DriverFlushProc of the channel type.
 *
 * Results:
 *	A pointer to the proc.
 *
 * Side effects:
 *	None.
 *
 *----------------------------------------------------------------------
 */

Tcl_DriverFlushProc *
Tcl_ChannelFlushProc(
    const Tcl_ChannelType *chanTypePtr)
				/* Pointer to channel type. */
{
    return chanTypePtr->flushProc;
}

/*
 *----------------------------------------------------------------------
 *
 * Tcl_ChannelHandlerProc --
 *
 *	Return the Tcl_DriverHandlerProc of the channel type.
 *
 * Results:
 *	A pointer to the proc.
 *
 * Side effects:
 *	None.
 *
 *----------------------------------------------------------------------
 */

Tcl_DriverHandlerProc *
Tcl_ChannelHandlerProc(
    const Tcl_ChannelType *chanTypePtr)
				/* Pointer to channel type. */
{
    return chanTypePtr->handlerProc;
}

/*
 *----------------------------------------------------------------------
 *
 * Tcl_ChannelWideSeekProc --
 *
 *	Return the Tcl_DriverWideSeekProc of the channel type.
 *
 * Results:
 *	A pointer to the proc.
 *
 * Side effects:
 *	None.
 *
 *----------------------------------------------------------------------
 */

Tcl_DriverWideSeekProc *
Tcl_ChannelWideSeekProc(
    const Tcl_ChannelType *chanTypePtr)
				/* Pointer to channel type. */
{
    return chanTypePtr->wideSeekProc;
}

/*
 *----------------------------------------------------------------------
 *
 * Tcl_ChannelThreadActionProc --
 *
 *	TIP #218, Channel Thread Actions. Return the
 *	Tcl_DriverThreadActionProc of the channel type.
 *
 * Results:
 *	A pointer to the proc.
 *
 * Side effects:
 *	None.
 *
 *----------------------------------------------------------------------
 */

Tcl_DriverThreadActionProc *
Tcl_ChannelThreadActionProc(
    const Tcl_ChannelType *chanTypePtr)
				/* Pointer to channel type. */
{
    return chanTypePtr->threadActionProc;
}

/*
 *----------------------------------------------------------------------
 *
 * Tcl_SetChannelErrorInterp --
 *
 *	TIP #219, Tcl Channel Reflection API.
 *	Store an error message for the I/O system.
 *
 * Results:
 *	None.
 *
 * Side effects:
 *	Discards a previously stored message.
 *
 *----------------------------------------------------------------------
 */

void
Tcl_SetChannelErrorInterp(
    Tcl_Interp *interp,		/* Interp to store the data into. */
    Tcl_Obj *msg)		/* Error message to store. */
{
    Interp *iPtr = (Interp *) interp;
    Tcl_Obj *disposePtr = iPtr->chanMsg;

    if (msg != NULL) {
	iPtr->chanMsg = FixLevelCode(msg);
	Tcl_IncrRefCount(iPtr->chanMsg);
    } else {
	iPtr->chanMsg = NULL;
    }

    if (disposePtr != NULL) {
        TclDecrRefCount(disposePtr);
    }
    return;
}

/*
 *----------------------------------------------------------------------
 *
 * Tcl_SetChannelError --
 *
 *	TIP #219, Tcl Channel Reflection API.
 *	Store an error message for the I/O system.
 *
 * Results:
 *	None.
 *
 * Side effects:
 *	Discards a previously stored message.
 *
 *----------------------------------------------------------------------
 */

void
Tcl_SetChannelError(
    Tcl_Channel chan,		/* Channel to store the data into. */
    Tcl_Obj *msg)		/* Error message to store. */
{
    ChannelState *statePtr = ((Channel *) chan)->state;
    Tcl_Obj *disposePtr = statePtr->chanMsg;

    if (msg != NULL) {
	statePtr->chanMsg = FixLevelCode(msg);
	Tcl_IncrRefCount(statePtr->chanMsg);
    } else {
	statePtr->chanMsg = NULL;
    }

    if (disposePtr != NULL) {
        TclDecrRefCount(disposePtr);
    }
    return;
}

/*
 *----------------------------------------------------------------------
 *
 * FixLevelCode --
 *
 *	TIP #219, Tcl Channel Reflection API.
 *	Scans an error message for bad -code / -level directives. Returns a
 *	modified copy with such directives corrected, and the input if it had
 *	no problems.
 *
 * Results:
 *	A Tcl_Obj*
 *
 * Side effects:
 *	None.
 *
 *----------------------------------------------------------------------
 */

static Tcl_Obj *
FixLevelCode(
    Tcl_Obj *msg)
{
    int explicitResult, numOptions, lcn;
    Tcl_Size lc;
    Tcl_Obj **lv, **lvn;
    int res, i, j, val, lignore, cignore;
    int newlevel = -1, newcode = -1;

    /* ASSERT msg != NULL */

    /*
     * Process the caught message.
     *
     * Syntax = (option value)... ?message?
     *
     * Bad message syntax causes a panic, because the other side uses
     * Tcl_GetReturnOptions and list construction functions to marshal the
     * information. Hence an error means that we've got serious breakage.
     */

    res = TclListObjGetElementsM(NULL, msg, &lc, &lv);
    if (res != TCL_OK) {
	Tcl_Panic("Tcl_SetChannelError: bad syntax of message");
    }

    explicitResult = (1 == (lc % 2));
    numOptions = lc - explicitResult;

    /*
     * No options, nothing to do.
     */

    if (numOptions == 0) {
	return msg;
    }

    /*
     * Check for -code x, x != 1|error, and -level x, x != 0
     */

    for (i = 0; i < numOptions; i += 2) {
	if (0 == strcmp(TclGetString(lv[i]), "-code")) {
	    /*
	     * !"error", !integer, integer != 1 (numeric code for error)
	     */

	    res = TclGetIntFromObj(NULL, lv[i+1], &val);
	    if (((res == TCL_OK) && (val != 1)) || ((res != TCL_OK) &&
		    (0 != strcmp(TclGetString(lv[i+1]), "error")))) {
		newcode = 1;
	    }
	} else if (0 == strcmp(TclGetString(lv[i]), "-level")) {
	    /*
	     * !integer, integer != 0
	     */

	    res = TclGetIntFromObj(NULL, lv [i+1], &val);
	    if ((res != TCL_OK) || (val != 0)) {
		newlevel = 0;
	    }
	}
    }

    /*
     * -code, -level are either not present or ok. Nothing to do.
     */

    if ((newlevel < 0) && (newcode < 0)) {
	return msg;
    }

    lcn = numOptions;
    if (explicitResult) {
	lcn ++;
    }
    if (newlevel >= 0) {
	lcn += 2;
    }
    if (newcode >= 0) {
	lcn += 2;
    }

    lvn = (Tcl_Obj **)Tcl_Alloc(lcn * sizeof(Tcl_Obj *));

    /*
     * New level/code information is spliced into the first occurrence of
     * -level, -code, further occurrences are ignored. The options cannot be
     * not present, we would not come here. Options which are ok are simply
     * copied over.
     */

    lignore = cignore = 0;
    for (i=0, j=0; i<numOptions; i+=2) {
	if (0 == strcmp(TclGetString(lv[i]), "-level")) {
	    if (newlevel >= 0) {
		lvn[j++] = lv[i];
		lvn[j++] = Tcl_NewWideIntObj(newlevel);
		newlevel = -1;
		lignore = 1;
		continue;
	    } else if (lignore) {
		continue;
	    }
	} else if (0 == strcmp(TclGetString(lv[i]), "-code")) {
	    if (newcode >= 0) {
		lvn[j++] = lv[i];
		lvn[j++] = Tcl_NewWideIntObj(newcode);
		newcode = -1;
		cignore = 1;
		continue;
	    } else if (cignore) {
		continue;
	    }
	}

	/*
	 * Keep everything else, possibly copied down.
	 */

	lvn[j++] = lv[i];
	lvn[j++] = lv[i+1];
    }
    if (newlevel >= 0) {
	Tcl_Panic("Defined newlevel not used in rewrite");
    }
    if (newcode >= 0) {
	Tcl_Panic("Defined newcode not used in rewrite");
    }

    if (explicitResult) {
	lvn[j++] = lv[i];
    }

    msg = Tcl_NewListObj(j, lvn);

    Tcl_Free(lvn);
    return msg;
}

/*
 *----------------------------------------------------------------------
 *
 * Tcl_GetChannelErrorInterp --
 *
 *	TIP #219, Tcl Channel Reflection API.
 *	Return the message stored by the channel driver.
 *
 * Results:
 *	Tcl error message object.
 *
 * Side effects:
 *	Resets the stored data to NULL.
 *
 *----------------------------------------------------------------------
 */

void
Tcl_GetChannelErrorInterp(
    Tcl_Interp *interp,		/* Interp to query. */
    Tcl_Obj **msg)		/* Place for error message. */
{
    Interp *iPtr = (Interp *) interp;

    *msg = iPtr->chanMsg;
    iPtr->chanMsg = NULL;
}

/*
 *----------------------------------------------------------------------
 *
 * Tcl_GetChannelError --
 *
 *	TIP #219, Tcl Channel Reflection API.
 *	Return the message stored by the channel driver.
 *
 * Results:
 *	Tcl error message object.
 *
 * Side effects:
 *	Resets the stored data to NULL.
 *
 *----------------------------------------------------------------------
 */

void
Tcl_GetChannelError(
    Tcl_Channel chan,		/* Channel to query. */
    Tcl_Obj **msg)		/* Place for error message. */
{
    ChannelState *statePtr = ((Channel *) chan)->state;

    *msg = statePtr->chanMsg;
    statePtr->chanMsg = NULL;
}

/*
 *----------------------------------------------------------------------
 *
 * Tcl_ChannelTruncateProc --
 *
 *	TIP #208 (subsection relating to truncation, based on TIP #206).
 *	Return the Tcl_DriverTruncateProc of the channel type.
 *
 * Results:
 *	A pointer to the proc.
 *
 * Side effects:
 *	None.
 *
 *----------------------------------------------------------------------
 */

Tcl_DriverTruncateProc *
Tcl_ChannelTruncateProc(
    const Tcl_ChannelType *chanTypePtr)
				/* Pointer to channel type. */
{
    return chanTypePtr->truncateProc;
}

/*
 *----------------------------------------------------------------------
 *
 * DupChannelInternalRep --
 *
 *	Initialize the internal representation of a new Tcl_Obj to a copy of
 *	the internal representation of an existing string object.
 *
 * Results:
 *	None.
 *
 * Side effects:
 *	copyPtr's internal rep is set to a copy of srcPtr's internal
 *	representation.
 *
 *----------------------------------------------------------------------
 */

static void
DupChannelInternalRep(
    Tcl_Obj *srcPtr,	/* Object with internal rep to copy. Must have
				 * an internal rep of type "Channel". */
    Tcl_Obj *copyPtr)	/* Object with internal rep to set. Must not
				 * currently have an internal rep.*/
{
    ResolvedChanName *resPtr;

    ChanGetInternalRep(srcPtr, resPtr);
    assert(resPtr);
    ChanSetInternalRep(copyPtr, resPtr);
}

/*
 *----------------------------------------------------------------------
 *
 * FreeChannelInternalRep --
 *
 *	Release statePtr storage.
 *
 * Results:
 *	None.
 *
 * Side effects:
 *	May cause state to be freed.
 *
 *----------------------------------------------------------------------
 */

static void
FreeChannelInternalRep(
    Tcl_Obj *objPtr)		/* Object with internal rep to free. */
{
    ResolvedChanName *resPtr;

    ChanGetInternalRep(objPtr, resPtr);
    assert(resPtr);
    if (resPtr->refCount-- > 1) {
	return;
    }
    Tcl_Release(resPtr->statePtr);
    Tcl_Free(resPtr);
}

#if 0
/*
 * For future debugging work, a simple function to print the flags of a
 * channel in semi-readable form.
 */

static int
DumpFlags(
    char *str,
    int flags)
{
    int i = 0;
    char buf[24];

#define ChanFlag(chr, bit)      (buf[i++] = ((flags & (bit)) ? (chr) : '_'))

    ChanFlag('r', TCL_READABLE);
    ChanFlag('w', TCL_WRITABLE);
    ChanFlag('n', CHANNEL_NONBLOCKING);
    ChanFlag('l', CHANNEL_LINEBUFFERED);
    ChanFlag('u', CHANNEL_UNBUFFERED);
    ChanFlag('F', BG_FLUSH_SCHEDULED);
    ChanFlag('c', CHANNEL_CLOSED);
    ChanFlag('E', CHANNEL_EOF);
    ChanFlag('S', CHANNEL_STICKY_EOF);
    ChanFlag('U', CHANNEL_ENCODING_ERROR);
    ChanFlag('B', CHANNEL_BLOCKED);
    ChanFlag('/', INPUT_SAW_CR);
    ChanFlag('D', CHANNEL_DEAD);
    ChanFlag('R', CHANNEL_RAW_MODE);
    ChanFlag('x', CHANNEL_INCLOSE);

    buf[i] ='\0';

    fprintf(stderr, "%s: %s\n", str, buf);
    return 0;
}
#endif

/*
 * Local Variables:
 * mode: c
 * c-basic-offset: 4
 * fill-column: 78
 * tab-width: 8
 * indent-tabs-mode: nil
 * End:
 */<|MERGE_RESOLUTION|>--- conflicted
+++ resolved
@@ -6004,13 +6004,8 @@
     int factor = UTF_EXPANSION_FACTOR;
 
     if (GotFlag(statePtr, CHANNEL_ENCODING_ERROR)) {
-<<<<<<< HEAD
 	/* TODO: UpdateInterest not needed here? */
 	ResetFlag(statePtr, CHANNEL_ENCODING_ERROR|CHANNEL_EOF);
-=======
-	ResetFlag(statePtr, CHANNEL_EOF|CHANNEL_ENCODING_ERROR);
-	/* TODO: We don't need this call? */
->>>>>>> 9b5b9d20
 	UpdateInterest(chanPtr);
 
 	Tcl_SetErrno(EILSEQ);
