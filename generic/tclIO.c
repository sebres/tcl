--- conflicted
+++ resolved
@@ -3511,24 +3511,10 @@
      * it anymore and this will help avoid deadlocks on some channel types.
      */
 
-<<<<<<< HEAD
-    (void)chanPtr->typePtr->close2Proc(chanPtr->instanceData, interp, TCL_CLOSE_READ);
-=======
-#ifndef TCL_NO_DEPRECATED
-    if ((chanPtr->typePtr->closeProc == TCL_CLOSE2PROC) || (chanPtr->typePtr->closeProc == NULL)) {
-	/* If this half-close gives a EINVAL, just continue the full close */
-	result = chanPtr->typePtr->close2Proc(chanPtr->instanceData, interp, TCL_CLOSE_READ);
-	if (result == EINVAL) {
-	    result = 0;
-	}
-    }
-#else
     result = chanPtr->typePtr->close2Proc(chanPtr->instanceData, interp, TCL_CLOSE_READ);
     if (result == EINVAL) {
 	result = 0;
     }
-#endif
->>>>>>> a789e483
 
     /*
      * The call to FlushChannel will flush any queued output and invoke the
@@ -5766,17 +5752,7 @@
     if (bytesToRead > 0) {
 	int nread = ChanRead(chanPtr, readBuf, bytesToRead);
 
-<<<<<<< HEAD
 	if (nread == -1) {
-=======
-	if (nread > 0) {
-	    /*
-	     * Successful read (short is OK) - add to bytes copied.
-	     */
-
-	    copied += nread;
-	} else if (nread < 0) {
->>>>>>> a789e483
 	    /*
 	     * An error signaled.  If CHANNEL_BLOCKED, then the error is not
 	     * real, but an indication of blocked state.  In that case, retain
@@ -11231,9 +11207,6 @@
     const Tcl_ChannelType *chanTypePtr)
 				/* Pointer to channel type. */
 {
-    if (Tcl_ChannelVersion(chanTypePtr) < TCL_CHANNEL_VERSION_5) {
-	return NULL;
-    }
     return chanTypePtr->truncateProc;
 }
 