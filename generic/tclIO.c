/*
 * tclIO.c --
 *
 *	This file provides the generic portions (those that are the same on
 *	all platforms and for all channel types) of Tcl's IO facilities.
 *
 * Copyright © 1998-2000 Ajuba Solutions
 * Copyright © 1995-1997 Sun Microsystems, Inc.
 * Contributions from Don Porter, NIST, 2014. (not subject to US copyright)
 *
 * See the file "license.terms" for information on usage and redistribution of
 * this file, and for a DISCLAIMER OF ALL WARRANTIES.
 */

#include "tclInt.h"
#include "tclIO.h"
#include <assert.h>

/*
 * For each channel handler registered in a call to Tcl_CreateChannelHandler,
 * there is one record of the following type. All of records for a specific
 * channel are chained together in a singly linked list which is stored in
 * the channel structure.
 */

typedef struct ChannelHandler {
    Channel *chanPtr;		/* The channel structure for this channel. */
    int mask;			/* Mask of desired events. */
    Tcl_ChannelProc *proc;	/* Procedure to call in the type of
				 * Tcl_CreateChannelHandler. */
    void *clientData;	/* Argument to pass to procedure. */
    struct ChannelHandler *nextPtr;
				/* Next one in list of registered handlers. */
} ChannelHandler;

/*
 * This structure keeps track of the current ChannelHandler being invoked in
 * the current invocation of Tcl_NotifyChannel. There is a potential
 * problem if a ChannelHandler is deleted while it is the current one, since
 * Tcl_NotifyChannel needs to look at the nextPtr field. To handle this
 * problem, structures of the type below indicate the next handler to be
 * processed for any (recursively nested) dispatches in progress. The
 * nextHandlerPtr field is updated if the handler being pointed to is deleted.
 * The nestedHandlerPtr field is used to chain together all recursive
 * invocations, so that Tcl_DeleteChannelHandler can find all the recursively
 * nested invocations of Tcl_NotifyChannel and compare the handler being
 * deleted against the NEXT handler to be invoked in that invocation; when it
 * finds such a situation, Tcl_DeleteChannelHandler updates the nextHandlerPtr
 * field of the structure to the next handler.
 */

typedef struct NextChannelHandler {
    ChannelHandler *nextHandlerPtr;	/* The next handler to be invoked in
					 * this invocation. */
    struct NextChannelHandler *nestedHandlerPtr;
					/* Next nested invocation of
					 * Tcl_NotifyChannel. */
} NextChannelHandler;

/*
 * The following structure is used by Tcl_GetsObj() to encapsulates the
 * state for a "gets" operation.
 */

typedef struct GetsState {
    Tcl_Obj *objPtr;		/* The object to which UTF-8 characters
				 * will be appended. */
    char **dstPtr;		/* Pointer into objPtr's string rep where
				 * next character should be stored. */
    Tcl_Encoding encoding;	/* The encoding to use to convert raw bytes
				 * to UTF-8.  */
    ChannelBuffer *bufPtr;	/* The current buffer of raw bytes being
				 * emptied. */
    Tcl_EncodingState state;	/* The encoding state just before the last
				 * external to UTF-8 conversion in
				 * FilterInputBytes(). */
    int rawRead;		/* The number of bytes removed from bufPtr
				 * in the last call to FilterInputBytes(). */
    int bytesWrote;		/* The number of bytes of UTF-8 data
				 * appended to objPtr during the last call to
				 * FilterInputBytes(). */
    int charsWrote;		/* The corresponding number of UTF-8
				 * characters appended to objPtr during the
				 * last call to FilterInputBytes(). */
    int totalChars;		/* The total number of UTF-8 characters
				 * appended to objPtr so far, just before the
				 * last call to FilterInputBytes(). */
} GetsState;

/*
 * The following structure encapsulates the state for a background channel
 * copy.  Note that the data buffer for the copy will be appended to this
 * structure.
 */

typedef struct CopyState {
    struct Channel *readPtr;	/* Pointer to input channel. */
    struct Channel *writePtr;	/* Pointer to output channel. */
    int readFlags;		/* Original read channel flags. */
    int writeFlags;		/* Original write channel flags. */
    Tcl_WideInt toRead;		/* Number of bytes to copy, or -1. */
    Tcl_WideInt total;		/* Total bytes transferred (written). */
    Tcl_Interp *interp;		/* Interp that started the copy. */
    Tcl_Obj *cmdPtr;		/* Command to be invoked at completion. */
    Tcl_Size bufSize;		/* Size of appended buffer. */
    char buffer[TCLFLEXARRAY];		/* Copy buffer, this must be the last
                                 * field. */
} CopyState;

/*
 * All static variables used in this file are collected into a single instance
 * of the following structure. For multi-threaded implementations, there is
 * one instance of this structure for each thread.
 *
 * Notice that different structures with the same name appear in other files.
 * The structure defined below is used in this file only.
 */

typedef struct {
    NextChannelHandler *nestedHandlerPtr;
				/* This variable holds the list of nested
				 * Tcl_NotifyChannel invocations. */
    ChannelState *firstCSPtr;	/* List of all channels currently open,
				 * indexed by ChannelState, as only one
				 * ChannelState exists per set of stacked
				 * channels. */
    Tcl_Channel stdinChannel;	/* Static variable for the stdin channel. */
    Tcl_Channel stdoutChannel;	/* Static variable for the stdout channel. */
    Tcl_Channel stderrChannel;	/* Static variable for the stderr channel. */
    Tcl_Encoding binaryEncoding;
    int stdinInitialized;
    int stdoutInitialized;
    int stderrInitialized;
} ThreadSpecificData;

static Tcl_ThreadDataKey dataKey;

/*
 * Structure to record a close callback. One such record exists for
 * each close callback registered for a channel.
 */

typedef struct CloseCallback {
    Tcl_CloseProc *proc;		/* The procedure to call. */
    void *clientData;		/* Arbitrary one-word data to pass
					 * to the callback. */
    struct CloseCallback *nextPtr;	/* For chaining close callbacks. */
} CloseCallback;

/*
 * Static functions in this file:
 */

static ChannelBuffer *	AllocChannelBuffer(Tcl_Size length);
static void		PreserveChannelBuffer(ChannelBuffer *bufPtr);
static void		ReleaseChannelBuffer(ChannelBuffer *bufPtr);
static int		IsShared(ChannelBuffer *bufPtr);
static void		ChannelFree(Channel *chanPtr);
static void		ChannelTimerProc(void *clientData);
static int		ChanRead(Channel *chanPtr, char *dst, int dstSize);
static int		CheckChannelErrors(ChannelState *statePtr,
			    int direction);
static int		CheckForDeadChannel(Tcl_Interp *interp,
			    ChannelState *statePtr);
static void		CheckForStdChannelsBeingClosed(Tcl_Channel chan);
static void		CleanupChannelHandlers(Tcl_Interp *interp,
			    Channel *chanPtr);
static void		CleanupTimerHandler(ChannelState *statePtr);
static int		CloseChannel(Tcl_Interp *interp, Channel *chanPtr,
			    int errorCode);
static int		CloseChannelPart(Tcl_Interp *interp, Channel *chanPtr,
			    int errorCode, int flags);
static int		CloseWrite(Tcl_Interp *interp, Channel *chanPtr);
static void		CommonGetsCleanup(Channel *chanPtr);
static int		CopyData(CopyState *csPtr, int mask);
static void		DeleteTimerHandler(ChannelState *statePtr);
int				Lossless(ChannelState *inStatePtr,
			    ChannelState *outStatePtr, long long toRead);
static int		MoveBytes(CopyState *csPtr);

static void		MBCallback(CopyState *csPtr, Tcl_Obj *errObj);
static void		MBError(CopyState *csPtr, int mask, int errorCode);
static int		MBRead(CopyState *csPtr);
static int		MBWrite(CopyState *csPtr);
static void		MBEvent(void *clientData, int mask);

static void		CopyEventProc(void *clientData, int mask);
static void		CreateScriptRecord(Tcl_Interp *interp,
			    Channel *chanPtr, int mask, Tcl_Obj *scriptPtr);
static void		DeleteChannelTable(void *clientData,
			    Tcl_Interp *interp);
static void		DeleteScriptRecord(Tcl_Interp *interp,
			    Channel *chanPtr, int mask);
static int		DetachChannel(Tcl_Interp *interp, Tcl_Channel chan);
static void		DiscardInputQueued(ChannelState *statePtr,
			    int discardSavedBuffers);
static void		DiscardOutputQueued(ChannelState *chanPtr);
static Tcl_Size		DoRead(Channel *chanPtr, char *dst, Tcl_Size bytesToRead,
			    int allowShortReads);
static Tcl_Size		DoReadChars(Channel *chan, Tcl_Obj *objPtr, Tcl_Size toRead,
			    int allowShortReads, int appendFlag);
static int		FilterInputBytes(Channel *chanPtr,
			    GetsState *statePtr);
static int		FlushChannel(Tcl_Interp *interp, Channel *chanPtr,
			    int calledFromAsyncFlush);
static int		TclGetsObjBinary(Tcl_Channel chan, Tcl_Obj *objPtr);
static Tcl_Encoding	GetBinaryEncoding(void);
static Tcl_ExitProc	FreeBinaryEncoding;
static Tcl_HashTable *	GetChannelTable(Tcl_Interp *interp);
static int		GetInput(Channel *chanPtr);
static void		PeekAhead(Channel *chanPtr, char **dstEndPtr,
			    GetsState *gsPtr);
static int		ReadBytes(ChannelState *statePtr, Tcl_Obj *objPtr,
			    int charsLeft);
static int		ReadChars(ChannelState *statePtr, Tcl_Obj *objPtr,
			    int charsLeft, int *factorPtr);
static void		RecycleBuffer(ChannelState *statePtr,
			    ChannelBuffer *bufPtr, int mustDiscard);
static int		StackSetBlockMode(Channel *chanPtr, int mode);
static int		SetBlockMode(Tcl_Interp *interp, Channel *chanPtr,
			    int mode);
static void		StopCopy(CopyState *csPtr);
static void		TranslateInputEOL(ChannelState *statePtr, char *dst,
			    const char *src, int *dstLenPtr, int *srcLenPtr);
static void		UpdateInterest(Channel *chanPtr);
static int		Write(Channel *chanPtr, const char *src,
			    int srcLen, Tcl_Encoding encoding);
static Tcl_Obj *	FixLevelCode(Tcl_Obj *msg);
static void		SpliceChannel(Tcl_Channel chan);
static void		CutChannel(Tcl_Channel chan);
static int              WillRead(Channel *chanPtr);

#define WriteChars(chanPtr, src, srcLen) \
			Write(chanPtr, src, srcLen, chanPtr->state->encoding)
#define WriteBytes(chanPtr, src, srcLen) \
			Write(chanPtr, src, srcLen, tclIdentityEncoding)

/*
 * Simplifying helper macros. All may use their argument(s) multiple times.
 * The ANSI C "prototypes" for the macros are listed below, together with a
 * short description of what the macro does.
 *
 * --------------------------------------------------------------------------
 * Tcl_Size BytesLeft(ChannelBuffer *bufPtr)
 *
 *	Returns the number of bytes of data remaining in the buffer.
 *
 * int SpaceLeft(ChannelBuffer *bufPtr)
 *
 *	Returns the number of bytes of space remaining at the end of the
 *	buffer.
 *
 * int IsBufferReady(ChannelBuffer *bufPtr)
 *
 *	Returns whether a buffer has bytes available within it.
 *
 * int IsBufferEmpty(ChannelBuffer *bufPtr)
 *
 *	Returns whether a buffer is entirely empty. Note that this is not the
 *	inverse of the above operation; trying to merge the two seems to lead
 *	to occasional crashes...
 *
 * int IsBufferFull(ChannelBuffer *bufPtr)
 *
 *	Returns whether more data can be added to a buffer.
 *
 * int IsBufferOverflowing(ChannelBuffer *bufPtr)
 *
 *	Returns whether a buffer has more data in it than it should.
 *
 * char *InsertPoint(ChannelBuffer *bufPtr)
 *
 *	Returns a pointer to where characters should be added to the buffer.
 *
 * char *RemovePoint(ChannelBuffer *bufPtr)
 *
 *	Returns a pointer to where characters should be removed from the
 *	buffer.
 * --------------------------------------------------------------------------
 */

#define BytesLeft(bufPtr)	((bufPtr)->nextAdded - (bufPtr)->nextRemoved)

#define SpaceLeft(bufPtr)	((bufPtr)->bufLength - (bufPtr)->nextAdded)

#define IsBufferReady(bufPtr)	((bufPtr)->nextAdded > (bufPtr)->nextRemoved)

#define IsBufferEmpty(bufPtr)	((bufPtr)->nextAdded == (bufPtr)->nextRemoved)

#define IsBufferFull(bufPtr)	((bufPtr) && (bufPtr)->nextAdded >= (bufPtr)->bufLength)

#define IsBufferOverflowing(bufPtr) ((bufPtr)->nextAdded>(bufPtr)->bufLength)

#define InsertPoint(bufPtr)	(&(bufPtr)->buf[(bufPtr)->nextAdded])

#define RemovePoint(bufPtr)	(&(bufPtr)->buf[(bufPtr)->nextRemoved])

/*
 * For working with channel state flag bits.
 */

#define SetFlag(statePtr, flag)		((statePtr)->flags |= (flag))
#define ResetFlag(statePtr, flag)	((statePtr)->flags &= ~(flag))
#define GotFlag(statePtr, flag)		((statePtr)->flags & (flag))

/*
 * Macro for testing whether a string (in optionName, length len) matches a
 * value (prefix matching rules). Arguments are the minimum length to match
 * and the value to match against. (Can't use Tcl_GetIndexFromObj as this is
 * used in a situation where no objects are available.)
 */

#define HaveOpt(minLength, nameString) \
	((len > (minLength)) && (optionName[1] == (nameString)[1]) \
		&& (strncmp(optionName, (nameString), len) == 0))

/*
 * The ChannelObjType type.  Used to store the result of looking up
 * a channel name in the context of an interp.  Saves the lookup
 * result and values needed to check its continued validity.
 */

typedef struct ResolvedChanName {
    ChannelState *statePtr;	/* The saved lookup result */
    Tcl_Interp *interp;		/* The interp in which the lookup was done. */
    size_t epoch;		/* The epoch of the channel when the lookup
				 * was done. Use to verify validity. */
    size_t refCount;		/* Share this struct among many Tcl_Obj. */
} ResolvedChanName;

static void		DupChannelInternalRep(Tcl_Obj *objPtr, Tcl_Obj *copyPtr);
static void		FreeChannelInternalRep(Tcl_Obj *objPtr);

static const Tcl_ObjType chanObjType = {
    "channel",			/* name for this type */
    FreeChannelInternalRep,		/* freeIntRepProc */
    DupChannelInternalRep,		/* dupIntRepProc */
    NULL,			/* updateStringProc */
    NULL,			/* setFromAnyProc */
    TCL_OBJTYPE_V0
};

#define GetIso88591() \
    (binaryEncoding ? Tcl_GetEncoding(NULL, "iso8859-1") : binaryEncoding)

#define ChanSetInternalRep(objPtr, resPtr)					\
    do {								\
	Tcl_ObjInternalRep ir;						\
	(resPtr)->refCount++;						\
	ir.twoPtrValue.ptr1 = (resPtr);					\
	ir.twoPtrValue.ptr2 = NULL;					\
	Tcl_StoreInternalRep((objPtr), &chanObjType, &ir);			\
    } while (0)

#define ChanGetInternalRep(objPtr, resPtr)					\
    do {								\
	const Tcl_ObjInternalRep *irPtr;					\
	irPtr = TclFetchInternalRep((objPtr), &chanObjType);		\
	(resPtr) = irPtr ? (ResolvedChanName *)irPtr->twoPtrValue.ptr1 : NULL;		\
    } while (0)

#define BUSY_STATE(st, fl) \
     ((((st)->csPtrR) && ((fl) & TCL_READABLE)) || \
      (((st)->csPtrW) && ((fl) & TCL_WRITABLE)))

#define MAX_CHANNEL_BUFFER_SIZE (1024*1024)

/*
 *---------------------------------------------------------------------------
 *
 * ChanClose, ChanRead, ChanSeek, ChanThreadAction, ChanWatch, ChanWrite --
 *
 *	Simplify the access to selected channel driver "methods" that are used
 *	in multiple places in a stereotypical fashion. These are just thin
 *	wrappers around the driver functions.
 *
 *---------------------------------------------------------------------------
 */

static inline int
ChanClose(
    Channel *chanPtr,
    Tcl_Interp *interp)
{
    return chanPtr->typePtr->close2Proc(chanPtr->instanceData, interp, 0);
}

/*
 *---------------------------------------------------------------------------
 *
 * ChanRead --
 *
 *	Read up to dstSize bytes using the inputProc of chanPtr, store them at
 *	dst, and return the number of bytes stored.
 *
 * Results:
 *	The return value of the driver inputProc,
 *	  - number of bytes stored at dst, ot
 *	  - -1 on error, with a Posix error code available to the caller by
 *	    calling Tcl_GetErrno().
 *
 * Side effects:
 *	The CHANNEL_ENCODING_ERROR, CHANNEL_BLOCKED and CHANNEL_EOF flags
 *	of the channel state are set as appropriate.  On EOF, the
 *	inputEncodingFlags are set to perform ending operations on decoding.
 *
 *	TODO - Is this really the right place for that?
 *
 *---------------------------------------------------------------------------
 */
static int
ChanRead(
    Channel *chanPtr,
    char *dst,
    int dstSize)
{
    int bytesRead, result;

    /*
     * If the caller asked for zero bytes, we'd force the inputProc to return
     * zero bytes, and then misinterpret that as EOF.
     */

    assert(dstSize > 0);

    /*
     * Each read op must set the blocked and eof states anew, not let
     * the effect of prior reads leak through.
     */

    if (GotFlag(chanPtr->state, CHANNEL_EOF)) {
        chanPtr->state->inputEncodingFlags |= TCL_ENCODING_START;
    }
    ResetFlag(chanPtr->state, CHANNEL_BLOCKED | CHANNEL_EOF);
    chanPtr->state->inputEncodingFlags &= ~TCL_ENCODING_END;
    if (WillRead(chanPtr) == -1) {
        return -1;
    }

    bytesRead = chanPtr->typePtr->inputProc(chanPtr->instanceData,
	    dst, dstSize, &result);

    /*
     * Stop any flag leakage through stacked channel levels.
     */

    if (GotFlag(chanPtr->state, CHANNEL_EOF)) {
        chanPtr->state->inputEncodingFlags |= TCL_ENCODING_START;
    }
    ResetFlag(chanPtr->state, CHANNEL_BLOCKED | CHANNEL_EOF);
    chanPtr->state->inputEncodingFlags &= ~TCL_ENCODING_END;
    if (bytesRead == -1) {
	if ((result == EWOULDBLOCK) || (result == EAGAIN)) {
	    SetFlag(chanPtr->state, CHANNEL_BLOCKED);
	    result = EAGAIN;
	}
	Tcl_SetErrno(result);
    } else if (bytesRead == 0) {
	SetFlag(chanPtr->state, CHANNEL_EOF);
	chanPtr->state->inputEncodingFlags |= TCL_ENCODING_END;
    } else {
	/*
	 * If we get a short read, signal up that we may be BLOCKED. We should
	 * avoid calling the driver because on some platforms we will block in
	 * the low level reading code even though the channel is set into
	 * nonblocking mode.
	 */

	if (bytesRead < dstSize) {
	    SetFlag(chanPtr->state, CHANNEL_BLOCKED);
	}
    }
    return bytesRead;
}

static inline Tcl_WideInt
ChanSeek(
    Channel *chanPtr,
    Tcl_WideInt offset,
    int mode,
    int *errnoPtr)
{
    /*
     * Note that we prefer the wideSeekProc if that field is available in the
     * type and non-NULL.
     */

    if (Tcl_ChannelWideSeekProc(chanPtr->typePtr) == NULL) {
	*errnoPtr = EINVAL;
	return TCL_INDEX_NONE;
    }

	return Tcl_ChannelWideSeekProc(chanPtr->typePtr)(chanPtr->instanceData,
		offset, mode, errnoPtr);
}

static inline void
ChanThreadAction(
    Channel *chanPtr,
    int action)
{
    Tcl_DriverThreadActionProc *threadActionProc =
	    Tcl_ChannelThreadActionProc(chanPtr->typePtr);

    if (threadActionProc != NULL) {
	threadActionProc(chanPtr->instanceData, action);
    }
}

static inline void
ChanWatch(
    Channel *chanPtr,
    int mask)
{
    chanPtr->typePtr->watchProc(chanPtr->instanceData, mask);
}

static inline int
ChanWrite(
    Channel *chanPtr,
    const char *src,
    int srcLen,
    int *errnoPtr)
{
    return chanPtr->typePtr->outputProc(chanPtr->instanceData, src, srcLen,
	    errnoPtr);
}

/*
 *---------------------------------------------------------------------------
 *
 * TclInitIOSubsystem --
 *
 *	Initialize all resources used by this subsystem on a per-process
 *	basis.
 *
 * Results:
 *	None.
 *
 * Side effects:
 *	Depends on the memory subsystems.
 *
 *---------------------------------------------------------------------------
 */

void
TclInitIOSubsystem(void)
{
    /*
     * By fetching thread local storage we take care of allocating it for each
     * thread.
     */

    (void) TCL_TSD_INIT(&dataKey);
}

/*
 *-------------------------------------------------------------------------
 *
 * TclFinalizeIOSubsystem --
 *
 *	Releases all resources used by this subsystem on a per-process basis.
 *	Closes all extant channels that have not already been closed because
 *	they were not owned by any interp.
 *
 * Results:
 *	None.
 *
 * Side effects:
 *	Depends on encoding and memory subsystems.
 *
 *-------------------------------------------------------------------------
 */

void
TclFinalizeIOSubsystem(void)
{
    ThreadSpecificData *tsdPtr = TCL_TSD_INIT(&dataKey);
    Channel *chanPtr = NULL;	/* Iterates over open channels. */
    ChannelState *statePtr;	/* State of channel stack */
    int active = 1;		/* Flag == 1 while there's still work to do */
    int doflushnb;

    /*
     * Fetch the pre-TIP#398 compatibility flag.
     */

    {
        const char *s;
        Tcl_DString ds;

        s = TclGetEnv("TCL_FLUSH_NONBLOCKING_ON_EXIT", &ds);
        doflushnb = ((s != NULL) && strcmp(s, "0"));
        if (s != NULL) {
            Tcl_DStringFree(&ds);
        }
    }

    /*
     * Walk all channel state structures known to this thread and close
     * corresponding channels.
     */

    while (active) {
	/*
	 * Iterate through the open channel list, and find the first channel
	 * that isn't dead. We start from the head of the list each time,
	 * because the close action on one channel can close others.
	 */

	active = 0;
	for (statePtr = tsdPtr->firstCSPtr;
		statePtr != NULL;
		statePtr = statePtr->nextCSPtr) {
	    chanPtr = statePtr->topChanPtr;
            if (GotFlag(statePtr, CHANNEL_DEAD)) {
                continue;
            }
	    if (!GotFlag(statePtr, CHANNEL_INCLOSE | CHANNEL_CLOSED )
                || GotFlag(statePtr, BG_FLUSH_SCHEDULED)) {
                ResetFlag(statePtr, BG_FLUSH_SCHEDULED);
		active = 1;
		break;
	    }
	}

	/*
	 * We've found a live (or bg-closing) channel. Close it.
	 */

	if (active) {
	    TclChannelPreserve((Tcl_Channel)chanPtr);

	    /*
	     * TIP #398: by default, we no longer set the channel back into
             * blocking mode.  To restore the old blocking behavior, the
             * environment variable TCL_FLUSH_NONBLOCKING_ON_EXIT must be set
             * and not be "0".
	     */

            if (doflushnb) {
                /*
                 * Set the channel back into blocking mode to ensure that we
                 * wait for all data to flush out.
                 */

                (void) Tcl_SetChannelOption(NULL, (Tcl_Channel) chanPtr,
                                            "-blocking", "on");
            }

	    if ((chanPtr == (Channel *) tsdPtr->stdinChannel) ||
		    (chanPtr == (Channel *) tsdPtr->stdoutChannel) ||
		    (chanPtr == (Channel *) tsdPtr->stderrChannel)) {
		/*
		 * Decrement the refcount which was earlier artificially
		 * bumped up to keep the channel from being closed.
		 */

		statePtr->refCount--;
	    }

	    if (statePtr->refCount + 1 <= 1) {
		/*
		 * Close it only if the refcount indicates that the channel is
		 * not referenced from any interpreter. If it is, that
		 * interpreter will close the channel when it gets destroyed.
		 */

		(void) Tcl_CloseEx(NULL, (Tcl_Channel) chanPtr, 0);
	    } else {
		/*
		 * The refcount is greater than zero, so flush the channel.
		 */

		Tcl_Flush((Tcl_Channel) chanPtr);

		/*
		 * Call the device driver to actually close the underlying
		 * device for this channel.
		 */

		(void) ChanClose(chanPtr, NULL);

		/*
		 * Finally, we clean up the fields in the channel data
		 * structure since all of them have been deleted already. We
		 * mark the channel with CHANNEL_DEAD to prevent any further
		 * IO operations on it.
		 */

		chanPtr->instanceData = NULL;
		SetFlag(statePtr, CHANNEL_DEAD);
	    }
	    TclChannelRelease((Tcl_Channel)chanPtr);
	}
    }

    TclpFinalizeSockets();
    TclpFinalizePipes();
}

/*
 *----------------------------------------------------------------------
 *
 * Tcl_SetStdChannel --
 *
 *	This function is used to change the channels that are used for
 *	stdin/stdout/stderr in new interpreters.
 *
 * Results:
 *	None
 *
 * Side effects:
 *	None.
 *
 *----------------------------------------------------------------------
 */

void
Tcl_SetStdChannel(
    Tcl_Channel channel,
    int type)			/* One of TCL_STDIN, TCL_STDOUT, TCL_STDERR. */
{
    ThreadSpecificData *tsdPtr = TCL_TSD_INIT(&dataKey);

    int init = channel ? 1 : -1;
    switch (type) {
    case TCL_STDIN:
	tsdPtr->stdinInitialized = init;
	tsdPtr->stdinChannel = channel;
	break;
    case TCL_STDOUT:
	tsdPtr->stdoutInitialized = init;
	tsdPtr->stdoutChannel = channel;
	break;
    case TCL_STDERR:
	tsdPtr->stderrInitialized = init;
	tsdPtr->stderrChannel = channel;
	break;
    }
}

/*
 *----------------------------------------------------------------------
 *
 * Tcl_GetStdChannel --
 *
 *	Returns the specified standard channel.
 *
 * Results:
 *	Returns the specified standard channel, or NULL.
 *
 * Side effects:
 *	May cause the creation of a standard channel and the underlying file.
 *
 *----------------------------------------------------------------------
 */

Tcl_Channel
Tcl_GetStdChannel(
    int type)			/* One of TCL_STDIN, TCL_STDOUT, TCL_STDERR. */
{
    Tcl_Channel channel = NULL;
    ThreadSpecificData *tsdPtr = TCL_TSD_INIT(&dataKey);

    /*
     * If the channels were not created yet, create them now and store them in
     * the static variables.
     */

    switch (type) {
    case TCL_STDIN:
	if (!tsdPtr->stdinInitialized) {
	    tsdPtr->stdinInitialized = -1;
	    tsdPtr->stdinChannel = TclpGetDefaultStdChannel(TCL_STDIN);

	    /*
	     * Artificially bump the refcount to ensure that the channel is
	     * only closed on exit.
	     *
	     * NOTE: Must only do this if stdinChannel is not NULL. It can be
	     * NULL in situations where Tcl is unable to connect to the
	     * standard input.
	     */

	    if (tsdPtr->stdinChannel != NULL) {
		tsdPtr->stdinInitialized = 1;
		Tcl_RegisterChannel(NULL, tsdPtr->stdinChannel);
	    }
	}
	channel = tsdPtr->stdinChannel;
	break;
    case TCL_STDOUT:
	if (!tsdPtr->stdoutInitialized) {
	    tsdPtr->stdoutInitialized = -1;
	    tsdPtr->stdoutChannel = TclpGetDefaultStdChannel(TCL_STDOUT);
	    if (tsdPtr->stdoutChannel != NULL) {
		tsdPtr->stdoutInitialized = 1;
		Tcl_RegisterChannel(NULL, tsdPtr->stdoutChannel);
	    }
	}
	channel = tsdPtr->stdoutChannel;
	break;
    case TCL_STDERR:
	if (!tsdPtr->stderrInitialized) {
	    tsdPtr->stderrInitialized = -1;
	    tsdPtr->stderrChannel = TclpGetDefaultStdChannel(TCL_STDERR);
	    if (tsdPtr->stderrChannel != NULL) {
		tsdPtr->stderrInitialized = 1;
		Tcl_RegisterChannel(NULL, tsdPtr->stderrChannel);
	    }
	}
	channel = tsdPtr->stderrChannel;
	break;
    }
    return channel;
}

/*
 *----------------------------------------------------------------------
 *
 * Tcl_CreateCloseHandler
 *
 *	Creates a close callback which will be called when the channel is
 *	closed.
 *
 * Results:
 *	None.
 *
 * Side effects:
 *	Causes the callback to be called in the future when the channel will
 *	be closed.
 *
 *----------------------------------------------------------------------
 */

void
Tcl_CreateCloseHandler(
    Tcl_Channel chan,		/* The channel for which to create the close
				 * callback. */
    Tcl_CloseProc *proc,	/* The callback routine to call when the
				 * channel will be closed. */
    void *clientData)	/* Arbitrary data to pass to the close
				 * callback. */
{
    ChannelState *statePtr = ((Channel *) chan)->state;
    CloseCallback *cbPtr;

    cbPtr = (CloseCallback *)Tcl_Alloc(sizeof(CloseCallback));
    cbPtr->proc = proc;
    cbPtr->clientData = clientData;

    cbPtr->nextPtr = statePtr->closeCbPtr;
    statePtr->closeCbPtr = cbPtr;
}

/*
 *----------------------------------------------------------------------
 *
 * Tcl_DeleteCloseHandler --
 *
 *	Removes a callback that would have been called on closing the channel.
 *	If there is no matching callback then this function has no effect.
 *
 * Results:
 *	None.
 *
 * Side effects:
 *	The callback will not be called in the future when the channel is
 *	eventually closed.
 *
 *----------------------------------------------------------------------
 */

void
Tcl_DeleteCloseHandler(
    Tcl_Channel chan,		/* The channel for which to cancel the close
				 * callback. */
    Tcl_CloseProc *proc,	/* The procedure for the callback to
				 * remove. */
    void *clientData)	/* The callback data for the callback to
				 * remove. */
{
    ChannelState *statePtr = ((Channel *) chan)->state;
    CloseCallback *cbPtr, *cbPrevPtr;

    for (cbPtr = statePtr->closeCbPtr, cbPrevPtr = NULL;
	    cbPtr != NULL; cbPtr = cbPtr->nextPtr) {
	if ((cbPtr->proc == proc) && (cbPtr->clientData == clientData)) {
	    if (cbPrevPtr == NULL) {
		statePtr->closeCbPtr = cbPtr->nextPtr;
	    } else {
		cbPrevPtr->nextPtr = cbPtr->nextPtr;
	    }
	    Tcl_Free(cbPtr);
	    break;
	}
	cbPrevPtr = cbPtr;
    }
}

/*
 *----------------------------------------------------------------------
 *
 * GetChannelTable --
 *
 *	Gets and potentially initializes the channel table for an interpreter.
 *	If it is initializing the table it also inserts channels for stdin,
 *	stdout and stderr if the interpreter is trusted.
 *
 * Results:
 *	A pointer to the hash table created, for use by the caller.
 *
 * Side effects:
 *	Initializes the channel table for an interpreter. May create channels
 *	for stdin, stdout and stderr.
 *
 *----------------------------------------------------------------------
 */

static Tcl_HashTable *
GetChannelTable(
    Tcl_Interp *interp)
{
    Tcl_HashTable *hTblPtr;	/* Hash table of channels. */
    Tcl_Channel stdinChan, stdoutChan, stderrChan;

    hTblPtr = (Tcl_HashTable *)Tcl_GetAssocData(interp, "tclIO", NULL);
    if (hTblPtr == NULL) {
	hTblPtr = (Tcl_HashTable *)Tcl_Alloc(sizeof(Tcl_HashTable));
	Tcl_InitHashTable(hTblPtr, TCL_STRING_KEYS);
	Tcl_SetAssocData(interp, "tclIO",
		(Tcl_InterpDeleteProc *) DeleteChannelTable, hTblPtr);

	/*
	 * If the interpreter is trusted (not "safe"), insert channels for
	 * stdin, stdout and stderr (possibly creating them in the process).
	 */

	if (Tcl_IsSafe(interp) == 0) {
	    stdinChan = Tcl_GetStdChannel(TCL_STDIN);
	    if (stdinChan != NULL) {
		Tcl_RegisterChannel(interp, stdinChan);
	    }
	    stdoutChan = Tcl_GetStdChannel(TCL_STDOUT);
	    if (stdoutChan != NULL) {
		Tcl_RegisterChannel(interp, stdoutChan);
	    }
	    stderrChan = Tcl_GetStdChannel(TCL_STDERR);
	    if (stderrChan != NULL) {
		Tcl_RegisterChannel(interp, stderrChan);
	    }
	}
    }
    return hTblPtr;
}

/*
 *----------------------------------------------------------------------
 *
 * DeleteChannelTable --
 *
 *	Deletes the channel table for an interpreter, closing any open
 *	channels whose refcount reaches zero. This procedure is invoked when
 *	an interpreter is deleted, via the AssocData cleanup mechanism.
 *
 * Results:
 *	None.
 *
 * Side effects:
 *	Deletes the hash table of channels. May close channels. May flush
 *	output on closed channels. Removes any channelEvent handlers that were
 *	registered in this interpreter.
 *
 *----------------------------------------------------------------------
 */

static void
DeleteChannelTable(
    void *clientData,	/* The per-interpreter data structure. */
    Tcl_Interp *interp)		/* The interpreter being deleted. */
{
    Tcl_HashTable *hTblPtr;	/* The hash table. */
    Tcl_HashSearch hSearch;	/* Search variable. */
    Tcl_HashEntry *hPtr;	/* Search variable. */
    Channel *chanPtr;		/* Channel being deleted. */
    ChannelState *statePtr;	/* State of Channel being deleted. */
    EventScriptRecord *sPtr, *prevPtr, *nextPtr;
				/* Variables to loop over all channel events
				 * registered, to delete the ones that refer
				 * to the interpreter being deleted. */

    /*
     * Delete all the registered channels - this will close channels whose
     * refcount reaches zero.
     */

    hTblPtr = (Tcl_HashTable *)clientData;
    for (hPtr = Tcl_FirstHashEntry(hTblPtr, &hSearch); hPtr != NULL;
	    hPtr = Tcl_FirstHashEntry(hTblPtr, &hSearch)) {
	chanPtr = (Channel *)Tcl_GetHashValue(hPtr);
	statePtr = chanPtr->state;

	/*
	 * Remove any file events registered in this interpreter.
	 */

	for (sPtr = statePtr->scriptRecordPtr, prevPtr = NULL;
		sPtr != NULL; sPtr = nextPtr) {
	    nextPtr = sPtr->nextPtr;
	    if (sPtr->interp == interp) {
		if (prevPtr == NULL) {
		    statePtr->scriptRecordPtr = nextPtr;
		} else {
		    prevPtr->nextPtr = nextPtr;
		}

		Tcl_DeleteChannelHandler((Tcl_Channel) chanPtr,
			TclChannelEventScriptInvoker, sPtr);

		TclDecrRefCount(sPtr->scriptPtr);
		Tcl_Free(sPtr);
	    } else {
		prevPtr = sPtr;
	    }
	}

	/*
	 * Cannot call Tcl_UnregisterChannel because that procedure calls
	 * Tcl_GetAssocData to get the channel table, which might already be
	 * inaccessible from the interpreter structure. Instead, we emulate
	 * the behavior of Tcl_UnregisterChannel directly here.
	 */

	Tcl_DeleteHashEntry(hPtr);
	statePtr->epoch++;
	if (statePtr->refCount-- <= 1) {
	    if (!GotFlag(statePtr, BG_FLUSH_SCHEDULED)) {
		(void) Tcl_CloseEx(interp, (Tcl_Channel) chanPtr, 0);
	    }
	}

    }
    Tcl_DeleteHashTable(hTblPtr);
    Tcl_Free(hTblPtr);
}

/*
 *----------------------------------------------------------------------
 *
 * CheckForStdChannelsBeingClosed --
 *
 *	Perform special handling for standard channels being closed. When
 *	given a standard channel, if the refcount is now 1, it means that the
 *	last reference to the standard channel is being explicitly closed. Now
 *	bump the refcount artificially down to 0, to ensure the normal
 *	handling of channels being closed will occur. Also reset the static
 *	pointer to the channel to NULL, to avoid dangling references.
 *
 * Results:
 *	None.
 *
 * Side effects:
 *	Manipulates the refcount on standard channels. May smash the global
 *	static pointer to a standard channel.
 *
 *----------------------------------------------------------------------
 */

static void
CheckForStdChannelsBeingClosed(
    Tcl_Channel chan)
{
    ChannelState *statePtr = ((Channel *) chan)->state;
    ThreadSpecificData *tsdPtr = TCL_TSD_INIT(&dataKey);

    if (tsdPtr->stdinInitialized == 1
	    && tsdPtr->stdinChannel != NULL
	    && statePtr == ((Channel *)tsdPtr->stdinChannel)->state) {
	if (statePtr->refCount + 1 < 3) {
	    statePtr->refCount = 0;
	    tsdPtr->stdinChannel = NULL;
	    return;
	}
    } else if (tsdPtr->stdoutInitialized == 1
	    && tsdPtr->stdoutChannel != NULL
	    && statePtr == ((Channel *)tsdPtr->stdoutChannel)->state) {
	if (statePtr->refCount + 1 < 3) {
	    statePtr->refCount = 0;
	    tsdPtr->stdoutChannel = NULL;
	    return;
	}
    } else if (tsdPtr->stderrInitialized == 1
	    && tsdPtr->stderrChannel != NULL
	    && statePtr == ((Channel *)tsdPtr->stderrChannel)->state) {
	if (statePtr->refCount + 1 < 3) {
	    statePtr->refCount = 0;
	    tsdPtr->stderrChannel = NULL;
	    return;
	}
    }
}

/*
 *----------------------------------------------------------------------
 *
 * Tcl_IsStandardChannel --
 *
 *	Test if the given channel is a standard channel. No attempt is made to
 *	check if the channel or the standard channels are initialized or
 *	otherwise valid.
 *
 * Results:
 *	Returns 1 if true, 0 if false.
 *
 * Side effects:
 *	None.
 *
 *----------------------------------------------------------------------
 */

int
Tcl_IsStandardChannel(
    Tcl_Channel chan)		/* Channel to check. */
{
    ThreadSpecificData *tsdPtr = TCL_TSD_INIT(&dataKey);

    if ((chan == tsdPtr->stdinChannel)
	    || (chan == tsdPtr->stdoutChannel)
	    || (chan == tsdPtr->stderrChannel)) {
	return 1;
    } else {
	return 0;
    }
}

/*
 *----------------------------------------------------------------------
 *
 * Tcl_RegisterChannel --
 *
 *	Adds an already-open channel to the channel table of an interpreter.
 *	If the interpreter passed as argument is NULL, it only increments the
 *	channel refCount.
 *
 * Results:
 *	None.
 *
 * Side effects:
 *	May increment the reference count of a channel.
 *
 *----------------------------------------------------------------------
 */

void
Tcl_RegisterChannel(
    Tcl_Interp *interp,		/* Interpreter in which to add the channel. */
    Tcl_Channel chan)		/* The channel to add to this interpreter
				 * channel table. */
{
    Tcl_HashTable *hTblPtr;	/* Hash table of channels. */
    Tcl_HashEntry *hPtr;	/* Search variable. */
    int isNew;			/* Is the hash entry new or does it exist? */
    Channel *chanPtr;		/* The actual channel. */
    ChannelState *statePtr;	/* State of the actual channel. */

    /*
     * Always (un)register bottom-most channel in the stack. This makes
     * management of the channel list easier because no manipulation is
     * necessary during (un)stack operation.
     */

    chanPtr = ((Channel *) chan)->state->bottomChanPtr;
    statePtr = chanPtr->state;

    if (statePtr->channelName == NULL) {
	Tcl_Panic("Tcl_RegisterChannel: channel without name");
    }
    if (interp != NULL) {
	hTblPtr = GetChannelTable(interp);
	hPtr = Tcl_CreateHashEntry(hTblPtr, statePtr->channelName, &isNew);
	if (!isNew) {
	    if (chan == Tcl_GetHashValue(hPtr)) {
		return;
	    }

	    Tcl_Panic("Tcl_RegisterChannel: duplicate channel names");
	}
	Tcl_SetHashValue(hPtr, chanPtr);
    }
    statePtr->refCount++;
}

/*
 *----------------------------------------------------------------------
 *
 * Tcl_UnregisterChannel --
 *
 *	Deletes the hash entry for a channel associated with an interpreter.
 *	If the interpreter given as argument is NULL, it only decrements the
 *	reference count. (This all happens in the Tcl_DetachChannel helper
 *	function).
 *
 *	Finally, if the reference count of the channel drops to zero, it is
 *	deleted.
 *
 * Results:
 *	A standard Tcl result.
 *
 * Side effects:
 *	Calls Tcl_DetachChannel which deletes the hash entry for a channel
 *	associated with an interpreter.
 *
 *	May delete the channel, which can have a variety of consequences,
 *	especially if we are forced to close the channel.
 *
 *----------------------------------------------------------------------
 */

int
Tcl_UnregisterChannel(
    Tcl_Interp *interp,		/* Interpreter in which channel is defined. */
    Tcl_Channel chan)		/* Channel to delete. */
{
    ChannelState *statePtr;	/* State of the real channel. */

    statePtr = ((Channel *) chan)->state->bottomChanPtr->state;

    if (GotFlag(statePtr, CHANNEL_INCLOSE)) {
	if (interp != NULL) {
	    Tcl_SetObjResult(interp, Tcl_NewStringObj(
                    "illegal recursive call to close through close-handler"
                    " of channel", TCL_INDEX_NONE));
	}
	return TCL_ERROR;
    }

    if (DetachChannel(interp, chan) != TCL_OK) {
	return TCL_OK;
    }

    statePtr = ((Channel *) chan)->state->bottomChanPtr->state;

    /*
     * Perform special handling for standard channels being closed. If the
     * refCount is now 1 it means that the last reference to the standard
     * channel is being explicitly closed, so bump the refCount down
     * artificially to 0. This will ensure that the channel is actually
     * closed, below. Also set the static pointer to NULL for the channel.
     */

    CheckForStdChannelsBeingClosed(chan);

    /*
     * If the refCount reached zero, close the actual channel.
     */

    if (statePtr->refCount + 1 <= 1) {
	Tcl_Preserve(statePtr);
	if (!GotFlag(statePtr, BG_FLUSH_SCHEDULED)) {
	    /*
	     * We don't want to re-enter Tcl_CloseEx().
	     */

	    if (!GotFlag(statePtr, CHANNEL_CLOSED)) {
		if (Tcl_CloseEx(interp, chan, 0) != TCL_OK) {
		    SetFlag(statePtr, CHANNEL_CLOSED);
		    Tcl_Release(statePtr);
		    return TCL_ERROR;
		}
	    }
	}
	SetFlag(statePtr, CHANNEL_CLOSED);
	Tcl_Release(statePtr);
    }
    return TCL_OK;
}

/*
 *----------------------------------------------------------------------
 *
 * Tcl_DetachChannel --
 *
 *	Deletes the hash entry for a channel associated with an interpreter.
 *	If the interpreter given as argument is NULL, it only decrements the
 *	reference count. Even if the ref count drops to zero, the channel is
 *	NOT closed or cleaned up. This allows a channel to be detached from an
 *	interpreter and left in the same state it was in when it was
 *	originally returned by 'Tcl_OpenFileChannel', for example.
 *
 *	This function cannot be used on the standard channels, and will return
 *	TCL_ERROR if that is attempted.
 *
 *	This function should only be necessary for special purposes in which
 *	you need to generate a pristine channel from one that has already been
 *	used. All ordinary purposes will almost always want to use
 *	Tcl_UnregisterChannel instead.
 *
 *	Provided the channel is not attached to any other interpreter, it can
 *	then be closed with Tcl_Close, rather than with Tcl_UnregisterChannel.
 *
 * Results:
 *	A standard Tcl result. If the channel is not currently registered with
 *	the given interpreter, TCL_ERROR is returned, otherwise TCL_OK.
 *	However no error messages are left in the interp's result.
 *
 * Side effects:
 *	Deletes the hash entry for a channel associated with an interpreter.
 *
 *----------------------------------------------------------------------
 */

int
Tcl_DetachChannel(
    Tcl_Interp *interp,		/* Interpreter in which channel is defined. */
    Tcl_Channel chan)		/* Channel to delete. */
{
    if (Tcl_IsStandardChannel(chan)) {
	return TCL_ERROR;
    }

    return DetachChannel(interp, chan);
}

/*
 *----------------------------------------------------------------------
 *
 * DetachChannel --
 *
 *	Deletes the hash entry for a channel associated with an interpreter.
 *	If the interpreter given as argument is NULL, it only decrements the
 *	reference count. Even if the ref count drops to zero, the channel is
 *	NOT closed or cleaned up. This allows a channel to be detached from an
 *	interpreter and left in the same state it was in when it was
 *	originally returned by 'Tcl_OpenFileChannel', for example.
 *
 * Results:
 *	A standard Tcl result. If the channel is not currently registered with
 *	the given interpreter, TCL_ERROR is returned, otherwise TCL_OK.
 *	However no error messages are left in the interp's result.
 *
 * Side effects:
 *	Deletes the hash entry for a channel associated with an interpreter.
 *
 *----------------------------------------------------------------------
 */

static int
DetachChannel(
    Tcl_Interp *interp,		/* Interpreter in which channel is defined. */
    Tcl_Channel chan)		/* Channel to delete. */
{
    Tcl_HashTable *hTblPtr;	/* Hash table of channels. */
    Tcl_HashEntry *hPtr;	/* Search variable. */
    Channel *chanPtr;		/* The real IO channel. */
    ChannelState *statePtr;	/* State of the real channel. */

    /*
     * Always (un)register bottom-most channel in the stack. This makes
     * management of the channel list easier because no manipulation is
     * necessary during (un)stack operation.
     */

    chanPtr = ((Channel *) chan)->state->bottomChanPtr;
    statePtr = chanPtr->state;

    if (interp != NULL) {
	hTblPtr = (Tcl_HashTable *)Tcl_GetAssocData(interp, "tclIO", NULL);
	if (hTblPtr == NULL) {
	    return TCL_ERROR;
	}
	hPtr = Tcl_FindHashEntry(hTblPtr, statePtr->channelName);
	if (hPtr == NULL) {
	    return TCL_ERROR;
	}
	if ((Channel *) Tcl_GetHashValue(hPtr) != chanPtr) {
	    return TCL_ERROR;
	}
	Tcl_DeleteHashEntry(hPtr);
	statePtr->epoch++;

	/*
	 * Remove channel handlers that refer to this interpreter, so that
	 * they will not be present if the actual close is delayed and more
	 * events happen on the channel. This may occur if the channel is
	 * shared between several interpreters, or if the channel has async
	 * flushing active.
	 */

	CleanupChannelHandlers(interp, chanPtr);
    }

    statePtr->refCount--;

    return TCL_OK;
}

/*
 *---------------------------------------------------------------------------
 *
 * Tcl_GetChannel --
 *
 *	Finds an existing Tcl_Channel structure by name in a given
 *	interpreter. This function is public because it is used by
 *	channel-type-specific functions.
 *
 * Results:
 *	A Tcl_Channel or NULL on failure. If failed, interp's result object
 *	contains an error message. *modePtr is filled with the modes in which
 *	the channel was opened.
 *
 * Side effects:
 *	None.
 *
 *---------------------------------------------------------------------------
 */

Tcl_Channel
Tcl_GetChannel(
    Tcl_Interp *interp,		/* Interpreter in which to find or create the
				 * channel. */
    const char *chanName,	/* The name of the channel. */
    int *modePtr)		/* Where to store the mode in which the
				 * channel was opened? Will contain an OR'ed
				 * combination of TCL_READABLE and
				 * TCL_WRITABLE, if non-NULL. */
{
    Channel *chanPtr;		/* The actual channel. */
    Tcl_HashTable *hTblPtr;	/* Hash table of channels. */
    Tcl_HashEntry *hPtr;	/* Search variable. */
    const char *name;		/* Translated name. */

    /*
     * Substitute "stdin", etc. Note that even though we immediately find the
     * channel using Tcl_GetStdChannel, we still need to look it up in the
     * specified interpreter to ensure that it is present in the channel
     * table. Otherwise, safe interpreters would always have access to the
     * standard channels.
     */

    name = chanName;
    if ((chanName[0] == 's') && (chanName[1] == 't')) {
	chanPtr = NULL;
	if (strcmp(chanName, "stdin") == 0) {
	    chanPtr = (Channel *) Tcl_GetStdChannel(TCL_STDIN);
	} else if (strcmp(chanName, "stdout") == 0) {
	    chanPtr = (Channel *) Tcl_GetStdChannel(TCL_STDOUT);
	} else if (strcmp(chanName, "stderr") == 0) {
	    chanPtr = (Channel *) Tcl_GetStdChannel(TCL_STDERR);
	}
	if (chanPtr != NULL) {
	    name = chanPtr->state->channelName;
	}
    }

    hTblPtr = GetChannelTable(interp);
    hPtr = Tcl_FindHashEntry(hTblPtr, name);
    if (hPtr == NULL) {
	Tcl_SetObjResult(interp, Tcl_ObjPrintf(
                "can not find channel named \"%s\"", chanName));
	Tcl_SetErrorCode(interp, "TCL", "LOOKUP", "CHANNEL", chanName, NULL);
	return NULL;
    }

    /*
     * Always return bottom-most channel in the stack. This one lives the
     * longest - other channels may go away unnoticed. The other APIs
     * compensate where necessary to retrieve the topmost channel again.
     */

    chanPtr = (Channel *)Tcl_GetHashValue(hPtr);
    chanPtr = chanPtr->state->bottomChanPtr;
    if (modePtr != NULL) {
	*modePtr = GotFlag(chanPtr->state, TCL_READABLE|TCL_WRITABLE);
    }

    return (Tcl_Channel) chanPtr;
}

/*
 *---------------------------------------------------------------------------
 *
 * TclGetChannelFromObj --
 *
 *	Finds an existing Tcl_Channel structure by name in a given
 *	interpreter. This function is public because it is used by
 *	channel-type-specific functions.
 *
 * Results:
 *	A Tcl_Channel or NULL on failure. If failed, interp's result object
 *	contains an error message. *modePtr is filled with the modes in which
 *	the channel was opened.
 *
 * Side effects:
 *	None.
 *
 *---------------------------------------------------------------------------
 */

int
TclGetChannelFromObj(
    Tcl_Interp *interp,		/* Interpreter in which to find or create the
				 * channel. */
    Tcl_Obj *objPtr,
    Tcl_Channel *channelPtr,
    int *modePtr,		/* Where to store the mode in which the
				 * channel was opened? Will contain an OR'ed
				 * combination of TCL_READABLE and
				 * TCL_WRITABLE, if non-NULL. */
    TCL_UNUSED(int) /*flags*/)
{
    ChannelState *statePtr;
    ResolvedChanName *resPtr = NULL;
    Tcl_Channel chan;

    if (interp == NULL) {
	return TCL_ERROR;
    }

    ChanGetInternalRep(objPtr, resPtr);
    if (resPtr) {
	/*
 	 * Confirm validity of saved lookup results.
 	 */

	statePtr = resPtr->statePtr;
	if ((resPtr->interp == interp)		/* Same interp context */
			/* No epoch change in channel since lookup */
		&& (resPtr->epoch == statePtr->epoch)) {
	    /*
	     * Have a valid saved lookup. Jump to end to return it.
	     */

	    goto valid;
	}
    }

    chan = Tcl_GetChannel(interp, TclGetString(objPtr), NULL);

    if (chan == NULL) {
	if (resPtr) {
	    Tcl_StoreInternalRep(objPtr, &chanObjType, NULL);
	}
	return TCL_ERROR;
    }

    if (resPtr && resPtr->refCount == 1) {
	/*
         * Re-use the ResolvedCmdName struct.
         */

	Tcl_Release(resPtr->statePtr);
    } else {
	resPtr = (ResolvedChanName *) Tcl_Alloc(sizeof(ResolvedChanName));
	resPtr->refCount = 0;
	ChanSetInternalRep(objPtr, resPtr);		/* Overwrites, if needed */
    }
    statePtr = ((Channel *)chan)->state;
    resPtr->statePtr = statePtr;
    Tcl_Preserve(statePtr);
    resPtr->interp = interp;
    resPtr->epoch = statePtr->epoch;

  valid:
    *channelPtr = (Tcl_Channel) statePtr->bottomChanPtr;

    if (modePtr != NULL) {
	*modePtr = GotFlag(statePtr, TCL_READABLE|TCL_WRITABLE);
    }

    return TCL_OK;
}

/*
 *----------------------------------------------------------------------
 *
 * Tcl_CreateChannel --
 *
 *	Creates a new entry in the hash table for a Tcl_Channel record.
 *
 * Results:
 *	Returns the new Tcl_Channel.
 *
 * Side effects:
 *	Creates a new Tcl_Channel instance and inserts it into the hash table.
 *
 *----------------------------------------------------------------------
 */

Tcl_Channel
Tcl_CreateChannel(
    const Tcl_ChannelType *typePtr, /* The channel type record. */
    const char *chanName,	/* Name of channel to record. */
    void *instanceData,	/* Instance specific data. */
    int mask)			/* TCL_READABLE & TCL_WRITABLE to indicate if
				 * the channel is readable, writable. */
{
    Channel *chanPtr;		/* The channel structure newly created. */
    ChannelState *statePtr;	/* The stack-level independent state info for
				 * the channel. */
    const char *name;
    char *tmp;
    ThreadSpecificData *tsdPtr = TCL_TSD_INIT(&dataKey);

    /*
     * With the change of the Tcl_ChannelType structure to use a version in
     * 8.3.2+, we have to make sure that our assumption that the structure
     * remains a binary compatible size is true.
     *
     * If this assertion fails on some system, then it can be removed only if
     * the user recompiles code with older channel drivers in the new system
     * as well.
     */

    assert(sizeof(Tcl_ChannelTypeVersion) == sizeof(Tcl_DriverBlockModeProc *));
    assert(typePtr->typeName != NULL);
    if (Tcl_ChannelVersion(typePtr) != TCL_CHANNEL_VERSION_5) {
	Tcl_Panic("channel type %s must be version TCL_CHANNEL_VERSION_5", typePtr->typeName);
    }
    if (typePtr->close2Proc == NULL) {
	Tcl_Panic("channel type %s must define close2Proc", typePtr->typeName);
    }
    if ((TCL_READABLE & mask) && (NULL == typePtr->inputProc)) {
	Tcl_Panic("channel type %s must define inputProc when used for reader channel", typePtr->typeName);
    }
    if ((TCL_WRITABLE & mask) &&  (NULL == typePtr->outputProc)) {
	Tcl_Panic("channel type %s must define outputProc when used for writer channel", typePtr->typeName);
    }
    if (NULL == typePtr->watchProc) {
	Tcl_Panic("channel type %s must define watchProc", typePtr->typeName);
    }

    /*
     * JH: We could subsequently memset these to 0 to avoid the numerous
     * assignments to 0/NULL below.
     */

    chanPtr = (Channel *)Tcl_Alloc(sizeof(Channel));
    statePtr = (ChannelState *)Tcl_Alloc(sizeof(ChannelState));
    chanPtr->state = statePtr;

    chanPtr->instanceData = instanceData;
    chanPtr->typePtr = typePtr;

    /*
     * Set all the bits that are part of the stack-independent state
     * information for the channel.
     */

    if (chanName != NULL) {
	unsigned len = strlen(chanName) + 1;

	/*
         * Make sure we allocate at least 7 bytes, so it fits for "stdout"
         * later.
         */

	tmp = (char *)Tcl_Alloc((len < 7) ? 7 : len);
	strcpy(tmp, chanName);
    } else {
	tmp = (char *)Tcl_Alloc(7);
	tmp[0] = '\0';
    }
    statePtr->channelName = tmp;
    statePtr->flags = mask;
    statePtr->maxPerms = mask; /* Save max privileges for close callback */

    /*
     * Set the channel to system default encoding.
     *
     * Note the strange bit of protection taking place here. If the system
     * encoding name is reported back as "binary", something weird is
     * happening. Tcl provides no "binary" encoding, so someone else has
     * provided one. We ignore it so as not to interfere with the "magic"
     * interpretation that Tcl_Channels give to the "-encoding binary" option.
     */

    name = Tcl_GetEncodingName(NULL);
    statePtr->encoding = Tcl_GetEncoding(NULL, name);
    statePtr->inputEncodingState  = NULL;
    statePtr->inputEncodingFlags  = TCL_ENCODING_START;
    CHANNEL_PROFILE_SET(statePtr->inputEncodingFlags,
			     TCL_ENCODING_PROFILE_DEFAULT);
    statePtr->outputEncodingState = NULL;
    statePtr->outputEncodingFlags = TCL_ENCODING_START;
    CHANNEL_PROFILE_SET(statePtr->outputEncodingFlags,
			     TCL_ENCODING_PROFILE_DEFAULT);

    /*
     * Set the channel up initially in AUTO input translation mode to accept
     * "\n", "\r" and "\r\n". Output translation mode is set to a platform
     * specific default value. The eofChar is set to 0 for both input and
     * output, so that Tcl does not look for an in-file EOF indicator (e.g.,
     * ^Z) and does not append an EOF indicator to files.
     */

    statePtr->inputTranslation	= TCL_TRANSLATE_AUTO;
    statePtr->outputTranslation	= TCL_PLATFORM_TRANSLATION;
    statePtr->inEofChar		= 0;

    statePtr->unreportedError	= 0;
    statePtr->refCount		= 0;
    statePtr->closeCbPtr	= NULL;
    statePtr->curOutPtr		= NULL;
    statePtr->outQueueHead	= NULL;
    statePtr->outQueueTail	= NULL;
    statePtr->saveInBufPtr	= NULL;
    statePtr->inQueueHead	= NULL;
    statePtr->inQueueTail	= NULL;
    statePtr->chPtr		= NULL;
    statePtr->interestMask	= 0;
    statePtr->scriptRecordPtr	= NULL;
    statePtr->bufSize		= CHANNELBUFFER_DEFAULT_SIZE;
    statePtr->timer		= NULL;
    statePtr->timerChanPtr	= NULL;
    statePtr->csPtrR		= NULL;
    statePtr->csPtrW		= NULL;
    statePtr->outputStage	= NULL;

    /*
     * As we are creating the channel, it is obviously the top for now.
     */

    statePtr->topChanPtr	= chanPtr;
    statePtr->bottomChanPtr	= chanPtr;
    chanPtr->downChanPtr	= NULL;
    chanPtr->upChanPtr		= NULL;
    chanPtr->inQueueHead	= NULL;
    chanPtr->inQueueTail	= NULL;
    chanPtr->refCount		= 0;

    /*
     * TIP #219, Tcl Channel Reflection API
     */

    statePtr->chanMsg		= NULL;
    statePtr->unreportedMsg	= NULL;

    statePtr->epoch		= 0;

    /*
     * Link the channel into the list of all channels; create an on-exit
     * handler if there is not one already, to close off all the channels in
     * the list on exit.
     *
     * JH: Could call Tcl_SpliceChannel, but need to avoid NULL check.
     *
     * TIP #218.
     * AK: Just initialize the field to NULL before invoking Tcl_SpliceChannel
     *	   We need Tcl_SpliceChannel, for the threadAction calls. There is no
     *	   real reason to duplicate all of this.
     * NOTE: All drivers using thread actions now have to perform their TSD
     *	     manipulation only in their thread action proc. Doing it when
     *	     creating their instance structures will collide with the thread
     *	     action activity and lead to damaged lists.
     */

    statePtr->nextCSPtr = NULL;
    SpliceChannel((Tcl_Channel) chanPtr);

    /*
     * Install this channel in the first empty standard channel slot, if the
     * channel was previously closed explicitly.
     */

    if ((tsdPtr->stdinChannel == NULL) && (tsdPtr->stdinInitialized == 1)) {
	strcpy(tmp, "stdin");
	Tcl_SetStdChannel((Tcl_Channel) chanPtr, TCL_STDIN);
	Tcl_RegisterChannel(NULL, (Tcl_Channel) chanPtr);
    } else if ((tsdPtr->stdoutChannel == NULL) &&
	    (tsdPtr->stdoutInitialized == 1)) {
	strcpy(tmp, "stdout");
	Tcl_SetStdChannel((Tcl_Channel) chanPtr, TCL_STDOUT);
	Tcl_RegisterChannel(NULL, (Tcl_Channel) chanPtr);
    } else if ((tsdPtr->stderrChannel == NULL) &&
	    (tsdPtr->stderrInitialized == 1)) {
	strcpy(tmp, "stderr");
	Tcl_SetStdChannel((Tcl_Channel) chanPtr, TCL_STDERR);
	Tcl_RegisterChannel(NULL, (Tcl_Channel) chanPtr);
    }
    return (Tcl_Channel) chanPtr;
}

/*
 *----------------------------------------------------------------------
 *
 * Tcl_StackChannel --
 *
 *	Replaces an entry in the hash table for a Tcl_Channel record. The
 *	replacement is a new channel with same name, it supercedes the
 *	replaced channel. Input and output of the superceded channel is now
 *	going through the newly created channel and allows the arbitrary
 *	filtering/manipulation of the dataflow.
 *
 *	Andreas Kupries <a.kupries@westend.com>, 12/13/1998 "Trf-Patch for
 *	filtering channels"
 *
 * Results:
 *	Returns the new Tcl_Channel, which actually contains the saved
 *	information about prevChan.
 *
 * Side effects:
 *	A new channel structure is allocated and linked below the existing
 *	channel. The channel operations and client data of the existing
 *	channel are copied down to the newly created channel, and the current
 *	channel has its operations replaced by the new typePtr.
 *
 *----------------------------------------------------------------------
 */

Tcl_Channel
Tcl_StackChannel(
    Tcl_Interp *interp,		/* The interpreter we are working in */
    const Tcl_ChannelType *typePtr,
				/* The channel type record for the new
				 * channel. */
    void *instanceData,	/* Instance specific data for the new
				 * channel. */
    int mask,			/* TCL_READABLE & TCL_WRITABLE to indicate if
				 * the channel is readable, writable. */
    Tcl_Channel prevChan)	/* The channel structure to replace */
{
    ThreadSpecificData *tsdPtr = TCL_TSD_INIT(&dataKey);
    Channel *chanPtr, *prevChanPtr;
    ChannelState *statePtr;

    /*
     * Find the given channel (prevChan) in the list of all channels. If we do
     * not find it, then it was never registered correctly.
     *
     * This operation should occur at the top of a channel stack.
     */

    statePtr = (ChannelState *) tsdPtr->firstCSPtr;
    prevChanPtr = ((Channel *) prevChan)->state->topChanPtr;

    while ((statePtr != NULL) && (statePtr->topChanPtr != prevChanPtr)) {
	statePtr = statePtr->nextCSPtr;
    }

    if (statePtr == NULL) {
	if (interp) {
	    Tcl_SetObjResult(interp, Tcl_ObjPrintf(
                    "couldn't find state for channel \"%s\"",
		    Tcl_GetChannelName(prevChan)));
	}
	return NULL;
    }

    /*
     * Here we check if the given "mask" matches the "flags" of the already
     * existing channel.
     *
     *	  | - | R | W | RW |
     *	--+---+---+---+----+	<=>  0 != (chan->mask & prevChan->mask)
     *	- |   |   |   |    |
     *	R |   | + |   | +  |	The superceding channel is allowed to restrict
     *	W |   |   | + | +  |	the capabilities of the superceded one!
     *	RW|   | + | + | +  |
     *	--+---+---+---+----+
     */

    if ((mask & GotFlag(statePtr, TCL_READABLE|TCL_WRITABLE)) == 0) {
	if (interp) {
	    Tcl_SetObjResult(interp, Tcl_ObjPrintf(
		    "reading and writing both disallowed for channel \"%s\"",
		    Tcl_GetChannelName(prevChan)));
	}
	return NULL;
    }

    /*
     * Flush the buffers. This ensures that any data still in them at this
     * time is not handled by the new transformation. Restrict this to
     * writable channels. Take care to hide a possible bg-copy in progress
     * from Tcl_Flush and the CheckForChannelErrors inside.
     */

    if ((mask & TCL_WRITABLE) != 0) {
	CopyState *csPtrR = statePtr->csPtrR;
	CopyState *csPtrW = statePtr->csPtrW;

	statePtr->csPtrR = NULL;
	statePtr->csPtrW = NULL;

	/*
	 * TODO: Examine what can go wrong if Tcl_Flush() call disturbs
	 * the stacking state of this channel during its operations.
	 */
	if (Tcl_Flush((Tcl_Channel) prevChanPtr) != TCL_OK) {
	    statePtr->csPtrR = csPtrR;
	    statePtr->csPtrW = csPtrW;
	    if (interp) {
		Tcl_SetObjResult(interp, Tcl_ObjPrintf(
                        "could not flush channel \"%s\"",
			Tcl_GetChannelName(prevChan)));
	    }
	    return NULL;
	}

	statePtr->csPtrR = csPtrR;
	statePtr->csPtrW = csPtrW;
    }

    /*
     * Discard any input in the buffers. They are not yet read by the user of
     * the channel, so they have to go through the new transformation before
     * reading. As the buffers contain the untransformed form their contents
     * are not only useless but actually distorts our view of the system.
     *
     * To preserve the information without having to read them again and to
     * avoid problems with the location in the channel (seeking might be
     * impossible) we move the buffers from the common state structure into
     * the channel itself. We use the buffers in the channel below the new
     * transformation to hold the data. In the future this allows us to write
     * transformations which preread data and push the unused part back when
     * they are going away.
     */

    if (((mask & TCL_READABLE) != 0) && (statePtr->inQueueHead != NULL)) {
	/*
	 * When statePtr->inQueueHead is not NULL, we know
	 * prevChanPtr->inQueueHead must be NULL.
	 */

	assert(prevChanPtr->inQueueHead == NULL);
	assert(prevChanPtr->inQueueTail == NULL);

	prevChanPtr->inQueueHead = statePtr->inQueueHead;
	prevChanPtr->inQueueTail = statePtr->inQueueTail;

	statePtr->inQueueHead = NULL;
	statePtr->inQueueTail = NULL;
    }

    chanPtr = (Channel *)Tcl_Alloc(sizeof(Channel));

    /*
     * Save some of the current state into the new structure, reinitialize the
     * parts which will stay with the transformation.
     *
     * Remarks:
     */

    chanPtr->state		= statePtr;
    chanPtr->instanceData	= instanceData;
    chanPtr->typePtr		= typePtr;
    chanPtr->downChanPtr	= prevChanPtr;
    chanPtr->upChanPtr		= NULL;
    chanPtr->inQueueHead	= NULL;
    chanPtr->inQueueTail	= NULL;
    chanPtr->refCount		= 0;

    /*
     * Place new block at the head of a possibly existing list of previously
     * stacked channels.
     */

    prevChanPtr->upChanPtr	= chanPtr;
    statePtr->topChanPtr	= chanPtr;

    /*
     * TIP #218, Channel Thread Actions.
     *
     * We call the thread actions for the new channel directly. We _cannot_
     * use SpliceChannel, because the (thread-)global list of all channels
     * always contains the _ChannelState_ for a stack of channels, not the
     * individual channels. And SpliceChannel would not only call the thread
     * actions, but also add the shared ChannelState to this list a second
     * time, mangling it.
     */

    ChanThreadAction(chanPtr, TCL_CHANNEL_THREAD_INSERT);

    return (Tcl_Channel) chanPtr;
}

void
TclChannelPreserve(
    Tcl_Channel chan)
{
    ((Channel *)chan)->refCount++;
}

void
TclChannelRelease(
    Tcl_Channel chan)
{
    Channel *chanPtr = (Channel *) chan;

    if (chanPtr->refCount == 0) {
	Tcl_Panic("Channel released more than preserved");
    }
    if (--chanPtr->refCount) {
	return;
    }
    if (chanPtr->typePtr == NULL) {
	Tcl_Free(chanPtr);
    }
}

static void
ChannelFree(
    Channel *chanPtr)
{
    if (!chanPtr->refCount) {
	Tcl_Free(chanPtr);
	return;
    }
    chanPtr->typePtr = NULL;
}

/*
 *----------------------------------------------------------------------
 *
 * Tcl_UnstackChannel --
 *
 *	Unstacks an entry in the hash table for a Tcl_Channel record. This is
 *	the reverse to 'Tcl_StackChannel'.
 *
 * Results:
 *	A standard Tcl result.
 *
 * Side effects:
 *	If TCL_ERROR is returned, the Posix error code will be set with
 *	Tcl_SetErrno. May leave a message in interp result as well.
 *
 *----------------------------------------------------------------------
 */

int
Tcl_UnstackChannel(
    Tcl_Interp *interp,		/* The interpreter we are working in */
    Tcl_Channel chan)		/* The channel to unstack */
{
    Channel *chanPtr = (Channel *) chan;
    ChannelState *statePtr = chanPtr->state;
    int result = 0;

    /*
     * This operation should occur at the top of a channel stack.
     */

    chanPtr = statePtr->topChanPtr;

    if (chanPtr->downChanPtr != NULL) {
	/*
	 * Instead of manipulating the per-thread / per-interp list/hash table
	 * of registered channels we wind down the state of the
	 * transformation, and then restore the state of underlying channel
	 * into the old structure.
	 *
	 * TODO: Figure out how to handle the situation where the chan
	 * operations called below by this unstacking operation cause
	 * another unstacking recursively.  In that case the downChanPtr
	 * value we're holding on to will not be the right thing.
	 */

	Channel *downChanPtr = chanPtr->downChanPtr;

	/*
	 * Flush the buffers. This ensures that any data still in them at this
	 * time _is_ handled by the transformation we are unstacking right
	 * now. Restrict this to writable channels. Take care to hide a
	 * possible bg-copy in progress from Tcl_Flush and the
	 * CheckForChannelErrors inside.
	 */

	if (GotFlag(statePtr, TCL_WRITABLE)) {
	    CopyState *csPtrR = statePtr->csPtrR;
	    CopyState *csPtrW = statePtr->csPtrW;

	    statePtr->csPtrR = NULL;
	    statePtr->csPtrW = NULL;

	    if (Tcl_Flush((Tcl_Channel) chanPtr) != TCL_OK) {
		statePtr->csPtrR = csPtrR;
		statePtr->csPtrW = csPtrW;

		/*
		 * TIP #219, Tcl Channel Reflection API.
		 * Move error messages put by the driver into the chan/ip
		 * bypass area into the regular interpreter result. Fall back
		 * to the regular message if nothing was found in the
		 * bypasses.
		 */

		if (!TclChanCaughtErrorBypass(interp, chan) && interp) {
		    Tcl_SetObjResult(interp, Tcl_ObjPrintf(
                            "could not flush channel \"%s\"",
			    Tcl_GetChannelName((Tcl_Channel) chanPtr)));
		}
		return TCL_ERROR;
	    }

	    statePtr->csPtrR  = csPtrR;
	    statePtr->csPtrW = csPtrW;
	}

	/*
	 * Anything in the input queue and the push-back buffers of the
	 * transformation going away is transformed data, but not yet read. As
	 * unstacking means that the caller does not want to see transformed
	 * data any more we have to discard these bytes. To avoid writing an
	 * analogue to 'DiscardInputQueued' we move the information in the
	 * push back buffers to the input queue and then call
	 * 'DiscardInputQueued' on that.
	 */

	if (GotFlag(statePtr, TCL_READABLE) &&
		((statePtr->inQueueHead != NULL) ||
		(chanPtr->inQueueHead != NULL))) {
	    if ((statePtr->inQueueHead != NULL) &&
		    (chanPtr->inQueueHead != NULL)) {
		statePtr->inQueueTail->nextPtr = chanPtr->inQueueHead;
		statePtr->inQueueTail = chanPtr->inQueueTail;
		statePtr->inQueueHead = statePtr->inQueueTail;
	    } else if (chanPtr->inQueueHead != NULL) {
		statePtr->inQueueHead = chanPtr->inQueueHead;
		statePtr->inQueueTail = chanPtr->inQueueTail;
	    }

	    chanPtr->inQueueHead = NULL;
	    chanPtr->inQueueTail = NULL;

	    DiscardInputQueued(statePtr, 0);
	}

	/*
	 * TIP #218, Channel Thread Actions.
	 *
	 * We call the thread actions for the new channel directly. We
	 * _cannot_ use CutChannel, because the (thread-)global list of all
	 * channels always contains the _ChannelState_ for a stack of
	 * channels, not the individual channels. And SpliceChannel would not
	 * only call the thread actions, but also remove the shared
	 * ChannelState from this list despite there being more channels for
	 * the state which are still active.
	 */

	ChanThreadAction(chanPtr, TCL_CHANNEL_THREAD_REMOVE);

	statePtr->topChanPtr = downChanPtr;
	downChanPtr->upChanPtr = NULL;

	/*
	 * Leave this link intact for closeproc
	 *  chanPtr->downChanPtr = NULL;
	 */

	/*
	 * Close and free the channel driver state.
	 * TIP #220: This is done with maximum privileges (as created).
	 */

	ResetFlag(statePtr, TCL_READABLE|TCL_WRITABLE);
	SetFlag(statePtr, statePtr->maxPerms);
	result = ChanClose(chanPtr, interp);
	ChannelFree(chanPtr);

	UpdateInterest(statePtr->topChanPtr);

	if (result != 0) {
	    Tcl_SetErrno(result);

	    /*
	     * TIP #219, Tcl Channel Reflection API.
	     * Move error messages put by the driver into the chan/ip bypass
	     * area into the regular interpreter result.
	     */

	    TclChanCaughtErrorBypass(interp, chan);
	    return TCL_ERROR;
	}
    } else {
	/*
	 * This channel does not cover another one. Simply do a close, if
	 * necessary.
	 */

	if (statePtr->refCount + 1 <= 1) {
	    if (Tcl_CloseEx(interp, chan, 0) != TCL_OK) {
		/*
		 * TIP #219, Tcl Channel Reflection API.
		 * "TclChanCaughtErrorBypass" is not required here, it was
		 * done already by "Tcl_Close".
		 */

		return TCL_ERROR;
	    }
	}

	/*
	 * TIP #218, Channel Thread Actions.
	 * Not required in this branch, this is done by Tcl_Close. If
	 * Tcl_Close is not called then the ChannelState is still active in
	 * the thread and no action has to be taken either.
	 */
    }

    return TCL_OK;
}

/*
 *----------------------------------------------------------------------
 *
 * Tcl_GetStackedChannel --
 *
 *	Determines whether the specified channel is stacked upon another.
 *
 * Results:
 *	NULL if the channel is not stacked upon another one, or a reference to
 *	the channel it is stacked upon. This reference can be used in queries,
 *	but modification is not allowed.
 *
 * Side effects:
 *	None.
 *
 *----------------------------------------------------------------------
 */

Tcl_Channel
Tcl_GetStackedChannel(
    Tcl_Channel chan)
{
    Channel *chanPtr = (Channel *) chan;
				/* The actual channel. */

    return (Tcl_Channel) chanPtr->downChanPtr;
}

/*
 *----------------------------------------------------------------------
 *
 * Tcl_GetTopChannel --
 *
 *	Returns the top channel of a channel stack.
 *
 * Results:
 *	NULL if the channel is not stacked upon another one, or a reference to
 *	the channel it is stacked upon. This reference can be used in queries,
 *	but modification is not allowed.
 *
 * Side effects:
 *	None.
 *
 *----------------------------------------------------------------------
 */

Tcl_Channel
Tcl_GetTopChannel(
    Tcl_Channel chan)
{
    Channel *chanPtr = (Channel *) chan;
				/* The actual channel. */

    return (Tcl_Channel) chanPtr->state->topChanPtr;
}

/*
 *----------------------------------------------------------------------
 *
 * Tcl_GetChannelInstanceData --
 *
 *	Returns the client data associated with a channel.
 *
 * Results:
 *	The client data.
 *
 * Side effects:
 *	None.
 *
 *----------------------------------------------------------------------
 */

void *
Tcl_GetChannelInstanceData(
    Tcl_Channel chan)		/* Channel for which to return client data. */
{
    Channel *chanPtr = (Channel *) chan;
				/* The actual channel. */

    return chanPtr->instanceData;
}

/*
 *----------------------------------------------------------------------
 *
 * Tcl_GetChannelThread --
 *
 *	Given a channel structure, returns the thread managing it. TIP #10
 *
 * Results:
 *	Returns the id of the thread managing the channel.
 *
 * Side effects:
 *	None.
 *
 *----------------------------------------------------------------------
 */

Tcl_ThreadId
Tcl_GetChannelThread(
    Tcl_Channel chan)		/* The channel to return the managing thread
				 * for. */
{
    Channel *chanPtr = (Channel *) chan;
				/* The actual channel. */

    return chanPtr->state->managingThread;
}

/*
 *----------------------------------------------------------------------
 *
 * Tcl_GetChannelType --
 *
 *	Given a channel structure, returns the channel type structure.
 *
 * Results:
 *	Returns a pointer to the channel type structure.
 *
 * Side effects:
 *	None.
 *
 *----------------------------------------------------------------------
 */

const Tcl_ChannelType *
Tcl_GetChannelType(
    Tcl_Channel chan)		/* The channel to return type for. */
{
    Channel *chanPtr = (Channel *) chan;
				/* The actual channel. */

    return chanPtr->typePtr;
}

/*
 *----------------------------------------------------------------------
 *
 * Tcl_GetChannelMode --
 *
 *	Computes a mask indicating whether the channel is open for reading and
 *	writing.
 *
 * Results:
 *	An OR-ed combination of TCL_READABLE and TCL_WRITABLE.
 *
 * Side effects:
 *	None.
 *
 *----------------------------------------------------------------------
 */

int
Tcl_GetChannelMode(
    Tcl_Channel chan)		/* The channel for which the mode is being
				 * computed. */
{
    ChannelState *statePtr = ((Channel *) chan)->state;
				/* State of actual channel. */

    return GotFlag(statePtr, TCL_READABLE|TCL_WRITABLE);
}

/*
 *----------------------------------------------------------------------
 *
 * Tcl_GetChannelName --
 *
 *	Returns the string identifying the channel name.
 *
 * Results:
 *	The string containing the channel name. This memory is owned by the
 *	generic layer and should not be modified by the caller.
 *
 * Side effects:
 *	None.
 *
 *----------------------------------------------------------------------
 */

const char *
Tcl_GetChannelName(
    Tcl_Channel chan)		/* The channel for which to return the name. */
{
    ChannelState *statePtr = ((Channel *) chan)->state;
				/* State of actual channel. */

    return statePtr->channelName;
}

/*
 *----------------------------------------------------------------------
 *
 * Tcl_GetChannelHandle --
 *
 *	Returns an OS handle associated with a channel.
 *
 * Results:
 *	Returns TCL_OK and places the handle in handlePtr, or returns
 *	TCL_ERROR on failure.
 *
 * Side effects:
 *	None.
 *
 *----------------------------------------------------------------------
 */

int
Tcl_GetChannelHandle(
    Tcl_Channel chan,		/* The channel to get file from. */
    int direction,		/* TCL_WRITABLE or TCL_READABLE. */
    void **handlePtr)	/* Where to store handle */
{
    Channel *chanPtr;		/* The actual channel. */
    void *handle;
    int result;

    chanPtr = ((Channel *) chan)->state->bottomChanPtr;
    if (!chanPtr->typePtr->getHandleProc) {
        Tcl_SetChannelError(chan, Tcl_ObjPrintf(
                "channel \"%s\" does not support OS handles",
                Tcl_GetChannelName(chan)));
	return TCL_ERROR;
    }
    result = chanPtr->typePtr->getHandleProc(chanPtr->instanceData, direction,
	    &handle);
    if (handlePtr) {
	*handlePtr = handle;
    }
    return result;
}

/*
 *----------------------------------------------------------------------
 *
 * Tcl_RemoveChannelMode --
 *
 *	Remove either read or write privileges from the channel.
 *
 * Results:
 *	A standard Tcl result code.
 *
 * Side effects:
 *	May change the access mode of the channel.
 *	May leave an error message in the interp.
 *
 *----------------------------------------------------------------------
 */

int
Tcl_RemoveChannelMode(
     Tcl_Interp* interp,        /* The interp for an error message. Allowed to be NULL. */
     Tcl_Channel chan,		/* The channel which is modified. */
     int         mode)          /* The access mode to drop from the channel */
{
    const char* emsg;
    ChannelState *statePtr = ((Channel *) chan)->state;
					/* State of actual channel. */

    if ((mode != TCL_READABLE) && (mode != TCL_WRITABLE)) {
        emsg = "Illegal mode value.";
	goto error;
    }
    if (0 == (GotFlag(statePtr, TCL_READABLE|TCL_WRITABLE) & ~mode)) {
        emsg = "Bad mode, would make channel inacessible";
	goto error;
    }

    ResetFlag(statePtr, mode);
    return TCL_OK;

 error:
    if (interp != NULL) {
	Tcl_SetObjResult(interp, Tcl_ObjPrintf(
		"Tcl_RemoveChannelMode error: %s. Channel: \"%s\"",
		emsg, Tcl_GetChannelName((Tcl_Channel) chan)));
    }
    return TCL_ERROR;
}

/*
 *---------------------------------------------------------------------------
 *
 * AllocChannelBuffer --
 *
 *	A channel buffer has BUFFER_PADDING bytes extra at beginning to hold
 *	any bytes of a native-encoding character that got split by the end of
 *	the previous buffer and need to be moved to the beginning of the next
 *	buffer to make a contiguous string so it can be converted to UTF-8.
 *
 *	A channel buffer has BUFFER_PADDING bytes extra at the end to hold any
 *	bytes of a native-encoding character (generated from a UTF-8
 *	character) that overflow past the end of the buffer and need to be
 *	moved to the next buffer.
 *
 * Results:
 *	A newly allocated channel buffer.
 *
 * Side effects:
 *	None.
 *
 *---------------------------------------------------------------------------
 */

static ChannelBuffer *
AllocChannelBuffer(
    Tcl_Size length)			/* Desired length of channel buffer. */
{
    ChannelBuffer *bufPtr;
    Tcl_Size n;

    n = length + CHANNELBUFFER_HEADER_SIZE + BUFFER_PADDING + BUFFER_PADDING;
    bufPtr = (ChannelBuffer *)Tcl_Alloc(n);
    bufPtr->nextAdded	= BUFFER_PADDING;
    bufPtr->nextRemoved	= BUFFER_PADDING;
    bufPtr->bufLength	= length + BUFFER_PADDING;
    bufPtr->nextPtr	= NULL;
    bufPtr->refCount	= 1;
    return bufPtr;
}

static void
PreserveChannelBuffer(
    ChannelBuffer *bufPtr)
{
    if (!bufPtr->refCount) {
	Tcl_Panic("Reuse of ChannelBuffer! %p", bufPtr);
    }
    bufPtr->refCount++;
}

static void
ReleaseChannelBuffer(
    ChannelBuffer *bufPtr)
{
    if (--bufPtr->refCount) {
	return;
    }
    Tcl_Free(bufPtr);
}

static int
IsShared(
    ChannelBuffer *bufPtr)
{
    return bufPtr->refCount + 1 > 2;
}

/*
 *----------------------------------------------------------------------
 *
 * RecycleBuffer --
 *
 *	Helper function to recycle input and output buffers. Ensures that two
 *	input buffers are saved (one in the input queue and another in the
 *	saveInBufPtr field) and that curOutPtr is set to a buffer. Only if
 *	these conditions are met is the buffer freed to the OS.
 *
 * Results:
 *	None.
 *
 * Side effects:
 *	May free a buffer to the OS.
 *
 *----------------------------------------------------------------------
 */

static void
RecycleBuffer(
    ChannelState *statePtr,	/* ChannelState in which to recycle buffers. */
    ChannelBuffer *bufPtr,	/* The buffer to recycle. */
    int mustDiscard)		/* If nonzero, free the buffer to the OS,
				 * always. */
{
    /*
     * Do we have to free the buffer to the OS?
     */

    if (IsShared(bufPtr)) {
	mustDiscard = 1;
    }

    if (mustDiscard) {
	ReleaseChannelBuffer(bufPtr);
	return;
    }

    /*
     * Only save buffers which have the requested buffer size for the channel.
     * This is to honor dynamic changes of the buffe rsize made by the user.
     */

    if ((bufPtr->bufLength) != statePtr->bufSize + BUFFER_PADDING) {
	ReleaseChannelBuffer(bufPtr);
	return;
    }

    /*
     * Only save buffers for the input queue if the channel is readable.
     */

    if (GotFlag(statePtr, TCL_READABLE)) {
	if (statePtr->inQueueHead == NULL) {
	    statePtr->inQueueHead = bufPtr;
	    statePtr->inQueueTail = bufPtr;
	    goto keepBuffer;
	}
	if (statePtr->saveInBufPtr == NULL) {
	    statePtr->saveInBufPtr = bufPtr;
	    goto keepBuffer;
	}
    }

    /*
     * Only save buffers for the output queue if the channel is writable.
     */

    if (GotFlag(statePtr, TCL_WRITABLE)) {
	if (statePtr->curOutPtr == NULL) {
	    statePtr->curOutPtr = bufPtr;
	    goto keepBuffer;
	}
    }

    /*
     * If we reached this code we return the buffer to the OS.
     */

    ReleaseChannelBuffer(bufPtr);
    return;

  keepBuffer:
    bufPtr->nextRemoved = BUFFER_PADDING;
    bufPtr->nextAdded = BUFFER_PADDING;
    bufPtr->nextPtr = NULL;
}

/*
 *----------------------------------------------------------------------
 *
 * DiscardOutputQueued --
 *
 *	Discards all output queued in the output queue of a channel.
 *
 * Results:
 *	None.
 *
 * Side effects:
 *	Recycles buffers.
 *
 *----------------------------------------------------------------------
 */

static void
DiscardOutputQueued(
    ChannelState *statePtr)	/* ChannelState for which to discard output. */
{
    ChannelBuffer *bufPtr;

    while (statePtr->outQueueHead != NULL) {
	bufPtr = statePtr->outQueueHead;
	statePtr->outQueueHead = bufPtr->nextPtr;
	RecycleBuffer(statePtr, bufPtr, 0);
    }
    statePtr->outQueueHead = NULL;
    statePtr->outQueueTail = NULL;
    bufPtr = statePtr->curOutPtr;
    if (bufPtr && BytesLeft(bufPtr)) {
	statePtr->curOutPtr = NULL;
	RecycleBuffer(statePtr, bufPtr, 0);
    }
}

/*
 *----------------------------------------------------------------------
 *
 * CheckForDeadChannel --
 *
 *	This function checks is a given channel is Dead (a channel that has
 *	been closed but not yet deallocated.)
 *
 * Results:
 *	True (1) if channel is Dead, False (0) if channel is Ok
 *
 * Side effects:
 *	None
 *
 *----------------------------------------------------------------------
 */

static int
CheckForDeadChannel(
    Tcl_Interp *interp,		/* For error reporting (can be NULL) */
    ChannelState *statePtr)	/* The channel state to check. */
{
    if (!GotFlag(statePtr, CHANNEL_DEAD)) {
	return 0;
    }

    Tcl_SetErrno(EINVAL);
    if (interp) {
	Tcl_SetObjResult(interp, Tcl_NewStringObj(
                "unable to access channel: invalid channel", TCL_INDEX_NONE));
    }
    return 1;
}

/*
 *----------------------------------------------------------------------
 *
 * FlushChannel --
 *
 *	This function flushes as much of the queued output as is possible now.
 *	If calledFromAsyncFlush is nonzero, it is being called in an event
 *	handler to flush channel output asynchronously.
 *
 * Results:
 *	0 if successful, else the error code that was returned by the channel
 *	type operation. May leave a message in the interp result.
 *
 * Side effects:
 *	May produce output on a channel. May block indefinitely if the channel
 *	is synchronous. May schedule an async flush on the channel. May
 *	recycle memory for buffers in the output queue.
 *
 *----------------------------------------------------------------------
 */

static int
FlushChannel(
    Tcl_Interp *interp,		/* For error reporting during close. */
    Channel *chanPtr,		/* The channel to flush on. */
    int calledFromAsyncFlush)	/* If nonzero then we are being called from an
				 * asynchronous flush callback. */
{
    ChannelState *statePtr = chanPtr->state;
				/* State of the channel stack. */
    ChannelBuffer *bufPtr;	/* Iterates over buffered output queue. */
    int written;		/* Amount of output data actually written in
				 * current round. */
    int errorCode = 0;		/* Stores POSIX error codes from channel
				 * driver operations. */
    int wroteSome = 0;		/* Set to one if any data was written to the
				 * driver. */

    int bufExists;
    /*
     * Prevent writing on a dead channel -- a channel that has been closed but
     * not yet deallocated. This can occur if the exit handler for the channel
     * deallocation runs before all channels are unregistered in all
     * interpreters.
     */

    if (CheckForDeadChannel(interp, statePtr)) {
	return -1;
    }

    /*
     * Should we shift the current output buffer over to the output queue?
     * First check that there are bytes in it.  If so then...
     *
     * If the output queue is empty, then yes, trusting the caller called us
     * only when written bytes ought to be flushed.
     *
     * If the current output buffer is full, then yes, so we can meet the
     * post-condition that on a successful return to caller we've left space
     * in the current output buffer for more writing (the flush call was to
     * make new room).
     *
     * If the channel is blocking, then yes, so we guarantee that blocking
     * flushes actually flush all pending data.
     *
     * Otherwise, no.  Keep the current output buffer where it is so more
     * can be written to it, possibly filling it, to promote more efficient
     * buffer usage.
     */

    bufPtr = statePtr->curOutPtr;
    if (bufPtr && BytesLeft(bufPtr) && /* Keep empties off queue */
	    (statePtr->outQueueHead == NULL || IsBufferFull(bufPtr)
		    || !GotFlag(statePtr, CHANNEL_NONBLOCKING))) {
	if (statePtr->outQueueHead == NULL) {
	    statePtr->outQueueHead = bufPtr;
	} else {
	    statePtr->outQueueTail->nextPtr = bufPtr;
	}
	statePtr->outQueueTail = bufPtr;
	statePtr->curOutPtr = NULL;
    }

    assert(!IsBufferFull(statePtr->curOutPtr));

    /*
     * If we are not being called from an async flush and an async flush
     * is active, we just return without producing any output.
     */

    if (!calledFromAsyncFlush && GotFlag(statePtr, BG_FLUSH_SCHEDULED)) {
	return 0;
    }

    /*
     * Loop over the queued buffers and attempt to flush as much as possible
     * of the queued output to the channel.
     */

    TclChannelPreserve((Tcl_Channel)chanPtr);
    while (statePtr->outQueueHead) {
	bufPtr = statePtr->outQueueHead;

	/*
	 * Produce the output on the channel.
	 */

	PreserveChannelBuffer(bufPtr);
	written = ChanWrite(chanPtr, RemovePoint(bufPtr), BytesLeft(bufPtr),
		&errorCode);

	/*
	 * If the write failed completely attempt to start the asynchronous
	 * flush mechanism and break out of this loop - do not attempt to
	 * write any more output at this time.
	 */

	if (written < 0) {
	    /*
	     * If the last attempt to write was interrupted, simply retry.
	     */

	    if (errorCode == EINTR) {
		errorCode = 0;
		ReleaseChannelBuffer(bufPtr);
		continue;
	    }

	    /*
	     * If the channel is non-blocking and we would have blocked, start
	     * a background flushing handler and break out of the loop.
	     */

	    if ((errorCode == EWOULDBLOCK) || (errorCode == EAGAIN)) {
		/*
		 * This used to check for CHANNEL_NONBLOCKING, and panic if
		 * the channel was blocking. However, it appears that setting
		 * stdin to -blocking 0 has some effect on the stdout when
		 * it's a tty channel (dup'ed underneath)
		 */

		if (!GotFlag(statePtr, BG_FLUSH_SCHEDULED) && !TclInExit()) {
		    SetFlag(statePtr, BG_FLUSH_SCHEDULED);
		    UpdateInterest(chanPtr);
		}
		errorCode = 0;
		ReleaseChannelBuffer(bufPtr);
		break;
	    }

	    /*
	     * Decide whether to report the error upwards or defer it.
	     */

	    if (calledFromAsyncFlush) {
		/*
		 * TIP #219, Tcl Channel Reflection API.
		 * When deferring the error copy a message from the bypass into
		 * the unreported area. Or discard it if the new error is to
		 * be ignored in favor of an earlier deferred error.
		 */

		Tcl_Obj *msg = statePtr->chanMsg;

		if (statePtr->unreportedError == 0) {
		    statePtr->unreportedError = errorCode;
		    statePtr->unreportedMsg = msg;
		    if (msg != NULL) {
			Tcl_IncrRefCount(msg);
		    }
		} else {
		    /*
		     * An old unreported error is kept, and this error thrown
		     * away.
		     */

		    statePtr->chanMsg = NULL;
		    if (msg != NULL) {
			TclDecrRefCount(msg);
		    }
		}
	    } else {
		/*
		 * TIP #219, Tcl Channel Reflection API.
		 * Move error messages put by the driver into the chan bypass
		 * area into the regular interpreter result. Fall back to the
		 * regular message if nothing was found in the bypasses.
		 */

		Tcl_SetErrno(errorCode);
		if (interp != NULL && !TclChanCaughtErrorBypass(interp,
			(Tcl_Channel) chanPtr)) {
		    Tcl_SetObjResult(interp,
			    Tcl_NewStringObj(Tcl_PosixError(interp), TCL_INDEX_NONE));
		}

		/*
		 * An unreportable bypassed message is kept, for the caller of
		 * Tcl_Seek, Tcl_Write, etc.
		 */
	    }

	    /*
	     * When we get an error we throw away all the output currently
	     * queued.
	     */

	    ReleaseChannelBuffer(bufPtr);
	    DiscardOutputQueued(statePtr);
	    break;
	} else {
	    /*
	     * TODO: Consider detecting and reacting to short writes on
	     * blocking channels.  Ought not happen.  See iocmd-24.2.
	     */

	    wroteSome = 1;
	}

	bufExists = bufPtr->refCount > 1;
	ReleaseChannelBuffer(bufPtr);
	if (bufExists) {
	    /* There is still a reference to this buffer other than the one
	     * this routine just released, meaning that final cleanup of the
	     * buffer hasn't been ordered by, e.g. by a reflected channel
	     * closing the channel from within one of its handler scripts (not
	     * something one would expecte, but it must be considered).  Normal
	     * operations on the buffer can proceed.
	     */

	    bufPtr->nextRemoved += written;

	    /*
	     * If this buffer is now empty, recycle it.
	     */

	    if (IsBufferEmpty(bufPtr)) {
		statePtr->outQueueHead = bufPtr->nextPtr;
		if (statePtr->outQueueHead == NULL) {
		    statePtr->outQueueTail = NULL;
		}
		RecycleBuffer(statePtr, bufPtr, 0);
	    }
	}

    }	/* Closes "while". */

    /*
     * If we wrote some data while flushing in the background, we are done.
     * We can't finish the background flush until we run out of data and the
     * channel becomes writable again. This ensures that all of the pending
     * data has been flushed at the system level.
     */

    if (GotFlag(statePtr, BG_FLUSH_SCHEDULED)) {
	if (wroteSome) {
	    goto done;
	} else if (statePtr->outQueueHead == NULL) {
	    ResetFlag(statePtr, BG_FLUSH_SCHEDULED);
	    ChanWatch(chanPtr, statePtr->interestMask);
	} else {
	    /*
	     * When we are calledFromAsyncFlush, that means a writable
	     * state on the channel triggered the call, so we should be
	     * able to write something.  Either we did write something
	     * and wroteSome should be set, or there was nothing left to
	     * write in this call, and we've completed the BG flush.
	     * These are the two cases above.  If we get here, that means
	     * there is some kind failure in the writable event machinery.
	     *
	     * The tls extension indeed suffers from flaws in its channel
	     * event mgmt.  See https://core.tcl-lang.org/tcl/info/c31ca233ca.
	     * Until that patch is broadly distributed, disable the
	     * assertion checking here, so that programs using Tcl and
	     * tls can be debugged.

	    assert(!calledFromAsyncFlush);
	     */
	}
    }

    /*
     * If the channel is flagged as closed, delete it when the refCount drops
     * to zero, the output queue is empty and there is no output in the
     * current output buffer.
     */

    if (GotFlag(statePtr, CHANNEL_CLOSED) && (statePtr->refCount + 1 <= 1) &&
	    (statePtr->outQueueHead == NULL) &&
	    ((statePtr->curOutPtr == NULL) ||
	    IsBufferEmpty(statePtr->curOutPtr))) {
	errorCode = CloseChannel(interp, chanPtr, errorCode);
	goto done;
    }

    /*
     * If the write-side of the channel is flagged as closed, delete it when
     * the output queue is empty and there is no output in the current output
     * buffer.
     */

    if (GotFlag(statePtr, CHANNEL_CLOSEDWRITE) &&
	    (statePtr->outQueueHead == NULL) &&
	    ((statePtr->curOutPtr == NULL) ||
	    IsBufferEmpty(statePtr->curOutPtr))) {
	errorCode = CloseChannelPart(interp, chanPtr, errorCode,
                TCL_CLOSE_WRITE);
	goto done;
    }

  done:
    TclChannelRelease((Tcl_Channel)chanPtr);
    return errorCode;
}

/*
 *----------------------------------------------------------------------
 *
 * CloseChannel --
 *
 *	Utility procedure to close a channel and free associated resources.
 *
 *	If the channel was stacked, then the it will copy the necessary
 *	elements of the NEXT channel into the TOP channel, in essence
 *	unstacking the channel. The NEXT channel will then be freed.
 *
 *	If the channel was not stacked, then we will free all the bits for the
 *	TOP channel, including the data structure itself.
 *
 * Results:
 *	Error code from an unreported error or the driver close operation.
 *
 * Side effects:
 *	May close the actual channel, may free memory, may change the value of
 *	errno.
 *
 *----------------------------------------------------------------------
 */

static int
CloseChannel(
    Tcl_Interp *interp,		/* For error reporting. */
    Channel *chanPtr,		/* The channel to close. */
    int errorCode)		/* Status of operation so far. */
{
    int result = 0;		/* Of calling driver close operation. */
    ChannelState *statePtr;	/* State of the channel stack. */
    ThreadSpecificData *tsdPtr = TCL_TSD_INIT(&dataKey);

    if (chanPtr == NULL) {
	return result;
    }
    statePtr = chanPtr->state;

    /*
     * No more input can be consumed so discard any leftover input.
     */

    DiscardInputQueued(statePtr, 1);

    /*
     * Discard a leftover buffer in the current output buffer field.
     */

    if (statePtr->curOutPtr != NULL) {
	ReleaseChannelBuffer(statePtr->curOutPtr);
	statePtr->curOutPtr = NULL;
    }

    /*
     * The caller guarantees that there are no more buffers queued for output.
     */

    if (statePtr->outQueueHead != NULL) {
	Tcl_Panic("TclFlush, closed channel: queued output left");
    }

    /*
     * TIP #219, Tcl Channel Reflection API.
     * Move a leftover error message in the channel bypass into the
     * interpreter bypass. Just clear it if there is no interpreter.
     */

    if (statePtr->chanMsg != NULL) {
	if (interp != NULL) {
	    Tcl_SetChannelErrorInterp(interp, statePtr->chanMsg);
	}
	TclDecrRefCount(statePtr->chanMsg);
	statePtr->chanMsg = NULL;
    }

    /*
     * Remove this channel from of the list of all channels.
     */

    CutChannel((Tcl_Channel) chanPtr);

    /*
     * Close and free the channel driver state.
     * This may leave a TIP #219 error message in the interp.
     */

    result = ChanClose(chanPtr, interp);

    /*
     * Some resources can be cleared only if the bottom channel in a stack is
     * closed. All the other channels in the stack are not allowed to remove.
     */

    if (chanPtr == statePtr->bottomChanPtr) {
	if (statePtr->channelName != NULL) {
	    Tcl_Free(statePtr->channelName);
	    statePtr->channelName = NULL;
	}

	Tcl_FreeEncoding(statePtr->encoding);
    }

    /*
     * If we are being called synchronously, report either any latent error on
     * the channel or the current error.
     */

    if (statePtr->unreportedError != 0) {
	errorCode = statePtr->unreportedError;

	/*
	 * TIP #219, Tcl Channel Reflection API.
	 * Move an error message found in the unreported area into the regular
	 * bypass (interp). This kills any message in the channel bypass area.
	 */

	if (statePtr->chanMsg != NULL) {
	    TclDecrRefCount(statePtr->chanMsg);
	    statePtr->chanMsg = NULL;
	}
	if (interp) {
	    Tcl_SetChannelErrorInterp(interp, statePtr->unreportedMsg);
	}
    }
    if (errorCode == 0) {
	errorCode = result;
	if (errorCode != 0) {
	    Tcl_SetErrno(errorCode);
	}
    }

    /*
     * Cancel any outstanding timer.
     */
    DeleteTimerHandler(statePtr);


    /*
     * Mark the channel as deleted by clearing the type structure.
     */

    if (chanPtr->downChanPtr != NULL) {
	Channel *downChanPtr = chanPtr->downChanPtr;

	statePtr->nextCSPtr = tsdPtr->firstCSPtr;
	tsdPtr->firstCSPtr = statePtr;

	statePtr->topChanPtr = downChanPtr;
	downChanPtr->upChanPtr = NULL;

	ChannelFree(chanPtr);

	return Tcl_CloseEx(interp, (Tcl_Channel) downChanPtr, 0);
    }

    /*
     * There is only the TOP Channel, so we free the remaining pointers we
     * have and then ourselves. Since this is the last of the channels in the
     * stack, make sure to free the ChannelState structure associated with it.
     */

    ChannelFree(chanPtr);

    Tcl_EventuallyFree(statePtr, TCL_DYNAMIC);

    return errorCode;
}

/*
 *----------------------------------------------------------------------
 *
 * Tcl_CutChannel --
 * CutChannel --
 *
 *	Removes a channel from the (thread-)global list of all channels (in
 *	that thread). This is actually the statePtr for the stack of channel.
 *
 * Results:
 *	Nothing.
 *
 * Side effects:
 *	Resets the field 'nextCSPtr' of the specified channel state to NULL.
 *
 * NOTE:
 *	The channel to cut out of the list must not be referenced in any
 *	interpreter. This is something this procedure cannot check (despite
 *	the refcount) because the caller usually wants fiddle with the channel
 *	(like transferring it to a different thread) and thus keeps the
 *	refcount artificially high to prevent its destruction.
 *
 *----------------------------------------------------------------------
 */

static void
CutChannel(
    Tcl_Channel chan)		/* The channel being removed. Must not be
				 * referenced in any interpreter. */
{
    ThreadSpecificData *tsdPtr = TCL_TSD_INIT(&dataKey);
    ChannelState *prevCSPtr;	/* Preceding channel state in list of all
				 * states - used to splice a channel out of
				 * the list on close. */
    ChannelState *statePtr = ((Channel *) chan)->state;
				/* State of the channel stack. */

    /*
     * Remove this channel from of the list of all channels (in the current
     * thread).
     */

    if (tsdPtr->firstCSPtr && (statePtr == tsdPtr->firstCSPtr)) {
	tsdPtr->firstCSPtr = statePtr->nextCSPtr;
    } else {
	for (prevCSPtr = tsdPtr->firstCSPtr;
		prevCSPtr && (prevCSPtr->nextCSPtr != statePtr);
		prevCSPtr = prevCSPtr->nextCSPtr) {
	    /* Empty loop body. */
	}
	if (prevCSPtr == NULL) {
	    Tcl_Panic("FlushChannel: damaged channel list");
	}
	prevCSPtr->nextCSPtr = statePtr->nextCSPtr;
    }

    statePtr->nextCSPtr = NULL;

    /*
     * TIP #218, Channel Thread Actions
     */

    ChanThreadAction((Channel *) chan, TCL_CHANNEL_THREAD_REMOVE);

    /* Channel is not managed by any thread */
    statePtr->managingThread = NULL;
}

void
Tcl_CutChannel(
    Tcl_Channel chan)		/* The channel being added. Must not be
				 * referenced in any interpreter. */
{
    Channel *chanPtr = ((Channel *) chan)->state->bottomChanPtr;
    ThreadSpecificData *tsdPtr = TCL_TSD_INIT(&dataKey);
    ChannelState *prevCSPtr;	/* Preceding channel state in list of all
				 * states - used to splice a channel out of
				 * the list on close. */
    ChannelState *statePtr = chanPtr->state;
				/* State of the channel stack. */

    /*
     * Remove this channel from of the list of all channels (in the current
     * thread).
     */

    if (tsdPtr->firstCSPtr && (statePtr == tsdPtr->firstCSPtr)) {
	tsdPtr->firstCSPtr = statePtr->nextCSPtr;
    } else {
	for (prevCSPtr = tsdPtr->firstCSPtr;
		prevCSPtr && (prevCSPtr->nextCSPtr != statePtr);
		prevCSPtr = prevCSPtr->nextCSPtr) {
	    /* Empty loop body. */
	}
	if (prevCSPtr == NULL) {
	    Tcl_Panic("FlushChannel: damaged channel list");
	}
	prevCSPtr->nextCSPtr = statePtr->nextCSPtr;
    }

    statePtr->nextCSPtr = NULL;

    /*
     * TIP #218, Channel Thread Actions
     * For all transformations and the base channel.
     */

    for (; chanPtr != NULL ; chanPtr = chanPtr->upChanPtr) {
	ChanThreadAction(chanPtr, TCL_CHANNEL_THREAD_REMOVE);
    }

    /* Channel is not managed by any thread */
    statePtr->managingThread = NULL;
}

/*
 *----------------------------------------------------------------------
 *
 * Tcl_SpliceChannel --
 * SpliceChannel --
 *
 *	Adds a channel to the (thread-)global list of all channels (in that
 *	thread). Expects that the field 'nextChanPtr' in the channel is set to
 *	NULL.
 *
 * Results:
 *	Nothing.
 *
 * Side effects:
 *	Nothing.
 *
 * NOTE:
 *	The channel to splice into the list must not be referenced in any
 *	interpreter. This is something this procedure cannot check (despite
 *	the refcount) because the caller usually wants fiddle with the channel
 *	(like transferring it to a different thread) and thus keeps the
 *	refcount artificially high to prevent its destruction.
 *
 *----------------------------------------------------------------------
 */

static void
SpliceChannel(
    Tcl_Channel chan)		/* The channel being added. Must not be
				 * referenced in any interpreter. */
{
    ThreadSpecificData *tsdPtr = TCL_TSD_INIT(&dataKey);
    ChannelState *statePtr = ((Channel *) chan)->state;

    if (statePtr->nextCSPtr != NULL) {
	Tcl_Panic("SpliceChannel: trying to add channel used in different list");
    }

    statePtr->nextCSPtr = tsdPtr->firstCSPtr;
    tsdPtr->firstCSPtr = statePtr;

    /*
     * TIP #10. Mark the current thread as the new one managing this channel.
     *		Note: 'Tcl_GetCurrentThread' returns sensible values even for
     *		a non-threaded core.
     */

    statePtr->managingThread = Tcl_GetCurrentThread();

    /*
     * TIP #218, Channel Thread Actions
     */

    ChanThreadAction((Channel *) chan, TCL_CHANNEL_THREAD_INSERT);
}

void
Tcl_SpliceChannel(
    Tcl_Channel chan)		/* The channel being added. Must not be
				 * referenced in any interpreter. */
{
    Channel *chanPtr = ((Channel *) chan)->state->bottomChanPtr;
    ThreadSpecificData *tsdPtr = TCL_TSD_INIT(&dataKey);
    ChannelState *statePtr = chanPtr->state;

    if (statePtr->nextCSPtr != NULL) {
	Tcl_Panic("SpliceChannel: trying to add channel used in different list");
    }

    statePtr->nextCSPtr = tsdPtr->firstCSPtr;
    tsdPtr->firstCSPtr = statePtr;

    /*
     * TIP #10. Mark the current thread as the new one managing this channel.
     *		Note: 'Tcl_GetCurrentThread' returns sensible values even for
     *		a non-threaded core.
     */

    statePtr->managingThread = Tcl_GetCurrentThread();

    /*
     * TIP #218, Channel Thread Actions
     * For all transformations and the base channel.
     */

    for (; chanPtr != NULL ; chanPtr = chanPtr->upChanPtr) {
	ChanThreadAction(chanPtr, TCL_CHANNEL_THREAD_INSERT);
    }
}

/*
 *----------------------------------------------------------------------
 *
 * Tcl_Close --
 *
 *	Closes a channel.
 *
 * Results:
 *	A standard Tcl result.
 *
 * Side effects:
 *	Closes the channel if this is the last reference.
 *
 * NOTE:
 *	Tcl_Close removes the channel as far as the user is concerned.
 *	However, it may continue to exist for a while longer if it has a
 *	background flush scheduled. The device itself is eventually closed and
 *	the channel record removed, in CloseChannel, above.
 *
 *----------------------------------------------------------------------
 */

int
TclClose(
    Tcl_Interp *interp,		/* Interpreter for errors. */
    Tcl_Channel chan)		/* The channel being closed. Must not be
				 * referenced in any interpreter. May be NULL,
				 * in which case this is a no-op. */
{
    CloseCallback *cbPtr;	/* Iterate over close callbacks for this
				 * channel. */
    Channel *chanPtr;		/* The real IO channel. */
    ChannelState *statePtr;	/* State of real IO channel. */
    int result = 0;			/* Of calling FlushChannel. */
    int flushcode;
    int stickyError;

    if (chan == NULL) {
	return TCL_OK;
    }

    /*
     * Perform special handling for standard channels being closed. If the
     * refCount is now 1 it means that the last reference to the standard
     * channel is being explicitly closed, so bump the refCount down
     * artificially to 0. This will ensure that the channel is actually
     * closed, below. Also set the static pointer to NULL for the channel.
     */

    CheckForStdChannelsBeingClosed(chan);

    /*
     * This operation should occur at the top of a channel stack.
     */

    chanPtr = (Channel *) chan;
    statePtr = chanPtr->state;
    chanPtr = statePtr->topChanPtr;

    if (statePtr->refCount + 1 > 1) {
	Tcl_Panic("called Tcl_Close on channel with refCount > 0");
    }

    if (GotFlag(statePtr, CHANNEL_INCLOSE)) {
	if (interp) {
	    Tcl_SetObjResult(interp, Tcl_NewStringObj(
                    "illegal recursive call to close through close-handler"
                    " of channel", TCL_INDEX_NONE));
	}
	return TCL_ERROR;
    }
    SetFlag(statePtr, CHANNEL_INCLOSE);

    /*
     * When the channel has an escape sequence driven encoding such as
     * iso2022, the terminated escape sequence must write to the buffer.
     */

    stickyError = 0;

    if (GotFlag(statePtr, TCL_WRITABLE)
	    && (statePtr->encoding != GetBinaryEncoding())
	    && !(statePtr->outputEncodingFlags & TCL_ENCODING_START)) {
	int code = CheckChannelErrors(statePtr, TCL_WRITABLE);

	if (code == 0) {
	    statePtr->outputEncodingFlags |= TCL_ENCODING_END;
	    code = WriteChars(chanPtr, "", 0);
	    statePtr->outputEncodingFlags &= ~TCL_ENCODING_END;
	    statePtr->outputEncodingFlags |= TCL_ENCODING_START;
	}
	if (code < 0) {
	    stickyError = Tcl_GetErrno();
	}

	/*
	 * TIP #219, Tcl Channel Reflection API.
	 * Move an error message found in the channel bypass into the
	 * interpreter bypass. Just clear it if there is no interpreter.
	 */

	if (statePtr->chanMsg != NULL) {
	    if (interp != NULL) {
		Tcl_SetChannelErrorInterp(interp, statePtr->chanMsg);
	    }
	    TclDecrRefCount(statePtr->chanMsg);
	    statePtr->chanMsg = NULL;
	}
    }

    Tcl_ClearChannelHandlers(chan);

    /*
     * Cancel any outstanding timer.
     */
    DeleteTimerHandler(statePtr);

    /*
     * Invoke the registered close callbacks and delete their records.
     */

    while (statePtr->closeCbPtr != NULL) {
	cbPtr = statePtr->closeCbPtr;
	statePtr->closeCbPtr = cbPtr->nextPtr;
	cbPtr->proc(cbPtr->clientData);
	Tcl_Free(cbPtr);
    }

    ResetFlag(statePtr, CHANNEL_INCLOSE);

    /*
     * If this channel supports it, close the read side, since we don't need
     * it anymore and this will help avoid deadlocks on some channel types.
     */

    result = chanPtr->typePtr->close2Proc(chanPtr->instanceData, interp, TCL_CLOSE_READ);
    if ((result == EINVAL) || result == ENOTCONN) {
	result = 0;
    }

    /*
     * The call to FlushChannel will flush any queued output and invoke the
     * close function of the channel driver, or it will set up the channel to
     * be flushed and closed asynchronously.
     */

    SetFlag(statePtr, CHANNEL_CLOSED);

    flushcode = FlushChannel(interp, chanPtr, 0);

    /*
     * TIP #219.
     * Capture error messages put by the driver into the bypass area and put
     * them into the regular interpreter result.
     *
     * Notes: Due to the assertion of CHANNEL_CLOSED in the flags
     * FlushChannel() has called CloseChannel() and thus freed all the channel
     * structures. We must not try to access "chan" anymore, hence the NULL
     * argument in the call below. The only place which may still contain a
     * message is the interpreter itself, and "CloseChannel" made sure to lift
     * any channel message it generated into it.
     */

    if (TclChanCaughtErrorBypass(interp, NULL)) {
	result = EINVAL;
    }

    if (stickyError != 0) {
	Tcl_SetErrno(stickyError);
	if (interp != NULL) {
	    Tcl_SetObjResult(interp,
			     Tcl_NewStringObj(Tcl_PosixError(interp), TCL_INDEX_NONE));
	}
	return TCL_ERROR;
    }

    /*
     * Bug 97069ea11a: set error message if a flush code is set and no error
     * message set up to now.
     */

    if (flushcode != 0) {
	/* flushcode has precedence, if available */
	result = flushcode;
    }
    if ((result != 0) && (result != TCL_ERROR) && (interp != NULL)
	    && 0 == Tcl_GetCharLength(Tcl_GetObjResult(interp))) {
	Tcl_SetErrno(result);
	Tcl_SetObjResult(interp,
		Tcl_NewStringObj(Tcl_PosixError(interp), TCL_INDEX_NONE));
    }
    if (result != 0) {
	return TCL_ERROR;
    }
    return TCL_OK;
}

/*
 *----------------------------------------------------------------------
 *
 * Tcl_CloseEx --
 *
 *	Closes one side of a channel, read or write, close all.
 *
 * Results:
 *	A standard Tcl result.
 *
 * Side effects:
 *	Closes one direction of the channel, or do a full close.
 *
 * NOTE:
 *	Tcl_CloseEx closes the specified direction of the channel as far as
 *	the user is concerned. If flags = 0, this is equivalent to Tcl_Close.
 *
 *----------------------------------------------------------------------
 */

int
Tcl_CloseEx(
    Tcl_Interp *interp,		/* Interpreter for errors. */
    Tcl_Channel chan,		/* The channel being closed. May still be used
				 * by some interpreter. */
    int flags)			/* Flags telling us which side to close. */
{
    Channel *chanPtr;		/* The real IO channel. */
    ChannelState *statePtr;	/* State of real IO channel. */

    if (chan == NULL) {
	return TCL_OK;
    }

    chanPtr = (Channel *) chan;
    statePtr = chanPtr->state;

    if ((flags & (TCL_READABLE | TCL_WRITABLE)) == 0) {
	return TclClose(interp, chan);
    }
    if ((flags & (TCL_READABLE | TCL_WRITABLE)) == (TCL_READABLE | TCL_WRITABLE)) {
	Tcl_SetObjResult(interp, Tcl_ObjPrintf(
		"double-close of channels not supported by %ss",
		chanPtr->typePtr->typeName));
	return TCL_ERROR;
    }

    /*
     * Does the channel support half-close anyway? Error if not.
     */

    if (!chanPtr->typePtr->close2Proc) {
	Tcl_SetObjResult(interp, Tcl_ObjPrintf(
		"half-close of channels not supported by %ss",
		chanPtr->typePtr->typeName));
	return TCL_ERROR;
    }

    /*
     * Is the channel unstacked ? If not we fail.
     */

    if (chanPtr != statePtr->topChanPtr) {
	Tcl_SetObjResult(interp, Tcl_NewStringObj(
		"half-close not applicable to stack of transformations", TCL_INDEX_NONE));
	return TCL_ERROR;
    }

    /*
     * Check direction against channel mode. It is an error if we try to close
     * a direction not supported by the channel (already closed, or never
     * opened for that direction).
     */

    if (!(GotFlag(statePtr, TCL_READABLE|TCL_WRITABLE) & flags)) {
	const char *msg;

	if (flags & TCL_CLOSE_READ) {
	    msg = "read";
	} else {
	    msg = "write";
	}
	Tcl_SetObjResult(interp, Tcl_ObjPrintf(
                "Half-close of %s-side not possible, side not opened or"
                " already closed", msg));
	return TCL_ERROR;
    }

    /*
     * A user may try to call half-close from within a channel close handler.
     * That won't do.
     */

    if (GotFlag(statePtr, CHANNEL_INCLOSE)) {
	if (interp) {
	    Tcl_SetObjResult(interp, Tcl_NewStringObj(
                    "illegal recursive call to close through close-handler"
                    " of channel", TCL_INDEX_NONE));
	}
	return TCL_ERROR;
    }

    if (flags & TCL_CLOSE_READ) {
	/*
	 * Call the finalization code directly. There are no events to handle,
	 * there cannot be for the read-side.
	 */

	return CloseChannelPart(interp, chanPtr, 0, flags);
    } else if (flags & TCL_CLOSE_WRITE) {
	Tcl_Preserve(statePtr);
	if (!GotFlag(statePtr, BG_FLUSH_SCHEDULED)) {
	    /*
	     * We don't want to re-enter CloseWrite().
	     */

	    if (!GotFlag(statePtr, CHANNEL_CLOSEDWRITE)) {
		if (CloseWrite(interp, chanPtr) != TCL_OK) {
		    SetFlag(statePtr, CHANNEL_CLOSEDWRITE);
		    Tcl_Release(statePtr);
		    return TCL_ERROR;
		}
	    }
	}
	SetFlag(statePtr, CHANNEL_CLOSEDWRITE);
	Tcl_Release(statePtr);
    }

    return TCL_OK;
}

/*
 *----------------------------------------------------------------------
 *
 * CloseWrite --
 *
 *	Closes the write side a channel.
 *
 * Results:
 *	A standard Tcl result.
 *
 * Side effects:
 *	Closes the write side of the channel.
 *
 * NOTE:
 *	CloseWrite removes the channel as far as the user is concerned.
 *	However, the output data structures may continue to exist for a while
 *	longer if it has a background flush scheduled. The device itself is
 *	eventually closed and the channel structures modified, in
 *	CloseChannelPart, below.
 *
 *----------------------------------------------------------------------
 */

static int
CloseWrite(
    Tcl_Interp *interp,		/* Interpreter for errors. */
    Channel *chanPtr)		/* The channel whose write side is being
                                 * closed. May still be used by some
                                 * interpreter */
{
    /*
     * Notes: clear-channel-handlers - write side only ? or keep around, just
     * not called.
     *
     * No close callbacks are run - channel is still open (read side)
     */

    ChannelState *statePtr = chanPtr->state;
                                /* State of real IO channel. */
    int flushcode;
    int result = 0;

    /*
     * The call to FlushChannel will flush any queued output and invoke the
     * close function of the channel driver, or it will set up the channel to
     * be flushed and closed asynchronously.
     */

    SetFlag(statePtr, CHANNEL_CLOSEDWRITE);

    flushcode = FlushChannel(interp, chanPtr, 0);

    /*
     * TIP #219.
     * Capture error messages put by the driver into the bypass area and put
     * them into the regular interpreter result.
     *
     * Notes: Due to the assertion of CHANNEL_CLOSEDWRITE in the flags
     * FlushChannel() has called CloseChannelPart(). While we can still access
     * "chan" (no structures were freed), the only place which may still
     * contain a message is the interpreter itself, and "CloseChannelPart"
     * made sure to lift any channel message it generated into it. Hence the
     * NULL argument in the call below.
     */

    if (TclChanCaughtErrorBypass(interp, NULL)) {
	result = EINVAL;
    }

    if ((flushcode != 0) || (result != 0)) {
	return TCL_ERROR;
    }

    return TCL_OK;
}

/*
 *----------------------------------------------------------------------
 *
 * CloseChannelPart --
 *
 *	Utility procedure to close a channel partially and free associated
 *	resources. If the channel was stacked it will never be run (The higher
 *	level forbid this). If the channel was not stacked, then we will free
 *	all the bits of the chosen side (read, or write) for the TOP channel.
 *
 * Results:
 *	Error code from an unreported error or the driver close2 operation.
 *
 * Side effects:
 *	May free memory, may change the value of errno.
 *
 *----------------------------------------------------------------------
 */

static int
CloseChannelPart(
    Tcl_Interp *interp,		/* Interpreter for errors. */
    Channel *chanPtr,		/* The channel being closed. May still be used
				 * by some interpreter. */
    int errorCode,		/* Status of operation so far. */
    int flags)			/* Flags telling us which side to close. */
{
    ChannelState *statePtr;	/* State of real IO channel. */
    int result;			/* Of calling the close2proc. */

    statePtr = chanPtr->state;

    if (flags & TCL_CLOSE_READ) {
	/*
	 * No more input can be consumed so discard any leftover input.
	 */

	DiscardInputQueued(statePtr, 1);
    } else if (flags & TCL_CLOSE_WRITE) {
	/*
	 * The caller guarantees that there are no more buffers queued for
	 * output.
	 */

	if (statePtr->outQueueHead != NULL) {
	    Tcl_Panic("ClosechanHalf, closed write-side of channel: "
		    "queued output left");
	}

	/*
	 * TIP #219, Tcl Channel Reflection API.
	 * Move a leftover error message in the channel bypass into the
	 * interpreter bypass. Just clear it if there is no interpreter.
	 */

	if (statePtr->chanMsg != NULL) {
	    if (interp != NULL) {
		Tcl_SetChannelErrorInterp(interp, statePtr->chanMsg);
	    }
	    TclDecrRefCount(statePtr->chanMsg);
	    statePtr->chanMsg = NULL;
	}
    }

    /*
     * Finally do what is asked of us. Close and free the channel driver state
     * for the chosen side of the channel. This may leave a TIP #219 error
     * message in the interp.
     */

    result = chanPtr->typePtr->close2Proc(chanPtr->instanceData, NULL, flags);

    /*
     * If we are being called synchronously, report either any latent error on
     * the channel or the current error.
     */

    if (statePtr->unreportedError != 0) {
	errorCode = statePtr->unreportedError;

	/*
	 * TIP #219, Tcl Channel Reflection API.
	 * Move an error message found in the unreported area into the regular
	 * bypass (interp). This kills any message in the channel bypass area.
	 */

	if (statePtr->chanMsg != NULL) {
	    TclDecrRefCount(statePtr->chanMsg);
	    statePtr->chanMsg = NULL;
	}
	if (interp) {
	    Tcl_SetChannelErrorInterp(interp, statePtr->unreportedMsg);
	}
    }
    if (errorCode == 0) {
	errorCode = result;
	if (errorCode != 0) {
	    Tcl_SetErrno(errorCode);
	}
    }

    /*
     * TIP #219.
     * Capture error messages put by the driver into the bypass area and put
     * them into the regular interpreter result. See also the bottom of
     * CloseWrite().
     */

    if (TclChanCaughtErrorBypass(interp, (Tcl_Channel) chanPtr)) {
	result = EINVAL;
    }

    if (result != 0) {
	return TCL_ERROR;
    }

    /*
     * Remove the closed side from the channel mode/flags.
     */

    ResetFlag(statePtr, flags & (TCL_READABLE | TCL_WRITABLE));
    return TCL_OK;
}

/*
 *----------------------------------------------------------------------
 *
 * Tcl_ClearChannelHandlers --
 *
 *	Removes all channel handlers and event scripts from the channel,
 *	cancels all background copies involving the channel and any interest
 *	in events.
 *
 * Results:
 *	None.
 *
 * Side effects:
 *	See above. Deallocates memory.
 *
 *----------------------------------------------------------------------
 */

void
Tcl_ClearChannelHandlers(
    Tcl_Channel channel)
{
    ChannelHandler *chPtr, *chNext;	/* Iterate over channel handlers. */
    EventScriptRecord *ePtr, *eNextPtr;	/* Iterate over eventscript records. */
    Channel *chanPtr;			/* The real IO channel. */
    ChannelState *statePtr;		/* State of real IO channel. */
    ThreadSpecificData *tsdPtr = TCL_TSD_INIT(&dataKey);
    NextChannelHandler *nhPtr;

    /*
     * This operation should occur at the top of a channel stack.
     */

    chanPtr = (Channel *) channel;
    statePtr = chanPtr->state;
    chanPtr = statePtr->topChanPtr;

    /*
     * Cancel any outstanding timer.
     */
    DeleteTimerHandler(statePtr);

    /*
     * Remove any references to channel handlers for this channel that may be
     * about to be invoked.
     */

    for (nhPtr = tsdPtr->nestedHandlerPtr; nhPtr != NULL;
	    nhPtr = nhPtr->nestedHandlerPtr) {
	if (nhPtr->nextHandlerPtr &&
		(nhPtr->nextHandlerPtr->chanPtr == chanPtr)) {
	    nhPtr->nextHandlerPtr = NULL;
	}
    }

    /*
     * Remove all the channel handler records attached to the channel itself.
     */

    for (chPtr = statePtr->chPtr; chPtr != NULL; chPtr = chNext) {
	chNext = chPtr->nextPtr;
	Tcl_Free(chPtr);
    }
    statePtr->chPtr = NULL;

    /*
     * Cancel any pending copy operation.
     */

    StopCopy(statePtr->csPtrR);
    StopCopy(statePtr->csPtrW);

    /*
     * Must set the interest mask now to 0, otherwise infinite loops will
     * occur if Tcl_DoOneEvent is called before the channel is finally deleted
     * in FlushChannel. This can happen if the channel has a background flush
     * active.
     */

    statePtr->interestMask = 0;

    /*
     * Remove any EventScript records for this channel.
     */

    for (ePtr = statePtr->scriptRecordPtr; ePtr != NULL; ePtr = eNextPtr) {
	eNextPtr = ePtr->nextPtr;
	TclDecrRefCount(ePtr->scriptPtr);
	Tcl_Free(ePtr);
    }
    statePtr->scriptRecordPtr = NULL;
}

/*
 *----------------------------------------------------------------------
 *
 * Tcl_Write --
 *
 *	Puts a sequence of bytes into an output buffer, may queue the buffer
 *	for output if it gets full, and also remembers whether the current
 *	buffer is ready e.g. if it contains a newline and we are in line
 *	buffering mode. Compensates stacking, i.e. will redirect the data from
 *	the specified channel to the topmost channel in a stack.
 *
 *	No encoding conversions are applied to the bytes being read.
 *
 * Results:
 *	The number of bytes written or TCL_INDEX_NONE in case of error. If
 *	TCL_INDEX_NONE, Tcl_GetErrno will return the error code.
 *
 * Side effects:
 *	May buffer up output and may cause output to be produced on the
 *	channel.
 *
 *----------------------------------------------------------------------
 */

Tcl_Size
Tcl_Write(
    Tcl_Channel chan,		/* The channel to buffer output for. */
    const char *src,		/* Data to queue in output buffer. */
    Tcl_Size srcLen)			/* Length of data in bytes, or TCL_INDEX_NONE for
				 * strlen(). */
{
    /*
     * Always use the topmost channel of the stack
     */

    Channel *chanPtr;
    ChannelState *statePtr;	/* State info for channel */

    statePtr = ((Channel *) chan)->state;
    chanPtr = statePtr->topChanPtr;

    if (CheckChannelErrors(statePtr, TCL_WRITABLE) != 0) {
	return TCL_INDEX_NONE;
    }

    if (srcLen == TCL_INDEX_NONE) {
	srcLen = strlen(src);
    }
    if (WriteBytes(chanPtr, src, srcLen) == -1) {
	return TCL_INDEX_NONE;
    }
    return srcLen;
}

/*
 *----------------------------------------------------------------------
 *
 * Tcl_WriteRaw --
 *
 *	Puts a sequence of bytes into an output buffer, may queue the buffer
 *	for output if it gets full, and also remembers whether the current
 *	buffer is ready e.g. if it contains a newline and we are in line
 *	buffering mode. Writes directly to the driver of the channel, does not
 *	compensate for stacking.
 *
 *	No encoding conversions are applied to the bytes being read.
 *
 * Results:
 *	The number of bytes written or TCL_INDEX_NONE in case of error. If
 *	TCL_INDEX_NONE, Tcl_GetErrno will return the error code.
 *
 * Side effects:
 *	May buffer up output and may cause output to be produced on the
 *	channel.
 *
 *----------------------------------------------------------------------
 */

Tcl_Size
Tcl_WriteRaw(
    Tcl_Channel chan,		/* The channel to buffer output for. */
    const char *src,		/* Data to queue in output buffer. */
    Tcl_Size srcLen)		/* Length of data in bytes, or TCL_INDEX_NONE for
				 * strlen(). */
{
    Channel *chanPtr = ((Channel *) chan);
    ChannelState *statePtr = chanPtr->state;
				/* State info for channel */
    int errorCode;
    Tcl_Size written;

    if (CheckChannelErrors(statePtr, TCL_WRITABLE | CHANNEL_RAW_MODE) != 0) {
	return TCL_INDEX_NONE;
    }

    if (srcLen == TCL_INDEX_NONE) {
	srcLen = strlen(src);
    }

    /*
     * Go immediately to the driver, do all the error handling by ourselves.
     * The code was stolen from 'FlushChannel'.
     */

    written = ChanWrite(chanPtr, src, srcLen, &errorCode);
    if (written == TCL_INDEX_NONE) {
	Tcl_SetErrno(errorCode);
    }

    return written;
}

/*
 *---------------------------------------------------------------------------
 *
 * Tcl_WriteChars --
 *
 *	Takes a sequence of UTF-8 characters and converts them for output
 *	using the channel's current encoding, may queue the buffer for output
 *	if it gets full, and also remembers whether the current buffer is
 *	ready e.g. if it contains a newline and we are in line buffering
 *	mode. Compensates stacking, i.e. will redirect the data from the
 *	specified channel to the topmost channel in a stack.
 *
 * Results:
 *	The number of bytes written or TCL_INDEX_NONE in case of error. If
 *	TCL_INDEX_NONE, Tcl_GetErrno will return the error code.
 *
 * Side effects:
 *	May buffer up output and may cause output to be produced on the
 *	channel.
 *
 *----------------------------------------------------------------------
 */

Tcl_Size
Tcl_WriteChars(
    Tcl_Channel chan,		/* The channel to buffer output for. */
    const char *src,		/* UTF-8 characters to queue in output
				 * buffer. */
    Tcl_Size len)			/* Length of string in bytes, or TCL_INDEX_NONE for
				 * strlen(). */
{
    Channel *chanPtr = (Channel *) chan;
    ChannelState *statePtr = chanPtr->state;	/* State info for channel */
    Tcl_Size result;
    Tcl_Obj *objPtr;

    if (CheckChannelErrors(statePtr, TCL_WRITABLE) != 0) {
	return TCL_INDEX_NONE;
    }

    chanPtr = statePtr->topChanPtr;

    if (len == TCL_INDEX_NONE) {
	len = strlen(src);
    }
    if (statePtr->encoding) {
	return WriteChars(chanPtr, src, len);
    }

    /*
     * Inefficient way to convert UTF-8 to byte-array, but the code
     * parallels the way it is done for objects.  Special case for 1-byte
     * (used by e.g. [puts] for the \n) could be extended to more efficient
     * translation of the src string.
     */

    if ((len == 1) && (UCHAR(*src) < 0xC0)) {
	return WriteBytes(chanPtr, src, len);
    }

    objPtr = Tcl_NewStringObj(src, len);
    Tcl_IncrRefCount(objPtr);
    src = (char *) Tcl_GetByteArrayFromObj(objPtr, &len);
    if (src == NULL) {
	Tcl_SetErrno(EILSEQ);
	result = TCL_INDEX_NONE;
    } else {
	result = WriteBytes(chanPtr, src, len);
    }
    TclDecrRefCount(objPtr);
    return result;
}

/*
 *---------------------------------------------------------------------------
 *
 * Tcl_WriteObj --
 *
 *	Takes the Tcl object and queues its contents for output. If the
 *	encoding of the channel is NULL, takes the byte-array representation
 *	of the object and queues those bytes for output. Otherwise, takes the
 *	characters in the UTF-8 (string) representation of the object and
 *	converts them for output using the channel's current encoding. May
 *	flush internal buffers to output if one becomes full or is ready for
 *	some other reason, e.g. if it contains a newline and the channel is in
 *	line buffering mode.
 *
 * Results:
 *	The number of bytes written or TCL_INDEX_NONE in case of error. If
 *	TCL_INDEX_NONE, Tcl_GetErrno() will return the error code.
 *
 * Side effects:
 *	May buffer up output and may cause output to be produced on the
 *	channel.
 *
 *----------------------------------------------------------------------
 */

Tcl_Size
Tcl_WriteObj(
    Tcl_Channel chan,		/* The channel to buffer output for. */
    Tcl_Obj *objPtr)		/* The object to write. */
{
    /*
     * Always use the topmost channel of the stack
     */

    Channel *chanPtr;
    ChannelState *statePtr;	/* State info for channel */
    const char *src;

    statePtr = ((Channel *) chan)->state;
    chanPtr = statePtr->topChanPtr;

    if (CheckChannelErrors(statePtr, TCL_WRITABLE) != 0) {
	return TCL_INDEX_NONE;
    }

    Tcl_Size srcLen;
    if (statePtr->encoding == NULL) {
	src = (char *) Tcl_GetByteArrayFromObj(objPtr, &srcLen);
	if (src == NULL) {
	    Tcl_SetErrno(EILSEQ);
	    return TCL_INDEX_NONE;
	}
    } else {
	src = Tcl_GetStringFromObj(objPtr, &srcLen);
    }

    size_t totalWritten = 0;
    /*
     * Note original code always called WriteChars even if srcLen 0
     * so we will too.
     */
    do {
	int chunkSize = srcLen > INT_MAX ? INT_MAX : srcLen;
	int written;
	written = WriteChars(chanPtr, src, chunkSize);
	if (written < 0) {
	    return TCL_INDEX_NONE;
	}
	totalWritten += written;
	srcLen -= chunkSize;
    } while (srcLen);
    return totalWritten;
}

static void
WillWrite(
    Channel *chanPtr)
{
    int inputBuffered;

    if (((Tcl_ChannelWideSeekProc(chanPtr->typePtr) != NULL)
	    ) && ((inputBuffered = Tcl_InputBuffered((Tcl_Channel) chanPtr)) > 0)){
	int ignore;

	DiscardInputQueued(chanPtr->state, 0);
	ChanSeek(chanPtr, -inputBuffered, SEEK_CUR, &ignore);
    }
}

static int
WillRead(
    Channel *chanPtr)
{
    if (chanPtr->typePtr == NULL) {
	/*
	 * Prevent read attempts on a closed channel.
	 */

	DiscardInputQueued(chanPtr->state, 0);
	Tcl_SetErrno(EINVAL);
	return -1;
    }
    if (((Tcl_ChannelWideSeekProc(chanPtr->typePtr) != NULL)
	    ) && (Tcl_OutputBuffered((Tcl_Channel) chanPtr) > 0)) {
	/*
	 * CAVEAT - The assumption here is that FlushChannel() will push out
	 * the bytes of any writes that are in progress.  Since this is a
	 * seekable channel, we assume it is not one that can block and force
	 * bg flushing.  Channels we know that can do that - sockets, pipes -
	 * are not seekable. If the assumption is wrong, more drastic measures
	 * may be required here like temporarily setting the channel into
	 * blocking mode.
	 */

	if (FlushChannel(NULL, chanPtr, 0) != 0) {
	return -1;
	}
    }
    return 0;
}

/*
 *----------------------------------------------------------------------
 *
 * Write --
 *
 *	Convert srcLen bytes starting at src according to encoding and write
 *	produced bytes into an output buffer, may queue the buffer for output
 *	if it gets full, and also remembers whether the current buffer is
 *	ready e.g. if it contains a newline and we are in line buffering mode.
 *
 * Results:
 *	The number of bytes written or TCL_INDEX_NONE in case of error. If TCL_INDEX_NONE,
 *	Tcl_GetErrno will return the error code.
 *
 * Side effects:
 *	May buffer up output and may cause output to be produced on the
 *	channel.
 *
 *----------------------------------------------------------------------
 */

static int
Write(
    Channel *chanPtr,		/* The channel to buffer output for. */
    const char *src,		/* UTF-8 string to write. */
    int srcLen,			/* Length of UTF-8 string in bytes. */
    Tcl_Encoding encoding)
{
    ChannelState *statePtr = chanPtr->state;
				/* State info for channel */
    char *nextNewLine = NULL;
    int endEncoding, saved = 0, total = 0, flushed = 0, needNlFlush = 0;
    char safe[BUFFER_PADDING];
    int encodingError = 0;

    if (srcLen) {
        WillWrite(chanPtr);
    }

    /*
     * Write the terminated escape sequence even if srcLen is 0.
     */

    endEncoding = ((statePtr->outputEncodingFlags & TCL_ENCODING_END) != 0);

    if (GotFlag(statePtr, CHANNEL_LINEBUFFERED)
	    || (statePtr->outputTranslation != TCL_TRANSLATE_LF)) {
	nextNewLine = (char *)memchr(src, '\n', srcLen);
    }

    while (srcLen + saved + endEncoding > 0 && !encodingError) {
	ChannelBuffer *bufPtr;
	char *dst;
	int result, srcRead, dstLen, dstWrote, srcLimit = srcLen;

	if (nextNewLine) {
	    srcLimit = nextNewLine - src;
	}

	/* Get space to write into */
	bufPtr = statePtr->curOutPtr;
	if (bufPtr == NULL) {
	    bufPtr = AllocChannelBuffer(statePtr->bufSize);
	    statePtr->curOutPtr = bufPtr;
	}
	if (saved) {
	    /*
	     * Here's some translated bytes left over from the last buffer
	     * that we need to stick at the beginning of this buffer.
	     */

	    memcpy(InsertPoint(bufPtr), safe, saved);
	    bufPtr->nextAdded += saved;
	    saved = 0;
	}
	dst = InsertPoint(bufPtr);
	dstLen = SpaceLeft(bufPtr);

	result = Tcl_UtfToExternal(NULL, encoding, src, srcLimit,
		statePtr->outputEncodingFlags,
		&statePtr->outputEncodingState, dst,
		dstLen + BUFFER_PADDING, &srcRead, &dstWrote, NULL);

	/*
	 * See chan-io-1.[89]. Tcl Bug 506297.
	 */

	statePtr->outputEncodingFlags &= ~TCL_ENCODING_START;

	/*
	 * See io-75.2, TCL bug 6978c01b65.
	 * Check, if an encoding error occured and should be reported to the
	 * script level.
	 * This happens, if a written character may not be represented by the
	 * current output encoding and strict encoding is active.
	 */

	if (
	    (result == TCL_CONVERT_UNKNOWN || result == TCL_CONVERT_SYNTAX)
	    ||
	    /*
	     * We're reading from invalid/incomplete UTF-8.
	     */
	    ((result != TCL_OK) && (srcRead + dstWrote == 0))
	) {
	    encodingError = 1;
	    result = TCL_OK;
	}

	bufPtr->nextAdded += dstWrote;
	src += srcRead;
	srcLen -= srcRead;
	total += dstWrote;
	dst += dstWrote;
	dstLen -= dstWrote;

	if (src == nextNewLine && dstLen > 0) {
	    static char crln[3] = "\r\n";
	    char *nl = NULL;
	    int nlLen = 0;

	    switch (statePtr->outputTranslation) {
	    case TCL_TRANSLATE_LF:
		nl = crln + 1;
		nlLen = 1;
		break;
	    case TCL_TRANSLATE_CR:
		nl = crln;
		nlLen = 1;
		break;
	    case TCL_TRANSLATE_CRLF:
		nl = crln;
		nlLen = 2;
		break;
	    default:
		Tcl_Panic("unknown output translation requested");
		break;
	    }

	    result |= Tcl_UtfToExternal(NULL, encoding, nl, nlLen,
		    statePtr->outputEncodingFlags,
		    &statePtr->outputEncodingState, dst,
		    dstLen + BUFFER_PADDING, &srcRead, &dstWrote, NULL);
	    assert(srcRead == nlLen);

	    bufPtr->nextAdded += dstWrote;
	    src++;
	    srcLen--;
	    total += dstWrote;
	    dst += dstWrote;
	    dstLen -= dstWrote;
	    nextNewLine = (char *)memchr(src, '\n', srcLen);
	    needNlFlush = 1;
	}

	if (IsBufferOverflowing(bufPtr)) {
	    /*
	     * When translating from UTF-8 to external encoding, we allowed
	     * the translation to produce a character that crossed the end of
	     * the output buffer, so that we would get a completely full
	     * buffer before flushing it. The extra bytes will be moved to the
	     * beginning of the next buffer.
	     */

	    saved = -SpaceLeft(bufPtr);
	    memcpy(safe, dst + dstLen, saved);
	    bufPtr->nextAdded = bufPtr->bufLength;
	}

	if ((srcLen + saved == 0) && (result == TCL_OK)) {
	    endEncoding = 0;
	}

	if (IsBufferFull(bufPtr)) {
	    if (FlushChannel(NULL, chanPtr, 0) != 0) {
		return -1;
	    }
	    flushed += statePtr->bufSize;

	    /*
 	     * We just flushed.  So if we have needNlFlush set to record that
 	     * we need to flush because there is a (translated) newline in the
 	     * buffer, that's likely not true any more.  But there is a tricky
 	     * exception.  If we have saved bytes that did not really get
 	     * flushed and those bytes came from a translation of a newline as
 	     * the last thing taken from the src array, then needNlFlush needs
 	     * to remain set to flag that the next buffer still needs a
 	     * newline flush.
 	     */

	    if (needNlFlush && (saved == 0 || src[-1] != '\n')) {
		needNlFlush = 0;
	    }
	}
    }
    if (((flushed < total) && GotFlag(statePtr, CHANNEL_UNBUFFERED)) ||
	    (needNlFlush && GotFlag(statePtr, CHANNEL_LINEBUFFERED))) {
	if (FlushChannel(NULL, chanPtr, 0) != 0) {
	    return -1;
	}
    }

    UpdateInterest(chanPtr);

    if (encodingError) {
	Tcl_SetErrno(EILSEQ);
	return -1;
    }
    return total;
}

/*
 *---------------------------------------------------------------------------
 *
 * Tcl_Gets --
 *
 *	Reads a complete line of input from the channel into a Tcl_DString.
 *
 * Results:
 *	Length of line read (in characters) or TCL_INDEX_NONE if error, EOF, or blocked.
 *	If TCL_INDEX_NONE, use Tcl_GetErrno() to retrieve the POSIX error code for the
 *	error or condition that occurred.
 *
 * Side effects:
 *	May flush output on the channel. May cause input to be consumed from
 *	the channel.
 *
 *---------------------------------------------------------------------------
 */

Tcl_Size
Tcl_Gets(
    Tcl_Channel chan,		/* Channel from which to read. */
    Tcl_DString *lineRead)	/* The line read will be appended to this
				 * DString as UTF-8 characters. The caller
				 * must have initialized it and is responsible
				 * for managing the storage. */
{
    Tcl_Obj *objPtr;
    Tcl_Size charsStored;

    TclNewObj(objPtr);
    charsStored = Tcl_GetsObj(chan, objPtr);
    if (charsStored + 1 > 1) {
	TclDStringAppendObj(lineRead, objPtr);
    }
    TclDecrRefCount(objPtr);
    return charsStored;
}

/*
 *---------------------------------------------------------------------------
 *
 * Tcl_GetsObj --
 *
 *	Accumulate input from the input channel until end-of-line or
 *	end-of-file has been seen. Bytes read from the input channel are
 *	converted to UTF-8 using the encoding specified by the channel.
 *
 * Results:
 *	Number of characters accumulated in the object or TCL_INDEX_NONE if error,
 *	blocked, or EOF. If TCL_INDEX_NONE, use Tcl_GetErrno() to retrieve the POSIX error
 *	code for the error or condition that occurred.
 *
 * Side effects:
 *	Consumes input from the channel.
 *
 *	On reading EOF, leave channel pointing at EOF char. On reading EOL,
 *	leave channel pointing after EOL, but don't return EOL in dst buffer.
 *
 *---------------------------------------------------------------------------
 */

Tcl_Size
Tcl_GetsObj(
    Tcl_Channel chan,		/* Channel from which to read. */
    Tcl_Obj *objPtr)		/* The line read will be appended to this
				 * object as UTF-8 characters. */
{
    GetsState gs;
    Channel *chanPtr = (Channel *) chan;
    ChannelState *statePtr = chanPtr->state;
				/* State info for channel */
    ChannelBuffer *bufPtr;
    int inEofChar, skip, copiedTotal, oldFlags, oldRemoved;
    Tcl_Size oldLength;
    Tcl_Encoding encoding;
    char *dst, *dstEnd, *eol, *eof;
    Tcl_EncodingState oldState;

    if (GotFlag(statePtr, CHANNEL_ENCODING_ERROR)) {
	UpdateInterest(chanPtr);
	Tcl_SetErrno(EILSEQ);
	return TCL_INDEX_NONE;
    }

    if (CheckChannelErrors(statePtr, TCL_READABLE) != 0) {
	return TCL_INDEX_NONE;
    }

    /*
     * If we're sitting ready to read the eofchar, there's no need to
     * do it.
     */

    if (GotFlag(statePtr, CHANNEL_STICKY_EOF)) {
	SetFlag(statePtr, CHANNEL_EOF);
	assert(statePtr->inputEncodingFlags & TCL_ENCODING_END);
	assert(!GotFlag(statePtr, CHANNEL_BLOCKED|INPUT_SAW_CR));

	/* TODO: Do we need this? */
	UpdateInterest(chanPtr);
	return TCL_INDEX_NONE;
    }

    /*
     * A binary version of Tcl_GetsObj. This could also handle encodings that
     * are ascii-7 pure (iso8859, utf-8, ...) with a final encoding conversion
     * done on objPtr.
     */

    if (statePtr->encoding == GetBinaryEncoding()
	    && ((statePtr->inputTranslation == TCL_TRANSLATE_LF)
		    || (statePtr->inputTranslation == TCL_TRANSLATE_CR))
	    && Tcl_GetByteArrayFromObj(objPtr, (size_t *)NULL) != NULL) {
	return TclGetsObjBinary(chan, objPtr);
    }

    /*
     * This operation should occur at the top of a channel stack.
     */

    chanPtr = statePtr->topChanPtr;
    TclChannelPreserve((Tcl_Channel)chanPtr);

    bufPtr = statePtr->inQueueHead;
    encoding = statePtr->encoding;

    /*
     * Preserved so we can restore the channel's state in case we don't find a
     * newline in the available input.
     */

    (void)Tcl_GetStringFromObj(objPtr, &oldLength);
    oldFlags = statePtr->inputEncodingFlags;
    oldState = statePtr->inputEncodingState;
    oldRemoved = BUFFER_PADDING;
    if (bufPtr != NULL) {
	oldRemoved = bufPtr->nextRemoved;
    }

    /*
     * Object used by FilterInputBytes to keep track of how much data has been
     * consumed from the channel buffers.
     */

    gs.objPtr		= objPtr;
    gs.dstPtr		= &dst;
    gs.encoding		= encoding;
    gs.bufPtr		= bufPtr;
    gs.state		= oldState;
    gs.rawRead		= 0;
    gs.bytesWrote	= 0;
    gs.charsWrote	= 0;
    gs.totalChars	= 0;

    dst = objPtr->bytes + oldLength;
    dstEnd = dst;

    skip = 0;
    eof = NULL;
    inEofChar = statePtr->inEofChar;

    ResetFlag(statePtr, CHANNEL_BLOCKED);
    while (1) {
	if (dst >= dstEnd) {
	    if (FilterInputBytes(chanPtr, &gs) != 0) {
		goto restore;
	    }
	    dstEnd = dst + gs.bytesWrote;
	}

	/*
	 * Remember if EOF char is seen, then look for EOL anyhow, because the
	 * EOL might be before the EOF char.
	 */

	if (inEofChar != '\0') {
	    for (eol = dst; eol < dstEnd; eol++) {
		if (*eol == inEofChar) {
		    dstEnd = eol;
		    eof = eol;
		    break;
		}
	    }
	}

	/*
	 * On EOL, leave current file position pointing after the EOL, but
	 * don't store the EOL in the output string.
	 */

	switch (statePtr->inputTranslation) {
	case TCL_TRANSLATE_LF:
	    for (eol = dst; eol < dstEnd; eol++) {
		if (*eol == '\n') {
		    skip = 1;
		    goto gotEOL;
		}
	    }
	    break;
	case TCL_TRANSLATE_CR:
	    for (eol = dst; eol < dstEnd; eol++) {
		if (*eol == '\r') {
		    skip = 1;
		    goto gotEOL;
		}
	    }
	    break;
	case TCL_TRANSLATE_CRLF:
	    for (eol = dst; eol < dstEnd; eol++) {
		if (*eol == '\r') {
		    eol++;

		    /*
		     * If a CR is at the end of the buffer, then check for a
		     * LF at the beginning of the next buffer, unless EOF char
		     * was found already.
		     */

		    if (eol >= dstEnd) {
			Tcl_Size offset;

			if (eol != eof) {
			    offset = eol - objPtr->bytes;
			    dst = dstEnd;
			    if (FilterInputBytes(chanPtr, &gs) != 0) {
				goto restore;
			    }
			    dstEnd = dst + gs.bytesWrote;
			    eol = objPtr->bytes + offset;
			}
			if (eol >= dstEnd) {
			    skip = 0;
			    goto gotEOL;
			}
		    }
		    if (*eol == '\n') {
			eol--;
			skip = 2;
			goto gotEOL;
		    }
		}
	    }
	    break;
	case TCL_TRANSLATE_AUTO:
	    eol = dst;
	    skip = 1;
	    if (GotFlag(statePtr, INPUT_SAW_CR)) {
		if ((eol < dstEnd) && (*eol == '\n')) {
		    /*
		     * Skip the raw bytes that make up the '\n'.
		     */

		    int rawRead;
		    char tmp[TCL_UTF_MAX];

		    bufPtr = gs.bufPtr;
		    Tcl_ExternalToUtf(NULL, gs.encoding, RemovePoint(bufPtr),
			    gs.rawRead, statePtr->inputEncodingFlags
				| TCL_ENCODING_NO_TERMINATE, &gs.state, tmp,
			    sizeof(tmp), &rawRead, NULL, NULL);
		    bufPtr->nextRemoved += rawRead;
		    gs.rawRead -= rawRead;
		    gs.bytesWrote--;
		    gs.charsWrote--;
		    memmove(dst, dst + 1, dstEnd - dst);
		    dstEnd--;
		}
	    }
	    for (eol = dst; eol < dstEnd; eol++) {
		if (*eol == '\r') {
		    eol++;
		    if (eol == dstEnd) {
			/*
			 * If buffer ended on \r, peek ahead to see if a \n is
			 * available, unless EOF char was found already.
			 */

			if (eol != eof) {
			    int offset;

			    offset = eol - objPtr->bytes;
			    dst = dstEnd;
			    PeekAhead(chanPtr, &dstEnd, &gs);
			    eol = objPtr->bytes + offset;
			}

			if (eol >= dstEnd) {
			    eol--;
			    SetFlag(statePtr, INPUT_SAW_CR);
			    goto gotEOL;
			}
		    }
		    if (*eol == '\n') {
			skip++;
		    }
		    eol--;
		    ResetFlag(statePtr, INPUT_SAW_CR);
		    goto gotEOL;
		} else if (*eol == '\n') {
		    ResetFlag(statePtr, INPUT_SAW_CR);
		    goto gotEOL;
		}
	    }
	}
	if (eof != NULL) {
	    /*
	     * EOF character was seen. On EOF, leave current file position
	     * pointing at the EOF character, but don't store the EOF
	     * character in the output string.
	     */

	    dstEnd = eof;
	    SetFlag(statePtr, CHANNEL_EOF | CHANNEL_STICKY_EOF);
	    statePtr->inputEncodingFlags |= TCL_ENCODING_END;
	    ResetFlag(statePtr, CHANNEL_BLOCKED|INPUT_SAW_CR);
	}
	if (GotFlag(statePtr, CHANNEL_EOF)) {
	    skip = 0;
	    eol = dstEnd;
	    if (eol == objPtr->bytes + oldLength) {
		/*
		 * If we didn't append any bytes before encountering EOF,
		 * caller needs to see -1.
		 */

		Tcl_SetObjLength(objPtr, oldLength);
		CommonGetsCleanup(chanPtr);
		copiedTotal = -1;
		ResetFlag(statePtr, CHANNEL_BLOCKED|INPUT_SAW_CR);
		goto done;
	    }
	    goto gotEOL;
	} else if (gs.bytesWrote == 0
		&& GotFlag(statePtr, CHANNEL_ENCODING_ERROR)
		&& !GotFlag(statePtr, CHANNEL_NONBLOCKING)) {
	    /* Set eol to the position that caused the encoding error, and then
	     * coninue to gotEOL, which stores the data that was decoded
	     * without error to objPtr.  This allows the caller to do something
	     * useful with the data decoded so far, and also results in the
	     * position of the file being the first byte that was not
	     * succesfully decoded, allowing further processing at exactly that
	     * point, if desired.
	     */
	    eol = dstEnd;
	    goto gotEOL;
	}
	dst = dstEnd;
    }

    /*
     * Found EOL or EOF, but the output buffer may now contain too many UTF-8
     * characters. We need to know how many raw bytes correspond to the number
     * of UTF-8 characters we want, plus how many raw bytes correspond to the
     * character(s) making up EOL (if any), so we can remove the correct
     * number of bytes from the channel buffer.
     */

  gotEOL:
    /*
     * Regenerate the top channel, in case it was changed due to
     * self-modifying reflected transforms.
     */

    if (chanPtr != statePtr->topChanPtr) {
	TclChannelRelease((Tcl_Channel)chanPtr);
	chanPtr = statePtr->topChanPtr;
	TclChannelPreserve((Tcl_Channel)chanPtr);
    }

    bufPtr = gs.bufPtr;
    if (bufPtr == NULL) {
	Tcl_Panic("Tcl_GetsObj: gotEOL reached with bufPtr==NULL");
    }
    statePtr->inputEncodingState = gs.state;
    Tcl_ExternalToUtf(NULL, gs.encoding, RemovePoint(bufPtr), gs.rawRead,
	    statePtr->inputEncodingFlags | TCL_ENCODING_NO_TERMINATE,
	    &statePtr->inputEncodingState, dst,
	    eol - dst + skip + TCL_UTF_MAX - 1, &gs.rawRead, NULL,
	    &gs.charsWrote);
    bufPtr->nextRemoved += gs.rawRead;

    /*
     * Recycle all the emptied buffers.
     */

    Tcl_SetObjLength(objPtr, eol - objPtr->bytes);
    CommonGetsCleanup(chanPtr);
    ResetFlag(statePtr, CHANNEL_BLOCKED);
    copiedTotal = gs.totalChars + gs.charsWrote - skip;
    goto done;

    /*
     * Couldn't get a complete line. This only happens if we get a error
     * reading from the channel or we are non-blocking and there wasn't an EOL
     * or EOF in the data available.
     */

  restore:
    /*
     * Regenerate the top channel, in case it was changed due to
     * self-modifying reflected transforms.
     */
    if (chanPtr != statePtr->topChanPtr) {
	TclChannelRelease((Tcl_Channel)chanPtr);
	chanPtr = statePtr->topChanPtr;
	TclChannelPreserve((Tcl_Channel)chanPtr);
    }
    bufPtr = statePtr->inQueueHead;
    if (bufPtr != NULL) {
	bufPtr->nextRemoved = oldRemoved;
	bufPtr = bufPtr->nextPtr;
    }

    for ( ; bufPtr != NULL; bufPtr = bufPtr->nextPtr) {
	bufPtr->nextRemoved = BUFFER_PADDING;
    }
    CommonGetsCleanup(chanPtr);

    statePtr->inputEncodingState = oldState;
    statePtr->inputEncodingFlags = oldFlags;
    Tcl_SetObjLength(objPtr, oldLength);

    /*
     * We didn't get a complete line so we need to indicate to UpdateInterest
     * that the gets blocked. It will wait for more data instead of firing a
     * timer, avoiding a busy wait. This is where we are assuming that the
     * next operation is a gets. No more file events will be delivered on this
     * channel until new data arrives or some operation is performed on the
     * channel (e.g. gets, read, fconfigure) that changes the blocking state.
     * Note that this means a file event will not be delivered even though a
     * read would be able to consume the buffered data.
     */

    SetFlag(statePtr, CHANNEL_NEED_MORE_DATA);
    copiedTotal = -1;

    /*
     * Update the notifier state so we don't block while there is still data
     * in the buffers.
     */

  done:
    assert(!GotFlag(statePtr, CHANNEL_EOF)
	    || GotFlag(statePtr, CHANNEL_STICKY_EOF)
	    || GotFlag(statePtr, CHANNEL_ENCODING_ERROR)
	    || Tcl_InputBuffered((Tcl_Channel)chanPtr) == 0);
    assert(!(GotFlag(statePtr, CHANNEL_EOF|CHANNEL_BLOCKED)
	    == (CHANNEL_EOF|CHANNEL_BLOCKED)));

    /*
     * Regenerate the top channel, in case it was changed due to
     * self-modifying reflected transforms.
     */

    if (chanPtr != statePtr->topChanPtr) {
	TclChannelRelease((Tcl_Channel)chanPtr);
	chanPtr = statePtr->topChanPtr;
	TclChannelPreserve((Tcl_Channel)chanPtr);
    }
    UpdateInterest(chanPtr);
    TclChannelRelease((Tcl_Channel)chanPtr);
    if (GotFlag(statePtr, CHANNEL_ENCODING_ERROR) &&
	    (copiedTotal == 0 || !GotFlag(statePtr, CHANNEL_NONBLOCKING))) {
	Tcl_SetErrno(EILSEQ);
	copiedTotal = -1;
    }
    return copiedTotal;
}

/*
 *---------------------------------------------------------------------------
 *
 * TclGetsObjBinary --
 *
 *	A variation of Tcl_GetsObj that works directly on the buffers until
 *	end-of-line or end-of-file has been seen. Bytes read from the input
 *	channel return as a ByteArray obj.
 *
 *	WARNING!  The notion of "binary" used here is different from notions
 *	of "binary" used in other places. In particular, this "binary" routine
 *	may be called when an -eofchar is set on the channel.
 *
 * Results:
 *	Number of characters accumulated in the object or TCL_INDEX_NONE if error,
 *	blocked, or EOF. If TCL_INDEX_NONE, use Tcl_GetErrno() to retrieve the POSIX error
 *	code for the error or condition that occurred.
 *
 * Side effects:
 *	Consumes input from the channel.
 *
 *	On reading EOF, leave channel pointing at EOF char. On reading EOL,
 *	leave channel pointing after EOL, but don't return EOL in dst buffer.
 *
 *---------------------------------------------------------------------------
 */

static int
TclGetsObjBinary(
    Tcl_Channel chan,		/* Channel from which to read. */
    Tcl_Obj *objPtr)		/* The line read will be appended to this
				 * object as UTF-8 characters. */
{
    Channel *chanPtr = (Channel *) chan;
    ChannelState *statePtr = chanPtr->state;
				/* State info for channel */
    ChannelBuffer *bufPtr;
    int inEofChar, skip, copiedTotal, oldFlags, oldRemoved;
    Tcl_Size rawLen, byteLen = 0, oldLength;
    int eolChar;
    unsigned char *dst, *dstEnd, *eol, *eof, *byteArray;

    /*
     * This operation should occur at the top of a channel stack.
     */

    chanPtr = statePtr->topChanPtr;
    TclChannelPreserve((Tcl_Channel)chanPtr);

    bufPtr = statePtr->inQueueHead;

    /*
     * Preserved so we can restore the channel's state in case we don't find a
     * newline in the available input.
     */

    byteArray = Tcl_GetByteArrayFromObj(objPtr, &byteLen);
    if (byteArray == NULL) {
	Tcl_SetErrno(EILSEQ);
	return -1;
    }
    oldFlags = statePtr->inputEncodingFlags;
    oldRemoved = BUFFER_PADDING;
    oldLength = byteLen;
    if (bufPtr != NULL) {
	oldRemoved = bufPtr->nextRemoved;
    }

    rawLen = 0;
    skip = 0;
    eof = NULL;
    inEofChar = statePtr->inEofChar;

    /*
     * Only handle TCL_TRANSLATE_LF and TCL_TRANSLATE_CR.
     */

    eolChar = (statePtr->inputTranslation == TCL_TRANSLATE_LF) ? '\n' : '\r';

    ResetFlag(statePtr, CHANNEL_BLOCKED);
    while (1) {
	/*
	 * Subtract the number of bytes that were removed from channel buffer
	 * during last call.
	 */

	if (bufPtr != NULL) {
	    bufPtr->nextRemoved += rawLen;
	    if (!IsBufferReady(bufPtr)) {
		bufPtr = bufPtr->nextPtr;
	    }
	}

	if ((bufPtr == NULL) || (bufPtr->nextAdded == BUFFER_PADDING)) {
	    /*
	     * All channel buffers were exhausted and the caller still hasn't
	     * seen EOL. Need to read more bytes from the channel device. Side
	     * effect is to allocate another channel buffer.
	     */

	    if (GetInput(chanPtr) != 0) {
		goto restore;
	    }
	    bufPtr = statePtr->inQueueTail;
	    if (bufPtr == NULL) {
		goto restore;
	    }
	} else {
	    /*
	     * Incoming CHANNEL_STICKY_EOF is filtered out on entry.  A new
	     * CHANNEL_STICKY_EOF set in this routine leads to return before
	     * coming back here.  When we are not dealing with
	     * CHANNEL_STICKY_EOF, a CHANNEL_EOF implies an empty buffer.
	     * Here the buffer is non-empty so we know we're a non-EOF.
             */

	    assert(!GotFlag(statePtr, CHANNEL_STICKY_EOF));
	    assert(!GotFlag(statePtr, CHANNEL_EOF));
	}

	dst = (unsigned char *) RemovePoint(bufPtr);
	dstEnd = dst + BytesLeft(bufPtr);

	/*
	 * Remember if EOF char is seen, then look for EOL anyhow, because the
	 * EOL might be before the EOF char.
	 * XXX - in the binary case, consider coincident search for eol/eof.
	 */

	if (inEofChar != '\0') {
	    for (eol = dst; eol < dstEnd; eol++) {
		if (*eol == inEofChar) {
		    dstEnd = eol;
		    eof = eol;
		    break;
		}
	    }
	}

	/*
	 * On EOL, leave current file position pointing after the EOL, but
	 * don't store the EOL in the output string.
	 */

	for (eol = dst; eol < dstEnd; eol++) {
	    if (*eol == eolChar) {
		skip = 1;
		goto gotEOL;
	    }
	}
	if (eof != NULL) {
	    /*
	     * EOF character was seen. On EOF, leave current file position
	     * pointing at the EOF character, but don't store the EOF
	     * character in the output string.
	     */

	    SetFlag(statePtr, CHANNEL_EOF | CHANNEL_STICKY_EOF);
	    statePtr->inputEncodingFlags |= TCL_ENCODING_END;
	    ResetFlag(statePtr, CHANNEL_BLOCKED|INPUT_SAW_CR);
	}
	if (GotFlag(statePtr, CHANNEL_EOF)) {
	    skip = 0;
	    eol = dstEnd;
	    if ((dst == dstEnd) && (byteLen == oldLength)) {
		/*
		 * If we didn't append any bytes before encountering EOF,
		 * caller needs to see TCL_INDEX_NONE.
		 */

		byteArray = Tcl_SetByteArrayLength(objPtr, oldLength);
		CommonGetsCleanup(chanPtr);
		copiedTotal = -1;
		ResetFlag(statePtr, CHANNEL_BLOCKED);
		goto done;
	    }
	    goto gotEOL;
	}
	if (GotFlag(statePtr, CHANNEL_BLOCKED|CHANNEL_NONBLOCKING)
		== (CHANNEL_BLOCKED|CHANNEL_NONBLOCKING)) {
	    goto restore;
	}

	/*
	 * Copy bytes from the channel buffer to the ByteArray. This may
	 * realloc space, so keep track of result.
	 */

	rawLen = dstEnd - dst;
	byteArray = Tcl_SetByteArrayLength(objPtr, byteLen + rawLen);
	memcpy(byteArray + byteLen, dst, rawLen);
	byteLen += rawLen;
    }

    /*
     * Found EOL or EOF, but the output buffer may now contain too many bytes.
     * We need to know how many bytes correspond to the number we want, so we
     * can remove the correct number of bytes from the channel buffer.
     */

  gotEOL:
    if (bufPtr == NULL) {
	Tcl_Panic("TclGetsObjBinary: gotEOL reached with bufPtr==NULL");
    }

    rawLen = eol - dst;
    byteArray = Tcl_SetByteArrayLength(objPtr, byteLen + rawLen);
    memcpy(byteArray + byteLen, dst, rawLen);
    byteLen += rawLen;
    bufPtr->nextRemoved += rawLen + skip;

    /*
     * Convert the buffer if there was an encoding.
     * XXX - unimplemented.
     */

    if (statePtr->encoding != GetBinaryEncoding()) {
    }

    /*
     * Recycle all the emptied buffers.
     */

    CommonGetsCleanup(chanPtr);
    ResetFlag(statePtr, CHANNEL_BLOCKED);
    copiedTotal = byteLen;
    goto done;

    /*
     * Couldn't get a complete line. This only happens if we get a error
     * reading from the channel or we are non-blocking and there wasn't an EOL
     * or EOF in the data available.
     */

  restore:
    bufPtr = statePtr->inQueueHead;
    if (bufPtr) {
	bufPtr->nextRemoved = oldRemoved;
	bufPtr = bufPtr->nextPtr;
    }

    for ( ; bufPtr != NULL; bufPtr = bufPtr->nextPtr) {
	bufPtr->nextRemoved = BUFFER_PADDING;
    }
    CommonGetsCleanup(chanPtr);

    statePtr->inputEncodingFlags = oldFlags;
    byteArray = Tcl_SetByteArrayLength(objPtr, oldLength);

    /*
     * We didn't get a complete line so we need to indicate to UpdateInterest
     * that the gets blocked. It will wait for more data instead of firing a
     * timer, avoiding a busy wait. This is where we are assuming that the
     * next operation is a gets. No more file events will be delivered on this
     * channel until new data arrives or some operation is performed on the
     * channel (e.g. gets, read, fconfigure) that changes the blocking state.
     * Note that this means a file event will not be delivered even though a
     * read would be able to consume the buffered data.
     */

    SetFlag(statePtr, CHANNEL_NEED_MORE_DATA);
    copiedTotal = -1;

    /*
     * Update the notifier state so we don't block while there is still data
     * in the buffers.
     */

  done:
    assert(!GotFlag(statePtr, CHANNEL_EOF)
	    || GotFlag(statePtr, CHANNEL_STICKY_EOF)
	    || Tcl_InputBuffered((Tcl_Channel)chanPtr) == 0);
    assert(!(GotFlag(statePtr, CHANNEL_EOF|CHANNEL_BLOCKED)
	    == (CHANNEL_EOF|CHANNEL_BLOCKED)));
    UpdateInterest(chanPtr);
    TclChannelRelease((Tcl_Channel)chanPtr);
    return copiedTotal;
}

/*
 *---------------------------------------------------------------------------
 *
 * FreeBinaryEncoding --
 *
 *	Frees any "iso8859-1" Tcl_Encoding created by [gets] on a binary
 *	channel in a thread as part of that thread's finalization.
 *
 * Results:
 *	None.
 *
 *---------------------------------------------------------------------------
 */

static void
FreeBinaryEncoding(
    TCL_UNUSED(void *))
{
    ThreadSpecificData *tsdPtr = TCL_TSD_INIT(&dataKey);

    if (tsdPtr->binaryEncoding != NULL) {
	Tcl_FreeEncoding(tsdPtr->binaryEncoding);
	tsdPtr->binaryEncoding = NULL;
    }
}

static Tcl_Encoding
GetBinaryEncoding(void)
{
    ThreadSpecificData *tsdPtr = TCL_TSD_INIT(&dataKey);

    if (tsdPtr->binaryEncoding == NULL) {
	tsdPtr->binaryEncoding = Tcl_GetEncoding(NULL, "iso8859-1");
	Tcl_CreateThreadExitHandler(FreeBinaryEncoding, NULL);
    }
    if (tsdPtr->binaryEncoding == NULL) {
	Tcl_Panic("binary encoding is not available");
    }
    return tsdPtr->binaryEncoding;
}

/*
 *---------------------------------------------------------------------------
 *
 * FilterInputBytes --
 *
 *	Helper function for Tcl_GetsObj. Produces UTF-8 characters from raw
 *	bytes read from the channel.
 *
 *	Consumes available bytes from channel buffers. When channel buffers
 *	are exhausted, reads more bytes from channel device into a new channel
 *	buffer. It is the caller's responsibility to free the channel buffers
 *	that have been exhausted.
 *
 * Results:
 *	The return value is -1 if there was an error reading from the channel,
 *	0 otherwise.
 *
 * Side effects:
 *	Status object keeps track of how much data from channel buffers has
 *	been consumed and where UTF-8 bytes should be stored.
 *
 *---------------------------------------------------------------------------
 */

static int
FilterInputBytes(
    Channel *chanPtr,		/* Channel to read. */
    GetsState *gsPtr)		/* Current state of gets operation. */
{
    ChannelState *statePtr = chanPtr->state;
				/* State info for channel */
    ChannelBuffer *bufPtr;
    char *raw, *dst;
    int offset, toRead, dstNeeded, spaceLeft, result, rawLen;
    Tcl_Obj *objPtr;
#define ENCODING_LINESIZE 20	/* Lower bound on how many bytes to convert at
				 * a time. Since we don't know a priori how
				 * many bytes of storage this many source
				 * bytes will use, we actually need at least
				 * ENCODING_LINESIZE * TCL_MAX_UTF bytes of
				 * room. */

    objPtr = gsPtr->objPtr;

    /*
     * Subtract the number of bytes that were removed from channel buffer
     * during last call.
     */

    bufPtr = gsPtr->bufPtr;
    if (bufPtr != NULL) {
	bufPtr->nextRemoved += gsPtr->rawRead;
	if (!IsBufferReady(bufPtr)) {
	    bufPtr = bufPtr->nextPtr;
	}
    }
    gsPtr->totalChars += gsPtr->charsWrote;

    if ((bufPtr == NULL) || (bufPtr->nextAdded == BUFFER_PADDING)) {
	/*
	 * All channel buffers were exhausted and the caller still hasn't seen
	 * EOL. Need to read more bytes from the channel device. Side effect
	 * is to allocate another channel buffer.
	 */

    read:
	if (GotFlag(statePtr, CHANNEL_NONBLOCKING|CHANNEL_BLOCKED)
		== (CHANNEL_NONBLOCKING|CHANNEL_BLOCKED)) {
	    gsPtr->charsWrote = 0;
	    gsPtr->rawRead = 0;
	    return -1;
	}
	if (GetInput(chanPtr) != 0) {
	    gsPtr->charsWrote = 0;
	    gsPtr->rawRead = 0;
	    return -1;
	}
	bufPtr = statePtr->inQueueTail;
	gsPtr->bufPtr = bufPtr;
	if (bufPtr == NULL) {
	    gsPtr->charsWrote = 0;
	    gsPtr->rawRead = 0;
	    return -1;
	}
    } else {
	/*
	 * Incoming CHANNEL_STICKY_EOF is filtered out on entry.  A new
	 * CHANNEL_STICKY_EOF set in this routine leads to return before
	 * coming back here.  When we are not dealing with CHANNEL_STICKY_EOF,
	 * a CHANNEL_EOF implies an empty buffer.  Here the buffer is
	 * non-empty so we know we're a non-EOF.
         */

	assert(!GotFlag(statePtr, CHANNEL_STICKY_EOF));
	assert(!GotFlag(statePtr, CHANNEL_EOF));
    }

    /*
     * Convert some of the bytes from the channel buffer to UTF-8. Space in
     * objPtr's string rep is used to hold the UTF-8 characters. Grow the
     * string rep if we need more space.
     */

    raw = RemovePoint(bufPtr);
    rawLen = BytesLeft(bufPtr);

    dst = *gsPtr->dstPtr;
    offset = dst - objPtr->bytes;
    toRead = ENCODING_LINESIZE;
    if (toRead > rawLen) {
	toRead = rawLen;
    }
    dstNeeded = toRead * TCL_UTF_MAX;
    spaceLeft = objPtr->length - offset;
    if (dstNeeded > spaceLeft) {
	int length = offset + ((offset < dstNeeded) ? dstNeeded : offset);

	if (Tcl_AttemptSetObjLength(objPtr, length) == 0) {
	    length = offset + dstNeeded;
	    if (Tcl_AttemptSetObjLength(objPtr, length) == 0) {
		dstNeeded = TCL_UTF_MAX - 1 + toRead;
		length = offset + dstNeeded;
		Tcl_SetObjLength(objPtr, length);
	    }
	}
	spaceLeft = length - offset;
	dst = objPtr->bytes + offset;
	*gsPtr->dstPtr = dst;
    }
    gsPtr->state = statePtr->inputEncodingState;

    result = Tcl_ExternalToUtf(NULL, gsPtr->encoding, raw, rawLen,
	    statePtr->inputEncodingFlags | TCL_ENCODING_NO_TERMINATE,
	    &statePtr->inputEncodingState, dst, spaceLeft, &gsPtr->rawRead,
	    &gsPtr->bytesWrote, &gsPtr->charsWrote);

	if (result == TCL_CONVERT_UNKNOWN || result == TCL_CONVERT_SYNTAX) {
	    SetFlag(statePtr, CHANNEL_ENCODING_ERROR);
	    result = TCL_OK;
	}

    /*
     * Make sure that if we go through 'gets', that we reset the
     * TCL_ENCODING_START flag still. [Bug #523988]
     */

    statePtr->inputEncodingFlags &= ~TCL_ENCODING_START;

    if (result == TCL_CONVERT_MULTIBYTE) {
	/*
	 * The last few bytes in this channel buffer were the start of a
	 * multibyte sequence. If this buffer was full, then move them to the
	 * next buffer so the bytes will be contiguous.
	 */

	ChannelBuffer *nextPtr;
	int extra;

	nextPtr = bufPtr->nextPtr;
	if (!IsBufferFull(bufPtr)) {
	    if (gsPtr->rawRead > 0) {
		/*
		 * Some raw bytes were converted to UTF-8. Fall through,
		 * returning those UTF-8 characters because a EOL might be
		 * present in them.
		 */
	    } else if (GotFlag(statePtr, CHANNEL_EOF)) {
		/*
		 * There was a partial character followed by EOF on the
		 * device. Fall through, returning that nothing was found.
		 */

		bufPtr->nextRemoved = bufPtr->nextAdded;
	    } else {
		/*
		 * There are no more cached raw bytes left. See if we can get
		 * some more, but avoid blocking on a non-blocking channel.
		 */

		goto read;
	    }
	} else {
	    if (nextPtr == NULL) {
		nextPtr = AllocChannelBuffer(statePtr->bufSize);
		bufPtr->nextPtr = nextPtr;
		statePtr->inQueueTail = nextPtr;
	    }
	    extra = rawLen - gsPtr->rawRead;
	    memcpy(nextPtr->buf + (BUFFER_PADDING - extra),
		    raw + gsPtr->rawRead, extra);
	    nextPtr->nextRemoved -= extra;
	    bufPtr->nextAdded -= extra;
	}
    }

    gsPtr->bufPtr = bufPtr;
    return 0;
}

/*
 *---------------------------------------------------------------------------
 *
 * PeekAhead --
 *
 *	Helper function used by Tcl_GetsObj(). Called when we've seen a \r at
 *	the end of the UTF-8 string and want to look ahead one character to
 *	see if it is a \n.
 *
 * Results:
 *	*gsPtr->dstPtr is filled with a pointer to the start of the range of
 *	UTF-8 characters that were found by peeking and *dstEndPtr is filled
 *	with a pointer to the bytes just after the end of the range.
 *
 * Side effects:
 *	If no more raw bytes were available in one of the channel buffers,
 *	tries to perform a non-blocking read to get more bytes from the
 *	channel device.
 *
 *---------------------------------------------------------------------------
 */

static void
PeekAhead(
    Channel *chanPtr,		/* The channel to read. */
    char **dstEndPtr,		/* Filled with pointer to end of new range of
				 * UTF-8 characters. */
    GetsState *gsPtr)		/* Current state of gets operation. */
{
    ChannelState *statePtr = chanPtr->state;
				/* State info for channel */
    ChannelBuffer *bufPtr;
    Tcl_DriverBlockModeProc *blockModeProc;
    int bytesLeft;

    bufPtr = gsPtr->bufPtr;

    /*
     * If there's any more raw input that's still buffered, we'll peek into
     * that. Otherwise, only get more data from the channel driver if it looks
     * like there might actually be more data. The assumption is that if the
     * channel buffer is filled right up to the end, then there might be more
     * data to read.
     */

    blockModeProc = NULL;
    if (bufPtr->nextPtr == NULL) {
	bytesLeft = BytesLeft(bufPtr) - gsPtr->rawRead;
	if (bytesLeft == 0) {
	    if (!IsBufferFull(bufPtr)) {
		/*
		 * Don't peek ahead if last read was short read.
		 */

		goto cleanup;
	    }
	    if (!GotFlag(statePtr, CHANNEL_NONBLOCKING)) {
		blockModeProc = Tcl_ChannelBlockModeProc(chanPtr->typePtr);
		if (blockModeProc == NULL) {
		    /*
		     * Don't peek ahead if cannot set non-blocking mode.
		     */

		    goto cleanup;
		}
		StackSetBlockMode(chanPtr, TCL_MODE_NONBLOCKING);
	    }
	}
    }
    if (FilterInputBytes(chanPtr, gsPtr) == 0) {
	*dstEndPtr = *gsPtr->dstPtr + gsPtr->bytesWrote;
    }
    if (blockModeProc != NULL) {
	StackSetBlockMode(chanPtr, TCL_MODE_BLOCKING);
    }
    return;

  cleanup:
    bufPtr->nextRemoved += gsPtr->rawRead;
    gsPtr->rawRead = 0;
    gsPtr->totalChars += gsPtr->charsWrote;
    gsPtr->bytesWrote = 0;
    gsPtr->charsWrote = 0;
}

/*
 *---------------------------------------------------------------------------
 *
 * CommonGetsCleanup --
 *
 *	Helper function for Tcl_GetsObj() to restore the channel after a
 *	"gets" operation.
 *
 * Results:
 *	None.
 *
 * Side effects:
 *	Encoding may be freed.
 *
 *---------------------------------------------------------------------------
 */

static void
CommonGetsCleanup(
    Channel *chanPtr)
{
    ChannelState *statePtr = chanPtr->state;
				/* State info for channel */
    ChannelBuffer *bufPtr, *nextPtr;

    bufPtr = statePtr->inQueueHead;
    for ( ; bufPtr != NULL; bufPtr = nextPtr) {
	nextPtr = bufPtr->nextPtr;
	if (IsBufferReady(bufPtr)) {
	    break;
	}
	RecycleBuffer(statePtr, bufPtr, 0);
    }
    statePtr->inQueueHead = bufPtr;
    if (bufPtr == NULL) {
	statePtr->inQueueTail = NULL;
    } else {
	/*
	 * If any multi-byte characters were split across channel buffer
	 * boundaries, the split-up bytes were moved to the next channel
	 * buffer by FilterInputBytes(). Move the bytes back to their original
	 * buffer because the caller could change the channel's encoding which
	 * could change the interpretation of whether those bytes really made
	 * up multi-byte characters after all.
	 */

	nextPtr = bufPtr->nextPtr;
	for ( ; nextPtr != NULL; nextPtr = bufPtr->nextPtr) {
	    int extra;

	    extra = SpaceLeft(bufPtr);
	    if (extra > 0) {
		memcpy(InsertPoint(bufPtr),
			nextPtr->buf + (BUFFER_PADDING - extra),
			(size_t) extra);
		bufPtr->nextAdded += extra;
		nextPtr->nextRemoved = BUFFER_PADDING;
	    }
	    bufPtr = nextPtr;
	}
    }
}

/*
 *----------------------------------------------------------------------
 *
 * Tcl_Read --
 *
 *	Reads a given number of bytes from a channel. EOL and EOF translation
 *	is done on the bytes being read, so the number of bytes consumed from
 *	the channel may not be equal to the number of bytes stored in the
 *	destination buffer.
 *
 *	No encoding conversions are applied to the bytes being read.
 *
 * Results:
 *	The number of bytes read, or TCL_INDEX_NONE on error. Use Tcl_GetErrno() to
 *	retrieve the error code for the error that occurred.
 *
 * Side effects:
 *	May cause input to be buffered.
 *
 *----------------------------------------------------------------------
 */

Tcl_Size
Tcl_Read(
    Tcl_Channel chan,		/* The channel from which to read. */
    char *dst,			/* Where to store input read. */
    Tcl_Size bytesToRead)		/* Maximum number of bytes to read. */
{
    Channel *chanPtr = (Channel *) chan;
    ChannelState *statePtr = chanPtr->state;
				/* State info for channel */

    /*
     * This operation should occur at the top of a channel stack.
     */

    chanPtr = statePtr->topChanPtr;

    if (CheckChannelErrors(statePtr, TCL_READABLE) != 0) {
	return TCL_INDEX_NONE;
    }

    return DoRead(chanPtr, dst, bytesToRead, 0);
}

/*
 *----------------------------------------------------------------------
 *
 * Tcl_ReadRaw --
 *
 *	Reads a given number of bytes from a channel. EOL and EOF translation
 *	is done on the bytes being read, so the number of bytes consumed from
 *	the channel may not be equal to the number of bytes stored in the
 *	destination buffer.
 *
 *	No encoding conversions are applied to the bytes being read.
 *
 * Results:
 *	The number of bytes read, or TCL_INDEX_NONE on error. Use Tcl_GetErrno() to
 *	retrieve the error code for the error that occurred.
 *
 * Side effects:
 *	May cause input to be buffered.
 *
 *----------------------------------------------------------------------
 */

Tcl_Size
Tcl_ReadRaw(
    Tcl_Channel chan,		/* The channel from which to read. */
    char *readBuf,		/* Where to store input read. */
    Tcl_Size bytesToRead)		/* Maximum number of bytes to read. */
{
    Channel *chanPtr = (Channel *) chan;
    ChannelState *statePtr = chanPtr->state;
				/* State info for channel */
    int copied = 0;

    assert(bytesToRead > 0);
    if (CheckChannelErrors(statePtr, TCL_READABLE | CHANNEL_RAW_MODE) != 0) {
	return TCL_INDEX_NONE;
    }

    /*
     * First read bytes from the push-back buffers.
     */

    while (chanPtr->inQueueHead && bytesToRead > 0) {
	ChannelBuffer *bufPtr = chanPtr->inQueueHead;
	int bytesInBuffer = BytesLeft(bufPtr);
	int toCopy = (bytesInBuffer < (int)bytesToRead) ? bytesInBuffer
		: (int)bytesToRead;

	/*
	 * Copy the current chunk into the read buffer.
	 */

	memcpy(readBuf, RemovePoint(bufPtr), toCopy);
	bufPtr->nextRemoved += toCopy;
	copied += toCopy;
	readBuf += toCopy;
	bytesToRead -= toCopy;

	/*
         * If the current buffer is empty recycle it.
         */

	if (IsBufferEmpty(bufPtr)) {
	    chanPtr->inQueueHead = bufPtr->nextPtr;
	    if (chanPtr->inQueueHead == NULL) {
		chanPtr->inQueueTail = NULL;
	    }
	    RecycleBuffer(chanPtr->state, bufPtr, 0);
	}
    }

    /*
     * Go to the driver only if we got nothing from pushback.  Have to do it
     * this way to avoid EOF mistimings when we consider the ability that EOF
     * may not be a permanent condition in the driver, and in that case we
     * have to synchronize.
     */

    if (copied) {
	return copied;
    }

    /*
     * This test not needed.
     */

    if (bytesToRead > 0) {
	int nread = ChanRead(chanPtr, readBuf, bytesToRead);

	if (nread == -1) {
	    /*
	     * An error signaled.  If CHANNEL_BLOCKED, then the error is not
	     * real, but an indication of blocked state.  In that case, retain
	     * the flag and let caller receive the short read of copied bytes
	     * from the pushback.  HOWEVER, if copied==0 bytes from pushback
	     * then repeat signalling the blocked state as an error to caller
	     * so there is no false report of an EOF.  When !CHANNEL_BLOCKED,
	     * the error is real and passes on to caller.
	     */

	    if (!GotFlag(statePtr, CHANNEL_BLOCKED) || copied == 0) {
		copied = -1;
	    }
	} else if (nread > 0) {
	    /*
	     * Successful read (short is OK) - add to bytes copied.
	     */

	    copied += nread;
	} else {
	    /*
	     * nread == 0.  Driver is at EOF. Let that state filter up.
	     */
	}
    }
    return copied;
}

/*
 *---------------------------------------------------------------------------
 *
 * Tcl_ReadChars --
 *
 *	Reads from the channel until the requested number of characters have
 *	been seen, EOF is seen, or the channel would block. EOL and EOF
 *	translation is done. If reading binary data, the raw bytes are wrapped
 *	in a Tcl byte array object. Otherwise, the raw bytes are converted to
 *	UTF-8 using the channel's current encoding and stored in a Tcl string
 *	object.
 *
 * Results:
 *	The number of characters read, or TCL_INDEX_NONE on error. Use Tcl_GetErrno() to
 *	retrieve the error code for the error that occurred.
 *
 * Side effects:
 *	May cause input to be buffered.
 *
 *---------------------------------------------------------------------------
 */

Tcl_Size
Tcl_ReadChars(
    Tcl_Channel chan,		/* The channel to read. */
    Tcl_Obj *objPtr,		/* Input data is stored in this object. */
    Tcl_Size toRead,		/* Maximum number of characters to store, or
				 * TCL_INDEX_NONE to read all available data (up to EOF or
				 * when channel blocks). */
    int appendFlag)		/* If non-zero, data read from the channel
				 * will be appended to the object. Otherwise,
				 * the data will replace the existing contents
				 * of the object. */
{
    Channel *chanPtr = (Channel *) chan;
    ChannelState *statePtr = chanPtr->state;
				/* State info for channel */

    /*
     * This operation should occur at the top of a channel stack.
     */

    chanPtr = statePtr->topChanPtr;

    if (CheckChannelErrors(statePtr, TCL_READABLE) != 0) {
	/*
	 * Update the notifier state so we don't block while there is still
	 * data in the buffers.
	 */

	UpdateInterest(chanPtr);
	return TCL_INDEX_NONE;
    }

    return DoReadChars(chanPtr, objPtr, toRead, 0, appendFlag);
}
/*
 *---------------------------------------------------------------------------
 *
 * DoReadChars --
 *
 *	Reads from the channel until the requested number of characters have
 *	been seen, EOF is seen, or the channel would block. EOL and EOF
 *	translation is done. If reading binary data, the raw bytes are wrapped
 *	in a Tcl byte array object. Otherwise, the raw bytes are converted to
 *	UTF-8 using the channel's current encoding and stored in a Tcl string
 *	object.
 *
 * Results:
 *	The number of characters read, or TCL_INDEX_NONE on error. Use Tcl_GetErrno() to
 *	retrieve the error code for the error that occurred.
 *
 * Side effects:
 *	May cause input to be buffered.
 *
 *---------------------------------------------------------------------------
 */

static Tcl_Size
DoReadChars(
    Channel *chanPtr,		/* The channel to read. */
    Tcl_Obj *objPtr,		/* Input data is stored in this object. */
    Tcl_Size toRead,		/* Maximum number of characters to store, or
				 * TCL_INDEX_NONE to read all available data (up to EOF or
				 * when channel blocks). */
    int allowShortReads,	/* Allow half-blocking (pipes,sockets) */
    int appendFlag)		/* If non-zero, data read from the channel
				 * will be appended to the object. Otherwise,
				 * the data will replace the existing contents
				 * of the object. */
{
    ChannelState *statePtr = chanPtr->state;
				/* State info for channel */
    ChannelBuffer *bufPtr;
    Tcl_Size copied;
    int result;
    Tcl_Encoding encoding = statePtr->encoding;
    int binaryMode;
#define UTF_EXPANSION_FACTOR	1024
    int factor = UTF_EXPANSION_FACTOR;

    if (GotFlag(statePtr, CHANNEL_ENCODING_ERROR)) {
	/* TODO: We don't need this call? */
	UpdateInterest(chanPtr);
	Tcl_SetErrno(EILSEQ);
	return -1;
    }
    /*
     * Early out when next read will see eofchar.
     *
     * NOTE: See DoRead for argument that it's a bug (one we're keeping) to
     * have this escape before the one for zero-char read request.
     */

    if (GotFlag(statePtr, CHANNEL_STICKY_EOF)) {
	SetFlag(statePtr, CHANNEL_EOF);
	assert(statePtr->inputEncodingFlags & TCL_ENCODING_END);
	assert(!GotFlag(statePtr, CHANNEL_BLOCKED|INPUT_SAW_CR));

	/* TODO: We don't need this call? */
	UpdateInterest(chanPtr);
	return 0;
    }

    /*
     * Special handling for zero-char read request.
     */
    if (toRead == 0) {
	if (GotFlag(statePtr, CHANNEL_EOF)) {
	    statePtr->inputEncodingFlags |= TCL_ENCODING_START;
	}
	ResetFlag(statePtr, CHANNEL_BLOCKED|CHANNEL_EOF);
	statePtr->inputEncodingFlags &= ~TCL_ENCODING_END;
	/* TODO: We don't need this call? */
	UpdateInterest(chanPtr);
	return 0;
    }

    /*
     * This operation should occur at the top of a channel stack.
     */

    chanPtr = statePtr->topChanPtr;
    TclChannelPreserve((Tcl_Channel)chanPtr);


    binaryMode = (encoding == GetBinaryEncoding())
	    && (statePtr->inputTranslation == TCL_TRANSLATE_LF)
	    && (statePtr->inEofChar == '\0');

    if (appendFlag) {
	if (binaryMode && (NULL == Tcl_GetByteArrayFromObj(objPtr, (size_t *)NULL))) {
	    binaryMode = 0;
	}
    } else {
	if (binaryMode) {
	    Tcl_SetByteArrayLength(objPtr, 0);
	} else {
	    Tcl_SetObjLength(objPtr, 0);
	}
    }


    /*
     * Must clear the BLOCKED|EOF flags here since we check before reading.
     */

    if (GotFlag(statePtr, CHANNEL_EOF)) {
	statePtr->inputEncodingFlags |= TCL_ENCODING_START;
    }
    ResetFlag(statePtr, CHANNEL_BLOCKED|CHANNEL_EOF);
    statePtr->inputEncodingFlags &= ~TCL_ENCODING_END;
    for (copied = 0; toRead > 0 || toRead == TCL_INDEX_NONE; ) {
	int copiedNow = -1;
	if (statePtr->inQueueHead != NULL) {
	    if (binaryMode) {
		copiedNow = ReadBytes(statePtr, objPtr, toRead);
	    } else {
		copiedNow = ReadChars(statePtr, objPtr, toRead, &factor);
	    }

	    /*
	     * If the current buffer is empty recycle it.
	     */

	    bufPtr = statePtr->inQueueHead;
	    if (IsBufferEmpty(bufPtr)) {
		ChannelBuffer *nextPtr = bufPtr->nextPtr;

		RecycleBuffer(statePtr, bufPtr, 0);
		statePtr->inQueueHead = nextPtr;
		if (nextPtr == NULL) {
		    statePtr->inQueueTail = NULL;
		}
	    }

	    /*
	     * If CHANNEL_ENCODING_ERROR and CHANNEL_STICKY_EOF are both set,
	     * then CHANNEL_ENCODING_ERROR was caused by data that occurred
	     * after the EOF character was encountered, so it doesn't count as
	     * a real error.
	     */

	    if (GotFlag(statePtr, CHANNEL_ENCODING_ERROR)
		    && !GotFlag(statePtr, CHANNEL_STICKY_EOF)
		    && (!GotFlag(statePtr, CHANNEL_NONBLOCKING))) {
		goto finish;
	    }
	}

	if (copiedNow < 0) {
	    if (GotFlag(statePtr, CHANNEL_EOF)) {
		break;
	    }
	    if ((GotFlag(statePtr, CHANNEL_NONBLOCKING) || allowShortReads)
		    && GotFlag(statePtr, CHANNEL_BLOCKED)) {
		break;
	    }
	    result = GetInput(chanPtr);
	    if (chanPtr != statePtr->topChanPtr) {
		TclChannelRelease((Tcl_Channel)chanPtr);
		chanPtr = statePtr->topChanPtr;
		TclChannelPreserve((Tcl_Channel)chanPtr);
	    }
	    if (result != 0) {
		if (!GotFlag(statePtr, CHANNEL_BLOCKED)) {
		    copied = -1;
		}
		break;
	    }
	} else {
	    copied += copiedNow;
	    if (toRead != TCL_INDEX_NONE) {
		toRead -= copiedNow; /* Only decr if not reading whole file */
	    }
	}
    }

finish:
    /*
     * Failure to fill a channel buffer may have left channel reporting a
     * "blocked" state, but so long as we fulfilled the request here, the
     * caller does not consider us blocked.
     */

    if (toRead == 0) {
	ResetFlag(statePtr, CHANNEL_BLOCKED);
    }

    /*
     * Regenerate chanPtr in case it was changed due to
     * self-modifying reflected transforms.
     */

    if (chanPtr != statePtr->topChanPtr) {
	TclChannelRelease((Tcl_Channel)chanPtr);
	chanPtr = statePtr->topChanPtr;
	TclChannelPreserve((Tcl_Channel)chanPtr);
    }

    /*
     * Update the notifier state so we don't block while there is still data
     * in the buffers.
     */

    assert(!GotFlag(statePtr, CHANNEL_EOF)
	    || GotFlag(statePtr, CHANNEL_STICKY_EOF)
	    || GotFlag(statePtr, CHANNEL_ENCODING_ERROR)
	    || Tcl_InputBuffered((Tcl_Channel)chanPtr) == 0);
    assert(!(GotFlag(statePtr, CHANNEL_EOF|CHANNEL_BLOCKED)
            == (CHANNEL_EOF|CHANNEL_BLOCKED)));
    UpdateInterest(chanPtr);

    /* This must comes after UpdateInterest(), which may set errno */
    if (GotFlag(statePtr, CHANNEL_ENCODING_ERROR)
	    && (!copied || !GotFlag(statePtr, CHANNEL_NONBLOCKING))) {
	/* Channel either is blocking or is nonblocking with no data
	 * succesfully red before the error.  Return an error so that callers
	 * like [read] can also return an error.
	*/
	Tcl_SetErrno(EILSEQ);
	copied = -1;
    }
    TclChannelRelease((Tcl_Channel)chanPtr);
    return copied;
}

/*
 *---------------------------------------------------------------------------
 *
 * ReadBytes --
 *
 *	Reads from the channel until the requested number of bytes have been
 *	seen, EOF is seen, or the channel would block. Bytes from the channel
 *	are stored in objPtr as a ByteArray object. EOL and EOF translation
 *	are done.
 *
 *	'bytesToRead' can safely be a very large number because space is only
 *	allocated to hold data read from the channel as needed.
 *
 * Results:
 *	The return value is the number of bytes appended to the object, or
 *	TCL_INDEX_NONE to indicate that zero bytes were read due to an EOF.
 *
 * Side effects:
 *	The storage of bytes in objPtr can cause (re-)allocation of memory.
 *
 *---------------------------------------------------------------------------
 */

static int
ReadBytes(
    ChannelState *statePtr,	/* State of the channel to read. */
    Tcl_Obj *objPtr,		/* Input data is appended to this ByteArray
				 * object. Its length is how much space has
				 * been allocated to hold data, not how many
				 * bytes of data have been stored in the
				 * object. */
    int bytesToRead)		/* Maximum number of bytes to store, or -1 to
				 * get all available bytes. Bytes are obtained
				 * from the first buffer in the queue - even
				 * if this number is larger than the number of
				 * bytes available in the first buffer, only
				 * the bytes from the first buffer are
				 * returned. */
{
    ChannelBuffer *bufPtr = statePtr->inQueueHead;
    int srcLen = BytesLeft(bufPtr);
    int toRead = bytesToRead>srcLen || bytesToRead<0 ? srcLen : bytesToRead;

    TclAppendBytesToByteArray(objPtr, (unsigned char *) RemovePoint(bufPtr),
	    toRead);
    bufPtr->nextRemoved += toRead;
    return toRead;
}

/*
 *---------------------------------------------------------------------------
 *
 * ReadChars --
 *
 *	Reads from the channel until the requested number of UTF-8 characters
 *	have been seen, EOF is seen, or the channel would block. Raw bytes
 *	from the channel are converted to UTF-8 and stored in objPtr. EOL and
 *	EOF translation is done.
 *
 *	'charsToRead' can safely be a very large number because space is only
 *	allocated to hold data read from the channel as needed.
 *
 *	'charsToRead' may *not* be 0.
 *
 * Results:
 *	The return value is the number of characters appended to the object,
 *	*offsetPtr is filled with the number of bytes that were appended, and
 *	*factorPtr is filled with the expansion factor used to guess how many
 *	bytes of UTF-8 to allocate to hold N source bytes.
 *
 * Side effects:
 *	None.
 *
 *---------------------------------------------------------------------------
 */

static int
ReadChars(
    ChannelState *statePtr,	/* State of channel to read. */
    Tcl_Obj *objPtr,		/* Input data is appended to this object.
				 * objPtr->length is how much space has been
				 * allocated to hold data, not how many bytes
				 * of data have been stored in the object. */
    int charsToRead,		/* Maximum number of characters to store, or
				 * TCL_INDEX_NONE to get all available characters.
				 * Characters are obtained from the first
				 * buffer in the queue -- even if this number
				 * is larger than the number of characters
				 * available in the first buffer, only the
				 * characters from the first buffer are
				 * returned. The exception is when there is
				 * not any complete character in the first
				 * buffer.  In that case, a recursive call
				 * effectively obtains chars from the
				 * second buffer. */
    int *factorPtr)		/* On input, contains a guess of how many
				 * bytes need to be allocated to hold the
				 * result of converting N source bytes to
				 * UTF-8. On output, contains another guess
				 * based on the data seen so far. */
{
    Tcl_Encoding encoding = statePtr->encoding;
    Tcl_EncodingState savedState = statePtr->inputEncodingState;
    ChannelBuffer *bufPtr = statePtr->inQueueHead;
    int savedIEFlags = statePtr->inputEncodingFlags;
    int savedFlags = statePtr->flags;
    char *dst, *src = RemovePoint(bufPtr);
    Tcl_Size numBytes;
    int srcLen = BytesLeft(bufPtr);

    /*
     * One src byte can yield at most one character.  So when the number of
     * src bytes we plan to read is less than the limit on character count to
     * be read, clearly we will remain within that limit, and we can use the
     * value of "srcLen" as a tighter limit for sizing receiving buffers.
     */

    int toRead = ((charsToRead<0)||(charsToRead > srcLen)) ? srcLen : charsToRead;

    /*
     * 'factor' is how much we guess that the bytes in the source buffer will
     * expand when converted to UTF-8 chars. This guess comes from analyzing
     * how many characters were produced by the previous pass.
     */

    int factor = *factorPtr;
    int dstLimit = TCL_UTF_MAX - 1 + toRead * factor / UTF_EXPANSION_FACTOR;

    (void) Tcl_GetStringFromObj(objPtr, &numBytes);
    Tcl_AppendToObj(objPtr, NULL, dstLimit);
    if (toRead == srcLen) {
	size_t size;

	dst = TclGetStringStorage(objPtr, &size) + numBytes;
	dstLimit = (size - numBytes) > INT_MAX ? INT_MAX : (size - numBytes);
    } else {
	dst = TclGetString(objPtr) + numBytes;
    }

    /*
     * This routine is burdened with satisfying several constraints. It cannot
     * append more than 'charsToRead` chars onto objPtr. This is measured
     * after encoding and translation transformations are completed. There is
     * no precise number of src bytes that can be associated with the limit.
     * Yet, when we are done, we must know precisely the number of src bytes
     * that were consumed to produce the appended chars, so that all
     * subsequent bytes are left in the buffers for future read operations.
     *
     * The consequence is that we have no choice but to implement a "trial and
     * error" approach, where in general we may need to perform
     * transformations and copies multiple times to achieve a consistent set
     * of results.  This takes the shape of a loop.
     */

    while (1) {
	int dstDecoded, dstRead, dstWrote, srcRead, numChars, code;
	int flags = statePtr->inputEncodingFlags | TCL_ENCODING_NO_TERMINATE;

	if (charsToRead > 0) {
	    flags |= TCL_ENCODING_CHAR_LIMIT;
	    numChars = charsToRead;
	}

	/*
	 * Perform the encoding transformation.  Read no more than srcLen
	 * bytes, write no more than dstLimit bytes.
	 *
	 * Some trickiness with encoding flags here.  We do not want the end
	 * of a buffer to be treated as the end of all input when the presence
	 * of bytes in a next buffer are already known to exist.  This is
	 * checked with an assert() because so far no test case causing the
	 * assertion to be false has been created.  The normal operations of
	 * channel reading appear to cause EOF and TCL_ENCODING_END setting to
	 * appear only in situations where there are no further bytes in any
	 * buffers.
	 */

	assert(bufPtr->nextPtr == NULL || BytesLeft(bufPtr->nextPtr) == 0
		|| (statePtr->inputEncodingFlags & TCL_ENCODING_END) == 0);

	code = Tcl_ExternalToUtf(NULL, encoding, src, srcLen,
		flags, &statePtr->inputEncodingState,
		dst, dstLimit, &srcRead, &dstDecoded, &numChars);

	if (code == TCL_CONVERT_UNKNOWN || code == TCL_CONVERT_SYNTAX) {
	    SetFlag(statePtr, CHANNEL_ENCODING_ERROR);
	    code = TCL_OK;
	}

	/*
	 * Perform the translation transformation in place.  Read no more than
	 * the dstDecoded bytes the encoding transformation actually produced.
	 * Capture the number of bytes written in dstWrote. Capture the number
	 * of bytes actually consumed in dstRead.
	 */

	dstWrote = dstLimit;
	dstRead = dstDecoded;
	TranslateInputEOL(statePtr, dst, dst, &dstWrote, &dstRead);

	if (dstRead < dstDecoded) {
	    /*
	     * The encoding transformation produced bytes that the translation
	     * transformation did not consume.  Why did this happen?
	     */

	    if (statePtr->inEofChar && dst[dstRead] == statePtr->inEofChar) {
		/*
		 * 1) There's an eof char set on the channel, and
		 *    we saw it and stopped translating at that point.
		 *
		 * NOTE the bizarre spec of TranslateInputEOL in this case.
		 * Clearly the eof char had to be read in order to account for
		 * the stopping, but the value of dstRead does not include it.
		 *
		 * Also rather bizarre, our caller can only notice an EOF
		 * condition if we return the value TCL_INDEX_NONE as the number of chars
		 * read.  This forces us to perform a 2-call dance where the
		 * first call can read all the chars up to the eof char, and
		 * the second call is solely for consuming the encoded eof
		 * char then pointed at by src so that we can return that
		 * magic TCL_INDEX_NONE value.  This seems really wasteful, especially
		 * since the first decoding pass of each call is likely to
		 * decode many bytes beyond that eof char that's all we care
		 * about.
		 */

		if (dstRead == 0) {
		    /*
		     * Curious choice in the eof char handling.  We leave the
		     * eof char in the buffer. So, no need to compute a proper
		     * srcRead value. At this point, there are no chars before
		     * the eof char in the buffer.
		     */

		    Tcl_SetObjLength(objPtr, numBytes);
		    return -1;
		}

		{
		    /*
		     * There are chars leading the buffer before the eof char.
		     * Adjust the dstLimit so we go back and read only those
		     * and do not encounter the eof char this time.
		     */

		    dstLimit = dstRead + (TCL_UTF_MAX - 1);
		    statePtr->flags = savedFlags;
		    statePtr->inputEncodingFlags = savedIEFlags;
		    statePtr->inputEncodingState = savedState;
		    continue;
		}
	    }

	    /*
	     * 2) The other way to read fewer bytes than are decoded is when
	     *    the final byte is \r and we're in a CRLF translation mode so
	     *    we cannot decide whether to record \r or \n yet.
	     */

	    assert(dst[dstRead] == '\r');
	    assert(statePtr->inputTranslation == TCL_TRANSLATE_CRLF);

	    if (dstWrote > 0) {
		/*
		 * There are chars we can read before we hit the bare CR.  Go
		 * back with a smaller dstLimit so we get them in the next
		 * pass, compute a matching srcRead, and don't end up back
		 * here in this call.
		 */

		dstLimit = dstRead + (TCL_UTF_MAX - 1);
		statePtr->flags = savedFlags;
		statePtr->inputEncodingFlags = savedIEFlags;
		statePtr->inputEncodingState = savedState;
		continue;
	    }

	    assert(dstWrote == 0);
	    assert(dstRead == 0);

	    /*
	     * We decoded only the bare CR, and we cannot read a translated
	     * char from that alone. We have to know what's next.  So why do
	     * we only have the one decoded char?
	     */

	    if (code != TCL_OK) {
		int read, decoded, count;
		char buffer[TCL_UTF_MAX + 1];

		/*
		 * Didn't get everything the buffer could offer
		 */

		statePtr->flags = savedFlags;
		statePtr->inputEncodingFlags = savedIEFlags;
		statePtr->inputEncodingState = savedState;

		assert(bufPtr->nextPtr == NULL
			|| BytesLeft(bufPtr->nextPtr) == 0 || 0 ==
			(statePtr->inputEncodingFlags & TCL_ENCODING_END));

		Tcl_ExternalToUtf(NULL, encoding, src, srcLen,
		(statePtr->inputEncodingFlags | TCL_ENCODING_NO_TERMINATE),
		&statePtr->inputEncodingState, buffer, sizeof(buffer),
		&read, &decoded, &count);

		if (count == 2) {
		    if (buffer[1] == '\n') {
			/* \r\n translate to \n */
			dst[0] = '\n';
			bufPtr->nextRemoved += read;
		    } else {
			dst[0] = '\r';
			bufPtr->nextRemoved += srcRead;
		    }

		    statePtr->inputEncodingFlags &= ~TCL_ENCODING_START;

		    Tcl_SetObjLength(objPtr, numBytes + 1);
		    return 1;
		}

	    } else if (GotFlag(statePtr, CHANNEL_EOF)) {
		/*
		 * The bare \r is the only char and we will never read a
		 * subsequent char to make the determination.
		 */

		dst[0] = '\r';
		bufPtr->nextRemoved = bufPtr->nextAdded;
		Tcl_SetObjLength(objPtr, numBytes + 1);
		return 1;
	    }

	    /*
	     * Revise the dstRead value so that the numChars calc below
	     * correctly computes zero characters read.
	     */

	    dstRead = numChars;

	    /* FALL THROUGH - get more data (dstWrote == 0) */
	}

	/*
	 * The translation transformation can only reduce the number of chars
	 * when it converts \r\n into \n. The reduction in the number of chars
	 * is the difference in bytes read and written.
	 */

	numChars -= (dstRead - dstWrote);

	if (charsToRead > 0 && numChars > charsToRead) {

	    /*
	     * TODO: This cannot happen anymore.
	     *
	     * We read more chars than allowed.  Reset limits to prevent that
	     * and try again.  Don't forget the extra padding of TCL_UTF_MAX
	     * bytes demanded by the Tcl_ExternalToUtf() call!
	     */

	    dstLimit = Tcl_UtfAtIndex(dst, charsToRead) - dst + (TCL_UTF_MAX - 1);
	    statePtr->flags = savedFlags;
	    statePtr->inputEncodingFlags = savedIEFlags;
	    statePtr->inputEncodingState = savedState;
	    continue;
	}

	if (dstWrote == 0) {
	    ChannelBuffer *nextPtr;

	    /*
	     * We were not able to read any chars.
	     */

	    assert(numChars == 0);

	    /*
	     * There is one situation where this is the correct final result.
	     * If the src buffer contains only a single \n byte, and we are in
	     * TCL_TRANSLATE_AUTO mode, and when the translation pass was made
	     * the INPUT_SAW_CR flag was set on the channel. In that case, the
	     * correct behavior is to consume that \n and produce the empty
	     * string.
	     */

	    if (dstRead == 1 && dst[0] == '\n') {
		assert(statePtr->inputTranslation == TCL_TRANSLATE_AUTO);

		goto consume;
	    }

	    /*
	     * Otherwise, reading zero characters indicates there's something
	     * incomplete at the end of the src buffer.  Maybe there were not
	     * enough src bytes to decode into a char.  Maybe a lone \r could
	     * not be translated (crlf mode).  Need to combine any unused src
	     * bytes we have in the first buffer with subsequent bytes to try
	     * again.
	     */

	    nextPtr = bufPtr->nextPtr;

	    if (nextPtr == NULL) {
		if (srcLen > 0) {
		    SetFlag(statePtr, CHANNEL_NEED_MORE_DATA);
		}
		Tcl_SetObjLength(objPtr, numBytes);
		return -1;
	    }

	    /*
	     * Space is made at the beginning of the buffer to copy the
	     * previous unused bytes there. Check first if the buffer we are
	     * using actually has enough space at its beginning for the data
	     * we are copying.  Because if not we will write over the buffer
	     * management information, especially the 'nextPtr'.
	     *
	     * Note that the BUFFER_PADDING (See AllocChannelBuffer) is used
	     * to prevent exactly this situation. I.e. it should never happen.
	     * Therefore it is ok to panic should it happen despite the
	     * precautions.
	     */

<<<<<<< HEAD
	    if (nextPtr->nextRemoved < (size_t)srcLen) {
=======
	    if (nextPtr->nextRemoved < srcLen) {
>>>>>>> 8261863d
		Tcl_Panic("Buffer Underflow, BUFFER_PADDING not enough");
	    }

	    nextPtr->nextRemoved -= srcLen;
	    memcpy(RemovePoint(nextPtr), src, srcLen);
	    RecycleBuffer(statePtr, bufPtr, 0);
	    statePtr->inQueueHead = nextPtr;
	    Tcl_SetObjLength(objPtr, numBytes);
	    return ReadChars(statePtr, objPtr, charsToRead, factorPtr);
	}

	statePtr->inputEncodingFlags &= ~TCL_ENCODING_START;

    consume:
	bufPtr->nextRemoved += srcRead;

	/*
	 * If this read contained multibyte characters, revise factorPtr so
	 * the next read will allocate bigger buffers.
	 */

	if (numChars && numChars < srcRead) {
	    *factorPtr = srcRead * UTF_EXPANSION_FACTOR / numChars;
	}
	Tcl_SetObjLength(objPtr, numBytes + dstWrote);
	return numChars;
    }
}

/*
 *---------------------------------------------------------------------------
 *
 * TranslateInputEOL --
 *
 *	Perform input EOL and EOF translation on the source buffer, leaving
 *	the translated result in the destination buffer.
 *
 * Results:
 *	The return value is 1 if the EOF character was found when copying
 *	bytes to the destination buffer, 0 otherwise.
 *
 * Side effects:
 *	None.
 *
 *---------------------------------------------------------------------------
 */

static void
TranslateInputEOL(
    ChannelState *statePtr,	/* Channel being read, for EOL translation and
				 * EOF character. */
    char *dstStart,		/* Output buffer filled with chars by applying
				 * appropriate EOL translation to source
				 * characters. */
    const char *srcStart,	/* Source characters. */
    int *dstLenPtr,		/* On entry, the maximum length of output
				 * buffer in bytes. On exit, the number of
				 * bytes actually used in output buffer. */
    int *srcLenPtr)		/* On entry, the length of source buffer. On
				 * exit, the number of bytes read from the
				 * source buffer. */
{
    const char *eof = NULL;
    int dstLen = *dstLenPtr;
    int srcLen = *srcLenPtr;
    int inEofChar = statePtr->inEofChar;

    /*
     * Depending on the translation mode in use, there's no need to scan more
     * srcLen bytes at srcStart than can possibly transform to dstLen bytes.
     * This keeps the scan for eof char below from being pointlessly long.
     */

    switch (statePtr->inputTranslation) {
    case TCL_TRANSLATE_LF:
    case TCL_TRANSLATE_CR:
	if (srcLen > dstLen) {
	    /*
	     * In these modes, each src byte become a dst byte.
	     */

	    srcLen = dstLen;
	}
	break;
    default:
	/*
	 * In other modes, at most 2 src bytes become a dst byte.
	 */

	if (srcLen/2 > dstLen) {
	    srcLen = 2 * dstLen;
	}
	break;
    }

    if (inEofChar != '\0') {
	/*
	 * Make sure we do not read past any logical end of channel input
	 * created by the presence of the input eof char.
	 */

	if ((eof = (const char *)memchr(srcStart, inEofChar, srcLen))) {
	    srcLen = eof - srcStart;
	}
    }

    switch (statePtr->inputTranslation) {
    case TCL_TRANSLATE_LF:
    case TCL_TRANSLATE_CR:
	if (dstStart != srcStart) {
	    memcpy(dstStart, srcStart, srcLen);
	}
	if (statePtr->inputTranslation == TCL_TRANSLATE_CR) {
	    char *dst = dstStart;
	    char *dstEnd = dstStart + srcLen;

	    while ((dst = (char *)memchr(dst, '\r', dstEnd - dst))) {
		*dst++ = '\n';
	    }
	}
	dstLen = srcLen;
	break;
    case TCL_TRANSLATE_CRLF: {
	const char *crFound, *src = srcStart;
	char *dst = dstStart;
	int lesser = (dstLen < srcLen) ? dstLen : srcLen;

	while ((crFound = (const char *)memchr(src, '\r', lesser))) {
	    int numBytes = crFound - src;
	    memmove(dst, src, numBytes);

	    dst += numBytes; dstLen -= numBytes;
	    src += numBytes; srcLen -= numBytes;
	    if (srcLen == 1) {
		/* valid src bytes end in \r */
		if (eof) {
		    *dst++ = '\r';
		    src++; srcLen--;
		} else {
		    lesser = 0;
		    break;
		}
	    } else if (src[1] == '\n') {
		*dst++ = '\n';
		src += 2; srcLen -= 2;
	    } else {
		*dst++ = '\r';
		src++; srcLen--;
	    }
	    dstLen--;
	    lesser = (dstLen < srcLen) ? dstLen : srcLen;
	}
	memmove(dst, src, lesser);
	srcLen = src + lesser - srcStart;
	dstLen = dst + lesser - dstStart;
	break;
    }
    case TCL_TRANSLATE_AUTO: {
	const char *crFound, *src = srcStart;
	char *dst = dstStart;
	int lesser;

	if (GotFlag(statePtr, INPUT_SAW_CR) && srcLen) {
	    if (*src == '\n') { src++; srcLen--; }
	    ResetFlag(statePtr, INPUT_SAW_CR);
	}
	lesser = (dstLen < srcLen) ? dstLen : srcLen;
	while ((crFound = (const char *)memchr(src, '\r', lesser))) {
	    int numBytes = crFound - src;
	    memmove(dst, src, numBytes);

	    dst[numBytes] = '\n';
	    dst += numBytes + 1; dstLen -= numBytes + 1;
	    src += numBytes + 1; srcLen -= numBytes + 1;
	    if (srcLen == 0) {
		SetFlag(statePtr, INPUT_SAW_CR);
	    } else if (*src == '\n') {
		src++; srcLen--;
	    }
	    lesser = (dstLen < srcLen) ? dstLen : srcLen;
	}
	memmove(dst, src, lesser);
	srcLen = src + lesser - srcStart;
	dstLen = dst + lesser - dstStart;
	break;
    }
    default:
	Tcl_Panic("unknown input translation %d", statePtr->inputTranslation);
    }
    *dstLenPtr = dstLen;
    *srcLenPtr = srcLen;

    if (srcStart + srcLen == eof) {
	/*
	 * EOF character was seen in EOL translated range. Leave current file
	 * position pointing at the EOF character, but don't store the EOF
	 * character in the output string.
	 *
	 * If CHANNEL_ENCODING_ERROR is set, it can only be because of data
	 * encountered after the EOF character, so it is nonsense.  Unset it.
	 */

	SetFlag(statePtr, CHANNEL_EOF | CHANNEL_STICKY_EOF);
	statePtr->inputEncodingFlags |= TCL_ENCODING_END;
	ResetFlag(statePtr, CHANNEL_BLOCKED|INPUT_SAW_CR|CHANNEL_ENCODING_ERROR);
    }
}

/*
 *----------------------------------------------------------------------
 *
 * Tcl_Ungets --
 *
 *	Causes the supplied string to be added to the input queue of the
 *	channel, at either the head or tail of the queue.
 *
 * Results:
 *	The number of bytes stored in the channel, or TCL_INDEX_NONE on error.
 *
 * Side effects:
 *	Adds input to the input queue of a channel.
 *
 *----------------------------------------------------------------------
 */

Tcl_Size
Tcl_Ungets(
    Tcl_Channel chan,		/* The channel for which to add the input. */
    const char *str,		/* The input itself. */
    Tcl_Size len,			/* The length of the input. */
    int atEnd)			/* If non-zero, add at end of queue; otherwise
				 * add at head of queue. */
{
    Channel *chanPtr;		/* The real IO channel. */
    ChannelState *statePtr;	/* State of actual channel. */
    ChannelBuffer *bufPtr;	/* Buffer to contain the data. */
    int flags;

    chanPtr = (Channel *) chan;
    statePtr = chanPtr->state;

    /*
     * This operation should occur at the top of a channel stack.
     */

    chanPtr = statePtr->topChanPtr;

    /*
     * CheckChannelErrors clears too many flag bits in this one case.
     */

    flags = statePtr->flags;
    if (CheckChannelErrors(statePtr, TCL_READABLE) != 0) {
	len = TCL_INDEX_NONE;
	goto done;
    }
    statePtr->flags = flags;

    /*
     * Clear the EOF flags, and clear the BLOCKED bit.
     */

    if (GotFlag(statePtr, CHANNEL_EOF)) {
	statePtr->inputEncodingFlags |= TCL_ENCODING_START;
    }
    ResetFlag(statePtr,
	    CHANNEL_BLOCKED | CHANNEL_STICKY_EOF | CHANNEL_EOF | INPUT_SAW_CR);
    statePtr->inputEncodingFlags &= ~TCL_ENCODING_END;

    bufPtr = AllocChannelBuffer(len);
    memcpy(InsertPoint(bufPtr), str, len);
    bufPtr->nextAdded += len;

    if (statePtr->inQueueHead == NULL) {
	bufPtr->nextPtr = NULL;
	statePtr->inQueueHead = bufPtr;
	statePtr->inQueueTail = bufPtr;
    } else if (atEnd) {
	bufPtr->nextPtr = NULL;
	statePtr->inQueueTail->nextPtr = bufPtr;
	statePtr->inQueueTail = bufPtr;
    } else {
	bufPtr->nextPtr = statePtr->inQueueHead;
	statePtr->inQueueHead = bufPtr;
    }

    /*
     * Update the notifier state so we don't block while there is still data
     * in the buffers.
     */

  done:
    UpdateInterest(chanPtr);
    return len;
}

/*
 *----------------------------------------------------------------------
 *
 * Tcl_Flush --
 *
 *	Flushes output data on a channel.
 *
 * Results:
 *	A standard Tcl result.
 *
 * Side effects:
 *	May flush output queued on this channel.
 *
 *----------------------------------------------------------------------
 */

int
Tcl_Flush(
    Tcl_Channel chan)		/* The Channel to flush. */
{
    int result;			/* Of calling FlushChannel. */
    Channel *chanPtr = (Channel *) chan;
				/* The actual channel. */
    ChannelState *statePtr = chanPtr->state;
				/* State of actual channel. */

    /*
     * This operation should occur at the top of a channel stack.
     */

    chanPtr = statePtr->topChanPtr;

    if (CheckChannelErrors(statePtr, TCL_WRITABLE) != 0) {
	return TCL_ERROR;
    }

    result = FlushChannel(NULL, chanPtr, 0);
    if (result != 0) {
	return TCL_ERROR;
    }

    return TCL_OK;
}

/*
 *----------------------------------------------------------------------
 *
 * DiscardInputQueued --
 *
 *	Discards any input read from the channel but not yet consumed by Tcl
 *	reading commands.
 *
 * Results:
 *	None.
 *
 * Side effects:
 *	May discard input from the channel. If discardLastBuffer is zero,
 *	leaves one buffer in place for back-filling.
 *
 *----------------------------------------------------------------------
 */

static void
DiscardInputQueued(
    ChannelState *statePtr,	/* Channel on which to discard the queued
				 * input. */
    int discardSavedBuffers)	/* If non-zero, discard all buffers including
				 * last one. */
{
    ChannelBuffer *bufPtr, *nxtPtr;
				/* Loop variables. */

    bufPtr = statePtr->inQueueHead;
    statePtr->inQueueHead = NULL;
    statePtr->inQueueTail = NULL;
    for (; bufPtr != NULL; bufPtr = nxtPtr) {
	nxtPtr = bufPtr->nextPtr;
	RecycleBuffer(statePtr, bufPtr, discardSavedBuffers);
    }

    /*
     * If discardSavedBuffers is nonzero, must also discard any previously
     * saved buffer in the saveInBufPtr field.
     */

    if (discardSavedBuffers && statePtr->saveInBufPtr != NULL) {
	ReleaseChannelBuffer(statePtr->saveInBufPtr);
	statePtr->saveInBufPtr = NULL;
    }
}

/*
 *---------------------------------------------------------------------------
 *
 * GetInput --
 *
 *	Reads input data from a device into a channel buffer.
 *
 *	IMPORTANT!  This routine is only called on a chanPtr argument
 *	that is the top channel of a stack!
 *
 * Results:
 *	The return value is the Posix error code if an error occurred while
 *	reading from the file, or 0 otherwise.
 *
 * Side effects:
 *	Reads from the underlying device.
 *
 *---------------------------------------------------------------------------
 */

static int
GetInput(
    Channel *chanPtr)		/* Channel to read input from. */
{
    int toRead;			/* How much to read? */
    int result;			/* Of calling driver. */
    int nread;			/* How much was read from channel? */
    ChannelBuffer *bufPtr;	/* New buffer to add to input queue. */
    ChannelState *statePtr = chanPtr->state;
				/* State info for channel */

    /*
     * Verify that all callers know better than to call us when
     * it's recorded that the next char waiting to be read is the
     * eofchar.
     */

    assert(!GotFlag(statePtr, CHANNEL_STICKY_EOF));

    /*
     * Prevent reading from a dead channel -- a channel that has been closed
     * but not yet deallocated, which can happen if the exit handler for
     * channel cleanup has run but the channel is still registered in some
     * interpreter.
     */

    if (CheckForDeadChannel(NULL, statePtr)) {
	return EINVAL;
    }

    /*
     * WARNING: There was once a comment here claiming that it was a bad idea
     * to make another call to the inputproc of a channel driver when EOF has
     * already been detected on the channel.  Through much of Tcl's history,
     * this warning was then completely negated by having all (most?) read
     * paths clear the EOF setting before reaching here.  So we had a guard
     * that was never triggered.
     *
     * Don't be tempted to restore the guard.  Even if EOF is set on the
     * channel, continue through and call the inputproc again.  This is the
     * way to enable the ability to [read] again beyond the EOF, which seems a
     * strange thing to do, but for which use cases exist [Tcl Bug 5adc350683]
     * and which may even be essential for channels representing things like
     * ttys or other devices where the stream might take the logical form of a
     * series of 'files' separated by an EOF condition.
     *
     * First check for more buffers in the pushback area of the topmost
     * channel in the stack and use them. They can be the result of a
     * transformation which went away without reading all the information
     * placed in the area when it was stacked.
     */

    if (chanPtr->inQueueHead != NULL) {
	/* TODO: Tests to cover this. */
	assert(statePtr->inQueueHead == NULL);

	statePtr->inQueueHead = chanPtr->inQueueHead;
	statePtr->inQueueTail = chanPtr->inQueueTail;
	chanPtr->inQueueHead = NULL;
	chanPtr->inQueueTail = NULL;
	return 0;
    }

    /*
     * Nothing in the pushback area, fall back to the usual handling (driver,
     * etc.)
     */

    /*
     * See if we can fill an existing buffer. If we can, read only as much as
     * will fit in it. Otherwise allocate a new buffer, add it to the input
     * queue and attempt to fill it to the max.
     */

    bufPtr = statePtr->inQueueTail;

    if ((bufPtr == NULL) || IsBufferFull(bufPtr)) {
	bufPtr = statePtr->saveInBufPtr;
	statePtr->saveInBufPtr = NULL;

	/*
	 * Check the actual buffersize against the requested buffersize.
	 * Saved buffers of the wrong size are squashed. This is done to honor
	 * dynamic changes of the buffersize made by the user.
         *
	 * TODO: Tests to cover this.
	 */

	if ((bufPtr != NULL)
		&& (bufPtr->bufLength != statePtr->bufSize + BUFFER_PADDING)) {
	    ReleaseChannelBuffer(bufPtr);
	    bufPtr = NULL;
	}

	if (bufPtr == NULL) {
	    bufPtr = AllocChannelBuffer(statePtr->bufSize);
	}
	bufPtr->nextPtr = NULL;

	toRead = SpaceLeft(bufPtr);
	assert((size_t)toRead == statePtr->bufSize);

	if (statePtr->inQueueTail == NULL) {
	    statePtr->inQueueHead = bufPtr;
	} else {
	    statePtr->inQueueTail->nextPtr = bufPtr;
	}
	statePtr->inQueueTail = bufPtr;
    } else {
	toRead = SpaceLeft(bufPtr);
    }

    PreserveChannelBuffer(bufPtr);
    nread = ChanRead(chanPtr, InsertPoint(bufPtr), toRead);
    ReleaseChannelBuffer(bufPtr);

    if (nread < 0) {
	result = Tcl_GetErrno();
    } else {
	result = 0;
	if (statePtr->inQueueTail != NULL) {
	    statePtr->inQueueTail->nextAdded += nread;
	}
    }

    return result;
}

/*
 *----------------------------------------------------------------------
 *
 * Tcl_Seek --
 *
 *	Implements seeking on Tcl Channels. This is a public function so that
 *	other C facilities may be implemented on top of it.
 *
 * Results:
 *	The new access point or -1 on error. If error, use Tcl_GetErrno() to
 *	retrieve the POSIX error code for the error that occurred.
 *
 * Side effects:
 *	May flush output on the channel. May discard queued input.
 *
 *----------------------------------------------------------------------
 */

long long
Tcl_Seek(
    Tcl_Channel chan,		/* The channel on which to seek. */
    long long offset,		/* Offset to seek to. */
    int mode)			/* Relative to which location to seek? */
{
    Channel *chanPtr = (Channel *) chan;
				/* The real IO channel. */
    ChannelState *statePtr = chanPtr->state;
				/* State info for channel */
    int inputBuffered, outputBuffered;
				/* # bytes held in buffers. */
    int result;			/* Of device driver operations. */
    long long curPos;		/* Position on the device. */
    int wasAsync;		/* Was the channel nonblocking before the seek
				 * operation? If so, must restore to
				 * non-blocking mode after the seek. */

    if (CheckChannelErrors(statePtr, TCL_WRITABLE | TCL_READABLE) != 0) {
	return -1;
    }

    /*
     * Disallow seek on dead channels - channels that have been closed but not
     * yet been deallocated. Such channels can be found if the exit handler
     * for channel cleanup has run but the channel is still registered in an
     * interpreter.
     */

    if (CheckForDeadChannel(NULL, statePtr)) {
	return -1;
    }

    /*
     * This operation should occur at the top of a channel stack.
     */

    chanPtr = statePtr->topChanPtr;

    /*
     * Disallow seek on channels whose type does not have a seek procedure
     * defined. This means that the channel does not support seeking.
     */

    if ((Tcl_ChannelWideSeekProc(chanPtr->typePtr) == NULL)
    ) {
	Tcl_SetErrno(EINVAL);
	return -1;
    }

    /*
     * Compute how much input and output is buffered. If both input and output
     * is buffered, cannot compute the current position.
     */

    inputBuffered = Tcl_InputBuffered(chan);
    outputBuffered = Tcl_OutputBuffered(chan);

    if ((inputBuffered != 0) && (outputBuffered != 0)) {
	Tcl_SetErrno(EFAULT);
	return -1;
    }

    /*
     * If we are seeking relative to the current position, compute the
     * corrected offset taking into account the amount of unread input.
     */

    if (mode == SEEK_CUR) {
	offset -= inputBuffered;
    }

    /*
     * Discard any queued input - this input should not be read after the
     * seek.
     */

    DiscardInputQueued(statePtr, 0);

    /*
     * Reset EOF and BLOCKED flags. We invalidate them by moving the access
     * point. Also clear CR related flags.
     */

    if (GotFlag(statePtr, CHANNEL_EOF)) {
	statePtr->inputEncodingFlags |= TCL_ENCODING_START;
    }
    ResetFlag(statePtr, CHANNEL_EOF | CHANNEL_STICKY_EOF | CHANNEL_BLOCKED |
	    INPUT_SAW_CR);
    statePtr->inputEncodingFlags &= ~TCL_ENCODING_END;

    /*
     * If the channel is in asynchronous output mode, switch it back to
     * synchronous mode and cancel any async flush that may be scheduled.
     * After the flush, the channel will be put back into asynchronous output
     * mode.
     */

    wasAsync = 0;
    if (GotFlag(statePtr, CHANNEL_NONBLOCKING)) {
	wasAsync = 1;
	result = StackSetBlockMode(chanPtr, TCL_MODE_BLOCKING);
	if (result != 0) {
	    return -1;
	}
	ResetFlag(statePtr, CHANNEL_NONBLOCKING);
	if (GotFlag(statePtr, BG_FLUSH_SCHEDULED)) {
	    ResetFlag(statePtr, BG_FLUSH_SCHEDULED);
	}
    }

    /*
     * If the flush fails we cannot recover the original position. In that
     * case the seek is not attempted because we do not know where the access
     * position is - instead we return the error. FlushChannel has already
     * called Tcl_SetErrno() to report the error upwards. If the flush
     * succeeds we do the seek also.
     */

    if (FlushChannel(NULL, chanPtr, 0) != 0) {
	curPos = -1;
    } else {
	/*
	 * Now seek to the new position in the channel as requested by the
	 * caller.
	 */

	curPos = ChanSeek(chanPtr, offset, mode, &result);
	if (curPos == -1) {
	    Tcl_SetErrno(result);
	}
    }

    /*
     * Restore to nonblocking mode if that was the previous behavior.
     *
     * NOTE: Even if there was an async flush active we do not restore it now
     * because we already flushed all the queued output, above.
     */

    if (wasAsync) {
	SetFlag(statePtr, CHANNEL_NONBLOCKING);
	result = StackSetBlockMode(chanPtr, TCL_MODE_NONBLOCKING);
	if (result != 0) {
	    return -1;
	}
    }

    return curPos;
}

/*
 *----------------------------------------------------------------------
 *
 * Tcl_Tell --
 *
 *	Returns the position of the next character to be read/written on this
 *	channel.
 *
 * Results:
 *	A nonnegative integer on success, -1 on failure. If failed, use
 *	Tcl_GetErrno() to retrieve the POSIX error code for the error that
 *	occurred.
 *
 * Side effects:
 *	None.
 *
 *----------------------------------------------------------------------
 */

long long
Tcl_Tell(
    Tcl_Channel chan)		/* The channel to return pos for. */
{
    Channel *chanPtr = (Channel *) chan;
				/* The real IO channel. */
    ChannelState *statePtr = chanPtr->state;
				/* State info for channel */
    int inputBuffered, outputBuffered;
				/* # bytes held in buffers. */
    int result;			/* Of calling device driver. */
    long long curPos;		/* Position on device. */

    if (CheckChannelErrors(statePtr, TCL_WRITABLE | TCL_READABLE) != 0) {
	return -1;
    }

    /*
     * Disallow tell on dead channels -- channels that have been closed but
     * not yet been deallocated. Such channels can be found if the exit
     * handler for channel cleanup has run but the channel is still registered
     * in an interpreter.
     */

    if (CheckForDeadChannel(NULL, statePtr)) {
	return -1;
    }

    /*
     * This operation should occur at the top of a channel stack.
     */

    chanPtr = statePtr->topChanPtr;

    /*
     * Disallow tell on channels whose type does not have a seek procedure
     * defined. This means that the channel does not support seeking.
     */

    if ((Tcl_ChannelWideSeekProc(chanPtr->typePtr) == NULL)
    ) {
	Tcl_SetErrno(EINVAL);
	return -1;
    }

    /*
     * Compute how much input and output is buffered. If both input and output
     * is buffered, cannot compute the current position.
     */

    inputBuffered = Tcl_InputBuffered(chan);
    outputBuffered = Tcl_OutputBuffered(chan);

    /*
     * Get the current position in the device and compute the position where
     * the next character will be read or written. Note that we prefer the
     * wideSeekProc if that is available and non-NULL...
     */

    curPos = ChanSeek(chanPtr, 0, SEEK_CUR, &result);
    if (curPos == -1) {
	Tcl_SetErrno(result);
	return -1;
    }

    if (inputBuffered != 0) {
	return curPos - inputBuffered;
    }
    return curPos + outputBuffered;
}

/*
 *---------------------------------------------------------------------------
 *
 * Tcl_TruncateChannel --
 *
 *	Truncate a channel to the given length.
 *
 * Results:
 *	TCL_OK on success, TCL_ERROR if the operation failed (e.g., is not
 *	supported by the type of channel, or the underlying OS operation
 *	failed in some way).
 *
 * Side effects:
 *	Seeks the channel to the current location. Sets errno on OS error.
 *
 *---------------------------------------------------------------------------
 */

int
Tcl_TruncateChannel(
    Tcl_Channel chan,		/* Channel to truncate. */
    long long length)		/* Length to truncate it to. */
{
    Channel *chanPtr = (Channel *) chan;
    Tcl_DriverTruncateProc *truncateProc =
	    Tcl_ChannelTruncateProc(chanPtr->typePtr);
    int result;

    if (truncateProc == NULL) {
	/*
	 * Feature not supported and it's not emulatable. Pretend it's
	 * returned an EINVAL, a very generic error!
	 */

	Tcl_SetErrno(EINVAL);
	return TCL_ERROR;
    }

    if (!GotFlag(chanPtr->state, TCL_WRITABLE)) {
	/*
	 * We require that the file was opened of writing. Do that check now
	 * so that we only flush if we think we're going to succeed.
	 */

	Tcl_SetErrno(EINVAL);
	return TCL_ERROR;
    }

    /*
     * Seek first to force a total flush of all pending buffers and ditch any
     * preread input data.
     */

    WillWrite(chanPtr);

    if (WillRead(chanPtr) == -1) {
        return TCL_ERROR;
    }

    /*
     * We're all flushed to disk now and we also don't have any unfortunate
     * input baggage around either; can truncate with impunity.
     */

    result = truncateProc(chanPtr->instanceData, length);
    if (result != 0) {
	Tcl_SetErrno(result);
	return TCL_ERROR;
    }
    return TCL_OK;
}

/*
 *---------------------------------------------------------------------------
 *
 * CheckChannelErrors --
 *
 *	See if the channel is in an ready state and can perform the desired
 *	operation.
 *
 * Results:
 *	The return value is 0 if the channel is OK, otherwise the return value
 *	is -1 and errno is set to indicate the error.
 *
 * Side effects:
 *	May clear the EOF and/or BLOCKED bits if reading from channel.
 *
 *---------------------------------------------------------------------------
 */

static int
CheckChannelErrors(
    ChannelState *statePtr,	/* Channel to check. */
    int flags)			/* Test if channel supports desired operation:
				 * TCL_READABLE, TCL_WRITABLE. Also indicates
				 * Raw read or write for special close
				 * processing */
{
    int direction = flags & (TCL_READABLE|TCL_WRITABLE);

    /*
     * Check for unreported error.
     */

    if (statePtr->unreportedError != 0) {
	Tcl_SetErrno(statePtr->unreportedError);
	statePtr->unreportedError = 0;

	/*
	 * TIP #219, Tcl Channel Reflection API.
	 * Move a deferred error message back into the channel bypass.
	 */

	if (statePtr->chanMsg != NULL) {
	    TclDecrRefCount(statePtr->chanMsg);
	}
	statePtr->chanMsg = statePtr->unreportedMsg;
	statePtr->unreportedMsg = NULL;
	return -1;
    }

    /*
     * Only the raw read and write operations are allowed during close in
     * order to drain data from stacked channels.
     */

    if (GotFlag(statePtr, CHANNEL_CLOSED) && !(flags & CHANNEL_RAW_MODE)) {
	Tcl_SetErrno(EACCES);
	return -1;
    }

    /*
     * Fail if the channel is not opened for desired operation.
     */

    if (GotFlag(statePtr, direction) == 0) {
	Tcl_SetErrno(EACCES);
	return -1;
    }

    /*
     * Fail if the channel is in the middle of a background copy.
     *
     * Don't do this tests for raw channels here or else the chaining in the
     * transformation drivers will fail with 'file busy' error instead of
     * retrieving and transforming the data to copy.
     */

    if (BUSY_STATE(statePtr, flags) && ((flags & CHANNEL_RAW_MODE) == 0)) {
	Tcl_SetErrno(EBUSY);
	return -1;
    }

    if (direction == TCL_READABLE) {
	ResetFlag(statePtr, CHANNEL_NEED_MORE_DATA);
    }

    return 0;
}

/*
 *----------------------------------------------------------------------
 *
 * Tcl_Eof --
 *
 *	Returns 1 if the channel is at EOF, 0 otherwise.
 *
 * Results:
 *	1 or 0, always.
 *
 * Side effects:
 *	None.
 *
 *----------------------------------------------------------------------
 */

int
Tcl_Eof(
    Tcl_Channel chan)		/* Does this channel have EOF? */
{
    ChannelState *statePtr = ((Channel *) chan)->state;
				/* State of real channel structure. */

    if (GotFlag(statePtr, CHANNEL_ENCODING_ERROR)) {
	return 0;
    }
    return GotFlag(statePtr, CHANNEL_EOF) ? 1 : 0;
}

/*
 *----------------------------------------------------------------------
 *
 * Tcl_InputBlocked --
 *
 *	Returns 1 if input is blocked on this channel, 0 otherwise.
 *
 * Results:
 *	0 or 1, always.
 *
 * Side effects:
 *	None.
 *
 *----------------------------------------------------------------------
 */

int
Tcl_InputBlocked(
    Tcl_Channel chan)		/* Is this channel blocked? */
{
    ChannelState *statePtr = ((Channel *) chan)->state;
				/* State of real channel structure. */

    return GotFlag(statePtr, CHANNEL_BLOCKED) ? 1 : 0;
}

/*
 *----------------------------------------------------------------------
 *
 * Tcl_InputBuffered --
 *
 *	Returns the number of bytes of input currently buffered in the common
 *	internal buffer of a channel.
 *
 * Results:
 *	The number of input bytes buffered, or zero if the channel is not open
 *	for reading.
 *
 * Side effects:
 *	None.
 *
 *----------------------------------------------------------------------
 */

int
Tcl_InputBuffered(
    Tcl_Channel chan)		/* The channel to query. */
{
    ChannelState *statePtr = ((Channel *) chan)->state;
				/* State of real channel structure. */
    ChannelBuffer *bufPtr;
    int bytesBuffered;

    for (bytesBuffered = 0, bufPtr = statePtr->inQueueHead; bufPtr != NULL;
	    bufPtr = bufPtr->nextPtr) {
	bytesBuffered += BytesLeft(bufPtr);
    }

    /*
     * Don't forget the bytes in the topmost pushback area.
     */

    for (bufPtr = statePtr->topChanPtr->inQueueHead; bufPtr != NULL;
	    bufPtr = bufPtr->nextPtr) {
	bytesBuffered += BytesLeft(bufPtr);
    }

    return bytesBuffered;
}

/*
 *----------------------------------------------------------------------
 *
 * Tcl_OutputBuffered --
 *
 *    Returns the number of bytes of output currently buffered in the common
 *    internal buffer of a channel.
 *
 * Results:
 *    The number of output bytes buffered, or zero if the channel is not open
 *    for writing.
 *
 * Side effects:
 *    None.
 *
 *----------------------------------------------------------------------
 */

int
Tcl_OutputBuffered(
    Tcl_Channel chan)		/* The channel to query. */
{
    ChannelState *statePtr = ((Channel *) chan)->state;
				/* State of real channel structure. */
    ChannelBuffer *bufPtr;
    int bytesBuffered;

    for (bytesBuffered = 0, bufPtr = statePtr->outQueueHead; bufPtr != NULL;
	    bufPtr = bufPtr->nextPtr) {
	bytesBuffered += BytesLeft(bufPtr);
    }
    if (statePtr->curOutPtr != NULL) {
	ChannelBuffer *curOutPtr = statePtr->curOutPtr;

	if (IsBufferReady(curOutPtr)) {
	    bytesBuffered += BytesLeft(curOutPtr);
	}
    }

    return bytesBuffered;
}

/*
 *----------------------------------------------------------------------
 *
 * Tcl_ChannelBuffered --
 *
 *	Returns the number of bytes of input currently buffered in the
 *	internal buffer (push back area) of a channel.
 *
 * Results:
 *	The number of input bytes buffered, or zero if the channel is not open
 *	for reading.
 *
 * Side effects:
 *	None.
 *
 *----------------------------------------------------------------------
 */

int
Tcl_ChannelBuffered(
    Tcl_Channel chan)		/* The channel to query. */
{
    Channel *chanPtr = (Channel *) chan;
				/* Real channel structure. */
    ChannelBuffer *bufPtr;
    int bytesBuffered = 0;

    for (bufPtr = chanPtr->inQueueHead; bufPtr != NULL;
	    bufPtr = bufPtr->nextPtr) {
	bytesBuffered += BytesLeft(bufPtr);
    }

    return bytesBuffered;
}

/*
 *----------------------------------------------------------------------
 *
 * Tcl_SetChannelBufferSize --
 *
 *	Sets the size of buffers to allocate to store input or output in the
 *	channel. The size must be between 1 byte and 1 MByte.
 *
 * Results:
 *	None.
 *
 * Side effects:
 *	Sets the size of buffers subsequently allocated for this channel.
 *
 *----------------------------------------------------------------------
 */

void
Tcl_SetChannelBufferSize(
    Tcl_Channel chan,		/* The channel whose buffer size to set. */
    Tcl_Size sz)			/* The size to set. */
{
    ChannelState *statePtr;	/* State of real channel structure. */

    /*
     * Clip the buffer size to force it into the [1,1M] range
     */

    if (sz < 1 || sz > (TCL_INDEX_NONE>>1)) {
	sz = 1;
    } else if (sz > MAX_CHANNEL_BUFFER_SIZE) {
	sz = MAX_CHANNEL_BUFFER_SIZE;
    }

    statePtr = ((Channel *) chan)->state;

    if (statePtr->bufSize == sz) {
	return;
    }
    statePtr->bufSize = sz;

    /*
     * If bufsize changes, need to get rid of old utility buffer.
     */

    if (statePtr->saveInBufPtr != NULL) {
	RecycleBuffer(statePtr, statePtr->saveInBufPtr, 1);
	statePtr->saveInBufPtr = NULL;
    }
    if ((statePtr->inQueueHead != NULL)
	    && (statePtr->inQueueHead->nextPtr == NULL)
	    && IsBufferEmpty(statePtr->inQueueHead)) {
	RecycleBuffer(statePtr, statePtr->inQueueHead, 1);
	statePtr->inQueueHead = NULL;
	statePtr->inQueueTail = NULL;
    }
}

/*
 *----------------------------------------------------------------------
 *
 * Tcl_GetChannelBufferSize --
 *
 *	Retrieves the size of buffers to allocate for this channel.
 *
 * Results:
 *	The size.
 *
 * Side effects:
 *	None.
 *
 *----------------------------------------------------------------------
 */

Tcl_Size
Tcl_GetChannelBufferSize(
    Tcl_Channel chan)		/* The channel for which to find the buffer
				 * size. */
{
    ChannelState *statePtr = ((Channel *) chan)->state;
				/* State of real channel structure. */

    return statePtr->bufSize;
}

/*
 *----------------------------------------------------------------------
 *
 * Tcl_BadChannelOption --
 *
 *	This procedure generates a "bad option" error message in an (optional)
 *	interpreter. It is used by channel drivers when a invalid Set/Get
 *	option is requested. Its purpose is to concatenate the generic options
 *	list to the specific ones and factorize the generic options error
 *	message string.
 *
 * Results:
 *	TCL_ERROR.
 *
 * Side effects:

 *	An error message is generated in interp's result object to indicate
 *	that a command was invoked with a bad option. The message has the
 *	form:
 *		bad option "blah": should be one of
 *		<...generic options...>+<...specific options...>
 *	"blah" is the optionName argument and "<specific options>" is a space
 *	separated list of specific option words. The function takes good care
 *	of inserting minus signs before each option, commas after, and an "or"
 *	before the last option.
 *
 *----------------------------------------------------------------------
 */

int
Tcl_BadChannelOption(
    Tcl_Interp *interp,		/* Current interpreter (can be NULL).*/
    const char *optionName,	/* 'bad option' name */
    const char *optionList)	/* Specific options list to append to the
				 * standard generic options. Can be NULL for
				 * generic options only. */
{
    if (interp != NULL) {
	const char *genericopt =
		"blocking buffering buffersize encoding eofchar profile translation";
	const char **argv;
	Tcl_Size argc, i;
	Tcl_DString ds;
        Tcl_Obj *errObj;

	Tcl_DStringInit(&ds);
	Tcl_DStringAppend(&ds, genericopt, TCL_INDEX_NONE);
	if (optionList && (*optionList)) {
	    TclDStringAppendLiteral(&ds, " ");
	    Tcl_DStringAppend(&ds, optionList, TCL_INDEX_NONE);
	}
	if (Tcl_SplitList(interp, Tcl_DStringValue(&ds),
		&argc, &argv) != TCL_OK) {
	    Tcl_Panic("malformed option list in channel driver");
	}
	Tcl_ResetResult(interp);
	errObj = Tcl_ObjPrintf("bad option \"%s\": should be one of ",
                optionName ? optionName : "");
	argc--;
	for (i = 0; i < argc; i++) {
	    Tcl_AppendPrintfToObj(errObj, "-%s, ", argv[i]);
	}
	Tcl_AppendPrintfToObj(errObj, "or -%s", argv[i]);
        Tcl_SetObjResult(interp, errObj);
	Tcl_DStringFree(&ds);
	Tcl_Free((void *)argv);
    }
    Tcl_SetErrno(EINVAL);
    return TCL_ERROR;
}

/*
 *----------------------------------------------------------------------
 *
 * Tcl_GetChannelOption --
 *
 *	Gets a mode associated with an IO channel. If the optionName arg is
 *	non NULL, retrieves the value of that option. If the optionName arg is
 *	NULL, retrieves a list of alternating option names and values for the
 *	given channel.
 *
 * Results:
 *	A standard Tcl result. Also sets the supplied DString to the string
 *	value of the option(s) returned.
 *
 * Side effects:
 *	None.
 *
 *----------------------------------------------------------------------
 */

int
Tcl_GetChannelOption(
    Tcl_Interp *interp,		/* For error reporting - can be NULL. */
    Tcl_Channel chan,		/* Channel on which to get option. */
    const char *optionName,	/* Option to get. */
    Tcl_DString *dsPtr)		/* Where to store value(s). */
{
    size_t len;			/* Length of optionName string. */
    char optionVal[128];	/* Buffer for snprintf. */
    Channel *chanPtr = (Channel *) chan;
    ChannelState *statePtr = chanPtr->state;
				/* State info for channel */
    int flags;

    /*
     * Disallow options on dead channels -- channels that have been closed but
     * not yet been deallocated. Such channels can be found if the exit
     * handler for channel cleanup has run but the channel is still registered
     * in an interpreter.
     */

    if (CheckForDeadChannel(interp, statePtr)) {
	return TCL_ERROR;
    }

    /*
     * This operation should occur at the top of a channel stack.
     */

    chanPtr = statePtr->topChanPtr;

    /*
     * If we are in the middle of a background copy, use the saved flags.
     */

    if (statePtr->csPtrR) {
	flags = statePtr->csPtrR->readFlags;
    } else if (statePtr->csPtrW) {
	flags = statePtr->csPtrW->writeFlags;
    } else {
	flags = statePtr->flags;
    }

    /*
     * If the optionName is NULL it means that we want a list of all options
     * and values.
     */

    if (optionName == NULL) {
	len = 0;
    } else {
	len = strlen(optionName);
    }

    if (len == 0 || HaveOpt(2, "-blocking")) {
	if (len == 0) {
	    Tcl_DStringAppendElement(dsPtr, "-blocking");
	}
	Tcl_DStringAppendElement(dsPtr,
		(flags & CHANNEL_NONBLOCKING) ? "0" : "1");
	if (len > 0) {
	    return TCL_OK;
	}
    }
    if (len == 0 || HaveOpt(7, "-buffering")) {
	if (len == 0) {
	    Tcl_DStringAppendElement(dsPtr, "-buffering");
	}
	if (flags & CHANNEL_LINEBUFFERED) {
	    Tcl_DStringAppendElement(dsPtr, "line");
	} else if (flags & CHANNEL_UNBUFFERED) {
	    Tcl_DStringAppendElement(dsPtr, "none");
	} else {
	    Tcl_DStringAppendElement(dsPtr, "full");
	}
	if (len > 0) {
	    return TCL_OK;
	}
    }
    if (len == 0 || HaveOpt(7, "-buffersize")) {
	if (len == 0) {
	    Tcl_DStringAppendElement(dsPtr, "-buffersize");
	}
	TclFormatInt(optionVal, statePtr->bufSize);
	Tcl_DStringAppendElement(dsPtr, optionVal);
	if (len > 0) {
	    return TCL_OK;
	}
    }
    if (len == 0 || HaveOpt(2, "-encoding")) {
	if (len == 0) {
	    Tcl_DStringAppendElement(dsPtr, "-encoding");
	}
	Tcl_DStringAppendElement(dsPtr,
	    Tcl_GetEncodingName(statePtr->encoding));
	if (len > 0) {
	    return TCL_OK;
	}
    }
    if (len == 0 || HaveOpt(2, "-eofchar")) {
	char buf[4] = "";
	if (len == 0) {
	    Tcl_DStringAppendElement(dsPtr, "-eofchar");
	}
	if ((flags & TCL_READABLE) && (statePtr->inEofChar != 0)) {
	    snprintf(buf, sizeof(buf), "%c", statePtr->inEofChar);
	}
	if (len > 0) {
		Tcl_DStringAppend(dsPtr, buf, TCL_INDEX_NONE);
	    return TCL_OK;
	}
	Tcl_DStringAppendElement(dsPtr, buf);
    }
    if (len == 0 || HaveOpt(1, "-profile")) {
	int profile;
	const char *profileName;
	if (len == 0) {
	    Tcl_DStringAppendElement(dsPtr, "-profile");
	}
	/* Note currently input and output profiles are same */
	profile = CHANNEL_PROFILE_GET(statePtr->inputEncodingFlags);
	profileName = TclEncodingProfileIdToName(interp, profile);
	if (profileName == NULL) {
	    return TCL_ERROR;
	}
	Tcl_DStringAppendElement(dsPtr, profileName);
	if (len > 0) {
	    return TCL_OK;
	}
    }
    if (len == 0 || HaveOpt(1, "-translation")) {
	if (len == 0) {
	    Tcl_DStringAppendElement(dsPtr, "-translation");
	}
	if (((flags & (TCL_READABLE|TCL_WRITABLE)) ==
		(TCL_READABLE|TCL_WRITABLE)) && (len == 0)) {
	    Tcl_DStringStartSublist(dsPtr);
	}
	if (flags & TCL_READABLE) {
	    if (statePtr->inputTranslation == TCL_TRANSLATE_AUTO) {
		Tcl_DStringAppendElement(dsPtr, "auto");
	    } else if (statePtr->inputTranslation == TCL_TRANSLATE_CR) {
		Tcl_DStringAppendElement(dsPtr, "cr");
	    } else if (statePtr->inputTranslation == TCL_TRANSLATE_CRLF) {
		Tcl_DStringAppendElement(dsPtr, "crlf");
	    } else {
		Tcl_DStringAppendElement(dsPtr, "lf");
	    }
	}
	if (flags & TCL_WRITABLE) {
	    if (statePtr->outputTranslation == TCL_TRANSLATE_AUTO) {
		Tcl_DStringAppendElement(dsPtr, "auto");
	    } else if (statePtr->outputTranslation == TCL_TRANSLATE_CR) {
		Tcl_DStringAppendElement(dsPtr, "cr");
	    } else if (statePtr->outputTranslation == TCL_TRANSLATE_CRLF) {
		Tcl_DStringAppendElement(dsPtr, "crlf");
	    } else {
		Tcl_DStringAppendElement(dsPtr, "lf");
	    }
	}
	if (!(flags & (TCL_READABLE|TCL_WRITABLE))) {
	    /*
	     * Not readable or writable (e.g. server socket)
	     */

	    Tcl_DStringAppendElement(dsPtr, "auto");
	}
	if (((flags & (TCL_READABLE|TCL_WRITABLE)) ==
		(TCL_READABLE|TCL_WRITABLE)) && (len == 0)) {
	    Tcl_DStringEndSublist(dsPtr);
	}
	if (len > 0) {
	    return TCL_OK;
	}
    }

    if (chanPtr->typePtr->getOptionProc != NULL) {
	/*
	 * Let the driver specific handle additional options and result code
	 * and message.
	 */

	return chanPtr->typePtr->getOptionProc(chanPtr->instanceData, interp,
		optionName, dsPtr);
    } else {
	/*
	 * No driver specific options case.
	 */

	if (len == 0) {
	    return TCL_OK;
	}
	return Tcl_BadChannelOption(interp, optionName, NULL);
    }
}

/*
 *---------------------------------------------------------------------------
 *
 * Tcl_SetChannelOption --
 *
 *	Sets an option on a channel.
 *
 * Results:
 *	A standard Tcl result. On error, sets interp's result object if
 *	interp is not NULL.
 *
 * Side effects:
 *	May modify an option on a device.
 *
 *---------------------------------------------------------------------------
 */

int
Tcl_SetChannelOption(
    Tcl_Interp *interp,		/* For error reporting - can be NULL. */
    Tcl_Channel chan,		/* Channel on which to set mode. */
    const char *optionName,	/* Which option to set? */
    const char *newValue)	/* New value for option. */
{
    Channel *chanPtr = (Channel *) chan;
				/* The real IO channel. */
    ChannelState *statePtr = chanPtr->state;
				/* State info for channel */
    size_t len;			/* Length of optionName string. */
    Tcl_Size argc;
    const char **argv = NULL;

    /*
     * If the channel is in the middle of a background copy, fail.
     */

    if (statePtr->csPtrR || statePtr->csPtrW) {
	if (interp) {
	    Tcl_SetObjResult(interp, Tcl_NewStringObj(
                    "unable to set channel options: background copy in"
                    " progress", TCL_INDEX_NONE));
	}
	return TCL_ERROR;
    }

    /*
     * Disallow options on dead channels -- channels that have been closed but
     * not yet been deallocated. Such channels can be found if the exit
     * handler for channel cleanup has run but the channel is still registered
     * in an interpreter.
     */

    if (CheckForDeadChannel(NULL, statePtr)) {
	return TCL_ERROR;
    }

    /*
     * This operation should occur at the top of a channel stack.
     */

    chanPtr = statePtr->topChanPtr;

    len = strlen(optionName);

    if (HaveOpt(2, "-blocking")) {
	int newMode;

	if (Tcl_GetBoolean(interp, newValue, &newMode) == TCL_ERROR) {
	    return TCL_ERROR;
	}
	if (newMode) {
	    newMode = TCL_MODE_BLOCKING;
	} else {
	    newMode = TCL_MODE_NONBLOCKING;
	}
	return SetBlockMode(interp, chanPtr, newMode);
    } else if (HaveOpt(7, "-buffering")) {
	len = strlen(newValue);
	if ((newValue[0] == 'f') && (strncmp(newValue, "full", len) == 0)) {
	    ResetFlag(statePtr, CHANNEL_UNBUFFERED | CHANNEL_LINEBUFFERED);
	} else if ((newValue[0] == 'l') &&
		(strncmp(newValue, "line", len) == 0)) {
	    ResetFlag(statePtr, CHANNEL_UNBUFFERED);
	    SetFlag(statePtr, CHANNEL_LINEBUFFERED);
	} else if ((newValue[0] == 'n') &&
		(strncmp(newValue, "none", len) == 0)) {
	    ResetFlag(statePtr, CHANNEL_LINEBUFFERED);
	    SetFlag(statePtr, CHANNEL_UNBUFFERED);
	} else if (interp) {
            Tcl_SetObjResult(interp, Tcl_NewStringObj(
                    "bad value for -buffering: must be one of"
                    " full, line, or none", TCL_INDEX_NONE));
            return TCL_ERROR;
	}
	return TCL_OK;
    } else if (HaveOpt(7, "-buffersize")) {
	Tcl_WideInt newBufferSize;
	Tcl_Obj obj;
	int code;

	obj.refCount = 1;
	obj.bytes = (char *)newValue;
	obj.length = strlen(newValue);
	obj.typePtr = NULL;

	code = Tcl_GetWideIntFromObj(interp, &obj, &newBufferSize);
	TclFreeInternalRep(&obj);

	if (code == TCL_ERROR) {
	    return TCL_ERROR;
	}
	Tcl_SetChannelBufferSize(chan, newBufferSize);
	return TCL_OK;
    } else if (HaveOpt(2, "-encoding")) {
	Tcl_Encoding encoding;
	int profile;

	if ((newValue[0] == '\0') || (strcmp(newValue, "binary") == 0)) {
	    encoding = Tcl_GetEncoding(NULL, "iso8859-1");
	    CHANNEL_PROFILE_SET(statePtr->inputEncodingFlags
		    ,CHANNEL_PROFILE_GET(statePtr->inputEncodingFlags)
			|TCL_ENCODING_PROFILE_STRICT);
	    CHANNEL_PROFILE_SET(statePtr->outputEncodingFlags
		    ,CHANNEL_PROFILE_GET(statePtr->outputEncodingFlags)
			|TCL_ENCODING_PROFILE_STRICT);
	} else {
	    encoding = Tcl_GetEncoding(interp, newValue);
	    if (encoding == NULL) {
		return TCL_ERROR;
	    }
	}

	/*
	 * When the channel has an escape sequence driven encoding such as
	 * iso2022, the terminated escape sequence must write to the buffer.
	 */

	if ((statePtr->encoding != GetBinaryEncoding())
		&& !(statePtr->outputEncodingFlags & TCL_ENCODING_START)
		&& (CheckChannelErrors(statePtr, TCL_WRITABLE) == 0)) {
	    statePtr->outputEncodingFlags |= TCL_ENCODING_END;
	    WriteChars(chanPtr, "", 0);
	}
	Tcl_FreeEncoding(statePtr->encoding);
	statePtr->encoding = encoding;
	statePtr->inputEncodingState = NULL;
	profile = CHANNEL_PROFILE_GET(statePtr->inputEncodingFlags);
	statePtr->inputEncodingFlags = TCL_ENCODING_START;
	CHANNEL_PROFILE_SET(statePtr->inputEncodingFlags, profile);
	statePtr->outputEncodingState = NULL;
	statePtr->outputEncodingFlags = TCL_ENCODING_START;
	CHANNEL_PROFILE_SET(statePtr->outputEncodingFlags, profile); /* Same as input */
	ResetFlag(statePtr, CHANNEL_NEED_MORE_DATA|CHANNEL_ENCODING_ERROR);
	UpdateInterest(chanPtr);
	return TCL_OK;
    } else if (HaveOpt(2, "-eofchar")) {
	if (!newValue[0] || (!(newValue[0] & 0x80) && (!newValue[1]
#ifndef TCL_NO_DEPRECATED
		|| !strcmp(newValue+1, " {}")
#endif
		))) {
	    if (GotFlag(statePtr, TCL_READABLE)) {
		statePtr->inEofChar = newValue[0];
	    }
	} else {
	    if (interp) {
		Tcl_SetObjResult(interp, Tcl_NewStringObj(
			"bad value for -eofchar: must be non-NUL ASCII"
			" character", TCL_INDEX_NONE));
	    }
	    Tcl_Free((void *)argv);
	    return TCL_ERROR;
	}
	if (argv != NULL) {
	    Tcl_Free((void *)argv);
	}

	/*
	 * [Bug 930851] Reset EOF and BLOCKED flags. Changing the character
	 * which signals eof can transform a current eof condition into a 'go
	 * ahead'. Ditto for blocked.
	 */

	if (GotFlag(statePtr, CHANNEL_EOF)) {
	    statePtr->inputEncodingFlags |= TCL_ENCODING_START;
	}
	ResetFlag(statePtr, CHANNEL_EOF|CHANNEL_STICKY_EOF|CHANNEL_BLOCKED);
	statePtr->inputEncodingFlags &= ~TCL_ENCODING_END;
	return TCL_OK;
    } else if (HaveOpt(1, "-profile")) {
	int profile;
	if (TclEncodingProfileNameToId(interp, newValue, &profile) != TCL_OK) {
	    return TCL_ERROR;
	}
	CHANNEL_PROFILE_SET(statePtr->inputEncodingFlags, profile);
	CHANNEL_PROFILE_SET(statePtr->outputEncodingFlags, profile);
	ResetFlag(statePtr, CHANNEL_NEED_MORE_DATA|CHANNEL_ENCODING_ERROR);
	return TCL_OK;
    } else if (HaveOpt(1, "-translation")) {
	const char *readMode, *writeMode;

	if (Tcl_SplitList(interp, newValue, &argc, &argv) == TCL_ERROR) {
	    return TCL_ERROR;
	}

	if (argc == 1) {
	    readMode = GotFlag(statePtr, TCL_READABLE) ? argv[0] : NULL;
	    writeMode = GotFlag(statePtr, TCL_WRITABLE) ? argv[0] : NULL;
	} else if (argc == 2) {
	    readMode = GotFlag(statePtr, TCL_READABLE) ? argv[0] : NULL;
	    writeMode = GotFlag(statePtr, TCL_WRITABLE) ? argv[1] : NULL;
	} else {
	    if (interp) {
		Tcl_SetObjResult(interp, Tcl_NewStringObj(
			"bad value for -translation: must be a one or two"
			" element list", TCL_INDEX_NONE));
	    }
	    Tcl_Free((void *)argv);
	    return TCL_ERROR;
	}

	if (readMode) {
	    TclEolTranslation translation;

	    if (*readMode == '\0') {
		translation = statePtr->inputTranslation;
	    } else if (strcmp(readMode, "auto") == 0) {
		translation = TCL_TRANSLATE_AUTO;
	    } else if (strcmp(readMode, "binary") == 0) {
		translation = TCL_TRANSLATE_LF;
		statePtr->inEofChar = 0;
		Tcl_FreeEncoding(statePtr->encoding);
		statePtr->encoding = Tcl_GetEncoding(NULL, "iso8859-1");
		CHANNEL_PROFILE_SET(statePtr->inputEncodingFlags
			,CHANNEL_PROFILE_GET(statePtr->inputEncodingFlags)
			    |TCL_ENCODING_PROFILE_STRICT);
		CHANNEL_PROFILE_SET(statePtr->outputEncodingFlags
			,CHANNEL_PROFILE_GET(statePtr->outputEncodingFlags)
			    |TCL_ENCODING_PROFILE_STRICT);
	    } else if (strcmp(readMode, "lf") == 0) {
		translation = TCL_TRANSLATE_LF;
	    } else if (strcmp(readMode, "cr") == 0) {
		translation = TCL_TRANSLATE_CR;
	    } else if (strcmp(readMode, "crlf") == 0) {
		translation = TCL_TRANSLATE_CRLF;
	    } else if (strcmp(readMode, "platform") == 0) {
		translation = TCL_PLATFORM_TRANSLATION;
	    } else {
		if (interp) {
		    Tcl_SetObjResult(interp, Tcl_NewStringObj(
			    "bad value for -translation: must be one of "
                            "auto, binary, cr, lf, crlf, or platform", TCL_INDEX_NONE));
		}
		Tcl_Free((void *)argv);
		return TCL_ERROR;
	    }

	    /*
	     * Reset the EOL flags since we need to look at any buffered data
	     * to see if the new translation mode allows us to complete the
	     * line.
	     */

	    if (translation != statePtr->inputTranslation) {
		statePtr->inputTranslation = translation;
		ResetFlag(statePtr, INPUT_SAW_CR | CHANNEL_NEED_MORE_DATA);
		UpdateInterest(chanPtr);
	    }
	}
	if (writeMode) {
	    if (*writeMode == '\0') {
		/* Do nothing. */
	    } else if (strcmp(writeMode, "auto") == 0) {
		/*
		 * This is a hack to get TCP sockets to produce output in CRLF
		 * mode if they are being set into AUTO mode. A better
		 * solution for achieving this effect will be coded later.
		 */

		if (strcmp(Tcl_ChannelName(chanPtr->typePtr), "tcp") == 0) {
		    statePtr->outputTranslation = TCL_TRANSLATE_CRLF;
		} else {
		    statePtr->outputTranslation = TCL_PLATFORM_TRANSLATION;
		}
	    } else if (strcmp(writeMode, "binary") == 0) {
		statePtr->outputTranslation = TCL_TRANSLATE_LF;
		Tcl_FreeEncoding(statePtr->encoding);
		statePtr->encoding = Tcl_GetEncoding(NULL, "iso8859-1");
		CHANNEL_PROFILE_SET(statePtr->inputEncodingFlags
			,CHANNEL_PROFILE_GET(statePtr->inputEncodingFlags)
			    |TCL_ENCODING_PROFILE_STRICT);
		CHANNEL_PROFILE_SET(statePtr->outputEncodingFlags
			,CHANNEL_PROFILE_GET(statePtr->outputEncodingFlags)
			    |TCL_ENCODING_PROFILE_STRICT);
	    } else if (strcmp(writeMode, "lf") == 0) {
		statePtr->outputTranslation = TCL_TRANSLATE_LF;
	    } else if (strcmp(writeMode, "cr") == 0) {
		statePtr->outputTranslation = TCL_TRANSLATE_CR;
	    } else if (strcmp(writeMode, "crlf") == 0) {
		statePtr->outputTranslation = TCL_TRANSLATE_CRLF;
	    } else if (strcmp(writeMode, "platform") == 0) {
		statePtr->outputTranslation = TCL_PLATFORM_TRANSLATION;
	    } else {
		if (interp) {
		    Tcl_SetObjResult(interp, Tcl_NewStringObj(
			    "bad value for -translation: must be one of "
                            "auto, binary, cr, lf, crlf, or platform", TCL_INDEX_NONE));
		}
		Tcl_Free((void *)argv);
		return TCL_ERROR;
	    }
	}
	Tcl_Free((void *)argv);
	return TCL_OK;
    } else if (chanPtr->typePtr->setOptionProc != NULL) {
	return chanPtr->typePtr->setOptionProc(chanPtr->instanceData, interp,
		optionName, newValue);
    } else {
	return Tcl_BadChannelOption(interp, optionName, NULL);
    }

    return TCL_OK;
}

/*
 *----------------------------------------------------------------------
 *
 * CleanupChannelHandlers --
 *
 *	Removes channel handlers that refer to the supplied interpreter, so
 *	that if the actual channel is not closed now, these handlers will not
 *	run on subsequent events on the channel. This would be erroneous,
 *	because the interpreter no longer has a reference to this channel.
 *
 * Results:
 *	None.
 *
 * Side effects:
 *	Removes channel handlers.
 *
 *----------------------------------------------------------------------
 */

static void
CleanupChannelHandlers(
    Tcl_Interp *interp,
    Channel *chanPtr)
{
    ChannelState *statePtr = chanPtr->state;
				/* State info for channel */
    EventScriptRecord *sPtr, *prevPtr, *nextPtr;

    /*
     * Remove fileevent records on this channel that refer to the given
     * interpreter.
     */

    for (sPtr = statePtr->scriptRecordPtr, prevPtr = NULL;
	    sPtr != NULL; sPtr = nextPtr) {
	nextPtr = sPtr->nextPtr;
	if (sPtr->interp == interp) {
	    if (prevPtr == NULL) {
		statePtr->scriptRecordPtr = nextPtr;
	    } else {
		prevPtr->nextPtr = nextPtr;
	    }

	    Tcl_DeleteChannelHandler((Tcl_Channel) chanPtr,
		    TclChannelEventScriptInvoker, sPtr);

	    TclDecrRefCount(sPtr->scriptPtr);
	    Tcl_Free(sPtr);
	} else {
	    prevPtr = sPtr;
	}
    }
}

/*
 *----------------------------------------------------------------------
 *
 * Tcl_NotifyChannel --
 *
 *	This procedure is called by a channel driver when a driver detects an
 *	event on a channel. This procedure is responsible for actually
 *	handling the event by invoking any channel handler callbacks.
 *
 * Results:
 *	None.
 *
 * Side effects:
 *	Whatever the channel handler callback procedure does.
 *
 *----------------------------------------------------------------------
 */

void
Tcl_NotifyChannel(
    Tcl_Channel channel,	/* Channel that detected an event. */
    int mask)			/* OR'ed combination of TCL_READABLE,
				 * TCL_WRITABLE, or TCL_EXCEPTION: indicates
				 * which events were detected. */
{
    Channel *chanPtr = (Channel *) channel;
    ChannelState *statePtr = chanPtr->state;
				/* State info for channel */
    ChannelHandler *chPtr;
    ThreadSpecificData *tsdPtr = TCL_TSD_INIT(&dataKey);
    NextChannelHandler nh;
    Channel *upChanPtr;
    const Tcl_ChannelType *upTypePtr;

    /*
     * In contrast to the other API functions this procedure walks towards the
     * top of a stack and not down from it.
     *
     * The channel calling this procedure is the one who generated the event,
     * and thus does not take part in handling it. IOW, its HandlerProc is not
     * called, instead we begin with the channel above it.
     *
     * This behaviour also allows the transformation channels to generate
     * their own events and pass them upward.
     */

    while (mask && (chanPtr->upChanPtr != NULL)) {
	Tcl_DriverHandlerProc *upHandlerProc;

	upChanPtr = chanPtr->upChanPtr;
	upTypePtr = upChanPtr->typePtr;
	upHandlerProc = Tcl_ChannelHandlerProc(upTypePtr);
	if (upHandlerProc != NULL) {
	    mask = upHandlerProc(upChanPtr->instanceData, mask);
	}

	/*
	 * ELSE: Ignore transformations which are unable to handle the event
	 * coming from below. Assume that they don't change the mask and pass
	 * it on.
	 */

	chanPtr = upChanPtr;
    }

    channel = (Tcl_Channel) chanPtr;

    /*
     * Here we have either reached the top of the stack or the mask is empty.
     * We break out of the procedure if it is the latter.
     */

    if (!mask) {
	return;
    }

    /*
     * We are now above the topmost channel in a stack and have events left.
     * Now call the channel handlers as usual.
     *
     * Preserve the channel struct in case the script closes it.
     */

    TclChannelPreserve((Tcl_Channel)channel);
    Tcl_Preserve(statePtr);

    /*
     * Avoid processing if the channel owner has been changed.
     */
    if (statePtr->managingThread != Tcl_GetCurrentThread()) {
	goto done;
    }

    /*
     * If we are flushing in the background, be sure to call FlushChannel for
     * writable events. Note that we have to discard the writable event so we
     * don't call any write handlers before the flush is complete.
     */

    if (GotFlag(statePtr, BG_FLUSH_SCHEDULED) && (mask & TCL_WRITABLE)) {
	if (0 == FlushChannel(NULL, chanPtr, 1)) {
	    mask &= ~TCL_WRITABLE;
	}
    }

    /*
     * Add this invocation to the list of recursive invocations of
     * Tcl_NotifyChannel.
     */

    nh.nextHandlerPtr = NULL;
    nh.nestedHandlerPtr = tsdPtr->nestedHandlerPtr;
    tsdPtr->nestedHandlerPtr = &nh;

    for (chPtr = statePtr->chPtr; chPtr != NULL; ) {
	/*
	 * If this channel handler is interested in any of the events that
	 * have occurred on the channel, invoke its procedure.
	 */

	if ((chPtr->mask & mask) != 0) {
	    nh.nextHandlerPtr = chPtr->nextPtr;
	    chPtr->proc(chPtr->clientData, chPtr->mask & mask);
	    chPtr = nh.nextHandlerPtr;
	} else {
	    chPtr = chPtr->nextPtr;
	}

	/*
	 * Stop if the channel owner has been changed in-between.
	 */
	if (chanPtr->state->managingThread != Tcl_GetCurrentThread()) {
	    goto done;
	}
    }

    /*
     * Update the notifier interest, since it may have changed after invoking
     * event handlers. Skip that if the channel was deleted in the call to the
     * channel handler.
     */

    if (chanPtr->typePtr != NULL) {
	/*
	 * TODO: This call may not be needed.  If a handler induced a
	 * change in interest, that handler should have made its own
	 * UpdateInterest() call, one would think.
	 */
	UpdateInterest(chanPtr);
    }

done:
    Tcl_Release(statePtr);
    TclChannelRelease(channel);

    tsdPtr->nestedHandlerPtr = nh.nestedHandlerPtr;
}

/*
 *----------------------------------------------------------------------
 *
 * UpdateInterest --
 *
 *	Arrange for the notifier to call us back at appropriate times based on
 *	the current state of the channel.
 *
 * Results:
 *	None.
 *
 * Side effects:
 *	May schedule a timer or driver handler.
 *
 *----------------------------------------------------------------------
 */

static void
UpdateInterest(
    Channel *chanPtr)		/* Channel to update. */
{
    ChannelState *statePtr = chanPtr->state;
				/* State info for channel */
    int mask = statePtr->interestMask;

    if (chanPtr->typePtr == NULL) {
	/* Do not update interest on a closed channel */
	return;
    }

    /*
     * If there are flushed buffers waiting to be written, then we need to
     * watch for the channel to become writable.
     */

    if (GotFlag(statePtr, BG_FLUSH_SCHEDULED)) {
	mask |= TCL_WRITABLE;
    }

    /*
     * If there is data in the input queue, and we aren't waiting for more
     * data, then we need to schedule a timer so we don't block in the
     * notifier. Also, cancel the read interest so we don't get duplicate
     * events.
     */

    if (mask & TCL_READABLE) {
	if (!GotFlag(statePtr, CHANNEL_NEED_MORE_DATA)
		&& (statePtr->inQueueHead != NULL)
		&& IsBufferReady(statePtr->inQueueHead)) {
	    mask &= ~TCL_READABLE;

	    /*
	     * Andreas Kupries, April 11, 2003
	     *
	     * Some operating systems (Solaris 2.6 and higher (but not Solaris
	     * 2.5, go figure)) generate READABLE and EXCEPTION events when
	     * select()'ing [*] on a plain file, even if EOF was not yet
	     * reached. This is a problem in the following situation:
	     *
	     * - An extension asks to get both READABLE and EXCEPTION events.
	     * - It reads data into a buffer smaller than the buffer used by
	     *	 Tcl itself.
	     * - It does not process all events in the event queue, but only
	     *	 one, at least in some situations.
	     *
	     * In that case we can get into a situation where
	     *
	     * - Tcl drops READABLE here, because it has data in its own
	     *	 buffers waiting to be read by the extension.
	     * - A READABLE event is synthesized via timer.
	     * - The OS still reports the EXCEPTION condition on the file.
	     * - And the extension gets the EXCEPTION event first, and handles
	     *	 this as EOF.
	     *
	     * End result ==> Premature end of reading from a file.
	     *
	     * The concrete example is 'Expect', and its [expect] command
	     * (and at the C-level, deep in the bowels of Expect,
	     * 'exp_get_next_event'. See marker 'SunOS' for commentary in
	     * that function too).
	     *
	     * [*] As the Tcl notifier does. See also for marker 'SunOS' in
	     * file 'exp_event.c' of Expect.
	     *
	     * Our solution here is to drop the interest in the EXCEPTION
	     * events too. This compiles on all platforms, and also passes the
	     * testsuite on all of them.
	     */

	    mask &= ~TCL_EXCEPTION;

	    if (!statePtr->timer) {
		TclChannelPreserve((Tcl_Channel)chanPtr);
		statePtr->timerChanPtr = chanPtr;
		statePtr->timer = Tcl_CreateTimerHandler(SYNTHETIC_EVENT_TIME,
		    ChannelTimerProc, chanPtr);
	    }
	}
    }

    if (!statePtr->timer
	&& mask & TCL_WRITABLE
	&& GotFlag(statePtr, CHANNEL_NONBLOCKING)) {

	TclChannelPreserve((Tcl_Channel)chanPtr);
	statePtr->timerChanPtr = chanPtr;
	statePtr->timer = Tcl_CreateTimerHandler(SYNTHETIC_EVENT_TIME,
	    ChannelTimerProc,chanPtr);
    }


    ChanWatch(chanPtr, mask);
}

/*
 *----------------------------------------------------------------------
 *
 * ChannelTimerProc --
 *
 *	Timer handler scheduled by UpdateInterest to monitor the channel
 *	buffers until they are empty.
 *
 * Results:
 *	None.
 *
 * Side effects:
 *	May invoke channel handlers.
 *
 *----------------------------------------------------------------------
 */

static void
ChannelTimerProc(
    void *clientData)
{
    Channel *chanPtr = (Channel *)clientData;
    /* State info for channel */
    ChannelState *statePtr = chanPtr->state;

    /* TclChannelPreserve() must be called before the current function was
     * scheduled, is already in effect.  In this function it guards against
     * deallocation in Tcl_NotifyChannel and also keps the channel preserved
     * until ChannelTimerProc is later called again.
     */

    if (chanPtr->typePtr == NULL) {
	CleanupTimerHandler(statePtr);
    } else {
	Tcl_Preserve(statePtr);
	statePtr->timer = NULL;
	if (statePtr->interestMask & TCL_WRITABLE
	    && GotFlag(statePtr, CHANNEL_NONBLOCKING)
	    && !GotFlag(statePtr, BG_FLUSH_SCHEDULED)
	    ) {
	    /*
	     * Restart the timer in case a channel handler reenters the event loop
	     * before UpdateInterest gets called by Tcl_NotifyChannel.
	     */
	    statePtr->timer = Tcl_CreateTimerHandler(SYNTHETIC_EVENT_TIME,
		ChannelTimerProc,chanPtr);
	    Tcl_NotifyChannel((Tcl_Channel) chanPtr, TCL_WRITABLE);
	} else {
	    /* The channel may have just been closed from within Tcl_NotifyChannel */
	    if (!GotFlag(statePtr, CHANNEL_INCLOSE)) {
		if (!GotFlag(statePtr, CHANNEL_NEED_MORE_DATA)
		    && (statePtr->interestMask & TCL_READABLE)
		    && (statePtr->inQueueHead != NULL)
		    && IsBufferReady(statePtr->inQueueHead)) {
		    /*
		     * Restart the timer in case a channel handler reenters the event loop
		     * before UpdateInterest gets called by Tcl_NotifyChannel.
		     */

		    statePtr->timer = Tcl_CreateTimerHandler(SYNTHETIC_EVENT_TIME,
			ChannelTimerProc,chanPtr);
		    Tcl_NotifyChannel((Tcl_Channel) chanPtr, TCL_READABLE);
		} else {
		    CleanupTimerHandler(statePtr);
		    UpdateInterest(chanPtr);
		}
	    } else {
		CleanupTimerHandler(statePtr);
	    }
	}
	Tcl_Release(statePtr);
    }
}

static void
DeleteTimerHandler(
    ChannelState *statePtr
)
{
    if (statePtr->timer != NULL) {
	Tcl_DeleteTimerHandler(statePtr->timer);
	CleanupTimerHandler(statePtr);
    }
}
static void
CleanupTimerHandler(
    ChannelState *statePtr
){
    TclChannelRelease((Tcl_Channel)statePtr->timerChanPtr);
    statePtr->timer = NULL;
    statePtr->timerChanPtr = NULL;
}

/*
 *----------------------------------------------------------------------
 *
 * Tcl_CreateChannelHandler --
 *
 *	Arrange for a given procedure to be invoked whenever the channel
 *	indicated by the chanPtr arg becomes readable or writable.
 *
 * Results:
 *	None.
 *
 * Side effects:
 *	From now on, whenever the I/O channel given by chanPtr becomes ready
 *	in the way indicated by mask, proc will be invoked. See the manual
 *	entry for details on the calling sequence to proc. If there is already
 *	an event handler for chan, proc and clientData, then the mask will be
 *	updated.
 *
 *----------------------------------------------------------------------
 */

void
Tcl_CreateChannelHandler(
    Tcl_Channel chan,		/* The channel to create the handler for. */
    int mask,			/* OR'ed combination of TCL_READABLE,
				 * TCL_WRITABLE, and TCL_EXCEPTION: indicates
				 * conditions under which proc should be
				 * called. Use 0 to disable a registered
				 * handler. */
    Tcl_ChannelProc *proc,	/* Procedure to call for each selected
				 * event. */
    void *clientData)	/* Arbitrary data to pass to proc. */
{
    ChannelHandler *chPtr;
    Channel *chanPtr = (Channel *) chan;
    ChannelState *statePtr = chanPtr->state;
				/* State info for channel */

    /*
     * Check whether this channel handler is not already registered. If it is
     * not, create a new record, else reuse existing record (smash current
     * values).
     */

    for (chPtr = statePtr->chPtr; chPtr != NULL; chPtr = chPtr->nextPtr) {
	if ((chPtr->chanPtr == chanPtr) && (chPtr->proc == proc) &&
		(chPtr->clientData == clientData)) {
	    break;
	}
    }
    if (chPtr == NULL) {
	chPtr = (ChannelHandler *)Tcl_Alloc(sizeof(ChannelHandler));
	chPtr->mask = 0;
	chPtr->proc = proc;
	chPtr->clientData = clientData;
	chPtr->chanPtr = chanPtr;
	chPtr->nextPtr = statePtr->chPtr;
	statePtr->chPtr = chPtr;
    }

    /*
     * The remainder of the initialization below is done regardless of whether
     * this is a new record or a modification of an old one.
     */

    chPtr->mask = mask;

    /*
     * Recompute the interest mask for the channel - this call may actually be
     * disabling an existing handler.
     */

    statePtr->interestMask = 0;
    for (chPtr = statePtr->chPtr; chPtr != NULL; chPtr = chPtr->nextPtr) {
	statePtr->interestMask |= chPtr->mask;
    }

    UpdateInterest(statePtr->topChanPtr);
}

/*
 *----------------------------------------------------------------------
 *
 * Tcl_DeleteChannelHandler --
 *
 *	Cancel a previously arranged callback arrangement for an IO channel.
 *
 * Results:
 *	None.
 *
 * Side effects:
 *	If a callback was previously registered for this chan, proc and
 *	clientData, it is removed and the callback will no longer be called
 *	when the channel becomes ready for IO.
 *
 *----------------------------------------------------------------------
 */

void
Tcl_DeleteChannelHandler(
    Tcl_Channel chan,		/* The channel for which to remove the
				 * callback. */
    Tcl_ChannelProc *proc,	/* The procedure in the callback to delete. */
    void *clientData)	/* The client data in the callback to
				 * delete. */
{
    ThreadSpecificData *tsdPtr = TCL_TSD_INIT(&dataKey);
    ChannelHandler *chPtr, *prevChPtr;
    Channel *chanPtr = (Channel *) chan;
    ChannelState *statePtr = chanPtr->state;
				/* State info for channel */
    NextChannelHandler *nhPtr;

    /*
     * Find the entry and the previous one in the list.
     */

    for (prevChPtr = NULL, chPtr = statePtr->chPtr; chPtr != NULL;
	    chPtr = chPtr->nextPtr) {
	if ((chPtr->chanPtr == chanPtr) && (chPtr->clientData == clientData)
		&& (chPtr->proc == proc)) {
	    break;
	}
	prevChPtr = chPtr;
    }

    /*
     * If not found, return without doing anything.
     */

    if (chPtr == NULL) {
	return;
    }

    /*
     * If Tcl_NotifyChannel is about to process this handler, tell it to
     * process the next one instead - we are going to delete *this* one.
     */

    for (nhPtr = tsdPtr->nestedHandlerPtr; nhPtr != NULL;
	    nhPtr = nhPtr->nestedHandlerPtr) {
	if (nhPtr->nextHandlerPtr == chPtr) {
	    nhPtr->nextHandlerPtr = chPtr->nextPtr;
	}
    }

    /*
     * Splice it out of the list of channel handlers.
     */

    if (prevChPtr == NULL) {
	statePtr->chPtr = chPtr->nextPtr;
    } else {
	prevChPtr->nextPtr = chPtr->nextPtr;
    }
    Tcl_Free(chPtr);

    /*
     * Recompute the interest list for the channel, so that infinite loops
     * will not result if Tcl_DeleteChannelHandler is called inside an event.
     */

    statePtr->interestMask = 0;
    for (chPtr = statePtr->chPtr; chPtr != NULL; chPtr = chPtr->nextPtr) {
	statePtr->interestMask |= chPtr->mask;
    }

    UpdateInterest(statePtr->topChanPtr);
}

/*
 *----------------------------------------------------------------------
 *
 * DeleteScriptRecord --
 *
 *	Delete a script record for this combination of channel, interp and
 *	mask.
 *
 * Results:
 *	None.
 *
 * Side effects:
 *	Deletes a script record and cancels a channel event handler.
 *
 *----------------------------------------------------------------------
 */

static void
DeleteScriptRecord(
    Tcl_Interp *interp,		/* Interpreter in which script was to be
				 * executed. */
    Channel *chanPtr,		/* The channel for which to delete the script
				 * record (if any). */
    int mask)			/* Events in mask must exactly match mask of
				 * script to delete. */
{
    ChannelState *statePtr = chanPtr->state;
				/* State info for channel */
    EventScriptRecord *esPtr, *prevEsPtr;

    for (esPtr = statePtr->scriptRecordPtr, prevEsPtr = NULL; esPtr != NULL;
	    prevEsPtr = esPtr, esPtr = esPtr->nextPtr) {
	if ((esPtr->interp == interp) && (esPtr->mask == mask)) {
	    if (esPtr == statePtr->scriptRecordPtr) {
		statePtr->scriptRecordPtr = esPtr->nextPtr;
	    } else {
		CLANG_ASSERT(prevEsPtr);
		prevEsPtr->nextPtr = esPtr->nextPtr;
	    }

	    Tcl_DeleteChannelHandler((Tcl_Channel) chanPtr,
		    TclChannelEventScriptInvoker, esPtr);

	    TclDecrRefCount(esPtr->scriptPtr);
	    Tcl_Free(esPtr);

	    break;
	}
    }
}

/*
 *----------------------------------------------------------------------
 *
 * CreateScriptRecord --
 *
 *	Creates a record to store a script to be executed when a specific
 *	event fires on a specific channel.
 *
 * Results:
 *	None.
 *
 * Side effects:
 *	Causes the script to be stored for later execution.
 *
 *----------------------------------------------------------------------
 */

static void
CreateScriptRecord(
    Tcl_Interp *interp,		/* Interpreter in which to execute the stored
				 * script. */
    Channel *chanPtr,		/* Channel for which script is to be stored */
    int mask,			/* Set of events for which script will be
				 * invoked. */
    Tcl_Obj *scriptPtr)		/* Pointer to script object. */
{
    ChannelState *statePtr = chanPtr->state;
				/* State info for channel */
    EventScriptRecord *esPtr;
    int makeCH;

    for (esPtr=statePtr->scriptRecordPtr; esPtr!=NULL; esPtr=esPtr->nextPtr) {
	if ((esPtr->interp == interp) && (esPtr->mask == mask)) {
	    TclDecrRefCount(esPtr->scriptPtr);
	    esPtr->scriptPtr = NULL;
	    break;
	}
    }

    makeCH = (esPtr == NULL);

    if (makeCH) {
	esPtr = (EventScriptRecord *)Tcl_Alloc(sizeof(EventScriptRecord));
    }

    /*
     * Initialize the structure before calling Tcl_CreateChannelHandler,
     * because a reflected channel calling 'chan postevent' aka
     * 'Tcl_NotifyChannel' in its 'watch'Proc will invoke
     * 'TclChannelEventScriptInvoker' immediately, and we do not wish it to
     * see uninitialized memory and crash. See [Bug 2918110].
     */

    esPtr->chanPtr = chanPtr;
    esPtr->interp = interp;
    esPtr->mask = mask;
    Tcl_IncrRefCount(scriptPtr);
    esPtr->scriptPtr = scriptPtr;

    if (makeCH) {
	esPtr->nextPtr = statePtr->scriptRecordPtr;
	statePtr->scriptRecordPtr = esPtr;

	Tcl_CreateChannelHandler((Tcl_Channel) chanPtr, mask,
		TclChannelEventScriptInvoker, esPtr);
    }
}

/*
 *----------------------------------------------------------------------
 *
 * TclChannelEventScriptInvoker --
 *
 *	Invokes a script scheduled by "fileevent" for when the channel becomes
 *	ready for IO. This function is invoked by the channel handler which
 *	was created by the Tcl "fileevent" command.
 *
 * Results:
 *	None.
 *
 * Side effects:
 *	Whatever the script does.
 *
 *----------------------------------------------------------------------
 */

void
TclChannelEventScriptInvoker(
    void *clientData,	/* The script+interp record. */
    TCL_UNUSED(int) /*mask*/)
{
    EventScriptRecord *esPtr = (EventScriptRecord *)clientData;
				/* The event script + interpreter to eval it
				 * in. */
    Channel *chanPtr = esPtr->chanPtr;
				/* The channel for which this handler is
				 * registered. */
    Tcl_Interp *interp = esPtr->interp;
				/* Interpreter in which to eval the script. */
    int mask = esPtr->mask;
    int result;			/* Result of call to eval script. */

    /*
     * Be sure event executed in managed channel (covering bugs similar [f583715154]).
     */
    assert(chanPtr->state->managingThread == Tcl_GetCurrentThread());

    /*
     * We must preserve the interpreter so we can report errors on it later.
     * Note that we do not need to preserve the channel because that is done
     * by Tcl_NotifyChannel before calling channel handlers.
     */

    Tcl_Preserve(interp);
    TclChannelPreserve((Tcl_Channel)chanPtr);
    result = Tcl_EvalObjEx(interp, esPtr->scriptPtr, TCL_EVAL_GLOBAL);

    /*
     * On error, cause a background error and remove the channel handler and
     * the script record.
     *
     * NOTE: Must delete channel handler before causing the background error
     * because the background error may want to reinstall the handler.
     */

    if (result != TCL_OK) {
	if (chanPtr->typePtr != NULL) {
	    DeleteScriptRecord(interp, chanPtr, mask);
	}
	Tcl_BackgroundException(interp, result);
    }
    TclChannelRelease((Tcl_Channel)chanPtr);
    Tcl_Release(interp);
}

/*
 *----------------------------------------------------------------------
 *
 * Tcl_FileEventObjCmd --
 *
 *	This procedure implements the "fileevent" Tcl command. See the user
 *	documentation for details on what it does. This command is based on
 *	the Tk command "fileevent" which in turn is based on work contributed
 *	by Mark Diekhans.
 *
 * Results:
 *	A standard Tcl result.
 *
 * Side effects:
 *	May create a channel handler for the specified channel.
 *
 *----------------------------------------------------------------------
 */

int
Tcl_FileEventObjCmd(
    TCL_UNUSED(void *),
    Tcl_Interp *interp,		/* Interpreter in which the channel for which
				 * to create the handler is found. */
    int objc,			/* Number of arguments. */
    Tcl_Obj *const objv[])	/* Argument objects. */
{
    Channel *chanPtr;		/* The channel to create the handler for. */
    ChannelState *statePtr;	/* State info for channel */
    Tcl_Channel chan;		/* The opaque type for the channel. */
    const char *chanName;
    int modeIndex;		/* Index of mode argument. */
    int mask;
    static const char *const modeOptions[] = {"readable", "writable", NULL};
    static const int maskArray[] = {TCL_READABLE, TCL_WRITABLE};

    if ((objc != 3) && (objc != 4)) {
	Tcl_WrongNumArgs(interp, 1, objv, "channelId event ?script?");
	return TCL_ERROR;
    }
    if (Tcl_GetIndexFromObj(interp, objv[2], modeOptions, "event name", 0,
	    &modeIndex) != TCL_OK) {
	return TCL_ERROR;
    }
    mask = maskArray[modeIndex];

    chanName = TclGetString(objv[1]);
    chan = Tcl_GetChannel(interp, chanName, NULL);
    if (chan == NULL) {
	return TCL_ERROR;
    }
    chanPtr = (Channel *) chan;
    statePtr = chanPtr->state;
    if (GotFlag(statePtr, mask) == 0) {
	Tcl_SetObjResult(interp, Tcl_ObjPrintf("channel is not %s",
		(mask == TCL_READABLE) ? "readable" : "writable"));
	return TCL_ERROR;
    }

    /*
     * If we are supposed to return the script, do so.
     */

    if (objc == 3) {
	EventScriptRecord *esPtr;

	for (esPtr = statePtr->scriptRecordPtr; esPtr != NULL;
		esPtr = esPtr->nextPtr) {
	    if ((esPtr->interp == interp) && (esPtr->mask == mask)) {
		Tcl_SetObjResult(interp, esPtr->scriptPtr);
		break;
	    }
	}
	return TCL_OK;
    }

    /*
     * If we are supposed to delete a stored script, do so.
     */

    if (*(TclGetString(objv[3])) == '\0') {
	DeleteScriptRecord(interp, chanPtr, mask);
	return TCL_OK;
    }

    /*
     * Make the script record that will link between the event and the script
     * to invoke. This also creates a channel event handler which will
     * evaluate the script in the supplied interpreter.
     */

    CreateScriptRecord(interp, chanPtr, mask, objv[3]);

    return TCL_OK;
}

/*
 *----------------------------------------------------------------------
 *
 * ZeroTransferTimerProc --
 *
 *	Timer handler scheduled by TclCopyChannel so that -command is
 *	called asynchronously even when -size is 0.
 *
 * Results:
 *	None.
 *
 * Side effects:
 *	Calls CopyData for -command invocation.
 *
 *----------------------------------------------------------------------
 */

static void
ZeroTransferTimerProc(
    void *clientData)
{
    /* calling CopyData with mask==0 still implies immediate invocation of the
     *  -command callback, and completion of the fcopy.
     */
    CopyData((CopyState *)clientData, 0);
}

/*
 *----------------------------------------------------------------------
 *
 * TclCopyChannel --
 *
 *	This routine copies data from one channel to another, either
 *	synchronously or asynchronously. If a command script is supplied, the
 *	operation runs in the background. The script is invoked when the copy
 *	completes. Otherwise the function waits until the copy is completed
 *	before returning.
 *
 * Results:
 *	A standard Tcl result.
 *
 * Side effects:
 *	May schedule a background copy operation that causes both channels to
 *	be marked busy.
 *
 *----------------------------------------------------------------------
 */

int
TclCopyChannel(
    Tcl_Interp *interp,		/* Current interpreter. */
    Tcl_Channel inChan,		/* Channel to read from. */
    Tcl_Channel outChan,	/* Channel to write to. */
    long long toRead,		/* Amount of data to copy, or -1 for all. */
    Tcl_Obj *cmdPtr)		/* Pointer to script to execute or NULL. */
{
    Channel *inPtr = (Channel *) inChan;
    Channel *outPtr = (Channel *) outChan;
    ChannelState *inStatePtr, *outStatePtr;
    int readFlags, writeFlags;
    CopyState *csPtr;
    int nonBlocking = (cmdPtr) ? CHANNEL_NONBLOCKING : 0;
    int moveBytes;

    inStatePtr = inPtr->state;
    outStatePtr = outPtr->state;

    if (BUSY_STATE(inStatePtr, TCL_READABLE)) {
	if (interp) {
	    Tcl_SetObjResult(interp, Tcl_ObjPrintf(
                    "channel \"%s\" is busy", Tcl_GetChannelName(inChan)));
	}
	return TCL_ERROR;
    }
    if (BUSY_STATE(outStatePtr, TCL_WRITABLE)) {
	if (interp) {
	    Tcl_SetObjResult(interp, Tcl_ObjPrintf(
                    "channel \"%s\" is busy", Tcl_GetChannelName(outChan)));
	}
	return TCL_ERROR;
    }

    readFlags = inStatePtr->flags;
    writeFlags = outStatePtr->flags;

    /*
     * Set up the blocking mode appropriately. Background copies need
     * non-blocking channels. Foreground copies need blocking channels. If
     * there is an error, restore the old blocking mode.
     */

    if (nonBlocking != (readFlags & CHANNEL_NONBLOCKING)) {
	if (SetBlockMode(interp, inPtr, nonBlocking ?
		TCL_MODE_NONBLOCKING : TCL_MODE_BLOCKING) != TCL_OK) {
	    return TCL_ERROR;
	}
    }
    if ((inPtr!=outPtr) && (nonBlocking!=(writeFlags&CHANNEL_NONBLOCKING)) &&
	    (SetBlockMode(NULL, outPtr, nonBlocking ?
		    TCL_MODE_NONBLOCKING : TCL_MODE_BLOCKING) != TCL_OK) &&
	    (nonBlocking != (readFlags & CHANNEL_NONBLOCKING))) {
	SetBlockMode(NULL, inPtr, (readFlags & CHANNEL_NONBLOCKING)
		? TCL_MODE_NONBLOCKING : TCL_MODE_BLOCKING);
	return TCL_ERROR;
    }

    /*
     * Make sure the output side is unbuffered.
     */

    ResetFlag(outStatePtr, CHANNEL_LINEBUFFERED);
    SetFlag(outStatePtr, CHANNEL_UNBUFFERED);

    moveBytes = Lossless(inStatePtr, outStatePtr, toRead);

    /*
     * Allocate a new CopyState to maintain info about the current copy in
     * progress. This structure will be deallocated when the copy is
     * completed.
     */

    csPtr = (CopyState *)Tcl_Alloc(offsetof(CopyState, buffer) + 1U + !moveBytes * inStatePtr->bufSize);
    csPtr->bufSize = !moveBytes * inStatePtr->bufSize;
    csPtr->readPtr = inPtr;
    csPtr->writePtr = outPtr;
    csPtr->readFlags = readFlags;
    csPtr->writeFlags = writeFlags;
    csPtr->toRead = toRead;
    csPtr->total = (Tcl_WideInt) 0;
    csPtr->interp = interp;
    if (cmdPtr) {
	Tcl_IncrRefCount(cmdPtr);
    }
    csPtr->cmdPtr = cmdPtr;

    inStatePtr->csPtrR  = csPtr;
    outStatePtr->csPtrW = csPtr;

    if (moveBytes) {
	return MoveBytes(csPtr);
    }

    /*
     * Special handling of -size 0 async transfers, so that the -command is
     * still called asynchronously.
     */

    if ((nonBlocking == CHANNEL_NONBLOCKING) && (toRead == 0)) {
        Tcl_CreateTimerHandler(0, ZeroTransferTimerProc, csPtr);
        return 0;
    }

    /*
     * Start copying data between the channels.
     */

    return CopyData(csPtr, 0);
}

/*
 *----------------------------------------------------------------------
 *
 * CopyData --
 *
 *	This function implements the lowest level of the copying mechanism for
 *	TclCopyChannel.
 *
 * Results:
 *	Returns TCL_OK on success, else TCL_ERROR.
 *
 * Side effects:
 *	Moves data between channels, may create channel handlers.
 *
 *----------------------------------------------------------------------
 */

static void
MBCallback(
    CopyState *csPtr,
    Tcl_Obj *errObj)
{
    Tcl_Obj *cmdPtr = Tcl_DuplicateObj(csPtr->cmdPtr);
    Tcl_WideInt total = csPtr->total;
    Tcl_Interp *interp = csPtr->interp;
    int code;

    Tcl_IncrRefCount(cmdPtr);
    StopCopy(csPtr);

    /* TODO: What if cmdPtr is not a list?! */

    Tcl_ListObjAppendElement(NULL, cmdPtr, Tcl_NewWideIntObj(total));
    if (errObj) {
	Tcl_ListObjAppendElement(NULL, cmdPtr, errObj);
    }

    Tcl_Preserve(interp);
    code = Tcl_EvalObjEx(interp, cmdPtr, TCL_EVAL_GLOBAL);
    if (code != TCL_OK) {
	Tcl_BackgroundException(interp, code);
    }
    Tcl_Release(interp);
    TclDecrRefCount(cmdPtr);
}

static void
MBError(
    CopyState *csPtr,
    int mask,
    int errorCode)
{
    Tcl_Channel inChan = (Tcl_Channel) csPtr->readPtr;
    Tcl_Channel outChan = (Tcl_Channel) csPtr->writePtr;
    Tcl_Obj *errObj;

    Tcl_SetErrno(errorCode);

    errObj = Tcl_ObjPrintf( "error %sing \"%s\": %s",
	    (mask & TCL_READABLE) ? "read" : "writ",
	    Tcl_GetChannelName((mask & TCL_READABLE) ? inChan : outChan),
	    Tcl_PosixError(csPtr->interp));

    if (csPtr->cmdPtr) {
	MBCallback(csPtr, errObj);
    } else {
	Tcl_SetObjResult(csPtr->interp, errObj);
	StopCopy(csPtr);
    }
}

static void
MBEvent(
    void *clientData,
    int mask)
{
    CopyState *csPtr = (CopyState *) clientData;
    Tcl_Channel inChan = (Tcl_Channel) csPtr->readPtr;
    Tcl_Channel outChan = (Tcl_Channel) csPtr->writePtr;
    ChannelState *inStatePtr = csPtr->readPtr->state;

    if (mask & TCL_WRITABLE) {
	Tcl_DeleteChannelHandler(inChan, MBEvent, csPtr);
	Tcl_DeleteChannelHandler(outChan, MBEvent, csPtr);
	switch (MBWrite(csPtr)) {
	case TCL_OK:
	    MBCallback(csPtr, NULL);
	    break;
	case TCL_CONTINUE:
	    Tcl_CreateChannelHandler(inChan, TCL_READABLE, MBEvent, csPtr);
	    break;
	}
    } else if (mask & TCL_READABLE) {
	if (TCL_OK == MBRead(csPtr)) {
	    /* When at least one full buffer is present, stop reading. */
	    if (IsBufferFull(inStatePtr->inQueueHead)
		    || !Tcl_InputBlocked(inChan)) {
		Tcl_DeleteChannelHandler(inChan, MBEvent, csPtr);
	    }

	    /* Successful read -- set up to write the bytes we read */
	    Tcl_CreateChannelHandler(outChan, TCL_WRITABLE, MBEvent, csPtr);
	}
    }
}

static int
MBRead(
    CopyState *csPtr)
{
    ChannelState *inStatePtr = csPtr->readPtr->state;
    ChannelBuffer *bufPtr = inStatePtr->inQueueHead;
    int code;

    if (bufPtr && BytesLeft(bufPtr) > 0) {
	return TCL_OK;
    }

    code = GetInput(inStatePtr->topChanPtr);
    if (code == 0 || GotFlag(inStatePtr, CHANNEL_BLOCKED)) {
	return TCL_OK;
    } else {
	MBError(csPtr, TCL_READABLE, code);
	return TCL_ERROR;
    }
}

static int
MBWrite(
    CopyState *csPtr)
{
    ChannelState *inStatePtr = csPtr->readPtr->state;
    ChannelState *outStatePtr = csPtr->writePtr->state;
    ChannelBuffer *bufPtr = inStatePtr->inQueueHead;
    ChannelBuffer *tail = NULL;
    int code;
    Tcl_WideInt inBytes = 0;

    /* Count up number of bytes waiting in the input queue */
    while (bufPtr) {
	inBytes += BytesLeft(bufPtr);
	tail = bufPtr;
	if (csPtr->toRead != -1 && csPtr->toRead < inBytes) {
	    /* Queue has enough bytes to complete the copy */
	    break;
	}
	bufPtr = bufPtr->nextPtr;
    }

    if (bufPtr) {
	/* Split the overflowing buffer in two */
	int extra = (int) (inBytes - csPtr->toRead);
	/* Note that going with int for extra assumes that inBytes is not too
	 * much over toRead to require a wide itself. If that gets violated
	 * then the calculations involving extra must be made wide too.
	 *
	 * Noted with Win32/MSVC debug build treating the warning (possible of
	 * data in long long to int conversion) as error.
	 */

	bufPtr = AllocChannelBuffer(extra);

	tail->nextAdded -= extra;
	memcpy(InsertPoint(bufPtr), InsertPoint(tail), extra);
	bufPtr->nextAdded += extra;
	bufPtr->nextPtr = tail->nextPtr;
	tail->nextPtr = NULL;
	inBytes = csPtr->toRead;
    }

    /* Update the byte counts */
    if (csPtr->toRead != -1) {
	csPtr->toRead -= inBytes;
    }
    csPtr->total += inBytes;

    /* Move buffers from input to output channels */
    if (outStatePtr->outQueueTail) {
	outStatePtr->outQueueTail->nextPtr = inStatePtr->inQueueHead;
    } else {
	outStatePtr->outQueueHead = inStatePtr->inQueueHead;
    }
    outStatePtr->outQueueTail = tail;
    inStatePtr->inQueueHead = bufPtr;
    if (inStatePtr->inQueueTail == tail) {
	inStatePtr->inQueueTail = bufPtr;
    }
    if (bufPtr == NULL) {
	inStatePtr->inQueueTail = NULL;
    }

    code = FlushChannel(csPtr->interp, outStatePtr->topChanPtr, 0);
    if (code) {
	MBError(csPtr, TCL_WRITABLE, code);
	return TCL_ERROR;
    }
    if (csPtr->toRead == 0 || GotFlag(inStatePtr, CHANNEL_EOF)) {
	return TCL_OK;
    }
    return TCL_CONTINUE;
}

static int
MoveBytes(
    CopyState *csPtr)		/* State of copy operation. */
{
    ChannelState *outStatePtr = csPtr->writePtr->state;
    ChannelBuffer *bufPtr = outStatePtr->curOutPtr;
    int errorCode;

    if (bufPtr && BytesLeft(bufPtr)) {
	/* If we start with unflushed bytes in the destination
	 * channel, flush them out of the way first. */

	errorCode = FlushChannel(csPtr->interp, outStatePtr->topChanPtr, 0);
	if (errorCode != 0) {
	    MBError(csPtr, TCL_WRITABLE, errorCode);
	    return TCL_ERROR;
	}
    }

    if (csPtr->cmdPtr) {
	Tcl_Channel inChan = (Tcl_Channel) csPtr->readPtr;
	Tcl_CreateChannelHandler(inChan, TCL_READABLE, MBEvent, csPtr);
	return TCL_OK;
    }

    while (1) {
	int code;

	if (TCL_ERROR == MBRead(csPtr)) {
	    return TCL_ERROR;
	}
	code = MBWrite(csPtr);
	if (code == TCL_OK) {
	    Tcl_SetObjResult(csPtr->interp, Tcl_NewWideIntObj(csPtr->total));
	    StopCopy(csPtr);
	    return TCL_OK;
	}
	if (code == TCL_ERROR) {
	    return TCL_ERROR;
	}
	/* code == TCL_CONTINUE --> continue the loop */
    }
    return TCL_OK;	/* Silence compiler warnings */
}

static int
CopyData(
    CopyState *csPtr,		/* State of copy operation. */
    int mask)			/* Current channel event flags. */
{
    Tcl_Interp *interp;
    Tcl_Obj *cmdPtr, *errObj = NULL, *bufObj = NULL, *msg = NULL;
    Tcl_Channel inChan, outChan;
    ChannelState *inStatePtr, *outStatePtr;
    int result = TCL_OK;
    Tcl_Size sizeb;
    Tcl_WideInt total;
    Tcl_WideInt size; /* TODO - be careful if total and size are made unsigned  */
    const char *buffer;
    int moveBytes;
    int underflow;		/* Input underflow */

    inChan	= (Tcl_Channel) csPtr->readPtr;
    outChan	= (Tcl_Channel) csPtr->writePtr;
    inStatePtr	= csPtr->readPtr->state;
    outStatePtr	= csPtr->writePtr->state;
    interp	= csPtr->interp;
    cmdPtr	= csPtr->cmdPtr;

    /*
     * Copy the data the slow way, using the translation mechanism.
     *
     * Note: We have make sure that we use the topmost channel in a stack for
     * the copying. The caller uses Tcl_GetChannel to access it, and thus gets
     * the bottom of the stack.
     */

    moveBytes = Lossless(inStatePtr, outStatePtr, csPtr->toRead);

    if (!moveBytes) {
	TclNewObj(bufObj);
	Tcl_IncrRefCount(bufObj);
    }

    while (csPtr->toRead != (Tcl_WideInt) 0) {
	/*
	 * Check for unreported background errors.
	 */

	Tcl_GetChannelError(inChan, &msg);
	if ((inStatePtr->unreportedError != 0) || (msg != NULL)) {
	    Tcl_SetErrno(inStatePtr->unreportedError);
	    inStatePtr->unreportedError = 0;
	    goto readError;
	} else if (inStatePtr->flags & CHANNEL_ENCODING_ERROR) {
	    Tcl_SetErrno(EILSEQ);
	    inStatePtr->flags &= ~CHANNEL_ENCODING_ERROR;
	    goto readError;
	}
	Tcl_GetChannelError(outChan, &msg);
	if ((outStatePtr->unreportedError != 0) || (msg != NULL)) {
	    Tcl_SetErrno(outStatePtr->unreportedError);
	    outStatePtr->unreportedError = 0;
	    goto writeError;
	} else if (outStatePtr->flags & CHANNEL_ENCODING_ERROR) {
	    Tcl_SetErrno(EILSEQ);
	    outStatePtr->flags &= ~CHANNEL_ENCODING_ERROR;
	    goto writeError;
	}

	if (cmdPtr && (mask == 0)) {
	    /*
	     * In async mode, we skip reading synchronously and fake an
	     * underflow instead to prime the readable fileevent.
	     */

	    size = 0;
	    underflow = 1;
	} else {
	    /*
	     * Read up to bufSize characters.
	     */

	    if ((csPtr->toRead == (Tcl_WideInt) -1)
                    || (csPtr->toRead > (Tcl_WideInt) csPtr->bufSize)) {
		sizeb = csPtr->bufSize;
	    } else {
		sizeb = csPtr->toRead;
	    }

	    if (moveBytes) {
		size = DoRead(inStatePtr->topChanPtr, csPtr->buffer, sizeb,
                              !GotFlag(inStatePtr, CHANNEL_NONBLOCKING));
	    } else {
		size = DoReadChars(inStatePtr->topChanPtr, bufObj, sizeb,
			!GotFlag(inStatePtr, CHANNEL_NONBLOCKING)
			,0 /* No append */);
	    }
	    underflow = (size >= 0) && ((size_t)size < sizeb);	/* Input underflow */
	}

	if (size < 0) {
	readError:
	    if (interp) {
		TclNewObj(errObj);
		Tcl_AppendStringsToObj(errObj, "error reading \"",
			Tcl_GetChannelName(inChan), "\": ", NULL);
		if (msg != NULL) {
		    Tcl_AppendObjToObj(errObj, msg);
		} else {
		    Tcl_AppendStringsToObj(errObj, Tcl_PosixError(interp),
			    NULL);
		}
	    }
	    if (msg != NULL) {
		Tcl_DecrRefCount(msg);
	    }
	    break;
	} else if (underflow) {
	    /*
	     * We had an underflow on the read side. If we are at EOF, and not
	     * in the synchronous part of an asynchronous fcopy, then the
	     * copying is done, otherwise set up a channel handler to detect
	     * when the channel becomes readable again.
	     */

	    if ((size == 0) && Tcl_Eof(inChan) && !(cmdPtr && (mask == 0))) {
		break;
	    }
	    if (cmdPtr && (!Tcl_Eof(inChan) || (mask == 0)) &&
                !(mask & TCL_READABLE)) {
		if (mask & TCL_WRITABLE) {
		    Tcl_DeleteChannelHandler(outChan, CopyEventProc, csPtr);
		}
		Tcl_CreateChannelHandler(inChan, TCL_READABLE, CopyEventProc,
			csPtr);
	    }
	    if (size == 0) {
		if (!GotFlag(inStatePtr, CHANNEL_NONBLOCKING)) {
		    /*
		     * We allowed a short read.  Keep trying.
		     */

		    continue;
		}
		if (bufObj != NULL) {
		    TclDecrRefCount(bufObj);
		    bufObj = NULL;
		}
		return TCL_OK;
	    }
	}

	/*
	 * Now write the buffer out.
	 */

	if (moveBytes) {
	    buffer = csPtr->buffer;
	    sizeb = WriteBytes(outStatePtr->topChanPtr, buffer, size);
	} else {
	    buffer = Tcl_GetStringFromObj(bufObj, &sizeb);
	    sizeb = WriteChars(outStatePtr->topChanPtr, buffer, sizeb);
	}

	/*
	 * [Bug 2895565]. At this point 'size' still contains the number of
	 * characters which have been read. We keep this to later to
	 * update the totals and toRead information, see marker (UP) below. We
	 * must not overwrite it with 'sizeb', which is the number of written
	 * characters, and both EOL translation and encoding
	 * conversion may have changed this number unpredictably in relation
	 * to 'size' (It can be smaller or larger, in the latter case able to
	 * drive toRead below -1, causing infinite looping). Completely
	 * unsuitable for updating totals and toRead.
	 */

	if (sizeb == TCL_INDEX_NONE) {
	writeError:
	    if (interp) {
		TclNewObj(errObj);
		Tcl_AppendStringsToObj(errObj, "error writing \"",
			Tcl_GetChannelName(outChan), "\": ", NULL);
		if (msg != NULL) {
		    Tcl_AppendObjToObj(errObj, msg);
		} else {
		    Tcl_AppendStringsToObj(errObj, Tcl_PosixError(interp),
			    NULL);
		}
	    }
	    if (msg != NULL) {
		Tcl_DecrRefCount(msg);
	    }
	    break;
	}

	/*
	 * Update the current character count. Do it now so the count is valid
	 * before a return or break takes us out of the loop. The invariant at
	 * the top of the loop should be that csPtr->toRead holds the number
	 * of characters left to copy.
	 */

	if (csPtr->toRead != -1) {
	    csPtr->toRead -= size;
	}
	csPtr->total += size;

	/*
	 * Break loop if EOF && (size>0)
	 */

	if (Tcl_Eof(inChan)) {
	    break;
	}

	/*
	 * Check to see if the write is happening in the background. If so,
	 * stop copying and wait for the channel to become writable again.
	 * After input underflow we already installed a readable handler
	 * therefore we don't need a writable handler.
	 */

	if (!underflow && GotFlag(outStatePtr, BG_FLUSH_SCHEDULED)) {
	    if (!(mask & TCL_WRITABLE)) {
		if (mask & TCL_READABLE) {
		    Tcl_DeleteChannelHandler(inChan, CopyEventProc, csPtr);
		}
		Tcl_CreateChannelHandler(outChan, TCL_WRITABLE,
			CopyEventProc, csPtr);
	    }
	    if (bufObj != NULL) {
		TclDecrRefCount(bufObj);
		bufObj = NULL;
	    }
	    return TCL_OK;
	}

	/*
	 * For background copies, we only do one buffer per invocation so we
	 * don't starve the rest of the system.
	 */

	if (cmdPtr && (csPtr->toRead != 0)) {
	    /*
	     * The first time we enter this code, there won't be a channel
	     * handler established yet, so do it here.
	     */

	    if (mask == 0) {
		Tcl_CreateChannelHandler(outChan, TCL_WRITABLE, CopyEventProc,
			csPtr);
	    }
	    if (bufObj != NULL) {
		TclDecrRefCount(bufObj);
		bufObj = NULL;
	    }
	    return TCL_OK;
	}
    } /* while */

    if (bufObj != NULL) {
	TclDecrRefCount(bufObj);
	bufObj = NULL;
    }

    /*
     * Make the callback or return the number of characters transferred. The
     * local total is used because StopCopy frees csPtr.
     */

    total = csPtr->total;
    if (cmdPtr && interp) {
	int code;

	/*
	 * Get a private copy of the command so we can mutate it by adding
	 * arguments. Note that StopCopy frees our saved reference to the
	 * original command obj.
	 */

	cmdPtr = Tcl_DuplicateObj(cmdPtr);
	Tcl_IncrRefCount(cmdPtr);
	StopCopy(csPtr);
	Tcl_Preserve(interp);

	Tcl_ListObjAppendElement(interp, cmdPtr, Tcl_NewWideIntObj(total));
	if (errObj) {
	    Tcl_ListObjAppendElement(interp, cmdPtr, errObj);
	}
	code = Tcl_EvalObjEx(interp, cmdPtr, TCL_EVAL_GLOBAL);
	if (code != TCL_OK) {
	    Tcl_BackgroundException(interp, code);
	    result = TCL_ERROR;
	}
	TclDecrRefCount(cmdPtr);
	Tcl_Release(interp);
    } else {
	StopCopy(csPtr);
	if (interp) {
	    if (errObj) {
		Tcl_SetObjResult(interp, errObj);
		result = TCL_ERROR;
	    } else {
		Tcl_ResetResult(interp);
		Tcl_SetObjResult(interp, Tcl_NewWideIntObj(total));
	    }
	}
    }
    return result;
}

/*
 *----------------------------------------------------------------------
 *
 * DoRead --
 *
 *	Stores up to "bytesToRead" bytes in memory pointed to by "dst".
 *	These bytes come from reading the channel "chanPtr" and
 *	performing the configured translations.  No encoding conversions
 *	are applied to the bytes being read.
 *
 * Results:
 *	The number of bytes actually stored (<= bytesToRead),
 * 	or TCL_INDEX_NONE if there is an error in reading the channel.  Use
 * 	Tcl_GetErrno() to retrieve the error code for the error
 *	that occurred.
 *
 *	The number of bytes stored can be less than the number
 * 	requested when
 *	  - EOF is reached on the channel; or
 *	  - the channel is non-blocking, and we've read all we can
 *	    without blocking.
 *	  - a channel reading error occurs (and we return TCL_INDEX_NONE)
 *
 * Side effects:
 *	May cause input to be buffered.
 *
 *----------------------------------------------------------------------
 */

static Tcl_Size
DoRead(
    Channel *chanPtr,		/* The channel from which to read. */
    char *dst,			/* Where to store input read. */
    Tcl_Size bytesToRead,		/* Maximum number of bytes to read. */
    int allowShortReads)	/* Allow half-blocking (pipes,sockets) */
{
    ChannelState *statePtr = chanPtr->state;
    char *p = dst;

    /*
     * Early out when we know a read will get the eofchar.
     *
     * NOTE: This seems to be a bug.  The special handling for
     * a zero-char read request ought to come first.  As coded
     * the EOF due to eofchar has distinguishing behavior from
     * the EOF due to reported EOF on the underlying device, and
     * that seems undesirable.  However recent history indicates
     * that new inconsistent behavior in a patchlevel has problems
     * too.  Keep on keeping on for now.
     */

    if (GotFlag(statePtr, CHANNEL_ENCODING_ERROR)) {
	UpdateInterest(chanPtr);
	Tcl_SetErrno(EILSEQ);
	return -1;
    }
    if (GotFlag(statePtr, CHANNEL_STICKY_EOF)) {
	SetFlag(statePtr, CHANNEL_EOF);
	assert(statePtr->inputEncodingFlags & TCL_ENCODING_END);
	assert(!GotFlag(statePtr, CHANNEL_BLOCKED|INPUT_SAW_CR));

	/* TODO: Don't need this call */
	UpdateInterest(chanPtr);
	return 0;
    }

    /*
     * Special handling for zero-char read request.
     */

    if (bytesToRead == 0) {
	if (GotFlag(statePtr, CHANNEL_EOF)) {
	    statePtr->inputEncodingFlags |= TCL_ENCODING_START;
	}
	ResetFlag(statePtr, CHANNEL_BLOCKED|CHANNEL_EOF);
	statePtr->inputEncodingFlags &= ~TCL_ENCODING_END;
	/* TODO: Don't need this call */
	UpdateInterest(chanPtr);
	return 0;
    }

    TclChannelPreserve((Tcl_Channel)chanPtr);
    while (bytesToRead) {
	/*
	 * Each pass through the loop is intended to process up to one channel
	 * buffer.
	 */

	int bytesRead, bytesWritten;
	ChannelBuffer *bufPtr = statePtr->inQueueHead;

	/*
	 * Don't read more data if we have what we need.
	 */

	while (!bufPtr ||			/* We got no buffer!   OR */
		(!IsBufferFull(bufPtr) && 	/* Our buffer has room AND */
		((size_t)BytesLeft(bufPtr) < bytesToRead))) {
						/* Not enough bytes in it yet
						 * to fill the dst */
	    int code;

	moreData:
	    code = GetInput(chanPtr);
	    bufPtr = statePtr->inQueueHead;

	    assert(bufPtr != NULL);

	    if (GotFlag(statePtr, CHANNEL_EOF|CHANNEL_BLOCKED)) {
		/*
		 * Further reads cannot do any more.
		 */

		break;
	    }

	    if (code) {
		/*
	     * Read error
	     */

		UpdateInterest(chanPtr);
		TclChannelRelease((Tcl_Channel)chanPtr);
		return -1;
	    }

	    assert(IsBufferFull(bufPtr));
	}

	assert(bufPtr != NULL);

	bytesRead = BytesLeft(bufPtr);
	bytesWritten = bytesToRead;

	TranslateInputEOL(statePtr, p, RemovePoint(bufPtr),
		&bytesWritten, &bytesRead);
	bufPtr->nextRemoved += bytesRead;
	p += bytesWritten;
	bytesToRead -= bytesWritten;

	if (!IsBufferEmpty(bufPtr)) {
	    /*
	     * Buffer is not empty.  How can that be?
	     *
	     * 0) We stopped early because we got all the bytes we were
	     *    seeking. That's fine.
	     */

	    if (bytesToRead == 0) {
		break;
	    }

	    /*
	     * 1) We're @EOF because we saw eof char, or there was an encoding error.
	     */

	    if (GotFlag(statePtr, CHANNEL_STICKY_EOF|CHANNEL_ENCODING_ERROR)) {
		break;
	    }

	    /*
	     * 2) The buffer holds a \r while in CRLF translation, followed by
	     *    the end of the buffer.
	     */

	    assert(statePtr->inputTranslation == TCL_TRANSLATE_CRLF);
	    assert(RemovePoint(bufPtr)[0] == '\r');
	    assert(BytesLeft(bufPtr) == 1);

	    if (bufPtr->nextPtr == NULL) {
		/*
		 * There's no more buffered data...
		 */

		if (GotFlag(statePtr, CHANNEL_EOF)) {
		    /*
		     * ...and there never will be.
		     */

		    *p++ = '\r';
		    bytesToRead--;
		    bufPtr->nextRemoved++;
		} else if (GotFlag(statePtr, CHANNEL_BLOCKED)) {
		    /*
		     * ...and we cannot get more now.
		     */

		    SetFlag(statePtr, CHANNEL_NEED_MORE_DATA);
		    break;
		} else {
		    /*
		     * ...so we need to get some.
		     */

		    goto moreData;
		}
	    }

	    if (bufPtr->nextPtr) {
		/*
		 * There's a next buffer.  Shift orphan \r to it.
		 */

		ChannelBuffer *nextPtr = bufPtr->nextPtr;

		nextPtr->nextRemoved -= 1;
		RemovePoint(nextPtr)[0] = '\r';
		bufPtr->nextRemoved++;
	    }
	}

	if (IsBufferEmpty(bufPtr)) {
	    statePtr->inQueueHead = bufPtr->nextPtr;
	    if (statePtr->inQueueHead == NULL) {
		statePtr->inQueueTail = NULL;
	    }
	    RecycleBuffer(statePtr, bufPtr, 0);
	    bufPtr = statePtr->inQueueHead;
	}

	if ((GotFlag(statePtr, CHANNEL_NONBLOCKING) || allowShortReads)
		&& GotFlag(statePtr, CHANNEL_BLOCKED)) {
	    break;
	}

	/*
	 * When there's no buffered data to read, and we're at EOF, escape to
	 * the caller.
	 */

	if (GotFlag(statePtr, CHANNEL_EOF)
		&& (bufPtr == NULL || IsBufferEmpty(bufPtr))) {
	    break;
	}
    }
    if (bytesToRead == 0) {
	ResetFlag(statePtr, CHANNEL_BLOCKED);
    }

    assert(!GotFlag(statePtr, CHANNEL_EOF)
	    || GotFlag(statePtr, CHANNEL_STICKY_EOF)
	    || GotFlag(statePtr, CHANNEL_ENCODING_ERROR)
	    || Tcl_InputBuffered((Tcl_Channel)chanPtr) == 0);
    assert(!(GotFlag(statePtr, CHANNEL_EOF|CHANNEL_BLOCKED)
	    == (CHANNEL_EOF|CHANNEL_BLOCKED)));
    UpdateInterest(chanPtr);
    TclChannelRelease((Tcl_Channel)chanPtr);
    return (int)(p - dst);
}

/*
 *----------------------------------------------------------------------
 *
 * CopyEventProc --
 *
 *	This routine is invoked as a channel event handler for the background
 *	copy operation. It is just a trivial wrapper around the CopyData
 *	routine.
 *
 * Results:
 *	None.
 *
 * Side effects:
 *	None.
 *
 *----------------------------------------------------------------------
 */

static void
CopyEventProc(
    void *clientData,
    int mask)
{
    (void) CopyData((CopyState *)clientData, mask);
}

/*
 *----------------------------------------------------------------------
 *
 * Lossless --
 *
 *	Determines whether copying characters between two channel states would
 *	be lossless, i.e. whether one byte corresponds to one character, every
 *	character appears in the Unicode character set, there are no
 *	translations to be performed, and no inline signals to respond to.
 *
 * Result:
 *	True if copying would be lossless.
 *
 *----------------------------------------------------------------------
 */
int
Lossless(
    ChannelState *inStatePtr,
    ChannelState *outStatePtr,
    long long toRead)
{
    return inStatePtr->inEofChar == '\0'	/* No eofChar to stop input */
	&& inStatePtr->inputTranslation == TCL_TRANSLATE_LF
	&& outStatePtr->outputTranslation == TCL_TRANSLATE_LF
	&& (
	    (
		inStatePtr->encoding == GetBinaryEncoding()
		&&
		outStatePtr->encoding == GetBinaryEncoding()
	    )
	    ||
	    (
		toRead == -1
		&& inStatePtr->encoding == outStatePtr->encoding
		&& CHANNEL_PROFILE_GET(inStatePtr->inputEncodingFlags) == TCL_ENCODING_PROFILE_TCL8
		&& CHANNEL_PROFILE_GET(outStatePtr->inputEncodingFlags) == TCL_ENCODING_PROFILE_TCL8
	    )
	);
}

/*
 *----------------------------------------------------------------------
 *
 * StopCopy --
 *
 *	This routine halts a copy that is in progress.
 *
 * Results:
 *	None.
 *
 * Side effects:
 *	Removes any pending channel handlers and restores the blocking and
 *	buffering modes of the channels. The CopyState is freed.
 *
 *----------------------------------------------------------------------
 */

static void
StopCopy(
    CopyState *csPtr)		/* State for bg copy to stop . */
{
    ChannelState *inStatePtr, *outStatePtr;
    Tcl_Channel inChan, outChan;

    int nonBlocking;

    if (!csPtr) {
	return;
    }

    inChan = (Tcl_Channel) csPtr->readPtr;
    outChan = (Tcl_Channel) csPtr->writePtr;
    inStatePtr = csPtr->readPtr->state;
    outStatePtr = csPtr->writePtr->state;

    /*
     * Restore the old blocking mode and output buffering mode.
     */

    nonBlocking = csPtr->readFlags & CHANNEL_NONBLOCKING;
    if (nonBlocking != GotFlag(inStatePtr, CHANNEL_NONBLOCKING)) {
	SetBlockMode(NULL, csPtr->readPtr,
		nonBlocking ? TCL_MODE_NONBLOCKING : TCL_MODE_BLOCKING);
    }
    if (csPtr->readPtr != csPtr->writePtr) {
	nonBlocking = csPtr->writeFlags & CHANNEL_NONBLOCKING;
	if (nonBlocking != GotFlag(outStatePtr, CHANNEL_NONBLOCKING)) {
	    SetBlockMode(NULL, csPtr->writePtr,
		    nonBlocking ? TCL_MODE_NONBLOCKING : TCL_MODE_BLOCKING);
	}
    }
    ResetFlag(outStatePtr, CHANNEL_LINEBUFFERED | CHANNEL_UNBUFFERED);
    SetFlag(outStatePtr,
	    csPtr->writeFlags & (CHANNEL_LINEBUFFERED | CHANNEL_UNBUFFERED));

    if (csPtr->cmdPtr) {
	Tcl_DeleteChannelHandler(inChan, CopyEventProc, csPtr);
	if (inChan != outChan) {
	    Tcl_DeleteChannelHandler(outChan, CopyEventProc, csPtr);
	}
	Tcl_DeleteChannelHandler(inChan, MBEvent, csPtr);
	Tcl_DeleteChannelHandler(outChan, MBEvent, csPtr);
	TclDecrRefCount(csPtr->cmdPtr);
    }
    inStatePtr->csPtrR = NULL;
    outStatePtr->csPtrW = NULL;
    Tcl_Free(csPtr);
}

/*
 *----------------------------------------------------------------------
 *
 * StackSetBlockMode --
 *
 *	This function sets the blocking mode for a channel, iterating through
 *	each channel in a stack and updates the state flags.
 *
 * Results:
 *	0 if OK, result code from failed blockModeProc otherwise.
 *
 * Side effects:
 *	Modifies the blocking mode of the channel and possibly generates an
 *	error.
 *
 *----------------------------------------------------------------------
 */

static int
StackSetBlockMode(
    Channel *chanPtr,		/* Channel to modify. */
    int mode)			/* One of TCL_MODE_BLOCKING or
				 * TCL_MODE_NONBLOCKING. */
{
    int result = 0;
    Tcl_DriverBlockModeProc *blockModeProc;
    ChannelState *statePtr = chanPtr->state;

    /*
     * Start at the top of the channel stack
     * TODO: Examine what can go wrong when blockModeProc calls
     * disturb the stacking state of the channel.
     */

    chanPtr = statePtr->topChanPtr;
    while (chanPtr != NULL) {
	blockModeProc = Tcl_ChannelBlockModeProc(chanPtr->typePtr);
	if (blockModeProc != NULL) {
	    result = blockModeProc(chanPtr->instanceData, mode);
	    if (result != 0) {
		Tcl_SetErrno(result);
		return result;
	    }
	}
	chanPtr = chanPtr->downChanPtr;
    }
    return 0;
}

/*
 *----------------------------------------------------------------------
 *
 * SetBlockMode --
 *
 *	This function sets the blocking mode for a channel and updates the
 *	state flags.
 *
 * Results:
 *	A standard Tcl result.
 *
 * Side effects:
 *	Modifies the blocking mode of the channel and possibly generates an
 *	error.
 *
 *----------------------------------------------------------------------
 */

static int
SetBlockMode(
    Tcl_Interp *interp,		/* Interp for error reporting. */
    Channel *chanPtr,		/* Channel to modify. */
    int mode)			/* One of TCL_MODE_BLOCKING or
				 * TCL_MODE_NONBLOCKING. */
{
    int result = 0;
    ChannelState *statePtr = chanPtr->state;
				/* State info for channel */

    result = StackSetBlockMode(chanPtr, mode);
    if (result != 0) {
	if (interp != NULL) {
	    /*
	     * TIP #219.
	     * Move error messages put by the driver into the bypass area and
	     * put them into the regular interpreter result. Fall back to the
	     * regular message if nothing was found in the bypass.
	     *
	     * Note that we cannot have a message in the interpreter bypass
	     * area, StackSetBlockMode is restricted to the channel bypass.
	     * We still need the interp as the destination of the move.
	     */

	    if (!TclChanCaughtErrorBypass(interp, (Tcl_Channel) chanPtr)) {
		Tcl_SetObjResult(interp, Tcl_ObjPrintf(
                        "error setting blocking mode: %s",
			Tcl_PosixError(interp)));
	    }
	} else {
	    /*
	     * TIP #219.
	     * If we have no interpreter to put a bypass message into we have
	     * to clear it, to prevent its propagation and use in other places
	     * unrelated to the actual occurence of the problem.
	     */

	    Tcl_SetChannelError((Tcl_Channel) chanPtr, NULL);
	}
	return TCL_ERROR;
    }
    if (mode == TCL_MODE_BLOCKING) {
	ResetFlag(statePtr, CHANNEL_NONBLOCKING | BG_FLUSH_SCHEDULED);
    } else {
	SetFlag(statePtr, CHANNEL_NONBLOCKING);
    }
    return TCL_OK;
}

/*
 *----------------------------------------------------------------------
 *
 * Tcl_GetChannelNames --
 *
 *	Return the names of all open channels in the interp.
 *
 * Results:
 *	TCL_OK or TCL_ERROR.
 *
 * Side effects:
 *	Interp result modified with list of channel names.
 *
 *----------------------------------------------------------------------
 */

int
Tcl_GetChannelNames(
    Tcl_Interp *interp)		/* Interp for error reporting. */
{
    return Tcl_GetChannelNamesEx(interp, NULL);
}

/*
 *----------------------------------------------------------------------
 *
 * Tcl_GetChannelNamesEx --
 *
 *	Return the names of open channels in the interp filtered filtered
 *	through a pattern. If pattern is NULL, it returns all the open
 *	channels.
 *
 * Results:
 *	TCL_OK or TCL_ERROR.
 *
 * Side effects:
 *	Interp result modified with list of channel names.
 *
 *----------------------------------------------------------------------
 */

int
Tcl_GetChannelNamesEx(
    Tcl_Interp *interp,		/* Interp for error reporting. */
    const char *pattern)	/* Pattern to filter on. */
{
    ThreadSpecificData *tsdPtr = TCL_TSD_INIT(&dataKey);
    ChannelState *statePtr;
    const char *name;		/* Name for channel */
    Tcl_Obj *resultPtr;		/* Pointer to result object */
    Tcl_HashTable *hTblPtr;	/* Hash table of channels. */
    Tcl_HashEntry *hPtr;	/* Search variable. */
    Tcl_HashSearch hSearch;	/* Search variable. */

    if (interp == NULL) {
	return TCL_OK;
    }

    /*
     * Get the channel table that stores the channels registered for this
     * interpreter.
     */

    hTblPtr = GetChannelTable(interp);
    TclNewObj(resultPtr);
    if ((pattern != NULL) && TclMatchIsTrivial(pattern)
	    && !((pattern[0] == 's') && (pattern[1] == 't')
	    && (pattern[2] == 'd'))) {
	if ((Tcl_FindHashEntry(hTblPtr, pattern) != NULL)
		&& (Tcl_ListObjAppendElement(interp, resultPtr,
		Tcl_NewStringObj(pattern, TCL_INDEX_NONE)) != TCL_OK)) {
	    goto error;
	}
	goto done;
    }

    for (hPtr = Tcl_FirstHashEntry(hTblPtr, &hSearch); hPtr != NULL;
	    hPtr = Tcl_NextHashEntry(&hSearch)) {
	statePtr = ((Channel *) Tcl_GetHashValue(hPtr))->state;

	if (statePtr->topChanPtr == (Channel *) tsdPtr->stdinChannel) {
	    name = "stdin";
	} else if (statePtr->topChanPtr == (Channel *) tsdPtr->stdoutChannel) {
	    name = "stdout";
	} else if (statePtr->topChanPtr == (Channel *) tsdPtr->stderrChannel) {
	    name = "stderr";
	} else {
	    /*
	     * This is also stored in Tcl_GetHashKey(hTblPtr, hPtr), but it's
	     * simpler to just grab the name from the statePtr.
	     */

	    name = statePtr->channelName;
	}

	if (((pattern == NULL) || Tcl_StringMatch(name, pattern)) &&
		(Tcl_ListObjAppendElement(interp, resultPtr,
			Tcl_NewStringObj(name, TCL_INDEX_NONE)) != TCL_OK)) {
	error:
	    TclDecrRefCount(resultPtr);
	    return TCL_ERROR;
	}
    }

  done:
    Tcl_SetObjResult(interp, resultPtr);
    return TCL_OK;
}

/*
 *----------------------------------------------------------------------
 *
 * Tcl_IsChannelRegistered --
 *
 *	Checks whether the channel is associated with the interp. See also
 *	Tcl_RegisterChannel and Tcl_UnregisterChannel.
 *
 * Results:
 *	0 if the channel is not registered in the interpreter, 1 else.
 *
 * Side effects:
 *	None.
 *
 *----------------------------------------------------------------------
 */

int
Tcl_IsChannelRegistered(
    Tcl_Interp *interp,		/* The interp to query of the channel */
    Tcl_Channel chan)		/* The channel to check */
{
    Tcl_HashTable *hTblPtr;	/* Hash table of channels. */
    Tcl_HashEntry *hPtr;	/* Search variable. */
    Channel *chanPtr;		/* The real IO channel. */
    ChannelState *statePtr;	/* State of the real channel. */

    /*
     * Always check bottom-most channel in the stack. This is the one that
     * gets registered.
     */

    chanPtr = ((Channel *) chan)->state->bottomChanPtr;
    statePtr = chanPtr->state;

    hTblPtr = (Tcl_HashTable *)Tcl_GetAssocData(interp, "tclIO", NULL);
    if (hTblPtr == NULL) {
	return 0;
    }
    hPtr = Tcl_FindHashEntry(hTblPtr, statePtr->channelName);
    if (hPtr == NULL) {
	return 0;
    }
    if ((Channel *) Tcl_GetHashValue(hPtr) != chanPtr) {
	return 0;
    }

    return 1;
}

/*
 *----------------------------------------------------------------------
 *
 * Tcl_IsChannelShared --
 *
 *	Checks whether the channel is shared by multiple interpreters.
 *
 * Results:
 *	A boolean value (0 = Not shared, 1 = Shared).
 *
 * Side effects:
 *	None.
 *
 *----------------------------------------------------------------------
 */

int
Tcl_IsChannelShared(
    Tcl_Channel chan)		/* The channel to query */
{
    ChannelState *statePtr = ((Channel *) chan)->state;
				/* State of real channel structure. */

    return ((statePtr->refCount + 1 > 2) ? 1 : 0);
}

/*
 *----------------------------------------------------------------------
 *
 * Tcl_IsChannelExisting --
 *
 *	Checks whether a channel of the given name exists in the
 *	(thread)-global list of all channels. See Tcl_GetChannelNamesEx for
 *	function exposed at the Tcl level.
 *
 * Results:
 *	A boolean value (0 = Does not exist, 1 = Does exist).
 *
 * Side effects:
 *	None.
 *
 *----------------------------------------------------------------------
 */

int
Tcl_IsChannelExisting(
    const char *chanName)	/* The name of the channel to look for. */
{
    ChannelState *statePtr;
    ThreadSpecificData *tsdPtr = TCL_TSD_INIT(&dataKey);
    const char *name;
    int chanNameLen;

    chanNameLen = strlen(chanName);
    for (statePtr = tsdPtr->firstCSPtr; statePtr != NULL;
	    statePtr = statePtr->nextCSPtr) {
	if (statePtr->topChanPtr == (Channel *) tsdPtr->stdinChannel) {
	    name = "stdin";
	} else if (statePtr->topChanPtr == (Channel *) tsdPtr->stdoutChannel) {
	    name = "stdout";
	} else if (statePtr->topChanPtr == (Channel *) tsdPtr->stderrChannel) {
	    name = "stderr";
	} else {
	    name = statePtr->channelName;
	}

	if ((*chanName == *name) &&
		(memcmp(name, chanName, chanNameLen + 1) == 0)) {
	    return 1;
	}
    }

    return 0;
}

/*
 *----------------------------------------------------------------------
 *
 * Tcl_ChannelName --
 *
 *	Return the name of the channel type.
 *
 * Results:
 *	A pointer the name of the channel type.
 *
 * Side effects:
 *	None.
 *
 *----------------------------------------------------------------------
 */

const char *
Tcl_ChannelName(
    const Tcl_ChannelType *chanTypePtr) /* Pointer to channel type. */
{
    return chanTypePtr->typeName;
}

/*
 *----------------------------------------------------------------------
 *
 * Tcl_ChannelVersion --
 *
 *	Return the of version of the channel type.
 *
 * Results:
 *	One of the TCL_CHANNEL_VERSION_* constants from tcl.h
 *
 * Side effects:
 *	None.
 *
 *----------------------------------------------------------------------
 */

Tcl_ChannelTypeVersion
Tcl_ChannelVersion(
    const Tcl_ChannelType *chanTypePtr)
				/* Pointer to channel type. */
{
    return chanTypePtr->version;
}

/*
 *----------------------------------------------------------------------
 *
 * Tcl_ChannelBlockModeProc --
 *
 *	Return the Tcl_DriverBlockModeProc of the channel type.
 *
 * Results:
 *	A pointer to the proc.
 *
 * Side effects:
 *	None.
 *
 *---------------------------------------------------------------------- */

Tcl_DriverBlockModeProc *
Tcl_ChannelBlockModeProc(
    const Tcl_ChannelType *chanTypePtr)
				/* Pointer to channel type. */
{
    return chanTypePtr->blockModeProc;
}

/*
 *----------------------------------------------------------------------
 *
 * Tcl_ChannelClose2Proc --
 *
 *	Return the Tcl_DriverClose2Proc of the channel type.
 *
 * Results:
 *	A pointer to the proc.
 *
 * Side effects:
 *	None.
 *
 *----------------------------------------------------------------------
 */

Tcl_DriverClose2Proc *
Tcl_ChannelClose2Proc(
    const Tcl_ChannelType *chanTypePtr)
				/* Pointer to channel type. */
{
    return chanTypePtr->close2Proc;
}

/*
 *----------------------------------------------------------------------
 *
 * Tcl_ChannelInputProc --
 *
 *	Return the Tcl_DriverInputProc of the channel type.
 *
 * Results:
 *	A pointer to the proc.
 *
 * Side effects:
 *	None.
 *
 *----------------------------------------------------------------------
 */

Tcl_DriverInputProc *
Tcl_ChannelInputProc(
    const Tcl_ChannelType *chanTypePtr)
				/* Pointer to channel type. */
{
    return chanTypePtr->inputProc;
}

/*
 *----------------------------------------------------------------------
 *
 * Tcl_ChannelOutputProc --
 *
 *	Return the Tcl_DriverOutputProc of the channel type.
 *
 * Results:
 *	A pointer to the proc.
 *
 * Side effects:
 *	None.
 *
 *----------------------------------------------------------------------
 */

Tcl_DriverOutputProc *
Tcl_ChannelOutputProc(
    const Tcl_ChannelType *chanTypePtr)
				/* Pointer to channel type. */
{
    return chanTypePtr->outputProc;
}

/*
 *----------------------------------------------------------------------
 *
 * Tcl_ChannelSetOptionProc --
 *
 *	Return the Tcl_DriverSetOptionProc of the channel type.
 *
 * Results:
 *	A pointer to the proc.
 *
 * Side effects:
 *	None.
 *
 *----------------------------------------------------------------------
 */

Tcl_DriverSetOptionProc *
Tcl_ChannelSetOptionProc(
    const Tcl_ChannelType *chanTypePtr)
				/* Pointer to channel type. */
{
    return chanTypePtr->setOptionProc;
}

/*
 *----------------------------------------------------------------------
 *
 * Tcl_ChannelGetOptionProc --
 *
 *	Return the Tcl_DriverGetOptionProc of the channel type.
 *
 * Results:
 *	A pointer to the proc.
 *
 * Side effects:
 *	None.
 *
 *----------------------------------------------------------------------
 */

Tcl_DriverGetOptionProc *
Tcl_ChannelGetOptionProc(
    const Tcl_ChannelType *chanTypePtr)
				/* Pointer to channel type. */
{
    return chanTypePtr->getOptionProc;
}

/*
 *----------------------------------------------------------------------
 *
 * Tcl_ChannelWatchProc --
 *
 *	Return the Tcl_DriverWatchProc of the channel type.
 *
 * Results:
 *	A pointer to the proc.
 *
 * Side effects:
 *	None.
 *
 *----------------------------------------------------------------------
 */

Tcl_DriverWatchProc *
Tcl_ChannelWatchProc(
    const Tcl_ChannelType *chanTypePtr)
				/* Pointer to channel type. */
{
    return chanTypePtr->watchProc;
}

/*
 *----------------------------------------------------------------------
 *
 * Tcl_ChannelGetHandleProc --
 *
 *	Return the Tcl_DriverGetHandleProc of the channel type.
 *
 * Results:
 *	A pointer to the proc.
 *
 * Side effects:
 *	None.
 *
 *----------------------------------------------------------------------
 */

Tcl_DriverGetHandleProc *
Tcl_ChannelGetHandleProc(
    const Tcl_ChannelType *chanTypePtr)
				/* Pointer to channel type. */
{
    return chanTypePtr->getHandleProc;
}

/*
 *----------------------------------------------------------------------
 *
 * Tcl_ChannelFlushProc --
 *
 *	Return the Tcl_DriverFlushProc of the channel type.
 *
 * Results:
 *	A pointer to the proc.
 *
 * Side effects:
 *	None.
 *
 *----------------------------------------------------------------------
 */

Tcl_DriverFlushProc *
Tcl_ChannelFlushProc(
    const Tcl_ChannelType *chanTypePtr)
				/* Pointer to channel type. */
{
    return chanTypePtr->flushProc;
}

/*
 *----------------------------------------------------------------------
 *
 * Tcl_ChannelHandlerProc --
 *
 *	Return the Tcl_DriverHandlerProc of the channel type.
 *
 * Results:
 *	A pointer to the proc.
 *
 * Side effects:
 *	None.
 *
 *----------------------------------------------------------------------
 */

Tcl_DriverHandlerProc *
Tcl_ChannelHandlerProc(
    const Tcl_ChannelType *chanTypePtr)
				/* Pointer to channel type. */
{
    return chanTypePtr->handlerProc;
}

/*
 *----------------------------------------------------------------------
 *
 * Tcl_ChannelWideSeekProc --
 *
 *	Return the Tcl_DriverWideSeekProc of the channel type.
 *
 * Results:
 *	A pointer to the proc.
 *
 * Side effects:
 *	None.
 *
 *----------------------------------------------------------------------
 */

Tcl_DriverWideSeekProc *
Tcl_ChannelWideSeekProc(
    const Tcl_ChannelType *chanTypePtr)
				/* Pointer to channel type. */
{
    return chanTypePtr->wideSeekProc;
}

/*
 *----------------------------------------------------------------------
 *
 * Tcl_ChannelThreadActionProc --
 *
 *	TIP #218, Channel Thread Actions. Return the
 *	Tcl_DriverThreadActionProc of the channel type.
 *
 * Results:
 *	A pointer to the proc.
 *
 * Side effects:
 *	None.
 *
 *----------------------------------------------------------------------
 */

Tcl_DriverThreadActionProc *
Tcl_ChannelThreadActionProc(
    const Tcl_ChannelType *chanTypePtr)
				/* Pointer to channel type. */
{
    return chanTypePtr->threadActionProc;
}

/*
 *----------------------------------------------------------------------
 *
 * Tcl_SetChannelErrorInterp --
 *
 *	TIP #219, Tcl Channel Reflection API.
 *	Store an error message for the I/O system.
 *
 * Results:
 *	None.
 *
 * Side effects:
 *	Discards a previously stored message.
 *
 *----------------------------------------------------------------------
 */

void
Tcl_SetChannelErrorInterp(
    Tcl_Interp *interp,		/* Interp to store the data into. */
    Tcl_Obj *msg)		/* Error message to store. */
{
    Interp *iPtr = (Interp *) interp;
    Tcl_Obj *disposePtr = iPtr->chanMsg;

    if (msg != NULL) {
	iPtr->chanMsg = FixLevelCode(msg);
	Tcl_IncrRefCount(iPtr->chanMsg);
    } else {
	iPtr->chanMsg = NULL;
    }

    if (disposePtr != NULL) {
        TclDecrRefCount(disposePtr);
    }
    return;
}

/*
 *----------------------------------------------------------------------
 *
 * Tcl_SetChannelError --
 *
 *	TIP #219, Tcl Channel Reflection API.
 *	Store an error message for the I/O system.
 *
 * Results:
 *	None.
 *
 * Side effects:
 *	Discards a previously stored message.
 *
 *----------------------------------------------------------------------
 */

void
Tcl_SetChannelError(
    Tcl_Channel chan,		/* Channel to store the data into. */
    Tcl_Obj *msg)		/* Error message to store. */
{
    ChannelState *statePtr = ((Channel *) chan)->state;
    Tcl_Obj *disposePtr = statePtr->chanMsg;

    if (msg != NULL) {
	statePtr->chanMsg = FixLevelCode(msg);
	Tcl_IncrRefCount(statePtr->chanMsg);
    } else {
	statePtr->chanMsg = NULL;
    }

    if (disposePtr != NULL) {
        TclDecrRefCount(disposePtr);
    }
    return;
}

/*
 *----------------------------------------------------------------------
 *
 * FixLevelCode --
 *
 *	TIP #219, Tcl Channel Reflection API.
 *	Scans an error message for bad -code / -level directives. Returns a
 *	modified copy with such directives corrected, and the input if it had
 *	no problems.
 *
 * Results:
 *	A Tcl_Obj*
 *
 * Side effects:
 *	None.
 *
 *----------------------------------------------------------------------
 */

static Tcl_Obj *
FixLevelCode(
    Tcl_Obj *msg)
{
    int explicitResult, numOptions, lcn;
    Tcl_Size lc;
    Tcl_Obj **lv, **lvn;
    int res, i, j, val, lignore, cignore;
    int newlevel = -1, newcode = -1;

    /* ASSERT msg != NULL */

    /*
     * Process the caught message.
     *
     * Syntax = (option value)... ?message?
     *
     * Bad message syntax causes a panic, because the other side uses
     * Tcl_GetReturnOptions and list construction functions to marshal the
     * information. Hence an error means that we've got serious breakage.
     */

    res = TclListObjGetElementsM(NULL, msg, &lc, &lv);
    if (res != TCL_OK) {
	Tcl_Panic("Tcl_SetChannelError: bad syntax of message");
    }

    explicitResult = (1 == (lc % 2));
    numOptions = lc - explicitResult;

    /*
     * No options, nothing to do.
     */

    if (numOptions == 0) {
	return msg;
    }

    /*
     * Check for -code x, x != 1|error, and -level x, x != 0
     */

    for (i = 0; i < numOptions; i += 2) {
	if (0 == strcmp(TclGetString(lv[i]), "-code")) {
	    /*
	     * !"error", !integer, integer != 1 (numeric code for error)
	     */

	    res = TclGetIntFromObj(NULL, lv[i+1], &val);
	    if (((res == TCL_OK) && (val != 1)) || ((res != TCL_OK) &&
		    (0 != strcmp(TclGetString(lv[i+1]), "error")))) {
		newcode = 1;
	    }
	} else if (0 == strcmp(TclGetString(lv[i]), "-level")) {
	    /*
	     * !integer, integer != 0
	     */

	    res = TclGetIntFromObj(NULL, lv [i+1], &val);
	    if ((res != TCL_OK) || (val != 0)) {
		newlevel = 0;
	    }
	}
    }

    /*
     * -code, -level are either not present or ok. Nothing to do.
     */

    if ((newlevel < 0) && (newcode < 0)) {
	return msg;
    }

    lcn = numOptions;
    if (explicitResult) {
	lcn ++;
    }
    if (newlevel >= 0) {
	lcn += 2;
    }
    if (newcode >= 0) {
	lcn += 2;
    }

    lvn = (Tcl_Obj **)Tcl_Alloc(lcn * sizeof(Tcl_Obj *));

    /*
     * New level/code information is spliced into the first occurrence of
     * -level, -code, further occurrences are ignored. The options cannot be
     * not present, we would not come here. Options which are ok are simply
     * copied over.
     */

    lignore = cignore = 0;
    for (i=0, j=0; i<numOptions; i+=2) {
	if (0 == strcmp(TclGetString(lv[i]), "-level")) {
	    if (newlevel >= 0) {
		lvn[j++] = lv[i];
		lvn[j++] = Tcl_NewWideIntObj(newlevel);
		newlevel = -1;
		lignore = 1;
		continue;
	    } else if (lignore) {
		continue;
	    }
	} else if (0 == strcmp(TclGetString(lv[i]), "-code")) {
	    if (newcode >= 0) {
		lvn[j++] = lv[i];
		lvn[j++] = Tcl_NewWideIntObj(newcode);
		newcode = -1;
		cignore = 1;
		continue;
	    } else if (cignore) {
		continue;
	    }
	}

	/*
	 * Keep everything else, possibly copied down.
	 */

	lvn[j++] = lv[i];
	lvn[j++] = lv[i+1];
    }
    if (newlevel >= 0) {
	Tcl_Panic("Defined newlevel not used in rewrite");
    }
    if (newcode >= 0) {
	Tcl_Panic("Defined newcode not used in rewrite");
    }

    if (explicitResult) {
	lvn[j++] = lv[i];
    }

    msg = Tcl_NewListObj(j, lvn);

    Tcl_Free(lvn);
    return msg;
}

/*
 *----------------------------------------------------------------------
 *
 * Tcl_GetChannelErrorInterp --
 *
 *	TIP #219, Tcl Channel Reflection API.
 *	Return the message stored by the channel driver.
 *
 * Results:
 *	Tcl error message object.
 *
 * Side effects:
 *	Resets the stored data to NULL.
 *
 *----------------------------------------------------------------------
 */

void
Tcl_GetChannelErrorInterp(
    Tcl_Interp *interp,		/* Interp to query. */
    Tcl_Obj **msg)		/* Place for error message. */
{
    Interp *iPtr = (Interp *) interp;

    *msg = iPtr->chanMsg;
    iPtr->chanMsg = NULL;
}

/*
 *----------------------------------------------------------------------
 *
 * Tcl_GetChannelError --
 *
 *	TIP #219, Tcl Channel Reflection API.
 *	Return the message stored by the channel driver.
 *
 * Results:
 *	Tcl error message object.
 *
 * Side effects:
 *	Resets the stored data to NULL.
 *
 *----------------------------------------------------------------------
 */

void
Tcl_GetChannelError(
    Tcl_Channel chan,		/* Channel to query. */
    Tcl_Obj **msg)		/* Place for error message. */
{
    ChannelState *statePtr = ((Channel *) chan)->state;

    *msg = statePtr->chanMsg;
    statePtr->chanMsg = NULL;
}

/*
 *----------------------------------------------------------------------
 *
 * Tcl_ChannelTruncateProc --
 *
 *	TIP #208 (subsection relating to truncation, based on TIP #206).
 *	Return the Tcl_DriverTruncateProc of the channel type.
 *
 * Results:
 *	A pointer to the proc.
 *
 * Side effects:
 *	None.
 *
 *----------------------------------------------------------------------
 */

Tcl_DriverTruncateProc *
Tcl_ChannelTruncateProc(
    const Tcl_ChannelType *chanTypePtr)
				/* Pointer to channel type. */
{
    return chanTypePtr->truncateProc;
}

/*
 *----------------------------------------------------------------------
 *
 * DupChannelInternalRep --
 *
 *	Initialize the internal representation of a new Tcl_Obj to a copy of
 *	the internal representation of an existing string object.
 *
 * Results:
 *	None.
 *
 * Side effects:
 *	copyPtr's internal rep is set to a copy of srcPtr's internal
 *	representation.
 *
 *----------------------------------------------------------------------
 */

static void
DupChannelInternalRep(
    Tcl_Obj *srcPtr,	/* Object with internal rep to copy. Must have
				 * an internal rep of type "Channel". */
    Tcl_Obj *copyPtr)	/* Object with internal rep to set. Must not
				 * currently have an internal rep.*/
{
    ResolvedChanName *resPtr;

    ChanGetInternalRep(srcPtr, resPtr);
    assert(resPtr);
    ChanSetInternalRep(copyPtr, resPtr);
}

/*
 *----------------------------------------------------------------------
 *
 * FreeChannelInternalRep --
 *
 *	Release statePtr storage.
 *
 * Results:
 *	None.
 *
 * Side effects:
 *	May cause state to be freed.
 *
 *----------------------------------------------------------------------
 */

static void
FreeChannelInternalRep(
    Tcl_Obj *objPtr)		/* Object with internal rep to free. */
{
    ResolvedChanName *resPtr;

    ChanGetInternalRep(objPtr, resPtr);
    assert(resPtr);
    if (resPtr->refCount-- > 1) {
	return;
    }
    Tcl_Release(resPtr->statePtr);
    Tcl_Free(resPtr);
}

#if 0
/*
 * For future debugging work, a simple function to print the flags of a
 * channel in semi-readable form.
 */

static int
DumpFlags(
    char *str,
    int flags)
{
    int i = 0;
    char buf[24];

#define ChanFlag(chr, bit)      (buf[i++] = ((flags & (bit)) ? (chr) : '_'))

    ChanFlag('r', TCL_READABLE);
    ChanFlag('w', TCL_WRITABLE);
    ChanFlag('n', CHANNEL_NONBLOCKING);
    ChanFlag('l', CHANNEL_LINEBUFFERED);
    ChanFlag('u', CHANNEL_UNBUFFERED);
    ChanFlag('F', BG_FLUSH_SCHEDULED);
    ChanFlag('c', CHANNEL_CLOSED);
    ChanFlag('E', CHANNEL_EOF);
    ChanFlag('S', CHANNEL_STICKY_EOF);
    ChanFlag('U', CHANNEL_ENCODING_ERROR);
    ChanFlag('B', CHANNEL_BLOCKED);
    ChanFlag('/', INPUT_SAW_CR);
    ChanFlag('D', CHANNEL_DEAD);
    ChanFlag('R', CHANNEL_RAW_MODE);
    ChanFlag('x', CHANNEL_INCLOSE);

    buf[i] ='\0';

    fprintf(stderr, "%s: %s\n", str, buf);
    return 0;
}
#endif

/*
 * Local Variables:
 * mode: c
 * c-basic-offset: 4
 * fill-column: 78
 * tab-width: 8
 * indent-tabs-mode: nil
 * End:
 */<|MERGE_RESOLUTION|>--- conflicted
+++ resolved
@@ -6039,7 +6039,6 @@
     chanPtr = statePtr->topChanPtr;
     TclChannelPreserve((Tcl_Channel)chanPtr);
 
-
     binaryMode = (encoding == GetBinaryEncoding())
 	    && (statePtr->inputTranslation == TCL_TRANSLATE_LF)
 	    && (statePtr->inEofChar == '\0');
@@ -6055,7 +6054,6 @@
 	    Tcl_SetObjLength(objPtr, 0);
 	}
     }
-
 
     /*
      * Must clear the BLOCKED|EOF flags here since we check before reading.
@@ -6610,11 +6608,7 @@
 	     * precautions.
 	     */
 
-<<<<<<< HEAD
 	    if (nextPtr->nextRemoved < (size_t)srcLen) {
-=======
-	    if (nextPtr->nextRemoved < srcLen) {
->>>>>>> 8261863d
 		Tcl_Panic("Buffer Underflow, BUFFER_PADDING not enough");
 	    }
 
