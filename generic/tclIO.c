/*
 * tclIO.c --
 *
 *	This file provides the generic portions (those that are the same on
 *	all platforms and for all channel types) of Tcl's IO facilities.
 *
 * Copyright © 1998-2000 Ajuba Solutions
 * Copyright © 1995-1997 Sun Microsystems, Inc.
 * Contributions from Don Porter, NIST, 2014. (not subject to US copyright)
 *
 * See the file "license.terms" for information on usage and redistribution of
 * this file, and for a DISCLAIMER OF ALL WARRANTIES.
 */

#include "tclInt.h"
#include "tclIO.h"
#include <assert.h>

/*
 * For each channel handler registered in a call to Tcl_CreateChannelHandler,
 * there is one record of the following type. All of records for a specific
 * channel are chained together in a singly linked list which is stored in
 * the channel structure.
 */

typedef struct ChannelHandler {
    Channel *chanPtr;		/* The channel structure for this channel. */
    int mask;			/* Mask of desired events. */
    Tcl_ChannelProc *proc;	/* Procedure to call in the type of
				 * Tcl_CreateChannelHandler. */
    void *clientData;	/* Argument to pass to procedure. */
    struct ChannelHandler *nextPtr;
				/* Next one in list of registered handlers. */
} ChannelHandler;

/*
 * This structure keeps track of the current ChannelHandler being invoked in
 * the current invocation of Tcl_NotifyChannel. There is a potential
 * problem if a ChannelHandler is deleted while it is the current one, since
 * Tcl_NotifyChannel needs to look at the nextPtr field. To handle this
 * problem, structures of the type below indicate the next handler to be
 * processed for any (recursively nested) dispatches in progress. The
 * nextHandlerPtr field is updated if the handler being pointed to is deleted.
 * The nestedHandlerPtr field is used to chain together all recursive
 * invocations, so that Tcl_DeleteChannelHandler can find all the recursively
 * nested invocations of Tcl_NotifyChannel and compare the handler being
 * deleted against the NEXT handler to be invoked in that invocation; when it
 * finds such a situation, Tcl_DeleteChannelHandler updates the nextHandlerPtr
 * field of the structure to the next handler.
 */

typedef struct NextChannelHandler {
    ChannelHandler *nextHandlerPtr;	/* The next handler to be invoked in
					 * this invocation. */
    struct NextChannelHandler *nestedHandlerPtr;
					/* Next nested invocation of
					 * Tcl_NotifyChannel. */
} NextChannelHandler;

/*
 * The following structure is used by Tcl_GetsObj() to encapsulates the
 * state for a "gets" operation.
 */

typedef struct GetsState {
    Tcl_Obj *objPtr;		/* The object to which UTF-8 characters
				 * will be appended. */
    char **dstPtr;		/* Pointer into objPtr's string rep where
				 * next character should be stored. */
    Tcl_Encoding encoding;	/* The encoding to use to convert raw bytes
				 * to UTF-8.  */
    ChannelBuffer *bufPtr;	/* The current buffer of raw bytes being
				 * emptied. */
    Tcl_EncodingState state;	/* The encoding state just before the last
				 * external to UTF-8 conversion in
				 * FilterInputBytes(). */
    int rawRead;		/* The number of bytes removed from bufPtr
				 * in the last call to FilterInputBytes(). */
    int bytesWrote;		/* The number of bytes of UTF-8 data
				 * appended to objPtr during the last call to
				 * FilterInputBytes(). */
    int charsWrote;		/* The corresponding number of UTF-8
				 * characters appended to objPtr during the
				 * last call to FilterInputBytes(). */
    int totalChars;		/* The total number of UTF-8 characters
				 * appended to objPtr so far, just before the
				 * last call to FilterInputBytes(). */
} GetsState;

/*
 * The following structure encapsulates the state for a background channel
 * copy.  Note that the data buffer for the copy will be appended to this
 * structure.
 */

typedef struct CopyState {
    struct Channel *readPtr;	/* Pointer to input channel. */
    struct Channel *writePtr;	/* Pointer to output channel. */
    int readFlags;		/* Original read channel flags. */
    int writeFlags;		/* Original write channel flags. */
    Tcl_WideInt toRead;		/* Number of bytes to copy, or -1. */
    Tcl_WideInt total;		/* Total bytes transferred (written). */
    Tcl_Interp *interp;		/* Interp that started the copy. */
    Tcl_Obj *cmdPtr;		/* Command to be invoked at completion. */
    size_t bufSize;		/* Size of appended buffer. */
    char buffer[TCLFLEXARRAY];		/* Copy buffer, this must be the last
                                 * field. */
} CopyState;

/*
 * All static variables used in this file are collected into a single instance
 * of the following structure. For multi-threaded implementations, there is
 * one instance of this structure for each thread.
 *
 * Notice that different structures with the same name appear in other files.
 * The structure defined below is used in this file only.
 */

typedef struct {
    NextChannelHandler *nestedHandlerPtr;
				/* This variable holds the list of nested
				 * Tcl_NotifyChannel invocations. */
    ChannelState *firstCSPtr;	/* List of all channels currently open,
				 * indexed by ChannelState, as only one
				 * ChannelState exists per set of stacked
				 * channels. */
    Tcl_Channel stdinChannel;	/* Static variable for the stdin channel. */
    Tcl_Channel stdoutChannel;	/* Static variable for the stdout channel. */
    Tcl_Channel stderrChannel;	/* Static variable for the stderr channel. */
    Tcl_Encoding binaryEncoding;
    int stdinInitialized;
    int stdoutInitialized;
    int stderrInitialized;
} ThreadSpecificData;

static Tcl_ThreadDataKey dataKey;

/*
 * Structure to record a close callback. One such record exists for
 * each close callback registered for a channel.
 */

typedef struct CloseCallback {
    Tcl_CloseProc *proc;		/* The procedure to call. */
    void *clientData;		/* Arbitrary one-word data to pass
					 * to the callback. */
    struct CloseCallback *nextPtr;	/* For chaining close callbacks. */
} CloseCallback;

/*
 * Static functions in this file:
 */

static ChannelBuffer *	AllocChannelBuffer(size_t length);
static void		PreserveChannelBuffer(ChannelBuffer *bufPtr);
static void		ReleaseChannelBuffer(ChannelBuffer *bufPtr);
static int		IsShared(ChannelBuffer *bufPtr);
static void		ChannelFree(Channel *chanPtr);
static void		ChannelTimerProc(void *clientData);
static int		ChanRead(Channel *chanPtr, char *dst, int dstSize);
static int		CheckChannelErrors(ChannelState *statePtr,
			    int direction);
static int		CheckForDeadChannel(Tcl_Interp *interp,
			    ChannelState *statePtr);
static void		CheckForStdChannelsBeingClosed(Tcl_Channel chan);
static void		CleanupChannelHandlers(Tcl_Interp *interp,
			    Channel *chanPtr);
static int		CloseChannel(Tcl_Interp *interp, Channel *chanPtr,
			    int errorCode);
static int		CloseChannelPart(Tcl_Interp *interp, Channel *chanPtr,
			    int errorCode, int flags);
static int		CloseWrite(Tcl_Interp *interp, Channel *chanPtr);
static void		CommonGetsCleanup(Channel *chanPtr);
static int		CopyData(CopyState *csPtr, int mask);
static int		MoveBytes(CopyState *csPtr);

static void		MBCallback(CopyState *csPtr, Tcl_Obj *errObj);
static void		MBError(CopyState *csPtr, int mask, int errorCode);
static int		MBRead(CopyState *csPtr);
static int		MBWrite(CopyState *csPtr);
static void		MBEvent(void *clientData, int mask);

static void		CopyEventProc(void *clientData, int mask);
static void		CreateScriptRecord(Tcl_Interp *interp,
			    Channel *chanPtr, int mask, Tcl_Obj *scriptPtr);
static void		DeleteChannelTable(void *clientData,
			    Tcl_Interp *interp);
static void		DeleteScriptRecord(Tcl_Interp *interp,
			    Channel *chanPtr, int mask);
static int		DetachChannel(Tcl_Interp *interp, Tcl_Channel chan);
static void		DiscardInputQueued(ChannelState *statePtr,
			    int discardSavedBuffers);
static void		DiscardOutputQueued(ChannelState *chanPtr);
static int		DoRead(Channel *chanPtr, char *dst, size_t bytesToRead,
			    int allowShortReads);
static int		DoReadChars(Channel *chan, Tcl_Obj *objPtr, size_t toRead,
			    int appendFlag);
static int		FilterInputBytes(Channel *chanPtr,
			    GetsState *statePtr);
static int		FlushChannel(Tcl_Interp *interp, Channel *chanPtr,
			    int calledFromAsyncFlush);
static int		TclGetsObjBinary(Tcl_Channel chan, Tcl_Obj *objPtr);
static Tcl_Encoding	GetBinaryEncoding(void);
static Tcl_ExitProc	FreeBinaryEncoding;
static Tcl_HashTable *	GetChannelTable(Tcl_Interp *interp);
static int		GetInput(Channel *chanPtr);
static void		PeekAhead(Channel *chanPtr, char **dstEndPtr,
			    GetsState *gsPtr);
static int		ReadBytes(ChannelState *statePtr, Tcl_Obj *objPtr,
			    int charsLeft);
static int		ReadChars(ChannelState *statePtr, Tcl_Obj *objPtr,
			    int charsLeft, int *factorPtr);
static void		RecycleBuffer(ChannelState *statePtr,
			    ChannelBuffer *bufPtr, int mustDiscard);
static int		StackSetBlockMode(Channel *chanPtr, int mode);
static int		SetBlockMode(Tcl_Interp *interp, Channel *chanPtr,
			    int mode);
static void		StopCopy(CopyState *csPtr);
static void		TranslateInputEOL(ChannelState *statePtr, char *dst,
			    const char *src, int *dstLenPtr, int *srcLenPtr);
static void		UpdateInterest(Channel *chanPtr);
static int		Write(Channel *chanPtr, const char *src,
			    int srcLen, Tcl_Encoding encoding);
static Tcl_Obj *	FixLevelCode(Tcl_Obj *msg);
static void		SpliceChannel(Tcl_Channel chan);
static void		CutChannel(Tcl_Channel chan);
static int              WillRead(Channel *chanPtr);

#define WriteChars(chanPtr, src, srcLen) \
			Write(chanPtr, src, srcLen, chanPtr->state->encoding)
#define WriteBytes(chanPtr, src, srcLen) \
			Write(chanPtr, src, srcLen, tclIdentityEncoding)

/*
 * Simplifying helper macros. All may use their argument(s) multiple times.
 * The ANSI C "prototypes" for the macros are listed below, together with a
 * short description of what the macro does.
 *
 * --------------------------------------------------------------------------
 * size_t BytesLeft(ChannelBuffer *bufPtr)
 *
 *	Returns the number of bytes of data remaining in the buffer.
 *
 * int SpaceLeft(ChannelBuffer *bufPtr)
 *
 *	Returns the number of bytes of space remaining at the end of the
 *	buffer.
 *
 * int IsBufferReady(ChannelBuffer *bufPtr)
 *
 *	Returns whether a buffer has bytes available within it.
 *
 * int IsBufferEmpty(ChannelBuffer *bufPtr)
 *
 *	Returns whether a buffer is entirely empty. Note that this is not the
 *	inverse of the above operation; trying to merge the two seems to lead
 *	to occasional crashes...
 *
 * int IsBufferFull(ChannelBuffer *bufPtr)
 *
 *	Returns whether more data can be added to a buffer.
 *
 * int IsBufferOverflowing(ChannelBuffer *bufPtr)
 *
 *	Returns whether a buffer has more data in it than it should.
 *
 * char *InsertPoint(ChannelBuffer *bufPtr)
 *
 *	Returns a pointer to where characters should be added to the buffer.
 *
 * char *RemovePoint(ChannelBuffer *bufPtr)
 *
 *	Returns a pointer to where characters should be removed from the
 *	buffer.
 * --------------------------------------------------------------------------
 */

#define BytesLeft(bufPtr)	((bufPtr)->nextAdded - (bufPtr)->nextRemoved)

#define SpaceLeft(bufPtr)	((bufPtr)->bufLength - (bufPtr)->nextAdded)

#define IsBufferReady(bufPtr)	((bufPtr)->nextAdded > (bufPtr)->nextRemoved)

#define IsBufferEmpty(bufPtr)	((bufPtr)->nextAdded == (bufPtr)->nextRemoved)

#define IsBufferFull(bufPtr)	((bufPtr) && (bufPtr)->nextAdded >= (bufPtr)->bufLength)

#define IsBufferOverflowing(bufPtr) ((bufPtr)->nextAdded>(bufPtr)->bufLength)

#define InsertPoint(bufPtr)	(&(bufPtr)->buf[(bufPtr)->nextAdded])

#define RemovePoint(bufPtr)	(&(bufPtr)->buf[(bufPtr)->nextRemoved])

/*
 * For working with channel state flag bits.
 */

#define SetFlag(statePtr, flag)		((statePtr)->flags |= (flag))
#define ResetFlag(statePtr, flag)	((statePtr)->flags &= ~(flag))
#define GotFlag(statePtr, flag)		((statePtr)->flags & (flag))

/*
 * Macro for testing whether a string (in optionName, length len) matches a
 * value (prefix matching rules). Arguments are the minimum length to match
 * and the value to match against. (Can't use Tcl_GetIndexFromObj as this is
 * used in a situation where no objects are available.)
 */

#define HaveOpt(minLength, nameString) \
	((len > (minLength)) && (optionName[1] == (nameString)[1]) \
		&& (strncmp(optionName, (nameString), len) == 0))

/*
 * The ChannelObjType type.  Used to store the result of looking up
 * a channel name in the context of an interp.  Saves the lookup
 * result and values needed to check its continued validity.
 */

typedef struct ResolvedChanName {
    ChannelState *statePtr;	/* The saved lookup result */
    Tcl_Interp *interp;		/* The interp in which the lookup was done. */
    size_t epoch;		/* The epoch of the channel when the lookup
				 * was done. Use to verify validity. */
    size_t refCount;		/* Share this struct among many Tcl_Obj. */
} ResolvedChanName;

static void		DupChannelInternalRep(Tcl_Obj *objPtr, Tcl_Obj *copyPtr);
static void		FreeChannelInternalRep(Tcl_Obj *objPtr);

static const Tcl_ObjType chanObjType = {
    "channel",			/* name for this type */
    FreeChannelInternalRep,		/* freeIntRepProc */
    DupChannelInternalRep,		/* dupIntRepProc */
    NULL,			/* updateStringProc */
    NULL,			/* setFromAnyProc */
    TCL_OBJTYPE_V0
};

#define ChanSetInternalRep(objPtr, resPtr)					\
    do {								\
	Tcl_ObjInternalRep ir;						\
	(resPtr)->refCount++;						\
	ir.twoPtrValue.ptr1 = (resPtr);					\
	ir.twoPtrValue.ptr2 = NULL;					\
	Tcl_StoreInternalRep((objPtr), &chanObjType, &ir);			\
    } while (0)

#define ChanGetInternalRep(objPtr, resPtr)					\
    do {								\
	const Tcl_ObjInternalRep *irPtr;					\
	irPtr = TclFetchInternalRep((objPtr), &chanObjType);		\
	(resPtr) = irPtr ? (ResolvedChanName *)irPtr->twoPtrValue.ptr1 : NULL;		\
    } while (0)

#define BUSY_STATE(st, fl) \
     ((((st)->csPtrR) && ((fl) & TCL_READABLE)) || \
      (((st)->csPtrW) && ((fl) & TCL_WRITABLE)))

#define MAX_CHANNEL_BUFFER_SIZE (1024*1024)

/*
 *---------------------------------------------------------------------------
 *
 * ChanClose, ChanRead, ChanSeek, ChanThreadAction, ChanWatch, ChanWrite --
 *
 *	Simplify the access to selected channel driver "methods" that are used
 *	in multiple places in a stereotypical fashion. These are just thin
 *	wrappers around the driver functions.
 *
 *---------------------------------------------------------------------------
 */

static inline int
ChanClose(
    Channel *chanPtr,
    Tcl_Interp *interp)
{
    return chanPtr->typePtr->close2Proc(chanPtr->instanceData, interp, 0);
}

/*
 *---------------------------------------------------------------------------
 *
 * ChanRead --
 *
 *	Read up to dstSize bytes using the inputProc of chanPtr, store them at
 *	dst, and return the number of bytes stored.
 *
 * Results:
 *	The return value of the driver inputProc,
 *	  - number of bytes stored at dst, ot
 *	  - -1 on error, with a Posix error code available to the caller by
 *	    calling Tcl_GetErrno().
 *
 * Side effects:
 *	The CHANNEL_ENCODING_ERROR, CHANNEL_BLOCKED and CHANNEL_EOF flags
 *	of the channel state are set as appropriate.  On EOF, the
 *	inputEncodingFlags are set to perform ending operations on decoding.
 *
 *	TODO - Is this really the right place for that?
 *
 *---------------------------------------------------------------------------
 */
static int
ChanRead(
    Channel *chanPtr,
    char *dst,
    int dstSize)
{
    int bytesRead, result;

    /*
     * If the caller asked for zero bytes, we'd force the inputProc to return
     * zero bytes, and then misinterpret that as EOF.
     */

    assert(dstSize > 0);

    /*
     * Each read op must set the blocked and eof states anew, not let
     * the effect of prior reads leak through.
     */

    if (GotFlag(chanPtr->state, CHANNEL_EOF)) {
        chanPtr->state->inputEncodingFlags |= TCL_ENCODING_START;
    }
    ResetFlag(chanPtr->state, CHANNEL_BLOCKED | CHANNEL_EOF);
    chanPtr->state->inputEncodingFlags &= ~TCL_ENCODING_END;
    if (WillRead(chanPtr) == -1) {
        return -1;
    }

    bytesRead = chanPtr->typePtr->inputProc(chanPtr->instanceData,
	    dst, dstSize, &result);

    /*
     * Stop any flag leakage through stacked channel levels.
     */

    if (GotFlag(chanPtr->state, CHANNEL_EOF)) {
        chanPtr->state->inputEncodingFlags |= TCL_ENCODING_START;
    }
    ResetFlag(chanPtr->state, CHANNEL_BLOCKED | CHANNEL_EOF);
    chanPtr->state->inputEncodingFlags &= ~TCL_ENCODING_END;
    if (bytesRead == -1) {
	if ((result == EWOULDBLOCK) || (result == EAGAIN)) {
	    SetFlag(chanPtr->state, CHANNEL_BLOCKED);
	    result = EAGAIN;
	}
	Tcl_SetErrno(result);
    } else if (bytesRead == 0) {
	SetFlag(chanPtr->state, CHANNEL_EOF);
	chanPtr->state->inputEncodingFlags |= TCL_ENCODING_END;
    } else {
	/*
	 * If we get a short read, signal up that we may be BLOCKED. We should
	 * avoid calling the driver because on some platforms we will block in
	 * the low level reading code even though the channel is set into
	 * nonblocking mode.
	 */

	if (bytesRead < dstSize) {
	    SetFlag(chanPtr->state, CHANNEL_BLOCKED);
	}
    }
    return bytesRead;
}

static inline Tcl_WideInt
ChanSeek(
    Channel *chanPtr,
    Tcl_WideInt offset,
    int mode,
    int *errnoPtr)
{
    /*
     * Note that we prefer the wideSeekProc if that field is available in the
     * type and non-NULL.
     */

    if (Tcl_ChannelWideSeekProc(chanPtr->typePtr) == NULL) {
	*errnoPtr = EINVAL;
	return TCL_INDEX_NONE;
    }

	return Tcl_ChannelWideSeekProc(chanPtr->typePtr)(chanPtr->instanceData,
		offset, mode, errnoPtr);
}

static inline void
ChanThreadAction(
    Channel *chanPtr,
    int action)
{
    Tcl_DriverThreadActionProc *threadActionProc =
	    Tcl_ChannelThreadActionProc(chanPtr->typePtr);

    if (threadActionProc != NULL) {
	threadActionProc(chanPtr->instanceData, action);
    }
}

static inline void
ChanWatch(
    Channel *chanPtr,
    int mask)
{
    chanPtr->typePtr->watchProc(chanPtr->instanceData, mask);
}

static inline int
ChanWrite(
    Channel *chanPtr,
    const char *src,
    int srcLen,
    int *errnoPtr)
{
    return chanPtr->typePtr->outputProc(chanPtr->instanceData, src, srcLen,
	    errnoPtr);
}

/*
 *---------------------------------------------------------------------------
 *
 * TclInitIOSubsystem --
 *
 *	Initialize all resources used by this subsystem on a per-process
 *	basis.
 *
 * Results:
 *	None.
 *
 * Side effects:
 *	Depends on the memory subsystems.
 *
 *---------------------------------------------------------------------------
 */

void
TclInitIOSubsystem(void)
{
    /*
     * By fetching thread local storage we take care of allocating it for each
     * thread.
     */

    (void) TCL_TSD_INIT(&dataKey);
}

/*
 *-------------------------------------------------------------------------
 *
 * TclFinalizeIOSubsystem --
 *
 *	Releases all resources used by this subsystem on a per-process basis.
 *	Closes all extant channels that have not already been closed because
 *	they were not owned by any interp.
 *
 * Results:
 *	None.
 *
 * Side effects:
 *	Depends on encoding and memory subsystems.
 *
 *-------------------------------------------------------------------------
 */

void
TclFinalizeIOSubsystem(void)
{
    ThreadSpecificData *tsdPtr = TCL_TSD_INIT(&dataKey);
    Channel *chanPtr = NULL;	/* Iterates over open channels. */
    ChannelState *statePtr;	/* State of channel stack */
    int active = 1;		/* Flag == 1 while there's still work to do */
    int doflushnb;

    /*
     * Fetch the pre-TIP#398 compatibility flag.
     */

    {
        const char *s;
        Tcl_DString ds;

        s = TclGetEnv("TCL_FLUSH_NONBLOCKING_ON_EXIT", &ds);
        doflushnb = ((s != NULL) && strcmp(s, "0"));
        if (s != NULL) {
            Tcl_DStringFree(&ds);
        }
    }

    /*
     * Walk all channel state structures known to this thread and close
     * corresponding channels.
     */

    while (active) {
	/*
	 * Iterate through the open channel list, and find the first channel
	 * that isn't dead. We start from the head of the list each time,
	 * because the close action on one channel can close others.
	 */

	active = 0;
	for (statePtr = tsdPtr->firstCSPtr;
		statePtr != NULL;
		statePtr = statePtr->nextCSPtr) {
	    chanPtr = statePtr->topChanPtr;
            if (GotFlag(statePtr, CHANNEL_DEAD)) {
                continue;
            }
	    if (!GotFlag(statePtr, CHANNEL_INCLOSE | CHANNEL_CLOSED )
                || GotFlag(statePtr, BG_FLUSH_SCHEDULED)) {
                ResetFlag(statePtr, BG_FLUSH_SCHEDULED);
		active = 1;
		break;
	    }
	}

	/*
	 * We've found a live (or bg-closing) channel. Close it.
	 */

	if (active) {
	    TclChannelPreserve((Tcl_Channel)chanPtr);

	    /*
	     * TIP #398: by default, we no longer set the channel back into
             * blocking mode.  To restore the old blocking behavior, the
             * environment variable TCL_FLUSH_NONBLOCKING_ON_EXIT must be set
             * and not be "0".
	     */

            if (doflushnb) {
                /*
                 * Set the channel back into blocking mode to ensure that we
                 * wait for all data to flush out.
                 */

                (void) Tcl_SetChannelOption(NULL, (Tcl_Channel) chanPtr,
                                            "-blocking", "on");
            }

	    if ((chanPtr == (Channel *) tsdPtr->stdinChannel) ||
		    (chanPtr == (Channel *) tsdPtr->stdoutChannel) ||
		    (chanPtr == (Channel *) tsdPtr->stderrChannel)) {
		/*
		 * Decrement the refcount which was earlier artificially
		 * bumped up to keep the channel from being closed.
		 */

		statePtr->refCount--;
	    }

	    if (statePtr->refCount + 1 <= 1) {
		/*
		 * Close it only if the refcount indicates that the channel is
		 * not referenced from any interpreter. If it is, that
		 * interpreter will close the channel when it gets destroyed.
		 */

		(void) Tcl_CloseEx(NULL, (Tcl_Channel) chanPtr, 0);
	    } else {
		/*
		 * The refcount is greater than zero, so flush the channel.
		 */

		Tcl_Flush((Tcl_Channel) chanPtr);

		/*
		 * Call the device driver to actually close the underlying
		 * device for this channel.
		 */

		(void) ChanClose(chanPtr, NULL);

		/*
		 * Finally, we clean up the fields in the channel data
		 * structure since all of them have been deleted already. We
		 * mark the channel with CHANNEL_DEAD to prevent any further
		 * IO operations on it.
		 */

		chanPtr->instanceData = NULL;
		SetFlag(statePtr, CHANNEL_DEAD);
	    }
	    TclChannelRelease((Tcl_Channel)chanPtr);
	}
    }

    TclpFinalizeSockets();
    TclpFinalizePipes();
}

/*
 *----------------------------------------------------------------------
 *
 * Tcl_SetStdChannel --
 *
 *	This function is used to change the channels that are used for
 *	stdin/stdout/stderr in new interpreters.
 *
 * Results:
 *	None
 *
 * Side effects:
 *	None.
 *
 *----------------------------------------------------------------------
 */

void
Tcl_SetStdChannel(
    Tcl_Channel channel,
    int type)			/* One of TCL_STDIN, TCL_STDOUT, TCL_STDERR. */
{
    ThreadSpecificData *tsdPtr = TCL_TSD_INIT(&dataKey);

    int init = channel ? 1 : -1;
    switch (type) {
    case TCL_STDIN:
	tsdPtr->stdinInitialized = init;
	tsdPtr->stdinChannel = channel;
	break;
    case TCL_STDOUT:
	tsdPtr->stdoutInitialized = init;
	tsdPtr->stdoutChannel = channel;
	break;
    case TCL_STDERR:
	tsdPtr->stderrInitialized = init;
	tsdPtr->stderrChannel = channel;
	break;
    }
}

/*
 *----------------------------------------------------------------------
 *
 * Tcl_GetStdChannel --
 *
 *	Returns the specified standard channel.
 *
 * Results:
 *	Returns the specified standard channel, or NULL.
 *
 * Side effects:
 *	May cause the creation of a standard channel and the underlying file.
 *
 *----------------------------------------------------------------------
 */

Tcl_Channel
Tcl_GetStdChannel(
    int type)			/* One of TCL_STDIN, TCL_STDOUT, TCL_STDERR. */
{
    Tcl_Channel channel = NULL;
    ThreadSpecificData *tsdPtr = TCL_TSD_INIT(&dataKey);

    /*
     * If the channels were not created yet, create them now and store them in
     * the static variables.
     */

    switch (type) {
    case TCL_STDIN:
	if (!tsdPtr->stdinInitialized) {
	    tsdPtr->stdinInitialized = -1;
	    tsdPtr->stdinChannel = TclpGetDefaultStdChannel(TCL_STDIN);

	    /*
	     * Artificially bump the refcount to ensure that the channel is
	     * only closed on exit.
	     *
	     * NOTE: Must only do this if stdinChannel is not NULL. It can be
	     * NULL in situations where Tcl is unable to connect to the
	     * standard input.
	     */

	    if (tsdPtr->stdinChannel != NULL) {
		tsdPtr->stdinInitialized = 1;
		Tcl_RegisterChannel(NULL, tsdPtr->stdinChannel);
	    }
	}
	channel = tsdPtr->stdinChannel;
	break;
    case TCL_STDOUT:
	if (!tsdPtr->stdoutInitialized) {
	    tsdPtr->stdoutInitialized = -1;
	    tsdPtr->stdoutChannel = TclpGetDefaultStdChannel(TCL_STDOUT);
	    if (tsdPtr->stdoutChannel != NULL) {
		tsdPtr->stdoutInitialized = 1;
		Tcl_RegisterChannel(NULL, tsdPtr->stdoutChannel);
	    }
	}
	channel = tsdPtr->stdoutChannel;
	break;
    case TCL_STDERR:
	if (!tsdPtr->stderrInitialized) {
	    tsdPtr->stderrInitialized = -1;
	    tsdPtr->stderrChannel = TclpGetDefaultStdChannel(TCL_STDERR);
	    if (tsdPtr->stderrChannel != NULL) {
		tsdPtr->stderrInitialized = 1;
		Tcl_RegisterChannel(NULL, tsdPtr->stderrChannel);
	    }
	}
	channel = tsdPtr->stderrChannel;
	break;
    }
    return channel;
}

/*
 *----------------------------------------------------------------------
 *
 * Tcl_CreateCloseHandler
 *
 *	Creates a close callback which will be called when the channel is
 *	closed.
 *
 * Results:
 *	None.
 *
 * Side effects:
 *	Causes the callback to be called in the future when the channel will
 *	be closed.
 *
 *----------------------------------------------------------------------
 */

void
Tcl_CreateCloseHandler(
    Tcl_Channel chan,		/* The channel for which to create the close
				 * callback. */
    Tcl_CloseProc *proc,	/* The callback routine to call when the
				 * channel will be closed. */
    void *clientData)	/* Arbitrary data to pass to the close
				 * callback. */
{
    ChannelState *statePtr = ((Channel *) chan)->state;
    CloseCallback *cbPtr;

    cbPtr = (CloseCallback *)Tcl_Alloc(sizeof(CloseCallback));
    cbPtr->proc = proc;
    cbPtr->clientData = clientData;

    cbPtr->nextPtr = statePtr->closeCbPtr;
    statePtr->closeCbPtr = cbPtr;
}

/*
 *----------------------------------------------------------------------
 *
 * Tcl_DeleteCloseHandler --
 *
 *	Removes a callback that would have been called on closing the channel.
 *	If there is no matching callback then this function has no effect.
 *
 * Results:
 *	None.
 *
 * Side effects:
 *	The callback will not be called in the future when the channel is
 *	eventually closed.
 *
 *----------------------------------------------------------------------
 */

void
Tcl_DeleteCloseHandler(
    Tcl_Channel chan,		/* The channel for which to cancel the close
				 * callback. */
    Tcl_CloseProc *proc,	/* The procedure for the callback to
				 * remove. */
    void *clientData)	/* The callback data for the callback to
				 * remove. */
{
    ChannelState *statePtr = ((Channel *) chan)->state;
    CloseCallback *cbPtr, *cbPrevPtr;

    for (cbPtr = statePtr->closeCbPtr, cbPrevPtr = NULL;
	    cbPtr != NULL; cbPtr = cbPtr->nextPtr) {
	if ((cbPtr->proc == proc) && (cbPtr->clientData == clientData)) {
	    if (cbPrevPtr == NULL) {
		statePtr->closeCbPtr = cbPtr->nextPtr;
	    } else {
		cbPrevPtr->nextPtr = cbPtr->nextPtr;
	    }
	    Tcl_Free(cbPtr);
	    break;
	}
	cbPrevPtr = cbPtr;
    }
}

/*
 *----------------------------------------------------------------------
 *
 * GetChannelTable --
 *
 *	Gets and potentially initializes the channel table for an interpreter.
 *	If it is initializing the table it also inserts channels for stdin,
 *	stdout and stderr if the interpreter is trusted.
 *
 * Results:
 *	A pointer to the hash table created, for use by the caller.
 *
 * Side effects:
 *	Initializes the channel table for an interpreter. May create channels
 *	for stdin, stdout and stderr.
 *
 *----------------------------------------------------------------------
 */

static Tcl_HashTable *
GetChannelTable(
    Tcl_Interp *interp)
{
    Tcl_HashTable *hTblPtr;	/* Hash table of channels. */
    Tcl_Channel stdinChan, stdoutChan, stderrChan;

    hTblPtr = (Tcl_HashTable *)Tcl_GetAssocData(interp, "tclIO", NULL);
    if (hTblPtr == NULL) {
	hTblPtr = (Tcl_HashTable *)Tcl_Alloc(sizeof(Tcl_HashTable));
	Tcl_InitHashTable(hTblPtr, TCL_STRING_KEYS);
	Tcl_SetAssocData(interp, "tclIO",
		(Tcl_InterpDeleteProc *) DeleteChannelTable, hTblPtr);

	/*
	 * If the interpreter is trusted (not "safe"), insert channels for
	 * stdin, stdout and stderr (possibly creating them in the process).
	 */

	if (Tcl_IsSafe(interp) == 0) {
	    stdinChan = Tcl_GetStdChannel(TCL_STDIN);
	    if (stdinChan != NULL) {
		Tcl_RegisterChannel(interp, stdinChan);
	    }
	    stdoutChan = Tcl_GetStdChannel(TCL_STDOUT);
	    if (stdoutChan != NULL) {
		Tcl_RegisterChannel(interp, stdoutChan);
	    }
	    stderrChan = Tcl_GetStdChannel(TCL_STDERR);
	    if (stderrChan != NULL) {
		Tcl_RegisterChannel(interp, stderrChan);
	    }
	}
    }
    return hTblPtr;
}

/*
 *----------------------------------------------------------------------
 *
 * DeleteChannelTable --
 *
 *	Deletes the channel table for an interpreter, closing any open
 *	channels whose refcount reaches zero. This procedure is invoked when
 *	an interpreter is deleted, via the AssocData cleanup mechanism.
 *
 * Results:
 *	None.
 *
 * Side effects:
 *	Deletes the hash table of channels. May close channels. May flush
 *	output on closed channels. Removes any channeEvent handlers that were
 *	registered in this interpreter.
 *
 *----------------------------------------------------------------------
 */

static void
DeleteChannelTable(
    void *clientData,	/* The per-interpreter data structure. */
    Tcl_Interp *interp)		/* The interpreter being deleted. */
{
    Tcl_HashTable *hTblPtr;	/* The hash table. */
    Tcl_HashSearch hSearch;	/* Search variable. */
    Tcl_HashEntry *hPtr;	/* Search variable. */
    Channel *chanPtr;		/* Channel being deleted. */
    ChannelState *statePtr;	/* State of Channel being deleted. */
    EventScriptRecord *sPtr, *prevPtr, *nextPtr;
				/* Variables to loop over all channel events
				 * registered, to delete the ones that refer
				 * to the interpreter being deleted. */

    /*
     * Delete all the registered channels - this will close channels whose
     * refcount reaches zero.
     */

    hTblPtr = (Tcl_HashTable *)clientData;
    for (hPtr = Tcl_FirstHashEntry(hTblPtr, &hSearch); hPtr != NULL;
	    hPtr = Tcl_FirstHashEntry(hTblPtr, &hSearch)) {
	chanPtr = (Channel *)Tcl_GetHashValue(hPtr);
	statePtr = chanPtr->state;

	/*
	 * Remove any fileevents registered in this interpreter.
	 */

	for (sPtr = statePtr->scriptRecordPtr, prevPtr = NULL;
		sPtr != NULL; sPtr = nextPtr) {
	    nextPtr = sPtr->nextPtr;
	    if (sPtr->interp == interp) {
		if (prevPtr == NULL) {
		    statePtr->scriptRecordPtr = nextPtr;
		} else {
		    prevPtr->nextPtr = nextPtr;
		}

		Tcl_DeleteChannelHandler((Tcl_Channel) chanPtr,
			TclChannelEventScriptInvoker, sPtr);

		TclDecrRefCount(sPtr->scriptPtr);
		Tcl_Free(sPtr);
	    } else {
		prevPtr = sPtr;
	    }
	}

	/*
	 * Cannot call Tcl_UnregisterChannel because that procedure calls
	 * Tcl_GetAssocData to get the channel table, which might already be
	 * inaccessible from the interpreter structure. Instead, we emulate
	 * the behavior of Tcl_UnregisterChannel directly here.
	 */

	Tcl_DeleteHashEntry(hPtr);
	statePtr->epoch++;
	if (statePtr->refCount-- <= 1) {
	    if (!GotFlag(statePtr, BG_FLUSH_SCHEDULED)) {
		(void) Tcl_CloseEx(interp, (Tcl_Channel) chanPtr, 0);
	    }
	}

    }
    Tcl_DeleteHashTable(hTblPtr);
    Tcl_Free(hTblPtr);
}

/*
 *----------------------------------------------------------------------
 *
 * CheckForStdChannelsBeingClosed --
 *
 *	Perform special handling for standard channels being closed. When
 *	given a standard channel, if the refcount is now 1, it means that the
 *	last reference to the standard channel is being explicitly closed. Now
 *	bump the refcount artificially down to 0, to ensure the normal
 *	handling of channels being closed will occur. Also reset the static
 *	pointer to the channel to NULL, to avoid dangling references.
 *
 * Results:
 *	None.
 *
 * Side effects:
 *	Manipulates the refcount on standard channels. May smash the global
 *	static pointer to a standard channel.
 *
 *----------------------------------------------------------------------
 */

static void
CheckForStdChannelsBeingClosed(
    Tcl_Channel chan)
{
    ChannelState *statePtr = ((Channel *) chan)->state;
    ThreadSpecificData *tsdPtr = TCL_TSD_INIT(&dataKey);

    if (tsdPtr->stdinInitialized == 1
	    && tsdPtr->stdinChannel != NULL
	    && statePtr == ((Channel *)tsdPtr->stdinChannel)->state) {
	if (statePtr->refCount + 1 < 3) {
	    statePtr->refCount = 0;
	    tsdPtr->stdinChannel = NULL;
	    return;
	}
    } else if (tsdPtr->stdoutInitialized == 1
	    && tsdPtr->stdoutChannel != NULL
	    && statePtr == ((Channel *)tsdPtr->stdoutChannel)->state) {
	if (statePtr->refCount + 1 < 3) {
	    statePtr->refCount = 0;
	    tsdPtr->stdoutChannel = NULL;
	    return;
	}
    } else if (tsdPtr->stderrInitialized == 1
	    && tsdPtr->stderrChannel != NULL
	    && statePtr == ((Channel *)tsdPtr->stderrChannel)->state) {
	if (statePtr->refCount + 1 < 3) {
	    statePtr->refCount = 0;
	    tsdPtr->stderrChannel = NULL;
	    return;
	}
    }
}

/*
 *----------------------------------------------------------------------
 *
 * Tcl_IsStandardChannel --
 *
 *	Test if the given channel is a standard channel. No attempt is made to
 *	check if the channel or the standard channels are initialized or
 *	otherwise valid.
 *
 * Results:
 *	Returns 1 if true, 0 if false.
 *
 * Side effects:
 *	None.
 *
 *----------------------------------------------------------------------
 */

int
Tcl_IsStandardChannel(
    Tcl_Channel chan)		/* Channel to check. */
{
    ThreadSpecificData *tsdPtr = TCL_TSD_INIT(&dataKey);

    if ((chan == tsdPtr->stdinChannel)
	    || (chan == tsdPtr->stdoutChannel)
	    || (chan == tsdPtr->stderrChannel)) {
	return 1;
    } else {
	return 0;
    }
}

/*
 *----------------------------------------------------------------------
 *
 * Tcl_RegisterChannel --
 *
 *	Adds an already-open channel to the channel table of an interpreter.
 *	If the interpreter passed as argument is NULL, it only increments the
 *	channel refCount.
 *
 * Results:
 *	None.
 *
 * Side effects:
 *	May increment the reference count of a channel.
 *
 *----------------------------------------------------------------------
 */

void
Tcl_RegisterChannel(
    Tcl_Interp *interp,		/* Interpreter in which to add the channel. */
    Tcl_Channel chan)		/* The channel to add to this interpreter
				 * channel table. */
{
    Tcl_HashTable *hTblPtr;	/* Hash table of channels. */
    Tcl_HashEntry *hPtr;	/* Search variable. */
    int isNew;			/* Is the hash entry new or does it exist? */
    Channel *chanPtr;		/* The actual channel. */
    ChannelState *statePtr;	/* State of the actual channel. */

    /*
     * Always (un)register bottom-most channel in the stack. This makes
     * management of the channel list easier because no manipulation is
     * necessary during (un)stack operation.
     */

    chanPtr = ((Channel *) chan)->state->bottomChanPtr;
    statePtr = chanPtr->state;

    if (statePtr->channelName == NULL) {
	Tcl_Panic("Tcl_RegisterChannel: channel without name");
    }
    if (interp != NULL) {
	hTblPtr = GetChannelTable(interp);
	hPtr = Tcl_CreateHashEntry(hTblPtr, statePtr->channelName, &isNew);
	if (!isNew) {
	    if (chan == Tcl_GetHashValue(hPtr)) {
		return;
	    }

	    Tcl_Panic("Tcl_RegisterChannel: duplicate channel names");
	}
	Tcl_SetHashValue(hPtr, chanPtr);
    }
    statePtr->refCount++;
}

/*
 *----------------------------------------------------------------------
 *
 * Tcl_UnregisterChannel --
 *
 *	Deletes the hash entry for a channel associated with an interpreter.
 *	If the interpreter given as argument is NULL, it only decrements the
 *	reference count. (This all happens in the Tcl_DetachChannel helper
 *	function).
 *
 *	Finally, if the reference count of the channel drops to zero, it is
 *	deleted.
 *
 * Results:
 *	A standard Tcl result.
 *
 * Side effects:
 *	Calls Tcl_DetachChannel which deletes the hash entry for a channel
 *	associated with an interpreter.
 *
 *	May delete the channel, which can have a variety of consequences,
 *	especially if we are forced to close the channel.
 *
 *----------------------------------------------------------------------
 */

int
Tcl_UnregisterChannel(
    Tcl_Interp *interp,		/* Interpreter in which channel is defined. */
    Tcl_Channel chan)		/* Channel to delete. */
{
    ChannelState *statePtr;	/* State of the real channel. */

    statePtr = ((Channel *) chan)->state->bottomChanPtr->state;

    if (GotFlag(statePtr, CHANNEL_INCLOSE)) {
	if (interp != NULL) {
	    Tcl_SetObjResult(interp, Tcl_NewStringObj(
                    "illegal recursive call to close through close-handler"
                    " of channel", TCL_INDEX_NONE));
	}
	return TCL_ERROR;
    }

    if (DetachChannel(interp, chan) != TCL_OK) {
	return TCL_OK;
    }

    statePtr = ((Channel *) chan)->state->bottomChanPtr->state;

    /*
     * Perform special handling for standard channels being closed. If the
     * refCount is now 1 it means that the last reference to the standard
     * channel is being explicitly closed, so bump the refCount down
     * artificially to 0. This will ensure that the channel is actually
     * closed, below. Also set the static pointer to NULL for the channel.
     */

    CheckForStdChannelsBeingClosed(chan);

    /*
     * If the refCount reached zero, close the actual channel.
     */

    if (statePtr->refCount + 1 <= 1) {
	Tcl_Preserve(statePtr);
	if (!GotFlag(statePtr, BG_FLUSH_SCHEDULED)) {
	    /*
	     * We don't want to re-enter Tcl_CloseEx().
	     */

	    if (!GotFlag(statePtr, CHANNEL_CLOSED)) {
		if (Tcl_CloseEx(interp, chan, 0) != TCL_OK) {
		    SetFlag(statePtr, CHANNEL_CLOSED);
		    Tcl_Release(statePtr);
		    return TCL_ERROR;
		}
	    }
	}
	SetFlag(statePtr, CHANNEL_CLOSED);
	Tcl_Release(statePtr);
    }
    return TCL_OK;
}

/*
 *----------------------------------------------------------------------
 *
 * Tcl_DetachChannel --
 *
 *	Deletes the hash entry for a channel associated with an interpreter.
 *	If the interpreter given as argument is NULL, it only decrements the
 *	reference count. Even if the ref count drops to zero, the channel is
 *	NOT closed or cleaned up. This allows a channel to be detached from an
 *	interpreter and left in the same state it was in when it was
 *	originally returned by 'Tcl_OpenFileChannel', for example.
 *
 *	This function cannot be used on the standard channels, and will return
 *	TCL_ERROR if that is attempted.
 *
 *	This function should only be necessary for special purposes in which
 *	you need to generate a pristine channel from one that has already been
 *	used. All ordinary purposes will almost always want to use
 *	Tcl_UnregisterChannel instead.
 *
 *	Provided the channel is not attached to any other interpreter, it can
 *	then be closed with Tcl_Close, rather than with Tcl_UnregisterChannel.
 *
 * Results:
 *	A standard Tcl result. If the channel is not currently registered with
 *	the given interpreter, TCL_ERROR is returned, otherwise TCL_OK.
 *	However no error messages are left in the interp's result.
 *
 * Side effects:
 *	Deletes the hash entry for a channel associated with an interpreter.
 *
 *----------------------------------------------------------------------
 */

int
Tcl_DetachChannel(
    Tcl_Interp *interp,		/* Interpreter in which channel is defined. */
    Tcl_Channel chan)		/* Channel to delete. */
{
    if (Tcl_IsStandardChannel(chan)) {
	return TCL_ERROR;
    }

    return DetachChannel(interp, chan);
}

/*
 *----------------------------------------------------------------------
 *
 * DetachChannel --
 *
 *	Deletes the hash entry for a channel associated with an interpreter.
 *	If the interpreter given as argument is NULL, it only decrements the
 *	reference count. Even if the ref count drops to zero, the channel is
 *	NOT closed or cleaned up. This allows a channel to be detached from an
 *	interpreter and left in the same state it was in when it was
 *	originally returned by 'Tcl_OpenFileChannel', for example.
 *
 * Results:
 *	A standard Tcl result. If the channel is not currently registered with
 *	the given interpreter, TCL_ERROR is returned, otherwise TCL_OK.
 *	However no error messages are left in the interp's result.
 *
 * Side effects:
 *	Deletes the hash entry for a channel associated with an interpreter.
 *
 *----------------------------------------------------------------------
 */

static int
DetachChannel(
    Tcl_Interp *interp,		/* Interpreter in which channel is defined. */
    Tcl_Channel chan)		/* Channel to delete. */
{
    Tcl_HashTable *hTblPtr;	/* Hash table of channels. */
    Tcl_HashEntry *hPtr;	/* Search variable. */
    Channel *chanPtr;		/* The real IO channel. */
    ChannelState *statePtr;	/* State of the real channel. */

    /*
     * Always (un)register bottom-most channel in the stack. This makes
     * management of the channel list easier because no manipulation is
     * necessary during (un)stack operation.
     */

    chanPtr = ((Channel *) chan)->state->bottomChanPtr;
    statePtr = chanPtr->state;

    if (interp != NULL) {
	hTblPtr = (Tcl_HashTable *)Tcl_GetAssocData(interp, "tclIO", NULL);
	if (hTblPtr == NULL) {
	    return TCL_ERROR;
	}
	hPtr = Tcl_FindHashEntry(hTblPtr, statePtr->channelName);
	if (hPtr == NULL) {
	    return TCL_ERROR;
	}
	if ((Channel *) Tcl_GetHashValue(hPtr) != chanPtr) {
	    return TCL_ERROR;
	}
	Tcl_DeleteHashEntry(hPtr);
	statePtr->epoch++;

	/*
	 * Remove channel handlers that refer to this interpreter, so that
	 * they will not be present if the actual close is delayed and more
	 * events happen on the channel. This may occur if the channel is
	 * shared between several interpreters, or if the channel has async
	 * flushing active.
	 */

	CleanupChannelHandlers(interp, chanPtr);
    }

    statePtr->refCount--;

    return TCL_OK;
}

/*
 *---------------------------------------------------------------------------
 *
 * Tcl_GetChannel --
 *
 *	Finds an existing Tcl_Channel structure by name in a given
 *	interpreter. This function is public because it is used by
 *	channel-type-specific functions.
 *
 * Results:
 *	A Tcl_Channel or NULL on failure. If failed, interp's result object
 *	contains an error message. *modePtr is filled with the modes in which
 *	the channel was opened.
 *
 * Side effects:
 *	None.
 *
 *---------------------------------------------------------------------------
 */

Tcl_Channel
Tcl_GetChannel(
    Tcl_Interp *interp,		/* Interpreter in which to find or create the
				 * channel. */
    const char *chanName,	/* The name of the channel. */
    int *modePtr)		/* Where to store the mode in which the
				 * channel was opened? Will contain an ORed
				 * combination of TCL_READABLE and
				 * TCL_WRITABLE, if non-NULL. */
{
    Channel *chanPtr;		/* The actual channel. */
    Tcl_HashTable *hTblPtr;	/* Hash table of channels. */
    Tcl_HashEntry *hPtr;	/* Search variable. */
    const char *name;		/* Translated name. */

    /*
     * Substitute "stdin", etc. Note that even though we immediately find the
     * channel using Tcl_GetStdChannel, we still need to look it up in the
     * specified interpreter to ensure that it is present in the channel
     * table. Otherwise, safe interpreters would always have access to the
     * standard channels.
     */

    name = chanName;
    if ((chanName[0] == 's') && (chanName[1] == 't')) {
	chanPtr = NULL;
	if (strcmp(chanName, "stdin") == 0) {
	    chanPtr = (Channel *) Tcl_GetStdChannel(TCL_STDIN);
	} else if (strcmp(chanName, "stdout") == 0) {
	    chanPtr = (Channel *) Tcl_GetStdChannel(TCL_STDOUT);
	} else if (strcmp(chanName, "stderr") == 0) {
	    chanPtr = (Channel *) Tcl_GetStdChannel(TCL_STDERR);
	}
	if (chanPtr != NULL) {
	    name = chanPtr->state->channelName;
	}
    }

    hTblPtr = GetChannelTable(interp);
    hPtr = Tcl_FindHashEntry(hTblPtr, name);
    if (hPtr == NULL) {
	Tcl_SetObjResult(interp, Tcl_ObjPrintf(
                "can not find channel named \"%s\"", chanName));
	Tcl_SetErrorCode(interp, "TCL", "LOOKUP", "CHANNEL", chanName, NULL);
	return NULL;
    }

    /*
     * Always return bottom-most channel in the stack. This one lives the
     * longest - other channels may go away unnoticed. The other APIs
     * compensate where necessary to retrieve the topmost channel again.
     */

    chanPtr = (Channel *)Tcl_GetHashValue(hPtr);
    chanPtr = chanPtr->state->bottomChanPtr;
    if (modePtr != NULL) {
	*modePtr = GotFlag(chanPtr->state, TCL_READABLE|TCL_WRITABLE);
    }

    return (Tcl_Channel) chanPtr;
}

/*
 *---------------------------------------------------------------------------
 *
 * TclGetChannelFromObj --
 *
 *	Finds an existing Tcl_Channel structure by name in a given
 *	interpreter. This function is public because it is used by
 *	channel-type-specific functions.
 *
 * Results:
 *	A Tcl_Channel or NULL on failure. If failed, interp's result object
 *	contains an error message. *modePtr is filled with the modes in which
 *	the channel was opened.
 *
 * Side effects:
 *	None.
 *
 *---------------------------------------------------------------------------
 */

int
TclGetChannelFromObj(
    Tcl_Interp *interp,		/* Interpreter in which to find or create the
				 * channel. */
    Tcl_Obj *objPtr,
    Tcl_Channel *channelPtr,
    int *modePtr,		/* Where to store the mode in which the
				 * channel was opened? Will contain an ORed
				 * combination of TCL_READABLE and
				 * TCL_WRITABLE, if non-NULL. */
    TCL_UNUSED(int) /*flags*/)
{
    ChannelState *statePtr;
    ResolvedChanName *resPtr = NULL;
    Tcl_Channel chan;

    if (interp == NULL) {
	return TCL_ERROR;
    }

    ChanGetInternalRep(objPtr, resPtr);
    if (resPtr) {
	/*
 	 * Confirm validity of saved lookup results.
 	 */

	statePtr = resPtr->statePtr;
	if ((resPtr->interp == interp)		/* Same interp context */
			/* No epoch change in channel since lookup */
		&& (resPtr->epoch == statePtr->epoch)) {
	    /*
	     * Have a valid saved lookup. Jump to end to return it.
	     */

	    goto valid;
	}
    }

    chan = Tcl_GetChannel(interp, TclGetString(objPtr), NULL);

    if (chan == NULL) {
	if (resPtr) {
	    Tcl_StoreInternalRep(objPtr, &chanObjType, NULL);
	}
	return TCL_ERROR;
    }

    if (resPtr && resPtr->refCount == 1) {
	/*
         * Re-use the ResolvedCmdName struct.
         */

	Tcl_Release(resPtr->statePtr);
    } else {
	resPtr = (ResolvedChanName *) Tcl_Alloc(sizeof(ResolvedChanName));
	resPtr->refCount = 0;
	ChanSetInternalRep(objPtr, resPtr);		/* Overwrites, if needed */
    }
    statePtr = ((Channel *)chan)->state;
    resPtr->statePtr = statePtr;
    Tcl_Preserve(statePtr);
    resPtr->interp = interp;
    resPtr->epoch = statePtr->epoch;

  valid:
    *channelPtr = (Tcl_Channel) statePtr->bottomChanPtr;

    if (modePtr != NULL) {
	*modePtr = GotFlag(statePtr, TCL_READABLE|TCL_WRITABLE);
    }

    return TCL_OK;
}

/*
 *----------------------------------------------------------------------
 *
 * Tcl_CreateChannel --
 *
 *	Creates a new entry in the hash table for a Tcl_Channel record.
 *
 * Results:
 *	Returns the new Tcl_Channel.
 *
 * Side effects:
 *	Creates a new Tcl_Channel instance and inserts it into the hash table.
 *
 *----------------------------------------------------------------------
 */

Tcl_Channel
Tcl_CreateChannel(
    const Tcl_ChannelType *typePtr, /* The channel type record. */
    const char *chanName,	/* Name of channel to record. */
    void *instanceData,	/* Instance specific data. */
    int mask)			/* TCL_READABLE & TCL_WRITABLE to indicate if
				 * the channel is readable, writable. */
{
    Channel *chanPtr;		/* The channel structure newly created. */
    ChannelState *statePtr;	/* The stack-level independent state info for
				 * the channel. */
    const char *name;
    char *tmp;
    ThreadSpecificData *tsdPtr = TCL_TSD_INIT(&dataKey);

    /*
     * With the change of the Tcl_ChannelType structure to use a version in
     * 8.3.2+, we have to make sure that our assumption that the structure
     * remains a binary compatible size is true.
     *
     * If this assertion fails on some system, then it can be removed only if
     * the user recompiles code with older channel drivers in the new system
     * as well.
     */

    assert(sizeof(Tcl_ChannelTypeVersion) == sizeof(Tcl_DriverBlockModeProc *));
    assert(typePtr->typeName != NULL);
    if (Tcl_ChannelVersion(typePtr) != TCL_CHANNEL_VERSION_5) {
	Tcl_Panic("channel type %s must be version TCL_CHANNEL_VERSION_5", typePtr->typeName);
    }
    if (typePtr->close2Proc == NULL) {
	Tcl_Panic("channel type %s must define close2Proc", typePtr->typeName);
    }
    if ((TCL_READABLE & mask) && (NULL == typePtr->inputProc)) {
	Tcl_Panic("channel type %s must define inputProc when used for reader channel", typePtr->typeName);
    }
    if ((TCL_WRITABLE & mask) &&  (NULL == typePtr->outputProc)) {
	Tcl_Panic("channel type %s must define outputProc when used for writer channel", typePtr->typeName);
    }
    if (NULL == typePtr->watchProc) {
	Tcl_Panic("channel type %s must define watchProc", typePtr->typeName);
    }

    /*
     * JH: We could subsequently memset these to 0 to avoid the numerous
     * assignments to 0/NULL below.
     */

    chanPtr = (Channel *)Tcl_Alloc(sizeof(Channel));
    statePtr = (ChannelState *)Tcl_Alloc(sizeof(ChannelState));
    chanPtr->state = statePtr;

    chanPtr->instanceData = instanceData;
    chanPtr->typePtr = typePtr;

    /*
     * Set all the bits that are part of the stack-independent state
     * information for the channel.
     */

    if (chanName != NULL) {
	unsigned len = strlen(chanName) + 1;

	/*
         * Make sure we allocate at least 7 bytes, so it fits for "stdout"
         * later.
         */

	tmp = (char *)Tcl_Alloc((len < 7) ? 7 : len);
	strcpy(tmp, chanName);
    } else {
	tmp = (char *)Tcl_Alloc(7);
	tmp[0] = '\0';
    }
    statePtr->channelName = tmp;
#ifndef TCL_NO_DEPRECATED
    mask |= CHANNEL_ENCODING_NOCOMPLAIN;
#endif
    statePtr->flags = mask;
    statePtr->maxPerms = mask; /* Save max privileges for close callback */

    /*
     * Set the channel to system default encoding.
     *
     * Note the strange bit of protection taking place here. If the system
     * encoding name is reported back as "binary", something weird is
     * happening. Tcl provides no "binary" encoding, so someone else has
     * provided one. We ignore it so as not to interfere with the "magic"
     * interpretation that Tcl_Channels give to the "-encoding binary" option.
     */

    statePtr->encoding = NULL;
    name = Tcl_GetEncodingName(NULL);
    if (strcmp(name, "binary") != 0) {
	statePtr->encoding = Tcl_GetEncoding(NULL, name);
    }
    statePtr->inputEncodingState  = NULL;
    statePtr->inputEncodingFlags  = TCL_ENCODING_START;
    statePtr->outputEncodingState = NULL;
    statePtr->outputEncodingFlags = TCL_ENCODING_START;

    /*
     * Set the channel up initially in AUTO input translation mode to accept
     * "\n", "\r" and "\r\n". Output translation mode is set to a platform
     * specific default value. The eofChar is set to 0 for both input and
     * output, so that Tcl does not look for an in-file EOF indicator (e.g.,
     * ^Z) and does not append an EOF indicator to files.
     */

    statePtr->inputTranslation	= TCL_TRANSLATE_AUTO;
    statePtr->outputTranslation	= TCL_PLATFORM_TRANSLATION;
    statePtr->inEofChar		= 0;

    statePtr->unreportedError	= 0;
    statePtr->refCount		= 0;
    statePtr->closeCbPtr	= NULL;
    statePtr->curOutPtr		= NULL;
    statePtr->outQueueHead	= NULL;
    statePtr->outQueueTail	= NULL;
    statePtr->saveInBufPtr	= NULL;
    statePtr->inQueueHead	= NULL;
    statePtr->inQueueTail	= NULL;
    statePtr->chPtr		= NULL;
    statePtr->interestMask	= 0;
    statePtr->scriptRecordPtr	= NULL;
    statePtr->bufSize		= CHANNELBUFFER_DEFAULT_SIZE;
    statePtr->timer		= NULL;
    statePtr->csPtrR		= NULL;
    statePtr->csPtrW		= NULL;
    statePtr->outputStage	= NULL;

    /*
     * As we are creating the channel, it is obviously the top for now.
     */

    statePtr->topChanPtr	= chanPtr;
    statePtr->bottomChanPtr	= chanPtr;
    chanPtr->downChanPtr	= NULL;
    chanPtr->upChanPtr		= NULL;
    chanPtr->inQueueHead	= NULL;
    chanPtr->inQueueTail	= NULL;
    chanPtr->refCount		= 0;

    /*
     * TIP #219, Tcl Channel Reflection API
     */

    statePtr->chanMsg		= NULL;
    statePtr->unreportedMsg	= NULL;

    statePtr->epoch		= 0;

    /*
     * Link the channel into the list of all channels; create an on-exit
     * handler if there is not one already, to close off all the channels in
     * the list on exit.
     *
     * JH: Could call Tcl_SpliceChannel, but need to avoid NULL check.
     *
     * TIP #218.
     * AK: Just initialize the field to NULL before invoking Tcl_SpliceChannel
     *	   We need Tcl_SpliceChannel, for the threadAction calls. There is no
     *	   real reason to duplicate all of this.
     * NOTE: All drivers using thread actions now have to perform their TSD
     *	     manipulation only in their thread action proc. Doing it when
     *	     creating their instance structures will collide with the thread
     *	     action activity and lead to damaged lists.
     */

    statePtr->nextCSPtr = NULL;
    SpliceChannel((Tcl_Channel) chanPtr);

    /*
     * Install this channel in the first empty standard channel slot, if the
     * channel was previously closed explicitly.
     */

    if ((tsdPtr->stdinChannel == NULL) && (tsdPtr->stdinInitialized == 1)) {
	strcpy(tmp, "stdin");
	Tcl_SetStdChannel((Tcl_Channel) chanPtr, TCL_STDIN);
	Tcl_RegisterChannel(NULL, (Tcl_Channel) chanPtr);
    } else if ((tsdPtr->stdoutChannel == NULL) &&
	    (tsdPtr->stdoutInitialized == 1)) {
	strcpy(tmp, "stdout");
	Tcl_SetStdChannel((Tcl_Channel) chanPtr, TCL_STDOUT);
	Tcl_RegisterChannel(NULL, (Tcl_Channel) chanPtr);
    } else if ((tsdPtr->stderrChannel == NULL) &&
	    (tsdPtr->stderrInitialized == 1)) {
	strcpy(tmp, "stderr");
	Tcl_SetStdChannel((Tcl_Channel) chanPtr, TCL_STDERR);
	Tcl_RegisterChannel(NULL, (Tcl_Channel) chanPtr);
    }
    return (Tcl_Channel) chanPtr;
}

/*
 *----------------------------------------------------------------------
 *
 * Tcl_StackChannel --
 *
 *	Replaces an entry in the hash table for a Tcl_Channel record. The
 *	replacement is a new channel with same name, it supercedes the
 *	replaced channel. Input and output of the superceded channel is now
 *	going through the newly created channel and allows the arbitrary
 *	filtering/manipulation of the dataflow.
 *
 *	Andreas Kupries <a.kupries@westend.com>, 12/13/1998 "Trf-Patch for
 *	filtering channels"
 *
 * Results:
 *	Returns the new Tcl_Channel, which actually contains the saved
 *	information about prevChan.
 *
 * Side effects:
 *	A new channel structure is allocated and linked below the existing
 *	channel. The channel operations and client data of the existing
 *	channel are copied down to the newly created channel, and the current
 *	channel has its operations replaced by the new typePtr.
 *
 *----------------------------------------------------------------------
 */

Tcl_Channel
Tcl_StackChannel(
    Tcl_Interp *interp,		/* The interpreter we are working in */
    const Tcl_ChannelType *typePtr,
				/* The channel type record for the new
				 * channel. */
    void *instanceData,	/* Instance specific data for the new
				 * channel. */
    int mask,			/* TCL_READABLE & TCL_WRITABLE to indicate if
				 * the channel is readable, writable. */
    Tcl_Channel prevChan)	/* The channel structure to replace */
{
    ThreadSpecificData *tsdPtr = TCL_TSD_INIT(&dataKey);
    Channel *chanPtr, *prevChanPtr;
    ChannelState *statePtr;

    /*
     * Find the given channel (prevChan) in the list of all channels. If we do
     * not find it, then it was never registered correctly.
     *
     * This operation should occur at the top of a channel stack.
     */

    statePtr = (ChannelState *) tsdPtr->firstCSPtr;
    prevChanPtr = ((Channel *) prevChan)->state->topChanPtr;

    while ((statePtr != NULL) && (statePtr->topChanPtr != prevChanPtr)) {
	statePtr = statePtr->nextCSPtr;
    }

    if (statePtr == NULL) {
	if (interp) {
	    Tcl_SetObjResult(interp, Tcl_ObjPrintf(
                    "couldn't find state for channel \"%s\"",
		    Tcl_GetChannelName(prevChan)));
	}
	return NULL;
    }

    /*
     * Here we check if the given "mask" matches the "flags" of the already
     * existing channel.
     *
     *	  | - | R | W | RW |
     *	--+---+---+---+----+	<=>  0 != (chan->mask & prevChan->mask)
     *	- |   |   |   |    |
     *	R |   | + |   | +  |	The superceding channel is allowed to restrict
     *	W |   |   | + | +  |	the capabilities of the superceded one!
     *	RW|   | + | + | +  |
     *	--+---+---+---+----+
     */

    if ((mask & GotFlag(statePtr, TCL_READABLE|TCL_WRITABLE)) == 0) {
	if (interp) {
	    Tcl_SetObjResult(interp, Tcl_ObjPrintf(
		    "reading and writing both disallowed for channel \"%s\"",
		    Tcl_GetChannelName(prevChan)));
	}
	return NULL;
    }

    /*
     * Flush the buffers. This ensures that any data still in them at this
     * time is not handled by the new transformation. Restrict this to
     * writable channels. Take care to hide a possible bg-copy in progress
     * from Tcl_Flush and the CheckForChannelErrors inside.
     */

    if ((mask & TCL_WRITABLE) != 0) {
	CopyState *csPtrR = statePtr->csPtrR;
	CopyState *csPtrW = statePtr->csPtrW;

	statePtr->csPtrR = NULL;
	statePtr->csPtrW = NULL;

	/*
	 * TODO: Examine what can go wrong if Tcl_Flush() call disturbs
	 * the stacking state of this channel during its operations.
	 */
	if (Tcl_Flush((Tcl_Channel) prevChanPtr) != TCL_OK) {
	    statePtr->csPtrR = csPtrR;
	    statePtr->csPtrW = csPtrW;
	    if (interp) {
		Tcl_SetObjResult(interp, Tcl_ObjPrintf(
                        "could not flush channel \"%s\"",
			Tcl_GetChannelName(prevChan)));
	    }
	    return NULL;
	}

	statePtr->csPtrR = csPtrR;
	statePtr->csPtrW = csPtrW;
    }

    /*
     * Discard any input in the buffers. They are not yet read by the user of
     * the channel, so they have to go through the new transformation before
     * reading. As the buffers contain the untransformed form their contents
     * are not only useless but actually distorts our view of the system.
     *
     * To preserve the information without having to read them again and to
     * avoid problems with the location in the channel (seeking might be
     * impossible) we move the buffers from the common state structure into
     * the channel itself. We use the buffers in the channel below the new
     * transformation to hold the data. In the future this allows us to write
     * transformations which pre-read data and push the unused part back when
     * they are going away.
     */

    if (((mask & TCL_READABLE) != 0) && (statePtr->inQueueHead != NULL)) {
	/*
	 * When statePtr->inQueueHead is not NULL, we know
	 * prevChanPtr->inQueueHead must be NULL.
	 */

	assert(prevChanPtr->inQueueHead == NULL);
	assert(prevChanPtr->inQueueTail == NULL);

	prevChanPtr->inQueueHead = statePtr->inQueueHead;
	prevChanPtr->inQueueTail = statePtr->inQueueTail;

	statePtr->inQueueHead = NULL;
	statePtr->inQueueTail = NULL;
    }

    chanPtr = (Channel *)Tcl_Alloc(sizeof(Channel));

    /*
     * Save some of the current state into the new structure, reinitialize the
     * parts which will stay with the transformation.
     *
     * Remarks:
     */

    chanPtr->state		= statePtr;
    chanPtr->instanceData	= instanceData;
    chanPtr->typePtr		= typePtr;
    chanPtr->downChanPtr	= prevChanPtr;
    chanPtr->upChanPtr		= NULL;
    chanPtr->inQueueHead	= NULL;
    chanPtr->inQueueTail	= NULL;
    chanPtr->refCount		= 0;

    /*
     * Place new block at the head of a possibly existing list of previously
     * stacked channels.
     */

    prevChanPtr->upChanPtr	= chanPtr;
    statePtr->topChanPtr	= chanPtr;

    /*
     * TIP #218, Channel Thread Actions.
     *
     * We call the thread actions for the new channel directly. We _cannot_
     * use SpliceChannel, because the (thread-)global list of all channels
     * always contains the _ChannelState_ for a stack of channels, not the
     * individual channels. And SpliceChannel would not only call the thread
     * actions, but also add the shared ChannelState to this list a second
     * time, mangling it.
     */

    ChanThreadAction(chanPtr, TCL_CHANNEL_THREAD_INSERT);

    return (Tcl_Channel) chanPtr;
}

void
TclChannelPreserve(
    Tcl_Channel chan)
{
    ((Channel *)chan)->refCount++;
}

void
TclChannelRelease(
    Tcl_Channel chan)
{
    Channel *chanPtr = (Channel *) chan;

    if (chanPtr->refCount == 0) {
	Tcl_Panic("Channel released more than preserved");
    }
    if (--chanPtr->refCount) {
	return;
    }
    if (chanPtr->typePtr == NULL) {
	Tcl_Free(chanPtr);
    }
}

static void
ChannelFree(
    Channel *chanPtr)
{
    if (!chanPtr->refCount) {
	Tcl_Free(chanPtr);
	return;
    }
    chanPtr->typePtr = NULL;
}

/*
 *----------------------------------------------------------------------
 *
 * Tcl_UnstackChannel --
 *
 *	Unstacks an entry in the hash table for a Tcl_Channel record. This is
 *	the reverse to 'Tcl_StackChannel'.
 *
 * Results:
 *	A standard Tcl result.
 *
 * Side effects:
 *	If TCL_ERROR is returned, the posix error code will be set with
 *	Tcl_SetErrno. May leave a message in interp result as well.
 *
 *----------------------------------------------------------------------
 */

int
Tcl_UnstackChannel(
    Tcl_Interp *interp,		/* The interpreter we are working in */
    Tcl_Channel chan)		/* The channel to unstack */
{
    Channel *chanPtr = (Channel *) chan;
    ChannelState *statePtr = chanPtr->state;
    int result = 0;

    /*
     * This operation should occur at the top of a channel stack.
     */

    chanPtr = statePtr->topChanPtr;

    if (chanPtr->downChanPtr != NULL) {
	/*
	 * Instead of manipulating the per-thread / per-interp list/hashtable
	 * of registered channels we wind down the state of the
	 * transformation, and then restore the state of underlying channel
	 * into the old structure.
	 *
	 * TODO: Figure out how to handle the situation where the chan
	 * operations called below by this unstacking operation cause
	 * another unstacking recursively.  In that case the downChanPtr
	 * value we're holding on to will not be the right thing.
	 */

	Channel *downChanPtr = chanPtr->downChanPtr;

	/*
	 * Flush the buffers. This ensures that any data still in them at this
	 * time _is_ handled by the transformation we are unstacking right
	 * now. Restrict this to writable channels. Take care to hide a
	 * possible bg-copy in progress from Tcl_Flush and the
	 * CheckForChannelErrors inside.
	 */

	if (GotFlag(statePtr, TCL_WRITABLE)) {
	    CopyState *csPtrR = statePtr->csPtrR;
	    CopyState *csPtrW = statePtr->csPtrW;

	    statePtr->csPtrR = NULL;
	    statePtr->csPtrW = NULL;

	    if (Tcl_Flush((Tcl_Channel) chanPtr) != TCL_OK) {
		statePtr->csPtrR = csPtrR;
		statePtr->csPtrW = csPtrW;

		/*
		 * TIP #219, Tcl Channel Reflection API.
		 * Move error messages put by the driver into the chan/ip
		 * bypass area into the regular interpreter result. Fall back
		 * to the regular message if nothing was found in the
		 * bypasses.
		 */

		if (!TclChanCaughtErrorBypass(interp, chan) && interp) {
		    Tcl_SetObjResult(interp, Tcl_ObjPrintf(
                            "could not flush channel \"%s\"",
			    Tcl_GetChannelName((Tcl_Channel) chanPtr)));
		}
		return TCL_ERROR;
	    }

	    statePtr->csPtrR  = csPtrR;
	    statePtr->csPtrW = csPtrW;
	}

	/*
	 * Anything in the input queue and the push-back buffers of the
	 * transformation going away is transformed data, but not yet read. As
	 * unstacking means that the caller does not want to see transformed
	 * data any more we have to discard these bytes. To avoid writing an
	 * analogue to 'DiscardInputQueued' we move the information in the
	 * push back buffers to the input queue and then call
	 * 'DiscardInputQueued' on that.
	 */

	if (GotFlag(statePtr, TCL_READABLE) &&
		((statePtr->inQueueHead != NULL) ||
		(chanPtr->inQueueHead != NULL))) {
	    if ((statePtr->inQueueHead != NULL) &&
		    (chanPtr->inQueueHead != NULL)) {
		statePtr->inQueueTail->nextPtr = chanPtr->inQueueHead;
		statePtr->inQueueTail = chanPtr->inQueueTail;
		statePtr->inQueueHead = statePtr->inQueueTail;
	    } else if (chanPtr->inQueueHead != NULL) {
		statePtr->inQueueHead = chanPtr->inQueueHead;
		statePtr->inQueueTail = chanPtr->inQueueTail;
	    }

	    chanPtr->inQueueHead = NULL;
	    chanPtr->inQueueTail = NULL;

	    DiscardInputQueued(statePtr, 0);
	}

	/*
	 * TIP #218, Channel Thread Actions.
	 *
	 * We call the thread actions for the new channel directly. We
	 * _cannot_ use CutChannel, because the (thread-)global list of all
	 * channels always contains the _ChannelState_ for a stack of
	 * channels, not the individual channels. And SpliceChannel would not
	 * only call the thread actions, but also remove the shared
	 * ChannelState from this list despite there being more channels for
	 * the state which are still active.
	 */

	ChanThreadAction(chanPtr, TCL_CHANNEL_THREAD_REMOVE);

	statePtr->topChanPtr = downChanPtr;
	downChanPtr->upChanPtr = NULL;

	/*
	 * Leave this link intact for closeproc
	 *  chanPtr->downChanPtr = NULL;
	 */

	/*
	 * Close and free the channel driver state.
	 * TIP #220: This is done with maximum privileges (as created).
	 */

	ResetFlag(statePtr, TCL_READABLE|TCL_WRITABLE);
	SetFlag(statePtr, statePtr->maxPerms);
	result = ChanClose(chanPtr, interp);
	ChannelFree(chanPtr);

	UpdateInterest(statePtr->topChanPtr);

	if (result != 0) {
	    Tcl_SetErrno(result);

	    /*
	     * TIP #219, Tcl Channel Reflection API.
	     * Move error messages put by the driver into the chan/ip bypass
	     * area into the regular interpreter result.
	     */

	    TclChanCaughtErrorBypass(interp, chan);
	    return TCL_ERROR;
	}
    } else {
	/*
	 * This channel does not cover another one. Simply do a close, if
	 * necessary.
	 */

	if (statePtr->refCount + 1 <= 1) {
	    if (Tcl_CloseEx(interp, chan, 0) != TCL_OK) {
		/*
		 * TIP #219, Tcl Channel Reflection API.
		 * "TclChanCaughtErrorBypass" is not required here, it was
		 * done already by "Tcl_Close".
		 */

		return TCL_ERROR;
	    }
	}

	/*
	 * TIP #218, Channel Thread Actions.
	 * Not required in this branch, this is done by Tcl_Close. If
	 * Tcl_Close is not called then the ChannelState is still active in
	 * the thread and no action has to be taken either.
	 */
    }

    return TCL_OK;
}

/*
 *----------------------------------------------------------------------
 *
 * Tcl_GetStackedChannel --
 *
 *	Determines whether the specified channel is stacked upon another.
 *
 * Results:
 *	NULL if the channel is not stacked upon another one, or a reference to
 *	the channel it is stacked upon. This reference can be used in queries,
 *	but modification is not allowed.
 *
 * Side effects:
 *	None.
 *
 *----------------------------------------------------------------------
 */

Tcl_Channel
Tcl_GetStackedChannel(
    Tcl_Channel chan)
{
    Channel *chanPtr = (Channel *) chan;
				/* The actual channel. */

    return (Tcl_Channel) chanPtr->downChanPtr;
}

/*
 *----------------------------------------------------------------------
 *
 * Tcl_GetTopChannel --
 *
 *	Returns the top channel of a channel stack.
 *
 * Results:
 *	NULL if the channel is not stacked upon another one, or a reference to
 *	the channel it is stacked upon. This reference can be used in queries,
 *	but modification is not allowed.
 *
 * Side effects:
 *	None.
 *
 *----------------------------------------------------------------------
 */

Tcl_Channel
Tcl_GetTopChannel(
    Tcl_Channel chan)
{
    Channel *chanPtr = (Channel *) chan;
				/* The actual channel. */

    return (Tcl_Channel) chanPtr->state->topChanPtr;
}

/*
 *----------------------------------------------------------------------
 *
 * Tcl_GetChannelInstanceData --
 *
 *	Returns the client data associated with a channel.
 *
 * Results:
 *	The client data.
 *
 * Side effects:
 *	None.
 *
 *----------------------------------------------------------------------
 */

void *
Tcl_GetChannelInstanceData(
    Tcl_Channel chan)		/* Channel for which to return client data. */
{
    Channel *chanPtr = (Channel *) chan;
				/* The actual channel. */

    return chanPtr->instanceData;
}

/*
 *----------------------------------------------------------------------
 *
 * Tcl_GetChannelThread --
 *
 *	Given a channel structure, returns the thread managing it. TIP #10
 *
 * Results:
 *	Returns the id of the thread managing the channel.
 *
 * Side effects:
 *	None.
 *
 *----------------------------------------------------------------------
 */

Tcl_ThreadId
Tcl_GetChannelThread(
    Tcl_Channel chan)		/* The channel to return the managing thread
				 * for. */
{
    Channel *chanPtr = (Channel *) chan;
				/* The actual channel. */

    return chanPtr->state->managingThread;
}

/*
 *----------------------------------------------------------------------
 *
 * Tcl_GetChannelType --
 *
 *	Given a channel structure, returns the channel type structure.
 *
 * Results:
 *	Returns a pointer to the channel type structure.
 *
 * Side effects:
 *	None.
 *
 *----------------------------------------------------------------------
 */

const Tcl_ChannelType *
Tcl_GetChannelType(
    Tcl_Channel chan)		/* The channel to return type for. */
{
    Channel *chanPtr = (Channel *) chan;
				/* The actual channel. */

    return chanPtr->typePtr;
}

/*
 *----------------------------------------------------------------------
 *
 * Tcl_GetChannelMode --
 *
 *	Computes a mask indicating whether the channel is open for reading and
 *	writing.
 *
 * Results:
 *	An OR-ed combination of TCL_READABLE and TCL_WRITABLE.
 *
 * Side effects:
 *	None.
 *
 *----------------------------------------------------------------------
 */

int
Tcl_GetChannelMode(
    Tcl_Channel chan)		/* The channel for which the mode is being
				 * computed. */
{
    ChannelState *statePtr = ((Channel *) chan)->state;
				/* State of actual channel. */

    return GotFlag(statePtr, TCL_READABLE|TCL_WRITABLE);
}

/*
 *----------------------------------------------------------------------
 *
 * Tcl_GetChannelName --
 *
 *	Returns the string identifying the channel name.
 *
 * Results:
 *	The string containing the channel name. This memory is owned by the
 *	generic layer and should not be modified by the caller.
 *
 * Side effects:
 *	None.
 *
 *----------------------------------------------------------------------
 */

const char *
Tcl_GetChannelName(
    Tcl_Channel chan)		/* The channel for which to return the name. */
{
    ChannelState *statePtr = ((Channel *) chan)->state;
				/* State of actual channel. */

    return statePtr->channelName;
}

/*
 *----------------------------------------------------------------------
 *
 * Tcl_GetChannelHandle --
 *
 *	Returns an OS handle associated with a channel.
 *
 * Results:
 *	Returns TCL_OK and places the handle in handlePtr, or returns
 *	TCL_ERROR on failure.
 *
 * Side effects:
 *	None.
 *
 *----------------------------------------------------------------------
 */

int
Tcl_GetChannelHandle(
    Tcl_Channel chan,		/* The channel to get file from. */
    int direction,		/* TCL_WRITABLE or TCL_READABLE. */
    void **handlePtr)	/* Where to store handle */
{
    Channel *chanPtr;		/* The actual channel. */
    void *handle;
    int result;

    chanPtr = ((Channel *) chan)->state->bottomChanPtr;
    if (!chanPtr->typePtr->getHandleProc) {
        Tcl_SetChannelError(chan, Tcl_ObjPrintf(
                "channel \"%s\" does not support OS handles",
                Tcl_GetChannelName(chan)));
	return TCL_ERROR;
    }
    result = chanPtr->typePtr->getHandleProc(chanPtr->instanceData, direction,
	    &handle);
    if (handlePtr) {
	*handlePtr = handle;
    }
    return result;
}

/*
 *----------------------------------------------------------------------
 *
 * Tcl_RemoveChannelMode --
 *
 *	Remove either read or write privileges from the channel.
 *
 * Results:
 *	A standard Tcl result code.
 *
 * Side effects:
 *	May change the access mode of the channel.
 *	May leave an error message in the interp.
 *
 *----------------------------------------------------------------------
 */

int
Tcl_RemoveChannelMode(
     Tcl_Interp* interp,        /* The interp for an error message. Allowed to be NULL. */
     Tcl_Channel chan,		/* The channel which is modified. */
     int         mode)          /* The access mode to drop from the channel */
{
    const char* emsg;
    ChannelState *statePtr = ((Channel *) chan)->state;
					/* State of actual channel. */

    if ((mode != TCL_READABLE) && (mode != TCL_WRITABLE)) {
        emsg = "Illegal mode value.";
	goto error;
    }
    if (0 == (GotFlag(statePtr, TCL_READABLE|TCL_WRITABLE) & ~mode)) {
        emsg = "Bad mode, would make channel inacessible";
	goto error;
    }

    ResetFlag(statePtr, mode);
    return TCL_OK;

 error:
    if (interp != NULL) {
	Tcl_SetObjResult(interp, Tcl_ObjPrintf(
		"Tcl_RemoveChannelMode error: %s. Channel: \"%s\"",
		emsg, Tcl_GetChannelName((Tcl_Channel) chan)));
    }
    return TCL_ERROR;
}

/*
 *---------------------------------------------------------------------------
 *
 * AllocChannelBuffer --
 *
 *	A channel buffer has BUFFER_PADDING bytes extra at beginning to hold
 *	any bytes of a native-encoding character that got split by the end of
 *	the previous buffer and need to be moved to the beginning of the next
 *	buffer to make a contiguous string so it can be converted to UTF-8.
 *
 *	A channel buffer has BUFFER_PADDING bytes extra at the end to hold any
 *	bytes of a native-encoding character (generated from a UTF-8
 *	character) that overflow past the end of the buffer and need to be
 *	moved to the next buffer.
 *
 * Results:
 *	A newly allocated channel buffer.
 *
 * Side effects:
 *	None.
 *
 *---------------------------------------------------------------------------
 */

static ChannelBuffer *
AllocChannelBuffer(
    size_t length)			/* Desired length of channel buffer. */
{
    ChannelBuffer *bufPtr;
    size_t n;

    n = length + CHANNELBUFFER_HEADER_SIZE + BUFFER_PADDING + BUFFER_PADDING;
    bufPtr = (ChannelBuffer *)Tcl_Alloc(n);
    bufPtr->nextAdded	= BUFFER_PADDING;
    bufPtr->nextRemoved	= BUFFER_PADDING;
    bufPtr->bufLength	= length + BUFFER_PADDING;
    bufPtr->nextPtr	= NULL;
    bufPtr->refCount	= 1;
    return bufPtr;
}

static void
PreserveChannelBuffer(
    ChannelBuffer *bufPtr)
{
    if (!bufPtr->refCount) {
	Tcl_Panic("Reuse of ChannelBuffer! %p", bufPtr);
    }
    bufPtr->refCount++;
}

static void
ReleaseChannelBuffer(
    ChannelBuffer *bufPtr)
{
    if (--bufPtr->refCount) {
	return;
    }
    Tcl_Free(bufPtr);
}

static int
IsShared(
    ChannelBuffer *bufPtr)
{
    return bufPtr->refCount + 1 > 2;
}

/*
 *----------------------------------------------------------------------
 *
 * RecycleBuffer --
 *
 *	Helper function to recycle input and output buffers. Ensures that two
 *	input buffers are saved (one in the input queue and another in the
 *	saveInBufPtr field) and that curOutPtr is set to a buffer. Only if
 *	these conditions are met is the buffer freed to the OS.
 *
 * Results:
 *	None.
 *
 * Side effects:
 *	May free a buffer to the OS.
 *
 *----------------------------------------------------------------------
 */

static void
RecycleBuffer(
    ChannelState *statePtr,	/* ChannelState in which to recycle buffers. */
    ChannelBuffer *bufPtr,	/* The buffer to recycle. */
    int mustDiscard)		/* If nonzero, free the buffer to the OS,
				 * always. */
{
    /*
     * Do we have to free the buffer to the OS?
     */

    if (IsShared(bufPtr)) {
	mustDiscard = 1;
    }

    if (mustDiscard) {
	ReleaseChannelBuffer(bufPtr);
	return;
    }

    /*
     * Only save buffers which have the requested buffersize for the channel.
     * This is to honor dynamic changes of the buffersize made by the user.
     */

    if ((bufPtr->bufLength) != statePtr->bufSize + BUFFER_PADDING) {
	ReleaseChannelBuffer(bufPtr);
	return;
    }

    /*
     * Only save buffers for the input queue if the channel is readable.
     */

    if (GotFlag(statePtr, TCL_READABLE)) {
	if (statePtr->inQueueHead == NULL) {
	    statePtr->inQueueHead = bufPtr;
	    statePtr->inQueueTail = bufPtr;
	    goto keepBuffer;
	}
	if (statePtr->saveInBufPtr == NULL) {
	    statePtr->saveInBufPtr = bufPtr;
	    goto keepBuffer;
	}
    }

    /*
     * Only save buffers for the output queue if the channel is writable.
     */

    if (GotFlag(statePtr, TCL_WRITABLE)) {
	if (statePtr->curOutPtr == NULL) {
	    statePtr->curOutPtr = bufPtr;
	    goto keepBuffer;
	}
    }

    /*
     * If we reached this code we return the buffer to the OS.
     */

    ReleaseChannelBuffer(bufPtr);
    return;

  keepBuffer:
    bufPtr->nextRemoved = BUFFER_PADDING;
    bufPtr->nextAdded = BUFFER_PADDING;
    bufPtr->nextPtr = NULL;
}

/*
 *----------------------------------------------------------------------
 *
 * DiscardOutputQueued --
 *
 *	Discards all output queued in the output queue of a channel.
 *
 * Results:
 *	None.
 *
 * Side effects:
 *	Recycles buffers.
 *
 *----------------------------------------------------------------------
 */

static void
DiscardOutputQueued(
    ChannelState *statePtr)	/* ChannelState for which to discard output. */
{
    ChannelBuffer *bufPtr;

    while (statePtr->outQueueHead != NULL) {
	bufPtr = statePtr->outQueueHead;
	statePtr->outQueueHead = bufPtr->nextPtr;
	RecycleBuffer(statePtr, bufPtr, 0);
    }
    statePtr->outQueueHead = NULL;
    statePtr->outQueueTail = NULL;
    bufPtr = statePtr->curOutPtr;
    if (bufPtr && BytesLeft(bufPtr)) {
	statePtr->curOutPtr = NULL;
	RecycleBuffer(statePtr, bufPtr, 0);
    }
}

/*
 *----------------------------------------------------------------------
 *
 * CheckForDeadChannel --
 *
 *	This function checks is a given channel is Dead (a channel that has
 *	been closed but not yet deallocated.)
 *
 * Results:
 *	True (1) if channel is Dead, False (0) if channel is Ok
 *
 * Side effects:
 *	None
 *
 *----------------------------------------------------------------------
 */

static int
CheckForDeadChannel(
    Tcl_Interp *interp,		/* For error reporting (can be NULL) */
    ChannelState *statePtr)	/* The channel state to check. */
{
    if (!GotFlag(statePtr, CHANNEL_DEAD)) {
	return 0;
    }

    Tcl_SetErrno(EINVAL);
    if (interp) {
	Tcl_SetObjResult(interp, Tcl_NewStringObj(
                "unable to access channel: invalid channel", TCL_INDEX_NONE));
    }
    return 1;
}

/*
 *----------------------------------------------------------------------
 *
 * FlushChannel --
 *
 *	This function flushes as much of the queued output as is possible now.
 *	If calledFromAsyncFlush is nonzero, it is being called in an event
 *	handler to flush channel output asynchronously.
 *
 * Results:
 *	0 if successful, else the error code that was returned by the channel
 *	type operation. May leave a message in the interp result.
 *
 * Side effects:
 *	May produce output on a channel. May block indefinitely if the channel
 *	is synchronous. May schedule an async flush on the channel. May
 *	recycle memory for buffers in the output queue.
 *
 *----------------------------------------------------------------------
 */

static int
FlushChannel(
    Tcl_Interp *interp,		/* For error reporting during close. */
    Channel *chanPtr,		/* The channel to flush on. */
    int calledFromAsyncFlush)	/* If nonzero then we are being called from an
				 * asynchronous flush callback. */
{
    ChannelState *statePtr = chanPtr->state;
				/* State of the channel stack. */
    ChannelBuffer *bufPtr;	/* Iterates over buffered output queue. */
    int written;		/* Amount of output data actually written in
				 * current round. */
    int errorCode = 0;		/* Stores POSIX error codes from channel
				 * driver operations. */
    int wroteSome = 0;		/* Set to one if any data was written to the
				 * driver. */

    int bufExists;
    /*
     * Prevent writing on a dead channel -- a channel that has been closed but
     * not yet deallocated. This can occur if the exit handler for the channel
     * deallocation runs before all channels are deregistered in all
     * interpreters.
     */

    if (CheckForDeadChannel(interp, statePtr)) {
	return -1;
    }

    /*
     * Should we shift the current output buffer over to the output queue?
     * First check that there are bytes in it.  If so then...
     *
     * If the output queue is empty, then yes, trusting the caller called us
     * only when written bytes ought to be flushed.
     *
     * If the current output buffer is full, then yes, so we can meet the
     * post-condition that on a successful return to caller we've left space
     * in the current output buffer for more writing (the flush call was to
     * make new room).
     *
     * If the channel is blocking, then yes, so we guarantee that blocking
     * flushes actually flush all pending data.
     *
     * Otherwise, no.  Keep the current output buffer where it is so more
     * can be written to it, possibly filling it, to promote more efficient
     * buffer usage.
     */

    bufPtr = statePtr->curOutPtr;
    if (bufPtr && BytesLeft(bufPtr) && /* Keep empties off queue */
	    (statePtr->outQueueHead == NULL || IsBufferFull(bufPtr)
		    || !GotFlag(statePtr, CHANNEL_NONBLOCKING))) {
	if (statePtr->outQueueHead == NULL) {
	    statePtr->outQueueHead = bufPtr;
	} else {
	    statePtr->outQueueTail->nextPtr = bufPtr;
	}
	statePtr->outQueueTail = bufPtr;
	statePtr->curOutPtr = NULL;
    }

    assert(!IsBufferFull(statePtr->curOutPtr));

    /*
     * If we are not being called from an async flush and an async flush
     * is active, we just return without producing any output.
     */

    if (!calledFromAsyncFlush && GotFlag(statePtr, BG_FLUSH_SCHEDULED)) {
	return 0;
    }

    /*
     * Loop over the queued buffers and attempt to flush as much as possible
     * of the queued output to the channel.
     */

    TclChannelPreserve((Tcl_Channel)chanPtr);
    while (statePtr->outQueueHead) {
	bufPtr = statePtr->outQueueHead;

	/*
	 * Produce the output on the channel.
	 */

	PreserveChannelBuffer(bufPtr);
	written = ChanWrite(chanPtr, RemovePoint(bufPtr), BytesLeft(bufPtr),
		&errorCode);

	/*
	 * If the write failed completely attempt to start the asynchronous
	 * flush mechanism and break out of this loop - do not attempt to
	 * write any more output at this time.
	 */

	if (written < 0) {
	    /*
	     * If the last attempt to write was interrupted, simply retry.
	     */

	    if (errorCode == EINTR) {
		errorCode = 0;
		ReleaseChannelBuffer(bufPtr);
		continue;
	    }

	    /*
	     * If the channel is non-blocking and we would have blocked, start
	     * a background flushing handler and break out of the loop.
	     */

	    if ((errorCode == EWOULDBLOCK) || (errorCode == EAGAIN)) {
		/*
		 * This used to check for CHANNEL_NONBLOCKING, and panic if
		 * the channel was blocking. However, it appears that setting
		 * stdin to -blocking 0 has some effect on the stdout when
		 * it's a tty channel (dup'ed underneath)
		 */

		if (!GotFlag(statePtr, BG_FLUSH_SCHEDULED) && !TclInExit()) {
		    SetFlag(statePtr, BG_FLUSH_SCHEDULED);
		    UpdateInterest(chanPtr);
		}
		errorCode = 0;
		ReleaseChannelBuffer(bufPtr);
		break;
	    }

	    /*
	     * Decide whether to report the error upwards or defer it.
	     */

	    if (calledFromAsyncFlush) {
		/*
		 * TIP #219, Tcl Channel Reflection API.
		 * When defering the error copy a message from the bypass into
		 * the unreported area. Or discard it if the new error is to
		 * be ignored in favor of an earlier defered error.
		 */

		Tcl_Obj *msg = statePtr->chanMsg;

		if (statePtr->unreportedError == 0) {
		    statePtr->unreportedError = errorCode;
		    statePtr->unreportedMsg = msg;
		    if (msg != NULL) {
			Tcl_IncrRefCount(msg);
		    }
		} else {
		    /*
		     * An old unreported error is kept, and this error thrown
		     * away.
		     */

		    statePtr->chanMsg = NULL;
		    if (msg != NULL) {
			TclDecrRefCount(msg);
		    }
		}
	    } else {
		/*
		 * TIP #219, Tcl Channel Reflection API.
		 * Move error messages put by the driver into the chan bypass
		 * area into the regular interpreter result. Fall back to the
		 * regular message if nothing was found in the bypasses.
		 */

		Tcl_SetErrno(errorCode);
		if (interp != NULL && !TclChanCaughtErrorBypass(interp,
			(Tcl_Channel) chanPtr)) {
		    Tcl_SetObjResult(interp,
			    Tcl_NewStringObj(Tcl_PosixError(interp), TCL_INDEX_NONE));
		}

		/*
		 * An unreportable bypassed message is kept, for the caller of
		 * Tcl_Seek, Tcl_Write, etc.
		 */
	    }

	    /*
	     * When we get an error we throw away all the output currently
	     * queued.
	     */

	    ReleaseChannelBuffer(bufPtr);
	    DiscardOutputQueued(statePtr);
	    break;
	} else {
	    /*
	     * TODO: Consider detecting and reacting to short writes on
	     * blocking channels.  Ought not happen.  See iocmd-24.2.
	     */

	    wroteSome = 1;
	}

	bufExists = bufPtr->refCount > 1;
	ReleaseChannelBuffer(bufPtr);
	if (bufExists) {
	    /* There is still a reference to this buffer other than the one
	     * this routine just released, meaning that final cleanup of the
	     * buffer hasn't been ordered by, e.g. by a reflected channel
	     * closing the channel from within one of its handler scripts (not
	     * something one would expecte, but it must be considered).  Normal
	     * operations on the buffer can proceed.
	     */

	    bufPtr->nextRemoved += written;

	    /*
	     * If this buffer is now empty, recycle it.
	     */

	    if (IsBufferEmpty(bufPtr)) {
		statePtr->outQueueHead = bufPtr->nextPtr;
		if (statePtr->outQueueHead == NULL) {
		    statePtr->outQueueTail = NULL;
		}
		RecycleBuffer(statePtr, bufPtr, 0);
	    }
	}

    }	/* Closes "while". */

    /*
     * If we wrote some data while flushing in the background, we are done.
     * We can't finish the background flush until we run out of data and the
     * channel becomes writable again. This ensures that all of the pending
     * data has been flushed at the system level.
     */

    if (GotFlag(statePtr, BG_FLUSH_SCHEDULED)) {
	if (wroteSome) {
	    goto done;
	} else if (statePtr->outQueueHead == NULL) {
	    ResetFlag(statePtr, BG_FLUSH_SCHEDULED);
	    ChanWatch(chanPtr, statePtr->interestMask);
	} else {
	    /*
	     * When we are calledFromAsyncFlush, that means a writable
	     * state on the channel triggered the call, so we should be
	     * able to write something.  Either we did write something
	     * and wroteSome should be set, or there was nothing left to
	     * write in this call, and we've completed the BG flush.
	     * These are the two cases above.  If we get here, that means
	     * there is some kind failure in the writable event machinery.
	     *
	     * The tls extension indeed suffers from flaws in its channel
	     * event mgmt.  See https://core.tcl-lang.org/tcl/info/c31ca233ca.
	     * Until that patch is broadly distributed, disable the
	     * assertion checking here, so that programs using Tcl and
	     * tls can be debugged.

	    assert(!calledFromAsyncFlush);
	     */
	}
    }

    /*
     * If the channel is flagged as closed, delete it when the refCount drops
     * to zero, the output queue is empty and there is no output in the
     * current output buffer.
     */

    if (GotFlag(statePtr, CHANNEL_CLOSED) && (statePtr->refCount + 1 <= 1) &&
	    (statePtr->outQueueHead == NULL) &&
	    ((statePtr->curOutPtr == NULL) ||
	    IsBufferEmpty(statePtr->curOutPtr))) {
	errorCode = CloseChannel(interp, chanPtr, errorCode);
	goto done;
    }

    /*
     * If the write-side of the channel is flagged as closed, delete it when
     * the output queue is empty and there is no output in the current output
     * buffer.
     */

    if (GotFlag(statePtr, CHANNEL_CLOSEDWRITE) &&
	    (statePtr->outQueueHead == NULL) &&
	    ((statePtr->curOutPtr == NULL) ||
	    IsBufferEmpty(statePtr->curOutPtr))) {
	errorCode = CloseChannelPart(interp, chanPtr, errorCode,
                TCL_CLOSE_WRITE);
	goto done;
    }

  done:
    TclChannelRelease((Tcl_Channel)chanPtr);
    return errorCode;
}

/*
 *----------------------------------------------------------------------
 *
 * CloseChannel --
 *
 *	Utility procedure to close a channel and free associated resources.
 *
 *	If the channel was stacked, then the it will copy the necessary
 *	elements of the NEXT channel into the TOP channel, in essence
 *	unstacking the channel. The NEXT channel will then be freed.
 *
 *	If the channel was not stacked, then we will free all the bits for the
 *	TOP channel, including the data structure itself.
 *
 * Results:
 *	Error code from an unreported error or the driver close operation.
 *
 * Side effects:
 *	May close the actual channel, may free memory, may change the value of
 *	errno.
 *
 *----------------------------------------------------------------------
 */

static int
CloseChannel(
    Tcl_Interp *interp,		/* For error reporting. */
    Channel *chanPtr,		/* The channel to close. */
    int errorCode)		/* Status of operation so far. */
{
    int result = 0;		/* Of calling driver close operation. */
    ChannelState *statePtr;	/* State of the channel stack. */
    ThreadSpecificData *tsdPtr = TCL_TSD_INIT(&dataKey);

    if (chanPtr == NULL) {
	return result;
    }
    statePtr = chanPtr->state;

    /*
     * No more input can be consumed so discard any leftover input.
     */

    DiscardInputQueued(statePtr, 1);

    /*
     * Discard a leftover buffer in the current output buffer field.
     */

    if (statePtr->curOutPtr != NULL) {
	ReleaseChannelBuffer(statePtr->curOutPtr);
	statePtr->curOutPtr = NULL;
    }

    /*
     * The caller guarantees that there are no more buffers queued for output.
     */

    if (statePtr->outQueueHead != NULL) {
	Tcl_Panic("TclFlush, closed channel: queued output left");
    }

    /*
     * TIP #219, Tcl Channel Reflection API.
     * Move a leftover error message in the channel bypass into the
     * interpreter bypass. Just clear it if there is no interpreter.
     */

    if (statePtr->chanMsg != NULL) {
	if (interp != NULL) {
	    Tcl_SetChannelErrorInterp(interp, statePtr->chanMsg);
	}
	TclDecrRefCount(statePtr->chanMsg);
	statePtr->chanMsg = NULL;
    }

    /*
     * Remove this channel from of the list of all channels.
     */

    CutChannel((Tcl_Channel) chanPtr);

    /*
     * Close and free the channel driver state.
     * This may leave a TIP #219 error message in the interp.
     */

    result = ChanClose(chanPtr, interp);

    /*
     * Some resources can be cleared only if the bottom channel in a stack is
     * closed. All the other channels in the stack are not allowed to remove.
     */

    if (chanPtr == statePtr->bottomChanPtr) {
	if (statePtr->channelName != NULL) {
	    Tcl_Free(statePtr->channelName);
	    statePtr->channelName = NULL;
	}

	Tcl_FreeEncoding(statePtr->encoding);
    }

    /*
     * If we are being called synchronously, report either any latent error on
     * the channel or the current error.
     */

    if (statePtr->unreportedError != 0) {
	errorCode = statePtr->unreportedError;

	/*
	 * TIP #219, Tcl Channel Reflection API.
	 * Move an error message found in the unreported area into the regular
	 * bypass (interp). This kills any message in the channel bypass area.
	 */

	if (statePtr->chanMsg != NULL) {
	    TclDecrRefCount(statePtr->chanMsg);
	    statePtr->chanMsg = NULL;
	}
	if (interp) {
	    Tcl_SetChannelErrorInterp(interp, statePtr->unreportedMsg);
	}
    }
    if (errorCode == 0) {
	errorCode = result;
	if (errorCode != 0) {
	    Tcl_SetErrno(errorCode);
	}
    }

    /*
     * Cancel any outstanding timer.
     */

    Tcl_DeleteTimerHandler(statePtr->timer);

    /*
     * Mark the channel as deleted by clearing the type structure.
     */

    if (chanPtr->downChanPtr != NULL) {
	Channel *downChanPtr = chanPtr->downChanPtr;

	statePtr->nextCSPtr = tsdPtr->firstCSPtr;
	tsdPtr->firstCSPtr = statePtr;

	statePtr->topChanPtr = downChanPtr;
	downChanPtr->upChanPtr = NULL;

	ChannelFree(chanPtr);

	return Tcl_CloseEx(interp, (Tcl_Channel) downChanPtr, 0);
    }

    /*
     * There is only the TOP Channel, so we free the remaining pointers we
     * have and then ourselves. Since this is the last of the channels in the
     * stack, make sure to free the ChannelState structure associated with it.
     */

    ChannelFree(chanPtr);

    Tcl_EventuallyFree(statePtr, TCL_DYNAMIC);

    return errorCode;
}

/*
 *----------------------------------------------------------------------
 *
 * Tcl_CutChannel --
 * CutChannel --
 *
 *	Removes a channel from the (thread-)global list of all channels (in
 *	that thread). This is actually the statePtr for the stack of channel.
 *
 * Results:
 *	Nothing.
 *
 * Side effects:
 *	Resets the field 'nextCSPtr' of the specified channel state to NULL.
 *
 * NOTE:
 *	The channel to cut out of the list must not be referenced in any
 *	interpreter. This is something this procedure cannot check (despite
 *	the refcount) because the caller usually wants fiddle with the channel
 *	(like transfering it to a different thread) and thus keeps the
 *	refcount artifically high to prevent its destruction.
 *
 *----------------------------------------------------------------------
 */

static void
CutChannel(
    Tcl_Channel chan)		/* The channel being removed. Must not be
				 * referenced in any interpreter. */
{
    ThreadSpecificData *tsdPtr = TCL_TSD_INIT(&dataKey);
    ChannelState *prevCSPtr;	/* Preceding channel state in list of all
				 * states - used to splice a channel out of
				 * the list on close. */
    ChannelState *statePtr = ((Channel *) chan)->state;
				/* State of the channel stack. */

    /*
     * Remove this channel from of the list of all channels (in the current
     * thread).
     */

    if (tsdPtr->firstCSPtr && (statePtr == tsdPtr->firstCSPtr)) {
	tsdPtr->firstCSPtr = statePtr->nextCSPtr;
    } else {
	for (prevCSPtr = tsdPtr->firstCSPtr;
		prevCSPtr && (prevCSPtr->nextCSPtr != statePtr);
		prevCSPtr = prevCSPtr->nextCSPtr) {
	    /* Empty loop body. */
	}
	if (prevCSPtr == NULL) {
	    Tcl_Panic("FlushChannel: damaged channel list");
	}
	prevCSPtr->nextCSPtr = statePtr->nextCSPtr;
    }

    statePtr->nextCSPtr = NULL;

    /*
     * TIP #218, Channel Thread Actions
     */

    ChanThreadAction((Channel *) chan, TCL_CHANNEL_THREAD_REMOVE);

    /* Channel is not managed by any thread */
    statePtr->managingThread = NULL;
}

void
Tcl_CutChannel(
    Tcl_Channel chan)		/* The channel being added. Must not be
				 * referenced in any interpreter. */
{
    Channel *chanPtr = ((Channel *) chan)->state->bottomChanPtr;
    ThreadSpecificData *tsdPtr = TCL_TSD_INIT(&dataKey);
    ChannelState *prevCSPtr;	/* Preceding channel state in list of all
				 * states - used to splice a channel out of
				 * the list on close. */
    ChannelState *statePtr = chanPtr->state;
				/* State of the channel stack. */

    /*
     * Remove this channel from of the list of all channels (in the current
     * thread).
     */

    if (tsdPtr->firstCSPtr && (statePtr == tsdPtr->firstCSPtr)) {
	tsdPtr->firstCSPtr = statePtr->nextCSPtr;
    } else {
	for (prevCSPtr = tsdPtr->firstCSPtr;
		prevCSPtr && (prevCSPtr->nextCSPtr != statePtr);
		prevCSPtr = prevCSPtr->nextCSPtr) {
	    /* Empty loop body. */
	}
	if (prevCSPtr == NULL) {
	    Tcl_Panic("FlushChannel: damaged channel list");
	}
	prevCSPtr->nextCSPtr = statePtr->nextCSPtr;
    }

    statePtr->nextCSPtr = NULL;

    /*
     * TIP #218, Channel Thread Actions
     * For all transformations and the base channel.
     */

    for (; chanPtr != NULL ; chanPtr = chanPtr->upChanPtr) {
	ChanThreadAction(chanPtr, TCL_CHANNEL_THREAD_REMOVE);
    }

    /* Channel is not managed by any thread */
    statePtr->managingThread = NULL;
}

/*
 *----------------------------------------------------------------------
 *
 * Tcl_SpliceChannel --
 * SpliceChannel --
 *
 *	Adds a channel to the (thread-)global list of all channels (in that
 *	thread). Expects that the field 'nextChanPtr' in the channel is set to
 *	NULL.
 *
 * Results:
 *	Nothing.
 *
 * Side effects:
 *	Nothing.
 *
 * NOTE:
 *	The channel to splice into the list must not be referenced in any
 *	interpreter. This is something this procedure cannot check (despite
 *	the refcount) because the caller usually wants figgle with the channel
 *	(like transfering it to a different thread) and thus keeps the
 *	refcount artifically high to prevent its destruction.
 *
 *----------------------------------------------------------------------
 */

static void
SpliceChannel(
    Tcl_Channel chan)		/* The channel being added. Must not be
				 * referenced in any interpreter. */
{
    ThreadSpecificData *tsdPtr = TCL_TSD_INIT(&dataKey);
    ChannelState *statePtr = ((Channel *) chan)->state;

    if (statePtr->nextCSPtr != NULL) {
	Tcl_Panic("SpliceChannel: trying to add channel used in different list");
    }

    statePtr->nextCSPtr = tsdPtr->firstCSPtr;
    tsdPtr->firstCSPtr = statePtr;

    /*
     * TIP #10. Mark the current thread as the new one managing this channel.
     *		Note: 'Tcl_GetCurrentThread' returns sensible values even for
     *		a non-threaded core.
     */

    statePtr->managingThread = Tcl_GetCurrentThread();

    /*
     * TIP #218, Channel Thread Actions
     */

    ChanThreadAction((Channel *) chan, TCL_CHANNEL_THREAD_INSERT);
}

void
Tcl_SpliceChannel(
    Tcl_Channel chan)		/* The channel being added. Must not be
				 * referenced in any interpreter. */
{
    Channel *chanPtr = ((Channel *) chan)->state->bottomChanPtr;
    ThreadSpecificData *tsdPtr = TCL_TSD_INIT(&dataKey);
    ChannelState *statePtr = chanPtr->state;

    if (statePtr->nextCSPtr != NULL) {
	Tcl_Panic("SpliceChannel: trying to add channel used in different list");
    }

    statePtr->nextCSPtr = tsdPtr->firstCSPtr;
    tsdPtr->firstCSPtr = statePtr;

    /*
     * TIP #10. Mark the current thread as the new one managing this channel.
     *		Note: 'Tcl_GetCurrentThread' returns sensible values even for
     *		a non-threaded core.
     */

    statePtr->managingThread = Tcl_GetCurrentThread();

    /*
     * TIP #218, Channel Thread Actions
     * For all transformations and the base channel.
     */

    for (; chanPtr != NULL ; chanPtr = chanPtr->upChanPtr) {
	ChanThreadAction(chanPtr, TCL_CHANNEL_THREAD_INSERT);
    }
}

/*
 *----------------------------------------------------------------------
 *
 * Tcl_Close --
 *
 *	Closes a channel.
 *
 * Results:
 *	A standard Tcl result.
 *
 * Side effects:
 *	Closes the channel if this is the last reference.
 *
 * NOTE:
 *	Tcl_Close removes the channel as far as the user is concerned.
 *	However, it may continue to exist for a while longer if it has a
 *	background flush scheduled. The device itself is eventually closed and
 *	the channel record removed, in CloseChannel, above.
 *
 *----------------------------------------------------------------------
 */

int
TclClose(
    Tcl_Interp *interp,		/* Interpreter for errors. */
    Tcl_Channel chan)		/* The channel being closed. Must not be
				 * referenced in any interpreter. May be NULL,
				 * in which case this is a no-op. */
{
    CloseCallback *cbPtr;	/* Iterate over close callbacks for this
				 * channel. */
    Channel *chanPtr;		/* The real IO channel. */
    ChannelState *statePtr;	/* State of real IO channel. */
    int result = 0;			/* Of calling FlushChannel. */
    int flushcode;
    int stickyError;

    if (chan == NULL) {
	return TCL_OK;
    }

    /*
     * Perform special handling for standard channels being closed. If the
     * refCount is now 1 it means that the last reference to the standard
     * channel is being explicitly closed, so bump the refCount down
     * artificially to 0. This will ensure that the channel is actually
     * closed, below. Also set the static pointer to NULL for the channel.
     */

    CheckForStdChannelsBeingClosed(chan);

    /*
     * This operation should occur at the top of a channel stack.
     */

    chanPtr = (Channel *) chan;
    statePtr = chanPtr->state;
    chanPtr = statePtr->topChanPtr;

    if (statePtr->refCount + 1 > 1) {
	Tcl_Panic("called Tcl_Close on channel with refCount > 0");
    }

    if (GotFlag(statePtr, CHANNEL_INCLOSE)) {
	if (interp) {
	    Tcl_SetObjResult(interp, Tcl_NewStringObj(
                    "illegal recursive call to close through close-handler"
                    " of channel", TCL_INDEX_NONE));
	}
	return TCL_ERROR;
    }
    SetFlag(statePtr, CHANNEL_INCLOSE);

    /*
     * When the channel has an escape sequence driven encoding such as
     * iso2022, the terminated escape sequence must write to the buffer.
     */

    stickyError = 0;

    if (GotFlag(statePtr, TCL_WRITABLE) && (statePtr->encoding != NULL)
	    && !(statePtr->outputEncodingFlags & TCL_ENCODING_START)) {
	int code = CheckChannelErrors(statePtr, TCL_WRITABLE);

	if (code == 0) {
	    statePtr->outputEncodingFlags |= TCL_ENCODING_END;
	    code = WriteChars(chanPtr, "", 0);
	    statePtr->outputEncodingFlags &= ~TCL_ENCODING_END;
	    statePtr->outputEncodingFlags |= TCL_ENCODING_START;
	}
	if (code < 0) {
	    stickyError = Tcl_GetErrno();
	}

	/*
	 * TIP #219, Tcl Channel Reflection API.
	 * Move an error message found in the channel bypass into the
	 * interpreter bypass. Just clear it if there is no interpreter.
	 */

	if (statePtr->chanMsg != NULL) {
	    if (interp != NULL) {
		Tcl_SetChannelErrorInterp(interp, statePtr->chanMsg);
	    }
	    TclDecrRefCount(statePtr->chanMsg);
	    statePtr->chanMsg = NULL;
	}
    }

    Tcl_ClearChannelHandlers(chan);

    /*
     * Cancel any outstanding timer.
     */
    Tcl_DeleteTimerHandler(statePtr->timer);

    /*
     * Invoke the registered close callbacks and delete their records.
     */

    while (statePtr->closeCbPtr != NULL) {
	cbPtr = statePtr->closeCbPtr;
	statePtr->closeCbPtr = cbPtr->nextPtr;
	cbPtr->proc(cbPtr->clientData);
	Tcl_Free(cbPtr);
    }

    ResetFlag(statePtr, CHANNEL_INCLOSE);

    /*
     * If this channel supports it, close the read side, since we don't need
     * it anymore and this will help avoid deadlocks on some channel types.
     */

    result = chanPtr->typePtr->close2Proc(chanPtr->instanceData, interp, TCL_CLOSE_READ);
    if ((result == EINVAL) || result == ENOTCONN) {
	result = 0;
    }

    /*
     * The call to FlushChannel will flush any queued output and invoke the
     * close function of the channel driver, or it will set up the channel to
     * be flushed and closed asynchronously.
     */

    SetFlag(statePtr, CHANNEL_CLOSED);

    flushcode = FlushChannel(interp, chanPtr, 0);

    /*
     * TIP #219.
     * Capture error messages put by the driver into the bypass area and put
     * them into the regular interpreter result.
     *
     * Notes: Due to the assertion of CHANNEL_CLOSED in the flags
     * FlushChannel() has called CloseChannel() and thus freed all the channel
     * structures. We must not try to access "chan" anymore, hence the NULL
     * argument in the call below. The only place which may still contain a
     * message is the interpreter itself, and "CloseChannel" made sure to lift
     * any channel message it generated into it.
     */

    if (TclChanCaughtErrorBypass(interp, NULL)) {
	result = EINVAL;
    }

    if (stickyError != 0) {
	Tcl_SetErrno(stickyError);
	if (interp != NULL) {
	    Tcl_SetObjResult(interp,
			     Tcl_NewStringObj(Tcl_PosixError(interp), TCL_INDEX_NONE));
	}
	return TCL_ERROR;
    }

    /*
     * Bug 97069ea11a: set error message if a flush code is set and no error
     * message set up to now.
     */

    if (flushcode != 0) {
	/* flushcode has precedence, if available */
	result = flushcode;
    }
    if ((result != 0) && (result != TCL_ERROR) && (interp != NULL)
	    && 0 == Tcl_GetCharLength(Tcl_GetObjResult(interp))) {
	Tcl_SetErrno(result);
	Tcl_SetObjResult(interp,
		Tcl_NewStringObj(Tcl_PosixError(interp), TCL_INDEX_NONE));
    }
    if (result != 0) {
	return TCL_ERROR;
    }
    return TCL_OK;
}

/*
 *----------------------------------------------------------------------
 *
 * Tcl_CloseEx --
 *
 *	Closes one side of a channel, read or write, close all.
 *
 * Results:
 *	A standard Tcl result.
 *
 * Side effects:
 *	Closes one direction of the channel, or do a full close.
 *
 * NOTE:
 *	Tcl_CloseEx closes the specified direction of the channel as far as
 *	the user is concerned. If flags = 0, this is equivalent to Tcl_Close.
 *
 *----------------------------------------------------------------------
 */

int
Tcl_CloseEx(
    Tcl_Interp *interp,		/* Interpreter for errors. */
    Tcl_Channel chan,		/* The channel being closed. May still be used
				 * by some interpreter. */
    int flags)			/* Flags telling us which side to close. */
{
    Channel *chanPtr;		/* The real IO channel. */
    ChannelState *statePtr;	/* State of real IO channel. */

    if (chan == NULL) {
	return TCL_OK;
    }

    chanPtr = (Channel *) chan;
    statePtr = chanPtr->state;

    if ((flags & (TCL_READABLE | TCL_WRITABLE)) == 0) {
	return TclClose(interp, chan);
    }
    if ((flags & (TCL_READABLE | TCL_WRITABLE)) == (TCL_READABLE | TCL_WRITABLE)) {
	Tcl_SetObjResult(interp, Tcl_ObjPrintf(
		"double-close of channels not supported by %ss",
		chanPtr->typePtr->typeName));
	return TCL_ERROR;
    }

    /*
     * Does the channel support half-close anyway? Error if not.
     */

    if (!chanPtr->typePtr->close2Proc) {
	Tcl_SetObjResult(interp, Tcl_ObjPrintf(
		"half-close of channels not supported by %ss",
		chanPtr->typePtr->typeName));
	return TCL_ERROR;
    }

    /*
     * Is the channel unstacked ? If not we fail.
     */

    if (chanPtr != statePtr->topChanPtr) {
	Tcl_SetObjResult(interp, Tcl_NewStringObj(
		"half-close not applicable to stack of transformations", TCL_INDEX_NONE));
	return TCL_ERROR;
    }

    /*
     * Check direction against channel mode. It is an error if we try to close
     * a direction not supported by the channel (already closed, or never
     * opened for that direction).
     */

    if (!(GotFlag(statePtr, TCL_READABLE|TCL_WRITABLE) & flags)) {
	const char *msg;

	if (flags & TCL_CLOSE_READ) {
	    msg = "read";
	} else {
	    msg = "write";
	}
	Tcl_SetObjResult(interp, Tcl_ObjPrintf(
                "Half-close of %s-side not possible, side not opened or"
                " already closed", msg));
	return TCL_ERROR;
    }

    /*
     * A user may try to call half-close from within a channel close handler.
     * That won't do.
     */

    if (GotFlag(statePtr, CHANNEL_INCLOSE)) {
	if (interp) {
	    Tcl_SetObjResult(interp, Tcl_NewStringObj(
                    "illegal recursive call to close through close-handler"
                    " of channel", TCL_INDEX_NONE));
	}
	return TCL_ERROR;
    }

    if (flags & TCL_CLOSE_READ) {
	/*
	 * Call the finalization code directly. There are no events to handle,
	 * there cannot be for the read-side.
	 */

	return CloseChannelPart(interp, chanPtr, 0, flags);
    } else if (flags & TCL_CLOSE_WRITE) {
	Tcl_Preserve(statePtr);
	if (!GotFlag(statePtr, BG_FLUSH_SCHEDULED)) {
	    /*
	     * We don't want to re-enter CloseWrite().
	     */

	    if (!GotFlag(statePtr, CHANNEL_CLOSEDWRITE)) {
		if (CloseWrite(interp, chanPtr) != TCL_OK) {
		    SetFlag(statePtr, CHANNEL_CLOSEDWRITE);
		    Tcl_Release(statePtr);
		    return TCL_ERROR;
		}
	    }
	}
	SetFlag(statePtr, CHANNEL_CLOSEDWRITE);
	Tcl_Release(statePtr);
    }

    return TCL_OK;
}

/*
 *----------------------------------------------------------------------
 *
 * CloseWrite --
 *
 *	Closes the write side a channel.
 *
 * Results:
 *	A standard Tcl result.
 *
 * Side effects:
 *	Closes the write side of the channel.
 *
 * NOTE:
 *	CloseWrite removes the channel as far as the user is concerned.
 *	However, the ooutput data structures may continue to exist for a while
 *	longer if it has a background flush scheduled. The device itself is
 *	eventually closed and the channel structures modified, in
 *	CloseChannelPart, below.
 *
 *----------------------------------------------------------------------
 */

static int
CloseWrite(
    Tcl_Interp *interp,		/* Interpreter for errors. */
    Channel *chanPtr)		/* The channel whose write side is being
                                 * closed. May still be used by some
                                 * interpreter */
{
    /*
     * Notes: clear-channel-handlers - write side only ? or keep around, just
     * not called.
     *
     * No close callbacks are run - channel is still open (read side)
     */

    ChannelState *statePtr = chanPtr->state;
                                /* State of real IO channel. */
    int flushcode;
    int result = 0;

    /*
     * The call to FlushChannel will flush any queued output and invoke the
     * close function of the channel driver, or it will set up the channel to
     * be flushed and closed asynchronously.
     */

    SetFlag(statePtr, CHANNEL_CLOSEDWRITE);

    flushcode = FlushChannel(interp, chanPtr, 0);

    /*
     * TIP #219.
     * Capture error messages put by the driver into the bypass area and put
     * them into the regular interpreter result.
     *
     * Notes: Due to the assertion of CHANNEL_CLOSEDWRITE in the flags
     * FlushChannel() has called CloseChannelPart(). While we can still access
     * "chan" (no structures were freed), the only place which may still
     * contain a message is the interpreter itself, and "CloseChannelPart"
     * made sure to lift any channel message it generated into it. Hence the
     * NULL argument in the call below.
     */

    if (TclChanCaughtErrorBypass(interp, NULL)) {
	result = EINVAL;
    }

    if ((flushcode != 0) || (result != 0)) {
	return TCL_ERROR;
    }

    return TCL_OK;
}

/*
 *----------------------------------------------------------------------
 *
 * CloseChannelPart --
 *
 *	Utility procedure to close a channel partially and free associated
 *	resources. If the channel was stacked it will never be run (The higher
 *	level forbid this). If the channel was not stacked, then we will free
 *	all the bits of the chosen side (read, or write) for the TOP channel.
 *
 * Results:
 *	Error code from an unreported error or the driver close2 operation.
 *
 * Side effects:
 *	May free memory, may change the value of errno.
 *
 *----------------------------------------------------------------------
 */

static int
CloseChannelPart(
    Tcl_Interp *interp,		/* Interpreter for errors. */
    Channel *chanPtr,		/* The channel being closed. May still be used
				 * by some interpreter. */
    int errorCode,		/* Status of operation so far. */
    int flags)			/* Flags telling us which side to close. */
{
    ChannelState *statePtr;	/* State of real IO channel. */
    int result;			/* Of calling the close2proc. */

    statePtr = chanPtr->state;

    if (flags & TCL_CLOSE_READ) {
	/*
	 * No more input can be consumed so discard any leftover input.
	 */

	DiscardInputQueued(statePtr, 1);
    } else if (flags & TCL_CLOSE_WRITE) {
	/*
	 * The caller guarantees that there are no more buffers queued for
	 * output.
	 */

	if (statePtr->outQueueHead != NULL) {
	    Tcl_Panic("ClosechanHalf, closed write-side of channel: "
		    "queued output left");
	}

	/*
	 * TIP #219, Tcl Channel Reflection API.
	 * Move a leftover error message in the channel bypass into the
	 * interpreter bypass. Just clear it if there is no interpreter.
	 */

	if (statePtr->chanMsg != NULL) {
	    if (interp != NULL) {
		Tcl_SetChannelErrorInterp(interp, statePtr->chanMsg);
	    }
	    TclDecrRefCount(statePtr->chanMsg);
	    statePtr->chanMsg = NULL;
	}
    }

    /*
     * Finally do what is asked of us. Close and free the channel driver state
     * for the chosen side of the channel. This may leave a TIP #219 error
     * message in the interp.
     */

    result = chanPtr->typePtr->close2Proc(chanPtr->instanceData, NULL, flags);

    /*
     * If we are being called synchronously, report either any latent error on
     * the channel or the current error.
     */

    if (statePtr->unreportedError != 0) {
	errorCode = statePtr->unreportedError;

	/*
	 * TIP #219, Tcl Channel Reflection API.
	 * Move an error message found in the unreported area into the regular
	 * bypass (interp). This kills any message in the channel bypass area.
	 */

	if (statePtr->chanMsg != NULL) {
	    TclDecrRefCount(statePtr->chanMsg);
	    statePtr->chanMsg = NULL;
	}
	if (interp) {
	    Tcl_SetChannelErrorInterp(interp, statePtr->unreportedMsg);
	}
    }
    if (errorCode == 0) {
	errorCode = result;
	if (errorCode != 0) {
	    Tcl_SetErrno(errorCode);
	}
    }

    /*
     * TIP #219.
     * Capture error messages put by the driver into the bypass area and put
     * them into the regular interpreter result. See also the bottom of
     * CloseWrite().
     */

    if (TclChanCaughtErrorBypass(interp, (Tcl_Channel) chanPtr)) {
	result = EINVAL;
    }

    if (result != 0) {
	return TCL_ERROR;
    }

    /*
     * Remove the closed side from the channel mode/flags.
     */

    ResetFlag(statePtr, flags & (TCL_READABLE | TCL_WRITABLE));
    return TCL_OK;
}

/*
 *----------------------------------------------------------------------
 *
 * Tcl_ClearChannelHandlers --
 *
 *	Removes all channel handlers and event scripts from the channel,
 *	cancels all background copies involving the channel and any interest
 *	in events.
 *
 * Results:
 *	None.
 *
 * Side effects:
 *	See above. Deallocates memory.
 *
 *----------------------------------------------------------------------
 */

void
Tcl_ClearChannelHandlers(
    Tcl_Channel channel)
{
    ChannelHandler *chPtr, *chNext;	/* Iterate over channel handlers. */
    EventScriptRecord *ePtr, *eNextPtr;	/* Iterate over eventscript records. */
    Channel *chanPtr;			/* The real IO channel. */
    ChannelState *statePtr;		/* State of real IO channel. */
    ThreadSpecificData *tsdPtr = TCL_TSD_INIT(&dataKey);
    NextChannelHandler *nhPtr;

    /*
     * This operation should occur at the top of a channel stack.
     */

    chanPtr = (Channel *) channel;
    statePtr = chanPtr->state;
    chanPtr = statePtr->topChanPtr;

    /*
     * Cancel any outstanding timer.
     */

    Tcl_DeleteTimerHandler(statePtr->timer);

    /*
     * Remove any references to channel handlers for this channel that may be
     * about to be invoked.
     */

    for (nhPtr = tsdPtr->nestedHandlerPtr; nhPtr != NULL;
	    nhPtr = nhPtr->nestedHandlerPtr) {
	if (nhPtr->nextHandlerPtr &&
		(nhPtr->nextHandlerPtr->chanPtr == chanPtr)) {
	    nhPtr->nextHandlerPtr = NULL;
	}
    }

    /*
     * Remove all the channel handler records attached to the channel itself.
     */

    for (chPtr = statePtr->chPtr; chPtr != NULL; chPtr = chNext) {
	chNext = chPtr->nextPtr;
	Tcl_Free(chPtr);
    }
    statePtr->chPtr = NULL;

    /*
     * Cancel any pending copy operation.
     */

    StopCopy(statePtr->csPtrR);
    StopCopy(statePtr->csPtrW);

    /*
     * Must set the interest mask now to 0, otherwise infinite loops will
     * occur if Tcl_DoOneEvent is called before the channel is finally deleted
     * in FlushChannel. This can happen if the channel has a background flush
     * active.
     */

    statePtr->interestMask = 0;

    /*
     * Remove any EventScript records for this channel.
     */

    for (ePtr = statePtr->scriptRecordPtr; ePtr != NULL; ePtr = eNextPtr) {
	eNextPtr = ePtr->nextPtr;
	TclDecrRefCount(ePtr->scriptPtr);
	Tcl_Free(ePtr);
    }
    statePtr->scriptRecordPtr = NULL;
}

/*
 *----------------------------------------------------------------------
 *
 * Tcl_Write --
 *
 *	Puts a sequence of bytes into an output buffer, may queue the buffer
 *	for output if it gets full, and also remembers whether the current
 *	buffer is ready e.g. if it contains a newline and we are in line
 *	buffering mode. Compensates stacking, i.e. will redirect the data from
 *	the specified channel to the topmost channel in a stack.
 *
 *	No encoding conversions are applied to the bytes being read.
 *
 * Results:
 *	The number of bytes written or TCL_INDEX_NONE in case of error. If
 *	TCL_INDEX_NONE, Tcl_GetErrno will return the error code.
 *
 * Side effects:
 *	May buffer up output and may cause output to be produced on the
 *	channel.
 *
 *----------------------------------------------------------------------
 */

size_t
Tcl_Write(
    Tcl_Channel chan,		/* The channel to buffer output for. */
    const char *src,		/* Data to queue in output buffer. */
    size_t srcLen)			/* Length of data in bytes, or -1 for
				 * strlen(). */
{
    /*
     * Always use the topmost channel of the stack
     */

    Channel *chanPtr;
    ChannelState *statePtr;	/* State info for channel */

    statePtr = ((Channel *) chan)->state;
    chanPtr = statePtr->topChanPtr;

    if (CheckChannelErrors(statePtr, TCL_WRITABLE) != 0) {
	return TCL_INDEX_NONE;
    }

    if (srcLen == TCL_INDEX_NONE) {
	srcLen = strlen(src);
    }
    if (WriteBytes(chanPtr, src, srcLen) == -1) {
	return TCL_INDEX_NONE;
    }
    return srcLen;
}

/*
 *----------------------------------------------------------------------
 *
 * Tcl_WriteRaw --
 *
 *	Puts a sequence of bytes into an output buffer, may queue the buffer
 *	for output if it gets full, and also remembers whether the current
 *	buffer is ready e.g. if it contains a newline and we are in line
 *	buffering mode. Writes directly to the driver of the channel, does not
 *	compensate for stacking.
 *
 *	No encoding conversions are applied to the bytes being read.
 *
 * Results:
 *	The number of bytes written or TCL_INDEX_NONE in case of error. If
 *	TCL_INDEX_NONE, Tcl_GetErrno will return the error code.
 *
 * Side effects:
 *	May buffer up output and may cause output to be produced on the
 *	channel.
 *
 *----------------------------------------------------------------------
 */

size_t
Tcl_WriteRaw(
    Tcl_Channel chan,		/* The channel to buffer output for. */
    const char *src,		/* Data to queue in output buffer. */
    size_t srcLen)		/* Length of data in bytes, or -1 for
				 * strlen(). */
{
    Channel *chanPtr = ((Channel *) chan);
    ChannelState *statePtr = chanPtr->state;
				/* State info for channel */
    int errorCode;
    size_t written;

    if (CheckChannelErrors(statePtr, TCL_WRITABLE | CHANNEL_RAW_MODE) != 0) {
	return TCL_INDEX_NONE;
    }

    if (srcLen == TCL_INDEX_NONE) {
	srcLen = strlen(src);
    }

    /*
     * Go immediately to the driver, do all the error handling by ourselves.
     * The code was stolen from 'FlushChannel'.
     */

    written = ChanWrite(chanPtr, src, srcLen, &errorCode);
    if (written == TCL_INDEX_NONE) {
	Tcl_SetErrno(errorCode);
    }

    return written;
}

/*
 *---------------------------------------------------------------------------
 *
 * Tcl_WriteChars --
 *
 *	Takes a sequence of UTF-8 characters and converts them for output
 *	using the channel's current encoding, may queue the buffer for output
 *	if it gets full, and also remembers whether the current buffer is
 *	ready e.g. if it contains a newline and we are in line buffering
 *	mode. Compensates stacking, i.e. will redirect the data from the
 *	specified channel to the topmost channel in a stack.
 *
 * Results:
 *	The number of bytes written or TCL_INDEX_NONE in case of error. If
 *	TCL_INDEX_NONE, Tcl_GetErrno will return the error code.
 *
 * Side effects:
 *	May buffer up output and may cause output to be produced on the
 *	channel.
 *
 *----------------------------------------------------------------------
 */

size_t
Tcl_WriteChars(
    Tcl_Channel chan,		/* The channel to buffer output for. */
    const char *src,		/* UTF-8 characters to queue in output
				 * buffer. */
    size_t len)			/* Length of string in bytes, or TCL_INDEX_NONE for
				 * strlen(). */
{
    Channel *chanPtr = (Channel *) chan;
    ChannelState *statePtr = chanPtr->state;	/* State info for channel */
    size_t result;
    Tcl_Obj *objPtr;

    if (CheckChannelErrors(statePtr, TCL_WRITABLE) != 0) {
	return TCL_INDEX_NONE;
    }

    chanPtr = statePtr->topChanPtr;

    if (len == TCL_INDEX_NONE) {
	len = strlen(src);
    }
    if (statePtr->encoding) {
	return WriteChars(chanPtr, src, len);
    }

    /*
     * Inefficient way to convert UTF-8 to byte-array, but the code
     * parallels the way it is done for objects.  Special case for 1-byte
     * (used by eg [puts] for the \n) could be extended to more efficient
     * translation of the src string.
     */

    if ((len == 1) && (UCHAR(*src) < 0xC0)) {
	return WriteBytes(chanPtr, src, len);
    }

    objPtr = Tcl_NewStringObj(src, len);
    Tcl_IncrRefCount(objPtr);
    src = (char *) Tcl_GetByteArrayFromObj(objPtr, &len);
    if (src == NULL) {
	Tcl_SetErrno(EILSEQ);
	result = TCL_INDEX_NONE;
    } else {
	result = WriteBytes(chanPtr, src, len);
    }
    TclDecrRefCount(objPtr);
    return result;
}

/*
 *---------------------------------------------------------------------------
 *
 * Tcl_WriteObj --
 *
 *	Takes the Tcl object and queues its contents for output. If the
 *	encoding of the channel is NULL, takes the byte-array representation
 *	of the object and queues those bytes for output. Otherwise, takes the
 *	characters in the UTF-8 (string) representation of the object and
 *	converts them for output using the channel's current encoding. May
 *	flush internal buffers to output if one becomes full or is ready for
 *	some other reason, e.g. if it contains a newline and the channel is in
 *	line buffering mode.
 *
 * Results:
 *	The number of bytes written or TCL_INDEX_NONE in case of error. If
 *	TCL_INDEX_NONE, Tcl_GetErrno() will return the error code.
 *
 * Side effects:
 *	May buffer up output and may cause output to be produced on the
 *	channel.
 *
 *----------------------------------------------------------------------
 */

size_t
Tcl_WriteObj(
    Tcl_Channel chan,		/* The channel to buffer output for. */
    Tcl_Obj *objPtr)		/* The object to write. */
{
    /*
     * Always use the topmost channel of the stack
     */

    Channel *chanPtr;
    ChannelState *statePtr;	/* State info for channel */
    const char *src;
    size_t srcLen = 0;

    statePtr = ((Channel *) chan)->state;
    chanPtr = statePtr->topChanPtr;

    if (CheckChannelErrors(statePtr, TCL_WRITABLE) != 0) {
	return TCL_INDEX_NONE;
    }
    if (statePtr->encoding == NULL) {
	size_t result;

	src = (char *) Tcl_GetByteArrayFromObj(objPtr, &srcLen);
	if (src == NULL) {
	    Tcl_SetErrno(EILSEQ);
	    result = TCL_INDEX_NONE;
	} else {
	    result = WriteBytes(chanPtr, src, srcLen);
	}
	return result;
    } else {
	src = Tcl_GetStringFromObj(objPtr, &srcLen);
	return WriteChars(chanPtr, src, srcLen);
    }
}

static void
WillWrite(
    Channel *chanPtr)
{
    int inputBuffered;

    if (((Tcl_ChannelWideSeekProc(chanPtr->typePtr) != NULL)
	    ) && ((inputBuffered = Tcl_InputBuffered((Tcl_Channel) chanPtr)) > 0)){
	int ignore;

	DiscardInputQueued(chanPtr->state, 0);
	ChanSeek(chanPtr, -inputBuffered, SEEK_CUR, &ignore);
    }
}

static int
WillRead(
    Channel *chanPtr)
{
    if (chanPtr->typePtr == NULL) {
	/*
	 * Prevent read attempts on a closed channel.
	 */

	DiscardInputQueued(chanPtr->state, 0);
	Tcl_SetErrno(EINVAL);
	return -1;
    }
    if (((Tcl_ChannelWideSeekProc(chanPtr->typePtr) != NULL)
	    ) && (Tcl_OutputBuffered((Tcl_Channel) chanPtr) > 0)) {
	/*
	 * CAVEAT - The assumption here is that FlushChannel() will push out
	 * the bytes of any writes that are in progress.  Since this is a
	 * seekable channel, we assume it is not one that can block and force
	 * bg flushing.  Channels we know that can do that - sockets, pipes -
	 * are not seekable. If the assumption is wrong, more drastic measures
	 * may be required here like temporarily setting the channel into
	 * blocking mode.
	 */

	if (FlushChannel(NULL, chanPtr, 0) != 0) {
	return -1;
	}
    }
    return 0;
}

/*
 *----------------------------------------------------------------------
 *
 * Write --
 *
 *	Convert srcLen bytes starting at src according to encoding and write
 *	produced bytes into an output buffer, may queue the buffer for output
 *	if it gets full, and also remembers whether the current buffer is
 *	ready e.g. if it contains a newline and we are in line buffering mode.
 *
 * Results:
 *	The number of bytes written or TCL_INDEX_NONE in case of error. If TCL_INDEX_NONE,
 *	Tcl_GetErrno will return the error code.
 *
 * Side effects:
 *	May buffer up output and may cause output to be produced on the
 *	channel.
 *
 *----------------------------------------------------------------------
 */

static int
Write(
    Channel *chanPtr,		/* The channel to buffer output for. */
    const char *src,		/* UTF-8 string to write. */
    int srcLen,			/* Length of UTF-8 string in bytes. */
    Tcl_Encoding encoding)
{
    ChannelState *statePtr = chanPtr->state;
				/* State info for channel */
    char *nextNewLine = NULL;
    int endEncoding, saved = 0, total = 0, flushed = 0, needNlFlush = 0;
    char safe[BUFFER_PADDING];
    int encodingError = 0;

    if (srcLen) {
        WillWrite(chanPtr);
    }

    /*
     * Transfer encoding nocomplain/strict option to the encoding flags
     */

    if (GotFlag(statePtr, CHANNEL_ENCODING_NOCOMPLAIN)) {
	statePtr->outputEncodingFlags |= TCL_ENCODING_NOCOMPLAIN;
    } else {
	statePtr->outputEncodingFlags &= ~TCL_ENCODING_NOCOMPLAIN;
    }
    if (GotFlag(statePtr, CHANNEL_ENCODING_STRICT)) {
	statePtr->outputEncodingFlags &= ~(TCL_ENCODING_STRICT|TCL_ENCODING_PROFILE_REPLACE);
	statePtr->outputEncodingFlags |= TCL_ENCODING_STRICT;
<<<<<<< HEAD
    } else {
=======
    } else if (GotFlag(statePtr, CHANNEL_ENCODING_NOCOMPLAIN)) {
	statePtr->outputEncodingFlags &= ~(TCL_ENCODING_STRICT|TCL_ENCODING_PROFILE_REPLACE);
	statePtr->outputEncodingFlags |= TCL_ENCODING_NOCOMPLAIN;
    } else if (GotFlag(statePtr, TCL_ENCODING_PROFILE_REPLACE)) {
>>>>>>> b8792d06
	statePtr->outputEncodingFlags &= ~TCL_ENCODING_STRICT;
	statePtr->outputEncodingFlags |= TCL_ENCODING_PROFILE_REPLACE;
    } else {
	statePtr->outputEncodingFlags &= ~(TCL_ENCODING_STRICT|TCL_ENCODING_PROFILE_REPLACE);
    }


    /*
     * Write the terminated escape sequence even if srcLen is 0.
     */

    endEncoding = ((statePtr->outputEncodingFlags & TCL_ENCODING_END) != 0);

    if (GotFlag(statePtr, CHANNEL_LINEBUFFERED)
	    || (statePtr->outputTranslation != TCL_TRANSLATE_LF)) {
	nextNewLine = (char *)memchr(src, '\n', srcLen);
    }

    while (srcLen + saved + endEncoding > 0 && !encodingError) {
	ChannelBuffer *bufPtr;
	char *dst;
	int result, srcRead, dstLen, dstWrote, srcLimit = srcLen;

	if (nextNewLine) {
	    srcLimit = nextNewLine - src;
	}

	/* Get space to write into */
	bufPtr = statePtr->curOutPtr;
	if (bufPtr == NULL) {
	    bufPtr = AllocChannelBuffer(statePtr->bufSize);
	    statePtr->curOutPtr = bufPtr;
	}
	if (saved) {
	    /*
	     * Here's some translated bytes left over from the last buffer
	     * that we need to stick at the beginning of this buffer.
	     */

	    memcpy(InsertPoint(bufPtr), safe, saved);
	    bufPtr->nextAdded += saved;
	    saved = 0;
	}
	dst = InsertPoint(bufPtr);
	dstLen = SpaceLeft(bufPtr);

	result = Tcl_UtfToExternal(NULL, encoding, src, srcLimit,
		statePtr->outputEncodingFlags,
		&statePtr->outputEncodingState, dst,
		dstLen + BUFFER_PADDING, &srcRead, &dstWrote, NULL);

	/*
	 * See chan-io-1.[89]. Tcl Bug 506297.
	 */

	statePtr->outputEncodingFlags &= ~TCL_ENCODING_START;

	/*
	 * See io-75.2, TCL bug 6978c01b65.
	 * Check, if an encoding error occured and should be reported to the
	 * script level.
	 * This happens, if a written character may not be represented by the
	 * current output encoding and strict encoding is active.
	 */

	if (result == TCL_CONVERT_UNKNOWN || result == TCL_CONVERT_SYNTAX) {
	    encodingError = 1;
	    result = TCL_OK;
	}

	if ((result != TCL_OK) && (srcRead + dstWrote == 0)) {
	    /*
	     * We're reading from invalid/incomplete UTF-8.
	     */

	    encodingError = 1;
	    result = TCL_OK;
	}

	bufPtr->nextAdded += dstWrote;
	src += srcRead;
	srcLen -= srcRead;
	total += dstWrote;
	dst += dstWrote;
	dstLen -= dstWrote;

	if (src == nextNewLine && dstLen > 0) {
	    static char crln[3] = "\r\n";
	    char *nl = NULL;
	    int nlLen = 0;

	    switch (statePtr->outputTranslation) {
	    case TCL_TRANSLATE_LF:
		nl = crln + 1;
		nlLen = 1;
		break;
	    case TCL_TRANSLATE_CR:
		nl = crln;
		nlLen = 1;
		break;
	    case TCL_TRANSLATE_CRLF:
		nl = crln;
		nlLen = 2;
		break;
	    default:
		Tcl_Panic("unknown output translation requested");
		break;
	    }

	    result |= Tcl_UtfToExternal(NULL, encoding, nl, nlLen,
		    statePtr->outputEncodingFlags,
		    &statePtr->outputEncodingState, dst,
		    dstLen + BUFFER_PADDING, &srcRead, &dstWrote, NULL);
	    assert(srcRead == nlLen);

	    bufPtr->nextAdded += dstWrote;
	    src++;
	    srcLen--;
	    total += dstWrote;
	    dst += dstWrote;
	    dstLen -= dstWrote;
	    nextNewLine = (char *)memchr(src, '\n', srcLen);
	    needNlFlush = 1;
	}

	if (IsBufferOverflowing(bufPtr)) {
	    /*
	     * When translating from UTF-8 to external encoding, we allowed
	     * the translation to produce a character that crossed the end of
	     * the output buffer, so that we would get a completely full
	     * buffer before flushing it. The extra bytes will be moved to the
	     * beginning of the next buffer.
	     */

	    saved = 1 + ~SpaceLeft(bufPtr);
	    memcpy(safe, dst + dstLen, saved);
	    bufPtr->nextAdded = bufPtr->bufLength;
	}

	if ((srcLen + saved == 0) && (result == TCL_OK)) {
	    endEncoding = 0;
	}

	if (IsBufferFull(bufPtr)) {
	    if (FlushChannel(NULL, chanPtr, 0) != 0) {
		return -1;
	    }
	    flushed += statePtr->bufSize;

	    /*
 	     * We just flushed.  So if we have needNlFlush set to record that
 	     * we need to flush because theres a (translated) newline in the
 	     * buffer, that's likely not true any more.  But there is a tricky
 	     * exception.  If we have saved bytes that did not really get
 	     * flushed and those bytes came from a translation of a newline as
 	     * the last thing taken from the src array, then needNlFlush needs
 	     * to remain set to flag that the next buffer still needs a
 	     * newline flush.
 	     */

	    if (needNlFlush && (saved == 0 || src[-1] != '\n')) {
		needNlFlush = 0;
	    }
	}
    }
    if (((flushed < total) && GotFlag(statePtr, CHANNEL_UNBUFFERED)) ||
	    (needNlFlush && GotFlag(statePtr, CHANNEL_LINEBUFFERED))) {
	if (FlushChannel(NULL, chanPtr, 0) != 0) {
	    return -1;
	}
    }

    UpdateInterest(chanPtr);

    if (encodingError) {
	Tcl_SetErrno(EILSEQ);
	return -1;
    }
    return total;
}

/*
 *---------------------------------------------------------------------------
 *
 * Tcl_Gets --
 *
 *	Reads a complete line of input from the channel into a Tcl_DString.
 *
 * Results:
 *	Length of line read (in characters) or TCL_INDEX_NONE if error, EOF, or blocked.
 *	If TCL_INDEX_NONE, use Tcl_GetErrno() to retrieve the POSIX error code for the
 *	error or condition that occurred.
 *
 * Side effects:
 *	May flush output on the channel. May cause input to be consumed from
 *	the channel.
 *
 *---------------------------------------------------------------------------
 */

size_t
Tcl_Gets(
    Tcl_Channel chan,		/* Channel from which to read. */
    Tcl_DString *lineRead)	/* The line read will be appended to this
				 * DString as UTF-8 characters. The caller
				 * must have initialized it and is responsible
				 * for managing the storage. */
{
    Tcl_Obj *objPtr;
    size_t charsStored;

    TclNewObj(objPtr);
    charsStored = Tcl_GetsObj(chan, objPtr);
    if (charsStored + 1 > 1) {
	TclDStringAppendObj(lineRead, objPtr);
    }
    TclDecrRefCount(objPtr);
    return charsStored;
}

/*
 *---------------------------------------------------------------------------
 *
 * Tcl_GetsObj --
 *
 *	Accumulate input from the input channel until end-of-line or
 *	end-of-file has been seen. Bytes read from the input channel are
 *	converted to UTF-8 using the encoding specified by the channel.
 *
 * Results:
 *	Number of characters accumulated in the object or TCL_INDEX_NONE if error,
 *	blocked, or EOF. If TCL_INDEX_NONE, use Tcl_GetErrno() to retrieve the POSIX error
 *	code for the error or condition that occurred.
 *
 * Side effects:
 *	Consumes input from the channel.
 *
 *	On reading EOF, leave channel pointing at EOF char. On reading EOL,
 *	leave channel pointing after EOL, but don't return EOL in dst buffer.
 *
 *---------------------------------------------------------------------------
 */

size_t
Tcl_GetsObj(
    Tcl_Channel chan,		/* Channel from which to read. */
    Tcl_Obj *objPtr)		/* The line read will be appended to this
				 * object as UTF-8 characters. */
{
    GetsState gs;
    Channel *chanPtr = (Channel *) chan;
    ChannelState *statePtr = chanPtr->state;
				/* State info for channel */
    ChannelBuffer *bufPtr;
    int inEofChar, skip, copiedTotal, oldFlags, oldRemoved;
    size_t oldLength;
    Tcl_Encoding encoding;
    char *dst, *dstEnd, *eol, *eof;
    Tcl_EncodingState oldState;

    if (GotFlag(statePtr, CHANNEL_ENCODING_ERROR)) {
	UpdateInterest(chanPtr);
	Tcl_SetErrno(EILSEQ);
	return TCL_INDEX_NONE;
    }

    if (CheckChannelErrors(statePtr, TCL_READABLE) != 0) {
	return TCL_INDEX_NONE;
    }

    /*
     * If we're sitting ready to read the eofchar, there's no need to
     * do it.
     */

    if (GotFlag(statePtr, CHANNEL_STICKY_EOF)) {
	SetFlag(statePtr, CHANNEL_EOF);
	assert(statePtr->inputEncodingFlags & TCL_ENCODING_END);
	assert(!GotFlag(statePtr, CHANNEL_BLOCKED|INPUT_SAW_CR));

	/* TODO: Do we need this? */
	UpdateInterest(chanPtr);
	return TCL_INDEX_NONE;
    }

    /*
     * A binary version of Tcl_GetsObj. This could also handle encodings that
     * are ascii-7 pure (iso8859, utf-8, ...) with a final encoding conversion
     * done on objPtr.
     */

    if ((statePtr->encoding == NULL)
	    && ((statePtr->inputTranslation == TCL_TRANSLATE_LF)
		    || (statePtr->inputTranslation == TCL_TRANSLATE_CR))
	    && Tcl_GetByteArrayFromObj(objPtr, (size_t *)NULL) != NULL) {
	return TclGetsObjBinary(chan, objPtr);
    }

    /*
     * This operation should occur at the top of a channel stack.
     */

    chanPtr = statePtr->topChanPtr;
    TclChannelPreserve((Tcl_Channel)chanPtr);

    bufPtr = statePtr->inQueueHead;
    encoding = statePtr->encoding;

    /*
     * Preserved so we can restore the channel's state in case we don't find a
     * newline in the available input.
     */

    (void)Tcl_GetStringFromObj(objPtr, &oldLength);
    oldFlags = statePtr->inputEncodingFlags;
    oldState = statePtr->inputEncodingState;
    oldRemoved = BUFFER_PADDING;
    if (bufPtr != NULL) {
	oldRemoved = bufPtr->nextRemoved;
    }

    /*
     * If there is no encoding, use "iso8859-1" -- Tcl_GetsObj() doesn't
     * produce ByteArray objects.
     */

    if (encoding == NULL) {
	encoding = GetBinaryEncoding();
    }

    /*
     * Transfer encoding nocomplain/strict option to the encoding flags
     */

    if (GotFlag(statePtr, CHANNEL_ENCODING_NOCOMPLAIN)) {
	statePtr->inputEncodingFlags |= TCL_ENCODING_NOCOMPLAIN;
    } else {
	statePtr->inputEncodingFlags &= ~TCL_ENCODING_NOCOMPLAIN;
    }
    if (GotFlag(statePtr, CHANNEL_ENCODING_STRICT)) {
	statePtr->inputEncodingFlags &= ~(TCL_ENCODING_STRICT|TCL_ENCODING_PROFILE_REPLACE);
	statePtr->inputEncodingFlags |= TCL_ENCODING_STRICT;
<<<<<<< HEAD
    } else {
=======
    } else if (GotFlag(statePtr, CHANNEL_ENCODING_NOCOMPLAIN)) {
	statePtr->inputEncodingFlags &= ~(TCL_ENCODING_STRICT|TCL_ENCODING_PROFILE_REPLACE);
	statePtr->inputEncodingFlags |= TCL_ENCODING_NOCOMPLAIN;
    } else if (GotFlag(statePtr, TCL_ENCODING_PROFILE_REPLACE)) {
>>>>>>> b8792d06
	statePtr->inputEncodingFlags &= ~TCL_ENCODING_STRICT;
	statePtr->inputEncodingFlags |= TCL_ENCODING_PROFILE_REPLACE;
    } else {
	statePtr->inputEncodingFlags &= ~(TCL_ENCODING_STRICT|TCL_ENCODING_PROFILE_REPLACE);
    }

    /*
     * Object used by FilterInputBytes to keep track of how much data has been
     * consumed from the channel buffers.
     */

    gs.objPtr		= objPtr;
    gs.dstPtr		= &dst;
    gs.encoding		= encoding;
    gs.bufPtr		= bufPtr;
    gs.state		= oldState;
    gs.rawRead		= 0;
    gs.bytesWrote	= 0;
    gs.charsWrote	= 0;
    gs.totalChars	= 0;

    dst = objPtr->bytes + oldLength;
    dstEnd = dst;

    skip = 0;
    eof = NULL;
    inEofChar = statePtr->inEofChar;

    ResetFlag(statePtr, CHANNEL_BLOCKED);
    while (1) {
	if (dst >= dstEnd) {
	    if (FilterInputBytes(chanPtr, &gs) != 0) {
		goto restore;
	    }
	    dstEnd = dst + gs.bytesWrote;
	}

	/*
	 * Remember if EOF char is seen, then look for EOL anyhow, because the
	 * EOL might be before the EOF char.
	 */

	if (inEofChar != '\0') {
	    for (eol = dst; eol < dstEnd; eol++) {
		if (*eol == inEofChar) {
		    dstEnd = eol;
		    eof = eol;
		    break;
		}
	    }
	}

	/*
	 * On EOL, leave current file position pointing after the EOL, but
	 * don't store the EOL in the output string.
	 */

	switch (statePtr->inputTranslation) {
	case TCL_TRANSLATE_LF:
	    for (eol = dst; eol < dstEnd; eol++) {
		if (*eol == '\n') {
		    skip = 1;
		    goto gotEOL;
		}
	    }
	    break;
	case TCL_TRANSLATE_CR:
	    for (eol = dst; eol < dstEnd; eol++) {
		if (*eol == '\r') {
		    skip = 1;
		    goto gotEOL;
		}
	    }
	    break;
	case TCL_TRANSLATE_CRLF:
	    for (eol = dst; eol < dstEnd; eol++) {
		if (*eol == '\r') {
		    eol++;

		    /*
		     * If a CR is at the end of the buffer, then check for a
		     * LF at the begining of the next buffer, unless EOF char
		     * was found already.
		     */

		    if (eol >= dstEnd) {
			size_t offset;

			if (eol != eof) {
			    offset = eol - objPtr->bytes;
			    dst = dstEnd;
			    if (FilterInputBytes(chanPtr, &gs) != 0) {
				goto restore;
			    }
			    dstEnd = dst + gs.bytesWrote;
			    eol = objPtr->bytes + offset;
			}
			if (eol >= dstEnd) {
			    skip = 0;
			    goto gotEOL;
			}
		    }
		    if (*eol == '\n') {
			eol--;
			skip = 2;
			goto gotEOL;
		    }
		}
	    }
	    break;
	case TCL_TRANSLATE_AUTO:
	    eol = dst;
	    skip = 1;
	    if (GotFlag(statePtr, INPUT_SAW_CR)) {
		if ((eol < dstEnd) && (*eol == '\n')) {
		    /*
		     * Skip the raw bytes that make up the '\n'.
		     */

		    int rawRead;
		    char tmp[TCL_UTF_MAX];

		    bufPtr = gs.bufPtr;
		    Tcl_ExternalToUtf(NULL, gs.encoding, RemovePoint(bufPtr),
			    gs.rawRead, statePtr->inputEncodingFlags
				| TCL_ENCODING_NO_TERMINATE, &gs.state, tmp,
			    sizeof(tmp), &rawRead, NULL, NULL);
		    bufPtr->nextRemoved += rawRead;
		    gs.rawRead -= rawRead;
		    gs.bytesWrote--;
		    gs.charsWrote--;
		    memmove(dst, dst + 1, dstEnd - dst);
		    dstEnd--;
		}
	    }
	    for (eol = dst; eol < dstEnd; eol++) {
		if (*eol == '\r') {
		    eol++;
		    if (eol == dstEnd) {
			/*
			 * If buffer ended on \r, peek ahead to see if a \n is
			 * available, unless EOF char was found already.
			 */

			if (eol != eof) {
			    int offset;

			    offset = eol - objPtr->bytes;
			    dst = dstEnd;
			    PeekAhead(chanPtr, &dstEnd, &gs);
			    eol = objPtr->bytes + offset;
			}

			if (eol >= dstEnd) {
			    eol--;
			    SetFlag(statePtr, INPUT_SAW_CR);
			    goto gotEOL;
			}
		    }
		    if (*eol == '\n') {
			skip++;
		    }
		    eol--;
		    ResetFlag(statePtr, INPUT_SAW_CR);
		    goto gotEOL;
		} else if (*eol == '\n') {
		    ResetFlag(statePtr, INPUT_SAW_CR);
		    goto gotEOL;
		}
	    }
	}
	if (eof != NULL) {
	    /*
	     * EOF character was seen. On EOF, leave current file position
	     * pointing at the EOF character, but don't store the EOF
	     * character in the output string.
	     */

	    dstEnd = eof;
	    SetFlag(statePtr, CHANNEL_EOF | CHANNEL_STICKY_EOF);
	    statePtr->inputEncodingFlags |= TCL_ENCODING_END;
	    ResetFlag(statePtr, CHANNEL_BLOCKED|INPUT_SAW_CR);
	}
	if (GotFlag(statePtr, CHANNEL_EOF)) {
	    skip = 0;
	    eol = dstEnd;
	    if (eol == objPtr->bytes + oldLength) {
		/*
		 * If we didn't append any bytes before encountering EOF,
		 * caller needs to see -1.
		 */

		Tcl_SetObjLength(objPtr, oldLength);
		CommonGetsCleanup(chanPtr);
		copiedTotal = -1;
		ResetFlag(statePtr, CHANNEL_BLOCKED|INPUT_SAW_CR);
		goto done;
	    }
	    goto gotEOL;
	}
	dst = dstEnd;
    }

    /*
     * Found EOL or EOF, but the output buffer may now contain too many UTF-8
     * characters. We need to know how many raw bytes correspond to the number
     * of UTF-8 characters we want, plus how many raw bytes correspond to the
     * character(s) making up EOL (if any), so we can remove the correct
     * number of bytes from the channel buffer.
     */

  gotEOL:
    /*
     * Regenerate the top channel, in case it was changed due to
     * self-modifying reflected transforms.
     */

    if (chanPtr != statePtr->topChanPtr) {
	TclChannelRelease((Tcl_Channel)chanPtr);
	chanPtr = statePtr->topChanPtr;
	TclChannelPreserve((Tcl_Channel)chanPtr);
    }

    bufPtr = gs.bufPtr;
    if (bufPtr == NULL) {
	Tcl_Panic("Tcl_GetsObj: gotEOL reached with bufPtr==NULL");
    }
    statePtr->inputEncodingState = gs.state;
    Tcl_ExternalToUtf(NULL, gs.encoding, RemovePoint(bufPtr), gs.rawRead,
	    statePtr->inputEncodingFlags | TCL_ENCODING_NO_TERMINATE,
	    &statePtr->inputEncodingState, dst,
	    eol - dst + skip + TCL_UTF_MAX - 1, &gs.rawRead, NULL,
	    &gs.charsWrote);
    bufPtr->nextRemoved += gs.rawRead;

    /*
     * Recycle all the emptied buffers.
     */

    Tcl_SetObjLength(objPtr, eol - objPtr->bytes);
    CommonGetsCleanup(chanPtr);
    ResetFlag(statePtr, CHANNEL_BLOCKED);
    copiedTotal = gs.totalChars + gs.charsWrote - skip;
    goto done;

    /*
     * Couldn't get a complete line. This only happens if we get a error
     * reading from the channel or we are non-blocking and there wasn't an EOL
     * or EOF in the data available.
     */

  restore:
    /*
     * Regenerate the top channel, in case it was changed due to
     * self-modifying reflected transforms.
     */
    if (chanPtr != statePtr->topChanPtr) {
	TclChannelRelease((Tcl_Channel)chanPtr);
	chanPtr = statePtr->topChanPtr;
	TclChannelPreserve((Tcl_Channel)chanPtr);
    }
    bufPtr = statePtr->inQueueHead;
    if (bufPtr != NULL) {
	bufPtr->nextRemoved = oldRemoved;
	bufPtr = bufPtr->nextPtr;
    }

    for ( ; bufPtr != NULL; bufPtr = bufPtr->nextPtr) {
	bufPtr->nextRemoved = BUFFER_PADDING;
    }
    CommonGetsCleanup(chanPtr);

    statePtr->inputEncodingState = oldState;
    statePtr->inputEncodingFlags = oldFlags;
    Tcl_SetObjLength(objPtr, oldLength);

    /*
     * We didn't get a complete line so we need to indicate to UpdateInterest
     * that the gets blocked. It will wait for more data instead of firing a
     * timer, avoiding a busy wait. This is where we are assuming that the
     * next operation is a gets. No more file events will be delivered on this
     * channel until new data arrives or some operation is performed on the
     * channel (e.g. gets, read, fconfigure) that changes the blocking state.
     * Note that this means a file event will not be delivered even though a
     * read would be able to consume the buffered data.
     */

    SetFlag(statePtr, CHANNEL_NEED_MORE_DATA);
    copiedTotal = -1;

    /*
     * Update the notifier state so we don't block while there is still data
     * in the buffers.
     */

  done:
    assert(!GotFlag(statePtr, CHANNEL_EOF)
	    || GotFlag(statePtr, CHANNEL_STICKY_EOF)
	    || GotFlag(statePtr, CHANNEL_ENCODING_ERROR)
	    || Tcl_InputBuffered((Tcl_Channel)chanPtr) == 0);
    assert(!(GotFlag(statePtr, CHANNEL_EOF|CHANNEL_BLOCKED)
	    == (CHANNEL_EOF|CHANNEL_BLOCKED)));

    /*
     * Regenerate the top channel, in case it was changed due to
     * self-modifying reflected transforms.
     */

    if (chanPtr != statePtr->topChanPtr) {
	TclChannelRelease((Tcl_Channel)chanPtr);
	chanPtr = statePtr->topChanPtr;
	TclChannelPreserve((Tcl_Channel)chanPtr);
    }
    UpdateInterest(chanPtr);
    TclChannelRelease((Tcl_Channel)chanPtr);
    return copiedTotal;
}

/*
 *---------------------------------------------------------------------------
 *
 * TclGetsObjBinary --
 *
 *	A variation of Tcl_GetsObj that works directly on the buffers until
 *	end-of-line or end-of-file has been seen. Bytes read from the input
 *	channel return as a ByteArray obj.
 *
 *	WARNING!  The notion of "binary" used here is different from notions
 *	of "binary" used in other places. In particular, this "binary" routine
 *	may be called when an -eofchar is set on the channel.
 *
 * Results:
 *	Number of characters accumulated in the object or TCL_INDEX_NONE if error,
 *	blocked, or EOF. If TCL_INDEX_NONE, use Tcl_GetErrno() to retrieve the POSIX error
 *	code for the error or condition that occurred.
 *
 * Side effects:
 *	Consumes input from the channel.
 *
 *	On reading EOF, leave channel pointing at EOF char. On reading EOL,
 *	leave channel pointing after EOL, but don't return EOL in dst buffer.
 *
 *---------------------------------------------------------------------------
 */

static int
TclGetsObjBinary(
    Tcl_Channel chan,		/* Channel from which to read. */
    Tcl_Obj *objPtr)		/* The line read will be appended to this
				 * object as UTF-8 characters. */
{
    Channel *chanPtr = (Channel *) chan;
    ChannelState *statePtr = chanPtr->state;
				/* State info for channel */
    ChannelBuffer *bufPtr;
    int inEofChar, skip, copiedTotal, oldFlags, oldRemoved;
    size_t rawLen, byteLen = 0, oldLength;
    int eolChar;
    unsigned char *dst, *dstEnd, *eol, *eof, *byteArray;

    /*
     * This operation should occur at the top of a channel stack.
     */

    chanPtr = statePtr->topChanPtr;
    TclChannelPreserve((Tcl_Channel)chanPtr);

    bufPtr = statePtr->inQueueHead;

    /*
     * Preserved so we can restore the channel's state in case we don't find a
     * newline in the available input.
     */

    byteArray = Tcl_GetByteArrayFromObj(objPtr, &byteLen);
    if (byteArray == NULL) {
	Tcl_SetErrno(EILSEQ);
	return -1;
    }
    oldFlags = statePtr->inputEncodingFlags;
    oldRemoved = BUFFER_PADDING;
    oldLength = byteLen;
    if (bufPtr != NULL) {
	oldRemoved = bufPtr->nextRemoved;
    }

    rawLen = 0;
    skip = 0;
    eof = NULL;
    inEofChar = statePtr->inEofChar;

    /*
     * Only handle TCL_TRANSLATE_LF and TCL_TRANSLATE_CR.
     */

    eolChar = (statePtr->inputTranslation == TCL_TRANSLATE_LF) ? '\n' : '\r';

    ResetFlag(statePtr, CHANNEL_BLOCKED);
    while (1) {
	/*
	 * Subtract the number of bytes that were removed from channel buffer
	 * during last call.
	 */

	if (bufPtr != NULL) {
	    bufPtr->nextRemoved += rawLen;
	    if (!IsBufferReady(bufPtr)) {
		bufPtr = bufPtr->nextPtr;
	    }
	}

	if ((bufPtr == NULL) || (bufPtr->nextAdded == BUFFER_PADDING)) {
	    /*
	     * All channel buffers were exhausted and the caller still hasn't
	     * seen EOL. Need to read more bytes from the channel device. Side
	     * effect is to allocate another channel buffer.
	     */

	    if (GetInput(chanPtr) != 0) {
		goto restore;
	    }
	    bufPtr = statePtr->inQueueTail;
	    if (bufPtr == NULL) {
		goto restore;
	    }
	} else {
	    /*
	     * Incoming CHANNEL_STICKY_EOF is filtered out on entry.  A new
	     * CHANNEL_STICKY_EOF set in this routine leads to return before
	     * coming back here.  When we are not dealing with
	     * CHANNEL_STICKY_EOF, a CHANNEL_EOF implies an empty buffer.
	     * Here the buffer is non-empty so we know we're a non-EOF.
             */

	    assert(!GotFlag(statePtr, CHANNEL_STICKY_EOF));
	    assert(!GotFlag(statePtr, CHANNEL_EOF));
	}

	dst = (unsigned char *) RemovePoint(bufPtr);
	dstEnd = dst + BytesLeft(bufPtr);

	/*
	 * Remember if EOF char is seen, then look for EOL anyhow, because the
	 * EOL might be before the EOF char.
	 * XXX - in the binary case, consider coincident search for eol/eof.
	 */

	if (inEofChar != '\0') {
	    for (eol = dst; eol < dstEnd; eol++) {
		if (*eol == inEofChar) {
		    dstEnd = eol;
		    eof = eol;
		    break;
		}
	    }
	}

	/*
	 * On EOL, leave current file position pointing after the EOL, but
	 * don't store the EOL in the output string.
	 */

	for (eol = dst; eol < dstEnd; eol++) {
	    if (*eol == eolChar) {
		skip = 1;
		goto gotEOL;
	    }
	}
	if (eof != NULL) {
	    /*
	     * EOF character was seen. On EOF, leave current file position
	     * pointing at the EOF character, but don't store the EOF
	     * character in the output string.
	     */

	    SetFlag(statePtr, CHANNEL_EOF | CHANNEL_STICKY_EOF);
	    statePtr->inputEncodingFlags |= TCL_ENCODING_END;
	    ResetFlag(statePtr, CHANNEL_BLOCKED|INPUT_SAW_CR);
	}
	if (GotFlag(statePtr, CHANNEL_EOF)) {
	    skip = 0;
	    eol = dstEnd;
	    if ((dst == dstEnd) && (byteLen == oldLength)) {
		/*
		 * If we didn't append any bytes before encountering EOF,
		 * caller needs to see TCL_INDEX_NONE.
		 */

		byteArray = Tcl_SetByteArrayLength(objPtr, oldLength);
		CommonGetsCleanup(chanPtr);
		copiedTotal = -1;
		ResetFlag(statePtr, CHANNEL_BLOCKED);
		goto done;
	    }
	    goto gotEOL;
	}
	if (GotFlag(statePtr, CHANNEL_BLOCKED|CHANNEL_NONBLOCKING)
		== (CHANNEL_BLOCKED|CHANNEL_NONBLOCKING)) {
	    goto restore;
	}

	/*
	 * Copy bytes from the channel buffer to the ByteArray. This may
	 * realloc space, so keep track of result.
	 */

	rawLen = dstEnd - dst;
	byteArray = Tcl_SetByteArrayLength(objPtr, byteLen + rawLen);
	memcpy(byteArray + byteLen, dst, rawLen);
	byteLen += rawLen;
    }

    /*
     * Found EOL or EOF, but the output buffer may now contain too many bytes.
     * We need to know how many bytes correspond to the number we want, so we
     * can remove the correct number of bytes from the channel buffer.
     */

  gotEOL:
    if (bufPtr == NULL) {
	Tcl_Panic("TclGetsObjBinary: gotEOL reached with bufPtr==NULL");
    }

    rawLen = eol - dst;
    byteArray = Tcl_SetByteArrayLength(objPtr, byteLen + rawLen);
    memcpy(byteArray + byteLen, dst, rawLen);
    byteLen += rawLen;
    bufPtr->nextRemoved += rawLen + skip;

    /*
     * Convert the buffer if there was an encoding.
     * XXX - unimplemented.
     */

    if (statePtr->encoding != NULL) {
    }

    /*
     * Recycle all the emptied buffers.
     */

    CommonGetsCleanup(chanPtr);
    ResetFlag(statePtr, CHANNEL_BLOCKED);
    copiedTotal = byteLen;
    goto done;

    /*
     * Couldn't get a complete line. This only happens if we get a error
     * reading from the channel or we are non-blocking and there wasn't an EOL
     * or EOF in the data available.
     */

  restore:
    bufPtr = statePtr->inQueueHead;
    if (bufPtr) {
	bufPtr->nextRemoved = oldRemoved;
	bufPtr = bufPtr->nextPtr;
    }

    for ( ; bufPtr != NULL; bufPtr = bufPtr->nextPtr) {
	bufPtr->nextRemoved = BUFFER_PADDING;
    }
    CommonGetsCleanup(chanPtr);

    statePtr->inputEncodingFlags = oldFlags;
    byteArray = Tcl_SetByteArrayLength(objPtr, oldLength);

    /*
     * We didn't get a complete line so we need to indicate to UpdateInterest
     * that the gets blocked. It will wait for more data instead of firing a
     * timer, avoiding a busy wait. This is where we are assuming that the
     * next operation is a gets. No more file events will be delivered on this
     * channel until new data arrives or some operation is performed on the
     * channel (e.g. gets, read, fconfigure) that changes the blocking state.
     * Note that this means a file event will not be delivered even though a
     * read would be able to consume the buffered data.
     */

    SetFlag(statePtr, CHANNEL_NEED_MORE_DATA);
    copiedTotal = -1;

    /*
     * Update the notifier state so we don't block while there is still data
     * in the buffers.
     */

  done:
    assert(!GotFlag(statePtr, CHANNEL_EOF)
	    || GotFlag(statePtr, CHANNEL_STICKY_EOF)
	    || Tcl_InputBuffered((Tcl_Channel)chanPtr) == 0);
    assert(!(GotFlag(statePtr, CHANNEL_EOF|CHANNEL_BLOCKED)
	    == (CHANNEL_EOF|CHANNEL_BLOCKED)));
    UpdateInterest(chanPtr);
    TclChannelRelease((Tcl_Channel)chanPtr);
    return copiedTotal;
}

/*
 *---------------------------------------------------------------------------
 *
 * FreeBinaryEncoding --
 *
 *	Frees any "iso8859-1" Tcl_Encoding created by [gets] on a binary
 *	channel in a thread as part of that thread's finalization.
 *
 * Results:
 *	None.
 *
 *---------------------------------------------------------------------------
 */

static void
FreeBinaryEncoding(
    TCL_UNUSED(void *))
{
    ThreadSpecificData *tsdPtr = TCL_TSD_INIT(&dataKey);

    if (tsdPtr->binaryEncoding != NULL) {
	Tcl_FreeEncoding(tsdPtr->binaryEncoding);
	tsdPtr->binaryEncoding = NULL;
    }
}

static Tcl_Encoding
GetBinaryEncoding()
{
    ThreadSpecificData *tsdPtr = TCL_TSD_INIT(&dataKey);

    if (tsdPtr->binaryEncoding == NULL) {
	tsdPtr->binaryEncoding = Tcl_GetEncoding(NULL, "iso8859-1");
	Tcl_CreateThreadExitHandler(FreeBinaryEncoding, NULL);
    }
    if (tsdPtr->binaryEncoding == NULL) {
	Tcl_Panic("binary encoding is not available");
    }
    return tsdPtr->binaryEncoding;
}

/*
 *---------------------------------------------------------------------------
 *
 * FilterInputBytes --
 *
 *	Helper function for Tcl_GetsObj. Produces UTF-8 characters from raw
 *	bytes read from the channel.
 *
 *	Consumes available bytes from channel buffers. When channel buffers
 *	are exhausted, reads more bytes from channel device into a new channel
 *	buffer. It is the caller's responsibility to free the channel buffers
 *	that have been exhausted.
 *
 * Results:
 *	The return value is -1 if there was an error reading from the channel,
 *	0 otherwise.
 *
 * Side effects:
 *	Status object keeps track of how much data from channel buffers has
 *	been consumed and where UTF-8 bytes should be stored.
 *
 *---------------------------------------------------------------------------
 */

static int
FilterInputBytes(
    Channel *chanPtr,		/* Channel to read. */
    GetsState *gsPtr)		/* Current state of gets operation. */
{
    ChannelState *statePtr = chanPtr->state;
				/* State info for channel */
    ChannelBuffer *bufPtr;
    char *raw, *dst;
    int offset, toRead, dstNeeded, spaceLeft, result, rawLen;
    Tcl_Obj *objPtr;
#define ENCODING_LINESIZE 20	/* Lower bound on how many bytes to convert at
				 * a time. Since we don't know a priori how
				 * many bytes of storage this many source
				 * bytes will use, we actually need at least
				 * ENCODING_LINESIZE * TCL_MAX_UTF bytes of
				 * room. */

    objPtr = gsPtr->objPtr;

    /*
     * Subtract the number of bytes that were removed from channel buffer
     * during last call.
     */

    bufPtr = gsPtr->bufPtr;
    if (bufPtr != NULL) {
	bufPtr->nextRemoved += gsPtr->rawRead;
	if (!IsBufferReady(bufPtr)) {
	    bufPtr = bufPtr->nextPtr;
	}
    }
    gsPtr->totalChars += gsPtr->charsWrote;

    if ((bufPtr == NULL) || (bufPtr->nextAdded == BUFFER_PADDING)) {
	/*
	 * All channel buffers were exhausted and the caller still hasn't seen
	 * EOL. Need to read more bytes from the channel device. Side effect
	 * is to allocate another channel buffer.
	 */

    read:
	if (GotFlag(statePtr, CHANNEL_NONBLOCKING|CHANNEL_BLOCKED)
		== (CHANNEL_NONBLOCKING|CHANNEL_BLOCKED)) {
	    gsPtr->charsWrote = 0;
	    gsPtr->rawRead = 0;
	    return -1;
	}
	if (GetInput(chanPtr) != 0) {
	    gsPtr->charsWrote = 0;
	    gsPtr->rawRead = 0;
	    return -1;
	}
	bufPtr = statePtr->inQueueTail;
	gsPtr->bufPtr = bufPtr;
	if (bufPtr == NULL) {
	    gsPtr->charsWrote = 0;
	    gsPtr->rawRead = 0;
	    return -1;
	}
    } else {
	/*
	 * Incoming CHANNEL_STICKY_EOF is filtered out on entry.  A new
	 * CHANNEL_STICKY_EOF set in this routine leads to return before
	 * coming back here.  When we are not dealing with CHANNEL_STICKY_EOF,
	 * a CHANNEL_EOF implies an empty buffer.  Here the buffer is
	 * non-empty so we know we're a non-EOF.
         */

	assert(!GotFlag(statePtr, CHANNEL_STICKY_EOF));
	assert(!GotFlag(statePtr, CHANNEL_EOF));
    }

    /*
     * Convert some of the bytes from the channel buffer to UTF-8. Space in
     * objPtr's string rep is used to hold the UTF-8 characters. Grow the
     * string rep if we need more space.
     */

    raw = RemovePoint(bufPtr);
    rawLen = BytesLeft(bufPtr);

    dst = *gsPtr->dstPtr;
    offset = dst - objPtr->bytes;
    toRead = ENCODING_LINESIZE;
    if (toRead > rawLen) {
	toRead = rawLen;
    }
    dstNeeded = toRead * TCL_UTF_MAX;
    spaceLeft = objPtr->length - offset;
    if (dstNeeded > spaceLeft) {
	int length = offset + ((offset < dstNeeded) ? dstNeeded : offset);

	if (Tcl_AttemptSetObjLength(objPtr, length) == 0) {
	    length = offset + dstNeeded;
	    if (Tcl_AttemptSetObjLength(objPtr, length) == 0) {
		dstNeeded = TCL_UTF_MAX - 1 + toRead;
		length = offset + dstNeeded;
		Tcl_SetObjLength(objPtr, length);
	    }
	}
	spaceLeft = length - offset;
	dst = objPtr->bytes + offset;
	*gsPtr->dstPtr = dst;
    }
    gsPtr->state = statePtr->inputEncodingState;

    /*
     * Transfer encoding nocomplain/strict option to the encoding flags
     */

    if (GotFlag(statePtr, CHANNEL_ENCODING_NOCOMPLAIN)) {
	statePtr->inputEncodingFlags |= TCL_ENCODING_NOCOMPLAIN;
    } else {
	statePtr->inputEncodingFlags &= ~TCL_ENCODING_NOCOMPLAIN;
    }
    if (GotFlag(statePtr, CHANNEL_ENCODING_STRICT)) {
	statePtr->inputEncodingFlags &= ~(TCL_ENCODING_STRICT|TCL_ENCODING_PROFILE_REPLACE);
	statePtr->inputEncodingFlags |= TCL_ENCODING_STRICT;
<<<<<<< HEAD
    } else {
=======
    } else if (GotFlag(statePtr, CHANNEL_ENCODING_NOCOMPLAIN)) {
	statePtr->inputEncodingFlags &= ~(TCL_ENCODING_STRICT|TCL_ENCODING_PROFILE_REPLACE);
	statePtr->inputEncodingFlags |= TCL_ENCODING_NOCOMPLAIN;
    } else if (GotFlag(statePtr, TCL_ENCODING_PROFILE_REPLACE)) {
>>>>>>> b8792d06
	statePtr->inputEncodingFlags &= ~TCL_ENCODING_STRICT;
	statePtr->inputEncodingFlags |= TCL_ENCODING_PROFILE_REPLACE;
    } else {
	statePtr->inputEncodingFlags &= ~(TCL_ENCODING_STRICT|TCL_ENCODING_PROFILE_REPLACE);
    }

    result = Tcl_ExternalToUtf(NULL, gsPtr->encoding, raw, rawLen,
	    statePtr->inputEncodingFlags | TCL_ENCODING_NO_TERMINATE,
	    &statePtr->inputEncodingState, dst, spaceLeft, &gsPtr->rawRead,
	    &gsPtr->bytesWrote, &gsPtr->charsWrote);

	if (result == TCL_CONVERT_UNKNOWN || result == TCL_CONVERT_SYNTAX) {
	    SetFlag(statePtr, CHANNEL_ENCODING_ERROR);
	    result = TCL_OK;
	}

    /*
     * Make sure that if we go through 'gets', that we reset the
     * TCL_ENCODING_START flag still. [Bug #523988]
     */

    statePtr->inputEncodingFlags &= ~TCL_ENCODING_START;

    if (result == TCL_CONVERT_MULTIBYTE) {
	/*
	 * The last few bytes in this channel buffer were the start of a
	 * multibyte sequence. If this buffer was full, then move them to the
	 * next buffer so the bytes will be contiguous.
	 */

	ChannelBuffer *nextPtr;
	int extra;

	nextPtr = bufPtr->nextPtr;
	if (!IsBufferFull(bufPtr)) {
	    if (gsPtr->rawRead > 0) {
		/*
		 * Some raw bytes were converted to UTF-8. Fall through,
		 * returning those UTF-8 characters because a EOL might be
		 * present in them.
		 */
	    } else if (GotFlag(statePtr, CHANNEL_EOF)) {
		/*
		 * There was a partial character followed by EOF on the
		 * device. Fall through, returning that nothing was found.
		 */

		bufPtr->nextRemoved = bufPtr->nextAdded;
	    } else {
		/*
		 * There are no more cached raw bytes left. See if we can get
		 * some more, but avoid blocking on a non-blocking channel.
		 */

		goto read;
	    }
	} else {
	    if (nextPtr == NULL) {
		nextPtr = AllocChannelBuffer(statePtr->bufSize);
		bufPtr->nextPtr = nextPtr;
		statePtr->inQueueTail = nextPtr;
	    }
	    extra = rawLen - gsPtr->rawRead;
	    memcpy(nextPtr->buf + (BUFFER_PADDING - extra),
		    raw + gsPtr->rawRead, extra);
	    nextPtr->nextRemoved -= extra;
	    bufPtr->nextAdded -= extra;
	}
    }

    gsPtr->bufPtr = bufPtr;
    return 0;
}

/*
 *---------------------------------------------------------------------------
 *
 * PeekAhead --
 *
 *	Helper function used by Tcl_GetsObj(). Called when we've seen a \r at
 *	the end of the UTF-8 string and want to look ahead one character to
 *	see if it is a \n.
 *
 * Results:
 *	*gsPtr->dstPtr is filled with a pointer to the start of the range of
 *	UTF-8 characters that were found by peeking and *dstEndPtr is filled
 *	with a pointer to the bytes just after the end of the range.
 *
 * Side effects:
 *	If no more raw bytes were available in one of the channel buffers,
 *	tries to perform a non-blocking read to get more bytes from the
 *	channel device.
 *
 *---------------------------------------------------------------------------
 */

static void
PeekAhead(
    Channel *chanPtr,		/* The channel to read. */
    char **dstEndPtr,		/* Filled with pointer to end of new range of
				 * UTF-8 characters. */
    GetsState *gsPtr)		/* Current state of gets operation. */
{
    ChannelState *statePtr = chanPtr->state;
				/* State info for channel */
    ChannelBuffer *bufPtr;
    Tcl_DriverBlockModeProc *blockModeProc;
    int bytesLeft;

    bufPtr = gsPtr->bufPtr;

    /*
     * If there's any more raw input that's still buffered, we'll peek into
     * that. Otherwise, only get more data from the channel driver if it looks
     * like there might actually be more data. The assumption is that if the
     * channel buffer is filled right up to the end, then there might be more
     * data to read.
     */

    blockModeProc = NULL;
    if (bufPtr->nextPtr == NULL) {
	bytesLeft = BytesLeft(bufPtr) - gsPtr->rawRead;
	if (bytesLeft == 0) {
	    if (!IsBufferFull(bufPtr)) {
		/*
		 * Don't peek ahead if last read was short read.
		 */

		goto cleanup;
	    }
	    if (!GotFlag(statePtr, CHANNEL_NONBLOCKING)) {
		blockModeProc = Tcl_ChannelBlockModeProc(chanPtr->typePtr);
		if (blockModeProc == NULL) {
		    /*
		     * Don't peek ahead if cannot set non-blocking mode.
		     */

		    goto cleanup;
		}
		StackSetBlockMode(chanPtr, TCL_MODE_NONBLOCKING);
	    }
	}
    }
    if (FilterInputBytes(chanPtr, gsPtr) == 0) {
	*dstEndPtr = *gsPtr->dstPtr + gsPtr->bytesWrote;
    }
    if (blockModeProc != NULL) {
	StackSetBlockMode(chanPtr, TCL_MODE_BLOCKING);
    }
    return;

  cleanup:
    bufPtr->nextRemoved += gsPtr->rawRead;
    gsPtr->rawRead = 0;
    gsPtr->totalChars += gsPtr->charsWrote;
    gsPtr->bytesWrote = 0;
    gsPtr->charsWrote = 0;
}

/*
 *---------------------------------------------------------------------------
 *
 * CommonGetsCleanup --
 *
 *	Helper function for Tcl_GetsObj() to restore the channel after a
 *	"gets" operation.
 *
 * Results:
 *	None.
 *
 * Side effects:
 *	Encoding may be freed.
 *
 *---------------------------------------------------------------------------
 */

static void
CommonGetsCleanup(
    Channel *chanPtr)
{
    ChannelState *statePtr = chanPtr->state;
				/* State info for channel */
    ChannelBuffer *bufPtr, *nextPtr;

    bufPtr = statePtr->inQueueHead;
    for ( ; bufPtr != NULL; bufPtr = nextPtr) {
	nextPtr = bufPtr->nextPtr;
	if (IsBufferReady(bufPtr)) {
	    break;
	}
	RecycleBuffer(statePtr, bufPtr, 0);
    }
    statePtr->inQueueHead = bufPtr;
    if (bufPtr == NULL) {
	statePtr->inQueueTail = NULL;
    } else {
	/*
	 * If any multi-byte characters were split across channel buffer
	 * boundaries, the split-up bytes were moved to the next channel
	 * buffer by FilterInputBytes(). Move the bytes back to their original
	 * buffer because the caller could change the channel's encoding which
	 * could change the interpretation of whether those bytes really made
	 * up multi-byte characters after all.
	 */

	nextPtr = bufPtr->nextPtr;
	for ( ; nextPtr != NULL; nextPtr = bufPtr->nextPtr) {
	    int extra;

	    extra = SpaceLeft(bufPtr);
	    if (extra > 0) {
		memcpy(InsertPoint(bufPtr),
			nextPtr->buf + (BUFFER_PADDING - extra),
			(size_t) extra);
		bufPtr->nextAdded += extra;
		nextPtr->nextRemoved = BUFFER_PADDING;
	    }
	    bufPtr = nextPtr;
	}
    }
}

/*
 *----------------------------------------------------------------------
 *
 * Tcl_Read --
 *
 *	Reads a given number of bytes from a channel. EOL and EOF translation
 *	is done on the bytes being read, so the number of bytes consumed from
 *	the channel may not be equal to the number of bytes stored in the
 *	destination buffer.
 *
 *	No encoding conversions are applied to the bytes being read.
 *
 * Results:
 *	The number of bytes read, or TCL_INDEX_NONE on error. Use Tcl_GetErrno() to
 *	retrieve the error code for the error that occurred.
 *
 * Side effects:
 *	May cause input to be buffered.
 *
 *----------------------------------------------------------------------
 */

size_t
Tcl_Read(
    Tcl_Channel chan,		/* The channel from which to read. */
    char *dst,			/* Where to store input read. */
    size_t bytesToRead)		/* Maximum number of bytes to read. */
{
    Channel *chanPtr = (Channel *) chan;
    ChannelState *statePtr = chanPtr->state;
				/* State info for channel */

    /*
     * This operation should occur at the top of a channel stack.
     */

    chanPtr = statePtr->topChanPtr;

    if (CheckChannelErrors(statePtr, TCL_READABLE) != 0) {
	return TCL_INDEX_NONE;
    }

    return DoRead(chanPtr, dst, bytesToRead, 0);
}

/*
 *----------------------------------------------------------------------
 *
 * Tcl_ReadRaw --
 *
 *	Reads a given number of bytes from a channel. EOL and EOF translation
 *	is done on the bytes being read, so the number of bytes consumed from
 *	the channel may not be equal to the number of bytes stored in the
 *	destination buffer.
 *
 *	No encoding conversions are applied to the bytes being read.
 *
 * Results:
 *	The number of bytes read, or TCL_INDEX_NONE on error. Use Tcl_GetErrno() to
 *	retrieve the error code for the error that occurred.
 *
 * Side effects:
 *	May cause input to be buffered.
 *
 *----------------------------------------------------------------------
 */

size_t
Tcl_ReadRaw(
    Tcl_Channel chan,		/* The channel from which to read. */
    char *readBuf,		/* Where to store input read. */
    size_t bytesToRead)		/* Maximum number of bytes to read. */
{
    Channel *chanPtr = (Channel *) chan;
    ChannelState *statePtr = chanPtr->state;
				/* State info for channel */
    int copied = 0;

    assert(bytesToRead > 0);
    if (CheckChannelErrors(statePtr, TCL_READABLE | CHANNEL_RAW_MODE) != 0) {
	return TCL_INDEX_NONE;
    }

    /*
     * First read bytes from the push-back buffers.
     */

    while (chanPtr->inQueueHead && bytesToRead > 0) {
	ChannelBuffer *bufPtr = chanPtr->inQueueHead;
	int bytesInBuffer = BytesLeft(bufPtr);
	int toCopy = (bytesInBuffer < (int)bytesToRead) ? bytesInBuffer
		: (int)bytesToRead;

	/*
	 * Copy the current chunk into the read buffer.
	 */

	memcpy(readBuf, RemovePoint(bufPtr), toCopy);
	bufPtr->nextRemoved += toCopy;
	copied += toCopy;
	readBuf += toCopy;
	bytesToRead -= toCopy;

	/*
         * If the current buffer is empty recycle it.
         */

	if (IsBufferEmpty(bufPtr)) {
	    chanPtr->inQueueHead = bufPtr->nextPtr;
	    if (chanPtr->inQueueHead == NULL) {
		chanPtr->inQueueTail = NULL;
	    }
	    RecycleBuffer(chanPtr->state, bufPtr, 0);
	}
    }

    /*
     * Go to the driver only if we got nothing from pushback.  Have to do it
     * this way to avoid EOF mis-timings when we consider the ability that EOF
     * may not be a permanent condition in the driver, and in that case we
     * have to synchronize.
     */

    if (copied) {
	return copied;
    }

    /*
     * This test not needed.
     */

    if (bytesToRead > 0) {
	int nread = ChanRead(chanPtr, readBuf, bytesToRead);

	if (nread == -1) {
	    /*
	     * An error signaled.  If CHANNEL_BLOCKED, then the error is not
	     * real, but an indication of blocked state.  In that case, retain
	     * the flag and let caller receive the short read of copied bytes
	     * from the pushback.  HOWEVER, if copied==0 bytes from pushback
	     * then repeat signalling the blocked state as an error to caller
	     * so there is no false report of an EOF.  When !CHANNEL_BLOCKED,
	     * the error is real and passes on to caller.
	     */

	    if (!GotFlag(statePtr, CHANNEL_BLOCKED) || copied == 0) {
		copied = -1;
	    }
	} else if (nread > 0) {
	    /*
             * Successful read (short is OK) - add to bytes copied.
             */

	    copied += nread;
	} else {
	    /*
	     * nread == 0.  Driver is at EOF. Let that state filter up.
	     */
	}
    }
    return copied;
}

/*
 *---------------------------------------------------------------------------
 *
 * Tcl_ReadChars --
 *
 *	Reads from the channel until the requested number of characters have
 *	been seen, EOF is seen, or the channel would block. EOL and EOF
 *	translation is done. If reading binary data, the raw bytes are wrapped
 *	in a Tcl byte array object. Otherwise, the raw bytes are converted to
 *	UTF-8 using the channel's current encoding and stored in a Tcl string
 *	object.
 *
 * Results:
 *	The number of characters read, or TCL_INDEX_NONE on error. Use Tcl_GetErrno() to
 *	retrieve the error code for the error that occurred.
 *
 * Side effects:
 *	May cause input to be buffered.
 *
 *---------------------------------------------------------------------------
 */

size_t
Tcl_ReadChars(
    Tcl_Channel chan,		/* The channel to read. */
    Tcl_Obj *objPtr,		/* Input data is stored in this object. */
    size_t toRead,		/* Maximum number of characters to store, or
				 * TCL_INDEX_NONE to read all available data (up to EOF or
				 * when channel blocks). */
    int appendFlag)		/* If non-zero, data read from the channel
				 * will be appended to the object. Otherwise,
				 * the data will replace the existing contents
				 * of the object. */
{
    Channel *chanPtr = (Channel *) chan;
    ChannelState *statePtr = chanPtr->state;
				/* State info for channel */

    /*
     * This operation should occur at the top of a channel stack.
     */

    chanPtr = statePtr->topChanPtr;

    if (CheckChannelErrors(statePtr, TCL_READABLE) != 0) {
	/*
	 * Update the notifier state so we don't block while there is still
	 * data in the buffers.
	 */

	UpdateInterest(chanPtr);
	return TCL_INDEX_NONE;
    }

    return DoReadChars(chanPtr, objPtr, toRead, appendFlag);
}
/*
 *---------------------------------------------------------------------------
 *
 * DoReadChars --
 *
 *	Reads from the channel until the requested number of characters have
 *	been seen, EOF is seen, or the channel would block. EOL and EOF
 *	translation is done. If reading binary data, the raw bytes are wrapped
 *	in a Tcl byte array object. Otherwise, the raw bytes are converted to
 *	UTF-8 using the channel's current encoding and stored in a Tcl string
 *	object.
 *
 * Results:
 *	The number of characters read, or TCL_INDEX_NONE on error. Use Tcl_GetErrno() to
 *	retrieve the error code for the error that occurred.
 *
 * Side effects:
 *	May cause input to be buffered.
 *
 *---------------------------------------------------------------------------
 */

static int
DoReadChars(
    Channel *chanPtr,		/* The channel to read. */
    Tcl_Obj *objPtr,		/* Input data is stored in this object. */
    size_t toRead,			/* Maximum number of characters to store, or
				 * TCL_INDEX_NONE to read all available data (up to EOF or
				 * when channel blocks). */
    int appendFlag)		/* If non-zero, data read from the channel
				 * will be appended to the object. Otherwise,
				 * the data will replace the existing contents
				 * of the object. */
{
    ChannelState *statePtr = chanPtr->state;
				/* State info for channel */
    ChannelBuffer *bufPtr;
    int copied, copiedNow, result;
    Tcl_Encoding encoding = statePtr->encoding;
    int binaryMode;
#define UTF_EXPANSION_FACTOR	1024
    int factor = UTF_EXPANSION_FACTOR;

    binaryMode = (encoding == NULL)
	    && (statePtr->inputTranslation == TCL_TRANSLATE_LF)
	    && (statePtr->inEofChar == '\0');

    if (appendFlag) {
	if (binaryMode && (NULL == Tcl_GetByteArrayFromObj(objPtr, (size_t *)NULL))) {
	    binaryMode = 0;
	}
    } else {
	if (binaryMode) {
	    Tcl_SetByteArrayLength(objPtr, 0);
	} else {
	    Tcl_SetObjLength(objPtr, 0);

	    /*
	     * We're going to access objPtr->bytes directly, so we must ensure
	     * that this is actually a string object (otherwise it might have
	     * been pure Unicode).
	     *
	     * Probably not needed anymore.
	     */

	    TclGetString(objPtr);
	}
    }

    if (GotFlag(statePtr, CHANNEL_ENCODING_ERROR)) {
	/* TODO: We don't need this call? */
	UpdateInterest(chanPtr);
	Tcl_SetErrno(EILSEQ);
	return -1;
    }
    /*
     * Early out when next read will see eofchar.
     *
     * NOTE: See DoRead for argument that it's a bug (one we're keeping) to
     * have this escape before the one for zero-char read request.
     */

    if (GotFlag(statePtr, CHANNEL_STICKY_EOF)) {
	SetFlag(statePtr, CHANNEL_EOF);
	assert(statePtr->inputEncodingFlags & TCL_ENCODING_END);
	assert(!GotFlag(statePtr, CHANNEL_BLOCKED|INPUT_SAW_CR));

	/* TODO: We don't need this call? */
	UpdateInterest(chanPtr);
	return 0;
    }

    /*
     * Special handling for zero-char read request.
     */
    if (toRead == 0) {
	if (GotFlag(statePtr, CHANNEL_EOF)) {
	    statePtr->inputEncodingFlags |= TCL_ENCODING_START;
	}
	ResetFlag(statePtr, CHANNEL_BLOCKED|CHANNEL_EOF);
	statePtr->inputEncodingFlags &= ~TCL_ENCODING_END;
	/* TODO: We don't need this call? */
	UpdateInterest(chanPtr);
	return 0;
    }

    /*
     * This operation should occur at the top of a channel stack.
     */

    chanPtr = statePtr->topChanPtr;
    TclChannelPreserve((Tcl_Channel)chanPtr);

    /*
     * Must clear the BLOCKED|EOF flags here since we check before reading.
     */

    if (GotFlag(statePtr, CHANNEL_EOF)) {
	statePtr->inputEncodingFlags |= TCL_ENCODING_START;
    }
    ResetFlag(statePtr, CHANNEL_BLOCKED|CHANNEL_EOF);
    statePtr->inputEncodingFlags &= ~TCL_ENCODING_END;
    for (copied = 0; toRead > 0; ) {
	copiedNow = -1;
	if (statePtr->inQueueHead != NULL) {
	    if (binaryMode) {
		copiedNow = ReadBytes(statePtr, objPtr, toRead);
	    } else {
		copiedNow = ReadChars(statePtr, objPtr, toRead, &factor);
	    }

	    /*
	     * If the current buffer is empty recycle it.
	     */

	    bufPtr = statePtr->inQueueHead;
	    if (IsBufferEmpty(bufPtr)) {
		ChannelBuffer *nextPtr = bufPtr->nextPtr;

		RecycleBuffer(statePtr, bufPtr, 0);
		statePtr->inQueueHead = nextPtr;
		if (nextPtr == NULL) {
		    statePtr->inQueueTail = NULL;
		}
	    }
	}

	if (copiedNow < 0) {
	    if (GotFlag(statePtr, CHANNEL_EOF)) {
		break;
	    }
	    if (GotFlag(statePtr, CHANNEL_NONBLOCKING|CHANNEL_BLOCKED)
		    == (CHANNEL_NONBLOCKING|CHANNEL_BLOCKED)) {
		break;
	    }
	    result = GetInput(chanPtr);
	    if (chanPtr != statePtr->topChanPtr) {
		TclChannelRelease((Tcl_Channel)chanPtr);
		chanPtr = statePtr->topChanPtr;
		TclChannelPreserve((Tcl_Channel)chanPtr);
	    }
	    if (result != 0) {
		if (!GotFlag(statePtr, CHANNEL_BLOCKED)) {
		    copied = -1;
		}
		break;
	    }
	} else {
	    copied += copiedNow;
	    toRead -= copiedNow;
	}
    }

    /*
     * Failure to fill a channel buffer may have left channel reporting a
     * "blocked" state, but so long as we fulfilled the request here, the
     * caller does not consider us blocked.
     */

    if (toRead == 0) {
	ResetFlag(statePtr, CHANNEL_BLOCKED);
    }

    /*
     * Regenerate the top channel, in case it was changed due to
     * self-modifying reflected transforms.
     */

    if (chanPtr != statePtr->topChanPtr) {
	TclChannelRelease((Tcl_Channel)chanPtr);
	chanPtr = statePtr->topChanPtr;
	TclChannelPreserve((Tcl_Channel)chanPtr);
    }

    /*
     * Update the notifier state so we don't block while there is still data
     * in the buffers.
     */

    assert(!GotFlag(statePtr, CHANNEL_EOF)
	    || GotFlag(statePtr, CHANNEL_STICKY_EOF)
	    || GotFlag(statePtr, CHANNEL_ENCODING_ERROR)
	    || Tcl_InputBuffered((Tcl_Channel)chanPtr) == 0);
    assert(!(GotFlag(statePtr, CHANNEL_EOF|CHANNEL_BLOCKED)
            == (CHANNEL_EOF|CHANNEL_BLOCKED)));
    UpdateInterest(chanPtr);
    TclChannelRelease((Tcl_Channel)chanPtr);
    return copied;
}

/*
 *---------------------------------------------------------------------------
 *
 * ReadBytes --
 *
 *	Reads from the channel until the requested number of bytes have been
 *	seen, EOF is seen, or the channel would block. Bytes from the channel
 *	are stored in objPtr as a ByteArray object. EOL and EOF translation
 *	are done.
 *
 *	'bytesToRead' can safely be a very large number because space is only
 *	allocated to hold data read from the channel as needed.
 *
 * Results:
 *	The return value is the number of bytes appended to the object, or
 *	TCL_INDEX_NONE to indicate that zero bytes were read due to an EOF.
 *
 * Side effects:
 *	The storage of bytes in objPtr can cause (re-)allocation of memory.
 *
 *---------------------------------------------------------------------------
 */

static int
ReadBytes(
    ChannelState *statePtr,	/* State of the channel to read. */
    Tcl_Obj *objPtr,		/* Input data is appended to this ByteArray
				 * object. Its length is how much space has
				 * been allocated to hold data, not how many
				 * bytes of data have been stored in the
				 * object. */
    int bytesToRead)		/* Maximum number of bytes to store, or -1 to
				 * get all available bytes. Bytes are obtained
				 * from the first buffer in the queue - even
				 * if this number is larger than the number of
				 * bytes available in the first buffer, only
				 * the bytes from the first buffer are
				 * returned. */
{
    ChannelBuffer *bufPtr = statePtr->inQueueHead;
    int srcLen = BytesLeft(bufPtr);
    int toRead = bytesToRead>srcLen || bytesToRead<0 ? srcLen : bytesToRead;

    TclAppendBytesToByteArray(objPtr, (unsigned char *) RemovePoint(bufPtr),
	    toRead);
    bufPtr->nextRemoved += toRead;
    return toRead;
}

/*
 *---------------------------------------------------------------------------
 *
 * ReadChars --
 *
 *	Reads from the channel until the requested number of UTF-8 characters
 *	have been seen, EOF is seen, or the channel would block. Raw bytes
 *	from the channel are converted to UTF-8 and stored in objPtr. EOL and
 *	EOF translation is done.
 *
 *	'charsToRead' can safely be a very large number because space is only
 *	allocated to hold data read from the channel as needed.
 *
 *	'charsToRead' may *not* be 0.
 *
 * Results:
 *	The return value is the number of characters appended to the object,
 *	*offsetPtr is filled with the number of bytes that were appended, and
 *	*factorPtr is filled with the expansion factor used to guess how many
 *	bytes of UTF-8 to allocate to hold N source bytes.
 *
 * Side effects:
 *	None.
 *
 *---------------------------------------------------------------------------
 */

static int
ReadChars(
    ChannelState *statePtr,	/* State of channel to read. */
    Tcl_Obj *objPtr,		/* Input data is appended to this object.
				 * objPtr->length is how much space has been
				 * allocated to hold data, not how many bytes
				 * of data have been stored in the object. */
    int charsToRead,		/* Maximum number of characters to store, or
				 * TCL_INDEX_NONE to get all available characters.
				 * Characters are obtained from the first
				 * buffer in the queue -- even if this number
				 * is larger than the number of characters
				 * available in the first buffer, only the
				 * characters from the first buffer are
				 * returned. The execption is when there is
				 * not any complete character in the first
				 * buffer.  In that case, a recursive call
				 * effectively obtains chars from the
				 * second buffer. */
    int *factorPtr)		/* On input, contains a guess of how many
				 * bytes need to be allocated to hold the
				 * result of converting N source bytes to
				 * UTF-8. On output, contains another guess
				 * based on the data seen so far. */
{
    Tcl_Encoding encoding = statePtr->encoding? statePtr->encoding
	    : GetBinaryEncoding();
    Tcl_EncodingState savedState = statePtr->inputEncodingState;
    ChannelBuffer *bufPtr = statePtr->inQueueHead;
    int savedIEFlags = statePtr->inputEncodingFlags;
    int savedFlags = statePtr->flags;
    char *dst, *src = RemovePoint(bufPtr);
    size_t numBytes;
    int srcLen = BytesLeft(bufPtr);

    /*
     * One src byte can yield at most one character.  So when the number of
     * src bytes we plan to read is less than the limit on character count to
     * be read, clearly we will remain within that limit, and we can use the
     * value of "srcLen" as a tighter limit for sizing receiving buffers.
     */

    int toRead = ((charsToRead<0)||(charsToRead > srcLen)) ? srcLen : charsToRead;

    /*
     * 'factor' is how much we guess that the bytes in the source buffer will
     * expand when converted to UTF-8 chars. This guess comes from analyzing
     * how many characters were produced by the previous pass.
     */

    int factor = *factorPtr;
    int dstLimit = TCL_UTF_MAX - 1 + toRead * factor / UTF_EXPANSION_FACTOR;

    (void) Tcl_GetStringFromObj(objPtr, &numBytes);
    Tcl_AppendToObj(objPtr, NULL, dstLimit);
    if (toRead == srcLen) {
	size_t size;

	dst = TclGetStringStorage(objPtr, &size) + numBytes;
	dstLimit = size - numBytes;
    } else {
	dst = TclGetString(objPtr) + numBytes;
    }

    /*
     * Transfer encoding nocomplain/strict option to the encoding flags
     */

    if (GotFlag(statePtr, CHANNEL_ENCODING_NOCOMPLAIN)) {
	statePtr->inputEncodingFlags |= TCL_ENCODING_NOCOMPLAIN;
    } else {
	statePtr->inputEncodingFlags &= ~TCL_ENCODING_NOCOMPLAIN;
    }
    if (GotFlag(statePtr, CHANNEL_ENCODING_STRICT)) {
	statePtr->inputEncodingFlags &= ~(TCL_ENCODING_STRICT|TCL_ENCODING_PROFILE_REPLACE);
	statePtr->inputEncodingFlags |= TCL_ENCODING_STRICT;
<<<<<<< HEAD
    } else {
=======
    } else if (GotFlag(statePtr, CHANNEL_ENCODING_NOCOMPLAIN)) {
	statePtr->inputEncodingFlags &= ~(TCL_ENCODING_STRICT|TCL_ENCODING_PROFILE_REPLACE);
	statePtr->inputEncodingFlags |= TCL_ENCODING_NOCOMPLAIN;
    } else if (GotFlag(statePtr, TCL_ENCODING_PROFILE_REPLACE)) {
>>>>>>> b8792d06
	statePtr->inputEncodingFlags &= ~TCL_ENCODING_STRICT;
	statePtr->inputEncodingFlags |= TCL_ENCODING_PROFILE_REPLACE;
    } else {
	statePtr->inputEncodingFlags &= ~(TCL_ENCODING_STRICT|TCL_ENCODING_PROFILE_REPLACE);
    }

    /*
     * This routine is burdened with satisfying several constraints. It cannot
     * append more than 'charsToRead` chars onto objPtr. This is measured
     * after encoding and translation transformations are completed. There is
     * no precise number of src bytes that can be associated with the limit.
     * Yet, when we are done, we must know precisely the number of src bytes
     * that were consumed to produce the appended chars, so that all
     * subsequent bytes are left in the buffers for future read operations.
     *
     * The consequence is that we have no choice but to implement a "trial and
     * error" approach, where in general we may need to perform
     * transformations and copies multiple times to achieve a consistent set
     * of results.  This takes the shape of a loop.
     */

    while (1) {
	int dstDecoded, dstRead, dstWrote, srcRead, numChars, code;
	int flags = statePtr->inputEncodingFlags | TCL_ENCODING_NO_TERMINATE;

	if (charsToRead > 0) {
	    flags |= TCL_ENCODING_CHAR_LIMIT;
	    numChars = charsToRead;
	}

	/*
	 * Perform the encoding transformation.  Read no more than srcLen
	 * bytes, write no more than dstLimit bytes.
	 *
	 * Some trickiness with encoding flags here.  We do not want the end
	 * of a buffer to be treated as the end of all input when the presence
	 * of bytes in a next buffer are already known to exist.  This is
	 * checked with an assert() because so far no test case causing the
	 * assertion to be false has been created.  The normal operations of
	 * channel reading appear to cause EOF and TCL_ENCODING_END setting to
	 * appear only in situations where there are no further bytes in any
	 * buffers.
	 */

	assert(bufPtr->nextPtr == NULL || BytesLeft(bufPtr->nextPtr) == 0
		|| (statePtr->inputEncodingFlags & TCL_ENCODING_END) == 0);

	code = Tcl_ExternalToUtf(NULL, encoding, src, srcLen,
		flags, &statePtr->inputEncodingState,
		dst, dstLimit, &srcRead, &dstDecoded, &numChars);

	if (code == TCL_CONVERT_UNKNOWN || code == TCL_CONVERT_SYNTAX) {
	    SetFlag(statePtr, CHANNEL_ENCODING_ERROR);
	    code = TCL_OK;
	}

	/*
	 * Perform the translation transformation in place.  Read no more than
	 * the dstDecoded bytes the encoding transformation actually produced.
	 * Capture the number of bytes written in dstWrote. Capture the number
	 * of bytes actually consumed in dstRead.
	 */

	dstWrote = dstLimit;
	dstRead = dstDecoded;
	TranslateInputEOL(statePtr, dst, dst, &dstWrote, &dstRead);

	if (dstRead < dstDecoded) {
	    /*
	     * The encoding transformation produced bytes that the translation
	     * transformation did not consume.  Why did this happen?
	     */

	    if (statePtr->inEofChar && dst[dstRead] == statePtr->inEofChar) {
		/*
		 * 1) There's an eof char set on the channel, and
		 *    we saw it and stopped translating at that point.
		 *
		 * NOTE the bizarre spec of TranslateInputEOL in this case.
		 * Clearly the eof char had to be read in order to account for
		 * the stopping, but the value of dstRead does not include it.
		 *
		 * Also rather bizarre, our caller can only notice an EOF
		 * condition if we return the value TCL_INDEX_NONE as the number of chars
		 * read.  This forces us to perform a 2-call dance where the
		 * first call can read all the chars up to the eof char, and
		 * the second call is solely for consuming the encoded eof
		 * char then pointed at by src so that we can return that
		 * magic TCL_INDEX_NONE value.  This seems really wasteful, especially
		 * since the first decoding pass of each call is likely to
		 * decode many bytes beyond that eof char that's all we care
		 * about.
		 */

		if (dstRead == 0) {
		    /*
		     * Curious choice in the eof char handling.  We leave the
		     * eof char in the buffer. So, no need to compute a proper
		     * srcRead value. At this point, there are no chars before
		     * the eof char in the buffer.
		     */

		    Tcl_SetObjLength(objPtr, numBytes);
		    return -1;
		}

		{
		    /*
		     * There are chars leading the buffer before the eof char.
		     * Adjust the dstLimit so we go back and read only those
		     * and do not encounter the eof char this time.
		     */

		    dstLimit = dstRead + (TCL_UTF_MAX - 1);
		    statePtr->flags = savedFlags;
		    statePtr->inputEncodingFlags = savedIEFlags;
		    statePtr->inputEncodingState = savedState;
		    continue;
		}
	    }

	    /*
	     * 2) The other way to read fewer bytes than are decoded is when
	     *    the final byte is \r and we're in a CRLF translation mode so
	     *    we cannot decide whether to record \r or \n yet.
	     */

	    assert(dst[dstRead] == '\r');
	    assert(statePtr->inputTranslation == TCL_TRANSLATE_CRLF);

	    if (dstWrote > 0) {
		/*
		 * There are chars we can read before we hit the bare CR.  Go
		 * back with a smaller dstLimit so we get them in the next
		 * pass, compute a matching srcRead, and don't end up back
		 * here in this call.
		 */

		dstLimit = dstRead + (TCL_UTF_MAX - 1);
		statePtr->flags = savedFlags;
		statePtr->inputEncodingFlags = savedIEFlags;
		statePtr->inputEncodingState = savedState;
		continue;
	    }

	    assert(dstWrote == 0);
	    assert(dstRead == 0);

	    /*
	     * We decoded only the bare CR, and we cannot read a translated
	     * char from that alone. We have to know what's next.  So why do
	     * we only have the one decoded char?
	     */

	    if (code != TCL_OK) {
		int read, decoded, count;
		char buffer[TCL_UTF_MAX + 1];

		/*
		 * Didn't get everything the buffer could offer
		 */

		statePtr->flags = savedFlags;
		statePtr->inputEncodingFlags = savedIEFlags;
		statePtr->inputEncodingState = savedState;

		assert(bufPtr->nextPtr == NULL
			|| BytesLeft(bufPtr->nextPtr) == 0 || 0 ==
			(statePtr->inputEncodingFlags & TCL_ENCODING_END));

		Tcl_ExternalToUtf(NULL, encoding, src, srcLen,
		(statePtr->inputEncodingFlags | TCL_ENCODING_NO_TERMINATE),
		&statePtr->inputEncodingState, buffer, sizeof(buffer),
		&read, &decoded, &count);

		if (count == 2) {
		    if (buffer[1] == '\n') {
			/* \r\n translate to \n */
			dst[0] = '\n';
			bufPtr->nextRemoved += read;
		    } else {
			dst[0] = '\r';
			bufPtr->nextRemoved += srcRead;
		    }

		    statePtr->inputEncodingFlags &= ~TCL_ENCODING_START;

		    Tcl_SetObjLength(objPtr, numBytes + 1);
		    return 1;
		}

	    } else if (GotFlag(statePtr, CHANNEL_EOF)) {
		/*
		 * The bare \r is the only char and we will never read a
		 * subsequent char to make the determination.
		 */

		dst[0] = '\r';
		bufPtr->nextRemoved = bufPtr->nextAdded;
		Tcl_SetObjLength(objPtr, numBytes + 1);
		return 1;
	    }

	    /*
	     * Revise the dstRead value so that the numChars calc below
	     * correctly computes zero characters read.
	     */

	    dstRead = numChars;

	    /* FALL THROUGH - get more data (dstWrote == 0) */
	}

	/*
	 * The translation transformation can only reduce the number of chars
	 * when it converts \r\n into \n. The reduction in the number of chars
	 * is the difference in bytes read and written.
	 */

	numChars -= (dstRead - dstWrote);

	if (charsToRead > 0 && numChars > charsToRead) {

	    /*
	     * TODO: This cannot happen anymore.
	     *
	     * We read more chars than allowed.  Reset limits to prevent that
	     * and try again.  Don't forget the extra padding of TCL_UTF_MAX
	     * bytes demanded by the Tcl_ExternalToUtf() call!
	     */

	    dstLimit = Tcl_UtfAtIndex(dst, charsToRead) - dst + (TCL_UTF_MAX - 1);
	    statePtr->flags = savedFlags;
	    statePtr->inputEncodingFlags = savedIEFlags;
	    statePtr->inputEncodingState = savedState;
	    continue;
	}

	if (dstWrote == 0) {
	    ChannelBuffer *nextPtr;

	    /*
	     * We were not able to read any chars.
	     */

	    assert(numChars == 0);

	    /*
	     * There is one situation where this is the correct final result.
	     * If the src buffer contains only a single \n byte, and we are in
	     * TCL_TRANSLATE_AUTO mode, and when the translation pass was made
	     * the INPUT_SAW_CR flag was set on the channel. In that case, the
	     * correct behavior is to consume that \n and produce the empty
	     * string.
	     */

	    if (dstRead == 1 && dst[0] == '\n') {
		assert(statePtr->inputTranslation == TCL_TRANSLATE_AUTO);

		goto consume;
	    }

	    /*
	     * Otherwise, reading zero characters indicates there's something
	     * incomplete at the end of the src buffer.  Maybe there were not
	     * enough src bytes to decode into a char.  Maybe a lone \r could
	     * not be translated (crlf mode).  Need to combine any unused src
	     * bytes we have in the first buffer with subsequent bytes to try
	     * again.
	     */

	    nextPtr = bufPtr->nextPtr;

	    if (nextPtr == NULL) {
		if (srcLen > 0) {
		    SetFlag(statePtr, CHANNEL_NEED_MORE_DATA);
		}
		Tcl_SetObjLength(objPtr, numBytes);
		return -1;
	    }

	    /*
	     * Space is made at the beginning of the buffer to copy the
	     * previous unused bytes there. Check first if the buffer we are
	     * using actually has enough space at its beginning for the data
	     * we are copying.  Because if not we will write over the buffer
	     * management information, especially the 'nextPtr'.
	     *
	     * Note that the BUFFER_PADDING (See AllocChannelBuffer) is used
	     * to prevent exactly this situation. I.e. it should never happen.
	     * Therefore it is ok to panic should it happen despite the
	     * precautions.
	     */

	    if (nextPtr->nextRemoved < (size_t)srcLen) {
		Tcl_Panic("Buffer Underflow, BUFFER_PADDING not enough");
	    }

	    nextPtr->nextRemoved -= srcLen;
	    memcpy(RemovePoint(nextPtr), src, srcLen);
	    RecycleBuffer(statePtr, bufPtr, 0);
	    statePtr->inQueueHead = nextPtr;
	    Tcl_SetObjLength(objPtr, numBytes);
	    return ReadChars(statePtr, objPtr, charsToRead, factorPtr);
	}

	statePtr->inputEncodingFlags &= ~TCL_ENCODING_START;

    consume:
	bufPtr->nextRemoved += srcRead;

	/*
	 * If this read contained multibyte characters, revise factorPtr so
	 * the next read will allocate bigger buffers.
	 */

	if (numChars && numChars < srcRead) {
	    *factorPtr = srcRead * UTF_EXPANSION_FACTOR / numChars;
	}
	Tcl_SetObjLength(objPtr, numBytes + dstWrote);
	return numChars;
    }
}

/*
 *---------------------------------------------------------------------------
 *
 * TranslateInputEOL --
 *
 *	Perform input EOL and EOF translation on the source buffer, leaving
 *	the translated result in the destination buffer.
 *
 * Results:
 *	The return value is 1 if the EOF character was found when copying
 *	bytes to the destination buffer, 0 otherwise.
 *
 * Side effects:
 *	None.
 *
 *---------------------------------------------------------------------------
 */

static void
TranslateInputEOL(
    ChannelState *statePtr,	/* Channel being read, for EOL translation and
				 * EOF character. */
    char *dstStart,		/* Output buffer filled with chars by applying
				 * appropriate EOL translation to source
				 * characters. */
    const char *srcStart,	/* Source characters. */
    int *dstLenPtr,		/* On entry, the maximum length of output
				 * buffer in bytes. On exit, the number of
				 * bytes actually used in output buffer. */
    int *srcLenPtr)		/* On entry, the length of source buffer. On
				 * exit, the number of bytes read from the
				 * source buffer. */
{
    const char *eof = NULL;
    int dstLen = *dstLenPtr;
    int srcLen = *srcLenPtr;
    int inEofChar = statePtr->inEofChar;

    /*
     * Depending on the translation mode in use, there's no need to scan more
     * srcLen bytes at srcStart than can possibly transform to dstLen bytes.
     * This keeps the scan for eof char below from being pointlessly long.
     */

    switch (statePtr->inputTranslation) {
    case TCL_TRANSLATE_LF:
    case TCL_TRANSLATE_CR:
	if (srcLen > dstLen) {
	    /*
	     * In these modes, each src byte become a dst byte.
	     */

	    srcLen = dstLen;
	}
	break;
    default:
	/*
	 * In other modes, at most 2 src bytes become a dst byte.
	 */

	if (srcLen/2 > dstLen) {
	    srcLen = 2 * dstLen;
	}
	break;
    }

    if (inEofChar != '\0') {
	/*
	 * Make sure we do not read past any logical end of channel input
	 * created by the presence of the input eof char.
	 */

	if ((eof = (const char *)memchr(srcStart, inEofChar, srcLen))) {
	    srcLen = eof - srcStart;
	}
    }

    switch (statePtr->inputTranslation) {
    case TCL_TRANSLATE_LF:
    case TCL_TRANSLATE_CR:
	if (dstStart != srcStart) {
	    memcpy(dstStart, srcStart, srcLen);
	}
	if (statePtr->inputTranslation == TCL_TRANSLATE_CR) {
	    char *dst = dstStart;
	    char *dstEnd = dstStart + srcLen;

	    while ((dst = (char *)memchr(dst, '\r', dstEnd - dst))) {
		*dst++ = '\n';
	    }
	}
	dstLen = srcLen;
	break;
    case TCL_TRANSLATE_CRLF: {
	const char *crFound, *src = srcStart;
	char *dst = dstStart;
	int lesser = (dstLen < srcLen) ? dstLen : srcLen;

	while ((crFound = (const char *)memchr(src, '\r', lesser))) {
	    int numBytes = crFound - src;
	    memmove(dst, src, numBytes);

	    dst += numBytes; dstLen -= numBytes;
	    src += numBytes; srcLen -= numBytes;
	    if (srcLen == 1) {
		/* valid src bytes end in \r */
		if (eof) {
		    *dst++ = '\r';
		    src++; srcLen--;
		} else {
		    lesser = 0;
		    break;
		}
	    } else if (src[1] == '\n') {
		*dst++ = '\n';
		src += 2; srcLen -= 2;
	    } else {
		*dst++ = '\r';
		src++; srcLen--;
	    }
	    dstLen--;
	    lesser = (dstLen < srcLen) ? dstLen : srcLen;
	}
	memmove(dst, src, lesser);
	srcLen = src + lesser - srcStart;
	dstLen = dst + lesser - dstStart;
	break;
    }
    case TCL_TRANSLATE_AUTO: {
	const char *crFound, *src = srcStart;
	char *dst = dstStart;
	int lesser;

	if (GotFlag(statePtr, INPUT_SAW_CR) && srcLen) {
	    if (*src == '\n') { src++; srcLen--; }
	    ResetFlag(statePtr, INPUT_SAW_CR);
	}
	lesser = (dstLen < srcLen) ? dstLen : srcLen;
	while ((crFound = (const char *)memchr(src, '\r', lesser))) {
	    int numBytes = crFound - src;
	    memmove(dst, src, numBytes);

	    dst[numBytes] = '\n';
	    dst += numBytes + 1; dstLen -= numBytes + 1;
	    src += numBytes + 1; srcLen -= numBytes + 1;
	    if (srcLen == 0) {
		SetFlag(statePtr, INPUT_SAW_CR);
	    } else if (*src == '\n') {
		src++; srcLen--;
	    }
	    lesser = (dstLen < srcLen) ? dstLen : srcLen;
	}
	memmove(dst, src, lesser);
	srcLen = src + lesser - srcStart;
	dstLen = dst + lesser - dstStart;
	break;
    }
    default:
	Tcl_Panic("unknown input translation %d", statePtr->inputTranslation);
    }
    *dstLenPtr = dstLen;
    *srcLenPtr = srcLen;

    if (srcStart + srcLen == eof) {
	/*
	 * EOF character was seen in EOL translated range. Leave current file
	 * position pointing at the EOF character, but don't store the EOF
	 * character in the output string.
	 */

	SetFlag(statePtr, CHANNEL_EOF | CHANNEL_STICKY_EOF);
	statePtr->inputEncodingFlags |= TCL_ENCODING_END;
	ResetFlag(statePtr, CHANNEL_BLOCKED|INPUT_SAW_CR);
    }
}

/*
 *----------------------------------------------------------------------
 *
 * Tcl_Ungets --
 *
 *	Causes the supplied string to be added to the input queue of the
 *	channel, at either the head or tail of the queue.
 *
 * Results:
 *	The number of bytes stored in the channel, or TCL_INDEX_NONE on error.
 *
 * Side effects:
 *	Adds input to the input queue of a channel.
 *
 *----------------------------------------------------------------------
 */

size_t
Tcl_Ungets(
    Tcl_Channel chan,		/* The channel for which to add the input. */
    const char *str,		/* The input itself. */
    size_t len,			/* The length of the input. */
    int atEnd)			/* If non-zero, add at end of queue; otherwise
				 * add at head of queue. */
{
    Channel *chanPtr;		/* The real IO channel. */
    ChannelState *statePtr;	/* State of actual channel. */
    ChannelBuffer *bufPtr;	/* Buffer to contain the data. */
    int flags;

    chanPtr = (Channel *) chan;
    statePtr = chanPtr->state;

    /*
     * This operation should occur at the top of a channel stack.
     */

    chanPtr = statePtr->topChanPtr;

    /*
     * CheckChannelErrors clears too many flag bits in this one case.
     */

    flags = statePtr->flags;
    if (CheckChannelErrors(statePtr, TCL_READABLE) != 0) {
	len = TCL_INDEX_NONE;
	goto done;
    }
    statePtr->flags = flags;

    /*
     * Clear the EOF flags, and clear the BLOCKED bit.
     */

    if (GotFlag(statePtr, CHANNEL_EOF)) {
	statePtr->inputEncodingFlags |= TCL_ENCODING_START;
    }
    ResetFlag(statePtr,
	    CHANNEL_BLOCKED | CHANNEL_STICKY_EOF | CHANNEL_EOF | INPUT_SAW_CR);
    statePtr->inputEncodingFlags &= ~TCL_ENCODING_END;

    bufPtr = AllocChannelBuffer(len);
    memcpy(InsertPoint(bufPtr), str, len);
    bufPtr->nextAdded += len;

    if (statePtr->inQueueHead == NULL) {
	bufPtr->nextPtr = NULL;
	statePtr->inQueueHead = bufPtr;
	statePtr->inQueueTail = bufPtr;
    } else if (atEnd) {
	bufPtr->nextPtr = NULL;
	statePtr->inQueueTail->nextPtr = bufPtr;
	statePtr->inQueueTail = bufPtr;
    } else {
	bufPtr->nextPtr = statePtr->inQueueHead;
	statePtr->inQueueHead = bufPtr;
    }

    /*
     * Update the notifier state so we don't block while there is still data
     * in the buffers.
     */

  done:
    UpdateInterest(chanPtr);
    return len;
}

/*
 *----------------------------------------------------------------------
 *
 * Tcl_Flush --
 *
 *	Flushes output data on a channel.
 *
 * Results:
 *	A standard Tcl result.
 *
 * Side effects:
 *	May flush output queued on this channel.
 *
 *----------------------------------------------------------------------
 */

int
Tcl_Flush(
    Tcl_Channel chan)		/* The Channel to flush. */
{
    int result;			/* Of calling FlushChannel. */
    Channel *chanPtr = (Channel *) chan;
				/* The actual channel. */
    ChannelState *statePtr = chanPtr->state;
				/* State of actual channel. */

    /*
     * This operation should occur at the top of a channel stack.
     */

    chanPtr = statePtr->topChanPtr;

    if (CheckChannelErrors(statePtr, TCL_WRITABLE) != 0) {
	return TCL_ERROR;
    }

    result = FlushChannel(NULL, chanPtr, 0);
    if (result != 0) {
	return TCL_ERROR;
    }

    return TCL_OK;
}

/*
 *----------------------------------------------------------------------
 *
 * DiscardInputQueued --
 *
 *	Discards any input read from the channel but not yet consumed by Tcl
 *	reading commands.
 *
 * Results:
 *	None.
 *
 * Side effects:
 *	May discard input from the channel. If discardLastBuffer is zero,
 *	leaves one buffer in place for back-filling.
 *
 *----------------------------------------------------------------------
 */

static void
DiscardInputQueued(
    ChannelState *statePtr,	/* Channel on which to discard the queued
				 * input. */
    int discardSavedBuffers)	/* If non-zero, discard all buffers including
				 * last one. */
{
    ChannelBuffer *bufPtr, *nxtPtr;
				/* Loop variables. */

    bufPtr = statePtr->inQueueHead;
    statePtr->inQueueHead = NULL;
    statePtr->inQueueTail = NULL;
    for (; bufPtr != NULL; bufPtr = nxtPtr) {
	nxtPtr = bufPtr->nextPtr;
	RecycleBuffer(statePtr, bufPtr, discardSavedBuffers);
    }

    /*
     * If discardSavedBuffers is nonzero, must also discard any previously
     * saved buffer in the saveInBufPtr field.
     */

    if (discardSavedBuffers && statePtr->saveInBufPtr != NULL) {
	ReleaseChannelBuffer(statePtr->saveInBufPtr);
	statePtr->saveInBufPtr = NULL;
    }
}

/*
 *---------------------------------------------------------------------------
 *
 * GetInput --
 *
 *	Reads input data from a device into a channel buffer.
 *
 *	IMPORTANT!  This routine is only called on a chanPtr argument
 *	that is the top channel of a stack!
 *
 * Results:
 *	The return value is the Posix error code if an error occurred while
 *	reading from the file, or 0 otherwise.
 *
 * Side effects:
 *	Reads from the underlying device.
 *
 *---------------------------------------------------------------------------
 */

static int
GetInput(
    Channel *chanPtr)		/* Channel to read input from. */
{
    int toRead;			/* How much to read? */
    int result;			/* Of calling driver. */
    int nread;			/* How much was read from channel? */
    ChannelBuffer *bufPtr;	/* New buffer to add to input queue. */
    ChannelState *statePtr = chanPtr->state;
				/* State info for channel */

    /*
     * Verify that all callers know better than to call us when
     * it's recorded that the next char waiting to be read is the
     * eofchar.
     */

    assert(!GotFlag(statePtr, CHANNEL_STICKY_EOF));

    /*
     * Prevent reading from a dead channel -- a channel that has been closed
     * but not yet deallocated, which can happen if the exit handler for
     * channel cleanup has run but the channel is still registered in some
     * interpreter.
     */

    if (CheckForDeadChannel(NULL, statePtr)) {
	return EINVAL;
    }

    /*
     * WARNING: There was once a comment here claiming that it was a bad idea
     * to make another call to the inputproc of a channel driver when EOF has
     * already been detected on the channel.  Through much of Tcl's history,
     * this warning was then completely negated by having all (most?) read
     * paths clear the EOF setting before reaching here.  So we had a guard
     * that was never triggered.
     *
     * Don't be tempted to restore the guard.  Even if EOF is set on the
     * channel, continue through and call the inputproc again.  This is the
     * way to enable the ability to [read] again beyond the EOF, which seems a
     * strange thing to do, but for which use cases exist [Tcl Bug 5adc350683]
     * and which may even be essential for channels representing things like
     * ttys or other devices where the stream might take the logical form of a
     * series of 'files' separated by an EOF condition.
     *
     * First check for more buffers in the pushback area of the topmost
     * channel in the stack and use them. They can be the result of a
     * transformation which went away without reading all the information
     * placed in the area when it was stacked.
     */

    if (chanPtr->inQueueHead != NULL) {
	/* TODO: Tests to cover this. */
	assert(statePtr->inQueueHead == NULL);

	statePtr->inQueueHead = chanPtr->inQueueHead;
	statePtr->inQueueTail = chanPtr->inQueueTail;
	chanPtr->inQueueHead = NULL;
	chanPtr->inQueueTail = NULL;
	return 0;
    }

    /*
     * Nothing in the pushback area, fall back to the usual handling (driver,
     * etc.)
     */

    /*
     * See if we can fill an existing buffer. If we can, read only as much as
     * will fit in it. Otherwise allocate a new buffer, add it to the input
     * queue and attempt to fill it to the max.
     */

    bufPtr = statePtr->inQueueTail;

    if ((bufPtr == NULL) || IsBufferFull(bufPtr)) {
	bufPtr = statePtr->saveInBufPtr;
	statePtr->saveInBufPtr = NULL;

	/*
	 * Check the actual buffersize against the requested buffersize.
	 * Saved buffers of the wrong size are squashed. This is done to honor
	 * dynamic changes of the buffersize made by the user.
         *
	 * TODO: Tests to cover this.
	 */

	if ((bufPtr != NULL)
		&& (bufPtr->bufLength != statePtr->bufSize + BUFFER_PADDING)) {
	    ReleaseChannelBuffer(bufPtr);
	    bufPtr = NULL;
	}

	if (bufPtr == NULL) {
	    bufPtr = AllocChannelBuffer(statePtr->bufSize);
	}
	bufPtr->nextPtr = NULL;

	toRead = SpaceLeft(bufPtr);
	assert((size_t)toRead == statePtr->bufSize);

	if (statePtr->inQueueTail == NULL) {
	    statePtr->inQueueHead = bufPtr;
	} else {
	    statePtr->inQueueTail->nextPtr = bufPtr;
	}
	statePtr->inQueueTail = bufPtr;
    } else {
	toRead = SpaceLeft(bufPtr);
    }

    PreserveChannelBuffer(bufPtr);
    nread = ChanRead(chanPtr, InsertPoint(bufPtr), toRead);
    ReleaseChannelBuffer(bufPtr);

    if (nread < 0) {
	result = Tcl_GetErrno();
    } else {
	result = 0;
	if (statePtr->inQueueTail != NULL) {
	    statePtr->inQueueTail->nextAdded += nread;
	}
    }

    return result;
}

/*
 *----------------------------------------------------------------------
 *
 * Tcl_Seek --
 *
 *	Implements seeking on Tcl Channels. This is a public function so that
 *	other C facilities may be implemented on top of it.
 *
 * Results:
 *	The new access point or -1 on error. If error, use Tcl_GetErrno() to
 *	retrieve the POSIX error code for the error that occurred.
 *
 * Side effects:
 *	May flush output on the channel. May discard queued input.
 *
 *----------------------------------------------------------------------
 */

long long
Tcl_Seek(
    Tcl_Channel chan,		/* The channel on which to seek. */
    long long offset,		/* Offset to seek to. */
    int mode)			/* Relative to which location to seek? */
{
    Channel *chanPtr = (Channel *) chan;
				/* The real IO channel. */
    ChannelState *statePtr = chanPtr->state;
				/* State info for channel */
    int inputBuffered, outputBuffered;
				/* # bytes held in buffers. */
    int result;			/* Of device driver operations. */
    long long curPos;		/* Position on the device. */
    int wasAsync;		/* Was the channel nonblocking before the seek
				 * operation? If so, must restore to
				 * non-blocking mode after the seek. */

    if (CheckChannelErrors(statePtr, TCL_WRITABLE | TCL_READABLE) != 0) {
	return -1;
    }

    /*
     * Disallow seek on dead channels - channels that have been closed but not
     * yet been deallocated. Such channels can be found if the exit handler
     * for channel cleanup has run but the channel is still registered in an
     * interpreter.
     */

    if (CheckForDeadChannel(NULL, statePtr)) {
	return -1;
    }

    /*
     * This operation should occur at the top of a channel stack.
     */

    chanPtr = statePtr->topChanPtr;

    /*
     * Disallow seek on channels whose type does not have a seek procedure
     * defined. This means that the channel does not support seeking.
     */

    if ((Tcl_ChannelWideSeekProc(chanPtr->typePtr) == NULL)
    ) {
	Tcl_SetErrno(EINVAL);
	return -1;
    }

    /*
     * Compute how much input and output is buffered. If both input and output
     * is buffered, cannot compute the current position.
     */

    inputBuffered = Tcl_InputBuffered(chan);
    outputBuffered = Tcl_OutputBuffered(chan);

    if ((inputBuffered != 0) && (outputBuffered != 0)) {
	Tcl_SetErrno(EFAULT);
	return -1;
    }

    /*
     * If we are seeking relative to the current position, compute the
     * corrected offset taking into account the amount of unread input.
     */

    if (mode == SEEK_CUR) {
	offset -= inputBuffered;
    }

    /*
     * Discard any queued input - this input should not be read after the
     * seek.
     */

    DiscardInputQueued(statePtr, 0);

    /*
     * Reset EOF and BLOCKED flags. We invalidate them by moving the access
     * point. Also clear CR related flags.
     */

    if (GotFlag(statePtr, CHANNEL_EOF)) {
	statePtr->inputEncodingFlags |= TCL_ENCODING_START;
    }
    ResetFlag(statePtr, CHANNEL_EOF | CHANNEL_STICKY_EOF | CHANNEL_BLOCKED |
	    INPUT_SAW_CR);
    statePtr->inputEncodingFlags &= ~TCL_ENCODING_END;

    /*
     * If the channel is in asynchronous output mode, switch it back to
     * synchronous mode and cancel any async flush that may be scheduled.
     * After the flush, the channel will be put back into asynchronous output
     * mode.
     */

    wasAsync = 0;
    if (GotFlag(statePtr, CHANNEL_NONBLOCKING)) {
	wasAsync = 1;
	result = StackSetBlockMode(chanPtr, TCL_MODE_BLOCKING);
	if (result != 0) {
	    return -1;
	}
	ResetFlag(statePtr, CHANNEL_NONBLOCKING);
	if (GotFlag(statePtr, BG_FLUSH_SCHEDULED)) {
	    ResetFlag(statePtr, BG_FLUSH_SCHEDULED);
	}
    }

    /*
     * If the flush fails we cannot recover the original position. In that
     * case the seek is not attempted because we do not know where the access
     * position is - instead we return the error. FlushChannel has already
     * called Tcl_SetErrno() to report the error upwards. If the flush
     * succeeds we do the seek also.
     */

    if (FlushChannel(NULL, chanPtr, 0) != 0) {
	curPos = -1;
    } else {
	/*
	 * Now seek to the new position in the channel as requested by the
	 * caller.
	 */

	curPos = ChanSeek(chanPtr, offset, mode, &result);
	if (curPos == -1) {
	    Tcl_SetErrno(result);
	}
    }

    /*
     * Restore to nonblocking mode if that was the previous behavior.
     *
     * NOTE: Even if there was an async flush active we do not restore it now
     * because we already flushed all the queued output, above.
     */

    if (wasAsync) {
	SetFlag(statePtr, CHANNEL_NONBLOCKING);
	result = StackSetBlockMode(chanPtr, TCL_MODE_NONBLOCKING);
	if (result != 0) {
	    return -1;
	}
    }

    return curPos;
}

/*
 *----------------------------------------------------------------------
 *
 * Tcl_Tell --
 *
 *	Returns the position of the next character to be read/written on this
 *	channel.
 *
 * Results:
 *	A nonnegative integer on success, -1 on failure. If failed, use
 *	Tcl_GetErrno() to retrieve the POSIX error code for the error that
 *	occurred.
 *
 * Side effects:
 *	None.
 *
 *----------------------------------------------------------------------
 */

long long
Tcl_Tell(
    Tcl_Channel chan)		/* The channel to return pos for. */
{
    Channel *chanPtr = (Channel *) chan;
				/* The real IO channel. */
    ChannelState *statePtr = chanPtr->state;
				/* State info for channel */
    int inputBuffered, outputBuffered;
				/* # bytes held in buffers. */
    int result;			/* Of calling device driver. */
    long long curPos;		/* Position on device. */

    if (CheckChannelErrors(statePtr, TCL_WRITABLE | TCL_READABLE) != 0) {
	return -1;
    }

    /*
     * Disallow tell on dead channels -- channels that have been closed but
     * not yet been deallocated. Such channels can be found if the exit
     * handler for channel cleanup has run but the channel is still registered
     * in an interpreter.
     */

    if (CheckForDeadChannel(NULL, statePtr)) {
	return -1;
    }

    /*
     * This operation should occur at the top of a channel stack.
     */

    chanPtr = statePtr->topChanPtr;

    /*
     * Disallow tell on channels whose type does not have a seek procedure
     * defined. This means that the channel does not support seeking.
     */

    if ((Tcl_ChannelWideSeekProc(chanPtr->typePtr) == NULL)
    ) {
	Tcl_SetErrno(EINVAL);
	return -1;
    }

    /*
     * Compute how much input and output is buffered. If both input and output
     * is buffered, cannot compute the current position.
     */

    inputBuffered = Tcl_InputBuffered(chan);
    outputBuffered = Tcl_OutputBuffered(chan);

    /*
     * Get the current position in the device and compute the position where
     * the next character will be read or written. Note that we prefer the
     * wideSeekProc if that is available and non-NULL...
     */

    curPos = ChanSeek(chanPtr, 0, SEEK_CUR, &result);
    if (curPos == -1) {
	Tcl_SetErrno(result);
	return -1;
    }

    if (inputBuffered != 0) {
	return curPos - inputBuffered;
    }
    return curPos + outputBuffered;
}

/*
 *---------------------------------------------------------------------------
 *
 * Tcl_TruncateChannel --
 *
 *	Truncate a channel to the given length.
 *
 * Results:
 *	TCL_OK on success, TCL_ERROR if the operation failed (e.g., is not
 *	supported by the type of channel, or the underlying OS operation
 *	failed in some way).
 *
 * Side effects:
 *	Seeks the channel to the current location. Sets errno on OS error.
 *
 *---------------------------------------------------------------------------
 */

int
Tcl_TruncateChannel(
    Tcl_Channel chan,		/* Channel to truncate. */
    long long length)		/* Length to truncate it to. */
{
    Channel *chanPtr = (Channel *) chan;
    Tcl_DriverTruncateProc *truncateProc =
	    Tcl_ChannelTruncateProc(chanPtr->typePtr);
    int result;

    if (truncateProc == NULL) {
	/*
	 * Feature not supported and it's not emulatable. Pretend it's
	 * returned an EINVAL, a very generic error!
	 */

	Tcl_SetErrno(EINVAL);
	return TCL_ERROR;
    }

    if (!GotFlag(chanPtr->state, TCL_WRITABLE)) {
	/*
	 * We require that the file was opened of writing. Do that check now
	 * so that we only flush if we think we're going to succeed.
	 */

	Tcl_SetErrno(EINVAL);
	return TCL_ERROR;
    }

    /*
     * Seek first to force a total flush of all pending buffers and ditch any
     * pre-read input data.
     */

    WillWrite(chanPtr);

    if (WillRead(chanPtr) == -1) {
        return TCL_ERROR;
    }

    /*
     * We're all flushed to disk now and we also don't have any unfortunate
     * input baggage around either; can truncate with impunity.
     */

    result = truncateProc(chanPtr->instanceData, length);
    if (result != 0) {
	Tcl_SetErrno(result);
	return TCL_ERROR;
    }
    return TCL_OK;
}

/*
 *---------------------------------------------------------------------------
 *
 * CheckChannelErrors --
 *
 *	See if the channel is in an ready state and can perform the desired
 *	operation.
 *
 * Results:
 *	The return value is 0 if the channel is OK, otherwise the return value
 *	is -1 and errno is set to indicate the error.
 *
 * Side effects:
 *	May clear the EOF and/or BLOCKED bits if reading from channel.
 *
 *---------------------------------------------------------------------------
 */

static int
CheckChannelErrors(
    ChannelState *statePtr,	/* Channel to check. */
    int flags)			/* Test if channel supports desired operation:
				 * TCL_READABLE, TCL_WRITABLE. Also indicates
				 * Raw read or write for special close
				 * processing */
{
    int direction = flags & (TCL_READABLE|TCL_WRITABLE);

    /*
     * Check for unreported error.
     */

    if (statePtr->unreportedError != 0) {
	Tcl_SetErrno(statePtr->unreportedError);
	statePtr->unreportedError = 0;

	/*
	 * TIP #219, Tcl Channel Reflection API.
	 * Move a defered error message back into the channel bypass.
	 */

	if (statePtr->chanMsg != NULL) {
	    TclDecrRefCount(statePtr->chanMsg);
	}
	statePtr->chanMsg = statePtr->unreportedMsg;
	statePtr->unreportedMsg = NULL;
	return -1;
    }

    /*
     * Only the raw read and write operations are allowed during close in
     * order to drain data from stacked channels.
     */

    if (GotFlag(statePtr, CHANNEL_CLOSED) && !(flags & CHANNEL_RAW_MODE)) {
	Tcl_SetErrno(EACCES);
	return -1;
    }

    /*
     * Fail if the channel is not opened for desired operation.
     */

    if (GotFlag(statePtr, direction) == 0) {
	Tcl_SetErrno(EACCES);
	return -1;
    }

    /*
     * Fail if the channel is in the middle of a background copy.
     *
     * Don't do this tests for raw channels here or else the chaining in the
     * transformation drivers will fail with 'file busy' error instead of
     * retrieving and transforming the data to copy.
     */

    if (BUSY_STATE(statePtr, flags) && ((flags & CHANNEL_RAW_MODE) == 0)) {
	Tcl_SetErrno(EBUSY);
	return -1;
    }

    if (direction == TCL_READABLE) {
	ResetFlag(statePtr, CHANNEL_NEED_MORE_DATA);
    }

    return 0;
}

/*
 *----------------------------------------------------------------------
 *
 * Tcl_Eof --
 *
 *	Returns 1 if the channel is at EOF, 0 otherwise.
 *
 * Results:
 *	1 or 0, always.
 *
 * Side effects:
 *	None.
 *
 *----------------------------------------------------------------------
 */

int
Tcl_Eof(
    Tcl_Channel chan)		/* Does this channel have EOF? */
{
    ChannelState *statePtr = ((Channel *) chan)->state;
				/* State of real channel structure. */

    return (GotFlag(statePtr, CHANNEL_EOF) && !GotFlag(statePtr, CHANNEL_ENCODING_ERROR)) ? 1 : 0;
}

/*
 *----------------------------------------------------------------------
 *
 * Tcl_InputBlocked --
 *
 *	Returns 1 if input is blocked on this channel, 0 otherwise.
 *
 * Results:
 *	0 or 1, always.
 *
 * Side effects:
 *	None.
 *
 *----------------------------------------------------------------------
 */

int
Tcl_InputBlocked(
    Tcl_Channel chan)		/* Is this channel blocked? */
{
    ChannelState *statePtr = ((Channel *) chan)->state;
				/* State of real channel structure. */

    return GotFlag(statePtr, CHANNEL_BLOCKED) ? 1 : 0;
}

/*
 *----------------------------------------------------------------------
 *
 * Tcl_InputBuffered --
 *
 *	Returns the number of bytes of input currently buffered in the common
 *	internal buffer of a channel.
 *
 * Results:
 *	The number of input bytes buffered, or zero if the channel is not open
 *	for reading.
 *
 * Side effects:
 *	None.
 *
 *----------------------------------------------------------------------
 */

int
Tcl_InputBuffered(
    Tcl_Channel chan)		/* The channel to query. */
{
    ChannelState *statePtr = ((Channel *) chan)->state;
				/* State of real channel structure. */
    ChannelBuffer *bufPtr;
    int bytesBuffered;

    for (bytesBuffered = 0, bufPtr = statePtr->inQueueHead; bufPtr != NULL;
	    bufPtr = bufPtr->nextPtr) {
	bytesBuffered += BytesLeft(bufPtr);
    }

    /*
     * Don't forget the bytes in the topmost pushback area.
     */

    for (bufPtr = statePtr->topChanPtr->inQueueHead; bufPtr != NULL;
	    bufPtr = bufPtr->nextPtr) {
	bytesBuffered += BytesLeft(bufPtr);
    }

    return bytesBuffered;
}

/*
 *----------------------------------------------------------------------
 *
 * Tcl_OutputBuffered --
 *
 *    Returns the number of bytes of output currently buffered in the common
 *    internal buffer of a channel.
 *
 * Results:
 *    The number of output bytes buffered, or zero if the channel is not open
 *    for writing.
 *
 * Side effects:
 *    None.
 *
 *----------------------------------------------------------------------
 */

int
Tcl_OutputBuffered(
    Tcl_Channel chan)		/* The channel to query. */
{
    ChannelState *statePtr = ((Channel *) chan)->state;
				/* State of real channel structure. */
    ChannelBuffer *bufPtr;
    int bytesBuffered;

    for (bytesBuffered = 0, bufPtr = statePtr->outQueueHead; bufPtr != NULL;
	    bufPtr = bufPtr->nextPtr) {
	bytesBuffered += BytesLeft(bufPtr);
    }
    if (statePtr->curOutPtr != NULL) {
	ChannelBuffer *curOutPtr = statePtr->curOutPtr;

	if (IsBufferReady(curOutPtr)) {
	    bytesBuffered += BytesLeft(curOutPtr);
	}
    }

    return bytesBuffered;
}

/*
 *----------------------------------------------------------------------
 *
 * Tcl_ChannelBuffered --
 *
 *	Returns the number of bytes of input currently buffered in the
 *	internal buffer (push back area) of a channel.
 *
 * Results:
 *	The number of input bytes buffered, or zero if the channel is not open
 *	for reading.
 *
 * Side effects:
 *	None.
 *
 *----------------------------------------------------------------------
 */

int
Tcl_ChannelBuffered(
    Tcl_Channel chan)		/* The channel to query. */
{
    Channel *chanPtr = (Channel *) chan;
				/* Real channel structure. */
    ChannelBuffer *bufPtr;
    int bytesBuffered = 0;

    for (bufPtr = chanPtr->inQueueHead; bufPtr != NULL;
	    bufPtr = bufPtr->nextPtr) {
	bytesBuffered += BytesLeft(bufPtr);
    }

    return bytesBuffered;
}

/*
 *----------------------------------------------------------------------
 *
 * Tcl_SetChannelBufferSize --
 *
 *	Sets the size of buffers to allocate to store input or output in the
 *	channel. The size must be between 1 byte and 1 MByte.
 *
 * Results:
 *	None.
 *
 * Side effects:
 *	Sets the size of buffers subsequently allocated for this channel.
 *
 *----------------------------------------------------------------------
 */

void
Tcl_SetChannelBufferSize(
    Tcl_Channel chan,		/* The channel whose buffer size to set. */
    size_t sz)			/* The size to set. */
{
    ChannelState *statePtr;	/* State of real channel structure. */

    /*
     * Clip the buffer size to force it into the [1,1M] range
     */

    if (sz < 1 || sz > (TCL_INDEX_NONE>>1)) {
	sz = 1;
    } else if (sz > MAX_CHANNEL_BUFFER_SIZE) {
	sz = MAX_CHANNEL_BUFFER_SIZE;
    }

    statePtr = ((Channel *) chan)->state;

    if (statePtr->bufSize == sz) {
	return;
    }
    statePtr->bufSize = sz;

    /*
     * If bufsize changes, need to get rid of old utility buffer.
     */

    if (statePtr->saveInBufPtr != NULL) {
	RecycleBuffer(statePtr, statePtr->saveInBufPtr, 1);
	statePtr->saveInBufPtr = NULL;
    }
    if ((statePtr->inQueueHead != NULL)
	    && (statePtr->inQueueHead->nextPtr == NULL)
	    && IsBufferEmpty(statePtr->inQueueHead)) {
	RecycleBuffer(statePtr, statePtr->inQueueHead, 1);
	statePtr->inQueueHead = NULL;
	statePtr->inQueueTail = NULL;
    }
}

/*
 *----------------------------------------------------------------------
 *
 * Tcl_GetChannelBufferSize --
 *
 *	Retrieves the size of buffers to allocate for this channel.
 *
 * Results:
 *	The size.
 *
 * Side effects:
 *	None.
 *
 *----------------------------------------------------------------------
 */

size_t
Tcl_GetChannelBufferSize(
    Tcl_Channel chan)		/* The channel for which to find the buffer
				 * size. */
{
    ChannelState *statePtr = ((Channel *) chan)->state;
				/* State of real channel structure. */

    return statePtr->bufSize;
}

/*
 *----------------------------------------------------------------------
 *
 * Tcl_BadChannelOption --
 *
 *	This procedure generates a "bad option" error message in an (optional)
 *	interpreter. It is used by channel drivers when a invalid Set/Get
 *	option is requested. Its purpose is to concatenate the generic options
 *	list to the specific ones and factorize the generic options error
 *	message string.
 *
 * Results:
 *	TCL_ERROR.
 *
 * Side effects:

 *	An error message is generated in interp's result object to indicate
 *	that a command was invoked with the a bad option. The message has the
 *	form:
 *		bad option "blah": should be one of
 *		<...generic options...>+<...specific options...>
 *	"blah" is the optionName argument and "<specific options>" is a space
 *	separated list of specific option words. The function takes good care
 *	of inserting minus signs before each option, commas after, and an "or"
 *	before the last option.
 *
 *----------------------------------------------------------------------
 */

int
Tcl_BadChannelOption(
    Tcl_Interp *interp,		/* Current interpreter (can be NULL).*/
    const char *optionName,	/* 'bad option' name */
    const char *optionList)	/* Specific options list to append to the
				 * standard generic options. Can be NULL for
				 * generic options only. */
{
    if (interp != NULL) {
	const char *genericopt =
		"blocking buffering buffersize encoding eofchar profile translation";
	const char **argv;
	size_t argc, i;
	Tcl_DString ds;
        Tcl_Obj *errObj;

	Tcl_DStringInit(&ds);
	Tcl_DStringAppend(&ds, genericopt, TCL_INDEX_NONE);
	if (optionList && (*optionList)) {
	    TclDStringAppendLiteral(&ds, " ");
	    Tcl_DStringAppend(&ds, optionList, TCL_INDEX_NONE);
	}
	if (Tcl_SplitList(interp, Tcl_DStringValue(&ds),
		&argc, &argv) != TCL_OK) {
	    Tcl_Panic("malformed option list in channel driver");
	}
	Tcl_ResetResult(interp);
	errObj = Tcl_ObjPrintf("bad option \"%s\": should be one of ",
                optionName ? optionName : "");
	argc--;
	for (i = 0; i < argc; i++) {
	    Tcl_AppendPrintfToObj(errObj, "-%s, ", argv[i]);
	}
	Tcl_AppendPrintfToObj(errObj, "or -%s", argv[i]);
        Tcl_SetObjResult(interp, errObj);
	Tcl_DStringFree(&ds);
	Tcl_Free((void *)argv);
    }
    Tcl_SetErrno(EINVAL);
    return TCL_ERROR;
}

/*
 *----------------------------------------------------------------------
 *
 * Tcl_GetChannelOption --
 *
 *	Gets a mode associated with an IO channel. If the optionName arg is
 *	non NULL, retrieves the value of that option. If the optionName arg is
 *	NULL, retrieves a list of alternating option names and values for the
 *	given channel.
 *
 * Results:
 *	A standard Tcl result. Also sets the supplied DString to the string
 *	value of the option(s) returned.
 *
 * Side effects:
 *	None.
 *
 *----------------------------------------------------------------------
 */

int
Tcl_GetChannelOption(
    Tcl_Interp *interp,		/* For error reporting - can be NULL. */
    Tcl_Channel chan,		/* Channel on which to get option. */
    const char *optionName,	/* Option to get. */
    Tcl_DString *dsPtr)		/* Where to store value(s). */
{
    size_t len;			/* Length of optionName string. */
    char optionVal[128];	/* Buffer for sprintf. */
    Channel *chanPtr = (Channel *) chan;
    ChannelState *statePtr = chanPtr->state;
				/* State info for channel */
    int flags;

    /*
     * Disallow options on dead channels -- channels that have been closed but
     * not yet been deallocated. Such channels can be found if the exit
     * handler for channel cleanup has run but the channel is still registered
     * in an interpreter.
     */

    if (CheckForDeadChannel(interp, statePtr)) {
	return TCL_ERROR;
    }

    /*
     * This operation should occur at the top of a channel stack.
     */

    chanPtr = statePtr->topChanPtr;

    /*
     * If we are in the middle of a background copy, use the saved flags.
     */

    if (statePtr->csPtrR) {
	flags = statePtr->csPtrR->readFlags;
    } else if (statePtr->csPtrW) {
	flags = statePtr->csPtrW->writeFlags;
    } else {
	flags = statePtr->flags;
    }

    /*
     * If the optionName is NULL it means that we want a list of all options
     * and values.
     */

    if (optionName == NULL) {
	len = 0;
    } else {
	len = strlen(optionName);
    }

    if (len == 0 || HaveOpt(2, "-blocking")) {
	if (len == 0) {
	    Tcl_DStringAppendElement(dsPtr, "-blocking");
	}
	Tcl_DStringAppendElement(dsPtr,
		(flags & CHANNEL_NONBLOCKING) ? "0" : "1");
	if (len > 0) {
	    return TCL_OK;
	}
    }
    if (len == 0 || HaveOpt(7, "-buffering")) {
	if (len == 0) {
	    Tcl_DStringAppendElement(dsPtr, "-buffering");
	}
	if (flags & CHANNEL_LINEBUFFERED) {
	    Tcl_DStringAppendElement(dsPtr, "line");
	} else if (flags & CHANNEL_UNBUFFERED) {
	    Tcl_DStringAppendElement(dsPtr, "none");
	} else {
	    Tcl_DStringAppendElement(dsPtr, "full");
	}
	if (len > 0) {
	    return TCL_OK;
	}
    }
    if (len == 0 || HaveOpt(7, "-buffersize")) {
	if (len == 0) {
	    Tcl_DStringAppendElement(dsPtr, "-buffersize");
	}
	TclFormatInt(optionVal, statePtr->bufSize);
	Tcl_DStringAppendElement(dsPtr, optionVal);
	if (len > 0) {
	    return TCL_OK;
	}
    }
    if (len == 0 || HaveOpt(2, "-encoding")) {
	if (len == 0) {
	    Tcl_DStringAppendElement(dsPtr, "-encoding");
	}
	if (statePtr->encoding == NULL) {
	    Tcl_DStringAppendElement(dsPtr, "binary");
	} else {
	    Tcl_DStringAppendElement(dsPtr,
		    Tcl_GetEncodingName(statePtr->encoding));
	}
	if (len > 0) {
	    return TCL_OK;
	}
    }
    if (len == 0 || HaveOpt(2, "-eofchar")) {
	char buf[4] = "";
	if (len == 0) {
	    Tcl_DStringAppendElement(dsPtr, "-eofchar");
	}
	if ((flags & TCL_READABLE) && (statePtr->inEofChar != 0)) {
	    sprintf(buf, "%c", statePtr->inEofChar);
	}
	if (len > 0) {
		Tcl_DStringAppend(dsPtr, buf, TCL_INDEX_NONE);
	    return TCL_OK;
	}
	Tcl_DStringAppendElement(dsPtr, buf);
    }
<<<<<<< HEAD
    if (len == 0 || HaveOpt(1, "-nocomplainencoding")) {
	if (len == 0) {
	    Tcl_DStringAppendElement(dsPtr, "-nocomplainencoding");
	}
	Tcl_DStringAppendElement(dsPtr,
		(flags & CHANNEL_ENCODING_NOCOMPLAIN) ? "1" : "0");
	if (len > 0) {
	    return TCL_OK;
	}
    }
    if (len == 0 || HaveOpt(1, "-strictencoding")) {
=======
    if (len == 0 || HaveOpt(1, "-profile")) {
>>>>>>> b8792d06
	if (len == 0) {
	    Tcl_DStringAppendElement(dsPtr, "-profile");
	}
	if (flags & CHANNEL_ENCODING_STRICT) {
	    Tcl_DStringAppendElement(dsPtr, "strict");
	} else if (flags & TCL_ENCODING_PROFILE_REPLACE) {
	    Tcl_DStringAppendElement(dsPtr, "replace");
	} else if (flags & CHANNEL_ENCODING_NOCOMPLAIN) {
	    Tcl_DStringAppendElement(dsPtr, "tcl8");
	} else if (len == 0) {
	    Tcl_DStringAppendElement(dsPtr, "");
	}
	if (len > 0) {
	    return TCL_OK;
	}
    }
    if (len == 0 || HaveOpt(1, "-translation")) {
	if (len == 0) {
	    Tcl_DStringAppendElement(dsPtr, "-translation");
	}
	if (((flags & (TCL_READABLE|TCL_WRITABLE)) ==
		(TCL_READABLE|TCL_WRITABLE)) && (len == 0)) {
	    Tcl_DStringStartSublist(dsPtr);
	}
	if (flags & TCL_READABLE) {
	    if (statePtr->inputTranslation == TCL_TRANSLATE_AUTO) {
		Tcl_DStringAppendElement(dsPtr, "auto");
	    } else if (statePtr->inputTranslation == TCL_TRANSLATE_CR) {
		Tcl_DStringAppendElement(dsPtr, "cr");
	    } else if (statePtr->inputTranslation == TCL_TRANSLATE_CRLF) {
		Tcl_DStringAppendElement(dsPtr, "crlf");
	    } else {
		Tcl_DStringAppendElement(dsPtr, "lf");
	    }
	}
	if (flags & TCL_WRITABLE) {
	    if (statePtr->outputTranslation == TCL_TRANSLATE_AUTO) {
		Tcl_DStringAppendElement(dsPtr, "auto");
	    } else if (statePtr->outputTranslation == TCL_TRANSLATE_CR) {
		Tcl_DStringAppendElement(dsPtr, "cr");
	    } else if (statePtr->outputTranslation == TCL_TRANSLATE_CRLF) {
		Tcl_DStringAppendElement(dsPtr, "crlf");
	    } else {
		Tcl_DStringAppendElement(dsPtr, "lf");
	    }
	}
	if (!(flags & (TCL_READABLE|TCL_WRITABLE))) {
	    /*
	     * Not readable or writable (e.g. server socket)
	     */

	    Tcl_DStringAppendElement(dsPtr, "auto");
	}
	if (((flags & (TCL_READABLE|TCL_WRITABLE)) ==
		(TCL_READABLE|TCL_WRITABLE)) && (len == 0)) {
	    Tcl_DStringEndSublist(dsPtr);
	}
	if (len > 0) {
	    return TCL_OK;
	}
    }

    if (chanPtr->typePtr->getOptionProc != NULL) {
	/*
	 * Let the driver specific handle additional options and result code
	 * and message.
	 */

	return chanPtr->typePtr->getOptionProc(chanPtr->instanceData, interp,
		optionName, dsPtr);
    } else {
	/*
	 * No driver specific options case.
	 */

	if (len == 0) {
	    return TCL_OK;
	}
	return Tcl_BadChannelOption(interp, optionName, NULL);
    }
}

/*
 *---------------------------------------------------------------------------
 *
 * Tcl_SetChannelOption --
 *
 *	Sets an option on a channel.
 *
 * Results:
 *	A standard Tcl result. On error, sets interp's result object if
 *	interp is not NULL.
 *
 * Side effects:
 *	May modify an option on a device.
 *
 *---------------------------------------------------------------------------
 */

int
Tcl_SetChannelOption(
    Tcl_Interp *interp,		/* For error reporting - can be NULL. */
    Tcl_Channel chan,		/* Channel on which to set mode. */
    const char *optionName,	/* Which option to set? */
    const char *newValue)	/* New value for option. */
{
    Channel *chanPtr = (Channel *) chan;
				/* The real IO channel. */
    ChannelState *statePtr = chanPtr->state;
				/* State info for channel */
    size_t len;			/* Length of optionName string. */
    size_t argc;
    const char **argv = NULL;

    /*
     * If the channel is in the middle of a background copy, fail.
     */

    if (statePtr->csPtrR || statePtr->csPtrW) {
	if (interp) {
	    Tcl_SetObjResult(interp, Tcl_NewStringObj(
                    "unable to set channel options: background copy in"
                    " progress", TCL_INDEX_NONE));
	}
	return TCL_ERROR;
    }

    /*
     * Disallow options on dead channels -- channels that have been closed but
     * not yet been deallocated. Such channels can be found if the exit
     * handler for channel cleanup has run but the channel is still registered
     * in an interpreter.
     */

    if (CheckForDeadChannel(NULL, statePtr)) {
	return TCL_ERROR;
    }

    /*
     * This operation should occur at the top of a channel stack.
     */

    chanPtr = statePtr->topChanPtr;

    len = strlen(optionName);

    if (HaveOpt(2, "-blocking")) {
	int newMode;

	if (Tcl_GetBoolean(interp, newValue, &newMode) == TCL_ERROR) {
	    return TCL_ERROR;
	}
	if (newMode) {
	    newMode = TCL_MODE_BLOCKING;
	} else {
	    newMode = TCL_MODE_NONBLOCKING;
	}
	return SetBlockMode(interp, chanPtr, newMode);
    } else if (HaveOpt(7, "-buffering")) {
	len = strlen(newValue);
	if ((newValue[0] == 'f') && (strncmp(newValue, "full", len) == 0)) {
	    ResetFlag(statePtr, CHANNEL_UNBUFFERED | CHANNEL_LINEBUFFERED);
	} else if ((newValue[0] == 'l') &&
		(strncmp(newValue, "line", len) == 0)) {
	    ResetFlag(statePtr, CHANNEL_UNBUFFERED);
	    SetFlag(statePtr, CHANNEL_LINEBUFFERED);
	} else if ((newValue[0] == 'n') &&
		(strncmp(newValue, "none", len) == 0)) {
	    ResetFlag(statePtr, CHANNEL_LINEBUFFERED);
	    SetFlag(statePtr, CHANNEL_UNBUFFERED);
	} else if (interp) {
            Tcl_SetObjResult(interp, Tcl_NewStringObj(
                    "bad value for -buffering: must be one of"
                    " full, line, or none", TCL_INDEX_NONE));
            return TCL_ERROR;
	}
	return TCL_OK;
    } else if (HaveOpt(7, "-buffersize")) {
	Tcl_WideInt newBufferSize;
	Tcl_Obj obj;
	int code;

	obj.refCount = 1;
	obj.bytes = (char *)newValue;
	obj.length = strlen(newValue);
	obj.typePtr = NULL;

	code = Tcl_GetWideIntFromObj(interp, &obj, &newBufferSize);
	TclFreeInternalRep(&obj);

	if (code == TCL_ERROR) {
	    return TCL_ERROR;
	}
	Tcl_SetChannelBufferSize(chan, newBufferSize);
	return TCL_OK;
    } else if (HaveOpt(2, "-encoding")) {
	Tcl_Encoding encoding;

	if ((newValue[0] == '\0') || (strcmp(newValue, "binary") == 0)) {
	    encoding = NULL;
	} else {
	    encoding = Tcl_GetEncoding(interp, newValue);
	    if (encoding == NULL) {
		return TCL_ERROR;
	    }
	}

	/*
	 * When the channel has an escape sequence driven encoding such as
	 * iso2022, the terminated escape sequence must write to the buffer.
	 */

	if ((statePtr->encoding != NULL)
		&& !(statePtr->outputEncodingFlags & TCL_ENCODING_START)
		&& (CheckChannelErrors(statePtr, TCL_WRITABLE) == 0)) {
	    statePtr->outputEncodingFlags |= TCL_ENCODING_END;
	    WriteChars(chanPtr, "", 0);
	}
	Tcl_FreeEncoding(statePtr->encoding);
	statePtr->encoding = encoding;
	statePtr->inputEncodingState = NULL;
	statePtr->inputEncodingFlags = TCL_ENCODING_START;
	statePtr->outputEncodingState = NULL;
	statePtr->outputEncodingFlags = TCL_ENCODING_START;
	ResetFlag(statePtr, CHANNEL_NEED_MORE_DATA|CHANNEL_ENCODING_ERROR);
	UpdateInterest(chanPtr);
	return TCL_OK;
    } else if (HaveOpt(2, "-eofchar")) {
	if (!newValue[0] || (!(newValue[0] & 0x80) && (!newValue[1]
#ifndef TCL_NO_DEPRECATED
		|| !strcmp(newValue+1, " {}")
#endif
		))) {
	    if (GotFlag(statePtr, TCL_READABLE)) {
		statePtr->inEofChar = newValue[0];
	    }
	} else {
	    if (interp) {
		Tcl_SetObjResult(interp, Tcl_NewStringObj(
			"bad value for -eofchar: must be non-NUL ASCII"
			" character", TCL_INDEX_NONE));
	    }
	    Tcl_Free((void *)argv);
	    return TCL_ERROR;
	}
	if (argv != NULL) {
	    Tcl_Free((void *)argv);
	}

	/*
	 * [Bug 930851] Reset EOF and BLOCKED flags. Changing the character
	 * which signals eof can transform a current eof condition into a 'go
	 * ahead'. Ditto for blocked.
	 */

	if (GotFlag(statePtr, CHANNEL_EOF)) {
	    statePtr->inputEncodingFlags |= TCL_ENCODING_START;
	}
	ResetFlag(statePtr, CHANNEL_EOF|CHANNEL_STICKY_EOF|CHANNEL_BLOCKED);
	statePtr->inputEncodingFlags &= ~TCL_ENCODING_END;
	return TCL_OK;
<<<<<<< HEAD
    } else if (HaveOpt(1, "-nocomplainencoding")) {
	int newMode;

	if (Tcl_GetBoolean(interp, newValue, &newMode) == TCL_ERROR) {
	    return TCL_ERROR;
	}
	if (newMode) {
	    SetFlag(statePtr, CHANNEL_ENCODING_NOCOMPLAIN);
	} else {
	    ResetFlag(statePtr, CHANNEL_ENCODING_NOCOMPLAIN);
	}
	ResetFlag(statePtr, CHANNEL_NEED_MORE_DATA|CHANNEL_ENCODING_ERROR);
	return TCL_OK;
    } else if (HaveOpt(1, "-strictencoding")) {
	int newMode;

	if (Tcl_GetBoolean(interp, newValue, &newMode) == TCL_ERROR) {
	    return TCL_ERROR;
	}
	if (newMode) {
	    SetFlag(statePtr, CHANNEL_ENCODING_STRICT);
	} else {
	    ResetFlag(statePtr, CHANNEL_ENCODING_STRICT);
	}
=======
    } else if (HaveOpt(1, "-profile")) {
	len = strlen(newValue);
	if ((newValue[0] == 't') && (strncmp(newValue, "tcl8", len) == 0)) {
	    ResetFlag(statePtr, CHANNEL_PROFILE);
	    SetFlag(statePtr, CHANNEL_ENCODING_NOCOMPLAIN);
	} else if ((newValue[0] == 's') &&
		(strncmp(newValue, "strict", len) == 0)) {
	    ResetFlag(statePtr, CHANNEL_PROFILE);
	    SetFlag(statePtr, CHANNEL_ENCODING_STRICT);
	} else if ((newValue[0] == 'r') &&
		(strncmp(newValue, "replace", len) == 0)) {
	    ResetFlag(statePtr, CHANNEL_PROFILE);
	    SetFlag(statePtr, TCL_ENCODING_PROFILE_REPLACE);
#if TCL_MAJOR_VERSION > 8
	} else if ((newValue[0] == 'd') &&
		(strncmp(newValue, "default", len) == 0)) {
	    ResetFlag(statePtr, CHANNEL_PROFILE);
#endif
	} else if (interp) {
	    Tcl_SetObjResult(interp, Tcl_NewStringObj(
		    "bad value for -profile: must be one of"
		    " replace, strict, or tcl8", TCL_INDEX_NONE));
	    return TCL_ERROR;
	}
>>>>>>> b8792d06
	ResetFlag(statePtr, CHANNEL_NEED_MORE_DATA|CHANNEL_ENCODING_ERROR);
	return TCL_OK;
    } else if (HaveOpt(1, "-translation")) {
	const char *readMode, *writeMode;

	if (Tcl_SplitList(interp, newValue, &argc, &argv) == TCL_ERROR) {
	    return TCL_ERROR;
	}

	if (argc == 1) {
	    readMode = GotFlag(statePtr, TCL_READABLE) ? argv[0] : NULL;
	    writeMode = GotFlag(statePtr, TCL_WRITABLE) ? argv[0] : NULL;
	} else if (argc == 2) {
	    readMode = GotFlag(statePtr, TCL_READABLE) ? argv[0] : NULL;
	    writeMode = GotFlag(statePtr, TCL_WRITABLE) ? argv[1] : NULL;
	} else {
	    if (interp) {
		Tcl_SetObjResult(interp, Tcl_NewStringObj(
			"bad value for -translation: must be a one or two"
			" element list", TCL_INDEX_NONE));
	    }
	    Tcl_Free((void *)argv);
	    return TCL_ERROR;
	}

	if (readMode) {
	    TclEolTranslation translation;

	    if (*readMode == '\0') {
		translation = statePtr->inputTranslation;
	    } else if (strcmp(readMode, "auto") == 0) {
		translation = TCL_TRANSLATE_AUTO;
	    } else if (strcmp(readMode, "binary") == 0) {
		translation = TCL_TRANSLATE_LF;
		statePtr->inEofChar = 0;
		Tcl_FreeEncoding(statePtr->encoding);
		statePtr->encoding = NULL;
	    } else if (strcmp(readMode, "lf") == 0) {
		translation = TCL_TRANSLATE_LF;
	    } else if (strcmp(readMode, "cr") == 0) {
		translation = TCL_TRANSLATE_CR;
	    } else if (strcmp(readMode, "crlf") == 0) {
		translation = TCL_TRANSLATE_CRLF;
	    } else if (strcmp(readMode, "platform") == 0) {
		translation = TCL_PLATFORM_TRANSLATION;
	    } else {
		if (interp) {
		    Tcl_SetObjResult(interp, Tcl_NewStringObj(
			    "bad value for -translation: must be one of "
                            "auto, binary, cr, lf, crlf, or platform", TCL_INDEX_NONE));
		}
		Tcl_Free((void *)argv);
		return TCL_ERROR;
	    }

	    /*
	     * Reset the EOL flags since we need to look at any buffered data
	     * to see if the new translation mode allows us to complete the
	     * line.
	     */

	    if (translation != statePtr->inputTranslation) {
		statePtr->inputTranslation = translation;
		ResetFlag(statePtr, INPUT_SAW_CR | CHANNEL_NEED_MORE_DATA);
		UpdateInterest(chanPtr);
	    }
	}
	if (writeMode) {
	    if (*writeMode == '\0') {
		/* Do nothing. */
	    } else if (strcmp(writeMode, "auto") == 0) {
		/*
		 * This is a hack to get TCP sockets to produce output in CRLF
		 * mode if they are being set into AUTO mode. A better
		 * solution for achieving this effect will be coded later.
		 */

		if (strcmp(Tcl_ChannelName(chanPtr->typePtr), "tcp") == 0) {
		    statePtr->outputTranslation = TCL_TRANSLATE_CRLF;
		} else {
		    statePtr->outputTranslation = TCL_PLATFORM_TRANSLATION;
		}
	    } else if (strcmp(writeMode, "binary") == 0) {
		statePtr->outputTranslation = TCL_TRANSLATE_LF;
		Tcl_FreeEncoding(statePtr->encoding);
		statePtr->encoding = NULL;
	    } else if (strcmp(writeMode, "lf") == 0) {
		statePtr->outputTranslation = TCL_TRANSLATE_LF;
	    } else if (strcmp(writeMode, "cr") == 0) {
		statePtr->outputTranslation = TCL_TRANSLATE_CR;
	    } else if (strcmp(writeMode, "crlf") == 0) {
		statePtr->outputTranslation = TCL_TRANSLATE_CRLF;
	    } else if (strcmp(writeMode, "platform") == 0) {
		statePtr->outputTranslation = TCL_PLATFORM_TRANSLATION;
	    } else {
		if (interp) {
		    Tcl_SetObjResult(interp, Tcl_NewStringObj(
			    "bad value for -translation: must be one of "
                            "auto, binary, cr, lf, crlf, or platform", TCL_INDEX_NONE));
		}
		Tcl_Free((void *)argv);
		return TCL_ERROR;
	    }
	}
	Tcl_Free((void *)argv);
	return TCL_OK;
    } else if (chanPtr->typePtr->setOptionProc != NULL) {
	return chanPtr->typePtr->setOptionProc(chanPtr->instanceData, interp,
		optionName, newValue);
    } else {
	return Tcl_BadChannelOption(interp, optionName, NULL);
    }

    return TCL_OK;
}

/*
 *----------------------------------------------------------------------
 *
 * CleanupChannelHandlers --
 *
 *	Removes channel handlers that refer to the supplied interpreter, so
 *	that if the actual channel is not closed now, these handlers will not
 *	run on subsequent events on the channel. This would be erroneous,
 *	because the interpreter no longer has a reference to this channel.
 *
 * Results:
 *	None.
 *
 * Side effects:
 *	Removes channel handlers.
 *
 *----------------------------------------------------------------------
 */

static void
CleanupChannelHandlers(
    Tcl_Interp *interp,
    Channel *chanPtr)
{
    ChannelState *statePtr = chanPtr->state;
				/* State info for channel */
    EventScriptRecord *sPtr, *prevPtr, *nextPtr;

    /*
     * Remove fileevent records on this channel that refer to the given
     * interpreter.
     */

    for (sPtr = statePtr->scriptRecordPtr, prevPtr = NULL;
	    sPtr != NULL; sPtr = nextPtr) {
	nextPtr = sPtr->nextPtr;
	if (sPtr->interp == interp) {
	    if (prevPtr == NULL) {
		statePtr->scriptRecordPtr = nextPtr;
	    } else {
		prevPtr->nextPtr = nextPtr;
	    }

	    Tcl_DeleteChannelHandler((Tcl_Channel) chanPtr,
		    TclChannelEventScriptInvoker, sPtr);

	    TclDecrRefCount(sPtr->scriptPtr);
	    Tcl_Free(sPtr);
	} else {
	    prevPtr = sPtr;
	}
    }
}

/*
 *----------------------------------------------------------------------
 *
 * Tcl_NotifyChannel --
 *
 *	This procedure is called by a channel driver when a driver detects an
 *	event on a channel. This procedure is responsible for actually
 *	handling the event by invoking any channel handler callbacks.
 *
 * Results:
 *	None.
 *
 * Side effects:
 *	Whatever the channel handler callback procedure does.
 *
 *----------------------------------------------------------------------
 */

void
Tcl_NotifyChannel(
    Tcl_Channel channel,	/* Channel that detected an event. */
    int mask)			/* OR'ed combination of TCL_READABLE,
				 * TCL_WRITABLE, or TCL_EXCEPTION: indicates
				 * which events were detected. */
{
    Channel *chanPtr = (Channel *) channel;
    ChannelState *statePtr = chanPtr->state;
				/* State info for channel */
    ChannelHandler *chPtr;
    ThreadSpecificData *tsdPtr = TCL_TSD_INIT(&dataKey);
    NextChannelHandler nh;
    Channel *upChanPtr;
    const Tcl_ChannelType *upTypePtr;

    /*
     * In contrast to the other API functions this procedure walks towards the
     * top of a stack and not down from it.
     *
     * The channel calling this procedure is the one who generated the event,
     * and thus does not take part in handling it. IOW, its HandlerProc is not
     * called, instead we begin with the channel above it.
     *
     * This behaviour also allows the transformation channels to generate
     * their own events and pass them upward.
     */

    while (mask && (chanPtr->upChanPtr != NULL)) {
	Tcl_DriverHandlerProc *upHandlerProc;

	upChanPtr = chanPtr->upChanPtr;
	upTypePtr = upChanPtr->typePtr;
	upHandlerProc = Tcl_ChannelHandlerProc(upTypePtr);
	if (upHandlerProc != NULL) {
	    mask = upHandlerProc(upChanPtr->instanceData, mask);
	}

	/*
	 * ELSE: Ignore transformations which are unable to handle the event
	 * coming from below. Assume that they don't change the mask and pass
	 * it on.
	 */

	chanPtr = upChanPtr;
    }

    channel = (Tcl_Channel) chanPtr;

    /*
     * Here we have either reached the top of the stack or the mask is empty.
     * We break out of the procedure if it is the latter.
     */

    if (!mask) {
	return;
    }

    /*
     * We are now above the topmost channel in a stack and have events left.
     * Now call the channel handlers as usual.
     *
     * Preserve the channel struct in case the script closes it.
     */

    TclChannelPreserve((Tcl_Channel)channel);
    Tcl_Preserve(statePtr);

    /*
     * Avoid processing if the channel owner has been changed.
     */
    if (statePtr->managingThread != Tcl_GetCurrentThread()) {
	goto done;
    }

    /*
     * If we are flushing in the background, be sure to call FlushChannel for
     * writable events. Note that we have to discard the writable event so we
     * don't call any write handlers before the flush is complete.
     */

    if (GotFlag(statePtr, BG_FLUSH_SCHEDULED) && (mask & TCL_WRITABLE)) {
	if (0 == FlushChannel(NULL, chanPtr, 1)) {
	    mask &= ~TCL_WRITABLE;
	}
    }

    /*
     * Add this invocation to the list of recursive invocations of
     * Tcl_NotifyChannel.
     */

    nh.nextHandlerPtr = NULL;
    nh.nestedHandlerPtr = tsdPtr->nestedHandlerPtr;
    tsdPtr->nestedHandlerPtr = &nh;

    for (chPtr = statePtr->chPtr; chPtr != NULL; ) {
	/*
	 * If this channel handler is interested in any of the events that
	 * have occurred on the channel, invoke its procedure.
	 */

	if ((chPtr->mask & mask) != 0) {
	    nh.nextHandlerPtr = chPtr->nextPtr;
	    chPtr->proc(chPtr->clientData, chPtr->mask & mask);
	    chPtr = nh.nextHandlerPtr;
	} else {
	    chPtr = chPtr->nextPtr;
	}

	/*
	 * Stop if the channel owner has been changed in-between.
	 */
	if (chanPtr->state->managingThread != Tcl_GetCurrentThread()) {
	    goto done;
	}
    }

    /*
     * Update the notifier interest, since it may have changed after invoking
     * event handlers. Skip that if the channel was deleted in the call to the
     * channel handler.
     */

    if (chanPtr->typePtr != NULL) {
	/*
	 * TODO: This call may not be needed.  If a handler induced a
	 * change in interest, that handler should have made its own
	 * UpdateInterest() call, one would think.
	 */
	UpdateInterest(chanPtr);
    }

done:
    Tcl_Release(statePtr);
    TclChannelRelease(channel);

    tsdPtr->nestedHandlerPtr = nh.nestedHandlerPtr;
}

/*
 *----------------------------------------------------------------------
 *
 * UpdateInterest --
 *
 *	Arrange for the notifier to call us back at appropriate times based on
 *	the current state of the channel.
 *
 * Results:
 *	None.
 *
 * Side effects:
 *	May schedule a timer or driver handler.
 *
 *----------------------------------------------------------------------
 */

static void
UpdateInterest(
    Channel *chanPtr)		/* Channel to update. */
{
    ChannelState *statePtr = chanPtr->state;
				/* State info for channel */
    int mask = statePtr->interestMask;

    if (chanPtr->typePtr == NULL) {
	/* Do not update interest on a closed channel */
	return;
    }

    /*
     * If there are flushed buffers waiting to be written, then we need to
     * watch for the channel to become writable.
     */

    if (GotFlag(statePtr, BG_FLUSH_SCHEDULED)) {
	mask |= TCL_WRITABLE;
    }

    /*
     * If there is data in the input queue, and we aren't waiting for more
     * data, then we need to schedule a timer so we don't block in the
     * notifier. Also, cancel the read interest so we don't get duplicate
     * events.
     */

    if (mask & TCL_READABLE) {
	if (!GotFlag(statePtr, CHANNEL_NEED_MORE_DATA)
		&& (statePtr->inQueueHead != NULL)
		&& IsBufferReady(statePtr->inQueueHead)) {
	    mask &= ~TCL_READABLE;

	    /*
	     * Andreas Kupries, April 11, 2003
	     *
	     * Some operating systems (Solaris 2.6 and higher (but not Solaris
	     * 2.5, go figure)) generate READABLE and EXCEPTION events when
	     * select()'ing [*] on a plain file, even if EOF was not yet
	     * reached. This is a problem in the following situation:
	     *
	     * - An extension asks to get both READABLE and EXCEPTION events.
	     * - It reads data into a buffer smaller than the buffer used by
	     *	 Tcl itself.
	     * - It does not process all events in the event queue, but only
	     *	 one, at least in some situations.
	     *
	     * In that case we can get into a situation where
	     *
	     * - Tcl drops READABLE here, because it has data in its own
	     *	 buffers waiting to be read by the extension.
	     * - A READABLE event is synthesized via timer.
	     * - The OS still reports the EXCEPTION condition on the file.
	     * - And the extension gets the EXCEPTION event first, and handles
	     *	 this as EOF.
	     *
	     * End result ==> Premature end of reading from a file.
	     *
	     * The concrete example is 'Expect', and its [expect] command
	     * (and at the C-level, deep in the bowels of Expect,
	     * 'exp_get_next_event'. See marker 'SunOS' for commentary in
	     * that function too).
	     *
	     * [*] As the Tcl notifier does. See also for marker 'SunOS' in
	     * file 'exp_event.c' of Expect.
	     *
	     * Our solution here is to drop the interest in the EXCEPTION
	     * events too. This compiles on all platforms, and also passes the
	     * testsuite on all of them.
	     */

	    mask &= ~TCL_EXCEPTION;

	    if (!statePtr->timer) {
		statePtr->timer = Tcl_CreateTimerHandler(SYNTHETIC_EVENT_TIME,
                        ChannelTimerProc, chanPtr);
	    }
	}
    }

    if (!statePtr->timer
	&& mask & TCL_WRITABLE
	&& GotFlag(statePtr, CHANNEL_NONBLOCKING)) {

	statePtr->timer = Tcl_CreateTimerHandler(SYNTHETIC_EVENT_TIME,
	    ChannelTimerProc,chanPtr);
    }


    ChanWatch(chanPtr, mask);
}

/*
 *----------------------------------------------------------------------
 *
 * ChannelTimerProc --
 *
 *	Timer handler scheduled by UpdateInterest to monitor the channel
 *	buffers until they are empty.
 *
 * Results:
 *	None.
 *
 * Side effects:
 *	May invoke channel handlers.
 *
 *----------------------------------------------------------------------
 */

static void
ChannelTimerProc(
    void *clientData)
{
    Channel *chanPtr = (Channel *)clientData;

    /* State info for channel */
    ChannelState *statePtr = chanPtr->state;

	/* Preserve chanPtr to guard against deallocation in Tcl_NotifyChannel. */
    TclChannelPreserve((Tcl_Channel)chanPtr);
    Tcl_Preserve(statePtr);
    statePtr->timer = NULL;
    if (statePtr->interestMask & TCL_WRITABLE
	&& GotFlag(statePtr, CHANNEL_NONBLOCKING)
	&& !GotFlag(statePtr, BG_FLUSH_SCHEDULED)
	) {
	/*
	 * Restart the timer in case a channel handler reenters the event loop
	 * before UpdateInterest gets called by Tcl_NotifyChannel.
	 */
	statePtr->timer = Tcl_CreateTimerHandler(SYNTHETIC_EVENT_TIME,
                ChannelTimerProc,chanPtr);
	Tcl_NotifyChannel((Tcl_Channel) chanPtr, TCL_WRITABLE);
    }

    /* The channel may have just been closed from within Tcl_NotifyChannel */
    if (!GotFlag(statePtr, CHANNEL_INCLOSE)) {
	if (!GotFlag(statePtr, CHANNEL_NEED_MORE_DATA)
		&& (statePtr->interestMask & TCL_READABLE)
		&& (statePtr->inQueueHead != NULL)
		&& IsBufferReady(statePtr->inQueueHead)) {
	    /*
	     * Restart the timer in case a channel handler reenters the event loop
	     * before UpdateInterest gets called by Tcl_NotifyChannel.
	     */

	    statePtr->timer = Tcl_CreateTimerHandler(SYNTHETIC_EVENT_TIME,
		    ChannelTimerProc,chanPtr);
	    Tcl_NotifyChannel((Tcl_Channel) chanPtr, TCL_READABLE);
	} else {
	    UpdateInterest(chanPtr);
	}
    }

    Tcl_Release(statePtr);
    TclChannelRelease((Tcl_Channel)chanPtr);
}

/*
 *----------------------------------------------------------------------
 *
 * Tcl_CreateChannelHandler --
 *
 *	Arrange for a given procedure to be invoked whenever the channel
 *	indicated by the chanPtr arg becomes readable or writable.
 *
 * Results:
 *	None.
 *
 * Side effects:
 *	From now on, whenever the I/O channel given by chanPtr becomes ready
 *	in the way indicated by mask, proc will be invoked. See the manual
 *	entry for details on the calling sequence to proc. If there is already
 *	an event handler for chan, proc and clientData, then the mask will be
 *	updated.
 *
 *----------------------------------------------------------------------
 */

void
Tcl_CreateChannelHandler(
    Tcl_Channel chan,		/* The channel to create the handler for. */
    int mask,			/* OR'ed combination of TCL_READABLE,
				 * TCL_WRITABLE, and TCL_EXCEPTION: indicates
				 * conditions under which proc should be
				 * called. Use 0 to disable a registered
				 * handler. */
    Tcl_ChannelProc *proc,	/* Procedure to call for each selected
				 * event. */
    void *clientData)	/* Arbitrary data to pass to proc. */
{
    ChannelHandler *chPtr;
    Channel *chanPtr = (Channel *) chan;
    ChannelState *statePtr = chanPtr->state;
				/* State info for channel */

    /*
     * Check whether this channel handler is not already registered. If it is
     * not, create a new record, else reuse existing record (smash current
     * values).
     */

    for (chPtr = statePtr->chPtr; chPtr != NULL; chPtr = chPtr->nextPtr) {
	if ((chPtr->chanPtr == chanPtr) && (chPtr->proc == proc) &&
		(chPtr->clientData == clientData)) {
	    break;
	}
    }
    if (chPtr == NULL) {
	chPtr = (ChannelHandler *)Tcl_Alloc(sizeof(ChannelHandler));
	chPtr->mask = 0;
	chPtr->proc = proc;
	chPtr->clientData = clientData;
	chPtr->chanPtr = chanPtr;
	chPtr->nextPtr = statePtr->chPtr;
	statePtr->chPtr = chPtr;
    }

    /*
     * The remainder of the initialization below is done regardless of whether
     * this is a new record or a modification of an old one.
     */

    chPtr->mask = mask;

    /*
     * Recompute the interest mask for the channel - this call may actually be
     * disabling an existing handler.
     */

    statePtr->interestMask = 0;
    for (chPtr = statePtr->chPtr; chPtr != NULL; chPtr = chPtr->nextPtr) {
	statePtr->interestMask |= chPtr->mask;
    }

    UpdateInterest(statePtr->topChanPtr);
}

/*
 *----------------------------------------------------------------------
 *
 * Tcl_DeleteChannelHandler --
 *
 *	Cancel a previously arranged callback arrangement for an IO channel.
 *
 * Results:
 *	None.
 *
 * Side effects:
 *	If a callback was previously registered for this chan, proc and
 *	clientData, it is removed and the callback will no longer be called
 *	when the channel becomes ready for IO.
 *
 *----------------------------------------------------------------------
 */

void
Tcl_DeleteChannelHandler(
    Tcl_Channel chan,		/* The channel for which to remove the
				 * callback. */
    Tcl_ChannelProc *proc,	/* The procedure in the callback to delete. */
    void *clientData)	/* The client data in the callback to
				 * delete. */
{
    ThreadSpecificData *tsdPtr = TCL_TSD_INIT(&dataKey);
    ChannelHandler *chPtr, *prevChPtr;
    Channel *chanPtr = (Channel *) chan;
    ChannelState *statePtr = chanPtr->state;
				/* State info for channel */
    NextChannelHandler *nhPtr;

    /*
     * Find the entry and the previous one in the list.
     */

    for (prevChPtr = NULL, chPtr = statePtr->chPtr; chPtr != NULL;
	    chPtr = chPtr->nextPtr) {
	if ((chPtr->chanPtr == chanPtr) && (chPtr->clientData == clientData)
		&& (chPtr->proc == proc)) {
	    break;
	}
	prevChPtr = chPtr;
    }

    /*
     * If not found, return without doing anything.
     */

    if (chPtr == NULL) {
	return;
    }

    /*
     * If Tcl_NotifyChannel is about to process this handler, tell it to
     * process the next one instead - we are going to delete *this* one.
     */

    for (nhPtr = tsdPtr->nestedHandlerPtr; nhPtr != NULL;
	    nhPtr = nhPtr->nestedHandlerPtr) {
	if (nhPtr->nextHandlerPtr == chPtr) {
	    nhPtr->nextHandlerPtr = chPtr->nextPtr;
	}
    }

    /*
     * Splice it out of the list of channel handlers.
     */

    if (prevChPtr == NULL) {
	statePtr->chPtr = chPtr->nextPtr;
    } else {
	prevChPtr->nextPtr = chPtr->nextPtr;
    }
    Tcl_Free(chPtr);

    /*
     * Recompute the interest list for the channel, so that infinite loops
     * will not result if Tcl_DeleteChannelHandler is called inside an event.
     */

    statePtr->interestMask = 0;
    for (chPtr = statePtr->chPtr; chPtr != NULL; chPtr = chPtr->nextPtr) {
	statePtr->interestMask |= chPtr->mask;
    }

    UpdateInterest(statePtr->topChanPtr);
}

/*
 *----------------------------------------------------------------------
 *
 * DeleteScriptRecord --
 *
 *	Delete a script record for this combination of channel, interp and
 *	mask.
 *
 * Results:
 *	None.
 *
 * Side effects:
 *	Deletes a script record and cancels a channel event handler.
 *
 *----------------------------------------------------------------------
 */

static void
DeleteScriptRecord(
    Tcl_Interp *interp,		/* Interpreter in which script was to be
				 * executed. */
    Channel *chanPtr,		/* The channel for which to delete the script
				 * record (if any). */
    int mask)			/* Events in mask must exactly match mask of
				 * script to delete. */
{
    ChannelState *statePtr = chanPtr->state;
				/* State info for channel */
    EventScriptRecord *esPtr, *prevEsPtr;

    for (esPtr = statePtr->scriptRecordPtr, prevEsPtr = NULL; esPtr != NULL;
	    prevEsPtr = esPtr, esPtr = esPtr->nextPtr) {
	if ((esPtr->interp == interp) && (esPtr->mask == mask)) {
	    if (esPtr == statePtr->scriptRecordPtr) {
		statePtr->scriptRecordPtr = esPtr->nextPtr;
	    } else {
		CLANG_ASSERT(prevEsPtr);
		prevEsPtr->nextPtr = esPtr->nextPtr;
	    }

	    Tcl_DeleteChannelHandler((Tcl_Channel) chanPtr,
		    TclChannelEventScriptInvoker, esPtr);

	    TclDecrRefCount(esPtr->scriptPtr);
	    Tcl_Free(esPtr);

	    break;
	}
    }
}

/*
 *----------------------------------------------------------------------
 *
 * CreateScriptRecord --
 *
 *	Creates a record to store a script to be executed when a specific
 *	event fires on a specific channel.
 *
 * Results:
 *	None.
 *
 * Side effects:
 *	Causes the script to be stored for later execution.
 *
 *----------------------------------------------------------------------
 */

static void
CreateScriptRecord(
    Tcl_Interp *interp,		/* Interpreter in which to execute the stored
				 * script. */
    Channel *chanPtr,		/* Channel for which script is to be stored */
    int mask,			/* Set of events for which script will be
				 * invoked. */
    Tcl_Obj *scriptPtr)		/* Pointer to script object. */
{
    ChannelState *statePtr = chanPtr->state;
				/* State info for channel */
    EventScriptRecord *esPtr;
    int makeCH;

    for (esPtr=statePtr->scriptRecordPtr; esPtr!=NULL; esPtr=esPtr->nextPtr) {
	if ((esPtr->interp == interp) && (esPtr->mask == mask)) {
	    TclDecrRefCount(esPtr->scriptPtr);
	    esPtr->scriptPtr = NULL;
	    break;
	}
    }

    makeCH = (esPtr == NULL);

    if (makeCH) {
	esPtr = (EventScriptRecord *)Tcl_Alloc(sizeof(EventScriptRecord));
    }

    /*
     * Initialize the structure before calling Tcl_CreateChannelHandler,
     * because a reflected channel calling 'chan postevent' aka
     * 'Tcl_NotifyChannel' in its 'watch'Proc will invoke
     * 'TclChannelEventScriptInvoker' immediately, and we do not wish it to
     * see uninitialized memory and crash. See [Bug 2918110].
     */

    esPtr->chanPtr = chanPtr;
    esPtr->interp = interp;
    esPtr->mask = mask;
    Tcl_IncrRefCount(scriptPtr);
    esPtr->scriptPtr = scriptPtr;

    if (makeCH) {
	esPtr->nextPtr = statePtr->scriptRecordPtr;
	statePtr->scriptRecordPtr = esPtr;

	Tcl_CreateChannelHandler((Tcl_Channel) chanPtr, mask,
		TclChannelEventScriptInvoker, esPtr);
    }
}

/*
 *----------------------------------------------------------------------
 *
 * TclChannelEventScriptInvoker --
 *
 *	Invokes a script scheduled by "fileevent" for when the channel becomes
 *	ready for IO. This function is invoked by the channel handler which
 *	was created by the Tcl "fileevent" command.
 *
 * Results:
 *	None.
 *
 * Side effects:
 *	Whatever the script does.
 *
 *----------------------------------------------------------------------
 */

void
TclChannelEventScriptInvoker(
    void *clientData,	/* The script+interp record. */
    TCL_UNUSED(int) /*mask*/)
{
    EventScriptRecord *esPtr = (EventScriptRecord *)clientData;
				/* The event script + interpreter to eval it
				 * in. */
    Channel *chanPtr = esPtr->chanPtr;
				/* The channel for which this handler is
				 * registered. */
    Tcl_Interp *interp = esPtr->interp;
				/* Interpreter in which to eval the script. */
    int mask = esPtr->mask;
    int result;			/* Result of call to eval script. */

    /*
     * Be sure event executed in managed channel (covering bugs similar [f583715154]).
     */
    assert(chanPtr->state->managingThread == Tcl_GetCurrentThread());

    /*
     * We must preserve the interpreter so we can report errors on it later.
     * Note that we do not need to preserve the channel because that is done
     * by Tcl_NotifyChannel before calling channel handlers.
     */

    Tcl_Preserve(interp);
    TclChannelPreserve((Tcl_Channel)chanPtr);
    result = Tcl_EvalObjEx(interp, esPtr->scriptPtr, TCL_EVAL_GLOBAL);

    /*
     * On error, cause a background error and remove the channel handler and
     * the script record.
     *
     * NOTE: Must delete channel handler before causing the background error
     * because the background error may want to reinstall the handler.
     */

    if (result != TCL_OK) {
	if (chanPtr->typePtr != NULL) {
	    DeleteScriptRecord(interp, chanPtr, mask);
	}
	Tcl_BackgroundException(interp, result);
    }
    TclChannelRelease((Tcl_Channel)chanPtr);
    Tcl_Release(interp);
}

/*
 *----------------------------------------------------------------------
 *
 * Tcl_FileEventObjCmd --
 *
 *	This procedure implements the "fileevent" Tcl command. See the user
 *	documentation for details on what it does. This command is based on
 *	the Tk command "fileevent" which in turn is based on work contributed
 *	by Mark Diekhans.
 *
 * Results:
 *	A standard Tcl result.
 *
 * Side effects:
 *	May create a channel handler for the specified channel.
 *
 *----------------------------------------------------------------------
 */

int
Tcl_FileEventObjCmd(
    TCL_UNUSED(void *),
    Tcl_Interp *interp,		/* Interpreter in which the channel for which
				 * to create the handler is found. */
    int objc,			/* Number of arguments. */
    Tcl_Obj *const objv[])	/* Argument objects. */
{
    Channel *chanPtr;		/* The channel to create the handler for. */
    ChannelState *statePtr;	/* State info for channel */
    Tcl_Channel chan;		/* The opaque type for the channel. */
    const char *chanName;
    int modeIndex;		/* Index of mode argument. */
    int mask;
    static const char *const modeOptions[] = {"readable", "writable", NULL};
    static const int maskArray[] = {TCL_READABLE, TCL_WRITABLE};

    if ((objc != 3) && (objc != 4)) {
	Tcl_WrongNumArgs(interp, 1, objv, "channelId event ?script?");
	return TCL_ERROR;
    }
    if (Tcl_GetIndexFromObj(interp, objv[2], modeOptions, "event name", 0,
	    &modeIndex) != TCL_OK) {
	return TCL_ERROR;
    }
    mask = maskArray[modeIndex];

    chanName = TclGetString(objv[1]);
    chan = Tcl_GetChannel(interp, chanName, NULL);
    if (chan == NULL) {
	return TCL_ERROR;
    }
    chanPtr = (Channel *) chan;
    statePtr = chanPtr->state;
    if (GotFlag(statePtr, mask) == 0) {
	Tcl_SetObjResult(interp, Tcl_ObjPrintf("channel is not %s",
		(mask == TCL_READABLE) ? "readable" : "writable"));
	return TCL_ERROR;
    }

    /*
     * If we are supposed to return the script, do so.
     */

    if (objc == 3) {
	EventScriptRecord *esPtr;

	for (esPtr = statePtr->scriptRecordPtr; esPtr != NULL;
		esPtr = esPtr->nextPtr) {
	    if ((esPtr->interp == interp) && (esPtr->mask == mask)) {
		Tcl_SetObjResult(interp, esPtr->scriptPtr);
		break;
	    }
	}
	return TCL_OK;
    }

    /*
     * If we are supposed to delete a stored script, do so.
     */

    if (*(TclGetString(objv[3])) == '\0') {
	DeleteScriptRecord(interp, chanPtr, mask);
	return TCL_OK;
    }

    /*
     * Make the script record that will link between the event and the script
     * to invoke. This also creates a channel event handler which will
     * evaluate the script in the supplied interpreter.
     */

    CreateScriptRecord(interp, chanPtr, mask, objv[3]);

    return TCL_OK;
}

/*
 *----------------------------------------------------------------------
 *
 * ZeroTransferTimerProc --
 *
 *	Timer handler scheduled by TclCopyChannel so that -command is
 *	called asynchronously even when -size is 0.
 *
 * Results:
 *	None.
 *
 * Side effects:
 *	Calls CopyData for -command invocation.
 *
 *----------------------------------------------------------------------
 */

static void
ZeroTransferTimerProc(
    void *clientData)
{
    /* calling CopyData with mask==0 still implies immediate invocation of the
     *  -command callback, and completion of the fcopy.
     */
    CopyData((CopyState *)clientData, 0);
}

/*
 *----------------------------------------------------------------------
 *
 * TclCopyChannel --
 *
 *	This routine copies data from one channel to another, either
 *	synchronously or asynchronously. If a command script is supplied, the
 *	operation runs in the background. The script is invoked when the copy
 *	completes. Otherwise the function waits until the copy is completed
 *	before returning.
 *
 * Results:
 *	A standard Tcl result.
 *
 * Side effects:
 *	May schedule a background copy operation that causes both channels to
 *	be marked busy.
 *
 *----------------------------------------------------------------------
 */

int
TclCopyChannel(
    Tcl_Interp *interp,		/* Current interpreter. */
    Tcl_Channel inChan,		/* Channel to read from. */
    Tcl_Channel outChan,	/* Channel to write to. */
    long long toRead,		/* Amount of data to copy, or -1 for all. */
    Tcl_Obj *cmdPtr)		/* Pointer to script to execute or NULL. */
{
    Channel *inPtr = (Channel *) inChan;
    Channel *outPtr = (Channel *) outChan;
    ChannelState *inStatePtr, *outStatePtr;
    int readFlags, writeFlags;
    CopyState *csPtr;
    int nonBlocking = (cmdPtr) ? CHANNEL_NONBLOCKING : 0;
    int moveBytes;

    inStatePtr = inPtr->state;
    outStatePtr = outPtr->state;

    if (BUSY_STATE(inStatePtr, TCL_READABLE)) {
	if (interp) {
	    Tcl_SetObjResult(interp, Tcl_ObjPrintf(
                    "channel \"%s\" is busy", Tcl_GetChannelName(inChan)));
	}
	return TCL_ERROR;
    }
    if (BUSY_STATE(outStatePtr, TCL_WRITABLE)) {
	if (interp) {
	    Tcl_SetObjResult(interp, Tcl_ObjPrintf(
                    "channel \"%s\" is busy", Tcl_GetChannelName(outChan)));
	}
	return TCL_ERROR;
    }

    readFlags = inStatePtr->flags;
    writeFlags = outStatePtr->flags;

    /*
     * Set up the blocking mode appropriately. Background copies need
     * non-blocking channels. Foreground copies need blocking channels. If
     * there is an error, restore the old blocking mode.
     */

    if (nonBlocking != (readFlags & CHANNEL_NONBLOCKING)) {
	if (SetBlockMode(interp, inPtr, nonBlocking ?
		TCL_MODE_NONBLOCKING : TCL_MODE_BLOCKING) != TCL_OK) {
	    return TCL_ERROR;
	}
    }
    if ((inPtr!=outPtr) && (nonBlocking!=(writeFlags&CHANNEL_NONBLOCKING)) &&
	    (SetBlockMode(NULL, outPtr, nonBlocking ?
		    TCL_MODE_NONBLOCKING : TCL_MODE_BLOCKING) != TCL_OK) &&
	    (nonBlocking != (readFlags & CHANNEL_NONBLOCKING))) {
	SetBlockMode(NULL, inPtr, (readFlags & CHANNEL_NONBLOCKING)
		? TCL_MODE_NONBLOCKING : TCL_MODE_BLOCKING);
	return TCL_ERROR;
    }

    /*
     * Make sure the output side is unbuffered.
     */

    ResetFlag(outStatePtr, CHANNEL_LINEBUFFERED);
    SetFlag(outStatePtr, CHANNEL_UNBUFFERED);

    /*
     * Test for conditions where we know we can just move bytes from input
     * channel to output channel with no transformation or even examination
     * of the bytes themselves.
     */

    moveBytes = inStatePtr->inEofChar == '\0'	/* No eofChar to stop input */
	    && inStatePtr->inputTranslation == TCL_TRANSLATE_LF
	    && outStatePtr->outputTranslation == TCL_TRANSLATE_LF
	    && inStatePtr->encoding == outStatePtr->encoding
	    && (inStatePtr->flags & TCL_ENCODING_STRICT) != TCL_ENCODING_STRICT
	    && (outStatePtr->flags & TCL_ENCODING_NOCOMPLAIN) == TCL_ENCODING_NOCOMPLAIN;

    /*
     * Allocate a new CopyState to maintain info about the current copy in
     * progress. This structure will be deallocated when the copy is
     * completed.
     */

    csPtr = (CopyState *)Tcl_Alloc(offsetof(CopyState, buffer) + 1U + !moveBytes * inStatePtr->bufSize);
    csPtr->bufSize = !moveBytes * inStatePtr->bufSize;
    csPtr->readPtr = inPtr;
    csPtr->writePtr = outPtr;
    csPtr->readFlags = readFlags;
    csPtr->writeFlags = writeFlags;
    csPtr->toRead = toRead;
    csPtr->total = (Tcl_WideInt) 0;
    csPtr->interp = interp;
    if (cmdPtr) {
	Tcl_IncrRefCount(cmdPtr);
    }
    csPtr->cmdPtr = cmdPtr;

    inStatePtr->csPtrR  = csPtr;
    outStatePtr->csPtrW = csPtr;

    if (moveBytes) {
	return MoveBytes(csPtr);
    }

    /*
     * Special handling of -size 0 async transfers, so that the -command is
     * still called asynchronously.
     */

    if ((nonBlocking == CHANNEL_NONBLOCKING) && (toRead == 0)) {
        Tcl_CreateTimerHandler(0, ZeroTransferTimerProc, csPtr);
        return 0;
    }

    /*
     * Start copying data between the channels.
     */

    return CopyData(csPtr, 0);
}

/*
 *----------------------------------------------------------------------
 *
 * CopyData --
 *
 *	This function implements the lowest level of the copying mechanism for
 *	TclCopyChannel.
 *
 * Results:
 *	Returns TCL_OK on success, else TCL_ERROR.
 *
 * Side effects:
 *	Moves data between channels, may create channel handlers.
 *
 *----------------------------------------------------------------------
 */

static void
MBCallback(
    CopyState *csPtr,
    Tcl_Obj *errObj)
{
    Tcl_Obj *cmdPtr = Tcl_DuplicateObj(csPtr->cmdPtr);
    Tcl_WideInt total = csPtr->total;
    Tcl_Interp *interp = csPtr->interp;
    int code;

    Tcl_IncrRefCount(cmdPtr);
    StopCopy(csPtr);

    /* TODO: What if cmdPtr is not a list?! */

    Tcl_ListObjAppendElement(NULL, cmdPtr, Tcl_NewWideIntObj(total));
    if (errObj) {
	Tcl_ListObjAppendElement(NULL, cmdPtr, errObj);
    }

    Tcl_Preserve(interp);
    code = Tcl_EvalObjEx(interp, cmdPtr, TCL_EVAL_GLOBAL);
    if (code != TCL_OK) {
	Tcl_BackgroundException(interp, code);
    }
    Tcl_Release(interp);
    TclDecrRefCount(cmdPtr);
}

static void
MBError(
    CopyState *csPtr,
    int mask,
    int errorCode)
{
    Tcl_Channel inChan = (Tcl_Channel) csPtr->readPtr;
    Tcl_Channel outChan = (Tcl_Channel) csPtr->writePtr;
    Tcl_Obj *errObj;

    Tcl_SetErrno(errorCode);

    errObj = Tcl_ObjPrintf( "error %sing \"%s\": %s",
	    (mask & TCL_READABLE) ? "read" : "writ",
	    Tcl_GetChannelName((mask & TCL_READABLE) ? inChan : outChan),
	    Tcl_PosixError(csPtr->interp));

    if (csPtr->cmdPtr) {
	MBCallback(csPtr, errObj);
    } else {
	Tcl_SetObjResult(csPtr->interp, errObj);
	StopCopy(csPtr);
    }
}

static void
MBEvent(
    void *clientData,
    int mask)
{
    CopyState *csPtr = (CopyState *) clientData;
    Tcl_Channel inChan = (Tcl_Channel) csPtr->readPtr;
    Tcl_Channel outChan = (Tcl_Channel) csPtr->writePtr;
    ChannelState *inStatePtr = csPtr->readPtr->state;

    if (mask & TCL_WRITABLE) {
	Tcl_DeleteChannelHandler(inChan, MBEvent, csPtr);
	Tcl_DeleteChannelHandler(outChan, MBEvent, csPtr);
	switch (MBWrite(csPtr)) {
	case TCL_OK:
	    MBCallback(csPtr, NULL);
	    break;
	case TCL_CONTINUE:
	    Tcl_CreateChannelHandler(inChan, TCL_READABLE, MBEvent, csPtr);
	    break;
	}
    } else if (mask & TCL_READABLE) {
	if (TCL_OK == MBRead(csPtr)) {
	    /* When at least one full buffer is present, stop reading. */
	    if (IsBufferFull(inStatePtr->inQueueHead)
		    || !Tcl_InputBlocked(inChan)) {
		Tcl_DeleteChannelHandler(inChan, MBEvent, csPtr);
	    }

	    /* Successful read -- set up to write the bytes we read */
	    Tcl_CreateChannelHandler(outChan, TCL_WRITABLE, MBEvent, csPtr);
	}
    }
}

static int
MBRead(
    CopyState *csPtr)
{
    ChannelState *inStatePtr = csPtr->readPtr->state;
    ChannelBuffer *bufPtr = inStatePtr->inQueueHead;
    int code;

    if (bufPtr && BytesLeft(bufPtr) > 0) {
	return TCL_OK;
    }

    code = GetInput(inStatePtr->topChanPtr);
    if (code == 0 || GotFlag(inStatePtr, CHANNEL_BLOCKED)) {
	return TCL_OK;
    } else {
	MBError(csPtr, TCL_READABLE, code);
	return TCL_ERROR;
    }
}

static int
MBWrite(
    CopyState *csPtr)
{
    ChannelState *inStatePtr = csPtr->readPtr->state;
    ChannelState *outStatePtr = csPtr->writePtr->state;
    ChannelBuffer *bufPtr = inStatePtr->inQueueHead;
    ChannelBuffer *tail = NULL;
    int code;
    Tcl_WideInt inBytes = 0;

    /* Count up number of bytes waiting in the input queue */
    while (bufPtr) {
	inBytes += BytesLeft(bufPtr);
	tail = bufPtr;
	if (csPtr->toRead != -1 && csPtr->toRead < inBytes) {
	    /* Queue has enough bytes to complete the copy */
	    break;
	}
	bufPtr = bufPtr->nextPtr;
    }

    if (bufPtr) {
	/* Split the overflowing buffer in two */
	int extra = (int) (inBytes - csPtr->toRead);
	/* Note that going with int for extra assumes that inBytes is not too
	 * much over toRead to require a wide itself. If that gets violated
	 * then the calculations involving extra must be made wide too.
	 *
	 * Noted with Win32/MSVC debug build treating the warning (possible of
	 * data in long long to int conversion) as error.
	 */

	bufPtr = AllocChannelBuffer(extra);

	tail->nextAdded -= extra;
	memcpy(InsertPoint(bufPtr), InsertPoint(tail), extra);
	bufPtr->nextAdded += extra;
	bufPtr->nextPtr = tail->nextPtr;
	tail->nextPtr = NULL;
	inBytes = csPtr->toRead;
    }

    /* Update the byte counts */
    if (csPtr->toRead != -1) {
	csPtr->toRead -= inBytes;
    }
    csPtr->total += inBytes;

    /* Move buffers from input to output channels */
    if (outStatePtr->outQueueTail) {
	outStatePtr->outQueueTail->nextPtr = inStatePtr->inQueueHead;
    } else {
	outStatePtr->outQueueHead = inStatePtr->inQueueHead;
    }
    outStatePtr->outQueueTail = tail;
    inStatePtr->inQueueHead = bufPtr;
    if (inStatePtr->inQueueTail == tail) {
	inStatePtr->inQueueTail = bufPtr;
    }
    if (bufPtr == NULL) {
	inStatePtr->inQueueTail = NULL;
    }

    code = FlushChannel(csPtr->interp, outStatePtr->topChanPtr, 0);
    if (code) {
	MBError(csPtr, TCL_WRITABLE, code);
	return TCL_ERROR;
    }
    if (csPtr->toRead == 0 || GotFlag(inStatePtr, CHANNEL_EOF)) {
	return TCL_OK;
    }
    return TCL_CONTINUE;
}

static int
MoveBytes(
    CopyState *csPtr)		/* State of copy operation. */
{
    ChannelState *outStatePtr = csPtr->writePtr->state;
    ChannelBuffer *bufPtr = outStatePtr->curOutPtr;
    int errorCode;

    if (bufPtr && BytesLeft(bufPtr)) {
	/* If we start with unflushed bytes in the destination
	 * channel, flush them out of the way first. */

	errorCode = FlushChannel(csPtr->interp, outStatePtr->topChanPtr, 0);
	if (errorCode != 0) {
	    MBError(csPtr, TCL_WRITABLE, errorCode);
	    return TCL_ERROR;
	}
    }

    if (csPtr->cmdPtr) {
	Tcl_Channel inChan = (Tcl_Channel) csPtr->readPtr;
	Tcl_CreateChannelHandler(inChan, TCL_READABLE, MBEvent, csPtr);
	return TCL_OK;
    }

    while (1) {
	int code;

	if (TCL_ERROR == MBRead(csPtr)) {
	    return TCL_ERROR;
	}
	code = MBWrite(csPtr);
	if (code == TCL_OK) {
	    Tcl_SetObjResult(csPtr->interp, Tcl_NewWideIntObj(csPtr->total));
	    StopCopy(csPtr);
	    return TCL_OK;
	}
	if (code == TCL_ERROR) {
	    return TCL_ERROR;
	}
	/* code == TCL_CONTINUE --> continue the loop */
    }
    return TCL_OK;	/* Silence compiler warnings */
}

static int
CopyData(
    CopyState *csPtr,		/* State of copy operation. */
    int mask)			/* Current channel event flags. */
{
    Tcl_Interp *interp;
    Tcl_Obj *cmdPtr, *errObj = NULL, *bufObj = NULL, *msg = NULL;
    Tcl_Channel inChan, outChan;
    ChannelState *inStatePtr, *outStatePtr;
    int result = TCL_OK, size;
    size_t sizeb;
    Tcl_WideInt total;
    const char *buffer;
    int inBinary, outBinary, sameEncoding;
				/* Encoding control */
    int underflow;		/* Input underflow */

    inChan	= (Tcl_Channel) csPtr->readPtr;
    outChan	= (Tcl_Channel) csPtr->writePtr;
    inStatePtr	= csPtr->readPtr->state;
    outStatePtr	= csPtr->writePtr->state;
    interp	= csPtr->interp;
    cmdPtr	= csPtr->cmdPtr;

    /*
     * Copy the data the slow way, using the translation mechanism.
     *
     * Note: We have make sure that we use the topmost channel in a stack for
     * the copying. The caller uses Tcl_GetChannel to access it, and thus gets
     * the bottom of the stack.
     */

    inBinary = (inStatePtr->encoding == NULL);
    outBinary = (outStatePtr->encoding == NULL);
    sameEncoding = inStatePtr->encoding == outStatePtr->encoding
	    && (inStatePtr->flags & TCL_ENCODING_STRICT) != TCL_ENCODING_STRICT
	    && (outStatePtr->flags & TCL_ENCODING_NOCOMPLAIN) == TCL_ENCODING_NOCOMPLAIN;

    if (!(inBinary || sameEncoding)) {
	TclNewObj(bufObj);
	Tcl_IncrRefCount(bufObj);
    }

    while (csPtr->toRead != (Tcl_WideInt) 0) {
	/*
	 * Check for unreported background errors.
	 */

	Tcl_GetChannelError(inChan, &msg);
	if ((inStatePtr->unreportedError != 0) || (msg != NULL)) {
	    Tcl_SetErrno(inStatePtr->unreportedError);
	    inStatePtr->unreportedError = 0;
	    goto readError;
	} else if (inStatePtr->flags & CHANNEL_ENCODING_ERROR) {
	    Tcl_SetErrno(EILSEQ);
	    inStatePtr->flags &= ~CHANNEL_ENCODING_ERROR;
	    goto readError;
	}
	Tcl_GetChannelError(outChan, &msg);
	if ((outStatePtr->unreportedError != 0) || (msg != NULL)) {
	    Tcl_SetErrno(outStatePtr->unreportedError);
	    outStatePtr->unreportedError = 0;
	    goto writeError;
	} else if (outStatePtr->flags & CHANNEL_ENCODING_ERROR) {
	    Tcl_SetErrno(EILSEQ);
	    outStatePtr->flags &= ~CHANNEL_ENCODING_ERROR;
	    goto writeError;
	}

	if (cmdPtr && (mask == 0)) {
	    /*
	     * In async mode, we skip reading synchronously and fake an
	     * underflow instead to prime the readable fileevent.
	     */

	    size = 0;
	    underflow = 1;
	} else {
	    /*
	     * Read up to bufSize bytes.
	     */

	    if ((csPtr->toRead == (Tcl_WideInt) -1)
                    || (csPtr->toRead > (Tcl_WideInt) csPtr->bufSize)) {
		sizeb = csPtr->bufSize;
	    } else {
		sizeb = csPtr->toRead;
	    }

	    if (inBinary || sameEncoding) {
		size = DoRead(inStatePtr->topChanPtr, csPtr->buffer, sizeb,
                              !GotFlag(inStatePtr, CHANNEL_NONBLOCKING));
	    } else {
		size = DoReadChars(inStatePtr->topChanPtr, bufObj, sizeb,
			0 /* No append */);
	    }
	    underflow = (size >= 0) && ((size_t)size < sizeb);	/* Input underflow */
	}

	if (size < 0) {
	readError:
	    if (interp) {
		TclNewObj(errObj);
		Tcl_AppendStringsToObj(errObj, "error reading \"",
			Tcl_GetChannelName(inChan), "\": ", NULL);
		if (msg != NULL) {
		    Tcl_AppendObjToObj(errObj, msg);
		} else {
		    Tcl_AppendStringsToObj(errObj, Tcl_PosixError(interp),
			    NULL);
		}
	    }
	    if (msg != NULL) {
		Tcl_DecrRefCount(msg);
	    }
	    break;
	} else if (underflow) {
	    /*
	     * We had an underflow on the read side. If we are at EOF, and not
	     * in the synchronous part of an asynchronous fcopy, then the
	     * copying is done, otherwise set up a channel handler to detect
	     * when the channel becomes readable again.
	     */

	    if ((size == 0) && Tcl_Eof(inChan) && !(cmdPtr && (mask == 0))) {
		break;
	    }
	    if (cmdPtr && (!Tcl_Eof(inChan) || (mask == 0)) &&
                !(mask & TCL_READABLE)) {
		if (mask & TCL_WRITABLE) {
		    Tcl_DeleteChannelHandler(outChan, CopyEventProc, csPtr);
		}
		Tcl_CreateChannelHandler(inChan, TCL_READABLE, CopyEventProc,
			csPtr);
	    }
	    if (size == 0) {
		if (!GotFlag(inStatePtr, CHANNEL_NONBLOCKING)) {
		    /*
		     * We allowed a short read.  Keep trying.
		     */

		    continue;
		}
		if (bufObj != NULL) {
		    TclDecrRefCount(bufObj);
		    bufObj = NULL;
		}
		return TCL_OK;
	    }
	}

	/*
	 * Now write the buffer out.
	 */

	if (inBinary || sameEncoding) {
	    buffer = csPtr->buffer;
	    sizeb = size;
	} else {
	    buffer = Tcl_GetStringFromObj(bufObj, &sizeb);
	}

	if (outBinary || sameEncoding) {
	    sizeb = WriteBytes(outStatePtr->topChanPtr, buffer, sizeb);
	} else {
	    sizeb = WriteChars(outStatePtr->topChanPtr, buffer, sizeb);
	}

	/*
	 * [Bug 2895565]. At this point 'size' still contains the number of
	 * bytes or characters which have been read. We keep this to later to
	 * update the totals and toRead information, see marker (UP) below. We
	 * must not overwrite it with 'sizeb', which is the number of written
	 * bytes or characters, and both EOL translation and encoding
	 * conversion may have changed this number unpredictably in relation
	 * to 'size' (It can be smaller or larger, in the latter case able to
	 * drive toRead below -1, causing infinite looping). Completely
	 * unsuitable for updating totals and toRead.
	 */

	if (sizeb == TCL_INDEX_NONE) {
	writeError:
	    if (interp) {
		TclNewObj(errObj);
		Tcl_AppendStringsToObj(errObj, "error writing \"",
			Tcl_GetChannelName(outChan), "\": ", NULL);
		if (msg != NULL) {
		    Tcl_AppendObjToObj(errObj, msg);
		} else {
		    Tcl_AppendStringsToObj(errObj, Tcl_PosixError(interp),
			    NULL);
		}
	    }
	    if (msg != NULL) {
		Tcl_DecrRefCount(msg);
	    }
	    break;
	}

	/*
	 * Update the current byte count. Do it now so the count is valid
	 * before a return or break takes us out of the loop. The invariant at
	 * the top of the loop should be that csPtr->toRead holds the number
	 * of bytes left to copy.
	 */

	if (csPtr->toRead != -1) {
	    csPtr->toRead -= size;
	}
	csPtr->total += size;

	/*
	 * Break loop if EOF && (size>0)
	 */

	if (Tcl_Eof(inChan)) {
	    break;
	}

	/*
	 * Check to see if the write is happening in the background. If so,
	 * stop copying and wait for the channel to become writable again.
	 * After input underflow we already installed a readable handler
	 * therefore we don't need a writable handler.
	 */

	if (!underflow && GotFlag(outStatePtr, BG_FLUSH_SCHEDULED)) {
	    if (!(mask & TCL_WRITABLE)) {
		if (mask & TCL_READABLE) {
		    Tcl_DeleteChannelHandler(inChan, CopyEventProc, csPtr);
		}
		Tcl_CreateChannelHandler(outChan, TCL_WRITABLE,
			CopyEventProc, csPtr);
	    }
	    if (bufObj != NULL) {
		TclDecrRefCount(bufObj);
		bufObj = NULL;
	    }
	    return TCL_OK;
	}

	/*
	 * For background copies, we only do one buffer per invocation so we
	 * don't starve the rest of the system.
	 */

	if (cmdPtr && (csPtr->toRead != 0)) {
	    /*
	     * The first time we enter this code, there won't be a channel
	     * handler established yet, so do it here.
	     */

	    if (mask == 0) {
		Tcl_CreateChannelHandler(outChan, TCL_WRITABLE, CopyEventProc,
			csPtr);
	    }
	    if (bufObj != NULL) {
		TclDecrRefCount(bufObj);
		bufObj = NULL;
	    }
	    return TCL_OK;
	}
    } /* while */

    if (bufObj != NULL) {
	TclDecrRefCount(bufObj);
	bufObj = NULL;
    }

    /*
     * Make the callback or return the number of bytes transferred. The local
     * total is used because StopCopy frees csPtr.
     */

    total = csPtr->total;
    if (cmdPtr && interp) {
	int code;

	/*
	 * Get a private copy of the command so we can mutate it by adding
	 * arguments. Note that StopCopy frees our saved reference to the
	 * original command obj.
	 */

	cmdPtr = Tcl_DuplicateObj(cmdPtr);
	Tcl_IncrRefCount(cmdPtr);
	StopCopy(csPtr);
	Tcl_Preserve(interp);

	Tcl_ListObjAppendElement(interp, cmdPtr, Tcl_NewWideIntObj(total));
	if (errObj) {
	    Tcl_ListObjAppendElement(interp, cmdPtr, errObj);
	}
	code = Tcl_EvalObjEx(interp, cmdPtr, TCL_EVAL_GLOBAL);
	if (code != TCL_OK) {
	    Tcl_BackgroundException(interp, code);
	    result = TCL_ERROR;
	}
	TclDecrRefCount(cmdPtr);
	Tcl_Release(interp);
    } else {
	StopCopy(csPtr);
	if (interp) {
	    if (errObj) {
		Tcl_SetObjResult(interp, errObj);
		result = TCL_ERROR;
	    } else {
		Tcl_ResetResult(interp);
		Tcl_SetObjResult(interp, Tcl_NewWideIntObj(total));
	    }
	}
    }
    return result;
}

/*
 *----------------------------------------------------------------------
 *
 * DoRead --
 *
 *	Stores up to "bytesToRead" bytes in memory pointed to by "dst".
 *	These bytes come from reading the channel "chanPtr" and
 *	performing the configured translations.  No encoding conversions
 *	are applied to the bytes being read.
 *
 * Results:
 *	The number of bytes actually stored (<= bytesToRead),
 * 	or TCL_INDEX_NONE if there is an error in reading the channel.  Use
 * 	Tcl_GetErrno() to retrieve the error code for the error
 *	that occurred.
 *
 *	The number of bytes stored can be less than the number
 * 	requested when
 *	  - EOF is reached on the channel; or
 *	  - the channel is non-blocking, and we've read all we can
 *	    without blocking.
 *	  - a channel reading error occurs (and we return TCL_INDEX_NONE)
 *
 * Side effects:
 *	May cause input to be buffered.
 *
 *----------------------------------------------------------------------
 */

static int
DoRead(
    Channel *chanPtr,		/* The channel from which to read. */
    char *dst,			/* Where to store input read. */
    size_t bytesToRead,		/* Maximum number of bytes to read. */
    int allowShortReads)	/* Allow half-blocking (pipes,sockets) */
{
    ChannelState *statePtr = chanPtr->state;
    char *p = dst;

    /*
     * Early out when we know a read will get the eofchar.
     *
     * NOTE: This seems to be a bug.  The special handling for
     * a zero-char read request ought to come first.  As coded
     * the EOF due to eofchar has distinguishing behavior from
     * the EOF due to reported EOF on the underlying device, and
     * that seems undesirable.  However recent history indicates
     * that new inconsistent behavior in a patchlevel has problems
     * too.  Keep on keeping on for now.
     */

    if (GotFlag(statePtr, CHANNEL_ENCODING_ERROR)) {
	UpdateInterest(chanPtr);
	Tcl_SetErrno(EILSEQ);
	return -1;
    }
    if (GotFlag(statePtr, CHANNEL_STICKY_EOF)) {
	SetFlag(statePtr, CHANNEL_EOF);
	assert(statePtr->inputEncodingFlags & TCL_ENCODING_END);
	assert(!GotFlag(statePtr, CHANNEL_BLOCKED|INPUT_SAW_CR));

	/* TODO: Don't need this call */
	UpdateInterest(chanPtr);
	return 0;
    }

    /*
     * Special handling for zero-char read request.
     */

    if (bytesToRead == 0) {
	if (GotFlag(statePtr, CHANNEL_EOF)) {
	    statePtr->inputEncodingFlags |= TCL_ENCODING_START;
	}
	ResetFlag(statePtr, CHANNEL_BLOCKED|CHANNEL_EOF);
	statePtr->inputEncodingFlags &= ~TCL_ENCODING_END;
	/* TODO: Don't need this call */
	UpdateInterest(chanPtr);
	return 0;
    }

    TclChannelPreserve((Tcl_Channel)chanPtr);
    while (bytesToRead) {
	/*
	 * Each pass through the loop is intended to process up to one channel
	 * buffer.
	 */

	int bytesRead, bytesWritten;
	ChannelBuffer *bufPtr = statePtr->inQueueHead;

	/*
	 * Don't read more data if we have what we need.
	 */

	while (!bufPtr ||			/* We got no buffer!   OR */
		(!IsBufferFull(bufPtr) && 	/* Our buffer has room AND */
		((size_t)BytesLeft(bufPtr) < bytesToRead))) {
						/* Not enough bytes in it yet
						 * to fill the dst */
	    int code;

	moreData:
	    code = GetInput(chanPtr);
	    bufPtr = statePtr->inQueueHead;

	    assert(bufPtr != NULL);

	    if (GotFlag(statePtr, CHANNEL_EOF|CHANNEL_BLOCKED)) {
		/*
		 * Further reads cannot do any more.
		 */

		break;
	    }

	    if (code) {
		/*
	     * Read error
	     */

		UpdateInterest(chanPtr);
		TclChannelRelease((Tcl_Channel)chanPtr);
		return -1;
	    }

	    assert(IsBufferFull(bufPtr));
	}

	assert(bufPtr != NULL);

	bytesRead = BytesLeft(bufPtr);
	bytesWritten = bytesToRead;

	TranslateInputEOL(statePtr, p, RemovePoint(bufPtr),
		&bytesWritten, &bytesRead);
	bufPtr->nextRemoved += bytesRead;
	p += bytesWritten;
	bytesToRead -= bytesWritten;

	if (!IsBufferEmpty(bufPtr)) {
	    /*
	     * Buffer is not empty.  How can that be?
	     *
	     * 0) We stopped early because we got all the bytes we were
	     *    seeking. That's fine.
	     */

	    if (bytesToRead == 0) {
		break;
	    }

	    /*
	     * 1) We're @EOF because we saw eof char, or there was an encoding error.
	     */

	    if (GotFlag(statePtr, CHANNEL_STICKY_EOF|CHANNEL_ENCODING_ERROR)) {
		break;
	    }

	    /*
	     * 2) The buffer holds a \r while in CRLF translation, followed by
	     *    the end of the buffer.
	     */

	    assert(statePtr->inputTranslation == TCL_TRANSLATE_CRLF);
	    assert(RemovePoint(bufPtr)[0] == '\r');
	    assert(BytesLeft(bufPtr) == 1);

	    if (bufPtr->nextPtr == NULL) {
		/*
		 * There's no more buffered data...
		 */

		if (GotFlag(statePtr, CHANNEL_EOF)) {
		    /*
		     * ...and there never will be.
		     */

		    *p++ = '\r';
		    bytesToRead--;
		    bufPtr->nextRemoved++;
		} else if (GotFlag(statePtr, CHANNEL_BLOCKED)) {
		    /*
		     * ...and we cannot get more now.
		     */

		    SetFlag(statePtr, CHANNEL_NEED_MORE_DATA);
		    break;
		} else {
		    /*
		     * ...so we need to get some.
		     */

		    goto moreData;
		}
	    }

	    if (bufPtr->nextPtr) {
		/*
		 * There's a next buffer.  Shift orphan \r to it.
		 */

		ChannelBuffer *nextPtr = bufPtr->nextPtr;

		nextPtr->nextRemoved -= 1;
		RemovePoint(nextPtr)[0] = '\r';
		bufPtr->nextRemoved++;
	    }
	}

	if (IsBufferEmpty(bufPtr)) {
	    statePtr->inQueueHead = bufPtr->nextPtr;
	    if (statePtr->inQueueHead == NULL) {
		statePtr->inQueueTail = NULL;
	    }
	    RecycleBuffer(statePtr, bufPtr, 0);
	    bufPtr = statePtr->inQueueHead;
	}

	if ((GotFlag(statePtr, CHANNEL_NONBLOCKING) || allowShortReads)
		&& GotFlag(statePtr, CHANNEL_BLOCKED)) {
	    break;
	}

	/*
	 * When there's no buffered data to read, and we're at EOF, escape to
	 * the caller.
	 */

	if (GotFlag(statePtr, CHANNEL_EOF)
		&& (bufPtr == NULL || IsBufferEmpty(bufPtr))) {
	    break;
	}
    }
    if (bytesToRead == 0) {
	ResetFlag(statePtr, CHANNEL_BLOCKED);
    }

    assert(!GotFlag(statePtr, CHANNEL_EOF)
	    || GotFlag(statePtr, CHANNEL_STICKY_EOF)
	    || GotFlag(statePtr, CHANNEL_ENCODING_ERROR)
	    || Tcl_InputBuffered((Tcl_Channel)chanPtr) == 0);
    assert(!(GotFlag(statePtr, CHANNEL_EOF|CHANNEL_BLOCKED)
	    == (CHANNEL_EOF|CHANNEL_BLOCKED)));
    UpdateInterest(chanPtr);
    TclChannelRelease((Tcl_Channel)chanPtr);
    return (int)(p - dst);
}

/*
 *----------------------------------------------------------------------
 *
 * CopyEventProc --
 *
 *	This routine is invoked as a channel event handler for the background
 *	copy operation. It is just a trivial wrapper around the CopyData
 *	routine.
 *
 * Results:
 *	None.
 *
 * Side effects:
 *	None.
 *
 *----------------------------------------------------------------------
 */

static void
CopyEventProc(
    void *clientData,
    int mask)
{
    (void) CopyData((CopyState *)clientData, mask);
}

/*
 *----------------------------------------------------------------------
 *
 * StopCopy --
 *
 *	This routine halts a copy that is in progress.
 *
 * Results:
 *	None.
 *
 * Side effects:
 *	Removes any pending channel handlers and restores the blocking and
 *	buffering modes of the channels. The CopyState is freed.
 *
 *----------------------------------------------------------------------
 */

static void
StopCopy(
    CopyState *csPtr)		/* State for bg copy to stop . */
{
    ChannelState *inStatePtr, *outStatePtr;
    Tcl_Channel inChan, outChan;

    int nonBlocking;

    if (!csPtr) {
	return;
    }

    inChan = (Tcl_Channel) csPtr->readPtr;
    outChan = (Tcl_Channel) csPtr->writePtr;
    inStatePtr = csPtr->readPtr->state;
    outStatePtr = csPtr->writePtr->state;

    /*
     * Restore the old blocking mode and output buffering mode.
     */

    nonBlocking = csPtr->readFlags & CHANNEL_NONBLOCKING;
    if (nonBlocking != GotFlag(inStatePtr, CHANNEL_NONBLOCKING)) {
	SetBlockMode(NULL, csPtr->readPtr,
		nonBlocking ? TCL_MODE_NONBLOCKING : TCL_MODE_BLOCKING);
    }
    if (csPtr->readPtr != csPtr->writePtr) {
	nonBlocking = csPtr->writeFlags & CHANNEL_NONBLOCKING;
	if (nonBlocking != GotFlag(outStatePtr, CHANNEL_NONBLOCKING)) {
	    SetBlockMode(NULL, csPtr->writePtr,
		    nonBlocking ? TCL_MODE_NONBLOCKING : TCL_MODE_BLOCKING);
	}
    }
    ResetFlag(outStatePtr, CHANNEL_LINEBUFFERED | CHANNEL_UNBUFFERED);
    SetFlag(outStatePtr,
	    csPtr->writeFlags & (CHANNEL_LINEBUFFERED | CHANNEL_UNBUFFERED));

    if (csPtr->cmdPtr) {
	Tcl_DeleteChannelHandler(inChan, CopyEventProc, csPtr);
	if (inChan != outChan) {
	    Tcl_DeleteChannelHandler(outChan, CopyEventProc, csPtr);
	}
	Tcl_DeleteChannelHandler(inChan, MBEvent, csPtr);
	Tcl_DeleteChannelHandler(outChan, MBEvent, csPtr);
	TclDecrRefCount(csPtr->cmdPtr);
    }
    inStatePtr->csPtrR = NULL;
    outStatePtr->csPtrW = NULL;
    Tcl_Free(csPtr);
}

/*
 *----------------------------------------------------------------------
 *
 * StackSetBlockMode --
 *
 *	This function sets the blocking mode for a channel, iterating through
 *	each channel in a stack and updates the state flags.
 *
 * Results:
 *	0 if OK, result code from failed blockModeProc otherwise.
 *
 * Side effects:
 *	Modifies the blocking mode of the channel and possibly generates an
 *	error.
 *
 *----------------------------------------------------------------------
 */

static int
StackSetBlockMode(
    Channel *chanPtr,		/* Channel to modify. */
    int mode)			/* One of TCL_MODE_BLOCKING or
				 * TCL_MODE_NONBLOCKING. */
{
    int result = 0;
    Tcl_DriverBlockModeProc *blockModeProc;
    ChannelState *statePtr = chanPtr->state;

    /*
     * Start at the top of the channel stack
     * TODO: Examine what can go wrong when blockModeProc calls
     * disturb the stacking state of the channel.
     */

    chanPtr = statePtr->topChanPtr;
    while (chanPtr != NULL) {
	blockModeProc = Tcl_ChannelBlockModeProc(chanPtr->typePtr);
	if (blockModeProc != NULL) {
	    result = blockModeProc(chanPtr->instanceData, mode);
	    if (result != 0) {
		Tcl_SetErrno(result);
		return result;
	    }
	}
	chanPtr = chanPtr->downChanPtr;
    }
    return 0;
}

/*
 *----------------------------------------------------------------------
 *
 * SetBlockMode --
 *
 *	This function sets the blocking mode for a channel and updates the
 *	state flags.
 *
 * Results:
 *	A standard Tcl result.
 *
 * Side effects:
 *	Modifies the blocking mode of the channel and possibly generates an
 *	error.
 *
 *----------------------------------------------------------------------
 */

static int
SetBlockMode(
    Tcl_Interp *interp,		/* Interp for error reporting. */
    Channel *chanPtr,		/* Channel to modify. */
    int mode)			/* One of TCL_MODE_BLOCKING or
				 * TCL_MODE_NONBLOCKING. */
{
    int result = 0;
    ChannelState *statePtr = chanPtr->state;
				/* State info for channel */

    result = StackSetBlockMode(chanPtr, mode);
    if (result != 0) {
	if (interp != NULL) {
	    /*
	     * TIP #219.
	     * Move error messages put by the driver into the bypass area and
	     * put them into the regular interpreter result. Fall back to the
	     * regular message if nothing was found in the bypass.
	     *
	     * Note that we cannot have a message in the interpreter bypass
	     * area, StackSetBlockMode is restricted to the channel bypass.
	     * We still need the interp as the destination of the move.
	     */

	    if (!TclChanCaughtErrorBypass(interp, (Tcl_Channel) chanPtr)) {
		Tcl_SetObjResult(interp, Tcl_ObjPrintf(
                        "error setting blocking mode: %s",
			Tcl_PosixError(interp)));
	    }
	} else {
	    /*
	     * TIP #219.
	     * If we have no interpreter to put a bypass message into we have
	     * to clear it, to prevent its propagation and use in other places
	     * unrelated to the actual occurence of the problem.
	     */

	    Tcl_SetChannelError((Tcl_Channel) chanPtr, NULL);
	}
	return TCL_ERROR;
    }
    if (mode == TCL_MODE_BLOCKING) {
	ResetFlag(statePtr, CHANNEL_NONBLOCKING | BG_FLUSH_SCHEDULED);
    } else {
	SetFlag(statePtr, CHANNEL_NONBLOCKING);
    }
    return TCL_OK;
}

/*
 *----------------------------------------------------------------------
 *
 * Tcl_GetChannelNames --
 *
 *	Return the names of all open channels in the interp.
 *
 * Results:
 *	TCL_OK or TCL_ERROR.
 *
 * Side effects:
 *	Interp result modified with list of channel names.
 *
 *----------------------------------------------------------------------
 */

int
Tcl_GetChannelNames(
    Tcl_Interp *interp)		/* Interp for error reporting. */
{
    return Tcl_GetChannelNamesEx(interp, NULL);
}

/*
 *----------------------------------------------------------------------
 *
 * Tcl_GetChannelNamesEx --
 *
 *	Return the names of open channels in the interp filtered filtered
 *	through a pattern. If pattern is NULL, it returns all the open
 *	channels.
 *
 * Results:
 *	TCL_OK or TCL_ERROR.
 *
 * Side effects:
 *	Interp result modified with list of channel names.
 *
 *----------------------------------------------------------------------
 */

int
Tcl_GetChannelNamesEx(
    Tcl_Interp *interp,		/* Interp for error reporting. */
    const char *pattern)	/* Pattern to filter on. */
{
    ThreadSpecificData *tsdPtr = TCL_TSD_INIT(&dataKey);
    ChannelState *statePtr;
    const char *name;		/* Name for channel */
    Tcl_Obj *resultPtr;		/* Pointer to result object */
    Tcl_HashTable *hTblPtr;	/* Hash table of channels. */
    Tcl_HashEntry *hPtr;	/* Search variable. */
    Tcl_HashSearch hSearch;	/* Search variable. */

    if (interp == NULL) {
	return TCL_OK;
    }

    /*
     * Get the channel table that stores the channels registered for this
     * interpreter.
     */

    hTblPtr = GetChannelTable(interp);
    TclNewObj(resultPtr);
    if ((pattern != NULL) && TclMatchIsTrivial(pattern)
	    && !((pattern[0] == 's') && (pattern[1] == 't')
	    && (pattern[2] == 'd'))) {
	if ((Tcl_FindHashEntry(hTblPtr, pattern) != NULL)
		&& (Tcl_ListObjAppendElement(interp, resultPtr,
		Tcl_NewStringObj(pattern, TCL_INDEX_NONE)) != TCL_OK)) {
	    goto error;
	}
	goto done;
    }

    for (hPtr = Tcl_FirstHashEntry(hTblPtr, &hSearch); hPtr != NULL;
	    hPtr = Tcl_NextHashEntry(&hSearch)) {
	statePtr = ((Channel *) Tcl_GetHashValue(hPtr))->state;

	if (statePtr->topChanPtr == (Channel *) tsdPtr->stdinChannel) {
	    name = "stdin";
	} else if (statePtr->topChanPtr == (Channel *) tsdPtr->stdoutChannel) {
	    name = "stdout";
	} else if (statePtr->topChanPtr == (Channel *) tsdPtr->stderrChannel) {
	    name = "stderr";
	} else {
	    /*
	     * This is also stored in Tcl_GetHashKey(hTblPtr, hPtr), but it's
	     * simpler to just grab the name from the statePtr.
	     */

	    name = statePtr->channelName;
	}

	if (((pattern == NULL) || Tcl_StringMatch(name, pattern)) &&
		(Tcl_ListObjAppendElement(interp, resultPtr,
			Tcl_NewStringObj(name, TCL_INDEX_NONE)) != TCL_OK)) {
	error:
	    TclDecrRefCount(resultPtr);
	    return TCL_ERROR;
	}
    }

  done:
    Tcl_SetObjResult(interp, resultPtr);
    return TCL_OK;
}

/*
 *----------------------------------------------------------------------
 *
 * Tcl_IsChannelRegistered --
 *
 *	Checks whether the channel is associated with the interp. See also
 *	Tcl_RegisterChannel and Tcl_UnregisterChannel.
 *
 * Results:
 *	0 if the channel is not registered in the interpreter, 1 else.
 *
 * Side effects:
 *	None.
 *
 *----------------------------------------------------------------------
 */

int
Tcl_IsChannelRegistered(
    Tcl_Interp *interp,		/* The interp to query of the channel */
    Tcl_Channel chan)		/* The channel to check */
{
    Tcl_HashTable *hTblPtr;	/* Hash table of channels. */
    Tcl_HashEntry *hPtr;	/* Search variable. */
    Channel *chanPtr;		/* The real IO channel. */
    ChannelState *statePtr;	/* State of the real channel. */

    /*
     * Always check bottom-most channel in the stack. This is the one that
     * gets registered.
     */

    chanPtr = ((Channel *) chan)->state->bottomChanPtr;
    statePtr = chanPtr->state;

    hTblPtr = (Tcl_HashTable *)Tcl_GetAssocData(interp, "tclIO", NULL);
    if (hTblPtr == NULL) {
	return 0;
    }
    hPtr = Tcl_FindHashEntry(hTblPtr, statePtr->channelName);
    if (hPtr == NULL) {
	return 0;
    }
    if ((Channel *) Tcl_GetHashValue(hPtr) != chanPtr) {
	return 0;
    }

    return 1;
}

/*
 *----------------------------------------------------------------------
 *
 * Tcl_IsChannelShared --
 *
 *	Checks whether the channel is shared by multiple interpreters.
 *
 * Results:
 *	A boolean value (0 = Not shared, 1 = Shared).
 *
 * Side effects:
 *	None.
 *
 *----------------------------------------------------------------------
 */

int
Tcl_IsChannelShared(
    Tcl_Channel chan)		/* The channel to query */
{
    ChannelState *statePtr = ((Channel *) chan)->state;
				/* State of real channel structure. */

    return ((statePtr->refCount + 1 > 2) ? 1 : 0);
}

/*
 *----------------------------------------------------------------------
 *
 * Tcl_IsChannelExisting --
 *
 *	Checks whether a channel of the given name exists in the
 *	(thread)-global list of all channels. See Tcl_GetChannelNamesEx for
 *	function exposed at the Tcl level.
 *
 * Results:
 *	A boolean value (0 = Does not exist, 1 = Does exist).
 *
 * Side effects:
 *	None.
 *
 *----------------------------------------------------------------------
 */

int
Tcl_IsChannelExisting(
    const char *chanName)	/* The name of the channel to look for. */
{
    ChannelState *statePtr;
    ThreadSpecificData *tsdPtr = TCL_TSD_INIT(&dataKey);
    const char *name;
    int chanNameLen;

    chanNameLen = strlen(chanName);
    for (statePtr = tsdPtr->firstCSPtr; statePtr != NULL;
	    statePtr = statePtr->nextCSPtr) {
	if (statePtr->topChanPtr == (Channel *) tsdPtr->stdinChannel) {
	    name = "stdin";
	} else if (statePtr->topChanPtr == (Channel *) tsdPtr->stdoutChannel) {
	    name = "stdout";
	} else if (statePtr->topChanPtr == (Channel *) tsdPtr->stderrChannel) {
	    name = "stderr";
	} else {
	    name = statePtr->channelName;
	}

	if ((*chanName == *name) &&
		(memcmp(name, chanName, chanNameLen + 1) == 0)) {
	    return 1;
	}
    }

    return 0;
}

/*
 *----------------------------------------------------------------------
 *
 * Tcl_ChannelName --
 *
 *	Return the name of the channel type.
 *
 * Results:
 *	A pointer the name of the channel type.
 *
 * Side effects:
 *	None.
 *
 *----------------------------------------------------------------------
 */

const char *
Tcl_ChannelName(
    const Tcl_ChannelType *chanTypePtr) /* Pointer to channel type. */
{
    return chanTypePtr->typeName;
}

/*
 *----------------------------------------------------------------------
 *
 * Tcl_ChannelVersion --
 *
 *	Return the of version of the channel type.
 *
 * Results:
 *	One of the TCL_CHANNEL_VERSION_* constants from tcl.h
 *
 * Side effects:
 *	None.
 *
 *----------------------------------------------------------------------
 */

Tcl_ChannelTypeVersion
Tcl_ChannelVersion(
    const Tcl_ChannelType *chanTypePtr)
				/* Pointer to channel type. */
{
    return chanTypePtr->version;
}

/*
 *----------------------------------------------------------------------
 *
 * Tcl_ChannelBlockModeProc --
 *
 *	Return the Tcl_DriverBlockModeProc of the channel type.
 *
 * Results:
 *	A pointer to the proc.
 *
 * Side effects:
 *	None.
 *
 *---------------------------------------------------------------------- */

Tcl_DriverBlockModeProc *
Tcl_ChannelBlockModeProc(
    const Tcl_ChannelType *chanTypePtr)
				/* Pointer to channel type. */
{
    return chanTypePtr->blockModeProc;
}

/*
 *----------------------------------------------------------------------
 *
 * Tcl_ChannelClose2Proc --
 *
 *	Return the Tcl_DriverClose2Proc of the channel type.
 *
 * Results:
 *	A pointer to the proc.
 *
 * Side effects:
 *	None.
 *
 *----------------------------------------------------------------------
 */

Tcl_DriverClose2Proc *
Tcl_ChannelClose2Proc(
    const Tcl_ChannelType *chanTypePtr)
				/* Pointer to channel type. */
{
    return chanTypePtr->close2Proc;
}

/*
 *----------------------------------------------------------------------
 *
 * Tcl_ChannelInputProc --
 *
 *	Return the Tcl_DriverInputProc of the channel type.
 *
 * Results:
 *	A pointer to the proc.
 *
 * Side effects:
 *	None.
 *
 *----------------------------------------------------------------------
 */

Tcl_DriverInputProc *
Tcl_ChannelInputProc(
    const Tcl_ChannelType *chanTypePtr)
				/* Pointer to channel type. */
{
    return chanTypePtr->inputProc;
}

/*
 *----------------------------------------------------------------------
 *
 * Tcl_ChannelOutputProc --
 *
 *	Return the Tcl_DriverOutputProc of the channel type.
 *
 * Results:
 *	A pointer to the proc.
 *
 * Side effects:
 *	None.
 *
 *----------------------------------------------------------------------
 */

Tcl_DriverOutputProc *
Tcl_ChannelOutputProc(
    const Tcl_ChannelType *chanTypePtr)
				/* Pointer to channel type. */
{
    return chanTypePtr->outputProc;
}

/*
 *----------------------------------------------------------------------
 *
 * Tcl_ChannelSetOptionProc --
 *
 *	Return the Tcl_DriverSetOptionProc of the channel type.
 *
 * Results:
 *	A pointer to the proc.
 *
 * Side effects:
 *	None.
 *
 *----------------------------------------------------------------------
 */

Tcl_DriverSetOptionProc *
Tcl_ChannelSetOptionProc(
    const Tcl_ChannelType *chanTypePtr)
				/* Pointer to channel type. */
{
    return chanTypePtr->setOptionProc;
}

/*
 *----------------------------------------------------------------------
 *
 * Tcl_ChannelGetOptionProc --
 *
 *	Return the Tcl_DriverGetOptionProc of the channel type.
 *
 * Results:
 *	A pointer to the proc.
 *
 * Side effects:
 *	None.
 *
 *----------------------------------------------------------------------
 */

Tcl_DriverGetOptionProc *
Tcl_ChannelGetOptionProc(
    const Tcl_ChannelType *chanTypePtr)
				/* Pointer to channel type. */
{
    return chanTypePtr->getOptionProc;
}

/*
 *----------------------------------------------------------------------
 *
 * Tcl_ChannelWatchProc --
 *
 *	Return the Tcl_DriverWatchProc of the channel type.
 *
 * Results:
 *	A pointer to the proc.
 *
 * Side effects:
 *	None.
 *
 *----------------------------------------------------------------------
 */

Tcl_DriverWatchProc *
Tcl_ChannelWatchProc(
    const Tcl_ChannelType *chanTypePtr)
				/* Pointer to channel type. */
{
    return chanTypePtr->watchProc;
}

/*
 *----------------------------------------------------------------------
 *
 * Tcl_ChannelGetHandleProc --
 *
 *	Return the Tcl_DriverGetHandleProc of the channel type.
 *
 * Results:
 *	A pointer to the proc.
 *
 * Side effects:
 *	None.
 *
 *----------------------------------------------------------------------
 */

Tcl_DriverGetHandleProc *
Tcl_ChannelGetHandleProc(
    const Tcl_ChannelType *chanTypePtr)
				/* Pointer to channel type. */
{
    return chanTypePtr->getHandleProc;
}

/*
 *----------------------------------------------------------------------
 *
 * Tcl_ChannelFlushProc --
 *
 *	Return the Tcl_DriverFlushProc of the channel type.
 *
 * Results:
 *	A pointer to the proc.
 *
 * Side effects:
 *	None.
 *
 *----------------------------------------------------------------------
 */

Tcl_DriverFlushProc *
Tcl_ChannelFlushProc(
    const Tcl_ChannelType *chanTypePtr)
				/* Pointer to channel type. */
{
    return chanTypePtr->flushProc;
}

/*
 *----------------------------------------------------------------------
 *
 * Tcl_ChannelHandlerProc --
 *
 *	Return the Tcl_DriverHandlerProc of the channel type.
 *
 * Results:
 *	A pointer to the proc.
 *
 * Side effects:
 *	None.
 *
 *----------------------------------------------------------------------
 */

Tcl_DriverHandlerProc *
Tcl_ChannelHandlerProc(
    const Tcl_ChannelType *chanTypePtr)
				/* Pointer to channel type. */
{
    return chanTypePtr->handlerProc;
}

/*
 *----------------------------------------------------------------------
 *
 * Tcl_ChannelWideSeekProc --
 *
 *	Return the Tcl_DriverWideSeekProc of the channel type.
 *
 * Results:
 *	A pointer to the proc.
 *
 * Side effects:
 *	None.
 *
 *----------------------------------------------------------------------
 */

Tcl_DriverWideSeekProc *
Tcl_ChannelWideSeekProc(
    const Tcl_ChannelType *chanTypePtr)
				/* Pointer to channel type. */
{
    return chanTypePtr->wideSeekProc;
}

/*
 *----------------------------------------------------------------------
 *
 * Tcl_ChannelThreadActionProc --
 *
 *	TIP #218, Channel Thread Actions. Return the
 *	Tcl_DriverThreadActionProc of the channel type.
 *
 * Results:
 *	A pointer to the proc.
 *
 * Side effects:
 *	None.
 *
 *----------------------------------------------------------------------
 */

Tcl_DriverThreadActionProc *
Tcl_ChannelThreadActionProc(
    const Tcl_ChannelType *chanTypePtr)
				/* Pointer to channel type. */
{
    return chanTypePtr->threadActionProc;
}

/*
 *----------------------------------------------------------------------
 *
 * Tcl_SetChannelErrorInterp --
 *
 *	TIP #219, Tcl Channel Reflection API.
 *	Store an error message for the I/O system.
 *
 * Results:
 *	None.
 *
 * Side effects:
 *	Discards a previously stored message.
 *
 *----------------------------------------------------------------------
 */

void
Tcl_SetChannelErrorInterp(
    Tcl_Interp *interp,		/* Interp to store the data into. */
    Tcl_Obj *msg)		/* Error message to store. */
{
    Interp *iPtr = (Interp *) interp;
    Tcl_Obj *disposePtr = iPtr->chanMsg;

    if (msg != NULL) {
	iPtr->chanMsg = FixLevelCode(msg);
	Tcl_IncrRefCount(iPtr->chanMsg);
    } else {
	iPtr->chanMsg = NULL;
    }

    if (disposePtr != NULL) {
        TclDecrRefCount(disposePtr);
    }
    return;
}

/*
 *----------------------------------------------------------------------
 *
 * Tcl_SetChannelError --
 *
 *	TIP #219, Tcl Channel Reflection API.
 *	Store an error message for the I/O system.
 *
 * Results:
 *	None.
 *
 * Side effects:
 *	Discards a previously stored message.
 *
 *----------------------------------------------------------------------
 */

void
Tcl_SetChannelError(
    Tcl_Channel chan,		/* Channel to store the data into. */
    Tcl_Obj *msg)		/* Error message to store. */
{
    ChannelState *statePtr = ((Channel *) chan)->state;
    Tcl_Obj *disposePtr = statePtr->chanMsg;

    if (msg != NULL) {
	statePtr->chanMsg = FixLevelCode(msg);
	Tcl_IncrRefCount(statePtr->chanMsg);
    } else {
	statePtr->chanMsg = NULL;
    }

    if (disposePtr != NULL) {
        TclDecrRefCount(disposePtr);
    }
    return;
}

/*
 *----------------------------------------------------------------------
 *
 * FixLevelCode --
 *
 *	TIP #219, Tcl Channel Reflection API.
 *	Scans an error message for bad -code / -level directives. Returns a
 *	modified copy with such directives corrected, and the input if it had
 *	no problems.
 *
 * Results:
 *	A Tcl_Obj*
 *
 * Side effects:
 *	None.
 *
 *----------------------------------------------------------------------
 */

static Tcl_Obj *
FixLevelCode(
    Tcl_Obj *msg)
{
    int explicitResult, numOptions, lcn;
    size_t lc;
    Tcl_Obj **lv, **lvn;
    int res, i, j, val, lignore, cignore;
    int newlevel = -1, newcode = -1;

    /* ASSERT msg != NULL */

    /*
     * Process the caught message.
     *
     * Syntax = (option value)... ?message?
     *
     * Bad message syntax causes a panic, because the other side uses
     * Tcl_GetReturnOptions and list construction functions to marshall the
     * information. Hence an error means that we've got serious breakage.
     */

    res = TclListObjGetElementsM(NULL, msg, &lc, &lv);
    if (res != TCL_OK) {
	Tcl_Panic("Tcl_SetChannelError: bad syntax of message");
    }

    explicitResult = (1 == (lc % 2));
    numOptions = lc - explicitResult;

    /*
     * No options, nothing to do.
     */

    if (numOptions == 0) {
	return msg;
    }

    /*
     * Check for -code x, x != 1|error, and -level x, x != 0
     */

    for (i = 0; i < numOptions; i += 2) {
	if (0 == strcmp(TclGetString(lv[i]), "-code")) {
	    /*
	     * !"error", !integer, integer != 1 (numeric code for error)
	     */

	    res = TclGetIntFromObj(NULL, lv[i+1], &val);
	    if (((res == TCL_OK) && (val != 1)) || ((res != TCL_OK) &&
		    (0 != strcmp(TclGetString(lv[i+1]), "error")))) {
		newcode = 1;
	    }
	} else if (0 == strcmp(TclGetString(lv[i]), "-level")) {
	    /*
	     * !integer, integer != 0
	     */

	    res = TclGetIntFromObj(NULL, lv [i+1], &val);
	    if ((res != TCL_OK) || (val != 0)) {
		newlevel = 0;
	    }
	}
    }

    /*
     * -code, -level are either not present or ok. Nothing to do.
     */

    if ((newlevel < 0) && (newcode < 0)) {
	return msg;
    }

    lcn = numOptions;
    if (explicitResult) {
	lcn ++;
    }
    if (newlevel >= 0) {
	lcn += 2;
    }
    if (newcode >= 0) {
	lcn += 2;
    }

    lvn = (Tcl_Obj **)Tcl_Alloc(lcn * sizeof(Tcl_Obj *));

    /*
     * New level/code information is spliced into the first occurence of
     * -level, -code, further occurences are ignored. The options cannot be
     * not present, we would not come here. Options which are ok are simply
     * copied over.
     */

    lignore = cignore = 0;
    for (i=0, j=0; i<numOptions; i+=2) {
	if (0 == strcmp(TclGetString(lv[i]), "-level")) {
	    if (newlevel >= 0) {
		lvn[j++] = lv[i];
		lvn[j++] = Tcl_NewWideIntObj(newlevel);
		newlevel = -1;
		lignore = 1;
		continue;
	    } else if (lignore) {
		continue;
	    }
	} else if (0 == strcmp(TclGetString(lv[i]), "-code")) {
	    if (newcode >= 0) {
		lvn[j++] = lv[i];
		lvn[j++] = Tcl_NewWideIntObj(newcode);
		newcode = -1;
		cignore = 1;
		continue;
	    } else if (cignore) {
		continue;
	    }
	}

	/*
	 * Keep everything else, possibly copied down.
	 */

	lvn[j++] = lv[i];
	lvn[j++] = lv[i+1];
    }
    if (newlevel >= 0) {
	Tcl_Panic("Defined newlevel not used in rewrite");
    }
    if (newcode >= 0) {
	Tcl_Panic("Defined newcode not used in rewrite");
    }

    if (explicitResult) {
	lvn[j++] = lv[i];
    }

    msg = Tcl_NewListObj(j, lvn);

    Tcl_Free(lvn);
    return msg;
}

/*
 *----------------------------------------------------------------------
 *
 * Tcl_GetChannelErrorInterp --
 *
 *	TIP #219, Tcl Channel Reflection API.
 *	Return the message stored by the channel driver.
 *
 * Results:
 *	Tcl error message object.
 *
 * Side effects:
 *	Resets the stored data to NULL.
 *
 *----------------------------------------------------------------------
 */

void
Tcl_GetChannelErrorInterp(
    Tcl_Interp *interp,		/* Interp to query. */
    Tcl_Obj **msg)		/* Place for error message. */
{
    Interp *iPtr = (Interp *) interp;

    *msg = iPtr->chanMsg;
    iPtr->chanMsg = NULL;
}

/*
 *----------------------------------------------------------------------
 *
 * Tcl_GetChannelError --
 *
 *	TIP #219, Tcl Channel Reflection API.
 *	Return the message stored by the channel driver.
 *
 * Results:
 *	Tcl error message object.
 *
 * Side effects:
 *	Resets the stored data to NULL.
 *
 *----------------------------------------------------------------------
 */

void
Tcl_GetChannelError(
    Tcl_Channel chan,		/* Channel to query. */
    Tcl_Obj **msg)		/* Place for error message. */
{
    ChannelState *statePtr = ((Channel *) chan)->state;

    *msg = statePtr->chanMsg;
    statePtr->chanMsg = NULL;
}

/*
 *----------------------------------------------------------------------
 *
 * Tcl_ChannelTruncateProc --
 *
 *	TIP #208 (subsection relating to truncation, based on TIP #206).
 *	Return the Tcl_DriverTruncateProc of the channel type.
 *
 * Results:
 *	A pointer to the proc.
 *
 * Side effects:
 *	None.
 *
 *----------------------------------------------------------------------
 */

Tcl_DriverTruncateProc *
Tcl_ChannelTruncateProc(
    const Tcl_ChannelType *chanTypePtr)
				/* Pointer to channel type. */
{
    return chanTypePtr->truncateProc;
}

/*
 *----------------------------------------------------------------------
 *
 * DupChannelInternalRep --
 *
 *	Initialize the internal representation of a new Tcl_Obj to a copy of
 *	the internal representation of an existing string object.
 *
 * Results:
 *	None.
 *
 * Side effects:
 *	copyPtr's internal rep is set to a copy of srcPtr's internal
 *	representation.
 *
 *----------------------------------------------------------------------
 */

static void
DupChannelInternalRep(
    Tcl_Obj *srcPtr,	/* Object with internal rep to copy. Must have
				 * an internal rep of type "Channel". */
    Tcl_Obj *copyPtr)	/* Object with internal rep to set. Must not
				 * currently have an internal rep.*/
{
    ResolvedChanName *resPtr;

    ChanGetInternalRep(srcPtr, resPtr);
    assert(resPtr);
    ChanSetInternalRep(copyPtr, resPtr);
}

/*
 *----------------------------------------------------------------------
 *
 * FreeChannelInternalRep --
 *
 *	Release statePtr storage.
 *
 * Results:
 *	None.
 *
 * Side effects:
 *	May cause state to be freed.
 *
 *----------------------------------------------------------------------
 */

static void
FreeChannelInternalRep(
    Tcl_Obj *objPtr)		/* Object with internal rep to free. */
{
    ResolvedChanName *resPtr;

    ChanGetInternalRep(objPtr, resPtr);
    assert(resPtr);
    if (resPtr->refCount-- > 1) {
	return;
    }
    Tcl_Release(resPtr->statePtr);
    Tcl_Free(resPtr);
}

#if 0
/*
 * For future debugging work, a simple function to print the flags of a
 * channel in semi-readable form.
 */

static int
DumpFlags(
    char *str,
    int flags)
{
    int i = 0;
    char buf[24];

#define ChanFlag(chr, bit)      (buf[i++] = ((flags & (bit)) ? (chr) : '_'))

    ChanFlag('r', TCL_READABLE);
    ChanFlag('w', TCL_WRITABLE);
    ChanFlag('n', CHANNEL_NONBLOCKING);
    ChanFlag('l', CHANNEL_LINEBUFFERED);
    ChanFlag('u', CHANNEL_UNBUFFERED);
    ChanFlag('F', BG_FLUSH_SCHEDULED);
    ChanFlag('c', CHANNEL_CLOSED);
    ChanFlag('E', CHANNEL_EOF);
    ChanFlag('S', CHANNEL_STICKY_EOF);
    ChanFlag('U', CHANNEL_ENCODING_ERROR);
    ChanFlag('B', CHANNEL_BLOCKED);
    ChanFlag('/', INPUT_SAW_CR);
    ChanFlag('D', CHANNEL_DEAD);
    ChanFlag('R', CHANNEL_RAW_MODE);
    ChanFlag('x', CHANNEL_INCLOSE);

    buf[i] ='\0';

    fprintf(stderr, "%s: %s\n", str, buf);
    return 0;
}
#endif

/*
 * Local Variables:
 * mode: c
 * c-basic-offset: 4
 * fill-column: 78
 * tab-width: 8
 * indent-tabs-mode: nil
 * End:
 */<|MERGE_RESOLUTION|>--- conflicted
+++ resolved
@@ -4406,14 +4406,10 @@
     if (GotFlag(statePtr, CHANNEL_ENCODING_STRICT)) {
 	statePtr->outputEncodingFlags &= ~(TCL_ENCODING_STRICT|TCL_ENCODING_PROFILE_REPLACE);
 	statePtr->outputEncodingFlags |= TCL_ENCODING_STRICT;
-<<<<<<< HEAD
-    } else {
-=======
     } else if (GotFlag(statePtr, CHANNEL_ENCODING_NOCOMPLAIN)) {
 	statePtr->outputEncodingFlags &= ~(TCL_ENCODING_STRICT|TCL_ENCODING_PROFILE_REPLACE);
 	statePtr->outputEncodingFlags |= TCL_ENCODING_NOCOMPLAIN;
     } else if (GotFlag(statePtr, TCL_ENCODING_PROFILE_REPLACE)) {
->>>>>>> b8792d06
 	statePtr->outputEncodingFlags &= ~TCL_ENCODING_STRICT;
 	statePtr->outputEncodingFlags |= TCL_ENCODING_PROFILE_REPLACE;
     } else {
@@ -4758,14 +4754,10 @@
     if (GotFlag(statePtr, CHANNEL_ENCODING_STRICT)) {
 	statePtr->inputEncodingFlags &= ~(TCL_ENCODING_STRICT|TCL_ENCODING_PROFILE_REPLACE);
 	statePtr->inputEncodingFlags |= TCL_ENCODING_STRICT;
-<<<<<<< HEAD
-    } else {
-=======
     } else if (GotFlag(statePtr, CHANNEL_ENCODING_NOCOMPLAIN)) {
 	statePtr->inputEncodingFlags &= ~(TCL_ENCODING_STRICT|TCL_ENCODING_PROFILE_REPLACE);
 	statePtr->inputEncodingFlags |= TCL_ENCODING_NOCOMPLAIN;
     } else if (GotFlag(statePtr, TCL_ENCODING_PROFILE_REPLACE)) {
->>>>>>> b8792d06
 	statePtr->inputEncodingFlags &= ~TCL_ENCODING_STRICT;
 	statePtr->inputEncodingFlags |= TCL_ENCODING_PROFILE_REPLACE;
     } else {
@@ -5550,14 +5542,10 @@
     if (GotFlag(statePtr, CHANNEL_ENCODING_STRICT)) {
 	statePtr->inputEncodingFlags &= ~(TCL_ENCODING_STRICT|TCL_ENCODING_PROFILE_REPLACE);
 	statePtr->inputEncodingFlags |= TCL_ENCODING_STRICT;
-<<<<<<< HEAD
-    } else {
-=======
     } else if (GotFlag(statePtr, CHANNEL_ENCODING_NOCOMPLAIN)) {
 	statePtr->inputEncodingFlags &= ~(TCL_ENCODING_STRICT|TCL_ENCODING_PROFILE_REPLACE);
 	statePtr->inputEncodingFlags |= TCL_ENCODING_NOCOMPLAIN;
     } else if (GotFlag(statePtr, TCL_ENCODING_PROFILE_REPLACE)) {
->>>>>>> b8792d06
 	statePtr->inputEncodingFlags &= ~TCL_ENCODING_STRICT;
 	statePtr->inputEncodingFlags |= TCL_ENCODING_PROFILE_REPLACE;
     } else {
@@ -6368,14 +6356,10 @@
     if (GotFlag(statePtr, CHANNEL_ENCODING_STRICT)) {
 	statePtr->inputEncodingFlags &= ~(TCL_ENCODING_STRICT|TCL_ENCODING_PROFILE_REPLACE);
 	statePtr->inputEncodingFlags |= TCL_ENCODING_STRICT;
-<<<<<<< HEAD
-    } else {
-=======
     } else if (GotFlag(statePtr, CHANNEL_ENCODING_NOCOMPLAIN)) {
 	statePtr->inputEncodingFlags &= ~(TCL_ENCODING_STRICT|TCL_ENCODING_PROFILE_REPLACE);
 	statePtr->inputEncodingFlags |= TCL_ENCODING_NOCOMPLAIN;
     } else if (GotFlag(statePtr, TCL_ENCODING_PROFILE_REPLACE)) {
->>>>>>> b8792d06
 	statePtr->inputEncodingFlags &= ~TCL_ENCODING_STRICT;
 	statePtr->inputEncodingFlags |= TCL_ENCODING_PROFILE_REPLACE;
     } else {
@@ -8106,21 +8090,7 @@
 	}
 	Tcl_DStringAppendElement(dsPtr, buf);
     }
-<<<<<<< HEAD
-    if (len == 0 || HaveOpt(1, "-nocomplainencoding")) {
-	if (len == 0) {
-	    Tcl_DStringAppendElement(dsPtr, "-nocomplainencoding");
-	}
-	Tcl_DStringAppendElement(dsPtr,
-		(flags & CHANNEL_ENCODING_NOCOMPLAIN) ? "1" : "0");
-	if (len > 0) {
-	    return TCL_OK;
-	}
-    }
-    if (len == 0 || HaveOpt(1, "-strictencoding")) {
-=======
     if (len == 0 || HaveOpt(1, "-profile")) {
->>>>>>> b8792d06
 	if (len == 0) {
 	    Tcl_DStringAppendElement(dsPtr, "-profile");
 	}
@@ -8383,32 +8353,6 @@
 	ResetFlag(statePtr, CHANNEL_EOF|CHANNEL_STICKY_EOF|CHANNEL_BLOCKED);
 	statePtr->inputEncodingFlags &= ~TCL_ENCODING_END;
 	return TCL_OK;
-<<<<<<< HEAD
-    } else if (HaveOpt(1, "-nocomplainencoding")) {
-	int newMode;
-
-	if (Tcl_GetBoolean(interp, newValue, &newMode) == TCL_ERROR) {
-	    return TCL_ERROR;
-	}
-	if (newMode) {
-	    SetFlag(statePtr, CHANNEL_ENCODING_NOCOMPLAIN);
-	} else {
-	    ResetFlag(statePtr, CHANNEL_ENCODING_NOCOMPLAIN);
-	}
-	ResetFlag(statePtr, CHANNEL_NEED_MORE_DATA|CHANNEL_ENCODING_ERROR);
-	return TCL_OK;
-    } else if (HaveOpt(1, "-strictencoding")) {
-	int newMode;
-
-	if (Tcl_GetBoolean(interp, newValue, &newMode) == TCL_ERROR) {
-	    return TCL_ERROR;
-	}
-	if (newMode) {
-	    SetFlag(statePtr, CHANNEL_ENCODING_STRICT);
-	} else {
-	    ResetFlag(statePtr, CHANNEL_ENCODING_STRICT);
-	}
-=======
     } else if (HaveOpt(1, "-profile")) {
 	len = strlen(newValue);
 	if ((newValue[0] == 't') && (strncmp(newValue, "tcl8", len) == 0)) {
@@ -8433,7 +8377,6 @@
 		    " replace, strict, or tcl8", TCL_INDEX_NONE));
 	    return TCL_ERROR;
 	}
->>>>>>> b8792d06
 	ResetFlag(statePtr, CHANNEL_NEED_MORE_DATA|CHANNEL_ENCODING_ERROR);
 	return TCL_OK;
     } else if (HaveOpt(1, "-translation")) {
