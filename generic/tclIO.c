--- conflicted
+++ resolved
@@ -4410,16 +4410,6 @@
 	 * Check, if an encoding error occured and should be reported to the
 	 * script level.
 	 * This happens, if a written character may not be represented by the
-<<<<<<< HEAD
-	 * current output encoding and strict encoding is active.hao_	
-	 */
-	
-	if (result == TCL_CONVERT_UNKNOWN) {
-	    Tcl_SetErrno(EILSEQ);
-	    return -1;
-	}
-	
-=======
 	 * current output encoding and strict encoding is active.
 	 */
 
@@ -4428,7 +4418,6 @@
 	    result = TCL_OK;
 	}
 
->>>>>>> 00be5e9e
 	if ((result != TCL_OK) && (srcRead + dstWrote == 0)) {
 	    /*
 	     * We're reading from invalid/incomplete UTF-8.
