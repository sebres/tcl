--- conflicted
+++ resolved
@@ -863,11 +863,7 @@
     ChannelState *statePtr = ((Channel *) chan)->state;
     CloseCallback *cbPtr;
 
-<<<<<<< HEAD
-    cbPtr = Tcl_Alloc(sizeof(CloseCallback));
-=======
-    cbPtr = (CloseCallback *)ckalloc(sizeof(CloseCallback));
->>>>>>> 075589bf
+    cbPtr = (CloseCallback *)Tcl_Alloc(sizeof(CloseCallback));
     cbPtr->proc = proc;
     cbPtr->clientData = clientData;
 
@@ -950,11 +946,7 @@
 
     hTblPtr = (Tcl_HashTable *)Tcl_GetAssocData(interp, "tclIO", NULL);
     if (hTblPtr == NULL) {
-<<<<<<< HEAD
-	hTblPtr = Tcl_Alloc(sizeof(Tcl_HashTable));
-=======
-	hTblPtr = (Tcl_HashTable *)ckalloc(sizeof(Tcl_HashTable));
->>>>>>> 075589bf
+	hTblPtr = (Tcl_HashTable *)Tcl_Alloc(sizeof(Tcl_HashTable));
 	Tcl_InitHashTable(hTblPtr, TCL_STRING_KEYS);
 	Tcl_SetAssocData(interp, "tclIO",
 		(Tcl_InterpDeleteProc *) DeleteChannelTable, hTblPtr);
@@ -1673,13 +1665,8 @@
      * assignments to 0/NULL below.
      */
 
-<<<<<<< HEAD
-    chanPtr = Tcl_Alloc(sizeof(Channel));
-    statePtr = Tcl_Alloc(sizeof(ChannelState));
-=======
-    chanPtr = (Channel *)ckalloc(sizeof(Channel));
-    statePtr = (ChannelState *)ckalloc(sizeof(ChannelState));
->>>>>>> 075589bf
+    chanPtr = (Channel *)Tcl_Alloc(sizeof(Channel));
+    statePtr = (ChannelState *)Tcl_Alloc(sizeof(ChannelState));
     chanPtr->state = statePtr;
 
     chanPtr->instanceData = instanceData;
@@ -1698,17 +1685,10 @@
          * later.
          */
 
-<<<<<<< HEAD
-	tmp = Tcl_Alloc((len < 7) ? 7 : len);
+	tmp = (char *)Tcl_Alloc((len < 7) ? 7 : len);
 	strcpy(tmp, chanName);
     } else {
-	tmp = Tcl_Alloc(7);
-=======
-	tmp = (char *)ckalloc((len < 7) ? 7 : len);
-	strcpy(tmp, chanName);
-    } else {
-	tmp = (char *)ckalloc(7);
->>>>>>> 075589bf
+	tmp = (char *)Tcl_Alloc(7);
 	tmp[0] = '\0';
     }
     statePtr->channelName = tmp;
@@ -1982,11 +1962,7 @@
 	statePtr->inQueueTail = NULL;
     }
 
-<<<<<<< HEAD
-    chanPtr = Tcl_Alloc(sizeof(Channel));
-=======
-    chanPtr = (Channel *)ckalloc(sizeof(Channel));
->>>>>>> 075589bf
+    chanPtr = (Channel *)Tcl_Alloc(sizeof(Channel));
 
     /*
      * Save some of the current state into the new structure, reinitialize the
@@ -2525,11 +2501,7 @@
     int n;
 
     n = length + CHANNELBUFFER_HEADER_SIZE + BUFFER_PADDING + BUFFER_PADDING;
-<<<<<<< HEAD
-    bufPtr = Tcl_Alloc(n);
-=======
-    bufPtr = (ChannelBuffer *)ckalloc(n);
->>>>>>> 075589bf
+    bufPtr = (ChannelBuffer *)Tcl_Alloc(n);
     bufPtr->nextAdded	= BUFFER_PADDING;
     bufPtr->nextRemoved	= BUFFER_PADDING;
     bufPtr->bufLength	= length + BUFFER_PADDING;
@@ -5291,7 +5263,7 @@
 }
 
 static Tcl_Encoding
-GetBinaryEncoding(void)
+GetBinaryEncoding()
 {
     ThreadSpecificData *tsdPtr = TCL_TSD_INIT(&dataKey);
 
@@ -8747,11 +8719,7 @@
 	}
     }
     if (chPtr == NULL) {
-<<<<<<< HEAD
-	chPtr = Tcl_Alloc(sizeof(ChannelHandler));
-=======
-	chPtr = (ChannelHandler *)ckalloc(sizeof(ChannelHandler));
->>>>>>> 075589bf
+	chPtr = (ChannelHandler *)Tcl_Alloc(sizeof(ChannelHandler));
 	chPtr->mask = 0;
 	chPtr->proc = proc;
 	chPtr->clientData = clientData;
@@ -8966,11 +8934,7 @@
     makeCH = (esPtr == NULL);
 
     if (makeCH) {
-<<<<<<< HEAD
-	esPtr = Tcl_Alloc(sizeof(EventScriptRecord));
-=======
-	esPtr = (EventScriptRecord *)ckalloc(sizeof(EventScriptRecord));
->>>>>>> 075589bf
+	esPtr = (EventScriptRecord *)Tcl_Alloc(sizeof(EventScriptRecord));
     }
 
     /*
@@ -9291,11 +9255,7 @@
      * completed.
      */
 
-<<<<<<< HEAD
-    csPtr = Tcl_Alloc(sizeof(CopyState) + !moveBytes * inStatePtr->bufSize);
-=======
-    csPtr = (CopyState *)ckalloc(sizeof(CopyState) + !moveBytes * inStatePtr->bufSize);
->>>>>>> 075589bf
+    csPtr = (CopyState *)Tcl_Alloc(sizeof(CopyState) + !moveBytes * inStatePtr->bufSize);
     csPtr->bufSize = !moveBytes * inStatePtr->bufSize;
     csPtr->readPtr = inPtr;
     csPtr->writePtr = outPtr;
@@ -11189,11 +11149,7 @@
 	lcn += 2;
     }
 
-<<<<<<< HEAD
-    lvn = Tcl_Alloc(lcn * sizeof(Tcl_Obj *));
-=======
-    lvn = (Tcl_Obj **)ckalloc(lcn * sizeof(Tcl_Obj *));
->>>>>>> 075589bf
+    lvn = (Tcl_Obj **)Tcl_Alloc(lcn * sizeof(Tcl_Obj *));
 
     /*
      * New level/code information is spliced into the first occurence of
