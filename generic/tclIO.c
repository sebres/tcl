--- conflicted
+++ resolved
@@ -4671,11 +4671,7 @@
 
     if (GotFlag(statePtr, CHANNEL_ENCODING_ERROR)) {
 	UpdateInterest(chanPtr);
-<<<<<<< HEAD
 	ResetFlag(statePtr, CHANNEL_EOF|CHANNEL_ENCODING_ERROR);
-=======
-	ResetFlag(statePtr, CHANNEL_EOF|CHANNEL_BLOCKED);
->>>>>>> c784e20e
 	Tcl_SetErrno(EILSEQ);
 	return TCL_INDEX_NONE;
     }
@@ -6008,13 +6004,8 @@
     int factor = UTF_EXPANSION_FACTOR;
 
     if (GotFlag(statePtr, CHANNEL_ENCODING_ERROR)) {
-<<<<<<< HEAD
 	/* TODO: UpdateInterest not needed here? */
 	ResetFlag(statePtr, CHANNEL_ENCODING_ERROR|CHANNEL_EOF);
-=======
-	ResetFlag(statePtr, CHANNEL_EOF|CHANNEL_STICKY_EOF|CHANNEL_BLOCKED);
-	/* TODO: We don't need this call? */
->>>>>>> c784e20e
 	UpdateInterest(chanPtr);
 
 	Tcl_SetErrno(EILSEQ);
