--- conflicted
+++ resolved
@@ -1695,21 +1695,12 @@
     }
     statePtr->inputEncodingState  = NULL;
     statePtr->inputEncodingFlags  = TCL_ENCODING_START;
-<<<<<<< HEAD
-    TCL_ENCODING_PROFILE_SET(statePtr->inputEncodingFlags,
+    CHANNEL_PROFILE_SET(statePtr->inputEncodingFlags,
 			     TCL_ENCODING_PROFILE_DEFAULT);
     statePtr->outputEncodingState = NULL;
     statePtr->outputEncodingFlags = TCL_ENCODING_START;
-    TCL_ENCODING_PROFILE_SET(statePtr->outputEncodingFlags,
+    CHANNEL_PROFILE_SET(statePtr->outputEncodingFlags,
 			     TCL_ENCODING_PROFILE_DEFAULT);
-=======
-    CHANNEL_PROFILE_SET(statePtr->inputEncodingFlags,
-			     TCL_ENCODING_PROFILE_TCL8);
-    statePtr->outputEncodingState = NULL;
-    statePtr->outputEncodingFlags = TCL_ENCODING_START;
-    CHANNEL_PROFILE_SET(statePtr->outputEncodingFlags,
-			     TCL_ENCODING_PROFILE_TCL8);
->>>>>>> 674df0dc
 
     /*
      * Set the channel up initially in AUTO input translation mode to accept
