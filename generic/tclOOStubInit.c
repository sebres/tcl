/*
 * This file is (mostly) automatically generated from tclOO.decls.
 * It is compiled and linked in with the tclOO package proper.
 */

#ifdef HAVE_CONFIG_H
#include "config.h"
#endif
#include "tclOOInt.h"

MODULE_SCOPE const TclOOStubs tclOOStubs;

#ifdef __GNUC__
#pragma GCC dependency "tclOO.decls"
#endif

#define TclOOUnusedStubEntry 0

/* !BEGIN!: Do not edit below this line. */

static const TclOOIntStubs tclOOIntStubs = {
    TCL_STUB_MAGIC,
    0,
    TclOOGetDefineCmdContext, /* 0 */
    TclOOMakeProcInstanceMethod, /* 1 */
    TclOOMakeProcMethod, /* 2 */
    TclOONewProcInstanceMethod, /* 3 */
    TclOONewProcMethod, /* 4 */
    TclOOObjectCmdCore, /* 5 */
    TclOOIsReachable, /* 6 */
    TclOONewForwardMethod, /* 7 */
    TclOONewForwardInstanceMethod, /* 8 */
    TclOONewProcInstanceMethodEx, /* 9 */
    TclOONewProcMethodEx, /* 10 */
    TclOOInvokeObject, /* 11 */
    TclOOObjectSetFilters, /* 12 */
    TclOOClassSetFilters, /* 13 */
    TclOOObjectSetMixins, /* 14 */
    TclOOClassSetMixins, /* 15 */
};

static const TclOOStubHooks tclOOStubHooks = {
    &tclOOIntStubs
};

const TclOOStubs tclOOStubs = {
    TCL_STUB_MAGIC,
    &tclOOStubHooks,
    Tcl_CopyObjectInstance, /* 0 */
    Tcl_GetClassAsObject, /* 1 */
    Tcl_GetObjectAsClass, /* 2 */
    Tcl_GetObjectCommand, /* 3 */
    Tcl_GetObjectFromObj, /* 4 */
    Tcl_GetObjectNamespace, /* 5 */
    Tcl_MethodDeclarerClass, /* 6 */
    Tcl_MethodDeclarerObject, /* 7 */
    Tcl_MethodIsPublic, /* 8 */
    Tcl_MethodIsType, /* 9 */
    Tcl_MethodName, /* 10 */
    Tcl_NewInstanceMethod, /* 11 */
    Tcl_NewMethod, /* 12 */
    Tcl_NewObjectInstance, /* 13 */
    Tcl_ObjectDeleted, /* 14 */
    Tcl_ObjectContextIsFiltering, /* 15 */
    Tcl_ObjectContextMethod, /* 16 */
    Tcl_ObjectContextObject, /* 17 */
    Tcl_ObjectContextSkippedArgs, /* 18 */
    Tcl_ClassGetMetadata, /* 19 */
    Tcl_ClassSetMetadata, /* 20 */
    Tcl_ObjectGetMetadata, /* 21 */
    Tcl_ObjectSetMetadata, /* 22 */
    Tcl_ObjectContextInvokeNext, /* 23 */
    Tcl_ObjectGetMethodNameMapper, /* 24 */
    Tcl_ObjectSetMethodNameMapper, /* 25 */
    Tcl_ClassSetConstructor, /* 26 */
    Tcl_ClassSetDestructor, /* 27 */
    Tcl_GetObjectName, /* 28 */
    Tcl_MethodIsPrivate, /* 29 */
<<<<<<< HEAD
    0, /* 30 */
    TclOOUnusedStubEntry, /* 31 */
=======
    Tcl_GetClassOfObject, /* 30 */
    Tcl_GetObjectClassName, /* 31 */
>>>>>>> 77c1d3fa
};

/* !END!: Do not edit above this line. */<|MERGE_RESOLUTION|>--- conflicted
+++ resolved
@@ -13,8 +13,6 @@
 #ifdef __GNUC__
 #pragma GCC dependency "tclOO.decls"
 #endif
-
-#define TclOOUnusedStubEntry 0
 
 /* !BEGIN!: Do not edit below this line. */
 
@@ -76,13 +74,8 @@
     Tcl_ClassSetDestructor, /* 27 */
     Tcl_GetObjectName, /* 28 */
     Tcl_MethodIsPrivate, /* 29 */
-<<<<<<< HEAD
-    0, /* 30 */
-    TclOOUnusedStubEntry, /* 31 */
-=======
     Tcl_GetClassOfObject, /* 30 */
     Tcl_GetObjectClassName, /* 31 */
->>>>>>> 77c1d3fa
 };
 
 /* !END!: Do not edit above this line. */