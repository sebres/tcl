--- conflicted
+++ resolved
@@ -187,13 +187,8 @@
 				 * determined. */
     JumpFixup *falseFixupPtr = NULL, *endFixupPtr = NULL;
     Tcl_Token *tokenPtr, *testTokenPtr;
-<<<<<<< HEAD
-    int jumpFalseDist, numWords, wordIdx, numBytes, code;
-=======
-    int jumpIndex = 0;		/* Avoid compiler warning. */
-	size_t numBytes;
-    int jumpFalseDist, numWords, wordIdx, j, code;
->>>>>>> be10783a
+    int jumpFalseDist, numWords, wordIdx, code;
+    size_t numBytes;
     const char *word;
     int realCond = 1;		/* Set to 0 for static conditions:
 				 * "if 0 {..}" */
