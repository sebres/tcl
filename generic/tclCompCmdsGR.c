--- conflicted
+++ resolved
@@ -89,12 +89,7 @@
     Tcl_Interp *interp,		/* Used for error reporting. */
     Tcl_Parse *parsePtr,	/* Points to a parse structure for the command
 				 * created by Tcl_ParseCommand. */
-<<<<<<< HEAD
-    TCL_UNUSED(Command *),
-=======
-    Command *cmdPtr,		/* Points to definition of command being
-				 * compiled. */
->>>>>>> 5ab95aac
+    TCL_UNUSED(Command *),
     CompileEnv *envPtr)		/* Holds resulting instructions. */
 {
     DefineLineInformation;	/* TIP #280 */
@@ -176,12 +171,7 @@
     Tcl_Interp *interp,		/* Used for error reporting. */
     Tcl_Parse *parsePtr,	/* Points to a parse structure for the command
 				 * created by Tcl_ParseCommand. */
-<<<<<<< HEAD
-    TCL_UNUSED(Command *),
-=======
-    Command *cmdPtr,		/* Points to definition of command being
-				 * compiled. */
->>>>>>> 5ab95aac
+    TCL_UNUSED(Command *),
     CompileEnv *envPtr)		/* Holds resulting instructions. */
 {
     DefineLineInformation;	/* TIP #280 */
@@ -484,12 +474,7 @@
     Tcl_Interp *interp,		/* Used for error reporting. */
     Tcl_Parse *parsePtr,	/* Points to a parse structure for the command
 				 * created by Tcl_ParseCommand. */
-<<<<<<< HEAD
-    TCL_UNUSED(Command *),
-=======
-    Command *cmdPtr,		/* Points to definition of command being
-				 * compiled. */
->>>>>>> 5ab95aac
+    TCL_UNUSED(Command *),
     CompileEnv *envPtr)		/* Holds resulting instructions. */
 {
     DefineLineInformation;	/* TIP #280 */
@@ -661,12 +646,7 @@
     TCL_UNUSED(Tcl_Interp *),
     Tcl_Parse *parsePtr,	/* Points to a parse structure for the command
 				 * created by Tcl_ParseCommand. */
-<<<<<<< HEAD
-    TCL_UNUSED(Command *),
-=======
-    Command *cmdPtr,		/* Points to definition of command being
-				 * compiled. */
->>>>>>> 5ab95aac
+    TCL_UNUSED(Command *),
     CompileEnv *envPtr)		/* Holds resulting instructions. */
 {
     /*
@@ -690,12 +670,7 @@
     Tcl_Interp *interp,		/* Used for error reporting. */
     Tcl_Parse *parsePtr,	/* Points to a parse structure for the command
 				 * created by Tcl_ParseCommand. */
-<<<<<<< HEAD
-    TCL_UNUSED(Command *),
-=======
-    Command *cmdPtr,		/* Points to definition of command being
-				 * compiled. */
->>>>>>> 5ab95aac
+    TCL_UNUSED(Command *),
     CompileEnv *envPtr)		/* Holds resulting instructions. */
 {
     DefineLineInformation;	/* TIP #280 */
@@ -743,12 +718,7 @@
     Tcl_Interp *interp,		/* Used for error reporting. */
     Tcl_Parse *parsePtr,	/* Points to a parse structure for the command
 				 * created by Tcl_ParseCommand. */
-<<<<<<< HEAD
-    TCL_UNUSED(Command *),
-=======
-    Command *cmdPtr,		/* Points to definition of command being
-				 * compiled. */
->>>>>>> 5ab95aac
+    TCL_UNUSED(Command *),
     CompileEnv *envPtr)		/* Holds resulting instructions. */
 {
     /*
@@ -782,12 +752,7 @@
     Tcl_Interp *interp,		/* Used for error reporting. */
     Tcl_Parse *parsePtr,	/* Points to a parse structure for the command
 				 * created by Tcl_ParseCommand. */
-<<<<<<< HEAD
-    TCL_UNUSED(Command *),
-=======
-    Command *cmdPtr,		/* Points to definition of command being
-				 * compiled. */
->>>>>>> 5ab95aac
+    TCL_UNUSED(Command *),
     CompileEnv *envPtr)
 {
     DefineLineInformation;	/* TIP #280 */
@@ -806,12 +771,7 @@
     Tcl_Interp *interp,		/* Used for error reporting. */
     Tcl_Parse *parsePtr,	/* Points to a parse structure for the command
 				 * created by Tcl_ParseCommand. */
-<<<<<<< HEAD
-    TCL_UNUSED(Command *),
-=======
-    Command *cmdPtr,		/* Points to definition of command being
-				 * compiled. */
->>>>>>> 5ab95aac
+    TCL_UNUSED(Command *),
     CompileEnv *envPtr)
 {
     DefineLineInformation;	/* TIP #280 */
@@ -846,12 +806,7 @@
     Tcl_Interp *interp,		/* Used for error reporting. */
     Tcl_Parse *parsePtr,	/* Points to a parse structure for the command
 				 * created by Tcl_ParseCommand. */
-<<<<<<< HEAD
-    TCL_UNUSED(Command *),
-=======
-    Command *cmdPtr,		/* Points to definition of command being
-				 * compiled. */
->>>>>>> 5ab95aac
+    TCL_UNUSED(Command *),
     CompileEnv *envPtr)
 {
     DefineLineInformation;	/* TIP #280 */
@@ -889,12 +844,7 @@
     Tcl_Interp *interp,		/* Used for error reporting. */
     Tcl_Parse *parsePtr,	/* Points to a parse structure for the command
 				 * created by Tcl_ParseCommand. */
-<<<<<<< HEAD
-    TCL_UNUSED(Command *),
-=======
-    Command *cmdPtr,		/* Points to definition of command being
-				 * compiled. */
->>>>>>> 5ab95aac
+    TCL_UNUSED(Command *),
     CompileEnv *envPtr)		/* Holds resulting instructions. */
 {
     DefineLineInformation;	/* TIP #280 */
@@ -1010,12 +960,7 @@
     Tcl_Interp *interp,		/* Used for error reporting. */
     Tcl_Parse *parsePtr,	/* Points to a parse structure for the command
 				 * created by Tcl_ParseCommand. */
-<<<<<<< HEAD
-    TCL_UNUSED(Command *),
-=======
-    Command *cmdPtr,		/* Points to definition of command being
-				 * compiled. */
->>>>>>> 5ab95aac
+    TCL_UNUSED(Command *),
     CompileEnv *envPtr)		/* Holds resulting instructions. */
 {
     DefineLineInformation;	/* TIP #280 */
@@ -1119,12 +1064,7 @@
     Tcl_Interp *interp,		/* Used for error reporting. */
     Tcl_Parse *parsePtr,	/* Points to a parse structure for the command
 				 * created by Tcl_ParseCommand. */
-<<<<<<< HEAD
-    TCL_UNUSED(Command *),
-=======
-    Command *cmdPtr,		/* Points to definition of command being
-				 * compiled. */
->>>>>>> 5ab95aac
+    TCL_UNUSED(Command *),
     CompileEnv *envPtr)		/* Holds resulting instructions. */
 {
     DefineLineInformation;	/* TIP #280 */
@@ -1215,12 +1155,7 @@
     Tcl_Interp *interp,		/* Used for error reporting. */
     Tcl_Parse *parsePtr,	/* Points to a parse structure for the command
 				 * created by Tcl_ParseCommand. */
-<<<<<<< HEAD
-    TCL_UNUSED(Command *),
-=======
-    Command *cmdPtr,		/* Points to definition of command being
-				 * compiled. */
->>>>>>> 5ab95aac
+    TCL_UNUSED(Command *),
     CompileEnv *envPtr)		/* Holds resulting instructions. */
 {
     DefineLineInformation;	/* TIP #280 */
@@ -1334,12 +1269,7 @@
     Tcl_Interp *interp,		/* Used for error reporting. */
     Tcl_Parse *parsePtr,	/* Points to a parse structure for the command
 				 * created by Tcl_ParseCommand. */
-<<<<<<< HEAD
-    TCL_UNUSED(Command *),
-=======
-    Command *cmdPtr,		/* Points to definition of command being
-				 * compiled. */
->>>>>>> 5ab95aac
+    TCL_UNUSED(Command *),
     CompileEnv *envPtr)		/* Holds resulting instructions. */
 {
     DefineLineInformation;	/* TIP #280 */
@@ -1372,12 +1302,7 @@
     Tcl_Interp *interp,		/* Tcl interpreter for context. */
     Tcl_Parse *parsePtr,	/* Points to a parse structure for the
 				 * command. */
-<<<<<<< HEAD
-    TCL_UNUSED(Command *),
-=======
-    Command *cmdPtr,		/* Points to definition of command being
-				 * compiled. */
->>>>>>> 5ab95aac
+    TCL_UNUSED(Command *),
     CompileEnv *envPtr)		/* Holds the resulting instructions. */
 {
     DefineLineInformation;	/* TIP #280 */
@@ -1438,12 +1363,7 @@
     Tcl_Interp *interp,		/* Tcl interpreter for context. */
     Tcl_Parse *parsePtr,	/* Points to a parse structure for the
 				 * command. */
-<<<<<<< HEAD
-    TCL_UNUSED(Command *),
-=======
-    Command *cmdPtr,		/* Points to definition of command being
-				 * compiled. */
->>>>>>> 5ab95aac
+    TCL_UNUSED(Command *),
     CompileEnv *envPtr)		/* Holds the resulting instructions. */
 {
     DefineLineInformation;	/* TIP #280 */
@@ -1546,12 +1466,7 @@
     Tcl_Interp *interp,		/* Tcl interpreter for context. */
     Tcl_Parse *parsePtr,	/* Points to a parse structure for the
 				 * command. */
-<<<<<<< HEAD
-    TCL_UNUSED(Command *),
-=======
-    Command *cmdPtr,		/* Points to definition of command being
-				 * compiled. */
->>>>>>> 5ab95aac
+    TCL_UNUSED(Command *),
     CompileEnv *envPtr)		/* Holds the resulting instructions. */
 {
     DefineLineInformation;	/* TIP #280 */
@@ -1715,12 +1630,7 @@
     Tcl_Interp *interp,		/* Tcl interpreter for error reporting. */
     Tcl_Parse *parsePtr,	/* Points to a parse structure for the
 				 * command. */
-<<<<<<< HEAD
-    TCL_UNUSED(Command *),
-=======
-    Command *cmdPtr,		/* Points to definition of command being
-				 * compiled. */
->>>>>>> 5ab95aac
+    TCL_UNUSED(Command *),
     CompileEnv *envPtr)		/* Holds the resulting instructions. */
 {
     DefineLineInformation;	/* TIP #280 */
@@ -1867,12 +1777,7 @@
     TCL_UNUSED(Tcl_Interp *),
     Tcl_Parse *parsePtr,	/* Points to a parse structure for the command
 				 * created by Tcl_ParseCommand. */
-<<<<<<< HEAD
-    TCL_UNUSED(Command *),
-=======
-    Command *cmdPtr,		/* Points to definition of command being
-				 * compiled. */
->>>>>>> 5ab95aac
+    TCL_UNUSED(Command *),
     CompileEnv *envPtr)		/* Holds resulting instructions. */
 {
     /*
@@ -1896,12 +1801,7 @@
     Tcl_Interp *interp,		/* Used for error reporting. */
     Tcl_Parse *parsePtr,	/* Points to a parse structure for the command
 				 * created by Tcl_ParseCommand. */
-<<<<<<< HEAD
-    TCL_UNUSED(Command *),
-=======
-    Command *cmdPtr,		/* Points to definition of command being
-				 * compiled. */
->>>>>>> 5ab95aac
+    TCL_UNUSED(Command *),
     CompileEnv *envPtr)		/* Holds resulting instructions. */
 {
     DefineLineInformation;	/* TIP #280 */
@@ -1950,12 +1850,7 @@
     Tcl_Interp *interp,		/* Used for error reporting. */
     Tcl_Parse *parsePtr,	/* Points to a parse structure for the command
 				 * created by Tcl_ParseCommand. */
-<<<<<<< HEAD
-    TCL_UNUSED(Command *),
-=======
-    Command *cmdPtr,		/* Points to definition of command being
-				 * compiled. */
->>>>>>> 5ab95aac
+    TCL_UNUSED(Command *),
     CompileEnv *envPtr)		/* Holds resulting instructions. */
 {
     DefineLineInformation;	/* TIP #280 */
@@ -1976,12 +1871,7 @@
     Tcl_Interp *interp,		/* Used for error reporting. */
     Tcl_Parse *parsePtr,	/* Points to a parse structure for the command
 				 * created by Tcl_ParseCommand. */
-<<<<<<< HEAD
-    TCL_UNUSED(Command *),
-=======
-    Command *cmdPtr,		/* Points to definition of command being
-				 * compiled. */
->>>>>>> 5ab95aac
+    TCL_UNUSED(Command *),
     CompileEnv *envPtr)		/* Holds resulting instructions. */
 {
     DefineLineInformation;	/* TIP #280 */
@@ -2016,12 +1906,7 @@
     Tcl_Interp *interp,		/* Used for error reporting. */
     Tcl_Parse *parsePtr,	/* Points to a parse structure for the command
 				 * created by Tcl_ParseCommand. */
-<<<<<<< HEAD
-    TCL_UNUSED(Command *),
-=======
-    Command *cmdPtr,		/* Points to definition of command being
-				 * compiled. */
->>>>>>> 5ab95aac
+    TCL_UNUSED(Command *),
     CompileEnv *envPtr)		/* Holds resulting instructions. */
 {
     DefineLineInformation;	/* TIP #280 */
@@ -2057,12 +1942,7 @@
     Tcl_Interp *interp,		/* Used for error reporting. */
     Tcl_Parse *parsePtr,	/* Points to a parse structure for the command
 				 * created by Tcl_ParseCommand. */
-<<<<<<< HEAD
-    TCL_UNUSED(Command *),
-=======
-    Command *cmdPtr,		/* Points to definition of command being
-				 * compiled. */
->>>>>>> 5ab95aac
+    TCL_UNUSED(Command *),
     CompileEnv *envPtr)		/* Holds resulting instructions. */
 {
     DefineLineInformation;	/* TIP #280 */
@@ -2122,12 +2002,7 @@
     Tcl_Interp *interp,		/* Used for error reporting. */
     Tcl_Parse *parsePtr,	/* Points to a parse structure for the command
 				 * created by Tcl_ParseCommand. */
-<<<<<<< HEAD
-    TCL_UNUSED(Command *),
-=======
-    Command *cmdPtr,		/* Points to definition of command being
-				 * compiled. */
->>>>>>> 5ab95aac
+    TCL_UNUSED(Command *),
     CompileEnv *envPtr)		/* Holds resulting instructions. */
 {
     DefineLineInformation;	/* TIP #280 */
@@ -2191,12 +2066,7 @@
     Tcl_Interp *interp,		/* Tcl interpreter for error reporting. */
     Tcl_Parse *parsePtr,	/* Points to a parse structure for the
 				 * command. */
-<<<<<<< HEAD
-    TCL_UNUSED(Command *),
-=======
-    Command *cmdPtr,		/* Points to definition of command being
-				 * compiled. */
->>>>>>> 5ab95aac
+    TCL_UNUSED(Command *),
     CompileEnv *envPtr)		/* Holds the resulting instructions. */
 {
     DefineLineInformation;	/* TIP #280 */
@@ -2361,12 +2231,7 @@
     Tcl_Interp *interp,		/* Tcl interpreter for error reporting. */
     Tcl_Parse *parsePtr,	/* Points to a parse structure for the
 				 * command. */
-<<<<<<< HEAD
-    TCL_UNUSED(Command *),
-=======
-    Command *cmdPtr,		/* Points to definition of command being
-				 * compiled. */
->>>>>>> 5ab95aac
+    TCL_UNUSED(Command *),
     CompileEnv *envPtr)		/* Holds the resulting instructions. */
 {
     /*
@@ -2541,12 +2406,7 @@
     Tcl_Interp *interp,		/* Used for error reporting. */
     Tcl_Parse *parsePtr,	/* Points to a parse structure for the command
 				 * created by Tcl_ParseCommand. */
-<<<<<<< HEAD
-    TCL_UNUSED(Command *),
-=======
-    Command *cmdPtr,		/* Points to definition of command being
-				 * compiled. */
->>>>>>> 5ab95aac
+    TCL_UNUSED(Command *),
     CompileEnv *envPtr)		/* Holds resulting instructions. */
 {
     DefineLineInformation;	/* TIP #280 */
@@ -2798,12 +2658,7 @@
     Tcl_Interp *interp,		/* Used for error reporting. */
     Tcl_Parse *parsePtr,	/* Points to a parse structure for the command
 				 * created by Tcl_ParseCommand. */
-<<<<<<< HEAD
-    TCL_UNUSED(Command *),
-=======
-    Command *cmdPtr,		/* Points to definition of command being
-				 * compiled. */
->>>>>>> 5ab95aac
+    TCL_UNUSED(Command *),
     CompileEnv *envPtr)		/* Holds resulting instructions. */
 {
     DefineLineInformation;	/* TIP #280 */
@@ -2910,12 +2765,7 @@
     Tcl_Interp *interp,		/* Used for error reporting. */
     Tcl_Parse *parsePtr,	/* Points to a parse structure for the command
 				 * created by Tcl_ParseCommand. */
-<<<<<<< HEAD
-    TCL_UNUSED(Command *),
-=======
-    Command *cmdPtr,		/* Points to definition of command being
-				 * compiled. */
->>>>>>> 5ab95aac
+    TCL_UNUSED(Command *),
     CompileEnv *envPtr)		/* Holds resulting instructions. */
 {
     DefineLineInformation;	/* TIP #280 */
@@ -3090,12 +2940,7 @@
     Tcl_Interp *interp,		/* Used for error reporting. */
     Tcl_Parse *parsePtr,	/* Points to a parse structure for the command
 				 * created by Tcl_ParseCommand. */
-<<<<<<< HEAD
-    TCL_UNUSED(Command *),
-=======
-    Command *cmdPtr,		/* Points to definition of command being
-				 * compiled. */
->>>>>>> 5ab95aac
+    TCL_UNUSED(Command *),
     CompileEnv *envPtr)		/* Holds resulting instructions. */
 {
     DefineLineInformation;	/* TIP #280 */
@@ -3119,12 +2964,7 @@
     Tcl_Interp *interp,		/* Used for error reporting. */
     Tcl_Parse *parsePtr,	/* Points to a parse structure for the command
 				 * created by Tcl_ParseCommand. */
-<<<<<<< HEAD
-    TCL_UNUSED(Command *),
-=======
-    Command *cmdPtr,		/* Points to definition of command being
-				 * compiled. */
->>>>>>> 5ab95aac
+    TCL_UNUSED(Command *),
     CompileEnv *envPtr)		/* Holds resulting instructions. */
 {
     DefineLineInformation;	/* TIP #280 */
@@ -3148,12 +2988,7 @@
     TCL_UNUSED(Tcl_Interp *),
     Tcl_Parse *parsePtr,	/* Points to a parse structure for the command
 				 * created by Tcl_ParseCommand. */
-<<<<<<< HEAD
-    TCL_UNUSED(Command *),
-=======
-    Command *cmdPtr,		/* Points to definition of command being
-				 * compiled. */
->>>>>>> 5ab95aac
+    TCL_UNUSED(Command *),
     CompileEnv *envPtr)		/* Holds resulting instructions. */
 {
     /*
