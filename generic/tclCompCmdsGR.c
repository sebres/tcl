--- conflicted
+++ resolved
@@ -287,19 +287,8 @@
 		SetLineInformation(wordIdx);
 		Tcl_ResetResult(interp);
 		TclCompileExprWords(interp, testTokenPtr, 1, envPtr);
-<<<<<<< HEAD
 		falseFixupPtr = BA_JumpFixup_Append(jumpFalseFixup);
 		TclEmitForwardJump(envPtr, TCL_FALSE_JUMP, falseFixupPtr);
-		TclClearNumConversion(envPtr);
-=======
-		if (jumpFalseFixupArray.next >= jumpFalseFixupArray.end) {
-		    TclExpandJumpFixupArray(&jumpFalseFixupArray);
-		}
-		jumpIndex = jumpFalseFixupArray.next;
-		jumpFalseFixupArray.next++;
-		TclEmitForwardJump(envPtr, TCL_FALSE_JUMP,
-			jumpFalseFixupArray.fixup+jumpIndex);
->>>>>>> b13da163
 	    }
 	    code = TCL_OK;
 	}
