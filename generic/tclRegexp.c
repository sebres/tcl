/*
 * tclRegexp.c --
 *
 *	This file contains the public interfaces to the Tcl regular expression
 *	mechanism.
 *
 * Copyright (c) 1998 by Sun Microsystems, Inc.
 * Copyright (c) 1998-1999 by Scriptics Corporation.
 *
 * See the file "license.terms" for information on usage and redistribution of
 * this file, and for a DISCLAIMER OF ALL WARRANTIES.
 */

#include "tclInt.h"
#include "tclRegexp.h"
#include <assert.h>

/*
 *----------------------------------------------------------------------
 * The routines in this file use Henry Spencer's regular expression package
 * contained in the following additional source files:
 *
 *	regc_color.c	regc_cvec.c	regc_lex.c
 *	regc_nfa.c	regcomp.c	regcustom.h
 *	rege_dfa.c	regerror.c	regerrs.h
 *	regex.h		regexec.c	regfree.c
 *	regfronts.c	regguts.h
 *
 * Copyright (c) 1998 Henry Spencer.  All rights reserved.
 *
 * Development of this software was funded, in part, by Cray Research Inc.,
 * UUNET Communications Services Inc., Sun Microsystems Inc., and Scriptics
 * Corporation, none of whom are responsible for the results. The author
 * thanks all of them.
 *
 * Redistribution and use in source and binary forms -- with or without
 * modification -- are permitted for any purpose, provided that
 * redistributions in source form retain this entire copyright notice and
 * indicate the origin and nature of any modifications.
 *
 * I'd appreciate being given credit for this package in the documentation of
 * software which uses it, but that is not a requirement.
 *
 * THIS SOFTWARE IS PROVIDED ``AS IS'' AND ANY EXPRESS OR IMPLIED WARRANTIES,
 * INCLUDING, BUT NOT LIMITED TO, THE IMPLIED WARRANTIES OF MERCHANTABILITY
 * AND FITNESS FOR A PARTICULAR PURPOSE ARE DISCLAIMED. IN NO EVENT SHALL
 * HENRY SPENCER BE LIABLE FOR ANY DIRECT, INDIRECT, INCIDENTAL, SPECIAL,
 * EXEMPLARY, OR CONSEQUENTIAL DAMAGES (INCLUDING, BUT NOT LIMITED TO,
 * PROCUREMENT OF SUBSTITUTE GOODS OR SERVICES; LOSS OF USE, DATA, OR PROFITS;
 * OR BUSINESS INTERRUPTION) HOWEVER CAUSED AND ON ANY THEORY OF LIABILITY,
 * WHETHER IN CONTRACT, STRICT LIABILITY, OR TORT (INCLUDING NEGLIGENCE OR
 * OTHERWISE) ARISING IN ANY WAY OUT OF THE USE OF THIS SOFTWARE, EVEN IF
 * ADVISED OF THE POSSIBILITY OF SUCH DAMAGE.
 *
 * *** NOTE: this code has been altered slightly for use in Tcl: ***
 * *** 1. Names have been changed, e.g. from re_comp to		 ***
 * ***    TclRegComp, to avoid clashes with other		 ***
 * ***    regexp implementations used by applications.		 ***
 */

/*
 * Thread local storage used to maintain a per-thread cache of compiled
 * regular expressions.
 */

#define NUM_REGEXPS 30

typedef struct {
    int initialized;		/* Set to 1 when the module is initialized. */
    char *patterns[NUM_REGEXPS];/* Strings corresponding to compiled regular
				 * expression patterns. NULL means that this
				 * slot isn't used. Malloc-ed. */
    size_t patLengths[NUM_REGEXPS];/* Number of non-null characters in
				 * corresponding entry in patterns. -1 means
				 * entry isn't used. */
    struct TclRegexp *regexps[NUM_REGEXPS];
				/* Compiled forms of above strings. Also
				 * malloc-ed, or NULL if not in use yet. */
} ThreadSpecificData;

static Tcl_ThreadDataKey dataKey;

/*
 * Declarations for functions used only in this file.
 */

static TclRegexp *	CompileRegexp(Tcl_Interp *interp, const char *pattern,
			    size_t length, int flags);
static void		DupRegexpInternalRep(Tcl_Obj *srcPtr,
			    Tcl_Obj *copyPtr);
static void		FinalizeRegexp(ClientData clientData);
static void		FreeRegexp(TclRegexp *regexpPtr);
static void		FreeRegexpInternalRep(Tcl_Obj *objPtr);
static int		RegExpExecUniChar(Tcl_Interp *interp, Tcl_RegExp re,
			    const Tcl_UniChar *uniString, size_t numChars,
			    size_t nmatches, int flags);
static int		SetRegexpFromAny(Tcl_Interp *interp, Tcl_Obj *objPtr);

/*
 * The regular expression Tcl object type. This serves as a cache of the
 * compiled form of the regular expression.
 */

const Tcl_ObjType tclRegexpType = {
    "regexp",				/* name */
    FreeRegexpInternalRep,		/* freeIntRepProc */
    DupRegexpInternalRep,		/* dupIntRepProc */
    NULL,				/* updateStringProc */
    SetRegexpFromAny			/* setFromAnyProc */
};

#define RegexpSetIntRep(objPtr, rePtr)					\
    do {								\
	Tcl_ObjIntRep ir;						\
	(rePtr)->refCount++;						\
	ir.twoPtrValue.ptr1 = (rePtr);					\
	ir.twoPtrValue.ptr2 = NULL;					\
	Tcl_StoreIntRep((objPtr), &tclRegexpType, &ir);			\
    } while (0)

#define RegexpGetIntRep(objPtr, rePtr)					\
    do {								\
	const Tcl_ObjIntRep *irPtr;					\
	irPtr = TclFetchIntRep((objPtr), &tclRegexpType);		\
	(rePtr) = irPtr ? (TclRegexp *)irPtr->twoPtrValue.ptr1 : NULL;		\
    } while (0)


/*
 *----------------------------------------------------------------------
 *
 * Tcl_RegExpCompile --
 *
 *	Compile a regular expression into a form suitable for fast matching.
 *	This function is DEPRECATED in favor of the object version of the
 *	command.
 *
 * Results:
 *	The return value is a pointer to the compiled form of string, suitable
 *	for passing to Tcl_RegExpExec. This compiled form is only valid up
 *	until the next call to this function, so don't keep these around for a
 *	long time! If an error occurred while compiling the pattern, then NULL
 *	is returned and an error message is left in the interp's result.
 *
 * Side effects:
 *	Updates the cache of compiled regexps.
 *
 *----------------------------------------------------------------------
 */

Tcl_RegExp
Tcl_RegExpCompile(
    Tcl_Interp *interp,		/* For use in error reporting and to access
				 * the interp regexp cache. */
    const char *pattern)	/* String for which to produce compiled
				 * regular expression. */
{
    return (Tcl_RegExp) CompileRegexp(interp, pattern, (int) strlen(pattern),
	    REG_ADVANCED);
}

/*
 *----------------------------------------------------------------------
 *
 * Tcl_RegExpExec --
 *
 *	Execute the regular expression matcher using a compiled form of a
 *	regular expression and save information about any match that is found.
 *
 * Results:
 *	If an error occurs during the matching operation then -1 is returned
 *	and the interp's result contains an error message. Otherwise the
 *	return value is 1 if a matching range is found and 0 if there is no
 *	matching range.
 *
 * Side effects:
 *	None.
 *
 *----------------------------------------------------------------------
 */

int
Tcl_RegExpExec(
    Tcl_Interp *interp,		/* Interpreter to use for error reporting. */
    Tcl_RegExp re,		/* Compiled regular expression; must have been
				 * returned by previous call to
				 * Tcl_GetRegExpFromObj. */
    const char *text,		/* Text against which to match re. */
    const char *start)		/* If text is part of a larger string, this
				 * identifies beginning of larger string, so
				 * that "^" won't match. */
{
    int flags, result;
    size_t numChars;
    TclRegexp *regexp = (TclRegexp *) re;
    Tcl_DString ds;
    const Tcl_UniChar *ustr;

    /*
     * If the starting point is offset from the beginning of the buffer, then
     * we need to tell the regexp engine not to match "^".
     */

    if (text > start) {
	flags = REG_NOTBOL;
    } else {
	flags = 0;
    }

    /*
     * Remember the string for use by Tcl_RegExpRange().
     */

    regexp->string = text;
    regexp->objPtr = NULL;

    /*
     * Convert the string to Unicode and perform the match.
     */

    Tcl_DStringInit(&ds);
    ustr = Tcl_UtfToUniCharDString(text, -1, &ds);
    numChars = Tcl_DStringLength(&ds) / sizeof(Tcl_UniChar);
    result = RegExpExecUniChar(interp, re, ustr, numChars, -1 /* nmatches */,
	    flags);
    Tcl_DStringFree(&ds);

    return result;
}

/*
 *---------------------------------------------------------------------------
 *
 * Tcl_RegExpRange --
 *
 *	Returns pointers describing the range of a regular expression match,
 *	or one of the subranges within the match.
 *
 * Results:
 *	The variables at *startPtr and *endPtr are modified to hold the
 *	addresses of the endpoints of the range given by index. If the
 *	specified range doesn't exist then NULLs are returned.
 *
 * Side effects:
 *	None.
 *
 *---------------------------------------------------------------------------
 */

void
Tcl_RegExpRange(
    Tcl_RegExp re,		/* Compiled regular expression that has been
				 * passed to Tcl_RegExpExec. */
    size_t index,			/* 0 means give the range of the entire match,
				 * > 0 means give the range of a matching
				 * subrange. */
    const char **startPtr,	/* Store address of first character in
				 * (sub-)range here. */
    const char **endPtr)	/* Store address of character just after last
				 * in (sub-)range here. */
{
    TclRegexp *regexpPtr = (TclRegexp *) re;
    const char *string;

    if (index > regexpPtr->re.re_nsub) {
	*startPtr = *endPtr = NULL;
    } else if (regexpPtr->matches[index].rm_so == TCL_INDEX_NONE) {
	*startPtr = *endPtr = NULL;
    } else {
	if (regexpPtr->objPtr) {
	    string = TclGetString(regexpPtr->objPtr);
	} else {
	    string = regexpPtr->string;
	}
	*startPtr = Tcl_UtfAtIndex(string, regexpPtr->matches[index].rm_so);
	*endPtr = Tcl_UtfAtIndex(string, regexpPtr->matches[index].rm_eo);
    }
}

/*
 *---------------------------------------------------------------------------
 *
 * RegExpExecUniChar --
 *
 *	Execute the regular expression matcher using a compiled form of a
 *	regular expression and save information about any match that is found.
 *
 * Results:
 *	If an error occurs during the matching operation then -1 is returned
 *	and an error message is left in interp's result. Otherwise the return
 *	value is 1 if a matching range was found or 0 if there was no matching
 *	range.
 *
 * Side effects:
 *	None.
 *
 *----------------------------------------------------------------------
 */

static int
RegExpExecUniChar(
    Tcl_Interp *interp,		/* Interpreter to use for error reporting. */
    Tcl_RegExp re,		/* Compiled regular expression; returned by a
				 * previous call to Tcl_GetRegExpFromObj */
    const Tcl_UniChar *wString,	/* String against which to match re. */
    size_t numChars,		/* Length of Tcl_UniChar string. */
    size_t nm,		/* How many subexpression matches (counting
				 * the whole match as subexpression 0) are of
				 * interest. -1 means "don't know". */
    int flags)			/* Regular expression flags. */
{
    int status;
    TclRegexp *regexpPtr = (TclRegexp *) re;
    size_t last = regexpPtr->re.re_nsub + 1;

    if (nm >= last) {
	nm = last;
    }

    status = TclReExec(&regexpPtr->re, wString, numChars,
	    &regexpPtr->details, nm, regexpPtr->matches, flags);

    /*
     * Check for errors.
     */

    if (status != REG_OKAY) {
	if (status == REG_NOMATCH) {
	    return 0;
	}
	if (interp != NULL) {
	    TclRegError(interp, "error while matching regular expression: ",
		    status);
	}
	return -1;
    }
    return 1;
}

/*
 *---------------------------------------------------------------------------
 *
 * TclRegExpRangeUniChar --
 *
 *	Returns pointers describing the range of a regular expression match,
 *	or one of the subranges within the match, or the hypothetical range
 *	represented by the rm_extend field of the rm_detail_t.
 *
 * Results:
 *	The variables at *startPtr and *endPtr are modified to hold the
 *	offsets of the endpoints of the range given by index. If the specified
 *	range doesn't exist then -1s are supplied.
 *
 * Side effects:
 *	None.
 *
 *---------------------------------------------------------------------------
 */

void
TclRegExpRangeUniChar(
    Tcl_RegExp re,		/* Compiled regular expression that has been
				 * passed to Tcl_RegExpExec. */
    size_t index,			/* 0 means give the range of the entire match,
				 * > 0 means give the range of a matching
				 * subrange, TCL_INDEX_NONE means the range of the
				 * rm_extend field. */
    size_t *startPtr,		/* Store address of first character in
				 * (sub-)range here. */
    size_t *endPtr)		/* Store address of character just after last
				 * in (sub-)range here. */
{
    TclRegexp *regexpPtr = (TclRegexp *) re;

    if ((regexpPtr->flags&REG_EXPECT) && (index == TCL_INDEX_NONE)) {
	*startPtr = regexpPtr->details.rm_extend.rm_so;
	*endPtr = regexpPtr->details.rm_extend.rm_eo;
    } else if (index + 1 > regexpPtr->re.re_nsub + 1) {
	*startPtr = TCL_INDEX_NONE;
	*endPtr = TCL_INDEX_NONE;
    } else {
	*startPtr = regexpPtr->matches[index].rm_so;
	*endPtr = regexpPtr->matches[index].rm_eo;
    }
}

/*
 *----------------------------------------------------------------------
 *
 * Tcl_RegExpMatch --
 *
 *	See if a string matches a regular expression.
 *
 * Results:
 *	If an error occurs during the matching operation then -1 is returned
 *	and the interp's result contains an error message. Otherwise the
 *	return value is 1 if "text" matches "pattern" and 0 otherwise.
 *
 * Side effects:
 *	None.
 *
 *----------------------------------------------------------------------
 */

int
Tcl_RegExpMatch(
    Tcl_Interp *interp,		/* Used for error reporting. May be NULL. */
    const char *text,		/* Text to search for pattern matches. */
    const char *pattern)	/* Regular expression to match against text. */
{
    Tcl_RegExp re = Tcl_RegExpCompile(interp, pattern);

    if (re == NULL) {
	return -1;
    }
    return Tcl_RegExpExec(interp, re, text, text);
}

/*
 *----------------------------------------------------------------------
 *
 * Tcl_RegExpExecObj --
 *
 *	Execute a precompiled regexp against the given object.
 *
 * Results:
 *	If an error occurs during the matching operation then -1 is returned
 *	and the interp's result contains an error message. Otherwise the
 *	return value is 1 if "string" matches "pattern" and 0 otherwise.
 *
 * Side effects:
 *	Converts the object to a Unicode object.
 *
 *----------------------------------------------------------------------
 */

int
Tcl_RegExpExecObj(
    Tcl_Interp *interp,		/* Interpreter to use for error reporting. */
    Tcl_RegExp re,		/* Compiled regular expression; must have been
				 * returned by previous call to
				 * Tcl_GetRegExpFromObj. */
    Tcl_Obj *textObj,		/* Text against which to match re. */
    size_t offset,			/* Character index that marks where matching
				 * should begin. */
    size_t nmatches,		/* How many subexpression matches (counting
				 * the whole match as subexpression 0) are of
				 * interest. -1 means all of them. */
    int flags)			/* Regular expression execution flags. */
{
    TclRegexp *regexpPtr = (TclRegexp *) re;
    Tcl_UniChar *udata;
    size_t length;
    int reflags = regexpPtr->flags;
#define TCL_REG_GLOBOK_FLAGS \
	(TCL_REG_ADVANCED | TCL_REG_NOSUB | TCL_REG_NOCASE)

    /*
     * Take advantage of the equivalent glob pattern, if one exists.
     * This is possible based only on the right mix of incoming flags (0)
     * and regexp compile flags.
     */
    if ((offset == 0) && (nmatches == 0) && (flags == 0)
	    && !(reflags & ~TCL_REG_GLOBOK_FLAGS)
	    && (regexpPtr->globObjPtr != NULL)) {
	int nocase = (reflags & TCL_REG_NOCASE) ? TCL_MATCH_NOCASE : 0;

	/*
	 * Pass to TclStringMatchObj for obj-specific handling.
	 * XXX: Currently doesn't take advantage of exact-ness that
	 * XXX: TclReToGlob tells us about
	 */

	return TclStringMatchObj(textObj, regexpPtr->globObjPtr, nocase);
    }

    /*
     * Save the target object so we can extract strings from it later.
     */

    regexpPtr->string = NULL;
    regexpPtr->objPtr = textObj;

    udata = TclGetUnicodeFromObj(textObj, &length);

    if (offset > length) {
	offset = length;
    }
    udata += offset;
    length -= offset;

    return RegExpExecUniChar(interp, re, udata, length, nmatches, flags);
}

/*
 *----------------------------------------------------------------------
 *
 * Tcl_RegExpMatchObj --
 *
 *	See if an object matches a regular expression.
 *
 * Results:
 *	If an error occurs during the matching operation then -1 is returned
 *	and the interp's result contains an error message. Otherwise the
 *	return value is 1 if "text" matches "pattern" and 0 otherwise.
 *
 * Side effects:
 *	Changes the internal rep of the pattern and string objects.
 *
 *----------------------------------------------------------------------
 */

int
Tcl_RegExpMatchObj(
    Tcl_Interp *interp,		/* Used for error reporting. May be NULL. */
    Tcl_Obj *textObj,		/* Object containing the String to search. */
    Tcl_Obj *patternObj)	/* Regular expression to match against
				 * string. */
{
    Tcl_RegExp re;

    /*
     * For performance reasons, first try compiling the RE without support for
     * subexpressions. On failure, try again without TCL_REG_NOSUB in case the
     * RE has backreferences in it. Closely related to [Bug 1366683]. If this
     * still fails, an error message will be left in the interpreter.
     */

    if (!(re = Tcl_GetRegExpFromObj(interp, patternObj,
	    TCL_REG_ADVANCED | TCL_REG_NOSUB))
     && !(re = Tcl_GetRegExpFromObj(interp, patternObj, TCL_REG_ADVANCED))) {
	return -1;
    }
    return Tcl_RegExpExecObj(interp, re, textObj, 0 /* offset */,
	    0 /* nmatches */, 0 /* flags */);
}

/*
 *----------------------------------------------------------------------
 *
 * Tcl_RegExpGetInfo --
 *
 *	Retrieve information about the current match.
 *
 * Results:
 *	None.
 *
 * Side effects:
 *	None.
 *
 *----------------------------------------------------------------------
 */

void
Tcl_RegExpGetInfo(
    Tcl_RegExp regexp,		/* Pattern from which to get subexpressions. */
    Tcl_RegExpInfo *infoPtr)	/* Match information is stored here. */
{
    TclRegexp *regexpPtr = (TclRegexp *) regexp;

    infoPtr->nsubs = regexpPtr->re.re_nsub;
    infoPtr->matches = (Tcl_RegExpIndices *) regexpPtr->matches;
    infoPtr->extendStart = regexpPtr->details.rm_extend.rm_so;
}

/*
 *----------------------------------------------------------------------
 *
 * Tcl_GetRegExpFromObj --
 *
 *	Compile a regular expression into a form suitable for fast matching.
 *	This function caches the result in a Tcl_Obj.
 *
 * Results:
 *	The return value is a pointer to the compiled form of string, suitable
 *	for passing to Tcl_RegExpExec. If an error occurred while compiling
 *	the pattern, then NULL is returned and an error message is left in the
 *	interp's result.
 *
 * Side effects:
 *	Updates the native rep of the Tcl_Obj.
 *
 *----------------------------------------------------------------------
 */

Tcl_RegExp
Tcl_GetRegExpFromObj(
    Tcl_Interp *interp,		/* For use in error reporting, and to access
				 * the interp regexp cache. */
    Tcl_Obj *objPtr,		/* Object whose string rep contains regular
				 * expression pattern. Internal rep will be
				 * changed to compiled form of this regular
				 * expression. */
    int flags)			/* Regular expression compilation flags. */
{
    size_t length;
    TclRegexp *regexpPtr;
    const char *pattern;

    RegexpGetIntRep(objPtr, regexpPtr);

    if ((regexpPtr == NULL) || (regexpPtr->flags != flags)) {
	pattern = TclGetStringFromObj(objPtr, &length);

	regexpPtr = CompileRegexp(interp, pattern, length, flags);
	if (regexpPtr == NULL) {
	    return NULL;
	}

	RegexpSetIntRep(objPtr, regexpPtr);
    }
    return (Tcl_RegExp) regexpPtr;
}

/*
 *----------------------------------------------------------------------
 *
 * TclRegAbout --
 *
 *	Return information about a compiled regular expression.
 *
 * Results:
 *	The return value is -1 for failure, 0 for success, although at the
 *	moment there's nothing that could fail. On success, a list is left in
 *	the interp's result: first element is the subexpression count, second
 *	is a list of re_info bit names.
 *
 * Side effects:
 *	None.
 *
 *----------------------------------------------------------------------
 */

int
TclRegAbout(
    Tcl_Interp *interp,		/* For use in variable assignment. */
    Tcl_RegExp re)		/* The compiled regular expression. */
{
    TclRegexp *regexpPtr = (TclRegexp *) re;
    struct infoname {
	int bit;
	const char *text;
    };
    static const struct infoname infonames[] = {
	{REG_UBACKREF,		"REG_UBACKREF"},
	{REG_ULOOKAHEAD,	"REG_ULOOKAHEAD"},
	{REG_UBOUNDS,		"REG_UBOUNDS"},
	{REG_UBRACES,		"REG_UBRACES"},
	{REG_UBSALNUM,		"REG_UBSALNUM"},
	{REG_UPBOTCH,		"REG_UPBOTCH"},
	{REG_UBBS,		"REG_UBBS"},
	{REG_UNONPOSIX,		"REG_UNONPOSIX"},
	{REG_UUNSPEC,		"REG_UUNSPEC"},
	{REG_UUNPORT,		"REG_UUNPORT"},
	{REG_ULOCALE,		"REG_ULOCALE"},
	{REG_UEMPTYMATCH,	"REG_UEMPTYMATCH"},
	{REG_UIMPOSSIBLE,	"REG_UIMPOSSIBLE"},
	{REG_USHORTEST,		"REG_USHORTEST"},
	{0,			NULL}
    };
    const struct infoname *inf;
    Tcl_Obj *infoObj, *resultObj;

    /*
     * The reset here guarantees that the interpreter result is empty and
     * unshared. This means that we can use Tcl_ListObjAppendElement on the
     * result object quite safely.
     */

    Tcl_ResetResult(interp);

    /*
     * Assume that there will never be more than INT_MAX subexpressions. This
     * is a pretty reasonable assumption; the RE engine doesn't scale _that_
     * well and Tcl has other limits that constrain things as well...
     */

    resultObj = Tcl_NewObj();
    Tcl_ListObjAppendElement(NULL, resultObj,
	    TclNewWideIntObjFromSize(regexpPtr->re.re_nsub));

    /*
     * Now append a list of all the bit-flags set for the RE.
     */

    TclNewObj(infoObj);
    for (inf=infonames ; inf->bit != 0 ; inf++) {
	if (regexpPtr->re.re_info & inf->bit) {
	    Tcl_ListObjAppendElement(NULL, infoObj,
		    Tcl_NewStringObj(inf->text, -1));
	}
    }
    Tcl_ListObjAppendElement(NULL, resultObj, infoObj);
    Tcl_SetObjResult(interp, resultObj);

    return 0;
}

/*
 *----------------------------------------------------------------------
 *
 * TclRegError --
 *
 *	Generate an error message based on the regexp status code.
 *
 * Results:
 *	Places an error in the interpreter.
 *
 * Side effects:
 *	Sets errorCode as well.
 *
 *----------------------------------------------------------------------
 */

void
TclRegError(
    Tcl_Interp *interp,		/* Interpreter for error reporting. */
    const char *msg,		/* Message to prepend to error. */
    int status)			/* Status code to report. */
{
    char buf[100];		/* ample in practice */
    char cbuf[TCL_INTEGER_SPACE];
    size_t n;
    const char *p;

    Tcl_ResetResult(interp);
    n = TclReError(status, buf, sizeof(buf));
    p = (n > sizeof(buf)) ? "..." : "";
    Tcl_SetObjResult(interp, Tcl_ObjPrintf("%s%s%s", msg, buf, p));

    sprintf(cbuf, "%d", status);
    (void) TclReError(REG_ITOA, cbuf, sizeof(cbuf));
    Tcl_SetErrorCode(interp, "REGEXP", cbuf, buf, NULL);
}

/*
 *----------------------------------------------------------------------
 *
 * FreeRegexpInternalRep --
 *
 *	Deallocate the storage associated with a regexp object's internal
 *	representation.
 *
 * Results:
 *	None.
 *
 * Side effects:
 *	Frees the compiled regular expression.
 *
 *----------------------------------------------------------------------
 */

static void
FreeRegexpInternalRep(
    Tcl_Obj *objPtr)		/* Regexp object with internal rep to free. */
{
    TclRegexp *regexpRepPtr;

    RegexpGetIntRep(objPtr, regexpRepPtr);

    assert(regexpRepPtr != NULL);

    /*
     * If this is the last reference to the regexp, free it.
     */

    if (regexpRepPtr->refCount-- <= 1) {
	FreeRegexp(regexpRepPtr);
    }
}

/*
 *----------------------------------------------------------------------
 *
 * DupRegexpInternalRep --
 *
 *	We copy the reference to the compiled regexp and bump its reference
 *	count.
 *
 * Results:
 *	None.
 *
 * Side effects:
 *	Increments the reference count of the regexp.
 *
 *----------------------------------------------------------------------
 */

static void
DupRegexpInternalRep(
    Tcl_Obj *srcPtr,		/* Object with internal rep to copy. */
    Tcl_Obj *copyPtr)		/* Object with internal rep to set. */
{
    TclRegexp *regexpPtr;

    RegexpGetIntRep(srcPtr, regexpPtr);

    assert(regexpPtr != NULL);

    RegexpSetIntRep(copyPtr, regexpPtr);
}

/*
 *----------------------------------------------------------------------
 *
 * SetRegexpFromAny --
 *
 *	Attempt to generate a compiled regular expression for the Tcl object
 *	"objPtr".
 *
 * Results:
 *	The return value is TCL_OK or TCL_ERROR. If an error occurs during
 *	conversion, an error message is left in the interpreter's result
 *	unless "interp" is NULL.
 *
 * Side effects:
 *	If no error occurs, a regular expression is stored as "objPtr"s
 *	internal representation.
 *
 *----------------------------------------------------------------------
 */

static int
SetRegexpFromAny(
    Tcl_Interp *interp,		/* Used for error reporting if not NULL. */
    Tcl_Obj *objPtr)		/* The object to convert. */
{
    if (Tcl_GetRegExpFromObj(interp, objPtr, REG_ADVANCED) == NULL) {
	return TCL_ERROR;
    }
    return TCL_OK;
}

/*
 *---------------------------------------------------------------------------
 *
 * CompileRegexp --
 *
 *	Attempt to compile the given regexp pattern. If the compiled regular
 *	expression can be found in the per-thread cache, it will be used
 *	instead of compiling a new copy.
 *
 * Results:
 *	The return value is a pointer to a newly allocated TclRegexp that
 *	represents the compiled pattern, or NULL if the pattern could not be
 *	compiled. If NULL is returned, an error message is left in the
 *	interp's result.
 *
 * Side effects:
 *	The thread-local regexp cache is updated and a new TclRegexp may be
 *	allocated.
 *
 *----------------------------------------------------------------------
 */

static TclRegexp *
CompileRegexp(
    Tcl_Interp *interp,		/* Used for error reporting if not NULL. */
    const char *string,		/* The regexp to compile (UTF-8). */
    size_t length,			/* The length of the string in bytes. */
    int flags)			/* Compilation flags. */
{
    TclRegexp *regexpPtr;
    const Tcl_UniChar *uniString;
    int numChars, status, i, exact;
    Tcl_DString stringBuf;
    ThreadSpecificData *tsdPtr = TCL_TSD_INIT(&dataKey);

    if (!tsdPtr->initialized) {
	tsdPtr->initialized = 1;
	Tcl_CreateThreadExitHandler(FinalizeRegexp, NULL);
    }

    /*
     * This routine maintains a second-level regular expression cache in
     * addition to the per-object regexp cache. The per-thread cache is needed
     * to handle the case where for various reasons the object is lost between
     * invocations of the regexp command, but the literal pattern is the same.
     */

    /*
     * Check the per-thread compiled regexp cache. We can only reuse a regexp
     * if it has the same pattern and the same flags.
     */

    for (i = 0; (i < NUM_REGEXPS) && (tsdPtr->patterns[i] != NULL); i++) {
	if ((length == tsdPtr->patLengths[i])
		&& (tsdPtr->regexps[i]->flags == flags)
		&& (strcmp(string, tsdPtr->patterns[i]) == 0)) {
	    /*
	     * Move the matched pattern to the first slot in the cache and
	     * shift the other patterns down one position.
	     */

	    if (i != 0) {
		int j;
		char *cachedString;

		cachedString = tsdPtr->patterns[i];
		regexpPtr = tsdPtr->regexps[i];
		for (j = i-1; j >= 0; j--) {
		    tsdPtr->patterns[j+1] = tsdPtr->patterns[j];
		    tsdPtr->patLengths[j+1] = tsdPtr->patLengths[j];
		    tsdPtr->regexps[j+1] = tsdPtr->regexps[j];
		}
		tsdPtr->patterns[0] = cachedString;
		tsdPtr->patLengths[0] = length;
		tsdPtr->regexps[0] = regexpPtr;
	    }
	    return tsdPtr->regexps[0];
	}
    }

    /*
     * This is a new expression, so compile it and add it to the cache.
     */

<<<<<<< HEAD
    regexpPtr = Tcl_Alloc(sizeof(TclRegexp));
=======
    regexpPtr = (TclRegexp*)ckalloc(sizeof(TclRegexp));
>>>>>>> 075589bf
    regexpPtr->objPtr = NULL;
    regexpPtr->string = NULL;
    regexpPtr->details.rm_extend.rm_so = -1;
    regexpPtr->details.rm_extend.rm_eo = -1;

    /*
     * Get the up-to-date string representation and map to unicode.
     */

    Tcl_DStringInit(&stringBuf);
    uniString = Tcl_UtfToUniCharDString(string, length, &stringBuf);
    numChars = Tcl_DStringLength(&stringBuf) / sizeof(Tcl_UniChar);

    /*
     * Compile the string and check for errors.
     */

    regexpPtr->flags = flags;
    status = TclReComp(&regexpPtr->re, uniString, (size_t) numChars, flags);
    Tcl_DStringFree(&stringBuf);

    if (status != REG_OKAY) {
	/*
	 * Clean up and report errors in the interpreter, if possible.
	 */

	Tcl_Free(regexpPtr);
	if (interp) {
	    TclRegError(interp,
		    "couldn't compile regular expression pattern: ", status);
	}
	return NULL;
    }

    /*
     * Convert RE to a glob pattern equivalent, if any, and cache it.  If this
     * is not possible, then globObjPtr will be NULL.  This is used by
     * Tcl_RegExpExecObj to optionally do a fast match (avoids RE engine).
     */

    if (TclReToGlob(NULL, string, length, &stringBuf, &exact,
	    NULL) == TCL_OK) {
	regexpPtr->globObjPtr = TclDStringToObj(&stringBuf);
	Tcl_IncrRefCount(regexpPtr->globObjPtr);
    } else {
	regexpPtr->globObjPtr = NULL;
    }

    /*
     * Allocate enough space for all of the subexpressions, plus one extra for
     * the entire pattern.
     */

    regexpPtr->matches =
<<<<<<< HEAD
	    Tcl_Alloc(sizeof(regmatch_t) * (regexpPtr->re.re_nsub + 1));
=======
	    (regmatch_t*)ckalloc(sizeof(regmatch_t) * (regexpPtr->re.re_nsub + 1));
>>>>>>> 075589bf

    /*
     * Initialize the refcount to one initially, since it is in the cache.
     */

    regexpPtr->refCount = 1;

    /*
     * Free the last regexp, if necessary, and make room at the head of the
     * list for the new regexp.
     */

    if (tsdPtr->patterns[NUM_REGEXPS-1] != NULL) {
	TclRegexp *oldRegexpPtr = tsdPtr->regexps[NUM_REGEXPS-1];

	if (oldRegexpPtr->refCount-- <= 1) {
	    FreeRegexp(oldRegexpPtr);
	}
	Tcl_Free(tsdPtr->patterns[NUM_REGEXPS-1]);
    }
    for (i = NUM_REGEXPS - 2; i >= 0; i--) {
	tsdPtr->patterns[i+1] = tsdPtr->patterns[i];
	tsdPtr->patLengths[i+1] = tsdPtr->patLengths[i];
	tsdPtr->regexps[i+1] = tsdPtr->regexps[i];
    }
<<<<<<< HEAD
    tsdPtr->patterns[0] = Tcl_Alloc(length + 1);
=======
    tsdPtr->patterns[0] = (char *)ckalloc(length + 1);
>>>>>>> 075589bf
    memcpy(tsdPtr->patterns[0], string, length + 1);
    tsdPtr->patLengths[0] = length;
    tsdPtr->regexps[0] = regexpPtr;

    return regexpPtr;
}

/*
 *----------------------------------------------------------------------
 *
 * FreeRegexp --
 *
 *	Release the storage associated with a TclRegexp.
 *
 * Results:
 *	None.
 *
 * Side effects:
 *	None.
 *
 *----------------------------------------------------------------------
 */

static void
FreeRegexp(
    TclRegexp *regexpPtr)	/* Compiled regular expression to free. */
{
    TclReFree(&regexpPtr->re);
    if (regexpPtr->globObjPtr) {
	TclDecrRefCount(regexpPtr->globObjPtr);
    }
    if (regexpPtr->matches) {
	Tcl_Free(regexpPtr->matches);
    }
    Tcl_Free(regexpPtr);
}

/*
 *----------------------------------------------------------------------
 *
 * FinalizeRegexp --
 *
 *	Release the storage associated with the per-thread regexp cache.
 *
 * Results:
 *	None.
 *
 * Side effects:
 *	None.
 *
 *----------------------------------------------------------------------
 */

static void
FinalizeRegexp(
    ClientData dummy)	/* Not used. */
{
    int i;
    TclRegexp *regexpPtr;
    ThreadSpecificData *tsdPtr = TCL_TSD_INIT(&dataKey);
    (void)dummy;

    for (i = 0; (i < NUM_REGEXPS) && (tsdPtr->patterns[i] != NULL); i++) {
	regexpPtr = tsdPtr->regexps[i];
	if (regexpPtr->refCount-- <= 1) {
	    FreeRegexp(regexpPtr);
	}
	Tcl_Free(tsdPtr->patterns[i]);
	tsdPtr->patterns[i] = NULL;
    }

    /*
     * We may find ourselves reinitialized if another finalization routine
     * invokes regexps.
     */

    tsdPtr->initialized = 0;
}

/*
 * Local Variables:
 * mode: c
 * c-basic-offset: 4
 * fill-column: 78
 * End:
 */<|MERGE_RESOLUTION|>--- conflicted
+++ resolved
@@ -931,11 +931,7 @@
      * This is a new expression, so compile it and add it to the cache.
      */
 
-<<<<<<< HEAD
-    regexpPtr = Tcl_Alloc(sizeof(TclRegexp));
-=======
-    regexpPtr = (TclRegexp*)ckalloc(sizeof(TclRegexp));
->>>>>>> 075589bf
+    regexpPtr = (TclRegexp*)Tcl_Alloc(sizeof(TclRegexp));
     regexpPtr->objPtr = NULL;
     regexpPtr->string = NULL;
     regexpPtr->details.rm_extend.rm_so = -1;
@@ -990,11 +986,7 @@
      */
 
     regexpPtr->matches =
-<<<<<<< HEAD
-	    Tcl_Alloc(sizeof(regmatch_t) * (regexpPtr->re.re_nsub + 1));
-=======
-	    (regmatch_t*)ckalloc(sizeof(regmatch_t) * (regexpPtr->re.re_nsub + 1));
->>>>>>> 075589bf
+	    (regmatch_t*)Tcl_Alloc(sizeof(regmatch_t) * (regexpPtr->re.re_nsub + 1));
 
     /*
      * Initialize the refcount to one initially, since it is in the cache.
@@ -1020,11 +1012,7 @@
 	tsdPtr->patLengths[i+1] = tsdPtr->patLengths[i];
 	tsdPtr->regexps[i+1] = tsdPtr->regexps[i];
     }
-<<<<<<< HEAD
-    tsdPtr->patterns[0] = Tcl_Alloc(length + 1);
-=======
-    tsdPtr->patterns[0] = (char *)ckalloc(length + 1);
->>>>>>> 075589bf
+    tsdPtr->patterns[0] = (char *)Tcl_Alloc(length + 1);
     memcpy(tsdPtr->patterns[0], string, length + 1);
     tsdPtr->patLengths[0] = length;
     tsdPtr->regexps[0] = regexpPtr;
