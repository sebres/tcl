--- conflicted
+++ resolved
@@ -624,11 +624,7 @@
      * sorted when it is long enough to matter.
      */
 
-<<<<<<< HEAD
-    strings = Tcl_Alloc(sizeof(char *) * namesPtr->numEntries);
-=======
-    strings = (const char **)ckalloc(sizeof(char *) * namesPtr->numEntries);
->>>>>>> 075589bf
+    strings = (const char **)Tcl_Alloc(sizeof(char *) * namesPtr->numEntries);
     FOREACH_HASH(namePtr, isWanted, namesPtr) {
 	if (!WANT_PUBLIC(flags) || (PTR2INT(isWanted) & IN_LIST)) {
 	    if (PTR2INT(isWanted) & NO_IMPLEMENTATION) {
@@ -1057,19 +1053,11 @@
 
     if (callPtr->numChain == CALL_CHAIN_STATIC_SIZE) {
 	callPtr->chain =
-<<<<<<< HEAD
-		Tcl_Alloc(sizeof(struct MInvoke) * (callPtr->numChain + 1));
+		(struct MInvoke *)Tcl_Alloc(sizeof(struct MInvoke) * (callPtr->numChain + 1));
 	memcpy(callPtr->chain, callPtr->staticChain,
 		sizeof(struct MInvoke) * callPtr->numChain);
     } else if (callPtr->numChain > CALL_CHAIN_STATIC_SIZE) {
-	callPtr->chain = Tcl_Realloc(callPtr->chain,
-=======
-		(struct MInvoke *)ckalloc(sizeof(struct MInvoke) * (callPtr->numChain + 1));
-	memcpy(callPtr->chain, callPtr->staticChain,
-		sizeof(struct MInvoke) * callPtr->numChain);
-    } else if (callPtr->numChain > CALL_CHAIN_STATIC_SIZE) {
-	callPtr->chain = (struct MInvoke *)ckrealloc(callPtr->chain,
->>>>>>> 075589bf
+	callPtr->chain = (struct MInvoke *)Tcl_Realloc(callPtr->chain,
 		sizeof(struct MInvoke) * (callPtr->numChain + 1));
     }
     callPtr->chain[i].mPtr = mPtr;
@@ -1261,11 +1249,7 @@
 	doFilters = 1;
     }
 
-<<<<<<< HEAD
-    callPtr = Tcl_Alloc(sizeof(CallChain));
-=======
-    callPtr = (CallChain *)ckalloc(sizeof(CallChain));
->>>>>>> 075589bf
+    callPtr = (CallChain *)Tcl_Alloc(sizeof(CallChain));
     InitCallChain(callPtr, oPtr, flags);
 
     cb.callChainPtr = callPtr;
@@ -1370,11 +1354,7 @@
 	    if (oPtr->flags & USE_CLASS_CACHE) {
 		if (oPtr->selfCls->classChainCache == NULL) {
 		    oPtr->selfCls->classChainCache =
-<<<<<<< HEAD
-			    Tcl_Alloc(sizeof(Tcl_HashTable));
-=======
-			    (Tcl_HashTable *)ckalloc(sizeof(Tcl_HashTable));
->>>>>>> 075589bf
+			    (Tcl_HashTable *)Tcl_Alloc(sizeof(Tcl_HashTable));
 
 		    Tcl_InitObjHashTable(oPtr->selfCls->classChainCache);
 		}
@@ -1382,11 +1362,7 @@
 			(char *) methodNameObj, &i);
 	    } else {
 		if (oPtr->chainCache == NULL) {
-<<<<<<< HEAD
-		    oPtr->chainCache = Tcl_Alloc(sizeof(Tcl_HashTable));
-=======
-		    oPtr->chainCache = (Tcl_HashTable *)ckalloc(sizeof(Tcl_HashTable));
->>>>>>> 075589bf
+		    oPtr->chainCache = (Tcl_HashTable *)Tcl_Alloc(sizeof(Tcl_HashTable));
 
 		    Tcl_InitObjHashTable(oPtr->chainCache);
 		}
@@ -1494,11 +1470,7 @@
 	hPtr = NULL;
     }
 
-<<<<<<< HEAD
-    callPtr = Tcl_Alloc(sizeof(CallChain));
-=======
-    callPtr = (CallChain *)ckalloc(sizeof(CallChain));
->>>>>>> 075589bf
+    callPtr = (CallChain *)Tcl_Alloc(sizeof(CallChain));
     memset(callPtr, 0, sizeof(CallChain));
     callPtr->flags = flags & (PUBLIC_METHOD|PRIVATE_METHOD|FILTER_HANDLING);
     callPtr->epoch = fPtr->epoch;
@@ -1553,11 +1525,7 @@
     } else {
 	if (hPtr == NULL) {
 	    if (clsPtr->classChainCache == NULL) {
-<<<<<<< HEAD
-		clsPtr->classChainCache = Tcl_Alloc(sizeof(Tcl_HashTable));
-=======
-		clsPtr->classChainCache = (Tcl_HashTable *)ckalloc(sizeof(Tcl_HashTable));
->>>>>>> 075589bf
+		clsPtr->classChainCache = (Tcl_HashTable *)Tcl_Alloc(sizeof(Tcl_HashTable));
 		Tcl_InitObjHashTable(clsPtr->classChainCache);
 	    }
 	    hPtr = Tcl_CreateHashEntry(clsPtr->classChainCache,
@@ -2149,19 +2117,11 @@
 	    DefineEntry *staticList = definePtr->list;
 
 	    definePtr->list =
-<<<<<<< HEAD
-		    Tcl_Alloc(sizeof(DefineEntry) * definePtr->size);
+		    (DefineEntry *)Tcl_Alloc(sizeof(DefineEntry) * definePtr->size);
 	    memcpy(definePtr->list, staticList,
 		    sizeof(DefineEntry) * definePtr->num);
 	} else {
-	    definePtr->list = Tcl_Realloc(definePtr->list,
-=======
-		    (DefineEntry *)ckalloc(sizeof(DefineEntry) * definePtr->size);
-	    memcpy(definePtr->list, staticList,
-		    sizeof(DefineEntry) * definePtr->num);
-	} else {
-	    definePtr->list = (DefineEntry *)ckrealloc(definePtr->list,
->>>>>>> 075589bf
+	    definePtr->list = (DefineEntry *)Tcl_Realloc(definePtr->list,
 		    sizeof(DefineEntry) * definePtr->size);
 	}
     }
