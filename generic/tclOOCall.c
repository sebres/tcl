/*
 * tclOOCall.c --
 *
 *	This file contains the method call chain management code for the
 *	object-system core.
 *
<<<<<<< HEAD
 * Copyright © 2005-2012 Donal K. Fellows
=======
 * Copyright (c) 2005-2012 Donal K. Fellows
>>>>>>> ff4ef708
 *
 * See the file "license.terms" for information on usage and redistribution of
 * this file, and for a DISCLAIMER OF ALL WARRANTIES.
 */

#ifdef HAVE_CONFIG_H
#include "config.h"
#endif
#include "tclInt.h"
#include "tclOOInt.h"
#include <assert.h>

/*
 * Structure containing a CallContext and any other values needed only during
 * the construction of the CallContext.
 */

struct ChainBuilder {
    CallChain *callChainPtr;	/* The call chain being built. */
    int filterLength;		/* Number of entries in the call chain that
				 * are due to processing filters and not the
				 * main call chain. */
    Object *oPtr;		/* The object that we are building the chain
				 * for. */
};

/*
 * Structures used for traversing the class hierarchy to find out where
 * definitions are supposed to be done.
 */

typedef struct {
    Class *definerCls;
    Tcl_Obj *namespaceName;
} DefineEntry;

typedef struct {
    DefineEntry *list;
    int num;
    int size;
} DefineChain;

/*
 * Extra flags used for call chain management.
 */

#define DEFINITE_PROTECTED 0x100000
#define DEFINITE_PUBLIC    0x200000
#define KNOWN_STATE	   (DEFINITE_PROTECTED | DEFINITE_PUBLIC)
#define SPECIAL		   (CONSTRUCTOR | DESTRUCTOR | FORCE_UNKNOWN)
#define BUILDING_MIXINS	   0x400000
#define TRAVERSED_MIXIN	   0x800000
#define OBJECT_MIXIN	   0x1000000
#define MIXIN_CONSISTENT(flags) \
    (((flags) & OBJECT_MIXIN) ||					\
	!((flags) & BUILDING_MIXINS) == !((flags) & TRAVERSED_MIXIN))

/*
 * Note that the flag bit PRIVATE_METHOD has a confusing name; it's just for
 * Itcl's special type of private.
 */

#define IS_PUBLIC(mPtr)				\
    (((mPtr)->flags & PUBLIC_METHOD) != 0)
#define IS_UNEXPORTED(mPtr)			\
    (((mPtr)->flags & SCOPE_FLAGS) == 0)
#define IS_ITCLPRIVATE(mPtr)				\
    (((mPtr)->flags & PRIVATE_METHOD) != 0)
#define IS_PRIVATE(mPtr)			\
    (((mPtr)->flags & TRUE_PRIVATE_METHOD) != 0)
#define WANT_PUBLIC(flags)			\
    (((flags) & PUBLIC_METHOD) != 0)
#define WANT_UNEXPORTED(flags)			\
    (((flags) & (PRIVATE_METHOD | TRUE_PRIVATE_METHOD)) == 0)
#define WANT_ITCLPRIVATE(flags)			\
    (((flags) & PRIVATE_METHOD) != 0)
#define WANT_PRIVATE(flags)			\
    (((flags) & TRUE_PRIVATE_METHOD) != 0)

/*
 * Function declarations for things defined in this file.
 */

static void		AddClassFiltersToCallContext(Object *const oPtr,
			    Class *clsPtr, struct ChainBuilder *const cbPtr,
			    Tcl_HashTable *const doneFilters, int flags);
static void		AddClassMethodNames(Class *clsPtr, int flags,
			    Tcl_HashTable *const namesPtr,
			    Tcl_HashTable *const examinedClassesPtr);
static inline void	AddDefinitionNamespaceToChain(Class *const definerCls,
			    Tcl_Obj *const namespaceName,
			    DefineChain *const definePtr, int flags);
static inline void	AddMethodToCallChain(Method *const mPtr,
			    struct ChainBuilder *const cbPtr,
			    Tcl_HashTable *const doneFilters,
			    Class *const filterDecl, int flags);
static inline int	AddInstancePrivateToCallContext(Object *const oPtr,
			    Tcl_Obj *const methodNameObj,
			    struct ChainBuilder *const cbPtr, int flags);
static inline void	AddStandardMethodName(int flags, Tcl_Obj *namePtr,
			    Method *mPtr, Tcl_HashTable *namesPtr);
static inline void	AddPrivateMethodNames(Tcl_HashTable *methodsTablePtr,
			    Tcl_HashTable *namesPtr);
static inline int	AddSimpleChainToCallContext(Object *const oPtr,
			    Class *const contextCls,
			    Tcl_Obj *const methodNameObj,
			    struct ChainBuilder *const cbPtr,
			    Tcl_HashTable *const doneFilters, int flags,
			    Class *const filterDecl);
static int		AddPrivatesFromClassChainToCallContext(Class *classPtr,
			    Class *const contextCls,
			    Tcl_Obj *const methodNameObj,
			    struct ChainBuilder *const cbPtr,
			    Tcl_HashTable *const doneFilters, int flags,
			    Class *const filterDecl);
static int		AddSimpleClassChainToCallContext(Class *classPtr,
			    Tcl_Obj *const methodNameObj,
			    struct ChainBuilder *const cbPtr,
			    Tcl_HashTable *const doneFilters, int flags,
			    Class *const filterDecl);
static void		AddSimpleClassDefineNamespaces(Class *classPtr,
			    DefineChain *const definePtr, int flags);
static inline void	AddSimpleDefineNamespaces(Object *const oPtr,
			    DefineChain *const definePtr, int flags);
static int		CmpStr(const void *ptr1, const void *ptr2);
static void		DupMethodNameRep(Tcl_Obj *srcPtr, Tcl_Obj *dstPtr);
static Tcl_NRPostProc	FinalizeMethodRefs;
static void		FreeMethodNameRep(Tcl_Obj *objPtr);
static inline int	IsStillValid(CallChain *callPtr, Object *oPtr,
			    int flags, int reuseMask);
static Tcl_NRPostProc	ResetFilterFlags;
static Tcl_NRPostProc	SetFilterFlags;
static int		SortMethodNames(Tcl_HashTable *namesPtr, int flags,
			    const char ***stringsPtr);
static inline void	StashCallChain(Tcl_Obj *objPtr, CallChain *callPtr);

/*
 * Object type used to manage type caches attached to method names.
 */

static const Tcl_ObjType methodNameType = {
    "TclOO method name",
    FreeMethodNameRep,
    DupMethodNameRep,
    NULL,
    NULL
};


/*
 * ----------------------------------------------------------------------
 *
 * TclOODeleteContext --
 *
 *	Destroys a method call-chain context, which should not be in use.
 *
 * ----------------------------------------------------------------------
 */

void
TclOODeleteContext(
    CallContext *contextPtr)
{
    Object *oPtr = contextPtr->oPtr;

    TclOODeleteChain(contextPtr->callPtr);
    if (oPtr != NULL) {
	TclStackFree(oPtr->fPtr->interp, contextPtr);

	/*
	 * Corresponding AddRef() in TclOO.c/TclOOObjectCmdCore
	 */

	TclOODecrRefCount(oPtr);
    }
}

/*
 * ----------------------------------------------------------------------
 *
 * TclOODeleteChainCache --
 *
 *	Destroy the cache of method call-chains.
 *
 * ----------------------------------------------------------------------
 */

void
TclOODeleteChainCache(
    Tcl_HashTable *tablePtr)
{
    FOREACH_HASH_DECLS;
    CallChain *callPtr;

    FOREACH_HASH_VALUE(callPtr, tablePtr) {
	if (callPtr) {
	    TclOODeleteChain(callPtr);
	}
    }
    Tcl_DeleteHashTable(tablePtr);
    ckfree(tablePtr);
}

/*
 * ----------------------------------------------------------------------
 *
 * TclOODeleteChain --
 *
 *	Destroys a method call-chain.
 *
 * ----------------------------------------------------------------------
 */

void
TclOODeleteChain(
    CallChain *callPtr)
{
    if (callPtr == NULL || callPtr->refCount-- > 1) {
	return;
    }
    if (callPtr->chain != callPtr->staticChain) {
	ckfree(callPtr->chain);
    }
    ckfree(callPtr);
}

/*
 * ----------------------------------------------------------------------
 *
 * TclOOStashContext --
 *
 *	Saves a reference to a method call context in a Tcl_Obj's internal
 *	representation.
 *
 * ----------------------------------------------------------------------
 */

static inline void
StashCallChain(
    Tcl_Obj *objPtr,
    CallChain *callPtr)
{
    Tcl_ObjInternalRep ir;

    callPtr->refCount++;
    TclGetString(objPtr);
    ir.twoPtrValue.ptr1 = callPtr;
    Tcl_StoreInternalRep(objPtr, &methodNameType, &ir);
}

void
TclOOStashContext(
    Tcl_Obj *objPtr,
    CallContext *contextPtr)
{
    StashCallChain(objPtr, contextPtr->callPtr);
}

/*
 * ----------------------------------------------------------------------
 *
 * DupMethodNameRep, FreeMethodNameRep --
 *
 *	Functions to implement the required parts of the Tcl_Obj guts needed
 *	for caching of method contexts in Tcl_Objs.
 *
 * ----------------------------------------------------------------------
 */

static void
DupMethodNameRep(
    Tcl_Obj *srcPtr,
    Tcl_Obj *dstPtr)
{
    StashCallChain(dstPtr,
	    (CallChain *)TclFetchInternalRep(srcPtr, &methodNameType)->twoPtrValue.ptr1);
}

static void
FreeMethodNameRep(
    Tcl_Obj *objPtr)
{
    TclOODeleteChain(
	    (CallChain *)TclFetchInternalRep(objPtr, &methodNameType)->twoPtrValue.ptr1);
}

/*
 * ----------------------------------------------------------------------
 *
 * TclOOInvokeContext --
 *
 *	Invokes a single step along a method call-chain context. Note that the
 *	invocation of a step along the chain can cause further steps along the
 *	chain to be invoked. Note that this function is written to be as light
 *	in stack usage as possible.
 *
 * ----------------------------------------------------------------------
 */

int
TclOOInvokeContext(
    void *clientData,	/* The method call context. */
    Tcl_Interp *interp,		/* Interpreter for error reporting, and many
				 * other sorts of context handling (e.g.,
				 * commands, variables) depending on method
				 * implementation. */
    int objc,			/* The number of arguments. */
    Tcl_Obj *const objv[])	/* The arguments as actually seen. */
{
    CallContext *const contextPtr = (CallContext *)clientData;
    Method *const mPtr = contextPtr->callPtr->chain[contextPtr->index].mPtr;
    const int isFilter =
	    contextPtr->callPtr->chain[contextPtr->index].isFilter;

    /*
     * If this is the first step along the chain, we preserve the method
     * entries in the chain so that they do not get deleted out from under our
     * feet.
     */

    if (contextPtr->index == 0) {
	int i;

	for (i = 0 ; i < contextPtr->callPtr->numChain ; i++) {
	    AddRef(contextPtr->callPtr->chain[i].mPtr);
	}

	/*
	 * Ensure that the method name itself is part of the arguments when
	 * we're doing unknown processing.
	 */

	if (contextPtr->callPtr->flags & OO_UNKNOWN_METHOD) {
	    contextPtr->skip--;
	}

	/*
	 * Add a callback to ensure that method references are dropped once
	 * this call is finished.
	 */

	TclNRAddCallback(interp, FinalizeMethodRefs, contextPtr, NULL, NULL,
		NULL);
    }

    /*
     * Save whether we were in a filter and set up whether we are now.
     */

    if (contextPtr->oPtr->flags & FILTER_HANDLING) {
	TclNRAddCallback(interp, SetFilterFlags, contextPtr, NULL,NULL,NULL);
    } else {
	TclNRAddCallback(interp, ResetFilterFlags,contextPtr,NULL,NULL,NULL);
    }
    if (isFilter || contextPtr->callPtr->flags & FILTER_HANDLING) {
	contextPtr->oPtr->flags |= FILTER_HANDLING;
    } else {
	contextPtr->oPtr->flags &= ~FILTER_HANDLING;
    }

    /*
     * Run the method implementation.
     */

    if (mPtr->typePtr->version < TCL_OO_METHOD_VERSION_2) {
	return (mPtr->typePtr->callProc)(mPtr->clientData, interp,
		(Tcl_ObjectContext) contextPtr, objc, objv);
    }
    return ((Tcl_MethodCallProc2 *)(void *)(mPtr->typePtr->callProc))(mPtr->clientData, interp,
	    (Tcl_ObjectContext) contextPtr, objc, objv);
}

static int
SetFilterFlags(
<<<<<<< HEAD
    ClientData data[],
    TCL_UNUSED(Tcl_Interp *),
=======
    void *data[],
    Tcl_Interp *interp,
>>>>>>> ff4ef708
    int result)
{
    CallContext *contextPtr = (CallContext *)data[0];

    contextPtr->oPtr->flags |= FILTER_HANDLING;
    return result;
}

static int
ResetFilterFlags(
<<<<<<< HEAD
    ClientData data[],
    TCL_UNUSED(Tcl_Interp *),
=======
    void *data[],
    Tcl_Interp *interp,
>>>>>>> ff4ef708
    int result)
{
    CallContext *contextPtr = (CallContext *)data[0];

    contextPtr->oPtr->flags &= ~FILTER_HANDLING;
    return result;
}

static int
FinalizeMethodRefs(
<<<<<<< HEAD
    ClientData data[],
    TCL_UNUSED(Tcl_Interp *),
=======
    void *data[],
    Tcl_Interp *interp,
>>>>>>> ff4ef708
    int result)
{
    CallContext *contextPtr = (CallContext *)data[0];
    int i;

    for (i = 0 ; i < contextPtr->callPtr->numChain ; i++) {
	TclOODelMethodRef(contextPtr->callPtr->chain[i].mPtr);
    }
    return result;
}

/*
 * ----------------------------------------------------------------------
 *
 * TclOOGetSortedMethodList, TclOOGetSortedClassMethodList --
 *
 *	Discovers the list of method names supported by an object or class.
 *
 * ----------------------------------------------------------------------
 */

int
TclOOGetSortedMethodList(
    Object *oPtr,		/* The object to get the method names for. */
    Object *contextObj,		/* From what context object we are inquiring.
				 * NULL when the context shouldn't see
				 * object-level private methods. Note that
				 * flags can override this. */
    Class *contextCls,		/* From what context class we are inquiring.
				 * NULL when the context shouldn't see
				 * class-level private methods. Note that
				 * flags can override this. */
    int flags,			/* Whether we just want the public method
				 * names. */
    const char ***stringsPtr)	/* Where to write a pointer to the array of
				 * strings to. */
{
    Tcl_HashTable names;	/* Tcl_Obj* method name to "wanted in list"
				 * mapping. */
    Tcl_HashTable examinedClasses;
				/* Used to track what classes have been looked
				 * at. Is set-like in nature and keyed by
				 * pointer to class. */
    FOREACH_HASH_DECLS;
    int i, numStrings;
    Class *mixinPtr;
    Tcl_Obj *namePtr;
    Method *mPtr;

    Tcl_InitObjHashTable(&names);
    Tcl_InitHashTable(&examinedClasses, TCL_ONE_WORD_KEYS);

    /*
     * Name the bits used in the names table values.
     */
#define IN_LIST 1
#define NO_IMPLEMENTATION 2

    /*
     * Process method names due to the object.
     */

    if (oPtr->methodsPtr) {
	FOREACH_HASH(namePtr, mPtr, oPtr->methodsPtr) {
	    if (IS_PRIVATE(mPtr)) {
		continue;
	    }
	    if (IS_UNEXPORTED(mPtr) && !WANT_UNEXPORTED(flags)) {
		continue;
	    }
	    AddStandardMethodName(flags, namePtr, mPtr, &names);
	}
    }

    /*
     * Process method names due to private methods on the object's class.
     */

    if (WANT_UNEXPORTED(flags)) {
	FOREACH_HASH(namePtr, mPtr, &oPtr->selfCls->classMethods) {
	    if (IS_UNEXPORTED(mPtr)) {
		AddStandardMethodName(flags, namePtr, mPtr, &names);
	    }
	}
    }

    /*
     * Process method names due to private methods on the context's object or
     * class. Which must be correct if either are not NULL.
     */

    if (contextObj && contextObj->methodsPtr) {
	AddPrivateMethodNames(contextObj->methodsPtr, &names);
    }
    if (contextCls) {
	AddPrivateMethodNames(&contextCls->classMethods, &names);
    }

    /*
     * Process (normal) method names from the class hierarchy and the mixin
     * hierarchy.
     */

    AddClassMethodNames(oPtr->selfCls, flags, &names, &examinedClasses);
    FOREACH(mixinPtr, oPtr->mixins) {
	AddClassMethodNames(mixinPtr, flags | TRAVERSED_MIXIN, &names,
		&examinedClasses);
    }

    /*
     * Tidy up, sort the names and resolve finally whether we really want
     * them (processing export layering).
     */

    Tcl_DeleteHashTable(&examinedClasses);
    numStrings = SortMethodNames(&names, flags, stringsPtr);
    Tcl_DeleteHashTable(&names);
    return numStrings;
}

int
TclOOGetSortedClassMethodList(
    Class *clsPtr,		/* The class to get the method names for. */
    int flags,			/* Whether we just want the public method
				 * names. */
    const char ***stringsPtr)	/* Where to write a pointer to the array of
				 * strings to. */
{
    Tcl_HashTable names;	/* Tcl_Obj* method name to "wanted in list"
				 * mapping. */
    Tcl_HashTable examinedClasses;
				/* Used to track what classes have been looked
				 * at. Is set-like in nature and keyed by
				 * pointer to class. */
    int numStrings;

    Tcl_InitObjHashTable(&names);
    Tcl_InitHashTable(&examinedClasses, TCL_ONE_WORD_KEYS);

    /*
     * Process method names from the class hierarchy and the mixin hierarchy.
     */

    AddClassMethodNames(clsPtr, flags, &names, &examinedClasses);
    Tcl_DeleteHashTable(&examinedClasses);

    /*
     * Process private method names if we should. [TIP 500]
     */

    if (WANT_PRIVATE(flags)) {
	AddPrivateMethodNames(&clsPtr->classMethods, &names);
	flags &= ~TRUE_PRIVATE_METHOD;
    }

    /*
     * Tidy up, sort the names and resolve finally whether we really want
     * them (processing export layering).
     */

    numStrings = SortMethodNames(&names, flags, stringsPtr);
    Tcl_DeleteHashTable(&names);
    return numStrings;
}

/*
 * ----------------------------------------------------------------------
 *
 * SortMethodNames --
 *
 *	Shared helper for TclOOGetSortedMethodList etc. that knows the method
 *	sorting rules.
 *
 * Returns:
 *	The length of the sorted list.
 *
 * ----------------------------------------------------------------------
 */

static int
SortMethodNames(
    Tcl_HashTable *namesPtr,	/* The table of names; unsorted, but contains
				 * whether the names are wanted and under what
				 * circumstances. */
    int flags,			/* Whether we are looking for unexported
				 * methods. Full private methods are handled
				 * on insertion to the table. */
    const char ***stringsPtr)	/* Where to store the sorted list of strings
				 * that we produce. ckalloced() */
{
    const char **strings;
    FOREACH_HASH_DECLS;
    Tcl_Obj *namePtr;
    void *isWanted;
    int i = 0;

    /*
     * See how many (visible) method names there are. If none, we do not (and
     * should not) try to sort the list of them.
     */

    if (namesPtr->numEntries == 0) {
	*stringsPtr = NULL;
	return 0;
    }

    /*
     * We need to build the list of methods to sort. We will be using qsort()
     * for this, because it is very unlikely that the list will be heavily
     * sorted when it is long enough to matter.
     */

<<<<<<< HEAD
    strings = (const char **)ckalloc(sizeof(char *) * namesPtr->numEntries);
    FOREACH_HASH(namePtr, isWanted, namesPtr) {
	if (!WANT_PUBLIC(flags) || (PTR2INT(isWanted) & IN_LIST)) {
	    if (PTR2INT(isWanted) & NO_IMPLEMENTATION) {
		continue;
=======
	strings = (const char **)ckalloc(sizeof(char *) * names.numEntries);
	FOREACH_HASH(namePtr, isWanted, &names) {
	    if (!(flags & PUBLIC_METHOD) || (PTR2INT(isWanted) & IN_LIST)) {
		if (PTR2INT(isWanted) & NO_IMPLEMENTATION) {
		    continue;
		}
		strings[i++] = TclGetString(namePtr);
>>>>>>> ff4ef708
	    }
	    strings[i++] = TclGetString(namePtr);
	}
    }

    /*
     * Note that 'i' may well be less than names.numEntries when we are
     * dealing with public method names. We don't sort unless there's at least
     * two method names.
     */

    if (i > 0) {
	if (i > 1) {
	    qsort((void *) strings, i, sizeof(char *), CmpStr);
	}
	*stringsPtr = strings;
    } else {
	ckfree(strings);
	*stringsPtr = NULL;
    }
    return i;
}

/*
 * Comparator for SortMethodNames
 */

static int
CmpStr(
    const void *ptr1,
    const void *ptr2)
{
    const char **strPtr1 = (const char **) ptr1;
    const char **strPtr2 = (const char **) ptr2;

    return TclpUtfNcmp2(*strPtr1, *strPtr2, strlen(*strPtr1) + 1);
}

/*
 * ----------------------------------------------------------------------
 *
 * AddClassMethodNames --
 *
 *	Adds the method names defined by a class (or its superclasses) to the
 *	collection being built. The collection is built in a hash table to
 *	ensure that duplicates are excluded. Helper for GetSortedMethodList().
 *
 * ----------------------------------------------------------------------
 */

static void
AddClassMethodNames(
    Class *clsPtr,		/* Class to get method names from. */
    int flags,		/* Whether we are interested in just the
				 * public method names. */
    Tcl_HashTable *const namesPtr,
				/* Reference to the hash table to put the
				 * information in. The hash table maps the
				 * Tcl_Obj * method name to an integral value
				 * describing whether the method is wanted.
				 * This ensures that public/private override
				 * semantics are handled correctly. */
    Tcl_HashTable *const examinedClassesPtr)
				/* Hash table that tracks what classes have
				 * already been looked at. The keys are the
				 * pointers to the classes, and the values are
				 * immaterial. */
{
    int i;

    /*
     * If we've already started looking at this class, stop working on it now
     * to prevent repeated work.
     */

    if (Tcl_FindHashEntry(examinedClassesPtr, (char *) clsPtr)) {
	return;
    }

    /*
     * Scope all declarations so that the compiler can stand a good chance of
     * making the recursive step highly efficient. We also hand-implement the
     * tail-recursive case using a while loop; C compilers typically cannot do
     * tail-recursion optimization usefully.
     */

    while (1) {
	FOREACH_HASH_DECLS;
	Tcl_Obj *namePtr;
	Method *mPtr;
	int isNew;

	(void) Tcl_CreateHashEntry(examinedClassesPtr, (char *) clsPtr,
		&isNew);
	if (!isNew) {
	    break;
	}

	if (clsPtr->mixins.num != 0) {
	    Class *mixinPtr;

	    FOREACH(mixinPtr, clsPtr->mixins) {
		if (mixinPtr != clsPtr) {
		    AddClassMethodNames(mixinPtr, flags|TRAVERSED_MIXIN,
			    namesPtr, examinedClassesPtr);
		}
	    }
	}

	FOREACH_HASH(namePtr, mPtr, &clsPtr->classMethods) {
	    AddStandardMethodName(flags, namePtr, mPtr, namesPtr);
	}

	if (clsPtr->superclasses.num != 1) {
	    break;
	}
	clsPtr = clsPtr->superclasses.list[0];
    }
    if (clsPtr->superclasses.num != 0) {
	Class *superPtr;

	FOREACH(superPtr, clsPtr->superclasses) {
	    AddClassMethodNames(superPtr, flags, namesPtr,
		    examinedClassesPtr);
	}
    }
}

/*
 * ----------------------------------------------------------------------
 *
 * AddPrivateMethodNames, AddStandardMethodName --
 *
 *	Factored-out helpers for the sorted name list production functions.
 *
 * ----------------------------------------------------------------------
 */

static inline void
AddPrivateMethodNames(
    Tcl_HashTable *methodsTablePtr,
    Tcl_HashTable *namesPtr)
{
    FOREACH_HASH_DECLS;
    Method *mPtr;
    Tcl_Obj *namePtr;

    FOREACH_HASH(namePtr, mPtr, methodsTablePtr) {
	if (IS_PRIVATE(mPtr)) {
	    int isNew;

	    hPtr = Tcl_CreateHashEntry(namesPtr, (char *) namePtr, &isNew);
	    Tcl_SetHashValue(hPtr, INT2PTR(IN_LIST));
	}
    }
}

static inline void
AddStandardMethodName(
    int flags,
    Tcl_Obj *namePtr,
    Method *mPtr,
    Tcl_HashTable *namesPtr)
{
    if (!IS_PRIVATE(mPtr)) {
	int isNew;
	Tcl_HashEntry *hPtr =
		Tcl_CreateHashEntry(namesPtr, (char *) namePtr, &isNew);

	if (isNew) {
	    int isWanted = (!WANT_PUBLIC(flags) || IS_PUBLIC(mPtr))
		    ? IN_LIST : 0;

	    isWanted |= (mPtr->typePtr == NULL ? NO_IMPLEMENTATION : 0);
	    Tcl_SetHashValue(hPtr, INT2PTR(isWanted));
	} else if ((PTR2INT(Tcl_GetHashValue(hPtr)) & NO_IMPLEMENTATION)
		&& mPtr->typePtr != NULL) {
	    int isWanted = PTR2INT(Tcl_GetHashValue(hPtr));

	    isWanted &= ~NO_IMPLEMENTATION;
	    Tcl_SetHashValue(hPtr, INT2PTR(isWanted));
	}
    }
}

#undef IN_LIST
#undef NO_IMPLEMENTATION

/*
 * ----------------------------------------------------------------------
 *
 * AddInstancePrivateToCallContext --
 *
 *	Add private methods from the instance. Called when the calling Tcl
 *	context is a TclOO method declared by an object that is the same as
 *	the current object. Returns true iff a private method was actually
 *	found and added to the call chain (as this suppresses caching).
 *
 * ----------------------------------------------------------------------
 */

static inline int
AddInstancePrivateToCallContext(
    Object *const oPtr,		/* Object to add call chain entries for. */
    Tcl_Obj *const methodName,	/* Name of method to add the call chain
				 * entries for. */
    struct ChainBuilder *const cbPtr,
				/* Where to add the call chain entries. */
    int flags)			/* What sort of call chain are we building. */
{
    Tcl_HashEntry *hPtr;
    Method *mPtr;
    int donePrivate = 0;

    if (oPtr->methodsPtr) {
	hPtr = Tcl_FindHashEntry(oPtr->methodsPtr, (char *) methodName);
	if (hPtr != NULL) {
	    mPtr = (Method *)Tcl_GetHashValue(hPtr);
	    if (IS_PRIVATE(mPtr)) {
		AddMethodToCallChain(mPtr, cbPtr, NULL, NULL, flags);
		donePrivate = 1;
	    }
	}
    }
    return donePrivate;
}

/*
 * ----------------------------------------------------------------------
 *
 * AddSimpleChainToCallContext --
 *
 *	The core of the call-chain construction engine, this handles calling a
 *	particular method on a particular object. Note that filters and
 *	unknown handling are already handled by the logic that uses this
 *	function. Returns true if a private method was one of those found.
 *
 * ----------------------------------------------------------------------
 */

static inline int
AddSimpleChainToCallContext(
    Object *const oPtr,		/* Object to add call chain entries for. */
    Class *const contextCls,	/* Context class; the currently considered
				 * class is equal to this, private methods may
				 * also be added. [TIP 500] */
    Tcl_Obj *const methodNameObj,
				/* Name of method to add the call chain
				 * entries for. */
    struct ChainBuilder *const cbPtr,
				/* Where to add the call chain entries. */
    Tcl_HashTable *const doneFilters,
				/* Where to record what call chain entries
				 * have been processed. */
    int flags,			/* What sort of call chain are we building. */
    Class *const filterDecl)	/* The class that declared the filter. If
				 * NULL, either the filter was declared by the
				 * object or this isn't a filter. */
{
    int i, foundPrivate = 0, blockedUnexported = 0;
    Tcl_HashEntry *hPtr;
    Method *mPtr;

    if (!(flags & (KNOWN_STATE | SPECIAL)) && oPtr->methodsPtr) {
	hPtr = Tcl_FindHashEntry(oPtr->methodsPtr, (char *) methodNameObj);

	if (hPtr != NULL) {
<<<<<<< HEAD
	    mPtr = (Method *)Tcl_GetHashValue(hPtr);
	    if (!IS_PRIVATE(mPtr)) {
		if (WANT_PUBLIC(flags)) {
		    if (!IS_PUBLIC(mPtr)) {
			blockedUnexported = 1;
		    } else {
			flags |= DEFINITE_PUBLIC;
		    }
=======
	    Method *mPtr = (Method *)Tcl_GetHashValue(hPtr);

	    if (flags & PUBLIC_METHOD) {
		if (!(mPtr->flags & PUBLIC_METHOD)) {
		    return;
>>>>>>> ff4ef708
		} else {
		    flags |= DEFINITE_PROTECTED;
		}
	    }
	}
    }
    if (!(flags & SPECIAL)) {
	Class *mixinPtr;

	FOREACH(mixinPtr, oPtr->mixins) {
	    if (contextCls) {
		foundPrivate |= AddPrivatesFromClassChainToCallContext(
			mixinPtr, contextCls, methodNameObj, cbPtr,
			doneFilters, flags|TRAVERSED_MIXIN, filterDecl);
	    }
	    foundPrivate |= AddSimpleClassChainToCallContext(mixinPtr,
		    methodNameObj, cbPtr, doneFilters,
		    flags | TRAVERSED_MIXIN, filterDecl);
	}
	if (oPtr->methodsPtr && !blockedUnexported) {
	    hPtr = Tcl_FindHashEntry(oPtr->methodsPtr, (char*) methodNameObj);
	    if (hPtr != NULL) {
<<<<<<< HEAD
		mPtr = (Method *)Tcl_GetHashValue(hPtr);
		if (!IS_PRIVATE(mPtr)) {
		    AddMethodToCallChain(mPtr, cbPtr, doneFilters, filterDecl,
			    flags);
		}
=======
		AddMethodToCallChain((Method *)Tcl_GetHashValue(hPtr), cbPtr,
			doneFilters, filterDecl, flags);
>>>>>>> ff4ef708
	    }
	}
    }
    if (contextCls) {
	foundPrivate |= AddPrivatesFromClassChainToCallContext(oPtr->selfCls,
		contextCls, methodNameObj, cbPtr, doneFilters, flags,
		filterDecl);
    }
    if (!blockedUnexported) {
	foundPrivate |= AddSimpleClassChainToCallContext(oPtr->selfCls,
		methodNameObj, cbPtr, doneFilters, flags, filterDecl);
    }
    return foundPrivate;
}

/*
 * ----------------------------------------------------------------------
 *
 * AddMethodToCallChain --
 *
 *	Utility method that manages the adding of a particular method
 *	implementation to a call-chain.
 *
 * ----------------------------------------------------------------------
 */

static inline void
AddMethodToCallChain(
    Method *const mPtr,		/* Actual method implementation to add to call
				 * chain (or NULL, a no-op). */
    struct ChainBuilder *const cbPtr,
				/* The call chain to add the method
				 * implementation to. */
    Tcl_HashTable *const doneFilters,
				/* Where to record what filters have been
				 * processed. If NULL, not processing filters.
				 * Note that this function does not update
				 * this hashtable. */
    Class *const filterDecl,	/* The class that declared the filter. If
				 * NULL, either the filter was declared by the
				 * object or this isn't a filter. */
    int flags)			/* Used to check if we're mixin-consistent
				 * only. Mixin-consistent means that either
				 * we're looking to add things from a mixin
				 * and we have passed a mixin, or we're not
				 * looking to add things from a mixin and have
				 * not passed a mixin. */
{
    CallChain *callPtr = cbPtr->callChainPtr;
    int i;

    /*
     * Return if this is just an entry used to record whether this is a public
     * method. If so, there's nothing real to call and so nothing to add to
     * the call chain.
     *
     * This is also where we enforce mixin-consistency.
     */

    if (mPtr == NULL || mPtr->typePtr == NULL || !MIXIN_CONSISTENT(flags)) {
	return;
    }

    /*
     * Enforce real private method handling here. We will skip adding this
     * method IF
     *  1) we are not allowing private methods, AND
     *  2) this is a private method, AND
     *  3) this is a class method, AND
     *  4) this method was not declared by the class of the current object.
     *
     * This does mean that only classes really handle private methods. This
     * should be sufficient for [incr Tcl] support though.
     */

    if (!WANT_UNEXPORTED(callPtr->flags)
	    && IS_UNEXPORTED(mPtr)
	    && (mPtr->declaringClassPtr != NULL)
	    && (mPtr->declaringClassPtr != cbPtr->oPtr->selfCls)) {
	return;
    }

    /*
     * First test whether the method is already in the call chain. Skip over
     * any leading filters.
     */

    for (i = cbPtr->filterLength ; i < callPtr->numChain ; i++) {
	if (callPtr->chain[i].mPtr == mPtr &&
		callPtr->chain[i].isFilter == (doneFilters != NULL)) {
	    /*
	     * Call chain semantics states that methods come as *late* in the
	     * call chain as possible. This is done by copying down the
	     * following methods. Note that this does not change the number of
	     * method invocations in the call chain; it just rearranges them.
	     */

	    Class *declCls = callPtr->chain[i].filterDeclarer;

	    for (; i + 1 < callPtr->numChain ; i++) {
		callPtr->chain[i] = callPtr->chain[i + 1];
	    }
	    callPtr->chain[i].mPtr = mPtr;
	    callPtr->chain[i].isFilter = (doneFilters != NULL);
	    callPtr->chain[i].filterDeclarer = declCls;
	    return;
	}
    }

    /*
     * Need to really add the method. This is made a bit more complex by the
     * fact that we are using some "static" space initially, and only start
     * realloc-ing if the chain gets long.
     */

    if (callPtr->numChain == CALL_CHAIN_STATIC_SIZE) {
	callPtr->chain =
		(struct MInvoke *)ckalloc(sizeof(struct MInvoke) * (callPtr->numChain + 1));
	memcpy(callPtr->chain, callPtr->staticChain,
		sizeof(struct MInvoke) * callPtr->numChain);
    } else if (callPtr->numChain > CALL_CHAIN_STATIC_SIZE) {
	callPtr->chain = (struct MInvoke *)ckrealloc(callPtr->chain,
		sizeof(struct MInvoke) * (callPtr->numChain + 1));
    }
    callPtr->chain[i].mPtr = mPtr;
    callPtr->chain[i].isFilter = (doneFilters != NULL);
    callPtr->chain[i].filterDeclarer = filterDecl;
    callPtr->numChain++;
}

/*
 * ----------------------------------------------------------------------
 *
 * InitCallChain --
 *	Encoding of the policy of how to set up a call chain. Doesn't populate
 *	the chain with the method implementation data.
 *
 * ----------------------------------------------------------------------
 */

static inline void
InitCallChain(
    CallChain *callPtr,
    Object *oPtr,
    int flags)
{
    callPtr->flags = flags &
	    (PUBLIC_METHOD | PRIVATE_METHOD | SPECIAL | FILTER_HANDLING);
    if (oPtr->flags & USE_CLASS_CACHE) {
	oPtr = oPtr->selfCls->thisPtr;
	callPtr->flags |= USE_CLASS_CACHE;
    }
    callPtr->epoch = oPtr->fPtr->epoch;
    callPtr->objectCreationEpoch = oPtr->creationEpoch;
    callPtr->objectEpoch = oPtr->epoch;
    callPtr->refCount = 1;
    callPtr->numChain = 0;
    callPtr->chain = callPtr->staticChain;
}

/*
 * ----------------------------------------------------------------------
 *
 * IsStillValid --
 *
 *	Calculates whether the given call chain can be used for executing a
 *	method for the given object. The condition on a chain from a cached
 *	location being reusable is:
 *	- Refers to the same object (same creation epoch), and
 *	- Still across the same class structure (same global epoch), and
 *	- Still across the same object structure (same local epoch), and
 *	- No public/private/filter magic leakage (same flags, modulo the fact
 *	  that a public chain will satisfy a non-public call).
 *
 * ----------------------------------------------------------------------
 */

static inline int
IsStillValid(
    CallChain *callPtr,
    Object *oPtr,
    int flags,
    int mask)
{
    if ((oPtr->flags & USE_CLASS_CACHE)) {
	oPtr = oPtr->selfCls->thisPtr;
	flags |= USE_CLASS_CACHE;
    }
    return ((callPtr->objectCreationEpoch == oPtr->creationEpoch)
	    && (callPtr->epoch == oPtr->fPtr->epoch)
	    && (callPtr->objectEpoch == oPtr->epoch)
	    && ((callPtr->flags & mask) == (flags & mask)));
}

/*
 * ----------------------------------------------------------------------
 *
 * TclOOGetCallContext --
 *
 *	Responsible for constructing the call context, an ordered list of all
 *	method implementations to be called as part of a method invocation.
 *	This method is central to the whole operation of the OO system.
 *
 * ----------------------------------------------------------------------
 */

CallContext *
TclOOGetCallContext(
    Object *oPtr,		/* The object to get the context for. */
    Tcl_Obj *methodNameObj,	/* The name of the method to get the context
				 * for. NULL when getting a constructor or
				 * destructor chain. */
    int flags,			/* What sort of context are we looking for.
				 * Only the bits PUBLIC_METHOD, CONSTRUCTOR,
				 * PRIVATE_METHOD, DESTRUCTOR and
				 * FILTER_HANDLING are useful. */
    Object *contextObj,		/* Context object; when equal to oPtr, it
				 * means that private methods may also be
				 * added. [TIP 500] */
    Class *contextCls,		/* Context class; the currently considered
				 * class is equal to this, private methods may
				 * also be added. [TIP 500] */
    Tcl_Obj *cacheInThisObj)	/* What object to cache in, or NULL if it is
				 * to be in the same object as the
				 * methodNameObj. */
{
    CallContext *contextPtr;
    CallChain *callPtr;
    struct ChainBuilder cb;
<<<<<<< HEAD
    int i, count, doFilters, donePrivate = 0;
=======
    int i, count;
    int doFilters;
>>>>>>> ff4ef708
    Tcl_HashEntry *hPtr;
    Tcl_HashTable doneFilters;

    if (cacheInThisObj == NULL) {
	cacheInThisObj = methodNameObj;
    }
    if (flags&(SPECIAL|FILTER_HANDLING) || (oPtr->flags&FILTER_HANDLING)) {
	hPtr = NULL;
	doFilters = 0;

	/*
	 * Check if we have a cached valid constructor or destructor.
	 */

	if (flags & CONSTRUCTOR) {
	    callPtr = oPtr->selfCls->constructorChainPtr;
	    if ((callPtr != NULL)
		    && (callPtr->objectEpoch == oPtr->selfCls->thisPtr->epoch)
		    && (callPtr->epoch == oPtr->fPtr->epoch)) {
		callPtr->refCount++;
		goto returnContext;
	    }
	} else if (flags & DESTRUCTOR) {
	    callPtr = oPtr->selfCls->destructorChainPtr;
	    if ((oPtr->mixins.num == 0) && (callPtr != NULL)
		    && (callPtr->objectEpoch == oPtr->selfCls->thisPtr->epoch)
		    && (callPtr->epoch == oPtr->fPtr->epoch)) {
		callPtr->refCount++;
		goto returnContext;
	    }
	}
    } else {
	/*
	 * Check if we can get the chain out of the Tcl_Obj method name or out
	 * of the cache. This is made a bit more complex by the fact that
	 * there are multiple different layers of cache (in the Tcl_Obj, in
	 * the object, and in the class).
	 */

	const Tcl_ObjInternalRep *irPtr;
	const int reuseMask = (WANT_PUBLIC(flags) ? ~0 : ~PUBLIC_METHOD);

<<<<<<< HEAD
	if ((irPtr = TclFetchInternalRep(cacheInThisObj, &methodNameType))) {
	    callPtr = (CallChain *)irPtr->twoPtrValue.ptr1;
=======
	if (cacheInThisObj->typePtr == &methodNameType) {
	    callPtr = (CallChain *)cacheInThisObj->internalRep.twoPtrValue.ptr1;
>>>>>>> ff4ef708
	    if (IsStillValid(callPtr, oPtr, flags, reuseMask)) {
		callPtr->refCount++;
		goto returnContext;
	    }
	    Tcl_StoreInternalRep(cacheInThisObj, &methodNameType, NULL);
	}

	if (oPtr->flags & USE_CLASS_CACHE) {
	    if (oPtr->selfCls->classChainCache != NULL) {
		hPtr = Tcl_FindHashEntry(oPtr->selfCls->classChainCache,
			(char *) methodNameObj);
	    } else {
		hPtr = NULL;
	    }
	} else {
	    if (oPtr->chainCache != NULL) {
		hPtr = Tcl_FindHashEntry(oPtr->chainCache,
			(char *) methodNameObj);
	    } else {
		hPtr = NULL;
	    }
	}

	if (hPtr != NULL && Tcl_GetHashValue(hPtr) != NULL) {
	    callPtr = (CallChain *)Tcl_GetHashValue(hPtr);
	    if (IsStillValid(callPtr, oPtr, flags, reuseMask)) {
		callPtr->refCount++;
		goto returnContext;
	    }
	    Tcl_SetHashValue(hPtr, NULL);
	    TclOODeleteChain(callPtr);
	}

	doFilters = 1;
    }

    callPtr = (CallChain *)ckalloc(sizeof(CallChain));
    InitCallChain(callPtr, oPtr, flags);

    cb.callChainPtr = callPtr;
    cb.filterLength = 0;
    cb.oPtr = oPtr;

    /*
     * If we're working with a forced use of unknown, do that now.
     */

    if (flags & FORCE_UNKNOWN) {
	AddSimpleChainToCallContext(oPtr, NULL,
		oPtr->fPtr->unknownMethodNameObj, &cb, NULL, BUILDING_MIXINS,
		NULL);
	AddSimpleChainToCallContext(oPtr, NULL,
		oPtr->fPtr->unknownMethodNameObj, &cb, NULL, 0, NULL);
	callPtr->flags |= OO_UNKNOWN_METHOD;
	callPtr->epoch = -1;
	if (callPtr->numChain == 0) {
	    TclOODeleteChain(callPtr);
	    return NULL;
	}
	goto returnContext;
    }

    /*
     * Add all defined filters (if any, and if we're going to be processing
     * them; they're not processed for constructors, destructors or when we're
     * in the middle of processing a filter).
     */

    if (doFilters) {
	Tcl_Obj *filterObj;
	Class *mixinPtr;

	doFilters = 1;
	Tcl_InitObjHashTable(&doneFilters);
	FOREACH(mixinPtr, oPtr->mixins) {
	    AddClassFiltersToCallContext(oPtr, mixinPtr, &cb, &doneFilters,
		    TRAVERSED_MIXIN|BUILDING_MIXINS|OBJECT_MIXIN);
	    AddClassFiltersToCallContext(oPtr, mixinPtr, &cb, &doneFilters,
		    OBJECT_MIXIN);
	}
	FOREACH(filterObj, oPtr->filters) {
	    donePrivate |= AddSimpleChainToCallContext(oPtr, contextCls,
		    filterObj, &cb, &doneFilters, BUILDING_MIXINS, NULL);
	    donePrivate |= AddSimpleChainToCallContext(oPtr, contextCls,
		    filterObj, &cb, &doneFilters, 0, NULL);
	}
	AddClassFiltersToCallContext(oPtr, oPtr->selfCls, &cb, &doneFilters,
		BUILDING_MIXINS);
	AddClassFiltersToCallContext(oPtr, oPtr->selfCls, &cb, &doneFilters,
		0);
	Tcl_DeleteHashTable(&doneFilters);
    }
    count = cb.filterLength = callPtr->numChain;

    /*
     * Add the actual method implementations. We have to do this twice to
     * handle class mixins right.
     */

    if (oPtr == contextObj) {
	donePrivate |= AddInstancePrivateToCallContext(oPtr, methodNameObj,
		&cb, flags);
	donePrivate |= (contextObj->flags & HAS_PRIVATE_METHODS);
    }
    donePrivate |= AddSimpleChainToCallContext(oPtr, contextCls,
	    methodNameObj, &cb, NULL, flags|BUILDING_MIXINS, NULL);
    donePrivate |= AddSimpleChainToCallContext(oPtr, contextCls,
	    methodNameObj, &cb, NULL, flags, NULL);

    /*
     * Check to see if the method has no implementation. If so, we probably
     * need to add in a call to the unknown method. Otherwise, set up the
     * cacheing of the method implementation (if relevant).
     */

    if (count == callPtr->numChain) {
	/*
	 * Method does not actually exist. If we're dealing with constructors
	 * or destructors, this isn't a problem.
	 */

	if (flags & SPECIAL) {
	    TclOODeleteChain(callPtr);
	    return NULL;
	}
	AddSimpleChainToCallContext(oPtr, NULL,
		oPtr->fPtr->unknownMethodNameObj, &cb, NULL, BUILDING_MIXINS,
		NULL);
	AddSimpleChainToCallContext(oPtr, NULL,
		oPtr->fPtr->unknownMethodNameObj, &cb, NULL, 0, NULL);
	callPtr->flags |= OO_UNKNOWN_METHOD;
	callPtr->epoch = -1;
	if (count == callPtr->numChain) {
	    TclOODeleteChain(callPtr);
	    return NULL;
	}
    } else if (doFilters && !donePrivate) {
	if (hPtr == NULL) {
	    if (oPtr->flags & USE_CLASS_CACHE) {
		if (oPtr->selfCls->classChainCache == NULL) {
		    oPtr->selfCls->classChainCache =
			    (Tcl_HashTable *)ckalloc(sizeof(Tcl_HashTable));

		    Tcl_InitObjHashTable(oPtr->selfCls->classChainCache);
		}
		hPtr = Tcl_CreateHashEntry(oPtr->selfCls->classChainCache,
			(char *) methodNameObj, &i);
	    } else {
		if (oPtr->chainCache == NULL) {
		    oPtr->chainCache = (Tcl_HashTable *)ckalloc(sizeof(Tcl_HashTable));

		    Tcl_InitObjHashTable(oPtr->chainCache);
		}
		hPtr = Tcl_CreateHashEntry(oPtr->chainCache,
			(char *) methodNameObj, &i);
	    }
	}
	callPtr->refCount++;
	Tcl_SetHashValue(hPtr, callPtr);
	StashCallChain(cacheInThisObj, callPtr);
    } else if (flags & CONSTRUCTOR) {
	if (oPtr->selfCls->constructorChainPtr) {
	    TclOODeleteChain(oPtr->selfCls->constructorChainPtr);
	}
	oPtr->selfCls->constructorChainPtr = callPtr;
	callPtr->refCount++;
    } else if ((flags & DESTRUCTOR) && oPtr->mixins.num == 0) {
	if (oPtr->selfCls->destructorChainPtr) {
	    TclOODeleteChain(oPtr->selfCls->destructorChainPtr);
	}
	oPtr->selfCls->destructorChainPtr = callPtr;
	callPtr->refCount++;
    }

  returnContext:
    contextPtr = (CallContext *)TclStackAlloc(oPtr->fPtr->interp, sizeof(CallContext));
    contextPtr->oPtr = oPtr;

    /*
     * Corresponding TclOODecrRefCount() in TclOODeleteContext
     */

    AddRef(oPtr);
    contextPtr->callPtr = callPtr;
    contextPtr->skip = 2;
    contextPtr->index = 0;
    return contextPtr;
}

/*
 * ----------------------------------------------------------------------
 *
 * TclOOGetStereotypeCallChain --
 *
 *	Construct a call-chain for a method that would be used by a
 *	stereotypical instance of the given class (i.e., where the object has
 *	no definitions special to itself).
 *
 * ----------------------------------------------------------------------
 */

CallChain *
TclOOGetStereotypeCallChain(
    Class *clsPtr,		/* The object to get the context for. */
    Tcl_Obj *methodNameObj,	/* The name of the method to get the context
				 * for. NULL when getting a constructor or
				 * destructor chain. */
    int flags)			/* What sort of context are we looking for.
				 * Only the bits PUBLIC_METHOD, CONSTRUCTOR,
				 * PRIVATE_METHOD, DESTRUCTOR and
				 * FILTER_HANDLING are useful. */
{
    CallChain *callPtr;
    struct ChainBuilder cb;
    int i, count;
    Foundation *fPtr = clsPtr->thisPtr->fPtr;
    Tcl_HashEntry *hPtr;
    Tcl_HashTable doneFilters;
    Object obj;

    /*
     * Synthesize a temporary stereotypical object so that we can use existing
     * machinery to produce the stereotypical call chain.
     */

    memset(&obj, 0, sizeof(Object));
    obj.fPtr = fPtr;
    obj.selfCls = clsPtr;
    obj.refCount = 1;
    obj.flags = USE_CLASS_CACHE;

    /*
     * Check if we can get the chain out of the Tcl_Obj method name or out of
     * the cache. This is made a bit more complex by the fact that there are
     * multiple different layers of cache (in the Tcl_Obj, in the object, and
     * in the class).
     */

    if (clsPtr->classChainCache != NULL) {
	hPtr = Tcl_FindHashEntry(clsPtr->classChainCache,
		(char *) methodNameObj);
	if (hPtr != NULL && Tcl_GetHashValue(hPtr) != NULL) {
	    const int reuseMask = (WANT_PUBLIC(flags) ? ~0 : ~PUBLIC_METHOD);

	    callPtr = (CallChain *)Tcl_GetHashValue(hPtr);
	    if (IsStillValid(callPtr, &obj, flags, reuseMask)) {
		callPtr->refCount++;
		return callPtr;
	    }
	    Tcl_SetHashValue(hPtr, NULL);
	    TclOODeleteChain(callPtr);
	}
    } else {
	hPtr = NULL;
    }

    callPtr = (CallChain *)ckalloc(sizeof(CallChain));
    memset(callPtr, 0, sizeof(CallChain));
    callPtr->flags = flags & (PUBLIC_METHOD|PRIVATE_METHOD|FILTER_HANDLING);
    callPtr->epoch = fPtr->epoch;
    callPtr->objectCreationEpoch = fPtr->tsdPtr->nsCount;
    callPtr->objectEpoch = clsPtr->thisPtr->epoch;
    callPtr->refCount = 1;
    callPtr->chain = callPtr->staticChain;

    cb.callChainPtr = callPtr;
    cb.filterLength = 0;
    cb.oPtr = &obj;

    /*
     * Add all defined filters (if any, and if we're going to be processing
     * them; they're not processed for constructors, destructors or when we're
     * in the middle of processing a filter).
     */

    Tcl_InitObjHashTable(&doneFilters);
    AddClassFiltersToCallContext(&obj, clsPtr, &cb, &doneFilters,
	    BUILDING_MIXINS);
    AddClassFiltersToCallContext(&obj, clsPtr, &cb, &doneFilters, 0);
    Tcl_DeleteHashTable(&doneFilters);
    count = cb.filterLength = callPtr->numChain;

    /*
     * Add the actual method implementations.
     */

    AddSimpleChainToCallContext(&obj, NULL, methodNameObj, &cb, NULL,
	    flags|BUILDING_MIXINS, NULL);
    AddSimpleChainToCallContext(&obj, NULL, methodNameObj, &cb, NULL, flags,
	    NULL);

    /*
     * Check to see if the method has no implementation. If so, we probably
     * need to add in a call to the unknown method. Otherwise, set up the
     * cacheing of the method implementation (if relevant).
     */

    if (count == callPtr->numChain) {
	AddSimpleChainToCallContext(&obj, NULL, fPtr->unknownMethodNameObj,
		&cb, NULL, BUILDING_MIXINS, NULL);
	AddSimpleChainToCallContext(&obj, NULL, fPtr->unknownMethodNameObj,
		&cb, NULL, 0, NULL);
	callPtr->flags |= OO_UNKNOWN_METHOD;
	callPtr->epoch = -1;
	if (count == callPtr->numChain) {
	    TclOODeleteChain(callPtr);
	    return NULL;
	}
    } else {
	if (hPtr == NULL) {
	    if (clsPtr->classChainCache == NULL) {
		clsPtr->classChainCache = (Tcl_HashTable *)ckalloc(sizeof(Tcl_HashTable));
		Tcl_InitObjHashTable(clsPtr->classChainCache);
	    }
	    hPtr = Tcl_CreateHashEntry(clsPtr->classChainCache,
		    (char *) methodNameObj, &i);
	}
	callPtr->refCount++;
	Tcl_SetHashValue(hPtr, callPtr);
	StashCallChain(methodNameObj, callPtr);
    }
    return callPtr;
}

/*
 * ----------------------------------------------------------------------
 *
 * AddClassFiltersToCallContext --
 *
 *	Logic to make extracting all the filters from the class context much
 *	easier.
 *
 * ----------------------------------------------------------------------
 */

static void
AddClassFiltersToCallContext(
    Object *const oPtr,		/* Object that the filters operate on. */
    Class *clsPtr,		/* Class to get the filters from. */
    struct ChainBuilder *const cbPtr,
				/* Context to fill with call chain entries. */
    Tcl_HashTable *const doneFilters,
				/* Where to record what filters have been
				 * processed. Keys are objects, values are
				 * ignored. */
    int flags)			/* Whether we've gone along a mixin link
				 * yet. */
{
    int i;
    int clearedFlags =
	    flags & ~(TRAVERSED_MIXIN|OBJECT_MIXIN|BUILDING_MIXINS);
    Class *superPtr, *mixinPtr;
    Tcl_Obj *filterObj;

  tailRecurse:
    if (clsPtr == NULL) {
	return;
    }

    /*
     * Add all the filters defined by classes mixed into the main class
     * hierarchy.
     */

    FOREACH(mixinPtr, clsPtr->mixins) {
	AddClassFiltersToCallContext(oPtr, mixinPtr, cbPtr, doneFilters,
		flags|TRAVERSED_MIXIN);
    }

    /*
     * Add all the class filters from the current class. Note that the filters
     * are added starting at the object root, as this allows the object to
     * override how filters work to extend their behaviour.
     */

    if (MIXIN_CONSISTENT(flags)) {
	FOREACH(filterObj, clsPtr->filters) {
	    int isNew;

	    (void) Tcl_CreateHashEntry(doneFilters, (char *) filterObj,
		    &isNew);
	    if (isNew) {
		AddSimpleChainToCallContext(oPtr, NULL, filterObj, cbPtr,
			doneFilters, clearedFlags|BUILDING_MIXINS, clsPtr);
		AddSimpleChainToCallContext(oPtr, NULL, filterObj, cbPtr,
			doneFilters, clearedFlags, clsPtr);
	    }
	}
    }

    /*
     * Now process the recursive case. Notice the tail-call optimization.
     */

    switch (clsPtr->superclasses.num) {
    case 1:
	clsPtr = clsPtr->superclasses.list[0];
	goto tailRecurse;
    default:
	FOREACH(superPtr, clsPtr->superclasses) {
	    AddClassFiltersToCallContext(oPtr, superPtr, cbPtr, doneFilters,
		    flags);
	}
    case 0:
	return;
    }
}

/*
 * ----------------------------------------------------------------------
 *
 * AddPrivatesFromClassChainToCallContext --
 *
 *	Helper for AddSimpleChainToCallContext that is used to find private
 *	methds and add them to the call chain. Returns true when a private
 *	method is found and added. [TIP 500]
 *
 * ----------------------------------------------------------------------
 */

static int
AddPrivatesFromClassChainToCallContext(
    Class *classPtr,		/* Class to add the call chain entries for. */
    Class *const contextCls,	/* Context class; the currently considered
				 * class is equal to this, private methods may
				 * also be added. */
    Tcl_Obj *const methodName,	/* Name of method to add the call chain
				 * entries for. */
    struct ChainBuilder *const cbPtr,
				/* Where to add the call chain entries. */
    Tcl_HashTable *const doneFilters,
				/* Where to record what call chain entries
				 * have been processed. */
    int flags,			/* What sort of call chain are we building. */
    Class *const filterDecl)	/* The class that declared the filter. If
				 * NULL, either the filter was declared by the
				 * object or this isn't a filter. */
{
    int i;
    Class *superPtr;

    /*
     * We hard-code the tail-recursive form. It's by far the most common case
     * *and* it is much more gentle on the stack.
     *
     * Note that mixins must be processed before the main class hierarchy.
     * [Bug 1998221]
     */

  tailRecurse:
    FOREACH(superPtr, classPtr->mixins) {
	if (AddPrivatesFromClassChainToCallContext(superPtr, contextCls,
		methodName, cbPtr, doneFilters, flags|TRAVERSED_MIXIN,
		filterDecl)) {
	    return 1;
	}
    }

    if (classPtr == contextCls) {
	Tcl_HashEntry *hPtr = Tcl_FindHashEntry(&classPtr->classMethods,
		methodName);

	if (hPtr != NULL) {
	    Method *mPtr = (Method *)Tcl_GetHashValue(hPtr);

	    if (IS_PRIVATE(mPtr)) {
		AddMethodToCallChain(mPtr, cbPtr, doneFilters, filterDecl,
			flags);
		return 1;
	    }
	}
    }

    switch (classPtr->superclasses.num) {
    case 1:
	classPtr = classPtr->superclasses.list[0];
	goto tailRecurse;
    default:
	FOREACH(superPtr, classPtr->superclasses) {
	    if (AddPrivatesFromClassChainToCallContext(superPtr, contextCls,
		    methodName, cbPtr, doneFilters, flags, filterDecl)) {
		return 1;
	    }
	}
	/* FALLTHRU */
    case 0:
	return 0;
    }
}

/*
 * ----------------------------------------------------------------------
 *
 * AddSimpleClassChainToCallContext --
 *
 *	Construct a call-chain from a class hierarchy.
 *
 * ----------------------------------------------------------------------
 */

static int
AddSimpleClassChainToCallContext(
    Class *classPtr,		/* Class to add the call chain entries for. */
    Tcl_Obj *const methodNameObj,
				/* Name of method to add the call chain
				 * entries for. */
    struct ChainBuilder *const cbPtr,
				/* Where to add the call chain entries. */
    Tcl_HashTable *const doneFilters,
				/* Where to record what call chain entries
				 * have been processed. */
    int flags,			/* What sort of call chain are we building. */
    Class *const filterDecl)	/* The class that declared the filter. If
				 * NULL, either the filter was declared by the
				 * object or this isn't a filter. */
{
    int i, privateDanger = 0;
    Class *superPtr;

    /*
     * We hard-code the tail-recursive form. It's by far the most common case
     * *and* it is much more gentle on the stack.
     *
     * Note that mixins must be processed before the main class hierarchy.
     * [Bug 1998221]
     */

  tailRecurse:
    FOREACH(superPtr, classPtr->mixins) {
	privateDanger |= AddSimpleClassChainToCallContext(superPtr,
		methodNameObj, cbPtr, doneFilters, flags | TRAVERSED_MIXIN,
		filterDecl);
    }

    if (flags & CONSTRUCTOR) {
	AddMethodToCallChain(classPtr->constructorPtr, cbPtr, doneFilters,
		filterDecl, flags);
    } else if (flags & DESTRUCTOR) {
	AddMethodToCallChain(classPtr->destructorPtr, cbPtr, doneFilters,
		filterDecl, flags);
    } else {
	Tcl_HashEntry *hPtr = Tcl_FindHashEntry(&classPtr->classMethods,
		(char *) methodNameObj);

	if (classPtr->flags & HAS_PRIVATE_METHODS) {
	    privateDanger |= 1;
	}
	if (hPtr != NULL) {
	    Method *mPtr = (Method *)Tcl_GetHashValue(hPtr);

<<<<<<< HEAD
	    if (!IS_PRIVATE(mPtr)) {
		if (!(flags & KNOWN_STATE)) {
		    if (flags & PUBLIC_METHOD) {
			if (!IS_PUBLIC(mPtr)) {
			    return privateDanger;
			}
=======
	    if (!(flags & KNOWN_STATE)) {
		if (flags & PUBLIC_METHOD) {
		    if (mPtr->flags & PUBLIC_METHOD) {
>>>>>>> ff4ef708
			flags |= DEFINITE_PUBLIC;
		    } else {
			flags |= DEFINITE_PROTECTED;
		    }
		}
		AddMethodToCallChain(mPtr, cbPtr, doneFilters, filterDecl,
			flags);
	    }
	}
    }

    switch (classPtr->superclasses.num) {
    case 1:
	classPtr = classPtr->superclasses.list[0];
	goto tailRecurse;
    default:
	FOREACH(superPtr, classPtr->superclasses) {
	    privateDanger |= AddSimpleClassChainToCallContext(superPtr,
		    methodNameObj, cbPtr, doneFilters, flags, filterDecl);
	}
	/* FALLTHRU */
    case 0:
	return privateDanger;
    }
}

/*
 * ----------------------------------------------------------------------
 *
 * TclOORenderCallChain --
 *
 *	Create a description of a call chain. Used in [info object call],
 *	[info class call], and [self call].
 *
 * ----------------------------------------------------------------------
 */

Tcl_Obj *
TclOORenderCallChain(
    Tcl_Interp *interp,
    CallChain *callPtr)
{
    Tcl_Obj *filterLiteral, *methodLiteral, *objectLiteral, *privateLiteral;
    Tcl_Obj *resultObj, *descObjs[4], **objv;
    Foundation *fPtr = TclOOGetFoundation(interp);
    int i;

    /*
     * Allocate the literals (potentially) used in our description.
     */

    TclNewLiteralStringObj(filterLiteral, "filter");
    Tcl_IncrRefCount(filterLiteral);
    TclNewLiteralStringObj(methodLiteral, "method");
    Tcl_IncrRefCount(methodLiteral);
    TclNewLiteralStringObj(objectLiteral, "object");
    Tcl_IncrRefCount(objectLiteral);
    TclNewLiteralStringObj(privateLiteral, "private");
    Tcl_IncrRefCount(privateLiteral);

    /*
     * Do the actual construction of the descriptions. They consist of a list
     * of triples that describe the details of how a method is understood. For
     * each triple, the first word is the type of invocation ("method" is
     * normal, "unknown" is special because it adds the method name as an
     * extra argument when handled by some method types, and "filter" is
     * special because it's a filter method). The second word is the name of
     * the method in question (which differs for "unknown" and "filter" types)
     * and the third word is the full name of the class that declares the
     * method (or "object" if it is declared on the instance).
     */

    objv = (Tcl_Obj **)TclStackAlloc(interp, callPtr->numChain * sizeof(Tcl_Obj *));
    for (i = 0 ; i < callPtr->numChain ; i++) {
	struct MInvoke *miPtr = &callPtr->chain[i];

	descObjs[0] =
	    miPtr->isFilter ? filterLiteral :
	    callPtr->flags & OO_UNKNOWN_METHOD ? fPtr->unknownMethodNameObj :
<<<<<<< HEAD
	    IS_PRIVATE(miPtr->mPtr) ? privateLiteral :
=======
>>>>>>> ff4ef708
		    methodLiteral;
	descObjs[1] =
	    callPtr->flags & CONSTRUCTOR ? fPtr->constructorName :
	    callPtr->flags & DESTRUCTOR ? fPtr->destructorName :
		    miPtr->mPtr->namePtr;
	descObjs[2] = miPtr->mPtr->declaringClassPtr
		? Tcl_GetObjectName(interp,
			(Tcl_Object) miPtr->mPtr->declaringClassPtr->thisPtr)
		: objectLiteral;
	descObjs[3] = Tcl_NewStringObj(miPtr->mPtr->typePtr->name, -1);

	objv[i] = Tcl_NewListObj(4, descObjs);
    }

    /*
     * Drop the local references to the literals; if they're actually used,
     * they'll live on the description itself.
     */

    Tcl_DecrRefCount(filterLiteral);
    Tcl_DecrRefCount(methodLiteral);
    Tcl_DecrRefCount(objectLiteral);
    Tcl_DecrRefCount(privateLiteral);

    /*
     * Finish building the description and return it.
     */

    resultObj = Tcl_NewListObj(callPtr->numChain, objv);
    TclStackFree(interp, objv);
    return resultObj;
}

/*
 * ----------------------------------------------------------------------
 *
 * TclOOGetDefineContextNamespace --
 *
 *	Responsible for determining which namespace to use for definitions.
 *	This is done by building a define chain, which models (strongly!) the
 *	way that a call chain works but with a different internal model.
 *
 *	Then it walks the chain to find the first namespace name that actually
 *	resolves to an existing namespace.
 *
 * Returns:
 *	Name of namespace, or NULL if none can be found. Note that this
 *	function does *not* set an error message in the interpreter on failure.
 *
 * ----------------------------------------------------------------------
 */

#define DEFINE_CHAIN_STATIC_SIZE 4 /* Enough space to store most cases. */

Tcl_Namespace *
TclOOGetDefineContextNamespace(
    Tcl_Interp *interp,		/* In what interpreter should namespace names
				 * actually be resolved. */
    Object *oPtr,		/* The object to get the context for. */
    int forClass)		/* What sort of context are we looking for.
				 * If true, we are going to use this for
				 * [oo::define], otherwise, we are going to
				 * use this for [oo::objdefine]. */
{
    DefineChain define;
    DefineEntry staticSpace[DEFINE_CHAIN_STATIC_SIZE];
    DefineEntry *entryPtr;
    Tcl_Namespace *nsPtr = NULL;
    int i;

    define.list = staticSpace;
    define.num = 0;
    define.size = DEFINE_CHAIN_STATIC_SIZE;

    /*
     * Add the actual define locations. We have to do this twice to handle
     * class mixins right.
     */

    AddSimpleDefineNamespaces(oPtr, &define, forClass | BUILDING_MIXINS);
    AddSimpleDefineNamespaces(oPtr, &define, forClass);

    /*
     * Go through the list until we find a namespace whose name we can
     * resolve.
     */

    FOREACH_STRUCT(entryPtr, define) {
	if (TclGetNamespaceFromObj(interp, entryPtr->namespaceName,
		&nsPtr) == TCL_OK) {
	    break;
	}
	Tcl_ResetResult(interp);
    }
    if (define.list != staticSpace) {
	ckfree(define.list);
    }
    return nsPtr;
}

/*
 * ----------------------------------------------------------------------
 *
 * AddSimpleDefineNamespaces --
 *
 *	Adds to the definition chain all the definitions provided by an
 *	object's class and its mixins, taking into account everything they
 *	inherit from.
 *
 * ----------------------------------------------------------------------
 */

static inline void
AddSimpleDefineNamespaces(
    Object *const oPtr,		/* Object to add define chain entries for. */
    DefineChain *const definePtr,
				/* Where to add the define chain entries. */
    int flags)			/* What sort of define chain are we
				 * building. */
{
    Class *mixinPtr;
    int i;

    FOREACH(mixinPtr, oPtr->mixins) {
	AddSimpleClassDefineNamespaces(mixinPtr, definePtr,
		flags | TRAVERSED_MIXIN);
    }

    AddSimpleClassDefineNamespaces(oPtr->selfCls, definePtr, flags);
}

/*
 * ----------------------------------------------------------------------
 *
 * AddSimpleClassDefineNamespaces --
 *
 *	Adds to the definition chain all the definitions provided by a class
 *	and its superclasses and its class mixins.
 *
 * ----------------------------------------------------------------------
 */

static void
AddSimpleClassDefineNamespaces(
    Class *classPtr,		/* Class to add the define chain entries for. */
    DefineChain *const definePtr,
				/* Where to add the define chain entries. */
    int flags)			/* What sort of define chain are we
				 * building. */
{
    int i;
    Class *superPtr;

    /*
     * We hard-code the tail-recursive form. It's by far the most common case
     * *and* it is much more gentle on the stack.
     */

  tailRecurse:
    FOREACH(superPtr, classPtr->mixins) {
	AddSimpleClassDefineNamespaces(superPtr, definePtr,
		flags | TRAVERSED_MIXIN);
    }

    if (flags & ~(TRAVERSED_MIXIN | BUILDING_MIXINS)) {
	AddDefinitionNamespaceToChain(classPtr, classPtr->clsDefinitionNs,
		definePtr, flags);
    } else {
	AddDefinitionNamespaceToChain(classPtr, classPtr->objDefinitionNs,
		definePtr, flags);
    }

    switch (classPtr->superclasses.num) {
    case 1:
	classPtr = classPtr->superclasses.list[0];
	goto tailRecurse;
    default:
	FOREACH(superPtr, classPtr->superclasses) {
	    AddSimpleClassDefineNamespaces(superPtr, definePtr, flags);
	}
    case 0:
	return;
    }
}

/*
 * ----------------------------------------------------------------------
 *
 * AddDefinitionNamespaceToChain --
 *
 *	Adds a single item to the definition chain (if it is meaningful),
 *	reallocating the space for the chain if necessary.
 *
 * ----------------------------------------------------------------------
 */

static inline void
AddDefinitionNamespaceToChain(
    Class *const definerCls,		/* What class defines this entry. */
    Tcl_Obj *const namespaceName,	/* The name for this entry (or NULL, a
				 * no-op). */
    DefineChain *const definePtr,
				/* The define chain to add the method
				 * implementation to. */
    int flags)			/* Used to check if we're mixin-consistent
				 * only. Mixin-consistent means that either
				 * we're looking to add things from a mixin
				 * and we have passed a mixin, or we're not
				 * looking to add things from a mixin and have
				 * not passed a mixin. */
{
    int i;

    /*
     * Return if this entry is blank. This is also where we enforce
     * mixin-consistency.
     */

    if (namespaceName == NULL || !MIXIN_CONSISTENT(flags)) {
	return;
    }

    /*
     * First test whether the method is already in the call chain.
     */

    for (i=0 ; i<definePtr->num ; i++) {
	if (definePtr->list[i].definerCls == definerCls) {
	    /*
	     * Call chain semantics states that methods come as *late* in the
	     * call chain as possible. This is done by copying down the
	     * following methods. Note that this does not change the number of
	     * method invocations in the call chain; it just rearranges them.
	     *
	     * We skip changing anything if the place we found was already at
	     * the end of the list.
	     */

	    if (i < definePtr->num - 1) {
		memmove(&definePtr->list[i], &definePtr->list[i + 1],
			sizeof(DefineEntry) * (definePtr->num - i - 1));
		definePtr->list[i].definerCls = definerCls;
		definePtr->list[i].namespaceName = namespaceName;
	    }
	    return;
	}
    }

    /*
     * Need to really add the define. This is made a bit more complex by the
     * fact that we are using some "static" space initially, and only start
     * realloc-ing if the chain gets long.
     */

    if (definePtr->num == definePtr->size) {
	definePtr->size *= 2;
	if (definePtr->num == DEFINE_CHAIN_STATIC_SIZE) {
	    DefineEntry *staticList = definePtr->list;

	    definePtr->list =
		    (DefineEntry *)ckalloc(sizeof(DefineEntry) * definePtr->size);
	    memcpy(definePtr->list, staticList,
		    sizeof(DefineEntry) * definePtr->num);
	} else {
	    definePtr->list = (DefineEntry *)ckrealloc(definePtr->list,
		    sizeof(DefineEntry) * definePtr->size);
	}
    }
    definePtr->list[i].definerCls = definerCls;
    definePtr->list[i].namespaceName = namespaceName;
    definePtr->num++;
}

/*
 * Local Variables:
 * mode: c
 * c-basic-offset: 4
 * fill-column: 78
 * End:
 */<|MERGE_RESOLUTION|>--- conflicted
+++ resolved
@@ -4,11 +4,7 @@
  *	This file contains the method call chain management code for the
  *	object-system core.
  *
-<<<<<<< HEAD
  * Copyright © 2005-2012 Donal K. Fellows
-=======
- * Copyright (c) 2005-2012 Donal K. Fellows
->>>>>>> ff4ef708
  *
  * See the file "license.terms" for information on usage and redistribution of
  * this file, and for a DISCLAIMER OF ALL WARRANTIES.
@@ -389,13 +385,8 @@
 
 static int
 SetFilterFlags(
-<<<<<<< HEAD
-    ClientData data[],
+    void *data[],
     TCL_UNUSED(Tcl_Interp *),
-=======
-    void *data[],
-    Tcl_Interp *interp,
->>>>>>> ff4ef708
     int result)
 {
     CallContext *contextPtr = (CallContext *)data[0];
@@ -406,13 +397,8 @@
 
 static int
 ResetFilterFlags(
-<<<<<<< HEAD
-    ClientData data[],
+    void *data[],
     TCL_UNUSED(Tcl_Interp *),
-=======
-    void *data[],
-    Tcl_Interp *interp,
->>>>>>> ff4ef708
     int result)
 {
     CallContext *contextPtr = (CallContext *)data[0];
@@ -423,13 +409,8 @@
 
 static int
 FinalizeMethodRefs(
-<<<<<<< HEAD
-    ClientData data[],
+    void *data[],
     TCL_UNUSED(Tcl_Interp *),
-=======
-    void *data[],
-    Tcl_Interp *interp,
->>>>>>> ff4ef708
     int result)
 {
     CallContext *contextPtr = (CallContext *)data[0];
@@ -644,21 +625,11 @@
      * sorted when it is long enough to matter.
      */
 
-<<<<<<< HEAD
     strings = (const char **)ckalloc(sizeof(char *) * namesPtr->numEntries);
     FOREACH_HASH(namePtr, isWanted, namesPtr) {
 	if (!WANT_PUBLIC(flags) || (PTR2INT(isWanted) & IN_LIST)) {
 	    if (PTR2INT(isWanted) & NO_IMPLEMENTATION) {
 		continue;
-=======
-	strings = (const char **)ckalloc(sizeof(char *) * names.numEntries);
-	FOREACH_HASH(namePtr, isWanted, &names) {
-	    if (!(flags & PUBLIC_METHOD) || (PTR2INT(isWanted) & IN_LIST)) {
-		if (PTR2INT(isWanted) & NO_IMPLEMENTATION) {
-		    continue;
-		}
-		strings[i++] = TclGetString(namePtr);
->>>>>>> ff4ef708
 	    }
 	    strings[i++] = TclGetString(namePtr);
 	}
@@ -930,7 +901,6 @@
 	hPtr = Tcl_FindHashEntry(oPtr->methodsPtr, (char *) methodNameObj);
 
 	if (hPtr != NULL) {
-<<<<<<< HEAD
 	    mPtr = (Method *)Tcl_GetHashValue(hPtr);
 	    if (!IS_PRIVATE(mPtr)) {
 		if (WANT_PUBLIC(flags)) {
@@ -939,13 +909,6 @@
 		    } else {
 			flags |= DEFINITE_PUBLIC;
 		    }
-=======
-	    Method *mPtr = (Method *)Tcl_GetHashValue(hPtr);
-
-	    if (flags & PUBLIC_METHOD) {
-		if (!(mPtr->flags & PUBLIC_METHOD)) {
-		    return;
->>>>>>> ff4ef708
 		} else {
 		    flags |= DEFINITE_PROTECTED;
 		}
@@ -968,16 +931,11 @@
 	if (oPtr->methodsPtr && !blockedUnexported) {
 	    hPtr = Tcl_FindHashEntry(oPtr->methodsPtr, (char*) methodNameObj);
 	    if (hPtr != NULL) {
-<<<<<<< HEAD
 		mPtr = (Method *)Tcl_GetHashValue(hPtr);
 		if (!IS_PRIVATE(mPtr)) {
 		    AddMethodToCallChain(mPtr, cbPtr, doneFilters, filterDecl,
 			    flags);
 		}
-=======
-		AddMethodToCallChain((Method *)Tcl_GetHashValue(hPtr), cbPtr,
-			doneFilters, filterDecl, flags);
->>>>>>> ff4ef708
 	    }
 	}
     }
@@ -1211,12 +1169,8 @@
     CallContext *contextPtr;
     CallChain *callPtr;
     struct ChainBuilder cb;
-<<<<<<< HEAD
-    int i, count, doFilters, donePrivate = 0;
-=======
     int i, count;
-    int doFilters;
->>>>>>> ff4ef708
+    int doFilters, donePrivate = 0;
     Tcl_HashEntry *hPtr;
     Tcl_HashTable doneFilters;
 
@@ -1259,13 +1213,8 @@
 	const Tcl_ObjInternalRep *irPtr;
 	const int reuseMask = (WANT_PUBLIC(flags) ? ~0 : ~PUBLIC_METHOD);
 
-<<<<<<< HEAD
 	if ((irPtr = TclFetchInternalRep(cacheInThisObj, &methodNameType))) {
 	    callPtr = (CallChain *)irPtr->twoPtrValue.ptr1;
-=======
-	if (cacheInThisObj->typePtr == &methodNameType) {
-	    callPtr = (CallChain *)cacheInThisObj->internalRep.twoPtrValue.ptr1;
->>>>>>> ff4ef708
 	    if (IsStillValid(callPtr, oPtr, flags, reuseMask)) {
 		callPtr->refCount++;
 		goto returnContext;
@@ -1820,18 +1769,12 @@
 	if (hPtr != NULL) {
 	    Method *mPtr = (Method *)Tcl_GetHashValue(hPtr);
 
-<<<<<<< HEAD
 	    if (!IS_PRIVATE(mPtr)) {
 		if (!(flags & KNOWN_STATE)) {
 		    if (flags & PUBLIC_METHOD) {
 			if (!IS_PUBLIC(mPtr)) {
 			    return privateDanger;
 			}
-=======
-	    if (!(flags & KNOWN_STATE)) {
-		if (flags & PUBLIC_METHOD) {
-		    if (mPtr->flags & PUBLIC_METHOD) {
->>>>>>> ff4ef708
 			flags |= DEFINITE_PUBLIC;
 		    } else {
 			flags |= DEFINITE_PROTECTED;
@@ -1912,10 +1855,7 @@
 	descObjs[0] =
 	    miPtr->isFilter ? filterLiteral :
 	    callPtr->flags & OO_UNKNOWN_METHOD ? fPtr->unknownMethodNameObj :
-<<<<<<< HEAD
 	    IS_PRIVATE(miPtr->mPtr) ? privateLiteral :
-=======
->>>>>>> ff4ef708
 		    methodLiteral;
 	descObjs[1] =
 	    callPtr->flags & CONSTRUCTOR ? fPtr->constructorName :
