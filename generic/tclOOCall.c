--- conflicted
+++ resolved
@@ -105,15 +105,10 @@
     register Object *oPtr = contextPtr->oPtr;
 
     TclOODeleteChain(contextPtr->callPtr);
-<<<<<<< HEAD
-    ckfree(contextPtr);
-    DelRef(oPtr);
-=======
     if (oPtr != NULL) {
-	TclStackFree(oPtr->fPtr->interp, contextPtr);
+	ckfree(contextPtr);
 	DelRef(oPtr);
     }
->>>>>>> 257b2c55
 }
  
@@ -1454,7 +1449,7 @@
      * method (or "object" if it is declared on the instance).
      */
 
-    objv = TclStackAlloc(interp, callPtr->numChain * sizeof(Tcl_Obj *));
+    objv = ckalloc(callPtr->numChain * sizeof(Tcl_Obj *));
     for (i=0 ; i<callPtr->numChain ; i++) {
 	struct MInvoke *miPtr = &callPtr->chain[i];
 
@@ -1492,7 +1487,7 @@
      */
 
     resultObj = Tcl_NewListObj(callPtr->numChain, objv);
-    TclStackFree(interp, objv);
+    ckfree(objv);
     return resultObj;
 }
 