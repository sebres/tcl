--- conflicted
+++ resolved
@@ -9,11 +9,6 @@
  *
  * See the file "license.terms" for information on usage and redistribution of
  * this file, and for a DISCLAIMER OF ALL WARRANTIES.
-<<<<<<< HEAD
- *
- * RCS: @(#) $Id: tclTomMathStubLib.c,v 1.1.2.4 2010/09/02 12:18:38 dgp Exp $
-=======
->>>>>>> 6ec5ba1e
  */
 
 /*
