--- conflicted
+++ resolved
@@ -97,11 +97,7 @@
 /* Slot 6 is reserved */
 /* Slot 7 is reserved */
 /* 8 */
-<<<<<<< HEAD
-TCLAPI int		TclpGetPid(Tcl_Pid pid);
-=======
-EXTERN size_t		TclpGetPid(Tcl_Pid pid);
->>>>>>> 98267b96
+TCLAPI size_t		TclpGetPid(Tcl_Pid pid);
 /* Slot 9 is reserved */
 /* Slot 10 is reserved */
 /* 11 */
@@ -131,11 +127,7 @@
 /* 19 */
 TCLAPI TclFile		TclpOpenFile(const char *fname, int mode);
 /* 20 */
-<<<<<<< HEAD
-TCLAPI void		TclWinAddProcess(HANDLE hProcess, DWORD id);
-=======
-EXTERN void		TclWinAddProcess(HANDLE hProcess, size_t id);
->>>>>>> 98267b96
+TCLAPI void		TclWinAddProcess(HANDLE hProcess, size_t id);
 /* Slot 21 is reserved */
 /* 22 */
 TCLAPI TclFile		TclpCreateTempFile(const char *contents);
