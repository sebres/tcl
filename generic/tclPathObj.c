/*
 * tclPathObj.c --
 *
 *	This file contains the implementation of Tcl's "path" object type used
 *	to represent and manipulate a general (virtual) filesystem entity in
 *	an efficient manner.
 *
 * Copyright (c) 2003 Vince Darley.
 *
 * See the file "license.terms" for information on usage and redistribution of
 * this file, and for a DISCLAIMER OF ALL WARRANTIES.
 */

#include "tclInt.h"
#include "tclFileSystem.h"
#include <assert.h>

/*
 * Prototypes for functions defined later in this file.
 */

static Tcl_Obj *	AppendPath(Tcl_Obj *head, Tcl_Obj *tail);
static void		DupFsPathInternalRep(Tcl_Obj *srcPtr,
			    Tcl_Obj *copyPtr);
static void		FreeFsPathInternalRep(Tcl_Obj *pathPtr);
static void		UpdateStringOfFsPath(Tcl_Obj *pathPtr);
static int		SetFsPathFromAny(Tcl_Interp *interp, Tcl_Obj *pathPtr);
static int		FindSplitPos(const char *path, int separator);
static int		IsSeparatorOrNull(int ch);
static Tcl_Obj *	GetExtension(Tcl_Obj *pathPtr);
static int		MakePathFromNormalized(Tcl_Interp *interp,
			    Tcl_Obj *pathPtr);

/*
 * Define the 'path' object type, which Tcl uses to represent file paths
 * internally.
 */

static const Tcl_ObjType tclFsPathType = {
    "path",				/* name */
    FreeFsPathInternalRep,		/* freeIntRepProc */
    DupFsPathInternalRep,		/* dupIntRepProc */
    UpdateStringOfFsPath,		/* updateStringProc */
    SetFsPathFromAny			/* setFromAnyProc */
};

/*
 * struct FsPath --
 *
 * Internal representation of a Tcl_Obj of "path" type. This can be used to
 * represent relative or absolute paths, and has certain optimisations when
 * used to represent paths which are already normalized and absolute.
 *
 * Note that both 'translatedPathPtr' and 'normPathPtr' can be a circular
 * reference to the container Tcl_Obj of this FsPath.
 *
 * There are two cases, with the first being the most common:
 *
 * (i) flags == 0, => Ordinary path.
 *
 * translatedPathPtr contains the translated path (which may be a circular
 * reference to the object itself). If it is NULL then the path is pure
 * normalized (and the normPathPtr will be a circular reference). cwdPtr is
 * null for an absolute path, and non-null for a relative path (unless the cwd
 * has never been set, in which case the cwdPtr may also be null for a
 * relative path).
 *
 * (ii) flags != 0, => Special path, see TclNewFSPathObj
 *
 * Now, this is a path like 'file join $dir $tail' where, cwdPtr is the $dir
 * and normPathPtr is the $tail.
 *
 */

typedef struct FsPath {
    Tcl_Obj *translatedPathPtr; /* Name without any ~user sequences. If this
				 * is NULL, then this is a pure normalized,
				 * absolute path object, in which the parent
				 * Tcl_Obj's string rep is already both
				 * translated and normalized. */
    Tcl_Obj *normPathPtr;	/* Normalized absolute path, without ., .. or
				 * ~user sequences. If the Tcl_Obj containing
				 * this FsPath is already normalized, this may
				 * be a circular reference back to the
				 * container. If that is NOT the case, we have
				 * a refCount on the object. */
    Tcl_Obj *cwdPtr;		/* If null, path is absolute, else this points
				 * to the cwd object used for this path. We
				 * have a refCount on the object. */
    int flags;			/* Flags to describe interpretation - see
				 * below. */
    ClientData nativePathPtr;	/* Native representation of this path, which
				 * is filesystem dependent. */
    int filesystemEpoch;	/* Used to ensure the path representation was
				 * generated during the correct filesystem
				 * epoch. The epoch changes when
				 * filesystem-mounts are changed. */
    const Tcl_Filesystem *fsPtr;/* The Tcl_Filesystem that claims this path */
} FsPath;

/*
 * Flag values for FsPath->flags.
 */

#define TCLPATH_APPENDED 1
#define TCLPATH_NEEDNORM 4

/*
 * Define some macros to give us convenient access to path-object specific
 * fields.
 */

#define PATHOBJ(pathPtr) ((FsPath *) (pathPtr)->internalRep.twoPtrValue.ptr1)
#define SETPATHOBJ(pathPtr,fsPathPtr) \
	((pathPtr)->internalRep.twoPtrValue.ptr1 = (void *) (fsPathPtr))
#define PATHFLAGS(pathPtr) (PATHOBJ(pathPtr)->flags)

/*
 *---------------------------------------------------------------------------
 *
 * TclFSNormalizeAbsolutePath --
 *
 *	Takes an absolute path specification and computes a 'normalized' path
 *	from it.
 *
 *	A normalized path is one which has all '../', './' removed. Also it is
 *	one which is in the 'standard' format for the native platform. On
 *	Unix, this means the path must be free of symbolic links/aliases, and
 *	on Windows it means we want the long form, with that long form's
 *	case-dependence (which gives us a unique, case-dependent path).
 *
 *	The behaviour of this function if passed a non-absolute path is NOT
 *	defined.
 *
 *	pathPtr may have a refCount of zero, or may be a shared object.
 *
 * Results:
 *	The result is returned in a Tcl_Obj with a refCount of 1, which is
 *	therefore owned by the caller. It must be freed (with
 *	Tcl_DecrRefCount) by the caller when no longer needed.
 *
 * Side effects:
 *	None (beyond the memory allocation for the result).
 *
 * Special note:
 *	This code was originally based on code from Matt Newman and
 *	Jean-Claude Wippler, but has since been totally rewritten by Vince
 *	Darley to deal with symbolic links.
 *
 *---------------------------------------------------------------------------
 */

Tcl_Obj *
TclFSNormalizeAbsolutePath(
    Tcl_Interp *interp,		/* Interpreter to use */
    Tcl_Obj *pathPtr)		/* Absolute path to normalize */
{
    const char *dirSep, *oldDirSep;
    int first = 1;		/* Set to zero once we've passed the first
				 * directory separator - we can't use '..' to
				 * remove the volume in a path. */
    Tcl_Obj *retVal = NULL;
    dirSep = TclGetString(pathPtr);

    if (tclPlatform == TCL_PLATFORM_WINDOWS) {
	if (   (dirSep[0] == '/' || dirSep[0] == '\\')
	    && (dirSep[1] == '/' || dirSep[1] == '\\')
	    && (dirSep[2] == '?')
	    && (dirSep[3] == '/' || dirSep[3] == '\\')) {
	    /* NT extended path */
	    dirSep += 4;

	    if (   (dirSep[0] == 'U' || dirSep[0] == 'u')
		&& (dirSep[1] == 'N' || dirSep[1] == 'n')
		&& (dirSep[2] == 'C' || dirSep[2] == 'c')
		&& (dirSep[3] == '/' || dirSep[3] == '\\')) {
		/* NT extended UNC path */
		dirSep += 4;
	    }
	}
	if (dirSep[0] != 0 && dirSep[1] == ':' &&
		(dirSep[2] == '/' || dirSep[2] == '\\')) {
	    /* Do nothing */
	} else if ((dirSep[0] == '/' || dirSep[0] == '\\')
		&& (dirSep[1] == '/' || dirSep[1] == '\\')) {
	    /*
	     * UNC style path, where we must skip over the first separator,
	     * since the first two segments are actually inseparable.
	     */

	    dirSep += 2;
	    dirSep += FindSplitPos(dirSep, '/');
	    if (*dirSep != 0) {
		dirSep++;
	    }
	}
    }

    /*
     * Scan forward from one directory separator to the next, checking for
     * '..' and '.' sequences which must be handled specially. In particular
     * handling of '..' can be complicated if the directory before is a link,
     * since we will have to expand the link to be able to back up one level.
     */

    while (*dirSep != 0) {
	oldDirSep = dirSep;
	if (!first) {
	    dirSep++;
	}
	dirSep += FindSplitPos(dirSep, '/');
	if (dirSep[0] == 0 || dirSep[1] == 0) {
	    if (retVal != NULL) {
		Tcl_AppendToObj(retVal, oldDirSep, dirSep - oldDirSep);
	    }
	    break;
	}
	if (dirSep[1] == '.') {
	    if (retVal != NULL) {
		Tcl_AppendToObj(retVal, oldDirSep, dirSep - oldDirSep);
		oldDirSep = dirSep;
	    }
	again:
	    if (IsSeparatorOrNull(dirSep[2])) {
		/*
		 * Need to skip '.' in the path.
		 */
		int curLen;

		if (retVal == NULL) {
		    const char *path = TclGetString(pathPtr);
		    retVal = Tcl_NewStringObj(path, dirSep - path);
		    Tcl_IncrRefCount(retVal);
		}
		Tcl_GetStringFromObj(retVal, &curLen);
		if (curLen == 0) {
		    Tcl_AppendToObj(retVal, dirSep, 1);
		}
		dirSep += 2;
		oldDirSep = dirSep;
		if (dirSep[0] != 0 && dirSep[1] == '.') {
		    goto again;
		}
		continue;
	    }
	    if (dirSep[2] == '.' && IsSeparatorOrNull(dirSep[3])) {
		Tcl_Obj *linkObj;
		int curLen;
		char *linkStr;

		/*
		 * Have '..' so need to skip previous directory.
		 */

		if (retVal == NULL) {
		    const char *path = TclGetString(pathPtr);

		    retVal = Tcl_NewStringObj(path, dirSep - path);
		    Tcl_IncrRefCount(retVal);
		}
		Tcl_GetStringFromObj(retVal, &curLen);
		if (curLen == 0) {
		    Tcl_AppendToObj(retVal, dirSep, 1);
		}
		if (!first || (tclPlatform == TCL_PLATFORM_UNIX)) {
		    linkObj = Tcl_FSLink(retVal, NULL, 0);

		    /* Safety check in case driver caused sharing */
		    if (Tcl_IsShared(retVal)) {
			TclDecrRefCount(retVal);
			retVal = Tcl_DuplicateObj(retVal);
			Tcl_IncrRefCount(retVal);
		    }

		    if (linkObj != NULL) {
			/*
			 * Got a link. Need to check if the link is relative
			 * or absolute, for those platforms where relative
			 * links exist.
			 */

			if (tclPlatform != TCL_PLATFORM_WINDOWS
				&& Tcl_FSGetPathType(linkObj)
					== TCL_PATH_RELATIVE) {
			    /*
			     * We need to follow this link which is relative
			     * to retVal's directory. This means concatenating
			     * the link onto the directory of the path so far.
			     */

			    const char *path =
				    Tcl_GetStringFromObj(retVal, &curLen);

			    while (--curLen >= 0) {
				if (IsSeparatorOrNull(path[curLen])) {
				    break;
				}
			    }

			    /*
			     * We want the trailing slash.
			     */

			    Tcl_SetObjLength(retVal, curLen+1);
			    Tcl_AppendObjToObj(retVal, linkObj);
			    TclDecrRefCount(linkObj);
			    linkStr = Tcl_GetStringFromObj(retVal, &curLen);
			} else {
			    /*
			     * Absolute link.
			     */

			    TclDecrRefCount(retVal);
			    if (Tcl_IsShared(linkObj)) {
				retVal = Tcl_DuplicateObj(linkObj);
				TclDecrRefCount(linkObj);
			    } else {
				retVal = linkObj;
			    }
			    linkStr = Tcl_GetStringFromObj(retVal, &curLen);

			    /*
			     * Convert to forward-slashes on windows.
			     */

			    if (tclPlatform == TCL_PLATFORM_WINDOWS) {
				int i;

				for (i = 0; i < curLen; i++) {
				    if (linkStr[i] == '\\') {
					linkStr[i] = '/';
				    }
				}
			    }
			}
		    } else {
			linkStr = Tcl_GetStringFromObj(retVal, &curLen);
		    }

		    /*
		     * Either way, we now remove the last path element (but
		     * not the first character of the path).
		     */

		    while (--curLen >= 0) {
			if (IsSeparatorOrNull(linkStr[curLen])) {
			    if (curLen) {
				Tcl_SetObjLength(retVal, curLen);
			    } else {
				Tcl_SetObjLength(retVal, 1);
			    }
			    break;
			}
		    }
		}
		dirSep += 3;
		oldDirSep = dirSep;

		if ((curLen == 0) && (dirSep[0] != 0)) {
		    Tcl_SetObjLength(retVal, 0);
		}

		if (dirSep[0] != 0 && dirSep[1] == '.') {
		    goto again;
		}
		continue;
	    }
	}
	first = 0;
	if (retVal != NULL) {
	    Tcl_AppendToObj(retVal, oldDirSep, dirSep - oldDirSep);
	}
    }

    /*
     * If we didn't make any changes, just use the input path.
     */

    if (retVal == NULL) {
	retVal = pathPtr;
	Tcl_IncrRefCount(retVal);

	if (Tcl_IsShared(retVal)) {
	    /*
	     * Unfortunately, the platform-specific normalization code which
	     * will be called below has no way of dealing with the case where
	     * an object is shared. It is expecting to modify an object in
	     * place. So, we must duplicate this here to ensure an object with
	     * a single ref-count.
	     *
	     * If that changes in the future (e.g. the normalize proc is given
	     * one object and is able to return a different one), then we
	     * could remove this code.
	     */

	    TclDecrRefCount(retVal);
	    retVal = Tcl_DuplicateObj(pathPtr);
	    Tcl_IncrRefCount(retVal);
	}
    }

    /*
     * Ensure a windows drive like C:/ has a trailing separator.
     */

    if (tclPlatform == TCL_PLATFORM_WINDOWS) {
	int len;
	const char *path = Tcl_GetStringFromObj(retVal, &len);

	if (len == 2 && path[0] != 0 && path[1] == ':') {
	    if (Tcl_IsShared(retVal)) {
		TclDecrRefCount(retVal);
		retVal = Tcl_DuplicateObj(retVal);
		Tcl_IncrRefCount(retVal);
	    }
	    Tcl_AppendToObj(retVal, "/", 1);
	}
    }

    /*
     * Now we have an absolute path, with no '..', '.' sequences, but it still
     * may not be in 'unique' form, depending on the platform. For instance,
     * Unix is case-sensitive, so the path is ok. Windows is case-insensitive,
     * and also has the weird 'longname/shortname' thing (e.g. C:/Program
     * Files/ and C:/Progra~1/ are equivalent).
     *
     * Virtual file systems which may be registered may have other criteria
     * for normalizing a path.
     */

    TclFSNormalizeToUniquePath(interp, retVal, 0);

    /*
     * Since we know it is a normalized path, we can actually convert this
     * object into an FsPath for greater efficiency
     */

    MakePathFromNormalized(interp, retVal);

    /*
     * This has a refCount of 1 for the caller, unlike many Tcl_Obj APIs.
     */

    return retVal;
}

/*
 *----------------------------------------------------------------------
 *
 * Tcl_FSGetPathType --
 *
 *	Determines whether a given path is relative to the current directory,
 *	relative to the current volume, or absolute.
 *
 * Results:
 *	Returns one of TCL_PATH_ABSOLUTE, TCL_PATH_RELATIVE, or
 *	TCL_PATH_VOLUME_RELATIVE.
 *
 * Side effects:
 *	None.
 *
 *----------------------------------------------------------------------
 */

Tcl_PathType
Tcl_FSGetPathType(
    Tcl_Obj *pathPtr)
{
    return TclFSGetPathType(pathPtr, NULL, NULL);
}

/*
 *----------------------------------------------------------------------
 *
 * TclFSGetPathType --
 *
 *	Determines whether a given path is relative to the current directory,
 *	relative to the current volume, or absolute. If the caller wishes to
 *	know which filesystem claimed the path (in the case for which the path
 *	is absolute), then a reference to a filesystem pointer can be passed
 *	in (but passing NULL is acceptable).
 *
 * Results:
 *	Returns one of TCL_PATH_ABSOLUTE, TCL_PATH_RELATIVE, or
 *	TCL_PATH_VOLUME_RELATIVE. The filesystem reference will be set if and
 *	only if it is non-NULL and the function's return value is
 *	TCL_PATH_ABSOLUTE.
 *
 * Side effects:
 *	None.
 *
 *----------------------------------------------------------------------
 */

Tcl_PathType
TclFSGetPathType(
    Tcl_Obj *pathPtr,
    const Tcl_Filesystem **filesystemPtrPtr,
    int *driveNameLengthPtr)
{
    FsPath *fsPathPtr;

    if (Tcl_FSConvertToPathType(NULL, pathPtr) != TCL_OK) {
	return TclGetPathType(pathPtr, filesystemPtrPtr, driveNameLengthPtr,
		NULL);
    }

    fsPathPtr = PATHOBJ(pathPtr);
    if (fsPathPtr->cwdPtr == NULL) {
	return TclGetPathType(pathPtr, filesystemPtrPtr, driveNameLengthPtr,
		NULL);
    }

    if (PATHFLAGS(pathPtr) == 0) {
	/* The path is not absolute... */
#ifdef _WIN32
	/* ... on Windows we must make another call to determine whether
	 * it's relative or volumerelative [Bug 2571597]. */
	return TclGetPathType(pathPtr, filesystemPtrPtr, driveNameLengthPtr,
		NULL);
#else
	/* On other systems, quickly deduce !absolute -> relative */
	return TCL_PATH_RELATIVE;
#endif
    }
    return TclFSGetPathType(fsPathPtr->cwdPtr, filesystemPtrPtr,
	    driveNameLengthPtr);
}

/*
 *---------------------------------------------------------------------------
 *
 * TclPathPart
 *
 *	This function calculates the requested part of the given path, which
 *	can be:
 *
 *	- the directory above ('file dirname')
 *	- the tail            ('file tail')
 *	- the extension       ('file extension')
 *	- the root            ('file root')
 *
 *	The 'portion' parameter dictates which of these to calculate. There
 *	are a number of special cases both to be more efficient, and because
 *	the behaviour when given a path with only a single element is defined
 *	to require the expansion of that single element, where possible.
 *
 *	Should look into integrating 'FileBasename' in tclFCmd.c into this
 *	function.
 *
 * Results:
 *	NULL if an error occurred, otherwise a Tcl_Obj owned by the caller
 *	(i.e. most likely with refCount 1).
 *
 * Side effects:
 *	None.
 *
 *---------------------------------------------------------------------------
 */

Tcl_Obj *
TclPathPart(
    Tcl_Interp *interp,		/* Used for error reporting */
    Tcl_Obj *pathPtr,		/* Path to take dirname of */
    Tcl_PathPart portion)	/* Requested portion of name */
{
    if (pathPtr->typePtr == &tclFsPathType) {
	FsPath *fsPathPtr = PATHOBJ(pathPtr);

	if (PATHFLAGS(pathPtr) != 0) {
	    switch (portion) {
	    case TCL_PATH_DIRNAME: {
		/*
		 * Check if the joined-on bit has any directory delimiters in
		 * it. If so, the 'dirname' would be a joining of the main
		 * part with the dirname of the joined-on bit. We could handle
		 * that special case here, but we don't, and instead just use
		 * the standardPath code.
		 */

		int numBytes;
		const char *rest =
			Tcl_GetStringFromObj(fsPathPtr->normPathPtr, &numBytes);

		if (strchr(rest, '/') != NULL) {
		    goto standardPath;
		}
		/*
		 * If the joined-on bit is empty, then [file dirname] is
		 * documented to return all but the last non-empty element
		 * of the path, so we need to split apart the main part to
		 * get the right answer.  We could do that here, but it's
		 * simpler to fall back to the standardPath code.
		 * [Bug 2710920]
		 */
		if (numBytes == 0) {
		    goto standardPath;
		}
		if (tclPlatform == TCL_PLATFORM_WINDOWS
			&& strchr(rest, '\\') != NULL) {
		    goto standardPath;
		}

		/*
		 * The joined-on path is simple, so we can just return here.
		 */

		Tcl_IncrRefCount(fsPathPtr->cwdPtr);
		return fsPathPtr->cwdPtr;
	    }
	    case TCL_PATH_TAIL: {
		/*
		 * Check if the joined-on bit has any directory delimiters in
		 * it. If so, the 'tail' would be only the part following the
		 * last delimiter. We could handle that special case here, but
		 * we don't, and instead just use the standardPath code.
		 */

		int numBytes;
		const char *rest =
			Tcl_GetStringFromObj(fsPathPtr->normPathPtr, &numBytes);

		if (strchr(rest, '/') != NULL) {
		    goto standardPath;
		}
		/*
		 * If the joined-on bit is empty, then [file tail] is
		 * documented to return the last non-empty element
		 * of the path, so we need to split off the last element
		 * of the main part to get the right answer.  We could do
		 * that here, but it's simpler to fall back to the
		 * standardPath code.  [Bug 2710920]
		 */
		if (numBytes == 0) {
		    goto standardPath;
		}
		if (tclPlatform == TCL_PLATFORM_WINDOWS
			&& strchr(rest, '\\') != NULL) {
		    goto standardPath;
		}
		Tcl_IncrRefCount(fsPathPtr->normPathPtr);
		return fsPathPtr->normPathPtr;
	    }
	    case TCL_PATH_EXTENSION:
		return GetExtension(fsPathPtr->normPathPtr);
	    case TCL_PATH_ROOT: {
		const char *fileName, *extension;
		int length;

		fileName = Tcl_GetStringFromObj(fsPathPtr->normPathPtr,
			&length);
		extension = TclGetExtension(fileName);
		if (extension == NULL) {
		    /*
		     * There is no extension so the root is the same as the
		     * path we were given.
		     */

		    Tcl_IncrRefCount(pathPtr);
		    return pathPtr;
		} else {
		    /*
		     * Need to return the whole path with the extension
		     * suffix removed.  Do that by joining our "head" to
		     * our "tail" with the extension suffix removed from
		     * the tail.
		     */

		    Tcl_Obj *resultPtr =
			    TclNewFSPathObj(fsPathPtr->cwdPtr, fileName,
			    (int)(length - strlen(extension)));

		    Tcl_IncrRefCount(resultPtr);
		    return resultPtr;
		}
	    }
	    default:
		/* We should never get here */
		Tcl_Panic("Bad portion to TclPathPart");
		/* For less clever compilers */
		return NULL;
	    }
	} else if (fsPathPtr->cwdPtr != NULL) {
	    /* Relative path */
	    goto standardPath;
	} else {
	    /* Absolute path */
	    goto standardPath;
	}
    } else {
	int splitElements;
	Tcl_Obj *splitPtr, *resultPtr;

    standardPath:
	resultPtr = NULL;
	if (portion == TCL_PATH_EXTENSION) {
	    return GetExtension(pathPtr);
	} else if (portion == TCL_PATH_ROOT) {
	    int length;
	    const char *fileName, *extension;

	    fileName = Tcl_GetStringFromObj(pathPtr, &length);
	    extension = TclGetExtension(fileName);
	    if (extension == NULL) {
		Tcl_IncrRefCount(pathPtr);
		return pathPtr;
	    } else {
		Tcl_Obj *root = Tcl_NewStringObj(fileName,
			(int) (length - strlen(extension)));

		Tcl_IncrRefCount(root);
		return root;
	    }
	}

	/*
	 * The behaviour we want here is slightly different to the standard
	 * Tcl_FSSplitPath in the handling of home directories;
	 * Tcl_FSSplitPath preserves the "~" while this code computes the
	 * actual full path name, if we had just a single component.
	 */

	splitPtr = Tcl_FSSplitPath(pathPtr, &splitElements);
	Tcl_IncrRefCount(splitPtr);
	if (splitElements == 1  &&  TclGetString(pathPtr)[0] == '~') {
	    Tcl_Obj *norm;

	    TclDecrRefCount(splitPtr);
	    norm = Tcl_FSGetNormalizedPath(interp, pathPtr);
	    if (norm == NULL) {
		return NULL;
	    }
	    splitPtr = Tcl_FSSplitPath(norm, &splitElements);
	    Tcl_IncrRefCount(splitPtr);
	}
	if (portion == TCL_PATH_TAIL) {
	    /*
	     * Return the last component, unless it is the only component, and
	     * it is the root of an absolute path.
	     */

	    if ((splitElements > 0) && ((splitElements > 1) ||
		    (Tcl_FSGetPathType(pathPtr) == TCL_PATH_RELATIVE))) {
		Tcl_ListObjIndex(NULL, splitPtr, splitElements-1, &resultPtr);
	    } else {
		resultPtr = Tcl_NewObj();
	    }
	} else {
	    /*
	     * Return all but the last component. If there is only one
	     * component, return it if the path was non-relative, otherwise
	     * return the current directory.
	     */

	    if (splitElements > 1) {
		resultPtr = Tcl_FSJoinPath(splitPtr, splitElements - 1);
	    } else if (splitElements == 0 ||
		    (Tcl_FSGetPathType(pathPtr) == TCL_PATH_RELATIVE)) {
		TclNewLiteralStringObj(resultPtr, ".");
	    } else {
		Tcl_ListObjIndex(NULL, splitPtr, 0, &resultPtr);
	    }
	}
	Tcl_IncrRefCount(resultPtr);
	TclDecrRefCount(splitPtr);
	return resultPtr;
    }
}

/*
 * Simple helper function
 */

static Tcl_Obj *
GetExtension(
    Tcl_Obj *pathPtr)
{
    const char *tail, *extension;
    Tcl_Obj *ret;

    tail = TclGetString(pathPtr);
    extension = TclGetExtension(tail);
    if (extension == NULL) {
	ret = Tcl_NewObj();
    } else {
	ret = Tcl_NewStringObj(extension, -1);
    }
    Tcl_IncrRefCount(ret);
    return ret;
}

/*
 *---------------------------------------------------------------------------
 *
 * Tcl_FSJoinPath --
 *
 *	This function takes the given Tcl_Obj, which should be a valid list,
 *	and returns the path object given by considering the first 'elements'
 *	elements as valid path segments (each path segment may be a complete
 *	path, a partial path or just a single possible directory or file
 *	name). If any path segment is actually an absolute path, then all
 *	prior path segments are discarded.
 *
 *	If elements < 0, we use the entire list that was given.
 *
 *	It is possible that the returned object is actually an element of the
 *	given list, so the caller should be careful to store a refCount to it
 *	before freeing the list.
 *
 * Results:
 *	Returns object with refCount of zero, (or if non-zero, it has
 *	references elsewhere in Tcl). Either way, the caller must increment
 *	its refCount before use. Note that in the case where the caller has
 *	asked to join zero elements of the list, the return value will be an
 *	empty-string Tcl_Obj.
 *
 *	If the given listObj was invalid, then the calling routine has a bug,
 *	and this function will just return NULL.
 *
 * Side effects:
 *	None.
 *
 *---------------------------------------------------------------------------
 */

Tcl_Obj *
Tcl_FSJoinPath(
    Tcl_Obj *listObj,		/* Path elements to join, may have a zero
				 * reference count. */
    int elements)		/* Number of elements to use (-1 = all) */
{
    Tcl_Obj *copy, *res;
    int objc;
    Tcl_Obj **objv;

    if (Tcl_ListObjLength(NULL, listObj, &objc) != TCL_OK) {
	return NULL;
    }

    elements = ((elements >= 0) && (elements <= objc)) ? elements : objc;
    copy = TclListObjCopy(NULL, listObj);
    Tcl_ListObjGetElements(NULL, listObj, &objc, &objv);
    res = TclJoinPath(elements, objv);
    Tcl_DecrRefCount(copy);
    return res;
}

Tcl_Obj *
TclJoinPath(
    int elements,
    Tcl_Obj * const objv[])
{
    Tcl_Obj *res = NULL;
    int i;
    const Tcl_Filesystem *fsPtr = NULL;

    assert ( elements >= 0 );

    if (elements == 0) {
	return Tcl_NewObj();
    }

    assert ( elements > 0 );

    if (elements == 2) {
	Tcl_Obj *elt = objv[0];

	/*
	 * This is a special case where we can be much more efficient, where
	 * we are joining a single relative path onto an object that is
	 * already of path type. The 'TclNewFSPathObj' call below creates an
	 * object which can be normalized more efficiently. Currently we only
	 * use the special case when we have exactly two elements, but we
	 * could expand that in the future.
	 *
	 * Bugfix [a47641a0]. TclNewFSPathObj requires first argument
	 * to be an absolute path. Added a check for that elt is absolute.
	 */

	if ((elt->typePtr == &tclFsPathType)
		&& !((elt->bytes != NULL) && (elt->bytes[0] == '\0'))
                && TclGetPathType(elt, NULL, NULL, NULL) == TCL_PATH_ABSOLUTE) {
            Tcl_Obj *tailObj = objv[1];
	    Tcl_PathType type = TclGetPathType(tailObj, NULL, NULL, NULL);

	    if (type == TCL_PATH_RELATIVE) {
		const char *str;
		int len;

		str = Tcl_GetStringFromObj(tailObj, &len);
		if (len == 0) {
		    /*
		     * This happens if we try to handle the root volume '/'.
		     * There's no need to return a special path object, when
		     * the base itself is just fine!
		     */

		    return elt;
		}

		/*
		 * If it doesn't begin with '.' and is a unix path or it a
		 * windows path without backslashes, then we can be very
		 * efficient here. (In fact even a windows path with
		 * backslashes can be joined efficiently, but the path object
		 * would not have forward slashes only, and this would
		 * therefore contradict our 'file join' documentation).
		 */

		if (str[0] != '.' && ((tclPlatform != TCL_PLATFORM_WINDOWS)
			|| (strchr(str, '\\') == NULL))) {
		    /*
		     * Finally, on Windows, 'file join' is defined to convert
		     * all backslashes to forward slashes, so the base part
		     * cannot have backslashes either.
		     */

		    if ((tclPlatform != TCL_PLATFORM_WINDOWS)
			    || (strchr(Tcl_GetString(elt), '\\') == NULL)) {

			if (PATHFLAGS(elt)) {
			    return TclNewFSPathObj(elt, str, len);
			}
			if (TCL_PATH_ABSOLUTE != Tcl_FSGetPathType(elt)) {
			    return TclNewFSPathObj(elt, str, len);
			}
			(void) Tcl_FSGetNormalizedPath(NULL, elt);
			if (elt == PATHOBJ(elt)->normPathPtr) {
			    return TclNewFSPathObj(elt, str, len);
			}
		    }
		}

		/*
		 * Otherwise we don't have an easy join, and we must let the
		 * more general code below handle things.
		 */
	    } else if (tclPlatform == TCL_PLATFORM_UNIX) {
		return tailObj;
	    } else {
		const char *str = TclGetString(tailObj);

		if (tclPlatform == TCL_PLATFORM_WINDOWS) {
		    if (strchr(str, '\\') == NULL) {
			return tailObj;
		    }
		}
	    }
	}
    }

    assert ( res == NULL );

    for (i = 0; i < elements; i++) {
	int driveNameLength, strEltLen, length;
	Tcl_PathType type;
	char *strElt, *ptr;
	Tcl_Obj *driveName = NULL;
	Tcl_Obj *elt = objv[i];

	strElt = Tcl_GetStringFromObj(elt, &strEltLen);
	driveNameLength = 0;
	type = TclGetPathType(elt, &fsPtr, &driveNameLength, &driveName);
	if (type != TCL_PATH_RELATIVE) {
	    /*
	     * Zero out the current result.
	     */

	    if (res != NULL) {
		TclDecrRefCount(res);
	    }

	    if (driveName != NULL) {
		/*
		 * We've been given a separate drive-name object, because the
		 * prefix in 'elt' is not in a suitable format for us (e.g. it
		 * may contain irrelevant multiple separators, like
		 * C://///foo).
		 */

		res = Tcl_DuplicateObj(driveName);
		TclDecrRefCount(driveName);

		/*
		 * Do not set driveName to NULL, because we will check its
		 * value below (but we won't access the contents, since those
		 * have been cleaned-up).
		 */
	    } else {
		res = Tcl_NewStringObj(strElt, driveNameLength);
	    }
	    strElt += driveNameLength;
	} else if (driveName != NULL) {
	    Tcl_DecrRefCount(driveName);
	}

	/*
	 * Optimisation block: if this is the last element to be examined, and
	 * it is absolute or the only element, and the drive-prefix was ok (if
	 * there is one), it might be that the path is already in a suitable
	 * form to be returned. Then we can short-cut the rest of this
	 * function.
	 */

	if ((driveName == NULL) && (i == (elements - 1))
		&& (type != TCL_PATH_RELATIVE || res == NULL)) {
	    /*
	     * It's the last path segment. Perform a quick check if the path
	     * is already in a suitable form.
	     */

	    if (tclPlatform == TCL_PLATFORM_WINDOWS) {
		if (strchr(strElt, '\\') != NULL) {
		    goto noQuickReturn;
		}
	    }
	    ptr = strElt;
	    /* [Bug f34cf83dd0] */
	    if (driveNameLength > 0) {
		if (ptr[0] == '/' && ptr[-1] == '/') {
		    goto noQuickReturn;
		}
	    }
	    while (*ptr != '\0') {
		if (*ptr == '/' && (ptr[1] == '/' || ptr[1] == '\0')) {
		    /*
		     * We have a repeated file separator, which means the path
		     * is not in normalized form
		     */

		    goto noQuickReturn;
		}
		ptr++;
	    }
	    if (res != NULL) {
		TclDecrRefCount(res);
	    }

	    /*
	     * This element is just what we want to return already; no further
	     * manipulation is requred.
	     */

	    return elt;
	}

	/*
	 * The path element was not of a suitable form to be returned as is.
	 * We need to perform a more complex operation here.
	 */

    noQuickReturn:
	if (res == NULL) {
	    res = Tcl_NewObj();
	    ptr = Tcl_GetStringFromObj(res, &length);
	} else {
	    ptr = Tcl_GetStringFromObj(res, &length);
	}

	/*
	 * Strip off any './' before a tilde, unless this is the beginning of
	 * the path.
	 */

	if (length > 0 && strEltLen > 0 && (strElt[0] == '.') &&
		(strElt[1] == '/') && (strElt[2] == '~')) {
	    strElt += 2;
	}

	/*
	 * A NULL value for fsPtr at this stage basically means we're trying
	 * to join a relative path onto something which is also relative (or
	 * empty). There's nothing particularly wrong with that.
	 */

	if (*strElt == '\0') {
	    continue;
	}

	if (fsPtr == &tclNativeFilesystem || fsPtr == NULL) {
	    TclpNativeJoinPath(res, strElt);
	} else {
	    char separator = '/';
	    int needsSep = 0;

	    if (fsPtr->filesystemSeparatorProc != NULL) {
		Tcl_Obj *sep = fsPtr->filesystemSeparatorProc(res);

		if (sep != NULL) {
		    separator = TclGetString(sep)[0];
		    Tcl_DecrRefCount(sep);
		}
		/* Safety check in case the VFS driver caused sharing */
		if (Tcl_IsShared(res)) {
		    TclDecrRefCount(res);
		    res = Tcl_DuplicateObj(res);
		    Tcl_IncrRefCount(res);
		}
	    }

	    if (length > 0 && ptr[length -1] != '/') {
		Tcl_AppendToObj(res, &separator, 1);
		Tcl_GetStringFromObj(res, &length);
	    }
	    Tcl_SetObjLength(res, length + (int) strlen(strElt));

	    ptr = TclGetString(res) + length;
	    for (; *strElt != '\0'; strElt++) {
		if (*strElt == separator) {
		    while (strElt[1] == separator) {
			strElt++;
		    }
		    if (strElt[1] != '\0') {
			if (needsSep) {
			    *ptr++ = separator;
			}
		    }
		} else {
		    *ptr++ = *strElt;
		    needsSep = 1;
		}
	    }
	    length = ptr - TclGetString(res);
	    Tcl_SetObjLength(res, length);
	}
    }
    assert ( res != NULL );
    return res;
}

/*
 *---------------------------------------------------------------------------
 *
 * Tcl_FSConvertToPathType --
 *
 *	This function tries to convert the given Tcl_Obj to a valid Tcl path
 *	type, taking account of the fact that the cwd may have changed even if
 *	this object is already supposedly of the correct type.
 *
 *	The filename may begin with "~" (to indicate current user's home
 *	directory) or "~<user>" (to indicate any user's home directory).
 *
 * Results:
 *	Standard Tcl error code.
 *
 * Side effects:
 *	The old representation may be freed, and new memory allocated.
 *
 *---------------------------------------------------------------------------
 */

int
Tcl_FSConvertToPathType(
    Tcl_Interp *interp,		/* Interpreter in which to store error message
				 * (if necessary). */
    Tcl_Obj *pathPtr)		/* Object to convert to a valid, current path
				 * type. */
{
    /*
     * While it is bad practice to examine an object's type directly, this is
     * actually the best thing to do here. The reason is that if we are
     * converting this object to FsPath type for the first time, we don't need
     * to worry whether the 'cwd' has changed. On the other hand, if this
     * object is already of FsPath type, and is a relative path, we do have to
     * worry about the cwd. If the cwd has changed, we must recompute the
     * path.
     */

    if (pathPtr->typePtr == &tclFsPathType) {
	if (TclFSEpochOk(PATHOBJ(pathPtr)->filesystemEpoch)) {
	    return TCL_OK;
	}

	if (pathPtr->bytes == NULL) {
	    UpdateStringOfFsPath(pathPtr);
	}
	FreeFsPathInternalRep(pathPtr);
    }

    return SetFsPathFromAny(interp, pathPtr);

    /*
     * We used to have more complex code here:
     *
     * FsPath *fsPathPtr = PATHOBJ(pathPtr);
     * if (fsPathPtr->cwdPtr == NULL || PATHFLAGS(pathPtr) != 0) {
     *     return TCL_OK;
     * } else {
     *     if (TclFSCwdPointerEquals(&fsPathPtr->cwdPtr)) {
     *         return TCL_OK;
     *     } else {
     *         if (pathPtr->bytes == NULL) {
     *             UpdateStringOfFsPath(pathPtr);
     *         }
     *         FreeFsPathInternalRep(pathPtr);
     *         return Tcl_ConvertToType(interp, pathPtr, &tclFsPathType);
     *     }
     * }
     *
     * But we no longer believe this is necessary.
     */
}

/*
 * Helper function for normalization.
 */

static int
IsSeparatorOrNull(
    int ch)
{
    if (ch == 0) {
	return 1;
    }
    switch (tclPlatform) {
    case TCL_PLATFORM_UNIX:
	return (ch == '/' ? 1 : 0);
    case TCL_PLATFORM_WINDOWS:
	return ((ch == '/' || ch == '\\') ? 1 : 0);
    }
    return 0;
}

/*
 * Helper function for SetFsPathFromAny. Returns position of first directory
 * delimiter in the path. If no separator is found, then returns the position
 * of the end of the string.
 */

static int
FindSplitPos(
    const char *path,
    int separator)
{
    int count = 0;
    switch (tclPlatform) {
    case TCL_PLATFORM_UNIX:
	while (path[count] != 0) {
	    if (path[count] == separator) {
		return count;
	    }
	    count++;
	}
	break;

    case TCL_PLATFORM_WINDOWS:
	while (path[count] != 0) {
	    if (path[count] == separator || path[count] == '\\') {
		return count;
	    }
	    count++;
	}
	break;
    }
    return count;
}

/*
 *---------------------------------------------------------------------------
 *
 * TclNewFSPathObj --
 *
 *	Creates a path object whose string representation is '[file join
 *	dirPtr addStrRep]', but does so in a way that allows for more
 *	efficient creation and caching of normalized paths, and more efficient
 *	'file dirname', 'file tail', etc.
 *
 * Assumptions:
 *	'dirPtr' must be an absolute path. 'len' may not be zero.
 *
 * Results:
 *	The new Tcl object, with refCount zero.
 *
 * Side effects:
 *	Memory is allocated. 'dirPtr' gets an additional refCount.
 *
 *---------------------------------------------------------------------------
 */

Tcl_Obj *
TclNewFSPathObj(
    Tcl_Obj *dirPtr,
    const char *addStrRep,
    int len)
{
    FsPath *fsPathPtr;
    Tcl_Obj *pathPtr;
    const char *p;
    int state = 0, count = 0;

    /* [Bug 2806250] - this is only a partial solution of the problem.
     * The PATHFLAGS != 0 representation assumes in many places that
     * the "tail" part stored in the normPathPtr field is itself a
     * relative path.  Strings that begin with "~" are not relative paths,
     * so we must prevent their storage in the normPathPtr field.
     *
     * More generally we ought to be testing "addStrRep" for any value
     * that is not a relative path, but in an unconstrained VFS world
     * that could be just about anything, and testing could be expensive.
     * Since this routine plays a big role in [glob], anything that slows
     * it down would be unwelcome.  For now, continue the risk of further
     * bugs when some Tcl_Filesystem uses otherwise relative path strings
     * as absolute path strings.  Sensible Tcl_Filesystems will avoid
     * that by mounting on path prefixes like foo:// which cannot be the
     * name of a file or directory read from a native [glob] operation.
     */
    if (addStrRep[0] == '~') {
	Tcl_Obj *tail = Tcl_NewStringObj(addStrRep, len);

	pathPtr = AppendPath(dirPtr, tail);
	Tcl_DecrRefCount(tail);
	return pathPtr;
    }

    pathPtr = Tcl_NewObj();
    fsPathPtr = ckalloc(sizeof(FsPath));

    /*
     * Set up the path.
     */

    fsPathPtr->translatedPathPtr = NULL;
    fsPathPtr->normPathPtr = Tcl_NewStringObj(addStrRep, len);
    Tcl_IncrRefCount(fsPathPtr->normPathPtr);
    fsPathPtr->cwdPtr = dirPtr;
    Tcl_IncrRefCount(dirPtr);
    fsPathPtr->nativePathPtr = NULL;
    fsPathPtr->fsPtr = NULL;
    fsPathPtr->filesystemEpoch = 0;

    SETPATHOBJ(pathPtr, fsPathPtr);
    PATHFLAGS(pathPtr) = TCLPATH_APPENDED;
    pathPtr->typePtr = &tclFsPathType;
    pathPtr->bytes = NULL;
    pathPtr->length = 0;

    /*
     * Look for path components made up of only "."
     * This is overly conservative analysis to keep simple. It may mark some
     * things as needing more aggressive normalization that don't actually
     * need it. No harm done.
     */
    for (p = addStrRep; len > 0; p++, len--) {
	switch (state) {
	case 0:		/* So far only "." since last dirsep or start */
	    switch (*p) {
	    case '.':
		count++;
		break;
	    case '/':
	    case '\\':
	    case ':':
		if (count) {
		    PATHFLAGS(pathPtr) |= TCLPATH_NEEDNORM;
		    len = 0;
		}
		break;
	    default:
		count = 0;
		state = 1;
	    }
	case 1:		/* Scanning for next dirsep */
	    switch (*p) {
	    case '/':
	    case '\\':
	    case ':':
		state = 0;
		break;
	    }
	}
    }
    if (len == 0 && count) {
	PATHFLAGS(pathPtr) |= TCLPATH_NEEDNORM;
    }

    return pathPtr;
}

static Tcl_Obj *
AppendPath(
    Tcl_Obj *head,
    Tcl_Obj *tail)
{
    int numBytes;
    const char *bytes;
    Tcl_Obj *copy = Tcl_DuplicateObj(head);

    /*
     * This is likely buggy when dealing with virtual filesystem drivers
     * that use some character other than "/" as a path separator.  I know
     * of no evidence that such a foolish thing exists.  This solution was
     * chosen so that "JoinPath" operations that pass through either path
     * intrep produce the same results; that is, bugward compatibility.  If
     * we need to fix that bug here, it needs fixing in TclJoinPath() too.
     */
    bytes = Tcl_GetStringFromObj(tail, &numBytes);
    if (numBytes == 0) {
	Tcl_AppendToObj(copy, "/", 1);
    } else {
	TclpNativeJoinPath(copy, bytes);
    }
    return copy;
}

/*
 *---------------------------------------------------------------------------
 *
 * TclFSMakePathRelative --
 *
 *	Only for internal use.
 *
 *	Takes a path and a directory, where we _assume_ both path and
 *	directory are absolute, normalized and that the path lies inside the
 *	directory. Returns a Tcl_Obj representing filename of the path
 *	relative to the directory.
 *
 * Results:
 *	NULL on error, otherwise a valid object, typically with refCount of
 *	zero, which it is assumed the caller will increment.
 *
 * Side effects:
 *	The old representation may be freed, and new memory allocated.
 *
 *---------------------------------------------------------------------------
 */

Tcl_Obj *
TclFSMakePathRelative(
    Tcl_Interp *interp,		/* Used for error reporting if not NULL. */
    Tcl_Obj *pathPtr,		/* The path we have. */
    Tcl_Obj *cwdPtr)		/* Make it relative to this. */
{
    int cwdLen, len;
    const char *tempStr;

    if (pathPtr->typePtr == &tclFsPathType) {
	FsPath *fsPathPtr = PATHOBJ(pathPtr);

	if (PATHFLAGS(pathPtr) != 0 && fsPathPtr->cwdPtr == cwdPtr) {
	    return fsPathPtr->normPathPtr;
	}
    }

    /*
     * We know the cwd is a normalised object which does not end in a
     * directory delimiter, unless the cwd is the name of a volume, in which
     * case it will end in a delimiter! We handle this situation here. A
     * better test than the '!= sep' might be to simply check if 'cwd' is a
     * root volume.
     *
     * Note that if we get this wrong, we will strip off either too much or
     * too little below, leading to wrong answers returned by glob.
     */

    tempStr = Tcl_GetStringFromObj(cwdPtr, &cwdLen);

    /*
     * Should we perhaps use 'Tcl_FSPathSeparator'? But then what about the
     * Windows special case? Perhaps we should just check if cwd is a root
     * volume.
     */

    switch (tclPlatform) {
    case TCL_PLATFORM_UNIX:
	if (tempStr[cwdLen-1] != '/') {
	    cwdLen++;
	}
	break;
    case TCL_PLATFORM_WINDOWS:
	if (tempStr[cwdLen-1] != '/' && tempStr[cwdLen-1] != '\\') {
	    cwdLen++;
	}
	break;
    }
    tempStr = Tcl_GetStringFromObj(pathPtr, &len);

    return Tcl_NewStringObj(tempStr + cwdLen, len - cwdLen);
}

/*
 *---------------------------------------------------------------------------
 *
 * MakePathFromNormalized --
 *
 *	Like SetFsPathFromAny, but assumes the given object is an absolute
 *	normalized path. Only for internal use.
 *
 * Results:
 *	Standard Tcl error code.
 *
 * Side effects:
 *	The old representation may be freed, and new memory allocated.
 *
 *---------------------------------------------------------------------------
 */

static int
MakePathFromNormalized(
    Tcl_Interp *interp,		/* Used for error reporting if not NULL. */
    Tcl_Obj *pathPtr)		/* The object to convert. */
{
    FsPath *fsPathPtr;

    if (pathPtr->typePtr == &tclFsPathType) {
	return TCL_OK;
    }

    /*
     * Free old representation
     */

    if (pathPtr->typePtr != NULL) {
	if (pathPtr->bytes == NULL) {
	    if (pathPtr->typePtr->updateStringProc == NULL) {
		if (interp != NULL) {
		    Tcl_SetObjResult(interp, Tcl_NewStringObj(
			    "can't find object string representation", -1));
		    Tcl_SetErrorCode(interp, "TCL", "VALUE", "PATH", "WTF",
			    NULL);
		}
		return TCL_ERROR;
	    }
	    pathPtr->typePtr->updateStringProc(pathPtr);
	}
	TclFreeIntRep(pathPtr);
    }

    fsPathPtr = ckalloc(sizeof(FsPath));

    /*
     * It's a pure normalized absolute path.
     */

    fsPathPtr->translatedPathPtr = NULL;

    /*
     * Circular reference by design.
     */

    fsPathPtr->normPathPtr = pathPtr;
    fsPathPtr->cwdPtr = NULL;
    fsPathPtr->nativePathPtr = NULL;
    fsPathPtr->fsPtr = NULL;
    /* Remember the epoch under which we decided pathPtr was normalized */
    fsPathPtr->filesystemEpoch = TclFSEpoch();

    SETPATHOBJ(pathPtr, fsPathPtr);
    PATHFLAGS(pathPtr) = 0;
    pathPtr->typePtr = &tclFsPathType;

    return TCL_OK;
}

/*
 *---------------------------------------------------------------------------
 *
 * Tcl_FSNewNativePath --
 *
 *	This function performs the something like the reverse of the usual
 *	obj->path->nativerep conversions. If some code retrieves a path in
 *	native form (from, e.g. readlink or a native dialog), and that path is
 *	to be used at the Tcl level, then calling this function is an
 *	efficient way of creating the appropriate path object type.
 *
 *	Any memory which is allocated for 'clientData' should be retained
 *	until clientData is passed to the filesystem's freeInternalRepProc
 *	when it can be freed. The built in platform-specific filesystems use
 *	'ckalloc' to allocate clientData, and ckfree to free it.
 *
 * Results:
 *	NULL or a valid path object pointer, with refCount zero.
 *
 * Side effects:
 *	New memory may be allocated.
 *
 *---------------------------------------------------------------------------
 */

Tcl_Obj *
Tcl_FSNewNativePath(
    const Tcl_Filesystem *fromFilesystem,
    ClientData clientData)
{
    Tcl_Obj *pathPtr = NULL;
    FsPath *fsPathPtr;


    if (fromFilesystem->internalToNormalizedProc != NULL) {
	pathPtr = (*fromFilesystem->internalToNormalizedProc)(clientData);
    }
    if (pathPtr == NULL) {
	return NULL;
    }

    /*
     * Free old representation; shouldn't normally be any, but best to be
     * safe.
     */

    if (pathPtr->typePtr != NULL) {
	if (pathPtr->bytes == NULL) {
	    if (pathPtr->typePtr->updateStringProc == NULL) {
		return NULL;
	    }
	    pathPtr->typePtr->updateStringProc(pathPtr);
	}
	TclFreeIntRep(pathPtr);
    }

    fsPathPtr = ckalloc(sizeof(FsPath));

    fsPathPtr->translatedPathPtr = NULL;

    /*
     * Circular reference, by design.
     */

    fsPathPtr->normPathPtr = pathPtr;
    fsPathPtr->cwdPtr = NULL;
    fsPathPtr->nativePathPtr = clientData;
    fsPathPtr->fsPtr = fromFilesystem;
    fsPathPtr->filesystemEpoch = TclFSEpoch();

    SETPATHOBJ(pathPtr, fsPathPtr);
    PATHFLAGS(pathPtr) = 0;
    pathPtr->typePtr = &tclFsPathType;

    return pathPtr;
}

/*
 *---------------------------------------------------------------------------
 *
 * Tcl_FSGetTranslatedPath --
 *
 *	This function attempts to extract the translated path from the given
 *	Tcl_Obj. If the translation succeeds (i.e. the object is a valid
 *	path), then it is returned. Otherwise NULL will be returned, and an
 *	error message may be left in the interpreter (if it is non-NULL)
 *
 * Results:
 *	NULL or a valid Tcl_Obj pointer.
 *
 * Side effects:
 *	Only those of 'Tcl_FSConvertToPathType'
 *
 *---------------------------------------------------------------------------
 */

Tcl_Obj *
Tcl_FSGetTranslatedPath(
    Tcl_Interp *interp,
    Tcl_Obj *pathPtr)
{
    Tcl_Obj *retObj = NULL;
    FsPath *srcFsPathPtr;

    if (Tcl_FSConvertToPathType(interp, pathPtr) != TCL_OK) {
	return NULL;
    }
    srcFsPathPtr = PATHOBJ(pathPtr);
    if (srcFsPathPtr->translatedPathPtr == NULL) {
	if (PATHFLAGS(pathPtr) != 0) {
	    /*
	     * We lack a translated path result, but we have a directory
	     * (cwdPtr) and a tail (normPathPtr), and if we join the
	     * translated version of cwdPtr to normPathPtr, we'll get the
	     * translated result we need, and can store it for future use.
	     */

	    Tcl_Obj *translatedCwdPtr = Tcl_FSGetTranslatedPath(interp,
		    srcFsPathPtr->cwdPtr);
	    if (translatedCwdPtr == NULL) {
		return NULL;
	    }

	    retObj = Tcl_FSJoinToPath(translatedCwdPtr, 1,
		    &srcFsPathPtr->normPathPtr);
	    srcFsPathPtr->translatedPathPtr = retObj;
	    if (translatedCwdPtr->typePtr == &tclFsPathType) {
		srcFsPathPtr->filesystemEpoch
			= PATHOBJ(translatedCwdPtr)->filesystemEpoch;
	    } else {
		srcFsPathPtr->filesystemEpoch = 0;
	    }
	    Tcl_IncrRefCount(retObj);
	    Tcl_DecrRefCount(translatedCwdPtr);
	} else {
	    /*
	     * It is a pure absolute, normalized path object. This is
	     * something like being a 'pure list'. The object's string,
	     * translatedPath and normalizedPath are all identical.
	     */

	    retObj = srcFsPathPtr->normPathPtr;
	}
    } else {
	/*
	 * It is an ordinary path object.
	 */

	retObj = srcFsPathPtr->translatedPathPtr;
    }

    if (retObj != NULL) {
	Tcl_IncrRefCount(retObj);
    }
    return retObj;
}

/*
 *---------------------------------------------------------------------------
 *
 * Tcl_FSGetTranslatedStringPath --
 *
 *	This function attempts to extract the translated path from the given
 *	Tcl_Obj. If the translation succeeds (i.e. the object is a valid
 *	path), then the path is returned. Otherwise NULL will be returned, and
 *	an error message may be left in the interpreter (if it is non-NULL)
 *
 * Results:
 *	NULL or a valid string.
 *
 * Side effects:
 *	Only those of 'Tcl_FSConvertToPathType'
 *
 *---------------------------------------------------------------------------
 */

const char *
Tcl_FSGetTranslatedStringPath(
    Tcl_Interp *interp,
    Tcl_Obj *pathPtr)
{
    Tcl_Obj *transPtr = Tcl_FSGetTranslatedPath(interp, pathPtr);

    if (transPtr != NULL) {
	int len;
	const char *orig = Tcl_GetStringFromObj(transPtr, &len);
	char *result = ckalloc(len+1);

	memcpy(result, orig, (size_t) len+1);
	TclDecrRefCount(transPtr);
	return result;
    }

    return NULL;
}

/*
 *---------------------------------------------------------------------------
 *
 * Tcl_FSGetNormalizedPath --
 *
 *	This important function attempts to extract from the given Tcl_Obj a
 *	unique normalised path representation, whose string value can be used
 *	as a unique identifier for the file.
 *
 * Results:
 *	NULL or a valid path object pointer.
 *
 * Side effects:
 *	New memory may be allocated. The Tcl 'errno' may be modified in the
 *	process of trying to examine various path possibilities.
 *
 *---------------------------------------------------------------------------
 */

Tcl_Obj *
Tcl_FSGetNormalizedPath(
    Tcl_Interp *interp,
    Tcl_Obj *pathPtr)
{
    FsPath *fsPathPtr;

    if (Tcl_FSConvertToPathType(interp, pathPtr) != TCL_OK) {
	return NULL;
    }
    fsPathPtr = PATHOBJ(pathPtr);

    if (PATHFLAGS(pathPtr) != 0) {
	/*
	 * This is a special path object which is the result of something like
	 * 'file join'
	 */

	Tcl_Obj *dir, *copy;
	int tailLen, cwdLen, pathType;

	pathType = Tcl_FSGetPathType(fsPathPtr->cwdPtr);
	dir = Tcl_FSGetNormalizedPath(interp, fsPathPtr->cwdPtr);
	if (dir == NULL) {
	    return NULL;
	}
	/* TODO: Figure out why this is needed. */
	if (pathPtr->bytes == NULL) {
	    UpdateStringOfFsPath(pathPtr);
	}

	Tcl_GetStringFromObj(fsPathPtr->normPathPtr, &tailLen);
	if (tailLen) {
	    copy = AppendPath(dir, fsPathPtr->normPathPtr);
	} else {
	    copy = Tcl_DuplicateObj(dir);
	}
	Tcl_IncrRefCount(dir);
	Tcl_IncrRefCount(copy);

	/*
	 * We now own a reference on both 'dir' and 'copy'
	 */

	(void) Tcl_GetStringFromObj(dir, &cwdLen);

	/* Normalize the combined string. */

	if (PATHFLAGS(pathPtr) & TCLPATH_NEEDNORM) {
	    /*
	     * If the "tail" part has components (like /../) that cause the
	     * combined path to need more complete normalizing, call on the
	     * more powerful routine to accomplish that so we avoid [Bug
	     * 2385549] ...
	     */

	    Tcl_Obj *newCopy = TclFSNormalizeAbsolutePath(interp, copy);

	    Tcl_DecrRefCount(copy);
	    copy = newCopy;
	} else {
	    /*
<<<<<<< HEAD
	     * ... but in most cases where we join a trouble free tail to a
	     * normalized head, we can more efficiently normalize the combined
	     * path by passing over only the unnormalized tail portion. When
	     * this is sufficient, prior developers claim this should be much
	     * faster. We use 'cwdLen-1' so that we are already pointing at
	     * the dir-separator that we know about. The normalization code
	     * will actually start off directly after that separator.
=======
	     * ... but in most cases where we join a trouble free tail
	     * to a normalized head, we can more efficiently normalize the
	     * combined path by passing over only the unnormalized tail
	     * portion.  When this is sufficient, prior developers claim
	     * this should be much faster.  We use 'cwdLen' so that we are
	     * already pointing at the dir-separator that we know about.
	     * The normalization code will actually start off directly
	     * after that separator.
>>>>>>> 3fa8911e
	     */

	    TclFSNormalizeToUniquePath(interp, copy, cwdLen);
	}

	/* Now we need to construct the new path object. */

	if (pathType == TCL_PATH_RELATIVE) {
	    Tcl_Obj *origDir = fsPathPtr->cwdPtr;

	    /*
	     * NOTE: here we are (dangerously?) assuming that origDir points
	     * to a Tcl_Obj with Tcl_ObjType == &tclFsPathType. The
	     *     pathType = Tcl_FSGetPathType(fsPathPtr->cwdPtr);
	     * above that set the pathType value should have established that,
	     * but it's far less clear on what basis we know there's been no
	     * shimmering since then.
	     */

	    FsPath *origDirFsPathPtr = PATHOBJ(origDir);

	    fsPathPtr->cwdPtr = origDirFsPathPtr->cwdPtr;
	    Tcl_IncrRefCount(fsPathPtr->cwdPtr);

	    TclDecrRefCount(fsPathPtr->normPathPtr);
	    fsPathPtr->normPathPtr = copy;

	    /*
	     * That's our reference to copy used.
	     */

	    TclDecrRefCount(dir);
	    TclDecrRefCount(origDir);
	} else {
	    TclDecrRefCount(fsPathPtr->cwdPtr);
	    fsPathPtr->cwdPtr = NULL;
	    TclDecrRefCount(fsPathPtr->normPathPtr);
	    fsPathPtr->normPathPtr = copy;

	    /*
	     * That's our reference to copy used.
	     */

	    TclDecrRefCount(dir);
	}
	PATHFLAGS(pathPtr) = 0;
    }

    /*
     * Ensure cwd hasn't changed.
     */

    if (fsPathPtr->cwdPtr != NULL) {
	if (!TclFSCwdPointerEquals(&fsPathPtr->cwdPtr)) {
	    if (pathPtr->bytes == NULL) {
		UpdateStringOfFsPath(pathPtr);
	    }
	    FreeFsPathInternalRep(pathPtr);
	    if (SetFsPathFromAny(interp, pathPtr) != TCL_OK) {
		return NULL;
	    }
	    fsPathPtr = PATHOBJ(pathPtr);
	} else if (fsPathPtr->normPathPtr == NULL) {
	    int cwdLen;
	    Tcl_Obj *copy;

	    copy = AppendPath(fsPathPtr->cwdPtr, pathPtr);

	    (void) Tcl_GetStringFromObj(fsPathPtr->cwdPtr, &cwdLen);
	    cwdLen += (Tcl_GetString(copy)[cwdLen] == '/');

	    /*
	     * Normalize the combined string, but only starting after the end
	     * of the previously normalized 'dir'. This should be much faster!
	     */

	    TclFSNormalizeToUniquePath(interp, copy, cwdLen-1);
	    fsPathPtr->normPathPtr = copy;
	    Tcl_IncrRefCount(fsPathPtr->normPathPtr);
	}
    }
    if (fsPathPtr->normPathPtr == NULL) {
	Tcl_Obj *useThisCwd = NULL;
	int pureNormalized = 1;

	/*
	 * Since normPathPtr is NULL, but this is a valid path object, we know
	 * that the translatedPathPtr cannot be NULL.
	 */

	Tcl_Obj *absolutePath = fsPathPtr->translatedPathPtr;
	const char *path = TclGetString(absolutePath);

	Tcl_IncrRefCount(absolutePath);

	/*
	 * We have to be a little bit careful here to avoid infinite loops
	 * we're asking Tcl_FSGetPathType to return the path's type, but that
	 * call can actually result in a lot of other filesystem action, which
	 * might loop back through here.
	 */

	if (path[0] == '\0') {
	    /*
	     * Special handling for the empty string value. This one is very
	     * weird with [file normalize {}] => {}. (The reasoning supporting
	     * this is unknown to DGP, but he fears changing it.) Attempt here
	     * to keep the expectations of other parts of Tcl_Filesystem code
	     * about state of the FsPath fields satisfied.
	     *
	     * In particular, capture the cwd value and save so it can be
	     * stored in the cwdPtr field below.
	     */

	    useThisCwd = Tcl_FSGetCwd(interp);
	} else {
	    /*
	     * We don't ask for the type of 'pathPtr' here, because that is
	     * not correct for our purposes when we have a path like '~'. Tcl
	     * has a bit of a contradiction in that '~' paths are defined as
	     * 'absolute', but in reality can be just about anything,
	     * depending on how env(HOME) is set.
	     */

	    Tcl_PathType type = Tcl_FSGetPathType(absolutePath);

	    if (type == TCL_PATH_RELATIVE) {
		useThisCwd = Tcl_FSGetCwd(interp);

		if (useThisCwd == NULL) {
		    return NULL;
		}

		pureNormalized = 0;
		Tcl_DecrRefCount(absolutePath);
		absolutePath = Tcl_FSJoinToPath(useThisCwd, 1, &absolutePath);
		Tcl_IncrRefCount(absolutePath);

		/*
		 * We have a refCount on the cwd.
		 */
#ifdef _WIN32
	    } else if (type == TCL_PATH_VOLUME_RELATIVE) {
		/*
		 * Only Windows has volume-relative paths.
		 */

		Tcl_DecrRefCount(absolutePath);
		absolutePath = TclWinVolumeRelativeNormalize(interp,
			path, &useThisCwd);
		if (absolutePath == NULL) {
		    return NULL;
		}
		pureNormalized = 0;
#endif /* _WIN32 */
	    }
	}

	/*
	 * Already has refCount incremented.
	 */

	fsPathPtr->normPathPtr = TclFSNormalizeAbsolutePath(interp,
		absolutePath);

	/*
	 * Check if path is pure normalized (this can only be the case if it
	 * is an absolute path).
	 */

	if (pureNormalized) {
	    int normPathLen, pathLen;
	    const char *normPath;

	    path = TclGetStringFromObj(pathPtr, &pathLen);
	    normPath = TclGetStringFromObj(fsPathPtr->normPathPtr, &normPathLen);
	    if ((pathLen == normPathLen) && !memcmp(path, normPath, pathLen)) {
		/*
		 * The path was already normalized. Get rid of the duplicate.
		 */

		TclDecrRefCount(fsPathPtr->normPathPtr);

		/*
		 * We do *not* increment the refCount for this circular
		 * reference.
		 */

		fsPathPtr->normPathPtr = pathPtr;
	    }
	}
	if (useThisCwd != NULL) {
	    /*
	     * We just need to free an object we allocated above for relative
	     * paths (this was returned by Tcl_FSJoinToPath above), and then
	     * of course store the cwd.
	     */

	    fsPathPtr->cwdPtr = useThisCwd;
	}
	TclDecrRefCount(absolutePath);
    }

    return fsPathPtr->normPathPtr;
}

/*
 *---------------------------------------------------------------------------
 *
 * Tcl_FSGetInternalRep --
 *
 *	Extract the internal representation of a given path object, in the
 *	given filesystem. If the path object belongs to a different
 *	filesystem, we return NULL.
 *
 *	If the internal representation is currently NULL, we attempt to
 *	generate it, by calling the filesystem's
 *	'Tcl_FSCreateInternalRepProc'.
 *
 * Results:
 *	NULL or a valid internal representation.
 *
 * Side effects:
 *	An attempt may be made to convert the object.
 *
 *---------------------------------------------------------------------------
 */

ClientData
Tcl_FSGetInternalRep(
    Tcl_Obj *pathPtr,
    const Tcl_Filesystem *fsPtr)
{
    FsPath *srcFsPathPtr;

    if (Tcl_FSConvertToPathType(NULL, pathPtr) != TCL_OK) {
	return NULL;
    }
    srcFsPathPtr = PATHOBJ(pathPtr);

    /*
     * We will only return the native representation for the caller's
     * filesystem. Otherwise we will simply return NULL. This means that there
     * must be a unique bi-directional mapping between paths and filesystems,
     * and that this mapping will not allow 'remapped' files -- files which
     * are in one filesystem but mapped into another. Another way of putting
     * this is that 'stacked' filesystems are not allowed. We recognise that
     * this is a potentially useful feature for the future.
     *
     * Even something simple like a 'pass through' filesystem which logs all
     * activity and passes the calls onto the native system would be nice, but
     * not easily achievable with the current implementation.
     */

    if (srcFsPathPtr->fsPtr == NULL) {
	/*
	 * This only usually happens in wrappers like TclpStat which create a
	 * string object and pass it to TclpObjStat. Code which calls the
	 * Tcl_FS.. functions should always have a filesystem already set.
	 * Whether this code path is legal or not depends on whether we decide
	 * to allow external code to call the native filesystem directly. It
	 * is at least safer to allow this sub-optimal routing.
	 */

	Tcl_FSGetFileSystemForPath(pathPtr);

	/*
	 * If we fail through here, then the path is probably not a valid path
	 * in the filesystsem, and is most likely to be a use of the empty
	 * path "" via a direct call to one of the objectified interfaces
	 * (e.g. from the Tcl testsuite).
	 */

	srcFsPathPtr = PATHOBJ(pathPtr);
	if (srcFsPathPtr->fsPtr == NULL) {
	    return NULL;
	}
    }

    /*
     * There is still one possibility we should consider; if the file belongs
     * to a different filesystem, perhaps it is actually linked through to a
     * file in our own filesystem which we do care about. The way we can check
     * for this is we ask what filesystem this path belongs to.
     */

    if (fsPtr != srcFsPathPtr->fsPtr) {
	const Tcl_Filesystem *actualFs = Tcl_FSGetFileSystemForPath(pathPtr);

	if (actualFs == fsPtr) {
	    return Tcl_FSGetInternalRep(pathPtr, fsPtr);
	}
	return NULL;
    }

    if (srcFsPathPtr->nativePathPtr == NULL) {
	Tcl_FSCreateInternalRepProc *proc;
	char *nativePathPtr;

	proc = srcFsPathPtr->fsPtr->createInternalRepProc;
	if (proc == NULL) {
	    return NULL;
	}

	nativePathPtr = proc(pathPtr);
	srcFsPathPtr = PATHOBJ(pathPtr);
	srcFsPathPtr->nativePathPtr = nativePathPtr;
    }

    return srcFsPathPtr->nativePathPtr;
}

/*
 *---------------------------------------------------------------------------
 *
 * TclFSEnsureEpochOk --
 *
 *	This will ensure the pathPtr is up to date and can be converted into a
 *	"path" type, and that we are able to generate a complete normalized
 *	path which is used to determine the filesystem match.
 *
 * Results:
 *	Standard Tcl return code.
 *
 * Side effects:
 *	An attempt may be made to convert the object.
 *
 *---------------------------------------------------------------------------
 */

int
TclFSEnsureEpochOk(
    Tcl_Obj *pathPtr,
    const Tcl_Filesystem **fsPtrPtr)
{
    FsPath *srcFsPathPtr;

    if (pathPtr->typePtr != &tclFsPathType) {
	return TCL_OK;
    }

    srcFsPathPtr = PATHOBJ(pathPtr);

    /*
     * Check if the filesystem has changed in some way since this object's
     * internal representation was calculated.
     */

    if (!TclFSEpochOk(srcFsPathPtr->filesystemEpoch)) {
	/*
	 * We have to discard the stale representation and recalculate it.
	 */

	if (pathPtr->bytes == NULL) {
	    UpdateStringOfFsPath(pathPtr);
	}
	FreeFsPathInternalRep(pathPtr);
	if (SetFsPathFromAny(NULL, pathPtr) != TCL_OK) {
	    return TCL_ERROR;
	}
	srcFsPathPtr = PATHOBJ(pathPtr);
    }

    /*
     * Check whether the object is already assigned to a fs.
     */

    if (srcFsPathPtr->fsPtr != NULL) {
	*fsPtrPtr = srcFsPathPtr->fsPtr;
    }
    return TCL_OK;
}

/*
 *---------------------------------------------------------------------------
 *
 * TclFSSetPathDetails --
 *
 *	???
 *
 * Results:
 *	None
 *
 * Side effects:
 *	???
 *
 *---------------------------------------------------------------------------
 */

void
TclFSSetPathDetails(
    Tcl_Obj *pathPtr,
    const Tcl_Filesystem *fsPtr,
    ClientData clientData)
{
    FsPath *srcFsPathPtr;

    /*
     * Make sure pathPtr is of the correct type.
     */

    if (pathPtr->typePtr != &tclFsPathType) {
	if (SetFsPathFromAny(NULL, pathPtr) != TCL_OK) {
	    return;
	}
    }

    srcFsPathPtr = PATHOBJ(pathPtr);
    srcFsPathPtr->fsPtr = fsPtr;
    srcFsPathPtr->nativePathPtr = clientData;
    srcFsPathPtr->filesystemEpoch = TclFSEpoch();
}

/*
 *---------------------------------------------------------------------------
 *
 * Tcl_FSEqualPaths --
 *
 *	This function tests whether the two paths given are equal path
 *	objects. If either or both is NULL, 0 is always returned.
 *
 * Results:
 *	1 or 0.
 *
 * Side effects:
 *	None.
 *
 *---------------------------------------------------------------------------
 */

int
Tcl_FSEqualPaths(
    Tcl_Obj *firstPtr,
    Tcl_Obj *secondPtr)
{
    const char *firstStr, *secondStr;
    int firstLen, secondLen, tempErrno;

    if (firstPtr == secondPtr) {
	return 1;
    }

    if (firstPtr == NULL || secondPtr == NULL) {
	return 0;
    }
    firstStr = TclGetStringFromObj(firstPtr, &firstLen);
    secondStr = TclGetStringFromObj(secondPtr, &secondLen);
    if ((firstLen == secondLen) && !memcmp(firstStr, secondStr, firstLen)) {
	return 1;
    }

    /*
     * Try the most thorough, correct method of comparing fully normalized
     * paths.
     */

    tempErrno = Tcl_GetErrno();
    firstPtr = Tcl_FSGetNormalizedPath(NULL, firstPtr);
    secondPtr = Tcl_FSGetNormalizedPath(NULL, secondPtr);
    Tcl_SetErrno(tempErrno);

    if (firstPtr == NULL || secondPtr == NULL) {
	return 0;
    }

    firstStr = TclGetStringFromObj(firstPtr, &firstLen);
    secondStr = TclGetStringFromObj(secondPtr, &secondLen);
    return ((firstLen == secondLen) && !memcmp(firstStr, secondStr, firstLen));
}

/*
 *---------------------------------------------------------------------------
 *
 * SetFsPathFromAny --
 *
 *	This function tries to convert the given Tcl_Obj to a valid Tcl path
 *	type.
 *
 *	The filename may begin with "~" (to indicate current user's home
 *	directory) or "~<user>" (to indicate any user's home directory).
 *
 * Results:
 *	Standard Tcl error code.
 *
 * Side effects:
 *	The old representation may be freed, and new memory allocated.
 *
 *---------------------------------------------------------------------------
 */

static int
SetFsPathFromAny(
    Tcl_Interp *interp,		/* Used for error reporting if not NULL. */
    Tcl_Obj *pathPtr)		/* The object to convert. */
{
    int len;
    FsPath *fsPathPtr;
    Tcl_Obj *transPtr;
    char *name;

    if (pathPtr->typePtr == &tclFsPathType) {
	return TCL_OK;
    }

    /*
     * First step is to translate the filename. This is similar to
     * Tcl_TranslateFilename, but shouldn't convert everything to windows
     * backslashes on that platform. The current implementation of this piece
     * is a slightly optimised version of the various Tilde/Split/Join stuff
     * to avoid multiple split/join operations.
     *
     * We remove any trailing directory separator.
     *
     * However, the split/join routines are quite complex, and one has to make
     * sure not to break anything on Unix or Win (fCmd.test, fileName.test and
     * cmdAH.test exercise most of the code).
     */

    name = Tcl_GetStringFromObj(pathPtr, &len);

    /*
     * Handle tilde substitutions, if needed.
     */

    if (name[0] == '~') {
	Tcl_DString temp;
	int split;
	char separator = '/';

	split = FindSplitPos(name, separator);
	if (split != len) {
	    /*
	     * We have multiple pieces '~user/foo/bar...'
	     */

	    name[split] = '\0';
	}

	/*
	 * Do some tilde substitution.
	 */

	if (name[1] == '\0') {
	    /*
	     * We have just '~'
	     */

	    const char *dir;
	    Tcl_DString dirString;

	    if (split != len) {
		name[split] = separator;
	    }

	    dir = TclGetEnv("HOME", &dirString);
	    if (dir == NULL) {
		if (interp) {
		    Tcl_SetObjResult(interp, Tcl_NewStringObj(
			    "couldn't find HOME environment variable to"
			    " expand path", -1));
		    Tcl_SetErrorCode(interp, "TCL", "VALUE", "PATH",
			    "HOMELESS", NULL);
		}
		return TCL_ERROR;
	    }
	    Tcl_DStringInit(&temp);
	    Tcl_JoinPath(1, &dir, &temp);
	    Tcl_DStringFree(&dirString);
	} else {
	    /*
	     * We have a user name '~user'
	     */

	    Tcl_DStringInit(&temp);
	    if (TclpGetUserHome(name+1, &temp) == NULL) {
		if (interp != NULL) {
		    Tcl_SetObjResult(interp, Tcl_ObjPrintf(
			    "user \"%s\" doesn't exist", name+1));
		    Tcl_SetErrorCode(interp, "TCL", "VALUE", "PATH", "NOUSER",
			    NULL);
		}
		Tcl_DStringFree(&temp);
		if (split != len) {
		    name[split] = separator;
		}
		return TCL_ERROR;
	    }
	    if (split != len) {
		name[split] = separator;
	    }
	}

	transPtr = TclDStringToObj(&temp);

	if (split != len) {
	    /*
	     * Join up the tilde substitution with the rest.
	     */

	    if (name[split+1] == separator) {
		/*
		 * Somewhat tricky case like ~//foo/bar. Make use of
		 * Split/Join machinery to get it right. Assumes all paths
		 * beginning with ~ are part of the native filesystem.
		 */

		int objc;
		Tcl_Obj **objv;
		Tcl_Obj *parts = TclpNativeSplitPath(pathPtr, NULL);

		Tcl_ListObjGetElements(NULL, parts, &objc, &objv);

		/*
		 * Skip '~'. It's replaced by its expansion.
		 */

		objc--; objv++;
		while (objc--) {
		    TclpNativeJoinPath(transPtr, Tcl_GetString(*objv++));
		}
		TclDecrRefCount(parts);
	    } else {
		Tcl_Obj *pair[2];

		pair[0] = transPtr;
		pair[1] = Tcl_NewStringObj(name+split+1, -1);
		transPtr = TclJoinPath(2, pair);
		Tcl_DecrRefCount(pair[0]);
		Tcl_DecrRefCount(pair[1]);
	    }
	}
    } else {
	transPtr = TclJoinPath(1, &pathPtr);
    }

    /*
     * Now we have a translated filename in 'transPtr'. This will have forward
     * slashes on Windows, and will not contain any ~user sequences.
     */

    fsPathPtr = ckalloc(sizeof(FsPath));

    fsPathPtr->translatedPathPtr = transPtr;
    if (transPtr != pathPtr) {
	Tcl_IncrRefCount(fsPathPtr->translatedPathPtr);
	/* Redo translation when $env(HOME) changes */
	fsPathPtr->filesystemEpoch = TclFSEpoch();
    } else {
	fsPathPtr->filesystemEpoch = 0;
    }
    fsPathPtr->normPathPtr = NULL;
    fsPathPtr->cwdPtr = NULL;
    fsPathPtr->nativePathPtr = NULL;
    fsPathPtr->fsPtr = NULL;

    /*
     * Free old representation before installing our new one.
     */

    TclFreeIntRep(pathPtr);
    SETPATHOBJ(pathPtr, fsPathPtr);
    PATHFLAGS(pathPtr) = 0;
    pathPtr->typePtr = &tclFsPathType;
    return TCL_OK;
}

static void
FreeFsPathInternalRep(
    Tcl_Obj *pathPtr)		/* Path object with internal rep to free. */
{
    FsPath *fsPathPtr = PATHOBJ(pathPtr);

    if (fsPathPtr->translatedPathPtr != NULL) {
	if (fsPathPtr->translatedPathPtr != pathPtr) {
	    TclDecrRefCount(fsPathPtr->translatedPathPtr);
	}
    }
    if (fsPathPtr->normPathPtr != NULL) {
	if (fsPathPtr->normPathPtr != pathPtr) {
	    TclDecrRefCount(fsPathPtr->normPathPtr);
	}
	fsPathPtr->normPathPtr = NULL;
    }
    if (fsPathPtr->cwdPtr != NULL) {
	TclDecrRefCount(fsPathPtr->cwdPtr);
    }
    if (fsPathPtr->nativePathPtr != NULL && fsPathPtr->fsPtr != NULL) {
	Tcl_FSFreeInternalRepProc *freeProc =
		fsPathPtr->fsPtr->freeInternalRepProc;

	if (freeProc != NULL) {
	    freeProc(fsPathPtr->nativePathPtr);
	    fsPathPtr->nativePathPtr = NULL;
	}
    }

    ckfree(fsPathPtr);
    pathPtr->typePtr = NULL;
}

static void
DupFsPathInternalRep(
    Tcl_Obj *srcPtr,		/* Path obj with internal rep to copy. */
    Tcl_Obj *copyPtr)		/* Path obj with internal rep to set. */
{
    FsPath *srcFsPathPtr = PATHOBJ(srcPtr);
    FsPath *copyFsPathPtr = ckalloc(sizeof(FsPath));

    SETPATHOBJ(copyPtr, copyFsPathPtr);

    if (srcFsPathPtr->translatedPathPtr == srcPtr) {
	/* Cycle in src -> make cycle in copy. */
	copyFsPathPtr->translatedPathPtr = copyPtr;
    } else {
	copyFsPathPtr->translatedPathPtr = srcFsPathPtr->translatedPathPtr;
	if (copyFsPathPtr->translatedPathPtr != NULL) {
	    Tcl_IncrRefCount(copyFsPathPtr->translatedPathPtr);
	}
    }

    if (srcFsPathPtr->normPathPtr == srcPtr) {
	/* Cycle in src -> make cycle in copy. */
	copyFsPathPtr->normPathPtr = copyPtr;
    } else {
	copyFsPathPtr->normPathPtr = srcFsPathPtr->normPathPtr;
	if (copyFsPathPtr->normPathPtr != NULL) {
	    Tcl_IncrRefCount(copyFsPathPtr->normPathPtr);
	}
    }

    copyFsPathPtr->cwdPtr = srcFsPathPtr->cwdPtr;
    if (copyFsPathPtr->cwdPtr != NULL) {
	Tcl_IncrRefCount(copyFsPathPtr->cwdPtr);
    }

    copyFsPathPtr->flags = srcFsPathPtr->flags;

    if (srcFsPathPtr->fsPtr != NULL
	    && srcFsPathPtr->nativePathPtr != NULL) {
	Tcl_FSDupInternalRepProc *dupProc =
		srcFsPathPtr->fsPtr->dupInternalRepProc;

	if (dupProc != NULL) {
	    copyFsPathPtr->nativePathPtr =
		    dupProc(srcFsPathPtr->nativePathPtr);
	} else {
	    copyFsPathPtr->nativePathPtr = NULL;
	}
    } else {
	copyFsPathPtr->nativePathPtr = NULL;
    }
    copyFsPathPtr->fsPtr = srcFsPathPtr->fsPtr;
    copyFsPathPtr->filesystemEpoch = srcFsPathPtr->filesystemEpoch;

    copyPtr->typePtr = &tclFsPathType;
}

/*
 *---------------------------------------------------------------------------
 *
 * UpdateStringOfFsPath --
 *
 *	Gives an object a valid string rep.
 *
 * Results:
 *	None.
 *
 * Side effects:
 *	Memory may be allocated.
 *
 *---------------------------------------------------------------------------
 */

static void
UpdateStringOfFsPath(
    register Tcl_Obj *pathPtr)	/* path obj with string rep to update. */
{
    FsPath *fsPathPtr = PATHOBJ(pathPtr);
    int cwdLen;
    Tcl_Obj *copy;

    if (PATHFLAGS(pathPtr) == 0 || fsPathPtr->cwdPtr == NULL) {
	Tcl_Panic("Called UpdateStringOfFsPath with invalid object");
    }

    copy = AppendPath(fsPathPtr->cwdPtr, fsPathPtr->normPathPtr);

    pathPtr->bytes = Tcl_GetStringFromObj(copy, &cwdLen);
    pathPtr->length = cwdLen;
    copy->bytes = tclEmptyStringRep;
    copy->length = 0;
    TclDecrRefCount(copy);
}

/*
 *---------------------------------------------------------------------------
 *
 * TclNativePathInFilesystem --
 *
 *	Any path object is acceptable to the native filesystem, by default (we
 *	will throw errors when illegal paths are actually tried to be used).
 *
 *	However, this behavior means the native filesystem must be the last
 *	filesystem in the lookup list (otherwise it will claim all files
 *	belong to it, and other filesystems will never get a look in).
 *
 * Results:
 *	TCL_OK, to indicate 'yes', -1 to indicate no.
 *
 * Side effects:
 *	None.
 *
 *---------------------------------------------------------------------------
 */

int
TclNativePathInFilesystem(
    Tcl_Obj *pathPtr,
    ClientData *clientDataPtr)
{
    /*
     * A special case is required to handle the empty path "". This is a valid
     * path (i.e. the user should be able to do 'file exists ""' without
     * throwing an error), but equally the path doesn't exist. Those are the
     * semantics of Tcl (at present anyway), so we have to abide by them here.
     */

    if (pathPtr->typePtr == &tclFsPathType) {
	if (pathPtr->bytes != NULL && pathPtr->bytes[0] == '\0') {
	    /*
	     * We reject the empty path "".
	     */

	    return -1;
	}

	/*
	 * Otherwise there is no way this path can be empty.
	 */
    } else {
	/*
	 * It is somewhat unusual to reach this code path without the object
	 * being of tclFsPathType. However, we do our best to deal with the
	 * situation.
	 */

	int len;

	(void) Tcl_GetStringFromObj(pathPtr, &len);
	if (len == 0) {
	    /*
	     * We reject the empty path "".
	     */

	    return -1;
	}
    }

    /*
     * Path is of correct type, or is of non-zero length, so we accept it.
     */

    return TCL_OK;
}

/*
 * Local Variables:
 * mode: c
 * c-basic-offset: 4
 * fill-column: 78
 * End:
 */<|MERGE_RESOLUTION|>--- conflicted
+++ resolved
@@ -1844,24 +1844,13 @@
 	    copy = newCopy;
 	} else {
 	    /*
-<<<<<<< HEAD
 	     * ... but in most cases where we join a trouble free tail to a
 	     * normalized head, we can more efficiently normalize the combined
 	     * path by passing over only the unnormalized tail portion. When
 	     * this is sufficient, prior developers claim this should be much
-	     * faster. We use 'cwdLen-1' so that we are already pointing at
+	     * faster. We use 'cwdLen' so that we are already pointing at
 	     * the dir-separator that we know about. The normalization code
 	     * will actually start off directly after that separator.
-=======
-	     * ... but in most cases where we join a trouble free tail
-	     * to a normalized head, we can more efficiently normalize the
-	     * combined path by passing over only the unnormalized tail
-	     * portion.  When this is sufficient, prior developers claim
-	     * this should be much faster.  We use 'cwdLen' so that we are
-	     * already pointing at the dir-separator that we know about.
-	     * The normalization code will actually start off directly
-	     * after that separator.
->>>>>>> 3fa8911e
 	     */
 
 	    TclFSNormalizeToUniquePath(interp, copy, cwdLen);
