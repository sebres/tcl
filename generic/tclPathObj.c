--- conflicted
+++ resolved
@@ -2371,11 +2371,7 @@
     fsPathPtr = (FsPath *)ckalloc(sizeof(FsPath));
 
     if (transPtr == pathPtr) {
-<<<<<<< HEAD
-	TclGetString(pathPtr);
-=======
 	(void)TclGetString(pathPtr);
->>>>>>> 69998c95
 	TclFreeInternalRep(pathPtr);
         transPtr = Tcl_DuplicateObj(pathPtr);
         fsPathPtr->filesystemEpoch = 0;
