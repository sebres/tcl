--- conflicted
+++ resolved
@@ -181,67 +181,35 @@
 declare 50 {deprecated {is private function in libtommath}} {
     void TclBN_reverse(unsigned char *s, int len)
 }
-<<<<<<< HEAD
 declare 51 {deprecated {is private function in libtommath}} {
-    int TclBN_fast_s_mp_mul_digs(const mp_int *a, const mp_int *b, mp_int *c, int digs)
+    mp_err TclBN_fast_s_mp_mul_digs(const mp_int *a, const mp_int *b, mp_int *c, int digs)
 }
 declare 52 {deprecated {is private function in libtommath}} {
-    int TclBN_fast_s_mp_sqr(const mp_int *a, mp_int *b)
+    mp_err TclBN_fast_s_mp_sqr(const mp_int *a, mp_int *b)
 }
 declare 53 {deprecated {is private function in libtommath}} {
-    int TclBN_mp_karatsuba_mul(const mp_int *a, const mp_int *b, mp_int *c)
+    mp_err TclBN_mp_karatsuba_mul(const mp_int *a, const mp_int *b, mp_int *c)
 }
 declare 54 {deprecated {is private function in libtommath}} {
-    int TclBN_mp_karatsuba_sqr(const mp_int *a, mp_int *b)
+    mp_err TclBN_mp_karatsuba_sqr(const mp_int *a, mp_int *b)
 }
 declare 55 {deprecated {is private function in libtommath}} {
-    int TclBN_mp_toom_mul(const mp_int *a, const mp_int *b, mp_int *c)
+    mp_err TclBN_mp_toom_mul(const mp_int *a, const mp_int *b, mp_int *c)
 }
 declare 56 {deprecated {is private function in libtommath}} {
-    int TclBN_mp_toom_sqr(const mp_int *a, mp_int *b)
+    mp_err TclBN_mp_toom_sqr(const mp_int *a, mp_int *b)
 }
 declare 57 {deprecated {is private function in libtommath}} {
-    int TclBN_s_mp_add(const mp_int *a, const mp_int *b, mp_int *c)
+    mp_err TclBN_s_mp_add(const mp_int *a, const mp_int *b, mp_int *c)
 }
 declare 58 {deprecated {is private function in libtommath}} {
-    int TclBN_s_mp_mul_digs(const mp_int *a, const mp_int *b, mp_int *c, int digs)
+    mp_err TclBN_s_mp_mul_digs(const mp_int *a, const mp_int *b, mp_int *c, int digs)
 }
 declare 59 {deprecated {is private function in libtommath}} {
-    int TclBN_s_mp_sqr(const mp_int *a, mp_int *b)
+    mp_err TclBN_s_mp_sqr(const mp_int *a, mp_int *b)
 }
 declare 60 {deprecated {is private function in libtommath}} {
-    int TclBN_s_mp_sub(const mp_int *a, const mp_int *b, mp_int *c)
-=======
-declare 51 {
-    mp_err TclBN_fast_s_mp_mul_digs(const mp_int *a, const mp_int *b, mp_int *c, int digs)
-}
-declare 52 {
-    mp_err TclBN_fast_s_mp_sqr(const mp_int *a, mp_int *b)
-}
-declare 53 {
-    mp_err TclBN_mp_karatsuba_mul(const mp_int *a, const mp_int *b, mp_int *c)
-}
-declare 54 {
-    mp_err TclBN_mp_karatsuba_sqr(const mp_int *a, mp_int *b)
-}
-declare 55 {
-    mp_err TclBN_mp_toom_mul(const mp_int *a, const mp_int *b, mp_int *c)
-}
-declare 56 {
-    mp_err TclBN_mp_toom_sqr(const mp_int *a, mp_int *b)
-}
-declare 57 {
-    mp_err TclBN_s_mp_add(const mp_int *a, const mp_int *b, mp_int *c)
-}
-declare 58 {
-    mp_err TclBN_s_mp_mul_digs(const mp_int *a, const mp_int *b, mp_int *c, int digs)
-}
-declare 59 {
-    mp_err TclBN_s_mp_sqr(const mp_int *a, mp_int *b)
-}
-declare 60 {
     mp_err TclBN_s_mp_sub(const mp_int *a, const mp_int *b, mp_int *c)
->>>>>>> cbd0f224
 }
 declare 61 {
     mp_err TclBN_mp_init_set_int(mp_int *a, unsigned long i)
@@ -255,13 +223,13 @@
 
 # Formerly internal API to allow initialisation of bignums without knowing the
 # typedefs of how a bignum works internally.
-declare 64 {deprecated {Use mp_init() + mp_set_long_long()}} {
+declare 64 {deprecated {Use mp_init() + mp_set_l()}} {
     void TclBNInitBignumFromLong(mp_int *bignum, long initVal)
 }
-declare 65 {deprecated {Use mp_init() + mp_set_long_long()}} {
+declare 65 {deprecated {Use mp_init() + mp_set_ll()}} {
     void TclBNInitBignumFromWideInt(mp_int *bignum, Tcl_WideInt initVal)
 }
-declare 66 {deprecated {Use mp_init() + mp_set_long_long()}} {
+declare 66 {deprecated {Use mp_init() + mp_set_ull()}} {
     void TclBNInitBignumFromWideUInt(mp_int *bignum, Tcl_WideUInt initVal)
 }
 
@@ -271,19 +239,16 @@
 }
 # Added in libtommath 1.0.1
 declare 68 {
-    int TclBN_mp_set_long_long(mp_int *a, Tcl_WideUInt i)
+    void TclBN_mp_set_ull(mp_int *a, Tcl_WideUInt i)
 }
 declare 69 {
-    Tcl_WideUInt TclBN_mp_get_long_long(const mp_int *a)
+    Tcl_WideUInt TclBN_mp_get_mag_ull(const mp_int *a)
 }
 declare 70 {
-    mp_err TclBN_mp_set_long(mp_int *a, unsigned long i)
+    void TclBN_mp_set_ul(mp_int *a, unsigned long i)
 }
 declare 71 {
-    unsigned long TclBN_mp_get_long(const mp_int *a)
-}
-declare 72 {
-    unsigned long TclBN_mp_get_int(const mp_int *a)
+    unsigned long TclBN_mp_get_mag_ul(const mp_int *a)
 }
 
 # Added in libtommath 1.1.0
@@ -299,6 +264,7 @@
 declare 76 {
     mp_err TclBN_mp_signed_rsh(const mp_int *a, int b, mp_int *c)
 }
+
 declare 77 {
     mp_bool TclBN_mp_get_bit(const mp_int *a, unsigned int b)
 }
