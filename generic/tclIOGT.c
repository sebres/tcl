/*
 * tclIOGT.c --
 *
 *	Implements a generic transformation exposing the underlying API at the
 *	script level. Contributed by Andreas Kupries.
 *
 * Copyright (c) 2000 Ajuba Solutions
 * Copyright (c) 1999-2000 Andreas Kupries (a.kupries@westend.com)
 *
 * See the file "license.terms" for information on usage and redistribution of
 * this file, and for a DISCLAIMER OF ALL WARRANTIES.
 */

#include "tclInt.h"
#include "tclIO.h"

/*
 * Forward declarations of internal procedures. First the driver procedures of
 * the transformation.
 */

static int		TransformBlockModeProc(ClientData instanceData,
			    int mode);
static int		TransformCloseProc(ClientData instanceData,
			    Tcl_Interp *interp);
static int		TransformInputProc(ClientData instanceData, char *buf,
			    int toRead, int *errorCodePtr);
static int		TransformOutputProc(ClientData instanceData,
			    const char *buf, int toWrite, int *errorCodePtr);
static int		TransformSeekProc(ClientData instanceData, long offset,
			    int mode, int *errorCodePtr);
static int		TransformSetOptionProc(ClientData instanceData,
			    Tcl_Interp *interp, const char *optionName,
			    const char *value);
static int		TransformGetOptionProc(ClientData instanceData,
			    Tcl_Interp *interp, const char *optionName,
			    Tcl_DString *dsPtr);
static void		TransformWatchProc(ClientData instanceData, int mask);
static int		TransformGetFileHandleProc(ClientData instanceData,
			    int direction, ClientData *handlePtr);
static int		TransformNotifyProc(ClientData instanceData, int mask);
static Tcl_WideInt	TransformWideSeekProc(ClientData instanceData,
			    Tcl_WideInt offset, int mode, int *errorCodePtr);

/*
 * Forward declarations of internal procedures. Secondly the procedures for
 * handling and generating fileeevents.
 */

static void		TransformChannelHandlerTimer(ClientData clientData);

/*
 * Forward declarations of internal procedures. Third, helper procedures
 * encapsulating essential tasks.
 */

typedef struct TransformChannelData TransformChannelData;

static int		ExecuteCallback(TransformChannelData *ctrl,
			    Tcl_Interp *interp, unsigned char *op,
			    unsigned char *buf, int bufLen, int transmit,
			    int preserve);

/*
 * Action codes to give to 'ExecuteCallback' (argument 'transmit'), telling
 * the procedure what to do with the result of the script it calls.
 */

#define TRANSMIT_DONT	0	/* No transfer to do. */
#define TRANSMIT_DOWN	1	/* Transfer to the underlying channel. */
#define TRANSMIT_SELF	2	/* Transfer into our channel. */
#define TRANSMIT_IBUF	3	/* Transfer to internal input buffer. */
#define TRANSMIT_NUM	4	/* Transfer number to 'maxRead'. */

/*
 * Codes for 'preserve' of 'ExecuteCallback'.
 */

#define P_PRESERVE	1
#define P_NO_PRESERVE	0

/*
 * Strings for the action codes delivered to the script implementing a
 * transformation. Argument 'op' of 'ExecuteCallback'.
 */

#define A_CREATE_WRITE	(UCHARP("create/write"))
#define A_DELETE_WRITE	(UCHARP("delete/write"))
#define A_FLUSH_WRITE	(UCHARP("flush/write"))
#define A_WRITE		(UCHARP("write"))

#define A_CREATE_READ	(UCHARP("create/read"))
#define A_DELETE_READ	(UCHARP("delete/read"))
#define A_FLUSH_READ	(UCHARP("flush/read"))
#define A_READ		(UCHARP("read"))

#define A_QUERY_MAXREAD	(UCHARP("query/maxRead"))
#define A_CLEAR_READ	(UCHARP("clear/read"))

/*
 * Management of a simple buffer.
 */

typedef struct ResultBuffer ResultBuffer;

static inline void	ResultClear(ResultBuffer *r);
static inline void	ResultInit(ResultBuffer *r);
static inline int	ResultEmpty(ResultBuffer *r);
static inline int	ResultCopy(ResultBuffer *r, unsigned char *buf,
			    size_t toRead);
static inline void	ResultAdd(ResultBuffer *r, unsigned char *buf,
			    size_t toWrite);

/*
 * This structure describes the channel type structure for Tcl-based
 * transformations.
 */

static Tcl_ChannelType transformChannelType = {
<<<<<<< HEAD
    "transform",		/* Type name. */
    TCL_CHANNEL_VERSION_5,	/* v5 channel */
    TransformCloseProc,		/* Close proc. */
    TransformInputProc,		/* Input proc. */
    TransformOutputProc,	/* Output proc. */
    TransformSeekProc,		/* Seek proc. */
    TransformSetOptionProc,	/* Set option proc. */
    TransformGetOptionProc,	/* Get option proc. */
    TransformWatchProc,		/* Initialize notifier. */
    TransformGetFileHandleProc,	/* Get OS handles out of channel. */
    NULL,			/* close2proc */
    TransformBlockModeProc,	/* Set blocking/nonblocking mode.*/
    NULL,			/* Flush proc. */
    TransformNotifyProc,	/* Handling of events bubbling up. */
    TransformWideSeekProc,	/* Wide seek proc. */
    NULL,			/* Thread action. */
    NULL,			/* Truncate. */
=======
    "transform",			/* Type name. */
    TCL_CHANNEL_VERSION_3,
    TransformCloseProc,			/* Close proc. */
    TransformInputProc,			/* Input proc. */
    TransformOutputProc,		/* Output proc. */
    TransformSeekProc,			/* Seek proc. */
    TransformSetOptionProc,		/* Set option proc. */
    TransformGetOptionProc,		/* Get option proc. */
    TransformWatchProc,			/* Initialize notifier. */
    TransformGetFileHandleProc,		/* Get OS handles out of channel. */
    NULL,				/* close2proc */
    TransformBlockModeProc,		/* Set blocking/nonblocking mode.*/
    NULL,				/* Flush proc. */
    TransformNotifyProc,                /* Handling of events bubbling up */
    TransformWideSeekProc,		/* Wide seek proc */
    NULL
>>>>>>> 1a0095b8
};

/*
 * Possible values for 'flags' field in control structure, see below.
 */

#define CHANNEL_ASYNC (1<<0)	/* Non-blocking mode. */

/*
 * Definition of the structure containing the information about the internal
 * input buffer.
 */

struct ResultBuffer {
    unsigned char *buf;		/* Reference to the buffer area. */
    size_t allocated;		/* Allocated size of the buffer area. */
    size_t used;		/* Number of bytes in the buffer, no more than
				 * number allocated. */
};

/*
 * Additional bytes to allocate during buffer expansion.
 */

#define INCREMENT	512

/*
 * Number of milliseconds to wait before firing an event to flush out
 * information waiting in buffers (fileevent support).
 */

#define FLUSH_DELAY	5

/*
 * Convenience macro to make some casts easier to use.
 */

#define UCHARP(x)	((unsigned char *) (x))

/*
 * Definition of a structure used by all transformations generated here to
 * maintain their local state.
 */

struct TransformChannelData {
    /*
     * General section. Data to integrate the transformation into the channel
     * system.
     */

    Tcl_Channel self;		/* Our own Channel handle. */
    int readIsFlushed;		/* Flag to note whether in.flushProc was
				 * called or not. */
    int flags;			/* Currently CHANNEL_ASYNC or zero. */
    int watchMask;		/* Current watch/event/interest mask. */
    int mode;			/* Mode of parent channel, OR'ed combination
				 * of TCL_READABLE, TCL_WRITABLE. */
    Tcl_TimerToken timer;	/* Timer for automatic flushing of information
				 * sitting in an internal buffer. Required for
				 * full fileevent support. */

    /*
     * Transformation specific data.
     */

    int maxRead;		/* Maximum allowed number of bytes to read, as
				 * given to us by the Tcl script implementing
				 * the transformation. */
    Tcl_Interp *interp;		/* Reference to the interpreter which created
				 * the transformation. Used to execute the
				 * code below. */
    Tcl_Obj *command;		/* Tcl code to execute for a buffer */
    ResultBuffer result;	/* Internal buffer used to store the result of
				 * a transformation of incoming data. Also
				 * serves as buffer of all data not yet
				 * consumed by the reader. */
};

/*
 *----------------------------------------------------------------------
 *
 * TclChannelTransform --
 *
 *	Implements the Tcl "testchannel transform" debugging command. This is
 *	part of the testing environment. This sets up a tcl script (cmdObjPtr)
 *	to be used as a transform on the channel.
 *
 * Results:
 *	A standard Tcl result.
 *
 * Side effects:
 *	None.
 *
 *----------------------------------------------------------------------
 */

	/* ARGSUSED */
int
TclChannelTransform(
    Tcl_Interp *interp,		/* Interpreter for result. */
    Tcl_Channel chan,		/* Channel to transform. */
    Tcl_Obj *cmdObjPtr)		/* Script to use for transform. */
{
    Channel *chanPtr;		/* The actual channel. */
    ChannelState *statePtr;	/* State info for channel. */
    int mode;			/* Read/write mode of the channel. */
    TransformChannelData *dataPtr;
    Tcl_DString ds;

    if (chan == NULL) {
	return TCL_ERROR;
    }

    chanPtr = (Channel *) chan;
    statePtr = chanPtr->state;
    chanPtr = statePtr->topChanPtr;
    chan = (Tcl_Channel) chanPtr;
    mode = (statePtr->flags & (TCL_READABLE|TCL_WRITABLE));

    /*
     * Now initialize the transformation state and stack it upon the specified
     * channel. One of the necessary things to do is to retrieve the blocking
     * regime of the underlying channel and to use the same for us too.
     */

    dataPtr = (TransformChannelData *) ckalloc(sizeof(TransformChannelData));

    Tcl_DStringInit(&ds);
    Tcl_GetChannelOption(interp, chan, "-blocking", &ds);
    dataPtr->readIsFlushed = 0;
    dataPtr->flags = 0;
    if (ds.string[0] == '0') {
	dataPtr->flags |= CHANNEL_ASYNC;
    }
    Tcl_DStringFree(&ds);

    dataPtr->self = chan;
    dataPtr->watchMask = 0;
    dataPtr->mode = mode;
    dataPtr->timer = NULL;
    dataPtr->maxRead = 4096;	/* Initial value not relevant. */
    dataPtr->interp = interp;
    dataPtr->command = cmdObjPtr;
    Tcl_IncrRefCount(dataPtr->command);

    ResultInit(&dataPtr->result);

    dataPtr->self = Tcl_StackChannel(interp, &transformChannelType, dataPtr,
	    mode, chan);
    if (dataPtr->self == NULL) {
	Tcl_AppendResult(interp, "\nfailed to stack channel \"",
		Tcl_GetChannelName(chan), "\"", NULL);
	Tcl_DecrRefCount(dataPtr->command);
	ResultClear(&dataPtr->result);
	ckfree((char *) dataPtr);
	return TCL_ERROR;
    }

    /*
     * At last initialize the transformation at the script level.
     */

    if ((dataPtr->mode & TCL_WRITABLE) && ExecuteCallback(dataPtr, NULL,
	    A_CREATE_WRITE, NULL, 0, TRANSMIT_DONT, P_NO_PRESERVE) != TCL_OK){
	Tcl_UnstackChannel(interp, chan);
	return TCL_ERROR;
    }

    if ((dataPtr->mode & TCL_READABLE) && ExecuteCallback(dataPtr, NULL,
	    A_CREATE_READ, NULL, 0, TRANSMIT_DONT, P_NO_PRESERVE) != TCL_OK) {
	ExecuteCallback(dataPtr, NULL, A_DELETE_WRITE, NULL, 0, TRANSMIT_DONT,
		P_NO_PRESERVE);
	Tcl_UnstackChannel(interp, chan);
	return TCL_ERROR;
    }

    return TCL_OK;
}

/*
 *----------------------------------------------------------------------
 *
 * ExecuteCallback --
 *
 *	Executes the defined callback for buffer and operation.
 *
 * Side effects:
 *	As of the executed tcl script.
 *
 * Result:
 *	A standard TCL error code. In case of an error a message is left in
 *	the result area of the specified interpreter.
 *
 *----------------------------------------------------------------------
 */

static int
ExecuteCallback(
    TransformChannelData *dataPtr,
				/* Transformation with the callback. */
    Tcl_Interp *interp,		/* Current interpreter, possibly NULL. */
    unsigned char *op,		/* Operation invoking the callback. */
    unsigned char *buf,		/* Buffer to give to the script. */
    int bufLen,			/* And its length. */
    int transmit,		/* Flag, determines whether the result of the
				 * callback is sent to the underlying channel
				 * or not. */
    int preserve)		/* Flag. If true the procedure will preserve
				 * the result state of all accessed
				 * interpreters. */
{
    Tcl_Obj *resObj;		/* See below, switch (transmit). */
    int resLen;
    unsigned char *resBuf;
    Tcl_InterpState state = NULL;
    int res = TCL_OK;
    Tcl_Obj *command = Tcl_DuplicateObj(dataPtr->command);

    /*
     * Step 1, create the complete command to execute. Do this by appending
     * operation and buffer to operate upon to a copy of the callback
     * definition. We *cannot* create a list containing 3 objects and then use
     * 'Tcl_EvalObjv', because the command may contain additional prefixed
     * arguments. Feather's curried commands would come in handy here.
     */

    if (preserve == P_PRESERVE) {
	state = Tcl_SaveInterpState(dataPtr->interp, res);
    }

    Tcl_IncrRefCount(command);
    res = Tcl_ListObjAppendElement(dataPtr->interp, command,
	    Tcl_NewStringObj((char *) op, -1));
    if (res != TCL_OK) {
	goto cleanup;
    }

    /*
     * Use a byte-array to prevent the misinterpretation of binary data coming
     * through as UTF while at the tcl level.
     */

    res = Tcl_ListObjAppendElement(dataPtr->interp, command,
	    Tcl_NewByteArrayObj(buf, bufLen));
    if (res != TCL_OK) {
	goto cleanup;
    }

    /*
     * Step 2, execute the command at the global level of the interpreter used
     * to create the transformation. Destroy the command afterward. If an
     * error occured and the current interpreter is defined and not equal to
     * the interpreter for the callback, then copy the error message into
     * current interpreter. Don't copy if in preservation mode.
     */

    res = Tcl_EvalObjEx(dataPtr->interp, command, TCL_EVAL_GLOBAL);
    Tcl_DecrRefCount(command);
    command = NULL;

    if ((res != TCL_OK) && (interp != NULL) && (dataPtr->interp != interp)
	    && (preserve == P_NO_PRESERVE)) {
	Tcl_SetObjResult(interp, Tcl_GetObjResult(dataPtr->interp));
	return res;
    }

    /*
     * Step 3, transmit a possible conversion result to the underlying
     * channel, or ourselves.
     */

    switch (transmit) {
    case TRANSMIT_DONT:
	/* nothing to do */
	break;

    case TRANSMIT_DOWN:
	resObj = Tcl_GetObjResult(dataPtr->interp);
	resBuf = Tcl_GetByteArrayFromObj(resObj, &resLen);
	Tcl_WriteRaw(Tcl_GetStackedChannel(dataPtr->self), (char *) resBuf,
		resLen);
	break;

    case TRANSMIT_SELF:
	resObj = Tcl_GetObjResult(dataPtr->interp);
	resBuf = Tcl_GetByteArrayFromObj(resObj, &resLen);
	Tcl_WriteRaw(dataPtr->self, (char *) resBuf, resLen);
	break;

    case TRANSMIT_IBUF:
	resObj = Tcl_GetObjResult(dataPtr->interp);
	resBuf = Tcl_GetByteArrayFromObj(resObj, &resLen);
	ResultAdd(&dataPtr->result, resBuf, resLen);
	break;

    case TRANSMIT_NUM:
	/*
	 * Interpret result as integer number.
	 */

	resObj = Tcl_GetObjResult(dataPtr->interp);
	TclGetIntFromObj(dataPtr->interp, resObj, &dataPtr->maxRead);
	break;
    }

    Tcl_ResetResult(dataPtr->interp);
    if (preserve == P_PRESERVE) {
	(void) Tcl_RestoreInterpState(dataPtr->interp, state);
    }
    return res;

  cleanup:
    if (preserve == P_PRESERVE) {
	(void) Tcl_RestoreInterpState(dataPtr->interp, state);
    }
    if (command != NULL) {
	Tcl_DecrRefCount(command);
    }
    return res;
}

/*
 *----------------------------------------------------------------------
 *
 * TransformBlockModeProc --
 *
 *	Trap handler. Called by the generic IO system during option processing
 *	to change the blocking mode of the channel.
 *
 * Side effects:
 *	Forwards the request to the underlying channel.
 *
 * Result:
 *	0 if successful, errno when failed.
 *
 *----------------------------------------------------------------------
 */

static int
TransformBlockModeProc(
    ClientData instanceData,	/* State of transformation. */
    int mode)			/* New blocking mode. */
{
    TransformChannelData *dataPtr = instanceData;

    if (mode == TCL_MODE_NONBLOCKING) {
	dataPtr->flags |= CHANNEL_ASYNC;
    } else {
	dataPtr->flags &= ~CHANNEL_ASYNC;
    }
    return 0;
}

/*
 *----------------------------------------------------------------------
 *
 * TransformCloseProc --
 *
 *	Trap handler. Called by the generic IO system during destruction of
 *	the transformation channel.
 *
 * Side effects:
 *	Releases the memory allocated in 'Tcl_TransformObjCmd'.
 *
 * Result:
 *	None.
 *
 *----------------------------------------------------------------------
 */

static int
TransformCloseProc(
    ClientData instanceData,
    Tcl_Interp *interp)
{
    TransformChannelData *dataPtr = instanceData;

    /*
     * Important: In this procedure 'dataPtr->self' already points to the
     * underlying channel.
     *
     * There is no need to cancel an existing channel handler, this is already
     * done. Either by 'Tcl_UnstackChannel' or by the general cleanup in
     * 'Tcl_Close'.
     *
     * But we have to cancel an active timer to prevent it from firing on the
     * removed channel.
     */

    if (dataPtr->timer != NULL) {
	Tcl_DeleteTimerHandler(dataPtr->timer);
	dataPtr->timer = NULL;
    }

    /*
     * Now flush data waiting in internal buffers to output and input. The
     * input must be done despite the fact that there is no real receiver for
     * it anymore. But the scripts might have sideeffects other parts of the
     * system rely on (f.e. signaling the close to interested parties).
     */

    if (dataPtr->mode & TCL_WRITABLE) {
	ExecuteCallback(dataPtr, interp, A_FLUSH_WRITE, NULL, 0,
		TRANSMIT_DOWN, P_PRESERVE);
    }

    if ((dataPtr->mode & TCL_READABLE) && !dataPtr->readIsFlushed) {
	dataPtr->readIsFlushed = 1;
	ExecuteCallback(dataPtr, interp, A_FLUSH_READ, NULL, 0, TRANSMIT_IBUF,
		P_PRESERVE);
    }

    if (dataPtr->mode & TCL_WRITABLE) {
	ExecuteCallback(dataPtr, interp, A_DELETE_WRITE, NULL, 0,
		TRANSMIT_DONT, P_PRESERVE);
    }
    if (dataPtr->mode & TCL_READABLE) {
	ExecuteCallback(dataPtr, interp, A_DELETE_READ, NULL, 0,
		TRANSMIT_DONT, P_PRESERVE);
    }

    /*
     * General cleanup.
     */

    ResultClear(&dataPtr->result);
    Tcl_DecrRefCount(dataPtr->command);
    ckfree((char *) dataPtr);
    return TCL_OK;
}

/*
 *----------------------------------------------------------------------
 *
 * TransformInputProc --
 *
 *	Called by the generic IO system to convert read data.
 *
 * Side effects:
 *	As defined by the conversion.
 *
 * Result:
 *	A transformed buffer.
 *
 *----------------------------------------------------------------------
 */

static int
TransformInputProc(
    ClientData instanceData,
    char *buf,
    int toRead,
    int *errorCodePtr)
{
    TransformChannelData *dataPtr = instanceData;
    int gotBytes, read, copied;
    Tcl_Channel downChan;

    /*
     * Should assert(dataPtr->mode & TCL_READABLE);
     */

    if (toRead == 0) {
	/*
	 * Catch a no-op.
	 */
	return 0;
    }

    gotBytes = 0;
    downChan = Tcl_GetStackedChannel(dataPtr->self);

    while (toRead > 0) {
	/*
	 * Loop until the request is satisfied (or no data is available from
	 * below, possibly EOF).
	 */

	copied = ResultCopy(&dataPtr->result, UCHARP(buf), toRead);
	toRead -= copied;
	buf += copied;
	gotBytes += copied;

	if (toRead == 0) {
	    /*
	     * The request was completely satisfied from our buffers. We can
	     * break out of the loop and return to the caller.
	     */

	    return gotBytes;
	}

	/*
	 * Length (dataPtr->result) == 0, toRead > 0 here. Use the incoming
	 * 'buf'! as target to store the intermediary information read from
	 * the underlying channel.
	 *
	 * Ask the tcl level how much data it allows us to read from the
	 * underlying channel. This feature allows the transform to signal EOF
	 * upstream although there is none downstream. Useful to control an
	 * unbounded 'fcopy', either through counting bytes, or by pattern
	 * matching.
	 */

	ExecuteCallback(dataPtr, NULL, A_QUERY_MAXREAD, NULL, 0,
		TRANSMIT_NUM /* -> maxRead */, P_PRESERVE);

	if (dataPtr->maxRead >= 0) {
	    if (dataPtr->maxRead < toRead) {
		toRead = dataPtr->maxRead;
	    }
	} /* else: 'maxRead < 0' == Accept the current value of toRead. */
	if (toRead <= 0) {
	    return gotBytes;
	}

	/*
	 * Get bytes from the underlying channel.
	 */

	read = Tcl_ReadRaw(downChan, buf, toRead);
	if (read < 0) {
	    /*
	     * Report errors to caller. EAGAIN is a special situation. If we
	     * had some data before we report that instead of the request to
	     * re-try.
	     */

	    if ((Tcl_GetErrno() == EAGAIN) && (gotBytes > 0)) {
		return gotBytes;
	    }

	    *errorCodePtr = Tcl_GetErrno();
	    return -1;
	} else if (read == 0) {
	    /*
	     * Check wether we hit on EOF in the underlying channel or not. If
	     * not differentiate between blocking and non-blocking modes. In
	     * non-blocking mode we ran temporarily out of data. Signal this
	     * to the caller via EWOULDBLOCK and error return (-1). In the
	     * other cases we simply return what we got and let the caller
	     * wait for more. On the other hand, if we got an EOF we have to
	     * convert and flush all waiting partial data.
	     */

	    if (!Tcl_Eof(downChan)) {
		if ((gotBytes == 0) && (dataPtr->flags & CHANNEL_ASYNC)) {
		    *errorCodePtr = EWOULDBLOCK;
		    return -1;
		}
		return gotBytes;
	    }

	    if (dataPtr->readIsFlushed) {
		/*
		 * Already flushed, nothing to do anymore.
		 */

		return gotBytes;
	    }

	    dataPtr->readIsFlushed = 1;
	    ExecuteCallback(dataPtr, NULL, A_FLUSH_READ, NULL, 0,
		    TRANSMIT_IBUF, P_PRESERVE);

	    if (ResultEmpty(&dataPtr->result)) {
		/*
		 * We had nothing to flush.
		 */

		return gotBytes;
	    }

	    continue;		/* at: while (toRead > 0) */
	} /* read == 0 */

	/*
	 * Transform the read chunk and add the result to our read buffer
	 * (dataPtr->result).
	 */

	if (ExecuteCallback(dataPtr, NULL, A_READ, UCHARP(buf), read,
		TRANSMIT_IBUF, P_PRESERVE) != TCL_OK) {
	    *errorCodePtr = EINVAL;
	    return -1;
	}
    } /* while toRead > 0 */

    return gotBytes;
}

/*
 *----------------------------------------------------------------------
 *
 * TransformOutputProc --
 *
 *	Called by the generic IO system to convert data waiting to be written.
 *
 * Side effects:
 *	As defined by the transformation.
 *
 * Result:
 *	A transformed buffer.
 *
 *----------------------------------------------------------------------
 */

static int
TransformOutputProc(
    ClientData instanceData,
    const char *buf,
    int toWrite,
    int *errorCodePtr)
{
    TransformChannelData *dataPtr = instanceData;

    /*
     * Should assert(dataPtr->mode & TCL_WRITABLE);
     */

    if (toWrite == 0) {
	/*
	 * Catch a no-op.
	 */

	return 0;
    }

    if (ExecuteCallback(dataPtr, NULL, A_WRITE, UCHARP(buf), toWrite,
	    TRANSMIT_DOWN, P_NO_PRESERVE) != TCL_OK) {
	*errorCodePtr = EINVAL;
	return -1;
    }

    return toWrite;
}

/*
 *----------------------------------------------------------------------
 *
 * TransformSeekProc --
 *
 *	This procedure is called by the generic IO level to move the access
 *	point in a channel.
 *
 * Side effects:
 *	Moves the location at which the channel will be accessed in future
 *	operations. Flushes all transformation buffers, then forwards it to
 *	the underlying channel.
 *
 * Result:
 *	-1 if failed, the new position if successful. An output argument
 *	contains the POSIX error code if an error occurred, or zero.
 *
 *----------------------------------------------------------------------
 */

static int
TransformSeekProc(
    ClientData instanceData,	/* The channel to manipulate. */
    long offset,		/* Size of movement. */
    int mode,			/* How to move. */
    int *errorCodePtr)		/* Location of error flag. */
{
    TransformChannelData *dataPtr = instanceData;
    Tcl_Channel parent = Tcl_GetStackedChannel(dataPtr->self);
    Tcl_ChannelType *parentType = Tcl_GetChannelType(parent);
    Tcl_DriverSeekProc *parentSeekProc = Tcl_ChannelSeekProc(parentType);

    if ((offset == 0) && (mode == SEEK_CUR)) {
	/*
	 * This is no seek but a request to tell the caller the current
	 * location. Simply pass the request down.
	 */

	return parentSeekProc(Tcl_GetChannelInstanceData(parent), offset,
		mode, errorCodePtr);
    }

    /*
     * It is a real request to change the position. Flush all data waiting for
     * output and discard everything in the input buffers. Then pass the
     * request down, unchanged.
     */

    if (dataPtr->mode & TCL_WRITABLE) {
	ExecuteCallback(dataPtr, NULL, A_FLUSH_WRITE, NULL, 0, TRANSMIT_DOWN,
		P_NO_PRESERVE);
    }

    if (dataPtr->mode & TCL_READABLE) {
	ExecuteCallback(dataPtr, NULL, A_CLEAR_READ, NULL, 0, TRANSMIT_DONT,
		P_NO_PRESERVE);
	ResultClear(&dataPtr->result);
	dataPtr->readIsFlushed = 0;
    }

    return parentSeekProc(Tcl_GetChannelInstanceData(parent), offset, mode,
	    errorCodePtr);
}

/*
 *----------------------------------------------------------------------
 *
 * TransformWideSeekProc --
 *
 *	This procedure is called by the generic IO level to move the access
 *	point in a channel, with a (potentially) 64-bit offset.
 *
 * Side effects:
 *	Moves the location at which the channel will be accessed in future
 *	operations. Flushes all transformation buffers, then forwards it to
 *	the underlying channel.
 *
 * Result:
 *	-1 if failed, the new position if successful. An output argument
 *	contains the POSIX error code if an error occurred, or zero.
 *
 *----------------------------------------------------------------------
 */

static Tcl_WideInt
TransformWideSeekProc(
    ClientData instanceData,	/* The channel to manipulate. */
    Tcl_WideInt offset,		/* Size of movement. */
    int mode,			/* How to move. */
    int *errorCodePtr)		/* Location of error flag. */
{
    TransformChannelData *dataPtr = instanceData;
    Tcl_Channel parent = Tcl_GetStackedChannel(dataPtr->self);
    Tcl_ChannelType *parentType	= Tcl_GetChannelType(parent);
    Tcl_DriverSeekProc *parentSeekProc = Tcl_ChannelSeekProc(parentType);
    Tcl_DriverWideSeekProc *parentWideSeekProc =
	    Tcl_ChannelWideSeekProc(parentType);
    ClientData parentData = Tcl_GetChannelInstanceData(parent);

    if ((offset == Tcl_LongAsWide(0)) && (mode == SEEK_CUR)) {
	/*
	 * This is no seek but a request to tell the caller the current
	 * location. Simply pass the request down.
	 */

	if (parentWideSeekProc != NULL) {
	    return parentWideSeekProc(parentData, offset, mode, errorCodePtr);
	}

	return Tcl_LongAsWide(parentSeekProc(parentData, 0, mode,
		errorCodePtr));
    }

    /*
     * It is a real request to change the position. Flush all data waiting for
     * output and discard everything in the input buffers. Then pass the
     * request down, unchanged.
     */

    if (dataPtr->mode & TCL_WRITABLE) {
	ExecuteCallback(dataPtr, NULL, A_FLUSH_WRITE, NULL, 0, TRANSMIT_DOWN,
		P_NO_PRESERVE);
    }

    if (dataPtr->mode & TCL_READABLE) {
	ExecuteCallback(dataPtr, NULL, A_CLEAR_READ, NULL, 0, TRANSMIT_DONT,
		P_NO_PRESERVE);
	ResultClear(&dataPtr->result);
	dataPtr->readIsFlushed = 0;
    }

    /*
     * If we have a wide seek capability, we should stick with that.
     */

    if (parentWideSeekProc != NULL) {
	return parentWideSeekProc(parentData, offset, mode, errorCodePtr);
    }

    /*
     * We're transferring to narrow seeks at this point; this is a bit complex
     * because we have to check whether the seek is possible first (i.e.
     * whether we are losing information in truncating the bits of the
     * offset). Luckily, there's a defined error for what happens when trying
     * to go out of the representable range.
     */

    if (offset<Tcl_LongAsWide(LONG_MIN) || offset>Tcl_LongAsWide(LONG_MAX)) {
	*errorCodePtr = EOVERFLOW;
	return Tcl_LongAsWide(-1);
    }

    return Tcl_LongAsWide(parentSeekProc(parentData, Tcl_WideAsLong(offset),
	    mode, errorCodePtr));
}

/*
 *----------------------------------------------------------------------
 *
 * TransformSetOptionProc --
 *
 *	Called by generic layer to handle the reconfiguration of channel
 *	specific options. As this channel type does not have such, it simply
 *	passes all requests downstream.
 *
 * Side effects:
 *	As defined by the channel downstream.
 *
 * Result:
 *	A standard TCL error code.
 *
 *----------------------------------------------------------------------
 */

static int
TransformSetOptionProc(
    ClientData instanceData,
    Tcl_Interp *interp,
    const char *optionName,
    const char *value)
{
    TransformChannelData *dataPtr = instanceData;
    Tcl_Channel downChan = Tcl_GetStackedChannel(dataPtr->self);
    Tcl_DriverSetOptionProc *setOptionProc;

    setOptionProc = Tcl_ChannelSetOptionProc(Tcl_GetChannelType(downChan));
    if (setOptionProc == NULL) {
	return TCL_ERROR;
    }

    return setOptionProc(Tcl_GetChannelInstanceData(downChan), interp,
	    optionName, value);
}

/*
 *----------------------------------------------------------------------
 *
 * TransformGetOptionProc --
 *
 *	Called by generic layer to handle requests for the values of channel
 *	specific options. As this channel type does not have such, it simply
 *	passes all requests downstream.
 *
 * Side effects:
 *	As defined by the channel downstream.
 *
 * Result:
 *	A standard TCL error code.
 *
 *----------------------------------------------------------------------
 */

static int
TransformGetOptionProc(
    ClientData instanceData,
    Tcl_Interp *interp,
    const char *optionName,
    Tcl_DString *dsPtr)
{
    TransformChannelData *dataPtr = instanceData;
    Tcl_Channel downChan = Tcl_GetStackedChannel(dataPtr->self);
    Tcl_DriverGetOptionProc *getOptionProc;

    getOptionProc = Tcl_ChannelGetOptionProc(Tcl_GetChannelType(downChan));
    if (getOptionProc != NULL) {
	return getOptionProc(Tcl_GetChannelInstanceData(downChan), interp,
		optionName, dsPtr);
    } else if (optionName == NULL) {
	/*
	 * Request is query for all options, this is ok.
	 */

	return TCL_OK;
    }

    /*
     * Request for a specific option has to fail, since we don't have any.
     */

    return TCL_ERROR;
}

/*
 *----------------------------------------------------------------------
 *
 * TransformWatchProc --
 *
 *	Initialize the notifier to watch for events from this channel.
 *
 * Side effects:
 *	Sets up the notifier so that a future event on the channel will be
 *	seen by Tcl.
 *
 * Result:
 *	None.
 *
 *----------------------------------------------------------------------
 */

	/* ARGSUSED */
static void
TransformWatchProc(
    ClientData instanceData,	/* Channel to watch. */
    int mask)			/* Events of interest. */
{
    TransformChannelData *dataPtr = instanceData;
    Tcl_Channel downChan;

    /*
     * The caller expressed interest in events occuring for this channel. We
     * are forwarding the call to the underlying channel now.
     */

    dataPtr->watchMask = mask;

    /*
     * No channel handlers any more. We will be notified automatically about
     * events on the channel below via a call to our 'TransformNotifyProc'.
     * But we have to pass the interest down now. We are allowed to add
     * additional 'interest' to the mask if we want to. But this
     * transformation has no such interest. It just passes the request down,
     * unchanged.
     */

    downChan = Tcl_GetStackedChannel(dataPtr->self);

    Tcl_GetChannelType(downChan)->watchProc(
	    Tcl_GetChannelInstanceData(downChan), mask);

    /*
     * Management of the internal timer.
     */

    if ((dataPtr->timer != NULL) &&
	    (!(mask & TCL_READABLE) || ResultEmpty(&dataPtr->result))) {
	/*
	 * A pending timer exists, but either is there no (more) interest in
	 * the events it generates or nothing is available for reading, so
	 * remove it.
	 */

	Tcl_DeleteTimerHandler(dataPtr->timer);
	dataPtr->timer = NULL;
    }

    if ((dataPtr->timer == NULL) && (mask & TCL_READABLE)
	    && !ResultEmpty(&dataPtr->result)) {
	/*
	 * There is no pending timer, but there is interest in readable events
	 * and we actually have data waiting, so generate a timer to flush
	 * that.
	 */

	dataPtr->timer = Tcl_CreateTimerHandler(FLUSH_DELAY,
		TransformChannelHandlerTimer, dataPtr);
    }
}

/*
 *----------------------------------------------------------------------
 *
 * TransformGetFileHandleProc --
 *
 *	Called from Tcl_GetChannelHandle to retrieve OS specific file handle
 *	from inside this channel.
 *
 * Side effects:
 *	None.
 *
 * Result:
 *	The appropriate Tcl_File or NULL if not present.
 *
 *----------------------------------------------------------------------
 */

static int
TransformGetFileHandleProc(
    ClientData instanceData,	/* Channel to query. */
    int direction,		/* Direction of interest. */
    ClientData *handlePtr)	/* Place to store the handle into. */
{
    TransformChannelData *dataPtr = instanceData;

    /*
     * Return the handle belonging to parent channel. IOW, pass the request
     * down and the result up.
     */

    return Tcl_GetChannelHandle(Tcl_GetStackedChannel(dataPtr->self),
	    direction, handlePtr);
}

/*
 *----------------------------------------------------------------------
 *
 * TransformNotifyProc --
 *
 *	Handler called by Tcl to inform us of activity on the underlying
 *	channel.
 *
 * Side effects:
 *	May process the incoming event by itself.
 *
 * Result:
 *	None.
 *
 *----------------------------------------------------------------------
 */

static int
TransformNotifyProc(
    ClientData clientData,	/* The state of the notified
				 * transformation. */
    int mask)			/* The mask of occuring events. */
{
    TransformChannelData *dataPtr = clientData;

    /*
     * An event occured in the underlying channel. This transformation doesn't
     * process such events thus returns the incoming mask unchanged.
     */

    if (dataPtr->timer != NULL) {
	/*
	 * Delete an existing timer. It was not fired, yet we are here, so the
	 * channel below generated such an event and we don't have to. The
	 * renewal of the interest after the execution of channel handlers
	 * will eventually cause us to recreate the timer (in
	 * TransformWatchProc).
	 */

	Tcl_DeleteTimerHandler(dataPtr->timer);
	dataPtr->timer = NULL;
    }
    return mask;
}

/*
 *----------------------------------------------------------------------
 *
 * TransformChannelHandlerTimer --
 *
 *	Called by the notifier (-> timer) to flush out information waiting in
 *	the input buffer.
 *
 * Side effects:
 *	As of 'Tcl_NotifyChannel'.
 *
 * Result:
 *	None.
 *
 *----------------------------------------------------------------------
 */

static void
TransformChannelHandlerTimer(
    ClientData clientData)	/* Transformation to query. */
{
    TransformChannelData *dataPtr = clientData;

    dataPtr->timer = NULL;
    if (!(dataPtr->watchMask&TCL_READABLE) || ResultEmpty(&dataPtr->result)) {
	/*
	 * The timer fired, but either is there no (more) interest in the
	 * events it generates or nothing is available for reading, so ignore
	 * it and don't recreate it.
	 */

	return;
    }
    Tcl_NotifyChannel(dataPtr->self, TCL_READABLE);
}

/*
 *----------------------------------------------------------------------
 *
 * ResultClear --
 *
 *	Deallocates any memory allocated by 'ResultAdd'.
 *
 * Side effects:
 *	See above.
 *
 * Result:
 *	None.
 *
 *----------------------------------------------------------------------
 */

static inline void
ResultClear(
    ResultBuffer *r)		/* Reference to the buffer to clear out. */
{
    r->used = 0;

    if (r->allocated) {
	ckfree((char *) r->buf);
	r->buf = NULL;
	r->allocated = 0;
    }
}

/*
 *----------------------------------------------------------------------
 *
 * ResultInit --
 *
 *	Initializes the specified buffer structure. The structure will contain
 *	valid information for an emtpy buffer.
 *
 * Side effects:
 *	See above.
 *
 * Result:
 *	None.
 *
 *----------------------------------------------------------------------
 */

static inline void
ResultInit(
    ResultBuffer *r)		/* Reference to the structure to
				 * initialize. */
{
    r->used = 0;
    r->allocated = 0;
    r->buf = NULL;
}

/*
 *----------------------------------------------------------------------
 *
 * ResultEmpty --
 *
 *	Returns whether the number of bytes stored in the buffer is zero.
 *
 * Side effects:
 *	None.
 *
 * Result:
 *	A boolean.
 *
 *----------------------------------------------------------------------
 */

static inline int
ResultEmpty(
    ResultBuffer *r)		/* The structure to query. */
{
    return r->used == 0;
}

/*
 *----------------------------------------------------------------------
 *
 * ResultCopy --
 *
 *	Copies the requested number of bytes from the buffer into the
 *	specified array and removes them from the buffer afterward. Copies
 *	less if there is not enough data in the buffer.
 *
 * Side effects:
 *	See above.
 *
 * Result:
 *	The number of actually copied bytes, possibly less than 'toRead'.
 *
 *----------------------------------------------------------------------
 */

static inline int
ResultCopy(
    ResultBuffer *r,		/* The buffer to read from. */
    unsigned char *buf,		/* The buffer to copy into. */
    size_t toRead)		/* Number of requested bytes. */
{
    if (r->used == 0) {
	/*
	 * Nothing to copy in the case of an empty buffer.
	 */

	return 0;
    } else if (r->used == toRead) {
	/*
	 * We have just enough. Copy everything to the caller.
	 */

	memcpy(buf, r->buf, toRead);
	r->used = 0;
    } else if (r->used > toRead) {
	/*
	 * The internal buffer contains more than requested. Copy the
	 * requested subset to the caller, and shift the remaining bytes down.
	 */

	memcpy(buf, r->buf, toRead);
	memmove(r->buf, r->buf + toRead, r->used - toRead);
	r->used -= toRead;
    } else {
	/*
	 * There is not enough in the buffer to satisfy the caller, so take
	 * everything.
	 */

	memcpy(buf, r->buf, r->used);
	toRead = r->used;
	r->used = 0;
    }
    return toRead;
}

/*
 *----------------------------------------------------------------------
 *
 * ResultAdd --
 *
 *	Adds the bytes in the specified array to the buffer, by appending it.
 *
 * Side effects:
 *	See above.
 *
 * Result:
 *	None.
 *
 *----------------------------------------------------------------------
 */

static inline void
ResultAdd(
    ResultBuffer *r,		/* The buffer to extend. */
    unsigned char *buf,		/* The buffer to read from. */
    size_t toWrite)		/* The number of bytes in 'buf'. */
{
    if (r->used + toWrite > r->allocated) {
	/*
	 * Extension of the internal buffer is required.
	 */

	if (r->allocated == 0) {
	    r->allocated = toWrite + INCREMENT;
	    r->buf = UCHARP(ckalloc(r->allocated));
	} else {
	    r->allocated += toWrite + INCREMENT;
	    r->buf = UCHARP(ckrealloc((char *) r->buf, r->allocated));
	}
    }

    /*
     * Now we may copy the data.
     */

    memcpy(r->buf + r->used, buf, toWrite);
    r->used += toWrite;
}

/*
 * Local Variables:
 * mode: c
 * c-basic-offset: 4
 * fill-column: 78
 * End:
 */<|MERGE_RESOLUTION|>--- conflicted
+++ resolved
@@ -118,7 +118,6 @@
  */
 
 static Tcl_ChannelType transformChannelType = {
-<<<<<<< HEAD
     "transform",		/* Type name. */
     TCL_CHANNEL_VERSION_5,	/* v5 channel */
     TransformCloseProc,		/* Close proc. */
@@ -135,25 +134,7 @@
     TransformNotifyProc,	/* Handling of events bubbling up. */
     TransformWideSeekProc,	/* Wide seek proc. */
     NULL,			/* Thread action. */
-    NULL,			/* Truncate. */
-=======
-    "transform",			/* Type name. */
-    TCL_CHANNEL_VERSION_3,
-    TransformCloseProc,			/* Close proc. */
-    TransformInputProc,			/* Input proc. */
-    TransformOutputProc,		/* Output proc. */
-    TransformSeekProc,			/* Seek proc. */
-    TransformSetOptionProc,		/* Set option proc. */
-    TransformGetOptionProc,		/* Get option proc. */
-    TransformWatchProc,			/* Initialize notifier. */
-    TransformGetFileHandleProc,		/* Get OS handles out of channel. */
-    NULL,				/* close2proc */
-    TransformBlockModeProc,		/* Set blocking/nonblocking mode.*/
-    NULL,				/* Flush proc. */
-    TransformNotifyProc,                /* Handling of events bubbling up */
-    TransformWideSeekProc,		/* Wide seek proc */
-    NULL
->>>>>>> 1a0095b8
+    NULL			/* Truncate. */
 };
 
 /*
