--- conflicted
+++ resolved
@@ -2704,57 +2704,7 @@
             Tcl_DictObjNext(&dictSearch, &keyObj, &valueObj, &done);
         }
     } else {
-<<<<<<< HEAD
 	TclFillTableWithExports(ensemblePtr->nsPtr, hash);
-=======
-	/*
-	 * Discover what commands are actually exported by the namespace.
-	 * What we have is an array of patterns and a hash table whose keys
-	 * are the command names exported by the namespace (the contents do
-	 * not matter here.) We must find out what commands are actually
-	 * exported by filtering each command in the namespace against each of
-	 * the patterns in the export list. Note that we use an intermediate
-	 * hash table to make memory management easier, and because that makes
-	 * exact matching far easier too.
-	 *
-	 * Suggestion for future enhancement: compute the unique prefixes and
-	 * place them in the hash too, which should make for even faster
-	 * matching.
-	 */
-
-	hPtr = Tcl_FirstHashEntry(&ensemblePtr->nsPtr->cmdTable, &search);
-	for (; hPtr!= NULL ; hPtr=Tcl_NextHashEntry(&search)) {
-	    char *nsCmdName =		/* Name of command in namespace. */
-		    (char *)Tcl_GetHashKey(&ensemblePtr->nsPtr->cmdTable, hPtr);
-
-	    for (i=0 ; i<ensemblePtr->nsPtr->numExportPatterns ; i++) {
-		if (Tcl_StringMatch(nsCmdName,
-			ensemblePtr->nsPtr->exportArrayPtr[i])) {
-		    hPtr = Tcl_CreateHashEntry(hash, nsCmdName, &isNew);
-
-		    /*
-		     * Remember, hash entries have a full reference to the
-		     * substituted part of the command (as a list) as their
-		     * content!
-		     */
-
-		    if (isNew) {
-			Tcl_Obj *cmdObj, *cmdPrefixObj;
-
-			TclNewObj(cmdObj);
-			Tcl_AppendStringsToObj(cmdObj,
-				ensemblePtr->nsPtr->fullName,
-				(ensemblePtr->nsPtr->parentPtr ? "::" : ""),
-				nsCmdName, NULL);
-			cmdPrefixObj = Tcl_NewListObj(1, &cmdObj);
-			Tcl_SetHashValue(hPtr, cmdPrefixObj);
-			Tcl_IncrRefCount(cmdPrefixObj);
-		    }
-		    break;
-		}
-	    }
-	}
->>>>>>> 19551b03
     }
 
     if (hash->numEntries == 0) {
