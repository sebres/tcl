--- conflicted
+++ resolved
@@ -3208,12 +3208,7 @@
      * Do the replacing dispatch.
      */
 
-<<<<<<< HEAD
-    TclEmitInstInt4(INST_INVOKE_REPLACE, parsePtr->numWords+1, envPtr);
-    TclEmitInt1(numWords+1, envPtr);
-=======
     TclEmitInvoke(envPtr, INST_INVOKE_REPLACE, parsePtr->numWords,numWords+1);
->>>>>>> 92d73c90
 }
  
