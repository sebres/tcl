/*
 * tclEnsemble.c --
 *
 *	Contains support for ensembles (see TIP#112), which provide simple
 *	mechanism for creating composite commands on top of namespaces.
 *
 * Copyright © 2005-2013 Donal K. Fellows.
 *
 * See the file "license.terms" for information on usage and redistribution of
 * this file, and for a DISCLAIMER OF ALL WARRANTIES.
 */

#include "tclInt.h"
#include "tclCompile.h"

/*
 * Declarations for functions local to this file:
 */

static inline Tcl_Obj *	NewNsObj(Tcl_Namespace *namespacePtr);
static inline int	EnsembleUnknownCallback(Tcl_Interp *interp,
			    EnsembleConfig *ensemblePtr, int objc,
			    Tcl_Obj *const objv[], Tcl_Obj **prefixObjPtr);
static int		NsEnsembleImplementationCmdNR(void *clientData,
			    Tcl_Interp *interp,int objc,Tcl_Obj *const objv[]);
static void		BuildEnsembleConfig(EnsembleConfig *ensemblePtr);
static int		NsEnsembleStringOrder(const void *strPtr1,
			    const void *strPtr2);
static void		DeleteEnsembleConfig(void *clientData);
static void		MakeCachedEnsembleCommand(Tcl_Obj *objPtr,
			    EnsembleConfig *ensemblePtr, Tcl_HashEntry *hPtr,
			    Tcl_Obj *fix);
static void		FreeEnsembleCmdRep(Tcl_Obj *objPtr);
static void		DupEnsembleCmdRep(Tcl_Obj *objPtr, Tcl_Obj *copyPtr);
static void		CompileToInvokedCommand(Tcl_Interp *interp,
			    Tcl_Parse *parsePtr, Tcl_Obj *replacements,
			    Command *cmdPtr, CompileEnv *envPtr);
static int		CompileBasicNArgCommand(Tcl_Interp *interp,
			    Tcl_Parse *parsePtr, Command *cmdPtr,
			    CompileEnv *envPtr);

static Tcl_NRPostProc	FreeER;

/*
 * The lists of subcommands and options for the [namespace ensemble] command.
 */

static const char *const ensembleSubcommands[] = {
    "configure", "create", "exists", NULL
};
enum EnsSubcmds {
    ENS_CONFIG, ENS_CREATE, ENS_EXISTS
};

static const char *const ensembleCreateOptions[] = {
    "-command", "-map", "-parameters", "-prefixes", "-subcommands",
    "-unknown", NULL
};
enum EnsCreateOpts {
    CRT_CMD, CRT_MAP, CRT_PARAM, CRT_PREFIX, CRT_SUBCMDS, CRT_UNKNOWN
};

static const char *const ensembleConfigOptions[] = {
    "-map", "-namespace", "-parameters", "-prefixes", "-subcommands",
    "-unknown", NULL
};
enum EnsConfigOpts {
    CONF_MAP, CONF_NAMESPACE, CONF_PARAM, CONF_PREFIX, CONF_SUBCMDS,
    CONF_UNKNOWN
};

/*
 * ensembleCmdType is a Tcl object type that contains a reference to an
 * ensemble subcommand, e.g. the "length" in [string length ab]. It is used
 * to cache the mapping between the subcommand itself and the real command
 * that implements it.
 */

static const Tcl_ObjType ensembleCmdType = {
    "ensembleCommand",		/* the type's name */
    FreeEnsembleCmdRep,		/* freeIntRepProc */
    DupEnsembleCmdRep,		/* dupIntRepProc */
    NULL,			/* updateStringProc */
    NULL			/* setFromAnyProc */
};

#define ECRSetInternalRep(objPtr, ecRepPtr)					\
    do {								\
	Tcl_ObjInternalRep ir;						\
	ir.twoPtrValue.ptr1 = (ecRepPtr);				\
	ir.twoPtrValue.ptr2 = NULL;					\
	Tcl_StoreInternalRep((objPtr), &ensembleCmdType, &ir);		\
    } while (0)

#define ECRGetInternalRep(objPtr, ecRepPtr)					\
    do {								\
	const Tcl_ObjInternalRep *irPtr;					\
	irPtr = TclFetchInternalRep((objPtr), &ensembleCmdType);		\
	(ecRepPtr) = irPtr ? (EnsembleCmdRep *)irPtr->twoPtrValue.ptr1 : NULL;		\
    } while (0)

/*
 * The internal rep for caching ensemble subcommand lookups and spelling
 * corrections.
 */

typedef struct {
    size_t epoch;               /* Used to confirm when the data in this
                                 * really structure matches up with the
                                 * ensemble. */
    Command *token;             /* Reference to the command for which this
                                 * structure is a cache of the resolution. */
    Tcl_Obj *fix;               /* Corrected spelling, if needed. */
    Tcl_HashEntry *hPtr;        /* Direct link to entry in the subcommand hash
                                 * table. */
} EnsembleCmdRep;

static inline Tcl_Obj *
NewNsObj(
    Tcl_Namespace *namespacePtr)
{
    Namespace *nsPtr = (Namespace *) namespacePtr;

    if (namespacePtr == TclGetGlobalNamespace(nsPtr->interp)) {
	return Tcl_NewStringObj("::", 2);
    }
    return Tcl_NewStringObj(nsPtr->fullName, -1);
}

/*
 *----------------------------------------------------------------------
 *
 * TclNamespaceEnsembleCmd --
 *
 *	Invoked to implement the "namespace ensemble" command that creates and
 *	manipulates ensembles built on top of namespaces. Handles the
 *	following syntax:
 *
 *	    namespace ensemble name ?dictionary?
 *
 * Results:
 *	Returns TCL_OK if successful, and TCL_ERROR if anything goes wrong.
 *
 * Side effects:
 *	Creates the ensemble for the namespace if one did not previously
 *	exist. Alternatively, alters the way that the ensemble's subcommand =>
 *	implementation prefix is configured.
 *
 *----------------------------------------------------------------------
 */

int
TclNamespaceEnsembleCmd(
    TCL_UNUSED(void *),
    Tcl_Interp *interp,
    int objc,
    Tcl_Obj *const objv[])
{
    Tcl_Namespace *namespacePtr;
    Namespace *nsPtr = (Namespace *) TclGetCurrentNamespace(interp), *cxtPtr,
	    *foundNsPtr, *altFoundNsPtr, *actualCxtPtr;
    Tcl_Command token;
    Tcl_DictSearch search;
    Tcl_Obj *listObj;
    const char *simpleName;
<<<<<<< HEAD
    enum EnsSubcmds index;
=======
    int index;
>>>>>>> 82a1fb97
    int done;

    if (nsPtr == NULL || nsPtr->flags & NS_DEAD) {
	if (!Tcl_InterpDeleted(interp)) {
	    Tcl_SetObjResult(interp, Tcl_NewStringObj(
		    "tried to manipulate ensemble of deleted namespace",
		    -1));
	    Tcl_SetErrorCode(interp, "TCL", "ENSEMBLE", "DEAD", NULL);
	}
	return TCL_ERROR;
    }

    if (objc < 2) {
	Tcl_WrongNumArgs(interp, 1, objv, "subcommand ?arg ...?");
	return TCL_ERROR;
    }
    if (Tcl_GetIndexFromObj(interp, objv[1], ensembleSubcommands,
	    "subcommand", 0, &index) != TCL_OK) {
	return TCL_ERROR;
    }

    switch (index) {
    case ENS_CREATE: {
	const char *name;
<<<<<<< HEAD
	size_t len;
=======
	int len;
>>>>>>> 82a1fb97
	int allocatedMapFlag = 0;
	/*
	 * Defaults
	 */
	Tcl_Obj *subcmdObj = NULL;
	Tcl_Obj *mapObj = NULL;
	int permitPrefix = 1;
	Tcl_Obj *unknownObj = NULL;
	Tcl_Obj *paramObj = NULL;

	/*
	 * Check that we've got option-value pairs... [Bug 1558654]
	 */

	if (objc & 1) {
	    Tcl_WrongNumArgs(interp, 2, objv, "?option value ...?");
	    return TCL_ERROR;
	}
	objv += 2;
	objc -= 2;

	name = nsPtr->name;
	cxtPtr = (Namespace *) nsPtr->parentPtr;

	/*
	 * Parse the option list, applying type checks as we go. Note that we
	 * are not incrementing any reference counts in the objects at this
	 * stage, so the presence of an option multiple times won't cause any
	 * memory leaks.
	 */

	for (; objc>1 ; objc-=2,objv+=2) {
	    enum EnsCreateOpts idx;
	    if (Tcl_GetIndexFromObj(interp, objv[0], ensembleCreateOptions,
		    "option", 0, &idx) != TCL_OK) {
		if (allocatedMapFlag) {
		    Tcl_DecrRefCount(mapObj);
		}
		return TCL_ERROR;
	    }
	    switch (idx) {
	    case CRT_CMD:
		name = TclGetString(objv[1]);
		cxtPtr = nsPtr;
		continue;
	    case CRT_SUBCMDS:
		if (TclListObjLengthM(interp, objv[1], &len) != TCL_OK) {
		    if (allocatedMapFlag) {
			Tcl_DecrRefCount(mapObj);
		    }
		    return TCL_ERROR;
		}
		subcmdObj = (len > 0 ? objv[1] : NULL);
		continue;
	    case CRT_PARAM:
		if (TclListObjLengthM(interp, objv[1], &len) != TCL_OK) {
		    if (allocatedMapFlag) {
			Tcl_DecrRefCount(mapObj);
		    }
		    return TCL_ERROR;
		}
		paramObj = (len > 0 ? objv[1] : NULL);
		continue;
	    case CRT_MAP: {
		Tcl_Obj *patchedDict = NULL, *subcmdWordsObj;

		/*
		 * Verify that the map is sensible.
		 */

		if (Tcl_DictObjFirst(interp, objv[1], &search,
			&subcmdWordsObj, &listObj, &done) != TCL_OK) {
		    if (allocatedMapFlag) {
			Tcl_DecrRefCount(mapObj);
		    }
		    return TCL_ERROR;
		}
		if (done) {
		    mapObj = NULL;
		    continue;
		}
		do {
		    Tcl_Obj **listv;
		    const char *cmd;

		    if (TclListObjGetElementsM(interp, listObj, &len,
			    &listv) != TCL_OK) {
			Tcl_DictObjDone(&search);
			if (patchedDict) {
			    Tcl_DecrRefCount(patchedDict);
			}
			if (allocatedMapFlag) {
			    Tcl_DecrRefCount(mapObj);
			}
			return TCL_ERROR;
		    }
		    if (len < 1) {
			Tcl_SetObjResult(interp, Tcl_NewStringObj(
				"ensemble subcommand implementations "
				"must be non-empty lists", -1));
			Tcl_SetErrorCode(interp, "TCL", "ENSEMBLE",
				"EMPTY_TARGET", NULL);
			Tcl_DictObjDone(&search);
			if (patchedDict) {
			    Tcl_DecrRefCount(patchedDict);
			}
			if (allocatedMapFlag) {
			    Tcl_DecrRefCount(mapObj);
			}
			return TCL_ERROR;
		    }
		    cmd = TclGetString(listv[0]);
		    if (!(cmd[0] == ':' && cmd[1] == ':')) {
			Tcl_Obj *newList = Tcl_NewListObj(len, listv);
			Tcl_Obj *newCmd = NewNsObj((Tcl_Namespace *) nsPtr);

			if (nsPtr->parentPtr) {
			    Tcl_AppendStringsToObj(newCmd, "::", NULL);
			}
			Tcl_AppendObjToObj(newCmd, listv[0]);
			Tcl_ListObjReplace(NULL, newList, 0, 1, 1, &newCmd);
			if (patchedDict == NULL) {
			    patchedDict = Tcl_DuplicateObj(objv[1]);
			}
			Tcl_DictObjPut(NULL, patchedDict, subcmdWordsObj,
				newList);
		    }
		    Tcl_DictObjNext(&search, &subcmdWordsObj, &listObj,
			    &done);
		} while (!done);

		if (allocatedMapFlag) {
		    Tcl_DecrRefCount(mapObj);
		}
		mapObj = (patchedDict ? patchedDict : objv[1]);
		if (patchedDict) {
		    allocatedMapFlag = 1;
		}
		continue;
	    }
	    case CRT_PREFIX:
		if (Tcl_GetBooleanFromObj(interp, objv[1],
			&permitPrefix) != TCL_OK) {
		    if (allocatedMapFlag) {
			Tcl_DecrRefCount(mapObj);
		    }
		    return TCL_ERROR;
		}
		continue;
	    case CRT_UNKNOWN:
		if (TclListObjLengthM(interp, objv[1], &len) != TCL_OK) {
		    if (allocatedMapFlag) {
			Tcl_DecrRefCount(mapObj);
		    }
		    return TCL_ERROR;
		}
		unknownObj = (len > 0 ? objv[1] : NULL);
		continue;
	    }
	}

	TclGetNamespaceForQualName(interp, name, cxtPtr,
		TCL_CREATE_NS_IF_UNKNOWN, &foundNsPtr, &altFoundNsPtr,
		&actualCxtPtr, &simpleName);

	/*
	 * Create the ensemble. Note that this might delete another ensemble
	 * linked to the same namespace, so we must be careful. However, we
	 * should be OK because we only link the namespace into the list once
	 * we've created it (and after any deletions have occurred.)
	 */

	token = TclCreateEnsembleInNs(interp, simpleName,
		(Tcl_Namespace *) foundNsPtr, (Tcl_Namespace *) nsPtr,
		(permitPrefix ? TCL_ENSEMBLE_PREFIX : 0));
	Tcl_SetEnsembleSubcommandList(interp, token, subcmdObj);
	Tcl_SetEnsembleMappingDict(interp, token, mapObj);
	Tcl_SetEnsembleUnknownHandler(interp, token, unknownObj);
	Tcl_SetEnsembleParameterList(interp, token, paramObj);

	/*
	 * Tricky! Must ensure that the result is not shared (command delete
	 * traces could have corrupted the pristine object that we started
	 * with). [Snit test rename-1.5]
	 */

	Tcl_ResetResult(interp);
	Tcl_GetCommandFullName(interp, token, Tcl_GetObjResult(interp));
	return TCL_OK;
    }

    case ENS_EXISTS:
	if (objc != 3) {
	    Tcl_WrongNumArgs(interp, 2, objv, "cmdname");
	    return TCL_ERROR;
	}
	Tcl_SetObjResult(interp, Tcl_NewBooleanObj(
		Tcl_FindEnsemble(interp, objv[2], 0) != NULL));
	return TCL_OK;

    case ENS_CONFIG:
	if (objc < 3 || (objc != 4 && !(objc & 1))) {
	    Tcl_WrongNumArgs(interp, 2, objv,
		    "cmdname ?-option value ...? ?arg ...?");
	    return TCL_ERROR;
	}
	token = Tcl_FindEnsemble(interp, objv[2], TCL_LEAVE_ERR_MSG);
	if (token == NULL) {
	    return TCL_ERROR;
	}

	if (objc == 4) {
	    enum EnsConfigOpts idx;
	    Tcl_Obj *resultObj = NULL;		/* silence gcc 4 warning */

	    if (Tcl_GetIndexFromObj(interp, objv[3], ensembleConfigOptions,
		    "option", 0, &idx) != TCL_OK) {
		return TCL_ERROR;
	    }
	    switch (idx) {
	    case CONF_SUBCMDS:
		Tcl_GetEnsembleSubcommandList(NULL, token, &resultObj);
		if (resultObj != NULL) {
		    Tcl_SetObjResult(interp, resultObj);
		}
		break;
	    case CONF_PARAM:
		Tcl_GetEnsembleParameterList(NULL, token, &resultObj);
		if (resultObj != NULL) {
		    Tcl_SetObjResult(interp, resultObj);
		}
		break;
	    case CONF_MAP:
		Tcl_GetEnsembleMappingDict(NULL, token, &resultObj);
		if (resultObj != NULL) {
		    Tcl_SetObjResult(interp, resultObj);
		}
		break;
	    case CONF_NAMESPACE:
		namespacePtr = NULL;		/* silence gcc 4 warning */
		Tcl_GetEnsembleNamespace(NULL, token, &namespacePtr);
		Tcl_SetObjResult(interp, NewNsObj(namespacePtr));
		break;
	    case CONF_PREFIX: {
		int flags = 0;			/* silence gcc 4 warning */

		Tcl_GetEnsembleFlags(NULL, token, &flags);
		Tcl_SetObjResult(interp,
			Tcl_NewBooleanObj(flags & TCL_ENSEMBLE_PREFIX));
		break;
	    }
	    case CONF_UNKNOWN:
		Tcl_GetEnsembleUnknownHandler(NULL, token, &resultObj);
		if (resultObj != NULL) {
		    Tcl_SetObjResult(interp, resultObj);
		}
		break;
	    }
	} else if (objc == 3) {
	    /*
	     * Produce list of all information.
	     */

	    Tcl_Obj *resultObj, *tmpObj = NULL;	/* silence gcc 4 warning */
	    int flags = 0;			/* silence gcc 4 warning */

	    TclNewObj(resultObj);

	    /* -map option */
	    Tcl_ListObjAppendElement(NULL, resultObj,
		    Tcl_NewStringObj(ensembleConfigOptions[CONF_MAP], -1));
	    Tcl_GetEnsembleMappingDict(NULL, token, &tmpObj);
	    Tcl_ListObjAppendElement(NULL, resultObj,
		    (tmpObj != NULL) ? tmpObj : Tcl_NewObj());

	    /* -namespace option */
	    Tcl_ListObjAppendElement(NULL, resultObj,
		    Tcl_NewStringObj(ensembleConfigOptions[CONF_NAMESPACE],
			    -1));
	    namespacePtr = NULL;		/* silence gcc 4 warning */
	    Tcl_GetEnsembleNamespace(NULL, token, &namespacePtr);
	    Tcl_ListObjAppendElement(NULL, resultObj, NewNsObj(namespacePtr));

	    /* -parameters option */
	    Tcl_ListObjAppendElement(NULL, resultObj,
		    Tcl_NewStringObj(ensembleConfigOptions[CONF_PARAM], -1));
	    Tcl_GetEnsembleParameterList(NULL, token, &tmpObj);
	    Tcl_ListObjAppendElement(NULL, resultObj,
		    (tmpObj != NULL) ? tmpObj : Tcl_NewObj());

	    /* -prefix option */
	    Tcl_ListObjAppendElement(NULL, resultObj,
		    Tcl_NewStringObj(ensembleConfigOptions[CONF_PREFIX], -1));
	    Tcl_GetEnsembleFlags(NULL, token, &flags);
	    Tcl_ListObjAppendElement(NULL, resultObj,
		    Tcl_NewBooleanObj(flags & TCL_ENSEMBLE_PREFIX));

	    /* -subcommands option */
	    Tcl_ListObjAppendElement(NULL, resultObj,
		    Tcl_NewStringObj(ensembleConfigOptions[CONF_SUBCMDS],-1));
	    Tcl_GetEnsembleSubcommandList(NULL, token, &tmpObj);
	    Tcl_ListObjAppendElement(NULL, resultObj,
		    (tmpObj != NULL) ? tmpObj : Tcl_NewObj());

	    /* -unknown option */
	    Tcl_ListObjAppendElement(NULL, resultObj,
		    Tcl_NewStringObj(ensembleConfigOptions[CONF_UNKNOWN],-1));
	    Tcl_GetEnsembleUnknownHandler(NULL, token, &tmpObj);
	    Tcl_ListObjAppendElement(NULL, resultObj,
		    (tmpObj != NULL) ? tmpObj : Tcl_NewObj());

	    Tcl_SetObjResult(interp, resultObj);
	} else {
<<<<<<< HEAD
	    size_t len;
=======
	    int len;
>>>>>>> 82a1fb97
	    int allocatedMapFlag = 0;
	    Tcl_Obj *subcmdObj = NULL, *mapObj = NULL, *paramObj = NULL,
		    *unknownObj = NULL; /* Defaults, silence gcc 4 warnings */
	    int permitPrefix, flags = 0;	/* silence gcc 4 warning */

	    Tcl_GetEnsembleSubcommandList(NULL, token, &subcmdObj);
	    Tcl_GetEnsembleMappingDict(NULL, token, &mapObj);
	    Tcl_GetEnsembleParameterList(NULL, token, &paramObj);
	    Tcl_GetEnsembleUnknownHandler(NULL, token, &unknownObj);
	    Tcl_GetEnsembleFlags(NULL, token, &flags);
	    permitPrefix = (flags & TCL_ENSEMBLE_PREFIX) != 0;

	    objv += 3;
	    objc -= 3;

	    /*
	     * Parse the option list, applying type checks as we go. Note that
	     * we are not incrementing any reference counts in the objects at
	     * this stage, so the presence of an option multiple times won't
	     * cause any memory leaks.
	     */

	    for (; objc>0 ; objc-=2,objv+=2) {
		enum EnsConfigOpts idx;
		if (Tcl_GetIndexFromObj(interp, objv[0],ensembleConfigOptions,
			"option", 0, &idx) != TCL_OK) {
		freeMapAndError:
		    if (allocatedMapFlag) {
			Tcl_DecrRefCount(mapObj);
		    }
		    return TCL_ERROR;
		}
		switch (idx) {
		case CONF_SUBCMDS:
		    if (TclListObjLengthM(interp, objv[1], &len) != TCL_OK) {
			goto freeMapAndError;
		    }
		    subcmdObj = (len > 0 ? objv[1] : NULL);
		    continue;
		case CONF_PARAM:
		    if (TclListObjLengthM(interp, objv[1], &len) != TCL_OK) {
			goto freeMapAndError;
		    }
		    paramObj = (len > 0 ? objv[1] : NULL);
		    continue;
		case CONF_MAP: {
		    Tcl_Obj *patchedDict = NULL, *subcmdWordsObj, **listv;
		    const char *cmd;

		    /*
		     * Verify that the map is sensible.
		     */

		    if (Tcl_DictObjFirst(interp, objv[1], &search,
			    &subcmdWordsObj, &listObj, &done) != TCL_OK) {
			goto freeMapAndError;
		    }
		    if (done) {
			mapObj = NULL;
			continue;
		    }
		    do {
			if (TclListObjGetElementsM(interp, listObj, &len,
				&listv) != TCL_OK) {
			    Tcl_DictObjDone(&search);
			    if (patchedDict) {
				Tcl_DecrRefCount(patchedDict);
			    }
			    goto freeMapAndError;
			}
			if (len < 1) {
			    Tcl_SetObjResult(interp, Tcl_NewStringObj(
				    "ensemble subcommand implementations "
				    "must be non-empty lists", -1));
			    Tcl_SetErrorCode(interp, "TCL", "ENSEMBLE",
				    "EMPTY_TARGET", NULL);
			    Tcl_DictObjDone(&search);
			    if (patchedDict) {
				Tcl_DecrRefCount(patchedDict);
			    }
			    goto freeMapAndError;
			}
			cmd = TclGetString(listv[0]);
			if (!(cmd[0] == ':' && cmd[1] == ':')) {
			    Tcl_Obj *newList = Tcl_DuplicateObj(listObj);
			    Tcl_Obj *newCmd = NewNsObj((Tcl_Namespace*)nsPtr);

			    if (nsPtr->parentPtr) {
				Tcl_AppendStringsToObj(newCmd, "::", NULL);
			    }
			    Tcl_AppendObjToObj(newCmd, listv[0]);
			    Tcl_ListObjReplace(NULL, newList, 0, 1, 1,
				    &newCmd);
			    if (patchedDict == NULL) {
				patchedDict = Tcl_DuplicateObj(objv[1]);
			    }
			    Tcl_DictObjPut(NULL, patchedDict, subcmdWordsObj,
				    newList);
			}
			Tcl_DictObjNext(&search, &subcmdWordsObj, &listObj,
				&done);
		    } while (!done);
		    if (allocatedMapFlag) {
			Tcl_DecrRefCount(mapObj);
		    }
		    mapObj = (patchedDict ? patchedDict : objv[1]);
		    if (patchedDict) {
			allocatedMapFlag = 1;
		    }
		    continue;
		}
		case CONF_NAMESPACE:
		    Tcl_SetObjResult(interp, Tcl_NewStringObj(
			    "option -namespace is read-only", -1));
		    Tcl_SetErrorCode(interp, "TCL", "ENSEMBLE", "READ_ONLY",
			    NULL);
		    goto freeMapAndError;
		case CONF_PREFIX:
		    if (Tcl_GetBooleanFromObj(interp, objv[1],
			    &permitPrefix) != TCL_OK) {
			goto freeMapAndError;
		    }
		    continue;
		case CONF_UNKNOWN:
		    if (TclListObjLengthM(interp, objv[1], &len) != TCL_OK) {
			goto freeMapAndError;
		    }
		    unknownObj = (len > 0 ? objv[1] : NULL);
		    continue;
		}
	    }

	    /*
	     * Update the namespace now that we've finished the parsing stage.
	     */

	    flags = (permitPrefix ? flags|TCL_ENSEMBLE_PREFIX
		    : flags&~TCL_ENSEMBLE_PREFIX);
	    Tcl_SetEnsembleSubcommandList(interp, token, subcmdObj);
	    Tcl_SetEnsembleMappingDict(interp, token, mapObj);
	    Tcl_SetEnsembleParameterList(interp, token, paramObj);
	    Tcl_SetEnsembleUnknownHandler(interp, token, unknownObj);
	    Tcl_SetEnsembleFlags(interp, token, flags);
	}
	return TCL_OK;

    default:
	Tcl_Panic("unexpected ensemble command");
    }
    return TCL_OK;
}

/*
 *----------------------------------------------------------------------
 *
 * TclCreateEnsembleInNs --
 *
 *	Like Tcl_CreateEnsemble, but additionally accepts as an argument the
 *	name of the namespace to create the command in.
 *
 *----------------------------------------------------------------------
 */

Tcl_Command
TclCreateEnsembleInNs(
    Tcl_Interp *interp,
    const char *name,		/* Simple name of command to create (no
				 * namespace components). */
    Tcl_Namespace *nameNsPtr,	/* Name of namespace to create the command
				 * in. */
    Tcl_Namespace *ensembleNsPtr,
				/* Name of the namespace for the ensemble. */
    int flags)
{
    Namespace *nsPtr = (Namespace *) ensembleNsPtr;
    EnsembleConfig *ensemblePtr;
    Tcl_Command token;

    ensemblePtr = (EnsembleConfig *)Tcl_Alloc(sizeof(EnsembleConfig));
    token = TclNRCreateCommandInNs(interp, name,
	    (Tcl_Namespace *) nameNsPtr, TclEnsembleImplementationCmd,
	    NsEnsembleImplementationCmdNR, ensemblePtr, DeleteEnsembleConfig);
    if (token == NULL) {
	Tcl_Free(ensemblePtr);
	return NULL;
    }

    ensemblePtr->nsPtr = nsPtr;
    ensemblePtr->epoch = 0;
    Tcl_InitHashTable(&ensemblePtr->subcommandTable, TCL_STRING_KEYS);
    ensemblePtr->subcommandArrayPtr = NULL;
    ensemblePtr->subcmdList = NULL;
    ensemblePtr->subcommandDict = NULL;
    ensemblePtr->flags = flags;
    ensemblePtr->numParameters = 0;
    ensemblePtr->parameterList = NULL;
    ensemblePtr->unknownHandler = NULL;
    ensemblePtr->token = token;
    ensemblePtr->next = (EnsembleConfig *) nsPtr->ensembles;
    nsPtr->ensembles = (Tcl_Ensemble *) ensemblePtr;

    /*
     * Trigger an eventual recomputation of the ensemble command set. Note
     * that this is slightly tricky, as it means that we are not actually
     * counting the number of namespace export actions, but it is the simplest
     * way to go!
     */

    nsPtr->exportLookupEpoch++;

    if (flags & ENSEMBLE_COMPILE) {
	((Command *) ensemblePtr->token)->compileProc = TclCompileEnsemble;
    }

    return ensemblePtr->token;
}

/*
 *----------------------------------------------------------------------
 *
 * Tcl_CreateEnsemble
 *
 *	Create a simple ensemble attached to the given namespace. Deprecated
 *	(internally) by TclCreateEnsembleInNs.
 *
 * Value
 *
 *	The token for the command created.
 *
 * Effect
 *	The ensemble is created and marked for compilation.
 *
 *
 *----------------------------------------------------------------------
 */

Tcl_Command
Tcl_CreateEnsemble(
    Tcl_Interp *interp,
    const char *name,
    Tcl_Namespace *namespacePtr,
    int flags)
{
    Namespace *nsPtr = (Namespace *) namespacePtr, *foundNsPtr, *altNsPtr,
	    *actualNsPtr;
    const char * simpleName;

    if (nsPtr == NULL) {
	nsPtr = (Namespace *) TclGetCurrentNamespace(interp);
    }

    TclGetNamespaceForQualName(interp, name, nsPtr, TCL_CREATE_NS_IF_UNKNOWN,
	    &foundNsPtr, &altNsPtr, &actualNsPtr, &simpleName);
    return TclCreateEnsembleInNs(interp, simpleName,
	    (Tcl_Namespace *) foundNsPtr, (Tcl_Namespace *) nsPtr, flags);
}

/*
 *----------------------------------------------------------------------
 *
 * Tcl_SetEnsembleSubcommandList --
 *
 *	Set the subcommand list for a particular ensemble.
 *
 * Results:
 *	Tcl result code (error if command token does not indicate an ensemble
 *	or the subcommand list - if non-NULL - is not a list).
 *
 * Side effects:
 *	The ensemble is updated and marked for recompilation.
 *
 *----------------------------------------------------------------------
 */

int
Tcl_SetEnsembleSubcommandList(
    Tcl_Interp *interp,
    Tcl_Command token,
    Tcl_Obj *subcmdList)
{
    Command *cmdPtr = (Command *) token;
    EnsembleConfig *ensemblePtr;
    Tcl_Obj *oldList;

    if (cmdPtr->objProc != TclEnsembleImplementationCmd) {
	Tcl_SetObjResult(interp, Tcl_NewStringObj(
		"command is not an ensemble", -1));
	Tcl_SetErrorCode(interp, "TCL", "ENSEMBLE", "NOT_ENSEMBLE", NULL);
	return TCL_ERROR;
    }
    if (subcmdList != NULL) {
	size_t length;

	if (TclListObjLengthM(interp, subcmdList, &length) != TCL_OK) {
	    return TCL_ERROR;
	}
	if (length < 1) {
	    subcmdList = NULL;
	}
    }

    ensemblePtr = (EnsembleConfig *)cmdPtr->objClientData;
    oldList = ensemblePtr->subcmdList;
    ensemblePtr->subcmdList = subcmdList;
    if (subcmdList != NULL) {
	Tcl_IncrRefCount(subcmdList);
    }
    if (oldList != NULL) {
	TclDecrRefCount(oldList);
    }

    /*
     * Trigger an eventual recomputation of the ensemble command set. Note
     * that this is slightly tricky, as it means that we are not actually
     * counting the number of namespace export actions, but it is the simplest
     * way to go!
     */

    ensemblePtr->nsPtr->exportLookupEpoch++;

    /*
     * Special hack to make compiling of [info exists] work when the
     * dictionary is modified.
     */

    if (cmdPtr->compileProc != NULL) {
	((Interp *) interp)->compileEpoch++;
    }

    return TCL_OK;
}

/*
 *----------------------------------------------------------------------
 *
 * Tcl_SetEnsembleParameterList --
 *
 *	Set the parameter list for a particular ensemble.
 *
 * Results:
 *	Tcl result code (error if command token does not indicate an ensemble
 *	or the parameter list - if non-NULL - is not a list).
 *
 * Side effects:
 *	The ensemble is updated and marked for recompilation.
 *
 *----------------------------------------------------------------------
 */

int
Tcl_SetEnsembleParameterList(
    Tcl_Interp *interp,
    Tcl_Command token,
    Tcl_Obj *paramList)
{
    Command *cmdPtr = (Command *) token;
    EnsembleConfig *ensemblePtr;
    Tcl_Obj *oldList;
    size_t length;

    if (cmdPtr->objProc != TclEnsembleImplementationCmd) {
	Tcl_SetObjResult(interp, Tcl_NewStringObj(
		"command is not an ensemble", -1));
	Tcl_SetErrorCode(interp, "TCL", "ENSEMBLE", "NOT_ENSEMBLE", NULL);
	return TCL_ERROR;
    }
    if (paramList == NULL) {
	length = 0;
    } else {
	if (TclListObjLengthM(interp, paramList, &length) != TCL_OK) {
	    return TCL_ERROR;
	}
	if (length < 1) {
	    paramList = NULL;
	}
    }

    ensemblePtr = (EnsembleConfig *)cmdPtr->objClientData;
    oldList = ensemblePtr->parameterList;
    ensemblePtr->parameterList = paramList;
    if (paramList != NULL) {
	Tcl_IncrRefCount(paramList);
    }
    if (oldList != NULL) {
	TclDecrRefCount(oldList);
    }
    ensemblePtr->numParameters = length;

    /*
     * Trigger an eventual recomputation of the ensemble command set. Note
     * that this is slightly tricky, as it means that we are not actually
     * counting the number of namespace export actions, but it is the simplest
     * way to go!
     */

    ensemblePtr->nsPtr->exportLookupEpoch++;

    /*
     * Special hack to make compiling of [info exists] work when the
     * dictionary is modified.
     */

    if (cmdPtr->compileProc != NULL) {
	((Interp *) interp)->compileEpoch++;
    }

    return TCL_OK;
}

/*
 *----------------------------------------------------------------------
 *
 * Tcl_SetEnsembleMappingDict --
 *
 *	Set the mapping dictionary for a particular ensemble.
 *
 * Results:
 *	Tcl result code (error if command token does not indicate an ensemble
 *	or the mapping - if non-NULL - is not a dict).
 *
 * Side effects:
 *	The ensemble is updated and marked for recompilation.
 *
 *----------------------------------------------------------------------
 */

int
Tcl_SetEnsembleMappingDict(
    Tcl_Interp *interp,
    Tcl_Command token,
    Tcl_Obj *mapDict)
{
    Command *cmdPtr = (Command *) token;
    EnsembleConfig *ensemblePtr;
    Tcl_Obj *oldDict;

    if (cmdPtr->objProc != TclEnsembleImplementationCmd) {
	Tcl_SetObjResult(interp, Tcl_NewStringObj(
		"command is not an ensemble", -1));
	Tcl_SetErrorCode(interp, "TCL", "ENSEMBLE", "NOT_ENSEMBLE", NULL);
	return TCL_ERROR;
    }
    if (mapDict != NULL) {
<<<<<<< HEAD
	size_t size;
=======
	int size;
>>>>>>> 82a1fb97
	int done;
	Tcl_DictSearch search;
	Tcl_Obj *valuePtr;

	if (Tcl_DictObjSize(interp, mapDict, &size) != TCL_OK) {
	    return TCL_ERROR;
	}

	for (Tcl_DictObjFirst(NULL, mapDict, &search, NULL, &valuePtr, &done);
		!done; Tcl_DictObjNext(&search, NULL, &valuePtr, &done)) {
	    Tcl_Obj *cmdObjPtr;
	    const char *bytes;

	    if (Tcl_ListObjIndex(interp, valuePtr, 0, &cmdObjPtr) != TCL_OK) {
		Tcl_DictObjDone(&search);
		return TCL_ERROR;
	    }
	    bytes = TclGetString(cmdObjPtr);
	    if (bytes[0] != ':' || bytes[1] != ':') {
		Tcl_SetObjResult(interp, Tcl_NewStringObj(
			"ensemble target is not a fully-qualified command",
			-1));
		Tcl_SetErrorCode(interp, "TCL", "ENSEMBLE",
			"UNQUALIFIED_TARGET", NULL);
		Tcl_DictObjDone(&search);
		return TCL_ERROR;
	    }
	}

	if (size < 1) {
	    mapDict = NULL;
	}
    }

    ensemblePtr = (EnsembleConfig *)cmdPtr->objClientData;
    oldDict = ensemblePtr->subcommandDict;
    ensemblePtr->subcommandDict = mapDict;
    if (mapDict != NULL) {
	Tcl_IncrRefCount(mapDict);
    }
    if (oldDict != NULL) {
	TclDecrRefCount(oldDict);
    }

    /*
     * Trigger an eventual recomputation of the ensemble command set. Note
     * that this is slightly tricky, as it means that we are not actually
     * counting the number of namespace export actions, but it is the simplest
     * way to go!
     */

    ensemblePtr->nsPtr->exportLookupEpoch++;

    /*
     * Special hack to make compiling of [info exists] work when the
     * dictionary is modified.
     */

    if (cmdPtr->compileProc != NULL) {
	((Interp *) interp)->compileEpoch++;
    }

    return TCL_OK;
}

/*
 *----------------------------------------------------------------------
 *
 * Tcl_SetEnsembleUnknownHandler --
 *
 *	Set the unknown handler for a particular ensemble.
 *
 * Results:
 *	Tcl result code (error if command token does not indicate an ensemble
 *	or the unknown handler - if non-NULL - is not a list).
 *
 * Side effects:
 *	The ensemble is updated and marked for recompilation.
 *
 *----------------------------------------------------------------------
 */

int
Tcl_SetEnsembleUnknownHandler(
    Tcl_Interp *interp,
    Tcl_Command token,
    Tcl_Obj *unknownList)
{
    Command *cmdPtr = (Command *) token;
    EnsembleConfig *ensemblePtr;
    Tcl_Obj *oldList;

    if (cmdPtr->objProc != TclEnsembleImplementationCmd) {
	Tcl_SetObjResult(interp, Tcl_NewStringObj(
		"command is not an ensemble", -1));
	Tcl_SetErrorCode(interp, "TCL", "ENSEMBLE", "NOT_ENSEMBLE", NULL);
	return TCL_ERROR;
    }
    if (unknownList != NULL) {
	size_t length;

	if (TclListObjLengthM(interp, unknownList, &length) != TCL_OK) {
	    return TCL_ERROR;
	}
	if (length < 1) {
	    unknownList = NULL;
	}
    }

    ensemblePtr = (EnsembleConfig *)cmdPtr->objClientData;
    oldList = ensemblePtr->unknownHandler;
    ensemblePtr->unknownHandler = unknownList;
    if (unknownList != NULL) {
	Tcl_IncrRefCount(unknownList);
    }
    if (oldList != NULL) {
	TclDecrRefCount(oldList);
    }

    /*
     * Trigger an eventual recomputation of the ensemble command set. Note
     * that this is slightly tricky, as it means that we are not actually
     * counting the number of namespace export actions, but it is the simplest
     * way to go!
     */

    ensemblePtr->nsPtr->exportLookupEpoch++;

    return TCL_OK;
}

/*
 *----------------------------------------------------------------------
 *
 * Tcl_SetEnsembleFlags --
 *
 *	Set the flags for a particular ensemble.
 *
 * Results:
 *	Tcl result code (error if command token does not indicate an
 *	ensemble).
 *
 * Side effects:
 *	The ensemble is updated and marked for recompilation.
 *
 *----------------------------------------------------------------------
 */

int
Tcl_SetEnsembleFlags(
    Tcl_Interp *interp,
    Tcl_Command token,
    int flags)
{
    Command *cmdPtr = (Command *) token;
    EnsembleConfig *ensemblePtr;
    int wasCompiled;

    if (cmdPtr->objProc != TclEnsembleImplementationCmd) {
	Tcl_SetObjResult(interp, Tcl_NewStringObj(
		"command is not an ensemble", -1));
	Tcl_SetErrorCode(interp, "TCL", "ENSEMBLE", "NOT_ENSEMBLE", NULL);
	return TCL_ERROR;
    }

    ensemblePtr = (EnsembleConfig *)cmdPtr->objClientData;
    wasCompiled = ensemblePtr->flags & ENSEMBLE_COMPILE;

    /*
     * This API refuses to set the ENSEMBLE_DEAD flag...
     */

    ensemblePtr->flags &= ENSEMBLE_DEAD;
    ensemblePtr->flags |= flags & ~ENSEMBLE_DEAD;

    /*
     * Trigger an eventual recomputation of the ensemble command set. Note
     * that this is slightly tricky, as it means that we are not actually
     * counting the number of namespace export actions, but it is the simplest
     * way to go!
     */

    ensemblePtr->nsPtr->exportLookupEpoch++;

    /*
     * If the ENSEMBLE_COMPILE flag status was changed, install or remove the
     * compiler function and bump the interpreter's compilation epoch so that
     * bytecode gets regenerated.
     */

    if (flags & ENSEMBLE_COMPILE) {
	if (!wasCompiled) {
	    ((Command*) ensemblePtr->token)->compileProc = TclCompileEnsemble;
	    ((Interp *) interp)->compileEpoch++;
	}
    } else {
	if (wasCompiled) {
	    ((Command *) ensemblePtr->token)->compileProc = NULL;
	    ((Interp *) interp)->compileEpoch++;
	}
    }

    return TCL_OK;
}

/*
 *----------------------------------------------------------------------
 *
 * Tcl_GetEnsembleSubcommandList --
 *
 *	Get the list of subcommands associated with a particular ensemble.
 *
 * Results:
 *	Tcl result code (error if command token does not indicate an
 *	ensemble). The list of subcommands is returned by updating the
 *	variable pointed to by the last parameter (NULL if this is to be
 *	derived from the mapping dictionary or the associated namespace's
 *	exported commands).
 *
 * Side effects:
 *	None
 *
 *----------------------------------------------------------------------
 */

int
Tcl_GetEnsembleSubcommandList(
    Tcl_Interp *interp,
    Tcl_Command token,
    Tcl_Obj **subcmdListPtr)
{
    Command *cmdPtr = (Command *) token;
    EnsembleConfig *ensemblePtr;

    if (cmdPtr->objProc != TclEnsembleImplementationCmd) {
	if (interp != NULL) {
	    Tcl_SetObjResult(interp, Tcl_NewStringObj(
		    "command is not an ensemble", -1));
	    Tcl_SetErrorCode(interp, "TCL", "ENSEMBLE", "NOT_ENSEMBLE", NULL);
	}
	return TCL_ERROR;
    }

    ensemblePtr = (EnsembleConfig *)cmdPtr->objClientData;
    *subcmdListPtr = ensemblePtr->subcmdList;
    return TCL_OK;
}

/*
 *----------------------------------------------------------------------
 *
 * Tcl_GetEnsembleParameterList --
 *
 *	Get the list of parameters associated with a particular ensemble.
 *
 * Results:
 *	Tcl result code (error if command token does not indicate an
 *	ensemble). The list of parameters is returned by updating the
 *	variable pointed to by the last parameter (NULL if there are
 *	no parameters).
 *
 * Side effects:
 *	None
 *
 *----------------------------------------------------------------------
 */

int
Tcl_GetEnsembleParameterList(
    Tcl_Interp *interp,
    Tcl_Command token,
    Tcl_Obj **paramListPtr)
{
    Command *cmdPtr = (Command *) token;
    EnsembleConfig *ensemblePtr;

    if (cmdPtr->objProc != TclEnsembleImplementationCmd) {
	if (interp != NULL) {
	    Tcl_SetObjResult(interp, Tcl_NewStringObj(
		    "command is not an ensemble", -1));
	    Tcl_SetErrorCode(interp, "TCL", "ENSEMBLE", "NOT_ENSEMBLE", NULL);
	}
	return TCL_ERROR;
    }

    ensemblePtr = (EnsembleConfig *)cmdPtr->objClientData;
    *paramListPtr = ensemblePtr->parameterList;
    return TCL_OK;
}

/*
 *----------------------------------------------------------------------
 *
 * Tcl_GetEnsembleMappingDict --
 *
 *	Get the command mapping dictionary associated with a particular
 *	ensemble.
 *
 * Results:
 *	Tcl result code (error if command token does not indicate an
 *	ensemble). The mapping dict is returned by updating the variable
 *	pointed to by the last parameter (NULL if none is installed).
 *
 * Side effects:
 *	None
 *
 *----------------------------------------------------------------------
 */

int
Tcl_GetEnsembleMappingDict(
    Tcl_Interp *interp,
    Tcl_Command token,
    Tcl_Obj **mapDictPtr)
{
    Command *cmdPtr = (Command *) token;
    EnsembleConfig *ensemblePtr;

    if (cmdPtr->objProc != TclEnsembleImplementationCmd) {
	if (interp != NULL) {
	    Tcl_SetObjResult(interp, Tcl_NewStringObj(
		    "command is not an ensemble", -1));
	    Tcl_SetErrorCode(interp, "TCL", "ENSEMBLE", "NOT_ENSEMBLE", NULL);
	}
	return TCL_ERROR;
    }

    ensemblePtr = (EnsembleConfig *)cmdPtr->objClientData;
    *mapDictPtr = ensemblePtr->subcommandDict;
    return TCL_OK;
}

/*
 *----------------------------------------------------------------------
 *
 * Tcl_GetEnsembleUnknownHandler --
 *
 *	Get the unknown handler associated with a particular ensemble.
 *
 * Results:
 *	Tcl result code (error if command token does not indicate an
 *	ensemble). The unknown handler is returned by updating the variable
 *	pointed to by the last parameter (NULL if no handler is installed).
 *
 * Side effects:
 *	None
 *
 *----------------------------------------------------------------------
 */

int
Tcl_GetEnsembleUnknownHandler(
    Tcl_Interp *interp,
    Tcl_Command token,
    Tcl_Obj **unknownListPtr)
{
    Command *cmdPtr = (Command *) token;
    EnsembleConfig *ensemblePtr;

    if (cmdPtr->objProc != TclEnsembleImplementationCmd) {
	if (interp != NULL) {
	    Tcl_SetObjResult(interp, Tcl_NewStringObj(
		    "command is not an ensemble", -1));
	    Tcl_SetErrorCode(interp, "TCL", "ENSEMBLE", "NOT_ENSEMBLE", NULL);
	}
	return TCL_ERROR;
    }

    ensemblePtr = (EnsembleConfig *)cmdPtr->objClientData;
    *unknownListPtr = ensemblePtr->unknownHandler;
    return TCL_OK;
}

/*
 *----------------------------------------------------------------------
 *
 * Tcl_GetEnsembleFlags --
 *
 *	Get the flags for a particular ensemble.
 *
 * Results:
 *	Tcl result code (error if command token does not indicate an
 *	ensemble). The flags are returned by updating the variable pointed to
 *	by the last parameter.
 *
 * Side effects:
 *	None
 *
 *----------------------------------------------------------------------
 */

int
Tcl_GetEnsembleFlags(
    Tcl_Interp *interp,
    Tcl_Command token,
    int *flagsPtr)
{
    Command *cmdPtr = (Command *) token;
    EnsembleConfig *ensemblePtr;

    if (cmdPtr->objProc != TclEnsembleImplementationCmd) {
	if (interp != NULL) {
	    Tcl_SetObjResult(interp, Tcl_NewStringObj(
		    "command is not an ensemble", -1));
	    Tcl_SetErrorCode(interp, "TCL", "ENSEMBLE", "NOT_ENSEMBLE", NULL);
	}
	return TCL_ERROR;
    }

    ensemblePtr = (EnsembleConfig *)cmdPtr->objClientData;
    *flagsPtr = ensemblePtr->flags;
    return TCL_OK;
}

/*
 *----------------------------------------------------------------------
 *
 * Tcl_GetEnsembleNamespace --
 *
 *	Get the namespace associated with a particular ensemble.
 *
 * Results:
 *	Tcl result code (error if command token does not indicate an
 *	ensemble). Namespace is returned by updating the variable pointed to
 *	by the last parameter.
 *
 * Side effects:
 *	None
 *
 *----------------------------------------------------------------------
 */

int
Tcl_GetEnsembleNamespace(
    Tcl_Interp *interp,
    Tcl_Command token,
    Tcl_Namespace **namespacePtrPtr)
{
    Command *cmdPtr = (Command *) token;
    EnsembleConfig *ensemblePtr;

    if (cmdPtr->objProc != TclEnsembleImplementationCmd) {
	if (interp != NULL) {
	    Tcl_SetObjResult(interp, Tcl_NewStringObj(
		    "command is not an ensemble", -1));
	    Tcl_SetErrorCode(interp, "TCL", "ENSEMBLE", "NOT_ENSEMBLE", NULL);
	}
	return TCL_ERROR;
    }

    ensemblePtr = (EnsembleConfig *)cmdPtr->objClientData;
    *namespacePtrPtr = (Tcl_Namespace *) ensemblePtr->nsPtr;
    return TCL_OK;
}

/*
 *----------------------------------------------------------------------
 *
 * Tcl_FindEnsemble --
 *
 *	Given a command name, get the ensemble token for it, allowing for
 *	[namespace import]s. [Bug 1017022]
 *
 * Results:
 *	The token for the ensemble command with the given name, or NULL if the
 *	command either does not exist or is not an ensemble (when an error
 *	message will be written into the interp if thats non-NULL).
 *
 * Side effects:
 *	None
 *
 *----------------------------------------------------------------------
 */

Tcl_Command
Tcl_FindEnsemble(
    Tcl_Interp *interp,		/* Where to do the lookup, and where to write
				 * the errors if TCL_LEAVE_ERR_MSG is set in
				 * the flags. */
    Tcl_Obj *cmdNameObj,	/* Name of command to look up. */
    int flags)			/* Either 0 or TCL_LEAVE_ERR_MSG; other flags
				 * are probably not useful. */
{
    Command *cmdPtr;

    cmdPtr = (Command *)
	    Tcl_FindCommand(interp, TclGetString(cmdNameObj), NULL, flags);
    if (cmdPtr == NULL) {
	return NULL;
    }

    if (cmdPtr->objProc != TclEnsembleImplementationCmd) {
	/*
	 * Reuse existing infrastructure for following import link chains
	 * rather than duplicating it.
	 */

	cmdPtr = (Command *) TclGetOriginalCommand((Tcl_Command) cmdPtr);

	if (cmdPtr == NULL
		|| cmdPtr->objProc != TclEnsembleImplementationCmd) {
	    if (flags & TCL_LEAVE_ERR_MSG) {
		Tcl_SetObjResult(interp, Tcl_ObjPrintf(
			"\"%s\" is not an ensemble command",
			TclGetString(cmdNameObj)));
		Tcl_SetErrorCode(interp, "TCL", "LOOKUP", "ENSEMBLE",
			TclGetString(cmdNameObj), NULL);
	    }
	    return NULL;
	}
    }

    return (Tcl_Command) cmdPtr;
}

/*
 *----------------------------------------------------------------------
 *
 * Tcl_IsEnsemble --
 *
 *	Simple test for ensemble-hood that takes into account imported
 *	ensemble commands as well.
 *
 * Results:
 *	Boolean value
 *
 * Side effects:
 *	None
 *
 *----------------------------------------------------------------------
 */

int
Tcl_IsEnsemble(
    Tcl_Command token)
{
    Command *cmdPtr = (Command *) token;

    if (cmdPtr->objProc == TclEnsembleImplementationCmd) {
	return 1;
    }
    cmdPtr = (Command *) TclGetOriginalCommand((Tcl_Command) cmdPtr);
    if (cmdPtr == NULL || cmdPtr->objProc != TclEnsembleImplementationCmd) {
	return 0;
    }
    return 1;
}

/*
 *----------------------------------------------------------------------
 *
 * TclMakeEnsemble --
 *
 *	Create an ensemble from a table of implementation commands. The
 *	ensemble will be subject to (limited) compilation if any of the
 *	implementation commands are compilable.
 *
 *	The 'name' parameter may be a single command name or a list if
 *	creating an ensemble subcommand (see the binary implementation).
 *
 *	Currently, the TCL_ENSEMBLE_PREFIX ensemble flag is only used on
 *	top-level ensemble commands.
 *
 * Results:
 *	Handle for the new ensemble, or NULL on failure.
 *
 * Side effects:
 *	May advance the bytecode compilation epoch.
 *
 *----------------------------------------------------------------------
 */

Tcl_Command
TclMakeEnsemble(
    Tcl_Interp *interp,
    const char *name,		 /* The ensemble name (as explained above) */
    const EnsembleImplMap map[]) /* The subcommands to create */
{
    Tcl_Command ensemble;
    Tcl_Namespace *ns;
    Tcl_DString buf, hiddenBuf;
    const char **nameParts = NULL;
    const char *cmdName = NULL;
<<<<<<< HEAD
    size_t i, nameCount = 0;
=======
    int i, nameCount = 0;
>>>>>>> 82a1fb97
    int ensembleFlags = 0, hiddenLen;

    /*
     * Construct the path for the ensemble namespace and create it.
     */

    Tcl_DStringInit(&buf);
    Tcl_DStringInit(&hiddenBuf);
    TclDStringAppendLiteral(&hiddenBuf, "tcl:");
    Tcl_DStringAppend(&hiddenBuf, name, -1);
    TclDStringAppendLiteral(&hiddenBuf, ":");
    hiddenLen = Tcl_DStringLength(&hiddenBuf);
    if (name[0] == ':' && name[1] == ':') {
	/*
	 * An absolute name, so use it directly.
	 */

	cmdName = name;
	Tcl_DStringAppend(&buf, name, -1);
	ensembleFlags = TCL_ENSEMBLE_PREFIX;
    } else {
	/*
	 * Not an absolute name, so do munging of it. Note that this treats a
	 * multi-word list differently to a single word.
	 */

	TclDStringAppendLiteral(&buf, "::tcl");

	if (Tcl_SplitList(NULL, name, &nameCount, &nameParts) != TCL_OK) {
	    Tcl_Panic("invalid ensemble name '%s'", name);
	}

	for (i = 0; i < nameCount; ++i) {
	    TclDStringAppendLiteral(&buf, "::");
	    Tcl_DStringAppend(&buf, nameParts[i], -1);
	}
    }

    ns = Tcl_FindNamespace(interp, Tcl_DStringValue(&buf), NULL,
	    TCL_CREATE_NS_IF_UNKNOWN);
    if (!ns) {
	Tcl_Panic("unable to find or create %s namespace!",
		Tcl_DStringValue(&buf));
    }

    /*
     * Create the named ensemble in the correct namespace
     */

    if (cmdName == NULL) {
	if (nameCount == 1) {
	    ensembleFlags = TCL_ENSEMBLE_PREFIX;
	    cmdName = Tcl_DStringValue(&buf) + 5;
	} else {
	    ns = ns->parentPtr;
	    cmdName = nameParts[nameCount - 1];
	}
    }

    /*
     * Switch on compilation always for core ensembles now that we can do
     * nice bytecode things with them.  Do it now.  Waiting until later will
     * just cause pointless epoch bumps.
     */

    ensembleFlags |= ENSEMBLE_COMPILE;
    ensemble = Tcl_CreateEnsemble(interp, cmdName, ns, ensembleFlags);

    /*
     * Create the ensemble mapping dictionary and the ensemble command procs.
     */

    if (ensemble != NULL) {
	Tcl_Obj *mapDict, *fromObj, *toObj;
	Command *cmdPtr;

	TclDStringAppendLiteral(&buf, "::");
	TclNewObj(mapDict);
	for (i=0 ; map[i].name != NULL ; i++) {
	    fromObj = Tcl_NewStringObj(map[i].name, -1);
	    TclNewStringObj(toObj, Tcl_DStringValue(&buf),
		    Tcl_DStringLength(&buf));
	    Tcl_AppendToObj(toObj, map[i].name, -1);
	    Tcl_DictObjPut(NULL, mapDict, fromObj, toObj);

	    if (map[i].proc || map[i].nreProc) {
		/*
		 * If the command is unsafe, hide it when we're in a safe
		 * interpreter. The code to do this is really hokey! It also
		 * doesn't work properly yet; this function is always
		 * currently called before the safe-interp flag is set so the
		 * Tcl_IsSafe check fails.
		 */

		if (map[i].unsafe && Tcl_IsSafe(interp)) {
		    cmdPtr = (Command *)
			    Tcl_NRCreateCommand(interp, "___tmp", map[i].proc,
			    map[i].nreProc, map[i].clientData, NULL);
		    Tcl_DStringSetLength(&hiddenBuf, hiddenLen);
		    if (Tcl_HideCommand(interp, "___tmp",
			    Tcl_DStringAppend(&hiddenBuf, map[i].name, -1))) {
			Tcl_Panic("%s", Tcl_GetStringResult(interp));
		    }
		} else {
		    /*
		     * Not hidden, so just create it. Yay!
		     */

		    cmdPtr = (Command *)
			    Tcl_NRCreateCommand(interp, TclGetString(toObj),
			    map[i].proc, map[i].nreProc, map[i].clientData,
			    NULL);
		}
		cmdPtr->compileProc = map[i].compileProc;
	    }
	}
	Tcl_SetEnsembleMappingDict(interp, ensemble, mapDict);
    }

    Tcl_DStringFree(&buf);
    Tcl_DStringFree(&hiddenBuf);
    if (nameParts != NULL) {
	Tcl_Free((void *)nameParts);
    }
    return ensemble;
}

/*
 *----------------------------------------------------------------------
 *
 * TclEnsembleImplementationCmd --
 *
 *	Implements an ensemble of commands (being those exported by a
 *	namespace other than the global namespace) as a command with the same
 *	(short) name as the namespace in the parent namespace.
 *
 * Results:
 *	A standard Tcl result code. Will be TCL_ERROR if the command is not an
 *	unambiguous prefix of any command exported by the ensemble's
 *	namespace.
 *
 * Side effects:
 *	Depends on the command within the namespace that gets executed. If the
 *	ensemble itself returns TCL_ERROR, a descriptive error message will be
 *	placed in the interpreter's result.
 *
 *----------------------------------------------------------------------
 */

int
TclEnsembleImplementationCmd(
    void *clientData,
    Tcl_Interp *interp,
    int objc,
    Tcl_Obj *const objv[])
{
    return Tcl_NRCallObjProc(interp, NsEnsembleImplementationCmdNR,
	    clientData, objc, objv);
}

static int
NsEnsembleImplementationCmdNR(
    void *clientData,
    Tcl_Interp *interp,
    int objc,
    Tcl_Obj *const objv[])
{
    EnsembleConfig *ensemblePtr = (EnsembleConfig *)clientData;
				/* The ensemble itself. */
    Tcl_Obj *prefixObj;		/* An object containing the prefix words of
				 * the command that implements the
				 * subcommand. */
    Tcl_HashEntry *hPtr;	/* Used for efficient lookup of fully
				 * specified but not yet cached command
				 * names. */
    int reparseCount = 0;	/* Number of reparses. */
    Tcl_Obj *errorObj;		/* Used for building error messages. */
    Tcl_Obj *subObj;
    size_t subIdx;

    /*
     * Must recheck objc since numParameters might have changed. See test
     * namespace-53.9.
     */

  restartEnsembleParse:
    subIdx = 1 + ensemblePtr->numParameters;
    if ((size_t)objc < subIdx + 1) {
	/*
	 * No subcommand argument. Make error message.
	 */

	Tcl_DString buf;	/* Message being built */

	Tcl_DStringInit(&buf);
	if (ensemblePtr->parameterList) {
	    Tcl_DStringAppend(&buf,
		    TclGetString(ensemblePtr->parameterList), -1);
	    TclDStringAppendLiteral(&buf, " ");
	}
	TclDStringAppendLiteral(&buf, "subcommand ?arg ...?");
	Tcl_WrongNumArgs(interp, 1, objv, Tcl_DStringValue(&buf));
	Tcl_DStringFree(&buf);

	return TCL_ERROR;
    }

    if (ensemblePtr->nsPtr->flags & NS_DEAD) {
	/*
	 * Don't know how we got here, but make things give up quickly.
	 */

	if (!Tcl_InterpDeleted(interp)) {
	    Tcl_SetObjResult(interp, Tcl_NewStringObj(
		    "ensemble activated for deleted namespace", -1));
	    Tcl_SetErrorCode(interp, "TCL", "ENSEMBLE", "DEAD", NULL);
	}
	return TCL_ERROR;
    }

    /*
     * If the table of subcommands is valid just lookup up the command there
     * and go to dispatch.
     */

    subObj = objv[subIdx];

    if (ensemblePtr->epoch == ensemblePtr->nsPtr->exportLookupEpoch) {
	/*
	 * Table of subcommands is still valid so if the internal representtion
	 * is an ensembleCmd, just call it.
	 */
	EnsembleCmdRep *ensembleCmd;

	ECRGetInternalRep(subObj, ensembleCmd);
	if (ensembleCmd) {
	    if (ensembleCmd->epoch == ensemblePtr->epoch &&
		    ensembleCmd->token == (Command *)ensemblePtr->token) {
		prefixObj = (Tcl_Obj *)Tcl_GetHashValue(ensembleCmd->hPtr);
		Tcl_IncrRefCount(prefixObj);
		if (ensembleCmd->fix) {
		    TclSpellFix(interp, objv, objc, subIdx, subObj, ensembleCmd->fix);
		}
		goto runResultingSubcommand;
	    }
	}
    } else {
	BuildEnsembleConfig(ensemblePtr);
	ensemblePtr->epoch = ensemblePtr->nsPtr->exportLookupEpoch;
    }

    /*
     * Look in the hashtable for the named subcommand.  This is the fastest
     * path if there is no cache in operation.
     */

    hPtr = Tcl_FindHashEntry(&ensemblePtr->subcommandTable,
	    TclGetString(subObj));
    if (hPtr != NULL) {

	/*
	 * Cache ensemble in the subcommand object for later.
	 */

	MakeCachedEnsembleCommand(subObj, ensemblePtr, hPtr, NULL);
    } else if (!(ensemblePtr->flags & TCL_ENSEMBLE_PREFIX)) {
	/*
	 * Could not map.  No prefixing.  Go to unknown/error handling.
	 */

	goto unknownOrAmbiguousSubcommand;
    } else {
	/*
	 * If the command isn't yet confirmed with the hash as part of building
	 * the export table, scan the sorted array for matches.
	 */

	const char *subcmdName; /* Name of the subcommand or unique prefix of
				 * it (a non-unique prefix produces an error).
				 */
	char *fullName = NULL;	/* Full name of the subcommand. */
	size_t stringLength, i;
	size_t tableLength = ensemblePtr->subcommandTable.numEntries;
	Tcl_Obj *fix;

	subcmdName = Tcl_GetStringFromObj(subObj, &stringLength);
	for (i=0 ; i<tableLength ; i++) {
	    int cmp = strncmp(subcmdName,
		    ensemblePtr->subcommandArrayPtr[i],
		    stringLength);

	    if (cmp == 0) {
		if (fullName != NULL) {
		    /*
		     * Hash search filters out the exact-match case, so getting
		     * here indicates that the subcommand is an ambiguous
		     * prefix of at least two exported subcommands, which is an
		     * error case.
		     */

		    goto unknownOrAmbiguousSubcommand;
		}
		fullName = ensemblePtr->subcommandArrayPtr[i];
	    } else if (cmp < 0) {
		/*
		 * The table is sorted so stop searching because a match would
		 * have been found already.
		 */

		break;
	    }
	}
	if (fullName == NULL) {
	    /*
	     * The subcommand is not a prefix of anything. Bail out!
	     */

	    goto unknownOrAmbiguousSubcommand;
	}
	hPtr = Tcl_FindHashEntry(&ensemblePtr->subcommandTable, fullName);
	if (hPtr == NULL) {
	    Tcl_Panic("full name %s not found in supposedly synchronized hash",
		    fullName);
	}

	/*
	 * Record the spelling correction for usage message.
	 */

	fix = Tcl_NewStringObj(fullName, -1);

	/*
	 * Cache for later in the subcommand object.
	 */

	MakeCachedEnsembleCommand(subObj, ensemblePtr, hPtr, fix);
	TclSpellFix(interp, objv, objc, subIdx, subObj, fix);
    }

    prefixObj = (Tcl_Obj *)Tcl_GetHashValue(hPtr);
    Tcl_IncrRefCount(prefixObj);
  runResultingSubcommand:

    /*
     * Execute the subcommand by populating an array of objects, which might
     * not be the same length as the number of arguments to this ensemble
     * command, and then handing it to the main command-lookup engine. In
     * theory, the command could be looked up right here using the namespace in
     * which it is guaranteed to exist,
     *
     *   ((Q: That's not true if the -map option is used, is it?))
     *
     * but don't do that because cacheing of the command object should help.
     */

    {
	Tcl_Obj *copyPtr;	/* The list of words to dispatch on.
				 * Will be freed by the dispatch engine. */
	Tcl_Obj **copyObjv;
	size_t copyObjc, prefixObjc;

	TclListObjLengthM(NULL, prefixObj, &prefixObjc);

	if (objc == 2) {
	    copyPtr = TclListObjCopy(NULL, prefixObj);
	} else {
	    copyPtr = Tcl_NewListObj(objc - 2 + prefixObjc, NULL);
	    Tcl_ListObjAppendList(NULL, copyPtr, prefixObj);
	    Tcl_ListObjReplace(NULL, copyPtr, LIST_MAX, 0,
		    ensemblePtr->numParameters, objv + 1);
	    Tcl_ListObjReplace(NULL, copyPtr, LIST_MAX, 0,
		    objc - 2 - ensemblePtr->numParameters,
		    objv + 2 + ensemblePtr->numParameters);
	}
	Tcl_IncrRefCount(copyPtr);
	TclNRAddCallback(interp, TclNRReleaseValues, copyPtr, NULL, NULL, NULL);
	TclDecrRefCount(prefixObj);

	/*
	 * Record the words of the command as given so that routines like
	 * Tcl_WrongNumArgs can produce the correct error message. Parameters
	 * count both as inserted and removed arguments.
	 */

	if (TclInitRewriteEnsemble(interp, 2 + ensemblePtr->numParameters,
		prefixObjc + ensemblePtr->numParameters, objv)) {
	    TclNRAddCallback(interp, TclClearRootEnsemble, NULL, NULL, NULL,
		    NULL);
	}

	/*
	 * Hand off to the target command.
	 */

	TclSkipTailcall(interp);
	TclListObjGetElementsM(NULL, copyPtr, &copyObjc, &copyObjv);
	((Interp *)interp)->lookupNsPtr = ensemblePtr->nsPtr;
	return TclNREvalObjv(interp, copyObjc, copyObjv, TCL_EVAL_INVOKE, NULL);
    }

  unknownOrAmbiguousSubcommand:
    /*
     * The named subcommand did not match any exported command. If there is a
     * handler registered unknown subcommands, call it, but not more than once
     * for this call.
     */

    if (ensemblePtr->unknownHandler != NULL && reparseCount++ < 1) {
	switch (EnsembleUnknownCallback(interp, ensemblePtr, objc, objv,
		&prefixObj)) {
	case TCL_OK:
	    goto runResultingSubcommand;
	case TCL_ERROR:
	    return TCL_ERROR;
	case TCL_CONTINUE:
	    goto restartEnsembleParse;
	}
    }

    /*
     * Could not find a routine for the named subcommand so generate a standard
     * failure message.  The one odd case compared with a standard
     * ensemble-like command is where a namespace has no exported commands at
     * all...
     */

    Tcl_ResetResult(interp);
    Tcl_SetErrorCode(interp, "TCL", "LOOKUP", "SUBCOMMAND",
	    TclGetString(subObj), NULL);
    if (ensemblePtr->subcommandTable.numEntries == 0) {
	Tcl_SetObjResult(interp, Tcl_ObjPrintf(
		"unknown subcommand \"%s\": namespace %s does not"
		" export any commands", TclGetString(subObj),
		ensemblePtr->nsPtr->fullName));
	return TCL_ERROR;
    }
    errorObj = Tcl_ObjPrintf("unknown%s subcommand \"%s\": must be ",
	    (ensemblePtr->flags & TCL_ENSEMBLE_PREFIX ? " or ambiguous" : ""),
	    TclGetString(subObj));
    if (ensemblePtr->subcommandTable.numEntries == 1) {
	Tcl_AppendToObj(errorObj, ensemblePtr->subcommandArrayPtr[0], -1);
    } else {
	size_t i;

	for (i=0 ; i<ensemblePtr->subcommandTable.numEntries-1 ; i++) {
	    Tcl_AppendToObj(errorObj, ensemblePtr->subcommandArrayPtr[i], -1);
	    Tcl_AppendToObj(errorObj, ", ", 2);
	}
	Tcl_AppendPrintfToObj(errorObj, "or %s",
		ensemblePtr->subcommandArrayPtr[i]);
    }
    Tcl_SetObjResult(interp, errorObj);
    return TCL_ERROR;
}

int
TclClearRootEnsemble(
    TCL_UNUSED(void **),
    Tcl_Interp *interp,
    int result)
{
    TclResetRewriteEnsemble(interp, 1);
    return result;
}

/*
 *----------------------------------------------------------------------
 *
 * TclInitRewriteEnsemble --
 *
 *	Applies a rewrite of arguments so that an ensemble subcommand
 *	correctly reports any error messages for the overall command.
 *
 * Results:
 *	Whether this is the first rewrite applied, a value which must be
 *	passed to TclResetRewriteEnsemble when undoing this command's
 *	behaviour.
 *
 * Side effects:
 *	None.
 *
 *----------------------------------------------------------------------
 */

int
TclInitRewriteEnsemble(
    Tcl_Interp *interp,
    size_t numRemoved,
    size_t numInserted,
    Tcl_Obj *const *objv)
{
    Interp *iPtr = (Interp *) interp;

    int isRootEnsemble = (iPtr->ensembleRewrite.sourceObjs == NULL);

    if (isRootEnsemble) {
	iPtr->ensembleRewrite.sourceObjs = objv;
	iPtr->ensembleRewrite.numRemovedObjs = numRemoved;
	iPtr->ensembleRewrite.numInsertedObjs = numInserted;
    } else {
	size_t numIns = iPtr->ensembleRewrite.numInsertedObjs;

	if (numIns < numRemoved) {
	    iPtr->ensembleRewrite.numRemovedObjs += numRemoved - numIns;
	    iPtr->ensembleRewrite.numInsertedObjs = numInserted;
	} else {
	    iPtr->ensembleRewrite.numInsertedObjs += numInserted - numRemoved;
	}
    }
    return isRootEnsemble;
}

/*
 *----------------------------------------------------------------------
 *
 * TclResetRewriteEnsemble --
 *
 *	Removes any rewrites applied to support proper reporting of error
 *	messages used in ensembles. Should be paired with
 *	TclInitRewriteEnsemble.
 *
 * Results:
 *	None.
 *
 * Side effects:
 *	None.
 *
 *----------------------------------------------------------------------
 */

void
TclResetRewriteEnsemble(
    Tcl_Interp *interp,
    int isRootEnsemble)
{
    Interp *iPtr = (Interp *) interp;

    if (isRootEnsemble) {
	iPtr->ensembleRewrite.sourceObjs = NULL;
	iPtr->ensembleRewrite.numRemovedObjs = 0;
	iPtr->ensembleRewrite.numInsertedObjs = 0;
    }
}

/*
 *----------------------------------------------------------------------
 *
 * TclSpellFix --
 *
 *	Records a spelling correction that needs making in the generation of
 *	the WrongNumArgs usage message.
 *
 * Results:
 *	None.
 *
 * Side effects:
 *	Can create an alternative ensemble rewrite structure.
 *
 *----------------------------------------------------------------------
 */

static int
FreeER(
    void *data[],
    TCL_UNUSED(Tcl_Interp *),
    int result)
{
    Tcl_Obj **tmp = (Tcl_Obj **) data[0];
    Tcl_Obj **store = (Tcl_Obj **) data[1];

    Tcl_Free(store);
    Tcl_Free(tmp);
    return result;
}

void
TclSpellFix(
    Tcl_Interp *interp,
    Tcl_Obj *const *objv,
    size_t objc,
    size_t badIdx,
    Tcl_Obj *bad,
    Tcl_Obj *fix)
{
    Interp *iPtr = (Interp *) interp;
    Tcl_Obj *const *search;
    Tcl_Obj **store;
    size_t idx;
    size_t size;

    if (iPtr->ensembleRewrite.sourceObjs == NULL) {
	iPtr->ensembleRewrite.sourceObjs = objv;
	iPtr->ensembleRewrite.numRemovedObjs = 0;
	iPtr->ensembleRewrite.numInsertedObjs = 0;
    }

    /*
     * Compute the valid length of the ensemble root.
     */

    size = iPtr->ensembleRewrite.numRemovedObjs + objc
	    - iPtr->ensembleRewrite.numInsertedObjs;

    search = iPtr->ensembleRewrite.sourceObjs;
    if (search[0] == NULL) {
	/*
	 * Awful casting abuse here!
	 */

	search = (Tcl_Obj *const *) search[1];
    }

    if (badIdx < iPtr->ensembleRewrite.numInsertedObjs) {
	/*
	 * Misspelled value was inserted. Cannot directly jump to the bad
	 * value.  Must search.
	 */

	idx = 1;
	while (idx < size) {
	    if (search[idx] == bad) {
		break;
	    }
	    idx++;
	}
	if (idx == size) {
	    return;
	}
    } else {
	/*
	 * Jump to the misspelled value.
	 */

	idx = iPtr->ensembleRewrite.numRemovedObjs + badIdx
		- iPtr->ensembleRewrite.numInsertedObjs;

	/* Verify */
	if (search[idx] != bad) {
	    Tcl_Panic("SpellFix: programming error");
	}
    }

    search = iPtr->ensembleRewrite.sourceObjs;
    if (search[0] == NULL) {
	store = (Tcl_Obj **) search[2];
    }  else {
	Tcl_Obj **tmp = (Tcl_Obj **)Tcl_Alloc(3 * sizeof(Tcl_Obj *));

	store = (Tcl_Obj **)Tcl_Alloc(size * sizeof(Tcl_Obj *));
	memcpy(store, iPtr->ensembleRewrite.sourceObjs,
		size * sizeof(Tcl_Obj *));

	/*
	 * Awful casting abuse here! Note that the NULL in the first element
	 * indicates that the initial objects are a raw array in the second
	 * element and the rewritten ones are a raw array in the third.
	 */

	tmp[0] = NULL;
	tmp[1] = (Tcl_Obj *) iPtr->ensembleRewrite.sourceObjs;
	tmp[2] = (Tcl_Obj *) store;
	iPtr->ensembleRewrite.sourceObjs = (Tcl_Obj *const *) tmp;

	TclNRAddCallback(interp, FreeER, tmp, store, NULL, NULL);
    }

    store[idx] = fix;
    Tcl_IncrRefCount(fix);
    TclNRAddCallback(interp, TclNRReleaseValues, fix, NULL, NULL, NULL);
}

Tcl_Obj *const *TclEnsembleGetRewriteValues(
    Tcl_Interp *interp		/* Current interpreter. */
)
{
    Interp *iPtr = (Interp *) interp;
    Tcl_Obj *const *origObjv = iPtr->ensembleRewrite.sourceObjs;
    if (origObjv[0] == NULL) {
	origObjv = (Tcl_Obj *const *)origObjv[2];
    }
    return origObjv;
}

/*
 *----------------------------------------------------------------------
 *
 * TclFetchEnsembleRoot --
 *
 *	Returns the root of ensemble rewriting, if any.
 *	If no root exists, returns objv instead.
 *
 * Results:
 *	None.
 *
 * Side effects:
 *	None.
 *
 *----------------------------------------------------------------------
 */

Tcl_Obj *const *
TclFetchEnsembleRoot(
    Tcl_Interp *interp,
    Tcl_Obj *const *objv,
    size_t objc,
    size_t *objcPtr)
{
    Tcl_Obj *const *sourceObjs;
    Interp *iPtr = (Interp *) interp;

    if (iPtr->ensembleRewrite.sourceObjs) {
	*objcPtr = objc + iPtr->ensembleRewrite.numRemovedObjs
		- iPtr->ensembleRewrite.numInsertedObjs;
	if (iPtr->ensembleRewrite.sourceObjs[0] == NULL) {
	    sourceObjs = (Tcl_Obj *const *)iPtr->ensembleRewrite.sourceObjs[1];
	} else {
	    sourceObjs = iPtr->ensembleRewrite.sourceObjs;
	}
	return sourceObjs;
    }
    *objcPtr = objc;
    return objv;
}

/*
 * ----------------------------------------------------------------------
 *
 * EnsembleUnknownCallback --
 *
 *	Helper for the ensemble engine.  Calls the routine registered for
 *	"ensemble unknown" case.  See the user documentation of the
 *	ensemble unknown handler for details.  Only called when such a
 *	function is defined, and is only called once per ensemble dispatch.
 *	I.e. even if a reparse still fails, this isn't called again.
 *
 * Results:
 *	TCL_OK -	*prefixObjPtr contains the command words to dispatch
 *			to.
 *	TCL_CONTINUE -	Need to reparse, i.e. *prefixObjPtr is invalid
 *	TCL_ERROR -	Something went wrong. Error message in interpreter.
 *
 * Side effects:
 *	Arbitrary, due to evaluation of script provided by client.
 *
 * ----------------------------------------------------------------------
 */

static inline int
EnsembleUnknownCallback(
    Tcl_Interp *interp,
    EnsembleConfig *ensemblePtr,
    int objc,
    Tcl_Obj *const objv[],
    Tcl_Obj **prefixObjPtr)
{
<<<<<<< HEAD
    size_t paramc;
    int result;
	size_t i, prefixObjc;
=======
    int paramc, i, prefixObjc;
    int result;
>>>>>>> 82a1fb97
    Tcl_Obj **paramv, *unknownCmd, *ensObj;

    /*
     * Create the "unknown" command callback to determine what to do.
     */

    unknownCmd = Tcl_DuplicateObj(ensemblePtr->unknownHandler);
    TclNewObj(ensObj);
    Tcl_GetCommandFullName(interp, ensemblePtr->token, ensObj);
    Tcl_ListObjAppendElement(NULL, unknownCmd, ensObj);
<<<<<<< HEAD
    for (i = 1 ; i < (size_t)objc ; i++) {
=======
    for (i = 1 ; i < objc ; i++) {
>>>>>>> 82a1fb97
	Tcl_ListObjAppendElement(NULL, unknownCmd, objv[i]);
    }
    TclListObjGetElementsM(NULL, unknownCmd, &paramc, &paramv);
    Tcl_IncrRefCount(unknownCmd);

    /*
     * Call the "unknown" handler.  No attempt to NRE-enable this as deep
     * recursion through unknown handlers is perverse. It is always an error
     * for an unknown handler to delete its ensemble. Don't do that.
     */

    Tcl_Preserve(ensemblePtr);
    TclSkipTailcall(interp);
    result = Tcl_EvalObjv(interp, paramc, paramv, 0);
    if ((result == TCL_OK) && (ensemblePtr->flags & ENSEMBLE_DEAD)) {
	if (!Tcl_InterpDeleted(interp)) {
	    Tcl_SetObjResult(interp, Tcl_NewStringObj(
		    "unknown subcommand handler deleted its ensemble", -1));
	    Tcl_SetErrorCode(interp, "TCL", "ENSEMBLE", "UNKNOWN_DELETED",
		    NULL);
	}
	result = TCL_ERROR;
    }
    Tcl_Release(ensemblePtr);

    /*
     * On success the result is a list of words that form the command to be
     * executed.  If the list is empty, the ensemble should have been updated,
     * so ask the ensemble engine to reparse the original command.
     */

    if (result == TCL_OK) {
	*prefixObjPtr = Tcl_GetObjResult(interp);
	Tcl_IncrRefCount(*prefixObjPtr);
	TclDecrRefCount(unknownCmd);
	Tcl_ResetResult(interp);

	/* A non-empty list is the replacement command. */

	if (TclListObjLengthM(interp, *prefixObjPtr, &prefixObjc) != TCL_OK) {
	    TclDecrRefCount(*prefixObjPtr);
	    Tcl_AddErrorInfo(interp, "\n    while parsing result of "
		    "ensemble unknown subcommand handler");
	    return TCL_ERROR;
	}
	if (prefixObjc > 0) {
	    return TCL_OK;
	}

	/*
	 * Empty result => reparse.
	 */

	TclDecrRefCount(*prefixObjPtr);
	return TCL_CONTINUE;
    }

    /*
     * Convert exceptional result to an error.
     */

    if (!Tcl_InterpDeleted(interp)) {
	if (result != TCL_ERROR) {
	    Tcl_ResetResult(interp);
	    Tcl_SetObjResult(interp, Tcl_NewStringObj(
		    "unknown subcommand handler returned bad code: ", -1));
	    switch (result) {
	    case TCL_RETURN:
		Tcl_AppendToObj(Tcl_GetObjResult(interp), "return", -1);
		break;
	    case TCL_BREAK:
		Tcl_AppendToObj(Tcl_GetObjResult(interp), "break", -1);
		break;
	    case TCL_CONTINUE:
		Tcl_AppendToObj(Tcl_GetObjResult(interp), "continue", -1);
		break;
	    default:
		Tcl_AppendPrintfToObj(Tcl_GetObjResult(interp), "%d", result);
	    }
	    Tcl_AddErrorInfo(interp, "\n    result of "
		    "ensemble unknown subcommand handler: ");
	    Tcl_AppendObjToErrorInfo(interp, unknownCmd);
	    Tcl_SetErrorCode(interp, "TCL", "ENSEMBLE", "UNKNOWN_RESULT",
		    NULL);
	} else {
	    Tcl_AddErrorInfo(interp,
		    "\n    (ensemble unknown subcommand handler)");
	}
    }
    TclDecrRefCount(unknownCmd);
    return TCL_ERROR;
}

/*
 *----------------------------------------------------------------------
 *
 * MakeCachedEnsembleCommand --
 *
 *	Caches what has been computed so far to minimize string copying.
 *	Starts by deleting any existing representation but reusing the existing
 *	structure if it is an ensembleCmd.
 *
 * Results:
 *	None.
 *
 * Side effects:
 *	Converts the internal representation of the given object to an
 *	ensembleCmd.
 *
 *----------------------------------------------------------------------
 */

static void
MakeCachedEnsembleCommand(
    Tcl_Obj *objPtr,
    EnsembleConfig *ensemblePtr,
    Tcl_HashEntry *hPtr,
    Tcl_Obj *fix)
{
    EnsembleCmdRep *ensembleCmd;

    ECRGetInternalRep(objPtr, ensembleCmd);
    if (ensembleCmd) {
	TclCleanupCommandMacro(ensembleCmd->token);
	if (ensembleCmd->fix) {
	    Tcl_DecrRefCount(ensembleCmd->fix);
	}
    } else {
	/*
	 * Replace any old internal representation with a new one.
	 */

	ensembleCmd = (EnsembleCmdRep *)Tcl_Alloc(sizeof(EnsembleCmdRep));
	ECRSetInternalRep(objPtr, ensembleCmd);
    }

    /*
     * Populate the internal rep.
     */

    ensembleCmd->epoch = ensemblePtr->epoch;
    ensembleCmd->token = (Command *) ensemblePtr->token;
    ensembleCmd->token->refCount++;
    if (fix) {
	Tcl_IncrRefCount(fix);
    }
    ensembleCmd->fix = fix;
    ensembleCmd->hPtr = hPtr;
}

/*
 *----------------------------------------------------------------------
 *
 * DeleteEnsembleConfig --
 *
 *	Destroys the data structure used to represent an ensemble.  Called when
 *	the procedure for the ensemble is deleted, which happens automatically
 *	if the namespace for the ensemble is deleted.  Deleting the procedure
 *	for an ensemble is the right way to initiate cleanup.
 *
 * Results:
 *	None.
 *
 * Side effects:
 *	Memory is eventually deallocated.
 *
 *----------------------------------------------------------------------
 */

static void
ClearTable(
    EnsembleConfig *ensemblePtr)
{
    Tcl_HashTable *hash = &ensemblePtr->subcommandTable;

    if (hash->numEntries != 0) {
        Tcl_HashSearch search;
        Tcl_HashEntry *hPtr = Tcl_FirstHashEntry(hash, &search);

        while (hPtr != NULL) {
            Tcl_Obj *prefixObj = (Tcl_Obj *)Tcl_GetHashValue(hPtr);
            Tcl_DecrRefCount(prefixObj);
            hPtr = Tcl_NextHashEntry(&search);
        }
        Tcl_Free(ensemblePtr->subcommandArrayPtr);
    }
    Tcl_DeleteHashTable(hash);
}

static void
DeleteEnsembleConfig(
    void *clientData)
{
    EnsembleConfig *ensemblePtr = (EnsembleConfig *)clientData;
    Namespace *nsPtr = ensemblePtr->nsPtr;

    /* Unlink from the ensemble chain if it not already marked as unlinked. */

    if (ensemblePtr->next != ensemblePtr) {
	EnsembleConfig *ensPtr = (EnsembleConfig *) nsPtr->ensembles;

	if (ensPtr == ensemblePtr) {
	    nsPtr->ensembles = (Tcl_Ensemble *) ensemblePtr->next;
	} else {
	    while (ensPtr != NULL) {
		if (ensPtr->next == ensemblePtr) {
		    ensPtr->next = ensemblePtr->next;
		    break;
		}
		ensPtr = ensPtr->next;
	    }
	}
    }

    /*
     * Mark the namespace as dead so code that uses Tcl_Preserve() can tell
     * whether disaster happened anyway.
     */

    ensemblePtr->flags |= ENSEMBLE_DEAD;

    /*
     * Release the fields that contain pointers.
     */

    ClearTable(ensemblePtr);
    if (ensemblePtr->subcmdList != NULL) {
	Tcl_DecrRefCount(ensemblePtr->subcmdList);
    }
    if (ensemblePtr->parameterList != NULL) {
	Tcl_DecrRefCount(ensemblePtr->parameterList);
    }
    if (ensemblePtr->subcommandDict != NULL) {
	Tcl_DecrRefCount(ensemblePtr->subcommandDict);
    }
    if (ensemblePtr->unknownHandler != NULL) {
	Tcl_DecrRefCount(ensemblePtr->unknownHandler);
    }

    /*
     * Arrange for the structure to be reclaimed. This is complex because it is
     * necessary to react sensibly when an ensemble is deleted during its
     * initialisation, particularly in the case of an unknown callback.
     */

    Tcl_EventuallyFree(ensemblePtr, TCL_DYNAMIC);
}

/*
 *----------------------------------------------------------------------
 *
 * BuildEnsembleConfig --
 *
 *	Creates the internal data structures that describe how an ensemble
 *	looks.  The structures are a hash map from the full command name to the
 *	Tcl list that describes the implementation prefix words, and a sorted
 *	array of all the full command names to allow for reasonably efficient
 *	handling of an unambiguous prefix.
 *
 * Results:
 *	None.
 *
 * Side effects:
 *	Reallocates and rebuilds the hash table and array stored at the
 *	ensemblePtr argument. For large ensembles or large namespaces, this is
 *	may be an expensive operation.
 *
 *----------------------------------------------------------------------
 */

static void
BuildEnsembleConfig(
    EnsembleConfig *ensemblePtr)
{
    Tcl_HashSearch search;	/* Used for scanning the commands in
				 * the namespace for this ensemble. */
<<<<<<< HEAD
    size_t i, j;
=======
    int i, j;
>>>>>>> 82a1fb97
    int isNew;
    Tcl_HashTable *hash = &ensemblePtr->subcommandTable;
    Tcl_HashEntry *hPtr;
    Tcl_Obj *mapDict = ensemblePtr->subcommandDict;
    Tcl_Obj *subList = ensemblePtr->subcmdList;

    ClearTable(ensemblePtr);
    Tcl_InitHashTable(hash, TCL_STRING_KEYS);

    if (subList) {
        size_t subc;
        Tcl_Obj **subv, *target, *cmdObj, *cmdPrefixObj;
        const char *name;

        /*
         * There is a list of exactly what subcommands go in the table.
         * Determine the target for each.
         */

        TclListObjGetElementsM(NULL, subList, &subc, &subv);
        if (subList == mapDict) {
            /*
             * Unusual case where explicit list of subcommands is same value
             * as the dict mapping to targets.
             */

            for (i = 0; i < subc; i += 2) {
                name = TclGetString(subv[i]);
                hPtr = Tcl_CreateHashEntry(hash, name, &isNew);
                if (!isNew) {
                    cmdObj = (Tcl_Obj *)Tcl_GetHashValue(hPtr);
                    Tcl_DecrRefCount(cmdObj);
                }
                Tcl_SetHashValue(hPtr, subv[i+1]);
                Tcl_IncrRefCount(subv[i+1]);

                name = TclGetString(subv[i+1]);
                hPtr = Tcl_CreateHashEntry(hash, name, &isNew);
                if (isNew) {
                    cmdObj = Tcl_NewStringObj(name, -1);
                    cmdPrefixObj = Tcl_NewListObj(1, &cmdObj);
                    Tcl_SetHashValue(hPtr, cmdPrefixObj);
                    Tcl_IncrRefCount(cmdPrefixObj);
                }
            }
        } else {
            /*
	     * Usual case where we can freely act on the list and dict.
	     */

            for (i = 0; i < subc; i++) {
                name = TclGetString(subv[i]);
                hPtr = Tcl_CreateHashEntry(hash, name, &isNew);
                if (!isNew) {
                    continue;
                }

                /*
		 * Lookup target in the dictionary.
		 */

                if (mapDict) {
                    Tcl_DictObjGet(NULL, mapDict, subv[i], &target);
                    if (target) {
                        Tcl_SetHashValue(hPtr, target);
                        Tcl_IncrRefCount(target);
                        continue;
                    }
                }

                /*
                 * Target was not in the dictionary.  Map onto the namespace.
                 * In this case there is no guarantee that the command
                 * is actually there.  It is the responsibility of the
<<<<<<< HEAD
		 * programmer (or [::unknown] of course) to provide the procedure.
=======
                 * programmer (or [::unknown] of course) to provide the procedure.
>>>>>>> 82a1fb97
                 */

                cmdObj = Tcl_NewStringObj(name, -1);
                cmdPrefixObj = Tcl_NewListObj(1, &cmdObj);
                Tcl_SetHashValue(hPtr, cmdPrefixObj);
                Tcl_IncrRefCount(cmdPrefixObj);
            }
        }
    } else if (mapDict) {
        /*
         * No subcmd list, but there is a mapping dictionary, so
         * use the keys of that. Convert the contents of the dictionary into the
         * form required for the internal hashtable of the ensemble.
         */

        Tcl_DictSearch dictSearch;
        Tcl_Obj *keyObj, *valueObj;
        int done;

        Tcl_DictObjFirst(NULL, ensemblePtr->subcommandDict, &dictSearch,
                &keyObj, &valueObj, &done);
        while (!done) {
            const char *name = TclGetString(keyObj);

            hPtr = Tcl_CreateHashEntry(hash, name, &isNew);
            Tcl_SetHashValue(hPtr, valueObj);
            Tcl_IncrRefCount(valueObj);
            Tcl_DictObjNext(&dictSearch, &keyObj, &valueObj, &done);
        }
    } else {
	/*
	 * Use the array of patterns and the hash table whose keys are the
	 * commands exported by the namespace.  The corresponding values do not
	 * matter here.  Filter the commands in the namespace against the
	 * patterns in the export list to find out what commands are actually
	 * exported. Use an intermediate hash table to make memory management
	 * easier and to make exact matching much easier.
	 *
	 * Suggestion for future enhancement: Compute the unique prefixes and
	 * place them in the hash too for even faster matching.
	 */

	hPtr = Tcl_FirstHashEntry(&ensemblePtr->nsPtr->cmdTable, &search);
	for (; hPtr!= NULL ; hPtr=Tcl_NextHashEntry(&search)) {
	    char *nsCmdName =		/* Name of command in namespace. */
		    (char *)Tcl_GetHashKey(&ensemblePtr->nsPtr->cmdTable, hPtr);

	    for (i=0 ; i<ensemblePtr->nsPtr->numExportPatterns ; i++) {
		if (Tcl_StringMatch(nsCmdName,
			ensemblePtr->nsPtr->exportArrayPtr[i])) {
		    hPtr = Tcl_CreateHashEntry(hash, nsCmdName, &isNew);

		    /*
		     * Remember, hash entries have a full reference to the
		     * substituted part of the command (as a list) as their
		     * content!
		     */

		    if (isNew) {
			Tcl_Obj *cmdObj, *cmdPrefixObj;

			TclNewObj(cmdObj);
			Tcl_AppendStringsToObj(cmdObj,
				ensemblePtr->nsPtr->fullName,
				(ensemblePtr->nsPtr->parentPtr ? "::" : ""),
				nsCmdName, NULL);
			cmdPrefixObj = Tcl_NewListObj(1, &cmdObj);
			Tcl_SetHashValue(hPtr, cmdPrefixObj);
			Tcl_IncrRefCount(cmdPrefixObj);
		    }
		    break;
		}
	    }
	}
    }

    if (hash->numEntries == 0) {
	ensemblePtr->subcommandArrayPtr = NULL;
	return;
    }

    /*
     * Create a sorted array of all subcommands in the ensemble.  Hash tables
     * are all very well for a quick look for an exact match, but they can't
     * determine things like whether a string is a prefix of another, at least
     * not without a lot of preparation, and they're not useful for generating
     * the error message either.
     *
     * Do this by filling an array with the names:  Use the hash keys
     * directly to save a copy since any time we change the array we change
     * the hash too, and vice versa, and run quicksort over the array.
     */

    ensemblePtr->subcommandArrayPtr =
	    (char **)Tcl_Alloc(sizeof(char *) * hash->numEntries);

    /*
     * Fill the array from both ends as this reduces the likelihood of
     * performance problems in qsort(). This makes this code much more opaque,
     * but the naive alternatve:
     *
     * for (hPtr=Tcl_FirstHashEntry(hash,&search),i=0 ;
     *	       hPtr!=NULL ; hPtr=Tcl_NextHashEntry(&search),i++) {
     *     ensemblePtr->subcommandArrayPtr[i] = Tcl_GetHashKey(hash, &hPtr);
     * }
     *
     * can produce long runs of precisely ordered table entries when the
     * commands in the namespace are declared in a sorted fashion,  which is an
     * ordering some people like, and the hashing functions or the command
     * names themselves are fairly unfortunate. Filling from both ends means
     * that it requires active malice, and probably a debugger, to get qsort()
     * to have awful runtime behaviour.
     */

    i = 0;
    j = hash->numEntries;
    hPtr = Tcl_FirstHashEntry(hash, &search);
    while (hPtr != NULL) {
	ensemblePtr->subcommandArrayPtr[i++] = (char *)Tcl_GetHashKey(hash, hPtr);
	hPtr = Tcl_NextHashEntry(&search);
	if (hPtr == NULL) {
	    break;
	}
	ensemblePtr->subcommandArrayPtr[--j] = (char *)Tcl_GetHashKey(hash, hPtr);
	hPtr = Tcl_NextHashEntry(&search);
    }
    if (hash->numEntries > 1) {
	qsort(ensemblePtr->subcommandArrayPtr, hash->numEntries,
		sizeof(char *), NsEnsembleStringOrder);
    }
}

/*
 *----------------------------------------------------------------------
 *
 * NsEnsembleStringOrder --
 *
 *	Helper to for uset with sort() that compares two string pointers.
 *
 * Results:
 *	-1 if the first string is smaller, 1 if the second string is smaller,
 *	and 0 if they are equal.
 *
 * Side effects:
 *	None.
 *
 *----------------------------------------------------------------------
 */

static int
NsEnsembleStringOrder(
    const void *strPtr1,
    const void *strPtr2)
{
    return strcmp(*(const char **)strPtr1, *(const char **)strPtr2);
}

/*
 *----------------------------------------------------------------------
 *
 * FreeEnsembleCmdRep --
 *
 *	Destroys the internal representation of a Tcl_Obj that has been
 *	holding information about a command in an ensemble.
 *
 * Results:
 *	None.
 *
 * Side effects:
 *	Memory is deallocated. If this held the last reference to a
 *	namespace's main structure, that main structure will also be
 *	destroyed.
 *
 *----------------------------------------------------------------------
 */

static void
FreeEnsembleCmdRep(
    Tcl_Obj *objPtr)
{
    EnsembleCmdRep *ensembleCmd;

    ECRGetInternalRep(objPtr, ensembleCmd);
    TclCleanupCommandMacro(ensembleCmd->token);
    if (ensembleCmd->fix) {
	Tcl_DecrRefCount(ensembleCmd->fix);
    }
    Tcl_Free(ensembleCmd);
}

/*
 *----------------------------------------------------------------------
 *
 * DupEnsembleCmdRep --
 *
 *	Makes one Tcl_Obj into a copy of another that is a subcommand of an
 *	ensemble.
 *
 * Results:
 *	None.
 *
 * Side effects:
 *	Memory is allocated, and the namespace that the ensemble is built on
 *	top of gains another reference.
 *
 *----------------------------------------------------------------------
 */

static void
DupEnsembleCmdRep(
    Tcl_Obj *objPtr,
    Tcl_Obj *copyPtr)
{
    EnsembleCmdRep *ensembleCmd;
    EnsembleCmdRep *ensembleCopy = (EnsembleCmdRep *)Tcl_Alloc(sizeof(EnsembleCmdRep));

    ECRGetInternalRep(objPtr, ensembleCmd);
    ECRSetInternalRep(copyPtr, ensembleCopy);

    ensembleCopy->epoch = ensembleCmd->epoch;
    ensembleCopy->token = ensembleCmd->token;
    ensembleCopy->token->refCount++;
    ensembleCopy->fix = ensembleCmd->fix;
    if (ensembleCopy->fix) {
	Tcl_IncrRefCount(ensembleCopy->fix);
    }
    ensembleCopy->hPtr = ensembleCmd->hPtr;
}

/*
 *----------------------------------------------------------------------
 *
 * TclCompileEnsemble --
 *
 *	Procedure called to compile an ensemble command. Note that most
 *	ensembles are not compiled, since modifying a compiled ensemble causes
 *	a invalidation of all existing bytecode (expensive!) which is not
 *	normally warranted.
 *
 * Results:
 *	Returns TCL_OK for a successful compile. Returns TCL_ERROR to defer
 *	evaluation to runtime.
 *
 * Side effects:
 *	Instructions are added to envPtr to execute the subcommands of the
 *	ensemble at runtime if a compile-time mapping is possible.
 *
 *----------------------------------------------------------------------
 */

int
TclCompileEnsemble(
    Tcl_Interp *interp,		/* Used for error reporting. */
    Tcl_Parse *parsePtr,	/* Points to a parse structure for the command
				 * created by Tcl_ParseCommand. */
    Command *cmdPtr,		/* Points to defintion of command being
				 * compiled. */
    CompileEnv *envPtr)		/* Holds resulting instructions. */
{
    DefineLineInformation;
    Tcl_Token *tokenPtr = TokenAfter(parsePtr->tokenPtr);
    Tcl_Obj *mapObj, *subcmdObj, *targetCmdObj, *listObj, **elems;
    Tcl_Obj *replaced, *replacement;
    Tcl_Command ensemble = (Tcl_Command) cmdPtr;
    Command *oldCmdPtr = cmdPtr, *newCmdPtr;
    int result, flags = 0, depth = 1, invokeAnyway = 0;
    int ourResult = TCL_ERROR;
<<<<<<< HEAD
    size_t i, len, numBytes;
=======
    int i, len;
    TCL_HASH_TYPE numBytes;
>>>>>>> 82a1fb97
    const char *word;

    TclNewObj(replaced);
    Tcl_IncrRefCount(replaced);
<<<<<<< HEAD
    if ((int)parsePtr->numWords <= depth) {
=======
    if (parsePtr->numWords <= depth) {
>>>>>>> 82a1fb97
	goto failed;
    }
    if (tokenPtr->type != TCL_TOKEN_SIMPLE_WORD) {
	/*
	 * Too hard.
	 */

	goto failed;
    }

    /*
     * This is where we return to if we are parsing multiple nested compiled
     * ensembles. [info object] is such a beast.
     */

  checkNextWord:
    word = tokenPtr[1].start;
    numBytes = tokenPtr[1].size;

    /*
     * There's a sporting chance we'll be able to compile this. But now we
     * must check properly. To do that, check that we're compiling an ensemble
     * that has a compilable command as its appropriate subcommand.
     */

    if (Tcl_GetEnsembleMappingDict(NULL, ensemble, &mapObj) != TCL_OK
	    || mapObj == NULL) {
	/*
	 * Either not an ensemble or a mapping isn't installed. Crud. Too hard
	 * to proceed.
	 */

	goto failed;
    }

    /*
     * Also refuse to compile anything that uses a formal parameter list for
     * now, on the grounds that it is too complex.
     */

    if (Tcl_GetEnsembleParameterList(NULL, ensemble, &listObj) != TCL_OK
	    || listObj != NULL) {
	/*
	 * Figuring out how to compile this has become too much. Bail out.
	 */

	goto failed;
    }

    /*
     * Next, get the flags. We need them on several code paths so that we can
     * know whether we're to do prefix matching.
     */

    (void) Tcl_GetEnsembleFlags(NULL, ensemble, &flags);

    /*
     * Check to see if there's also a subcommand list; must check to see if
     * the subcommand we are calling is in that list if it exists, since that
     * list filters the entries in the map.
     */

    (void) Tcl_GetEnsembleSubcommandList(NULL, ensemble, &listObj);
    if (listObj != NULL) {
	size_t sclen;
	const char *str;
	Tcl_Obj *matchObj = NULL;

	if (TclListObjGetElementsM(NULL, listObj, &len, &elems) != TCL_OK) {
	    goto failed;
	}
	for (i=0 ; i<len ; i++) {
	    str = Tcl_GetStringFromObj(elems[i], &sclen);
	    if ((sclen == numBytes) && !memcmp(word, str, numBytes)) {
		/*
		 * Exact match! Excellent!
		 */

		result = Tcl_DictObjGet(NULL, mapObj,elems[i], &targetCmdObj);
		if (result != TCL_OK || targetCmdObj == NULL) {
		    goto failed;
		}
		replacement = elems[i];
		goto doneMapLookup;
	    }

	    /*
	     * Check to see if we've got a prefix match. A single prefix match
	     * is fine, and allows us to refine our dictionary lookup, but
	     * multiple prefix matches is a Bad Thing and will prevent us from
	     * making progress. Note that we cannot do the lookup immediately
	     * in the prefix case; might be another entry later in the list
	     * that causes things to fail.
	     */

	    if ((flags & TCL_ENSEMBLE_PREFIX)
		    && strncmp(word, str, numBytes) == 0) {
		if (matchObj != NULL) {
		    goto failed;
		}
		matchObj = elems[i];
	    }
	}
	if (matchObj == NULL) {
	    goto failed;
	}
	result = Tcl_DictObjGet(NULL, mapObj, matchObj, &targetCmdObj);
	if (result != TCL_OK || targetCmdObj == NULL) {
	    goto failed;
	}
	replacement = matchObj;
    } else {
	Tcl_DictSearch s;
	int done, matched;
	Tcl_Obj *tmpObj;

	/*
	 * No map, so check the dictionary directly.
	 */

	TclNewStringObj(subcmdObj, word, numBytes);
	result = Tcl_DictObjGet(NULL, mapObj, subcmdObj, &targetCmdObj);
	if (result == TCL_OK && targetCmdObj != NULL) {
	    /*
	     * Got it. Skip the fiddling around with prefixes.
	     */

	    replacement = subcmdObj;
	    goto doneMapLookup;
	}
	TclDecrRefCount(subcmdObj);

	/*
	 * We've not literally got a valid subcommand. But maybe we have a
	 * prefix. Check if prefix matches are allowed.
	 */

	if (!(flags & TCL_ENSEMBLE_PREFIX)) {
	    goto failed;
	}

	/*
	 * Iterate over the keys in the dictionary, checking to see if we're a
	 * prefix.
	 */

	Tcl_DictObjFirst(NULL, mapObj, &s, &subcmdObj, &tmpObj, &done);
	matched = 0;
	replacement = NULL;		/* Silence, fool compiler! */
	while (!done) {
	    if (strncmp(TclGetString(subcmdObj), word, numBytes) == 0) {
		if (matched++) {
		    /*
		     * Must have matched twice! Not unique, so no point
		     * looking further.
		     */

		    break;
		}
		replacement = subcmdObj;
		targetCmdObj = tmpObj;
	    }
	    Tcl_DictObjNext(&s, &subcmdObj, &tmpObj, &done);
	}
	Tcl_DictObjDone(&s);

	/*
	 * If we have anything other than a single match, we've failed the
	 * unique prefix check.
	 */

	if (matched != 1) {
	    invokeAnyway = 1;
	    goto failed;
	}
    }

    /*
     * OK, we definitely map to something. But what?
     *
     * The command we map to is the first word out of the map element. Note
     * that we also reject dealing with multi-element rewrites if we are in a
     * safe interpreter, as there is otherwise a (highly gnarly!) way to make
     * Tcl crash open to exploit.
     */

  doneMapLookup:
    Tcl_ListObjAppendElement(NULL, replaced, replacement);
    if (TclListObjGetElementsM(NULL, targetCmdObj, &len, &elems) != TCL_OK) {
	goto failed;
    } else if (len != 1) {
	/*
	 * Note that at this point we know we can't issue any special
	 * instruction sequence as the mapping isn't one that we support at
	 * the compiled level.
	 */

	goto cleanup;
    }
    targetCmdObj = elems[0];

    oldCmdPtr = cmdPtr;
    Tcl_IncrRefCount(targetCmdObj);
    newCmdPtr = (Command *) Tcl_GetCommandFromObj(interp, targetCmdObj);
    TclDecrRefCount(targetCmdObj);
    if (newCmdPtr == NULL || Tcl_IsSafe(interp)
	    || newCmdPtr->nsPtr->flags & NS_SUPPRESS_COMPILATION
	    || newCmdPtr->flags & CMD_HAS_EXEC_TRACES
	    || ((Interp *)interp)->flags & DONT_COMPILE_CMDS_INLINE) {
	/*
	 * Maps to an undefined command or a command without a compiler.
	 * Cannot compile.
	 */

	goto cleanup;
    }
    cmdPtr = newCmdPtr;
    depth++;

    /*
     * See whether we have a nested ensemble. If we do, we can go round the
     * mulberry bush again, consuming the next word.
     */

    if (cmdPtr->compileProc == TclCompileEnsemble) {
	tokenPtr = TokenAfter(tokenPtr);
	if ((int)parsePtr->numWords < depth + 1
		|| tokenPtr->type != TCL_TOKEN_SIMPLE_WORD) {
	    /*
	     * Too hard because the user has done something unpleasant like
	     * omitting the sub-ensemble's command name or used a non-constant
	     * name for a sub-ensemble's command name; we respond by bailing
	     * out completely (this is a rare case). [Bug 6d2f249a01]
	     */

	    goto cleanup;
	}
	ensemble = (Tcl_Command) cmdPtr;
	goto checkNextWord;
    }

    /*
     * Now that the mapping process is done we actually try to compile.
     * If there is a subcommand compiler and that successfully produces code,
     * we'll use that. Otherwise, we fall back to generating opcodes to do the
     * invoke at runtime.
     */

    invokeAnyway = 1;
    if (TCL_OK == TclAttemptCompileProc(interp, parsePtr, depth, cmdPtr,
	    envPtr)) {
	ourResult = TCL_OK;
	goto cleanup;
    }

    /*
     * Throw out any line information generated by the failed compile attempt.
     */

    while (mapPtr->nuloc > eclIndex + 1) {
        mapPtr->nuloc--;
        Tcl_Free(mapPtr->loc[mapPtr->nuloc].line);
        mapPtr->loc[mapPtr->nuloc].line = NULL;
    }

    /*
     * Reset the index of next command.  Toss out any from failed nested
     * partial compiles.
     */

    envPtr->numCommands = mapPtr->nuloc;

    /*
     * Failed to do a full compile for some reason. Try to do a direct invoke
     * instead of going through the ensemble lookup process again.
     */

  failed:
    if (depth < 250) {
	if (depth > 1) {
	    if (!invokeAnyway) {
		cmdPtr = oldCmdPtr;
		depth--;
	    }
	}
	/*
	 * The length of the "replaced" list must be depth-1.  Trim back
	 * any extra elements that might have been appended by failing
	 * pathways above.
	 */
	(void) Tcl_ListObjReplace(NULL, replaced, depth-1, LIST_MAX, 0, NULL);

	/*
	 * TODO: Reconsider whether we ought to call CompileToInvokedCommand()
	 * when depth==1.  In that case we are choosing to emit the
	 * INST_INVOKE_REPLACE bytecode when there is in fact no replacing
	 * to be done.  It would be equally functional and presumably more
	 * performant to fall through to cleanup below, return TCL_ERROR,
	 * and let the compiler harness emit the INST_INVOKE_STK
	 * implementation for us.
	 */

	CompileToInvokedCommand(interp, parsePtr, replaced, cmdPtr, envPtr);
	ourResult = TCL_OK;
    }

    /*
     * Release the memory we allocated. If we've got here, we've either done
     * something useful or we're in a case that we can't compile at all and
     * we're just giving up.
     */

  cleanup:
    Tcl_DecrRefCount(replaced);
    return ourResult;
}

int
TclAttemptCompileProc(
    Tcl_Interp *interp,
    Tcl_Parse *parsePtr,
    size_t depth,
    Command *cmdPtr,
    CompileEnv *envPtr)		/* Holds resulting instructions. */
{
    DefineLineInformation;
    int result;
<<<<<<< HEAD
    size_t i;
    Tcl_Token *saveTokenPtr = parsePtr->tokenPtr;
    size_t savedStackDepth = envPtr->currStackDepth;
    unsigned savedCodeNext = envPtr->codeNext - envPtr->codeStart;
    size_t savedAuxDataArrayNext = envPtr->auxDataArrayNext;
    size_t savedExceptArrayNext = envPtr->exceptArrayNext;
=======
    int i;
    Tcl_Token *saveTokenPtr = parsePtr->tokenPtr;
    int savedStackDepth = envPtr->currStackDepth;
    TCL_HASH_TYPE savedCodeNext = envPtr->codeNext - envPtr->codeStart;
    int savedAuxDataArrayNext = envPtr->auxDataArrayNext;
    int savedExceptArrayNext = envPtr->exceptArrayNext;
>>>>>>> 82a1fb97
#ifdef TCL_COMPILE_DEBUG
    size_t savedExceptDepth = envPtr->exceptDepth;
#endif

    if (cmdPtr->compileProc == NULL) {
	return TCL_ERROR;
    }

    /*
     * Advance parsePtr->tokenPtr so that it points at the last subcommand.
     * This will be wrong but it will not matter, and it will put the
     * tokens for the arguments in the right place without the need to
     * allocate a synthetic Tcl_Parse struct or copy tokens around.
     */

    for (i = 0; i < depth - 1; i++) {
	parsePtr->tokenPtr = TokenAfter(parsePtr->tokenPtr);
    }
    parsePtr->numWords -= (depth - 1);

    /*
     * Shift the line information arrays to account for different word
     * index values.
     */

    mapPtr->loc[eclIndex].line += (depth - 1);
    mapPtr->loc[eclIndex].next += (depth - 1);

    /*
     * Hand off compilation to the subcommand compiler. At last!
     */

    result = cmdPtr->compileProc(interp, parsePtr, cmdPtr, envPtr);

    /*
     * Undo the shift.
     */

    mapPtr->loc[eclIndex].line -= (depth - 1);
    mapPtr->loc[eclIndex].next -= (depth - 1);

    parsePtr->numWords += (depth - 1);
    parsePtr->tokenPtr = saveTokenPtr;

    /*
     * If our target failed to compile, revert any data from failed partial
     * compiles.  Note that envPtr->numCommands need not be checked because
     * we avoid compiling subcommands that recursively call TclCompileScript().
     */

#ifdef TCL_COMPILE_DEBUG
    if (envPtr->exceptDepth != savedExceptDepth) {
	Tcl_Panic("ExceptionRange Starts and Ends do not balance");
    }
#endif

    if (result != TCL_OK) {
	ExceptionAux *auxPtr = envPtr->exceptAuxArrayPtr;

	for (i = 0; i < savedExceptArrayNext; i++) {
	    while ((int)auxPtr->numBreakTargets > 0
		    && auxPtr->breakTargets[auxPtr->numBreakTargets - 1]
		    >= savedCodeNext) {
		auxPtr->numBreakTargets--;
	    }
	    while ((int)auxPtr->numContinueTargets > 0
		    && auxPtr->continueTargets[auxPtr->numContinueTargets - 1]
		    >= savedCodeNext) {
		auxPtr->numContinueTargets--;
	    }
	    auxPtr++;
	}
	envPtr->exceptArrayNext = savedExceptArrayNext;

	if (savedAuxDataArrayNext != envPtr->auxDataArrayNext) {
	    AuxData *auxDataPtr = envPtr->auxDataArrayPtr;
	    AuxData *auxDataEnd = auxDataPtr;

	    auxDataPtr += savedAuxDataArrayNext;
	    auxDataEnd += envPtr->auxDataArrayNext;

	    while (auxDataPtr < auxDataEnd) {
		if (auxDataPtr->type->freeProc != NULL) {
		    auxDataPtr->type->freeProc(auxDataPtr->clientData);
		}
		auxDataPtr++;
	    }
	    envPtr->auxDataArrayNext = savedAuxDataArrayNext;
	}
	envPtr->currStackDepth = savedStackDepth;
	envPtr->codeNext = envPtr->codeStart + savedCodeNext;
#ifdef TCL_COMPILE_DEBUG
    } else {
	/*
	 * Confirm that the command compiler generated a single value on
	 * the stack as its result. This is only done in debugging mode,
	 * as it *should* be correct and normal users have no reasonable
	 * way to fix it anyway.
	 */

	int diff = envPtr->currStackDepth - savedStackDepth;

	if (diff != 1) {
	    Tcl_Panic("bad stack adjustment when compiling"
		    " %.*s (was %d instead of 1)", (int)parsePtr->tokenPtr->size,
		    parsePtr->tokenPtr->start, diff);
	}
#endif
    }

    return result;
}

/*
 * How to compile a subcommand to a _replacing_ invoke of its implementation
 * command.
 */

static void
CompileToInvokedCommand(
    Tcl_Interp *interp,
    Tcl_Parse *parsePtr,
    Tcl_Obj *replacements,
    Command *cmdPtr,
    CompileEnv *envPtr)		/* Holds resulting instructions. */
{
    DefineLineInformation;
    Tcl_Token *tokPtr;
    Tcl_Obj *objPtr, **words;
    const char *bytes;
    int cmdLit, extraLiteralFlags = LITERAL_CMD_NAME;
<<<<<<< HEAD
    size_t i, numWords, length;
=======
    int i, numWords, length;
>>>>>>> 82a1fb97

    /*
     * Push the words of the command. Take care; the command words may be
     * scripts that have backslashes in them, and [info frame 0] can see the
     * difference. Hence the call to TclContinuationsEnterDerived...
     */

    TclListObjGetElementsM(NULL, replacements, &numWords, &words);
    for (i = 0, tokPtr = parsePtr->tokenPtr; i < parsePtr->numWords;
	    i++, tokPtr = TokenAfter(tokPtr)) {
	if (i > 0 && i <= numWords) {
<<<<<<< HEAD
	    bytes = Tcl_GetStringFromObj(words[i-1], &length);
=======
	    bytes = TclGetStringFromObj(words[i-1], &length);
>>>>>>> 82a1fb97
	    PushLiteral(envPtr, bytes, length);
	    continue;
	}

	SetLineInformation(i);
	if (tokPtr->type == TCL_TOKEN_SIMPLE_WORD) {
	    int literal = TclRegisterLiteral(envPtr,
		    tokPtr[1].start, tokPtr[1].size, 0);

	    if (envPtr->clNext) {
		TclContinuationsEnterDerived(
			TclFetchLiteral(envPtr, literal),
			tokPtr[1].start - envPtr->source,
			envPtr->clNext);
	    }
	    TclEmitPush(literal, envPtr);
	} else {
	    CompileTokens(envPtr, tokPtr, interp);
	}
    }

    /*
     * Push the name of the command we're actually dispatching to as part of
     * the implementation.
     */

    TclNewObj(objPtr);
    Tcl_GetCommandFullName(interp, (Tcl_Command) cmdPtr, objPtr);
<<<<<<< HEAD
    bytes = Tcl_GetStringFromObj(objPtr, &length);
=======
    bytes = TclGetStringFromObj(objPtr, &length);
>>>>>>> 82a1fb97
    if ((cmdPtr != NULL) && (cmdPtr->flags & CMD_VIA_RESOLVER)) {
	extraLiteralFlags |= LITERAL_UNSHARED;
    }
    cmdLit = TclRegisterLiteral(envPtr, bytes, length, extraLiteralFlags);
    TclSetCmdNameObj(interp, TclFetchLiteral(envPtr, cmdLit), cmdPtr);
    TclEmitPush(cmdLit, envPtr);
    TclDecrRefCount(objPtr);

    /*
     * Do the replacing dispatch.
     */

    TclEmitInvoke(envPtr, INST_INVOKE_REPLACE, parsePtr->numWords,numWords+1);
}

/*
 * Helpers that do issuing of instructions for commands that "don't have
 * compilers" (well, they do; these). They all work by just generating base
 * code to invoke the command; they're intended for ensemble subcommands so
 * that the costs of INST_INVOKE_REPLACE can be avoided where we can work out
 * that they're not needed.
 *
 * Note that these are NOT suitable for commands where there's an argument
 * that is a script, as an [info level] or [info frame] in the inner context
 * can see the difference.
 */

static int
CompileBasicNArgCommand(
    Tcl_Interp *interp,		/* Used for error reporting. */
    Tcl_Parse *parsePtr,	/* Points to a parse structure for the command
				 * created by Tcl_ParseCommand. */
    Command *cmdPtr,		/* Points to defintion of command being
				 * compiled. */
    CompileEnv *envPtr)		/* Holds resulting instructions. */
{
    Tcl_Obj *objPtr;

    TclNewObj(objPtr);
    Tcl_IncrRefCount(objPtr);
    Tcl_GetCommandFullName(interp, (Tcl_Command) cmdPtr, objPtr);
    TclCompileInvocation(interp, parsePtr->tokenPtr, objPtr,
	    parsePtr->numWords, envPtr);
    Tcl_DecrRefCount(objPtr);
    return TCL_OK;
}

int
TclCompileBasic0ArgCmd(
    Tcl_Interp *interp,		/* Used for error reporting. */
    Tcl_Parse *parsePtr,	/* Points to a parse structure for the command
				 * created by Tcl_ParseCommand. */
    Command *cmdPtr,		/* Points to defintion of command being
				 * compiled. */
    CompileEnv *envPtr)		/* Holds resulting instructions. */
{
    /*
     * Verify that the number of arguments is correct; that's the only case
     * that we know will avoid the call to Tcl_WrongNumArgs() at invoke time,
     * which is the only code that sees the shenanigans of ensemble dispatch.
     */

    if (parsePtr->numWords != 1) {
	return TCL_ERROR;
    }

    return CompileBasicNArgCommand(interp, parsePtr, cmdPtr, envPtr);
}

int
TclCompileBasic1ArgCmd(
    Tcl_Interp *interp,		/* Used for error reporting. */
    Tcl_Parse *parsePtr,	/* Points to a parse structure for the command
				 * created by Tcl_ParseCommand. */
    Command *cmdPtr,		/* Points to defintion of command being
				 * compiled. */
    CompileEnv *envPtr)		/* Holds resulting instructions. */
{
    /*
     * Verify that the number of arguments is correct; that's the only case
     * that we know will avoid the call to Tcl_WrongNumArgs() at invoke time,
     * which is the only code that sees the shenanigans of ensemble dispatch.
     */

    if (parsePtr->numWords != 2) {
	return TCL_ERROR;
    }

    return CompileBasicNArgCommand(interp, parsePtr, cmdPtr, envPtr);
}

int
TclCompileBasic2ArgCmd(
    Tcl_Interp *interp,		/* Used for error reporting. */
    Tcl_Parse *parsePtr,	/* Points to a parse structure for the command
				 * created by Tcl_ParseCommand. */
    Command *cmdPtr,		/* Points to defintion of command being
				 * compiled. */
    CompileEnv *envPtr)		/* Holds resulting instructions. */
{
    /*
     * Verify that the number of arguments is correct; that's the only case
     * that we know will avoid the call to Tcl_WrongNumArgs() at invoke time,
     * which is the only code that sees the shenanigans of ensemble dispatch.
     */

    if (parsePtr->numWords != 3) {
	return TCL_ERROR;
    }

    return CompileBasicNArgCommand(interp, parsePtr, cmdPtr, envPtr);
}

int
TclCompileBasic3ArgCmd(
    Tcl_Interp *interp,		/* Used for error reporting. */
    Tcl_Parse *parsePtr,	/* Points to a parse structure for the command
				 * created by Tcl_ParseCommand. */
    Command *cmdPtr,		/* Points to defintion of command being
				 * compiled. */
    CompileEnv *envPtr)		/* Holds resulting instructions. */
{
    /*
     * Verify that the number of arguments is correct; that's the only case
     * that we know will avoid the call to Tcl_WrongNumArgs() at invoke time,
     * which is the only code that sees the shenanigans of ensemble dispatch.
     */

    if (parsePtr->numWords != 4) {
	return TCL_ERROR;
    }

    return CompileBasicNArgCommand(interp, parsePtr, cmdPtr, envPtr);
}

int
TclCompileBasic0Or1ArgCmd(
    Tcl_Interp *interp,		/* Used for error reporting. */
    Tcl_Parse *parsePtr,	/* Points to a parse structure for the command
				 * created by Tcl_ParseCommand. */
    Command *cmdPtr,		/* Points to defintion of command being
				 * compiled. */
    CompileEnv *envPtr)		/* Holds resulting instructions. */
{
    /*
     * Verify that the number of arguments is correct; that's the only case
     * that we know will avoid the call to Tcl_WrongNumArgs() at invoke time,
     * which is the only code that sees the shenanigans of ensemble dispatch.
     */

    if (parsePtr->numWords != 1 && parsePtr->numWords != 2) {
	return TCL_ERROR;
    }

    return CompileBasicNArgCommand(interp, parsePtr, cmdPtr, envPtr);
}

int
TclCompileBasic1Or2ArgCmd(
    Tcl_Interp *interp,		/* Used for error reporting. */
    Tcl_Parse *parsePtr,	/* Points to a parse structure for the command
				 * created by Tcl_ParseCommand. */
    Command *cmdPtr,		/* Points to defintion of command being
				 * compiled. */
    CompileEnv *envPtr)		/* Holds resulting instructions. */
{
    /*
     * Verify that the number of arguments is correct; that's the only case
     * that we know will avoid the call to Tcl_WrongNumArgs() at invoke time,
     * which is the only code that sees the shenanigans of ensemble dispatch.
     */

    if (parsePtr->numWords != 2 && parsePtr->numWords != 3) {
	return TCL_ERROR;
    }

    return CompileBasicNArgCommand(interp, parsePtr, cmdPtr, envPtr);
}

int
TclCompileBasic2Or3ArgCmd(
    Tcl_Interp *interp,		/* Used for error reporting. */
    Tcl_Parse *parsePtr,	/* Points to a parse structure for the command
				 * created by Tcl_ParseCommand. */
    Command *cmdPtr,		/* Points to defintion of command being
				 * compiled. */
    CompileEnv *envPtr)		/* Holds resulting instructions. */
{
    /*
     * Verify that the number of arguments is correct; that's the only case
     * that we know will avoid the call to Tcl_WrongNumArgs() at invoke time,
     * which is the only code that sees the shenanigans of ensemble dispatch.
     */

    if (parsePtr->numWords != 3 && parsePtr->numWords != 4) {
	return TCL_ERROR;
    }

    return CompileBasicNArgCommand(interp, parsePtr, cmdPtr, envPtr);
}

int
TclCompileBasic0To2ArgCmd(
    Tcl_Interp *interp,		/* Used for error reporting. */
    Tcl_Parse *parsePtr,	/* Points to a parse structure for the command
				 * created by Tcl_ParseCommand. */
    Command *cmdPtr,		/* Points to defintion of command being
				 * compiled. */
    CompileEnv *envPtr)		/* Holds resulting instructions. */
{
    /*
     * Verify that the number of arguments is correct; that's the only case
     * that we know will avoid the call to Tcl_WrongNumArgs() at invoke time,
     * which is the only code that sees the shenanigans of ensemble dispatch.
     */

    if (parsePtr->numWords < 1 || parsePtr->numWords > 3) {
	return TCL_ERROR;
    }

    return CompileBasicNArgCommand(interp, parsePtr, cmdPtr, envPtr);
}

int
TclCompileBasic1To3ArgCmd(
    Tcl_Interp *interp,		/* Used for error reporting. */
    Tcl_Parse *parsePtr,	/* Points to a parse structure for the command
				 * created by Tcl_ParseCommand. */
    Command *cmdPtr,		/* Points to defintion of command being
				 * compiled. */
    CompileEnv *envPtr)		/* Holds resulting instructions. */
{
    /*
     * Verify that the number of arguments is correct; that's the only case
     * that we know will avoid the call to Tcl_WrongNumArgs() at invoke time,
     * which is the only code that sees the shenanigans of ensemble dispatch.
     */

    if (parsePtr->numWords < 2 || parsePtr->numWords > 4) {
	return TCL_ERROR;
    }

    return CompileBasicNArgCommand(interp, parsePtr, cmdPtr, envPtr);
}

int
TclCompileBasicMin0ArgCmd(
    Tcl_Interp *interp,		/* Used for error reporting. */
    Tcl_Parse *parsePtr,	/* Points to a parse structure for the command
				 * created by Tcl_ParseCommand. */
    Command *cmdPtr,		/* Points to defintion of command being
				 * compiled. */
    CompileEnv *envPtr)		/* Holds resulting instructions. */
{
    /*
     * Verify that the number of arguments is correct; that's the only case
     * that we know will avoid the call to Tcl_WrongNumArgs() at invoke time,
     * which is the only code that sees the shenanigans of ensemble dispatch.
     */

    if ((int)parsePtr->numWords < 1) {
	return TCL_ERROR;
    }

    return CompileBasicNArgCommand(interp, parsePtr, cmdPtr, envPtr);
}

int
TclCompileBasicMin1ArgCmd(
    Tcl_Interp *interp,		/* Used for error reporting. */
    Tcl_Parse *parsePtr,	/* Points to a parse structure for the command
				 * created by Tcl_ParseCommand. */
    Command *cmdPtr,		/* Points to defintion of command being
				 * compiled. */
    CompileEnv *envPtr)		/* Holds resulting instructions. */
{
    /*
     * Verify that the number of arguments is correct; that's the only case
     * that we know will avoid the call to Tcl_WrongNumArgs() at invoke time,
     * which is the only code that sees the shenanigans of ensemble dispatch.
     */

    if ((int)parsePtr->numWords < 2) {
	return TCL_ERROR;
    }

    return CompileBasicNArgCommand(interp, parsePtr, cmdPtr, envPtr);
}

int
TclCompileBasicMin2ArgCmd(
    Tcl_Interp *interp,		/* Used for error reporting. */
    Tcl_Parse *parsePtr,	/* Points to a parse structure for the command
				 * created by Tcl_ParseCommand. */
    Command *cmdPtr,		/* Points to defintion of command being
				 * compiled. */
    CompileEnv *envPtr)		/* Holds resulting instructions. */
{
    /*
     * Verify that the number of arguments is correct; that's the only case
     * that we know will avoid the call to Tcl_WrongNumArgs() at invoke time,
     * which is the only code that sees the shenanigans of ensemble dispatch.
     */

    if ((int)parsePtr->numWords < 3) {
	return TCL_ERROR;
    }

    return CompileBasicNArgCommand(interp, parsePtr, cmdPtr, envPtr);
}

/*
 * Local Variables:
 * mode: c
 * c-basic-offset: 4
 * fill-column: 78
 * End:
 */<|MERGE_RESOLUTION|>--- conflicted
+++ resolved
@@ -165,11 +165,7 @@
     Tcl_DictSearch search;
     Tcl_Obj *listObj;
     const char *simpleName;
-<<<<<<< HEAD
     enum EnsSubcmds index;
-=======
-    int index;
->>>>>>> 82a1fb97
     int done;
 
     if (nsPtr == NULL || nsPtr->flags & NS_DEAD) {
@@ -194,11 +190,7 @@
     switch (index) {
     case ENS_CREATE: {
 	const char *name;
-<<<<<<< HEAD
 	size_t len;
-=======
-	int len;
->>>>>>> 82a1fb97
 	int allocatedMapFlag = 0;
 	/*
 	 * Defaults
@@ -512,11 +504,7 @@
 
 	    Tcl_SetObjResult(interp, resultObj);
 	} else {
-<<<<<<< HEAD
 	    size_t len;
-=======
-	    int len;
->>>>>>> 82a1fb97
 	    int allocatedMapFlag = 0;
 	    Tcl_Obj *subcmdObj = NULL, *mapObj = NULL, *paramObj = NULL,
 		    *unknownObj = NULL; /* Defaults, silence gcc 4 warnings */
@@ -965,11 +953,7 @@
 	return TCL_ERROR;
     }
     if (mapDict != NULL) {
-<<<<<<< HEAD
 	size_t size;
-=======
-	int size;
->>>>>>> 82a1fb97
 	int done;
 	Tcl_DictSearch search;
 	Tcl_Obj *valuePtr;
@@ -1564,11 +1548,7 @@
     Tcl_DString buf, hiddenBuf;
     const char **nameParts = NULL;
     const char *cmdName = NULL;
-<<<<<<< HEAD
     size_t i, nameCount = 0;
-=======
-    int i, nameCount = 0;
->>>>>>> 82a1fb97
     int ensembleFlags = 0, hiddenLen;
 
     /*
@@ -2331,14 +2311,9 @@
     Tcl_Obj *const objv[],
     Tcl_Obj **prefixObjPtr)
 {
-<<<<<<< HEAD
     size_t paramc;
     int result;
 	size_t i, prefixObjc;
-=======
-    int paramc, i, prefixObjc;
-    int result;
->>>>>>> 82a1fb97
     Tcl_Obj **paramv, *unknownCmd, *ensObj;
 
     /*
@@ -2349,11 +2324,7 @@
     TclNewObj(ensObj);
     Tcl_GetCommandFullName(interp, ensemblePtr->token, ensObj);
     Tcl_ListObjAppendElement(NULL, unknownCmd, ensObj);
-<<<<<<< HEAD
     for (i = 1 ; i < (size_t)objc ; i++) {
-=======
-    for (i = 1 ; i < objc ; i++) {
->>>>>>> 82a1fb97
 	Tcl_ListObjAppendElement(NULL, unknownCmd, objv[i]);
     }
     TclListObjGetElementsM(NULL, unknownCmd, &paramc, &paramv);
@@ -2633,11 +2604,7 @@
 {
     Tcl_HashSearch search;	/* Used for scanning the commands in
 				 * the namespace for this ensemble. */
-<<<<<<< HEAD
     size_t i, j;
-=======
-    int i, j;
->>>>>>> 82a1fb97
     int isNew;
     Tcl_HashTable *hash = &ensemblePtr->subcommandTable;
     Tcl_HashEntry *hPtr;
@@ -2712,11 +2679,7 @@
                  * Target was not in the dictionary.  Map onto the namespace.
                  * In this case there is no guarantee that the command
                  * is actually there.  It is the responsibility of the
-<<<<<<< HEAD
 		 * programmer (or [::unknown] of course) to provide the procedure.
-=======
-                 * programmer (or [::unknown] of course) to provide the procedure.
->>>>>>> 82a1fb97
                  */
 
                 cmdObj = Tcl_NewStringObj(name, -1);
@@ -2988,21 +2951,12 @@
     Command *oldCmdPtr = cmdPtr, *newCmdPtr;
     int result, flags = 0, depth = 1, invokeAnyway = 0;
     int ourResult = TCL_ERROR;
-<<<<<<< HEAD
     size_t i, len, numBytes;
-=======
-    int i, len;
-    TCL_HASH_TYPE numBytes;
->>>>>>> 82a1fb97
     const char *word;
 
     TclNewObj(replaced);
     Tcl_IncrRefCount(replaced);
-<<<<<<< HEAD
     if ((int)parsePtr->numWords <= depth) {
-=======
-    if (parsePtr->numWords <= depth) {
->>>>>>> 82a1fb97
 	goto failed;
     }
     if (tokenPtr->type != TCL_TOKEN_SIMPLE_WORD) {
@@ -3330,21 +3284,12 @@
 {
     DefineLineInformation;
     int result;
-<<<<<<< HEAD
     size_t i;
     Tcl_Token *saveTokenPtr = parsePtr->tokenPtr;
     size_t savedStackDepth = envPtr->currStackDepth;
     unsigned savedCodeNext = envPtr->codeNext - envPtr->codeStart;
     size_t savedAuxDataArrayNext = envPtr->auxDataArrayNext;
     size_t savedExceptArrayNext = envPtr->exceptArrayNext;
-=======
-    int i;
-    Tcl_Token *saveTokenPtr = parsePtr->tokenPtr;
-    int savedStackDepth = envPtr->currStackDepth;
-    TCL_HASH_TYPE savedCodeNext = envPtr->codeNext - envPtr->codeStart;
-    int savedAuxDataArrayNext = envPtr->auxDataArrayNext;
-    int savedExceptArrayNext = envPtr->exceptArrayNext;
->>>>>>> 82a1fb97
 #ifdef TCL_COMPILE_DEBUG
     size_t savedExceptDepth = envPtr->exceptDepth;
 #endif
@@ -3476,11 +3421,7 @@
     Tcl_Obj *objPtr, **words;
     const char *bytes;
     int cmdLit, extraLiteralFlags = LITERAL_CMD_NAME;
-<<<<<<< HEAD
     size_t i, numWords, length;
-=======
-    int i, numWords, length;
->>>>>>> 82a1fb97
 
     /*
      * Push the words of the command. Take care; the command words may be
@@ -3492,11 +3433,7 @@
     for (i = 0, tokPtr = parsePtr->tokenPtr; i < parsePtr->numWords;
 	    i++, tokPtr = TokenAfter(tokPtr)) {
 	if (i > 0 && i <= numWords) {
-<<<<<<< HEAD
 	    bytes = Tcl_GetStringFromObj(words[i-1], &length);
-=======
-	    bytes = TclGetStringFromObj(words[i-1], &length);
->>>>>>> 82a1fb97
 	    PushLiteral(envPtr, bytes, length);
 	    continue;
 	}
@@ -3525,11 +3462,7 @@
 
     TclNewObj(objPtr);
     Tcl_GetCommandFullName(interp, (Tcl_Command) cmdPtr, objPtr);
-<<<<<<< HEAD
     bytes = Tcl_GetStringFromObj(objPtr, &length);
-=======
-    bytes = TclGetStringFromObj(objPtr, &length);
->>>>>>> 82a1fb97
     if ((cmdPtr != NULL) && (cmdPtr->flags & CMD_VIA_RESOLVER)) {
 	extraLiteralFlags |= LITERAL_UNSHARED;
     }
