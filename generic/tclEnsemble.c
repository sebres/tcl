--- conflicted
+++ resolved
@@ -3254,13 +3254,8 @@
     Tcl_Token *saveTokenPtr = parsePtr->tokenPtr;
     Tcl_Size savedStackDepth = envPtr->currStackDepth;
     unsigned savedCodeNext = envPtr->codeNext - envPtr->codeStart;
-<<<<<<< HEAD
-    size_t savedAuxDataSize = BA_AuxData_Size(envPtr->auxData);
-    size_t savedExceptArrayNext = envPtr->exceptArrayNext;
-=======
-    Tcl_Size savedAuxDataArrayNext = envPtr->auxDataArrayNext;
+    Tcl_Size savedAuxDataSize = BA_AuxData_Size(envPtr->auxData);
     Tcl_Size savedExceptArrayNext = envPtr->exceptArrayNext;
->>>>>>> a525e021
 #ifdef TCL_COMPILE_DEBUG
     Tcl_Size savedExceptDepth = envPtr->exceptDepth;
 #endif
