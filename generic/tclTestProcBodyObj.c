/*
 * tclTestProcBodyObj.c --
 *
 *	Implements the "procbodytest" package, which contains commands to test
 *	creation of Tcl procedures whose body argument is a Tcl_Obj of type
 *	"procbody" rather than a string.
 *
 * Copyright (c) 1998 by Scriptics Corporation.
 *
 * See the file "license.terms" for information on usage and redistribution of
 * this file, and for a DISCLAIMER OF ALL WARRANTIES.
<<<<<<< HEAD
 *
 * RCS: @(#) $Id: tclTestProcBodyObj.c,v 1.12 2010/06/16 14:49:50 nijtmans Exp $
=======
>>>>>>> d15d7f1d
 */

#ifndef USE_TCL_STUBS
#   define USE_TCL_STUBS
#endif
#include "tclInt.h"

/*
 * name and version of this package
 */

static const char packageName[] = "procbodytest";
static const char packageVersion[] = "1.0";

/*
 * Name of the commands exported by this package
 */

static const char procCommand[] = "proc";

/*
 * this struct describes an entry in the table of command names and command
 * procs
 */

typedef struct CmdTable {
    const char *cmdName;		/* command name */
    Tcl_ObjCmdProc *proc;	/* command proc */
    int exportIt;		/* if 1, export the command */
} CmdTable;

/*
 * Declarations for functions defined in this file.
 */

static int	ProcBodyTestProcObjCmd(ClientData dummy,
			Tcl_Interp *interp, int objc, Tcl_Obj *const objv[]);
static int	ProcBodyTestInitInternal(Tcl_Interp *interp, int isSafe);
static int	RegisterCommand(Tcl_Interp* interp,
			const char *namespace, const CmdTable *cmdTablePtr);

/*
 * List of commands to create when the package is loaded; must go after the
 * declarations of the enable command procedure.
 */

static const CmdTable commands[] = {
    { procCommand,	ProcBodyTestProcObjCmd,	1 },
    { 0, 0, 0 }
};

static const CmdTable safeCommands[] = {
    { procCommand,	ProcBodyTestProcObjCmd,	1 },
    { 0, 0, 0 }
};

/*
 *----------------------------------------------------------------------
 *
 * Procbodytest_Init --
 *
 *	This function initializes the "procbodytest" package.
 *
 * Results:
 *	A standard Tcl result.
 *
 * Side effects:
 *	None.
 *
 *----------------------------------------------------------------------
 */

int
Procbodytest_Init(
    Tcl_Interp *interp)		/* the Tcl interpreter for which the package
				 * is initialized */
{
    return ProcBodyTestInitInternal(interp, 0);
}

/*
 *----------------------------------------------------------------------
 *
 * Procbodytest_SafeInit --
 *
 *	This function initializes the "procbodytest" package.
 *
 * Results:
 *	A standard Tcl result.
 *
 * Side effects:
 *	None.
 *
 *----------------------------------------------------------------------
 */

int
Procbodytest_SafeInit(
    Tcl_Interp *interp)		/* the Tcl interpreter for which the package
				 * is initialized */
{
    return ProcBodyTestInitInternal(interp, 1);
}

/*
 *----------------------------------------------------------------------
 *
 * RegisterCommand --
 *
 *	This function registers a command in the context of the given
 *	namespace.
 *
 * Results:
 *	A standard Tcl result.
 *
 * Side effects:
 *	None.
 *
 *----------------------------------------------------------------------
 */

static int
RegisterCommand(
    Tcl_Interp* interp,		/* the Tcl interpreter for which the operation
				 * is performed */
    const char *namespace,		/* the namespace in which the command is
				 * registered */
    const CmdTable *cmdTablePtr)/* the command to register */
{
    char buf[128];

    if (cmdTablePtr->exportIt) {
	sprintf(buf, "namespace eval %s { namespace export %s }",
		namespace, cmdTablePtr->cmdName);
	if (Tcl_Eval(interp, buf) != TCL_OK) {
	    return TCL_ERROR;
	}
    }

    sprintf(buf, "%s::%s", namespace, cmdTablePtr->cmdName);
    Tcl_CreateObjCommand(interp, buf, cmdTablePtr->proc, 0, 0);
    return TCL_OK;
}

/*
 *----------------------------------------------------------------------
 *
 * ProcBodyTestInitInternal --
 *
 *  This function initializes the Loader package.
 *  The isSafe flag is 1 if the interpreter is safe, 0 otherwise.
 *
 * Results:
 *  A standard Tcl result.
 *
 * Side effects:
 *  None.
 *
 *----------------------------------------------------------------------
 */

static int
ProcBodyTestInitInternal(
    Tcl_Interp *interp,		/* the Tcl interpreter for which the package
				 * is initialized */
    int isSafe)			/* 1 if this is a safe interpreter */
{
    const CmdTable *cmdTablePtr;

    cmdTablePtr = (isSafe) ? &safeCommands[0] : &commands[0];
    for ( ; cmdTablePtr->cmdName ; cmdTablePtr++) {
	if (RegisterCommand(interp, packageName, cmdTablePtr) != TCL_OK) {
	    return TCL_ERROR;
	}
    }

    return Tcl_PkgProvide(interp, packageName, packageVersion);
}

/*
 *----------------------------------------------------------------------
 *
 * ProcBodyTestProcObjCmd --
 *
 *  Implements the "procbodytest::proc" command. Here is the command
 *  description:
 *	procbodytest::proc newName argList bodyName
 *  Looks up a procedure called $bodyName and, if the procedure exists,
 *  constructs a Tcl_Obj of type "procbody" and calls Tcl_ProcObjCmd.
 *  Arguments:
 *    newName		the name of the procedure to be created
 *    argList		the argument list for the procedure
 *    bodyName		the name of an existing procedure from which the
 *			body is to be copied.
 *  This command can be used to trigger the branches in Tcl_ProcObjCmd that
 *  construct a proc from a "procbody", for example:
 *	proc a {x} {return $x}
 *	a 123
 *	procbodytest::proc b {x} a
 *  Note the call to "a 123", which is necessary so that the Proc pointer
 *  for "a" is filled in by the internal compiler; this is a hack.
 *
 * Results:
 *  Returns a standard Tcl code.
 *
 * Side effects:
 *  A new procedure is created.
 *  Leaves an error message in the interp's result on error.
 *
 *----------------------------------------------------------------------
 */

static int
ProcBodyTestProcObjCmd(
    ClientData dummy,		/* context; not used */
    Tcl_Interp *interp,		/* the current interpreter */
    int objc,			/* argument count */
    Tcl_Obj *const objv[])	/* arguments */
{
    const char *fullName;
    Tcl_Command procCmd;
    Command *cmdPtr;
    Proc *procPtr = NULL;
    Tcl_Obj *bodyObjPtr;
    Tcl_Obj *myobjv[5];
    int result;

    if (objc != 4) {
	Tcl_WrongNumArgs(interp, 1, objv, "newName argsList bodyName");
	return TCL_ERROR;
    }

    /*
     * Find the Command pointer to this procedure
     */

    fullName = Tcl_GetStringFromObj(objv[3], NULL);
    procCmd = Tcl_FindCommand(interp, fullName, NULL, TCL_LEAVE_ERR_MSG);
    if (procCmd == NULL) {
	return TCL_ERROR;
    }

    cmdPtr = (Command *) procCmd;

    /*
     * check that this is a procedure and not a builtin command:
     * If a procedure, cmdPtr->objClientData is TclIsProc(cmdPtr).
     */

    if (cmdPtr->objClientData != TclIsProc(cmdPtr)) {
	Tcl_AppendStringsToObj(Tcl_GetObjResult(interp),
		"command \"", fullName, "\" is not a Tcl procedure", NULL);
	return TCL_ERROR;
    }

    /*
     * it is a Tcl procedure: the client data is the Proc structure
     */

    procPtr = (Proc *) cmdPtr->objClientData;
    if (procPtr == NULL) {
	Tcl_AppendStringsToObj(Tcl_GetObjResult(interp), "procedure \"",
		fullName, "\" does not have a Proc struct!", NULL);
	return TCL_ERROR;
    }

    /*
     * create a new object, initialize our argument vector, call into Tcl
     */

    bodyObjPtr = TclNewProcBodyObj(procPtr);
    if (bodyObjPtr == NULL) {
	Tcl_AppendStringsToObj(Tcl_GetObjResult(interp),
		"failed to create a procbody object for procedure \"",
		fullName, "\"", NULL);
	return TCL_ERROR;
    }
    Tcl_IncrRefCount(bodyObjPtr);

    myobjv[0] = objv[0];
    myobjv[1] = objv[1];
    myobjv[2] = objv[2];
    myobjv[3] = bodyObjPtr;
    myobjv[4] = NULL;

    result = Tcl_ProcObjCmd(NULL, interp, objc, myobjv);
    Tcl_DecrRefCount(bodyObjPtr);

    return result;
}

/*
 * Local Variables:
 * mode: c
 * c-basic-offset: 4
 * fill-column: 78
 * End:
 */<|MERGE_RESOLUTION|>--- conflicted
+++ resolved
@@ -9,11 +9,6 @@
  *
  * See the file "license.terms" for information on usage and redistribution of
  * this file, and for a DISCLAIMER OF ALL WARRANTIES.
-<<<<<<< HEAD
- *
- * RCS: @(#) $Id: tclTestProcBodyObj.c,v 1.12 2010/06/16 14:49:50 nijtmans Exp $
-=======
->>>>>>> d15d7f1d
  */
 
 #ifndef USE_TCL_STUBS
