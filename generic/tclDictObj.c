/*
 * tclDictObj.c --
 *
 *	This file contains functions that implement the Tcl dict object type
 *	and its accessor command.
 *
 * Copyright © 2002-2010 Donal K. Fellows.
 *
 * See the file "license.terms" for information on usage and redistribution of
 * this file, and for a DISCLAIMER OF ALL WARRANTIES.
 */

#include "tclInt.h"
#include "tclTomMath.h"
#include <assert.h>

/*
 * Forward declaration.
 */
struct Dict;

/*
 * Prototypes for functions defined later in this file:
 */

static void			DeleteDict(struct Dict *dict);
static Tcl_ObjCmdProc		DictAppendCmd;
static Tcl_ObjCmdProc		DictCreateCmd;
static Tcl_ObjCmdProc		DictExistsCmd;
static Tcl_ObjCmdProc		DictFilterCmd;
static Tcl_ObjCmdProc		DictGetCmd;
static Tcl_ObjCmdProc		DictGetDefCmd;
static Tcl_ObjCmdProc		DictIncrCmd;
static Tcl_ObjCmdProc		DictInfoCmd;
static Tcl_ObjCmdProc		DictKeysCmd;
static Tcl_ObjCmdProc		DictLappendCmd;
static Tcl_ObjCmdProc		DictMergeCmd;
static Tcl_ObjCmdProc		DictRemoveCmd;
static Tcl_ObjCmdProc		DictReplaceCmd;
static Tcl_ObjCmdProc		DictSetCmd;
static Tcl_ObjCmdProc		DictSizeCmd;
static Tcl_ObjCmdProc		DictUnsetCmd;
static Tcl_ObjCmdProc		DictUpdateCmd;
static Tcl_ObjCmdProc		DictValuesCmd;
static Tcl_ObjCmdProc		DictWithCmd;
static Tcl_DupInternalRepProc	DupDictInternalRep;
static Tcl_FreeInternalRepProc	FreeDictInternalRep;
static void			InvalidateDictChain(Tcl_Obj *dictObj);
static Tcl_SetFromAnyProc	SetDictFromAny;
static Tcl_UpdateStringProc	UpdateStringOfDict;
static Tcl_AllocHashEntryProc	AllocChainEntry;
static inline void		InitChainTable(struct Dict *dict);
static inline void		DeleteChainTable(struct Dict *dict);
static inline Tcl_HashEntry *	CreateChainEntry(struct Dict *dict,
					Tcl_Obj *keyPtr, int *newPtr);
static inline int		DeleteChainEntry(struct Dict *dict,
					Tcl_Obj *keyPtr);
static Tcl_NRPostProc		FinalizeDictUpdate;
static Tcl_NRPostProc		FinalizeDictWith;
static Tcl_ObjCmdProc		DictForNRCmd;
static Tcl_ObjCmdProc		DictMapNRCmd;
static Tcl_NRPostProc		DictForLoopCallback;
static Tcl_NRPostProc		DictMapLoopCallback;
static Tcl_ObjTypeLengthProc    DictAsListLength;
<<<<<<< HEAD
/* static Tcl_ObjTypeIndexProc     DictAsListIndex; needs rewrite */
=======
/* static Tcl_ObjTypeIndexProc     DictAsListIndex; Needs rewrite */
>>>>>>> 365c6790

/*
 * Table of dict subcommand names and implementations.
 */

static const EnsembleImplMap implementationMap[] = {
    {"append",	DictAppendCmd,	TclCompileDictAppendCmd, NULL, NULL, 0 },
    {"create",	DictCreateCmd,	TclCompileDictCreateCmd, NULL, NULL, 0 },
    {"exists",	DictExistsCmd,	TclCompileDictExistsCmd, NULL, NULL, 0 },
    {"filter",	DictFilterCmd,	NULL, NULL, NULL, 0 },
    {"for",	NULL,		TclCompileDictForCmd, DictForNRCmd, NULL, 0 },
    {"get",	DictGetCmd,	TclCompileDictGetCmd, NULL, NULL, 0 },
    {"getdef",	DictGetDefCmd,	TclCompileDictGetWithDefaultCmd, NULL,NULL,0},
    {"getwithdefault",	DictGetDefCmd,	TclCompileDictGetWithDefaultCmd,
	NULL, NULL, 0 },
    {"incr",	DictIncrCmd,	TclCompileDictIncrCmd, NULL, NULL, 0 },
    {"info",	DictInfoCmd,	TclCompileBasic1ArgCmd, NULL, NULL, 0 },
    {"keys",	DictKeysCmd,	TclCompileBasic1Or2ArgCmd, NULL, NULL, 0 },
    {"lappend",	DictLappendCmd,	TclCompileDictLappendCmd, NULL, NULL, 0 },
    {"map", 	NULL,       	TclCompileDictMapCmd, DictMapNRCmd, NULL, 0 },
    {"merge",	DictMergeCmd,	TclCompileDictMergeCmd, NULL, NULL, 0 },
    {"remove",	DictRemoveCmd,	TclCompileBasicMin1ArgCmd, NULL, NULL, 0 },
    {"replace",	DictReplaceCmd, NULL, NULL, NULL, 0 },
    {"set",	DictSetCmd,	TclCompileDictSetCmd, NULL, NULL, 0 },
    {"size",	DictSizeCmd,	TclCompileBasic1ArgCmd, NULL, NULL, 0 },
    {"unset",	DictUnsetCmd,	TclCompileDictUnsetCmd, NULL, NULL, 0 },
    {"update",	DictUpdateCmd,	TclCompileDictUpdateCmd, NULL, NULL, 0 },
    {"values",	DictValuesCmd,	TclCompileBasic1Or2ArgCmd, NULL, NULL, 0 },
    {"with",	DictWithCmd,	TclCompileDictWithCmd, NULL, NULL, 0 },
    {NULL, NULL, NULL, NULL, NULL, 0}
};

/*
 * Internal representation of the entries in the hash table that backs a
 * dictionary.
 */

typedef struct ChainEntry {
    Tcl_HashEntry entry;
    struct ChainEntry *prevPtr;
    struct ChainEntry *nextPtr;
} ChainEntry;

/*
 * Internal representation of a dictionary.
 *
 * The internal representation of a dictionary object is a hash table (with
 * Tcl_Objs for both keys and values), a reference count and epoch number for
 * detecting concurrent modifications of the dictionary, and a pointer to the
 * parent object (used when invalidating string reps of pathed dictionary
 * trees) which is NULL in normal use. The fact that hash tables know (with
 * appropriate initialisation) already about objects makes key management /so/
 * much easier!
 *
 * Reference counts are used to enable safe iteration across hashes while
 * allowing the type of the containing object to be modified.
 */

typedef struct Dict {
    Tcl_HashTable table;	/* Object hash table to store mapping in. */
    ChainEntry *entryChainHead;	/* Linked list of all entries in the
				 * dictionary. Used for doing traversal of the
				 * entries in the order that they are
				 * created. */
    ChainEntry *entryChainTail;	/* Other end of linked list of all entries in
				 * the dictionary. Used for doing traversal of
				 * the entries in the order that they are
				 * created. */
    TCL_HASH_TYPE epoch; 	/* Epoch counter */
    size_t refCount;		/* Reference counter (see above) */
    Tcl_Obj *chain;		/* Linked list used for invalidating the
				 * string representations of updated nested
				 * dictionaries. */
} Dict;

/*
 * The structure below defines the dictionary object type by means of
 * functions that can be invoked by generic object code.
 */

const Tcl_ObjType tclDictType = {
    "dict",
    FreeDictInternalRep,	/* freeIntRepProc */
    DupDictInternalRep,		/* dupIntRepProc */
    UpdateStringOfDict,		/* updateStringProc */
    SetDictFromAny,		/* setFromAnyProc */
    TCL_OBJTYPE_V2(		/* Extended type for AbstractLists */
    DictAsListLength,		/* return "list" length of dict value w/o
				 * shimmering */
    NULL,			/* return key or value at "list" index
				 * location.  (keysare at even indicies,
				 * values at odd indicies) */
    NULL,
    NULL,
    NULL,
    NULL,
    NULL,
    NULL)
};

#define DictSetInternalRep(objPtr, dictRepPtr)				\
    do {                                                                \
        Tcl_ObjInternalRep ir;                                               \
        ir.twoPtrValue.ptr1 = (dictRepPtr);                             \
        ir.twoPtrValue.ptr2 = NULL;                                     \
        Tcl_StoreInternalRep((objPtr), &tclDictType, &ir);                   \
    } while (0)

#define DictGetInternalRep(objPtr, dictRepPtr)				\
    do {                                                                \
        const Tcl_ObjInternalRep *irPtr;                                     \
        irPtr = TclFetchInternalRep((objPtr), &tclDictType);                \
        (dictRepPtr) = irPtr ? (Dict *)irPtr->twoPtrValue.ptr1 : NULL;          \
    } while (0)

/*
 * The type of the specially adapted version of the Tcl_Obj*-containing hash
 * table defined in the tclObj.c code. This version differs in that it
 * allocates a bit more space in each hash entry in order to hold the pointers
 * used to keep the hash entries in a linked list.
 *
 * Note that this type of hash table is *only* suitable for direct use in
 * *this* file. Everything else should use the dict iterator API.
 */

static const Tcl_HashKeyType chainHashType = {
    TCL_HASH_KEY_TYPE_VERSION,
    0,
    TclHashObjKey,
    TclCompareObjKeys,
    AllocChainEntry,
    TclFreeObjEntry
};

/*
 * Structure used in implementation of 'dict map' to hold the state that gets
 * passed between parts of the implementation.
 */

typedef struct {
    Tcl_Obj *keyVarObj;		/* The name of the variable that will have
				 * keys assigned to it. */
    Tcl_Obj *valueVarObj;	/* The name of the variable that will have
				 * values assigned to it. */
    Tcl_DictSearch search;	/* The dictionary search structure. */
    Tcl_Obj *scriptObj;		/* The script to evaluate each time through
				 * the loop. */
    Tcl_Obj *accumulatorObj;	/* The dictionary used to accumulate the
				 * results. */
} DictMapStorage;

/***** START OF FUNCTIONS IMPLEMENTING DICT CORE API *****/

/*
 *----------------------------------------------------------------------
 *
 * AllocChainEntry --
 *
 *	Allocate space for a Tcl_HashEntry containing the Tcl_Obj * key, and
 *	which has a bit of extra space afterwards for storing pointers to the
 *	rest of the chain of entries (the extra pointers are left NULL).
 *
 * Results:
 *	The return value is a pointer to the created entry.
 *
 * Side effects:
 *	Increments the reference count on the object.
 *
 *----------------------------------------------------------------------
 */

static Tcl_HashEntry *
AllocChainEntry(
    TCL_UNUSED(Tcl_HashTable *),
    void *keyPtr)
{
    Tcl_Obj *objPtr = (Tcl_Obj *)keyPtr;
    ChainEntry *cPtr;

    cPtr = (ChainEntry *)Tcl_Alloc(sizeof(ChainEntry));
    cPtr->entry.key.objPtr = objPtr;
    Tcl_IncrRefCount(objPtr);
    Tcl_SetHashValue(&cPtr->entry, NULL);
    cPtr->prevPtr = cPtr->nextPtr = NULL;

    return &cPtr->entry;
}

/*
 * Helper functions that disguise most of the details relating to how the
 * linked list of hash entries is managed. In particular, these manage the
 * creation of the table and initializing of the chain, the deletion of the
 * table and chain, the adding of an entry to the chain, and the removal of an
 * entry from the chain.
 */

static inline void
InitChainTable(
    Dict *dict)
{
    Tcl_InitCustomHashTable(&dict->table, TCL_CUSTOM_PTR_KEYS,
	    &chainHashType);
    dict->entryChainHead = dict->entryChainTail = NULL;
}

static inline void
DeleteChainTable(
    Dict *dict)
{
    ChainEntry *cPtr;

    for (cPtr=dict->entryChainHead ; cPtr!=NULL ; cPtr=cPtr->nextPtr) {
	Tcl_Obj *valuePtr = (Tcl_Obj *)Tcl_GetHashValue(&cPtr->entry);

	TclDecrRefCount(valuePtr);
    }
    Tcl_DeleteHashTable(&dict->table);
}

static inline Tcl_HashEntry *
CreateChainEntry(
    Dict *dict,
    Tcl_Obj *keyPtr,
    int *newPtr)
{
    ChainEntry *cPtr = (ChainEntry *)
	    Tcl_CreateHashEntry(&dict->table, keyPtr, newPtr);

    /*
     * If this is a new entry in the hash table, stitch it into the chain.
     */

    if (*newPtr) {
	cPtr->nextPtr = NULL;
	if (dict->entryChainHead == NULL) {
	    cPtr->prevPtr = NULL;
	    dict->entryChainHead = cPtr;
	    dict->entryChainTail = cPtr;
	} else {
	    cPtr->prevPtr = dict->entryChainTail;
	    dict->entryChainTail->nextPtr = cPtr;
	    dict->entryChainTail = cPtr;
	}
    }

    return &cPtr->entry;
}

static inline int
DeleteChainEntry(
    Dict *dict,
    Tcl_Obj *keyPtr)
{
    ChainEntry *cPtr = (ChainEntry *)
	    Tcl_FindHashEntry(&dict->table, keyPtr);

    if (cPtr == NULL) {
	return 0;
    } else {
	Tcl_Obj *valuePtr = (Tcl_Obj *)Tcl_GetHashValue(&cPtr->entry);

	TclDecrRefCount(valuePtr);
    }

    /*
     * Unstitch from the chain.
     */

    if (cPtr->nextPtr) {
	cPtr->nextPtr->prevPtr = cPtr->prevPtr;
    } else {
	dict->entryChainTail = cPtr->prevPtr;
    }
    if (cPtr->prevPtr) {
	cPtr->prevPtr->nextPtr = cPtr->nextPtr;
    } else {
	dict->entryChainHead = cPtr->nextPtr;
    }

    Tcl_DeleteHashEntry(&cPtr->entry);
    return 1;
}

/*
 *----------------------------------------------------------------------
 *
 * DupDictInternalRep --
 *
 *	Initialize the internal representation of a dictionary Tcl_Obj to a
 *	copy of the internal representation of an existing dictionary object.
 *
 * Results:
 *	None.
 *
 * Side effects:
 *	"srcPtr"s dictionary internal rep pointer should not be NULL and we
 *	assume it is not NULL. We set "copyPtr"s internal rep to a pointer to
 *	a newly allocated dictionary rep that, in turn, points to "srcPtr"s
 *	key and value objects. Those objects are not actually copied but are
 *	shared between "srcPtr" and "copyPtr". The ref count of each key and
 *	value object is incremented.
 *
 *----------------------------------------------------------------------
 */

static void
DupDictInternalRep(
    Tcl_Obj *srcPtr,
    Tcl_Obj *copyPtr)
{
    Dict *oldDict, *newDict = (Dict *)Tcl_Alloc(sizeof(Dict));
    ChainEntry *cPtr;

    DictGetInternalRep(srcPtr, oldDict);

    /*
     * Copy values across from the old hash table.
     */

    InitChainTable(newDict);
    for (cPtr=oldDict->entryChainHead ; cPtr!=NULL ; cPtr=cPtr->nextPtr) {
	Tcl_Obj *key = (Tcl_Obj *)Tcl_GetHashKey(&oldDict->table, &cPtr->entry);
	Tcl_Obj *valuePtr = (Tcl_Obj *)Tcl_GetHashValue(&cPtr->entry);
	int n;
	Tcl_HashEntry *hPtr = CreateChainEntry(newDict, key, &n);

	/*
	 * Fill in the contents.
	 */

	Tcl_SetHashValue(hPtr, valuePtr);
	Tcl_IncrRefCount(valuePtr);
    }

    /*
     * Initialise other fields.
     */

    newDict->epoch = 1;
    newDict->chain = NULL;
    newDict->refCount = 1;

    /*
     * Store in the object.
     */

    DictSetInternalRep(copyPtr, newDict);
}

/*
 *----------------------------------------------------------------------
 *
 * FreeDictInternalRep --
 *
 *	Deallocate the storage associated with a dictionary object's internal
 *	representation.
 *
 * Results:
 *	None
 *
 * Side effects:
 *	Frees the memory holding the dictionary's internal hash table unless
 *	it is locked by an iteration going over it.
 *
 *----------------------------------------------------------------------
 */

static void
FreeDictInternalRep(
    Tcl_Obj *dictPtr)
{
    Dict *dict;

    DictGetInternalRep(dictPtr, dict);

    if (dict->refCount-- <= 1) {
	DeleteDict(dict);
    }
}

/*
 *----------------------------------------------------------------------
 *
 * DeleteDict --
 *
 *	Delete the structure that is used to implement a dictionary's internal
 *	representation. Called when either the dictionary object loses its
 *	internal representation or when the last iteration over the dictionary
 *	completes.
 *
 * Results:
 *	None
 *
 * Side effects:
 *	Decrements the reference count of all key and value objects in the
 *	dictionary, which may free them.
 *
 *----------------------------------------------------------------------
 */

static void
DeleteDict(
    Dict *dict)
{
    DeleteChainTable(dict);
    Tcl_Free(dict);
}

/*
 *----------------------------------------------------------------------
 *
 * UpdateStringOfDict --
 *
 *	Update the string representation for a dictionary object. Note: This
 *	function does not invalidate an existing old string rep so storage
 *	will be lost if this has not already been done. This code is based on
 *	UpdateStringOfList in tclListObj.c
 *
 * Results:
 *	None.
 *
 * Side effects:
 *	The object's string is set to a valid string that results from the
 *	dict-to-string conversion. This string will be empty if the dictionary
 *	has no key/value pairs. The dictionary internal representation should
 *	not be NULL and we assume it is not NULL.
 *
 *----------------------------------------------------------------------
 */

static void
UpdateStringOfDict(
    Tcl_Obj *dictPtr)
{
#define LOCAL_SIZE 64
    char localFlags[LOCAL_SIZE], *flagPtr = NULL;
    Dict *dict;
    ChainEntry *cPtr;
    Tcl_Obj *keyPtr, *valuePtr;
    Tcl_Size i, length;
    TCL_HASH_TYPE bytesNeeded = 0;
    const char *elem;
    char *dst;

    /*
     * This field is the most useful one in the whole hash structure, and it
     * is not exposed by any API function...
     */

    Tcl_Size numElems;

    DictGetInternalRep(dictPtr, dict);

    assert (dict != NULL);

    numElems = dict->table.numEntries * 2;

    /* Handle empty list case first, simplifies what follows */
    if (numElems == 0) {
	Tcl_InitStringRep(dictPtr, NULL, 0);
	return;
    }

    /*
     * Pass 1: estimate space, gather flags.
     */

    if (numElems <= LOCAL_SIZE) {
	flagPtr = localFlags;
    } else {
	flagPtr = (char *)Tcl_Alloc(numElems);
    }
    for (i=0,cPtr=dict->entryChainHead; i<numElems; i+=2,cPtr=cPtr->nextPtr) {
	/*
	 * Assume that cPtr is never NULL since we know the number of array
	 * elements already.
	 */

	flagPtr[i] = ( i ? TCL_DONT_QUOTE_HASH : 0 );
	keyPtr = (Tcl_Obj *)Tcl_GetHashKey(&dict->table, &cPtr->entry);
	elem = Tcl_GetStringFromObj(keyPtr, &length);
	bytesNeeded += TclScanElement(elem, length, flagPtr+i);
	flagPtr[i+1] = TCL_DONT_QUOTE_HASH;
	valuePtr = (Tcl_Obj *)Tcl_GetHashValue(&cPtr->entry);
	elem = Tcl_GetStringFromObj(valuePtr, &length);
	bytesNeeded += TclScanElement(elem, length, flagPtr+i+1);
    }
    bytesNeeded += numElems;

    /*
     * Pass 2: copy into string rep buffer.
     */

    dst = Tcl_InitStringRep(dictPtr, NULL, bytesNeeded - 1);
    TclOOM(dst, bytesNeeded);
    for (i=0,cPtr=dict->entryChainHead; i<numElems; i+=2,cPtr=cPtr->nextPtr) {
	flagPtr[i] |= ( i ? TCL_DONT_QUOTE_HASH : 0 );
	keyPtr = (Tcl_Obj *)Tcl_GetHashKey(&dict->table, &cPtr->entry);
	elem = Tcl_GetStringFromObj(keyPtr, &length);
	dst += TclConvertElement(elem, length, dst, flagPtr[i]);
	*dst++ = ' ';

	flagPtr[i+1] |= TCL_DONT_QUOTE_HASH;
	valuePtr = (Tcl_Obj *)Tcl_GetHashValue(&cPtr->entry);
	elem = Tcl_GetStringFromObj(valuePtr, &length);
	dst += TclConvertElement(elem, length, dst, flagPtr[i+1]);
	*dst++ = ' ';
    }
    /* Last space overwrote the terminating NUL; cal T_ISR again to restore */
    (void)Tcl_InitStringRep(dictPtr, NULL, bytesNeeded - 1);

    if (flagPtr != localFlags) {
	Tcl_Free(flagPtr);
    }
}

/*
 *----------------------------------------------------------------------
 *
 * SetDictFromAny --
 *
 *	Convert a non-dictionary object into a dictionary object. This code is
 *	very closely related to SetListFromAny in tclListObj.c but does not
 *	actually guarantee that a dictionary object will have a string rep (as
 *	conversions from lists are handled with a special case.)
 *
 * Results:
 *	A standard Tcl result.
 *
 * Side effects:
 *	If the string can be converted, it loses any old internal
 *	representation that it had and gains a dictionary's internalRep.
 *
 *----------------------------------------------------------------------
 */

static int
SetDictFromAny(
    Tcl_Interp *interp,
    Tcl_Obj *objPtr)
{
    Tcl_HashEntry *hPtr;
    int isNew;
    Dict *dict = (Dict *)Tcl_Alloc(sizeof(Dict));

    InitChainTable(dict);

    /*
     * Since lists and dictionaries have very closely-related string
     * representations (i.e. the same parsing code) we can safely special-case
     * the conversion from lists to dictionaries.
     */

    if (TclHasInternalRep(objPtr, &tclListType)) {
	Tcl_Size objc, i;
	Tcl_Obj **objv;

	/* Cannot fail, we already know the Tcl_ObjType is "list". */
	TclListObjGetElementsM(NULL, objPtr, &objc, &objv);
	if (objc & 1) {
	    goto missingValue;
	}

	for (i=0 ; i<objc ; i+=2) {

	    /* Store key and value in the hash table we're building. */
	    hPtr = CreateChainEntry(dict, objv[i], &isNew);
	    if (!isNew) {
		Tcl_Obj *discardedValue = (Tcl_Obj *)Tcl_GetHashValue(hPtr);

		/*
		 * Not really a well-formed dictionary as there are duplicate
		 * keys, so better get the string rep here so that we can
		 * convert back.
		 */

		(void) TclGetString(objPtr);

		TclDecrRefCount(discardedValue);
	    }
	    Tcl_SetHashValue(hPtr, objv[i+1]);
	    Tcl_IncrRefCount(objv[i+1]); /* Since hash now holds ref to it */
	}
    } else {
	Tcl_Size length;
	const char *nextElem = Tcl_GetStringFromObj(objPtr, &length);
	const char *limit = (nextElem + length);

	while (nextElem < limit) {
	    Tcl_Obj *keyPtr, *valuePtr;
	    const char *elemStart;
	    Tcl_Size elemSize;
	    int literal;

	    if (TclFindDictElement(interp, nextElem, (limit - nextElem),
		    &elemStart, &nextElem, &elemSize, &literal) != TCL_OK) {
		goto errorInFindDictElement;
	    }
	    if (elemStart == limit) {
		break;
	    }
	    if (nextElem == limit) {
		goto missingValue;
	    }

	    if (literal) {
		TclNewStringObj(keyPtr, elemStart, elemSize);
	    } else {
		/* Avoid double copy */
		char *dst;

		TclNewObj(keyPtr);
		Tcl_InvalidateStringRep(keyPtr);
		dst = Tcl_InitStringRep(keyPtr, NULL, elemSize);
		TclOOM(dst, elemSize); /* Consider error */
		(void)Tcl_InitStringRep(keyPtr, NULL,
			TclCopyAndCollapse(elemSize, elemStart, dst));
	    }

	    if (TclFindDictElement(interp, nextElem, (limit - nextElem),
		    &elemStart, &nextElem, &elemSize, &literal) != TCL_OK) {
		TclDecrRefCount(keyPtr);
		goto errorInFindDictElement;
	    }

	    if (literal) {
		TclNewStringObj(valuePtr, elemStart, elemSize);
	    } else {
		/* Avoid double copy */
		char *dst;

		TclNewObj(valuePtr);
		Tcl_InvalidateStringRep(valuePtr);
		dst = Tcl_InitStringRep(valuePtr, NULL, elemSize);
		TclOOM(dst, elemSize); /* Consider error */
		(void)Tcl_InitStringRep(valuePtr, NULL,
			TclCopyAndCollapse(elemSize, elemStart, dst));
	    }

	    /* Store key and value in the hash table we're building. */
	    hPtr = CreateChainEntry(dict, keyPtr, &isNew);
	    if (!isNew) {
		Tcl_Obj *discardedValue = (Tcl_Obj *)Tcl_GetHashValue(hPtr);

		TclDecrRefCount(keyPtr);
		TclDecrRefCount(discardedValue);
	    }
	    Tcl_SetHashValue(hPtr, valuePtr);
	    Tcl_IncrRefCount(valuePtr); /* since hash now holds ref to it */
	}
    }

    /*
     * Free the old internalRep before setting the new one. We do this as late
     * as possible to allow the conversion code, in particular
     * Tcl_GetStringFromObj, to use that old internalRep.
     */

    dict->epoch = 1;
    dict->chain = NULL;
    dict->refCount = 1;
    DictSetInternalRep(objPtr, dict);
    return TCL_OK;

  missingValue:
    if (interp != NULL) {
	Tcl_SetObjResult(interp, Tcl_NewStringObj(
		"missing value to go with key", -1));
	Tcl_SetErrorCode(interp, "TCL", "VALUE", "DICTIONARY", NULL);
    }
  errorInFindDictElement:
    DeleteChainTable(dict);
    Tcl_Free(dict);
    return TCL_ERROR;
}

static Dict *
GetDictFromObj(
    Tcl_Interp *interp,
    Tcl_Obj *dictPtr)
{
    Dict *dict;

    DictGetInternalRep(dictPtr, dict);
    if (dict == NULL) {
	if (SetDictFromAny(interp, dictPtr) != TCL_OK) {
	    return NULL;
	}
	DictGetInternalRep(dictPtr, dict);
    }
    return dict;
}

/*
 *----------------------------------------------------------------------
 *
 * TclTraceDictPath --
 *
 *	Trace through a tree of dictionaries using the array of keys given. If
 *	the flags argument has the DICT_PATH_UPDATE flag is set, a
 *	backward-pointing chain of dictionaries is also built (in the Dict's
 *	chain field) and the chained dictionaries are made into unshared
 *	dictionaries (if they aren't already.)
 *
 * Results:
 *	The object at the end of the path, or NULL if there was an error. Note
 *	that this it is an error for an intermediate dictionary on the path to
 *	not exist. If the flags argument has the DICT_PATH_EXISTS set, a
 *	non-existent path gives a DICT_PATH_NON_EXISTENT result.
 *
 * Side effects:
 *	If the flags argument is zero or DICT_PATH_EXISTS, there are no side
 *	effects (other than potential conversion of objects to dictionaries.)
 *	If the flags argument is DICT_PATH_UPDATE, the following additional
 *	side effects occur. Shared dictionaries along the path are converted
 *	into unshared objects, and a backward-pointing chain is built using
 *	the chain fields of the dictionaries (for easy invalidation of string
 *	representations using InvalidateDictChain). If the flags argument has
 *	the DICT_PATH_CREATE bits set (and not the DICT_PATH_EXISTS bit),
 *	non-extant keys will be inserted with a value of an empty
 *	dictionary, resulting in the path being built.
 *
 *----------------------------------------------------------------------
 */

Tcl_Obj *
TclTraceDictPath(
    Tcl_Interp *interp,
    Tcl_Obj *dictPtr,
    Tcl_Size keyc,
    Tcl_Obj *const keyv[],
    int flags)
{
    Dict *dict, *newDict;
    Tcl_Size i;

    DictGetInternalRep(dictPtr, dict);
    if (dict == NULL) {
	if (SetDictFromAny(interp, dictPtr) != TCL_OK) {
	    return NULL;
	}
	DictGetInternalRep(dictPtr, dict);
    }
    if (flags & DICT_PATH_UPDATE) {
	dict->chain = NULL;
    }

    for (i=0 ; i<keyc ; i++) {
	Tcl_HashEntry *hPtr = Tcl_FindHashEntry(&dict->table, keyv[i]);
	Tcl_Obj *tmpObj;

	if (hPtr == NULL) {
	    int isNew;			/* Dummy */

	    if (flags & DICT_PATH_EXISTS) {
		return DICT_PATH_NON_EXISTENT;
	    }
	    if ((flags & DICT_PATH_CREATE) != DICT_PATH_CREATE) {
		if (interp != NULL) {
		    Tcl_SetObjResult(interp, Tcl_ObjPrintf(
			    "key \"%s\" not known in dictionary",
			    TclGetString(keyv[i])));
		    Tcl_SetErrorCode(interp, "TCL", "LOOKUP", "DICT",
			    TclGetString(keyv[i]), NULL);
		}
		return NULL;
	    }

	    /*
	     * The next line should always set isNew to 1.
	     */

	    hPtr = CreateChainEntry(dict, keyv[i], &isNew);
	    tmpObj = Tcl_NewDictObj();
	    Tcl_IncrRefCount(tmpObj);
	    Tcl_SetHashValue(hPtr, tmpObj);
	} else {
	    tmpObj = (Tcl_Obj *)Tcl_GetHashValue(hPtr);

	    DictGetInternalRep(tmpObj, newDict);

	    if (newDict == NULL) {
		if (SetDictFromAny(interp, tmpObj) != TCL_OK) {
		    return NULL;
		}
	    }
	}

	DictGetInternalRep(tmpObj, newDict);
	if (flags & DICT_PATH_UPDATE) {
	    if (Tcl_IsShared(tmpObj)) {
		TclDecrRefCount(tmpObj);
		tmpObj = Tcl_DuplicateObj(tmpObj);
		Tcl_IncrRefCount(tmpObj);
		Tcl_SetHashValue(hPtr, tmpObj);
		dict->epoch++;
		DictGetInternalRep(tmpObj, newDict);
	    }

	    newDict->chain = dictPtr;
	}
	dict = newDict;
	dictPtr = tmpObj;
    }
    return dictPtr;
}

/*
 *----------------------------------------------------------------------
 *
 * InvalidateDictChain --
 *
 *	Go through a dictionary chain (built by an updating invocation of
 *	TclTraceDictPath) and invalidate the string representations of all the
 *	dictionaries on the chain.
 *
 * Results:
 *	None
 *
 * Side effects:
 *	String reps are invalidated and epoch counters (for detecting illegal
 *	concurrent modifications) are updated through the chain of updated
 *	dictionaries.
 *
 *----------------------------------------------------------------------
 */

static void
InvalidateDictChain(
    Tcl_Obj *dictObj)
{
    Dict *dict;

    DictGetInternalRep(dictObj, dict);
    assert( dict != NULL);

    do {
	dict->refCount++;
	TclInvalidateStringRep(dictObj);
	TclFreeInternalRep(dictObj);
	DictSetInternalRep(dictObj, dict);

	dict->epoch++;
	dictObj = dict->chain;
	if (dictObj == NULL) {
	    break;
	}
	dict->chain = NULL;
	DictGetInternalRep(dictObj, dict);
    } while (dict != NULL);
}

/*
 *----------------------------------------------------------------------
 *
 * Tcl_DictObjPut --
 *
 *	Add a key,value pair to a dictionary, or update the value for a key if
 *	that key already has a mapping in the dictionary.
 *
 * Results:
 *	A standard Tcl result.
 *
 * Side effects:
 *	The object pointed to by dictPtr is converted to a dictionary if it is
 *	not already one, and any string representation that it has is
 *	invalidated.
 *
 *----------------------------------------------------------------------
 */

int
Tcl_DictObjPut(
    Tcl_Interp *interp,
    Tcl_Obj *dictPtr,
    Tcl_Obj *keyPtr,
    Tcl_Obj *valuePtr)
{
    Dict *dict;
    Tcl_HashEntry *hPtr;
    int isNew;

    if (Tcl_IsShared(dictPtr)) {
	Tcl_Panic("%s called with shared object", "Tcl_DictObjPut");
    }

    dict = GetDictFromObj(interp, dictPtr);
    if (dict == NULL) {
	return TCL_ERROR;
    }

    TclInvalidateStringRep(dictPtr);
    hPtr = CreateChainEntry(dict, keyPtr, &isNew);
    dict->refCount++;
    TclFreeInternalRep(dictPtr)
    DictSetInternalRep(dictPtr, dict);
    Tcl_IncrRefCount(valuePtr);
    if (!isNew) {
	Tcl_Obj *oldValuePtr = (Tcl_Obj *)Tcl_GetHashValue(hPtr);

	TclDecrRefCount(oldValuePtr);
    }
    Tcl_SetHashValue(hPtr, valuePtr);
    dict->epoch++;
    return TCL_OK;
}

/*
 *----------------------------------------------------------------------
 *
 * Tcl_DictObjGet --
 *
 *	Given a key, get its value from the dictionary (or NULL if key is not
 *	found in dictionary.)
 *
 * Results:
 *	A standard Tcl result. The variable pointed to by valuePtrPtr is
 *	updated with the value for the key. Note that it is not an error for
 *	the key to have no mapping in the dictionary.
 *
 * Side effects:
 *	The object pointed to by dictPtr is converted to a dictionary if it is
 *	not already one.
 *
 *----------------------------------------------------------------------
 */

int
Tcl_DictObjGet(
    Tcl_Interp *interp,
    Tcl_Obj *dictPtr,
    Tcl_Obj *keyPtr,
    Tcl_Obj **valuePtrPtr)
{
    Dict *dict;
    Tcl_HashEntry *hPtr;

    dict = GetDictFromObj(interp, dictPtr);
    if (dict == NULL) {
	*valuePtrPtr = NULL;
	return TCL_ERROR;
    }

    hPtr = Tcl_FindHashEntry(&dict->table, keyPtr);
    if (hPtr == NULL) {
	*valuePtrPtr = NULL;
    } else {
	*valuePtrPtr = (Tcl_Obj *)Tcl_GetHashValue(hPtr);
    }
    return TCL_OK;
}

/*
 *----------------------------------------------------------------------
 *
 * Tcl_DictObjRemove --
 *
 *	Remove the key,value pair with the given key from the dictionary; the
 *	key does not need to be present in the dictionary.
 *
 * Results:
 *	A standard Tcl result.
 *
 * Side effects:
 *	The object pointed to by dictPtr is converted to a dictionary if it is
 *	not already one, and any string representation that it has is
 *	invalidated.
 *
 *----------------------------------------------------------------------
 */

int
Tcl_DictObjRemove(
    Tcl_Interp *interp,
    Tcl_Obj *dictPtr,
    Tcl_Obj *keyPtr)
{
    Dict *dict;

    if (Tcl_IsShared(dictPtr)) {
	Tcl_Panic("%s called with shared object", "Tcl_DictObjRemove");
    }

    dict = GetDictFromObj(interp, dictPtr);
    if (dict == NULL) {
	return TCL_ERROR;
    }

    if (DeleteChainEntry(dict, keyPtr)) {
	TclInvalidateStringRep(dictPtr);
	dict->epoch++;
    }
    return TCL_OK;
}

/*
 *----------------------------------------------------------------------
 *
 * Tcl_DictGetSize
 *
 *	Returns the size of dictPtr.  Caller must ensure that dictPtr has type
 *	'tclDicttype'.
 *
 *
 *----------------------------------------------------------------------
 */

Tcl_Size
TclDictGetSize(Tcl_Obj *dictPtr)
{
    Dict *dict;
    DictGetInternalRep(dictPtr, dict);
    return dict->table.numEntries;
}

/*
 *----------------------------------------------------------------------
 *
 * Tcl_DictObjSize --
 *
 *	How many key,value pairs are there in the dictionary?
 *
 * Results:
 *	A standard Tcl result. Updates the variable pointed to by sizePtr with
 *	the number of key,value pairs in the dictionary.
 *
 * Side effects:
 *	The dictPtr object is converted to a dictionary type if it is not a
 *	dictionary already.
 *
 *----------------------------------------------------------------------
 */

#undef Tcl_DictObjSize
int
Tcl_DictObjSize(
    Tcl_Interp *interp,
    Tcl_Obj *dictPtr,
    Tcl_Size *sizePtr)
{
    Dict *dict;

    dict = GetDictFromObj(interp, dictPtr);
    if (dict == NULL) {
	return TCL_ERROR;
    }

    *sizePtr = dict->table.numEntries;
    return TCL_OK;
}

/*
 *----------------------------------------------------------------------
 *
 * Tcl_DictObjFirst --
 *
 *	Start a traversal of the dictionary. Caller must supply the search
 *	context, pointers for returning key and value, and a pointer to allow
 *	indication of whether the dictionary has been traversed (i.e. the
 *	dictionary is empty). The order of traversal is undefined.
 *
 * Results:
 *	A standard Tcl result. Updates the variables pointed to by keyPtrPtr,
 *	valuePtrPtr and donePtr. Either of keyPtrPtr and valuePtrPtr may be
 *	NULL, in which case the key/value is not made available to the caller.
 *
 * Side effects:
 *	The dictPtr object is converted to a dictionary type if it is not a
 *	dictionary already. The search context is initialised if the search
 *	has not finished. The dictionary's internal rep is Tcl_Preserve()d if
 *	the dictionary has at least one element.
 *
 *----------------------------------------------------------------------
 */

int
Tcl_DictObjFirst(
    Tcl_Interp *interp,		/* For error messages, or NULL if no error
				 * messages desired. */
    Tcl_Obj *dictPtr,		/* Dictionary to traverse. */
    Tcl_DictSearch *searchPtr,	/* Pointer to a dict search context. */
    Tcl_Obj **keyPtrPtr,	/* Pointer to a variable to have the first key
				 * written into, or NULL. */
    Tcl_Obj **valuePtrPtr,	/* Pointer to a variable to have the first
				 * value written into, or NULL.*/
    int *donePtr)		/* Pointer to a variable which will have a 1
				 * written into when there are no further
				 * values in the dictionary, or a 0
				 * otherwise. */
{
    Dict *dict;
    ChainEntry *cPtr;

    dict = GetDictFromObj(interp, dictPtr);
    if (dict == NULL) {
	return TCL_ERROR;
    }

    cPtr = dict->entryChainHead;
    if (cPtr == NULL) {
	searchPtr->epoch = 0;
	*donePtr = 1;
    } else {
	*donePtr = 0;
	searchPtr->dictionaryPtr = (Tcl_Dict) dict;
	searchPtr->epoch = dict->epoch;
	searchPtr->next = cPtr->nextPtr;
	dict->refCount++;
	if (keyPtrPtr != NULL) {
	    *keyPtrPtr = (Tcl_Obj *)Tcl_GetHashKey(&dict->table, &cPtr->entry);
	}
	if (valuePtrPtr != NULL) {
	    *valuePtrPtr = (Tcl_Obj *)Tcl_GetHashValue(&cPtr->entry);
	}
    }
    return TCL_OK;
}

/*
 *----------------------------------------------------------------------
 *
 * Tcl_DictObjNext --
 *
 *	Continue a traversal of a dictionary previously started with
 *	Tcl_DictObjFirst. This function is safe against concurrent
 *	modification of the underlying object (including type shimmering),
 *	treating such situations as if the search has terminated, though it is
 *	up to the caller to ensure that the object itself is not disposed
 *	until the search has finished. It is _not_ safe against modifications
 *	from other threads.
 *
 * Results:
 *	Updates the variables pointed to by keyPtrPtr, valuePtrPtr and
 *	donePtr. Either of keyPtrPtr and valuePtrPtr may be NULL, in which
 *	case the key/value is not made available to the caller.
 *
 * Side effects:
 *	Removes a reference to the dictionary's internal rep if the search
 *	terminates.
 *
 *----------------------------------------------------------------------
 */

void
Tcl_DictObjNext(
    Tcl_DictSearch *searchPtr,	/* Pointer to a hash search context. */
    Tcl_Obj **keyPtrPtr,	/* Pointer to a variable to have the first key
				 * written into, or NULL. */
    Tcl_Obj **valuePtrPtr,	/* Pointer to a variable to have the first
				 * value written into, or NULL.*/
    int *donePtr)		/* Pointer to a variable which will have a 1
				 * written into when there are no further
				 * values in the dictionary, or a 0
				 * otherwise. */
{
    ChainEntry *cPtr;

    /*
     * If the search is done; we do no work.
     */

    if (!searchPtr->epoch) {
	*donePtr = 1;
	return;
    }

    /*
     * Bail out if the dictionary has had any elements added, modified or
     * removed. This *shouldn't* happen, but...
     */

    if (((Dict *)searchPtr->dictionaryPtr)->epoch != searchPtr->epoch) {
	Tcl_Panic("concurrent dictionary modification and search");
    }

    cPtr = (ChainEntry *)searchPtr->next;
    if (cPtr == NULL) {
	Tcl_DictObjDone(searchPtr);
	*donePtr = 1;
	return;
    }

    searchPtr->next = cPtr->nextPtr;
    *donePtr = 0;
    if (keyPtrPtr != NULL) {
	*keyPtrPtr = (Tcl_Obj *)Tcl_GetHashKey(
		&((Dict *)searchPtr->dictionaryPtr)->table, &cPtr->entry);
    }
    if (valuePtrPtr != NULL) {
	*valuePtrPtr = (Tcl_Obj *)Tcl_GetHashValue(&cPtr->entry);
    }
}

/*
 *----------------------------------------------------------------------
 *
 * Tcl_DictObjDone --
 *
 *	Call this if you want to stop a search before you reach the end of the
 *	dictionary (e.g. because of abnormal termination of the search). It
 *	need not be used if the search reaches its natural end (i.e. if either
 *	Tcl_DictObjFirst or Tcl_DictObjNext sets its donePtr variable to 1).
 *
 * Results:
 *	None.
 *
 * Side effects:
 *	Removes a reference to the dictionary's internal rep.
 *
 *----------------------------------------------------------------------
 */

void
Tcl_DictObjDone(
    Tcl_DictSearch *searchPtr)		/* Pointer to a hash search context. */
{
    Dict *dict;

    if (searchPtr->epoch) {
	searchPtr->epoch = 0;
	dict = (Dict *) searchPtr->dictionaryPtr;
	if (dict->refCount-- <= 1) {
	    DeleteDict(dict);
	}
    }
}

/*
 *----------------------------------------------------------------------
 *
 * Tcl_DictObjPutKeyList --
 *
 *	Add a key...key,value pair to a dictionary tree. The main dictionary
 *	value must not be shared, though sub-dictionaries may be. All
 *	intermediate dictionaries on the path must exist.
 *
 * Results:
 *	A standard Tcl result. Note that in the error case, a message is left
 *	in interp unless that is NULL.
 *
 * Side effects:
 *	If the dictionary and any of its sub-dictionaries on the path have
 *	string representations, these are invalidated.
 *
 *----------------------------------------------------------------------
 */

int
Tcl_DictObjPutKeyList(
    Tcl_Interp *interp,
    Tcl_Obj *dictPtr,
    Tcl_Size keyc,
    Tcl_Obj *const keyv[],
    Tcl_Obj *valuePtr)
{
    Dict *dict;
    Tcl_HashEntry *hPtr;
    int isNew;

    if (Tcl_IsShared(dictPtr)) {
	Tcl_Panic("%s called with shared object", "Tcl_DictObjPutKeyList");
    }
    if (keyc < 1) {
	Tcl_Panic("%s called with empty key list", "Tcl_DictObjPutKeyList");
    }

    dictPtr = TclTraceDictPath(interp, dictPtr, keyc-1,keyv, DICT_PATH_CREATE);
    if (dictPtr == NULL) {
	return TCL_ERROR;
    }

    DictGetInternalRep(dictPtr, dict);
    assert(dict != NULL);
    hPtr = CreateChainEntry(dict, keyv[keyc-1], &isNew);
    Tcl_IncrRefCount(valuePtr);
    if (!isNew) {
	Tcl_Obj *oldValuePtr = (Tcl_Obj *)Tcl_GetHashValue(hPtr);

	TclDecrRefCount(oldValuePtr);
    }
    Tcl_SetHashValue(hPtr, valuePtr);
    InvalidateDictChain(dictPtr);

    return TCL_OK;
}

/*
 *----------------------------------------------------------------------
 *
 * Tcl_DictObjRemoveKeyList --
 *
 *	Remove a key...key,value pair from a dictionary tree (the value
 *	removed is implicit in the key path). The main dictionary value must
 *	not be shared, though sub-dictionaries may be. It is not an error if
 *	there is no value associated with the given key list, but all
 *	intermediate dictionaries on the key path must exist.
 *
 * Results:
 *	A standard Tcl result. Note that in the error case, a message is left
 *	in interp unless that is NULL.
 *
 * Side effects:
 *	If the dictionary and any of its sub-dictionaries on the key path have
 *	string representations, these are invalidated.
 *
 *----------------------------------------------------------------------
 */

int
Tcl_DictObjRemoveKeyList(
    Tcl_Interp *interp,
    Tcl_Obj *dictPtr,
    Tcl_Size keyc,
    Tcl_Obj *const keyv[])
{
    Dict *dict;

    if (Tcl_IsShared(dictPtr)) {
	Tcl_Panic("%s called with shared object", "Tcl_DictObjRemoveKeyList");
    }
    if (keyc < 1) {
	Tcl_Panic("%s called with empty key list", "Tcl_DictObjRemoveKeyList");
    }

    dictPtr = TclTraceDictPath(interp, dictPtr, keyc-1,keyv, DICT_PATH_UPDATE);
    if (dictPtr == NULL) {
	return TCL_ERROR;
    }

    DictGetInternalRep(dictPtr, dict);
    assert(dict != NULL);
    DeleteChainEntry(dict, keyv[keyc-1]);
    InvalidateDictChain(dictPtr);
    return TCL_OK;
}

/*
 *----------------------------------------------------------------------
 *
 * Tcl_NewDictObj --
 *
 *	This function is normally called when not debugging: i.e., when
 *	TCL_MEM_DEBUG is not defined. It creates a new dict object without any
 *	content.
 *
 *	When TCL_MEM_DEBUG is defined, this function just returns the result
 *	of calling the debugging version Tcl_DbNewDictObj.
 *
 * Results:
 *	A new dict object is returned; it has no keys defined in it. The new
 *	object's string representation is left NULL, and the ref count of the
 *	object is 0.
 *
 * Side Effects:
 *	None.
 *
 *----------------------------------------------------------------------
 */

Tcl_Obj *
Tcl_NewDictObj(void)
{
#ifdef TCL_MEM_DEBUG
    return Tcl_DbNewDictObj("unknown", 0);
#else /* !TCL_MEM_DEBUG */

    Tcl_Obj *dictPtr;
    Dict *dict;

    TclNewObj(dictPtr);
    TclInvalidateStringRep(dictPtr);
    dict = (Dict *)Tcl_Alloc(sizeof(Dict));
    InitChainTable(dict);
    dict->epoch = 1;
    dict->chain = NULL;
    dict->refCount = 1;
    DictSetInternalRep(dictPtr, dict);
    return dictPtr;
#endif
}

/*
 *----------------------------------------------------------------------
 *
 * Tcl_DbNewDictObj --
 *
 *	This function is normally called when debugging: i.e., when
 *	TCL_MEM_DEBUG is defined. It creates new dict objects. It is the same
 *	as the Tcl_NewDictObj function above except that it calls
 *	Tcl_DbCkalloc directly with the file name and line number from its
 *	caller. This simplifies debugging since then the [memory active]
 *	command will report the correct file name and line number when
 *	reporting objects that haven't been freed.
 *
 *	When TCL_MEM_DEBUG is not defined, this function just returns the
 *	result of calling Tcl_NewDictObj.
 *
 * Results:
 *	A new dict object is returned; it has no keys defined in it. The new
 *	object's string representation is left NULL, and the ref count of the
 *	object is 0.
 *
 * Side Effects:
 *	None.
 *
 *----------------------------------------------------------------------
 */

#ifdef TCL_MEM_DEBUG
Tcl_Obj *
Tcl_DbNewDictObj(
    const char *file,
    int line)
{
    Tcl_Obj *dictPtr;
    Dict *dict;

    TclDbNewObj(dictPtr, file, line);
    TclInvalidateStringRep(dictPtr);
    dict = (Dict *)Tcl_Alloc(sizeof(Dict));
    InitChainTable(dict);
    dict->epoch = 1;
    dict->chain = NULL;
    dict->refCount = 1;
    DictSetInternalRep(dictPtr, dict);
    return dictPtr;
}
#else /* !TCL_MEM_DEBUG */
Tcl_Obj *
Tcl_DbNewDictObj(
    TCL_UNUSED(const char *) /*file*/,
    TCL_UNUSED(int) /*line*/)
{
    return Tcl_NewDictObj();
}
#endif

/***** START OF FUNCTIONS IMPLEMENTING TCL COMMANDS *****/

/*
 *----------------------------------------------------------------------
 *
 * DictCreateCmd --
 *
 *	This function implements the "dict create" Tcl command. See the user
 *	documentation for details on what it does, and TIP#111 for the formal
 *	specification.
 *
 * Results:
 *	A standard Tcl result.
 *
 * Side effects:
 *	See the user documentation.
 *
 *----------------------------------------------------------------------
 */

static int
DictCreateCmd(
    TCL_UNUSED(void *),
    Tcl_Interp *interp,
    int objc,
    Tcl_Obj *const *objv)
{
    Tcl_Obj *dictObj;
    int i;

    /*
     * Must have an even number of arguments; note that number of preceding
     * arguments (i.e. "dict create" is also even, which makes this much
     * easier.)
     */

    if ((objc & 1) == 0) {
	Tcl_WrongNumArgs(interp, 1, objv, "?key value ...?");
	return TCL_ERROR;
    }

    dictObj = Tcl_NewDictObj();
    for (i=1 ; i<objc ; i+=2) {
	/*
	 * The next command is assumed to never fail...
	 */
	Tcl_DictObjPut(NULL, dictObj, objv[i], objv[i+1]);
    }
    Tcl_SetObjResult(interp, dictObj);
    return TCL_OK;
}

/*
 *----------------------------------------------------------------------
 *
 * DictGetCmd --
 *
 *	This function implements the "dict get" Tcl command. See the user
 *	documentation for details on what it does, and TIP#111 for the formal
 *	specification.
 *
 * Results:
 *	A standard Tcl result.
 *
 * Side effects:
 *	See the user documentation.
 *
 *----------------------------------------------------------------------
 */

static int
DictGetCmd(
    TCL_UNUSED(void *),
    Tcl_Interp *interp,
    int objc,
    Tcl_Obj *const *objv)
{
    Tcl_Obj *dictPtr, *valuePtr = NULL;
    int result;

    if (objc < 2) {
	Tcl_WrongNumArgs(interp, 1, objv, "dictionary ?key ...?");
	return TCL_ERROR;
    }

    /*
     * Test for the special case of no keys, which returns a *list* of all
     * key,value pairs. We produce a copy here because that makes subsequent
     * list handling more efficient.
     */

    if (objc == 2) {
	Tcl_Obj *keyPtr = NULL, *listPtr;
	Tcl_DictSearch search;
	int done;

	result = Tcl_DictObjFirst(interp, objv[1], &search,
		&keyPtr, &valuePtr, &done);
	if (result != TCL_OK) {
	    return result;
	}
	listPtr = Tcl_NewListObj(0, NULL);
	while (!done) {
	    /*
	     * Assume these won't fail as we have complete control over the
	     * types of things here.
	     */

	    Tcl_ListObjAppendElement(interp, listPtr, keyPtr);
	    Tcl_ListObjAppendElement(interp, listPtr, valuePtr);

	    Tcl_DictObjNext(&search, &keyPtr, &valuePtr, &done);
	}
	Tcl_SetObjResult(interp, listPtr);
	return TCL_OK;
    }

    /*
     * Loop through the list of keys, looking up the key at the current index
     * in the current dictionary each time. Once we've done the lookup, we set
     * the current dictionary to be the value we looked up (in case the value
     * was not the last one and we are going through a chain of searches.)
     * Note that this loop always executes at least once.
     */

    dictPtr = TclTraceDictPath(interp, objv[1], objc-3,objv+2, DICT_PATH_READ);
    if (dictPtr == NULL) {
	return TCL_ERROR;
    }
    result = Tcl_DictObjGet(interp, dictPtr, objv[objc-1], &valuePtr);
    if (result != TCL_OK) {
	return result;
    }
    if (valuePtr == NULL) {
	Tcl_SetObjResult(interp, Tcl_ObjPrintf(
		"key \"%s\" not known in dictionary",
		TclGetString(objv[objc-1])));
	Tcl_SetErrorCode(interp, "TCL", "LOOKUP", "DICT",
		TclGetString(objv[objc-1]), NULL);
	return TCL_ERROR;
    }
    Tcl_SetObjResult(interp, valuePtr);
    return TCL_OK;
}

/*
 *----------------------------------------------------------------------
 *
 * DictGetDefCmd --
 *
 *	This function implements the "dict getdef" and "dict getwithdefault"
 *	Tcl commands. See the user documentation for details on what it does,
 *	and TIP#342 for the formal specification.
 *
 * Results:
 *	A standard Tcl result.
 *
 * Side effects:
 *	See the user documentation.
 *
 *----------------------------------------------------------------------
 */

static int
DictGetDefCmd(
    TCL_UNUSED(void *),
    Tcl_Interp *interp,
    int objc,
    Tcl_Obj *const *objv)
{
    Tcl_Obj *dictPtr, *keyPtr, *valuePtr, *defaultPtr;
    Tcl_Obj *const *keyPath;
    int numKeys;

    if (objc < 4) {
	Tcl_WrongNumArgs(interp, 1, objv, "dictionary ?key ...? key default");
	return TCL_ERROR;
    }

    /*
     * Give the bits of arguments names for clarity.
     */

    dictPtr = objv[1];
    keyPath = &objv[2];
    numKeys = objc - 4;		/* Number of keys in keyPath; there's always
				 * one extra key afterwards too. */
    keyPtr = objv[objc - 2];
    defaultPtr = objv[objc - 1];

    /*
     * Implement the getting-with-default operation.
     */

    dictPtr = TclTraceDictPath(interp, dictPtr, numKeys, keyPath,
	    DICT_PATH_EXISTS);
    if (dictPtr == NULL) {
	return TCL_ERROR;
    } else if (dictPtr == DICT_PATH_NON_EXISTENT) {
	Tcl_SetObjResult(interp, defaultPtr);
    } else if (Tcl_DictObjGet(interp, dictPtr, keyPtr, &valuePtr) != TCL_OK) {
	return TCL_ERROR;
    } else if (valuePtr == NULL) {
	Tcl_SetObjResult(interp, defaultPtr);
    } else {
	Tcl_SetObjResult(interp, valuePtr);
    }
    return TCL_OK;
}

/*
 *----------------------------------------------------------------------
 *
 * DictReplaceCmd --
 *
 *	This function implements the "dict replace" Tcl command. See the user
 *	documentation for details on what it does, and TIP#111 for the formal
 *	specification.
 *
 * Results:
 *	A standard Tcl result.
 *
 * Side effects:
 *	See the user documentation.
 *
 *----------------------------------------------------------------------
 */

static int
DictReplaceCmd(
    TCL_UNUSED(void *),
    Tcl_Interp *interp,
    int objc,
    Tcl_Obj *const *objv)
{
    Tcl_Obj *dictPtr;
    int i;

    if ((objc < 2) || (objc & 1)) {
	Tcl_WrongNumArgs(interp, 1, objv, "dictionary ?key value ...?");
	return TCL_ERROR;
    }

    dictPtr = objv[1];
    if (GetDictFromObj(interp, dictPtr) == NULL) {
	return TCL_ERROR;
    }
    if (Tcl_IsShared(dictPtr)) {
	dictPtr = Tcl_DuplicateObj(dictPtr);
    }
    TclInvalidateStringRep(dictPtr);
    for (i=2 ; i<objc ; i+=2) {
	Tcl_DictObjPut(NULL, dictPtr, objv[i], objv[i+1]);
    }
    Tcl_SetObjResult(interp, dictPtr);
    return TCL_OK;
}

/*
 *----------------------------------------------------------------------
 *
 * DictRemoveCmd --
 *
 *	This function implements the "dict remove" Tcl command. See the user
 *	documentation for details on what it does, and TIP#111 for the formal
 *	specification.
 *
 * Results:
 *	A standard Tcl result.
 *
 * Side effects:
 *	See the user documentation.
 *
 *----------------------------------------------------------------------
 */

static int
DictRemoveCmd(
    TCL_UNUSED(void *),
    Tcl_Interp *interp,
    int objc,
    Tcl_Obj *const *objv)
{
    Tcl_Obj *dictPtr;
    int i;

    if (objc < 2) {
	Tcl_WrongNumArgs(interp, 1, objv, "dictionary ?key ...?");
	return TCL_ERROR;
    }

    dictPtr = objv[1];
    if (GetDictFromObj(interp, dictPtr) == NULL) {
	return TCL_ERROR;
    }
    if (Tcl_IsShared(dictPtr)) {
	dictPtr = Tcl_DuplicateObj(dictPtr);
    }
    TclInvalidateStringRep(dictPtr);
    for (i=2 ; i<objc ; i++) {
	Tcl_DictObjRemove(NULL, dictPtr, objv[i]);
    }
    Tcl_SetObjResult(interp, dictPtr);
    return TCL_OK;
}

/*
 *----------------------------------------------------------------------
 *
 * DictMergeCmd --
 *
 *	This function implements the "dict merge" Tcl command. See the user
 *	documentation for details on what it does, and TIP#163 for the formal
 *	specification.
 *
 * Results:
 *	A standard Tcl result.
 *
 * Side effects:
 *	See the user documentation.
 *
 *----------------------------------------------------------------------
 */

static int
DictMergeCmd(
    TCL_UNUSED(void *),
    Tcl_Interp *interp,
    int objc,
    Tcl_Obj *const *objv)
{
    Tcl_Obj *targetObj, *keyObj = NULL, *valueObj = NULL;
    int allocatedDict = 0;
    int i, done;
    Tcl_DictSearch search;

    if (objc == 1) {
	/*
	 * No dictionary arguments; return default (empty value).
	 */

	return TCL_OK;
    }

    /*
     * Make sure first argument is a dictionary.
     */

    targetObj = objv[1];
    if (GetDictFromObj(interp, targetObj) == NULL) {
	return TCL_ERROR;
    }

    if (objc == 2) {
	/*
	 * Single argument, return it.
	 */

	Tcl_SetObjResult(interp, objv[1]);
	return TCL_OK;
    }

    /*
     * Normal behaviour: combining two (or more) dictionaries.
     */

    if (Tcl_IsShared(targetObj)) {
	targetObj = Tcl_DuplicateObj(targetObj);
	allocatedDict = 1;
    }
    for (i=2 ; i<objc ; i++) {
	if (Tcl_DictObjFirst(interp, objv[i], &search, &keyObj, &valueObj,
		&done) != TCL_OK) {
	    if (allocatedDict) {
		TclDecrRefCount(targetObj);
	    }
	    return TCL_ERROR;
	}
	while (!done) {
	    /*
	     * Next line can't fail; already know we have a dictionary in
	     * targetObj.
	     */

	    Tcl_DictObjPut(NULL, targetObj, keyObj, valueObj);
	    Tcl_DictObjNext(&search, &keyObj, &valueObj, &done);
	}
	Tcl_DictObjDone(&search);
    }
    Tcl_SetObjResult(interp, targetObj);
    return TCL_OK;
}

/*
 *----------------------------------------------------------------------
 *
 * DictKeysCmd --
 *
 *	This function implements the "dict keys" Tcl command. See the user
 *	documentation for details on what it does, and TIP#111 for the formal
 *	specification.
 *
 * Results:
 *	A standard Tcl result.
 *
 * Side effects:
 *	See the user documentation.
 *
 *----------------------------------------------------------------------
 */

static int
DictKeysCmd(
    TCL_UNUSED(void *),
    Tcl_Interp *interp,
    int objc,
    Tcl_Obj *const *objv)
{
    Tcl_Obj *listPtr;
    const char *pattern = NULL;

    if (objc!=2 && objc!=3) {
	Tcl_WrongNumArgs(interp, 1, objv, "dictionary ?pattern?");
	return TCL_ERROR;
    }

    /*
     * A direct check that we have a dictionary. We don't start the iteration
     * yet because that might allocate memory or set locks that we do not
     * need. [Bug 1705778, leak K04]
     */

    if (GetDictFromObj(interp, objv[1]) == NULL) {
	return TCL_ERROR;
    }

    if (objc == 3) {
	pattern = TclGetString(objv[2]);
    }
    listPtr = Tcl_NewListObj(0, NULL);
    if ((pattern != NULL) && TclMatchIsTrivial(pattern)) {
	Tcl_Obj *valuePtr = NULL;

	Tcl_DictObjGet(interp, objv[1], objv[2], &valuePtr);
	if (valuePtr != NULL) {
	    Tcl_ListObjAppendElement(NULL, listPtr, objv[2]);
	}
    } else {
	Tcl_DictSearch search;
	Tcl_Obj *keyPtr = NULL;
	int done = 0;

	/*
	 * At this point, we know we have a dictionary (or at least something
	 * that can be represented; it could theoretically have shimmered away
	 * when the pattern was fetched, but that shouldn't be damaging) so we
	 * can start the iteration process without checking for failures.
	 */

	Tcl_DictObjFirst(NULL, objv[1], &search, &keyPtr, NULL, &done);
	for (; !done ; Tcl_DictObjNext(&search, &keyPtr, NULL, &done)) {
	    if (!pattern || Tcl_StringMatch(TclGetString(keyPtr), pattern)) {
		Tcl_ListObjAppendElement(NULL, listPtr, keyPtr);
	    }
	}
	Tcl_DictObjDone(&search);
    }

    Tcl_SetObjResult(interp, listPtr);
    return TCL_OK;
}

/*
 *----------------------------------------------------------------------
 *
 * DictValuesCmd --
 *
 *	This function implements the "dict values" Tcl command. See the user
 *	documentation for details on what it does, and TIP#111 for the formal
 *	specification.
 *
 * Results:
 *	A standard Tcl result.
 *
 * Side effects:
 *	See the user documentation.
 *
 *----------------------------------------------------------------------
 */

static int
DictValuesCmd(
    TCL_UNUSED(void *),
    Tcl_Interp *interp,
    int objc,
    Tcl_Obj *const *objv)
{
    Tcl_Obj *valuePtr = NULL, *listPtr;
    Tcl_DictSearch search;
    int done;
    const char *pattern;

    if (objc!=2 && objc!=3) {
	Tcl_WrongNumArgs(interp, 1, objv, "dictionary ?pattern?");
	return TCL_ERROR;
    }

    if (Tcl_DictObjFirst(interp, objv[1], &search, NULL, &valuePtr,
	    &done) != TCL_OK) {
	return TCL_ERROR;
    }
    if (objc == 3) {
	pattern = TclGetString(objv[2]);
    } else {
	pattern = NULL;
    }
    listPtr = Tcl_NewListObj(0, NULL);
    for (; !done ; Tcl_DictObjNext(&search, NULL, &valuePtr, &done)) {
	if (pattern==NULL || Tcl_StringMatch(TclGetString(valuePtr),pattern)) {
	    /*
	     * Assume this operation always succeeds.
	     */

	    Tcl_ListObjAppendElement(interp, listPtr, valuePtr);
	}
    }
    Tcl_DictObjDone(&search);

    Tcl_SetObjResult(interp, listPtr);
    return TCL_OK;
}

/*
 *----------------------------------------------------------------------
 *
 * DictSizeCmd --
 *
 *	This function implements the "dict size" Tcl command. See the user
 *	documentation for details on what it does, and TIP#111 for the formal
 *	specification.
 *
 * Results:
 *	A standard Tcl result.
 *
 * Side effects:
 *	See the user documentation.
 *
 *----------------------------------------------------------------------
 */

static int
DictSizeCmd(
    TCL_UNUSED(void *),
    Tcl_Interp *interp,
    int objc,
    Tcl_Obj *const *objv)
{
    int result;
	Tcl_Size size;

    if (objc != 2) {
	Tcl_WrongNumArgs(interp, 1, objv, "dictionary");
	return TCL_ERROR;
    }
    result = Tcl_DictObjSize(interp, objv[1], &size);
    if (result == TCL_OK) {
	Tcl_SetObjResult(interp, Tcl_NewWideIntObj(size));
    }
    return result;
}

/*
 *----------------------------------------------------------------------
 *
 * DictExistsCmd --
 *
 *	This function implements the "dict exists" Tcl command. See the user
 *	documentation for details on what it does, and TIP#111 for the formal
 *	specification.
 *
 * Results:
 *	A standard Tcl result.
 *
 * Side effects:
 *	See the user documentation.
 *
 *----------------------------------------------------------------------
 */

static int
DictExistsCmd(
    TCL_UNUSED(void *),
    Tcl_Interp *interp,
    int objc,
    Tcl_Obj *const *objv)
{
    Tcl_Obj *dictPtr, *valuePtr;

    if (objc < 3) {
	Tcl_WrongNumArgs(interp, 1, objv, "dictionary key ?key ...?");
	return TCL_ERROR;
    }

    dictPtr = TclTraceDictPath(NULL, objv[1], objc-3, objv+2,DICT_PATH_EXISTS);
    if (dictPtr == NULL || dictPtr == DICT_PATH_NON_EXISTENT ||
	    Tcl_DictObjGet(NULL, dictPtr, objv[objc-1], &valuePtr) != TCL_OK) {
	Tcl_SetObjResult(interp, Tcl_NewBooleanObj(0));
    } else {
	Tcl_SetObjResult(interp, Tcl_NewBooleanObj(valuePtr != NULL));
    }
    return TCL_OK;
}

/*
 *----------------------------------------------------------------------
 *
 * DictInfoCmd --
 *
 *	This function implements the "dict info" Tcl command. See the user
 *	documentation for details on what it does, and TIP#111 for the formal
 *	specification.
 *
 * Results:
 *	A standard Tcl result.
 *
 * Side effects:
 *	See the user documentation.
 *
 *----------------------------------------------------------------------
 */

static int
DictInfoCmd(
    TCL_UNUSED(void *),
    Tcl_Interp *interp,
    int objc,
    Tcl_Obj *const *objv)
{
    Dict *dict;
    char *statsStr;

    if (objc != 2) {
	Tcl_WrongNumArgs(interp, 1, objv, "dictionary");
	return TCL_ERROR;
    }

    dict = GetDictFromObj(interp, objv[1]);
    if (dict == NULL) {
	return TCL_ERROR;
    }

    statsStr = Tcl_HashStats(&dict->table);
    Tcl_SetObjResult(interp, Tcl_NewStringObj(statsStr, -1));
    Tcl_Free(statsStr);
    return TCL_OK;
}

/*
 *----------------------------------------------------------------------
 *
 * DictIncrCmd --
 *
 *	This function implements the "dict incr" Tcl command. See the user
 *	documentation for details on what it does, and TIP#111 for the formal
 *	specification.
 *
 * Results:
 *	A standard Tcl result.
 *
 * Side effects:
 *	See the user documentation.
 *
 *----------------------------------------------------------------------
 */

static int
DictIncrCmd(
    TCL_UNUSED(void *),
    Tcl_Interp *interp,
    int objc,
    Tcl_Obj *const *objv)
{
    int code = TCL_OK;
    Tcl_Obj *dictPtr, *valuePtr = NULL;

    if (objc < 3 || objc > 4) {
	Tcl_WrongNumArgs(interp, 1, objv, "dictVarName key ?increment?");
	return TCL_ERROR;
    }

    dictPtr = Tcl_ObjGetVar2(interp, objv[1], NULL, 0);
    if (dictPtr == NULL) {
	/*
	 * Variable didn't yet exist. Create new dictionary value.
	 */

	dictPtr = Tcl_NewDictObj();
    } else if (Tcl_DictObjGet(interp, dictPtr, objv[2], &valuePtr) != TCL_OK) {
	/*
	 * Variable contents are not a dict, report error.
	 */

	return TCL_ERROR;
    }
    if (Tcl_IsShared(dictPtr)) {
	/*
	 * A little internals surgery to avoid copying a string rep that will
	 * soon be no good.
	 */

	Tcl_Obj *oldPtr = dictPtr;

	TclNewObj(dictPtr);
	TclInvalidateStringRep(dictPtr);
	DupDictInternalRep(oldPtr, dictPtr);
    }
    if (valuePtr == NULL) {
	/*
	 * Key not in dictionary. Create new key with increment as value.
	 */

	if (objc == 4) {
	    /*
	     * Verify increment is an integer.
	     */

	    mp_int increment;

	    code = Tcl_GetBignumFromObj(interp, objv[3], &increment);
	    if (code != TCL_OK) {
		Tcl_AddErrorInfo(interp, "\n    (reading increment)");
	    } else {
		/*
		 * Remember to dispose with the bignum as we're not actually
		 * using it directly. [Bug 2874678]
		 */

		mp_clear(&increment);
		Tcl_DictObjPut(NULL, dictPtr, objv[2], objv[3]);
	    }
	} else {
	    Tcl_DictObjPut(NULL, dictPtr, objv[2], Tcl_NewWideIntObj(1));
	}
    } else {
	/*
	 * Key in dictionary. Increment its value with minimum dup.
	 */

	if (Tcl_IsShared(valuePtr)) {
	    valuePtr = Tcl_DuplicateObj(valuePtr);
	    Tcl_DictObjPut(NULL, dictPtr, objv[2], valuePtr);
	}
	if (objc == 4) {
	    code = TclIncrObj(interp, valuePtr, objv[3]);
	} else {
	    Tcl_Obj *incrPtr;

	    TclNewIntObj(incrPtr, 1);
	    Tcl_IncrRefCount(incrPtr);
	    code = TclIncrObj(interp, valuePtr, incrPtr);
	    TclDecrRefCount(incrPtr);
	}
    }
    if (code == TCL_OK) {
	TclInvalidateStringRep(dictPtr);
	valuePtr = Tcl_ObjSetVar2(interp, objv[1], NULL,
		dictPtr, TCL_LEAVE_ERR_MSG);
	if (valuePtr == NULL) {
	    code = TCL_ERROR;
	} else {
	    Tcl_SetObjResult(interp, valuePtr);
	}
    } else if (dictPtr->refCount == 0) {
	TclDecrRefCount(dictPtr);
    }
    return code;
}

/*
 *----------------------------------------------------------------------
 *
 * DictLappendCmd --
 *
 *	This function implements the "dict lappend" Tcl command. See the user
 *	documentation for details on what it does, and TIP#111 for the formal
 *	specification.
 *
 * Results:
 *	A standard Tcl result.
 *
 * Side effects:
 *	See the user documentation.
 *
 *----------------------------------------------------------------------
 */

static int
DictLappendCmd(
    TCL_UNUSED(void *),
    Tcl_Interp *interp,
    int objc,
    Tcl_Obj *const *objv)
{
    Tcl_Obj *dictPtr, *valuePtr, *resultPtr;
    int i, allocatedDict = 0, allocatedValue = 0;

    if (objc < 3) {
	Tcl_WrongNumArgs(interp, 1, objv, "dictVarName key ?value ...?");
	return TCL_ERROR;
    }

    dictPtr = Tcl_ObjGetVar2(interp, objv[1], NULL, 0);
    if (dictPtr == NULL) {
	allocatedDict = 1;
	dictPtr = Tcl_NewDictObj();
    } else if (Tcl_IsShared(dictPtr)) {
	allocatedDict = 1;
	dictPtr = Tcl_DuplicateObj(dictPtr);
    }

    if (Tcl_DictObjGet(interp, dictPtr, objv[2], &valuePtr) != TCL_OK) {
	if (allocatedDict) {
	    TclDecrRefCount(dictPtr);
	}
	return TCL_ERROR;
    }

    if (valuePtr == NULL) {
	valuePtr = Tcl_NewListObj(objc-3, objv+3);
	allocatedValue = 1;
    } else {
	if (Tcl_IsShared(valuePtr)) {
	    allocatedValue = 1;
	    valuePtr = Tcl_DuplicateObj(valuePtr);
	}

	for (i=3 ; i<objc ; i++) {
	    if (Tcl_ListObjAppendElement(interp, valuePtr,
		    objv[i]) != TCL_OK) {
		if (allocatedValue) {
		    TclDecrRefCount(valuePtr);
		}
		if (allocatedDict) {
		    TclDecrRefCount(dictPtr);
		}
		return TCL_ERROR;
	    }
	}
    }

    if (allocatedValue) {
	Tcl_DictObjPut(NULL, dictPtr, objv[2], valuePtr);
    } else {
	TclInvalidateStringRep(dictPtr);
    }

    resultPtr = Tcl_ObjSetVar2(interp, objv[1], NULL, dictPtr,
	    TCL_LEAVE_ERR_MSG);
    if (resultPtr == NULL) {
	return TCL_ERROR;
    }
    Tcl_SetObjResult(interp, resultPtr);
    return TCL_OK;
}

/*
 *----------------------------------------------------------------------
 *
 * DictAppendCmd --
 *
 *	This function implements the "dict append" Tcl command. See the user
 *	documentation for details on what it does, and TIP#111 for the formal
 *	specification.
 *
 * Results:
 *	A standard Tcl result.
 *
 * Side effects:
 *	See the user documentation.
 *
 *----------------------------------------------------------------------
 */

static int
DictAppendCmd(
    TCL_UNUSED(void *),
    Tcl_Interp *interp,
    int objc,
    Tcl_Obj *const *objv)
{
    Tcl_Obj *dictPtr, *valuePtr, *resultPtr;
    int allocatedDict = 0;

    if (objc < 3) {
	Tcl_WrongNumArgs(interp, 1, objv, "dictVarName key ?value ...?");
	return TCL_ERROR;
    }

    dictPtr = Tcl_ObjGetVar2(interp, objv[1], NULL, 0);
    if (dictPtr == NULL) {
	allocatedDict = 1;
	dictPtr = Tcl_NewDictObj();
    } else if (Tcl_IsShared(dictPtr)) {
	allocatedDict = 1;
	dictPtr = Tcl_DuplicateObj(dictPtr);
    }

    if (Tcl_DictObjGet(interp, dictPtr, objv[2], &valuePtr) != TCL_OK) {
	if (allocatedDict) {
	    TclDecrRefCount(dictPtr);
	}
	return TCL_ERROR;
    }

    if ((objc > 3) || (valuePtr == NULL)) {
	/* Only go through append activites when something will change. */
	Tcl_Obj *appendObjPtr = NULL;

	if (objc > 3) {
	    /* Something to append */

	    if (objc == 4) {
		appendObjPtr = objv[3];
	    } else {
		appendObjPtr = TclStringCat(interp, objc-3, objv+3,
			TCL_STRING_IN_PLACE);
		if (appendObjPtr == NULL) {
		    return TCL_ERROR;
		}
	    }
	}

	if (appendObjPtr == NULL) {
	    /* => (objc == 3) => (valuePtr == NULL) */
	    TclNewObj(valuePtr);
	} else if (valuePtr == NULL) {
	    valuePtr = appendObjPtr;
	    appendObjPtr = NULL;
	}

	if (appendObjPtr) {
	    if (Tcl_IsShared(valuePtr)) {
		valuePtr = Tcl_DuplicateObj(valuePtr);
	    }

	    Tcl_IncrRefCount(appendObjPtr);
	    Tcl_AppendObjToObj(valuePtr, appendObjPtr);
	    Tcl_DecrRefCount(appendObjPtr);
	}

	Tcl_DictObjPut(NULL, dictPtr, objv[2], valuePtr);
    }

    /*
     * Even if nothing changed, we still overwrite so that variable
     * trace expectations are met.
     */

    resultPtr = Tcl_ObjSetVar2(interp, objv[1], NULL, dictPtr,
	    TCL_LEAVE_ERR_MSG);
    if (resultPtr == NULL) {
	return TCL_ERROR;
    }
    Tcl_SetObjResult(interp, resultPtr);
    return TCL_OK;
}

/*
 *----------------------------------------------------------------------
 *
 * DictForNRCmd --
 *
 *	These functions implement the "dict for" Tcl command.  See the user
 *	documentation for details on what it does, and TIP#111 for the formal
 *	specification.
 *
 * Results:
 *	A standard Tcl result.
 *
 * Side effects:
 *	See the user documentation.
 *
 *----------------------------------------------------------------------
 */

static int
DictForNRCmd(
    TCL_UNUSED(void *),
    Tcl_Interp *interp,
    int objc,
    Tcl_Obj *const *objv)
{
    Interp *iPtr = (Interp *) interp;
    Tcl_Obj *scriptObj, *keyVarObj, *valueVarObj;
    Tcl_Obj **varv, *keyObj, *valueObj;
    Tcl_DictSearch *searchPtr;
    Tcl_Size varc;
    int done;

    if (objc != 4) {
	Tcl_WrongNumArgs(interp, 1, objv,
		"{keyVarName valueVarName} dictionary script");
	return TCL_ERROR;
    }

    /*
     * Parse arguments.
     */

    if (TclListObjGetElementsM(interp, objv[1], &varc, &varv) != TCL_OK) {
	return TCL_ERROR;
    }
    if (varc != 2) {
	Tcl_SetObjResult(interp, Tcl_NewStringObj(
		"must have exactly two variable names", -1));
	Tcl_SetErrorCode(interp, "TCL", "SYNTAX", "dict", "for", NULL);
	return TCL_ERROR;
    }
    searchPtr = (Tcl_DictSearch *)TclStackAlloc(interp, sizeof(Tcl_DictSearch));
    if (Tcl_DictObjFirst(interp, objv[2], searchPtr, &keyObj, &valueObj,
	    &done) != TCL_OK) {
	TclStackFree(interp, searchPtr);
	return TCL_ERROR;
    }
    if (done) {
	TclStackFree(interp, searchPtr);
	return TCL_OK;
    }
    TclListObjGetElementsM(NULL, objv[1], &varc, &varv);
    keyVarObj = varv[0];
    valueVarObj = varv[1];
    scriptObj = objv[3];

    /*
     * Make sure that these objects (which we need throughout the body of the
     * loop) don't vanish. Note that the dictionary internal rep is locked
     * internally so that updates, shimmering, etc are not a problem.
     */

    Tcl_IncrRefCount(keyVarObj);
    Tcl_IncrRefCount(valueVarObj);
    Tcl_IncrRefCount(scriptObj);

    /*
     * Stop the value from getting hit in any way by any traces on the key
     * variable.
     */

    Tcl_IncrRefCount(valueObj);
    if (Tcl_ObjSetVar2(interp, keyVarObj, NULL, keyObj,
	    TCL_LEAVE_ERR_MSG) == NULL) {
	TclDecrRefCount(valueObj);
	goto error;
    }
    TclDecrRefCount(valueObj);
    if (Tcl_ObjSetVar2(interp, valueVarObj, NULL, valueObj,
	    TCL_LEAVE_ERR_MSG) == NULL) {
	goto error;
    }

    /*
     * Run the script.
     */

    TclNRAddCallback(interp, DictForLoopCallback, searchPtr, keyVarObj,
	    valueVarObj, scriptObj);
    return TclNREvalObjEx(interp, scriptObj, 0, iPtr->cmdFramePtr, 3);

    /*
     * For unwinding everything on error.
     */

  error:
    TclDecrRefCount(keyVarObj);
    TclDecrRefCount(valueVarObj);
    TclDecrRefCount(scriptObj);
    Tcl_DictObjDone(searchPtr);
    TclStackFree(interp, searchPtr);
    return TCL_ERROR;
}

static int
DictForLoopCallback(
    void *data[],
    Tcl_Interp *interp,
    int result)
{
    Interp *iPtr = (Interp *) interp;
    Tcl_DictSearch *searchPtr = (Tcl_DictSearch *)data[0];
    Tcl_Obj *keyVarObj = (Tcl_Obj *)data[1];
    Tcl_Obj *valueVarObj = (Tcl_Obj *)data[2];
    Tcl_Obj *scriptObj = (Tcl_Obj *)data[3];
    Tcl_Obj *keyObj, *valueObj;
    int done;

    /*
     * Process the result from the previous execution of the script body.
     */

    if (result == TCL_CONTINUE) {
	result = TCL_OK;
    } else if (result != TCL_OK) {
	if (result == TCL_BREAK) {
	    Tcl_ResetResult(interp);
	    result = TCL_OK;
	} else if (result == TCL_ERROR) {
	    Tcl_AppendObjToErrorInfo(interp, Tcl_ObjPrintf(
		    "\n    (\"dict for\" body line %d)",
		    Tcl_GetErrorLine(interp)));
	}
	goto done;
    }

    /*
     * Get the next mapping from the dictionary.
     */

    Tcl_DictObjNext(searchPtr, &keyObj, &valueObj, &done);
    if (done) {
	Tcl_ResetResult(interp);
	goto done;
    }

    /*
     * Stop the value from getting hit in any way by any traces on the key
     * variable.
     */

    Tcl_IncrRefCount(valueObj);
    if (Tcl_ObjSetVar2(interp, keyVarObj, NULL, keyObj,
	    TCL_LEAVE_ERR_MSG) == NULL) {
	TclDecrRefCount(valueObj);
	result = TCL_ERROR;
	goto done;
    }
    TclDecrRefCount(valueObj);
    if (Tcl_ObjSetVar2(interp, valueVarObj, NULL, valueObj,
	    TCL_LEAVE_ERR_MSG) == NULL) {
	result = TCL_ERROR;
	goto done;
    }

    /*
     * Run the script.
     */

    TclNRAddCallback(interp, DictForLoopCallback, searchPtr, keyVarObj,
	    valueVarObj, scriptObj);
    return TclNREvalObjEx(interp, scriptObj, 0, iPtr->cmdFramePtr, 3);

    /*
     * For unwinding everything once the iterating is done.
     */

  done:
    TclDecrRefCount(keyVarObj);
    TclDecrRefCount(valueVarObj);
    TclDecrRefCount(scriptObj);
    Tcl_DictObjDone(searchPtr);
    TclStackFree(interp, searchPtr);
    return result;
}

/*
 *----------------------------------------------------------------------
 *
 * DictMapNRCmd --
 *
 *	These functions implement the "dict map" Tcl command.  See the user
 *	documentation for details on what it does, and TIP#405 for the formal
 *	specification.
 *
 * Results:
 *	A standard Tcl result.
 *
 * Side effects:
 *	See the user documentation.
 *
 *----------------------------------------------------------------------
 */

static int
DictMapNRCmd(
    TCL_UNUSED(void *),
    Tcl_Interp *interp,
    int objc,
    Tcl_Obj *const *objv)
{
    Interp *iPtr = (Interp *) interp;
    Tcl_Obj **varv, *keyObj, *valueObj;
    DictMapStorage *storagePtr;
    Tcl_Size varc;
    int done;

    if (objc != 4) {
	Tcl_WrongNumArgs(interp, 1, objv,
		"{keyVarName valueVarName} dictionary script");
	return TCL_ERROR;
    }

    /*
     * Parse arguments.
     */

    if (TclListObjGetElementsM(interp, objv[1], &varc, &varv) != TCL_OK) {
	return TCL_ERROR;
    }
    if (varc != 2) {
	Tcl_SetObjResult(interp, Tcl_NewStringObj(
		"must have exactly two variable names", -1));
	Tcl_SetErrorCode(interp, "TCL", "SYNTAX", "dict", "map", NULL);
	return TCL_ERROR;
    }
    storagePtr = (DictMapStorage *)TclStackAlloc(interp, sizeof(DictMapStorage));
    if (Tcl_DictObjFirst(interp, objv[2], &storagePtr->search, &keyObj,
	    &valueObj, &done) != TCL_OK) {
	TclStackFree(interp, storagePtr);
	return TCL_ERROR;
    }
    if (done) {
	/*
	 * Note that this exit leaves an empty value in the result (due to
	 * command calling conventions) but that is OK since an empty value is
	 * an empty dictionary.
	 */

	TclStackFree(interp, storagePtr);
	return TCL_OK;
    }
    TclNewObj(storagePtr->accumulatorObj);
    TclListObjGetElementsM(NULL, objv[1], &varc, &varv);
    storagePtr->keyVarObj = varv[0];
    storagePtr->valueVarObj = varv[1];
    storagePtr->scriptObj = objv[3];

    /*
     * Make sure that these objects (which we need throughout the body of the
     * loop) don't vanish. Note that the dictionary internal rep is locked
     * internally so that updates, shimmering, etc are not a problem.
     */

    Tcl_IncrRefCount(storagePtr->accumulatorObj);
    Tcl_IncrRefCount(storagePtr->keyVarObj);
    Tcl_IncrRefCount(storagePtr->valueVarObj);
    Tcl_IncrRefCount(storagePtr->scriptObj);

    /*
     * Stop the value from getting hit in any way by any traces on the key
     * variable.
     */

    Tcl_IncrRefCount(valueObj);
    if (Tcl_ObjSetVar2(interp, storagePtr->keyVarObj, NULL, keyObj,
	    TCL_LEAVE_ERR_MSG) == NULL) {
	TclDecrRefCount(valueObj);
	goto error;
    }
    if (Tcl_ObjSetVar2(interp, storagePtr->valueVarObj, NULL, valueObj,
	    TCL_LEAVE_ERR_MSG) == NULL) {
	TclDecrRefCount(valueObj);
	goto error;
    }
    TclDecrRefCount(valueObj);

    /*
     * Run the script.
     */

    TclNRAddCallback(interp, DictMapLoopCallback, storagePtr, NULL,NULL,NULL);
    return TclNREvalObjEx(interp, storagePtr->scriptObj, 0,
	    iPtr->cmdFramePtr, 3);

    /*
     * For unwinding everything on error.
     */

  error:
    TclDecrRefCount(storagePtr->keyVarObj);
    TclDecrRefCount(storagePtr->valueVarObj);
    TclDecrRefCount(storagePtr->scriptObj);
    TclDecrRefCount(storagePtr->accumulatorObj);
    Tcl_DictObjDone(&storagePtr->search);
    TclStackFree(interp, storagePtr);
    return TCL_ERROR;
}

static int
DictMapLoopCallback(
    void *data[],
    Tcl_Interp *interp,
    int result)
{
    Interp *iPtr = (Interp *) interp;
    DictMapStorage *storagePtr = (DictMapStorage *)data[0];
    Tcl_Obj *keyObj, *valueObj;
    int done;

    /*
     * Process the result from the previous execution of the script body.
     */

    if (result == TCL_CONTINUE) {
	result = TCL_OK;
    } else if (result != TCL_OK) {
	if (result == TCL_BREAK) {
	    Tcl_ResetResult(interp);
	    result = TCL_OK;
	} else if (result == TCL_ERROR) {
	    Tcl_AppendObjToErrorInfo(interp, Tcl_ObjPrintf(
		    "\n    (\"dict map\" body line %d)",
		    Tcl_GetErrorLine(interp)));
	}
	goto done;
    } else {
	keyObj = Tcl_ObjGetVar2(interp, storagePtr->keyVarObj, NULL,
		TCL_LEAVE_ERR_MSG);
	if (keyObj == NULL) {
	    result = TCL_ERROR;
	    goto done;
	}
	Tcl_DictObjPut(NULL, storagePtr->accumulatorObj, keyObj,
		Tcl_GetObjResult(interp));
    }

    /*
     * Get the next mapping from the dictionary.
     */

    Tcl_DictObjNext(&storagePtr->search, &keyObj, &valueObj, &done);
    if (done) {
	Tcl_SetObjResult(interp, storagePtr->accumulatorObj);
	goto done;
    }

    /*
     * Stop the value from getting hit in any way by any traces on the key
     * variable.
     */

    Tcl_IncrRefCount(valueObj);
    if (Tcl_ObjSetVar2(interp, storagePtr->keyVarObj, NULL, keyObj,
	    TCL_LEAVE_ERR_MSG) == NULL) {
	TclDecrRefCount(valueObj);
	result = TCL_ERROR;
	goto done;
    }
    if (Tcl_ObjSetVar2(interp, storagePtr->valueVarObj, NULL, valueObj,
	    TCL_LEAVE_ERR_MSG) == NULL) {
	TclDecrRefCount(valueObj);
	result = TCL_ERROR;
	goto done;
    }
    TclDecrRefCount(valueObj);

    /*
     * Run the script.
     */

    TclNRAddCallback(interp, DictMapLoopCallback, storagePtr, NULL,NULL,NULL);
    return TclNREvalObjEx(interp, storagePtr->scriptObj, 0,
	    iPtr->cmdFramePtr, 3);

    /*
     * For unwinding everything once the iterating is done.
     */

  done:
    TclDecrRefCount(storagePtr->keyVarObj);
    TclDecrRefCount(storagePtr->valueVarObj);
    TclDecrRefCount(storagePtr->scriptObj);
    TclDecrRefCount(storagePtr->accumulatorObj);
    Tcl_DictObjDone(&storagePtr->search);
    TclStackFree(interp, storagePtr);
    return result;
}

/*
 *----------------------------------------------------------------------
 *
 * DictSetCmd --
 *
 *	This function implements the "dict set" Tcl command. See the user
 *	documentation for details on what it does, and TIP#111 for the formal
 *	specification.
 *
 * Results:
 *	A standard Tcl result.
 *
 * Side effects:
 *	See the user documentation.
 *
 *----------------------------------------------------------------------
 */

static int
DictSetCmd(
    TCL_UNUSED(void *),
    Tcl_Interp *interp,
    int objc,
    Tcl_Obj *const *objv)
{
    Tcl_Obj *dictPtr, *resultPtr;
    int result, allocatedDict = 0;

    if (objc < 4) {
	Tcl_WrongNumArgs(interp, 1, objv, "dictVarName key ?key ...? value");
	return TCL_ERROR;
    }

    dictPtr = Tcl_ObjGetVar2(interp, objv[1], NULL, 0);
    if (dictPtr == NULL) {
	allocatedDict = 1;
	dictPtr = Tcl_NewDictObj();
    } else if (Tcl_IsShared(dictPtr)) {
	allocatedDict = 1;
	dictPtr = Tcl_DuplicateObj(dictPtr);
    }

    result = Tcl_DictObjPutKeyList(interp, dictPtr, objc-3, objv+2,
	    objv[objc-1]);
    if (result != TCL_OK) {
	if (allocatedDict) {
	    TclDecrRefCount(dictPtr);
	}
	return TCL_ERROR;
    }

    resultPtr = Tcl_ObjSetVar2(interp, objv[1], NULL, dictPtr,
	    TCL_LEAVE_ERR_MSG);
    if (resultPtr == NULL) {
	return TCL_ERROR;
    }
    Tcl_SetObjResult(interp, resultPtr);
    return TCL_OK;
}

/*
 *----------------------------------------------------------------------
 *
 * DictUnsetCmd --
 *
 *	This function implements the "dict unset" Tcl command. See the user
 *	documentation for details on what it does, and TIP#111 for the formal
 *	specification.
 *
 * Results:
 *	A standard Tcl result.
 *
 * Side effects:
 *	See the user documentation.
 *
 *----------------------------------------------------------------------
 */

static int
DictUnsetCmd(
    TCL_UNUSED(void *),
    Tcl_Interp *interp,
    int objc,
    Tcl_Obj *const *objv)
{
    Tcl_Obj *dictPtr, *resultPtr;
    int result, allocatedDict = 0;

    if (objc < 3) {
	Tcl_WrongNumArgs(interp, 1, objv, "dictVarName key ?key ...?");
	return TCL_ERROR;
    }

    dictPtr = Tcl_ObjGetVar2(interp, objv[1], NULL, 0);
    if (dictPtr == NULL) {
	allocatedDict = 1;
	dictPtr = Tcl_NewDictObj();
    } else if (Tcl_IsShared(dictPtr)) {
	allocatedDict = 1;
	dictPtr = Tcl_DuplicateObj(dictPtr);
    }

    result = Tcl_DictObjRemoveKeyList(interp, dictPtr, objc-2, objv+2);
    if (result != TCL_OK) {
	if (allocatedDict) {
	    TclDecrRefCount(dictPtr);
	}
	return TCL_ERROR;
    }

    resultPtr = Tcl_ObjSetVar2(interp, objv[1], NULL, dictPtr,
	    TCL_LEAVE_ERR_MSG);
    if (resultPtr == NULL) {
	return TCL_ERROR;
    }
    Tcl_SetObjResult(interp, resultPtr);
    return TCL_OK;
}

/*
 *----------------------------------------------------------------------
 *
 * DictFilterCmd --
 *
 *	This function implements the "dict filter" Tcl command. See the user
 *	documentation for details on what it does, and TIP#111 for the formal
 *	specification.
 *
 * Results:
 *	A standard Tcl result.
 *
 * Side effects:
 *	See the user documentation.
 *
 *----------------------------------------------------------------------
 */

static int
DictFilterCmd(
    TCL_UNUSED(void *),
    Tcl_Interp *interp,
    int objc,
    Tcl_Obj *const *objv)
{
    Interp *iPtr = (Interp *) interp;
    static const char *const filters[] = {
	"key", "script", "value", NULL
    };
    enum FilterTypes {
	FILTER_KEYS, FILTER_SCRIPT, FILTER_VALUES
    } index;
    Tcl_Obj *scriptObj, *keyVarObj, *valueVarObj;
    Tcl_Obj **varv, *keyObj = NULL, *valueObj = NULL, *resultObj, *boolObj;
    Tcl_DictSearch search;
    int done, result, satisfied;
    Tcl_Size varc;
    const char *pattern;

    if (objc < 3) {
	Tcl_WrongNumArgs(interp, 1, objv, "dictionary filterType ?arg ...?");
	return TCL_ERROR;
    }
    if (Tcl_GetIndexFromObj(interp, objv[2], filters, "filterType",
	     0, &index) != TCL_OK) {
	return TCL_ERROR;
    }

    switch (index) {
    case FILTER_KEYS:
	/*
	 * Create a dictionary whose keys all match a certain pattern.
	 */

	if (Tcl_DictObjFirst(interp, objv[1], &search,
		&keyObj, &valueObj, &done) != TCL_OK) {
	    return TCL_ERROR;
	}
	if (objc == 3) {
	    /*
	     * Nothing to match, so return nothing (== empty dictionary).
	     */

	    Tcl_DictObjDone(&search);
	    return TCL_OK;
	} else if (objc == 4) {
	    pattern = TclGetString(objv[3]);
	    resultObj = Tcl_NewDictObj();
	    if (TclMatchIsTrivial(pattern)) {
		/*
		 * Must release the search lock here to prevent a memory leak
		 * since we are not exhausing the search. [Bug 1705778, leak
		 * K05]
		 */

		Tcl_DictObjDone(&search);
		Tcl_DictObjGet(interp, objv[1], objv[3], &valueObj);
		if (valueObj != NULL) {
		    Tcl_DictObjPut(NULL, resultObj, objv[3], valueObj);
		}
	    } else {
		while (!done) {
		    if (Tcl_StringMatch(TclGetString(keyObj), pattern)) {
			Tcl_DictObjPut(NULL, resultObj, keyObj, valueObj);
		    }
		    Tcl_DictObjNext(&search, &keyObj, &valueObj, &done);
		}
	    }
	} else {
	    /*
	     * Can't optimize this match for trivial globbing: would disturb
	     * order.
	     */

	    resultObj = Tcl_NewDictObj();
	    while (!done) {
		int i;

		for (i=3 ; i<objc ; i++) {
		    pattern = TclGetString(objv[i]);
		    if (Tcl_StringMatch(TclGetString(keyObj), pattern)) {
			Tcl_DictObjPut(NULL, resultObj, keyObj, valueObj);
			break;		/* stop inner loop */
		    }
		}
		Tcl_DictObjNext(&search, &keyObj, &valueObj, &done);
	    }
	}
	Tcl_SetObjResult(interp, resultObj);
	return TCL_OK;

    case FILTER_VALUES:
	/*
	 * Create a dictionary whose values all match a certain pattern.
	 */

	if (Tcl_DictObjFirst(interp, objv[1], &search,
		&keyObj, &valueObj, &done) != TCL_OK) {
	    return TCL_ERROR;
	}
	resultObj = Tcl_NewDictObj();
	while (!done) {
	    int i;

	    for (i=3 ; i<objc ; i++) {
		pattern = TclGetString(objv[i]);
		if (Tcl_StringMatch(TclGetString(valueObj), pattern)) {
		    Tcl_DictObjPut(NULL, resultObj, keyObj, valueObj);
		    break;		/* stop inner loop */
		}
	    }
	    Tcl_DictObjNext(&search, &keyObj, &valueObj, &done);
	}
	Tcl_SetObjResult(interp, resultObj);
	return TCL_OK;

    case FILTER_SCRIPT:
	if (objc != 5) {
	    Tcl_WrongNumArgs(interp, 1, objv,
		    "dictionary script {keyVarName valueVarName} filterScript");
	    return TCL_ERROR;
	}

	/*
	 * Create a dictionary whose key,value pairs all satisfy a script
	 * (i.e. get a true boolean result from its evaluation). Massive
	 * copying from the "dict for" implementation has occurred!
	 */

	if (TclListObjGetElementsM(interp, objv[3], &varc, &varv) != TCL_OK) {
	    return TCL_ERROR;
	}
	if (varc != 2) {
	    Tcl_SetObjResult(interp, Tcl_NewStringObj(
		    "must have exactly two variable names", -1));
	    Tcl_SetErrorCode(interp, "TCL", "SYNTAX", "dict", "filter", NULL);
	    return TCL_ERROR;
	}
	keyVarObj = varv[0];
	valueVarObj = varv[1];
	scriptObj = objv[4];

	/*
	 * Make sure that these objects (which we need throughout the body of
	 * the loop) don't vanish. Note that the dictionary internal rep is
	 * locked internally so that updates, shimmering, etc are not a
	 * problem.
	 */

	Tcl_IncrRefCount(keyVarObj);
	Tcl_IncrRefCount(valueVarObj);
	Tcl_IncrRefCount(scriptObj);

	result = Tcl_DictObjFirst(interp, objv[1],
		&search, &keyObj, &valueObj, &done);
	if (result != TCL_OK) {
	    TclDecrRefCount(keyVarObj);
	    TclDecrRefCount(valueVarObj);
	    TclDecrRefCount(scriptObj);
	    return TCL_ERROR;
	}

	resultObj = Tcl_NewDictObj();

	while (!done) {
	    /*
	     * Stop the value from getting hit in any way by any traces on the
	     * key variable.
	     */

	    Tcl_IncrRefCount(keyObj);
	    Tcl_IncrRefCount(valueObj);
	    if (Tcl_ObjSetVar2(interp, keyVarObj, NULL, keyObj,
		    TCL_LEAVE_ERR_MSG) == NULL) {
		Tcl_AddErrorInfo(interp,
			"\n    (\"dict filter\" filter script key variable)");
		result = TCL_ERROR;
		goto abnormalResult;
	    }
	    if (Tcl_ObjSetVar2(interp, valueVarObj, NULL, valueObj,
		    TCL_LEAVE_ERR_MSG) == NULL) {
		Tcl_AddErrorInfo(interp,
			"\n    (\"dict filter\" filter script value variable)");
		result = TCL_ERROR;
		goto abnormalResult;
	    }

	    /*
	     * TIP #280. Make invoking context available to loop body.
	     */

	    result = TclEvalObjEx(interp, scriptObj, 0, iPtr->cmdFramePtr, 4);
	    switch (result) {
	    case TCL_OK:
		boolObj = Tcl_GetObjResult(interp);
		Tcl_IncrRefCount(boolObj);
		Tcl_ResetResult(interp);
		if (Tcl_GetBooleanFromObj(interp, boolObj,
			&satisfied) != TCL_OK) {
		    TclDecrRefCount(boolObj);
		    result = TCL_ERROR;
		    goto abnormalResult;
		}
		TclDecrRefCount(boolObj);
		if (satisfied) {
		    Tcl_DictObjPut(NULL, resultObj, keyObj, valueObj);
		}
		break;
	    case TCL_BREAK:
		/*
		 * Force loop termination by calling Tcl_DictObjDone; this
		 * makes the next Tcl_DictObjNext say there is nothing more to
		 * do.
		 */

		Tcl_ResetResult(interp);
		Tcl_DictObjDone(&search);
	    /* FALLTHRU */
	    case TCL_CONTINUE:
		result = TCL_OK;
		break;
	    case TCL_ERROR:
		Tcl_AppendObjToErrorInfo(interp, Tcl_ObjPrintf(
			"\n    (\"dict filter\" script line %d)",
			Tcl_GetErrorLine(interp)));
	    default:
		goto abnormalResult;
	    }

	    TclDecrRefCount(keyObj);
	    TclDecrRefCount(valueObj);

	    Tcl_DictObjNext(&search, &keyObj, &valueObj, &done);
	}

	/*
	 * Stop holding a reference to these objects.
	 */

	TclDecrRefCount(keyVarObj);
	TclDecrRefCount(valueVarObj);
	TclDecrRefCount(scriptObj);
	Tcl_DictObjDone(&search);

	if (result == TCL_OK) {
	    Tcl_SetObjResult(interp, resultObj);
	} else {
	    TclDecrRefCount(resultObj);
	}
	return result;

    abnormalResult:
	Tcl_DictObjDone(&search);
	TclDecrRefCount(keyObj);
	TclDecrRefCount(valueObj);
	TclDecrRefCount(keyVarObj);
	TclDecrRefCount(valueVarObj);
	TclDecrRefCount(scriptObj);
	TclDecrRefCount(resultObj);
	return result;
    }
    Tcl_Panic("unexpected fallthrough");
    /* Control never reaches this point. */
    return TCL_ERROR;
}

/*
 *----------------------------------------------------------------------
 *
 * DictUpdateCmd --
 *
 *	This function implements the "dict update" Tcl command. See the user
 *	documentation for details on what it does, and TIP#212 for the formal
 *	specification.
 *
 * Results:
 *	A standard Tcl result.
 *
 * Side effects:
 *	See the user documentation.
 *
 *----------------------------------------------------------------------
 */

static int
DictUpdateCmd(
    TCL_UNUSED(void *),
    Tcl_Interp *interp,
    int objc,
    Tcl_Obj *const *objv)
{
    Interp *iPtr = (Interp *) interp;
    Tcl_Obj *dictPtr, *objPtr;
    int i;
    Tcl_Size dummy;

    if (objc < 5 || !(objc & 1)) {
	Tcl_WrongNumArgs(interp, 1, objv,
		"dictVarName key varName ?key varName ...? script");
	return TCL_ERROR;
    }

    dictPtr = Tcl_ObjGetVar2(interp, objv[1], NULL, TCL_LEAVE_ERR_MSG);
    if (dictPtr == NULL) {
	return TCL_ERROR;
    }
    if (Tcl_DictObjSize(interp, dictPtr, &dummy) != TCL_OK) {
	return TCL_ERROR;
    }
    Tcl_IncrRefCount(dictPtr);
    for (i=2 ; i+2<objc ; i+=2) {
	if (Tcl_DictObjGet(interp, dictPtr, objv[i], &objPtr) != TCL_OK) {
	    TclDecrRefCount(dictPtr);
	    return TCL_ERROR;
	}
	if (objPtr == NULL) {
	    /* ??? */
	    Tcl_UnsetVar2(interp, TclGetString(objv[i+1]), NULL, 0);
	} else if (Tcl_ObjSetVar2(interp, objv[i+1], NULL, objPtr,
		TCL_LEAVE_ERR_MSG) == NULL) {
	    TclDecrRefCount(dictPtr);
	    return TCL_ERROR;
	}
    }
    TclDecrRefCount(dictPtr);

    /*
     * Execute the body after setting up the NRE handler to process the
     * results.
     */

    objPtr = Tcl_NewListObj(objc-3, objv+2);
    Tcl_IncrRefCount(objPtr);
    Tcl_IncrRefCount(objv[1]);
    TclNRAddCallback(interp, FinalizeDictUpdate, objv[1], objPtr, NULL,NULL);

    return TclNREvalObjEx(interp, objv[objc-1], 0, iPtr->cmdFramePtr, objc-1);
}

static int
FinalizeDictUpdate(
    void *data[],
    Tcl_Interp *interp,
    int result)
{
    Tcl_Obj *dictPtr, *objPtr, **objv;
    Tcl_InterpState state;
    Tcl_Size i, objc;
    Tcl_Obj *varName = (Tcl_Obj *)data[0];
    Tcl_Obj *argsObj = (Tcl_Obj *)data[1];

    /*
     * ErrorInfo handling.
     */

    if (result == TCL_ERROR) {
	Tcl_AddErrorInfo(interp, "\n    (body of \"dict update\")");
    }

    /*
     * If the dictionary variable doesn't exist, drop everything silently.
     */

    dictPtr = Tcl_ObjGetVar2(interp, varName, NULL, 0);
    if (dictPtr == NULL) {
	TclDecrRefCount(varName);
	TclDecrRefCount(argsObj);
	return result;
    }

    /*
     * Double-check that it is still a dictionary.
     */

    state = Tcl_SaveInterpState(interp, result);
    if (Tcl_DictObjSize(interp, dictPtr, &objc) != TCL_OK) {
	Tcl_DiscardInterpState(state);
	TclDecrRefCount(varName);
	TclDecrRefCount(argsObj);
	return TCL_ERROR;
    }

    if (Tcl_IsShared(dictPtr)) {
	dictPtr = Tcl_DuplicateObj(dictPtr);
    }

    /*
     * Write back the values from the variables, treating failure to read as
     * an instruction to remove the key.
     */

    TclListObjGetElementsM(NULL, argsObj, &objc, &objv);
    for (i=0 ; i<objc ; i+=2) {
	objPtr = Tcl_ObjGetVar2(interp, objv[i+1], NULL, 0);
	if (objPtr == NULL) {
	    Tcl_DictObjRemove(NULL, dictPtr, objv[i]);
	} else if (objPtr == dictPtr) {
	    /*
	     * Someone is messing us around, trying to build a recursive
	     * structure. [Bug 1786481]
	     */

	    Tcl_DictObjPut(NULL, dictPtr, objv[i], Tcl_DuplicateObj(objPtr));
	} else {
	    /* Shouldn't fail */
	    Tcl_DictObjPut(NULL, dictPtr, objv[i], objPtr);
	}
    }
    TclDecrRefCount(argsObj);

    /*
     * Write the dictionary back to its variable.
     */

    if (Tcl_ObjSetVar2(interp, varName, NULL, dictPtr,
	    TCL_LEAVE_ERR_MSG) == NULL) {
	Tcl_DiscardInterpState(state);
	TclDecrRefCount(varName);
	return TCL_ERROR;
    }

    TclDecrRefCount(varName);
    return Tcl_RestoreInterpState(interp, state);
}

/*
 *----------------------------------------------------------------------
 *
 * DictWithCmd --
 *
 *	This function implements the "dict with" Tcl command. See the user
 *	documentation for details on what it does, and TIP#212 for the formal
 *	specification.
 *
 * Results:
 *	A standard Tcl result.
 *
 * Side effects:
 *	See the user documentation.
 *
 *----------------------------------------------------------------------
 */

static int
DictWithCmd(
    TCL_UNUSED(void *),
    Tcl_Interp *interp,
    int objc,
    Tcl_Obj *const *objv)
{
    Interp *iPtr = (Interp *) interp;
    Tcl_Obj *dictPtr, *keysPtr, *pathPtr;

    if (objc < 3) {
	Tcl_WrongNumArgs(interp, 1, objv, "dictVarName ?key ...? script");
	return TCL_ERROR;
    }

    /*
     * Get the dictionary to open out.
     */

    dictPtr = Tcl_ObjGetVar2(interp, objv[1], NULL, TCL_LEAVE_ERR_MSG);
    if (dictPtr == NULL) {
	return TCL_ERROR;
    }

    keysPtr = TclDictWithInit(interp, dictPtr, objc-3, objv+2);
    if (keysPtr == NULL) {
	return TCL_ERROR;
    }
    Tcl_IncrRefCount(keysPtr);

    /*
     * Execute the body, while making the invoking context available to the
     * loop body (TIP#280) and postponing the cleanup until later (NRE).
     */

    pathPtr = NULL;
    if (objc > 3) {
	pathPtr = Tcl_NewListObj(objc-3, objv+2);
	Tcl_IncrRefCount(pathPtr);
    }
    Tcl_IncrRefCount(objv[1]);
    TclNRAddCallback(interp, FinalizeDictWith, objv[1], keysPtr, pathPtr,
	    NULL);

    return TclNREvalObjEx(interp, objv[objc-1], 0, iPtr->cmdFramePtr, objc-1);
}

static int
FinalizeDictWith(
    void *data[],
    Tcl_Interp *interp,
    int result)
{
    Tcl_Obj **pathv;
    Tcl_Size pathc;
    Tcl_InterpState state;
    Tcl_Obj *varName = (Tcl_Obj *)data[0];
    Tcl_Obj *keysPtr = (Tcl_Obj *)data[1];
    Tcl_Obj *pathPtr = (Tcl_Obj *)data[2];
    Var *varPtr, *arrayPtr;

    if (result == TCL_ERROR) {
	Tcl_AddErrorInfo(interp, "\n    (body of \"dict with\")");
    }

    /*
     * Save the result state; TDWF doesn't guarantee to not modify that on
     * TCL_OK result.
     */

    state = Tcl_SaveInterpState(interp, result);
    if (pathPtr != NULL) {
	TclListObjGetElementsM(NULL, pathPtr, &pathc, &pathv);
    } else {
	pathc = 0;
	pathv = NULL;
    }

    /*
     * Pack from local variables back into the dictionary.
     */

    varPtr = TclObjLookupVarEx(interp, varName, NULL, TCL_LEAVE_ERR_MSG, "set",
	    /*createPart1*/ 1, /*createPart2*/ 1, &arrayPtr);
    if (varPtr == NULL) {
	result = TCL_ERROR;
    } else {
	result = TclDictWithFinish(interp, varPtr, arrayPtr, varName, NULL, -1,
		pathc, pathv, keysPtr);
    }

    /*
     * Tidy up and return the real result (unless we had an error).
     */

    TclDecrRefCount(varName);
    TclDecrRefCount(keysPtr);
    if (pathPtr != NULL) {
	TclDecrRefCount(pathPtr);
    }
    if (result != TCL_OK) {
	Tcl_DiscardInterpState(state);
	return TCL_ERROR;
    }
    return Tcl_RestoreInterpState(interp, state);
}

/*
 *----------------------------------------------------------------------
 *
 * TclDictWithInit --
 *
 *	Part of the core of [dict with]. Pokes into a dictionary and converts
 *	the mappings there into assignments to (presumably) local variables.
 *	Returns a list of all the names that were mapped so that removal of
 *	either the variable or the dictionary entry won't surprise us when we
 *	come to stuffing everything back.
 *
 * Result:
 *	List of mapped names, or NULL if there was an error.
 *
 * Side effects:
 *	Assigns to variables, so potentially legion due to traces.
 *
 *----------------------------------------------------------------------
 */

Tcl_Obj *
TclDictWithInit(
    Tcl_Interp *interp,
    Tcl_Obj *dictPtr,
    Tcl_Size pathc,
    Tcl_Obj *const pathv[])
{
    Tcl_DictSearch s;
    Tcl_Obj *keyPtr, *valPtr, *keysPtr;
    int done;

    if (pathc > 0) {
	dictPtr = TclTraceDictPath(interp, dictPtr, pathc, pathv,
		DICT_PATH_READ);
	if (dictPtr == NULL) {
	    return NULL;
	}
    }

    /*
     * Go over the list of keys and write each corresponding value to a
     * variable in the current context with the same name. Also keep a copy of
     * the keys so we can write back properly later on even if the dictionary
     * has been structurally modified.
     */

    if (Tcl_DictObjFirst(interp, dictPtr, &s, &keyPtr, &valPtr,
	    &done) != TCL_OK) {
	return NULL;
    }

    TclNewObj(keysPtr);

    for (; !done ; Tcl_DictObjNext(&s, &keyPtr, &valPtr, &done)) {
	Tcl_ListObjAppendElement(NULL, keysPtr, keyPtr);
	if (Tcl_ObjSetVar2(interp, keyPtr, NULL, valPtr,
		TCL_LEAVE_ERR_MSG) == NULL) {
	    TclDecrRefCount(keysPtr);
	    Tcl_DictObjDone(&s);
	    return NULL;
	}
    }

    return keysPtr;
}

/*
 *----------------------------------------------------------------------
 *
 * TclDictWithFinish --
 *
 *	Part of the core of [dict with]. Reassembles the piece of the dict (in
 *	varName, location given by pathc/pathv) from the variables named in
 *	the keysPtr argument. NB, does not try to preserve errors or manage
 *	argument lifetimes.
 *
 * Result:
 *	TCL_OK if we succeeded, or TCL_ERROR if we failed.
 *
 * Side effects:
 *	Assigns to a variable, so potentially legion due to traces. Updates
 *	the dictionary in the named variable.
 *
 *----------------------------------------------------------------------
 */

int
TclDictWithFinish(
    Tcl_Interp *interp,		/* Command interpreter in which variable
				 * exists. Used for state management, traces
				 * and error reporting. */
    Var *varPtr,		/* Reference to the variable holding the
				 * dictionary. */
    Var *arrayPtr,		/* Reference to the array containing the
				 * variable, or NULL if the variable is a
				 * scalar. */
    Tcl_Obj *part1Ptr,		/* Name of an array (if part2 is non-NULL) or
				 * the name of a variable. NULL if the 'index'
				 * parameter is >= 0 */
    Tcl_Obj *part2Ptr,		/* If non-NULL, gives the name of an element
				 * in the array part1. */
    int index,			/* Index into the local variable table of the
				 * variable, or -1. Only used when part1Ptr is
				 * NULL. */
    int pathc,			/* The number of elements in the path into the
				 * dictionary. */
    Tcl_Obj *const pathv[],	/* The elements of the path to the subdict. */
    Tcl_Obj *keysPtr)		/* List of keys to be synchronized. This is
				 * the result value from TclDictWithInit. */
{
    Tcl_Obj *dictPtr, *leafPtr, *valPtr;
    Tcl_Size i, allocdict, keyc;
    Tcl_Obj **keyv;

    /*
     * If the dictionary variable doesn't exist, drop everything silently.
     */

    dictPtr = TclPtrGetVarIdx(interp, varPtr, arrayPtr, part1Ptr, part2Ptr,
	    TCL_LEAVE_ERR_MSG, index);
    if (dictPtr == NULL) {
	return TCL_OK;
    }

    /*
     * Double-check that it is still a dictionary.
     */

    if (Tcl_DictObjSize(interp, dictPtr, &i) != TCL_OK) {
	return TCL_ERROR;
    }

    if (Tcl_IsShared(dictPtr)) {
	dictPtr = Tcl_DuplicateObj(dictPtr);
	allocdict = 1;
    } else {
	allocdict = 0;
    }

    if (pathc > 0) {
	/*
	 * Want to get to the dictionary which we will update; need to do
	 * prepare-for-update unsharing along the path *but* avoid generating
	 * an error on a non-extant path (we'll treat that the same as a
	 * non-extant variable. Luckily, the unsharing operation isn't
	 * deeply damaging if we don't go on to update; it's just less than
	 * perfectly efficient (but no memory should be leaked).
	 */

	leafPtr = TclTraceDictPath(interp, dictPtr, pathc, pathv,
		DICT_PATH_EXISTS | DICT_PATH_UPDATE);
	if (leafPtr == NULL) {
	    if (allocdict) {
		TclDecrRefCount(dictPtr);
	    }
	    return TCL_ERROR;
	}
	if (leafPtr == DICT_PATH_NON_EXISTENT) {
	    if (allocdict) {
		TclDecrRefCount(dictPtr);
	    }
	    return TCL_OK;
	}
    } else {
	leafPtr = dictPtr;
    }

    /*
     * Now process our updates on the leaf dictionary.
     */

    TclListObjGetElementsM(NULL, keysPtr, &keyc, &keyv);
    for (i=0 ; i<keyc ; i++) {
	valPtr = Tcl_ObjGetVar2(interp, keyv[i], NULL, 0);
	if (valPtr == NULL) {
	    Tcl_DictObjRemove(NULL, leafPtr, keyv[i]);
	} else if (leafPtr == valPtr) {
	    /*
	     * Someone is messing us around, trying to build a recursive
	     * structure. [Bug 1786481]
	     */

	    Tcl_DictObjPut(NULL, leafPtr, keyv[i], Tcl_DuplicateObj(valPtr));
	} else {
	    Tcl_DictObjPut(NULL, leafPtr, keyv[i], valPtr);
	}
    }

    /*
     * Ensure that none of the dictionaries in the chain still have a string
     * rep.
     */

    if (pathc > 0) {
	InvalidateDictChain(leafPtr);
    }

    /*
     * Write back the outermost dictionary to the variable.
     */

    if (TclPtrSetVarIdx(interp, varPtr, arrayPtr, part1Ptr, part2Ptr,
	    dictPtr, TCL_LEAVE_ERR_MSG, index) == NULL) {
	if (allocdict) {
	    TclDecrRefCount(dictPtr);
	}
	return TCL_ERROR;
    }
    return TCL_OK;
}

/*
 *----------------------------------------------------------------------
 *
 * TclInitDictCmd --
 *
 *	This function is create the "dict" Tcl command. See the user
 *	documentation for details on what it does, and TIP#111 for the formal
 *	specification.
 *
 * Results:
 *	A Tcl command handle.
 *
 * Side effects:
 *	May advance compilation epoch.
 *
 *----------------------------------------------------------------------
 */

Tcl_Command
TclInitDictCmd(
    Tcl_Interp *interp)
{
    return TclMakeEnsemble(interp, "dict", implementationMap);
}

/*
 *----------------------------------------------------------------------
 *
 * DictAsListLength --
 *
 *   Compute the length of a list as if the dict value were converted to a
 *   list.
 *
 *   Note: the list length may not match the dict size * 2.  This occurs when
 *   there are duplicate keys in the original string representation.
 *
 * Side Effects --
 *
 *   The intent is to have no side effects.
 */

static Tcl_Size
DictAsListLength(
    Tcl_Obj *objPtr)
{
    Tcl_Size estCount, length, llen;
    const char *limit, *nextElem = Tcl_GetStringFromObj(objPtr, &length);
    Tcl_Obj *elemPtr;

    /*
     * Allocate enough space to hold a (Tcl_Obj *) for each
     * (possible) list element.
     */

    estCount = TclMaxListLength(nextElem, length, &limit);
    estCount += (estCount == 0); /* Smallest list struct holds 1
				  * element. */
    elemPtr = Tcl_NewObj();

    llen = 0;

    while (nextElem < limit) {
	const char *elemStart;
	char *check;
	Tcl_Size elemSize;
	int literal;

	if (TCL_OK != TclFindElement(NULL, nextElem, limit - nextElem,
		          &elemStart, &nextElem, &elemSize, &literal)) {
	    Tcl_DecrRefCount(elemPtr);
	    return 0;
	}
	if (elemStart == limit) {
	    break;
	}

	TclInvalidateStringRep(elemPtr);
	check = Tcl_InitStringRep(elemPtr, literal ? elemStart : NULL,
				  elemSize);
	if (elemSize && check == NULL) {
	    Tcl_DecrRefCount(elemPtr);
	    return 0;
	}
	if (!literal) {
	    Tcl_InitStringRep(elemPtr, NULL,
			      TclCopyAndCollapse(elemSize, elemStart, check));
	}
	llen++;
    }
    Tcl_DecrRefCount(elemPtr);
    return llen;
}


/*
 *----------------------------------------------------------------------
 *
 * DictAsListIndex --
 *
 *   Return the key or value at the given "list" index, i.e., as if the string
 *   value where treated as a list. The intent is to support this list
 *   operation w/o causing the Obj value to shimmer into a List.
 *
 * Side Effects --
 *
 *   The intent is to have no side effects.
 *
 */
<<<<<<< HEAD
#if 0  // Needs rewrite!
=======

#if 0 /* Needs rewrite */
>>>>>>> 365c6790
static int
DictAsListIndex(
    Tcl_Interp *interp,
    struct Tcl_Obj *objPtr,
    Tcl_Size index,
    Tcl_Obj** elemObjPtr)
{
    Tcl_Size /*estCount,*/ length, llen;
    const char *limit, *nextElem = Tcl_GetStringFromObj(objPtr, &length);
    Tcl_Obj *elemPtr;

    /*
     * Compute limit of the list string
     */

    TclMaxListLength(nextElem, length, &limit);
    elemPtr = Tcl_NewObj();

    llen = 0;

    /*
     * parse out each element until reaching the "index"th element.
     * Sure this is slow, but shimmering is slower.
     */
    while (nextElem < limit) {
	const char *elemStart;
	char *check;
	Tcl_Size elemSize;
	int literal;

	if (TCL_OK != TclFindElement(NULL, nextElem, limit - nextElem,
		          &elemStart, &nextElem, &elemSize, &literal)) {
	    Tcl_DecrRefCount(elemPtr);
	    return 0;
	}
	if (elemStart == limit) {
	    break;
	}

	TclInvalidateStringRep(elemPtr);
	check = Tcl_InitStringRep(elemPtr, literal ? elemStart : NULL,
				  elemSize);
	if (elemSize && check == NULL) {
	    Tcl_DecrRefCount(elemPtr);
	    if (interp) {
		// Need error message here
	    }
	    return TCL_ERROR;
	}
	if (!literal) {
	    Tcl_InitStringRep(elemPtr, NULL,
			      TclCopyAndCollapse(elemSize, elemStart, check));
	}
	if (llen == index) {
	    *elemObjPtr = elemPtr;
	    return TCL_OK;
	}
	llen++;
    }

    /*
     * Index is beyond end of list - return empty
     */
    Tcl_InitStringRep(elemPtr, NULL, 0);
    *elemObjPtr = elemPtr;
    return TCL_OK;
}
#endif

/*
 * Local Variables:
 * mode: c
 * c-basic-offset: 4
 * fill-column: 78
 * End:
 */<|MERGE_RESOLUTION|>--- conflicted
+++ resolved
@@ -62,11 +62,7 @@
 static Tcl_NRPostProc		DictForLoopCallback;
 static Tcl_NRPostProc		DictMapLoopCallback;
 static Tcl_ObjTypeLengthProc    DictAsListLength;
-<<<<<<< HEAD
-/* static Tcl_ObjTypeIndexProc     DictAsListIndex; needs rewrite */
-=======
 /* static Tcl_ObjTypeIndexProc     DictAsListIndex; Needs rewrite */
->>>>>>> 365c6790
 
 /*
  * Table of dict subcommand names and implementations.
@@ -3935,12 +3931,7 @@
  *   The intent is to have no side effects.
  *
  */
-<<<<<<< HEAD
-#if 0  // Needs rewrite!
-=======
-
 #if 0 /* Needs rewrite */
->>>>>>> 365c6790
 static int
 DictAsListIndex(
     Tcl_Interp *interp,
