--- conflicted
+++ resolved
@@ -145,7 +145,6 @@
 
 const Tcl_ObjType tclDictType = {
     "dict",
-<<<<<<< HEAD
     FreeDictInternalRep,	/* freeIntRepProc */
     DupDictInternalRep,		/* dupIntRepProc */
     UpdateStringOfDict,		/* updateStringProc */
@@ -161,13 +160,6 @@
     NULL,
     NULL,
     NULL
-=======
-    FreeDictInternalRep,		/* freeIntRepProc */
-    DupDictInternalRep,			/* dupIntRepProc */
-    UpdateStringOfDict,			/* updateStringProc */
-    SetDictFromAny,			/* setFromAnyProc */
-    TCL_OBJTYPE_V0
->>>>>>> fd60ec62
 };
 
 #define DictSetInternalRep(objPtr, dictRepPtr)				\
@@ -3849,7 +3841,7 @@
  *   The intent is to have no side effects.
  */
 
-static Tcl_WideInt
+static Tcl_Size
 DictAsListLength(
     Tcl_Obj *objPtr)
 {
