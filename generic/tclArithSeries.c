/*
 * tclArithSeries.c --
 *
 *     This file contains the ArithSeries concrete abstract list
 *     implementation. It implements the inner workings of the lseq command.
 *
 * Copyright © 2022 Brian S. Griffin.
 *
 * See the file "license.terms" for information on usage and redistribution of
 * this file, and for a DISCLAIMER OF ALL WARRANTIES.
 */

#include "tclInt.h"
#include <assert.h>
#include <math.h>

/*
 * The structure below defines the arithmetic series Tcl object type by
 * means of procedures that can be invoked by generic object code.
 *
 * The arithmetic series object is a special case of Tcl list representing
 * an interval of an arithmetic series in constant space.
 *
 * The arithmetic series is internally represented with three integers,
 * *start*, *end*, and *step*, Where the length is calculated with
 * the following algorithm:
 *
 * if RANGE == 0 THEN
 *   ERROR
 * if RANGE > 0
 *   LEN is (((END-START)-1)/STEP) + 1
 * else if RANGE < 0
 *   LEN is (((END-START)-1)/STEP) - 1
 *
 * And where the equivalent's list I-th element is calculated
 * as:
 *
 * LIST[i] = START + (STEP * i)
 *
 * Zero elements ranges, like in the case of START=10 END=10 STEP=1
 * are valid and will be equivalent to the empty list.
 */

/*
 * The structure used for the ArithSeries internal representation.
 * Note that the len can in theory be always computed by start,end,step
 * but it's faster to cache it inside the internal representation.
 */
typedef struct {
    Tcl_Size len;
    Tcl_Obj **elements;
    int isDouble;
    Tcl_WideInt start;
    Tcl_WideInt end;
    Tcl_WideInt step;
} ArithSeries;
typedef struct {
    Tcl_Size len;
    Tcl_Obj **elements;
    int isDouble;
    double start;
    double end;
    double step;
    int precision;
} ArithSeriesDbl;

/* -------------------------- ArithSeries object ---------------------------- */

static int TclArithSeriesObjIndex(TCL_UNUSED(Tcl_Interp *), Tcl_Obj *arithSeriesObj,
				  Tcl_Size index, Tcl_Obj **elemObj);

static Tcl_Size ArithSeriesObjLength(Tcl_Obj *arithSeriesObj);
static int TclArithSeriesObjRange(Tcl_Interp *interp, Tcl_Obj *arithSeriesObj,
			    Tcl_Size fromIdx, Tcl_Size toIdx, Tcl_Obj **newObjPtr);
static int TclArithSeriesObjReverse(Tcl_Interp *interp, Tcl_Obj *arithSeriesObj, Tcl_Obj **newObjPtr);
static int TclArithSeriesGetElements(Tcl_Interp *interp,
			    Tcl_Obj *objPtr, Tcl_Size *objcPtr, Tcl_Obj ***objvPtr);
static void DupArithSeriesInternalRep(Tcl_Obj *srcPtr, Tcl_Obj *copyPtr);
static void FreeArithSeriesInternalRep(Tcl_Obj *arithSeriesObjPtr);
static void UpdateStringOfArithSeries(Tcl_Obj *arithSeriesObjPtr);
static int  SetArithSeriesFromAny(Tcl_Interp *interp, Tcl_Obj *objPtr);
static int  ArithSeriesInOperation(Tcl_Interp *interp, Tcl_Obj *valueObj, Tcl_Obj *arithSeriesObj,
				   int *boolResult);
static const Tcl_ObjType arithSeriesType = {
    "arithseries",			/* name */
    FreeArithSeriesInternalRep,		/* freeIntRepProc */
    DupArithSeriesInternalRep,		/* dupIntRepProc */
    UpdateStringOfArithSeries,		/* updateStringProc */
    SetArithSeriesFromAny,		/* setFromAnyProc */
    TCL_OBJTYPE_V2(
    ArithSeriesObjLength,
    TclArithSeriesObjIndex,
    TclArithSeriesObjRange,
    TclArithSeriesObjReverse,
    TclArithSeriesGetElements,
    NULL, // SetElement
    NULL, // Replace
    ArithSeriesInOperation) // "in" operator
};

/*
 * Helper functions
 *
 * - ArithRound -- Round doubles to the number of significant fractional
 *                 digits
 * - ArithSeriesIndexDbl -- base list indexing operation for doubles
 * - ArithSeriesIndexInt --   "    "      "        "      "  integers
 * - ArithSeriesGetInternalRep -- Return the internal rep from a Tcl_Obj
 * - Precision -- determine the number of factional digits for the given
 *   double value
 * - maxPrecision -- Using the values provide, determine the longest percision
 *   in the arithSeries
 */
static inline double
ArithRound(double d, unsigned int n) {
    double scalefactor = pow(10, n);
    return round(d*scalefactor)/scalefactor;
}

static inline double
ArithSeriesIndexDbl(
    ArithSeries *arithSeriesRepPtr,
    Tcl_WideInt index)
{
    ArithSeriesDbl *dblRepPtr = (ArithSeriesDbl*)arithSeriesRepPtr;
    if (arithSeriesRepPtr->isDouble) {
	double d = dblRepPtr->start + (index * dblRepPtr->step);
	unsigned n = (dblRepPtr->precision > 0 ? dblRepPtr->precision : 0);
	return ArithRound(d, n);
    } else {
	return (double)(arithSeriesRepPtr->start + (index * arithSeriesRepPtr->step));
    }
}

static inline Tcl_WideInt
ArithSeriesIndexInt(
    ArithSeries *arithSeriesRepPtr,
    Tcl_WideInt index)
{
    ArithSeriesDbl *dblRepPtr = (ArithSeriesDbl*)arithSeriesRepPtr;
    if (arithSeriesRepPtr->isDouble) {
	return (Tcl_WideInt)(dblRepPtr->start + ((index) * dblRepPtr->step));
    } else {
	return (arithSeriesRepPtr->start + (index * arithSeriesRepPtr->step));
    }
}

static inline ArithSeries*
ArithSeriesGetInternalRep(Tcl_Obj *objPtr)
{
    const Tcl_ObjInternalRep *irPtr;
    irPtr = TclFetchInternalRep((objPtr), &arithSeriesType);
    return irPtr ? (ArithSeries *)irPtr->twoPtrValue.ptr1 : NULL;
}

/*
 * Compute number of significant factional digits
 */
static inline int
Precision(double d)
{
    char tmp[TCL_DOUBLE_SPACE+2], *off;
    tmp[0] = 0;
    Tcl_PrintDouble(NULL,d,tmp);
    off = strchr(tmp, '.');
    return (off ? strlen(off+1) : 0);
}

/*
 * Find longest number of digits after the decimal point.
 */
static inline int
maxPrecision(double start, double end, double step)
{
    int dp = Precision(step);
    int i  = Precision(start);
    dp = i>dp ? i : dp;
    i  = Precision(end);
    dp = i>dp ? i : dp;
    return dp;
}

static int TclArithSeriesObjStep(Tcl_Obj *arithSeriesObj, Tcl_Obj **stepObj);

/*
 *----------------------------------------------------------------------
 *
 * ArithSeriesLen --
 *
 * 	Compute the length of the equivalent list where
 * 	every element is generated starting from *start*,
 * 	and adding *step* to generate every successive element
 * 	that's < *end* for positive steps, or > *end* for negative
 * 	steps.
 *
 * Results:
 *
 * 	The length of the list generated by the given range,
 * 	that may be zero.
 * 	The function returns -1 if the list is of length infinite.
 *
 * Side effects:
 *
 * 	None.
 *
 *----------------------------------------------------------------------
 */
static Tcl_WideInt
ArithSeriesLenInt(Tcl_WideInt start, Tcl_WideInt end, Tcl_WideInt step)
{
    Tcl_WideInt len;

    if (step == 0) {
	return 0;
    }
    len = 1 + ((end-start)/step);
    return (len < 0) ? -1 : len;
}

static Tcl_WideInt
ArithSeriesLenDbl(double start, double end, double step, int precision)
{
    double istart, iend, istep, ilen;
    if (step == 0) {
	return 0;
    }
    istart = start * pow(10,precision);
    iend = end * pow(10,precision);
    istep = step * pow(10,precision);
    ilen = ((iend-istart+istep)/istep);
    return floor(ilen);
}


/*
 *----------------------------------------------------------------------
 *
 * DupArithSeriesInternalRep --
 *
 *	Initialize the internal representation of a arithseries Tcl_Obj to a
 *	copy of the internal representation of an existing arithseries object.
 *
 * Results:
 *	None.
 *
 * Side effects:
 *	We set "copyPtr"s internal rep to a pointer to a
 *	newly allocated ArithSeries structure.
 *----------------------------------------------------------------------
 */

static void
DupArithSeriesInternalRep(
    Tcl_Obj *srcPtr,		/* Object with internal rep to copy. */
    Tcl_Obj *copyPtr)		/* Object with internal rep to set. */
{
    ArithSeries *srcArithSeriesRepPtr =
	    (ArithSeries *) srcPtr->internalRep.twoPtrValue.ptr1;

    /*
     * Allocate a new ArithSeries structure. */

    if (srcArithSeriesRepPtr->isDouble) {
	ArithSeriesDbl *srcArithSeriesDblRepPtr =
	    (ArithSeriesDbl *)srcArithSeriesRepPtr;
	ArithSeriesDbl *copyArithSeriesDblRepPtr =
	    (ArithSeriesDbl *)Tcl_Alloc(sizeof(ArithSeriesDbl));
	*copyArithSeriesDblRepPtr = *srcArithSeriesDblRepPtr;
	copyArithSeriesDblRepPtr->elements = NULL;
	copyPtr->internalRep.twoPtrValue.ptr1 = copyArithSeriesDblRepPtr;
    } else {
	ArithSeries *copyArithSeriesRepPtr =
	    (ArithSeries *)Tcl_Alloc(sizeof(ArithSeries));
	*copyArithSeriesRepPtr = *srcArithSeriesRepPtr;
	copyArithSeriesRepPtr->elements = NULL;
	copyPtr->internalRep.twoPtrValue.ptr1 = copyArithSeriesRepPtr;
    }
    copyPtr->internalRep.twoPtrValue.ptr2 = NULL;
    copyPtr->typePtr = &arithSeriesType;
}

/*
 *----------------------------------------------------------------------
 *
 * FreeArithSeriesInternalRep --
 *
 *	Free any allocated memory in the ArithSeries Rep
 *
 * Results:
 *	None.
 *
 * Side effects:
 *
 *----------------------------------------------------------------------
 */
static void
FreeArithSeriesInternalRep(Tcl_Obj *arithSeriesObjPtr)  /* Free any allocated memory */
{
<<<<<<< HEAD
    ArithSeries *arithSeriesRepPtr = (ArithSeries*)arithSeriesObjPtr->internalRep.twoPtrValue.ptr1;
=======
    ArithSeries *arithSeriesRepPtr = (ArithSeries *)arithSeriesObjPtr->internalRep.twoPtrValue.ptr1;
>>>>>>> 1d496e98

    if (arithSeriesRepPtr) {
	if (arithSeriesRepPtr->elements) {
	    Tcl_WideInt i, len = arithSeriesRepPtr->len;
	    for (i=0; i<len; i++) {
		Tcl_DecrRefCount(arithSeriesRepPtr->elements[i]);
	    }
	    Tcl_Free((char*)arithSeriesRepPtr->elements);
	    arithSeriesRepPtr->elements = NULL;
	}
	Tcl_Free((char*)arithSeriesRepPtr);
    }
}


/*
 *----------------------------------------------------------------------
 *
 * NewArithSeriesInt --
 *
 *	Creates a new ArithSeries object. The returned object has
 *	refcount = 0.
 *
 * Results:
 *
 * 	A Tcl_Obj pointer to the created ArithSeries object.
 * 	A NULL pointer of the range is invalid.
 *
 * Side Effects:
 *
 * 	None.
 *----------------------------------------------------------------------
 */
static
Tcl_Obj *
NewArithSeriesInt(Tcl_WideInt start, Tcl_WideInt end, Tcl_WideInt step, Tcl_WideInt len)
{
    Tcl_WideInt length;
    Tcl_Obj *arithSeriesObj;
    ArithSeries *arithSeriesRepPtr;

    length = len>=0 ? len : -1;
    if (length < 0) {
	length = -1;
    }

    TclNewObj(arithSeriesObj);

    if (length <= 0) {
	return arithSeriesObj;
    }

    arithSeriesRepPtr = (ArithSeries*)Tcl_Alloc(sizeof (ArithSeries));
    arithSeriesRepPtr->isDouble = 0;
    arithSeriesRepPtr->start = start;
    arithSeriesRepPtr->end = end;
    arithSeriesRepPtr->step = step;
    arithSeriesRepPtr->len = length;
    arithSeriesRepPtr->elements = NULL;
    arithSeriesObj->internalRep.twoPtrValue.ptr1 = arithSeriesRepPtr;
    arithSeriesObj->internalRep.twoPtrValue.ptr2 = NULL;
<<<<<<< HEAD
    arithSeriesObj->typePtr = &arithSeriesType;
=======
    arithSeriesObj->typePtr = &tclArithSeriesType;
>>>>>>> 1d496e98
    if (length > 0) {
    	Tcl_InvalidateStringRep(arithSeriesObj);
    }

    return arithSeriesObj;
}

/*
 *----------------------------------------------------------------------
 *
 * NewArithSeriesDbl --
 *
 *	Creates a new ArithSeries object with doubles. The returned object has
 *	refcount = 0.
 *
 * Results:
 *
 * 	A Tcl_Obj pointer to the created ArithSeries object.
 * 	A NULL pointer of the range is invalid.
 *
 * Side Effects:
 *
 * 	None.
 *----------------------------------------------------------------------
 */

static
Tcl_Obj *
NewArithSeriesDbl(double start, double end, double step, Tcl_WideInt len)
{
    Tcl_WideInt length;
    Tcl_Obj *arithSeriesObj;
    ArithSeriesDbl *arithSeriesRepPtr;

    length = len>=0 ? len : -1;
    if (length < 0) {
	length = -1;
    }

    TclNewObj(arithSeriesObj);

    if (length <= 0) {
	return arithSeriesObj;
    }

    arithSeriesRepPtr = (ArithSeriesDbl*)Tcl_Alloc(sizeof (ArithSeriesDbl));
    arithSeriesRepPtr->isDouble = 1;
    arithSeriesRepPtr->start = start;
    arithSeriesRepPtr->end = end;
    arithSeriesRepPtr->step = step;
    arithSeriesRepPtr->len = length;
    arithSeriesRepPtr->elements = NULL;
    arithSeriesRepPtr->precision = maxPrecision(start,end,step);
    arithSeriesObj->internalRep.twoPtrValue.ptr1 = arithSeriesRepPtr;
    arithSeriesObj->internalRep.twoPtrValue.ptr2 = NULL;
    arithSeriesObj->typePtr = &arithSeriesType;

    if (length > 0) {
    	Tcl_InvalidateStringRep(arithSeriesObj);
    }

    return arithSeriesObj;
}

/*
 *----------------------------------------------------------------------
 *
 * assignNumber --
 *
 *	Create the appropriate Tcl_Obj value for the given numeric values.
 *      Used locally only for decoding [lseq] numeric arguments.
 *	refcount = 0.
 *
 * Results:
 *
 * 	A Tcl_Obj pointer.
 *      No assignment on error.
 *
 * Side Effects:
 *
 * 	None.
 *----------------------------------------------------------------------
 */
static void
assignNumber(
    int useDoubles,
    Tcl_WideInt *intNumberPtr,
    double *dblNumberPtr,
    Tcl_Obj *numberObj)
{
    void *clientData;
    int tcl_number_type;

    if (Tcl_GetNumberFromObj(NULL, numberObj, &clientData, &tcl_number_type) != TCL_OK
	    || tcl_number_type == TCL_NUMBER_BIG) {
	return;
    }
    if (useDoubles) {
	if (tcl_number_type != TCL_NUMBER_INT) {
	    *dblNumberPtr = *(double *)clientData;
	} else {
	    *dblNumberPtr = (double)*(Tcl_WideInt *)clientData;
	}
    } else {
	if (tcl_number_type == TCL_NUMBER_INT) {
	    *intNumberPtr = *(Tcl_WideInt *)clientData;
	} else {
	    *intNumberPtr = (Tcl_WideInt)*(double *)clientData;
	}
    }
}

/*
 *----------------------------------------------------------------------
 *
 * TclNewArithSeriesObj --
 *
 *	Creates a new ArithSeries object. Some arguments may be NULL and will
 *	be computed based on the other given arguments.
 *      refcount = 0.
 *
 * Results:
 *
 * 	A Tcl_Obj pointer to the created ArithSeries object.
 * 	An empty Tcl_Obj if the range is invalid.
 *
 * Side Effects:
 *
 * 	None.
 *----------------------------------------------------------------------
 */

int
TclNewArithSeriesObj(
    Tcl_Interp *interp,       /* For error reporting */
    Tcl_Obj **arithSeriesObj, /* return value */
    int useDoubles,           /* Flag indicates values start,
			      ** end, step, are treated as doubles */
    Tcl_Obj *startObj,        /* Starting value */
    Tcl_Obj *endObj,          /* Ending limit */
    Tcl_Obj *stepObj,         /* increment value */
    Tcl_Obj *lenObj)          /* Number of elements */
{
    double dstart, dend, dstep;
    Tcl_WideInt start, end, step;
    Tcl_WideInt len = -1;

    if (startObj) {
	assignNumber(useDoubles, &start, &dstart, startObj);
    } else {
	start = 0;
	dstart = start;
    }
    if (stepObj) {
	assignNumber(useDoubles, &step, &dstep, stepObj);
	if (useDoubles) {
	    step = dstep;
	} else {
	    dstep = step;
	}
	if (dstep == 0) {
	    TclNewObj(*arithSeriesObj);
	    return TCL_OK;
	}
    }
    if (endObj) {
	assignNumber(useDoubles, &end, &dend, endObj);
    }
    if (lenObj) {
	if (TCL_OK != Tcl_GetWideIntFromObj(interp, lenObj, &len)) {
	    return TCL_ERROR;
	}
    }

    if (startObj && endObj) {
	if (!stepObj) {
	    if (useDoubles) {
		dstep = (dstart < dend) ? 1.0 : -1.0;
		step = dstep;
	    } else {
		step = (start < end) ? 1 : -1;
		dstep = step;
	    }
	}
	assert(dstep!=0);
	if (!lenObj) {
	    if (useDoubles) {
		int precision = maxPrecision(dstart,dend,dstep);
		len = ArithSeriesLenDbl(dstart, dend, dstep, precision);
	    } else {
		len = ArithSeriesLenInt(start, end, step);
	    }
	}
    }

    if (!endObj) {
	if (useDoubles) {
	    // Compute precision based on given command argument values
	    int precision = maxPrecision(dstart,len,dstep);
	    dend = dstart + (dstep * (len-1));
	    // Make computed end value match argument(s) precision
	    dend = ArithRound(dend, precision);
	    end = dend;
	} else {
	    end = start + (step * (len-1));
	    dend = end;
	}
    }

    if (len > TCL_SIZE_MAX) {
	Tcl_SetObjResult(
	    interp,
	    Tcl_NewStringObj("max length of a Tcl list exceeded", -1));
	Tcl_SetErrorCode(interp, "TCL", "MEMORY", (void *)NULL);
	return TCL_ERROR;
    }

    if (arithSeriesObj) {
	*arithSeriesObj = (useDoubles)
	    ? NewArithSeriesDbl(dstart, dend, dstep, len)
	    : NewArithSeriesInt(start, end, step, len);
    }
    return TCL_OK;
}

/*
 *----------------------------------------------------------------------
 *
 * TclArithSeriesObjIndex --
 *
 *	Returns the element with the specified index in the list
 *	represented by the specified Arithmetic Sequence object.
 *	If the index is out of range, TCL_ERROR is returned,
 *	otherwise TCL_OK is returned and the integer value of the
 *	element is stored in *element.
 *
 * Results:
 *
 * 	TCL_OK on success.
 *
 * Side Effects:
 *
 * 	On success, the integer pointed by *element is modified.
 * 	An empty string ("") is assigned if index is out-of-bounds.
 *
 *----------------------------------------------------------------------
 */

int
TclArithSeriesObjIndex(
    TCL_UNUSED(Tcl_Interp *),/* Used for error reporting if not NULL. */
    Tcl_Obj *arithSeriesObj, /* List obj */
    Tcl_Size index,          /* index to element of interest */
    Tcl_Obj **elemObj)       /* Return value */
{
    ArithSeries *arithSeriesRepPtr = ArithSeriesGetInternalRep(arithSeriesObj);

    if (index < 0 || arithSeriesRepPtr->len <= index) {
	*elemObj = NULL;
    } else {
	/* List[i] = Start + (Step * index) */
	if (arithSeriesRepPtr->isDouble) {
	    *elemObj = Tcl_NewDoubleObj(ArithSeriesIndexDbl(arithSeriesRepPtr, index));
	} else {
	    *elemObj = Tcl_NewWideIntObj(ArithSeriesIndexInt(arithSeriesRepPtr, index));
	}
    }

    return TCL_OK;
}

/*
 *----------------------------------------------------------------------
 *
 * ArithSeriesObjLength
 *
 *	Returns the length of the arithmetic series.
 *
 * Results:
 *
 * 	The length of the series as Tcl_WideInt.
 *
 * Side Effects:
 *
 * 	None.
 *
 *----------------------------------------------------------------------
 */
Tcl_Size
<<<<<<< HEAD
ArithSeriesObjLength(
=======
TclArithSeriesObjLength(
>>>>>>> 1d496e98
    Tcl_Obj *arithSeriesObj)
{
    ArithSeries *arithSeriesRepPtr = (ArithSeries*)
	    arithSeriesObj->internalRep.twoPtrValue.ptr1;
    return arithSeriesRepPtr->len;
}

/*
 *----------------------------------------------------------------------
 *
 * TclArithSeriesObjStep --
 *
 *	Return a Tcl_Obj with the step value from the give ArithSeries Obj.
 *	refcount = 0.
 *
 * Results:
 *
 * 	A Tcl_Obj pointer to the created ArithSeries object.
 * 	A NULL pointer of the range is invalid.
 *
 * Side Effects:
 *
 * 	None.
 *----------------------------------------------------------------------
 */

int
TclArithSeriesObjStep(
    Tcl_Obj *arithSeriesObj,
    Tcl_Obj **stepObj)
{
<<<<<<< HEAD
    ArithSeries *arithSeriesRepPtr = ArithSeriesGetInternalRep(arithSeriesObj);
=======
    ArithSeries *arithSeriesRepPtr;
    Tcl_Obj *stepObj;

    if (arithSeriesObj->typePtr != &tclArithSeriesType) {
	Tcl_Panic("ArithSeriesObjStep called with a not ArithSeries Obj.");
    }
    arithSeriesRepPtr = ArithSeriesGetInternalRep(arithSeriesObj);
>>>>>>> 1d496e98
    if (arithSeriesRepPtr->isDouble) {
	*stepObj = Tcl_NewDoubleObj(((ArithSeriesDbl*)(arithSeriesRepPtr))->step);
    } else {
	*stepObj = Tcl_NewWideIntObj(arithSeriesRepPtr->step);
    }
    return TCL_OK;
}

/*
 *----------------------------------------------------------------------
 *
 * SetArithSeriesFromAny --
 *
 * 	The Arithmetic Series object is just an way to optimize
 * 	Lists space complexity, so no one should try to convert
 * 	a string to an Arithmetic Series object.
 *
 * 	This function is here just to populate the Type structure.
 *
 * Results:
 *
 * 	The result is always TCL_ERROR. But see Side Effects.
 *
 * Side effects:
 *
 * 	Tcl Panic if called.
 *
 *----------------------------------------------------------------------
 */

static int
SetArithSeriesFromAny(
    TCL_UNUSED(Tcl_Interp *),		/* Used for error reporting if not NULL. */
    TCL_UNUSED(Tcl_Obj *))		/* The object to convert. */
{
    Tcl_Panic("SetArithSeriesFromAny: should never be called");
    return TCL_ERROR;
}

/*
 *----------------------------------------------------------------------
 *
 * TclArithSeriesObjRange --
 *
 *	Makes a slice of an ArithSeries value.
 *      *arithSeriesObj must be known to be a valid list.
 *
 * Results:
 *	Returns a pointer to the sliced series.
 *      This may be a new object or the same object if not shared.
 *
 * Side effects:
 *	?The possible conversion of the object referenced by listPtr?
 *	?to a list object.?
 *
 *----------------------------------------------------------------------
 */

int
TclArithSeriesObjRange(
    Tcl_Interp *interp,         /* For error message(s) */
    Tcl_Obj *arithSeriesObj,	/* List object to take a range from. */
    Tcl_Size fromIdx,		/* Index of first element to include. */
    Tcl_Size toIdx,		/* Index of last element to include. */
    Tcl_Obj **newObjPtr)        /* return value */
{
    ArithSeries *arithSeriesRepPtr;
    Tcl_Obj *startObj, *endObj, *stepObj;

    (void)interp; /* silence compiler */

    arithSeriesRepPtr = ArithSeriesGetInternalRep(arithSeriesObj);

    if (fromIdx == TCL_INDEX_NONE) {
	fromIdx = 0;
    }

    if (toIdx >= arithSeriesRepPtr->len) {
	toIdx = arithSeriesRepPtr->len-1;
    }

    if (fromIdx > toIdx || fromIdx >= arithSeriesRepPtr->len) {
	TclNewObj(*newObjPtr);
	return TCL_OK;
    }

    if (fromIdx < 0) {
	fromIdx = 0;
    }
    if (toIdx < 0) {
	toIdx = 0;
    }
    if (toIdx > arithSeriesRepPtr->len-1) {
	toIdx = arithSeriesRepPtr->len-1;
    }

    TclArithSeriesObjIndex(interp, arithSeriesObj, fromIdx, &startObj);
    Tcl_IncrRefCount(startObj);
    TclArithSeriesObjIndex(interp, arithSeriesObj, toIdx, &endObj);
    Tcl_IncrRefCount(endObj);
    TclArithSeriesObjStep(arithSeriesObj, &stepObj);
    Tcl_IncrRefCount(stepObj);

<<<<<<< HEAD
    if (Tcl_IsShared(arithSeriesObj) || (arithSeriesObj->refCount > 1)) {
	int status = TclNewArithSeriesObj(NULL, newObjPtr,
		arithSeriesRepPtr->isDouble, startObj, endObj, stepObj, NULL);

=======
    if (Tcl_IsShared(arithSeriesObj) ||
	    ((arithSeriesObj->refCount > 1))) {
	Tcl_Obj *newSlicePtr;
	if (TclNewArithSeriesObj(interp, &newSlicePtr,
		arithSeriesRepPtr->isDouble, startObj, endObj,
		stepObj, NULL) != TCL_OK) {
	    newSlicePtr = NULL;
	}
>>>>>>> 1d496e98
	Tcl_DecrRefCount(startObj);
	Tcl_DecrRefCount(endObj);
	Tcl_DecrRefCount(stepObj);
	return status;
    }

    /*
     * In-place is possible.
     */

    /*
     * Even if nothing below causes any changes, we still want the
     * string-canonizing effect of [lrange 0 end].
     */

    TclInvalidateStringRep(arithSeriesObj);

    if (arithSeriesRepPtr->isDouble) {
	ArithSeriesDbl *arithSeriesDblRepPtr = (ArithSeriesDbl*)arithSeriesRepPtr;
	double start, end, step;

	Tcl_GetDoubleFromObj(NULL, startObj, &start);
	Tcl_GetDoubleFromObj(NULL, endObj, &end);
	Tcl_GetDoubleFromObj(NULL, stepObj, &step);
	arithSeriesDblRepPtr->start = start;
	arithSeriesDblRepPtr->end = end;
	arithSeriesDblRepPtr->step = step;
	arithSeriesDblRepPtr->precision = maxPrecision(start, end, step);
	arithSeriesDblRepPtr->len =
		ArithSeriesLenDbl(start, end, step, arithSeriesDblRepPtr->precision);
	arithSeriesDblRepPtr->elements = NULL;

    } else {
	Tcl_WideInt start, end, step;
	Tcl_GetWideIntFromObj(NULL, startObj, &start);
	Tcl_GetWideIntFromObj(NULL, endObj, &end);
	Tcl_GetWideIntFromObj(NULL, stepObj, &step);
	arithSeriesRepPtr->start = start;
	arithSeriesRepPtr->end = end;
	arithSeriesRepPtr->step = step;
	arithSeriesRepPtr->len = ArithSeriesLenInt(start, end, step);
	arithSeriesRepPtr->elements = NULL;
    }

    Tcl_DecrRefCount(startObj);
    Tcl_DecrRefCount(endObj);
    Tcl_DecrRefCount(stepObj);

    *newObjPtr = arithSeriesObj;
    return TCL_OK;
}

/*
 *----------------------------------------------------------------------
 *
 * TclArithSeriesGetElements --
 *
 *	This function returns an (objc,objv) array of the elements in a list
 *	object.
 *
 * Results:
 *	The return value is normally TCL_OK; in this case *objcPtr is set to
 *	the count of list elements and *objvPtr is set to a pointer to an
 *	array of (*objcPtr) pointers to each list element. If listPtr does not
 *	refer to an Abstract List object and the object can not be converted
 *	to one, TCL_ERROR is returned and an error message will be left in the
 *	interpreter's result if interp is not NULL.
 *
 *	The objects referenced by the returned array should be treated as
 *	readonly and their ref counts are _not_ incremented; the caller must
 *	do that if it holds on to a reference. Furthermore, the pointer and
 *	length returned by this function may change as soon as any function is
 *	called on the list object; be careful about retaining the pointer in a
 *	local data structure.
 *
 * Side effects:
 *	None.
 *
 *----------------------------------------------------------------------
 */

int
TclArithSeriesGetElements(
    Tcl_Interp *interp,		/* Used to report errors if not NULL. */
    Tcl_Obj *objPtr,		/* ArithSeries object for which an element
				 * array is to be returned. */
    Tcl_Size *objcPtr,		/* Where to store the count of objects
				 * referenced by objv. */
    Tcl_Obj ***objvPtr)		/* Where to store the pointer to an array of
				 * pointers to the list's objects. */
{
    if (TclHasInternalRep(objPtr,&arithSeriesType)) {
	ArithSeries *arithSeriesRepPtr;
	Tcl_Obj **objv;
	int i, objc;

	arithSeriesRepPtr = ArithSeriesGetInternalRep(objPtr);

	objc = arithSeriesRepPtr->len;
	if (objc > 0) {
	    if (arithSeriesRepPtr->elements) {
		/* If this exists, it has already been populated */
		objv = arithSeriesRepPtr->elements;
	    } else {
		/* Construct the elements array */
		objv = (Tcl_Obj **)Tcl_Alloc(sizeof(Tcl_Obj*) * objc);
		if (objv == NULL) {
		    if (interp) {
			Tcl_SetObjResult(
			    interp,
			    Tcl_NewStringObj("max length of a Tcl list exceeded", -1));
			Tcl_SetErrorCode(interp, "TCL", "MEMORY", (void *)NULL);
		    }
		    return TCL_ERROR;
		}
		arithSeriesRepPtr->elements = objv;
		for (i = 0; i < objc; i++) {
		    int status = TclArithSeriesObjIndex(interp, objPtr, i, &objv[i]);
		    if (status) {
			return TCL_ERROR;
		    }
		    Tcl_IncrRefCount(objv[i]);
		}
	    }
	} else {
	    objv = NULL;
	}
	*objvPtr = objv;
	*objcPtr = objc;
    } else {
	if (interp != NULL) {
<<<<<<< HEAD
	    Tcl_SetObjResult(interp, Tcl_ObjPrintf("value is not an arithseries"));
=======
	    Tcl_SetObjResult(interp, Tcl_NewStringObj("value is not an arithseries", TCL_INDEX_NONE));
>>>>>>> 1d496e98
	    Tcl_SetErrorCode(interp, "TCL", "VALUE", "UNKNOWN", (void *)NULL);
	}
	return TCL_ERROR;
    }
    return TCL_OK;
}

/*
 *----------------------------------------------------------------------
 *
 * TclArithSeriesObjReverse --
 *
 *	Reverse the order of the ArithSeries value. The arithSeriesObj is
 *	assumed to be a valid ArithSeries. The new Obj has the Start and End
 *	values appropriately swapped and the Step value sign is changed.
 *
 * Results:
 *      The result will be an ArithSeries in the reverse order.
 *
 * Side effects:
 *      The ogiginal obj will be modified and returned if it is not Shared.
 *
 *----------------------------------------------------------------------
 */
int
TclArithSeriesObjReverse(
    Tcl_Interp *interp,         /* For error message(s) */
    Tcl_Obj *arithSeriesObj,	/* List object to reverse. */
    Tcl_Obj **newObjPtr)
{
    ArithSeries *arithSeriesRepPtr;
    Tcl_Obj *startObj, *endObj, *stepObj;
    Tcl_Obj *resultObj;
    Tcl_WideInt start, end, step, len;
    double dstart, dend, dstep;
    int isDouble;

    (void)interp;

    if (newObjPtr == NULL) {
	return TCL_ERROR;
    }

    arithSeriesRepPtr = ArithSeriesGetInternalRep(arithSeriesObj);

    isDouble = arithSeriesRepPtr->isDouble;
    len = arithSeriesRepPtr->len;

    TclArithSeriesObjIndex(NULL, arithSeriesObj, (len-1), &startObj);
    Tcl_IncrRefCount(startObj);
    TclArithSeriesObjIndex(NULL, arithSeriesObj, 0, &endObj);
    Tcl_IncrRefCount(endObj);
    TclArithSeriesObjStep(arithSeriesObj, &stepObj);
    Tcl_IncrRefCount(stepObj);

    if (isDouble) {
	Tcl_GetDoubleFromObj(NULL, startObj, &dstart);
	Tcl_GetDoubleFromObj(NULL, endObj, &dend);
	Tcl_GetDoubleFromObj(NULL, stepObj, &dstep);
	dstep = -dstep;
	TclSetDoubleObj(stepObj, dstep);
    } else {
	Tcl_GetWideIntFromObj(NULL, startObj, &start);
	Tcl_GetWideIntFromObj(NULL, endObj, &end);
	Tcl_GetWideIntFromObj(NULL, stepObj, &step);
	step = -step;
	TclSetIntObj(stepObj, step);
    }

    if (Tcl_IsShared(arithSeriesObj) || (arithSeriesObj->refCount > 1)) {
	Tcl_Obj *lenObj;
	TclNewIntObj(lenObj, len);
	if (TclNewArithSeriesObj(NULL, &resultObj, isDouble,
		startObj, endObj, stepObj, lenObj) != TCL_OK) {
	    resultObj = NULL;
	}
	Tcl_DecrRefCount(lenObj);
    } else {

	/*
	 * In-place is possible.
	 */

	TclInvalidateStringRep(arithSeriesObj);

	if (isDouble) {
	    ArithSeriesDbl *arithSeriesDblRepPtr =
		(ArithSeriesDbl*)arithSeriesRepPtr;
	    arithSeriesDblRepPtr->start = dstart;
	    arithSeriesDblRepPtr->end = dend;
	    arithSeriesDblRepPtr->step = dstep;
	} else {
	    arithSeriesRepPtr->start = start;
	    arithSeriesRepPtr->end = end;
	    arithSeriesRepPtr->step = step;
	}
	if (arithSeriesRepPtr->elements) {
	    Tcl_WideInt i;
	    for (i=0; i<len; i++) {
		Tcl_DecrRefCount(arithSeriesRepPtr->elements[i]);
	    }
	    Tcl_Free((char*)arithSeriesRepPtr->elements);
	}
	arithSeriesRepPtr->elements = NULL;

	resultObj = arithSeriesObj;
    }

    Tcl_DecrRefCount(startObj);
    Tcl_DecrRefCount(endObj);
    Tcl_DecrRefCount(stepObj);

    *newObjPtr = resultObj;

    return TCL_OK;
}

/*
 *----------------------------------------------------------------------
 *
 * UpdateStringOfArithSeries --
 *
 *	Update the string representation for an arithseries object.
 *	Note: This procedure does not invalidate an existing old string rep
 *	so storage will be lost if this has not already been done.
 *
 * Results:
 *	None.
 *
 * Side effects:
 *	The object's string is set to a valid string that results from
 *	the list-to-string conversion. This string will be empty if the
 *	list has no elements. The list internal representation
 *	should not be NULL and we assume it is not NULL.
 *
 * Notes:
 * 	At the cost of overallocation it's possible to estimate
 * 	the length of the string representation and make this procedure
 * 	much faster. Because the programmer shouldn't expect the
 * 	string conversion of a big arithmetic sequence to be fast
 * 	this version takes more care of space than time.
 *
 *----------------------------------------------------------------------
 */

static void
UpdateStringOfArithSeries(Tcl_Obj *arithSeriesObjPtr)
{
    ArithSeries *arithSeriesRepPtr = (ArithSeries*)arithSeriesObjPtr->internalRep.twoPtrValue.ptr1;
    char *p;
    Tcl_Obj *eleObj;
    Tcl_Size i, bytlen = 0;
<<<<<<< HEAD
=======
    Tcl_Size slen;
>>>>>>> 1d496e98

    /*
     * Pass 1: estimate space.
     */
    if (!arithSeriesRepPtr->isDouble) {
	for (i = 0; i < arithSeriesRepPtr->len; i++) {
	    double d = ArithSeriesIndexDbl(arithSeriesRepPtr, i);
<<<<<<< HEAD
	    size_t slen = d>0 ? log10(d)+1 : d<0 ? log10((0-d))+2 : 1;
=======
	    slen = d>0 ? log10(d)+1 : d<0 ? log10((0-d))+2 : 1;
>>>>>>> 1d496e98
	    bytlen += slen;
	}
    } else {
	for (i = 0; i < arithSeriesRepPtr->len; i++) {
	    double d = ArithSeriesIndexDbl(arithSeriesRepPtr, i);
	    char tmp[TCL_DOUBLE_SPACE+2];
	    tmp[0] = 0;
	    Tcl_PrintDouble(NULL,d,tmp);
	    if ((bytlen + strlen(tmp)) > TCL_SIZE_MAX) {
		break; // overflow
	    }
	    bytlen += strlen(tmp);
	}
    }
    bytlen += arithSeriesRepPtr->len; // Space for each separator

    /*
     * Pass 2: generate the string repr.
     */

    p = Tcl_InitStringRep(arithSeriesObjPtr, NULL, bytlen);
<<<<<<< HEAD
    for (i = 0; i < arithSeriesRepPtr->len; i++) {
	if (TclArithSeriesObjIndex(NULL, arithSeriesObjPtr, i, &eleObj) == TCL_OK) {
	    Tcl_Size slen;
	    char *str = Tcl_GetStringFromObj(eleObj, &slen);
	    strcpy(p, str);
	    p[slen] = ' ';
	    p += slen + 1;
	    Tcl_DecrRefCount(eleObj);
	} // else TODO: report error here?
    }
    if (bytlen > 0) {
	arithSeriesObjPtr->bytes[bytlen - 1] = '\0';
    }
    arithSeriesObjPtr->length = bytlen - 1;
}

/*
 *----------------------------------------------------------------------
 *
 * ArithSeriesInOperator --
 *
 *	Evaluate the "in" operation for expr
 *
 *      This can be done more efficiently in the Arith Series relative to
 *      doing a linear search as implemented in expr.
 *
 * Results:
 *	Boolean true or false (1/0)
 *
 * Side effects:
 *      None
 *
 *----------------------------------------------------------------------
 */

static int
ArithSeriesInOperation(
    Tcl_Interp *interp,
    Tcl_Obj *valueObj,
    Tcl_Obj *arithSeriesObjPtr,
    int *boolResult)
{
    ArithSeries *arithSeriesRepPtr = (ArithSeries*)arithSeriesObjPtr->internalRep.twoPtrValue.ptr1;
    ArithSeriesDbl *dblRepPtr = (ArithSeriesDbl*)arithSeriesRepPtr;
    int status;
    Tcl_Size index, incr, elen, vlen;

    if (arithSeriesRepPtr->isDouble) {
	double y;
	int test = 0;

	incr = 0; // Check index+incr where incr is 0 and 1
	status = Tcl_GetDoubleFromObj(interp, valueObj, &y);
	if (status != TCL_OK) {
	    test = 0;
	} else {
	    const char *vstr = Tcl_GetStringFromObj(valueObj, &vlen);
	    index = (y - dblRepPtr->start) / dblRepPtr->step;
	    while (incr<2) {
		Tcl_Obj *elemObj;
		elen = 0;
		TclArithSeriesObjIndex(interp, arithSeriesObjPtr, (index+incr), &elemObj);
		const char *estr = elemObj ? Tcl_GetStringFromObj(elemObj, &elen) : "";
		/* "in" operation defined as a string compare */
		test = (elen == vlen) ? (memcmp(estr, vstr, elen) == 0) : 0;
		Tcl_BounceRefCount(elemObj);
		/* Stop if we have a match */
		if (test) {
		    break;
		}
		incr++;
	    }
	}
	if (boolResult) {
	    *boolResult = test;
	}
    } else {
	ArithSeries *intRepPtr = arithSeriesRepPtr;
	Tcl_WideInt y;

	status = Tcl_GetWideIntFromObj(NULL, valueObj, &y);
	if (status != TCL_OK) {
	    if (boolResult) {
		*boolResult = 0;
	    }
	} else {
	    Tcl_Obj *elemObj;
	    elen = 0;
	    index = (y - intRepPtr->start) / intRepPtr->step;
	    TclArithSeriesObjIndex(interp, arithSeriesObjPtr, index, &elemObj);
	    char const *vstr = Tcl_GetStringFromObj(valueObj, &vlen);
	    char const *estr = elemObj ? Tcl_GetStringFromObj(elemObj, &elen) : "";
	    if (boolResult) {
		*boolResult = (elen == vlen) ? (memcmp(estr, vstr, elen) == 0) : 0;
	    }
	    Tcl_BounceRefCount(elemObj);
	}
    }
    return TCL_OK;
=======
    if (p == NULL) {
	Tcl_Panic("Unable to allocate string size %d", bytlen);
    }
    for (i = 0; i < arithSeriesRepPtr->len; i++) {
	eleObj = TclArithSeriesObjIndex(NULL, arithSeriesObjPtr, i);
	char *str = TclGetStringFromObj(eleObj, &slen);
	if (((p - arithSeriesObjPtr->bytes)+slen) > bytlen) {
	    break;
	}
	strncpy(p, str, slen);
	p[slen] = ' ';
	p += slen+1;
	Tcl_DecrRefCount(eleObj);
    }
    if (bytlen > 0) arithSeriesObjPtr->bytes[bytlen-1] = '\0';
    arithSeriesObjPtr->length = bytlen-1;
>>>>>>> 1d496e98
}

/*
 * Local Variables:
 * mode: c
 * c-basic-offset: 4
 * fill-column: 78
 * End:
 */<|MERGE_RESOLUTION|>--- conflicted
+++ resolved
@@ -298,11 +298,7 @@
 static void
 FreeArithSeriesInternalRep(Tcl_Obj *arithSeriesObjPtr)  /* Free any allocated memory */
 {
-<<<<<<< HEAD
     ArithSeries *arithSeriesRepPtr = (ArithSeries*)arithSeriesObjPtr->internalRep.twoPtrValue.ptr1;
-=======
-    ArithSeries *arithSeriesRepPtr = (ArithSeries *)arithSeriesObjPtr->internalRep.twoPtrValue.ptr1;
->>>>>>> 1d496e98
 
     if (arithSeriesRepPtr) {
 	if (arithSeriesRepPtr->elements) {
@@ -364,11 +360,7 @@
     arithSeriesRepPtr->elements = NULL;
     arithSeriesObj->internalRep.twoPtrValue.ptr1 = arithSeriesRepPtr;
     arithSeriesObj->internalRep.twoPtrValue.ptr2 = NULL;
-<<<<<<< HEAD
     arithSeriesObj->typePtr = &arithSeriesType;
-=======
-    arithSeriesObj->typePtr = &tclArithSeriesType;
->>>>>>> 1d496e98
     if (length > 0) {
     	Tcl_InvalidateStringRep(arithSeriesObj);
     }
@@ -663,11 +655,7 @@
  *----------------------------------------------------------------------
  */
 Tcl_Size
-<<<<<<< HEAD
 ArithSeriesObjLength(
-=======
-TclArithSeriesObjLength(
->>>>>>> 1d496e98
     Tcl_Obj *arithSeriesObj)
 {
     ArithSeries *arithSeriesRepPtr = (ArithSeries*)
@@ -700,17 +688,7 @@
     Tcl_Obj *arithSeriesObj,
     Tcl_Obj **stepObj)
 {
-<<<<<<< HEAD
     ArithSeries *arithSeriesRepPtr = ArithSeriesGetInternalRep(arithSeriesObj);
-=======
-    ArithSeries *arithSeriesRepPtr;
-    Tcl_Obj *stepObj;
-
-    if (arithSeriesObj->typePtr != &tclArithSeriesType) {
-	Tcl_Panic("ArithSeriesObjStep called with a not ArithSeries Obj.");
-    }
-    arithSeriesRepPtr = ArithSeriesGetInternalRep(arithSeriesObj);
->>>>>>> 1d496e98
     if (arithSeriesRepPtr->isDouble) {
 	*stepObj = Tcl_NewDoubleObj(((ArithSeriesDbl*)(arithSeriesRepPtr))->step);
     } else {
@@ -815,21 +793,10 @@
     TclArithSeriesObjStep(arithSeriesObj, &stepObj);
     Tcl_IncrRefCount(stepObj);
 
-<<<<<<< HEAD
     if (Tcl_IsShared(arithSeriesObj) || (arithSeriesObj->refCount > 1)) {
 	int status = TclNewArithSeriesObj(NULL, newObjPtr,
 		arithSeriesRepPtr->isDouble, startObj, endObj, stepObj, NULL);
 
-=======
-    if (Tcl_IsShared(arithSeriesObj) ||
-	    ((arithSeriesObj->refCount > 1))) {
-	Tcl_Obj *newSlicePtr;
-	if (TclNewArithSeriesObj(interp, &newSlicePtr,
-		arithSeriesRepPtr->isDouble, startObj, endObj,
-		stepObj, NULL) != TCL_OK) {
-	    newSlicePtr = NULL;
-	}
->>>>>>> 1d496e98
 	Tcl_DecrRefCount(startObj);
 	Tcl_DecrRefCount(endObj);
 	Tcl_DecrRefCount(stepObj);
@@ -962,11 +929,7 @@
 	*objcPtr = objc;
     } else {
 	if (interp != NULL) {
-<<<<<<< HEAD
-	    Tcl_SetObjResult(interp, Tcl_ObjPrintf("value is not an arithseries"));
-=======
 	    Tcl_SetObjResult(interp, Tcl_NewStringObj("value is not an arithseries", TCL_INDEX_NONE));
->>>>>>> 1d496e98
 	    Tcl_SetErrorCode(interp, "TCL", "VALUE", "UNKNOWN", (void *)NULL);
 	}
 	return TCL_ERROR;
@@ -1121,10 +1084,6 @@
     char *p;
     Tcl_Obj *eleObj;
     Tcl_Size i, bytlen = 0;
-<<<<<<< HEAD
-=======
-    Tcl_Size slen;
->>>>>>> 1d496e98
 
     /*
      * Pass 1: estimate space.
@@ -1132,11 +1091,7 @@
     if (!arithSeriesRepPtr->isDouble) {
 	for (i = 0; i < arithSeriesRepPtr->len; i++) {
 	    double d = ArithSeriesIndexDbl(arithSeriesRepPtr, i);
-<<<<<<< HEAD
 	    size_t slen = d>0 ? log10(d)+1 : d<0 ? log10((0-d))+2 : 1;
-=======
-	    slen = d>0 ? log10(d)+1 : d<0 ? log10((0-d))+2 : 1;
->>>>>>> 1d496e98
 	    bytlen += slen;
 	}
     } else {
@@ -1158,11 +1113,10 @@
      */
 
     p = Tcl_InitStringRep(arithSeriesObjPtr, NULL, bytlen);
-<<<<<<< HEAD
     for (i = 0; i < arithSeriesRepPtr->len; i++) {
 	if (TclArithSeriesObjIndex(NULL, arithSeriesObjPtr, i, &eleObj) == TCL_OK) {
 	    Tcl_Size slen;
-	    char *str = Tcl_GetStringFromObj(eleObj, &slen);
+	    char *str = TclGetStringFromObj(eleObj, &slen);
 	    strcpy(p, str);
 	    p[slen] = ' ';
 	    p += slen + 1;
@@ -1216,13 +1170,13 @@
 	if (status != TCL_OK) {
 	    test = 0;
 	} else {
-	    const char *vstr = Tcl_GetStringFromObj(valueObj, &vlen);
+	    const char *vstr = TclGetStringFromObj(valueObj, &vlen);
 	    index = (y - dblRepPtr->start) / dblRepPtr->step;
 	    while (incr<2) {
 		Tcl_Obj *elemObj;
 		elen = 0;
 		TclArithSeriesObjIndex(interp, arithSeriesObjPtr, (index+incr), &elemObj);
-		const char *estr = elemObj ? Tcl_GetStringFromObj(elemObj, &elen) : "";
+		const char *estr = elemObj ? TclGetStringFromObj(elemObj, &elen) : "";
 		/* "in" operation defined as a string compare */
 		test = (elen == vlen) ? (memcmp(estr, vstr, elen) == 0) : 0;
 		Tcl_BounceRefCount(elemObj);
@@ -1250,8 +1204,8 @@
 	    elen = 0;
 	    index = (y - intRepPtr->start) / intRepPtr->step;
 	    TclArithSeriesObjIndex(interp, arithSeriesObjPtr, index, &elemObj);
-	    char const *vstr = Tcl_GetStringFromObj(valueObj, &vlen);
-	    char const *estr = elemObj ? Tcl_GetStringFromObj(elemObj, &elen) : "";
+	    char const *vstr = TclGetStringFromObj(valueObj, &vlen);
+	    char const *estr = elemObj ? TclGetStringFromObj(elemObj, &elen) : "";
 	    if (boolResult) {
 		*boolResult = (elen == vlen) ? (memcmp(estr, vstr, elen) == 0) : 0;
 	    }
@@ -1259,24 +1213,6 @@
 	}
     }
     return TCL_OK;
-=======
-    if (p == NULL) {
-	Tcl_Panic("Unable to allocate string size %d", bytlen);
-    }
-    for (i = 0; i < arithSeriesRepPtr->len; i++) {
-	eleObj = TclArithSeriesObjIndex(NULL, arithSeriesObjPtr, i);
-	char *str = TclGetStringFromObj(eleObj, &slen);
-	if (((p - arithSeriesObjPtr->bytes)+slen) > bytlen) {
-	    break;
-	}
-	strncpy(p, str, slen);
-	p[slen] = ' ';
-	p += slen+1;
-	Tcl_DecrRefCount(eleObj);
-    }
-    if (bytlen > 0) arithSeriesObjPtr->bytes[bytlen-1] = '\0';
-    arithSeriesObjPtr->length = bytlen-1;
->>>>>>> 1d496e98
 }
  
