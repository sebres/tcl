--- conflicted
+++ resolved
@@ -311,12 +311,8 @@
     } *number;
     int tcl_number_type;
 
-<<<<<<< HEAD
-    if (TclGetNumberFromObj(NULL, numberObj, (ClientData*)&number, &tcl_number_type) != TCL_OK) {
-=======
-    if (Tcl_GetNumberFromObj(NULL, numberObj, &clientData, &tcl_number_type) != TCL_OK
+    if (Tcl_GetNumberFromObj(NULL, numberObj, (void**)&number, &tcl_number_type) != TCL_OK
 	    || tcl_number_type == TCL_NUMBER_BIG) {
->>>>>>> a3b43a4e
 	return;
     }
     if (useDoubles) {
