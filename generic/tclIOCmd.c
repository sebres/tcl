--- conflicted
+++ resolved
@@ -1489,20 +1489,14 @@
 	"-async", "-backlog", "-myaddr", "-myport", "-reuseaddr",
 	"-reuseport", "-server", NULL
     };
-<<<<<<< HEAD
     enum socketOptionsEnum {
-	SKT_ASYNC, SKT_MYADDR, SKT_MYPORT, SKT_REUSEADDR, SKT_REUSEPORT,
-	SKT_SERVER
-=======
-    enum socketOptions {
 	SKT_ASYNC, SKT_BACKLOG, SKT_MYADDR, SKT_MYPORT, SKT_REUSEADDR,
 	SKT_REUSEPORT, SKT_SERVER
->>>>>>> 955af3a5
     };
-    int optionIndex, a, server = 0, async = 0, reusep = -1,
+    int optionIndex, a, server = 0, myport = 0, async = 0, reusep = -1,
 	reusea = -1, backlog = -1;
     unsigned int flags = 0;
-    const char *host, *port, *myaddr = NULL, *myport = NULL;
+    const char *host, *port, *myaddr = NULL;
     Tcl_Obj *script = NULL;
     Tcl_Channel chan;
 
@@ -1539,13 +1533,18 @@
 	    myaddr = TclGetString(objv[a]);
 	    break;
 	case SKT_MYPORT: {
+	    const char *myPortName;
+
 	    a++;
 	    if (a >= objc) {
 		Tcl_SetObjResult(interp, Tcl_NewStringObj(
 			"no argument given for -myport option", -1));
 		return TCL_ERROR;
 	    }
-	    myport = TclGetString(objv[a]);
+	    myPortName = TclGetString(objv[a]);
+	    if (TclSockGetPort(interp, myPortName, "tcp", &myport) != TCL_OK) {
+		return TCL_ERROR;
+	    }
 	    break;
 	}
 	case SKT_SERVER:
@@ -1616,17 +1615,17 @@
     wrongNumArgs:
 	iPtr = (Interp *) interp;
 	Tcl_WrongNumArgs(interp, 1, objv,
-		"?-myaddr addr? ?-myport myport? ?-async? host port");
+		"?-async? ?-myaddr addr? ?-myport myport? host port");
 	iPtr->flags |= INTERP_ALTERNATE_WRONG_ARGS;
 	Tcl_WrongNumArgs(interp, 1, objv,
-		"-server command ?-reuseaddr boolean? ?-reuseport boolean? "
-		"?-myaddr addr? ?-backlog count? port");
+		"-server command ?-backlog count? ?-myaddr addr? "
+		"?-reuseaddr boolean? ?-reuseport boolean? port");
 	return TCL_ERROR;
     }
 
     if (!server && (reusea != -1 || reusep != -1 || backlog != -1)) {
 	Tcl_SetObjResult(interp, Tcl_NewStringObj(
-		"options -backlog, -reuseaddr and -reuseport are only valid "
+		"options -backlog, -reuseaddr, and -reuseport are only valid "
 		"for servers", -1));
 	return TCL_ERROR;
     }
@@ -1697,7 +1696,13 @@
 
 	Tcl_CreateCloseHandler(chan, TcpServerCloseProc, acceptCallbackPtr);
     } else {
-	chan = Tcl_OpenTcpClientEx(interp, port, host, myaddr, myport, async);
+	int portNum;
+
+	if (TclSockGetPort(interp, port, "tcp", &portNum) != TCL_OK) {
+	    return TCL_ERROR;
+	}
+
+	chan = Tcl_OpenTcpClient(interp, portNum, host, myaddr, myport, async);
 	if (chan == NULL) {
 	    return TCL_ERROR;
 	}
