/*
 * tclIOCmd.c --
 *
 *	Contains the definitions of most of the Tcl commands relating to IO.
 *
 * Copyright © 1995-1997 Sun Microsystems, Inc.
 *
 * See the file "license.terms" for information on usage and redistribution of
 * this file, and for a DISCLAIMER OF ALL WARRANTIES.
 */

#include "tclInt.h"
#include "tclIO.h"
#include "tclTomMath.h"

/*
 * Callback structure for accept callback in a TCP server.
 */

typedef struct {
    Tcl_Obj *script;		/* Script to invoke. */
    Tcl_Interp *interp;		/* Interpreter in which to run it. */
} AcceptCallback;

/*
 * Thread local storage used to maintain a per-thread stdout channel obj.
 * It must be per-thread because of std channel limitations.
 */

typedef struct {
    int initialized;		/* Set to 1 when the module is initialized. */
    Tcl_Obj *stdoutObjPtr;	/* Cached stdout channel Tcl_Obj */
} ThreadSpecificData;

static Tcl_ThreadDataKey dataKey;

/*
 * Static functions for this file:
 */

static Tcl_ExitProc		FinalizeIOCmdTSD;
static Tcl_TcpAcceptProc 	AcceptCallbackProc;
static Tcl_ObjCmdProc		ChanPendingObjCmd;
static Tcl_ObjCmdProc		ChanTruncateObjCmd;
static void		RegisterTcpServerInterpCleanup(
			    Tcl_Interp *interp,
			    AcceptCallback *acceptCallbackPtr);
static Tcl_InterpDeleteProc	TcpAcceptCallbacksDeleteProc;
static void		TcpServerCloseProc(void *callbackData);
static void		UnregisterTcpServerInterpCleanupProc(
			    Tcl_Interp *interp,
			    AcceptCallback *acceptCallbackPtr);

/*
 *----------------------------------------------------------------------
 *
 * FinalizeIOCmdTSD --
 *
 *	Release the storage associated with the per-thread cache.
 *
 * Results:
 *	None.
 *
 * Side effects:
 *	None.
 *
 *----------------------------------------------------------------------
 */

static void
FinalizeIOCmdTSD(
    TCL_UNUSED(void *))
{
    ThreadSpecificData *tsdPtr = TCL_TSD_INIT(&dataKey);

    if (tsdPtr->stdoutObjPtr != NULL) {
	Tcl_DecrRefCount(tsdPtr->stdoutObjPtr);
	tsdPtr->stdoutObjPtr = NULL;
    }
    tsdPtr->initialized = 0;
}

/*
 *----------------------------------------------------------------------
 *
 * Tcl_PutsObjCmd --
 *
 *	This function is invoked to process the "puts" Tcl command. See the
 *	user documentation for details on what it does.
 *
 * Results:
 *	A standard Tcl result.
 *
 * Side effects:
 *	Produces output on a channel.
 *
 *----------------------------------------------------------------------
 */

int
Tcl_PutsObjCmd(
    TCL_UNUSED(void *),
    Tcl_Interp *interp,		/* Current interpreter. */
    int objc,			/* Number of arguments. */
    Tcl_Obj *const objv[])	/* Argument objects. */
{
    Tcl_Channel chan;		/* The channel to puts on. */
    Tcl_Obj *string;		/* String to write. */
    Tcl_Obj *chanObjPtr = NULL;	/* channel object. */
    int newline;		/* Add a newline at end? */
    Tcl_Size result;		/* Result of puts operation. */
    int mode;			/* Mode in which channel is opened. */

    switch (objc) {
    case 2:			/* [puts $x] */
	string = objv[1];
	newline = 1;
	break;

    case 3:			/* [puts -nonewline $x] or [puts $chan $x] */
	if (strcmp(TclGetString(objv[1]), "-nonewline") == 0) {
	    newline = 0;
	} else {
	    newline = 1;
	    chanObjPtr = objv[1];
	}
	string = objv[2];
	break;

    case 4:			/* [puts -nonewline $chan $x] or
				 * [puts $chan $x nonewline] */
	newline = 0;
	if (strcmp(TclGetString(objv[1]), "-nonewline") == 0) {
	    chanObjPtr = objv[2];
	    string = objv[3];
	    break;
	}
	/* Fall through */
    default:			/* [puts] or
				 * [puts some bad number of arguments...] */
	Tcl_WrongNumArgs(interp, 1, objv, "?-nonewline? ?channelId? string");
	return TCL_ERROR;
    }

    if (chanObjPtr == NULL) {
	ThreadSpecificData *tsdPtr = TCL_TSD_INIT(&dataKey);

	if (!tsdPtr->initialized) {
	    tsdPtr->initialized = 1;
	    TclNewLiteralStringObj(tsdPtr->stdoutObjPtr, "stdout");
	    Tcl_IncrRefCount(tsdPtr->stdoutObjPtr);
	    Tcl_CreateThreadExitHandler(FinalizeIOCmdTSD, NULL);
	}
	chanObjPtr = tsdPtr->stdoutObjPtr;
    }
    if (TclGetChannelFromObj(interp, chanObjPtr, &chan, &mode, 0) != TCL_OK) {
	return TCL_ERROR;
    }
    if (!(mode & TCL_WRITABLE)) {
	Tcl_SetObjResult(interp, Tcl_ObjPrintf(
		"channel \"%s\" wasn't opened for writing",
		TclGetString(chanObjPtr)));
	return TCL_ERROR;
    }

    TclChannelPreserve(chan);
    result = Tcl_WriteObj(chan, string);
    if (result == TCL_INDEX_NONE) {
	goto error;
    }
    if (newline != 0) {
	result = Tcl_WriteChars(chan, "\n", 1);
	if (result == TCL_INDEX_NONE) {
	    goto error;
	}
    }
    TclChannelRelease(chan);
    return TCL_OK;

    /*
     * TIP #219.
     * Capture error messages put by the driver into the bypass area and put
     * them into the regular interpreter result. Fall back to the regular
     * message if nothing was found in the bypass.
     */

  error:
    if (!TclChanCaughtErrorBypass(interp, chan)) {
	Tcl_SetObjResult(interp, Tcl_ObjPrintf("error writing \"%s\": %s",
		TclGetString(chanObjPtr), Tcl_PosixError(interp)));
    }
    TclChannelRelease(chan);
    return TCL_ERROR;
}

/*
 *----------------------------------------------------------------------
 *
 * Tcl_FlushObjCmd --
 *
 *	This function is called to process the Tcl "flush" command. See the
 *	user documentation for details on what it does.
 *
 * Results:
 *	A standard Tcl result.
 *
 * Side effects:
 *	May cause output to appear on the specified channel.
 *
 *----------------------------------------------------------------------
 */

int
Tcl_FlushObjCmd(
    TCL_UNUSED(void *),
    Tcl_Interp *interp,		/* Current interpreter. */
    int objc,			/* Number of arguments. */
    Tcl_Obj *const objv[])	/* Argument objects. */
{
    Tcl_Obj *chanObjPtr;
    Tcl_Channel chan;		/* The channel to flush on. */
    int mode;

    if (objc != 2) {
	Tcl_WrongNumArgs(interp, 1, objv, "channelId");
	return TCL_ERROR;
    }
    chanObjPtr = objv[1];
    if (TclGetChannelFromObj(interp, chanObjPtr, &chan, &mode, 0) != TCL_OK) {
	return TCL_ERROR;
    }
    if (!(mode & TCL_WRITABLE)) {
	Tcl_SetObjResult(interp, Tcl_ObjPrintf(
		"channel \"%s\" wasn't opened for writing",
		TclGetString(chanObjPtr)));
	return TCL_ERROR;
    }

    TclChannelPreserve(chan);
    if (Tcl_Flush(chan) != TCL_OK) {
	/*
	 * TIP #219.
	 * Capture error messages put by the driver into the bypass area and
	 * put them into the regular interpreter result. Fall back to the
	 * regular message if nothing was found in the bypass.
	 */

	if (!TclChanCaughtErrorBypass(interp, chan)) {
	    Tcl_SetObjResult(interp, Tcl_ObjPrintf(
		    "error flushing \"%s\": %s",
		    TclGetString(chanObjPtr), Tcl_PosixError(interp)));
	}
	TclChannelRelease(chan);
	return TCL_ERROR;
    }
    TclChannelRelease(chan);
    return TCL_OK;
}

/*
 *----------------------------------------------------------------------
 *
 * Tcl_GetsObjCmd --
 *
 *	This function is called to process the Tcl "gets" command. See the
 *	user documentation for details on what it does.
 *
 * Results:
 *	A standard Tcl result.
 *
 * Side effects:
 *	May consume input from channel.
 *
 *----------------------------------------------------------------------
 */

int
Tcl_GetsObjCmd(
    TCL_UNUSED(void *),
    Tcl_Interp *interp,		/* Current interpreter. */
    int objc,			/* Number of arguments. */
    Tcl_Obj *const objv[])	/* Argument objects. */
{
    Tcl_Channel chan;		/* The channel to read from. */
    Tcl_Size lineLen;		/* Length of line just read. */
    int mode;			/* Mode in which channel is opened. */
    Tcl_Obj *linePtr, *chanObjPtr;
    int code = TCL_OK;

    if ((objc != 2) && (objc != 3)) {
	Tcl_WrongNumArgs(interp, 1, objv, "channelId ?varName?");
	return TCL_ERROR;
    }
    chanObjPtr = objv[1];
    if (TclGetChannelFromObj(interp, chanObjPtr, &chan, &mode, 0) != TCL_OK) {
	return TCL_ERROR;
    }
    if (!(mode & TCL_READABLE)) {
	Tcl_SetObjResult(interp, Tcl_ObjPrintf(
		"channel \"%s\" wasn't opened for reading",
		TclGetString(chanObjPtr)));
	return TCL_ERROR;
    }

    TclChannelPreserve(chan);
    TclNewObj(linePtr);
    lineLen = Tcl_GetsObj(chan, linePtr);
    if (lineLen == TCL_IO_FAILURE) {
	if (!Tcl_Eof(chan) && !Tcl_InputBlocked(chan)) {
	    Tcl_DecrRefCount(linePtr);

	    /*
	     * TIP #219.
	     * Capture error messages put by the driver into the bypass area
	     * and put them into the regular interpreter result. Fall back to
	     * the regular message if nothing was found in the bypass.
	     */

	    if (!TclChanCaughtErrorBypass(interp, chan)) {
		Tcl_SetObjResult(interp, Tcl_ObjPrintf(
			"error reading \"%s\": %s",
			TclGetString(chanObjPtr), Tcl_PosixError(interp)));
	    }
	    code = TCL_ERROR;
	    goto done;
	}
	lineLen = TCL_IO_FAILURE;
    }
    if (objc == 3) {
	if (Tcl_ObjSetVar2(interp, objv[2], NULL, linePtr,
		TCL_LEAVE_ERR_MSG) == NULL) {
	    code = TCL_ERROR;
	    goto done;
	}
	Tcl_Obj *lineLenObj;
	TclNewIndexObj(lineLenObj, lineLen);
	Tcl_SetObjResult(interp, lineLenObj);
    } else {
	Tcl_SetObjResult(interp, linePtr);
    }
  done:
    TclChannelRelease(chan);
    return code;
}

/*
 *----------------------------------------------------------------------
 *
 * Tcl_ReadObjCmd --
 *
 *	This function is invoked to process the Tcl "read" command. See the
 *	user documentation for details on what it does.
 *
 * Results:
 *	A standard Tcl result.
 *
 * Side effects:
 *	May consume input from channel.
 *
 *----------------------------------------------------------------------
 */

int
Tcl_ReadObjCmd(
    TCL_UNUSED(void *),
    Tcl_Interp *interp,		/* Current interpreter. */
    int objc,			/* Number of arguments. */
    Tcl_Obj *const objv[])	/* Argument objects. */
{
    Tcl_Channel chan;		/* The channel to read from. */
    int newline, i;		/* Discard newline at end? */
    Tcl_WideInt toRead;			/* How many bytes to read? */
    Tcl_Size charactersRead;		/* How many characters were read? */
    int mode;			/* Mode in which channel is opened. */
    Tcl_Obj *resultPtr, *chanObjPtr;

    if ((objc != 2) && (objc != 3)) {
	Interp *iPtr;

    argerror:
	iPtr = (Interp *) interp;
	Tcl_WrongNumArgs(interp, 1, objv, "channelId ?numChars?");

	/*
	 * Do not append directly; that makes ensembles using this command as
	 * a subcommand produce the wrong message.
	 */

	iPtr->flags |= INTERP_ALTERNATE_WRONG_ARGS;
	Tcl_WrongNumArgs(interp, 1, objv, "?-nonewline? channelId");
	return TCL_ERROR;
    }

    i = 1;
    newline = 0;
    if (strcmp(TclGetString(objv[1]), "-nonewline") == 0) {
	newline = 1;
	i++;
    }

    if (i == objc) {
	goto argerror;
    }

    chanObjPtr = objv[i];
    if (TclGetChannelFromObj(interp, chanObjPtr, &chan, &mode, 0) != TCL_OK) {
	return TCL_ERROR;
    }
    if (!(mode & TCL_READABLE)) {
	Tcl_SetObjResult(interp, Tcl_ObjPrintf(
		"channel \"%s\" wasn't opened for reading",
		TclGetString(chanObjPtr)));
	return TCL_ERROR;
    }
    i++;			/* Consumed channel name. */

    /*
     * Compute how many bytes to read.
     */

    toRead = -1;
    if (i < objc) {
	if ((TclGetWideIntFromObj(NULL, objv[i], &toRead) != TCL_OK)
		|| (toRead < 0)) {
<<<<<<< HEAD
	    Tcl_SetObjResult(interp, Tcl_ObjPrintf(
		    "expected non-negative integer but got \"%s\"",
		    TclGetString(objv[i])));
	    Tcl_SetErrorCode(interp, "TCL", "VALUE", "NUMBER", (void *)NULL);
	    return TCL_ERROR;
=======
#if !defined(TCL_NO_DEPRECATED)
	    /*
	     * The code below provides backwards compatibility with an old
	     * form of the command that is no longer recommended or
	     * documented. See also [Bug #3151675]. Will be removed in Tcl 9,
	     * maybe even earlier.
	     */

	    if (strcmp(TclGetString(objv[i]), "nonewline") != 0) {
#endif
		Tcl_SetObjResult(interp, Tcl_ObjPrintf(
			"expected non-negative integer but got \"%s\"",
			TclGetString(objv[i])));
		Tcl_SetErrorCode(interp, "TCL", "VALUE", "NUMBER", (char *)NULL);
		return TCL_ERROR;
#if !defined(TCL_NO_DEPRECATED)
	    }
	    newline = 1;
#endif
>>>>>>> 1b9d644f
	}
    }

    TclNewObj(resultPtr);
    TclChannelPreserve(chan);
    charactersRead = Tcl_ReadChars(chan, resultPtr, toRead, 0);
    if (charactersRead == TCL_IO_FAILURE) {
	Tcl_Obj *returnOptsPtr = NULL;
	if (TclChannelGetBlockingMode(chan)) {
	    returnOptsPtr = Tcl_NewDictObj();
	    Tcl_DictObjPut(NULL, returnOptsPtr, Tcl_NewStringObj("-data", -1),
		    resultPtr);
	} else {
	    Tcl_DecrRefCount(resultPtr);
	}
	/*
	 * TIP #219.
	 * Capture error messages put by the driver into the bypass area and
	 * put them into the regular interpreter result. Fall back to the
	 * regular message if nothing was found in the bypass.
	 */

	if (!TclChanCaughtErrorBypass(interp, chan)) {
	    Tcl_SetObjResult(interp, Tcl_ObjPrintf(
		    "error reading \"%s\": %s",
		    TclGetString(chanObjPtr), Tcl_PosixError(interp)));
	}
	TclChannelRelease(chan);
	if (returnOptsPtr) {
	    Tcl_SetReturnOptions(interp, returnOptsPtr);
	}
	return TCL_ERROR;
    }

    /*
     * If requested, remove the last newline in the channel if at EOF.
     */

    if ((charactersRead > 0) && (newline != 0)) {
	const char *result;
	Tcl_Size length;

	result = TclGetStringFromObj(resultPtr, &length);
	if (result[length - 1] == '\n') {
	    Tcl_SetObjLength(resultPtr, length - 1);
	}
    }
    Tcl_SetObjResult(interp, resultPtr);
    TclChannelRelease(chan);
    return TCL_OK;
}

/*
 *----------------------------------------------------------------------
 *
 * Tcl_SeekObjCmd --
 *
 *	This function is invoked to process the Tcl "seek" command. See the
 *	user documentation for details on what it does.
 *
 * Results:
 *	A standard Tcl result.
 *
 * Side effects:
 *	Moves the position of the access point on the specified channel.  May
 *	flush queued output.
 *
 *----------------------------------------------------------------------
 */

int
Tcl_SeekObjCmd(
    TCL_UNUSED(void *),
    Tcl_Interp *interp,		/* Current interpreter. */
    int objc,			/* Number of arguments. */
    Tcl_Obj *const objv[])	/* Argument objects. */
{
    Tcl_Channel chan;		/* The channel to tell on. */
    Tcl_WideInt offset;		/* Where to seek? */
    int mode;			/* How to seek? */
    Tcl_WideInt result;		/* Of calling Tcl_Seek. */
    int optionIndex;
    static const char *const originOptions[] = {
	"start", "current", "end", NULL
    };
    static const int modeArray[] = {SEEK_SET, SEEK_CUR, SEEK_END};

    if ((objc != 3) && (objc != 4)) {
	Tcl_WrongNumArgs(interp, 1, objv, "channelId offset ?origin?");
	return TCL_ERROR;
    }
    if (TclGetChannelFromObj(interp, objv[1], &chan, NULL, 0) != TCL_OK) {
	return TCL_ERROR;
    }
    if (TclGetWideIntFromObj(interp, objv[2], &offset) != TCL_OK) {
	return TCL_ERROR;
    }
    mode = SEEK_SET;
    if (objc == 4) {
	if (Tcl_GetIndexFromObj(interp, objv[3], originOptions, "origin", 0,
		&optionIndex) != TCL_OK) {
	    return TCL_ERROR;
	}
	mode = modeArray[optionIndex];
    }

    TclChannelPreserve(chan);
    result = Tcl_Seek(chan, offset, mode);
    if (result == -1) {
	/*
	 * TIP #219.
	 * Capture error messages put by the driver into the bypass area and
	 * put them into the regular interpreter result. Fall back to the
	 * regular message if nothing was found in the bypass.
	 */

	if (!TclChanCaughtErrorBypass(interp, chan)) {
	    Tcl_SetObjResult(interp, Tcl_ObjPrintf(
		    "error during seek on \"%s\": %s",
		    TclGetString(objv[1]), Tcl_PosixError(interp)));
	}
	TclChannelRelease(chan);
	return TCL_ERROR;
    }
    TclChannelRelease(chan);
    return TCL_OK;
}

/*
 *----------------------------------------------------------------------
 *
 * Tcl_TellObjCmd --
 *
 *	This function is invoked to process the Tcl "tell" command. See the
 *	user documentation for details on what it does.
 *
 * Results:
 *	A standard Tcl result.
 *
 * Side effects:
 *	None.
 *
 *----------------------------------------------------------------------
 */

int
Tcl_TellObjCmd(
    TCL_UNUSED(void *),
    Tcl_Interp *interp,		/* Current interpreter. */
    int objc,			/* Number of arguments. */
    Tcl_Obj *const objv[])	/* Argument objects. */
{
    Tcl_Channel chan;		/* The channel to tell on. */
    Tcl_WideInt newLoc;
    int code;

    if (objc != 2) {
	Tcl_WrongNumArgs(interp, 1, objv, "channelId");
	return TCL_ERROR;
    }

    /*
     * Try to find a channel with the right name and permissions in the IO
     * channel table of this interpreter.
     */

    if (TclGetChannelFromObj(interp, objv[1], &chan, NULL, 0) != TCL_OK) {
	return TCL_ERROR;
    }

    TclChannelPreserve(chan);
    newLoc = Tcl_Tell(chan);

    /*
     * TIP #219.
     * Capture error messages put by the driver into the bypass area and put
     * them into the regular interpreter result.
     */


    code  = TclChanCaughtErrorBypass(interp, chan);
    TclChannelRelease(chan);
    if (code) {
	return TCL_ERROR;
    }

    Tcl_SetObjResult(interp, Tcl_NewWideIntObj(newLoc));
    return TCL_OK;
}

/*
 *----------------------------------------------------------------------
 *
 * Tcl_CloseObjCmd --
 *
 *	This function is invoked to process the Tcl "close" command. See the
 *	user documentation for details on what it does.
 *
 * Results:
 *	A standard Tcl result.
 *
 * Side effects:
 *	May discard queued input; may flush queued output.
 *
 *----------------------------------------------------------------------
 */

int
Tcl_CloseObjCmd(
    TCL_UNUSED(void *),
    Tcl_Interp *interp,		/* Current interpreter. */
    int objc,			/* Number of arguments. */
    Tcl_Obj *const objv[])	/* Argument objects. */
{
    Tcl_Channel chan;		/* The channel to close. */
    static const char *const dirOptions[] = {
	"read", "write", NULL
    };
    static const int dirArray[] = {TCL_CLOSE_READ, TCL_CLOSE_WRITE};

    if ((objc != 2) && (objc != 3)) {
	Tcl_WrongNumArgs(interp, 1, objv, "channelId ?direction?");
	return TCL_ERROR;
    }

    if (TclGetChannelFromObj(interp, objv[1], &chan, NULL, 0) != TCL_OK) {
	return TCL_ERROR;
    }

    if (objc == 3) {
	int index, dir;

	/*
	 * Get direction requested to close, and check syntax.
	 */

	if (Tcl_GetIndexFromObj(interp, objv[2], dirOptions, "direction", 0,
		&index) != TCL_OK) {
	    return TCL_ERROR;
	}
	dir = dirArray[index];

	/*
	 * Check direction against channel mode. It is an error if we try to
	 * close a direction not supported by the channel (already closed, or
	 * never opened for that direction).
	 */

	if (!(dir & Tcl_GetChannelMode(chan))) {
	    Tcl_SetObjResult(interp, Tcl_ObjPrintf(
		    "Half-close of %s-side not possible, side not opened"
		    " or already closed", dirOptions[index]));
	    return TCL_ERROR;
	}

	/*
	 * Special handling is needed if and only if the channel mode supports
	 * more than the direction to close. Because if the close the last
	 * direction supported we can and will go through the regular
	 * process.
	 */

	if ((Tcl_GetChannelMode(chan) &
		(TCL_CLOSE_READ|TCL_CLOSE_WRITE)) != dir) {
	    return Tcl_CloseEx(interp, chan, dir);
	}
    }

    if (Tcl_UnregisterChannel(interp, chan) != TCL_OK) {
	/*
	 * If there is an error message and it ends with a newline, remove the
	 * newline. This is done for command pipeline channels where the error
	 * output from the subprocesses is stored in interp's result.
	 *
	 * NOTE: This is likely to not have any effect on regular error
	 * messages produced by drivers during the closing of a channel,
	 * because the Tcl convention is that such error messages do not have
	 * a terminating newline.
	 */

	Tcl_Obj *resultPtr = Tcl_GetObjResult(interp);
	const char *string;
	Tcl_Size len;

	if (Tcl_IsShared(resultPtr)) {
	    resultPtr = Tcl_DuplicateObj(resultPtr);
	    Tcl_SetObjResult(interp, resultPtr);
	}
	string = TclGetStringFromObj(resultPtr, &len);
	if ((len > 0) && (string[len - 1] == '\n')) {
	    Tcl_SetObjLength(resultPtr, len - 1);
	}
	return TCL_ERROR;
    }

    return TCL_OK;
}

/*
 *----------------------------------------------------------------------
 *
 * Tcl_FconfigureObjCmd --
 *
 *	This function is invoked to process the Tcl "fconfigure" command. See
 *	the user documentation for details on what it does.
 *
 * Results:
 *	A standard Tcl result.
 *
 * Side effects:
 *	May modify the behavior of an IO channel.
 *
 *----------------------------------------------------------------------
 */

int
Tcl_FconfigureObjCmd(
    TCL_UNUSED(void *),
    Tcl_Interp *interp,		/* Current interpreter. */
    int objc,			/* Number of arguments. */
    Tcl_Obj *const objv[])	/* Argument objects. */
{
    const char *optionName, *valueName;
    Tcl_Channel chan;		/* The channel to set a mode on. */
    int i;			/* Iterate over arg-value pairs. */

    if ((objc < 2) || (((objc % 2) == 1) && (objc != 3))) {
	Tcl_WrongNumArgs(interp, 1, objv, "channelId ?-option value ...?");
	return TCL_ERROR;
    }

    if (TclGetChannelFromObj(interp, objv[1], &chan, NULL, 0) != TCL_OK) {
	return TCL_ERROR;
    }

    if (objc == 2) {
	Tcl_DString ds;		/* DString to hold result of calling
				 * Tcl_GetChannelOption. */

	Tcl_DStringInit(&ds);
	if (Tcl_GetChannelOption(interp, chan, NULL, &ds) != TCL_OK) {
	    Tcl_DStringFree(&ds);
	    return TCL_ERROR;
	}
	Tcl_DStringResult(interp, &ds);
	return TCL_OK;
    } else if (objc == 3) {
	Tcl_DString ds;		/* DString to hold result of calling
				 * Tcl_GetChannelOption. */

	Tcl_DStringInit(&ds);
	optionName = TclGetString(objv[2]);
	if (Tcl_GetChannelOption(interp, chan, optionName, &ds) != TCL_OK) {
	    Tcl_DStringFree(&ds);
	    return TCL_ERROR;
	}
	Tcl_DStringResult(interp, &ds);
	return TCL_OK;
    }

    for (i = 3; i < objc; i += 2) {
	optionName = TclGetString(objv[i-1]);
	valueName = TclGetString(objv[i]);
	if (Tcl_SetChannelOption(interp, chan, optionName, valueName)
		!= TCL_OK) {
	    return TCL_ERROR;
	}
    }

    return TCL_OK;
}

/*
 *---------------------------------------------------------------------------
 *
 * Tcl_EofObjCmd --
 *
 *	This function is invoked to process the Tcl "eof" command. See the
 *	user documentation for details on what it does.
 *
 * Results:
 *	A standard Tcl result.
 *
 * Side effects:
 *	Sets interp's result to boolean true or false depending on whether the
 *	specified channel has an EOF condition.
 *
 *---------------------------------------------------------------------------
 */

int
Tcl_EofObjCmd(
    TCL_UNUSED(void *),
    Tcl_Interp *interp,		/* Current interpreter. */
    int objc,			/* Number of arguments. */
    Tcl_Obj *const objv[])	/* Argument objects. */
{
    Tcl_Channel chan;

    if (objc != 2) {
	Tcl_WrongNumArgs(interp, 1, objv, "channelId");
	return TCL_ERROR;
    }

    if (TclGetChannelFromObj(interp, objv[1], &chan, NULL, 0) != TCL_OK) {
	return TCL_ERROR;
    }

    Tcl_SetObjResult(interp, Tcl_NewBooleanObj(Tcl_Eof(chan)));
    return TCL_OK;
}

/*
 *----------------------------------------------------------------------
 *
 * Tcl_ExecObjCmd --
 *
 *	This function is invoked to process the "exec" Tcl command. See the
 *	user documentation for details on what it does.
 *
 * Results:
 *	A standard Tcl result.
 *
 * Side effects:
 *	See the user documentation.
 *
 *----------------------------------------------------------------------
 */

int
Tcl_ExecObjCmd(
    TCL_UNUSED(void *),
    Tcl_Interp *interp,		/* Current interpreter. */
    int objc,			/* Number of arguments. */
    Tcl_Obj *const objv[])	/* Argument objects. */
{
    Tcl_Obj *resultPtr;
    const char **argv;		/* An array for the string arguments. Stored
				 * on the _Tcl_ stack. */
    const char *string;
    Tcl_Channel chan;
    int argc, background, i, index, keepNewline, result, skip, ignoreStderr;
    Tcl_Size length;
    static const char *const options[] = {
	"-ignorestderr", "-keepnewline", "--", NULL
    };
    enum execOptionsEnum {
	EXEC_IGNORESTDERR, EXEC_KEEPNEWLINE, EXEC_LAST
    };

    /*
     * Check for any leading option arguments.
     */

    keepNewline = 0;
    ignoreStderr = 0;
    for (skip = 1; skip < objc; skip++) {
	string = TclGetString(objv[skip]);
	if (string[0] != '-') {
	    break;
	}
	if (Tcl_GetIndexFromObj(interp, objv[skip], options, "option",
		TCL_EXACT, &index) != TCL_OK) {
	    return TCL_ERROR;
	}
	if (index == EXEC_KEEPNEWLINE) {
	    keepNewline = 1;
	} else if (index == EXEC_IGNORESTDERR) {
	    ignoreStderr = 1;
	} else {
	    skip++;
	    break;
	}
    }
    if (objc <= skip) {
	Tcl_WrongNumArgs(interp, 1, objv, "?-option ...? arg ?arg ...?");
	return TCL_ERROR;
    }

    /*
     * See if the command is to be run in background.
     */

    background = 0;
    string = TclGetString(objv[objc - 1]);
    if ((string[0] == '&') && (string[1] == '\0')) {
	objc--;
	background = 1;
    }

    /*
     * Create the string argument array "argv". Make sure argv is large enough
     * to hold the argc arguments plus 1 extra for the zero end-of-argv word.
     */

    argc = objc - skip;
    argv = (const char **)TclStackAlloc(interp, (argc + 1) * sizeof(char *));

    /*
     * Copy the string conversions of each (post option) object into the
     * argument vector.
     */

    for (i = 0; i < argc; i++) {
	argv[i] = TclGetString(objv[i + skip]);
    }
    argv[argc] = NULL;
    chan = Tcl_OpenCommandChannel(interp, argc, argv, (background ? 0 :
	    ignoreStderr ? TCL_STDOUT : TCL_STDOUT|TCL_STDERR));

    /*
     * Free the argv array.
     */

    TclStackFree(interp, (void *) argv);

    if (chan == NULL) {
	return TCL_ERROR;
    }

    /* Bug [0f1ddc0df7] - encoding errors - use replace profile */
    if (Tcl_SetChannelOption(NULL, chan, "-profile", "replace") != TCL_OK) {
	return TCL_ERROR;
    }

    if (background) {
	/*
	 * Store the list of PIDs from the pipeline in interp's result and
	 * detach the PIDs (instead of waiting for them).
	 */

	TclGetAndDetachPids(interp, chan);
	if (Tcl_CloseEx(interp, chan, 0) != TCL_OK) {
	    return TCL_ERROR;
	}
	return TCL_OK;
    }

    TclNewObj(resultPtr);
    if (Tcl_GetChannelHandle(chan, TCL_READABLE, NULL) == TCL_OK) {
	if (Tcl_ReadChars(chan, resultPtr, -1, 0) == TCL_IO_FAILURE) {
	    /*
	     * TIP #219.
	     * Capture error messages put by the driver into the bypass area
	     * and put them into the regular interpreter result. Fall back to
	     * the regular message if nothing was found in the bypass.
	     */

	    if (!TclChanCaughtErrorBypass(interp, chan)) {
		Tcl_SetObjResult(interp, Tcl_ObjPrintf(
			"error reading output from command: %s",
			Tcl_PosixError(interp)));
		Tcl_DecrRefCount(resultPtr);
	    }
	    return TCL_ERROR;
	}
    }

    /*
     * If the process produced anything on stderr, it will have been returned
     * in the interpreter result. It needs to be appended to the result
     * string.
     */

    result = Tcl_CloseEx(interp, chan, 0);
    Tcl_AppendObjToObj(resultPtr, Tcl_GetObjResult(interp));

    /*
     * If the last character of the result is a newline, then remove the
     * newline character.
     */

    if (keepNewline == 0) {
	string = TclGetStringFromObj(resultPtr, &length);
	if ((length > 0) && (string[length - 1] == '\n')) {
	    Tcl_SetObjLength(resultPtr, length - 1);
	}
    }
    Tcl_SetObjResult(interp, resultPtr);

    return result;
}

/*
 *---------------------------------------------------------------------------
 *
 * Tcl_FblockedObjCmd --
 *
 *	This function is invoked to process the Tcl "fblocked" command. See
 *	the user documentation for details on what it does.
 *
 * Results:
 *	A standard Tcl result.
 *
 * Side effects:
 *	Sets interp's result to boolean true or false depending on whether the
 *	preceding input operation on the channel would have blocked.
 *
 *---------------------------------------------------------------------------
 */

int
Tcl_FblockedObjCmd(
    TCL_UNUSED(void *),
    Tcl_Interp *interp,		/* Current interpreter. */
    int objc,			/* Number of arguments. */
    Tcl_Obj *const objv[])	/* Argument objects. */
{
    Tcl_Channel chan;
    int mode;

    if (objc != 2) {
	Tcl_WrongNumArgs(interp, 1, objv, "channelId");
	return TCL_ERROR;
    }

    if (TclGetChannelFromObj(interp, objv[1], &chan, &mode, 0) != TCL_OK) {
	return TCL_ERROR;
    }
    if (!(mode & TCL_READABLE)) {
	Tcl_SetObjResult(interp, Tcl_ObjPrintf(
		"channel \"%s\" wasn't opened for reading",
		TclGetString(objv[1])));
	return TCL_ERROR;
    }

    Tcl_SetObjResult(interp, Tcl_NewBooleanObj(Tcl_InputBlocked(chan)));
    return TCL_OK;
}

/*
 *----------------------------------------------------------------------
 *
 * Tcl_OpenObjCmd --
 *
 *	This function is invoked to process the "open" Tcl command. See the
 *	user documentation for details on what it does.
 *
 * Results:
 *	A standard Tcl result.
 *
 * Side effects:
 *	See the user documentation.
 *
 *----------------------------------------------------------------------
 */

int
Tcl_OpenObjCmd(
    TCL_UNUSED(void *),
    Tcl_Interp *interp,		/* Current interpreter. */
    int objc,			/* Number of arguments. */
    Tcl_Obj *const objv[])	/* Argument objects. */
{
    int pipeline, prot;
    const char *modeString, *what;
    Tcl_Channel chan;

    if ((objc < 2) || (objc > 4)) {
	Tcl_WrongNumArgs(interp, 1, objv, "fileName ?access? ?permissions?");
	return TCL_ERROR;
    }
    prot = 0666;
    if (objc == 2) {
	modeString = "r";
    } else {
	modeString = TclGetString(objv[2]);
	if (objc == 4) {
	    const char *permString = TclGetString(objv[3]);
	    int code = TCL_ERROR;
	    int scanned = TclParseAllWhiteSpace(permString, -1);

	    /*
	     * Support legacy octal numbers.
	     */

	    if ((permString[scanned] == '0')
		    && (permString[scanned+1] >= '0')
		    && (permString[scanned+1] <= '7')) {
		Tcl_Obj *permObj;

		TclNewLiteralStringObj(permObj, "0o");
		Tcl_AppendToObj(permObj, permString+scanned+1, -1);
		code = TclGetIntFromObj(NULL, permObj, &prot);
		Tcl_DecrRefCount(permObj);
	    }

	    if ((code == TCL_ERROR)
		    && TclGetIntFromObj(interp, objv[3], &prot) != TCL_OK) {
		return TCL_ERROR;
	    }
	}
    }

    pipeline = 0;
    what = TclGetString(objv[1]);
    if (what[0] == '|') {
	pipeline = 1;
    }

    /*
     * Open the file or create a process pipeline.
     */

    if (!pipeline) {
	chan = Tcl_FSOpenFileChannel(interp, objv[1], modeString, prot);
    } else {
	int mode, modeFlags;
	Tcl_Size cmdObjc;
	const char **cmdArgv;

	if (Tcl_SplitList(interp, what+1, &cmdObjc, &cmdArgv) != TCL_OK) {
	    return TCL_ERROR;
	}

	mode = TclGetOpenMode(interp, modeString, &modeFlags);
	if (mode == -1) {
	    chan = NULL;
	} else {
	    int flags = TCL_STDERR | TCL_ENFORCE_MODE;

	    switch (mode & O_ACCMODE) {
	    case O_RDONLY:
		flags |= TCL_STDOUT;
		break;
	    case O_WRONLY:
		flags |= TCL_STDIN;
		break;
	    case O_RDWR:
		flags |= (TCL_STDIN | TCL_STDOUT);
		break;
	    default:
		Tcl_Panic("Tcl_OpenCmd: invalid mode value");
		break;
	    }
	    chan = Tcl_OpenCommandChannel(interp, cmdObjc, cmdArgv, flags);
	    if ((modeFlags & CHANNEL_RAW_MODE) && chan) {
		Tcl_SetChannelOption(interp, chan, "-translation", "binary");
	    }
	}
	Tcl_Free((void *)cmdArgv);
    }
    if (chan == NULL) {
	return TCL_ERROR;
    }
    Tcl_RegisterChannel(interp, chan);
    Tcl_SetObjResult(interp, Tcl_NewStringObj(Tcl_GetChannelName(chan), -1));
    return TCL_OK;
}

/*
 *----------------------------------------------------------------------
 *
 * TcpAcceptCallbacksDeleteProc --
 *
 *	Assocdata cleanup routine called when an interpreter is being deleted
 *	to set the interp field of all the accept callback records registered
 *	with the interpreter to NULL. This will prevent the interpreter from
 *	being used in the future to eval accept scripts.
 *
 * Results:
 *	None.
 *
 * Side effects:
 *	Deallocates memory and sets the interp field of all the accept
 *	callback records to NULL to prevent this interpreter from being used
 *	subsequently to eval accept scripts.
 *
 *----------------------------------------------------------------------
 */

static void
TcpAcceptCallbacksDeleteProc(
    void *clientData,	/* Data which was passed when the assocdata
				 * was registered. */
    TCL_UNUSED(Tcl_Interp *))
{
    Tcl_HashTable *hTblPtr = (Tcl_HashTable *)clientData;
    Tcl_HashEntry *hPtr;
    Tcl_HashSearch hSearch;

    for (hPtr = Tcl_FirstHashEntry(hTblPtr, &hSearch);
	    hPtr != NULL; hPtr = Tcl_NextHashEntry(&hSearch)) {
	AcceptCallback *acceptCallbackPtr = (AcceptCallback *)Tcl_GetHashValue(hPtr);

	acceptCallbackPtr->interp = NULL;
    }
    Tcl_DeleteHashTable(hTblPtr);
    Tcl_Free(hTblPtr);
}

/*
 *----------------------------------------------------------------------
 *
 * RegisterTcpServerInterpCleanup --
 *
 *	Registers an accept callback record to have its interp field set to
 *	NULL when the interpreter is deleted.
 *
 * Results:
 *	None.
 *
 * Side effects:
 *	When, in the future, the interpreter is deleted, the interp field of
 *	the accept callback data structure will be set to NULL. This will
 *	prevent attempts to eval the accept script in a deleted interpreter.
 *
 *----------------------------------------------------------------------
 */

static void
RegisterTcpServerInterpCleanup(
    Tcl_Interp *interp,		/* Interpreter for which we want to be
				 * informed of deletion. */
    AcceptCallback *acceptCallbackPtr)
				/* The accept callback record whose interp
				 * field we want set to NULL when the
				 * interpreter is deleted. */
{
    Tcl_HashTable *hTblPtr;	/* Hash table for accept callback records to
				 * smash when the interpreter will be
				 * deleted. */
    Tcl_HashEntry *hPtr;	/* Entry for this record. */
    int isNew;			/* Is the entry new? */

    hTblPtr = (Tcl_HashTable *)Tcl_GetAssocData(interp, "tclTCPAcceptCallbacks", NULL);

    if (hTblPtr == NULL) {
	hTblPtr = (Tcl_HashTable *)Tcl_Alloc(sizeof(Tcl_HashTable));
	Tcl_InitHashTable(hTblPtr, TCL_ONE_WORD_KEYS);
	Tcl_SetAssocData(interp, "tclTCPAcceptCallbacks",
		TcpAcceptCallbacksDeleteProc, hTblPtr);
    }

    hPtr = Tcl_CreateHashEntry(hTblPtr, acceptCallbackPtr, &isNew);
    if (!isNew) {
	Tcl_Panic("RegisterTcpServerCleanup: damaged accept record table");
    }
    Tcl_SetHashValue(hPtr, acceptCallbackPtr);
}

/*
 *----------------------------------------------------------------------
 *
 * UnregisterTcpServerInterpCleanupProc --
 *
 *	Unregister a previously registered accept callback record. The interp
 *	field of this record will no longer be set to NULL in the future when
 *	the interpreter is deleted.
 *
 * Results:
 *	None.
 *
 * Side effects:
 *	Prevents the interp field of the accept callback record from being set
 *	to NULL in the future when the interpreter is deleted.
 *
 *----------------------------------------------------------------------
 */

static void
UnregisterTcpServerInterpCleanupProc(
    Tcl_Interp *interp,		/* Interpreter in which the accept callback
				 * record was registered. */
    AcceptCallback *acceptCallbackPtr)
				/* The record for which to delete the
				 * registration. */
{
    Tcl_HashTable *hTblPtr;
    Tcl_HashEntry *hPtr;

    hTblPtr = (Tcl_HashTable *)Tcl_GetAssocData(interp, "tclTCPAcceptCallbacks", NULL);
    if (hTblPtr == NULL) {
	return;
    }

    hPtr = Tcl_FindHashEntry(hTblPtr, acceptCallbackPtr);
    if (hPtr != NULL) {
	Tcl_DeleteHashEntry(hPtr);
    }
}

/*
 *----------------------------------------------------------------------
 *
 * AcceptCallbackProc --
 *
 *	This callback is invoked by the TCP channel driver when it accepts a
 *	new connection from a client on a server socket.
 *
 * Results:
 *	None.
 *
 * Side effects:
 *	Whatever the script does.
 *
 *----------------------------------------------------------------------
 */

static void
AcceptCallbackProc(
    void *callbackData,	/* The data stored when the callback was
				 * created in the call to
				 * Tcl_OpenTcpServer. */
    Tcl_Channel chan,		/* Channel for the newly accepted
				 * connection. */
    char *address,		/* Address of client that was accepted. */
    int port)			/* Port of client that was accepted. */
{
    AcceptCallback *acceptCallbackPtr = (AcceptCallback *)callbackData;

    /*
     * Check if the callback is still valid; the interpreter may have gone
     * away, this is signalled by setting the interp field of the callback
     * data to NULL.
     */

    if (acceptCallbackPtr->interp != NULL) {
	Tcl_Interp *interp = acceptCallbackPtr->interp;
	Tcl_Obj *script, *objv[2];
	int result = TCL_OK;

	objv[0] = acceptCallbackPtr->script;
	objv[1] = Tcl_NewListObj(3, NULL);
	Tcl_ListObjAppendElement(NULL, objv[1], Tcl_NewStringObj(
		Tcl_GetChannelName(chan), -1));
	Tcl_ListObjAppendElement(NULL, objv[1], Tcl_NewStringObj(address, -1));
	Tcl_ListObjAppendElement(NULL, objv[1], Tcl_NewWideIntObj(port));

	script = Tcl_ConcatObj(2, objv);
	Tcl_IncrRefCount(script);
	Tcl_DecrRefCount(objv[1]);

	Tcl_Preserve(interp);
	Tcl_RegisterChannel(interp, chan);

	/*
	 * Artificially bump the refcount to protect the channel from being
	 * deleted while the script is being evaluated.
	 */

	Tcl_RegisterChannel(NULL, chan);

	result = Tcl_EvalObjEx(interp, script, TCL_EVAL_DIRECT|TCL_EVAL_GLOBAL);
	Tcl_DecrRefCount(script);

	if (result != TCL_OK) {
	    Tcl_BackgroundException(interp, result);
	    Tcl_UnregisterChannel(interp, chan);
	}

	/*
	 * Decrement the artificially bumped refcount. After this it is not
	 * safe anymore to use "chan", because it may now be deleted.
	 */

	Tcl_UnregisterChannel(NULL, chan);

	Tcl_Release(interp);
    } else {
	/*
	 * The interpreter has been deleted, so there is no useful way to use
	 * the client socket - just close it.
	 */

	Tcl_CloseEx(NULL, chan, 0);
    }
}

/*
 *----------------------------------------------------------------------
 *
 * TcpServerCloseProc --
 *
 *	This callback is called when the TCP server channel for which it was
 *	registered is being closed. It informs the interpreter in which the
 *	accept script is evaluated (if that interpreter still exists) that
 *	this channel no longer needs to be informed if the interpreter is
 *	deleted.
 *
 * Results:
 *	None.
 *
 * Side effects:
 *	In the future, if the interpreter is deleted this channel will no
 *	longer be informed.
 *
 *----------------------------------------------------------------------
 */

static void
TcpServerCloseProc(
    void *callbackData)	/* The data passed in the call to
				 * Tcl_CreateCloseHandler. */
{
    AcceptCallback *acceptCallbackPtr = (AcceptCallback *)callbackData;
				/* The actual data. */

    if (acceptCallbackPtr->interp != NULL) {
	UnregisterTcpServerInterpCleanupProc(acceptCallbackPtr->interp,
		acceptCallbackPtr);
    }
    Tcl_DecrRefCount(acceptCallbackPtr->script);
    Tcl_Free(acceptCallbackPtr);
}

/*
 *----------------------------------------------------------------------
 *
 * Tcl_SocketObjCmd --
 *
 *	This function is invoked to process the "socket" Tcl command. See the
 *	user documentation for details on what it does.
 *
 * Results:
 *	A standard Tcl result.
 *
 * Side effects:
 *	Creates a socket based channel.
 *
 *----------------------------------------------------------------------
 */

int
Tcl_SocketObjCmd(
    TCL_UNUSED(void *),
    Tcl_Interp *interp,		/* Current interpreter. */
    int objc,			/* Number of arguments. */
    Tcl_Obj *const objv[])	/* Argument objects. */
{
    static const char *const socketOptions[] = {
	"-async", "-backlog", "-myaddr", "-myport", "-reuseaddr",
	"-reuseport", "-server", NULL
    };
    enum socketOptionsEnum {
	SKT_ASYNC, SKT_BACKLOG, SKT_MYADDR, SKT_MYPORT, SKT_REUSEADDR,
	SKT_REUSEPORT, SKT_SERVER
    } optionIndex;
    int a, server = 0, myport = 0, async = 0, reusep = -1,
	reusea = -1, backlog = -1;
    unsigned int flags = 0;
    const char *host, *port, *myaddr = NULL;
    Tcl_Obj *script = NULL;
    Tcl_Channel chan;

    TclInitSockets();

    for (a = 1; a < objc; a++) {
	const char *arg = TclGetString(objv[a]);

	if (arg[0] != '-') {
	    break;
	}
	if (Tcl_GetIndexFromObj(interp, objv[a], socketOptions, "option",
		TCL_EXACT, &optionIndex) != TCL_OK) {
	    return TCL_ERROR;
	}
	switch (optionIndex) {
	case SKT_ASYNC:
	    if (server == 1) {
		Tcl_SetObjResult(interp, Tcl_NewStringObj(
			"cannot set -async option for server sockets", -1));
		return TCL_ERROR;
	    }
	    async = 1;
	    break;
	case SKT_MYADDR:
	    a++;
	    if (a >= objc) {
		Tcl_SetObjResult(interp, Tcl_NewStringObj(
			"no argument given for -myaddr option", -1));
		return TCL_ERROR;
	    }
	    myaddr = TclGetString(objv[a]);
	    break;
	case SKT_MYPORT: {
	    const char *myPortName;

	    a++;
	    if (a >= objc) {
		Tcl_SetObjResult(interp, Tcl_NewStringObj(
			"no argument given for -myport option", -1));
		return TCL_ERROR;
	    }
	    myPortName = TclGetString(objv[a]);
	    if (TclSockGetPort(interp, myPortName, "tcp", &myport) != TCL_OK) {
		return TCL_ERROR;
	    }
	    break;
	}
	case SKT_SERVER:
	    if (async == 1) {
		Tcl_SetObjResult(interp, Tcl_NewStringObj(
			"cannot set -async option for server sockets", -1));
		return TCL_ERROR;
	    }
	    server = 1;
	    a++;
	    if (a >= objc) {
		Tcl_SetObjResult(interp, Tcl_NewStringObj(
			"no argument given for -server option", -1));
		return TCL_ERROR;
	    }
	    script = objv[a];
	    break;
	case SKT_REUSEADDR:
	    a++;
	    if (a >= objc) {
		Tcl_SetObjResult(interp, Tcl_NewStringObj(
			"no argument given for -reuseaddr option", -1));
		return TCL_ERROR;
	    }
	    if (Tcl_GetBooleanFromObj(interp, objv[a], &reusea) != TCL_OK) {
		return TCL_ERROR;
	    }
	    break;
	case SKT_REUSEPORT:
	    a++;
	    if (a >= objc) {
		Tcl_SetObjResult(interp, Tcl_NewStringObj(
			"no argument given for -reuseport option", -1));
		return TCL_ERROR;
	    }
	    if (Tcl_GetBooleanFromObj(interp, objv[a], &reusep) != TCL_OK) {
		return TCL_ERROR;
	    }
	    break;
	case SKT_BACKLOG:
	    a++;
	    if (a >= objc) {
		Tcl_SetObjResult(interp, Tcl_NewStringObj(
			"no argument given for -backlog option", -1));
		return TCL_ERROR;
	    }
	    if (Tcl_GetIntFromObj(interp, objv[a], &backlog) != TCL_OK) {
		return TCL_ERROR;
	    }
	    break;
	default:
	    Tcl_Panic("Tcl_SocketObjCmd: bad option index to SocketOptions");
	}
    }
    if (server) {
	host = myaddr;		/* NULL implies INADDR_ANY */
	if (myport != 0) {
	    Tcl_SetObjResult(interp, Tcl_NewStringObj(
		    "option -myport is not valid for servers", -1));
	    return TCL_ERROR;
	}
    } else if (a < objc) {
	host = TclGetString(objv[a]);
	a++;
    } else {
	Interp *iPtr;

    wrongNumArgs:
	iPtr = (Interp *) interp;
	Tcl_WrongNumArgs(interp, 1, objv,
		"?-async? ?-myaddr addr? ?-myport myport? host port");
	iPtr->flags |= INTERP_ALTERNATE_WRONG_ARGS;
	Tcl_WrongNumArgs(interp, 1, objv,
		"-server command ?-backlog count? ?-myaddr addr? "
		"?-reuseaddr boolean? ?-reuseport boolean? port");
	return TCL_ERROR;
    }

    if (!server && (reusea != -1 || reusep != -1 || backlog != -1)) {
	Tcl_SetObjResult(interp, Tcl_NewStringObj(
		"options -backlog, -reuseaddr, and -reuseport are only valid "
		"for servers", -1));
	return TCL_ERROR;
    }

    /*
     * Set the options to their default value if the user didn't override
     * their value.
     */

    if (reusep == -1) {
	reusep = 0;
    }
    if (reusea == -1) {
	reusea = 1;
    }

    /*
     * Build the bitset with the flags values.
     */

    if (reusea) {
	flags |= TCL_TCPSERVER_REUSEADDR;
    }
    if (reusep) {
	flags |= TCL_TCPSERVER_REUSEPORT;
    }

    /*
     * All the arguments should have been parsed by now, 'a' points to the
     * last one, the port number.
     */

    if (a != objc-1) {
	goto wrongNumArgs;
    }

    port = TclGetString(objv[a]);

    if (server) {
	AcceptCallback *acceptCallbackPtr = (AcceptCallback *)Tcl_Alloc(sizeof(AcceptCallback));

	Tcl_IncrRefCount(script);
	acceptCallbackPtr->script = script;
	acceptCallbackPtr->interp = interp;

	chan = Tcl_OpenTcpServerEx(interp, port, host, flags, backlog,
		AcceptCallbackProc, acceptCallbackPtr);
	if (chan == NULL) {
	    Tcl_DecrRefCount(script);
	    Tcl_Free(acceptCallbackPtr);
	    return TCL_ERROR;
	}

	/*
	 * Register with the interpreter to let us know when the interpreter
	 * is deleted (by having the callback set the interp field of the
	 * acceptCallbackPtr's structure to NULL). This is to avoid trying to
	 * eval the script in a deleted interpreter.
	 */

	RegisterTcpServerInterpCleanup(interp, acceptCallbackPtr);

	/*
	 * Register a close callback. This callback will inform the
	 * interpreter (if it still exists) that this channel does not need to
	 * be informed when the interpreter is deleted.
	 */

	Tcl_CreateCloseHandler(chan, TcpServerCloseProc, acceptCallbackPtr);
    } else {
	int portNum;

	if (TclSockGetPort(interp, port, "tcp", &portNum) != TCL_OK) {
	    return TCL_ERROR;
	}

	chan = Tcl_OpenTcpClient(interp, portNum, host, myaddr, myport, async);
	if (chan == NULL) {
	    return TCL_ERROR;
	}
    }

    Tcl_RegisterChannel(interp, chan);
    Tcl_SetObjResult(interp, Tcl_NewStringObj(Tcl_GetChannelName(chan), -1));
    return TCL_OK;
}

/*
 *----------------------------------------------------------------------
 *
 * Tcl_FcopyObjCmd --
 *
 *	This function is invoked to process the "fcopy" Tcl command. See the
 *	user documentation for details on what it does.
 *
 * Results:
 *	A standard Tcl result.
 *
 * Side effects:
 *	Moves data between two channels and possibly sets up a background copy
 *	handler.
 *
 *----------------------------------------------------------------------
 */

int
Tcl_FcopyObjCmd(
    TCL_UNUSED(void *),
    Tcl_Interp *interp,		/* Current interpreter. */
    int objc,			/* Number of arguments. */
    Tcl_Obj *const objv[])	/* Argument objects. */
{
    Tcl_Channel inChan, outChan;
    int mode, i, index;
    Tcl_WideInt toRead;
    Tcl_Obj *cmdPtr;
    static const char *const switches[] = { "-size", "-command", NULL };
    enum { FcopySize, FcopyCommand };

    if ((objc < 3) || (objc > 7) || (objc == 4) || (objc == 6)) {
	Tcl_WrongNumArgs(interp, 1, objv,
		"input output ?-size size? ?-command callback?");
	return TCL_ERROR;
    }

    /*
     * Parse the channel arguments and verify that they are readable or
     * writable, as appropriate.
     */

    if (TclGetChannelFromObj(interp, objv[1], &inChan, &mode, 0) != TCL_OK) {
	return TCL_ERROR;
    }
    if (!(mode & TCL_READABLE)) {
	Tcl_SetObjResult(interp, Tcl_ObjPrintf(
		"channel \"%s\" wasn't opened for reading",
		TclGetString(objv[1])));
	return TCL_ERROR;
    }
    if (TclGetChannelFromObj(interp, objv[2], &outChan, &mode, 0) != TCL_OK) {
	return TCL_ERROR;
    }
    if (!(mode & TCL_WRITABLE)) {
	Tcl_SetObjResult(interp, Tcl_ObjPrintf(
		"channel \"%s\" wasn't opened for writing",
		TclGetString(objv[2])));
	return TCL_ERROR;
    }

    toRead = -1;
    cmdPtr = NULL;
    for (i = 3; i < objc; i += 2) {
	if (Tcl_GetIndexFromObj(interp, objv[i], switches, "option", 0,
		&index) != TCL_OK) {
	    return TCL_ERROR;
	}
	switch (index) {
	case FcopySize:
	    if (TclGetWideIntFromObj(interp, objv[i+1], &toRead) != TCL_OK) {
		return TCL_ERROR;
	    }
	    if (toRead < 0) {
		/*
		 * Handle all negative sizes like -1, meaning 'copy all'. By
		 * resetting toRead we avoid changes in the core copying
		 * functions (which explicitly check for -1 and crash on any
		 * other negative value).
		 */

		toRead = -1;
	    }
	    break;
	case FcopyCommand:
	    cmdPtr = objv[i+1];
	    break;
	}
    }

    return TclCopyChannel(interp, inChan, outChan, toRead, cmdPtr);
}

/*
 *---------------------------------------------------------------------------
 *
 * ChanPendingObjCmd --
 *
 *	This function is invoked to process the Tcl "chan pending" command
 *	(TIP #287). See the user documentation for details on what it does.
 *
 * Results:
 *	A standard Tcl result.
 *
 * Side effects:
 *	Sets interp's result to the number of bytes of buffered input or
 *	output (depending on whether the first argument is "input" or
 *	"output"), or -1 if the channel wasn't opened for that mode.
 *
 *---------------------------------------------------------------------------
 */

static int
ChanPendingObjCmd(
    TCL_UNUSED(void *),
    Tcl_Interp *interp,		/* Current interpreter. */
    int objc,			/* Number of arguments. */
    Tcl_Obj *const objv[])	/* Argument objects. */
{
    Tcl_Channel chan;
    static const char *const options[] = {"input", "output", NULL};
    enum pendingOptionsEnum {PENDING_INPUT, PENDING_OUTPUT} index;
    int mode;

    if (objc != 3) {
	Tcl_WrongNumArgs(interp, 1, objv, "mode channelId");
	return TCL_ERROR;
    }

    if (Tcl_GetIndexFromObj(interp, objv[1], options, "mode", 0,
	    &index) != TCL_OK) {
	return TCL_ERROR;
    }

    if (TclGetChannelFromObj(interp, objv[2], &chan, &mode, 0) != TCL_OK) {
	return TCL_ERROR;
    }

    switch (index) {
    case PENDING_INPUT:
	if (!(mode & TCL_READABLE)) {
	    Tcl_SetObjResult(interp, Tcl_NewWideIntObj(-1));
	} else {
	    Tcl_SetObjResult(interp, Tcl_NewWideIntObj(Tcl_InputBuffered(chan)));
	}
	break;
    case PENDING_OUTPUT:
	if (!(mode & TCL_WRITABLE)) {
	    Tcl_SetObjResult(interp, Tcl_NewWideIntObj(-1));
	} else {
	    Tcl_SetObjResult(interp, Tcl_NewWideIntObj(Tcl_OutputBuffered(chan)));
	}
	break;
    }
    return TCL_OK;
}

/*
 *----------------------------------------------------------------------
 *
 * ChanTruncateObjCmd --
 *
 *	This function is invoked to process the "chan truncate" Tcl command.
 *	See the user documentation for details on what it does.
 *
 * Results:
 *	A standard Tcl result.
 *
 * Side effects:
 *	Truncates a channel (or rather a file underlying a channel).
 *
 *----------------------------------------------------------------------
 */

static int
ChanTruncateObjCmd(
    TCL_UNUSED(void *),
    Tcl_Interp *interp,		/* Current interpreter. */
    int objc,			/* Number of arguments. */
    Tcl_Obj *const objv[])	/* Argument objects. */
{
    Tcl_Channel chan;
    Tcl_WideInt length;

    if ((objc < 2) || (objc > 3)) {
	Tcl_WrongNumArgs(interp, 1, objv, "channelId ?length?");
	return TCL_ERROR;
    }
    if (TclGetChannelFromObj(interp, objv[1], &chan, NULL, 0) != TCL_OK) {
	return TCL_ERROR;
    }

    if (objc == 3) {
	/*
	 * User is supplying an explicit length.
	 */

	if (TclGetWideIntFromObj(interp, objv[2], &length) != TCL_OK) {
	    return TCL_ERROR;
	}
	if (length < 0) {
	    Tcl_SetObjResult(interp, Tcl_NewStringObj(
		    "cannot truncate to negative length of file", -1));
	    return TCL_ERROR;
	}
    } else {
	/*
	 * User wants to truncate to the current file position.
	 */

	length = Tcl_Tell(chan);
	if (length == -1) {
	    Tcl_SetObjResult(interp, Tcl_ObjPrintf(
		    "could not determine current location in \"%s\": %s",
		    TclGetString(objv[1]), Tcl_PosixError(interp)));
	    return TCL_ERROR;
	}
    }

    if (Tcl_TruncateChannel(chan, length) != TCL_OK) {
	Tcl_SetObjResult(interp, Tcl_ObjPrintf(
		"error during truncate on \"%s\": %s",
		TclGetString(objv[1]), Tcl_PosixError(interp)));
	return TCL_ERROR;
    }

    return TCL_OK;
}

/*
 *----------------------------------------------------------------------
 *
 * ChanPipeObjCmd --
 *
 *	This function is invoked to process the "chan pipe" Tcl command.
 *	See the user documentation for details on what it does.
 *
 * Results:
 *	A standard Tcl result.
 *
 * Side effects:
 *	Creates a pair of Tcl channels wrapping both ends of a new
 *	anonymous pipe.
 *
 *----------------------------------------------------------------------
 */

static int
ChanPipeObjCmd(
    TCL_UNUSED(void *),
    Tcl_Interp *interp,		/* Current interpreter. */
    int objc,			/* Number of arguments. */
    Tcl_Obj *const objv[])	/* Argument objects. */
{
    Tcl_Channel rchan, wchan;
    const char *channelNames[2];
    Tcl_Obj *resultPtr;

    if (objc != 1) {
	Tcl_WrongNumArgs(interp, 1, objv, "");
	return TCL_ERROR;
    }

    if (Tcl_CreatePipe(interp, &rchan, &wchan, 0) != TCL_OK) {
	return TCL_ERROR;
    }

    channelNames[0] = Tcl_GetChannelName(rchan);
    channelNames[1] = Tcl_GetChannelName(wchan);

    TclNewObj(resultPtr);
    Tcl_ListObjAppendElement(NULL, resultPtr,
	    Tcl_NewStringObj(channelNames[0], -1));
    Tcl_ListObjAppendElement(NULL, resultPtr,
	    Tcl_NewStringObj(channelNames[1], -1));
    Tcl_SetObjResult(interp, resultPtr);

    return TCL_OK;
}

/*
 *----------------------------------------------------------------------
 *
 * TclChannelNamesCmd --
 *
 *	This function is invoked to process the "chan names" and "file
 *	channels" Tcl commands.  See the user documentation for details on
 *	what they do.
 *
 * Results:
 *	A standard Tcl result.
 *
 * Side effects:
 *	None.
 *
 *----------------------------------------------------------------------
 */

int
TclChannelNamesCmd(
    TCL_UNUSED(void *),
    Tcl_Interp *interp,
    int objc,
    Tcl_Obj *const objv[])
{
    if (objc < 1 || objc > 2) {
	Tcl_WrongNumArgs(interp, 1, objv, "?pattern?");
	return TCL_ERROR;
    }
    return Tcl_GetChannelNamesEx(interp,
	    ((objc == 1) ? NULL : TclGetString(objv[1])));
}

/*
 *----------------------------------------------------------------------
 *
 * TclInitChanCmd --
 *
 *	This function is invoked to create the "chan" Tcl command. See the
 *	user documentation for details on what it does.
 *
 * Results:
 *	A Tcl command handle.
 *
 * Side effects:
 *	None (since nothing is byte-compiled).
 *
 *----------------------------------------------------------------------
 */

Tcl_Command
TclInitChanCmd(
    Tcl_Interp *interp)
{
    /*
     * Most commands are plugged directly together, but some are done via
     * alias-like rewriting; [chan configure] is this way for security reasons
     * (want overwriting of [fconfigure] to control that nicely), and [chan
     * names] because the functionality isn't available as a separate command
     * function at the moment.
     */
    static const EnsembleImplMap initMap[] = {
	{"blocked",	Tcl_FblockedObjCmd,	TclCompileBasic1ArgCmd, NULL, NULL, 0},
	{"close",	Tcl_CloseObjCmd,	TclCompileBasic1Or2ArgCmd, NULL, NULL, 0},
	{"copy",	Tcl_FcopyObjCmd,	NULL, NULL, NULL, 0},
	{"create",	TclChanCreateObjCmd,	TclCompileBasic2ArgCmd, NULL, NULL, 0},		/* TIP #219 */
	{"eof",		Tcl_EofObjCmd,		TclCompileBasic1ArgCmd, NULL, NULL, 0},
	{"event",	Tcl_FileEventObjCmd,	TclCompileBasic2Or3ArgCmd, NULL, NULL, 0},
	{"flush",	Tcl_FlushObjCmd,	TclCompileBasic1ArgCmd, NULL, NULL, 0},
	{"gets",	Tcl_GetsObjCmd,		TclCompileBasic1Or2ArgCmd, NULL, NULL, 0},
	{"names",	TclChannelNamesCmd,	TclCompileBasic0Or1ArgCmd, NULL, NULL, 0},
	{"pending",	ChanPendingObjCmd,	TclCompileBasic2ArgCmd, NULL, NULL, 0},		/* TIP #287 */
	{"pipe",	ChanPipeObjCmd,		TclCompileBasic0ArgCmd, NULL, NULL, 0},		/* TIP #304 */
	{"pop",		TclChanPopObjCmd,	TclCompileBasic1ArgCmd, NULL, NULL, 0},		/* TIP #230 */
	{"postevent",	TclChanPostEventObjCmd,	TclCompileBasic2ArgCmd, NULL, NULL, 0},	/* TIP #219 */
	{"push",	TclChanPushObjCmd,	TclCompileBasic2ArgCmd, NULL, NULL, 0},		/* TIP #230 */
	{"puts",	Tcl_PutsObjCmd,		NULL, NULL, NULL, 0},
	{"read",	Tcl_ReadObjCmd,		NULL, NULL, NULL, 0},
	{"seek",	Tcl_SeekObjCmd,		TclCompileBasic2Or3ArgCmd, NULL, NULL, 0},
	{"tell",	Tcl_TellObjCmd,		TclCompileBasic1ArgCmd, NULL, NULL, 0},
	{"truncate",	ChanTruncateObjCmd,	TclCompileBasic1Or2ArgCmd, NULL, NULL, 0},		/* TIP #208 */
	{NULL, NULL, NULL, NULL, NULL, 0}
    };
    static const char *const extras[] = {
	"configure",	"::fconfigure",
	NULL
    };
    Tcl_Command ensemble;
    Tcl_Obj *mapObj;
    int i;

    ensemble = TclMakeEnsemble(interp, "chan", initMap);
    Tcl_GetEnsembleMappingDict(NULL, ensemble, &mapObj);
    for (i=0 ; extras[i] ; i+=2) {
	/*
	 * Can assume that reference counts are all incremented.
	 */

	Tcl_DictObjPut(NULL, mapObj, Tcl_NewStringObj(extras[i], -1),
		Tcl_NewStringObj(extras[i+1], -1));
    }
    Tcl_SetEnsembleMappingDict(interp, ensemble, mapObj);
    return ensemble;
}

/*
 * Local Variables:
 * mode: c
 * c-basic-offset: 4
 * fill-column: 78
 * End:
 */<|MERGE_RESOLUTION|>--- conflicted
+++ resolved
@@ -427,33 +427,11 @@
     if (i < objc) {
 	if ((TclGetWideIntFromObj(NULL, objv[i], &toRead) != TCL_OK)
 		|| (toRead < 0)) {
-<<<<<<< HEAD
 	    Tcl_SetObjResult(interp, Tcl_ObjPrintf(
 		    "expected non-negative integer but got \"%s\"",
 		    TclGetString(objv[i])));
-	    Tcl_SetErrorCode(interp, "TCL", "VALUE", "NUMBER", (void *)NULL);
+	    Tcl_SetErrorCode(interp, "TCL", "VALUE", "NUMBER", (char *)NULL);
 	    return TCL_ERROR;
-=======
-#if !defined(TCL_NO_DEPRECATED)
-	    /*
-	     * The code below provides backwards compatibility with an old
-	     * form of the command that is no longer recommended or
-	     * documented. See also [Bug #3151675]. Will be removed in Tcl 9,
-	     * maybe even earlier.
-	     */
-
-	    if (strcmp(TclGetString(objv[i]), "nonewline") != 0) {
-#endif
-		Tcl_SetObjResult(interp, Tcl_ObjPrintf(
-			"expected non-negative integer but got \"%s\"",
-			TclGetString(objv[i])));
-		Tcl_SetErrorCode(interp, "TCL", "VALUE", "NUMBER", (char *)NULL);
-		return TCL_ERROR;
-#if !defined(TCL_NO_DEPRECATED)
-	    }
-	    newline = 1;
-#endif
->>>>>>> 1b9d644f
 	}
     }
 
