/*
 * tclIOCmd.c --
 *
 *	Contains the definitions of most of the Tcl commands relating to IO.
 *
 * Copyright (c) 1995-1997 Sun Microsystems, Inc.
 *
 * See the file "license.terms" for information on usage and redistribution of
 * this file, and for a DISCLAIMER OF ALL WARRANTIES.
 */

#include "tclInt.h"

/*
 * Callback structure for accept callback in a TCP server.
 */

<<<<<<< HEAD
typedef struct {
    char *script;		/* Script to invoke. */
=======
typedef struct AcceptCallback {
    Tcl_Obj *script;		/* Script to invoke. */
>>>>>>> cda7c0f1
    Tcl_Interp *interp;		/* Interpreter in which to run it. */
} AcceptCallback;

/*
 * Thread local storage used to maintain a per-thread stdout channel obj.
 * It must be per-thread because of std channel limitations.
 */

typedef struct {
    int initialized;		/* Set to 1 when the module is initialized. */
    Tcl_Obj *stdoutObjPtr;	/* Cached stdout channel Tcl_Obj */
} ThreadSpecificData;

static Tcl_ThreadDataKey dataKey;

/*
 * Static functions for this file:
 */

static void		FinalizeIOCmdTSD(ClientData clientData);
static Tcl_TcpAcceptProc AcceptCallbackProc;
static int		ChanPendingObjCmd(ClientData unused,
			    Tcl_Interp *interp, int objc,
			    Tcl_Obj *const objv[]);
static int		ChanTruncateObjCmd(ClientData dummy,
			    Tcl_Interp *interp, int objc,
			    Tcl_Obj *const objv[]);
static void		RegisterTcpServerInterpCleanup(Tcl_Interp *interp,
			    AcceptCallback *acceptCallbackPtr);
static void		TcpAcceptCallbacksDeleteProc(ClientData clientData,
			    Tcl_Interp *interp);
static void		TcpServerCloseProc(ClientData callbackData);
static void		UnregisterTcpServerInterpCleanupProc(
			    Tcl_Interp *interp,
			    AcceptCallback *acceptCallbackPtr);

/*
 *----------------------------------------------------------------------
 *
 * FinalizeIOCmdTSD --
 *
 *	Release the storage associated with the per-thread cache.
 *
 * Results:
 *	None.
 *
 * Side effects:
 *	None.
 *
 *----------------------------------------------------------------------
 */

static void
FinalizeIOCmdTSD(
    ClientData clientData)	/* Not used. */
{
    ThreadSpecificData *tsdPtr = TCL_TSD_INIT(&dataKey);

    if (tsdPtr->stdoutObjPtr != NULL) {
	Tcl_DecrRefCount(tsdPtr->stdoutObjPtr);
	tsdPtr->stdoutObjPtr = NULL;
    }
    tsdPtr->initialized = 0;
}

/*
 *----------------------------------------------------------------------
 *
 * Tcl_PutsObjCmd --
 *
 *	This function is invoked to process the "puts" Tcl command. See the
 *	user documentation for details on what it does.
 *
 * Results:
 *	A standard Tcl result.
 *
 * Side effects:
 *	Produces output on a channel.
 *
 *----------------------------------------------------------------------
 */

	/* ARGSUSED */
int
Tcl_PutsObjCmd(
    ClientData dummy,		/* Not used. */
    Tcl_Interp *interp,		/* Current interpreter. */
    int objc,			/* Number of arguments. */
    Tcl_Obj *const objv[])	/* Argument objects. */
{
    Tcl_Channel chan;		/* The channel to puts on. */
    Tcl_Obj *string;		/* String to write. */
    Tcl_Obj *chanObjPtr = NULL;	/* channel object. */
    int newline;		/* Add a newline at end? */
    int result;			/* Result of puts operation. */
    int mode;			/* Mode in which channel is opened. */
    ThreadSpecificData *tsdPtr;

    switch (objc) {
    case 2:			/* [puts $x] */
	string = objv[1];
	newline = 1;
	break;

    case 3:			/* [puts -nonewline $x] or [puts $chan $x] */
	if (strcmp(TclGetString(objv[1]), "-nonewline") == 0) {
	    newline = 0;
	} else {
	    newline = 1;
	    chanObjPtr = objv[1];
	}
	string = objv[2];
	break;

    case 4:			/* [puts -nonewline $chan $x] or
				 * [puts $chan $x nonewline] */
	newline = 0;
	if (strcmp(TclGetString(objv[1]), "-nonewline") == 0) {
	    chanObjPtr = objv[2];
	    string = objv[3];
	    break;
	}
	/* Fall through */
    default:			/* [puts] or
				 * [puts some bad number of arguments...] */
	Tcl_WrongNumArgs(interp, 1, objv, "?-nonewline? ?channelId? string");
	return TCL_ERROR;
    }

    if (chanObjPtr == NULL) {
	tsdPtr = TCL_TSD_INIT(&dataKey);

	if (!tsdPtr->initialized) {
	    tsdPtr->initialized = 1;
	    TclNewLiteralStringObj(tsdPtr->stdoutObjPtr, "stdout");
	    Tcl_IncrRefCount(tsdPtr->stdoutObjPtr);
	    Tcl_CreateThreadExitHandler(FinalizeIOCmdTSD, NULL);
	}
	chanObjPtr = tsdPtr->stdoutObjPtr;
    }
    if (TclGetChannelFromObj(interp, chanObjPtr, &chan, &mode, 0) != TCL_OK) {
	return TCL_ERROR;
    }
    if (!(mode & TCL_WRITABLE)) {
	Tcl_SetObjResult(interp, Tcl_ObjPrintf(
		"channel \"%s\" wasn't opened for writing",
		TclGetString(chanObjPtr)));
	return TCL_ERROR;
    }

    TclChannelPreserve(chan);
    result = Tcl_WriteObj(chan, string);
    if (result < 0) {
	goto error;
    }
    if (newline != 0) {
	result = Tcl_WriteChars(chan, "\n", 1);
	if (result < 0) {
	    goto error;
	}
    }
    TclChannelRelease(chan);
    return TCL_OK;

    /*
     * TIP #219.
     * Capture error messages put by the driver into the bypass area and put
     * them into the regular interpreter result. Fall back to the regular
     * message if nothing was found in the bypass.
     */

  error:
    if (!TclChanCaughtErrorBypass(interp, chan)) {
	Tcl_SetObjResult(interp, Tcl_ObjPrintf("error writing \"%s\": %s",
		TclGetString(chanObjPtr), Tcl_PosixError(interp)));
    }
    TclChannelRelease(chan);
    return TCL_ERROR;
}

/*
 *----------------------------------------------------------------------
 *
 * Tcl_FlushObjCmd --
 *
 *	This function is called to process the Tcl "flush" command. See the
 *	user documentation for details on what it does.
 *
 * Results:
 *	A standard Tcl result.
 *
 * Side effects:
 *	May cause output to appear on the specified channel.
 *
 *----------------------------------------------------------------------
 */

	/* ARGSUSED */
int
Tcl_FlushObjCmd(
    ClientData dummy,		/* Not used. */
    Tcl_Interp *interp,		/* Current interpreter. */
    int objc,			/* Number of arguments. */
    Tcl_Obj *const objv[])	/* Argument objects. */
{
    Tcl_Obj *chanObjPtr;
    Tcl_Channel chan;		/* The channel to flush on. */
    int mode;

    if (objc != 2) {
	Tcl_WrongNumArgs(interp, 1, objv, "channelId");
	return TCL_ERROR;
    }
    chanObjPtr = objv[1];
    if (TclGetChannelFromObj(interp, chanObjPtr, &chan, &mode, 0) != TCL_OK) {
	return TCL_ERROR;
    }
    if (!(mode & TCL_WRITABLE)) {
	Tcl_SetObjResult(interp, Tcl_ObjPrintf(
		"channel \"%s\" wasn't opened for writing",
		TclGetString(chanObjPtr)));
	return TCL_ERROR;
    }

    TclChannelPreserve(chan);
    if (Tcl_Flush(chan) != TCL_OK) {
	/*
	 * TIP #219.
	 * Capture error messages put by the driver into the bypass area and
	 * put them into the regular interpreter result. Fall back to the
	 * regular message if nothing was found in the bypass.
	 */

	if (!TclChanCaughtErrorBypass(interp, chan)) {
	    Tcl_SetObjResult(interp, Tcl_ObjPrintf(
		    "error flushing \"%s\": %s",
		    TclGetString(chanObjPtr), Tcl_PosixError(interp)));
	}
	TclChannelRelease(chan);
	return TCL_ERROR;
    }
    TclChannelRelease(chan);
    return TCL_OK;
}

/*
 *----------------------------------------------------------------------
 *
 * Tcl_GetsObjCmd --
 *
 *	This function is called to process the Tcl "gets" command. See the
 *	user documentation for details on what it does.
 *
 * Results:
 *	A standard Tcl result.
 *
 * Side effects:
 *	May consume input from channel.
 *
 *----------------------------------------------------------------------
 */

	/* ARGSUSED */
int
Tcl_GetsObjCmd(
    ClientData dummy,		/* Not used. */
    Tcl_Interp *interp,		/* Current interpreter. */
    int objc,			/* Number of arguments. */
    Tcl_Obj *const objv[])	/* Argument objects. */
{
    Tcl_Channel chan;		/* The channel to read from. */
    int lineLen;		/* Length of line just read. */
    int mode;			/* Mode in which channel is opened. */
    Tcl_Obj *linePtr, *chanObjPtr;
    int code = TCL_OK;

    if ((objc != 2) && (objc != 3)) {
	Tcl_WrongNumArgs(interp, 1, objv, "channelId ?varName?");
	return TCL_ERROR;
    }
    chanObjPtr = objv[1];
    if (TclGetChannelFromObj(interp, chanObjPtr, &chan, &mode, 0) != TCL_OK) {
	return TCL_ERROR;
    }
    if (!(mode & TCL_READABLE)) {
	Tcl_SetObjResult(interp, Tcl_ObjPrintf(
		"channel \"%s\" wasn't opened for reading",
		TclGetString(chanObjPtr)));
	return TCL_ERROR;
    }

    TclChannelPreserve(chan);
    linePtr = Tcl_NewObj();
    lineLen = Tcl_GetsObj(chan, linePtr);
    if (lineLen < 0) {
	if (!Tcl_Eof(chan) && !Tcl_InputBlocked(chan)) {
	    Tcl_DecrRefCount(linePtr);

	    /*
	     * TIP #219.
	     * Capture error messages put by the driver into the bypass area
	     * and put them into the regular interpreter result. Fall back to
	     * the regular message if nothing was found in the bypass.
	     */

	    if (!TclChanCaughtErrorBypass(interp, chan)) {
		Tcl_SetObjResult(interp, Tcl_ObjPrintf(
			"error reading \"%s\": %s",
			TclGetString(chanObjPtr), Tcl_PosixError(interp)));
	    }
	    code = TCL_ERROR;
	    goto done;
	}
	lineLen = -1;
    }
    if (objc == 3) {
	if (Tcl_ObjSetVar2(interp, objv[2], NULL, linePtr,
		TCL_LEAVE_ERR_MSG) == NULL) {
	    code = TCL_ERROR;
	    goto done;
	}
	Tcl_SetObjResult(interp, Tcl_NewIntObj(lineLen));
    } else {
	Tcl_SetObjResult(interp, linePtr);
    }
  done:
    TclChannelRelease(chan);
    return code;
}

/*
 *----------------------------------------------------------------------
 *
 * Tcl_ReadObjCmd --
 *
 *	This function is invoked to process the Tcl "read" command. See the
 *	user documentation for details on what it does.
 *
 * Results:
 *	A standard Tcl result.
 *
 * Side effects:
 *	May consume input from channel.
 *
 *----------------------------------------------------------------------
 */

	/* ARGSUSED */
int
Tcl_ReadObjCmd(
    ClientData dummy,		/* Not used. */
    Tcl_Interp *interp,		/* Current interpreter. */
    int objc,			/* Number of arguments. */
    Tcl_Obj *const objv[])	/* Argument objects. */
{
    Tcl_Channel chan;		/* The channel to read from. */
    int newline, i;		/* Discard newline at end? */
    int toRead;			/* How many bytes to read? */
    int charactersRead;		/* How many characters were read? */
    int mode;			/* Mode in which channel is opened. */
    Tcl_Obj *resultPtr, *chanObjPtr;

    if ((objc != 2) && (objc != 3)) {
	Interp *iPtr;

    argerror:
	iPtr = (Interp *) interp;
	Tcl_WrongNumArgs(interp, 1, objv, "channelId ?numChars?");

	/*
	 * Do not append directly; that makes ensembles using this command as
	 * a subcommand produce the wrong message.
	 */

	iPtr->flags |= INTERP_ALTERNATE_WRONG_ARGS;
	Tcl_WrongNumArgs(interp, 1, objv, "?-nonewline? channelId");
	return TCL_ERROR;
    }

    i = 1;
    newline = 0;
    if (strcmp(TclGetString(objv[1]), "-nonewline") == 0) {
	newline = 1;
	i++;
    }

    if (i == objc) {
	goto argerror;
    }

    chanObjPtr = objv[i];
    if (TclGetChannelFromObj(interp, chanObjPtr, &chan, &mode, 0) != TCL_OK) {
	return TCL_ERROR;
    }
    if (!(mode & TCL_READABLE)) {
	Tcl_SetObjResult(interp, Tcl_ObjPrintf(
		"channel \"%s\" wasn't opened for reading",
		TclGetString(chanObjPtr)));
	return TCL_ERROR;
    }
    i++;			/* Consumed channel name. */

    /*
     * Compute how many bytes to read.
     */

    toRead = -1;
    if (i < objc) {
	if ((TclGetIntFromObj(interp, objv[i], &toRead) != TCL_OK)
		|| (toRead < 0)) {
		Tcl_SetObjResult(interp, Tcl_ObjPrintf(
			"expected non-negative integer but got \"%s\"",
			TclGetString(objv[i])));
		Tcl_SetErrorCode(interp, "TCL", "VALUE", "NUMBER", NULL);
		return TCL_ERROR;
	}
    }

    resultPtr = Tcl_NewObj();
    Tcl_IncrRefCount(resultPtr);
    TclChannelPreserve(chan);
    charactersRead = Tcl_ReadChars(chan, resultPtr, toRead, 0);
    if (charactersRead < 0) {
	/*
	 * TIP #219.
	 * Capture error messages put by the driver into the bypass area and
	 * put them into the regular interpreter result. Fall back to the
	 * regular message if nothing was found in the bypass.
	 */

	if (!TclChanCaughtErrorBypass(interp, chan)) {
	    Tcl_SetObjResult(interp, Tcl_ObjPrintf(
		    "error reading \"%s\": %s",
		    TclGetString(chanObjPtr), Tcl_PosixError(interp)));
	}
	TclChannelRelease(chan);
	Tcl_DecrRefCount(resultPtr);
	return TCL_ERROR;
    }

    /*
     * If requested, remove the last newline in the channel if at EOF.
     */

    if ((charactersRead > 0) && (newline != 0)) {
	const char *result;
	int length;

	result = TclGetStringFromObj(resultPtr, &length);
	if (result[length - 1] == '\n') {
	    Tcl_SetObjLength(resultPtr, length - 1);
	}
    }
    Tcl_SetObjResult(interp, resultPtr);
    TclChannelRelease(chan);
    Tcl_DecrRefCount(resultPtr);
    return TCL_OK;
}

/*
 *----------------------------------------------------------------------
 *
 * Tcl_SeekObjCmd --
 *
 *	This function is invoked to process the Tcl "seek" command. See the
 *	user documentation for details on what it does.
 *
 * Results:
 *	A standard Tcl result.
 *
 * Side effects:
 *	Moves the position of the access point on the specified channel.  May
 *	flush queued output.
 *
 *----------------------------------------------------------------------
 */

	/* ARGSUSED */
int
Tcl_SeekObjCmd(
    ClientData clientData,	/* Not used. */
    Tcl_Interp *interp,		/* Current interpreter. */
    int objc,			/* Number of arguments. */
    Tcl_Obj *const objv[])	/* Argument objects. */
{
    Tcl_Channel chan;		/* The channel to tell on. */
    Tcl_WideInt offset;		/* Where to seek? */
    int mode;			/* How to seek? */
    Tcl_WideInt result;		/* Of calling Tcl_Seek. */
    int optionIndex;
    static const char *const originOptions[] = {
	"start", "current", "end", NULL
    };
    static const int modeArray[] = {SEEK_SET, SEEK_CUR, SEEK_END};

    if ((objc != 3) && (objc != 4)) {
	Tcl_WrongNumArgs(interp, 1, objv, "channelId offset ?origin?");
	return TCL_ERROR;
    }
    if (TclGetChannelFromObj(interp, objv[1], &chan, NULL, 0) != TCL_OK) {
	return TCL_ERROR;
    }
    if (Tcl_GetWideIntFromObj(interp, objv[2], &offset) != TCL_OK) {
	return TCL_ERROR;
    }
    mode = SEEK_SET;
    if (objc == 4) {
	if (Tcl_GetIndexFromObj(interp, objv[3], originOptions, "origin", 0,
		&optionIndex) != TCL_OK) {
	    return TCL_ERROR;
	}
	mode = modeArray[optionIndex];
    }

    TclChannelPreserve(chan);
    result = Tcl_Seek(chan, offset, mode);
    if (result == Tcl_LongAsWide(-1)) {
	/*
	 * TIP #219.
	 * Capture error messages put by the driver into the bypass area and
	 * put them into the regular interpreter result. Fall back to the
	 * regular message if nothing was found in the bypass.
	 */

	if (!TclChanCaughtErrorBypass(interp, chan)) {
	    Tcl_SetObjResult(interp, Tcl_ObjPrintf(
		    "error during seek on \"%s\": %s",
		    TclGetString(objv[1]), Tcl_PosixError(interp)));
	}
	TclChannelRelease(chan);
	return TCL_ERROR;
    }
    TclChannelRelease(chan);
    return TCL_OK;
}

/*
 *----------------------------------------------------------------------
 *
 * Tcl_TellObjCmd --
 *
 *	This function is invoked to process the Tcl "tell" command. See the
 *	user documentation for details on what it does.
 *
 * Results:
 *	A standard Tcl result.
 *
 * Side effects:
 *	None.
 *
 *----------------------------------------------------------------------
 */

	/* ARGSUSED */
int
Tcl_TellObjCmd(
    ClientData clientData,	/* Not used. */
    Tcl_Interp *interp,		/* Current interpreter. */
    int objc,			/* Number of arguments. */
    Tcl_Obj *const objv[])	/* Argument objects. */
{
    Tcl_Channel chan;		/* The channel to tell on. */
    Tcl_WideInt newLoc;
    int code;

    if (objc != 2) {
	Tcl_WrongNumArgs(interp, 1, objv, "channelId");
	return TCL_ERROR;
    }

    /*
     * Try to find a channel with the right name and permissions in the IO
     * channel table of this interpreter.
     */

    if (TclGetChannelFromObj(interp, objv[1], &chan, NULL, 0) != TCL_OK) {
	return TCL_ERROR;
    }

    TclChannelPreserve(chan);
    newLoc = Tcl_Tell(chan);

    /*
     * TIP #219.
     * Capture error messages put by the driver into the bypass area and put
     * them into the regular interpreter result.
     */


    code  = TclChanCaughtErrorBypass(interp, chan);
    TclChannelRelease(chan);
    if (code) {
	return TCL_ERROR;
    }

    Tcl_SetObjResult(interp, Tcl_NewWideIntObj(newLoc));
    return TCL_OK;
}

/*
 *----------------------------------------------------------------------
 *
 * Tcl_CloseObjCmd --
 *
 *	This function is invoked to process the Tcl "close" command. See the
 *	user documentation for details on what it does.
 *
 * Results:
 *	A standard Tcl result.
 *
 * Side effects:
 *	May discard queued input; may flush queued output.
 *
 *----------------------------------------------------------------------
 */

	/* ARGSUSED */
int
Tcl_CloseObjCmd(
    ClientData clientData,	/* Not used. */
    Tcl_Interp *interp,		/* Current interpreter. */
    int objc,			/* Number of arguments. */
    Tcl_Obj *const objv[])	/* Argument objects. */
{
    Tcl_Channel chan;		/* The channel to close. */
    static const char *const dirOptions[] = {
	"read", "write", NULL
    };
    static const int dirArray[] = {TCL_CLOSE_READ, TCL_CLOSE_WRITE};

    if ((objc != 2) && (objc != 3)) {
	Tcl_WrongNumArgs(interp, 1, objv, "channelId ?direction?");
	return TCL_ERROR;
    }

    if (TclGetChannelFromObj(interp, objv[1], &chan, NULL, 0) != TCL_OK) {
	return TCL_ERROR;
    }

    if (objc == 3) {
	int index, dir;

	/*
	 * Get direction requested to close, and check syntax.
	 */

	if (Tcl_GetIndexFromObj(interp, objv[2], dirOptions, "direction", 0,
		&index) != TCL_OK) {
	    return TCL_ERROR;
	}
	dir = dirArray[index];

	/*
	 * Check direction against channel mode. It is an error if we try to
	 * close a direction not supported by the channel (already closed, or
	 * never opened for that direction).
	 */

	if (!(dir & Tcl_GetChannelMode(chan))) {
	    Tcl_SetObjResult(interp, Tcl_ObjPrintf(
		    "Half-close of %s-side not possible, side not opened"
		    " or already closed", dirOptions[index]));
	    return TCL_ERROR;
	}

	/*
	 * Special handling is needed if and only if the channel mode supports
	 * more than the direction to close. Because if the close the last
	 * direction suppported we can and will go through the regular
	 * process.
	 */

	if ((Tcl_GetChannelMode(chan) &
		(TCL_CLOSE_READ|TCL_CLOSE_WRITE)) != dir) {
	    return Tcl_CloseEx(interp, chan, dir);
	}
    }

    if (Tcl_UnregisterChannel(interp, chan) != TCL_OK) {
	/*
	 * If there is an error message and it ends with a newline, remove the
	 * newline. This is done for command pipeline channels where the error
	 * output from the subprocesses is stored in interp's result.
	 *
	 * NOTE: This is likely to not have any effect on regular error
	 * messages produced by drivers during the closing of a channel,
	 * because the Tcl convention is that such error messages do not have
	 * a terminating newline.
	 */

	Tcl_Obj *resultPtr = Tcl_GetObjResult(interp);
	const char *string;
	int len;

	if (Tcl_IsShared(resultPtr)) {
	    resultPtr = Tcl_DuplicateObj(resultPtr);
	    Tcl_SetObjResult(interp, resultPtr);
	}
	string = TclGetStringFromObj(resultPtr, &len);
	if ((len > 0) && (string[len - 1] == '\n')) {
	    Tcl_SetObjLength(resultPtr, len - 1);
	}
	return TCL_ERROR;
    }

    return TCL_OK;
}

/*
 *----------------------------------------------------------------------
 *
 * Tcl_FconfigureObjCmd --
 *
 *	This function is invoked to process the Tcl "fconfigure" command. See
 *	the user documentation for details on what it does.
 *
 * Results:
 *	A standard Tcl result.
 *
 * Side effects:
 *	May modify the behavior of an IO channel.
 *
 *----------------------------------------------------------------------
 */

	/* ARGSUSED */
int
Tcl_FconfigureObjCmd(
    ClientData clientData,	/* Not used. */
    Tcl_Interp *interp,		/* Current interpreter. */
    int objc,			/* Number of arguments. */
    Tcl_Obj *const objv[])	/* Argument objects. */
{
    const char *optionName, *valueName;
    Tcl_Channel chan;		/* The channel to set a mode on. */
    int i;			/* Iterate over arg-value pairs. */

    if ((objc < 2) || (((objc % 2) == 1) && (objc != 3))) {
	Tcl_WrongNumArgs(interp, 1, objv, "channelId ?-option value ...?");
	return TCL_ERROR;
    }

    if (TclGetChannelFromObj(interp, objv[1], &chan, NULL, 0) != TCL_OK) {
	return TCL_ERROR;
    }

    if (objc == 2) {
	Tcl_DString ds;		/* DString to hold result of calling
				 * Tcl_GetChannelOption. */

	Tcl_DStringInit(&ds);
	if (Tcl_GetChannelOption(interp, chan, NULL, &ds) != TCL_OK) {
	    Tcl_DStringFree(&ds);
	    return TCL_ERROR;
	}
	Tcl_DStringResult(interp, &ds);
	return TCL_OK;
    } else if (objc == 3) {
	Tcl_DString ds;		/* DString to hold result of calling
				 * Tcl_GetChannelOption. */

	Tcl_DStringInit(&ds);
	optionName = TclGetString(objv[2]);
	if (Tcl_GetChannelOption(interp, chan, optionName, &ds) != TCL_OK) {
	    Tcl_DStringFree(&ds);
	    return TCL_ERROR;
	}
	Tcl_DStringResult(interp, &ds);
	return TCL_OK;
    }

    for (i = 3; i < objc; i += 2) {
	optionName = TclGetString(objv[i-1]);
	valueName = TclGetString(objv[i]);
	if (Tcl_SetChannelOption(interp, chan, optionName, valueName)
		!= TCL_OK) {
	    return TCL_ERROR;
	}
    }

    return TCL_OK;
}

/*
 *---------------------------------------------------------------------------
 *
 * Tcl_EofObjCmd --
 *
 *	This function is invoked to process the Tcl "eof" command. See the
 *	user documentation for details on what it does.
 *
 * Results:
 *	A standard Tcl result.
 *
 * Side effects:
 *	Sets interp's result to boolean true or false depending on whether the
 *	specified channel has an EOF condition.
 *
 *---------------------------------------------------------------------------
 */

	/* ARGSUSED */
int
Tcl_EofObjCmd(
    ClientData unused,		/* Not used. */
    Tcl_Interp *interp,		/* Current interpreter. */
    int objc,			/* Number of arguments. */
    Tcl_Obj *const objv[])	/* Argument objects. */
{
    Tcl_Channel chan;

    if (objc != 2) {
	Tcl_WrongNumArgs(interp, 1, objv, "channelId");
	return TCL_ERROR;
    }

    if (TclGetChannelFromObj(interp, objv[1], &chan, NULL, 0) != TCL_OK) {
	return TCL_ERROR;
    }

    Tcl_SetObjResult(interp, Tcl_NewBooleanObj(Tcl_Eof(chan)));
    return TCL_OK;
}

/*
 *----------------------------------------------------------------------
 *
 * Tcl_ExecObjCmd --
 *
 *	This function is invoked to process the "exec" Tcl command. See the
 *	user documentation for details on what it does.
 *
 * Results:
 *	A standard Tcl result.
 *
 * Side effects:
 *	See the user documentation.
 *
 *----------------------------------------------------------------------
 */

	/* ARGSUSED */
int
Tcl_ExecObjCmd(
    ClientData dummy,		/* Not used. */
    Tcl_Interp *interp,		/* Current interpreter. */
    int objc,			/* Number of arguments. */
    Tcl_Obj *const objv[])	/* Argument objects. */
{
    Tcl_Obj *resultPtr;
    const char **argv;		/* An array for the string arguments. Stored
				 * on the _Tcl_ stack. */
    const char *string;
    Tcl_Channel chan;
    int argc, background, i, index, keepNewline, result, skip, length;
    int ignoreStderr;
    static const char *const options[] = {
	"-ignorestderr", "-keepnewline", "--", NULL
    };
    enum options {
	EXEC_IGNORESTDERR, EXEC_KEEPNEWLINE, EXEC_LAST
    };

    /*
     * Check for any leading option arguments.
     */

    keepNewline = 0;
    ignoreStderr = 0;
    for (skip = 1; skip < objc; skip++) {
	string = TclGetString(objv[skip]);
	if (string[0] != '-') {
	    break;
	}
	if (Tcl_GetIndexFromObj(interp, objv[skip], options, "option",
		TCL_EXACT, &index) != TCL_OK) {
	    return TCL_ERROR;
	}
	if (index == EXEC_KEEPNEWLINE) {
	    keepNewline = 1;
	} else if (index == EXEC_IGNORESTDERR) {
	    ignoreStderr = 1;
	} else {
	    skip++;
	    break;
	}
    }
    if (objc <= skip) {
	Tcl_WrongNumArgs(interp, 1, objv, "?-option ...? arg ?arg ...?");
	return TCL_ERROR;
    }

    /*
     * See if the command is to be run in background.
     */

    background = 0;
    string = TclGetString(objv[objc - 1]);
    if ((string[0] == '&') && (string[1] == '\0')) {
	objc--;
	background = 1;
    }

    /*
     * Create the string argument array "argv". Make sure argv is large enough
     * to hold the argc arguments plus 1 extra for the zero end-of-argv word.
     */

    argc = objc - skip;
    argv = TclStackAlloc(interp, (unsigned)(argc + 1) * sizeof(char *));

    /*
     * Copy the string conversions of each (post option) object into the
     * argument vector.
     */

    for (i = 0; i < argc; i++) {
	argv[i] = TclGetString(objv[i + skip]);
    }
    argv[argc] = NULL;
    chan = Tcl_OpenCommandChannel(interp, argc, argv, (background ? 0 :
	    ignoreStderr ? TCL_STDOUT : TCL_STDOUT|TCL_STDERR));

    /*
     * Free the argv array.
     */

    TclStackFree(interp, (void *) argv);

    if (chan == NULL) {
	return TCL_ERROR;
    }

    if (background) {
	/*
	 * Store the list of PIDs from the pipeline in interp's result and
	 * detach the PIDs (instead of waiting for them).
	 */

	TclGetAndDetachPids(interp, chan);
	if (Tcl_Close(interp, chan) != TCL_OK) {
	    return TCL_ERROR;
	}
	return TCL_OK;
    }

    resultPtr = Tcl_NewObj();
    if (Tcl_GetChannelHandle(chan, TCL_READABLE, NULL) == TCL_OK) {
	if (Tcl_ReadChars(chan, resultPtr, -1, 0) < 0) {
	    /*
	     * TIP #219.
	     * Capture error messages put by the driver into the bypass area
	     * and put them into the regular interpreter result. Fall back to
	     * the regular message if nothing was found in the bypass.
	     */

	    if (!TclChanCaughtErrorBypass(interp, chan)) {
		Tcl_SetObjResult(interp, Tcl_ObjPrintf(
			"error reading output from command: %s",
			Tcl_PosixError(interp)));
		Tcl_DecrRefCount(resultPtr);
	    }
	    return TCL_ERROR;
	}
    }

    /*
     * If the process produced anything on stderr, it will have been returned
     * in the interpreter result. It needs to be appended to the result
     * string.
     */

    result = Tcl_Close(interp, chan);
    Tcl_AppendObjToObj(resultPtr, Tcl_GetObjResult(interp));

    /*
     * If the last character of the result is a newline, then remove the
     * newline character.
     */

    if (keepNewline == 0) {
	string = TclGetStringFromObj(resultPtr, &length);
	if ((length > 0) && (string[length - 1] == '\n')) {
	    Tcl_SetObjLength(resultPtr, length - 1);
	}
    }
    Tcl_SetObjResult(interp, resultPtr);

    return result;
}

/*
 *---------------------------------------------------------------------------
 *
 * Tcl_FblockedObjCmd --
 *
 *	This function is invoked to process the Tcl "fblocked" command. See
 *	the user documentation for details on what it does.
 *
 * Results:
 *	A standard Tcl result.
 *
 * Side effects:
 *	Sets interp's result to boolean true or false depending on whether the
 *	preceeding input operation on the channel would have blocked.
 *
 *---------------------------------------------------------------------------
 */

	/* ARGSUSED */
int
Tcl_FblockedObjCmd(
    ClientData unused,		/* Not used. */
    Tcl_Interp *interp,		/* Current interpreter. */
    int objc,			/* Number of arguments. */
    Tcl_Obj *const objv[])	/* Argument objects. */
{
    Tcl_Channel chan;
    int mode;

    if (objc != 2) {
	Tcl_WrongNumArgs(interp, 1, objv, "channelId");
	return TCL_ERROR;
    }

    if (TclGetChannelFromObj(interp, objv[1], &chan, &mode, 0) != TCL_OK) {
	return TCL_ERROR;
    }
    if (!(mode & TCL_READABLE)) {
	Tcl_SetObjResult(interp, Tcl_ObjPrintf(
		"channel \"%s\" wasn't opened for reading",
		TclGetString(objv[1])));
	return TCL_ERROR;
    }

    Tcl_SetObjResult(interp, Tcl_NewBooleanObj(Tcl_InputBlocked(chan)));
    return TCL_OK;
}

/*
 *----------------------------------------------------------------------
 *
 * Tcl_OpenObjCmd --
 *
 *	This function is invoked to process the "open" Tcl command. See the
 *	user documentation for details on what it does.
 *
 * Results:
 *	A standard Tcl result.
 *
 * Side effects:
 *	See the user documentation.
 *
 *----------------------------------------------------------------------
 */

	/* ARGSUSED */
int
Tcl_OpenObjCmd(
    ClientData notUsed,		/* Not used. */
    Tcl_Interp *interp,		/* Current interpreter. */
    int objc,			/* Number of arguments. */
    Tcl_Obj *const objv[])	/* Argument objects. */
{
    int pipeline, prot;
    const char *modeString, *what;
    Tcl_Channel chan;

    if ((objc < 2) || (objc > 4)) {
	Tcl_WrongNumArgs(interp, 1, objv, "fileName ?access? ?permissions?");
	return TCL_ERROR;
    }
    prot = 0666;
    if (objc == 2) {
	modeString = "r";
    } else {
	modeString = TclGetString(objv[2]);
	if (objc == 4) {
	    const char *permString = TclGetString(objv[3]);
	    int code = TCL_ERROR;
	    int scanned = TclParseAllWhiteSpace(permString, -1);

	    /*
	     * Support legacy octal numbers.
	     */

	    if ((permString[scanned] == '0')
		    && (permString[scanned+1] >= '0')
		    && (permString[scanned+1] <= '7')) {
		Tcl_Obj *permObj;

		TclNewLiteralStringObj(permObj, "0o");
		Tcl_AppendToObj(permObj, permString+scanned+1, -1);
		code = TclGetIntFromObj(NULL, permObj, &prot);
		Tcl_DecrRefCount(permObj);
	    }

	    if ((code == TCL_ERROR)
		    && TclGetIntFromObj(interp, objv[3], &prot) != TCL_OK) {
		return TCL_ERROR;
	    }
	}
    }

    pipeline = 0;
    what = TclGetString(objv[1]);
    if (what[0] == '|') {
	pipeline = 1;
    }

    /*
     * Open the file or create a process pipeline.
     */

    if (!pipeline) {
	chan = Tcl_FSOpenFileChannel(interp, objv[1], modeString, prot);
    } else {
	int mode, seekFlag, cmdObjc, binary;
	const char **cmdArgv;

	if (Tcl_SplitList(interp, what+1, &cmdObjc, &cmdArgv) != TCL_OK) {
	    return TCL_ERROR;
	}

	mode = TclGetOpenModeEx(interp, modeString, &seekFlag, &binary);
	if (mode == -1) {
	    chan = NULL;
	} else {
	    int flags = TCL_STDERR | TCL_ENFORCE_MODE;

	    switch (mode & (O_RDONLY | O_WRONLY | O_RDWR)) {
	    case O_RDONLY:
		flags |= TCL_STDOUT;
		break;
	    case O_WRONLY:
		flags |= TCL_STDIN;
		break;
	    case O_RDWR:
		flags |= (TCL_STDIN | TCL_STDOUT);
		break;
	    default:
		Tcl_Panic("Tcl_OpenCmd: invalid mode value");
		break;
	    }
	    chan = Tcl_OpenCommandChannel(interp, cmdObjc, cmdArgv, flags);
	    if (binary && chan) {
		Tcl_SetChannelOption(interp, chan, "-translation", "binary");
	    }
	}
	ckfree(cmdArgv);
    }
    if (chan == NULL) {
	return TCL_ERROR;
    }
    Tcl_RegisterChannel(interp, chan);
    Tcl_SetObjResult(interp, Tcl_NewStringObj(Tcl_GetChannelName(chan), -1));
    return TCL_OK;
}

/*
 *----------------------------------------------------------------------
 *
 * TcpAcceptCallbacksDeleteProc --
 *
 *	Assocdata cleanup routine called when an interpreter is being deleted
 *	to set the interp field of all the accept callback records registered
 *	with the interpreter to NULL. This will prevent the interpreter from
 *	being used in the future to eval accept scripts.
 *
 * Results:
 *	None.
 *
 * Side effects:
 *	Deallocates memory and sets the interp field of all the accept
 *	callback records to NULL to prevent this interpreter from being used
 *	subsequently to eval accept scripts.
 *
 *----------------------------------------------------------------------
 */

	/* ARGSUSED */
static void
TcpAcceptCallbacksDeleteProc(
    ClientData clientData,	/* Data which was passed when the assocdata
				 * was registered. */
    Tcl_Interp *interp)		/* Interpreter being deleted - not used. */
{
    Tcl_HashTable *hTblPtr = clientData;
    Tcl_HashEntry *hPtr;
    Tcl_HashSearch hSearch;

    for (hPtr = Tcl_FirstHashEntry(hTblPtr, &hSearch);
	    hPtr != NULL; hPtr = Tcl_NextHashEntry(&hSearch)) {
	AcceptCallback *acceptCallbackPtr = Tcl_GetHashValue(hPtr);

	acceptCallbackPtr->interp = NULL;
    }
    Tcl_DeleteHashTable(hTblPtr);
    ckfree(hTblPtr);
}

/*
 *----------------------------------------------------------------------
 *
 * RegisterTcpServerInterpCleanup --
 *
 *	Registers an accept callback record to have its interp field set to
 *	NULL when the interpreter is deleted.
 *
 * Results:
 *	None.
 *
 * Side effects:
 *	When, in the future, the interpreter is deleted, the interp field of
 *	the accept callback data structure will be set to NULL. This will
 *	prevent attempts to eval the accept script in a deleted interpreter.
 *
 *----------------------------------------------------------------------
 */

static void
RegisterTcpServerInterpCleanup(
    Tcl_Interp *interp,		/* Interpreter for which we want to be
				 * informed of deletion. */
    AcceptCallback *acceptCallbackPtr)
				/* The accept callback record whose interp
				 * field we want set to NULL when the
				 * interpreter is deleted. */
{
    Tcl_HashTable *hTblPtr;	/* Hash table for accept callback records to
				 * smash when the interpreter will be
				 * deleted. */
    Tcl_HashEntry *hPtr;	/* Entry for this record. */
    int isNew;			/* Is the entry new? */

    hTblPtr = Tcl_GetAssocData(interp, "tclTCPAcceptCallbacks", NULL);

    if (hTblPtr == NULL) {
	hTblPtr = ckalloc(sizeof(Tcl_HashTable));
	Tcl_InitHashTable(hTblPtr, TCL_ONE_WORD_KEYS);
	Tcl_SetAssocData(interp, "tclTCPAcceptCallbacks",
		TcpAcceptCallbacksDeleteProc, hTblPtr);
    }

    hPtr = Tcl_CreateHashEntry(hTblPtr, acceptCallbackPtr, &isNew);
    if (!isNew) {
	Tcl_Panic("RegisterTcpServerCleanup: damaged accept record table");
    }
    Tcl_SetHashValue(hPtr, acceptCallbackPtr);
}

/*
 *----------------------------------------------------------------------
 *
 * UnregisterTcpServerInterpCleanupProc --
 *
 *	Unregister a previously registered accept callback record. The interp
 *	field of this record will no longer be set to NULL in the future when
 *	the interpreter is deleted.
 *
 * Results:
 *	None.
 *
 * Side effects:
 *	Prevents the interp field of the accept callback record from being set
 *	to NULL in the future when the interpreter is deleted.
 *
 *----------------------------------------------------------------------
 */

static void
UnregisterTcpServerInterpCleanupProc(
    Tcl_Interp *interp,		/* Interpreter in which the accept callback
				 * record was registered. */
    AcceptCallback *acceptCallbackPtr)
				/* The record for which to delete the
				 * registration. */
{
    Tcl_HashTable *hTblPtr;
    Tcl_HashEntry *hPtr;

    hTblPtr = Tcl_GetAssocData(interp, "tclTCPAcceptCallbacks", NULL);
    if (hTblPtr == NULL) {
	return;
    }

    hPtr = Tcl_FindHashEntry(hTblPtr, (char *) acceptCallbackPtr);
    if (hPtr != NULL) {
	Tcl_DeleteHashEntry(hPtr);
    }
}

/*
 *----------------------------------------------------------------------
 *
 * AcceptCallbackProc --
 *
 *	This callback is invoked by the TCP channel driver when it accepts a
 *	new connection from a client on a server socket.
 *
 * Results:
 *	None.
 *
 * Side effects:
 *	Whatever the script does.
 *
 *----------------------------------------------------------------------
 */

static void
AcceptCallbackProc(
    ClientData callbackData,	/* The data stored when the callback was
				 * created in the call to
				 * Tcl_OpenTcpServer. */
    Tcl_Channel chan,		/* Channel for the newly accepted
				 * connection. */
    char *address,		/* Address of client that was accepted. */
    int port)			/* Port of client that was accepted. */
{
    AcceptCallback *acceptCallbackPtr = callbackData;

    /*
     * Check if the callback is still valid; the interpreter may have gone
     * away, this is signalled by setting the interp field of the callback
     * data to NULL.
     */

    if (acceptCallbackPtr->interp != NULL) {
<<<<<<< HEAD
	char portBuf[TCL_INTEGER_SPACE];
	Tcl_Obj *script = Tcl_NewStringObj(acceptCallbackPtr->script, -1);
=======
>>>>>>> cda7c0f1
	Tcl_Interp *interp = acceptCallbackPtr->interp;
	Tcl_Obj *script, *objv[2];
	int result = TCL_OK;

<<<<<<< HEAD
	Tcl_IncrRefCount(script);
	Tcl_Preserve(interp);
=======
	objv[0] = acceptCallbackPtr->script;
	objv[1] = Tcl_NewListObj(3, NULL);
	Tcl_ListObjAppendElement(NULL, objv[1], Tcl_NewStringObj(
		Tcl_GetChannelName(chan), -1));
	Tcl_ListObjAppendElement(NULL, objv[1], Tcl_NewStringObj(address, -1));
	Tcl_ListObjAppendElement(NULL, objv[1], Tcl_NewIntObj(port));

	script = Tcl_ConcatObj(2, objv);
	Tcl_IncrRefCount(script);
	Tcl_DecrRefCount(objv[1]);
>>>>>>> cda7c0f1

	Tcl_Preserve(interp);
	Tcl_RegisterChannel(interp, chan);

	/*
	 * Artificially bump the refcount to protect the channel from being
	 * deleted while the script is being evaluated.
	 */

	Tcl_RegisterChannel(NULL, chan);

<<<<<<< HEAD
	result = Tcl_ListObjAppendElement(interp, script, Tcl_NewStringObj(Tcl_GetChannelName(chan), -1));
	if (result == TCL_OK) {
	    Tcl_ListObjAppendElement(NULL, script, Tcl_NewStringObj(address, -1));
	    Tcl_ListObjAppendElement(NULL, script, Tcl_NewStringObj(portBuf, -1));
	    result = Tcl_EvalObjEx(interp, script, 0);
	}
=======
	result = Tcl_EvalObjEx(interp, script, TCL_EVAL_DIRECT|TCL_EVAL_GLOBAL);
	Tcl_DecrRefCount(script);

>>>>>>> cda7c0f1
	if (result != TCL_OK) {
	    Tcl_BackgroundException(interp, result);
	    Tcl_UnregisterChannel(interp, chan);
	}

	/*
	 * Decrement the artificially bumped refcount. After this it is not
	 * safe anymore to use "chan", because it may now be deleted.
	 */

	Tcl_UnregisterChannel(NULL, chan);

	Tcl_Release(interp);
<<<<<<< HEAD
	Tcl_DecrRefCount(script);
=======
>>>>>>> cda7c0f1
    } else {
	/*
	 * The interpreter has been deleted, so there is no useful way to use
	 * the client socket - just close it.
	 */

	Tcl_Close(NULL, chan);
    }
}

/*
 *----------------------------------------------------------------------
 *
 * TcpServerCloseProc --
 *
 *	This callback is called when the TCP server channel for which it was
 *	registered is being closed. It informs the interpreter in which the
 *	accept script is evaluated (if that interpreter still exists) that
 *	this channel no longer needs to be informed if the interpreter is
 *	deleted.
 *
 * Results:
 *	None.
 *
 * Side effects:
 *	In the future, if the interpreter is deleted this channel will no
 *	longer be informed.
 *
 *----------------------------------------------------------------------
 */

static void
TcpServerCloseProc(
    ClientData callbackData)	/* The data passed in the call to
				 * Tcl_CreateCloseHandler. */
{
    AcceptCallback *acceptCallbackPtr = callbackData;
				/* The actual data. */

    if (acceptCallbackPtr->interp != NULL) {
	UnregisterTcpServerInterpCleanupProc(acceptCallbackPtr->interp,
		acceptCallbackPtr);
    }
    Tcl_DecrRefCount(acceptCallbackPtr->script);
    ckfree(acceptCallbackPtr);
}

/*
 *----------------------------------------------------------------------
 *
 * Tcl_SocketObjCmd --
 *
 *	This function is invoked to process the "socket" Tcl command. See the
 *	user documentation for details on what it does.
 *
 * Results:
 *	A standard Tcl result.
 *
 * Side effects:
 *	Creates a socket based channel.
 *
 *----------------------------------------------------------------------
 */

int
Tcl_SocketObjCmd(
    ClientData notUsed,		/* Not used. */
    Tcl_Interp *interp,		/* Current interpreter. */
    int objc,			/* Number of arguments. */
    Tcl_Obj *const objv[])	/* Argument objects. */
{
    static const char *const socketOptions[] = {
	"-async", "-myaddr", "-myport", "-server", NULL
    };
    enum socketOptions {
	SKT_ASYNC, SKT_MYADDR, SKT_MYPORT, SKT_SERVER
    };
    int optionIndex, a, server = 0, port, myport = 0, async = 0;
    const char *host, *myaddr = NULL;
    Tcl_Obj *script = NULL;
    Tcl_Channel chan;

    if (TclpHasSockets(interp) != TCL_OK) {
	return TCL_ERROR;
    }

    for (a = 1; a < objc; a++) {
	const char *arg = Tcl_GetString(objv[a]);

	if (arg[0] != '-') {
	    break;
	}
	if (Tcl_GetIndexFromObj(interp, objv[a], socketOptions, "option",
		TCL_EXACT, &optionIndex) != TCL_OK) {
	    return TCL_ERROR;
	}
	switch ((enum socketOptions) optionIndex) {
	case SKT_ASYNC:
	    if (server == 1) {
		Tcl_SetObjResult(interp, Tcl_NewStringObj(
			"cannot set -async option for server sockets", -1));
		return TCL_ERROR;
	    }
	    async = 1;
	    break;
	case SKT_MYADDR:
	    a++;
	    if (a >= objc) {
		Tcl_SetObjResult(interp, Tcl_NewStringObj(
			"no argument given for -myaddr option", -1));
		return TCL_ERROR;
	    }
	    myaddr = TclGetString(objv[a]);
	    break;
	case SKT_MYPORT: {
	    const char *myPortName;

	    a++;
	    if (a >= objc) {
		Tcl_SetObjResult(interp, Tcl_NewStringObj(
			"no argument given for -myport option", -1));
		return TCL_ERROR;
	    }
	    myPortName = TclGetString(objv[a]);
	    if (TclSockGetPort(interp, myPortName, "tcp", &myport) != TCL_OK) {
		return TCL_ERROR;
	    }
	    break;
	}
	case SKT_SERVER:
	    if (async == 1) {
		Tcl_SetObjResult(interp, Tcl_NewStringObj(
			"cannot set -async option for server sockets", -1));
		return TCL_ERROR;
	    }
	    server = 1;
	    a++;
	    if (a >= objc) {
		Tcl_SetObjResult(interp, Tcl_NewStringObj(
			"no argument given for -server option", -1));
		return TCL_ERROR;
	    }
	    script = objv[a];
	    break;
	default:
	    Tcl_Panic("Tcl_SocketObjCmd: bad option index to SocketOptions");
	}
    }
    if (server) {
	host = myaddr;		/* NULL implies INADDR_ANY */
	if (myport != 0) {
	    Tcl_SetObjResult(interp, Tcl_NewStringObj(
		    "option -myport is not valid for servers", -1));
	    return TCL_ERROR;
	}
    } else if (a < objc) {
	host = TclGetString(objv[a]);
	a++;
    } else {
	Interp *iPtr;

    wrongNumArgs:
	iPtr = (Interp *) interp;
	Tcl_WrongNumArgs(interp, 1, objv,
		"?-myaddr addr? ?-myport myport? ?-async? host port");
	iPtr->flags |= INTERP_ALTERNATE_WRONG_ARGS;
	Tcl_WrongNumArgs(interp, 1, objv,
		"-server command ?-myaddr addr? port");
	return TCL_ERROR;
    }

    if (a == objc-1) {
	if (TclSockGetPort(interp, TclGetString(objv[a]), "tcp",
		&port) != TCL_OK) {
	    return TCL_ERROR;
	}
    } else {
	goto wrongNumArgs;
    }

    if (server) {
	AcceptCallback *acceptCallbackPtr =
		ckalloc(sizeof(AcceptCallback));

	Tcl_IncrRefCount(script);
	acceptCallbackPtr->script = script;
	acceptCallbackPtr->interp = interp;
	chan = Tcl_OpenTcpServer(interp, port, host, AcceptCallbackProc,
		acceptCallbackPtr);
	if (chan == NULL) {
	    Tcl_DecrRefCount(script);
	    ckfree(acceptCallbackPtr);
	    return TCL_ERROR;
	}

	/*
	 * Register with the interpreter to let us know when the interpreter
	 * is deleted (by having the callback set the interp field of the
	 * acceptCallbackPtr's structure to NULL). This is to avoid trying to
	 * eval the script in a deleted interpreter.
	 */

	RegisterTcpServerInterpCleanup(interp, acceptCallbackPtr);

	/*
	 * Register a close callback. This callback will inform the
	 * interpreter (if it still exists) that this channel does not need to
	 * be informed when the interpreter is deleted.
	 */

	Tcl_CreateCloseHandler(chan, TcpServerCloseProc, acceptCallbackPtr);
    } else {
	chan = Tcl_OpenTcpClient(interp, port, host, myaddr, myport, async);
	if (chan == NULL) {
	    return TCL_ERROR;
	}
    }

    Tcl_RegisterChannel(interp, chan);
    Tcl_SetObjResult(interp, Tcl_NewStringObj(Tcl_GetChannelName(chan), -1));
    return TCL_OK;
}

/*
 *----------------------------------------------------------------------
 *
 * Tcl_FcopyObjCmd --
 *
 *	This function is invoked to process the "fcopy" Tcl command. See the
 *	user documentation for details on what it does.
 *
 * Results:
 *	A standard Tcl result.
 *
 * Side effects:
 *	Moves data between two channels and possibly sets up a background copy
 *	handler.
 *
 *----------------------------------------------------------------------
 */

int
Tcl_FcopyObjCmd(
    ClientData dummy,		/* Not used. */
    Tcl_Interp *interp,		/* Current interpreter. */
    int objc,			/* Number of arguments. */
    Tcl_Obj *const objv[])	/* Argument objects. */
{
    Tcl_Channel inChan, outChan;
    int mode, i, index;
    Tcl_WideInt toRead;
    Tcl_Obj *cmdPtr;
    static const char *const switches[] = { "-size", "-command", NULL };
    enum { FcopySize, FcopyCommand };

    if ((objc < 3) || (objc > 7) || (objc == 4) || (objc == 6)) {
	Tcl_WrongNumArgs(interp, 1, objv,
		"input output ?-size size? ?-command callback?");
	return TCL_ERROR;
    }

    /*
     * Parse the channel arguments and verify that they are readable or
     * writable, as appropriate.
     */

    if (TclGetChannelFromObj(interp, objv[1], &inChan, &mode, 0) != TCL_OK) {
	return TCL_ERROR;
    }
    if (!(mode & TCL_READABLE)) {
	Tcl_SetObjResult(interp, Tcl_ObjPrintf(
		"channel \"%s\" wasn't opened for reading",
		TclGetString(objv[1])));
	return TCL_ERROR;
    }
    if (TclGetChannelFromObj(interp, objv[2], &outChan, &mode, 0) != TCL_OK) {
	return TCL_ERROR;
    }
    if (!(mode & TCL_WRITABLE)) {
	Tcl_SetObjResult(interp, Tcl_ObjPrintf(
		"channel \"%s\" wasn't opened for writing",
		TclGetString(objv[2])));
	return TCL_ERROR;
    }

    toRead = -1;
    cmdPtr = NULL;
    for (i = 3; i < objc; i += 2) {
	if (Tcl_GetIndexFromObj(interp, objv[i], switches, "option", 0,
		&index) != TCL_OK) {
	    return TCL_ERROR;
	}
	switch (index) {
	case FcopySize:
	    if (Tcl_GetWideIntFromObj(interp, objv[i+1], &toRead) != TCL_OK) {
		return TCL_ERROR;
	    }
	    if (toRead < 0) {
		/*
		 * Handle all negative sizes like -1, meaning 'copy all'. By
		 * resetting toRead we avoid changes in the core copying
		 * functions (which explicitly check for -1 and crash on any
		 * other negative value).
		 */

		toRead = -1;
	    }
	    break;
	case FcopyCommand:
	    cmdPtr = objv[i+1];
	    break;
	}
    }

    return TclCopyChannel(interp, inChan, outChan, toRead, cmdPtr);
}

/*
 *---------------------------------------------------------------------------
 *
 * ChanPendingObjCmd --
 *
 *	This function is invoked to process the Tcl "chan pending" command
 *	(TIP #287). See the user documentation for details on what it does.
 *
 * Results:
 *	A standard Tcl result.
 *
 * Side effects:
 *	Sets interp's result to the number of bytes of buffered input or
 *	output (depending on whether the first argument is "input" or
 *	"output"), or -1 if the channel wasn't opened for that mode.
 *
 *---------------------------------------------------------------------------
 */

	/* ARGSUSED */
static int
ChanPendingObjCmd(
    ClientData unused,		/* Not used. */
    Tcl_Interp *interp,		/* Current interpreter. */
    int objc,			/* Number of arguments. */
    Tcl_Obj *const objv[])	/* Argument objects. */
{
    Tcl_Channel chan;
    int index, mode;
    static const char *const options[] = {"input", "output", NULL};
    enum options {PENDING_INPUT, PENDING_OUTPUT};

    if (objc != 3) {
	Tcl_WrongNumArgs(interp, 1, objv, "mode channelId");
	return TCL_ERROR;
    }

    if (Tcl_GetIndexFromObj(interp, objv[1], options, "mode", 0,
	    &index) != TCL_OK) {
	return TCL_ERROR;
    }

    if (TclGetChannelFromObj(interp, objv[2], &chan, &mode, 0) != TCL_OK) {
	return TCL_ERROR;
    }

    switch ((enum options) index) {
    case PENDING_INPUT:
	if (!(mode & TCL_READABLE)) {
	    Tcl_SetObjResult(interp, Tcl_NewIntObj(-1));
	} else {
	    Tcl_SetObjResult(interp, Tcl_NewIntObj(Tcl_InputBuffered(chan)));
	}
	break;
    case PENDING_OUTPUT:
	if (!(mode & TCL_WRITABLE)) {
	    Tcl_SetObjResult(interp, Tcl_NewIntObj(-1));
	} else {
	    Tcl_SetObjResult(interp, Tcl_NewIntObj(Tcl_OutputBuffered(chan)));
	}
	break;
    }
    return TCL_OK;
}

/*
 *----------------------------------------------------------------------
 *
 * ChanTruncateObjCmd --
 *
 *	This function is invoked to process the "chan truncate" Tcl command.
 *	See the user documentation for details on what it does.
 *
 * Results:
 *	A standard Tcl result.
 *
 * Side effects:
 *	Truncates a channel (or rather a file underlying a channel).
 *
 *----------------------------------------------------------------------
 */

static int
ChanTruncateObjCmd(
    ClientData dummy,		/* Not used. */
    Tcl_Interp *interp,		/* Current interpreter. */
    int objc,			/* Number of arguments. */
    Tcl_Obj *const objv[])	/* Argument objects. */
{
    Tcl_Channel chan;
    Tcl_WideInt length;

    if ((objc < 2) || (objc > 3)) {
	Tcl_WrongNumArgs(interp, 1, objv, "channelId ?length?");
	return TCL_ERROR;
    }
    if (TclGetChannelFromObj(interp, objv[1], &chan, NULL, 0) != TCL_OK) {
	return TCL_ERROR;
    }

    if (objc == 3) {
	/*
	 * User is supplying an explicit length.
	 */

	if (Tcl_GetWideIntFromObj(interp, objv[2], &length) != TCL_OK) {
	    return TCL_ERROR;
	}
	if (length < 0) {
	    Tcl_SetObjResult(interp, Tcl_NewStringObj(
		    "cannot truncate to negative length of file", -1));
	    return TCL_ERROR;
	}
    } else {
	/*
	 * User wants to truncate to the current file position.
	 */

	length = Tcl_Tell(chan);
	if (length == Tcl_WideAsLong(-1)) {
	    Tcl_SetObjResult(interp, Tcl_ObjPrintf(
		    "could not determine current location in \"%s\": %s",
		    TclGetString(objv[1]), Tcl_PosixError(interp)));
	    return TCL_ERROR;
	}
    }

    if (Tcl_TruncateChannel(chan, length) != TCL_OK) {
	Tcl_SetObjResult(interp, Tcl_ObjPrintf(
		"error during truncate on \"%s\": %s",
		TclGetString(objv[1]), Tcl_PosixError(interp)));
	return TCL_ERROR;
    }

    return TCL_OK;
}

/*
 *----------------------------------------------------------------------
 *
 * ChanPipeObjCmd --
 *
 *	This function is invoked to process the "chan pipe" Tcl command.
 *	See the user documentation for details on what it does.
 *
 * Results:
 *	A standard Tcl result.
 *
 * Side effects:
 *	Creates a pair of Tcl channels wrapping both ends of a new
 *	anonymous pipe.
 *
 *----------------------------------------------------------------------
 */

static int
ChanPipeObjCmd(
    ClientData dummy,		/* Not used. */
    Tcl_Interp *interp,		/* Current interpreter. */
    int objc,			/* Number of arguments. */
    Tcl_Obj *const objv[])	/* Argument objects. */
{
    Tcl_Channel rchan, wchan;
    const char *channelNames[2];
    Tcl_Obj *resultPtr;

    if (objc != 1) {
	Tcl_WrongNumArgs(interp, 1, objv, "");
	return TCL_ERROR;
    }

    if (Tcl_CreatePipe(interp, &rchan, &wchan, 0) != TCL_OK) {
	return TCL_ERROR;
    }

    channelNames[0] = Tcl_GetChannelName(rchan);
    channelNames[1] = Tcl_GetChannelName(wchan);

    resultPtr = Tcl_NewObj();
    Tcl_ListObjAppendElement(NULL, resultPtr,
	    Tcl_NewStringObj(channelNames[0], -1));
    Tcl_ListObjAppendElement(NULL, resultPtr,
	    Tcl_NewStringObj(channelNames[1], -1));
    Tcl_SetObjResult(interp, resultPtr);

    return TCL_OK;
}

/*
 *----------------------------------------------------------------------
 *
 * TclChannelNamesCmd --
 *
 *	This function is invoked to process the "chan names" and "file
 *	channels" Tcl commands.  See the user documentation for details on
 *	what they do.
 *
 * Results:
 *	A standard Tcl result.
 *
 * Side effects:
 *	None.
 *
 *----------------------------------------------------------------------
 */

int
TclChannelNamesCmd(
    ClientData clientData,
    Tcl_Interp *interp,
    int objc,
    Tcl_Obj *const objv[])
{
    if (objc < 1 || objc > 2) {
	Tcl_WrongNumArgs(interp, 1, objv, "?pattern?");
	return TCL_ERROR;
    }
    return Tcl_GetChannelNamesEx(interp,
	    ((objc == 1) ? NULL : TclGetString(objv[1])));
}

/*
 *----------------------------------------------------------------------
 *
 * TclInitChanCmd --
 *
 *	This function is invoked to create the "chan" Tcl command. See the
 *	user documentation for details on what it does.
 *
 * Results:
 *	A Tcl command handle.
 *
 * Side effects:
 *	None (since nothing is byte-compiled).
 *
 *----------------------------------------------------------------------
 */

Tcl_Command
TclInitChanCmd(
    Tcl_Interp *interp)
{
    /*
     * Most commands are plugged directly together, but some are done via
     * alias-like rewriting; [chan configure] is this way for security reasons
     * (want overwriting of [fconfigure] to control that nicely), and [chan
     * names] because the functionality isn't available as a separate command
     * function at the moment.
     */
    static const EnsembleImplMap initMap[] = {
	{"blocked",	Tcl_FblockedObjCmd,	TclCompileBasic1ArgCmd, NULL, NULL, 0},
	{"close",	Tcl_CloseObjCmd,	TclCompileBasic1Or2ArgCmd, NULL, NULL, 0},
	{"copy",	Tcl_FcopyObjCmd,	NULL, NULL, NULL, 0},
	{"create",	TclChanCreateObjCmd,	TclCompileBasic2ArgCmd, NULL, NULL, 0},		/* TIP #219 */
	{"eof",		Tcl_EofObjCmd,		TclCompileBasic1ArgCmd, NULL, NULL, 0},
	{"event",	Tcl_FileEventObjCmd,	TclCompileBasic2Or3ArgCmd, NULL, NULL, 0},
	{"flush",	Tcl_FlushObjCmd,	TclCompileBasic1ArgCmd, NULL, NULL, 0},
	{"gets",	Tcl_GetsObjCmd,		TclCompileBasic1Or2ArgCmd, NULL, NULL, 0},
	{"names",	TclChannelNamesCmd,	TclCompileBasic0Or1ArgCmd, NULL, NULL, 0},
	{"pending",	ChanPendingObjCmd,	TclCompileBasic2ArgCmd, NULL, NULL, 0},		/* TIP #287 */
	{"pipe",	ChanPipeObjCmd,		TclCompileBasic0ArgCmd, NULL, NULL, 0},		/* TIP #304 */
	{"pop",		TclChanPopObjCmd,	TclCompileBasic1ArgCmd, NULL, NULL, 0},		/* TIP #230 */
	{"postevent",	TclChanPostEventObjCmd,	TclCompileBasic2ArgCmd, NULL, NULL, 0},	/* TIP #219 */
	{"push",	TclChanPushObjCmd,	TclCompileBasic2ArgCmd, NULL, NULL, 0},		/* TIP #230 */
	{"puts",	Tcl_PutsObjCmd,		NULL, NULL, NULL, 0},
	{"read",	Tcl_ReadObjCmd,		NULL, NULL, NULL, 0},
	{"seek",	Tcl_SeekObjCmd,		TclCompileBasic2Or3ArgCmd, NULL, NULL, 0},
	{"tell",	Tcl_TellObjCmd,		TclCompileBasic1ArgCmd, NULL, NULL, 0},
	{"truncate",	ChanTruncateObjCmd,	TclCompileBasic1Or2ArgCmd, NULL, NULL, 0},		/* TIP #208 */
	{NULL, NULL, NULL, NULL, NULL, 0}
    };
    static const char *const extras[] = {
	"configure",	"::fconfigure",
	NULL
    };
    Tcl_Command ensemble;
    Tcl_Obj *mapObj;
    int i;

    ensemble = TclMakeEnsemble(interp, "chan", initMap);
    Tcl_GetEnsembleMappingDict(NULL, ensemble, &mapObj);
    for (i=0 ; extras[i] ; i+=2) {
	/*
	 * Can assume that reference counts are all incremented.
	 */

	Tcl_DictObjPut(NULL, mapObj, Tcl_NewStringObj(extras[i], -1),
		Tcl_NewStringObj(extras[i+1], -1));
    }
    Tcl_SetEnsembleMappingDict(interp, ensemble, mapObj);
    return ensemble;
}

/*
 * Local Variables:
 * mode: c
 * c-basic-offset: 4
 * fill-column: 78
 * End:
 */<|MERGE_RESOLUTION|>--- conflicted
+++ resolved
@@ -15,13 +15,8 @@
  * Callback structure for accept callback in a TCP server.
  */
 
-<<<<<<< HEAD
 typedef struct {
-    char *script;		/* Script to invoke. */
-=======
-typedef struct AcceptCallback {
     Tcl_Obj *script;		/* Script to invoke. */
->>>>>>> cda7c0f1
     Tcl_Interp *interp;		/* Interpreter in which to run it. */
 } AcceptCallback;
 
@@ -1367,19 +1362,10 @@
      */
 
     if (acceptCallbackPtr->interp != NULL) {
-<<<<<<< HEAD
-	char portBuf[TCL_INTEGER_SPACE];
-	Tcl_Obj *script = Tcl_NewStringObj(acceptCallbackPtr->script, -1);
-=======
->>>>>>> cda7c0f1
 	Tcl_Interp *interp = acceptCallbackPtr->interp;
 	Tcl_Obj *script, *objv[2];
 	int result = TCL_OK;
 
-<<<<<<< HEAD
-	Tcl_IncrRefCount(script);
-	Tcl_Preserve(interp);
-=======
 	objv[0] = acceptCallbackPtr->script;
 	objv[1] = Tcl_NewListObj(3, NULL);
 	Tcl_ListObjAppendElement(NULL, objv[1], Tcl_NewStringObj(
@@ -1390,7 +1376,6 @@
 	script = Tcl_ConcatObj(2, objv);
 	Tcl_IncrRefCount(script);
 	Tcl_DecrRefCount(objv[1]);
->>>>>>> cda7c0f1
 
 	Tcl_Preserve(interp);
 	Tcl_RegisterChannel(interp, chan);
@@ -1402,18 +1387,9 @@
 
 	Tcl_RegisterChannel(NULL, chan);
 
-<<<<<<< HEAD
-	result = Tcl_ListObjAppendElement(interp, script, Tcl_NewStringObj(Tcl_GetChannelName(chan), -1));
-	if (result == TCL_OK) {
-	    Tcl_ListObjAppendElement(NULL, script, Tcl_NewStringObj(address, -1));
-	    Tcl_ListObjAppendElement(NULL, script, Tcl_NewStringObj(portBuf, -1));
-	    result = Tcl_EvalObjEx(interp, script, 0);
-	}
-=======
 	result = Tcl_EvalObjEx(interp, script, TCL_EVAL_DIRECT|TCL_EVAL_GLOBAL);
 	Tcl_DecrRefCount(script);
 
->>>>>>> cda7c0f1
 	if (result != TCL_OK) {
 	    Tcl_BackgroundException(interp, result);
 	    Tcl_UnregisterChannel(interp, chan);
@@ -1427,10 +1403,6 @@
 	Tcl_UnregisterChannel(NULL, chan);
 
 	Tcl_Release(interp);
-<<<<<<< HEAD
-	Tcl_DecrRefCount(script);
-=======
->>>>>>> cda7c0f1
     } else {
 	/*
 	 * The interpreter has been deleted, so there is no useful way to use
