--- conflicted
+++ resolved
@@ -1082,43 +1082,7 @@
     if (info->messages) {
 	Tcl_DecrRefCount(info->messages);
     }
-<<<<<<< HEAD
-    Tcl_ListObjAppendElement(interp, result, resultElement);
-
-    TclNewObj(resultElement);
-    if (yyHaveRel) {
-	Tcl_ListObjAppendElement(interp, resultElement,
-		Tcl_NewIntObj((int) yyRelMonth));
-	Tcl_ListObjAppendElement(interp, resultElement,
-		Tcl_NewIntObj((int) yyRelDay));
-	Tcl_ListObjAppendElement(interp, resultElement,
-		Tcl_NewIntObj((int) yyRelSeconds));
-    }
-    Tcl_ListObjAppendElement(interp, result, resultElement);
-
-    TclNewObj(resultElement);
-    if (yyHaveDay && !yyHaveDate) {
-	Tcl_ListObjAppendElement(interp, resultElement,
-		Tcl_NewIntObj((int) yyDayOrdinal));
-	Tcl_ListObjAppendElement(interp, resultElement,
-		Tcl_NewIntObj((int) yyDayNumber));
-    }
-    Tcl_ListObjAppendElement(interp, result, resultElement);
-
-    TclNewObj(resultElement);
-    if (yyHaveOrdinalMonth) {
-	Tcl_ListObjAppendElement(interp, resultElement,
-		Tcl_NewIntObj((int) yyMonthOrdinal));
-	Tcl_ListObjAppendElement(interp, resultElement,
-		Tcl_NewIntObj((int) yyMonth));
-    }
-    Tcl_ListObjAppendElement(interp, result, resultElement);
-
-    Tcl_SetObjResult(interp, result);
-    return TCL_OK;
-=======
     return status;
->>>>>>> 70b5a4ee
 }
  
