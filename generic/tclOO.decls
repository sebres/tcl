library tclOO
<<<<<<< HEAD
=======
scspec TCLOOAPI
>>>>>>> 62111dcb

######################################################################
# public API
#

interface tclOO
hooks tclOOInt
scspec TCLOOAPI

declare 0 {
    Tcl_Object Tcl_CopyObjectInstance(Tcl_Interp *interp,
	    Tcl_Object sourceObject, const char *targetName,
	    const char *targetNamespaceName)
}
declare 1 {
    Tcl_Object Tcl_GetClassAsObject(Tcl_Class clazz)
}
declare 2 {
    Tcl_Class Tcl_GetObjectAsClass(Tcl_Object object)
}
declare 3 {
    Tcl_Command Tcl_GetObjectCommand(Tcl_Object object)
}
declare 4 {
    Tcl_Object Tcl_GetObjectFromObj(Tcl_Interp *interp, Tcl_Obj *objPtr)
}
declare 5 {
    Tcl_Namespace *Tcl_GetObjectNamespace(Tcl_Object object)
}
declare 6 {
    Tcl_Class Tcl_MethodDeclarerClass(Tcl_Method method)
}
declare 7 {
    Tcl_Object Tcl_MethodDeclarerObject(Tcl_Method method)
}
declare 8 {
    int Tcl_MethodIsPublic(Tcl_Method method)
}
declare 9 {
    int Tcl_MethodIsType(Tcl_Method method, const Tcl_MethodType *typePtr,
	    ClientData *clientDataPtr)
}
declare 10 {
    Tcl_Obj *Tcl_MethodName(Tcl_Method method)
}
declare 11 {
    Tcl_Method Tcl_NewInstanceMethod(Tcl_Interp *interp, Tcl_Object object,
	    Tcl_Obj *nameObj, int isPublic, const Tcl_MethodType *typePtr,
	    ClientData clientData)
}
declare 12 {
    Tcl_Method Tcl_NewMethod(Tcl_Interp *interp, Tcl_Class cls,
	    Tcl_Obj *nameObj, int isPublic, const Tcl_MethodType *typePtr,
	    ClientData clientData)
}
declare 13 {
    Tcl_Object Tcl_NewObjectInstance(Tcl_Interp *interp, Tcl_Class cls,
	    const char *nameStr, const char *nsNameStr, int objc,
	    Tcl_Obj *const *objv, int skip)
}
declare 14 {
    int Tcl_ObjectDeleted(Tcl_Object object)
}
declare 15 {
    int Tcl_ObjectContextIsFiltering(Tcl_ObjectContext context)
}
declare 16 {
    Tcl_Method Tcl_ObjectContextMethod(Tcl_ObjectContext context)
}
declare 17 {
    Tcl_Object Tcl_ObjectContextObject(Tcl_ObjectContext context)
}
declare 18 {
    int Tcl_ObjectContextSkippedArgs(Tcl_ObjectContext context)
}
declare 19 {
    ClientData Tcl_ClassGetMetadata(Tcl_Class clazz,
	    const Tcl_ObjectMetadataType *typePtr)
}
declare 20 {
    void Tcl_ClassSetMetadata(Tcl_Class clazz,
	    const Tcl_ObjectMetadataType *typePtr, ClientData metadata)
}
declare 21 {
    ClientData Tcl_ObjectGetMetadata(Tcl_Object object,
	    const Tcl_ObjectMetadataType *typePtr)
}
declare 22 {
    void Tcl_ObjectSetMetadata(Tcl_Object object,
	    const Tcl_ObjectMetadataType *typePtr, ClientData metadata)
}
declare 23 {
    int Tcl_ObjectContextInvokeNext(Tcl_Interp *interp,
	    Tcl_ObjectContext context, int objc, Tcl_Obj *const *objv,
	    int skip)
}
declare 24 {
    Tcl_ObjectMapMethodNameProc *Tcl_ObjectGetMethodNameMapper(
	    Tcl_Object object)
}
declare 25 {
    void Tcl_ObjectSetMethodNameMapper(Tcl_Object object,
	    Tcl_ObjectMapMethodNameProc *mapMethodNameProc)
}
declare 26 {
    void Tcl_ClassSetConstructor(Tcl_Interp *interp, Tcl_Class clazz,
	    Tcl_Method method)
}
declare 27 {
    void Tcl_ClassSetDestructor(Tcl_Interp *interp, Tcl_Class clazz,
	    Tcl_Method method)
}
declare 28 {
    Tcl_Obj *Tcl_GetObjectName(Tcl_Interp *interp, Tcl_Object object)
}

######################################################################
# private API, exposed to support advanced OO systems that plug in on top
#

interface tclOOInt

declare 0 {
    Tcl_Object TclOOGetDefineCmdContext(Tcl_Interp *interp)
}
declare 1 {
    Tcl_Method TclOOMakeProcInstanceMethod(Tcl_Interp *interp, Object *oPtr,
	    int flags, Tcl_Obj *nameObj, Tcl_Obj *argsObj, Tcl_Obj *bodyObj,
	    const Tcl_MethodType *typePtr, ClientData clientData,
	    Proc **procPtrPtr)
}
declare 2 {
    Tcl_Method TclOOMakeProcMethod(Tcl_Interp *interp, Class *clsPtr,
	    int flags, Tcl_Obj *nameObj, const char *namePtr,
	    Tcl_Obj *argsObj, Tcl_Obj *bodyObj, const Tcl_MethodType *typePtr,
	    ClientData clientData, Proc **procPtrPtr)
}
declare 3 {
    Method *TclOONewProcInstanceMethod(Tcl_Interp *interp, Object *oPtr,
	    int flags, Tcl_Obj *nameObj, Tcl_Obj *argsObj, Tcl_Obj *bodyObj,
	    ProcedureMethod **pmPtrPtr)
}
declare 4 {
    Method *TclOONewProcMethod(Tcl_Interp *interp, Class *clsPtr,
	    int flags, Tcl_Obj *nameObj, Tcl_Obj *argsObj, Tcl_Obj *bodyObj,
	    ProcedureMethod **pmPtrPtr)
}
declare 5 {
    int TclOOObjectCmdCore(Object *oPtr, Tcl_Interp *interp, int objc,
	    Tcl_Obj *const *objv, int publicOnly, Class *startCls)
}
declare 6 {
    int TclOOIsReachable(Class *targetPtr, Class *startPtr)
}
declare 7 {
    Method *TclOONewForwardMethod(Tcl_Interp *interp, Class *clsPtr,
	    int isPublic, Tcl_Obj *nameObj, Tcl_Obj *prefixObj)
}
declare 8 {
    Method *TclOONewForwardInstanceMethod(Tcl_Interp *interp, Object *oPtr,
	    int isPublic, Tcl_Obj *nameObj, Tcl_Obj *prefixObj)
}
declare 9 {
    Tcl_Method TclOONewProcInstanceMethodEx(Tcl_Interp *interp,
	    Tcl_Object oPtr, TclOO_PreCallProc *preCallPtr,
	    TclOO_PostCallProc *postCallPtr, ProcErrorProc *errProc,
	    ClientData clientData, Tcl_Obj *nameObj, Tcl_Obj *argsObj,
	    Tcl_Obj *bodyObj, int flags, void **internalTokenPtr)
}
declare 10 {
    Tcl_Method TclOONewProcMethodEx(Tcl_Interp *interp, Tcl_Class clsPtr,
	    TclOO_PreCallProc *preCallPtr, TclOO_PostCallProc *postCallPtr,
	    ProcErrorProc *errProc, ClientData clientData, Tcl_Obj *nameObj,
	    Tcl_Obj *argsObj, Tcl_Obj *bodyObj, int flags,
	    void **internalTokenPtr)
}
declare 11 {
    int TclOOInvokeObject(Tcl_Interp *interp, Tcl_Object object,
	    Tcl_Class startCls, int publicPrivate, int objc,
	    Tcl_Obj *const *objv)
}
declare 12 {
    void TclOOObjectSetFilters(Object *oPtr, int numFilters,
	    Tcl_Obj *const *filters)
}
declare 13 {
    void TclOOClassSetFilters(Tcl_Interp *interp, Class *classPtr,
	    int numFilters, Tcl_Obj *const *filters)
}
declare 14 {
    void TclOOObjectSetMixins(Object *oPtr, int numMixins,
	    Class *const *mixins)
}
declare 15 {
    void TclOOClassSetMixins(Tcl_Interp *interp, Class *classPtr,
	    int numMixins, Class *const *mixins)
}

return

# Local Variables:
# mode: tcl
# End:<|MERGE_RESOLUTION|>--- conflicted
+++ resolved
@@ -1,17 +1,26 @@
+# tclOO.decls --
+#
+#	This file contains the declarations for all supported public functions
+#	that are exported by the TclOO package that is embedded within the Tcl
+#	library via the stubs table.  This file is used to generate the
+#	tclOODecls.h, tclOOIntDecls.h, tclOOStubInit.c, and tclOOStubLib.c
+#	files.
+#
+# Copyright (c) 2008-2013 by Donal K. Fellows.
+#
+# See the file "license.terms" for information on usage and redistribution of
+# this file, and for a DISCLAIMER OF ALL WARRANTIES.
+
 library tclOO
-<<<<<<< HEAD
-=======
 scspec TCLOOAPI
->>>>>>> 62111dcb
  
 ######################################################################
-# public API
+# Public API, exposed for general users of TclOO.
 #
 
 interface tclOO
 hooks tclOOInt
-scspec TCLOOAPI
 
 declare 0 {
     Tcl_Object Tcl_CopyObjectInstance(Tcl_Interp *interp,
@@ -122,7 +131,9 @@
  
 ######################################################################
-# private API, exposed to support advanced OO systems that plug in on top
+# Private API, exposed to support advanced OO systems that plug in on top of
+# TclOO; not intended for general use and does not have any commitment to
+# long-term support.
 #
 
 interface tclOOInt
