--- conflicted
+++ resolved
@@ -130,16 +130,11 @@
 declare 29 {
     int Tcl_MethodIsPrivate(Tcl_Method method)
 }
-<<<<<<< HEAD
-declare 31 {
-    void TclOOUnusedStubEntry(void)
-=======
 declare 30 {
     Tcl_Class Tcl_GetClassOfObject(Tcl_Object object)
 }
 declare 31 {
     Tcl_Obj *Tcl_GetObjectClassName(Tcl_Interp *interp, Tcl_Object object)
->>>>>>> 77c1d3fa
 }
  
