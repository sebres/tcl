--- conflicted
+++ resolved
@@ -574,11 +574,7 @@
 	    Tcl_Obj *newObjsPtr;
 
 	    cachePtr->numObjects = numMove = NOBJALLOC;
-<<<<<<< HEAD
-	    newObjsPtr = (Tcl_Obj *)(((ObjChunkHeader *)malloc(sizeof(ObjChunkHeader) + sizeof(Tcl_Obj) * numMove)) + 1);
-=======
-	    newObjsPtr = TclpSysAlloc(sizeof(Tcl_Obj) * numMove, 0);
->>>>>>> 42d73b3e
+		newObjsPtr = (Tcl_Obj *)(((ObjChunkHeader *)TclpSysAlloc(sizeof(ObjChunkHeader) + sizeof(Tcl_Obj) * numMove, 0)) + 1);
 	    if (newObjsPtr == NULL) {
 		Tcl_Panic("alloc: could not allocate %d new objects", numMove);
 	    }
