/*
 * tclThreadAlloc.c --
 *
 *	This is a very fast storage allocator for used with threads (designed
 *	avoid lock contention). The basic strategy is to allocate memory in
 *	fixed size blocks from block caches.
 *
 * The Initial Developer of the Original Code is America Online, Inc.
 * Portions created by AOL are Copyright © 1999 America Online, Inc.
 *
 * See the file "license.terms" for information on usage and redistribution of
 * this file, and for a DISCLAIMER OF ALL WARRANTIES.
 */

#include "tclInt.h"
#if TCL_THREADS && defined(USE_THREAD_ALLOC)

/*
 * If range checking is enabled, an additional byte will be allocated to store
 * the magic number at the end of the requested memory.
 */

#ifndef RCHECK
#ifdef  NDEBUG
#define RCHECK		0
#else
#define RCHECK		1
#endif
#endif

/*
 * The following define the number of Tcl_Obj's to allocate/move at a time and
 * the high water mark to prune a per-thread cache. On a 32 bit system,
 * sizeof(Tcl_Obj) = 24 so 800 * 24 = ~16k.
 */

#define NOBJALLOC	800

/* Actual definition moved to tclInt.h */
#define NOBJHIGH	ALLOC_NOBJHIGH

/*
 * The following union stores accounting information for each block including
 * two small magic numbers and a bucket number when in use or a next pointer
 * when free. The original requested size (not including the Block overhead)
 * is also maintained.
 */

typedef union Block {
    struct {
	union {
	    union Block *next;		/* Next in free list. */
	    struct {
		unsigned char magic1;	/* First magic number. */
		unsigned char bucket;	/* Bucket block allocated from. */
		unsigned char unused;	/* Padding. */
		unsigned char magic2;	/* Second magic number. */
	    } s;
	} u;
	size_t reqSize;			/* Requested allocation size. */
    } b;
    unsigned char padding[TCL_ALLOCALIGN];
} Block;
#define nextBlock	b.u.next
#define sourceBucket	b.u.s.bucket
#define magicNum1	b.u.s.magic1
#define magicNum2	b.u.s.magic2
#define MAGIC		0xEF
#define blockReqSize	b.reqSize

/*
 * The following defines the minimum and and maximum block sizes and the number
 * of buckets in the bucket cache.
 */

#define MINALLOC	((sizeof(Block) + 8 + (TCL_ALLOCALIGN-1)) & ~(TCL_ALLOCALIGN-1))
#define NBUCKETS	(11 - (MINALLOC >> 5))
#define MAXALLOC	(MINALLOC << (NBUCKETS - 1))

/*
 * The following structure defines a bucket of blocks with various accounting
 * and statistics information.
 */

typedef struct {
    Block *firstPtr;		/* First block available */
    Block *lastPtr;		/* End of block list */
    size_t numFree;		/* Number of blocks available */

    /* All fields below for accounting only */

    size_t numRemoves;		/* Number of removes from bucket */
    size_t numInserts;		/* Number of inserts into bucket */
    size_t numLocks;		/* Number of locks acquired */
    size_t totalAssigned;		/* Total space assigned to bucket */
} Bucket;

/*
 * The following structure defines a cache of buckets and objs, of which there
 * will be (at most) one per thread. Any changes need to be reflected in the
 * struct AllocCache defined in tclInt.h, possibly also in the initialisation
 * code in Tcl_CreateInterp().
 */

typedef struct Cache {
    struct Cache *nextPtr;	/* Linked list of cache entries */
    Tcl_ThreadId owner;		/* Which thread's cache is this? */
    Tcl_Obj *firstObjPtr;	/* List of free objects for thread */
    size_t numObjects;		/* Number of objects for thread */
    Tcl_Obj *lastPtr;		/* Last object in this cache */
    size_t totalAssigned;	/* Total space assigned to thread */
    Bucket buckets[NBUCKETS];	/* The buckets for this thread */
} Cache;

/*
 * The following array specifies various per-bucket limits and locks. The
 * values are statically initialized to avoid calculating them repeatedly.
 */

static struct {
    size_t blockSize;		/* Bucket blocksize. */
    size_t maxBlocks;		/* Max blocks before move to share. */
    size_t numMove;			/* Num blocks to move to share. */
    Tcl_Mutex *lockPtr;		/* Share bucket lock. */
} bucketInfo[NBUCKETS];

/*
 * Static functions defined in this file.
 */

static Cache *	GetCache(void);
static void	LockBucket(Cache *cachePtr, int bucket);
static void	UnlockBucket(Cache *cachePtr, int bucket);
static void	PutBlocks(Cache *cachePtr, int bucket, size_t numMove);
static int	GetBlocks(Cache *cachePtr, int bucket);
static Block *	Ptr2Block(void *ptr);
static void *	Block2Ptr(Block *blockPtr, int bucket, size_t reqSize);
static void	MoveObjs(Cache *fromPtr, Cache *toPtr, size_t numMove);
static void	PutObjs(Cache *fromPtr, size_t numMove);

/*
 * Local variables defined in this file and initialized at startup.
 */

static Tcl_Mutex *listLockPtr;
static Tcl_Mutex *objLockPtr;
static Cache sharedCache;
static Cache *sharedPtr = &sharedCache;
static Cache *firstCachePtr = &sharedCache;

#if defined(HAVE_FAST_TSD)
static __thread Cache *tcachePtr;

# define GETCACHE(cachePtr)			\
    do {					\
	if (!tcachePtr) {			\
	    tcachePtr = GetCache();		\
	}					\
	(cachePtr) = tcachePtr;			\
    } while (0)
#else
# define GETCACHE(cachePtr)			\
    do {					\
	(cachePtr) = (Cache*)TclpGetAllocCache();	\
	if ((cachePtr) == NULL) {		\
	    (cachePtr) = GetCache();		\
	}					\
    } while (0)
#endif

/*
 *----------------------------------------------------------------------
 *
 * GetCache ---
 *
 *	Gets per-thread memory cache, allocating it if necessary.
 *
 * Results:
 *	Pointer to cache.
 *
 * Side effects:
 *	None.
 *
 *----------------------------------------------------------------------
 */

static Cache *
GetCache(void)
{
    Cache *cachePtr;

    /*
     * Check for first-time initialization.
     */

    if (listLockPtr == NULL) {
	Tcl_Mutex *initLockPtr;

	initLockPtr = Tcl_GetAllocMutex();
	Tcl_MutexLock(initLockPtr);
	if (listLockPtr == NULL) {
	    TclInitThreadAlloc();
	}
	Tcl_MutexUnlock(initLockPtr);
    }

    /*
     * Get this thread's cache, allocating if necessary.
     */

    cachePtr = (Cache*)TclpGetAllocCache();
    if (cachePtr == NULL) {
	cachePtr = (Cache*)TclpSysAlloc(sizeof(Cache));
	if (cachePtr == NULL) {
	    Tcl_Panic("alloc: could not allocate new cache");
	}
        memset(cachePtr, 0, sizeof(Cache));
	Tcl_MutexLock(listLockPtr);
	cachePtr->nextPtr = firstCachePtr;
	firstCachePtr = cachePtr;
	Tcl_MutexUnlock(listLockPtr);
	cachePtr->owner = Tcl_GetCurrentThread();
	TclpSetAllocCache(cachePtr);
    }
    return cachePtr;
}

/*
 *----------------------------------------------------------------------
 *
 * TclFreeAllocCache --
 *
 *	Flush and delete a cache, removing from list of caches.
 *
 * Results:
 *	None.
 *
 * Side effects:
 *	None.
 *
 *----------------------------------------------------------------------
 */

void
TclFreeAllocCache(
    void *arg)
{
    Cache *cachePtr = (Cache*)arg;
    Cache **nextPtrPtr;
    unsigned int bucket;

    /*
     * Flush blocks.
     */

    for (bucket = 0; bucket < NBUCKETS; ++bucket) {
	if (cachePtr->buckets[bucket].numFree > 0) {
	    PutBlocks(cachePtr, bucket, cachePtr->buckets[bucket].numFree);
	}
    }

    /*
     * Flush objs.
     */

    if (cachePtr->numObjects > 0) {
	PutObjs(cachePtr, cachePtr->numObjects);
    }

    /*
     * Remove from pool list.
     */

    Tcl_MutexLock(listLockPtr);
    nextPtrPtr = &firstCachePtr;
    while (*nextPtrPtr != cachePtr) {
	nextPtrPtr = &(*nextPtrPtr)->nextPtr;
    }
    *nextPtrPtr = cachePtr->nextPtr;
    cachePtr->nextPtr = NULL;
    Tcl_MutexUnlock(listLockPtr);
    TclpSysFree(cachePtr);
}

/*
 *----------------------------------------------------------------------
 *
 * TclpAlloc --
 *
 *	Allocate memory.
 *
 * Results:
 *	Pointer to memory just beyond Block pointer.
 *
 * Side effects:
 *	May allocate more blocks for a bucket.
 *
 *----------------------------------------------------------------------
 */

void *
TclpAlloc(
    size_t reqSize)
{
    Cache *cachePtr;
    Block *blockPtr;
    int bucket;
    size_t size;

    GETCACHE(cachePtr);

    /*
     * Increment the requested size to include room for the Block structure.
     * Call TclpSysAlloc() directly if the required amount is greater than the
     * largest block, otherwise pop the smallest block large enough,
     * allocating more blocks if necessary.
     */

    blockPtr = NULL;
    size = reqSize + sizeof(Block);
#if RCHECK
    size++;
#endif
    if (size > MAXALLOC) {
	bucket = NBUCKETS;
	blockPtr = (Block *)TclpSysAlloc(size);
	if (blockPtr != NULL) {
	    cachePtr->totalAssigned += reqSize;
	}
    } else {
	bucket = 0;
	while (bucketInfo[bucket].blockSize < size) {
	    bucket++;
	}
	if (cachePtr->buckets[bucket].numFree || GetBlocks(cachePtr, bucket)) {
	    blockPtr = cachePtr->buckets[bucket].firstPtr;
	    cachePtr->buckets[bucket].firstPtr = blockPtr->nextBlock;
	    cachePtr->buckets[bucket].numFree--;
	    cachePtr->buckets[bucket].numRemoves++;
	    cachePtr->buckets[bucket].totalAssigned += reqSize;
	}
    }
    if (blockPtr == NULL) {
	return NULL;
    }
    return Block2Ptr(blockPtr, bucket, reqSize);
}

/*
 *----------------------------------------------------------------------
 *
 * TclpFree --
 *
 *	Return blocks to the thread block cache.
 *
 * Results:
 *	None.
 *
 * Side effects:
 *	May move blocks to shared cache.
 *
 *----------------------------------------------------------------------
 */

void
TclpFree(
    void *ptr)
{
    Cache *cachePtr;
    Block *blockPtr;
    int bucket;

    if (ptr == NULL) {
	return;
    }

    GETCACHE(cachePtr);

    /*
     * Get the block back from the user pointer and call system free directly
     * for large blocks. Otherwise, push the block back on the bucket and move
     * blocks to the shared cache if there are now too many free.
     */

    blockPtr = Ptr2Block(ptr);
    bucket = blockPtr->sourceBucket;
    if (bucket == NBUCKETS) {
	cachePtr->totalAssigned -= blockPtr->blockReqSize;
	TclpSysFree(blockPtr);
	return;
    }

    cachePtr->buckets[bucket].totalAssigned -= blockPtr->blockReqSize;
    blockPtr->nextBlock = cachePtr->buckets[bucket].firstPtr;
    cachePtr->buckets[bucket].firstPtr = blockPtr;
    if (cachePtr->buckets[bucket].numFree == 0) {
	cachePtr->buckets[bucket].lastPtr = blockPtr;
    }
    cachePtr->buckets[bucket].numFree++;
    cachePtr->buckets[bucket].numInserts++;

    if (cachePtr != sharedPtr &&
	    cachePtr->buckets[bucket].numFree > bucketInfo[bucket].maxBlocks) {
	PutBlocks(cachePtr, bucket, bucketInfo[bucket].numMove);
    }
}

/*
 *----------------------------------------------------------------------
 *
 * TclpRealloc --
 *
 *	Re-allocate memory to a larger or smaller size.
 *
 * Results:
 *	Pointer to memory just beyond Block pointer.
 *
 * Side effects:
 *	Previous memory, if any, may be freed.
 *
 *----------------------------------------------------------------------
 */

void *
TclpRealloc(
    void *ptr,
    size_t reqSize)
{
    Cache *cachePtr;
    Block *blockPtr;
    void *newPtr;
    size_t size, min;
    int bucket;

    if (ptr == NULL) {
	return TclpAlloc(reqSize);
    }

    GETCACHE(cachePtr);

    /*
     * If the block is not a system block and fits in place, simply return the
     * existing pointer. Otherwise, if the block is a system block and the new
     * size would also require a system block, call TclpSysRealloc() directly.
     */

    blockPtr = Ptr2Block(ptr);
    size = reqSize + sizeof(Block);
#if RCHECK
    size++;
#endif
    bucket = blockPtr->sourceBucket;
    if (bucket != NBUCKETS) {
	if (bucket > 0) {
	    min = bucketInfo[bucket-1].blockSize;
	} else {
	    min = 0;
	}
	if (size > min && size <= bucketInfo[bucket].blockSize) {
	    cachePtr->buckets[bucket].totalAssigned -= blockPtr->blockReqSize;
	    cachePtr->buckets[bucket].totalAssigned += reqSize;
	    return Block2Ptr(blockPtr, bucket, reqSize);
	}
    } else if (size > MAXALLOC) {
	cachePtr->totalAssigned -= blockPtr->blockReqSize;
	cachePtr->totalAssigned += reqSize;
	blockPtr = (Block*)TclpSysRealloc(blockPtr, size);
	if (blockPtr == NULL) {
	    return NULL;
	}
	return Block2Ptr(blockPtr, NBUCKETS, reqSize);
    }

    /*
     * Finally, perform an expensive malloc/copy/free.
     */

    newPtr = TclpAlloc(reqSize);
    if (newPtr != NULL) {
	if (reqSize > blockPtr->blockReqSize) {
	    reqSize = blockPtr->blockReqSize;
	}
	memcpy(newPtr, ptr, reqSize);
	TclpFree(ptr);
    }
    return newPtr;
}

/*
 *----------------------------------------------------------------------
 *
 * TclThreadAllocObj --
 *
 *	Allocate a Tcl_Obj from the per-thread cache.
 *
 * Results:
 *	Pointer to uninitialized Tcl_Obj.
 *
 * Side effects:
 *	May move Tcl_Obj's from shared cached or allocate new Tcl_Obj's if
 *	list is empty.
 *
 * Note:
 *	If this code is updated, the changes need to be reflected in the macro
 *	TclAllocObjStorageEx() defined in tclInt.h
 *
 *----------------------------------------------------------------------
 */

Tcl_Obj *
TclThreadAllocObj(void)
{
    Cache *cachePtr;
    Tcl_Obj *objPtr;

    GETCACHE(cachePtr);

    /*
     * Get this thread's obj list structure and move or allocate new objs if
     * necessary.
     */

    if (cachePtr->numObjects == 0) {
	size_t numMove;

	Tcl_MutexLock(objLockPtr);
	numMove = sharedPtr->numObjects;
	if (numMove > 0) {
	    if (numMove > NOBJALLOC) {
		numMove = NOBJALLOC;
	    }
	    MoveObjs(sharedPtr, cachePtr, numMove);
	}
	Tcl_MutexUnlock(objLockPtr);
	if (cachePtr->numObjects == 0) {
	    Tcl_Obj *newObjsPtr;

	    cachePtr->numObjects = numMove = NOBJALLOC;
	    newObjsPtr = (Tcl_Obj *)TclpSysAlloc(sizeof(Tcl_Obj) * numMove);
	    if (newObjsPtr == NULL) {
		Tcl_Panic("alloc: could not allocate %ld new objects", numMove);
	    }
	    cachePtr->lastPtr = newObjsPtr + numMove - 1;
	    objPtr = cachePtr->firstObjPtr;	/* NULL */
	    while (numMove-- > 0) {
		newObjsPtr[numMove].internalRep.twoPtrValue.ptr1 = objPtr;
		objPtr = newObjsPtr + numMove;
	    }
	    cachePtr->firstObjPtr = newObjsPtr;
	}
    }

    /*
     * Pop the first object.
     */

    objPtr = cachePtr->firstObjPtr;
    cachePtr->firstObjPtr = (Tcl_Obj *)objPtr->internalRep.twoPtrValue.ptr1;
    cachePtr->numObjects--;
    return objPtr;
}

/*
 *----------------------------------------------------------------------
 *
 * TclThreadFreeObj --
 *
 *	Return a free Tcl_Obj to the per-thread cache.
 *
 * Results:
 *	None.
 *
 * Side effects:
 *	May move free Tcl_Obj's to shared list upon hitting high water mark.
 *
 * Note:
 *	If this code is updated, the changes need to be reflected in the macro
 *	TclAllocObjStorageEx() defined in tclInt.h
 *
 *----------------------------------------------------------------------
 */

void
TclThreadFreeObj(
    Tcl_Obj *objPtr)
{
    Cache *cachePtr;

    GETCACHE(cachePtr);

    /*
     * Get this thread's list and push on the free Tcl_Obj.
     */

    objPtr->internalRep.twoPtrValue.ptr1 = cachePtr->firstObjPtr;
    cachePtr->firstObjPtr = objPtr;
    if (cachePtr->numObjects == 0) {
	cachePtr->lastPtr = objPtr;
    }
    cachePtr->numObjects++;

    /*
     * If the number of free objects has exceeded the high water mark, move
     * some blocks to the shared list.
     */

    if (cachePtr->numObjects > NOBJHIGH) {
	PutObjs(cachePtr, NOBJALLOC);
    }
}

/*
 *----------------------------------------------------------------------
 *
 * Tcl_GetMemoryInfo --
 *
 *	Return a list-of-lists of memory stats.
 *
 * Results:
 *	None.
 *
 * Side effects:
 *	List appended to given dstring.
 *
 *----------------------------------------------------------------------
 */

void
Tcl_GetMemoryInfo(
    Tcl_DString *dsPtr)
{
    Cache *cachePtr;
    char buf[200];
    unsigned int n;

    Tcl_MutexLock(listLockPtr);
    cachePtr = firstCachePtr;
    while (cachePtr != NULL) {
	Tcl_DStringStartSublist(dsPtr);
	if (cachePtr == sharedPtr) {
	    Tcl_DStringAppendElement(dsPtr, "shared");
	} else {
	    sprintf(buf, "thread%p", cachePtr->owner);
	    Tcl_DStringAppendElement(dsPtr, buf);
	}
	for (n = 0; n < NBUCKETS; ++n) {
<<<<<<< HEAD
	    sprintf(buf, "%" TCL_Z_MODIFIER "u %" TCL_Z_MODIFIER "d %" TCL_Z_MODIFIER "d %" TCL_Z_MODIFIER "d %" TCL_Z_MODIFIER "d %" TCL_Z_MODIFIER "d",
=======
	    sprintf(buf, "%" TCL_Z_MODIFIER "u %" TCL_Z_MODIFIER "u %" TCL_Z_MODIFIER "u %"
		    TCL_Z_MODIFIER "u %" TCL_Z_MODIFIER "u %" TCL_Z_MODIFIER "u",
>>>>>>> 1bcb6b73
		    bucketInfo[n].blockSize,
		    cachePtr->buckets[n].numFree,
		    cachePtr->buckets[n].numRemoves,
		    cachePtr->buckets[n].numInserts,
		    cachePtr->buckets[n].totalAssigned,
		    cachePtr->buckets[n].numLocks);
	    Tcl_DStringAppendElement(dsPtr, buf);
	}
	Tcl_DStringEndSublist(dsPtr);
	cachePtr = cachePtr->nextPtr;
    }
    Tcl_MutexUnlock(listLockPtr);
}

/*
 *----------------------------------------------------------------------
 *
 * MoveObjs --
 *
 *	Move Tcl_Obj's between caches.
 *
 * Results:
 *	None.
 *
 * Side effects:
 *	None.
 *
 *----------------------------------------------------------------------
 */

static void
MoveObjs(
    Cache *fromPtr,
    Cache *toPtr,
    size_t numMove)
{
    Tcl_Obj *objPtr = fromPtr->firstObjPtr;
    Tcl_Obj *fromFirstObjPtr = objPtr;

    toPtr->numObjects += numMove;
    fromPtr->numObjects -= numMove;

    /*
     * Find the last object to be moved; set the next one (the first one not
     * to be moved) as the first object in the 'from' cache.
     */

    while (numMove-- > 1) {
	objPtr = (Tcl_Obj *)objPtr->internalRep.twoPtrValue.ptr1;
    }
    fromPtr->firstObjPtr = (Tcl_Obj *)objPtr->internalRep.twoPtrValue.ptr1;

    /*
     * Move all objects as a block - they are already linked to each other, we
     * just have to update the first and last.
     */

    toPtr->lastPtr = objPtr;
    objPtr->internalRep.twoPtrValue.ptr1 = toPtr->firstObjPtr; /* NULL */
    toPtr->firstObjPtr = fromFirstObjPtr;
}

/*
 *----------------------------------------------------------------------
 *
 * PutObjs --
 *
 *	Move Tcl_Obj's from thread cache to shared cache.
 *
 * Results:
 *	None.
 *
 * Side effects:
 *	None.
 *
 *----------------------------------------------------------------------
 */

static void
PutObjs(
    Cache *fromPtr,
    size_t numMove)
{
    size_t keep = fromPtr->numObjects - numMove;
    Tcl_Obj *firstPtr, *lastPtr = NULL;

    fromPtr->numObjects = keep;
    firstPtr = fromPtr->firstObjPtr;
    if (keep == 0) {
	fromPtr->firstObjPtr = NULL;
    } else {
	do {
	    lastPtr = firstPtr;
	    firstPtr = (Tcl_Obj *)firstPtr->internalRep.twoPtrValue.ptr1;
	} while (keep-- > 1);
	lastPtr->internalRep.twoPtrValue.ptr1 = NULL;
    }

    /*
     * Move all objects as a block - they are already linked to each other, we
     * just have to update the first and last.
     */

    Tcl_MutexLock(objLockPtr);
    fromPtr->lastPtr->internalRep.twoPtrValue.ptr1 = sharedPtr->firstObjPtr;
    sharedPtr->firstObjPtr = firstPtr;
    if (sharedPtr->numObjects == 0) {
	sharedPtr->lastPtr = fromPtr->lastPtr;
    }
    sharedPtr->numObjects += numMove;
    Tcl_MutexUnlock(objLockPtr);

    fromPtr->lastPtr = lastPtr;
}

/*
 *----------------------------------------------------------------------
 *
 * Block2Ptr, Ptr2Block --
 *
 *	Convert between internal blocks and user pointers.
 *
 * Results:
 *	User pointer or internal block.
 *
 * Side effects:
 *	Invalid blocks will abort the server.
 *
 *----------------------------------------------------------------------
 */

static void *
Block2Ptr(
    Block *blockPtr,
    int bucket,
    size_t reqSize)
{
    void *ptr;

    blockPtr->magicNum1 = blockPtr->magicNum2 = MAGIC;
    blockPtr->sourceBucket = bucket;
    blockPtr->blockReqSize = reqSize;
    ptr = ((void *) (blockPtr + 1));
#if RCHECK
    ((unsigned char *)(ptr))[reqSize] = MAGIC;
#endif
    return ptr;
}

static Block *
Ptr2Block(
    void *ptr)
{
    Block *blockPtr;

    blockPtr = (((Block *) ptr) - 1);
    if (blockPtr->magicNum1 != MAGIC || blockPtr->magicNum2 != MAGIC) {
	Tcl_Panic("alloc: invalid block: %p: %x %x",
		blockPtr, blockPtr->magicNum1, blockPtr->magicNum2);
    }
#if RCHECK
    if (((unsigned char *) ptr)[blockPtr->blockReqSize] != MAGIC) {
	Tcl_Panic("alloc: invalid block: %p: %x %x %x",
		blockPtr, blockPtr->magicNum1, blockPtr->magicNum2,
		((unsigned char *) ptr)[blockPtr->blockReqSize]);
    }
#endif
    return blockPtr;
}

/*
 *----------------------------------------------------------------------
 *
 * LockBucket, UnlockBucket --
 *
 *	Set/unset the lock to access a bucket in the shared cache.
 *
 * Results:
 *	None.
 *
 * Side effects:
 *	Lock activity and contention are monitored globally and on a per-cache
 *	basis.
 *
 *----------------------------------------------------------------------
 */

static void
LockBucket(
    Cache *cachePtr,
    int bucket)
{
    Tcl_MutexLock(bucketInfo[bucket].lockPtr);
    cachePtr->buckets[bucket].numLocks++;
    sharedPtr->buckets[bucket].numLocks++;
}

static void
UnlockBucket(
    TCL_UNUSED(Cache *),
    int bucket)
{
    Tcl_MutexUnlock(bucketInfo[bucket].lockPtr);
}

/*
 *----------------------------------------------------------------------
 *
 * PutBlocks --
 *
 *	Return unused blocks to the shared cache.
 *
 * Results:
 *	None.
 *
 * Side effects:
 *	None.
 *
 *----------------------------------------------------------------------
 */

static void
PutBlocks(
    Cache *cachePtr,
    int bucket,
    size_t numMove)
{
    /*
     * We have numFree.  Want to shed numMove. So compute how many
     * Blocks to keep.
     */

    size_t keep = cachePtr->buckets[bucket].numFree - numMove;
    Block *lastPtr = NULL, *firstPtr;

    cachePtr->buckets[bucket].numFree = keep;
    firstPtr = cachePtr->buckets[bucket].firstPtr;
    if (keep == 0) {
	cachePtr->buckets[bucket].firstPtr = NULL;
    } else {
	do {
	    lastPtr = firstPtr;
	    firstPtr = firstPtr->nextBlock;
	} while (keep-- > 1);
	lastPtr->nextBlock = NULL;
    }

    /*
     * Aquire the lock and place the list of blocks at the front of the shared
     * cache bucket.
     */

    LockBucket(cachePtr, bucket);
    cachePtr->buckets[bucket].lastPtr->nextBlock
	    = sharedPtr->buckets[bucket].firstPtr;
    sharedPtr->buckets[bucket].firstPtr = firstPtr;
    if (sharedPtr->buckets[bucket].numFree == 0) {
	sharedPtr->buckets[bucket].lastPtr
		= cachePtr->buckets[bucket].lastPtr;
    }
    sharedPtr->buckets[bucket].numFree += numMove;
    UnlockBucket(cachePtr, bucket);

    cachePtr->buckets[bucket].lastPtr = lastPtr;
}

/*
 *----------------------------------------------------------------------
 *
 * GetBlocks --
 *
 *	Get more blocks for a bucket.
 *
 * Results:
 *	1 if blocks where allocated, 0 otherwise.
 *
 * Side effects:
 *	Cache may be filled with available blocks.
 *
 *----------------------------------------------------------------------
 */

static int
GetBlocks(
    Cache *cachePtr,
    int bucket)
{
    Block *blockPtr;
    size_t n;

    /*
     * First, atttempt to move blocks from the shared cache. Note the
     * potentially dirty read of numFree before acquiring the lock which is a
     * slight performance enhancement. The value is verified after the lock is
     * actually acquired.
     */

    if (cachePtr != sharedPtr && sharedPtr->buckets[bucket].numFree > 0) {
	LockBucket(cachePtr, bucket);
	if (sharedPtr->buckets[bucket].numFree > 0) {

	    /*
	     * Either move the entire list or walk the list to find the last
	     * block to move.
	     */

	    n = bucketInfo[bucket].numMove;
	    if (n >= sharedPtr->buckets[bucket].numFree) {
		cachePtr->buckets[bucket].firstPtr =
			sharedPtr->buckets[bucket].firstPtr;
		cachePtr->buckets[bucket].lastPtr =
			sharedPtr->buckets[bucket].lastPtr;
		cachePtr->buckets[bucket].numFree =
			sharedPtr->buckets[bucket].numFree;
		sharedPtr->buckets[bucket].firstPtr = NULL;
		sharedPtr->buckets[bucket].numFree = 0;
	    } else {
		blockPtr = sharedPtr->buckets[bucket].firstPtr;
		cachePtr->buckets[bucket].firstPtr = blockPtr;
		sharedPtr->buckets[bucket].numFree -= n;
		cachePtr->buckets[bucket].numFree = n;
		while (n-- > 1) {
		    blockPtr = blockPtr->nextBlock;
		}
		sharedPtr->buckets[bucket].firstPtr = blockPtr->nextBlock;
		cachePtr->buckets[bucket].lastPtr = blockPtr;
		blockPtr->nextBlock = NULL;
	    }
	}
	UnlockBucket(cachePtr, bucket);
    }

    if (cachePtr->buckets[bucket].numFree == 0) {
	size_t size;

	/*
	 * If no blocks could be moved from shared, first look for a larger
	 * block in this cache to split up.
	 */

	blockPtr = NULL;
	n = NBUCKETS;
	size = 0;
	while (n-- > (size_t)bucket + 1) {
	    if (cachePtr->buckets[n].numFree > 0) {
		size = bucketInfo[n].blockSize;
		blockPtr = cachePtr->buckets[n].firstPtr;
		cachePtr->buckets[n].firstPtr = blockPtr->nextBlock;
		cachePtr->buckets[n].numFree--;
		break;
	    }
	}

	/*
	 * Otherwise, allocate a big new block directly.
	 */

	if (blockPtr == NULL) {
	    size = MAXALLOC;
	    blockPtr = (Block*)TclpSysAlloc(size);
	    if (blockPtr == NULL) {
		return 0;
	    }
	}

	/*
	 * Split the larger block into smaller blocks for this bucket.
	 */

	n = size / bucketInfo[bucket].blockSize;
	cachePtr->buckets[bucket].numFree = n;
	cachePtr->buckets[bucket].firstPtr = blockPtr;
	while (n-- > 1) {
	    blockPtr->nextBlock = (Block *)
		((char *) blockPtr + bucketInfo[bucket].blockSize);
	    blockPtr = blockPtr->nextBlock;
	}
	cachePtr->buckets[bucket].lastPtr = blockPtr;
	blockPtr->nextBlock = NULL;
    }
    return 1;
}

/*
 *----------------------------------------------------------------------
 *
 * TclInitThreadAlloc --
 *
 *	Initializes the allocator cache-maintenance structures.
 *      It is done early and protected during the Tcl_InitSubsystems().
 *
 * Results:
 *	None.
 *
 * Side effects:
 *	None.
 *
 *----------------------------------------------------------------------
 */

void
TclInitThreadAlloc(void)
{
    unsigned int i;

    listLockPtr = TclpNewAllocMutex();
    objLockPtr = TclpNewAllocMutex();
    for (i = 0; i < NBUCKETS; ++i) {
	bucketInfo[i].blockSize = MINALLOC << i;
	bucketInfo[i].maxBlocks = ((size_t)1) << (NBUCKETS - 1 - i);
	bucketInfo[i].numMove = i < NBUCKETS - 1 ?
		(size_t)1 << (NBUCKETS - 2 - i) : 1;
	bucketInfo[i].lockPtr = TclpNewAllocMutex();
    }
    TclpInitAllocCache();
}

/*
 *----------------------------------------------------------------------
 *
 * TclFinalizeThreadAlloc --
 *
 *	This procedure is used to destroy all private resources used in this
 *	file.
 *
 * Results:
 *	None.
 *
 * Side effects:
 *	None.
 *
 *----------------------------------------------------------------------
 */

void
TclFinalizeThreadAlloc(void)
{
    unsigned int i;

    for (i = 0; i < NBUCKETS; ++i) {
	TclpFreeAllocMutex(bucketInfo[i].lockPtr);
	bucketInfo[i].lockPtr = NULL;
    }

    TclpFreeAllocMutex(objLockPtr);
    objLockPtr = NULL;

    TclpFreeAllocMutex(listLockPtr);
    listLockPtr = NULL;

    TclpFreeAllocCache(NULL);
}

/*
 *----------------------------------------------------------------------
 *
 * TclFinalizeThreadAllocThread --
 *
 *	This procedure is used to destroy single thread private resources
 *	defined in this file. Called either during Tcl_FinalizeThread() or
 *	Tcl_Finalize().
 *
 * Results:
 *	None.
 *
 * Side effects:
 *	None.
 *
 *----------------------------------------------------------------------
 */

void
TclFinalizeThreadAllocThread(void)
{
    Cache *cachePtr = (Cache *)TclpGetAllocCache();
    if (cachePtr != NULL) {
	TclpFreeAllocCache(cachePtr);
    }
}

#else /* !(TCL_THREADS && USE_THREAD_ALLOC) */
/*
 *----------------------------------------------------------------------
 *
 * Tcl_GetMemoryInfo --
 *
 *	Return a list-of-lists of memory stats.
 *
 * Results:
 *	None.
 *
 * Side effects:
 *	List appended to given dstring.
 *
 *----------------------------------------------------------------------
 */

void
Tcl_GetMemoryInfo(
    TCL_UNUSED(Tcl_DString *))
{
    Tcl_Panic("Tcl_GetMemoryInfo called when threaded memory allocator not in use");
}

/*
 *----------------------------------------------------------------------
 *
 * TclFinalizeThreadAlloc --
 *
 *	This procedure is used to destroy all private resources used in this
 *	file.
 *
 * Results:
 *	None.
 *
 * Side effects:
 *	None.
 *
 *----------------------------------------------------------------------
 */

void
TclFinalizeThreadAlloc(void)
{
    Tcl_Panic("TclFinalizeThreadAlloc called when threaded memory allocator not in use");
}
#endif /* TCL_THREADS && USE_THREAD_ALLOC */

/*
 * Local Variables:
 * mode: c
 * c-basic-offset: 4
 * fill-column: 78
 * End:
 */<|MERGE_RESOLUTION|>--- conflicted
+++ resolved
@@ -652,12 +652,8 @@
 	    Tcl_DStringAppendElement(dsPtr, buf);
 	}
 	for (n = 0; n < NBUCKETS; ++n) {
-<<<<<<< HEAD
-	    sprintf(buf, "%" TCL_Z_MODIFIER "u %" TCL_Z_MODIFIER "d %" TCL_Z_MODIFIER "d %" TCL_Z_MODIFIER "d %" TCL_Z_MODIFIER "d %" TCL_Z_MODIFIER "d",
-=======
 	    sprintf(buf, "%" TCL_Z_MODIFIER "u %" TCL_Z_MODIFIER "u %" TCL_Z_MODIFIER "u %"
 		    TCL_Z_MODIFIER "u %" TCL_Z_MODIFIER "u %" TCL_Z_MODIFIER "u",
->>>>>>> 1bcb6b73
 		    bucketInfo[n].blockSize,
 		    cachePtr->buckets[n].numFree,
 		    cachePtr->buckets[n].numRemoves,
