--- conflicted
+++ resolved
@@ -8,15 +8,8 @@
  * The Initial Developer of the Original Code is America Online, Inc.
  * Portions created by AOL are Copyright (C) 1999 America Online, Inc.
  *
-<<<<<<< HEAD
  * See the file "license.terms" for information on usage and redistribution of
  * this file, and for a DISCLAIMER OF ALL WARRANTIES.
- *
- * RCS: @(#) $Id: tclThreadAlloc.c,v 1.27.2.1 2009/09/29 04:43:59 dgp Exp $
-=======
- * See the file "license.terms" for information on usage and redistribution
- * of this file, and for a DISCLAIMER OF ALL WARRANTIES.
->>>>>>> efc40e34
  */
 
 #include "tclInt.h"
