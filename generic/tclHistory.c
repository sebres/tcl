/*
 * tclHistory.c --
 *
 *	This module and the Tcl library file history.tcl together implement
 *	Tcl command history. Tcl_RecordAndEval(Obj) can be called to record
 *	commands ("events") before they are executed. Commands defined in
 *	history.tcl may be used to perform history substitutions.
 *
 * Copyright (c) 1990-1993 The Regents of the University of California.
 * Copyright (c) 1994-1997 Sun Microsystems, Inc.
 *
 * See the file "license.terms" for information on usage and redistribution of
 * this file, and for a DISCLAIMER OF ALL WARRANTIES.
 */

#include "tclInt.h"

/*
 * Type of the assocData structure used to hold the reference to the [history
 * add] subcommand, used in Tcl_RecordAndEvalObj.
 */

typedef struct {
    Tcl_Obj *historyObj;	/* == "::history" */
    Tcl_Obj *addObj;		/* == "add" */
} HistoryObjs;

#define HISTORY_OBJS_KEY	"::tcl::HistoryObjs"

/*
 * Static functions in this file.
 */

static Tcl_InterpDeleteProc DeleteHistoryObjs;

/*
 *----------------------------------------------------------------------
 *
 * Tcl_RecordAndEval --
 *
 *	This procedure adds its command argument to the current list of
 *	recorded events and then executes the command by calling Tcl_Eval.
 *
 * Results:
 *	The return value is a standard Tcl return value, the result of
 *	executing cmd.
 *
 * Side effects:
 *	The command is recorded and executed.
 *
 *----------------------------------------------------------------------
 */

int
Tcl_RecordAndEval(
    Tcl_Interp *interp,		/* Token for interpreter in which command will
				 * be executed. */
    const char *cmd,		/* Command to record. */
    int flags)			/* Additional flags. TCL_NO_EVAL means only
				 * record: don't execute command.
				 * TCL_EVAL_GLOBAL means use Tcl_GlobalEval
				 * instead of Tcl_Eval. */
{
    register Tcl_Obj *cmdPtr;
    int length = strlen(cmd);
    int result;

    if (length > 0) {
	/*
	 * Call Tcl_RecordAndEvalObj to do the actual work.
	 */

	cmdPtr = Tcl_NewStringObj(cmd, length);
	Tcl_IncrRefCount(cmdPtr);
	result = Tcl_RecordAndEvalObj(interp, cmdPtr, flags);

	/*
	 * Move the interpreter's object result to the string result, then
	 * reset the object result.
	 */

	(void) Tcl_GetStringResult(interp);

	/*
	 * Discard the Tcl object created to hold the command.
	 */

	Tcl_DecrRefCount(cmdPtr);
    } else {
	/*
	 * An empty string. Just reset the interpreter's result.
	 */

	Tcl_ResetResult(interp);
	result = TCL_OK;
    }
    return result;
}

/*
 *----------------------------------------------------------------------
 *
 * Tcl_RecordAndEvalObj --
 *
 *	This procedure adds the command held in its argument object to the
 *	current list of recorded events and then executes the command by
 *	calling Tcl_EvalObj.
 *
 * Results:
 *	The return value is a standard Tcl return value, the result of
 *	executing the command.
 *
 * Side effects:
 *	The command is recorded and executed.
 *
 *----------------------------------------------------------------------
 */

int
Tcl_RecordAndEvalObj(
    Tcl_Interp *interp,		/* Token for interpreter in which command will
				 * be executed. */
    Tcl_Obj *cmdPtr,		/* Points to object holding the command to
				 * record and execute. */
    int flags)			/* Additional flags. TCL_NO_EVAL means record
				 * only: don't execute the command.
				 * TCL_EVAL_GLOBAL means evaluate the script
				 * in global variable context instead of the
				 * current procedure. */
{
    int result, call = 1;
    Tcl_CmdInfo info;
    HistoryObjs *histObjsPtr =
	    Tcl_GetAssocData(interp, HISTORY_OBJS_KEY, NULL);

    /*
     * Create the references to the [::history add] command if necessary.
     */

    if (histObjsPtr == NULL) {
	histObjsPtr = ckalloc(sizeof(HistoryObjs));
	TclNewLiteralStringObj(histObjsPtr->historyObj, "::history");
	TclNewLiteralStringObj(histObjsPtr->addObj, "add");
	Tcl_IncrRefCount(histObjsPtr->historyObj);
	Tcl_IncrRefCount(histObjsPtr->addObj);
	Tcl_SetAssocData(interp, HISTORY_OBJS_KEY, DeleteHistoryObjs,
		histObjsPtr);
    }

    /*
     * Do not call [history] if it has been replaced by an empty proc
     */

    result = Tcl_GetCommandInfo(interp, "::history", &info);
    if (result && (info.deleteProc == TclProcDeleteProc)) {
	Proc *procPtr = (Proc *) info.objClientData;
	call = (procPtr->cmdPtr->compileProc != TclCompileNoOp);
    }

    if (call) {
	Tcl_Obj *list[3];

	/*
	 * Do recording by eval'ing a tcl history command: history add $cmd.
	 */

	list[0] = histObjsPtr->historyObj;
	list[1] = histObjsPtr->addObj;
	list[2] = cmdPtr;

<<<<<<< HEAD
	Tcl_IncrRefCount(cmdPtr);
	(void) Tcl_EvalObjv(interp, 3, list, TCL_EVAL_GLOBAL);
	Tcl_DecrRefCount(cmdPtr);
=======
	objPtr = Tcl_NewListObj(3, list);
	Tcl_IncrRefCount(objPtr);
	(void) Tcl_EvalObjEx(interp, objPtr, TCL_EVAL_GLOBAL);
	Tcl_DecrRefCount(objPtr);
>>>>>>> 4c8a0d18

	/*
	 * One possible failure mode above: exceeding a resource limit.
	 */

	if (Tcl_LimitExceeded(interp)) {
	    return TCL_ERROR;
	}
    }

    /*
     * Execute the command.
     */

    result = TCL_OK;
    if (!(flags & TCL_NO_EVAL)) {
	result = Tcl_EvalObjEx(interp, cmdPtr, flags & TCL_EVAL_GLOBAL);
    }
    return result;
}

/*
 *----------------------------------------------------------------------
 *
 * DeleteHistoryObjs --
 *
 *	Called to delete the references to the constant words used when adding
 *	to the history.
 *
 * Results:
 *	None.
 *
 * Side effects:
 *	The constant words may be deleted.
 *
 *----------------------------------------------------------------------
 */

static void
DeleteHistoryObjs(
    ClientData clientData,
    Tcl_Interp *interp)
{
    register HistoryObjs *histObjsPtr = clientData;

    TclDecrRefCount(histObjsPtr->historyObj);
    TclDecrRefCount(histObjsPtr->addObj);
    ckfree(histObjsPtr);
}

/*
 * Local Variables:
 * mode: c
 * c-basic-offset: 4
 * fill-column: 78
 * End:
 */<|MERGE_RESOLUTION|>--- conflicted
+++ resolved
@@ -170,16 +170,9 @@
 	list[1] = histObjsPtr->addObj;
 	list[2] = cmdPtr;
 
-<<<<<<< HEAD
 	Tcl_IncrRefCount(cmdPtr);
 	(void) Tcl_EvalObjv(interp, 3, list, TCL_EVAL_GLOBAL);
 	Tcl_DecrRefCount(cmdPtr);
-=======
-	objPtr = Tcl_NewListObj(3, list);
-	Tcl_IncrRefCount(objPtr);
-	(void) Tcl_EvalObjEx(interp, objPtr, TCL_EVAL_GLOBAL);
-	Tcl_DecrRefCount(objPtr);
->>>>>>> 4c8a0d18
 
 	/*
 	 * One possible failure mode above: exceeding a resource limit.
