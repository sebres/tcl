--- conflicted
+++ resolved
@@ -2157,13 +2157,8 @@
     Tcl_IncrRefCount(byteCodeObj);
     TclInitByteCodeObj(byteCodeObj, envPtr);
     TclFreeCompileEnv(envPtr);
-<<<<<<< HEAD
     ckfree(envPtr);
-    byteCodePtr = (ByteCode *) byteCodeObj->internalRep.otherValuePtr;
-=======
-    TclStackFree(interp, envPtr);
     byteCodePtr = byteCodeObj->internalRep.otherValuePtr;
->>>>>>> 388b4114
     TclNRExecuteByteCode(interp, byteCodePtr);
     code = TclNRRunCallbacks(interp, TCL_OK, rootPtr);
     Tcl_DecrRefCount(byteCodeObj);
