/*
 * tclCompExpr.c --
 *
 *	This file contains the code to parse and compile Tcl expressions and
 *	implementations of the Tcl commands corresponding to expression
 *	operators, such as the command ::tcl::mathop::+ .
 *
 * Contributions from Don Porter, NIST, 2006-2007. (not subject to US copyright)
 *
 * See the file "license.terms" for information on usage and redistribution of
 * this file, and for a DISCLAIMER OF ALL WARRANTIES.
 */

#include "tclInt.h"
#include "tclCompile.h"		/* CompileEnv */

/*
 * Expression parsing takes place in the routine ParseExpr(). It takes a
 * string as input, parses that string, and generates a representation of the
 * expression in the form of a tree of operators, a list of literals, a list
 * of function names, and an array of Tcl_Token's within a Tcl_Parse struct.
 * The tree is composed of OpNodes.
 */

typedef struct {
    int left;			/* "Pointer" to the left operand. */
    int right;			/* "Pointer" to the right operand. */
    union {
	int parent;		/* "Pointer" to the parent operand. */
	int prev;		/* "Pointer" joining incomplete tree stack */
    } p;
    unsigned char lexeme;	/* Code that identifies the operator. */
    unsigned char precedence;	/* Precedence of the operator */
    unsigned char mark;		/* Mark used to control traversal. */
    unsigned char constant;	/* Flag marking constant subexpressions. */
} OpNode;

/*
 * The storage for the tree is dynamically allocated array of OpNodes. The
 * array is grown as parsing needs dictate according to a scheme similar to
 * Tcl's string growth algorithm, so that the resizing costs are O(N) and so
 * that we use at least half the memory allocated as expressions get large.
 *
 * Each OpNode in the tree represents an operator in the expression, either
 * unary or binary. When parsing is completed successfully, a binary operator
 * OpNode will have its left and right fields filled with "pointers" to its
 * left and right operands. A unary operator OpNode will have its right field
 * filled with a pointer to its single operand. When an operand is a
 * subexpression the "pointer" takes the form of the index -- a non-negative
 * integer -- into the OpNode storage array where the root of that
 * subexpression parse tree is found.
 *
 * Non-operator elements of the expression do not get stored in the OpNode
 * tree. They are stored in the other structures according to their type.
 * Literal values get appended to the literal list. Elements that denote forms
 * of quoting or substitution known to the Tcl parser get stored as
 * Tcl_Tokens. These non-operator elements of the expression are the leaves of
 * the completed parse tree. When an operand of an OpNode is one of these leaf
 * elements, the following negative integer codes are used to indicate which
 * kind of elements it is.
 */

enum OperandTypes {
    OT_LITERAL = -3,	/* Operand is a literal in the literal list */
    OT_TOKENS = -2,	/* Operand is sequence of Tcl_Tokens */
    OT_EMPTY = -1	/* "Operand" is an empty string. This is a special
			 * case used only to represent the EMPTY lexeme. See
			 * below. */
};

/*
 * Readable macros to test whether a "pointer" value points to an operator.
 * They operate on the "non-negative integer -> operator; negative integer ->
 * a non-operator OperandType" distinction.
 */

#define IsOperator(l)	((l) >= 0)
#define NotOperator(l)	((l) < 0)

/*
 * Note that it is sufficient to store in the tree just the type of leaf
 * operand, without any explicit pointer to which leaf. This is true because
 * the traversals of the completed tree we perform are known to visit the
 * leaves in the same order as the original parse.
 *
 * In a completed parse tree, those OpNodes that are themselves (roots of
 * subexpression trees that are) operands of some operator store in their
 * p.parent field a "pointer" to the OpNode of that operator. The p.parent
 * field permits a traversal of the tree within a non-recursive routine
 * (ConvertTreeToTokens() and CompileExprTree()). This means that even
 * expression trees of great depth pose no risk of blowing the C stack.
 *
 * While the parse tree is being constructed, the same memory space is used to
 * hold the p.prev field which chains together a stack of incomplete trees
 * awaiting their right operands.
 *
 * The lexeme field is filled in with the lexeme of the operator that is
 * returned by the ParseLexeme() routine. Only lexemes for unary and binary
 * operators get stored in an OpNode. Other lexmes get different treatement.
 *
 * The precedence field provides a place to store the precedence of the
 * operator, so it need not be looked up again and again.
 *
 * The mark field is use to control the traversal of the tree, so that it can
 * be done non-recursively. The mark values are:
 */

enum Marks {
    MARK_LEFT,		/* Next step of traversal is to visit left subtree */
    MARK_RIGHT,		/* Next step of traversal is to visit right subtree */
    MARK_PARENT		/* Next step of traversal is to return to parent */
};

/*
 * The constant field is a boolean flag marking which subexpressions are
 * completely known at compile time, and are eligible for computing then
 * rather than waiting until run time.
 */

/*
 * Each lexeme belongs to one of four categories, which determine its place in
 * the parse tree. We use the two high bits of the (unsigned char) value to
 * store a NODE_TYPE code.
 */

#define NODE_TYPE	0xC0

/*
 * The four category values are LEAF, UNARY, and BINARY, explained below, and
 * "uncategorized", which is used either temporarily, until context determines
 * which of the other three categories is correct, or for lexemes like
 * INVALID, which aren't really lexemes at all, but indicators of a parsing
 * error. Note that the codes must be distinct to distinguish categories, but
 * need not take the form of a bit array.
 */

#define BINARY		0x40	/* This lexeme is a binary operator. An OpNode
				 * representing it should go into the parse
				 * tree, and two operands should be parsed for
				 * it in the expression. */
#define UNARY		0x80	/* This lexeme is a unary operator. An OpNode
				 * representing it should go into the parse
				 * tree, and one operand should be parsed for
				 * it in the expression. */
#define LEAF		0xC0	/* This lexeme is a leaf operand in the parse
				 * tree. No OpNode will be placed in the tree
				 * for it. Either a literal value will be
				 * appended to the list of literals in this
				 * expression, or appropriate Tcl_Tokens will
				 * be appended in a Tcl_Parse struct to
				 * represent those leaves that require some
				 * form of substitution. */

/* Uncategorized lexemes */

#define PLUS		1	/* Ambiguous. Resolves to UNARY_PLUS or
				 * BINARY_PLUS according to context. */
#define MINUS		2	/* Ambiguous. Resolves to UNARY_MINUS or
				 * BINARY_MINUS according to context. */
#define BAREWORD	3	/* Ambigous. Resolves to BOOLEAN or to
				 * FUNCTION or a parse error according to
				 * context and value. */
#define INCOMPLETE	4	/* A parse error. Used only when the single
				 * "=" is encountered.  */
#define INVALID		5	/* A parse error. Used when any punctuation
				 * appears that's not a supported operator. */
#define COMMENT		6	/* Comment. Lasts to end of line or end of
				 * expression, whichever comes first. */

/* Leaf lexemes */

#define NUMBER		(LEAF | 1)
				/* For literal numbers */
#define SCRIPT		(LEAF | 2)
				/* Script substitution; [foo] */
#define BOOLEAN		(LEAF | BAREWORD)
				/* For literal booleans */
#define BRACED		(LEAF | 4)
				/* Braced string; {foo bar} */
#define VARIABLE	(LEAF | 5)
				/* Variable substitution; $x */
#define QUOTED		(LEAF | 6)
				/* Quoted string; "foo $bar [soom]" */
#define EMPTY		(LEAF | 7)
				/* Used only for an empty argument list to a
				 * function. Represents the empty string
				 * within parens in the expression: rand() */

/* Unary operator lexemes */

#define UNARY_PLUS	(UNARY | PLUS)
#define UNARY_MINUS	(UNARY | MINUS)
#define FUNCTION	(UNARY | BAREWORD)
				/* This is a bit of "creative interpretation"
				 * on the part of the parser. A function call
				 * is parsed into the parse tree according to
				 * the perspective that the function name is a
				 * unary operator and its argument list,
				 * enclosed in parens, is its operand. The
				 * additional requirements not implied
				 * generally by treatment as a unary operator
				 * -- for example, the requirement that the
				 * operand be enclosed in parens -- are hard
				 * coded in the relevant portions of
				 * ParseExpr(). We trade off the need to
				 * include such exceptional handling in the
				 * code against the need we would otherwise
				 * have for more lexeme categories. */
#define START		(UNARY | 4)
				/* This lexeme isn't parsed from the
				 * expression text at all. It represents the
				 * start of the expression and sits at the
				 * root of the parse tree where it serves as
				 * the start/end point of traversals. */
#define OPEN_PAREN	(UNARY | 5)
				/* Another bit of creative interpretation,
				 * where we treat "(" as a unary operator with
				 * the sub-expression between it and its
				 * matching ")" as its operand. See
				 * CLOSE_PAREN below. */
#define NOT		(UNARY | 6)
#define BIT_NOT		(UNARY | 7)

/* Binary operator lexemes */

#define BINARY_PLUS	(BINARY |  PLUS)
#define BINARY_MINUS	(BINARY |  MINUS)
#define COMMA		(BINARY |  3)
				/* The "," operator is a low precedence binary
				 * operator that separates the arguments in a
				 * function call. The additional constraint
				 * that this operator can only legally appear
				 * at the right places within a function call
				 * argument list are hard coded within
				 * ParseExpr().  */
#define MULT		(BINARY |  4)
#define DIVIDE		(BINARY |  5)
#define MOD		(BINARY |  6)
#define LESS		(BINARY |  7)
#define GREATER		(BINARY |  8)
#define BIT_AND		(BINARY |  9)
#define BIT_XOR		(BINARY | 10)
#define BIT_OR		(BINARY | 11)
#define QUESTION	(BINARY | 12)
				/* These two lexemes make up the */
#define COLON		(BINARY | 13)
				/* ternary conditional operator, $x ? $y : $z.
				 * We treat them as two binary operators to
				 * avoid another lexeme category, and code the
				 * additional constraints directly in
				 * ParseExpr(). For instance, the right
				 * operand of a "?" operator must be a ":"
				 * operator. */
#define LEFT_SHIFT	(BINARY | 14)
#define RIGHT_SHIFT	(BINARY | 15)
#define LEQ		(BINARY | 16)
#define GEQ		(BINARY | 17)
#define EQUAL		(BINARY | 18)
#define NEQ		(BINARY | 19)
#define AND		(BINARY | 20)
#define OR		(BINARY | 21)
#define STREQ		(BINARY | 22)
#define STRNEQ		(BINARY | 23)
#define EXPON		(BINARY | 24)
				/* Unlike the other binary operators, EXPON is
				 * right associative and this distinction is
				 * coded directly in ParseExpr(). */
#define IN_LIST		(BINARY | 25)
#define NOT_IN_LIST	(BINARY | 26)
#define CLOSE_PAREN	(BINARY | 27)
				/* By categorizing the CLOSE_PAREN lexeme as a
				 * BINARY operator, the normal parsing rules
				 * for binary operators assure that a close
				 * paren will not directly follow another
				 * operator, and the machinery already in
				 * place to connect operands to operators
				 * according to precedence performs most of
				 * the work of matching open and close parens
				 * for us. In the end though, a close paren is
				 * not really a binary operator, and some
				 * special coding in ParseExpr() make sure we
				 * never put an actual CLOSE_PAREN node in the
				 * parse tree. The sub-expression between
				 * parens becomes the single argument of the
				 * matching OPEN_PAREN unary operator. */
#define STR_LT		(BINARY | 28)
#define STR_GT		(BINARY | 29)
#define STR_LEQ		(BINARY | 30)
#define STR_GEQ		(BINARY | 31)
#define END		(BINARY | 32)
				/* This lexeme represents the end of the
				 * string being parsed. Treating it as a
				 * binary operator follows the same logic as
				 * the CLOSE_PAREN lexeme and END pairs with
				 * START, in the same way that CLOSE_PAREN
				 * pairs with OPEN_PAREN. */

/*
 * When ParseExpr() builds the parse tree it must choose which operands to
 * connect to which operators.  This is done according to operator precedence.
 * The greater an operator's precedence the greater claim it has to link to an
 * available operand.  The Precedence enumeration lists the precedence values
 * used by Tcl expression operators, from lowest to highest claim.  Each
 * precedence level is commented with the operators that hold that precedence.
 */

enum Precedence {
    PREC_END = 1,	/* END */
    PREC_START,		/* START */
    PREC_CLOSE_PAREN,	/* ")" */
    PREC_OPEN_PAREN,	/* "(" */
    PREC_COMMA,		/* "," */
    PREC_CONDITIONAL,	/* "?", ":" */
    PREC_OR,		/* "||" */
    PREC_AND,		/* "&&" */
    PREC_BIT_OR,	/* "|" */
    PREC_BIT_XOR,	/* "^" */
    PREC_BIT_AND,	/* "&" */
    PREC_EQUAL,		/* "==", "!=", "eq", "ne", "in", "ni" */
    PREC_COMPARE,	/* "<", ">", "<=", ">=" */
    PREC_SHIFT,		/* "<<", ">>" */
    PREC_ADD,		/* "+", "-" */
    PREC_MULT,		/* "*", "/", "%" */
    PREC_EXPON,		/* "**" */
    PREC_UNARY		/* "+", "-", FUNCTION, "!", "~" */
};

/*
 * Here the same information contained in the comments above is stored in
 * inverted form, so that given a lexeme, one can quickly look up its
 * precedence value.
 */

static const unsigned char prec[] = {
    /* Non-operator lexemes */
    0,  0,  0,  0,  0,  0,  0,  0,  0,  0,  0,  0,  0,  0,  0,  0,
    0,  0,  0,  0,  0,  0,  0,  0,  0,  0,  0,  0,  0,  0,  0,  0,
    0,  0,  0,  0,  0,  0,  0,  0,  0,  0,  0,  0,  0,  0,  0,  0,
    0,  0,  0,  0,  0,  0,  0,  0,  0,  0,  0,  0,  0,  0,  0,  0,
    0,
    /* Binary operator lexemes */
    PREC_ADD,		/* BINARY_PLUS */
    PREC_ADD,		/* BINARY_MINUS */
    PREC_COMMA,		/* COMMA */
    PREC_MULT,		/* MULT */
    PREC_MULT,		/* DIVIDE */
    PREC_MULT,		/* MOD */
    PREC_COMPARE,	/* LESS */
    PREC_COMPARE,	/* GREATER */
    PREC_BIT_AND,	/* BIT_AND */
    PREC_BIT_XOR,	/* BIT_XOR */
    PREC_BIT_OR,	/* BIT_OR */
    PREC_CONDITIONAL,	/* QUESTION */
    PREC_CONDITIONAL,	/* COLON */
    PREC_SHIFT,		/* LEFT_SHIFT */
    PREC_SHIFT,		/* RIGHT_SHIFT */
    PREC_COMPARE,	/* LEQ */
    PREC_COMPARE,	/* GEQ */
    PREC_EQUAL,		/* EQUAL */
    PREC_EQUAL,		/* NEQ */
    PREC_AND,		/* AND */
    PREC_OR,		/* OR */
    PREC_EQUAL,		/* STREQ */
    PREC_EQUAL,		/* STRNEQ */
    PREC_EXPON,		/* EXPON */
    PREC_EQUAL,		/* IN_LIST */
    PREC_EQUAL,		/* NOT_IN_LIST */
    PREC_CLOSE_PAREN,	/* CLOSE_PAREN */
    PREC_COMPARE,	/* STR_LT */
    PREC_COMPARE,	/* STR_GT */
    PREC_COMPARE,	/* STR_LEQ */
    PREC_COMPARE,	/* STR_GEQ */
    PREC_END,		/* END */
    /* Expansion room for more binary operators */
    0,  0,  0,  0,  0,  0,  0,  0,  0,  0,  0,  0,  0,  0,  0,  0,
    0,  0,  0,  0,  0,  0,  0,  0,  0,  0,  0,  0,  0,  0,  0,  0,
    /* Unary operator lexemes */
    PREC_UNARY,		/* UNARY_PLUS */
    PREC_UNARY,		/* UNARY_MINUS */
    PREC_UNARY,		/* FUNCTION */
    PREC_START,		/* START */
    PREC_OPEN_PAREN,	/* OPEN_PAREN */
    PREC_UNARY,		/* NOT*/
    PREC_UNARY,		/* BIT_NOT*/
};

/*
 * A table mapping lexemes to bytecode instructions, used by CompileExprTree().
 */

static const unsigned char instruction[] = {
    /* Non-operator lexemes */
    0,  0,  0,  0,  0,  0,  0,  0,  0,  0,  0,  0,  0,  0,  0,  0,
    0,  0,  0,  0,  0,  0,  0,  0,  0,  0,  0,  0,  0,  0,  0,  0,
    0,  0,  0,  0,  0,  0,  0,  0,  0,  0,  0,  0,  0,  0,  0,  0,
    0,  0,  0,  0,  0,  0,  0,  0,  0,  0,  0,  0,  0,  0,  0,  0,
    0,
    /* Binary operator lexemes */
    INST_ADD,		/* BINARY_PLUS */
    INST_SUB,		/* BINARY_MINUS */
    0,			/* COMMA */
    INST_MULT,		/* MULT */
    INST_DIV,		/* DIVIDE */
    INST_MOD,		/* MOD */
    INST_LT,		/* LESS */
    INST_GT,		/* GREATER */
    INST_BITAND,	/* BIT_AND */
    INST_BITXOR,	/* BIT_XOR */
    INST_BITOR,		/* BIT_OR */
    0,			/* QUESTION */
    0,			/* COLON */
    INST_LSHIFT,	/* LEFT_SHIFT */
    INST_RSHIFT,	/* RIGHT_SHIFT */
    INST_LE,		/* LEQ */
    INST_GE,		/* GEQ */
    INST_EQ,		/* EQUAL */
    INST_NEQ,		/* NEQ */
    0,			/* AND */
    0,			/* OR */
    INST_STR_EQ,	/* STREQ */
    INST_STR_NEQ,	/* STRNEQ */
    INST_EXPON,		/* EXPON */
    INST_LIST_IN,	/* IN_LIST */
    INST_LIST_NOT_IN,	/* NOT_IN_LIST */
    0,			/* CLOSE_PAREN */
    INST_STR_LT,	/* STR_LT */
    INST_STR_GT,	/* STR_GT */
    INST_STR_LE,	/* STR_LEQ */
    INST_STR_GE,	/* STR_GEQ */
    0,			/* END */
    /* Expansion room for more binary operators */
    0,  0,  0,  0,  0,  0,  0,  0,  0,  0,  0,  0,  0,  0,  0,  0,
    0,  0,  0,  0,  0,  0,  0,  0,  0,  0,  0,  0,  0,  0,  0,  0,
    /* Unary operator lexemes */
    INST_UPLUS,		/* UNARY_PLUS */
    INST_UMINUS,	/* UNARY_MINUS */
    0,			/* FUNCTION */
    0,			/* START */
    0,			/* OPEN_PAREN */
    INST_LNOT,		/* NOT*/
    INST_BITNOT,	/* BIT_NOT*/
};

/*
 * A table mapping a byte value to the corresponding lexeme for use by
 * ParseLexeme().
 */

static const unsigned char Lexeme[] = {
	INVALID		/* NUL */,	INVALID		/* SOH */,
	INVALID		/* STX */,	INVALID		/* ETX */,
	INVALID		/* EOT */,	INVALID		/* ENQ */,
	INVALID		/* ACK */,	INVALID		/* BEL */,
	INVALID		/* BS */,	INVALID		/* HT */,
	INVALID		/* LF */,	INVALID		/* VT */,
	INVALID		/* FF */,	INVALID		/* CR */,
	INVALID		/* SO */,	INVALID		/* SI */,
	INVALID		/* DLE */,	INVALID		/* DC1 */,
	INVALID		/* DC2 */,	INVALID		/* DC3 */,
	INVALID		/* DC4 */,	INVALID		/* NAK */,
	INVALID		/* SYN */,	INVALID		/* ETB */,
	INVALID		/* CAN */,	INVALID		/* EM */,
	INVALID		/* SUB */,	INVALID		/* ESC */,
	INVALID		/* FS */,	INVALID		/* GS */,
	INVALID		/* RS */,	INVALID		/* US */,
	INVALID		/* SPACE */,	0		/* ! or != */,
	QUOTED		/* " */,	0		/* # */,
	VARIABLE	/* $ */,	MOD		/* % */,
	0		/* & or && */,	INVALID		/* ' */,
	OPEN_PAREN	/* ( */,	CLOSE_PAREN	/* ) */,
	0		/* * or ** */,	PLUS		/* + */,
	COMMA		/* , */,	MINUS		/* - */,
	0		/* . */,	DIVIDE		/* / */,
	0, 0, 0, 0, 0, 0, 0, 0, 0, 0,			/* 0-9 */
	COLON		/* : */,	INVALID		/* ; */,
	0		/* < or << or <= */,
	0		/* == or INVALID */,
	0		/* > or >> or >= */,
	QUESTION	/* ? */,	INVALID		/* @ */,
	0, 0, 0, 0, 0, 0, 0, 0, 0, 0, 0, 0, 0,		/* A-M */
	0, 0, 0, 0, 0, 0, 0, 0, 0, 0, 0, 0, 0,		/* N-Z */
	SCRIPT		/* [ */,	INVALID		/* \ */,
	INVALID		/* ] */,	BIT_XOR		/* ^ */,
	INVALID		/* _ */,	INVALID		/* ` */,
	0, 0, 0, 0, 0, 0, 0, 0, 0, 0, 0, 0, 0,		/* a-m */
	0, 0, 0, 0, 0, 0, 0, 0, 0, 0, 0, 0, 0,		/* n-z */
	BRACED		/* { */,	0		/* | or || */,
	INVALID		/* } */,	BIT_NOT		/* ~ */,
	INVALID		/* DEL */
};

/*
 * The JumpList struct is used to create a stack of data needed for the
 * TclEmitForwardJump() and TclFixupForwardJump() calls that are performed
 * when compiling the short-circuiting operators QUESTION/COLON, AND, and OR.
 * Keeping a stack permits the CompileExprTree() routine to be non-recursive.
 */

typedef struct JumpList {
    JumpFixup jump;		/* Pass this argument to matching calls of
				 * TclEmitForwardJump() and
				 * TclFixupForwardJump(). */
    struct JumpList *next;	/* Point to next item on the stack */
} JumpList;

/*
 * Declarations for local functions to this file:
 */

static void		CompileExprTree(Tcl_Interp *interp, OpNode *nodes,
			    int index, Tcl_Obj *const **litObjvPtr,
			    Tcl_Obj *const *funcObjv, Tcl_Token *tokenPtr,
			    CompileEnv *envPtr, int optimize);
static void		ConvertTreeToTokens(const char *start, size_t numBytes,
			    OpNode *nodes, Tcl_Token *tokenPtr,
			    Tcl_Parse *parsePtr);
static int		ExecConstantExprTree(Tcl_Interp *interp, OpNode *nodes,
			    int index, Tcl_Obj * const **litObjvPtr);
static int		ParseExpr(Tcl_Interp *interp, const char *start,
			    size_t numBytes, OpNode **opTreePtr,
			    Tcl_Obj *litList, Tcl_Obj *funcList,
			    Tcl_Parse *parsePtr, int parseOnly);
static size_t		ParseLexeme(const char *start, size_t numBytes,
			    unsigned char *lexemePtr, Tcl_Obj **literalPtr);

/*
 *----------------------------------------------------------------------
 *
 * ParseExpr --
 *
 *	Given a string, the numBytes bytes starting at start, this function
 *	parses it as a Tcl expression and constructs a tree representing the
 *	structure of the expression. The caller must pass in empty lists as
 *	the funcList and litList arguments. The elements of the parsed
 *	expression are returned to the caller as that tree, a list of literal
 *	values, a list of function names, and in Tcl_Tokens added to a
 *	Tcl_Parse struct passed in by the caller.
 *
 * Results:
 *	If the string is successfully parsed as a valid Tcl expression, TCL_OK
 *	is returned, and data about the expression structure is written to the
 *	last four arguments. If the string cannot be parsed as a valid Tcl
 *	expression, TCL_ERROR is returned, and if interp is non-NULL, an error
 *	message is written to interp.
 *
 * Side effects:
 *	Memory will be allocated. If TCL_OK is returned, the caller must clean
 *	up the returned data structures. The (OpNode *) value written to
 *	opTreePtr should be passed to Tcl_Free() and the parsePtr argument
 *	should be passed to Tcl_FreeParse(). The elements appended to the
 *	litList and funcList will automatically be freed whenever the refcount
 *	on those lists indicates they can be freed.
 *
 *----------------------------------------------------------------------
 */

static int
ParseExpr(
    Tcl_Interp *interp,		/* Used for error reporting. */
    const char *start,		/* Start of source string to parse. */
    size_t numBytes,		/* Number of bytes in string. */
    OpNode **opTreePtr,		/* Points to space where a pointer to the
				 * allocated OpNode tree should go. */
    Tcl_Obj *litList,		/* List to append literals to. */
    Tcl_Obj *funcList,		/* List to append function names to. */
    Tcl_Parse *parsePtr,	/* Structure to fill with tokens representing
				 * those operands that require run time
				 * substitutions. */
    int parseOnly)		/* A boolean indicating whether the caller's
				 * aim is just a parse, or whether it will go
				 * on to compile the expression. Different
				 * optimizations are appropriate for the two
				 * scenarios. */
{
    OpNode *nodes = NULL;	/* Pointer to the OpNode storage array where
				 * we build the parse tree. */
    unsigned int nodesAvailable = 64; /* Initial size of the storage array. This
				 * value establishes a minimum tree memory
				 * cost of only about 1 kibyte, and is large
				 * enough for most expressions to parse with
				 * no need for array growth and
				 * reallocation. */
    unsigned int nodesUsed = 0;	/* Number of OpNodes filled. */
    size_t scanned = 0;		/* Capture number of byte scanned by parsing
				 * routines. */
    int lastParsed;		/* Stores info about what the lexeme parsed
				 * the previous pass through the parsing loop
				 * was. If it was an operator, lastParsed is
				 * the index of the OpNode for that operator.
				 * If it was not an operator, lastParsed holds
				 * an OperandTypes value encoding what we need
				 * to know about it. */
    int incomplete;		/* Index of the most recent incomplete tree in
				 * the OpNode array. Heads a stack of
				 * incomplete trees linked by p.prev. */
    int complete = OT_EMPTY;	/* "Index" of the complete tree (that is, a
				 * complete subexpression) determined at the
				 * moment. OT_EMPTY is a nonsense value used
				 * only to silence compiler warnings. During a
				 * parse, complete will always hold an index
				 * or an OperandTypes value pointing to an
				 * actual leaf at the time the complete tree
				 * is needed. */

    /*
     * These variables control generation of the error message.
     */

    Tcl_Obj *msg = NULL;	/* The error message. */
    Tcl_Obj *post = NULL;	/* In a few cases, an additional postscript
				 * for the error message, supplying more
				 * information after the error msg and
				 * location have been reported. */
    const char *errCode = NULL;	/* The detail word of the errorCode list, or
				 * NULL to indicate that no changes to the
				 * errorCode are to be done. */
    const char *subErrCode = NULL;
				/* Extra information for use in generating the
				 * errorCode. */
    const char *mark = "_@_";	/* In the portion of the complete error
				 * message where the error location is
				 * reported, this "mark" substring is inserted
				 * into the string being parsed to aid in
				 * pinpointing the location of the syntax
				 * error in the expression. */
    int insertMark = 0;		/* A boolean controlling whether the "mark"
				 * should be inserted. */
    const unsigned limit = 25;	/* Portions of the error message are
				 * constructed out of substrings of the
				 * original expression. In order to keep the
				 * error message readable, we impose this
				 * limit on the substring size we extract. */

    TclParseInit(interp, start, numBytes, parsePtr);

    nodes = (OpNode *)Tcl_AttemptAlloc(nodesAvailable * sizeof(OpNode));
    if (nodes == NULL) {
	TclNewLiteralStringObj(msg, "not enough memory to parse expression");
	errCode = "NOMEM";
	goto error;
    }

    /*
     * Initialize the parse tree with the special "START" node.
     */

    nodes->lexeme = START;
    nodes->precedence = prec[START];
    nodes->mark = MARK_RIGHT;
    nodes->constant = 1;
    incomplete = lastParsed = nodesUsed;
    nodesUsed++;

    /*
     * Main parsing loop parses one lexeme per iteration. We exit the loop
     * only when there's a syntax error with a "goto error" which takes us to
     * the error handling code following the loop, or when we've successfully
     * completed the parse and we return to the caller.
     */

    while (1) {
	OpNode *nodePtr;	/* Points to the OpNode we may fill this pass
				 * through the loop. */
	unsigned char lexeme;	/* The lexeme we parse this iteration. */
	Tcl_Obj *literal;	/* Filled by the ParseLexeme() call when a
				 * literal is parsed that has a Tcl_Obj rep
				 * worth preserving. */

	/*
	 * Each pass through this loop adds up to one more OpNode. Allocate
	 * space for one if required.
	 */

	if (nodesUsed >= nodesAvailable) {
	    unsigned int size = nodesUsed * 2;
	    OpNode *newPtr = NULL;

	    do {
		if (size <= UINT_MAX/sizeof(OpNode)) {
		    newPtr = (OpNode *) Tcl_AttemptRealloc(nodes,
			    size * sizeof(OpNode));
		}
	    } while ((newPtr == NULL)
		    && ((size -= (size - nodesUsed) / 2) > nodesUsed));
	    if (newPtr == NULL) {
		TclNewLiteralStringObj(msg,
			"not enough memory to parse expression");
		errCode = "NOMEM";
		goto error;
	    }
	    nodesAvailable = size;
	    nodes = newPtr;
	}
	nodePtr = nodes + nodesUsed;

	/*
	 * Skip white space between lexemes.
	 */

	scanned = TclParseAllWhiteSpace(start, numBytes);
	start += scanned;
	numBytes -= scanned;

	scanned = ParseLexeme(start, numBytes, &lexeme, &literal);

	/*
	 * Use context to categorize the lexemes that are ambiguous.
	 */

	if ((NODE_TYPE & lexeme) == 0) {
	    int b;

	    switch (lexeme) {
	    case COMMENT:
		start += scanned;
		numBytes -= scanned;
		continue;
	    case INVALID:
		msg = Tcl_ObjPrintf("invalid character \"%.*s\"",
			(int)scanned, start);
		errCode = "BADCHAR";
		goto error;
	    case INCOMPLETE:
		msg = Tcl_ObjPrintf("incomplete operator \"%.*s\"",
			(int)scanned, start);
		errCode = "PARTOP";
		goto error;
	    case BAREWORD:

		/*
		 * Most barewords in an expression are a syntax error. The
		 * exceptions are that when a bareword is followed by an open
		 * paren, it might be a function call, and when the bareword
		 * is a legal literal boolean value, we accept that as well.
		 */

		if (start[scanned+TclParseAllWhiteSpace(
			start+scanned, numBytes-scanned)] == '(') {
		    lexeme = FUNCTION;

		    /*
		     * When we compile the expression we'll need the function
		     * name, and there's no place in the parse tree to store
		     * it, so we keep a separate list of all the function
		     * names we've parsed in the order we found them.
		     */

		    Tcl_ListObjAppendElement(NULL, funcList, literal);
		} else if (Tcl_GetBooleanFromObj(NULL,literal,&b) == TCL_OK) {
		    lexeme = BOOLEAN;
		} else {
		    /*
		     * Tricky case: see test expr-62.10
		     */

		    int scanned2 = scanned;
		    do {
			scanned2 += TclParseAllWhiteSpace(
				start + scanned2, numBytes - scanned2);
			scanned2 += ParseLexeme(
				start + scanned2, numBytes - scanned2, &lexeme,
				NULL);
		    } while (lexeme == COMMENT);
		    if (lexeme == OPEN_PAREN) {
			/*
			 * Actually a function call, but with obscuring
			 * comments.  Skip to the start of the parentheses.
			 * Note that we assume that open parentheses are one
			 * byte long.
			 */

			lexeme = FUNCTION;
			Tcl_ListObjAppendElement(NULL, funcList, literal);
			scanned = scanned2 - 1;
			break;
		    }

		    Tcl_DecrRefCount(literal);
		    msg = Tcl_ObjPrintf("invalid bareword \"%.*s%s\"",
			    (scanned < limit) ? (int)scanned : (int)limit - 3, start,
			    (scanned < limit) ? "" : "...");
		    post = Tcl_ObjPrintf(
			    "should be \"$%.*s%s\" or \"{%.*s%s}\"",
			    (scanned < limit) ? (int)scanned : (int)limit - 3,
			    start, (scanned < limit) ? "" : "...",
			    (scanned < limit) ? (int)scanned : (int)limit - 3,
			    start, (scanned < limit) ? "" : "...");
		    Tcl_AppendPrintfToObj(post, " or \"%.*s%s(...)\" or ...",
			    (scanned < limit) ? (int)scanned : (int)limit - 3,
			    start, (scanned < limit) ? "" : "...");
		    errCode = "BAREWORD";
		    if (start[0] == '0') {
			const char *stop;
			TclParseNumber(NULL, NULL, NULL, start, scanned,
				&stop, TCL_PARSE_NO_WHITESPACE);

			if (isdigit(UCHAR(*stop)) || (stop == start + 1)) {
			    switch (start[1]) {
			    case 'b':
				Tcl_AppendToObj(post,
					" (invalid binary number?)", -1);
				parsePtr->errorType = TCL_PARSE_BAD_NUMBER;
				errCode = "BADNUMBER";
				subErrCode = "BINARY";
				break;
			    case 'o':
				Tcl_AppendToObj(post,
					" (invalid octal number?)", -1);
				parsePtr->errorType = TCL_PARSE_BAD_NUMBER;
				errCode = "BADNUMBER";
				subErrCode = "OCTAL";
				break;
			    default:
				if (isdigit(UCHAR(start[1]))) {
				    Tcl_AppendToObj(post,
					    " (invalid octal number?)", -1);
				    parsePtr->errorType = TCL_PARSE_BAD_NUMBER;
				    errCode = "BADNUMBER";
				    subErrCode = "OCTAL";
				}
				break;
			    }
			}
		    }
		    goto error;
		}
		break;
	    case PLUS:
	    case MINUS:
		if (IsOperator(lastParsed)) {
		    /*
		     * A "+" or "-" coming just after another operator must be
		     * interpreted as a unary operator.
		     */

		    lexeme |= UNARY;
		} else {
		    lexeme |= BINARY;
		}
	    }
	}	/* Uncategorized lexemes */

	/*
	 * Handle lexeme based on its category.
	 */

	switch (NODE_TYPE & lexeme) {
	case LEAF: {
	    /*
	     * Each LEAF results in either a literal getting appended to the
	     * litList, or a sequence of Tcl_Tokens representing a Tcl word
	     * getting appended to the parsePtr->tokens. No OpNode is filled
	     * for this lexeme.
	     */

	    Tcl_Token *tokenPtr;
	    const char *end = start;
	    int wordIndex;
	    int code = TCL_OK;

	    /*
	     * A leaf operand appearing just after something that's not an
	     * operator is a syntax error.
	     */

	    if (NotOperator(lastParsed)) {
		msg = Tcl_ObjPrintf("missing operator at %s", mark);
		errCode = "MISSING";
		scanned = 0;
		insertMark = 1;

		/*
		 * Free any literal to avoid a memleak.
		 */

		if ((lexeme == NUMBER) || (lexeme == BOOLEAN)) {
		    Tcl_DecrRefCount(literal);
		}
		goto error;
	    }

	    switch (lexeme) {
	    case NUMBER:
	    case BOOLEAN:
		/*
		 * TODO: Consider using a dict or hash to collapse all
		 * duplicate literals into a single representative value.
		 * (Like what is done with [split $s {}]).
		 * Pro:	~75% memory saving on expressions like
		 *	{1+1+1+1+1+.....+1} (Convert "pointer + Tcl_Obj" cost
		 *	to "pointer" cost only)
		 * Con:	Cost of the dict store/retrieve on every literal in
		 *	every expression when expressions like the above tend
		 *	to be uncommon.
		 *	The memory savings is temporary; Compiling to bytecode
		 *	will collapse things as literals are registered
		 *	anyway, so the savings applies only to the time
		 *	between parsing and compiling. Possibly important due
		 *	to high-water mark nature of memory allocation.
		 */

		Tcl_ListObjAppendElement(NULL, litList, literal);
		complete = lastParsed = OT_LITERAL;
		start += scanned;
		numBytes -= scanned;
		continue;

	    default:
		break;
	    }

	    /*
	     * Remaining LEAF cases may involve filling Tcl_Tokens, so make
	     * room for at least 2 more tokens.
	     */

	    TclGrowParseTokenArray(parsePtr, 2);
	    wordIndex = parsePtr->numTokens;
	    tokenPtr = parsePtr->tokenPtr + wordIndex;
	    tokenPtr->type = TCL_TOKEN_WORD;
	    tokenPtr->start = start;
	    parsePtr->numTokens++;

	    switch (lexeme) {
	    case QUOTED:
		code = Tcl_ParseQuotedString(NULL, start, numBytes,
			parsePtr, 1, &end);
		scanned = end - start;
		break;

	    case BRACED:
		code = Tcl_ParseBraces(NULL, start, numBytes,
			parsePtr, 1, &end);
		scanned = end - start;
		break;

	    case VARIABLE:
		code = Tcl_ParseVarName(NULL, start, numBytes, parsePtr, 1);

		/*
		 * Handle the quirk that Tcl_ParseVarName reports a successful
		 * parse even when it gets only a "$" with no variable name.
		 */

		tokenPtr = parsePtr->tokenPtr + wordIndex + 1;
		if (code == TCL_OK && tokenPtr->type != TCL_TOKEN_VARIABLE) {
		    TclNewLiteralStringObj(msg, "invalid character \"$\"");
		    errCode = "BADCHAR";
		    goto error;
		}
		scanned = tokenPtr->size;
		break;

	    case SCRIPT: {
		Tcl_Parse *nestedPtr = (Tcl_Parse *)
			TclStackAlloc(interp, sizeof(Tcl_Parse));

		tokenPtr = parsePtr->tokenPtr + parsePtr->numTokens;
		tokenPtr->type = TCL_TOKEN_COMMAND;
		tokenPtr->start = start;
		tokenPtr->numComponents = 0;

		end = start + numBytes;
		start++;
		while (1) {
		    code = Tcl_ParseCommand(interp, start, end - start, 1,
			    nestedPtr);
		    if (code != TCL_OK) {
			parsePtr->term = nestedPtr->term;
			parsePtr->errorType = nestedPtr->errorType;
			parsePtr->incomplete = nestedPtr->incomplete;
			break;
		    }
		    start = nestedPtr->commandStart + nestedPtr->commandSize;
		    Tcl_FreeParse(nestedPtr);
		    if ((nestedPtr->term < end) && (nestedPtr->term[0] == ']')
			    && !nestedPtr->incomplete) {
			break;
		    }

		    if (start == end) {
			TclNewLiteralStringObj(msg, "missing close-bracket");
			parsePtr->term = tokenPtr->start;
			parsePtr->errorType = TCL_PARSE_MISSING_BRACKET;
			parsePtr->incomplete = 1;
			code = TCL_ERROR;
			errCode = "UNBALANCED";
			break;
		    }
		}
		TclStackFree(interp, nestedPtr);
		end = start;
		start = tokenPtr->start;
		scanned = end - start;
		tokenPtr->size = scanned;
		parsePtr->numTokens++;
		break;
	    }			/* SCRIPT case */
	    }
	    if (code != TCL_OK) {
		/*
		 * Here we handle all the syntax errors generated by the
		 * Tcl_Token generating parsing routines called in the switch
		 * just above. If the value of parsePtr->incomplete is 1, then
		 * the error was an unbalanced '[', '(', '{', or '"' and
		 * parsePtr->term is pointing to that unbalanced character. If
		 * the value of parsePtr->incomplete is 0, then the error is
		 * one of lacking whitespace following a quoted word, for
		 * example: expr {[an error {foo}bar]}, and parsePtr->term
		 * points to where the whitespace is missing. We reset our
		 * values of start and scanned so that when our error message
		 * is constructed, the location of the syntax error is sure to
		 * appear in it, even if the quoted expression is truncated.
		 */

		start = parsePtr->term;
		scanned = parsePtr->incomplete;
		if (parsePtr->incomplete) {
		    errCode = "UNBALANCED";
		}
		goto error;
	    }

	    tokenPtr = parsePtr->tokenPtr + wordIndex;
	    tokenPtr->size = scanned;
	    tokenPtr->numComponents = parsePtr->numTokens - wordIndex - 1;
	    if (!parseOnly && ((lexeme == QUOTED) || (lexeme == BRACED))) {
		/*
		 * When this expression is destined to be compiled, and a
		 * braced or quoted word within an expression is known at
		 * compile time (no runtime substitutions in it), we can store
		 * it as a literal rather than in its tokenized form. This is
		 * an advantage since the compiled bytecode is going to need
		 * the argument in Tcl_Obj form eventually, so it's just as
		 * well to get there now. Another advantage is that with this
		 * conversion, larger constant expressions might be grown and
		 * optimized.
		 *
		 * On the contrary, if the end goal of this parse is to fill a
		 * Tcl_Parse for a caller of Tcl_ParseExpr(), then it's
		 * wasteful to convert to a literal only to convert back again
		 * later.
		 */

		TclNewObj(literal);
		if (TclWordKnownAtCompileTime(tokenPtr, literal)) {
		    Tcl_ListObjAppendElement(NULL, litList, literal);
		    complete = lastParsed = OT_LITERAL;
		    parsePtr->numTokens = wordIndex;
		    break;
		}
		Tcl_DecrRefCount(literal);
	    }
	    complete = lastParsed = OT_TOKENS;
	    break;
	} /* case LEAF */

	case UNARY:

	    /*
	     * A unary operator appearing just after something that's not an
	     * operator is a syntax error -- something trying to be the left
	     * operand of an operator that doesn't take one.
	     */

	    if (NotOperator(lastParsed)) {
		msg = Tcl_ObjPrintf("missing operator at %s", mark);
		scanned = 0;
		insertMark = 1;
		errCode = "MISSING";
		goto error;
	    }

	    /*
	     * Create an OpNode for the unary operator.
	     */

	    nodePtr->lexeme = lexeme;
	    nodePtr->precedence = prec[lexeme];
	    nodePtr->mark = MARK_RIGHT;

	    /*
	     * A FUNCTION cannot be a constant expression, because Tcl allows
	     * functions to return variable results with the same arguments;
	     * for example, rand(). Other unary operators can root a constant
	     * expression, so long as the argument is a constant expression.
	     */

	    nodePtr->constant = (lexeme != FUNCTION);

	    /*
	     * This unary operator is a new incomplete tree, so push it onto
	     * our stack of incomplete trees. Also remember it as the last
	     * lexeme we parsed.
	     */

	    nodePtr->p.prev = incomplete;
	    incomplete = lastParsed = nodesUsed;
	    nodesUsed++;
	    break;

	case BINARY: {
	    OpNode *incompletePtr;
	    unsigned char precedence = prec[lexeme];

	    /*
	     * A binary operator appearing just after another operator is a
	     * syntax error -- one of the two operators is missing an operand.
	     */

	    if (IsOperator(lastParsed)) {
		if ((lexeme == CLOSE_PAREN)
			&& (nodePtr[-1].lexeme == OPEN_PAREN)) {
		    if (nodePtr[-2].lexeme == FUNCTION) {
			/*
			 * Normally, "()" is a syntax error, but as a special
			 * case accept it as an argument list for a function.
			 * Treat this as a special LEAF lexeme, and restart
			 * the parsing loop with zero characters scanned. We
			 * will parse the ")" again the next time through, but
			 * with the OT_EMPTY leaf as the subexpression between
			 * the parens.
			 */

			scanned = 0;
			complete = lastParsed = OT_EMPTY;
			break;
		    }
		    msg = Tcl_ObjPrintf("empty subexpression at %s", mark);
		    scanned = 0;
		    insertMark = 1;
		    errCode = "EMPTY";
		    goto error;
		}

		if (nodePtr[-1].precedence > precedence) {
		    if (nodePtr[-1].lexeme == OPEN_PAREN) {
			TclNewLiteralStringObj(msg, "unbalanced open paren");
			parsePtr->errorType = TCL_PARSE_MISSING_PAREN;
			errCode = "UNBALANCED";
		    } else if (nodePtr[-1].lexeme == COMMA) {
			msg = Tcl_ObjPrintf(
				"missing function argument at %s", mark);
			scanned = 0;
			insertMark = 1;
			errCode = "MISSING";
		    } else if (nodePtr[-1].lexeme == START) {
			TclNewLiteralStringObj(msg, "empty expression");
			errCode = "EMPTY";
		    }
		} else if (lexeme == CLOSE_PAREN) {
		    TclNewLiteralStringObj(msg, "unbalanced close paren");
		    errCode = "UNBALANCED";
		} else if ((lexeme == COMMA)
			&& (nodePtr[-1].lexeme == OPEN_PAREN)
			&& (nodePtr[-2].lexeme == FUNCTION)) {
		    msg = Tcl_ObjPrintf("missing function argument at %s",
			    mark);
		    scanned = 0;
		    insertMark = 1;
		    errCode = "UNBALANCED";
		}
		if (msg == NULL) {
		    msg = Tcl_ObjPrintf("missing operand at %s", mark);
		    scanned = 0;
		    insertMark = 1;
		    errCode = "MISSING";
		}
		goto error;
	    }

	    /*
	     * Here is where the tree comes together. At this point, we have a
	     * stack of incomplete trees corresponding to substrings that are
	     * incomplete expressions, followed by a complete tree
	     * corresponding to a substring that is itself a complete
	     * expression, followed by the binary operator we have just
	     * parsed. The incomplete trees can each be completed by adding a
	     * right operand.
	     *
	     * To illustrate with an example, when we parse the expression
	     * "1+2*3-4" and we reach this point having just parsed the "-"
	     * operator, we have these incomplete trees: START, "1+", and
	     * "2*". Next we have the complete subexpression "3". Last is the
	     * "-" we've just parsed.
	     *
	     * The next step is to join our complete tree to an operator. The
	     * choice is governed by the precedence and associativity of the
	     * competing operators. If we connect it as the right operand of
	     * our most recent incomplete tree, we get a new complete tree,
	     * and we can repeat the process. The while loop following repeats
	     * this until precedence indicates it is time to join the complete
	     * tree as the left operand of the just parsed binary operator.
	     *
	     * Continuing the example, the first pass through the loop will
	     * join "3" to "2*"; the next pass will join "2*3" to "1+". Then
	     * we'll exit the loop and join "1+2*3" to "-". When we return to
	     * parse another lexeme, our stack of incomplete trees is START
	     * and "1+2*3-".
	     */

	    while (1) {
		incompletePtr = nodes + incomplete;

		if (incompletePtr->precedence < precedence) {
		    break;
		}

		if (incompletePtr->precedence == precedence) {
		    /*
		     * Right association rules for exponentiation.
		     */

		    if (lexeme == EXPON) {
			break;
		    }

		    /*
		     * Special association rules for the conditional
		     * operators. The "?" and ":" operators have equal
		     * precedence, but must be linked up in sensible pairs.
		     */

		    if ((incompletePtr->lexeme == QUESTION)
			    && (NotOperator(complete)
			    || (nodes[complete].lexeme != COLON))) {
			break;
		    }
		    if ((incompletePtr->lexeme == COLON)
			    && (lexeme == QUESTION)) {
			break;
		    }
		}

		/*
		 * Some special syntax checks...
		 */

		/* Parens must balance */
		if ((incompletePtr->lexeme == OPEN_PAREN)
			&& (lexeme != CLOSE_PAREN)) {
		    TclNewLiteralStringObj(msg, "unbalanced open paren");
		    parsePtr->errorType = TCL_PARSE_MISSING_PAREN;
		    errCode = "UNBALANCED";
		    goto error;
		}

		/* Right operand of "?" must be ":" */
		if ((incompletePtr->lexeme == QUESTION)
			&& (NotOperator(complete)
			|| (nodes[complete].lexeme != COLON))) {
		    msg = Tcl_ObjPrintf("missing operator \":\" at %s", mark);
		    scanned = 0;
		    insertMark = 1;
		    errCode = "MISSING";
		    goto error;
		}

		/* Operator ":" may only be right operand of "?" */
		if (IsOperator(complete)
			&& (nodes[complete].lexeme == COLON)
			&& (incompletePtr->lexeme != QUESTION)) {
		    TclNewLiteralStringObj(msg,
			    "unexpected operator \":\" "
			    "without preceding \"?\"");
		    errCode = "SURPRISE";
		    goto error;
		}

		/*
		 * Attach complete tree as right operand of most recent
		 * incomplete tree.
		 */

		incompletePtr->right = complete;
		if (IsOperator(complete)) {
		    nodes[complete].p.parent = incomplete;
		    incompletePtr->constant = incompletePtr->constant
			    && nodes[complete].constant;
		} else {
		    incompletePtr->constant = incompletePtr->constant
			    && (complete == OT_LITERAL);
		}

		/*
		 * The QUESTION/COLON and FUNCTION/OPEN_PAREN combinations
		 * each make up a single operator. Force them to agree whether
		 * they have a constant expression.
		 */

		if ((incompletePtr->lexeme == QUESTION)
			|| (incompletePtr->lexeme == FUNCTION)) {
		    nodes[complete].constant = incompletePtr->constant;
		}

		if (incompletePtr->lexeme == START) {
		    /*
		     * Completing the START tree indicates we're done.
		     * Transfer the parse tree to the caller and return.
		     */

		    *opTreePtr = nodes;
		    return TCL_OK;
		}

		/*
		 * With a right operand attached, last incomplete tree has
		 * become the complete tree. Pop it from the incomplete tree
		 * stack.
		 */

		complete = incomplete;
		incomplete = incompletePtr->p.prev;

		/* CLOSE_PAREN can only close one OPEN_PAREN. */
		if (incompletePtr->lexeme == OPEN_PAREN) {
		    break;
		}
	    }

	    /*
	     * More syntax checks...
	     */

	    /* Parens must balance. */
	    if (lexeme == CLOSE_PAREN) {
		if (incompletePtr->lexeme != OPEN_PAREN) {
		    TclNewLiteralStringObj(msg, "unbalanced close paren");
		    errCode = "UNBALANCED";
		    goto error;
		}
	    }

	    /* Commas must appear only in function argument lists. */
	    if (lexeme == COMMA) {
		if  ((incompletePtr->lexeme != OPEN_PAREN)
			|| (incompletePtr[-1].lexeme != FUNCTION)) {
		    TclNewLiteralStringObj(msg,
			    "unexpected \",\" outside function argument list");
		    errCode = "SURPRISE";
		    goto error;
		}
	    }

	    /* Operator ":" may only be right operand of "?" */
	    if (IsOperator(complete) && (nodes[complete].lexeme == COLON)) {
		TclNewLiteralStringObj(msg,
			"unexpected operator \":\" without preceding \"?\"");
		errCode = "SURPRISE";
		goto error;
	    }

	    /*
	     * Create no node for a CLOSE_PAREN lexeme.
	     */

	    if (lexeme == CLOSE_PAREN) {
		break;
	    }

	    /*
	     * Link complete tree as left operand of new node.
	     */

	    nodePtr->lexeme = lexeme;
	    nodePtr->precedence = precedence;
	    nodePtr->mark = MARK_LEFT;
	    nodePtr->left = complete;

	    /*
	     * The COMMA operator cannot be optimized, since the function
	     * needs all of its arguments, and optimization would reduce the
	     * number. Other binary operators root constant expressions when
	     * both arguments are constant expressions.
	     */

	    nodePtr->constant = (lexeme != COMMA);

	    if (IsOperator(complete)) {
		nodes[complete].p.parent = nodesUsed;
		nodePtr->constant = nodePtr->constant
			&& nodes[complete].constant;
	    } else {
		nodePtr->constant = nodePtr->constant
			&& (complete == OT_LITERAL);
	    }

	    /*
	     * With a left operand attached and a right operand missing, the
	     * just-parsed binary operator is root of a new incomplete tree.
	     * Push it onto the stack of incomplete trees.
	     */

	    nodePtr->p.prev = incomplete;
	    incomplete = lastParsed = nodesUsed;
	    nodesUsed++;
	    break;
	}	/* case BINARY */
	}	/* lexeme handler */

	/* Advance past the just-parsed lexeme */
	start += scanned;
	numBytes -= scanned;
    }	/* main parsing loop */

    /*
     * We only get here if there's been an error. Any errors that didn't get a
     * suitable parsePtr->errorType, get recorded as syntax errors.
     */

  error:
    if (parsePtr->errorType == TCL_PARSE_SUCCESS) {
	parsePtr->errorType = TCL_PARSE_SYNTAX;
    }

    /*
     * Free any partial parse tree we've built.
     */

    if (nodes != NULL) {
	Tcl_Free(nodes);
    }

    if (interp == NULL) {
	/*
	 * Nowhere to report an error message, so just free it.
	 */

	if (msg) {
	    Tcl_DecrRefCount(msg);
	}
    } else {
	/*
	 * Construct the complete error message. Start with the simple error
	 * message, pulled from the interp result if necessary...
	 */

	if (msg == NULL) {
	    msg = Tcl_GetObjResult(interp);
	}

	/*
	 * Add a detailed quote from the bad expression, displaying and
	 * sometimes marking the precise location of the syntax error.
	 */

	Tcl_AppendPrintfToObj(msg, "\nin expression \"%s%.*s%.*s%s%s%.*s%s\"",
		((start - limit) < parsePtr->string) ? "" : "...",
		((start - limit) < parsePtr->string)
			? (int) (start - parsePtr->string) : (int)limit - 3,
		((start - limit) < parsePtr->string)
			? parsePtr->string : start - limit + 3,
		(scanned < limit) ? (int)scanned : (int)limit - 3, start,
		(scanned < limit) ? "" : "...", insertMark ? mark : "",
		(start + scanned + limit > parsePtr->end)
			? (int) (parsePtr->end - start) - (int)scanned : (int)limit-3,
		start + scanned,
		(start + scanned + limit > parsePtr->end) ? "" : "...");

	/*
	 * Next, append any postscript message.
	 */

	if (post != NULL) {
	    Tcl_AppendToObj(msg, ";\n", -1);
	    Tcl_AppendObjToObj(msg, post);
	    Tcl_DecrRefCount(post);
	}
	Tcl_SetObjResult(interp, msg);

	/*
	 * Finally, place context information in the errorInfo.
	 */

	numBytes = parsePtr->end - parsePtr->string;
	Tcl_AppendObjToErrorInfo(interp, Tcl_ObjPrintf(
		"\n    (parsing expression \"%.*s%s\")",
		(numBytes < limit) ? (int)numBytes : (int)limit - 3,
		parsePtr->string, (numBytes < limit) ? "" : "..."));
	if (errCode) {
	    Tcl_SetErrorCode(interp, "TCL", "PARSE", "EXPR", errCode,
		    subErrCode, NULL);
	}
    }

    return TCL_ERROR;
}

/*
 *----------------------------------------------------------------------
 *
 * ConvertTreeToTokens --
 *
 *	Given a string, the numBytes bytes starting at start, and an OpNode
 *	tree and Tcl_Token array created by passing that same string to
 *	ParseExpr(), this function writes into *parsePtr the sequence of
 *	Tcl_Tokens needed so to satisfy the historical interface provided by
 *	Tcl_ParseExpr(). Note that this routine exists only for the sake of
 *	the public Tcl_ParseExpr() routine. It is not used by Tcl itself at
 *	all.
 *
 * Results:
 *	None.
 *
 * Side effects:
 *	The Tcl_Parse *parsePtr is filled with Tcl_Tokens representing the
 *	parsed expression.
 *
 *----------------------------------------------------------------------
 */

static void
ConvertTreeToTokens(
    const char *start,
    size_t numBytes,
    OpNode *nodes,
    Tcl_Token *tokenPtr,
    Tcl_Parse *parsePtr)
{
    int subExprTokenIdx = 0;
    OpNode *nodePtr = nodes;
    int next = nodePtr->right;

    while (1) {
	Tcl_Token *subExprTokenPtr;
	int scanned, parentIdx;
	unsigned char lexeme;

	/*
	 * Advance the mark so the next exit from this node won't retrace
	 * steps over ground already covered.
	 */

	nodePtr->mark++;

	/*
	 * Handle next child node or leaf.
	 */

	switch (next) {
	case OT_EMPTY:

	    /* No tokens and no characters for the OT_EMPTY leaf. */
	    break;

	case OT_LITERAL:

	    /*
	     * Skip any white space that comes before the literal.
	     */

	    scanned = TclParseAllWhiteSpace(start, numBytes);
	    start += scanned;
	    numBytes -= scanned;

	    /*
	     * Reparse the literal to get pointers into source string.
	     */

	    scanned = ParseLexeme(start, numBytes, &lexeme, NULL);

	    TclGrowParseTokenArray(parsePtr, 2);
	    subExprTokenPtr = parsePtr->tokenPtr + parsePtr->numTokens;
	    subExprTokenPtr->type = TCL_TOKEN_SUB_EXPR;
	    subExprTokenPtr->start = start;
	    subExprTokenPtr->size = scanned;
	    subExprTokenPtr->numComponents = 1;
	    subExprTokenPtr[1].type = TCL_TOKEN_TEXT;
	    subExprTokenPtr[1].start = start;
	    subExprTokenPtr[1].size = scanned;
	    subExprTokenPtr[1].numComponents = 0;

	    parsePtr->numTokens += 2;
	    start += scanned;
	    numBytes -= scanned;
	    break;

	case OT_TOKENS: {
	    /*
	     * tokenPtr points to a token sequence that came from parsing a
	     * Tcl word. A Tcl word is made up of a sequence of one or more
	     * elements. When the word is only a single element, it's been the
	     * historical practice to replace the TCL_TOKEN_WORD token
	     * directly with a TCL_TOKEN_SUB_EXPR token. However, when the
	     * word has multiple elements, a TCL_TOKEN_WORD token is kept as a
	     * grouping device so that TCL_TOKEN_SUB_EXPR always has only one
	     * element. Wise or not, these are the rules the Tcl expr parser
	     * has followed, and for the sake of those few callers of
	     * Tcl_ParseExpr() we do not change them now. Internally, we can
	     * do better.
	     */

	    int toCopy = tokenPtr->numComponents + 1;

	    if (tokenPtr->numComponents == tokenPtr[1].numComponents + 1) {
		/*
		 * Single element word. Copy tokens and convert the leading
		 * token to TCL_TOKEN_SUB_EXPR.
		 */

		TclGrowParseTokenArray(parsePtr, toCopy);
		subExprTokenPtr = parsePtr->tokenPtr + parsePtr->numTokens;
		memcpy(subExprTokenPtr, tokenPtr,
			toCopy * sizeof(Tcl_Token));
		subExprTokenPtr->type = TCL_TOKEN_SUB_EXPR;
		parsePtr->numTokens += toCopy;
	    } else {
		/*
		 * Multiple element word. Create a TCL_TOKEN_SUB_EXPR token to
		 * lead, with fields initialized from the leading token, then
		 * copy entire set of word tokens.
		 */

		TclGrowParseTokenArray(parsePtr, toCopy+1);
		subExprTokenPtr = parsePtr->tokenPtr + parsePtr->numTokens;
		*subExprTokenPtr = *tokenPtr;
		subExprTokenPtr->type = TCL_TOKEN_SUB_EXPR;
		subExprTokenPtr->numComponents++;
		subExprTokenPtr++;
		memcpy(subExprTokenPtr, tokenPtr,
			toCopy * sizeof(Tcl_Token));
		parsePtr->numTokens += toCopy + 1;
	    }

	    scanned = tokenPtr->start + tokenPtr->size - start;
	    start += scanned;
	    numBytes -= scanned;
	    tokenPtr += toCopy;
	    break;
	}

	default:

	    /*
	     * Advance to the child node, which is an operator.
	     */

	    nodePtr = nodes + next;

	    /*
	     * Skip any white space that comes before the subexpression.
	     */

	    scanned = TclParseAllWhiteSpace(start, numBytes);
	    start += scanned;
	    numBytes -= scanned;

	    /*
	     * Generate tokens for the operator / subexpression...
	     */

	    switch (nodePtr->lexeme) {
	    case OPEN_PAREN:
	    case COMMA:
	    case COLON:

		/*
		 * Historical practice has been to have no Tcl_Tokens for
		 * these operators.
		 */

		break;

	    default: {

		/*
		 * Remember the index of the last subexpression we were
		 * working on -- that of our parent. We'll stack it later.
		 */

		parentIdx = subExprTokenIdx;

		/*
		 * Verify space for the two leading Tcl_Tokens representing
		 * the subexpression rooted by this operator. The first
		 * Tcl_Token will be of type TCL_TOKEN_SUB_EXPR; the second of
		 * type TCL_TOKEN_OPERATOR.
		 */

		TclGrowParseTokenArray(parsePtr, 2);
		subExprTokenIdx = parsePtr->numTokens;
		subExprTokenPtr = parsePtr->tokenPtr + subExprTokenIdx;
		parsePtr->numTokens += 2;
		subExprTokenPtr->type = TCL_TOKEN_SUB_EXPR;
		subExprTokenPtr[1].type = TCL_TOKEN_OPERATOR;

		/*
		 * Our current position scanning the string is the starting
		 * point for this subexpression.
		 */

		subExprTokenPtr->start = start;

		/*
		 * Eventually, we know that the numComponents field of the
		 * Tcl_Token of type TCL_TOKEN_OPERATOR will be 0. This means
		 * we can make other use of this field for now to track the
		 * stack of subexpressions we have pending.
		 */

		subExprTokenPtr[1].numComponents = parentIdx;
		break;
	    }
	    }
	    break;
	}

	/* Determine which way to exit the node on this pass. */
    router:
	switch (nodePtr->mark) {
	case MARK_LEFT:
	    next = nodePtr->left;
	    break;

	case MARK_RIGHT:
	    next = nodePtr->right;

	    /*
	     * Skip any white space that comes before the operator.
	     */

	    scanned = TclParseAllWhiteSpace(start, numBytes);
	    start += scanned;
	    numBytes -= scanned;

	    /*
	     * Here we scan from the string the operator corresponding to
	     * nodePtr->lexeme.
	     */

	    scanned = ParseLexeme(start, numBytes, &lexeme, NULL);

	    switch(nodePtr->lexeme) {
	    case OPEN_PAREN:
	    case COMMA:
	    case COLON:

		/*
		 * No tokens for these lexemes -> nothing to do.
		 */

		break;

	    default:

		/*
		 * Record in the TCL_TOKEN_OPERATOR token the pointers into
		 * the string marking where the operator is.
		 */

		subExprTokenPtr = parsePtr->tokenPtr + subExprTokenIdx;
		subExprTokenPtr[1].start = start;
		subExprTokenPtr[1].size = scanned;
		break;
	    }

	    start += scanned;
	    numBytes -= scanned;
	    break;

	case MARK_PARENT:
	    switch (nodePtr->lexeme) {
	    case START:

		/* When we get back to the START node, we're done. */
		return;

	    case COMMA:
	    case COLON:

		/* No tokens for these lexemes -> nothing to do. */
		break;

	    case OPEN_PAREN:

		/*
		 * Skip past matching close paren.
		 */

		scanned = TclParseAllWhiteSpace(start, numBytes);
		start += scanned;
		numBytes -= scanned;
		scanned = ParseLexeme(start, numBytes, &lexeme, NULL);
		start += scanned;
		numBytes -= scanned;
		break;

	    default:

		/*
		 * Before we leave this node/operator/subexpression for the
		 * last time, finish up its tokens....
		 *
		 * Our current position scanning the string is where the
		 * substring for the subexpression ends.
		 */

		subExprTokenPtr = parsePtr->tokenPtr + subExprTokenIdx;
		subExprTokenPtr->size = start - subExprTokenPtr->start;

		/*
		 * All the Tcl_Tokens allocated and filled belong to
		 * this subexpression. The first token is the leading
		 * TCL_TOKEN_SUB_EXPR token, and all the rest (one fewer)
		 * are its components.
		 */

		subExprTokenPtr->numComponents =
			(parsePtr->numTokens - subExprTokenIdx) - 1;

		/*
		 * Finally, as we return up the tree to our parent, pop the
		 * parent subexpression off our subexpression stack, and
		 * fill in the zero numComponents for the operator Tcl_Token.
		 */

		parentIdx = subExprTokenPtr[1].numComponents;
		subExprTokenPtr[1].numComponents = 0;
		subExprTokenIdx = parentIdx;
		break;
	    }

	    /*
	     * Since we're returning to parent, skip child handling code.
	     */

	    nodePtr = nodes + nodePtr->p.parent;
	    goto router;
	}
    }
}

/*
 *----------------------------------------------------------------------
 *
 * Tcl_ParseExpr --
 *
 *	Given a string, the numBytes bytes starting at start, this function
 *	parses it as a Tcl expression and stores information about the
 *	structure of the expression in the Tcl_Parse struct indicated by the
 *	caller.
 *
 * Results:
 *	If the string is successfully parsed as a valid Tcl expression, TCL_OK
 *	is returned, and data about the expression structure is written to
 *	*parsePtr. If the string cannot be parsed as a valid Tcl expression,
 *	TCL_ERROR is returned, and if interp is non-NULL, an error message is
 *	written to interp.
 *
 * Side effects:
 *	If there is insufficient space in parsePtr to hold all the information
 *	about the expression, then additional space is malloc-ed. If the
 *	function returns TCL_OK then the caller must eventually invoke
 *	Tcl_FreeParse to release any additional space that was allocated.
 *
 *----------------------------------------------------------------------
 */

int
Tcl_ParseExpr(
    Tcl_Interp *interp,		/* Used for error reporting. */
    const char *start,		/* Start of source string to parse. */
    size_t numBytes,		/* Number of bytes in string. If -1, the
				 * string consists of all bytes up to the
				 * first null character. */
    Tcl_Parse *parsePtr)	/* Structure to fill with information about
				 * the parsed expression; any previous
				 * information in the structure is ignored. */
{
    int code;
    OpNode *opTree = NULL;	/* Will point to the tree of operators. */
    Tcl_Obj *litList;	/* List to hold the literals. */
    Tcl_Obj *funcList;	/* List to hold the functon names. */
    Tcl_Parse *exprParsePtr = (Tcl_Parse *)TclStackAlloc(interp, sizeof(Tcl_Parse));
				/* Holds the Tcl_Tokens of substitutions. */

    TclNewObj(litList);
    TclNewObj(funcList);
    if (numBytes == TCL_INDEX_NONE) {
	numBytes = (start ? strlen(start) : 0);
    }

    code = ParseExpr(interp, start, numBytes, &opTree, litList, funcList,
	    exprParsePtr, 1 /* parseOnly */);
    Tcl_DecrRefCount(funcList);
    Tcl_DecrRefCount(litList);

    TclParseInit(interp, start, numBytes, parsePtr);
    if (code == TCL_OK) {
	ConvertTreeToTokens(start, numBytes,
		opTree, exprParsePtr->tokenPtr, parsePtr);
    } else {
	parsePtr->term = exprParsePtr->term;
	parsePtr->errorType = exprParsePtr->errorType;
    }

    Tcl_FreeParse(exprParsePtr);
    TclStackFree(interp, exprParsePtr);
    Tcl_Free(opTree);
    return code;
}

/*
 *----------------------------------------------------------------------
 *
 * ParseLexeme --
 *
 *	Parse a single lexeme from the start of a string, scanning no more
 *	than numBytes bytes.
 *
 * Results:
 *	Returns the number of bytes scanned to produce the lexeme.
 *
 * Side effects:
 *	Code identifying lexeme parsed is writen to *lexemePtr.
 *
 *----------------------------------------------------------------------
 */

static size_t
ParseLexeme(
    const char *start,		/* Start of lexeme to parse. */
    size_t numBytes,		/* Number of bytes in string. */
    unsigned char *lexemePtr,	/* Write code of parsed lexeme to this
				 * storage. */
    Tcl_Obj **literalPtr)	/* Write corresponding literal value to this
				   storage, if non-NULL. */
{
    const char *end;
    int ch;
    Tcl_Obj *literal = NULL;
    unsigned char byte;

    if (numBytes == 0) {
	*lexemePtr = END;
	return 0;
    }
    byte = UCHAR(*start);
    if (byte < sizeof(Lexeme) && Lexeme[byte] != 0) {
	*lexemePtr = Lexeme[byte];
	return 1;
    }
    switch (byte) {
    case '#': {
	/*
	 * Scan forward over the comment contents.
	 */
	size_t size;

	for (size = 0; byte != '\n' && byte != 0 && size < numBytes; size++) {
	    byte = UCHAR(start[size]);
	}
	*lexemePtr = COMMENT;
	return size - (byte == '\n');
    }

    case '*':
	if ((numBytes > 1) && (start[1] == '*')) {
	    *lexemePtr = EXPON;
	    return 2;
	}
	*lexemePtr = MULT;
	return 1;

    case '=':
	if ((numBytes > 1) && (start[1] == '=')) {
	    *lexemePtr = EQUAL;
	    return 2;
	}
	*lexemePtr = INCOMPLETE;
	return 1;

    case '!':
	if ((numBytes > 1) && (start[1] == '=')) {
	    *lexemePtr = NEQ;
	    return 2;
	}
	*lexemePtr = NOT;
	return 1;

    case '&':
	if ((numBytes > 1) && (start[1] == '&')) {
	    *lexemePtr = AND;
	    return 2;
	}
	*lexemePtr = BIT_AND;
	return 1;

    case '|':
	if ((numBytes > 1) && (start[1] == '|')) {
	    *lexemePtr = OR;
	    return 2;
	}
	*lexemePtr = BIT_OR;
	return 1;

    case '<':
	if (numBytes > 1) {
	    switch (start[1]) {
	    case '<':
		*lexemePtr = LEFT_SHIFT;
		return 2;
	    case '=':
		*lexemePtr = LEQ;
		return 2;
	    }
	}
	*lexemePtr = LESS;
	return 1;

    case '>':
	if (numBytes > 1) {
	    switch (start[1]) {
	    case '>':
		*lexemePtr = RIGHT_SHIFT;
		return 2;
	    case '=':
		*lexemePtr = GEQ;
		return 2;
	    }
	}
	*lexemePtr = GREATER;
	return 1;

    case 'i':
	if ((numBytes > 1) && (start[1] == 'n')
		&& ((numBytes == 2) || start[2] & 0x80 || !isalpha(UCHAR(start[2])))) {
	    /*
	     * Must make this check so we can tell the difference between the
	     * "in" operator and the "int" function name and the "infinity"
	     * numeric value.
	     */

	    *lexemePtr = IN_LIST;
	    return 2;
	}
	break;

    case 'e':
	if ((numBytes > 1) && (start[1] == 'q')
		&& ((numBytes == 2) || start[2] & 0x80 || !isalpha(UCHAR(start[2])))) {
	    *lexemePtr = STREQ;
	    return 2;
	}
	break;

    case 'n':
	if ((numBytes > 1)
		&& ((numBytes == 2) || start[2] & 0x80 || !isalpha(UCHAR(start[2])))) {
	    switch (start[1]) {
	    case 'e':
		*lexemePtr = STRNEQ;
		return 2;
	    case 'i':
		*lexemePtr = NOT_IN_LIST;
		return 2;
	    }
	}
	break;

    case 'l':
	if ((numBytes > 1)
		&& ((numBytes == 2) || start[2] & 0x80 || !isalpha(UCHAR(start[2])))) {
	    switch (start[1]) {
	    case 't':
		*lexemePtr = STR_LT;
		return 2;
	    case 'e':
		*lexemePtr = STR_LEQ;
		return 2;
	    }
	}
	break;

    case 'g':
	if ((numBytes > 1)
		&& ((numBytes == 2) || start[2] & 0x80 || !isalpha(UCHAR(start[2])))) {
	    switch (start[1]) {
	    case 't':
		*lexemePtr = STR_GT;
		return 2;
	    case 'e':
		*lexemePtr = STR_GEQ;
		return 2;
	    }
	}
	break;
    }

    TclNewObj(literal);
    if (TclParseNumber(NULL, literal, NULL, start, numBytes, &end,
	    TCL_PARSE_NO_WHITESPACE) == TCL_OK) {
	if (end < start + numBytes && !TclIsBareword(*end)) {

	number:
	    TclInitStringRep(literal, start, end-start);
	    *lexemePtr = NUMBER;
	    if (literalPtr) {
		*literalPtr = literal;
	    } else {
		Tcl_DecrRefCount(literal);
	    }
	    return (end-start);
	} else {
	    unsigned char lexeme;

	    /*
	     * We have a number followed directly by bareword characters
	     * (alpha, digit, underscore).  Is this a number followed by
	     * bareword syntax error?  Or should we join into one bareword?
	     * Example: Inf + luence + () becomes a valid function call.
	     * [Bug 3401704]
	     */
	    if (TclHasIntRep(literal, &tclDoubleType)) {
		const char *p = start;

		while (p < end) {
		    if (!TclIsBareword(*p++)) {
			/*
			 * The number has non-bareword characters, so we
			 * must treat it as a number.
			 */
			goto number;
		    }
		}
	    }
	    ParseLexeme(end, numBytes-(end-start), &lexeme, NULL);
	    if ((NODE_TYPE & lexeme) == BINARY) {
		/*
		 * The bareword characters following the number take the
		 * form of an operator (eq, ne, in, ni, ...) so we treat
		 * as number + operator.
		 */
		goto number;
	    }

	    /*
	     * Otherwise, fall through and parse the whole as a bareword.
	     */
	}
    }

    /*
     * We reject leading underscores in bareword.  No sensible reason why.
     * Might be inspired by reserved identifier rules in C, which of course
     * have no direct relevance here.
     */

    if (!TclIsBareword(*start) || *start == '_') {
<<<<<<< HEAD
	size_t scanned;
	if (TclUCS4Complete(start, numBytes)) {
=======
	if (Tcl_UtfCharComplete(start, numBytes)) {
>>>>>>> 8baecab4
	    scanned = TclUtfToUCS4(start, &ch);
	} else {
	    char utfBytes[8];

	    memcpy(utfBytes, start, numBytes);
	    utfBytes[numBytes] = '\0';
	    scanned = TclUtfToUCS4(utfBytes, &ch);
	}
	*lexemePtr = INVALID;
	Tcl_DecrRefCount(literal);
	return scanned;
    }
    end = start;
    while (numBytes && TclIsBareword(*end)) {
	end += 1;
	numBytes -= 1;
    }
    *lexemePtr = BAREWORD;
    if (literalPtr) {
	Tcl_SetStringObj(literal, start, (int) (end-start));
	*literalPtr = literal;
    } else {
	Tcl_DecrRefCount(literal);
    }
    return (end-start);
}

/*
 *----------------------------------------------------------------------
 *
 * TclCompileExpr --
 *
 *	This procedure compiles a string containing a Tcl expression into Tcl
 *	bytecodes.
 *
 * Results:
 *	None.
 *
 * Side effects:
 *	Adds instructions to envPtr to evaluate the expression at runtime.
 *
 *----------------------------------------------------------------------
 */

void
TclCompileExpr(
    Tcl_Interp *interp,		/* Used for error reporting. */
    const char *script,		/* The source script to compile. */
    size_t numBytes,		/* Number of bytes in script. */
    CompileEnv *envPtr,		/* Holds resulting instructions. */
    int optimize)		/* 0 for one-off expressions. */
{
    OpNode *opTree = NULL;	/* Will point to the tree of operators */
    Tcl_Obj *litList;		/* List to hold the literals */
    Tcl_Obj *funcList;		/* List to hold the functon names*/
    Tcl_Parse *parsePtr = (Tcl_Parse *)TclStackAlloc(interp, sizeof(Tcl_Parse));
				/* Holds the Tcl_Tokens of substitutions */
    int code;

    TclNewObj(litList);
    TclNewObj(funcList);
    code = ParseExpr(interp, script, numBytes, &opTree, litList,
	    funcList, parsePtr, 0 /* parseOnly */);

    if (code == TCL_OK) {
	/*
	 * Valid parse; compile the tree.
	 */

	int objc;
	Tcl_Obj *const *litObjv;
	Tcl_Obj **funcObjv;

	/* TIP #280 : Track Lines within the expression */
	TclAdvanceLines(&envPtr->line, script,
		script + TclParseAllWhiteSpace(script, numBytes));

	TclListObjGetElements(NULL, litList, &objc, (Tcl_Obj ***)&litObjv);
	TclListObjGetElements(NULL, funcList, &objc, &funcObjv);
	CompileExprTree(interp, opTree, 0, &litObjv, funcObjv,
		parsePtr->tokenPtr, envPtr, optimize);
    } else {
	TclCompileSyntaxError(interp, envPtr);
    }

    Tcl_FreeParse(parsePtr);
    TclStackFree(interp, parsePtr);
    Tcl_DecrRefCount(funcList);
    Tcl_DecrRefCount(litList);
    Tcl_Free(opTree);
}

/*
 *----------------------------------------------------------------------
 *
 * ExecConstantExprTree --
 *	Compiles and executes bytecode for the subexpression tree at index
 *	in the nodes array.  This subexpression must be constant, made up
 *	of only constant operators (not functions) and literals.
 *
 * Results:
 *	A standard Tcl return code and result left in interp.
 *
 * Side effects:
 *	Consumes subtree of nodes rooted at index.  Advances the pointer
 *	*litObjvPtr.
 *
 *----------------------------------------------------------------------
 */

static int
ExecConstantExprTree(
    Tcl_Interp *interp,
    OpNode *nodes,
    int index,
    Tcl_Obj *const **litObjvPtr)
{
    CompileEnv *envPtr;
    ByteCode *byteCodePtr;
    int code;
    NRE_callback *rootPtr = TOP_CB(interp);

    /*
     * Note we are compiling an expression with literal arguments. This means
     * there can be no [info frame] calls when we execute the resulting
     * bytecode, so there's no need to tend to TIP 280 issues.
     */

    envPtr = (CompileEnv *)TclStackAlloc(interp, sizeof(CompileEnv));
    TclInitCompileEnv(interp, envPtr, NULL, 0, NULL, 0);
    CompileExprTree(interp, nodes, index, litObjvPtr, NULL, NULL, envPtr,
	    0 /* optimize */);
    TclEmitOpcode(INST_DONE, envPtr);
    byteCodePtr = TclInitByteCode(envPtr);
    TclFreeCompileEnv(envPtr);
    TclStackFree(interp, envPtr);
    TclNRExecuteByteCode(interp, byteCodePtr);
    code = TclNRRunCallbacks(interp, TCL_OK, rootPtr);
    TclReleaseByteCode(byteCodePtr);
    return code;
}

/*
 *----------------------------------------------------------------------
 *
 * CompileExprTree --
 *
 *	Compiles and writes to envPtr instructions for the subexpression tree
 *	at index in the nodes array. (*litObjvPtr) must point to the proper
 *	location in a corresponding literals list. Likewise, when non-NULL,
 *	funcObjv and tokenPtr must point into matching arrays of function
 *	names and Tcl_Token's derived from earlier call to ParseExpr(). When
 *	optimize is true, any constant subexpressions will be precomputed.
 *
 * Results:
 *	None.
 *
 * Side effects:
 *	Adds instructions to envPtr to evaluate the expression at runtime.
 *	Consumes subtree of nodes rooted at index. Advances the pointer
 *	*litObjvPtr.
 *
 *----------------------------------------------------------------------
 */

static void
CompileExprTree(
    Tcl_Interp *interp,
    OpNode *nodes,
    int index,
    Tcl_Obj *const **litObjvPtr,
    Tcl_Obj *const *funcObjv,
    Tcl_Token *tokenPtr,
    CompileEnv *envPtr,
    int optimize)
{
    OpNode *nodePtr = nodes + index;
    OpNode *rootPtr = nodePtr;
    int numWords = 0;
    JumpList *jumpPtr = NULL;
    int convert = 1;

    while (1) {
	int next;
	JumpList *freePtr, *newJump;

	if (nodePtr->mark == MARK_LEFT) {
	    next = nodePtr->left;

	    if (nodePtr->lexeme == QUESTION) {
		convert = 1;
	    }
	} else if (nodePtr->mark == MARK_RIGHT) {
	    next = nodePtr->right;

	    switch (nodePtr->lexeme) {
	    case FUNCTION: {
		Tcl_DString cmdName;
		const char *p;
		size_t length;

		Tcl_DStringInit(&cmdName);
		TclDStringAppendLiteral(&cmdName, "tcl::mathfunc::");
		p = Tcl_GetStringFromObj(*funcObjv, &length);
		funcObjv++;
		Tcl_DStringAppend(&cmdName, p, length);
		TclEmitPush(TclRegisterLiteral(envPtr,
			Tcl_DStringValue(&cmdName),
			Tcl_DStringLength(&cmdName), LITERAL_CMD_NAME), envPtr);
		Tcl_DStringFree(&cmdName);

		/*
		 * Start a count of the number of words in this function
		 * command invocation. In case there's already a count in
		 * progress (nested functions), save it in our unused "left"
		 * field for restoring later.
		 */

		nodePtr->left = numWords;
		numWords = 2;	/* Command plus one argument */
		break;
	    }
	    case QUESTION:
		newJump = (JumpList *)TclStackAlloc(interp, sizeof(JumpList));
		newJump->next = jumpPtr;
		jumpPtr = newJump;
		TclEmitForwardJump(envPtr, TCL_FALSE_JUMP, &jumpPtr->jump);
		break;
	    case COLON:
		newJump = (JumpList *)TclStackAlloc(interp, sizeof(JumpList));
		newJump->next = jumpPtr;
		jumpPtr = newJump;
		TclEmitForwardJump(envPtr, TCL_UNCONDITIONAL_JUMP,
			&jumpPtr->jump);
		TclAdjustStackDepth(-1, envPtr);
		if (convert) {
		    jumpPtr->jump.jumpType = TCL_TRUE_JUMP;
		}
		convert = 1;
		break;
	    case AND:
	    case OR:
		newJump = (JumpList *)TclStackAlloc(interp, sizeof(JumpList));
		newJump->next = jumpPtr;
		jumpPtr = newJump;
		TclEmitForwardJump(envPtr, (nodePtr->lexeme == AND)
			?  TCL_FALSE_JUMP : TCL_TRUE_JUMP, &jumpPtr->jump);
		break;
	    }
	} else {
	    int pc1, pc2, target;

	    switch (nodePtr->lexeme) {
	    case START:
	    case QUESTION:
		if (convert && (nodePtr == rootPtr)) {
		    TclEmitOpcode(INST_TRY_CVT_TO_NUMERIC, envPtr);
		}
		break;
	    case OPEN_PAREN:

		/* do nothing */
		break;
	    case FUNCTION:
		/*
		 * Use the numWords count we've kept to invoke the function
		 * command with the correct number of arguments.
		 */

		if (numWords < 255) {
		    TclEmitInvoke(envPtr, INST_INVOKE_STK1, numWords);
		} else {
		    TclEmitInvoke(envPtr, INST_INVOKE_STK4, numWords);
		}

		/*
		 * Restore any saved numWords value.
		 */

		numWords = nodePtr->left;
		convert = 1;
		break;
	    case COMMA:
		/*
		 * Each comma implies another function argument.
		 */

		numWords++;
		break;
	    case COLON:
		CLANG_ASSERT(jumpPtr);
		if (jumpPtr->jump.jumpType == TCL_TRUE_JUMP) {
		    jumpPtr->jump.jumpType = TCL_UNCONDITIONAL_JUMP;
		    convert = 1;
		}
		target = jumpPtr->jump.codeOffset + 2;
		if (TclFixupForwardJumpToHere(envPtr, &jumpPtr->jump, 127)) {
		    target += 3;
		}
		freePtr = jumpPtr;
		jumpPtr = jumpPtr->next;
		TclStackFree(interp, freePtr);
		TclFixupForwardJump(envPtr, &jumpPtr->jump,
			target - jumpPtr->jump.codeOffset, 127);

		freePtr = jumpPtr;
		jumpPtr = jumpPtr->next;
		TclStackFree(interp, freePtr);
		break;
	    case AND:
	    case OR:
		CLANG_ASSERT(jumpPtr);
		pc1 = CurrentOffset(envPtr);
		TclEmitInstInt1((nodePtr->lexeme == AND) ? INST_JUMP_FALSE1
			: INST_JUMP_TRUE1, 0, envPtr);
		TclEmitPush(TclRegisterLiteral(envPtr,
			(nodePtr->lexeme == AND) ? "1" : "0", 1, 0), envPtr);
		pc2 = CurrentOffset(envPtr);
		TclEmitInstInt1(INST_JUMP1, 0, envPtr);
		TclAdjustStackDepth(-1, envPtr);
		TclStoreInt1AtPtr(CurrentOffset(envPtr) - pc1,
			envPtr->codeStart + pc1 + 1);
		if (TclFixupForwardJumpToHere(envPtr, &jumpPtr->jump, 127)) {
		    pc2 += 3;
		}
		TclEmitPush(TclRegisterLiteral(envPtr,
			(nodePtr->lexeme == AND) ? "0" : "1", 1, 0), envPtr);
		TclStoreInt1AtPtr(CurrentOffset(envPtr) - pc2,
			envPtr->codeStart + pc2 + 1);
		convert = 0;
		freePtr = jumpPtr;
		jumpPtr = jumpPtr->next;
		TclStackFree(interp, freePtr);
		break;
	    default:
		TclEmitOpcode(instruction[nodePtr->lexeme], envPtr);
		convert = 0;
		break;
	    }
	    if (nodePtr == rootPtr) {
		/* We're done */

		return;
	    }
	    nodePtr = nodes + nodePtr->p.parent;
	    continue;
	}

	nodePtr->mark++;
	switch (next) {
	case OT_EMPTY:
	    numWords = 1;	/* No arguments, so just the command */
	    break;
	case OT_LITERAL: {
	    Tcl_Obj *const *litObjv = *litObjvPtr;
	    Tcl_Obj *literal = *litObjv;

	    if (optimize) {
		size_t length;
		const char *bytes = Tcl_GetStringFromObj(literal, &length);
		int idx = TclRegisterLiteral(envPtr, bytes, length, 0);
		Tcl_Obj *objPtr = TclFetchLiteral(envPtr, idx);

		if ((objPtr->typePtr == NULL) && (literal->typePtr != NULL)) {
		    /*
		     * Would like to do this:
		     *
		     * lePtr->objPtr = literal;
		     * Tcl_IncrRefCount(literal);
		     * Tcl_DecrRefCount(objPtr);
		     *
		     * However, the design of the "global" and "local"
		     * LiteralTable does not permit the value of lePtr->objPtr
		     * to change. So rather than replace lePtr->objPtr, we do
		     * surgery to transfer our desired intrep into it.
		     */

		    objPtr->typePtr = literal->typePtr;
		    objPtr->internalRep = literal->internalRep;
		    literal->typePtr = NULL;
		}
		TclEmitPush(idx, envPtr);
	    } else {
		/*
		 * When optimize==0, we know the expression is a one-off and
		 * there's nothing to be gained from sharing literals when
		 * they won't live long, and the copies we have already have
		 * an appropriate intrep. In this case, skip literal
		 * registration that would enable sharing, and use the routine
		 * that preserves intreps.
		 */

		TclEmitPush(TclAddLiteralObj(envPtr, literal, NULL), envPtr);
	    }
	    (*litObjvPtr)++;
	    break;
	}
	case OT_TOKENS:
	    CompileTokens(envPtr, tokenPtr, interp);
	    tokenPtr += tokenPtr->numComponents + 1;
	    break;
	default:
	    if (optimize && nodes[next].constant) {
		Tcl_InterpState save = Tcl_SaveInterpState(interp, TCL_OK);

		if (ExecConstantExprTree(interp, nodes, next, litObjvPtr)
			== TCL_OK) {
		    int idx;
		    Tcl_Obj *objPtr = Tcl_GetObjResult(interp);

		    /*
		     * Don't generate a string rep, but if we have one
		     * already, then use it to share via the literal table.
		     */

		    if (TclHasStringRep(objPtr)) {
			Tcl_Obj *tableValue;
			size_t numBytes;
			const char *bytes
				= Tcl_GetStringFromObj(objPtr, &numBytes);

			idx = TclRegisterLiteral(envPtr, bytes, numBytes, 0);
			tableValue = TclFetchLiteral(envPtr, idx);
			if ((tableValue->typePtr == NULL) &&
				(objPtr->typePtr != NULL)) {
			    /*
			     * Same intrep surgery as for OT_LITERAL.
			     */

			    tableValue->typePtr = objPtr->typePtr;
			    tableValue->internalRep = objPtr->internalRep;
			    objPtr->typePtr = NULL;
			}
		    } else {
			idx = TclAddLiteralObj(envPtr, objPtr, NULL);
		    }
		    TclEmitPush(idx, envPtr);
		} else {
		    TclCompileSyntaxError(interp, envPtr);
		}
		Tcl_RestoreInterpState(interp, save);
		convert = 0;
	    } else {
		nodePtr = nodes + next;
	    }
	}
    }
}

/*
 *----------------------------------------------------------------------
 *
 * TclSingleOpCmd --
 *
 *	Implements the commands: ~, !, <<, >>, %, !=, ne, in, ni
 *	in the ::tcl::mathop namespace.  These commands have no
 *	extension to arbitrary arguments; they accept only exactly one
 *	or exactly two arguments as suitable for the operator.
 *
 * Results:
 *	A standard Tcl return code and result left in interp.
 *
 * Side effects:
 *	None.
 *
 *----------------------------------------------------------------------
 */

int
TclSingleOpCmd(
    ClientData clientData,
    Tcl_Interp *interp,
    int objc,
    Tcl_Obj *const objv[])
{
    TclOpCmdClientData *occdPtr = (TclOpCmdClientData *)clientData;
    unsigned char lexeme;
    OpNode nodes[2];
    Tcl_Obj *const *litObjv = objv + 1;

    if (objc != 1 + occdPtr->i.numArgs) {
	Tcl_WrongNumArgs(interp, 1, objv, occdPtr->expected);
	return TCL_ERROR;
    }

    ParseLexeme(occdPtr->op, strlen(occdPtr->op), &lexeme, NULL);
    nodes[0].lexeme = START;
    nodes[0].mark = MARK_RIGHT;
    nodes[0].right = 1;
    nodes[1].lexeme = lexeme;
    if (objc == 2) {
	nodes[1].mark = MARK_RIGHT;
    } else {
	nodes[1].mark = MARK_LEFT;
	nodes[1].left = OT_LITERAL;
    }
    nodes[1].right = OT_LITERAL;
    nodes[1].p.parent = 0;

    return ExecConstantExprTree(interp, nodes, 0, &litObjv);
}

/*
 *----------------------------------------------------------------------
 *
 * TclSortingOpCmd --
 *	Implements the commands:
 *		<, <=, >, >=, ==, eq, lt, le, gt, ge
 *	in the ::tcl::mathop namespace. These commands are defined for
 *	arbitrary number of arguments by computing the AND of the base
 *	operator applied to all neighbor argument pairs.
 *
 * Results:
 *	A standard Tcl return code and result left in interp.
 *
 * Side effects:
 *	None.
 *
 *----------------------------------------------------------------------
 */

int
TclSortingOpCmd(
    ClientData clientData,
    Tcl_Interp *interp,
    int objc,
    Tcl_Obj *const objv[])
{
    int code = TCL_OK;

    if (objc < 3) {
	Tcl_SetObjResult(interp, Tcl_NewBooleanObj(1));
    } else {
	TclOpCmdClientData *occdPtr = (TclOpCmdClientData *)clientData;
	Tcl_Obj **litObjv = (Tcl_Obj **)TclStackAlloc(interp,
		2 * (objc-2) * sizeof(Tcl_Obj *));
	OpNode *nodes = (OpNode *)TclStackAlloc(interp, 2 * (objc-2) * sizeof(OpNode));
	unsigned char lexeme;
	int i, lastAnd = 1;
	Tcl_Obj *const *litObjPtrPtr = litObjv;

	ParseLexeme(occdPtr->op, strlen(occdPtr->op), &lexeme, NULL);

	litObjv[0] = objv[1];
	nodes[0].lexeme = START;
	nodes[0].mark = MARK_RIGHT;
	for (i=2; i<objc-1; i++) {
	    litObjv[2*(i-1)-1] = objv[i];
	    nodes[2*(i-1)-1].lexeme = lexeme;
	    nodes[2*(i-1)-1].mark = MARK_LEFT;
	    nodes[2*(i-1)-1].left = OT_LITERAL;
	    nodes[2*(i-1)-1].right = OT_LITERAL;

	    litObjv[2*(i-1)] = objv[i];
	    nodes[2*(i-1)].lexeme = AND;
	    nodes[2*(i-1)].mark = MARK_LEFT;
	    nodes[2*(i-1)].left = lastAnd;
	    nodes[lastAnd].p.parent = 2*(i-1);

	    nodes[2*(i-1)].right = 2*(i-1)+1;
	    nodes[2*(i-1)+1].p.parent= 2*(i-1);

	    lastAnd = 2*(i-1);
	}
	litObjv[2*(objc-2)-1] = objv[objc-1];

	nodes[2*(objc-2)-1].lexeme = lexeme;
	nodes[2*(objc-2)-1].mark = MARK_LEFT;
	nodes[2*(objc-2)-1].left = OT_LITERAL;
	nodes[2*(objc-2)-1].right = OT_LITERAL;

	nodes[0].right = lastAnd;
	nodes[lastAnd].p.parent = 0;

	code = ExecConstantExprTree(interp, nodes, 0, &litObjPtrPtr);

	TclStackFree(interp, nodes);
	TclStackFree(interp, litObjv);
    }
    return code;
}

/*
 *----------------------------------------------------------------------
 *
 * TclVariadicOpCmd --
 *	Implements the commands: +, *, &, |, ^, **
 *	in the ::tcl::mathop namespace. These commands are defined for
 *	arbitrary number of arguments by repeatedly applying the base
 *	operator with suitable associative rules. When fewer than two
 *	arguments are provided, suitable identity values are returned.
 *
 * Results:
 *	A standard Tcl return code and result left in interp.
 *
 * Side effects:
 *	None.
 *
 *----------------------------------------------------------------------
 */

int
TclVariadicOpCmd(
    ClientData clientData,
    Tcl_Interp *interp,
    int objc,
    Tcl_Obj *const objv[])
{
    TclOpCmdClientData *occdPtr = (TclOpCmdClientData *)clientData;
    unsigned char lexeme;
    int code;

    if (objc < 2) {
	Tcl_SetObjResult(interp, Tcl_NewWideIntObj(occdPtr->i.identity));
	return TCL_OK;
    }

    ParseLexeme(occdPtr->op, strlen(occdPtr->op), &lexeme, NULL);
    lexeme |= BINARY;

    if (objc == 2) {
	Tcl_Obj *litObjv[2];
	OpNode nodes[2];
	int decrMe = 0;
	Tcl_Obj *const *litObjPtrPtr = litObjv;

	if (lexeme == EXPON) {
	    TclNewIntObj(litObjv[1], occdPtr->i.identity);
	    Tcl_IncrRefCount(litObjv[1]);
	    decrMe = 1;
	    litObjv[0] = objv[1];
	    nodes[0].lexeme = START;
	    nodes[0].mark = MARK_RIGHT;
	    nodes[0].right = 1;
	    nodes[1].lexeme = lexeme;
	    nodes[1].mark = MARK_LEFT;
	    nodes[1].left = OT_LITERAL;
	    nodes[1].right = OT_LITERAL;
	    nodes[1].p.parent = 0;
	} else {
	    if (lexeme == DIVIDE) {
		litObjv[0] = Tcl_NewDoubleObj(1.0);
	    } else {
		TclNewIntObj(litObjv[0], occdPtr->i.identity);
	    }
	    Tcl_IncrRefCount(litObjv[0]);
	    litObjv[1] = objv[1];
	    nodes[0].lexeme = START;
	    nodes[0].mark = MARK_RIGHT;
	    nodes[0].right = 1;
	    nodes[1].lexeme = lexeme;
	    nodes[1].mark = MARK_LEFT;
	    nodes[1].left = OT_LITERAL;
	    nodes[1].right = OT_LITERAL;
	    nodes[1].p.parent = 0;
	}

	code = ExecConstantExprTree(interp, nodes, 0, &litObjPtrPtr);

	Tcl_DecrRefCount(litObjv[decrMe]);
	return code;
    } else {
	Tcl_Obj *const *litObjv = objv + 1;
	OpNode *nodes = (OpNode *)TclStackAlloc(interp, (objc-1) * sizeof(OpNode));
	int i, lastOp = OT_LITERAL;

	nodes[0].lexeme = START;
	nodes[0].mark = MARK_RIGHT;
	if (lexeme == EXPON) {
	    for (i=objc-2; i>0; i--) {
		nodes[i].lexeme = lexeme;
		nodes[i].mark = MARK_LEFT;
		nodes[i].left = OT_LITERAL;
		nodes[i].right = lastOp;
		if (lastOp >= 0) {
		    nodes[lastOp].p.parent = i;
		}
		lastOp = i;
	    }
	} else {
	    for (i=1; i<objc-1; i++) {
		nodes[i].lexeme = lexeme;
		nodes[i].mark = MARK_LEFT;
		nodes[i].left = lastOp;
		if (lastOp >= 0) {
		    nodes[lastOp].p.parent = i;
		}
		nodes[i].right = OT_LITERAL;
		lastOp = i;
	    }
	}
	nodes[0].right = lastOp;
	nodes[lastOp].p.parent = 0;

	code = ExecConstantExprTree(interp, nodes, 0, &litObjv);

	TclStackFree(interp, nodes);
	return code;
    }
}

/*
 *----------------------------------------------------------------------
 *
 * TclNoIdentOpCmd --
 *	Implements the commands: -, /
 *	in the ::tcl::mathop namespace. These commands are defined for
 *	arbitrary non-zero number of arguments by repeatedly applying the base
 *	operator with suitable associative rules. When no arguments are
 *	provided, an error is raised.
 *
 * Results:
 *	A standard Tcl return code and result left in interp.
 *
 * Side effects:
 *	None.
 *
 *----------------------------------------------------------------------
 */

int
TclNoIdentOpCmd(
    ClientData clientData,
    Tcl_Interp *interp,
    int objc,
    Tcl_Obj *const objv[])
{
    TclOpCmdClientData *occdPtr = (TclOpCmdClientData *)clientData;

    if (objc < 2) {
	Tcl_WrongNumArgs(interp, 1, objv, occdPtr->expected);
	return TCL_ERROR;
    }
    return TclVariadicOpCmd(clientData, interp, objc, objv);
}
/*
 * Local Variables:
 * mode: c
 * c-basic-offset: 4
 * fill-column: 78
 * End:
 */<|MERGE_RESOLUTION|>--- conflicted
+++ resolved
@@ -2151,12 +2151,8 @@
      */
 
     if (!TclIsBareword(*start) || *start == '_') {
-<<<<<<< HEAD
 	size_t scanned;
-	if (TclUCS4Complete(start, numBytes)) {
-=======
 	if (Tcl_UtfCharComplete(start, numBytes)) {
->>>>>>> 8baecab4
 	    scanned = TclUtfToUCS4(start, &ch);
 	} else {
 	    char utfBytes[8];
