--- conflicted
+++ resolved
@@ -58,26 +58,7 @@
  * Exported function declarations:
  */
 
-<<<<<<< HEAD
 /* Slot 0 is reserved */
-=======
-#if defined(_WIN32) || defined(__CYGWIN__) /* WIN */
-/* 0 */
-EXTERN TCHAR *		Tcl_WinUtfToTChar(const char *str, int len,
-				Tcl_DString *dsPtr);
-/* 1 */
-EXTERN char *		Tcl_WinTCharToUtf(const TCHAR *str, int len,
-				Tcl_DString *dsPtr);
-/* Slot 2 is reserved */
-/* 3 */
-EXTERN void		Tcl_WinConvertError(unsigned errCode);
-#endif /* WIN */
-#ifdef MAC_OSX_TCL /* MACOSX */
-/* 0 */
-EXTERN int		Tcl_MacOSXOpenBundleResources(Tcl_Interp *interp,
-				const char *bundleName, int hasResourceFile,
-				int maxPathLen, char *libraryPath);
->>>>>>> 76dfa715
 /* 1 */
 EXTERN int		Tcl_MacOSXOpenVersionedBundleResources(
 				Tcl_Interp *interp, const char *bundleName,
@@ -87,26 +68,17 @@
 /* 2 */
 EXTERN void		Tcl_MacOSXNotifierAddRunLoopMode(
 				const void *runLoopMode);
+/* 3 */
+EXTERN void		Tcl_WinConvertError(unsigned errCode);
 
 typedef struct TclPlatStubs {
     int magic;
     void *hooks;
 
-<<<<<<< HEAD
     void (*reserved0)(void);
     int (*tcl_MacOSXOpenVersionedBundleResources) (Tcl_Interp *interp, const char *bundleName, const char *bundleVersion, int hasResourceFile, size_t maxPathLen, char *libraryPath); /* 1 */
-=======
-#if defined(_WIN32) || defined(__CYGWIN__) /* WIN */
-    TCHAR * (*tcl_WinUtfToTChar) (const char *str, int len, Tcl_DString *dsPtr); /* 0 */
-    char * (*tcl_WinTCharToUtf) (const TCHAR *str, int len, Tcl_DString *dsPtr); /* 1 */
-    void (*reserved2)(void);
+    void (*tcl_MacOSXNotifierAddRunLoopMode) (const void *runLoopMode); /* 2 */
     void (*tcl_WinConvertError) (unsigned errCode); /* 3 */
-#endif /* WIN */
-#ifdef MAC_OSX_TCL /* MACOSX */
-    int (*tcl_MacOSXOpenBundleResources) (Tcl_Interp *interp, const char *bundleName, int hasResourceFile, int maxPathLen, char *libraryPath); /* 0 */
-    int (*tcl_MacOSXOpenVersionedBundleResources) (Tcl_Interp *interp, const char *bundleName, const char *bundleVersion, int hasResourceFile, int maxPathLen, char *libraryPath); /* 1 */
->>>>>>> 76dfa715
-    void (*tcl_MacOSXNotifierAddRunLoopMode) (const void *runLoopMode); /* 2 */
 } TclPlatStubs;
 
 extern const TclPlatStubs *tclPlatStubsPtr;
@@ -121,26 +93,13 @@
  * Inline function declarations:
  */
 
-<<<<<<< HEAD
 /* Slot 0 is reserved */
-=======
-#if defined(_WIN32) || defined(__CYGWIN__) /* WIN */
-#define Tcl_WinUtfToTChar \
-	(tclPlatStubsPtr->tcl_WinUtfToTChar) /* 0 */
-#define Tcl_WinTCharToUtf \
-	(tclPlatStubsPtr->tcl_WinTCharToUtf) /* 1 */
-/* Slot 2 is reserved */
-#define Tcl_WinConvertError \
-	(tclPlatStubsPtr->tcl_WinConvertError) /* 3 */
-#endif /* WIN */
-#ifdef MAC_OSX_TCL /* MACOSX */
-#define Tcl_MacOSXOpenBundleResources \
-	(tclPlatStubsPtr->tcl_MacOSXOpenBundleResources) /* 0 */
->>>>>>> 76dfa715
 #define Tcl_MacOSXOpenVersionedBundleResources \
 	(tclPlatStubsPtr->tcl_MacOSXOpenVersionedBundleResources) /* 1 */
 #define Tcl_MacOSXNotifierAddRunLoopMode \
 	(tclPlatStubsPtr->tcl_MacOSXNotifierAddRunLoopMode) /* 2 */
+#define Tcl_WinConvertError \
+	(tclPlatStubsPtr->tcl_WinConvertError) /* 3 */
 
 #endif /* defined(USE_TCL_STUBS) */
 
