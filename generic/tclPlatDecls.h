--- conflicted
+++ resolved
@@ -46,25 +46,7 @@
  * Exported function declarations:
  */
 
-<<<<<<< HEAD
-#if !defined(__WIN32__) && !defined(MAC_OSX_TCL) /* UNIX */
-/* 0 */
-EXTERN int		Tcl_MacOSXOpenBundleResources(Tcl_Interp *interp,
-				const char *bundleName, int hasResourceFile,
-				int maxPathLen, char *libraryPath);
-/* 1 */
-EXTERN int		Tcl_MacOSXOpenVersionedBundleResources(
-				Tcl_Interp *interp, const char *bundleName,
-				const char *bundleVersion,
-				int hasResourceFile, int maxPathLen,
-				char *libraryPath);
-#endif /* UNIX */
-#ifdef __WIN32__ /* WIN */
-=======
 #if defined(__WIN32__) || defined(__CYGWIN__) /* WIN */
-#ifndef Tcl_WinUtfToTChar_TCL_DECLARED
-#define Tcl_WinUtfToTChar_TCL_DECLARED
->>>>>>> dd3b2edf
 /* 0 */
 EXTERN TCHAR *		Tcl_WinUtfToTChar(const char *str, int len,
 				Tcl_DString *dsPtr);
@@ -89,19 +71,9 @@
     int magic;
     const struct TclPlatStubHooks *hooks;
 
-<<<<<<< HEAD
-#if !defined(__WIN32__) && !defined(MAC_OSX_TCL) /* UNIX */
-    int (*tcl_MacOSXOpenBundleResources) (Tcl_Interp *interp, const char *bundleName, int hasResourceFile, int maxPathLen, char *libraryPath); /* 0 */
-    int (*tcl_MacOSXOpenVersionedBundleResources) (Tcl_Interp *interp, const char *bundleName, const char *bundleVersion, int hasResourceFile, int maxPathLen, char *libraryPath); /* 1 */
-#endif /* UNIX */
-#ifdef __WIN32__ /* WIN */
+#if defined(__WIN32__) || defined(__CYGWIN__) /* WIN */
     TCHAR * (*tcl_WinUtfToTChar) (const char *str, int len, Tcl_DString *dsPtr); /* 0 */
     char * (*tcl_WinTCharToUtf) (const TCHAR *str, int len, Tcl_DString *dsPtr); /* 1 */
-=======
-#if defined(__WIN32__) || defined(__CYGWIN__) /* WIN */
-    TCHAR * (*tcl_WinUtfToTChar) (CONST char *str, int len, Tcl_DString *dsPtr); /* 0 */
-    char * (*tcl_WinTCharToUtf) (CONST TCHAR *str, int len, Tcl_DString *dsPtr); /* 1 */
->>>>>>> dd3b2edf
 #endif /* WIN */
 #ifdef MAC_OSX_TCL /* MACOSX */
     int (*tcl_MacOSXOpenBundleResources) (Tcl_Interp *interp, const char *bundleName, int hasResourceFile, int maxPathLen, char *libraryPath); /* 0 */
@@ -123,18 +95,7 @@
  * Inline function declarations:
  */
 
-<<<<<<< HEAD
-#if !defined(__WIN32__) && !defined(MAC_OSX_TCL) /* UNIX */
-#define Tcl_MacOSXOpenBundleResources \
-	(tclPlatStubsPtr->tcl_MacOSXOpenBundleResources) /* 0 */
-#define Tcl_MacOSXOpenVersionedBundleResources \
-	(tclPlatStubsPtr->tcl_MacOSXOpenVersionedBundleResources) /* 1 */
-#endif /* UNIX */
-#ifdef __WIN32__ /* WIN */
-=======
 #if defined(__WIN32__) || defined(__CYGWIN__) /* WIN */
-#ifndef Tcl_WinUtfToTChar
->>>>>>> dd3b2edf
 #define Tcl_WinUtfToTChar \
 	(tclPlatStubsPtr->tcl_WinUtfToTChar) /* 0 */
 #define Tcl_WinTCharToUtf \
