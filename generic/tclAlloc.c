--- conflicted
+++ resolved
@@ -256,15 +256,9 @@
 TclpAlloc(
     size_t numBytes)	/* Number of bytes to allocate. */
 {
-<<<<<<< HEAD
-    register union overhead *overPtr;
-    register size_t bucket;
-    register size_t amount;
-=======
     union overhead *overPtr;
     size_t bucket;
-    unsigned amount;
->>>>>>> 88421afc
+    size_t amount;
     struct block *bigBlockPtr = NULL;
 
     if (!allocInit) {
