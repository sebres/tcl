--- conflicted
+++ resolved
@@ -410,11 +410,7 @@
     ASSERT(numBlocks*size == amount);
 
     blockPtr = (struct block *) TclpSysAlloc(
-<<<<<<< HEAD
 	    sizeof(struct block) + amount);
-=======
-	    (sizeof(struct block) + amount), 1);
->>>>>>> c643c795
     /* no more room! */
     if (blockPtr == NULL) {
 	return;
