/*
 * tclCmdIL.c --
 *
 *	This file contains the top-level command routines for most of the Tcl
 *	built-in commands whose names begin with the letters I through L. It
 *	contains only commands in the generic core (i.e., those that don't
 *	depend much upon UNIX facilities).
 *
 * Copyright © 1987-1993 The Regents of the University of California.
 * Copyright © 1993-1997 Lucent Technologies.
 * Copyright © 1994-1997 Sun Microsystems, Inc.
 * Copyright © 1998-1999 Scriptics Corporation.
 * Copyright © 2001 Kevin B. Kenny. All rights reserved.
 * Copyright © 2005 Donal K. Fellows.
 *
 * See the file "license.terms" for information on usage and redistribution of
 * this file, and for a DISCLAIMER OF ALL WARRANTIES.
 */

#include "tclInt.h"
#include "tclRegexp.h"
#include "tclTomMath.h"
#include <math.h>
#include <assert.h>

/*
 * During execution of the "lsort" command, structures of the following type
 * are used to arrange the objects being sorted into a collection of linked
 * lists.
 */

typedef struct SortElement {
    union {			/* The value that we sorting by. */
	const char *strValuePtr;
	Tcl_WideInt wideValue;
	double doubleValue;
	Tcl_Obj *objValuePtr;
    } collationKey;
    union {			/* Object being sorted, or its index. */
	Tcl_Obj *objPtr;
	size_t index;
    } payload;
    struct SortElement *nextPtr;/* Next element in the list, or NULL for end
				 * of list. */
} SortElement;

/*
 * These function pointer types are used with the "lsearch" and "lsort"
 * commands to facilitate the "-nocase" option.
 */

typedef int (*SortStrCmpFn_t) (const char *, const char *);
typedef int (*SortMemCmpFn_t) (const void *, const void *, Tcl_Size);

/*
 * The "lsort" command needs to pass certain information down to the function
 * that compares two list elements, and the comparison function needs to pass
 * success or failure information back up to the top-level "lsort" command.
 * The following structure is used to pass this information.
 */

typedef struct {
    int isIncreasing;		/* Nonzero means sort in increasing order. */
    int sortMode;		/* The sort mode. One of SORTMODE_* values
				 * defined below. */
    Tcl_Obj *compareCmdPtr;	/* The Tcl comparison command when sortMode is
				 * SORTMODE_COMMAND. Preinitialized to hold
				 * base of command. */
    int *indexv;		/* If the -index option was specified, this
				 * holds an encoding of the indexes contained
				 * in the list supplied as an argument to
				 * that option.
				 * NULL if no indexes supplied, and points to
				 * singleIndex field when only one
				 * supplied. */
    Tcl_Size indexc;		/* Number of indexes in indexv array. */
    int singleIndex;		/* Static space for common index case. */
    int unique;
    int numElements;
    Tcl_Interp *interp;		/* The interpreter in which the sort is being
				 * done. */
    int resultCode;		/* Completion code for the lsort command. If
				 * an error occurs during the sort this is
				 * changed from TCL_OK to TCL_ERROR. */
} SortInfo;

/*
 * The "sortMode" field of the SortInfo structure can take on any of the
 * following values.
 */

#define SORTMODE_ASCII		0
#define SORTMODE_INTEGER	1
#define SORTMODE_REAL		2
#define SORTMODE_COMMAND	3
#define SORTMODE_DICTIONARY	4
#define SORTMODE_ASCII_NC	8

/*
 * Definitions for [lseq] command
 */
static const char *const seq_operations[] = {
    "..", "to", "count", "by", NULL
};
typedef enum Sequence_Operators {
    LSEQ_DOTS, LSEQ_TO, LSEQ_COUNT, LSEQ_BY
} SequenceOperators;
static const char *const seq_step_keywords[] = {"by", NULL};
typedef enum Step_Operators {
    STEP_BY = 4
} SequenceByMode;
typedef enum Sequence_Decoded {
     NoneArg, NumericArg, RangeKeywordArg, ByKeywordArg
} SequenceDecoded;

/*
 * Forward declarations for procedures defined in this file:
 */

static int		DictionaryCompare(const char *left, const char *right);
static Tcl_NRPostProc	IfConditionCallback;
static Tcl_ObjCmdProc2	InfoArgsCmd;
static Tcl_ObjCmdProc2	InfoBodyCmd;
static Tcl_ObjCmdProc2	InfoCmdCountCmd;
static Tcl_ObjCmdProc2	InfoCommandsCmd;
static Tcl_ObjCmdProc2	InfoCompleteCmd;
static Tcl_ObjCmdProc2	InfoDefaultCmd;
/* TIP #348 - New 'info' subcommand 'errorstack' */
static Tcl_ObjCmdProc2	InfoErrorStackCmd;
/* TIP #280 - New 'info' subcommand 'frame' */
static Tcl_ObjCmdProc2	InfoFrameCmd;
static Tcl_ObjCmdProc2	InfoFunctionsCmd;
static Tcl_ObjCmdProc2	InfoHostnameCmd;
static Tcl_ObjCmdProc2	InfoLevelCmd;
static Tcl_ObjCmdProc2	InfoLibraryCmd;
static Tcl_ObjCmdProc2	InfoLoadedCmd;
static Tcl_ObjCmdProc2	InfoNameOfExecutableCmd;
static Tcl_ObjCmdProc2	InfoPatchLevelCmd;
static Tcl_ObjCmdProc2	InfoProcsCmd;
static Tcl_ObjCmdProc2	InfoScriptCmd;
static Tcl_ObjCmdProc2	InfoSharedlibCmd;
static Tcl_ObjCmdProc2	InfoCmdTypeCmd;
static Tcl_ObjCmdProc2	InfoTclVersionCmd;
static SortElement *	MergeLists(SortElement *leftPtr, SortElement *rightPtr,
			    SortInfo *infoPtr);
static int		SortCompare(SortElement *firstPtr, SortElement *second,
			    SortInfo *infoPtr);
static Tcl_Obj *	SelectObjFromSublist(Tcl_Obj *firstPtr,
			    SortInfo *infoPtr);

/*
 * Array of values describing how to implement each standard subcommand of the
 * "info" command.
 */

static const EnsembleImplMap defaultInfoMap[] = {
    {"args",		   InfoArgsCmd,		    TclCompileBasic1ArgCmd, NULL, NULL, 0},
    {"body",		   InfoBodyCmd,		    TclCompileBasic1ArgCmd, NULL, NULL, 0},
    {"cmdcount",	   InfoCmdCountCmd,	    TclCompileBasic0ArgCmd, NULL, NULL, 0},
    {"cmdtype",		   InfoCmdTypeCmd,	    TclCompileBasic1ArgCmd, NULL, NULL, 1},
    {"commands",	   InfoCommandsCmd,	    TclCompileInfoCommandsCmd, NULL, NULL, 0},
    {"complete",	   InfoCompleteCmd,	    TclCompileBasic1ArgCmd, NULL, NULL, 0},
    {"coroutine",	   TclInfoCoroutineCmd,     TclCompileInfoCoroutineCmd, NULL, NULL, 0},
    {"default",		   InfoDefaultCmd,	    TclCompileBasic3ArgCmd, NULL, NULL, 0},
    {"errorstack",	   InfoErrorStackCmd,	    TclCompileBasic0Or1ArgCmd, NULL, NULL, 0},
    {"exists",		   TclInfoExistsCmd,	    TclCompileInfoExistsCmd, NULL, NULL, 0},
    {"frame",		   InfoFrameCmd,	    TclCompileBasic0Or1ArgCmd, NULL, NULL, 0},
    {"functions",	   InfoFunctionsCmd,	    TclCompileBasic0Or1ArgCmd, NULL, NULL, 0},
    {"globals",		   TclInfoGlobalsCmd,	    TclCompileBasic0Or1ArgCmd, NULL, NULL, 0},
    {"hostname",	   InfoHostnameCmd,	    TclCompileBasic0ArgCmd, NULL, NULL, 0},
    {"level",		   InfoLevelCmd,	    TclCompileInfoLevelCmd, NULL, NULL, 0},
    {"library",		   InfoLibraryCmd,	    TclCompileBasic0ArgCmd, NULL, NULL, 0},
    {"loaded",		   InfoLoadedCmd,	    TclCompileBasic0Or1ArgCmd, NULL, NULL, 0},
    {"locals",		   TclInfoLocalsCmd,	    TclCompileBasic0Or1ArgCmd, NULL, NULL, 0},
    {"nameofexecutable",   InfoNameOfExecutableCmd, TclCompileBasic0ArgCmd, NULL, NULL, 1},
    {"patchlevel",	   InfoPatchLevelCmd,	    TclCompileBasic0ArgCmd, NULL, NULL, 0},
    {"procs",		   InfoProcsCmd,	    TclCompileBasic0Or1ArgCmd, NULL, NULL, 0},
    {"script",		   InfoScriptCmd,	    TclCompileBasic0Or1ArgCmd, NULL, NULL, 0},
    {"sharedlibextension", InfoSharedlibCmd,	    TclCompileBasic0ArgCmd, NULL, NULL, 0},
    {"tclversion",	   InfoTclVersionCmd,	    TclCompileBasic0ArgCmd, NULL, NULL, 0},
    {"vars",		   TclInfoVarsCmd,	    TclCompileBasic0Or1ArgCmd, NULL, NULL, 0},
    {NULL, NULL, NULL, NULL, NULL, 0}
};

/*
 *----------------------------------------------------------------------
 *
 * Tcl_IfObjCmd --
 *
 *	This procedure is invoked to process the "if" Tcl command. See the
 *	user documentation for details on what it does.
 *
 *	With the bytecode compiler, this procedure is only called when a
 *	command name is computed at runtime, and is "if" or the name to which
 *	"if" was renamed: e.g., "set z if; $z 1 {puts foo}"
 *
 * Results:
 *	A standard Tcl result.
 *
 * Side effects:
 *	See the user documentation.
 *
 *----------------------------------------------------------------------
 */

int
Tcl_IfObjCmd(
    void *clientData,
    Tcl_Interp *interp,		/* Current interpreter. */
    Tcl_Size objc,			/* Number of arguments. */
    Tcl_Obj *const objv[])	/* Argument objects. */
{
    return Tcl_NRCallObjProc2(interp, TclNRIfObjCmd, clientData, objc, objv);
}

int
TclNRIfObjCmd(
    TCL_UNUSED(void *),
    Tcl_Interp *interp,		/* Current interpreter. */
    Tcl_Size objc,			/* Number of arguments. */
    Tcl_Obj *const objv[])	/* Argument objects. */
{
    Tcl_Obj *boolObj;

    if (objc <= 1) {
	Tcl_SetObjResult(interp, Tcl_ObjPrintf(
		"wrong # args: no expression after \"%s\" argument",
		TclGetString(objv[0])));
	Tcl_SetErrorCode(interp, "TCL", "WRONGARGS", (void *)NULL);
	return TCL_ERROR;
    }

    /*
     * At this point, objv[1] refers to the main expression to test. The
     * arguments after the expression must be "then" (optional) and a script
     * to execute if the expression is true.
     */

    TclNewObj(boolObj);
    Tcl_NRAddCallback(interp, IfConditionCallback, INT2PTR(objc),
	    (void *) objv, INT2PTR(1), boolObj);
    return Tcl_NRExprObj(interp, objv[1], boolObj);
}

static int
IfConditionCallback(
    void *data[],
    Tcl_Interp *interp,
    int result)
{
    Interp *iPtr = (Interp *) interp;
    Tcl_Size objc = PTR2INT(data[0]);
    Tcl_Obj *const *objv = (Tcl_Obj *const *)data[1];
    Tcl_Size i = PTR2INT(data[2]);
    Tcl_Obj *boolObj = (Tcl_Obj *)data[3];
    int value, thenScriptIndex = 0;
    const char *clause;

    if (result != TCL_OK) {
	TclDecrRefCount(boolObj);
	return result;
    }
    if (Tcl_GetBooleanFromObj(interp, boolObj, &value) != TCL_OK) {
	TclDecrRefCount(boolObj);
	return TCL_ERROR;
    }
    TclDecrRefCount(boolObj);

    while (1) {
	i++;
	if (i >= objc) {
	    goto missingScript;
	}
	clause = TclGetString(objv[i]);
	if ((i < objc) && (strcmp(clause, "then") == 0)) {
	    i++;
	}
	if (i >= objc) {
	    goto missingScript;
	}
	if (value) {
	    thenScriptIndex = i;
	    value = 0;
	}

	/*
	 * The expression evaluated to false. Skip the command, then see if
	 * there is an "else" or "elseif" clause.
	 */

	i++;
	if (i >= objc) {
	    if (thenScriptIndex) {
		/*
		 * TIP #280. Make invoking context available to branch.
		 */

		return TclNREvalObjEx(interp, objv[thenScriptIndex], 0,
			iPtr->cmdFramePtr, thenScriptIndex);
	    }
	    return TCL_OK;
	}
	clause = TclGetString(objv[i]);
	if ((clause[0] != 'e') || (strcmp(clause, "elseif") != 0)) {
	    break;
	}
	i++;

	/*
	 * At this point in the loop, objv and objc refer to an expression to
	 * test, either for the main expression or an expression following an
	 * "elseif". The arguments after the expression must be "then"
	 * (optional) and a script to execute if the expression is true.
	 */

	if (i >= objc) {
	    Tcl_SetObjResult(interp, Tcl_ObjPrintf(
		    "wrong # args: no expression after \"%s\" argument",
		    clause));
	    Tcl_SetErrorCode(interp, "TCL", "WRONGARGS", (void *)NULL);
	    return TCL_ERROR;
	}
	if (!thenScriptIndex) {
	    TclNewObj(boolObj);
	    Tcl_NRAddCallback(interp, IfConditionCallback, data[0], data[1],
		    INT2PTR(i), boolObj);
	    return Tcl_NRExprObj(interp, objv[i], boolObj);
	}
    }

    /*
     * Couldn't find a "then" or "elseif" clause to execute. Check now for an
     * "else" clause. We know that there's at least one more argument when we
     * get here.
     */

    if (strcmp(clause, "else") == 0) {
	i++;
	if (i >= objc) {
	    goto missingScript;
	}
    }
    if (i < objc - 1) {
	Tcl_SetObjResult(interp, Tcl_NewStringObj(
		"wrong # args: extra words after \"else\" clause in \"if\" command",
		-1));
	Tcl_SetErrorCode(interp, "TCL", "WRONGARGS", (void *)NULL);
	return TCL_ERROR;
    }
    if (thenScriptIndex) {
	/*
	 * TIP #280. Make invoking context available to branch/else.
	 */

	return TclNREvalObjEx(interp, objv[thenScriptIndex], 0,
		iPtr->cmdFramePtr, thenScriptIndex);
    }
    return TclNREvalObjEx(interp, objv[i], 0, iPtr->cmdFramePtr, i);

  missingScript:
    Tcl_SetObjResult(interp, Tcl_ObjPrintf(
	    "wrong # args: no script following \"%s\" argument",
	    TclGetString(objv[i-1])));
    Tcl_SetErrorCode(interp, "TCL", "WRONGARGS", (void *)NULL);
    return TCL_ERROR;
}

/*
 *----------------------------------------------------------------------
 *
 * Tcl_IncrObjCmd --
 *
 *	This procedure is invoked to process the "incr" Tcl command. See the
 *	user documentation for details on what it does.
 *
 *	With the bytecode compiler, this procedure is only called when a
 *	command name is computed at runtime, and is "incr" or the name to
 *	which "incr" was renamed: e.g., "set z incr; $z i -1"
 *
 * Results:
 *	A standard Tcl result.
 *
 * Side effects:
 *	See the user documentation.
 *
 *----------------------------------------------------------------------
 */

int
Tcl_IncrObjCmd(
    TCL_UNUSED(void *),
    Tcl_Interp *interp,		/* Current interpreter. */
    Tcl_Size objc,			/* Number of arguments. */
    Tcl_Obj *const objv[])	/* Argument objects. */
{
    Tcl_Obj *newValuePtr, *incrPtr;

    if ((objc != 2) && (objc != 3)) {
	Tcl_WrongNumArgs(interp, 1, objv, "varName ?increment?");
	return TCL_ERROR;
    }

    if (objc == 3) {
	incrPtr = objv[2];
    } else {
	TclNewIntObj(incrPtr, 1);
    }
    Tcl_IncrRefCount(incrPtr);
    newValuePtr = TclIncrObjVar2(interp, objv[1], NULL,
	    incrPtr, TCL_LEAVE_ERR_MSG);
    Tcl_DecrRefCount(incrPtr);

    if (newValuePtr == NULL) {
	return TCL_ERROR;
    }

    /*
     * Set the interpreter's object result to refer to the variable's new
     * value object.
     */

    Tcl_SetObjResult(interp, newValuePtr);
    return TCL_OK;
}

/*
 *----------------------------------------------------------------------
 *
 * TclInitInfoCmd --
 *
 *	This function is called to create the "info" Tcl command. See the user
 *	documentation for details on what it does.
 *
 * Results:
 *	Handle for the info command, or NULL on failure.
 *
 * Side effects:
 *	none
 *
 *----------------------------------------------------------------------
 */

Tcl_Command
TclInitInfoCmd(
    Tcl_Interp *interp)		/* Current interpreter. */
{
    return TclMakeEnsemble(interp, "info", defaultInfoMap);
}

/*
 *----------------------------------------------------------------------
 *
 * InfoArgsCmd --
 *
 *	Called to implement the "info args" command that returns the argument
 *	list for a procedure. Handles the following syntax:
 *
 *	    info args procName
 *
 * Results:
 *	Returns TCL_OK if successful and TCL_ERROR if there is an error.
 *
 * Side effects:
 *	Returns a result in the interpreter's result object. If there is an
 *	error, the result is an error message.
 *
 *----------------------------------------------------------------------
 */

static int
InfoArgsCmd(
    TCL_UNUSED(void *),
    Tcl_Interp *interp,		/* Current interpreter. */
    Tcl_Size objc,			/* Number of arguments. */
    Tcl_Obj *const objv[])	/* Argument objects. */
{
    Interp *iPtr = (Interp *) interp;
    const char *name;
    Proc *procPtr;
    CompiledLocal *localPtr;
    Tcl_Obj *listObjPtr;

    if (objc != 2) {
	Tcl_WrongNumArgs(interp, 1, objv, "procname");
	return TCL_ERROR;
    }

    name = TclGetString(objv[1]);
    procPtr = TclFindProc(iPtr, name);
    if (procPtr == NULL) {
	Tcl_SetObjResult(interp, Tcl_ObjPrintf(
		"\"%s\" isn't a procedure", name));
	Tcl_SetErrorCode(interp, "TCL", "LOOKUP", "PROCEDURE", name, (void *)NULL);
	return TCL_ERROR;
    }

    /*
     * Build a return list containing the arguments.
     */

    listObjPtr = Tcl_NewListObj(0, NULL);
    for (localPtr = procPtr->firstLocalPtr;  localPtr != NULL;
	    localPtr = localPtr->nextPtr) {
	if (TclIsVarArgument(localPtr)) {
	    Tcl_ListObjAppendElement(interp, listObjPtr,
		    Tcl_NewStringObj(localPtr->name, -1));
	}
    }
    Tcl_SetObjResult(interp, listObjPtr);
    return TCL_OK;
}

/*
 *----------------------------------------------------------------------
 *
 * InfoBodyCmd --
 *
 *	Called to implement the "info body" command that returns the body for
 *	a procedure. Handles the following syntax:
 *
 *	    info body procName
 *
 * Results:
 *	Returns TCL_OK if successful and TCL_ERROR if there is an error.
 *
 * Side effects:
 *	Returns a result in the interpreter's result object. If there is an
 *	error, the result is an error message.
 *
 *----------------------------------------------------------------------
 */

static int
InfoBodyCmd(
    TCL_UNUSED(void *),
    Tcl_Interp *interp,		/* Current interpreter. */
    Tcl_Size objc,			/* Number of arguments. */
    Tcl_Obj *const objv[])	/* Argument objects. */
{
    Interp *iPtr = (Interp *) interp;
    const char *name, *bytes;
    Proc *procPtr;
    Tcl_Size numBytes;

    if (objc != 2) {
	Tcl_WrongNumArgs(interp, 1, objv, "procname");
	return TCL_ERROR;
    }

    name = TclGetString(objv[1]);
    procPtr = TclFindProc(iPtr, name);
    if (procPtr == NULL) {
	Tcl_SetObjResult(interp, Tcl_ObjPrintf(
		"\"%s\" isn't a procedure", name));
	Tcl_SetErrorCode(interp, "TCL", "LOOKUP", "PROCEDURE", name, (void *)NULL);
	return TCL_ERROR;
    }

    /*
     * Here we used to return procPtr->bodyPtr, except when the body was
     * bytecompiled - in that case, the return was a copy of the body's string
     * rep. In order to better isolate the implementation details of the
     * compiler/engine subsystem, we now always return a copy of the string
     * rep. It is important to return a copy so that later manipulations of
     * the object do not invalidate the internal rep.
     */

    bytes = Tcl_GetStringFromObj(procPtr->bodyPtr, &numBytes);
    Tcl_SetObjResult(interp, Tcl_NewStringObj(bytes, numBytes));
    return TCL_OK;
}

/*
 *----------------------------------------------------------------------
 *
 * InfoCmdCountCmd --
 *
 *	Called to implement the "info cmdcount" command that returns the
 *	number of commands that have been executed. Handles the following
 *	syntax:
 *
 *	    info cmdcount
 *
 * Results:
 *	Returns TCL_OK if successful and TCL_ERROR if there is an error.
 *
 * Side effects:
 *	Returns a result in the interpreter's result object. If there is an
 *	error, the result is an error message.
 *
 *----------------------------------------------------------------------
 */

static int
InfoCmdCountCmd(
    TCL_UNUSED(void *),
    Tcl_Interp *interp,		/* Current interpreter. */
    Tcl_Size objc,			/* Number of arguments. */
    Tcl_Obj *const objv[])	/* Argument objects. */
{
    Interp *iPtr = (Interp *) interp;

    if (objc != 1) {
	Tcl_WrongNumArgs(interp, 1, objv, NULL);
	return TCL_ERROR;
    }

    Tcl_SetObjResult(interp, Tcl_NewWideIntObj(iPtr->cmdCount));
    return TCL_OK;
}

/*
 *----------------------------------------------------------------------
 *
 * InfoCommandsCmd --
 *
 *	Called to implement the "info commands" command that returns the list
 *	of commands in the interpreter that match an optional pattern. The
 *	pattern, if any, consists of an optional sequence of namespace names
 *	separated by "::" qualifiers, which is followed by a glob-style
 *	pattern that restricts which commands are returned. Handles the
 *	following syntax:
 *
 *	    info commands ?pattern?
 *
 * Results:
 *	Returns TCL_OK if successful and TCL_ERROR if there is an error.
 *
 * Side effects:
 *	Returns a result in the interpreter's result object. If there is an
 *	error, the result is an error message.
 *
 *----------------------------------------------------------------------
 */

static int
InfoCommandsCmd(
    TCL_UNUSED(void *),
    Tcl_Interp *interp,		/* Current interpreter. */
    Tcl_Size objc,			/* Number of arguments. */
    Tcl_Obj *const objv[])	/* Argument objects. */
{
    const char *cmdName, *pattern;
    const char *simplePattern;
    Tcl_HashEntry *entryPtr;
    Tcl_HashSearch search;
    Namespace *nsPtr;
    Namespace *globalNsPtr = (Namespace *) Tcl_GetGlobalNamespace(interp);
    Namespace *currNsPtr = (Namespace *) Tcl_GetCurrentNamespace(interp);
    Tcl_Obj *listPtr, *elemObjPtr;
    int specificNsInPattern = 0;/* Init. to avoid compiler warning. */
    Tcl_Command cmd;
    Tcl_Size i;

    /*
     * Get the pattern and find the "effective namespace" in which to list
     * commands.
     */

    if (objc == 1) {
	simplePattern = NULL;
	nsPtr = currNsPtr;
	specificNsInPattern = 0;
    } else if (objc == 2) {
	/*
	 * From the pattern, get the effective namespace and the simple
	 * pattern (no namespace qualifiers or ::'s) at the end. If an error
	 * was found while parsing the pattern, return it. Otherwise, if the
	 * namespace wasn't found, just leave nsPtr NULL: we will return an
	 * empty list since no commands there can be found.
	 */

	Namespace *dummy1NsPtr, *dummy2NsPtr;

	pattern = TclGetString(objv[1]);
	TclGetNamespaceForQualName(interp, pattern, NULL, 0, &nsPtr,
		&dummy1NsPtr, &dummy2NsPtr, &simplePattern);

	if (nsPtr != NULL) {	/* We successfully found the pattern's ns. */
	    specificNsInPattern = (strcmp(simplePattern, pattern) != 0);
	}
    } else {
	Tcl_WrongNumArgs(interp, 1, objv, "?pattern?");
	return TCL_ERROR;
    }

    /*
     * Exit as quickly as possible if we couldn't find the namespace.
     */

    if (nsPtr == NULL) {
	return TCL_OK;
    }

    /*
     * Scan through the effective namespace's command table and create a list
     * with all commands that match the pattern. If a specific namespace was
     * requested in the pattern, qualify the command names with the namespace
     * name.
     */

    listPtr = Tcl_NewListObj(0, NULL);

    if (simplePattern != NULL && TclMatchIsTrivial(simplePattern)) {
	/*
	 * Special case for when the pattern doesn't include any of glob's
	 * special characters. This lets us avoid scans of any hash tables.
	 */

	entryPtr = Tcl_FindHashEntry(&nsPtr->cmdTable, simplePattern);
	if (entryPtr != NULL) {
	    if (specificNsInPattern) {
		cmd = (Tcl_Command)Tcl_GetHashValue(entryPtr);
		TclNewObj(elemObjPtr);
		Tcl_GetCommandFullName(interp, cmd, elemObjPtr);
	    } else {
		cmdName = (const char *)Tcl_GetHashKey(&nsPtr->cmdTable, entryPtr);
		elemObjPtr = Tcl_NewStringObj(cmdName, -1);
	    }
	    Tcl_ListObjAppendElement(interp, listPtr, elemObjPtr);
	    Tcl_SetObjResult(interp, listPtr);
	    return TCL_OK;
	}
	if ((nsPtr != globalNsPtr) && !specificNsInPattern) {
	    Tcl_HashTable *tablePtr = NULL;	/* Quell warning. */

	    for (i=0 ; i<nsPtr->commandPathLength ; i++) {
		Namespace *pathNsPtr = nsPtr->commandPathArray[i].nsPtr;

		if (pathNsPtr == NULL) {
		    continue;
		}
		tablePtr = &pathNsPtr->cmdTable;
		entryPtr = Tcl_FindHashEntry(tablePtr, simplePattern);
		if (entryPtr != NULL) {
		    break;
		}
	    }
	    if (entryPtr == NULL) {
		tablePtr = &globalNsPtr->cmdTable;
		entryPtr = Tcl_FindHashEntry(tablePtr, simplePattern);
	    }
	    if (entryPtr != NULL) {
		cmdName = (const char *)Tcl_GetHashKey(tablePtr, entryPtr);
		Tcl_ListObjAppendElement(interp, listPtr,
			Tcl_NewStringObj(cmdName, -1));
		Tcl_SetObjResult(interp, listPtr);
		return TCL_OK;
	    }
	}
    } else if (nsPtr->commandPathLength == 0 || specificNsInPattern) {
	/*
	 * The pattern is non-trivial, but either there is no explicit path or
	 * there is an explicit namespace in the pattern. In both cases, the
	 * old matching scheme is perfect.
	 */

	entryPtr = Tcl_FirstHashEntry(&nsPtr->cmdTable, &search);
	while (entryPtr != NULL) {
	    cmdName = (const char *)Tcl_GetHashKey(&nsPtr->cmdTable, entryPtr);
	    if ((simplePattern == NULL)
		    || Tcl_StringMatch(cmdName, simplePattern)) {
		if (specificNsInPattern) {
		    cmd = (Tcl_Command)Tcl_GetHashValue(entryPtr);
		    TclNewObj(elemObjPtr);
		    Tcl_GetCommandFullName(interp, cmd, elemObjPtr);
		} else {
		    elemObjPtr = Tcl_NewStringObj(cmdName, -1);
		}
		Tcl_ListObjAppendElement(interp, listPtr, elemObjPtr);
	    }
	    entryPtr = Tcl_NextHashEntry(&search);
	}

	/*
	 * If the effective namespace isn't the global :: namespace, and a
	 * specific namespace wasn't requested in the pattern, then add in all
	 * global :: commands that match the simple pattern. Of course, we add
	 * in only those commands that aren't hidden by a command in the
	 * effective namespace.
	 */

	if ((nsPtr != globalNsPtr) && !specificNsInPattern) {
	    entryPtr = Tcl_FirstHashEntry(&globalNsPtr->cmdTable, &search);
	    while (entryPtr != NULL) {
		cmdName = (const char *)Tcl_GetHashKey(&globalNsPtr->cmdTable, entryPtr);
		if ((simplePattern == NULL)
			|| Tcl_StringMatch(cmdName, simplePattern)) {
		    if (Tcl_FindHashEntry(&nsPtr->cmdTable,cmdName) == NULL) {
			Tcl_ListObjAppendElement(interp, listPtr,
				Tcl_NewStringObj(cmdName, -1));
		    }
		}
		entryPtr = Tcl_NextHashEntry(&search);
	    }
	}
    } else {
	/*
	 * The pattern is non-trivial (can match more than one command name),
	 * there is an explicit path, and there is no explicit namespace in
	 * the pattern. This means that we have to traverse the path to
	 * discover all the commands defined.
	 */

	Tcl_HashTable addedCommandsTable;
	int isNew;
	int foundGlobal = (nsPtr == globalNsPtr);

	/*
	 * We keep a hash of the objects already added to the result list.
	 */

	Tcl_InitObjHashTable(&addedCommandsTable);

	entryPtr = Tcl_FirstHashEntry(&nsPtr->cmdTable, &search);
	while (entryPtr != NULL) {
	    cmdName = (const char *)Tcl_GetHashKey(&nsPtr->cmdTable, entryPtr);
	    if ((simplePattern == NULL)
		    || Tcl_StringMatch(cmdName, simplePattern)) {
		elemObjPtr = Tcl_NewStringObj(cmdName, -1);
		Tcl_ListObjAppendElement(interp, listPtr, elemObjPtr);
		(void) Tcl_CreateHashEntry(&addedCommandsTable,
			elemObjPtr, &isNew);
	    }
	    entryPtr = Tcl_NextHashEntry(&search);
	}

	/*
	 * Search the path next.
	 */

	for (i=0 ; i<nsPtr->commandPathLength ; i++) {
	    Namespace *pathNsPtr = nsPtr->commandPathArray[i].nsPtr;

	    if (pathNsPtr == NULL) {
		continue;
	    }
	    if (pathNsPtr == globalNsPtr) {
		foundGlobal = 1;
	    }
	    entryPtr = Tcl_FirstHashEntry(&pathNsPtr->cmdTable, &search);
	    while (entryPtr != NULL) {
		cmdName = (const char *)Tcl_GetHashKey(&pathNsPtr->cmdTable, entryPtr);
		if ((simplePattern == NULL)
			|| Tcl_StringMatch(cmdName, simplePattern)) {
		    elemObjPtr = Tcl_NewStringObj(cmdName, -1);
		    (void) Tcl_CreateHashEntry(&addedCommandsTable,
			    elemObjPtr, &isNew);
		    if (isNew) {
			Tcl_ListObjAppendElement(interp, listPtr, elemObjPtr);
		    } else {
			TclDecrRefCount(elemObjPtr);
		    }
		}
		entryPtr = Tcl_NextHashEntry(&search);
	    }
	}

	/*
	 * If the effective namespace isn't the global :: namespace, and a
	 * specific namespace wasn't requested in the pattern, then add in all
	 * global :: commands that match the simple pattern. Of course, we add
	 * in only those commands that aren't hidden by a command in the
	 * effective namespace.
	 */

	if (!foundGlobal) {
	    entryPtr = Tcl_FirstHashEntry(&globalNsPtr->cmdTable, &search);
	    while (entryPtr != NULL) {
		cmdName = (const char *)Tcl_GetHashKey(&globalNsPtr->cmdTable, entryPtr);
		if ((simplePattern == NULL)
			|| Tcl_StringMatch(cmdName, simplePattern)) {
		    elemObjPtr = Tcl_NewStringObj(cmdName, -1);
		    if (Tcl_FindHashEntry(&addedCommandsTable,
			    (char *) elemObjPtr) == NULL) {
			Tcl_ListObjAppendElement(interp, listPtr, elemObjPtr);
		    } else {
			TclDecrRefCount(elemObjPtr);
		    }
		}
		entryPtr = Tcl_NextHashEntry(&search);
	    }
	}

	Tcl_DeleteHashTable(&addedCommandsTable);
    }

    Tcl_SetObjResult(interp, listPtr);
    return TCL_OK;
}

/*
 *----------------------------------------------------------------------
 *
 * InfoCompleteCmd --
 *
 *	Called to implement the "info complete" command that determines
 *	whether a string is a complete Tcl command. Handles the following
 *	syntax:
 *
 *	    info complete command
 *
 * Results:
 *	Returns TCL_OK if successful and TCL_ERROR if there is an error.
 *
 * Side effects:
 *	Returns a result in the interpreter's result object. If there is an
 *	error, the result is an error message.
 *
 *----------------------------------------------------------------------
 */

static int
InfoCompleteCmd(
    TCL_UNUSED(void *),
    Tcl_Interp *interp,		/* Current interpreter. */
    Tcl_Size objc,			/* Number of arguments. */
    Tcl_Obj *const objv[])	/* Argument objects. */
{
    if (objc != 2) {
	Tcl_WrongNumArgs(interp, 1, objv, "command");
	return TCL_ERROR;
    }

    Tcl_SetObjResult(interp, Tcl_NewBooleanObj(
	    TclObjCommandComplete(objv[1])));
    return TCL_OK;
}

/*
 *----------------------------------------------------------------------
 *
 * InfoDefaultCmd --
 *
 *	Called to implement the "info default" command that returns the
 *	default value for a procedure argument. Handles the following syntax:
 *
 *	    info default procName arg varName
 *
 * Results:
 *	Returns TCL_OK if successful and TCL_ERROR if there is an error.
 *
 * Side effects:
 *	Returns a result in the interpreter's result object. If there is an
 *	error, the result is an error message.
 *
 *----------------------------------------------------------------------
 */

static int
InfoDefaultCmd(
    TCL_UNUSED(void *),
    Tcl_Interp *interp,		/* Current interpreter. */
    Tcl_Size objc,			/* Number of arguments. */
    Tcl_Obj *const objv[])	/* Argument objects. */
{
    Interp *iPtr = (Interp *) interp;
    const char *procName, *argName;
    Proc *procPtr;
    CompiledLocal *localPtr;
    Tcl_Obj *valueObjPtr;

    if (objc != 4) {
	Tcl_WrongNumArgs(interp, 1, objv, "procname arg varname");
	return TCL_ERROR;
    }

    procName = TclGetString(objv[1]);
    argName = TclGetString(objv[2]);

    procPtr = TclFindProc(iPtr, procName);
    if (procPtr == NULL) {
	Tcl_SetObjResult(interp, Tcl_ObjPrintf(
		"\"%s\" isn't a procedure", procName));
	Tcl_SetErrorCode(interp, "TCL", "LOOKUP", "PROCEDURE", procName,
		(void *)NULL);
	return TCL_ERROR;
    }

    for (localPtr = procPtr->firstLocalPtr;  localPtr != NULL;
	    localPtr = localPtr->nextPtr) {
	if (TclIsVarArgument(localPtr)
		&& (strcmp(argName, localPtr->name) == 0)) {
	    if (localPtr->defValuePtr != NULL) {
		valueObjPtr = Tcl_ObjSetVar2(interp, objv[3], NULL,
			localPtr->defValuePtr, TCL_LEAVE_ERR_MSG);
		if (valueObjPtr == NULL) {
		    return TCL_ERROR;
		}
		Tcl_SetObjResult(interp, Tcl_NewWideIntObj(1));
	    } else {
		Tcl_Obj *nullObjPtr;
		TclNewObj(nullObjPtr);

		valueObjPtr = Tcl_ObjSetVar2(interp, objv[3], NULL,
			nullObjPtr, TCL_LEAVE_ERR_MSG);
		if (valueObjPtr == NULL) {
		    return TCL_ERROR;
		}
		Tcl_SetObjResult(interp, Tcl_NewWideIntObj(0));
	    }
	    return TCL_OK;
	}
    }

    Tcl_SetObjResult(interp, Tcl_ObjPrintf(
	    "procedure \"%s\" doesn't have an argument \"%s\"",
	    procName, argName));
    Tcl_SetErrorCode(interp, "TCL", "LOOKUP", "ARGUMENT", argName, (void *)NULL);
    return TCL_ERROR;
}

/*
 *----------------------------------------------------------------------
 *
 * InfoErrorStackCmd --
 *
 *	Called to implement the "info errorstack" command that returns information
 *	about the last error's call stack. Handles the following syntax:
 *
 *	    info errorstack ?interp?
 *
 * Results:
 *	Returns TCL_OK if successful and TCL_ERROR if there is an error.
 *
 * Side effects:
 *	Returns a result in the interpreter's result object. If there is an
 *	error, the result is an error message.
 *
 *----------------------------------------------------------------------
 */

static int
InfoErrorStackCmd(
    TCL_UNUSED(void *),
    Tcl_Interp *interp,		/* Current interpreter. */
    Tcl_Size objc,			/* Number of arguments. */
    Tcl_Obj *const objv[])	/* Argument objects. */
{
    Tcl_Interp *target;
    Interp *iPtr;

    if ((objc != 1) && (objc != 2)) {
	Tcl_WrongNumArgs(interp, 1, objv, "?interp?");
	return TCL_ERROR;
    }

    target = interp;
    if (objc == 2) {
	target = Tcl_GetChild(interp, TclGetString(objv[1]));
	if (target == NULL) {
	    return TCL_ERROR;
	}
    }

    iPtr = (Interp *) target;
    Tcl_SetObjResult(interp, iPtr->errorStack);

    return TCL_OK;
}

/*
 *----------------------------------------------------------------------
 *
 * TclInfoExistsCmd --
 *
 *	Called to implement the "info exists" command that determines whether
 *	a variable exists. Handles the following syntax:
 *
 *	    info exists varName
 *
 * Results:
 *	Returns TCL_OK if successful and TCL_ERROR if there is an error.
 *
 * Side effects:
 *	Returns a result in the interpreter's result object. If there is an
 *	error, the result is an error message.
 *
 *----------------------------------------------------------------------
 */

int
TclInfoExistsCmd(
    TCL_UNUSED(void *),
    Tcl_Interp *interp,		/* Current interpreter. */
    Tcl_Size objc,			/* Number of arguments. */
    Tcl_Obj *const objv[])	/* Argument objects. */
{
    const char *varName;
    Var *varPtr;

    if (objc != 2) {
	Tcl_WrongNumArgs(interp, 1, objv, "varName");
	return TCL_ERROR;
    }

    varName = TclGetString(objv[1]);
    varPtr = TclVarTraceExists(interp, varName);

    Tcl_SetObjResult(interp,
	    Tcl_NewBooleanObj(varPtr && varPtr->value.objPtr));
    return TCL_OK;
}

/*
 *----------------------------------------------------------------------
 *
 * InfoFrameCmd --
 *	TIP #280
 *
 *	Called to implement the "info frame" command that returns the location
 *	of either the currently executing command, or its caller. Handles the
 *	following syntax:
 *
 *		info frame ?number?
 *
 * Results:
 *	Returns TCL_OK if successful and TCL_ERROR if there is an error.
 *
 * Side effects:
 *	Returns a result in the interpreter's result object. If there is an
 *	error, the result is an error message.
 *
 *----------------------------------------------------------------------
 */

static int
InfoFrameCmd(
    TCL_UNUSED(void *),
    Tcl_Interp *interp,		/* Current interpreter. */
    Tcl_Size objc,			/* Number of arguments. */
    Tcl_Obj *const objv[])	/* Argument objects. */
{
    Interp *iPtr = (Interp *) interp;
    int level, code = TCL_OK;
    CmdFrame *framePtr, **cmdFramePtrPtr = &iPtr->cmdFramePtr;
    CoroutineData *corPtr = iPtr->execEnvPtr->corPtr;
    int topLevel = 0;

    if (objc > 2) {
	Tcl_WrongNumArgs(interp, 1, objv, "?number?");
	return TCL_ERROR;
    }

    while (corPtr) {
	while (*cmdFramePtrPtr) {
	    topLevel++;
	    cmdFramePtrPtr = &((*cmdFramePtrPtr)->nextPtr);
	}
	if (corPtr->caller.cmdFramePtr) {
	    *cmdFramePtrPtr = corPtr->caller.cmdFramePtr;
	}
	corPtr = corPtr->callerEEPtr->corPtr;
    }
    topLevel += (*cmdFramePtrPtr)->level;

    if (topLevel != iPtr->cmdFramePtr->level) {
	framePtr = iPtr->cmdFramePtr;
	while (framePtr) {
	    framePtr->level = topLevel--;
	    framePtr = framePtr->nextPtr;
	}
	if (topLevel) {
	    Tcl_Panic("Broken frame level calculation");
	}
	topLevel = iPtr->cmdFramePtr->level;
    }

    if (objc == 1) {
	/*
	 * Just "info frame".
	 */

	Tcl_SetObjResult(interp, Tcl_NewWideIntObj(topLevel));
	goto done;
    }

    /*
     * We've got "info frame level" and must parse the level first.
     */

    if (TclGetIntFromObj(interp, objv[1], &level) != TCL_OK) {
	code = TCL_ERROR;
	goto done;
    }

    if ((level > topLevel) || (level <= - topLevel)) {
    levelError:
	Tcl_SetObjResult(interp, Tcl_ObjPrintf(
		"bad level \"%s\"", TclGetString(objv[1])));
	Tcl_SetErrorCode(interp, "TCL", "LOOKUP", "LEVEL",
		TclGetString(objv[1]), (void *)NULL);
	code = TCL_ERROR;
	goto done;
    }

    /*
     * Let us convert to relative so that we know how many levels to go back
     */

    if (level > 0) {
	level -= topLevel;
    }

    framePtr = iPtr->cmdFramePtr;
    while (++level <= 0) {
	framePtr = framePtr->nextPtr;
	if (!framePtr) {
	    goto levelError;
	}
    }

    Tcl_SetObjResult(interp, TclInfoFrame(interp, framePtr));

  done:
    cmdFramePtrPtr = &iPtr->cmdFramePtr;
    corPtr = iPtr->execEnvPtr->corPtr;
    while (corPtr) {
	CmdFrame *endPtr = corPtr->caller.cmdFramePtr;

	if (endPtr) {
	    if (*cmdFramePtrPtr == endPtr) {
		*cmdFramePtrPtr = NULL;
	    } else {
		CmdFrame *runPtr = *cmdFramePtrPtr;

		while (runPtr->nextPtr != endPtr) {
		    runPtr->level -= endPtr->level;
		    runPtr = runPtr->nextPtr;
		}
		runPtr->level = 1;
		runPtr->nextPtr = NULL;
	    }
	    cmdFramePtrPtr = &corPtr->caller.cmdFramePtr;
	}
	corPtr = corPtr->callerEEPtr->corPtr;
    }
    return code;
}

/*
 *----------------------------------------------------------------------
 *
 * TclInfoFrame --
 *
 *	Core of InfoFrameCmd, returns TIP280 dict for a given frame.
 *
 * Results:
 *	Returns TIP280 dict.
 *
 * Side effects:
 *	None.
 *
 *----------------------------------------------------------------------
 */

Tcl_Obj *
TclInfoFrame(
    Tcl_Interp *interp,		/* Current interpreter. */
    CmdFrame *framePtr)		/* Frame to get info for. */
{
    Interp *iPtr = (Interp *) interp;
    Tcl_Obj *tmpObj;
    Tcl_Obj *lv[20] = {NULL};		/* Keep uptodate when more keys are added to
				 * the dict. */
    int lc = 0;
    /*
     * This array is indexed by the TCL_LOCATION_... values, except
     * for _LAST.
     */
    static const char *const typeString[TCL_LOCATION_LAST] = {
	"eval", "eval", "eval", "precompiled", "source", "proc"
    };
    Proc *procPtr = framePtr->framePtr ? framePtr->framePtr->procPtr : NULL;
    int needsFree = -1;

    /*
     * Pull the information and construct the dictionary to return, as list.
     * Regarding use of the CmdFrame fields see tclInt.h, and its definition.
     */

#define ADD_PAIR(name, value) \
	TclNewLiteralStringObj(tmpObj, name); \
	lv[lc++] = tmpObj; \
	lv[lc++] = (value)

    switch (framePtr->type) {
    case TCL_LOCATION_EVAL:
	/*
	 * Evaluation, dynamic script. Type, line, cmd, the latter through
	 * str.
	 */

	ADD_PAIR("type", Tcl_NewStringObj(typeString[framePtr->type], -1));
	if (framePtr->line) {
	    ADD_PAIR("line", Tcl_NewWideIntObj(framePtr->line[0]));
	} else {
	    ADD_PAIR("line", Tcl_NewWideIntObj(1));
	}
	ADD_PAIR("cmd", TclGetSourceFromFrame(framePtr, 0, NULL));
	break;

    case TCL_LOCATION_PREBC:
	/*
	 * Precompiled. Result contains the type as signal, nothing else.
	 */

	ADD_PAIR("type", Tcl_NewStringObj(typeString[framePtr->type], -1));
	break;

    case TCL_LOCATION_BC: {
	/*
	 * Execution of bytecode. Talk to the BC engine to fill out the frame.
	 */

	CmdFrame *fPtr = (CmdFrame *)TclStackAlloc(interp, sizeof(CmdFrame));

	*fPtr = *framePtr;

	/*
	 * Note:
	 * Type BC => f.data.eval.path	  is not used.
	 *	      f.data.tebc.codePtr is used instead.
	 */

	TclGetSrcInfoForPc(fPtr);

	/*
	 * Now filled: cmd.str.(cmd,len), line
	 * Possibly modified: type, path!
	 */

	ADD_PAIR("type", Tcl_NewStringObj(typeString[fPtr->type], -1));
	if (fPtr->line) {
	    ADD_PAIR("line", Tcl_NewWideIntObj(fPtr->line[0]));
	}

	if (fPtr->type == TCL_LOCATION_SOURCE) {
	    ADD_PAIR("file", fPtr->data.eval.path);

	    /*
	     * Death of reference by TclGetSrcInfoForPc.
	     */

	    Tcl_DecrRefCount(fPtr->data.eval.path);
	}

	ADD_PAIR("cmd", TclGetSourceFromFrame(fPtr, 0, NULL));
	if (fPtr->cmdObj && framePtr->cmdObj == NULL) {
	    needsFree = lc - 1;
	}
	TclStackFree(interp, fPtr);
	break;
    }

    case TCL_LOCATION_SOURCE:
	/*
	 * Evaluation of a script file.
	 */

	ADD_PAIR("type", Tcl_NewStringObj(typeString[framePtr->type], -1));
	ADD_PAIR("line", Tcl_NewWideIntObj(framePtr->line[0]));
	ADD_PAIR("file", framePtr->data.eval.path);

	/*
	 * Refcount framePtr->data.eval.path goes up when lv is converted into
	 * the result list object.
	 */

	ADD_PAIR("cmd", TclGetSourceFromFrame(framePtr, 0, NULL));
	break;

    case TCL_LOCATION_PROC:
	Tcl_Panic("TCL_LOCATION_PROC found in standard frame");
	break;
    }

    /*
     * 'proc'. Common to all frame types. Conditional on having an associated
     * Procedure CallFrame.
     */

    if (procPtr != NULL) {
	Tcl_HashEntry *namePtr = procPtr->cmdPtr->hPtr;

	if (namePtr) {
	    Tcl_Obj *procNameObj;

	    /*
	     * This is a regular command.
	     */

	    TclNewObj(procNameObj);
	    Tcl_GetCommandFullName(interp, (Tcl_Command) procPtr->cmdPtr,
		    procNameObj);
	    ADD_PAIR("proc", procNameObj);
	} else if (procPtr->cmdPtr->clientData) {
	    ExtraFrameInfo *efiPtr = (ExtraFrameInfo *)procPtr->cmdPtr->clientData;
	    Tcl_Size i;

	    /*
	     * This is a non-standard command. Luckily, it's told us how to
	     * render extra information about its frame.
	     */

	    for (i=0 ; i<efiPtr->length ; i++) {
		lv[lc++] = Tcl_NewStringObj(efiPtr->fields[i].name, -1);
		if (efiPtr->fields[i].proc) {
		    lv[lc++] =
			efiPtr->fields[i].proc(efiPtr->fields[i].clientData);
		} else {
		    lv[lc++] = (Tcl_Obj *)efiPtr->fields[i].clientData;
		}
	    }
	}
    }

    /*
     * 'level'. Common to all frame types. Conditional on having an associated
     * _visible_ CallFrame.
     */

    if ((framePtr->framePtr != NULL) && (iPtr->varFramePtr != NULL)) {
	CallFrame *current = framePtr->framePtr;
	CallFrame *top = iPtr->varFramePtr;
	CallFrame *idx;

	for (idx=top ; idx!=NULL ; idx=idx->callerVarPtr) {
	    if (idx == current) {
		int c = framePtr->framePtr->level;
		int t = iPtr->varFramePtr->level;

		ADD_PAIR("level", Tcl_NewWideIntObj(t - c));
		break;
	    }
	}
    }

    tmpObj = Tcl_NewListObj(lc, lv);
    if (needsFree >= 0) {
	Tcl_DecrRefCount(lv[needsFree]);
    }
    return tmpObj;
}

/*
 *----------------------------------------------------------------------
 *
 * InfoFunctionsCmd --
 *
 *	Called to implement the "info functions" command that returns the list
 *	of math functions matching an optional pattern. Handles the following
 *	syntax:
 *
 *	    info functions ?pattern?
 *
 * Results:
 *	Returns TCL_OK if successful and TCL_ERROR if there is an error.
 *
 * Side effects:
 *	Returns a result in the interpreter's result object. If there is an
 *	error, the result is an error message.
 *
 *----------------------------------------------------------------------
 */

static int
InfoFunctionsCmd(
    TCL_UNUSED(void *),
    Tcl_Interp *interp,		/* Current interpreter. */
    Tcl_Size objc,			/* Number of arguments. */
    Tcl_Obj *const objv[])	/* Argument objects. */
{
    Tcl_Obj *script;
    int code;

    if (objc > 2) {
	Tcl_WrongNumArgs(interp, 1, objv, "?pattern?");
	return TCL_ERROR;
    }

    script = Tcl_NewStringObj(
"	    ::apply [::list {{pattern *}} {\n"
"		::set cmds {}\n"
"		::foreach cmd [::info commands ::tcl::mathfunc::$pattern] {\n"
"		    ::lappend cmds [::namespace tail $cmd]\n"
"		}\n"
"		::foreach cmd [::info commands tcl::mathfunc::$pattern] {\n"
"		    ::set cmd [::namespace tail $cmd]\n"
"		    ::if {$cmd ni $cmds} {\n"
"			::lappend cmds $cmd\n"
"		    }\n"
"		}\n"
"		::return $cmds\n"
"	    } [::namespace current]] ", -1);

    if (objc == 2) {
	Tcl_Obj *arg = Tcl_NewListObj(1, &(objv[1]));

	Tcl_AppendObjToObj(script, arg);
	Tcl_DecrRefCount(arg);
    }

    Tcl_IncrRefCount(script);
    code = Tcl_EvalObjEx(interp, script, 0);

    Tcl_DecrRefCount(script);

    return code;
}

/*
 *----------------------------------------------------------------------
 *
 * InfoHostnameCmd --
 *
 *	Called to implement the "info hostname" command that returns the host
 *	name. Handles the following syntax:
 *
 *	    info hostname
 *
 * Results:
 *	Returns TCL_OK if successful and TCL_ERROR if there is an error.
 *
 * Side effects:
 *	Returns a result in the interpreter's result object. If there is an
 *	error, the result is an error message.
 *
 *----------------------------------------------------------------------
 */

static int
InfoHostnameCmd(
    TCL_UNUSED(void *),
    Tcl_Interp *interp,		/* Current interpreter. */
    Tcl_Size objc,			/* Number of arguments. */
    Tcl_Obj *const objv[])	/* Argument objects. */
{
    const char *name;

    if (objc != 1) {
	Tcl_WrongNumArgs(interp, 1, objv, NULL);
	return TCL_ERROR;
    }

    name = Tcl_GetHostName();
    if (name) {
	Tcl_SetObjResult(interp, Tcl_NewStringObj(name, -1));
	return TCL_OK;
    }

    Tcl_SetObjResult(interp, Tcl_NewStringObj(
	    "unable to determine name of host", -1));
    Tcl_SetErrorCode(interp, "TCL", "OPERATION", "HOSTNAME", "UNKNOWN", (void *)NULL);
    return TCL_ERROR;
}

/*
 *----------------------------------------------------------------------
 *
 * InfoLevelCmd --
 *
 *	Called to implement the "info level" command that returns information
 *	about the call stack. Handles the following syntax:
 *
 *	    info level ?number?
 *
 * Results:
 *	Returns TCL_OK if successful and TCL_ERROR if there is an error.
 *
 * Side effects:
 *	Returns a result in the interpreter's result object. If there is an
 *	error, the result is an error message.
 *
 *----------------------------------------------------------------------
 */

static int
InfoLevelCmd(
    TCL_UNUSED(void *),
    Tcl_Interp *interp,		/* Current interpreter. */
    Tcl_Size objc,			/* Number of arguments. */
    Tcl_Obj *const objv[])	/* Argument objects. */
{
    Interp *iPtr = (Interp *) interp;

    if (objc == 1) {		/* Just "info level" */
	Tcl_SetObjResult(interp, Tcl_NewWideIntObj((int)iPtr->varFramePtr->level));
	return TCL_OK;
    }

    if (objc == 2) {
	int level;
	CallFrame *framePtr, *rootFramePtr = iPtr->rootFramePtr;

	if (TclGetIntFromObj(interp, objv[1], &level) != TCL_OK) {
	    return TCL_ERROR;
	}
	if (level <= 0) {
	    if (iPtr->varFramePtr == rootFramePtr) {
		goto levelError;
	    }
	    level += iPtr->varFramePtr->level;
	}
	for (framePtr=iPtr->varFramePtr ; framePtr!=rootFramePtr;
		framePtr=framePtr->callerVarPtr) {
	    if ((int)framePtr->level == level) {
		break;
	    }
	}
	if (framePtr == rootFramePtr) {
	    goto levelError;
	}

	Tcl_SetObjResult(interp,
		Tcl_NewListObj(framePtr->objc, framePtr->objv));
	return TCL_OK;
    }

    Tcl_WrongNumArgs(interp, 1, objv, "?number?");
    return TCL_ERROR;

  levelError:
    Tcl_SetObjResult(interp, Tcl_ObjPrintf(
	    "bad level \"%s\"", TclGetString(objv[1])));
    Tcl_SetErrorCode(interp, "TCL", "LOOKUP", "LEVEL",
	    TclGetString(objv[1]), (void *)NULL);
    return TCL_ERROR;
}

/*
 *----------------------------------------------------------------------
 *
 * InfoLibraryCmd --
 *
 *	Called to implement the "info library" command that returns the
 *	library directory for the Tcl installation. Handles the following
 *	syntax:
 *
 *	    info library
 *
 * Results:
 *	Returns TCL_OK if successful and TCL_ERROR if there is an error.
 *
 * Side effects:
 *	Returns a result in the interpreter's result object. If there is an
 *	error, the result is an error message.
 *
 *----------------------------------------------------------------------
 */

static int
InfoLibraryCmd(
    TCL_UNUSED(void *),
    Tcl_Interp *interp,		/* Current interpreter. */
    Tcl_Size objc,			/* Number of arguments. */
    Tcl_Obj *const objv[])	/* Argument objects. */
{
    const char *libDirName;

    if (objc != 1) {
	Tcl_WrongNumArgs(interp, 1, objv, NULL);
	return TCL_ERROR;
    }

    libDirName = Tcl_GetVar2(interp, "tcl_library", NULL, TCL_GLOBAL_ONLY);
    if (libDirName != NULL) {
	Tcl_SetObjResult(interp, Tcl_NewStringObj(libDirName, -1));
	return TCL_OK;
    }

    Tcl_SetObjResult(interp, Tcl_NewStringObj(
	    "no library has been specified for Tcl", -1));
    Tcl_SetErrorCode(interp, "TCL", "LOOKUP", "VARIABLE", "tcl_library", (void *)NULL);
    return TCL_ERROR;
}

/*
 *----------------------------------------------------------------------
 *
 * InfoLoadedCmd --
 *
 *	Called to implement the "info loaded" command that returns the
 *	packages that have been loaded into an interpreter. Handles the
 *	following syntax:
 *
 *	    info loaded ?interp?
 *
 * Results:
 *	Returns TCL_OK if successful and TCL_ERROR if there is an error.
 *
 * Side effects:
 *	Returns a result in the interpreter's result object. If there is an
 *	error, the result is an error message.
 *
 *----------------------------------------------------------------------
 */

static int
InfoLoadedCmd(
    TCL_UNUSED(void *),
    Tcl_Interp *interp,		/* Current interpreter. */
    Tcl_Size objc,			/* Number of arguments. */
    Tcl_Obj *const objv[])	/* Argument objects. */
{
    const char *interpName, *packageName;

    if (objc > 3) {
	Tcl_WrongNumArgs(interp, 1, objv, "?interp? ?packageName?");
	return TCL_ERROR;
    }

    if (objc < 2) {		/* Get loaded pkgs in all interpreters. */
	interpName = NULL;
    } else {			/* Get pkgs just in specified interp. */
	interpName = TclGetString(objv[1]);
    }
    if (objc < 3) {		/* Get loaded files in all packages. */
	packageName = NULL;
    } else {			/* Get pkgs just in specified interp. */
	packageName = TclGetString(objv[2]);
    }
    return TclGetLoadedLibraries(interp, interpName, packageName);
}

/*
 *----------------------------------------------------------------------
 *
 * InfoNameOfExecutableCmd --
 *
 *	Called to implement the "info nameofexecutable" command that returns
 *	the name of the binary file running this application. Handles the
 *	following syntax:
 *
 *	    info nameofexecutable
 *
 * Results:
 *	Returns TCL_OK if successful and TCL_ERROR if there is an error.
 *
 * Side effects:
 *	Returns a result in the interpreter's result object. If there is an
 *	error, the result is an error message.
 *
 *----------------------------------------------------------------------
 */

static int
InfoNameOfExecutableCmd(
    TCL_UNUSED(void *),
    Tcl_Interp *interp,		/* Current interpreter. */
    Tcl_Size objc,			/* Number of arguments. */
    Tcl_Obj *const objv[])	/* Argument objects. */
{
    if (objc != 1) {
	Tcl_WrongNumArgs(interp, 1, objv, NULL);
	return TCL_ERROR;
    }
    Tcl_SetObjResult(interp, TclGetObjNameOfExecutable());
    return TCL_OK;
}

/*
 *----------------------------------------------------------------------
 *
 * InfoPatchLevelCmd --
 *
 *	Called to implement the "info patchlevel" command that returns the
 *	default value for an argument to a procedure. Handles the following
 *	syntax:
 *
 *	    info patchlevel
 *
 * Results:
 *	Returns TCL_OK if successful and TCL_ERROR if there is an error.
 *
 * Side effects:
 *	Returns a result in the interpreter's result object. If there is an
 *	error, the result is an error message.
 *
 *----------------------------------------------------------------------
 */

static int
InfoPatchLevelCmd(
    TCL_UNUSED(void *),
    Tcl_Interp *interp,		/* Current interpreter. */
    Tcl_Size objc,			/* Number of arguments. */
    Tcl_Obj *const objv[])	/* Argument objects. */
{
    const char *patchlevel;

    if (objc != 1) {
	Tcl_WrongNumArgs(interp, 1, objv, NULL);
	return TCL_ERROR;
    }

    patchlevel = Tcl_GetVar2(interp, "tcl_patchLevel", NULL,
	    (TCL_GLOBAL_ONLY | TCL_LEAVE_ERR_MSG));
    if (patchlevel != NULL) {
	Tcl_SetObjResult(interp, Tcl_NewStringObj(patchlevel, -1));
	return TCL_OK;
    }
    return TCL_ERROR;
}

/*
 *----------------------------------------------------------------------
 *
 * InfoProcsCmd --
 *
 *	Called to implement the "info procs" command that returns the list of
 *	procedures in the interpreter that match an optional pattern. The
 *	pattern, if any, consists of an optional sequence of namespace names
 *	separated by "::" qualifiers, which is followed by a glob-style
 *	pattern that restricts which commands are returned. Handles the
 *	following syntax:
 *
 *	    info procs ?pattern?
 *
 * Results:
 *	Returns TCL_OK if successful and TCL_ERROR if there is an error.
 *
 * Side effects:
 *	Returns a result in the interpreter's result object. If there is an
 *	error, the result is an error message.
 *
 *----------------------------------------------------------------------
 */

static int
InfoProcsCmd(
    TCL_UNUSED(void *),
    Tcl_Interp *interp,		/* Current interpreter. */
    Tcl_Size objc,			/* Number of arguments. */
    Tcl_Obj *const objv[])	/* Argument objects. */
{
    const char *cmdName, *pattern;
    const char *simplePattern;
    Namespace *nsPtr;
#ifdef INFO_PROCS_SEARCH_GLOBAL_NS
    Namespace *globalNsPtr = (Namespace *) Tcl_GetGlobalNamespace(interp);
#endif
    Namespace *currNsPtr = (Namespace *) Tcl_GetCurrentNamespace(interp);
    Tcl_Obj *listPtr, *elemObjPtr;
    int specificNsInPattern = 0;/* Init. to avoid compiler warning. */
    Tcl_HashEntry *entryPtr;
    Tcl_HashSearch search;
    Command *cmdPtr, *realCmdPtr;

    /*
     * Get the pattern and find the "effective namespace" in which to list
     * procs.
     */

    if (objc == 1) {
	simplePattern = NULL;
	nsPtr = currNsPtr;
	specificNsInPattern = 0;
    } else if (objc == 2) {
	/*
	 * From the pattern, get the effective namespace and the simple
	 * pattern (no namespace qualifiers or ::'s) at the end. If an error
	 * was found while parsing the pattern, return it. Otherwise, if the
	 * namespace wasn't found, just leave nsPtr NULL: we will return an
	 * empty list since no commands there can be found.
	 */

	Namespace *dummy1NsPtr, *dummy2NsPtr;

	pattern = TclGetString(objv[1]);
	TclGetNamespaceForQualName(interp, pattern, NULL, /*flags*/ 0, &nsPtr,
		&dummy1NsPtr, &dummy2NsPtr, &simplePattern);

	if (nsPtr != NULL) {	/* We successfully found the pattern's ns. */
	    specificNsInPattern = (strcmp(simplePattern, pattern) != 0);
	}
    } else {
	Tcl_WrongNumArgs(interp, 1, objv, "?pattern?");
	return TCL_ERROR;
    }

    if (nsPtr == NULL) {
	return TCL_OK;
    }

    /*
     * Scan through the effective namespace's command table and create a list
     * with all procs that match the pattern. If a specific namespace was
     * requested in the pattern, qualify the command names with the namespace
     * name.
     */

    listPtr = Tcl_NewListObj(0, NULL);
#ifndef INFO_PROCS_SEARCH_GLOBAL_NS
    if (simplePattern != NULL && TclMatchIsTrivial(simplePattern)) {
	entryPtr = Tcl_FindHashEntry(&nsPtr->cmdTable, simplePattern);
	if (entryPtr != NULL) {
	    cmdPtr = (Command *)Tcl_GetHashValue(entryPtr);

	    if (!TclIsProc(cmdPtr)) {
		realCmdPtr = (Command *)
			TclGetOriginalCommand((Tcl_Command) cmdPtr);
		if (realCmdPtr != NULL && TclIsProc(realCmdPtr)) {
		    goto simpleProcOK;
		}
	    } else {
	    simpleProcOK:
		if (specificNsInPattern) {
		    TclNewObj(elemObjPtr);
		    Tcl_GetCommandFullName(interp, (Tcl_Command) cmdPtr,
			    elemObjPtr);
		} else {
		    elemObjPtr = Tcl_NewStringObj(simplePattern, -1);
		}
		Tcl_ListObjAppendElement(interp, listPtr, elemObjPtr);
	    }
	}
    } else
#endif /* !INFO_PROCS_SEARCH_GLOBAL_NS */
    {
	entryPtr = Tcl_FirstHashEntry(&nsPtr->cmdTable, &search);
	while (entryPtr != NULL) {
	    cmdName = (const char *)Tcl_GetHashKey(&nsPtr->cmdTable, entryPtr);
	    if ((simplePattern == NULL)
		    || Tcl_StringMatch(cmdName, simplePattern)) {
		cmdPtr = (Command *)Tcl_GetHashValue(entryPtr);

		if (!TclIsProc(cmdPtr)) {
		    realCmdPtr = (Command *)
			    TclGetOriginalCommand((Tcl_Command) cmdPtr);
		    if (realCmdPtr != NULL && TclIsProc(realCmdPtr)) {
			goto procOK;
		    }
		} else {
		procOK:
		    if (specificNsInPattern) {
			TclNewObj(elemObjPtr);
			Tcl_GetCommandFullName(interp, (Tcl_Command) cmdPtr,
				elemObjPtr);
		    } else {
			elemObjPtr = Tcl_NewStringObj(cmdName, -1);
		    }
		    Tcl_ListObjAppendElement(interp, listPtr, elemObjPtr);
		}
	    }
	    entryPtr = Tcl_NextHashEntry(&search);
	}

	/*
	 * If the effective namespace isn't the global :: namespace, and a
	 * specific namespace wasn't requested in the pattern, then add in all
	 * global :: procs that match the simple pattern. Of course, we add in
	 * only those procs that aren't hidden by a proc in the effective
	 * namespace.
	 */

#ifdef INFO_PROCS_SEARCH_GLOBAL_NS
	/*
	 * If "info procs" worked like "info commands", returning the commands
	 * also seen in the global namespace, then you would include this
	 * code. As this could break backwards compatibility with 8.0-8.2, we
	 * decided not to "fix" it in 8.3, leaving the behavior slightly
	 * different.
	 */

	if ((nsPtr != globalNsPtr) && !specificNsInPattern) {
	    entryPtr = Tcl_FirstHashEntry(&globalNsPtr->cmdTable, &search);
	    while (entryPtr != NULL) {
		cmdName = (const char *)Tcl_GetHashKey(&globalNsPtr->cmdTable, entryPtr);
		if ((simplePattern == NULL)
			|| Tcl_StringMatch(cmdName, simplePattern)) {
		    if (Tcl_FindHashEntry(&nsPtr->cmdTable,cmdName) == NULL) {
			cmdPtr = (Command *)Tcl_GetHashValue(entryPtr);
			realCmdPtr = (Command *) TclGetOriginalCommand(
				(Tcl_Command) cmdPtr);

			if (TclIsProc(cmdPtr) || ((realCmdPtr != NULL)
				&& TclIsProc(realCmdPtr))) {
			    Tcl_ListObjAppendElement(interp, listPtr,
				    Tcl_NewStringObj(cmdName, -1));
			}
		    }
		}
		entryPtr = Tcl_NextHashEntry(&search);
	    }
	}
#endif
    }

    Tcl_SetObjResult(interp, listPtr);
    return TCL_OK;
}

/*
 *----------------------------------------------------------------------
 *
 * InfoScriptCmd --
 *
 *	Called to implement the "info script" command that returns the script
 *	file that is currently being evaluated. Handles the following syntax:
 *
 *	    info script ?newName?
 *
 *	If newName is specified, it will set that as the internal name.
 *
 * Results:
 *	Returns TCL_OK if successful and TCL_ERROR if there is an error.
 *
 * Side effects:
 *	Returns a result in the interpreter's result object. If there is an
 *	error, the result is an error message. It may change the internal
 *	script filename.
 *
 *----------------------------------------------------------------------
 */

static int
InfoScriptCmd(
    TCL_UNUSED(void *),
    Tcl_Interp *interp,		/* Current interpreter. */
    Tcl_Size objc,			/* Number of arguments. */
    Tcl_Obj *const objv[])	/* Argument objects. */
{
    Interp *iPtr = (Interp *) interp;

    if ((objc != 1) && (objc != 2)) {
	Tcl_WrongNumArgs(interp, 1, objv, "?filename?");
	return TCL_ERROR;
    }

    if (objc == 2) {
	if (iPtr->scriptFile != NULL) {
	    Tcl_DecrRefCount(iPtr->scriptFile);
	}
	iPtr->scriptFile = objv[1];
	Tcl_IncrRefCount(iPtr->scriptFile);
    }
    if (iPtr->scriptFile != NULL) {
	Tcl_SetObjResult(interp, iPtr->scriptFile);
    }
    return TCL_OK;
}

/*
 *----------------------------------------------------------------------
 *
 * InfoSharedlibCmd --
 *
 *	Called to implement the "info sharedlibextension" command that returns
 *	the file extension used for shared libraries. Handles the following
 *	syntax:
 *
 *	    info sharedlibextension
 *
 * Results:
 *	Returns TCL_OK if successful and TCL_ERROR if there is an error.
 *
 * Side effects:
 *	Returns a result in the interpreter's result object. If there is an
 *	error, the result is an error message.
 *
 *----------------------------------------------------------------------
 */

static int
InfoSharedlibCmd(
    TCL_UNUSED(void *),
    Tcl_Interp *interp,		/* Current interpreter. */
    Tcl_Size objc,			/* Number of arguments. */
    Tcl_Obj *const objv[])	/* Argument objects. */
{
    if (objc != 1) {
	Tcl_WrongNumArgs(interp, 1, objv, NULL);
	return TCL_ERROR;
    }

#ifdef TCL_SHLIB_EXT
    Tcl_SetObjResult(interp, Tcl_NewStringObj(TCL_SHLIB_EXT, -1));
#endif
    return TCL_OK;
}

/*
 *----------------------------------------------------------------------
 *
 * InfoTclVersionCmd --
 *
 *	Called to implement the "info tclversion" command that returns the
 *	version number for this Tcl library. Handles the following syntax:
 *
 *	    info tclversion
 *
 * Results:
 *	Returns TCL_OK if successful and TCL_ERROR if there is an error.
 *
 * Side effects:
 *	Returns a result in the interpreter's result object. If there is an
 *	error, the result is an error message.
 *
 *----------------------------------------------------------------------
 */

static int
InfoTclVersionCmd(
    TCL_UNUSED(void *),
    Tcl_Interp *interp,		/* Current interpreter. */
    Tcl_Size objc,			/* Number of arguments. */
    Tcl_Obj *const objv[])	/* Argument objects. */
{
    Tcl_Obj *version;

    if (objc != 1) {
	Tcl_WrongNumArgs(interp, 1, objv, NULL);
	return TCL_ERROR;
    }

    version = Tcl_GetVar2Ex(interp, "tcl_version", NULL,
	    (TCL_GLOBAL_ONLY | TCL_LEAVE_ERR_MSG));
    if (version != NULL) {
	Tcl_SetObjResult(interp, version);
	return TCL_OK;
    }
    return TCL_ERROR;
}

/*
 *----------------------------------------------------------------------
 *
 * InfoCmdTypeCmd --
 *
 *	Called to implement the "info cmdtype" command that returns the type
 *	of a given command. Handles the following syntax:
 *
 *	    info cmdtype cmdName
 *
 * Results:
 *	Returns TCL_OK if successful and TCL_ERROR if there is an error.
 *
 * Side effects:
 *	Returns a type name. If there is an error, the result is an error
 *	message.
 *
 *----------------------------------------------------------------------
 */

static int
InfoCmdTypeCmd(
    TCL_UNUSED(void *),
    Tcl_Interp *interp,		/* Current interpreter. */
    Tcl_Size objc,			/* Number of arguments. */
    Tcl_Obj *const objv[])	/* Argument objects. */
{
    Tcl_Command command;

    if (objc != 2) {
	Tcl_WrongNumArgs(interp, 1, objv, "commandName");
	return TCL_ERROR;
    }
    command = Tcl_FindCommand(interp, TclGetString(objv[1]), NULL,
	    TCL_LEAVE_ERR_MSG);
    if (command == NULL) {
	return TCL_ERROR;
    }

    /*
     * There's one special case: safe child interpreters can't see aliases as
     * aliases as they're part of the security mechanisms.
     */

    if (Tcl_IsSafe(interp)
<<<<<<< HEAD
	    && (((Command *) command)->objProc2 == TclAliasObjCmd)) {
	Tcl_AppendResult(interp, "native", NULL);
=======
	    && (((Command *) command)->objProc == TclAliasObjCmd)) {
	Tcl_AppendResult(interp, "native", (void *)NULL);
>>>>>>> 61b04d25
    } else {
	Tcl_SetObjResult(interp,
		Tcl_NewStringObj(TclGetCommandTypeName(command), -1));
    }
    return TCL_OK;
}

/*
 *----------------------------------------------------------------------
 *
 * Tcl_JoinObjCmd --
 *
 *	This procedure is invoked to process the "join" Tcl command. See the
 *	user documentation for details on what it does.
 *
 * Results:
 *	A standard Tcl object result.
 *
 * Side effects:
 *	See the user documentation.
 *
 *----------------------------------------------------------------------
 */

int
Tcl_JoinObjCmd(
    TCL_UNUSED(void *),
    Tcl_Interp *interp,		/* Current interpreter. */
    Tcl_Size objc,			/* Number of arguments. */
    Tcl_Obj *const objv[])	/* The argument objects. */
{
    Tcl_Size length, listLen;
    int isAbstractList = 0;
    Tcl_Obj *resObjPtr = NULL, *joinObjPtr, **elemPtrs;

    if ((objc < 2) || (objc > 3)) {
	Tcl_WrongNumArgs(interp, 1, objv, "list ?joinString?");
	return TCL_ERROR;
    }

    /*
     * Make sure the list argument is a list object and get its length and a
     * pointer to its array of element pointers.
     */

    if (TclObjTypeHasProc(objv[1], getElementsProc)) {
	listLen = TclObjTypeLength(objv[1]);
	isAbstractList = (listLen ? 1 : 0);
	if (listLen > 1 &&
	    TclObjTypeGetElements(interp, objv[1], &listLen, &elemPtrs)
	    != TCL_OK) {
	    return TCL_ERROR;
	}
    } else if (TclListObjGetElementsM(interp, objv[1], &listLen,
	    &elemPtrs) != TCL_OK) {
	return TCL_ERROR;
    }

    if (listLen == 0) {
	/* No elements to join; default empty result is correct. */
	return TCL_OK;
    }
    if (listLen == 1) {
	/* One element; return it */
	if (!isAbstractList) {
	    Tcl_SetObjResult(interp, elemPtrs[0]);
	} else {
	    Tcl_Obj *elemObj;
	    if (TclObjTypeIndex(interp, objv[1], 0, &elemObj)
		!= TCL_OK) {
		return TCL_ERROR;
	    }
	    Tcl_SetObjResult(interp, elemObj);
	}
	return TCL_OK;
    }

    joinObjPtr = (objc == 2) ? Tcl_NewStringObj(" ", 1) : objv[2];
    Tcl_IncrRefCount(joinObjPtr);

    (void) Tcl_GetStringFromObj(joinObjPtr, &length);
    if (length == 0) {
	resObjPtr = TclStringCat(interp, listLen, elemPtrs, 0);
    } else {
	Tcl_Size i;

	TclNewObj(resObjPtr);
	for (i = 0;  i < listLen;  i++) {
	    if (i > 0) {

		/*
		 * NOTE: This code is relying on Tcl_AppendObjToObj() **NOT**
		 * to shimmer joinObjPtr.  If it did, then the case where
		 * objv[1] and objv[2] are the same value would not be safe.
		 * Accessing elemPtrs would crash.
		 */

		Tcl_AppendObjToObj(resObjPtr, joinObjPtr);
	    }
	    Tcl_AppendObjToObj(resObjPtr, elemPtrs[i]);
	}
    }
    Tcl_DecrRefCount(joinObjPtr);
    if (resObjPtr) {
	Tcl_SetObjResult(interp, resObjPtr);
	return TCL_OK;
    }
    return TCL_ERROR;
}

/*
 *----------------------------------------------------------------------
 *
 * Tcl_LassignObjCmd --
 *
 *	This object-based procedure is invoked to process the "lassign" Tcl
 *	command. See the user documentation for details on what it does.
 *
 * Results:
 *	A standard Tcl object result.
 *
 * Side effects:
 *	See the user documentation.
 *
 *----------------------------------------------------------------------
 */

int
Tcl_LassignObjCmd(
    TCL_UNUSED(void *),
    Tcl_Interp *interp,		/* Current interpreter. */
    Tcl_Size objc,			/* Number of arguments. */
    Tcl_Obj *const objv[])	/* Argument objects. */
{
    Tcl_Obj *listPtr;
    Tcl_Size listObjc;		/* The length of the list. */
    Tcl_Size origListObjc;	/* Original length */
    int i;

    if (objc < 2) {
	Tcl_WrongNumArgs(interp, 1, objv, "list ?varName ...?");
	return TCL_ERROR;
    }

    /*
     * Note: no need to Dup the list to avoid shimmering. That is only
     * needed when Tcl_ListObjGetElements is used since that returns
     * pointers to internal structures. Using Tcl_ListObjIndex does not
     * have that problem. However, we now have to IncrRef each elemObj
     * (see below). I see that as preferable as duping lists is potentially
     * expensive for abstract lists when they have a string representation.
     */
    listPtr = objv[1];

    if (TclListObjLengthM(interp, listPtr, &listObjc) != TCL_OK) {
	return TCL_ERROR;
    }
    origListObjc = listObjc;

    objc -= 2;
    objv += 2;
    for (i = 0; i < objc && i < listObjc; ++i) {
	Tcl_Obj *elemObj;
	if (Tcl_ListObjIndex(interp, listPtr, i, &elemObj) != TCL_OK) {
	    return TCL_ERROR;
	}
	/*
	 * Must incrref elemObj. If the var name being set is same as the
	 * the list value, ObjSetVar2 will shimmer the list to a VAR freeing
	 * the elements in the list (in case list refCount was 1) BEFORE
	 * the elemObj is stored in the var. See tests 6.{25,26}
	 */
	Tcl_IncrRefCount(elemObj);
	if (Tcl_ObjSetVar2(interp, *objv++, NULL, elemObj, TCL_LEAVE_ERR_MSG) ==
	    NULL) {
	    Tcl_DecrRefCount(elemObj);
	    return TCL_ERROR;
	}
	Tcl_DecrRefCount(elemObj);
    }
    objc -= i;
    listObjc -= i;

    if (objc > 0) {
	/* Still some variables left to be assigned */
	Tcl_Obj *emptyObj;

	TclNewObj(emptyObj);
	Tcl_IncrRefCount(emptyObj);
	while (objc-- > 0) {
	    if (Tcl_ObjSetVar2(interp, *objv++, NULL, emptyObj,
		    TCL_LEAVE_ERR_MSG) == NULL) {
		Tcl_DecrRefCount(emptyObj);
		return TCL_ERROR;
	    }
	}
	Tcl_DecrRefCount(emptyObj);
    }

    if (listObjc > 0) {
	Tcl_Obj *resultObjPtr = NULL;
	Tcl_Size fromIdx = origListObjc - listObjc;
	Tcl_Size toIdx = origListObjc - 1;
	if (TclObjTypeHasProc(listPtr, sliceProc)) {
	    if (TclObjTypeSlice(
		    interp, listPtr, fromIdx, toIdx, &resultObjPtr) != TCL_OK) {
		return TCL_ERROR;
	    }
	}
	else {
	    resultObjPtr = TclListObjRange(
		interp, listPtr, origListObjc - listObjc, origListObjc - 1);
	    if (resultObjPtr == NULL) {
		return TCL_ERROR;
	    }
	}
	Tcl_SetObjResult(interp, resultObjPtr);
    }

    return TCL_OK;
}

/*
 *----------------------------------------------------------------------
 *
 * Tcl_LindexObjCmd --
 *
 *	This object-based procedure is invoked to process the "lindex" Tcl
 *	command. See the user documentation for details on what it does.
 *
 * Results:
 *	A standard Tcl object result.
 *
 * Side effects:
 *	See the user documentation.
 *
 *----------------------------------------------------------------------
 */

int
Tcl_LindexObjCmd(
    TCL_UNUSED(void *),
    Tcl_Interp *interp,		/* Current interpreter. */
    Tcl_Size objc,			/* Number of arguments. */
    Tcl_Obj *const objv[])	/* Argument objects. */
{
    Tcl_Obj *elemPtr;		/* Pointer to the element being extracted. */

    if (objc < 2) {
	Tcl_WrongNumArgs(interp, 1, objv, "list ?index ...?");
	return TCL_ERROR;
    }

    /*
     * If objc==3, then objv[2] may be either a single index or a list of
     * indices: go to TclLindexList to determine which. If objc>=4, or
     * objc==2, then objv[2 .. objc-2] are all single indices and processed as
     * such in TclLindexFlat.
     */

    if (objc == 3) {
	elemPtr = TclLindexList(interp, objv[1], objv[2]);
    } else {
	elemPtr = TclLindexFlat(interp, objv[1], objc-2, objv+2);
    }

    /*
     * Set the interpreter's object result to the last element extracted.
     */

    if (elemPtr == NULL) {
	return TCL_ERROR;
    }

    Tcl_SetObjResult(interp, elemPtr);
    Tcl_DecrRefCount(elemPtr);
    return TCL_OK;
}

/*
 *----------------------------------------------------------------------
 *
 * Tcl_LinsertObjCmd --
 *
 *	This object-based procedure is invoked to process the "linsert" Tcl
 *	command. See the user documentation for details on what it does.
 *
 * Results:
 *	A new Tcl list object formed by inserting zero or more elements into a
 *	list.
 *
 * Side effects:
 *	See the user documentation.
 *
 *----------------------------------------------------------------------
 */

int
Tcl_LinsertObjCmd(
    TCL_UNUSED(void *),
    Tcl_Interp *interp,		/* Current interpreter. */
    Tcl_Size objc,		/* Number of arguments. */
    Tcl_Obj *const objv[])	/* Argument objects. */
{
    Tcl_Obj *listPtr;
    Tcl_Size len, index;
    int copied = 0, result;

    if (objc < 3) {
	Tcl_WrongNumArgs(interp, 1, objv, "list index ?element ...?");
	return TCL_ERROR;
    }

    result = TclListObjLengthM(interp, objv[1], &len);
    if (result != TCL_OK) {
	return result;
    }

    /*
     * Get the index. "end" is interpreted to be the index after the last
     * element, such that using it will cause any inserted elements to be
     * appended to the list.
     */

    result = TclGetIntForIndexM(interp, objv[2], /*end*/ len, &index);
    if (result != TCL_OK) {
	return result;
    }
    if (index > len) {
	index = len;
    }

    /*
     * If the list object is unshared we can modify it directly. Otherwise we
     * create a copy to modify: this is "copy on write".
     */

    listPtr = objv[1];
    if (Tcl_IsShared(listPtr)) {
	listPtr = TclListObjCopy(NULL, listPtr);
	copied = 1;
    }

    if ((objc == 4) && (index == len)) {
	/*
	 * Special case: insert one element at the end of the list.
	 */

	result = Tcl_ListObjAppendElement(NULL, listPtr, objv[3]);
	if (result != TCL_OK) {
	    if (copied) {
		Tcl_DecrRefCount(listPtr);
	    }
	    return result;
	}
    } else {
	if (TCL_OK != Tcl_ListObjReplace(interp, listPtr, index, 0,
		(objc-3), &(objv[3]))) {
	    if (copied) {
		Tcl_DecrRefCount(listPtr);
	    }
	    return TCL_ERROR;
	}
    }

    /*
     * Set the interpreter's object result.
     */

    Tcl_SetObjResult(interp, listPtr);
    return TCL_OK;
}

/*
 *----------------------------------------------------------------------
 *
 * Tcl_ListObjCmd --
 *
 *	This procedure is invoked to process the "list" Tcl command. See the
 *	user documentation for details on what it does.
 *
 * Results:
 *	A standard Tcl object result.
 *
 * Side effects:
 *	See the user documentation.
 *
 *----------------------------------------------------------------------
 */

int
Tcl_ListObjCmd(
    TCL_UNUSED(void *),
    Tcl_Interp *interp,		/* Current interpreter. */
    Tcl_Size objc,		/* Number of arguments. */
    Tcl_Obj *const objv[])
				/* The argument objects. */
{
    /*
     * If there are no list elements, the result is an empty object.
     * Otherwise set the interpreter's result object to be a list object.
     */

    if (objc > 1) {
	Tcl_SetObjResult(interp, Tcl_NewListObj(objc-1, &objv[1]));
    }
    return TCL_OK;
}

/*
 *----------------------------------------------------------------------
 *
 * Tcl_LlengthObjCmd --
 *
 *	This object-based procedure is invoked to process the "llength" Tcl
 *	command. See the user documentation for details on what it does.
 *
 * Results:
 *	A standard Tcl object result.
 *
 * Side effects:
 *	See the user documentation.
 *
 *----------------------------------------------------------------------
 */

int
Tcl_LlengthObjCmd(
    TCL_UNUSED(void *),
    Tcl_Interp *interp,		/* Current interpreter. */
    Tcl_Size objc,			/* Number of arguments. */
    Tcl_Obj *const objv[])
				/* Argument objects. */
{
    Tcl_Size listLen;
    int result;
    Tcl_Obj *objPtr;

    if (objc != 2) {
	Tcl_WrongNumArgs(interp, 1, objv, "list");
	return TCL_ERROR;
    }

    result = TclListObjLengthM(interp, objv[1], &listLen);
    if (result != TCL_OK) {
	return result;
    }

    /*
     * Set the interpreter's object result to an integer object holding the
     * length.
     */

    TclNewUIntObj(objPtr, listLen);
    Tcl_SetObjResult(interp, objPtr);
    return TCL_OK;
}

/*
 *----------------------------------------------------------------------
 *
 * Tcl_LpopObjCmd --
 *
 *	This procedure is invoked to process the "lpop" Tcl command. See the
 *	user documentation for details on what it does.
 *
 * Results:
 *	A standard Tcl object result.
 *
 * Side effects:
 *	See the user documentation.
 *
 *----------------------------------------------------------------------
 */

int
Tcl_LpopObjCmd(
    TCL_UNUSED(void *),
    Tcl_Interp *interp,		/* Current interpreter. */
    Tcl_Size objc,			/* Number of arguments. */
    Tcl_Obj *const objv[])
				/* Argument objects. */
{
    Tcl_Size listLen;
    int copied = 0, result;
    Tcl_Obj *elemPtr, *stored;
    Tcl_Obj *listPtr;

    if (objc < 2) {
	Tcl_WrongNumArgs(interp, 1, objv, "listvar ?index?");
	return TCL_ERROR;
    }

    listPtr = Tcl_ObjGetVar2(interp, objv[1], NULL, TCL_LEAVE_ERR_MSG);
    if (listPtr == NULL) {
	return TCL_ERROR;
    }

    result = TclListObjLengthM(interp, listPtr, &listLen);
    if (result != TCL_OK) {
	return result;
    }

    /*
     * First, extract the element to be returned.
     * TclLindexFlat adds a ref count which is handled.
     */

    if (objc == 2) {
	if (!listLen) {
	    /* empty list, throw the same error as with index "end" */
	    Tcl_SetObjResult(interp, Tcl_NewStringObj(
		"index \"end\" out of range", -1));
	    Tcl_SetErrorCode(interp, "TCL", "VALUE", "INDEX"
		"OUTOFRANGE", (void *)NULL);
	    return TCL_ERROR;
	}

	result = Tcl_ListObjIndex(interp, listPtr, (listLen-1),	&elemPtr);
	if (result != TCL_OK) {
	    return result;
	}

	Tcl_IncrRefCount(elemPtr);
    } else {
	elemPtr = TclLindexFlat(interp, listPtr, objc-2, objv+2);

	if (elemPtr == NULL) {
	    return TCL_ERROR;
	}
    }
    Tcl_SetObjResult(interp, elemPtr);
    Tcl_DecrRefCount(elemPtr);

    /*
     * Second, remove the element.
     * TclLsetFlat adds a ref count which is handled.
     */

    if (objc == 2) {
	if (Tcl_IsShared(listPtr)) {
	    listPtr = TclListObjCopy(NULL, listPtr);
	    copied = 1;
	}
	result = Tcl_ListObjReplace(interp, listPtr, listLen - 1, 1, 0, NULL);
	if (result != TCL_OK) {
	    if (copied) {
		Tcl_DecrRefCount(listPtr);
	    }
	    return result;
	}
    } else {
	Tcl_Obj *newListPtr;
	Tcl_ObjTypeSetElement *proc = TclObjTypeHasProc(listPtr, setElementProc);
	if (proc) {
	    newListPtr = proc(interp, listPtr, objc-2, objv+2, NULL);
	} else {
	    newListPtr = TclLsetFlat(interp, listPtr, objc-2, objv+2, NULL);
	}
	if (newListPtr == NULL) {
	    if (copied) {
		Tcl_DecrRefCount(listPtr);
	    }
	    return TCL_ERROR;
	} else {
	    listPtr = newListPtr;
	    TclUndoRefCount(listPtr);
	}
    }

    stored = Tcl_ObjSetVar2(interp, objv[1], NULL, listPtr, TCL_LEAVE_ERR_MSG);
    if (stored == NULL) {
	return TCL_ERROR;
    }

    return TCL_OK;
}

/*
 *----------------------------------------------------------------------
 *
 * Tcl_LrangeObjCmd --
 *
 *	This procedure is invoked to process the "lrange" Tcl command. See the
 *	user documentation for details on what it does.
 *
 * Results:
 *	A standard Tcl object result.
 *
 * Side effects:
 *	See the user documentation.
 *
 *----------------------------------------------------------------------
 */

int
Tcl_LrangeObjCmd(
    TCL_UNUSED(void *),
    Tcl_Interp *interp,		/* Current interpreter. */
    Tcl_Size objc,			/* Number of arguments. */
    Tcl_Obj *const objv[])
				/* Argument objects. */
{
    int result;
    Tcl_Size listLen, first, last;
    if (objc != 4) {
	Tcl_WrongNumArgs(interp, 1, objv, "list first last");
	return TCL_ERROR;
    }

    result = TclListObjLengthM(interp, objv[1], &listLen);
    if (result != TCL_OK) {
	return result;
    }

    result = TclGetIntForIndexM(interp, objv[2], /*endValue*/ listLen - 1,
	    &first);
    if (result != TCL_OK) {
	return result;
    }

    result = TclGetIntForIndexM(interp, objv[3], /*endValue*/ listLen - 1,
	    &last);
    if (result != TCL_OK) {
	return result;
    }

    if (TclObjTypeHasProc(objv[1], sliceProc)) {
	Tcl_Obj *resultObj;
	int status = TclObjTypeSlice(interp, objv[1], first, last, &resultObj);
	if (status == TCL_OK) {
	    Tcl_SetObjResult(interp, resultObj);
	} else {
	    return TCL_ERROR;
	}
    } else {
	Tcl_Obj *resultObj = TclListObjRange(interp, objv[1], first, last);
	if (resultObj == NULL) {
	    return TCL_ERROR;
	}
	Tcl_SetObjResult(interp, resultObj);
    }
    return TCL_OK;
}

/*
 *----------------------------------------------------------------------
 *
 * Tcl_LremoveObjCmd --
 *
 *	This procedure is invoked to process the "lremove" Tcl command. See the
 *	user documentation for details on what it does.
 *
 * Results:
 *	A standard Tcl object result.
 *
 * Side effects:
 *	See the user documentation.
 *
 *----------------------------------------------------------------------
 */

static int
LremoveIndexCompare(
    const void *el1Ptr,
    const void *el2Ptr)
{
    Tcl_Size idx1 = *((const Tcl_Size *) el1Ptr);
    Tcl_Size idx2 = *((const Tcl_Size *) el2Ptr);

    /*
     * This will put the larger element first.
     */

    return (idx1 < idx2) ? 1 : (idx1 > idx2) ? -1 : 0;
}

int
Tcl_LremoveObjCmd(
    TCL_UNUSED(void *),
    Tcl_Interp *interp,		/* Current interpreter. */
    Tcl_Size objc,			/* Number of arguments. */
    Tcl_Obj *const objv[])	/* Argument objects. */
{
    Tcl_Size i, idxc, prevIdx, first, num;
    Tcl_Size *idxv, listLen;
    Tcl_Obj *listObj;
    int copied = 0, status = TCL_OK;

    /*
     * Parse the arguments.
     */

    if (objc < 2) {
	Tcl_WrongNumArgs(interp, 1, objv, "list ?index ...?");
	return TCL_ERROR;
    }

    listObj = objv[1];
    if (TclListObjLengthM(interp, listObj, &listLen) != TCL_OK) {
	return TCL_ERROR;
    }

    idxc = objc - 2;
    if (idxc == 0) {
	Tcl_SetObjResult(interp, listObj);
	return TCL_OK;
    }
    idxv = (Tcl_Size *)Tcl_Alloc((objc - 2) * sizeof(*idxv));
    for (i = 2; i < objc; i++) {
	status = (TclGetIntForIndexM(interp, objv[i], /*endValue*/ listLen - 1,
		&idxv[i - 2]) != TCL_OK);
	if (status != TCL_OK) {
	    goto done;
	}
    }

    /*
     * Sort the indices, large to small so that when we remove an index we
     * don't change the indices still to be processed.
     */

    if (idxc > 1) {
	qsort(idxv, idxc, sizeof(*idxv), LremoveIndexCompare);
    }

    /*
     * Make our working copy, then do the actual removes piecemeal.
     */

    if (Tcl_IsShared(listObj)) {
	listObj = TclListObjCopy(NULL, listObj);
	copied = 1;
    }
    num = 0;
    first = listLen;
    for (i = 0, prevIdx = -1 ; i < idxc ; i++) {
	Tcl_Size idx = idxv[i];

	/*
	 * Repeated index and sanity check.
	 */

	if (idx == prevIdx) {
	    continue;
	}
	prevIdx = idx;
	if (idx < 0 || idx >= listLen) {
	    continue;
	}

	/*
	 * Coalesce adjacent removes to reduce the number of copies.
	 */

	if (num == 0) {
	    num = 1;
	    first = idx;
	} else if (idx + 1 == first) {
	    num++;
	    first = idx;
	} else {
	    /*
	     * Note that this operation can't fail now; we know we have a list
	     * and we're only ever contracting that list.
	     */

	    status = Tcl_ListObjReplace(interp, listObj, first, num, 0, NULL);
	    if (status != TCL_OK) {
		goto done;
	    }
	    listLen -= num;
	    num = 1;
	    first = idx;
	}
    }
    if (num != 0) {
	status = Tcl_ListObjReplace(interp, listObj, first, num, 0, NULL);
	if (status != TCL_OK) {
	    if (copied) {
		Tcl_DecrRefCount(listObj);
	    }
	    goto done;
	}
    }
    Tcl_SetObjResult(interp, listObj);
done:
    Tcl_Free(idxv);
    return status;
}

/*
 *----------------------------------------------------------------------
 *
 * Tcl_LrepeatObjCmd --
 *
 *	This procedure is invoked to process the "lrepeat" Tcl command. See
 *	the user documentation for details on what it does.
 *
 * Results:
 *	A standard Tcl object result.
 *
 * Side effects:
 *	See the user documentation.
 *
 *----------------------------------------------------------------------
 */

int
Tcl_LrepeatObjCmd(
    TCL_UNUSED(void *),
    Tcl_Interp *interp,		/* Current interpreter. */
    Tcl_Size objc,		/* Number of arguments. */
    Tcl_Obj *const objv[])
				/* The argument objects. */
{
    Tcl_WideInt elementCount, i;
    Tcl_Size totalElems;
    Tcl_Obj *listPtr, **dataArray = NULL;

    /*
     * Check arguments for legality:
     *		lrepeat count ?value ...?
     */

    if (objc < 2) {
	Tcl_WrongNumArgs(interp, 1, objv, "count ?value ...?");
	return TCL_ERROR;
    }
    if (TCL_OK != TclGetWideIntFromObj(interp, objv[1], &elementCount)) {
	return TCL_ERROR;
    }
    if (elementCount < 0) {
	Tcl_SetObjResult(interp, Tcl_ObjPrintf(
		"bad count \"%" TCL_LL_MODIFIER "d\": must be integer >= 0", elementCount));
	Tcl_SetErrorCode(interp, "TCL", "OPERATION", "LREPEAT", "NEGARG",
		(void *)NULL);
	return TCL_ERROR;
    }

    /*
     * Skip forward to the interesting arguments now we've finished parsing.
     */

    objc -= 2;
    objv += 2;

    /* Final sanity check. Do not exceed limits on max list length. */

    if (elementCount && objc > LIST_MAX/elementCount) {
	Tcl_SetObjResult(interp, Tcl_ObjPrintf(
		"max length of a Tcl list (%" TCL_SIZE_MODIFIER "d elements) exceeded", LIST_MAX));
	Tcl_SetErrorCode(interp, "TCL", "MEMORY", (void *)NULL);
	return TCL_ERROR;
    }
    totalElems = objc * elementCount;

    /*
     * Get an empty list object that is allocated large enough to hold each
     * init value elementCount times.
     */

    listPtr = Tcl_NewListObj(totalElems, NULL);
    if (totalElems) {
	ListRep listRep;
	ListObjGetRep(listPtr, &listRep);
	dataArray = ListRepElementsBase(&listRep);
	listRep.storePtr->numUsed = totalElems;
	if (listRep.spanPtr) {
	    /* Future proofing in case Tcl_NewListObj returns a span */
	    listRep.spanPtr->spanStart = listRep.storePtr->firstUsed;
	    listRep.spanPtr->spanLength = listRep.storePtr->numUsed;
	}
    }

    /*
     * Set the elements. Note that we handle the common degenerate case of a
     * single value being repeated separately to permit the compiler as much
     * room as possible to optimize a loop that might be run a very large
     * number of times.
     */

    CLANG_ASSERT(dataArray || totalElems == 0 );
    if (objc == 1) {
	Tcl_Obj *tmpPtr = objv[0];

	tmpPtr->refCount += elementCount;
	for (i=0 ; i<elementCount ; i++) {
	    dataArray[i] = tmpPtr;
	}
    } else {
	Tcl_Size j, k = 0;

	for (i=0 ; i<elementCount ; i++) {
	    for (j=0 ; j<objc ; j++) {
		Tcl_IncrRefCount(objv[j]);
		dataArray[k++] = objv[j];
	    }
	}
    }

    Tcl_SetObjResult(interp, listPtr);
    return TCL_OK;
}

/*
 *----------------------------------------------------------------------
 *
 * Tcl_LreplaceObjCmd --
 *
 *	This object-based procedure is invoked to process the "lreplace" Tcl
 *	command. See the user documentation for details on what it does.
 *
 * Results:
 *	A new Tcl list object formed by replacing zero or more elements of a
 *	list.
 *
 * Side effects:
 *	See the user documentation.
 *
 *----------------------------------------------------------------------
 */

int
Tcl_LreplaceObjCmd(
    TCL_UNUSED(void *),
    Tcl_Interp *interp,		/* Current interpreter. */
    Tcl_Size objc,			/* Number of arguments. */
    Tcl_Obj *const objv[])	/* Argument objects. */
{
    Tcl_Obj *listPtr;
    Tcl_Size numToDelete, listLen, first, last;
    int result;

    if (objc < 4) {
	Tcl_WrongNumArgs(interp, 1, objv,
		"list first last ?element ...?");
	return TCL_ERROR;
    }

    result = TclListObjLengthM(interp, objv[1], &listLen);
    if (result != TCL_OK) {
	return result;
    }

    /*
     * Get the first and last indexes. "end" is interpreted to be the index
     * for the last element, such that using it will cause that element to be
     * included for deletion.
     */

    result = TclGetIntForIndexM(interp, objv[2], /*end*/ listLen-1, &first);
    if (result != TCL_OK) {
	return result;
    }

    result = TclGetIntForIndexM(interp, objv[3], /*end*/ listLen-1, &last);
    if (result != TCL_OK) {
	return result;
    }

    if (first < 0) {
	first = 0;
    } else if (first > listLen) {
	first = listLen;
    }

    if (last >= listLen) {
	last = listLen - 1;
    }
    if (first <= last) {
	numToDelete = (size_t)last - (size_t)first + 1; /* See [3d3124d01d] */
    } else {
	numToDelete = 0;
    }

    /*
     * If the list object is unshared we can modify it directly, otherwise we
     * create a copy to modify: this is "copy on write".
     */

    listPtr = objv[1];
    if (Tcl_IsShared(listPtr)) {
	listPtr = TclListObjCopy(NULL, listPtr);
    }

    /*
     * Note that we call Tcl_ListObjReplace even when numToDelete == 0 and
     * objc == 4. In this case, the list value of listPtr is not changed (no
     * elements are removed or added), but by making the call we are assured
     * we end up with a list in canonical form. Resist any temptation to
     * optimize this case away.
     */

    if (TCL_OK != Tcl_ListObjReplace(interp, listPtr, first, numToDelete,
	    objc-4, objv+4)) {
	Tcl_DecrRefCount(listPtr);
	return TCL_ERROR;
    }

    /*
     * Set the interpreter's object result.
     */

    Tcl_SetObjResult(interp, listPtr);
    return TCL_OK;
}

/*
 *----------------------------------------------------------------------
 *
 * Tcl_LreverseObjCmd --
 *
 *	This procedure is invoked to process the "lreverse" Tcl command. See
 *	the user documentation for details on what it does.
 *
 * Results:
 *	A standard Tcl result.
 *
 * Side effects:
 *	See the user documentation.
 *
 *----------------------------------------------------------------------
 */

int
Tcl_LreverseObjCmd(
    TCL_UNUSED(void *),
    Tcl_Interp *interp,		/* Current interpreter. */
    Tcl_Size objc,			/* Number of arguments. */
    Tcl_Obj *const objv[])	/* Argument values. */
{
    Tcl_Obj **elemv;
    Tcl_Size elemc, i, j;

    if (objc != 2) {
	Tcl_WrongNumArgs(interp, 1, objv, "list");
	return TCL_ERROR;
    }

    /*
     *  Handle AbstractList special case - do not shimmer into a list, if it
     *  supports a private Reverse function, just to reverse it.
     */
    if (TclObjTypeHasProc(objv[1], reverseProc)) {
	Tcl_Obj *resultObj;

	if (TclObjTypeReverse(interp, objv[1], &resultObj) == TCL_OK) {
	    Tcl_SetObjResult(interp, resultObj);
	    return TCL_OK;
	}
    } /* end Abstract List */

    if (TclListObjLengthM(interp, objv[1], &elemc) != TCL_OK) {
	return TCL_ERROR;
    }

    /*
     * If the list is empty, just return it. [Bug 1876793]
     */

    if (!elemc) {
	Tcl_SetObjResult(interp, objv[1]);
	return TCL_OK;
    }
    if (TclListObjGetElementsM(interp, objv[1], &elemc, &elemv) != TCL_OK) {
	return TCL_ERROR;
    }

    if (Tcl_IsShared(objv[1])
	|| ListObjRepIsShared(objv[1])) { /* Bug 1675044 */
	Tcl_Obj *resultObj, **dataArray;
	ListRep listRep;

	resultObj = Tcl_NewListObj(elemc, NULL);

	/* Modify the internal rep in-place */
	ListObjGetRep(resultObj, &listRep);
	listRep.storePtr->numUsed = elemc;
	dataArray = ListRepElementsBase(&listRep);
	if (listRep.spanPtr) {
	    /* Future proofing */
	    listRep.spanPtr->spanStart = listRep.storePtr->firstUsed;
	    listRep.spanPtr->spanLength = listRep.storePtr->numUsed;
	}

	for (i=0,j=elemc-1 ; i<elemc ; i++,j--) {
	    dataArray[j] = elemv[i];
	    Tcl_IncrRefCount(elemv[i]);
	}

	Tcl_SetObjResult(interp, resultObj);
    } else {

	/*
	 * Not shared, so swap "in place". This relies on Tcl_LOGE above
	 * returning a pointer to the live array of Tcl_Obj values.
	 */

	for (i=0,j=elemc-1 ; i<j ; i++,j--) {
	    Tcl_Obj *tmp = elemv[i];

	    elemv[i] = elemv[j];
	    elemv[j] = tmp;
	}
	TclInvalidateStringRep(objv[1]);
	Tcl_SetObjResult(interp, objv[1]);
    }
    return TCL_OK;
}

/*
 *----------------------------------------------------------------------
 *
 * Tcl_LsearchObjCmd --
 *
 *	This procedure is invoked to process the "lsearch" Tcl command. See
 *	the user documentation for details on what it does.
 *
 * Results:
 *	A standard Tcl result.
 *
 * Side effects:
 *	See the user documentation.
 *
 *----------------------------------------------------------------------
 */

int
Tcl_LsearchObjCmd(
    TCL_UNUSED(void *),
    Tcl_Interp *interp,		/* Current interpreter. */
    Tcl_Size objc,			/* Number of arguments. */
    Tcl_Obj *const objv[])	/* Argument values. */
{
    const char *bytes, *patternBytes;
    int match, result=TCL_OK, bisect;
    Tcl_Size i, length = 0, listc, elemLen, start, index;
    Tcl_Size groupOffset, lower, upper;
    int allocatedIndexVector = 0;
    int isIncreasing;
    Tcl_WideInt patWide, objWide, wide, groupSize;
    int allMatches, inlineReturn, negatedMatch, returnSubindices, noCase;
    double patDouble, objDouble;
    SortInfo sortInfo;
    Tcl_Obj *patObj, **listv, *listPtr, *startPtr, *itemPtr = NULL;
    SortStrCmpFn_t strCmpFn = TclUtfCmp;
    Tcl_RegExp regexp = NULL;
    static const char *const options[] = {
	"-all",	    "-ascii",   "-bisect", "-decreasing", "-dictionary",
	"-exact",   "-glob",    "-increasing", "-index",
	"-inline",  "-integer", "-nocase",     "-not",
	"-real",    "-regexp",  "-sorted",     "-start", "-stride",
	"-subindices", NULL
    };
    enum lsearchoptions {
	LSEARCH_ALL, LSEARCH_ASCII, LSEARCH_BISECT, LSEARCH_DECREASING,
	LSEARCH_DICTIONARY, LSEARCH_EXACT, LSEARCH_GLOB, LSEARCH_INCREASING,
	LSEARCH_INDEX, LSEARCH_INLINE, LSEARCH_INTEGER, LSEARCH_NOCASE,
	LSEARCH_NOT, LSEARCH_REAL, LSEARCH_REGEXP, LSEARCH_SORTED,
	LSEARCH_START, LSEARCH_STRIDE, LSEARCH_SUBINDICES
    };
    enum datatypes {
	ASCII, DICTIONARY, INTEGER, REAL
    } dataType;
    enum modes {
	EXACT, GLOB, REGEXP, SORTED
    };
    enum modes mode;

    mode = GLOB;
    dataType = ASCII;
    isIncreasing = 1;
    allMatches = 0;
    inlineReturn = 0;
    returnSubindices = 0;
    negatedMatch = 0;
    bisect = 0;
    listPtr = NULL;
    startPtr = NULL;
    groupSize = 1;
    groupOffset = 0;
    start = 0;
    noCase = 0;
    sortInfo.compareCmdPtr = NULL;
    sortInfo.isIncreasing = 1;
    sortInfo.sortMode = 0;
    sortInfo.interp = interp;
    sortInfo.resultCode = TCL_OK;
    sortInfo.indexv = NULL;
    sortInfo.indexc = 0;

    if (objc < 3) {
	Tcl_WrongNumArgs(interp, 1, objv, "?-option value ...? list pattern");
	return TCL_ERROR;
    }

    for (i = 1; i < objc-2; i++) {
	enum lsearchoptions idx;
	if (Tcl_GetIndexFromObj(interp, objv[i], options, "option", 0, &idx)
		!= TCL_OK) {
	    result = TCL_ERROR;
	    goto done;
	}
	switch (idx) {
	case LSEARCH_ALL:		/* -all */
	    allMatches = 1;
	    break;
	case LSEARCH_ASCII:		/* -ascii */
	    dataType = ASCII;
	    break;
	case LSEARCH_BISECT:		/* -bisect */
	    mode = SORTED;
	    bisect = 1;
	    break;
	case LSEARCH_DECREASING:	/* -decreasing */
	    isIncreasing = 0;
	    sortInfo.isIncreasing = 0;
	    break;
	case LSEARCH_DICTIONARY:	/* -dictionary */
	    dataType = DICTIONARY;
	    break;
	case LSEARCH_EXACT:		/* -increasing */
	    mode = EXACT;
	    break;
	case LSEARCH_GLOB:		/* -glob */
	    mode = GLOB;
	    break;
	case LSEARCH_INCREASING:	/* -increasing */
	    isIncreasing = 1;
	    sortInfo.isIncreasing = 1;
	    break;
	case LSEARCH_INLINE:		/* -inline */
	    inlineReturn = 1;
	    break;
	case LSEARCH_INTEGER:		/* -integer */
	    dataType = INTEGER;
	    break;
	case LSEARCH_NOCASE:		/* -nocase */
	    strCmpFn = TclUtfCasecmp;
	    noCase = 1;
	    break;
	case LSEARCH_NOT:		/* -not */
	    negatedMatch = 1;
	    break;
	case LSEARCH_REAL:		/* -real */
	    dataType = REAL;
	    break;
	case LSEARCH_REGEXP:		/* -regexp */
	    mode = REGEXP;
	    break;
	case LSEARCH_SORTED:		/* -sorted */
	    mode = SORTED;
	    break;
	case LSEARCH_SUBINDICES:	/* -subindices */
	    returnSubindices = 1;
	    break;
	case LSEARCH_START:		/* -start */
	    /*
	     * If there was a previous -start option, release its saved index
	     * because it will either be replaced or there will be an error.
	     */

	    if (startPtr != NULL) {
		Tcl_DecrRefCount(startPtr);
		startPtr = NULL;
	    }
	    if (i > objc-4) {
		Tcl_SetObjResult(interp, Tcl_NewStringObj(
			"missing starting index", -1));
		Tcl_SetErrorCode(interp, "TCL", "ARGUMENT", "MISSING", (void *)NULL);
		result = TCL_ERROR;
		goto done;
	    }
	    i++;
	    if (objv[i] == objv[objc - 2]) {
		/*
		 * Take copy to prevent shimmering problems. Note that it does
		 * not matter if the index obj is also a component of the list
		 * being searched. We only need to copy where the list and the
		 * index are one-and-the-same.
		 */

		startPtr = Tcl_DuplicateObj(objv[i]);
	    } else {
		startPtr = objv[i];
	    }
	    Tcl_IncrRefCount(startPtr);
	    break;
	case LSEARCH_STRIDE:		/* -stride */
	    if (i > objc-4) {
		Tcl_SetObjResult(interp, Tcl_NewStringObj(
			"\"-stride\" option must be "
			"followed by stride length", -1));
		Tcl_SetErrorCode(interp, "TCL", "ARGUMENT", "MISSING", (void *)NULL);
		result = TCL_ERROR;
		goto done;
	    }
	    if (Tcl_GetWideIntFromObj(interp, objv[i+1], &wide) != TCL_OK) {
		result = TCL_ERROR;
		goto done;
	    }
	    if (wide < 1) {
		Tcl_SetObjResult(interp, Tcl_NewStringObj(
			"stride length must be at least 1", -1));
		Tcl_SetErrorCode(interp, "TCL", "OPERATION", "LSEARCH",
			"BADSTRIDE", (void *)NULL);
		result = TCL_ERROR;
		goto done;
	    }
	    groupSize = wide;
	    i++;
	    break;
	case LSEARCH_INDEX: {		/* -index */
	    Tcl_Obj **indices;
	    Tcl_Size j;

	    if (allocatedIndexVector) {
		TclStackFree(interp, sortInfo.indexv);
		allocatedIndexVector = 0;
	    }
	    if (i > objc-4) {
		Tcl_SetObjResult(interp, Tcl_NewStringObj(
			"\"-index\" option must be followed by list index",
			-1));
		Tcl_SetErrorCode(interp, "TCL", "ARGUMENT", "MISSING", (void *)NULL);
		result = TCL_ERROR;
		goto done;
	    }

	    /*
	     * Store the extracted indices for processing by sublist
	     * extraction. Note that we don't do this using objects because
	     * that has shimmering problems.
	     */

	    i++;
	    if (TclListObjGetElementsM(interp, objv[i],
		    &sortInfo.indexc, &indices) != TCL_OK) {
		result = TCL_ERROR;
		goto done;
	    }
	    switch (sortInfo.indexc) {
	    case 0:
		sortInfo.indexv = NULL;
		break;
	    case 1:
		sortInfo.indexv = &sortInfo.singleIndex;
		break;
	    default:
		sortInfo.indexv = (int *)
			TclStackAlloc(interp, sizeof(int) * sortInfo.indexc);
		allocatedIndexVector = 1; /* Cannot use indexc field, as it
					   * might be decreased by 1 later. */
	    }

	    /*
	     * Fill the array by parsing each index. We don't know whether
	     * their scale is sensible yet, but we at least perform the
	     * syntactic check here.
	     */

	    for (j=0 ; j<sortInfo.indexc ; j++) {
		int encoded = 0;
		if (TclIndexEncode(interp, indices[j], TCL_INDEX_NONE,
			TCL_INDEX_NONE, &encoded) != TCL_OK) {
		    result = TCL_ERROR;
		}
		if (encoded == (int)TCL_INDEX_NONE) {
		    Tcl_SetObjResult(interp, Tcl_ObjPrintf(
			    "index \"%s\" out of range",
			    TclGetString(indices[j])));
		    Tcl_SetErrorCode(interp, "TCL", "VALUE", "INDEX"
			    "OUTOFRANGE", (void *)NULL);
		    result = TCL_ERROR;
		}
		if (result == TCL_ERROR) {
		    Tcl_AppendObjToErrorInfo(interp, Tcl_ObjPrintf(
			    "\n    (-index option item number %" TCL_Z_MODIFIER "u)", j));
		    goto done;
		}
		sortInfo.indexv[j] = encoded;
	    }
	    break;
	}
	}
    }

    /*
     * Subindices only make sense if asked for with -index option set.
     */

    if (returnSubindices && sortInfo.indexc==0) {
	Tcl_SetObjResult(interp, Tcl_NewStringObj(
		"-subindices cannot be used without -index option", -1));
	Tcl_SetErrorCode(interp, "TCL", "OPERATION", "LSEARCH",
		"BAD_OPTION_MIX", (void *)NULL);
	result = TCL_ERROR;
	goto done;
    }

    if (bisect && (allMatches || negatedMatch)) {
	Tcl_SetObjResult(interp, Tcl_NewStringObj(
		"-bisect is not compatible with -all or -not", -1));
	Tcl_SetErrorCode(interp, "TCL", "OPERATION", "LSEARCH",
		"BAD_OPTION_MIX", (void *)NULL);
	result = TCL_ERROR;
	goto done;
    }

    if (mode == REGEXP) {
	/*
	 * We can shimmer regexp/list if listv[i] == pattern, so get the
	 * regexp rep before the list rep. First time round, omit the interp
	 * and hope that the compilation will succeed. If it fails, we'll
	 * recompile in "expensive" mode with a place to put error messages.
	 */

	regexp = Tcl_GetRegExpFromObj(NULL, objv[objc - 1],
		TCL_REG_ADVANCED | TCL_REG_NOSUB |
		(noCase ? TCL_REG_NOCASE : 0));
	if (regexp == NULL) {
	    /*
	     * Failed to compile the RE. Try again without the TCL_REG_NOSUB
	     * flag in case the RE had sub-expressions in it [Bug 1366683]. If
	     * this fails, an error message will be left in the interpreter.
	     */

	    regexp = Tcl_GetRegExpFromObj(interp, objv[objc - 1],
		    TCL_REG_ADVANCED | (noCase ? TCL_REG_NOCASE : 0));
	}

	if (regexp == NULL) {
	    result = TCL_ERROR;
	    goto done;
	}
    }

    /*
     * Make sure the list argument is a list object and get its length and a
     * pointer to its array of element pointers.
     */

    result = TclListObjGetElementsM(interp, objv[objc - 2], &listc, &listv);
    if (result != TCL_OK) {
	goto done;
    }

    /*
     * Check for sanity when grouping elements of the overall list together
     * because of the -stride option. [TIP #351]
     */

    if (groupSize > 1) {
	if (listc % groupSize) {
	    Tcl_SetObjResult(interp, Tcl_NewStringObj(
		    "list size must be a multiple of the stride length",
		    -1));
	    Tcl_SetErrorCode(interp, "TCL", "OPERATION", "LSEARCH", "BADSTRIDE",
		    (void *)NULL);
	    result = TCL_ERROR;
	    goto done;
	}
	if (sortInfo.indexc > 0) {
	    /*
	     * Use the first value in the list supplied to -index as the
	     * offset of the element within each group by which to sort.
	     */

	    groupOffset = TclIndexDecode(sortInfo.indexv[0], groupSize - 1);
	    if (groupOffset < 0 || groupOffset >= groupSize) {
		Tcl_SetObjResult(interp, Tcl_NewStringObj(
			"when used with \"-stride\", the leading \"-index\""
			" value must be within the group", -1));
		Tcl_SetErrorCode(interp, "TCL", "OPERATION", "LSEARCH",
			"BADINDEX", (void *)NULL);
		result = TCL_ERROR;
		goto done;
	    }
	    if (sortInfo.indexc == 1) {
		sortInfo.indexc = 0;
		sortInfo.indexv = NULL;
	    } else {
		sortInfo.indexc--;

		for (i = 0; i < sortInfo.indexc; i++) {
		    sortInfo.indexv[i] = sortInfo.indexv[i+1];
		}
	    }
	}
    }

    /*
     * Get the user-specified start offset.
     */

    if (startPtr) {
	result = TclGetIntForIndexM(interp, startPtr, listc-1, &start);
	if (result != TCL_OK) {
	    goto done;
	}
	if (start == TCL_INDEX_NONE) {
	    start = TCL_INDEX_START;
	}

	/*
	 * If the search started past the end of the list, we just return a
	 * "did not match anything at all" result straight away. [Bug 1374778]
	 */

	if (start >= listc) {
	    if (allMatches || inlineReturn) {
		Tcl_ResetResult(interp);
	    } else {
		TclNewIntObj(itemPtr, -1);
		Tcl_SetObjResult(interp, itemPtr);
	    }
	    goto done;
	}

	/*
	 * If start points within a group, it points to the start of the group.
	 */

	if (groupSize > 1) {
	    start -= (start % groupSize);
	}
    }

    patObj = objv[objc - 1];
    patternBytes = NULL;
    if (mode == EXACT || mode == SORTED) {
	switch (dataType) {
	case ASCII:
	case DICTIONARY:
	    patternBytes = Tcl_GetStringFromObj(patObj, &length);
	    break;
	case INTEGER:
	    result = TclGetWideIntFromObj(interp, patObj, &patWide);
	    if (result != TCL_OK) {
		goto done;
	    }

	    /*
	     * List representation might have been shimmered; restore it. [Bug
	     * 1844789]
	     */

	    TclListObjGetElementsM(NULL, objv[objc - 2], &listc, &listv);
	    break;
	case REAL:
	    result = Tcl_GetDoubleFromObj(interp, patObj, &patDouble);
	    if (result != TCL_OK) {
		goto done;
	    }

	    /*
	     * List representation might have been shimmered; restore it. [Bug
	     * 1844789]
	     */

	    TclListObjGetElementsM(NULL, objv[objc - 2], &listc, &listv);
	    break;
	}
    } else {
	patternBytes = Tcl_GetStringFromObj(patObj, &length);
    }

    /*
     * Set default index value to -1, indicating failure; if we find the item
     * in the course of our search, index will be set to the correct value.
     */

    index = -1;
    match = 0;

    if (mode == SORTED && !allMatches && !negatedMatch) {
	/*
	 * If the data is sorted, we can do a more intelligent search. Note
	 * that there is no point in being smart when -all was specified; in
	 * that case, we have to look at all items anyway, and there is no
	 * sense in doing this when the match sense is inverted.
	 */

	/*
	 * With -stride, lower, upper and i are kept as multiples of groupSize.
	 */

	lower = start - groupSize;
	upper = listc;
	itemPtr = NULL;
	while (lower + groupSize != upper && sortInfo.resultCode == TCL_OK) {
	    i = (lower + upper)/2;
	    i -= i % groupSize;

	    Tcl_BounceRefCount(itemPtr);
	    itemPtr = NULL;

	    if (sortInfo.indexc != 0) {
		itemPtr = SelectObjFromSublist(listv[i+groupOffset], &sortInfo);
		if (sortInfo.resultCode != TCL_OK) {
		    result = sortInfo.resultCode;
		    goto done;
		}
	    } else {
		itemPtr = listv[i+groupOffset];
	    }
	    switch (dataType) {
	    case ASCII:
		bytes = TclGetString(itemPtr);
		match = strCmpFn(patternBytes, bytes);
		break;
	    case DICTIONARY:
		bytes = TclGetString(itemPtr);
		match = DictionaryCompare(patternBytes, bytes);
		break;
	    case INTEGER:
		result = TclGetWideIntFromObj(interp, itemPtr, &objWide);
		if (result != TCL_OK) {
		    goto done;
		}
		if (patWide == objWide) {
		    match = 0;
		} else if (patWide < objWide) {
		    match = -1;
		} else {
		    match = 1;
		}
		break;
	    case REAL:
		result = Tcl_GetDoubleFromObj(interp, itemPtr, &objDouble);
		if (result != TCL_OK) {
		    goto done;
		}
		if (patDouble == objDouble) {
		    match = 0;
		} else if (patDouble < objDouble) {
		    match = -1;
		} else {
		    match = 1;
		}
		break;
	    }
	    if (match == 0) {
		/*
		 * Normally, binary search is written to stop when it finds a
		 * match. If there are duplicates of an element in the list,
		 * our first match might not be the first occurrence.
		 * Consider: 0 0 0 1 1 1 2 2 2
		 *
		 * To maintain consistency with standard lsearch semantics, we
		 * must find the leftmost occurrence of the pattern in the
		 * list. Thus we don't just stop searching here. This
		 * variation means that a search always makes log n
		 * comparisons (normal binary search might "get lucky" with an
		 * early comparison).
		 *
		 * In bisect mode though, we want the last of equals.
		 */

		index = i;
		if (bisect) {
		    lower = i;
		} else {
		    upper = i;
		}
	    } else if (match > 0) {
		if (isIncreasing) {
		    lower = i;
		} else {
		    upper = i;
		}
	    } else {
		if (isIncreasing) {
		    upper = i;
		} else {
		    lower = i;
		}
	    }
	}
	if (bisect && index < 0) {
	    index = lower;
	}
    } else {
	/*
	 * We need to do a linear search, because (at least one) of:
	 *   - our matcher can only tell equal vs. not equal
	 *   - our matching sense is negated
	 *   - we're building a list of all matched items
	 */

	if (allMatches) {
	    listPtr = Tcl_NewListObj(0, NULL);
	}
	for (i = start; i < listc; i += groupSize) {
	    match = 0;
	    Tcl_BounceRefCount(itemPtr);
	    itemPtr = NULL;

	    if (sortInfo.indexc != 0) {
		itemPtr = SelectObjFromSublist(listv[i+groupOffset], &sortInfo);
		if (sortInfo.resultCode != TCL_OK) {
		    if (listPtr != NULL) {
			Tcl_DecrRefCount(listPtr);
		    }
		    result = sortInfo.resultCode;
		    goto done;
		}
	    } else {
		itemPtr = listv[i+groupOffset];
	    }

	    switch (mode) {
	    case SORTED:
	    case EXACT:
		switch (dataType) {
		case ASCII:
		    bytes = Tcl_GetStringFromObj(itemPtr, &elemLen);
		    if (length == elemLen) {
			/*
			 * This split allows for more optimal compilation of
			 * memcmp/strcasecmp.
			 */

			if (noCase) {
			    match = (TclUtfCasecmp(bytes, patternBytes) == 0);
			} else {
			    match = (memcmp(bytes, patternBytes, length) == 0);
			}
		    }
		    break;

		case DICTIONARY:
		    bytes = TclGetString(itemPtr);
		    match = (DictionaryCompare(bytes, patternBytes) == 0);
		    break;

		case INTEGER:
		    result = TclGetWideIntFromObj(interp, itemPtr, &objWide);
		    if (result != TCL_OK) {
			if (listPtr != NULL) {
			    Tcl_DecrRefCount(listPtr);
			}
			goto done;
		    }
		    match = (objWide == patWide);
		    break;

		case REAL:
		    result = Tcl_GetDoubleFromObj(interp,itemPtr, &objDouble);
		    if (result != TCL_OK) {
			if (listPtr) {
			    Tcl_DecrRefCount(listPtr);
			}
			goto done;
		    }
		    match = (objDouble == patDouble);
		    break;
		}
		break;

	    case GLOB:
		match = Tcl_StringCaseMatch(TclGetString(itemPtr),
			patternBytes, noCase);
		break;

	    case REGEXP:
		match = Tcl_RegExpExecObj(interp, regexp, itemPtr, 0, 0, 0);
		if (match < 0) {
		    Tcl_DecrRefCount(patObj);
		    if (listPtr != NULL) {
			Tcl_DecrRefCount(listPtr);
		    }
		    result = TCL_ERROR;
		    goto done;
		}
		break;
	    }

	    /*
	     * Invert match condition for -not.
	     */

	    if (negatedMatch) {
		match = !match;
	    }
	    if (!match) {
		continue;
	    }
	    if (!allMatches) {
		index = i;
		break;
	    } else if (inlineReturn) {
		/*
		 * Note that these appends are not expected to fail.
		 */

		if (returnSubindices && (sortInfo.indexc != 0)) {
		    Tcl_BounceRefCount(itemPtr);
		    itemPtr = SelectObjFromSublist(listv[i+groupOffset],
			    &sortInfo);
		    Tcl_ListObjAppendElement(interp, listPtr, itemPtr);
		} else if (groupSize > 1) {
		    Tcl_ListObjReplace(interp, listPtr, LIST_MAX, 0,
			    groupSize, &listv[i]);
		} else {
		    Tcl_BounceRefCount(itemPtr);
		    itemPtr = listv[i];
		    Tcl_ListObjAppendElement(interp, listPtr, itemPtr);
		}
	    } else if (returnSubindices) {
		Tcl_Size j;

		TclNewIndexObj(itemPtr, i+groupOffset);
		for (j=0 ; j<sortInfo.indexc ; j++) {
		    Tcl_Obj *elObj;
		    size_t elValue = TclIndexDecode(sortInfo.indexv[j], listc);
		    TclNewIndexObj(elObj, elValue);
		    Tcl_ListObjAppendElement(interp, itemPtr, elObj);
		}
		Tcl_ListObjAppendElement(interp, listPtr, itemPtr);
	    } else {
		Tcl_ListObjAppendElement(interp, listPtr, Tcl_NewWideIntObj(i));
	    }
	}
    }

    Tcl_BounceRefCount(itemPtr);
    itemPtr = NULL;

    /*
     * Return everything or a single value.
     */

    if (allMatches) {
	Tcl_SetObjResult(interp, listPtr);
    } else if (!inlineReturn) {
	if (returnSubindices) {
	    Tcl_Size j;

	    TclNewIndexObj(itemPtr, index+groupOffset);
	    for (j=0 ; j<sortInfo.indexc ; j++) {
		Tcl_Obj *elObj;
		size_t elValue = TclIndexDecode(sortInfo.indexv[j], listc);
		TclNewIndexObj(elObj, elValue);
		Tcl_ListObjAppendElement(interp, itemPtr, elObj);
	    }
	    Tcl_SetObjResult(interp, itemPtr);
	} else {
		Tcl_Obj *elObj;
		TclNewIndexObj(elObj, index);
	    Tcl_SetObjResult(interp, elObj);
	}
    } else if (index < 0) {
	/*
	 * Is this superfluous? The result should be a blank object by
	 * default...
	 */

	Tcl_SetObjResult(interp, Tcl_NewObj());
    } else {
	if (returnSubindices) {
	    Tcl_SetObjResult(interp, SelectObjFromSublist(listv[i+groupOffset],
		    &sortInfo));
	} else if (groupSize > 1) {
	    Tcl_SetObjResult(interp, Tcl_NewListObj(groupSize, &listv[index]));
	} else {
	    Tcl_SetObjResult(interp, listv[index]);
	}
    }
    result = TCL_OK;

    /*
     * Cleanup the index list array.
     */

  done:
    /* potential lingering abstract list element */
    Tcl_BounceRefCount(itemPtr);

    if (startPtr != NULL) {
	Tcl_DecrRefCount(startPtr);
    }
    if (allocatedIndexVector) {
	TclStackFree(interp, sortInfo.indexv);
    }
    return result;
}

/*
 *----------------------------------------------------------------------
 *
 * SequenceIdentifyArgument --
 *   (for [lseq] command)
 *
 *  Given a Tcl_Obj, identify if it is a keyword or a number
 *
 *  Return Value
 *    0 - failure, unexpected value
 *    1 - value is a number
 *    2 - value is an operand keyword
 *    3 - value is a by keyword
 *
 *  The decoded value will be assigned to the appropriate
 *  pointer, if supplied.
 */

static SequenceDecoded
SequenceIdentifyArgument(
     Tcl_Interp *interp,        /* for error reporting  */
     Tcl_Obj *argPtr,           /* Argument to decode   */
     Tcl_Obj **numValuePtr,     /* Return numeric value */
     int *keywordIndexPtr)      /* Return keyword enum  */
{
    int status;
    SequenceOperators opmode;
    SequenceByMode bymode;
    void *clientData;

    status = Tcl_GetNumberFromObj(NULL, argPtr, &clientData, keywordIndexPtr);
    if (status == TCL_OK) {
	if (numValuePtr) {
	    *numValuePtr = argPtr;
	}
	return NumericArg;
    } else {
	/* Check for an index expression */
	long value;
	double dvalue;
	Tcl_Obj *exprValueObj;
	int keyword;
	Tcl_InterpState savedstate;
	savedstate = Tcl_SaveInterpState(interp, status);
	if (Tcl_ExprLongObj(interp, argPtr, &value) != TCL_OK) {
	    status = Tcl_RestoreInterpState(interp, savedstate);
	    exprValueObj = argPtr;
	} else {
	    // Determine if expression is double or int
	    if (Tcl_ExprDoubleObj(interp, argPtr, &dvalue) != TCL_OK) {
		keyword = TCL_NUMBER_INT;
		exprValueObj = argPtr;
	    } else {
		if (floor(dvalue) == dvalue) {
		    TclNewIntObj(exprValueObj, value);
		    keyword = TCL_NUMBER_INT;
		} else {
		    TclNewDoubleObj(exprValueObj, dvalue);
		    keyword = TCL_NUMBER_DOUBLE;
		}
	    }
	    status = Tcl_RestoreInterpState(interp, savedstate);
	    if (numValuePtr) {
		*numValuePtr = exprValueObj;
	    }
	    if (keywordIndexPtr) {
		*keywordIndexPtr = keyword ;// type of expression result
	    }
	    return NumericArg;
	}
    }

    status = Tcl_GetIndexFromObj(NULL, argPtr, seq_operations,
				 "range operation", 0, &opmode);
    if (status == TCL_OK) {
	if (keywordIndexPtr) {
	    *keywordIndexPtr = opmode;
	}
	return RangeKeywordArg;
    }

    status = Tcl_GetIndexFromObj(NULL, argPtr, seq_step_keywords,
				 "step keyword", 0, &bymode);
    if (status == TCL_OK) {
	if (keywordIndexPtr) {
	    *keywordIndexPtr = bymode;
	}
	return ByKeywordArg;
    }
    return NoneArg;
}

/*
 *----------------------------------------------------------------------
 *
 * Tcl_LseqObjCmd --
 *
 *	This procedure is invoked to process the "lseq" Tcl command.
 *	See the user documentation for details on what it does.
 *
 * Enumerated possible argument patterns:
 *
 * 1:
 *    lseq n
 * 2:
 *    lseq n n
 * 3:
 *    lseq n n n
 *    lseq n 'to' n
 *    lseq n 'count' n
 *    lseq n 'by' n
 * 4:
 *    lseq n 'to' n n
 *    lseq n n 'by' n
 *    lseq n 'count' n n
 * 5:
 *    lseq n 'to' n 'by' n
 *    lseq n 'count' n 'by' n
 *
 * Results:
 *	A standard Tcl object result.
 *
 * Side effects:
 *	See the user documentation.
 *
 *----------------------------------------------------------------------
 */

int
Tcl_LseqObjCmd(
    TCL_UNUSED(void *),
    Tcl_Interp *interp,	   /* Current interpreter. */
    Tcl_Size objc,		   /* Number of arguments. */
    Tcl_Obj *const objv[]) /* The argument objects. */
{
    Tcl_Obj *elementCount = NULL;
    Tcl_Obj *start = NULL, *end = NULL, *step = NULL;
    Tcl_WideInt values[5];
    Tcl_Obj *numValues[5];
    Tcl_Obj *numberObj;
    int status = TCL_ERROR, keyword, useDoubles = 0;
    Tcl_Obj *arithSeriesPtr;
    SequenceOperators opmode;
    SequenceDecoded decoded;
    Tcl_Size i;
    int arg_key = 0, value_i = 0;
    // Default constants
    Tcl_Obj *zero = Tcl_NewIntObj(0);
    Tcl_Obj *one = Tcl_NewIntObj(1);

    /*
     * Create a decoding key by looping through the arguments and identify
     * what kind of argument each one is.  Encode each argument as a decimal
     * digit.
     */
    if (objc > 6) {
	 /* Too many arguments */
	 arg_key=0;
    } else for (i=1; i<objc; i++) {
	 arg_key = (arg_key * 10);
	 numValues[value_i] = NULL;
	 decoded = SequenceIdentifyArgument(interp, objv[i], &numberObj, &keyword);
	 switch (decoded) {

	 case NoneArg:
	      /*
	       * Unrecognizable argument
	       * Reproduce operation error message
	       */
	      status = Tcl_GetIndexFromObj(interp, objv[i], seq_operations,
		           "operation", 0, &opmode);
	      goto done;

	 case NumericArg:
	      arg_key += NumericArg;
	      numValues[value_i] = numberObj;
	      Tcl_IncrRefCount(numValues[value_i]);
	      values[value_i] = keyword;  // This is the TCL_NUMBER_* value
	      useDoubles = useDoubles ? useDoubles : keyword == TCL_NUMBER_DOUBLE;
	      value_i++;
	      break;

	 case RangeKeywordArg:
	      arg_key += RangeKeywordArg;
	      values[value_i] = keyword;
	      value_i++;
	      break;

	 case ByKeywordArg:
	      arg_key += ByKeywordArg;
	      values[value_i] = keyword;
	      value_i++;
	      break;

	 default:
	      arg_key += 9; // Error state
	      value_i++;
	      break;
	 }
    }

    /*
     * The key encoding defines a valid set of arguments, or indicates an
     * error condition; process the values accordningly.
     */
    switch (arg_key) {

/*    No argument */
    case 0:
	 Tcl_WrongNumArgs(interp, 1, objv,
	     "n ??op? n ??by? n??");
	 goto done;
	 break;

/*    lseq n */
    case 1:
	start = zero;
	elementCount = numValues[0];
	end = NULL;
	step = one;
	break;

/*    lseq n n */
    case 11:
	start = numValues[0];
	end = numValues[1];
	break;

/*    lseq n n n */
    case 111:
	start = numValues[0];
	end = numValues[1];
	step = numValues[2];
	break;

/*    lseq n 'to' n    */
/*    lseq n 'count' n */
/*    lseq n 'by' n    */
    case 121:
	opmode = (SequenceOperators)values[1];
	switch (opmode) {
	case LSEQ_DOTS:
	case LSEQ_TO:
	    start = numValues[0];
	    end = numValues[2];
	    break;
	case LSEQ_BY:
	    start = zero;
	    elementCount = numValues[0];
	    step = numValues[2];
	    break;
	case LSEQ_COUNT:
	    start = numValues[0];
	    elementCount = numValues[2];
	    step = one;
	    break;
	default:
	    goto done;
	}
	break;

/*    lseq n 'to' n n    */
/*    lseq n 'count' n n */
    case 1211:
	opmode = (SequenceOperators)values[1];
	switch (opmode) {
	case LSEQ_DOTS:
	case LSEQ_TO:
	    start = numValues[0];
	    end = numValues[2];
	    step = numValues[3];
	    break;
	case LSEQ_COUNT:
	    start = numValues[0];
	    elementCount = numValues[2];
	    step = numValues[3];
	    break;
	case LSEQ_BY:
	    /* Error case */
	    goto done;
	    break;
	default:
	    goto done;
	    break;
	}
	break;

/*    lseq n n 'by' n */
    case 1121:
	start = numValues[0];
	end = numValues[1];
	opmode = (SequenceOperators)values[2];
	switch (opmode) {
	case LSEQ_BY:
	    step = numValues[3];
	    break;
	case LSEQ_DOTS:
	case LSEQ_TO:
	case LSEQ_COUNT:
	default:
	    goto done;
	    break;
	}
	break;

/*    lseq n 'to' n 'by' n    */
/*    lseq n 'count' n 'by' n */
    case 12121:
	start = numValues[0];
	opmode = (SequenceOperators)values[3];
	switch (opmode) {
	case LSEQ_BY:
	    step = numValues[4];
	    break;
	default:
	    goto done;
	    break;
	}
	opmode = (SequenceOperators)values[1];
	switch (opmode) {
	case LSEQ_DOTS:
	case LSEQ_TO:
	    start = numValues[0];
	    end = numValues[2];
	    break;
	case LSEQ_COUNT:
	    start = numValues[0];
	    elementCount = numValues[2];
	    break;
	default:
	    goto done;
	    break;
	}
	break;

/*    Error cases: incomplete arguments */
    case 12:
	 opmode = (SequenceOperators)values[1]; goto KeywordError; break;
    case 112:
	 opmode = (SequenceOperators)values[2]; goto KeywordError; break;
    case 1212:
	 opmode = (SequenceOperators)values[3]; goto KeywordError; break;
    KeywordError:
	 switch (opmode) {
	 case LSEQ_DOTS:
	 case LSEQ_TO:
	      Tcl_SetObjResult(interp, Tcl_ObjPrintf(
		  "missing \"to\" value."));
	      break;
	 case LSEQ_COUNT:
	      Tcl_SetObjResult(interp, Tcl_ObjPrintf(
		  "missing \"count\" value."));
	      break;
	 case LSEQ_BY:
	      Tcl_SetObjResult(interp, Tcl_ObjPrintf(
		  "missing \"by\" value."));
	      break;
	 }
	 goto done;
	 break;

/*    All other argument errors */
    default:
	 Tcl_WrongNumArgs(interp, 1, objv, "n ??op? n ??by? n??");
	 goto done;
	 break;
    }

    /*
     * Success!  Now lets create the series object.
     */
    status = TclNewArithSeriesObj(interp, &arithSeriesPtr,
		  useDoubles, start, end, step, elementCount);

    if (status == TCL_OK) {
	Tcl_SetObjResult(interp, arithSeriesPtr);
    }

 done:
    // Free number arguments.
    while (--value_i>=0) {
	if (numValues[value_i]) Tcl_DecrRefCount(numValues[value_i]);
    }

    // Free constants
    Tcl_DecrRefCount(zero);
    Tcl_DecrRefCount(one);

    return status;
}

/*
 *----------------------------------------------------------------------
 *
 * Tcl_LsetObjCmd --
 *
 *	This procedure is invoked to process the "lset" Tcl command. See the
 *	user documentation for details on what it does.
 *
 * Results:
 *	A standard Tcl result.
 *
 * Side effects:
 *	See the user documentation.
 *
 *----------------------------------------------------------------------
 */

int
Tcl_LsetObjCmd(
    TCL_UNUSED(ClientData),
    Tcl_Interp *interp,		/* Current interpreter. */
    Tcl_Size objc,			/* Number of arguments. */
    Tcl_Obj *const objv[])	/* Argument values. */
{
    Tcl_Obj *listPtr;		/* Pointer to the list being altered. */
    Tcl_Obj *finalValuePtr;	/* Value finally assigned to the variable. */

    /*
     * Check parameter count.
     */

    if (objc < 3) {
	Tcl_WrongNumArgs(interp, 1, objv,
		"listVar ?index? ?index ...? value");
	return TCL_ERROR;
    }

    /*
     * Look up the list variable's value.
     */

    listPtr = Tcl_ObjGetVar2(interp, objv[1], NULL, TCL_LEAVE_ERR_MSG);
    if (listPtr == NULL) {
	return TCL_ERROR;
    }

    /*
     * Substitute the value in the value. Return either the value or else an
     * unshared copy of it.
     */

    if (objc == 4) {
	finalValuePtr = TclLsetList(interp, listPtr, objv[2], objv[3]);
    } else {
	if (TclObjTypeHasProc(listPtr, setElementProc)) {
	    finalValuePtr = TclObjTypeSetElement(interp, listPtr,
						       objc-3, objv+2, objv[objc-1]);
	    if (finalValuePtr) {
		Tcl_IncrRefCount(finalValuePtr);
	    }
	} else {
	    finalValuePtr = TclLsetFlat(interp, listPtr, objc-3, objv+2,
					objv[objc-1]);
	}
    }

    /*
     * If substitution has failed, bail out.
     */

    if (finalValuePtr == NULL) {
	return TCL_ERROR;
    }

    /*
     * Finally, update the variable so that traces fire.
     */

    listPtr = Tcl_ObjSetVar2(interp, objv[1], NULL, finalValuePtr,
	    TCL_LEAVE_ERR_MSG);
    Tcl_DecrRefCount(finalValuePtr);
    if (listPtr == NULL) {
	return TCL_ERROR;
    }

    /*
     * Return the new value of the variable as the interpreter result.
     */

    Tcl_SetObjResult(interp, listPtr);
    return TCL_OK;
}

/*
 *----------------------------------------------------------------------
 *
 * Tcl_LsortObjCmd --
 *
 *	This procedure is invoked to process the "lsort" Tcl command. See the
 *	user documentation for details on what it does.
 *
 * Results:
 *	A standard Tcl result.
 *
 * Side effects:
 *	See the user documentation.
 *
 *----------------------------------------------------------------------
 */

int
Tcl_LsortObjCmd(
    TCL_UNUSED(void *),
    Tcl_Interp *interp,		/* Current interpreter. */
    Tcl_Size objc,			/* Number of arguments. */
    Tcl_Obj *const objv[])	/* Argument values. */
{
    int indices, nocase = 0, indexc;
    int sortMode = SORTMODE_ASCII;
    int group, allocatedIndexVector = 0;
    Tcl_Size j, idx, groupOffset, length;
    Tcl_WideInt wide, groupSize;
    Tcl_Obj *resultPtr, *cmdPtr, **listObjPtrs, *listObj, *indexPtr;
    Tcl_Size i, elmArrSize;
    SortElement *elementArray = NULL, *elementPtr;
    SortInfo sortInfo;		/* Information about this sort that needs to
				 * be passed to the comparison function. */
#   define MAXCALLOC 1024000
#   define NUM_LISTS 30
    SortElement *subList[NUM_LISTS+1];
				/* This array holds pointers to temporary
				 * lists built during the merge sort. Element
				 * i of the array holds a list of length
				 * 2**i. */
    static const char *const switches[] = {
	"-ascii", "-command", "-decreasing", "-dictionary", "-increasing",
	"-index", "-indices", "-integer", "-nocase", "-real", "-stride",
	"-unique", NULL
    };
    enum Lsort_Switches {
	LSORT_ASCII, LSORT_COMMAND, LSORT_DECREASING, LSORT_DICTIONARY,
	LSORT_INCREASING, LSORT_INDEX, LSORT_INDICES, LSORT_INTEGER,
	LSORT_NOCASE, LSORT_REAL, LSORT_STRIDE, LSORT_UNIQUE
    } index;

    if (objc < 2) {
	Tcl_WrongNumArgs(interp, 1, objv, "?-option value ...? list");
	return TCL_ERROR;
    }

    /*
     * Parse arguments to set up the mode for the sort.
     */

    sortInfo.isIncreasing = 1;
    sortInfo.sortMode = SORTMODE_ASCII;
    sortInfo.indexv = NULL;
    sortInfo.indexc = 0;
    sortInfo.unique = 0;
    sortInfo.interp = interp;
    sortInfo.resultCode = TCL_OK;
    cmdPtr = NULL;
    indices = 0;
    group = 0;
    groupSize = 1;
    groupOffset = 0;
    indexPtr = NULL;
    for (i = 1; i < objc-1; i++) {
	if (Tcl_GetIndexFromObj(interp, objv[i], switches, "option", 0,
		&index) != TCL_OK) {
	    sortInfo.resultCode = TCL_ERROR;
	    goto done;
	}
	switch (index) {
	case LSORT_ASCII:
	    sortInfo.sortMode = SORTMODE_ASCII;
	    break;
	case LSORT_COMMAND:
	    if (i == objc-2) {
		Tcl_SetObjResult(interp, Tcl_NewStringObj(
			"\"-command\" option must be followed "
			"by comparison command", -1));
		Tcl_SetErrorCode(interp, "TCL", "ARGUMENT", "MISSING", (void *)NULL);
		sortInfo.resultCode = TCL_ERROR;
		goto done;
	    }
	    sortInfo.sortMode = SORTMODE_COMMAND;
	    cmdPtr = objv[i+1];
	    i++;
	    break;
	case LSORT_DECREASING:
	    sortInfo.isIncreasing = 0;
	    break;
	case LSORT_DICTIONARY:
	    sortInfo.sortMode = SORTMODE_DICTIONARY;
	    break;
	case LSORT_INCREASING:
	    sortInfo.isIncreasing = 1;
	    break;
	case LSORT_INDEX: {
	    Tcl_Size sortindex;
	    Tcl_Obj **indexv;

	    if (i == objc-2) {
		Tcl_SetObjResult(interp, Tcl_NewStringObj(
			"\"-index\" option must be followed by list index",
			-1));
		Tcl_SetErrorCode(interp, "TCL", "ARGUMENT", "MISSING", (void *)NULL);
		sortInfo.resultCode = TCL_ERROR;
		goto done;
	    }
	    if (TclListObjGetElementsM(interp, objv[i+1], &sortindex,
		    &indexv) != TCL_OK) {
		sortInfo.resultCode = TCL_ERROR;
		goto done;
	    }

	    /*
	     * Check each of the indices for syntactic correctness. Note that
	     * we do not store the converted values here because we do not
	     * know if this is the only -index option yet and so we can't
	     * allocate any space; that happens after the scan through all the
	     * options is done.
	     */

	    for (j=0 ; j<sortindex ; j++) {
		int encoded = 0;
		int result = TclIndexEncode(interp, indexv[j],
			TCL_INDEX_NONE, TCL_INDEX_NONE, &encoded);

		if ((result == TCL_OK) && (encoded == (int)TCL_INDEX_NONE)) {
		    Tcl_SetObjResult(interp, Tcl_ObjPrintf(
			    "index \"%s\" out of range",
			    TclGetString(indexv[j])));
		    Tcl_SetErrorCode(interp, "TCL", "VALUE", "INDEX"
			    "OUTOFRANGE", (void *)NULL);
		    result = TCL_ERROR;
		}
		if (result == TCL_ERROR) {
		    Tcl_AppendObjToErrorInfo(interp, Tcl_ObjPrintf(
			    "\n    (-index option item number %" TCL_Z_MODIFIER "u)", j));
		    sortInfo.resultCode = TCL_ERROR;
		    goto done;
		}
	    }
	    indexPtr = objv[i+1];
	    i++;
	    break;
	}
	case LSORT_INTEGER:
	    sortInfo.sortMode = SORTMODE_INTEGER;
	    break;
	case LSORT_NOCASE:
	    nocase = 1;
	    break;
	case LSORT_REAL:
	    sortInfo.sortMode = SORTMODE_REAL;
	    break;
	case LSORT_UNIQUE:
	    sortInfo.unique = 1;
	    break;
	case LSORT_INDICES:
	    indices = 1;
	    break;
	case LSORT_STRIDE:
	    if (i == objc-2) {
		Tcl_SetObjResult(interp, Tcl_NewStringObj(
			"\"-stride\" option must be "
			"followed by stride length", -1));
		Tcl_SetErrorCode(interp, "TCL", "ARGUMENT", "MISSING", (void *)NULL);
		sortInfo.resultCode = TCL_ERROR;
		goto done;
	    }
	    if (Tcl_GetWideIntFromObj(interp, objv[i+1], &wide) != TCL_OK) {
		sortInfo.resultCode = TCL_ERROR;
		goto done;
	    }
	    if (wide < 2) {
		Tcl_SetObjResult(interp, Tcl_NewStringObj(
			"stride length must be at least 2", -1));
		Tcl_SetErrorCode(interp, "TCL", "OPERATION", "LSORT",
			"BADSTRIDE", (void *)NULL);
		sortInfo.resultCode = TCL_ERROR;
		goto done;
	    }
	    groupSize = wide;
	    group = 1;
	    i++;
	    break;
	}
    }
    if (nocase && (sortInfo.sortMode == SORTMODE_ASCII)) {
	sortInfo.sortMode = SORTMODE_ASCII_NC;
    }

    /*
     * Now extract the -index list for real, if present. No failures are
     * expected here; the values are all of the right type or convertible to
     * it.
     */

    if (indexPtr) {
	Tcl_Obj **indexv;

	TclListObjGetElementsM(interp, indexPtr, &sortInfo.indexc, &indexv);
	switch (sortInfo.indexc) {
	case 0:
	    sortInfo.indexv = NULL;
	    break;
	case 1:
	    sortInfo.indexv = &sortInfo.singleIndex;
	    break;
	default:
	    sortInfo.indexv = (int *)
		    TclStackAlloc(interp, sizeof(int) * sortInfo.indexc);
	    allocatedIndexVector = 1;	/* Cannot use indexc field, as it
					 * might be decreased by 1 later. */
	}
	for (j=0 ; j<sortInfo.indexc ; j++) {
	    /* Prescreened values, no errors or out of range possible */
	    TclIndexEncode(NULL, indexv[j], TCL_INDEX_NONE,
		    TCL_INDEX_NONE, &sortInfo.indexv[j]);
	}
    }

    listObj = objv[objc-1];

    if (sortInfo.sortMode == SORTMODE_COMMAND) {
	Tcl_Obj *newCommandPtr, *newObjPtr;

	/*
	 * When sorting using a command, we are reentrant and therefore might
	 * have the representation of the list being sorted shimmered out from
	 * underneath our feet. Take a copy (cheap) to prevent this. [Bug
	 * 1675116]
	 */

	listObj = TclListObjCopy(interp, listObj);
	if (listObj == NULL) {
	    sortInfo.resultCode = TCL_ERROR;
	    goto done;
	}

	/*
	 * The existing command is a list. We want to flatten it, append two
	 * dummy arguments on the end, and replace these arguments later.
	 */

	newCommandPtr = Tcl_DuplicateObj(cmdPtr);
	TclNewObj(newObjPtr);
	Tcl_IncrRefCount(newCommandPtr);
	if (Tcl_ListObjAppendElement(interp, newCommandPtr, newObjPtr)
		!= TCL_OK) {
	    TclDecrRefCount(newCommandPtr);
	    TclDecrRefCount(newObjPtr);
	    sortInfo.resultCode = TCL_ERROR;
	    goto done;
	}
	Tcl_ListObjAppendElement(interp, newCommandPtr, Tcl_NewObj());
	sortInfo.compareCmdPtr = newCommandPtr;
    }

    if (TclObjTypeHasProc(objv[1], getElementsProc)) {
	sortInfo.resultCode =
	    TclObjTypeGetElements(interp, listObj, &length, &listObjPtrs);
    } else {
	sortInfo.resultCode = TclListObjGetElementsM(interp, listObj,
	    &length, &listObjPtrs);
    }
    if (sortInfo.resultCode != TCL_OK || length <= 0) {
	goto done;
    }

    /*
     * Check for sanity when grouping elements of the overall list together
     * because of the -stride option. [TIP #326]
     */

    if (group) {
	if (length % groupSize) {
	    Tcl_SetObjResult(interp, Tcl_NewStringObj(
		    "list size must be a multiple of the stride length",
		    -1));
	    Tcl_SetErrorCode(interp, "TCL", "OPERATION", "LSORT", "BADSTRIDE",
		    (void *)NULL);
	    sortInfo.resultCode = TCL_ERROR;
	    goto done;
	}
	length = length / groupSize;
	if (sortInfo.indexc > 0) {
	    /*
	     * Use the first value in the list supplied to -index as the
	     * offset of the element within each group by which to sort.
	     */

	    groupOffset = TclIndexDecode(sortInfo.indexv[0], groupSize - 1);
	    if (groupOffset < 0 || groupOffset >= groupSize) {
		Tcl_SetObjResult(interp, Tcl_NewStringObj(
			"when used with \"-stride\", the leading \"-index\""
			" value must be within the group", -1));
		Tcl_SetErrorCode(interp, "TCL", "OPERATION", "LSORT",
			"BADINDEX", (void *)NULL);
		sortInfo.resultCode = TCL_ERROR;
		goto done;
	    }
	    if (sortInfo.indexc == 1) {
		sortInfo.indexc = 0;
		sortInfo.indexv = NULL;
	    } else {
		sortInfo.indexc--;

		/*
		 * Do not shrink the actual memory block used; that doesn't
		 * work with TclStackAlloc-allocated memory. [Bug 2918962]
		 *
		 * TODO: Consider a pointer increment to replace this
		 * array shift.
		 */

		for (i = 0; i < sortInfo.indexc; i++) {
		    sortInfo.indexv[i] = sortInfo.indexv[i+1];
		}
	    }
	}
    }

    sortInfo.numElements = length;

    indexc = sortInfo.indexc;
    sortMode = sortInfo.sortMode;
    if ((sortMode == SORTMODE_ASCII_NC)
	    || (sortMode == SORTMODE_DICTIONARY)) {
	/*
	 * For this function's purpose all string-based modes are equivalent
	 */

	sortMode = SORTMODE_ASCII;
    }

    /*
     * Initialize the sublists. After the following loop, subList[i] will
     * contain a sorted sublist of length 2**i. Use one extra subList at the
     * end, always at NULL, to indicate the end of the lists.
     */

    for (j=0 ; j<=NUM_LISTS ; j++) {
	subList[j] = NULL;
    }

    /*
     * The following loop creates a SortElement for each list element and
     * begins sorting it into the sublists as it appears.
     */

    elmArrSize = length * sizeof(SortElement);
    if (elmArrSize <= MAXCALLOC) {
	elementArray = (SortElement *)Tcl_Alloc(elmArrSize);
    } else {
	elementArray = (SortElement *)malloc(elmArrSize);
    }
    if (!elementArray) {
	Tcl_SetObjResult(interp, Tcl_ObjPrintf(
		"no enough memory to proccess sort of %" TCL_Z_MODIFIER "u items", length));
	Tcl_SetErrorCode(interp, "TCL", "MEMORY", (void *)NULL);
	sortInfo.resultCode = TCL_ERROR;
	goto done;
    }

    for (i=0; i < length; i++) {
	idx = groupSize * i + groupOffset;
	if (indexc) {
	    /*
	     * If this is an indexed sort, retrieve the corresponding element
	     */
	    indexPtr = SelectObjFromSublist(listObjPtrs[idx], &sortInfo);
	    if (sortInfo.resultCode != TCL_OK) {
		goto done;
	    }
	} else {
	    indexPtr = listObjPtrs[idx];
	}

	/*
	 * Determine the "value" of this object for sorting purposes
	 */

	if (sortMode == SORTMODE_ASCII) {
	    elementArray[i].collationKey.strValuePtr = TclGetString(indexPtr);
	} else if (sortMode == SORTMODE_INTEGER) {
	    Tcl_WideInt a;

	    if (TclGetWideIntFromObj(sortInfo.interp, indexPtr, &a) != TCL_OK) {
		sortInfo.resultCode = TCL_ERROR;
		goto done;
	    }
	    elementArray[i].collationKey.wideValue = a;
	} else if (sortMode == SORTMODE_REAL) {
	    double a;

	    if (Tcl_GetDoubleFromObj(sortInfo.interp, indexPtr,
		    &a) != TCL_OK) {
		sortInfo.resultCode = TCL_ERROR;
		goto done;
	    }
	    elementArray[i].collationKey.doubleValue = a;
	} else {
	    elementArray[i].collationKey.objValuePtr = indexPtr;
	}

	/*
	 * Determine the representation of this element in the result: either
	 * the objPtr itself, or its index in the original list.
	 */

	if (indices || group) {
	    elementArray[i].payload.index = idx;
	} else {
	    elementArray[i].payload.objPtr = listObjPtrs[idx];
	}

	/*
	 * Merge this element in the preexisting sublists (and merge together
	 * sublists when we have two of the same size).
	 */

	elementArray[i].nextPtr = NULL;
	elementPtr = &elementArray[i];
	for (j=0 ; subList[j] ; j++) {
	    elementPtr = MergeLists(subList[j], elementPtr, &sortInfo);
	    subList[j] = NULL;
	}
	if (j >= NUM_LISTS) {
	    j = NUM_LISTS-1;
	}
	subList[j] = elementPtr;
    }

    /*
     * Merge all sublists
     */

    elementPtr = subList[0];
    for (j=1 ; j<NUM_LISTS ; j++) {
	elementPtr = MergeLists(subList[j], elementPtr, &sortInfo);
    }

    /*
     * Now store the sorted elements in the result list.
     */

    if (sortInfo.resultCode == TCL_OK) {
	ListRep listRep;
	Tcl_Obj **newArray, *objPtr;

	resultPtr = Tcl_NewListObj(sortInfo.numElements * groupSize, NULL);
	ListObjGetRep(resultPtr, &listRep);
	newArray = ListRepElementsBase(&listRep);
	if (group) {
	    for (i=0; elementPtr!=NULL ; elementPtr=elementPtr->nextPtr) {
		idx = elementPtr->payload.index;
		for (j = 0; j < groupSize; j++) {
		    if (indices) {
			TclNewIndexObj(objPtr, idx + j - groupOffset);
			newArray[i++] = objPtr;
			Tcl_IncrRefCount(objPtr);
		    } else {
			objPtr = listObjPtrs[idx + j - groupOffset];
			newArray[i++] = objPtr;
			Tcl_IncrRefCount(objPtr);
		    }
		}
	    }
	} else if (indices) {
	    for (i=0; elementPtr != NULL ; elementPtr = elementPtr->nextPtr) {
		TclNewIndexObj(objPtr, elementPtr->payload.index);
		newArray[i++] = objPtr;
		Tcl_IncrRefCount(objPtr);
	    }
	} else {
	    for (i=0; elementPtr != NULL ; elementPtr = elementPtr->nextPtr) {
		objPtr = elementPtr->payload.objPtr;
		newArray[i++] = objPtr;
		Tcl_IncrRefCount(objPtr);
	    }
	}
	listRep.storePtr->numUsed = i;
	if (listRep.spanPtr) {
	    listRep.spanPtr->spanStart = listRep.storePtr->firstUsed;
	    listRep.spanPtr->spanLength = listRep.storePtr->numUsed;
	}
	Tcl_SetObjResult(interp, resultPtr);
    }

  done:
    if (sortMode == SORTMODE_COMMAND) {
	TclDecrRefCount(sortInfo.compareCmdPtr);
	TclDecrRefCount(listObj);
	sortInfo.compareCmdPtr = NULL;
    }
    if (allocatedIndexVector) {
	TclStackFree(interp, sortInfo.indexv);
    }
    if (elementArray) {
	if (elmArrSize <= MAXCALLOC) {
	    Tcl_Free(elementArray);
	} else {
	    free((char *)elementArray);
	}
    }
    return sortInfo.resultCode;
}

/*
 *----------------------------------------------------------------------
 *
 * Tcl_LeditObjCmd --
 *
 *	This procedure is invoked to process the "ledit" Tcl command. See the
 *	user documentation for details on what it does.
 *
 * Results:
 *	A standard Tcl result.
 *
 * Side effects:
 *	See the user documentation.
 *
 *----------------------------------------------------------------------
 */

int
Tcl_LeditObjCmd(
    TCL_UNUSED(void *),
    Tcl_Interp *interp,		/* Current interpreter. */
    Tcl_Size objc,			/* Number of arguments. */
    Tcl_Obj *const objv[])	/* Argument values. */
{
    Tcl_Obj *listPtr;		/* Pointer to the list being altered. */
    Tcl_Obj *finalValuePtr;	/* Value finally assigned to the variable. */
    int createdNewObj;
    int result;
    Tcl_Size first;
    Tcl_Size last;
    Tcl_Size listLen;
    Tcl_Size numToDelete;

    if (objc < 4) {
	Tcl_WrongNumArgs(interp, 1, objv,
		"listVar first last ?element ...?");
	return TCL_ERROR;
    }

    listPtr = Tcl_ObjGetVar2(interp, objv[1], NULL, TCL_LEAVE_ERR_MSG);
    if (listPtr == NULL) {
	return TCL_ERROR;
    }

    /*
     * TODO - refactor the index extraction into a common function shared
     * by Tcl_{Lrange,Lreplace,Ledit}ObjCmd
     */

    result = TclListObjLengthM(interp, listPtr, &listLen);
    if (result != TCL_OK) {
	return result;
    }

    result = TclGetIntForIndexM(interp, objv[2], /*end*/ listLen-1, &first);
    if (result != TCL_OK) {
	return result;
    }

    result = TclGetIntForIndexM(interp, objv[3], /*end*/ listLen-1, &last);
    if (result != TCL_OK) {
	return result;
    }

    if (first < 0) {
	first = 0;
    } else if (first > listLen) {
	first = listLen;
    }

    if (last >= listLen) {
	last = listLen - 1;
    }
    if (first <= last) {
	numToDelete = (size_t)last - (size_t)first + 1; /* See [3d3124d01d] */
    } else {
	numToDelete = 0;
    }

    if (Tcl_IsShared(listPtr)) {
	listPtr = TclListObjCopy(NULL, listPtr);
	createdNewObj = 1;
    } else {
	createdNewObj = 0;
    }

    result =
	Tcl_ListObjReplace(interp, listPtr, first, numToDelete, objc - 4, objv + 4);
    if (result != TCL_OK) {
	if (createdNewObj) {
	    Tcl_DecrRefCount(listPtr);
	}
	return result;
    }

    /*
     * Tcl_ObjSetVar2 may return a value different from listPtr in the
     * presence of traces etc.
     */
    finalValuePtr =
	Tcl_ObjSetVar2(interp, objv[1], NULL, listPtr, TCL_LEAVE_ERR_MSG);
    if (finalValuePtr == NULL) {
	return TCL_ERROR;
    }

    Tcl_SetObjResult(interp, finalValuePtr);
    return TCL_OK;
}

/*
 *----------------------------------------------------------------------
 *
 * MergeLists -
 *
 *	This procedure combines two sorted lists of SortElement structures
 *	into a single sorted list.
 *
 * Results:
 *	The unified list of SortElement structures.
 *
 * Side effects:
 *	If infoPtr->unique is set then infoPtr->numElements may be updated.
 *	Possibly others, if a user-defined comparison command does something
 *	weird.
 *
 * Note:
 *	If infoPtr->unique is set, the merge assumes that there are no
 *	"repeated" elements in each of the left and right lists. In that case,
 *	if any element of the left list is equivalent to one in the right list
 *	it is omitted from the merged list.
 *
 *	This simplified mechanism works because of the special way our
 *	MergeSort creates the sublists to be merged and will fail to eliminate
 *	all repeats in the general case where they are already present in
 *	either the left or right list. A general code would need to skip
 *	adjacent initial repeats in the left and right lists before comparing
 *	their initial elements, at each step.
 *
 *----------------------------------------------------------------------
 */

static SortElement *
MergeLists(
    SortElement *leftPtr,	/* First list to be merged; may be NULL. */
    SortElement *rightPtr,	/* Second list to be merged; may be NULL. */
    SortInfo *infoPtr)		/* Information needed by the comparison
				 * operator. */
{
    SortElement *headPtr, *tailPtr;
    int cmp;

    if (leftPtr == NULL) {
	return rightPtr;
    }
    if (rightPtr == NULL) {
	return leftPtr;
    }
    cmp = SortCompare(leftPtr, rightPtr, infoPtr);
    if (cmp > 0 || (cmp == 0 && infoPtr->unique)) {
	if (cmp == 0) {
	    infoPtr->numElements--;
	    leftPtr = leftPtr->nextPtr;
	}
	tailPtr = rightPtr;
	rightPtr = rightPtr->nextPtr;
    } else {
	tailPtr = leftPtr;
	leftPtr = leftPtr->nextPtr;
    }
    headPtr = tailPtr;
    if (!infoPtr->unique) {
	while ((leftPtr != NULL) && (rightPtr != NULL)) {
	    cmp = SortCompare(leftPtr, rightPtr, infoPtr);
	    if (cmp > 0) {
		tailPtr->nextPtr = rightPtr;
		tailPtr = rightPtr;
		rightPtr = rightPtr->nextPtr;
	    } else {
		tailPtr->nextPtr = leftPtr;
		tailPtr = leftPtr;
		leftPtr = leftPtr->nextPtr;
	    }
	}
    } else {
	while ((leftPtr != NULL) && (rightPtr != NULL)) {
	    cmp = SortCompare(leftPtr, rightPtr, infoPtr);
	    if (cmp >= 0) {
		if (cmp == 0) {
		    infoPtr->numElements--;
		    leftPtr = leftPtr->nextPtr;
		}
		tailPtr->nextPtr = rightPtr;
		tailPtr = rightPtr;
		rightPtr = rightPtr->nextPtr;
	    } else {
		tailPtr->nextPtr = leftPtr;
		tailPtr = leftPtr;
		leftPtr = leftPtr->nextPtr;
	    }
	}
    }
    if (leftPtr != NULL) {
	tailPtr->nextPtr = leftPtr;
    } else {
	tailPtr->nextPtr = rightPtr;
    }
    return headPtr;
}

/*
 *----------------------------------------------------------------------
 *
 * SortCompare --
 *
 *	This procedure is invoked by MergeLists to determine the proper
 *	ordering between two elements.
 *
 * Results:
 *	A negative results means the first element comes before the
 *	second, and a positive results means that the second element should
 *	come first. A result of zero means the two elements are equal and it
 *	doesn't matter which comes first.
 *
 * Side effects:
 *	None, unless a user-defined comparison command does something weird.
 *
 *----------------------------------------------------------------------
 */

static int
SortCompare(
    SortElement *elemPtr1, SortElement *elemPtr2,
				/* Values to be compared. */
    SortInfo *infoPtr)		/* Information passed from the top-level
				 * "lsort" command. */
{
    int order = 0;

    if (infoPtr->sortMode == SORTMODE_ASCII) {
	order = TclUtfCmp(elemPtr1->collationKey.strValuePtr,
		elemPtr2->collationKey.strValuePtr);
    } else if (infoPtr->sortMode == SORTMODE_ASCII_NC) {
	order = TclUtfCasecmp(elemPtr1->collationKey.strValuePtr,
		elemPtr2->collationKey.strValuePtr);
    } else if (infoPtr->sortMode == SORTMODE_DICTIONARY) {
	order = DictionaryCompare(elemPtr1->collationKey.strValuePtr,
		elemPtr2->collationKey.strValuePtr);
    } else if (infoPtr->sortMode == SORTMODE_INTEGER) {
	Tcl_WideInt a, b;

	a = elemPtr1->collationKey.wideValue;
	b = elemPtr2->collationKey.wideValue;
	order = ((a >= b) - (a <= b));
    } else if (infoPtr->sortMode == SORTMODE_REAL) {
	double a, b;

	a = elemPtr1->collationKey.doubleValue;
	b = elemPtr2->collationKey.doubleValue;
	order = ((a >= b) - (a <= b));
    } else {
	Tcl_Obj **objv, *paramObjv[2];
	Tcl_Size objc;
	Tcl_Obj *objPtr1, *objPtr2;

	if (infoPtr->resultCode != TCL_OK) {
	    /*
	     * Once an error has occurred, skip any future comparisons so as
	     * to preserve the error message in sortInterp->result.
	     */

	    return 0;
	}


	objPtr1 = elemPtr1->collationKey.objValuePtr;
	objPtr2 = elemPtr2->collationKey.objValuePtr;

	paramObjv[0] = objPtr1;
	paramObjv[1] = objPtr2;

	/*
	 * We made space in the command list for the two things to compare.
	 * Replace them and evaluate the result.
	 */

	TclListObjLengthM(infoPtr->interp, infoPtr->compareCmdPtr, &objc);
	Tcl_ListObjReplace(infoPtr->interp, infoPtr->compareCmdPtr, objc - 2,
		2, 2, paramObjv);
	TclListObjGetElementsM(infoPtr->interp, infoPtr->compareCmdPtr,
		&objc, &objv);

	infoPtr->resultCode = Tcl_EvalObjv(infoPtr->interp, objc, objv, 0);

	if (infoPtr->resultCode != TCL_OK) {
	    Tcl_AddErrorInfo(infoPtr->interp, "\n    (-compare command)");
	    return 0;
	}

	/*
	 * Parse the result of the command.
	 */

	if (TclGetIntFromObj(infoPtr->interp,
		Tcl_GetObjResult(infoPtr->interp), &order) != TCL_OK) {
	    Tcl_SetObjResult(infoPtr->interp, Tcl_NewStringObj(
		    "-compare command returned non-integer result", -1));
	    Tcl_SetErrorCode(infoPtr->interp, "TCL", "OPERATION", "LSORT",
		    "COMPARISONFAILED", (void *)NULL);
	    infoPtr->resultCode = TCL_ERROR;
	    return 0;
	}
    }
    if (!infoPtr->isIncreasing) {
	order = -order;
    }
    return order;
}

/*
 *----------------------------------------------------------------------
 *
 * DictionaryCompare
 *
 *	This function compares two strings as if they were being used in an
 *	index or card catalog. The case of alphabetic characters is ignored,
 *	except to break ties. Thus "B" comes before "b" but after "a". Also,
 *	integers embedded in the strings compare in numerical order. In other
 *	words, "x10y" comes after "x9y", not * before it as it would when
 *	using strcmp().
 *
 * Results:
 *	A negative result means that the first element comes before the
 *	second, and a positive result means that the second element should
 *	come first. A result of zero means the two elements are equal and it
 *	doesn't matter which comes first.
 *
 * Side effects:
 *	None.
 *
 *----------------------------------------------------------------------
 */

static int
DictionaryCompare(
    const char *left, const char *right)	/* The strings to compare. */
{
    int uniLeft = 0, uniRight = 0, uniLeftLower, uniRightLower;
    int diff, zeros;
    int secondaryDiff = 0;

    while (1) {
	if (isdigit(UCHAR(*right))		/* INTL: digit */
		&& isdigit(UCHAR(*left))) {	/* INTL: digit */
	    /*
	     * There are decimal numbers embedded in the two strings. Compare
	     * them as numbers, rather than strings. If one number has more
	     * leading zeros than the other, the number with more leading
	     * zeros sorts later, but only as a secondary choice.
	     */

	    zeros = 0;
	    while ((*right == '0') && isdigit(UCHAR(right[1]))) {
		right++;
		zeros--;
	    }
	    while ((*left == '0') && isdigit(UCHAR(left[1]))) {
		left++;
		zeros++;
	    }
	    if (secondaryDiff == 0) {
		secondaryDiff = zeros;
	    }

	    /*
	     * The code below compares the numbers in the two strings without
	     * ever converting them to integers. It does this by first
	     * comparing the lengths of the numbers and then comparing the
	     * digit values.
	     */

	    diff = 0;
	    while (1) {
		if (diff == 0) {
		    diff = UCHAR(*left) - UCHAR(*right);
		}
		right++;
		left++;
		if (!isdigit(UCHAR(*right))) {		/* INTL: digit */
		    if (isdigit(UCHAR(*left))) {	/* INTL: digit */
			return 1;
		    } else {
			/*
			 * The two numbers have the same length. See if their
			 * values are different.
			 */

			if (diff != 0) {
			    return diff;
			}
			break;
		    }
		} else if (!isdigit(UCHAR(*left))) {	/* INTL: digit */
		    return -1;
		}
	    }
	    continue;
	}

	/*
	 * Convert character to Unicode for comparison purposes. If either
	 * string is at the terminating null, do a byte-wise comparison and
	 * bail out immediately.
	 */

	if ((*left != '\0') && (*right != '\0')) {
	    left += Tcl_UtfToUniChar(left, &uniLeft);
	    right += Tcl_UtfToUniChar(right, &uniRight);

	    /*
	     * Convert both chars to lower for the comparison, because
	     * dictionary sorts are case-insensitive. Covert to lower, not
	     * upper, so chars between Z and a will sort before A (where most
	     * other interesting punctuations occur).
	     */

	    uniLeftLower = Tcl_UniCharToLower(uniLeft);
	    uniRightLower = Tcl_UniCharToLower(uniRight);
	} else {
	    diff = UCHAR(*left) - UCHAR(*right);
	    break;
	}

	diff = uniLeftLower - uniRightLower;
	if (diff) {
	    return diff;
	}
	if (secondaryDiff == 0) {
	    if (Tcl_UniCharIsUpper(uniLeft) && Tcl_UniCharIsLower(uniRight)) {
		secondaryDiff = -1;
	    } else if (Tcl_UniCharIsUpper(uniRight)
		    && Tcl_UniCharIsLower(uniLeft)) {
		secondaryDiff = 1;
	    }
	}
    }
    if (diff == 0) {
	diff = secondaryDiff;
    }
    return diff;
}

/*
 *----------------------------------------------------------------------
 *
 * SelectObjFromSublist --
 *
 *	This procedure is invoked from lsearch and SortCompare. It is used for
 *	implementing the -index option, for the lsort and lsearch commands.
 *
 * Results:
 *	Returns NULL if a failure occurs, and sets the result in the infoPtr.
 *	Otherwise returns the Tcl_Obj* to the item.
 *
 * Side effects:
 *	None.
 *
 * Note:
 *	No reference counting is done, as the result is only used internally
 *	and never passed directly to user code.
 *
 *----------------------------------------------------------------------
 */

static Tcl_Obj *
SelectObjFromSublist(
    Tcl_Obj *objPtr,		/* Obj to select sublist from. */
    SortInfo *infoPtr)		/* Information passed from the top-level
				 * "lsearch" or "lsort" command. */
{
    Tcl_Size i;

    /*
     * Quick check for case when no "-index" option is there.
     */

    if (infoPtr->indexc == 0) {
	return objPtr;
    }

    /*
     * Iterate over the indices, traversing through the nested sublists as we
     * go.
     */

    for (i=0 ; i<infoPtr->indexc ; i++) {
	Tcl_Size listLen;
	int index;
	Tcl_Obj *currentObj, *lastObj=NULL;

	if (TclListObjLengthM(infoPtr->interp, objPtr, &listLen) != TCL_OK) {
	    infoPtr->resultCode = TCL_ERROR;
	    return NULL;
	}

	index = TclIndexDecode(infoPtr->indexv[i], listLen - 1);

	if (Tcl_ListObjIndex(infoPtr->interp, objPtr, index,
		&currentObj) != TCL_OK) {
	    infoPtr->resultCode = TCL_ERROR;
	    return NULL;
	}
	if (currentObj == NULL) {
	    if (index == TCL_INDEX_NONE) {
		index = TCL_INDEX_END - infoPtr->indexv[i];
		Tcl_SetObjResult(infoPtr->interp, Tcl_ObjPrintf(
			"element end-%d missing from sublist \"%s\"",
			index, TclGetString(objPtr)));
	    } else {
		Tcl_SetObjResult(infoPtr->interp, Tcl_ObjPrintf(
			"element %d missing from sublist \"%s\"",
			index, TclGetString(objPtr)));
	    }
	    Tcl_SetErrorCode(infoPtr->interp, "TCL", "OPERATION", "LSORT",
		    "INDEXFAILED", (void *)NULL);
	    infoPtr->resultCode = TCL_ERROR;
	    return NULL;
	}
	objPtr = currentObj;
	Tcl_BounceRefCount(lastObj);
	lastObj = currentObj;
    }
    return objPtr;
}

/*
 * Local Variables:
 * mode: c
 * c-basic-offset: 4
 * fill-column: 78
 * tab-width: 8
 * End:
 */<|MERGE_RESOLUTION|>--- conflicted
+++ resolved
@@ -2193,13 +2193,8 @@
      */
 
     if (Tcl_IsSafe(interp)
-<<<<<<< HEAD
 	    && (((Command *) command)->objProc2 == TclAliasObjCmd)) {
-	Tcl_AppendResult(interp, "native", NULL);
-=======
-	    && (((Command *) command)->objProc == TclAliasObjCmd)) {
 	Tcl_AppendResult(interp, "native", (void *)NULL);
->>>>>>> 61b04d25
     } else {
 	Tcl_SetObjResult(interp,
 		Tcl_NewStringObj(TclGetCommandTypeName(command), -1));
