/*
 * tclCmdIL.c --
 *
 *	This file contains the top-level command routines for most of the Tcl
 *	built-in commands whose names begin with the letters I through L. It
 *	contains only commands in the generic core (i.e., those that don't
 *	depend much upon UNIX facilities).
 *
 * Copyright (c) 1987-1993 The Regents of the University of California.
 * Copyright (c) 1993-1997 Lucent Technologies.
 * Copyright (c) 1994-1997 Sun Microsystems, Inc.
 * Copyright (c) 1998-1999 by Scriptics Corporation.
 * Copyright (c) 2001 by Kevin B. Kenny. All rights reserved.
 * Copyright (c) 2005 Donal K. Fellows.
 *
 * See the file "license.terms" for information on usage and redistribution of
 * this file, and for a DISCLAIMER OF ALL WARRANTIES.
 */

#include "tclInt.h"
#include "tclRegexp.h"

/*
 * During execution of the "lsort" command, structures of the following type
 * are used to arrange the objects being sorted into a collection of linked
 * lists.
 */

typedef struct SortElement {
    union {			/* The value that we sorting by. */
	const char *strValuePtr;
	Tcl_WideInt wideValue;
	double doubleValue;
	Tcl_Obj *objValuePtr;
    } collationKey;
    union {			/* Object being sorted, or its index. */
	Tcl_Obj *objPtr;
	size_t index;
    } payload;
    struct SortElement *nextPtr;/* Next element in the list, or NULL for end
				 * of list. */
} SortElement;

/*
 * These function pointer types are used with the "lsearch" and "lsort"
 * commands to facilitate the "-nocase" option.
 */

typedef int (*SortStrCmpFn_t) (const char *, const char *);
typedef int (*SortMemCmpFn_t) (const void *, const void *, size_t);

/*
 * The "lsort" command needs to pass certain information down to the function
 * that compares two list elements, and the comparison function needs to pass
 * success or failure information back up to the top-level "lsort" command.
 * The following structure is used to pass this information.
 */

typedef struct {
    int isIncreasing;		/* Nonzero means sort in increasing order. */
    int sortMode;		/* The sort mode. One of SORTMODE_* values
				 * defined below. */
    Tcl_Obj *compareCmdPtr;	/* The Tcl comparison command when sortMode is
				 * SORTMODE_COMMAND. Pre-initialized to hold
				 * base of command. */
    int *indexv;		/* If the -index option was specified, this
				 * holds an encoding of the indexes contained
				 * in the list supplied as an argument to
				 * that option.
				 * NULL if no indexes supplied, and points to
				 * singleIndex field when only one
				 * supplied. */
    int indexc;			/* Number of indexes in indexv array. */
    int singleIndex;		/* Static space for common index case. */
    int unique;
    int numElements;
    Tcl_Interp *interp;		/* The interpreter in which the sort is being
				 * done. */
    int resultCode;		/* Completion code for the lsort command. If
				 * an error occurs during the sort this is
				 * changed from TCL_OK to TCL_ERROR. */
} SortInfo;

/*
 * The "sortMode" field of the SortInfo structure can take on any of the
 * following values.
 */

#define SORTMODE_ASCII		0
#define SORTMODE_INTEGER	1
#define SORTMODE_REAL		2
#define SORTMODE_COMMAND	3
#define SORTMODE_DICTIONARY	4
#define SORTMODE_ASCII_NC	8

/*
 * Forward declarations for procedures defined in this file:
 */

static int		DictionaryCompare(const char *left, const char *right);
static Tcl_NRPostProc	IfConditionCallback;
static int		InfoArgsCmd(ClientData dummy, Tcl_Interp *interp,
			    int objc, Tcl_Obj *const objv[]);
static int		InfoBodyCmd(ClientData dummy, Tcl_Interp *interp,
			    int objc, Tcl_Obj *const objv[]);
static int		InfoCmdCountCmd(ClientData dummy, Tcl_Interp *interp,
			    int objc, Tcl_Obj *const objv[]);
static int		InfoCommandsCmd(ClientData dummy, Tcl_Interp *interp,
			    int objc, Tcl_Obj *const objv[]);
static int		InfoCompleteCmd(ClientData dummy, Tcl_Interp *interp,
			    int objc, Tcl_Obj *const objv[]);
static int		InfoDefaultCmd(ClientData dummy, Tcl_Interp *interp,
			    int objc, Tcl_Obj *const objv[]);
/* TIP #348 - New 'info' subcommand 'errorstack' */
static int		InfoErrorStackCmd(ClientData dummy, Tcl_Interp *interp,
			    int objc, Tcl_Obj *const objv[]);
/* TIP #280 - New 'info' subcommand 'frame' */
static int		InfoFrameCmd(ClientData dummy, Tcl_Interp *interp,
			    int objc, Tcl_Obj *const objv[]);
static int		InfoFunctionsCmd(ClientData dummy, Tcl_Interp *interp,
			    int objc, Tcl_Obj *const objv[]);
static int		InfoHostnameCmd(ClientData dummy, Tcl_Interp *interp,
			    int objc, Tcl_Obj *const objv[]);
static int		InfoLevelCmd(ClientData dummy, Tcl_Interp *interp,
			    int objc, Tcl_Obj *const objv[]);
static int		InfoLibraryCmd(ClientData dummy, Tcl_Interp *interp,
			    int objc, Tcl_Obj *const objv[]);
static int		InfoLoadedCmd(ClientData dummy, Tcl_Interp *interp,
			    int objc, Tcl_Obj *const objv[]);
static int		InfoNameOfExecutableCmd(ClientData dummy,
			    Tcl_Interp *interp, int objc,
			    Tcl_Obj *const objv[]);
static int		InfoPatchLevelCmd(ClientData dummy, Tcl_Interp *interp,
			    int objc, Tcl_Obj *const objv[]);
static int		InfoProcsCmd(ClientData dummy, Tcl_Interp *interp,
			    int objc, Tcl_Obj *const objv[]);
static int		InfoScriptCmd(ClientData dummy, Tcl_Interp *interp,
			    int objc, Tcl_Obj *const objv[]);
static int		InfoSharedlibCmd(ClientData dummy, Tcl_Interp *interp,
			    int objc, Tcl_Obj *const objv[]);
static int		InfoCmdTypeCmd(ClientData dummy, Tcl_Interp *interp,
			    int objc, Tcl_Obj *const objv[]);
static int		InfoTclVersionCmd(ClientData dummy, Tcl_Interp *interp,
			    int objc, Tcl_Obj *const objv[]);
static SortElement *	MergeLists(SortElement *leftPtr, SortElement *rightPtr,
			    SortInfo *infoPtr);
static int		SortCompare(SortElement *firstPtr, SortElement *second,
			    SortInfo *infoPtr);
static Tcl_Obj *	SelectObjFromSublist(Tcl_Obj *firstPtr,
			    SortInfo *infoPtr);

/*
 * Array of values describing how to implement each standard subcommand of the
 * "info" command.
 */

static const EnsembleImplMap defaultInfoMap[] = {
    {"args",		   InfoArgsCmd,		    TclCompileBasic1ArgCmd, NULL, NULL, 0},
    {"body",		   InfoBodyCmd,		    TclCompileBasic1ArgCmd, NULL, NULL, 0},
    {"cmdcount",	   InfoCmdCountCmd,	    TclCompileBasic0ArgCmd, NULL, NULL, 0},
    {"cmdtype",		   InfoCmdTypeCmd,	    TclCompileBasic1ArgCmd, NULL, NULL, 1},
    {"commands",	   InfoCommandsCmd,	    TclCompileInfoCommandsCmd, NULL, NULL, 0},
    {"complete",	   InfoCompleteCmd,	    TclCompileBasic1ArgCmd, NULL, NULL, 0},
    {"coroutine",	   TclInfoCoroutineCmd,     TclCompileInfoCoroutineCmd, NULL, NULL, 0},
    {"default",		   InfoDefaultCmd,	    TclCompileBasic3ArgCmd, NULL, NULL, 0},
    {"errorstack",	   InfoErrorStackCmd,	    TclCompileBasic0Or1ArgCmd, NULL, NULL, 0},
    {"exists",		   TclInfoExistsCmd,	    TclCompileInfoExistsCmd, NULL, NULL, 0},
    {"frame",		   InfoFrameCmd,	    TclCompileBasic0Or1ArgCmd, NULL, NULL, 0},
    {"functions",	   InfoFunctionsCmd,	    TclCompileBasic0Or1ArgCmd, NULL, NULL, 0},
    {"globals",		   TclInfoGlobalsCmd,	    TclCompileBasic0Or1ArgCmd, NULL, NULL, 0},
    {"hostname",	   InfoHostnameCmd,	    TclCompileBasic0ArgCmd, NULL, NULL, 0},
    {"level",		   InfoLevelCmd,	    TclCompileInfoLevelCmd, NULL, NULL, 0},
    {"library",		   InfoLibraryCmd,	    TclCompileBasic0ArgCmd, NULL, NULL, 0},
    {"loaded",		   InfoLoadedCmd,	    TclCompileBasic0Or1ArgCmd, NULL, NULL, 0},
    {"locals",		   TclInfoLocalsCmd,	    TclCompileBasic0Or1ArgCmd, NULL, NULL, 0},
    {"nameofexecutable",   InfoNameOfExecutableCmd, TclCompileBasic0ArgCmd, NULL, NULL, 1},
    {"patchlevel",	   InfoPatchLevelCmd,	    TclCompileBasic0ArgCmd, NULL, NULL, 0},
    {"procs",		   InfoProcsCmd,	    TclCompileBasic0Or1ArgCmd, NULL, NULL, 0},
    {"script",		   InfoScriptCmd,	    TclCompileBasic0Or1ArgCmd, NULL, NULL, 0},
    {"sharedlibextension", InfoSharedlibCmd,	    TclCompileBasic0ArgCmd, NULL, NULL, 0},
    {"tclversion",	   InfoTclVersionCmd,	    TclCompileBasic0ArgCmd, NULL, NULL, 0},
    {"vars",		   TclInfoVarsCmd,	    TclCompileBasic0Or1ArgCmd, NULL, NULL, 0},
    {NULL, NULL, NULL, NULL, NULL, 0}
};

/*
 *----------------------------------------------------------------------
 *
 * Tcl_IfObjCmd --
 *
 *	This procedure is invoked to process the "if" Tcl command. See the
 *	user documentation for details on what it does.
 *
 *	With the bytecode compiler, this procedure is only called when a
 *	command name is computed at runtime, and is "if" or the name to which
 *	"if" was renamed: e.g., "set z if; $z 1 {puts foo}"
 *
 * Results:
 *	A standard Tcl result.
 *
 * Side effects:
 *	See the user documentation.
 *
 *----------------------------------------------------------------------
 */

int
Tcl_IfObjCmd(
    ClientData dummy,		/* Not used. */
    Tcl_Interp *interp,		/* Current interpreter. */
    int objc,			/* Number of arguments. */
    Tcl_Obj *const objv[])	/* Argument objects. */
{
    return Tcl_NRCallObjProc(interp, TclNRIfObjCmd, dummy, objc, objv);
}

int
TclNRIfObjCmd(
    ClientData dummy,		/* Not used. */
    Tcl_Interp *interp,		/* Current interpreter. */
    int objc,			/* Number of arguments. */
    Tcl_Obj *const objv[])	/* Argument objects. */
{
    Tcl_Obj *boolObj;

    if (objc <= 1) {
	Tcl_SetObjResult(interp, Tcl_ObjPrintf(
		"wrong # args: no expression after \"%s\" argument",
		TclGetString(objv[0])));
	Tcl_SetErrorCode(interp, "TCL", "WRONGARGS", NULL);
	return TCL_ERROR;
    }

    /*
     * At this point, objv[1] refers to the main expression to test. The
     * arguments after the expression must be "then" (optional) and a script
     * to execute if the expression is true.
     */

    TclNewObj(boolObj);
    Tcl_NRAddCallback(interp, IfConditionCallback, INT2PTR(objc),
	    (ClientData) objv, INT2PTR(1), boolObj);
    return Tcl_NRExprObj(interp, objv[1], boolObj);
}

static int
IfConditionCallback(
    ClientData data[],
    Tcl_Interp *interp,
    int result)
{
    Interp *iPtr = (Interp *) interp;
    int objc = PTR2INT(data[0]);
    Tcl_Obj *const *objv = data[1];
    int i = PTR2INT(data[2]);
    Tcl_Obj *boolObj = data[3];
    int value, thenScriptIndex = 0;
    const char *clause;

    if (result != TCL_OK) {
	TclDecrRefCount(boolObj);
	return result;
    }
    if (Tcl_GetBooleanFromObj(interp, boolObj, &value) != TCL_OK) {
	TclDecrRefCount(boolObj);
	return TCL_ERROR;
    }
    TclDecrRefCount(boolObj);

    while (1) {
	i++;
	if (i >= objc) {
	    goto missingScript;
	}
	clause = TclGetString(objv[i]);
	if ((i < objc) && (strcmp(clause, "then") == 0)) {
	    i++;
	}
	if (i >= objc) {
	    goto missingScript;
	}
	if (value) {
	    thenScriptIndex = i;
	    value = 0;
	}

	/*
	 * The expression evaluated to false. Skip the command, then see if
	 * there is an "else" or "elseif" clause.
	 */

	i++;
	if (i >= objc) {
	    if (thenScriptIndex) {
		/*
		 * TIP #280. Make invoking context available to branch.
		 */

		return TclNREvalObjEx(interp, objv[thenScriptIndex], 0,
			iPtr->cmdFramePtr, thenScriptIndex);
	    }
	    return TCL_OK;
	}
	clause = TclGetString(objv[i]);
	if ((clause[0] != 'e') || (strcmp(clause, "elseif") != 0)) {
	    break;
	}
	i++;

	/*
	 * At this point in the loop, objv and objc refer to an expression to
	 * test, either for the main expression or an expression following an
	 * "elseif". The arguments after the expression must be "then"
	 * (optional) and a script to execute if the expression is true.
	 */

	if (i >= objc) {
	    Tcl_SetObjResult(interp, Tcl_ObjPrintf(
		    "wrong # args: no expression after \"%s\" argument",
		    clause));
	    Tcl_SetErrorCode(interp, "TCL", "WRONGARGS", NULL);
	    return TCL_ERROR;
	}
	if (!thenScriptIndex) {
	    TclNewObj(boolObj);
	    Tcl_NRAddCallback(interp, IfConditionCallback, data[0], data[1],
		    INT2PTR(i), boolObj);
	    return Tcl_NRExprObj(interp, objv[i], boolObj);
	}
    }

    /*
     * Couldn't find a "then" or "elseif" clause to execute. Check now for an
     * "else" clause. We know that there's at least one more argument when we
     * get here.
     */

    if (strcmp(clause, "else") == 0) {
	i++;
	if (i >= objc) {
	    goto missingScript;
	}
    }
    if (i < objc - 1) {
	Tcl_SetObjResult(interp, Tcl_NewStringObj(
		"wrong # args: extra words after \"else\" clause in \"if\" command",
		-1));
	Tcl_SetErrorCode(interp, "TCL", "WRONGARGS", NULL);
	return TCL_ERROR;
    }
    if (thenScriptIndex) {
	/*
	 * TIP #280. Make invoking context available to branch/else.
	 */

	return TclNREvalObjEx(interp, objv[thenScriptIndex], 0,
		iPtr->cmdFramePtr, thenScriptIndex);
    }
    return TclNREvalObjEx(interp, objv[i], 0, iPtr->cmdFramePtr, i);

  missingScript:
    Tcl_SetObjResult(interp, Tcl_ObjPrintf(
	    "wrong # args: no script following \"%s\" argument",
	    TclGetString(objv[i-1])));
    Tcl_SetErrorCode(interp, "TCL", "WRONGARGS", NULL);
    return TCL_ERROR;
}

/*
 *----------------------------------------------------------------------
 *
 * Tcl_IncrObjCmd --
 *
 *	This procedure is invoked to process the "incr" Tcl command. See the
 *	user documentation for details on what it does.
 *
 *	With the bytecode compiler, this procedure is only called when a
 *	command name is computed at runtime, and is "incr" or the name to
 *	which "incr" was renamed: e.g., "set z incr; $z i -1"
 *
 * Results:
 *	A standard Tcl result.
 *
 * Side effects:
 *	See the user documentation.
 *
 *----------------------------------------------------------------------
 */

int
Tcl_IncrObjCmd(
    ClientData dummy,		/* Not used. */
    Tcl_Interp *interp,		/* Current interpreter. */
    int objc,			/* Number of arguments. */
    Tcl_Obj *const objv[])	/* Argument objects. */
{
    Tcl_Obj *newValuePtr, *incrPtr;

    if ((objc != 2) && (objc != 3)) {
	Tcl_WrongNumArgs(interp, 1, objv, "varName ?increment?");
	return TCL_ERROR;
    }

    if (objc == 3) {
	incrPtr = objv[2];
    } else {
	incrPtr = Tcl_NewWideIntObj(1);
    }
    Tcl_IncrRefCount(incrPtr);
    newValuePtr = TclIncrObjVar2(interp, objv[1], NULL,
	    incrPtr, TCL_LEAVE_ERR_MSG);
    Tcl_DecrRefCount(incrPtr);

    if (newValuePtr == NULL) {
	return TCL_ERROR;
    }

    /*
     * Set the interpreter's object result to refer to the variable's new
     * value object.
     */

    Tcl_SetObjResult(interp, newValuePtr);
    return TCL_OK;
}

/*
 *----------------------------------------------------------------------
 *
 * TclInitInfoCmd --
 *
 *	This function is called to create the "info" Tcl command. See the user
 *	documentation for details on what it does.
 *
 * Results:
 *	Handle for the info command, or NULL on failure.
 *
 * Side effects:
 *	none
 *
 *----------------------------------------------------------------------
 */

Tcl_Command
TclInitInfoCmd(
    Tcl_Interp *interp)		/* Current interpreter. */
{
    return TclMakeEnsemble(interp, "info", defaultInfoMap);
}

/*
 *----------------------------------------------------------------------
 *
 * InfoArgsCmd --
 *
 *	Called to implement the "info args" command that returns the argument
 *	list for a procedure. Handles the following syntax:
 *
 *	    info args procName
 *
 * Results:
 *	Returns TCL_OK if successful and TCL_ERROR if there is an error.
 *
 * Side effects:
 *	Returns a result in the interpreter's result object. If there is an
 *	error, the result is an error message.
 *
 *----------------------------------------------------------------------
 */

static int
InfoArgsCmd(
    ClientData dummy,		/* Not used. */
    Tcl_Interp *interp,		/* Current interpreter. */
    int objc,			/* Number of arguments. */
    Tcl_Obj *const objv[])	/* Argument objects. */
{
    register Interp *iPtr = (Interp *) interp;
    const char *name;
    Proc *procPtr;
    CompiledLocal *localPtr;
    Tcl_Obj *listObjPtr;

    if (objc != 2) {
	Tcl_WrongNumArgs(interp, 1, objv, "procname");
	return TCL_ERROR;
    }

    name = TclGetString(objv[1]);
    procPtr = TclFindProc(iPtr, name);
    if (procPtr == NULL) {
	Tcl_SetObjResult(interp, Tcl_ObjPrintf(
		"\"%s\" isn't a procedure", name));
	Tcl_SetErrorCode(interp, "TCL", "LOOKUP", "PROCEDURE", name, NULL);
	return TCL_ERROR;
    }

    /*
     * Build a return list containing the arguments.
     */

    listObjPtr = Tcl_NewListObj(0, NULL);
    for (localPtr = procPtr->firstLocalPtr;  localPtr != NULL;
	    localPtr = localPtr->nextPtr) {
	if (TclIsVarArgument(localPtr)) {
	    Tcl_ListObjAppendElement(interp, listObjPtr,
		    Tcl_NewStringObj(localPtr->name, -1));
	}
    }
    Tcl_SetObjResult(interp, listObjPtr);
    return TCL_OK;
}

/*
 *----------------------------------------------------------------------
 *
 * InfoBodyCmd --
 *
 *	Called to implement the "info body" command that returns the body for
 *	a procedure. Handles the following syntax:
 *
 *	    info body procName
 *
 * Results:
 *	Returns TCL_OK if successful and TCL_ERROR if there is an error.
 *
 * Side effects:
 *	Returns a result in the interpreter's result object. If there is an
 *	error, the result is an error message.
 *
 *----------------------------------------------------------------------
 */

static int
InfoBodyCmd(
    ClientData dummy,		/* Not used. */
    Tcl_Interp *interp,		/* Current interpreter. */
    int objc,			/* Number of arguments. */
    Tcl_Obj *const objv[])	/* Argument objects. */
{
    register Interp *iPtr = (Interp *) interp;
    const char *name, *bytes;
    Proc *procPtr;
    size_t numBytes;

    if (objc != 2) {
	Tcl_WrongNumArgs(interp, 1, objv, "procname");
	return TCL_ERROR;
    }

    name = TclGetString(objv[1]);
    procPtr = TclFindProc(iPtr, name);
    if (procPtr == NULL) {
	Tcl_SetObjResult(interp, Tcl_ObjPrintf(
		"\"%s\" isn't a procedure", name));
	Tcl_SetErrorCode(interp, "TCL", "LOOKUP", "PROCEDURE", name, NULL);
	return TCL_ERROR;
    }

    /*
     * Here we used to return procPtr->bodyPtr, except when the body was
     * bytecompiled - in that case, the return was a copy of the body's string
     * rep. In order to better isolate the implementation details of the
     * compiler/engine subsystem, we now always return a copy of the string
     * rep. It is important to return a copy so that later manipulations of
     * the object do not invalidate the internal rep.
     */

    bytes = TclGetStringFromObj(procPtr->bodyPtr, &numBytes);
    Tcl_SetObjResult(interp, Tcl_NewStringObj(bytes, numBytes));
    return TCL_OK;
}

/*
 *----------------------------------------------------------------------
 *
 * InfoCmdCountCmd --
 *
 *	Called to implement the "info cmdcount" command that returns the
 *	number of commands that have been executed. Handles the following
 *	syntax:
 *
 *	    info cmdcount
 *
 * Results:
 *	Returns TCL_OK if successful and TCL_ERROR if there is an error.
 *
 * Side effects:
 *	Returns a result in the interpreter's result object. If there is an
 *	error, the result is an error message.
 *
 *----------------------------------------------------------------------
 */

static int
InfoCmdCountCmd(
    ClientData dummy,		/* Not used. */
    Tcl_Interp *interp,		/* Current interpreter. */
    int objc,			/* Number of arguments. */
    Tcl_Obj *const objv[])	/* Argument objects. */
{
    Interp *iPtr = (Interp *) interp;

    if (objc != 1) {
	Tcl_WrongNumArgs(interp, 1, objv, NULL);
	return TCL_ERROR;
    }

    Tcl_SetObjResult(interp, Tcl_NewWideIntObj(iPtr->cmdCount));
    return TCL_OK;
}

/*
 *----------------------------------------------------------------------
 *
 * InfoCommandsCmd --
 *
 *	Called to implement the "info commands" command that returns the list
 *	of commands in the interpreter that match an optional pattern. The
 *	pattern, if any, consists of an optional sequence of namespace names
 *	separated by "::" qualifiers, which is followed by a glob-style
 *	pattern that restricts which commands are returned. Handles the
 *	following syntax:
 *
 *	    info commands ?pattern?
 *
 * Results:
 *	Returns TCL_OK if successful and TCL_ERROR if there is an error.
 *
 * Side effects:
 *	Returns a result in the interpreter's result object. If there is an
 *	error, the result is an error message.
 *
 *----------------------------------------------------------------------
 */

static int
InfoCommandsCmd(
    ClientData dummy,		/* Not used. */
    Tcl_Interp *interp,		/* Current interpreter. */
    int objc,			/* Number of arguments. */
    Tcl_Obj *const objv[])	/* Argument objects. */
{
    const char *cmdName, *pattern;
    const char *simplePattern;
    register Tcl_HashEntry *entryPtr;
    Tcl_HashSearch search;
    Namespace *nsPtr;
    Namespace *globalNsPtr = (Namespace *) Tcl_GetGlobalNamespace(interp);
    Namespace *currNsPtr = (Namespace *) Tcl_GetCurrentNamespace(interp);
    Tcl_Obj *listPtr, *elemObjPtr;
    int specificNsInPattern = 0;/* Init. to avoid compiler warning. */
    Tcl_Command cmd;
    size_t i;

    /*
     * Get the pattern and find the "effective namespace" in which to list
     * commands.
     */

    if (objc == 1) {
	simplePattern = NULL;
	nsPtr = currNsPtr;
	specificNsInPattern = 0;
    } else if (objc == 2) {
	/*
	 * From the pattern, get the effective namespace and the simple
	 * pattern (no namespace qualifiers or ::'s) at the end. If an error
	 * was found while parsing the pattern, return it. Otherwise, if the
	 * namespace wasn't found, just leave nsPtr NULL: we will return an
	 * empty list since no commands there can be found.
	 */

	Namespace *dummy1NsPtr, *dummy2NsPtr;

	pattern = TclGetString(objv[1]);
	TclGetNamespaceForQualName(interp, pattern, NULL, 0, &nsPtr,
		&dummy1NsPtr, &dummy2NsPtr, &simplePattern);

	if (nsPtr != NULL) {	/* We successfully found the pattern's ns. */
	    specificNsInPattern = (strcmp(simplePattern, pattern) != 0);
	}
    } else {
	Tcl_WrongNumArgs(interp, 1, objv, "?pattern?");
	return TCL_ERROR;
    }

    /*
     * Exit as quickly as possible if we couldn't find the namespace.
     */

    if (nsPtr == NULL) {
	return TCL_OK;
    }

    /*
     * Scan through the effective namespace's command table and create a list
     * with all commands that match the pattern. If a specific namespace was
     * requested in the pattern, qualify the command names with the namespace
     * name.
     */

    listPtr = Tcl_NewListObj(0, NULL);

    if (simplePattern != NULL && TclMatchIsTrivial(simplePattern)) {
	/*
	 * Special case for when the pattern doesn't include any of glob's
	 * special characters. This lets us avoid scans of any hash tables.
	 */

	entryPtr = Tcl_FindHashEntry(&nsPtr->cmdTable, simplePattern);
	if (entryPtr != NULL) {
	    if (specificNsInPattern) {
		cmd = Tcl_GetHashValue(entryPtr);
		elemObjPtr = Tcl_NewObj();
		Tcl_GetCommandFullName(interp, cmd, elemObjPtr);
	    } else {
		cmdName = Tcl_GetHashKey(&nsPtr->cmdTable, entryPtr);
		elemObjPtr = Tcl_NewStringObj(cmdName, -1);
	    }
	    Tcl_ListObjAppendElement(interp, listPtr, elemObjPtr);
	    Tcl_SetObjResult(interp, listPtr);
	    return TCL_OK;
	}
	if ((nsPtr != globalNsPtr) && !specificNsInPattern) {
	    Tcl_HashTable *tablePtr = NULL;	/* Quell warning. */

	    for (i=0 ; i<nsPtr->commandPathLength ; i++) {
		Namespace *pathNsPtr = nsPtr->commandPathArray[i].nsPtr;

		if (pathNsPtr == NULL) {
		    continue;
		}
		tablePtr = &pathNsPtr->cmdTable;
		entryPtr = Tcl_FindHashEntry(tablePtr, simplePattern);
		if (entryPtr != NULL) {
		    break;
		}
	    }
	    if (entryPtr == NULL) {
		tablePtr = &globalNsPtr->cmdTable;
		entryPtr = Tcl_FindHashEntry(tablePtr, simplePattern);
	    }
	    if (entryPtr != NULL) {
		cmdName = Tcl_GetHashKey(tablePtr, entryPtr);
		Tcl_ListObjAppendElement(interp, listPtr,
			Tcl_NewStringObj(cmdName, -1));
		Tcl_SetObjResult(interp, listPtr);
		return TCL_OK;
	    }
	}
    } else if (nsPtr->commandPathLength == 0 || specificNsInPattern) {
	/*
	 * The pattern is non-trivial, but either there is no explicit path or
	 * there is an explicit namespace in the pattern. In both cases, the
	 * old matching scheme is perfect.
	 */

	entryPtr = Tcl_FirstHashEntry(&nsPtr->cmdTable, &search);
	while (entryPtr != NULL) {
	    cmdName = Tcl_GetHashKey(&nsPtr->cmdTable, entryPtr);
	    if ((simplePattern == NULL)
		    || Tcl_StringMatch(cmdName, simplePattern)) {
		if (specificNsInPattern) {
		    cmd = Tcl_GetHashValue(entryPtr);
		    elemObjPtr = Tcl_NewObj();
		    Tcl_GetCommandFullName(interp, cmd, elemObjPtr);
		} else {
		    elemObjPtr = Tcl_NewStringObj(cmdName, -1);
		}
		Tcl_ListObjAppendElement(interp, listPtr, elemObjPtr);
	    }
	    entryPtr = Tcl_NextHashEntry(&search);
	}

	/*
	 * If the effective namespace isn't the global :: namespace, and a
	 * specific namespace wasn't requested in the pattern, then add in all
	 * global :: commands that match the simple pattern. Of course, we add
	 * in only those commands that aren't hidden by a command in the
	 * effective namespace.
	 */

	if ((nsPtr != globalNsPtr) && !specificNsInPattern) {
	    entryPtr = Tcl_FirstHashEntry(&globalNsPtr->cmdTable, &search);
	    while (entryPtr != NULL) {
		cmdName = Tcl_GetHashKey(&globalNsPtr->cmdTable, entryPtr);
		if ((simplePattern == NULL)
			|| Tcl_StringMatch(cmdName, simplePattern)) {
		    if (Tcl_FindHashEntry(&nsPtr->cmdTable,cmdName) == NULL) {
			Tcl_ListObjAppendElement(interp, listPtr,
				Tcl_NewStringObj(cmdName, -1));
		    }
		}
		entryPtr = Tcl_NextHashEntry(&search);
	    }
	}
    } else {
	/*
	 * The pattern is non-trivial (can match more than one command name),
	 * there is an explicit path, and there is no explicit namespace in
	 * the pattern. This means that we have to traverse the path to
	 * discover all the commands defined.
	 */

	Tcl_HashTable addedCommandsTable;
	int isNew;
	int foundGlobal = (nsPtr == globalNsPtr);

	/*
	 * We keep a hash of the objects already added to the result list.
	 */

	Tcl_InitObjHashTable(&addedCommandsTable);

	entryPtr = Tcl_FirstHashEntry(&nsPtr->cmdTable, &search);
	while (entryPtr != NULL) {
	    cmdName = Tcl_GetHashKey(&nsPtr->cmdTable, entryPtr);
	    if ((simplePattern == NULL)
		    || Tcl_StringMatch(cmdName, simplePattern)) {
		elemObjPtr = Tcl_NewStringObj(cmdName, -1);
		Tcl_ListObjAppendElement(interp, listPtr, elemObjPtr);
		(void) Tcl_CreateHashEntry(&addedCommandsTable,
			elemObjPtr, &isNew);
	    }
	    entryPtr = Tcl_NextHashEntry(&search);
	}

	/*
	 * Search the path next.
	 */

	for (i=0 ; i<nsPtr->commandPathLength ; i++) {
	    Namespace *pathNsPtr = nsPtr->commandPathArray[i].nsPtr;

	    if (pathNsPtr == NULL) {
		continue;
	    }
	    if (pathNsPtr == globalNsPtr) {
		foundGlobal = 1;
	    }
	    entryPtr = Tcl_FirstHashEntry(&pathNsPtr->cmdTable, &search);
	    while (entryPtr != NULL) {
		cmdName = Tcl_GetHashKey(&pathNsPtr->cmdTable, entryPtr);
		if ((simplePattern == NULL)
			|| Tcl_StringMatch(cmdName, simplePattern)) {
		    elemObjPtr = Tcl_NewStringObj(cmdName, -1);
		    (void) Tcl_CreateHashEntry(&addedCommandsTable,
			    elemObjPtr, &isNew);
		    if (isNew) {
			Tcl_ListObjAppendElement(interp, listPtr, elemObjPtr);
		    } else {
			TclDecrRefCount(elemObjPtr);
		    }
		}
		entryPtr = Tcl_NextHashEntry(&search);
	    }
	}

	/*
	 * If the effective namespace isn't the global :: namespace, and a
	 * specific namespace wasn't requested in the pattern, then add in all
	 * global :: commands that match the simple pattern. Of course, we add
	 * in only those commands that aren't hidden by a command in the
	 * effective namespace.
	 */

	if (!foundGlobal) {
	    entryPtr = Tcl_FirstHashEntry(&globalNsPtr->cmdTable, &search);
	    while (entryPtr != NULL) {
		cmdName = Tcl_GetHashKey(&globalNsPtr->cmdTable, entryPtr);
		if ((simplePattern == NULL)
			|| Tcl_StringMatch(cmdName, simplePattern)) {
		    elemObjPtr = Tcl_NewStringObj(cmdName, -1);
		    if (Tcl_FindHashEntry(&addedCommandsTable,
			    (char *) elemObjPtr) == NULL) {
			Tcl_ListObjAppendElement(interp, listPtr, elemObjPtr);
		    } else {
			TclDecrRefCount(elemObjPtr);
		    }
		}
		entryPtr = Tcl_NextHashEntry(&search);
	    }
	}

	Tcl_DeleteHashTable(&addedCommandsTable);
    }

    Tcl_SetObjResult(interp, listPtr);
    return TCL_OK;
}

/*
 *----------------------------------------------------------------------
 *
 * InfoCompleteCmd --
 *
 *	Called to implement the "info complete" command that determines
 *	whether a string is a complete Tcl command. Handles the following
 *	syntax:
 *
 *	    info complete command
 *
 * Results:
 *	Returns TCL_OK if successful and TCL_ERROR if there is an error.
 *
 * Side effects:
 *	Returns a result in the interpreter's result object. If there is an
 *	error, the result is an error message.
 *
 *----------------------------------------------------------------------
 */

static int
InfoCompleteCmd(
    ClientData dummy,		/* Not used. */
    Tcl_Interp *interp,		/* Current interpreter. */
    int objc,			/* Number of arguments. */
    Tcl_Obj *const objv[])	/* Argument objects. */
{
    if (objc != 2) {
	Tcl_WrongNumArgs(interp, 1, objv, "command");
	return TCL_ERROR;
    }

    Tcl_SetObjResult(interp, Tcl_NewBooleanObj(
	    TclObjCommandComplete(objv[1])));
    return TCL_OK;
}

/*
 *----------------------------------------------------------------------
 *
 * InfoDefaultCmd --
 *
 *	Called to implement the "info default" command that returns the
 *	default value for a procedure argument. Handles the following syntax:
 *
 *	    info default procName arg varName
 *
 * Results:
 *	Returns TCL_OK if successful and TCL_ERROR if there is an error.
 *
 * Side effects:
 *	Returns a result in the interpreter's result object. If there is an
 *	error, the result is an error message.
 *
 *----------------------------------------------------------------------
 */

static int
InfoDefaultCmd(
    ClientData dummy,		/* Not used. */
    Tcl_Interp *interp,		/* Current interpreter. */
    int objc,			/* Number of arguments. */
    Tcl_Obj *const objv[])	/* Argument objects. */
{
    Interp *iPtr = (Interp *) interp;
    const char *procName, *argName;
    Proc *procPtr;
    CompiledLocal *localPtr;
    Tcl_Obj *valueObjPtr;

    if (objc != 4) {
	Tcl_WrongNumArgs(interp, 1, objv, "procname arg varname");
	return TCL_ERROR;
    }

    procName = TclGetString(objv[1]);
    argName = TclGetString(objv[2]);

    procPtr = TclFindProc(iPtr, procName);
    if (procPtr == NULL) {
	Tcl_SetObjResult(interp, Tcl_ObjPrintf(
		"\"%s\" isn't a procedure", procName));
	Tcl_SetErrorCode(interp, "TCL", "LOOKUP", "PROCEDURE", procName,
		NULL);
	return TCL_ERROR;
    }

    for (localPtr = procPtr->firstLocalPtr;  localPtr != NULL;
	    localPtr = localPtr->nextPtr) {
	if (TclIsVarArgument(localPtr)
		&& (strcmp(argName, localPtr->name) == 0)) {
	    if (localPtr->defValuePtr != NULL) {
		valueObjPtr = Tcl_ObjSetVar2(interp, objv[3], NULL,
			localPtr->defValuePtr, TCL_LEAVE_ERR_MSG);
		if (valueObjPtr == NULL) {
		    return TCL_ERROR;
		}
		Tcl_SetObjResult(interp, Tcl_NewWideIntObj(1));
	    } else {
		Tcl_Obj *nullObjPtr = Tcl_NewObj();

		valueObjPtr = Tcl_ObjSetVar2(interp, objv[3], NULL,
			nullObjPtr, TCL_LEAVE_ERR_MSG);
		if (valueObjPtr == NULL) {
		    return TCL_ERROR;
		}
		Tcl_SetObjResult(interp, Tcl_NewWideIntObj(0));
	    }
	    return TCL_OK;
	}
    }

    Tcl_SetObjResult(interp, Tcl_ObjPrintf(
	    "procedure \"%s\" doesn't have an argument \"%s\"",
	    procName, argName));
    Tcl_SetErrorCode(interp, "TCL", "LOOKUP", "ARGUMENT", argName, NULL);
    return TCL_ERROR;
}

/*
 *----------------------------------------------------------------------
 *
 * InfoErrorStackCmd --
 *
 *	Called to implement the "info errorstack" command that returns information
 *	about the last error's call stack. Handles the following syntax:
 *
 *	    info errorstack ?interp?
 *
 * Results:
 *	Returns TCL_OK if successful and TCL_ERROR if there is an error.
 *
 * Side effects:
 *	Returns a result in the interpreter's result object. If there is an
 *	error, the result is an error message.
 *
 *----------------------------------------------------------------------
 */

static int
InfoErrorStackCmd(
    ClientData dummy,		/* Not used. */
    Tcl_Interp *interp,		/* Current interpreter. */
    int objc,			/* Number of arguments. */
    Tcl_Obj *const objv[])	/* Argument objects. */
{
    Tcl_Interp *target;
    Interp *iPtr;

    if ((objc != 1) && (objc != 2)) {
	Tcl_WrongNumArgs(interp, 1, objv, "?interp?");
	return TCL_ERROR;
    }

    target = interp;
    if (objc == 2) {
	target = Tcl_GetSlave(interp, TclGetString(objv[1]));
	if (target == NULL) {
	    return TCL_ERROR;
	}
    }

    iPtr = (Interp *) target;
    Tcl_SetObjResult(interp, iPtr->errorStack);

    return TCL_OK;
}

/*
 *----------------------------------------------------------------------
 *
 * TclInfoExistsCmd --
 *
 *	Called to implement the "info exists" command that determines whether
 *	a variable exists. Handles the following syntax:
 *
 *	    info exists varName
 *
 * Results:
 *	Returns TCL_OK if successful and TCL_ERROR if there is an error.
 *
 * Side effects:
 *	Returns a result in the interpreter's result object. If there is an
 *	error, the result is an error message.
 *
 *----------------------------------------------------------------------
 */

int
TclInfoExistsCmd(
    ClientData dummy,		/* Not used. */
    Tcl_Interp *interp,		/* Current interpreter. */
    int objc,			/* Number of arguments. */
    Tcl_Obj *const objv[])	/* Argument objects. */
{
    const char *varName;
    Var *varPtr;

    if (objc != 2) {
	Tcl_WrongNumArgs(interp, 1, objv, "varName");
	return TCL_ERROR;
    }

    varName = TclGetString(objv[1]);
    varPtr = TclVarTraceExists(interp, varName);

    Tcl_SetObjResult(interp,
	    Tcl_NewBooleanObj(varPtr && varPtr->value.objPtr));
    return TCL_OK;
}

/*
 *----------------------------------------------------------------------
 *
 * InfoFrameCmd --
 *	TIP #280
 *
 *	Called to implement the "info frame" command that returns the location
 *	of either the currently executing command, or its caller. Handles the
 *	following syntax:
 *
 *		info frame ?number?
 *
 * Results:
 *	Returns TCL_OK if successful and TCL_ERROR if there is an error.
 *
 * Side effects:
 *	Returns a result in the interpreter's result object. If there is an
 *	error, the result is an error message.
 *
 *----------------------------------------------------------------------
 */

static int
InfoFrameCmd(
    ClientData dummy,		/* Not used. */
    Tcl_Interp *interp,		/* Current interpreter. */
    int objc,			/* Number of arguments. */
    Tcl_Obj *const objv[])	/* Argument objects. */
{
    Interp *iPtr = (Interp *) interp;
    int level, code = TCL_OK;
    CmdFrame *framePtr, **cmdFramePtrPtr = &iPtr->cmdFramePtr;
    CoroutineData *corPtr = iPtr->execEnvPtr->corPtr;
    int topLevel = 0;

    if (objc > 2) {
	Tcl_WrongNumArgs(interp, 1, objv, "?number?");
	return TCL_ERROR;
    }

    while (corPtr) {
	while (*cmdFramePtrPtr) {
	    topLevel++;
	    cmdFramePtrPtr = &((*cmdFramePtrPtr)->nextPtr);
	}
	if (corPtr->caller.cmdFramePtr) {
	    *cmdFramePtrPtr = corPtr->caller.cmdFramePtr;
	}
	corPtr = corPtr->callerEEPtr->corPtr;
    }
    topLevel += (*cmdFramePtrPtr)->level;

    if (topLevel != iPtr->cmdFramePtr->level) {
	framePtr = iPtr->cmdFramePtr;
	while (framePtr) {
	    framePtr->level = topLevel--;
	    framePtr = framePtr->nextPtr;
	}
	if (topLevel) {
	    Tcl_Panic("Broken frame level calculation");
	}
	topLevel = iPtr->cmdFramePtr->level;
    }

    if (objc == 1) {
	/*
	 * Just "info frame".
	 */

	Tcl_SetObjResult(interp, Tcl_NewWideIntObj(topLevel));
	goto done;
    }

    /*
     * We've got "info frame level" and must parse the level first.
     */

    if (TclGetIntFromObj(interp, objv[1], &level) != TCL_OK) {
	code = TCL_ERROR;
	goto done;
    }

    if ((level > topLevel) || (level <= - topLevel)) {
    levelError:
	Tcl_SetObjResult(interp, Tcl_ObjPrintf(
		"bad level \"%s\"", TclGetString(objv[1])));
	Tcl_SetErrorCode(interp, "TCL", "LOOKUP", "LEVEL",
		TclGetString(objv[1]), NULL);
	code = TCL_ERROR;
	goto done;
    }

    /*
     * Let us convert to relative so that we know how many levels to go back
     */

    if (level > 0) {
	level -= topLevel;
    }

    framePtr = iPtr->cmdFramePtr;
    while (++level <= 0) {
	framePtr = framePtr->nextPtr;
	if (!framePtr) {
	    goto levelError;
	}
    }

    Tcl_SetObjResult(interp, TclInfoFrame(interp, framePtr));

  done:
    cmdFramePtrPtr = &iPtr->cmdFramePtr;
    corPtr = iPtr->execEnvPtr->corPtr;
    while (corPtr) {
	CmdFrame *endPtr = corPtr->caller.cmdFramePtr;

	if (endPtr) {
	    if (*cmdFramePtrPtr == endPtr) {
		*cmdFramePtrPtr = NULL;
	    } else {
		CmdFrame *runPtr = *cmdFramePtrPtr;

		while (runPtr->nextPtr != endPtr) {
		    runPtr->level -= endPtr->level;
		    runPtr = runPtr->nextPtr;
		}
		runPtr->level = 1;
		runPtr->nextPtr = NULL;
	    }
	    cmdFramePtrPtr = &corPtr->caller.cmdFramePtr;
	}
	corPtr = corPtr->callerEEPtr->corPtr;
    }
    return code;
}

/*
 *----------------------------------------------------------------------
 *
 * TclInfoFrame --
 *
 *	Core of InfoFrameCmd, returns TIP280 dict for a given frame.
 *
 * Results:
 *	Returns TIP280 dict.
 *
 * Side effects:
 *	None.
 *
 *----------------------------------------------------------------------
 */

Tcl_Obj *
TclInfoFrame(
    Tcl_Interp *interp,		/* Current interpreter. */
    CmdFrame *framePtr)		/* Frame to get info for. */
{
    Interp *iPtr = (Interp *) interp;
    Tcl_Obj *tmpObj;
    Tcl_Obj *lv[20];		/* Keep uptodate when more keys are added to
				 * the dict. */
    int lc = 0;
    /*
     * This array is indexed by the TCL_LOCATION_... values, except
     * for _LAST.
     */
    static const char *const typeString[TCL_LOCATION_LAST] = {
	"eval", "eval", "eval", "precompiled", "source", "proc"
    };
    Proc *procPtr = framePtr->framePtr ? framePtr->framePtr->procPtr : NULL;
    int needsFree = -1;

    /*
     * Pull the information and construct the dictionary to return, as list.
     * Regarding use of the CmdFrame fields see tclInt.h, and its definition.
     */

#define ADD_PAIR(name, value) \
	TclNewLiteralStringObj(tmpObj, name); \
	lv[lc++] = tmpObj; \
	lv[lc++] = (value)

    switch (framePtr->type) {
    case TCL_LOCATION_EVAL:
	/*
	 * Evaluation, dynamic script. Type, line, cmd, the latter through
	 * str.
	 */

	ADD_PAIR("type", Tcl_NewStringObj(typeString[framePtr->type], -1));
	if (framePtr->line) {
	    ADD_PAIR("line", Tcl_NewWideIntObj(framePtr->line[0]));
	} else {
	    ADD_PAIR("line", Tcl_NewWideIntObj(1));
	}
	ADD_PAIR("cmd", TclGetSourceFromFrame(framePtr, 0, NULL));
	break;

    case TCL_LOCATION_PREBC:
	/*
	 * Precompiled. Result contains the type as signal, nothing else.
	 */

	ADD_PAIR("type", Tcl_NewStringObj(typeString[framePtr->type], -1));
	break;

    case TCL_LOCATION_BC: {
	/*
	 * Execution of bytecode. Talk to the BC engine to fill out the frame.
	 */

	CmdFrame *fPtr = TclStackAlloc(interp, sizeof(CmdFrame));

	*fPtr = *framePtr;

	/*
	 * Note:
	 * Type BC => f.data.eval.path	  is not used.
	 *	      f.data.tebc.codePtr is used instead.
	 */

	TclGetSrcInfoForPc(fPtr);

	/*
	 * Now filled: cmd.str.(cmd,len), line
	 * Possibly modified: type, path!
	 */

	ADD_PAIR("type", Tcl_NewStringObj(typeString[fPtr->type], -1));
	if (fPtr->line) {
	    ADD_PAIR("line", Tcl_NewWideIntObj(fPtr->line[0]));
	}

	if (fPtr->type == TCL_LOCATION_SOURCE) {
	    ADD_PAIR("file", fPtr->data.eval.path);

	    /*
	     * Death of reference by TclGetSrcInfoForPc.
	     */

	    Tcl_DecrRefCount(fPtr->data.eval.path);
	}

	ADD_PAIR("cmd", TclGetSourceFromFrame(fPtr, 0, NULL));
	if (fPtr->cmdObj && framePtr->cmdObj == NULL) {
	    needsFree = lc - 1;
	}
	TclStackFree(interp, fPtr);
	break;
    }

    case TCL_LOCATION_SOURCE:
	/*
	 * Evaluation of a script file.
	 */

	ADD_PAIR("type", Tcl_NewStringObj(typeString[framePtr->type], -1));
	ADD_PAIR("line", Tcl_NewWideIntObj(framePtr->line[0]));
	ADD_PAIR("file", framePtr->data.eval.path);

	/*
	 * Refcount framePtr->data.eval.path goes up when lv is converted into
	 * the result list object.
	 */

	ADD_PAIR("cmd", TclGetSourceFromFrame(framePtr, 0, NULL));
	break;

    case TCL_LOCATION_PROC:
	Tcl_Panic("TCL_LOCATION_PROC found in standard frame");
	break;
    }

    /*
     * 'proc'. Common to all frame types. Conditional on having an associated
     * Procedure CallFrame.
     */

    if (procPtr != NULL) {
	Tcl_HashEntry *namePtr = procPtr->cmdPtr->hPtr;

	if (namePtr) {
	    Tcl_Obj *procNameObj;

	    /*
	     * This is a regular command.
	     */

	    TclNewObj(procNameObj);
	    Tcl_GetCommandFullName(interp, (Tcl_Command) procPtr->cmdPtr,
		    procNameObj);
	    ADD_PAIR("proc", procNameObj);
	} else if (procPtr->cmdPtr->clientData) {
	    ExtraFrameInfo *efiPtr = procPtr->cmdPtr->clientData;
	    size_t i;

	    /*
	     * This is a non-standard command. Luckily, it's told us how to
	     * render extra information about its frame.
	     */

	    for (i=0 ; i<efiPtr->length ; i++) {
		lv[lc++] = Tcl_NewStringObj(efiPtr->fields[i].name, -1);
		if (efiPtr->fields[i].proc) {
		    lv[lc++] =
			efiPtr->fields[i].proc(efiPtr->fields[i].clientData);
		} else {
		    lv[lc++] = efiPtr->fields[i].clientData;
		}
	    }
	}
    }

    /*
     * 'level'. Common to all frame types. Conditional on having an associated
     * _visible_ CallFrame.
     */

    if ((framePtr->framePtr != NULL) && (iPtr->varFramePtr != NULL)) {
	CallFrame *current = framePtr->framePtr;
	CallFrame *top = iPtr->varFramePtr;
	CallFrame *idx;

	for (idx=top ; idx!=NULL ; idx=idx->callerVarPtr) {
	    if (idx == current) {
		int c = framePtr->framePtr->level;
		int t = iPtr->varFramePtr->level;

		ADD_PAIR("level", Tcl_NewWideIntObj(t - c));
		break;
	    }
	}
    }

    tmpObj = Tcl_NewListObj(lc, lv);
    if (needsFree >= 0) {
	Tcl_DecrRefCount(lv[needsFree]);
    }
    return tmpObj;
}

/*
 *----------------------------------------------------------------------
 *
 * InfoFunctionsCmd --
 *
 *	Called to implement the "info functions" command that returns the list
 *	of math functions matching an optional pattern. Handles the following
 *	syntax:
 *
 *	    info functions ?pattern?
 *
 * Results:
 *	Returns TCL_OK if successful and TCL_ERROR if there is an error.
 *
 * Side effects:
 *	Returns a result in the interpreter's result object. If there is an
 *	error, the result is an error message.
 *
 *----------------------------------------------------------------------
 */

static int
InfoFunctionsCmd(
    ClientData dummy,		/* Not used. */
    Tcl_Interp *interp,		/* Current interpreter. */
    int objc,			/* Number of arguments. */
    Tcl_Obj *const objv[])	/* Argument objects. */
{
    Tcl_Obj *script;
    int code;

    if (objc > 2) {
	Tcl_WrongNumArgs(interp, 1, objv, "?pattern?");
	return TCL_ERROR;
    }

    script = Tcl_NewStringObj(
"	    ::apply [::list {{pattern *}} {\n"
"		::set cmds {}\n"
"		::foreach cmd [::info commands ::tcl::mathfunc::$pattern] {\n"
"		    ::lappend cmds [::namespace tail $cmd]\n"
"		}\n"
"		::foreach cmd [::info commands tcl::mathfunc::$pattern] {\n"
"		    ::set cmd [::namespace tail $cmd]\n"
"		    ::if {$cmd ni $cmds} {\n"
"			::lappend cmds $cmd\n"
"		    }\n"
"		}\n"
"		::return $cmds\n"
"	    } [::namespace current]] ", -1);

    if (objc == 2) {
	Tcl_Obj *arg = Tcl_NewListObj(1, &(objv[1]));

	Tcl_AppendObjToObj(script, arg);
	Tcl_DecrRefCount(arg);
    }

    Tcl_IncrRefCount(script);
    code = Tcl_EvalObjEx(interp, script, 0);

    Tcl_DecrRefCount(script);

    return code;
}

/*
 *----------------------------------------------------------------------
 *
 * InfoHostnameCmd --
 *
 *	Called to implement the "info hostname" command that returns the host
 *	name. Handles the following syntax:
 *
 *	    info hostname
 *
 * Results:
 *	Returns TCL_OK if successful and TCL_ERROR if there is an error.
 *
 * Side effects:
 *	Returns a result in the interpreter's result object. If there is an
 *	error, the result is an error message.
 *
 *----------------------------------------------------------------------
 */

static int
InfoHostnameCmd(
    ClientData dummy,		/* Not used. */
    Tcl_Interp *interp,		/* Current interpreter. */
    int objc,			/* Number of arguments. */
    Tcl_Obj *const objv[])	/* Argument objects. */
{
    const char *name;

    if (objc != 1) {
	Tcl_WrongNumArgs(interp, 1, objv, NULL);
	return TCL_ERROR;
    }

    name = Tcl_GetHostName();
    if (name) {
	Tcl_SetObjResult(interp, Tcl_NewStringObj(name, -1));
	return TCL_OK;
    }

    Tcl_SetObjResult(interp, Tcl_NewStringObj(
	    "unable to determine name of host", -1));
    Tcl_SetErrorCode(interp, "TCL", "OPERATION", "HOSTNAME", "UNKNOWN", NULL);
    return TCL_ERROR;
}

/*
 *----------------------------------------------------------------------
 *
 * InfoLevelCmd --
 *
 *	Called to implement the "info level" command that returns information
 *	about the call stack. Handles the following syntax:
 *
 *	    info level ?number?
 *
 * Results:
 *	Returns TCL_OK if successful and TCL_ERROR if there is an error.
 *
 * Side effects:
 *	Returns a result in the interpreter's result object. If there is an
 *	error, the result is an error message.
 *
 *----------------------------------------------------------------------
 */

static int
InfoLevelCmd(
    ClientData dummy,		/* Not used. */
    Tcl_Interp *interp,		/* Current interpreter. */
    int objc,			/* Number of arguments. */
    Tcl_Obj *const objv[])	/* Argument objects. */
{
    Interp *iPtr = (Interp *) interp;

    if (objc == 1) {		/* Just "info level" */
	Tcl_SetObjResult(interp, Tcl_NewWideIntObj(iPtr->varFramePtr->level));
	return TCL_OK;
    }

    if (objc == 2) {
	int level;
	CallFrame *framePtr, *rootFramePtr = iPtr->rootFramePtr;

	if (TclGetIntFromObj(interp, objv[1], &level) != TCL_OK) {
	    return TCL_ERROR;
	}
	if (level <= 0) {
	    if (iPtr->varFramePtr == rootFramePtr) {
		goto levelError;
	    }
	    level += iPtr->varFramePtr->level;
	}
	for (framePtr=iPtr->varFramePtr ; framePtr!=rootFramePtr;
		framePtr=framePtr->callerVarPtr) {
	    if (framePtr->level == level) {
		break;
	    }
	}
	if (framePtr == rootFramePtr) {
	    goto levelError;
	}

	Tcl_SetObjResult(interp,
		Tcl_NewListObj(framePtr->objc, framePtr->objv));
	return TCL_OK;
    }

    Tcl_WrongNumArgs(interp, 1, objv, "?number?");
    return TCL_ERROR;

  levelError:
    Tcl_SetObjResult(interp, Tcl_ObjPrintf(
	    "bad level \"%s\"", TclGetString(objv[1])));
    Tcl_SetErrorCode(interp, "TCL", "LOOKUP", "LEVEL",
	    TclGetString(objv[1]), NULL);
    return TCL_ERROR;
}

/*
 *----------------------------------------------------------------------
 *
 * InfoLibraryCmd --
 *
 *	Called to implement the "info library" command that returns the
 *	library directory for the Tcl installation. Handles the following
 *	syntax:
 *
 *	    info library
 *
 * Results:
 *	Returns TCL_OK if successful and TCL_ERROR if there is an error.
 *
 * Side effects:
 *	Returns a result in the interpreter's result object. If there is an
 *	error, the result is an error message.
 *
 *----------------------------------------------------------------------
 */

static int
InfoLibraryCmd(
    ClientData dummy,		/* Not used. */
    Tcl_Interp *interp,		/* Current interpreter. */
    int objc,			/* Number of arguments. */
    Tcl_Obj *const objv[])	/* Argument objects. */
{
    const char *libDirName;

    if (objc != 1) {
	Tcl_WrongNumArgs(interp, 1, objv, NULL);
	return TCL_ERROR;
    }

    libDirName = Tcl_GetVar2(interp, "tcl_library", NULL, TCL_GLOBAL_ONLY);
    if (libDirName != NULL) {
	Tcl_SetObjResult(interp, Tcl_NewStringObj(libDirName, -1));
	return TCL_OK;
    }

    Tcl_SetObjResult(interp, Tcl_NewStringObj(
	    "no library has been specified for Tcl", -1));
    Tcl_SetErrorCode(interp, "TCL", "LOOKUP", "VARIABLE", "tcl_library",NULL);
    return TCL_ERROR;
}

/*
 *----------------------------------------------------------------------
 *
 * InfoLoadedCmd --
 *
 *	Called to implement the "info loaded" command that returns the
 *	packages that have been loaded into an interpreter. Handles the
 *	following syntax:
 *
 *	    info loaded ?interp?
 *
 * Results:
 *	Returns TCL_OK if successful and TCL_ERROR if there is an error.
 *
 * Side effects:
 *	Returns a result in the interpreter's result object. If there is an
 *	error, the result is an error message.
 *
 *----------------------------------------------------------------------
 */

static int
InfoLoadedCmd(
    ClientData dummy,		/* Not used. */
    Tcl_Interp *interp,		/* Current interpreter. */
    int objc,			/* Number of arguments. */
    Tcl_Obj *const objv[])	/* Argument objects. */
{
    const char *interpName, *packageName;

    if (objc > 3) {
	Tcl_WrongNumArgs(interp, 1, objv, "?interp? ?packageName?");
	return TCL_ERROR;
    }

    if (objc < 2) {		/* Get loaded pkgs in all interpreters. */
	interpName = NULL;
    } else {			/* Get pkgs just in specified interp. */
	interpName = TclGetString(objv[1]);
    }
    if (objc < 3) {		/* Get loaded files in all packages. */
	packageName = NULL;
    } else {			/* Get pkgs just in specified interp. */
	packageName = TclGetString(objv[2]);
    }
    return TclGetLoadedPackagesEx(interp, interpName, packageName);
}

/*
 *----------------------------------------------------------------------
 *
 * InfoNameOfExecutableCmd --
 *
 *	Called to implement the "info nameofexecutable" command that returns
 *	the name of the binary file running this application. Handles the
 *	following syntax:
 *
 *	    info nameofexecutable
 *
 * Results:
 *	Returns TCL_OK if successful and TCL_ERROR if there is an error.
 *
 * Side effects:
 *	Returns a result in the interpreter's result object. If there is an
 *	error, the result is an error message.
 *
 *----------------------------------------------------------------------
 */

static int
InfoNameOfExecutableCmd(
    ClientData dummy,		/* Not used. */
    Tcl_Interp *interp,		/* Current interpreter. */
    int objc,			/* Number of arguments. */
    Tcl_Obj *const objv[])	/* Argument objects. */
{
    if (objc != 1) {
	Tcl_WrongNumArgs(interp, 1, objv, NULL);
	return TCL_ERROR;
    }
    Tcl_SetObjResult(interp, TclGetObjNameOfExecutable());
    return TCL_OK;
}

/*
 *----------------------------------------------------------------------
 *
 * InfoPatchLevelCmd --
 *
 *	Called to implement the "info patchlevel" command that returns the
 *	default value for an argument to a procedure. Handles the following
 *	syntax:
 *
 *	    info patchlevel
 *
 * Results:
 *	Returns TCL_OK if successful and TCL_ERROR if there is an error.
 *
 * Side effects:
 *	Returns a result in the interpreter's result object. If there is an
 *	error, the result is an error message.
 *
 *----------------------------------------------------------------------
 */

static int
InfoPatchLevelCmd(
    ClientData dummy,		/* Not used. */
    Tcl_Interp *interp,		/* Current interpreter. */
    int objc,			/* Number of arguments. */
    Tcl_Obj *const objv[])	/* Argument objects. */
{
    const char *patchlevel;

    if (objc != 1) {
	Tcl_WrongNumArgs(interp, 1, objv, NULL);
	return TCL_ERROR;
    }

    patchlevel = Tcl_GetVar2(interp, "tcl_patchLevel", NULL,
	    (TCL_GLOBAL_ONLY | TCL_LEAVE_ERR_MSG));
    if (patchlevel != NULL) {
	Tcl_SetObjResult(interp, Tcl_NewStringObj(patchlevel, -1));
	return TCL_OK;
    }
    return TCL_ERROR;
}

/*
 *----------------------------------------------------------------------
 *
 * InfoProcsCmd --
 *
 *	Called to implement the "info procs" command that returns the list of
 *	procedures in the interpreter that match an optional pattern. The
 *	pattern, if any, consists of an optional sequence of namespace names
 *	separated by "::" qualifiers, which is followed by a glob-style
 *	pattern that restricts which commands are returned. Handles the
 *	following syntax:
 *
 *	    info procs ?pattern?
 *
 * Results:
 *	Returns TCL_OK if successful and TCL_ERROR if there is an error.
 *
 * Side effects:
 *	Returns a result in the interpreter's result object. If there is an
 *	error, the result is an error message.
 *
 *----------------------------------------------------------------------
 */

static int
InfoProcsCmd(
    ClientData dummy,		/* Not used. */
    Tcl_Interp *interp,		/* Current interpreter. */
    int objc,			/* Number of arguments. */
    Tcl_Obj *const objv[])	/* Argument objects. */
{
    const char *cmdName, *pattern;
    const char *simplePattern;
    Namespace *nsPtr;
#ifdef INFO_PROCS_SEARCH_GLOBAL_NS
    Namespace *globalNsPtr = (Namespace *) Tcl_GetGlobalNamespace(interp);
#endif
    Namespace *currNsPtr = (Namespace *) Tcl_GetCurrentNamespace(interp);
    Tcl_Obj *listPtr, *elemObjPtr;
    int specificNsInPattern = 0;/* Init. to avoid compiler warning. */
    register Tcl_HashEntry *entryPtr;
    Tcl_HashSearch search;
    Command *cmdPtr, *realCmdPtr;

    /*
     * Get the pattern and find the "effective namespace" in which to list
     * procs.
     */

    if (objc == 1) {
	simplePattern = NULL;
	nsPtr = currNsPtr;
	specificNsInPattern = 0;
    } else if (objc == 2) {
	/*
	 * From the pattern, get the effective namespace and the simple
	 * pattern (no namespace qualifiers or ::'s) at the end. If an error
	 * was found while parsing the pattern, return it. Otherwise, if the
	 * namespace wasn't found, just leave nsPtr NULL: we will return an
	 * empty list since no commands there can be found.
	 */

	Namespace *dummy1NsPtr, *dummy2NsPtr;

	pattern = TclGetString(objv[1]);
	TclGetNamespaceForQualName(interp, pattern, NULL, /*flags*/ 0, &nsPtr,
		&dummy1NsPtr, &dummy2NsPtr, &simplePattern);

	if (nsPtr != NULL) {	/* We successfully found the pattern's ns. */
	    specificNsInPattern = (strcmp(simplePattern, pattern) != 0);
	}
    } else {
	Tcl_WrongNumArgs(interp, 1, objv, "?pattern?");
	return TCL_ERROR;
    }

    if (nsPtr == NULL) {
	return TCL_OK;
    }

    /*
     * Scan through the effective namespace's command table and create a list
     * with all procs that match the pattern. If a specific namespace was
     * requested in the pattern, qualify the command names with the namespace
     * name.
     */

    listPtr = Tcl_NewListObj(0, NULL);
#ifndef INFO_PROCS_SEARCH_GLOBAL_NS
    if (simplePattern != NULL && TclMatchIsTrivial(simplePattern)) {
	entryPtr = Tcl_FindHashEntry(&nsPtr->cmdTable, simplePattern);
	if (entryPtr != NULL) {
	    cmdPtr = Tcl_GetHashValue(entryPtr);

	    if (!TclIsProc(cmdPtr)) {
		realCmdPtr = (Command *)
			TclGetOriginalCommand((Tcl_Command) cmdPtr);
		if (realCmdPtr != NULL && TclIsProc(realCmdPtr)) {
		    goto simpleProcOK;
		}
	    } else {
	    simpleProcOK:
		if (specificNsInPattern) {
		    elemObjPtr = Tcl_NewObj();
		    Tcl_GetCommandFullName(interp, (Tcl_Command) cmdPtr,
			    elemObjPtr);
		} else {
		    elemObjPtr = Tcl_NewStringObj(simplePattern, -1);
		}
		Tcl_ListObjAppendElement(interp, listPtr, elemObjPtr);
	    }
	}
    } else
#endif /* !INFO_PROCS_SEARCH_GLOBAL_NS */
    {
	entryPtr = Tcl_FirstHashEntry(&nsPtr->cmdTable, &search);
	while (entryPtr != NULL) {
	    cmdName = Tcl_GetHashKey(&nsPtr->cmdTable, entryPtr);
	    if ((simplePattern == NULL)
		    || Tcl_StringMatch(cmdName, simplePattern)) {
		cmdPtr = Tcl_GetHashValue(entryPtr);

		if (!TclIsProc(cmdPtr)) {
		    realCmdPtr = (Command *)
			    TclGetOriginalCommand((Tcl_Command) cmdPtr);
		    if (realCmdPtr != NULL && TclIsProc(realCmdPtr)) {
			goto procOK;
		    }
		} else {
		procOK:
		    if (specificNsInPattern) {
			elemObjPtr = Tcl_NewObj();
			Tcl_GetCommandFullName(interp, (Tcl_Command) cmdPtr,
				elemObjPtr);
		    } else {
			elemObjPtr = Tcl_NewStringObj(cmdName, -1);
		    }
		    Tcl_ListObjAppendElement(interp, listPtr, elemObjPtr);
		}
	    }
	    entryPtr = Tcl_NextHashEntry(&search);
	}

	/*
	 * If the effective namespace isn't the global :: namespace, and a
	 * specific namespace wasn't requested in the pattern, then add in all
	 * global :: procs that match the simple pattern. Of course, we add in
	 * only those procs that aren't hidden by a proc in the effective
	 * namespace.
	 */

#ifdef INFO_PROCS_SEARCH_GLOBAL_NS
	/*
	 * If "info procs" worked like "info commands", returning the commands
	 * also seen in the global namespace, then you would include this
	 * code. As this could break backwards compatibilty with 8.0-8.2, we
	 * decided not to "fix" it in 8.3, leaving the behavior slightly
	 * different.
	 */

	if ((nsPtr != globalNsPtr) && !specificNsInPattern) {
	    entryPtr = Tcl_FirstHashEntry(&globalNsPtr->cmdTable, &search);
	    while (entryPtr != NULL) {
		cmdName = Tcl_GetHashKey(&globalNsPtr->cmdTable, entryPtr);
		if ((simplePattern == NULL)
			|| Tcl_StringMatch(cmdName, simplePattern)) {
		    if (Tcl_FindHashEntry(&nsPtr->cmdTable,cmdName) == NULL) {
			cmdPtr = Tcl_GetHashValue(entryPtr);
			realCmdPtr = (Command *) TclGetOriginalCommand(
				(Tcl_Command) cmdPtr);

			if (TclIsProc(cmdPtr) || ((realCmdPtr != NULL)
				&& TclIsProc(realCmdPtr))) {
			    Tcl_ListObjAppendElement(interp, listPtr,
				    Tcl_NewStringObj(cmdName, -1));
			}
		    }
		}
		entryPtr = Tcl_NextHashEntry(&search);
	    }
	}
#endif
    }

    Tcl_SetObjResult(interp, listPtr);
    return TCL_OK;
}

/*
 *----------------------------------------------------------------------
 *
 * InfoScriptCmd --
 *
 *	Called to implement the "info script" command that returns the script
 *	file that is currently being evaluated. Handles the following syntax:
 *
 *	    info script ?newName?
 *
 *	If newName is specified, it will set that as the internal name.
 *
 * Results:
 *	Returns TCL_OK if successful and TCL_ERROR if there is an error.
 *
 * Side effects:
 *	Returns a result in the interpreter's result object. If there is an
 *	error, the result is an error message. It may change the internal
 *	script filename.
 *
 *----------------------------------------------------------------------
 */

static int
InfoScriptCmd(
    ClientData dummy,		/* Not used. */
    Tcl_Interp *interp,		/* Current interpreter. */
    int objc,			/* Number of arguments. */
    Tcl_Obj *const objv[])	/* Argument objects. */
{
    Interp *iPtr = (Interp *) interp;
    if ((objc != 1) && (objc != 2)) {
	Tcl_WrongNumArgs(interp, 1, objv, "?filename?");
	return TCL_ERROR;
    }

    if (objc == 2) {
	if (iPtr->scriptFile != NULL) {
	    Tcl_DecrRefCount(iPtr->scriptFile);
	}
	iPtr->scriptFile = objv[1];
	Tcl_IncrRefCount(iPtr->scriptFile);
    }
    if (iPtr->scriptFile != NULL) {
	Tcl_SetObjResult(interp, iPtr->scriptFile);
    }
    return TCL_OK;
}

/*
 *----------------------------------------------------------------------
 *
 * InfoSharedlibCmd --
 *
 *	Called to implement the "info sharedlibextension" command that returns
 *	the file extension used for shared libraries. Handles the following
 *	syntax:
 *
 *	    info sharedlibextension
 *
 * Results:
 *	Returns TCL_OK if successful and TCL_ERROR if there is an error.
 *
 * Side effects:
 *	Returns a result in the interpreter's result object. If there is an
 *	error, the result is an error message.
 *
 *----------------------------------------------------------------------
 */

static int
InfoSharedlibCmd(
    ClientData dummy,		/* Not used. */
    Tcl_Interp *interp,		/* Current interpreter. */
    int objc,			/* Number of arguments. */
    Tcl_Obj *const objv[])	/* Argument objects. */
{
    if (objc != 1) {
	Tcl_WrongNumArgs(interp, 1, objv, NULL);
	return TCL_ERROR;
    }

#ifdef TCL_SHLIB_EXT
    Tcl_SetObjResult(interp, Tcl_NewStringObj(TCL_SHLIB_EXT, -1));
#endif
    return TCL_OK;
}

/*
 *----------------------------------------------------------------------
 *
 * InfoTclVersionCmd --
 *
 *	Called to implement the "info tclversion" command that returns the
 *	version number for this Tcl library. Handles the following syntax:
 *
 *	    info tclversion
 *
 * Results:
 *	Returns TCL_OK if successful and TCL_ERROR if there is an error.
 *
 * Side effects:
 *	Returns a result in the interpreter's result object. If there is an
 *	error, the result is an error message.
 *
 *----------------------------------------------------------------------
 */

static int
InfoTclVersionCmd(
    ClientData dummy,		/* Not used. */
    Tcl_Interp *interp,		/* Current interpreter. */
    int objc,			/* Number of arguments. */
    Tcl_Obj *const objv[])	/* Argument objects. */
{
    Tcl_Obj *version;

    if (objc != 1) {
	Tcl_WrongNumArgs(interp, 1, objv, NULL);
	return TCL_ERROR;
    }

    version = Tcl_GetVar2Ex(interp, "tcl_version", NULL,
	    (TCL_GLOBAL_ONLY | TCL_LEAVE_ERR_MSG));
    if (version != NULL) {
	Tcl_SetObjResult(interp, version);
	return TCL_OK;
    }
    return TCL_ERROR;
}

/*
 *----------------------------------------------------------------------
 *
 * InfoCmdTypeCmd --
 *
 *	Called to implement the "info cmdtype" command that returns the type
 *	of a given command. Handles the following syntax:
 *
 *	    info cmdtype cmdName
 *
 * Results:
 *	Returns TCL_OK if successful and TCL_ERROR if there is an error.
 *
 * Side effects:
 *	Returns a type name. If there is an error, the result is an error
 *	message.
 *
 *----------------------------------------------------------------------
 */

static int
InfoCmdTypeCmd(
    ClientData dummy,		/* Not used. */
    Tcl_Interp *interp,		/* Current interpreter. */
    int objc,			/* Number of arguments. */
    Tcl_Obj *const objv[])	/* Argument objects. */
{
    Tcl_Command command;

    if (objc != 2) {
	Tcl_WrongNumArgs(interp, 1, objv, "commandName");
	return TCL_ERROR;
    }
    command = Tcl_FindCommand(interp, TclGetString(objv[1]), NULL,
	    TCL_LEAVE_ERR_MSG);
    if (command == NULL) {
	return TCL_ERROR;
    }

    /*
     * There's one special case: safe slave interpreters can't see aliases as
     * aliases as they're part of the security mechanisms.
     */

    if (Tcl_IsSafe(interp)
	    && (((Command *) command)->objProc == TclAliasObjCmd)) {
	Tcl_AppendResult(interp, "native", NULL);
    } else {
	Tcl_SetObjResult(interp,
		Tcl_NewStringObj(TclGetCommandTypeName(command), -1));
    }
    return TCL_OK;
}

/*
 *----------------------------------------------------------------------
 *
 * Tcl_JoinObjCmd --
 *
 *	This procedure is invoked to process the "join" Tcl command. See the
 *	user documentation for details on what it does.
 *
 * Results:
 *	A standard Tcl object result.
 *
 * Side effects:
 *	See the user documentation.
 *
 *----------------------------------------------------------------------
 */

int
Tcl_JoinObjCmd(
    ClientData dummy,		/* Not used. */
    Tcl_Interp *interp,		/* Current interpreter. */
    int objc,			/* Number of arguments. */
    Tcl_Obj *const objv[])	/* The argument objects. */
{
    size_t length;
    int listLen;
    Tcl_Obj *resObjPtr = NULL, *joinObjPtr, **elemPtrs;

    if ((objc < 2) || (objc > 3)) {
	Tcl_WrongNumArgs(interp, 1, objv, "list ?joinString?");
	return TCL_ERROR;
    }

    /*
     * Make sure the list argument is a list object and get its length and a
     * pointer to its array of element pointers.
     */

    if (TclListObjGetElements(interp, objv[1], &listLen,
	    &elemPtrs) != TCL_OK) {
	return TCL_ERROR;
    }

    if (listLen == 0) {
	/* No elements to join; default empty result is correct. */
	return TCL_OK;
    }
    if (listLen == 1) {
	/* One element; return it */
	Tcl_SetObjResult(interp, elemPtrs[0]);
	return TCL_OK;
    }

    joinObjPtr = (objc == 2) ? Tcl_NewStringObj(" ", 1) : objv[2];
    Tcl_IncrRefCount(joinObjPtr);

    (void) TclGetStringFromObj(joinObjPtr, &length);
    if (length == 0) {
	resObjPtr = TclStringCat(interp, listLen, elemPtrs, 0);
    } else {
	int i;

	resObjPtr = Tcl_NewObj();
	for (i = 0;  i < listLen;  i++) {
	    if (i > 0) {

		/*
		 * NOTE: This code is relying on Tcl_AppendObjToObj() **NOT**
		 * to shimmer joinObjPtr.  If it did, then the case where
		 * objv[1] and objv[2] are the same value would not be safe.
		 * Accessing elemPtrs would crash.
		 */

		Tcl_AppendObjToObj(resObjPtr, joinObjPtr);
	    }
	    Tcl_AppendObjToObj(resObjPtr, elemPtrs[i]);
	}
    }
    Tcl_DecrRefCount(joinObjPtr);
    if (resObjPtr) {
	Tcl_SetObjResult(interp, resObjPtr);
	return TCL_OK;
    }
    return TCL_ERROR;
}

/*
 *----------------------------------------------------------------------
 *
 * Tcl_LassignObjCmd --
 *
 *	This object-based procedure is invoked to process the "lassign" Tcl
 *	command. See the user documentation for details on what it does.
 *
 * Results:
 *	A standard Tcl object result.
 *
 * Side effects:
 *	See the user documentation.
 *
 *----------------------------------------------------------------------
 */

int
Tcl_LassignObjCmd(
    ClientData dummy,		/* Not used. */
    Tcl_Interp *interp,		/* Current interpreter. */
    int objc,			/* Number of arguments. */
    Tcl_Obj *const objv[])	/* Argument objects. */
{
    Tcl_Obj *listCopyPtr;
    Tcl_Obj **listObjv;		/* The contents of the list. */
    int listObjc;		/* The length of the list. */
    int code = TCL_OK;

    if (objc < 2) {
	Tcl_WrongNumArgs(interp, 1, objv, "list ?varName ...?");
	return TCL_ERROR;
    }

    listCopyPtr = TclListObjCopy(interp, objv[1]);
    if (listCopyPtr == NULL) {
	return TCL_ERROR;
    }

    TclListObjGetElements(NULL, listCopyPtr, &listObjc, &listObjv);

    objc -= 2;
    objv += 2;
    while (code == TCL_OK && objc > 0 && listObjc > 0) {
	if (Tcl_ObjSetVar2(interp, *objv++, NULL, *listObjv++,
		TCL_LEAVE_ERR_MSG) == NULL) {
	    code = TCL_ERROR;
	}
	objc--;
	listObjc--;
    }

    if (code == TCL_OK && objc > 0) {
	Tcl_Obj *emptyObj;

	TclNewObj(emptyObj);
	Tcl_IncrRefCount(emptyObj);
	while (code == TCL_OK && objc-- > 0) {
	    if (Tcl_ObjSetVar2(interp, *objv++, NULL, emptyObj,
		    TCL_LEAVE_ERR_MSG) == NULL) {
		code = TCL_ERROR;
	    }
	}
	Tcl_DecrRefCount(emptyObj);
    }

    if (code == TCL_OK && listObjc > 0) {
	Tcl_SetObjResult(interp, Tcl_NewListObj(listObjc, listObjv));
    }

    Tcl_DecrRefCount(listCopyPtr);
    return code;
}

/*
 *----------------------------------------------------------------------
 *
 * Tcl_LindexObjCmd --
 *
 *	This object-based procedure is invoked to process the "lindex" Tcl
 *	command. See the user documentation for details on what it does.
 *
 * Results:
 *	A standard Tcl object result.
 *
 * Side effects:
 *	See the user documentation.
 *
 *----------------------------------------------------------------------
 */

int
Tcl_LindexObjCmd(
    ClientData dummy,		/* Not used. */
    Tcl_Interp *interp,		/* Current interpreter. */
    int objc,			/* Number of arguments. */
    Tcl_Obj *const objv[])	/* Argument objects. */
{

    Tcl_Obj *elemPtr;		/* Pointer to the element being extracted. */

    if (objc < 2) {
	Tcl_WrongNumArgs(interp, 1, objv, "list ?index ...?");
	return TCL_ERROR;
    }

    /*
     * If objc==3, then objv[2] may be either a single index or a list of
     * indices: go to TclLindexList to determine which. If objc>=4, or
     * objc==2, then objv[2 .. objc-2] are all single indices and processed as
     * such in TclLindexFlat.
     */

    if (objc == 3) {
	elemPtr = TclLindexList(interp, objv[1], objv[2]);
    } else {
	elemPtr = TclLindexFlat(interp, objv[1], objc-2, objv+2);
    }

    /*
     * Set the interpreter's object result to the last element extracted.
     */

    if (elemPtr == NULL) {
	return TCL_ERROR;
    }

    Tcl_SetObjResult(interp, elemPtr);
    Tcl_DecrRefCount(elemPtr);
    return TCL_OK;
}

/*
 *----------------------------------------------------------------------
 *
 * Tcl_LinsertObjCmd --
 *
 *	This object-based procedure is invoked to process the "linsert" Tcl
 *	command. See the user documentation for details on what it does.
 *
 * Results:
 *	A new Tcl list object formed by inserting zero or more elements into a
 *	list.
 *
 * Side effects:
 *	See the user documentation.
 *
 *----------------------------------------------------------------------
 */

int
Tcl_LinsertObjCmd(
    ClientData dummy,		/* Not used. */
    Tcl_Interp *interp,		/* Current interpreter. */
    register int objc,		/* Number of arguments. */
    Tcl_Obj *const objv[])	/* Argument objects. */
{
    Tcl_Obj *listPtr;
    size_t index;
    int len, result;

    if (objc < 3) {
	Tcl_WrongNumArgs(interp, 1, objv, "list index ?element ...?");
	return TCL_ERROR;
    }

    result = TclListObjLength(interp, objv[1], &len);
    if (result != TCL_OK) {
	return result;
    }

    /*
     * Get the index. "end" is interpreted to be the index after the last
     * element, such that using it will cause any inserted elements to be
     * appended to the list.
     */

    result = TclGetIntForIndexM(interp, objv[2], /*end*/ len, &index);
    if (result != TCL_OK) {
	return result;
    }
    if (index + 1 > (size_t)len + 1) {
	index = len;
    }

    /*
     * If the list object is unshared we can modify it directly. Otherwise we
     * create a copy to modify: this is "copy on write".
     */

    listPtr = objv[1];
    if (Tcl_IsShared(listPtr)) {
	listPtr = TclListObjCopy(NULL, listPtr);
    }

    if ((objc == 4) && (index == (size_t)len)) {
	/*
	 * Special case: insert one element at the end of the list.
	 */

	Tcl_ListObjAppendElement(NULL, listPtr, objv[3]);
    } else {
	if (TCL_OK != Tcl_ListObjReplace(interp, listPtr, index, 0,
		(objc-3), &(objv[3]))) {
	    return TCL_ERROR;
	}
    }

    /*
     * Set the interpreter's object result.
     */

    Tcl_SetObjResult(interp, listPtr);
    return TCL_OK;
}

/*
 *----------------------------------------------------------------------
 *
 * Tcl_ListObjCmd --
 *
 *	This procedure is invoked to process the "list" Tcl command. See the
 *	user documentation for details on what it does.
 *
 * Results:
 *	A standard Tcl object result.
 *
 * Side effects:
 *	See the user documentation.
 *
 *----------------------------------------------------------------------
 */

int
Tcl_ListObjCmd(
    ClientData dummy,		/* Not used. */
    Tcl_Interp *interp,		/* Current interpreter. */
    register int objc,		/* Number of arguments. */
    register Tcl_Obj *const objv[])
				/* The argument objects. */
{
    /*
     * If there are no list elements, the result is an empty object.
     * Otherwise set the interpreter's result object to be a list object.
     */

    if (objc > 1) {
	Tcl_SetObjResult(interp, Tcl_NewListObj(objc-1, &objv[1]));
    }
    return TCL_OK;
}

/*
 *----------------------------------------------------------------------
 *
 * Tcl_LlengthObjCmd --
 *
 *	This object-based procedure is invoked to process the "llength" Tcl
 *	command. See the user documentation for details on what it does.
 *
 * Results:
 *	A standard Tcl object result.
 *
 * Side effects:
 *	See the user documentation.
 *
 *----------------------------------------------------------------------
 */

int
Tcl_LlengthObjCmd(
    ClientData dummy,		/* Not used. */
    Tcl_Interp *interp,		/* Current interpreter. */
    int objc,			/* Number of arguments. */
    register Tcl_Obj *const objv[])
				/* Argument objects. */
{
    int listLen, result;

    if (objc != 2) {
	Tcl_WrongNumArgs(interp, 1, objv, "list");
	return TCL_ERROR;
    }

    result = TclListObjLength(interp, objv[1], &listLen);
    if (result != TCL_OK) {
	return result;
    }

    /*
     * Set the interpreter's object result to an integer object holding the
     * length.
     */

    Tcl_SetObjResult(interp, Tcl_NewWideIntObj(listLen));
    return TCL_OK;
}

/*
 *----------------------------------------------------------------------
 *
 * Tcl_LpopObjCmd --
 *
 *	This procedure is invoked to process the "lpop" Tcl command. See the
 *	user documentation for details on what it does.
 *
 * Results:
 *	A standard Tcl object result.
 *
 * Side effects:
 *	See the user documentation.
 *
 *----------------------------------------------------------------------
 */

int
Tcl_LpopObjCmd(
    ClientData notUsed,		/* Not used. */
    Tcl_Interp *interp,		/* Current interpreter. */
    int objc,			/* Number of arguments. */
    register Tcl_Obj *const objv[])
				/* Argument objects. */
{
    int listLen, result;
    Tcl_Obj *elemPtr, *stored;
    Tcl_Obj *listPtr, **elemPtrs;

    if (objc < 2) {
	Tcl_WrongNumArgs(interp, 1, objv, "listvar ?index?");
	return TCL_ERROR;
    }

    listPtr = Tcl_ObjGetVar2(interp, objv[1], NULL, TCL_LEAVE_ERR_MSG);
    if (listPtr == NULL) {
	return TCL_ERROR;
    }

    result = TclListObjGetElements(interp, listPtr, &listLen, &elemPtrs);
    if (result != TCL_OK) {
	return result;
    }

    /*
     * First, extract the element to be returned.
     * TclLindexFlat adds a ref count which is handled.
     */

    if (objc == 2) {
	elemPtr = elemPtrs[listLen - 1];
	Tcl_IncrRefCount(elemPtr);
    } else {
	elemPtr = TclLindexFlat(interp, listPtr, objc-2, objv+2);

	if (elemPtr == NULL) {
	    return TCL_ERROR;
	}
    }
    Tcl_SetObjResult(interp, elemPtr);
    Tcl_DecrRefCount(elemPtr);

    /*
     * Second, remove the element.
     * TclLsetFlat adds a ref count which is handled.
     */

    if (objc == 2) {
	if (Tcl_IsShared(listPtr)) {
	    listPtr = TclListObjCopy(NULL, listPtr);
	}
	result = Tcl_ListObjReplace(interp, listPtr, listLen - 1, 1, 0, NULL);
	if (result != TCL_OK) {
	    return result;
	}
	Tcl_IncrRefCount(listPtr);
    } else {
	listPtr = TclLsetFlat(interp, listPtr, objc-2, objv+2, NULL);

	if (listPtr == NULL) {
	    return TCL_ERROR;
	}
    }

    stored = Tcl_ObjSetVar2(interp, objv[1], NULL, listPtr, TCL_LEAVE_ERR_MSG);
    Tcl_DecrRefCount(listPtr);
    if (stored == NULL) {
	return TCL_ERROR;
    }

    return TCL_OK;
}

/*
 *----------------------------------------------------------------------
 *
 * Tcl_LrangeObjCmd --
 *
 *	This procedure is invoked to process the "lrange" Tcl command. See the
 *	user documentation for details on what it does.
 *
 * Results:
 *	A standard Tcl object result.
 *
 * Side effects:
 *	See the user documentation.
 *
 *----------------------------------------------------------------------
 */

int
Tcl_LrangeObjCmd(
    ClientData notUsed,		/* Not used. */
    Tcl_Interp *interp,		/* Current interpreter. */
    int objc,			/* Number of arguments. */
    register Tcl_Obj *const objv[])
				/* Argument objects. */
{
    int listLen, result;
    size_t first, last;

    if (objc != 4) {
	Tcl_WrongNumArgs(interp, 1, objv, "list first last");
	return TCL_ERROR;
    }

    result = TclListObjLength(interp, objv[1], &listLen);
    if (result != TCL_OK) {
	return result;
    }

    result = TclGetIntForIndexM(interp, objv[2], /*endValue*/ listLen - 1,
	    &first);
    if (result != TCL_OK) {
	return result;
    }

    result = TclGetIntForIndexM(interp, objv[3], /*endValue*/ listLen - 1,
	    &last);
    if (result != TCL_OK) {
	return result;
    }

    Tcl_SetObjResult(interp, TclListObjRange(objv[1], first, last));
    return TCL_OK;
}

/*
 *----------------------------------------------------------------------
 *
 * Tcl_LremoveObjCmd --
 *
 *	This procedure is invoked to process the "lremove" Tcl command. See the
 *	user documentation for details on what it does.
 *
 * Results:
 *	A standard Tcl object result.
 *
 * Side effects:
 *	See the user documentation.
 *
 *----------------------------------------------------------------------
 */

static int
LremoveIndexCompare(
    const void *el1Ptr,
    const void *el2Ptr)
{
    int idx1 = *((const int *) el1Ptr);
    int idx2 = *((const int *) el2Ptr);

    /*
     * This will put the larger element first.
     */

    return (idx1 < idx2) ? 1 : (idx1 > idx2) ? -1 : 0;
}

int
Tcl_LremoveObjCmd(
    ClientData notUsed,		/* Not used. */
    Tcl_Interp *interp,		/* Current interpreter. */
    int objc,			/* Number of arguments. */
    Tcl_Obj *const objv[])	/* Argument objects. */
{
    int i, idxc;
    int listLen, *idxv, prevIdx, first, num;
    Tcl_Obj *listObj;

    /*
     * Parse the arguments.
     */

    if (objc < 2) {
	Tcl_WrongNumArgs(interp, 1, objv, "list ?index ...?");
	return TCL_ERROR;
    }

    listObj = objv[1];
    if (TclListObjLength(interp, listObj, &listLen) != TCL_OK) {
	return TCL_ERROR;
    }

    idxc = objc - 2;
    if (idxc == 0) {
	Tcl_SetObjResult(interp, listObj);
	return TCL_OK;
    }
<<<<<<< HEAD
    idxv = Tcl_Alloc((objc - 2) * sizeof(list_index_t));
=======
    idxv = ckalloc((objc - 2) * sizeof(int));
>>>>>>> 8e5924b9
    for (i = 2; i < objc; i++) {
	if (TclGetIntForIndexM(interp, objv[i], /*endValue*/ listLen - 1,
		&idxv[i - 2]) != TCL_OK) {
	    Tcl_Free(idxv);
	    return TCL_ERROR;
	}
    }

    /*
     * Sort the indices, large to small so that when we remove an index we
     * don't change the indices still to be processed.
     */

    if (idxc > 1) {
	qsort(idxv, idxc, sizeof(int), LremoveIndexCompare);
    }

    /*
     * Make our working copy, then do the actual removes piecemeal.
     */

    if (Tcl_IsShared(listObj)) {
	listObj = TclListObjCopy(NULL, listObj);
    }
    num = 0;
    first = listLen;
    for (i = 0, prevIdx = -1 ; i < idxc ; i++) {
	int idx = idxv[i];

	/*
	 * Repeated index and sanity check.
	 */

	if (idx == prevIdx) {
	    continue;
	}
	prevIdx = idx;
	if (idx < 0 || idx >= listLen) {
	    continue;
	}

	/*
	 * Coalesce adjacent removes to reduce the number of copies.
	 */

	if (num == 0) {
	    num = 1;
	    first = idx;
	} else if (idx + 1 == first) {
	    num++;
	    first = idx;
	} else {
	    /*
	     * Note that this operation can't fail now; we know we have a list
	     * and we're only ever contracting that list.
	     */

	    (void) Tcl_ListObjReplace(interp, listObj, first, num, 0, NULL);
	    listLen -= num;
	    num = 1;
	    first = idx;
	}
    }
    if (num != 0) {
	(void) Tcl_ListObjReplace(interp, listObj, first, num, 0, NULL);
    }
    Tcl_Free(idxv);
    Tcl_SetObjResult(interp, listObj);
    return TCL_OK;
}

/*
 *----------------------------------------------------------------------
 *
 * Tcl_LrepeatObjCmd --
 *
 *	This procedure is invoked to process the "lrepeat" Tcl command. See
 *	the user documentation for details on what it does.
 *
 * Results:
 *	A standard Tcl object result.
 *
 * Side effects:
 *	See the user documentation.
 *
 *----------------------------------------------------------------------
 */

int
Tcl_LrepeatObjCmd(
    ClientData dummy,		/* Not used. */
    Tcl_Interp *interp,		/* Current interpreter. */
    register int objc,		/* Number of arguments. */
    register Tcl_Obj *const objv[])
				/* The argument objects. */
{
    int elementCount, i, totalElems;
    Tcl_Obj *listPtr, **dataArray = NULL;

    /*
     * Check arguments for legality:
     *		lrepeat count ?value ...?
     */

    if (objc < 2) {
	Tcl_WrongNumArgs(interp, 1, objv, "count ?value ...?");
	return TCL_ERROR;
    }
    if (TCL_OK != TclGetIntFromObj(interp, objv[1], &elementCount)) {
	return TCL_ERROR;
    }
    if (elementCount < 0) {
	Tcl_SetObjResult(interp, Tcl_ObjPrintf(
		"bad count \"%d\": must be integer >= 0", elementCount));
	Tcl_SetErrorCode(interp, "TCL", "OPERATION", "LREPEAT", "NEGARG",
		NULL);
	return TCL_ERROR;
    }

    /*
     * Skip forward to the interesting arguments now we've finished parsing.
     */

    objc -= 2;
    objv += 2;

    /* Final sanity check. Do not exceed limits on max list length. */

    if (elementCount && objc > LIST_MAX/elementCount) {
	Tcl_SetObjResult(interp, Tcl_ObjPrintf(
		"max length of a Tcl list (%d elements) exceeded", LIST_MAX));
	Tcl_SetErrorCode(interp, "TCL", "MEMORY", NULL);
	return TCL_ERROR;
    }
    totalElems = objc * elementCount;

    /*
     * Get an empty list object that is allocated large enough to hold each
     * init value elementCount times.
     */

    listPtr = Tcl_NewListObj(totalElems, NULL);
    if (totalElems) {
	List *listRepPtr = ListRepPtr(listPtr);

	listRepPtr->elemCount = elementCount*objc;
	dataArray = &listRepPtr->elements;
    }

    /*
     * Set the elements. Note that we handle the common degenerate case of a
     * single value being repeated separately to permit the compiler as much
     * room as possible to optimize a loop that might be run a very large
     * number of times.
     */

    CLANG_ASSERT(dataArray || totalElems == 0 );
    if (objc == 1) {
	register Tcl_Obj *tmpPtr = objv[0];

	tmpPtr->refCount += elementCount;
	for (i=0 ; i<elementCount ; i++) {
	    dataArray[i] = tmpPtr;
	}
    } else {
	int j, k = 0;

	for (i=0 ; i<elementCount ; i++) {
	    for (j=0 ; j<objc ; j++) {
		Tcl_IncrRefCount(objv[j]);
		dataArray[k++] = objv[j];
	    }
	}
    }

    Tcl_SetObjResult(interp, listPtr);
    return TCL_OK;
}

/*
 *----------------------------------------------------------------------
 *
 * Tcl_LreplaceObjCmd --
 *
 *	This object-based procedure is invoked to process the "lreplace" Tcl
 *	command. See the user documentation for details on what it does.
 *
 * Results:
 *	A new Tcl list object formed by replacing zero or more elements of a
 *	list.
 *
 * Side effects:
 *	See the user documentation.
 *
 *----------------------------------------------------------------------
 */

int
Tcl_LreplaceObjCmd(
    ClientData dummy,		/* Not used. */
    Tcl_Interp *interp,		/* Current interpreter. */
    int objc,			/* Number of arguments. */
    Tcl_Obj *const objv[])	/* Argument objects. */
{
    register Tcl_Obj *listPtr;
    size_t first, last;
    int listLen, numToDelete, result;

    if (objc < 4) {
	Tcl_WrongNumArgs(interp, 1, objv,
		"list first last ?element ...?");
	return TCL_ERROR;
    }

    result = TclListObjLength(interp, objv[1], &listLen);
    if (result != TCL_OK) {
	return result;
    }

    /*
     * Get the first and last indexes. "end" is interpreted to be the index
     * for the last element, such that using it will cause that element to be
     * included for deletion.
     */

    result = TclGetIntForIndexM(interp, objv[2], /*end*/ listLen-1, &first);
    if (result != TCL_OK) {
	return result;
    }

    result = TclGetIntForIndexM(interp, objv[3], /*end*/ listLen-1, &last);
    if (result != TCL_OK) {
	return result;
    }

    if (first == TCL_INDEX_NONE) {
	first = 0;
    } else if (first > (size_t)listLen) {
	first = listLen;
    }

    if (last + 1 > (size_t)listLen) {
	last = listLen - 1;
    }
    if (first + 1 <= last + 1) {
	numToDelete = last - first + 1;
    } else {
	numToDelete = 0;
    }

    /*
     * If the list object is unshared we can modify it directly, otherwise we
     * create a copy to modify: this is "copy on write".
     */

    listPtr = objv[1];
    if (Tcl_IsShared(listPtr)) {
	listPtr = TclListObjCopy(NULL, listPtr);
    }

    /*
     * Note that we call Tcl_ListObjReplace even when numToDelete == 0 and
     * objc == 4. In this case, the list value of listPtr is not changed (no
     * elements are removed or added), but by making the call we are assured
     * we end up with a list in canonical form. Resist any temptation to
     * optimize this case away.
     */

    if (TCL_OK != Tcl_ListObjReplace(interp, listPtr, first, numToDelete,
	    objc-4, objv+4)) {
	return TCL_ERROR;
    }

    /*
     * Set the interpreter's object result.
     */

    Tcl_SetObjResult(interp, listPtr);
    return TCL_OK;
}

/*
 *----------------------------------------------------------------------
 *
 * Tcl_LreverseObjCmd --
 *
 *	This procedure is invoked to process the "lreverse" Tcl command. See
 *	the user documentation for details on what it does.
 *
 * Results:
 *	A standard Tcl result.
 *
 * Side effects:
 *	See the user documentation.
 *
 *----------------------------------------------------------------------
 */

int
Tcl_LreverseObjCmd(
    ClientData clientData,	/* Not used. */
    Tcl_Interp *interp,		/* Current interpreter. */
    int objc,			/* Number of arguments. */
    Tcl_Obj *const objv[])	/* Argument values. */
{
    Tcl_Obj **elemv;
    int elemc, i, j;

    if (objc != 2) {
	Tcl_WrongNumArgs(interp, 1, objv, "list");
	return TCL_ERROR;
    }
    if (TclListObjGetElements(interp, objv[1], &elemc, &elemv) != TCL_OK) {
	return TCL_ERROR;
    }

    /*
     * If the list is empty, just return it. [Bug 1876793]
     */

    if (!elemc) {
	Tcl_SetObjResult(interp, objv[1]);
	return TCL_OK;
    }

    if (Tcl_IsShared(objv[1])
	    || (ListRepPtr(objv[1])->refCount > 1)) {	/* Bug 1675044 */
	Tcl_Obj *resultObj, **dataArray;
	List *listRepPtr;

	resultObj = Tcl_NewListObj(elemc, NULL);
	listRepPtr = ListRepPtr(resultObj);
	listRepPtr->elemCount = elemc;
	dataArray = &listRepPtr->elements;

	for (i=0,j=elemc-1 ; i<elemc ; i++,j--) {
	    dataArray[j] = elemv[i];
	    Tcl_IncrRefCount(elemv[i]);
	}

	Tcl_SetObjResult(interp, resultObj);
    } else {

	/*
	 * Not shared, so swap "in place". This relies on Tcl_LOGE above
	 * returning a pointer to the live array of Tcl_Obj values.
	 */

	for (i=0,j=elemc-1 ; i<j ; i++,j--) {
	    Tcl_Obj *tmp = elemv[i];

	    elemv[i] = elemv[j];
	    elemv[j] = tmp;
	}
	TclInvalidateStringRep(objv[1]);
	Tcl_SetObjResult(interp, objv[1]);
    }
    return TCL_OK;
}

/*
 *----------------------------------------------------------------------
 *
 * Tcl_LsearchObjCmd --
 *
 *	This procedure is invoked to process the "lsearch" Tcl command. See
 *	the user documentation for details on what it does.
 *
 * Results:
 *	A standard Tcl result.
 *
 * Side effects:
 *	See the user documentation.
 *
 *----------------------------------------------------------------------
 */

int
Tcl_LsearchObjCmd(
    ClientData clientData,	/* Not used. */
    Tcl_Interp *interp,		/* Current interpreter. */
    int objc,			/* Number of arguments. */
    Tcl_Obj *const objv[])	/* Argument values. */
{
    const char *bytes, *patternBytes;
    int i, match, index, result=TCL_OK, listc, bisect;
    size_t length = 0, elemLen, start, groupSize, groupOffset, lower, upper;
    int allocatedIndexVector = 0;
    int dataType, isIncreasing;
    Tcl_WideInt patWide, objWide, wide;
    int allMatches, inlineReturn, negatedMatch, returnSubindices, noCase;
    double patDouble, objDouble;
    SortInfo sortInfo;
    Tcl_Obj *patObj, **listv, *listPtr, *startPtr, *itemPtr;
    SortStrCmpFn_t strCmpFn = TclUtfCmp;
    Tcl_RegExp regexp = NULL;
    static const char *const options[] = {
	"-all",	    "-ascii",   "-bisect", "-decreasing", "-dictionary",
	"-exact",   "-glob",    "-increasing", "-index",
	"-inline",  "-integer", "-nocase",     "-not",
	"-real",    "-regexp",  "-sorted",     "-start", "-stride",
	"-subindices", NULL
    };
    enum options {
	LSEARCH_ALL, LSEARCH_ASCII, LSEARCH_BISECT, LSEARCH_DECREASING,
	LSEARCH_DICTIONARY, LSEARCH_EXACT, LSEARCH_GLOB, LSEARCH_INCREASING,
	LSEARCH_INDEX, LSEARCH_INLINE, LSEARCH_INTEGER, LSEARCH_NOCASE,
	LSEARCH_NOT, LSEARCH_REAL, LSEARCH_REGEXP, LSEARCH_SORTED,
	LSEARCH_START, LSEARCH_STRIDE, LSEARCH_SUBINDICES
    };
    enum datatypes {
	ASCII, DICTIONARY, INTEGER, REAL
    };
    enum modes {
	EXACT, GLOB, REGEXP, SORTED
    };
    enum modes mode;

    mode = GLOB;
    dataType = ASCII;
    isIncreasing = 1;
    allMatches = 0;
    inlineReturn = 0;
    returnSubindices = 0;
    negatedMatch = 0;
    bisect = 0;
    listPtr = NULL;
    startPtr = NULL;
    groupSize = 1;
    groupOffset = 0;
    start = 0;
    noCase = 0;
    sortInfo.compareCmdPtr = NULL;
    sortInfo.isIncreasing = 1;
    sortInfo.sortMode = 0;
    sortInfo.interp = interp;
    sortInfo.resultCode = TCL_OK;
    sortInfo.indexv = NULL;
    sortInfo.indexc = 0;

    if (objc < 3) {
	Tcl_WrongNumArgs(interp, 1, objv, "?-option value ...? list pattern");
	return TCL_ERROR;
    }

    for (i = 1; i < objc-2; i++) {
	if (Tcl_GetIndexFromObj(interp, objv[i], options, "option", 0, &index)
		!= TCL_OK) {
	    result = TCL_ERROR;
	    goto done;
	}
	switch ((enum options) index) {
	case LSEARCH_ALL:		/* -all */
	    allMatches = 1;
	    break;
	case LSEARCH_ASCII:		/* -ascii */
	    dataType = ASCII;
	    break;
	case LSEARCH_BISECT:		/* -bisect */
	    mode = SORTED;
	    bisect = 1;
	    break;
	case LSEARCH_DECREASING:	/* -decreasing */
	    isIncreasing = 0;
	    sortInfo.isIncreasing = 0;
	    break;
	case LSEARCH_DICTIONARY:	/* -dictionary */
	    dataType = DICTIONARY;
	    break;
	case LSEARCH_EXACT:		/* -increasing */
	    mode = EXACT;
	    break;
	case LSEARCH_GLOB:		/* -glob */
	    mode = GLOB;
	    break;
	case LSEARCH_INCREASING:	/* -increasing */
	    isIncreasing = 1;
	    sortInfo.isIncreasing = 1;
	    break;
	case LSEARCH_INLINE:		/* -inline */
	    inlineReturn = 1;
	    break;
	case LSEARCH_INTEGER:		/* -integer */
	    dataType = INTEGER;
	    break;
	case LSEARCH_NOCASE:		/* -nocase */
	    strCmpFn = TclUtfCasecmp;
	    noCase = 1;
	    break;
	case LSEARCH_NOT:		/* -not */
	    negatedMatch = 1;
	    break;
	case LSEARCH_REAL:		/* -real */
	    dataType = REAL;
	    break;
	case LSEARCH_REGEXP:		/* -regexp */
	    mode = REGEXP;
	    break;
	case LSEARCH_SORTED:		/* -sorted */
	    mode = SORTED;
	    break;
	case LSEARCH_SUBINDICES:	/* -subindices */
	    returnSubindices = 1;
	    break;
	case LSEARCH_START:		/* -start */
	    /*
	     * If there was a previous -start option, release its saved index
	     * because it will either be replaced or there will be an error.
	     */

	    if (startPtr != NULL) {
		Tcl_DecrRefCount(startPtr);
		startPtr = NULL;
	    }
	    if (i > objc-4) {
		Tcl_SetObjResult(interp, Tcl_NewStringObj(
			"missing starting index", -1));
		Tcl_SetErrorCode(interp, "TCL", "ARGUMENT", "MISSING", NULL);
		result = TCL_ERROR;
		goto done;
	    }
	    i++;
	    if (objv[i] == objv[objc - 2]) {
		/*
		 * Take copy to prevent shimmering problems. Note that it does
		 * not matter if the index obj is also a component of the list
		 * being searched. We only need to copy where the list and the
		 * index are one-and-the-same.
		 */

		startPtr = Tcl_DuplicateObj(objv[i]);
	    } else {
		startPtr = objv[i];
	    }
	    Tcl_IncrRefCount(startPtr);
	    break;
	case LSEARCH_STRIDE:		/* -stride */
	    if (i > objc-4) {
		Tcl_SetObjResult(interp, Tcl_NewStringObj(
			"\"-stride\" option must be "
			"followed by stride length", -1));
		Tcl_SetErrorCode(interp, "TCL", "ARGUMENT", "MISSING", NULL);
		result = TCL_ERROR;
		goto done;
	    }
	    if (Tcl_GetWideIntFromObj(interp, objv[i+1], &wide) != TCL_OK) {
		result = TCL_ERROR;
		goto done;
	    }
	    if (wide < 1) {
		Tcl_SetObjResult(interp, Tcl_NewStringObj(
			"stride length must be at least 1", -1));
		Tcl_SetErrorCode(interp, "TCL", "OPERATION", "LSORT",
			"BADSTRIDE", NULL);
		result = TCL_ERROR;
		goto done;
	    }
	    groupSize = wide;
	    i++;
	    break;
	case LSEARCH_INDEX: {		/* -index */
	    Tcl_Obj **indices;
	    int j;

	    if (allocatedIndexVector) {
		TclStackFree(interp, sortInfo.indexv);
		allocatedIndexVector = 0;
	    }
	    if (i > objc-4) {
		Tcl_SetObjResult(interp, Tcl_NewStringObj(
			"\"-index\" option must be followed by list index",
			-1));
		Tcl_SetErrorCode(interp, "TCL", "ARGUMENT", "MISSING", NULL);
		result = TCL_ERROR;
		goto done;
	    }

	    /*
	     * Store the extracted indices for processing by sublist
	     * extraction. Note that we don't do this using objects because
	     * that has shimmering problems.
	     */

	    i++;
	    if (TclListObjGetElements(interp, objv[i],
		    &sortInfo.indexc, &indices) != TCL_OK) {
		result = TCL_ERROR;
		goto done;
	    }
	    switch (sortInfo.indexc) {
	    case 0:
		sortInfo.indexv = NULL;
		break;
	    case 1:
		sortInfo.indexv = &sortInfo.singleIndex;
		break;
	    default:
		sortInfo.indexv =
			TclStackAlloc(interp, sizeof(int) * sortInfo.indexc);
		allocatedIndexVector = 1; /* Cannot use indexc field, as it
					   * might be decreased by 1 later. */
	    }

	    /*
	     * Fill the array by parsing each index. We don't know whether
	     * their scale is sensible yet, but we at least perform the
	     * syntactic check here.
	     */

	    for (j=0 ; j<sortInfo.indexc ; j++) {
		int encoded = 0;
		if (TclIndexEncode(interp, indices[j], TCL_INDEX_NONE,
			TCL_INDEX_NONE, &encoded) != TCL_OK) {
		    result = TCL_ERROR;
		}
		if (encoded == (int)TCL_INDEX_NONE) {
		    Tcl_SetObjResult(interp, Tcl_ObjPrintf(
			    "index \"%s\" cannot select an element "
			    "from any list", TclGetString(indices[j])));
		    Tcl_SetErrorCode(interp, "TCL", "VALUE", "INDEX"
			    "OUTOFRANGE", NULL);
		    result = TCL_ERROR;
		}
		if (result == TCL_ERROR) {
		    Tcl_AppendObjToErrorInfo(interp, Tcl_ObjPrintf(
			    "\n    (-index option item number %d)", j));
		    goto done;
		}
		sortInfo.indexv[j] = encoded;
	    }
	    break;
	}
	}
    }

    /*
     * Subindices only make sense if asked for with -index option set.
     */

    if (returnSubindices && sortInfo.indexc==0) {
	Tcl_SetObjResult(interp, Tcl_NewStringObj(
		"-subindices cannot be used without -index option", -1));
	Tcl_SetErrorCode(interp, "TCL", "OPERATION", "LSEARCH",
		"BAD_OPTION_MIX", NULL);
	result = TCL_ERROR;
	goto done;
    }

    if (bisect && (allMatches || negatedMatch)) {
	Tcl_SetObjResult(interp, Tcl_NewStringObj(
		"-bisect is not compatible with -all or -not", -1));
	Tcl_SetErrorCode(interp, "TCL", "OPERATION", "LSEARCH",
		"BAD_OPTION_MIX", NULL);
	result = TCL_ERROR;
	goto done;
    }

    if (mode == REGEXP) {
	/*
	 * We can shimmer regexp/list if listv[i] == pattern, so get the
	 * regexp rep before the list rep. First time round, omit the interp
	 * and hope that the compilation will succeed. If it fails, we'll
	 * recompile in "expensive" mode with a place to put error messages.
	 */

	regexp = Tcl_GetRegExpFromObj(NULL, objv[objc - 1],
		TCL_REG_ADVANCED | TCL_REG_NOSUB |
		(noCase ? TCL_REG_NOCASE : 0));
	if (regexp == NULL) {
	    /*
	     * Failed to compile the RE. Try again without the TCL_REG_NOSUB
	     * flag in case the RE had sub-expressions in it [Bug 1366683]. If
	     * this fails, an error message will be left in the interpreter.
	     */

	    regexp = Tcl_GetRegExpFromObj(interp, objv[objc - 1],
		    TCL_REG_ADVANCED | (noCase ? TCL_REG_NOCASE : 0));
	}

	if (regexp == NULL) {
	    result = TCL_ERROR;
	    goto done;
	}
    }

    /*
     * Make sure the list argument is a list object and get its length and a
     * pointer to its array of element pointers.
     */

    result = TclListObjGetElements(interp, objv[objc - 2], &listc, &listv);
    if (result != TCL_OK) {
	goto done;
    }

    /*
     * Check for sanity when grouping elements of the overall list together
     * because of the -stride option. [TIP #351]
     */

    if (groupSize > 1) {
	if (listc % groupSize) {
	    Tcl_SetObjResult(interp, Tcl_NewStringObj(
		    "list size must be a multiple of the stride length",
		    -1));
	    Tcl_SetErrorCode(interp, "TCL", "OPERATION", "LSEARCH", "BADSTRIDE",
		    NULL);
	    result = TCL_ERROR;
	    goto done;
	}
	if (sortInfo.indexc > 0) {
	    /*
	     * Use the first value in the list supplied to -index as the
	     * offset of the element within each group by which to sort.
	     */

	    groupOffset = TclIndexDecode(sortInfo.indexv[0], groupSize - 1);
	    if (groupOffset >= groupSize) {
		Tcl_SetObjResult(interp, Tcl_NewStringObj(
			"when used with \"-stride\", the leading \"-index\""
			" value must be within the group", -1));
		Tcl_SetErrorCode(interp, "TCL", "OPERATION", "LSEARCH",
			"BADINDEX", NULL);
		result = TCL_ERROR;
		goto done;
	    }
	    if (sortInfo.indexc == 1) {
		sortInfo.indexc = 0;
		sortInfo.indexv = NULL;
	    } else {
		sortInfo.indexc--;

		for (i = 0; i < sortInfo.indexc; i++) {
		    sortInfo.indexv[i] = sortInfo.indexv[i+1];
		}
	    }
	}
    }

    /*
     * Get the user-specified start offset.
     */

    if (startPtr) {
	result = TclGetIntForIndexM(interp, startPtr, listc-1, &start);
	if (result != TCL_OK) {
	    goto done;
	}
	if (start == TCL_INDEX_NONE) {
	    start = TCL_INDEX_START;
	}

	/*
	 * If the search started past the end of the list, we just return a
	 * "did not match anything at all" result straight away. [Bug 1374778]
	 */

	if (start >= (size_t)listc) {
	    if (allMatches || inlineReturn) {
		Tcl_ResetResult(interp);
	    } else {
		Tcl_SetObjResult(interp, Tcl_NewWideIntObj(-1));
	    }
	    goto done;
	}

	/*
	 * If start points within a group, it points to the start of the group.
	 */

	if (groupSize > 1) {
	    start -= (start % groupSize);
	}
    }

    patObj = objv[objc - 1];
    patternBytes = NULL;
    if (mode == EXACT || mode == SORTED) {
	switch ((enum datatypes) dataType) {
	case ASCII:
	case DICTIONARY:
	    patternBytes = TclGetStringFromObj(patObj, &length);
	    break;
	case INTEGER:
	    result = TclGetWideIntFromObj(interp, patObj, &patWide);
	    if (result != TCL_OK) {
		goto done;
	    }

	    /*
	     * List representation might have been shimmered; restore it. [Bug
	     * 1844789]
	     */

	    TclListObjGetElements(NULL, objv[objc - 2], &listc, &listv);
	    break;
	case REAL:
	    result = Tcl_GetDoubleFromObj(interp, patObj, &patDouble);
	    if (result != TCL_OK) {
		goto done;
	    }

	    /*
	     * List representation might have been shimmered; restore it. [Bug
	     * 1844789]
	     */

	    TclListObjGetElements(NULL, objv[objc - 2], &listc, &listv);
	    break;
	}
    } else {
	patternBytes = TclGetStringFromObj(patObj, &length);
    }

    /*
     * Set default index value to -1, indicating failure; if we find the item
     * in the course of our search, index will be set to the correct value.
     */

    index = -1;
    match = 0;

    if (mode == SORTED && !allMatches && !negatedMatch) {
	/*
	 * If the data is sorted, we can do a more intelligent search. Note
	 * that there is no point in being smart when -all was specified; in
	 * that case, we have to look at all items anyway, and there is no
	 * sense in doing this when the match sense is inverted.
	 */

	/*
	 * With -stride, lower, upper and i are kept as multiples of groupSize.
	 */

	lower = start - groupSize;
	upper = listc;
	while (lower + groupSize != upper && sortInfo.resultCode == TCL_OK) {
	    i = (lower + upper)/2;
	    i -= i % groupSize;
	    if (sortInfo.indexc != 0) {
		itemPtr = SelectObjFromSublist(listv[i+groupOffset], &sortInfo);
		if (sortInfo.resultCode != TCL_OK) {
		    result = sortInfo.resultCode;
		    goto done;
		}
	    } else {
		itemPtr = listv[i+groupOffset];
	    }
	    switch ((enum datatypes) dataType) {
	    case ASCII:
		bytes = TclGetString(itemPtr);
		match = strCmpFn(patternBytes, bytes);
		break;
	    case DICTIONARY:
		bytes = TclGetString(itemPtr);
		match = DictionaryCompare(patternBytes, bytes);
		break;
	    case INTEGER:
		result = TclGetWideIntFromObj(interp, itemPtr, &objWide);
		if (result != TCL_OK) {
		    goto done;
		}
		if (patWide == objWide) {
		    match = 0;
		} else if (patWide < objWide) {
		    match = -1;
		} else {
		    match = 1;
		}
		break;
	    case REAL:
		result = Tcl_GetDoubleFromObj(interp, itemPtr, &objDouble);
		if (result != TCL_OK) {
		    goto done;
		}
		if (patDouble == objDouble) {
		    match = 0;
		} else if (patDouble < objDouble) {
		    match = -1;
		} else {
		    match = 1;
		}
		break;
	    }
	    if (match == 0) {
		/*
		 * Normally, binary search is written to stop when it finds a
		 * match. If there are duplicates of an element in the list,
		 * our first match might not be the first occurance.
		 * Consider: 0 0 0 1 1 1 2 2 2
		 *
		 * To maintain consistancy with standard lsearch semantics, we
		 * must find the leftmost occurance of the pattern in the
		 * list. Thus we don't just stop searching here. This
		 * variation means that a search always makes log n
		 * comparisons (normal binary search might "get lucky" with an
		 * early comparison).
		 *
		 * In bisect mode though, we want the last of equals.
		 */

		index = i;
		if (bisect) {
		    lower = i;
		} else {
		    upper = i;
		}
	    } else if (match > 0) {
		if (isIncreasing) {
		    lower = i;
		} else {
		    upper = i;
		}
	    } else {
		if (isIncreasing) {
		    upper = i;
		} else {
		    lower = i;
		}
	    }
	}
	if (bisect && index < 0) {
	    index = lower;
	}
    } else {
	/*
	 * We need to do a linear search, because (at least one) of:
	 *   - our matcher can only tell equal vs. not equal
	 *   - our matching sense is negated
	 *   - we're building a list of all matched items
	 */

	if (allMatches) {
	    listPtr = Tcl_NewListObj(0, NULL);
	}
	for (i = start; i < listc; i += groupSize) {
	    match = 0;
	    if (sortInfo.indexc != 0) {
		itemPtr = SelectObjFromSublist(listv[i+groupOffset], &sortInfo);
		if (sortInfo.resultCode != TCL_OK) {
		    if (listPtr != NULL) {
			Tcl_DecrRefCount(listPtr);
		    }
		    result = sortInfo.resultCode;
		    goto done;
		}
	    } else {
		itemPtr = listv[i+groupOffset];
	    }

	    switch (mode) {
	    case SORTED:
	    case EXACT:
		switch ((enum datatypes) dataType) {
		case ASCII:
		    bytes = TclGetStringFromObj(itemPtr, &elemLen);
		    if (length == elemLen) {
			/*
			 * This split allows for more optimal compilation of
			 * memcmp/strcasecmp.
			 */

			if (noCase) {
			    match = (TclUtfCasecmp(bytes, patternBytes) == 0);
			} else {
			    match = (memcmp(bytes, patternBytes, length) == 0);
			}
		    }
		    break;

		case DICTIONARY:
		    bytes = TclGetString(itemPtr);
		    match = (DictionaryCompare(bytes, patternBytes) == 0);
		    break;

		case INTEGER:
		    result = TclGetWideIntFromObj(interp, itemPtr, &objWide);
		    if (result != TCL_OK) {
			if (listPtr != NULL) {
			    Tcl_DecrRefCount(listPtr);
			}
			goto done;
		    }
		    match = (objWide == patWide);
		    break;

		case REAL:
		    result = Tcl_GetDoubleFromObj(interp,itemPtr, &objDouble);
		    if (result != TCL_OK) {
			if (listPtr) {
			    Tcl_DecrRefCount(listPtr);
			}
			goto done;
		    }
		    match = (objDouble == patDouble);
		    break;
		}
		break;

	    case GLOB:
		match = Tcl_StringCaseMatch(TclGetString(itemPtr),
			patternBytes, noCase);
		break;

	    case REGEXP:
		match = Tcl_RegExpExecObj(interp, regexp, itemPtr, 0, 0, 0);
		if (match < 0) {
		    Tcl_DecrRefCount(patObj);
		    if (listPtr != NULL) {
			Tcl_DecrRefCount(listPtr);
		    }
		    result = TCL_ERROR;
		    goto done;
		}
		break;
	    }

	    /*
	     * Invert match condition for -not.
	     */

	    if (negatedMatch) {
		match = !match;
	    }
	    if (!match) {
		continue;
	    }
	    if (!allMatches) {
		index = i;
		break;
	    } else if (inlineReturn) {
		/*
		 * Note that these appends are not expected to fail.
		 */

		if (returnSubindices && (sortInfo.indexc != 0)) {
		    itemPtr = SelectObjFromSublist(listv[i+groupOffset],
			    &sortInfo);
		    Tcl_ListObjAppendElement(interp, listPtr, itemPtr);
		} else if (groupSize > 1) {
		    Tcl_ListObjReplace(interp, listPtr, LIST_MAX, 0,
			    groupSize, &listv[i]);
		} else {
		    itemPtr = listv[i];
		    Tcl_ListObjAppendElement(interp, listPtr, itemPtr);
		}
	    } else if (returnSubindices) {
		int j;

		itemPtr = TclNewWideIntObjFromSize(i+groupOffset);
		for (j=0 ; j<sortInfo.indexc ; j++) {
		    Tcl_ListObjAppendElement(interp, itemPtr, TclNewWideIntObjFromSize(
			    TclIndexDecode(sortInfo.indexv[j], listc)));
		}
		Tcl_ListObjAppendElement(interp, listPtr, itemPtr);
	    } else {
		Tcl_ListObjAppendElement(interp, listPtr, Tcl_NewWideIntObj(i));
	    }
	}
    }

    /*
     * Return everything or a single value.
     */

    if (allMatches) {
	Tcl_SetObjResult(interp, listPtr);
    } else if (!inlineReturn) {
	if (returnSubindices) {
	    int j;

	    itemPtr = TclNewWideIntObjFromSize(index+groupOffset);
	    for (j=0 ; j<sortInfo.indexc ; j++) {
		Tcl_ListObjAppendElement(interp, itemPtr, TclNewWideIntObjFromSize(
			TclIndexDecode(sortInfo.indexv[j], listc)));
	    }
	    Tcl_SetObjResult(interp, itemPtr);
	} else {
	    Tcl_SetObjResult(interp, Tcl_NewWideIntObj(index));
	}
    } else if (index < 0) {
	/*
	 * Is this superfluous? The result should be a blank object by
	 * default...
	 */

	Tcl_SetObjResult(interp, Tcl_NewObj());
    } else {
	if (returnSubindices) {
	    Tcl_SetObjResult(interp, SelectObjFromSublist(listv[i+groupOffset],
		    &sortInfo));
	} else if (groupSize > 1) {
	    Tcl_SetObjResult(interp, Tcl_NewListObj(groupSize, &listv[index]));
	} else {
	    Tcl_SetObjResult(interp, listv[index]);
	}
    }
    result = TCL_OK;

    /*
     * Cleanup the index list array.
     */

  done:
    if (startPtr != NULL) {
	Tcl_DecrRefCount(startPtr);
    }
    if (allocatedIndexVector) {
	TclStackFree(interp, sortInfo.indexv);
    }
    return result;
}

/*
 *----------------------------------------------------------------------
 *
 * Tcl_LsetObjCmd --
 *
 *	This procedure is invoked to process the "lset" Tcl command. See the
 *	user documentation for details on what it does.
 *
 * Results:
 *	A standard Tcl result.
 *
 * Side effects:
 *	See the user documentation.
 *
 *----------------------------------------------------------------------
 */

int
Tcl_LsetObjCmd(
    ClientData clientData,	/* Not used. */
    Tcl_Interp *interp,		/* Current interpreter. */
    int objc,			/* Number of arguments. */
    Tcl_Obj *const objv[])	/* Argument values. */
{
    Tcl_Obj *listPtr;		/* Pointer to the list being altered. */
    Tcl_Obj *finalValuePtr;	/* Value finally assigned to the variable. */

    /*
     * Check parameter count.
     */

    if (objc < 3) {
	Tcl_WrongNumArgs(interp, 1, objv,
		"listVar ?index? ?index ...? value");
	return TCL_ERROR;
    }

    /*
     * Look up the list variable's value.
     */

    listPtr = Tcl_ObjGetVar2(interp, objv[1], NULL, TCL_LEAVE_ERR_MSG);
    if (listPtr == NULL) {
	return TCL_ERROR;
    }

    /*
     * Substitute the value in the value. Return either the value or else an
     * unshared copy of it.
     */

    if (objc == 4) {
	finalValuePtr = TclLsetList(interp, listPtr, objv[2], objv[3]);
    } else {
	finalValuePtr = TclLsetFlat(interp, listPtr, objc-3, objv+2,
		objv[objc-1]);
    }

    /*
     * If substitution has failed, bail out.
     */

    if (finalValuePtr == NULL) {
	return TCL_ERROR;
    }

    /*
     * Finally, update the variable so that traces fire.
     */

    listPtr = Tcl_ObjSetVar2(interp, objv[1], NULL, finalValuePtr,
	    TCL_LEAVE_ERR_MSG);
    Tcl_DecrRefCount(finalValuePtr);
    if (listPtr == NULL) {
	return TCL_ERROR;
    }

    /*
     * Return the new value of the variable as the interpreter result.
     */

    Tcl_SetObjResult(interp, listPtr);
    return TCL_OK;
}

/*
 *----------------------------------------------------------------------
 *
 * Tcl_LsortObjCmd --
 *
 *	This procedure is invoked to process the "lsort" Tcl command. See the
 *	user documentation for details on what it does.
 *
 * Results:
 *	A standard Tcl result.
 *
 * Side effects:
 *	See the user documentation.
 *
 *----------------------------------------------------------------------
 */

int
Tcl_LsortObjCmd(
    ClientData clientData,	/* Not used. */
    Tcl_Interp *interp,		/* Current interpreter. */
    int objc,			/* Number of arguments. */
    Tcl_Obj *const objv[])	/* Argument values. */
{
    int i, index, indices, length, nocase = 0, indexc;
    int sortMode = SORTMODE_ASCII;
    int group, allocatedIndexVector = 0;
    size_t j, idx, groupSize, groupOffset;
    Tcl_WideInt wide;
    Tcl_Obj *resultPtr, *cmdPtr, **listObjPtrs, *listObj, *indexPtr;
    SortElement *elementArray = NULL, *elementPtr;
    SortInfo sortInfo;		/* Information about this sort that needs to
				 * be passed to the comparison function. */
#   define NUM_LISTS 30
    SortElement *subList[NUM_LISTS+1];
				/* This array holds pointers to temporary
				 * lists built during the merge sort. Element
				 * i of the array holds a list of length
				 * 2**i. */
    static const char *const switches[] = {
	"-ascii", "-command", "-decreasing", "-dictionary", "-increasing",
	"-index", "-indices", "-integer", "-nocase", "-real", "-stride",
	"-unique", NULL
    };
    enum Lsort_Switches {
	LSORT_ASCII, LSORT_COMMAND, LSORT_DECREASING, LSORT_DICTIONARY,
	LSORT_INCREASING, LSORT_INDEX, LSORT_INDICES, LSORT_INTEGER,
	LSORT_NOCASE, LSORT_REAL, LSORT_STRIDE, LSORT_UNIQUE
    };

    if (objc < 2) {
	Tcl_WrongNumArgs(interp, 1, objv, "?-option value ...? list");
	return TCL_ERROR;
    }

    /*
     * Parse arguments to set up the mode for the sort.
     */

    sortInfo.isIncreasing = 1;
    sortInfo.sortMode = SORTMODE_ASCII;
    sortInfo.indexv = NULL;
    sortInfo.indexc = 0;
    sortInfo.unique = 0;
    sortInfo.interp = interp;
    sortInfo.resultCode = TCL_OK;
    cmdPtr = NULL;
    indices = 0;
    group = 0;
    groupSize = 1;
    groupOffset = 0;
    indexPtr = NULL;
    for (i = 1; i < objc-1; i++) {
	if (Tcl_GetIndexFromObj(interp, objv[i], switches, "option", 0,
		&index) != TCL_OK) {
	    sortInfo.resultCode = TCL_ERROR;
	    goto done;
	}
	switch ((enum Lsort_Switches) index) {
	case LSORT_ASCII:
	    sortInfo.sortMode = SORTMODE_ASCII;
	    break;
	case LSORT_COMMAND:
	    if (i == objc-2) {
		Tcl_SetObjResult(interp, Tcl_NewStringObj(
			"\"-command\" option must be followed "
			"by comparison command", -1));
		Tcl_SetErrorCode(interp, "TCL", "ARGUMENT", "MISSING", NULL);
		sortInfo.resultCode = TCL_ERROR;
		goto done;
	    }
	    sortInfo.sortMode = SORTMODE_COMMAND;
	    cmdPtr = objv[i+1];
	    i++;
	    break;
	case LSORT_DECREASING:
	    sortInfo.isIncreasing = 0;
	    break;
	case LSORT_DICTIONARY:
	    sortInfo.sortMode = SORTMODE_DICTIONARY;
	    break;
	case LSORT_INCREASING:
	    sortInfo.isIncreasing = 1;
	    break;
	case LSORT_INDEX: {
	    int indexc;
	    Tcl_Obj **indexv;

	    if (i == objc-2) {
		Tcl_SetObjResult(interp, Tcl_NewStringObj(
			"\"-index\" option must be followed by list index",
			-1));
		Tcl_SetErrorCode(interp, "TCL", "ARGUMENT", "MISSING", NULL);
		sortInfo.resultCode = TCL_ERROR;
		goto done;
	    }
	    if (TclListObjGetElements(interp, objv[i+1], &indexc,
		    &indexv) != TCL_OK) {
		sortInfo.resultCode = TCL_ERROR;
		goto done;
	    }

	    /*
	     * Check each of the indices for syntactic correctness. Note that
	     * we do not store the converted values here because we do not
	     * know if this is the only -index option yet and so we can't
	     * allocate any space; that happens after the scan through all the
	     * options is done.
	     */

	    for (j=0 ; j<(size_t)indexc ; j++) {
		int encoded = 0;
		int result = TclIndexEncode(interp, indexv[j],
			TCL_INDEX_NONE, TCL_INDEX_NONE, &encoded);

		if ((result == TCL_OK) && (encoded == (int)TCL_INDEX_NONE)) {
		    Tcl_SetObjResult(interp, Tcl_ObjPrintf(
			    "index \"%s\" cannot select an element "
			    "from any list", TclGetString(indexv[j])));
		    Tcl_SetErrorCode(interp, "TCL", "VALUE", "INDEX"
			    "OUTOFRANGE", NULL);
		    result = TCL_ERROR;
		}
		if (result == TCL_ERROR) {
		    Tcl_AppendObjToErrorInfo(interp, Tcl_ObjPrintf(
			    "\n    (-index option item number %" TCL_Z_MODIFIER "d)", j));
		    sortInfo.resultCode = TCL_ERROR;
		    goto done;
		}
	    }
	    indexPtr = objv[i+1];
	    i++;
	    break;
	}
	case LSORT_INTEGER:
	    sortInfo.sortMode = SORTMODE_INTEGER;
	    break;
	case LSORT_NOCASE:
	    nocase = 1;
	    break;
	case LSORT_REAL:
	    sortInfo.sortMode = SORTMODE_REAL;
	    break;
	case LSORT_UNIQUE:
	    sortInfo.unique = 1;
	    break;
	case LSORT_INDICES:
	    indices = 1;
	    break;
	case LSORT_STRIDE:
	    if (i == objc-2) {
		Tcl_SetObjResult(interp, Tcl_NewStringObj(
			"\"-stride\" option must be "
			"followed by stride length", -1));
		Tcl_SetErrorCode(interp, "TCL", "ARGUMENT", "MISSING", NULL);
		sortInfo.resultCode = TCL_ERROR;
		goto done;
	    }
	    if (Tcl_GetWideIntFromObj(interp, objv[i+1], &wide) != TCL_OK) {
		sortInfo.resultCode = TCL_ERROR;
		goto done;
	    }
	    if (wide < 2) {
		Tcl_SetObjResult(interp, Tcl_NewStringObj(
			"stride length must be at least 2", -1));
		Tcl_SetErrorCode(interp, "TCL", "OPERATION", "LSORT",
			"BADSTRIDE", NULL);
		sortInfo.resultCode = TCL_ERROR;
		goto done;
	    }
	    groupSize = wide;
	    group = 1;
	    i++;
	    break;
	}
    }
    if (nocase && (sortInfo.sortMode == SORTMODE_ASCII)) {
	sortInfo.sortMode = SORTMODE_ASCII_NC;
    }

    /*
     * Now extract the -index list for real, if present. No failures are
     * expected here; the values are all of the right type or convertible to
     * it.
     */

    if (indexPtr) {
	Tcl_Obj **indexv;

	TclListObjGetElements(interp, indexPtr, &sortInfo.indexc, &indexv);
	switch (sortInfo.indexc) {
	case 0:
	    sortInfo.indexv = NULL;
	    break;
	case 1:
	    sortInfo.indexv = &sortInfo.singleIndex;
	    break;
	default:
	    sortInfo.indexv =
		    TclStackAlloc(interp, sizeof(int) * sortInfo.indexc);
	    allocatedIndexVector = 1;	/* Cannot use indexc field, as it
					 * might be decreased by 1 later. */
	}
	for (j=0 ; j<(size_t)sortInfo.indexc ; j++) {
	    /* Prescreened values, no errors or out of range possible */
	    TclIndexEncode(NULL, indexv[j], TCL_INDEX_NONE,
		    TCL_INDEX_NONE, &sortInfo.indexv[j]);
	}
    }

    listObj = objv[objc-1];

    if (sortInfo.sortMode == SORTMODE_COMMAND) {
	Tcl_Obj *newCommandPtr, *newObjPtr;

	/*
	 * When sorting using a command, we are reentrant and therefore might
	 * have the representation of the list being sorted shimmered out from
	 * underneath our feet. Take a copy (cheap) to prevent this. [Bug
	 * 1675116]
	 */

	listObj = TclListObjCopy(interp, listObj);
	if (listObj == NULL) {
	    sortInfo.resultCode = TCL_ERROR;
	    goto done;
	}

	/*
	 * The existing command is a list. We want to flatten it, append two
	 * dummy arguments on the end, and replace these arguments later.
	 */

	newCommandPtr = Tcl_DuplicateObj(cmdPtr);
	TclNewObj(newObjPtr);
	Tcl_IncrRefCount(newCommandPtr);
	if (Tcl_ListObjAppendElement(interp, newCommandPtr, newObjPtr)
		!= TCL_OK) {
	    TclDecrRefCount(newCommandPtr);
	    TclDecrRefCount(listObj);
	    Tcl_IncrRefCount(newObjPtr);
	    TclDecrRefCount(newObjPtr);
	    sortInfo.resultCode = TCL_ERROR;
	    goto done;
	}
	Tcl_ListObjAppendElement(interp, newCommandPtr, Tcl_NewObj());
	sortInfo.compareCmdPtr = newCommandPtr;
    }

    sortInfo.resultCode = TclListObjGetElements(interp, listObj,
	    &length, &listObjPtrs);
    if (sortInfo.resultCode != TCL_OK || length <= 0) {
	goto done;
    }

    /*
     * Check for sanity when grouping elements of the overall list together
     * because of the -stride option. [TIP #326]
     */

    if (group) {
	if (length % groupSize) {
	    Tcl_SetObjResult(interp, Tcl_NewStringObj(
		    "list size must be a multiple of the stride length",
		    -1));
	    Tcl_SetErrorCode(interp, "TCL", "OPERATION", "LSORT", "BADSTRIDE",
		    NULL);
	    sortInfo.resultCode = TCL_ERROR;
	    goto done;
	}
	length = length / groupSize;
	if (sortInfo.indexc > 0) {
	    /*
	     * Use the first value in the list supplied to -index as the
	     * offset of the element within each group by which to sort.
	     */

	    groupOffset = TclIndexDecode(sortInfo.indexv[0], groupSize - 1);
	    if (groupOffset >= groupSize) {
		Tcl_SetObjResult(interp, Tcl_NewStringObj(
			"when used with \"-stride\", the leading \"-index\""
			" value must be within the group", -1));
		Tcl_SetErrorCode(interp, "TCL", "OPERATION", "LSORT",
			"BADINDEX", NULL);
		sortInfo.resultCode = TCL_ERROR;
		goto done;
	    }
	    if (sortInfo.indexc == 1) {
		sortInfo.indexc = 0;
		sortInfo.indexv = NULL;
	    } else {
		sortInfo.indexc--;

		/*
		 * Do not shrink the actual memory block used; that doesn't
		 * work with TclStackAlloc-allocated memory. [Bug 2918962]
		 *
		 * TODO: Consider a pointer increment to replace this
		 * array shift.
		 */

		for (i = 0; i < sortInfo.indexc; i++) {
		    sortInfo.indexv[i] = sortInfo.indexv[i+1];
		}
	    }
	}
    }

    sortInfo.numElements = length;

    indexc = sortInfo.indexc;
    sortMode = sortInfo.sortMode;
    if ((sortMode == SORTMODE_ASCII_NC)
	    || (sortMode == SORTMODE_DICTIONARY)) {
	/*
	 * For this function's purpose all string-based modes are equivalent
	 */

	sortMode = SORTMODE_ASCII;
    }

    /*
     * Initialize the sublists. After the following loop, subList[i] will
     * contain a sorted sublist of length 2**i. Use one extra subList at the
     * end, always at NULL, to indicate the end of the lists.
     */

    for (j=0 ; j<=NUM_LISTS ; j++) {
	subList[j] = NULL;
    }

    /*
     * The following loop creates a SortElement for each list element and
     * begins sorting it into the sublists as it appears.
     */

    elementArray = Tcl_Alloc(length * sizeof(SortElement));

    for (i=0; i < length; i++) {
	idx = groupSize * i + groupOffset;
	if (indexc) {
	    /*
	     * If this is an indexed sort, retrieve the corresponding element
	     */
	    indexPtr = SelectObjFromSublist(listObjPtrs[idx], &sortInfo);
	    if (sortInfo.resultCode != TCL_OK) {
		goto done;
	    }
	} else {
	    indexPtr = listObjPtrs[idx];
	}

	/*
	 * Determine the "value" of this object for sorting purposes
	 */

	if (sortMode == SORTMODE_ASCII) {
	    elementArray[i].collationKey.strValuePtr = TclGetString(indexPtr);
	} else if (sortMode == SORTMODE_INTEGER) {
	    Tcl_WideInt a;

	    if (TclGetWideIntFromObj(sortInfo.interp, indexPtr, &a) != TCL_OK) {
		sortInfo.resultCode = TCL_ERROR;
		goto done;
	    }
	    elementArray[i].collationKey.wideValue = a;
	} else if (sortMode == SORTMODE_REAL) {
	    double a;

	    if (Tcl_GetDoubleFromObj(sortInfo.interp, indexPtr,
		    &a) != TCL_OK) {
		sortInfo.resultCode = TCL_ERROR;
		goto done;
	    }
	    elementArray[i].collationKey.doubleValue = a;
	} else {
	    elementArray[i].collationKey.objValuePtr = indexPtr;
	}

	/*
	 * Determine the representation of this element in the result: either
	 * the objPtr itself, or its index in the original list.
	 */

	if (indices || group) {
	    elementArray[i].payload.index = idx;
	} else {
	    elementArray[i].payload.objPtr = listObjPtrs[idx];
	}

	/*
	 * Merge this element in the pre-existing sublists (and merge together
	 * sublists when we have two of the same size).
	 */

	elementArray[i].nextPtr = NULL;
	elementPtr = &elementArray[i];
	for (j=0 ; subList[j] ; j++) {
	    elementPtr = MergeLists(subList[j], elementPtr, &sortInfo);
	    subList[j] = NULL;
	}
	if (j >= NUM_LISTS) {
	    j = NUM_LISTS-1;
	}
	subList[j] = elementPtr;
    }

    /*
     * Merge all sublists
     */

    elementPtr = subList[0];
    for (j=1 ; j<NUM_LISTS ; j++) {
	elementPtr = MergeLists(subList[j], elementPtr, &sortInfo);
    }

    /*
     * Now store the sorted elements in the result list.
     */

    if (sortInfo.resultCode == TCL_OK) {
	List *listRepPtr;
	Tcl_Obj **newArray, *objPtr;

	resultPtr = Tcl_NewListObj(sortInfo.numElements * groupSize, NULL);
	listRepPtr = ListRepPtr(resultPtr);
	newArray = &listRepPtr->elements;
	if (group) {
	    for (i=0; elementPtr!=NULL ; elementPtr=elementPtr->nextPtr) {
		idx = elementPtr->payload.index;
		for (j = 0; j < groupSize; j++) {
		    if (indices) {
			objPtr = TclNewWideIntObjFromSize(idx + j - groupOffset);
			newArray[i++] = objPtr;
			Tcl_IncrRefCount(objPtr);
		    } else {
			objPtr = listObjPtrs[idx + j - groupOffset];
			newArray[i++] = objPtr;
			Tcl_IncrRefCount(objPtr);
		    }
		}
	    }
	} else if (indices) {
	    for (i=0; elementPtr != NULL ; elementPtr = elementPtr->nextPtr) {
		objPtr = TclNewWideIntObjFromSize(elementPtr->payload.index);
		newArray[i++] = objPtr;
		Tcl_IncrRefCount(objPtr);
	    }
	} else {
	    for (i=0; elementPtr != NULL ; elementPtr = elementPtr->nextPtr) {
		objPtr = elementPtr->payload.objPtr;
		newArray[i++] = objPtr;
		Tcl_IncrRefCount(objPtr);
	    }
	}
	listRepPtr->elemCount = i;
	Tcl_SetObjResult(interp, resultPtr);
    }

  done:
    if (sortMode == SORTMODE_COMMAND) {
	TclDecrRefCount(sortInfo.compareCmdPtr);
	TclDecrRefCount(listObj);
	sortInfo.compareCmdPtr = NULL;
    }
    if (allocatedIndexVector) {
	TclStackFree(interp, sortInfo.indexv);
    }
    if (elementArray) {
	Tcl_Free(elementArray);
    }
    return sortInfo.resultCode;
}

/*
 *----------------------------------------------------------------------
 *
 * MergeLists -
 *
 *	This procedure combines two sorted lists of SortElement structures
 *	into a single sorted list.
 *
 * Results:
 *	The unified list of SortElement structures.
 *
 * Side effects:
 *	If infoPtr->unique is set then infoPtr->numElements may be updated.
 *	Possibly others, if a user-defined comparison command does something
 *	weird.
 *
 * Note:
 *	If infoPtr->unique is set, the merge assumes that there are no
 *	"repeated" elements in each of the left and right lists. In that case,
 *	if any element of the left list is equivalent to one in the right list
 *	it is omitted from the merged list.
 *
 *	This simplified mechanism works because of the special way our
 *	MergeSort creates the sublists to be merged and will fail to eliminate
 *	all repeats in the general case where they are already present in
 *	either the left or right list. A general code would need to skip
 *	adjacent initial repeats in the left and right lists before comparing
 *	their initial elements, at each step.
 *
 *----------------------------------------------------------------------
 */

static SortElement *
MergeLists(
    SortElement *leftPtr,	/* First list to be merged; may be NULL. */
    SortElement *rightPtr,	/* Second list to be merged; may be NULL. */
    SortInfo *infoPtr)		/* Information needed by the comparison
				 * operator. */
{
    SortElement *headPtr, *tailPtr;
    int cmp;

    if (leftPtr == NULL) {
	return rightPtr;
    }
    if (rightPtr == NULL) {
	return leftPtr;
    }
    cmp = SortCompare(leftPtr, rightPtr, infoPtr);
    if (cmp > 0 || (cmp == 0 && infoPtr->unique)) {
	if (cmp == 0) {
	    infoPtr->numElements--;
	    leftPtr = leftPtr->nextPtr;
	}
	tailPtr = rightPtr;
	rightPtr = rightPtr->nextPtr;
    } else {
	tailPtr = leftPtr;
	leftPtr = leftPtr->nextPtr;
    }
    headPtr = tailPtr;
    if (!infoPtr->unique) {
	while ((leftPtr != NULL) && (rightPtr != NULL)) {
	    cmp = SortCompare(leftPtr, rightPtr, infoPtr);
	    if (cmp > 0) {
		tailPtr->nextPtr = rightPtr;
		tailPtr = rightPtr;
		rightPtr = rightPtr->nextPtr;
	    } else {
		tailPtr->nextPtr = leftPtr;
		tailPtr = leftPtr;
		leftPtr = leftPtr->nextPtr;
	    }
	}
    } else {
	while ((leftPtr != NULL) && (rightPtr != NULL)) {
	    cmp = SortCompare(leftPtr, rightPtr, infoPtr);
	    if (cmp >= 0) {
		if (cmp == 0) {
		    infoPtr->numElements--;
		    leftPtr = leftPtr->nextPtr;
		}
		tailPtr->nextPtr = rightPtr;
		tailPtr = rightPtr;
		rightPtr = rightPtr->nextPtr;
	    } else {
		tailPtr->nextPtr = leftPtr;
		tailPtr = leftPtr;
		leftPtr = leftPtr->nextPtr;
	    }
	}
    }
    if (leftPtr != NULL) {
	tailPtr->nextPtr = leftPtr;
    } else {
	tailPtr->nextPtr = rightPtr;
    }
    return headPtr;
}

/*
 *----------------------------------------------------------------------
 *
 * SortCompare --
 *
 *	This procedure is invoked by MergeLists to determine the proper
 *	ordering between two elements.
 *
 * Results:
 *	A negative results means the the first element comes before the
 *	second, and a positive results means that the second element should
 *	come first. A result of zero means the two elements are equal and it
 *	doesn't matter which comes first.
 *
 * Side effects:
 *	None, unless a user-defined comparison command does something weird.
 *
 *----------------------------------------------------------------------
 */

static int
SortCompare(
    SortElement *elemPtr1, SortElement *elemPtr2,
				/* Values to be compared. */
    SortInfo *infoPtr)		/* Information passed from the top-level
				 * "lsort" command. */
{
    int order = 0;

    if (infoPtr->sortMode == SORTMODE_ASCII) {
	order = TclUtfCmp(elemPtr1->collationKey.strValuePtr,
		elemPtr2->collationKey.strValuePtr);
    } else if (infoPtr->sortMode == SORTMODE_ASCII_NC) {
	order = TclUtfCasecmp(elemPtr1->collationKey.strValuePtr,
		elemPtr2->collationKey.strValuePtr);
    } else if (infoPtr->sortMode == SORTMODE_DICTIONARY) {
	order = DictionaryCompare(elemPtr1->collationKey.strValuePtr,
		elemPtr2->collationKey.strValuePtr);
    } else if (infoPtr->sortMode == SORTMODE_INTEGER) {
	Tcl_WideInt a, b;

	a = elemPtr1->collationKey.wideValue;
	b = elemPtr2->collationKey.wideValue;
	order = ((a >= b) - (a <= b));
    } else if (infoPtr->sortMode == SORTMODE_REAL) {
	double a, b;

	a = elemPtr1->collationKey.doubleValue;
	b = elemPtr2->collationKey.doubleValue;
	order = ((a >= b) - (a <= b));
    } else {
	Tcl_Obj **objv, *paramObjv[2];
	int objc;
	Tcl_Obj *objPtr1, *objPtr2;

	if (infoPtr->resultCode != TCL_OK) {
	    /*
	     * Once an error has occurred, skip any future comparisons so as
	     * to preserve the error message in sortInterp->result.
	     */

	    return 0;
	}


	objPtr1 = elemPtr1->collationKey.objValuePtr;
	objPtr2 = elemPtr2->collationKey.objValuePtr;

	paramObjv[0] = objPtr1;
	paramObjv[1] = objPtr2;

	/*
	 * We made space in the command list for the two things to compare.
	 * Replace them and evaluate the result.
	 */

	TclListObjLength(infoPtr->interp, infoPtr->compareCmdPtr, &objc);
	Tcl_ListObjReplace(infoPtr->interp, infoPtr->compareCmdPtr, objc - 2,
		2, 2, paramObjv);
	TclListObjGetElements(infoPtr->interp, infoPtr->compareCmdPtr,
		&objc, &objv);

	infoPtr->resultCode = Tcl_EvalObjv(infoPtr->interp, objc, objv, 0);

	if (infoPtr->resultCode != TCL_OK) {
	    Tcl_AddErrorInfo(infoPtr->interp, "\n    (-compare command)");
	    return 0;
	}

	/*
	 * Parse the result of the command.
	 */

	if (TclGetIntFromObj(infoPtr->interp,
		Tcl_GetObjResult(infoPtr->interp), &order) != TCL_OK) {
	    Tcl_SetObjResult(infoPtr->interp, Tcl_NewStringObj(
		    "-compare command returned non-integer result", -1));
	    Tcl_SetErrorCode(infoPtr->interp, "TCL", "OPERATION", "LSORT",
		    "COMPARISONFAILED", NULL);
	    infoPtr->resultCode = TCL_ERROR;
	    return 0;
	}
    }
    if (!infoPtr->isIncreasing) {
	order = -order;
    }
    return order;
}

/*
 *----------------------------------------------------------------------
 *
 * DictionaryCompare
 *
 *	This function compares two strings as if they were being used in an
 *	index or card catalog. The case of alphabetic characters is ignored,
 *	except to break ties. Thus "B" comes before "b" but after "a". Also,
 *	integers embedded in the strings compare in numerical order. In other
 *	words, "x10y" comes after "x9y", not * before it as it would when
 *	using strcmp().
 *
 * Results:
 *	A negative result means that the first element comes before the
 *	second, and a positive result means that the second element should
 *	come first. A result of zero means the two elements are equal and it
 *	doesn't matter which comes first.
 *
 * Side effects:
 *	None.
 *
 *----------------------------------------------------------------------
 */

static int
DictionaryCompare(
    const char *left, const char *right)	/* The strings to compare. */
{
    Tcl_UniChar uniLeft = 0, uniRight = 0, uniLeftLower, uniRightLower;
    int diff, zeros;
    int secondaryDiff = 0;

    while (1) {
	if (isdigit(UCHAR(*right))		/* INTL: digit */
		&& isdigit(UCHAR(*left))) {	/* INTL: digit */
	    /*
	     * There are decimal numbers embedded in the two strings. Compare
	     * them as numbers, rather than strings. If one number has more
	     * leading zeros than the other, the number with more leading
	     * zeros sorts later, but only as a secondary choice.
	     */

	    zeros = 0;
	    while ((*right == '0') && isdigit(UCHAR(right[1]))) {
		right++;
		zeros--;
	    }
	    while ((*left == '0') && isdigit(UCHAR(left[1]))) {
		left++;
		zeros++;
	    }
	    if (secondaryDiff == 0) {
		secondaryDiff = zeros;
	    }

	    /*
	     * The code below compares the numbers in the two strings without
	     * ever converting them to integers. It does this by first
	     * comparing the lengths of the numbers and then comparing the
	     * digit values.
	     */

	    diff = 0;
	    while (1) {
		if (diff == 0) {
		    diff = UCHAR(*left) - UCHAR(*right);
		}
		right++;
		left++;
		if (!isdigit(UCHAR(*right))) {		/* INTL: digit */
		    if (isdigit(UCHAR(*left))) {	/* INTL: digit */
			return 1;
		    } else {
			/*
			 * The two numbers have the same length. See if their
			 * values are different.
			 */

			if (diff != 0) {
			    return diff;
			}
			break;
		    }
		} else if (!isdigit(UCHAR(*left))) {	/* INTL: digit */
		    return -1;
		}
	    }
	    continue;
	}

	/*
	 * Convert character to Unicode for comparison purposes. If either
	 * string is at the terminating null, do a byte-wise comparison and
	 * bail out immediately.
	 */

	if ((*left != '\0') && (*right != '\0')) {
	    left += TclUtfToUniChar(left, &uniLeft);
	    right += TclUtfToUniChar(right, &uniRight);

	    /*
	     * Convert both chars to lower for the comparison, because
	     * dictionary sorts are case insensitve. Covert to lower, not
	     * upper, so chars between Z and a will sort before A (where most
	     * other interesting punctuations occur).
	     */

	    uniLeftLower = Tcl_UniCharToLower(uniLeft);
	    uniRightLower = Tcl_UniCharToLower(uniRight);
	} else {
	    diff = UCHAR(*left) - UCHAR(*right);
	    break;
	}

	diff = uniLeftLower - uniRightLower;
	if (diff) {
	    return diff;
	}
	if (secondaryDiff == 0) {
	    if (Tcl_UniCharIsUpper(uniLeft) && Tcl_UniCharIsLower(uniRight)) {
		secondaryDiff = -1;
	    } else if (Tcl_UniCharIsUpper(uniRight)
		    && Tcl_UniCharIsLower(uniLeft)) {
		secondaryDiff = 1;
	    }
	}
    }
    if (diff == 0) {
	diff = secondaryDiff;
    }
    return diff;
}

/*
 *----------------------------------------------------------------------
 *
 * SelectObjFromSublist --
 *
 *	This procedure is invoked from lsearch and SortCompare. It is used for
 *	implementing the -index option, for the lsort and lsearch commands.
 *
 * Results:
 *	Returns NULL if a failure occurs, and sets the result in the infoPtr.
 *	Otherwise returns the Tcl_Obj* to the item.
 *
 * Side effects:
 *	None.
 *
 * Note:
 *	No reference counting is done, as the result is only used internally
 *	and never passed directly to user code.
 *
 *----------------------------------------------------------------------
 */

static Tcl_Obj *
SelectObjFromSublist(
    Tcl_Obj *objPtr,		/* Obj to select sublist from. */
    SortInfo *infoPtr)		/* Information passed from the top-level
				 * "lsearch" or "lsort" command. */
{
    int i;

    /*
     * Quick check for case when no "-index" option is there.
     */

    if (infoPtr->indexc == 0) {
	return objPtr;
    }

    /*
     * Iterate over the indices, traversing through the nested sublists as we
     * go.
     */

    for (i=0 ; i<infoPtr->indexc ; i++) {
	int listLen, index;
	Tcl_Obj *currentObj;

	if (TclListObjLength(infoPtr->interp, objPtr, &listLen) != TCL_OK) {
	    infoPtr->resultCode = TCL_ERROR;
	    return NULL;
	}

	index = TclIndexDecode(infoPtr->indexv[i], listLen - 1);

	if (Tcl_ListObjIndex(infoPtr->interp, objPtr, index,
		&currentObj) != TCL_OK) {
	    infoPtr->resultCode = TCL_ERROR;
	    return NULL;
	}
	if (currentObj == NULL) {
	    if (index == (int)TCL_INDEX_NONE) {
		index = TCL_INDEX_END - infoPtr->indexv[i];
		Tcl_SetObjResult(infoPtr->interp, Tcl_ObjPrintf(
			"element end-%d missing from sublist \"%s\"",
			index, TclGetString(objPtr)));
	    } else {
		Tcl_SetObjResult(infoPtr->interp, Tcl_ObjPrintf(
			"element %d missing from sublist \"%s\"",
			index, TclGetString(objPtr)));
	    }
	    Tcl_SetErrorCode(infoPtr->interp, "TCL", "OPERATION", "LSORT",
		    "INDEXFAILED", NULL);
	    infoPtr->resultCode = TCL_ERROR;
	    return NULL;
	}
	objPtr = currentObj;
    }
    return objPtr;
}

/*
 * Local Variables:
 * mode: c
 * c-basic-offset: 4
 * fill-column: 78
 * tab-width: 8
 * End:
 */<|MERGE_RESOLUTION|>--- conflicted
+++ resolved
@@ -2763,8 +2763,8 @@
     const void *el1Ptr,
     const void *el2Ptr)
 {
-    int idx1 = *((const int *) el1Ptr);
-    int idx2 = *((const int *) el2Ptr);
+    size_t idx1 = *((const size_t *) el1Ptr);
+    size_t idx2 = *((const size_t *) el2Ptr);
 
     /*
      * This will put the larger element first.
@@ -2780,8 +2780,8 @@
     int objc,			/* Number of arguments. */
     Tcl_Obj *const objv[])	/* Argument objects. */
 {
-    int i, idxc;
-    int listLen, *idxv, prevIdx, first, num;
+    int i, idxc, listLen, prevIdx, first, num;
+    size_t *idxv;
     Tcl_Obj *listObj;
 
     /*
@@ -2803,11 +2803,7 @@
 	Tcl_SetObjResult(interp, listObj);
 	return TCL_OK;
     }
-<<<<<<< HEAD
-    idxv = Tcl_Alloc((objc - 2) * sizeof(list_index_t));
-=======
-    idxv = ckalloc((objc - 2) * sizeof(int));
->>>>>>> 8e5924b9
+    idxv = Tcl_Alloc((objc - 2) * sizeof(size_t));
     for (i = 2; i < objc; i++) {
 	if (TclGetIntForIndexM(interp, objv[i], /*endValue*/ listLen - 1,
 		&idxv[i - 2]) != TCL_OK) {
@@ -2822,7 +2818,7 @@
      */
 
     if (idxc > 1) {
-	qsort(idxv, idxc, sizeof(int), LremoveIndexCompare);
+	qsort(idxv, idxc, sizeof(size_t), LremoveIndexCompare);
     }
 
     /*
