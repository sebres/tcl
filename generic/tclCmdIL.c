/*
 * tclCmdIL.c --
 *
 *	This file contains the top-level command routines for most of the Tcl
 *	built-in commands whose names begin with the letters I through L. It
 *	contains only commands in the generic core (i.e., those that don't
 *	depend much upon UNIX facilities).
 *
 * Copyright (c) 1987-1993 The Regents of the University of California.
 * Copyright (c) 1993-1997 Lucent Technologies.
 * Copyright (c) 1994-1997 Sun Microsystems, Inc.
 * Copyright (c) 1998-1999 by Scriptics Corporation.
 * Copyright (c) 2001 by Kevin B. Kenny. All rights reserved.
 * Copyright (c) 2005 Donal K. Fellows.
 *
 * See the file "license.terms" for information on usage and redistribution of
 * this file, and for a DISCLAIMER OF ALL WARRANTIES.
 */

#include "tclInt.h"
#include "tclRegexp.h"

/*
 * During execution of the "lsort" command, structures of the following type
 * are used to arrange the objects being sorted into a collection of linked
 * lists.
 */

typedef struct SortElement {
    union {			/* The value that we sorting by. */
	const char *strValuePtr;
	Tcl_WideInt wideValue;
	double doubleValue;
	Tcl_Obj *objValuePtr;
    } collationKey;
    union {			/* Object being sorted, or its index. */
	Tcl_Obj *objPtr;
	size_t index;
    } payload;
    struct SortElement *nextPtr;/* Next element in the list, or NULL for end
				 * of list. */
} SortElement;

/*
 * These function pointer types are used with the "lsearch" and "lsort"
 * commands to facilitate the "-nocase" option.
 */

typedef int (*SortStrCmpFn_t) (const char *, const char *);
typedef int (*SortMemCmpFn_t) (const void *, const void *, size_t);

/*
 * The "lsort" command needs to pass certain information down to the function
 * that compares two list elements, and the comparison function needs to pass
 * success or failure information back up to the top-level "lsort" command.
 * The following structure is used to pass this information.
 */

typedef struct {
    int isIncreasing;		/* Nonzero means sort in increasing order. */
    int sortMode;		/* The sort mode. One of SORTMODE_* values
				 * defined below. */
    Tcl_Obj *compareCmdPtr;	/* The Tcl comparison command when sortMode is
				 * SORTMODE_COMMAND. Pre-initialized to hold
				 * base of command. */
    int *indexv;		/* If the -index option was specified, this
				 * holds an encoding of the indexes contained
				 * in the list supplied as an argument to
				 * that option.
				 * NULL if no indexes supplied, and points to
				 * singleIndex field when only one
				 * supplied. */
    int indexc;			/* Number of indexes in indexv array. */
    int singleIndex;		/* Static space for common index case. */
    int unique;
    int numElements;
    Tcl_Interp *interp;		/* The interpreter in which the sort is being
				 * done. */
    int resultCode;		/* Completion code for the lsort command. If
				 * an error occurs during the sort this is
				 * changed from TCL_OK to TCL_ERROR. */
} SortInfo;

/*
 * The "sortMode" field of the SortInfo structure can take on any of the
 * following values.
 */

#define SORTMODE_ASCII		0
#define SORTMODE_INTEGER	1
#define SORTMODE_REAL		2
#define SORTMODE_COMMAND	3
#define SORTMODE_DICTIONARY	4
#define SORTMODE_ASCII_NC	8

/*
 * Forward declarations for procedures defined in this file:
 */

static int		DictionaryCompare(const char *left, const char *right);
static Tcl_NRPostProc	IfConditionCallback;
static Tcl_ObjCmdProc	InfoArgsCmd;
static Tcl_ObjCmdProc	InfoBodyCmd;
static Tcl_ObjCmdProc	InfoCmdCountCmd;
static Tcl_ObjCmdProc	InfoCommandsCmd;
static Tcl_ObjCmdProc	InfoCompleteCmd;
static Tcl_ObjCmdProc	InfoDefaultCmd;
/* TIP #348 - New 'info' subcommand 'errorstack' */
static Tcl_ObjCmdProc	InfoErrorStackCmd;
/* TIP #280 - New 'info' subcommand 'frame' */
static Tcl_ObjCmdProc	InfoFrameCmd;
static Tcl_ObjCmdProc	InfoFunctionsCmd;
static Tcl_ObjCmdProc	InfoHostnameCmd;
static Tcl_ObjCmdProc	InfoLevelCmd;
static Tcl_ObjCmdProc	InfoLibraryCmd;
static Tcl_ObjCmdProc	InfoLoadedCmd;
static Tcl_ObjCmdProc	InfoNameOfExecutableCmd;
static Tcl_ObjCmdProc	InfoPatchLevelCmd;
static Tcl_ObjCmdProc	InfoProcsCmd;
static Tcl_ObjCmdProc	InfoScriptCmd;
static Tcl_ObjCmdProc	InfoSharedlibCmd;
static Tcl_ObjCmdProc	InfoCmdTypeCmd;
static Tcl_ObjCmdProc	InfoTclVersionCmd;
static SortElement *	MergeLists(SortElement *leftPtr, SortElement *rightPtr,
			    SortInfo *infoPtr);
static int		SortCompare(SortElement *firstPtr, SortElement *second,
			    SortInfo *infoPtr);
static Tcl_Obj *	SelectObjFromSublist(Tcl_Obj *firstPtr,
			    SortInfo *infoPtr);

/*
 * Array of values describing how to implement each standard subcommand of the
 * "info" command.
 */

static const EnsembleImplMap defaultInfoMap[] = {
    {"args",		   InfoArgsCmd,		    TclCompileBasic1ArgCmd, NULL, NULL, 0},
    {"body",		   InfoBodyCmd,		    TclCompileBasic1ArgCmd, NULL, NULL, 0},
    {"cmdcount",	   InfoCmdCountCmd,	    TclCompileBasic0ArgCmd, NULL, NULL, 0},
    {"cmdtype",		   InfoCmdTypeCmd,	    TclCompileBasic1ArgCmd, NULL, NULL, 1},
    {"commands",	   InfoCommandsCmd,	    TclCompileInfoCommandsCmd, NULL, NULL, 0},
    {"complete",	   InfoCompleteCmd,	    TclCompileBasic1ArgCmd, NULL, NULL, 0},
    {"coroutine",	   TclInfoCoroutineCmd,     TclCompileInfoCoroutineCmd, NULL, NULL, 0},
    {"default",		   InfoDefaultCmd,	    TclCompileBasic3ArgCmd, NULL, NULL, 0},
    {"errorstack",	   InfoErrorStackCmd,	    TclCompileBasic0Or1ArgCmd, NULL, NULL, 0},
    {"exists",		   TclInfoExistsCmd,	    TclCompileInfoExistsCmd, NULL, NULL, 0},
    {"frame",		   InfoFrameCmd,	    TclCompileBasic0Or1ArgCmd, NULL, NULL, 0},
    {"functions",	   InfoFunctionsCmd,	    TclCompileBasic0Or1ArgCmd, NULL, NULL, 0},
    {"globals",		   TclInfoGlobalsCmd,	    TclCompileBasic0Or1ArgCmd, NULL, NULL, 0},
    {"hostname",	   InfoHostnameCmd,	    TclCompileBasic0ArgCmd, NULL, NULL, 0},
    {"level",		   InfoLevelCmd,	    TclCompileInfoLevelCmd, NULL, NULL, 0},
    {"library",		   InfoLibraryCmd,	    TclCompileBasic0ArgCmd, NULL, NULL, 0},
    {"loaded",		   InfoLoadedCmd,	    TclCompileBasic0Or1ArgCmd, NULL, NULL, 0},
    {"locals",		   TclInfoLocalsCmd,	    TclCompileBasic0Or1ArgCmd, NULL, NULL, 0},
    {"nameofexecutable",   InfoNameOfExecutableCmd, TclCompileBasic0ArgCmd, NULL, NULL, 1},
    {"patchlevel",	   InfoPatchLevelCmd,	    TclCompileBasic0ArgCmd, NULL, NULL, 0},
    {"procs",		   InfoProcsCmd,	    TclCompileBasic0Or1ArgCmd, NULL, NULL, 0},
    {"script",		   InfoScriptCmd,	    TclCompileBasic0Or1ArgCmd, NULL, NULL, 0},
    {"sharedlibextension", InfoSharedlibCmd,	    TclCompileBasic0ArgCmd, NULL, NULL, 0},
    {"tclversion",	   InfoTclVersionCmd,	    TclCompileBasic0ArgCmd, NULL, NULL, 0},
    {"vars",		   TclInfoVarsCmd,	    TclCompileBasic0Or1ArgCmd, NULL, NULL, 0},
    {NULL, NULL, NULL, NULL, NULL, 0}
};

/*
 *----------------------------------------------------------------------
 *
 * Tcl_IfObjCmd --
 *
 *	This procedure is invoked to process the "if" Tcl command. See the
 *	user documentation for details on what it does.
 *
 *	With the bytecode compiler, this procedure is only called when a
 *	command name is computed at runtime, and is "if" or the name to which
 *	"if" was renamed: e.g., "set z if; $z 1 {puts foo}"
 *
 * Results:
 *	A standard Tcl result.
 *
 * Side effects:
 *	See the user documentation.
 *
 *----------------------------------------------------------------------
 */

int
Tcl_IfObjCmd(
    ClientData clientData,
    Tcl_Interp *interp,		/* Current interpreter. */
    int objc,			/* Number of arguments. */
    Tcl_Obj *const objv[])	/* Argument objects. */
{
    return Tcl_NRCallObjProc(interp, TclNRIfObjCmd, clientData, objc, objv);
}

int
TclNRIfObjCmd(
    TCL_UNUSED(ClientData),
    Tcl_Interp *interp,		/* Current interpreter. */
    int objc,			/* Number of arguments. */
    Tcl_Obj *const objv[])	/* Argument objects. */
{
    Tcl_Obj *boolObj;

    if (objc <= 1) {
	Tcl_SetObjResult(interp, Tcl_ObjPrintf(
		"wrong # args: no expression after \"%s\" argument",
		TclGetString(objv[0])));
	Tcl_SetErrorCode(interp, "TCL", "WRONGARGS", NULL);
	return TCL_ERROR;
    }

    /*
     * At this point, objv[1] refers to the main expression to test. The
     * arguments after the expression must be "then" (optional) and a script
     * to execute if the expression is true.
     */

    TclNewObj(boolObj);
    Tcl_NRAddCallback(interp, IfConditionCallback, INT2PTR(objc),
	    (ClientData) objv, INT2PTR(1), boolObj);
    return Tcl_NRExprObj(interp, objv[1], boolObj);
}

static int
IfConditionCallback(
    ClientData data[],
    Tcl_Interp *interp,
    int result)
{
    Interp *iPtr = (Interp *) interp;
    int objc = PTR2INT(data[0]);
    Tcl_Obj *const *objv = (Tcl_Obj *const *)data[1];
    int i = PTR2INT(data[2]);
    Tcl_Obj *boolObj = (Tcl_Obj *)data[3];
    int value, thenScriptIndex = 0;
    const char *clause;

    if (result != TCL_OK) {
	TclDecrRefCount(boolObj);
	return result;
    }
    if (Tcl_GetBooleanFromObj(interp, boolObj, &value) != TCL_OK) {
	TclDecrRefCount(boolObj);
	return TCL_ERROR;
    }
    TclDecrRefCount(boolObj);

    while (1) {
	i++;
	if (i >= objc) {
	    goto missingScript;
	}
	clause = TclGetString(objv[i]);
	if ((i < objc) && (strcmp(clause, "then") == 0)) {
	    i++;
	}
	if (i >= objc) {
	    goto missingScript;
	}
	if (value) {
	    thenScriptIndex = i;
	    value = 0;
	}

	/*
	 * The expression evaluated to false. Skip the command, then see if
	 * there is an "else" or "elseif" clause.
	 */

	i++;
	if (i >= objc) {
	    if (thenScriptIndex) {
		/*
		 * TIP #280. Make invoking context available to branch.
		 */

		return TclNREvalObjEx(interp, objv[thenScriptIndex], 0,
			iPtr->cmdFramePtr, thenScriptIndex);
	    }
	    return TCL_OK;
	}
	clause = TclGetString(objv[i]);
	if ((clause[0] != 'e') || (strcmp(clause, "elseif") != 0)) {
	    break;
	}
	i++;

	/*
	 * At this point in the loop, objv and objc refer to an expression to
	 * test, either for the main expression or an expression following an
	 * "elseif". The arguments after the expression must be "then"
	 * (optional) and a script to execute if the expression is true.
	 */

	if (i >= objc) {
	    Tcl_SetObjResult(interp, Tcl_ObjPrintf(
		    "wrong # args: no expression after \"%s\" argument",
		    clause));
	    Tcl_SetErrorCode(interp, "TCL", "WRONGARGS", NULL);
	    return TCL_ERROR;
	}
	if (!thenScriptIndex) {
	    TclNewObj(boolObj);
	    Tcl_NRAddCallback(interp, IfConditionCallback, data[0], data[1],
		    INT2PTR(i), boolObj);
	    return Tcl_NRExprObj(interp, objv[i], boolObj);
	}
    }

    /*
     * Couldn't find a "then" or "elseif" clause to execute. Check now for an
     * "else" clause. We know that there's at least one more argument when we
     * get here.
     */

    if (strcmp(clause, "else") == 0) {
	i++;
	if (i >= objc) {
	    goto missingScript;
	}
    }
    if (i < objc - 1) {
	Tcl_SetObjResult(interp, Tcl_NewStringObj(
		"wrong # args: extra words after \"else\" clause in \"if\" command",
		-1));
	Tcl_SetErrorCode(interp, "TCL", "WRONGARGS", NULL);
	return TCL_ERROR;
    }
    if (thenScriptIndex) {
	/*
	 * TIP #280. Make invoking context available to branch/else.
	 */

	return TclNREvalObjEx(interp, objv[thenScriptIndex], 0,
		iPtr->cmdFramePtr, thenScriptIndex);
    }
    return TclNREvalObjEx(interp, objv[i], 0, iPtr->cmdFramePtr, i);

  missingScript:
    Tcl_SetObjResult(interp, Tcl_ObjPrintf(
	    "wrong # args: no script following \"%s\" argument",
	    TclGetString(objv[i-1])));
    Tcl_SetErrorCode(interp, "TCL", "WRONGARGS", NULL);
    return TCL_ERROR;
}

/*
 *----------------------------------------------------------------------
 *
 * Tcl_IncrObjCmd --
 *
 *	This procedure is invoked to process the "incr" Tcl command. See the
 *	user documentation for details on what it does.
 *
 *	With the bytecode compiler, this procedure is only called when a
 *	command name is computed at runtime, and is "incr" or the name to
 *	which "incr" was renamed: e.g., "set z incr; $z i -1"
 *
 * Results:
 *	A standard Tcl result.
 *
 * Side effects:
 *	See the user documentation.
 *
 *----------------------------------------------------------------------
 */

int
Tcl_IncrObjCmd(
    TCL_UNUSED(ClientData),
    Tcl_Interp *interp,		/* Current interpreter. */
    int objc,			/* Number of arguments. */
    Tcl_Obj *const objv[])	/* Argument objects. */
{
    Tcl_Obj *newValuePtr, *incrPtr;

    if ((objc != 2) && (objc != 3)) {
	Tcl_WrongNumArgs(interp, 1, objv, "varName ?increment?");
	return TCL_ERROR;
    }

    if (objc == 3) {
	incrPtr = objv[2];
    } else {
	TclNewIntObj(incrPtr, 1);
    }
    Tcl_IncrRefCount(incrPtr);
    newValuePtr = TclIncrObjVar2(interp, objv[1], NULL,
	    incrPtr, TCL_LEAVE_ERR_MSG);
    Tcl_DecrRefCount(incrPtr);

    if (newValuePtr == NULL) {
	return TCL_ERROR;
    }

    /*
     * Set the interpreter's object result to refer to the variable's new
     * value object.
     */

    Tcl_SetObjResult(interp, newValuePtr);
    return TCL_OK;
}

/*
 *----------------------------------------------------------------------
 *
 * TclInitInfoCmd --
 *
 *	This function is called to create the "info" Tcl command. See the user
 *	documentation for details on what it does.
 *
 * Results:
 *	Handle for the info command, or NULL on failure.
 *
 * Side effects:
 *	none
 *
 *----------------------------------------------------------------------
 */

Tcl_Command
TclInitInfoCmd(
    Tcl_Interp *interp)		/* Current interpreter. */
{
    return TclMakeEnsemble(interp, "info", defaultInfoMap);
}

/*
 *----------------------------------------------------------------------
 *
 * InfoArgsCmd --
 *
 *	Called to implement the "info args" command that returns the argument
 *	list for a procedure. Handles the following syntax:
 *
 *	    info args procName
 *
 * Results:
 *	Returns TCL_OK if successful and TCL_ERROR if there is an error.
 *
 * Side effects:
 *	Returns a result in the interpreter's result object. If there is an
 *	error, the result is an error message.
 *
 *----------------------------------------------------------------------
 */

static int
InfoArgsCmd(
    TCL_UNUSED(ClientData),
    Tcl_Interp *interp,		/* Current interpreter. */
    int objc,			/* Number of arguments. */
    Tcl_Obj *const objv[])	/* Argument objects. */
{
    Interp *iPtr = (Interp *) interp;
    const char *name;
    Proc *procPtr;
    CompiledLocal *localPtr;
    Tcl_Obj *listObjPtr;

    if (objc != 2) {
	Tcl_WrongNumArgs(interp, 1, objv, "procname");
	return TCL_ERROR;
    }

    name = TclGetString(objv[1]);
    procPtr = TclFindProc(iPtr, name);
    if (procPtr == NULL) {
	Tcl_SetObjResult(interp, Tcl_ObjPrintf(
		"\"%s\" isn't a procedure", name));
	Tcl_SetErrorCode(interp, "TCL", "LOOKUP", "PROCEDURE", name, NULL);
	return TCL_ERROR;
    }

    /*
     * Build a return list containing the arguments.
     */

    listObjPtr = Tcl_NewListObj(0, NULL);
    for (localPtr = procPtr->firstLocalPtr;  localPtr != NULL;
	    localPtr = localPtr->nextPtr) {
	if (TclIsVarArgument(localPtr)) {
	    Tcl_ListObjAppendElement(interp, listObjPtr,
		    Tcl_NewStringObj(localPtr->name, -1));
	}
    }
    Tcl_SetObjResult(interp, listObjPtr);
    return TCL_OK;
}

/*
 *----------------------------------------------------------------------
 *
 * InfoBodyCmd --
 *
 *	Called to implement the "info body" command that returns the body for
 *	a procedure. Handles the following syntax:
 *
 *	    info body procName
 *
 * Results:
 *	Returns TCL_OK if successful and TCL_ERROR if there is an error.
 *
 * Side effects:
 *	Returns a result in the interpreter's result object. If there is an
 *	error, the result is an error message.
 *
 *----------------------------------------------------------------------
 */

static int
InfoBodyCmd(
    TCL_UNUSED(ClientData),
    Tcl_Interp *interp,		/* Current interpreter. */
    int objc,			/* Number of arguments. */
    Tcl_Obj *const objv[])	/* Argument objects. */
{
    Interp *iPtr = (Interp *) interp;
    const char *name, *bytes;
    Proc *procPtr;
    size_t numBytes;

    if (objc != 2) {
	Tcl_WrongNumArgs(interp, 1, objv, "procname");
	return TCL_ERROR;
    }

    name = TclGetString(objv[1]);
    procPtr = TclFindProc(iPtr, name);
    if (procPtr == NULL) {
	Tcl_SetObjResult(interp, Tcl_ObjPrintf(
		"\"%s\" isn't a procedure", name));
	Tcl_SetErrorCode(interp, "TCL", "LOOKUP", "PROCEDURE", name, NULL);
	return TCL_ERROR;
    }

    /*
     * Here we used to return procPtr->bodyPtr, except when the body was
     * bytecompiled - in that case, the return was a copy of the body's string
     * rep. In order to better isolate the implementation details of the
     * compiler/engine subsystem, we now always return a copy of the string
     * rep. It is important to return a copy so that later manipulations of
     * the object do not invalidate the internal rep.
     */

    bytes = TclGetStringFromObj(procPtr->bodyPtr, &numBytes);
    Tcl_SetObjResult(interp, Tcl_NewStringObj(bytes, numBytes));
    return TCL_OK;
}

/*
 *----------------------------------------------------------------------
 *
 * InfoCmdCountCmd --
 *
 *	Called to implement the "info cmdcount" command that returns the
 *	number of commands that have been executed. Handles the following
 *	syntax:
 *
 *	    info cmdcount
 *
 * Results:
 *	Returns TCL_OK if successful and TCL_ERROR if there is an error.
 *
 * Side effects:
 *	Returns a result in the interpreter's result object. If there is an
 *	error, the result is an error message.
 *
 *----------------------------------------------------------------------
 */

static int
InfoCmdCountCmd(
    TCL_UNUSED(ClientData),
    Tcl_Interp *interp,		/* Current interpreter. */
    int objc,			/* Number of arguments. */
    Tcl_Obj *const objv[])	/* Argument objects. */
{
    Interp *iPtr = (Interp *) interp;

    if (objc != 1) {
	Tcl_WrongNumArgs(interp, 1, objv, NULL);
	return TCL_ERROR;
    }

    Tcl_SetObjResult(interp, Tcl_NewWideIntObj(iPtr->cmdCount));
    return TCL_OK;
}

/*
 *----------------------------------------------------------------------
 *
 * InfoCommandsCmd --
 *
 *	Called to implement the "info commands" command that returns the list
 *	of commands in the interpreter that match an optional pattern. The
 *	pattern, if any, consists of an optional sequence of namespace names
 *	separated by "::" qualifiers, which is followed by a glob-style
 *	pattern that restricts which commands are returned. Handles the
 *	following syntax:
 *
 *	    info commands ?pattern?
 *
 * Results:
 *	Returns TCL_OK if successful and TCL_ERROR if there is an error.
 *
 * Side effects:
 *	Returns a result in the interpreter's result object. If there is an
 *	error, the result is an error message.
 *
 *----------------------------------------------------------------------
 */

static int
InfoCommandsCmd(
    TCL_UNUSED(ClientData),
    Tcl_Interp *interp,		/* Current interpreter. */
    int objc,			/* Number of arguments. */
    Tcl_Obj *const objv[])	/* Argument objects. */
{
    const char *cmdName, *pattern;
    const char *simplePattern;
    Tcl_HashEntry *entryPtr;
    Tcl_HashSearch search;
    Namespace *nsPtr;
    Namespace *globalNsPtr = (Namespace *) Tcl_GetGlobalNamespace(interp);
    Namespace *currNsPtr = (Namespace *) Tcl_GetCurrentNamespace(interp);
    Tcl_Obj *listPtr, *elemObjPtr;
    int specificNsInPattern = 0;/* Init. to avoid compiler warning. */
    Tcl_Command cmd;
    size_t i;

    /*
     * Get the pattern and find the "effective namespace" in which to list
     * commands.
     */

    if (objc == 1) {
	simplePattern = NULL;
	nsPtr = currNsPtr;
	specificNsInPattern = 0;
    } else if (objc == 2) {
	/*
	 * From the pattern, get the effective namespace and the simple
	 * pattern (no namespace qualifiers or ::'s) at the end. If an error
	 * was found while parsing the pattern, return it. Otherwise, if the
	 * namespace wasn't found, just leave nsPtr NULL: we will return an
	 * empty list since no commands there can be found.
	 */

	Namespace *dummy1NsPtr, *dummy2NsPtr;

	pattern = TclGetString(objv[1]);
	TclGetNamespaceForQualName(interp, pattern, NULL, 0, &nsPtr,
		&dummy1NsPtr, &dummy2NsPtr, &simplePattern);

	if (nsPtr != NULL) {	/* We successfully found the pattern's ns. */
	    specificNsInPattern = (strcmp(simplePattern, pattern) != 0);
	}
    } else {
	Tcl_WrongNumArgs(interp, 1, objv, "?pattern?");
	return TCL_ERROR;
    }

    /*
     * Exit as quickly as possible if we couldn't find the namespace.
     */

    if (nsPtr == NULL) {
	return TCL_OK;
    }

    /*
     * Scan through the effective namespace's command table and create a list
     * with all commands that match the pattern. If a specific namespace was
     * requested in the pattern, qualify the command names with the namespace
     * name.
     */

    listPtr = Tcl_NewListObj(0, NULL);

    if (simplePattern != NULL && TclMatchIsTrivial(simplePattern)) {
	/*
	 * Special case for when the pattern doesn't include any of glob's
	 * special characters. This lets us avoid scans of any hash tables.
	 */

	entryPtr = Tcl_FindHashEntry(&nsPtr->cmdTable, simplePattern);
	if (entryPtr != NULL) {
	    if (specificNsInPattern) {
		cmd = (Tcl_Command)Tcl_GetHashValue(entryPtr);
		elemObjPtr = Tcl_NewObj();
		Tcl_GetCommandFullName(interp, cmd, elemObjPtr);
	    } else {
		cmdName = (const char *)Tcl_GetHashKey(&nsPtr->cmdTable, entryPtr);
		elemObjPtr = Tcl_NewStringObj(cmdName, -1);
	    }
	    Tcl_ListObjAppendElement(interp, listPtr, elemObjPtr);
	    Tcl_SetObjResult(interp, listPtr);
	    return TCL_OK;
	}
	if ((nsPtr != globalNsPtr) && !specificNsInPattern) {
	    Tcl_HashTable *tablePtr = NULL;	/* Quell warning. */

	    for (i=0 ; i<nsPtr->commandPathLength ; i++) {
		Namespace *pathNsPtr = nsPtr->commandPathArray[i].nsPtr;

		if (pathNsPtr == NULL) {
		    continue;
		}
		tablePtr = &pathNsPtr->cmdTable;
		entryPtr = Tcl_FindHashEntry(tablePtr, simplePattern);
		if (entryPtr != NULL) {
		    break;
		}
	    }
	    if (entryPtr == NULL) {
		tablePtr = &globalNsPtr->cmdTable;
		entryPtr = Tcl_FindHashEntry(tablePtr, simplePattern);
	    }
	    if (entryPtr != NULL) {
		cmdName = (const char *)Tcl_GetHashKey(tablePtr, entryPtr);
		Tcl_ListObjAppendElement(interp, listPtr,
			Tcl_NewStringObj(cmdName, -1));
		Tcl_SetObjResult(interp, listPtr);
		return TCL_OK;
	    }
	}
    } else if (nsPtr->commandPathLength == 0 || specificNsInPattern) {
	/*
	 * The pattern is non-trivial, but either there is no explicit path or
	 * there is an explicit namespace in the pattern. In both cases, the
	 * old matching scheme is perfect.
	 */

	entryPtr = Tcl_FirstHashEntry(&nsPtr->cmdTable, &search);
	while (entryPtr != NULL) {
	    cmdName = (const char *)Tcl_GetHashKey(&nsPtr->cmdTable, entryPtr);
	    if ((simplePattern == NULL)
		    || Tcl_StringMatch(cmdName, simplePattern)) {
		if (specificNsInPattern) {
		    cmd = (Tcl_Command)Tcl_GetHashValue(entryPtr);
		    elemObjPtr = Tcl_NewObj();
		    Tcl_GetCommandFullName(interp, cmd, elemObjPtr);
		} else {
		    elemObjPtr = Tcl_NewStringObj(cmdName, -1);
		}
		Tcl_ListObjAppendElement(interp, listPtr, elemObjPtr);
	    }
	    entryPtr = Tcl_NextHashEntry(&search);
	}

	/*
	 * If the effective namespace isn't the global :: namespace, and a
	 * specific namespace wasn't requested in the pattern, then add in all
	 * global :: commands that match the simple pattern. Of course, we add
	 * in only those commands that aren't hidden by a command in the
	 * effective namespace.
	 */

	if ((nsPtr != globalNsPtr) && !specificNsInPattern) {
	    entryPtr = Tcl_FirstHashEntry(&globalNsPtr->cmdTable, &search);
	    while (entryPtr != NULL) {
		cmdName = (const char *)Tcl_GetHashKey(&globalNsPtr->cmdTable, entryPtr);
		if ((simplePattern == NULL)
			|| Tcl_StringMatch(cmdName, simplePattern)) {
		    if (Tcl_FindHashEntry(&nsPtr->cmdTable,cmdName) == NULL) {
			Tcl_ListObjAppendElement(interp, listPtr,
				Tcl_NewStringObj(cmdName, -1));
		    }
		}
		entryPtr = Tcl_NextHashEntry(&search);
	    }
	}
    } else {
	/*
	 * The pattern is non-trivial (can match more than one command name),
	 * there is an explicit path, and there is no explicit namespace in
	 * the pattern. This means that we have to traverse the path to
	 * discover all the commands defined.
	 */

	Tcl_HashTable addedCommandsTable;
	int isNew;
	int foundGlobal = (nsPtr == globalNsPtr);

	/*
	 * We keep a hash of the objects already added to the result list.
	 */

	Tcl_InitObjHashTable(&addedCommandsTable);

	entryPtr = Tcl_FirstHashEntry(&nsPtr->cmdTable, &search);
	while (entryPtr != NULL) {
	    cmdName = (const char *)Tcl_GetHashKey(&nsPtr->cmdTable, entryPtr);
	    if ((simplePattern == NULL)
		    || Tcl_StringMatch(cmdName, simplePattern)) {
		elemObjPtr = Tcl_NewStringObj(cmdName, -1);
		Tcl_ListObjAppendElement(interp, listPtr, elemObjPtr);
		(void) Tcl_CreateHashEntry(&addedCommandsTable,
			elemObjPtr, &isNew);
	    }
	    entryPtr = Tcl_NextHashEntry(&search);
	}

	/*
	 * Search the path next.
	 */

	for (i=0 ; i<nsPtr->commandPathLength ; i++) {
	    Namespace *pathNsPtr = nsPtr->commandPathArray[i].nsPtr;

	    if (pathNsPtr == NULL) {
		continue;
	    }
	    if (pathNsPtr == globalNsPtr) {
		foundGlobal = 1;
	    }
	    entryPtr = Tcl_FirstHashEntry(&pathNsPtr->cmdTable, &search);
	    while (entryPtr != NULL) {
		cmdName = (const char *)Tcl_GetHashKey(&pathNsPtr->cmdTable, entryPtr);
		if ((simplePattern == NULL)
			|| Tcl_StringMatch(cmdName, simplePattern)) {
		    elemObjPtr = Tcl_NewStringObj(cmdName, -1);
		    (void) Tcl_CreateHashEntry(&addedCommandsTable,
			    elemObjPtr, &isNew);
		    if (isNew) {
			Tcl_ListObjAppendElement(interp, listPtr, elemObjPtr);
		    } else {
			TclDecrRefCount(elemObjPtr);
		    }
		}
		entryPtr = Tcl_NextHashEntry(&search);
	    }
	}

	/*
	 * If the effective namespace isn't the global :: namespace, and a
	 * specific namespace wasn't requested in the pattern, then add in all
	 * global :: commands that match the simple pattern. Of course, we add
	 * in only those commands that aren't hidden by a command in the
	 * effective namespace.
	 */

	if (!foundGlobal) {
	    entryPtr = Tcl_FirstHashEntry(&globalNsPtr->cmdTable, &search);
	    while (entryPtr != NULL) {
		cmdName = (const char *)Tcl_GetHashKey(&globalNsPtr->cmdTable, entryPtr);
		if ((simplePattern == NULL)
			|| Tcl_StringMatch(cmdName, simplePattern)) {
		    elemObjPtr = Tcl_NewStringObj(cmdName, -1);
		    if (Tcl_FindHashEntry(&addedCommandsTable,
			    (char *) elemObjPtr) == NULL) {
			Tcl_ListObjAppendElement(interp, listPtr, elemObjPtr);
		    } else {
			TclDecrRefCount(elemObjPtr);
		    }
		}
		entryPtr = Tcl_NextHashEntry(&search);
	    }
	}

	Tcl_DeleteHashTable(&addedCommandsTable);
    }

    Tcl_SetObjResult(interp, listPtr);
    return TCL_OK;
}

/*
 *----------------------------------------------------------------------
 *
 * InfoCompleteCmd --
 *
 *	Called to implement the "info complete" command that determines
 *	whether a string is a complete Tcl command. Handles the following
 *	syntax:
 *
 *	    info complete command
 *
 * Results:
 *	Returns TCL_OK if successful and TCL_ERROR if there is an error.
 *
 * Side effects:
 *	Returns a result in the interpreter's result object. If there is an
 *	error, the result is an error message.
 *
 *----------------------------------------------------------------------
 */

static int
InfoCompleteCmd(
    TCL_UNUSED(ClientData),
    Tcl_Interp *interp,		/* Current interpreter. */
    int objc,			/* Number of arguments. */
    Tcl_Obj *const objv[])	/* Argument objects. */
{
    if (objc != 2) {
	Tcl_WrongNumArgs(interp, 1, objv, "command");
	return TCL_ERROR;
    }

    Tcl_SetObjResult(interp, Tcl_NewBooleanObj(
	    TclObjCommandComplete(objv[1])));
    return TCL_OK;
}

/*
 *----------------------------------------------------------------------
 *
 * InfoDefaultCmd --
 *
 *	Called to implement the "info default" command that returns the
 *	default value for a procedure argument. Handles the following syntax:
 *
 *	    info default procName arg varName
 *
 * Results:
 *	Returns TCL_OK if successful and TCL_ERROR if there is an error.
 *
 * Side effects:
 *	Returns a result in the interpreter's result object. If there is an
 *	error, the result is an error message.
 *
 *----------------------------------------------------------------------
 */

static int
InfoDefaultCmd(
    TCL_UNUSED(ClientData),
    Tcl_Interp *interp,		/* Current interpreter. */
    int objc,			/* Number of arguments. */
    Tcl_Obj *const objv[])	/* Argument objects. */
{
    Interp *iPtr = (Interp *) interp;
    const char *procName, *argName;
    Proc *procPtr;
    CompiledLocal *localPtr;
    Tcl_Obj *valueObjPtr;

    if (objc != 4) {
	Tcl_WrongNumArgs(interp, 1, objv, "procname arg varname");
	return TCL_ERROR;
    }

    procName = TclGetString(objv[1]);
    argName = TclGetString(objv[2]);

    procPtr = TclFindProc(iPtr, procName);
    if (procPtr == NULL) {
	Tcl_SetObjResult(interp, Tcl_ObjPrintf(
		"\"%s\" isn't a procedure", procName));
	Tcl_SetErrorCode(interp, "TCL", "LOOKUP", "PROCEDURE", procName,
		NULL);
	return TCL_ERROR;
    }

    for (localPtr = procPtr->firstLocalPtr;  localPtr != NULL;
	    localPtr = localPtr->nextPtr) {
	if (TclIsVarArgument(localPtr)
		&& (strcmp(argName, localPtr->name) == 0)) {
	    if (localPtr->defValuePtr != NULL) {
		valueObjPtr = Tcl_ObjSetVar2(interp, objv[3], NULL,
			localPtr->defValuePtr, TCL_LEAVE_ERR_MSG);
		if (valueObjPtr == NULL) {
		    return TCL_ERROR;
		}
		Tcl_SetObjResult(interp, Tcl_NewWideIntObj(1));
	    } else {
		Tcl_Obj *nullObjPtr = Tcl_NewObj();

		valueObjPtr = Tcl_ObjSetVar2(interp, objv[3], NULL,
			nullObjPtr, TCL_LEAVE_ERR_MSG);
		if (valueObjPtr == NULL) {
		    return TCL_ERROR;
		}
		Tcl_SetObjResult(interp, Tcl_NewWideIntObj(0));
	    }
	    return TCL_OK;
	}
    }

    Tcl_SetObjResult(interp, Tcl_ObjPrintf(
	    "procedure \"%s\" doesn't have an argument \"%s\"",
	    procName, argName));
    Tcl_SetErrorCode(interp, "TCL", "LOOKUP", "ARGUMENT", argName, NULL);
    return TCL_ERROR;
}

/*
 *----------------------------------------------------------------------
 *
 * InfoErrorStackCmd --
 *
 *	Called to implement the "info errorstack" command that returns information
 *	about the last error's call stack. Handles the following syntax:
 *
 *	    info errorstack ?interp?
 *
 * Results:
 *	Returns TCL_OK if successful and TCL_ERROR if there is an error.
 *
 * Side effects:
 *	Returns a result in the interpreter's result object. If there is an
 *	error, the result is an error message.
 *
 *----------------------------------------------------------------------
 */

static int
InfoErrorStackCmd(
    TCL_UNUSED(ClientData),
    Tcl_Interp *interp,		/* Current interpreter. */
    int objc,			/* Number of arguments. */
    Tcl_Obj *const objv[])	/* Argument objects. */
{
    Tcl_Interp *target;
    Interp *iPtr;

    if ((objc != 1) && (objc != 2)) {
	Tcl_WrongNumArgs(interp, 1, objv, "?interp?");
	return TCL_ERROR;
    }

    target = interp;
    if (objc == 2) {
	target = Tcl_GetChild(interp, TclGetString(objv[1]));
	if (target == NULL) {
	    return TCL_ERROR;
	}
    }

    iPtr = (Interp *) target;
    Tcl_SetObjResult(interp, iPtr->errorStack);

    return TCL_OK;
}

/*
 *----------------------------------------------------------------------
 *
 * TclInfoExistsCmd --
 *
 *	Called to implement the "info exists" command that determines whether
 *	a variable exists. Handles the following syntax:
 *
 *	    info exists varName
 *
 * Results:
 *	Returns TCL_OK if successful and TCL_ERROR if there is an error.
 *
 * Side effects:
 *	Returns a result in the interpreter's result object. If there is an
 *	error, the result is an error message.
 *
 *----------------------------------------------------------------------
 */

int
TclInfoExistsCmd(
    TCL_UNUSED(ClientData),
    Tcl_Interp *interp,		/* Current interpreter. */
    int objc,			/* Number of arguments. */
    Tcl_Obj *const objv[])	/* Argument objects. */
{
    const char *varName;
    Var *varPtr;

    if (objc != 2) {
	Tcl_WrongNumArgs(interp, 1, objv, "varName");
	return TCL_ERROR;
    }

    varName = TclGetString(objv[1]);
    varPtr = TclVarTraceExists(interp, varName);

    Tcl_SetObjResult(interp,
	    Tcl_NewBooleanObj(varPtr && varPtr->value.objPtr));
    return TCL_OK;
}

/*
 *----------------------------------------------------------------------
 *
 * InfoFrameCmd --
 *	TIP #280
 *
 *	Called to implement the "info frame" command that returns the location
 *	of either the currently executing command, or its caller. Handles the
 *	following syntax:
 *
 *		info frame ?number?
 *
 * Results:
 *	Returns TCL_OK if successful and TCL_ERROR if there is an error.
 *
 * Side effects:
 *	Returns a result in the interpreter's result object. If there is an
 *	error, the result is an error message.
 *
 *----------------------------------------------------------------------
 */

static int
InfoFrameCmd(
    TCL_UNUSED(ClientData),
    Tcl_Interp *interp,		/* Current interpreter. */
    int objc,			/* Number of arguments. */
    Tcl_Obj *const objv[])	/* Argument objects. */
{
    Interp *iPtr = (Interp *) interp;
    int level, code = TCL_OK;
    CmdFrame *framePtr, **cmdFramePtrPtr = &iPtr->cmdFramePtr;
    CoroutineData *corPtr = iPtr->execEnvPtr->corPtr;
    int topLevel = 0;

    if (objc > 2) {
	Tcl_WrongNumArgs(interp, 1, objv, "?number?");
	return TCL_ERROR;
    }

    while (corPtr) {
	while (*cmdFramePtrPtr) {
	    topLevel++;
	    cmdFramePtrPtr = &((*cmdFramePtrPtr)->nextPtr);
	}
	if (corPtr->caller.cmdFramePtr) {
	    *cmdFramePtrPtr = corPtr->caller.cmdFramePtr;
	}
	corPtr = corPtr->callerEEPtr->corPtr;
    }
    topLevel += (*cmdFramePtrPtr)->level;

    if (topLevel != iPtr->cmdFramePtr->level) {
	framePtr = iPtr->cmdFramePtr;
	while (framePtr) {
	    framePtr->level = topLevel--;
	    framePtr = framePtr->nextPtr;
	}
	if (topLevel) {
	    Tcl_Panic("Broken frame level calculation");
	}
	topLevel = iPtr->cmdFramePtr->level;
    }

    if (objc == 1) {
	/*
	 * Just "info frame".
	 */

	Tcl_SetObjResult(interp, Tcl_NewWideIntObj(topLevel));
	goto done;
    }

    /*
     * We've got "info frame level" and must parse the level first.
     */

    if (TclGetIntFromObj(interp, objv[1], &level) != TCL_OK) {
	code = TCL_ERROR;
	goto done;
    }

    if ((level > topLevel) || (level <= - topLevel)) {
    levelError:
	Tcl_SetObjResult(interp, Tcl_ObjPrintf(
		"bad level \"%s\"", TclGetString(objv[1])));
	Tcl_SetErrorCode(interp, "TCL", "LOOKUP", "LEVEL",
		TclGetString(objv[1]), NULL);
	code = TCL_ERROR;
	goto done;
    }

    /*
     * Let us convert to relative so that we know how many levels to go back
     */

    if (level > 0) {
	level -= topLevel;
    }

    framePtr = iPtr->cmdFramePtr;
    while (++level <= 0) {
	framePtr = framePtr->nextPtr;
	if (!framePtr) {
	    goto levelError;
	}
    }

    Tcl_SetObjResult(interp, TclInfoFrame(interp, framePtr));

  done:
    cmdFramePtrPtr = &iPtr->cmdFramePtr;
    corPtr = iPtr->execEnvPtr->corPtr;
    while (corPtr) {
	CmdFrame *endPtr = corPtr->caller.cmdFramePtr;

	if (endPtr) {
	    if (*cmdFramePtrPtr == endPtr) {
		*cmdFramePtrPtr = NULL;
	    } else {
		CmdFrame *runPtr = *cmdFramePtrPtr;

		while (runPtr->nextPtr != endPtr) {
		    runPtr->level -= endPtr->level;
		    runPtr = runPtr->nextPtr;
		}
		runPtr->level = 1;
		runPtr->nextPtr = NULL;
	    }
	    cmdFramePtrPtr = &corPtr->caller.cmdFramePtr;
	}
	corPtr = corPtr->callerEEPtr->corPtr;
    }
    return code;
}

/*
 *----------------------------------------------------------------------
 *
 * TclInfoFrame --
 *
 *	Core of InfoFrameCmd, returns TIP280 dict for a given frame.
 *
 * Results:
 *	Returns TIP280 dict.
 *
 * Side effects:
 *	None.
 *
 *----------------------------------------------------------------------
 */

Tcl_Obj *
TclInfoFrame(
    Tcl_Interp *interp,		/* Current interpreter. */
    CmdFrame *framePtr)		/* Frame to get info for. */
{
    Interp *iPtr = (Interp *) interp;
    Tcl_Obj *tmpObj;
    Tcl_Obj *lv[20];		/* Keep uptodate when more keys are added to
				 * the dict. */
    int lc = 0;
    /*
     * This array is indexed by the TCL_LOCATION_... values, except
     * for _LAST.
     */
    static const char *const typeString[TCL_LOCATION_LAST] = {
	"eval", "eval", "eval", "precompiled", "source", "proc"
    };
    Proc *procPtr = framePtr->framePtr ? framePtr->framePtr->procPtr : NULL;
    int needsFree = -1;

    /*
     * Pull the information and construct the dictionary to return, as list.
     * Regarding use of the CmdFrame fields see tclInt.h, and its definition.
     */

#define ADD_PAIR(name, value) \
	TclNewLiteralStringObj(tmpObj, name); \
	lv[lc++] = tmpObj; \
	lv[lc++] = (value)

    switch (framePtr->type) {
    case TCL_LOCATION_EVAL:
	/*
	 * Evaluation, dynamic script. Type, line, cmd, the latter through
	 * str.
	 */

	ADD_PAIR("type", Tcl_NewStringObj(typeString[framePtr->type], -1));
	if (framePtr->line) {
	    ADD_PAIR("line", Tcl_NewWideIntObj(framePtr->line[0]));
	} else {
	    ADD_PAIR("line", Tcl_NewWideIntObj(1));
	}
	ADD_PAIR("cmd", TclGetSourceFromFrame(framePtr, 0, NULL));
	break;

    case TCL_LOCATION_PREBC:
	/*
	 * Precompiled. Result contains the type as signal, nothing else.
	 */

	ADD_PAIR("type", Tcl_NewStringObj(typeString[framePtr->type], -1));
	break;

    case TCL_LOCATION_BC: {
	/*
	 * Execution of bytecode. Talk to the BC engine to fill out the frame.
	 */

	CmdFrame *fPtr = (CmdFrame *)TclStackAlloc(interp, sizeof(CmdFrame));

	*fPtr = *framePtr;

	/*
	 * Note:
	 * Type BC => f.data.eval.path	  is not used.
	 *	      f.data.tebc.codePtr is used instead.
	 */

	TclGetSrcInfoForPc(fPtr);

	/*
	 * Now filled: cmd.str.(cmd,len), line
	 * Possibly modified: type, path!
	 */

	ADD_PAIR("type", Tcl_NewStringObj(typeString[fPtr->type], -1));
	if (fPtr->line) {
	    ADD_PAIR("line", Tcl_NewWideIntObj(fPtr->line[0]));
	}

	if (fPtr->type == TCL_LOCATION_SOURCE) {
	    ADD_PAIR("file", fPtr->data.eval.path);

	    /*
	     * Death of reference by TclGetSrcInfoForPc.
	     */

	    Tcl_DecrRefCount(fPtr->data.eval.path);
	}

	ADD_PAIR("cmd", TclGetSourceFromFrame(fPtr, 0, NULL));
	if (fPtr->cmdObj && framePtr->cmdObj == NULL) {
	    needsFree = lc - 1;
	}
	TclStackFree(interp, fPtr);
	break;
    }

    case TCL_LOCATION_SOURCE:
	/*
	 * Evaluation of a script file.
	 */

	ADD_PAIR("type", Tcl_NewStringObj(typeString[framePtr->type], -1));
	ADD_PAIR("line", Tcl_NewWideIntObj(framePtr->line[0]));
	ADD_PAIR("file", framePtr->data.eval.path);

	/*
	 * Refcount framePtr->data.eval.path goes up when lv is converted into
	 * the result list object.
	 */

	ADD_PAIR("cmd", TclGetSourceFromFrame(framePtr, 0, NULL));
	break;

    case TCL_LOCATION_PROC:
	Tcl_Panic("TCL_LOCATION_PROC found in standard frame");
	break;
    }

    /*
     * 'proc'. Common to all frame types. Conditional on having an associated
     * Procedure CallFrame.
     */

    if (procPtr != NULL) {
	Tcl_HashEntry *namePtr = procPtr->cmdPtr->hPtr;

	if (namePtr) {
	    Tcl_Obj *procNameObj;

	    /*
	     * This is a regular command.
	     */

	    TclNewObj(procNameObj);
	    Tcl_GetCommandFullName(interp, (Tcl_Command) procPtr->cmdPtr,
		    procNameObj);
	    ADD_PAIR("proc", procNameObj);
	} else if (procPtr->cmdPtr->clientData) {
	    ExtraFrameInfo *efiPtr = (ExtraFrameInfo *)procPtr->cmdPtr->clientData;
	    size_t i;

	    /*
	     * This is a non-standard command. Luckily, it's told us how to
	     * render extra information about its frame.
	     */

	    for (i=0 ; i<efiPtr->length ; i++) {
		lv[lc++] = Tcl_NewStringObj(efiPtr->fields[i].name, -1);
		if (efiPtr->fields[i].proc) {
		    lv[lc++] =
			efiPtr->fields[i].proc(efiPtr->fields[i].clientData);
		} else {
		    lv[lc++] = (Tcl_Obj *)efiPtr->fields[i].clientData;
		}
	    }
	}
    }

    /*
     * 'level'. Common to all frame types. Conditional on having an associated
     * _visible_ CallFrame.
     */

    if ((framePtr->framePtr != NULL) && (iPtr->varFramePtr != NULL)) {
	CallFrame *current = framePtr->framePtr;
	CallFrame *top = iPtr->varFramePtr;
	CallFrame *idx;

	for (idx=top ; idx!=NULL ; idx=idx->callerVarPtr) {
	    if (idx == current) {
		int c = framePtr->framePtr->level;
		int t = iPtr->varFramePtr->level;

		ADD_PAIR("level", Tcl_NewWideIntObj(t - c));
		break;
	    }
	}
    }

    tmpObj = Tcl_NewListObj(lc, lv);
    if (needsFree >= 0) {
	Tcl_DecrRefCount(lv[needsFree]);
    }
    return tmpObj;
}

/*
 *----------------------------------------------------------------------
 *
 * InfoFunctionsCmd --
 *
 *	Called to implement the "info functions" command that returns the list
 *	of math functions matching an optional pattern. Handles the following
 *	syntax:
 *
 *	    info functions ?pattern?
 *
 * Results:
 *	Returns TCL_OK if successful and TCL_ERROR if there is an error.
 *
 * Side effects:
 *	Returns a result in the interpreter's result object. If there is an
 *	error, the result is an error message.
 *
 *----------------------------------------------------------------------
 */

static int
InfoFunctionsCmd(
    TCL_UNUSED(ClientData),
    Tcl_Interp *interp,		/* Current interpreter. */
    int objc,			/* Number of arguments. */
    Tcl_Obj *const objv[])	/* Argument objects. */
{
    Tcl_Obj *script;
    int code;

    if (objc > 2) {
	Tcl_WrongNumArgs(interp, 1, objv, "?pattern?");
	return TCL_ERROR;
    }

    script = Tcl_NewStringObj(
"	    ::apply [::list {{pattern *}} {\n"
"		::set cmds {}\n"
"		::foreach cmd [::info commands ::tcl::mathfunc::$pattern] {\n"
"		    ::lappend cmds [::namespace tail $cmd]\n"
"		}\n"
"		::foreach cmd [::info commands tcl::mathfunc::$pattern] {\n"
"		    ::set cmd [::namespace tail $cmd]\n"
"		    ::if {$cmd ni $cmds} {\n"
"			::lappend cmds $cmd\n"
"		    }\n"
"		}\n"
"		::return $cmds\n"
"	    } [::namespace current]] ", -1);

    if (objc == 2) {
	Tcl_Obj *arg = Tcl_NewListObj(1, &(objv[1]));

	Tcl_AppendObjToObj(script, arg);
	Tcl_DecrRefCount(arg);
    }

    Tcl_IncrRefCount(script);
    code = Tcl_EvalObjEx(interp, script, 0);

    Tcl_DecrRefCount(script);

    return code;
}

/*
 *----------------------------------------------------------------------
 *
 * InfoHostnameCmd --
 *
 *	Called to implement the "info hostname" command that returns the host
 *	name. Handles the following syntax:
 *
 *	    info hostname
 *
 * Results:
 *	Returns TCL_OK if successful and TCL_ERROR if there is an error.
 *
 * Side effects:
 *	Returns a result in the interpreter's result object. If there is an
 *	error, the result is an error message.
 *
 *----------------------------------------------------------------------
 */

static int
InfoHostnameCmd(
    TCL_UNUSED(ClientData),
    Tcl_Interp *interp,		/* Current interpreter. */
    int objc,			/* Number of arguments. */
    Tcl_Obj *const objv[])	/* Argument objects. */
{
    const char *name;

    if (objc != 1) {
	Tcl_WrongNumArgs(interp, 1, objv, NULL);
	return TCL_ERROR;
    }

    name = Tcl_GetHostName();
    if (name) {
	Tcl_SetObjResult(interp, Tcl_NewStringObj(name, -1));
	return TCL_OK;
    }

    Tcl_SetObjResult(interp, Tcl_NewStringObj(
	    "unable to determine name of host", -1));
    Tcl_SetErrorCode(interp, "TCL", "OPERATION", "HOSTNAME", "UNKNOWN", NULL);
    return TCL_ERROR;
}

/*
 *----------------------------------------------------------------------
 *
 * InfoLevelCmd --
 *
 *	Called to implement the "info level" command that returns information
 *	about the call stack. Handles the following syntax:
 *
 *	    info level ?number?
 *
 * Results:
 *	Returns TCL_OK if successful and TCL_ERROR if there is an error.
 *
 * Side effects:
 *	Returns a result in the interpreter's result object. If there is an
 *	error, the result is an error message.
 *
 *----------------------------------------------------------------------
 */

static int
InfoLevelCmd(
    TCL_UNUSED(ClientData),
    Tcl_Interp *interp,		/* Current interpreter. */
    int objc,			/* Number of arguments. */
    Tcl_Obj *const objv[])	/* Argument objects. */
{
    Interp *iPtr = (Interp *) interp;

    if (objc == 1) {		/* Just "info level" */
	Tcl_SetObjResult(interp, Tcl_NewWideIntObj(iPtr->varFramePtr->level));
	return TCL_OK;
    }

    if (objc == 2) {
	int level;
	CallFrame *framePtr, *rootFramePtr = iPtr->rootFramePtr;

	if (TclGetIntFromObj(interp, objv[1], &level) != TCL_OK) {
	    return TCL_ERROR;
	}
	if (level <= 0) {
	    if (iPtr->varFramePtr == rootFramePtr) {
		goto levelError;
	    }
	    level += iPtr->varFramePtr->level;
	}
	for (framePtr=iPtr->varFramePtr ; framePtr!=rootFramePtr;
		framePtr=framePtr->callerVarPtr) {
	    if (framePtr->level == level) {
		break;
	    }
	}
	if (framePtr == rootFramePtr) {
	    goto levelError;
	}

	Tcl_SetObjResult(interp,
		Tcl_NewListObj(framePtr->objc, framePtr->objv));
	return TCL_OK;
    }

    Tcl_WrongNumArgs(interp, 1, objv, "?number?");
    return TCL_ERROR;

  levelError:
    Tcl_SetObjResult(interp, Tcl_ObjPrintf(
	    "bad level \"%s\"", TclGetString(objv[1])));
    Tcl_SetErrorCode(interp, "TCL", "LOOKUP", "LEVEL",
	    TclGetString(objv[1]), NULL);
    return TCL_ERROR;
}

/*
 *----------------------------------------------------------------------
 *
 * InfoLibraryCmd --
 *
 *	Called to implement the "info library" command that returns the
 *	library directory for the Tcl installation. Handles the following
 *	syntax:
 *
 *	    info library
 *
 * Results:
 *	Returns TCL_OK if successful and TCL_ERROR if there is an error.
 *
 * Side effects:
 *	Returns a result in the interpreter's result object. If there is an
 *	error, the result is an error message.
 *
 *----------------------------------------------------------------------
 */

static int
InfoLibraryCmd(
    TCL_UNUSED(ClientData),
    Tcl_Interp *interp,		/* Current interpreter. */
    int objc,			/* Number of arguments. */
    Tcl_Obj *const objv[])	/* Argument objects. */
{
    const char *libDirName;

    if (objc != 1) {
	Tcl_WrongNumArgs(interp, 1, objv, NULL);
	return TCL_ERROR;
    }

    libDirName = Tcl_GetVar2(interp, "tcl_library", NULL, TCL_GLOBAL_ONLY);
    if (libDirName != NULL) {
	Tcl_SetObjResult(interp, Tcl_NewStringObj(libDirName, -1));
	return TCL_OK;
    }

    Tcl_SetObjResult(interp, Tcl_NewStringObj(
	    "no library has been specified for Tcl", -1));
    Tcl_SetErrorCode(interp, "TCL", "LOOKUP", "VARIABLE", "tcl_library",NULL);
    return TCL_ERROR;
}

/*
 *----------------------------------------------------------------------
 *
 * InfoLoadedCmd --
 *
 *	Called to implement the "info loaded" command that returns the
 *	packages that have been loaded into an interpreter. Handles the
 *	following syntax:
 *
 *	    info loaded ?interp?
 *
 * Results:
 *	Returns TCL_OK if successful and TCL_ERROR if there is an error.
 *
 * Side effects:
 *	Returns a result in the interpreter's result object. If there is an
 *	error, the result is an error message.
 *
 *----------------------------------------------------------------------
 */

static int
InfoLoadedCmd(
    TCL_UNUSED(ClientData),
    Tcl_Interp *interp,		/* Current interpreter. */
    int objc,			/* Number of arguments. */
    Tcl_Obj *const objv[])	/* Argument objects. */
{
    const char *interpName, *packageName;

    if (objc > 3) {
	Tcl_WrongNumArgs(interp, 1, objv, "?interp? ?packageName?");
	return TCL_ERROR;
    }

    if (objc < 2) {		/* Get loaded pkgs in all interpreters. */
	interpName = NULL;
    } else {			/* Get pkgs just in specified interp. */
	interpName = TclGetString(objv[1]);
    }
    if (objc < 3) {		/* Get loaded files in all packages. */
	packageName = NULL;
    } else {			/* Get pkgs just in specified interp. */
	packageName = TclGetString(objv[2]);
    }
    return TclGetLoadedPackagesEx(interp, interpName, packageName);
}

/*
 *----------------------------------------------------------------------
 *
 * InfoNameOfExecutableCmd --
 *
 *	Called to implement the "info nameofexecutable" command that returns
 *	the name of the binary file running this application. Handles the
 *	following syntax:
 *
 *	    info nameofexecutable
 *
 * Results:
 *	Returns TCL_OK if successful and TCL_ERROR if there is an error.
 *
 * Side effects:
 *	Returns a result in the interpreter's result object. If there is an
 *	error, the result is an error message.
 *
 *----------------------------------------------------------------------
 */

static int
InfoNameOfExecutableCmd(
    TCL_UNUSED(ClientData),
    Tcl_Interp *interp,		/* Current interpreter. */
    int objc,			/* Number of arguments. */
    Tcl_Obj *const objv[])	/* Argument objects. */
{
    if (objc != 1) {
	Tcl_WrongNumArgs(interp, 1, objv, NULL);
	return TCL_ERROR;
    }
    Tcl_SetObjResult(interp, TclGetObjNameOfExecutable());
    return TCL_OK;
}

/*
 *----------------------------------------------------------------------
 *
 * InfoPatchLevelCmd --
 *
 *	Called to implement the "info patchlevel" command that returns the
 *	default value for an argument to a procedure. Handles the following
 *	syntax:
 *
 *	    info patchlevel
 *
 * Results:
 *	Returns TCL_OK if successful and TCL_ERROR if there is an error.
 *
 * Side effects:
 *	Returns a result in the interpreter's result object. If there is an
 *	error, the result is an error message.
 *
 *----------------------------------------------------------------------
 */

static int
InfoPatchLevelCmd(
    TCL_UNUSED(ClientData),
    Tcl_Interp *interp,		/* Current interpreter. */
    int objc,			/* Number of arguments. */
    Tcl_Obj *const objv[])	/* Argument objects. */
{
    const char *patchlevel;

    if (objc != 1) {
	Tcl_WrongNumArgs(interp, 1, objv, NULL);
	return TCL_ERROR;
    }

    patchlevel = Tcl_GetVar2(interp, "tcl_patchLevel", NULL,
	    (TCL_GLOBAL_ONLY | TCL_LEAVE_ERR_MSG));
    if (patchlevel != NULL) {
	Tcl_SetObjResult(interp, Tcl_NewStringObj(patchlevel, -1));
	return TCL_OK;
    }
    return TCL_ERROR;
}

/*
 *----------------------------------------------------------------------
 *
 * InfoProcsCmd --
 *
 *	Called to implement the "info procs" command that returns the list of
 *	procedures in the interpreter that match an optional pattern. The
 *	pattern, if any, consists of an optional sequence of namespace names
 *	separated by "::" qualifiers, which is followed by a glob-style
 *	pattern that restricts which commands are returned. Handles the
 *	following syntax:
 *
 *	    info procs ?pattern?
 *
 * Results:
 *	Returns TCL_OK if successful and TCL_ERROR if there is an error.
 *
 * Side effects:
 *	Returns a result in the interpreter's result object. If there is an
 *	error, the result is an error message.
 *
 *----------------------------------------------------------------------
 */

static int
InfoProcsCmd(
    TCL_UNUSED(ClientData),
    Tcl_Interp *interp,		/* Current interpreter. */
    int objc,			/* Number of arguments. */
    Tcl_Obj *const objv[])	/* Argument objects. */
{
    const char *cmdName, *pattern;
    const char *simplePattern;
    Namespace *nsPtr;
#ifdef INFO_PROCS_SEARCH_GLOBAL_NS
    Namespace *globalNsPtr = (Namespace *) Tcl_GetGlobalNamespace(interp);
#endif
    Namespace *currNsPtr = (Namespace *) Tcl_GetCurrentNamespace(interp);
    Tcl_Obj *listPtr, *elemObjPtr;
    int specificNsInPattern = 0;/* Init. to avoid compiler warning. */
    Tcl_HashEntry *entryPtr;
    Tcl_HashSearch search;
    Command *cmdPtr, *realCmdPtr;

    /*
     * Get the pattern and find the "effective namespace" in which to list
     * procs.
     */

    if (objc == 1) {
	simplePattern = NULL;
	nsPtr = currNsPtr;
	specificNsInPattern = 0;
    } else if (objc == 2) {
	/*
	 * From the pattern, get the effective namespace and the simple
	 * pattern (no namespace qualifiers or ::'s) at the end. If an error
	 * was found while parsing the pattern, return it. Otherwise, if the
	 * namespace wasn't found, just leave nsPtr NULL: we will return an
	 * empty list since no commands there can be found.
	 */

	Namespace *dummy1NsPtr, *dummy2NsPtr;

	pattern = TclGetString(objv[1]);
	TclGetNamespaceForQualName(interp, pattern, NULL, /*flags*/ 0, &nsPtr,
		&dummy1NsPtr, &dummy2NsPtr, &simplePattern);

	if (nsPtr != NULL) {	/* We successfully found the pattern's ns. */
	    specificNsInPattern = (strcmp(simplePattern, pattern) != 0);
	}
    } else {
	Tcl_WrongNumArgs(interp, 1, objv, "?pattern?");
	return TCL_ERROR;
    }

    if (nsPtr == NULL) {
	return TCL_OK;
    }

    /*
     * Scan through the effective namespace's command table and create a list
     * with all procs that match the pattern. If a specific namespace was
     * requested in the pattern, qualify the command names with the namespace
     * name.
     */

    listPtr = Tcl_NewListObj(0, NULL);
#ifndef INFO_PROCS_SEARCH_GLOBAL_NS
    if (simplePattern != NULL && TclMatchIsTrivial(simplePattern)) {
	entryPtr = Tcl_FindHashEntry(&nsPtr->cmdTable, simplePattern);
	if (entryPtr != NULL) {
	    cmdPtr = (Command *)Tcl_GetHashValue(entryPtr);

	    if (!TclIsProc(cmdPtr)) {
		realCmdPtr = (Command *)
			TclGetOriginalCommand((Tcl_Command) cmdPtr);
		if (realCmdPtr != NULL && TclIsProc(realCmdPtr)) {
		    goto simpleProcOK;
		}
	    } else {
	    simpleProcOK:
		if (specificNsInPattern) {
		    elemObjPtr = Tcl_NewObj();
		    Tcl_GetCommandFullName(interp, (Tcl_Command) cmdPtr,
			    elemObjPtr);
		} else {
		    elemObjPtr = Tcl_NewStringObj(simplePattern, -1);
		}
		Tcl_ListObjAppendElement(interp, listPtr, elemObjPtr);
	    }
	}
    } else
#endif /* !INFO_PROCS_SEARCH_GLOBAL_NS */
    {
	entryPtr = Tcl_FirstHashEntry(&nsPtr->cmdTable, &search);
	while (entryPtr != NULL) {
	    cmdName = (const char *)Tcl_GetHashKey(&nsPtr->cmdTable, entryPtr);
	    if ((simplePattern == NULL)
		    || Tcl_StringMatch(cmdName, simplePattern)) {
		cmdPtr = (Command *)Tcl_GetHashValue(entryPtr);

		if (!TclIsProc(cmdPtr)) {
		    realCmdPtr = (Command *)
			    TclGetOriginalCommand((Tcl_Command) cmdPtr);
		    if (realCmdPtr != NULL && TclIsProc(realCmdPtr)) {
			goto procOK;
		    }
		} else {
		procOK:
		    if (specificNsInPattern) {
			elemObjPtr = Tcl_NewObj();
			Tcl_GetCommandFullName(interp, (Tcl_Command) cmdPtr,
				elemObjPtr);
		    } else {
			elemObjPtr = Tcl_NewStringObj(cmdName, -1);
		    }
		    Tcl_ListObjAppendElement(interp, listPtr, elemObjPtr);
		}
	    }
	    entryPtr = Tcl_NextHashEntry(&search);
	}

	/*
	 * If the effective namespace isn't the global :: namespace, and a
	 * specific namespace wasn't requested in the pattern, then add in all
	 * global :: procs that match the simple pattern. Of course, we add in
	 * only those procs that aren't hidden by a proc in the effective
	 * namespace.
	 */

#ifdef INFO_PROCS_SEARCH_GLOBAL_NS
	/*
	 * If "info procs" worked like "info commands", returning the commands
	 * also seen in the global namespace, then you would include this
	 * code. As this could break backwards compatibility with 8.0-8.2, we
	 * decided not to "fix" it in 8.3, leaving the behavior slightly
	 * different.
	 */

	if ((nsPtr != globalNsPtr) && !specificNsInPattern) {
	    entryPtr = Tcl_FirstHashEntry(&globalNsPtr->cmdTable, &search);
	    while (entryPtr != NULL) {
		cmdName = (const char *)Tcl_GetHashKey(&globalNsPtr->cmdTable, entryPtr);
		if ((simplePattern == NULL)
			|| Tcl_StringMatch(cmdName, simplePattern)) {
		    if (Tcl_FindHashEntry(&nsPtr->cmdTable,cmdName) == NULL) {
			cmdPtr = (Command *)Tcl_GetHashValue(entryPtr);
			realCmdPtr = (Command *) TclGetOriginalCommand(
				(Tcl_Command) cmdPtr);

			if (TclIsProc(cmdPtr) || ((realCmdPtr != NULL)
				&& TclIsProc(realCmdPtr))) {
			    Tcl_ListObjAppendElement(interp, listPtr,
				    Tcl_NewStringObj(cmdName, -1));
			}
		    }
		}
		entryPtr = Tcl_NextHashEntry(&search);
	    }
	}
#endif
    }

    Tcl_SetObjResult(interp, listPtr);
    return TCL_OK;
}

/*
 *----------------------------------------------------------------------
 *
 * InfoScriptCmd --
 *
 *	Called to implement the "info script" command that returns the script
 *	file that is currently being evaluated. Handles the following syntax:
 *
 *	    info script ?newName?
 *
 *	If newName is specified, it will set that as the internal name.
 *
 * Results:
 *	Returns TCL_OK if successful and TCL_ERROR if there is an error.
 *
 * Side effects:
 *	Returns a result in the interpreter's result object. If there is an
 *	error, the result is an error message. It may change the internal
 *	script filename.
 *
 *----------------------------------------------------------------------
 */

static int
InfoScriptCmd(
    TCL_UNUSED(ClientData),
    Tcl_Interp *interp,		/* Current interpreter. */
    int objc,			/* Number of arguments. */
    Tcl_Obj *const objv[])	/* Argument objects. */
{
    Interp *iPtr = (Interp *) interp;

    if ((objc != 1) && (objc != 2)) {
	Tcl_WrongNumArgs(interp, 1, objv, "?filename?");
	return TCL_ERROR;
    }

    if (objc == 2) {
	if (iPtr->scriptFile != NULL) {
	    Tcl_DecrRefCount(iPtr->scriptFile);
	}
	iPtr->scriptFile = objv[1];
	Tcl_IncrRefCount(iPtr->scriptFile);
    }
    if (iPtr->scriptFile != NULL) {
	Tcl_SetObjResult(interp, iPtr->scriptFile);
    }
    return TCL_OK;
}

/*
 *----------------------------------------------------------------------
 *
 * InfoSharedlibCmd --
 *
 *	Called to implement the "info sharedlibextension" command that returns
 *	the file extension used for shared libraries. Handles the following
 *	syntax:
 *
 *	    info sharedlibextension
 *
 * Results:
 *	Returns TCL_OK if successful and TCL_ERROR if there is an error.
 *
 * Side effects:
 *	Returns a result in the interpreter's result object. If there is an
 *	error, the result is an error message.
 *
 *----------------------------------------------------------------------
 */

static int
InfoSharedlibCmd(
    TCL_UNUSED(ClientData),
    Tcl_Interp *interp,		/* Current interpreter. */
    int objc,			/* Number of arguments. */
    Tcl_Obj *const objv[])	/* Argument objects. */
{
    if (objc != 1) {
	Tcl_WrongNumArgs(interp, 1, objv, NULL);
	return TCL_ERROR;
    }

#ifdef TCL_SHLIB_EXT
    Tcl_SetObjResult(interp, Tcl_NewStringObj(TCL_SHLIB_EXT, -1));
#endif
    return TCL_OK;
}

/*
 *----------------------------------------------------------------------
 *
 * InfoTclVersionCmd --
 *
 *	Called to implement the "info tclversion" command that returns the
 *	version number for this Tcl library. Handles the following syntax:
 *
 *	    info tclversion
 *
 * Results:
 *	Returns TCL_OK if successful and TCL_ERROR if there is an error.
 *
 * Side effects:
 *	Returns a result in the interpreter's result object. If there is an
 *	error, the result is an error message.
 *
 *----------------------------------------------------------------------
 */

static int
InfoTclVersionCmd(
    TCL_UNUSED(ClientData),
    Tcl_Interp *interp,		/* Current interpreter. */
    int objc,			/* Number of arguments. */
    Tcl_Obj *const objv[])	/* Argument objects. */
{
    Tcl_Obj *version;

    if (objc != 1) {
	Tcl_WrongNumArgs(interp, 1, objv, NULL);
	return TCL_ERROR;
    }

    version = Tcl_GetVar2Ex(interp, "tcl_version", NULL,
	    (TCL_GLOBAL_ONLY | TCL_LEAVE_ERR_MSG));
    if (version != NULL) {
	Tcl_SetObjResult(interp, version);
	return TCL_OK;
    }
    return TCL_ERROR;
}

/*
 *----------------------------------------------------------------------
 *
 * InfoCmdTypeCmd --
 *
 *	Called to implement the "info cmdtype" command that returns the type
 *	of a given command. Handles the following syntax:
 *
 *	    info cmdtype cmdName
 *
 * Results:
 *	Returns TCL_OK if successful and TCL_ERROR if there is an error.
 *
 * Side effects:
 *	Returns a type name. If there is an error, the result is an error
 *	message.
 *
 *----------------------------------------------------------------------
 */

static int
InfoCmdTypeCmd(
    TCL_UNUSED(ClientData),
    Tcl_Interp *interp,		/* Current interpreter. */
    int objc,			/* Number of arguments. */
    Tcl_Obj *const objv[])	/* Argument objects. */
{
    Tcl_Command command;

    if (objc != 2) {
	Tcl_WrongNumArgs(interp, 1, objv, "commandName");
	return TCL_ERROR;
    }
    command = Tcl_FindCommand(interp, TclGetString(objv[1]), NULL,
	    TCL_LEAVE_ERR_MSG);
    if (command == NULL) {
	return TCL_ERROR;
    }

    /*
     * There's one special case: safe child interpreters can't see aliases as
     * aliases as they're part of the security mechanisms.
     */

    if (Tcl_IsSafe(interp)
	    && (((Command *) command)->objProc == TclAliasObjCmd)) {
	Tcl_AppendResult(interp, "native", NULL);
    } else {
	Tcl_SetObjResult(interp,
		Tcl_NewStringObj(TclGetCommandTypeName(command), -1));
    }
    return TCL_OK;
}

/*
 *----------------------------------------------------------------------
 *
 * Tcl_JoinObjCmd --
 *
 *	This procedure is invoked to process the "join" Tcl command. See the
 *	user documentation for details on what it does.
 *
 * Results:
 *	A standard Tcl object result.
 *
 * Side effects:
 *	See the user documentation.
 *
 *----------------------------------------------------------------------
 */

int
Tcl_JoinObjCmd(
    TCL_UNUSED(ClientData),
    Tcl_Interp *interp,		/* Current interpreter. */
    int objc,			/* Number of arguments. */
    Tcl_Obj *const objv[])	/* The argument objects. */
{
    size_t length;
    int listLen;
    Tcl_Obj *resObjPtr = NULL, *joinObjPtr, **elemPtrs;

    if ((objc < 2) || (objc > 3)) {
	Tcl_WrongNumArgs(interp, 1, objv, "list ?joinString?");
	return TCL_ERROR;
    }

    /*
     * Make sure the list argument is a list object and get its length and a
     * pointer to its array of element pointers.
     */

    if (TclListObjGetElements(interp, objv[1], &listLen,
	    &elemPtrs) != TCL_OK) {
	return TCL_ERROR;
    }

    if (listLen == 0) {
	/* No elements to join; default empty result is correct. */
	return TCL_OK;
    }
    if (listLen == 1) {
	/* One element; return it */
	Tcl_SetObjResult(interp, elemPtrs[0]);
	return TCL_OK;
    }

    joinObjPtr = (objc == 2) ? Tcl_NewStringObj(" ", 1) : objv[2];
    Tcl_IncrRefCount(joinObjPtr);

    (void) TclGetStringFromObj(joinObjPtr, &length);
    if (length == 0) {
	resObjPtr = TclStringCat(interp, listLen, elemPtrs, 0);
    } else {
	int i;

	resObjPtr = Tcl_NewObj();
	for (i = 0;  i < listLen;  i++) {
	    if (i > 0) {

		/*
		 * NOTE: This code is relying on Tcl_AppendObjToObj() **NOT**
		 * to shimmer joinObjPtr.  If it did, then the case where
		 * objv[1] and objv[2] are the same value would not be safe.
		 * Accessing elemPtrs would crash.
		 */

		Tcl_AppendObjToObj(resObjPtr, joinObjPtr);
	    }
	    Tcl_AppendObjToObj(resObjPtr, elemPtrs[i]);
	}
    }
    Tcl_DecrRefCount(joinObjPtr);
    if (resObjPtr) {
	Tcl_SetObjResult(interp, resObjPtr);
	return TCL_OK;
    }
    return TCL_ERROR;
}

/*
 *----------------------------------------------------------------------
 *
 * Tcl_LassignObjCmd --
 *
 *	This object-based procedure is invoked to process the "lassign" Tcl
 *	command. See the user documentation for details on what it does.
 *
 * Results:
 *	A standard Tcl object result.
 *
 * Side effects:
 *	See the user documentation.
 *
 *----------------------------------------------------------------------
 */

int
Tcl_LassignObjCmd(
    TCL_UNUSED(ClientData),
    Tcl_Interp *interp,		/* Current interpreter. */
    int objc,			/* Number of arguments. */
    Tcl_Obj *const objv[])	/* Argument objects. */
{
    Tcl_Obj *listCopyPtr;
    Tcl_Obj **listObjv;		/* The contents of the list. */
    int listObjc;		/* The length of the list. */
    int code = TCL_OK;

    if (objc < 2) {
	Tcl_WrongNumArgs(interp, 1, objv, "list ?varName ...?");
	return TCL_ERROR;
    }

    listCopyPtr = TclListObjCopy(interp, objv[1]);
    if (listCopyPtr == NULL) {
	return TCL_ERROR;
    }

    TclListObjGetElements(NULL, listCopyPtr, &listObjc, &listObjv);

    objc -= 2;
    objv += 2;
    while (code == TCL_OK && objc > 0 && listObjc > 0) {
	if (Tcl_ObjSetVar2(interp, *objv++, NULL, *listObjv++,
		TCL_LEAVE_ERR_MSG) == NULL) {
	    code = TCL_ERROR;
	}
	objc--;
	listObjc--;
    }

    if (code == TCL_OK && objc > 0) {
	Tcl_Obj *emptyObj;

	TclNewObj(emptyObj);
	Tcl_IncrRefCount(emptyObj);
	while (code == TCL_OK && objc-- > 0) {
	    if (Tcl_ObjSetVar2(interp, *objv++, NULL, emptyObj,
		    TCL_LEAVE_ERR_MSG) == NULL) {
		code = TCL_ERROR;
	    }
	}
	Tcl_DecrRefCount(emptyObj);
    }

    if (code == TCL_OK && listObjc > 0) {
	Tcl_SetObjResult(interp, Tcl_NewListObj(listObjc, listObjv));
    }

    Tcl_DecrRefCount(listCopyPtr);
    return code;
}

/*
 *----------------------------------------------------------------------
 *
 * Tcl_LindexObjCmd --
 *
 *	This object-based procedure is invoked to process the "lindex" Tcl
 *	command. See the user documentation for details on what it does.
 *
 * Results:
 *	A standard Tcl object result.
 *
 * Side effects:
 *	See the user documentation.
 *
 *----------------------------------------------------------------------
 */

int
Tcl_LindexObjCmd(
    TCL_UNUSED(ClientData),
    Tcl_Interp *interp,		/* Current interpreter. */
    int objc,			/* Number of arguments. */
    Tcl_Obj *const objv[])	/* Argument objects. */
{
    Tcl_Obj *elemPtr;		/* Pointer to the element being extracted. */

    if (objc < 2) {
	Tcl_WrongNumArgs(interp, 1, objv, "list ?index ...?");
	return TCL_ERROR;
    }

    /*
     * If objc==3, then objv[2] may be either a single index or a list of
     * indices: go to TclLindexList to determine which. If objc>=4, or
     * objc==2, then objv[2 .. objc-2] are all single indices and processed as
     * such in TclLindexFlat.
     */

    if (objc == 3) {
	elemPtr = TclLindexList(interp, objv[1], objv[2]);
    } else {
	elemPtr = TclLindexFlat(interp, objv[1], objc-2, objv+2);
    }

    /*
     * Set the interpreter's object result to the last element extracted.
     */

    if (elemPtr == NULL) {
	return TCL_ERROR;
    }

    Tcl_SetObjResult(interp, elemPtr);
    Tcl_DecrRefCount(elemPtr);
    return TCL_OK;
}

/*
 *----------------------------------------------------------------------
 *
 * Tcl_LinsertObjCmd --
 *
 *	This object-based procedure is invoked to process the "linsert" Tcl
 *	command. See the user documentation for details on what it does.
 *
 * Results:
 *	A new Tcl list object formed by inserting zero or more elements into a
 *	list.
 *
 * Side effects:
 *	See the user documentation.
 *
 *----------------------------------------------------------------------
 */

int
Tcl_LinsertObjCmd(
    TCL_UNUSED(ClientData),
    Tcl_Interp *interp,		/* Current interpreter. */
    int objc,		/* Number of arguments. */
    Tcl_Obj *const objv[])	/* Argument objects. */
{
    Tcl_Obj *listPtr;
    size_t index;
    int len, result;

    if (objc < 3) {
	Tcl_WrongNumArgs(interp, 1, objv, "list index ?element ...?");
	return TCL_ERROR;
    }

    result = TclListObjLength(interp, objv[1], &len);
    if (result != TCL_OK) {
	return result;
    }

    /*
     * Get the index. "end" is interpreted to be the index after the last
     * element, such that using it will cause any inserted elements to be
     * appended to the list.
     */

    result = TclGetIntForIndexM(interp, objv[2], /*end*/ len, &index);
    if (result != TCL_OK) {
	return result;
    }
    if (index + 1 > (size_t)len + 1) {
	index = len;
    }

    /*
     * If the list object is unshared we can modify it directly. Otherwise we
     * create a copy to modify: this is "copy on write".
     */

    listPtr = objv[1];
    if (Tcl_IsShared(listPtr)) {
	listPtr = TclListObjCopy(NULL, listPtr);
    }

    if ((objc == 4) && (index == (size_t)len)) {
	/*
	 * Special case: insert one element at the end of the list.
	 */

	Tcl_ListObjAppendElement(NULL, listPtr, objv[3]);
    } else {
	if (TCL_OK != Tcl_ListObjReplace(interp, listPtr, index, 0,
		(objc-3), &(objv[3]))) {
	    return TCL_ERROR;
	}
    }

    /*
     * Set the interpreter's object result.
     */

    Tcl_SetObjResult(interp, listPtr);
    return TCL_OK;
}

/*
 *----------------------------------------------------------------------
 *
 * Tcl_ListObjCmd --
 *
 *	This procedure is invoked to process the "list" Tcl command. See the
 *	user documentation for details on what it does.
 *
 * Results:
 *	A standard Tcl object result.
 *
 * Side effects:
 *	See the user documentation.
 *
 *----------------------------------------------------------------------
 */

int
Tcl_ListObjCmd(
    TCL_UNUSED(ClientData),
    Tcl_Interp *interp,		/* Current interpreter. */
    int objc,		/* Number of arguments. */
    Tcl_Obj *const objv[])
				/* The argument objects. */
{
    /*
     * If there are no list elements, the result is an empty object.
     * Otherwise set the interpreter's result object to be a list object.
     */

    if (objc > 1) {
	Tcl_SetObjResult(interp, Tcl_NewListObj(objc-1, &objv[1]));
    }
    return TCL_OK;
}

/*
 *----------------------------------------------------------------------
 *
 * Tcl_LlengthObjCmd --
 *
 *	This object-based procedure is invoked to process the "llength" Tcl
 *	command. See the user documentation for details on what it does.
 *
 * Results:
 *	A standard Tcl object result.
 *
 * Side effects:
 *	See the user documentation.
 *
 *----------------------------------------------------------------------
 */

int
Tcl_LlengthObjCmd(
    TCL_UNUSED(ClientData),
    Tcl_Interp *interp,		/* Current interpreter. */
    int objc,			/* Number of arguments. */
    Tcl_Obj *const objv[])
				/* Argument objects. */
{
    int listLen, result;

    if (objc != 2) {
	Tcl_WrongNumArgs(interp, 1, objv, "list");
	return TCL_ERROR;
    }

    result = TclListObjLength(interp, objv[1], &listLen);
    if (result != TCL_OK) {
	return result;
    }

    /*
     * Set the interpreter's object result to an integer object holding the
     * length.
     */

    Tcl_SetObjResult(interp, Tcl_NewWideIntObj(listLen));
    return TCL_OK;
}

/*
 *----------------------------------------------------------------------
 *
 * Tcl_LpopObjCmd --
 *
 *	This procedure is invoked to process the "lpop" Tcl command. See the
 *	user documentation for details on what it does.
 *
 * Results:
 *	A standard Tcl object result.
 *
 * Side effects:
 *	See the user documentation.
 *
 *----------------------------------------------------------------------
 */

int
Tcl_LpopObjCmd(
    TCL_UNUSED(ClientData),
    Tcl_Interp *interp,		/* Current interpreter. */
    int objc,			/* Number of arguments. */
    Tcl_Obj *const objv[])
				/* Argument objects. */
{
    int listLen, result;
    Tcl_Obj *elemPtr, *stored;
    Tcl_Obj *listPtr, **elemPtrs;

    if (objc < 2) {
	Tcl_WrongNumArgs(interp, 1, objv, "listvar ?index?");
	return TCL_ERROR;
    }

    listPtr = Tcl_ObjGetVar2(interp, objv[1], NULL, TCL_LEAVE_ERR_MSG);
    if (listPtr == NULL) {
	return TCL_ERROR;
    }

    result = TclListObjGetElements(interp, listPtr, &listLen, &elemPtrs);
    if (result != TCL_OK) {
	return result;
    }

    /*
     * First, extract the element to be returned.
     * TclLindexFlat adds a ref count which is handled.
     */

    if (objc == 2) {
	if (!listLen) {
	    /* empty list, throw the same error as with index "end" */
	    Tcl_SetObjResult(interp, Tcl_NewStringObj(
		"index \"end\" out of range", -1));
	    Tcl_SetErrorCode(interp, "TCL", "VALUE", "INDEX"
		"OUTOFRANGE", NULL);
	    return TCL_ERROR;
	}
	elemPtr = elemPtrs[listLen - 1];
	Tcl_IncrRefCount(elemPtr);
    } else {
	elemPtr = TclLindexFlat(interp, listPtr, objc-2, objv+2);

	if (elemPtr == NULL) {
	    return TCL_ERROR;
	}
    }
    Tcl_SetObjResult(interp, elemPtr);
    Tcl_DecrRefCount(elemPtr);

    /*
     * Second, remove the element.
     * TclLsetFlat adds a ref count which is handled.
     */

    if (objc == 2) {
	if (Tcl_IsShared(listPtr)) {
	    listPtr = TclListObjCopy(NULL, listPtr);
	}
	result = Tcl_ListObjReplace(interp, listPtr, listLen - 1, 1, 0, NULL);
	if (result != TCL_OK) {
	    return result;
	}
	Tcl_IncrRefCount(listPtr);
    } else {
	listPtr = TclLsetFlat(interp, listPtr, objc-2, objv+2, NULL);

	if (listPtr == NULL) {
	    return TCL_ERROR;
	}
    }

    stored = Tcl_ObjSetVar2(interp, objv[1], NULL, listPtr, TCL_LEAVE_ERR_MSG);
    Tcl_DecrRefCount(listPtr);
    if (stored == NULL) {
	return TCL_ERROR;
    }

    return TCL_OK;
}

/*
 *----------------------------------------------------------------------
 *
 * Tcl_LrangeObjCmd --
 *
 *	This procedure is invoked to process the "lrange" Tcl command. See the
 *	user documentation for details on what it does.
 *
 * Results:
 *	A standard Tcl object result.
 *
 * Side effects:
 *	See the user documentation.
 *
 *----------------------------------------------------------------------
 */

int
Tcl_LrangeObjCmd(
    TCL_UNUSED(ClientData),
    Tcl_Interp *interp,		/* Current interpreter. */
    int objc,			/* Number of arguments. */
    Tcl_Obj *const objv[])
				/* Argument objects. */
{
    int listLen, result;
    size_t first, last;

    if (objc != 4) {
	Tcl_WrongNumArgs(interp, 1, objv, "list first last");
	return TCL_ERROR;
    }

    result = TclListObjLength(interp, objv[1], &listLen);
    if (result != TCL_OK) {
	return result;
    }

    result = TclGetIntForIndexM(interp, objv[2], /*endValue*/ listLen - 1,
	    &first);
    if (result != TCL_OK) {
	return result;
    }

    result = TclGetIntForIndexM(interp, objv[3], /*endValue*/ listLen - 1,
	    &last);
    if (result != TCL_OK) {
	return result;
    }

    Tcl_SetObjResult(interp, TclListObjRange(objv[1], first, last));
    return TCL_OK;
}

/*
 *----------------------------------------------------------------------
 *
 * Tcl_LremoveObjCmd --
 *
 *	This procedure is invoked to process the "lremove" Tcl command. See the
 *	user documentation for details on what it does.
 *
 * Results:
 *	A standard Tcl object result.
 *
 * Side effects:
 *	See the user documentation.
 *
 *----------------------------------------------------------------------
 */

static int
LremoveIndexCompare(
    const void *el1Ptr,
    const void *el2Ptr)
{
    size_t idx1 = *((const size_t *) el1Ptr);
    size_t idx2 = *((const size_t *) el2Ptr);

    /*
     * This will put the larger element first.
     */

    return (idx1 < idx2) ? 1 : (idx1 > idx2) ? -1 : 0;
}

int
Tcl_LremoveObjCmd(
    TCL_UNUSED(ClientData),
    Tcl_Interp *interp,		/* Current interpreter. */
    int objc,			/* Number of arguments. */
    Tcl_Obj *const objv[])	/* Argument objects. */
{
    int i, idxc, listLen, prevIdx, first, num;
    size_t *idxv;
    Tcl_Obj *listObj;

    /*
     * Parse the arguments.
     */

    if (objc < 2) {
	Tcl_WrongNumArgs(interp, 1, objv, "list ?index ...?");
	return TCL_ERROR;
    }

    listObj = objv[1];
    if (TclListObjLength(interp, listObj, &listLen) != TCL_OK) {
	return TCL_ERROR;
    }

    idxc = objc - 2;
    if (idxc == 0) {
	Tcl_SetObjResult(interp, listObj);
	return TCL_OK;
    }
    idxv = (size_t *)Tcl_Alloc((objc - 2) * sizeof(size_t));
    for (i = 2; i < objc; i++) {
	if (TclGetIntForIndexM(interp, objv[i], /*endValue*/ listLen - 1,
		&idxv[i - 2]) != TCL_OK) {
	    Tcl_Free(idxv);
	    return TCL_ERROR;
	}
    }

    /*
     * Sort the indices, large to small so that when we remove an index we
     * don't change the indices still to be processed.
     */

    if (idxc > 1) {
	qsort(idxv, idxc, sizeof(size_t), LremoveIndexCompare);
    }

    /*
     * Make our working copy, then do the actual removes piecemeal.
     */

    if (Tcl_IsShared(listObj)) {
	listObj = TclListObjCopy(NULL, listObj);
    }
    num = 0;
    first = listLen;
    for (i = 0, prevIdx = -1 ; i < idxc ; i++) {
	int idx = idxv[i];

	/*
	 * Repeated index and sanity check.
	 */

	if (idx == prevIdx) {
	    continue;
	}
	prevIdx = idx;
	if (idx < 0 || idx >= listLen) {
	    continue;
	}

	/*
	 * Coalesce adjacent removes to reduce the number of copies.
	 */

	if (num == 0) {
	    num = 1;
	    first = idx;
	} else if (idx + 1 == first) {
	    num++;
	    first = idx;
	} else {
	    /*
	     * Note that this operation can't fail now; we know we have a list
	     * and we're only ever contracting that list.
	     */

	    (void) Tcl_ListObjReplace(interp, listObj, first, num, 0, NULL);
	    listLen -= num;
	    num = 1;
	    first = idx;
	}
    }
    if (num != 0) {
	(void) Tcl_ListObjReplace(interp, listObj, first, num, 0, NULL);
    }
    Tcl_Free(idxv);
    Tcl_SetObjResult(interp, listObj);
    return TCL_OK;
}

/*
 *----------------------------------------------------------------------
 *
 * Tcl_LrepeatObjCmd --
 *
 *	This procedure is invoked to process the "lrepeat" Tcl command. See
 *	the user documentation for details on what it does.
 *
 * Results:
 *	A standard Tcl object result.
 *
 * Side effects:
 *	See the user documentation.
 *
 *----------------------------------------------------------------------
 */

int
Tcl_LrepeatObjCmd(
    TCL_UNUSED(ClientData),
    Tcl_Interp *interp,		/* Current interpreter. */
    int objc,		/* Number of arguments. */
    Tcl_Obj *const objv[])
				/* The argument objects. */
{
    int elementCount, i, totalElems;
    Tcl_Obj *listPtr, **dataArray = NULL;

    /*
     * Check arguments for legality:
     *		lrepeat count ?value ...?
     */

    if (objc < 2) {
	Tcl_WrongNumArgs(interp, 1, objv, "count ?value ...?");
	return TCL_ERROR;
    }
    if (TCL_OK != TclGetIntFromObj(interp, objv[1], &elementCount)) {
	return TCL_ERROR;
    }
    if (elementCount < 0) {
	Tcl_SetObjResult(interp, Tcl_ObjPrintf(
		"bad count \"%d\": must be integer >= 0", elementCount));
	Tcl_SetErrorCode(interp, "TCL", "OPERATION", "LREPEAT", "NEGARG",
		NULL);
	return TCL_ERROR;
    }

    /*
     * Skip forward to the interesting arguments now we've finished parsing.
     */

    objc -= 2;
    objv += 2;

    /* Final sanity check. Do not exceed limits on max list length. */

    if (elementCount && objc > LIST_MAX/elementCount) {
	Tcl_SetObjResult(interp, Tcl_ObjPrintf(
		"max length of a Tcl list (%d elements) exceeded", LIST_MAX));
	Tcl_SetErrorCode(interp, "TCL", "MEMORY", NULL);
	return TCL_ERROR;
    }
    totalElems = objc * elementCount;

    /*
     * Get an empty list object that is allocated large enough to hold each
     * init value elementCount times.
     */

    listPtr = Tcl_NewListObj(totalElems, NULL);
    if (totalElems) {
	List *listRepPtr = ListRepPtr(listPtr);

	listRepPtr->elemCount = elementCount*objc;
	dataArray = &listRepPtr->elements;
    }

    /*
     * Set the elements. Note that we handle the common degenerate case of a
     * single value being repeated separately to permit the compiler as much
     * room as possible to optimize a loop that might be run a very large
     * number of times.
     */

    CLANG_ASSERT(dataArray || totalElems == 0 );
    if (objc == 1) {
	Tcl_Obj *tmpPtr = objv[0];

	tmpPtr->refCount += elementCount;
	for (i=0 ; i<elementCount ; i++) {
	    dataArray[i] = tmpPtr;
	}
    } else {
	int j, k = 0;

	for (i=0 ; i<elementCount ; i++) {
	    for (j=0 ; j<objc ; j++) {
		Tcl_IncrRefCount(objv[j]);
		dataArray[k++] = objv[j];
	    }
	}
    }

    Tcl_SetObjResult(interp, listPtr);
    return TCL_OK;
}

/*
 *----------------------------------------------------------------------
 *
 * Tcl_LreplaceObjCmd --
 *
 *	This object-based procedure is invoked to process the "lreplace" Tcl
 *	command. See the user documentation for details on what it does.
 *
 * Results:
 *	A new Tcl list object formed by replacing zero or more elements of a
 *	list.
 *
 * Side effects:
 *	See the user documentation.
 *
 *----------------------------------------------------------------------
 */

int
Tcl_LreplaceObjCmd(
    TCL_UNUSED(ClientData),
    Tcl_Interp *interp,		/* Current interpreter. */
    int objc,			/* Number of arguments. */
    Tcl_Obj *const objv[])	/* Argument objects. */
{
    Tcl_Obj *listPtr;
    size_t first, last;
    int listLen, numToDelete, result;

    if (objc < 4) {
	Tcl_WrongNumArgs(interp, 1, objv,
		"list first last ?element ...?");
	return TCL_ERROR;
    }

    result = TclListObjLength(interp, objv[1], &listLen);
    if (result != TCL_OK) {
	return result;
    }

    /*
     * Get the first and last indexes. "end" is interpreted to be the index
     * for the last element, such that using it will cause that element to be
     * included for deletion.
     */

    result = TclGetIntForIndexM(interp, objv[2], /*end*/ listLen-1, &first);
    if (result != TCL_OK) {
	return result;
    }

    result = TclGetIntForIndexM(interp, objv[3], /*end*/ listLen-1, &last);
    if (result != TCL_OK) {
	return result;
    }

    if (first == TCL_INDEX_NONE) {
	first = 0;
    } else if (first > (size_t)listLen) {
	first = listLen;
    }

    if (last + 1 > (size_t)listLen) {
	last = listLen - 1;
    }
    if (first + 1 <= last + 1) {
	numToDelete = last - first + 1;
    } else {
	numToDelete = 0;
    }

    /*
     * If the list object is unshared we can modify it directly, otherwise we
     * create a copy to modify: this is "copy on write".
     */

    listPtr = objv[1];
    if (Tcl_IsShared(listPtr)) {
	listPtr = TclListObjCopy(NULL, listPtr);
    }

    /*
     * Note that we call Tcl_ListObjReplace even when numToDelete == 0 and
     * objc == 4. In this case, the list value of listPtr is not changed (no
     * elements are removed or added), but by making the call we are assured
     * we end up with a list in canonical form. Resist any temptation to
     * optimize this case away.
     */

    if (TCL_OK != Tcl_ListObjReplace(interp, listPtr, first, numToDelete,
	    objc-4, objv+4)) {
	return TCL_ERROR;
    }

    /*
     * Set the interpreter's object result.
     */

    Tcl_SetObjResult(interp, listPtr);
    return TCL_OK;
}

/*
 *----------------------------------------------------------------------
 *
 * Tcl_LreverseObjCmd --
 *
 *	This procedure is invoked to process the "lreverse" Tcl command. See
 *	the user documentation for details on what it does.
 *
 * Results:
 *	A standard Tcl result.
 *
 * Side effects:
 *	See the user documentation.
 *
 *----------------------------------------------------------------------
 */

int
Tcl_LreverseObjCmd(
    TCL_UNUSED(ClientData),
    Tcl_Interp *interp,		/* Current interpreter. */
    int objc,			/* Number of arguments. */
    Tcl_Obj *const objv[])	/* Argument values. */
{
    Tcl_Obj **elemv;
    int elemc, i, j;

    if (objc != 2) {
	Tcl_WrongNumArgs(interp, 1, objv, "list");
	return TCL_ERROR;
    }
    if (TclListObjGetElements(interp, objv[1], &elemc, &elemv) != TCL_OK) {
	return TCL_ERROR;
    }

    /*
     * If the list is empty, just return it. [Bug 1876793]
     */

    if (!elemc) {
	Tcl_SetObjResult(interp, objv[1]);
	return TCL_OK;
    }

    if (Tcl_IsShared(objv[1])
	    || (ListRepPtr(objv[1])->refCount > 1)) {	/* Bug 1675044 */
	Tcl_Obj *resultObj, **dataArray;
	List *listRepPtr;

	resultObj = Tcl_NewListObj(elemc, NULL);
	listRepPtr = ListRepPtr(resultObj);
	listRepPtr->elemCount = elemc;
	dataArray = &listRepPtr->elements;

	for (i=0,j=elemc-1 ; i<elemc ; i++,j--) {
	    dataArray[j] = elemv[i];
	    Tcl_IncrRefCount(elemv[i]);
	}

	Tcl_SetObjResult(interp, resultObj);
    } else {

	/*
	 * Not shared, so swap "in place". This relies on Tcl_LOGE above
	 * returning a pointer to the live array of Tcl_Obj values.
	 */

	for (i=0,j=elemc-1 ; i<j ; i++,j--) {
	    Tcl_Obj *tmp = elemv[i];

	    elemv[i] = elemv[j];
	    elemv[j] = tmp;
	}
	TclInvalidateStringRep(objv[1]);
	Tcl_SetObjResult(interp, objv[1]);
    }
    return TCL_OK;
}

/*
 *----------------------------------------------------------------------
 *
 * Tcl_LsearchObjCmd --
 *
 *	This procedure is invoked to process the "lsearch" Tcl command. See
 *	the user documentation for details on what it does.
 *
 * Results:
 *	A standard Tcl result.
 *
 * Side effects:
 *	See the user documentation.
 *
 *----------------------------------------------------------------------
 */

int
Tcl_LsearchObjCmd(
    TCL_UNUSED(ClientData),
    Tcl_Interp *interp,		/* Current interpreter. */
    int objc,			/* Number of arguments. */
    Tcl_Obj *const objv[])	/* Argument values. */
{
    const char *bytes, *patternBytes;
    int i, match, index, result=TCL_OK, listc, bisect;
    size_t length = 0, elemLen, start, groupSize, groupOffset, lower, upper;
    int allocatedIndexVector = 0;
    int dataType, isIncreasing;
    Tcl_WideInt patWide, objWide, wide;
    int allMatches, inlineReturn, negatedMatch, returnSubindices, noCase;
    double patDouble, objDouble;
    SortInfo sortInfo;
    Tcl_Obj *patObj, **listv, *listPtr, *startPtr, *itemPtr;
    SortStrCmpFn_t strCmpFn = TclUtfCmp;
    Tcl_RegExp regexp = NULL;
    static const char *const options[] = {
	"-all",	    "-ascii",   "-bisect", "-decreasing", "-dictionary",
	"-exact",   "-glob",    "-increasing", "-index",
	"-inline",  "-integer", "-nocase",     "-not",
	"-real",    "-regexp",  "-sorted",     "-start", "-stride",
	"-subindices", NULL
    };
    enum lsearchoptions {
	LSEARCH_ALL, LSEARCH_ASCII, LSEARCH_BISECT, LSEARCH_DECREASING,
	LSEARCH_DICTIONARY, LSEARCH_EXACT, LSEARCH_GLOB, LSEARCH_INCREASING,
	LSEARCH_INDEX, LSEARCH_INLINE, LSEARCH_INTEGER, LSEARCH_NOCASE,
	LSEARCH_NOT, LSEARCH_REAL, LSEARCH_REGEXP, LSEARCH_SORTED,
	LSEARCH_START, LSEARCH_STRIDE, LSEARCH_SUBINDICES
    };
    enum datatypes {
	ASCII, DICTIONARY, INTEGER, REAL
    };
    enum modes {
	EXACT, GLOB, REGEXP, SORTED
    };
    enum modes mode;

    mode = GLOB;
    dataType = ASCII;
    isIncreasing = 1;
    allMatches = 0;
    inlineReturn = 0;
    returnSubindices = 0;
    negatedMatch = 0;
    bisect = 0;
    listPtr = NULL;
    startPtr = NULL;
    groupSize = 1;
    groupOffset = 0;
    start = 0;
    noCase = 0;
    sortInfo.compareCmdPtr = NULL;
    sortInfo.isIncreasing = 1;
    sortInfo.sortMode = 0;
    sortInfo.interp = interp;
    sortInfo.resultCode = TCL_OK;
    sortInfo.indexv = NULL;
    sortInfo.indexc = 0;

    if (objc < 3) {
	Tcl_WrongNumArgs(interp, 1, objv, "?-option value ...? list pattern");
	return TCL_ERROR;
    }

    for (i = 1; i < objc-2; i++) {
	if (Tcl_GetIndexFromObj(interp, objv[i], options, "option", 0, &index)
		!= TCL_OK) {
	    result = TCL_ERROR;
	    goto done;
	}
	switch ((enum lsearchoptions) index) {
	case LSEARCH_ALL:		/* -all */
	    allMatches = 1;
	    break;
	case LSEARCH_ASCII:		/* -ascii */
	    dataType = ASCII;
	    break;
	case LSEARCH_BISECT:		/* -bisect */
	    mode = SORTED;
	    bisect = 1;
	    break;
	case LSEARCH_DECREASING:	/* -decreasing */
	    isIncreasing = 0;
	    sortInfo.isIncreasing = 0;
	    break;
	case LSEARCH_DICTIONARY:	/* -dictionary */
	    dataType = DICTIONARY;
	    break;
	case LSEARCH_EXACT:		/* -increasing */
	    mode = EXACT;
	    break;
	case LSEARCH_GLOB:		/* -glob */
	    mode = GLOB;
	    break;
	case LSEARCH_INCREASING:	/* -increasing */
	    isIncreasing = 1;
	    sortInfo.isIncreasing = 1;
	    break;
	case LSEARCH_INLINE:		/* -inline */
	    inlineReturn = 1;
	    break;
	case LSEARCH_INTEGER:		/* -integer */
	    dataType = INTEGER;
	    break;
	case LSEARCH_NOCASE:		/* -nocase */
	    strCmpFn = TclUtfCasecmp;
	    noCase = 1;
	    break;
	case LSEARCH_NOT:		/* -not */
	    negatedMatch = 1;
	    break;
	case LSEARCH_REAL:		/* -real */
	    dataType = REAL;
	    break;
	case LSEARCH_REGEXP:		/* -regexp */
	    mode = REGEXP;
	    break;
	case LSEARCH_SORTED:		/* -sorted */
	    mode = SORTED;
	    break;
	case LSEARCH_SUBINDICES:	/* -subindices */
	    returnSubindices = 1;
	    break;
	case LSEARCH_START:		/* -start */
	    /*
	     * If there was a previous -start option, release its saved index
	     * because it will either be replaced or there will be an error.
	     */

	    if (startPtr != NULL) {
		Tcl_DecrRefCount(startPtr);
		startPtr = NULL;
	    }
	    if (i > objc-4) {
		Tcl_SetObjResult(interp, Tcl_NewStringObj(
			"missing starting index", -1));
		Tcl_SetErrorCode(interp, "TCL", "ARGUMENT", "MISSING", NULL);
		result = TCL_ERROR;
		goto done;
	    }
	    i++;
	    if (objv[i] == objv[objc - 2]) {
		/*
		 * Take copy to prevent shimmering problems. Note that it does
		 * not matter if the index obj is also a component of the list
		 * being searched. We only need to copy where the list and the
		 * index are one-and-the-same.
		 */

		startPtr = Tcl_DuplicateObj(objv[i]);
	    } else {
		startPtr = objv[i];
	    }
	    Tcl_IncrRefCount(startPtr);
	    break;
	case LSEARCH_STRIDE:		/* -stride */
	    if (i > objc-4) {
		Tcl_SetObjResult(interp, Tcl_NewStringObj(
			"\"-stride\" option must be "
			"followed by stride length", -1));
		Tcl_SetErrorCode(interp, "TCL", "ARGUMENT", "MISSING", NULL);
		result = TCL_ERROR;
		goto done;
	    }
	    if (Tcl_GetWideIntFromObj(interp, objv[i+1], &wide) != TCL_OK) {
		result = TCL_ERROR;
		goto done;
	    }
	    if (wide < 1) {
		Tcl_SetObjResult(interp, Tcl_NewStringObj(
			"stride length must be at least 1", -1));
		Tcl_SetErrorCode(interp, "TCL", "OPERATION", "LSEARCH",
			"BADSTRIDE", NULL);
		result = TCL_ERROR;
		goto done;
	    }
	    groupSize = wide;
	    i++;
	    break;
	case LSEARCH_INDEX: {		/* -index */
	    Tcl_Obj **indices;
	    int j;

	    if (allocatedIndexVector) {
		TclStackFree(interp, sortInfo.indexv);
		allocatedIndexVector = 0;
	    }
	    if (i > objc-4) {
		Tcl_SetObjResult(interp, Tcl_NewStringObj(
			"\"-index\" option must be followed by list index",
			-1));
		Tcl_SetErrorCode(interp, "TCL", "ARGUMENT", "MISSING", NULL);
		result = TCL_ERROR;
		goto done;
	    }

	    /*
	     * Store the extracted indices for processing by sublist
	     * extraction. Note that we don't do this using objects because
	     * that has shimmering problems.
	     */

	    i++;
	    if (TclListObjGetElements(interp, objv[i],
		    &sortInfo.indexc, &indices) != TCL_OK) {
		result = TCL_ERROR;
		goto done;
	    }
	    switch (sortInfo.indexc) {
	    case 0:
		sortInfo.indexv = NULL;
		break;
	    case 1:
		sortInfo.indexv = &sortInfo.singleIndex;
		break;
	    default:
		sortInfo.indexv = (int *)
			TclStackAlloc(interp, sizeof(int) * sortInfo.indexc);
		allocatedIndexVector = 1; /* Cannot use indexc field, as it
					   * might be decreased by 1 later. */
	    }

	    /*
	     * Fill the array by parsing each index. We don't know whether
	     * their scale is sensible yet, but we at least perform the
	     * syntactic check here.
	     */

	    for (j=0 ; j<sortInfo.indexc ; j++) {
		int encoded = 0;
		if (TclIndexEncode(interp, indices[j], TCL_INDEX_NONE,
			TCL_INDEX_NONE, &encoded) != TCL_OK) {
		    result = TCL_ERROR;
		}
		if (encoded == (int)TCL_INDEX_NONE) {
		    Tcl_SetObjResult(interp, Tcl_ObjPrintf(
			    "index \"%s\" out of range",
			    TclGetString(indices[j])));
		    Tcl_SetErrorCode(interp, "TCL", "VALUE", "INDEX"
			    "OUTOFRANGE", NULL);
		    result = TCL_ERROR;
		}
		if (result == TCL_ERROR) {
		    Tcl_AppendObjToErrorInfo(interp, Tcl_ObjPrintf(
			    "\n    (-index option item number %d)", j));
		    goto done;
		}
		sortInfo.indexv[j] = encoded;
	    }
	    break;
	}
	}
    }

    /*
     * Subindices only make sense if asked for with -index option set.
     */

    if (returnSubindices && sortInfo.indexc==0) {
	Tcl_SetObjResult(interp, Tcl_NewStringObj(
		"-subindices cannot be used without -index option", -1));
	Tcl_SetErrorCode(interp, "TCL", "OPERATION", "LSEARCH",
		"BAD_OPTION_MIX", NULL);
	result = TCL_ERROR;
	goto done;
    }

    if (bisect && (allMatches || negatedMatch)) {
	Tcl_SetObjResult(interp, Tcl_NewStringObj(
		"-bisect is not compatible with -all or -not", -1));
	Tcl_SetErrorCode(interp, "TCL", "OPERATION", "LSEARCH",
		"BAD_OPTION_MIX", NULL);
	result = TCL_ERROR;
	goto done;
    }

    if (mode == REGEXP) {
	/*
	 * We can shimmer regexp/list if listv[i] == pattern, so get the
	 * regexp rep before the list rep. First time round, omit the interp
	 * and hope that the compilation will succeed. If it fails, we'll
	 * recompile in "expensive" mode with a place to put error messages.
	 */

	regexp = Tcl_GetRegExpFromObj(NULL, objv[objc - 1],
		TCL_REG_ADVANCED | TCL_REG_NOSUB |
		(noCase ? TCL_REG_NOCASE : 0));
	if (regexp == NULL) {
	    /*
	     * Failed to compile the RE. Try again without the TCL_REG_NOSUB
	     * flag in case the RE had sub-expressions in it [Bug 1366683]. If
	     * this fails, an error message will be left in the interpreter.
	     */

	    regexp = Tcl_GetRegExpFromObj(interp, objv[objc - 1],
		    TCL_REG_ADVANCED | (noCase ? TCL_REG_NOCASE : 0));
	}

	if (regexp == NULL) {
	    result = TCL_ERROR;
	    goto done;
	}
    }

    /*
     * Make sure the list argument is a list object and get its length and a
     * pointer to its array of element pointers.
     */

    result = TclListObjGetElements(interp, objv[objc - 2], &listc, &listv);
    if (result != TCL_OK) {
	goto done;
    }

    /*
     * Check for sanity when grouping elements of the overall list together
     * because of the -stride option. [TIP #351]
     */

    if (groupSize > 1) {
	if (listc % groupSize) {
	    Tcl_SetObjResult(interp, Tcl_NewStringObj(
		    "list size must be a multiple of the stride length",
		    -1));
	    Tcl_SetErrorCode(interp, "TCL", "OPERATION", "LSEARCH", "BADSTRIDE",
		    NULL);
	    result = TCL_ERROR;
	    goto done;
	}
	if (sortInfo.indexc > 0) {
	    /*
	     * Use the first value in the list supplied to -index as the
	     * offset of the element within each group by which to sort.
	     */

	    groupOffset = TclIndexDecode(sortInfo.indexv[0], groupSize - 1);
	    if (groupOffset >= groupSize) {
		Tcl_SetObjResult(interp, Tcl_NewStringObj(
			"when used with \"-stride\", the leading \"-index\""
			" value must be within the group", -1));
		Tcl_SetErrorCode(interp, "TCL", "OPERATION", "LSEARCH",
			"BADINDEX", NULL);
		result = TCL_ERROR;
		goto done;
	    }
	    if (sortInfo.indexc == 1) {
		sortInfo.indexc = 0;
		sortInfo.indexv = NULL;
	    } else {
		sortInfo.indexc--;

		for (i = 0; i < sortInfo.indexc; i++) {
		    sortInfo.indexv[i] = sortInfo.indexv[i+1];
		}
	    }
	}
    }

    /*
     * Get the user-specified start offset.
     */

    if (startPtr) {
	result = TclGetIntForIndexM(interp, startPtr, listc-1, &start);
	if (result != TCL_OK) {
	    goto done;
	}
	if (start == TCL_INDEX_NONE) {
	    start = TCL_INDEX_START;
	}

	/*
	 * If the search started past the end of the list, we just return a
	 * "did not match anything at all" result straight away. [Bug 1374778]
	 */

	if (start >= (size_t)listc) {
	    if (allMatches || inlineReturn) {
		Tcl_ResetResult(interp);
	    } else {
<<<<<<< HEAD
		TclNewIndexObj(itemPtr, -1);
=======
		TclNewIntObj(itemPtr, TCL_INDEX_NONE);
>>>>>>> 70e7a4f2
		Tcl_SetObjResult(interp, itemPtr);
	    }
	    goto done;
	}

	/*
	 * If start points within a group, it points to the start of the group.
	 */

	if (groupSize > 1) {
	    start -= (start % groupSize);
	}
    }

    patObj = objv[objc - 1];
    patternBytes = NULL;
    if (mode == EXACT || mode == SORTED) {
	switch ((enum datatypes) dataType) {
	case ASCII:
	case DICTIONARY:
	    patternBytes = TclGetStringFromObj(patObj, &length);
	    break;
	case INTEGER:
	    result = TclGetWideIntFromObj(interp, patObj, &patWide);
	    if (result != TCL_OK) {
		goto done;
	    }

	    /*
	     * List representation might have been shimmered; restore it. [Bug
	     * 1844789]
	     */

	    TclListObjGetElements(NULL, objv[objc - 2], &listc, &listv);
	    break;
	case REAL:
	    result = Tcl_GetDoubleFromObj(interp, patObj, &patDouble);
	    if (result != TCL_OK) {
		goto done;
	    }

	    /*
	     * List representation might have been shimmered; restore it. [Bug
	     * 1844789]
	     */

	    TclListObjGetElements(NULL, objv[objc - 2], &listc, &listv);
	    break;
	}
    } else {
	patternBytes = TclGetStringFromObj(patObj, &length);
    }

    /*
     * Set default index value to -1, indicating failure; if we find the item
     * in the course of our search, index will be set to the correct value.
     */

    index = -1;
    match = 0;

    if (mode == SORTED && !allMatches && !negatedMatch) {
	/*
	 * If the data is sorted, we can do a more intelligent search. Note
	 * that there is no point in being smart when -all was specified; in
	 * that case, we have to look at all items anyway, and there is no
	 * sense in doing this when the match sense is inverted.
	 */

	/*
	 * With -stride, lower, upper and i are kept as multiples of groupSize.
	 */

	lower = start - groupSize;
	upper = listc;
	while (lower + groupSize != upper && sortInfo.resultCode == TCL_OK) {
	    i = (lower + upper)/2;
	    i -= i % groupSize;
	    if (sortInfo.indexc != 0) {
		itemPtr = SelectObjFromSublist(listv[i+groupOffset], &sortInfo);
		if (sortInfo.resultCode != TCL_OK) {
		    result = sortInfo.resultCode;
		    goto done;
		}
	    } else {
		itemPtr = listv[i+groupOffset];
	    }
	    switch ((enum datatypes) dataType) {
	    case ASCII:
		bytes = TclGetString(itemPtr);
		match = strCmpFn(patternBytes, bytes);
		break;
	    case DICTIONARY:
		bytes = TclGetString(itemPtr);
		match = DictionaryCompare(patternBytes, bytes);
		break;
	    case INTEGER:
		result = TclGetWideIntFromObj(interp, itemPtr, &objWide);
		if (result != TCL_OK) {
		    goto done;
		}
		if (patWide == objWide) {
		    match = 0;
		} else if (patWide < objWide) {
		    match = -1;
		} else {
		    match = 1;
		}
		break;
	    case REAL:
		result = Tcl_GetDoubleFromObj(interp, itemPtr, &objDouble);
		if (result != TCL_OK) {
		    goto done;
		}
		if (patDouble == objDouble) {
		    match = 0;
		} else if (patDouble < objDouble) {
		    match = -1;
		} else {
		    match = 1;
		}
		break;
	    }
	    if (match == 0) {
		/*
		 * Normally, binary search is written to stop when it finds a
		 * match. If there are duplicates of an element in the list,
		 * our first match might not be the first occurrence.
		 * Consider: 0 0 0 1 1 1 2 2 2
		 *
		 * To maintain consistency with standard lsearch semantics, we
		 * must find the leftmost occurrence of the pattern in the
		 * list. Thus we don't just stop searching here. This
		 * variation means that a search always makes log n
		 * comparisons (normal binary search might "get lucky" with an
		 * early comparison).
		 *
		 * In bisect mode though, we want the last of equals.
		 */

		index = i;
		if (bisect) {
		    lower = i;
		} else {
		    upper = i;
		}
	    } else if (match > 0) {
		if (isIncreasing) {
		    lower = i;
		} else {
		    upper = i;
		}
	    } else {
		if (isIncreasing) {
		    upper = i;
		} else {
		    lower = i;
		}
	    }
	}
	if (bisect && index < 0) {
	    index = lower;
	}
    } else {
	/*
	 * We need to do a linear search, because (at least one) of:
	 *   - our matcher can only tell equal vs. not equal
	 *   - our matching sense is negated
	 *   - we're building a list of all matched items
	 */

	if (allMatches) {
	    listPtr = Tcl_NewListObj(0, NULL);
	}
	for (i = start; i < listc; i += groupSize) {
	    match = 0;
	    if (sortInfo.indexc != 0) {
		itemPtr = SelectObjFromSublist(listv[i+groupOffset], &sortInfo);
		if (sortInfo.resultCode != TCL_OK) {
		    if (listPtr != NULL) {
			Tcl_DecrRefCount(listPtr);
		    }
		    result = sortInfo.resultCode;
		    goto done;
		}
	    } else {
		itemPtr = listv[i+groupOffset];
	    }

	    switch (mode) {
	    case SORTED:
	    case EXACT:
		switch ((enum datatypes) dataType) {
		case ASCII:
		    bytes = TclGetStringFromObj(itemPtr, &elemLen);
		    if (length == elemLen) {
			/*
			 * This split allows for more optimal compilation of
			 * memcmp/strcasecmp.
			 */

			if (noCase) {
			    match = (TclUtfCasecmp(bytes, patternBytes) == 0);
			} else {
			    match = (memcmp(bytes, patternBytes, length) == 0);
			}
		    }
		    break;

		case DICTIONARY:
		    bytes = TclGetString(itemPtr);
		    match = (DictionaryCompare(bytes, patternBytes) == 0);
		    break;

		case INTEGER:
		    result = TclGetWideIntFromObj(interp, itemPtr, &objWide);
		    if (result != TCL_OK) {
			if (listPtr != NULL) {
			    Tcl_DecrRefCount(listPtr);
			}
			goto done;
		    }
		    match = (objWide == patWide);
		    break;

		case REAL:
		    result = Tcl_GetDoubleFromObj(interp,itemPtr, &objDouble);
		    if (result != TCL_OK) {
			if (listPtr) {
			    Tcl_DecrRefCount(listPtr);
			}
			goto done;
		    }
		    match = (objDouble == patDouble);
		    break;
		}
		break;

	    case GLOB:
		match = Tcl_StringCaseMatch(TclGetString(itemPtr),
			patternBytes, noCase);
		break;

	    case REGEXP:
		match = Tcl_RegExpExecObj(interp, regexp, itemPtr, 0, 0, 0);
		if (match < 0) {
		    Tcl_DecrRefCount(patObj);
		    if (listPtr != NULL) {
			Tcl_DecrRefCount(listPtr);
		    }
		    result = TCL_ERROR;
		    goto done;
		}
		break;
	    }

	    /*
	     * Invert match condition for -not.
	     */

	    if (negatedMatch) {
		match = !match;
	    }
	    if (!match) {
		continue;
	    }
	    if (!allMatches) {
		index = i;
		break;
	    } else if (inlineReturn) {
		/*
		 * Note that these appends are not expected to fail.
		 */

		if (returnSubindices && (sortInfo.indexc != 0)) {
		    itemPtr = SelectObjFromSublist(listv[i+groupOffset],
			    &sortInfo);
		    Tcl_ListObjAppendElement(interp, listPtr, itemPtr);
		} else if (groupSize > 1) {
		    Tcl_ListObjReplace(interp, listPtr, LIST_MAX, 0,
			    groupSize, &listv[i]);
		} else {
		    itemPtr = listv[i];
		    Tcl_ListObjAppendElement(interp, listPtr, itemPtr);
		}
	    } else if (returnSubindices) {
		int j;

		TclNewIndexObj(itemPtr, i+groupOffset);
		for (j=0 ; j<sortInfo.indexc ; j++) {
		    Tcl_Obj *elObj;
		    size_t elValue = TclIndexDecode(sortInfo.indexv[j], listc);
		    TclNewIndexObj(elObj, elValue);
		    Tcl_ListObjAppendElement(interp, itemPtr, elObj);
		}
		Tcl_ListObjAppendElement(interp, listPtr, itemPtr);
	    } else {
		Tcl_ListObjAppendElement(interp, listPtr, Tcl_NewWideIntObj(i));
	    }
	}
    }

    /*
     * Return everything or a single value.
     */

    if (allMatches) {
	Tcl_SetObjResult(interp, listPtr);
    } else if (!inlineReturn) {
	if (returnSubindices) {
	    int j;

	    TclNewIndexObj(itemPtr, index+groupOffset);
	    for (j=0 ; j<sortInfo.indexc ; j++) {
		Tcl_Obj *elObj;
		size_t elValue = TclIndexDecode(sortInfo.indexv[j], listc);
		TclNewIndexObj(elObj, elValue);
		Tcl_ListObjAppendElement(interp, itemPtr, elObj);
	    }
	    Tcl_SetObjResult(interp, itemPtr);
	} else {
		Tcl_Obj *elObj;
		TclNewIndexObj(elObj, index);
	    Tcl_SetObjResult(interp, elObj);
	}
    } else if (index < 0) {
	/*
	 * Is this superfluous? The result should be a blank object by
	 * default...
	 */

	Tcl_SetObjResult(interp, Tcl_NewObj());
    } else {
	if (returnSubindices) {
	    Tcl_SetObjResult(interp, SelectObjFromSublist(listv[i+groupOffset],
		    &sortInfo));
	} else if (groupSize > 1) {
	    Tcl_SetObjResult(interp, Tcl_NewListObj(groupSize, &listv[index]));
	} else {
	    Tcl_SetObjResult(interp, listv[index]);
	}
    }
    result = TCL_OK;

    /*
     * Cleanup the index list array.
     */

  done:
    if (startPtr != NULL) {
	Tcl_DecrRefCount(startPtr);
    }
    if (allocatedIndexVector) {
	TclStackFree(interp, sortInfo.indexv);
    }
    return result;
}

/*
 *----------------------------------------------------------------------
 *
 * Tcl_LsetObjCmd --
 *
 *	This procedure is invoked to process the "lset" Tcl command. See the
 *	user documentation for details on what it does.
 *
 * Results:
 *	A standard Tcl result.
 *
 * Side effects:
 *	See the user documentation.
 *
 *----------------------------------------------------------------------
 */

int
Tcl_LsetObjCmd(
    TCL_UNUSED(ClientData),
    Tcl_Interp *interp,		/* Current interpreter. */
    int objc,			/* Number of arguments. */
    Tcl_Obj *const objv[])	/* Argument values. */
{
    Tcl_Obj *listPtr;		/* Pointer to the list being altered. */
    Tcl_Obj *finalValuePtr;	/* Value finally assigned to the variable. */

    /*
     * Check parameter count.
     */

    if (objc < 3) {
	Tcl_WrongNumArgs(interp, 1, objv,
		"listVar ?index? ?index ...? value");
	return TCL_ERROR;
    }

    /*
     * Look up the list variable's value.
     */

    listPtr = Tcl_ObjGetVar2(interp, objv[1], NULL, TCL_LEAVE_ERR_MSG);
    if (listPtr == NULL) {
	return TCL_ERROR;
    }

    /*
     * Substitute the value in the value. Return either the value or else an
     * unshared copy of it.
     */

    if (objc == 4) {
	finalValuePtr = TclLsetList(interp, listPtr, objv[2], objv[3]);
    } else {
	finalValuePtr = TclLsetFlat(interp, listPtr, objc-3, objv+2,
		objv[objc-1]);
    }

    /*
     * If substitution has failed, bail out.
     */

    if (finalValuePtr == NULL) {
	return TCL_ERROR;
    }

    /*
     * Finally, update the variable so that traces fire.
     */

    listPtr = Tcl_ObjSetVar2(interp, objv[1], NULL, finalValuePtr,
	    TCL_LEAVE_ERR_MSG);
    Tcl_DecrRefCount(finalValuePtr);
    if (listPtr == NULL) {
	return TCL_ERROR;
    }

    /*
     * Return the new value of the variable as the interpreter result.
     */

    Tcl_SetObjResult(interp, listPtr);
    return TCL_OK;
}

/*
 *----------------------------------------------------------------------
 *
 * Tcl_LsortObjCmd --
 *
 *	This procedure is invoked to process the "lsort" Tcl command. See the
 *	user documentation for details on what it does.
 *
 * Results:
 *	A standard Tcl result.
 *
 * Side effects:
 *	See the user documentation.
 *
 *----------------------------------------------------------------------
 */

int
Tcl_LsortObjCmd(
    TCL_UNUSED(ClientData),
    Tcl_Interp *interp,		/* Current interpreter. */
    int objc,			/* Number of arguments. */
    Tcl_Obj *const objv[])	/* Argument values. */
{
    int i, index, indices, length, nocase = 0, indexc;
    int sortMode = SORTMODE_ASCII;
    int group, allocatedIndexVector = 0;
    size_t j, idx, groupSize, groupOffset;
    Tcl_WideInt wide;
    Tcl_Obj *resultPtr, *cmdPtr, **listObjPtrs, *listObj, *indexPtr;
    size_t elmArrSize;
    SortElement *elementArray = NULL, *elementPtr;
    SortInfo sortInfo;		/* Information about this sort that needs to
				 * be passed to the comparison function. */
#   define MAXCALLOC 1024000
#   define NUM_LISTS 30
    SortElement *subList[NUM_LISTS+1];
				/* This array holds pointers to temporary
				 * lists built during the merge sort. Element
				 * i of the array holds a list of length
				 * 2**i. */
    static const char *const switches[] = {
	"-ascii", "-command", "-decreasing", "-dictionary", "-increasing",
	"-index", "-indices", "-integer", "-nocase", "-real", "-stride",
	"-unique", NULL
    };
    enum Lsort_Switches {
	LSORT_ASCII, LSORT_COMMAND, LSORT_DECREASING, LSORT_DICTIONARY,
	LSORT_INCREASING, LSORT_INDEX, LSORT_INDICES, LSORT_INTEGER,
	LSORT_NOCASE, LSORT_REAL, LSORT_STRIDE, LSORT_UNIQUE
    };

    if (objc < 2) {
	Tcl_WrongNumArgs(interp, 1, objv, "?-option value ...? list");
	return TCL_ERROR;
    }

    /*
     * Parse arguments to set up the mode for the sort.
     */

    sortInfo.isIncreasing = 1;
    sortInfo.sortMode = SORTMODE_ASCII;
    sortInfo.indexv = NULL;
    sortInfo.indexc = 0;
    sortInfo.unique = 0;
    sortInfo.interp = interp;
    sortInfo.resultCode = TCL_OK;
    cmdPtr = NULL;
    indices = 0;
    group = 0;
    groupSize = 1;
    groupOffset = 0;
    indexPtr = NULL;
    for (i = 1; i < objc-1; i++) {
	if (Tcl_GetIndexFromObj(interp, objv[i], switches, "option", 0,
		&index) != TCL_OK) {
	    sortInfo.resultCode = TCL_ERROR;
	    goto done;
	}
	switch ((enum Lsort_Switches) index) {
	case LSORT_ASCII:
	    sortInfo.sortMode = SORTMODE_ASCII;
	    break;
	case LSORT_COMMAND:
	    if (i == objc-2) {
		Tcl_SetObjResult(interp, Tcl_NewStringObj(
			"\"-command\" option must be followed "
			"by comparison command", -1));
		Tcl_SetErrorCode(interp, "TCL", "ARGUMENT", "MISSING", NULL);
		sortInfo.resultCode = TCL_ERROR;
		goto done;
	    }
	    sortInfo.sortMode = SORTMODE_COMMAND;
	    cmdPtr = objv[i+1];
	    i++;
	    break;
	case LSORT_DECREASING:
	    sortInfo.isIncreasing = 0;
	    break;
	case LSORT_DICTIONARY:
	    sortInfo.sortMode = SORTMODE_DICTIONARY;
	    break;
	case LSORT_INCREASING:
	    sortInfo.isIncreasing = 1;
	    break;
	case LSORT_INDEX: {
	    int sortindex;
	    Tcl_Obj **indexv;

	    if (i == objc-2) {
		Tcl_SetObjResult(interp, Tcl_NewStringObj(
			"\"-index\" option must be followed by list index",
			-1));
		Tcl_SetErrorCode(interp, "TCL", "ARGUMENT", "MISSING", NULL);
		sortInfo.resultCode = TCL_ERROR;
		goto done;
	    }
	    if (TclListObjGetElements(interp, objv[i+1], &sortindex,
		    &indexv) != TCL_OK) {
		sortInfo.resultCode = TCL_ERROR;
		goto done;
	    }

	    /*
	     * Check each of the indices for syntactic correctness. Note that
	     * we do not store the converted values here because we do not
	     * know if this is the only -index option yet and so we can't
	     * allocate any space; that happens after the scan through all the
	     * options is done.
	     */

	    for (j=0 ; j<(size_t)sortindex ; j++) {
		int encoded = 0;
		int result = TclIndexEncode(interp, indexv[j],
			TCL_INDEX_NONE, TCL_INDEX_NONE, &encoded);

		if ((result == TCL_OK) && (encoded == (int)TCL_INDEX_NONE)) {
		    Tcl_SetObjResult(interp, Tcl_ObjPrintf(
			    "index \"%s\" out of range",
			    TclGetString(indexv[j])));
		    Tcl_SetErrorCode(interp, "TCL", "VALUE", "INDEX"
			    "OUTOFRANGE", NULL);
		    result = TCL_ERROR;
		}
		if (result == TCL_ERROR) {
		    Tcl_AppendObjToErrorInfo(interp, Tcl_ObjPrintf(
			    "\n    (-index option item number %" TCL_Z_MODIFIER "d)", j));
		    sortInfo.resultCode = TCL_ERROR;
		    goto done;
		}
	    }
	    indexPtr = objv[i+1];
	    i++;
	    break;
	}
	case LSORT_INTEGER:
	    sortInfo.sortMode = SORTMODE_INTEGER;
	    break;
	case LSORT_NOCASE:
	    nocase = 1;
	    break;
	case LSORT_REAL:
	    sortInfo.sortMode = SORTMODE_REAL;
	    break;
	case LSORT_UNIQUE:
	    sortInfo.unique = 1;
	    break;
	case LSORT_INDICES:
	    indices = 1;
	    break;
	case LSORT_STRIDE:
	    if (i == objc-2) {
		Tcl_SetObjResult(interp, Tcl_NewStringObj(
			"\"-stride\" option must be "
			"followed by stride length", -1));
		Tcl_SetErrorCode(interp, "TCL", "ARGUMENT", "MISSING", NULL);
		sortInfo.resultCode = TCL_ERROR;
		goto done;
	    }
	    if (Tcl_GetWideIntFromObj(interp, objv[i+1], &wide) != TCL_OK) {
		sortInfo.resultCode = TCL_ERROR;
		goto done;
	    }
	    if (wide < 2) {
		Tcl_SetObjResult(interp, Tcl_NewStringObj(
			"stride length must be at least 2", -1));
		Tcl_SetErrorCode(interp, "TCL", "OPERATION", "LSORT",
			"BADSTRIDE", NULL);
		sortInfo.resultCode = TCL_ERROR;
		goto done;
	    }
	    groupSize = wide;
	    group = 1;
	    i++;
	    break;
	}
    }
    if (nocase && (sortInfo.sortMode == SORTMODE_ASCII)) {
	sortInfo.sortMode = SORTMODE_ASCII_NC;
    }

    /*
     * Now extract the -index list for real, if present. No failures are
     * expected here; the values are all of the right type or convertible to
     * it.
     */

    if (indexPtr) {
	Tcl_Obj **indexv;

	TclListObjGetElements(interp, indexPtr, &sortInfo.indexc, &indexv);
	switch (sortInfo.indexc) {
	case 0:
	    sortInfo.indexv = NULL;
	    break;
	case 1:
	    sortInfo.indexv = &sortInfo.singleIndex;
	    break;
	default:
	    sortInfo.indexv = (int *)
		    TclStackAlloc(interp, sizeof(int) * sortInfo.indexc);
	    allocatedIndexVector = 1;	/* Cannot use indexc field, as it
					 * might be decreased by 1 later. */
	}
	for (j=0 ; j<(size_t)sortInfo.indexc ; j++) {
	    /* Prescreened values, no errors or out of range possible */
	    TclIndexEncode(NULL, indexv[j], TCL_INDEX_NONE,
		    TCL_INDEX_NONE, &sortInfo.indexv[j]);
	}
    }

    listObj = objv[objc-1];

    if (sortInfo.sortMode == SORTMODE_COMMAND) {
	Tcl_Obj *newCommandPtr, *newObjPtr;

	/*
	 * When sorting using a command, we are reentrant and therefore might
	 * have the representation of the list being sorted shimmered out from
	 * underneath our feet. Take a copy (cheap) to prevent this. [Bug
	 * 1675116]
	 */

	listObj = TclListObjCopy(interp, listObj);
	if (listObj == NULL) {
	    sortInfo.resultCode = TCL_ERROR;
	    goto done;
	}

	/*
	 * The existing command is a list. We want to flatten it, append two
	 * dummy arguments on the end, and replace these arguments later.
	 */

	newCommandPtr = Tcl_DuplicateObj(cmdPtr);
	TclNewObj(newObjPtr);
	Tcl_IncrRefCount(newCommandPtr);
	if (Tcl_ListObjAppendElement(interp, newCommandPtr, newObjPtr)
		!= TCL_OK) {
	    TclDecrRefCount(newCommandPtr);
	    TclDecrRefCount(listObj);
	    Tcl_IncrRefCount(newObjPtr);
	    TclDecrRefCount(newObjPtr);
	    sortInfo.resultCode = TCL_ERROR;
	    goto done;
	}
	Tcl_ListObjAppendElement(interp, newCommandPtr, Tcl_NewObj());
	sortInfo.compareCmdPtr = newCommandPtr;
    }

    sortInfo.resultCode = TclListObjGetElements(interp, listObj,
	    &length, &listObjPtrs);
    if (sortInfo.resultCode != TCL_OK || length <= 0) {
	goto done;
    }

    /*
     * Check for sanity when grouping elements of the overall list together
     * because of the -stride option. [TIP #326]
     */

    if (group) {
	if (length % groupSize) {
	    Tcl_SetObjResult(interp, Tcl_NewStringObj(
		    "list size must be a multiple of the stride length",
		    -1));
	    Tcl_SetErrorCode(interp, "TCL", "OPERATION", "LSORT", "BADSTRIDE",
		    NULL);
	    sortInfo.resultCode = TCL_ERROR;
	    goto done;
	}
	length = length / groupSize;
	if (sortInfo.indexc > 0) {
	    /*
	     * Use the first value in the list supplied to -index as the
	     * offset of the element within each group by which to sort.
	     */

	    groupOffset = TclIndexDecode(sortInfo.indexv[0], groupSize - 1);
	    if (groupOffset >= groupSize) {
		Tcl_SetObjResult(interp, Tcl_NewStringObj(
			"when used with \"-stride\", the leading \"-index\""
			" value must be within the group", -1));
		Tcl_SetErrorCode(interp, "TCL", "OPERATION", "LSORT",
			"BADINDEX", NULL);
		sortInfo.resultCode = TCL_ERROR;
		goto done;
	    }
	    if (sortInfo.indexc == 1) {
		sortInfo.indexc = 0;
		sortInfo.indexv = NULL;
	    } else {
		sortInfo.indexc--;

		/*
		 * Do not shrink the actual memory block used; that doesn't
		 * work with TclStackAlloc-allocated memory. [Bug 2918962]
		 *
		 * TODO: Consider a pointer increment to replace this
		 * array shift.
		 */

		for (i = 0; i < sortInfo.indexc; i++) {
		    sortInfo.indexv[i] = sortInfo.indexv[i+1];
		}
	    }
	}
    }

    sortInfo.numElements = length;

    indexc = sortInfo.indexc;
    sortMode = sortInfo.sortMode;
    if ((sortMode == SORTMODE_ASCII_NC)
	    || (sortMode == SORTMODE_DICTIONARY)) {
	/*
	 * For this function's purpose all string-based modes are equivalent
	 */

	sortMode = SORTMODE_ASCII;
    }

    /*
     * Initialize the sublists. After the following loop, subList[i] will
     * contain a sorted sublist of length 2**i. Use one extra subList at the
     * end, always at NULL, to indicate the end of the lists.
     */

    for (j=0 ; j<=NUM_LISTS ; j++) {
	subList[j] = NULL;
    }

    /*
     * The following loop creates a SortElement for each list element and
     * begins sorting it into the sublists as it appears.
     */

    elmArrSize = length * sizeof(SortElement);
    if (elmArrSize <= MAXCALLOC) {
	elementArray = (SortElement *)Tcl_Alloc(elmArrSize);
    } else {
	elementArray = (SortElement *)malloc(elmArrSize);
    }
    if (!elementArray) {
	Tcl_SetObjResult(interp, Tcl_ObjPrintf(
		"no enough memory to proccess sort of %d items", length));
	Tcl_SetErrorCode(interp, "TCL", "MEMORY", NULL);
	sortInfo.resultCode = TCL_ERROR;
	goto done;
    }

    for (i=0; i < length; i++) {
	idx = groupSize * i + groupOffset;
	if (indexc) {
	    /*
	     * If this is an indexed sort, retrieve the corresponding element
	     */
	    indexPtr = SelectObjFromSublist(listObjPtrs[idx], &sortInfo);
	    if (sortInfo.resultCode != TCL_OK) {
		goto done;
	    }
	} else {
	    indexPtr = listObjPtrs[idx];
	}

	/*
	 * Determine the "value" of this object for sorting purposes
	 */

	if (sortMode == SORTMODE_ASCII) {
	    elementArray[i].collationKey.strValuePtr = TclGetString(indexPtr);
	} else if (sortMode == SORTMODE_INTEGER) {
	    Tcl_WideInt a;

	    if (TclGetWideIntFromObj(sortInfo.interp, indexPtr, &a) != TCL_OK) {
		sortInfo.resultCode = TCL_ERROR;
		goto done;
	    }
	    elementArray[i].collationKey.wideValue = a;
	} else if (sortMode == SORTMODE_REAL) {
	    double a;

	    if (Tcl_GetDoubleFromObj(sortInfo.interp, indexPtr,
		    &a) != TCL_OK) {
		sortInfo.resultCode = TCL_ERROR;
		goto done;
	    }
	    elementArray[i].collationKey.doubleValue = a;
	} else {
	    elementArray[i].collationKey.objValuePtr = indexPtr;
	}

	/*
	 * Determine the representation of this element in the result: either
	 * the objPtr itself, or its index in the original list.
	 */

	if (indices || group) {
	    elementArray[i].payload.index = idx;
	} else {
	    elementArray[i].payload.objPtr = listObjPtrs[idx];
	}

	/*
	 * Merge this element in the pre-existing sublists (and merge together
	 * sublists when we have two of the same size).
	 */

	elementArray[i].nextPtr = NULL;
	elementPtr = &elementArray[i];
	for (j=0 ; subList[j] ; j++) {
	    elementPtr = MergeLists(subList[j], elementPtr, &sortInfo);
	    subList[j] = NULL;
	}
	if (j >= NUM_LISTS) {
	    j = NUM_LISTS-1;
	}
	subList[j] = elementPtr;
    }

    /*
     * Merge all sublists
     */

    elementPtr = subList[0];
    for (j=1 ; j<NUM_LISTS ; j++) {
	elementPtr = MergeLists(subList[j], elementPtr, &sortInfo);
    }

    /*
     * Now store the sorted elements in the result list.
     */

    if (sortInfo.resultCode == TCL_OK) {
	List *listRepPtr;
	Tcl_Obj **newArray, *objPtr;

	resultPtr = Tcl_NewListObj(sortInfo.numElements * groupSize, NULL);
	listRepPtr = ListRepPtr(resultPtr);
	newArray = &listRepPtr->elements;
	if (group) {
	    for (i=0; elementPtr!=NULL ; elementPtr=elementPtr->nextPtr) {
		idx = elementPtr->payload.index;
		for (j = 0; j < groupSize; j++) {
		    if (indices) {
			TclNewIndexObj(objPtr, idx + j - groupOffset);
			newArray[i++] = objPtr;
			Tcl_IncrRefCount(objPtr);
		    } else {
			objPtr = listObjPtrs[idx + j - groupOffset];
			newArray[i++] = objPtr;
			Tcl_IncrRefCount(objPtr);
		    }
		}
	    }
	} else if (indices) {
	    for (i=0; elementPtr != NULL ; elementPtr = elementPtr->nextPtr) {
		TclNewIndexObj(objPtr, elementPtr->payload.index);
		newArray[i++] = objPtr;
		Tcl_IncrRefCount(objPtr);
	    }
	} else {
	    for (i=0; elementPtr != NULL ; elementPtr = elementPtr->nextPtr) {
		objPtr = elementPtr->payload.objPtr;
		newArray[i++] = objPtr;
		Tcl_IncrRefCount(objPtr);
	    }
	}
	listRepPtr->elemCount = i;
	Tcl_SetObjResult(interp, resultPtr);
    }

  done:
    if (sortMode == SORTMODE_COMMAND) {
	TclDecrRefCount(sortInfo.compareCmdPtr);
	TclDecrRefCount(listObj);
	sortInfo.compareCmdPtr = NULL;
    }
    if (allocatedIndexVector) {
	TclStackFree(interp, sortInfo.indexv);
    }
    if (elementArray) {
	if (elmArrSize <= MAXCALLOC) {
	    Tcl_Free(elementArray);
	} else {
	    free((char *)elementArray);
	}
    }
    return sortInfo.resultCode;
}

/*
 *----------------------------------------------------------------------
 *
 * MergeLists -
 *
 *	This procedure combines two sorted lists of SortElement structures
 *	into a single sorted list.
 *
 * Results:
 *	The unified list of SortElement structures.
 *
 * Side effects:
 *	If infoPtr->unique is set then infoPtr->numElements may be updated.
 *	Possibly others, if a user-defined comparison command does something
 *	weird.
 *
 * Note:
 *	If infoPtr->unique is set, the merge assumes that there are no
 *	"repeated" elements in each of the left and right lists. In that case,
 *	if any element of the left list is equivalent to one in the right list
 *	it is omitted from the merged list.
 *
 *	This simplified mechanism works because of the special way our
 *	MergeSort creates the sublists to be merged and will fail to eliminate
 *	all repeats in the general case where they are already present in
 *	either the left or right list. A general code would need to skip
 *	adjacent initial repeats in the left and right lists before comparing
 *	their initial elements, at each step.
 *
 *----------------------------------------------------------------------
 */

static SortElement *
MergeLists(
    SortElement *leftPtr,	/* First list to be merged; may be NULL. */
    SortElement *rightPtr,	/* Second list to be merged; may be NULL. */
    SortInfo *infoPtr)		/* Information needed by the comparison
				 * operator. */
{
    SortElement *headPtr, *tailPtr;
    int cmp;

    if (leftPtr == NULL) {
	return rightPtr;
    }
    if (rightPtr == NULL) {
	return leftPtr;
    }
    cmp = SortCompare(leftPtr, rightPtr, infoPtr);
    if (cmp > 0 || (cmp == 0 && infoPtr->unique)) {
	if (cmp == 0) {
	    infoPtr->numElements--;
	    leftPtr = leftPtr->nextPtr;
	}
	tailPtr = rightPtr;
	rightPtr = rightPtr->nextPtr;
    } else {
	tailPtr = leftPtr;
	leftPtr = leftPtr->nextPtr;
    }
    headPtr = tailPtr;
    if (!infoPtr->unique) {
	while ((leftPtr != NULL) && (rightPtr != NULL)) {
	    cmp = SortCompare(leftPtr, rightPtr, infoPtr);
	    if (cmp > 0) {
		tailPtr->nextPtr = rightPtr;
		tailPtr = rightPtr;
		rightPtr = rightPtr->nextPtr;
	    } else {
		tailPtr->nextPtr = leftPtr;
		tailPtr = leftPtr;
		leftPtr = leftPtr->nextPtr;
	    }
	}
    } else {
	while ((leftPtr != NULL) && (rightPtr != NULL)) {
	    cmp = SortCompare(leftPtr, rightPtr, infoPtr);
	    if (cmp >= 0) {
		if (cmp == 0) {
		    infoPtr->numElements--;
		    leftPtr = leftPtr->nextPtr;
		}
		tailPtr->nextPtr = rightPtr;
		tailPtr = rightPtr;
		rightPtr = rightPtr->nextPtr;
	    } else {
		tailPtr->nextPtr = leftPtr;
		tailPtr = leftPtr;
		leftPtr = leftPtr->nextPtr;
	    }
	}
    }
    if (leftPtr != NULL) {
	tailPtr->nextPtr = leftPtr;
    } else {
	tailPtr->nextPtr = rightPtr;
    }
    return headPtr;
}

/*
 *----------------------------------------------------------------------
 *
 * SortCompare --
 *
 *	This procedure is invoked by MergeLists to determine the proper
 *	ordering between two elements.
 *
 * Results:
 *	A negative results means the the first element comes before the
 *	second, and a positive results means that the second element should
 *	come first. A result of zero means the two elements are equal and it
 *	doesn't matter which comes first.
 *
 * Side effects:
 *	None, unless a user-defined comparison command does something weird.
 *
 *----------------------------------------------------------------------
 */

static int
SortCompare(
    SortElement *elemPtr1, SortElement *elemPtr2,
				/* Values to be compared. */
    SortInfo *infoPtr)		/* Information passed from the top-level
				 * "lsort" command. */
{
    int order = 0;

    if (infoPtr->sortMode == SORTMODE_ASCII) {
	order = TclUtfCmp(elemPtr1->collationKey.strValuePtr,
		elemPtr2->collationKey.strValuePtr);
    } else if (infoPtr->sortMode == SORTMODE_ASCII_NC) {
	order = TclUtfCasecmp(elemPtr1->collationKey.strValuePtr,
		elemPtr2->collationKey.strValuePtr);
    } else if (infoPtr->sortMode == SORTMODE_DICTIONARY) {
	order = DictionaryCompare(elemPtr1->collationKey.strValuePtr,
		elemPtr2->collationKey.strValuePtr);
    } else if (infoPtr->sortMode == SORTMODE_INTEGER) {
	Tcl_WideInt a, b;

	a = elemPtr1->collationKey.wideValue;
	b = elemPtr2->collationKey.wideValue;
	order = ((a >= b) - (a <= b));
    } else if (infoPtr->sortMode == SORTMODE_REAL) {
	double a, b;

	a = elemPtr1->collationKey.doubleValue;
	b = elemPtr2->collationKey.doubleValue;
	order = ((a >= b) - (a <= b));
    } else {
	Tcl_Obj **objv, *paramObjv[2];
	int objc;
	Tcl_Obj *objPtr1, *objPtr2;

	if (infoPtr->resultCode != TCL_OK) {
	    /*
	     * Once an error has occurred, skip any future comparisons so as
	     * to preserve the error message in sortInterp->result.
	     */

	    return 0;
	}


	objPtr1 = elemPtr1->collationKey.objValuePtr;
	objPtr2 = elemPtr2->collationKey.objValuePtr;

	paramObjv[0] = objPtr1;
	paramObjv[1] = objPtr2;

	/*
	 * We made space in the command list for the two things to compare.
	 * Replace them and evaluate the result.
	 */

	TclListObjLength(infoPtr->interp, infoPtr->compareCmdPtr, &objc);
	Tcl_ListObjReplace(infoPtr->interp, infoPtr->compareCmdPtr, objc - 2,
		2, 2, paramObjv);
	TclListObjGetElements(infoPtr->interp, infoPtr->compareCmdPtr,
		&objc, &objv);

	infoPtr->resultCode = Tcl_EvalObjv(infoPtr->interp, objc, objv, 0);

	if (infoPtr->resultCode != TCL_OK) {
	    Tcl_AddErrorInfo(infoPtr->interp, "\n    (-compare command)");
	    return 0;
	}

	/*
	 * Parse the result of the command.
	 */

	if (TclGetIntFromObj(infoPtr->interp,
		Tcl_GetObjResult(infoPtr->interp), &order) != TCL_OK) {
	    Tcl_SetObjResult(infoPtr->interp, Tcl_NewStringObj(
		    "-compare command returned non-integer result", -1));
	    Tcl_SetErrorCode(infoPtr->interp, "TCL", "OPERATION", "LSORT",
		    "COMPARISONFAILED", NULL);
	    infoPtr->resultCode = TCL_ERROR;
	    return 0;
	}
    }
    if (!infoPtr->isIncreasing) {
	order = -order;
    }
    return order;
}

/*
 *----------------------------------------------------------------------
 *
 * DictionaryCompare
 *
 *	This function compares two strings as if they were being used in an
 *	index or card catalog. The case of alphabetic characters is ignored,
 *	except to break ties. Thus "B" comes before "b" but after "a". Also,
 *	integers embedded in the strings compare in numerical order. In other
 *	words, "x10y" comes after "x9y", not * before it as it would when
 *	using strcmp().
 *
 * Results:
 *	A negative result means that the first element comes before the
 *	second, and a positive result means that the second element should
 *	come first. A result of zero means the two elements are equal and it
 *	doesn't matter which comes first.
 *
 * Side effects:
 *	None.
 *
 *----------------------------------------------------------------------
 */

static int
DictionaryCompare(
    const char *left, const char *right)	/* The strings to compare. */
{
    int uniLeft = 0, uniRight = 0, uniLeftLower, uniRightLower;
    int diff, zeros;
    int secondaryDiff = 0;

    while (1) {
	if (isdigit(UCHAR(*right))		/* INTL: digit */
		&& isdigit(UCHAR(*left))) {	/* INTL: digit */
	    /*
	     * There are decimal numbers embedded in the two strings. Compare
	     * them as numbers, rather than strings. If one number has more
	     * leading zeros than the other, the number with more leading
	     * zeros sorts later, but only as a secondary choice.
	     */

	    zeros = 0;
	    while ((*right == '0') && isdigit(UCHAR(right[1]))) {
		right++;
		zeros--;
	    }
	    while ((*left == '0') && isdigit(UCHAR(left[1]))) {
		left++;
		zeros++;
	    }
	    if (secondaryDiff == 0) {
		secondaryDiff = zeros;
	    }

	    /*
	     * The code below compares the numbers in the two strings without
	     * ever converting them to integers. It does this by first
	     * comparing the lengths of the numbers and then comparing the
	     * digit values.
	     */

	    diff = 0;
	    while (1) {
		if (diff == 0) {
		    diff = UCHAR(*left) - UCHAR(*right);
		}
		right++;
		left++;
		if (!isdigit(UCHAR(*right))) {		/* INTL: digit */
		    if (isdigit(UCHAR(*left))) {	/* INTL: digit */
			return 1;
		    } else {
			/*
			 * The two numbers have the same length. See if their
			 * values are different.
			 */

			if (diff != 0) {
			    return diff;
			}
			break;
		    }
		} else if (!isdigit(UCHAR(*left))) {	/* INTL: digit */
		    return -1;
		}
	    }
	    continue;
	}

	/*
	 * Convert character to Unicode for comparison purposes. If either
	 * string is at the terminating null, do a byte-wise comparison and
	 * bail out immediately.
	 */

	if ((*left != '\0') && (*right != '\0')) {
	    left += TclUtfToUCS4(left, &uniLeft);
	    right += TclUtfToUCS4(right, &uniRight);

	    /*
	     * Convert both chars to lower for the comparison, because
	     * dictionary sorts are case insensitve. Covert to lower, not
	     * upper, so chars between Z and a will sort before A (where most
	     * other interesting punctuations occur).
	     */

	    uniLeftLower = Tcl_UniCharToLower(uniLeft);
	    uniRightLower = Tcl_UniCharToLower(uniRight);
	} else {
	    diff = UCHAR(*left) - UCHAR(*right);
	    break;
	}

	diff = uniLeftLower - uniRightLower;
	if (diff) {
	    return diff;
	}
	if (secondaryDiff == 0) {
	    if (Tcl_UniCharIsUpper(uniLeft) && Tcl_UniCharIsLower(uniRight)) {
		secondaryDiff = -1;
	    } else if (Tcl_UniCharIsUpper(uniRight)
		    && Tcl_UniCharIsLower(uniLeft)) {
		secondaryDiff = 1;
	    }
	}
    }
    if (diff == 0) {
	diff = secondaryDiff;
    }
    return diff;
}

/*
 *----------------------------------------------------------------------
 *
 * SelectObjFromSublist --
 *
 *	This procedure is invoked from lsearch and SortCompare. It is used for
 *	implementing the -index option, for the lsort and lsearch commands.
 *
 * Results:
 *	Returns NULL if a failure occurs, and sets the result in the infoPtr.
 *	Otherwise returns the Tcl_Obj* to the item.
 *
 * Side effects:
 *	None.
 *
 * Note:
 *	No reference counting is done, as the result is only used internally
 *	and never passed directly to user code.
 *
 *----------------------------------------------------------------------
 */

static Tcl_Obj *
SelectObjFromSublist(
    Tcl_Obj *objPtr,		/* Obj to select sublist from. */
    SortInfo *infoPtr)		/* Information passed from the top-level
				 * "lsearch" or "lsort" command. */
{
    int i;

    /*
     * Quick check for case when no "-index" option is there.
     */

    if (infoPtr->indexc == 0) {
	return objPtr;
    }

    /*
     * Iterate over the indices, traversing through the nested sublists as we
     * go.
     */

    for (i=0 ; i<infoPtr->indexc ; i++) {
	int listLen, index;
	Tcl_Obj *currentObj;

	if (TclListObjLength(infoPtr->interp, objPtr, &listLen) != TCL_OK) {
	    infoPtr->resultCode = TCL_ERROR;
	    return NULL;
	}

	index = TclIndexDecode(infoPtr->indexv[i], listLen - 1);

	if (Tcl_ListObjIndex(infoPtr->interp, objPtr, index,
		&currentObj) != TCL_OK) {
	    infoPtr->resultCode = TCL_ERROR;
	    return NULL;
	}
	if (currentObj == NULL) {
	    if (index == (int)TCL_INDEX_NONE) {
		index = TCL_INDEX_END - infoPtr->indexv[i];
		Tcl_SetObjResult(infoPtr->interp, Tcl_ObjPrintf(
			"element end-%d missing from sublist \"%s\"",
			index, TclGetString(objPtr)));
	    } else {
		Tcl_SetObjResult(infoPtr->interp, Tcl_ObjPrintf(
			"element %d missing from sublist \"%s\"",
			index, TclGetString(objPtr)));
	    }
	    Tcl_SetErrorCode(infoPtr->interp, "TCL", "OPERATION", "LSORT",
		    "INDEXFAILED", NULL);
	    infoPtr->resultCode = TCL_ERROR;
	    return NULL;
	}
	objPtr = currentObj;
    }
    return objPtr;
}

/*
 * Local Variables:
 * mode: c
 * c-basic-offset: 4
 * fill-column: 78
 * tab-width: 8
 * End:
 */<|MERGE_RESOLUTION|>--- conflicted
+++ resolved
@@ -3556,11 +3556,7 @@
 	    if (allMatches || inlineReturn) {
 		Tcl_ResetResult(interp);
 	    } else {
-<<<<<<< HEAD
-		TclNewIndexObj(itemPtr, -1);
-=======
-		TclNewIntObj(itemPtr, TCL_INDEX_NONE);
->>>>>>> 70e7a4f2
+		TclNewIndexObj(itemPtr, TCL_INDEX_NONE);
 		Tcl_SetObjResult(interp, itemPtr);
 	    }
 	    goto done;
