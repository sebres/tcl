--- conflicted
+++ resolved
@@ -1036,11 +1036,7 @@
 
     target = interp;
     if (objc == 2) {
-<<<<<<< HEAD
-	target = Tcl_GetSlave(interp, TclGetString(objv[1]));
-=======
-	target = Tcl_GetChild(interp, Tcl_GetString(objv[1]));
->>>>>>> 3af4c0a3
+	target = Tcl_GetChild(interp, TclGetString(objv[1]));
 	if (target == NULL) {
 	    return TCL_ERROR;
 	}
