/*
 * tclCmdIL.c --
 *
 *	This file contains the top-level command routines for most of the Tcl
 *	built-in commands whose names begin with the letters I through L. It
 *	contains only commands in the generic core (i.e., those that don't
 *	depend much upon UNIX facilities).
 *
 * Copyright © 1987-1993 The Regents of the University of California.
 * Copyright © 1993-1997 Lucent Technologies.
 * Copyright © 1994-1997 Sun Microsystems, Inc.
 * Copyright © 1998-1999 Scriptics Corporation.
 * Copyright © 2001 Kevin B. Kenny. All rights reserved.
 * Copyright © 2005 Donal K. Fellows.
 *
 * See the file "license.terms" for information on usage and redistribution of
 * this file, and for a DISCLAIMER OF ALL WARRANTIES.
 */

#include "tclInt.h"
#include "tclRegexp.h"
#include "tclArithSeries.h"
#include "tclTomMath.h"
#include <math.h>
#include <assert.h>

/*
 * During execution of the "lsort" command, structures of the following type
 * are used to arrange the objects being sorted into a collection of linked
 * lists.
 */

typedef struct SortElement {
    union {			/* The value that we sorting by. */
	const char *strValuePtr;
	Tcl_WideInt wideValue;
	double doubleValue;
	Tcl_Obj *objValuePtr;
    } collationKey;
    union {			/* Object being sorted, or its index. */
	Tcl_Obj *objPtr;
	size_t index;
    } payload;
    struct SortElement *nextPtr;/* Next element in the list, or NULL for end
				 * of list. */
} SortElement;

/*
 * These function pointer types are used with the "lsearch" and "lsort"
 * commands to facilitate the "-nocase" option.
 */

typedef int (*SortStrCmpFn_t) (const char *, const char *);
typedef int (*SortMemCmpFn_t) (const void *, const void *, size_t);

/*
 * The "lsort" command needs to pass certain information down to the function
 * that compares two list elements, and the comparison function needs to pass
 * success or failure information back up to the top-level "lsort" command.
 * The following structure is used to pass this information.
 */

typedef struct {
    int isIncreasing;		/* Nonzero means sort in increasing order. */
    int sortMode;		/* The sort mode. One of SORTMODE_* values
				 * defined below. */
    Tcl_Obj *compareCmdPtr;	/* The Tcl comparison command when sortMode is
				 * SORTMODE_COMMAND. Pre-initialized to hold
				 * base of command. */
    int *indexv;		/* If the -index option was specified, this
				 * holds an encoding of the indexes contained
				 * in the list supplied as an argument to
				 * that option.
				 * NULL if no indexes supplied, and points to
				 * singleIndex field when only one
				 * supplied. */
    size_t indexc;			/* Number of indexes in indexv array. */
    int singleIndex;		/* Static space for common index case. */
    int unique;
    int numElements;
    Tcl_Interp *interp;		/* The interpreter in which the sort is being
				 * done. */
    int resultCode;		/* Completion code for the lsort command. If
				 * an error occurs during the sort this is
				 * changed from TCL_OK to TCL_ERROR. */
} SortInfo;

/*
 * The "sortMode" field of the SortInfo structure can take on any of the
 * following values.
 */

#define SORTMODE_ASCII		0
#define SORTMODE_INTEGER	1
#define SORTMODE_REAL		2
#define SORTMODE_COMMAND	3
#define SORTMODE_DICTIONARY	4
#define SORTMODE_ASCII_NC	8

/*
 * Definitions for [lseq] command
 */
static const char *const seq_operations[] = {
    "..", "to", "count", "by", NULL
};
typedef enum Sequence_Operators {
    LSEQ_DOTS, LSEQ_TO, LSEQ_COUNT, LSEQ_BY
} SequenceOperators;
static const char *const seq_step_keywords[] = {"by", NULL};
typedef enum Step_Operators {
    STEP_BY = 4
} SequenceByMode;
typedef enum Sequence_Decoded {
     NoneArg, NumericArg, RangeKeywordArg, ByKeywordArg
} SequenceDecoded;

/*
 * Forward declarations for procedures defined in this file:
 */

static int		DictionaryCompare(const char *left, const char *right);
static Tcl_NRPostProc	IfConditionCallback;
static Tcl_ObjCmdProc	InfoArgsCmd;
static Tcl_ObjCmdProc	InfoBodyCmd;
static Tcl_ObjCmdProc	InfoCmdCountCmd;
static Tcl_ObjCmdProc	InfoCommandsCmd;
static Tcl_ObjCmdProc	InfoCompleteCmd;
static Tcl_ObjCmdProc	InfoDefaultCmd;
/* TIP #348 - New 'info' subcommand 'errorstack' */
static Tcl_ObjCmdProc	InfoErrorStackCmd;
/* TIP #280 - New 'info' subcommand 'frame' */
static Tcl_ObjCmdProc	InfoFrameCmd;
static Tcl_ObjCmdProc	InfoFunctionsCmd;
static Tcl_ObjCmdProc	InfoHostnameCmd;
static Tcl_ObjCmdProc	InfoLevelCmd;
static Tcl_ObjCmdProc	InfoLibraryCmd;
static Tcl_ObjCmdProc	InfoLoadedCmd;
static Tcl_ObjCmdProc	InfoNameOfExecutableCmd;
static Tcl_ObjCmdProc	InfoPatchLevelCmd;
static Tcl_ObjCmdProc	InfoProcsCmd;
static Tcl_ObjCmdProc	InfoScriptCmd;
static Tcl_ObjCmdProc	InfoSharedlibCmd;
static Tcl_ObjCmdProc	InfoCmdTypeCmd;
static Tcl_ObjCmdProc	InfoTclVersionCmd;
static SortElement *	MergeLists(SortElement *leftPtr, SortElement *rightPtr,
			    SortInfo *infoPtr);
static int		SortCompare(SortElement *firstPtr, SortElement *second,
			    SortInfo *infoPtr);
static Tcl_Obj *	SelectObjFromSublist(Tcl_Obj *firstPtr,
			    SortInfo *infoPtr);

/*
 * Array of values describing how to implement each standard subcommand of the
 * "info" command.
 */

static const EnsembleImplMap defaultInfoMap[] = {
    {"args",		   InfoArgsCmd,		    TclCompileBasic1ArgCmd, NULL, NULL, 0},
    {"body",		   InfoBodyCmd,		    TclCompileBasic1ArgCmd, NULL, NULL, 0},
    {"cmdcount",	   InfoCmdCountCmd,	    TclCompileBasic0ArgCmd, NULL, NULL, 0},
    {"cmdtype",		   InfoCmdTypeCmd,	    TclCompileBasic1ArgCmd, NULL, NULL, 1},
    {"commands",	   InfoCommandsCmd,	    TclCompileInfoCommandsCmd, NULL, NULL, 0},
    {"complete",	   InfoCompleteCmd,	    TclCompileBasic1ArgCmd, NULL, NULL, 0},
    {"coroutine",	   TclInfoCoroutineCmd,     TclCompileInfoCoroutineCmd, NULL, NULL, 0},
    {"default",		   InfoDefaultCmd,	    TclCompileBasic3ArgCmd, NULL, NULL, 0},
    {"errorstack",	   InfoErrorStackCmd,	    TclCompileBasic0Or1ArgCmd, NULL, NULL, 0},
    {"exists",		   TclInfoExistsCmd,	    TclCompileInfoExistsCmd, NULL, NULL, 0},
    {"frame",		   InfoFrameCmd,	    TclCompileBasic0Or1ArgCmd, NULL, NULL, 0},
    {"functions",	   InfoFunctionsCmd,	    TclCompileBasic0Or1ArgCmd, NULL, NULL, 0},
    {"globals",		   TclInfoGlobalsCmd,	    TclCompileBasic0Or1ArgCmd, NULL, NULL, 0},
    {"hostname",	   InfoHostnameCmd,	    TclCompileBasic0ArgCmd, NULL, NULL, 0},
    {"level",		   InfoLevelCmd,	    TclCompileInfoLevelCmd, NULL, NULL, 0},
    {"library",		   InfoLibraryCmd,	    TclCompileBasic0ArgCmd, NULL, NULL, 0},
    {"loaded",		   InfoLoadedCmd,	    TclCompileBasic0Or1ArgCmd, NULL, NULL, 0},
    {"locals",		   TclInfoLocalsCmd,	    TclCompileBasic0Or1ArgCmd, NULL, NULL, 0},
    {"nameofexecutable",   InfoNameOfExecutableCmd, TclCompileBasic0ArgCmd, NULL, NULL, 1},
    {"patchlevel",	   InfoPatchLevelCmd,	    TclCompileBasic0ArgCmd, NULL, NULL, 0},
    {"procs",		   InfoProcsCmd,	    TclCompileBasic0Or1ArgCmd, NULL, NULL, 0},
    {"script",		   InfoScriptCmd,	    TclCompileBasic0Or1ArgCmd, NULL, NULL, 0},
    {"sharedlibextension", InfoSharedlibCmd,	    TclCompileBasic0ArgCmd, NULL, NULL, 0},
    {"tclversion",	   InfoTclVersionCmd,	    TclCompileBasic0ArgCmd, NULL, NULL, 0},
    {"vars",		   TclInfoVarsCmd,	    TclCompileBasic0Or1ArgCmd, NULL, NULL, 0},
    {NULL, NULL, NULL, NULL, NULL, 0}
};

/*
 *----------------------------------------------------------------------
 *
 * Tcl_IfObjCmd --
 *
 *	This procedure is invoked to process the "if" Tcl command. See the
 *	user documentation for details on what it does.
 *
 *	With the bytecode compiler, this procedure is only called when a
 *	command name is computed at runtime, and is "if" or the name to which
 *	"if" was renamed: e.g., "set z if; $z 1 {puts foo}"
 *
 * Results:
 *	A standard Tcl result.
 *
 * Side effects:
 *	See the user documentation.
 *
 *----------------------------------------------------------------------
 */

int
Tcl_IfObjCmd(
    void *clientData,
    Tcl_Interp *interp,		/* Current interpreter. */
    int objc,			/* Number of arguments. */
    Tcl_Obj *const objv[])	/* Argument objects. */
{
    return Tcl_NRCallObjProc(interp, TclNRIfObjCmd, clientData, objc, objv);
}

int
TclNRIfObjCmd(
    TCL_UNUSED(void *),
    Tcl_Interp *interp,		/* Current interpreter. */
    int objc,			/* Number of arguments. */
    Tcl_Obj *const objv[])	/* Argument objects. */
{
    Tcl_Obj *boolObj;

    if (objc <= 1) {
	Tcl_SetObjResult(interp, Tcl_ObjPrintf(
		"wrong # args: no expression after \"%s\" argument",
		TclGetString(objv[0])));
	Tcl_SetErrorCode(interp, "TCL", "WRONGARGS", NULL);
	return TCL_ERROR;
    }

    /*
     * At this point, objv[1] refers to the main expression to test. The
     * arguments after the expression must be "then" (optional) and a script
     * to execute if the expression is true.
     */

    TclNewObj(boolObj);
    Tcl_NRAddCallback(interp, IfConditionCallback, INT2PTR(objc),
	    (void *) objv, INT2PTR(1), boolObj);
    return Tcl_NRExprObj(interp, objv[1], boolObj);
}

static int
IfConditionCallback(
    void *data[],
    Tcl_Interp *interp,
    int result)
{
    Interp *iPtr = (Interp *) interp;
    int objc = PTR2INT(data[0]);
    Tcl_Obj *const *objv = (Tcl_Obj *const *)data[1];
    int i = PTR2INT(data[2]);
    Tcl_Obj *boolObj = (Tcl_Obj *)data[3];
    int value, thenScriptIndex = 0;
    const char *clause;

    if (result != TCL_OK) {
	TclDecrRefCount(boolObj);
	return result;
    }
    if (Tcl_GetBooleanFromObj(interp, boolObj, &value) != TCL_OK) {
	TclDecrRefCount(boolObj);
	return TCL_ERROR;
    }
    TclDecrRefCount(boolObj);

    while (1) {
	i++;
	if (i >= objc) {
	    goto missingScript;
	}
	clause = TclGetString(objv[i]);
	if ((i < objc) && (strcmp(clause, "then") == 0)) {
	    i++;
	}
	if (i >= objc) {
	    goto missingScript;
	}
	if (value) {
	    thenScriptIndex = i;
	    value = 0;
	}

	/*
	 * The expression evaluated to false. Skip the command, then see if
	 * there is an "else" or "elseif" clause.
	 */

	i++;
	if (i >= objc) {
	    if (thenScriptIndex) {
		/*
		 * TIP #280. Make invoking context available to branch.
		 */

		return TclNREvalObjEx(interp, objv[thenScriptIndex], 0,
			iPtr->cmdFramePtr, thenScriptIndex);
	    }
	    return TCL_OK;
	}
	clause = TclGetString(objv[i]);
	if ((clause[0] != 'e') || (strcmp(clause, "elseif") != 0)) {
	    break;
	}
	i++;

	/*
	 * At this point in the loop, objv and objc refer to an expression to
	 * test, either for the main expression or an expression following an
	 * "elseif". The arguments after the expression must be "then"
	 * (optional) and a script to execute if the expression is true.
	 */

	if (i >= objc) {
	    Tcl_SetObjResult(interp, Tcl_ObjPrintf(
		    "wrong # args: no expression after \"%s\" argument",
		    clause));
	    Tcl_SetErrorCode(interp, "TCL", "WRONGARGS", NULL);
	    return TCL_ERROR;
	}
	if (!thenScriptIndex) {
	    TclNewObj(boolObj);
	    Tcl_NRAddCallback(interp, IfConditionCallback, data[0], data[1],
		    INT2PTR(i), boolObj);
	    return Tcl_NRExprObj(interp, objv[i], boolObj);
	}
    }

    /*
     * Couldn't find a "then" or "elseif" clause to execute. Check now for an
     * "else" clause. We know that there's at least one more argument when we
     * get here.
     */

    if (strcmp(clause, "else") == 0) {
	i++;
	if (i >= objc) {
	    goto missingScript;
	}
    }
    if (i < objc - 1) {
	Tcl_SetObjResult(interp, Tcl_NewStringObj(
		"wrong # args: extra words after \"else\" clause in \"if\" command",
		-1));
	Tcl_SetErrorCode(interp, "TCL", "WRONGARGS", NULL);
	return TCL_ERROR;
    }
    if (thenScriptIndex) {
	/*
	 * TIP #280. Make invoking context available to branch/else.
	 */

	return TclNREvalObjEx(interp, objv[thenScriptIndex], 0,
		iPtr->cmdFramePtr, thenScriptIndex);
    }
    return TclNREvalObjEx(interp, objv[i], 0, iPtr->cmdFramePtr, i);

  missingScript:
    Tcl_SetObjResult(interp, Tcl_ObjPrintf(
	    "wrong # args: no script following \"%s\" argument",
	    TclGetString(objv[i-1])));
    Tcl_SetErrorCode(interp, "TCL", "WRONGARGS", NULL);
    return TCL_ERROR;
}

/*
 *----------------------------------------------------------------------
 *
 * Tcl_IncrObjCmd --
 *
 *	This procedure is invoked to process the "incr" Tcl command. See the
 *	user documentation for details on what it does.
 *
 *	With the bytecode compiler, this procedure is only called when a
 *	command name is computed at runtime, and is "incr" or the name to
 *	which "incr" was renamed: e.g., "set z incr; $z i -1"
 *
 * Results:
 *	A standard Tcl result.
 *
 * Side effects:
 *	See the user documentation.
 *
 *----------------------------------------------------------------------
 */

int
Tcl_IncrObjCmd(
    TCL_UNUSED(void *),
    Tcl_Interp *interp,		/* Current interpreter. */
    int objc,			/* Number of arguments. */
    Tcl_Obj *const objv[])	/* Argument objects. */
{
    Tcl_Obj *newValuePtr, *incrPtr;

    if ((objc != 2) && (objc != 3)) {
	Tcl_WrongNumArgs(interp, 1, objv, "varName ?increment?");
	return TCL_ERROR;
    }

    if (objc == 3) {
	incrPtr = objv[2];
    } else {
	TclNewIntObj(incrPtr, 1);
    }
    Tcl_IncrRefCount(incrPtr);
    newValuePtr = TclIncrObjVar2(interp, objv[1], NULL,
	    incrPtr, TCL_LEAVE_ERR_MSG);
    Tcl_DecrRefCount(incrPtr);

    if (newValuePtr == NULL) {
	return TCL_ERROR;
    }

    /*
     * Set the interpreter's object result to refer to the variable's new
     * value object.
     */

    Tcl_SetObjResult(interp, newValuePtr);
    return TCL_OK;
}

/*
 *----------------------------------------------------------------------
 *
 * TclInitInfoCmd --
 *
 *	This function is called to create the "info" Tcl command. See the user
 *	documentation for details on what it does.
 *
 * Results:
 *	Handle for the info command, or NULL on failure.
 *
 * Side effects:
 *	none
 *
 *----------------------------------------------------------------------
 */

Tcl_Command
TclInitInfoCmd(
    Tcl_Interp *interp)		/* Current interpreter. */
{
    return TclMakeEnsemble(interp, "info", defaultInfoMap);
}

/*
 *----------------------------------------------------------------------
 *
 * InfoArgsCmd --
 *
 *	Called to implement the "info args" command that returns the argument
 *	list for a procedure. Handles the following syntax:
 *
 *	    info args procName
 *
 * Results:
 *	Returns TCL_OK if successful and TCL_ERROR if there is an error.
 *
 * Side effects:
 *	Returns a result in the interpreter's result object. If there is an
 *	error, the result is an error message.
 *
 *----------------------------------------------------------------------
 */

static int
InfoArgsCmd(
    TCL_UNUSED(void *),
    Tcl_Interp *interp,		/* Current interpreter. */
    int objc,			/* Number of arguments. */
    Tcl_Obj *const objv[])	/* Argument objects. */
{
    Interp *iPtr = (Interp *) interp;
    const char *name;
    Proc *procPtr;
    CompiledLocal *localPtr;
    Tcl_Obj *listObjPtr;

    if (objc != 2) {
	Tcl_WrongNumArgs(interp, 1, objv, "procname");
	return TCL_ERROR;
    }

    name = TclGetString(objv[1]);
    procPtr = TclFindProc(iPtr, name);
    if (procPtr == NULL) {
	Tcl_SetObjResult(interp, Tcl_ObjPrintf(
		"\"%s\" isn't a procedure", name));
	Tcl_SetErrorCode(interp, "TCL", "LOOKUP", "PROCEDURE", name, NULL);
	return TCL_ERROR;
    }

    /*
     * Build a return list containing the arguments.
     */

    listObjPtr = Tcl_NewListObj(0, NULL);
    for (localPtr = procPtr->firstLocalPtr;  localPtr != NULL;
	    localPtr = localPtr->nextPtr) {
	if (TclIsVarArgument(localPtr)) {
	    Tcl_ListObjAppendElement(interp, listObjPtr,
		    Tcl_NewStringObj(localPtr->name, -1));
	}
    }
    Tcl_SetObjResult(interp, listObjPtr);
    return TCL_OK;
}

/*
 *----------------------------------------------------------------------
 *
 * InfoBodyCmd --
 *
 *	Called to implement the "info body" command that returns the body for
 *	a procedure. Handles the following syntax:
 *
 *	    info body procName
 *
 * Results:
 *	Returns TCL_OK if successful and TCL_ERROR if there is an error.
 *
 * Side effects:
 *	Returns a result in the interpreter's result object. If there is an
 *	error, the result is an error message.
 *
 *----------------------------------------------------------------------
 */

static int
InfoBodyCmd(
    TCL_UNUSED(void *),
    Tcl_Interp *interp,		/* Current interpreter. */
    int objc,			/* Number of arguments. */
    Tcl_Obj *const objv[])	/* Argument objects. */
{
    Interp *iPtr = (Interp *) interp;
    const char *name, *bytes;
    Proc *procPtr;
    size_t numBytes;

    if (objc != 2) {
	Tcl_WrongNumArgs(interp, 1, objv, "procname");
	return TCL_ERROR;
    }

    name = TclGetString(objv[1]);
    procPtr = TclFindProc(iPtr, name);
    if (procPtr == NULL) {
	Tcl_SetObjResult(interp, Tcl_ObjPrintf(
		"\"%s\" isn't a procedure", name));
	Tcl_SetErrorCode(interp, "TCL", "LOOKUP", "PROCEDURE", name, NULL);
	return TCL_ERROR;
    }

    /*
     * Here we used to return procPtr->bodyPtr, except when the body was
     * bytecompiled - in that case, the return was a copy of the body's string
     * rep. In order to better isolate the implementation details of the
     * compiler/engine subsystem, we now always return a copy of the string
     * rep. It is important to return a copy so that later manipulations of
     * the object do not invalidate the internal rep.
     */

    bytes = Tcl_GetStringFromObj(procPtr->bodyPtr, &numBytes);
    Tcl_SetObjResult(interp, Tcl_NewStringObj(bytes, numBytes));
    return TCL_OK;
}

/*
 *----------------------------------------------------------------------
 *
 * InfoCmdCountCmd --
 *
 *	Called to implement the "info cmdcount" command that returns the
 *	number of commands that have been executed. Handles the following
 *	syntax:
 *
 *	    info cmdcount
 *
 * Results:
 *	Returns TCL_OK if successful and TCL_ERROR if there is an error.
 *
 * Side effects:
 *	Returns a result in the interpreter's result object. If there is an
 *	error, the result is an error message.
 *
 *----------------------------------------------------------------------
 */

static int
InfoCmdCountCmd(
    TCL_UNUSED(void *),
    Tcl_Interp *interp,		/* Current interpreter. */
    int objc,			/* Number of arguments. */
    Tcl_Obj *const objv[])	/* Argument objects. */
{
    Interp *iPtr = (Interp *) interp;

    if (objc != 1) {
	Tcl_WrongNumArgs(interp, 1, objv, NULL);
	return TCL_ERROR;
    }

    Tcl_SetObjResult(interp, Tcl_NewWideIntObj(iPtr->cmdCount));
    return TCL_OK;
}

/*
 *----------------------------------------------------------------------
 *
 * InfoCommandsCmd --
 *
 *	Called to implement the "info commands" command that returns the list
 *	of commands in the interpreter that match an optional pattern. The
 *	pattern, if any, consists of an optional sequence of namespace names
 *	separated by "::" qualifiers, which is followed by a glob-style
 *	pattern that restricts which commands are returned. Handles the
 *	following syntax:
 *
 *	    info commands ?pattern?
 *
 * Results:
 *	Returns TCL_OK if successful and TCL_ERROR if there is an error.
 *
 * Side effects:
 *	Returns a result in the interpreter's result object. If there is an
 *	error, the result is an error message.
 *
 *----------------------------------------------------------------------
 */

static int
InfoCommandsCmd(
    TCL_UNUSED(void *),
    Tcl_Interp *interp,		/* Current interpreter. */
    int objc,			/* Number of arguments. */
    Tcl_Obj *const objv[])	/* Argument objects. */
{
    const char *cmdName, *pattern;
    const char *simplePattern;
    Tcl_HashEntry *entryPtr;
    Tcl_HashSearch search;
    Namespace *nsPtr;
    Namespace *globalNsPtr = (Namespace *) Tcl_GetGlobalNamespace(interp);
    Namespace *currNsPtr = (Namespace *) Tcl_GetCurrentNamespace(interp);
    Tcl_Obj *listPtr, *elemObjPtr;
    int specificNsInPattern = 0;/* Init. to avoid compiler warning. */
    Tcl_Command cmd;
    size_t i;

    /*
     * Get the pattern and find the "effective namespace" in which to list
     * commands.
     */

    if (objc == 1) {
	simplePattern = NULL;
	nsPtr = currNsPtr;
	specificNsInPattern = 0;
    } else if (objc == 2) {
	/*
	 * From the pattern, get the effective namespace and the simple
	 * pattern (no namespace qualifiers or ::'s) at the end. If an error
	 * was found while parsing the pattern, return it. Otherwise, if the
	 * namespace wasn't found, just leave nsPtr NULL: we will return an
	 * empty list since no commands there can be found.
	 */

	Namespace *dummy1NsPtr, *dummy2NsPtr;

	pattern = TclGetString(objv[1]);
	TclGetNamespaceForQualName(interp, pattern, NULL, 0, &nsPtr,
		&dummy1NsPtr, &dummy2NsPtr, &simplePattern);

	if (nsPtr != NULL) {	/* We successfully found the pattern's ns. */
	    specificNsInPattern = (strcmp(simplePattern, pattern) != 0);
	}
    } else {
	Tcl_WrongNumArgs(interp, 1, objv, "?pattern?");
	return TCL_ERROR;
    }

    /*
     * Exit as quickly as possible if we couldn't find the namespace.
     */

    if (nsPtr == NULL) {
	return TCL_OK;
    }

    /*
     * Scan through the effective namespace's command table and create a list
     * with all commands that match the pattern. If a specific namespace was
     * requested in the pattern, qualify the command names with the namespace
     * name.
     */

    listPtr = Tcl_NewListObj(0, NULL);

    if (simplePattern != NULL && TclMatchIsTrivial(simplePattern)) {
	/*
	 * Special case for when the pattern doesn't include any of glob's
	 * special characters. This lets us avoid scans of any hash tables.
	 */

	entryPtr = Tcl_FindHashEntry(&nsPtr->cmdTable, simplePattern);
	if (entryPtr != NULL) {
	    if (specificNsInPattern) {
		cmd = (Tcl_Command)Tcl_GetHashValue(entryPtr);
		elemObjPtr = Tcl_NewObj();
		Tcl_GetCommandFullName(interp, cmd, elemObjPtr);
	    } else {
		cmdName = (const char *)Tcl_GetHashKey(&nsPtr->cmdTable, entryPtr);
		elemObjPtr = Tcl_NewStringObj(cmdName, -1);
	    }
	    Tcl_ListObjAppendElement(interp, listPtr, elemObjPtr);
	    Tcl_SetObjResult(interp, listPtr);
	    return TCL_OK;
	}
	if ((nsPtr != globalNsPtr) && !specificNsInPattern) {
	    Tcl_HashTable *tablePtr = NULL;	/* Quell warning. */

	    for (i=0 ; i<nsPtr->commandPathLength ; i++) {
		Namespace *pathNsPtr = nsPtr->commandPathArray[i].nsPtr;

		if (pathNsPtr == NULL) {
		    continue;
		}
		tablePtr = &pathNsPtr->cmdTable;
		entryPtr = Tcl_FindHashEntry(tablePtr, simplePattern);
		if (entryPtr != NULL) {
		    break;
		}
	    }
	    if (entryPtr == NULL) {
		tablePtr = &globalNsPtr->cmdTable;
		entryPtr = Tcl_FindHashEntry(tablePtr, simplePattern);
	    }
	    if (entryPtr != NULL) {
		cmdName = (const char *)Tcl_GetHashKey(tablePtr, entryPtr);
		Tcl_ListObjAppendElement(interp, listPtr,
			Tcl_NewStringObj(cmdName, -1));
		Tcl_SetObjResult(interp, listPtr);
		return TCL_OK;
	    }
	}
    } else if (nsPtr->commandPathLength == 0 || specificNsInPattern) {
	/*
	 * The pattern is non-trivial, but either there is no explicit path or
	 * there is an explicit namespace in the pattern. In both cases, the
	 * old matching scheme is perfect.
	 */

	entryPtr = Tcl_FirstHashEntry(&nsPtr->cmdTable, &search);
	while (entryPtr != NULL) {
	    cmdName = (const char *)Tcl_GetHashKey(&nsPtr->cmdTable, entryPtr);
	    if ((simplePattern == NULL)
		    || Tcl_StringMatch(cmdName, simplePattern)) {
		if (specificNsInPattern) {
		    cmd = (Tcl_Command)Tcl_GetHashValue(entryPtr);
		    elemObjPtr = Tcl_NewObj();
		    Tcl_GetCommandFullName(interp, cmd, elemObjPtr);
		} else {
		    elemObjPtr = Tcl_NewStringObj(cmdName, -1);
		}
		Tcl_ListObjAppendElement(interp, listPtr, elemObjPtr);
	    }
	    entryPtr = Tcl_NextHashEntry(&search);
	}

	/*
	 * If the effective namespace isn't the global :: namespace, and a
	 * specific namespace wasn't requested in the pattern, then add in all
	 * global :: commands that match the simple pattern. Of course, we add
	 * in only those commands that aren't hidden by a command in the
	 * effective namespace.
	 */

	if ((nsPtr != globalNsPtr) && !specificNsInPattern) {
	    entryPtr = Tcl_FirstHashEntry(&globalNsPtr->cmdTable, &search);
	    while (entryPtr != NULL) {
		cmdName = (const char *)Tcl_GetHashKey(&globalNsPtr->cmdTable, entryPtr);
		if ((simplePattern == NULL)
			|| Tcl_StringMatch(cmdName, simplePattern)) {
		    if (Tcl_FindHashEntry(&nsPtr->cmdTable,cmdName) == NULL) {
			Tcl_ListObjAppendElement(interp, listPtr,
				Tcl_NewStringObj(cmdName, -1));
		    }
		}
		entryPtr = Tcl_NextHashEntry(&search);
	    }
	}
    } else {
	/*
	 * The pattern is non-trivial (can match more than one command name),
	 * there is an explicit path, and there is no explicit namespace in
	 * the pattern. This means that we have to traverse the path to
	 * discover all the commands defined.
	 */

	Tcl_HashTable addedCommandsTable;
	int isNew;
	int foundGlobal = (nsPtr == globalNsPtr);

	/*
	 * We keep a hash of the objects already added to the result list.
	 */

	Tcl_InitObjHashTable(&addedCommandsTable);

	entryPtr = Tcl_FirstHashEntry(&nsPtr->cmdTable, &search);
	while (entryPtr != NULL) {
	    cmdName = (const char *)Tcl_GetHashKey(&nsPtr->cmdTable, entryPtr);
	    if ((simplePattern == NULL)
		    || Tcl_StringMatch(cmdName, simplePattern)) {
		elemObjPtr = Tcl_NewStringObj(cmdName, -1);
		Tcl_ListObjAppendElement(interp, listPtr, elemObjPtr);
		(void) Tcl_CreateHashEntry(&addedCommandsTable,
			elemObjPtr, &isNew);
	    }
	    entryPtr = Tcl_NextHashEntry(&search);
	}

	/*
	 * Search the path next.
	 */

	for (i=0 ; i<nsPtr->commandPathLength ; i++) {
	    Namespace *pathNsPtr = nsPtr->commandPathArray[i].nsPtr;

	    if (pathNsPtr == NULL) {
		continue;
	    }
	    if (pathNsPtr == globalNsPtr) {
		foundGlobal = 1;
	    }
	    entryPtr = Tcl_FirstHashEntry(&pathNsPtr->cmdTable, &search);
	    while (entryPtr != NULL) {
		cmdName = (const char *)Tcl_GetHashKey(&pathNsPtr->cmdTable, entryPtr);
		if ((simplePattern == NULL)
			|| Tcl_StringMatch(cmdName, simplePattern)) {
		    elemObjPtr = Tcl_NewStringObj(cmdName, -1);
		    (void) Tcl_CreateHashEntry(&addedCommandsTable,
			    elemObjPtr, &isNew);
		    if (isNew) {
			Tcl_ListObjAppendElement(interp, listPtr, elemObjPtr);
		    } else {
			TclDecrRefCount(elemObjPtr);
		    }
		}
		entryPtr = Tcl_NextHashEntry(&search);
	    }
	}

	/*
	 * If the effective namespace isn't the global :: namespace, and a
	 * specific namespace wasn't requested in the pattern, then add in all
	 * global :: commands that match the simple pattern. Of course, we add
	 * in only those commands that aren't hidden by a command in the
	 * effective namespace.
	 */

	if (!foundGlobal) {
	    entryPtr = Tcl_FirstHashEntry(&globalNsPtr->cmdTable, &search);
	    while (entryPtr != NULL) {
		cmdName = (const char *)Tcl_GetHashKey(&globalNsPtr->cmdTable, entryPtr);
		if ((simplePattern == NULL)
			|| Tcl_StringMatch(cmdName, simplePattern)) {
		    elemObjPtr = Tcl_NewStringObj(cmdName, -1);
		    if (Tcl_FindHashEntry(&addedCommandsTable,
			    (char *) elemObjPtr) == NULL) {
			Tcl_ListObjAppendElement(interp, listPtr, elemObjPtr);
		    } else {
			TclDecrRefCount(elemObjPtr);
		    }
		}
		entryPtr = Tcl_NextHashEntry(&search);
	    }
	}

	Tcl_DeleteHashTable(&addedCommandsTable);
    }

    Tcl_SetObjResult(interp, listPtr);
    return TCL_OK;
}

/*
 *----------------------------------------------------------------------
 *
 * InfoCompleteCmd --
 *
 *	Called to implement the "info complete" command that determines
 *	whether a string is a complete Tcl command. Handles the following
 *	syntax:
 *
 *	    info complete command
 *
 * Results:
 *	Returns TCL_OK if successful and TCL_ERROR if there is an error.
 *
 * Side effects:
 *	Returns a result in the interpreter's result object. If there is an
 *	error, the result is an error message.
 *
 *----------------------------------------------------------------------
 */

static int
InfoCompleteCmd(
    TCL_UNUSED(void *),
    Tcl_Interp *interp,		/* Current interpreter. */
    int objc,			/* Number of arguments. */
    Tcl_Obj *const objv[])	/* Argument objects. */
{
    if (objc != 2) {
	Tcl_WrongNumArgs(interp, 1, objv, "command");
	return TCL_ERROR;
    }

    Tcl_SetObjResult(interp, Tcl_NewBooleanObj(
	    TclObjCommandComplete(objv[1])));
    return TCL_OK;
}

/*
 *----------------------------------------------------------------------
 *
 * InfoDefaultCmd --
 *
 *	Called to implement the "info default" command that returns the
 *	default value for a procedure argument. Handles the following syntax:
 *
 *	    info default procName arg varName
 *
 * Results:
 *	Returns TCL_OK if successful and TCL_ERROR if there is an error.
 *
 * Side effects:
 *	Returns a result in the interpreter's result object. If there is an
 *	error, the result is an error message.
 *
 *----------------------------------------------------------------------
 */

static int
InfoDefaultCmd(
    TCL_UNUSED(void *),
    Tcl_Interp *interp,		/* Current interpreter. */
    int objc,			/* Number of arguments. */
    Tcl_Obj *const objv[])	/* Argument objects. */
{
    Interp *iPtr = (Interp *) interp;
    const char *procName, *argName;
    Proc *procPtr;
    CompiledLocal *localPtr;
    Tcl_Obj *valueObjPtr;

    if (objc != 4) {
	Tcl_WrongNumArgs(interp, 1, objv, "procname arg varname");
	return TCL_ERROR;
    }

    procName = TclGetString(objv[1]);
    argName = TclGetString(objv[2]);

    procPtr = TclFindProc(iPtr, procName);
    if (procPtr == NULL) {
	Tcl_SetObjResult(interp, Tcl_ObjPrintf(
		"\"%s\" isn't a procedure", procName));
	Tcl_SetErrorCode(interp, "TCL", "LOOKUP", "PROCEDURE", procName,
		NULL);
	return TCL_ERROR;
    }

    for (localPtr = procPtr->firstLocalPtr;  localPtr != NULL;
	    localPtr = localPtr->nextPtr) {
	if (TclIsVarArgument(localPtr)
		&& (strcmp(argName, localPtr->name) == 0)) {
	    if (localPtr->defValuePtr != NULL) {
		valueObjPtr = Tcl_ObjSetVar2(interp, objv[3], NULL,
			localPtr->defValuePtr, TCL_LEAVE_ERR_MSG);
		if (valueObjPtr == NULL) {
		    return TCL_ERROR;
		}
		Tcl_SetObjResult(interp, Tcl_NewWideIntObj(1));
	    } else {
		Tcl_Obj *nullObjPtr = Tcl_NewObj();

		valueObjPtr = Tcl_ObjSetVar2(interp, objv[3], NULL,
			nullObjPtr, TCL_LEAVE_ERR_MSG);
		if (valueObjPtr == NULL) {
		    return TCL_ERROR;
		}
		Tcl_SetObjResult(interp, Tcl_NewWideIntObj(0));
	    }
	    return TCL_OK;
	}
    }

    Tcl_SetObjResult(interp, Tcl_ObjPrintf(
	    "procedure \"%s\" doesn't have an argument \"%s\"",
	    procName, argName));
    Tcl_SetErrorCode(interp, "TCL", "LOOKUP", "ARGUMENT", argName, NULL);
    return TCL_ERROR;
}

/*
 *----------------------------------------------------------------------
 *
 * InfoErrorStackCmd --
 *
 *	Called to implement the "info errorstack" command that returns information
 *	about the last error's call stack. Handles the following syntax:
 *
 *	    info errorstack ?interp?
 *
 * Results:
 *	Returns TCL_OK if successful and TCL_ERROR if there is an error.
 *
 * Side effects:
 *	Returns a result in the interpreter's result object. If there is an
 *	error, the result is an error message.
 *
 *----------------------------------------------------------------------
 */

static int
InfoErrorStackCmd(
    TCL_UNUSED(void *),
    Tcl_Interp *interp,		/* Current interpreter. */
    int objc,			/* Number of arguments. */
    Tcl_Obj *const objv[])	/* Argument objects. */
{
    Tcl_Interp *target;
    Interp *iPtr;

    if ((objc != 1) && (objc != 2)) {
	Tcl_WrongNumArgs(interp, 1, objv, "?interp?");
	return TCL_ERROR;
    }

    target = interp;
    if (objc == 2) {
	target = Tcl_GetChild(interp, TclGetString(objv[1]));
	if (target == NULL) {
	    return TCL_ERROR;
	}
    }

    iPtr = (Interp *) target;
    Tcl_SetObjResult(interp, iPtr->errorStack);

    return TCL_OK;
}

/*
 *----------------------------------------------------------------------
 *
 * TclInfoExistsCmd --
 *
 *	Called to implement the "info exists" command that determines whether
 *	a variable exists. Handles the following syntax:
 *
 *	    info exists varName
 *
 * Results:
 *	Returns TCL_OK if successful and TCL_ERROR if there is an error.
 *
 * Side effects:
 *	Returns a result in the interpreter's result object. If there is an
 *	error, the result is an error message.
 *
 *----------------------------------------------------------------------
 */

int
TclInfoExistsCmd(
    TCL_UNUSED(void *),
    Tcl_Interp *interp,		/* Current interpreter. */
    int objc,			/* Number of arguments. */
    Tcl_Obj *const objv[])	/* Argument objects. */
{
    const char *varName;
    Var *varPtr;

    if (objc != 2) {
	Tcl_WrongNumArgs(interp, 1, objv, "varName");
	return TCL_ERROR;
    }

    varName = TclGetString(objv[1]);
    varPtr = TclVarTraceExists(interp, varName);

    Tcl_SetObjResult(interp,
	    Tcl_NewBooleanObj(varPtr && varPtr->value.objPtr));
    return TCL_OK;
}

/*
 *----------------------------------------------------------------------
 *
 * InfoFrameCmd --
 *	TIP #280
 *
 *	Called to implement the "info frame" command that returns the location
 *	of either the currently executing command, or its caller. Handles the
 *	following syntax:
 *
 *		info frame ?number?
 *
 * Results:
 *	Returns TCL_OK if successful and TCL_ERROR if there is an error.
 *
 * Side effects:
 *	Returns a result in the interpreter's result object. If there is an
 *	error, the result is an error message.
 *
 *----------------------------------------------------------------------
 */

static int
InfoFrameCmd(
    TCL_UNUSED(void *),
    Tcl_Interp *interp,		/* Current interpreter. */
    int objc,			/* Number of arguments. */
    Tcl_Obj *const objv[])	/* Argument objects. */
{
    Interp *iPtr = (Interp *) interp;
    int level, code = TCL_OK;
    CmdFrame *framePtr, **cmdFramePtrPtr = &iPtr->cmdFramePtr;
    CoroutineData *corPtr = iPtr->execEnvPtr->corPtr;
    int topLevel = 0;

    if (objc > 2) {
	Tcl_WrongNumArgs(interp, 1, objv, "?number?");
	return TCL_ERROR;
    }

    while (corPtr) {
	while (*cmdFramePtrPtr) {
	    topLevel++;
	    cmdFramePtrPtr = &((*cmdFramePtrPtr)->nextPtr);
	}
	if (corPtr->caller.cmdFramePtr) {
	    *cmdFramePtrPtr = corPtr->caller.cmdFramePtr;
	}
	corPtr = corPtr->callerEEPtr->corPtr;
    }
    topLevel += (*cmdFramePtrPtr)->level;

    if (topLevel != iPtr->cmdFramePtr->level) {
	framePtr = iPtr->cmdFramePtr;
	while (framePtr) {
	    framePtr->level = topLevel--;
	    framePtr = framePtr->nextPtr;
	}
	if (topLevel) {
	    Tcl_Panic("Broken frame level calculation");
	}
	topLevel = iPtr->cmdFramePtr->level;
    }

    if (objc == 1) {
	/*
	 * Just "info frame".
	 */

	Tcl_SetObjResult(interp, Tcl_NewWideIntObj(topLevel));
	goto done;
    }

    /*
     * We've got "info frame level" and must parse the level first.
     */

    if (TclGetIntFromObj(interp, objv[1], &level) != TCL_OK) {
	code = TCL_ERROR;
	goto done;
    }

    if ((level > topLevel) || (level <= - topLevel)) {
    levelError:
	Tcl_SetObjResult(interp, Tcl_ObjPrintf(
		"bad level \"%s\"", TclGetString(objv[1])));
	Tcl_SetErrorCode(interp, "TCL", "LOOKUP", "LEVEL",
		TclGetString(objv[1]), NULL);
	code = TCL_ERROR;
	goto done;
    }

    /*
     * Let us convert to relative so that we know how many levels to go back
     */

    if (level > 0) {
	level -= topLevel;
    }

    framePtr = iPtr->cmdFramePtr;
    while (++level <= 0) {
	framePtr = framePtr->nextPtr;
	if (!framePtr) {
	    goto levelError;
	}
    }

    Tcl_SetObjResult(interp, TclInfoFrame(interp, framePtr));

  done:
    cmdFramePtrPtr = &iPtr->cmdFramePtr;
    corPtr = iPtr->execEnvPtr->corPtr;
    while (corPtr) {
	CmdFrame *endPtr = corPtr->caller.cmdFramePtr;

	if (endPtr) {
	    if (*cmdFramePtrPtr == endPtr) {
		*cmdFramePtrPtr = NULL;
	    } else {
		CmdFrame *runPtr = *cmdFramePtrPtr;

		while (runPtr->nextPtr != endPtr) {
		    runPtr->level -= endPtr->level;
		    runPtr = runPtr->nextPtr;
		}
		runPtr->level = 1;
		runPtr->nextPtr = NULL;
	    }
	    cmdFramePtrPtr = &corPtr->caller.cmdFramePtr;
	}
	corPtr = corPtr->callerEEPtr->corPtr;
    }
    return code;
}

/*
 *----------------------------------------------------------------------
 *
 * TclInfoFrame --
 *
 *	Core of InfoFrameCmd, returns TIP280 dict for a given frame.
 *
 * Results:
 *	Returns TIP280 dict.
 *
 * Side effects:
 *	None.
 *
 *----------------------------------------------------------------------
 */

Tcl_Obj *
TclInfoFrame(
    Tcl_Interp *interp,		/* Current interpreter. */
    CmdFrame *framePtr)		/* Frame to get info for. */
{
    Interp *iPtr = (Interp *) interp;
    Tcl_Obj *tmpObj;
    Tcl_Obj *lv[20] = {NULL};		/* Keep uptodate when more keys are added to
				 * the dict. */
    int lc = 0;
    /*
     * This array is indexed by the TCL_LOCATION_... values, except
     * for _LAST.
     */
    static const char *const typeString[TCL_LOCATION_LAST] = {
	"eval", "eval", "eval", "precompiled", "source", "proc"
    };
    Proc *procPtr = framePtr->framePtr ? framePtr->framePtr->procPtr : NULL;
    int needsFree = -1;

    /*
     * Pull the information and construct the dictionary to return, as list.
     * Regarding use of the CmdFrame fields see tclInt.h, and its definition.
     */

#define ADD_PAIR(name, value) \
	TclNewLiteralStringObj(tmpObj, name); \
	lv[lc++] = tmpObj; \
	lv[lc++] = (value)

    switch (framePtr->type) {
    case TCL_LOCATION_EVAL:
	/*
	 * Evaluation, dynamic script. Type, line, cmd, the latter through
	 * str.
	 */

	ADD_PAIR("type", Tcl_NewStringObj(typeString[framePtr->type], -1));
	if (framePtr->line) {
	    ADD_PAIR("line", Tcl_NewWideIntObj(framePtr->line[0]));
	} else {
	    ADD_PAIR("line", Tcl_NewWideIntObj(1));
	}
	ADD_PAIR("cmd", TclGetSourceFromFrame(framePtr, 0, NULL));
	break;

    case TCL_LOCATION_PREBC:
	/*
	 * Precompiled. Result contains the type as signal, nothing else.
	 */

	ADD_PAIR("type", Tcl_NewStringObj(typeString[framePtr->type], -1));
	break;

    case TCL_LOCATION_BC: {
	/*
	 * Execution of bytecode. Talk to the BC engine to fill out the frame.
	 */

	CmdFrame *fPtr = (CmdFrame *)TclStackAlloc(interp, sizeof(CmdFrame));

	*fPtr = *framePtr;

	/*
	 * Note:
	 * Type BC => f.data.eval.path	  is not used.
	 *	      f.data.tebc.codePtr is used instead.
	 */

	TclGetSrcInfoForPc(fPtr);

	/*
	 * Now filled: cmd.str.(cmd,len), line
	 * Possibly modified: type, path!
	 */

	ADD_PAIR("type", Tcl_NewStringObj(typeString[fPtr->type], -1));
	if (fPtr->line) {
	    ADD_PAIR("line", Tcl_NewWideIntObj(fPtr->line[0]));
	}

	if (fPtr->type == TCL_LOCATION_SOURCE) {
	    ADD_PAIR("file", fPtr->data.eval.path);

	    /*
	     * Death of reference by TclGetSrcInfoForPc.
	     */

	    Tcl_DecrRefCount(fPtr->data.eval.path);
	}

	ADD_PAIR("cmd", TclGetSourceFromFrame(fPtr, 0, NULL));
	if (fPtr->cmdObj && framePtr->cmdObj == NULL) {
	    needsFree = lc - 1;
	}
	TclStackFree(interp, fPtr);
	break;
    }

    case TCL_LOCATION_SOURCE:
	/*
	 * Evaluation of a script file.
	 */

	ADD_PAIR("type", Tcl_NewStringObj(typeString[framePtr->type], -1));
	ADD_PAIR("line", Tcl_NewWideIntObj(framePtr->line[0]));
	ADD_PAIR("file", framePtr->data.eval.path);

	/*
	 * Refcount framePtr->data.eval.path goes up when lv is converted into
	 * the result list object.
	 */

	ADD_PAIR("cmd", TclGetSourceFromFrame(framePtr, 0, NULL));
	break;

    case TCL_LOCATION_PROC:
	Tcl_Panic("TCL_LOCATION_PROC found in standard frame");
	break;
    }

    /*
     * 'proc'. Common to all frame types. Conditional on having an associated
     * Procedure CallFrame.
     */

    if (procPtr != NULL) {
	Tcl_HashEntry *namePtr = procPtr->cmdPtr->hPtr;

	if (namePtr) {
	    Tcl_Obj *procNameObj;

	    /*
	     * This is a regular command.
	     */

	    TclNewObj(procNameObj);
	    Tcl_GetCommandFullName(interp, (Tcl_Command) procPtr->cmdPtr,
		    procNameObj);
	    ADD_PAIR("proc", procNameObj);
	} else if (procPtr->cmdPtr->clientData) {
	    ExtraFrameInfo *efiPtr = (ExtraFrameInfo *)procPtr->cmdPtr->clientData;
	    size_t i;

	    /*
	     * This is a non-standard command. Luckily, it's told us how to
	     * render extra information about its frame.
	     */

	    for (i=0 ; i<efiPtr->length ; i++) {
		lv[lc++] = Tcl_NewStringObj(efiPtr->fields[i].name, -1);
		if (efiPtr->fields[i].proc) {
		    lv[lc++] =
			efiPtr->fields[i].proc(efiPtr->fields[i].clientData);
		} else {
		    lv[lc++] = (Tcl_Obj *)efiPtr->fields[i].clientData;
		}
	    }
	}
    }

    /*
     * 'level'. Common to all frame types. Conditional on having an associated
     * _visible_ CallFrame.
     */

    if ((framePtr->framePtr != NULL) && (iPtr->varFramePtr != NULL)) {
	CallFrame *current = framePtr->framePtr;
	CallFrame *top = iPtr->varFramePtr;
	CallFrame *idx;

	for (idx=top ; idx!=NULL ; idx=idx->callerVarPtr) {
	    if (idx == current) {
		int c = framePtr->framePtr->level;
		int t = iPtr->varFramePtr->level;

		ADD_PAIR("level", Tcl_NewWideIntObj(t - c));
		break;
	    }
	}
    }

    tmpObj = Tcl_NewListObj(lc, lv);
    if (needsFree >= 0) {
	Tcl_DecrRefCount(lv[needsFree]);
    }
    return tmpObj;
}

/*
 *----------------------------------------------------------------------
 *
 * InfoFunctionsCmd --
 *
 *	Called to implement the "info functions" command that returns the list
 *	of math functions matching an optional pattern. Handles the following
 *	syntax:
 *
 *	    info functions ?pattern?
 *
 * Results:
 *	Returns TCL_OK if successful and TCL_ERROR if there is an error.
 *
 * Side effects:
 *	Returns a result in the interpreter's result object. If there is an
 *	error, the result is an error message.
 *
 *----------------------------------------------------------------------
 */

static int
InfoFunctionsCmd(
    TCL_UNUSED(void *),
    Tcl_Interp *interp,		/* Current interpreter. */
    int objc,			/* Number of arguments. */
    Tcl_Obj *const objv[])	/* Argument objects. */
{
    Tcl_Obj *script;
    int code;

    if (objc > 2) {
	Tcl_WrongNumArgs(interp, 1, objv, "?pattern?");
	return TCL_ERROR;
    }

    script = Tcl_NewStringObj(
"	    ::apply [::list {{pattern *}} {\n"
"		::set cmds {}\n"
"		::foreach cmd [::info commands ::tcl::mathfunc::$pattern] {\n"
"		    ::lappend cmds [::namespace tail $cmd]\n"
"		}\n"
"		::foreach cmd [::info commands tcl::mathfunc::$pattern] {\n"
"		    ::set cmd [::namespace tail $cmd]\n"
"		    ::if {$cmd ni $cmds} {\n"
"			::lappend cmds $cmd\n"
"		    }\n"
"		}\n"
"		::return $cmds\n"
"	    } [::namespace current]] ", -1);

    if (objc == 2) {
	Tcl_Obj *arg = Tcl_NewListObj(1, &(objv[1]));

	Tcl_AppendObjToObj(script, arg);
	Tcl_DecrRefCount(arg);
    }

    Tcl_IncrRefCount(script);
    code = Tcl_EvalObjEx(interp, script, 0);

    Tcl_DecrRefCount(script);

    return code;
}

/*
 *----------------------------------------------------------------------
 *
 * InfoHostnameCmd --
 *
 *	Called to implement the "info hostname" command that returns the host
 *	name. Handles the following syntax:
 *
 *	    info hostname
 *
 * Results:
 *	Returns TCL_OK if successful and TCL_ERROR if there is an error.
 *
 * Side effects:
 *	Returns a result in the interpreter's result object. If there is an
 *	error, the result is an error message.
 *
 *----------------------------------------------------------------------
 */

static int
InfoHostnameCmd(
    TCL_UNUSED(void *),
    Tcl_Interp *interp,		/* Current interpreter. */
    int objc,			/* Number of arguments. */
    Tcl_Obj *const objv[])	/* Argument objects. */
{
    const char *name;

    if (objc != 1) {
	Tcl_WrongNumArgs(interp, 1, objv, NULL);
	return TCL_ERROR;
    }

    name = Tcl_GetHostName();
    if (name) {
	Tcl_SetObjResult(interp, Tcl_NewStringObj(name, -1));
	return TCL_OK;
    }

    Tcl_SetObjResult(interp, Tcl_NewStringObj(
	    "unable to determine name of host", -1));
    Tcl_SetErrorCode(interp, "TCL", "OPERATION", "HOSTNAME", "UNKNOWN", NULL);
    return TCL_ERROR;
}

/*
 *----------------------------------------------------------------------
 *
 * InfoLevelCmd --
 *
 *	Called to implement the "info level" command that returns information
 *	about the call stack. Handles the following syntax:
 *
 *	    info level ?number?
 *
 * Results:
 *	Returns TCL_OK if successful and TCL_ERROR if there is an error.
 *
 * Side effects:
 *	Returns a result in the interpreter's result object. If there is an
 *	error, the result is an error message.
 *
 *----------------------------------------------------------------------
 */

static int
InfoLevelCmd(
    TCL_UNUSED(void *),
    Tcl_Interp *interp,		/* Current interpreter. */
    int objc,			/* Number of arguments. */
    Tcl_Obj *const objv[])	/* Argument objects. */
{
    Interp *iPtr = (Interp *) interp;

    if (objc == 1) {		/* Just "info level" */
	Tcl_SetObjResult(interp, Tcl_NewWideIntObj((int)iPtr->varFramePtr->level));
	return TCL_OK;
    }

    if (objc == 2) {
	int level;
	CallFrame *framePtr, *rootFramePtr = iPtr->rootFramePtr;

	if (TclGetIntFromObj(interp, objv[1], &level) != TCL_OK) {
	    return TCL_ERROR;
	}
	if (level <= 0) {
	    if (iPtr->varFramePtr == rootFramePtr) {
		goto levelError;
	    }
	    level += iPtr->varFramePtr->level;
	}
	for (framePtr=iPtr->varFramePtr ; framePtr!=rootFramePtr;
		framePtr=framePtr->callerVarPtr) {
	    if ((int)framePtr->level == level) {
		break;
	    }
	}
	if (framePtr == rootFramePtr) {
	    goto levelError;
	}

	Tcl_SetObjResult(interp,
		Tcl_NewListObj(framePtr->objc, framePtr->objv));
	return TCL_OK;
    }

    Tcl_WrongNumArgs(interp, 1, objv, "?number?");
    return TCL_ERROR;

  levelError:
    Tcl_SetObjResult(interp, Tcl_ObjPrintf(
	    "bad level \"%s\"", TclGetString(objv[1])));
    Tcl_SetErrorCode(interp, "TCL", "LOOKUP", "LEVEL",
	    TclGetString(objv[1]), NULL);
    return TCL_ERROR;
}

/*
 *----------------------------------------------------------------------
 *
 * InfoLibraryCmd --
 *
 *	Called to implement the "info library" command that returns the
 *	library directory for the Tcl installation. Handles the following
 *	syntax:
 *
 *	    info library
 *
 * Results:
 *	Returns TCL_OK if successful and TCL_ERROR if there is an error.
 *
 * Side effects:
 *	Returns a result in the interpreter's result object. If there is an
 *	error, the result is an error message.
 *
 *----------------------------------------------------------------------
 */

static int
InfoLibraryCmd(
    TCL_UNUSED(void *),
    Tcl_Interp *interp,		/* Current interpreter. */
    int objc,			/* Number of arguments. */
    Tcl_Obj *const objv[])	/* Argument objects. */
{
    const char *libDirName;

    if (objc != 1) {
	Tcl_WrongNumArgs(interp, 1, objv, NULL);
	return TCL_ERROR;
    }

    libDirName = Tcl_GetVar2(interp, "tcl_library", NULL, TCL_GLOBAL_ONLY);
    if (libDirName != NULL) {
	Tcl_SetObjResult(interp, Tcl_NewStringObj(libDirName, -1));
	return TCL_OK;
    }

    Tcl_SetObjResult(interp, Tcl_NewStringObj(
	    "no library has been specified for Tcl", -1));
    Tcl_SetErrorCode(interp, "TCL", "LOOKUP", "VARIABLE", "tcl_library",NULL);
    return TCL_ERROR;
}

/*
 *----------------------------------------------------------------------
 *
 * InfoLoadedCmd --
 *
 *	Called to implement the "info loaded" command that returns the
 *	packages that have been loaded into an interpreter. Handles the
 *	following syntax:
 *
 *	    info loaded ?interp?
 *
 * Results:
 *	Returns TCL_OK if successful and TCL_ERROR if there is an error.
 *
 * Side effects:
 *	Returns a result in the interpreter's result object. If there is an
 *	error, the result is an error message.
 *
 *----------------------------------------------------------------------
 */

static int
InfoLoadedCmd(
    TCL_UNUSED(void *),
    Tcl_Interp *interp,		/* Current interpreter. */
    int objc,			/* Number of arguments. */
    Tcl_Obj *const objv[])	/* Argument objects. */
{
    const char *interpName, *packageName;

    if (objc > 3) {
	Tcl_WrongNumArgs(interp, 1, objv, "?interp? ?packageName?");
	return TCL_ERROR;
    }

    if (objc < 2) {		/* Get loaded pkgs in all interpreters. */
	interpName = NULL;
    } else {			/* Get pkgs just in specified interp. */
	interpName = TclGetString(objv[1]);
    }
    if (objc < 3) {		/* Get loaded files in all packages. */
	packageName = NULL;
    } else {			/* Get pkgs just in specified interp. */
	packageName = TclGetString(objv[2]);
    }
    return TclGetLoadedLibraries(interp, interpName, packageName);
}

/*
 *----------------------------------------------------------------------
 *
 * InfoNameOfExecutableCmd --
 *
 *	Called to implement the "info nameofexecutable" command that returns
 *	the name of the binary file running this application. Handles the
 *	following syntax:
 *
 *	    info nameofexecutable
 *
 * Results:
 *	Returns TCL_OK if successful and TCL_ERROR if there is an error.
 *
 * Side effects:
 *	Returns a result in the interpreter's result object. If there is an
 *	error, the result is an error message.
 *
 *----------------------------------------------------------------------
 */

static int
InfoNameOfExecutableCmd(
    TCL_UNUSED(void *),
    Tcl_Interp *interp,		/* Current interpreter. */
    int objc,			/* Number of arguments. */
    Tcl_Obj *const objv[])	/* Argument objects. */
{
    if (objc != 1) {
	Tcl_WrongNumArgs(interp, 1, objv, NULL);
	return TCL_ERROR;
    }
    Tcl_SetObjResult(interp, TclGetObjNameOfExecutable());
    return TCL_OK;
}

/*
 *----------------------------------------------------------------------
 *
 * InfoPatchLevelCmd --
 *
 *	Called to implement the "info patchlevel" command that returns the
 *	default value for an argument to a procedure. Handles the following
 *	syntax:
 *
 *	    info patchlevel
 *
 * Results:
 *	Returns TCL_OK if successful and TCL_ERROR if there is an error.
 *
 * Side effects:
 *	Returns a result in the interpreter's result object. If there is an
 *	error, the result is an error message.
 *
 *----------------------------------------------------------------------
 */

static int
InfoPatchLevelCmd(
    TCL_UNUSED(void *),
    Tcl_Interp *interp,		/* Current interpreter. */
    int objc,			/* Number of arguments. */
    Tcl_Obj *const objv[])	/* Argument objects. */
{
    const char *patchlevel;

    if (objc != 1) {
	Tcl_WrongNumArgs(interp, 1, objv, NULL);
	return TCL_ERROR;
    }

    patchlevel = Tcl_GetVar2(interp, "tcl_patchLevel", NULL,
	    (TCL_GLOBAL_ONLY | TCL_LEAVE_ERR_MSG));
    if (patchlevel != NULL) {
	Tcl_SetObjResult(interp, Tcl_NewStringObj(patchlevel, -1));
	return TCL_OK;
    }
    return TCL_ERROR;
}

/*
 *----------------------------------------------------------------------
 *
 * InfoProcsCmd --
 *
 *	Called to implement the "info procs" command that returns the list of
 *	procedures in the interpreter that match an optional pattern. The
 *	pattern, if any, consists of an optional sequence of namespace names
 *	separated by "::" qualifiers, which is followed by a glob-style
 *	pattern that restricts which commands are returned. Handles the
 *	following syntax:
 *
 *	    info procs ?pattern?
 *
 * Results:
 *	Returns TCL_OK if successful and TCL_ERROR if there is an error.
 *
 * Side effects:
 *	Returns a result in the interpreter's result object. If there is an
 *	error, the result is an error message.
 *
 *----------------------------------------------------------------------
 */

static int
InfoProcsCmd(
    TCL_UNUSED(void *),
    Tcl_Interp *interp,		/* Current interpreter. */
    int objc,			/* Number of arguments. */
    Tcl_Obj *const objv[])	/* Argument objects. */
{
    const char *cmdName, *pattern;
    const char *simplePattern;
    Namespace *nsPtr;
#ifdef INFO_PROCS_SEARCH_GLOBAL_NS
    Namespace *globalNsPtr = (Namespace *) Tcl_GetGlobalNamespace(interp);
#endif
    Namespace *currNsPtr = (Namespace *) Tcl_GetCurrentNamespace(interp);
    Tcl_Obj *listPtr, *elemObjPtr;
    int specificNsInPattern = 0;/* Init. to avoid compiler warning. */
    Tcl_HashEntry *entryPtr;
    Tcl_HashSearch search;
    Command *cmdPtr, *realCmdPtr;

    /*
     * Get the pattern and find the "effective namespace" in which to list
     * procs.
     */

    if (objc == 1) {
	simplePattern = NULL;
	nsPtr = currNsPtr;
	specificNsInPattern = 0;
    } else if (objc == 2) {
	/*
	 * From the pattern, get the effective namespace and the simple
	 * pattern (no namespace qualifiers or ::'s) at the end. If an error
	 * was found while parsing the pattern, return it. Otherwise, if the
	 * namespace wasn't found, just leave nsPtr NULL: we will return an
	 * empty list since no commands there can be found.
	 */

	Namespace *dummy1NsPtr, *dummy2NsPtr;

	pattern = TclGetString(objv[1]);
	TclGetNamespaceForQualName(interp, pattern, NULL, /*flags*/ 0, &nsPtr,
		&dummy1NsPtr, &dummy2NsPtr, &simplePattern);

	if (nsPtr != NULL) {	/* We successfully found the pattern's ns. */
	    specificNsInPattern = (strcmp(simplePattern, pattern) != 0);
	}
    } else {
	Tcl_WrongNumArgs(interp, 1, objv, "?pattern?");
	return TCL_ERROR;
    }

    if (nsPtr == NULL) {
	return TCL_OK;
    }

    /*
     * Scan through the effective namespace's command table and create a list
     * with all procs that match the pattern. If a specific namespace was
     * requested in the pattern, qualify the command names with the namespace
     * name.
     */

    listPtr = Tcl_NewListObj(0, NULL);
#ifndef INFO_PROCS_SEARCH_GLOBAL_NS
    if (simplePattern != NULL && TclMatchIsTrivial(simplePattern)) {
	entryPtr = Tcl_FindHashEntry(&nsPtr->cmdTable, simplePattern);
	if (entryPtr != NULL) {
	    cmdPtr = (Command *)Tcl_GetHashValue(entryPtr);

	    if (!TclIsProc(cmdPtr)) {
		realCmdPtr = (Command *)
			TclGetOriginalCommand((Tcl_Command) cmdPtr);
		if (realCmdPtr != NULL && TclIsProc(realCmdPtr)) {
		    goto simpleProcOK;
		}
	    } else {
	    simpleProcOK:
		if (specificNsInPattern) {
		    elemObjPtr = Tcl_NewObj();
		    Tcl_GetCommandFullName(interp, (Tcl_Command) cmdPtr,
			    elemObjPtr);
		} else {
		    elemObjPtr = Tcl_NewStringObj(simplePattern, -1);
		}
		Tcl_ListObjAppendElement(interp, listPtr, elemObjPtr);
	    }
	}
    } else
#endif /* !INFO_PROCS_SEARCH_GLOBAL_NS */
    {
	entryPtr = Tcl_FirstHashEntry(&nsPtr->cmdTable, &search);
	while (entryPtr != NULL) {
	    cmdName = (const char *)Tcl_GetHashKey(&nsPtr->cmdTable, entryPtr);
	    if ((simplePattern == NULL)
		    || Tcl_StringMatch(cmdName, simplePattern)) {
		cmdPtr = (Command *)Tcl_GetHashValue(entryPtr);

		if (!TclIsProc(cmdPtr)) {
		    realCmdPtr = (Command *)
			    TclGetOriginalCommand((Tcl_Command) cmdPtr);
		    if (realCmdPtr != NULL && TclIsProc(realCmdPtr)) {
			goto procOK;
		    }
		} else {
		procOK:
		    if (specificNsInPattern) {
			elemObjPtr = Tcl_NewObj();
			Tcl_GetCommandFullName(interp, (Tcl_Command) cmdPtr,
				elemObjPtr);
		    } else {
			elemObjPtr = Tcl_NewStringObj(cmdName, -1);
		    }
		    Tcl_ListObjAppendElement(interp, listPtr, elemObjPtr);
		}
	    }
	    entryPtr = Tcl_NextHashEntry(&search);
	}

	/*
	 * If the effective namespace isn't the global :: namespace, and a
	 * specific namespace wasn't requested in the pattern, then add in all
	 * global :: procs that match the simple pattern. Of course, we add in
	 * only those procs that aren't hidden by a proc in the effective
	 * namespace.
	 */

#ifdef INFO_PROCS_SEARCH_GLOBAL_NS
	/*
	 * If "info procs" worked like "info commands", returning the commands
	 * also seen in the global namespace, then you would include this
	 * code. As this could break backwards compatibility with 8.0-8.2, we
	 * decided not to "fix" it in 8.3, leaving the behavior slightly
	 * different.
	 */

	if ((nsPtr != globalNsPtr) && !specificNsInPattern) {
	    entryPtr = Tcl_FirstHashEntry(&globalNsPtr->cmdTable, &search);
	    while (entryPtr != NULL) {
		cmdName = (const char *)Tcl_GetHashKey(&globalNsPtr->cmdTable, entryPtr);
		if ((simplePattern == NULL)
			|| Tcl_StringMatch(cmdName, simplePattern)) {
		    if (Tcl_FindHashEntry(&nsPtr->cmdTable,cmdName) == NULL) {
			cmdPtr = (Command *)Tcl_GetHashValue(entryPtr);
			realCmdPtr = (Command *) TclGetOriginalCommand(
				(Tcl_Command) cmdPtr);

			if (TclIsProc(cmdPtr) || ((realCmdPtr != NULL)
				&& TclIsProc(realCmdPtr))) {
			    Tcl_ListObjAppendElement(interp, listPtr,
				    Tcl_NewStringObj(cmdName, -1));
			}
		    }
		}
		entryPtr = Tcl_NextHashEntry(&search);
	    }
	}
#endif
    }

    Tcl_SetObjResult(interp, listPtr);
    return TCL_OK;
}

/*
 *----------------------------------------------------------------------
 *
 * InfoScriptCmd --
 *
 *	Called to implement the "info script" command that returns the script
 *	file that is currently being evaluated. Handles the following syntax:
 *
 *	    info script ?newName?
 *
 *	If newName is specified, it will set that as the internal name.
 *
 * Results:
 *	Returns TCL_OK if successful and TCL_ERROR if there is an error.
 *
 * Side effects:
 *	Returns a result in the interpreter's result object. If there is an
 *	error, the result is an error message. It may change the internal
 *	script filename.
 *
 *----------------------------------------------------------------------
 */

static int
InfoScriptCmd(
    TCL_UNUSED(void *),
    Tcl_Interp *interp,		/* Current interpreter. */
    int objc,			/* Number of arguments. */
    Tcl_Obj *const objv[])	/* Argument objects. */
{
    Interp *iPtr = (Interp *) interp;

    if ((objc != 1) && (objc != 2)) {
	Tcl_WrongNumArgs(interp, 1, objv, "?filename?");
	return TCL_ERROR;
    }

    if (objc == 2) {
	if (iPtr->scriptFile != NULL) {
	    Tcl_DecrRefCount(iPtr->scriptFile);
	}
	iPtr->scriptFile = objv[1];
	Tcl_IncrRefCount(iPtr->scriptFile);
    }
    if (iPtr->scriptFile != NULL) {
	Tcl_SetObjResult(interp, iPtr->scriptFile);
    }
    return TCL_OK;
}

/*
 *----------------------------------------------------------------------
 *
 * InfoSharedlibCmd --
 *
 *	Called to implement the "info sharedlibextension" command that returns
 *	the file extension used for shared libraries. Handles the following
 *	syntax:
 *
 *	    info sharedlibextension
 *
 * Results:
 *	Returns TCL_OK if successful and TCL_ERROR if there is an error.
 *
 * Side effects:
 *	Returns a result in the interpreter's result object. If there is an
 *	error, the result is an error message.
 *
 *----------------------------------------------------------------------
 */

static int
InfoSharedlibCmd(
    TCL_UNUSED(void *),
    Tcl_Interp *interp,		/* Current interpreter. */
    int objc,			/* Number of arguments. */
    Tcl_Obj *const objv[])	/* Argument objects. */
{
    if (objc != 1) {
	Tcl_WrongNumArgs(interp, 1, objv, NULL);
	return TCL_ERROR;
    }

#ifdef TCL_SHLIB_EXT
    Tcl_SetObjResult(interp, Tcl_NewStringObj(TCL_SHLIB_EXT, -1));
#endif
    return TCL_OK;
}

/*
 *----------------------------------------------------------------------
 *
 * InfoTclVersionCmd --
 *
 *	Called to implement the "info tclversion" command that returns the
 *	version number for this Tcl library. Handles the following syntax:
 *
 *	    info tclversion
 *
 * Results:
 *	Returns TCL_OK if successful and TCL_ERROR if there is an error.
 *
 * Side effects:
 *	Returns a result in the interpreter's result object. If there is an
 *	error, the result is an error message.
 *
 *----------------------------------------------------------------------
 */

static int
InfoTclVersionCmd(
    TCL_UNUSED(void *),
    Tcl_Interp *interp,		/* Current interpreter. */
    int objc,			/* Number of arguments. */
    Tcl_Obj *const objv[])	/* Argument objects. */
{
    Tcl_Obj *version;

    if (objc != 1) {
	Tcl_WrongNumArgs(interp, 1, objv, NULL);
	return TCL_ERROR;
    }

    version = Tcl_GetVar2Ex(interp, "tcl_version", NULL,
	    (TCL_GLOBAL_ONLY | TCL_LEAVE_ERR_MSG));
    if (version != NULL) {
	Tcl_SetObjResult(interp, version);
	return TCL_OK;
    }
    return TCL_ERROR;
}

/*
 *----------------------------------------------------------------------
 *
 * InfoCmdTypeCmd --
 *
 *	Called to implement the "info cmdtype" command that returns the type
 *	of a given command. Handles the following syntax:
 *
 *	    info cmdtype cmdName
 *
 * Results:
 *	Returns TCL_OK if successful and TCL_ERROR if there is an error.
 *
 * Side effects:
 *	Returns a type name. If there is an error, the result is an error
 *	message.
 *
 *----------------------------------------------------------------------
 */

static int
InfoCmdTypeCmd(
    TCL_UNUSED(void *),
    Tcl_Interp *interp,		/* Current interpreter. */
    int objc,			/* Number of arguments. */
    Tcl_Obj *const objv[])	/* Argument objects. */
{
    Tcl_Command command;

    if (objc != 2) {
	Tcl_WrongNumArgs(interp, 1, objv, "commandName");
	return TCL_ERROR;
    }
    command = Tcl_FindCommand(interp, TclGetString(objv[1]), NULL,
	    TCL_LEAVE_ERR_MSG);
    if (command == NULL) {
	return TCL_ERROR;
    }

    /*
     * There's one special case: safe child interpreters can't see aliases as
     * aliases as they're part of the security mechanisms.
     */

    if (Tcl_IsSafe(interp)
	    && (((Command *) command)->objProc == TclAliasObjCmd)) {
	Tcl_AppendResult(interp, "native", NULL);
    } else {
	Tcl_SetObjResult(interp,
		Tcl_NewStringObj(TclGetCommandTypeName(command), -1));
    }
    return TCL_OK;
}

/*
 *----------------------------------------------------------------------
 *
 * Tcl_JoinObjCmd --
 *
 *	This procedure is invoked to process the "join" Tcl command. See the
 *	user documentation for details on what it does.
 *
 * Results:
 *	A standard Tcl object result.
 *
 * Side effects:
 *	See the user documentation.
 *
 *----------------------------------------------------------------------
 */

int
Tcl_JoinObjCmd(
    TCL_UNUSED(void *),
    Tcl_Interp *interp,		/* Current interpreter. */
    int objc,			/* Number of arguments. */
    Tcl_Obj *const objv[])	/* The argument objects. */
{
    size_t length, listLen;
    int isArithSeries = 0;
    Tcl_Obj *resObjPtr = NULL, *joinObjPtr, **elemPtrs;

    if ((objc < 2) || (objc > 3)) {
	Tcl_WrongNumArgs(interp, 1, objv, "list ?joinString?");
	return TCL_ERROR;
    }

    /*
     * Make sure the list argument is a list object and get its length and a
     * pointer to its array of element pointers.
     */

    if (TclHasInternalRep(objv[1],&tclArithSeriesType)) {
	isArithSeries = 1;
	listLen = TclArithSeriesObjLength(objv[1]);
    } else {
	if (TclListObjGetElementsM(interp, objv[1], &listLen,
	    &elemPtrs) != TCL_OK) {
	    return TCL_ERROR;
	}
    }

    if (listLen == 0) {
	/* No elements to join; default empty result is correct. */
	return TCL_OK;
    }
    if (listLen == 1) {
	/* One element; return it */
	if (isArithSeries) {
	    Tcl_Obj *valueObj;
	    if (TclArithSeriesObjIndex(objv[1], 0, &valueObj) != TCL_OK) {
		return TCL_ERROR;
	    }
	    Tcl_SetObjResult(interp, valueObj);
	} else {
	    Tcl_SetObjResult(interp, elemPtrs[0]);
	}
	return TCL_OK;
    }

    joinObjPtr = (objc == 2) ? Tcl_NewStringObj(" ", 1) : objv[2];
    Tcl_IncrRefCount(joinObjPtr);

    (void) Tcl_GetStringFromObj(joinObjPtr, &length);
    if (length == 0) {
	resObjPtr = TclStringCat(interp, listLen, elemPtrs, 0);
    } else {
	size_t i;

	resObjPtr = Tcl_NewObj();
	if (isArithSeries) {
	    Tcl_Obj *valueObj;
	    for (i = 0;  i < listLen;  i++) {
		if (i > 0) {

		    /*
		     * NOTE: This code is relying on Tcl_AppendObjToObj() **NOT**
		     * to shimmer joinObjPtr.  If it did, then the case where
		     * objv[1] and objv[2] are the same value would not be safe.
		     * Accessing elemPtrs would crash.
		     */

		    Tcl_AppendObjToObj(resObjPtr, joinObjPtr);
		}
		if (TclArithSeriesObjIndex(objv[1], i, &valueObj) != TCL_OK) {
		    return TCL_ERROR;
		}
		Tcl_AppendObjToObj(resObjPtr, valueObj);
	    }
	} else {
	    for (i = 0;  i < listLen;  i++) {
		if (i > 0) {

		    /*
		     * NOTE: This code is relying on Tcl_AppendObjToObj() **NOT**
		     * to shimmer joinObjPtr.  If it did, then the case where
		     * objv[1] and objv[2] are the same value would not be safe.
		     * Accessing elemPtrs would crash.
		     */

		    Tcl_AppendObjToObj(resObjPtr, joinObjPtr);
		}
		Tcl_AppendObjToObj(resObjPtr, elemPtrs[i]);
	    }
	}
    }
    Tcl_DecrRefCount(joinObjPtr);
    if (resObjPtr) {
	Tcl_SetObjResult(interp, resObjPtr);
	return TCL_OK;
    }
    return TCL_ERROR;
}

/*
 *----------------------------------------------------------------------
 *
 * Tcl_LassignObjCmd --
 *
 *	This object-based procedure is invoked to process the "lassign" Tcl
 *	command. See the user documentation for details on what it does.
 *
 * Results:
 *	A standard Tcl object result.
 *
 * Side effects:
 *	See the user documentation.
 *
 *----------------------------------------------------------------------
 */

int
Tcl_LassignObjCmd(
    TCL_UNUSED(void *),
    Tcl_Interp *interp,		/* Current interpreter. */
    int objc,			/* Number of arguments. */
    Tcl_Obj *const objv[])	/* Argument objects. */
{
    Tcl_Obj *listCopyPtr;
    Tcl_Obj **listObjv;		/* The contents of the list. */
    size_t listObjc;		/* The length of the list. */
    int code = TCL_OK;

    if (objc < 2) {
	Tcl_WrongNumArgs(interp, 1, objv, "list ?varName ...?");
	return TCL_ERROR;
    }

    listCopyPtr = TclListObjCopy(interp, objv[1]);
    if (listCopyPtr == NULL) {
	return TCL_ERROR;
    }

    TclListObjGetElementsM(NULL, listCopyPtr, &listObjc, &listObjv);

    objc -= 2;
    objv += 2;
    while (code == TCL_OK && objc > 0 && listObjc > 0) {
	if (Tcl_ObjSetVar2(interp, *objv++, NULL, *listObjv++,
		TCL_LEAVE_ERR_MSG) == NULL) {
	    code = TCL_ERROR;
	}
	objc--;
	listObjc--;
    }

    if (code == TCL_OK && objc > 0) {
	Tcl_Obj *emptyObj;

	TclNewObj(emptyObj);
	Tcl_IncrRefCount(emptyObj);
	while (code == TCL_OK && objc-- > 0) {
	    if (Tcl_ObjSetVar2(interp, *objv++, NULL, emptyObj,
		    TCL_LEAVE_ERR_MSG) == NULL) {
		code = TCL_ERROR;
	    }
	}
	Tcl_DecrRefCount(emptyObj);
    }

    if (code == TCL_OK && listObjc > 0) {
	Tcl_SetObjResult(interp, Tcl_NewListObj(listObjc, listObjv));
    }

    Tcl_DecrRefCount(listCopyPtr);
    return code;
}

/*
 *----------------------------------------------------------------------
 *
 * Tcl_LindexObjCmd --
 *
 *	This object-based procedure is invoked to process the "lindex" Tcl
 *	command. See the user documentation for details on what it does.
 *
 * Results:
 *	A standard Tcl object result.
 *
 * Side effects:
 *	See the user documentation.
 *
 *----------------------------------------------------------------------
 */

int
Tcl_LindexObjCmd(
    TCL_UNUSED(void *),
    Tcl_Interp *interp,		/* Current interpreter. */
    int objc,			/* Number of arguments. */
    Tcl_Obj *const objv[])	/* Argument objects. */
{
    Tcl_Obj *elemPtr;		/* Pointer to the element being extracted. */

    if (objc < 2) {
	Tcl_WrongNumArgs(interp, 1, objv, "list ?index ...?");
	return TCL_ERROR;
    }

    /*
     * If objc==3, then objv[2] may be either a single index or a list of
     * indices: go to TclLindexList to determine which. If objc>=4, or
     * objc==2, then objv[2 .. objc-2] are all single indices and processed as
     * such in TclLindexFlat.
     */

    if (objc == 3) {
	elemPtr = TclLindexList(interp, objv[1], objv[2]);
    } else {
	elemPtr = TclLindexFlat(interp, objv[1], objc-2, objv+2);
    }

    /*
     * Set the interpreter's object result to the last element extracted.
     */

    if (elemPtr == NULL) {
	return TCL_ERROR;
    }

    Tcl_SetObjResult(interp, elemPtr);
    Tcl_DecrRefCount(elemPtr);
    return TCL_OK;
}

/*
 *----------------------------------------------------------------------
 *
 * Tcl_LinsertObjCmd --
 *
 *	This object-based procedure is invoked to process the "linsert" Tcl
 *	command. See the user documentation for details on what it does.
 *
 * Results:
 *	A new Tcl list object formed by inserting zero or more elements into a
 *	list.
 *
 * Side effects:
 *	See the user documentation.
 *
 *----------------------------------------------------------------------
 */

int
Tcl_LinsertObjCmd(
    TCL_UNUSED(void *),
    Tcl_Interp *interp,		/* Current interpreter. */
    int objc,		/* Number of arguments. */
    Tcl_Obj *const objv[])	/* Argument objects. */
{
    Tcl_Obj *listPtr;
    size_t len, index;
    int result;

    if (objc < 3) {
	Tcl_WrongNumArgs(interp, 1, objv, "list index ?element ...?");
	return TCL_ERROR;
    }

    result = TclListObjLengthM(interp, objv[1], &len);
    if (result != TCL_OK) {
	return result;
    }

    /*
     * Get the index. "end" is interpreted to be the index after the last
     * element, such that using it will cause any inserted elements to be
     * appended to the list.
     */

    result = TclGetIntForIndexM(interp, objv[2], /*end*/ len, &index);
    if (result != TCL_OK) {
	return result;
    }
    if (index + 1 > len + 1) {
	index = len;
    }

    /*
     * If the list object is unshared we can modify it directly. Otherwise we
     * create a copy to modify: this is "copy on write".
     */

    listPtr = objv[1];
    if (Tcl_IsShared(listPtr)) {
	listPtr = TclListObjCopy(NULL, listPtr);
    }

    if ((objc == 4) && (index == len)) {
	/*
	 * Special case: insert one element at the end of the list.
	 */

	Tcl_ListObjAppendElement(NULL, listPtr, objv[3]);
    } else {
	if (TCL_OK != Tcl_ListObjReplace(interp, listPtr, index, 0,
		(objc-3), &(objv[3]))) {
	    return TCL_ERROR;
	}
    }

    /*
     * Set the interpreter's object result.
     */

    Tcl_SetObjResult(interp, listPtr);
    return TCL_OK;
}

/*
 *----------------------------------------------------------------------
 *
 * Tcl_ListObjCmd --
 *
 *	This procedure is invoked to process the "list" Tcl command. See the
 *	user documentation for details on what it does.
 *
 * Results:
 *	A standard Tcl object result.
 *
 * Side effects:
 *	See the user documentation.
 *
 *----------------------------------------------------------------------
 */

int
Tcl_ListObjCmd(
    TCL_UNUSED(void *),
    Tcl_Interp *interp,		/* Current interpreter. */
    int objc,		/* Number of arguments. */
    Tcl_Obj *const objv[])
				/* The argument objects. */
{
    /*
     * If there are no list elements, the result is an empty object.
     * Otherwise set the interpreter's result object to be a list object.
     */

    if (objc > 1) {
	Tcl_SetObjResult(interp, Tcl_NewListObj(objc-1, &objv[1]));
    }
    return TCL_OK;
}

/*
 *----------------------------------------------------------------------
 *
 * Tcl_LlengthObjCmd --
 *
 *	This object-based procedure is invoked to process the "llength" Tcl
 *	command. See the user documentation for details on what it does.
 *
 * Results:
 *	A standard Tcl object result.
 *
 * Side effects:
 *	See the user documentation.
 *
 *----------------------------------------------------------------------
 */

int
Tcl_LlengthObjCmd(
    TCL_UNUSED(void *),
    Tcl_Interp *interp,		/* Current interpreter. */
    int objc,			/* Number of arguments. */
    Tcl_Obj *const objv[])
				/* Argument objects. */
{
<<<<<<< HEAD
    size_t listLen;
    int result;
=======
    int listLen, result;
    Tcl_Obj *objPtr;
>>>>>>> d23156b2

    if (objc != 2) {
	Tcl_WrongNumArgs(interp, 1, objv, "list");
	return TCL_ERROR;
    }

    result = TclListObjLengthM(interp, objv[1], &listLen);
    if (result != TCL_OK) {
	return result;
    }

    /*
     * Set the interpreter's object result to an integer object holding the
     * length.
     */

    TclNewUIntObj(objPtr, listLen);
    Tcl_SetObjResult(interp, objPtr);
    return TCL_OK;
}

/*
 *----------------------------------------------------------------------
 *
 * Tcl_LpopObjCmd --
 *
 *	This procedure is invoked to process the "lpop" Tcl command. See the
 *	user documentation for details on what it does.
 *
 * Results:
 *	A standard Tcl object result.
 *
 * Side effects:
 *	See the user documentation.
 *
 *----------------------------------------------------------------------
 */

int
Tcl_LpopObjCmd(
    TCL_UNUSED(void *),
    Tcl_Interp *interp,		/* Current interpreter. */
    int objc,			/* Number of arguments. */
    Tcl_Obj *const objv[])
				/* Argument objects. */
{
    size_t listLen;
    int result;
    Tcl_Obj *elemPtr, *stored;
    Tcl_Obj *listPtr, **elemPtrs;

    if (objc < 2) {
	Tcl_WrongNumArgs(interp, 1, objv, "listvar ?index?");
	return TCL_ERROR;
    }

    listPtr = Tcl_ObjGetVar2(interp, objv[1], NULL, TCL_LEAVE_ERR_MSG);
    if (listPtr == NULL) {
	return TCL_ERROR;
    }

    result = TclListObjGetElementsM(interp, listPtr, &listLen, &elemPtrs);
    if (result != TCL_OK) {
	return result;
    }

    /*
     * First, extract the element to be returned.
     * TclLindexFlat adds a ref count which is handled.
     */

    if (objc == 2) {
	if (!listLen) {
	    /* empty list, throw the same error as with index "end" */
	    Tcl_SetObjResult(interp, Tcl_NewStringObj(
		"index \"end\" out of range", -1));
	    Tcl_SetErrorCode(interp, "TCL", "VALUE", "INDEX"
		"OUTOFRANGE", NULL);
	    return TCL_ERROR;
	}
	elemPtr = elemPtrs[listLen - 1];
	Tcl_IncrRefCount(elemPtr);
    } else {
	elemPtr = TclLindexFlat(interp, listPtr, objc-2, objv+2);

	if (elemPtr == NULL) {
	    return TCL_ERROR;
	}
    }
    Tcl_SetObjResult(interp, elemPtr);
    Tcl_DecrRefCount(elemPtr);

    /*
     * Second, remove the element.
     * TclLsetFlat adds a ref count which is handled.
     */

    if (objc == 2) {
	if (Tcl_IsShared(listPtr)) {
	    listPtr = TclListObjCopy(NULL, listPtr);
	}
	result = Tcl_ListObjReplace(interp, listPtr, listLen - 1, 1, 0, NULL);
	if (result != TCL_OK) {
	    return result;
	}
	Tcl_IncrRefCount(listPtr);
    } else {
	listPtr = TclLsetFlat(interp, listPtr, objc-2, objv+2, NULL);

	if (listPtr == NULL) {
	    return TCL_ERROR;
	}
    }

    stored = Tcl_ObjSetVar2(interp, objv[1], NULL, listPtr, TCL_LEAVE_ERR_MSG);
    Tcl_DecrRefCount(listPtr);
    if (stored == NULL) {
	return TCL_ERROR;
    }

    return TCL_OK;
}

/*
 *----------------------------------------------------------------------
 *
 * Tcl_LrangeObjCmd --
 *
 *	This procedure is invoked to process the "lrange" Tcl command. See the
 *	user documentation for details on what it does.
 *
 * Results:
 *	A standard Tcl object result.
 *
 * Side effects:
 *	See the user documentation.
 *
 *----------------------------------------------------------------------
 */

int
Tcl_LrangeObjCmd(
    TCL_UNUSED(void *),
    Tcl_Interp *interp,		/* Current interpreter. */
    int objc,			/* Number of arguments. */
    Tcl_Obj *const objv[])
				/* Argument objects. */
{
    int result;
    size_t listLen, first, last;
    if (objc != 4) {
	Tcl_WrongNumArgs(interp, 1, objv, "list first last");
	return TCL_ERROR;
    }

    result = TclListObjLengthM(interp, objv[1], &listLen);
    if (result != TCL_OK) {
	return result;
    }

    result = TclGetIntForIndexM(interp, objv[2], /*endValue*/ listLen - 1,
	    &first);
    if (result != TCL_OK) {
	return result;
    }

    result = TclGetIntForIndexM(interp, objv[3], /*endValue*/ listLen - 1,
	    &last);
    if (result != TCL_OK) {
	return result;
    }

    if (TclHasInternalRep(objv[1],&tclArithSeriesType)) {
	Tcl_Obj *rangeObj;
	rangeObj = TclArithSeriesObjRange(interp, objv[1], first, last);
	if (rangeObj) {
	    Tcl_SetObjResult(interp, rangeObj);
	} else {
	    return TCL_ERROR;
	}
    } else {
	Tcl_SetObjResult(interp, TclListObjRange(objv[1], first, last));
    }
    return TCL_OK;
}

/*
 *----------------------------------------------------------------------
 *
 * Tcl_LremoveObjCmd --
 *
 *	This procedure is invoked to process the "lremove" Tcl command. See the
 *	user documentation for details on what it does.
 *
 * Results:
 *	A standard Tcl object result.
 *
 * Side effects:
 *	See the user documentation.
 *
 *----------------------------------------------------------------------
 */

static int
LremoveIndexCompare(
    const void *el1Ptr,
    const void *el2Ptr)
{
    size_t idx1 = *((const size_t *) el1Ptr);
    size_t idx2 = *((const size_t *) el2Ptr);

    /*
     * This will put the larger element first.
     */

    return (idx1 < idx2) ? 1 : (idx1 > idx2) ? -1 : 0;
}

int
Tcl_LremoveObjCmd(
    TCL_UNUSED(void *),
    Tcl_Interp *interp,		/* Current interpreter. */
    int objc,			/* Number of arguments. */
    Tcl_Obj *const objv[])	/* Argument objects. */
{
    int i, idxc, prevIdx, first, num;
    size_t *idxv, listLen;
    Tcl_Obj *listObj;

    /*
     * Parse the arguments.
     */

    if (objc < 2) {
	Tcl_WrongNumArgs(interp, 1, objv, "list ?index ...?");
	return TCL_ERROR;
    }

    listObj = objv[1];
    if (TclListObjLengthM(interp, listObj, &listLen) != TCL_OK) {
	return TCL_ERROR;
    }

    idxc = objc - 2;
    if (idxc == 0) {
	Tcl_SetObjResult(interp, listObj);
	return TCL_OK;
    }
    idxv = (size_t *)Tcl_Alloc((objc - 2) * sizeof(size_t));
    for (i = 2; i < objc; i++) {
	if (TclGetIntForIndexM(interp, objv[i], /*endValue*/ listLen - 1,
		&idxv[i - 2]) != TCL_OK) {
	    Tcl_Free(idxv);
	    return TCL_ERROR;
	}
    }

    /*
     * Sort the indices, large to small so that when we remove an index we
     * don't change the indices still to be processed.
     */

    if (idxc > 1) {
	qsort(idxv, idxc, sizeof(size_t), LremoveIndexCompare);
    }

    /*
     * Make our working copy, then do the actual removes piecemeal.
     */

    if (Tcl_IsShared(listObj)) {
	listObj = TclListObjCopy(NULL, listObj);
    }
    num = 0;
    first = listLen;
    for (i = 0, prevIdx = -1 ; i < idxc ; i++) {
	int idx = idxv[i];

	/*
	 * Repeated index and sanity check.
	 */

	if (idx == prevIdx) {
	    continue;
	}
	prevIdx = idx;
	if (idx < 0 || idx >= (int)listLen) {
	    continue;
	}

	/*
	 * Coalesce adjacent removes to reduce the number of copies.
	 */

	if (num == 0) {
	    num = 1;
	    first = idx;
	} else if (idx + 1 == first) {
	    num++;
	    first = idx;
	} else {
	    /*
	     * Note that this operation can't fail now; we know we have a list
	     * and we're only ever contracting that list.
	     */

	    (void) Tcl_ListObjReplace(interp, listObj, first, num, 0, NULL);
	    listLen -= num;
	    num = 1;
	    first = idx;
	}
    }
    if (num != 0) {
	(void) Tcl_ListObjReplace(interp, listObj, first, num, 0, NULL);
    }
    Tcl_Free(idxv);
    Tcl_SetObjResult(interp, listObj);
    return TCL_OK;
}

/*
 *----------------------------------------------------------------------
 *
 * Tcl_LrepeatObjCmd --
 *
 *	This procedure is invoked to process the "lrepeat" Tcl command. See
 *	the user documentation for details on what it does.
 *
 * Results:
 *	A standard Tcl object result.
 *
 * Side effects:
 *	See the user documentation.
 *
 *----------------------------------------------------------------------
 */

int
Tcl_LrepeatObjCmd(
    TCL_UNUSED(void *),
    Tcl_Interp *interp,		/* Current interpreter. */
    int objc,		/* Number of arguments. */
    Tcl_Obj *const objv[])
				/* The argument objects. */
{
    int elementCount, i, totalElems;
    Tcl_Obj *listPtr, **dataArray = NULL;

    /*
     * Check arguments for legality:
     *		lrepeat count ?value ...?
     */

    if (objc < 2) {
	Tcl_WrongNumArgs(interp, 1, objv, "count ?value ...?");
	return TCL_ERROR;
    }
    if (TCL_OK != TclGetIntFromObj(interp, objv[1], &elementCount)) {
	return TCL_ERROR;
    }
    if (elementCount < 0) {
	Tcl_SetObjResult(interp, Tcl_ObjPrintf(
		"bad count \"%d\": must be integer >= 0", elementCount));
	Tcl_SetErrorCode(interp, "TCL", "OPERATION", "LREPEAT", "NEGARG",
		NULL);
	return TCL_ERROR;
    }

    /*
     * Skip forward to the interesting arguments now we've finished parsing.
     */

    objc -= 2;
    objv += 2;

    /* Final sanity check. Do not exceed limits on max list length. */

    if (elementCount && (size_t)objc > LIST_MAX/elementCount) {
	Tcl_SetObjResult(interp, Tcl_ObjPrintf(
		"max length of a Tcl list (%" TCL_Z_MODIFIER "u elements) exceeded", LIST_MAX));
	Tcl_SetErrorCode(interp, "TCL", "MEMORY", NULL);
	return TCL_ERROR;
    }
    totalElems = objc * elementCount;

    /*
     * Get an empty list object that is allocated large enough to hold each
     * init value elementCount times.
     */

    listPtr = Tcl_NewListObj(totalElems, NULL);
    if (totalElems) {
	ListRep listRep;
	ListObjGetRep(listPtr, &listRep);
	dataArray = ListRepElementsBase(&listRep);
	listRep.storePtr->numUsed = totalElems;
	if (listRep.spanPtr) {
	    /* Future proofing in case Tcl_NewListObj returns a span */
	    listRep.spanPtr->spanStart = listRep.storePtr->firstUsed;
	    listRep.spanPtr->spanLength = listRep.storePtr->numUsed;
	}
    }

    /*
     * Set the elements. Note that we handle the common degenerate case of a
     * single value being repeated separately to permit the compiler as much
     * room as possible to optimize a loop that might be run a very large
     * number of times.
     */

    CLANG_ASSERT(dataArray || totalElems == 0 );
    if (objc == 1) {
	Tcl_Obj *tmpPtr = objv[0];

	tmpPtr->refCount += elementCount;
	for (i=0 ; i<elementCount ; i++) {
	    dataArray[i] = tmpPtr;
	}
    } else {
	int j, k = 0;

	for (i=0 ; i<elementCount ; i++) {
	    for (j=0 ; j<objc ; j++) {
		Tcl_IncrRefCount(objv[j]);
		dataArray[k++] = objv[j];
	    }
	}
    }

    Tcl_SetObjResult(interp, listPtr);
    return TCL_OK;
}

/*
 *----------------------------------------------------------------------
 *
 * Tcl_LreplaceObjCmd --
 *
 *	This object-based procedure is invoked to process the "lreplace" Tcl
 *	command. See the user documentation for details on what it does.
 *
 * Results:
 *	A new Tcl list object formed by replacing zero or more elements of a
 *	list.
 *
 * Side effects:
 *	See the user documentation.
 *
 *----------------------------------------------------------------------
 */

int
Tcl_LreplaceObjCmd(
    TCL_UNUSED(void *),
    Tcl_Interp *interp,		/* Current interpreter. */
    int objc,			/* Number of arguments. */
    Tcl_Obj *const objv[])	/* Argument objects. */
{
    Tcl_Obj *listPtr;
    size_t numToDelete, listLen, first, last;
    int result;

    if (objc < 4) {
	Tcl_WrongNumArgs(interp, 1, objv,
		"list first last ?element ...?");
	return TCL_ERROR;
    }

    result = TclListObjLengthM(interp, objv[1], &listLen);
    if (result != TCL_OK) {
	return result;
    }

    /*
     * Get the first and last indexes. "end" is interpreted to be the index
     * for the last element, such that using it will cause that element to be
     * included for deletion.
     */

    result = TclGetIntForIndexM(interp, objv[2], /*end*/ listLen-1, &first);
    if (result != TCL_OK) {
	return result;
    }

    result = TclGetIntForIndexM(interp, objv[3], /*end*/ listLen-1, &last);
    if (result != TCL_OK) {
	return result;
    }

    if (first == TCL_INDEX_NONE) {
	first = 0;
    } else if (first > listLen) {
	first = listLen;
    }

    if (last + 1 > listLen) {
	last = listLen - 1;
    }
    if (first + 1 <= last + 1) {
	numToDelete = last - first + 1;
    } else {
	numToDelete = 0;
    }

    /*
     * If the list object is unshared we can modify it directly, otherwise we
     * create a copy to modify: this is "copy on write".
     */

    listPtr = objv[1];
    if (Tcl_IsShared(listPtr)) {
	listPtr = TclListObjCopy(NULL, listPtr);
    }

    /*
     * Note that we call Tcl_ListObjReplace even when numToDelete == 0 and
     * objc == 4. In this case, the list value of listPtr is not changed (no
     * elements are removed or added), but by making the call we are assured
     * we end up with a list in canonical form. Resist any temptation to
     * optimize this case away.
     */

    if (TCL_OK != Tcl_ListObjReplace(interp, listPtr, first, numToDelete,
	    objc-4, objv+4)) {
	return TCL_ERROR;
    }

    /*
     * Set the interpreter's object result.
     */

    Tcl_SetObjResult(interp, listPtr);
    return TCL_OK;
}

/*
 *----------------------------------------------------------------------
 *
 * Tcl_LreverseObjCmd --
 *
 *	This procedure is invoked to process the "lreverse" Tcl command. See
 *	the user documentation for details on what it does.
 *
 * Results:
 *	A standard Tcl result.
 *
 * Side effects:
 *	See the user documentation.
 *
 *----------------------------------------------------------------------
 */

int
Tcl_LreverseObjCmd(
    TCL_UNUSED(void *),
    Tcl_Interp *interp,		/* Current interpreter. */
    int objc,			/* Number of arguments. */
    Tcl_Obj *const objv[])	/* Argument values. */
{
    Tcl_Obj **elemv;
    size_t elemc, i, j;

    if (objc != 2) {
	Tcl_WrongNumArgs(interp, 1, objv, "list");
	return TCL_ERROR;
    }

    /*
     *  Handle ArithSeries special case - don't shimmer a series into a list
     *  just to reverse it.
     */
    if (TclHasInternalRep(objv[1],&tclArithSeriesType)) {
	Tcl_Obj *resObj = TclArithSeriesObjReverse(interp, objv[1]);
	if (resObj) {
	    Tcl_SetObjResult(interp, resObj);
	    return TCL_OK;
	} else {
	    return TCL_ERROR;
	}
    } /* end ArithSeries */

    /* True List */
    if (TclListObjLengthM(interp, objv[1], &elemc) != TCL_OK) {
	return TCL_ERROR;
    }

    /*
     * If the list is empty, just return it. [Bug 1876793]
     */

    if (!elemc) {
	Tcl_SetObjResult(interp, objv[1]);
	return TCL_OK;
    }
    if (TclListObjGetElementsM(interp, objv[1], &elemc, &elemv) != TCL_OK) {
	return TCL_ERROR;
    }

    if (Tcl_IsShared(objv[1])
	|| ListObjRepIsShared(objv[1])) { /* Bug 1675044 */
	Tcl_Obj *resultObj, **dataArray;
	ListRep listRep;

	resultObj = Tcl_NewListObj(elemc, NULL);

	/* Modify the internal rep in-place */
	ListObjGetRep(resultObj, &listRep);
	listRep.storePtr->numUsed = elemc;
	dataArray = ListRepElementsBase(&listRep);
	if (listRep.spanPtr) {
	    /* Future proofing */
	    listRep.spanPtr->spanStart = listRep.storePtr->firstUsed;
	    listRep.spanPtr->spanLength = listRep.storePtr->numUsed;
	}

	for (i=0,j=elemc-1 ; i<elemc ; i++,j--) {
	    dataArray[j] = elemv[i];
	    Tcl_IncrRefCount(elemv[i]);
	}

	Tcl_SetObjResult(interp, resultObj);
    } else {

	/*
	 * Not shared, so swap "in place". This relies on Tcl_LOGE above
	 * returning a pointer to the live array of Tcl_Obj values.
	 */

	for (i=0,j=elemc-1 ; i<j ; i++,j--) {
	    Tcl_Obj *tmp = elemv[i];

	    elemv[i] = elemv[j];
	    elemv[j] = tmp;
	}
	TclInvalidateStringRep(objv[1]);
	Tcl_SetObjResult(interp, objv[1]);
    }
    return TCL_OK;
}

/*
 *----------------------------------------------------------------------
 *
 * Tcl_LsearchObjCmd --
 *
 *	This procedure is invoked to process the "lsearch" Tcl command. See
 *	the user documentation for details on what it does.
 *
 * Results:
 *	A standard Tcl result.
 *
 * Side effects:
 *	See the user documentation.
 *
 *----------------------------------------------------------------------
 */

int
Tcl_LsearchObjCmd(
    TCL_UNUSED(void *),
    Tcl_Interp *interp,		/* Current interpreter. */
    int objc,			/* Number of arguments. */
    Tcl_Obj *const objv[])	/* Argument values. */
{
    const char *bytes, *patternBytes;
    int match, index, result=TCL_OK, bisect;
    size_t i, length = 0, listc, elemLen, start, groupSize, groupOffset, lower, upper;
    int allocatedIndexVector = 0;
    int isIncreasing;
    Tcl_WideInt patWide, objWide, wide;
    int allMatches, inlineReturn, negatedMatch, returnSubindices, noCase;
    double patDouble, objDouble;
    SortInfo sortInfo;
    Tcl_Obj *patObj, **listv, *listPtr, *startPtr, *itemPtr;
    SortStrCmpFn_t strCmpFn = TclUtfCmp;
    Tcl_RegExp regexp = NULL;
    static const char *const options[] = {
	"-all",	    "-ascii",   "-bisect", "-decreasing", "-dictionary",
	"-exact",   "-glob",    "-increasing", "-index",
	"-inline",  "-integer", "-nocase",     "-not",
	"-real",    "-regexp",  "-sorted",     "-start", "-stride",
	"-subindices", NULL
    };
    enum lsearchoptions {
	LSEARCH_ALL, LSEARCH_ASCII, LSEARCH_BISECT, LSEARCH_DECREASING,
	LSEARCH_DICTIONARY, LSEARCH_EXACT, LSEARCH_GLOB, LSEARCH_INCREASING,
	LSEARCH_INDEX, LSEARCH_INLINE, LSEARCH_INTEGER, LSEARCH_NOCASE,
	LSEARCH_NOT, LSEARCH_REAL, LSEARCH_REGEXP, LSEARCH_SORTED,
	LSEARCH_START, LSEARCH_STRIDE, LSEARCH_SUBINDICES
    };
    enum datatypes {
	ASCII, DICTIONARY, INTEGER, REAL
    } dataType;
    enum modes {
	EXACT, GLOB, REGEXP, SORTED
    };
    enum modes mode;

    mode = GLOB;
    dataType = ASCII;
    isIncreasing = 1;
    allMatches = 0;
    inlineReturn = 0;
    returnSubindices = 0;
    negatedMatch = 0;
    bisect = 0;
    listPtr = NULL;
    startPtr = NULL;
    groupSize = 1;
    groupOffset = 0;
    start = 0;
    noCase = 0;
    sortInfo.compareCmdPtr = NULL;
    sortInfo.isIncreasing = 1;
    sortInfo.sortMode = 0;
    sortInfo.interp = interp;
    sortInfo.resultCode = TCL_OK;
    sortInfo.indexv = NULL;
    sortInfo.indexc = 0;

    if (objc < 3) {
	Tcl_WrongNumArgs(interp, 1, objv, "?-option value ...? list pattern");
	return TCL_ERROR;
    }

    for (i = 1; i < (size_t)objc-2; i++) {
	enum lsearchoptions idx;
	if (Tcl_GetIndexFromObj(interp, objv[i], options, "option", 0, &idx)
		!= TCL_OK) {
	    result = TCL_ERROR;
	    goto done;
	}
	switch (idx) {
	case LSEARCH_ALL:		/* -all */
	    allMatches = 1;
	    break;
	case LSEARCH_ASCII:		/* -ascii */
	    dataType = ASCII;
	    break;
	case LSEARCH_BISECT:		/* -bisect */
	    mode = SORTED;
	    bisect = 1;
	    break;
	case LSEARCH_DECREASING:	/* -decreasing */
	    isIncreasing = 0;
	    sortInfo.isIncreasing = 0;
	    break;
	case LSEARCH_DICTIONARY:	/* -dictionary */
	    dataType = DICTIONARY;
	    break;
	case LSEARCH_EXACT:		/* -increasing */
	    mode = EXACT;
	    break;
	case LSEARCH_GLOB:		/* -glob */
	    mode = GLOB;
	    break;
	case LSEARCH_INCREASING:	/* -increasing */
	    isIncreasing = 1;
	    sortInfo.isIncreasing = 1;
	    break;
	case LSEARCH_INLINE:		/* -inline */
	    inlineReturn = 1;
	    break;
	case LSEARCH_INTEGER:		/* -integer */
	    dataType = INTEGER;
	    break;
	case LSEARCH_NOCASE:		/* -nocase */
	    strCmpFn = TclUtfCasecmp;
	    noCase = 1;
	    break;
	case LSEARCH_NOT:		/* -not */
	    negatedMatch = 1;
	    break;
	case LSEARCH_REAL:		/* -real */
	    dataType = REAL;
	    break;
	case LSEARCH_REGEXP:		/* -regexp */
	    mode = REGEXP;
	    break;
	case LSEARCH_SORTED:		/* -sorted */
	    mode = SORTED;
	    break;
	case LSEARCH_SUBINDICES:	/* -subindices */
	    returnSubindices = 1;
	    break;
	case LSEARCH_START:		/* -start */
	    /*
	     * If there was a previous -start option, release its saved index
	     * because it will either be replaced or there will be an error.
	     */

	    if (startPtr != NULL) {
		Tcl_DecrRefCount(startPtr);
		startPtr = NULL;
	    }
	    if (i + 4 > (size_t)objc) {
		Tcl_SetObjResult(interp, Tcl_NewStringObj(
			"missing starting index", -1));
		Tcl_SetErrorCode(interp, "TCL", "ARGUMENT", "MISSING", NULL);
		result = TCL_ERROR;
		goto done;
	    }
	    i++;
	    if (objv[i] == objv[objc - 2]) {
		/*
		 * Take copy to prevent shimmering problems. Note that it does
		 * not matter if the index obj is also a component of the list
		 * being searched. We only need to copy where the list and the
		 * index are one-and-the-same.
		 */

		startPtr = Tcl_DuplicateObj(objv[i]);
	    } else {
		startPtr = objv[i];
	    }
	    Tcl_IncrRefCount(startPtr);
	    break;
	case LSEARCH_STRIDE:		/* -stride */
	    if (i + 4 > (size_t)objc) {
		Tcl_SetObjResult(interp, Tcl_NewStringObj(
			"\"-stride\" option must be "
			"followed by stride length", -1));
		Tcl_SetErrorCode(interp, "TCL", "ARGUMENT", "MISSING", NULL);
		result = TCL_ERROR;
		goto done;
	    }
	    if (Tcl_GetWideIntFromObj(interp, objv[i+1], &wide) != TCL_OK) {
		result = TCL_ERROR;
		goto done;
	    }
	    if (wide < 1) {
		Tcl_SetObjResult(interp, Tcl_NewStringObj(
			"stride length must be at least 1", -1));
		Tcl_SetErrorCode(interp, "TCL", "OPERATION", "LSEARCH",
			"BADSTRIDE", NULL);
		result = TCL_ERROR;
		goto done;
	    }
	    groupSize = wide;
	    i++;
	    break;
	case LSEARCH_INDEX: {		/* -index */
	    Tcl_Obj **indices;
	    size_t j;

	    if (allocatedIndexVector) {
		TclStackFree(interp, sortInfo.indexv);
		allocatedIndexVector = 0;
	    }
	    if (i + 4 > (size_t)objc) {
		Tcl_SetObjResult(interp, Tcl_NewStringObj(
			"\"-index\" option must be followed by list index",
			-1));
		Tcl_SetErrorCode(interp, "TCL", "ARGUMENT", "MISSING", NULL);
		result = TCL_ERROR;
		goto done;
	    }

	    /*
	     * Store the extracted indices for processing by sublist
	     * extraction. Note that we don't do this using objects because
	     * that has shimmering problems.
	     */

	    i++;
	    if (TclListObjGetElementsM(interp, objv[i],
		    &sortInfo.indexc, &indices) != TCL_OK) {
		result = TCL_ERROR;
		goto done;
	    }
	    switch (sortInfo.indexc) {
	    case 0:
		sortInfo.indexv = NULL;
		break;
	    case 1:
		sortInfo.indexv = &sortInfo.singleIndex;
		break;
	    default:
		sortInfo.indexv = (int *)
			TclStackAlloc(interp, sizeof(int) * sortInfo.indexc);
		allocatedIndexVector = 1; /* Cannot use indexc field, as it
					   * might be decreased by 1 later. */
	    }

	    /*
	     * Fill the array by parsing each index. We don't know whether
	     * their scale is sensible yet, but we at least perform the
	     * syntactic check here.
	     */

	    for (j=0 ; j<sortInfo.indexc ; j++) {
		int encoded = 0;
		if (TclIndexEncode(interp, indices[j], TCL_INDEX_NONE,
			TCL_INDEX_NONE, &encoded) != TCL_OK) {
		    result = TCL_ERROR;
		}
		if (encoded == (int)TCL_INDEX_NONE) {
		    Tcl_SetObjResult(interp, Tcl_ObjPrintf(
			    "index \"%s\" out of range",
			    TclGetString(indices[j])));
		    Tcl_SetErrorCode(interp, "TCL", "VALUE", "INDEX"
			    "OUTOFRANGE", NULL);
		    result = TCL_ERROR;
		}
		if (result == TCL_ERROR) {
		    Tcl_AppendObjToErrorInfo(interp, Tcl_ObjPrintf(
			    "\n    (-index option item number %" TCL_Z_MODIFIER "u)", j));
		    goto done;
		}
		sortInfo.indexv[j] = encoded;
	    }
	    break;
	}
	}
    }

    /*
     * Subindices only make sense if asked for with -index option set.
     */

    if (returnSubindices && sortInfo.indexc==0) {
	Tcl_SetObjResult(interp, Tcl_NewStringObj(
		"-subindices cannot be used without -index option", -1));
	Tcl_SetErrorCode(interp, "TCL", "OPERATION", "LSEARCH",
		"BAD_OPTION_MIX", NULL);
	result = TCL_ERROR;
	goto done;
    }

    if (bisect && (allMatches || negatedMatch)) {
	Tcl_SetObjResult(interp, Tcl_NewStringObj(
		"-bisect is not compatible with -all or -not", -1));
	Tcl_SetErrorCode(interp, "TCL", "OPERATION", "LSEARCH",
		"BAD_OPTION_MIX", NULL);
	result = TCL_ERROR;
	goto done;
    }

    if (mode == REGEXP) {
	/*
	 * We can shimmer regexp/list if listv[i] == pattern, so get the
	 * regexp rep before the list rep. First time round, omit the interp
	 * and hope that the compilation will succeed. If it fails, we'll
	 * recompile in "expensive" mode with a place to put error messages.
	 */

	regexp = Tcl_GetRegExpFromObj(NULL, objv[objc - 1],
		TCL_REG_ADVANCED | TCL_REG_NOSUB |
		(noCase ? TCL_REG_NOCASE : 0));
	if (regexp == NULL) {
	    /*
	     * Failed to compile the RE. Try again without the TCL_REG_NOSUB
	     * flag in case the RE had sub-expressions in it [Bug 1366683]. If
	     * this fails, an error message will be left in the interpreter.
	     */

	    regexp = Tcl_GetRegExpFromObj(interp, objv[objc - 1],
		    TCL_REG_ADVANCED | (noCase ? TCL_REG_NOCASE : 0));
	}

	if (regexp == NULL) {
	    result = TCL_ERROR;
	    goto done;
	}
    }

    /*
     * Make sure the list argument is a list object and get its length and a
     * pointer to its array of element pointers.
     */

    result = TclListObjGetElementsM(interp, objv[objc - 2], &listc, &listv);
    if (result != TCL_OK) {
	goto done;
    }

    /*
     * Check for sanity when grouping elements of the overall list together
     * because of the -stride option. [TIP #351]
     */

    if (groupSize > 1) {
	if (listc % groupSize) {
	    Tcl_SetObjResult(interp, Tcl_NewStringObj(
		    "list size must be a multiple of the stride length",
		    -1));
	    Tcl_SetErrorCode(interp, "TCL", "OPERATION", "LSEARCH", "BADSTRIDE",
		    NULL);
	    result = TCL_ERROR;
	    goto done;
	}
	if (sortInfo.indexc > 0) {
	    /*
	     * Use the first value in the list supplied to -index as the
	     * offset of the element within each group by which to sort.
	     */

	    groupOffset = TclIndexDecode(sortInfo.indexv[0], groupSize - 1);
	    if (groupOffset >= groupSize) {
		Tcl_SetObjResult(interp, Tcl_NewStringObj(
			"when used with \"-stride\", the leading \"-index\""
			" value must be within the group", -1));
		Tcl_SetErrorCode(interp, "TCL", "OPERATION", "LSEARCH",
			"BADINDEX", NULL);
		result = TCL_ERROR;
		goto done;
	    }
	    if (sortInfo.indexc == 1) {
		sortInfo.indexc = 0;
		sortInfo.indexv = NULL;
	    } else {
		sortInfo.indexc--;

		for (i = 0; i < sortInfo.indexc; i++) {
		    sortInfo.indexv[i] = sortInfo.indexv[i+1];
		}
	    }
	}
    }

    /*
     * Get the user-specified start offset.
     */

    if (startPtr) {
	result = TclGetIntForIndexM(interp, startPtr, listc-1, &start);
	if (result != TCL_OK) {
	    goto done;
	}
	if (start == TCL_INDEX_NONE) {
	    start = TCL_INDEX_START;
	}

	/*
	 * If the search started past the end of the list, we just return a
	 * "did not match anything at all" result straight away. [Bug 1374778]
	 */

	if (start >= (size_t)listc) {
	    if (allMatches || inlineReturn) {
		Tcl_ResetResult(interp);
	    } else {
		TclNewIntObj(itemPtr, -1);
		Tcl_SetObjResult(interp, itemPtr);
	    }
	    goto done;
	}

	/*
	 * If start points within a group, it points to the start of the group.
	 */

	if (groupSize > 1) {
	    start -= (start % groupSize);
	}
    }

    patObj = objv[objc - 1];
    patternBytes = NULL;
    if (mode == EXACT || mode == SORTED) {
	switch (dataType) {
	case ASCII:
	case DICTIONARY:
	    patternBytes = Tcl_GetStringFromObj(patObj, &length);
	    break;
	case INTEGER:
	    result = TclGetWideIntFromObj(interp, patObj, &patWide);
	    if (result != TCL_OK) {
		goto done;
	    }

	    /*
	     * List representation might have been shimmered; restore it. [Bug
	     * 1844789]
	     */

	    TclListObjGetElementsM(NULL, objv[objc - 2], &listc, &listv);
	    break;
	case REAL:
	    result = Tcl_GetDoubleFromObj(interp, patObj, &patDouble);
	    if (result != TCL_OK) {
		goto done;
	    }

	    /*
	     * List representation might have been shimmered; restore it. [Bug
	     * 1844789]
	     */

	    TclListObjGetElementsM(NULL, objv[objc - 2], &listc, &listv);
	    break;
	}
    } else {
	patternBytes = Tcl_GetStringFromObj(patObj, &length);
    }

    /*
     * Set default index value to -1, indicating failure; if we find the item
     * in the course of our search, index will be set to the correct value.
     */

    index = -1;
    match = 0;

    if (mode == SORTED && !allMatches && !negatedMatch) {
	/*
	 * If the data is sorted, we can do a more intelligent search. Note
	 * that there is no point in being smart when -all was specified; in
	 * that case, we have to look at all items anyway, and there is no
	 * sense in doing this when the match sense is inverted.
	 */

	/*
	 * With -stride, lower, upper and i are kept as multiples of groupSize.
	 */

	lower = start - groupSize;
	upper = listc;
	while (lower + groupSize != upper && sortInfo.resultCode == TCL_OK) {
	    i = (lower + upper)/2;
	    i -= i % groupSize;
	    if (sortInfo.indexc != 0) {
		itemPtr = SelectObjFromSublist(listv[i+groupOffset], &sortInfo);
		if (sortInfo.resultCode != TCL_OK) {
		    result = sortInfo.resultCode;
		    goto done;
		}
	    } else {
		itemPtr = listv[i+groupOffset];
	    }
	    switch (dataType) {
	    case ASCII:
		bytes = TclGetString(itemPtr);
		match = strCmpFn(patternBytes, bytes);
		break;
	    case DICTIONARY:
		bytes = TclGetString(itemPtr);
		match = DictionaryCompare(patternBytes, bytes);
		break;
	    case INTEGER:
		result = TclGetWideIntFromObj(interp, itemPtr, &objWide);
		if (result != TCL_OK) {
		    goto done;
		}
		if (patWide == objWide) {
		    match = 0;
		} else if (patWide < objWide) {
		    match = -1;
		} else {
		    match = 1;
		}
		break;
	    case REAL:
		result = Tcl_GetDoubleFromObj(interp, itemPtr, &objDouble);
		if (result != TCL_OK) {
		    goto done;
		}
		if (patDouble == objDouble) {
		    match = 0;
		} else if (patDouble < objDouble) {
		    match = -1;
		} else {
		    match = 1;
		}
		break;
	    }
	    if (match == 0) {
		/*
		 * Normally, binary search is written to stop when it finds a
		 * match. If there are duplicates of an element in the list,
		 * our first match might not be the first occurrence.
		 * Consider: 0 0 0 1 1 1 2 2 2
		 *
		 * To maintain consistency with standard lsearch semantics, we
		 * must find the leftmost occurrence of the pattern in the
		 * list. Thus we don't just stop searching here. This
		 * variation means that a search always makes log n
		 * comparisons (normal binary search might "get lucky" with an
		 * early comparison).
		 *
		 * In bisect mode though, we want the last of equals.
		 */

		index = i;
		if (bisect) {
		    lower = i;
		} else {
		    upper = i;
		}
	    } else if (match > 0) {
		if (isIncreasing) {
		    lower = i;
		} else {
		    upper = i;
		}
	    } else {
		if (isIncreasing) {
		    upper = i;
		} else {
		    lower = i;
		}
	    }
	}
	if (bisect && index < 0) {
	    index = lower;
	}
    } else {
	/*
	 * We need to do a linear search, because (at least one) of:
	 *   - our matcher can only tell equal vs. not equal
	 *   - our matching sense is negated
	 *   - we're building a list of all matched items
	 */

	if (allMatches) {
	    listPtr = Tcl_NewListObj(0, NULL);
	}
	for (i = start; i < listc; i += groupSize) {
	    match = 0;
	    if (sortInfo.indexc != 0) {
		itemPtr = SelectObjFromSublist(listv[i+groupOffset], &sortInfo);
		if (sortInfo.resultCode != TCL_OK) {
		    if (listPtr != NULL) {
			Tcl_DecrRefCount(listPtr);
		    }
		    result = sortInfo.resultCode;
		    goto done;
		}
	    } else {
		itemPtr = listv[i+groupOffset];
	    }

	    switch (mode) {
	    case SORTED:
	    case EXACT:
		switch (dataType) {
		case ASCII:
		    bytes = Tcl_GetStringFromObj(itemPtr, &elemLen);
		    if (length == elemLen) {
			/*
			 * This split allows for more optimal compilation of
			 * memcmp/strcasecmp.
			 */

			if (noCase) {
			    match = (TclUtfCasecmp(bytes, patternBytes) == 0);
			} else {
			    match = (memcmp(bytes, patternBytes, length) == 0);
			}
		    }
		    break;

		case DICTIONARY:
		    bytes = TclGetString(itemPtr);
		    match = (DictionaryCompare(bytes, patternBytes) == 0);
		    break;

		case INTEGER:
		    result = TclGetWideIntFromObj(interp, itemPtr, &objWide);
		    if (result != TCL_OK) {
			if (listPtr != NULL) {
			    Tcl_DecrRefCount(listPtr);
			}
			goto done;
		    }
		    match = (objWide == patWide);
		    break;

		case REAL:
		    result = Tcl_GetDoubleFromObj(interp,itemPtr, &objDouble);
		    if (result != TCL_OK) {
			if (listPtr) {
			    Tcl_DecrRefCount(listPtr);
			}
			goto done;
		    }
		    match = (objDouble == patDouble);
		    break;
		}
		break;

	    case GLOB:
		match = Tcl_StringCaseMatch(TclGetString(itemPtr),
			patternBytes, noCase);
		break;

	    case REGEXP:
		match = Tcl_RegExpExecObj(interp, regexp, itemPtr, 0, 0, 0);
		if (match < 0) {
		    Tcl_DecrRefCount(patObj);
		    if (listPtr != NULL) {
			Tcl_DecrRefCount(listPtr);
		    }
		    result = TCL_ERROR;
		    goto done;
		}
		break;
	    }

	    /*
	     * Invert match condition for -not.
	     */

	    if (negatedMatch) {
		match = !match;
	    }
	    if (!match) {
		continue;
	    }
	    if (!allMatches) {
		index = i;
		break;
	    } else if (inlineReturn) {
		/*
		 * Note that these appends are not expected to fail.
		 */

		if (returnSubindices && (sortInfo.indexc != 0)) {
		    itemPtr = SelectObjFromSublist(listv[i+groupOffset],
			    &sortInfo);
		    Tcl_ListObjAppendElement(interp, listPtr, itemPtr);
		} else if (groupSize > 1) {
		    Tcl_ListObjReplace(interp, listPtr, LIST_MAX, 0,
			    groupSize, &listv[i]);
		} else {
		    itemPtr = listv[i];
		    Tcl_ListObjAppendElement(interp, listPtr, itemPtr);
		}
	    } else if (returnSubindices) {
		size_t j;

		TclNewIndexObj(itemPtr, i+groupOffset);
		for (j=0 ; j<sortInfo.indexc ; j++) {
		    Tcl_Obj *elObj;
		    size_t elValue = TclIndexDecode(sortInfo.indexv[j], listc);
		    TclNewIndexObj(elObj, elValue);
		    Tcl_ListObjAppendElement(interp, itemPtr, elObj);
		}
		Tcl_ListObjAppendElement(interp, listPtr, itemPtr);
	    } else {
		Tcl_ListObjAppendElement(interp, listPtr, Tcl_NewWideIntObj(i));
	    }
	}
    }

    /*
     * Return everything or a single value.
     */

    if (allMatches) {
	Tcl_SetObjResult(interp, listPtr);
    } else if (!inlineReturn) {
	if (returnSubindices) {
	    size_t j;

	    TclNewIndexObj(itemPtr, index+groupOffset);
	    for (j=0 ; j<sortInfo.indexc ; j++) {
		Tcl_Obj *elObj;
		size_t elValue = TclIndexDecode(sortInfo.indexv[j], listc);
		TclNewIndexObj(elObj, elValue);
		Tcl_ListObjAppendElement(interp, itemPtr, elObj);
	    }
	    Tcl_SetObjResult(interp, itemPtr);
	} else {
		Tcl_Obj *elObj;
		TclNewIndexObj(elObj, index);
	    Tcl_SetObjResult(interp, elObj);
	}
    } else if (index < 0) {
	/*
	 * Is this superfluous? The result should be a blank object by
	 * default...
	 */

	Tcl_SetObjResult(interp, Tcl_NewObj());
    } else {
	if (returnSubindices) {
	    Tcl_SetObjResult(interp, SelectObjFromSublist(listv[i+groupOffset],
		    &sortInfo));
	} else if (groupSize > 1) {
	    Tcl_SetObjResult(interp, Tcl_NewListObj(groupSize, &listv[index]));
	} else {
	    Tcl_SetObjResult(interp, listv[index]);
	}
    }
    result = TCL_OK;

    /*
     * Cleanup the index list array.
     */

  done:
    if (startPtr != NULL) {
	Tcl_DecrRefCount(startPtr);
    }
    if (allocatedIndexVector) {
	TclStackFree(interp, sortInfo.indexv);
    }
    return result;
}

/*
 *----------------------------------------------------------------------
 *
 * Tcl_LsetObjCmd --
 *
 *	This procedure is invoked to process the "lset" Tcl command. See the
 *	user documentation for details on what it does.
 *
 * Results:
 *	A standard Tcl result.
 *
 * Side effects:
 *	See the user documentation.
 *
 *----------------------------------------------------------------------
 */

int
Tcl_LsetObjCmd(
    TCL_UNUSED(void *),
    Tcl_Interp *interp,		/* Current interpreter. */
    int objc,			/* Number of arguments. */
    Tcl_Obj *const objv[])	/* Argument values. */
{
    Tcl_Obj *listPtr;		/* Pointer to the list being altered. */
    Tcl_Obj *finalValuePtr;	/* Value finally assigned to the variable. */

    /*
     * Check parameter count.
     */

    if (objc < 3) {
	Tcl_WrongNumArgs(interp, 1, objv,
		"listVar ?index? ?index ...? value");
	return TCL_ERROR;
    }

    /*
     * Look up the list variable's value.
     */

    listPtr = Tcl_ObjGetVar2(interp, objv[1], NULL, TCL_LEAVE_ERR_MSG);
    if (listPtr == NULL) {
	return TCL_ERROR;
    }

    /*
     * Substitute the value in the value. Return either the value or else an
     * unshared copy of it.
     */

    if (objc == 4) {
	finalValuePtr = TclLsetList(interp, listPtr, objv[2], objv[3]);
    } else {
	finalValuePtr = TclLsetFlat(interp, listPtr, objc-3, objv+2,
		objv[objc-1]);
    }

    /*
     * If substitution has failed, bail out.
     */

    if (finalValuePtr == NULL) {
	return TCL_ERROR;
    }

    /*
     * Finally, update the variable so that traces fire.
     */

    listPtr = Tcl_ObjSetVar2(interp, objv[1], NULL, finalValuePtr,
	    TCL_LEAVE_ERR_MSG);
    Tcl_DecrRefCount(finalValuePtr);
    if (listPtr == NULL) {
	return TCL_ERROR;
    }

    /*
     * Return the new value of the variable as the interpreter result.
     */

    Tcl_SetObjResult(interp, listPtr);
    return TCL_OK;
}

/*
 *----------------------------------------------------------------------
 *
 * SequenceIdentifyArgument --
 *   (for [lseq] command)
 *
 *  Given a Tcl_Obj, identify if it is a keyword or a number
 *
 *  Return Value
 *    0 - failure, unexpected value
 *    1 - value is a number
 *    2 - value is an operand keyword
 *    3 - value is a by keyword
 *
 *  The decoded value will be assigned to the appropriate
 *  pointer, if supplied.
 */

static SequenceDecoded
SequenceIdentifyArgument(
     Tcl_Interp *interp,        /* for error reporting  */
     Tcl_Obj *argPtr,           /* Argument to decode   */
     Tcl_Obj **numValuePtr,     /* Return numeric value */
     int *keywordIndexPtr)      /* Return keyword enum  */
{
    int status;
    SequenceOperators opmode;
    SequenceByMode bymode;
    void *clientData;

    status = Tcl_GetNumberFromObj(NULL, argPtr, &clientData, keywordIndexPtr);
    if (status == TCL_OK) {
	if (numValuePtr) {
	    *numValuePtr = argPtr;
	}
	return NumericArg;
    } else {
	/* Check for an index expression */
	long value;
	double dvalue;
	Tcl_Obj *exprValueObj;
	int keyword;
	Tcl_InterpState savedstate;
	savedstate = Tcl_SaveInterpState(interp, status);
	if (Tcl_ExprLongObj(interp, argPtr, &value) != TCL_OK) {
	    status = Tcl_RestoreInterpState(interp, savedstate);
	    exprValueObj = argPtr;
	} else {
	    // Determine if expression is double or int
	    if (Tcl_ExprDoubleObj(interp, argPtr, &dvalue) != TCL_OK) {
		keyword = TCL_NUMBER_INT;
		exprValueObj = argPtr;
	    } else {
		if (floor(dvalue) == dvalue) {
		    TclNewIntObj(exprValueObj, value);
		    keyword = TCL_NUMBER_INT;
		} else {
		    TclNewDoubleObj(exprValueObj, dvalue);
		    keyword = TCL_NUMBER_DOUBLE;
		}
	    }
	    status = Tcl_RestoreInterpState(interp, savedstate);
	    if (numValuePtr) {
		*numValuePtr = exprValueObj;
	    }
	    if (keywordIndexPtr) {
		*keywordIndexPtr = keyword ;// type of expression result
	    }
	    return NumericArg;
	}
    }

    status = Tcl_GetIndexFromObj(NULL, argPtr, seq_operations,
				 "range operation", 0, &opmode);
    if (status == TCL_OK) {
	if (keywordIndexPtr) {
	    *keywordIndexPtr = opmode;
	}
	return RangeKeywordArg;
    }

    status = Tcl_GetIndexFromObj(NULL, argPtr, seq_step_keywords,
				 "step keyword", 0, &bymode);
    if (status == TCL_OK) {
	if (keywordIndexPtr) {
	    *keywordIndexPtr = bymode;
	}
	return ByKeywordArg;
    }
    return NoneArg;
}

/*
 *----------------------------------------------------------------------
 *
 * Tcl_LseqObjCmd --
 *
 *	This procedure is invoked to process the "lseq" Tcl command.
 *	See the user documentation for details on what it does.
 *
 * Enumerated possible argument patterns:
 *
 * 1:
 *    lseq n
 * 2:
 *    lseq n n
 * 3:
 *    lseq n n n
 *    lseq n 'to' n
 *    lseq n 'count' n
 *    lseq n 'by' n
 * 4:
 *    lseq n 'to' n n
 *    lseq n n 'by' n
 *    lseq n 'count' n n
 * 5:
 *    lseq n 'to' n 'by' n
 *    lseq n 'count' n 'by' n
 *
 * Results:
 *	A standard Tcl object result.
 *
 * Side effects:
 *	See the user documentation.
 *
 *----------------------------------------------------------------------
 */

int
Tcl_LseqObjCmd(
    TCL_UNUSED(void *),
    Tcl_Interp *interp,	   /* Current interpreter. */
    int objc,		   /* Number of arguments. */
    Tcl_Obj *const objv[]) /* The argument objects. */
{
    Tcl_Obj *elementCount = NULL;
    Tcl_Obj *start = NULL, *end = NULL, *step = NULL;
    Tcl_WideInt values[5];
    Tcl_Obj *numValues[5];
    Tcl_Obj *numberObj;
    int status, keyword, useDoubles = 0;
    Tcl_Obj *arithSeriesPtr;
    SequenceOperators opmode;
    SequenceDecoded decoded;
    int i, arg_key = 0, value_i = 0;
    // Default constants
    Tcl_Obj *zero = Tcl_NewIntObj(0);
    Tcl_Obj *one = Tcl_NewIntObj(1);

    /*
     * Create a decoding key by looping through the arguments and identify
     * what kind of argument each one is.  Encode each argument as a decimal
     * digit.
     */
    if (objc > 6) {
	 /* Too many arguments */
	 arg_key=0;
    } else for (i=1; i<objc; i++) {
	 arg_key = (arg_key * 10);
	 numValues[value_i] = NULL;
	 decoded = SequenceIdentifyArgument(interp, objv[i], &numberObj, &keyword);
	 switch (decoded) {

	 case NoneArg:
	      /*
	       * Unrecognizable argument
	       * Reproduce operation error message
	       */
	      status = Tcl_GetIndexFromObj(interp, objv[i], seq_operations,
		           "operation", 0, &opmode);
	      goto done;

	 case NumericArg:
	      arg_key += NumericArg;
	      numValues[value_i] = numberObj;
	      Tcl_IncrRefCount(numValues[value_i]);
	      values[value_i] = keyword;  // This is the TCL_NUMBER_* value
	      useDoubles = useDoubles ? useDoubles : keyword == TCL_NUMBER_DOUBLE;
	      value_i++;
	      break;

	 case RangeKeywordArg:
	      arg_key += RangeKeywordArg;
	      values[value_i] = keyword;
	      value_i++;
	      break;

	 case ByKeywordArg:
	      arg_key += ByKeywordArg;
	      values[value_i] = keyword;
	      value_i++;
	      break;

	 default:
	      arg_key += 9; // Error state
	      value_i++;
	      break;
	 }
    }

    /*
     * The key encoding defines a valid set of arguments, or indicates an
     * error condition; process the values accordningly.
     */
    switch (arg_key) {

/*    No argument */
    case 0:
	 Tcl_WrongNumArgs(interp, 1, objv,
	     "n ??op? n ??by? n??");
	 status = TCL_ERROR;
	 goto done;
	 break;

/*    range n */
    case 1:
	start = zero;
	elementCount = numValues[0];
	end = NULL;
	step = one;
	break;

/*    range n n */
    case 11:
	start = numValues[0];
	end = numValues[1];
	break;

/*    range n n n */
    case 111:
	start = numValues[0];
	end = numValues[1];
	step = numValues[2];
	break;

/*    range n 'to' n    */
/*    range n 'count' n */
/*    range n 'by' n    */
    case 121:
	opmode = (SequenceOperators)values[1];
	switch (opmode) {
	case LSEQ_DOTS:
	case LSEQ_TO:
	    start = numValues[0];
	    end = numValues[2];
	    break;
	case LSEQ_BY:
	    start = zero;
	    elementCount = numValues[0];
	    step = numValues[2];
	    break;
	case LSEQ_COUNT:
	    start = numValues[0];
	    elementCount = numValues[2];
	    step = one;
	    break;
	default:
	    status = TCL_ERROR;
	    goto done;
	}
	break;

/*    range n 'to' n n    */
/*    range n 'count' n n */
    case 1211:
	opmode = (SequenceOperators)values[1];
	switch (opmode) {
	case LSEQ_DOTS:
	case LSEQ_TO:
	    start = numValues[0];
	    end = numValues[2];
	    step = numValues[3];
	    break;
	case LSEQ_COUNT:
	    start = numValues[0];
	    elementCount = numValues[2];
	    step = numValues[3];
	    break;
	case LSEQ_BY:
	    /* Error case */
	    status = TCL_ERROR;
	    goto done;
	    break;
	default:
	    status = TCL_ERROR;
	    goto done;
	    break;
	}
	break;

/*    range n n 'by' n */
    case 1121:
	start = numValues[0];
	end = numValues[1];
	opmode = (SequenceOperators)values[2];
	switch (opmode) {
	case LSEQ_BY:
	    step = numValues[3];
	    break;
	case LSEQ_DOTS:
	case LSEQ_TO:
	case LSEQ_COUNT:
	default:
	    status = TCL_ERROR;
	    goto done;
	    break;
	}
	break;

/*    range n 'to' n 'by' n    */
/*    range n 'count' n 'by' n */
    case 12121:
	start = numValues[0];
	opmode = (SequenceOperators)values[3];
	switch (opmode) {
	case LSEQ_BY:
	    step = numValues[4];
	    break;
	default:
	    status = TCL_ERROR;
	    goto done;
	    break;
	}
	opmode = (SequenceOperators)values[1];
	switch (opmode) {
	case LSEQ_DOTS:
	case LSEQ_TO:
	    start = numValues[0];
	    end = numValues[2];
	    break;
	case LSEQ_COUNT:
	    start = numValues[0];
	    elementCount = numValues[2];
	    break;
	default:
	    status = TCL_ERROR;
	    goto done;
	    break;
	}
	break;

/*    Error cases: incomplete arguments */
    case 12:
	 opmode = (SequenceOperators)values[1]; goto KeywordError; break;
    case 112:
	 opmode = (SequenceOperators)values[2]; goto KeywordError; break;
    case 1212:
	 opmode = (SequenceOperators)values[3]; goto KeywordError; break;
    KeywordError:
	 status = TCL_ERROR;
	 switch (opmode) {
	 case LSEQ_DOTS:
	 case LSEQ_TO:
	      Tcl_SetObjResult(interp, Tcl_ObjPrintf(
		  "missing \"to\" value."));
	      break;
	 case LSEQ_COUNT:
	      Tcl_SetObjResult(interp, Tcl_ObjPrintf(
		  "missing \"count\" value."));
	      break;
	 case LSEQ_BY:
	      Tcl_SetObjResult(interp, Tcl_ObjPrintf(
		  "missing \"by\" value."));
	      break;
	 }
	 status = TCL_ERROR;
	 goto done;
	 break;

/*    All other argument errors */
    default:
	 Tcl_WrongNumArgs(interp, 1, objv, "n ??op? n ??by? n??");
	 status = TCL_ERROR;
	 goto done;
	 break;
    }

    /*
     * Success!  Now lets create the series object.
     */
    status = TclNewArithSeriesObj(interp, &arithSeriesPtr,
		  useDoubles, start, end, step, elementCount);

    if (status == TCL_OK) {
	Tcl_SetObjResult(interp, arithSeriesPtr);
    }

 done:
    // Free number arguments.
    while (--value_i>=0) {
	if (numValues[value_i]) Tcl_DecrRefCount(numValues[value_i]);
    }

    // Free constants
    Tcl_DecrRefCount(zero);
    Tcl_DecrRefCount(one);

    return status;
}

/*
 *----------------------------------------------------------------------
 *
 * Tcl_LsortObjCmd --
 *
 *	This procedure is invoked to process the "lsort" Tcl command. See the
 *	user documentation for details on what it does.
 *
 * Results:
 *	A standard Tcl result.
 *
 * Side effects:
 *	See the user documentation.
 *
 *----------------------------------------------------------------------
 */

int
Tcl_LsortObjCmd(
    TCL_UNUSED(void *),
    Tcl_Interp *interp,		/* Current interpreter. */
    int objc,			/* Number of arguments. */
    Tcl_Obj *const objv[])	/* Argument values. */
{
    int indices, nocase = 0, indexc;
    int sortMode = SORTMODE_ASCII;
    int group, allocatedIndexVector = 0;
    size_t j, idx, groupSize, groupOffset, length;
    Tcl_WideInt wide;
    Tcl_Obj *resultPtr, *cmdPtr, **listObjPtrs, *listObj, *indexPtr;
    size_t i, elmArrSize;
    SortElement *elementArray = NULL, *elementPtr;
    SortInfo sortInfo;		/* Information about this sort that needs to
				 * be passed to the comparison function. */
#   define MAXCALLOC 1024000
#   define NUM_LISTS 30
    SortElement *subList[NUM_LISTS+1];
				/* This array holds pointers to temporary
				 * lists built during the merge sort. Element
				 * i of the array holds a list of length
				 * 2**i. */
    static const char *const switches[] = {
	"-ascii", "-command", "-decreasing", "-dictionary", "-increasing",
	"-index", "-indices", "-integer", "-nocase", "-real", "-stride",
	"-unique", NULL
    };
    enum Lsort_Switches {
	LSORT_ASCII, LSORT_COMMAND, LSORT_DECREASING, LSORT_DICTIONARY,
	LSORT_INCREASING, LSORT_INDEX, LSORT_INDICES, LSORT_INTEGER,
	LSORT_NOCASE, LSORT_REAL, LSORT_STRIDE, LSORT_UNIQUE
    } index;

    if (objc < 2) {
	Tcl_WrongNumArgs(interp, 1, objv, "?-option value ...? list");
	return TCL_ERROR;
    }

    /*
     * Parse arguments to set up the mode for the sort.
     */

    sortInfo.isIncreasing = 1;
    sortInfo.sortMode = SORTMODE_ASCII;
    sortInfo.indexv = NULL;
    sortInfo.indexc = 0;
    sortInfo.unique = 0;
    sortInfo.interp = interp;
    sortInfo.resultCode = TCL_OK;
    cmdPtr = NULL;
    indices = 0;
    group = 0;
    groupSize = 1;
    groupOffset = 0;
    indexPtr = NULL;
    for (i = 1; i < (size_t)objc-1; i++) {
	if (Tcl_GetIndexFromObj(interp, objv[i], switches, "option", 0,
		&index) != TCL_OK) {
	    sortInfo.resultCode = TCL_ERROR;
	    goto done;
	}
	switch (index) {
	case LSORT_ASCII:
	    sortInfo.sortMode = SORTMODE_ASCII;
	    break;
	case LSORT_COMMAND:
	    if (i + 2 == (size_t)objc) {
		Tcl_SetObjResult(interp, Tcl_NewStringObj(
			"\"-command\" option must be followed "
			"by comparison command", -1));
		Tcl_SetErrorCode(interp, "TCL", "ARGUMENT", "MISSING", NULL);
		sortInfo.resultCode = TCL_ERROR;
		goto done;
	    }
	    sortInfo.sortMode = SORTMODE_COMMAND;
	    cmdPtr = objv[i+1];
	    i++;
	    break;
	case LSORT_DECREASING:
	    sortInfo.isIncreasing = 0;
	    break;
	case LSORT_DICTIONARY:
	    sortInfo.sortMode = SORTMODE_DICTIONARY;
	    break;
	case LSORT_INCREASING:
	    sortInfo.isIncreasing = 1;
	    break;
	case LSORT_INDEX: {
	    size_t sortindex;
	    Tcl_Obj **indexv;

	    if (i + 2 == (size_t)objc) {
		Tcl_SetObjResult(interp, Tcl_NewStringObj(
			"\"-index\" option must be followed by list index",
			-1));
		Tcl_SetErrorCode(interp, "TCL", "ARGUMENT", "MISSING", NULL);
		sortInfo.resultCode = TCL_ERROR;
		goto done;
	    }
	    if (TclListObjGetElementsM(interp, objv[i+1], &sortindex,
		    &indexv) != TCL_OK) {
		sortInfo.resultCode = TCL_ERROR;
		goto done;
	    }

	    /*
	     * Check each of the indices for syntactic correctness. Note that
	     * we do not store the converted values here because we do not
	     * know if this is the only -index option yet and so we can't
	     * allocate any space; that happens after the scan through all the
	     * options is done.
	     */

	    for (j=0 ; j<sortindex ; j++) {
		int encoded = 0;
		int result = TclIndexEncode(interp, indexv[j],
			TCL_INDEX_NONE, TCL_INDEX_NONE, &encoded);

		if ((result == TCL_OK) && (encoded == (int)TCL_INDEX_NONE)) {
		    Tcl_SetObjResult(interp, Tcl_ObjPrintf(
			    "index \"%s\" out of range",
			    TclGetString(indexv[j])));
		    Tcl_SetErrorCode(interp, "TCL", "VALUE", "INDEX"
			    "OUTOFRANGE", NULL);
		    result = TCL_ERROR;
		}
		if (result == TCL_ERROR) {
		    Tcl_AppendObjToErrorInfo(interp, Tcl_ObjPrintf(
			    "\n    (-index option item number %" TCL_Z_MODIFIER "u)", j));
		    sortInfo.resultCode = TCL_ERROR;
		    goto done;
		}
	    }
	    indexPtr = objv[i+1];
	    i++;
	    break;
	}
	case LSORT_INTEGER:
	    sortInfo.sortMode = SORTMODE_INTEGER;
	    break;
	case LSORT_NOCASE:
	    nocase = 1;
	    break;
	case LSORT_REAL:
	    sortInfo.sortMode = SORTMODE_REAL;
	    break;
	case LSORT_UNIQUE:
	    sortInfo.unique = 1;
	    break;
	case LSORT_INDICES:
	    indices = 1;
	    break;
	case LSORT_STRIDE:
	    if (i + 2 == (size_t)objc) {
		Tcl_SetObjResult(interp, Tcl_NewStringObj(
			"\"-stride\" option must be "
			"followed by stride length", -1));
		Tcl_SetErrorCode(interp, "TCL", "ARGUMENT", "MISSING", NULL);
		sortInfo.resultCode = TCL_ERROR;
		goto done;
	    }
	    if (Tcl_GetWideIntFromObj(interp, objv[i+1], &wide) != TCL_OK) {
		sortInfo.resultCode = TCL_ERROR;
		goto done;
	    }
	    if (wide < 2) {
		Tcl_SetObjResult(interp, Tcl_NewStringObj(
			"stride length must be at least 2", -1));
		Tcl_SetErrorCode(interp, "TCL", "OPERATION", "LSORT",
			"BADSTRIDE", NULL);
		sortInfo.resultCode = TCL_ERROR;
		goto done;
	    }
	    groupSize = wide;
	    group = 1;
	    i++;
	    break;
	}
    }
    if (nocase && (sortInfo.sortMode == SORTMODE_ASCII)) {
	sortInfo.sortMode = SORTMODE_ASCII_NC;
    }

    /*
     * Now extract the -index list for real, if present. No failures are
     * expected here; the values are all of the right type or convertible to
     * it.
     */

    if (indexPtr) {
	Tcl_Obj **indexv;

	TclListObjGetElementsM(interp, indexPtr, &sortInfo.indexc, &indexv);
	switch (sortInfo.indexc) {
	case 0:
	    sortInfo.indexv = NULL;
	    break;
	case 1:
	    sortInfo.indexv = &sortInfo.singleIndex;
	    break;
	default:
	    sortInfo.indexv = (int *)
		    TclStackAlloc(interp, sizeof(int) * sortInfo.indexc);
	    allocatedIndexVector = 1;	/* Cannot use indexc field, as it
					 * might be decreased by 1 later. */
	}
	for (j=0 ; j<sortInfo.indexc ; j++) {
	    /* Prescreened values, no errors or out of range possible */
	    TclIndexEncode(NULL, indexv[j], TCL_INDEX_NONE,
		    TCL_INDEX_NONE, &sortInfo.indexv[j]);
	}
    }

    listObj = objv[objc-1];

    if (sortInfo.sortMode == SORTMODE_COMMAND) {
	Tcl_Obj *newCommandPtr, *newObjPtr;

	/*
	 * When sorting using a command, we are reentrant and therefore might
	 * have the representation of the list being sorted shimmered out from
	 * underneath our feet. Take a copy (cheap) to prevent this. [Bug
	 * 1675116]
	 */

	listObj = TclListObjCopy(interp, listObj);
	if (listObj == NULL) {
	    sortInfo.resultCode = TCL_ERROR;
	    goto done;
	}

	/*
	 * The existing command is a list. We want to flatten it, append two
	 * dummy arguments on the end, and replace these arguments later.
	 */

	newCommandPtr = Tcl_DuplicateObj(cmdPtr);
	TclNewObj(newObjPtr);
	Tcl_IncrRefCount(newCommandPtr);
	if (Tcl_ListObjAppendElement(interp, newCommandPtr, newObjPtr)
		!= TCL_OK) {
	    TclDecrRefCount(newCommandPtr);
	    TclDecrRefCount(listObj);
	    Tcl_IncrRefCount(newObjPtr);
	    TclDecrRefCount(newObjPtr);
	    sortInfo.resultCode = TCL_ERROR;
	    goto done;
	}
	Tcl_ListObjAppendElement(interp, newCommandPtr, Tcl_NewObj());
	sortInfo.compareCmdPtr = newCommandPtr;
    }

    if (TclHasInternalRep(listObj,&tclArithSeriesType)) {
	sortInfo.resultCode = TclArithSeriesGetElements(interp,
	    listObj, &length, &listObjPtrs);
    } else {
	sortInfo.resultCode = TclListObjGetElementsM(interp, listObj,
	    &length, &listObjPtrs);
    }
    if (sortInfo.resultCode != TCL_OK || length <= 0) {
	goto done;
    }

    /*
     * Check for sanity when grouping elements of the overall list together
     * because of the -stride option. [TIP #326]
     */

    if (group) {
	if (length % groupSize) {
	    Tcl_SetObjResult(interp, Tcl_NewStringObj(
		    "list size must be a multiple of the stride length",
		    -1));
	    Tcl_SetErrorCode(interp, "TCL", "OPERATION", "LSORT", "BADSTRIDE",
		    NULL);
	    sortInfo.resultCode = TCL_ERROR;
	    goto done;
	}
	length = length / groupSize;
	if (sortInfo.indexc > 0) {
	    /*
	     * Use the first value in the list supplied to -index as the
	     * offset of the element within each group by which to sort.
	     */

	    groupOffset = TclIndexDecode(sortInfo.indexv[0], groupSize - 1);
	    if (groupOffset >= groupSize) {
		Tcl_SetObjResult(interp, Tcl_NewStringObj(
			"when used with \"-stride\", the leading \"-index\""
			" value must be within the group", -1));
		Tcl_SetErrorCode(interp, "TCL", "OPERATION", "LSORT",
			"BADINDEX", NULL);
		sortInfo.resultCode = TCL_ERROR;
		goto done;
	    }
	    if (sortInfo.indexc == 1) {
		sortInfo.indexc = 0;
		sortInfo.indexv = NULL;
	    } else {
		sortInfo.indexc--;

		/*
		 * Do not shrink the actual memory block used; that doesn't
		 * work with TclStackAlloc-allocated memory. [Bug 2918962]
		 *
		 * TODO: Consider a pointer increment to replace this
		 * array shift.
		 */

		for (i = 0; i < sortInfo.indexc; i++) {
		    sortInfo.indexv[i] = sortInfo.indexv[i+1];
		}
	    }
	}
    }

    sortInfo.numElements = length;

    indexc = sortInfo.indexc;
    sortMode = sortInfo.sortMode;
    if ((sortMode == SORTMODE_ASCII_NC)
	    || (sortMode == SORTMODE_DICTIONARY)) {
	/*
	 * For this function's purpose all string-based modes are equivalent
	 */

	sortMode = SORTMODE_ASCII;
    }

    /*
     * Initialize the sublists. After the following loop, subList[i] will
     * contain a sorted sublist of length 2**i. Use one extra subList at the
     * end, always at NULL, to indicate the end of the lists.
     */

    for (j=0 ; j<=NUM_LISTS ; j++) {
	subList[j] = NULL;
    }

    /*
     * The following loop creates a SortElement for each list element and
     * begins sorting it into the sublists as it appears.
     */

    elmArrSize = length * sizeof(SortElement);
    if (elmArrSize <= MAXCALLOC) {
	elementArray = (SortElement *)Tcl_Alloc(elmArrSize);
    } else {
	elementArray = (SortElement *)malloc(elmArrSize);
    }
    if (!elementArray) {
	Tcl_SetObjResult(interp, Tcl_ObjPrintf(
		"no enough memory to proccess sort of %" TCL_Z_MODIFIER "u items", length));
	Tcl_SetErrorCode(interp, "TCL", "MEMORY", NULL);
	sortInfo.resultCode = TCL_ERROR;
	goto done;
    }

    for (i=0; i < length; i++) {
	idx = groupSize * i + groupOffset;
	if (indexc) {
	    /*
	     * If this is an indexed sort, retrieve the corresponding element
	     */
	    indexPtr = SelectObjFromSublist(listObjPtrs[idx], &sortInfo);
	    if (sortInfo.resultCode != TCL_OK) {
		goto done;
	    }
	} else {
	    indexPtr = listObjPtrs[idx];
	}

	/*
	 * Determine the "value" of this object for sorting purposes
	 */

	if (sortMode == SORTMODE_ASCII) {
	    elementArray[i].collationKey.strValuePtr = TclGetString(indexPtr);
	} else if (sortMode == SORTMODE_INTEGER) {
	    Tcl_WideInt a;

	    if (TclGetWideIntFromObj(sortInfo.interp, indexPtr, &a) != TCL_OK) {
		sortInfo.resultCode = TCL_ERROR;
		goto done;
	    }
	    elementArray[i].collationKey.wideValue = a;
	} else if (sortMode == SORTMODE_REAL) {
	    double a;

	    if (Tcl_GetDoubleFromObj(sortInfo.interp, indexPtr,
		    &a) != TCL_OK) {
		sortInfo.resultCode = TCL_ERROR;
		goto done;
	    }
	    elementArray[i].collationKey.doubleValue = a;
	} else {
	    elementArray[i].collationKey.objValuePtr = indexPtr;
	}

	/*
	 * Determine the representation of this element in the result: either
	 * the objPtr itself, or its index in the original list.
	 */

	if (indices || group) {
	    elementArray[i].payload.index = idx;
	} else {
	    elementArray[i].payload.objPtr = listObjPtrs[idx];
	}

	/*
	 * Merge this element in the pre-existing sublists (and merge together
	 * sublists when we have two of the same size).
	 */

	elementArray[i].nextPtr = NULL;
	elementPtr = &elementArray[i];
	for (j=0 ; subList[j] ; j++) {
	    elementPtr = MergeLists(subList[j], elementPtr, &sortInfo);
	    subList[j] = NULL;
	}
	if (j >= NUM_LISTS) {
	    j = NUM_LISTS-1;
	}
	subList[j] = elementPtr;
    }

    /*
     * Merge all sublists
     */

    elementPtr = subList[0];
    for (j=1 ; j<NUM_LISTS ; j++) {
	elementPtr = MergeLists(subList[j], elementPtr, &sortInfo);
    }

    /*
     * Now store the sorted elements in the result list.
     */

    if (sortInfo.resultCode == TCL_OK) {
	ListRep listRep;
	Tcl_Obj **newArray, *objPtr;

	resultPtr = Tcl_NewListObj(sortInfo.numElements * groupSize, NULL);
	ListObjGetRep(resultPtr, &listRep);
	newArray = ListRepElementsBase(&listRep);
	if (group) {
	    for (i=0; elementPtr!=NULL ; elementPtr=elementPtr->nextPtr) {
		idx = elementPtr->payload.index;
		for (j = 0; j < groupSize; j++) {
		    if (indices) {
			TclNewIndexObj(objPtr, idx + j - groupOffset);
			newArray[i++] = objPtr;
			Tcl_IncrRefCount(objPtr);
		    } else {
			objPtr = listObjPtrs[idx + j - groupOffset];
			newArray[i++] = objPtr;
			Tcl_IncrRefCount(objPtr);
		    }
		}
	    }
	} else if (indices) {
	    for (i=0; elementPtr != NULL ; elementPtr = elementPtr->nextPtr) {
		TclNewIndexObj(objPtr, elementPtr->payload.index);
		newArray[i++] = objPtr;
		Tcl_IncrRefCount(objPtr);
	    }
	} else {
	    for (i=0; elementPtr != NULL ; elementPtr = elementPtr->nextPtr) {
		objPtr = elementPtr->payload.objPtr;
		newArray[i++] = objPtr;
		Tcl_IncrRefCount(objPtr);
	    }
	}
	listRep.storePtr->numUsed = i;
	if (listRep.spanPtr) {
	    listRep.spanPtr->spanStart = listRep.storePtr->firstUsed;
	    listRep.spanPtr->spanLength = listRep.storePtr->numUsed;
	}
	Tcl_SetObjResult(interp, resultPtr);
    }

  done:
    if (sortMode == SORTMODE_COMMAND) {
	TclDecrRefCount(sortInfo.compareCmdPtr);
	TclDecrRefCount(listObj);
	sortInfo.compareCmdPtr = NULL;
    }
    if (allocatedIndexVector) {
	TclStackFree(interp, sortInfo.indexv);
    }
    if (elementArray) {
	if (elmArrSize <= MAXCALLOC) {
	    Tcl_Free(elementArray);
	} else {
	    free((char *)elementArray);
	}
    }
    return sortInfo.resultCode;
}

/*
 *----------------------------------------------------------------------
 *
 * Tcl_LeditObjCmd --
 *
 *	This procedure is invoked to process the "ledit" Tcl command. See the
 *	user documentation for details on what it does.
 *
 * Results:
 *	A standard Tcl result.
 *
 * Side effects:
 *	See the user documentation.
 *
 *----------------------------------------------------------------------
 */

int
Tcl_LeditObjCmd(
    TCL_UNUSED(void *),
    Tcl_Interp *interp,		/* Current interpreter. */
    int objc,			/* Number of arguments. */
    Tcl_Obj *const objv[])	/* Argument values. */
{
    Tcl_Obj *listPtr;		/* Pointer to the list being altered. */
    Tcl_Obj *finalValuePtr;	/* Value finally assigned to the variable. */
    int createdNewObj;
    int result;
    size_t first;
    size_t last;
    size_t listLen;
    size_t numToDelete;

    if (objc < 4) {
	Tcl_WrongNumArgs(interp, 1, objv,
		"listVar first last ?element ...?");
	return TCL_ERROR;
    }

    listPtr = Tcl_ObjGetVar2(interp, objv[1], NULL, TCL_LEAVE_ERR_MSG);
    if (listPtr == NULL) {
	return TCL_ERROR;
    }

    /*
     * TODO - refactor the index extraction into a common function shared
     * by Tcl_{Lrange,Lreplace,Ledit}ObjCmd
     */

    result = TclListObjLengthM(interp, listPtr, &listLen);
    if (result != TCL_OK) {
	return result;
    }

    result = TclGetIntForIndexM(interp, objv[2], /*end*/ listLen-1, &first);
    if (result != TCL_OK) {
	return result;
    }

    result = TclGetIntForIndexM(interp, objv[3], /*end*/ listLen-1, &last);
    if (result != TCL_OK) {
	return result;
    }

    if (first == TCL_INDEX_NONE) {
	first = 0;
    } else if (first > listLen) {
	first = listLen;
    }

    /* The +1 in comparisons are necessitated by indices being unsigned */
    if ((last + 1) > listLen) {
	last = listLen - 1;
    }
    if ((first + 1) <= (last + 1)) {
	numToDelete = last - first + 1;
    } else {
	numToDelete = 0;
    }

    if (Tcl_IsShared(listPtr)) {
	listPtr = TclListObjCopy(NULL, listPtr);
	createdNewObj = 1;
    } else {
	createdNewObj = 0;
    }

    result =
	Tcl_ListObjReplace(interp, listPtr, first, numToDelete, objc - 4, objv + 4);
    if (result != TCL_OK) {
	if (createdNewObj) {
	    Tcl_DecrRefCount(listPtr);
	}
	return result;
    }

    /*
     * Tcl_ObjSetVar2 may return a value different from listPtr in the
     * presence of traces etc.. Note that finalValuePtr will always have a
     * reference count of at least 1 corresponding to the reference from the
     * var. If it is same as listPtr, then ref count will be at least 2
     * since we are incr'ing the latter below (safer when calling
     * Tcl_ObjSetVar2 which can release it in some cases). Note that we
     * leave the incrref of listPtr this late because we want to pass it as
     * unshared to Tcl_ListObjReplace above if possible.
     */
    Tcl_IncrRefCount(listPtr);
    finalValuePtr =
	Tcl_ObjSetVar2(interp, objv[1], NULL, listPtr, TCL_LEAVE_ERR_MSG);
    Tcl_DecrRefCount(listPtr); /* safe irrespective of createdNewObj */
    if (finalValuePtr == NULL) {
	return TCL_ERROR;
    }

    Tcl_SetObjResult(interp, finalValuePtr);
    return TCL_OK;
}

/*
 *----------------------------------------------------------------------
 *
 * MergeLists -
 *
 *	This procedure combines two sorted lists of SortElement structures
 *	into a single sorted list.
 *
 * Results:
 *	The unified list of SortElement structures.
 *
 * Side effects:
 *	If infoPtr->unique is set then infoPtr->numElements may be updated.
 *	Possibly others, if a user-defined comparison command does something
 *	weird.
 *
 * Note:
 *	If infoPtr->unique is set, the merge assumes that there are no
 *	"repeated" elements in each of the left and right lists. In that case,
 *	if any element of the left list is equivalent to one in the right list
 *	it is omitted from the merged list.
 *
 *	This simplified mechanism works because of the special way our
 *	MergeSort creates the sublists to be merged and will fail to eliminate
 *	all repeats in the general case where they are already present in
 *	either the left or right list. A general code would need to skip
 *	adjacent initial repeats in the left and right lists before comparing
 *	their initial elements, at each step.
 *
 *----------------------------------------------------------------------
 */

static SortElement *
MergeLists(
    SortElement *leftPtr,	/* First list to be merged; may be NULL. */
    SortElement *rightPtr,	/* Second list to be merged; may be NULL. */
    SortInfo *infoPtr)		/* Information needed by the comparison
				 * operator. */
{
    SortElement *headPtr, *tailPtr;
    int cmp;

    if (leftPtr == NULL) {
	return rightPtr;
    }
    if (rightPtr == NULL) {
	return leftPtr;
    }
    cmp = SortCompare(leftPtr, rightPtr, infoPtr);
    if (cmp > 0 || (cmp == 0 && infoPtr->unique)) {
	if (cmp == 0) {
	    infoPtr->numElements--;
	    leftPtr = leftPtr->nextPtr;
	}
	tailPtr = rightPtr;
	rightPtr = rightPtr->nextPtr;
    } else {
	tailPtr = leftPtr;
	leftPtr = leftPtr->nextPtr;
    }
    headPtr = tailPtr;
    if (!infoPtr->unique) {
	while ((leftPtr != NULL) && (rightPtr != NULL)) {
	    cmp = SortCompare(leftPtr, rightPtr, infoPtr);
	    if (cmp > 0) {
		tailPtr->nextPtr = rightPtr;
		tailPtr = rightPtr;
		rightPtr = rightPtr->nextPtr;
	    } else {
		tailPtr->nextPtr = leftPtr;
		tailPtr = leftPtr;
		leftPtr = leftPtr->nextPtr;
	    }
	}
    } else {
	while ((leftPtr != NULL) && (rightPtr != NULL)) {
	    cmp = SortCompare(leftPtr, rightPtr, infoPtr);
	    if (cmp >= 0) {
		if (cmp == 0) {
		    infoPtr->numElements--;
		    leftPtr = leftPtr->nextPtr;
		}
		tailPtr->nextPtr = rightPtr;
		tailPtr = rightPtr;
		rightPtr = rightPtr->nextPtr;
	    } else {
		tailPtr->nextPtr = leftPtr;
		tailPtr = leftPtr;
		leftPtr = leftPtr->nextPtr;
	    }
	}
    }
    if (leftPtr != NULL) {
	tailPtr->nextPtr = leftPtr;
    } else {
	tailPtr->nextPtr = rightPtr;
    }
    return headPtr;
}

/*
 *----------------------------------------------------------------------
 *
 * SortCompare --
 *
 *	This procedure is invoked by MergeLists to determine the proper
 *	ordering between two elements.
 *
 * Results:
 *	A negative results means the the first element comes before the
 *	second, and a positive results means that the second element should
 *	come first. A result of zero means the two elements are equal and it
 *	doesn't matter which comes first.
 *
 * Side effects:
 *	None, unless a user-defined comparison command does something weird.
 *
 *----------------------------------------------------------------------
 */

static int
SortCompare(
    SortElement *elemPtr1, SortElement *elemPtr2,
				/* Values to be compared. */
    SortInfo *infoPtr)		/* Information passed from the top-level
				 * "lsort" command. */
{
    int order = 0;

    if (infoPtr->sortMode == SORTMODE_ASCII) {
	order = TclUtfCmp(elemPtr1->collationKey.strValuePtr,
		elemPtr2->collationKey.strValuePtr);
    } else if (infoPtr->sortMode == SORTMODE_ASCII_NC) {
	order = TclUtfCasecmp(elemPtr1->collationKey.strValuePtr,
		elemPtr2->collationKey.strValuePtr);
    } else if (infoPtr->sortMode == SORTMODE_DICTIONARY) {
	order = DictionaryCompare(elemPtr1->collationKey.strValuePtr,
		elemPtr2->collationKey.strValuePtr);
    } else if (infoPtr->sortMode == SORTMODE_INTEGER) {
	Tcl_WideInt a, b;

	a = elemPtr1->collationKey.wideValue;
	b = elemPtr2->collationKey.wideValue;
	order = ((a >= b) - (a <= b));
    } else if (infoPtr->sortMode == SORTMODE_REAL) {
	double a, b;

	a = elemPtr1->collationKey.doubleValue;
	b = elemPtr2->collationKey.doubleValue;
	order = ((a >= b) - (a <= b));
    } else {
	Tcl_Obj **objv, *paramObjv[2];
	size_t objc;
	Tcl_Obj *objPtr1, *objPtr2;

	if (infoPtr->resultCode != TCL_OK) {
	    /*
	     * Once an error has occurred, skip any future comparisons so as
	     * to preserve the error message in sortInterp->result.
	     */

	    return 0;
	}


	objPtr1 = elemPtr1->collationKey.objValuePtr;
	objPtr2 = elemPtr2->collationKey.objValuePtr;

	paramObjv[0] = objPtr1;
	paramObjv[1] = objPtr2;

	/*
	 * We made space in the command list for the two things to compare.
	 * Replace them and evaluate the result.
	 */

	TclListObjLengthM(infoPtr->interp, infoPtr->compareCmdPtr, &objc);
	Tcl_ListObjReplace(infoPtr->interp, infoPtr->compareCmdPtr, objc - 2,
		2, 2, paramObjv);
	TclListObjGetElementsM(infoPtr->interp, infoPtr->compareCmdPtr,
		&objc, &objv);

	infoPtr->resultCode = Tcl_EvalObjv(infoPtr->interp, objc, objv, 0);

	if (infoPtr->resultCode != TCL_OK) {
	    Tcl_AddErrorInfo(infoPtr->interp, "\n    (-compare command)");
	    return 0;
	}

	/*
	 * Parse the result of the command.
	 */

	if (TclGetIntFromObj(infoPtr->interp,
		Tcl_GetObjResult(infoPtr->interp), &order) != TCL_OK) {
	    Tcl_SetObjResult(infoPtr->interp, Tcl_NewStringObj(
		    "-compare command returned non-integer result", -1));
	    Tcl_SetErrorCode(infoPtr->interp, "TCL", "OPERATION", "LSORT",
		    "COMPARISONFAILED", NULL);
	    infoPtr->resultCode = TCL_ERROR;
	    return 0;
	}
    }
    if (!infoPtr->isIncreasing) {
	order = -order;
    }
    return order;
}

/*
 *----------------------------------------------------------------------
 *
 * DictionaryCompare
 *
 *	This function compares two strings as if they were being used in an
 *	index or card catalog. The case of alphabetic characters is ignored,
 *	except to break ties. Thus "B" comes before "b" but after "a". Also,
 *	integers embedded in the strings compare in numerical order. In other
 *	words, "x10y" comes after "x9y", not * before it as it would when
 *	using strcmp().
 *
 * Results:
 *	A negative result means that the first element comes before the
 *	second, and a positive result means that the second element should
 *	come first. A result of zero means the two elements are equal and it
 *	doesn't matter which comes first.
 *
 * Side effects:
 *	None.
 *
 *----------------------------------------------------------------------
 */

static int
DictionaryCompare(
    const char *left, const char *right)	/* The strings to compare. */
{
    int uniLeft = 0, uniRight = 0, uniLeftLower, uniRightLower;
    int diff, zeros;
    int secondaryDiff = 0;

    while (1) {
	if (isdigit(UCHAR(*right))		/* INTL: digit */
		&& isdigit(UCHAR(*left))) {	/* INTL: digit */
	    /*
	     * There are decimal numbers embedded in the two strings. Compare
	     * them as numbers, rather than strings. If one number has more
	     * leading zeros than the other, the number with more leading
	     * zeros sorts later, but only as a secondary choice.
	     */

	    zeros = 0;
	    while ((*right == '0') && isdigit(UCHAR(right[1]))) {
		right++;
		zeros--;
	    }
	    while ((*left == '0') && isdigit(UCHAR(left[1]))) {
		left++;
		zeros++;
	    }
	    if (secondaryDiff == 0) {
		secondaryDiff = zeros;
	    }

	    /*
	     * The code below compares the numbers in the two strings without
	     * ever converting them to integers. It does this by first
	     * comparing the lengths of the numbers and then comparing the
	     * digit values.
	     */

	    diff = 0;
	    while (1) {
		if (diff == 0) {
		    diff = UCHAR(*left) - UCHAR(*right);
		}
		right++;
		left++;
		if (!isdigit(UCHAR(*right))) {		/* INTL: digit */
		    if (isdigit(UCHAR(*left))) {	/* INTL: digit */
			return 1;
		    } else {
			/*
			 * The two numbers have the same length. See if their
			 * values are different.
			 */

			if (diff != 0) {
			    return diff;
			}
			break;
		    }
		} else if (!isdigit(UCHAR(*left))) {	/* INTL: digit */
		    return -1;
		}
	    }
	    continue;
	}

	/*
	 * Convert character to Unicode for comparison purposes. If either
	 * string is at the terminating null, do a byte-wise comparison and
	 * bail out immediately.
	 */

	if ((*left != '\0') && (*right != '\0')) {
	    left += TclUtfToUCS4(left, &uniLeft);
	    right += TclUtfToUCS4(right, &uniRight);

	    /*
	     * Convert both chars to lower for the comparison, because
	     * dictionary sorts are case insensitve. Covert to lower, not
	     * upper, so chars between Z and a will sort before A (where most
	     * other interesting punctuations occur).
	     */

	    uniLeftLower = Tcl_UniCharToLower(uniLeft);
	    uniRightLower = Tcl_UniCharToLower(uniRight);
	} else {
	    diff = UCHAR(*left) - UCHAR(*right);
	    break;
	}

	diff = uniLeftLower - uniRightLower;
	if (diff) {
	    return diff;
	}
	if (secondaryDiff == 0) {
	    if (Tcl_UniCharIsUpper(uniLeft) && Tcl_UniCharIsLower(uniRight)) {
		secondaryDiff = -1;
	    } else if (Tcl_UniCharIsUpper(uniRight)
		    && Tcl_UniCharIsLower(uniLeft)) {
		secondaryDiff = 1;
	    }
	}
    }
    if (diff == 0) {
	diff = secondaryDiff;
    }
    return diff;
}

/*
 *----------------------------------------------------------------------
 *
 * SelectObjFromSublist --
 *
 *	This procedure is invoked from lsearch and SortCompare. It is used for
 *	implementing the -index option, for the lsort and lsearch commands.
 *
 * Results:
 *	Returns NULL if a failure occurs, and sets the result in the infoPtr.
 *	Otherwise returns the Tcl_Obj* to the item.
 *
 * Side effects:
 *	None.
 *
 * Note:
 *	No reference counting is done, as the result is only used internally
 *	and never passed directly to user code.
 *
 *----------------------------------------------------------------------
 */

static Tcl_Obj *
SelectObjFromSublist(
    Tcl_Obj *objPtr,		/* Obj to select sublist from. */
    SortInfo *infoPtr)		/* Information passed from the top-level
				 * "lsearch" or "lsort" command. */
{
    size_t i;

    /*
     * Quick check for case when no "-index" option is there.
     */

    if (infoPtr->indexc == 0) {
	return objPtr;
    }

    /*
     * Iterate over the indices, traversing through the nested sublists as we
     * go.
     */

    for (i=0 ; i<infoPtr->indexc ; i++) {
	size_t listLen;
	int index;
	Tcl_Obj *currentObj;

	if (TclListObjLengthM(infoPtr->interp, objPtr, &listLen) != TCL_OK) {
	    infoPtr->resultCode = TCL_ERROR;
	    return NULL;
	}

	index = TclIndexDecode(infoPtr->indexv[i], listLen - 1);

	if (Tcl_ListObjIndex(infoPtr->interp, objPtr, index,
		&currentObj) != TCL_OK) {
	    infoPtr->resultCode = TCL_ERROR;
	    return NULL;
	}
	if (currentObj == NULL) {
	    if (index == (int)TCL_INDEX_NONE) {
		index = TCL_INDEX_END - infoPtr->indexv[i];
		Tcl_SetObjResult(infoPtr->interp, Tcl_ObjPrintf(
			"element end-%d missing from sublist \"%s\"",
			index, TclGetString(objPtr)));
	    } else {
		Tcl_SetObjResult(infoPtr->interp, Tcl_ObjPrintf(
			"element %d missing from sublist \"%s\"",
			index, TclGetString(objPtr)));
	    }
	    Tcl_SetErrorCode(infoPtr->interp, "TCL", "OPERATION", "LSORT",
		    "INDEXFAILED", NULL);
	    infoPtr->resultCode = TCL_ERROR;
	    return NULL;
	}
	objPtr = currentObj;
    }
    return objPtr;
}

/*
 * Local Variables:
 * mode: c
 * c-basic-offset: 4
 * fill-column: 78
 * tab-width: 8
 * End:
 */<|MERGE_RESOLUTION|>--- conflicted
+++ resolved
@@ -2604,13 +2604,9 @@
     Tcl_Obj *const objv[])
 				/* Argument objects. */
 {
-<<<<<<< HEAD
     size_t listLen;
     int result;
-=======
-    int listLen, result;
     Tcl_Obj *objPtr;
->>>>>>> d23156b2
 
     if (objc != 2) {
 	Tcl_WrongNumArgs(interp, 1, objv, "list");
