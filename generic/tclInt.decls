--- conflicted
+++ resolved
@@ -1026,25 +1026,18 @@
     int	TclPtrUnsetVar(Tcl_Interp *interp, Tcl_Var varPtr, Tcl_Var arrayPtr,
 	    Tcl_Obj *part1Ptr, Tcl_Obj *part2Ptr, int flags)
 }
+
 declare 257 {
     void TclStaticLibrary(Tcl_Interp *interp, const char *prefix,
 	    Tcl_LibraryInitProc *initProc, Tcl_LibraryInitProc *safeInitProc)
 }
 
-<<<<<<< HEAD
 # TIP 431: temporary directory creation function
 declare 258 {
     Tcl_Obj *TclpCreateTemporaryDirectory(Tcl_Obj *dirObj,
 	    Tcl_Obj *basenameObj)
 }
 
-declare 259 {
-=======
-declare 261 {
->>>>>>> a1259b5a
-    void TclUnusedStubEntry(void)
-}
-
 # TIP 625: for unit testing - create list objects with span
 declare 260 {
     Tcl_Obj *TclListTestObj(int length, int leadingSpace, int endSpace)
@@ -1054,7 +1047,6 @@
 declare 261 {
     void TclListObjValidate(Tcl_Interp *interp, Tcl_Obj *listObj)
 }
-
  
 ##############################################################################
